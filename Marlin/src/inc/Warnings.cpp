--- conflicted
+++ resolved
@@ -59,75 +59,16 @@
   #warning "Your Configuration provides no method to acquire user feedback!"
 #endif
 
-<<<<<<< HEAD
 #if MB(DUE3DOM_MINI) && PIN_EXISTS(TEMP_2) && DISABLED(TEMP_SENSOR_BOARD)
   #warning "Onboard temperature sensor for BOARD_DUE3DOM_MINI has moved from TEMP_SENSOR_2 (TEMP_2_PIN) to TEMP_SENSOR_BOARD (TEMP_BOARD_PIN)."
 #elif MB(BTT_SKR_E3_TURBO) && PIN_EXISTS(TEMP_2) && DISABLED(TEMP_SENSOR_BOARD)
   #warning "Onboard temperature sensor for BOARD_BTT_SKR_E3_TURBO has moved from TEMP_SENSOR_2 (TEMP_2_PIN) to TEMP_SENSOR_BOARD (TEMP_BOARD_PIN)."
 #endif
 
-#if AUTO_ASSIGNED_X2_STEPPER
-  #warning "Auto-assigned X2 STEP/DIR/ENABLE_PINs to unused En_STEP/DIR/ENABLE_PINs."
-#endif
-#if AUTO_ASSIGNED_X2_MS1
-  #warning "Auto-assigned X2_MS1_PIN to an unused En_MS1_PIN."
-#endif
-#if AUTO_ASSIGNED_X2_MS2
-  #warning "Auto-assigned X2_MS2_PIN to an unused En_MS2_PIN."
-#endif
-#if AUTO_ASSIGNED_X2_MS3
-  #warning "Auto-assigned X2_MS3_PIN to an unused En_MS3_PIN."
-#endif
-#if AUTO_ASSIGNED_X2_CS
-  #warning "Auto-assigned X2_CS_PIN to an unused En_CS_PIN."
-#endif
-#if AUTO_ASSIGNED_X2_DIAG
-  #if X2_USE_ENDSTOP == _XMIN_
-    #warning "Auto-assigned X2_DIAG_PIN to X_MIN_PIN."
-  #elif X2_USE_ENDSTOP == _XMAX_
-    #warning "Auto-assigned X2_DIAG_PIN to X_MAX_PIN."
-  #elif X2_USE_ENDSTOP == _XSTOP_
-    #warning "Auto-assigned X2_DIAG_PIN to X_STOP_PIN."
-  #elif X2_USE_ENDSTOP == _YMIN_
-    #warning "Auto-assigned X2_DIAG_PIN to Y_MIN_PIN."
-  #elif X2_USE_ENDSTOP == _YMAX_
-    #warning "Auto-assigned X2_DIAG_PIN to Y_MAX_PIN."
-  #elif X2_USE_ENDSTOP == _YSTOP_
-    #warning "Auto-assigned X2_DIAG_PIN to Y_STOP_PIN."
-  #elif X2_USE_ENDSTOP == _ZMIN_
-    #warning "Auto-assigned X2_DIAG_PIN to Z_MIN_PIN."
-  #elif X2_USE_ENDSTOP == _ZMAX_
-    #warning "Auto-assigned X2_DIAG_PIN to Z_MAX_PIN."
-  #elif X2_USE_ENDSTOP == _ZSTOP_
-    #warning "Auto-assigned X2_DIAG_PIN to Z_STOP_PIN."
-  #elif X2_USE_ENDSTOP == _XDIAG_
-    #warning "Auto-assigned X2_DIAG_PIN to X_DIAG_PIN."
-  #elif X2_USE_ENDSTOP == _YDIAG_
-    #warning "Auto-assigned X2_DIAG_PIN to Y_DIAG_PIN."
-  #elif X2_USE_ENDSTOP == _ZDIAG_
-    #warning "Auto-assigned X2_DIAG_PIN to Z_DIAG_PIN."
-  #elif X2_USE_ENDSTOP == _E0DIAG_
-    #warning "Auto-assigned X2_DIAG_PIN to E0_DIAG_PIN."
-  #elif X2_USE_ENDSTOP == _E1DIAG_
-    #warning "Auto-assigned X2_DIAG_PIN to E1_DIAG_PIN."
-  #elif X2_USE_ENDSTOP == _E2DIAG_
-    #warning "Auto-assigned X2_DIAG_PIN to E2_DIAG_PIN."
-  #elif X2_USE_ENDSTOP == _E3DIAG_
-    #warning "Auto-assigned X2_DIAG_PIN to E3_DIAG_PIN."
-  #elif X2_USE_ENDSTOP == _E4DIAG_
-    #warning "Auto-assigned X2_DIAG_PIN to E4_DIAG_PIN."
-  #elif X2_USE_ENDSTOP == _E5DIAG_
-    #warning "Auto-assigned X2_DIAG_PIN to E5_DIAG_PIN."
-  #elif X2_USE_ENDSTOP == _E6DIAG_
-    #warning "Auto-assigned X2_DIAG_PIN to E6_DIAG_PIN."
-  #elif X2_USE_ENDSTOP == _E7DIAG_
-    #warning "Auto-assigned X2_DIAG_PIN to E7_DIAG_PIN."
-=======
 #ifndef NO_AUTO_ASSIGN_WARNING
 
   #if AUTO_ASSIGNED_X2_STEPPER
     #warning "Note: Auto-assigned X2 STEP/DIR/ENABLE_PINs to unused En_STEP/DIR/ENABLE_PINs. (Define NO_AUTO_ASSIGN_WARNING to suppress this warning.)"
->>>>>>> f84eb27c
   #endif
   #if AUTO_ASSIGNED_X2_MS1
     #warning "Note: Auto-assigned X2_MS1_PIN to an unused En_MS1_PIN. (Define NO_AUTO_ASSIGN_WARNING to suppress this warning.)"
