--- conflicted
+++ resolved
@@ -917,15 +917,6 @@
  */
 #if DISABLED(EDITABLE_STEPS_PER_UNIT)
   #warning "EDITABLE_STEPS_PER_UNIT is required to enable G92 runtime configuration of steps-per-unit."
-<<<<<<< HEAD
-=======
-#endif
-
-/**
- * HC32 clock speed is hard-coded in Marlin
- */
-#if defined(ARDUINO_ARCH_HC32) && F_CPU == 200000000
-  #warning "HC32 clock is assumed to be 200MHz. If this isn't the case for your board please submit a report so we can add support."
 #endif
 
 /**
@@ -933,5 +924,4 @@
  */
 #if ALL(PELTIER_BED, PIDTEMPBED)
   #warning "PELTIER_BED with PIDTEMPBED requires extra circuitry. Use with caution."
->>>>>>> 2ed5937d
 #endif