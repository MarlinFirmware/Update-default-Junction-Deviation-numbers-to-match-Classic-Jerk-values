--- conflicted
+++ resolved
@@ -828,15 +828,15 @@
 #endif
 
 /**
-<<<<<<< HEAD
+ * Fixed-Time Motion
+ */
+#if ALL(FT_MOTION, I2S_STEPPER_STREAM)
+  #warning "FT_MOTION has not been tested with I2S_STEPPER_STREAM."
+#endif
+
+/**
  * User doesn't have or disabled G92?
  */
 #if DISABLED(EDITABLE_STEPS_PER_UNIT)
   #warning "EDITABLE_STEPS_PER_UNIT is required to enable G92 runtime configuration of steps-per-unit."
-=======
- * Fixed-Time Motion
- */
-#if ALL(FT_MOTION, I2S_STEPPER_STREAM)
-  #warning "FT_MOTION has not been tested with I2S_STEPPER_STREAM."
->>>>>>> 1d46e67d
 #endif