--- conflicted
+++ resolved
@@ -3233,11 +3233,7 @@
  * Advanced Pause - Filament Change
  */
 #if ENABLED(ADVANCED_PAUSE_FEATURE)
-<<<<<<< HEAD
-  #if ANY(HAS_MARLINUI_MENU, EXTENSIBLE_UI, DWIN_CREALITY_LCD_JYERSUI, DWIN_LCD_PROUI) || ALL(EMERGENCY_PARSER, HOST_PROMPT_SUPPORT)
-=======
   #if ANY(HAS_MARLINUI_MENU, EXTENSIBLE_UI, DWIN_CREALITY_LCD_JYERSUI, SOVOL_SV06_RTS) || ALL(EMERGENCY_PARSER, HOST_PROMPT_SUPPORT)
->>>>>>> f0b115a9
     #define M600_PURGE_MORE_RESUMABLE 1  // UI provides some way to Purge More / Resume
   #endif
   #ifndef FILAMENT_CHANGE_SLOW_LOAD_LENGTH
