/**
 * Marlin 3D Printer Firmware
 * Copyright (c) 2024 MarlinFirmware [https://github.com/MarlinFirmware/Marlin]
 *
 * Based on Sprinter and grbl.
 * Copyright (c) 2011 Camiel Gubbels / Erik van der Zalm
 *
 * This program is free software: you can redistribute it and/or modify
 * it under the terms of the GNU General Public License as published by
 * the Free Software Foundation, either version 3 of the License, or
 * (at your option) any later version.
 *
 * This program is distributed in the hope that it will be useful,
 * but WITHOUT ANY WARRANTY; without even the implied warranty of
 * MERCHANTABILITY or FITNESS FOR A PARTICULAR PURPOSE.  See the
 * GNU General Public License for more details.
 *
 * You should have received a copy of the GNU General Public License
 * along with this program.  If not, see <https://www.gnu.org/licenses/>.
 *
 */
#pragma once

/**
 * Conditionals-1-axes.h
 * Conditionals that need to be set before Configuration_adv.h or pins.h
 */

//========================================================
// Get requirements for the benefit of IntelliSense, etc.
//
#include "MarlinConfigPre-1-axes.h"
//========================================================

/**
 * Extruders have some combination of stepper motors and hotends
 * so we separate these concepts into the defines:
 *
 *  EXTRUDERS    - Number of Selectable Tools
 *  HOTENDS      - Number of hotends, whether connected or separate
 *  E_STEPPERS   - Number of actual E stepper motors
 *  E_MANUAL     - Number of E steppers for LCD move options
 *
 * These defines must be simple constants for use in REPEAT, etc.
 */
#if EXTRUDERS
  #define HAS_EXTRUDERS 1
  #if EXTRUDERS > 1
    #define HAS_MULTI_EXTRUDER 1
  #endif
  #define E_AXIS_N(E) AxisEnum(E_AXIS + E_INDEX_N(E))
#else
  #undef EXTRUDERS
  #define EXTRUDERS 0
  #undef TEMP_SENSOR_0
  #undef TEMP_SENSOR_1
  #undef TEMP_SENSOR_2
  #undef TEMP_SENSOR_3
  #undef TEMP_SENSOR_4
  #undef TEMP_SENSOR_5
  #undef TEMP_SENSOR_6
  #undef TEMP_SENSOR_7
  #undef SINGLENOZZLE
  #undef SWITCHING_EXTRUDER
  #undef MECHANICAL_SWITCHING_EXTRUDER
  #undef SWITCHING_NOZZLE
  #undef MECHANICAL_SWITCHING_NOZZLE
  #undef MIXING_EXTRUDER
  #undef HOTEND_IDLE_TIMEOUT
  #undef DISABLE_E
  #undef PREVENT_LENGTHY_EXTRUDE
  #undef FILAMENT_RUNOUT_SENSOR
  #undef FILAMENT_RUNOUT_DISTANCE_MM
  #undef DISABLE_OTHER_EXTRUDERS
#endif

#define E_OPTARG(N) OPTARG(HAS_MULTI_EXTRUDER, N)
#define E_TERN_(N)  TERN_(HAS_MULTI_EXTRUDER, N)
#define E_TERN0(N)  TERN0(HAS_MULTI_EXTRUDER, N)

#if ANY(SWITCHING_EXTRUDER, MECHANICAL_SWITCHING_EXTRUDER)
  #define HAS_SWITCHING_EXTRUDER 1
#endif
#if ANY(SWITCHING_NOZZLE, MECHANICAL_SWITCHING_NOZZLE)
  #define HAS_SWITCHING_NOZZLE 1
#endif

/**
 *  Multi-Material-Unit supported models
 */
#ifdef MMU_MODEL
  #define HAS_MMU 1
  #define SINGLENOZZLE

  #define _PRUSA_MMU1             1
  #define _PRUSA_MMU2             2
  #define _PRUSA_MMU2S            3
  #define _PRUSA_MMU3             4
  #define _EXTENDABLE_EMU_MMU2   12
  #define _EXTENDABLE_EMU_MMU2S  13
  #define _EXTENDABLE_EMU_MMU3   14
  #define _MMU CAT(_,MMU_MODEL)

  #if _MMU == _PRUSA_MMU1
    #define HAS_PRUSA_MMU1 1
  #elif _MMU % 10 == _PRUSA_MMU2
    #define HAS_PRUSA_MMU2 1
  #elif _MMU % 10 == _PRUSA_MMU2S
    #define HAS_PRUSA_MMU2 1
    #define HAS_PRUSA_MMU2S 1
  #elif _MMU % 10 == _PRUSA_MMU3
    #define HAS_PRUSA_MMU3 1
  #endif
  #if _MMU == _EXTENDABLE_EMU_MMU2 || _MMU == _EXTENDABLE_EMU_MMU2S
    #define HAS_EXTENDABLE_MMU 1
  #endif

  #undef _MMU
  #undef _PRUSA_MMU1
  #undef _PRUSA_MMU2
  #undef _PRUSA_MMU2S
  #undef _PRUSA_MMU3
  #undef _EXTENDABLE_EMU_MMU2
  #undef _EXTENDABLE_EMU_MMU2S
  #undef _EXTENDABLE_EMU_MMU3
#endif

#if ENABLED(E_DUAL_STEPPER_DRIVERS) // E0/E1 steppers act in tandem as E0

  #define E_STEPPERS      2
  #define E_MANUAL        1

#elif HAS_SWITCHING_EXTRUDER        // One stepper for every two EXTRUDERS

  #if EXTRUDERS > 4
    #define E_STEPPERS    3
  #elif EXTRUDERS > 2
    #define E_STEPPERS    2
  #else
    #define E_STEPPERS    1
  #endif

#elif ENABLED(MIXING_EXTRUDER)      // Multiple feeds are mixed proportionally

  #define E_STEPPERS      MIXING_STEPPERS
  #define E_MANUAL        1
  #if MIXING_STEPPERS == 2
    #define HAS_DUAL_MIXING 1
  #endif
  #ifndef MIXING_VIRTUAL_TOOLS
    #define MIXING_VIRTUAL_TOOLS 1
  #endif

#elif ENABLED(SWITCHING_TOOLHEAD)   // Toolchanger

  #define E_STEPPERS      EXTRUDERS
  #define E_MANUAL        EXTRUDERS

#elif HAS_PRUSA_MMU2 || HAS_PRUSA_MMU3 // Průša Multi-Material Unit v2/v3

  #define E_STEPPERS      1
  #define E_MANUAL        1

#endif

// Default E steppers / manual motion is one per extruder
#ifndef E_STEPPERS
  #define E_STEPPERS EXTRUDERS
#endif
#ifndef E_MANUAL
  #define E_MANUAL EXTRUDERS
#endif

// Number of hotends...
#if ANY(SINGLENOZZLE, MIXING_EXTRUDER)                // Only one for singlenozzle or mixing extruder
  #define HOTENDS 1
#elif HAS_SWITCHING_EXTRUDER && !HAS_SWITCHING_NOZZLE // One for each pair of abstract "extruders"
  #define HOTENDS E_STEPPERS
#elif TEMP_SENSOR_0
  #define HOTENDS EXTRUDERS                           // One per extruder if at least one heater exists
#else
  #define HOTENDS 0                                   // A machine with no hotends at all can still extrude
#endif

// At least one hotend...
#if HOTENDS
  #define HAS_HOTEND 1
  #ifndef HOTEND_OVERSHOOT
    #define HOTEND_OVERSHOOT 15
  #endif
#else
  #undef MPCTEMP
  #undef PIDTEMP
  #undef PREVENT_COLD_EXTRUSION
  #undef THERMAL_PROTECTION_HOTENDS
#endif

// More than one hotend...
#if HOTENDS > 1
  #define HAS_MULTI_HOTEND 1
  #define HAS_HOTEND_OFFSET 1
  #ifndef HOTEND_OFFSET_X
    #define HOTEND_OFFSET_X { 0 } // X offsets for each extruder
  #endif
  #ifndef HOTEND_OFFSET_Y
    #define HOTEND_OFFSET_Y { 0 } // Y offsets for each extruder
  #endif
  #ifndef HOTEND_OFFSET_Z
    #define HOTEND_OFFSET_Z { 0 } // Z offsets for each extruder
  #endif
#else
  #undef HOTEND_OFFSET_X
  #undef HOTEND_OFFSET_Y
  #undef HOTEND_OFFSET_Z
#endif

/**
 * Number of Linear Axes (e.g., XYZIJKUVW)
 * All the logical axes except for the tool (E) axis
 */
#ifdef NUM_AXES
  #undef NUM_AXES
  #define NUM_AXES_WARNING 1
#endif

#ifdef W_DRIVER_TYPE
  #define NUM_AXES 9
#elif defined(V_DRIVER_TYPE)
  #define NUM_AXES 8
#elif defined(U_DRIVER_TYPE)
  #define NUM_AXES 7
#elif defined(K_DRIVER_TYPE)
  #define NUM_AXES 6
#elif defined(J_DRIVER_TYPE)
  #define NUM_AXES 5
#elif defined(I_DRIVER_TYPE)
  #define NUM_AXES 4
#elif defined(Z_DRIVER_TYPE)
  #define NUM_AXES 3
#elif defined(Y_DRIVER_TYPE)
  #define NUM_AXES 2
#elif defined(X_DRIVER_TYPE)
  #define NUM_AXES 1
#else
  #define NUM_AXES 0
#endif
#if NUM_AXES >= 1
  #define HAS_X_AXIS 1
  #define HAS_A_AXIS 1
  #if NUM_AXES >= XY
    #define HAS_Y_AXIS 1
    #define HAS_B_AXIS 1
    #if NUM_AXES >= XYZ
      #define HAS_Z_AXIS 1
      #define HAS_C_AXIS 1
      #if NUM_AXES >= 4
        #define HAS_I_AXIS 1
        #if NUM_AXES >= 5
          #define HAS_J_AXIS 1
          #if NUM_AXES >= 6
            #define HAS_K_AXIS 1
            #if NUM_AXES >= 7
              #define HAS_U_AXIS 1
              #if NUM_AXES >= 8
                #define HAS_V_AXIS 1
                #if NUM_AXES >= 9
                  #define HAS_W_AXIS 1
                #endif
              #endif
            #endif
          #endif
        #endif
      #endif
    #endif
  #endif
#endif

#if HAS_Z_AXIS
  #ifdef Z4_DRIVER_TYPE
    #define NUM_Z_STEPPERS 4
  #elif defined(Z3_DRIVER_TYPE)
    #define NUM_Z_STEPPERS 3
  #elif defined(Z2_DRIVER_TYPE)
    #define NUM_Z_STEPPERS 2
  #else
    #define NUM_Z_STEPPERS 1
  #endif
#endif

#if !HAS_X_AXIS
  #undef AVOID_OBSTACLES
  #undef X2_DRIVER_TYPE
  #undef X_ENABLE_ON
  #undef DISABLE_X
  #undef INVERT_X_DIR
  #undef X_HOME_DIR
  #undef X_MIN_POS
  #undef X_MAX_POS
  #undef MANUAL_X_HOME_POS
  #undef MIN_SOFTWARE_ENDSTOPS
  #undef MAX_SOFTWARE_ENDSTOPS
  #undef MIN_SOFTWARE_ENDSTOP_X
  #undef MAX_SOFTWARE_ENDSTOP_X
#endif

#if !HAS_Y_AXIS
  #undef AVOID_OBSTACLES
  #undef Y2_DRIVER_TYPE
  #undef Y_ENABLE_ON
  #undef DISABLE_Y
  #undef INVERT_Y_DIR
  #undef Y_HOME_DIR
  #undef Y_MIN_POS
  #undef Y_MAX_POS
  #undef MANUAL_Y_HOME_POS
  #undef MIN_SOFTWARE_ENDSTOP_Y
  #undef MAX_SOFTWARE_ENDSTOP_Y
#endif

#if !HAS_Z_AXIS
  #undef Z2_DRIVER_TYPE
  #undef Z3_DRIVER_TYPE
  #undef Z4_DRIVER_TYPE
  #undef Z_ENABLE_ON
  #undef DISABLE_Z
  #undef INVERT_Z_DIR
  #undef Z_HOME_DIR
  #undef Z_MIN_POS
  #undef Z_MAX_POS
  #undef MANUAL_Z_HOME_POS
  #undef Z_SAFE_HOMING
  #undef MIN_SOFTWARE_ENDSTOP_Z
  #undef MAX_SOFTWARE_ENDSTOP_Z
#endif

#if !HAS_I_AXIS
  #undef I_ENABLE_ON
  #undef DISABLE_I
  #undef INVERT_I_DIR
  #undef I_HOME_DIR
  #undef I_MIN_POS
  #undef I_MAX_POS
  #undef MANUAL_I_HOME_POS
  #undef MIN_SOFTWARE_ENDSTOP_I
  #undef MAX_SOFTWARE_ENDSTOP_I
#endif

#if !HAS_J_AXIS
  #undef J_ENABLE_ON
  #undef DISABLE_J
  #undef INVERT_J_DIR
  #undef J_HOME_DIR
  #undef J_MIN_POS
  #undef J_MAX_POS
  #undef MANUAL_J_HOME_POS
  #undef MIN_SOFTWARE_ENDSTOP_J
  #undef MAX_SOFTWARE_ENDSTOP_J
#endif

#if !HAS_K_AXIS
  #undef K_ENABLE_ON
  #undef DISABLE_K
  #undef INVERT_K_DIR
  #undef K_HOME_DIR
  #undef K_MIN_POS
  #undef K_MAX_POS
  #undef MANUAL_K_HOME_POS
  #undef MIN_SOFTWARE_ENDSTOP_K
  #undef MAX_SOFTWARE_ENDSTOP_K
#endif

#if !HAS_U_AXIS
  #undef U_ENABLE_ON
  #undef DISABLE_U
  #undef INVERT_U_DIR
  #undef U_HOME_DIR
  #undef U_MIN_POS
  #undef U_MAX_POS
  #undef MANUAL_U_HOME_POS
  #undef MIN_SOFTWARE_ENDSTOP_U
  #undef MAX_SOFTWARE_ENDSTOP_U
#endif

#if !HAS_V_AXIS
  #undef V_ENABLE_ON
  #undef DISABLE_V
  #undef INVERT_V_DIR
  #undef V_HOME_DIR
  #undef V_MIN_POS
  #undef V_MAX_POS
  #undef MANUAL_V_HOME_POS
  #undef MIN_SOFTWARE_ENDSTOP_V
  #undef MAX_SOFTWARE_ENDSTOP_V
#endif

#if !HAS_W_AXIS
  #undef W_ENABLE_ON
  #undef DISABLE_W
  #undef INVERT_W_DIR
  #undef W_HOME_DIR
  #undef W_MIN_POS
  #undef W_MAX_POS
  #undef MANUAL_W_HOME_POS
  #undef MIN_SOFTWARE_ENDSTOP_W
  #undef MAX_SOFTWARE_ENDSTOP_W
#endif

// Clean up E-stepper-based settings...
#if E_STEPPERS <= 7
  #undef INVERT_E7_DIR
  #undef E7_DRIVER_TYPE
  #if E_STEPPERS <= 6
    #undef INVERT_E6_DIR
    #undef E6_DRIVER_TYPE
    #if E_STEPPERS <= 5
      #undef INVERT_E5_DIR
      #undef E5_DRIVER_TYPE
      #if E_STEPPERS <= 4
        #undef INVERT_E4_DIR
        #undef E4_DRIVER_TYPE
        #if E_STEPPERS <= 3
          #undef INVERT_E3_DIR
          #undef E3_DRIVER_TYPE
          #if E_STEPPERS <= 2
            #undef INVERT_E2_DIR
            #undef E2_DRIVER_TYPE
            #if E_STEPPERS <= 1
              #undef INVERT_E1_DIR
              #undef E1_DRIVER_TYPE
              #if E_STEPPERS == 0
                #undef INVERT_E0_DIR
                #undef E0_DRIVER_TYPE
              #endif
            #endif
          #endif
        #endif
      #endif
    #endif
  #endif
#endif

#define _OR_HAS_DA(A) ENABLED(DISABLE_##A) ||
#if MAP(_OR_HAS_DA, X, Y, Z, I, J, K, U, V, W) 0
  #define HAS_DISABLE_MAIN_AXES 1
#endif
#if HAS_DISABLE_MAIN_AXES || ENABLED(DISABLE_E)
  #define HAS_DISABLE_AXES 1
#endif
#undef _OR_HAS_DA

#ifdef X2_DRIVER_TYPE
  #define HAS_X2_STEPPER 1
#endif
#ifdef Y2_DRIVER_TYPE
  #define HAS_Y2_STEPPER 1
#endif

/**
 * Number of Primary Linear Axes (e.g., XYZ)
 * X, XY, or XYZ axes. Excluding duplicate axes (X2, Y2, Z2, Z3, Z4)
 */
#if NUM_AXES >= 3
  #define PRIMARY_LINEAR_AXES 3
#else
  #define PRIMARY_LINEAR_AXES NUM_AXES
#endif

/**
 * Number of Secondary Axes (e.g., IJKUVW)
 * All linear/rotational axes between XYZ and E.
 */
#define SECONDARY_AXES SUB3(NUM_AXES)

/**
 * Number of Rotational Axes (e.g., IJK)
 * All axes for which AXIS*_ROTATES is defined.
 * For these axes, positions are specified in angular degrees.
 */
#if ENABLED(AXIS9_ROTATES)
  #define ROTATIONAL_AXES 6
#elif ENABLED(AXIS8_ROTATES)
  #define ROTATIONAL_AXES 5
#elif ENABLED(AXIS7_ROTATES)
  #define ROTATIONAL_AXES 4
#elif ENABLED(AXIS6_ROTATES)
  #define ROTATIONAL_AXES 3
#elif ENABLED(AXIS5_ROTATES)
  #define ROTATIONAL_AXES 2
#elif ENABLED(AXIS4_ROTATES)
  #define ROTATIONAL_AXES 1
#else
  #define ROTATIONAL_AXES 0
#endif

#if ROTATIONAL_AXES
  #define HAS_ROTATIONAL_AXES 1
#endif

/**
 * Number of Secondary Linear Axes (e.g., UVW)
 * All secondary axes for which AXIS*_ROTATES is not defined.
 * Excluding primary axes and excluding duplicate axes (X2, Y2, Z2, Z3, Z4)
 */
#define SECONDARY_LINEAR_AXES (NUM_AXES - PRIMARY_LINEAR_AXES - ROTATIONAL_AXES)

/**
 * Number of Logical Axes (e.g., XYZIJKUVWE)
 * All logical axes that can be commanded directly by G-code.
 * Delta maps stepper-specific values to ABC steppers.
 */
#if HAS_EXTRUDERS
  #define LOGICAL_AXES INCREMENT(NUM_AXES)
#else
  #define LOGICAL_AXES NUM_AXES
#endif

/**
 * DISTINCT_E_FACTORS is set to give extruders (some) individual settings.
 *
 * DISTINCT_AXES is the number of distinct addressable axes (not steppers).
 *  Includes all linear axes plus all distinguished extruders.
 *  The default behavior is to treat all extruders as a single E axis
 *  with shared motion and temperature settings.
 *
 * DISTINCT_E is the number of distinguished extruders. By default this
 *  will be 1 which indicates all extruders share the same settings.
 *
 * E_INDEX_N(E) should be used to get the E index of any item that might be
 *  distinguished.
 */
#if ENABLED(DISTINCT_E_FACTORS) && E_STEPPERS > 1
  #define DISTINCT_AXES (NUM_AXES + E_STEPPERS)
  #define DISTINCT_E E_STEPPERS
  #define E_INDEX_N(E) (E)
#else
  #undef DISTINCT_E_FACTORS
  #define DISTINCT_AXES LOGICAL_AXES
  #define DISTINCT_E 1
  #define E_INDEX_N(E) 0
#endif

// Helper macros for extruder and hotend arrays
#define _EXTRUDER_LOOP(E) for (int8_t E = 0; E < EXTRUDERS; E++)
#define EXTRUDER_LOOP() _EXTRUDER_LOOP(e)
#define _HOTEND_LOOP(H) for (int8_t H = 0; H < HOTENDS; H++)
#define HOTEND_LOOP() _HOTEND_LOOP(e)

#define ARRAY_BY_EXTRUDERS(V...) ARRAY_N(EXTRUDERS, V)
#define ARRAY_BY_EXTRUDERS1(v1) ARRAY_N_1(EXTRUDERS, v1)
#define ARRAY_BY_HOTENDS(V...) ARRAY_N(HOTENDS, V)
<<<<<<< HEAD
#define ARRAY_BY_HOTENDS1(v1) ARRAY_N_1(HOTENDS, v1)

#if !EXTRUDERS
  #undef EXTRUDERS
  #define EXTRUDERS 0
  #undef TEMP_SENSOR_0
  #undef TEMP_SENSOR_1
  #undef TEMP_SENSOR_2
  #undef TEMP_SENSOR_3
  #undef TEMP_SENSOR_4
  #undef TEMP_SENSOR_5
  #undef TEMP_SENSOR_6
  #undef TEMP_SENSOR_7
  #undef SINGLENOZZLE
  #undef SWITCHING_EXTRUDER
  #undef MECHANICAL_SWITCHING_EXTRUDER
  #undef SWITCHING_NOZZLE
  #undef MECHANICAL_SWITCHING_NOZZLE
  #undef MIXING_EXTRUDER
  #undef HOTEND_IDLE_TIMEOUT
  #undef DISABLE_E
  #undef PREVENT_LENGTHY_EXTRUDE
  #undef FILAMENT_RUNOUT_SENSOR
  #undef FILAMENT_RUNOUT_DISTANCE_MM
  #undef DISABLE_OTHER_EXTRUDERS
#endif

// At least one hotend...
#if !HOTENDS
  #undef MPCTEMP
  #undef PIDTEMP
  #undef PREVENT_COLD_EXTRUSION
  #undef THERMAL_PROTECTION_HOTENDS
#endif

// More than one hotend...
#if HOTENDS <= 1
  #undef HOTEND_OFFSET_X
  #undef HOTEND_OFFSET_Y
  #undef HOTEND_OFFSET_Z
#endif
=======
#define ARRAY_BY_HOTENDS1(v1) ARRAY_N_1(HOTENDS, v1)
>>>>>>> 41d53a15
<|MERGE_RESOLUTION|>--- conflicted
+++ resolved
@@ -548,48 +548,4 @@
 #define ARRAY_BY_EXTRUDERS(V...) ARRAY_N(EXTRUDERS, V)
 #define ARRAY_BY_EXTRUDERS1(v1) ARRAY_N_1(EXTRUDERS, v1)
 #define ARRAY_BY_HOTENDS(V...) ARRAY_N(HOTENDS, V)
-<<<<<<< HEAD
-#define ARRAY_BY_HOTENDS1(v1) ARRAY_N_1(HOTENDS, v1)
-
-#if !EXTRUDERS
-  #undef EXTRUDERS
-  #define EXTRUDERS 0
-  #undef TEMP_SENSOR_0
-  #undef TEMP_SENSOR_1
-  #undef TEMP_SENSOR_2
-  #undef TEMP_SENSOR_3
-  #undef TEMP_SENSOR_4
-  #undef TEMP_SENSOR_5
-  #undef TEMP_SENSOR_6
-  #undef TEMP_SENSOR_7
-  #undef SINGLENOZZLE
-  #undef SWITCHING_EXTRUDER
-  #undef MECHANICAL_SWITCHING_EXTRUDER
-  #undef SWITCHING_NOZZLE
-  #undef MECHANICAL_SWITCHING_NOZZLE
-  #undef MIXING_EXTRUDER
-  #undef HOTEND_IDLE_TIMEOUT
-  #undef DISABLE_E
-  #undef PREVENT_LENGTHY_EXTRUDE
-  #undef FILAMENT_RUNOUT_SENSOR
-  #undef FILAMENT_RUNOUT_DISTANCE_MM
-  #undef DISABLE_OTHER_EXTRUDERS
-#endif
-
-// At least one hotend...
-#if !HOTENDS
-  #undef MPCTEMP
-  #undef PIDTEMP
-  #undef PREVENT_COLD_EXTRUSION
-  #undef THERMAL_PROTECTION_HOTENDS
-#endif
-
-// More than one hotend...
-#if HOTENDS <= 1
-  #undef HOTEND_OFFSET_X
-  #undef HOTEND_OFFSET_Y
-  #undef HOTEND_OFFSET_Z
-#endif
-=======
-#define ARRAY_BY_HOTENDS1(v1) ARRAY_N_1(HOTENDS, v1)
->>>>>>> 41d53a15
+#define ARRAY_BY_HOTENDS1(v1) ARRAY_N_1(HOTENDS, v1)