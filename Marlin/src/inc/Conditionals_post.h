--- conflicted
+++ resolved
@@ -516,157 +516,14 @@
  * Temp Sensor defines; set up pins as needed.
  */
 
-<<<<<<< HEAD
-#define ANY_TEMP_SENSOR_IS(n) ( \
-     n == TEMP_SENSOR_0 || n == TEMP_SENSOR_1 || n == TEMP_SENSOR_2 || n == TEMP_SENSOR_3 \
-  || n == TEMP_SENSOR_4 || n == TEMP_SENSOR_5 || n == TEMP_SENSOR_6 || n == TEMP_SENSOR_7 \
-  || n == TEMP_SENSOR_BED \
-  || n == TEMP_SENSOR_PROBE \
-  || n == TEMP_SENSOR_CHAMBER \
-  || n == TEMP_SENSOR_COOLER \
-  || n == TEMP_SENSOR_REDUNDANT )
-#if ANY_TEMP_SENSOR_IS(1000)
-  #define HAS_USER_THERMISTORS 1
-#endif
-#undef ANY_TEMP_SENSOR_IS
-
-// Usurp a sensor to do redundant readings
-#if TEMP_SENSOR_REDUNDANT
-  #ifndef TEMP_SENSOR_REDUNDANT_SOURCE
-    #define TEMP_SENSOR_REDUNDANT_SOURCE 1
-  #endif
-  #ifndef TEMP_SENSOR_REDUNDANT_TARGET
-    #define TEMP_SENSOR_REDUNDANT_TARGET 0
-  #endif
-  #if !PIN_EXISTS(TEMP_REDUNDANT)
-    #ifndef TEMP_SENSOR_REDUNDANT_MAX_DIFF
-      #define TEMP_SENSOR_REDUNDANT_MAX_DIFF 10
-    #endif
-    #if TEMP_SENSOR_REDUNDANT_SOURCE == -5
-      #if !PIN_EXISTS(TEMP_COOLER)
-        #error "TEMP_SENSOR_REDUNDANT_SOURCE set to COOLER requires TEMP_COOLER_PIN."
-      #else
-        #define TEMP_REDUNDANT_PIN TEMP_COOLER_PIN
-      #endif
-    #elif TEMP_SENSOR_REDUNDANT_SOURCE == -4
-      #if !PIN_EXISTS(TEMP_PROBE)
-        #error "TEMP_SENSOR_REDUNDANT_SOURCE set to PROBE requires TEMP_PROBE_PIN."
-      #else
-        #define TEMP_REDUNDANT_PIN TEMP_PROBE_PIN
-      #endif
-    #elif TEMP_SENSOR_REDUNDANT_SOURCE == -2
-      #if !PIN_EXISTS(TEMP_CHAMBER)
-        #error "TEMP_SENSOR_REDUNDANT_SOURCE set to CHAMBER requires TEMP_CHAMBER_PIN."
-      #else
-        #define TEMP_REDUNDANT_PIN TEMP_CHAMBER_PIN
-      #endif
-    #elif TEMP_SENSOR_REDUNDANT_SOURCE == -1
-      #if !PIN_EXISTS(TEMP_BED)
-        #error "TEMP_SENSOR_REDUNDANT_SOURCE set to BED requires TEMP_BED_PIN."
-      #else
-        #define TEMP_REDUNDANT_PIN TEMP_BED_PIN
-      #endif
-    #elif TEMP_SENSOR_REDUNDANT_SOURCE == 0
-      #if !PIN_EXISTS(TEMP_0)
-        #error "TEMP_SENSOR_REDUNDANT_SOURCE set to 0 requires TEMP_0_PIN."
-      #else
-        #define TEMP_REDUNDANT_PIN TEMP_0_PIN
-      #endif
-    #elif TEMP_SENSOR_REDUNDANT_SOURCE == 1
-      #if !PIN_EXISTS(TEMP_1)
-        #error "TEMP_SENSOR_REDUNDANT_SOURCE set to 1 requires TEMP_1_PIN."
-      #else
-        #define TEMP_REDUNDANT_PIN TEMP_1_PIN
-      #endif
-    #elif TEMP_SENSOR_REDUNDANT_SOURCE == 2
-      #if !PIN_EXISTS(TEMP_2)
-        #error "TEMP_SENSOR_REDUNDANT_SOURCE set to 2 requires TEMP_2_PIN."
-      #else
-        #define TEMP_REDUNDANT_PIN TEMP_2_PIN
-      #endif
-    #elif TEMP_SENSOR_REDUNDANT_SOURCE == 3
-      #if !PIN_EXISTS(TEMP_3)
-        #error "TEMP_SENSOR_REDUNDANT_SOURCE set to 3 requires TEMP_3_PIN."
-      #else
-        #define TEMP_REDUNDANT_PIN TEMP_3_PIN
-      #endif
-    #elif TEMP_SENSOR_REDUNDANT_SOURCE == 4
-      #if !PIN_EXISTS(TEMP_4)
-        #error "TEMP_SENSOR_REDUNDANT_SOURCE set to 4 requires TEMP_4_PIN."
-      #else
-        #define TEMP_REDUNDANT_PIN TEMP_4_PIN
-      #endif
-    #elif TEMP_SENSOR_REDUNDANT_SOURCE == 5
-      #if !PIN_EXISTS(TEMP_5)
-        #error "TEMP_SENSOR_REDUNDANT_SOURCE set to 5 requires TEMP_5_PIN."
-      #else
-        #define TEMP_REDUNDANT_PIN TEMP_5_PIN
-      #endif
-    #elif TEMP_SENSOR_REDUNDANT_SOURCE == 6
-      #if !PIN_EXISTS(TEMP_6)
-        #error "TEMP_SENSOR_REDUNDANT_SOURCE set to 6 requires TEMP_6_PIN."
-      #else
-        #define TEMP_REDUNDANT_PIN TEMP_6_PIN
-      #endif
-    #elif TEMP_SENSOR_REDUNDANT_SOURCE == 7
-      #if !PIN_EXISTS(TEMP_7)
-        #error "TEMP_SENSOR_REDUNDANT_SOURCE set to 7 requires TEMP_7_PIN."
-      #else
-        #define TEMP_REDUNDANT_PIN TEMP_7_PIN
-      #endif
-    #endif
-  #endif
-#endif
-
-#if TEMP_SENSOR_0 == -5 || TEMP_SENSOR_0 == -3 || TEMP_SENSOR_0 == -2
-  #define TEMP_SENSOR_0_IS_MAX_TC 1
-  #define HAS_MAX_TC 1
-  #if TEMP_SENSOR_0 == -3
-    #define TEMP_SENSOR_0_MAX_TC_TMIN -270
-    #define TEMP_SENSOR_0_MAX_TC_TMAX 1800
-  #else
-    #define TEMP_SENSOR_0_MAX_TC_TMIN    0
-    #define TEMP_SENSOR_0_MAX_TC_TMAX 1024
-  #endif
-  #if TEMP_SENSOR_0 == -5
-    #define TEMP_SENSOR_0_IS_MAX31865 1
-  #elif TEMP_SENSOR_0 == -3
-    #define TEMP_SENSOR_0_IS_MAX31855 1
-  #elif TEMP_SENSOR_0 == -2
-    #define TEMP_SENSOR_0_IS_MAX6675 1
-  #endif
-#elif TEMP_SENSOR_0 == -4
-  #define TEMP_SENSOR_0_IS_AD8495 1
-#elif TEMP_SENSOR_0 == -1
-  #define TEMP_SENSOR_0_IS_AD595 1
-#elif TEMP_SENSOR_0 > 0
-  #define TEMP_SENSOR_0_IS_THERMISTOR 1
-  #if TEMP_SENSOR_0 == 1000
-    #define TEMP_SENSOR_0_IS_CUSTOM 1
-  #elif TEMP_SENSOR_0 == 998 || TEMP_SENSOR_0 == 999
-    #define TEMP_SENSOR_0_IS_DUMMY 1
-=======
 // Usurp a sensor to do redundant readings
 #if TEMP_SENSOR_REDUNDANT
   #ifndef TEMP_SENSOR_REDUNDANT_SOURCE
     #define TEMP_SENSOR_REDUNDANT_SOURCE E1
->>>>>>> 52718f33
   #endif
   #ifndef TEMP_SENSOR_REDUNDANT_TARGET
     #define TEMP_SENSOR_REDUNDANT_TARGET E0
   #endif
-<<<<<<< HEAD
-#elif TEMP_SENSOR_1 == -4
-  #define TEMP_SENSOR_1_IS_AD8495 1
-#elif TEMP_SENSOR_1 == -1
-  #define TEMP_SENSOR_1_IS_AD595 1
-#elif TEMP_SENSOR_1 > 0
-  #define TEMP_SENSOR_1_IS_THERMISTOR 1
-  #if TEMP_SENSOR_1 == 1000
-    #define TEMP_SENSOR_1_IS_CUSTOM 1
-  #elif TEMP_SENSOR_1 == 998 || TEMP_SENSOR_1 == 999
-    #define TEMP_SENSOR_1_IS_DUMMY 1
-=======
   #if !PIN_EXISTS(TEMP_REDUNDANT)
     #ifndef TEMP_SENSOR_REDUNDANT_MAX_DIFF
       #define TEMP_SENSOR_REDUNDANT_MAX_DIFF 10
@@ -744,101 +601,9 @@
         #define TEMP_REDUNDANT_PIN TEMP_7_PIN
       #endif
     #endif
->>>>>>> 52718f33
-  #endif
-#endif
-
-<<<<<<< HEAD
-#if TEMP_SENSOR_REDUNDANT == -5 || TEMP_SENSOR_REDUNDANT == -3 || TEMP_SENSOR_REDUNDANT == -2
-  #define TEMP_SENSOR_REDUNDANT_IS_MAX_TC 1
-  #define HAS_MAX_TC 1
-  #if TEMP_SENSOR_REDUNDANT == -3
-    #define TEMP_SENSOR_REDUNDANT_MAX_TC_TMIN -270
-    #define TEMP_SENSOR_REDUNDANT_MAX_TC_TMAX 1800
-  #else
-    #define TEMP_SENSOR_REDUNDANT_MAX_TC_TMIN    0
-    #define TEMP_SENSOR_REDUNDANT_MAX_TC_TMAX 1024
-  #endif
-  #if TEMP_SENSOR_REDUNDANT_SOURCE == 0
-    #define TEMP_SENSOR_0_MAX_TC_TMIN TEMP_SENSOR_REDUNDANT_MAX_TC_TMIN
-    #define TEMP_SENSOR_0_MAX_TC_TMAX TEMP_SENSOR_REDUNDANT_MAX_TC_TMAX
-  #elif TEMP_SENSOR_REDUNDANT_SOURCE == 1
-    #define TEMP_SENSOR_1_MAX_TC_TMIN TEMP_SENSOR_REDUNDANT_MAX_TC_TMIN
-    #define TEMP_SENSOR_1_MAX_TC_TMAX TEMP_SENSOR_REDUNDANT_MAX_TC_TMAX
-  #endif
-  #if TEMP_SENSOR_REDUNDANT == -5
-    #if TEMP_SENSOR_REDUNDANT_SOURCE != 0 && TEMP_SENSOR_REDUNDANT_SOURCE != 1
-      #error "MAX31865 Thermocouples (-5) not supported for TEMP_SENSOR_REDUNDANT_SOURCE other than TEMP_SENSOR_0/TEMP_SENSOR_1 (0/1)."
-    #endif
-    #define TEMP_SENSOR_REDUNDANT_IS_MAX31865 1
-  #elif TEMP_SENSOR_REDUNDANT == -3
-    #if TEMP_SENSOR_REDUNDANT_SOURCE != 0 && TEMP_SENSOR_REDUNDANT_SOURCE != 1
-      #error "MAX31855 Thermocouples (-3) not supported for TEMP_SENSOR_REDUNDANT_SOURCE other than TEMP_SENSOR_0/TEMP_SENSOR_1 (0/1)."
-    #endif
-    #define TEMP_SENSOR_REDUNDANT_IS_MAX31855 1
-  #elif TEMP_SENSOR_REDUNDANT == -2
-    #if TEMP_SENSOR_REDUNDANT_SOURCE != 0 && TEMP_SENSOR_REDUNDANT_SOURCE != 1
-      #error "MAX6675 Thermocouples (-2) not supported for TEMP_SENSOR_REDUNDANT_SOURCE other than TEMP_SENSOR_0/TEMP_SENSOR_1 (0/1)."
-    #endif
-    #define TEMP_SENSOR_REDUNDANT_IS_MAX6675 1
-  #endif
-  #if (TEMP_SENSOR_0_IS_MAX_TC && TEMP_SENSOR_REDUNDANT != TEMP_SENSOR_0) || (TEMP_SENSOR_1_IS_MAX_TC && TEMP_SENSOR_REDUNDANT != TEMP_SENSOR_1)
-    #if   TEMP_SENSOR_REDUNDANT == -5
-      #error "If MAX31865 Thermocouple (-5) is used for TEMP_SENSOR_0/TEMP_SENSOR_1 then TEMP_SENSOR_REDUNDANT must match."
-    #elif TEMP_SENSOR_REDUNDANT == -3
-      #error "If MAX31855 Thermocouple (-3) is used for TEMP_SENSOR_0/TEMP_SENSOR_1 then TEMP_SENSOR_REDUNDANT must match."
-    #elif TEMP_SENSOR_REDUNDANT == -2
-      #error "If MAX6675 Thermocouple (-2) is used for TEMP_SENSOR_0/TEMP_SENSOR_1 then TEMP_SENSOR_REDUNDANT must match."
-    #endif
-  #endif
-#elif TEMP_SENSOR_REDUNDANT == -4
-  #define TEMP_SENSOR_REDUNDANT_IS_AD8495 1
-#elif TEMP_SENSOR_REDUNDANT == -1
-  #define TEMP_SENSOR_REDUNDANT_IS_AD595 1
-#elif TEMP_SENSOR_REDUNDANT > 0
-  #define TEMP_SENSOR_REDUNDANT_IS_THERMISTOR 1
-  #if TEMP_SENSOR_REDUNDANT == 1000
-    #define TEMP_SENSOR_REDUNDANT_IS_CUSTOM 1
-  #elif TEMP_SENSOR_REDUNDANT == 998 || TEMP_SENSOR_REDUNDANT == 999
-    #error "Dummy sensors are not supported for TEMP_SENSOR_REDUNDANT."
-  #endif
-#endif
-
-#if TEMP_SENSOR_0_IS_MAX31855 || TEMP_SENSOR_1_IS_MAX31855 || TEMP_SENSOR_REDUNDANT_IS_MAX31855
-  #define HAS_MAX31855 1
-#endif
-#if TEMP_SENSOR_0_IS_MAX31865 || TEMP_SENSOR_1_IS_MAX31865 || TEMP_SENSOR_REDUNDANT_IS_MAX31865
-  #define HAS_MAX31865 1
-#endif
-#if TEMP_SENSOR_0_IS_MAX6675 || TEMP_SENSOR_1_IS_MAX6675 || TEMP_SENSOR_REDUNDANT_IS_MAX6675
-  #define HAS_MAX6675 1
-#endif
-
-//
-// Compatibility layer for MAX (SPI) temp boards
-//
-#define TEMP_SENSOR_IS_MAX(n, M) (ENABLED(TEMP_SENSOR_##n##_IS_##M) || (ENABLED(TEMP_SENSOR_REDUNDANT_IS_##M) && TEMP_SENSOR_REDUNDANT_SOURCE == (n)))
-
-#if PIN_EXISTS(MAX6675_SS)
-  #if TEMP_SENSOR_IS_MAX(0, MAX31855)
-    #define MAX31855_CS_PIN MAX6675_SS_PIN
-  #elif TEMP_SENSOR_IS_MAX(0, MAX31865)
-    #define MAX31865_CS_PIN MAX6675_SS_PIN
-  #elif TEMP_SENSOR_IS_MAX(0, MAX6675)
-    #define MAX6675_CS_PIN MAX6675_SS_PIN
-  #endif
-#endif
-
-#if PIN_EXISTS(MAX6675_SS2)
-  #if TEMP_SENSOR_IS_MAX(1, MAX31855)
-    #define MAX31855_CS2_PIN MAX6675_SS2_PIN
-  #elif TEMP_SENSOR_IS_MAX(1, MAX31865)
-    #define MAX31865_CS2_PIN MAX6675_SS2_PIN
-  #elif TEMP_SENSOR_IS_MAX(1, MAX6675)
-    #define MAX6675_CS2_PIN MAX6675_SS2_PIN
-  #endif
-#endif
-=======
+  #endif
+#endif
+
 /**
  * Compatibility layer for MAX (SPI) temp boards
  */
@@ -886,7 +651,6 @@
       #if !PIN_EXISTS(TEMP_0_SCK) && PIN_EXISTS(MAX31855_SCK)
         #define TEMP_0_SCK_PIN MAX31855_SCK_PIN
       #endif
->>>>>>> 52718f33
 
     #elif TEMP_SENSOR_1_IS_MAX31865
       #if !PIN_EXISTS(TEMP_1_MISO) // DO
@@ -933,202 +697,6 @@
       #endif
     #endif
 
-<<<<<<< HEAD
-//
-// User-defined thermocouple libraries
-//
-// Add LIB_MAX6675 / LIB_MAX31855 / LIB_MAX31865 to the build_flags
-// to select a USER library for MAX6675, MAX31855, MAX31865
-//
-#if BOTH(HAS_MAX6675, LIB_MAX6675)
-  #define LIB_USR_MAX6675 1
-#endif
-#if BOTH(HAS_MAX31855, LIB_MAX31855)
-  #define LIB_USR_MAX31855 1
-#endif
-#if HAS_MAX31865
-  #if ENABLED(LIB_MAX31865)
-    #define LIB_USR_MAX31865 1
-  #else
-    #define LIB_ADAFRUIT_MAX31865 1
-  #endif
-#endif
-
-#if TEMP_SENSOR_2 == -4
-  #define TEMP_SENSOR_2_IS_AD8495 1
-#elif TEMP_SENSOR_2 == -3
-  #error "MAX31855 Thermocouples (-3) not supported for TEMP_SENSOR_2."
-#elif TEMP_SENSOR_2 == -2
-  #error "MAX6675 Thermocouples (-2) not supported for TEMP_SENSOR_2."
-#elif TEMP_SENSOR_2 == -1
-  #define TEMP_SENSOR_2_IS_AD595 1
-#elif TEMP_SENSOR_2 > 0
-  #define TEMP_SENSOR_2_IS_THERMISTOR 1
-  #if TEMP_SENSOR_2 == 1000
-    #define TEMP_SENSOR_2_IS_CUSTOM 1
-  #elif TEMP_SENSOR_2 == 998 || TEMP_SENSOR_2 == 999
-    #define TEMP_SENSOR_2_IS_DUMMY 1
-  #endif
-#else
-  #undef HEATER_2_MINTEMP
-  #undef HEATER_2_MAXTEMP
-#endif
-
-#if TEMP_SENSOR_3 == -4
-  #define TEMP_SENSOR_3_IS_AD8495 1
-#elif TEMP_SENSOR_3 == -3
-  #error "MAX31855 Thermocouples (-3) not supported for TEMP_SENSOR_3."
-#elif TEMP_SENSOR_3 == -2
-  #error "MAX6675 Thermocouples (-2) not supported for TEMP_SENSOR_3."
-#elif TEMP_SENSOR_3 == -1
-  #define TEMP_SENSOR_3_IS_AD595 1
-#elif TEMP_SENSOR_3 > 0
-  #define TEMP_SENSOR_3_IS_THERMISTOR 1
-  #if TEMP_SENSOR_3 == 1000
-    #define TEMP_SENSOR_3_IS_CUSTOM 1
-  #elif TEMP_SENSOR_3 == 998 || TEMP_SENSOR_3 == 999
-    #define TEMP_SENSOR_3_IS_DUMMY 1
-  #endif
-#else
-  #undef HEATER_3_MINTEMP
-  #undef HEATER_3_MAXTEMP
-#endif
-
-#if TEMP_SENSOR_4 == -4
-  #define TEMP_SENSOR_4_IS_AD8495 1
-#elif TEMP_SENSOR_4 == -3
-  #error "MAX31855 Thermocouples (-3) not supported for TEMP_SENSOR_4."
-#elif TEMP_SENSOR_4 == -2
-  #error "MAX6675 Thermocouples (-2) not supported for TEMP_SENSOR_4."
-#elif TEMP_SENSOR_4 == -1
-  #define TEMP_SENSOR_4_IS_AD595 1
-#elif TEMP_SENSOR_4 > 0
-  #define TEMP_SENSOR_4_IS_THERMISTOR 1
-  #if TEMP_SENSOR_4 == 1000
-    #define TEMP_SENSOR_4_IS_CUSTOM 1
-  #elif TEMP_SENSOR_4 == 998 || TEMP_SENSOR_4 == 999
-    #define TEMP_SENSOR_4_IS_DUMMY 1
-  #endif
-#else
-  #undef HEATER_4_MINTEMP
-  #undef HEATER_4_MAXTEMP
-#endif
-
-#if TEMP_SENSOR_5 == -4
-  #define TEMP_SENSOR_5_IS_AD8495 1
-#elif TEMP_SENSOR_5 == -3
-  #error "MAX31855 Thermocouples (-3) not supported for TEMP_SENSOR_5."
-#elif TEMP_SENSOR_5 == -2
-  #error "MAX6675 Thermocouples (-2) not supported for TEMP_SENSOR_5."
-#elif TEMP_SENSOR_5 == -1
-  #define TEMP_SENSOR_5_IS_AD595 1
-#elif TEMP_SENSOR_5 > 0
-  #define TEMP_SENSOR_5_IS_THERMISTOR 1
-  #if TEMP_SENSOR_5 == 1000
-    #define TEMP_SENSOR_5_IS_CUSTOM 1
-  #elif TEMP_SENSOR_5 == 998 || TEMP_SENSOR_5 == 999
-    #define TEMP_SENSOR_5_IS_DUMMY 1
-  #endif
-#else
-  #undef HEATER_5_MINTEMP
-  #undef HEATER_5_MAXTEMP
-#endif
-
-#if TEMP_SENSOR_6 == -4
-  #define TEMP_SENSOR_6_IS_AD8495 1
-#elif TEMP_SENSOR_6 == -3
-  #error "MAX31855 Thermocouples (-3) not supported for TEMP_SENSOR_6."
-#elif TEMP_SENSOR_6 == -2
-  #error "MAX6675 Thermocouples (-2) not supported for TEMP_SENSOR_6."
-#elif TEMP_SENSOR_6 == -1
-  #define TEMP_SENSOR_6_IS_AD595 1
-#elif TEMP_SENSOR_6 > 0
-  #define TEMP_SENSOR_6_IS_THERMISTOR 1
-  #if TEMP_SENSOR_6 == 1000
-    #define TEMP_SENSOR_6_IS_CUSTOM 1
-  #elif TEMP_SENSOR_6 == 998 || TEMP_SENSOR_6 == 999
-    #define TEMP_SENSOR_6_IS_DUMMY 1
-  #endif
-#else
-  #undef HEATER_6_MINTEMP
-  #undef HEATER_6_MAXTEMP
-#endif
-
-#if TEMP_SENSOR_7 == -4
-  #define TEMP_SENSOR_7_IS_AD8495 1
-#elif TEMP_SENSOR_7 == -3
-  #error "MAX31855 Thermocouples (-3) not supported for TEMP_SENSOR_7."
-#elif TEMP_SENSOR_7 == -2
-  #error "MAX7775 Thermocouples (-2) not supported for TEMP_SENSOR_7."
-#elif TEMP_SENSOR_7 == -1
-  #define TEMP_SENSOR_7_IS_AD595 1
-#elif TEMP_SENSOR_7 > 0
-  #define TEMP_SENSOR_7_IS_THERMISTOR 1
-  #if TEMP_SENSOR_7 == 1000
-    #define TEMP_SENSOR_7_IS_CUSTOM 1
-  #elif TEMP_SENSOR_7 == 998 || TEMP_SENSOR_7 == 999
-    #define TEMP_SENSOR_7_IS_DUMMY 1
-  #endif
-#else
-  #undef HEATER_7_MINTEMP
-  #undef HEATER_7_MAXTEMP
-#endif
-
-#if TEMP_SENSOR_BED == -4
-  #define TEMP_SENSOR_BED_IS_AD8495 1
-#elif TEMP_SENSOR_BED == -3
-  #error "MAX31855 Thermocouples (-3) not supported for TEMP_SENSOR_BED."
-#elif TEMP_SENSOR_BED == -2
-  #error "MAX6675 Thermocouples (-2) not supported for TEMP_SENSOR_BED."
-#elif TEMP_SENSOR_BED == -1
-  #define TEMP_SENSOR_BED_IS_AD595 1
-#elif TEMP_SENSOR_BED > 0
-  #define TEMP_SENSOR_BED_IS_THERMISTOR 1
-  #if TEMP_SENSOR_BED == 1000
-    #define TEMP_SENSOR_BED_IS_CUSTOM 1
-  #elif TEMP_SENSOR_BED == 998 || TEMP_SENSOR_BED == 999
-    #define TEMP_SENSOR_BED_IS_DUMMY 1
-  #endif
-#else
-  #undef BED_MINTEMP
-  #undef BED_MAXTEMP
-#endif
-
-#if TEMP_SENSOR_CHAMBER == -4
-  #define TEMP_SENSOR_CHAMBER_IS_AD8495 1
-#elif TEMP_SENSOR_CHAMBER == -3
-  #error "MAX31855 Thermocouples (-3) not supported for TEMP_SENSOR_CHAMBER."
-#elif TEMP_SENSOR_CHAMBER == -2
-  #error "MAX6675 Thermocouples (-2) not supported for TEMP_SENSOR_CHAMBER."
-#elif TEMP_SENSOR_CHAMBER == -1
-  #define TEMP_SENSOR_CHAMBER_IS_AD595 1
-#elif TEMP_SENSOR_CHAMBER > 0
-  #define TEMP_SENSOR_CHAMBER_IS_THERMISTOR 1
-  #if TEMP_SENSOR_CHAMBER == 1000
-    #define TEMP_SENSOR_CHAMBER_IS_CUSTOM 1
-  #elif TEMP_SENSOR_CHAMBER == 998 || TEMP_SENSOR_CHAMBER == 999
-    #define TEMP_SENSOR_CHAMBER_IS_DUMMY 1
-  #endif
-#else
-  #undef CHAMBER_MINTEMP
-  #undef CHAMBER_MAXTEMP
-#endif
-
-#if TEMP_SENSOR_COOLER == -4
-  #define TEMP_SENSOR_COOLER_IS_AD8495 1
-#elif TEMP_SENSOR_COOLER == -3
-  #error "MAX31855 Thermocouples (-3) not supported for TEMP_SENSOR_COOLER."
-#elif TEMP_SENSOR_COOLER == -2
-  #error "MAX6675 Thermocouples (-2) not supported for TEMP_SENSOR_COOLER."
-#elif TEMP_SENSOR_COOLER == -1
-  #define TEMP_SENSOR_COOLER_IS_AD595 1
-#elif TEMP_SENSOR_COOLER > 0
-  #define TEMP_SENSOR_COOLER_IS_THERMISTOR 1
-  #if TEMP_SENSOR_COOLER == 1000
-    #define TEMP_SENSOR_COOLER_IS_CUSTOM 1
-  #elif TEMP_SENSOR_COOLER == 998 || TEMP_SENSOR_COOLER == 999
-    #define TEMP_SENSOR_COOLER_IS_DUMMY 1
-=======
     #if TEMP_SENSOR_1_IS_MAX6675
       #if !PIN_EXISTS(TEMP_1_MISO) // DO
         #if PIN_EXISTS(MAX6675_MISO)
@@ -1196,29 +764,9 @@
     #define LIB_USR_MAX31865 1
   #elif HAS_MAX31865
     #define LIB_INTERNAL_MAX31865 1
->>>>>>> 52718f33
-  #endif
-
-<<<<<<< HEAD
-#if TEMP_SENSOR_PROBE == -4
-  #define TEMP_SENSOR_PROBE_IS_AD8495 1
-#elif TEMP_SENSOR_PROBE == -3
-  #error "MAX31855 Thermocouples (-3) not supported for TEMP_SENSOR_PROBE."
-#elif TEMP_SENSOR_PROBE == -2
-  #error "MAX6675 Thermocouples (-2) not supported for TEMP_SENSOR_PROBE."
-#elif TEMP_SENSOR_PROBE == -1
-  #define TEMP_SENSOR_PROBE_IS_AD595 1
-#elif TEMP_SENSOR_PROBE > 0
-  #define TEMP_SENSOR_PROBE_IS_THERMISTOR 1
-  #if TEMP_SENSOR_PROBE == 1000
-    #define TEMP_SENSOR_PROBE_IS_CUSTOM 1
-  #elif TEMP_SENSOR_PROBE == 998 || TEMP_SENSOR_PROBE == 999
-    #define TEMP_SENSOR_PROBE_IS_DUMMY 1
-  #endif
-#endif
-=======
+  #endif
+
 #endif //HAS_MAX_TC
->>>>>>> 52718f33
 
 /**
  * X_DUAL_ENDSTOPS endstop reassignment
@@ -2111,7 +1659,6 @@
   #if PIN_EXISTS(SOL2)
     #define HAS_SOLENOID_2 1
   #endif
-<<<<<<< HEAD
 
   #if PIN_EXISTS(E3_ENABLE) || (ENABLED(SOFTWARE_DRIVER_ENABLE) && AXIS_IS_TMC(E3))
     #define HAS_E3_ENABLE 1
@@ -2177,73 +1724,6 @@
     #define HAS_SOLENOID_6 1
   #endif
 
-=======
-
-  #if PIN_EXISTS(E3_ENABLE) || (ENABLED(SOFTWARE_DRIVER_ENABLE) && AXIS_IS_TMC(E3))
-    #define HAS_E3_ENABLE 1
-  #endif
-  #if PIN_EXISTS(E3_DIR)
-    #define HAS_E3_DIR 1
-  #endif
-  #if PIN_EXISTS(E3_STEP)
-    #define HAS_E3_STEP 1
-  #endif
-  #if PIN_EXISTS(E3_MS1)
-    #define HAS_E3_MS_PINS 1
-  #endif
-  #if PIN_EXISTS(SOL3)
-    #define HAS_SOLENOID_3 1
-  #endif
-
-  #if PIN_EXISTS(E4_ENABLE) || (ENABLED(SOFTWARE_DRIVER_ENABLE) && AXIS_IS_TMC(E4))
-    #define HAS_E4_ENABLE 1
-  #endif
-  #if PIN_EXISTS(E4_DIR)
-    #define HAS_E4_DIR 1
-  #endif
-  #if PIN_EXISTS(E4_STEP)
-    #define HAS_E4_STEP 1
-  #endif
-  #if PIN_EXISTS(E4_MS1)
-    #define HAS_E4_MS_PINS 1
-  #endif
-  #if PIN_EXISTS(SOL4)
-    #define HAS_SOLENOID_4 1
-  #endif
-
-  #if PIN_EXISTS(E5_ENABLE) || (ENABLED(SOFTWARE_DRIVER_ENABLE) && AXIS_IS_TMC(E5))
-    #define HAS_E5_ENABLE 1
-  #endif
-  #if PIN_EXISTS(E5_DIR)
-    #define HAS_E5_DIR 1
-  #endif
-  #if PIN_EXISTS(E5_STEP)
-    #define HAS_E5_STEP 1
-  #endif
-  #if PIN_EXISTS(E5_MS1)
-    #define HAS_E5_MS_PINS 1
-  #endif
-  #if PIN_EXISTS(SOL5)
-    #define HAS_SOLENOID_5 1
-  #endif
-
-  #if PIN_EXISTS(E6_ENABLE) || (ENABLED(SOFTWARE_DRIVER_ENABLE) && AXIS_IS_TMC(E6))
-    #define HAS_E6_ENABLE 1
-  #endif
-  #if PIN_EXISTS(E6_DIR)
-    #define HAS_E6_DIR 1
-  #endif
-  #if PIN_EXISTS(E6_STEP)
-    #define HAS_E6_STEP 1
-  #endif
-  #if PIN_EXISTS(E6_MS1)
-    #define HAS_E6_MS_PINS 1
-  #endif
-  #if PIN_EXISTS(SOL6)
-    #define HAS_SOLENOID_6 1
-  #endif
-
->>>>>>> 52718f33
   #if PIN_EXISTS(E7_ENABLE) || (ENABLED(SOFTWARE_DRIVER_ENABLE) && AXIS_IS_TMC(E7))
     #define HAS_E7_ENABLE 1
   #endif
@@ -2737,12 +2217,9 @@
 #if HAS_ADC_TEST(COOLER)
   #define HAS_TEMP_ADC_COOLER 1
 #endif
-<<<<<<< HEAD
-=======
 #if HAS_ADC_TEST(BOARD)
   #define HAS_TEMP_ADC_BOARD 1
 #endif
->>>>>>> 52718f33
 #if HAS_ADC_TEST(REDUNDANT)
   #define HAS_TEMP_ADC_REDUNDANT 1
 #endif
@@ -2763,12 +2240,9 @@
 #if HAS_TEMP(COOLER)
   #define HAS_TEMP_COOLER 1
 #endif
-<<<<<<< HEAD
-=======
 #if HAS_TEMP(BOARD)
   #define HAS_TEMP_BOARD 1
 #endif
->>>>>>> 52718f33
 #if HAS_TEMP(REDUNDANT)
   #define HAS_TEMP_REDUNDANT 1
 #endif
