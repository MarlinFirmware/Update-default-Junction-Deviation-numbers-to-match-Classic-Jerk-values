--- conflicted
+++ resolved
@@ -2502,15 +2502,9 @@
   #if ENABLED(DWIN_LCD_PROUI) && ANY(PIDTEMP, PIDTEMPBED)
     #define PROUI_PID_TUNE 1
   #endif
-<<<<<<< HEAD
-  #if ANY(PROUI_PID_TUNE, MPC_AUTOTUNE) && DISABLED(DISABLE_TUNING_GRAPH)
-    #define PROUI_TUNING_GRAPH 1
-  #endif
   #if HAS_MESH && !defined(USE_GRID_MESHVIEWER)
     #define USE_GRID_MESHVIEWER 1
   #endif
-=======
->>>>>>> e958b6da
 #endif
 
 // Thermal protection
