/**
 * Marlin 3D Printer Firmware
 * Copyright (c) 2020 MarlinFirmware [https://github.com/MarlinFirmware/Marlin]
 *
 * Based on Sprinter and grbl.
 * Copyright (c) 2011 Camiel Gubbels / Erik van der Zalm
 *
 * This program is free software: you can redistribute it and/or modify
 * it under the terms of the GNU General Public License as published by
 * the Free Software Foundation, either version 3 of the License, or
 * (at your option) any later version.
 *
 * This program is distributed in the hope that it will be useful,
 * but WITHOUT ANY WARRANTY; without even the implied warranty of
 * MERCHANTABILITY or FITNESS FOR A PARTICULAR PURPOSE.  See the
 * GNU General Public License for more details.
 *
 * You should have received a copy of the GNU General Public License
 * along with this program.  If not, see <https://www.gnu.org/licenses/>.
 *
 */
#pragma once

/**
 * Conditionals_post.h
 * Defines that depend on configuration but are not editable.
 */

#ifdef GITHUB_ACTIONS
  // Extras for CI testing
#endif

// ADC
#ifdef BOARD_ADC_VREF
  #define ADC_VREF BOARD_ADC_VREF
#else
  #define ADC_VREF HAL_ADC_VREF
#endif

// Linear advance uses Jerk since E is an isolated axis
#if BOTH(HAS_JUNCTION_DEVIATION, LIN_ADVANCE)
  #define HAS_LINEAR_E_JERK 1
#endif

// Determine which type of 'EEPROM' is in use
#if ENABLED(EEPROM_SETTINGS)
  // EEPROM type may be defined by compile flags, configs, HALs, or pins
  // Set additional flags to let HALs choose in their Conditionals_post.h
  #if ANY(FLASH_EEPROM_EMULATION, SRAM_EEPROM_EMULATION, SDCARD_EEPROM_EMULATION, QSPI_EEPROM)
    #define USE_EMULATED_EEPROM 1
  #elif ANY(I2C_EEPROM, SPI_EEPROM)
    #define USE_WIRED_EEPROM    1
  #elif ENABLED(IIC_BL24CXX_EEPROM)
    // nothing
  #else
    #define USE_FALLBACK_EEPROM 1
  #endif
#else
  #undef I2C_EEPROM
  #undef SPI_EEPROM
  #undef QSPI_EEPROM
  #undef SDCARD_EEPROM_EMULATION
  #undef SRAM_EEPROM_EMULATION
  #undef FLASH_EEPROM_EMULATION
  #undef IIC_BL24CXX_EEPROM
#endif

#ifdef TEENSYDUINO
  #undef max
  #define max(a,b) ((a)>(b)?(a):(b))
  #undef min
  #define min(a,b) ((a)<(b)?(a):(b))

  #undef NOT_A_PIN    // Override Teensyduino legacy CapSense define work-around
  #define NOT_A_PIN 0 // For PINS_DEBUGGING
#endif

/**
 * Axis lengths and center
 */
#define X_MAX_LENGTH (X_MAX_POS - (X_MIN_POS))
#define Y_MAX_LENGTH (Y_MAX_POS - (Y_MIN_POS))
#define Z_MAX_LENGTH (Z_MAX_POS - (Z_MIN_POS))

// Defined only if the sanity-check is bypassed
#ifndef X_BED_SIZE
  #define X_BED_SIZE X_MAX_LENGTH
#endif
#ifndef Y_BED_SIZE
  #define Y_BED_SIZE Y_MAX_LENGTH
#endif

// Require 0,0 bed center for Delta and SCARA
#if IS_KINEMATIC
  #define BED_CENTER_AT_0_0
#endif

// Define center values for future use
#define _X_HALF_BED ((X_BED_SIZE) / 2)
#define _Y_HALF_BED ((Y_BED_SIZE) / 2)
#define X_CENTER TERN(BED_CENTER_AT_0_0, 0, _X_HALF_BED)
#define Y_CENTER TERN(BED_CENTER_AT_0_0, 0, _Y_HALF_BED)
#define XY_CENTER { X_CENTER, Y_CENTER }

// Get the linear boundaries of the bed
#define X_MIN_BED (X_CENTER - _X_HALF_BED)
#define X_MAX_BED (X_MIN_BED + X_BED_SIZE)
#define Y_MIN_BED (Y_CENTER - _Y_HALF_BED)
#define Y_MAX_BED (Y_MIN_BED + Y_BED_SIZE)

/**
 * Dual X Carriage
 */
#if ENABLED(DUAL_X_CARRIAGE)
  #ifndef X1_MIN_POS
    #define X1_MIN_POS X_MIN_POS
  #endif
  #ifndef X1_MAX_POS
    #define X1_MAX_POS X_BED_SIZE
  #endif
#endif

// Calibration codes only for non-core axes
#if EITHER(BACKLASH_GCODE, CALIBRATION_GCODE)
  #if EITHER(IS_CORE, MARKFORGED_XY)
    #define CAN_CALIBRATE(A,B) (_AXIS(A) == B)
  #else
    #define CAN_CALIBRATE(A,B) 1
  #endif
#endif
#define AXIS_CAN_CALIBRATE(A) CAN_CALIBRATE(A,NORMAL_AXIS)

/**
 * No adjustable bed on non-cartesians
 */
#if IS_KINEMATIC
  #undef LEVEL_BED_CORNERS
#endif

/**
 * SCARA cannot use SLOWDOWN and requires QUICKHOME
 * Printable radius assumes joints can fully extend
 */
#if IS_SCARA
  #undef SLOWDOWN
  #if DISABLED(AXEL_TPARA)
    #define QUICK_HOME
  #endif
  #define SCARA_PRINTABLE_RADIUS (SCARA_LINKAGE_1 + SCARA_LINKAGE_2)
#endif

/**
 * Set the home position based on settings or manual overrides
 */
#ifdef MANUAL_X_HOME_POS
  #define X_HOME_POS MANUAL_X_HOME_POS
#else
  #define X_END_POS (X_HOME_DIR < 0 ? X_MIN_POS : X_MAX_POS)
  #if ENABLED(BED_CENTER_AT_0_0)
    #define X_HOME_POS TERN(DELTA, 0, X_END_POS)
  #else
    #define X_HOME_POS TERN(DELTA, X_MIN_POS + (X_BED_SIZE) * 0.5, X_END_POS)
  #endif
#endif

#ifdef MANUAL_Y_HOME_POS
  #define Y_HOME_POS MANUAL_Y_HOME_POS
#else
  #define Y_END_POS (Y_HOME_DIR < 0 ? Y_MIN_POS : Y_MAX_POS)
  #if ENABLED(BED_CENTER_AT_0_0)
    #define Y_HOME_POS TERN(DELTA, 0, Y_END_POS)
  #else
    #define Y_HOME_POS TERN(DELTA, Y_MIN_POS + (Y_BED_SIZE) * 0.5, Y_END_POS)
  #endif
#endif

#ifdef MANUAL_Z_HOME_POS
  #define Z_HOME_POS MANUAL_Z_HOME_POS
#else
  #define Z_HOME_POS (Z_HOME_DIR < 0 ? Z_MIN_POS : Z_MAX_POS)
#endif

/**
 * If DELTA_HEIGHT isn't defined use the old setting
 */
#if ENABLED(DELTA) && !defined(DELTA_HEIGHT)
  #define DELTA_HEIGHT Z_HOME_POS
#endif

/**
 * Z Sled Probe requires Z_SAFE_HOMING
 */
#if ENABLED(Z_PROBE_SLED)
  #define Z_SAFE_HOMING
#endif

/**
 * DELTA should ignore Z_SAFE_HOMING and SLOWDOWN
 */
#if ENABLED(DELTA)
  #undef Z_SAFE_HOMING
  #undef SLOWDOWN
#endif

#ifndef MESH_INSET
  #define MESH_INSET 0
#endif

/**
 * Safe Homing Options
 */
#if ENABLED(Z_SAFE_HOMING)
  #if ENABLED(AUTO_BED_LEVELING_UBL)
    // Home close to center so grid points have z heights very close to 0
    #define _SAFE_POINT(A) (((GRID_MAX_POINTS_##A) / 2) * (A##_BED_SIZE - 2 * (MESH_INSET)) / (GRID_MAX_POINTS_##A - 1) + MESH_INSET)
  #else
    #define _SAFE_POINT(A) A##_CENTER
  #endif
  #ifndef Z_SAFE_HOMING_X_POINT
    #define Z_SAFE_HOMING_X_POINT _SAFE_POINT(X)
  #endif
  #ifndef Z_SAFE_HOMING_Y_POINT
    #define Z_SAFE_HOMING_Y_POINT _SAFE_POINT(Y)
  #endif
#endif

#ifdef GRID_MAX_POINTS_X
  #define GRID_MAX_CELLS_X (GRID_MAX_POINTS_X - 1)
  #define GRID_MAX_CELLS_Y (GRID_MAX_POINTS_Y - 1)
#endif

/**
 * Host keep alive
 */
#ifndef DEFAULT_KEEPALIVE_INTERVAL
  #define DEFAULT_KEEPALIVE_INTERVAL 2
#endif

/**
 * Provide a MAX_AUTORETRACT for older configs
 */
#if ENABLED(FWRETRACT) && !defined(MAX_AUTORETRACT)
  #define MAX_AUTORETRACT 99
#endif

/**
 * Provide a DEFAULT_VOLUMETRIC_EXTRUDER_LIMIT in case NO_VOLUMETRICS is enabled
 */
#ifndef DEFAULT_VOLUMETRIC_EXTRUDER_LIMIT
  #define DEFAULT_VOLUMETRIC_EXTRUDER_LIMIT 0.00
#endif

/**
 * LCD Contrast for Graphical Displays
 */
#if ENABLED(CARTESIO_UI)
  #define _LCD_CONTRAST_MIN   60
  #define _LCD_CONTRAST_INIT  90
  #define _LCD_CONTRAST_MAX  140
#elif ENABLED(miniVIKI)
  #define _LCD_CONTRAST_MIN   75
  #define _LCD_CONTRAST_INIT  95
  #define _LCD_CONTRAST_MAX  115
#elif ENABLED(VIKI2)
  #define _LCD_CONTRAST_INIT 140
#elif ENABLED(ELB_FULL_GRAPHIC_CONTROLLER)
  #define _LCD_CONTRAST_MIN   90
  #define _LCD_CONTRAST_INIT 110
  #define _LCD_CONTRAST_MAX  130
#elif ENABLED(AZSMZ_12864)
  #define _LCD_CONTRAST_MIN  120
  #define _LCD_CONTRAST_INIT 190
#elif ENABLED(MKS_LCD12864)
  #define _LCD_CONTRAST_MIN  120
  #define _LCD_CONTRAST_INIT 205
#elif EITHER(MKS_MINI_12864, ENDER2_STOCKDISPLAY)
  #define _LCD_CONTRAST_MIN  120
  #define _LCD_CONTRAST_INIT 195
#elif ENABLED(FYSETC_MINI_12864)
  #define _LCD_CONTRAST_INIT 220
#elif ENABLED(ULTI_CONTROLLER)
  #define _LCD_CONTRAST_INIT 127
  #define _LCD_CONTRAST_MAX  254
#elif ENABLED(MAKRPANEL)
  #define _LCD_CONTRAST_INIT  17
#elif ENABLED(MINIPANEL)
  #define _LCD_CONTRAST_INIT 150
#elif ENABLED(ZONESTAR_12864OLED)
  #define _LCD_CONTRAST_MIN   64
  #define _LCD_CONTRAST_INIT 128
  #define _LCD_CONTRAST_MAX  255
#elif IS_TFTGLCD_PANEL
  #define _LCD_CONTRAST_MIN    0
  #define _LCD_CONTRAST_INIT 250
  #define _LCD_CONTRAST_MAX  255
#endif

#ifdef _LCD_CONTRAST_INIT
  #define HAS_LCD_CONTRAST 1
#endif

#if HAS_LCD_CONTRAST
  #ifndef LCD_CONTRAST_MIN
    #ifdef _LCD_CONTRAST_MIN
      #define LCD_CONTRAST_MIN _LCD_CONTRAST_MIN
    #else
      #define LCD_CONTRAST_MIN 0
    #endif
  #endif
  #ifndef LCD_CONTRAST_INIT
    #define LCD_CONTRAST_INIT _LCD_CONTRAST_INIT
  #endif
  #ifndef LCD_CONTRAST_MAX
    #ifdef _LCD_CONTRAST_MAX
      #define LCD_CONTRAST_MAX _LCD_CONTRAST_MAX
    #elif _LCD_CONTRAST_INIT > 63
      #define LCD_CONTRAST_MAX 255
    #else
      #define LCD_CONTRAST_MAX 63   // ST7567 6-bits contrast
    #endif
  #endif
  #ifndef DEFAULT_LCD_CONTRAST
    #define DEFAULT_LCD_CONTRAST LCD_CONTRAST_INIT
  #endif
#endif

/**
 * Override the SD_DETECT_STATE set in Configuration_adv.h
 * and enable sharing of onboard SD host drives (all platforms but AGCM4)
 */
#if ENABLED(SDSUPPORT)

  // Extender cable doesn't support SD_DETECT_PIN
  #if ENABLED(NO_SD_DETECT)
    #undef SD_DETECT_PIN
  #endif

  #if HAS_SD_HOST_DRIVE && SD_CONNECTION_IS(ONBOARD)
    //
    // The external SD card is not used. Hardware SPI is used to access the card.
    // When sharing the SD card with a PC we want the menu options to
    // mount/unmount the card and refresh it. So we disable card detect.
    //
    #undef SD_DETECT_PIN
    #define HAS_SHARED_MEDIA 1
  #endif

  #if PIN_EXISTS(SD_DETECT)
    #if HAS_LCD_MENU && (SD_CONNECTION_IS(LCD) || !defined(SDCARD_CONNECTION))
      #undef SD_DETECT_STATE
      #if ENABLED(ELB_FULL_GRAPHIC_CONTROLLER)
        #define SD_DETECT_STATE HIGH
      #endif
    #endif
    #ifndef SD_DETECT_STATE
      #define SD_DETECT_STATE LOW
    #endif
  #endif

  #if DISABLED(USB_FLASH_DRIVE_SUPPORT) || BOTH(MULTI_VOLUME, VOLUME_SD_ONBOARD)
    #if ENABLED(SDIO_SUPPORT)
      #define NEED_SD2CARD_SDIO 1
    #else
      #define NEED_SD2CARD_SPI 1
    #endif
  #endif

#endif

#if ANY(HAS_GRAPHICAL_TFT, LCD_USE_DMA_FSMC, HAS_FSMC_GRAPHICAL_TFT, HAS_SPI_GRAPHICAL_TFT) || !PIN_EXISTS(SD_DETECT)
  #define NO_LCD_REINIT 1  // Suppress LCD re-initialization
#endif

/**
 * Set defaults for missing (newer) options
 */
#ifndef DISABLE_INACTIVE_X
  #define DISABLE_INACTIVE_X DISABLE_X
#endif
#ifndef DISABLE_INACTIVE_Y
  #define DISABLE_INACTIVE_Y DISABLE_Y
#endif
#ifndef DISABLE_INACTIVE_Z
  #define DISABLE_INACTIVE_Z DISABLE_Z
#endif
#ifndef DISABLE_INACTIVE_E
  #define DISABLE_INACTIVE_E DISABLE_E
#endif

/**
 * Power Supply
 */
#ifndef PSU_NAME
  #if DISABLED(PSU_CONTROL)
    #define PSU_NAME "Generic"  // No control
  #elif PSU_ACTIVE_STATE
    #define PSU_NAME "XBox"     // X-Box 360 (203W)
  #else
    #define PSU_NAME "ATX"      // ATX style
  #endif
#endif

#if ENABLED(PSU_CONTROL)
  #ifndef PSU_POWERUP_DELAY
    #define PSU_POWERUP_DELAY 250
  #endif
  #ifndef POWER_OFF_DELAY
    #define POWER_OFF_DELAY   0
  #endif
#endif

/**
 * Temp Sensor defines
 */

#define ANY_TEMP_SENSOR_IS(n) (TEMP_SENSOR_0 == (n) || TEMP_SENSOR_1 == (n) || TEMP_SENSOR_2 == (n) || TEMP_SENSOR_3 == (n) || TEMP_SENSOR_4 == (n) || TEMP_SENSOR_5 == (n) || TEMP_SENSOR_6 == (n) || TEMP_SENSOR_7 == (n) || TEMP_SENSOR_BED == (n) || TEMP_SENSOR_PROBE == (n) || TEMP_SENSOR_CHAMBER == (n) || TEMP_SENSOR_COOLER == (n))

#if ANY_TEMP_SENSOR_IS(1000)
  #define HAS_USER_THERMISTORS 1
#endif

#if TEMP_SENSOR_0 == -5 || TEMP_SENSOR_0 == -3 || TEMP_SENSOR_0 == -2
  #define TEMP_SENSOR_0_IS_MAX_TC 1
  #define HAS_MAX_TC 1
  #if TEMP_SENSOR_0 == -3
    #define TEMP_SENSOR_0_MAX_TC_TMIN -270
    #define TEMP_SENSOR_0_MAX_TC_TMAX 1800
  #else
    #define TEMP_SENSOR_0_MAX_TC_TMIN    0
    #define TEMP_SENSOR_0_MAX_TC_TMAX 1024
  #endif
  #if TEMP_SENSOR_0 == -5
    #define TEMP_SENSOR_0_IS_MAX31865 1
  #elif TEMP_SENSOR_0 == -3
    #define TEMP_SENSOR_0_IS_MAX31855 1
  #elif TEMP_SENSOR_0 == -2
    #define TEMP_SENSOR_0_IS_MAX6675 1
  #endif
#elif TEMP_SENSOR_0 == -4
  #define TEMP_SENSOR_0_IS_AD8495 1
#elif TEMP_SENSOR_0 == -1
  #define TEMP_SENSOR_0_IS_AD595 1
#elif TEMP_SENSOR_0 > 0
  #define TEMP_SENSOR_0_THERMISTOR_ID TEMP_SENSOR_0
  #define TEMP_SENSOR_0_IS_THERMISTOR 1
  #if TEMP_SENSOR_0 == 1000
    #define TEMP_SENSOR_0_IS_CUSTOM 1
  #elif TEMP_SENSOR_0 == 998 || TEMP_SENSOR_0 == 999
    #define TEMP_SENSOR_0_IS_DUMMY 1
  #endif
#else
  #undef HEATER_0_MINTEMP
  #undef HEATER_0_MAXTEMP
#endif

#if TEMP_SENSOR_1 == -5 || TEMP_SENSOR_1 == -3 || TEMP_SENSOR_1 == -2
  #define TEMP_SENSOR_1_IS_MAX_TC 1
  #define HAS_MAX_TC 1
  #if TEMP_SENSOR_1 == -3
    #define TEMP_SENSOR_1_MAX_TC_TMIN -270
    #define TEMP_SENSOR_1_MAX_TC_TMAX 1800
  #else
    #define TEMP_SENSOR_1_MAX_TC_TMIN    0
    #define TEMP_SENSOR_1_MAX_TC_TMAX 1024
  #endif
  #if TEMP_SENSOR_1 == -5
    #define TEMP_SENSOR_1_IS_MAX31865 1
  #elif TEMP_SENSOR_1 == -3
    #define TEMP_SENSOR_1_IS_MAX31855 1
  #elif TEMP_SENSOR_1 == -2
    #define TEMP_SENSOR_1_IS_MAX6675 1
  #endif
  #if TEMP_SENSOR_1 != TEMP_SENSOR_0
    #if   TEMP_SENSOR_1 == -5
      #error "If MAX31865 Thermocouple (-5) is used for TEMP_SENSOR_1 then TEMP_SENSOR_0 must match."
    #elif TEMP_SENSOR_1 == -3
      #error "If MAX31855 Thermocouple (-3) is used for TEMP_SENSOR_1 then TEMP_SENSOR_0 must match."
    #elif TEMP_SENSOR_1 == -2
      #error "If MAX6675 Thermocouple (-2) is used for TEMP_SENSOR_1 then TEMP_SENSOR_0 must match."
    #endif
  #endif
#elif TEMP_SENSOR_1 == -4
  #define TEMP_SENSOR_1_IS_AD8495 1
#elif TEMP_SENSOR_1 == -1
  #define TEMP_SENSOR_1_IS_AD595 1
#elif TEMP_SENSOR_1 > 0
  #define TEMP_SENSOR_1_THERMISTOR_ID TEMP_SENSOR_1
  #define TEMP_SENSOR_1_IS_THERMISTOR 1
  #if TEMP_SENSOR_1 == 1000
    #define TEMP_SENSOR_1_IS_CUSTOM 1
  #elif TEMP_SENSOR_1 == 998 || TEMP_SENSOR_1 == 999
    #define TEMP_SENSOR_1_IS_DUMMY 1
  #endif
#else
  #undef HEATER_1_MINTEMP
  #undef HEATER_1_MAXTEMP
#endif

#if TEMP_SENSOR_0_IS_MAX31855 || TEMP_SENSOR_1_IS_MAX31855
  #define HAS_MAX31855 1
#endif
#if TEMP_SENSOR_0_IS_MAX31865 || TEMP_SENSOR_1_IS_MAX31865
  #define HAS_MAX31865 1
#endif
#if TEMP_SENSOR_0_IS_MAX6675 || TEMP_SENSOR_1_IS_MAX6675
  #define HAS_MAX6675 1
#endif

//
// Compatibility layer for MAX (SPI) temp boards
//
#if PIN_EXISTS(MAX6675_SS)
  #if TEMP_SENSOR_0_IS_MAX31855
    #define MAX31855_CS_PIN MAX6675_SS_PIN
  #elif TEMP_SENSOR_0_IS_MAX31865
    #define MAX31865_CS_PIN MAX6675_SS_PIN
  #elif TEMP_SENSOR_0_IS_MAX6675
    #define MAX6675_CS_PIN MAX6675_SS_PIN
  #endif
#endif

#if PIN_EXISTS(MAX6675_SS2)
  #if TEMP_SENSOR_1_IS_MAX31855
    #define MAX31855_CS2_PIN MAX6675_SS2_PIN
  #elif TEMP_SENSOR_1_IS_MAX31865
    #define MAX31865_CS2_PIN MAX6675_SS2_PIN
  #elif TEMP_SENSOR_1_IS_MAX6675
    #define MAX6675_CS2_PIN MAX6675_SS2_PIN
  #endif
#endif

#if PIN_EXISTS(MAX6675_DO)
  #if HAS_MAX31855
    #define MAX31855_MISO_PIN MAX6675_DO_PIN
  #elif HAS_MAX31865
    #define MAX31865_MISO_PIN MAX6675_DO_PIN
  #elif HAS_MAX6675
    #define MAX6675_MISO_PIN MAX6675_DO_PIN
  #endif
#endif

#if PIN_EXISTS(MAX6675_SCK)
  #if HAS_MAX31855
    #define MAX31855_SCK_PIN MAX6675_SCK_PIN
  #elif HAS_MAX31865
    #define MAX31865_SCK_PIN MAX6675_SCK_PIN
  #endif
#endif

// Compatibility Layer for use when HAL manipulates PINS for MAX31855 and MAX6675
#if PIN_EXISTS(MAX31855_CS) && !PIN_EXISTS(MAX6675_SS)
  #define MAX6675_SS_PIN MAX31855_CS_PIN
#endif
#if PIN_EXISTS(MAX31855_CS2) && !PIN_EXISTS(MAX6675_SS2)
  #define MAX6675_SS2_PIN MAX31855_CS2_PIN
#endif
#if PIN_EXISTS(MAX6675_CS) && !PIN_EXISTS(MAX6675_SS)
  #define MAX6675_SS_PIN MAX6675_CS_PIN
#endif
#if PIN_EXISTS(MAX6675_CS2) && !PIN_EXISTS(MAX6675_SS2)
  #define MAX6675_SS2_PIN MAX6675_CS2_PIN
#endif
#if PIN_EXISTS(MAX31855_MISO) && !PIN_EXISTS(MAX6675_DO)
  #define MAX6675_DO_PIN MAX31855_MISO_PIN
#endif
#if PIN_EXISTS(MAX6675_MISO) && !PIN_EXISTS(MAX6675_DO)
  #define MAX6675_DO_PIN MAX6675_MISO_PIN
#endif
#if PIN_EXISTS(MAX31855_SCK) && !PIN_EXISTS(MAX6675_SCK)
  #define MAX6675_SCK_PIN MAX31855_SCK_PIN
#endif

//
// User-defined thermocouple libraries
//
// Add LIB_MAX6675 / LIB_MAX31855 / LIB_MAX31865 to the build_flags
// to select a USER library for MAX6675, MAX31855, MAX31865
//
#if BOTH(HAS_MAX6675, LIB_MAX6675)
  #define LIB_USR_MAX6675 1
#endif
#if BOTH(HAS_MAX31855, LIB_MAX31855)
  #define LIB_USR_MAX31855 1
#endif
#if HAS_MAX31865
  #if ENABLED(LIB_MAX31865)
    #define LIB_USR_MAX31865 1
  #else
    #define LIB_ADAFRUIT_MAX31865 1
  #endif
#endif

#if TEMP_SENSOR_2 == -4
  #define TEMP_SENSOR_2_IS_AD8495 1
#elif TEMP_SENSOR_2 == -3
  #error "MAX31855 Thermocouples (-3) not supported for TEMP_SENSOR_2."
#elif TEMP_SENSOR_2 == -2
  #error "MAX6675 Thermocouples (-2) not supported for TEMP_SENSOR_2."
#elif TEMP_SENSOR_2 == -1
  #define TEMP_SENSOR_2_IS_AD595 1
#elif TEMP_SENSOR_2 > 0
  #define TEMP_SENSOR_2_THERMISTOR_ID TEMP_SENSOR_2
  #define TEMP_SENSOR_2_IS_THERMISTOR 1
  #if TEMP_SENSOR_2 == 1000
    #define TEMP_SENSOR_2_IS_CUSTOM 1
  #elif TEMP_SENSOR_2 == 998 || TEMP_SENSOR_2 == 999
    #define TEMP_SENSOR_2_IS_DUMMY 1
  #endif
#else
  #undef HEATER_2_MINTEMP
  #undef HEATER_2_MAXTEMP
#endif

#if TEMP_SENSOR_3 == -4
  #define TEMP_SENSOR_3_IS_AD8495 1
#elif TEMP_SENSOR_3 == -3
  #error "MAX31855 Thermocouples (-3) not supported for TEMP_SENSOR_3."
#elif TEMP_SENSOR_3 == -2
  #error "MAX6675 Thermocouples (-2) not supported for TEMP_SENSOR_3."
#elif TEMP_SENSOR_3 == -1
  #define TEMP_SENSOR_3_IS_AD595 1
#elif TEMP_SENSOR_3 > 0
  #define TEMP_SENSOR_3_THERMISTOR_ID TEMP_SENSOR_3
  #define TEMP_SENSOR_3_IS_THERMISTOR 1
  #if TEMP_SENSOR_3 == 1000
    #define TEMP_SENSOR_3_IS_CUSTOM 1
  #elif TEMP_SENSOR_3 == 998 || TEMP_SENSOR_3 == 999
    #define TEMP_SENSOR_3_IS_DUMMY 1
  #endif
#else
  #undef HEATER_3_MINTEMP
  #undef HEATER_3_MAXTEMP
#endif

#if TEMP_SENSOR_4 == -4
  #define TEMP_SENSOR_4_IS_AD8495 1
#elif TEMP_SENSOR_4 == -3
  #error "MAX31855 Thermocouples (-3) not supported for TEMP_SENSOR_4."
#elif TEMP_SENSOR_4 == -2
  #error "MAX6675 Thermocouples (-2) not supported for TEMP_SENSOR_4."
#elif TEMP_SENSOR_4 == -1
  #define TEMP_SENSOR_4_IS_AD595 1
#elif TEMP_SENSOR_4 > 0
  #define TEMP_SENSOR_4_THERMISTOR_ID TEMP_SENSOR_4
  #define TEMP_SENSOR_4_IS_THERMISTOR 1
  #if TEMP_SENSOR_4 == 1000
    #define TEMP_SENSOR_4_IS_CUSTOM 1
  #elif TEMP_SENSOR_4 == 998 || TEMP_SENSOR_4 == 999
    #define TEMP_SENSOR_4_IS_DUMMY 1
  #endif
#else
  #undef HEATER_4_MINTEMP
  #undef HEATER_4_MAXTEMP
#endif

#if TEMP_SENSOR_5 == -4
  #define TEMP_SENSOR_5_IS_AD8495 1
#elif TEMP_SENSOR_5 == -3
  #error "MAX31855 Thermocouples (-3) not supported for TEMP_SENSOR_5."
#elif TEMP_SENSOR_5 == -2
  #error "MAX6675 Thermocouples (-2) not supported for TEMP_SENSOR_5."
#elif TEMP_SENSOR_5 == -1
  #define TEMP_SENSOR_5_IS_AD595 1
#elif TEMP_SENSOR_5 > 0
  #define TEMP_SENSOR_5_THERMISTOR_ID TEMP_SENSOR_5
  #define TEMP_SENSOR_5_IS_THERMISTOR 1
  #if TEMP_SENSOR_5 == 1000
    #define TEMP_SENSOR_5_IS_CUSTOM 1
  #elif TEMP_SENSOR_5 == 998 || TEMP_SENSOR_5 == 999
    #define TEMP_SENSOR_5_IS_DUMMY 1
  #endif
#else
  #undef HEATER_5_MINTEMP
  #undef HEATER_5_MAXTEMP
#endif

#if TEMP_SENSOR_6 == -4
  #define TEMP_SENSOR_6_IS_AD8495 1
#elif TEMP_SENSOR_6 == -3
  #error "MAX31855 Thermocouples (-3) not supported for TEMP_SENSOR_6."
#elif TEMP_SENSOR_6 == -2
  #error "MAX6675 Thermocouples (-2) not supported for TEMP_SENSOR_6."
#elif TEMP_SENSOR_6 == -1
  #define TEMP_SENSOR_6_IS_AD595 1
#elif TEMP_SENSOR_6 > 0
  #define TEMP_SENSOR_6_THERMISTOR_ID TEMP_SENSOR_6
  #define TEMP_SENSOR_6_IS_THERMISTOR 1
  #if TEMP_SENSOR_6 == 1000
    #define TEMP_SENSOR_6_IS_CUSTOM 1
  #elif TEMP_SENSOR_6 == 998 || TEMP_SENSOR_6 == 999
    #define TEMP_SENSOR_6_IS_DUMMY 1
  #endif
#else
  #undef HEATER_6_MINTEMP
  #undef HEATER_6_MAXTEMP
#endif

#if TEMP_SENSOR_7 == -4
  #define TEMP_SENSOR_7_IS_AD8495 1
#elif TEMP_SENSOR_7 == -3
  #error "MAX31855 Thermocouples (-3) not supported for TEMP_SENSOR_7."
#elif TEMP_SENSOR_7 == -2
  #error "MAX7775 Thermocouples (-2) not supported for TEMP_SENSOR_7."
#elif TEMP_SENSOR_7 == -1
  #define TEMP_SENSOR_7_IS_AD595 1
#elif TEMP_SENSOR_7 > 0
  #define TEMP_SENSOR_7_THERMISTOR_ID TEMP_SENSOR_7
  #define TEMP_SENSOR_7_IS_THERMISTOR 1
  #if TEMP_SENSOR_7 == 1000
    #define TEMP_SENSOR_7_IS_CUSTOM 1
  #elif TEMP_SENSOR_7 == 998 || TEMP_SENSOR_7 == 999
    #define TEMP_SENSOR_7_IS_DUMMY 1
  #endif
#else
  #undef HEATER_7_MINTEMP
  #undef HEATER_7_MAXTEMP
#endif

#if TEMP_SENSOR_BED == -4
  #define TEMP_SENSOR_BED_IS_AD8495 1
#elif TEMP_SENSOR_BED == -3
  #error "MAX31855 Thermocouples (-3) not supported for TEMP_SENSOR_BED."
#elif TEMP_SENSOR_BED == -2
  #error "MAX6675 Thermocouples (-2) not supported for TEMP_SENSOR_BED."
#elif TEMP_SENSOR_BED == -1
  #define TEMP_SENSOR_BED_IS_AD595 1
#elif TEMP_SENSOR_BED > 0
  #define TEMP_SENSOR_BED_THERMISTOR_ID TEMP_SENSOR_BED
  #define TEMP_SENSOR_BED_IS_THERMISTOR 1
  #if TEMP_SENSOR_BED == 1000
    #define TEMP_SENSOR_BED_IS_CUSTOM 1
  #elif TEMP_SENSOR_BED == 998 || TEMP_SENSOR_BED == 999
    #define TEMP_SENSOR_BED_IS_DUMMY 1
  #endif
#else
  #undef BED_MINTEMP
  #undef BED_MAXTEMP
#endif

#if TEMP_SENSOR_CHAMBER == -4
  #define TEMP_SENSOR_CHAMBER_IS_AD8495 1
#elif TEMP_SENSOR_CHAMBER == -3
  #error "MAX31855 Thermocouples (-3) not supported for TEMP_SENSOR_CHAMBER."
#elif TEMP_SENSOR_CHAMBER == -2
  #error "MAX6675 Thermocouples (-2) not supported for TEMP_SENSOR_CHAMBER."
#elif TEMP_SENSOR_CHAMBER == -1
  #define TEMP_SENSOR_CHAMBER_IS_AD595 1
#elif TEMP_SENSOR_CHAMBER > 0
  #define TEMP_SENSOR_CHAMBER_THERMISTOR_ID TEMP_SENSOR_CHAMBER
  #define TEMP_SENSOR_CHAMBER_IS_THERMISTOR 1
  #if TEMP_SENSOR_CHAMBER == 1000
    #define TEMP_SENSOR_CHAMBER_IS_CUSTOM 1
  #elif TEMP_SENSOR_CHAMBER == 998 || TEMP_SENSOR_CHAMBER == 999
    #define TEMP_SENSOR_CHAMBER_IS_DUMMY 1
  #endif
#else
  #undef CHAMBER_MINTEMP
  #undef CHAMBER_MAXTEMP
#endif

#if TEMP_SENSOR_COOLER == -4
  #define COOLER_USES_AD8495 1
#elif TEMP_SENSOR_COOLER == -3
  #error "MAX31855 Thermocouples (-3) not supported for TEMP_SENSOR_COOLER."
#elif TEMP_SENSOR_COOLER == -2
  #error "MAX6675 Thermocouples (-2) not supported for TEMP_SENSOR_COOLER."
#elif TEMP_SENSOR_COOLER == -1
  #define COOLER_USES_AD595 1
#elif TEMP_SENSOR_COOLER > 0
  #define TEMP_SENSOR_COOLER_THERMISTOR_ID TEMP_SENSOR_COOLER
  #define TEMP_SENSOR_COOLER_IS_THERMISTOR 1
  #if TEMP_SENSOR_COOLER == 1000
    #define COOLER_USER_THERMISTOR 1
  #elif TEMP_SENSOR_COOLER == 998 || TEMP_SENSOR_COOLER == 999
    #define COOLER_DUMMY_THERMISTOR 1
  #endif
#else
  #undef COOLER_MINTEMP
  #undef COOLER_MAXTEMP
#endif

#if TEMP_SENSOR_PROBE == -4
  #define TEMP_SENSOR_PROBE_IS_AD8495 1
#elif TEMP_SENSOR_PROBE == -3
  #error "MAX31855 Thermocouples (-3) not supported for TEMP_SENSOR_PROBE."
#elif TEMP_SENSOR_PROBE == -2
  #error "MAX6675 Thermocouples (-2) not supported for TEMP_SENSOR_PROBE."
#elif TEMP_SENSOR_PROBE == -1
  #define TEMP_SENSOR_PROBE_IS_AD595 1
#elif TEMP_SENSOR_PROBE > 0
  #define TEMP_SENSOR_PROBE_THERMISTOR_ID TEMP_SENSOR_PROBE
  #define TEMP_SENSOR_PROBE_IS_THERMISTOR 1
  #if TEMP_SENSOR_PROBE == 1000
    #define TEMP_SENSOR_PROBE_IS_CUSTOM 1
  #elif TEMP_SENSOR_PROBE == 998 || TEMP_SENSOR_PROBE == 999
    #define TEMP_SENSOR_PROBE_IS_DUMMY 1
  #endif
#endif

/**
 * X_DUAL_ENDSTOPS endstop reassignment
 */
#if ENABLED(X_DUAL_ENDSTOPS)
  #if X_HOME_DIR > 0
    #ifndef X2_MAX_ENDSTOP_INVERTING
      #if X2_USE_ENDSTOP == _XMIN_
        #define X2_MAX_ENDSTOP_INVERTING X_MIN_ENDSTOP_INVERTING
      #elif X2_USE_ENDSTOP == _XMAX_
        #define X2_MAX_ENDSTOP_INVERTING X_MAX_ENDSTOP_INVERTING
      #elif X2_USE_ENDSTOP == _YMIN_
        #define X2_MAX_ENDSTOP_INVERTING Y_MIN_ENDSTOP_INVERTING
      #elif X2_USE_ENDSTOP == _YMAX_
        #define X2_MAX_ENDSTOP_INVERTING Y_MAX_ENDSTOP_INVERTING
      #elif X2_USE_ENDSTOP == _ZMIN_
        #define X2_MAX_ENDSTOP_INVERTING Z_MIN_ENDSTOP_INVERTING
      #elif X2_USE_ENDSTOP == _ZMAX_
        #define X2_MAX_ENDSTOP_INVERTING Z_MAX_ENDSTOP_INVERTING
      #else
        #define X2_MAX_ENDSTOP_INVERTING false
      #endif
    #endif
    #ifndef X2_MAX_PIN
      #if X2_USE_ENDSTOP == _XMIN_
        #define X2_MAX_PIN X_MIN_PIN
      #elif X2_USE_ENDSTOP == _XMAX_
        #define X2_MAX_PIN X_MAX_PIN
      #elif X2_USE_ENDSTOP == _YMIN_
        #define X2_MAX_PIN Y_MIN_PIN
      #elif X2_USE_ENDSTOP == _YMAX_
        #define X2_MAX_PIN Y_MAX_PIN
      #elif X2_USE_ENDSTOP == _ZMIN_
        #define X2_MAX_PIN Z_MIN_PIN
      #elif X2_USE_ENDSTOP == _ZMAX_
        #define X2_MAX_PIN Z_MAX_PIN
      #elif X2_USE_ENDSTOP == _XDIAG_
        #define X2_MAX_PIN X_DIAG_PIN
      #elif X2_USE_ENDSTOP == _YDIAG_
        #define X2_MAX_PIN Y_DIAG_PIN
      #elif X2_USE_ENDSTOP == _ZDIAG_
        #define X2_MAX_PIN Z_DIAG_PIN
      #elif X2_USE_ENDSTOP == _E0DIAG_
        #define X2_MAX_PIN E0_DIAG_PIN
      #elif X2_USE_ENDSTOP == _E1DIAG_
        #define X2_MAX_PIN E1_DIAG_PIN
      #elif X2_USE_ENDSTOP == _E2DIAG_
        #define X2_MAX_PIN E2_DIAG_PIN
      #elif X2_USE_ENDSTOP == _E3DIAG_
        #define X2_MAX_PIN E3_DIAG_PIN
      #elif X2_USE_ENDSTOP == _E4DIAG_
        #define X2_MAX_PIN E4_DIAG_PIN
      #elif X2_USE_ENDSTOP == _E5DIAG_
        #define X2_MAX_PIN E5_DIAG_PIN
      #elif X2_USE_ENDSTOP == _E6DIAG_
        #define X2_MAX_PIN E6_DIAG_PIN
      #elif X2_USE_ENDSTOP == _E7DIAG_
        #define X2_MAX_PIN E7_DIAG_PIN
      #endif
    #endif
    #ifndef X2_MIN_ENDSTOP_INVERTING
      #define X2_MIN_ENDSTOP_INVERTING false
    #endif
  #else
    #ifndef X2_MIN_ENDSTOP_INVERTING
      #if X2_USE_ENDSTOP == _XMIN_
        #define X2_MIN_ENDSTOP_INVERTING X_MIN_ENDSTOP_INVERTING
      #elif X2_USE_ENDSTOP == _XMAX_
        #define X2_MIN_ENDSTOP_INVERTING X_MAX_ENDSTOP_INVERTING
      #elif X2_USE_ENDSTOP == _YMIN_
        #define X2_MIN_ENDSTOP_INVERTING Y_MIN_ENDSTOP_INVERTING
      #elif X2_USE_ENDSTOP == _YMAX_
        #define X2_MIN_ENDSTOP_INVERTING Y_MAX_ENDSTOP_INVERTING
      #elif X2_USE_ENDSTOP == _ZMIN_
        #define X2_MIN_ENDSTOP_INVERTING Z_MIN_ENDSTOP_INVERTING
      #elif X2_USE_ENDSTOP == _ZMAX_
        #define X2_MIN_ENDSTOP_INVERTING Z_MAX_ENDSTOP_INVERTING
      #else
        #define X2_MIN_ENDSTOP_INVERTING false
      #endif
    #endif
    #ifndef X2_MIN_PIN
      #if X2_USE_ENDSTOP == _XMIN_
        #define X2_MIN_PIN X_MIN_PIN
      #elif X2_USE_ENDSTOP == _XMAX_
        #define X2_MIN_PIN X_MAX_PIN
      #elif X2_USE_ENDSTOP == _YMIN_
        #define X2_MIN_PIN Y_MIN_PIN
      #elif X2_USE_ENDSTOP == _YMAX_
        #define X2_MIN_PIN Y_MAX_PIN
      #elif X2_USE_ENDSTOP == _ZMIN_
        #define X2_MIN_PIN Z_MIN_PIN
      #elif X2_USE_ENDSTOP == _ZMAX_
        #define X2_MIN_PIN Z_MAX_PIN
      #elif X2_USE_ENDSTOP == _XDIAG_
        #define X2_MIN_PIN X_DIAG_PIN
      #elif X2_USE_ENDSTOP == _YDIAG_
        #define X2_MIN_PIN Y_DIAG_PIN
      #elif X2_USE_ENDSTOP == _ZDIAG_
        #define X2_MIN_PIN Z_DIAG_PIN
      #elif X2_USE_ENDSTOP == _E0DIAG_
        #define X2_MIN_PIN E0_DIAG_PIN
      #elif X2_USE_ENDSTOP == _E1DIAG_
        #define X2_MIN_PIN E1_DIAG_PIN
      #elif X2_USE_ENDSTOP == _E2DIAG_
        #define X2_MIN_PIN E2_DIAG_PIN
      #elif X2_USE_ENDSTOP == _E3DIAG_
        #define X2_MIN_PIN E3_DIAG_PIN
      #elif X2_USE_ENDSTOP == _E4DIAG_
        #define X2_MIN_PIN E4_DIAG_PIN
      #elif X2_USE_ENDSTOP == _E5DIAG_
        #define X2_MIN_PIN E5_DIAG_PIN
      #elif X2_USE_ENDSTOP == _E6DIAG_
        #define X2_MIN_PIN E6_DIAG_PIN
      #elif X2_USE_ENDSTOP == _E7DIAG_
        #define X2_MIN_PIN E7_DIAG_PIN
      #endif
    #endif
    #ifndef X2_MAX_ENDSTOP_INVERTING
      #define X2_MAX_ENDSTOP_INVERTING false
    #endif
  #endif
#endif

/**
 * Y_DUAL_ENDSTOPS endstop reassignment
 */
#if ENABLED(Y_DUAL_ENDSTOPS)
  #if Y_HOME_DIR > 0
    #ifndef Y2_MAX_ENDSTOP_INVERTING
      #if Y2_USE_ENDSTOP == _XMIN_
        #define Y2_MAX_ENDSTOP_INVERTING X_MIN_ENDSTOP_INVERTING
      #elif Y2_USE_ENDSTOP == _XMAX_
        #define Y2_MAX_ENDSTOP_INVERTING X_MAX_ENDSTOP_INVERTING
      #elif Y2_USE_ENDSTOP == _YMIN_
        #define Y2_MAX_ENDSTOP_INVERTING Y_MIN_ENDSTOP_INVERTING
      #elif Y2_USE_ENDSTOP == _YMAX_
        #define Y2_MAX_ENDSTOP_INVERTING Y_MAX_ENDSTOP_INVERTING
      #elif Y2_USE_ENDSTOP == _ZMIN_
        #define Y2_MAX_ENDSTOP_INVERTING Z_MIN_ENDSTOP_INVERTING
      #elif Y2_USE_ENDSTOP == _ZMAX_
        #define Y2_MAX_ENDSTOP_INVERTING Z_MAX_ENDSTOP_INVERTING
      #else
        #define Y2_MAX_ENDSTOP_INVERTING false
      #endif
    #endif
    #ifndef Y2_MAX_PIN
      #if Y2_USE_ENDSTOP == _XMIN_
        #define Y2_MAX_PIN X_MIN_PIN
      #elif Y2_USE_ENDSTOP == _XMAX_
        #define Y2_MAX_PIN X_MAX_PIN
      #elif Y2_USE_ENDSTOP == _YMIN_
        #define Y2_MAX_PIN Y_MIN_PIN
      #elif Y2_USE_ENDSTOP == _YMAX_
        #define Y2_MAX_PIN Y_MAX_PIN
      #elif Y2_USE_ENDSTOP == _ZMIN_
        #define Y2_MAX_PIN Z_MIN_PIN
      #elif Y2_USE_ENDSTOP == _ZMAX_
        #define Y2_MAX_PIN Z_MAX_PIN
      #elif Y2_USE_ENDSTOP == _XDIAG_
        #define Y2_MAX_PIN X_DIAG_PIN
      #elif Y2_USE_ENDSTOP == _YDIAG_
        #define Y2_MAX_PIN Y_DIAG_PIN
      #elif Y2_USE_ENDSTOP == _ZDIAG_
        #define Y2_MAX_PIN Z_DIAG_PIN
      #elif Y2_USE_ENDSTOP == _E0DIAG_
        #define Y2_MAX_PIN E0_DIAG_PIN
      #elif Y2_USE_ENDSTOP == _E1DIAG_
        #define Y2_MAX_PIN E1_DIAG_PIN
      #elif Y2_USE_ENDSTOP == _E2DIAG_
        #define Y2_MAX_PIN E2_DIAG_PIN
      #elif Y2_USE_ENDSTOP == _E3DIAG_
        #define Y2_MAX_PIN E3_DIAG_PIN
      #elif Y2_USE_ENDSTOP == _E4DIAG_
        #define Y2_MAX_PIN E4_DIAG_PIN
      #elif Y2_USE_ENDSTOP == _E5DIAG_
        #define Y2_MAX_PIN E5_DIAG_PIN
      #elif Y2_USE_ENDSTOP == _E6DIAG_
        #define Y2_MAX_PIN E6_DIAG_PIN
      #elif Y2_USE_ENDSTOP == _E7DIAG_
        #define Y2_MAX_PIN E7_DIAG_PIN
      #endif
    #endif
    #ifndef Y2_MIN_ENDSTOP_INVERTING
      #define Y2_MIN_ENDSTOP_INVERTING false
    #endif
  #else
    #ifndef Y2_MIN_ENDSTOP_INVERTING
      #if Y2_USE_ENDSTOP == _XMIN_
        #define Y2_MIN_ENDSTOP_INVERTING X_MIN_ENDSTOP_INVERTING
      #elif Y2_USE_ENDSTOP == _XMAX_
        #define Y2_MIN_ENDSTOP_INVERTING X_MAX_ENDSTOP_INVERTING
      #elif Y2_USE_ENDSTOP == _YMIN_
        #define Y2_MIN_ENDSTOP_INVERTING Y_MIN_ENDSTOP_INVERTING
      #elif Y2_USE_ENDSTOP == _YMAX_
        #define Y2_MIN_ENDSTOP_INVERTING Y_MAX_ENDSTOP_INVERTING
      #elif Y2_USE_ENDSTOP == _ZMIN_
        #define Y2_MIN_ENDSTOP_INVERTING Z_MIN_ENDSTOP_INVERTING
      #elif Y2_USE_ENDSTOP == _ZMAX_
        #define Y2_MIN_ENDSTOP_INVERTING Z_MAX_ENDSTOP_INVERTING
      #else
        #define Y2_MIN_ENDSTOP_INVERTING false
      #endif
    #endif
    #ifndef Y2_MIN_PIN
      #if Y2_USE_ENDSTOP == _XMIN_
        #define Y2_MIN_PIN X_MIN_PIN
      #elif Y2_USE_ENDSTOP == _XMAX_
        #define Y2_MIN_PIN X_MAX_PIN
      #elif Y2_USE_ENDSTOP == _YMIN_
        #define Y2_MIN_PIN Y_MIN_PIN
      #elif Y2_USE_ENDSTOP == _YMAX_
        #define Y2_MIN_PIN Y_MAX_PIN
      #elif Y2_USE_ENDSTOP == _ZMIN_
        #define Y2_MIN_PIN Z_MIN_PIN
      #elif Y2_USE_ENDSTOP == _ZMAX_
        #define Y2_MIN_PIN Z_MAX_PIN
      #elif Y2_USE_ENDSTOP == _XDIAG_
        #define Y2_MIN_PIN X_DIAG_PIN
      #elif Y2_USE_ENDSTOP == _YDIAG_
        #define Y2_MIN_PIN Y_DIAG_PIN
      #elif Y2_USE_ENDSTOP == _ZDIAG_
        #define Y2_MIN_PIN Z_DIAG_PIN
      #elif Y2_USE_ENDSTOP == _E0DIAG_
        #define Y2_MIN_PIN E0_DIAG_PIN
      #elif Y2_USE_ENDSTOP == _E1DIAG_
        #define Y2_MIN_PIN E1_DIAG_PIN
      #elif Y2_USE_ENDSTOP == _E2DIAG_
        #define Y2_MIN_PIN E2_DIAG_PIN
      #elif Y2_USE_ENDSTOP == _E3DIAG_
        #define Y2_MIN_PIN E3_DIAG_PIN
      #elif Y2_USE_ENDSTOP == _E4DIAG_
        #define Y2_MIN_PIN E4_DIAG_PIN
      #elif Y2_USE_ENDSTOP == _E5DIAG_
        #define Y2_MIN_PIN E5_DIAG_PIN
      #elif Y2_USE_ENDSTOP == _E6DIAG_
        #define Y2_MIN_PIN E6_DIAG_PIN
      #elif Y2_USE_ENDSTOP == _E7DIAG_
        #define Y2_MIN_PIN E7_DIAG_PIN
      #endif
    #endif
    #ifndef Y2_MAX_ENDSTOP_INVERTING
      #define Y2_MAX_ENDSTOP_INVERTING false
    #endif
  #endif
#endif

/**
 * Z_MULTI_ENDSTOPS endstop reassignment
 */
#if ENABLED(Z_MULTI_ENDSTOPS)

  #if Z_HOME_DIR > 0
    #ifndef Z2_MAX_ENDSTOP_INVERTING
      #if Z2_USE_ENDSTOP == _XMIN_
        #define Z2_MAX_ENDSTOP_INVERTING X_MIN_ENDSTOP_INVERTING
      #elif Z2_USE_ENDSTOP == _XMAX_
        #define Z2_MAX_ENDSTOP_INVERTING X_MAX_ENDSTOP_INVERTING
      #elif Z2_USE_ENDSTOP == _YMIN_
        #define Z2_MAX_ENDSTOP_INVERTING Y_MIN_ENDSTOP_INVERTING
      #elif Z2_USE_ENDSTOP == _YMAX_
        #define Z2_MAX_ENDSTOP_INVERTING Y_MAX_ENDSTOP_INVERTING
      #elif Z2_USE_ENDSTOP == _ZMIN_
        #define Z2_MAX_ENDSTOP_INVERTING Z_MIN_ENDSTOP_INVERTING
      #elif Z2_USE_ENDSTOP == _ZMAX_
        #define Z2_MAX_ENDSTOP_INVERTING Z_MAX_ENDSTOP_INVERTING
      #else
        #define Z2_MAX_ENDSTOP_INVERTING false
      #endif
    #endif
    #ifndef Z2_MAX_PIN
      #if Z2_USE_ENDSTOP == _XMIN_
        #define Z2_MAX_PIN X_MIN_PIN
      #elif Z2_USE_ENDSTOP == _XMAX_
        #define Z2_MAX_PIN X_MAX_PIN
      #elif Z2_USE_ENDSTOP == _YMIN_
        #define Z2_MAX_PIN Y_MIN_PIN
      #elif Z2_USE_ENDSTOP == _YMAX_
        #define Z2_MAX_PIN Y_MAX_PIN
      #elif Z2_USE_ENDSTOP == _ZMIN_
        #define Z2_MAX_PIN Z_MIN_PIN
      #elif Z2_USE_ENDSTOP == _ZMAX_
        #define Z2_MAX_PIN Z_MAX_PIN
      #elif Z2_USE_ENDSTOP == _XDIAG_
        #define Z2_MAX_PIN X_DIAG_PIN
      #elif Z2_USE_ENDSTOP == _YDIAG_
        #define Z2_MAX_PIN Y_DIAG_PIN
      #elif Z2_USE_ENDSTOP == _ZDIAG_
        #define Z2_MAX_PIN Z_DIAG_PIN
      #elif Z2_USE_ENDSTOP == _E0DIAG_
        #define Z2_MAX_PIN E0_DIAG_PIN
      #elif Z2_USE_ENDSTOP == _E1DIAG_
        #define Z2_MAX_PIN E1_DIAG_PIN
      #elif Z2_USE_ENDSTOP == _E2DIAG_
        #define Z2_MAX_PIN E2_DIAG_PIN
      #elif Z2_USE_ENDSTOP == _E3DIAG_
        #define Z2_MAX_PIN E3_DIAG_PIN
      #elif Z2_USE_ENDSTOP == _E4DIAG_
        #define Z2_MAX_PIN E4_DIAG_PIN
      #elif Z2_USE_ENDSTOP == _E5DIAG_
        #define Z2_MAX_PIN E5_DIAG_PIN
      #elif Z2_USE_ENDSTOP == _E6DIAG_
        #define Z2_MAX_PIN E6_DIAG_PIN
      #elif Z2_USE_ENDSTOP == _E7DIAG_
        #define Z2_MAX_PIN E7_DIAG_PIN
      #endif
    #endif
    #ifndef Z2_MIN_ENDSTOP_INVERTING
      #define Z2_MIN_ENDSTOP_INVERTING false
    #endif
  #else
    #ifndef Z2_MIN_ENDSTOP_INVERTING
      #if Z2_USE_ENDSTOP == _XMIN_
        #define Z2_MIN_ENDSTOP_INVERTING X_MIN_ENDSTOP_INVERTING
      #elif Z2_USE_ENDSTOP == _XMAX_
        #define Z2_MIN_ENDSTOP_INVERTING X_MAX_ENDSTOP_INVERTING
      #elif Z2_USE_ENDSTOP == _YMIN_
        #define Z2_MIN_ENDSTOP_INVERTING Y_MIN_ENDSTOP_INVERTING
      #elif Z2_USE_ENDSTOP == _YMAX_
        #define Z2_MIN_ENDSTOP_INVERTING Y_MAX_ENDSTOP_INVERTING
      #elif Z2_USE_ENDSTOP == _ZMIN_
        #define Z2_MIN_ENDSTOP_INVERTING Z_MIN_ENDSTOP_INVERTING
      #elif Z2_USE_ENDSTOP == _ZMAX_
        #define Z2_MIN_ENDSTOP_INVERTING Z_MAX_ENDSTOP_INVERTING
      #else
        #define Z2_MIN_ENDSTOP_INVERTING false
      #endif
    #endif
    #ifndef Z2_MIN_PIN
      #if Z2_USE_ENDSTOP == _XMIN_
        #define Z2_MIN_PIN X_MIN_PIN
      #elif Z2_USE_ENDSTOP == _XMAX_
        #define Z2_MIN_PIN X_MAX_PIN
      #elif Z2_USE_ENDSTOP == _YMIN_
        #define Z2_MIN_PIN Y_MIN_PIN
      #elif Z2_USE_ENDSTOP == _YMAX_
        #define Z2_MIN_PIN Y_MAX_PIN
      #elif Z2_USE_ENDSTOP == _ZMIN_
        #define Z2_MIN_PIN Z_MIN_PIN
      #elif Z2_USE_ENDSTOP == _ZMAX_
        #define Z2_MIN_PIN Z_MAX_PIN
      #elif Z2_USE_ENDSTOP == _XDIAG_
        #define Z2_MIN_PIN X_DIAG_PIN
      #elif Z2_USE_ENDSTOP == _YDIAG_
        #define Z2_MIN_PIN Y_DIAG_PIN
      #elif Z2_USE_ENDSTOP == _ZDIAG_
        #define Z2_MIN_PIN Z_DIAG_PIN
      #elif Z2_USE_ENDSTOP == _E0DIAG_
        #define Z2_MIN_PIN E0_DIAG_PIN
      #elif Z2_USE_ENDSTOP == _E1DIAG_
        #define Z2_MIN_PIN E1_DIAG_PIN
      #elif Z2_USE_ENDSTOP == _E2DIAG_
        #define Z2_MIN_PIN E2_DIAG_PIN
      #elif Z2_USE_ENDSTOP == _E3DIAG_
        #define Z2_MIN_PIN E3_DIAG_PIN
      #elif Z2_USE_ENDSTOP == _E4DIAG_
        #define Z2_MIN_PIN E4_DIAG_PIN
      #elif Z2_USE_ENDSTOP == _E5DIAG_
        #define Z2_MIN_PIN E5_DIAG_PIN
      #elif Z2_USE_ENDSTOP == _E6DIAG_
        #define Z2_MIN_PIN E6_DIAG_PIN
      #elif Z2_USE_ENDSTOP == _E7DIAG_
        #define Z2_MIN_PIN E7_DIAG_PIN
      #endif
    #endif
    #ifndef Z2_MAX_ENDSTOP_INVERTING
      #define Z2_MAX_ENDSTOP_INVERTING false
    #endif
  #endif

  #if NUM_Z_STEPPER_DRIVERS >= 3
    #if Z_HOME_DIR > 0
      #ifndef Z3_MAX_ENDSTOP_INVERTING
        #if Z3_USE_ENDSTOP == _XMIN_
          #define Z3_MAX_ENDSTOP_INVERTING X_MIN_ENDSTOP_INVERTING
        #elif Z3_USE_ENDSTOP == _XMAX_
          #define Z3_MAX_ENDSTOP_INVERTING X_MAX_ENDSTOP_INVERTING
        #elif Z3_USE_ENDSTOP == _YMIN_
          #define Z3_MAX_ENDSTOP_INVERTING Y_MIN_ENDSTOP_INVERTING
        #elif Z3_USE_ENDSTOP == _YMAX_
          #define Z3_MAX_ENDSTOP_INVERTING Y_MAX_ENDSTOP_INVERTING
        #elif Z3_USE_ENDSTOP == _ZMIN_
          #define Z3_MAX_ENDSTOP_INVERTING Z_MIN_ENDSTOP_INVERTING
        #elif Z3_USE_ENDSTOP == _ZMAX_
          #define Z3_MAX_ENDSTOP_INVERTING Z_MAX_ENDSTOP_INVERTING
        #else
          #define Z3_MAX_ENDSTOP_INVERTING false
        #endif
      #endif
      #ifndef Z3_MAX_PIN
        #if Z3_USE_ENDSTOP == _XMIN_
          #define Z3_MAX_PIN X_MIN_PIN
        #elif Z3_USE_ENDSTOP == _XMAX_
          #define Z3_MAX_PIN X_MAX_PIN
        #elif Z3_USE_ENDSTOP == _YMIN_
          #define Z3_MAX_PIN Y_MIN_PIN
        #elif Z3_USE_ENDSTOP == _YMAX_
          #define Z3_MAX_PIN Y_MAX_PIN
        #elif Z3_USE_ENDSTOP == _ZMIN_
          #define Z3_MAX_PIN Z_MIN_PIN
        #elif Z3_USE_ENDSTOP == _ZMAX_
          #define Z3_MAX_PIN Z_MAX_PIN
        #elif Z3_USE_ENDSTOP == _XDIAG_
          #define Z3_MAX_PIN X_DIAG_PIN
        #elif Z3_USE_ENDSTOP == _YDIAG_
          #define Z3_MAX_PIN Y_DIAG_PIN
        #elif Z3_USE_ENDSTOP == _ZDIAG_
          #define Z3_MAX_PIN Z_DIAG_PIN
        #elif Z3_USE_ENDSTOP == _E0DIAG_
          #define Z3_MAX_PIN E0_DIAG_PIN
        #elif Z3_USE_ENDSTOP == _E1DIAG_
          #define Z3_MAX_PIN E1_DIAG_PIN
        #elif Z3_USE_ENDSTOP == _E2DIAG_
          #define Z3_MAX_PIN E2_DIAG_PIN
        #elif Z3_USE_ENDSTOP == _E3DIAG_
          #define Z3_MAX_PIN E3_DIAG_PIN
        #elif Z3_USE_ENDSTOP == _E4DIAG_
          #define Z3_MAX_PIN E4_DIAG_PIN
        #elif Z3_USE_ENDSTOP == _E5DIAG_
          #define Z3_MAX_PIN E5_DIAG_PIN
        #elif Z3_USE_ENDSTOP == _E6DIAG_
          #define Z3_MAX_PIN E6_DIAG_PIN
        #elif Z3_USE_ENDSTOP == _E7DIAG_
          #define Z3_MAX_PIN E7_DIAG_PIN
        #endif
      #endif
      #ifndef Z3_MIN_ENDSTOP_INVERTING
        #define Z3_MIN_ENDSTOP_INVERTING false
      #endif
    #else
      #ifndef Z3_MIN_ENDSTOP_INVERTING
        #if Z3_USE_ENDSTOP == _XMIN_
          #define Z3_MIN_ENDSTOP_INVERTING X_MIN_ENDSTOP_INVERTING
        #elif Z3_USE_ENDSTOP == _XMAX_
          #define Z3_MIN_ENDSTOP_INVERTING X_MAX_ENDSTOP_INVERTING
        #elif Z3_USE_ENDSTOP == _YMIN_
          #define Z3_MIN_ENDSTOP_INVERTING Y_MIN_ENDSTOP_INVERTING
        #elif Z3_USE_ENDSTOP == _YMAX_
          #define Z3_MIN_ENDSTOP_INVERTING Y_MAX_ENDSTOP_INVERTING
        #elif Z3_USE_ENDSTOP == _ZMIN_
          #define Z3_MIN_ENDSTOP_INVERTING Z_MIN_ENDSTOP_INVERTING
        #elif Z3_USE_ENDSTOP == _ZMAX_
          #define Z3_MIN_ENDSTOP_INVERTING Z_MAX_ENDSTOP_INVERTING
        #else
          #define Z3_MIN_ENDSTOP_INVERTING false
        #endif
      #endif
      #ifndef Z3_MIN_PIN
        #if Z3_USE_ENDSTOP == _XMIN_
          #define Z3_MIN_PIN X_MIN_PIN
        #elif Z3_USE_ENDSTOP == _XMAX_
          #define Z3_MIN_PIN X_MAX_PIN
        #elif Z3_USE_ENDSTOP == _YMIN_
          #define Z3_MIN_PIN Y_MIN_PIN
        #elif Z3_USE_ENDSTOP == _YMAX_
          #define Z3_MIN_PIN Y_MAX_PIN
        #elif Z3_USE_ENDSTOP == _ZMIN_
          #define Z3_MIN_PIN Z_MIN_PIN
        #elif Z3_USE_ENDSTOP == _ZMAX_
          #define Z3_MIN_PIN Z_MAX_PIN
        #elif Z3_USE_ENDSTOP == _XDIAG_
          #define Z3_MIN_PIN X_DIAG_PIN
        #elif Z3_USE_ENDSTOP == _YDIAG_
          #define Z3_MIN_PIN Y_DIAG_PIN
        #elif Z3_USE_ENDSTOP == _ZDIAG_
          #define Z3_MIN_PIN Z_DIAG_PIN
        #elif Z3_USE_ENDSTOP == _E0DIAG_
          #define Z3_MIN_PIN E0_DIAG_PIN
        #elif Z3_USE_ENDSTOP == _E1DIAG_
          #define Z3_MIN_PIN E1_DIAG_PIN
        #elif Z3_USE_ENDSTOP == _E2DIAG_
          #define Z3_MIN_PIN E2_DIAG_PIN
        #elif Z3_USE_ENDSTOP == _E3DIAG_
          #define Z3_MIN_PIN E3_DIAG_PIN
        #elif Z3_USE_ENDSTOP == _E4DIAG_
          #define Z3_MIN_PIN E4_DIAG_PIN
        #elif Z3_USE_ENDSTOP == _E5DIAG_
          #define Z3_MIN_PIN E5_DIAG_PIN
        #elif Z3_USE_ENDSTOP == _E6DIAG_
          #define Z3_MIN_PIN E6_DIAG_PIN
        #elif Z3_USE_ENDSTOP == _E7DIAG_
          #define Z3_MIN_PIN E7_DIAG_PIN
        #endif
      #endif
      #ifndef Z3_MAX_ENDSTOP_INVERTING
        #define Z3_MAX_ENDSTOP_INVERTING false
      #endif
    #endif
  #endif

  #if NUM_Z_STEPPER_DRIVERS >= 4
    #if Z_HOME_DIR > 0
      #ifndef Z4_MAX_ENDSTOP_INVERTING
        #if Z4_USE_ENDSTOP == _XMIN_
          #define Z4_MAX_ENDSTOP_INVERTING X_MIN_ENDSTOP_INVERTING
        #elif Z4_USE_ENDSTOP == _XMAX_
          #define Z4_MAX_ENDSTOP_INVERTING X_MAX_ENDSTOP_INVERTING
        #elif Z4_USE_ENDSTOP == _YMIN_
          #define Z4_MAX_ENDSTOP_INVERTING Y_MIN_ENDSTOP_INVERTING
        #elif Z4_USE_ENDSTOP == _YMAX_
          #define Z4_MAX_ENDSTOP_INVERTING Y_MAX_ENDSTOP_INVERTING
        #elif Z4_USE_ENDSTOP == _ZMIN_
          #define Z4_MAX_ENDSTOP_INVERTING Z_MIN_ENDSTOP_INVERTING
        #elif Z4_USE_ENDSTOP == _ZMAX_
          #define Z4_MAX_ENDSTOP_INVERTING Z_MAX_ENDSTOP_INVERTING
        #else
          #define Z4_MAX_ENDSTOP_INVERTING false
        #endif
      #endif
      #ifndef Z4_MAX_PIN
        #if Z4_USE_ENDSTOP == _XMIN_
          #define Z4_MAX_PIN X_MIN_PIN
        #elif Z4_USE_ENDSTOP == _XMAX_
          #define Z4_MAX_PIN X_MAX_PIN
        #elif Z4_USE_ENDSTOP == _YMIN_
          #define Z4_MAX_PIN Y_MIN_PIN
        #elif Z4_USE_ENDSTOP == _YMAX_
          #define Z4_MAX_PIN Y_MAX_PIN
        #elif Z4_USE_ENDSTOP == _ZMIN_
          #define Z4_MAX_PIN Z_MIN_PIN
        #elif Z4_USE_ENDSTOP == _ZMAX_
          #define Z4_MAX_PIN Z_MAX_PIN
        #elif Z4_USE_ENDSTOP == _XDIAG_
          #define Z4_MAX_PIN X_DIAG_PIN
        #elif Z4_USE_ENDSTOP == _YDIAG_
          #define Z4_MAX_PIN Y_DIAG_PIN
        #elif Z4_USE_ENDSTOP == _ZDIAG_
          #define Z4_MAX_PIN Z_DIAG_PIN
        #elif Z4_USE_ENDSTOP == _E0DIAG_
          #define Z4_MAX_PIN E0_DIAG_PIN
        #elif Z4_USE_ENDSTOP == _E1DIAG_
          #define Z4_MAX_PIN E1_DIAG_PIN
        #elif Z4_USE_ENDSTOP == _E2DIAG_
          #define Z4_MAX_PIN E2_DIAG_PIN
        #elif Z4_USE_ENDSTOP == _E3DIAG_
          #define Z4_MAX_PIN E3_DIAG_PIN
        #elif Z4_USE_ENDSTOP == _E4DIAG_
          #define Z4_MAX_PIN E4_DIAG_PIN
        #elif Z4_USE_ENDSTOP == _E5DIAG_
          #define Z4_MAX_PIN E5_DIAG_PIN
        #elif Z4_USE_ENDSTOP == _E6DIAG_
          #define Z4_MAX_PIN E6_DIAG_PIN
        #elif Z4_USE_ENDSTOP == _E7DIAG_
          #define Z4_MAX_PIN E7_DIAG_PIN
        #endif
      #endif
      #ifndef Z4_MIN_ENDSTOP_INVERTING
        #define Z4_MIN_ENDSTOP_INVERTING false
      #endif
    #else
      #ifndef Z4_MIN_ENDSTOP_INVERTING
        #if Z4_USE_ENDSTOP == _XMIN_
          #define Z4_MIN_ENDSTOP_INVERTING X_MIN_ENDSTOP_INVERTING
        #elif Z4_USE_ENDSTOP == _XMAX_
          #define Z4_MIN_ENDSTOP_INVERTING X_MAX_ENDSTOP_INVERTING
        #elif Z4_USE_ENDSTOP == _YMIN_
          #define Z4_MIN_ENDSTOP_INVERTING Y_MIN_ENDSTOP_INVERTING
        #elif Z4_USE_ENDSTOP == _YMAX_
          #define Z4_MIN_ENDSTOP_INVERTING Y_MAX_ENDSTOP_INVERTING
        #elif Z4_USE_ENDSTOP == _ZMIN_
          #define Z4_MIN_ENDSTOP_INVERTING Z_MIN_ENDSTOP_INVERTING
        #elif Z4_USE_ENDSTOP == _ZMAX_
          #define Z4_MIN_ENDSTOP_INVERTING Z_MAX_ENDSTOP_INVERTING
        #else
          #define Z4_MIN_ENDSTOP_INVERTING false
        #endif
      #endif
      #ifndef Z4_MIN_PIN
        #if Z4_USE_ENDSTOP == _XMIN_
          #define Z4_MIN_PIN X_MIN_PIN
        #elif Z4_USE_ENDSTOP == _XMAX_
          #define Z4_MIN_PIN X_MAX_PIN
        #elif Z4_USE_ENDSTOP == _YMIN_
          #define Z4_MIN_PIN Y_MIN_PIN
        #elif Z4_USE_ENDSTOP == _YMAX_
          #define Z4_MIN_PIN Y_MAX_PIN
        #elif Z4_USE_ENDSTOP == _ZMIN_
          #define Z4_MIN_PIN Z_MIN_PIN
        #elif Z4_USE_ENDSTOP == _ZMAX_
          #define Z4_MIN_PIN Z_MAX_PIN
        #elif Z4_USE_ENDSTOP == _XDIAG_
          #define Z4_MIN_PIN X_DIAG_PIN
        #elif Z4_USE_ENDSTOP == _YDIAG_
          #define Z4_MIN_PIN Y_DIAG_PIN
        #elif Z4_USE_ENDSTOP == _ZDIAG_
          #define Z4_MIN_PIN Z_DIAG_PIN
        #elif Z4_USE_ENDSTOP == _E0DIAG_
          #define Z4_MIN_PIN E0_DIAG_PIN
        #elif Z4_USE_ENDSTOP == _E1DIAG_
          #define Z4_MIN_PIN E1_DIAG_PIN
        #elif Z4_USE_ENDSTOP == _E2DIAG_
          #define Z4_MIN_PIN E2_DIAG_PIN
        #elif Z4_USE_ENDSTOP == _E3DIAG_
          #define Z4_MIN_PIN E3_DIAG_PIN
        #elif Z4_USE_ENDSTOP == _E4DIAG_
          #define Z4_MIN_PIN E4_DIAG_PIN
        #elif Z4_USE_ENDSTOP == _E5DIAG_
          #define Z4_MIN_PIN E5_DIAG_PIN
        #elif Z4_USE_ENDSTOP == _E6DIAG_
          #define Z4_MIN_PIN E6_DIAG_PIN
        #elif Z4_USE_ENDSTOP == _E7DIAG_
          #define Z4_MIN_PIN E7_DIAG_PIN
        #endif
      #endif
      #ifndef Z4_MAX_ENDSTOP_INVERTING
        #define Z4_MAX_ENDSTOP_INVERTING false
      #endif
    #endif
  #endif

#endif // Z_MULTI_ENDSTOPS

/**
 * Set ENDSTOPPULLUPS for active endstop switches
 */
#if ENABLED(ENDSTOPPULLUPS)
  #if ENABLED(USE_XMAX_PLUG)
    #define ENDSTOPPULLUP_XMAX
  #endif
  #if ENABLED(USE_YMAX_PLUG)
    #define ENDSTOPPULLUP_YMAX
  #endif
  #if ENABLED(USE_ZMAX_PLUG)
    #define ENDSTOPPULLUP_ZMAX
  #endif
  #if ENABLED(USE_XMIN_PLUG)
    #define ENDSTOPPULLUP_XMIN
  #endif
  #if ENABLED(USE_YMIN_PLUG)
    #define ENDSTOPPULLUP_YMIN
  #endif
  #if ENABLED(USE_ZMIN_PLUG)
    #define ENDSTOPPULLUP_ZMIN
  #endif
#endif

/**
 * Set ENDSTOPPULLDOWNS for active endstop switches
 */
#if ENABLED(ENDSTOPPULLDOWNS)
  #if ENABLED(USE_XMAX_PLUG)
    #define ENDSTOPPULLDOWN_XMAX
  #endif
  #if ENABLED(USE_YMAX_PLUG)
    #define ENDSTOPPULLDOWN_YMAX
  #endif
  #if ENABLED(USE_ZMAX_PLUG)
    #define ENDSTOPPULLDOWN_ZMAX
  #endif
  #if ENABLED(USE_XMIN_PLUG)
    #define ENDSTOPPULLDOWN_XMIN
  #endif
  #if ENABLED(USE_YMIN_PLUG)
    #define ENDSTOPPULLDOWN_YMIN
  #endif
  #if ENABLED(USE_ZMIN_PLUG)
    #define ENDSTOPPULLDOWN_ZMIN
  #endif
#endif

/**
 * Shorthand for pin tests, used wherever needed
 */

// Steppers
#if PIN_EXISTS(X_ENABLE) || (ENABLED(SOFTWARE_DRIVER_ENABLE) && AXIS_IS_TMC(X))
  #define HAS_X_ENABLE 1
#endif
#if PIN_EXISTS(X_DIR)
  #define HAS_X_DIR 1
#endif
#if PIN_EXISTS(X_STEP)
  #define HAS_X_STEP 1
#endif
#if PIN_EXISTS(X_MS1)
  #define HAS_X_MS_PINS 1
#endif

#if PIN_EXISTS(X2_ENABLE) || (ENABLED(SOFTWARE_DRIVER_ENABLE) && AXIS_IS_TMC(X2))
  #define HAS_X2_ENABLE 1
#endif
#if PIN_EXISTS(X2_DIR)
  #define HAS_X2_DIR 1
#endif
#if PIN_EXISTS(X2_STEP)
  #define HAS_X2_STEP 1
#endif
#if PIN_EXISTS(X2_MS1)
  #define HAS_X2_MS_PINS 1
#endif

#if PIN_EXISTS(Y_ENABLE) || (ENABLED(SOFTWARE_DRIVER_ENABLE) && AXIS_IS_TMC(Y))
  #define HAS_Y_ENABLE 1
#endif
#if PIN_EXISTS(Y_DIR)
  #define HAS_Y_DIR 1
#endif
#if PIN_EXISTS(Y_STEP)
  #define HAS_Y_STEP 1
#endif
#if PIN_EXISTS(Y_MS1)
  #define HAS_Y_MS_PINS 1
#endif

#if PIN_EXISTS(Y2_ENABLE) || (ENABLED(SOFTWARE_DRIVER_ENABLE) && AXIS_IS_TMC(Y2))
  #define HAS_Y2_ENABLE 1
#endif
#if PIN_EXISTS(Y2_DIR)
  #define HAS_Y2_DIR 1
#endif
#if PIN_EXISTS(Y2_STEP)
  #define HAS_Y2_STEP 1
#endif
#if PIN_EXISTS(Y2_MS1)
  #define HAS_Y2_MS_PINS 1
#endif

#if PIN_EXISTS(Z_ENABLE) || (ENABLED(SOFTWARE_DRIVER_ENABLE) && AXIS_IS_TMC(Z))
  #define HAS_Z_ENABLE 1
#endif
#if PIN_EXISTS(Z_DIR)
  #define HAS_Z_DIR 1
#endif
#if PIN_EXISTS(Z_STEP)
  #define HAS_Z_STEP 1
#endif
#if PIN_EXISTS(Z_MS1)
  #define HAS_Z_MS_PINS 1
#endif

#if PIN_EXISTS(Z2_ENABLE) || (ENABLED(SOFTWARE_DRIVER_ENABLE) && AXIS_IS_TMC(Z2))
  #define HAS_Z2_ENABLE 1
#endif
#if PIN_EXISTS(Z2_DIR)
  #define HAS_Z2_DIR 1
#endif
#if PIN_EXISTS(Z2_STEP)
  #define HAS_Z2_STEP 1
#endif
#if PIN_EXISTS(Z2_MS1)
  #define HAS_Z2_MS_PINS 1
#endif

#if PIN_EXISTS(Z3_ENABLE) || (ENABLED(SOFTWARE_DRIVER_ENABLE) && AXIS_IS_TMC(Z3))
  #define HAS_Z3_ENABLE 1
#endif
#if PIN_EXISTS(Z3_DIR)
  #define HAS_Z3_DIR 1
#endif
#if PIN_EXISTS(Z3_STEP)
  #define HAS_Z3_STEP 1
#endif
#if PIN_EXISTS(Z3_MS1)
  #define HAS_Z3_MS_PINS 1
#endif

#if PIN_EXISTS(Z4_ENABLE) || (ENABLED(SOFTWARE_DRIVER_ENABLE) && AXIS_IS_TMC(Z4))
  #define HAS_Z4_ENABLE 1
#endif
#if PIN_EXISTS(Z4_DIR)
  #define HAS_Z4_DIR 1
#endif
#if PIN_EXISTS(Z4_STEP)
  #define HAS_Z4_STEP 1
#endif
#if PIN_EXISTS(Z4_MS1)
  #define HAS_Z4_MS_PINS 1
#endif

// Extruder steppers and solenoids
#if PIN_EXISTS(E0_ENABLE) || (ENABLED(SOFTWARE_DRIVER_ENABLE) && AXIS_IS_TMC(E0))
  #define HAS_E0_ENABLE 1
#endif
#if PIN_EXISTS(E0_DIR)
  #define HAS_E0_DIR 1
#endif
#if PIN_EXISTS(E0_STEP)
  #define HAS_E0_STEP 1
#endif
#if PIN_EXISTS(E0_MS1)
  #define HAS_E0_MS_PINS 1
#endif
#if PIN_EXISTS(SOL0)
  #define HAS_SOLENOID_0 1
#endif

#if PIN_EXISTS(E1_ENABLE) || (ENABLED(SOFTWARE_DRIVER_ENABLE) && AXIS_IS_TMC(E1))
  #define HAS_E1_ENABLE 1
#endif
#if PIN_EXISTS(E1_DIR)
  #define HAS_E1_DIR 1
#endif
#if PIN_EXISTS(E1_STEP)
  #define HAS_E1_STEP 1
#endif
#if PIN_EXISTS(E1_MS1)
  #define HAS_E1_MS_PINS 1
#endif
#if PIN_EXISTS(SOL1)
  #define HAS_SOLENOID_1 1
#endif

#if PIN_EXISTS(E2_ENABLE) || (ENABLED(SOFTWARE_DRIVER_ENABLE) && AXIS_IS_TMC(E2))
  #define HAS_E2_ENABLE 1
#endif
#if PIN_EXISTS(E2_DIR)
  #define HAS_E2_DIR 1
#endif
#if PIN_EXISTS(E2_STEP)
  #define HAS_E2_STEP 1
#endif
#if PIN_EXISTS(E2_MS1)
  #define HAS_E2_MS_PINS 1
#endif
#if PIN_EXISTS(SOL2)
  #define HAS_SOLENOID_2 1
#endif

#if PIN_EXISTS(E3_ENABLE) || (ENABLED(SOFTWARE_DRIVER_ENABLE) && AXIS_IS_TMC(E3))
  #define HAS_E3_ENABLE 1
#endif
#if PIN_EXISTS(E3_DIR)
  #define HAS_E3_DIR 1
#endif
#if PIN_EXISTS(E3_STEP)
  #define HAS_E3_STEP 1
#endif
#if PIN_EXISTS(E3_MS1)
  #define HAS_E3_MS_PINS 1
#endif
#if PIN_EXISTS(SOL3)
  #define HAS_SOLENOID_3 1
#endif

#if PIN_EXISTS(E4_ENABLE) || (ENABLED(SOFTWARE_DRIVER_ENABLE) && AXIS_IS_TMC(E4))
  #define HAS_E4_ENABLE 1
#endif
#if PIN_EXISTS(E4_DIR)
  #define HAS_E4_DIR 1
#endif
#if PIN_EXISTS(E4_STEP)
  #define HAS_E4_STEP 1
#endif
#if PIN_EXISTS(E4_MS1)
  #define HAS_E4_MS_PINS 1
#endif
#if PIN_EXISTS(SOL4)
  #define HAS_SOLENOID_4 1
#endif

#if PIN_EXISTS(E5_ENABLE) || (ENABLED(SOFTWARE_DRIVER_ENABLE) && AXIS_IS_TMC(E5))
  #define HAS_E5_ENABLE 1
#endif
#if PIN_EXISTS(E5_DIR)
  #define HAS_E5_DIR 1
#endif
#if PIN_EXISTS(E5_STEP)
  #define HAS_E5_STEP 1
#endif
#if PIN_EXISTS(E5_MS1)
  #define HAS_E5_MS_PINS 1
#endif
#if PIN_EXISTS(SOL5)
  #define HAS_SOLENOID_5 1
#endif

#if PIN_EXISTS(E6_ENABLE) || (ENABLED(SOFTWARE_DRIVER_ENABLE) && AXIS_IS_TMC(E6))
  #define HAS_E6_ENABLE 1
#endif
#if PIN_EXISTS(E6_DIR)
  #define HAS_E6_DIR 1
#endif
#if PIN_EXISTS(E6_STEP)
  #define HAS_E6_STEP 1
#endif
#if PIN_EXISTS(E6_MS1)
  #define HAS_E6_MS_PINS 1
#endif
#if PIN_EXISTS(SOL6)
  #define HAS_SOLENOID_6 1
#endif

#if PIN_EXISTS(E7_ENABLE) || (ENABLED(SOFTWARE_DRIVER_ENABLE) && AXIS_IS_TMC(E7))
  #define HAS_E7_ENABLE 1
#endif
#if PIN_EXISTS(E7_DIR)
  #define HAS_E7_DIR 1
#endif
#if PIN_EXISTS(E7_STEP)
  #define HAS_E7_STEP 1
#endif
#if PIN_EXISTS(E7_MS1)
  #define HAS_E7_MS_PINS 1
#endif
#if PIN_EXISTS(SOL7)
  #define HAS_SOLENOID_7 1
#endif

//
// Trinamic Stepper Drivers
//

#if HAS_TRINAMIC_CONFIG
  #if ANY(STEALTHCHOP_XY, STEALTHCHOP_Z, STEALTHCHOP_E)
    #define STEALTHCHOP_ENABLED 1
  #endif
  #if EITHER(SENSORLESS_HOMING, SENSORLESS_PROBING)
    #define USE_SENSORLESS 1
  #endif
  // Disable Z axis sensorless homing if a probe is used to home the Z axis
  #if HOMING_Z_WITH_PROBE
    #undef Z_STALL_SENSITIVITY
    #undef Z2_STALL_SENSITIVITY
    #undef Z3_STALL_SENSITIVITY
    #undef Z4_STALL_SENSITIVITY
  #endif
  #if defined(X_STALL_SENSITIVITY)  && AXIS_HAS_STALLGUARD(X)
    #define X_SENSORLESS 1
  #endif
  #if defined(X2_STALL_SENSITIVITY) && AXIS_HAS_STALLGUARD(X2)
    #define X2_SENSORLESS 1
  #endif
  #if defined(Y_STALL_SENSITIVITY)  && AXIS_HAS_STALLGUARD(Y)
    #define Y_SENSORLESS 1
  #endif
  #if defined(Y2_STALL_SENSITIVITY) && AXIS_HAS_STALLGUARD(Y2)
    #define Y2_SENSORLESS 1
  #endif
  #if defined(Z_STALL_SENSITIVITY)  && AXIS_HAS_STALLGUARD(Z)
    #define Z_SENSORLESS 1
  #endif
  #if defined(Z2_STALL_SENSITIVITY) && AXIS_HAS_STALLGUARD(Z2)
    #define Z2_SENSORLESS 1
  #endif
  #if defined(Z3_STALL_SENSITIVITY) && AXIS_HAS_STALLGUARD(Z3)
    #define Z3_SENSORLESS 1
  #endif
  #if defined(Z4_STALL_SENSITIVITY) && AXIS_HAS_STALLGUARD(Z4)
    #define Z4_SENSORLESS 1
  #endif
  #if ENABLED(SPI_ENDSTOPS)
    #define X_SPI_SENSORLESS X_SENSORLESS
    #define Y_SPI_SENSORLESS Y_SENSORLESS
    #define Z_SPI_SENSORLESS Z_SENSORLESS
  #endif
  #ifndef X_INTERPOLATE
    #define X_INTERPOLATE INTERPOLATE
  #endif
  #ifndef X2_INTERPOLATE
    #define X2_INTERPOLATE INTERPOLATE
  #endif
  #ifndef Y_INTERPOLATE
    #define Y_INTERPOLATE INTERPOLATE
  #endif
  #ifndef Y2_INTERPOLATE
    #define Y2_INTERPOLATE INTERPOLATE
  #endif
  #ifndef Z_INTERPOLATE
    #define Z_INTERPOLATE INTERPOLATE
  #endif
  #ifndef Z2_INTERPOLATE
    #define Z2_INTERPOLATE INTERPOLATE
  #endif
  #ifndef Z3_INTERPOLATE
    #define Z3_INTERPOLATE INTERPOLATE
  #endif
  #ifndef Z4_INTERPOLATE
    #define Z4_INTERPOLATE INTERPOLATE
  #endif
  #ifndef E0_INTERPOLATE
    #define E0_INTERPOLATE INTERPOLATE
  #endif
  #ifndef E1_INTERPOLATE
    #define E1_INTERPOLATE INTERPOLATE
  #endif
  #ifndef E2_INTERPOLATE
    #define E2_INTERPOLATE INTERPOLATE
  #endif
  #ifndef E3_INTERPOLATE
    #define E3_INTERPOLATE INTERPOLATE
  #endif
  #ifndef E4_INTERPOLATE
    #define E4_INTERPOLATE INTERPOLATE
  #endif
  #ifndef E5_INTERPOLATE
    #define E5_INTERPOLATE INTERPOLATE
  #endif
  #ifndef E6_INTERPOLATE
    #define E6_INTERPOLATE INTERPOLATE
  #endif
  #ifndef E7_INTERPOLATE
    #define E7_INTERPOLATE INTERPOLATE
  #endif
  #ifndef X_SLAVE_ADDRESS
    #define X_SLAVE_ADDRESS  0
  #endif
  #ifndef Y_SLAVE_ADDRESS
    #define Y_SLAVE_ADDRESS  0
  #endif
  #ifndef Z_SLAVE_ADDRESS
    #define Z_SLAVE_ADDRESS  0
  #endif
  #ifndef X2_SLAVE_ADDRESS
    #define X2_SLAVE_ADDRESS 0
  #endif
  #ifndef Y2_SLAVE_ADDRESS
    #define Y2_SLAVE_ADDRESS 0
  #endif
  #ifndef Z2_SLAVE_ADDRESS
    #define Z2_SLAVE_ADDRESS 0
  #endif
  #ifndef Z3_SLAVE_ADDRESS
    #define Z3_SLAVE_ADDRESS 0
  #endif
  #ifndef Z4_SLAVE_ADDRESS
    #define Z4_SLAVE_ADDRESS 0
  #endif
  #ifndef E0_SLAVE_ADDRESS
    #define E0_SLAVE_ADDRESS 0
  #endif
  #ifndef E1_SLAVE_ADDRESS
    #define E1_SLAVE_ADDRESS 0
  #endif
  #ifndef E2_SLAVE_ADDRESS
    #define E2_SLAVE_ADDRESS 0
  #endif
  #ifndef E3_SLAVE_ADDRESS
    #define E3_SLAVE_ADDRESS 0
  #endif
  #ifndef E4_SLAVE_ADDRESS
    #define E4_SLAVE_ADDRESS 0
  #endif
  #ifndef E5_SLAVE_ADDRESS
    #define E5_SLAVE_ADDRESS 0
  #endif
  #ifndef E6_SLAVE_ADDRESS
    #define E6_SLAVE_ADDRESS 0
  #endif
  #ifndef E7_SLAVE_ADDRESS
    #define E7_SLAVE_ADDRESS 0
  #endif
#endif

#if (HAS_E_DRIVER(TMC2660) \
  || ( E0_ENABLE_PIN != X_ENABLE_PIN && E1_ENABLE_PIN != X_ENABLE_PIN   \
    && E0_ENABLE_PIN != Y_ENABLE_PIN && E1_ENABLE_PIN != Y_ENABLE_PIN ) )
  #define HAS_E_STEPPER_ENABLE 1
#endif

#if ANY_AXIS_HAS(HW_SERIAL)
  #define HAS_TMC_HW_SERIAL 1
#endif
#if ANY_AXIS_HAS(SW_SERIAL)
  #define HAS_TMC_SW_SERIAL 1
#endif

//
// Set USING_HW_SERIALn flags for used Serial Ports
//

// Flag the indexed hardware serial ports in use
#define CONF_SERIAL_IS(N) (  (defined(SERIAL_PORT)      && SERIAL_PORT == N) \
                          || (defined(SERIAL_PORT_2)    && SERIAL_PORT_2 == N) \
                          || (defined(MMU2_SERIAL_PORT) && MMU2_SERIAL_PORT == N) \
                          || (defined(LCD_SERIAL_PORT)  && LCD_SERIAL_PORT == N) )

// Flag the named hardware serial ports in use
#define TMC_UART_IS(A,N) (defined(A##_HARDWARE_SERIAL) && (CAT(HW_,A##_HARDWARE_SERIAL) == HW_Serial##N || CAT(HW_,A##_HARDWARE_SERIAL) == HW_MSerial##N))
#define ANY_SERIAL_IS(N) (  CONF_SERIAL_IS(N) \
                         || TMC_UART_IS(X,  N) || TMC_UART_IS(Y , N) || TMC_UART_IS(Z , N) \
                         || TMC_UART_IS(X2, N) || TMC_UART_IS(Y2, N) || TMC_UART_IS(Z2, N) || TMC_UART_IS(Z3, N) || TMC_UART_IS(Z4, N) \
                         || TMC_UART_IS(E0, N) || TMC_UART_IS(E1, N) || TMC_UART_IS(E2, N) || TMC_UART_IS(E3, N) || TMC_UART_IS(E4, N) )

#define HW_Serial    501
#define HW_Serial0   502
#define HW_Serial1   503
#define HW_Serial2   504
#define HW_Serial3   505
#define HW_Serial4   506
#define HW_Serial5   507
#define HW_Serial6   508
#define HW_MSerial0  509
#define HW_MSerial1  510
#define HW_MSerial2  511
#define HW_MSerial3  512
#define HW_MSerial4  513
#define HW_MSerial5  514
#define HW_MSerial6  515
#define HW_MSerial7  516
#define HW_MSerial8  517
#define HW_MSerial9  518
#define HW_MSerial10 519

#if CONF_SERIAL_IS(-1)
  #define USING_HW_SERIALUSB 1
#endif
#if ANY_SERIAL_IS(0)
  #define USING_HW_SERIAL0 1
#endif
#if ANY_SERIAL_IS(1)
  #define USING_HW_SERIAL1 1
#endif
#if ANY_SERIAL_IS(2)
  #define USING_HW_SERIAL2 1
#endif
#if ANY_SERIAL_IS(3)
  #define USING_HW_SERIAL3 1
#endif
#if ANY_SERIAL_IS(4)
  #define USING_HW_SERIAL4 1
#endif
#if ANY_SERIAL_IS(5)
  #define USING_HW_SERIAL5 1
#endif
#if ANY_SERIAL_IS(6)
  #define USING_HW_SERIAL6 1
#endif
#if ANY_SERIAL_IS(7)
  #define USING_HW_SERIAL7 1
#endif
#if ANY_SERIAL_IS(8)
  #define USING_HW_SERIAL8 1
#endif
#if ANY_SERIAL_IS(9)
  #define USING_HW_SERIAL9 1
#endif
#if ANY_SERIAL_IS(10)
  #define USING_HW_SERIAL10 1
#endif

#undef HW_Serial
#undef HW_Serial0
#undef HW_Serial1
#undef HW_Serial2
#undef HW_Serial3
#undef HW_Serial4
#undef HW_Serial5
#undef HW_Serial6
#undef HW_MSerial0
#undef HW_MSerial1
#undef HW_MSerial2
#undef HW_MSerial3
#undef HW_MSerial4
#undef HW_MSerial5
#undef HW_MSerial6
#undef HW_MSerial7
#undef HW_MSerial8
#undef HW_MSerial9
#undef HW_MSerial10

#undef _SERIAL_ID
#undef _TMC_UART_IS
#undef TMC_UART_IS
#undef CONF_SERIAL_IS
#undef ANY_SERIAL_IS

//
// Endstops and bed probe
//

// Is an endstop plug used for extra Z endstops or the probe?
#define IS_PROBE_PIN(A,M) (HAS_CUSTOM_PROBE_PIN && Z_MIN_PROBE_PIN == A##_##M##_PIN)
#define IS_X2_ENDSTOP(A,M) (ENABLED(X_DUAL_ENDSTOPS) && X2_USE_ENDSTOP == _##A##M##_)
#define IS_Y2_ENDSTOP(A,M) (ENABLED(Y_DUAL_ENDSTOPS) && Y2_USE_ENDSTOP == _##A##M##_)
#define IS_Z2_ENDSTOP(A,M) (ENABLED(Z_MULTI_ENDSTOPS) && Z2_USE_ENDSTOP == _##A##M##_)
#define IS_Z3_ENDSTOP(A,M) (ENABLED(Z_MULTI_ENDSTOPS) && NUM_Z_STEPPER_DRIVERS >= 3 && Z3_USE_ENDSTOP == _##A##M##_)
#define IS_Z4_ENDSTOP(A,M) (ENABLED(Z_MULTI_ENDSTOPS) && NUM_Z_STEPPER_DRIVERS >= 4 && Z4_USE_ENDSTOP == _##A##M##_)

#define _HAS_STOP(A,M) (PIN_EXISTS(A##_##M) && !IS_PROBE_PIN(A,M) && !IS_X2_ENDSTOP(A,M) && !IS_Y2_ENDSTOP(A,M) && !IS_Z2_ENDSTOP(A,M) && !IS_Z3_ENDSTOP(A,M) && !IS_Z4_ENDSTOP(A,M))
#if _HAS_STOP(X,MIN)
  #define HAS_X_MIN 1
#endif
#if _HAS_STOP(X,MAX)
  #define HAS_X_MAX 1
#endif
#if _HAS_STOP(Y,MIN)
  #define HAS_Y_MIN 1
#endif
#if _HAS_STOP(Y,MAX)
  #define HAS_Y_MAX 1
#endif
#if _HAS_STOP(Z,MIN)
  #define HAS_Z_MIN 1
#endif
#if _HAS_STOP(Z,MAX)
  #define HAS_Z_MAX 1
#endif
#if _HAS_STOP(X,STOP)
  #define HAS_X_STOP 1
#endif
#if _HAS_STOP(Y,STOP)
  #define HAS_Y_STOP 1
#endif
#if _HAS_STOP(Z,STOP)
  #define HAS_Z_STOP 1
#endif
#if PIN_EXISTS(X2_MIN)
  #define HAS_X2_MIN 1
#endif
#if PIN_EXISTS(X2_MAX)
  #define HAS_X2_MAX 1
#endif
#if PIN_EXISTS(Y2_MIN)
  #define HAS_Y2_MIN 1
#endif
#if PIN_EXISTS(Y2_MAX)
  #define HAS_Y2_MAX 1
#endif
#if PIN_EXISTS(Z2_MIN)
  #define HAS_Z2_MIN 1
#endif
#if PIN_EXISTS(Z2_MAX)
  #define HAS_Z2_MAX 1
#endif
#if PIN_EXISTS(Z3_MIN)
  #define HAS_Z3_MIN 1
#endif
#if PIN_EXISTS(Z3_MAX)
  #define HAS_Z3_MAX 1
#endif
#if PIN_EXISTS(Z4_MIN)
  #define HAS_Z4_MIN 1
#endif
#if PIN_EXISTS(Z4_MAX)
  #define HAS_Z4_MAX 1
#endif
#if HAS_CUSTOM_PROBE_PIN && PIN_EXISTS(Z_MIN_PROBE)
  #define HAS_Z_MIN_PROBE_PIN 1
#endif

//
// ADC Temp Sensors (Thermistor or Thermocouple with amplifier ADC interface)
//
#define HAS_ADC_TEST(P) (PIN_EXISTS(TEMP_##P) && TEMP_SENSOR_##P != 0 && NONE(TEMP_SENSOR_##P##_IS_MAX_TC, TEMP_SENSOR_##P##_IS_DUMMY))
#if HAS_ADC_TEST(0)
  #define HAS_TEMP_ADC_0 1
#endif
#if HAS_ADC_TEST(1)
  #define HAS_TEMP_ADC_1 1
#endif
#if HAS_ADC_TEST(2)
  #define HAS_TEMP_ADC_2 1
#endif
#if HAS_ADC_TEST(3)
  #define HAS_TEMP_ADC_3 1
#endif
#if HAS_ADC_TEST(4)
  #define HAS_TEMP_ADC_4 1
#endif
#if HAS_ADC_TEST(5)
  #define HAS_TEMP_ADC_5 1
#endif
#if HAS_ADC_TEST(6)
  #define HAS_TEMP_ADC_6 1
#endif
#if HAS_ADC_TEST(7)
  #define HAS_TEMP_ADC_7 1
#endif
#if HAS_ADC_TEST(BED)
  #define HAS_TEMP_ADC_BED 1
#endif
#if HAS_ADC_TEST(PROBE)
  #define HAS_TEMP_ADC_PROBE 1
#endif
#if HAS_ADC_TEST(CHAMBER)
  #define HAS_TEMP_ADC_CHAMBER 1
#endif
#if HAS_ADC_TEST(COOLER)
  #define HAS_TEMP_ADC_COOLER 1
#endif

#define HAS_TEMP(N) ANY(HAS_TEMP_ADC_##N, TEMP_SENSOR_##N##_IS_MAX_TC, TEMP_SENSOR_##N##_IS_DUMMY)
#if HAS_HOTEND && HAS_TEMP(0)
  #define HAS_TEMP_HOTEND 1
#endif
#if HAS_TEMP(BED)
  #define HAS_TEMP_BED 1
#endif
#if HAS_TEMP(PROBE)
  #define HAS_TEMP_PROBE 1
#endif
#if HAS_TEMP(CHAMBER)
  #define HAS_TEMP_CHAMBER 1
#endif
#if HAS_TEMP(COOLER)
  #define HAS_TEMP_COOLER 1
#endif

#if ENABLED(JOYSTICK)
  #if PIN_EXISTS(JOY_X)
    #define HAS_JOY_ADC_X 1
  #endif
  #if PIN_EXISTS(JOY_Y)
    #define HAS_JOY_ADC_Y 1
  #endif
  #if PIN_EXISTS(JOY_Z)
    #define HAS_JOY_ADC_Z 1
  #endif
  #if PIN_EXISTS(JOY_EN)
    #define HAS_JOY_ADC_EN 1
  #endif
#endif

// Heaters
#if PIN_EXISTS(HEATER_0)
  #define HAS_HEATER_0 1
#endif
#if PIN_EXISTS(HEATER_1)
  #define HAS_HEATER_1 1
#endif
#if PIN_EXISTS(HEATER_2)
  #define HAS_HEATER_2 1
#endif
#if PIN_EXISTS(HEATER_3)
  #define HAS_HEATER_3 1
#endif
#if PIN_EXISTS(HEATER_4)
  #define HAS_HEATER_4 1
#endif
#if PIN_EXISTS(HEATER_5)
  #define HAS_HEATER_5 1
#endif
#if PIN_EXISTS(HEATER_6)
  #define HAS_HEATER_6 1
#endif
#if PIN_EXISTS(HEATER_7)
  #define HAS_HEATER_7 1
#endif
#if PIN_EXISTS(HEATER_BED)
  #define HAS_HEATER_BED 1
#endif

// Shorthand for common combinations
#if HAS_TEMP_BED && HAS_HEATER_BED
  #define HAS_HEATED_BED 1
  #ifndef BED_OVERSHOOT
    #define BED_OVERSHOOT 10
  #endif
  #define BED_MAX_TARGET (BED_MAXTEMP - (BED_OVERSHOOT))
#else
  #undef PIDTEMPBED
#endif

#if HAS_TEMP_COOLER && PIN_EXISTS(COOLER)
  #define HAS_COOLER 1
  #ifndef COOLER_OVERSHOOT
    #define COOLER_OVERSHOOT 2
  #endif
  #define COOLER_MIN_TARGET (COOLER_MINTEMP + (COOLER_OVERSHOOT))
  #define COOLER_MAX_TARGET (COOLER_MAXTEMP - (COOLER_OVERSHOOT))
#endif

#if HAS_HEATED_BED || HAS_TEMP_CHAMBER
  #define BED_OR_CHAMBER 1
#endif
#if HAS_TEMP_HOTEND || BED_OR_CHAMBER || HAS_TEMP_PROBE || HAS_TEMP_COOLER
  #define HAS_TEMP_SENSOR 1
#endif

#if HAS_TEMP_CHAMBER && PIN_EXISTS(HEATER_CHAMBER)
  #define HAS_HEATED_CHAMBER 1
  #ifndef CHAMBER_OVERSHOOT
    #define CHAMBER_OVERSHOOT 10
  #endif
  #define CHAMBER_MAX_TARGET (CHAMBER_MAXTEMP - (CHAMBER_OVERSHOOT))
#else
  #undef PIDTEMPCHAMBER
#endif

// PID heating
#if ANY(PIDTEMP, PIDTEMPBED, PIDTEMPCHAMBER)
  #define HAS_PID_HEATING 1
#endif

// Thermal protection
#if BOTH(HAS_HEATED_BED, THERMAL_PROTECTION_BED)
  #define HAS_THERMALLY_PROTECTED_BED 1
#endif
#if ENABLED(THERMAL_PROTECTION_HOTENDS) && WATCH_TEMP_PERIOD > 0
  #define WATCH_HOTENDS 1
#endif
#if HAS_THERMALLY_PROTECTED_BED && WATCH_BED_TEMP_PERIOD > 0
  #define WATCH_BED 1
#endif
#if BOTH(HAS_HEATED_CHAMBER, THERMAL_PROTECTION_CHAMBER) && WATCH_CHAMBER_TEMP_PERIOD > 0
  #define WATCH_CHAMBER 1
#endif
#if BOTH(HAS_COOLER, THERMAL_PROTECTION_COOLER) && WATCH_COOLER_TEMP_PERIOD > 0
  #define WATCH_COOLER 1
#endif
#if  (ENABLED(THERMAL_PROTECTION_HOTENDS) || !EXTRUDERS) \
  && (ENABLED(THERMAL_PROTECTION_BED)     || !HAS_HEATED_BED) \
  && (ENABLED(THERMAL_PROTECTION_CHAMBER) || !HAS_HEATED_CHAMBER) \
  && (ENABLED(THERMAL_PROTECTION_COOLER) || !HAS_COOLER)
  #define THERMALLY_SAFE 1
#endif

// Auto fans
#if HAS_HOTEND && PIN_EXISTS(E0_AUTO_FAN)
  #define HAS_AUTO_FAN_0 1
#endif
#if HAS_MULTI_HOTEND && PIN_EXISTS(E1_AUTO_FAN)
  #define HAS_AUTO_FAN_1 1
#endif
#if HOTENDS > 2 && PIN_EXISTS(E2_AUTO_FAN)
  #define HAS_AUTO_FAN_2 1
#endif
#if HOTENDS > 3 && PIN_EXISTS(E3_AUTO_FAN)
  #define HAS_AUTO_FAN_3 1
#endif
#if HOTENDS > 4 && PIN_EXISTS(E4_AUTO_FAN)
  #define HAS_AUTO_FAN_4 1
#endif
#if HOTENDS > 5 && PIN_EXISTS(E5_AUTO_FAN)
  #define HAS_AUTO_FAN_5 1
#endif
#if HOTENDS > 6 && PIN_EXISTS(E6_AUTO_FAN)
  #define HAS_AUTO_FAN_6 1
#endif
#if HOTENDS > 7 && PIN_EXISTS(E7_AUTO_FAN)
  #define HAS_AUTO_FAN_7 1
#endif
#if HAS_TEMP_CHAMBER && PIN_EXISTS(CHAMBER_AUTO_FAN)
  #define HAS_AUTO_CHAMBER_FAN 1
#endif
#if HAS_TEMP_COOLER && PIN_EXISTS(COOLER_AUTO_FAN)
  #define HAS_AUTO_COOLER_FAN 1
#endif

#if ANY(HAS_AUTO_FAN_0, HAS_AUTO_FAN_1, HAS_AUTO_FAN_2, HAS_AUTO_FAN_3, HAS_AUTO_FAN_4, HAS_AUTO_FAN_5, HAS_AUTO_FAN_6, HAS_AUTO_FAN_7, HAS_AUTO_CHAMBER_FAN, HAS_AUTO_COOLER_FAN)
  #define HAS_AUTO_FAN 1
#endif
#define _FANOVERLAP(A,B) (A##_AUTO_FAN_PIN == E##B##_AUTO_FAN_PIN)
#if HAS_AUTO_FAN && (_FANOVERLAP(CHAMBER,0) || _FANOVERLAP(CHAMBER,1) || _FANOVERLAP(CHAMBER,2) || _FANOVERLAP(CHAMBER,3) || _FANOVERLAP(CHAMBER,4) || _FANOVERLAP(CHAMBER,5) || _FANOVERLAP(CHAMBER,6) || _FANOVERLAP(CHAMBER,7))
  #define AUTO_CHAMBER_IS_E 1
#endif

#if !HAS_TEMP_SENSOR
  #undef AUTO_REPORT_TEMPERATURES
#endif
#if EITHER(AUTO_REPORT_TEMPERATURES, AUTO_REPORT_SD_STATUS)
  #define HAS_AUTO_REPORTING 1
#endif

#if !HAS_AUTO_CHAMBER_FAN || AUTO_CHAMBER_IS_E
  #undef AUTO_POWER_CHAMBER_FAN
#endif

// Print Cooling fans (limit)
#ifdef NUM_M106_FANS
  #define MAX_FANS NUM_M106_FANS
#else
  #define MAX_FANS 8  // Max supported fans
#endif

#define _NOT_E_AUTO(N,F) (E##N##_AUTO_FAN_PIN != FAN##F##_PIN)
#define _HAS_FAN(F) (PIN_EXISTS(FAN##F) \
                     && CONTROLLER_FAN_PIN != FAN##F##_PIN \
                     && _NOT_E_AUTO(0,F) \
                     && _NOT_E_AUTO(1,F) \
                     && _NOT_E_AUTO(2,F) \
                     && _NOT_E_AUTO(3,F) \
                     && _NOT_E_AUTO(4,F) \
                     && _NOT_E_AUTO(5,F) \
                     && _NOT_E_AUTO(6,F) \
                     && _NOT_E_AUTO(7,F) \
                     && F < MAX_FANS)
#if PIN_EXISTS(FAN)
  #define HAS_FAN0 1
#endif
#if _HAS_FAN(1)
  #define HAS_FAN1 1
#endif
#if _HAS_FAN(2)
  #define HAS_FAN2 1
#endif
#if _HAS_FAN(3)
  #define HAS_FAN3 1
#endif
#if _HAS_FAN(4)
  #define HAS_FAN4 1
#endif
#if _HAS_FAN(5)
  #define HAS_FAN5 1
#endif
#if _HAS_FAN(6)
  #define HAS_FAN6 1
#endif
#if _HAS_FAN(7)
  #define HAS_FAN7 1
#endif
#undef _NOT_E_AUTO
#undef _HAS_FAN
#if PIN_EXISTS(CONTROLLER_FAN)
  #define HAS_CONTROLLER_FAN 1
#endif

#if BED_OR_CHAMBER || HAS_FAN0
  #define BED_OR_CHAMBER_OR_FAN 1
#endif

// Servos
#if PIN_EXISTS(SERVO0) && NUM_SERVOS > 0
  #define HAS_SERVO_0 1
#endif
#if PIN_EXISTS(SERVO1) && NUM_SERVOS > 1
  #define HAS_SERVO_1 1
#endif
#if PIN_EXISTS(SERVO2) && NUM_SERVOS > 2
  #define HAS_SERVO_2 1
#endif
#if PIN_EXISTS(SERVO3) && NUM_SERVOS > 3
  #define HAS_SERVO_3 1
#endif
#if NUM_SERVOS > 0
  #define HAS_SERVOS 1
#endif
#if HAS_SERVOS && defined(PAUSE_SERVO_OUTPUT) && defined(RESUME_SERVO_OUTPUT)
  #define HAS_PAUSE_SERVO_OUTPUT 1
#endif

// Sensors
#if PIN_EXISTS(FILWIDTH)
  #define HAS_FILAMENT_WIDTH_SENSOR 1
#endif

// User Interface
#if PIN_EXISTS(HOME)
  #define HAS_HOME 1
#endif
#if PIN_EXISTS(KILL)
  #define HAS_KILL 1
#endif
#if PIN_EXISTS(SUICIDE)
  #define HAS_SUICIDE 1
#endif
#if PIN_EXISTS(PHOTOGRAPH)
  #define HAS_PHOTOGRAPH 1
#endif

// Digital control
#if PIN_EXISTS(STEPPER_RESET)
  #define HAS_STEPPER_RESET 1
#endif
#if PIN_EXISTS(DIGIPOTSS)
  #define HAS_MOTOR_CURRENT_SPI 1
#endif
#if ANY_PIN(MOTOR_CURRENT_PWM_X, MOTOR_CURRENT_PWM_Y, MOTOR_CURRENT_PWM_XY, MOTOR_CURRENT_PWM_Z, MOTOR_CURRENT_PWM_E)
  #define HAS_MOTOR_CURRENT_PWM 1
#endif

#if ANY(HAS_Z_MS_PINS, HAS_Z2_MS_PINS, HAS_Z3_MS_PINS, HAS_Z4_MS_PINS)
  #define HAS_SOME_Z_MS_PINS 1
#endif
#if ANY(HAS_E0_MS_PINS, HAS_E1_MS_PINS, HAS_E2_MS_PINS, HAS_E3_MS_PINS, HAS_E4_MS_PINS, HAS_E5_MS_PINS, HAS_E6_MS_PINS, HAS_E7_MS_PINS)
  #define HAS_SOME_E_MS_PINS 1
#endif
#if ANY(HAS_X_MS_PINS, HAS_X2_MS_PINS, HAS_Y_MS_PINS, HAS_Y2_MS_PINS, HAS_SOME_Z_MS_PINS, HAS_SOME_E_MS_PINS)
  #define HAS_MICROSTEPS 1
#endif

#if HAS_MICROSTEPS

  // MS1 MS2 MS3 Stepper Driver Microstepping mode table
  #ifndef MICROSTEP1
    #define MICROSTEP1 LOW,LOW,LOW
  #endif
  #if ENABLED(HEROIC_STEPPER_DRIVERS)
    #ifndef MICROSTEP128
      #define MICROSTEP128 LOW,HIGH,LOW
    #endif
  #else
    #ifndef MICROSTEP2
      #define MICROSTEP2 HIGH,LOW,LOW
    #endif
    #ifndef MICROSTEP4
      #define MICROSTEP4 LOW,HIGH,LOW
    #endif
  #endif
  #ifndef MICROSTEP8
    #define MICROSTEP8 HIGH,HIGH,LOW
  #endif
  #ifdef __SAM3X8E__
    #if MB(ALLIGATOR)
      #ifndef MICROSTEP16
        #define MICROSTEP16 LOW,LOW,LOW
      #endif
      #ifndef MICROSTEP32
        #define MICROSTEP32 HIGH,HIGH,LOW
      #endif
    #else
      #ifndef MICROSTEP16
        #define MICROSTEP16 HIGH,HIGH,LOW
      #endif
    #endif
  #else
    #ifndef MICROSTEP16
      #define MICROSTEP16 HIGH,HIGH,LOW
    #endif
  #endif

  #ifdef MICROSTEP1
    #define HAS_MICROSTEP1 1
  #endif
  #ifdef MICROSTEP2
    #define HAS_MICROSTEP2 1
  #endif
  #ifdef MICROSTEP4
    #define HAS_MICROSTEP4 1
  #endif
  #ifdef MICROSTEP8
    #define HAS_MICROSTEP8 1
  #endif
  #ifdef MICROSTEP16
    #define HAS_MICROSTEP16 1
  #endif
  #ifdef MICROSTEP32
    #define HAS_MICROSTEP32 1
  #endif
  #ifdef MICROSTEP64
    #define HAS_MICROSTEP64 1
  #endif
  #ifdef MICROSTEP128
    #define HAS_MICROSTEP128 1
  #endif

#endif // HAS_MICROSTEPS

/**
 * Heater signal inversion defaults
 */

#if HAS_HEATER_0 && !defined(HEATER_0_INVERTING)
  #define HEATER_0_INVERTING false
#endif
#if HAS_HEATER_1 && !defined(HEATER_1_INVERTING)
  #define HEATER_1_INVERTING false
#endif
#if HAS_HEATER_2 && !defined(HEATER_2_INVERTING)
  #define HEATER_2_INVERTING false
#endif
#if HAS_HEATER_3 && !defined(HEATER_3_INVERTING)
  #define HEATER_3_INVERTING false
#endif
#if HAS_HEATER_4 && !defined(HEATER_4_INVERTING)
  #define HEATER_4_INVERTING false
#endif
#if HAS_HEATER_5 && !defined(HEATER_5_INVERTING)
  #define HEATER_5_INVERTING false
#endif
#if HAS_HEATER_6 && !defined(HEATER_6_INVERTING)
  #define HEATER_6_INVERTING false
#endif
#if HAS_HEATER_7 && !defined(HEATER_7_INVERTING)
  #define HEATER_7_INVERTING false
#endif

/**
 * Helper Macros for heaters and extruder fan
 */

#define WRITE_HEATER_0P(v) WRITE(HEATER_0_PIN, (v) ^ HEATER_0_INVERTING)
#if EITHER(HAS_MULTI_HOTEND, HEATERS_PARALLEL)
  #define WRITE_HEATER_1(v) WRITE(HEATER_1_PIN, (v) ^ HEATER_1_INVERTING)
  #if HOTENDS > 2
    #define WRITE_HEATER_2(v) WRITE(HEATER_2_PIN, (v) ^ HEATER_2_INVERTING)
    #if HOTENDS > 3
      #define WRITE_HEATER_3(v) WRITE(HEATER_3_PIN, (v) ^ HEATER_3_INVERTING)
      #if HOTENDS > 4
        #define WRITE_HEATER_4(v) WRITE(HEATER_4_PIN, (v) ^ HEATER_4_INVERTING)
        #if HOTENDS > 5
          #define WRITE_HEATER_5(v) WRITE(HEATER_5_PIN, (v) ^ HEATER_5_INVERTING)
          #if HOTENDS > 6
            #define WRITE_HEATER_6(v) WRITE(HEATER_6_PIN, (v) ^ HEATER_6_INVERTING)
            #if HOTENDS > 7
              #define WRITE_HEATER_7(v) WRITE(HEATER_7_PIN, (v) ^ HEATER_7_INVERTING)
            #endif // HOTENDS > 7
          #endif // HOTENDS > 6
        #endif // HOTENDS > 5
      #endif // HOTENDS > 4
    #endif // HOTENDS > 3
  #endif // HOTENDS > 2
#endif // HAS_MULTI_HOTEND || HEATERS_PARALLEL
#if ENABLED(HEATERS_PARALLEL)
  #define WRITE_HEATER_0(v) { WRITE_HEATER_0P(v); WRITE_HEATER_1(v); }
#else
  #define WRITE_HEATER_0(v) WRITE_HEATER_0P(v)
#endif

#ifndef MIN_POWER
  #define MIN_POWER 0
#endif

/**
 * Heated bed requires settings
 */
#if HAS_HEATED_BED
  #ifndef MIN_BED_POWER
    #define MIN_BED_POWER 0
  #endif
  #ifndef MAX_BED_POWER
    #define MAX_BED_POWER 255
  #endif
  #ifndef HEATER_BED_INVERTING
    #define HEATER_BED_INVERTING false
  #endif
  #define WRITE_HEATER_BED(v) WRITE(HEATER_BED_PIN, (v) ^ HEATER_BED_INVERTING)
#endif

/**
 * Heated chamber requires settings
 */
#if HAS_HEATED_CHAMBER
  #ifndef MIN_CHAMBER_POWER
    #define MIN_CHAMBER_POWER 0
  #endif
  #ifndef MAX_CHAMBER_POWER
    #define MAX_CHAMBER_POWER 255
  #endif
  #ifndef HEATER_CHAMBER_INVERTING
    #define HEATER_CHAMBER_INVERTING false
  #endif
  #define WRITE_HEATER_CHAMBER(v) WRITE(HEATER_CHAMBER_PIN, (v) ^ HEATER_CHAMBER_INVERTING)
#endif

/**
 * Laser Cooling requires settings
 */
#if HAS_COOLER
  #ifndef MAX_COOLER_POWER
    #define MAX_COOLER_POWER 255
  #endif
  #ifndef COOLER_INVERTING
    #define COOLER_INVERTING true
  #endif
  #define WRITE_HEATER_COOLER(v) WRITE(COOLER_PIN, (v) ^ COOLER_INVERTING)
#endif

#if HAS_HOTEND || HAS_HEATED_BED || HAS_HEATED_CHAMBER || HAS_COOLER
  #define HAS_TEMPERATURE 1
#endif

#if HAS_TEMPERATURE && ANY(HAS_LCD_MENU, DWIN_CREALITY_LCD, DGUS_LCD_UI_CREALITY_TOUCH)
  #ifdef PREHEAT_6_LABEL
    #define PREHEAT_COUNT 6
  #elif defined(PREHEAT_5_LABEL)
    #define PREHEAT_COUNT 5
  #elif defined(PREHEAT_4_LABEL)
    #define PREHEAT_COUNT 4
  #elif defined(PREHEAT_3_LABEL)
    #define PREHEAT_COUNT 3
  #elif defined(PREHEAT_2_LABEL)
    #define PREHEAT_COUNT 2
  #elif defined(PREHEAT_1_LABEL)
    #define PREHEAT_COUNT 1
  #endif
#endif

#if !PREHEAT_COUNT
  #undef PREHEAT_SHORTCUT_MENU_ITEM
#endif

/**
 * Up to 3 PWM fans
 */
#ifndef FAN_INVERTING
  #define FAN_INVERTING false
#endif

#if HAS_FAN7
  #define FAN_COUNT 8
#elif HAS_FAN6
  #define FAN_COUNT 7
#elif HAS_FAN5
  #define FAN_COUNT 6
#elif HAS_FAN4
  #define FAN_COUNT 5
#elif HAS_FAN3
  #define FAN_COUNT 4
#elif HAS_FAN2
  #define FAN_COUNT 3
#elif HAS_FAN1
  #define FAN_COUNT 2
#elif HAS_FAN0
  #define FAN_COUNT 1
#else
  #define FAN_COUNT 0
#endif

#if FAN_COUNT > 0
  #define HAS_FAN 1
#endif

/**
 * Part Cooling fan multipliexer
 */
#if PIN_EXISTS(FANMUX0)
  #define HAS_FANMUX 1
#endif

/**
 * MIN/MAX fan PWM scaling
 */
#ifndef FAN_OFF_PWM
  #define FAN_OFF_PWM 0
#endif
#ifndef FAN_MIN_PWM
  #if FAN_OFF_PWM > 0
    #define FAN_MIN_PWM (FAN_OFF_PWM + 1)
  #else
    #define FAN_MIN_PWM 0
  #endif
#endif
#ifndef FAN_MAX_PWM
  #define FAN_MAX_PWM 255
#endif
#if FAN_MIN_PWM < 0 || FAN_MIN_PWM > 255
  #error "FAN_MIN_PWM must be a value from 0 to 255."
#elif FAN_MAX_PWM < 0 || FAN_MAX_PWM > 255
  #error "FAN_MAX_PWM must be a value from 0 to 255."
#elif FAN_MIN_PWM > FAN_MAX_PWM
  #error "FAN_MIN_PWM must be less than or equal to FAN_MAX_PWM."
#elif FAN_OFF_PWM > FAN_MIN_PWM
  #error "FAN_OFF_PWM must be less than or equal to FAN_MIN_PWM."
#endif

/**
 * FAST PWM FAN Settings
 */
#if ENABLED(FAST_PWM_FAN) && !defined(FAST_PWM_FAN_FREQUENCY)
  #define FAST_PWM_FAN_FREQUENCY ((F_CPU) / (2 * 255 * 1)) // Fan frequency default
#endif

/**
 * MIN/MAX case light PWM scaling
 */
#if ENABLED(CASE_LIGHT_ENABLE)
  #ifndef CASE_LIGHT_MAX_PWM
    #define CASE_LIGHT_MAX_PWM 255
  #elif !WITHIN(CASE_LIGHT_MAX_PWM, 1, 255)
    #error "CASE_LIGHT_MAX_PWM must be a value from 1 to 255."
  #endif
#endif

/**
 * Bed Probe dependencies
 */
#if HAS_BED_PROBE
  #if BOTH(ENDSTOPPULLUPS, HAS_Z_MIN_PROBE_PIN)
    #define ENDSTOPPULLUP_ZMIN_PROBE
  #endif
  #ifndef Z_PROBE_OFFSET_RANGE_MIN
    #define Z_PROBE_OFFSET_RANGE_MIN -20
  #endif
  #ifndef Z_PROBE_OFFSET_RANGE_MAX
    #define Z_PROBE_OFFSET_RANGE_MAX 20
  #endif
  #ifndef XY_PROBE_FEEDRATE
    #define XY_PROBE_FEEDRATE ((homing_feedrate_mm_m.x + homing_feedrate_mm_m.y) / 2)
  #endif
  #ifndef NOZZLE_TO_PROBE_OFFSET
    #define NOZZLE_TO_PROBE_OFFSET { 0, 0, 0 }
  #endif
#else
  #undef NOZZLE_TO_PROBE_OFFSET
#endif

/**
 * XYZ Bed Skew Correction
 */
#if ENABLED(SKEW_CORRECTION)
  #define SKEW_FACTOR_MIN -1
  #define SKEW_FACTOR_MAX 1

  #define _GET_SIDE(a,b,c) (SQRT(2*sq(a)+2*sq(b)-4*sq(c))*0.5)
  #define _SKEW_SIDE(a,b,c) tan(M_PI*0.5-acos((sq(a)-sq(b)-sq(c))/(2*c*b)))
  #define _SKEW_FACTOR(a,b,c) _SKEW_SIDE(float(a),_GET_SIDE(float(a),float(b),float(c)),float(c))

  #ifndef XY_SKEW_FACTOR
    #if defined(XY_DIAG_AC) && defined(XY_DIAG_BD) && defined(XY_SIDE_AD)
      #define XY_SKEW_FACTOR _SKEW_FACTOR(XY_DIAG_AC, XY_DIAG_BD, XY_SIDE_AD)
    #else
      #define XY_SKEW_FACTOR 0.0
    #endif
  #endif
  #ifndef XZ_SKEW_FACTOR
    #if defined(XY_SIDE_AD) && !defined(XZ_SIDE_AD)
      #define XZ_SIDE_AD XY_SIDE_AD
    #endif
    #if defined(XZ_DIAG_AC) && defined(XZ_DIAG_BD) && defined(XZ_SIDE_AD)
      #define XZ_SKEW_FACTOR _SKEW_FACTOR(XZ_DIAG_AC, XZ_DIAG_BD, XZ_SIDE_AD)
    #else
      #define XZ_SKEW_FACTOR 0.0
    #endif
  #endif
  #ifndef YZ_SKEW_FACTOR
    #if defined(YZ_DIAG_AC) && defined(YZ_DIAG_BD) && defined(YZ_SIDE_AD)
      #define YZ_SKEW_FACTOR _SKEW_FACTOR(YZ_DIAG_AC, YZ_DIAG_BD, YZ_SIDE_AD)
    #else
      #define YZ_SKEW_FACTOR 0.0
    #endif
  #endif
#endif // SKEW_CORRECTION

/**
 * Heater, Fan, and Probe interactions
 */
#if FAN_COUNT == 0
  #undef PROBING_FANS_OFF
  #undef ADAPTIVE_FAN_SLOWING
  #undef NO_FAN_SLOWING_IN_PID_TUNING
#endif

#if HAS_BED_PROBE && (EITHER(PROBING_HEATERS_OFF, PROBING_FANS_OFF) || DELAY_BEFORE_PROBING > 0)
  #define HAS_QUIET_PROBING 1
#endif
#if EITHER(ADVANCED_PAUSE_FEATURE, PROBING_HEATERS_OFF)
  #define HEATER_IDLE_HANDLER 1
#endif

/**
 * Advanced Pause - Filament Change
 */
#if ENABLED(ADVANCED_PAUSE_FEATURE)
  #if HAS_LCD_MENU || BOTH(EMERGENCY_PARSER, HOST_PROMPT_SUPPORT)
    #define M600_PURGE_MORE_RESUMABLE 1
  #endif
  #ifndef FILAMENT_CHANGE_SLOW_LOAD_LENGTH
    #define FILAMENT_CHANGE_SLOW_LOAD_LENGTH 0
  #endif
#endif

#if HAS_MULTI_EXTRUDER && !defined(TOOLCHANGE_FS_EXTRA_PRIME)
  #define TOOLCHANGE_FS_EXTRA_PRIME 0
#endif

/**
 * Only constrain Z on DELTA / SCARA machines
 */
#if IS_KINEMATIC
  #undef MIN_SOFTWARE_ENDSTOP_X
  #undef MIN_SOFTWARE_ENDSTOP_Y
  #undef MAX_SOFTWARE_ENDSTOP_X
  #undef MAX_SOFTWARE_ENDSTOP_Y
#endif

/**
 * Bed Probing bounds
 */

#ifndef PROBING_MARGIN
  #define PROBING_MARGIN 0
#endif

#if IS_KINEMATIC
  #undef PROBING_MARGIN_LEFT
  #undef PROBING_MARGIN_RIGHT
  #undef PROBING_MARGIN_FRONT
  #undef PROBING_MARGIN_BACK
  #define PROBING_MARGIN_LEFT 0
  #define PROBING_MARGIN_RIGHT 0
  #define PROBING_MARGIN_FRONT 0
  #define PROBING_MARGIN_BACK 0
#else
  #ifndef PROBING_MARGIN_LEFT
    #define PROBING_MARGIN_LEFT PROBING_MARGIN
  #endif
  #ifndef PROBING_MARGIN_RIGHT
    #define PROBING_MARGIN_RIGHT PROBING_MARGIN
  #endif
  #ifndef PROBING_MARGIN_FRONT
    #define PROBING_MARGIN_FRONT PROBING_MARGIN
  #endif
  #ifndef PROBING_MARGIN_BACK
    #define PROBING_MARGIN_BACK PROBING_MARGIN
  #endif
#endif

#if ENABLED(DELTA)
  /**
   * Delta radius/rod trimmers/angle trimmers
   */
  #ifndef DELTA_ENDSTOP_ADJ
    #define DELTA_ENDSTOP_ADJ { 0, 0, 0 }
  #endif
  #ifndef DELTA_TOWER_ANGLE_TRIM
    #define DELTA_TOWER_ANGLE_TRIM { 0, 0, 0 }
  #endif
  #ifndef DELTA_RADIUS_TRIM_TOWER
    #define DELTA_RADIUS_TRIM_TOWER { 0, 0, 0 }
  #endif
  #ifndef DELTA_DIAGONAL_ROD_TRIM_TOWER
    #define DELTA_DIAGONAL_ROD_TRIM_TOWER { 0, 0, 0 }
  #endif
#endif

#ifndef DEFAULT_LEVELING_FADE_HEIGHT
  #define DEFAULT_LEVELING_FADE_HEIGHT 0.0
#endif

#if ENABLED(SEGMENT_LEVELED_MOVES) && !defined(LEVELED_SEGMENT_LENGTH)
  #define LEVELED_SEGMENT_LENGTH 5
#endif

/**
 * Default mesh area is an area with an inset margin on the print area.
 */
#if EITHER(MESH_BED_LEVELING, AUTO_BED_LEVELING_UBL)
  #if IS_KINEMATIC
    // Probing points may be verified at compile time within the radius
    // using static_assert(HYPOT2(X2-X1,Y2-Y1)<=sq(DELTA_PRINTABLE_RADIUS),"bad probe point!")
    // so that may be added to SanityCheck.h in the future.
    #define _MESH_MIN_X (X_MIN_BED + MESH_INSET)
    #define _MESH_MIN_Y (Y_MIN_BED + MESH_INSET)
    #define _MESH_MAX_X (X_MAX_BED - (MESH_INSET))
    #define _MESH_MAX_Y (Y_MAX_BED - (MESH_INSET))
  #else
    // Boundaries for Cartesian probing based on set limits
    #define _MESH_MIN_X (_MAX(X_MIN_BED + MESH_INSET, X_MIN_POS))  // UBL is careful not to probe off the bed.  It does not
    #define _MESH_MIN_Y (_MAX(Y_MIN_BED + MESH_INSET, Y_MIN_POS))  // need NOZZLE_TO_PROBE_OFFSET in the mesh dimensions
    #define _MESH_MAX_X (_MIN(X_MAX_BED - (MESH_INSET), X_MAX_POS))
    #define _MESH_MAX_Y (_MIN(Y_MAX_BED - (MESH_INSET), Y_MAX_POS))
  #endif

  // These may be overridden in Configuration.h if a smaller area is desired
  #ifndef MESH_MIN_X
    #define MESH_MIN_X _MESH_MIN_X
  #endif
  #ifndef MESH_MIN_Y
    #define MESH_MIN_Y _MESH_MIN_Y
  #endif
  #ifndef MESH_MAX_X
    #define MESH_MAX_X _MESH_MAX_X
  #endif
  #ifndef MESH_MAX_Y
    #define MESH_MAX_Y _MESH_MAX_Y
  #endif
#else
  #undef MESH_MIN_X
  #undef MESH_MIN_Y
  #undef MESH_MAX_X
  #undef MESH_MAX_Y
#endif

#define _POINT_COUNT (defined(PROBE_PT_1_X) + defined(PROBE_PT_2_X) + defined(PROBE_PT_3_X) + defined(PROBE_PT_1_Y) + defined(PROBE_PT_2_Y) + defined(PROBE_PT_3_Y))
#if _POINT_COUNT == 6
  #define HAS_FIXED_3POINT 1
#elif _POINT_COUNT > 0
  #error "For 3-Point Leveling all XY points must be defined (or none for the defaults)."
#endif
#undef _POINT_COUNT

/**
 * Buzzer/Speaker
 */
#if PIN_EXISTS(BEEPER)
  #define USE_BEEPER 1
#endif
#if USE_BEEPER || ANY(LCD_USE_I2C_BUZZER, DGUS_LCD_UI_CREALITY_TOUCH, PCA9632_BUZZER)
  #define HAS_BUZZER 1
#endif

#if ENABLED(LCD_USE_I2C_BUZZER)
  #ifndef LCD_FEEDBACK_FREQUENCY_HZ
    #define LCD_FEEDBACK_FREQUENCY_HZ 1000
  #endif
  #ifndef LCD_FEEDBACK_FREQUENCY_DURATION_MS
    #define LCD_FEEDBACK_FREQUENCY_DURATION_MS 100
  #endif
#elif HAS_BUZZER
  #ifndef LCD_FEEDBACK_FREQUENCY_HZ
    #define LCD_FEEDBACK_FREQUENCY_HZ 5000
  #endif
  #ifndef LCD_FEEDBACK_FREQUENCY_DURATION_MS
    #define LCD_FEEDBACK_FREQUENCY_DURATION_MS 2
  #endif
#endif

#if HAS_BUZZER
  #if LCD_FEEDBACK_FREQUENCY_DURATION_MS && LCD_FEEDBACK_FREQUENCY_HZ
    #define HAS_CHIRP 1
  #endif
#else
  #undef SOUND_MENU_ITEM   // No buzzer menu item without a buzzer
#endif

/**
 * Make sure DOGLCD_SCK and DOGLCD_MOSI are defined.
 */
#if HAS_MARLINUI_U8GLIB
  #ifndef DOGLCD_SCK
    #define DOGLCD_SCK  SD_SCK_PIN
  #endif
  #ifndef DOGLCD_MOSI
    #define DOGLCD_MOSI SD_MOSI_PIN
  #endif
#endif

/**
 * Z_HOMING_HEIGHT / Z_CLEARANCE_BETWEEN_PROBES
 */
#ifndef Z_HOMING_HEIGHT
  #ifdef Z_CLEARANCE_BETWEEN_PROBES
    #define Z_HOMING_HEIGHT Z_CLEARANCE_BETWEEN_PROBES
  #else
    #define Z_HOMING_HEIGHT 0
  #endif
#endif

#if PROBE_SELECTED
  #ifndef Z_CLEARANCE_BETWEEN_PROBES
    #define Z_CLEARANCE_BETWEEN_PROBES Z_HOMING_HEIGHT
  #endif
  #if Z_CLEARANCE_BETWEEN_PROBES > Z_HOMING_HEIGHT
    #define Z_CLEARANCE_BETWEEN_MANUAL_PROBES Z_CLEARANCE_BETWEEN_PROBES
  #else
    #define Z_CLEARANCE_BETWEEN_MANUAL_PROBES Z_HOMING_HEIGHT
  #endif
  #ifndef Z_CLEARANCE_MULTI_PROBE
    #define Z_CLEARANCE_MULTI_PROBE Z_CLEARANCE_BETWEEN_PROBES
  #endif
  #if ENABLED(BLTOUCH) && !defined(BLTOUCH_DELAY)
    #define BLTOUCH_DELAY 500
  #endif
#endif

// Define a starting height for measuring manual probe points
#ifndef MANUAL_PROBE_START_Z
  #if EITHER(MESH_BED_LEVELING, PROBE_MANUALLY)
    // Leave MANUAL_PROBE_START_Z undefined so the prior Z height will be used.
    // Note: If Z_CLEARANCE_BETWEEN_MANUAL_PROBES is 0 there will be no raise between points
  #elif ENABLED(AUTO_BED_LEVELING_UBL) && defined(Z_CLEARANCE_BETWEEN_PROBES)
    #define MANUAL_PROBE_START_Z Z_CLEARANCE_BETWEEN_PROBES
  #endif
#endif

#ifndef __SAM3X8E__ //todo: hal: broken hal encapsulation
  #undef UI_VOLTAGE_LEVEL
  #undef RADDS_DISPLAY
  #undef MOTOR_CURRENT
#endif

// Updated G92 behavior shifts the workspace
#if DISABLED(NO_WORKSPACE_OFFSETS)
  #define HAS_POSITION_SHIFT 1
  #if IS_CARTESIAN
    #define HAS_HOME_OFFSET 1       // The home offset also shifts the coordinate space
    #define HAS_WORKSPACE_OFFSET 1  // Cumulative offset to workspace to save some calculation
    #define HAS_M206_COMMAND 1      // M206 sets the home offset for Cartesian machines
  #elif IS_SCARA
    #define HAS_SCARA_OFFSET 1      // The SCARA home offset applies only on G28
  #endif
#endif

// LCD timeout to status screen default is 15s
#ifndef LCD_TIMEOUT_TO_STATUS
  #define LCD_TIMEOUT_TO_STATUS 15000
#endif

// Add commands that need sub-codes to this list
#if ANY(G38_PROBE_TARGET, CNC_COORDINATE_SYSTEMS, POWER_LOSS_RECOVERY)
  #define USE_GCODE_SUBCODES 1
#endif

// Parking Extruder
#if ENABLED(PARKING_EXTRUDER)
  #ifndef PARKING_EXTRUDER_GRAB_DISTANCE
    #define PARKING_EXTRUDER_GRAB_DISTANCE 0
  #endif
  #ifndef PARKING_EXTRUDER_SOLENOIDS_PINS_ACTIVE
    #define PARKING_EXTRUDER_SOLENOIDS_PINS_ACTIVE HIGH
  #endif
#endif

// Number of VFAT entries used. Each entry has 13 UTF-16 characters
#if EITHER(SCROLL_LONG_FILENAMES, DWIN_CREALITY_LCD)
  #define MAX_VFAT_ENTRIES (5)
#else
  #define MAX_VFAT_ENTRIES (2)
#endif

// Nozzle park for Delta
#if BOTH(NOZZLE_PARK_FEATURE, DELTA)
  #undef NOZZLE_PARK_Z_FEEDRATE
  #define NOZZLE_PARK_Z_FEEDRATE NOZZLE_PARK_XY_FEEDRATE
#endif

// Force SDCARD_SORT_ALPHA to be enabled for Graphical LCD on LPC1768
// on boards where SD card and LCD display share the same SPI bus
// because of a bug in the shared SPI implementation. (See #8122)
#if defined(TARGET_LPC1768) && IS_RRD_FG_SC && (SD_SCK_PIN == LCD_PINS_D4)
  #define SDCARD_SORT_ALPHA         // Keep one directory level in RAM. Changing directory levels
                                    // may still glitch the screen, but LCD updates clean it up.
  #undef SDSORT_LIMIT
  #undef SDSORT_USES_RAM
  #undef SDSORT_USES_STACK
  #undef SDSORT_CACHE_NAMES
  #define SDSORT_LIMIT       64
  #define SDSORT_USES_RAM    true
  #define SDSORT_USES_STACK  false
  #define SDSORT_CACHE_NAMES true
  #ifndef FOLDER_SORTING
    #define FOLDER_SORTING     -1
  #endif
  #ifndef SDSORT_GCODE
    #define SDSORT_GCODE       false
  #endif
  #ifndef SDSORT_DYNAMIC_RAM
    #define SDSORT_DYNAMIC_RAM false
  #endif
  #ifndef SDSORT_CACHE_VFATS
    #define SDSORT_CACHE_VFATS 2
  #endif
#endif

// Fallback SPI Speed for SD
#if ENABLED(SDSUPPORT) && !defined(SD_SPI_SPEED)
  #define SD_SPI_SPEED SPI_FULL_SPEED
#endif

// Defined here to catch the above defines
#if ENABLED(SDCARD_SORT_ALPHA) && (FOLDER_SORTING || ENABLED(SDSORT_GCODE))
  #define HAS_FOLDER_SORTING 1
#endif

#if HAS_WIRED_LCD
  // Get LCD character width/height, which may be overridden by pins, configs, etc.
  #ifndef LCD_WIDTH
    #if HAS_MARLINUI_U8GLIB
      #define LCD_WIDTH 21
    #else
      #define LCD_WIDTH TERN(IS_ULTIPANEL, 20, 16)
    #endif
  #endif
  #ifndef LCD_HEIGHT
    #if HAS_MARLINUI_U8GLIB
      #define LCD_HEIGHT 5
    #else
      #define LCD_HEIGHT TERN(IS_ULTIPANEL, 4, 2)
    #endif
  #endif
#endif

#if BUTTONS_EXIST(EN1, EN2, ENC)
  #define HAS_ROTARY_ENCODER 1
#endif

<<<<<<< HEAD
#if ANY(PROBING_HEATERS_OFF, PREHEAT_BEFORE_PROBING)
  #define HAS_PROBE_SETTINGS 1
=======
#if PIN_EXISTS(SAFE_POWER) && DISABLED(DISABLE_DRIVER_SAFE_POWER_PROTECT)
  #define HAS_DRIVER_SAFE_POWER_PROTECT 1
>>>>>>> 2e0a1f1a
#endif<|MERGE_RESOLUTION|>--- conflicted
+++ resolved
@@ -2928,8 +2928,8 @@
     // Leave MANUAL_PROBE_START_Z undefined so the prior Z height will be used.
     // Note: If Z_CLEARANCE_BETWEEN_MANUAL_PROBES is 0 there will be no raise between points
   #elif ENABLED(AUTO_BED_LEVELING_UBL) && defined(Z_CLEARANCE_BETWEEN_PROBES)
-    #define MANUAL_PROBE_START_Z Z_CLEARANCE_BETWEEN_PROBES
-  #endif
+  #define MANUAL_PROBE_START_Z Z_CLEARANCE_BETWEEN_PROBES
+#endif
 #endif
 
 #ifndef __SAM3X8E__ //todo: hal: broken hal encapsulation
@@ -3043,11 +3043,10 @@
   #define HAS_ROTARY_ENCODER 1
 #endif
 
-<<<<<<< HEAD
+#if PIN_EXISTS(SAFE_POWER) && DISABLED(DISABLE_DRIVER_SAFE_POWER_PROTECT)
+  #define HAS_DRIVER_SAFE_POWER_PROTECT 1
+#endif
+
 #if ANY(PROBING_HEATERS_OFF, PREHEAT_BEFORE_PROBING)
   #define HAS_PROBE_SETTINGS 1
-=======
-#if PIN_EXISTS(SAFE_POWER) && DISABLED(DISABLE_DRIVER_SAFE_POWER_PROTECT)
-  #define HAS_DRIVER_SAFE_POWER_PROTECT 1
->>>>>>> 2e0a1f1a
 #endif