/**
 * Marlin 3D Printer Firmware
 * Copyright (c) 2020 MarlinFirmware [https://github.com/MarlinFirmware/Marlin]
 *
 * Based on Sprinter and grbl.
 * Copyright (c) 2011 Camiel Gubbels / Erik van der Zalm
 *
 * This program is free software: you can redistribute it and/or modify
 * it under the terms of the GNU General Public License as published by
 * the Free Software Foundation, either version 3 of the License, or
 * (at your option) any later version.
 *
 * This program is distributed in the hope that it will be useful,
 * but WITHOUT ANY WARRANTY; without even the implied warranty of
 * MERCHANTABILITY or FITNESS FOR A PARTICULAR PURPOSE.  See the
 * GNU General Public License for more details.
 *
 * You should have received a copy of the GNU General Public License
 * along with this program.  If not, see <https://www.gnu.org/licenses/>.
 *
 */
#pragma once

/**
 * Conditionals_post.h
 * Defines that depend on configuration but are not editable.
 */

#ifdef GITHUB_ACTIONS
  // Extras for CI testing
#endif

// ADC
#ifdef BOARD_ADC_VREF
  #define ADC_VREF BOARD_ADC_VREF
#else
  #define ADC_VREF HAL_ADC_VREF
#endif

// Linear advance uses Jerk since E is an isolated axis
#if BOTH(HAS_JUNCTION_DEVIATION, LIN_ADVANCE)
  #define HAS_LINEAR_E_JERK 1
#endif

// Determine which type of 'EEPROM' is in use
#if ENABLED(EEPROM_SETTINGS)
  // EEPROM type may be defined by compile flags, configs, HALs, or pins
  // Set additional flags to let HALs choose in their Conditionals_post.h
  #if ANY(FLASH_EEPROM_EMULATION, SRAM_EEPROM_EMULATION, SDCARD_EEPROM_EMULATION, QSPI_EEPROM)
    #define USE_EMULATED_EEPROM 1
  #elif ANY(I2C_EEPROM, SPI_EEPROM)
    #define USE_WIRED_EEPROM    1
  #elif ENABLED(IIC_BL24CXX_EEPROM)
    // nothing
  #else
    #define USE_FALLBACK_EEPROM 1
  #endif
#else
  #undef I2C_EEPROM
  #undef SPI_EEPROM
  #undef QSPI_EEPROM
  #undef SDCARD_EEPROM_EMULATION
  #undef SRAM_EEPROM_EMULATION
  #undef FLASH_EEPROM_EMULATION
  #undef IIC_BL24CXX_EEPROM
#endif

#ifdef TEENSYDUINO
  #undef max
  #define max(a,b) ((a)>(b)?(a):(b))
  #undef min
  #define min(a,b) ((a)<(b)?(a):(b))

  #undef NOT_A_PIN    // Override Teensyduino legacy CapSense define work-around
  #define NOT_A_PIN 0 // For PINS_DEBUGGING
#endif

/**
 * Axis lengths and center
 */
#ifndef AXIS4_NAME
  #define AXIS4_NAME 'A'
#endif
#ifndef AXIS5_NAME
  #define AXIS5_NAME 'B'
#endif
#ifndef AXIS6_NAME
  #define AXIS6_NAME 'C'
#endif

#define X_MAX_LENGTH (X_MAX_POS - (X_MIN_POS))
#if HAS_Y_AXIS
  #define Y_MAX_LENGTH (Y_MAX_POS - (Y_MIN_POS))
#endif
#if HAS_Z_AXIS
  #define Z_MAX_LENGTH (Z_MAX_POS - (Z_MIN_POS))
#else
  #undef CONTROLLER_FAN_USE_Z_ONLY
#endif
#if LINEAR_AXES >= 4
  #define I_MAX_LENGTH (I_MAX_POS - (I_MIN_POS))
#endif
#if LINEAR_AXES >= 5
  #define J_MAX_LENGTH (J_MAX_POS - (J_MIN_POS))
#endif
#if LINEAR_AXES >= 6
  #define K_MAX_LENGTH (K_MAX_POS - (K_MIN_POS))
#endif

// Defined only if the sanity-check is bypassed
#ifndef X_BED_SIZE
  #define X_BED_SIZE X_MAX_LENGTH
#endif
#if HAS_Y_AXIS && !defined(Y_BED_SIZE)
  #define Y_BED_SIZE Y_MAX_LENGTH
#endif
#if LINEAR_AXES >= 4 && !defined(I_BED_SIZE)
  #define I_BED_SIZE I_MAX_LENGTH
#endif
#if LINEAR_AXES >= 5 && !defined(J_BED_SIZE)
  #define J_BED_SIZE J_MAX_LENGTH
#endif
#if LINEAR_AXES >= 6 && !defined(K_BED_SIZE)
  #define K_BED_SIZE K_MAX_LENGTH
#endif

// Require 0,0 bed center for Delta and SCARA
#if IS_KINEMATIC
  #define BED_CENTER_AT_0_0
#endif

// Define center values for future use
#define _X_HALF_BED ((X_BED_SIZE) / 2)
#if HAS_Y_AXIS
  #define _Y_HALF_BED ((Y_BED_SIZE) / 2)
#endif
#if LINEAR_AXES >= 4
  #define _I_HALF_IMAX ((I_BED_SIZE) / 2)
#endif
#if LINEAR_AXES >= 5
  #define _J_HALF_JMAX ((J_BED_SIZE) / 2)
#endif
#if LINEAR_AXES >= 6
  #define _K_HALF_KMAX ((K_BED_SIZE) / 2)
#endif

#define X_CENTER TERN(BED_CENTER_AT_0_0, 0, _X_HALF_BED)
#if HAS_Y_AXIS
  #define Y_CENTER TERN(BED_CENTER_AT_0_0, 0, _Y_HALF_BED)
  #define XY_CENTER { X_CENTER, Y_CENTER }
#endif
#if LINEAR_AXES >= 4
  #define I_CENTER TERN(BED_CENTER_AT_0_0, 0, _I_HALF_BED)
#endif
#if LINEAR_AXES >= 5
  #define J_CENTER TERN(BED_CENTER_AT_0_0, 0, _J_HALF_BED)
#endif
#if LINEAR_AXES >= 6
  #define K_CENTER TERN(BED_CENTER_AT_0_0, 0, _K_HALF_BED)
#endif

// Get the linear boundaries of the bed
#define X_MIN_BED (X_CENTER - _X_HALF_BED)
#define X_MAX_BED (X_MIN_BED + X_BED_SIZE)
#if HAS_Y_AXIS
  #define Y_MIN_BED (Y_CENTER - _Y_HALF_BED)
  #define Y_MAX_BED (Y_MIN_BED + Y_BED_SIZE)
#endif
#if LINEAR_AXES >= 4
  #define I_MINIM (I_CENTER - _I_HALF_BED_SIZE)
  #define I_MAXIM (I_MINIM + I_BED_SIZE)
#endif
#if LINEAR_AXES >= 5
  #define J_MINIM (J_CENTER - _J_HALF_BED_SIZE)
  #define J_MAXIM (J_MINIM + J_BED_SIZE)
#endif
#if LINEAR_AXES >= 6
  #define K_MINIM (K_CENTER - _K_HALF_BED_SIZE)
  #define K_MAXIM (K_MINIM + K_BED_SIZE)
#endif

/**
 * Dual X Carriage
 */
#if ENABLED(DUAL_X_CARRIAGE)
  #ifndef X1_MIN_POS
    #define X1_MIN_POS X_MIN_POS
  #endif
  #ifndef X1_MAX_POS
    #define X1_MAX_POS X_BED_SIZE
  #endif
#endif

// Calibration codes only for non-core axes
#if EITHER(BACKLASH_GCODE, CALIBRATION_GCODE)
  #if EITHER(IS_CORE, MARKFORGED_XY)
    #define CAN_CALIBRATE(A,B) (_AXIS(A) == B)
  #else
    #define CAN_CALIBRATE(A,B) true
  #endif
#endif
#define AXIS_CAN_CALIBRATE(A) CAN_CALIBRATE(A,NORMAL_AXIS)

/**
 * No adjustable bed on non-cartesians
 */
#if IS_KINEMATIC
  #undef LEVEL_BED_CORNERS
#endif

/**
 * SCARA cannot use SLOWDOWN and requires QUICKHOME
 * Printable radius assumes joints can fully extend
 */
#if IS_SCARA
  #undef SLOWDOWN
  #if DISABLED(AXEL_TPARA)
    #define QUICK_HOME
  #endif
  #define SCARA_PRINTABLE_RADIUS (SCARA_LINKAGE_1 + SCARA_LINKAGE_2)
#endif

/**
 * Set the home position based on settings or manual overrides
 */
#ifdef MANUAL_X_HOME_POS
  #define X_HOME_POS MANUAL_X_HOME_POS
#else
  #define X_END_POS TERN(X_HOME_TO_MIN, X_MIN_POS, X_MAX_POS)
  #if ENABLED(BED_CENTER_AT_0_0)
    #define X_HOME_POS TERN(DELTA, 0, X_END_POS)
  #else
    #define X_HOME_POS TERN(DELTA, X_MIN_POS + (X_BED_SIZE) * 0.5, X_END_POS)
  #endif
#endif

#if HAS_Y_AXIS
  #ifdef MANUAL_Y_HOME_POS
    #define Y_HOME_POS MANUAL_Y_HOME_POS
  #else
    #define Y_END_POS TERN(Y_HOME_TO_MIN, Y_MIN_POS, Y_MAX_POS)
    #if ENABLED(BED_CENTER_AT_0_0)
      #define Y_HOME_POS TERN(DELTA, 0, Y_END_POS)
    #else
      #define Y_HOME_POS TERN(DELTA, Y_MIN_POS + (Y_BED_SIZE) * 0.5, Y_END_POS)
    #endif
  #endif
#endif

#ifdef MANUAL_Z_HOME_POS
  #define Z_HOME_POS MANUAL_Z_HOME_POS
#else
  #define Z_HOME_POS TERN(Z_HOME_TO_MIN, Z_MIN_POS, Z_MAX_POS)
#endif

#if LINEAR_AXES >= 4
  #ifdef MANUAL_I_HOME_POS
    #define I_HOME_POS MANUAL_I_HOME_POS
  #else
    #define I_HOME_POS TERN(I_HOME_TO_MIN, I_MIN_POS, I_MAX_POS)
  #endif
#endif
#if LINEAR_AXES >= 5
  #ifdef MANUAL_J_HOME_POS
    #define J_HOME_POS MANUAL_J_HOME_POS
  #else
    #define J_HOME_POS TERN(J_HOME_TO_MIN, J_MIN_POS, J_MAX_POS)
  #endif
#endif
#if LINEAR_AXES >= 6
  #ifdef MANUAL_K_HOME_POS
    #define K_HOME_POS MANUAL_K_HOME_POS
  #else
    #define K_HOME_POS TERN(K_HOME_TO_MIN, K_MIN_POS, K_MAX_POS)
  #endif
#endif

/**
 * If DELTA_HEIGHT isn't defined use the old setting
 */
#if ENABLED(DELTA) && !defined(DELTA_HEIGHT)
  #define DELTA_HEIGHT Z_HOME_POS
#endif

/**
 * Z Sled Probe requires Z_SAFE_HOMING
 */
#if ENABLED(Z_PROBE_SLED)
  #define Z_SAFE_HOMING
#endif

/**
 * DELTA should ignore Z_SAFE_HOMING and SLOWDOWN
 */
#if ENABLED(DELTA)
  #undef Z_SAFE_HOMING
  #undef SLOWDOWN
#endif

#ifndef MESH_INSET
  #define MESH_INSET 0
#endif

/**
 * Safe Homing Options
 */
#if ENABLED(Z_SAFE_HOMING)
  #if ENABLED(AUTO_BED_LEVELING_UBL)
    // Home close to center so grid points have z heights very close to 0
    #define _SAFE_POINT(A) (((GRID_MAX_POINTS_##A) / 2) * (A##_BED_SIZE - 2 * (MESH_INSET)) / (GRID_MAX_POINTS_##A - 1) + MESH_INSET)
  #else
    #define _SAFE_POINT(A) A##_CENTER
  #endif
  #ifndef Z_SAFE_HOMING_X_POINT
    #define Z_SAFE_HOMING_X_POINT _SAFE_POINT(X)
  #endif
  #ifndef Z_SAFE_HOMING_Y_POINT
    #define Z_SAFE_HOMING_Y_POINT _SAFE_POINT(Y)
  #endif
#endif

#ifdef GRID_MAX_POINTS_X
  #define GRID_MAX_CELLS_X (GRID_MAX_POINTS_X - 1)
  #define GRID_MAX_CELLS_Y (GRID_MAX_POINTS_Y - 1)
#endif

/**
 * Host keep alive
 */
#ifndef DEFAULT_KEEPALIVE_INTERVAL
  #define DEFAULT_KEEPALIVE_INTERVAL 2
#endif

/**
 * Provide a MAX_AUTORETRACT for older configs
 */
#if ENABLED(FWRETRACT) && !defined(MAX_AUTORETRACT)
  #define MAX_AUTORETRACT 99
#endif

/**
 * Provide a DEFAULT_VOLUMETRIC_EXTRUDER_LIMIT in case NO_VOLUMETRICS is enabled
 */
#ifndef DEFAULT_VOLUMETRIC_EXTRUDER_LIMIT
  #define DEFAULT_VOLUMETRIC_EXTRUDER_LIMIT 0.00
#endif

/**
 * LCD Contrast for Graphical Displays
 */
#if ENABLED(CARTESIO_UI)
  #define _LCD_CONTRAST_MIN   60
  #define _LCD_CONTRAST_INIT  90
  #define _LCD_CONTRAST_MAX  140
#elif ENABLED(miniVIKI)
  #define _LCD_CONTRAST_MIN   75
  #define _LCD_CONTRAST_INIT  95
  #define _LCD_CONTRAST_MAX  115
#elif ENABLED(VIKI2)
  #define _LCD_CONTRAST_INIT 140
#elif ENABLED(ELB_FULL_GRAPHIC_CONTROLLER)
  #define _LCD_CONTRAST_MIN   90
  #define _LCD_CONTRAST_INIT 110
  #define _LCD_CONTRAST_MAX  130
#elif ENABLED(AZSMZ_12864)
  #define _LCD_CONTRAST_MIN  120
  #define _LCD_CONTRAST_INIT 190
#elif EITHER(MKS_LCD12864A, MKS_LCD12864B)
  #define _LCD_CONTRAST_MIN  120
  #define _LCD_CONTRAST_INIT 205
#elif EITHER(MKS_MINI_12864, ENDER2_STOCKDISPLAY)
  #define _LCD_CONTRAST_MIN  120
  #define _LCD_CONTRAST_INIT 195
#elif ENABLED(MKS_MINI_12864_V3)
  #define _LCD_CONTRAST_MIN  255
  #define _LCD_CONTRAST_INIT 255
  #define _LCD_CONTRAST_MAX  255
#elif ENABLED(FYSETC_MINI_12864)
  #define _LCD_CONTRAST_INIT 220
#elif ENABLED(ULTI_CONTROLLER)
  #define _LCD_CONTRAST_INIT 127
  #define _LCD_CONTRAST_MAX  254
#elif ENABLED(MAKRPANEL)
  #define _LCD_CONTRAST_INIT  17
#elif ENABLED(MINIPANEL)
  #define _LCD_CONTRAST_INIT 150
#elif ENABLED(ZONESTAR_12864OLED)
  #define _LCD_CONTRAST_MIN   64
  #define _LCD_CONTRAST_INIT 128
  #define _LCD_CONTRAST_MAX  255
#elif IS_TFTGLCD_PANEL
  #define _LCD_CONTRAST_MIN    0
  #define _LCD_CONTRAST_INIT 250
  #define _LCD_CONTRAST_MAX  255
#endif

#ifdef _LCD_CONTRAST_INIT
  #define HAS_LCD_CONTRAST 1
#endif

#if HAS_LCD_CONTRAST
  #ifndef LCD_CONTRAST_MIN
    #ifdef _LCD_CONTRAST_MIN
      #define LCD_CONTRAST_MIN _LCD_CONTRAST_MIN
    #else
      #define LCD_CONTRAST_MIN 0
    #endif
  #endif
  #ifndef LCD_CONTRAST_INIT
    #define LCD_CONTRAST_INIT _LCD_CONTRAST_INIT
  #endif
  #ifndef LCD_CONTRAST_MAX
    #ifdef _LCD_CONTRAST_MAX
      #define LCD_CONTRAST_MAX _LCD_CONTRAST_MAX
    #elif _LCD_CONTRAST_INIT > 63
      #define LCD_CONTRAST_MAX 255
    #else
      #define LCD_CONTRAST_MAX 63   // ST7567 6-bits contrast
    #endif
  #endif
  #ifndef DEFAULT_LCD_CONTRAST
    #define DEFAULT_LCD_CONTRAST LCD_CONTRAST_INIT
  #endif
#endif

/**
 * Override the SD_DETECT_STATE set in Configuration_adv.h
 * and enable sharing of onboard SD host drives (all platforms but AGCM4)
 */
#if ENABLED(SDSUPPORT)

  #if HAS_SD_HOST_DRIVE && SD_CONNECTION_IS(ONBOARD)
    //
    // The external SD card is not used. Hardware SPI is used to access the card.
    // When sharing the SD card with a PC we want the menu options to
    // mount/unmount the card and refresh it. So we disable card detect.
    //
    #undef SD_DETECT_PIN
    #define HAS_SHARED_MEDIA 1
  #endif

  // Set SD_DETECT_STATE based on hardware if not overridden
  #if PIN_EXISTS(SD_DETECT) && !defined(SD_DETECT_STATE)
    #if BOTH(HAS_LCD_MENU, ELB_FULL_GRAPHIC_CONTROLLER) && (SD_CONNECTION_IS(LCD) || !defined(SDCARD_CONNECTION))
      #define SD_DETECT_STATE HIGH
    #else
      #define SD_DETECT_STATE LOW
    #endif
  #endif

  // Extender cable doesn't support SD_DETECT_PIN
  #if ENABLED(NO_SD_DETECT)
    #undef SD_DETECT_PIN
  #endif

  #if DISABLED(USB_FLASH_DRIVE_SUPPORT) || BOTH(MULTI_VOLUME, VOLUME_SD_ONBOARD)
    #if ENABLED(SDIO_SUPPORT)
      #define NEED_SD2CARD_SDIO 1
    #else
      #define NEED_SD2CARD_SPI 1
    #endif
  #endif

#endif

#if ANY(HAS_GRAPHICAL_TFT, LCD_USE_DMA_FSMC, HAS_FSMC_GRAPHICAL_TFT, HAS_SPI_GRAPHICAL_TFT, IS_DWIN_MARLINUI) || !PIN_EXISTS(SD_DETECT)
  #define NO_LCD_REINIT 1  // Suppress LCD re-initialization
#endif

/**
 * Power Supply
 */
#ifndef PSU_NAME
  #if DISABLED(PSU_CONTROL)
    #define PSU_NAME "Generic"  // No control
  #elif PSU_ACTIVE_STATE
    #define PSU_NAME "XBox"     // X-Box 360 (203W)
  #else
    #define PSU_NAME "ATX"      // ATX style
  #endif
#endif

#if ENABLED(PSU_CONTROL)
  #ifndef PSU_POWERUP_DELAY
    #define PSU_POWERUP_DELAY 250
  #endif
  #ifndef POWER_OFF_DELAY
    #define POWER_OFF_DELAY   0
  #endif
#endif

/**
 * Temp Sensor defines; set up pins as needed.
 */

// Usurp a sensor to do redundant readings
#if TEMP_SENSOR_REDUNDANT
  #ifndef TEMP_SENSOR_REDUNDANT_SOURCE
    #define TEMP_SENSOR_REDUNDANT_SOURCE E1
  #endif
  #ifndef TEMP_SENSOR_REDUNDANT_TARGET
    #define TEMP_SENSOR_REDUNDANT_TARGET E0
  #endif
  #if !PIN_EXISTS(TEMP_REDUNDANT)
    #ifndef TEMP_SENSOR_REDUNDANT_MAX_DIFF
      #define TEMP_SENSOR_REDUNDANT_MAX_DIFF 10
    #endif
    #if REDUNDANT_TEMP_MATCH(SOURCE, COOLER)
      #if !PIN_EXISTS(TEMP_COOLER)
        #error "TEMP_SENSOR_REDUNDANT_SOURCE set to COOLER requires TEMP_COOLER_PIN."
      #else
        #define TEMP_REDUNDANT_PIN TEMP_COOLER_PIN
      #endif
    #elif REDUNDANT_TEMP_MATCH(SOURCE, PROBE)
      #if !PIN_EXISTS(TEMP_PROBE)
        #error "TEMP_SENSOR_REDUNDANT_SOURCE set to PROBE requires TEMP_PROBE_PIN."
      #else
        #define TEMP_REDUNDANT_PIN TEMP_PROBE_PIN
      #endif
    #elif REDUNDANT_TEMP_MATCH(SOURCE, CHAMBER)
      #if !PIN_EXISTS(TEMP_CHAMBER)
        #error "TEMP_SENSOR_REDUNDANT_SOURCE set to CHAMBER requires TEMP_CHAMBER_PIN."
      #else
        #define TEMP_REDUNDANT_PIN TEMP_CHAMBER_PIN
      #endif
    #elif REDUNDANT_TEMP_MATCH(SOURCE, BED)
      #if !PIN_EXISTS(TEMP_BED)
        #error "TEMP_SENSOR_REDUNDANT_SOURCE set to BED requires TEMP_BED_PIN."
      #else
        #define TEMP_REDUNDANT_PIN TEMP_BED_PIN
      #endif
    #elif REDUNDANT_TEMP_MATCH(SOURCE, E0)
      #if !PIN_EXISTS(TEMP_0)
        #error "TEMP_SENSOR_REDUNDANT_SOURCE set to E0 requires TEMP_0_PIN."
      #else
        #define TEMP_REDUNDANT_PIN TEMP_0_PIN
      #endif
    #elif REDUNDANT_TEMP_MATCH(SOURCE, E1)
      #if !PIN_EXISTS(TEMP_1)
        #error "TEMP_SENSOR_REDUNDANT_SOURCE set to E1 requires TEMP_1_PIN."
      #else
        #define TEMP_REDUNDANT_PIN TEMP_1_PIN
      #endif
    #elif REDUNDANT_TEMP_MATCH(SOURCE, E2)
      #if !PIN_EXISTS(TEMP_2)
        #error "TEMP_SENSOR_REDUNDANT_SOURCE set to E2 requires TEMP_2_PIN."
      #else
        #define TEMP_REDUNDANT_PIN TEMP_2_PIN
      #endif
    #elif REDUNDANT_TEMP_MATCH(SOURCE, E3)
      #if !PIN_EXISTS(TEMP_3)
        #error "TEMP_SENSOR_REDUNDANT_SOURCE set to E3 requires TEMP_3_PIN."
      #else
        #define TEMP_REDUNDANT_PIN TEMP_3_PIN
      #endif
    #elif REDUNDANT_TEMP_MATCH(SOURCE, E4)
      #if !PIN_EXISTS(TEMP_4)
        #error "TEMP_SENSOR_REDUNDANT_SOURCE set to E4 requires TEMP_4_PIN."
      #else
        #define TEMP_REDUNDANT_PIN TEMP_4_PIN
      #endif
    #elif REDUNDANT_TEMP_MATCH(SOURCE, E5)
      #if !PIN_EXISTS(TEMP_5)
        #error "TEMP_SENSOR_REDUNDANT_SOURCE set to E5 requires TEMP_5_PIN."
      #else
        #define TEMP_REDUNDANT_PIN TEMP_5_PIN
      #endif
    #elif REDUNDANT_TEMP_MATCH(SOURCE, E6)
      #if !PIN_EXISTS(TEMP_6)
        #error "TEMP_SENSOR_REDUNDANT_SOURCE set to E6 requires TEMP_6_PIN."
      #else
        #define TEMP_REDUNDANT_PIN TEMP_6_PIN
      #endif
    #elif REDUNDANT_TEMP_MATCH(SOURCE, E7)
      #if !PIN_EXISTS(TEMP_7)
        #error "TEMP_SENSOR_REDUNDANT_SOURCE set to E7 requires TEMP_7_PIN."
      #else
        #define TEMP_REDUNDANT_PIN TEMP_7_PIN
      #endif
    #endif
  #endif
#endif

<<<<<<< HEAD
#if TEMP_SENSOR_0 == -5 || TEMP_SENSOR_0 == -3 || TEMP_SENSOR_0 == -2
  #define TEMP_SENSOR_0_IS_MAX_TC 1
  #if TEMP_SENSOR_0 == -5
    #define TEMP_SENSOR_0_IS_MAX31865 1
    #define TEMP_SENSOR_0_MAX_TC_TMIN    0
    #define TEMP_SENSOR_0_MAX_TC_TMAX 1024
    #ifndef MAX31865_SENSOR_WIRES_0
      #define MAX31865_SENSOR_WIRES_0 2
    #endif
  #elif TEMP_SENSOR_0 == -3
    #define TEMP_SENSOR_0_IS_MAX31855 1
    #define TEMP_SENSOR_0_MAX_TC_TMIN -270
    #define TEMP_SENSOR_0_MAX_TC_TMAX 1800
  #elif TEMP_SENSOR_0 == -2
    #define TEMP_SENSOR_0_IS_MAX6675 1
    #define TEMP_SENSOR_0_MAX_TC_TMIN    0
    #define TEMP_SENSOR_0_MAX_TC_TMAX 1024
  #endif
#elif TEMP_SENSOR_0 == -4
  #define TEMP_SENSOR_0_IS_AD8495 1
#elif TEMP_SENSOR_0 == -1
  #define TEMP_SENSOR_0_IS_AD595 1
#elif TEMP_SENSOR_0 > 0
  #define TEMP_SENSOR_0_IS_THERMISTOR 1
  #if TEMP_SENSOR_0 == 1000
    #define TEMP_SENSOR_0_IS_CUSTOM 1
  #elif TEMP_SENSOR_0 == 998 || TEMP_SENSOR_0 == 999
    #define TEMP_SENSOR_0_IS_DUMMY 1
  #endif
#else
  #undef HEATER_0_MINTEMP
  #undef HEATER_0_MAXTEMP
#endif

#if TEMP_SENSOR_1 == -5 || TEMP_SENSOR_1 == -3 || TEMP_SENSOR_1 == -2
  #define TEMP_SENSOR_1_IS_MAX_TC 1
  #if TEMP_SENSOR_1 == -5
    #define TEMP_SENSOR_1_IS_MAX31865 1
    #define TEMP_SENSOR_1_MAX_TC_TMIN    0
    #define TEMP_SENSOR_1_MAX_TC_TMAX 1024
    #ifndef MAX31865_SENSOR_WIRES_1
      #define MAX31865_SENSOR_WIRES_1 2
    #endif
  #elif TEMP_SENSOR_1 == -3
    #define TEMP_SENSOR_1_IS_MAX31855 1
    #define TEMP_SENSOR_1_MAX_TC_TMIN -270
    #define TEMP_SENSOR_1_MAX_TC_TMAX 1800
  #elif TEMP_SENSOR_1 == -2
    #define TEMP_SENSOR_1_IS_MAX6675 1
    #define TEMP_SENSOR_1_MAX_TC_TMIN    0
    #define TEMP_SENSOR_1_MAX_TC_TMAX 1024
  #endif

  #if TEMP_SENSOR_1 != TEMP_SENSOR_0
    #if   TEMP_SENSOR_1 == -5
      #error "If MAX31865 Thermocouple (-5) is used for TEMP_SENSOR_1 then TEMP_SENSOR_0 must match."
    #elif TEMP_SENSOR_1 == -3
      #error "If MAX31855 Thermocouple (-3) is used for TEMP_SENSOR_1 then TEMP_SENSOR_0 must match."
    #elif TEMP_SENSOR_1 == -2
      #error "If MAX6675 Thermocouple (-2) is used for TEMP_SENSOR_1 then TEMP_SENSOR_0 must match."
    #endif

#if TEMP_SENSOR_REDUNDANT == -5 || TEMP_SENSOR_REDUNDANT == -3 || TEMP_SENSOR_REDUNDANT == -2
  #define TEMP_SENSOR_REDUNDANT_IS_MAX_TC 1

  #if TEMP_SENSOR_REDUNDANT == -5
    #if TEMP_SENSOR_REDUNDANT_SOURCE != 0 && TEMP_SENSOR_REDUNDANT_SOURCE != 1
      #error "MAX31865 Thermocouples (-5) not supported for TEMP_SENSOR_REDUNDANT_SOURCE other than TEMP_SENSOR_0/TEMP_SENSOR_1 (0/1)."
    #endif

    #define TEMP_SENSOR_REDUNDANT_IS_MAX31865    1
    #define TEMP_SENSOR_REDUNDANT_MAX_TC_TMIN    0
    #define TEMP_SENSOR_REDUNDANT_MAX_TC_TMAX 1024
  #elif TEMP_SENSOR_REDUNDANT == -3
    #if TEMP_SENSOR_REDUNDANT_SOURCE != 0 && TEMP_SENSOR_REDUNDANT_SOURCE != 1
      #error "MAX31855 Thermocouples (-3) not supported for TEMP_SENSOR_REDUNDANT_SOURCE other than TEMP_SENSOR_0/TEMP_SENSOR_1 (0/1)."
    #endif

    #define TEMP_SENSOR_REDUNDANT_IS_MAX31855    1
    #define TEMP_SENSOR_REDUNDANT_MAX_TC_TMIN -270
    #define TEMP_SENSOR_REDUNDANT_MAX_TC_TMAX 1800
  #elif TEMP_SENSOR_REDUNDANT == -2
    #if TEMP_SENSOR_REDUNDANT_SOURCE != 0 && TEMP_SENSOR_REDUNDANT_SOURCE != 1
      #error "MAX6675 Thermocouples (-2) not supported for TEMP_SENSOR_REDUNDANT_SOURCE other than TEMP_SENSOR_0/TEMP_SENSOR_1 (0/1)."
    #endif

    #define TEMP_SENSOR_REDUNDANT_IS_MAX6675     1
    #define TEMP_SENSOR_REDUNDANT_MAX_TC_TMIN    0
    #define TEMP_SENSOR_REDUNDANT_MAX_TC_TMAX 1024
  #endif

  // mimic setting up the source TEMP_SENSOR
  #if TEMP_SENSOR_REDUNDANT_SOURCE == 0
    #define TEMP_SENSOR_0_MAX_TC_TMIN TEMP_SENSOR_REDUNDANT_MAX_TC_TMIN
    #define TEMP_SENSOR_0_MAX_TC_TMAX TEMP_SENSOR_REDUNDANT_MAX_TC_TMAX
    #ifndef MAX31865_SENSOR_WIRES_0
      #define MAX31865_SENSOR_WIRES_0 2
    #endif
  #elif TEMP_SENSOR_REDUNDANT_SOURCE == 1
    #define TEMP_SENSOR_1_MAX_TC_TMIN TEMP_SENSOR_REDUNDANT_MAX_TC_TMIN
    #define TEMP_SENSOR_1_MAX_TC_TMAX TEMP_SENSOR_REDUNDANT_MAX_TC_TMAX
    #ifndef MAX31865_SENSOR_WIRES_1
      #define MAX31865_SENSOR_WIRES_1 2
    #endif
  #endif

  #if (TEMP_SENSOR_0_IS_MAX_TC && TEMP_SENSOR_REDUNDANT != TEMP_SENSOR_0) || (TEMP_SENSOR_1_IS_MAX_TC && TEMP_SENSOR_REDUNDANT != TEMP_SENSOR_1)
    #if   TEMP_SENSOR_REDUNDANT == -5
      #error "If MAX31865 Thermocouple (-5) is used for TEMP_SENSOR_0/TEMP_SENSOR_1 then TEMP_SENSOR_REDUNDANT must match."
    #elif TEMP_SENSOR_REDUNDANT == -3
      #error "If MAX31855 Thermocouple (-3) is used for TEMP_SENSOR_0/TEMP_SENSOR_1 then TEMP_SENSOR_REDUNDANT must match."
    #elif TEMP_SENSOR_REDUNDANT == -2
      #error "If MAX6675 Thermocouple (-2) is used for TEMP_SENSOR_0/TEMP_SENSOR_1 then TEMP_SENSOR_REDUNDANT must match."
    #endif
  #endif
#elif TEMP_SENSOR_REDUNDANT == -4
  #define TEMP_SENSOR_REDUNDANT_IS_AD8495 1
#elif TEMP_SENSOR_REDUNDANT == -1
  #define TEMP_SENSOR_REDUNDANT_IS_AD595 1
#elif TEMP_SENSOR_REDUNDANT > 0
  #define TEMP_SENSOR_REDUNDANT_IS_THERMISTOR 1
  #if TEMP_SENSOR_REDUNDANT == 1000
    #define TEMP_SENSOR_REDUNDANT_IS_CUSTOM 1
  #elif TEMP_SENSOR_REDUNDANT == 998 || TEMP_SENSOR_REDUNDANT == 999
    #error "Dummy sensors are not supported for TEMP_SENSOR_REDUNDANT."
  #endif
#endif

#if TEMP_SENSOR_0_IS_MAX_TC || TEMP_SENSOR_1_IS_MAX_TC || TEMP_SENSOR_REDUNDANT_IS_MAX_TC
  #define HAS_MAX_TC 1
#endif
#if TEMP_SENSOR_0_IS_MAX6675 || TEMP_SENSOR_1_IS_MAX6675 || TEMP_SENSOR_REDUNDANT_IS_MAX6675
  #define HAS_MAX6675 1
#endif
#if TEMP_SENSOR_0_IS_MAX31855 || TEMP_SENSOR_1_IS_MAX31855 || TEMP_SENSOR_REDUNDANT_IS_MAX31855
  #define HAS_MAX31855 1
#endif
#if TEMP_SENSOR_0_IS_MAX31865 || TEMP_SENSOR_1_IS_MAX31865 || TEMP_SENSOR_REDUNDANT_IS_MAX31865
  #define HAS_MAX31865 1
#endif

//
// Compatibility layer for MAX (SPI) temp boards
//
=======
/**
 * Compatibility layer for MAX (SPI) temp boards
 */
>>>>>>> ee26fd0e
#if HAS_MAX_TC

  // Translate old _SS, _CS, _SCK, _DO, _DI, _MISO, and _MOSI PIN defines.
  #if TEMP_SENSOR_0_IS_MAX_TC || (TEMP_SENSOR_REDUNDANT_IS_MAX_TC && REDUNDANT_TEMP_MATCH(SOURCE, E1))

    #if !PIN_EXISTS(TEMP_0_CS) // SS, CS
      #if PIN_EXISTS(MAX6675_SS)
        #define TEMP_0_CS_PIN MAX6675_SS_PIN
      #elif PIN_EXISTS(MAX6675_CS)
        #define TEMP_0_CS_PIN MAX6675_CS_PIN
      #elif PIN_EXISTS(MAX31855_SS)
        #define TEMP_0_CS_PIN MAX31855_SS_PIN
      #elif PIN_EXISTS(MAX31855_CS)
        #define TEMP_0_CS_PIN MAX31855_CS_PIN
      #elif PIN_EXISTS(MAX31865_SS)
        #define TEMP_0_CS_PIN MAX31865_SS_PIN
      #elif PIN_EXISTS(MAX31865_CS)
        #define TEMP_0_CS_PIN MAX31865_CS_PIN
      #endif
    #endif

    #if TEMP_SENSOR_0_IS_MAX6675
      #if !PIN_EXISTS(TEMP_0_MISO) // DO
        #if PIN_EXISTS(MAX6675_MISO)
          #define TEMP_0_MISO_PIN MAX6675_MISO_PIN
        #elif PIN_EXISTS(MAX6675_DO)
          #define TEMP_0_MISO_PIN MAX6675_DO_PIN
        #endif
      #endif
      #if !PIN_EXISTS(TEMP_0_SCK) && PIN_EXISTS(MAX6675_SCK)
        #define TEMP_0_SCK_PIN MAX6675_SCK_PIN
      #endif

    #elif TEMP_SENSOR_0_IS_MAX31855
      #if !PIN_EXISTS(TEMP_0_MISO) // DO
        #if PIN_EXISTS(MAX31855_MISO)
          #define TEMP_0_MISO_PIN MAX31855_MISO_PIN
        #elif PIN_EXISTS(MAX31855_DO)
          #define TEMP_0_MISO_PIN MAX31855_DO_PIN
        #endif
      #endif
      #if !PIN_EXISTS(TEMP_0_SCK) && PIN_EXISTS(MAX31855_SCK)
        #define TEMP_0_SCK_PIN MAX31855_SCK_PIN
      #endif

    #elif TEMP_SENSOR_1_IS_MAX31865
      #if !PIN_EXISTS(TEMP_1_MISO) // DO
        #if PIN_EXISTS(MAX31865_MISO)
          #define TEMP_1_MISO_PIN MAX31865_MISO_PIN
        #elif PIN_EXISTS(MAX31865_DO)
          #define TEMP_1_MISO_PIN MAX31865_DO_PIN
        #endif
      #endif
      #if !PIN_EXISTS(TEMP_1_SCK) && PIN_EXISTS(MAX31865_SCK)
        #define TEMP_1_SCK_PIN MAX31865_SCK_PIN
      #endif
      #if !PIN_EXISTS(TEMP_1_MOSI) && PIN_EXISTS(MAX31865_MOSI) // MOSI for '65 only
        #define TEMP_1_MOSI_PIN MAX31865_MOSI_PIN
      #endif
    #endif

    // Software SPI - enable if MISO/SCK are defined.
    #if PIN_EXISTS(TEMP_0_MISO) && PIN_EXISTS(TEMP_0_SCK) && DISABLED(TEMP_SENSOR_0_FORCE_HW_SPI)
      #if TEMP_SENSOR_0_IS_MAX31865 && !PIN_EXISTS(TEMP_0_MOSI)
        #error "TEMP_SENSOR_0 MAX31865 requires TEMP_0_MOSI_PIN defined for Software SPI. To use Hardware SPI instead, undefine MISO/SCK or enable TEMP_SENSOR_0_FORCE_HW_SPI."
      #else
        #define TEMP_SENSOR_0_HAS_SPI_PINS 1
      #endif
    #endif

  #endif // TEMP_SENSOR_0_IS_MAX_TC

  #if TEMP_SENSOR_1_IS_MAX_TC || (TEMP_SENSOR_REDUNDANT_IS_MAX_TC && REDUNDANT_TEMP_MATCH(SOURCE, E1))

    #if !PIN_EXISTS(TEMP_1_CS) // SS2, CS2
      #if PIN_EXISTS(MAX6675_SS2)
        #define TEMP_1_CS_PIN MAX6675_SS2_PIN
      #elif PIN_EXISTS(MAX6675_CS)
        #define TEMP_1_CS_PIN MAX6675_CS2_PIN
      #elif PIN_EXISTS(MAX31855_SS2)
        #define TEMP_1_CS_PIN MAX31855_SS2_PIN
      #elif PIN_EXISTS(MAX31855_CS2)
        #define TEMP_1_CS_PIN MAX31855_CS2_PIN
      #elif PIN_EXISTS(MAX31865_SS2)
        #define TEMP_1_CS_PIN MAX31865_SS2_PIN
      #elif PIN_EXISTS(MAX31865_CS2)
        #define TEMP_1_CS_PIN MAX31865_CS2_PIN
      #endif
    #endif

    #if TEMP_SENSOR_1_IS_MAX6675
      #if !PIN_EXISTS(TEMP_1_MISO) // DO
        #if PIN_EXISTS(MAX6675_MISO)
          #define TEMP_1_MISO_PIN MAX6675_MISO_PIN
        #elif PIN_EXISTS(MAX6675_DO)
          #define TEMP_1_MISO_PIN MAX6675_DO_PIN
        #endif
      #endif
      #if !PIN_EXISTS(TEMP_1_SCK) && PIN_EXISTS(MAX6675_SCK)
        #define TEMP_1_SCK_PIN MAX6675_SCK_PIN
      #endif

    #elif TEMP_SENSOR_1_IS_MAX31855
      #if !PIN_EXISTS(TEMP_1_MISO) // DO
        #if PIN_EXISTS(MAX31855_MISO)
          #define TEMP_1_MISO_PIN MAX31855_MISO_PIN
        #elif PIN_EXISTS(MAX31855_DO)
          #define TEMP_1_MISO_PIN MAX31855_DO_PIN
        #endif
      #endif
      #if !PIN_EXISTS(TEMP_1_SCK) && PIN_EXISTS(MAX31855_SCK)
        #define TEMP_1_SCK_PIN MAX31855_SCK_PIN
      #endif

    #elif TEMP_SENSOR_1_IS_MAX31865
      #if !PIN_EXISTS(TEMP_1_MISO) // DO
        #if PIN_EXISTS(MAX31865_MISO)
          #define TEMP_1_MISO_PIN MAX31865_MISO_PIN
        #elif PIN_EXISTS(MAX31865_DO)
          #define TEMP_1_MISO_PIN MAX31865_DO_PIN
        #endif
      #endif
      #if !PIN_EXISTS(TEMP_1_SCK) && PIN_EXISTS(MAX31865_SCK)
        #define TEMP_1_SCK_PIN MAX31865_SCK_PIN
      #endif
      #if !PIN_EXISTS(TEMP_1_MOSI) && PIN_EXISTS(MAX31865_MOSI) // MOSI for '65 only
        #define TEMP_1_MOSI_PIN MAX31865_MOSI_PIN
      #endif
    #endif

    // Software SPI - enable if MISO/SCK are defined.
    #if PIN_EXISTS(TEMP_1_MISO) && PIN_EXISTS(TEMP_1_SCK) && DISABLED(TEMP_SENSOR_1_FORCE_HW_SPI)
      #if TEMP_SENSOR_1_IS_MAX31865 && !PIN_EXISTS(TEMP_1_MOSI)
        #error "TEMP_SENSOR_1 MAX31865 requires TEMP_1_MOSI_PIN defined for Software SPI. To use Hardware SPI instead, undefine MISO/SCK or enable TEMP_SENSOR_1_FORCE_HW_SPI."
      #else
        #define TEMP_SENSOR_1_HAS_SPI_PINS 1
      #endif
    #endif

  #endif // TEMP_SENSOR_1_IS_MAX_TC

  //
  // User-defined thermocouple libraries
  //
  // Add LIB_MAX6675 / LIB_MAX31855 / LIB_MAX31865 to the build_flags
  // to select a USER library for MAX6675, MAX31855, MAX31865
  //
  #if BOTH(HAS_MAX6675, LIB_MAX6675)
    #define USE_LIB_MAX6675 1
  #endif
  #if BOTH(HAS_MAX31855, LIB_MAX31855)
    #define USE_ADAFRUIT_MAX31855 1
  #endif
  #if BOTH(HAS_MAX31865, LIB_MAX31865)
    #define USE_ADAFRUIT_MAX31865 1
  #elif HAS_MAX31865
    #define LIB_INTERNAL_MAX31865 1
  #endif

#endif //HAS_MAX_TC

<<<<<<< HEAD
  #endif // TEMP_SENSOR_1_IS_MAX_TC

  //
  // User-defined thermocouple libraries
  //
  // Add LIB_MAX6675 / LIB_MAX31855 / LIB_MAX31865 to the build_flags
  // to select a USER library for MAX6675, MAX31855, MAX31865
  //
  #if BOTH(HAS_MAX6675, LIB_MAX6675)
    #define LIB_USR_MAX6675 1
  #endif
  #if BOTH(HAS_MAX31855, LIB_MAX31855)
    #define LIB_USR_MAX31855 1
  #endif
  #if BOTH(HAS_MAX31865, LIB_MAX31865)
    #define LIB_USR_MAX31865 1
  #elif HAS_MAX31865
    #define LIB_INTERNAL_MAX31865 1
  #endif

#endif //HAS_MAX_TC

=======
>>>>>>> ee26fd0e
/**
 * X_DUAL_ENDSTOPS endstop reassignment
 */
#if ENABLED(X_DUAL_ENDSTOPS)
  #if X_HOME_TO_MAX
    #ifndef X2_MAX_ENDSTOP_INVERTING
      #if X2_USE_ENDSTOP == _XMIN_
        #define X2_MAX_ENDSTOP_INVERTING X_MIN_ENDSTOP_INVERTING
      #elif X2_USE_ENDSTOP == _XMAX_
        #define X2_MAX_ENDSTOP_INVERTING X_MAX_ENDSTOP_INVERTING
      #elif X2_USE_ENDSTOP == _YMIN_
        #define X2_MAX_ENDSTOP_INVERTING Y_MIN_ENDSTOP_INVERTING
      #elif X2_USE_ENDSTOP == _YMAX_
        #define X2_MAX_ENDSTOP_INVERTING Y_MAX_ENDSTOP_INVERTING
      #elif X2_USE_ENDSTOP == _ZMIN_
        #define X2_MAX_ENDSTOP_INVERTING Z_MIN_ENDSTOP_INVERTING
      #elif X2_USE_ENDSTOP == _ZMAX_
        #define X2_MAX_ENDSTOP_INVERTING Z_MAX_ENDSTOP_INVERTING
      #else
        #define X2_MAX_ENDSTOP_INVERTING false
      #endif
    #endif
    #ifndef X2_MAX_PIN
      #if X2_USE_ENDSTOP == _XMIN_
        #define X2_MAX_PIN X_MIN_PIN
      #elif X2_USE_ENDSTOP == _XMAX_
        #define X2_MAX_PIN X_MAX_PIN
      #elif X2_USE_ENDSTOP == _YMIN_
        #define X2_MAX_PIN Y_MIN_PIN
      #elif X2_USE_ENDSTOP == _YMAX_
        #define X2_MAX_PIN Y_MAX_PIN
      #elif X2_USE_ENDSTOP == _ZMIN_
        #define X2_MAX_PIN Z_MIN_PIN
      #elif X2_USE_ENDSTOP == _ZMAX_
        #define X2_MAX_PIN Z_MAX_PIN
      #elif X2_USE_ENDSTOP == _XDIAG_
        #define X2_MAX_PIN X_DIAG_PIN
      #elif X2_USE_ENDSTOP == _YDIAG_
        #define X2_MAX_PIN Y_DIAG_PIN
      #elif X2_USE_ENDSTOP == _ZDIAG_
        #define X2_MAX_PIN Z_DIAG_PIN
      #elif X2_USE_ENDSTOP == _E0DIAG_
        #define X2_MAX_PIN E0_DIAG_PIN
      #elif X2_USE_ENDSTOP == _E1DIAG_
        #define X2_MAX_PIN E1_DIAG_PIN
      #elif X2_USE_ENDSTOP == _E2DIAG_
        #define X2_MAX_PIN E2_DIAG_PIN
      #elif X2_USE_ENDSTOP == _E3DIAG_
        #define X2_MAX_PIN E3_DIAG_PIN
      #elif X2_USE_ENDSTOP == _E4DIAG_
        #define X2_MAX_PIN E4_DIAG_PIN
      #elif X2_USE_ENDSTOP == _E5DIAG_
        #define X2_MAX_PIN E5_DIAG_PIN
      #elif X2_USE_ENDSTOP == _E6DIAG_
        #define X2_MAX_PIN E6_DIAG_PIN
      #elif X2_USE_ENDSTOP == _E7DIAG_
        #define X2_MAX_PIN E7_DIAG_PIN
      #endif
    #endif
    #ifndef X2_MIN_ENDSTOP_INVERTING
      #define X2_MIN_ENDSTOP_INVERTING false
    #endif
  #else
    #ifndef X2_MIN_ENDSTOP_INVERTING
      #if X2_USE_ENDSTOP == _XMIN_
        #define X2_MIN_ENDSTOP_INVERTING X_MIN_ENDSTOP_INVERTING
      #elif X2_USE_ENDSTOP == _XMAX_
        #define X2_MIN_ENDSTOP_INVERTING X_MAX_ENDSTOP_INVERTING
      #elif X2_USE_ENDSTOP == _YMIN_
        #define X2_MIN_ENDSTOP_INVERTING Y_MIN_ENDSTOP_INVERTING
      #elif X2_USE_ENDSTOP == _YMAX_
        #define X2_MIN_ENDSTOP_INVERTING Y_MAX_ENDSTOP_INVERTING
      #elif X2_USE_ENDSTOP == _ZMIN_
        #define X2_MIN_ENDSTOP_INVERTING Z_MIN_ENDSTOP_INVERTING
      #elif X2_USE_ENDSTOP == _ZMAX_
        #define X2_MIN_ENDSTOP_INVERTING Z_MAX_ENDSTOP_INVERTING
      #else
        #define X2_MIN_ENDSTOP_INVERTING false
      #endif
    #endif
    #ifndef X2_MIN_PIN
      #if X2_USE_ENDSTOP == _XMIN_
        #define X2_MIN_PIN X_MIN_PIN
      #elif X2_USE_ENDSTOP == _XMAX_
        #define X2_MIN_PIN X_MAX_PIN
      #elif X2_USE_ENDSTOP == _YMIN_
        #define X2_MIN_PIN Y_MIN_PIN
      #elif X2_USE_ENDSTOP == _YMAX_
        #define X2_MIN_PIN Y_MAX_PIN
      #elif X2_USE_ENDSTOP == _ZMIN_
        #define X2_MIN_PIN Z_MIN_PIN
      #elif X2_USE_ENDSTOP == _ZMAX_
        #define X2_MIN_PIN Z_MAX_PIN
      #elif X2_USE_ENDSTOP == _XDIAG_
        #define X2_MIN_PIN X_DIAG_PIN
      #elif X2_USE_ENDSTOP == _YDIAG_
        #define X2_MIN_PIN Y_DIAG_PIN
      #elif X2_USE_ENDSTOP == _ZDIAG_
        #define X2_MIN_PIN Z_DIAG_PIN
      #elif X2_USE_ENDSTOP == _E0DIAG_
        #define X2_MIN_PIN E0_DIAG_PIN
      #elif X2_USE_ENDSTOP == _E1DIAG_
        #define X2_MIN_PIN E1_DIAG_PIN
      #elif X2_USE_ENDSTOP == _E2DIAG_
        #define X2_MIN_PIN E2_DIAG_PIN
      #elif X2_USE_ENDSTOP == _E3DIAG_
        #define X2_MIN_PIN E3_DIAG_PIN
      #elif X2_USE_ENDSTOP == _E4DIAG_
        #define X2_MIN_PIN E4_DIAG_PIN
      #elif X2_USE_ENDSTOP == _E5DIAG_
        #define X2_MIN_PIN E5_DIAG_PIN
      #elif X2_USE_ENDSTOP == _E6DIAG_
        #define X2_MIN_PIN E6_DIAG_PIN
      #elif X2_USE_ENDSTOP == _E7DIAG_
        #define X2_MIN_PIN E7_DIAG_PIN
      #endif
    #endif
    #ifndef X2_MAX_ENDSTOP_INVERTING
      #define X2_MAX_ENDSTOP_INVERTING false
    #endif
  #endif
#endif

/**
 * Y_DUAL_ENDSTOPS endstop reassignment
 */
#if ENABLED(Y_DUAL_ENDSTOPS)
  #if Y_HOME_TO_MAX
    #ifndef Y2_MAX_ENDSTOP_INVERTING
      #if Y2_USE_ENDSTOP == _XMIN_
        #define Y2_MAX_ENDSTOP_INVERTING X_MIN_ENDSTOP_INVERTING
      #elif Y2_USE_ENDSTOP == _XMAX_
        #define Y2_MAX_ENDSTOP_INVERTING X_MAX_ENDSTOP_INVERTING
      #elif Y2_USE_ENDSTOP == _YMIN_
        #define Y2_MAX_ENDSTOP_INVERTING Y_MIN_ENDSTOP_INVERTING
      #elif Y2_USE_ENDSTOP == _YMAX_
        #define Y2_MAX_ENDSTOP_INVERTING Y_MAX_ENDSTOP_INVERTING
      #elif Y2_USE_ENDSTOP == _ZMIN_
        #define Y2_MAX_ENDSTOP_INVERTING Z_MIN_ENDSTOP_INVERTING
      #elif Y2_USE_ENDSTOP == _ZMAX_
        #define Y2_MAX_ENDSTOP_INVERTING Z_MAX_ENDSTOP_INVERTING
      #else
        #define Y2_MAX_ENDSTOP_INVERTING false
      #endif
    #endif
    #ifndef Y2_MAX_PIN
      #if Y2_USE_ENDSTOP == _XMIN_
        #define Y2_MAX_PIN X_MIN_PIN
      #elif Y2_USE_ENDSTOP == _XMAX_
        #define Y2_MAX_PIN X_MAX_PIN
      #elif Y2_USE_ENDSTOP == _YMIN_
        #define Y2_MAX_PIN Y_MIN_PIN
      #elif Y2_USE_ENDSTOP == _YMAX_
        #define Y2_MAX_PIN Y_MAX_PIN
      #elif Y2_USE_ENDSTOP == _ZMIN_
        #define Y2_MAX_PIN Z_MIN_PIN
      #elif Y2_USE_ENDSTOP == _ZMAX_
        #define Y2_MAX_PIN Z_MAX_PIN
      #elif Y2_USE_ENDSTOP == _XDIAG_
        #define Y2_MAX_PIN X_DIAG_PIN
      #elif Y2_USE_ENDSTOP == _YDIAG_
        #define Y2_MAX_PIN Y_DIAG_PIN
      #elif Y2_USE_ENDSTOP == _ZDIAG_
        #define Y2_MAX_PIN Z_DIAG_PIN
      #elif Y2_USE_ENDSTOP == _E0DIAG_
        #define Y2_MAX_PIN E0_DIAG_PIN
      #elif Y2_USE_ENDSTOP == _E1DIAG_
        #define Y2_MAX_PIN E1_DIAG_PIN
      #elif Y2_USE_ENDSTOP == _E2DIAG_
        #define Y2_MAX_PIN E2_DIAG_PIN
      #elif Y2_USE_ENDSTOP == _E3DIAG_
        #define Y2_MAX_PIN E3_DIAG_PIN
      #elif Y2_USE_ENDSTOP == _E4DIAG_
        #define Y2_MAX_PIN E4_DIAG_PIN
      #elif Y2_USE_ENDSTOP == _E5DIAG_
        #define Y2_MAX_PIN E5_DIAG_PIN
      #elif Y2_USE_ENDSTOP == _E6DIAG_
        #define Y2_MAX_PIN E6_DIAG_PIN
      #elif Y2_USE_ENDSTOP == _E7DIAG_
        #define Y2_MAX_PIN E7_DIAG_PIN
      #endif
    #endif
    #ifndef Y2_MIN_ENDSTOP_INVERTING
      #define Y2_MIN_ENDSTOP_INVERTING false
    #endif
  #else
    #ifndef Y2_MIN_ENDSTOP_INVERTING
      #if Y2_USE_ENDSTOP == _XMIN_
        #define Y2_MIN_ENDSTOP_INVERTING X_MIN_ENDSTOP_INVERTING
      #elif Y2_USE_ENDSTOP == _XMAX_
        #define Y2_MIN_ENDSTOP_INVERTING X_MAX_ENDSTOP_INVERTING
      #elif Y2_USE_ENDSTOP == _YMIN_
        #define Y2_MIN_ENDSTOP_INVERTING Y_MIN_ENDSTOP_INVERTING
      #elif Y2_USE_ENDSTOP == _YMAX_
        #define Y2_MIN_ENDSTOP_INVERTING Y_MAX_ENDSTOP_INVERTING
      #elif Y2_USE_ENDSTOP == _ZMIN_
        #define Y2_MIN_ENDSTOP_INVERTING Z_MIN_ENDSTOP_INVERTING
      #elif Y2_USE_ENDSTOP == _ZMAX_
        #define Y2_MIN_ENDSTOP_INVERTING Z_MAX_ENDSTOP_INVERTING
      #else
        #define Y2_MIN_ENDSTOP_INVERTING false
      #endif
    #endif
    #ifndef Y2_MIN_PIN
      #if Y2_USE_ENDSTOP == _XMIN_
        #define Y2_MIN_PIN X_MIN_PIN
      #elif Y2_USE_ENDSTOP == _XMAX_
        #define Y2_MIN_PIN X_MAX_PIN
      #elif Y2_USE_ENDSTOP == _YMIN_
        #define Y2_MIN_PIN Y_MIN_PIN
      #elif Y2_USE_ENDSTOP == _YMAX_
        #define Y2_MIN_PIN Y_MAX_PIN
      #elif Y2_USE_ENDSTOP == _ZMIN_
        #define Y2_MIN_PIN Z_MIN_PIN
      #elif Y2_USE_ENDSTOP == _ZMAX_
        #define Y2_MIN_PIN Z_MAX_PIN
      #elif Y2_USE_ENDSTOP == _XDIAG_
        #define Y2_MIN_PIN X_DIAG_PIN
      #elif Y2_USE_ENDSTOP == _YDIAG_
        #define Y2_MIN_PIN Y_DIAG_PIN
      #elif Y2_USE_ENDSTOP == _ZDIAG_
        #define Y2_MIN_PIN Z_DIAG_PIN
      #elif Y2_USE_ENDSTOP == _E0DIAG_
        #define Y2_MIN_PIN E0_DIAG_PIN
      #elif Y2_USE_ENDSTOP == _E1DIAG_
        #define Y2_MIN_PIN E1_DIAG_PIN
      #elif Y2_USE_ENDSTOP == _E2DIAG_
        #define Y2_MIN_PIN E2_DIAG_PIN
      #elif Y2_USE_ENDSTOP == _E3DIAG_
        #define Y2_MIN_PIN E3_DIAG_PIN
      #elif Y2_USE_ENDSTOP == _E4DIAG_
        #define Y2_MIN_PIN E4_DIAG_PIN
      #elif Y2_USE_ENDSTOP == _E5DIAG_
        #define Y2_MIN_PIN E5_DIAG_PIN
      #elif Y2_USE_ENDSTOP == _E6DIAG_
        #define Y2_MIN_PIN E6_DIAG_PIN
      #elif Y2_USE_ENDSTOP == _E7DIAG_
        #define Y2_MIN_PIN E7_DIAG_PIN
      #endif
    #endif
    #ifndef Y2_MAX_ENDSTOP_INVERTING
      #define Y2_MAX_ENDSTOP_INVERTING false
    #endif
  #endif
#endif

/**
 * Z_MULTI_ENDSTOPS endstop reassignment
 */
#if ENABLED(Z_MULTI_ENDSTOPS)

  #if Z_HOME_TO_MAX
    #ifndef Z2_MAX_ENDSTOP_INVERTING
      #if Z2_USE_ENDSTOP == _XMIN_
        #define Z2_MAX_ENDSTOP_INVERTING X_MIN_ENDSTOP_INVERTING
      #elif Z2_USE_ENDSTOP == _XMAX_
        #define Z2_MAX_ENDSTOP_INVERTING X_MAX_ENDSTOP_INVERTING
      #elif Z2_USE_ENDSTOP == _YMIN_
        #define Z2_MAX_ENDSTOP_INVERTING Y_MIN_ENDSTOP_INVERTING
      #elif Z2_USE_ENDSTOP == _YMAX_
        #define Z2_MAX_ENDSTOP_INVERTING Y_MAX_ENDSTOP_INVERTING
      #elif Z2_USE_ENDSTOP == _ZMIN_
        #define Z2_MAX_ENDSTOP_INVERTING Z_MIN_ENDSTOP_INVERTING
      #elif Z2_USE_ENDSTOP == _ZMAX_
        #define Z2_MAX_ENDSTOP_INVERTING Z_MAX_ENDSTOP_INVERTING
      #else
        #define Z2_MAX_ENDSTOP_INVERTING false
      #endif
    #endif
    #ifndef Z2_MAX_PIN
      #if Z2_USE_ENDSTOP == _XMIN_
        #define Z2_MAX_PIN X_MIN_PIN
      #elif Z2_USE_ENDSTOP == _XMAX_
        #define Z2_MAX_PIN X_MAX_PIN
      #elif Z2_USE_ENDSTOP == _YMIN_
        #define Z2_MAX_PIN Y_MIN_PIN
      #elif Z2_USE_ENDSTOP == _YMAX_
        #define Z2_MAX_PIN Y_MAX_PIN
      #elif Z2_USE_ENDSTOP == _ZMIN_
        #define Z2_MAX_PIN Z_MIN_PIN
      #elif Z2_USE_ENDSTOP == _ZMAX_
        #define Z2_MAX_PIN Z_MAX_PIN
      #elif Z2_USE_ENDSTOP == _XDIAG_
        #define Z2_MAX_PIN X_DIAG_PIN
      #elif Z2_USE_ENDSTOP == _YDIAG_
        #define Z2_MAX_PIN Y_DIAG_PIN
      #elif Z2_USE_ENDSTOP == _ZDIAG_
        #define Z2_MAX_PIN Z_DIAG_PIN
      #elif Z2_USE_ENDSTOP == _E0DIAG_
        #define Z2_MAX_PIN E0_DIAG_PIN
      #elif Z2_USE_ENDSTOP == _E1DIAG_
        #define Z2_MAX_PIN E1_DIAG_PIN
      #elif Z2_USE_ENDSTOP == _E2DIAG_
        #define Z2_MAX_PIN E2_DIAG_PIN
      #elif Z2_USE_ENDSTOP == _E3DIAG_
        #define Z2_MAX_PIN E3_DIAG_PIN
      #elif Z2_USE_ENDSTOP == _E4DIAG_
        #define Z2_MAX_PIN E4_DIAG_PIN
      #elif Z2_USE_ENDSTOP == _E5DIAG_
        #define Z2_MAX_PIN E5_DIAG_PIN
      #elif Z2_USE_ENDSTOP == _E6DIAG_
        #define Z2_MAX_PIN E6_DIAG_PIN
      #elif Z2_USE_ENDSTOP == _E7DIAG_
        #define Z2_MAX_PIN E7_DIAG_PIN
      #endif
    #endif
    #ifndef Z2_MIN_ENDSTOP_INVERTING
      #define Z2_MIN_ENDSTOP_INVERTING false
    #endif
  #else
    #ifndef Z2_MIN_ENDSTOP_INVERTING
      #if Z2_USE_ENDSTOP == _XMIN_
        #define Z2_MIN_ENDSTOP_INVERTING X_MIN_ENDSTOP_INVERTING
      #elif Z2_USE_ENDSTOP == _XMAX_
        #define Z2_MIN_ENDSTOP_INVERTING X_MAX_ENDSTOP_INVERTING
      #elif Z2_USE_ENDSTOP == _YMIN_
        #define Z2_MIN_ENDSTOP_INVERTING Y_MIN_ENDSTOP_INVERTING
      #elif Z2_USE_ENDSTOP == _YMAX_
        #define Z2_MIN_ENDSTOP_INVERTING Y_MAX_ENDSTOP_INVERTING
      #elif Z2_USE_ENDSTOP == _ZMIN_
        #define Z2_MIN_ENDSTOP_INVERTING Z_MIN_ENDSTOP_INVERTING
      #elif Z2_USE_ENDSTOP == _ZMAX_
        #define Z2_MIN_ENDSTOP_INVERTING Z_MAX_ENDSTOP_INVERTING
      #else
        #define Z2_MIN_ENDSTOP_INVERTING false
      #endif
    #endif
    #ifndef Z2_MIN_PIN
      #if Z2_USE_ENDSTOP == _XMIN_
        #define Z2_MIN_PIN X_MIN_PIN
      #elif Z2_USE_ENDSTOP == _XMAX_
        #define Z2_MIN_PIN X_MAX_PIN
      #elif Z2_USE_ENDSTOP == _YMIN_
        #define Z2_MIN_PIN Y_MIN_PIN
      #elif Z2_USE_ENDSTOP == _YMAX_
        #define Z2_MIN_PIN Y_MAX_PIN
      #elif Z2_USE_ENDSTOP == _ZMIN_
        #define Z2_MIN_PIN Z_MIN_PIN
      #elif Z2_USE_ENDSTOP == _ZMAX_
        #define Z2_MIN_PIN Z_MAX_PIN
      #elif Z2_USE_ENDSTOP == _XDIAG_
        #define Z2_MIN_PIN X_DIAG_PIN
      #elif Z2_USE_ENDSTOP == _YDIAG_
        #define Z2_MIN_PIN Y_DIAG_PIN
      #elif Z2_USE_ENDSTOP == _ZDIAG_
        #define Z2_MIN_PIN Z_DIAG_PIN
      #elif Z2_USE_ENDSTOP == _E0DIAG_
        #define Z2_MIN_PIN E0_DIAG_PIN
      #elif Z2_USE_ENDSTOP == _E1DIAG_
        #define Z2_MIN_PIN E1_DIAG_PIN
      #elif Z2_USE_ENDSTOP == _E2DIAG_
        #define Z2_MIN_PIN E2_DIAG_PIN
      #elif Z2_USE_ENDSTOP == _E3DIAG_
        #define Z2_MIN_PIN E3_DIAG_PIN
      #elif Z2_USE_ENDSTOP == _E4DIAG_
        #define Z2_MIN_PIN E4_DIAG_PIN
      #elif Z2_USE_ENDSTOP == _E5DIAG_
        #define Z2_MIN_PIN E5_DIAG_PIN
      #elif Z2_USE_ENDSTOP == _E6DIAG_
        #define Z2_MIN_PIN E6_DIAG_PIN
      #elif Z2_USE_ENDSTOP == _E7DIAG_
        #define Z2_MIN_PIN E7_DIAG_PIN
      #endif
    #endif
    #ifndef Z2_MAX_ENDSTOP_INVERTING
      #define Z2_MAX_ENDSTOP_INVERTING false
    #endif
  #endif

  #if NUM_Z_STEPPER_DRIVERS >= 3
    #if Z_HOME_TO_MAX
      #ifndef Z3_MAX_ENDSTOP_INVERTING
        #if Z3_USE_ENDSTOP == _XMIN_
          #define Z3_MAX_ENDSTOP_INVERTING X_MIN_ENDSTOP_INVERTING
        #elif Z3_USE_ENDSTOP == _XMAX_
          #define Z3_MAX_ENDSTOP_INVERTING X_MAX_ENDSTOP_INVERTING
        #elif Z3_USE_ENDSTOP == _YMIN_
          #define Z3_MAX_ENDSTOP_INVERTING Y_MIN_ENDSTOP_INVERTING
        #elif Z3_USE_ENDSTOP == _YMAX_
          #define Z3_MAX_ENDSTOP_INVERTING Y_MAX_ENDSTOP_INVERTING
        #elif Z3_USE_ENDSTOP == _ZMIN_
          #define Z3_MAX_ENDSTOP_INVERTING Z_MIN_ENDSTOP_INVERTING
        #elif Z3_USE_ENDSTOP == _ZMAX_
          #define Z3_MAX_ENDSTOP_INVERTING Z_MAX_ENDSTOP_INVERTING
        #else
          #define Z3_MAX_ENDSTOP_INVERTING false
        #endif
      #endif
      #ifndef Z3_MAX_PIN
        #if Z3_USE_ENDSTOP == _XMIN_
          #define Z3_MAX_PIN X_MIN_PIN
        #elif Z3_USE_ENDSTOP == _XMAX_
          #define Z3_MAX_PIN X_MAX_PIN
        #elif Z3_USE_ENDSTOP == _YMIN_
          #define Z3_MAX_PIN Y_MIN_PIN
        #elif Z3_USE_ENDSTOP == _YMAX_
          #define Z3_MAX_PIN Y_MAX_PIN
        #elif Z3_USE_ENDSTOP == _ZMIN_
          #define Z3_MAX_PIN Z_MIN_PIN
        #elif Z3_USE_ENDSTOP == _ZMAX_
          #define Z3_MAX_PIN Z_MAX_PIN
        #elif Z3_USE_ENDSTOP == _XDIAG_
          #define Z3_MAX_PIN X_DIAG_PIN
        #elif Z3_USE_ENDSTOP == _YDIAG_
          #define Z3_MAX_PIN Y_DIAG_PIN
        #elif Z3_USE_ENDSTOP == _ZDIAG_
          #define Z3_MAX_PIN Z_DIAG_PIN
        #elif Z3_USE_ENDSTOP == _E0DIAG_
          #define Z3_MAX_PIN E0_DIAG_PIN
        #elif Z3_USE_ENDSTOP == _E1DIAG_
          #define Z3_MAX_PIN E1_DIAG_PIN
        #elif Z3_USE_ENDSTOP == _E2DIAG_
          #define Z3_MAX_PIN E2_DIAG_PIN
        #elif Z3_USE_ENDSTOP == _E3DIAG_
          #define Z3_MAX_PIN E3_DIAG_PIN
        #elif Z3_USE_ENDSTOP == _E4DIAG_
          #define Z3_MAX_PIN E4_DIAG_PIN
        #elif Z3_USE_ENDSTOP == _E5DIAG_
          #define Z3_MAX_PIN E5_DIAG_PIN
        #elif Z3_USE_ENDSTOP == _E6DIAG_
          #define Z3_MAX_PIN E6_DIAG_PIN
        #elif Z3_USE_ENDSTOP == _E7DIAG_
          #define Z3_MAX_PIN E7_DIAG_PIN
        #endif
      #endif
      #ifndef Z3_MIN_ENDSTOP_INVERTING
        #define Z3_MIN_ENDSTOP_INVERTING false
      #endif
    #else
      #ifndef Z3_MIN_ENDSTOP_INVERTING
        #if Z3_USE_ENDSTOP == _XMIN_
          #define Z3_MIN_ENDSTOP_INVERTING X_MIN_ENDSTOP_INVERTING
        #elif Z3_USE_ENDSTOP == _XMAX_
          #define Z3_MIN_ENDSTOP_INVERTING X_MAX_ENDSTOP_INVERTING
        #elif Z3_USE_ENDSTOP == _YMIN_
          #define Z3_MIN_ENDSTOP_INVERTING Y_MIN_ENDSTOP_INVERTING
        #elif Z3_USE_ENDSTOP == _YMAX_
          #define Z3_MIN_ENDSTOP_INVERTING Y_MAX_ENDSTOP_INVERTING
        #elif Z3_USE_ENDSTOP == _ZMIN_
          #define Z3_MIN_ENDSTOP_INVERTING Z_MIN_ENDSTOP_INVERTING
        #elif Z3_USE_ENDSTOP == _ZMAX_
          #define Z3_MIN_ENDSTOP_INVERTING Z_MAX_ENDSTOP_INVERTING
        #else
          #define Z3_MIN_ENDSTOP_INVERTING false
        #endif
      #endif
      #ifndef Z3_MIN_PIN
        #if Z3_USE_ENDSTOP == _XMIN_
          #define Z3_MIN_PIN X_MIN_PIN
        #elif Z3_USE_ENDSTOP == _XMAX_
          #define Z3_MIN_PIN X_MAX_PIN
        #elif Z3_USE_ENDSTOP == _YMIN_
          #define Z3_MIN_PIN Y_MIN_PIN
        #elif Z3_USE_ENDSTOP == _YMAX_
          #define Z3_MIN_PIN Y_MAX_PIN
        #elif Z3_USE_ENDSTOP == _ZMIN_
          #define Z3_MIN_PIN Z_MIN_PIN
        #elif Z3_USE_ENDSTOP == _ZMAX_
          #define Z3_MIN_PIN Z_MAX_PIN
        #elif Z3_USE_ENDSTOP == _XDIAG_
          #define Z3_MIN_PIN X_DIAG_PIN
        #elif Z3_USE_ENDSTOP == _YDIAG_
          #define Z3_MIN_PIN Y_DIAG_PIN
        #elif Z3_USE_ENDSTOP == _ZDIAG_
          #define Z3_MIN_PIN Z_DIAG_PIN
        #elif Z3_USE_ENDSTOP == _E0DIAG_
          #define Z3_MIN_PIN E0_DIAG_PIN
        #elif Z3_USE_ENDSTOP == _E1DIAG_
          #define Z3_MIN_PIN E1_DIAG_PIN
        #elif Z3_USE_ENDSTOP == _E2DIAG_
          #define Z3_MIN_PIN E2_DIAG_PIN
        #elif Z3_USE_ENDSTOP == _E3DIAG_
          #define Z3_MIN_PIN E3_DIAG_PIN
        #elif Z3_USE_ENDSTOP == _E4DIAG_
          #define Z3_MIN_PIN E4_DIAG_PIN
        #elif Z3_USE_ENDSTOP == _E5DIAG_
          #define Z3_MIN_PIN E5_DIAG_PIN
        #elif Z3_USE_ENDSTOP == _E6DIAG_
          #define Z3_MIN_PIN E6_DIAG_PIN
        #elif Z3_USE_ENDSTOP == _E7DIAG_
          #define Z3_MIN_PIN E7_DIAG_PIN
        #endif
      #endif
      #ifndef Z3_MAX_ENDSTOP_INVERTING
        #define Z3_MAX_ENDSTOP_INVERTING false
      #endif
    #endif
  #endif

  #if NUM_Z_STEPPER_DRIVERS >= 4
    #if Z_HOME_TO_MAX
      #ifndef Z4_MAX_ENDSTOP_INVERTING
        #if Z4_USE_ENDSTOP == _XMIN_
          #define Z4_MAX_ENDSTOP_INVERTING X_MIN_ENDSTOP_INVERTING
        #elif Z4_USE_ENDSTOP == _XMAX_
          #define Z4_MAX_ENDSTOP_INVERTING X_MAX_ENDSTOP_INVERTING
        #elif Z4_USE_ENDSTOP == _YMIN_
          #define Z4_MAX_ENDSTOP_INVERTING Y_MIN_ENDSTOP_INVERTING
        #elif Z4_USE_ENDSTOP == _YMAX_
          #define Z4_MAX_ENDSTOP_INVERTING Y_MAX_ENDSTOP_INVERTING
        #elif Z4_USE_ENDSTOP == _ZMIN_
          #define Z4_MAX_ENDSTOP_INVERTING Z_MIN_ENDSTOP_INVERTING
        #elif Z4_USE_ENDSTOP == _ZMAX_
          #define Z4_MAX_ENDSTOP_INVERTING Z_MAX_ENDSTOP_INVERTING
        #else
          #define Z4_MAX_ENDSTOP_INVERTING false
        #endif
      #endif
      #ifndef Z4_MAX_PIN
        #if Z4_USE_ENDSTOP == _XMIN_
          #define Z4_MAX_PIN X_MIN_PIN
        #elif Z4_USE_ENDSTOP == _XMAX_
          #define Z4_MAX_PIN X_MAX_PIN
        #elif Z4_USE_ENDSTOP == _YMIN_
          #define Z4_MAX_PIN Y_MIN_PIN
        #elif Z4_USE_ENDSTOP == _YMAX_
          #define Z4_MAX_PIN Y_MAX_PIN
        #elif Z4_USE_ENDSTOP == _ZMIN_
          #define Z4_MAX_PIN Z_MIN_PIN
        #elif Z4_USE_ENDSTOP == _ZMAX_
          #define Z4_MAX_PIN Z_MAX_PIN
        #elif Z4_USE_ENDSTOP == _XDIAG_
          #define Z4_MAX_PIN X_DIAG_PIN
        #elif Z4_USE_ENDSTOP == _YDIAG_
          #define Z4_MAX_PIN Y_DIAG_PIN
        #elif Z4_USE_ENDSTOP == _ZDIAG_
          #define Z4_MAX_PIN Z_DIAG_PIN
        #elif Z4_USE_ENDSTOP == _E0DIAG_
          #define Z4_MAX_PIN E0_DIAG_PIN
        #elif Z4_USE_ENDSTOP == _E1DIAG_
          #define Z4_MAX_PIN E1_DIAG_PIN
        #elif Z4_USE_ENDSTOP == _E2DIAG_
          #define Z4_MAX_PIN E2_DIAG_PIN
        #elif Z4_USE_ENDSTOP == _E3DIAG_
          #define Z4_MAX_PIN E3_DIAG_PIN
        #elif Z4_USE_ENDSTOP == _E4DIAG_
          #define Z4_MAX_PIN E4_DIAG_PIN
        #elif Z4_USE_ENDSTOP == _E5DIAG_
          #define Z4_MAX_PIN E5_DIAG_PIN
        #elif Z4_USE_ENDSTOP == _E6DIAG_
          #define Z4_MAX_PIN E6_DIAG_PIN
        #elif Z4_USE_ENDSTOP == _E7DIAG_
          #define Z4_MAX_PIN E7_DIAG_PIN
        #endif
      #endif
      #ifndef Z4_MIN_ENDSTOP_INVERTING
        #define Z4_MIN_ENDSTOP_INVERTING false
      #endif
    #else
      #ifndef Z4_MIN_ENDSTOP_INVERTING
        #if Z4_USE_ENDSTOP == _XMIN_
          #define Z4_MIN_ENDSTOP_INVERTING X_MIN_ENDSTOP_INVERTING
        #elif Z4_USE_ENDSTOP == _XMAX_
          #define Z4_MIN_ENDSTOP_INVERTING X_MAX_ENDSTOP_INVERTING
        #elif Z4_USE_ENDSTOP == _YMIN_
          #define Z4_MIN_ENDSTOP_INVERTING Y_MIN_ENDSTOP_INVERTING
        #elif Z4_USE_ENDSTOP == _YMAX_
          #define Z4_MIN_ENDSTOP_INVERTING Y_MAX_ENDSTOP_INVERTING
        #elif Z4_USE_ENDSTOP == _ZMIN_
          #define Z4_MIN_ENDSTOP_INVERTING Z_MIN_ENDSTOP_INVERTING
        #elif Z4_USE_ENDSTOP == _ZMAX_
          #define Z4_MIN_ENDSTOP_INVERTING Z_MAX_ENDSTOP_INVERTING
        #else
          #define Z4_MIN_ENDSTOP_INVERTING false
        #endif
      #endif
      #ifndef Z4_MIN_PIN
        #if Z4_USE_ENDSTOP == _XMIN_
          #define Z4_MIN_PIN X_MIN_PIN
        #elif Z4_USE_ENDSTOP == _XMAX_
          #define Z4_MIN_PIN X_MAX_PIN
        #elif Z4_USE_ENDSTOP == _YMIN_
          #define Z4_MIN_PIN Y_MIN_PIN
        #elif Z4_USE_ENDSTOP == _YMAX_
          #define Z4_MIN_PIN Y_MAX_PIN
        #elif Z4_USE_ENDSTOP == _ZMIN_
          #define Z4_MIN_PIN Z_MIN_PIN
        #elif Z4_USE_ENDSTOP == _ZMAX_
          #define Z4_MIN_PIN Z_MAX_PIN
        #elif Z4_USE_ENDSTOP == _XDIAG_
          #define Z4_MIN_PIN X_DIAG_PIN
        #elif Z4_USE_ENDSTOP == _YDIAG_
          #define Z4_MIN_PIN Y_DIAG_PIN
        #elif Z4_USE_ENDSTOP == _ZDIAG_
          #define Z4_MIN_PIN Z_DIAG_PIN
        #elif Z4_USE_ENDSTOP == _E0DIAG_
          #define Z4_MIN_PIN E0_DIAG_PIN
        #elif Z4_USE_ENDSTOP == _E1DIAG_
          #define Z4_MIN_PIN E1_DIAG_PIN
        #elif Z4_USE_ENDSTOP == _E2DIAG_
          #define Z4_MIN_PIN E2_DIAG_PIN
        #elif Z4_USE_ENDSTOP == _E3DIAG_
          #define Z4_MIN_PIN E3_DIAG_PIN
        #elif Z4_USE_ENDSTOP == _E4DIAG_
          #define Z4_MIN_PIN E4_DIAG_PIN
        #elif Z4_USE_ENDSTOP == _E5DIAG_
          #define Z4_MIN_PIN E5_DIAG_PIN
        #elif Z4_USE_ENDSTOP == _E6DIAG_
          #define Z4_MIN_PIN E6_DIAG_PIN
        #elif Z4_USE_ENDSTOP == _E7DIAG_
          #define Z4_MIN_PIN E7_DIAG_PIN
        #endif
      #endif
      #ifndef Z4_MAX_ENDSTOP_INVERTING
        #define Z4_MAX_ENDSTOP_INVERTING false
      #endif
    #endif
  #endif

#endif // Z_MULTI_ENDSTOPS

/**
 * Set ENDSTOPPULLUPS for active endstop switches
 */
#if ENABLED(ENDSTOPPULLUPS)
  #if ENABLED(USE_XMAX_PLUG)
    #define ENDSTOPPULLUP_XMAX
  #endif
  #if ENABLED(USE_YMAX_PLUG)
    #define ENDSTOPPULLUP_YMAX
  #endif
  #if ENABLED(USE_ZMAX_PLUG)
    #define ENDSTOPPULLUP_ZMAX
  #endif
  #if ENABLED(USE_IMAX_PLUG)
    #define ENDSTOPPULLUP_IMAX
  #endif
  #if ENABLED(USE_JMAX_PLUG)
    #define ENDSTOPPULLUP_JMAX
  #endif
  #if ENABLED(USE_KMAX_PLUG)
    #define ENDSTOPPULLUP_KMAX
  #endif
  #if ENABLED(USE_XMIN_PLUG)
    #define ENDSTOPPULLUP_XMIN
  #endif
  #if ENABLED(USE_YMIN_PLUG)
    #define ENDSTOPPULLUP_YMIN
  #endif
  #if ENABLED(USE_ZMIN_PLUG)
    #define ENDSTOPPULLUP_ZMIN
  #endif
  #if ENABLED(USE_IMIN_PLUG)
    #define ENDSTOPPULLUP_IMIN
  #endif
  #if ENABLED(USE_JMIN_PLUG)
    #define ENDSTOPPULLUP_JMIN
  #endif
  #if ENABLED(USE_KMIN_PLUG)
    #define ENDSTOPPULLUP_KMIN
  #endif
#endif

/**
 * Set ENDSTOPPULLDOWNS for active endstop switches
 */
#if ENABLED(ENDSTOPPULLDOWNS)
  #if ENABLED(USE_XMAX_PLUG)
    #define ENDSTOPPULLDOWN_XMAX
  #endif
  #if ENABLED(USE_YMAX_PLUG)
    #define ENDSTOPPULLDOWN_YMAX
  #endif
  #if ENABLED(USE_ZMAX_PLUG)
    #define ENDSTOPPULLDOWN_ZMAX
  #endif
  #if ENABLED(USE_XMIN_PLUG)
    #define ENDSTOPPULLDOWN_XMIN
  #endif
  #if ENABLED(USE_YMIN_PLUG)
    #define ENDSTOPPULLDOWN_YMIN
  #endif
  #if ENABLED(USE_ZMIN_PLUG)
    #define ENDSTOPPULLDOWN_ZMIN
  #endif
#endif

/**
 * Shorthand for pin tests, used wherever needed
 */

// Steppers
#if PIN_EXISTS(X_ENABLE) || (ENABLED(SOFTWARE_DRIVER_ENABLE) && AXIS_IS_TMC(X))
  #define HAS_X_ENABLE 1
#endif
#if PIN_EXISTS(X_DIR)
  #define HAS_X_DIR 1
#endif
#if PIN_EXISTS(X_STEP)
  #define HAS_X_STEP 1
#endif
#if PIN_EXISTS(X_MS1)
  #define HAS_X_MS_PINS 1
#endif

#if PIN_EXISTS(X2_ENABLE) || AXIS_IS_L64XX(X2) || (ENABLED(SOFTWARE_DRIVER_ENABLE) && AXIS_IS_TMC(X2))
  #define HAS_X2_ENABLE 1
#endif
#if PIN_EXISTS(X2_DIR)
  #define HAS_X2_DIR 1
#endif
#if PIN_EXISTS(X2_STEP)
  #define HAS_X2_STEP 1
#endif
#if PIN_EXISTS(X2_MS1)
  #define HAS_X2_MS_PINS 1
#endif

/**
 * Set defaults for missing (newer) options
 */
#if !defined(DISABLE_INACTIVE_X) && ENABLED(DISABLE_X)
  #define DISABLE_INACTIVE_X 1
#endif

#if HAS_Y_AXIS
  #if PIN_EXISTS(Y_ENABLE) || AXIS_IS_L64XX(Y) || (ENABLED(SOFTWARE_DRIVER_ENABLE) && AXIS_IS_TMC(Y))
    #define HAS_Y_ENABLE 1
  #endif
  #if PIN_EXISTS(Y_DIR)
    #define HAS_Y_DIR 1
  #endif
  #if PIN_EXISTS(Y_STEP)
    #define HAS_Y_STEP 1
  #endif
  #if PIN_EXISTS(Y_MS1)
    #define HAS_Y_MS_PINS 1
  #endif

  #if PIN_EXISTS(Y2_ENABLE) || AXIS_IS_L64XX(Y2) || (ENABLED(SOFTWARE_DRIVER_ENABLE) && AXIS_IS_TMC(Y2))
    #define HAS_Y2_ENABLE 1
  #endif
  #if PIN_EXISTS(Y2_DIR)
    #define HAS_Y2_DIR 1
  #endif
  #if PIN_EXISTS(Y2_STEP)
    #define HAS_Y2_STEP 1
  #endif
  #if PIN_EXISTS(Y2_MS1)
    #define HAS_Y2_MS_PINS 1
  #endif
  #if !defined(DISABLE_INACTIVE_Y) && ENABLED(DISABLE_Y)
    #define DISABLE_INACTIVE_Y 1
  #endif
#else
  #undef DISABLE_INACTIVE_Y
#endif

#if HAS_Z_AXIS
  #if PIN_EXISTS(Z_ENABLE) || AXIS_IS_L64XX(Z) || (ENABLED(SOFTWARE_DRIVER_ENABLE) && AXIS_IS_TMC(Z))
    #define HAS_Z_ENABLE 1
  #endif
  #if PIN_EXISTS(Z_DIR)
    #define HAS_Z_DIR 1
  #endif
  #if PIN_EXISTS(Z_STEP)
    #define HAS_Z_STEP 1
  #endif
  #if PIN_EXISTS(Z_MS1)
    #define HAS_Z_MS_PINS 1
  #endif
  #if !defined(DISABLE_INACTIVE_Z) && ENABLED(DISABLE_Z)
    #define DISABLE_INACTIVE_Z 1
  #endif
#else
  #undef DISABLE_INACTIVE_Z
#endif

#if NUM_Z_STEPPER_DRIVERS >= 2
  #if PIN_EXISTS(Z2_ENABLE) || AXIS_IS_L64XX(Z2) || (ENABLED(SOFTWARE_DRIVER_ENABLE) && AXIS_IS_TMC(Z2))
    #define HAS_Z2_ENABLE 1
  #endif
  #if PIN_EXISTS(Z2_DIR)
    #define HAS_Z2_DIR 1
  #endif
  #if PIN_EXISTS(Z2_STEP)
    #define HAS_Z2_STEP 1
  #endif
  #if PIN_EXISTS(Z2_MS1)
    #define HAS_Z2_MS_PINS 1
  #endif
#endif

#if NUM_Z_STEPPER_DRIVERS >= 3
  #if PIN_EXISTS(Z3_ENABLE) || AXIS_IS_L64XX(Z3) || (ENABLED(SOFTWARE_DRIVER_ENABLE) && AXIS_IS_TMC(Z3))
    #define HAS_Z3_ENABLE 1
  #endif
  #if PIN_EXISTS(Z3_DIR)
    #define HAS_Z3_DIR 1
  #endif
  #if PIN_EXISTS(Z3_STEP)
    #define HAS_Z3_STEP 1
  #endif
  #if PIN_EXISTS(Z3_MS1)
    #define HAS_Z3_MS_PINS 1
  #endif
#endif

#if NUM_Z_STEPPER_DRIVERS >= 4
  #if PIN_EXISTS(Z4_ENABLE) || AXIS_IS_L64XX(Z4) || (ENABLED(SOFTWARE_DRIVER_ENABLE) && AXIS_IS_TMC(Z4))
    #define HAS_Z4_ENABLE 1
  #endif
  #if PIN_EXISTS(Z4_DIR)
    #define HAS_Z4_DIR 1
  #endif
  #if PIN_EXISTS(Z4_STEP)
    #define HAS_Z4_STEP 1
  #endif
  #if PIN_EXISTS(Z4_MS1)
    #define HAS_Z4_MS_PINS 1
  #endif
#endif

#if LINEAR_AXES >= 4
  #if PIN_EXISTS(I_ENABLE) || AXIS_IS_L64XX(I) || (ENABLED(SOFTWARE_DRIVER_ENABLE) && AXIS_IS_TMC(I))
    #define HAS_I_ENABLE 1
  #endif
  #if PIN_EXISTS(I_DIR)
    #define HAS_I_DIR 1
  #endif
  #if PIN_EXISTS(I_STEP)
    #define HAS_I_STEP 1
  #endif
  #if PIN_EXISTS(I_MS1)
    #define HAS_I_MS_PINS 1
  #endif
  #if !defined(DISABLE_INACTIVE_I) && ENABLED(DISABLE_I)
    #define DISABLE_INACTIVE_I 1
  #endif
#else
  #undef DISABLE_INACTIVE_I
#endif

#if LINEAR_AXES >= 5
  #if PIN_EXISTS(J_ENABLE) || AXIS_IS_L64XX(J) || (ENABLED(SOFTWARE_DRIVER_ENABLE) && AXIS_IS_TMC(J))
    #define HAS_J_ENABLE 1
  #endif
  #if PIN_EXISTS(J_DIR)
    #define HAS_J_DIR 1
  #endif
  #if PIN_EXISTS(J_STEP)
    #define HAS_J_STEP 1
  #endif
  #if PIN_EXISTS(J_MS1)
    #define HAS_J_MS_PINS 1
  #endif
  #if !defined(DISABLE_INACTIVE_J) && ENABLED(DISABLE_J)
    #define DISABLE_INACTIVE_J 1
  #endif
#else
  #undef DISABLE_INACTIVE_J
#endif

#if LINEAR_AXES >= 6
  #if PIN_EXISTS(K_ENABLE) || AXIS_IS_L64XX(K) || (ENABLED(SOFTWARE_DRIVER_ENABLE) && AXIS_IS_TMC(K))
    #define HAS_K_ENABLE 1
  #endif
  #if PIN_EXISTS(K_DIR)
    #define HAS_K_DIR 1
  #endif
  #if PIN_EXISTS(K_STEP)
    #define HAS_K_STEP 1
  #endif
  #if PIN_EXISTS(K_MS1)
    #define HAS_K_MS_PINS 1
  #endif
  #if !defined(DISABLE_INACTIVE_K) && ENABLED(DISABLE_K)
    #define DISABLE_INACTIVE_K 1
  #endif
#else
  #undef DISABLE_INACTIVE_K
#endif

// Extruder steppers and solenoids
#if HAS_EXTRUDERS

  #if PIN_EXISTS(E0_ENABLE) || AXIS_IS_L64XX(E0) || (ENABLED(SOFTWARE_DRIVER_ENABLE) && AXIS_IS_TMC(E0))
    #define HAS_E0_ENABLE 1
  #endif
  #if PIN_EXISTS(E0_DIR)
    #define HAS_E0_DIR 1
  #endif
  #if PIN_EXISTS(E0_STEP)
    #define HAS_E0_STEP 1
  #endif
  #if PIN_EXISTS(E0_MS1)
    #define HAS_E0_MS_PINS 1
  #endif

  #if E_STEPPERS > 1 || ENABLED(E_DUAL_STEPPER_DRIVERS)
    #if PIN_EXISTS(E1_ENABLE) || AXIS_IS_L64XX(E1) || (ENABLED(SOFTWARE_DRIVER_ENABLE) && AXIS_IS_TMC(E1))
      #define HAS_E1_ENABLE 1
    #endif
    #if PIN_EXISTS(E1_DIR)
      #define HAS_E1_DIR 1
    #endif
    #if PIN_EXISTS(E1_STEP)
      #define HAS_E1_STEP 1
    #endif
    #if PIN_EXISTS(E1_MS1)
      #define HAS_E1_MS_PINS 1
    #endif
  #endif

  #if E_STEPPERS > 2
    #if PIN_EXISTS(E2_ENABLE) || AXIS_IS_L64XX(E2) || (ENABLED(SOFTWARE_DRIVER_ENABLE) && AXIS_IS_TMC(E2))
      #define HAS_E2_ENABLE 1
    #endif
    #if PIN_EXISTS(E2_DIR)
      #define HAS_E2_DIR 1
    #endif
    #if PIN_EXISTS(E2_STEP)
      #define HAS_E2_STEP 1
    #endif
    #if PIN_EXISTS(E2_MS1)
      #define HAS_E2_MS_PINS 1
    #endif
  #endif

  #if E_STEPPERS > 3
    #if PIN_EXISTS(E3_ENABLE) || AXIS_IS_L64XX(E3) || (ENABLED(SOFTWARE_DRIVER_ENABLE) && AXIS_IS_TMC(E3))
      #define HAS_E3_ENABLE 1
    #endif
    #if PIN_EXISTS(E3_DIR)
      #define HAS_E3_DIR 1
    #endif
    #if PIN_EXISTS(E3_STEP)
      #define HAS_E3_STEP 1
    #endif
    #if PIN_EXISTS(E3_MS1)
      #define HAS_E3_MS_PINS 1
    #endif
  #endif

  #if E_STEPPERS > 4
    #if PIN_EXISTS(E4_ENABLE) || AXIS_IS_L64XX(E4) || (ENABLED(SOFTWARE_DRIVER_ENABLE) && AXIS_IS_TMC(E4))
      #define HAS_E4_ENABLE 1
    #endif
    #if PIN_EXISTS(E4_DIR)
      #define HAS_E4_DIR 1
    #endif
    #if PIN_EXISTS(E4_STEP)
      #define HAS_E4_STEP 1
    #endif
    #if PIN_EXISTS(E4_MS1)
      #define HAS_E4_MS_PINS 1
    #endif
  #endif

  #if E_STEPPERS > 5
    #if PIN_EXISTS(E5_ENABLE) || AXIS_IS_L64XX(E5) || (ENABLED(SOFTWARE_DRIVER_ENABLE) && AXIS_IS_TMC(E5))
      #define HAS_E5_ENABLE 1
    #endif
    #if PIN_EXISTS(E5_DIR)
      #define HAS_E5_DIR 1
    #endif
    #if PIN_EXISTS(E5_STEP)
      #define HAS_E5_STEP 1
    #endif
    #if PIN_EXISTS(E5_MS1)
      #define HAS_E5_MS_PINS 1
    #endif
  #endif

  #if E_STEPPERS > 6
    #if PIN_EXISTS(E6_ENABLE) || AXIS_IS_L64XX(E6) || (ENABLED(SOFTWARE_DRIVER_ENABLE) && AXIS_IS_TMC(E6))
      #define HAS_E6_ENABLE 1
    #endif
    #if PIN_EXISTS(E6_DIR)
      #define HAS_E6_DIR 1
    #endif
    #if PIN_EXISTS(E6_STEP)
      #define HAS_E6_STEP 1
    #endif
    #if PIN_EXISTS(E6_MS1)
      #define HAS_E6_MS_PINS 1
    #endif
  #endif

  #if E_STEPPERS > 7
    #if PIN_EXISTS(E7_ENABLE) || AXIS_IS_L64XX(E7) || (ENABLED(SOFTWARE_DRIVER_ENABLE) && AXIS_IS_TMC(E7))
      #define HAS_E7_ENABLE 1
    #endif
    #if PIN_EXISTS(E7_DIR)
      #define HAS_E7_DIR 1
    #endif
    #if PIN_EXISTS(E7_STEP)
      #define HAS_E7_STEP 1
    #endif
    #if PIN_EXISTS(E7_MS1)
      #define HAS_E7_MS_PINS 1
    #endif
  #endif

  #if !defined(DISABLE_INACTIVE_E) && ENABLED(DISABLE_E)
    #define DISABLE_INACTIVE_E 1
  #endif
#else
  #undef DISABLE_INACTIVE_E
#endif // HAS_EXTRUDERS

/**
 * Set solenoid flags if any features use solenoids
 *   - EXT_SOLENOID (M380, M381) to enable/disable the extruder solenoid
 *   - MANUAL_SOLENOID_CONTROL (M380, M381) to enable/disable solenoids by index
 *   - PARKING_EXTRUDER uses SOL0_PIN and SOL1_PIN
 *   - SOLENOID_PROBE uses SOL1_PIN
 *   - Z_PROBE_SLED uses SOL1_PIN, when defined (unless EXT_SOLENOID is enabled)
 */
#if ANY(EXT_SOLENOID, MANUAL_SOLENOID_CONTROL, PARKING_EXTRUDER, SOLENOID_PROBE, Z_PROBE_SLED)
  #if PIN_EXISTS(SOL0) && (EITHER(MANUAL_SOLENOID_CONTROL, PARKING_EXTRUDER) || BOTH(EXT_SOLENOID, HAS_EXTRUDERS))
    #define HAS_SOLENOID_0 1
  #endif
  #if PIN_EXISTS(SOL1) && (ANY(MANUAL_SOLENOID_CONTROL, PARKING_EXTRUDER, SOLENOID_PROBE, Z_PROBE_SLED) || TERN0(EXT_SOLENOID, E_STEPPERS > 1))
    #define HAS_SOLENOID_1 1
  #endif
  #if PIN_EXISTS(SOL2) && (ENABLED(MANUAL_SOLENOID_CONTROL) || TERN0(EXT_SOLENOID, E_STEPPERS > 2))
    #define HAS_SOLENOID_2 2
  #endif
  #if PIN_EXISTS(SOL3) && (ENABLED(MANUAL_SOLENOID_CONTROL) || TERN0(EXT_SOLENOID, E_STEPPERS > 3))
    #define HAS_SOLENOID_3 3
  #endif
  #if PIN_EXISTS(SOL4) && (ENABLED(MANUAL_SOLENOID_CONTROL) || TERN0(EXT_SOLENOID, E_STEPPERS > 4))
    #define HAS_SOLENOID_4 4
  #endif
  #if PIN_EXISTS(SOL5) && (ENABLED(MANUAL_SOLENOID_CONTROL) || TERN0(EXT_SOLENOID, E_STEPPERS > 5))
    #define HAS_SOLENOID_5 5
  #endif
  #if PIN_EXISTS(SOL6) && (ENABLED(MANUAL_SOLENOID_CONTROL) || TERN0(EXT_SOLENOID, E_STEPPERS > 6))
    #define HAS_SOLENOID_6 6
  #endif
  #if PIN_EXISTS(SOL7) && (ENABLED(MANUAL_SOLENOID_CONTROL) || TERN0(EXT_SOLENOID, E_STEPPERS > 7))
    #define HAS_SOLENOID_7 7
  #endif
#endif

//
// Trinamic Stepper Drivers
//

#if HAS_TRINAMIC_CONFIG
  #if ANY(STEALTHCHOP_E, STEALTHCHOP_XY, STEALTHCHOP_Z, STEALTHCHOP_I, STEALTHCHOP_J, STEALTHCHOP_K)
    #define STEALTHCHOP_ENABLED 1
  #endif
  #if EITHER(SENSORLESS_HOMING, SENSORLESS_PROBING)
    #define USE_SENSORLESS 1
  #endif
  // Disable Z axis sensorless homing if a probe is used to home the Z axis
  #if HOMING_Z_WITH_PROBE
    #undef Z_STALL_SENSITIVITY
    #undef Z2_STALL_SENSITIVITY
    #undef Z3_STALL_SENSITIVITY
    #undef Z4_STALL_SENSITIVITY
  #endif
  #if defined(X_STALL_SENSITIVITY)  && AXIS_HAS_STALLGUARD(X)
    #define X_SENSORLESS 1
  #endif
  #if defined(X2_STALL_SENSITIVITY) && AXIS_HAS_STALLGUARD(X2)
    #define X2_SENSORLESS 1
  #endif
  #if defined(Y_STALL_SENSITIVITY)  && AXIS_HAS_STALLGUARD(Y)
    #define Y_SENSORLESS 1
  #endif
  #if defined(Y2_STALL_SENSITIVITY) && AXIS_HAS_STALLGUARD(Y2)
    #define Y2_SENSORLESS 1
  #endif
  #if defined(Z_STALL_SENSITIVITY)  && AXIS_HAS_STALLGUARD(Z)
    #define Z_SENSORLESS 1
  #endif
  #if defined(Z2_STALL_SENSITIVITY) && AXIS_HAS_STALLGUARD(Z2)
    #define Z2_SENSORLESS 1
  #endif
  #if defined(Z3_STALL_SENSITIVITY) && AXIS_HAS_STALLGUARD(Z3)
    #define Z3_SENSORLESS 1
  #endif
  #if defined(Z4_STALL_SENSITIVITY) && AXIS_HAS_STALLGUARD(Z4)
    #define Z4_SENSORLESS 1
  #endif
  #if defined(I_STALL_SENSITIVITY)  && AXIS_HAS_STALLGUARD(I)
    #define I_SENSORLESS 1
  #endif
  #if defined(J_STALL_SENSITIVITY)  && AXIS_HAS_STALLGUARD(J)
    #define J_SENSORLESS 1
  #endif
  #if defined(K_STALL_SENSITIVITY)  && AXIS_HAS_STALLGUARD(K)
    #define K_SENSORLESS 1
  #endif

  #if AXIS_HAS_STEALTHCHOP(X)
    #define X_HAS_STEALTHCHOP 1
  #endif
  #if AXIS_HAS_STEALTHCHOP(X2)
    #define X2_HAS_STEALTHCHOP 1
  #endif
  #if AXIS_HAS_STEALTHCHOP(Y)
    #define Y_HAS_STEALTHCHOP 1
  #endif
  #if AXIS_HAS_STEALTHCHOP(Y2)
    #define Y2_HAS_STEALTHCHOP 1
  #endif
  #if AXIS_HAS_STEALTHCHOP(Z)
    #define Z_HAS_STEALTHCHOP 1
  #endif
  #if AXIS_HAS_STEALTHCHOP(Z2)
    #define Z2_HAS_STEALTHCHOP 1
  #endif
  #if AXIS_HAS_STEALTHCHOP(Z3)
    #define Z3_HAS_STEALTHCHOP 1
  #endif
  #if AXIS_HAS_STEALTHCHOP(Z4)
    #define Z4_HAS_STEALTHCHOP 1
  #endif
  #if AXIS_HAS_STEALTHCHOP(I)
    #define I_HAS_STEALTHCHOP 1
  #endif
  #if AXIS_HAS_STEALTHCHOP(J)
    #define J_HAS_STEALTHCHOP 1
  #endif
  #if AXIS_HAS_STEALTHCHOP(K)
    #define K_HAS_STEALTHCHOP 1
  #endif
  #if E_STEPPERS > 0 && AXIS_HAS_STEALTHCHOP(E0)
    #define E0_HAS_STEALTHCHOP 1
  #endif
  #if E_STEPPERS > 1 && AXIS_HAS_STEALTHCHOP(E1)
    #define E1_HAS_STEALTHCHOP 1
  #endif
  #if E_STEPPERS > 2 && AXIS_HAS_STEALTHCHOP(E2)
    #define E2_HAS_STEALTHCHOP 1
  #endif
  #if E_STEPPERS > 3 && AXIS_HAS_STEALTHCHOP(E3)
    #define E3_HAS_STEALTHCHOP 1
  #endif
  #if E_STEPPERS > 4 && AXIS_HAS_STEALTHCHOP(E4)
    #define E4_HAS_STEALTHCHOP 1
  #endif
  #if E_STEPPERS > 5 && AXIS_HAS_STEALTHCHOP(E5)
    #define E5_HAS_STEALTHCHOP 1
  #endif
  #if E_STEPPERS > 6 && AXIS_HAS_STEALTHCHOP(E6)
    #define E6_HAS_STEALTHCHOP 1
  #endif
  #if E_STEPPERS > 7 && AXIS_HAS_STEALTHCHOP(E7)
    #define E7_HAS_STEALTHCHOP 1
  #endif

  #if ENABLED(SPI_ENDSTOPS)
    #define X_SPI_SENSORLESS X_SENSORLESS
    #if HAS_Y_AXIS
      #define Y_SPI_SENSORLESS Y_SENSORLESS
    #endif
    #if HAS_Z_AXIS
      #define Z_SPI_SENSORLESS Z_SENSORLESS
    #endif
    #if LINEAR_AXES >= 4
      #define I_SPI_SENSORLESS I_SENSORLESS
    #endif
    #if LINEAR_AXES >= 5
      #define J_SPI_SENSORLESS J_SENSORLESS
    #endif
    #if LINEAR_AXES >= 6
      #define K_SPI_SENSORLESS K_SENSORLESS
    #endif
  #endif
  #ifndef X_INTERPOLATE
    #define X_INTERPOLATE INTERPOLATE
  #endif
  #ifndef X2_INTERPOLATE
    #define X2_INTERPOLATE INTERPOLATE
  #endif
  #ifndef Y_INTERPOLATE
    #define Y_INTERPOLATE INTERPOLATE
  #endif
  #ifndef Y2_INTERPOLATE
    #define Y2_INTERPOLATE INTERPOLATE
  #endif
  #ifndef Z_INTERPOLATE
    #define Z_INTERPOLATE INTERPOLATE
  #endif
  #ifndef Z2_INTERPOLATE
    #define Z2_INTERPOLATE INTERPOLATE
  #endif
  #ifndef Z3_INTERPOLATE
    #define Z3_INTERPOLATE INTERPOLATE
  #endif
  #ifndef Z4_INTERPOLATE
    #define Z4_INTERPOLATE INTERPOLATE
  #endif
  #if LINEAR_AXES >= 4 && !defined(I_INTERPOLATE)
    #define I_INTERPOLATE INTERPOLATE
  #endif
  #if LINEAR_AXES >= 5 && !defined(J_INTERPOLATE)
    #define J_INTERPOLATE INTERPOLATE
  #endif
  #if LINEAR_AXES >= 6 && !defined(K_INTERPOLATE)
    #define K_INTERPOLATE INTERPOLATE
  #endif
  #ifndef E0_INTERPOLATE
    #define E0_INTERPOLATE INTERPOLATE
  #endif
  #ifndef E1_INTERPOLATE
    #define E1_INTERPOLATE INTERPOLATE
  #endif
  #ifndef E2_INTERPOLATE
    #define E2_INTERPOLATE INTERPOLATE
  #endif
  #ifndef E3_INTERPOLATE
    #define E3_INTERPOLATE INTERPOLATE
  #endif
  #ifndef E4_INTERPOLATE
    #define E4_INTERPOLATE INTERPOLATE
  #endif
  #ifndef E5_INTERPOLATE
    #define E5_INTERPOLATE INTERPOLATE
  #endif
  #ifndef E6_INTERPOLATE
    #define E6_INTERPOLATE INTERPOLATE
  #endif
  #ifndef E7_INTERPOLATE
    #define E7_INTERPOLATE INTERPOLATE
  #endif
  #ifndef X_SLAVE_ADDRESS
    #define X_SLAVE_ADDRESS 0
  #endif
  #ifndef Y_SLAVE_ADDRESS
    #define Y_SLAVE_ADDRESS 0
  #endif
  #ifndef Z_SLAVE_ADDRESS
    #define Z_SLAVE_ADDRESS 0
  #endif
  #ifndef I_SLAVE_ADDRESS
    #define I_SLAVE_ADDRESS 0
  #endif
  #ifndef J_SLAVE_ADDRESS
    #define J_SLAVE_ADDRESS 0
  #endif
  #ifndef K_SLAVE_ADDRESS
    #define K_SLAVE_ADDRESS 0
  #endif
  #ifndef X2_SLAVE_ADDRESS
    #define X2_SLAVE_ADDRESS 0
  #endif
  #ifndef Y2_SLAVE_ADDRESS
    #define Y2_SLAVE_ADDRESS 0
  #endif
  #ifndef Z2_SLAVE_ADDRESS
    #define Z2_SLAVE_ADDRESS 0
  #endif
  #ifndef Z3_SLAVE_ADDRESS
    #define Z3_SLAVE_ADDRESS 0
  #endif
  #ifndef Z4_SLAVE_ADDRESS
    #define Z4_SLAVE_ADDRESS 0
  #endif
  #ifndef E0_SLAVE_ADDRESS
    #define E0_SLAVE_ADDRESS 0
  #endif
  #ifndef E1_SLAVE_ADDRESS
    #define E1_SLAVE_ADDRESS 0
  #endif
  #ifndef E2_SLAVE_ADDRESS
    #define E2_SLAVE_ADDRESS 0
  #endif
  #ifndef E3_SLAVE_ADDRESS
    #define E3_SLAVE_ADDRESS 0
  #endif
  #ifndef E4_SLAVE_ADDRESS
    #define E4_SLAVE_ADDRESS 0
  #endif
  #ifndef E5_SLAVE_ADDRESS
    #define E5_SLAVE_ADDRESS 0
  #endif
  #ifndef E6_SLAVE_ADDRESS
    #define E6_SLAVE_ADDRESS 0
  #endif
  #ifndef E7_SLAVE_ADDRESS
    #define E7_SLAVE_ADDRESS 0
  #endif
#endif

#if ANY_AXIS_HAS(HW_SERIAL)
  #define HAS_TMC_HW_SERIAL 1
#endif
#if ANY_AXIS_HAS(SW_SERIAL)
  #define HAS_TMC_SW_SERIAL 1
#endif

#if DISABLED(SENSORLESS_HOMING)
  #undef SENSORLESS_BACKOFF_MM
#endif

//
// Set USING_HW_SERIALn flags for used Serial Ports
//

// Flag the indexed hardware serial ports in use
#define CONF_SERIAL_IS(N) (  (defined(SERIAL_PORT)      && SERIAL_PORT == N) \
                          || (defined(SERIAL_PORT_2)    && SERIAL_PORT_2 == N) \
                          || (defined(SERIAL_PORT_3)    && SERIAL_PORT_3 == N) \
                          || (defined(MMU2_SERIAL_PORT) && MMU2_SERIAL_PORT == N) \
                          || (defined(LCD_SERIAL_PORT)  && LCD_SERIAL_PORT == N) )

// Flag the named hardware serial ports in use
#define TMC_UART_IS(A,N) (defined(A##_HARDWARE_SERIAL) && (CAT(HW_,A##_HARDWARE_SERIAL) == HW_Serial##N || CAT(HW_,A##_HARDWARE_SERIAL) == HW_MSerial##N))
#define ANY_SERIAL_IS(N) (  CONF_SERIAL_IS(N) \
                         || TMC_UART_IS(X,  N) || TMC_UART_IS(Y , N) || TMC_UART_IS(Z , N) \
                         || TMC_UART_IS(X2, N) || TMC_UART_IS(Y2, N) || TMC_UART_IS(Z2, N) || TMC_UART_IS(Z3, N) || TMC_UART_IS(Z4, N) \
                         || TMC_UART_IS(E0, N) || TMC_UART_IS(E1, N) || TMC_UART_IS(E2, N) || TMC_UART_IS(E3, N) || TMC_UART_IS(E4, N) )

#define HW_Serial    501
#define HW_Serial0   502
#define HW_Serial1   503
#define HW_Serial2   504
#define HW_Serial3   505
#define HW_Serial4   506
#define HW_Serial5   507
#define HW_Serial6   508
#define HW_MSerial0  509
#define HW_MSerial1  510
#define HW_MSerial2  511
#define HW_MSerial3  512
#define HW_MSerial4  513
#define HW_MSerial5  514
#define HW_MSerial6  515
#define HW_MSerial7  516
#define HW_MSerial8  517
#define HW_MSerial9  518
#define HW_MSerial10 519

#if CONF_SERIAL_IS(-1)
  #define USING_HW_SERIALUSB 1
#endif
#if ANY_SERIAL_IS(0)
  #define USING_HW_SERIAL0 1
#endif
#if ANY_SERIAL_IS(1)
  #define USING_HW_SERIAL1 1
#endif
#if ANY_SERIAL_IS(2)
  #define USING_HW_SERIAL2 1
#endif
#if ANY_SERIAL_IS(3)
  #define USING_HW_SERIAL3 1
#endif
#if ANY_SERIAL_IS(4)
  #define USING_HW_SERIAL4 1
#endif
#if ANY_SERIAL_IS(5)
  #define USING_HW_SERIAL5 1
#endif
#if ANY_SERIAL_IS(6)
  #define USING_HW_SERIAL6 1
#endif
#if ANY_SERIAL_IS(7)
  #define USING_HW_SERIAL7 1
#endif
#if ANY_SERIAL_IS(8)
  #define USING_HW_SERIAL8 1
#endif
#if ANY_SERIAL_IS(9)
  #define USING_HW_SERIAL9 1
#endif
#if ANY_SERIAL_IS(10)
  #define USING_HW_SERIAL10 1
#endif

#undef HW_Serial
#undef HW_Serial0
#undef HW_Serial1
#undef HW_Serial2
#undef HW_Serial3
#undef HW_Serial4
#undef HW_Serial5
#undef HW_Serial6
#undef HW_MSerial0
#undef HW_MSerial1
#undef HW_MSerial2
#undef HW_MSerial3
#undef HW_MSerial4
#undef HW_MSerial5
#undef HW_MSerial6
#undef HW_MSerial7
#undef HW_MSerial8
#undef HW_MSerial9
#undef HW_MSerial10

#undef _SERIAL_ID
#undef _TMC_UART_IS
#undef TMC_UART_IS
#undef ANY_SERIAL_IS

//
// Endstops and bed probe
//

// Is an endstop plug used for extra Z endstops or the probe?
#define IS_PROBE_PIN(A,M) (USES_Z_MIN_PROBE_PIN && Z_MIN_PROBE_PIN == A##_##M##_PIN)
#define IS_X2_ENDSTOP(A,M) (ENABLED(X_DUAL_ENDSTOPS) && X2_USE_ENDSTOP == _##A##M##_)
#define IS_Y2_ENDSTOP(A,M) (ENABLED(Y_DUAL_ENDSTOPS) && Y2_USE_ENDSTOP == _##A##M##_)
#define IS_Z2_ENDSTOP(A,M) (ENABLED(Z_MULTI_ENDSTOPS) && Z2_USE_ENDSTOP == _##A##M##_)
#define IS_Z3_ENDSTOP(A,M) (ENABLED(Z_MULTI_ENDSTOPS) && NUM_Z_STEPPER_DRIVERS >= 3 && Z3_USE_ENDSTOP == _##A##M##_)
#define IS_Z4_ENDSTOP(A,M) (ENABLED(Z_MULTI_ENDSTOPS) && NUM_Z_STEPPER_DRIVERS >= 4 && Z4_USE_ENDSTOP == _##A##M##_)

#define _HAS_STOP(A,M) (PIN_EXISTS(A##_##M) && !IS_PROBE_PIN(A,M) && !IS_X2_ENDSTOP(A,M) && !IS_Y2_ENDSTOP(A,M) && !IS_Z2_ENDSTOP(A,M) && !IS_Z3_ENDSTOP(A,M) && !IS_Z4_ENDSTOP(A,M))
#if _HAS_STOP(X,MIN)
  #define HAS_X_MIN 1
#endif
#if _HAS_STOP(X,MAX)
  #define HAS_X_MAX 1
#endif
#if _HAS_STOP(Y,MIN)
  #define HAS_Y_MIN 1
#endif
#if _HAS_STOP(Y,MAX)
  #define HAS_Y_MAX 1
#endif
#if _HAS_STOP(Z,MIN)
  #define HAS_Z_MIN 1
#endif
#if _HAS_STOP(Z,MAX)
  #define HAS_Z_MAX 1
#endif
#if _HAS_STOP(I,MIN)
  #define HAS_I_MIN 1
#endif
#if _HAS_STOP(I,MAX)
  #define HAS_I_MAX 1
#endif
#if _HAS_STOP(J,MIN)
  #define HAS_J_MIN 1
#endif
#if _HAS_STOP(J,MAX)
  #define HAS_J_MAX 1
#endif
#if _HAS_STOP(K,MIN)
  #define HAS_K_MIN 1
#endif
#if _HAS_STOP(K,MAX)
  #define HAS_K_MAX 1
#endif
#if PIN_EXISTS(X2_MIN)
  #define HAS_X2_MIN 1
#endif
#if PIN_EXISTS(X2_MAX)
  #define HAS_X2_MAX 1
#endif
#if PIN_EXISTS(Y2_MIN)
  #define HAS_Y2_MIN 1
#endif
#if PIN_EXISTS(Y2_MAX)
  #define HAS_Y2_MAX 1
#endif
#if PIN_EXISTS(Z2_MIN)
  #define HAS_Z2_MIN 1
#endif
#if PIN_EXISTS(Z2_MAX)
  #define HAS_Z2_MAX 1
#endif
#if PIN_EXISTS(Z3_MIN)
  #define HAS_Z3_MIN 1
#endif
#if PIN_EXISTS(Z3_MAX)
  #define HAS_Z3_MAX 1
#endif
#if PIN_EXISTS(Z4_MIN)
  #define HAS_Z4_MIN 1
#endif
#if PIN_EXISTS(Z4_MAX)
  #define HAS_Z4_MAX 1
#endif

#if HAS_BED_PROBE && PIN_EXISTS(Z_MIN_PROBE)
  #define HAS_Z_MIN_PROBE_PIN 1
#endif

#undef _HAS_STOP
#undef IS_PROBE_PIN
#undef IS_X2_ENDSTOP
#undef IS_Y2_ENDSTOP
#undef IS_Z2_ENDSTOP
#undef IS_Z3_ENDSTOP
#undef IS_Z4_ENDSTOP

//
// ADC Temp Sensors (Thermistor or Thermocouple with amplifier ADC interface)
//
#define HAS_ADC_TEST(P) (PIN_EXISTS(TEMP_##P) && TEMP_SENSOR_##P != 0 && NONE(TEMP_SENSOR_##P##_IS_MAX_TC, TEMP_SENSOR_##P##_IS_DUMMY))
#if HAS_ADC_TEST(0)
  #define HAS_TEMP_ADC_0 1
#endif
#if HAS_ADC_TEST(1)
  #define HAS_TEMP_ADC_1 1
#endif
#if HAS_ADC_TEST(2)
  #define HAS_TEMP_ADC_2 1
#endif
#if HAS_ADC_TEST(3)
  #define HAS_TEMP_ADC_3 1
#endif
#if HAS_ADC_TEST(4)
  #define HAS_TEMP_ADC_4 1
#endif
#if HAS_ADC_TEST(5)
  #define HAS_TEMP_ADC_5 1
#endif
#if HAS_ADC_TEST(6)
  #define HAS_TEMP_ADC_6 1
#endif
#if HAS_ADC_TEST(7)
  #define HAS_TEMP_ADC_7 1
#endif
#if HAS_ADC_TEST(BED)
  #define HAS_TEMP_ADC_BED 1
#endif
#if HAS_ADC_TEST(PROBE)
  #define HAS_TEMP_ADC_PROBE 1
#endif
#if HAS_ADC_TEST(CHAMBER)
  #define HAS_TEMP_ADC_CHAMBER 1
#endif
#if HAS_ADC_TEST(COOLER)
  #define HAS_TEMP_ADC_COOLER 1
#endif
#if HAS_ADC_TEST(BOARD)
  #define HAS_TEMP_ADC_BOARD 1
#endif
#if HAS_ADC_TEST(REDUNDANT)
  #define HAS_TEMP_ADC_REDUNDANT 1
#endif

#define HAS_TEMP(N) ANY(HAS_TEMP_ADC_##N, TEMP_SENSOR_##N##_IS_MAX_TC, TEMP_SENSOR_##N##_IS_DUMMY)
#if HAS_HOTEND && HAS_TEMP(0)
  #define HAS_TEMP_HOTEND 1
#endif
#if HAS_TEMP(BED)
  #define HAS_TEMP_BED 1
#endif
#if HAS_TEMP(PROBE)
  #define HAS_TEMP_PROBE 1
#endif
#if HAS_TEMP(CHAMBER)
  #define HAS_TEMP_CHAMBER 1
#endif
#if HAS_TEMP(COOLER)
  #define HAS_TEMP_COOLER 1
#endif
#if HAS_TEMP(BOARD)
  #define HAS_TEMP_BOARD 1
#endif
#if HAS_TEMP(REDUNDANT)
  #define HAS_TEMP_REDUNDANT 1
#endif

#if ENABLED(JOYSTICK)
  #if PIN_EXISTS(JOY_X)
    #define HAS_JOY_ADC_X 1
  #endif
  #if PIN_EXISTS(JOY_Y)
    #define HAS_JOY_ADC_Y 1
  #endif
  #if PIN_EXISTS(JOY_Z)
    #define HAS_JOY_ADC_Z 1
  #endif
  #if PIN_EXISTS(JOY_EN)
    #define HAS_JOY_ADC_EN 1
  #endif
#endif

// Heaters
#if PIN_EXISTS(HEATER_0)
  #define HAS_HEATER_0 1
#endif
#if PIN_EXISTS(HEATER_1)
  #define HAS_HEATER_1 1
#endif
#if PIN_EXISTS(HEATER_2)
  #define HAS_HEATER_2 1
#endif
#if PIN_EXISTS(HEATER_3)
  #define HAS_HEATER_3 1
#endif
#if PIN_EXISTS(HEATER_4)
  #define HAS_HEATER_4 1
#endif
#if PIN_EXISTS(HEATER_5)
  #define HAS_HEATER_5 1
#endif
#if PIN_EXISTS(HEATER_6)
  #define HAS_HEATER_6 1
#endif
#if PIN_EXISTS(HEATER_7)
  #define HAS_HEATER_7 1
#endif
#if PIN_EXISTS(HEATER_BED)
  #define HAS_HEATER_BED 1
#endif

// Shorthand for common combinations
#if HAS_TEMP_BED && HAS_HEATER_BED
  #define HAS_HEATED_BED 1
  #ifndef BED_OVERSHOOT
    #define BED_OVERSHOOT 10
  #endif
  #define BED_MAX_TARGET (BED_MAXTEMP - (BED_OVERSHOOT))
#else
  #undef PIDTEMPBED
#endif

#if HAS_TEMP_COOLER && PIN_EXISTS(COOLER)
  #define HAS_COOLER 1
  #ifndef COOLER_OVERSHOOT
    #define COOLER_OVERSHOOT 2
  #endif
  #define COOLER_MIN_TARGET (COOLER_MINTEMP + (COOLER_OVERSHOOT))
  #define COOLER_MAX_TARGET (COOLER_MAXTEMP - (COOLER_OVERSHOOT))
#endif

#if HAS_HEATED_BED || HAS_TEMP_CHAMBER
  #define BED_OR_CHAMBER 1
#endif

#if HAS_TEMP_HOTEND || BED_OR_CHAMBER || HAS_TEMP_PROBE || HAS_TEMP_COOLER || HAS_TEMP_BOARD
  #define HAS_TEMP_SENSOR 1
#endif

#if HAS_TEMP_CHAMBER && PIN_EXISTS(HEATER_CHAMBER)
  #define HAS_HEATED_CHAMBER 1
  #ifndef CHAMBER_OVERSHOOT
    #define CHAMBER_OVERSHOOT 10
  #endif
  #define CHAMBER_MAX_TARGET (CHAMBER_MAXTEMP - (CHAMBER_OVERSHOOT))
#else
  #undef PIDTEMPCHAMBER
#endif

// PID heating
#if ANY(PIDTEMP, PIDTEMPBED, PIDTEMPCHAMBER)
  #define HAS_PID_HEATING 1
#endif

// Thermal protection
#if BOTH(HAS_HEATED_BED, THERMAL_PROTECTION_BED)
  #define HAS_THERMALLY_PROTECTED_BED 1
#endif
#if ENABLED(THERMAL_PROTECTION_HOTENDS) && WATCH_TEMP_PERIOD > 0
  #define WATCH_HOTENDS 1
#endif
#if HAS_THERMALLY_PROTECTED_BED && WATCH_BED_TEMP_PERIOD > 0
  #define WATCH_BED 1
#endif
#if BOTH(HAS_HEATED_CHAMBER, THERMAL_PROTECTION_CHAMBER) && WATCH_CHAMBER_TEMP_PERIOD > 0
  #define WATCH_CHAMBER 1
#endif
#if BOTH(HAS_COOLER, THERMAL_PROTECTION_COOLER) && WATCH_COOLER_TEMP_PERIOD > 0
  #define WATCH_COOLER 1
#endif
#if  (ENABLED(THERMAL_PROTECTION_HOTENDS) || !EXTRUDERS) \
  && (ENABLED(THERMAL_PROTECTION_BED)     || !HAS_HEATED_BED) \
  && (ENABLED(THERMAL_PROTECTION_CHAMBER) || !HAS_HEATED_CHAMBER) \
  && (ENABLED(THERMAL_PROTECTION_COOLER) || !HAS_COOLER)
  #define THERMALLY_SAFE 1
#endif

// Auto fans
#if HAS_HOTEND && PIN_EXISTS(E0_AUTO_FAN)
  #define HAS_AUTO_FAN_0 1
#endif
#if HAS_MULTI_HOTEND && PIN_EXISTS(E1_AUTO_FAN)
  #define HAS_AUTO_FAN_1 1
#endif
#if HOTENDS > 2 && PIN_EXISTS(E2_AUTO_FAN)
  #define HAS_AUTO_FAN_2 1
#endif
#if HOTENDS > 3 && PIN_EXISTS(E3_AUTO_FAN)
  #define HAS_AUTO_FAN_3 1
#endif
#if HOTENDS > 4 && PIN_EXISTS(E4_AUTO_FAN)
  #define HAS_AUTO_FAN_4 1
#endif
#if HOTENDS > 5 && PIN_EXISTS(E5_AUTO_FAN)
  #define HAS_AUTO_FAN_5 1
#endif
#if HOTENDS > 6 && PIN_EXISTS(E6_AUTO_FAN)
  #define HAS_AUTO_FAN_6 1
#endif
#if HOTENDS > 7 && PIN_EXISTS(E7_AUTO_FAN)
  #define HAS_AUTO_FAN_7 1
#endif
#if HAS_TEMP_CHAMBER && PIN_EXISTS(CHAMBER_AUTO_FAN)
  #define HAS_AUTO_CHAMBER_FAN 1
#endif
#if HAS_TEMP_COOLER && PIN_EXISTS(COOLER_AUTO_FAN)
  #define HAS_AUTO_COOLER_FAN 1
#endif

#if ANY(HAS_AUTO_FAN_0, HAS_AUTO_FAN_1, HAS_AUTO_FAN_2, HAS_AUTO_FAN_3, HAS_AUTO_FAN_4, HAS_AUTO_FAN_5, HAS_AUTO_FAN_6, HAS_AUTO_FAN_7, HAS_AUTO_CHAMBER_FAN, HAS_AUTO_COOLER_FAN)
  #define HAS_AUTO_FAN 1
#endif
#define _FANOVERLAP(A,B) (A##_AUTO_FAN_PIN == E##B##_AUTO_FAN_PIN)
#if HAS_AUTO_FAN && (_FANOVERLAP(CHAMBER,0) || _FANOVERLAP(CHAMBER,1) || _FANOVERLAP(CHAMBER,2) || _FANOVERLAP(CHAMBER,3) || _FANOVERLAP(CHAMBER,4) || _FANOVERLAP(CHAMBER,5) || _FANOVERLAP(CHAMBER,6) || _FANOVERLAP(CHAMBER,7))
  #define AUTO_CHAMBER_IS_E 1
#endif

#if !HAS_TEMP_SENSOR
  #undef AUTO_REPORT_TEMPERATURES
#endif
#if ANY(AUTO_REPORT_TEMPERATURES, AUTO_REPORT_SD_STATUS, AUTO_REPORT_POSITION)
  #define HAS_AUTO_REPORTING 1
#endif

#if !HAS_AUTO_CHAMBER_FAN || AUTO_CHAMBER_IS_E
  #undef AUTO_POWER_CHAMBER_FAN
#endif

// Print Cooling fans (limit)
#ifdef NUM_M106_FANS
  #define MAX_FANS NUM_M106_FANS
#else
  #define MAX_FANS 8  // Max supported fans
#endif

#define _NOT_E_AUTO(N,F) (E##N##_AUTO_FAN_PIN != FAN##F##_PIN)
#define _HAS_FAN(F) (PIN_EXISTS(FAN##F) \
                     && CONTROLLER_FAN_PIN != FAN##F##_PIN \
                     && _NOT_E_AUTO(0,F) \
                     && _NOT_E_AUTO(1,F) \
                     && _NOT_E_AUTO(2,F) \
                     && _NOT_E_AUTO(3,F) \
                     && _NOT_E_AUTO(4,F) \
                     && _NOT_E_AUTO(5,F) \
                     && _NOT_E_AUTO(6,F) \
                     && _NOT_E_AUTO(7,F) \
                     && F < MAX_FANS)
#if PIN_EXISTS(FAN)
  #define HAS_FAN0 1
#endif
#if _HAS_FAN(1)
  #define HAS_FAN1 1
#endif
#if _HAS_FAN(2)
  #define HAS_FAN2 1
#endif
#if _HAS_FAN(3)
  #define HAS_FAN3 1
#endif
#if _HAS_FAN(4)
  #define HAS_FAN4 1
#endif
#if _HAS_FAN(5)
  #define HAS_FAN5 1
#endif
#if _HAS_FAN(6)
  #define HAS_FAN6 1
#endif
#if _HAS_FAN(7)
  #define HAS_FAN7 1
#endif
#undef _NOT_E_AUTO
#undef _HAS_FAN
<<<<<<< HEAD

#if BED_OR_CHAMBER || HAS_FAN0
  #define BED_OR_CHAMBER_OR_FAN 1
#endif

/**
 * Up to 3 PWM fans
 */
#ifndef FAN_INVERTING
  #define FAN_INVERTING false
#endif

#if HAS_FAN7
  #define FAN_COUNT 8
#elif HAS_FAN6
  #define FAN_COUNT 7
#elif HAS_FAN5
  #define FAN_COUNT 6
#elif HAS_FAN4
  #define FAN_COUNT 5
#elif HAS_FAN3
  #define FAN_COUNT 4
#elif HAS_FAN2
  #define FAN_COUNT 3
#elif HAS_FAN1
  #define FAN_COUNT 2
#elif HAS_FAN0
  #define FAN_COUNT 1
#else
  #define FAN_COUNT 0
#endif

#if FAN_COUNT > 0
  #define HAS_FAN 1
#endif

/**
 * Part Cooling fan multipliexer
 */
#if PIN_EXISTS(FANMUX0)
  #define HAS_FANMUX 1
#endif

/**
 * MIN/MAX fan PWM scaling
 */
#ifndef FAN_OFF_PWM
  #define FAN_OFF_PWM 0
#endif
#ifndef FAN_MIN_PWM
  #if FAN_OFF_PWM > 0
    #define FAN_MIN_PWM (FAN_OFF_PWM + 1)
  #else
    #define FAN_MIN_PWM 0
  #endif
#endif
#ifndef FAN_MAX_PWM
  #define FAN_MAX_PWM 255
#endif
#if FAN_MIN_PWM < 0 || FAN_MIN_PWM > 255
  #error "FAN_MIN_PWM must be a value from 0 to 255."
#elif FAN_MAX_PWM < 0 || FAN_MAX_PWM > 255
  #error "FAN_MAX_PWM must be a value from 0 to 255."
#elif FAN_MIN_PWM > FAN_MAX_PWM
  #error "FAN_MIN_PWM must be less than or equal to FAN_MAX_PWM."
#elif FAN_OFF_PWM > FAN_MIN_PWM
  #error "FAN_OFF_PWM must be less than or equal to FAN_MIN_PWM."
#endif

/**
 * FAST PWM FAN Settings
 */
#if ENABLED(FAST_PWM_FAN) && !defined(FAST_PWM_FAN_FREQUENCY)
  #define FAST_PWM_FAN_FREQUENCY ((F_CPU) / (2 * 255 * 1)) // Fan frequency default
#endif

/**
 * Controller Fan Settings
 */
#if PIN_EXISTS(CONTROLLER_FAN)
  #define HAS_CONTROLLER_FAN 1
  #if CONTROLLER_FAN_MIN_BOARD_TEMP
    #define HAS_CONTROLLER_FAN_MIN_BOARD_TEMP 1
  #endif
#endif
=======
>>>>>>> ee26fd0e

#if HAS_CONTROLLER_FAN
  #if ENABLED(CONTROLLER_FAN_USE_BOARD_TEMP)
    #define HAS_CONTROLLER_FAN_BOARD_TEMP_TRIGGER 1
    #ifndef CONTROLLER_FAN_TRIGGER_TEMP
      #define CONTROLLER_FAN_TRIGGER_TEMP 30
    #endif
  #else
    #undef CONTROLLER_FAN_TRIGGER_TEMP
  #endif
#endif

/**
 * Up to 3 PWM fans
 */
#ifndef FAN_INVERTING
  #define FAN_INVERTING false
#endif

#if HAS_FAN7
  #define FAN_COUNT 8
#elif HAS_FAN6
  #define FAN_COUNT 7
#elif HAS_FAN5
  #define FAN_COUNT 6
#elif HAS_FAN4
  #define FAN_COUNT 5
#elif HAS_FAN3
  #define FAN_COUNT 4
#elif HAS_FAN2
  #define FAN_COUNT 3
#elif HAS_FAN1
  #define FAN_COUNT 2
#elif HAS_FAN0
  #define FAN_COUNT 1
#else
  #define FAN_COUNT 0
#endif

#if FAN_COUNT > 0
  #define HAS_FAN 1
#endif

/**
 * Part Cooling fan multipliexer
 */
#if PIN_EXISTS(FANMUX0)
  #define HAS_FANMUX 1
#endif

/**
 * MIN/MAX fan PWM scaling
 */
#ifndef FAN_OFF_PWM
  #define FAN_OFF_PWM 0
#endif
#ifndef FAN_MIN_PWM
  #if FAN_OFF_PWM > 0
    #define FAN_MIN_PWM (FAN_OFF_PWM + 1)
  #else
    #define FAN_MIN_PWM 0
  #endif
#endif
#ifndef FAN_MAX_PWM
  #define FAN_MAX_PWM 255
#endif
#if FAN_MIN_PWM < 0 || FAN_MIN_PWM > 255
  #error "FAN_MIN_PWM must be a value from 0 to 255."
#elif FAN_MAX_PWM < 0 || FAN_MAX_PWM > 255
  #error "FAN_MAX_PWM must be a value from 0 to 255."
#elif FAN_MIN_PWM > FAN_MAX_PWM
  #error "FAN_MIN_PWM must be less than or equal to FAN_MAX_PWM."
#elif FAN_OFF_PWM > FAN_MIN_PWM
  #error "FAN_OFF_PWM must be less than or equal to FAN_MIN_PWM."
#endif

/**
 * FAST PWM FAN Settings
 */
#if ENABLED(FAST_PWM_FAN) && !defined(FAST_PWM_FAN_FREQUENCY)
  #define FAST_PWM_FAN_FREQUENCY ((F_CPU) / (2 * 255 * 1)) // Fan frequency default
#endif

/**
 * Controller Fan Settings
 */
#if PIN_EXISTS(CONTROLLER_FAN)
  #define HAS_CONTROLLER_FAN 1
  #if CONTROLLER_FAN_MIN_BOARD_TEMP
    #define HAS_CONTROLLER_FAN_MIN_BOARD_TEMP 1
  #endif
#endif

#if HAS_CONTROLLER_FAN
  #if ENABLED(CONTROLLER_FAN_USE_BOARD_TEMP)
    #define HAS_CONTROLLER_FAN_BOARD_TEMP_TRIGGER 1
    #ifndef CONTROLLER_FAN_TRIGGER_TEMP
      #define CONTROLLER_FAN_TRIGGER_TEMP 30
    #endif
  #else
    #undef CONTROLLER_FAN_TRIGGER_TEMP
  #endif
#endif

// Servos
#if PIN_EXISTS(SERVO0) && NUM_SERVOS > 0
  #define HAS_SERVO_0 1
#endif
#if PIN_EXISTS(SERVO1) && NUM_SERVOS > 1
  #define HAS_SERVO_1 1
#endif
#if PIN_EXISTS(SERVO2) && NUM_SERVOS > 2
  #define HAS_SERVO_2 1
#endif
#if PIN_EXISTS(SERVO3) && NUM_SERVOS > 3
  #define HAS_SERVO_3 1
#endif
#if NUM_SERVOS > 0
  #define HAS_SERVOS 1
  #if defined(PAUSE_SERVO_OUTPUT) && defined(RESUME_SERVO_OUTPUT)
    #define HAS_PAUSE_SERVO_OUTPUT 1
  #endif
#else
  #undef SERVO_DELAY
  #undef DEACTIVATE_SERVOS_AFTER_MOVE
  #undef EDITABLE_SERVO_ANGLES
  #undef SERVO_DETACH_GCODE
#endif

// Sensors
#if PIN_EXISTS(FILWIDTH)
  #define HAS_FILAMENT_WIDTH_SENSOR 1
#endif

// User Interface
#if ENABLED(FREEZE_FEATURE)
  #if !PIN_EXISTS(FREEZE) && PIN_EXISTS(KILL)
    #define FREEZE_PIN KILL_PIN
  #endif
  #if PIN_EXISTS(FREEZE)
    #define HAS_FREEZE_PIN 1
  #endif
#else
  #undef FREEZE_PIN
#endif
#if PIN_EXISTS(KILL) && TERN1(FREEZE_FEATURE, KILL_PIN != FREEZE_PIN)
  #define HAS_KILL 1
#endif
#if PIN_EXISTS(HOME)
  #define HAS_HOME 1
#endif
#if PIN_EXISTS(SUICIDE)
  #define HAS_SUICIDE 1
#endif
#if PIN_EXISTS(PHOTOGRAPH)
  #define HAS_PHOTOGRAPH 1
#endif

// Digital control
#if PIN_EXISTS(STEPPER_RESET)
  #define HAS_STEPPER_RESET 1
#endif
#if PIN_EXISTS(DIGIPOTSS)
  #define HAS_MOTOR_CURRENT_SPI 1
#endif
#if HAS_EXTRUDERS && PIN_EXISTS(MOTOR_CURRENT_PWM_E)
  #define HAS_MOTOR_CURRENT_PWM_E 1
#endif
#if HAS_MOTOR_CURRENT_PWM_E || ANY_PIN(MOTOR_CURRENT_PWM_X, MOTOR_CURRENT_PWM_Y, MOTOR_CURRENT_PWM_XY, MOTOR_CURRENT_PWM_Z, MOTOR_CURRENT_PWM_I, MOTOR_CURRENT_PWM_J, MOTOR_CURRENT_PWM_K)
  #define HAS_MOTOR_CURRENT_PWM 1
#endif

#if ANY(HAS_Z_MS_PINS, HAS_Z2_MS_PINS, HAS_Z3_MS_PINS, HAS_Z4_MS_PINS)
  #define HAS_SOME_Z_MS_PINS 1
#endif
#if ANY(HAS_E0_MS_PINS, HAS_E1_MS_PINS, HAS_E2_MS_PINS, HAS_E3_MS_PINS, HAS_E4_MS_PINS, HAS_E5_MS_PINS, HAS_E6_MS_PINS, HAS_E7_MS_PINS)
  #define HAS_SOME_E_MS_PINS 1
#endif
#if ANY(HAS_X_MS_PINS, HAS_X2_MS_PINS, HAS_Y_MS_PINS, HAS_Y2_MS_PINS, HAS_SOME_Z_MS_PINS, HAS_I_MS_PINS, HAS_J_MS_PINS, HAS_K_MS_PINS, HAS_SOME_E_MS_PINS)
  #define HAS_MICROSTEPS 1
#endif

#if HAS_MICROSTEPS

  // MS1 MS2 MS3 Stepper Driver Microstepping mode table
  #ifndef MICROSTEP1
    #define MICROSTEP1 LOW,LOW,LOW
  #endif
  #if ENABLED(HEROIC_STEPPER_DRIVERS)
    #ifndef MICROSTEP128
      #define MICROSTEP128 LOW,HIGH,LOW
    #endif
  #else
    #ifndef MICROSTEP2
      #define MICROSTEP2 HIGH,LOW,LOW
    #endif
    #ifndef MICROSTEP4
      #define MICROSTEP4 LOW,HIGH,LOW
    #endif
  #endif
  #ifndef MICROSTEP8
    #define MICROSTEP8 HIGH,HIGH,LOW
  #endif
  #ifdef __SAM3X8E__
    #if MB(ALLIGATOR)
      #ifndef MICROSTEP16
        #define MICROSTEP16 LOW,LOW,LOW
      #endif
      #ifndef MICROSTEP32
        #define MICROSTEP32 HIGH,HIGH,LOW
      #endif
    #else
      #ifndef MICROSTEP16
        #define MICROSTEP16 HIGH,HIGH,LOW
      #endif
    #endif
  #else
    #ifndef MICROSTEP16
      #define MICROSTEP16 HIGH,HIGH,LOW
    #endif
  #endif

  #ifdef MICROSTEP1
    #define HAS_MICROSTEP1 1
  #endif
  #ifdef MICROSTEP2
    #define HAS_MICROSTEP2 1
  #endif
  #ifdef MICROSTEP4
    #define HAS_MICROSTEP4 1
  #endif
  #ifdef MICROSTEP8
    #define HAS_MICROSTEP8 1
  #endif
  #ifdef MICROSTEP16
    #define HAS_MICROSTEP16 1
  #endif
  #ifdef MICROSTEP32
    #define HAS_MICROSTEP32 1
  #endif
  #ifdef MICROSTEP64
    #define HAS_MICROSTEP64 1
  #endif
  #ifdef MICROSTEP128
    #define HAS_MICROSTEP128 1
  #endif

#endif // HAS_MICROSTEPS

/**
 * Heater signal inversion defaults
 */

#if HAS_HEATER_0 && !defined(HEATER_0_INVERTING)
  #define HEATER_0_INVERTING false
#endif
#if HAS_HEATER_1 && !defined(HEATER_1_INVERTING)
  #define HEATER_1_INVERTING false
#endif
#if HAS_HEATER_2 && !defined(HEATER_2_INVERTING)
  #define HEATER_2_INVERTING false
#endif
#if HAS_HEATER_3 && !defined(HEATER_3_INVERTING)
  #define HEATER_3_INVERTING false
#endif
#if HAS_HEATER_4 && !defined(HEATER_4_INVERTING)
  #define HEATER_4_INVERTING false
#endif
#if HAS_HEATER_5 && !defined(HEATER_5_INVERTING)
  #define HEATER_5_INVERTING false
#endif
#if HAS_HEATER_6 && !defined(HEATER_6_INVERTING)
  #define HEATER_6_INVERTING false
#endif
#if HAS_HEATER_7 && !defined(HEATER_7_INVERTING)
  #define HEATER_7_INVERTING false
#endif

/**
 * Helper Macros for heaters and extruder fan
 */

#define WRITE_HEATER_0P(v) WRITE(HEATER_0_PIN, (v) ^ HEATER_0_INVERTING)
#if EITHER(HAS_MULTI_HOTEND, HEATERS_PARALLEL)
  #define WRITE_HEATER_1(v) WRITE(HEATER_1_PIN, (v) ^ HEATER_1_INVERTING)
  #if HOTENDS > 2
    #define WRITE_HEATER_2(v) WRITE(HEATER_2_PIN, (v) ^ HEATER_2_INVERTING)
    #if HOTENDS > 3
      #define WRITE_HEATER_3(v) WRITE(HEATER_3_PIN, (v) ^ HEATER_3_INVERTING)
      #if HOTENDS > 4
        #define WRITE_HEATER_4(v) WRITE(HEATER_4_PIN, (v) ^ HEATER_4_INVERTING)
        #if HOTENDS > 5
          #define WRITE_HEATER_5(v) WRITE(HEATER_5_PIN, (v) ^ HEATER_5_INVERTING)
          #if HOTENDS > 6
            #define WRITE_HEATER_6(v) WRITE(HEATER_6_PIN, (v) ^ HEATER_6_INVERTING)
            #if HOTENDS > 7
              #define WRITE_HEATER_7(v) WRITE(HEATER_7_PIN, (v) ^ HEATER_7_INVERTING)
            #endif // HOTENDS > 7
          #endif // HOTENDS > 6
        #endif // HOTENDS > 5
      #endif // HOTENDS > 4
    #endif // HOTENDS > 3
  #endif // HOTENDS > 2
#endif // HAS_MULTI_HOTEND || HEATERS_PARALLEL
#if ENABLED(HEATERS_PARALLEL)
  #define WRITE_HEATER_0(v) { WRITE_HEATER_0P(v); WRITE_HEATER_1(v); }
#else
  #define WRITE_HEATER_0(v) WRITE_HEATER_0P(v)
#endif

#ifndef MIN_POWER
  #define MIN_POWER 0
#endif

/**
 * Heated bed requires settings
 */
#if HAS_HEATED_BED
  #ifndef MIN_BED_POWER
    #define MIN_BED_POWER 0
  #endif
  #ifndef MAX_BED_POWER
    #define MAX_BED_POWER 255
  #endif
  #ifndef HEATER_BED_INVERTING
    #define HEATER_BED_INVERTING false
  #endif
  #define WRITE_HEATER_BED(v) WRITE(HEATER_BED_PIN, (v) ^ HEATER_BED_INVERTING)
#endif

/**
 * Heated chamber requires settings
 */
#if HAS_HEATED_CHAMBER
  #ifndef MIN_CHAMBER_POWER
    #define MIN_CHAMBER_POWER 0
  #endif
  #ifndef MAX_CHAMBER_POWER
    #define MAX_CHAMBER_POWER 255
  #endif
  #ifndef HEATER_CHAMBER_INVERTING
    #define HEATER_CHAMBER_INVERTING false
  #endif
  #define WRITE_HEATER_CHAMBER(v) WRITE(HEATER_CHAMBER_PIN, (v) ^ HEATER_CHAMBER_INVERTING)
#endif

/**
 * Laser Cooling requires settings
 */
#if HAS_COOLER
  #ifndef MAX_COOLER_POWER
    #define MAX_COOLER_POWER 255
  #endif
  #ifndef COOLER_INVERTING
    #define COOLER_INVERTING true
  #endif
  #define WRITE_HEATER_COOLER(v) WRITE(COOLER_PIN, (v) ^ COOLER_INVERTING)
#endif

#if HAS_HOTEND || HAS_HEATED_BED || HAS_HEATED_CHAMBER || HAS_COOLER
  #define HAS_TEMPERATURE 1
#endif

#if HAS_TEMPERATURE && EITHER(HAS_LCD_MENU, HAS_DWIN_E3V2)
  #ifdef PREHEAT_6_LABEL
    #define PREHEAT_COUNT 6
  #elif defined(PREHEAT_5_LABEL)
    #define PREHEAT_COUNT 5
  #elif defined(PREHEAT_4_LABEL)
    #define PREHEAT_COUNT 4
  #elif defined(PREHEAT_3_LABEL)
    #define PREHEAT_COUNT 3
  #elif defined(PREHEAT_2_LABEL)
    #define PREHEAT_COUNT 2
  #elif defined(PREHEAT_1_LABEL)
    #define PREHEAT_COUNT 1
  #endif
#endif

#if !PREHEAT_COUNT
  #undef PREHEAT_SHORTCUT_MENU_ITEM
#endif

/**
 * MIN/MAX case light PWM scaling
 */
#if ENABLED(CASE_LIGHT_ENABLE)
  #ifndef CASE_LIGHT_MAX_PWM
    #define CASE_LIGHT_MAX_PWM 255
  #elif !WITHIN(CASE_LIGHT_MAX_PWM, 1, 255)
    #error "CASE_LIGHT_MAX_PWM must be a value from 1 to 255."
  #endif
#endif

/**
 * Bed Probe dependencies
 */
#if EITHER(MESH_BED_LEVELING, HAS_BED_PROBE)
  #ifndef Z_PROBE_OFFSET_RANGE_MIN
    #define Z_PROBE_OFFSET_RANGE_MIN -20
  #endif
  #ifndef Z_PROBE_OFFSET_RANGE_MAX
    #define Z_PROBE_OFFSET_RANGE_MAX 20
  #endif
#endif
#if HAS_BED_PROBE
  #if BOTH(ENDSTOPPULLUPS, HAS_Z_MIN_PROBE_PIN)
    #define ENDSTOPPULLUP_ZMIN_PROBE
  #endif
  #ifndef XY_PROBE_FEEDRATE
    #define XY_PROBE_FEEDRATE ((homing_feedrate_mm_m.x + homing_feedrate_mm_m.y) / 2)
  #endif
  #ifndef NOZZLE_TO_PROBE_OFFSET
    #define NOZZLE_TO_PROBE_OFFSET { 0, 0, 0 }
  #endif
#else
  #undef NOZZLE_TO_PROBE_OFFSET
  #undef PROBING_STEPPERS_OFF
#endif

/**
 * XYZ Bed Skew Correction
 */
#if ENABLED(SKEW_CORRECTION)
  #define SKEW_FACTOR_MIN -1
  #define SKEW_FACTOR_MAX 1

  #define _GET_SIDE(a,b,c) (SQRT(2*sq(a)+2*sq(b)-4*sq(c))*0.5)
  #define _SKEW_SIDE(a,b,c) tan(M_PI*0.5-acos((sq(a)-sq(b)-sq(c))/(2*c*b)))
  #define _SKEW_FACTOR(a,b,c) _SKEW_SIDE(float(a),_GET_SIDE(float(a),float(b),float(c)),float(c))

  #ifndef XY_SKEW_FACTOR
    #if defined(XY_DIAG_AC) && defined(XY_DIAG_BD) && defined(XY_SIDE_AD)
      #define XY_SKEW_FACTOR _SKEW_FACTOR(XY_DIAG_AC, XY_DIAG_BD, XY_SIDE_AD)
    #else
      #define XY_SKEW_FACTOR 0.0
    #endif
  #endif
  #ifndef XZ_SKEW_FACTOR
    #if defined(XY_SIDE_AD) && !defined(XZ_SIDE_AD)
      #define XZ_SIDE_AD XY_SIDE_AD
    #endif
    #if defined(XZ_DIAG_AC) && defined(XZ_DIAG_BD) && defined(XZ_SIDE_AD)
      #define XZ_SKEW_FACTOR _SKEW_FACTOR(XZ_DIAG_AC, XZ_DIAG_BD, XZ_SIDE_AD)
    #else
      #define XZ_SKEW_FACTOR 0.0
    #endif
  #endif
  #ifndef YZ_SKEW_FACTOR
    #if defined(YZ_DIAG_AC) && defined(YZ_DIAG_BD) && defined(YZ_SIDE_AD)
      #define YZ_SKEW_FACTOR _SKEW_FACTOR(YZ_DIAG_AC, YZ_DIAG_BD, YZ_SIDE_AD)
    #else
      #define YZ_SKEW_FACTOR 0.0
    #endif
  #endif
#endif // SKEW_CORRECTION

/**
 * Heater, Fan, and Probe interactions
 */
#if !HAS_FAN
  #undef ADAPTIVE_FAN_SLOWING
  #undef NO_FAN_SLOWING_IN_PID_TUNING
#endif
#if !BOTH(HAS_BED_PROBE, HAS_FAN)
  #undef PROBING_FANS_OFF
#endif
#if !BOTH(HAS_BED_PROBE, HAS_EXTRUDERS)
  #undef PROBING_ESTEPPERS_OFF
#elif ENABLED(PROBING_STEPPERS_OFF)
  // PROBING_STEPPERS_OFF implies PROBING_ESTEPPERS_OFF, make sure it is defined
  #define PROBING_ESTEPPERS_OFF
#endif
#if EITHER(ADVANCED_PAUSE_FEATURE, PROBING_HEATERS_OFF)
  #define HEATER_IDLE_HANDLER 1
#endif
#if HAS_BED_PROBE && (ANY(PROBING_HEATERS_OFF, PROBING_STEPPERS_OFF, PROBING_ESTEPPERS_OFF, PROBING_FANS_OFF) || DELAY_BEFORE_PROBING > 0)
  #define HAS_QUIET_PROBING 1
#endif

/**
 * Advanced Pause - Filament Change
 */
#if ENABLED(ADVANCED_PAUSE_FEATURE)
  #if ANY(HAS_LCD_MENU, EXTENSIBLE_UI, DWIN_CREALITY_LCD_ENHANCED, DWIN_CREALITY_LCD_JYERSUI) || BOTH(EMERGENCY_PARSER, HOST_PROMPT_SUPPORT)
    #define M600_PURGE_MORE_RESUMABLE 1
  #endif
  #ifndef FILAMENT_CHANGE_SLOW_LOAD_LENGTH
    #define FILAMENT_CHANGE_SLOW_LOAD_LENGTH 0
  #endif
#endif

#if HAS_MULTI_EXTRUDER && !defined(TOOLCHANGE_FS_EXTRA_PRIME)
  #define TOOLCHANGE_FS_EXTRA_PRIME 0
#endif

/**
 * Only constrain Z on DELTA / SCARA machines
 */
#if IS_KINEMATIC
  #undef MIN_SOFTWARE_ENDSTOP_X
  #undef MIN_SOFTWARE_ENDSTOP_Y
  #undef MAX_SOFTWARE_ENDSTOP_X
  #undef MAX_SOFTWARE_ENDSTOP_Y
#endif

/**
 * Bed Probing bounds
 */

#ifndef PROBING_MARGIN
  #define PROBING_MARGIN 0
#endif

#if IS_KINEMATIC
  #undef PROBING_MARGIN_LEFT
  #undef PROBING_MARGIN_RIGHT
  #undef PROBING_MARGIN_FRONT
  #undef PROBING_MARGIN_BACK
  #define PROBING_MARGIN_LEFT 0
  #define PROBING_MARGIN_RIGHT 0
  #define PROBING_MARGIN_FRONT 0
  #define PROBING_MARGIN_BACK 0
#else
  #ifndef PROBING_MARGIN_LEFT
    #define PROBING_MARGIN_LEFT PROBING_MARGIN
  #endif
  #ifndef PROBING_MARGIN_RIGHT
    #define PROBING_MARGIN_RIGHT PROBING_MARGIN
  #endif
  #ifndef PROBING_MARGIN_FRONT
    #define PROBING_MARGIN_FRONT PROBING_MARGIN
  #endif
  #ifndef PROBING_MARGIN_BACK
    #define PROBING_MARGIN_BACK PROBING_MARGIN
  #endif
#endif

#if ENABLED(DELTA)
  /**
   * Delta radius/rod trimmers/angle trimmers
   */
  #ifndef DELTA_ENDSTOP_ADJ
    #define DELTA_ENDSTOP_ADJ { 0, 0, 0 }
  #endif
  #ifndef DELTA_TOWER_ANGLE_TRIM
    #define DELTA_TOWER_ANGLE_TRIM { 0, 0, 0 }
  #endif
  #ifndef DELTA_RADIUS_TRIM_TOWER
    #define DELTA_RADIUS_TRIM_TOWER { 0, 0, 0 }
  #endif
  #ifndef DELTA_DIAGONAL_ROD_TRIM_TOWER
    #define DELTA_DIAGONAL_ROD_TRIM_TOWER { 0, 0, 0 }
  #endif
#endif

#ifndef DEFAULT_LEVELING_FADE_HEIGHT
  #define DEFAULT_LEVELING_FADE_HEIGHT 0.0
#endif

#if ENABLED(SEGMENT_LEVELED_MOVES) && !defined(LEVELED_SEGMENT_LENGTH)
  #define LEVELED_SEGMENT_LENGTH 5
#endif

/**
 * Default mesh area is an area with an inset margin on the print area.
 */
#if EITHER(MESH_BED_LEVELING, AUTO_BED_LEVELING_UBL)
  #if IS_KINEMATIC
    // Probing points may be verified at compile time within the radius
    // using static_assert(HYPOT2(X2-X1,Y2-Y1)<=sq(DELTA_PRINTABLE_RADIUS),"bad probe point!")
    // so that may be added to SanityCheck.h in the future.
    #define _MESH_MIN_X (X_MIN_BED + MESH_INSET)
    #define _MESH_MIN_Y (Y_MIN_BED + MESH_INSET)
    #define _MESH_MAX_X (X_MAX_BED - (MESH_INSET))
    #define _MESH_MAX_Y (Y_MAX_BED - (MESH_INSET))
  #else
    // Boundaries for Cartesian probing based on set limits
    #define _MESH_MIN_X (_MAX(X_MIN_BED + MESH_INSET, X_MIN_POS))  // UBL is careful not to probe off the bed.  It does not
    #define _MESH_MIN_Y (_MAX(Y_MIN_BED + MESH_INSET, Y_MIN_POS))  // need NOZZLE_TO_PROBE_OFFSET in the mesh dimensions
    #define _MESH_MAX_X (_MIN(X_MAX_BED - (MESH_INSET), X_MAX_POS))
    #define _MESH_MAX_Y (_MIN(Y_MAX_BED - (MESH_INSET), Y_MAX_POS))
  #endif

  // These may be overridden in Configuration.h if a smaller area is desired
  #ifndef MESH_MIN_X
    #define MESH_MIN_X _MESH_MIN_X
  #endif
  #ifndef MESH_MIN_Y
    #define MESH_MIN_Y _MESH_MIN_Y
  #endif
  #ifndef MESH_MAX_X
    #define MESH_MAX_X _MESH_MAX_X
  #endif
  #ifndef MESH_MAX_Y
    #define MESH_MAX_Y _MESH_MAX_Y
  #endif
#else
  #undef MESH_MIN_X
  #undef MESH_MIN_Y
  #undef MESH_MAX_X
  #undef MESH_MAX_Y
#endif

#define _POINT_COUNT (defined(PROBE_PT_1_X) + defined(PROBE_PT_2_X) + defined(PROBE_PT_3_X) + defined(PROBE_PT_1_Y) + defined(PROBE_PT_2_Y) + defined(PROBE_PT_3_Y))
#if _POINT_COUNT == 6
  #define HAS_FIXED_3POINT 1
#elif _POINT_COUNT > 0
  #error "For 3-Point Leveling all XY points must be defined (or none for the defaults)."
#endif
#undef _POINT_COUNT

/**
 * Buzzer/Speaker
 */
#if PIN_EXISTS(BEEPER)
  #define USE_BEEPER 1
#endif
#if USE_BEEPER || ANY(LCD_USE_I2C_BUZZER, PCA9632_BUZZER)
  #define HAS_BUZZER 1
#endif

#if ENABLED(LCD_USE_I2C_BUZZER)
  #ifndef LCD_FEEDBACK_FREQUENCY_HZ
    #define LCD_FEEDBACK_FREQUENCY_HZ 1000
  #endif
  #ifndef LCD_FEEDBACK_FREQUENCY_DURATION_MS
    #define LCD_FEEDBACK_FREQUENCY_DURATION_MS 100
  #endif
#elif HAS_BUZZER
  #ifndef LCD_FEEDBACK_FREQUENCY_HZ
    #define LCD_FEEDBACK_FREQUENCY_HZ 5000
  #endif
  #ifndef LCD_FEEDBACK_FREQUENCY_DURATION_MS
    #define LCD_FEEDBACK_FREQUENCY_DURATION_MS 2
  #endif
#endif

#if HAS_BUZZER
  #if LCD_FEEDBACK_FREQUENCY_DURATION_MS && LCD_FEEDBACK_FREQUENCY_HZ
    #define HAS_CHIRP 1
  #endif
#else
  #undef SOUND_MENU_ITEM   // No buzzer menu item without a buzzer
#endif

/**
 * Make sure DOGLCD_SCK and DOGLCD_MOSI are defined.
 */
#if HAS_MARLINUI_U8GLIB
  #ifndef DOGLCD_SCK
    #define DOGLCD_SCK  SD_SCK_PIN
  #endif
  #ifndef DOGLCD_MOSI
    #define DOGLCD_MOSI SD_MOSI_PIN
  #endif
#endif

/**
 * Z_HOMING_HEIGHT / Z_CLEARANCE_BETWEEN_PROBES
 */
#ifndef Z_HOMING_HEIGHT
  #ifdef Z_CLEARANCE_BETWEEN_PROBES
    #define Z_HOMING_HEIGHT Z_CLEARANCE_BETWEEN_PROBES
  #else
    #define Z_HOMING_HEIGHT 0
  #endif
#endif

#if PROBE_SELECTED
  #ifndef Z_CLEARANCE_BETWEEN_PROBES
    #define Z_CLEARANCE_BETWEEN_PROBES Z_HOMING_HEIGHT
  #endif
  #if Z_CLEARANCE_BETWEEN_PROBES > Z_HOMING_HEIGHT
    #define Z_CLEARANCE_BETWEEN_MANUAL_PROBES Z_CLEARANCE_BETWEEN_PROBES
  #else
    #define Z_CLEARANCE_BETWEEN_MANUAL_PROBES Z_HOMING_HEIGHT
  #endif
  #ifndef Z_CLEARANCE_MULTI_PROBE
    #define Z_CLEARANCE_MULTI_PROBE Z_CLEARANCE_BETWEEN_PROBES
  #endif
  #if ENABLED(BLTOUCH) && !defined(BLTOUCH_DELAY)
    #define BLTOUCH_DELAY 500
  #endif
#endif

// Define a starting height for measuring manual probe points
#ifndef MANUAL_PROBE_START_Z
  #if EITHER(MESH_BED_LEVELING, PROBE_MANUALLY)
    // Leave MANUAL_PROBE_START_Z undefined so the prior Z height will be used.
    // Note: If Z_CLEARANCE_BETWEEN_MANUAL_PROBES is 0 there will be no raise between points
  #elif ENABLED(AUTO_BED_LEVELING_UBL) && defined(Z_CLEARANCE_BETWEEN_PROBES)
    #define MANUAL_PROBE_START_Z Z_CLEARANCE_BETWEEN_PROBES
  #endif
#endif

#ifndef __SAM3X8E__ //todo: hal: broken hal encapsulation
  #undef UI_VOLTAGE_LEVEL
  #undef RADDS_DISPLAY
  #undef MOTOR_CURRENT
#endif

// Updated G92 behavior shifts the workspace
#if DISABLED(NO_WORKSPACE_OFFSETS)
  #define HAS_POSITION_SHIFT 1
  #if IS_CARTESIAN
    #define HAS_HOME_OFFSET 1       // The home offset also shifts the coordinate space
    #define HAS_WORKSPACE_OFFSET 1  // Cumulative offset to workspace to save some calculation
    #define HAS_M206_COMMAND 1      // M206 sets the home offset for Cartesian machines
  #elif IS_SCARA
    #define HAS_SCARA_OFFSET 1      // The SCARA home offset applies only on G28
  #endif
#endif

#if HAS_LCD_MENU
  // LCD timeout to status screen default is 15s
  #ifndef LCD_TIMEOUT_TO_STATUS
    #define LCD_TIMEOUT_TO_STATUS 15000
  #endif
  #if LCD_TIMEOUT_TO_STATUS
    #define SCREENS_CAN_TIME_OUT 1
  #endif
#endif

// Add commands that need sub-codes to this list
#if ANY(G38_PROBE_TARGET, CNC_COORDINATE_SYSTEMS, POWER_LOSS_RECOVERY)
  #define USE_GCODE_SUBCODES 1
#endif

// Parking Extruder
#if ENABLED(PARKING_EXTRUDER)
  #ifndef PARKING_EXTRUDER_GRAB_DISTANCE
    #define PARKING_EXTRUDER_GRAB_DISTANCE 0
  #endif
  #ifndef PARKING_EXTRUDER_SOLENOIDS_PINS_ACTIVE
    #define PARKING_EXTRUDER_SOLENOIDS_PINS_ACTIVE HIGH
  #endif
#endif

// Number of VFAT entries used. Each entry has 13 UTF-16 characters
#if EITHER(SCROLL_LONG_FILENAMES, HAS_DWIN_E3V2)
  #define MAX_VFAT_ENTRIES (5)
#else
  #define MAX_VFAT_ENTRIES (2)
#endif

// Nozzle park for Delta
#if BOTH(NOZZLE_PARK_FEATURE, DELTA)
  #undef NOZZLE_PARK_Z_FEEDRATE
  #define NOZZLE_PARK_Z_FEEDRATE NOZZLE_PARK_XY_FEEDRATE
#endif

// Force SDCARD_SORT_ALPHA to be enabled for Graphical LCD on LPC1768
// on boards where SD card and LCD display share the same SPI bus
// because of a bug in the shared SPI implementation. (See #8122)
#if defined(TARGET_LPC1768) && IS_RRD_FG_SC && (SD_SCK_PIN == LCD_PINS_D4)
  #define SDCARD_SORT_ALPHA         // Keep one directory level in RAM. Changing directory levels
                                    // may still glitch the screen, but LCD updates clean it up.
  #undef SDSORT_LIMIT
  #undef SDSORT_USES_RAM
  #undef SDSORT_USES_STACK
  #undef SDSORT_CACHE_NAMES
  #define SDSORT_LIMIT       64
  #define SDSORT_USES_RAM    true
  #define SDSORT_USES_STACK  false
  #define SDSORT_CACHE_NAMES true
  #ifndef FOLDER_SORTING
    #define FOLDER_SORTING     -1
  #endif
  #ifndef SDSORT_GCODE
    #define SDSORT_GCODE       false
  #endif
  #ifndef SDSORT_DYNAMIC_RAM
    #define SDSORT_DYNAMIC_RAM false
  #endif
  #ifndef SDSORT_CACHE_VFATS
    #define SDSORT_CACHE_VFATS 2
  #endif
#endif

// Fallback SPI Speed for SD
#if ENABLED(SDSUPPORT) && !defined(SD_SPI_SPEED)
  #define SD_SPI_SPEED SPI_FULL_SPEED
#endif

#if HAS_WIRED_LCD
  // Get LCD character width/height, which may be overridden by pins, configs, etc.
  #ifndef LCD_WIDTH
    #if HAS_MARLINUI_U8GLIB
      #define LCD_WIDTH 21
    #elif IS_DWIN_MARLINUI
      // Defined by header
    #else
      #define LCD_WIDTH TERN(IS_ULTIPANEL, 20, 16)
    #endif
  #endif
  #ifndef LCD_HEIGHT
    #if HAS_MARLINUI_U8GLIB
      #define LCD_HEIGHT 5
    #elif IS_DWIN_MARLINUI
      // Defined by header
    #else
      #define LCD_HEIGHT TERN(IS_ULTIPANEL, 4, 2)
    #endif
  #endif
#endif

#if BUTTONS_EXIST(EN1, EN2, ENC)
  #define HAS_ROTARY_ENCODER 1
#endif

#if PIN_EXISTS(SAFE_POWER) && DISABLED(DISABLE_DRIVER_SAFE_POWER_PROTECT)
  #define HAS_DRIVER_SAFE_POWER_PROTECT 1
#endif<|MERGE_RESOLUTION|>--- conflicted
+++ resolved
@@ -581,156 +581,9 @@
   #endif
 #endif
 
-<<<<<<< HEAD
-#if TEMP_SENSOR_0 == -5 || TEMP_SENSOR_0 == -3 || TEMP_SENSOR_0 == -2
-  #define TEMP_SENSOR_0_IS_MAX_TC 1
-  #if TEMP_SENSOR_0 == -5
-    #define TEMP_SENSOR_0_IS_MAX31865 1
-    #define TEMP_SENSOR_0_MAX_TC_TMIN    0
-    #define TEMP_SENSOR_0_MAX_TC_TMAX 1024
-    #ifndef MAX31865_SENSOR_WIRES_0
-      #define MAX31865_SENSOR_WIRES_0 2
-    #endif
-  #elif TEMP_SENSOR_0 == -3
-    #define TEMP_SENSOR_0_IS_MAX31855 1
-    #define TEMP_SENSOR_0_MAX_TC_TMIN -270
-    #define TEMP_SENSOR_0_MAX_TC_TMAX 1800
-  #elif TEMP_SENSOR_0 == -2
-    #define TEMP_SENSOR_0_IS_MAX6675 1
-    #define TEMP_SENSOR_0_MAX_TC_TMIN    0
-    #define TEMP_SENSOR_0_MAX_TC_TMAX 1024
-  #endif
-#elif TEMP_SENSOR_0 == -4
-  #define TEMP_SENSOR_0_IS_AD8495 1
-#elif TEMP_SENSOR_0 == -1
-  #define TEMP_SENSOR_0_IS_AD595 1
-#elif TEMP_SENSOR_0 > 0
-  #define TEMP_SENSOR_0_IS_THERMISTOR 1
-  #if TEMP_SENSOR_0 == 1000
-    #define TEMP_SENSOR_0_IS_CUSTOM 1
-  #elif TEMP_SENSOR_0 == 998 || TEMP_SENSOR_0 == 999
-    #define TEMP_SENSOR_0_IS_DUMMY 1
-  #endif
-#else
-  #undef HEATER_0_MINTEMP
-  #undef HEATER_0_MAXTEMP
-#endif
-
-#if TEMP_SENSOR_1 == -5 || TEMP_SENSOR_1 == -3 || TEMP_SENSOR_1 == -2
-  #define TEMP_SENSOR_1_IS_MAX_TC 1
-  #if TEMP_SENSOR_1 == -5
-    #define TEMP_SENSOR_1_IS_MAX31865 1
-    #define TEMP_SENSOR_1_MAX_TC_TMIN    0
-    #define TEMP_SENSOR_1_MAX_TC_TMAX 1024
-    #ifndef MAX31865_SENSOR_WIRES_1
-      #define MAX31865_SENSOR_WIRES_1 2
-    #endif
-  #elif TEMP_SENSOR_1 == -3
-    #define TEMP_SENSOR_1_IS_MAX31855 1
-    #define TEMP_SENSOR_1_MAX_TC_TMIN -270
-    #define TEMP_SENSOR_1_MAX_TC_TMAX 1800
-  #elif TEMP_SENSOR_1 == -2
-    #define TEMP_SENSOR_1_IS_MAX6675 1
-    #define TEMP_SENSOR_1_MAX_TC_TMIN    0
-    #define TEMP_SENSOR_1_MAX_TC_TMAX 1024
-  #endif
-
-  #if TEMP_SENSOR_1 != TEMP_SENSOR_0
-    #if   TEMP_SENSOR_1 == -5
-      #error "If MAX31865 Thermocouple (-5) is used for TEMP_SENSOR_1 then TEMP_SENSOR_0 must match."
-    #elif TEMP_SENSOR_1 == -3
-      #error "If MAX31855 Thermocouple (-3) is used for TEMP_SENSOR_1 then TEMP_SENSOR_0 must match."
-    #elif TEMP_SENSOR_1 == -2
-      #error "If MAX6675 Thermocouple (-2) is used for TEMP_SENSOR_1 then TEMP_SENSOR_0 must match."
-    #endif
-
-#if TEMP_SENSOR_REDUNDANT == -5 || TEMP_SENSOR_REDUNDANT == -3 || TEMP_SENSOR_REDUNDANT == -2
-  #define TEMP_SENSOR_REDUNDANT_IS_MAX_TC 1
-
-  #if TEMP_SENSOR_REDUNDANT == -5
-    #if TEMP_SENSOR_REDUNDANT_SOURCE != 0 && TEMP_SENSOR_REDUNDANT_SOURCE != 1
-      #error "MAX31865 Thermocouples (-5) not supported for TEMP_SENSOR_REDUNDANT_SOURCE other than TEMP_SENSOR_0/TEMP_SENSOR_1 (0/1)."
-    #endif
-
-    #define TEMP_SENSOR_REDUNDANT_IS_MAX31865    1
-    #define TEMP_SENSOR_REDUNDANT_MAX_TC_TMIN    0
-    #define TEMP_SENSOR_REDUNDANT_MAX_TC_TMAX 1024
-  #elif TEMP_SENSOR_REDUNDANT == -3
-    #if TEMP_SENSOR_REDUNDANT_SOURCE != 0 && TEMP_SENSOR_REDUNDANT_SOURCE != 1
-      #error "MAX31855 Thermocouples (-3) not supported for TEMP_SENSOR_REDUNDANT_SOURCE other than TEMP_SENSOR_0/TEMP_SENSOR_1 (0/1)."
-    #endif
-
-    #define TEMP_SENSOR_REDUNDANT_IS_MAX31855    1
-    #define TEMP_SENSOR_REDUNDANT_MAX_TC_TMIN -270
-    #define TEMP_SENSOR_REDUNDANT_MAX_TC_TMAX 1800
-  #elif TEMP_SENSOR_REDUNDANT == -2
-    #if TEMP_SENSOR_REDUNDANT_SOURCE != 0 && TEMP_SENSOR_REDUNDANT_SOURCE != 1
-      #error "MAX6675 Thermocouples (-2) not supported for TEMP_SENSOR_REDUNDANT_SOURCE other than TEMP_SENSOR_0/TEMP_SENSOR_1 (0/1)."
-    #endif
-
-    #define TEMP_SENSOR_REDUNDANT_IS_MAX6675     1
-    #define TEMP_SENSOR_REDUNDANT_MAX_TC_TMIN    0
-    #define TEMP_SENSOR_REDUNDANT_MAX_TC_TMAX 1024
-  #endif
-
-  // mimic setting up the source TEMP_SENSOR
-  #if TEMP_SENSOR_REDUNDANT_SOURCE == 0
-    #define TEMP_SENSOR_0_MAX_TC_TMIN TEMP_SENSOR_REDUNDANT_MAX_TC_TMIN
-    #define TEMP_SENSOR_0_MAX_TC_TMAX TEMP_SENSOR_REDUNDANT_MAX_TC_TMAX
-    #ifndef MAX31865_SENSOR_WIRES_0
-      #define MAX31865_SENSOR_WIRES_0 2
-    #endif
-  #elif TEMP_SENSOR_REDUNDANT_SOURCE == 1
-    #define TEMP_SENSOR_1_MAX_TC_TMIN TEMP_SENSOR_REDUNDANT_MAX_TC_TMIN
-    #define TEMP_SENSOR_1_MAX_TC_TMAX TEMP_SENSOR_REDUNDANT_MAX_TC_TMAX
-    #ifndef MAX31865_SENSOR_WIRES_1
-      #define MAX31865_SENSOR_WIRES_1 2
-    #endif
-  #endif
-
-  #if (TEMP_SENSOR_0_IS_MAX_TC && TEMP_SENSOR_REDUNDANT != TEMP_SENSOR_0) || (TEMP_SENSOR_1_IS_MAX_TC && TEMP_SENSOR_REDUNDANT != TEMP_SENSOR_1)
-    #if   TEMP_SENSOR_REDUNDANT == -5
-      #error "If MAX31865 Thermocouple (-5) is used for TEMP_SENSOR_0/TEMP_SENSOR_1 then TEMP_SENSOR_REDUNDANT must match."
-    #elif TEMP_SENSOR_REDUNDANT == -3
-      #error "If MAX31855 Thermocouple (-3) is used for TEMP_SENSOR_0/TEMP_SENSOR_1 then TEMP_SENSOR_REDUNDANT must match."
-    #elif TEMP_SENSOR_REDUNDANT == -2
-      #error "If MAX6675 Thermocouple (-2) is used for TEMP_SENSOR_0/TEMP_SENSOR_1 then TEMP_SENSOR_REDUNDANT must match."
-    #endif
-  #endif
-#elif TEMP_SENSOR_REDUNDANT == -4
-  #define TEMP_SENSOR_REDUNDANT_IS_AD8495 1
-#elif TEMP_SENSOR_REDUNDANT == -1
-  #define TEMP_SENSOR_REDUNDANT_IS_AD595 1
-#elif TEMP_SENSOR_REDUNDANT > 0
-  #define TEMP_SENSOR_REDUNDANT_IS_THERMISTOR 1
-  #if TEMP_SENSOR_REDUNDANT == 1000
-    #define TEMP_SENSOR_REDUNDANT_IS_CUSTOM 1
-  #elif TEMP_SENSOR_REDUNDANT == 998 || TEMP_SENSOR_REDUNDANT == 999
-    #error "Dummy sensors are not supported for TEMP_SENSOR_REDUNDANT."
-  #endif
-#endif
-
-#if TEMP_SENSOR_0_IS_MAX_TC || TEMP_SENSOR_1_IS_MAX_TC || TEMP_SENSOR_REDUNDANT_IS_MAX_TC
-  #define HAS_MAX_TC 1
-#endif
-#if TEMP_SENSOR_0_IS_MAX6675 || TEMP_SENSOR_1_IS_MAX6675 || TEMP_SENSOR_REDUNDANT_IS_MAX6675
-  #define HAS_MAX6675 1
-#endif
-#if TEMP_SENSOR_0_IS_MAX31855 || TEMP_SENSOR_1_IS_MAX31855 || TEMP_SENSOR_REDUNDANT_IS_MAX31855
-  #define HAS_MAX31855 1
-#endif
-#if TEMP_SENSOR_0_IS_MAX31865 || TEMP_SENSOR_1_IS_MAX31865 || TEMP_SENSOR_REDUNDANT_IS_MAX31865
-  #define HAS_MAX31865 1
-#endif
-
-//
-// Compatibility layer for MAX (SPI) temp boards
-//
-=======
 /**
  * Compatibility layer for MAX (SPI) temp boards
  */
->>>>>>> ee26fd0e
 #if HAS_MAX_TC
 
   // Translate old _SS, _CS, _SCK, _DO, _DI, _MISO, and _MOSI PIN defines.
@@ -892,31 +745,6 @@
 
 #endif //HAS_MAX_TC
 
-<<<<<<< HEAD
-  #endif // TEMP_SENSOR_1_IS_MAX_TC
-
-  //
-  // User-defined thermocouple libraries
-  //
-  // Add LIB_MAX6675 / LIB_MAX31855 / LIB_MAX31865 to the build_flags
-  // to select a USER library for MAX6675, MAX31855, MAX31865
-  //
-  #if BOTH(HAS_MAX6675, LIB_MAX6675)
-    #define LIB_USR_MAX6675 1
-  #endif
-  #if BOTH(HAS_MAX31855, LIB_MAX31855)
-    #define LIB_USR_MAX31855 1
-  #endif
-  #if BOTH(HAS_MAX31865, LIB_MAX31865)
-    #define LIB_USR_MAX31865 1
-  #elif HAS_MAX31865
-    #define LIB_INTERNAL_MAX31865 1
-  #endif
-
-#endif //HAS_MAX_TC
-
-=======
->>>>>>> ee26fd0e
 /**
  * X_DUAL_ENDSTOPS endstop reassignment
  */
@@ -2676,94 +2504,6 @@
 #endif
 #undef _NOT_E_AUTO
 #undef _HAS_FAN
-<<<<<<< HEAD
-
-#if BED_OR_CHAMBER || HAS_FAN0
-  #define BED_OR_CHAMBER_OR_FAN 1
-#endif
-
-/**
- * Up to 3 PWM fans
- */
-#ifndef FAN_INVERTING
-  #define FAN_INVERTING false
-#endif
-
-#if HAS_FAN7
-  #define FAN_COUNT 8
-#elif HAS_FAN6
-  #define FAN_COUNT 7
-#elif HAS_FAN5
-  #define FAN_COUNT 6
-#elif HAS_FAN4
-  #define FAN_COUNT 5
-#elif HAS_FAN3
-  #define FAN_COUNT 4
-#elif HAS_FAN2
-  #define FAN_COUNT 3
-#elif HAS_FAN1
-  #define FAN_COUNT 2
-#elif HAS_FAN0
-  #define FAN_COUNT 1
-#else
-  #define FAN_COUNT 0
-#endif
-
-#if FAN_COUNT > 0
-  #define HAS_FAN 1
-#endif
-
-/**
- * Part Cooling fan multipliexer
- */
-#if PIN_EXISTS(FANMUX0)
-  #define HAS_FANMUX 1
-#endif
-
-/**
- * MIN/MAX fan PWM scaling
- */
-#ifndef FAN_OFF_PWM
-  #define FAN_OFF_PWM 0
-#endif
-#ifndef FAN_MIN_PWM
-  #if FAN_OFF_PWM > 0
-    #define FAN_MIN_PWM (FAN_OFF_PWM + 1)
-  #else
-    #define FAN_MIN_PWM 0
-  #endif
-#endif
-#ifndef FAN_MAX_PWM
-  #define FAN_MAX_PWM 255
-#endif
-#if FAN_MIN_PWM < 0 || FAN_MIN_PWM > 255
-  #error "FAN_MIN_PWM must be a value from 0 to 255."
-#elif FAN_MAX_PWM < 0 || FAN_MAX_PWM > 255
-  #error "FAN_MAX_PWM must be a value from 0 to 255."
-#elif FAN_MIN_PWM > FAN_MAX_PWM
-  #error "FAN_MIN_PWM must be less than or equal to FAN_MAX_PWM."
-#elif FAN_OFF_PWM > FAN_MIN_PWM
-  #error "FAN_OFF_PWM must be less than or equal to FAN_MIN_PWM."
-#endif
-
-/**
- * FAST PWM FAN Settings
- */
-#if ENABLED(FAST_PWM_FAN) && !defined(FAST_PWM_FAN_FREQUENCY)
-  #define FAST_PWM_FAN_FREQUENCY ((F_CPU) / (2 * 255 * 1)) // Fan frequency default
-#endif
-
-/**
- * Controller Fan Settings
- */
-#if PIN_EXISTS(CONTROLLER_FAN)
-  #define HAS_CONTROLLER_FAN 1
-  #if CONTROLLER_FAN_MIN_BOARD_TEMP
-    #define HAS_CONTROLLER_FAN_MIN_BOARD_TEMP 1
-  #endif
-#endif
-=======
->>>>>>> ee26fd0e
 
 #if HAS_CONTROLLER_FAN
   #if ENABLED(CONTROLLER_FAN_USE_BOARD_TEMP)
