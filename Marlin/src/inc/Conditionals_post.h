--- conflicted
+++ resolved
@@ -2851,14 +2851,10 @@
 /**
  * Buzzer/Speaker
  */
-<<<<<<< HEAD
-#if PIN_EXISTS(BEEPER) || ANY(LCD_USE_I2C_BUZZER, PCA9632_BUZZER)
-=======
 #if PIN_EXISTS(BEEPER)
   #define USE_BEEPER 1
 #endif
 #if USE_BEEPER || ANY(LCD_USE_I2C_BUZZER, PCA9632_BUZZER)
->>>>>>> 082fce5e
   #define HAS_BUZZER 1
 #endif
 
