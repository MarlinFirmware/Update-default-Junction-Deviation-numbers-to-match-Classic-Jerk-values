--- conflicted
+++ resolved
@@ -42,11 +42,7 @@
  * version was tagged.
  */
 #ifndef STRING_DISTRIBUTION_DATE
-<<<<<<< HEAD
-  #define STRING_DISTRIBUTION_DATE "2020-12-29"
-=======
   #define STRING_DISTRIBUTION_DATE "2020-12-30"
->>>>>>> 4ad633ba
 #endif
 
 /**
