--- conflicted
+++ resolved
@@ -25,7 +25,7 @@
  * Release version. Leave the Marlin version or apply a custom scheme.
  */
 #ifndef SHORT_BUILD_VERSION
-  #define SHORT_BUILD_VERSION "2.0.9.1"
+  #define SHORT_BUILD_VERSION "bugfix-2.0.x"
 #endif
 
 /**
@@ -42,11 +42,7 @@
  * version was tagged.
  */
 #ifndef STRING_DISTRIBUTION_DATE
-<<<<<<< HEAD
-  #define STRING_DISTRIBUTION_DATE "2021-06-27"
-=======
   #define STRING_DISTRIBUTION_DATE "2021-07-25"
->>>>>>> 52718f33
 #endif
 
 /**
