/**
 * Marlin 3D Printer Firmware
 * Copyright (c) 2019 MarlinFirmware [https://github.com/MarlinFirmware/Marlin]
 *
 * Based on Sprinter and grbl.
 * Copyright (c) 2011 Camiel Gubbels / Erik van der Zalm
 *
 * This program is free software: you can redistribute it and/or modify
 * it under the terms of the GNU General Public License as published by
 * the Free Software Foundation, either version 3 of the License, or
 * (at your option) any later version.
 *
 * This program is distributed in the hope that it will be useful,
 * but WITHOUT ANY WARRANTY; without even the implied warranty of
 * MERCHANTABILITY or FITNESS FOR A PARTICULAR PURPOSE.  See the
 * GNU General Public License for more details.
 *
 * You should have received a copy of the GNU General Public License
 * along with this program.  If not, see <http://www.gnu.org/licenses/>.
 *
 */
#pragma once

#include "../core/macros.h" // for ENABLED

/**
 * This file is the standard Marlin version identifier file.
 * Use -DUSE_AUTOMATIC_VERSIONING=1 and a custom _Version.h
 * to override these values.
 */

#if ENABLED(USE_AUTOMATIC_VERSIONING)

  #include "_Version.h"

#else

  /**
   * Marlin release version identifier
   */
  #define SHORT_BUILD_VERSION "bugfix-2.0.x"

  /**
   * Verbose version identifier which should contain a reference to the location
   * from where the binary was downloaded or the source code was compiled.
   */
  #define DETAILED_BUILD_VERSION SHORT_BUILD_VERSION " (Github)"

  /**
   * The STRING_DISTRIBUTION_DATE represents when the binary file was built,
   * here we define this default string as the date where the latest release
   * version was tagged.
   */
<<<<<<< HEAD
  #define STRING_DISTRIBUTION_DATE "2019-07-04"
=======
  #define STRING_DISTRIBUTION_DATE "2019-07-06"
>>>>>>> 8916acf0

  /**
   * Required minimum Configuration.h and Configuration_adv.h file versions.
   *
   * You must increment this version number for every significant change such as,
   * but not limited to: ADD, DELETE RENAME OR REPURPOSE any directive/option on
   * the configuration files.
   */
  #define REQUIRED_CONFIGURATION_H_VERSION 020000
  #define REQUIRED_CONFIGURATION_ADV_H_VERSION 020000

  /**
   * The protocol for communication to the host. Protocol indicates communication
   * standards such as the use of ASCII, "echo:" and "error:" line prefixes, etc.
   * (Other behaviors are given by the firmware version and capabilities report.)
   */
  #define PROTOCOL_VERSION "1.0"

  /**
   * Defines a generic printer name to be output to the LCD after booting Marlin.
   */
  #define MACHINE_NAME "3D Printer"

  /**
   * The SOURCE_CODE_URL is the location where users will find the Marlin Source
   * Code which is installed on the device. In most cases —unless the manufacturer
   * has a distinct Github fork— the Source Code URL should just be the main
   * Marlin repository.
   */
  #define SOURCE_CODE_URL "https://github.com/MarlinFirmware/Marlin"

  /**
   * Default generic printer UUID.
   */
  #define DEFAULT_MACHINE_UUID "cede2a2f-41a2-4748-9b12-c55c62f367ff"

  /**
   * The WEBSITE_URL is the location where users can get more information such as
   * documentation about a specific Marlin release.
   */
  #define WEBSITE_URL "http://marlinfw.org"

#endif // USE_AUTOMATIC_VERSIONING<|MERGE_RESOLUTION|>--- conflicted
+++ resolved
@@ -51,11 +51,7 @@
    * here we define this default string as the date where the latest release
    * version was tagged.
    */
-<<<<<<< HEAD
-  #define STRING_DISTRIBUTION_DATE "2019-07-04"
-=======
   #define STRING_DISTRIBUTION_DATE "2019-07-06"
->>>>>>> 8916acf0
 
   /**
    * Required minimum Configuration.h and Configuration_adv.h file versions.
