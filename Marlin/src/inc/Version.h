--- conflicted
+++ resolved
@@ -42,11 +42,7 @@
  * version was tagged.
  */
 #ifndef STRING_DISTRIBUTION_DATE
-<<<<<<< HEAD
-  #define STRING_DISTRIBUTION_DATE "2023-05-10"
-=======
   #define STRING_DISTRIBUTION_DATE "2023-05-18"
->>>>>>> 51fbe030
 #endif
 
 /**
