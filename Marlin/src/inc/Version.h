/**
 * Marlin 3D Printer Firmware
 * Copyright (c) 2020 MarlinFirmware [https://github.com/MarlinFirmware/Marlin]
 *
 * Based on Sprinter and grbl.
 * Copyright (c) 2011 Camiel Gubbels / Erik van der Zalm
 *
 * This program is free software: you can redistribute it and/or modify
 * it under the terms of the GNU General Public License as published by
 * the Free Software Foundation, either version 3 of the License, or
 * (at your option) any later version.
 *
 * This program is distributed in the hope that it will be useful,
 * but WITHOUT ANY WARRANTY; without even the implied warranty of
 * MERCHANTABILITY or FITNESS FOR A PARTICULAR PURPOSE.  See the
 * GNU General Public License for more details.
 *
 * You should have received a copy of the GNU General Public License
 * along with this program.  If not, see <http://www.gnu.org/licenses/>.
 *
 */
#pragma once

/**
 * Release version. Leave the Marlin version or apply a custom scheme.
 */
#ifndef SHORT_BUILD_VERSION
  #define SHORT_BUILD_VERSION "2.0.7.2"
#endif

/**
 * Verbose version identifier containing a unique identifier, such as the
 * vendor name, download location, GitHub account, etc.
 */
#ifndef DETAILED_BUILD_VERSION
  #define DETAILED_BUILD_VERSION SHORT_BUILD_VERSION " (GitHub)"
#endif

/**
 * The STRING_DISTRIBUTION_DATE represents when the binary file was built,
 * here we define this default string as the date where the latest release
 * version was tagged.
 */
#ifndef STRING_DISTRIBUTION_DATE
<<<<<<< HEAD
  #define STRING_DISTRIBUTION_DATE "2021-04-01"
=======
  #define STRING_DISTRIBUTION_DATE "2021-04-03"
>>>>>>> 7252cd37
#endif

/**
 * Minimum Configuration.h and Configuration_adv.h file versions.
 * Set based on the release version number. Used to catch an attempt to use
 * older configurations. Override these if using a custom versioning scheme
 * to alert users to major changes.
 */

#define MARLIN_HEX_VERSION 020008
#ifndef REQUIRED_CONFIGURATION_H_VERSION
  #define REQUIRED_CONFIGURATION_H_VERSION MARLIN_HEX_VERSION
#endif
#ifndef REQUIRED_CONFIGURATION_ADV_H_VERSION
  #define REQUIRED_CONFIGURATION_ADV_H_VERSION MARLIN_HEX_VERSION
#endif

/**
 * The protocol for communication to the host. Protocol indicates communication
 * standards such as the use of ASCII, "echo:" and "error:" line prefixes, etc.
 * (Other behaviors are given by the firmware version and capabilities report.)
 */
#ifndef PROTOCOL_VERSION
  #define PROTOCOL_VERSION "1.0"
#endif

/**
 * Define a generic printer name to be output to the LCD after booting Marlin.
 */
#ifndef MACHINE_NAME
  #define MACHINE_NAME "3D Printer"
#endif

/**
 * Website where users can find Marlin source code for the binary installed on the
 * device. Override this if you provide public source code download. (GPLv3 requires
 * providing the source code to your customers.)
 */
#ifndef SOURCE_CODE_URL
  #define SOURCE_CODE_URL "github.com/MarlinFirmware/Marlin"
#endif

/**
 * Default generic printer UUID.
 */
#ifndef DEFAULT_MACHINE_UUID
  #define DEFAULT_MACHINE_UUID "cede2a2f-41a2-4748-9b12-c55c62f367ff"
#endif

  /**
   * The WEBSITE_URL is the location where users can get more information such as
   * documentation about a specific Marlin release. Displayed in the Info Menu.
   */
#ifndef WEBSITE_URL
  #define WEBSITE_URL "marlinfw.org"
#endif

/**
 * Set the vendor info the serial USB interface, if changable
 * Currently only supported by DUE platform
 */
#ifndef USB_DEVICE_VENDOR_ID
  #define  USB_DEVICE_VENDOR_ID           0x03EB /* ATMEL VID */
#endif
#ifndef USB_DEVICE_PRODUCT_ID
  #define  USB_DEVICE_PRODUCT_ID          0x2424 /* MSC / CDC */
#endif
//! USB Device string definitions (Optional)
#ifndef USB_DEVICE_MANUFACTURE_NAME
  #define  USB_DEVICE_MANUFACTURE_NAME    WEBSITE_URL
#endif
#ifdef CUSTOM_MACHINE_NAME
  #define  USB_DEVICE_PRODUCT_NAME        CUSTOM_MACHINE_NAME
#else
  #define  USB_DEVICE_PRODUCT_NAME        MACHINE_NAME
#endif
#define  USB_DEVICE_SERIAL_NAME           "123985739853"<|MERGE_RESOLUTION|>--- conflicted
+++ resolved
@@ -42,11 +42,7 @@
  * version was tagged.
  */
 #ifndef STRING_DISTRIBUTION_DATE
-<<<<<<< HEAD
-  #define STRING_DISTRIBUTION_DATE "2021-04-01"
-=======
   #define STRING_DISTRIBUTION_DATE "2021-04-03"
->>>>>>> 7252cd37
 #endif
 
 /**
