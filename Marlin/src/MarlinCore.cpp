/**
 * Marlin 3D Printer Firmware
 * Copyright (c) 2020 MarlinFirmware [https://github.com/MarlinFirmware/Marlin]
 *
 * Based on Sprinter and grbl.
 * Copyright (c) 2011 Camiel Gubbels / Erik van der Zalm
 *
 * This program is free software: you can redistribute it and/or modify
 * it under the terms of the GNU General Public License as published by
 * the Free Software Foundation, either version 3 of the License, or
 * (at your option) any later version.
 *
 * This program is distributed in the hope that it will be useful,
 * but WITHOUT ANY WARRANTY; without even the implied warranty of
 * MERCHANTABILITY or FITNESS FOR A PARTICULAR PURPOSE.  See the
 * GNU General Public License for more details.
 *
 * You should have received a copy of the GNU General Public License
 * along with this program.  If not, see <https://www.gnu.org/licenses/>.
 *
 */

/**
 * About Marlin
 *
 * This firmware is a mashup between Sprinter and grbl.
 *  - https://github.com/kliment/Sprinter
 *  - https://github.com/grbl/grbl
 */

#include "MarlinCore.h"

#if ENABLED(MARLIN_DEV_MODE)
  #warning "WARNING! Disable MARLIN_DEV_MODE for the final build!"
#endif

#include "HAL/shared/Delay.h"
#include "HAL/shared/esp_wifi.h"
#include "HAL/shared/cpu_exception/exception_hook.h"

#ifdef ARDUINO
  #include <pins_arduino.h>
#endif
#include <math.h>

#include "core/utility.h"

#include "module/motion.h"
#include "module/planner.h"
#include "module/endstops.h"
#include "module/temperature.h"
#include "module/settings.h"
#include "module/printcounter.h" // PrintCounter or Stopwatch

#include "module/stepper.h"
#include "module/stepper/indirection.h"

#include "gcode/gcode.h"
#include "gcode/parser.h"
#include "gcode/queue.h"

#include "feature/pause.h"
#include "sd/cardreader.h"

#include "lcd/marlinui.h"
#if HAS_TOUCH_BUTTONS
  #include "lcd/touch/touch_buttons.h"
#endif

#if HAS_TFT_LVGL_UI
  #include "lcd/extui/lib/mks_ui/tft_lvgl_configuration.h"
  #include "lcd/extui/lib/mks_ui/draw_ui.h"
  #include "lcd/extui/lib/mks_ui/mks_hardware_test.h"
  #include <lvgl.h>
#endif

#if ENABLED(DWIN_CREALITY_LCD)
  #include "lcd/dwin/e3v2/dwin.h"
  #include "lcd/dwin/e3v2/rotary_encoder.h"
#endif

#if ENABLED(EXTENSIBLE_UI)
  #include "lcd/extui/ui_api.h"
#endif

#if HAS_ETHERNET
  #include "feature/ethernet.h"
#endif

#if ENABLED(IIC_BL24CXX_EEPROM)
  #include "libs/BL24CXX.h"
#endif

#if ENABLED(DIRECT_STEPPING)
  #include "feature/direct_stepping.h"
#endif

#if ENABLED(HOST_ACTION_COMMANDS)
  #include "feature/host_actions.h"
#endif

#if USE_BEEPER
  #include "libs/buzzer.h"
#endif

#if ENABLED(EXTERNAL_CLOSED_LOOP_CONTROLLER)
  #include "feature/closedloop.h"
#endif

#if HAS_MOTOR_CURRENT_I2C
  #include "feature/digipot/digipot.h"
#endif

#if ENABLED(MIXING_EXTRUDER)
  #include "feature/mixing.h"
#endif

#if ENABLED(MAX7219_DEBUG)
  #include "feature/max7219.h"
#endif

#if HAS_COLOR_LEDS
  #include "feature/leds/leds.h"
#endif

#if ENABLED(BLTOUCH)
  #include "feature/bltouch.h"
#endif

#if ENABLED(POLL_JOG)
  #include "feature/joystick.h"
#endif

#if HAS_SERVOS
  #include "module/servo.h"
#endif

#if ENABLED(HAS_MOTOR_CURRENT_DAC)
  #include "feature/dac/stepper_dac.h"
#endif

#if ENABLED(EXPERIMENTAL_I2CBUS)
  #include "feature/twibus.h"
#endif

#if ENABLED(I2C_POSITION_ENCODERS)
  #include "feature/encoder_i2c.h"
#endif

#if HAS_TRINAMIC_CONFIG && DISABLED(PSU_DEFAULT_OFF)
  #include "feature/tmc_util.h"
#endif

#if HAS_CUTTER
  #include "feature/spindle_laser.h"
#endif

#if ENABLED(SDSUPPORT)
  CardReader card;
#endif

#if ENABLED(G38_PROBE_TARGET)
  uint8_t G38_move; // = 0
  bool G38_did_trigger; // = false
#endif

#if ENABLED(DELTA)
  #include "module/delta.h"
#elif IS_SCARA
  #include "module/scara.h"
#endif

#if HAS_LEVELING
  #include "feature/bedlevel/bedlevel.h"
#endif

#if ENABLED(GCODE_REPEAT_MARKERS)
  #include "feature/repeat.h"
#endif

#if ENABLED(POWER_LOSS_RECOVERY)
  #include "feature/powerloss.h"
#endif

#if ENABLED(CANCEL_OBJECTS)
  #include "feature/cancel_object.h"
#endif

#if HAS_FILAMENT_SENSOR
  #include "feature/runout.h"
#endif

#if EITHER(PROBE_TARE, HAS_Z_SERVO_PROBE)
  #include "module/probe.h"
#endif

#if ENABLED(HOTEND_IDLE_TIMEOUT)
  #include "feature/hotend_idle.h"
#endif

#if ENABLED(TEMP_STAT_LEDS)
  #include "feature/leds/tempstat.h"
#endif

#if ENABLED(CASE_LIGHT_ENABLE)
  #include "feature/caselight.h"
#endif

#if HAS_FANMUX
  #include "feature/fanmux.h"
#endif

#include "module/tool_change.h"

#if ENABLED(USE_CONTROLLER_FAN)
  #include "feature/controllerfan.h"
#endif

#if HAS_PRUSA_MMU2
  #include "feature/mmu/mmu2.h"
#endif

#if HAS_L64XX
  #include "libs/L64XX/L64XX_Marlin.h"
#endif

#if ENABLED(PASSWORD_FEATURE)
  #include "feature/password/password.h"
#endif

#if ENABLED(DGUS_LCD_UI_MKS)
  #include "lcd/extui/lib/dgus/DGUSScreenHandler.h"
#endif

#if HAS_DRIVER_SAFE_POWER_PROTECT
  #include "feature/stepper_driver_safety.h"
#endif

PGMSTR(M112_KILL_STR, "M112 Shutdown");

MarlinState marlin_state = MF_INITIALIZING;

// For M109 and M190, this flag may be cleared (by M108) to exit the wait loop
bool wait_for_heatup = true;

// For M0/M1, this flag may be cleared (by M108) to exit the wait-for-user loop
#if HAS_RESUME_CONTINUE
  bool wait_for_user; // = false;

  void wait_for_user_response(millis_t ms/*=0*/, const bool no_sleep/*=false*/) {
    UNUSED(no_sleep);
    KEEPALIVE_STATE(PAUSED_FOR_USER);
    wait_for_user = true;
    if (ms) ms += millis(); // expire time
    while (wait_for_user && !(ms && ELAPSED(millis(), ms)))
      idle(TERN_(ADVANCED_PAUSE_FEATURE, no_sleep));
    wait_for_user = false;
  }

#endif

/**
 * ***************************************************************************
 * ******************************** FUNCTIONS ********************************
 * ***************************************************************************
 */

/**
 * Stepper Reset (RigidBoard, et.al.)
 */
#if HAS_STEPPER_RESET
  void disableStepperDrivers() { OUT_WRITE(STEPPER_RESET_PIN, LOW); } // Drive down to keep motor driver chips in reset
  void enableStepperDrivers()  { SET_INPUT(STEPPER_RESET_PIN); }      // Set to input, allowing pullups to pull the pin high
#endif

/**
 * Sensitive pin test for M42, M226
 */

#include "pins/sensitive_pins.h"

#pragma GCC diagnostic push
#pragma GCC diagnostic ignored "-Wnarrowing"

bool pin_is_protected(const pin_t pin) {
  static const pin_t sensitive_pins[] PROGMEM = SENSITIVE_PINS;
  LOOP_L_N(i, COUNT(sensitive_pins)) {
    pin_t sensitive_pin;
    memcpy_P(&sensitive_pin, &sensitive_pins[i], sizeof(pin_t));
    if (pin == sensitive_pin) return true;
  }
  return false;
}

#pragma GCC diagnostic pop

void enable_e_steppers() {
  #define _ENA_E(N) ENABLE_AXIS_E##N();
  REPEAT(E_STEPPERS, _ENA_E)
}

void enable_all_steppers() {
  TERN_(AUTO_POWER_CONTROL, powerManager.power_on());
  ENABLE_AXIS_X();
  ENABLE_AXIS_Y();
  ENABLE_AXIS_Z();
  enable_e_steppers();

  TERN_(EXTENSIBLE_UI, ExtUI::onSteppersEnabled());
}

void disable_e_steppers() {
  #define _DIS_E(N) DISABLE_AXIS_E##N();
  REPEAT(E_STEPPERS, _DIS_E)
}

void disable_e_stepper(const uint8_t e) {
  #define _CASE_DIS_E(N) case N: DISABLE_AXIS_E##N(); break;
  switch (e) {
    REPEAT(EXTRUDERS, _CASE_DIS_E)
  }
}

void disable_all_steppers() {
  DISABLE_AXIS_X();
  DISABLE_AXIS_Y();
  DISABLE_AXIS_Z();
  disable_e_steppers();

  TERN_(EXTENSIBLE_UI, ExtUI::onSteppersDisabled());
}

/**
 * A Print Job exists when the timer is running or SD printing
 */
bool printJobOngoing() {
  return print_job_timer.isRunning() || IS_SD_PRINTING();
}

/**
 * Printing is active when the print job timer is running
 */
bool printingIsActive() {
  return !did_pause_print && (print_job_timer.isRunning() || IS_SD_PRINTING());
}

/**
 * Printing is paused according to SD or host indicators
 */
bool printingIsPaused() {
  return did_pause_print || print_job_timer.isPaused() || IS_SD_PAUSED();
}

void startOrResumeJob() {
  if (!printingIsPaused()) {
    TERN_(GCODE_REPEAT_MARKERS, repeat.reset());
    TERN_(CANCEL_OBJECTS, cancelable.reset());
    TERN_(LCD_SHOW_E_TOTAL, e_move_accumulator = 0);
    #if BOTH(LCD_SET_PROGRESS_MANUALLY, USE_M73_REMAINING_TIME)
      ui.reset_remaining_time();
    #endif
  }
  print_job_timer.start();
}

#if ENABLED(SDSUPPORT)

  inline void abortSDPrinting() {
    IF_DISABLED(NO_SD_AUTOSTART, card.autofile_cancel());
    card.endFilePrint(TERN_(SD_RESORT, true));

    queue.clear();
    quickstop_stepper();

    print_job_timer.abort();

    IF_DISABLED(SD_ABORT_NO_COOLDOWN, thermalManager.disable_all_heaters());

    TERN(HAS_CUTTER, cutter.kill(), thermalManager.zero_fan_speeds()); // Full cutter shutdown including ISR control

    wait_for_heatup = false;

    TERN_(POWER_LOSS_RECOVERY, recovery.purge());

    #ifdef EVENT_GCODE_SD_ABORT
      queue.inject_P(PSTR(EVENT_GCODE_SD_ABORT));
    #endif

    TERN_(PASSWORD_AFTER_SD_PRINT_ABORT, password.lock_machine());
  }

  inline void finishSDPrinting() {
    if (queue.enqueue_one_P(PSTR("M1001"))) {
      marlin_state = MF_RUNNING;
      TERN_(PASSWORD_AFTER_SD_PRINT_END, password.lock_machine());
      TERN_(DGUS_LCD_UI_MKS, ScreenHandler.SDPrintingFinished());
    }
  }

#endif // SDSUPPORT

/**
 * Minimal management of Marlin's core activities:
 *  - Keep the command buffer full
 *  - Check for maximum inactive time between commands
 *  - Check for maximum inactive time between stepper commands
 *  - Check if CHDK_PIN needs to go LOW
 *  - Check for KILL button held down
 *  - Check for HOME button held down
 *  - Check for CUSTOM USER button held down
 *  - Check if cooling fan needs to be switched on
 *  - Check if an idle but hot extruder needs filament extruded (EXTRUDER_RUNOUT_PREVENT)
 *  - Pulse FET_SAFETY_PIN if it exists
 */
inline void manage_inactivity(const bool ignore_stepper_queue=false) {

  queue.get_available_commands();

  const millis_t ms = millis();

  // Prevent steppers timing-out in the middle of M600
  // unless PAUSE_PARK_NO_STEPPER_TIMEOUT is disabled
  const bool parked_or_ignoring = ignore_stepper_queue
                               || TERN0(PAUSE_PARK_NO_STEPPER_TIMEOUT, did_pause_print);

  // Reset both the M18/M84 activity timeout and the M85 max 'kill' timeout
  if (parked_or_ignoring) gcode.reset_stepper_timeout(ms);

  if (gcode.stepper_max_timed_out(ms)) {
    SERIAL_ERROR_MSG(STR_KILL_INACTIVE_TIME, parser.command_ptr);
    kill();
  }

  // M18 / M84 : Handle steppers inactive time timeout
  if (gcode.stepper_inactive_time) {

    static bool already_shutdown_steppers; // = false

    // Any moves in the planner? Resets both the M18/M84
    // activity timeout and the M85 max 'kill' timeout
    if (planner.has_blocks_queued())
      gcode.reset_stepper_timeout(ms);
    else if (!parked_or_ignoring && gcode.stepper_inactive_timeout()) {
      if (!already_shutdown_steppers) {
        already_shutdown_steppers = true;  // L6470 SPI will consume 99% of free time without this

        // Individual axes will be disabled if configured
        if (ENABLED(DISABLE_INACTIVE_X)) DISABLE_AXIS_X();
        if (ENABLED(DISABLE_INACTIVE_Y)) DISABLE_AXIS_Y();
        if (ENABLED(DISABLE_INACTIVE_Z)) DISABLE_AXIS_Z();
        if (ENABLED(DISABLE_INACTIVE_E)) disable_e_steppers();

        TERN_(AUTO_BED_LEVELING_UBL, ubl.steppers_were_disabled());
      }
    }
    else
      already_shutdown_steppers = false;
  }

  #if ENABLED(PHOTO_GCODE) && PIN_EXISTS(CHDK)
    // Check if CHDK should be set to LOW (after M240 set it HIGH)
    extern millis_t chdk_timeout;
    if (chdk_timeout && ELAPSED(ms, chdk_timeout)) {
      chdk_timeout = 0;
      WRITE(CHDK_PIN, LOW);
    }
  #endif

  #if HAS_KILL

    // Check if the kill button was pressed and wait just in case it was an accidental
    // key kill key press
    // -------------------------------------------------------------------------------
    static int killCount = 0;   // make the inactivity button a bit less responsive
    const int KILL_DELAY = 750;
    if (kill_state())
      killCount++;
    else if (killCount > 0)
      killCount--;

    // Exceeded threshold and we can confirm that it was not accidental
    // KILL the machine
    // ----------------------------------------------------------------
    if (killCount >= KILL_DELAY) {
      SERIAL_ERROR_MSG(STR_KILL_BUTTON);
      kill();
    }
  #endif

  #if HAS_HOME
    // Handle a standalone HOME button
    constexpr millis_t HOME_DEBOUNCE_DELAY = 1000UL;
    static millis_t next_home_key_ms; // = 0
    if (!IS_SD_PRINTING() && !READ(HOME_PIN)) { // HOME_PIN goes LOW when pressed
      const millis_t ms = millis();
      if (ELAPSED(ms, next_home_key_ms)) {
        next_home_key_ms = ms + HOME_DEBOUNCE_DELAY;
        LCD_MESSAGEPGM(MSG_AUTO_HOME);
        queue.inject_P(G28_STR);
      }
    }
  #endif

  #if ENABLED(CUSTOM_USER_BUTTONS)
    // Handle a custom user button if defined
    const bool printer_not_busy = !printingIsActive();
    #define HAS_CUSTOM_USER_BUTTON(N) (PIN_EXISTS(BUTTON##N) && defined(BUTTON##N##_HIT_STATE) && defined(BUTTON##N##_GCODE) && defined(BUTTON##N##_DESC))
    #define CHECK_CUSTOM_USER_BUTTON(N) do{                            \
      constexpr millis_t CUB_DEBOUNCE_DELAY_##N = 250UL;               \
      static millis_t next_cub_ms_##N;                                 \
      if (BUTTON##N##_HIT_STATE == READ(BUTTON##N##_PIN)               \
        && (ENABLED(BUTTON##N##_WHEN_PRINTING) || printer_not_busy)) { \
        const millis_t ms = millis();                                  \
        if (ELAPSED(ms, next_cub_ms_##N)) {                            \
          next_cub_ms_##N = ms + CUB_DEBOUNCE_DELAY_##N;               \
          if (strlen(BUTTON##N##_DESC))                                \
            LCD_MESSAGEPGM_P(PSTR(BUTTON##N##_DESC));                  \
          queue.inject_P(PSTR(BUTTON##N##_GCODE));                     \
        }                                                              \
      }                                                                \
    }while(0)

    #if HAS_CUSTOM_USER_BUTTON(1)
      CHECK_CUSTOM_USER_BUTTON(1);
    #endif
    #if HAS_CUSTOM_USER_BUTTON(2)
      CHECK_CUSTOM_USER_BUTTON(2);
    #endif
    #if HAS_CUSTOM_USER_BUTTON(3)
      CHECK_CUSTOM_USER_BUTTON(3);
    #endif
    #if HAS_CUSTOM_USER_BUTTON(4)
      CHECK_CUSTOM_USER_BUTTON(4);
    #endif
    #if HAS_CUSTOM_USER_BUTTON(5)
      CHECK_CUSTOM_USER_BUTTON(5);
    #endif
    #if HAS_CUSTOM_USER_BUTTON(6)
      CHECK_CUSTOM_USER_BUTTON(6);
    #endif
    #if HAS_CUSTOM_USER_BUTTON(7)
      CHECK_CUSTOM_USER_BUTTON(7);
    #endif
    #if HAS_CUSTOM_USER_BUTTON(8)
      CHECK_CUSTOM_USER_BUTTON(8);
    #endif
    #if HAS_CUSTOM_USER_BUTTON(9)
      CHECK_CUSTOM_USER_BUTTON(9);
    #endif
    #if HAS_CUSTOM_USER_BUTTON(10)
      CHECK_CUSTOM_USER_BUTTON(10);
    #endif
    #if HAS_CUSTOM_USER_BUTTON(11)
      CHECK_CUSTOM_USER_BUTTON(11);
    #endif
    #if HAS_CUSTOM_USER_BUTTON(12)
      CHECK_CUSTOM_USER_BUTTON(12);
    #endif
    #if HAS_CUSTOM_USER_BUTTON(13)
      CHECK_CUSTOM_USER_BUTTON(13);
    #endif
    #if HAS_CUSTOM_USER_BUTTON(14)
      CHECK_CUSTOM_USER_BUTTON(14);
    #endif
    #if HAS_CUSTOM_USER_BUTTON(15)
      CHECK_CUSTOM_USER_BUTTON(15);
    #endif
    #if HAS_CUSTOM_USER_BUTTON(16)
      CHECK_CUSTOM_USER_BUTTON(16);
    #endif
    #if HAS_CUSTOM_USER_BUTTON(17)
      CHECK_CUSTOM_USER_BUTTON(17);
    #endif
    #if HAS_CUSTOM_USER_BUTTON(18)
      CHECK_CUSTOM_USER_BUTTON(18);
    #endif
    #if HAS_CUSTOM_USER_BUTTON(19)
      CHECK_CUSTOM_USER_BUTTON(19);
    #endif
    #if HAS_CUSTOM_USER_BUTTON(20)
      CHECK_CUSTOM_USER_BUTTON(20);
    #endif
    #if HAS_CUSTOM_USER_BUTTON(21)
      CHECK_CUSTOM_USER_BUTTON(21);
    #endif
    #if HAS_CUSTOM_USER_BUTTON(22)
      CHECK_CUSTOM_USER_BUTTON(22);
    #endif
    #if HAS_CUSTOM_USER_BUTTON(23)
      CHECK_CUSTOM_USER_BUTTON(23);
    #endif
    #if HAS_CUSTOM_USER_BUTTON(24)
      CHECK_CUSTOM_USER_BUTTON(24);
    #endif
    #if HAS_CUSTOM_USER_BUTTON(25)
      CHECK_CUSTOM_USER_BUTTON(25);
    #endif
  #endif

  TERN_(USE_CONTROLLER_FAN, controllerFan.update()); // Check if fan should be turned on to cool stepper drivers down

  TERN_(AUTO_POWER_CONTROL, powerManager.check());

  TERN_(HOTEND_IDLE_TIMEOUT, hotend_idle.check());

  #if ENABLED(EXTRUDER_RUNOUT_PREVENT)
    if (thermalManager.degHotend(active_extruder) > (EXTRUDER_RUNOUT_MINTEMP)
      && ELAPSED(ms, gcode.previous_move_ms + SEC_TO_MS(EXTRUDER_RUNOUT_SECONDS))
      && !planner.has_blocks_queued()
    ) {
      #if ENABLED(SWITCHING_EXTRUDER)
        bool oldstatus;
        switch (active_extruder) {
          default: oldstatus = E0_ENABLE_READ(); ENABLE_AXIS_E0(); break;
          #if E_STEPPERS > 1
            case 2: case 3: oldstatus = E1_ENABLE_READ(); ENABLE_AXIS_E1(); break;
            #if E_STEPPERS > 2
              case 4: case 5: oldstatus = E2_ENABLE_READ(); ENABLE_AXIS_E2(); break;
              #if E_STEPPERS > 3
                case 6: case 7: oldstatus = E3_ENABLE_READ(); ENABLE_AXIS_E3(); break;
              #endif // E_STEPPERS > 3
            #endif // E_STEPPERS > 2
          #endif // E_STEPPERS > 1
        }
      #else // !SWITCHING_EXTRUDER
        bool oldstatus;
        switch (active_extruder) {
          default:
          #define _CASE_EN(N) case N: oldstatus = E##N##_ENABLE_READ(); ENABLE_AXIS_E##N(); break;
          REPEAT(E_STEPPERS, _CASE_EN);
        }
      #endif

      const float olde = current_position.e;
      current_position.e += EXTRUDER_RUNOUT_EXTRUDE;
      line_to_current_position(MMM_TO_MMS(EXTRUDER_RUNOUT_SPEED));
      current_position.e = olde;
      planner.set_e_position_mm(olde);
      planner.synchronize();

      #if ENABLED(SWITCHING_EXTRUDER)
        switch (active_extruder) {
          default: oldstatus = E0_ENABLE_WRITE(oldstatus); break;
          #if E_STEPPERS > 1
            case 2: case 3: oldstatus = E1_ENABLE_WRITE(oldstatus); break;
            #if E_STEPPERS > 2
              case 4: case 5: oldstatus = E2_ENABLE_WRITE(oldstatus); break;
            #endif // E_STEPPERS > 2
          #endif // E_STEPPERS > 1
        }
      #else // !SWITCHING_EXTRUDER
        switch (active_extruder) {
          #define _CASE_RESTORE(N) case N: E##N##_ENABLE_WRITE(oldstatus); break;
          REPEAT(E_STEPPERS, _CASE_RESTORE);
        }
      #endif // !SWITCHING_EXTRUDER

      gcode.reset_stepper_timeout(ms);
    }
  #endif // EXTRUDER_RUNOUT_PREVENT

  #if ENABLED(DUAL_X_CARRIAGE)
    // handle delayed move timeout
    if (delayed_move_time && ELAPSED(ms, delayed_move_time) && IsRunning()) {
      // travel moves have been received so enact them
      delayed_move_time = 0xFFFFFFFFUL; // force moves to be done
      destination = current_position;
      prepare_line_to_destination();
      planner.synchronize();
    }
  #endif

  TERN_(TEMP_STAT_LEDS, handle_status_leds());

  TERN_(MONITOR_DRIVER_STATUS, monitor_tmc_drivers());

  TERN_(MONITOR_L6470_DRIVER_STATUS, L64xxManager.monitor_driver());

  // Limit check_axes_activity frequency to 10Hz
  static millis_t next_check_axes_ms = 0;
  if (ELAPSED(ms, next_check_axes_ms)) {
    planner.check_axes_activity();
    next_check_axes_ms = ms + 100UL;
  }

  #if PIN_EXISTS(FET_SAFETY)
    static millis_t FET_next;
    if (ELAPSED(ms, FET_next)) {
      FET_next = ms + FET_SAFETY_DELAY;  // 2µs pulse every FET_SAFETY_DELAY mS
      OUT_WRITE(FET_SAFETY_PIN, !FET_SAFETY_INVERTED);
      DELAY_US(2);
      WRITE(FET_SAFETY_PIN, FET_SAFETY_INVERTED);
    }
  #endif
}

/**
 * Standard idle routine keeps the machine alive:
 *  - Core Marlin activities
 *  - Manage heaters (and Watchdog)
 *  - Max7219 heartbeat, animation, etc.
 *
 *  Only after setup() is complete:
 *  - Handle filament runout sensors
 *  - Run HAL idle tasks
 *  - Handle Power-Loss Recovery
 *  - Run StallGuard endstop checks
 *  - Handle SD Card insert / remove
 *  - Handle USB Flash Drive insert / remove
 *  - Announce Host Keepalive state (if any)
 *  - Update the Print Job Timer state
 *  - Update the Beeper queue
 *  - Read Buttons and Update the LCD
 *  - Run i2c Position Encoders
 *  - Auto-report Temperatures / SD Status
 *  - Update the Průša MMU2
 *  - Handle Joystick jogging
 */
void idle(TERN_(ADVANCED_PAUSE_FEATURE, bool no_stepper_sleep/*=false*/)) {
  #if ENABLED(MARLIN_DEV_MODE)
    static uint16_t idle_depth = 0;
    if (++idle_depth > 5) SERIAL_ECHOLNPAIR("idle() call depth: ", idle_depth);
  #endif

  // Core Marlin activities
  manage_inactivity(TERN_(ADVANCED_PAUSE_FEATURE, no_stepper_sleep));

  // Manage Heaters (and Watchdog)
  thermalManager.manage_heater();

  // Max7219 heartbeat, animation, etc
  TERN_(MAX7219_DEBUG, max7219.idle_tasks());

  // Return if setup() isn't completed
  if (marlin_state == MF_INITIALIZING) goto IDLE_DONE;

  // TODO: Still causing errors
  (void)check_tool_sensor_stats(active_extruder, true);

  // Handle filament runout sensors
  TERN_(HAS_FILAMENT_SENSOR, runout.run());

  // Run HAL idle tasks
  TERN_(HAL_IDLETASK, HAL_idletask());

  // Check network connection
  TERN_(HAS_ETHERNET, ethernet.check());

  // Handle Power-Loss Recovery
  #if ENABLED(POWER_LOSS_RECOVERY) && PIN_EXISTS(POWER_LOSS)
    if (printJobOngoing()) recovery.outage();
  #endif

  // Run StallGuard endstop checks
  #if ENABLED(SPI_ENDSTOPS)
    if (endstops.tmc_spi_homing.any
      && TERN1(IMPROVE_HOMING_RELIABILITY, ELAPSED(millis(), sg_guard_period))
    ) LOOP_L_N(i, 4) // Read SGT 4 times per idle loop
        if (endstops.tmc_spi_homing_check()) break;
  #endif

  // Handle SD Card insert / remove
  TERN_(SDSUPPORT, card.manage_media());

  // Handle USB Flash Drive insert / remove
  TERN_(USB_FLASH_DRIVE_SUPPORT, card.diskIODriver()->idle());

  // Announce Host Keepalive state (if any)
  TERN_(HOST_KEEPALIVE_FEATURE, gcode.host_keepalive());

  // Update the Print Job Timer state
  TERN_(PRINTCOUNTER, print_job_timer.tick());

  // Update the Beeper queue
  TERN_(USE_BEEPER, buzzer.tick());

  // Handle UI input / draw events
  TERN(DWIN_CREALITY_LCD, DWIN_Update(), ui.update());

  // Run i2c Position Encoders
  #if ENABLED(I2C_POSITION_ENCODERS)
  {
    static millis_t i2cpem_next_update_ms;
    if (planner.has_blocks_queued()) {
      const millis_t ms = millis();
      if (ELAPSED(ms, i2cpem_next_update_ms)) {
        I2CPEM.update();
        i2cpem_next_update_ms = ms + I2CPE_MIN_UPD_TIME_MS;
      }
    }
  }
  #endif

  // Auto-report Temperatures / SD Status
  #if HAS_AUTO_REPORTING
    if (!gcode.autoreport_paused) {
      TERN_(AUTO_REPORT_TEMPERATURES, thermalManager.auto_reporter.tick());
      TERN_(AUTO_REPORT_SD_STATUS, card.auto_reporter.tick());
    }
  #endif

  // Update the Průša MMU2
  TERN_(HAS_PRUSA_MMU2, mmu2.mmu_loop());

  // Handle Joystick jogging
  TERN_(POLL_JOG, joystick.inject_jog_moves());

  // Direct Stepping
  TERN_(DIRECT_STEPPING, page_manager.write_responses());

  // Update the LVGL interface
  TERN_(HAS_TFT_LVGL_UI, LV_TASK_HANDLER());

  IDLE_DONE:
  TERN_(MARLIN_DEV_MODE, idle_depth--);
  return;
}

/**
 * Kill all activity and lock the machine.
 * After this the machine will need to be reset.
 */
void kill(PGM_P const lcd_error/*=nullptr*/, PGM_P const lcd_component/*=nullptr*/, const bool steppers_off/*=false*/) {
  thermalManager.disable_all_heaters();

  TERN_(HAS_CUTTER, cutter.kill()); // Full cutter shutdown including ISR control

  // Echo the LCD message to serial for extra context
  if (lcd_error) { SERIAL_ECHO_START(); SERIAL_ECHOLNPGM_P(lcd_error); }

  #if HAS_DISPLAY
    ui.kill_screen(lcd_error ?: GET_TEXT(MSG_KILLED), lcd_component ?: NUL_STR);
  #else
    UNUSED(lcd_error); UNUSED(lcd_component);
  #endif

  TERN_(HAS_TFT_LVGL_UI, lv_draw_error_message(lcd_error));

  // "Error:Printer halted. kill() called!"
  SERIAL_ERROR_MSG(STR_ERR_KILLED);

  #ifdef ACTION_ON_KILL
    host_action_kill();
  #endif

  minkill(steppers_off);
}

void minkill(const bool steppers_off/*=false*/) {

  // Wait a short time (allows messages to get out before shutting down.
  for (int i = 1000; i--;) DELAY_US(600);

  cli(); // Stop interrupts

  // Wait to ensure all interrupts stopped
  for (int i = 1000; i--;) DELAY_US(250);

  // Reiterate heaters off
  thermalManager.disable_all_heaters();

  TERN_(HAS_CUTTER, cutter.kill());  // Reiterate cutter shutdown

  // Power off all steppers (for M112) or just the E steppers
  steppers_off ? disable_all_steppers() : disable_e_steppers();

  TERN_(PSU_CONTROL, PSU_OFF());

  TERN_(HAS_SUICIDE, suicide());

  #if EITHER(HAS_KILL, SOFT_RESET_ON_KILL)

    // Wait for both KILL and ENC to be released
    while (TERN0(HAS_KILL, !kill_state()) || TERN0(SOFT_RESET_ON_KILL, !ui.button_pressed()))
      watchdog_refresh();

    // Wait for either KILL or ENC press
    while (TERN1(HAS_KILL, kill_state()) && TERN1(SOFT_RESET_ON_KILL, ui.button_pressed()))
      watchdog_refresh();

    // Reboot the board
    HAL_reboot();

  #else

    for (;;) watchdog_refresh();  // Wait for RESET button or power-cycle

  #endif
}

/**
 * Turn off heaters and stop the print in progress
 * After a stop the machine may be resumed with M999
 */
void stop() {
  thermalManager.disable_all_heaters(); // 'unpause' taken care of in here

  print_job_timer.stop();

  #if EITHER(PROBING_FANS_OFF, ADVANCED_PAUSE_FANS_PAUSE)
    thermalManager.set_fans_paused(false); // Un-pause fans for safety
  #endif

  if (IsRunning()) {
    SERIAL_ERROR_MSG(STR_ERR_STOPPED);
    LCD_MESSAGEPGM(MSG_STOPPED);
    safe_delay(350);       // allow enough time for messages to get out before stopping
    marlin_state = MF_STOPPED;
  }
}

inline void tmc_standby_setup() {
  #if PIN_EXISTS(X_STDBY)
    SET_INPUT_PULLDOWN(X_STDBY_PIN);
  #endif
  #if PIN_EXISTS(X2_STDBY)
    SET_INPUT_PULLDOWN(X2_STDBY_PIN);
  #endif
  #if PIN_EXISTS(Y_STDBY)
    SET_INPUT_PULLDOWN(Y_STDBY_PIN);
  #endif
  #if PIN_EXISTS(Y2_STDBY)
    SET_INPUT_PULLDOWN(Y2_STDBY_PIN);
  #endif
  #if PIN_EXISTS(Z_STDBY)
    SET_INPUT_PULLDOWN(Z_STDBY_PIN);
  #endif
  #if PIN_EXISTS(Z2_STDBY)
    SET_INPUT_PULLDOWN(Z2_STDBY_PIN);
  #endif
  #if PIN_EXISTS(Z3_STDBY)
    SET_INPUT_PULLDOWN(Z3_STDBY_PIN);
  #endif
  #if PIN_EXISTS(Z4_STDBY)
    SET_INPUT_PULLDOWN(Z4_STDBY_PIN);
  #endif
  #if PIN_EXISTS(E0_STDBY)
    SET_INPUT_PULLDOWN(E0_STDBY_PIN);
  #endif
  #if PIN_EXISTS(E1_STDBY)
    SET_INPUT_PULLDOWN(E1_STDBY_PIN);
  #endif
  #if PIN_EXISTS(E2_STDBY)
    SET_INPUT_PULLDOWN(E2_STDBY_PIN);
  #endif
  #if PIN_EXISTS(E3_STDBY)
    SET_INPUT_PULLDOWN(E3_STDBY_PIN);
  #endif
  #if PIN_EXISTS(E4_STDBY)
    SET_INPUT_PULLDOWN(E4_STDBY_PIN);
  #endif
  #if PIN_EXISTS(E5_STDBY)
    SET_INPUT_PULLDOWN(E5_STDBY_PIN);
  #endif
  #if PIN_EXISTS(E6_STDBY)
    SET_INPUT_PULLDOWN(E6_STDBY_PIN);
  #endif
  #if PIN_EXISTS(E7_STDBY)
    SET_INPUT_PULLDOWN(E7_STDBY_PIN);
  #endif
}

/**
 * Marlin Firmware entry-point. Abandon Hope All Ye Who Enter Here.
 * Setup before the program loop:
 *
 *  - Call any special pre-init set for the board
 *  - Put TMC drivers into Low Power Standby mode
 *  - Init the serial ports (so setup can be debugged)
 *  - Set up the kill and suicide pins
 *  - Prepare (disable) board JTAG and Debug ports
 *  - Init serial for a connected MKS TFT with WiFi
 *  - Install Marlin custom Exception Handlers, if set.
 *  - Init Marlin's HAL interfaces (for SPI, i2c, etc.)
 *  - Init some optional hardware and features:
 *    • MAX Thermocouple pins
 *    • Duet Smart Effector
 *    • Filament Runout Sensor
 *    • TMC220x Stepper Drivers (Serial)
 *    • PSU control
 *    • Power-loss Recovery
 *    • L64XX Stepper Drivers (SPI)
 *    • Stepper Driver Reset: DISABLE
 *    • TMC Stepper Drivers (SPI)
 *    • Run BOARD_INIT if defined
 *    • ESP WiFi
 *  - Get the Reset Reason and report it
 *  - Print startup messages and diagnostics
 *  - Calibrate the HAL DELAY for precise timing
 *  - Init the buzzer, possibly a custom timer
 *  - Init more optional hardware:
 *    • Color LED illumination
 *    • Neopixel illumination
 *    • Controller Fan
 *    • Creality DWIN LCD (show boot image)
 *    • Tare the Probe if possible
 *  - Mount the (most likely external) SD Card
 *  - Load settings from EEPROM (or use defaults)
 *  - Init the Ethernet Port
 *  - Init Touch Buttons (for emulated DOGLCD)
 *  - Adjust the (certainly wrong) current position by the home offset
 *  - Init the Planner::position (steps) based on current (native) position
 *  - Initialize more managers and peripherals:
 *    • Temperatures
 *    • Print Job Timer
 *    • Endstops and Endstop Interrupts
 *    • Stepper ISR - Kind of Important!
 *    • Servos
 *    • Servo-based Probe
 *    • Photograph Pin
 *    • Laser/Spindle tool Power / PWM
 *    • Coolant Control
 *    • Bed Probe
 *    • Stepper Driver Reset: ENABLE
 *    • Digipot I2C - Stepper driver current control
 *    • Stepper DAC - Stepper driver current control
 *    • Solenoid (probe, or for other use)
 *    • Home Pin
 *    • Custom User Buttons
 *    • Red/Blue Status LEDs
 *    • Case Light
 *    • Prusa MMU filament changer
 *    • Fan Multiplexer
 *    • Mixing Extruder
 *    • BLTouch Probe
 *    • I2C Position Encoders
 *    • Custom I2C Bus handlers
 *    • Enhanced tools or extruders:
 *      • Switching Extruder
 *      • Switching Nozzle
 *      • Parking Extruder
 *      • Magnetic Parking Extruder
 *      • Switching Toolhead
 *      • Electromagnetic Switching Toolhead
 *    • Watchdog Timer - Also Kind of Important!
 *    • Closed Loop Controller
 *  - Run Startup Commands, if defined
 *  - Tell host to close Host Prompts
 *  - Test Trinamic driver connections
 *  - Init Prusa MMU2 filament changer
 *  - Init and test BL24Cxx EEPROM
 *  - Init Creality DWIN encoder, show faux progress bar
 *  - Reset Status Message / Show Service Messages
 *  - Init MAX7219 LED Matrix
 *  - Init Direct Stepping (Klipper-style motion control)
 *  - Init TFT LVGL UI (with 3D Graphics)
 *  - Apply Password Lock - Hold for Authentication
 *  - Open Touch Screen Calibration screen, if not calibrated
 *  - Set Marlin to RUNNING State
 */
void setup() {
  #ifdef BOARD_PREINIT
    BOARD_PREINIT(); // Low-level init (before serial init)
  #endif

  tmc_standby_setup();  // TMC Low Power Standby pins must be set early or they're not usable

  #if ENABLED(MARLIN_DEV_MODE)
    auto log_current_ms = [&](PGM_P const msg) {
      SERIAL_ECHO_START();
      SERIAL_CHAR('['); SERIAL_ECHO(millis()); SERIAL_ECHOPGM("] ");
      SERIAL_ECHOLNPGM_P(msg);
    };
    #define SETUP_LOG(M) log_current_ms(PSTR(M))
  #else
    #define SETUP_LOG(...) NOOP
  #endif
  #define SETUP_RUN(C) do{ SETUP_LOG(STRINGIFY(C)); C; }while(0)

  MYSERIAL1.begin(BAUDRATE);
  millis_t serial_connect_timeout = millis() + 1000UL;
  while (!MYSERIAL1.connected() && PENDING(millis(), serial_connect_timeout)) { /*nada*/ }

  #if HAS_MULTI_SERIAL && !HAS_ETHERNET
    #ifndef BAUDRATE_2
      #define BAUDRATE_2 BAUDRATE
    #endif
    MYSERIAL2.begin(BAUDRATE_2);
    serial_connect_timeout = millis() + 1000UL;
    while (!MYSERIAL2.connected() && PENDING(millis(), serial_connect_timeout)) { /*nada*/ }
<<<<<<< HEAD
=======
    #ifdef SERIAL_PORT_3
      #ifndef BAUDRATE_3
        #define BAUDRATE_3 BAUDRATE
      #endif
      MYSERIAL3.begin(BAUDRATE_3);
      serial_connect_timeout = millis() + 1000UL;
      while (!MYSERIAL3.connected() && PENDING(millis(), serial_connect_timeout)) { /*nada*/ }
    #endif
>>>>>>> 781b3470
  #endif
  SERIAL_ECHOLNPGM("start");

  // Set up these pins early to prevent suicide
  #if HAS_KILL
    SETUP_LOG("KILL_PIN");
    #if KILL_PIN_STATE
      SET_INPUT_PULLDOWN(KILL_PIN);
    #else
      SET_INPUT_PULLUP(KILL_PIN);
    #endif
  #endif

  #if HAS_SUICIDE
    SETUP_LOG("SUICIDE_PIN");
    OUT_WRITE(SUICIDE_PIN, !SUICIDE_PIN_INVERTING);
  #endif

  #if EITHER(DISABLE_DEBUG, DISABLE_JTAG)
    // Disable any hardware debug to free up pins for IO
    #if ENABLED(DISABLE_DEBUG) && defined(JTAGSWD_DISABLE)
      JTAGSWD_DISABLE();
    #elif defined(JTAG_DISABLE)
      JTAG_DISABLE();
    #else
      #error "DISABLE_(DEBUG|JTAG) is not supported for the selected MCU/Board."
    #endif
  #endif

  #if BOTH(HAS_TFT_LVGL_UI, MKS_WIFI_MODULE)
    mks_esp_wifi_init();
    WIFISERIAL.begin(WIFI_BAUDRATE);
    serial_connect_timeout = millis() + 1000UL;
    while (/*!WIFISERIAL && */PENDING(millis(), serial_connect_timeout)) { /*nada*/ }
  #endif

  TERN_(DYNAMIC_VECTORTABLE, hook_cpu_exceptions()); // If supported, install Marlin exception handlers at runtime

  SETUP_RUN(HAL_init());

  // Init and disable SPI thermocouples; this is still needed
  #if TEMP_SENSOR_0_IS_MAX_TC
    OUT_WRITE(MAX6675_SS_PIN, HIGH);  // Disable
  #endif
  #if TEMP_SENSOR_1_IS_MAX_TC
    OUT_WRITE(MAX6675_SS2_PIN, HIGH); // Disable
  #endif

  #if ENABLED(DUET_SMART_EFFECTOR) && PIN_EXISTS(SMART_EFFECTOR_MOD)
    OUT_WRITE(SMART_EFFECTOR_MOD_PIN, LOW);   // Put Smart Effector into NORMAL mode
  #endif

  #if HAS_FILAMENT_SENSOR
    SETUP_RUN(runout.setup());
  #endif

  #if HAS_TMC220x
    SETUP_RUN(tmc_serial_begin());
  #endif

  #if ENABLED(PSU_CONTROL)
    SETUP_LOG("PSU_CONTROL");
    powersupply_on = ENABLED(PSU_DEFAULT_OFF);
    if (ENABLED(PSU_DEFAULT_OFF)) PSU_OFF(); else PSU_ON();
  #endif

  #if ENABLED(POWER_LOSS_RECOVERY)
    SETUP_RUN(recovery.setup());
  #endif

  #if HAS_L64XX
    SETUP_RUN(L64xxManager.init());  // Set up SPI, init drivers
  #endif

  #if HAS_STEPPER_RESET
    SETUP_RUN(disableStepperDrivers());
  #endif

  #if HAS_TMC_SPI
    #if DISABLED(TMC_USE_SW_SPI)
      SETUP_RUN(SPI.begin());
    #endif
    SETUP_RUN(tmc_init_cs_pins());
  #endif

  #ifdef BOARD_INIT
    SETUP_LOG("BOARD_INIT");
    BOARD_INIT();
  #endif

  SETUP_RUN(esp_wifi_init());

  // Check startup - does nothing if bootloader sets MCUSR to 0
  const byte mcu = HAL_get_reset_source();
  if (mcu & RST_POWER_ON) SERIAL_ECHOLNPGM(STR_POWERUP);
  if (mcu & RST_EXTERNAL) SERIAL_ECHOLNPGM(STR_EXTERNAL_RESET);
  if (mcu & RST_BROWN_OUT) SERIAL_ECHOLNPGM(STR_BROWNOUT_RESET);
  if (mcu & RST_WATCHDOG) SERIAL_ECHOLNPGM(STR_WATCHDOG_RESET);
  if (mcu & RST_SOFTWARE) SERIAL_ECHOLNPGM(STR_SOFTWARE_RESET);
  HAL_clear_reset_source();

  SERIAL_ECHOPGM_P(GET_TEXT(MSG_MARLIN));
  SERIAL_CHAR(' ');
  SERIAL_ECHOLNPGM(SHORT_BUILD_VERSION);
  SERIAL_EOL();
  #if defined(STRING_DISTRIBUTION_DATE) && defined(STRING_CONFIG_H_AUTHOR)
    SERIAL_ECHO_MSG(
      " Last Updated: " STRING_DISTRIBUTION_DATE
      " | Author: " STRING_CONFIG_H_AUTHOR
    );
  #endif
  SERIAL_ECHO_MSG("Compiled: " __DATE__);
  SERIAL_ECHO_MSG(STR_FREE_MEMORY, freeMemory(), STR_PLANNER_BUFFER_BYTES, sizeof(block_t) * (BLOCK_BUFFER_SIZE));

  // Some HAL need precise delay adjustment
  calibrate_delay_loop();

  // Init buzzer pin(s)
  #if USE_BEEPER
    SETUP_RUN(buzzer.init());
  #endif

  // Set up LEDs early
  #if HAS_COLOR_LEDS
    SETUP_RUN(leds.setup());
  #endif

  #if ENABLED(NEOPIXEL2_SEPARATE)
    SETUP_RUN(leds2.setup());
  #endif

  #if ENABLED(USE_CONTROLLER_FAN)     // Set up fan controller to initialize also the default configurations.
    SETUP_RUN(controllerFan.setup());
  #endif

  // UI must be initialized before EEPROM
  // (because EEPROM code calls the UI).

  #if ENABLED(DWIN_CREALITY_LCD)
    delay(800);   // Required delay (since boot?)
    SERIAL_ECHOPGM("\nDWIN handshake ");
    if (DWIN_Handshake()) SERIAL_ECHOLNPGM("ok."); else SERIAL_ECHOLNPGM("error.");
    DWIN_Frame_SetDir(1); // Orientation 90°
    DWIN_UpdateLCD();     // Show bootscreen (first image)
  #else
    SETUP_RUN(ui.init());
    #if BOTH(HAS_WIRED_LCD, SHOW_BOOTSCREEN)
      SETUP_RUN(ui.show_bootscreen());
      const millis_t bootscreen_ms = millis();
    #endif
    SETUP_RUN(ui.reset_status());     // Load welcome message early. (Retained if no errors exist.)
  #endif

  #if PIN_EXISTS(SAFE_POWER)
    #if HAS_DRIVER_SAFE_POWER_PROTECT
      SETUP_RUN(stepper_driver_backward_check());
    #else
      SETUP_LOG("SAFE_POWER");
      OUT_WRITE(SAFE_POWER_PIN, HIGH);
    #endif
  #endif

  #if ENABLED(PROBE_TARE)
    SETUP_RUN(probe.tare_init());
  #endif

  #if BOTH(SDSUPPORT, SDCARD_EEPROM_EMULATION)
    SETUP_RUN(card.mount());          // Mount media with settings before first_load
  #endif

  SETUP_RUN(settings.first_load());   // Load data from EEPROM if available (or use defaults)
                                      // This also updates variables in the planner, elsewhere

  #if HAS_ETHERNET
    SETUP_RUN(ethernet.init());
  #endif

  #if HAS_TOUCH_BUTTONS
    SETUP_RUN(touch.init());
  #endif

  TERN_(HAS_M206_COMMAND, current_position += home_offset); // Init current position based on home_offset

  sync_plan_position();               // Vital to init stepper/planner equivalent for current_position

  SETUP_RUN(thermalManager.init());   // Initialize temperature loop

  SETUP_RUN(print_job_timer.init());  // Initial setup of print job timer

  SETUP_RUN(endstops.init());         // Init endstops and pullups

  SETUP_RUN(stepper.init());          // Init stepper. This enables interrupts!

  #if HAS_SERVOS
    SETUP_RUN(servo_init());
  #endif

  #if HAS_Z_SERVO_PROBE
    SETUP_RUN(probe.servo_probe_init());
  #endif

  #if HAS_PHOTOGRAPH
    OUT_WRITE(PHOTOGRAPH_PIN, LOW);
  #endif

  #if HAS_CUTTER
    SETUP_RUN(cutter.init());
  #endif

  #if ENABLED(COOLANT_MIST)
    OUT_WRITE(COOLANT_MIST_PIN, COOLANT_MIST_INVERT);   // Init Mist Coolant OFF
  #endif
  #if ENABLED(COOLANT_FLOOD)
    OUT_WRITE(COOLANT_FLOOD_PIN, COOLANT_FLOOD_INVERT); // Init Flood Coolant OFF
  #endif

  #if HAS_BED_PROBE
    SETUP_RUN(endstops.enable_z_probe(false));
  #endif

  #if HAS_STEPPER_RESET
    SETUP_RUN(enableStepperDrivers());
  #endif

  #if HAS_MOTOR_CURRENT_I2C
    SETUP_RUN(digipot_i2c.init());
  #endif

  #if ENABLED(HAS_MOTOR_CURRENT_DAC)
    SETUP_RUN(stepper_dac.init());
  #endif

  #if EITHER(Z_PROBE_SLED, SOLENOID_PROBE) && HAS_SOLENOID_1
    OUT_WRITE(SOL1_PIN, LOW); // OFF
  #endif

  #if HAS_HOME
    SET_INPUT_PULLUP(HOME_PIN);
  #endif

  #if ENABLED(CUSTOM_USER_BUTTONS)
    #define INIT_CUSTOM_USER_BUTTON_PIN(N) do{ SET_INPUT(BUTTON##N##_PIN); WRITE(BUTTON##N##_PIN, !BUTTON##N##_HIT_STATE); }while(0)

    #if HAS_CUSTOM_USER_BUTTON(1)
      INIT_CUSTOM_USER_BUTTON_PIN(1);
    #endif
    #if HAS_CUSTOM_USER_BUTTON(2)
      INIT_CUSTOM_USER_BUTTON_PIN(2);
    #endif
    #if HAS_CUSTOM_USER_BUTTON(3)
      INIT_CUSTOM_USER_BUTTON_PIN(3);
    #endif
    #if HAS_CUSTOM_USER_BUTTON(4)
      INIT_CUSTOM_USER_BUTTON_PIN(4);
    #endif
    #if HAS_CUSTOM_USER_BUTTON(5)
      INIT_CUSTOM_USER_BUTTON_PIN(5);
    #endif
    #if HAS_CUSTOM_USER_BUTTON(6)
      INIT_CUSTOM_USER_BUTTON_PIN(6);
    #endif
    #if HAS_CUSTOM_USER_BUTTON(7)
      INIT_CUSTOM_USER_BUTTON_PIN(7);
    #endif
    #if HAS_CUSTOM_USER_BUTTON(8)
      INIT_CUSTOM_USER_BUTTON_PIN(8);
    #endif
    #if HAS_CUSTOM_USER_BUTTON(9)
      INIT_CUSTOM_USER_BUTTON_PIN(9);
    #endif
    #if HAS_CUSTOM_USER_BUTTON(10)
      INIT_CUSTOM_USER_BUTTON_PIN(10);
    #endif
    #if HAS_CUSTOM_USER_BUTTON(11)
      INIT_CUSTOM_USER_BUTTON_PIN(11);
    #endif
    #if HAS_CUSTOM_USER_BUTTON(12)
      INIT_CUSTOM_USER_BUTTON_PIN(12);
    #endif
    #if HAS_CUSTOM_USER_BUTTON(13)
      INIT_CUSTOM_USER_BUTTON_PIN(13);
    #endif
    #if HAS_CUSTOM_USER_BUTTON(14)
      INIT_CUSTOM_USER_BUTTON_PIN(14);
    #endif
    #if HAS_CUSTOM_USER_BUTTON(15)
      INIT_CUSTOM_USER_BUTTON_PIN(15);
    #endif
    #if HAS_CUSTOM_USER_BUTTON(16)
      INIT_CUSTOM_USER_BUTTON_PIN(16);
    #endif
    #if HAS_CUSTOM_USER_BUTTON(17)
      INIT_CUSTOM_USER_BUTTON_PIN(17);
    #endif
    #if HAS_CUSTOM_USER_BUTTON(18)
      INIT_CUSTOM_USER_BUTTON_PIN(18);
    #endif
    #if HAS_CUSTOM_USER_BUTTON(19)
      INIT_CUSTOM_USER_BUTTON_PIN(19);
    #endif
    #if HAS_CUSTOM_USER_BUTTON(20)
      INIT_CUSTOM_USER_BUTTON_PIN(20);
    #endif
    #if HAS_CUSTOM_USER_BUTTON(21)
      INIT_CUSTOM_USER_BUTTON_PIN(21);
    #endif
    #if HAS_CUSTOM_USER_BUTTON(22)
      INIT_CUSTOM_USER_BUTTON_PIN(22);
    #endif
    #if HAS_CUSTOM_USER_BUTTON(23)
      INIT_CUSTOM_USER_BUTTON_PIN(23);
    #endif
    #if HAS_CUSTOM_USER_BUTTON(24)
      INIT_CUSTOM_USER_BUTTON_PIN(24);
    #endif
    #if HAS_CUSTOM_USER_BUTTON(25)
      INIT_CUSTOM_USER_BUTTON_PIN(25);
    #endif
  #endif

  #if PIN_EXISTS(STAT_LED_RED)
    OUT_WRITE(STAT_LED_RED_PIN, LOW); // OFF
  #endif
  #if PIN_EXISTS(STAT_LED_BLUE)
    OUT_WRITE(STAT_LED_BLUE_PIN, LOW); // OFF
  #endif

  #if ENABLED(CASE_LIGHT_ENABLE)
    SETUP_RUN(caselight.init());
  #endif

  #if HAS_PRUSA_MMU1
    SETUP_LOG("Prusa MMU1");
    SET_OUTPUT(E_MUX0_PIN);
    SET_OUTPUT(E_MUX1_PIN);
    SET_OUTPUT(E_MUX2_PIN);
  #endif

  #if HAS_FANMUX
    SETUP_RUN(fanmux_init());
  #endif

  #if ENABLED(MIXING_EXTRUDER)
    SETUP_RUN(mixer.init());
  #endif

  #if ENABLED(BLTOUCH)
    SETUP_RUN(bltouch.init(/*set_voltage=*/true));
  #endif

  #if ENABLED(I2C_POSITION_ENCODERS)
    SETUP_RUN(I2CPEM.init());
  #endif

  #if ENABLED(EXPERIMENTAL_I2CBUS) && I2C_SLAVE_ADDRESS > 0
    SETUP_LOG("i2c...");
    i2c.onReceive(i2c_on_receive);
    i2c.onRequest(i2c_on_request);
  #endif

  #if DO_SWITCH_EXTRUDER
    SETUP_RUN(move_extruder_servo(0));  // Initialize extruder servo
  #endif

  #if ENABLED(SWITCHING_NOZZLE)
    SETUP_LOG("SWITCHING_NOZZLE");
    // Initialize nozzle servo(s)
    #if SWITCHING_NOZZLE_TWO_SERVOS
      lower_nozzle(0);
      raise_nozzle(1);
    #else
      move_nozzle_servo(0);
    #endif
  #endif

  #if ENABLED(PARKING_EXTRUDER)
    SETUP_RUN(pe_solenoid_init());
  #elif ENABLED(MAGNETIC_PARKING_EXTRUDER)
    SETUP_RUN(mpe_settings_init());
  #elif ENABLED(SWITCHING_TOOLHEAD)
    SETUP_RUN(swt_init());
  #elif ENABLED(ELECTROMAGNETIC_SWITCHING_TOOLHEAD)
    SETUP_RUN(est_init());
  #endif

  #if ENABLED(USE_WATCHDOG)
    SETUP_RUN(watchdog_init());       // Reinit watchdog after HAL_get_reset_source call
  #endif

  #if ENABLED(EXTERNAL_CLOSED_LOOP_CONTROLLER)
    SETUP_RUN(closedloop.init());
  #endif

  #ifdef STARTUP_COMMANDS
    SETUP_LOG("STARTUP_COMMANDS");
    queue.inject_P(PSTR(STARTUP_COMMANDS));
  #endif

  #if ENABLED(HOST_PROMPT_SUPPORT)
    SETUP_RUN(host_action_prompt_end());
  #endif

  #if HAS_TRINAMIC_CONFIG && DISABLED(PSU_DEFAULT_OFF)
    SETUP_RUN(test_tmc_connection());
  #endif

  #if HAS_DRIVER_SAFE_POWER_PROTECT
    SETUP_RUN(stepper_driver_backward_report());
  #endif

  #if HAS_PRUSA_MMU2
    SETUP_RUN(mmu2.init());
  #endif

  #if ENABLED(IIC_BL24CXX_EEPROM)
    BL24CXX::init();
    const uint8_t err = BL24CXX::check();
    SERIAL_ECHO_TERNARY(err, "BL24CXX Check ", "failed", "succeeded", "!\n");
  #endif

  #if ENABLED(DWIN_CREALITY_LCD)
    Encoder_Configuration();
    HMI_Init();
    DWIN_JPG_CacheTo1(Language_English);
    HMI_StartFrame(true);
    DWIN_StatusChanged(GET_TEXT(WELCOME_MSG));
  #endif

  #if HAS_SERVICE_INTERVALS && DISABLED(DWIN_CREALITY_LCD)
    ui.reset_status(true);  // Show service messages or keep current status
  #endif

  #if ENABLED(MAX7219_DEBUG)
    SETUP_RUN(max7219.init());
  #endif

  #if ENABLED(DIRECT_STEPPING)
    SETUP_RUN(page_manager.init());
  #endif

  #if HAS_TFT_LVGL_UI
    #if ENABLED(SDSUPPORT)
      if (!card.isMounted()) SETUP_RUN(card.mount()); // Mount SD to load graphics and fonts
    #endif
    SETUP_RUN(tft_lvgl_init());
  #endif

  #if BOTH(HAS_WIRED_LCD, SHOW_BOOTSCREEN)
    const millis_t elapsed = millis() - bootscreen_ms;
    #if ENABLED(MARLIN_DEV_MODE)
      SERIAL_ECHOLNPAIR("elapsed=", elapsed);
    #endif
    SETUP_RUN(ui.bootscreen_completion(elapsed));
  #endif

  #if ENABLED(PASSWORD_ON_STARTUP)
    SETUP_RUN(password.lock_machine());      // Will not proceed until correct password provided
  #endif

  #if BOTH(HAS_LCD_MENU, TOUCH_SCREEN_CALIBRATION) && EITHER(TFT_CLASSIC_UI, TFT_COLOR_UI)
    ui.check_touch_calibration();
  #endif

  marlin_state = MF_RUNNING;

  SETUP_LOG("setup() completed.");
}

/**
 * The main Marlin program loop
 *
 *  - Call idle() to handle all tasks between G-code commands
 *      Note that no G-codes from the queue can be executed during idle()
 *      but many G-codes can be called directly anytime like macros.
 *  - Check whether SD card auto-start is needed now.
 *  - Check whether SD print finishing is needed now.
 *  - Run one G-code command from the immediate or main command queue
 *    and open up one space. Commands in the main queue may come from sd
 *    card, host, or by direct injection. The queue will continue to fill
 *    as long as idle() or manage_inactivity() are being called.
 */
void loop() {
  do {
    idle();

    #if ENABLED(SDSUPPORT)
      if (card.flag.abort_sd_printing) abortSDPrinting();
      if (marlin_state == MF_SD_COMPLETE) finishSDPrinting();
    #endif

    queue.advance();

    endstops.event_handler();

    TERN_(HAS_TFT_LVGL_UI, printer_state_polling());

  } while (ENABLED(__AVR__)); // Loop forever on slower (AVR) boards
}<|MERGE_RESOLUTION|>--- conflicted
+++ resolved
@@ -1078,8 +1078,6 @@
     MYSERIAL2.begin(BAUDRATE_2);
     serial_connect_timeout = millis() + 1000UL;
     while (!MYSERIAL2.connected() && PENDING(millis(), serial_connect_timeout)) { /*nada*/ }
-<<<<<<< HEAD
-=======
     #ifdef SERIAL_PORT_3
       #ifndef BAUDRATE_3
         #define BAUDRATE_3 BAUDRATE
@@ -1088,7 +1086,6 @@
       serial_connect_timeout = millis() + 1000UL;
       while (!MYSERIAL3.connected() && PENDING(millis(), serial_connect_timeout)) { /*nada*/ }
     #endif
->>>>>>> 781b3470
   #endif
   SERIAL_ECHOLNPGM("start");
 
