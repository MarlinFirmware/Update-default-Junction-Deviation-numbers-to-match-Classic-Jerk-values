/**
 * Marlin 3D Printer Firmware
 * Copyright (c) 2020 MarlinFirmware [https://github.com/MarlinFirmware/Marlin]
 *
 * Based on Sprinter and grbl.
 * Copyright (c) 2011 Camiel Gubbels / Erik van der Zalm
 *
 * This program is free software: you can redistribute it and/or modify
 * it under the terms of the GNU General Public License as published by
 * the Free Software Foundation, either version 3 of the License, or
 * (at your option) any later version.
 *
 * This program is distributed in the hope that it will be useful,
 * but WITHOUT ANY WARRANTY; without even the implied warranty of
 * MERCHANTABILITY or FITNESS FOR A PARTICULAR PURPOSE.  See the
 * GNU General Public License for more details.
 *
 * You should have received a copy of the GNU General Public License
 * along with this program.  If not, see <https://www.gnu.org/licenses/>.
 *
 */

/**
 * About Marlin
 *
 * This firmware is a mashup between Sprinter and grbl.
 *  - https://github.com/kliment/Sprinter
 *  - https://github.com/grbl/grbl
 */

#include "MarlinCore.h"

#include "HAL/shared/Delay.h"
#include "HAL/shared/esp_wifi.h"
#include "HAL/shared/cpu_exception/exception_hook.h"

#if ENABLED(WIFISUPPORT)
  #include "HAL/shared/esp_wifi.h"
#endif

#ifdef ARDUINO
  #include <pins_arduino.h>
#endif
#include <math.h>

#include "module/endstops.h"
#include "module/motion.h"
#include "module/planner.h"
#include "module/printcounter.h" // PrintCounter or Stopwatch
#include "module/settings.h"
#include "module/stepper.h"
#include "module/temperature.h"
#if ENABLED(FT_MOTION)
  #include "module/ft_motion.h"
#endif

#include "gcode/gcode.h"
#include "gcode/parser.h"
#include "gcode/queue.h"

#include "feature/pause.h"
#include "sd/cardreader.h"

#include "lcd/marlinui.h"
#if HAS_TOUCH_BUTTONS
  #include "lcd/touch/touch_buttons.h"
#endif

#if HAS_TFT_LVGL_UI
  #include "lcd/extui/mks_ui/tft_lvgl_configuration.h"
  #include "lcd/extui/mks_ui/draw_ui.h"
  #include "lcd/extui/mks_ui/mks_hardware.h"
  #include <lvgl.h>
#endif

#if HAS_DWIN_E3V2
  #include "lcd/e3v2/common/encoder.h"
  #if ENABLED(DWIN_CREALITY_LCD)
    #include "lcd/e3v2/creality/dwin.h"
  #elif ENABLED(DWIN_LCD_PROUI)
    #include "lcd/e3v2/proui/dwin.h"
  #elif ENABLED(DWIN_CREALITY_LCD_JYERSUI)
    #include "lcd/e3v2/jyersui/dwin.h"
  #elif ENABLED(SOVOL_SV06_RTS)
    #include "lcd/sovol_rts/sovol_rts.h"
  #endif
#endif

#if HAS_ETHERNET
  #include "feature/ethernet.h"
#endif

#if ENABLED(IIC_BL24CXX_EEPROM)
  #include "libs/BL24CXX.h"
#endif

#if ENABLED(DIRECT_STEPPING)
  #include "feature/direct_stepping.h"
#endif

#if ENABLED(HOST_ACTION_COMMANDS)
  #include "feature/host_actions.h"
#endif

#if HAS_BEEPER
  #include "libs/buzzer.h"
#endif

#if ENABLED(EXTERNAL_CLOSED_LOOP_CONTROLLER)
  #include "feature/closedloop.h"
#endif

#if HAS_MOTOR_CURRENT_I2C
  #include "feature/digipot/digipot.h"
#endif

#if ENABLED(MIXING_EXTRUDER)
  #include "feature/mixing.h"
#endif

#if ENABLED(MAX7219_DEBUG)
  #include "feature/max7219.h"
#endif

#if HAS_COLOR_LEDS
  #include "feature/leds/leds.h"
#endif

#if ENABLED(BLTOUCH)
  #include "feature/bltouch.h"
#endif

#if ENABLED(BD_SENSOR)
  #include "feature/bedlevel/bdl/bdl.h"
#endif

#if ENABLED(POLL_JOG)
  #include "feature/joystick.h"
#endif

#if HAS_SERVOS
  #include "module/servo.h"
#endif

#if HAS_MOTOR_CURRENT_DAC
  #include "feature/dac/stepper_dac.h"
#endif

#if ENABLED(EXPERIMENTAL_I2CBUS)
  #include "feature/twibus.h"
#endif

#if ENABLED(I2C_POSITION_ENCODERS)
  #include "feature/encoder_i2c.h"
#endif

#if (HAS_TRINAMIC_CONFIG || HAS_TMC_SPI) && DISABLED(PSU_DEFAULT_OFF)
  #include "feature/tmc_util.h"
#endif

#if HAS_CUTTER
  #include "feature/spindle_laser.h"
#endif

#if HAS_MEDIA
  CardReader card;
#endif

#if ENABLED(G38_PROBE_TARGET)
  uint8_t G38_move; // = 0
  bool G38_did_trigger; // = false
#endif

#if ENABLED(DELTA)
  #include "module/delta.h"
#elif ENABLED(POLARGRAPH)
  #include "module/polargraph.h"
#elif IS_SCARA
  #include "module/scara.h"
#elif ENABLED(POLAR)
  #include "module/polar.h"
#endif

#if HAS_LEVELING
  #include "feature/bedlevel/bedlevel.h"
#endif

#if ENABLED(GCODE_REPEAT_MARKERS)
  #include "feature/repeat.h"
#endif

#if ENABLED(POWER_LOSS_RECOVERY)
  #include "feature/powerloss.h"
#endif

#if ENABLED(CANCEL_OBJECTS)
  #include "feature/cancel_object.h"
#endif

#if HAS_FILAMENT_SENSOR
  #include "feature/runout.h"
#endif

#if ANY(PROBE_TARE, HAS_Z_SERVO_PROBE)
  #include "module/probe.h"
#endif

#if ENABLED(HOTEND_IDLE_TIMEOUT)
  #include "feature/hotend_idle.h"
#endif

#if ENABLED(TEMP_STAT_LEDS)
  #include "feature/leds/tempstat.h"
#endif

#if ENABLED(CASE_LIGHT_ENABLE)
  #include "feature/caselight.h"
#endif

#if HAS_FANMUX
  #include "feature/fanmux.h"
#endif

#if HAS_TOOLCHANGE
  #include "module/tool_change.h"
#endif

#if HAS_FANCHECK
  #include "feature/fancheck.h"
#endif

#if ENABLED(USE_CONTROLLER_FAN)
  #include "feature/controllerfan.h"
#endif

#if HAS_PRUSA_MMU1
  #include "feature/mmu/mmu.h"
#endif

#if HAS_PRUSA_MMU2
  #include "feature/mmu/mmu2.h"
#endif

#if ENABLED(PASSWORD_FEATURE)
  #include "feature/password/password.h"
#endif

#if DGUS_LCD_UI_MKS
  #include "lcd/extui/dgus/DGUSScreenHandler.h"
#endif

#if HAS_DRIVER_SAFE_POWER_PROTECT
  #include "feature/stepper_driver_safety.h"
#endif

#if ENABLED(PSU_CONTROL)
  #include "feature/power.h"
#endif

#if ENABLED(EASYTHREED_UI)
  #include "feature/easythreed_ui.h"
#endif

#if ENABLED(MARLIN_TEST_BUILD)
  #include "tests/marlin_tests.h"
#endif

PGMSTR(M112_KILL_STR, "M112 Shutdown");

MarlinState marlin_state = MF_INITIALIZING;

// For M109 and M190, this flag may be cleared (by M108) to exit the wait loop
bool wait_for_heatup = true;

// For M0/M1, this flag may be cleared (by M108) to exit the wait-for-user loop
#if HAS_RESUME_CONTINUE
  bool wait_for_user; // = false;

  void wait_for_user_response(millis_t ms/*=0*/, const bool no_sleep/*=false*/) {
    UNUSED(no_sleep);
    KEEPALIVE_STATE(PAUSED_FOR_USER);
    wait_for_user = true;
    if (ms) ms += millis(); // expire time
    while (wait_for_user && !(ms && ELAPSED(millis(), ms)))
      idle(TERN_(ADVANCED_PAUSE_FEATURE, no_sleep));
    wait_for_user = false;
    while (ui.button_pressed()) safe_delay(50);
  }

#endif

/**
 * ***************************************************************************
 * ******************************** FUNCTIONS ********************************
 * ***************************************************************************
 */

/**
 * Stepper Reset (RigidBoard, et.al.)
 */
#if HAS_STEPPER_RESET
  void disableStepperDrivers() { OUT_WRITE(STEPPER_RESET_PIN, LOW); } // Drive down to keep motor driver chips in reset
  void enableStepperDrivers()  { SET_INPUT(STEPPER_RESET_PIN); }      // Set to input, allowing pullups to pull the pin high
#endif

/**
 * Sensitive pin test for M42, M226
 */

#include "pins/sensitive_pins.h"

#pragma GCC diagnostic push
#pragma GCC diagnostic ignored "-Wnarrowing"

#ifndef RUNTIME_ONLY_ANALOG_TO_DIGITAL
  template <pin_t ...D>
  constexpr pin_t OnlyPins<_SP_END, D...>::table[sizeof...(D)];
#endif

bool pin_is_protected(const pin_t pin) {
  #ifdef RUNTIME_ONLY_ANALOG_TO_DIGITAL
    static const pin_t sensitive_pins[] PROGMEM = { SENSITIVE_PINS };
    const size_t pincount = COUNT(sensitive_pins);
  #else
    static constexpr size_t pincount = OnlyPins<SENSITIVE_PINS>::size;
    static const pin_t (&sensitive_pins)[pincount] PROGMEM = OnlyPins<SENSITIVE_PINS>::table;
  #endif
  for (uint8_t i = 0; i < pincount; ++i) {
    const pin_t * const pptr = &sensitive_pins[i];
    if (pin == (sizeof(pin_t) == 2 ? (pin_t)pgm_read_word(pptr) : (pin_t)pgm_read_byte(pptr))) return true;
  }
  return false;
}

#pragma GCC diagnostic pop

bool printer_busy() {
  return planner.movesplanned() || printingIsActive();
}

/**
 * A Print Job exists when the timer is running or SD is printing
 */
bool printJobOngoing() { return print_job_timer.isRunning() || IS_SD_PRINTING(); }

/**
 * Printing is active when a job is underway but not paused
 */
bool printingIsActive() { return !did_pause_print && printJobOngoing(); }

/**
 * Printing is paused according to SD or host indicators
 */
bool printingIsPaused() {
  return did_pause_print || print_job_timer.isPaused() || IS_SD_PAUSED();
}

void startOrResumeJob() {
  if (!printingIsPaused()) {
    TERN_(GCODE_REPEAT_MARKERS, repeat.reset());
    TERN_(CANCEL_OBJECTS, cancelable.reset());
    TERN_(LCD_SHOW_E_TOTAL, e_move_accumulator = 0);
    TERN_(SET_REMAINING_TIME, ui.reset_remaining_time());
  }
  print_job_timer.start();
}

#if HAS_MEDIA

  inline void abortSDPrinting() {
    IF_DISABLED(NO_SD_AUTOSTART, card.autofile_cancel());
    card.abortFilePrintNow(TERN_(SD_RESORT, true));

    queue.clear();
    quickstop_stepper();

    print_job_timer.abort();

    IF_DISABLED(SD_ABORT_NO_COOLDOWN, thermalManager.disable_all_heaters());

    TERN(HAS_CUTTER, cutter.kill(), thermalManager.zero_fan_speeds()); // Full cutter shutdown including ISR control

    wait_for_heatup = false;

    TERN_(POWER_LOSS_RECOVERY, recovery.purge());

    #ifdef EVENT_GCODE_SD_ABORT
      queue.inject(F(EVENT_GCODE_SD_ABORT));
    #endif

    TERN_(PASSWORD_AFTER_SD_PRINT_ABORT, password.lock_machine());
  }

  inline void finishSDPrinting() {
    if (queue.enqueue_one(F("M1001"))) {  // Keep trying until it gets queued
      marlin_state = MF_RUNNING;          // Signal to stop trying
      TERN_(PASSWORD_AFTER_SD_PRINT_END, password.lock_machine());
      TERN_(DGUS_LCD_UI_MKS, screen.sdPrintingFinished());
    }
  }

#endif // HAS_MEDIA

/**
 * Minimal management of Marlin's core activities:
 *  - Keep the command buffer full
 *  - Check for maximum inactive time between commands
 *  - Check for maximum inactive time between stepper commands
 *  - Check if CHDK_PIN needs to go LOW
 *  - Check for KILL button held down
 *  - Check for HOME button held down
 *  - Check for CUSTOM USER button held down
 *  - Check if cooling fan needs to be switched on
 *  - Check if an idle but hot extruder needs filament extruded (EXTRUDER_RUNOUT_PREVENT)
 *  - Pulse FET_SAFETY_PIN if it exists
 */
inline void manage_inactivity(const bool no_stepper_sleep=false) {

  queue.get_available_commands();

  const millis_t ms = millis();

  // Prevent steppers timing-out
  const bool do_reset_timeout = no_stepper_sleep
                               || TERN0(PAUSE_PARK_NO_STEPPER_TIMEOUT, did_pause_print);

  // Reset both the M18/M84 activity timeout and the M85 max 'kill' timeout
  if (do_reset_timeout) gcode.reset_stepper_timeout(ms);

  if (gcode.stepper_max_timed_out(ms)) {
    SERIAL_ERROR_START();
    SERIAL_ECHOPGM(STR_KILL_PRE);
    SERIAL_ECHOLNPGM(STR_KILL_INACTIVE_TIME, parser.command_ptr);
    kill();
  }

  const bool has_blocks = planner.has_blocks_queued();  // Any moves in the planner?
  if (has_blocks) gcode.reset_stepper_timeout(ms);      // Reset timeout for M18/M84, M85 max 'kill', and laser.

  // M18 / M84 : Handle steppers inactive time timeout
  #if HAS_DISABLE_IDLE_AXES
    if (gcode.stepper_inactive_time) {

      static bool already_shutdown_steppers; // = false

      if (!has_blocks && !do_reset_timeout && gcode.stepper_inactive_timeout()) {
        if (!already_shutdown_steppers) {
          already_shutdown_steppers = true;

          // Individual axes will be disabled if configured
          TERN_(DISABLE_IDLE_X, stepper.disable_axis(X_AXIS));
          TERN_(DISABLE_IDLE_Y, stepper.disable_axis(Y_AXIS));
          TERN_(DISABLE_IDLE_Z, stepper.disable_axis(Z_AXIS));
          TERN_(DISABLE_IDLE_I, stepper.disable_axis(I_AXIS));
          TERN_(DISABLE_IDLE_J, stepper.disable_axis(J_AXIS));
          TERN_(DISABLE_IDLE_K, stepper.disable_axis(K_AXIS));
          TERN_(DISABLE_IDLE_U, stepper.disable_axis(U_AXIS));
          TERN_(DISABLE_IDLE_V, stepper.disable_axis(V_AXIS));
          TERN_(DISABLE_IDLE_W, stepper.disable_axis(W_AXIS));
          TERN_(DISABLE_IDLE_E, stepper.disable_e_steppers());

          TERN_(AUTO_BED_LEVELING_UBL, bedlevel.steppers_were_disabled());
        }
      }
      else
        already_shutdown_steppers = false;
    }
  #endif

  #if ENABLED(PHOTO_GCODE) && PIN_EXISTS(CHDK)
    // Check if CHDK should be set to LOW (after M240 set it HIGH)
    extern millis_t chdk_timeout;
    if (chdk_timeout && ELAPSED(ms, chdk_timeout)) {
      chdk_timeout = 0;
      WRITE(CHDK_PIN, LOW);
    }
  #endif

  #if HAS_KILL

    // Check if the kill button was pressed and wait just in case it was an accidental
    // key kill key press
    // -------------------------------------------------------------------------------
    static int killCount = 0;   // make the inactivity button a bit less responsive
    const int KILL_DELAY = 750;
    if (kill_state())
      killCount++;
    else if (killCount > 0)
      killCount--;

    // Exceeded threshold and we can confirm that it was not accidental
    // KILL the machine
    // ----------------------------------------------------------------
    if (killCount >= KILL_DELAY) {
      SERIAL_ERROR_START();
      SERIAL_ECHOPGM(STR_KILL_PRE);
      SERIAL_ECHOLNPGM(STR_KILL_BUTTON);
      kill();
    }
  #endif

  #if ENABLED(FREEZE_FEATURE)
    stepper.frozen = READ(FREEZE_PIN) == FREEZE_STATE;
  #endif

  #if HAS_HOME
    // Handle a standalone HOME button
    constexpr millis_t HOME_DEBOUNCE_DELAY = 1000UL;
    static millis_t next_home_key_ms; // = 0
    if (!IS_SD_PRINTING() && !READ(HOME_PIN)) { // HOME_PIN goes LOW when pressed
      if (ELAPSED(ms, next_home_key_ms)) {
        next_home_key_ms = ms + HOME_DEBOUNCE_DELAY;
        LCD_MESSAGE(MSG_AUTO_HOME);
        queue.inject_P(G28_STR);
      }
    }
  #endif

  #if ENABLED(CUSTOM_USER_BUTTONS)
    // Handle a custom user button if defined
    const bool printer_not_busy = !printingIsActive();
    #define HAS_CUSTOM_USER_BUTTON(N) (PIN_EXISTS(BUTTON##N) && defined(BUTTON##N##_HIT_STATE) && defined(BUTTON##N##_GCODE))
    #define HAS_BETTER_USER_BUTTON(N) HAS_CUSTOM_USER_BUTTON(N) && defined(BUTTON##N##_DESC)
    #define _CHECK_CUSTOM_USER_BUTTON(N, CODE) do{                     \
      constexpr millis_t CUB_DEBOUNCE_DELAY_##N = 250UL;               \
      static millis_t next_cub_ms_##N;                                 \
      if (BUTTON##N##_HIT_STATE == READ(BUTTON##N##_PIN)               \
        && (ENABLED(BUTTON##N##_WHEN_PRINTING) || printer_not_busy)) { \
        if (ELAPSED(ms, next_cub_ms_##N)) {                            \
          next_cub_ms_##N = ms + CUB_DEBOUNCE_DELAY_##N;               \
          CODE;                                                        \
          queue.inject(F(BUTTON##N##_GCODE));                          \
          TERN_(HAS_MARLINUI_MENU, ui.quick_feedback());               \
        }                                                              \
      }                                                                \
    }while(0)

    #define CHECK_CUSTOM_USER_BUTTON(N) _CHECK_CUSTOM_USER_BUTTON(N, NOOP)
    #define CHECK_BETTER_USER_BUTTON(N) _CHECK_CUSTOM_USER_BUTTON(N, if (strlen(BUTTON##N##_DESC)) LCD_MESSAGE_F(BUTTON##N##_DESC))

    #if HAS_BETTER_USER_BUTTON(1)
      CHECK_BETTER_USER_BUTTON(1);
    #elif HAS_CUSTOM_USER_BUTTON(1)
      CHECK_CUSTOM_USER_BUTTON(1);
    #endif
    #if HAS_BETTER_USER_BUTTON(2)
      CHECK_BETTER_USER_BUTTON(2);
    #elif HAS_CUSTOM_USER_BUTTON(2)
      CHECK_CUSTOM_USER_BUTTON(2);
    #endif
    #if HAS_BETTER_USER_BUTTON(3)
      CHECK_BETTER_USER_BUTTON(3);
    #elif HAS_CUSTOM_USER_BUTTON(3)
      CHECK_CUSTOM_USER_BUTTON(3);
    #endif
    #if HAS_BETTER_USER_BUTTON(4)
      CHECK_BETTER_USER_BUTTON(4);
    #elif HAS_CUSTOM_USER_BUTTON(4)
      CHECK_CUSTOM_USER_BUTTON(4);
    #endif
    #if HAS_BETTER_USER_BUTTON(5)
      CHECK_BETTER_USER_BUTTON(5);
    #elif HAS_CUSTOM_USER_BUTTON(5)
      CHECK_CUSTOM_USER_BUTTON(5);
    #endif
    #if HAS_BETTER_USER_BUTTON(6)
      CHECK_BETTER_USER_BUTTON(6);
    #elif HAS_CUSTOM_USER_BUTTON(6)
      CHECK_CUSTOM_USER_BUTTON(6);
    #endif
    #if HAS_BETTER_USER_BUTTON(7)
      CHECK_BETTER_USER_BUTTON(7);
    #elif HAS_CUSTOM_USER_BUTTON(7)
      CHECK_CUSTOM_USER_BUTTON(7);
    #endif
    #if HAS_BETTER_USER_BUTTON(8)
      CHECK_BETTER_USER_BUTTON(8);
    #elif HAS_CUSTOM_USER_BUTTON(8)
      CHECK_CUSTOM_USER_BUTTON(8);
    #endif
    #if HAS_BETTER_USER_BUTTON(9)
      CHECK_BETTER_USER_BUTTON(9);
    #elif HAS_CUSTOM_USER_BUTTON(9)
      CHECK_CUSTOM_USER_BUTTON(9);
    #endif
    #if HAS_BETTER_USER_BUTTON(10)
      CHECK_BETTER_USER_BUTTON(10);
    #elif HAS_CUSTOM_USER_BUTTON(10)
      CHECK_CUSTOM_USER_BUTTON(10);
    #endif
    #if HAS_BETTER_USER_BUTTON(11)
      CHECK_BETTER_USER_BUTTON(11);
    #elif HAS_CUSTOM_USER_BUTTON(11)
      CHECK_CUSTOM_USER_BUTTON(11);
    #endif
    #if HAS_BETTER_USER_BUTTON(12)
      CHECK_BETTER_USER_BUTTON(12);
    #elif HAS_CUSTOM_USER_BUTTON(12)
      CHECK_CUSTOM_USER_BUTTON(12);
    #endif
    #if HAS_BETTER_USER_BUTTON(13)
      CHECK_BETTER_USER_BUTTON(13);
    #elif HAS_CUSTOM_USER_BUTTON(13)
      CHECK_CUSTOM_USER_BUTTON(13);
    #endif
    #if HAS_BETTER_USER_BUTTON(14)
      CHECK_BETTER_USER_BUTTON(14);
    #elif HAS_CUSTOM_USER_BUTTON(14)
      CHECK_CUSTOM_USER_BUTTON(14);
    #endif
    #if HAS_BETTER_USER_BUTTON(15)
      CHECK_BETTER_USER_BUTTON(15);
    #elif HAS_CUSTOM_USER_BUTTON(15)
      CHECK_CUSTOM_USER_BUTTON(15);
    #endif
    #if HAS_BETTER_USER_BUTTON(16)
      CHECK_BETTER_USER_BUTTON(16);
    #elif HAS_CUSTOM_USER_BUTTON(16)
      CHECK_CUSTOM_USER_BUTTON(16);
    #endif
    #if HAS_BETTER_USER_BUTTON(17)
      CHECK_BETTER_USER_BUTTON(17);
    #elif HAS_CUSTOM_USER_BUTTON(17)
      CHECK_CUSTOM_USER_BUTTON(17);
    #endif
    #if HAS_BETTER_USER_BUTTON(18)
      CHECK_BETTER_USER_BUTTON(18);
    #elif HAS_CUSTOM_USER_BUTTON(18)
      CHECK_CUSTOM_USER_BUTTON(18);
    #endif
    #if HAS_BETTER_USER_BUTTON(19)
      CHECK_BETTER_USER_BUTTON(19);
    #elif HAS_CUSTOM_USER_BUTTON(19)
      CHECK_CUSTOM_USER_BUTTON(19);
    #endif
    #if HAS_BETTER_USER_BUTTON(20)
      CHECK_BETTER_USER_BUTTON(20);
    #elif HAS_CUSTOM_USER_BUTTON(20)
      CHECK_CUSTOM_USER_BUTTON(20);
    #endif
    #if HAS_BETTER_USER_BUTTON(21)
      CHECK_BETTER_USER_BUTTON(21);
    #elif HAS_CUSTOM_USER_BUTTON(21)
      CHECK_CUSTOM_USER_BUTTON(21);
    #endif
    #if HAS_BETTER_USER_BUTTON(22)
      CHECK_BETTER_USER_BUTTON(22);
    #elif HAS_CUSTOM_USER_BUTTON(22)
      CHECK_CUSTOM_USER_BUTTON(22);
    #endif
    #if HAS_BETTER_USER_BUTTON(23)
      CHECK_BETTER_USER_BUTTON(23);
    #elif HAS_CUSTOM_USER_BUTTON(23)
      CHECK_CUSTOM_USER_BUTTON(23);
    #endif
    #if HAS_BETTER_USER_BUTTON(24)
      CHECK_BETTER_USER_BUTTON(24);
    #elif HAS_CUSTOM_USER_BUTTON(24)
      CHECK_CUSTOM_USER_BUTTON(24);
    #endif
    #if HAS_BETTER_USER_BUTTON(25)
      CHECK_BETTER_USER_BUTTON(25);
    #elif HAS_CUSTOM_USER_BUTTON(25)
      CHECK_CUSTOM_USER_BUTTON(25);
    #endif
  #endif

  TERN_(EASYTHREED_UI, easythreed_ui.run());

  TERN_(USE_CONTROLLER_FAN, controllerFan.update()); // Check if fan should be turned on to cool stepper drivers down

  TERN_(AUTO_POWER_CONTROL, powerManager.check(!ui.on_status_screen() || printJobOngoing() || printingIsPaused()));

  TERN_(HOTEND_IDLE_TIMEOUT, hotend_idle.check());

  #if ENABLED(EXTRUDER_RUNOUT_PREVENT)
    if (thermalManager.degHotend(active_extruder) > (EXTRUDER_RUNOUT_MINTEMP)
      && ELAPSED(ms, gcode.previous_move_ms + SEC_TO_MS(EXTRUDER_RUNOUT_SECONDS))
      && !planner.has_blocks_queued()
    ) {
      const int8_t e_stepper = TERN(HAS_SWITCHING_EXTRUDER, active_extruder >> 1, active_extruder);
      const bool e_off = !stepper.AXIS_IS_ENABLED(E_AXIS, e_stepper);
      if (e_off) stepper.ENABLE_EXTRUDER(e_stepper);

      const float olde = current_position.e;
      current_position.e += EXTRUDER_RUNOUT_EXTRUDE;
      line_to_current_position(MMM_TO_MMS(EXTRUDER_RUNOUT_SPEED));
      current_position.e = olde;
      planner.set_e_position_mm(olde);
      planner.synchronize();

      if (e_off) stepper.DISABLE_EXTRUDER(e_stepper);

      gcode.reset_stepper_timeout(ms);
    }
  #endif // EXTRUDER_RUNOUT_PREVENT

  #if ENABLED(DUAL_X_CARRIAGE)
    // handle delayed move timeout
    if (delayed_move_time && ELAPSED(ms, delayed_move_time) && IsRunning()) {
      // travel moves have been received so enact them
      delayed_move_time = 0xFFFFFFFFUL; // force moves to be done
      destination = current_position;
      prepare_line_to_destination();
      planner.synchronize();
    }
  #endif

  TERN_(TEMP_STAT_LEDS, handle_status_leds());

  TERN_(MONITOR_DRIVER_STATUS, monitor_tmc_drivers());

  // Limit check_axes_activity frequency to 10Hz
  static millis_t next_check_axes_ms = 0;
  if (ELAPSED(ms, next_check_axes_ms)) {
    planner.check_axes_activity();
    next_check_axes_ms = ms + 100UL;
  }

  #if PIN_EXISTS(FET_SAFETY)
    static millis_t FET_next;
    if (ELAPSED(ms, FET_next)) {
      FET_next = ms + FET_SAFETY_DELAY;  // 2µs pulse every FET_SAFETY_DELAY mS
      OUT_WRITE(FET_SAFETY_PIN, !FET_SAFETY_INVERTED);
      DELAY_US(2);
      WRITE(FET_SAFETY_PIN, FET_SAFETY_INVERTED);
    }
  #endif
}

#if ALL(EP_BABYSTEPPING, EMERGENCY_PARSER)
  #include "feature/babystep.h"
#endif

/**
 * Standard idle routine keeps the machine alive:
 *  - Core Marlin activities
 *  - Manage heaters (and Watchdog)
 *  - Max7219 heartbeat, animation, etc.
 *
 *  Only after setup() is complete:
 *  - Handle filament runout sensors
 *  - Run HAL idle tasks
 *  - Handle Power-Loss Recovery
 *  - Run StallGuard endstop checks
 *  - Handle SD Card insert / remove
 *  - Handle USB Flash Drive insert / remove
 *  - Announce Host Keepalive state (if any)
 *  - Update the Print Job Timer state
 *  - Update the Beeper queue
 *  - Read Buttons and Update the LCD
 *  - Run i2c Position Encoders
 *  - Auto-report Temperatures / SD Status
 *  - Update the Průša MMU2
 *  - Handle Joystick jogging
 */
void idle(const bool no_stepper_sleep/*=false*/) {
  #ifdef MAX7219_DEBUG_PROFILE
    CodeProfiler idle_profiler;
  #endif

  #if ENABLED(MARLIN_DEV_MODE)
    static uint16_t idle_depth = 0;
    if (++idle_depth > 5) SERIAL_ECHOLNPGM("idle() call depth: ", idle_depth);
  #endif

  // Bed Distance Sensor task
  TERN_(BD_SENSOR, bdl.process());

  // Core Marlin activities
  manage_inactivity(no_stepper_sleep);

  // Manage Heaters (and Watchdog)
  thermalManager.task();

  // Max7219 heartbeat, animation, etc
  TERN_(MAX7219_DEBUG, max7219.idle_tasks());

  // Return if setup() isn't completed
  if (marlin_state == MF_INITIALIZING) goto IDLE_DONE;

  // TODO: Still causing errors
  TERN_(TOOL_SENSOR, (void)check_tool_sensor_stats(active_extruder, true));

  // Handle filament runout sensors
  #if HAS_FILAMENT_SENSOR
    if (TERN1(HAS_PRUSA_MMU2, !mmu2.enabled()))
      runout.run();
  #endif

  // Run HAL idle tasks
  hal.idletask();

  // Check network connection
  TERN_(HAS_ETHERNET, ethernet.check());

  // Handle Power-Loss Recovery
  #if ENABLED(POWER_LOSS_RECOVERY) && PIN_EXISTS(POWER_LOSS)
    if (IS_SD_PRINTING()) recovery.outage();
  #endif

  // Run StallGuard endstop checks
  #if ENABLED(SPI_ENDSTOPS)
    if (endstops.tmc_spi_homing.any && TERN1(IMPROVE_HOMING_RELIABILITY, ELAPSED(millis(), sg_guard_period)))
      for (uint8_t i = 0; i < 4; ++i) if (endstops.tmc_spi_homing_check()) break; // Read SGT 4 times per idle loop
  #endif

  // Handle SD Card insert / remove
  TERN_(HAS_MEDIA, card.manage_media());

  // Handle USB Flash Drive insert / remove
  TERN_(USB_FLASH_DRIVE_SUPPORT, card.diskIODriver()->idle());

  // Announce Host Keepalive state (if any)
  TERN_(HOST_KEEPALIVE_FEATURE, gcode.host_keepalive());

  // Update the Print Job Timer state
  TERN_(PRINTCOUNTER, print_job_timer.tick());

  // Update the Beeper queue
  TERN_(HAS_BEEPER, buzzer.tick());

  // Handle UI input / draw events
<<<<<<< HEAD
  #if ENABLED(DWIN_CREALITY_LCD)
    dwinUpdate();
  #elif ENABLED(SOVOL_SV06_RTS)
    RTS_Update();
  #else
    ui.update();
  #endif
=======
  ui.update();
>>>>>>> aa7d5714

  // Run i2c Position Encoders
  #if ENABLED(I2C_POSITION_ENCODERS)
  {
    static millis_t i2cpem_next_update_ms;
    if (planner.has_blocks_queued()) {
      const millis_t ms = millis();
      if (ELAPSED(ms, i2cpem_next_update_ms)) {
        I2CPEM.update();
        i2cpem_next_update_ms = ms + I2CPE_MIN_UPD_TIME_MS;
      }
    }
  }
  #endif

  // Auto-report Temperatures / SD Status
  #if HAS_AUTO_REPORTING
    if (!gcode.autoreport_paused) {
      TERN_(AUTO_REPORT_TEMPERATURES, thermalManager.auto_reporter.tick());
      TERN_(AUTO_REPORT_FANS, fan_check.auto_reporter.tick());
      TERN_(AUTO_REPORT_SD_STATUS, card.auto_reporter.tick());
      TERN_(AUTO_REPORT_POSITION, position_auto_reporter.tick());
      TERN_(BUFFER_MONITORING, queue.auto_report_buffer_statistics());
    }
  #endif

  // Update the Průša MMU2
  TERN_(HAS_PRUSA_MMU2, mmu2.mmu_loop());

  // Handle Joystick jogging
  TERN_(POLL_JOG, joystick.inject_jog_moves());

  // Async Babystepping via the Emergency Parser
  #if ALL(EP_BABYSTEPPING, EMERGENCY_PARSER)
    babystep.do_ep_steps();
  #endif

  // Direct Stepping
  TERN_(DIRECT_STEPPING, page_manager.write_responses());

  // Update the LVGL interface
  TERN_(HAS_TFT_LVGL_UI, LV_TASK_HANDLER());

  // Manage Fixed-time Motion Control
  TERN_(FT_MOTION, ftMotion.loop());

  IDLE_DONE:
  TERN_(MARLIN_DEV_MODE, idle_depth--);

  return;
}

/**
 * Kill all activity and lock the machine.
 * After this the machine will need to be reset.
 */
void kill(FSTR_P const lcd_error/*=nullptr*/, FSTR_P const lcd_component/*=nullptr*/, const bool steppers_off/*=false*/) {
  thermalManager.disable_all_heaters();

  TERN_(HAS_CUTTER, cutter.kill()); // Full cutter shutdown including ISR control

  // Echo the LCD message to serial for extra context
  if (lcd_error) { SERIAL_ECHO_START(); SERIAL_ECHOLN(lcd_error); }

  #if HAS_DISPLAY
    ui.kill_screen(lcd_error ?: GET_TEXT_F(MSG_KILLED), lcd_component ?: FPSTR(NUL_STR));
  #else
    UNUSED(lcd_error); UNUSED(lcd_component);
  #endif

  TERN_(HAS_TFT_LVGL_UI, lv_draw_error_message(lcd_error));

  // "Error:Printer halted. kill() called!"
  SERIAL_ERROR_MSG(STR_ERR_KILLED);

  #ifdef ACTION_ON_KILL
    hostui.kill();
  #endif

  minkill(steppers_off);
}

void minkill(const bool steppers_off/*=false*/) {

  // Wait a short time (allows messages to get out before shutting down.
  for (int i = 1000; i--;) DELAY_US(600);

  cli(); // Stop interrupts

  // Wait to ensure all interrupts stopped
  for (int i = 1000; i--;) DELAY_US(250);

  // Reiterate heaters off
  thermalManager.disable_all_heaters();

  TERN_(HAS_CUTTER, cutter.kill());  // Reiterate cutter shutdown

  // Power off all steppers (for M112) or just the E steppers
  steppers_off ? stepper.disable_all_steppers() : stepper.disable_e_steppers();

  TERN_(PSU_CONTROL, powerManager.power_off());

  TERN_(HAS_SUICIDE, suicide());

  #if ANY(HAS_KILL, SOFT_RESET_ON_KILL)

    // Wait for both KILL and ENC to be released
    while (TERN0(HAS_KILL, kill_state()) || TERN0(SOFT_RESET_ON_KILL, ui.button_pressed()))
      hal.watchdog_refresh();

    // Wait for either KILL or ENC to be pressed again
    while (TERN1(HAS_KILL, !kill_state()) && TERN1(SOFT_RESET_ON_KILL, !ui.button_pressed()))
      hal.watchdog_refresh();

    // Reboot the board
    hal.reboot();

  #else

    for (;;) hal.watchdog_refresh();  // Wait for RESET button or power-cycle

  #endif
}

/**
 * Turn off heaters and stop the print in progress
 * After a stop the machine may be resumed with M999
 */
void stop() {
  thermalManager.disable_all_heaters(); // 'unpause' taken care of in here

  print_job_timer.stop();

  #if ANY(PROBING_FANS_OFF, ADVANCED_PAUSE_FANS_PAUSE)
    thermalManager.set_fans_paused(false); // Un-pause fans for safety
  #endif

  if (!IsStopped()) {
    SERIAL_ERROR_MSG(STR_ERR_STOPPED);
    LCD_MESSAGE(MSG_STOPPED);
    safe_delay(350);       // allow enough time for messages to get out before stopping
    marlin_state = MF_STOPPED;
  }
}

inline void tmc_standby_setup() {
  #if PIN_EXISTS(X_STDBY)
    SET_INPUT_PULLDOWN(X_STDBY_PIN);
  #endif
  #if PIN_EXISTS(X2_STDBY)
    SET_INPUT_PULLDOWN(X2_STDBY_PIN);
  #endif
  #if PIN_EXISTS(Y_STDBY)
    SET_INPUT_PULLDOWN(Y_STDBY_PIN);
  #endif
  #if PIN_EXISTS(Y2_STDBY)
    SET_INPUT_PULLDOWN(Y2_STDBY_PIN);
  #endif
  #if PIN_EXISTS(Z_STDBY)
    SET_INPUT_PULLDOWN(Z_STDBY_PIN);
  #endif
  #if PIN_EXISTS(Z2_STDBY)
    SET_INPUT_PULLDOWN(Z2_STDBY_PIN);
  #endif
  #if PIN_EXISTS(Z3_STDBY)
    SET_INPUT_PULLDOWN(Z3_STDBY_PIN);
  #endif
  #if PIN_EXISTS(Z4_STDBY)
    SET_INPUT_PULLDOWN(Z4_STDBY_PIN);
  #endif
  #if PIN_EXISTS(I_STDBY)
    SET_INPUT_PULLDOWN(I_STDBY_PIN);
  #endif
  #if PIN_EXISTS(J_STDBY)
    SET_INPUT_PULLDOWN(J_STDBY_PIN);
  #endif
  #if PIN_EXISTS(K_STDBY)
    SET_INPUT_PULLDOWN(K_STDBY_PIN);
  #endif
  #if PIN_EXISTS(U_STDBY)
    SET_INPUT_PULLDOWN(U_STDBY_PIN);
  #endif
  #if PIN_EXISTS(V_STDBY)
    SET_INPUT_PULLDOWN(V_STDBY_PIN);
  #endif
  #if PIN_EXISTS(W_STDBY)
    SET_INPUT_PULLDOWN(W_STDBY_PIN);
  #endif
  #if PIN_EXISTS(E0_STDBY)
    SET_INPUT_PULLDOWN(E0_STDBY_PIN);
  #endif
  #if PIN_EXISTS(E1_STDBY)
    SET_INPUT_PULLDOWN(E1_STDBY_PIN);
  #endif
  #if PIN_EXISTS(E2_STDBY)
    SET_INPUT_PULLDOWN(E2_STDBY_PIN);
  #endif
  #if PIN_EXISTS(E3_STDBY)
    SET_INPUT_PULLDOWN(E3_STDBY_PIN);
  #endif
  #if PIN_EXISTS(E4_STDBY)
    SET_INPUT_PULLDOWN(E4_STDBY_PIN);
  #endif
  #if PIN_EXISTS(E5_STDBY)
    SET_INPUT_PULLDOWN(E5_STDBY_PIN);
  #endif
  #if PIN_EXISTS(E6_STDBY)
    SET_INPUT_PULLDOWN(E6_STDBY_PIN);
  #endif
  #if PIN_EXISTS(E7_STDBY)
    SET_INPUT_PULLDOWN(E7_STDBY_PIN);
  #endif
}

/**
 * Marlin Firmware entry-point. Abandon Hope All Ye Who Enter Here.
 * Setup before the program loop:
 *
 *  - Call any special pre-init set for the board
 *  - Put TMC drivers into Low Power Standby mode
 *  - Init the serial ports (so setup can be debugged)
 *  - Set up the kill and suicide pins
 *  - Prepare (disable) board JTAG and Debug ports
 *  - Init serial for a connected MKS TFT with WiFi
 *  - Install Marlin custom Exception Handlers, if set.
 *  - Init Marlin's HAL interfaces (for SPI, i2c, etc.)
 *  - Init some optional hardware and features:
 *    • MAX Thermocouple pins
 *    • Duet Smart Effector
 *    • Filament Runout Sensor
 *    • TMC220x Stepper Drivers (Serial)
 *    • PSU control
 *    • Power-loss Recovery
 *    • Stepper Driver Reset: DISABLE
 *    • TMC Stepper Drivers (SPI)
 *    • Run hal.init_board() for additional pins setup
 *    • ESP WiFi
 *  - Get the Reset Reason and report it
 *  - Print startup messages and diagnostics
 *  - Calibrate the HAL DELAY for precise timing
 *  - Init the buzzer, possibly a custom timer
 *  - Init more optional hardware:
 *    • Color LED illumination
 *    • NeoPixel illumination
 *    • Controller Fan
 *    • Creality DWIN LCD (show boot image)
 *    • Tare the Probe if possible
 *  - Mount the (most likely external) SD Card
 *  - Load settings from EEPROM (or use defaults)
 *  - Init the Ethernet Port
 *  - Init Touch Buttons (for emulated DOGLCD)
 *  - Adjust the (certainly wrong) current position by the home offset
 *  - Init the Planner::position (steps) based on current (native) position
 *  - Initialize more managers and peripherals:
 *    • Temperatures
 *    • Print Job Timer
 *    • Endstops and Endstop Interrupts
 *    • Stepper ISR - Kind of Important!
 *    • Servos
 *    • Servo-based Probe
 *    • Photograph Pin
 *    • Laser/Spindle tool Power / PWM
 *    • Coolant Control
 *    • Bed Probe
 *    • Stepper Driver Reset: ENABLE
 *    • Digipot I2C - Stepper driver current control
 *    • Stepper DAC - Stepper driver current control
 *    • Solenoid (probe, or for other use)
 *    • Home Pin
 *    • Custom User Buttons
 *    • Red/Blue Status LEDs
 *    • Case Light
 *    • Prusa MMU filament changer
 *    • Fan Multiplexer
 *    • Mixing Extruder
 *    • BLTouch Probe
 *    • I2C Position Encoders
 *    • Custom I2C Bus handlers
 *    • Enhanced tools or extruders:
 *      • Switching Extruder
 *      • Switching Nozzle
 *      • Parking Extruder
 *      • Magnetic Parking Extruder
 *      • Switching Toolhead
 *      • Electromagnetic Switching Toolhead
 *    • Watchdog Timer - Also Kind of Important!
 *    • Closed Loop Controller
 *  - Run Startup Commands, if defined
 *  - Tell host to close Host Prompts
 *  - Test Trinamic driver connections
 *  - Init Prusa MMU2 filament changer
 *  - Init and test BL24Cxx EEPROM
 *  - Init Creality DWIN encoder, show faux progress bar
 *  - Reset Status Message / Show Service Messages
 *  - Init MAX7219 LED Matrix
 *  - Init Direct Stepping (Klipper-style motion control)
 *  - Init TFT LVGL UI (with 3D Graphics)
 *  - Apply Password Lock - Hold for Authentication
 *  - Open Touch Screen Calibration screen, if not calibrated
 *  - Set Marlin to RUNNING State
 */
void setup() {
  #ifdef FASTIO_INIT
    FASTIO_INIT();
  #endif

  #ifdef BOARD_PREINIT
    BOARD_PREINIT(); // Low-level init (before serial init)
  #endif

  tmc_standby_setup();  // TMC Low Power Standby pins must be set early or they're not usable

  // Check startup - does nothing if bootloader sets MCUSR to 0
  const byte mcu = hal.get_reset_source();
  hal.clear_reset_source();

  #if ENABLED(MARLIN_DEV_MODE)
    auto log_current_ms = [&](PGM_P const msg) {
      SERIAL_ECHO_START();
      TSS('[', millis(), F("] ")).echo();
      SERIAL_ECHOLNPGM_P(msg);
    };
    #define SETUP_LOG(M) log_current_ms(PSTR(M))
  #else
    #define SETUP_LOG(...) NOOP
  #endif
  #define SETUP_RUN(C) do{ SETUP_LOG(STRINGIFY(C)); C; }while(0)

  MYSERIAL1.begin(BAUDRATE);
  millis_t serial_connect_timeout = millis() + 1000UL;
  while (!MYSERIAL1.connected() && PENDING(millis(), serial_connect_timeout)) { /*nada*/ }

  #if ENABLED(SOVOL_SV06_RTS)
    LCD_SERIAL.begin(BAUDRATE);
    serial_connect_timeout = millis() + 1000UL;
    while (!LCD_SERIAL.connected() && PENDING(millis(), serial_connect_timeout)) { /*nada*/ }
  #endif

  #if HAS_MULTI_SERIAL && !HAS_ETHERNET
    #ifndef BAUDRATE_2
      #define BAUDRATE_2 BAUDRATE
    #endif
    MYSERIAL2.begin(BAUDRATE_2);
    serial_connect_timeout = millis() + 1000UL;
    while (!MYSERIAL2.connected() && PENDING(millis(), serial_connect_timeout)) { /*nada*/ }
    #ifdef SERIAL_PORT_3
      #ifndef BAUDRATE_3
        #define BAUDRATE_3 BAUDRATE
      #endif
      MYSERIAL3.begin(BAUDRATE_3);
      serial_connect_timeout = millis() + 1000UL;
      while (!MYSERIAL3.connected() && PENDING(millis(), serial_connect_timeout)) { /*nada*/ }
    #endif
  #endif
  SERIAL_ECHOLNPGM("start");

  // Set up these pins early to prevent suicide
  #if HAS_KILL
    SETUP_LOG("KILL_PIN");
    #if KILL_PIN_STATE
      SET_INPUT_PULLDOWN(KILL_PIN);
    #else
      SET_INPUT_PULLUP(KILL_PIN);
    #endif
  #endif

  #if ENABLED(FREEZE_FEATURE)
    SETUP_LOG("FREEZE_PIN");
    #if FREEZE_STATE
      SET_INPUT_PULLDOWN(FREEZE_PIN);
    #else
      SET_INPUT_PULLUP(FREEZE_PIN);
    #endif
  #endif

  #if HAS_SUICIDE
    SETUP_LOG("SUICIDE_PIN");
    OUT_WRITE(SUICIDE_PIN, !SUICIDE_PIN_STATE);
  #endif

  #ifdef JTAGSWD_RESET
    SETUP_LOG("JTAGSWD_RESET");
    JTAGSWD_RESET();
  #endif

  // Disable any hardware debug to free up pins for IO
  #if ENABLED(DISABLE_DEBUG) && defined(JTAGSWD_DISABLE)
    delay(10);
    SETUP_LOG("JTAGSWD_DISABLE");
    JTAGSWD_DISABLE();
  #elif ENABLED(DISABLE_JTAG) && defined(JTAG_DISABLE)
    delay(10);
    SETUP_LOG("JTAG_DISABLE");
    JTAG_DISABLE();
  #endif

  TERN_(DYNAMIC_VECTORTABLE, hook_cpu_exceptions()); // If supported, install Marlin exception handlers at runtime

  SETUP_RUN(hal.init());

  // Init and disable SPI thermocouples; this is still needed
  #if TEMP_SENSOR_IS_MAX_TC(0) || (TEMP_SENSOR_IS_MAX_TC(REDUNDANT) && REDUNDANT_TEMP_MATCH(SOURCE, E0))
    OUT_WRITE(TEMP_0_CS_PIN, HIGH);  // Disable
  #endif
  #if TEMP_SENSOR_IS_MAX_TC(1) || (TEMP_SENSOR_IS_MAX_TC(REDUNDANT) && REDUNDANT_TEMP_MATCH(SOURCE, E1))
    OUT_WRITE(TEMP_1_CS_PIN, HIGH);
  #endif
  #if TEMP_SENSOR_IS_MAX_TC(2) || (TEMP_SENSOR_IS_MAX_TC(REDUNDANT) && REDUNDANT_TEMP_MATCH(SOURCE, E2))
    OUT_WRITE(TEMP_2_CS_PIN, HIGH);
  #endif
  #if TEMP_SENSOR_IS_MAX_TC(BED)
    OUT_WRITE(TEMP_BED_CS_PIN, HIGH);
  #endif

  #if ENABLED(DUET_SMART_EFFECTOR) && PIN_EXISTS(SMART_EFFECTOR_MOD)
    OUT_WRITE(SMART_EFFECTOR_MOD_PIN, LOW);   // Put Smart Effector into NORMAL mode
  #endif

  #if HAS_FILAMENT_SENSOR
    SETUP_RUN(runout.setup());
  #endif

  #if HAS_TMC220x
    SETUP_RUN(tmc_serial_begin());
  #endif

  #if HAS_TMC_SPI
    #if DISABLED(TMC_USE_SW_SPI)
      SETUP_RUN(SPI.begin());
    #endif
    SETUP_RUN(tmc_init_cs_pins());
  #endif

  #if ENABLED(PSU_CONTROL)
    SETUP_LOG("PSU_CONTROL");
    powerManager.init();
  #endif

  #if ENABLED(POWER_LOSS_RECOVERY)
    SETUP_RUN(recovery.setup());
  #endif

  #if HAS_STEPPER_RESET
    SETUP_RUN(disableStepperDrivers());
  #endif

  SETUP_RUN(hal.init_board());

  #if ENABLED(WIFISUPPORT)
    SETUP_RUN(esp_wifi_init());
  #endif

  // Report Reset Reason
  if (mcu & RST_POWER_ON)  SERIAL_ECHOLNPGM(STR_POWERUP);
  if (mcu & RST_EXTERNAL)  SERIAL_ECHOLNPGM(STR_EXTERNAL_RESET);
  if (mcu & RST_BROWN_OUT) SERIAL_ECHOLNPGM(STR_BROWNOUT_RESET);
  if (mcu & RST_WATCHDOG)  SERIAL_ECHOLNPGM(STR_WATCHDOG_RESET);
  if (mcu & RST_SOFTWARE)  SERIAL_ECHOLNPGM(STR_SOFTWARE_RESET);

  // Identify myself as Marlin x.x.x
  SERIAL_ECHOLNPGM("Marlin " SHORT_BUILD_VERSION);
  #if defined(STRING_DISTRIBUTION_DATE) && defined(STRING_CONFIG_H_AUTHOR)
    SERIAL_ECHO_MSG(
      " Last Updated: " STRING_DISTRIBUTION_DATE
      " | Author: " STRING_CONFIG_H_AUTHOR
    );
  #endif
  SERIAL_ECHO_MSG(" Compiled: " __DATE__);
  SERIAL_ECHO_MSG(STR_FREE_MEMORY, hal.freeMemory(), STR_PLANNER_BUFFER_BYTES, sizeof(block_t) * (BLOCK_BUFFER_SIZE));

  // Some HAL need precise delay adjustment
  calibrate_delay_loop();

  // Init buzzer pin(s)
  #if HAS_BEEPER
    SETUP_RUN(buzzer.init());
  #endif

  // Set up LEDs early
  #if HAS_COLOR_LEDS
    SETUP_RUN(leds.setup());
  #endif

  #if ENABLED(NEOPIXEL2_SEPARATE)
    SETUP_RUN(leds2.setup());
  #endif

  #if ENABLED(USE_CONTROLLER_FAN)     // Set up fan controller to initialize also the default configurations.
    SETUP_RUN(controllerFan.setup());
  #endif

  TERN_(HAS_FANCHECK, fan_check.init());

  // UI must be initialized before EEPROM
  // (because EEPROM code calls the UI).
  #if ENABLED(SOVOL_SV06_RTS)
    SETUP_RUN(RTS_Update());
  #else
    SETUP_RUN(ui.init());
  #endif

  #if PIN_EXISTS(SAFE_POWER)
    #if HAS_DRIVER_SAFE_POWER_PROTECT
      SETUP_RUN(stepper_driver_backward_check());
    #else
      SETUP_LOG("SAFE_POWER");
      OUT_WRITE(SAFE_POWER_PIN, HIGH);
    #endif
  #endif

  #if ALL(HAS_MEDIA, SDCARD_EEPROM_EMULATION)
    SETUP_RUN(card.mount());          // Mount media with settings before first_load
  #endif

  SETUP_RUN(settings.first_load());   // Load data from EEPROM if available (or use defaults)
                                      // This also updates variables in the planner, elsewhere

  #if ALL(HAS_WIRED_LCD, SHOW_BOOTSCREEN)
    SETUP_RUN(ui.show_bootscreen());
    const millis_t bootscreen_ms = millis();
  #endif

  #if ENABLED(PROBE_TARE)
    SETUP_RUN(probe.tare_init());
  #endif

  #if HAS_ETHERNET
    SETUP_RUN(ethernet.init());
  #endif

  #if HAS_TOUCH_BUTTONS
    SETUP_RUN(touchBt.init());
  #endif

  TERN_(HAS_HOME_OFFSET, current_position += home_offset); // Init current position based on home_offset

  sync_plan_position();               // Vital to init stepper/planner equivalent for current_position

  SETUP_RUN(thermalManager.init());   // Initialize temperature loop

  SETUP_RUN(print_job_timer.init());  // Initial setup of print job timer

  SETUP_RUN(endstops.init());         // Init endstops and pullups

  #if ENABLED(DELTA) && !HAS_SOFTWARE_ENDSTOPS
    SETUP_RUN(refresh_delta_clip_start_height()); // Init safe delta height without soft endstops
  #endif

  SETUP_RUN(stepper.init());          // Init stepper. This enables interrupts!

  #if HAS_SERVOS
    SETUP_RUN(servo_init());
  #endif

  #if HAS_Z_SERVO_PROBE
    SETUP_RUN(probe.servo_probe_init());
  #endif

  #if HAS_PHOTOGRAPH
    OUT_WRITE(PHOTOGRAPH_PIN, LOW);
  #endif

  #if HAS_CUTTER
    SETUP_RUN(cutter.init());
  #endif

  #if ENABLED(COOLANT_MIST)
    OUT_WRITE(COOLANT_MIST_PIN, COOLANT_MIST_INVERT);   // Init Mist Coolant OFF
  #endif
  #if ENABLED(COOLANT_FLOOD)
    OUT_WRITE(COOLANT_FLOOD_PIN, COOLANT_FLOOD_INVERT); // Init Flood Coolant OFF
  #endif

  #if HAS_BED_PROBE
    #if PIN_EXISTS(PROBE_ENABLE)
      OUT_WRITE(PROBE_ENABLE_PIN, LOW); // Disable
    #endif
    SETUP_RUN(endstops.enable_z_probe(false));
  #endif

  #if HAS_STEPPER_RESET
    SETUP_RUN(enableStepperDrivers());
  #endif

  #if HAS_MOTOR_CURRENT_I2C
    SETUP_RUN(digipot_i2c.init());
  #endif

  #if HAS_MOTOR_CURRENT_DAC
    SETUP_RUN(stepper_dac.init());
  #endif

  #if ANY(Z_PROBE_SLED, SOLENOID_PROBE) && HAS_SOLENOID_1
    OUT_WRITE(SOL1_PIN, LOW); // OFF
  #endif

  #if HAS_HOME
    SET_INPUT_PULLUP(HOME_PIN);
  #endif

  #if ENABLED(CUSTOM_USER_BUTTONS)
    #define INIT_CUSTOM_USER_BUTTON_PIN(N) do{ SET_INPUT(BUTTON##N##_PIN); WRITE(BUTTON##N##_PIN, !BUTTON##N##_HIT_STATE); }while(0)

    #if HAS_CUSTOM_USER_BUTTON(1)
      INIT_CUSTOM_USER_BUTTON_PIN(1);
    #endif
    #if HAS_CUSTOM_USER_BUTTON(2)
      INIT_CUSTOM_USER_BUTTON_PIN(2);
    #endif
    #if HAS_CUSTOM_USER_BUTTON(3)
      INIT_CUSTOM_USER_BUTTON_PIN(3);
    #endif
    #if HAS_CUSTOM_USER_BUTTON(4)
      INIT_CUSTOM_USER_BUTTON_PIN(4);
    #endif
    #if HAS_CUSTOM_USER_BUTTON(5)
      INIT_CUSTOM_USER_BUTTON_PIN(5);
    #endif
    #if HAS_CUSTOM_USER_BUTTON(6)
      INIT_CUSTOM_USER_BUTTON_PIN(6);
    #endif
    #if HAS_CUSTOM_USER_BUTTON(7)
      INIT_CUSTOM_USER_BUTTON_PIN(7);
    #endif
    #if HAS_CUSTOM_USER_BUTTON(8)
      INIT_CUSTOM_USER_BUTTON_PIN(8);
    #endif
    #if HAS_CUSTOM_USER_BUTTON(9)
      INIT_CUSTOM_USER_BUTTON_PIN(9);
    #endif
    #if HAS_CUSTOM_USER_BUTTON(10)
      INIT_CUSTOM_USER_BUTTON_PIN(10);
    #endif
    #if HAS_CUSTOM_USER_BUTTON(11)
      INIT_CUSTOM_USER_BUTTON_PIN(11);
    #endif
    #if HAS_CUSTOM_USER_BUTTON(12)
      INIT_CUSTOM_USER_BUTTON_PIN(12);
    #endif
    #if HAS_CUSTOM_USER_BUTTON(13)
      INIT_CUSTOM_USER_BUTTON_PIN(13);
    #endif
    #if HAS_CUSTOM_USER_BUTTON(14)
      INIT_CUSTOM_USER_BUTTON_PIN(14);
    #endif
    #if HAS_CUSTOM_USER_BUTTON(15)
      INIT_CUSTOM_USER_BUTTON_PIN(15);
    #endif
    #if HAS_CUSTOM_USER_BUTTON(16)
      INIT_CUSTOM_USER_BUTTON_PIN(16);
    #endif
    #if HAS_CUSTOM_USER_BUTTON(17)
      INIT_CUSTOM_USER_BUTTON_PIN(17);
    #endif
    #if HAS_CUSTOM_USER_BUTTON(18)
      INIT_CUSTOM_USER_BUTTON_PIN(18);
    #endif
    #if HAS_CUSTOM_USER_BUTTON(19)
      INIT_CUSTOM_USER_BUTTON_PIN(19);
    #endif
    #if HAS_CUSTOM_USER_BUTTON(20)
      INIT_CUSTOM_USER_BUTTON_PIN(20);
    #endif
    #if HAS_CUSTOM_USER_BUTTON(21)
      INIT_CUSTOM_USER_BUTTON_PIN(21);
    #endif
    #if HAS_CUSTOM_USER_BUTTON(22)
      INIT_CUSTOM_USER_BUTTON_PIN(22);
    #endif
    #if HAS_CUSTOM_USER_BUTTON(23)
      INIT_CUSTOM_USER_BUTTON_PIN(23);
    #endif
    #if HAS_CUSTOM_USER_BUTTON(24)
      INIT_CUSTOM_USER_BUTTON_PIN(24);
    #endif
    #if HAS_CUSTOM_USER_BUTTON(25)
      INIT_CUSTOM_USER_BUTTON_PIN(25);
    #endif
  #endif

  #if PIN_EXISTS(STAT_LED_RED)
    OUT_WRITE(STAT_LED_RED_PIN, LOW); // OFF
  #endif
  #if PIN_EXISTS(STAT_LED_BLUE)
    OUT_WRITE(STAT_LED_BLUE_PIN, LOW); // OFF
  #endif

  #if ENABLED(CASE_LIGHT_ENABLE)
    SETUP_RUN(caselight.init());
  #endif

  #if HAS_PRUSA_MMU1
    SETUP_RUN(mmu_init());
  #endif

  #if HAS_FANMUX
    SETUP_RUN(fanmux_init());
  #endif

  #if ENABLED(MIXING_EXTRUDER)
    SETUP_RUN(mixer.init());
  #endif

  #if ENABLED(BLTOUCH)
    SETUP_RUN(bltouch.init(/*set_voltage=*/true));
  #endif

  #if ENABLED(MAGLEV4)
    OUT_WRITE(MAGLEV_TRIGGER_PIN, LOW);
  #endif

  #if ENABLED(I2C_POSITION_ENCODERS)
    SETUP_RUN(I2CPEM.init());
  #endif

  #if ENABLED(EXPERIMENTAL_I2CBUS) && I2C_SLAVE_ADDRESS > 0
    SETUP_LOG("i2c...");
    i2c.onReceive(i2c_on_receive);
    i2c.onRequest(i2c_on_request);
  #endif

  #if DO_SWITCH_EXTRUDER
    SETUP_RUN(move_extruder_servo(0));  // Initialize extruder servo
  #endif

  #if ENABLED(SWITCHING_NOZZLE)
    SETUP_LOG("SWITCHING_NOZZLE");
    // Initialize nozzle servo(s)
    #if SWITCHING_NOZZLE_TWO_SERVOS
      lower_nozzle(0);
      raise_nozzle(1);
    #else
      move_nozzle_servo(0);
    #endif
  #endif

  #if ENABLED(PARKING_EXTRUDER)
    SETUP_RUN(pe_solenoid_init());
  #elif ENABLED(MAGNETIC_PARKING_EXTRUDER)
    SETUP_RUN(mpe_settings_init());
  #elif ENABLED(SWITCHING_TOOLHEAD)
    SETUP_RUN(swt_init());
  #elif ENABLED(ELECTROMAGNETIC_SWITCHING_TOOLHEAD)
    SETUP_RUN(est_init());
  #endif

  #if ENABLED(USE_WATCHDOG)
    SETUP_RUN(hal.watchdog_init());   // Reinit watchdog after hal.get_reset_source call
  #endif

  #if ENABLED(EXTERNAL_CLOSED_LOOP_CONTROLLER)
    SETUP_RUN(closedloop.init());
  #endif

  #ifdef STARTUP_COMMANDS
    SETUP_LOG("STARTUP_COMMANDS");
    queue.inject(F(STARTUP_COMMANDS));
  #endif

  #if ENABLED(HOST_PROMPT_SUPPORT)
    SETUP_RUN(hostui.prompt_end());
  #endif

  #if HAS_DRIVER_SAFE_POWER_PROTECT
    SETUP_RUN(stepper_driver_backward_report());
  #endif

  #if HAS_PRUSA_MMU2
    SETUP_RUN(mmu2.init());
  #endif

  #if ENABLED(IIC_BL24CXX_EEPROM)
    BL24CXX::init();
    const uint8_t err = BL24CXX::check();
    SERIAL_ECHO_TERNARY(err, "BL24CXX Check ", "failed", "succeeded", "!\n");
  #endif

  #if HAS_DWIN_E3V2_BASIC
    SETUP_RUN(dwinInitScreen());
  #elif ENABLED(SOVOL_SV06_RTS)
    SETUP_RUN(rts.init());
  #endif

  #if HAS_SERVICE_INTERVALS && !HAS_DWIN_E3V2_BASIC
    SETUP_RUN(ui.reset_status(true));  // Show service messages or keep current status
  #endif

  #if ENABLED(MAX7219_DEBUG)
    SETUP_RUN(max7219.init());
  #endif

  #if ENABLED(DIRECT_STEPPING)
    SETUP_RUN(page_manager.init());
  #endif

  #if HAS_TFT_LVGL_UI
    #if HAS_MEDIA
      if (!card.isMounted()) SETUP_RUN(card.mount()); // Mount SD to load graphics and fonts
    #endif
    SETUP_RUN(tft_lvgl_init());
  #endif

  #if ALL(HAS_WIRED_LCD, SHOW_BOOTSCREEN)
    const millis_t elapsed = millis() - bootscreen_ms;
    #if ENABLED(MARLIN_DEV_MODE)
      SERIAL_ECHOLNPGM("elapsed=", elapsed);
    #endif
    SETUP_RUN(ui.bootscreen_completion(elapsed));
  #endif

  #if ENABLED(PASSWORD_ON_STARTUP)
    SETUP_RUN(password.lock_machine());      // Will not proceed until correct password provided
  #endif

  #if ALL(HAS_MARLINUI_MENU, TOUCH_SCREEN_CALIBRATION) && ANY(TFT_CLASSIC_UI, TFT_COLOR_UI)
    SETUP_RUN(ui.check_touch_calibration());
  #endif

  #if ENABLED(EASYTHREED_UI)
    SETUP_RUN(easythreed_ui.init());
  #endif

  #if HAS_TRINAMIC_CONFIG && DISABLED(PSU_DEFAULT_OFF)
    SETUP_RUN(test_tmc_connection());
  #endif

  #if ENABLED(BD_SENSOR)
    SETUP_RUN(bdl.init(I2C_BD_SDA_PIN, I2C_BD_SCL_PIN, I2C_BD_DELAY));
  #endif

  #if ENABLED(FT_MOTION)
    SETUP_RUN(ftMotion.init());
  #endif

  marlin_state = MF_RUNNING;

  #ifdef STARTUP_TUNE
    // Play a short startup tune before continuing.
    constexpr uint16_t tune[] = STARTUP_TUNE;
    for (uint8_t i = 0; i < COUNT(tune) - 1; i += 2) BUZZ(tune[i + 1], tune[i]);
  #endif

  SETUP_LOG("setup() completed.");

  TERN_(MARLIN_TEST_BUILD, runStartupTests());
}

/**
 * The main Marlin program loop
 *
 *  - Call idle() to handle all tasks between G-code commands
 *      Note that no G-codes from the queue can be executed during idle()
 *      but many G-codes can be called directly anytime like macros.
 *  - Check whether SD card auto-start is needed now.
 *  - Check whether SD print finishing is needed now.
 *  - Run one G-code command from the immediate or main command queue
 *    and open up one space. Commands in the main queue may come from sd
 *    card, host, or by direct injection. The queue will continue to fill
 *    as long as idle() or manage_inactivity() are being called.
 */
void loop() {
  do {
    idle();

    #if HAS_MEDIA
      if (card.flag.abort_sd_printing) abortSDPrinting();
      if (marlin_state == MF_SD_COMPLETE) finishSDPrinting();
    #endif

    queue.advance();

    #if ANY(POWER_OFF_TIMER, POWER_OFF_WAIT_FOR_COOLDOWN)
      powerManager.checkAutoPowerOff();
    #endif

    endstops.event_handler();

    TERN_(HAS_TFT_LVGL_UI, printer_state_polling());

    TERN_(MARLIN_TEST_BUILD, runPeriodicTests());

  } while (ENABLED(__AVR__)); // Loop forever on slower (AVR) boards
}<|MERGE_RESOLUTION|>--- conflicted
+++ resolved
@@ -821,17 +821,11 @@
   TERN_(HAS_BEEPER, buzzer.tick());
 
   // Handle UI input / draw events
-<<<<<<< HEAD
-  #if ENABLED(DWIN_CREALITY_LCD)
-    dwinUpdate();
-  #elif ENABLED(SOVOL_SV06_RTS)
+  #if ENABLED(SOVOL_SV06_RTS)
     RTS_Update();
   #else
     ui.update();
   #endif
-=======
-  ui.update();
->>>>>>> aa7d5714
 
   // Run i2c Position Encoders
   #if ENABLED(I2C_POSITION_ENCODERS)
