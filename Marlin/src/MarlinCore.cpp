--- conflicted
+++ resolved
@@ -70,31 +70,15 @@
   #include <lvgl.h>
 #endif
 
-<<<<<<< HEAD
-#if ENABLED(DWIN_CREALITY_LCD)
-  #include "lcd/e3v2/creality/dwin.h"
-  #include "lcd/e3v2/creality/rotary_encoder.h"
-#elif ENABLED(DWIN_CREALITY_LCD_ENHANCED)
-  #include "lcd/e3v2/enhanced/dwin.h"
-  #include "lcd/e3v2/common/encoder.h"
-#elif ENABLED(DWIN_CREALITY_LCD_JYERSUI)
-  #include "lcd/e3v2/jyersui/dwin.h"
-  #include "lcd/e3v2/jyersui/rotary_encoder.h"
-#endif
-
-#if ENABLED(EXTENSIBLE_UI)
-  #include "lcd/extui/ui_api.h"
-=======
 #if HAS_DWIN_E3V2
   #include "lcd/e3v2/common/encoder.h"
   #if ENABLED(DWIN_CREALITY_LCD)
-    #include "lcd/e3v2/creality/dwin.h"
+  #include "lcd/e3v2/creality/dwin.h"
   #elif ENABLED(DWIN_CREALITY_LCD_ENHANCED)
-    #include "lcd/e3v2/enhanced/dwin.h"
+  #include "lcd/e3v2/enhanced/dwin.h"
   #elif ENABLED(DWIN_CREALITY_LCD_JYERSUI)
-    #include "lcd/e3v2/jyersui/dwin.h"
-  #endif
->>>>>>> ea0169f2
+  #include "lcd/e3v2/jyersui/dwin.h"
+  #endif
 #endif
 
 #if HAS_ETHERNET
