--- conflicted
+++ resolved
@@ -812,11 +812,8 @@
     if (!gcode.autoreport_paused) {
       TERN_(AUTO_REPORT_TEMPERATURES, thermalManager.auto_reporter.tick());
       TERN_(AUTO_REPORT_SD_STATUS, card.auto_reporter.tick());
-<<<<<<< HEAD
+      TERN_(AUTO_REPORT_POSITION, position_auto_reporter.tick());
       TERN_(BUFFER_MONITORING, queue.auto_report_buffer_statistics());
-=======
-      TERN_(AUTO_REPORT_POSITION, position_auto_reporter.tick());
->>>>>>> 6d2c7aa2
     }
   #endif
 
