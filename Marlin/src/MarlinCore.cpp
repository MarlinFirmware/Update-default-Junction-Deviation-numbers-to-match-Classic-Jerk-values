--- conflicted
+++ resolved
@@ -380,12 +380,6 @@
       queue.inject_P(PSTR(EVENT_GCODE_SD_ABORT));
     #endif
 
-<<<<<<< HEAD
-    planner.synchronize();
-    print_job_timer.abort(); // Wait for planner before calling!
-
-=======
->>>>>>> 07c701b5
     TERN_(PASSWORD_AFTER_SD_PRINT_ABORT, password.lock_machine());
   }
 
@@ -791,12 +785,7 @@
 void stop() {
   thermalManager.disable_all_heaters(); // 'unpause' taken care of in here
 
-<<<<<<< HEAD
-  planner.synchronize();
-  print_job_timer.stop(); // Wait for planner before calling!
-=======
   print_job_timer.stop();
->>>>>>> 07c701b5
 
   #if ENABLED(PROBING_FANS_OFF)
     if (thermalManager.fans_paused) thermalManager.set_fans_paused(false); // put things back the way they were
