--- conflicted
+++ resolved
@@ -968,20 +968,6 @@
     SETUP_RUN(tmc_serial_begin());
   #endif
 
-<<<<<<< HEAD
-  #if HAS_SUICIDE
-    SETUP_LOG("SUICIDE_PIN")
-    OUT_WRITE(SUICIDE_PIN, !SUICIDE_PIN_INVERTING);
-  #endif
-
-  #if ENABLED(PSU_CONTROL)
-    SETUP_LOG("PSU_CONTROL");
-    powersupply_on = ENABLED(PSU_DEFAULT_OFF);
-    if (ENABLED(PSU_DEFAULT_OFF)) PSU_OFF(); else PSU_ON();
-  #endif
-
-=======
->>>>>>> ee93101b
   #if HAS_STEPPER_RESET
     SETUP_RUN(disableStepperDrivers());
   #endif
