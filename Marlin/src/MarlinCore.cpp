/**
 * Marlin 3D Printer Firmware
 * Copyright (c) 2020 MarlinFirmware [https://github.com/MarlinFirmware/Marlin]
 *
 * Based on Sprinter and grbl.
 * Copyright (c) 2011 Camiel Gubbels / Erik van der Zalm
 *
 * This program is free software: you can redistribute it and/or modify
 * it under the terms of the GNU General Public License as published by
 * the Free Software Foundation, either version 3 of the License, or
 * (at your option) any later version.
 *
 * This program is distributed in the hope that it will be useful,
 * but WITHOUT ANY WARRANTY; without even the implied warranty of
 * MERCHANTABILITY or FITNESS FOR A PARTICULAR PURPOSE.  See the
 * GNU General Public License for more details.
 *
 * You should have received a copy of the GNU General Public License
 * along with this program.  If not, see <https://www.gnu.org/licenses/>.
 *
 */

/**
 * About Marlin
 *
 * This firmware is a mashup between Sprinter and grbl.
 *  - https://github.com/kliment/Sprinter
 *  - https://github.com/grbl/grbl
 */

#include "MarlinCore.h"

#if ENABLED(MARLIN_DEV_MODE)
  #warning "WARNING! Disable MARLIN_DEV_MODE for the final build!"
#endif

#include "HAL/shared/Delay.h"
#include "HAL/shared/esp_wifi.h"

#ifdef ARDUINO
  #include <pins_arduino.h>
#endif
#include <math.h>

#include "core/utility.h"

#include "module/motion.h"
#include "module/planner.h"
#include "module/endstops.h"
#include "module/temperature.h"
#include "module/settings.h"
#include "module/printcounter.h" // PrintCounter or Stopwatch

#include "module/stepper.h"
#include "module/stepper/indirection.h"

#include "gcode/gcode.h"
#include "gcode/parser.h"
#include "gcode/queue.h"

#include "feature/pause.h"
#include "sd/cardreader.h"

#include "lcd/marlinui.h"
#if HAS_TOUCH_BUTTONS
  #include "lcd/touch/touch_buttons.h"
#endif

#if HAS_TFT_LVGL_UI
  #include "lcd/extui/lib/mks_ui/tft_lvgl_configuration.h"
  #include "lcd/extui/lib/mks_ui/draw_ui.h"
  #include "lcd/extui/lib/mks_ui/mks_hardware_test.h"
  #include <lvgl.h>
#endif

#if ENABLED(DWIN_CREALITY_LCD)
  #include "lcd/dwin/e3v2/dwin.h"
  #include "lcd/dwin/dwin_lcd.h"
  #include "lcd/dwin/e3v2/rotary_encoder.h"
#endif

#if ENABLED(EXTENSIBLE_UI)
  #include "lcd/extui/ui_api.h"
#endif

#if HAS_ETHERNET
  #include "feature/ethernet.h"
#endif

#if ENABLED(IIC_BL24CXX_EEPROM)
  #include "libs/BL24CXX.h"
#endif

#if ENABLED(DIRECT_STEPPING)
  #include "feature/direct_stepping.h"
#endif

#if ENABLED(HOST_ACTION_COMMANDS)
  #include "feature/host_actions.h"
#endif

#if USE_BEEPER
  #include "libs/buzzer.h"
#endif

#if ENABLED(EXTERNAL_CLOSED_LOOP_CONTROLLER)
  #include "feature/closedloop.h"
#endif

#if HAS_MOTOR_CURRENT_I2C
  #include "feature/digipot/digipot.h"
#endif

#if ENABLED(MIXING_EXTRUDER)
  #include "feature/mixing.h"
#endif

#if ENABLED(MAX7219_DEBUG)
  #include "feature/max7219.h"
#endif

#if HAS_COLOR_LEDS
  #include "feature/leds/leds.h"
#endif

#if ENABLED(BLTOUCH)
  #include "feature/bltouch.h"
#endif

#if ENABLED(POLL_JOG)
  #include "feature/joystick.h"
#endif

#if HAS_SERVOS
  #include "module/servo.h"
#endif

#if ENABLED(HAS_MOTOR_CURRENT_DAC)
  #include "feature/dac/stepper_dac.h"
#endif

#if ENABLED(EXPERIMENTAL_I2CBUS)
  #include "feature/twibus.h"
#endif

#if ENABLED(I2C_POSITION_ENCODERS)
  #include "feature/encoder_i2c.h"
#endif

#if HAS_TRINAMIC_CONFIG && DISABLED(PSU_DEFAULT_OFF)
  #include "feature/tmc_util.h"
#endif

#if HAS_CUTTER
  #include "feature/spindle_laser.h"
#endif

#if ENABLED(SDSUPPORT)
  CardReader card;
#endif

#if ENABLED(G38_PROBE_TARGET)
  uint8_t G38_move; // = 0
  bool G38_did_trigger; // = false
#endif

#if ENABLED(DELTA)
  #include "module/delta.h"
#elif IS_SCARA
  #include "module/scara.h"
#endif

#if HAS_LEVELING
  #include "feature/bedlevel/bedlevel.h"
#endif

#if ENABLED(GCODE_REPEAT_MARKERS)
  #include "feature/repeat.h"
#endif

#if ENABLED(POWER_LOSS_RECOVERY)
  #include "feature/powerloss.h"
#endif

#if ENABLED(CANCEL_OBJECTS)
  #include "feature/cancel_object.h"
#endif

#if HAS_FILAMENT_SENSOR
  #include "feature/runout.h"
#endif

#if EITHER(PROBE_TARE, HAS_Z_SERVO_PROBE)
  #include "module/probe.h"
#endif

#if ENABLED(HOTEND_IDLE_TIMEOUT)
  #include "feature/hotend_idle.h"
#endif

#if ENABLED(TEMP_STAT_LEDS)
  #include "feature/leds/tempstat.h"
#endif

#if ENABLED(CASE_LIGHT_ENABLE)
  #include "feature/caselight.h"
#endif

#if HAS_FANMUX
  #include "feature/fanmux.h"
#endif

#if DO_SWITCH_EXTRUDER || ANY(SWITCHING_NOZZLE, PARKING_EXTRUDER, MAGNETIC_PARKING_EXTRUDER, ELECTROMAGNETIC_SWITCHING_TOOLHEAD, SWITCHING_TOOLHEAD)
  #include "module/tool_change.h"
#endif

#if ENABLED(USE_CONTROLLER_FAN)
  #include "feature/controllerfan.h"
#endif

#if HAS_PRUSA_MMU2
  #include "feature/mmu/mmu2.h"
#endif

#if HAS_L64XX
  #include "libs/L64XX/L64XX_Marlin.h"
#endif

#if ENABLED(PASSWORD_FEATURE)
  #include "feature/password/password.h"
#endif

PGMSTR(M112_KILL_STR, "M112 Shutdown");

MarlinState marlin_state = MF_INITIALIZING;

M_StateEnum M_State_grbl = M_INIT;

// For M109 and M190, this flag may be cleared (by M108) to exit the wait loop
bool wait_for_heatup = true;

// For M0/M1, this flag may be cleared (by M108) to exit the wait-for-user loop
#if HAS_RESUME_CONTINUE
  bool wait_for_user; // = false;

  void wait_for_user_response(millis_t ms/*=0*/, const bool no_sleep/*=false*/) {
    UNUSED(no_sleep);
    KEEPALIVE_STATE(PAUSED_FOR_USER);
    wait_for_user = true;
    if (ms) ms += millis(); // expire time
    while (wait_for_user && !(ms && ELAPSED(millis(), ms)))
      idle(TERN_(ADVANCED_PAUSE_FEATURE, no_sleep));
    wait_for_user = false;
  }

#endif

/**
 * ***************************************************************************
 * ******************************** FUNCTIONS ********************************
 * ***************************************************************************
 */

/**
 * Stepper Reset (RigidBoard, et.al.)
 */
#if HAS_STEPPER_RESET
  void disableStepperDrivers() { OUT_WRITE(STEPPER_RESET_PIN, LOW); } // Drive down to keep motor driver chips in reset
  void enableStepperDrivers()  { SET_INPUT(STEPPER_RESET_PIN); }      // Set to input, allowing pullups to pull the pin high
#endif

/**
 * Sensitive pin test for M42, M226
 */

#include "pins/sensitive_pins.h"

#pragma GCC diagnostic push
#pragma GCC diagnostic ignored "-Wnarrowing"

bool pin_is_protected(const pin_t pin) {
  static const pin_t sensitive_pins[] PROGMEM = SENSITIVE_PINS;
  LOOP_L_N(i, COUNT(sensitive_pins)) {
    pin_t sensitive_pin;
    memcpy_P(&sensitive_pin, &sensitive_pins[i], sizeof(pin_t));
    if (pin == sensitive_pin) return true;
  }
  return false;
}

#pragma GCC diagnostic pop

<<<<<<< HEAD
void protected_pin_err() {
  SERIAL_ERROR_MSG(STR_ERR_PROTECTED_PIN);
}

void quickstop_stepper() {
  planner.quick_stop();
  planner.synchronize();
  set_current_from_steppers_for_axis(ALL_AXES);
  sync_plan_position();
}

void quickpause_stepper() {
  planner.quick_pause();
  //planner.synchronize();
}

void quickresume_stepper() {
  planner.quick_resume();
  //planner.synchronize();
}

=======
>>>>>>> 0d2645b3
void enable_e_steppers() {
  #define _ENA_E(N) ENABLE_AXIS_E##N();
  REPEAT(E_STEPPERS, _ENA_E)
}

void enable_all_steppers() {
  TERN_(AUTO_POWER_CONTROL, powerManager.power_on());
  ENABLE_AXIS_X();
  ENABLE_AXIS_Y();
  ENABLE_AXIS_Z();
  enable_e_steppers();

  TERN_(EXTENSIBLE_UI, ExtUI::onSteppersEnabled());
}

void disable_e_steppers() {
  #define _DIS_E(N) DISABLE_AXIS_E##N();
  REPEAT(E_STEPPERS, _DIS_E)
}

void disable_e_stepper(const uint8_t e) {
  #define _CASE_DIS_E(N) case N: DISABLE_AXIS_E##N(); break;
  switch (e) {
    REPEAT(EXTRUDERS, _CASE_DIS_E)
  }
}

void disable_all_steppers() {
  DISABLE_AXIS_X();
  DISABLE_AXIS_Y();
  DISABLE_AXIS_Z();
  disable_e_steppers();

  TERN_(EXTENSIBLE_UI, ExtUI::onSteppersDisabled());
}

/**
 * A Print Job exists when the timer is running or SD printing
 */
bool printJobOngoing() {
  return print_job_timer.isRunning() || IS_SD_PRINTING();
}

/**
 * Printing is active when the print job timer is running
 */
bool printingIsActive() {
  return !did_pause_print && (print_job_timer.isRunning() || IS_SD_PRINTING());
}

/**
 * Printing is paused according to SD or host indicators
 */
bool printingIsPaused() {
  return did_pause_print || print_job_timer.isPaused() || IS_SD_PAUSED();
}

void startOrResumeJob() {
  if (!printingIsPaused()) {
    TERN_(GCODE_REPEAT_MARKERS, repeat.reset());
    TERN_(CANCEL_OBJECTS, cancelable.reset());
    TERN_(LCD_SHOW_E_TOTAL, e_move_accumulator = 0);
    #if BOTH(LCD_SET_PROGRESS_MANUALLY, USE_M73_REMAINING_TIME)
      ui.reset_remaining_time();
    #endif
  }
  print_job_timer.start();
}

#if ENABLED(SDSUPPORT)

  inline void abortSDPrinting() {
    IF_DISABLED(NO_SD_AUTOSTART, card.autofile_cancel());
    card.endFilePrint(TERN_(SD_RESORT, true));

    queue.clear();
    quickstop_stepper();

    print_job_timer.abort();

    IF_DISABLED(SD_ABORT_NO_COOLDOWN, thermalManager.disable_all_heaters());

    TERN(HAS_CUTTER, cutter.kill(), thermalManager.zero_fan_speeds()); // Full cutter shutdown including ISR control

    wait_for_heatup = false;

    TERN_(POWER_LOSS_RECOVERY, recovery.purge());

    #ifdef EVENT_GCODE_SD_ABORT
      queue.inject_P(PSTR(EVENT_GCODE_SD_ABORT));
    #endif

    TERN_(PASSWORD_AFTER_SD_PRINT_ABORT, password.lock_machine());
  }

  inline void finishSDPrinting() {
    if (queue.enqueue_one_P(PSTR("M1001"))) {
      marlin_state = MF_RUNNING;
      TERN_(PASSWORD_AFTER_SD_PRINT_END, password.lock_machine());
    }
  }

#endif // SDSUPPORT

/**
 * Minimal management of Marlin's core activities:
 *  - Keep the command buffer full
 *  - Check for maximum inactive time between commands
 *  - Check for maximum inactive time between stepper commands
 *  - Check if CHDK_PIN needs to go LOW
 *  - Check for KILL button held down
 *  - Check for HOME button held down
 *  - Check if cooling fan needs to be switched on
 *  - Check if an idle but hot extruder needs filament extruded (EXTRUDER_RUNOUT_PREVENT)
 *  - Pulse FET_SAFETY_PIN if it exists
 */
inline void manage_inactivity(const bool ignore_stepper_queue=false) {

  if (queue.length < BUFSIZE) queue.get_available_commands();

  const millis_t ms = millis();

  // Prevent steppers timing-out in the middle of M600
  // unless PAUSE_PARK_NO_STEPPER_TIMEOUT is disabled
  const bool parked_or_ignoring = ignore_stepper_queue
                               || TERN0(PAUSE_PARK_NO_STEPPER_TIMEOUT, did_pause_print);

  // Reset both the M18/M84 activity timeout and the M85 max 'kill' timeout
  if (parked_or_ignoring) gcode.reset_stepper_timeout(ms);

  if (gcode.stepper_max_timed_out(ms)) {
    SERIAL_ERROR_START();
    SERIAL_ECHOLNPAIR(STR_KILL_INACTIVE_TIME, parser.command_ptr);
    kill();
  }

  // M18 / M84 : Handle steppers inactive time timeout
  if (gcode.stepper_inactive_time) {

    static bool already_shutdown_steppers; // = false

    // Any moves in the planner? Resets both the M18/M84
    // activity timeout and the M85 max 'kill' timeout
    if (planner.has_blocks_queued())
      gcode.reset_stepper_timeout(ms);
    else if (!parked_or_ignoring && gcode.stepper_inactive_timeout()) {
      if (!already_shutdown_steppers) {
        already_shutdown_steppers = true;  // L6470 SPI will consume 99% of free time without this

        // Individual axes will be disabled if configured
        if (ENABLED(DISABLE_INACTIVE_X)) DISABLE_AXIS_X();
        if (ENABLED(DISABLE_INACTIVE_Y)) DISABLE_AXIS_Y();
        if (ENABLED(DISABLE_INACTIVE_Z)) DISABLE_AXIS_Z();
        if (ENABLED(DISABLE_INACTIVE_E)) disable_e_steppers();

        TERN_(AUTO_BED_LEVELING_UBL, ubl.steppers_were_disabled());
      }
    }
    else
      already_shutdown_steppers = false;
  }

  #if PIN_EXISTS(CHDK) // Check if pin should be set to LOW (after M240 set it HIGH)
    extern millis_t chdk_timeout;
    if (chdk_timeout && ELAPSED(ms, chdk_timeout)) {
      chdk_timeout = 0;
      WRITE(CHDK_PIN, LOW);
    }
  #endif

  #if HAS_KILL

    // Check if the kill button was pressed and wait just in case it was an accidental
    // key kill key press
    // -------------------------------------------------------------------------------
    static int killCount = 0;   // make the inactivity button a bit less responsive
    const int KILL_DELAY = 750;
    if (kill_state())
      killCount++;
    else if (killCount > 0)
      killCount--;

    // Exceeded threshold and we can confirm that it was not accidental
    // KILL the machine
    // ----------------------------------------------------------------
    if (killCount >= KILL_DELAY) {
      SERIAL_ERROR_MSG(STR_KILL_BUTTON);
      kill();
    }
  #endif

  #if HAS_HOME
    // Handle a standalone HOME button
    constexpr millis_t HOME_DEBOUNCE_DELAY = 1000UL;
    static millis_t next_home_key_ms; // = 0
    if (!IS_SD_PRINTING() && !READ(HOME_PIN)) { // HOME_PIN goes LOW when pressed
      const millis_t ms = millis();
      if (ELAPSED(ms, next_home_key_ms)) {
        next_home_key_ms = ms + HOME_DEBOUNCE_DELAY;
        LCD_MESSAGEPGM(MSG_AUTO_HOME);
        queue.inject_P(G28_STR);
      }
    }
  #endif

  TERN_(USE_CONTROLLER_FAN, controllerFan.update()); // Check if fan should be turned on to cool stepper drivers down

  TERN_(AUTO_POWER_CONTROL, powerManager.check());

  TERN_(HOTEND_IDLE_TIMEOUT, hotend_idle.check());

  #if ENABLED(EXTRUDER_RUNOUT_PREVENT)
    if (thermalManager.degHotend(active_extruder) > EXTRUDER_RUNOUT_MINTEMP
      && ELAPSED(ms, gcode.previous_move_ms + SEC_TO_MS(EXTRUDER_RUNOUT_SECONDS))
      && !planner.has_blocks_queued()
    ) {
      #if ENABLED(SWITCHING_EXTRUDER)
        bool oldstatus;
        switch (active_extruder) {
          default: oldstatus = E0_ENABLE_READ(); ENABLE_AXIS_E0(); break;
          #if E_STEPPERS > 1
            case 2: case 3: oldstatus = E1_ENABLE_READ(); ENABLE_AXIS_E1(); break;
            #if E_STEPPERS > 2
              case 4: case 5: oldstatus = E2_ENABLE_READ(); ENABLE_AXIS_E2(); break;
              #if E_STEPPERS > 3
                case 6: case 7: oldstatus = E3_ENABLE_READ(); ENABLE_AXIS_E3(); break;
              #endif // E_STEPPERS > 3
            #endif // E_STEPPERS > 2
          #endif // E_STEPPERS > 1
        }
      #else // !SWITCHING_EXTRUDER
        bool oldstatus;
        switch (active_extruder) {
          default:
          #define _CASE_EN(N) case N: oldstatus = E##N##_ENABLE_READ(); ENABLE_AXIS_E##N(); break;
          REPEAT(E_STEPPERS, _CASE_EN);
        }
      #endif

      const float olde = current_position.e;
      current_position.e += EXTRUDER_RUNOUT_EXTRUDE;
      line_to_current_position(MMM_TO_MMS(EXTRUDER_RUNOUT_SPEED));
      current_position.e = olde;
      planner.set_e_position_mm(olde);
      planner.synchronize();

      #if ENABLED(SWITCHING_EXTRUDER)
        switch (active_extruder) {
          default: oldstatus = E0_ENABLE_WRITE(oldstatus); break;
          #if E_STEPPERS > 1
            case 2: case 3: oldstatus = E1_ENABLE_WRITE(oldstatus); break;
            #if E_STEPPERS > 2
              case 4: case 5: oldstatus = E2_ENABLE_WRITE(oldstatus); break;
            #endif // E_STEPPERS > 2
          #endif // E_STEPPERS > 1
        }
      #else // !SWITCHING_EXTRUDER
        switch (active_extruder) {
          #define _CASE_RESTORE(N) case N: E##N##_ENABLE_WRITE(oldstatus); break;
          REPEAT(E_STEPPERS, _CASE_RESTORE);
        }
      #endif // !SWITCHING_EXTRUDER

      gcode.reset_stepper_timeout(ms);
    }
  #endif // EXTRUDER_RUNOUT_PREVENT

  #if ENABLED(DUAL_X_CARRIAGE)
    // handle delayed move timeout
    if (delayed_move_time && ELAPSED(ms, delayed_move_time) && IsRunning()) {
      // travel moves have been received so enact them
      delayed_move_time = 0xFFFFFFFFUL; // force moves to be done
      destination = current_position;
      prepare_line_to_destination();
      planner.synchronize();
    }
  #endif

  TERN_(TEMP_STAT_LEDS, handle_status_leds());

  TERN_(MONITOR_DRIVER_STATUS, monitor_tmc_drivers());

  TERN_(MONITOR_L6470_DRIVER_STATUS, L64xxManager.monitor_driver());

  // Limit check_axes_activity frequency to 10Hz
  static millis_t next_check_axes_ms = 0;
  if (ELAPSED(ms, next_check_axes_ms)) {
    planner.check_axes_activity();
    next_check_axes_ms = ms + 100UL;
  }

  #if PIN_EXISTS(FET_SAFETY)
    static millis_t FET_next;
    if (ELAPSED(ms, FET_next)) {
      FET_next = ms + FET_SAFETY_DELAY;  // 2µs pulse every FET_SAFETY_DELAY mS
      OUT_WRITE(FET_SAFETY_PIN, !FET_SAFETY_INVERTED);
      DELAY_US(2);
      WRITE(FET_SAFETY_PIN, FET_SAFETY_INVERTED);
    }
  #endif
}

/**
 * Standard idle routine keeps the machine alive:
 *  - Core Marlin activities
 *  - Manage heaters (and Watchdog)
 *  - Max7219 heartbeat, animation, etc.
 *
 *  Only after setup() is complete:
 *  - Handle filament runout sensors
 *  - Run HAL idle tasks
 *  - Handle Power-Loss Recovery
 *  - Run StallGuard endstop checks
 *  - Handle SD Card insert / remove
 *  - Handle USB Flash Drive insert / remove
 *  - Announce Host Keepalive state (if any)
 *  - Update the Print Job Timer state
 *  - Update the Beeper queue
 *  - Read Buttons and Update the LCD
 *  - Run i2c Position Encoders
 *  - Auto-report Temperatures / SD Status
 *  - Update the Průša MMU2
 *  - Handle Joystick jogging
 */
void idle(TERN_(ADVANCED_PAUSE_FEATURE, bool no_stepper_sleep/*=false*/)) {
  #if ENABLED(MARLIN_DEV_MODE)
    static uint8_t idle_depth = 0;
    if (++idle_depth > 5) SERIAL_ECHOLNPAIR("idle() call depth: ", int(idle_depth));
  #endif

  // Core Marlin activities
  manage_inactivity(TERN_(ADVANCED_PAUSE_FEATURE, no_stepper_sleep));

  // Manage Heaters (and Watchdog)
  thermalManager.manage_heater();

  // Max7219 heartbeat, animation, etc
  TERN_(MAX7219_DEBUG, max7219.idle_tasks());

  // Return if setup() isn't completed
  if (marlin_state == MF_INITIALIZING) goto IDLE_DONE;

  // Handle filament runout sensors
  TERN_(HAS_FILAMENT_SENSOR, runout.run());

  // Run HAL idle tasks
  TERN_(HAL_IDLETASK, HAL_idletask());

  // Check network connection
  TERN_(HAS_ETHERNET, ethernet.check());

  // Handle Power-Loss Recovery
  #if ENABLED(POWER_LOSS_RECOVERY) && PIN_EXISTS(POWER_LOSS)
    if (printJobOngoing()) recovery.outage();
  #endif

  // Run StallGuard endstop checks
  #if ENABLED(SPI_ENDSTOPS)
    if (endstops.tmc_spi_homing.any
      && TERN1(IMPROVE_HOMING_RELIABILITY, ELAPSED(millis(), sg_guard_period))
    ) LOOP_L_N(i, 4) // Read SGT 4 times per idle loop
        if (endstops.tmc_spi_homing_check()) break;
  #endif

  // Handle SD Card insert / remove
  TERN_(SDSUPPORT, card.manage_media());

  // Handle USB Flash Drive insert / remove
  TERN_(USB_FLASH_DRIVE_SUPPORT, Sd2Card::idle());

  // Announce Host Keepalive state (if any)
  TERN_(HOST_KEEPALIVE_FEATURE, gcode.host_keepalive());

  // Update the Print Job Timer state
  TERN_(PRINTCOUNTER, print_job_timer.tick());

  // Update the Beeper queue
  TERN_(USE_BEEPER, buzzer.tick());

  // Handle UI input / draw events
  TERN(DWIN_CREALITY_LCD, DWIN_Update(), ui.update());

  // Run i2c Position Encoders
  #if ENABLED(I2C_POSITION_ENCODERS)
  {
    static millis_t i2cpem_next_update_ms;
    if (planner.has_blocks_queued()) {
      const millis_t ms = millis();
      if (ELAPSED(ms, i2cpem_next_update_ms)) {
        I2CPEM.update();
        i2cpem_next_update_ms = ms + I2CPE_MIN_UPD_TIME_MS;
      }
    }
  }
  #endif

  // Auto-report Temperatures / SD Status
  #if HAS_AUTO_REPORTING
    if (!gcode.autoreport_paused) {
      TERN_(AUTO_REPORT_TEMPERATURES, thermalManager.auto_reporter.tick());
      TERN_(AUTO_REPORT_SD_STATUS, card.auto_reporter.tick());
    }
  #endif

  // Update the Průša MMU2
  TERN_(HAS_PRUSA_MMU2, mmu2.mmu_loop());

  // Handle Joystick jogging
  TERN_(POLL_JOG, joystick.inject_jog_moves());

  // Direct Stepping
  TERN_(DIRECT_STEPPING, page_manager.write_responses());

  // Update the LVGL interface
  TERN_(HAS_TFT_LVGL_UI, LV_TASK_HANDLER());

  IDLE_DONE:
  TERN_(MARLIN_DEV_MODE, idle_depth--);
  return;
}

/**
 * Kill all activity and lock the machine.
 * After this the machine will need to be reset.
 */
void kill(PGM_P const lcd_error/*=nullptr*/, PGM_P const lcd_component/*=nullptr*/, const bool steppers_off/*=false*/) {
  thermalManager.disable_all_heaters();

  TERN_(HAS_CUTTER, cutter.kill()); // Full cutter shutdown including ISR control

  SERIAL_ERROR_MSG(STR_ERR_KILLED);

  #if HAS_DISPLAY
    ui.kill_screen(lcd_error ?: GET_TEXT(MSG_KILLED), lcd_component ?: NUL_STR);
  #else
    UNUSED(lcd_error);
    UNUSED(lcd_component);
  #endif

  #if HAS_TFT_LVGL_UI
    lv_draw_error_message(lcd_error);
  #endif

  #ifdef ACTION_ON_KILL
    host_action_kill();
  #endif

  minkill(steppers_off);
}

void minkill(const bool steppers_off/*=false*/) {

  // Wait a short time (allows messages to get out before shutting down.
  for (int i = 1000; i--;) DELAY_US(600);

  cli(); // Stop interrupts

  // Wait to ensure all interrupts stopped
  for (int i = 1000; i--;) DELAY_US(250);

  // Reiterate heaters off
  thermalManager.disable_all_heaters();

  TERN_(HAS_CUTTER, cutter.kill());  // Reiterate cutter shutdown

  // Power off all steppers (for M112) or just the E steppers
  steppers_off ? disable_all_steppers() : disable_e_steppers();

  TERN_(PSU_CONTROL, PSU_OFF());

  TERN_(HAS_SUICIDE, suicide());

  #if HAS_KILL

    // Wait for kill to be released
    while (kill_state()) watchdog_refresh();

    // Wait for kill to be pressed
    while (!kill_state()) watchdog_refresh();

    void (*resetFunc)() = 0;      // Declare resetFunc() at address 0
    resetFunc();                  // Jump to address 0

  #else

    for (;;) watchdog_refresh();  // Wait for reset

  #endif
}

/**
 * Turn off heaters and stop the print in progress
 * After a stop the machine may be resumed with M999
 */
void stop() {
  thermalManager.disable_all_heaters(); // 'unpause' taken care of in here

  print_job_timer.stop();

  #if ENABLED(PROBING_FANS_OFF)
    if (thermalManager.fans_paused) thermalManager.set_fans_paused(false); // put things back the way they were
  #endif

  if (IsRunning()) {
    SERIAL_ERROR_MSG(STR_ERR_STOPPED);
    LCD_MESSAGEPGM(MSG_STOPPED);
    safe_delay(350);       // allow enough time for messages to get out before stopping
    marlin_state = MF_STOPPED;
  }
}

inline void tmc_standby_setup() {
  #if PIN_EXISTS(X_STDBY)
    SET_INPUT_PULLDOWN(X_STDBY_PIN);
  #endif
  #if PIN_EXISTS(X2_STDBY)
    SET_INPUT_PULLDOWN(X2_STDBY_PIN);
  #endif
  #if PIN_EXISTS(Y_STDBY)
    SET_INPUT_PULLDOWN(Y_STDBY_PIN);
  #endif
  #if PIN_EXISTS(Y2_STDBY)
    SET_INPUT_PULLDOWN(Y2_STDBY_PIN);
  #endif
  #if PIN_EXISTS(Z_STDBY)
    SET_INPUT_PULLDOWN(Z_STDBY_PIN);
  #endif
  #if PIN_EXISTS(Z2_STDBY)
    SET_INPUT_PULLDOWN(Z2_STDBY_PIN);
  #endif
  #if PIN_EXISTS(Z3_STDBY)
    SET_INPUT_PULLDOWN(Z3_STDBY_PIN);
  #endif
  #if PIN_EXISTS(Z4_STDBY)
    SET_INPUT_PULLDOWN(Z4_STDBY_PIN);
  #endif
  #if PIN_EXISTS(E0_STDBY)
    SET_INPUT_PULLDOWN(E0_STDBY_PIN);
  #endif
  #if PIN_EXISTS(E1_STDBY)
    SET_INPUT_PULLDOWN(E1_STDBY_PIN);
  #endif
  #if PIN_EXISTS(E2_STDBY)
    SET_INPUT_PULLDOWN(E2_STDBY_PIN);
  #endif
  #if PIN_EXISTS(E3_STDBY)
    SET_INPUT_PULLDOWN(E3_STDBY_PIN);
  #endif
  #if PIN_EXISTS(E4_STDBY)
    SET_INPUT_PULLDOWN(E4_STDBY_PIN);
  #endif
  #if PIN_EXISTS(E5_STDBY)
    SET_INPUT_PULLDOWN(E5_STDBY_PIN);
  #endif
  #if PIN_EXISTS(E6_STDBY)
    SET_INPUT_PULLDOWN(E6_STDBY_PIN);
  #endif
  #if PIN_EXISTS(E7_STDBY)
    SET_INPUT_PULLDOWN(E7_STDBY_PIN);
  #endif
}

/**
 * Marlin entry-point: Set up before the program loop
 *  - Set up the kill pin, filament runout, power hold
 *  - Start the serial port
 *  - Print startup messages and diagnostics
 *  - Get EEPROM or default settings
 *  - Initialize managers for:
 *    • temperature
 *    • planner
 *    • watchdog
 *    • stepper
 *    • photo pin
 *    • servos
 *    • LCD controller
 *    • Digipot I2C
 *    • Z probe sled
 *    • status LEDs
 *    • Max7219
 */
void setup() {

  tmc_standby_setup();  // TMC Low Power Standby pins must be set early or they're not usable

  #if ENABLED(MARLIN_DEV_MODE)
    auto log_current_ms = [&](PGM_P const msg) {
      SERIAL_ECHO_START();
      SERIAL_CHAR('['); SERIAL_ECHO(millis()); SERIAL_ECHOPGM("] ");
      serialprintPGM(msg);
      SERIAL_EOL();
    };
    #define SETUP_LOG(M) log_current_ms(PSTR(M))
  #else
    #define SETUP_LOG(...) NOOP
  #endif
  #define SETUP_RUN(C) do{ SETUP_LOG(STRINGIFY(C)); C; }while(0)

  // Set up these pins early to prevent suicide
  #if HAS_KILL
    SETUP_LOG("KILL_PIN");
    #if KILL_PIN_STATE
      SET_INPUT_PULLDOWN(KILL_PIN);
    #else
      SET_INPUT_PULLUP(KILL_PIN);
    #endif
  #endif

  #if HAS_SUICIDE
    SETUP_LOG("SUICIDE_PIN");
    OUT_WRITE(SUICIDE_PIN, !SUICIDE_PIN_INVERTING);
  #endif

  #if ENABLED(PSU_CONTROL)
    SETUP_LOG("PSU_CONTROL");
    powersupply_on = ENABLED(PSU_DEFAULT_OFF);
    if (ENABLED(PSU_DEFAULT_OFF)) PSU_OFF(); else PSU_ON();
  #endif

  #if EITHER(DISABLE_DEBUG, DISABLE_JTAG)
    // Disable any hardware debug to free up pins for IO
    #if ENABLED(DISABLE_DEBUG) && defined(JTAGSWD_DISABLE)
      JTAGSWD_DISABLE();
    #elif defined(JTAG_DISABLE)
      JTAG_DISABLE();
    #else
      #error "DISABLE_(DEBUG|JTAG) is not supported for the selected MCU/Board."
    #endif
  #endif

  MYSERIAL0.begin(BAUDRATE);
  millis_t serial_connect_timeout = millis() + 1000UL;
  while (!MYSERIAL0.connected() && PENDING(millis(), serial_connect_timeout)) { /*nada*/ }

  #if HAS_MULTI_SERIAL && !HAS_ETHERNET
    MYSERIAL1.begin(BAUDRATE);
    serial_connect_timeout = millis() + 1000UL;
    while (!MYSERIAL1.connected() && PENDING(millis(), serial_connect_timeout)) { /*nada*/ }
  #endif
  SERIAL_ECHOLNPGM("start");

  #if BOTH(HAS_TFT_LVGL_UI, MKS_WIFI_MODULE)
    mks_esp_wifi_init();
    WIFISERIAL.begin(WIFI_BAUDRATE);
    serial_connect_timeout = millis() + 1000UL;
    while (/*!WIFISERIAL && */PENDING(millis(), serial_connect_timeout)) { /*nada*/ }
  #endif

  SETUP_RUN(HAL_init());

  // Init and disable SPI thermocouples
  #if HEATER_0_USES_MAX6675
    OUT_WRITE(MAX6675_SS_PIN, HIGH);  // Disable
  #endif
  #if HEATER_1_USES_MAX6675
    OUT_WRITE(MAX6675_SS2_PIN, HIGH); // Disable
  #endif

  #if HAS_L64XX
    SETUP_RUN(L64xxManager.init());  // Set up SPI, init drivers
  #endif

  #if ENABLED(DUET_SMART_EFFECTOR) && PIN_EXISTS(SMART_EFFECTOR_MOD)
    OUT_WRITE(SMART_EFFECTOR_MOD_PIN, LOW);   // Put Smart Effector into NORMAL mode
  #endif

  #if HAS_FILAMENT_SENSOR
    SETUP_RUN(runout.setup());
  #endif

  #if ENABLED(POWER_LOSS_RECOVERY)
    SETUP_RUN(recovery.setup());
  #endif

  #if HAS_TMC220x
    SETUP_RUN(tmc_serial_begin());
  #endif

  #if HAS_STEPPER_RESET
    SETUP_RUN(disableStepperDrivers());
  #endif

  #if HAS_TMC_SPI
    #if DISABLED(TMC_USE_SW_SPI)
      SETUP_RUN(SPI.begin());
    #endif
    SETUP_RUN(tmc_init_cs_pins());
  #endif

  #ifdef BOARD_INIT
    SETUP_LOG("BOARD_INIT");
    BOARD_INIT();
  #endif

  SETUP_RUN(esp_wifi_init());

  // Check startup - does nothing if bootloader sets MCUSR to 0
  const byte mcu = HAL_get_reset_source();
  if (mcu & RST_POWER_ON) SERIAL_ECHOLNPGM(STR_POWERUP);
  if (mcu & RST_EXTERNAL) SERIAL_ECHOLNPGM(STR_EXTERNAL_RESET);
  if (mcu & RST_BROWN_OUT) SERIAL_ECHOLNPGM(STR_BROWNOUT_RESET);
  if (mcu & RST_WATCHDOG) SERIAL_ECHOLNPGM(STR_WATCHDOG_RESET);
  if (mcu & RST_SOFTWARE) SERIAL_ECHOLNPGM(STR_SOFTWARE_RESET);
  HAL_clear_reset_source();

  serialprintPGM(GET_TEXT(MSG_MARLIN));
  SERIAL_CHAR(' ');
  SERIAL_ECHOLNPGM(SHORT_BUILD_VERSION);
  SERIAL_EOL();
  #if defined(STRING_DISTRIBUTION_DATE) && defined(STRING_CONFIG_H_AUTHOR)
    SERIAL_ECHO_MSG(
      " Last Updated: " STRING_DISTRIBUTION_DATE
      " | Author: " STRING_CONFIG_H_AUTHOR
    );
  #endif
  SERIAL_ECHO_MSG("Compiled: " __DATE__);
  SERIAL_ECHO_MSG(STR_FREE_MEMORY, freeMemory(), STR_PLANNER_BUFFER_BYTES, (int)sizeof(block_t) * (BLOCK_BUFFER_SIZE));

  // Init buzzer pin(s)
  #if USE_BEEPER
    SETUP_RUN(buzzer.init());
  #endif

  // Set up LEDs early
  #if HAS_COLOR_LEDS
    SETUP_RUN(leds.setup());
  #endif

  #if ENABLED(NEOPIXEL2_SEPARATE)
    SETUP_RUN(leds2.setup());
  #endif

  #if ENABLED(USE_CONTROLLER_FAN)     // Set up fan controller to initialize also the default configurations.
    SETUP_RUN(controllerFan.setup());
  #endif

  // UI must be initialized before EEPROM
  // (because EEPROM code calls the UI).

  #if ENABLED(DWIN_CREALITY_LCD)
    delay(800);   // Required delay (since boot?)
    SERIAL_ECHOPGM("\nDWIN handshake ");
    if (DWIN_Handshake()) SERIAL_ECHOLNPGM("ok."); else SERIAL_ECHOLNPGM("error.");
    DWIN_Frame_SetDir(1); // Orientation 90°
    DWIN_UpdateLCD();     // Show bootscreen (first image)
  #else
    SETUP_RUN(ui.init());
    #if HAS_WIRED_LCD && ENABLED(SHOW_BOOTSCREEN)
      SETUP_RUN(ui.show_bootscreen());
    #endif
    SETUP_RUN(ui.reset_status());     // Load welcome message early. (Retained if no errors exist.)
  #endif

  #if ENABLED(PROBE_TARE)
    SETUP_RUN(probe.tare_init());
  #endif

  #if BOTH(SDSUPPORT, SDCARD_EEPROM_EMULATION)
    SETUP_RUN(card.mount());          // Mount media with settings before first_load
  #endif

  SETUP_RUN(settings.first_load());   // Load data from EEPROM if available (or use defaults)
                                      // This also updates variables in the planner, elsewhere

  #if HAS_ETHERNET
    SETUP_RUN(ethernet.init());
  #endif

  #if HAS_TOUCH_BUTTONS
    SETUP_RUN(touch.init());
  #endif

  TERN_(HAS_M206_COMMAND, current_position += home_offset); // Init current position based on home_offset

  sync_plan_position();               // Vital to init stepper/planner equivalent for current_position

  SETUP_RUN(thermalManager.init());   // Initialize temperature loop

  SETUP_RUN(print_job_timer.init());  // Initial setup of print job timer

  SETUP_RUN(endstops.init());         // Init endstops and pullups

  SETUP_RUN(stepper.init());          // Init stepper. This enables interrupts!

  #if HAS_SERVOS
    SETUP_RUN(servo_init());
  #endif

  #if HAS_Z_SERVO_PROBE
    SETUP_RUN(probe.servo_probe_init());
  #endif

  #if HAS_PHOTOGRAPH
    OUT_WRITE(PHOTOGRAPH_PIN, LOW);
  #endif

  #if HAS_CUTTER
    SETUP_RUN(cutter.init());
  #endif

  #if ENABLED(COOLANT_MIST)
    OUT_WRITE(COOLANT_MIST_PIN, COOLANT_MIST_INVERT);   // Init Mist Coolant OFF
  #endif
  #if ENABLED(COOLANT_FLOOD)
    OUT_WRITE(COOLANT_FLOOD_PIN, COOLANT_FLOOD_INVERT); // Init Flood Coolant OFF
  #endif

  #if HAS_BED_PROBE
    SETUP_RUN(endstops.enable_z_probe(false));
  #endif

  #if HAS_STEPPER_RESET
    SETUP_RUN(enableStepperDrivers());
  #endif

  #if HAS_MOTOR_CURRENT_I2C
    SETUP_RUN(digipot_i2c.init());
  #endif

  #if ENABLED(HAS_MOTOR_CURRENT_DAC)
    SETUP_RUN(stepper_dac.init());
  #endif

  #if EITHER(Z_PROBE_SLED, SOLENOID_PROBE) && HAS_SOLENOID_1
    OUT_WRITE(SOL1_PIN, LOW); // OFF
  #endif

  #if HAS_HOME
    SET_INPUT_PULLUP(HOME_PIN);
  #endif

  #if PIN_EXISTS(STAT_LED_RED)
    OUT_WRITE(STAT_LED_RED_PIN, LOW); // OFF
  #endif

  #if PIN_EXISTS(STAT_LED_BLUE)
    OUT_WRITE(STAT_LED_BLUE_PIN, LOW); // OFF
  #endif

  #if ENABLED(CASE_LIGHT_ENABLE)
    #if DISABLED(CASE_LIGHT_USE_NEOPIXEL)
      if (PWM_PIN(CASE_LIGHT_PIN)) SET_PWM(CASE_LIGHT_PIN); else SET_OUTPUT(CASE_LIGHT_PIN);
    #endif
    SETUP_RUN(caselight.update_brightness());
  #endif

  #if HAS_PRUSA_MMU1
    SETUP_LOG("Prusa MMU1");
    SET_OUTPUT(E_MUX0_PIN);
    SET_OUTPUT(E_MUX1_PIN);
    SET_OUTPUT(E_MUX2_PIN);
  #endif

  #if HAS_FANMUX
    SETUP_RUN(fanmux_init());
  #endif

  #if ENABLED(MIXING_EXTRUDER)
    SETUP_RUN(mixer.init());
  #endif

  #if ENABLED(BLTOUCH)
    SETUP_RUN(bltouch.init(/*set_voltage=*/true));
  #endif

  #if ENABLED(I2C_POSITION_ENCODERS)
    SETUP_RUN(I2CPEM.init());
  #endif

  #if ENABLED(EXPERIMENTAL_I2CBUS) && I2C_SLAVE_ADDRESS > 0
    SETUP_LOG("i2c...");
    i2c.onReceive(i2c_on_receive);
    i2c.onRequest(i2c_on_request);
  #endif

  #if DO_SWITCH_EXTRUDER
    SETUP_RUN(move_extruder_servo(0));  // Initialize extruder servo
  #endif

  #if ENABLED(SWITCHING_NOZZLE)
    SETUP_LOG("SWITCHING_NOZZLE");
    // Initialize nozzle servo(s)
    #if SWITCHING_NOZZLE_TWO_SERVOS
      lower_nozzle(0);
      raise_nozzle(1);
    #else
      move_nozzle_servo(0);
    #endif
  #endif

  #if ENABLED(MAGNETIC_PARKING_EXTRUDER)
    SETUP_RUN(mpe_settings_init());
  #endif

  #if ENABLED(PARKING_EXTRUDER)
    SETUP_RUN(pe_solenoid_init());
  #endif

  #if ENABLED(SWITCHING_TOOLHEAD)
    SETUP_RUN(swt_init());
  #endif

  #if ENABLED(ELECTROMAGNETIC_SWITCHING_TOOLHEAD)
    SETUP_RUN(est_init());
  #endif

  #if ENABLED(USE_WATCHDOG)
    SETUP_RUN(watchdog_init());       // Reinit watchdog after HAL_get_reset_source call
  #endif

  #if ENABLED(EXTERNAL_CLOSED_LOOP_CONTROLLER)
    SETUP_RUN(closedloop.init());
  #endif

  #ifdef STARTUP_COMMANDS
    SETUP_LOG("STARTUP_COMMANDS");
    queue.inject_P(PSTR(STARTUP_COMMANDS));
  #endif

  #if ENABLED(HOST_PROMPT_SUPPORT)
    SETUP_RUN(host_action_prompt_end());
  #endif

  #if HAS_TRINAMIC_CONFIG && DISABLED(PSU_DEFAULT_OFF)
    SETUP_RUN(test_tmc_connection(true, true, true, true));
  #endif

  #if HAS_PRUSA_MMU2
    SETUP_RUN(mmu2.init());
  #endif

  #if ENABLED(IIC_BL24CXX_EEPROM)
    BL24CXX::init();
    const uint8_t err = BL24CXX::check();
    SERIAL_ECHO_TERNARY(err, "BL24CXX Check ", "failed", "succeeded", "!\n");
  #endif

  #if ENABLED(DWIN_CREALITY_LCD)
    Encoder_Configuration();
    HMI_Init();
    HMI_StartFrame(true);
  #endif

  #if HAS_SERVICE_INTERVALS && DISABLED(DWIN_CREALITY_LCD)
    ui.reset_status(true);  // Show service messages or keep current status
  #endif

  #if ENABLED(MAX7219_DEBUG)
    SETUP_RUN(max7219.init());
  #endif

  #if ENABLED(DIRECT_STEPPING)
    SETUP_RUN(page_manager.init());
  #endif

  #if HAS_TFT_LVGL_UI
    #if ENABLED(SDSUPPORT)
      if (!card.isMounted()) SETUP_RUN(card.mount()); // Mount SD to load graphics and fonts
    #endif
    SETUP_RUN(tft_lvgl_init());
  #endif

  #if ENABLED(PASSWORD_ON_STARTUP)
    SETUP_RUN(password.lock_machine());      // Will not proceed until correct password provided
  #endif

  #if BOTH(HAS_LCD_MENU, TOUCH_SCREEN_CALIBRATION) && EITHER(TFT_CLASSIC_UI, TFT_COLOR_UI)
    ui.check_touch_calibration();
  #endif

  marlin_state = MF_RUNNING;

  SETUP_LOG("setup() completed.");
}

/**
 * The main Marlin program loop
 *
 *  - Call idle() to handle all tasks between G-code commands
 *      Note that no G-codes from the queue can be executed during idle()
 *      but many G-codes can be called directly anytime like macros.
 *  - Check whether SD card auto-start is needed now.
 *  - Check whether SD print finishing is needed now.
 *  - Run one G-code command from the immediate or main command queue
 *    and open up one space. Commands in the main queue may come from sd
 *    card, host, or by direct injection. The queue will continue to fill
 *    as long as idle() or manage_inactivity() are being called.
 */
void loop() {
  do {
    idle();

    #if ENABLED(SDSUPPORT)
      if (card.flag.abort_sd_printing) abortSDPrinting();
      if (marlin_state == MF_SD_COMPLETE) finishSDPrinting();
    #endif

    queue.advance();

    endstops.event_handler();

    TERN_(HAS_TFT_LVGL_UI, printer_state_polling());

  } while (ENABLED(__AVR__)); // Loop forever on slower (AVR) boards
}<|MERGE_RESOLUTION|>--- conflicted
+++ resolved
@@ -290,30 +290,6 @@
 
 #pragma GCC diagnostic pop
 
-<<<<<<< HEAD
-void protected_pin_err() {
-  SERIAL_ERROR_MSG(STR_ERR_PROTECTED_PIN);
-}
-
-void quickstop_stepper() {
-  planner.quick_stop();
-  planner.synchronize();
-  set_current_from_steppers_for_axis(ALL_AXES);
-  sync_plan_position();
-}
-
-void quickpause_stepper() {
-  planner.quick_pause();
-  //planner.synchronize();
-}
-
-void quickresume_stepper() {
-  planner.quick_resume();
-  //planner.synchronize();
-}
-
-=======
->>>>>>> 0d2645b3
 void enable_e_steppers() {
   #define _ENA_E(N) ENABLE_AXIS_E##N();
   REPEAT(E_STEPPERS, _ENA_E)
