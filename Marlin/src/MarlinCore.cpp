--- conflicted
+++ resolved
@@ -821,17 +821,13 @@
   TERN_(HAS_BEEPER, buzzer.tick());
 
   // Handle UI input / draw events
-<<<<<<< HEAD
   #if ENABLED(DWIN_CREALITY_LCD)
-    DWIN_Update();
+    dwinUpdate();
   #elif ENABLED(SOVOL_SV06_RTS)
     RTS_Update();
   #else
     ui.update();
   #endif
-=======
-  TERN(DWIN_CREALITY_LCD, dwinUpdate(), ui.update());
->>>>>>> f766a90f
 
   // Run i2c Position Encoders
   #if ENABLED(I2C_POSITION_ENCODERS)
@@ -1604,13 +1600,9 @@
   #endif
 
   #if HAS_DWIN_E3V2_BASIC
-<<<<<<< HEAD
-    SETUP_RUN(DWIN_InitScreen());
+    SETUP_RUN(dwinInitScreen());
   #elif ENABLED(SOVOL_SV06_RTS)
     SETUP_RUN(rts.init());
-=======
-    SETUP_RUN(dwinInitScreen());
->>>>>>> f766a90f
   #endif
 
   #if HAS_SERVICE_INTERVALS && !HAS_DWIN_E3V2_BASIC
