--- conflicted
+++ resolved
@@ -725,16 +725,12 @@
   TERN_(MAX7219_DEBUG, max7219.idle_tasks());
 
   // Return if setup() isn't completed
-<<<<<<< HEAD
-  if (marlin_state == MF_INITIALIZING) return;
+  if (marlin_state == MF_INITIALIZING) goto IDLE_DONE;
        
   // check tool status
   // todo: still causing errors
   // check_tool_sensor_stats(active_extruder, true);
   TERN_(HAS_TOOL_SENSOR, check_tool_sensor_stats(active_extruder, true));
-=======
-  if (marlin_state == MF_INITIALIZING) goto IDLE_DONE;
->>>>>>> 65577511
 
   // Handle filament runout sensors
   TERN_(HAS_FILAMENT_SENSOR, runout.run());
