--- conflicted
+++ resolved
@@ -995,11 +995,7 @@
   while (!MYSERIAL1.connected() && PENDING(millis(), serial_connect_timeout)) { /*nada*/ }
 
   #if HAS_MULTI_SERIAL && !HAS_ETHERNET
-<<<<<<< HEAD
-    MYSERIAL1.begin(BAUDRATE1);   //make independent baudrate (For example DWIN display on Ender 3 v2)
-=======
     MYSERIAL2.begin(BAUDRATE);
->>>>>>> 3107d8a0
     serial_connect_timeout = millis() + 1000UL;
     while (!MYSERIAL2.connected() && PENDING(millis(), serial_connect_timeout)) { /*nada*/ }
   #endif
