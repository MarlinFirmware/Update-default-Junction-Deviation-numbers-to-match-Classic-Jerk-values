--- conflicted
+++ resolved
@@ -438,11 +438,7 @@
         break;
 
       case 4:                                   // Display "Click to Continue..."
-<<<<<<< HEAD
-        #if HAS_RESUME_CONTINUE                 // SD_FINISHED_USERINPUTTIMEOUT (default 30 min) timeout with LCD, 1 min without
-=======
         #if HAS_LEDS_OFF_FLAG                   // 30 min timeout with LCD, 1 min without
->>>>>>> 8752fbd9
           did_state = queue.enqueue_one_P(
             print_job_timer.duration() < 60 ? PSTR("M0Q1P1") : PSTR("M0Q1S" TERN(HAS_LCD_MENU, SD_FINISHED_USERINPUTTIMEOUT, "60"))
           );
