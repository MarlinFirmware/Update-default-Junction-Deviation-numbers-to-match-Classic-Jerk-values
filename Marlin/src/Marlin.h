--- conflicted
+++ resolved
@@ -348,15 +348,11 @@
 // Inactivity shutdown timer
 extern millis_t max_inactive_time, stepper_inactive_time;
 
-<<<<<<< HEAD
-#if HAS_POWER_SWITCH
-=======
 #if ENABLED(USE_CONTROLLER_FAN)
   extern uint8_t controllerfan_speed;
 #endif
 
 #if ENABLED(PSU_CONTROL)
->>>>>>> 93f00129
   extern bool powersupply_on;
   #define PSU_PIN_ON()  do{ OUT_WRITE(PS_ON_PIN,  PSU_ACTIVE_HIGH); powersupply_on = true; }while(0)
   #define PSU_PIN_OFF() do{ OUT_WRITE(PS_ON_PIN, !PSU_ACTIVE_HIGH); powersupply_on = false; }while(0)
