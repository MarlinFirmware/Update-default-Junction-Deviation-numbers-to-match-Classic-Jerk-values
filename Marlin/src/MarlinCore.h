/**
 * Marlin 3D Printer Firmware
 * Copyright (c) 2020 MarlinFirmware [https://github.com/MarlinFirmware/Marlin]
 *
 * Based on Sprinter and grbl.
 * Copyright (c) 2011 Camiel Gubbels / Erik van der Zalm
 *
 * This program is free software: you can redistribute it and/or modify
 * it under the terms of the GNU General Public License as published by
 * the Free Software Foundation, either version 3 of the License, or
 * (at your option) any later version.
 *
 * This program is distributed in the hope that it will be useful,
 * but WITHOUT ANY WARRANTY; without even the implied warranty of
 * MERCHANTABILITY or FITNESS FOR A PARTICULAR PURPOSE.  See the
 * GNU General Public License for more details.
 *
 * You should have received a copy of the GNU General Public License
 * along with this program.  If not, see <http://www.gnu.org/licenses/>.
 *
 */
#pragma once

#include "inc/MarlinConfig.h"

#ifdef DEBUG_GCODE_PARSER
  #include "gcode/parser.h"
#endif

#include <math.h>
#include <stdio.h>
#include <stdlib.h>

void stop();

// Pass true to keep steppers from timing out
void idle(TERN_(ADVANCED_PAUSE_FEATURE, bool no_stepper_sleep=false));
inline void idle_no_sleep() { idle(TERN_(ADVANCED_PAUSE_FEATURE, true)); }

#if ENABLED(EXPERIMENTAL_I2CBUS)
  #include "feature/twibus.h"
  extern TWIBus i2c;
#endif

#if ENABLED(G38_PROBE_TARGET)
  extern uint8_t G38_move;          // Flag to tell the ISR that G38 is in progress, and the type
  extern bool G38_did_trigger;      // Flag from the ISR to indicate the endstop changed
#endif

#if ENABLED(CNC_5X)
  extern uint8_t M167_move;          // Flag to tell the ISR that M167 is in progress, and the type
  extern bool M167_did_trigger;      // Flag from the ISR to indicate the endstop changed
#endif

/**
 * The axis order in all axis related arrays is X, Y, Z, E
 */
void enable_e_steppers();
void enable_all_steppers();
void disable_e_stepper(const uint8_t e);
void disable_e_steppers();
void disable_all_steppers();

void kill(PGM_P const lcd_error=nullptr, PGM_P const lcd_component=nullptr, const bool steppers_off=false);
void minkill(const bool steppers_off=false);

void quickstop_stepper();

// Global State of the firmware
enum MarlinState : uint8_t {
  MF_INITIALIZING =  0,
  MF_RUNNING      = _BV(0),
  MF_PAUSED       = _BV(1),
  MF_WAITING      = _BV(2),
  MF_STOPPED      = _BV(3),
  MF_SD_COMPLETE  = _BV(4),
  MF_KILLED       = _BV(7)
};

extern MarlinState marlin_state;
inline bool IsRunning() { return marlin_state == MF_RUNNING; }
inline bool IsStopped() { return marlin_state != MF_RUNNING; }

bool printingIsActive();
bool printingIsPaused();
void startOrResumeJob();

extern bool wait_for_heatup;

#if HAS_RESUME_CONTINUE
  extern bool wait_for_user;
  void wait_for_user_response(millis_t ms=0, const bool no_sleep=false);
#endif

// Inactivity shutdown timer
extern millis_t max_inactive_time, stepper_inactive_time;

#if ENABLED(PSU_CONTROL)
  extern bool powersupply_on;
  #define PSU_PIN_ON()  do{ OUT_WRITE(PS_ON_PIN,  PSU_ACTIVE_HIGH); powersupply_on = true; }while(0)
  #define PSU_PIN_OFF() do{ OUT_WRITE(PS_ON_PIN, !PSU_ACTIVE_HIGH); powersupply_on = false; }while(0)
  #if ENABLED(AUTO_POWER_CONTROL)
    #define PSU_ON()  powerManager.power_on()
    #define PSU_OFF() powerManager.power_off()
  #else
    #define PSU_ON()  PSU_PIN_ON()
    #define PSU_OFF() PSU_PIN_OFF()
  #endif
#endif

bool pin_is_protected(const pin_t pin);
void protected_pin_err();

#if HAS_SUICIDE
  inline void suicide() { OUT_WRITE(SUICIDE_PIN, SUICIDE_PIN_INVERTING); }
#endif

#if HAS_KILL
  #ifndef KILL_PIN_STATE
    #define KILL_PIN_STATE LOW
  #endif
  inline bool kill_state() { return READ(KILL_PIN) == KILL_PIN_STATE; }
#endif

#if ENABLED(G29_RETRY_AND_RECOVER)
  void event_probe_recover();
  void event_probe_failure();
#endif

extern const char NUL_STR[], M112_KILL_STR[], G28_STR[], M21_STR[], M23_STR[], M24_STR[],
                  SP_P_STR[], SP_T_STR[], SP_X_STR[], SP_Y_STR[], SP_Z_STR[], SP_E_STR[],
<<<<<<< HEAD
                  X_LBL[], Y_LBL[], Z_LBL[], E_LBL[], SP_X_LBL[], SP_Y_LBL[], SP_Z_LBL[], SP_E_LBL[],
                  A_LBL[], C_LBL[], SP_A_LBL[], SP_C_LBL[];
=======
                  X_LBL[], Y_LBL[], Z_LBL[], E_LBL[], SP_X_LBL[], SP_Y_LBL[], SP_Z_LBL[], SP_E_LBL[];
>>>>>>> 76a65ffe
<|MERGE_RESOLUTION|>--- conflicted
+++ resolved
@@ -129,9 +129,5 @@
 
 extern const char NUL_STR[], M112_KILL_STR[], G28_STR[], M21_STR[], M23_STR[], M24_STR[],
                   SP_P_STR[], SP_T_STR[], SP_X_STR[], SP_Y_STR[], SP_Z_STR[], SP_E_STR[],
-<<<<<<< HEAD
                   X_LBL[], Y_LBL[], Z_LBL[], E_LBL[], SP_X_LBL[], SP_Y_LBL[], SP_Z_LBL[], SP_E_LBL[],
-                  A_LBL[], C_LBL[], SP_A_LBL[], SP_C_LBL[];
-=======
-                  X_LBL[], Y_LBL[], Z_LBL[], E_LBL[], SP_X_LBL[], SP_Y_LBL[], SP_Z_LBL[], SP_E_LBL[];
->>>>>>> 76a65ffe
+                  A_LBL[], C_LBL[], SP_A_LBL[], SP_C_LBL[];