--- conflicted
+++ resolved
@@ -962,13 +962,8 @@
   if (recover)  {
     LCD_MESSAGE(MSG_MMU2_EJECT_RECOVER);
     BUZZ(200, 404);
-<<<<<<< HEAD
-    TERN_(HOST_PROMPT_SUPPORT, host_prompt_do(PROMPT_USER_CONTINUE, F("MMU2 Eject Recover"), FPSTR(CONTINUE_STR)));
+    TERN_(HOST_PROMPT_SUPPORT, hostui.prompt_do(PROMPT_USER_CONTINUE, F("MMU2 Eject Recover"), FPSTR(CONTINUE_STR)));
     TERN_(EXTENSIBLE_UI, ExtUI::onUserConfirmRequired(F("MMU2 Eject Recover")));
-=======
-    TERN_(HOST_PROMPT_SUPPORT, hostui.prompt_do(PROMPT_USER_CONTINUE, F("MMU2 Eject Recover"), FPSTR(CONTINUE_STR)));
-    TERN_(EXTENSIBLE_UI, ExtUI::onUserConfirmRequired_P(PSTR("MMU2 Eject Recover")));
->>>>>>> 644e2461
     TERN_(HAS_RESUME_CONTINUE, wait_for_user_response());
     BUZZ(200, 404);
     BUZZ(200, 404);
