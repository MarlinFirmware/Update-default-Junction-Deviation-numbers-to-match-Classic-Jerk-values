--- conflicted
+++ resolved
@@ -100,16 +100,14 @@
   #endif
 
   const bool run_runout_script = !runout.host_handling;
-  
-  const bool park_or_pause = 
+
+  const bool park_or_pause = (false
     #ifdef FILAMENT_RUNOUT_SCRIPT
-      strstr(FILAMENT_RUNOUT_SCRIPT, "M600")
+      || strstr(FILAMENT_RUNOUT_SCRIPT, "M600")
       || strstr(FILAMENT_RUNOUT_SCRIPT, "M125")
       || TERN0(ADVANCED_PAUSE_FEATURE, strstr(FILAMENT_RUNOUT_SCRIPT, "M25"))
-    #else
-      false
-    #endif 
-    ;
+    #endif
+  );
 
   #if ENABLED(HOST_ACTION_COMMANDS)
     if (run_runout_script && park_or_pause) {
@@ -131,39 +129,24 @@
     SERIAL_EOL();
   #endif // HOST_ACTION_COMMANDS
 
-<<<<<<< HEAD
   #ifdef FILAMENT_RUNOUT_SCRIPT
     if (run_runout_script) {
       #if MULTI_FILAMENT_SENSOR
-        char script[strlen(FILAMENT_RUNOUT_SCRIPT) + 1];
-        sprintf_P(script, PSTR(FILAMENT_RUNOUT_SCRIPT), tool);
+        MString<strlen(FILAMENT_RUNOUT_SCRIPT)> script;
+        script.setf(F(FILAMENT_RUNOUT_SCRIPT), AS_CHAR(tool));
         #if ENABLED(FILAMENT_RUNOUT_SENSOR_DEBUG)
-          SERIAL_ECHOLNPGM("Runout Command: ", script);
+          SERIAL_ECHOLNPGM("Runout Command: ", &script);
         #endif
-        queue.inject(script);
+        queue.inject(&script);
       #else
         #if ENABLED(FILAMENT_RUNOUT_SENSOR_DEBUG)
           SERIAL_ECHOPGM("Runout Command: ");
           SERIAL_ECHOLNPGM(FILAMENT_RUNOUT_SCRIPT);
         #endif
         queue.inject(F(FILAMENT_RUNOUT_SCRIPT));
-=======
-  if (run_runout_script) {
-    #if MULTI_FILAMENT_SENSOR
-      MString<strlen(FILAMENT_RUNOUT_SCRIPT)> script;
-      script.setf(F(FILAMENT_RUNOUT_SCRIPT), AS_CHAR(tool));
-      #if ENABLED(FILAMENT_RUNOUT_SENSOR_DEBUG)
-        SERIAL_ECHOLNPGM("Runout Command: ", &script);
-      #endif
-      queue.inject(&script);
-    #else
-      #if ENABLED(FILAMENT_RUNOUT_SENSOR_DEBUG)
-        SERIAL_ECHOPGM("Runout Command: ");
-        SERIAL_ECHOLNPGM(FILAMENT_RUNOUT_SCRIPT);
->>>>>>> f766a90f
       #endif
     }
-  #endif 
+  #endif
 }
 
 #endif // HAS_FILAMENT_SENSOR