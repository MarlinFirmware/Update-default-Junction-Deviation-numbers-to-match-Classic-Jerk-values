/**
 * Marlin 3D Printer Firmware
 * Copyright (c) 2020 MarlinFirmware [https://github.com/MarlinFirmware/Marlin]
 *
 * Based on Sprinter and grbl.
 * Copyright (c) 2011 Camiel Gubbels / Erik van der Zalm
 *
 * This program is free software: you can redistribute it and/or modify
 * it under the terms of the GNU General Public License as published by
 * the Free Software Foundation, either version 3 of the License, or
 * (at your option) any later version.
 *
 * This program is distributed in the hope that it will be useful,
 * but WITHOUT ANY WARRANTY; without even the implied warranty of
 * MERCHANTABILITY or FITNESS FOR A PARTICULAR PURPOSE.  See the
 * GNU General Public License for more details.
 *
 * You should have received a copy of the GNU General Public License
 * along with this program.  If not, see <https://www.gnu.org/licenses/>.
 *
 */

/**
 * feature/runout.cpp - Runout sensor support
 */

#include "../inc/MarlinConfigPre.h"

#if HAS_FILAMENT_SENSOR

#include "runout.h"

FilamentMonitor runout;

bool FilamentMonitorBase::enabled = true,
     FilamentMonitorBase::filament_ran_out;  // = false

#if ENABLED(HOST_ACTION_COMMANDS)
  bool FilamentMonitorBase::host_handling; // = false
#endif

#if ENABLED(TOOLCHANGE_MIGRATION_FEATURE)
  #include "../module/tool_change.h"
  #define DEBUG_OUT ENABLED(DEBUG_TOOLCHANGE_MIGRATION_FEATURE)
  #include "../core/debug_out.h"
#endif

#if HAS_FILAMENT_RUNOUT_DISTANCE
  float RunoutResponseDelayed::runout_distance_mm = FILAMENT_RUNOUT_DISTANCE_MM;
  volatile float RunoutResponseDelayed::runout_mm_countdown[NUM_RUNOUT_SENSORS];
  #if ENABLED(FILAMENT_MOTION_SENSOR)
    uint8_t FilamentSensorEncoder::motion_detected;
  #endif
#else
  int8_t RunoutResponseDebounced::runout_count[NUM_RUNOUT_SENSORS]; // = 0
#endif

//
// Filament Runout event handler
//
#include "../MarlinCore.h"
#include "../feature/pause.h"
#include "../gcode/queue.h"

#if ENABLED(HOST_ACTION_COMMANDS)
  #include "host_actions.h"
#endif

#if ENABLED(EXTENSIBLE_UI)
  #include "../lcd/extui/ui_api.h"
#elif ENABLED(DWIN_CREALITY_LCD_ENHANCED)
  #include "../lcd/e3v2/enhanced/dwin.h"
#endif

void event_filament_runout(const uint8_t extruder) {

  if (did_pause_print) return;  // Action already in progress. Purge triggered repeated runout.

  #if ENABLED(TOOLCHANGE_MIGRATION_FEATURE)
    if (migration.in_progress) {
      DEBUG_ECHOLNPGM("Migration Already In Progress");
      return;  // Action already in progress. Purge triggered repeated runout.
    }
    if (migration.automode) {
      DEBUG_ECHOLNPGM("Migration Starting");
      if (extruder_migration()) return;
    }
  #endif

  TERN_(EXTENSIBLE_UI, ExtUI::onFilamentRunout(ExtUI::getTool(extruder)));
  TERN_(DWIN_CREALITY_LCD_ENHANCED, DWIN_FilamentRunout(extruder));

  #if ANY(HOST_PROMPT_SUPPORT, HOST_ACTION_COMMANDS, MULTI_FILAMENT_SENSOR)
    const char tool = '0' + TERN0(MULTI_FILAMENT_SENSOR, extruder);
<<<<<<< HEAD
  #endif

  //action:out_of_filament
  #if ENABLED(HOST_PROMPT_SUPPORT)
    host_action_prompt_begin(PROMPT_FILAMENT_RUNOUT, F("FilamentRunout T"), tool);
    host_action_prompt_show();
=======
    #if ENABLED(HOST_PROMPT_SUPPORT)
      hostui.prompt_do(PROMPT_FILAMENT_RUNOUT, F("FilamentRunout T"), tool); //action:out_of_filament
    #endif
>>>>>>> 644e2461
  #endif

  const bool run_runout_script = !runout.host_handling;

  #if ENABLED(HOST_ACTION_COMMANDS)
    if (run_runout_script
      && ( strstr(FILAMENT_RUNOUT_SCRIPT, "M600")
        || strstr(FILAMENT_RUNOUT_SCRIPT, "M125")
        || TERN0(ADVANCED_PAUSE_FEATURE, strstr(FILAMENT_RUNOUT_SCRIPT, "M25"))
      )
    ) {
      hostui.paused(false);
    }
    else {
      // Legacy Repetier command for use until newer version supports standard dialog
      // To be removed later when pause command also triggers dialog
      #ifdef ACTION_ON_FILAMENT_RUNOUT
<<<<<<< HEAD
        host_action(F(ACTION_ON_FILAMENT_RUNOUT " T"), false);
=======
        hostui.action(F(ACTION_ON_FILAMENT_RUNOUT " T"), false);
>>>>>>> 644e2461
        SERIAL_CHAR(tool);
        SERIAL_EOL();
      #endif

      hostui.pause(false);
    }
    SERIAL_ECHOPGM(" " ACTION_REASON_ON_FILAMENT_RUNOUT " ");
    SERIAL_CHAR(tool);
    SERIAL_EOL();
  #endif // HOST_ACTION_COMMANDS

  if (run_runout_script) {
    #if MULTI_FILAMENT_SENSOR
      char script[strlen(FILAMENT_RUNOUT_SCRIPT) + 1];
      sprintf_P(script, PSTR(FILAMENT_RUNOUT_SCRIPT), tool);
      #if ENABLED(FILAMENT_RUNOUT_SENSOR_DEBUG)
        SERIAL_ECHOLNPGM("Runout Command: ", script);
      #endif
      queue.inject(script);
    #else
      #if ENABLED(FILAMENT_RUNOUT_SENSOR_DEBUG)
        SERIAL_ECHOPGM("Runout Command: ");
        SERIAL_ECHOLNPGM(FILAMENT_RUNOUT_SCRIPT);
      #endif
      queue.inject(F(FILAMENT_RUNOUT_SCRIPT));
    #endif
  }
}

#endif // HAS_FILAMENT_SENSOR<|MERGE_RESOLUTION|>--- conflicted
+++ resolved
@@ -92,18 +92,11 @@
 
   #if ANY(HOST_PROMPT_SUPPORT, HOST_ACTION_COMMANDS, MULTI_FILAMENT_SENSOR)
     const char tool = '0' + TERN0(MULTI_FILAMENT_SENSOR, extruder);
-<<<<<<< HEAD
   #endif
 
   //action:out_of_filament
   #if ENABLED(HOST_PROMPT_SUPPORT)
-    host_action_prompt_begin(PROMPT_FILAMENT_RUNOUT, F("FilamentRunout T"), tool);
-    host_action_prompt_show();
-=======
-    #if ENABLED(HOST_PROMPT_SUPPORT)
-      hostui.prompt_do(PROMPT_FILAMENT_RUNOUT, F("FilamentRunout T"), tool); //action:out_of_filament
-    #endif
->>>>>>> 644e2461
+    hostui.prompt_do(PROMPT_FILAMENT_RUNOUT, F("FilamentRunout T"), tool); //action:out_of_filament
   #endif
 
   const bool run_runout_script = !runout.host_handling;
@@ -121,11 +114,7 @@
       // Legacy Repetier command for use until newer version supports standard dialog
       // To be removed later when pause command also triggers dialog
       #ifdef ACTION_ON_FILAMENT_RUNOUT
-<<<<<<< HEAD
-        host_action(F(ACTION_ON_FILAMENT_RUNOUT " T"), false);
-=======
         hostui.action(F(ACTION_ON_FILAMENT_RUNOUT " T"), false);
->>>>>>> 644e2461
         SERIAL_CHAR(tool);
         SERIAL_EOL();
       #endif
