--- conflicted
+++ resolved
@@ -89,12 +89,8 @@
 
       case EP_N:
         switch (c) {
-<<<<<<< HEAD
-          case '0' ... '9': case '-': case ' ':   break;
-=======
           case '0' ... '9':
           case '-': case ' ':   break;
->>>>>>> 6fdaaf3d
           case 'M': state = EP_M;      break;
            default: state = EP_IGNORE;
         }
@@ -149,20 +145,7 @@
              default: state = EP_IGNORE; break;
           }
           break;
-
-        case EP_M876S:
-          switch (c) {
-            case ' ': break;
-            case '0' ... '9':
-              state = EP_M876SN;
-              M876_reason = (uint8_t)(c - '0');
-              break;
-          }
-          break;
-
-<<<<<<< HEAD
-      #endif // HOST_PROMPT_SUPPORT
-=======
+        
       case EP_M876S:
         switch (c) {
           case ' ': break;
@@ -173,7 +156,7 @@
         }
         break;
       #endif
->>>>>>> 6fdaaf3d
+
 
       case EP_IGNORE:
         if (ISEOL(c)) state = EP_RESET;
