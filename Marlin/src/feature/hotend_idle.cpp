/**
 * Marlin 3D Printer Firmware
 * Copyright (c) 2020 MarlinFirmware [https://github.com/MarlinFirmware/Marlin]
 *
 * Based on Sprinter and grbl.
 * Copyright (c) 2011 Camiel Gubbels / Erik van der Zalm
 *
 * This program is free software: you can redistribute it and/or modify
 * it under the terms of the GNU General Public License as published by
 * the Free Software Foundation, either version 3 of the License, or
 * (at your option) any later version.
 *
 * This program is distributed in the hope that it will be useful,
 * but WITHOUT ANY WARRANTY; without even the implied warranty of
 * MERCHANTABILITY or FITNESS FOR A PARTICULAR PURPOSE.  See the
 * GNU General Public License for more details.
 *
 * You should have received a copy of the GNU General Public License
 * along with this program.  If not, see <https://www.gnu.org/licenses/>.
 *
 */

/**
 * Hotend Idle Timeout
 * Prevent filament in the nozzle from charring and causing a critical jam.
 */

#include "../inc/MarlinConfig.h"

#if ENABLED(HOTEND_IDLE_TIMEOUT)

#include "hotend_idle.h"
#include "../gcode/gcode.h"

#include "../module/temperature.h"
#include "../module/motion.h"
#include "../module/planner.h"
#include "../lcd/marlinui.h"

extern HotendIdleProtection hotend_idle;

millis_t HotendIdleProtection::next_protect_ms = 0;

void HotendIdleProtection::check_hotends(const millis_t &ms) {
  bool do_prot = false;
  HOTEND_LOOP() {
<<<<<<< HEAD
    if (thermalManager.degHotend(e) >= HOTEND_IDLE_MIN_TRIGGER && !wait_for_user) {
=======
    const bool busy = (TERN0(HAS_RESUME_CONTINUE, wait_for_user) || planner.has_blocks_queued());
    if (thermalManager.degHotend(e) >= HOTEND_IDLE_MIN_TRIGGER && !busy) {
>>>>>>> 5ab220fa
      do_prot = true; break;
    }
  }
  if (bool(next_protect_ms) != do_prot)
    next_protect_ms = do_prot ? ms + hp_interval : 0;
}

void HotendIdleProtection::check_e_motion(const millis_t &ms) {
  static float old_e_position = 0;
  if (old_e_position != current_position.e) {
    old_e_position = current_position.e;          // Track filament motion
    if (next_protect_ms)                          // If some heater is on then...
      next_protect_ms = ms + hp_interval;         // ...delay the timeout till later
  }
}

void HotendIdleProtection::check() {
  const millis_t ms = millis();                   // Shared millis

  check_hotends(ms);                              // Any hotends need protection?
  check_e_motion(ms);                             // Motion will protect them

  // Hot and not moving for too long...
  if (next_protect_ms && ELAPSED(ms, next_protect_ms))
    timed_out();
}

// Lower (but don't raise) hotend / bed temperatures
void HotendIdleProtection::timed_out() {
  next_protect_ms = 0;
  SERIAL_ECHOLNPGM("Hotend Idle Timeout");
  LCD_MESSAGEPGM(MSG_HOTEND_IDLE_TIMEOUT);
  HOTEND_LOOP() {
    if ((HOTEND_IDLE_NOZZLE_TARGET) < thermalManager.degTargetHotend(e))
      thermalManager.setTargetHotend(HOTEND_IDLE_NOZZLE_TARGET, e);
  }
  #if HAS_HEATED_BED
    if ((HOTEND_IDLE_BED_TARGET) < thermalManager.degTargetBed())
      thermalManager.setTargetBed(HOTEND_IDLE_BED_TARGET);
  #endif
}

#endif // HOTEND_IDLE_TIMEOUT<|MERGE_RESOLUTION|>--- conflicted
+++ resolved
@@ -44,12 +44,8 @@
 void HotendIdleProtection::check_hotends(const millis_t &ms) {
   bool do_prot = false;
   HOTEND_LOOP() {
-<<<<<<< HEAD
-    if (thermalManager.degHotend(e) >= HOTEND_IDLE_MIN_TRIGGER && !wait_for_user) {
-=======
     const bool busy = (TERN0(HAS_RESUME_CONTINUE, wait_for_user) || planner.has_blocks_queued());
     if (thermalManager.degHotend(e) >= HOTEND_IDLE_MIN_TRIGGER && !busy) {
->>>>>>> 5ab220fa
       do_prot = true; break;
     }
   }
