--- conflicted
+++ resolved
@@ -34,13 +34,8 @@
 
 #include "../module/temperature.h"
 #include "../module/motion.h"
-<<<<<<< HEAD
-#include "../lcd/ultralcd.h"
-#include "../module/planner.h"
-=======
 #include "../module/planner.h"
 #include "../lcd/marlinui.h"
->>>>>>> 082fce5e
 
 extern HotendIdleProtection hotend_idle;
 
@@ -50,11 +45,7 @@
   bool do_prot = false;
   HOTEND_LOOP() {
     const bool busy = (TERN0(HAS_RESUME_CONTINUE, wait_for_user) || planner.has_blocks_queued());
-<<<<<<< HEAD
-    if (thermalManager.degHotend(e) >= HOTEND_IDLE_MIN_TRIGGER && !busy) {
-=======
     if (thermalManager.degHotend(e) >= (HOTEND_IDLE_MIN_TRIGGER) && !busy) {
->>>>>>> 082fce5e
       do_prot = true; break;
     }
   }
