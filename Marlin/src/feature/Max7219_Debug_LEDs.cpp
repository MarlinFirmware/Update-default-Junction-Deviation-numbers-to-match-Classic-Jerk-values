/**
 * Marlin 3D Printer Firmware
 * Copyright (C) 2016 MarlinFirmware [https://github.com/MarlinFirmware/Marlin]
 *
 * Based on Sprinter and grbl.
 * Copyright (C) 2011 Camiel Gubbels / Erik van der Zalm
 *
 * This program is free software: you can redistribute it and/or modify
 * it under the terms of the GNU General Public License as published by
 * the Free Software Foundation, either version 3 of the License, or
 * (at your option) any later version.
 *
 * This program is distributed in the hope that it will be useful,
 * but WITHOUT ANY WARRANTY; without even the implied warranty of
 * MERCHANTABILITY or FITNESS FOR A PARTICULAR PURPOSE.  See the
 * GNU General Public License for more details.
 *
 * You should have received a copy of the GNU General Public License
 * along with this program.  If not, see <http://www.gnu.org/licenses/>.
 *
 */

/**
 * This module is off by default, but can be enabled to facilitate the display of
 * extra debug information during code development. It assumes the existence of a
 * Max7219 LED Matrix. A suitable device can be obtained on eBay similar to this:
 * http://www.ebay.com/itm/191781645249 for under $2.00 including shipping.
 *
 * Just connect up +5v and GND to give it power, then connect up the pins assigned
 * in Configuration_adv.h. For example, on the Re-ARM you could use:
 *
 *   #define MAX7219_CLK_PIN   77
 *   #define MAX7219_DIN_PIN   78
 *   #define MAX7219_LOAD_PIN  79
 *
 * Max7219_init() is called automatically at startup, and then there are a number of
 * support functions available to control the LEDs in the 8x8 grid.
 *
 * void Max7219_init();
 * void Max7219_PutByte(uint8_t data);
 * void Max7219(uint8_t reg, uint8_t data);
 * void Max7219_LED_On(uint8_t col, uint8_t row);
 * void Max7219_LED_Off(uint8_t col, uint8_t row);
 * void Max7219_LED_Toggle(uint8_t col, uint8_t row);
 * void Max7219_Clear_Row(uint8_t row);
 * void Max7219_Clear_Column(uint8_t col);
 * void Max7219_Set_Row(uint8_t row, uint8_t val);
 * void Max7219_Set_2_Rows(uint8_t row, uint16_t val);
 * void Max7219_Set_4_Rows(uint8_t row, uint32_t val);
 * void Max7219_Set_Column(uint8_t col, uint8_t val);
 * void Max7219_idle_tasks();
 */

#include "../inc/MarlinConfig.h"

#if ENABLED(MAX7219_DEBUG)

#include "Max7219_Debug_LEDs.h"

#include "../module/planner.h"
#include "../module/stepper.h"
#include "../Marlin.h"

static uint8_t LEDs[8] = { 0 };

<<<<<<< HEAD
#ifdef CPU_32_BIT 
=======
#ifdef CPU_32_BIT
>>>>>>> 58ca3be1
void MS_DELAY() { DELAY_1US; }  // 32-bit processors need a delay to stabilize the signal
#else
  #define MS_DELAY() DELAY_3_NOP
#endif

void Max7219_PutByte(uint8_t data) {
  CRITICAL_SECTION_START
  for (uint8_t i = 8; i--;) {
    MS_DELAY();
    WRITE(MAX7219_CLK_PIN, LOW);       // tick
    MS_DELAY();
    WRITE(MAX7219_DIN_PIN, (data & 0x80) ? HIGH : LOW);  // send 1 or 0 based on data bit
    MS_DELAY();
    WRITE(MAX7219_CLK_PIN, HIGH);      // tock
    MS_DELAY();
    data <<= 1;
  }
  CRITICAL_SECTION_END
}

void Max7219(const uint8_t reg, const uint8_t data) {
  MS_DELAY();
  CRITICAL_SECTION_START
  WRITE(MAX7219_LOAD_PIN, LOW);  // begin
  MS_DELAY();
  Max7219_PutByte(reg);          // specify register
  MS_DELAY();
  Max7219_PutByte(data);         // put data
  MS_DELAY();
  WRITE(MAX7219_LOAD_PIN, LOW);  // and tell the chip to load the data
  MS_DELAY();
  WRITE(MAX7219_LOAD_PIN, HIGH);
  CRITICAL_SECTION_END
  MS_DELAY();
}

void Max7219_LED_Set(const uint8_t col, const uint8_t row, const bool on) {
  if (row > 7 || col > 7) {
    SERIAL_ECHOPAIR("??? Max7219_LED_Set(", (int)row);
    SERIAL_ECHOPAIR(",", (int)col);
    SERIAL_ECHOLNPGM(")");
    return;
  }
  if (TEST(LEDs[row], col) == on) return; // if LED is already on/off, leave alone
  if (on) SBI(LEDs[row], col); else CBI(LEDs[row], col);
  Max7219(8 - row, LEDs[row]);
}

void Max7219_LED_On(const uint8_t col, const uint8_t row) {
  if (row > 7 || col > 7) {
    SERIAL_ECHOPAIR("??? Max7219_LED_On(", (int)col);
    SERIAL_ECHOPAIR(",", (int)row);
    SERIAL_ECHOLNPGM(")");
    return;
  }
  Max7219_LED_Set(col, row, true);
}

void Max7219_LED_Off(const uint8_t col, const uint8_t row) {
  if (row > 7 || col > 7) {
    SERIAL_ECHOPAIR("??? Max7219_LED_Off(", (int)row);
    SERIAL_ECHOPAIR(",", (int)col);
    SERIAL_ECHOLNPGM(")");
    return;
  }
  Max7219_LED_Set(col, row, false);
}

void Max7219_LED_Toggle(const uint8_t col, const uint8_t row) {
  if (row > 7 || col > 7) {
    SERIAL_ECHOPAIR("??? Max7219_LED_Toggle(", (int)row);
    SERIAL_ECHOPAIR(",", (int)col);
    SERIAL_ECHOLNPGM(")");
    return;
  }
  if (TEST(LEDs[row], col))
    Max7219_LED_Off(col, row);
  else
    Max7219_LED_On(col, row);
}

void Max7219_Clear_Column(const uint8_t col) {
  if (col > 7) {
    SERIAL_ECHOPAIR("??? Max7219_Clear_Column(", (int)col);
    SERIAL_ECHOLNPGM(")");
    return;
  }
  LEDs[col] = 0;
  Max7219(8 - col, LEDs[col]);
}

void Max7219_Clear_Row(const uint8_t row) {
  if (row > 7) {
    SERIAL_ECHOPAIR("??? Max7219_Clear_Row(", (int)row);
    SERIAL_ECHOLNPGM(")");
    return;
  }
  for (uint8_t c = 0; c <= 7; c++)
    Max7219_LED_Off(c, row);
}

void Max7219_Set_Row(const uint8_t row, const uint8_t val) {
  if (row > 7) {
    SERIAL_ECHOPAIR("??? Max7219_Set_Row(", (int)row);
    SERIAL_ECHOPAIR(",", (int)val);
    SERIAL_ECHOLNPGM(")");
    return;
  }
  for (uint8_t b = 0; b <= 7; b++)
    if (TEST(val, b))
      Max7219_LED_On(7 - b, row);
    else
      Max7219_LED_Off(7 - b, row);
}

void Max7219_Set_2_Rows(const uint8_t row, const uint16_t val) {
  if (row > 6) {
    SERIAL_ECHOPAIR("??? Max7219_Set_2_Rows(", (int)row);
    SERIAL_ECHOPAIR(",", (int)val);
    SERIAL_ECHOLNPGM(")");
    return;
  }
  Max7219_Set_Row(row + 1, (val >> 8) & 0xFF);
  Max7219_Set_Row(row + 0, (val     ) & 0xFF);
}

void Max7219_Set_4_Rows(const uint8_t row, const uint32_t val) {
  if (row > 4) {
    SERIAL_ECHOPAIR("??? Max7219_Set_4_Rows(", (int)row);
    SERIAL_ECHOPAIR(",", (long)val);
    SERIAL_ECHOLNPGM(")");
    return;
  }
  Max7219_Set_Row(row + 3, (val >> 24) & 0xFF);
  Max7219_Set_Row(row + 2, (val >> 16) & 0xFF);
  Max7219_Set_Row(row + 1, (val >>  8) & 0xFF);
  Max7219_Set_Row(row + 0, (val      ) & 0xFF);
}

void Max7219_Set_Column(const uint8_t col, const uint8_t val) {
  if (col > 7) {
    SERIAL_ECHOPAIR("??? Max7219_Column(", (int)col);
    SERIAL_ECHOPAIR(",", (int)val);
    SERIAL_ECHOLNPGM(")");
    return;
  }
  LEDs[col] = val;
  Max7219(8 - col, LEDs[col]);
}

void Max7219_register_setup() {
  //initiation of the max 7219
  Max7219(max7219_reg_scanLimit, 0x07);
  Max7219(max7219_reg_decodeMode, 0x00);       // using an led matrix (not digits)
  Max7219(max7219_reg_shutdown, 0x01);         // not in shutdown mode
  Max7219(max7219_reg_displayTest, 0x00);      // no display test
  Max7219(max7219_reg_intensity, 0x01 & 0x0F); // the first 0x0F is the value you can set
                                               // range: 0x00 to 0x0F
}

void Max7219_init() {
  uint8_t i, x, y;

  SET_OUTPUT(MAX7219_DIN_PIN);
  SET_OUTPUT(MAX7219_CLK_PIN);

  OUT_WRITE(MAX7219_LOAD_PIN, HIGH);
  delay(1);

  Max7219_register_setup();

  for (i = 0; i <= 7; i++) {      // empty registers, turn all LEDs off
    LEDs[i] = 0x00;
    Max7219(i + 1, 0);
  }

  for (x = 0; x <= 7; x++)        // Do an aesthetically pleasing pattern to fully test
    for (y = 0; y <= 7; y++) {    // the Max7219 module and LEDs. First, turn them
      Max7219_LED_On(y, x);       // all on.
      delay(3);
    }

  for (x = 0; x <= 7; x++)        // Now, turn them all off.
    for (y = 0; y <= 7; y++) {
      Max7219_LED_Off(y, x);
      delay(3);                   // delay() is OK here. Max7219_init() is only called from
    }                             // setup() and nothing is running yet.

  delay(150);

  for (x = 8; x--;)               // Now, do the same thing from the opposite direction
    for (y = 0; y <= 7; y++) {
      Max7219_LED_On(y, x);
      delay(2);
    }

  for (x = 8; x--;)
    for (y = 0; y <= 7; y++) {
      Max7219_LED_Off(y, x);
      delay(2);
    }
}

/**
 * These are sample debug features to demonstrate the usage of the 8x8 LED Matrix for debug purposes.
 * There is very little CPU burden added to the system by displaying information within the idle()
 * task.
 *
 * But with that said, if your debugging can be facilitated by making calls into the library from
 * other places in the code, feel free to do it.  The CPU burden for a few calls to toggle an LED
 * or clear a row is not very significant.
 */
void Max7219_idle_tasks() {
  #if MAX7219_DEBUG_STEPPER_HEAD || MAX7219_DEBUG_STEPPER_TAIL || MAX7219_DEBUG_STEPPER_QUEUE
    CRITICAL_SECTION_START
    #if MAX7219_DEBUG_STEPPER_HEAD || MAX7219_DEBUG_STEPPER_QUEUE
      const uint8_t head = planner.block_buffer_head;
    #endif
    #if MAX7219_DEBUG_STEPPER_TAIL || MAX7219_DEBUG_STEPPER_QUEUE
      const uint8_t tail = planner.block_buffer_tail;
    #endif
    CRITICAL_SECTION_END
  #endif

  static uint16_t refresh_cnt = 0;  // The Max7219 circuit boards available for several dollars on eBay
  if (refresh_cnt++ > 50000) {      // are vulnerable to electrical noise, especially with long wires
    Max7219_register_setup();       // next to high current wires. If the display becomes corrupted due
    Max7219_LED_Toggle(7, 0);       // to electrical noise, this will fix it within a couple of seconds.
    refresh_cnt = 0;
  }

  #if ENABLED(MAX7219_DEBUG_PRINTER_ALIVE)
    static millis_t next_blink = 0;
    if (ELAPSED(millis(), next_blink)) {
      Max7219_LED_Toggle(7, 7);
      next_blink = millis() + 750;
    }
  #endif

  #ifdef MAX7219_DEBUG_STEPPER_HEAD
    static int16_t last_head_cnt = 0;
    if (last_head_cnt != head) {
      if (last_head_cnt < 8)
        Max7219_LED_Off(MAX7219_DEBUG_STEPPER_HEAD, last_head_cnt);
      else
        Max7219_LED_Off(MAX7219_DEBUG_STEPPER_HEAD + 1, last_head_cnt - 8);

      last_head_cnt = head;
      if (head < 8)
        Max7219_LED_On(MAX7219_DEBUG_STEPPER_HEAD, head);
      else
        Max7219_LED_On(MAX7219_DEBUG_STEPPER_HEAD + 1, head - 8);
    }
  #endif

  #ifdef MAX7219_DEBUG_STEPPER_TAIL
    static int16_t last_tail_cnt = 0;
    if (last_tail_cnt != tail) {
      if (last_tail_cnt < 8)
        Max7219_LED_Off(MAX7219_DEBUG_STEPPER_TAIL, last_tail_cnt);
      else
        Max7219_LED_Off(MAX7219_DEBUG_STEPPER_TAIL + 1, last_tail_cnt - 8);

      last_tail_cnt = tail;
      if (tail < 8)
        Max7219_LED_On(MAX7219_DEBUG_STEPPER_TAIL, tail);
      else
        Max7219_LED_On(MAX7219_DEBUG_STEPPER_TAIL + 1, tail - 8);
    }
  #endif

  #ifdef MAX7219_DEBUG_STEPPER_QUEUE
    static int16_t last_depth = 0;
    int16_t current_depth = head - tail;
    if (current_depth != last_depth) {  // usually, no update will be needed.
      if (current_depth < 0) current_depth += BLOCK_BUFFER_SIZE;
      NOMORE(current_depth, BLOCK_BUFFER_SIZE);
      NOMORE(current_depth, 16);        // if the BLOCK_BUFFER_SIZE is greater than 16, two lines
                                        // of LEDs is enough to see if the buffer is draining

      const uint8_t st = min(current_depth, last_depth),
                    en = max(current_depth, last_depth);
      if (current_depth < last_depth)
        for (uint8_t i = st; i <= en; i++)   // clear the highest order LEDs
          Max7219_LED_Off(MAX7219_DEBUG_STEPPER_QUEUE + (i & 1), i / 2);
      else
        for (uint8_t i = st; i <= en; i++)   // set the LEDs to current depth
          Max7219_LED_On(MAX7219_DEBUG_STEPPER_QUEUE + (i & 1), i / 2);

      last_depth = current_depth;
    }
  #endif
}

#endif // MAX7219_DEBUG<|MERGE_RESOLUTION|>--- conflicted
+++ resolved
@@ -63,11 +63,7 @@
 
 static uint8_t LEDs[8] = { 0 };
 
-<<<<<<< HEAD
-#ifdef CPU_32_BIT 
-=======
 #ifdef CPU_32_BIT
->>>>>>> 58ca3be1
 void MS_DELAY() { DELAY_1US; }  // 32-bit processors need a delay to stabilize the signal
 #else
   #define MS_DELAY() DELAY_3_NOP
