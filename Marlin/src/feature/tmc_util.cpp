--- conflicted
+++ resolved
@@ -922,12 +922,7 @@
     TMC_REPORT("hysteresis\n -end\t", TMC_HEND);
     TMC_REPORT(" -start\t",          TMC_HSTRT);
     TMC_REPORT("Stallguard thrs",    TMC_SGT);
-<<<<<<< HEAD
-=======
-
-    TMC_REPORT("Microstep count",    TMC_MSCNT);
-
->>>>>>> 0e24f157
+    TMC_REPORT("uStep count",        TMC_MSCNT);
     DRV_REPORT("DRVSTATUS",          TMC_DRV_CODES);
     #if HAS_TMCX1X0 || HAS_TMC220x
       DRV_REPORT("sg_result",        TMC_SG_RESULT);
