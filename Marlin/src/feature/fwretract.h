--- conflicted
+++ resolved
@@ -33,17 +33,9 @@
        float retract_zraise,                      // M207 Z - G10 Retract hop size
              retract_recover_extra;               // M208 S - G11 Recover length
   feedRate_t retract_recover_feedrate_mm_s;       // M208 F - G11 Recover feedrate
-<<<<<<< HEAD
        float swap_retract_length,                 // M207 W - G10 Swap Retract length
              swap_retract_recover_extra;          // M208 W - G11 Swap Recover length
   feedRate_t swap_retract_recover_feedrate_mm_s;  // M208 R - G11 Swap Recover feedrate
-=======
-  #if ENABLED(FWRETRACT_SWAP_ENABLE)
-         float swap_retract_length,                 // M207 W - G10 Swap Retract length
-               swap_retract_recover_extra;          // M208 W - G11 Swap Recover length
-    feedRate_t swap_retract_recover_feedrate_mm_s;  // M208 R - G11 Swap Recover feedrate
-  #endif
->>>>>>> 3998221b
 } fwretract_settings_t;
 
 #if ENABLED(FWRETRACT)
