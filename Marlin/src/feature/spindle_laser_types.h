--- conflicted
+++ resolved
@@ -42,11 +42,10 @@
   #define CUTTER_MENU_POWER_TYPE   uint16_5
   #define cutter_power2str         ui16tostr5rj
 #else
-<<<<<<< HEAD
   #if CUTTER_UNIT_IS(PERCENT)
     typedef uint8_t cutter_power_t;
     #define CUTTER_MENU_POWER_TYPE percent_3
-    #define cutter_power2str     pcttostrpctrj
+    #define cutter_power2str       pcttostrpctrj
   #else
     typedef uint8_t cutter_power_t;
     #define CUTTER_MENU_POWER_TYPE uint8
@@ -57,16 +56,6 @@
 #ifdef LASER_FEATURE
   typedef uint16_t cutter_test_pulse_t;
   #define CUTTER_MENU_PULSE_TYPE uint16_3
-=======
-  typedef uint8_t cutter_power_t;
-  #if CUTTER_UNIT_IS(PERCENT)
-    #define CUTTER_MENU_POWER_TYPE percent_3
-    #define cutter_power2str       pcttostrpctrj
-  #else
-    #define CUTTER_MENU_POWER_TYPE uint8
-    #define cutter_power2str       ui8tostr3rj
-  #endif
->>>>>>> a8c361c9
 #endif
 
 #if ENABLED(MARLIN_DEV_MODE)
