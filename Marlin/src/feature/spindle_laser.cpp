/**
 * Marlin 3D Printer Firmware
 * Copyright (c) 2020 MarlinFirmware [https://github.com/MarlinFirmware/Marlin]
 *
 * Based on Sprinter and grbl.
 * Copyright (c) 2011 Camiel Gubbels / Erik van der Zalm
 *
 * This program is free software: you can redistribute it and/or modify
 * it under the terms of the GNU General Public License as published by
 * the Free Software Foundation, either version 3 of the License, or
 * (at your option) any later version.
 *
 * This program is distributed in the hope that it will be useful,
 * but WITHOUT ANY WARRANTY; without even the implied warranty of
 * MERCHANTABILITY or FITNESS FOR A PARTICULAR PURPOSE.  See the
 * GNU General Public License for more details.
 *
 * You should have received a copy of the GNU General Public License
 * along with this program.  If not, see <https://www.gnu.org/licenses/>.
 *
 */

/**
 * feature/spindle_laser.cpp
 */

#include "../inc/MarlinConfig.h"

#if HAS_CUTTER

#include "spindle_laser.h"

#if ENABLED(SPINDLE_SERVO)
  #include "../module/servo.h"
#endif

#if ENABLED(I2C_AMMETER)
  #include "../feature/ammeter.h"
#endif

SpindleLaser cutter;
uint8_t SpindleLaser::power;
#if ENABLED(LASER_FEATURE)
  cutter_test_pulse_t SpindleLaser::testPulse = 50;                   // Test fire Pulse time ms value.
#endif
bool SpindleLaser::isReady;                                           // Ready to apply power setting from the UI to OCR
cutter_power_t SpindleLaser::menuPower,                               // Power set via LCD menu in PWM, PERCENT, or RPM
               SpindleLaser::unitPower;                               // LCD status power in PWM, PERCENT, or RPM

#if ENABLED(MARLIN_DEV_MODE)
  cutter_frequency_t SpindleLaser::frequency;                         // PWM frequency setting; range: 2K - 50K
#endif
#define SPINDLE_LASER_PWM_OFF TERN(SPINDLE_LASER_PWM_INVERT, 255, 0)

/**
 * Init the cutter to a safe OFF state
 */
void SpindleLaser::init() {
  #if ENABLED(SPINDLE_SERVO)
    MOVE_SERVO(SPINDLE_SERVO_NR, SPINDLE_SERVO_MIN);
  #else
    OUT_WRITE(SPINDLE_LASER_ENA_PIN, !SPINDLE_LASER_ACTIVE_STATE);    // Init spindle to off
  #endif
  #if ENABLED(SPINDLE_CHANGE_DIR)
    OUT_WRITE(SPINDLE_DIR_PIN, SPINDLE_INVERT_DIR ? 255 : 0);         // Init rotation to clockwise (M3)
  #endif
  #if ENABLED(SPINDLE_LASER_PWM)
    SET_PWM(SPINDLE_LASER_PWM_PIN);
    analogWrite(pin_t(SPINDLE_LASER_PWM_PIN), SPINDLE_LASER_PWM_OFF); // Set to lowest speed
  #endif
  #if ENABLED(HAL_CAN_SET_PWM_FREQ) && defined(SPINDLE_LASER_FREQUENCY)
    set_pwm_frequency(pin_t(SPINDLE_LASER_PWM_PIN), SPINDLE_LASER_FREQUENCY);
    TERN_(MARLIN_DEV_MODE, frequency = SPINDLE_LASER_FREQUENCY);
  #endif
  #if ENABLED(AIR_EVACUATION)
    OUT_WRITE(AIR_EVACUATION_PIN, !AIR_EVACUATION_ACTIVE);            // Init Vacuum/Blower OFF
  #endif
  #if ENABLED(AIR_ASSIST)
    OUT_WRITE(AIR_ASSIST_PIN, !AIR_ASSIST_ACTIVE);                    // Init Air Assist OFF
  #endif
  #if ENABLED(I2C_AMMETER)
    ammeter.init();                                                   // Init I2C Ammeter
  #endif
}

#if ENABLED(SPINDLE_LASER_PWM)
  /**
   * Set the cutter PWM directly to the given ocr value
   *
   * @param ocr Power value
   */
  void SpindleLaser::ocr_set(const uint8_t ocr) {
    #if NEEDS_HARDWARE_PWM && SPINDLE_LASER_FREQUENCY
      set_pwm_frequency(pin_t(SPINDLE_LASER_PWM_PIN), TERN(MARLIN_DEV_MODE, frequency, SPINDLE_LASER_FREQUENCY));
      set_pwm_duty(pin_t(SPINDLE_LASER_PWM_PIN), ocr ^ SPINDLE_LASER_PWM_OFF);
    #else
      analogWrite(pin_t(SPINDLE_LASER_PWM_PIN), ocr ^ SPINDLE_LASER_PWM_OFF);
    #endif
  }

  void SpindleLaser::ocr_off() { ocr_set(0); }

<<<<<<< HEAD
#endif // SPINDLE_LASER_PWM

/**
 * Set state for pin laser/spindle
 * @param enable true = on; false = off
 */
void SpindleLaser::ena_pin_set(const bool enable) {
  WRITE(SPINDLE_LASER_ENA_PIN, enable ? SPINDLE_LASER_ACTIVE_STATE : !SPINDLE_LASER_ACTIVE_STATE);
}

/**
 * Detection event
 *
 * @param opwr Power value
 */
SpindleLaserEvent SpindleLaser::get_event(const uint8_t opwr) {
  #if ENABLED(SPINDLE_LASER_PWM) && CUTTER_UNIT_IS(RPM)
    if (cutter.unitPower == 0)
      return power ? SpindleLaserEvent::TO_OFF : SpindleLaserEvent::OFF;
  #endif

  if (opwr == 0)
    return power ? SpindleLaserEvent::TO_OFF : SpindleLaserEvent::OFF;
  else
    return power ? SpindleLaserEvent::ON : SpindleLaserEvent::TO_ON;
}

/**
=======
  void SpindleLaser::ocr_off() {
    WRITE(SPINDLE_LASER_ENA_PIN, !SPINDLE_LASER_ACTIVE_STATE); // Cutter OFF
    _set_ocr(0);
  }
#endif // SPINDLE_LASER_PWM

/**
>>>>>>> 845d42ef
 * Apply power for laser/spindle
 *
 * Apply cutter power value for PWM, Servo, and on/off pin.
 *
<<<<<<< HEAD
 * @param opwr Power value. Range 0 to MAX. When 0 disable laser/spindel.
=======
 * @param opwr Power value. Range 0 to MAX. When 0 disable spindle/laser.
>>>>>>> 845d42ef
 */
void SpindleLaser::apply_power(const uint8_t opwr) {
  static uint8_t last_power_applied = 0;

  switch (get_event(opwr)) {
    case SpindleLaserEvent::ON:
      if (opwr == last_power_applied) break;
      last_power_applied = power = opwr;

      #if ENABLED(SPINDLE_LASER_PWM)
        ocr_set(power);
        isReady = true;
      #endif

      #if ENABLED(SPINDLE_SERVO)
        MOVE_SERVO(SPINDLE_SERVO_NR, power);
      #else
        ena_pin_set(true);
        isReady = true;
      #endif
      break;

    case SpindleLaserEvent::TO_ON:
      last_power_applied = power = opwr;

      #if ENABLED(SPINDLE_LASER_PWM)
        ocr_set(power);
        isReady = true;
      #endif

      #if ENABLED(SPINDLE_SERVO)
        MOVE_SERVO(SPINDLE_SERVO_NR, power);
      #else
        ena_pin_set(true);
        isReady = true;
      #endif

      power_delay(true);
      break;

    case SpindleLaserEvent::OFF: break;

    case SpindleLaserEvent::TO_OFF:
      last_power_applied = power = opwr;

      #if ENABLED(SPINDLE_LASER_PWM)
        isReady = false;
        ocr_set(0);
      #endif

      #if ENABLED(SPINDLE_SERVO)
        MOVE_SERVO(SPINDLE_SERVO_NR, power);
      #else
        isReady = false;
        ena_pin_set(false);
      #endif

      power_delay(false);
      break;
  }
}

#if ENABLED(SPINDLE_CHANGE_DIR)
  /**
   * Set the spindle direction and apply immediately
   * Stop on direction change if SPINDLE_STOP_ON_DIR_CHANGE is enabled
   */
  void SpindleLaser::set_reverse(const bool reverse) {
    const bool dir_state = (reverse == SPINDLE_INVERT_DIR); // Forward (M3) HIGH when not inverted
    if (TERN0(SPINDLE_STOP_ON_DIR_CHANGE, enabled()) && READ(SPINDLE_DIR_PIN) != dir_state) disable();
    WRITE(SPINDLE_DIR_PIN, dir_state);
  }
#endif

#if ENABLED(AIR_EVACUATION)
  // Enable / disable Cutter Vacuum or Laser Blower motor
  void SpindleLaser::air_evac_enable()  { WRITE(AIR_EVACUATION_PIN,  AIR_EVACUATION_ACTIVE); } // Turn ON
  void SpindleLaser::air_evac_disable() { WRITE(AIR_EVACUATION_PIN, !AIR_EVACUATION_ACTIVE); } // Turn OFF
  void SpindleLaser::air_evac_toggle()  { TOGGLE(AIR_EVACUATION_PIN); } // Toggle state
#endif

#if ENABLED(AIR_ASSIST)
  // Enable / disable air assist
  void SpindleLaser::air_assist_enable()  { WRITE(AIR_ASSIST_PIN,  AIR_ASSIST_PIN); } // Turn ON
  void SpindleLaser::air_assist_disable() { WRITE(AIR_ASSIST_PIN, !AIR_ASSIST_PIN); } // Turn OFF
  void SpindleLaser::air_assist_toggle()  { TOGGLE(AIR_ASSIST_PIN); } // Toggle state
#endif

#endif // HAS_CUTTER<|MERGE_RESOLUTION|>--- conflicted
+++ resolved
@@ -100,7 +100,6 @@
 
   void SpindleLaser::ocr_off() { ocr_set(0); }
 
-<<<<<<< HEAD
 #endif // SPINDLE_LASER_PWM
 
 /**
@@ -129,24 +128,11 @@
 }
 
 /**
-=======
-  void SpindleLaser::ocr_off() {
-    WRITE(SPINDLE_LASER_ENA_PIN, !SPINDLE_LASER_ACTIVE_STATE); // Cutter OFF
-    _set_ocr(0);
-  }
-#endif // SPINDLE_LASER_PWM
-
-/**
->>>>>>> 845d42ef
  * Apply power for laser/spindle
  *
  * Apply cutter power value for PWM, Servo, and on/off pin.
  *
-<<<<<<< HEAD
- * @param opwr Power value. Range 0 to MAX. When 0 disable laser/spindel.
-=======
  * @param opwr Power value. Range 0 to MAX. When 0 disable spindle/laser.
->>>>>>> 845d42ef
  */
 void SpindleLaser::apply_power(const uint8_t opwr) {
   static uint8_t last_power_applied = 0;
