/**
 * Marlin 3D Printer Firmware
 * Copyright (c) 2019 MarlinFirmware [https://github.com/MarlinFirmware/Marlin]
 *
 * Based on Sprinter and grbl.
 * Copyright (c) 2011 Camiel Gubbels / Erik van der Zalm
 *
 * This program is free software: you can redistribute it and/or modify
 * it under the terms of the GNU General Public License as published by
 * the Free Software Foundation, either version 3 of the License, or
 * (at your option) any later version.
 *
 * This program is distributed in the hope that it will be useful,
 * but WITHOUT ANY WARRANTY; without even the implied warranty of
 * MERCHANTABILITY or FITNESS FOR A PARTICULAR PURPOSE.  See the
 * GNU General Public License for more details.
 *
 * You should have received a copy of the GNU General Public License
 * along with this program.  If not, see <http://www.gnu.org/licenses/>.
 *
 */

/**
 * fwretract.cpp - Implement firmware-based retraction
 */

#include "../inc/MarlinConfig.h"

#if ENABLED(FWRETRACT)

#include "fwretract.h"

FWRetract fwretract; // Single instance - this calls the constructor

//#include "../module/motion.h"
#include "../module/calc.h"
#include "../module/planner.h"
//#include "../module/stepper.h"

#if ENABLED(RETRACT_SYNC_MIXING)
  #include "mixing.h"
#endif

// private:

#if EXTRUDERS > 1
  bool FWRetract::retracted_swap[EXTRUDERS];          // Which extruders are swap-retracted
#endif

// public:

fwretract_settings_t FWRetract::settings;             // M207 S F Z W, M208 S F W R

#if ENABLED(FWRETRACT_AUTORETRACT)
  bool FWRetract::autoretract_enabled;                // M209 S - Autoretract switch
#endif

bool FWRetract::retracted[EXTRUDERS];                 // Which extruders are currently retracted

float FWRetract::current_retract[EXTRUDERS],          // Retract value used by planner
      FWRetract::current_hop;

void FWRetract::reset() {
  #if ENABLED(FWRETRACT_AUTORETRACT)
    autoretract_enabled = false;
  #endif
  settings.retract_length = RETRACT_LENGTH;
  settings.retract_feedrate_mm_s = RETRACT_FEEDRATE;
  settings.retract_zraise = RETRACT_ZRAISE;
  settings.retract_recover_extra = RETRACT_RECOVER_LENGTH;
  settings.retract_recover_feedrate_mm_s = RETRACT_RECOVER_FEEDRATE;
  settings.swap_retract_length = RETRACT_LENGTH_SWAP;
  settings.swap_retract_recover_extra = RETRACT_RECOVER_LENGTH_SWAP;
  settings.swap_retract_recover_feedrate_mm_s = RETRACT_RECOVER_FEEDRATE_SWAP;
  current_hop = 0.0;

  for (uint8_t i = 0; i < EXTRUDERS; ++i) {
    retracted[i] = false;
    #if EXTRUDERS > 1
      retracted_swap[i] = false;
    #endif
    current_retract[i] = 0.0;
  }
}

/**
 * Retract or recover according to firmware settings
 *
 * This function handles retract/recover moves for G10 and G11,
 * plus auto-retract moves sent from G0/G1 when E-only moves are done.
 *
 * To simplify the logic, doubled retract/recover moves are ignored.
 *
 * Note: Auto-retract will apply the set Z hop in addition to any Z hop
 *       included in the G-code. Use M207 Z0 to to prevent double hop.
 */
void FWRetract::retract(const bool retracting, const ExtraData& extra_data
  #if EXTRUDERS > 1
    , bool swapping /* =false */
  #endif
) {
  // Prevent two retracts or recovers in a row
  if (retracted[active_extruder] == retracting) return;

  // Prevent two swap-retract or recovers in a row
  #if EXTRUDERS > 1
    // Allow G10 S1 only after G11
    if (swapping && retracted_swap[active_extruder] == retracting) return;
    // G11 priority to recover the long retract if activated
    if (!retracting) swapping = retracted_swap[active_extruder];
  #else
    constexpr bool swapping = false;
  #endif

  /* // debugging
    SERIAL_ECHOLNPAIR(
      "retracting ", retracting,
      " swapping ", swapping,
      " active extruder ", active_extruder
    );
    for (uint8_t i = 0; i < EXTRUDERS; ++i) {
      SERIAL_ECHOLNPAIR("retracted[", i, "] ", retracted[i]);
      #if EXTRUDERS > 1
        SERIAL_ECHOLNPAIR("retracted_swap[", i, "] ", retracted_swap[i]);
      #endif
    }
    SERIAL_ECHOLNPAIR("current_position.z ", current_position.z);
    SERIAL_ECHOLNPAIR("current_position.e ", current_position.e);
    SERIAL_ECHOLNPAIR("current_hop ", current_hop);
  //*/

  const float base_retract = (
                (swapping ? settings.swap_retract_length : settings.retract_length)
                #if ENABLED(RETRACT_SYNC_MIXING)
                  * (MIXING_STEPPERS)
                #endif
              );

  // The current position will be the destination for E and Z moves
  destination = current_position;

  #if ENABLED(RETRACT_SYNC_MIXING)
    const uint8_t old_mixing_tool = mixer.get_current_vtool();
    mixer.T(MIXER_AUTORETRACT_TOOL);
  #endif

  const feedRate_t fr_max_z = planner.settings.max_feedrate_mm_s[Z_AXIS];
  if (retracting) {
    // Retract by moving from a faux E position back to the current E position
    current_retract[active_extruder] = base_retract;
    prepare_internal_move_to_destination(                 // set current to destination
      settings.retract_feedrate_mm_s
      #if ENABLED(RETRACT_SYNC_MIXING)
        * (MIXING_STEPPERS)
      #endif
    );
<<<<<<< HEAD
    current_retract[active_extruder] = base_retract * unscale_e;
    prepare_move_to_destination(extra_data);                        // set_current_to_destination

    // Is a Z hop set, and has the hop not yet been done?
    if (settings.retract_zraise > 0.01 && !current_hop) {           // Apply hop only once
      current_hop += settings.retract_zraise;                       // Add to the hop total (again, only once)
      feedrate_mm_s = planner.settings.max_feedrate_mm_s[Z_AXIS] * unscale_fr;  // Maximum Z feedrate
      prepare_move_to_destination(extra_data);                      // Raise up, set_current_to_destination
=======

    // Is a Z hop set, and has the hop not yet been done?
    if (!current_hop && settings.retract_zraise > 0.01f) {  // Apply hop only once
      current_hop += settings.retract_zraise;               // Add to the hop total (again, only once)
      // Raise up, set_current_to_destination. Maximum Z feedrate
      prepare_internal_move_to_destination(fr_max_z);
>>>>>>> e0e406db
    }
  }
  else {
    // If a hop was done and Z hasn't changed, undo the Z hop
    if (current_hop) {
<<<<<<< HEAD
      current_hop = 0.0;
      feedrate_mm_s = planner.settings.max_feedrate_mm_s[Z_AXIS] * unscale_fr;  // Z feedrate to max
      prepare_move_to_destination(extra_data);            // Lower Z, set_current_to_destination
=======
      current_hop = 0;
      // Lower Z, set_current_to_destination. Maximum Z feedrate
      prepare_internal_move_to_destination(fr_max_z);
>>>>>>> e0e406db
    }

    const float extra_recover = swapping ? settings.swap_retract_recover_extra : settings.retract_recover_extra;
    if (extra_recover) {
      current_position.e -= extra_recover;          // Adjust the current E position by the extra amount to recover
      sync_plan_position_e();                             // Sync the planner position so the extra amount is recovered
    }

    current_retract[active_extruder] = 0;

    const feedRate_t fr_mm_s = (
      (swapping ? settings.swap_retract_recover_feedrate_mm_s : settings.retract_recover_feedrate_mm_s)
      #if ENABLED(RETRACT_SYNC_MIXING)
        * (MIXING_STEPPERS)
      #endif
    );
<<<<<<< HEAD
    prepare_move_to_destination(extra_data);                        // Recover E, set_current_to_destination
=======
    prepare_internal_move_to_destination(fr_mm_s);        // Recover E, set_current_to_destination
>>>>>>> e0e406db
  }

  #if ENABLED(RETRACT_SYNC_MIXING)
    mixer.T(old_mixing_tool);                             // Restore original mixing tool
  #endif

  retracted[active_extruder] = retracting;                // Active extruder now retracted / recovered

  // If swap retract/recover update the retracted_swap flag too
  #if EXTRUDERS > 1
    if (swapping) retracted_swap[active_extruder] = retracting;
  #endif

  /* // debugging
    SERIAL_ECHOLNPAIR("retracting ", retracting);
    SERIAL_ECHOLNPAIR("swapping ", swapping);
    SERIAL_ECHOLNPAIR("active_extruder ", active_extruder);
    for (uint8_t i = 0; i < EXTRUDERS; ++i) {
      SERIAL_ECHOLNPAIR("retracted[", i, "] ", retracted[i]);
      #if EXTRUDERS > 1
        SERIAL_ECHOLNPAIR("retracted_swap[", i, "] ", retracted_swap[i]);
      #endif
    }
    SERIAL_ECHOLNPAIR("current_position.z ", current_position.z);
    SERIAL_ECHOLNPAIR("current_position.e ", current_position.e);
    SERIAL_ECHOLNPAIR("current_hop ", current_hop);
  //*/
}

#endif // FWRETRACT<|MERGE_RESOLUTION|>--- conflicted
+++ resolved
@@ -149,42 +149,26 @@
     // Retract by moving from a faux E position back to the current E position
     current_retract[active_extruder] = base_retract;
     prepare_internal_move_to_destination(                 // set current to destination
+      extra_data,
       settings.retract_feedrate_mm_s
       #if ENABLED(RETRACT_SYNC_MIXING)
         * (MIXING_STEPPERS)
       #endif
     );
-<<<<<<< HEAD
-    current_retract[active_extruder] = base_retract * unscale_e;
-    prepare_move_to_destination(extra_data);                        // set_current_to_destination
-
-    // Is a Z hop set, and has the hop not yet been done?
-    if (settings.retract_zraise > 0.01 && !current_hop) {           // Apply hop only once
-      current_hop += settings.retract_zraise;                       // Add to the hop total (again, only once)
-      feedrate_mm_s = planner.settings.max_feedrate_mm_s[Z_AXIS] * unscale_fr;  // Maximum Z feedrate
-      prepare_move_to_destination(extra_data);                      // Raise up, set_current_to_destination
-=======
 
     // Is a Z hop set, and has the hop not yet been done?
     if (!current_hop && settings.retract_zraise > 0.01f) {  // Apply hop only once
       current_hop += settings.retract_zraise;               // Add to the hop total (again, only once)
       // Raise up, set_current_to_destination. Maximum Z feedrate
-      prepare_internal_move_to_destination(fr_max_z);
->>>>>>> e0e406db
+      prepare_internal_move_to_destination(extra_data, fr_max_z);
     }
   }
   else {
     // If a hop was done and Z hasn't changed, undo the Z hop
     if (current_hop) {
-<<<<<<< HEAD
-      current_hop = 0.0;
-      feedrate_mm_s = planner.settings.max_feedrate_mm_s[Z_AXIS] * unscale_fr;  // Z feedrate to max
-      prepare_move_to_destination(extra_data);            // Lower Z, set_current_to_destination
-=======
       current_hop = 0;
       // Lower Z, set_current_to_destination. Maximum Z feedrate
-      prepare_internal_move_to_destination(fr_max_z);
->>>>>>> e0e406db
+      prepare_internal_move_to_destination(extra_data, fr_max_z);
     }
 
     const float extra_recover = swapping ? settings.swap_retract_recover_extra : settings.retract_recover_extra;
@@ -201,11 +185,7 @@
         * (MIXING_STEPPERS)
       #endif
     );
-<<<<<<< HEAD
-    prepare_move_to_destination(extra_data);                        // Recover E, set_current_to_destination
-=======
-    prepare_internal_move_to_destination(fr_mm_s);        // Recover E, set_current_to_destination
->>>>>>> e0e406db
+    prepare_internal_move_to_destination(extra_data, fr_mm_s);        // Recover E, set_current_to_destination
   }
 
   #if ENABLED(RETRACT_SYNC_MIXING)
