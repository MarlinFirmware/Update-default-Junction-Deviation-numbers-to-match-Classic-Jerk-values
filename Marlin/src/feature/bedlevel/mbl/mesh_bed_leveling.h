/**
 * Marlin 3D Printer Firmware
 * Copyright (c) 2020 MarlinFirmware [https://github.com/MarlinFirmware/Marlin]
 *
 * Based on Sprinter and grbl.
 * Copyright (c) 2011 Camiel Gubbels / Erik van der Zalm
 *
 * This program is free software: you can redistribute it and/or modify
 * it under the terms of the GNU General Public License as published by
 * the Free Software Foundation, either version 3 of the License, or
 * (at your option) any later version.
 *
 * This program is distributed in the hope that it will be useful,
 * but WITHOUT ANY WARRANTY; without even the implied warranty of
 * MERCHANTABILITY or FITNESS FOR A PARTICULAR PURPOSE.  See the
 * GNU General Public License for more details.
 *
 * You should have received a copy of the GNU General Public License
 * along with this program.  If not, see <https://www.gnu.org/licenses/>.
 *
 */
#pragma once

#include "../../../inc/MarlinConfig.h"

enum MeshLevelingState : char {
  MeshReport,     // G29 S0
  MeshStart,      // G29 S1
  MeshNext,       // G29 S2
  MeshSet,        // G29 S3
  MeshSetZOffset, // G29 S4
  MeshReset       // G29 S5
};

#define MESH_X_DIST (float((MESH_MAX_X) - (MESH_MIN_X)) / (GRID_MAX_CELLS_X))
#define MESH_Y_DIST (float((MESH_MAX_Y) - (MESH_MIN_Y)) / (GRID_MAX_CELLS_Y))

class mesh_bed_leveling {
public:
  #if ENABLED(GLOBAL_MESH_Z_OFFSET)
    static float z_base_offset;
  #endif
  static float z_values[GRID_MAX_POINTS_X][GRID_MAX_POINTS_Y],
               index_to_xpos[GRID_MAX_POINTS_X],
               index_to_ypos[GRID_MAX_POINTS_Y];

  mesh_bed_leveling();

  static void report_mesh();

  static void reset();

  FORCE_INLINE static bool has_mesh() {
    GRID_LOOP(x, y) if (z_values[x][y]) return true;
    return false;
  }

  static bool mesh_is_valid() { return has_mesh(); }

  static void set_z(const int8_t px, const int8_t py, const_float_t z) { z_values[px][py] = z; }

  static void zigzag(const int8_t index, int8_t &px, int8_t &py) {
    px = index % (GRID_MAX_POINTS_X);
    py = index / (GRID_MAX_POINTS_X);
    if (py & 1) px = (GRID_MAX_POINTS_X) - 1 - px; // Zig zag
  }

  static void set_zigzag_z(const int8_t index, const_float_t z) {
    int8_t px, py;
    zigzag(index, px, py);
    set_z(px, py, z);
  }

  static float get_mesh_x(const uint8_t i) { return index_to_xpos[i]; }
  static float get_mesh_y(const uint8_t i) { return index_to_ypos[i]; }

<<<<<<< HEAD
  #if ENABLED(GLOBAL_MESH_Z_OFFSET)
    static void center_z_base_offset();
  #endif

  static int8_t cell_index_x(const_float_t x) {
=======
  static uint8_t cell_index_x(const_float_t x) {
>>>>>>> 91401d7e
    int8_t cx = (x - (MESH_MIN_X)) * RECIPROCAL(MESH_X_DIST);
    return constrain(cx, 0, GRID_MAX_CELLS_X - 1);
  }
  static uint8_t cell_index_y(const_float_t y) {
    int8_t cy = (y - (MESH_MIN_Y)) * RECIPROCAL(MESH_Y_DIST);
    return constrain(cy, 0, GRID_MAX_CELLS_Y - 1);
  }
  static xy_uint8_t cell_indexes(const_float_t x, const_float_t y) {
    return { cell_index_x(x), cell_index_y(y) };
  }
  static xy_uint8_t cell_indexes(const xy_pos_t &xy) { return cell_indexes(xy.x, xy.y); }

  static int8_t probe_index_x(const_float_t x) {
    int8_t px = (x - (MESH_MIN_X) + 0.5f * (MESH_X_DIST)) * RECIPROCAL(MESH_X_DIST);
    return WITHIN(px, 0, (GRID_MAX_POINTS_X) - 1) ? px : -1;
  }
  static int8_t probe_index_y(const_float_t y) {
    int8_t py = (y - (MESH_MIN_Y) + 0.5f * (MESH_Y_DIST)) * RECIPROCAL(MESH_Y_DIST);
    return WITHIN(py, 0, (GRID_MAX_POINTS_Y) - 1) ? py : -1;
  }
  static xy_int8_t probe_indexes(const_float_t x, const_float_t y) {
    return { probe_index_x(x), probe_index_y(y) };
  }
  static xy_int8_t probe_indexes(const xy_pos_t &xy) { return probe_indexes(xy.x, xy.y); }

  static float calc_z0(const_float_t a0, const_float_t a1, const_float_t z1, const_float_t a2, const_float_t z2) {
    const float delta_z = (z2 - z1) / (a2 - a1),
                delta_a = a0 - a1;
    return z1 + delta_a * delta_z;
  }

  static float get_z_correction(const xy_pos_t &pos) {
    const xy_uint8_t ind = cell_indexes(pos);
    const float x1 = index_to_xpos[ind.x], x2 = index_to_xpos[ind.x+1],
                y1 = index_to_ypos[ind.y], y2 = index_to_ypos[ind.y+1],
                z1 = calc_z0(pos.x, x1, z_values[ind.x][ind.y  ], x2, z_values[ind.x+1][ind.y  ]),
                z2 = calc_z0(pos.x, x1, z_values[ind.x][ind.y+1], x2, z_values[ind.x+1][ind.y+1]),
                zf = calc_z0(pos.y, y1, z1, y2, z2);

    return zf;
  }

  #if IS_CARTESIAN && DISABLED(SEGMENT_LEVELED_MOVES)
    static void line_to_destination(const_feedRate_t scaled_fr_mm_s, uint8_t x_splits=0xFF, uint8_t y_splits=0xFF);
  #endif
};

extern mesh_bed_leveling bedlevel;<|MERGE_RESOLUTION|>--- conflicted
+++ resolved
@@ -74,15 +74,11 @@
   static float get_mesh_x(const uint8_t i) { return index_to_xpos[i]; }
   static float get_mesh_y(const uint8_t i) { return index_to_ypos[i]; }
 
-<<<<<<< HEAD
   #if ENABLED(GLOBAL_MESH_Z_OFFSET)
     static void center_z_base_offset();
   #endif
 
-  static int8_t cell_index_x(const_float_t x) {
-=======
   static uint8_t cell_index_x(const_float_t x) {
->>>>>>> 91401d7e
     int8_t cx = (x - (MESH_MIN_X)) * RECIPROCAL(MESH_X_DIST);
     return constrain(cx, 0, GRID_MAX_CELLS_X - 1);
   }
