/**
 * Marlin 3D Printer Firmware
 * Copyright (c) 2020 MarlinFirmware [https://github.com/MarlinFirmware/Marlin]
 *
 * Based on Sprinter and grbl.
 * Copyright (c) 2011 Camiel Gubbels / Erik van der Zalm
 *
 * This program is free software: you can redistribute it and/or modify
 * it under the terms of the GNU General Public License as published by
 * the Free Software Foundation, either version 3 of the License, or
 * (at your option) any later version.
 *
 * This program is distributed in the hope that it will be useful,
 * but WITHOUT ANY WARRANTY; without even the implied warranty of
 * MERCHANTABILITY or FITNESS FOR A PARTICULAR PURPOSE.  See the
 * GNU General Public License for more details.
 *
 * You should have received a copy of the GNU General Public License
 * along with this program.  If not, see <https://www.gnu.org/licenses/>.
 *
 */
#pragma once

#include "../../../inc/MarlinConfig.h"

enum MeshLevelingState : char {
  MeshReport,     // G29 S0
  MeshStart,      // G29 S1
  MeshNext,       // G29 S2
  MeshSet,        // G29 S3
  MeshSetZOffset, // G29 S4
  MeshReset       // G29 S5
};

#define MESH_X_DIST (float(MESH_MAX_X - (MESH_MIN_X)) / (GRID_MAX_CELLS_X))
#define MESH_Y_DIST (float(MESH_MAX_Y - (MESH_MIN_Y)) / (GRID_MAX_CELLS_Y))

class mesh_bed_leveling {
public:
  static float z_values[GRID_MAX_POINTS_X][GRID_MAX_POINTS_Y],
               index_to_xpos[GRID_MAX_POINTS_X],
               index_to_ypos[GRID_MAX_POINTS_Y];

  mesh_bed_leveling();

  static void report_mesh();

  static void reset();

  FORCE_INLINE static bool has_mesh() {
    GRID_LOOP(x, y) if (z_values[x][y]) return true;
    return false;
  }

  static bool mesh_is_valid() { return has_mesh(); }

  static void set_z(const int8_t px, const int8_t py, const_float_t z) { z_values[px][py] = z; }

  static void zigzag(const int8_t index, int8_t &px, int8_t &py) {
    px = index % (GRID_MAX_POINTS_X);
    py = index / (GRID_MAX_POINTS_X);
    if (py & 1) px = (GRID_MAX_POINTS_X) - 1 - px; // Zig zag
  }

  static void set_zigzag_z(const int8_t index, const_float_t z) {
    int8_t px, py;
    zigzag(index, px, py);
    set_z(px, py, z);
  }

  static float get_mesh_x(const uint8_t i) { return index_to_xpos[i]; }
  static float get_mesh_y(const uint8_t i) { return index_to_ypos[i]; }

  static int8_t cell_index_x(const_float_t x) {
    int8_t cx = (x - (MESH_MIN_X)) * RECIPROCAL(MESH_X_DIST);
    return constrain(cx, 0, GRID_MAX_CELLS_X - 1);
  }
  static int8_t cell_index_y(const_float_t y) {
    int8_t cy = (y - (MESH_MIN_Y)) * RECIPROCAL(MESH_Y_DIST);
    return constrain(cy, 0, GRID_MAX_CELLS_Y - 1);
  }
  static xy_int8_t cell_indexes(const_float_t x, const_float_t y) {
    return { cell_index_x(x), cell_index_y(y) };
  }
  static xy_int8_t cell_indexes(const xy_pos_t &xy) { return cell_indexes(xy.x, xy.y); }

  static int8_t probe_index_x(const_float_t x) {
    int8_t px = (x - (MESH_MIN_X) + 0.5f * (MESH_X_DIST)) * RECIPROCAL(MESH_X_DIST);
    return WITHIN(px, 0, (GRID_MAX_POINTS_X) - 1) ? px : -1;
  }
  static int8_t probe_index_y(const_float_t y) {
    int8_t py = (y - (MESH_MIN_Y) + 0.5f * (MESH_Y_DIST)) * RECIPROCAL(MESH_Y_DIST);
    return WITHIN(py, 0, (GRID_MAX_POINTS_Y) - 1) ? py : -1;
  }
  static xy_int8_t probe_indexes(const_float_t x, const_float_t y) {
    return { probe_index_x(x), probe_index_y(y) };
  }
  static xy_int8_t probe_indexes(const xy_pos_t &xy) { return probe_indexes(xy.x, xy.y); }

  static float calc_z0(const_float_t a0, const_float_t a1, const_float_t z1, const_float_t a2, const_float_t z2) {
    const float delta_z = (z2 - z1) / (a2 - a1),
                delta_a = a0 - a1;
    return z1 + delta_a * delta_z;
  }

  static float get_z_offset() { return z_offset; }

  static float get_z_correction(const xy_pos_t &pos) {
    const xy_int8_t ind = cell_indexes(pos);
    const float x1 = index_to_xpos[ind.x], x2 = index_to_xpos[ind.x+1],
                y1 = index_to_xpos[ind.y], y2 = index_to_xpos[ind.y+1],
                z1 = calc_z0(pos.x, x1, z_values[ind.x][ind.y  ], x2, z_values[ind.x+1][ind.y  ]),
                z2 = calc_z0(pos.x, x1, z_values[ind.x][ind.y+1], x2, z_values[ind.x+1][ind.y+1]),
                zf = calc_z0(pos.y, y1, z1, y2, z2);

<<<<<<< HEAD
    return calc_z0(pos.y, y1, z1, y2, z2) * factor;
=======
    return zf;
>>>>>>> 639b1f64
  }

  #if IS_CARTESIAN && DISABLED(SEGMENT_LEVELED_MOVES)
    static void line_to_destination(const_feedRate_t scaled_fr_mm_s, uint8_t x_splits=0xFF, uint8_t y_splits=0xFF);
  #endif
};

extern mesh_bed_leveling bedlevel;<|MERGE_RESOLUTION|>--- conflicted
+++ resolved
@@ -113,11 +113,7 @@
                 z2 = calc_z0(pos.x, x1, z_values[ind.x][ind.y+1], x2, z_values[ind.x+1][ind.y+1]),
                 zf = calc_z0(pos.y, y1, z1, y2, z2);
 
-<<<<<<< HEAD
-    return calc_z0(pos.y, y1, z1, y2, z2) * factor;
-=======
     return zf;
->>>>>>> 639b1f64
   }
 
   #if IS_CARTESIAN && DISABLED(SEGMENT_LEVELED_MOVES)
