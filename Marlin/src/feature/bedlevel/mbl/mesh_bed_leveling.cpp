/**
 * Marlin 3D Printer Firmware
 * Copyright (c) 2020 MarlinFirmware [https://github.com/MarlinFirmware/Marlin]
 *
 * Based on Sprinter and grbl.
 * Copyright (c) 2011 Camiel Gubbels / Erik van der Zalm
 *
 * This program is free software: you can redistribute it and/or modify
 * it under the terms of the GNU General Public License as published by
 * the Free Software Foundation, either version 3 of the License, or
 * (at your option) any later version.
 *
 * This program is distributed in the hope that it will be useful,
 * but WITHOUT ANY WARRANTY; without even the implied warranty of
 * MERCHANTABILITY or FITNESS FOR A PARTICULAR PURPOSE.  See the
 * GNU General Public License for more details.
 *
 * You should have received a copy of the GNU General Public License
 * along with this program.  If not, see <https://www.gnu.org/licenses/>.
 *
 */

#include "../../../inc/MarlinConfig.h"

#if ENABLED(MESH_BED_LEVELING)

#include "../bedlevel.h"

#include "../../../module/motion.h"

#if ENABLED(EXTENSIBLE_UI)
  #include "../../../lcd/extui/ui_api.h"
#endif

mesh_bed_leveling bedlevel;

#if ENABLED(GLOBAL_MESH_Z_OFFSET)
  float mesh_bed_leveling::z_base_offset; // Initialized by settings.load()
#endif

float mesh_bed_leveling::z_values[GRID_MAX_POINTS_X][GRID_MAX_POINTS_Y],
      mesh_bed_leveling::index_to_xpos[GRID_MAX_POINTS_X],
      mesh_bed_leveling::index_to_ypos[GRID_MAX_POINTS_Y];

mesh_bed_leveling::mesh_bed_leveling() {
  for (uint8_t i = 0; i < GRID_MAX_POINTS_X; ++i)
    index_to_xpos[i] = MESH_MIN_X + i * (MESH_X_DIST);
  for (uint8_t i = 0; i < GRID_MAX_POINTS_Y; ++i)
    index_to_ypos[i] = MESH_MIN_Y + i * (MESH_Y_DIST);
  reset();
}

void mesh_bed_leveling::reset() {
  TERN_(GLOBAL_MESH_Z_OFFSET, z_base_offset = 0.0f);
  ZERO(z_values);
  #if ENABLED(EXTENSIBLE_UI)
    GRID_LOOP(x, y) ExtUI::onMeshUpdate(x, y, 0);
  #endif
}

#if ENABLED(GLOBAL_MESH_Z_OFFSET)

  void mesh_bed_leveling::center_z_base_offset() {
    float z_low = 100.0f, z_high = -100.0f;
    //float z_sum = 0.0f;
    GRID_LOOP(x, y) {
      const float z = z_values[x][y];
      NOLESS(z_high, z);
      NOMORE(z_low, z);
      //z_sum += z;
    }
    //const float z_mean = z_sum / GRID_MAX_POINTS;
    z_base_offset = (z_low + z_high) * 0.5f;
    //z_base_offset = (z_base_offset + z_mean) * 0.5f;
    GRID_LOOP(x, y) z_values[x][y] -= z_base_offset;
  }

#endif

#if IS_CARTESIAN && DISABLED(SEGMENT_LEVELED_MOVES)

  /**
   * Prepare a mesh-leveled linear move in a Cartesian setup,
   * splitting the move where it crosses mesh borders.
   */
  void mesh_bed_leveling::line_to_destination(const_feedRate_t scaled_fr_mm_s, uint8_t x_splits, uint8_t y_splits) {
    // Get current and destination cells for this line
    xy_int8_t scel = cell_indexes(current_position), ecel = cell_indexes(destination);
    NOMORE(scel.x, GRID_MAX_CELLS_X - 1);
    NOMORE(scel.y, GRID_MAX_CELLS_Y - 1);
    NOMORE(ecel.x, GRID_MAX_CELLS_X - 1);
    NOMORE(ecel.y, GRID_MAX_CELLS_Y - 1);

    // Start and end in the same cell? No split needed.
    if (scel == ecel) {
      current_position = destination;
      line_to_current_position(scaled_fr_mm_s);
      return;
    }

    #define MBL_SEGMENT_END(A) (current_position.A + (destination.A - current_position.A) * normalized_dist)

    float normalized_dist;
    xyze_pos_t dest;
    const int8_t gcx = _MAX(scel.x, ecel.x), gcy = _MAX(scel.y, ecel.y);

    // Crosses on the X and not already split on this X?
    // The x_splits flags are insurance against rounding errors.
    if (ecel.x != scel.x && TEST(x_splits, gcx)) {
      // Split on the X grid line
      CBI(x_splits, gcx);
      dest = destination;
      destination.x = index_to_xpos[gcx];
      normalized_dist = (destination.x - current_position.x) / (dest.x - current_position.x);
      destination.y = MBL_SEGMENT_END(y);
    }
    // Crosses on the Y and not already split on this Y?
    else if (ecel.y != scel.y && TEST(y_splits, gcy)) {
      // Split on the Y grid line
      CBI(y_splits, gcy);
      dest = destination;
      destination.y = index_to_ypos[gcy];
      normalized_dist = (destination.y - current_position.y) / (dest.y - current_position.y);
      destination.x = MBL_SEGMENT_END(x);
    }
    else {
      // Must already have been split on these border(s)
      // This should be a rare case.
      current_position = destination;
      line_to_current_position(scaled_fr_mm_s);
      return;
    }

<<<<<<< HEAD
    destination.z = MBL_SEGMENT_END(z);
    destination.e = MBL_SEGMENT_END(e);

    // Do the split and look for more borders
    line_to_destination(scaled_fr_mm_s, x_splits, y_splits);

    // Restore destination from stack
    destination = dest;
    line_to_destination(scaled_fr_mm_s, x_splits, y_splits);
=======
  void mesh_bed_leveling::report_mesh() {
    SERIAL_ECHOLN(F(STRINGIFY(GRID_MAX_POINTS_X) "x" STRINGIFY(GRID_MAX_POINTS_Y) " mesh. Z offset: "), p_float_t(z_offset, 5), F("\nMeasured points:"));
    print_2d_array(GRID_MAX_POINTS_X, GRID_MAX_POINTS_Y, 5, z_values[0]);
>>>>>>> 91401d7e
  }

#endif // IS_CARTESIAN && !SEGMENT_LEVELED_MOVES

void mesh_bed_leveling::report_mesh() {
  #define STR_MESH_SIZE STRINGIFY(GRID_MAX_POINTS_X) "x" STRINGIFY(GRID_MAX_POINTS_Y) " mesh."
  #if ENABLED(GLOBAL_MESH_Z_OFFSET)
    SERIAL_ECHOPAIR_F(STR_MESH_SIZE " Z offset: ", z_base_offset, 5);
    SERIAL_ECHOLNPGM("\nMeasured points:");
  #else
    SERIAL_ECHOLNPGM(STR_MESH_SIZE "\nMeasured points:");
  #endif
  print_2d_array(GRID_MAX_POINTS_X, GRID_MAX_POINTS_Y, 5, z_values[0]);
}

#endif // MESH_BED_LEVELING<|MERGE_RESOLUTION|>--- conflicted
+++ resolved
@@ -131,7 +131,6 @@
       return;
     }
 
-<<<<<<< HEAD
     destination.z = MBL_SEGMENT_END(z);
     destination.e = MBL_SEGMENT_END(e);
 
@@ -141,11 +140,6 @@
     // Restore destination from stack
     destination = dest;
     line_to_destination(scaled_fr_mm_s, x_splits, y_splits);
-=======
-  void mesh_bed_leveling::report_mesh() {
-    SERIAL_ECHOLN(F(STRINGIFY(GRID_MAX_POINTS_X) "x" STRINGIFY(GRID_MAX_POINTS_Y) " mesh. Z offset: "), p_float_t(z_offset, 5), F("\nMeasured points:"));
-    print_2d_array(GRID_MAX_POINTS_X, GRID_MAX_POINTS_Y, 5, z_values[0]);
->>>>>>> 91401d7e
   }
 
 #endif // IS_CARTESIAN && !SEGMENT_LEVELED_MOVES
@@ -153,8 +147,7 @@
 void mesh_bed_leveling::report_mesh() {
   #define STR_MESH_SIZE STRINGIFY(GRID_MAX_POINTS_X) "x" STRINGIFY(GRID_MAX_POINTS_Y) " mesh."
   #if ENABLED(GLOBAL_MESH_Z_OFFSET)
-    SERIAL_ECHOPAIR_F(STR_MESH_SIZE " Z offset: ", z_base_offset, 5);
-    SERIAL_ECHOLNPGM("\nMeasured points:");
+    SERIAL_ECHOLN(F(STR_MESH_SIZE " Z offset: "), p_float_t(z_offset, 5), F("\nMeasured points:"));
   #else
     SERIAL_ECHOLNPGM(STR_MESH_SIZE "\nMeasured points:");
   #endif
