--- conflicted
+++ resolved
@@ -177,12 +177,8 @@
       serialprintPGM(csv ? PSTR("CSV:\n") : PSTR("LCD:\n"));
     }
 
-<<<<<<< HEAD
-    // Add XY_PROBE_OFFSET_FROM_EXTRUDER because probe_at_point() subtracts these when
-=======
-    // Add XY probe offset from extruder because probe_pt() subtracts them when
->>>>>>> 149e9b73
-    // moving to the xy position to be measured. This ensures better agreement between
+    // Add XY probe offset from extruder because probe_at_point() subtracts them when
+    // moving to the XY position to be measured. This ensures better agreement between
     // the current Z position after G28 and the mesh values.
     const float current_xi = find_closest_x_index(current_position[X_AXIS] + probe_offset[X_AXIS]),
                 current_yi = find_closest_y_index(current_position[Y_AXIS] + probe_offset[Y_AXIS]);
