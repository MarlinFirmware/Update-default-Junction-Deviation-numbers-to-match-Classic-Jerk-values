--- conflicted
+++ resolved
@@ -1391,13 +1391,8 @@
                   dx = (x_max - x_min) / (g29_grid_size - 1),
                   dy = (y_max - y_min) / (g29_grid_size - 1);
 
-<<<<<<< HEAD
-    ABL_VAR vector_3 points[3] = {
+    vector_3 points[3] = {
     #if ENABLED(HAS_FIXED_3POINT)
-=======
-    vector_3 points[3] = {
-    #if HAS_FIXED_3POINT
->>>>>>> 76bdff0c
       vector_3(PROBE_PT_1_X, PROBE_PT_1_Y, 0),
       vector_3(PROBE_PT_2_X, PROBE_PT_2_Y, 0),
       vector_3(PROBE_PT_3_X, PROBE_PT_3_Y, 0)
