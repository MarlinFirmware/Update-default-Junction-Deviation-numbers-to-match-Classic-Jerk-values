--- conflicted
+++ resolved
@@ -756,11 +756,7 @@
 
       const grid_count_t point_num = (GRID_MAX_POINTS - count) + 1;
       SERIAL_ECHOLNPGM("Probing mesh point ", point_num, "/", GRID_MAX_POINTS, ".");
-<<<<<<< HEAD
-      TERN_(HAS_DISPLAY, ui.status_printf(0, F(S_FMT " %i/%i"), GET_TEXT(MSG_PROBING_POINT), point_num, int(GRID_MAX_POINTS)));
-=======
-      TERN_(HAS_STATUS_MESSAGE, ui.status_printf(0, F(S_FMT " %i/%i"), GET_TEXT_F(MSG_PROBING_POINT), point_num, int(GRID_MAX_POINTS)));
->>>>>>> 18450560
+      TERN_(HAS_STATUS_MESSAGE, ui.status_printf(0, F(S_FMT " %i/%i"), GET_TEXT(MSG_PROBING_POINT), point_num, int(GRID_MAX_POINTS)));
       TERN_(HAS_BACKLIGHT_TIMEOUT, ui.refresh_backlight_timeout());
 
       #if HAS_MARLINUI_MENU
@@ -1481,11 +1477,7 @@
 
       for (uint8_t i = 0; i < 3; ++i) {
         SERIAL_ECHOLNPGM("Tilting mesh (", i + 1, "/3)");
-<<<<<<< HEAD
-        TERN_(HAS_DISPLAY, ui.status_printf(0, F(S_FMT " %i/3"), GET_TEXT(MSG_LCD_TILTING_MESH), i + 1));
-=======
-        TERN_(HAS_STATUS_MESSAGE, ui.status_printf(0, F(S_FMT " %i/3"), GET_TEXT_F(MSG_LCD_TILTING_MESH), i + 1));
->>>>>>> 18450560
+        TERN_(HAS_STATUS_MESSAGE, ui.status_printf(0, F(S_FMT " %i/3"), GET_TEXT(MSG_LCD_TILTING_MESH), i + 1));
 
         measured_z = probe.probe_at_point(points[i], i < 2 ? PROBE_PT_RAISE : PROBE_PT_LAST_STOW, param.V_verbosity);
         if ((abort_flag = isnan(measured_z))) break;
@@ -1541,11 +1533,7 @@
           #endif
 
           SERIAL_ECHOLNPGM("Tilting mesh point ", point_num, "/", total_points, "\n");
-<<<<<<< HEAD
-          TERN_(HAS_DISPLAY, ui.status_printf(0, F(S_FMT " %i/%i"), GET_TEXT(MSG_LCD_TILTING_MESH), point_num, total_points));
-=======
-          TERN_(HAS_STATUS_MESSAGE, ui.status_printf(0, F(S_FMT " %i/%i"), GET_TEXT_F(MSG_LCD_TILTING_MESH), point_num, total_points));
->>>>>>> 18450560
+          TERN_(HAS_STATUS_MESSAGE, ui.status_printf(0, F(S_FMT " %i/%i"), GET_TEXT(MSG_LCD_TILTING_MESH), point_num, total_points));
 
           measured_z = probe.probe_at_point(rpos, parser.seen_test('E') ? PROBE_PT_STOW : PROBE_PT_RAISE, param.V_verbosity); // TODO: Needs error handling
 
