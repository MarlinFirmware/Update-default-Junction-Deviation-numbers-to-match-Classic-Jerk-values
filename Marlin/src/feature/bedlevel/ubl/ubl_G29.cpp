/**
 * Marlin 3D Printer Firmware
 * Copyright (c) 2020 MarlinFirmware [https://github.com/MarlinFirmware/Marlin]
 *
 * Based on Sprinter and grbl.
 * Copyright (c) 2011 Camiel Gubbels / Erik van der Zalm
 *
 * This program is free software: you can redistribute it and/or modify
 * it under the terms of the GNU General Public License as published by
 * the Free Software Foundation, either version 3 of the License, or
 * (at your option) any later version.
 *
 * This program is distributed in the hope that it will be useful,
 * but WITHOUT ANY WARRANTY; without even the implied warranty of
 * MERCHANTABILITY or FITNESS FOR A PARTICULAR PURPOSE.  See the
 * GNU General Public License for more details.
 *
 * You should have received a copy of the GNU General Public License
 * along with this program.  If not, see <https://www.gnu.org/licenses/>.
 *
 */

#include "../../../inc/MarlinConfig.h"

#if ENABLED(AUTO_BED_LEVELING_UBL)

#include "../bedlevel.h"

#include "../../../MarlinCore.h"
#include "../../../HAL/shared/eeprom_api.h"
#include "../../../libs/hex_print.h"
#include "../../../module/settings.h"
#include "../../../lcd/marlinui.h"
#include "../../../module/stepper.h"
#include "../../../module/planner.h"
#include "../../../module/motion.h"
#include "../../../module/probe.h"
#include "../../../gcode/gcode.h"
#include "../../../libs/least_squares_fit.h"

#if HAS_MULTI_HOTEND
  #include "../../../module/tool_change.h"
#endif

#define DEBUG_OUT ENABLED(DEBUG_LEVELING_FEATURE)
#include "../../../core/debug_out.h"

#if ENABLED(EXTENSIBLE_UI)
  #include "../../../lcd/extui/ui_api.h"
#endif

#if ENABLED(UBL_HILBERT_CURVE)
  #include "../hilbert_curve.h"
#endif

#include <math.h>

#define UBL_G29_P31

#if HAS_LCD_MENU

  bool unified_bed_leveling::lcd_map_control = false;

  void unified_bed_leveling::steppers_were_disabled() {
    if (lcd_map_control) {
      lcd_map_control = false;
      ui.defer_status_screen(false);
    }
  }

  void ubl_map_screen();

#endif

#define SIZE_OF_LITTLE_RAISE 1
#define BIG_RAISE_NOT_NEEDED 0

/**
 *   G29: Unified Bed Leveling by Roxy
 *
 *   Parameters understood by this leveling system:
 *
 *   A     Activate   Activate the Unified Bed Leveling system.
 *
 *   B #   Business   Use the 'Business Card' mode of the Manual Probe subsystem with P2.
 *                    Note: A non-compressible Spark Gap feeler gauge is recommended over a business card.
 *                    In this mode of G29 P2, a business or index card is used as a shim that the nozzle can
 *                    grab onto as it is lowered. In principle, the nozzle-bed distance is the same when the
 *                    same resistance is felt in the shim. You can omit the numerical value on first invocation
 *                    of G29 P2 B to measure shim thickness. Subsequent use of 'B' will apply the previously-
 *                    measured thickness by default.
 *
 *   C     Continue   G29 P1 C continues the generation of a partially-constructed Mesh without invalidating
 *                    previous measurements.
 *
 *   C                G29 P2 C tells the Manual Probe subsystem to not use the current nozzle
 *                    location in its search for the closest unmeasured Mesh Point. Instead, attempt to
 *                    start at one end of the uprobed points and Continue sequentially.
 *
 *                    G29 P3 C specifies the Constant for the fill. Otherwise, uses a "reasonable" value.
 *
 *   C     Current    G29 Z C uses the Current location (instead of bed center or nearest edge).
 *
 *   D     Disable    Disable the Unified Bed Leveling system.
 *
 *   E     Stow_probe Stow the probe after each sampled point.
 *
 *   F #   Fade       Fade the amount of Mesh Based Compensation over a specified height. At the
 *                    specified height, no correction is applied and natural printer kenimatics take over. If no
 *                    number is specified for the command, 10mm is assumed to be reasonable.
 *
 *   H #   Height     With P2, 'H' specifies the Height to raise the nozzle after each manual probe of the bed.
 *                    If omitted, the nozzle will raise by Z_CLEARANCE_BETWEEN_PROBES.
 *
 *   H #   Offset     With P4, 'H' specifies the Offset above the mesh height to place the nozzle.
 *                    If omitted, Z_CLEARANCE_BETWEEN_PROBES will be used.
 *
 *   I #   Invalidate Invalidate the specified number of Mesh Points near the given 'X' 'Y'. If X or Y are omitted,
 *                    the nozzle location is used. If no 'I' value is given, only the point nearest to the location
 *                    is invalidated. Use 'T' to produce a map afterward. This command is useful to invalidate a
 *                    portion of the Mesh so it can be adjusted using other UBL tools. When attempting to invalidate
 *                    an isolated bad mesh point, the 'T' option shows the nozzle position in the Mesh with (#). You
 *                    can move the nozzle around and use this feature to select the center of the area (or cell) to
 *                    invalidate.
 *
 *   J #   Grid       Perform a Grid Based Leveling of the current Mesh using a grid with n points on a side.
 *                    Not specifying a grid size will invoke the 3-Point leveling function.
 *
 *   L     Load       Load Mesh from the previously activated location in the EEPROM.
 *
 *   L #   Load       Load Mesh from the specified location in the EEPROM. Set this location as activated
 *                    for subsequent Load and Store operations.
 *
 *   The P or Phase commands are used for the bulk of the work to setup a Mesh. In general, your Mesh will
 *   start off being initialized with a G29 P0 or a G29 P1. Further refinement of the Mesh happens with
 *   each additional Phase that processes it.
 *
 *   P0    Phase 0    Zero Mesh Data and turn off the Mesh Compensation System. This reverts the
 *                    3D Printer to the same state it was in before the Unified Bed Leveling Compensation
 *                    was turned on. Setting the entire Mesh to Zero is a special case that allows
 *                    a subsequent G or T leveling operation for backward compatibility.
 *
 *   P1    Phase 1    Invalidate entire Mesh and continue with automatic generation of the Mesh data using
 *                    the Z-Probe. Usually the probe can't reach all areas that the nozzle can reach. For delta
 *                    printers only the areas where the probe and nozzle can both reach will be automatically probed.
 *
 *                    Unreachable points will be handled in Phase 2 and Phase 3.
 *
 *                    Use 'C' to leave the previous mesh intact and automatically probe needed points. This allows you
 *                    to invalidate parts of the Mesh but still use Automatic Probing.
 *
 *                    The 'X' and 'Y' parameters prioritize where to try and measure points. If omitted, the current
 *                    probe position is used.
 *
 *                    Use 'T' (Topology) to generate a report of mesh generation.
 *
 *                    P1 will suspend Mesh generation if the controller button is held down. Note that you may need
 *                    to press and hold the switch for several seconds if moves are underway.
 *
 *   P2    Phase 2    Probe unreachable points.
 *
 *                    Use 'H' to set the height between Mesh points. If omitted, Z_CLEARANCE_BETWEEN_PROBES is used.
 *                    Smaller values will be quicker. Move the nozzle down till it barely touches the bed. Make sure the
 *                    nozzle is clean and unobstructed. Use caution and move slowly. This can damage your printer!
 *                    (Uses SIZE_OF_LITTLE_RAISE mm if the nozzle is moving less than BIG_RAISE_NOT_NEEDED mm.)
 *
 *                    The 'H' value can be negative if the Mesh dips in a large area. Press and hold the
 *                    controller button to terminate the current Phase 2 command. You can then re-issue "G29 P 2"
 *                    with an 'H' parameter more suitable for the area you're manually probing. Note that the command
 *                    tries to start in a corner of the bed where movement will be predictable. Override the distance
 *                    calculation location with the X and Y parameters. You can print a Mesh Map (G29 T) to see where
 *                    the mesh is invalidated and where the nozzle needs to move to complete the command. Use 'C' to
 *                    indicate that the search should be based on the current position.
 *
 *                    The 'B' parameter for this command is described above. It places the manual probe subsystem into
 *                    Business Card mode where the thickness of a business card is measured and then used to accurately
 *                    set the nozzle height in all manual probing for the duration of the command. A Business card can
 *                    be used, but you'll get better results with a flexible Shim that doesn't compress. This makes it
 *                    easier to produce similar amounts of force and get more accurate measurements. Google if you're
 *                    not sure how to use a shim.
 *
 *                    The 'T' (Map) parameter helps track Mesh building progress.
 *
 *                    NOTE: P2 requires an LCD controller!
 *
 *   P3    Phase 3    Fill the unpopulated regions of the Mesh with a fixed value. There are two different paths to
 *                    go down:
 *
 *                    - If a 'C' constant is specified, the closest invalid mesh points to the nozzle will be filled,
 *                      and a repeat count can then also be specified with 'R'.
 *
 *                    - Leaving out 'C' invokes Smart Fill, which scans the mesh from the edges inward looking for
 *                      invalid mesh points. Adjacent points are used to determine the bed slope. If the bed is sloped
 *                      upward from the invalid point, it takes the value of the nearest point. If sloped downward, it's
 *                      replaced by a value that puts all three points in a line. This version of G29 P3 is a quick, easy
 *                      and (usually) safe way to populate unprobed mesh regions before continuing to G26 Mesh Validation
 *                      Pattern. Note that this populates the mesh with unverified values. Pay attention and use caution.
 *
 *   P4    Phase 4    Fine tune the Mesh. The Delta Mesh Compensation System assumes the existence of
 *                    an LCD Panel. It is possible to fine tune the mesh without an LCD Panel using
 *                    G42 and M421. See the UBL documentation for further details.
 *
 *                    Phase 4 is meant to be used with G26 Mesh Validation to fine tune the mesh by direct editing
 *                    of Mesh Points. Raise and lower points to fine tune the mesh until it gives consistently reliable
 *                    adhesion.
 *
 *                    P4 moves to the closest Mesh Point (and/or the given X Y), raises the nozzle above the mesh height
 *                    by the given 'H' offset (or default 0), and waits while the controller is used to adjust the nozzle
 *                    height. On click the displayed height is saved in the mesh.
 *
 *                    Start Phase 4 at a specific location with X and Y. Adjust a specific number of Mesh Points with
 *                    the 'R' (Repeat) parameter. (If 'R' is left out, the whole matrix is assumed.) This command can be
 *                    terminated early (e.g., after editing the area of interest) by pressing and holding the encoder button.
 *
 *                    The general form is G29 P4 [R points] [X position] [Y position]
 *
 *                    The H [offset] parameter is useful if a shim is used to fine-tune the mesh. For a 0.4mm shim the
 *                    command would be G29 P4 H0.4. The nozzle is moved to the shim height, you adjust height to the shim,
 *                    and on click the height minus the shim thickness will be saved in the mesh.
 *
 *                    !!Use with caution, as a very poor mesh could cause the nozzle to crash into the bed!!
 *
 *                    NOTE:  P4 is not available unless you have LCD support enabled!
 *
 *   P5    Phase 5    Find Mean Mesh Height and Standard Deviation. Typically, it is easier to use and
 *                    work with the Mesh if it is Mean Adjusted. You can specify a C parameter to
 *                    Correct the Mesh to a 0.00 Mean Height. Adding a C parameter will automatically
 *                    execute a G29 P6 C <mean height>.
 *
 *   P6    Phase 6    Shift Mesh height. The entire Mesh's height is adjusted by the height specified
 *                    with the C parameter. Being able to adjust the height of a Mesh is useful tool. It
 *                    can be used to compensate for poorly calibrated Z-Probes and other errors. Ideally,
 *                    you should have the Mesh adjusted for a Mean Height of 0.00 and the Z-Probe measuring
 *                    0.000 at the Z Home location.
 *
 *   Q     Test       Load specified Test Pattern to assist in checking correct operation of system. This
 *                    command is not anticipated to be of much value to the typical user. It is intended
 *                    for developers to help them verify correct operation of the Unified Bed Leveling System.
 *
 *   R #   Repeat     Repeat this command the specified number of times. If no number is specified the
 *                    command will be repeated GRID_MAX_POINTS_X * GRID_MAX_POINTS_Y times.
 *
 *   S     Store      Store the current Mesh in the Activated area of the EEPROM. It will also store the
 *                    current state of the Unified Bed Leveling system in the EEPROM.
 *
 *   S #   Store      Store the current Mesh at the specified location in EEPROM. Activate this location
 *                    for subsequent Load and Store operations. Valid storage slot numbers begin at 0 and
 *                    extend to a limit related to the available EEPROM storage.
 *
 *   S -1  Store      Print the current Mesh as G-code that can be used to restore the mesh anytime.
 *
 *   T     Topology   Display the Mesh Map Topology.
 *                    'T' can be used alone (e.g., G29 T) or in combination with most of the other commands.
 *                    This option works with all Phase commands (e.g., G29 P4 R 5 T X 50 Y100 C -.1 O)
 *                    This parameter can also specify a Map Type. T0 (the default) is user-readable. T1
 *                    is suitable to paste into a spreadsheet for a 3D graph of the mesh.
 *
 *   U     Unlevel    Perform a probe of the outer perimeter to assist in physically leveling unlevel beds.
 *                    Only used for G29 P1 T U. This speeds up the probing of the edge of the bed. Useful
 *                    when the entire bed doesn't need to be probed because it will be adjusted.
 *
 *   V #   Verbosity  Set the verbosity level (0-4) for extra details. (Default 0)
 *
 *   X #              X Location for this command
 *
 *   Y #              Y Location for this command
 *
 * With UBL_DEVEL_DEBUGGING:
 *
 *   K #  Kompare     Kompare current Mesh with stored Mesh #, replacing current Mesh with the result.
 *                    This command literally performs a diff between two Meshes.
 *
 *   Q-1  Dump EEPROM Dump the UBL contents stored in EEPROM as HEX format. Useful for developers to help
 *                    verify correct operation of the UBL.
 *
 *   W    What?       Display valuable UBL data.
 *
 *
 *   Release Notes:
 *   You MUST do M502, M500 to initialize the storage. Failure to do this will cause all
 *   kinds of problems. Enabling EEPROM Storage is required.
 *
 *   When you do a G28 and G29 P1 to automatically build your first mesh, you are going to notice that
 *   UBL probes points increasingly further from the starting location. (The starting location defaults
 *   to the center of the bed.) In contrast, ABL and MBL follow a zigzag pattern. The spiral pattern is
 *   especially better for Delta printers, since it populates the center of the mesh first, allowing for
 *   a quicker test print to verify settings. You don't need to populate the entire mesh to use it.
 *   After all, you don't want to spend a lot of time generating a mesh only to realize the resolution
 *   or probe offsets are incorrect. Mesh-generation gathers points starting closest to the nozzle unless
 *   an (X,Y) coordinate pair is given.
 *
 *   Unified Bed Leveling uses a lot of EEPROM storage to hold its data, and it takes some effort to get
 *   the mesh just right. To prevent this valuable data from being destroyed as the EEPROM structure
 *   evolves, UBL stores all mesh data at the end of EEPROM.
 *
 *   UBL is founded on Edward Patel's Mesh Bed Leveling code. A big 'Thanks!' to him and the creators of
 *   3-Point and Grid Based leveling. Combining their contributions we now have the functionality and
 *   features of all three systems combined.
 */

G29_parameters_t unified_bed_leveling::param;

void unified_bed_leveling::G29() {

  bool probe_deployed = false;
  if (G29_parse_parameters()) return; // Abort on parameter error

  const uint8_t p_val = parser.byteval('P');
  const bool may_move = p_val == 1 || p_val == 2 || p_val == 4 || parser.seen_test('J');
<<<<<<< HEAD
  #if ENABLED(HAS_MULTI_HOTEND)
=======
  #if HAS_MULTI_HOTEND
>>>>>>> 52718f33
    const uint8_t old_tool_index = active_extruder;
  #endif

  // Check for commands that require the printer to be homed
  if (may_move) {
    planner.synchronize();
    // Send 'N' to force homing before G29 (internal only)
    if (axes_should_home() || parser.seen_test('N')) gcode.home_all_axes();
    TERN_(HAS_MULTI_HOTEND, if (active_extruder) tool_change(0));
  }

  // Invalidate one or more nearby mesh points, possibly all.
  if (parser.seen('I')) {
    uint8_t count = parser.has_value() ? parser.value_byte() : 1;
    bool invalidate_all = count >= GRID_MAX_POINTS;
    if (!invalidate_all) {
      while (count--) {
        if ((count & 0x0F) == 0x0F) idle();
        const mesh_index_pair closest = find_closest_mesh_point_of_type(REAL, param.XY_pos);
        // No more REAL mesh points to invalidate? Assume the user meant
        // to invalidate the ENTIRE mesh, which can't be done with
        // find_closest_mesh_point (which only returns REAL points).
        if (closest.pos.x < 0) { invalidate_all = true; break; }
        z_values[closest.pos.x][closest.pos.y] = NAN;
        TERN_(EXTENSIBLE_UI, ExtUI::onMeshUpdate(closest.pos, 0.0f));
      }
    }
    if (invalidate_all) {
      invalidate();
      SERIAL_ECHOPGM("Entire Mesh");
    }
    else
      SERIAL_ECHOPGM("Locations");
    SERIAL_ECHOLNPGM(" invalidated.\n");
  }

  if (parser.seen('Q')) {
    const int16_t test_pattern = parser.has_value() ? parser.value_int() : -99;
    if (!WITHIN(test_pattern, -1, 2)) {
      SERIAL_ECHOLNPGM("Invalid test_pattern value. (-1 to 2)\n");
      return;
    }
    SERIAL_ECHOLNPGM("Loading test_pattern values.\n");
    switch (test_pattern) {

      case -1: TERN_(UBL_DEVEL_DEBUGGING, g29_eeprom_dump()); break;

      case 0:
        GRID_LOOP(x, y) {                                     // Create a bowl shape similar to a poorly-calibrated Delta
          const float p1 = 0.5f * (GRID_MAX_POINTS_X) - x,
                      p2 = 0.5f * (GRID_MAX_POINTS_Y) - y;
          z_values[x][y] += 2.0f * HYPOT(p1, p2);
          TERN_(EXTENSIBLE_UI, ExtUI::onMeshUpdate(x, y, z_values[x][y]));
        }
        break;

      case 1:
        LOOP_L_N(x, GRID_MAX_POINTS_X) {                     // Create a diagonal line several Mesh cells thick that is raised
          z_values[x][x] += 9.999f;
          z_values[x][x + (x < (GRID_MAX_POINTS_Y) - 1) ? 1 : -1] += 9.999f; // We want the altered line several mesh points thick
          #if ENABLED(EXTENSIBLE_UI)
            ExtUI::onMeshUpdate(x, x, z_values[x][x]);
            ExtUI::onMeshUpdate(x, (x + (x < (GRID_MAX_POINTS_Y) - 1) ? 1 : -1), z_values[x][x + (x < (GRID_MAX_POINTS_Y) - 1) ? 1 : -1]);
          #endif

        }
        break;

      case 2:
        // Allow the user to specify the height because 10mm is a little extreme in some cases.
        for (uint8_t x = (GRID_MAX_POINTS_X) / 3; x < 2 * (GRID_MAX_POINTS_X) / 3; x++)     // Create a rectangular raised area in
          for (uint8_t y = (GRID_MAX_POINTS_Y) / 3; y < 2 * (GRID_MAX_POINTS_Y) / 3; y++) { // the center of the bed
            z_values[x][y] += parser.seen_test('C') ? param.C_constant : 9.99f;
            TERN_(EXTENSIBLE_UI, ExtUI::onMeshUpdate(x, y, z_values[x][y]));
          }
        break;
    }
  }

  #if HAS_BED_PROBE

    if (parser.seen_test('J')) {
      save_ubl_active_state_and_disable();
      tilt_mesh_based_on_probed_grid(param.J_grid_size == 0); // Zero size does 3-Point
      restore_ubl_active_state_and_leave();
      #if ENABLED(UBL_G29_J_RECENTER)
        do_blocking_move_to_xy(0.5f * ((MESH_MIN_X) + (MESH_MAX_X)), 0.5f * ((MESH_MIN_Y) + (MESH_MAX_Y)));
      #endif
      report_current_position();
      probe_deployed = true;
    }

  #endif // HAS_BED_PROBE

  if (parser.seen_test('P')) {
    if (WITHIN(param.P_phase, 0, 1) && storage_slot == -1) {
      storage_slot = 0;
      SERIAL_ECHOLNPGM("Default storage slot 0 selected.");
    }

    switch (param.P_phase) {
      case 0:
        //
        // Zero Mesh Data
        //
        reset();
        SERIAL_ECHOLNPGM("Mesh zeroed.");
        break;

      #if HAS_BED_PROBE

        case 1: {
          //
          // Invalidate Entire Mesh and Automatically Probe Mesh in areas that can be reached by the probe
          //
          if (!parser.seen_test('C')) {
            invalidate();
            SERIAL_ECHOLNPGM("Mesh invalidated. Probing mesh.");
          }
          if (param.V_verbosity > 1) {
            SERIAL_ECHOPAIR("Probing around (", param.XY_pos.x);
            SERIAL_CHAR(',');
            SERIAL_DECIMAL(param.XY_pos.y);
            SERIAL_ECHOLNPGM(").\n");
          }
          probe_entire_mesh(param.XY_pos, parser.seen_test('T'), parser.seen_test('E'), parser.seen_test('U'));

          report_current_position();
          probe_deployed = true;
        } break;

      #endif // HAS_BED_PROBE

      case 2: {
        #if HAS_LCD_MENU
          //
          // Manually Probe Mesh in areas that can't be reached by the probe
          //
          SERIAL_ECHOLNPGM("Manually probing unreachable points.");
          do_z_clearance(Z_CLEARANCE_BETWEEN_PROBES);

          if (parser.seen_test('C') && !param.XY_seen) {

            /**
             * Use a good default location for the path.
             * The flipped > and < operators in these comparisons is intentional.
             * It should cause the probed points to follow a nice path on Cartesian printers.
             * It may make sense to have Delta printers default to the center of the bed.
             * Until that is decided, this can be forced with the X and Y parameters.
             */
            param.XY_pos.set(
              #if IS_KINEMATIC
                X_HOME_POS, Y_HOME_POS
              #else
                probe.offset_xy.x > 0 ? X_BED_SIZE : 0,
                probe.offset_xy.y < 0 ? Y_BED_SIZE : 0
              #endif
            );
          }

          if (parser.seen('B')) {
            param.B_shim_thickness = parser.has_value() ? parser.value_float() : measure_business_card_thickness();
            if (ABS(param.B_shim_thickness) > 1.5f) {
              SERIAL_ECHOLNPGM("?Error in Business Card measurement.");
              return;
            }
            probe_deployed = true;
          }

          if (!position_is_reachable(param.XY_pos)) {
            SERIAL_ECHOLNPGM("XY outside printable radius.");
            return;
          }

          const float height = parser.floatval('H', Z_CLEARANCE_BETWEEN_PROBES);
          manually_probe_remaining_mesh(param.XY_pos, height, param.B_shim_thickness, parser.seen_test('T'));

          SERIAL_ECHOLNPGM("G29 P2 finished.");

          report_current_position();

        #else

          SERIAL_ECHOLNPGM("?P2 is only available when an LCD is present.");
          return;

        #endif
      } break;

      case 3: {
        /**
         * Populate invalid mesh areas. Proceed with caution.
         * Two choices are available:
         *   - Specify a constant with the 'C' parameter.
         *   - Allow 'G29 P3' to choose a 'reasonable' constant.
         */

        if (param.C_seen) {
          if (param.R_repetition >= GRID_MAX_POINTS) {
            set_all_mesh_points_to_value(param.C_constant);
          }
          else {
            while (param.R_repetition--) {  // this only populates reachable mesh points near
              const mesh_index_pair closest = find_closest_mesh_point_of_type(INVALID, param.XY_pos);
              const xy_int8_t &cpos = closest.pos;
              if (cpos.x < 0) {
                // No more REAL INVALID mesh points to populate, so we ASSUME
                // user meant to populate ALL INVALID mesh points to value
                GRID_LOOP(x, y) if (isnan(z_values[x][y])) z_values[x][y] = param.C_constant;
                break; // No more invalid Mesh Points to populate
              }
              else {
                z_values[cpos.x][cpos.y] = param.C_constant;
                TERN_(EXTENSIBLE_UI, ExtUI::onMeshUpdate(cpos, param.C_constant));
              }
            }
          }
        }
        else {
          const float cvf = parser.value_float();
          switch ((int)TRUNC(cvf * 10.0f) - 30) {   // 3.1 -> 1
            #if ENABLED(UBL_G29_P31)
              case 1: {

                // P3.1  use least squares fit to fill missing mesh values
                // P3.10 zero weighting for distance, all grid points equal, best fit tilted plane
                // P3.11 10X weighting for nearest grid points versus farthest grid points
                // P3.12 100X distance weighting
                // P3.13 1000X distance weighting, approaches simple average of nearest points

                const float weight_power  = (cvf - 3.10f) * 100.0f,  // 3.12345 -> 2.345
                            weight_factor = weight_power ? POW(10.0f, weight_power) : 0;
                smart_fill_wlsf(weight_factor);
              }
              break;
            #endif
            case 0:   // P3 or P3.0
            default:  // and anything P3.x that's not P3.1
              smart_fill_mesh();  // Do a 'Smart' fill using nearby known values
              break;
          }
        }
        break;
      }

      case 4: // Fine Tune (i.e., Edit) the Mesh
        #if HAS_LCD_MENU
          fine_tune_mesh(param.XY_pos, parser.seen_test('T'));
        #else
          SERIAL_ECHOLNPGM("?P4 is only available when an LCD is present.");
          return;
        #endif
        break;

      case 5: adjust_mesh_to_mean(param.C_seen, param.C_constant); break;

      case 6: shift_mesh_height(); break;
    }
  }

  #if ENABLED(UBL_DEVEL_DEBUGGING)

    //
    // Much of the 'What?' command can be eliminated. But until we are fully debugged, it is
    // good to have the extra information. Soon... we prune this to just a few items
    //
    if (parser.seen_test('W')) g29_what_command();

    //
    // When we are fully debugged, this may go away. But there are some valid
    // use cases for the users. So we can wait and see what to do with it.
    //

    if (parser.seen('K')) // Kompare Current Mesh Data to Specified Stored Mesh
      g29_compare_current_mesh_to_stored_mesh();

  #endif // UBL_DEVEL_DEBUGGING


  //
  // Load a Mesh from the EEPROM
  //

  if (parser.seen('L')) {     // Load Current Mesh Data
    param.KLS_storage_slot = parser.has_value() ? (int8_t)parser.value_int() : storage_slot;

    int16_t a = settings.calc_num_meshes();

    if (!a) {
      SERIAL_ECHOLNPGM("?EEPROM storage not available.");
      return;
    }

    if (!WITHIN(param.KLS_storage_slot, 0, a - 1)) {
      SERIAL_ECHOLNPAIR("?Invalid storage slot.\n?Use 0 to ", a - 1);
      return;
    }

    settings.load_mesh(param.KLS_storage_slot);
    storage_slot = param.KLS_storage_slot;

    SERIAL_ECHOLNPGM("Done.");
  }

  //
  // Store a Mesh in the EEPROM
  //

  if (parser.seen('S')) {     // Store (or Save) Current Mesh Data
    param.KLS_storage_slot = parser.has_value() ? (int8_t)parser.value_int() : storage_slot;

    if (param.KLS_storage_slot == -1)               // Special case: 'Export' the mesh to the
      return report_current_mesh();                 // host so it can be saved in a file.

    int16_t a = settings.calc_num_meshes();

    if (!a) {
      SERIAL_ECHOLNPGM("?EEPROM storage not available.");
      goto LEAVE;
    }

    if (!WITHIN(param.KLS_storage_slot, 0, a - 1)) {
      SERIAL_ECHOLNPAIR("?Invalid storage slot.\n?Use 0 to ", a - 1);
      goto LEAVE;
    }

    settings.store_mesh(param.KLS_storage_slot);
    storage_slot = param.KLS_storage_slot;

    SERIAL_ECHOLNPGM("Done.");
  }

  if (parser.seen_test('T'))
    display_map(param.T_map_type);

  LEAVE:

  #if HAS_LCD_MENU
    ui.reset_alert_level();
    ui.quick_feedback();
    ui.reset_status();
    ui.release();
  #endif

  #ifdef Z_PROBE_END_SCRIPT
    if (DEBUGGING(LEVELING)) DEBUG_ECHOLNPAIR("Z Probe End Script: ", Z_PROBE_END_SCRIPT);
    if (probe_deployed) {
      planner.synchronize();
      gcode.process_subcommands_now_P(PSTR(Z_PROBE_END_SCRIPT));
    }
  #else
    UNUSED(probe_deployed);
  #endif

  TERN_(HAS_MULTI_HOTEND, tool_change(old_tool_index));
  return;
}

/**
 * M420 C<value>
 * G29 P5 C<value> : Adjust Mesh To Mean (and subtract the given offset).
 *                   Find the mean average and shift the mesh to center on that value.
 */
void unified_bed_leveling::adjust_mesh_to_mean(const bool cflag, const_float_t offset) {
  float sum = 0;
  uint8_t n = 0;
  GRID_LOOP(x, y)
    if (!isnan(z_values[x][y])) {
      sum += z_values[x][y];
      n++;
    }

  const float mean = sum / n;

  //
  // Sum the squares of difference from mean
  //
  float sum_of_diff_squared = 0;
  GRID_LOOP(x, y)
    if (!isnan(z_values[x][y]))
      sum_of_diff_squared += sq(z_values[x][y] - mean);

  SERIAL_ECHOLNPAIR("# of samples: ", n);
  SERIAL_ECHOLNPAIR_F("Mean Mesh Height: ", mean, 6);

  const float sigma = SQRT(sum_of_diff_squared / (n + 1));
  SERIAL_ECHOLNPAIR_F("Standard Deviation: ", sigma, 6);

  if (cflag)
    GRID_LOOP(x, y)
      if (!isnan(z_values[x][y])) {
        z_values[x][y] -= mean + offset;
        TERN_(EXTENSIBLE_UI, ExtUI::onMeshUpdate(x, y, z_values[x][y]));
      }
}

/**
 * G29 P6 C<offset> : Shift Mesh Height by a uniform constant.
 */
void unified_bed_leveling::shift_mesh_height() {
  GRID_LOOP(x, y)
    if (!isnan(z_values[x][y])) {
      z_values[x][y] += param.C_constant;
      TERN_(EXTENSIBLE_UI, ExtUI::onMeshUpdate(x, y, z_values[x][y]));
    }
}

#if HAS_BED_PROBE
  /**
   * G29 P1 T<maptype> V<verbosity> : Probe Entire Mesh
   *   Probe all invalidated locations of the mesh that can be reached by the probe.
   *   This attempts to fill in locations closest to the nozzle's start location first.
   */
  void unified_bed_leveling::probe_entire_mesh(const xy_pos_t &nearby, const bool do_ubl_mesh_map, const bool stow_probe, const bool do_furthest) {
    probe.deploy(); // Deploy before ui.capture() to allow for PAUSE_BEFORE_DEPLOY_STOW

    TERN_(HAS_LCD_MENU, ui.capture());

    save_ubl_active_state_and_disable();  // No bed level correction so only raw data is obtained
    uint8_t count = GRID_MAX_POINTS;

    mesh_index_pair best;
    TERN_(EXTENSIBLE_UI, ExtUI::onMeshUpdate(best.pos, ExtUI::G29_START));
    do {
      if (do_ubl_mesh_map) display_map(param.T_map_type);

      const uint8_t point_num = (GRID_MAX_POINTS - count) + 1;
      SERIAL_ECHOLNPAIR("Probing mesh point ", point_num, "/", GRID_MAX_POINTS, ".");
      TERN_(HAS_STATUS_MESSAGE, ui.status_printf_P(0, PSTR(S_FMT " %i/%i"), GET_TEXT(MSG_PROBING_MESH), point_num, int(GRID_MAX_POINTS)));

      #if HAS_LCD_MENU
        if (ui.button_pressed()) {
          ui.quick_feedback(false); // Preserve button state for click-and-hold
          SERIAL_ECHOLNPGM("\nMesh only partially populated.\n");
          ui.wait_for_release();
          ui.quick_feedback();
          ui.release();
          probe.stow(); // Release UI before stow to allow for PAUSE_BEFORE_DEPLOY_STOW
          return restore_ubl_active_state_and_leave();
        }
      #endif

      best = do_furthest
        ? find_furthest_invalid_mesh_point()
        : find_closest_mesh_point_of_type(INVALID, nearby, true);

      if (best.pos.x >= 0) {    // mesh point found and is reachable by probe
        TERN_(EXTENSIBLE_UI, ExtUI::onMeshUpdate(best.pos, ExtUI::G29_POINT_START));
        const float measured_z = probe.probe_at_point(
                      best.meshpos(),
                      stow_probe ? PROBE_PT_STOW : PROBE_PT_RAISE, param.V_verbosity
                    );
        z_values[best.pos.x][best.pos.y] = measured_z;
        #if ENABLED(EXTENSIBLE_UI)
          ExtUI::onMeshUpdate(best.pos, ExtUI::G29_POINT_FINISH);
          ExtUI::onMeshUpdate(best.pos, measured_z);
        #endif
      }
      SERIAL_FLUSH(); // Prevent host M105 buffer overrun.

    } while (best.pos.x >= 0 && --count);

    TERN_(EXTENSIBLE_UI, ExtUI::onMeshUpdate(best.pos, ExtUI::G29_FINISH));

    // Release UI during stow to allow for PAUSE_BEFORE_DEPLOY_STOW
    TERN_(HAS_LCD_MENU, ui.release());
    probe.stow();
    TERN_(HAS_LCD_MENU, ui.capture());

    probe.move_z_after_probing();

    restore_ubl_active_state_and_leave();

    do_blocking_move_to_xy(
      constrain(nearby.x - probe.offset_xy.x, MESH_MIN_X, MESH_MAX_X),
      constrain(nearby.y - probe.offset_xy.y, MESH_MIN_Y, MESH_MAX_Y)
    );
  }

#endif // HAS_BED_PROBE

void set_message_with_feedback(PGM_P const msg_P) {
  #if HAS_LCD_MENU
    ui.set_status_P(msg_P);
    ui.quick_feedback();
  #else
    UNUSED(msg_P);
  #endif
}

#if HAS_LCD_MENU

  typedef void (*clickFunc_t)();

  bool _click_and_hold(const clickFunc_t func=nullptr) {
    if (ui.button_pressed()) {
      ui.quick_feedback(false);         // Preserve button state for click-and-hold
      const millis_t nxt = millis() + 1500UL;
      while (ui.button_pressed()) {     // Loop while the encoder is pressed. Uses hardware flag!
        idle();                         // idle, of course
        if (ELAPSED(millis(), nxt)) {   // After 1.5 seconds
          ui.quick_feedback();
          if (func) (*func)();
          ui.wait_for_release();
          return true;
        }
      }
    }
    serial_delay(15);
    return false;
  }

  void unified_bed_leveling::move_z_with_encoder(const_float_t multiplier) {
    ui.wait_for_release();
    while (!ui.button_pressed()) {
      idle();
      gcode.reset_stepper_timeout(); // Keep steppers powered
      if (encoder_diff) {
        do_blocking_move_to_z(current_position.z + float(encoder_diff) * multiplier);
        encoder_diff = 0;
      }
    }
  }

  float unified_bed_leveling::measure_point_with_encoder() {
    KEEPALIVE_STATE(PAUSED_FOR_USER);
    const float z_step = 0.01f;
    move_z_with_encoder(z_step);
    return current_position.z;
  }

  static void echo_and_take_a_measurement() { SERIAL_ECHOLNPGM(" and take a measurement."); }

  float unified_bed_leveling::measure_business_card_thickness() {
    ui.capture();
    save_ubl_active_state_and_disable();   // Disable bed level correction for probing

    do_blocking_move_to(0.5f * (MESH_MAX_X - (MESH_MIN_X)), 0.5f * (MESH_MAX_Y - (MESH_MIN_Y)), MANUAL_PROBE_START_Z);
      //, _MIN(planner.settings.max_feedrate_mm_s[X_AXIS], planner.settings.max_feedrate_mm_s[Y_AXIS]) * 0.5f);
    planner.synchronize();

    SERIAL_ECHOPGM("Place shim under nozzle");
    LCD_MESSAGEPGM(MSG_UBL_BC_INSERT);
    ui.return_to_status();
    echo_and_take_a_measurement();

    const float z1 = measure_point_with_encoder();
    do_blocking_move_to_z(current_position.z + SIZE_OF_LITTLE_RAISE);
    planner.synchronize();

    SERIAL_ECHOPGM("Remove shim");
    LCD_MESSAGEPGM(MSG_UBL_BC_REMOVE);
    echo_and_take_a_measurement();

    const float z2 = measure_point_with_encoder();
    do_blocking_move_to_z(current_position.z + Z_CLEARANCE_BETWEEN_PROBES);

    const float thickness = ABS(z1 - z2);

    if (param.V_verbosity > 1) {
      SERIAL_ECHOPAIR_F("Business Card is ", thickness, 4);
      SERIAL_ECHOLNPGM("mm thick.");
    }

    restore_ubl_active_state_and_leave();

    return thickness;
  }

  /**
   * G29 P2 : Manually Probe Remaining Mesh Points.
   *          Move to INVALID points and
   *          NOTE: Blocks the G-code queue and captures Marlin UI during use.
   */
  void unified_bed_leveling::manually_probe_remaining_mesh(const xy_pos_t &pos, const_float_t z_clearance, const_float_t thick, const bool do_ubl_mesh_map) {
    ui.capture();

    save_ubl_active_state_and_disable();  // No bed level correction so only raw data is obtained
    do_blocking_move_to_xy_z(current_position, z_clearance);

    ui.return_to_status();

    mesh_index_pair location;
    const xy_int8_t &lpos = location.pos;
    do {
      location = find_closest_mesh_point_of_type(INVALID, pos);
      // It doesn't matter if the probe can't reach the NAN location. This is a manual probe.
      if (!location.valid()) continue;

      const xyz_pos_t ppos = {
        mesh_index_to_xpos(lpos.x),
        mesh_index_to_ypos(lpos.y),
        z_clearance
      };

      if (!position_is_reachable(ppos)) break; // SHOULD NOT OCCUR (find_closest_mesh_point only returns reachable points)

      LCD_MESSAGEPGM(MSG_UBL_MOVING_TO_NEXT);

      do_blocking_move_to(ppos);
      do_z_clearance(z_clearance);

      KEEPALIVE_STATE(PAUSED_FOR_USER);
      ui.capture();

      if (do_ubl_mesh_map) display_map(param.T_map_type);   // Show user where we're probing

      if (parser.seen_test('B')) {
<<<<<<< HEAD
        SERIAL_ECHOPGM_P(GET_TEXT(MSG_UBL_BC_INSERT));
=======
        SERIAL_ECHOPGM("Place Shim & Measure");
>>>>>>> 52718f33
        LCD_MESSAGEPGM(MSG_UBL_BC_INSERT);
      }
      else {
        SERIAL_ECHOPGM("Measure");
        LCD_MESSAGEPGM(MSG_UBL_BC_INSERT2);
      }

      const float z_step = 0.01f;                         // 0.01mm per encoder tick, occasionally step
      move_z_with_encoder(z_step);

      if (_click_and_hold([]{
        SERIAL_ECHOLNPGM("\nMesh only partially populated.");
        do_z_clearance(Z_CLEARANCE_DEPLOY_PROBE);
      })) return restore_ubl_active_state_and_leave();

      // Store the Z position minus the shim height
      z_values[lpos.x][lpos.y] = current_position.z - thick;

      // Tell the external UI to update
      TERN_(EXTENSIBLE_UI, ExtUI::onMeshUpdate(location, z_values[lpos.x][lpos.y]));

      if (param.V_verbosity > 2)
        SERIAL_ECHOLNPAIR_F("Mesh Point Measured at: ", z_values[lpos.x][lpos.y], 6);
      SERIAL_FLUSH(); // Prevent host M105 buffer overrun.
    } while (location.valid());

    if (do_ubl_mesh_map) display_map(param.T_map_type);  // show user where we're probing

    restore_ubl_active_state_and_leave();
    do_blocking_move_to_xy_z(pos, Z_CLEARANCE_DEPLOY_PROBE);
  }

  /**
   * G29 P4 : Mesh Fine-Tuning. Go to point(s) and adjust values with the LCD.
   *          NOTE: Blocks the G-code queue and captures Marlin UI during use.
   */
  void unified_bed_leveling::fine_tune_mesh(const xy_pos_t &pos, const bool do_ubl_mesh_map) {
    if (!parser.seen_test('R')) // fine_tune_mesh() is special. If no repetition count flag is specified
      param.R_repetition = 1;   // do exactly one mesh location. Otherwise use what the parser decided.

    #if ENABLED(UBL_MESH_EDIT_MOVES_Z)
      const float h_offset = parser.seenval('H') ? parser.value_linear_units() : MANUAL_PROBE_START_Z;
      if (!WITHIN(h_offset, 0, 10)) {
        SERIAL_ECHOLNPGM("Offset out of bounds. (0 to 10mm)\n");
        return;
      }
    #endif

    mesh_index_pair location;

    if (!position_is_reachable(pos)) {
      SERIAL_ECHOLNPGM("(X,Y) outside printable radius.");
      return;
    }

    save_ubl_active_state_and_disable();

    LCD_MESSAGEPGM(MSG_UBL_FINE_TUNE_MESH);
    ui.capture();                                               // Take over control of the LCD encoder

    do_blocking_move_to_xy_z(pos, Z_CLEARANCE_BETWEEN_PROBES);  // Move to the given XY with probe clearance

    MeshFlags done_flags{0};
    const xy_int8_t &lpos = location.pos;

    #if IS_TFTGLCD_PANEL
      ui.ubl_mesh_edit_start(0);                          // Change current screen before calling ui.ubl_plot
      safe_delay(50);
    #endif

    do {
      location = find_closest_mesh_point_of_type(SET_IN_BITMAP, pos, false, &done_flags);

      if (lpos.x < 0) break;                              // Stop when there are no more reachable points

      done_flags.mark(lpos);                              // Mark this location as 'adjusted' so a new
                                                          // location is used on the next loop
      const xyz_pos_t raw = {
        mesh_index_to_xpos(lpos.x),
        mesh_index_to_ypos(lpos.y),
        Z_CLEARANCE_BETWEEN_PROBES
      };

      if (!position_is_reachable(raw)) break;             // SHOULD NOT OCCUR (find_closest_mesh_point_of_type only returns reachable)

      do_blocking_move_to(raw);                           // Move the nozzle to the edit point with probe clearance

      TERN_(UBL_MESH_EDIT_MOVES_Z, do_blocking_move_to_z(h_offset)); // Move Z to the given 'H' offset before editing

      KEEPALIVE_STATE(PAUSED_FOR_USER);

      if (do_ubl_mesh_map) display_map(param.T_map_type);     // Display the current point

      #if IS_TFTGLCD_PANEL
        ui.ubl_plot(lpos.x, lpos.y);   // update plot screen
      #endif

      ui.refresh();

      float new_z = z_values[lpos.x][lpos.y];
      if (isnan(new_z)) new_z = 0;                        // Invalid points begin at 0
      new_z = FLOOR(new_z * 1000) * 0.001f;               // Chop off digits after the 1000ths place

      ui.ubl_mesh_edit_start(new_z);

      SET_SOFT_ENDSTOP_LOOSE(true);

      do {
        idle_no_sleep();
        new_z = ui.ubl_mesh_value();
        TERN_(UBL_MESH_EDIT_MOVES_Z, do_blocking_move_to_z(h_offset + new_z)); // Move the nozzle as the point is edited
        SERIAL_FLUSH();                                   // Prevent host M105 buffer overrun.
      } while (!ui.button_pressed());

      SET_SOFT_ENDSTOP_LOOSE(false);

      if (!lcd_map_control) ui.return_to_status();        // Just editing a single point? Return to status

      // Button held down? Abort editing
      if (_click_and_hold([]{
        ui.return_to_status();
        do_z_clearance(Z_CLEARANCE_BETWEEN_PROBES);
        set_message_with_feedback(GET_TEXT(MSG_EDITING_STOPPED));
      })) break;

      // TODO: Disable leveling here so the Z value becomes the 'native' Z value.

      z_values[lpos.x][lpos.y] = new_z;                   // Save the updated Z value

      // TODO: Re-enable leveling here so Z is correctly based on the updated mesh.

      TERN_(EXTENSIBLE_UI, ExtUI::onMeshUpdate(location, new_z));

      serial_delay(20);                                   // No switch noise
      ui.refresh();

    } while (lpos.x >= 0 && --param.R_repetition > 0);

    if (do_ubl_mesh_map) display_map(param.T_map_type);
    restore_ubl_active_state_and_leave();

    do_blocking_move_to_xy_z(pos, Z_CLEARANCE_BETWEEN_PROBES);

    LCD_MESSAGEPGM(MSG_UBL_DONE_EDITING_MESH);
    SERIAL_ECHOLNPGM("Done Editing Mesh");

    if (lcd_map_control)
      ui.goto_screen(ubl_map_screen);
    else
      ui.return_to_status();
  }

#endif // HAS_LCD_MENU

/**
 * Parse and validate most G29 parameters, store for use by G29 functions.
 */
bool unified_bed_leveling::G29_parse_parameters() {
  bool err_flag = false;

  set_message_with_feedback(GET_TEXT(MSG_UBL_DOING_G29));

  param.C_constant = 0;
  param.R_repetition = 0;

  if (parser.seen('R')) {
    param.R_repetition = parser.has_value() ? parser.value_byte() : GRID_MAX_POINTS;
    NOMORE(param.R_repetition, GRID_MAX_POINTS);
    if (param.R_repetition < 1) {
      SERIAL_ECHOLNPGM("?(R)epetition count invalid (1+).\n");
      return UBL_ERR;
    }
  }

  param.V_verbosity = parser.byteval('V');
  if (!WITHIN(param.V_verbosity, 0, 4)) {
    SERIAL_ECHOLNPGM("?(V)erbose level implausible (0-4).\n");
    err_flag = true;
  }

  if (parser.seen('P')) {
    const uint8_t pv = parser.value_byte();
    #if !HAS_BED_PROBE
      if (pv == 1) {
        SERIAL_ECHOLNPGM("G29 P1 requires a probe.\n");
        err_flag = true;
      }
      else
    #endif
      {
        param.P_phase = pv;
        if (!WITHIN(param.P_phase, 0, 6)) {
          SERIAL_ECHOLNPGM("?(P)hase value invalid (0-6).\n");
          err_flag = true;
        }
      }
  }

  if (parser.seen('J')) {
    #if HAS_BED_PROBE
      param.J_grid_size = parser.value_byte();
      if (param.J_grid_size && !WITHIN(param.J_grid_size, 2, 9)) {
        SERIAL_ECHOLNPGM("?Invalid grid size (J) specified (2-9).\n");
        err_flag = true;
      }
    #else
      SERIAL_ECHOLNPGM("G29 J action requires a probe.\n");
      err_flag = true;
    #endif
  }

  param.XY_seen.x = parser.seenval('X');
  float sx = param.XY_seen.x ? parser.value_float() : current_position.x;
  param.XY_seen.y = parser.seenval('Y');
  float sy = param.XY_seen.y ? parser.value_float() : current_position.y;

  if (param.XY_seen.x != param.XY_seen.y) {
    SERIAL_ECHOLNPGM("Both X & Y locations must be specified.\n");
    err_flag = true;
  }

  // If X or Y are not valid, use center of the bed values
  // (for UBL_HILBERT_CURVE default to lower-left corner instead)
  if (!COORDINATE_OKAY(sx, X_MIN_BED, X_MAX_BED)) sx = TERN(UBL_HILBERT_CURVE, 0, X_CENTER);
  if (!COORDINATE_OKAY(sy, Y_MIN_BED, Y_MAX_BED)) sy = TERN(UBL_HILBERT_CURVE, 0, Y_CENTER);

  if (err_flag) return UBL_ERR;

  param.XY_pos.set(sx, sy);

  /**
   * Activate or deactivate UBL
   * Note: UBL's G29 restores the state set here when done.
   *       Leveling is being enabled here with old data, possibly
   *       none. Error handling should disable for safety...
   */
  if (parser.seen_test('A')) {
    if (parser.seen_test('D')) {
      SERIAL_ECHOLNPGM("?Can't activate and deactivate at the same time.\n");
      return UBL_ERR;
    }
    set_bed_leveling_enabled(true);
    report_state();
  }
  else if (parser.seen_test('D')) {
    set_bed_leveling_enabled(false);
    report_state();
  }

  // Set global 'C' flag and its value
  if ((param.C_seen = parser.seen('C')))
    param.C_constant = parser.value_float();

  #if ENABLED(ENABLE_LEVELING_FADE_HEIGHT)
    if (parser.seenval('F')) {
      const float fh = parser.value_float();
      if (!WITHIN(fh, 0, 100)) {
        SERIAL_ECHOLNPGM("?(F)ade height for Bed Level Correction not plausible.\n");
        return UBL_ERR;
      }
      set_z_fade_height(fh);
    }
  #endif

  param.T_map_type = parser.byteval('T');
  if (!WITHIN(param.T_map_type, 0, 2)) {
    SERIAL_ECHOLNPGM("Invalid map type.\n");
    return UBL_ERR;
  }
  return UBL_OK;
}

static uint8_t ubl_state_at_invocation = 0;

#if ENABLED(UBL_DEVEL_DEBUGGING)
  static uint8_t ubl_state_recursion_chk = 0;
#endif

void unified_bed_leveling::save_ubl_active_state_and_disable() {
  #if ENABLED(UBL_DEVEL_DEBUGGING)
    ubl_state_recursion_chk++;
    if (ubl_state_recursion_chk != 1) {
      SERIAL_ECHOLNPGM("save_ubl_active_state_and_disabled() called multiple times in a row.");
      set_message_with_feedback(GET_TEXT(MSG_UBL_SAVE_ERROR));
      return;
    }
  #endif
  ubl_state_at_invocation = planner.leveling_active;
  set_bed_leveling_enabled(false);
}

void unified_bed_leveling::restore_ubl_active_state_and_leave() {
  TERN_(HAS_LCD_MENU, ui.release());
  #if ENABLED(UBL_DEVEL_DEBUGGING)
    if (--ubl_state_recursion_chk) {
      SERIAL_ECHOLNPGM("restore_ubl_active_state_and_leave() called too many times.");
      set_message_with_feedback(GET_TEXT(MSG_UBL_RESTORE_ERROR));
      return;
    }
  #endif
  set_bed_leveling_enabled(ubl_state_at_invocation);
}

mesh_index_pair unified_bed_leveling::find_furthest_invalid_mesh_point() {

  bool found_a_NAN = false, found_a_real = false;

  mesh_index_pair farthest { -1, -1, -99999.99 };

  GRID_LOOP(i, j) {
    if (!isnan(z_values[i][j])) continue;  // Skip valid mesh points

    // Skip unreachable points
    if (!probe.can_reach(mesh_index_to_xpos(i), mesh_index_to_ypos(j)))
      continue;

    found_a_NAN = true;

    xy_int8_t nearby { -1, -1 };
    float d1, d2 = 99999.9f;
    GRID_LOOP(k, l) {
      if (isnan(z_values[k][l])) continue;

      found_a_real = true;

      // Add in a random weighting factor that scrambles the probing of the
      // last half of the mesh (when every unprobed mesh point is one index
      // from a probed location).

      d1 = HYPOT(i - k, j - l) + (1.0f / ((millis() % 47) + 13));

      if (d1 < d2) {    // Invalid mesh point (i,j) is closer to the defined point (k,l)
        d2 = d1;
        nearby.set(i, j);
      }
    }

    //
    // At this point d2 should have the near defined mesh point to invalid mesh point (i,j)
    //

    if (found_a_real && nearby.x >= 0 && d2 > farthest.distance) {
      farthest.pos = nearby; // Found an invalid location farther from the defined mesh point
      farthest.distance = d2;
    }
  } // GRID_LOOP

  if (!found_a_real && found_a_NAN) {        // if the mesh is totally unpopulated, start the probing
    farthest.pos.set((GRID_MAX_POINTS_X) / 2, (GRID_MAX_POINTS_Y) / 2);
    farthest.distance = 1;
  }
  return farthest;
}

#if ENABLED(UBL_HILBERT_CURVE)

  typedef struct {
    MeshPointType   type;
    MeshFlags       *done_flags;
    bool            probe_relative;
    mesh_index_pair closest;
  } find_closest_t;

  static bool test_func(uint8_t i, uint8_t j, void *data) {
    find_closest_t *d = (find_closest_t*)data;
    if (  d->type == CLOSEST || d->type == (isnan(ubl.z_values[i][j]) ? INVALID : REAL)
      || (d->type == SET_IN_BITMAP && !d->done_flags->marked(i, j))
    ) {
      // Found a Mesh Point of the specified type!
      const xy_pos_t mpos = { ubl.mesh_index_to_xpos(i), ubl.mesh_index_to_ypos(j) };

      // If using the probe as the reference there are some unreachable locations.
      // Also for round beds, there are grid points outside the bed the nozzle can't reach.
      // Prune them from the list and ignore them till the next Phase (manual nozzle probing).

      if (!(d->probe_relative ? probe.can_reach(mpos) : position_is_reachable(mpos)))
        return false;
      d->closest.pos.set(i, j);
      return true;
    }
    return false;
  }

#endif

mesh_index_pair unified_bed_leveling::find_closest_mesh_point_of_type(const MeshPointType type, const xy_pos_t &pos, const bool probe_relative/*=false*/, MeshFlags *done_flags/*=nullptr*/) {

  #if ENABLED(UBL_HILBERT_CURVE)

    find_closest_t d;
    d.type           = type;
    d.done_flags     = done_flags;
    d.probe_relative = probe_relative;
    d.closest.invalidate();
    hilbert_curve::search_from_closest(pos, test_func, &d);
    return d.closest;

  #else

    mesh_index_pair closest;
    closest.invalidate();
    closest.distance = -99999.9f;

    // Get the reference position, either nozzle or probe
    const xy_pos_t ref = probe_relative ? pos + probe.offset_xy : pos;

    float best_so_far = 99999.99f;

    GRID_LOOP(i, j) {
      if (  type == CLOSEST || type == (isnan(z_values[i][j]) ? INVALID : REAL)
        || (type == SET_IN_BITMAP && !done_flags->marked(i, j))
      ) {
        // Found a Mesh Point of the specified type!
        const xy_pos_t mpos = { mesh_index_to_xpos(i), mesh_index_to_ypos(j) };

        // If using the probe as the reference there are some unreachable locations.
        // Also for round beds, there are grid points outside the bed the nozzle can't reach.
        // Prune them from the list and ignore them till the next Phase (manual nozzle probing).

        if (!(probe_relative ? probe.can_reach(mpos) : position_is_reachable(mpos)))
          continue;

        // Reachable. Check if it's the best_so_far location to the nozzle.

        const xy_pos_t diff = current_position - mpos;
        const float distance = (ref - mpos).magnitude() + diff.magnitude() * 0.1f;

        // factor in the distance from the current location for the normal case
        // so the nozzle isn't running all over the bed.
        if (distance < best_so_far) {
          best_so_far = distance;   // Found a closer location with the desired value type.
          closest.pos.set(i, j);
          closest.distance = best_so_far;
        }
      }
    } // GRID_LOOP

    return closest;

  #endif
}

/**
 * 'Smart Fill': Scan from the outward edges of the mesh towards the center.
 * If an invalid location is found, use the next two points (if valid) to
 * calculate a 'reasonable' value for the unprobed mesh point.
 */

bool unified_bed_leveling::smart_fill_one(const uint8_t x, const uint8_t y, const int8_t xdir, const int8_t ydir) {
  const float v = z_values[x][y];
  if (isnan(v)) {                           // A NAN...
    const int8_t dx = x + xdir, dy = y + ydir;
    const float v1 = z_values[dx][dy];
    if (!isnan(v1)) {                       // ...next to a pair of real values?
      const float v2 = z_values[dx + xdir][dy + ydir];
      if (!isnan(v2)) {
        z_values[x][y] = v1 < v2 ? v1 : v1 + v1 - v2;
        TERN_(EXTENSIBLE_UI, ExtUI::onMeshUpdate(x, y, z_values[x][y]));
        return true;
      }
    }
  }
  return false;
}

typedef struct { uint8_t sx, ex, sy, ey; bool yfirst; } smart_fill_info;

void unified_bed_leveling::smart_fill_mesh() {
  static const smart_fill_info
    info0 PROGMEM = { 0, GRID_MAX_POINTS_X,      0, GRID_MAX_POINTS_Y - 2,  false },  // Bottom of the mesh looking up
    info1 PROGMEM = { 0, GRID_MAX_POINTS_X,      GRID_MAX_POINTS_Y - 1, 0,  false },  // Top of the mesh looking down
    info2 PROGMEM = { 0, GRID_MAX_POINTS_X - 2,  0, GRID_MAX_POINTS_Y,      true  },  // Left side of the mesh looking right
    info3 PROGMEM = { GRID_MAX_POINTS_X - 1, 0,  0, GRID_MAX_POINTS_Y,      true  };  // Right side of the mesh looking left
  static const smart_fill_info * const info[] PROGMEM = { &info0, &info1, &info2, &info3 };

  LOOP_L_N(i, COUNT(info)) {
    const smart_fill_info *f = (smart_fill_info*)pgm_read_ptr(&info[i]);
    const int8_t sx = pgm_read_byte(&f->sx), sy = pgm_read_byte(&f->sy),
                 ex = pgm_read_byte(&f->ex), ey = pgm_read_byte(&f->ey);
    if (pgm_read_byte(&f->yfirst)) {
      const int8_t dir = ex > sx ? 1 : -1;
      for (uint8_t y = sy; y != ey; ++y)
        for (uint8_t x = sx; x != ex; x += dir)
          if (smart_fill_one(x, y, dir, 0)) break;
    }
    else {
      const int8_t dir = ey > sy ? 1 : -1;
       for (uint8_t x = sx; x != ex; ++x)
        for (uint8_t y = sy; y != ey; y += dir)
          if (smart_fill_one(x, y, 0, dir)) break;
    }
  }
}

#if HAS_BED_PROBE

  //#define VALIDATE_MESH_TILT

  #include "../../../libs/vector_3.h"

  void unified_bed_leveling::tilt_mesh_based_on_probed_grid(const bool do_3_pt_leveling) {
    const float x_min = probe.min_x(), x_max = probe.max_x(),
                y_min = probe.min_y(), y_max = probe.max_y(),
                dx = (x_max - x_min) / (param.J_grid_size - 1),
                dy = (y_max - y_min) / (param.J_grid_size - 1);

    xy_float_t points[3];
    probe.get_three_points(points);

    float measured_z;
    bool abort_flag = false;

    #ifdef VALIDATE_MESH_TILT
      float z1, z2, z3;  // Needed for algorithm validation below
    #endif

    struct linear_fit_data lsf_results;
    incremental_LSF_reset(&lsf_results);

    if (do_3_pt_leveling) {
      SERIAL_ECHOLNPGM("Tilting mesh (1/3)");
      TERN_(HAS_STATUS_MESSAGE, ui.status_printf_P(0, PSTR(S_FMT " 1/3"), GET_TEXT(MSG_LCD_TILTING_MESH)));

      measured_z = probe.probe_at_point(points[0], PROBE_PT_RAISE, param.V_verbosity);
      if (isnan(measured_z))
        abort_flag = true;
      else {
        measured_z -= get_z_correction(points[0]);
        #ifdef VALIDATE_MESH_TILT
          z1 = measured_z;
        #endif
        if (param.V_verbosity > 3) {
          serial_spaces(16);
          SERIAL_ECHOLNPAIR("Corrected_Z=", measured_z);
        }
        incremental_LSF(&lsf_results, points[0], measured_z);
      }

      if (!abort_flag) {
        SERIAL_ECHOLNPGM("Tilting mesh (2/3)");
        TERN_(HAS_STATUS_MESSAGE, ui.status_printf_P(0, PSTR(S_FMT " 2/3"), GET_TEXT(MSG_LCD_TILTING_MESH)));

        measured_z = probe.probe_at_point(points[1], PROBE_PT_RAISE, param.V_verbosity);
        #ifdef VALIDATE_MESH_TILT
          z2 = measured_z;
        #endif
        if (isnan(measured_z))
          abort_flag = true;
        else {
          measured_z -= get_z_correction(points[1]);
          if (param.V_verbosity > 3) {
            serial_spaces(16);
            SERIAL_ECHOLNPAIR("Corrected_Z=", measured_z);
          }
          incremental_LSF(&lsf_results, points[1], measured_z);
        }
      }

      if (!abort_flag) {
        SERIAL_ECHOLNPGM("Tilting mesh (3/3)");
        TERN_(HAS_STATUS_MESSAGE, ui.status_printf_P(0, PSTR(S_FMT " 3/3"), GET_TEXT(MSG_LCD_TILTING_MESH)));

        measured_z = probe.probe_at_point(points[2], PROBE_PT_STOW, param.V_verbosity);
        #ifdef VALIDATE_MESH_TILT
          z3 = measured_z;
        #endif
        if (isnan(measured_z))
          abort_flag = true;
        else {
          measured_z -= get_z_correction(points[2]);
          if (param.V_verbosity > 3) {
            serial_spaces(16);
            SERIAL_ECHOLNPAIR("Corrected_Z=", measured_z);
          }
          incremental_LSF(&lsf_results, points[2], measured_z);
        }
      }

      probe.stow();
      probe.move_z_after_probing();

      if (abort_flag) {
        SERIAL_ECHOLNPGM("?Error probing point. Aborting operation.");
        return;
      }
    }
    else { // !do_3_pt_leveling

      bool zig_zag = false;

      const uint16_t total_points = sq(param.J_grid_size);
      uint16_t point_num = 1;

      xy_pos_t rpos;
      LOOP_L_N(ix, param.J_grid_size) {
        rpos.x = x_min + ix * dx;
        LOOP_L_N(iy, param.J_grid_size) {
          rpos.y = y_min + dy * (zig_zag ? param.J_grid_size - 1 - iy : iy);

          if (!abort_flag) {
            SERIAL_ECHOLNPAIR("Tilting mesh point ", point_num, "/", total_points, "\n");
            TERN_(HAS_STATUS_MESSAGE, ui.status_printf_P(0, PSTR(S_FMT " %i/%i"), GET_TEXT(MSG_LCD_TILTING_MESH), point_num, total_points));

            measured_z = probe.probe_at_point(rpos, parser.seen_test('E') ? PROBE_PT_STOW : PROBE_PT_RAISE, param.V_verbosity); // TODO: Needs error handling

            abort_flag = isnan(measured_z);

            #if ENABLED(DEBUG_LEVELING_FEATURE)
              if (DEBUGGING(LEVELING)) {
                const xy_pos_t lpos = rpos.asLogical();
                DEBUG_CHAR('(');
                DEBUG_ECHO_F(rpos.x, 7);
                DEBUG_CHAR(',');
                DEBUG_ECHO_F(rpos.y, 7);
                DEBUG_ECHOPAIR_F(")   logical: (", lpos.x, 7);
                DEBUG_CHAR(',');
                DEBUG_ECHO_F(lpos.y, 7);
                DEBUG_ECHOPAIR_F(")   measured: ", measured_z, 7);
                DEBUG_ECHOPAIR_F("   correction: ", get_z_correction(rpos), 7);
              }
            #endif

            measured_z -= get_z_correction(rpos) /* + probe.offset.z */ ;

            if (DEBUGGING(LEVELING)) DEBUG_ECHOLNPAIR_F("   final >>>---> ", measured_z, 7);

            if (param.V_verbosity > 3) {
              serial_spaces(16);
              SERIAL_ECHOLNPAIR("Corrected_Z=", measured_z);
            }
            incremental_LSF(&lsf_results, rpos, measured_z);
          }

          point_num++;
        }

        zig_zag ^= true;
      }
    }
    probe.stow();
    probe.move_z_after_probing();

    if (abort_flag || finish_incremental_LSF(&lsf_results)) {
      SERIAL_ECHOPGM("Could not complete LSF!");
      return;
    }

    vector_3 normal = vector_3(lsf_results.A, lsf_results.B, 1).get_normal();

    if (param.V_verbosity > 2) {
      SERIAL_ECHOPAIR_F("bed plane normal = [", normal.x, 7);
      SERIAL_CHAR(',');
      SERIAL_ECHO_F(normal.y, 7);
      SERIAL_CHAR(',');
      SERIAL_ECHO_F(normal.z, 7);
      SERIAL_ECHOLNPGM("]");
    }

    matrix_3x3 rotation = matrix_3x3::create_look_at(vector_3(lsf_results.A, lsf_results.B, 1));

    GRID_LOOP(i, j) {
      float mx = mesh_index_to_xpos(i),
            my = mesh_index_to_ypos(j),
            mz = z_values[i][j];

      if (DEBUGGING(LEVELING)) {
        DEBUG_ECHOPAIR_F("before rotation = [", mx, 7);
        DEBUG_CHAR(',');
        DEBUG_ECHO_F(my, 7);
        DEBUG_CHAR(',');
        DEBUG_ECHO_F(mz, 7);
        DEBUG_ECHOPGM("]   ---> ");
        DEBUG_DELAY(20);
      }

      rotation.apply_rotation_xyz(mx, my, mz);

      if (DEBUGGING(LEVELING)) {
        DEBUG_ECHOPAIR_F("after rotation = [", mx, 7);
        DEBUG_CHAR(',');
        DEBUG_ECHO_F(my, 7);
        DEBUG_CHAR(',');
        DEBUG_ECHO_F(mz, 7);
        DEBUG_ECHOLNPGM("]");
        DEBUG_DELAY(20);
      }

      z_values[i][j] = mz - lsf_results.D;
      TERN_(EXTENSIBLE_UI, ExtUI::onMeshUpdate(i, j, z_values[i][j]));
    }

    if (DEBUGGING(LEVELING)) {
      rotation.debug(PSTR("rotation matrix:\n"));
      DEBUG_ECHOPAIR_F("LSF Results A=", lsf_results.A, 7);
      DEBUG_ECHOPAIR_F("  B=", lsf_results.B, 7);
      DEBUG_ECHOLNPAIR_F("  D=", lsf_results.D, 7);
      DEBUG_DELAY(55);

      DEBUG_ECHOPAIR_F("bed plane normal = [", normal.x, 7);
      DEBUG_CHAR(',');
      DEBUG_ECHO_F(normal.y, 7);
      DEBUG_CHAR(',');
      DEBUG_ECHO_F(normal.z, 7);
      DEBUG_ECHOLNPGM("]");
      DEBUG_EOL();

      /**
       * Use the code below to check the validity of the mesh tilting algorithm.
       * 3-Point Mesh Tilt uses the same algorithm as grid-based tilting, but only
       * three points are used in the calculation. This guarantees that each probed point
       * has an exact match when get_z_correction() for that location is calculated.
       * The Z error between the probed point locations and the get_z_correction()
       * numbers for those locations should be 0.
       */
      #ifdef VALIDATE_MESH_TILT
        auto d_from = []{ DEBUG_ECHOPGM("D from "); };
        auto normed = [&](const xy_pos_t &pos, const_float_t zadd) {
          return normal.x * pos.x + normal.y * pos.y + zadd;
        };
        auto debug_pt = [](PGM_P const pre, const xy_pos_t &pos, const_float_t zadd) {
          d_from(); SERIAL_ECHOPGM_P(pre);
          DEBUG_ECHO_F(normed(pos, zadd), 6);
          DEBUG_ECHOLNPAIR_F("   Z error = ", zadd - get_z_correction(pos), 6);
        };
        debug_pt(PSTR("1st point: "), probe_pt[0], normal.z * z1);
        debug_pt(PSTR("2nd point: "), probe_pt[1], normal.z * z2);
        debug_pt(PSTR("3rd point: "), probe_pt[2], normal.z * z3);
        d_from(); DEBUG_ECHOPGM("safe home with Z=");
        DEBUG_ECHOLNPAIR_F("0 : ", normed(safe_homing_xy, 0), 6);
        d_from(); DEBUG_ECHOPGM("safe home with Z=");
        DEBUG_ECHOLNPAIR_F("mesh value ", normed(safe_homing_xy, get_z_correction(safe_homing_xy)), 6);
        DEBUG_ECHOPAIR("   Z error = (", Z_SAFE_HOMING_X_POINT, ",", Z_SAFE_HOMING_Y_POINT);
        DEBUG_ECHOLNPAIR_F(") = ", get_z_correction(safe_homing_xy), 6);
      #endif
    } // DEBUGGING(LEVELING)

  }

#endif // HAS_BED_PROBE

#if ENABLED(UBL_G29_P31)
  void unified_bed_leveling::smart_fill_wlsf(const_float_t weight_factor) {

    // For each undefined mesh point, compute a distance-weighted least squares fit
    // from all the originally populated mesh points, weighted toward the point
    // being extrapolated so that nearby points will have greater influence on
    // the point being extrapolated.  Then extrapolate the mesh point from WLSF.

    static_assert((GRID_MAX_POINTS_Y) <= 16, "GRID_MAX_POINTS_Y too big");
    uint16_t bitmap[GRID_MAX_POINTS_X] = { 0 };
    struct linear_fit_data lsf_results;

    SERIAL_ECHOPGM("Extrapolating mesh...");

    const float weight_scaled = weight_factor * _MAX(MESH_X_DIST, MESH_Y_DIST);

    GRID_LOOP(jx, jy) if (!isnan(z_values[jx][jy])) SBI(bitmap[jx], jy);

    xy_pos_t ppos;
    LOOP_L_N(ix, GRID_MAX_POINTS_X) {
      ppos.x = mesh_index_to_xpos(ix);
      LOOP_L_N(iy, GRID_MAX_POINTS_Y) {
        ppos.y = mesh_index_to_ypos(iy);
        if (isnan(z_values[ix][iy])) {
          // undefined mesh point at (ppos.x,ppos.y), compute weighted LSF from original valid mesh points.
          incremental_LSF_reset(&lsf_results);
          xy_pos_t rpos;
          LOOP_L_N(jx, GRID_MAX_POINTS_X) {
            rpos.x = mesh_index_to_xpos(jx);
            LOOP_L_N(jy, GRID_MAX_POINTS_Y) {
              if (TEST(bitmap[jx], jy)) {
                rpos.y = mesh_index_to_ypos(jy);
                const float rz = z_values[jx][jy],
                             w = 1.0f + weight_scaled / (rpos - ppos).magnitude();
                incremental_WLSF(&lsf_results, rpos, rz, w);
              }
            }
          }
          if (finish_incremental_LSF(&lsf_results)) {
            SERIAL_ECHOLNPGM("Insufficient data");
            return;
          }
          const float ez = -lsf_results.D - lsf_results.A * ppos.x - lsf_results.B * ppos.y;
          z_values[ix][iy] = ez;
          TERN_(EXTENSIBLE_UI, ExtUI::onMeshUpdate(ix, iy, z_values[ix][iy]));
          idle(); // housekeeping
        }
      }
    }

    SERIAL_ECHOLNPGM("done");
  }
#endif // UBL_G29_P31

#if ENABLED(UBL_DEVEL_DEBUGGING)
  /**
   * Much of the 'What?' command can be eliminated. But until we are fully debugged, it is
   * good to have the extra information. Soon... we prune this to just a few items
   */
  void unified_bed_leveling::g29_what_command() {
    report_state();

    if (storage_slot == -1)
      SERIAL_ECHOPGM("No Mesh Loaded.");
    else
      SERIAL_ECHOPAIR("Mesh ", storage_slot, " Loaded.");
    SERIAL_EOL();
    serial_delay(50);

    #if ENABLED(ENABLE_LEVELING_FADE_HEIGHT)
      SERIAL_ECHOLNPAIR_F("Fade Height M420 Z", planner.z_fade_height, 4);
    #endif

    adjust_mesh_to_mean(param.C_seen, param.C_constant);

    #if HAS_BED_PROBE
      SERIAL_ECHOLNPAIR_F("Probe Offset M851 Z", probe.offset.z, 7);
    #endif

    SERIAL_ECHOLNPAIR("MESH_MIN_X  " STRINGIFY(MESH_MIN_X) "=", MESH_MIN_X); serial_delay(50);
    SERIAL_ECHOLNPAIR("MESH_MIN_Y  " STRINGIFY(MESH_MIN_Y) "=", MESH_MIN_Y); serial_delay(50);
    SERIAL_ECHOLNPAIR("MESH_MAX_X  " STRINGIFY(MESH_MAX_X) "=", MESH_MAX_X); serial_delay(50);
    SERIAL_ECHOLNPAIR("MESH_MAX_Y  " STRINGIFY(MESH_MAX_Y) "=", MESH_MAX_Y); serial_delay(50);
    SERIAL_ECHOLNPAIR("GRID_MAX_POINTS_X  ", GRID_MAX_POINTS_X);             serial_delay(50);
    SERIAL_ECHOLNPAIR("GRID_MAX_POINTS_Y  ", GRID_MAX_POINTS_Y);             serial_delay(50);
    SERIAL_ECHOLNPAIR("MESH_X_DIST  ", MESH_X_DIST);
    SERIAL_ECHOLNPAIR("MESH_Y_DIST  ", MESH_Y_DIST);                         serial_delay(50);

    SERIAL_ECHOPGM("X-Axis Mesh Points at: ");
    LOOP_L_N(i, GRID_MAX_POINTS_X) {
      SERIAL_ECHO_F(LOGICAL_X_POSITION(mesh_index_to_xpos(i)), 3);
      SERIAL_ECHOPGM("  ");
      serial_delay(25);
    }
    SERIAL_EOL();

    SERIAL_ECHOPGM("Y-Axis Mesh Points at: ");
    LOOP_L_N(i, GRID_MAX_POINTS_Y) {
      SERIAL_ECHO_F(LOGICAL_Y_POSITION(mesh_index_to_ypos(i)), 3);
      SERIAL_ECHOPGM("  ");
      serial_delay(25);
    }
    SERIAL_EOL();

    #if HAS_KILL
      SERIAL_ECHOLNPAIR("Kill pin on :", KILL_PIN, "  state:", kill_state());
    #endif

    SERIAL_EOL();
    serial_delay(50);

    #if ENABLED(UBL_DEVEL_DEBUGGING)
      SERIAL_ECHOLNPAIR("ubl_state_at_invocation :", ubl_state_at_invocation, "\nubl_state_recursion_chk :", ubl_state_recursion_chk);
      serial_delay(50);

      SERIAL_ECHOLNPAIR("Meshes go from ", hex_address((void*)settings.meshes_start_index()), " to ", hex_address((void*)settings.meshes_end_index()));
      serial_delay(50);

      SERIAL_ECHOLNPAIR("sizeof(ubl) :  ", sizeof(ubl));         SERIAL_EOL();
      SERIAL_ECHOLNPAIR("z_value[][] size: ", sizeof(z_values)); SERIAL_EOL();
      serial_delay(25);

      SERIAL_ECHOLNPAIR("EEPROM free for UBL: ", hex_address((void*)(settings.meshes_end_index() - settings.meshes_start_index())));
      serial_delay(50);

      SERIAL_ECHOLNPAIR("EEPROM can hold ", settings.calc_num_meshes(), " meshes.\n");
      serial_delay(25);
    #endif // UBL_DEVEL_DEBUGGING

    if (!sanity_check()) {
      echo_name();
      SERIAL_ECHOLNPGM(" sanity checks passed.");
    }
  }

  /**
   * When we are fully debugged, the EEPROM dump command will get deleted also. But
   * right now, it is good to have the extra information. Soon... we prune this.
   */
  void unified_bed_leveling::g29_eeprom_dump() {
    uint8_t cccc;

    SERIAL_ECHO_MSG("EEPROM Dump:");
    persistentStore.access_start();
    for (uint16_t i = 0; i < persistentStore.capacity(); i += 16) {
      if (!(i & 0x3)) idle();
      print_hex_word(i);
      SERIAL_ECHOPGM(": ");
      for (uint16_t j = 0; j < 16; j++) {
        persistentStore.read_data(i + j, &cccc, sizeof(uint8_t));
        print_hex_byte(cccc);
        SERIAL_CHAR(' ');
      }
      SERIAL_EOL();
    }
    SERIAL_EOL();
    persistentStore.access_finish();
  }

  /**
   * When we are fully debugged, this may go away. But there are some valid
   * use cases for the users. So we can wait and see what to do with it.
   */
  void unified_bed_leveling::g29_compare_current_mesh_to_stored_mesh() {
    const int16_t a = settings.calc_num_meshes();

    if (!a) {
      SERIAL_ECHOLNPGM("?EEPROM storage not available.");
      return;
    }

    if (!parser.has_value() || !WITHIN(parser.value_int(), 0, a - 1)) {
      SERIAL_ECHOLNPAIR("?Invalid storage slot.\n?Use 0 to ", a - 1);
      return;
    }

    param.KLS_storage_slot = (int8_t)parser.value_int();

    float tmp_z_values[GRID_MAX_POINTS_X][GRID_MAX_POINTS_Y];
    settings.load_mesh(param.KLS_storage_slot, &tmp_z_values);

    SERIAL_ECHOLNPAIR("Subtracting mesh in slot ", param.KLS_storage_slot, " from current mesh.");

    GRID_LOOP(x, y) {
      z_values[x][y] -= tmp_z_values[x][y];
      TERN_(EXTENSIBLE_UI, ExtUI::onMeshUpdate(x, y, z_values[x][y]));
    }
  }

#endif // UBL_DEVEL_DEBUGGING

#endif // AUTO_BED_LEVELING_UBL<|MERGE_RESOLUTION|>--- conflicted
+++ resolved
@@ -307,11 +307,7 @@
 
   const uint8_t p_val = parser.byteval('P');
   const bool may_move = p_val == 1 || p_val == 2 || p_val == 4 || parser.seen_test('J');
-<<<<<<< HEAD
-  #if ENABLED(HAS_MULTI_HOTEND)
-=======
   #if HAS_MULTI_HOTEND
->>>>>>> 52718f33
     const uint8_t old_tool_index = active_extruder;
   #endif
 
@@ -920,11 +916,7 @@
       if (do_ubl_mesh_map) display_map(param.T_map_type);   // Show user where we're probing
 
       if (parser.seen_test('B')) {
-<<<<<<< HEAD
-        SERIAL_ECHOPGM_P(GET_TEXT(MSG_UBL_BC_INSERT));
-=======
         SERIAL_ECHOPGM("Place Shim & Measure");
->>>>>>> 52718f33
         LCD_MESSAGEPGM(MSG_UBL_BC_INSERT);
       }
       else {
