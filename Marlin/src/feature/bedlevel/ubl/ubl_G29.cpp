--- conflicted
+++ resolved
@@ -313,12 +313,8 @@
     #if ENABLED(DWIN_LCD_PROUI)
       save_ubl_active_state_and_disable();
       gcode.process_subcommands_now(F("G28Z"));
-<<<<<<< HEAD
       gcode.process_subcommands_now(F("G28XY"));
-      restore_ubl_active_state_and_leave();
-=======
       restore_ubl_active_state(false); // ...without telling ExtUI "done"
->>>>>>> dca6afc2
     #else
       // Send 'N' to force homing before G29 (internal only)
       if (axes_should_home() || parser.seen_test('N')) gcode.home_all_axes();
@@ -776,10 +772,7 @@
       SERIAL_ECHOLNPGM("Probing mesh point ", point_num, "/", GRID_MAX_POINTS, ".");
       TERN_(HAS_STATUS_MESSAGE, ui.status_printf(0, F(S_FMT " %i/%i"), GET_TEXT(MSG_PROBING_POINT), point_num, int(GRID_MAX_POINTS)));
       TERN_(HAS_BACKLIGHT_TIMEOUT, ui.refresh_backlight_timeout());
-<<<<<<< HEAD
       TERN_(DWIN_LCD_PROUI, if (!hmiFlag.cancel_lev) { dwinRedrawScreen(); } else { break; })
-=======
->>>>>>> dca6afc2
 
       #if HAS_MARLINUI_MENU
         if (ui.button_pressed()) {
@@ -833,12 +826,8 @@
       constrain(nearby.y - probe.offset_xy.y, MESH_MIN_Y, MESH_MAX_Y)
     );
 
-<<<<<<< HEAD
-    TERN_(EXTENSIBLE_UI, ExtUI::onLevelingDone());
-    TERN_(DWIN_LCD_PROUI, EXIT_PROBE_MESH: dwinLevelingDone());
-=======
+    TERN_(DWIN_LCD_PROUI, EXIT_PROBE_MESH:);
     restore_ubl_active_state();
->>>>>>> dca6afc2
   }
 
 #endif // HAS_BED_PROBE
