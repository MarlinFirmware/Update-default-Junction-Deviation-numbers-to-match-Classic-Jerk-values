/**
 * Marlin 3D Printer Firmware
 * Copyright (c) 2020 MarlinFirmware [https://github.com/MarlinFirmware/Marlin]
 *
 * Based on Sprinter and grbl.
 * Copyright (c) 2011 Camiel Gubbels / Erik van der Zalm
 *
 * This program is free software: you can redistribute it and/or modify
 * it under the terms of the GNU General Public License as published by
 * the Free Software Foundation, either version 3 of the License, or
 * (at your option) any later version.
 *
 * This program is distributed in the hope that it will be useful,
 * but WITHOUT ANY WARRANTY; without even the implied warranty of
 * MERCHANTABILITY or FITNESS FOR A PARTICULAR PURPOSE.  See the
 * GNU General Public License for more details.
 *
 * You should have received a copy of the GNU General Public License
 * along with this program.  If not, see <https://www.gnu.org/licenses/>.
 *
 */

#include "../../../inc/MarlinConfig.h"

#if ENABLED(AUTO_BED_LEVELING_UBL)

#include "../bedlevel.h"

#include "../../../MarlinCore.h"
#include "../../../HAL/shared/eeprom_api.h"
#include "../../../libs/hex_print.h"
#include "../../../module/settings.h"
#include "../../../lcd/marlinui.h"
#include "../../../module/stepper.h"
#include "../../../module/planner.h"
#include "../../../module/motion.h"
#include "../../../module/probe.h"
#include "../../../gcode/gcode.h"
#include "../../../libs/least_squares_fit.h"

#if HAS_MULTI_HOTEND
  #include "../../../module/tool_change.h"
#endif

#define DEBUG_OUT ENABLED(DEBUG_LEVELING_FEATURE)
#include "../../../core/debug_out.h"

#if ENABLED(EXTENSIBLE_UI)
  #include "../../../lcd/extui/ui_api.h"
#endif

#if ENABLED(UBL_HILBERT_CURVE)
  #include "../hilbert_curve.h"
#endif

#include <math.h>

#define UBL_G29_P31

#if HAS_LCD_MENU

  bool unified_bed_leveling::lcd_map_control = false;

  void unified_bed_leveling::steppers_were_disabled() {
    if (lcd_map_control) {
      lcd_map_control = false;
      ui.defer_status_screen(false);
    }
  }

  void ubl_map_screen();

#endif

#define SIZE_OF_LITTLE_RAISE 1
#define BIG_RAISE_NOT_NEEDED 0

/**
 *   G29: Unified Bed Leveling by Roxy
 *
 *   Parameters understood by this leveling system:
 *
 *   A     Activate   Activate the Unified Bed Leveling system.
 *
 *   B #   Business   Use the 'Business Card' mode of the Manual Probe subsystem with P2.
 *                    Note: A non-compressible Spark Gap feeler gauge is recommended over a business card.
 *                    In this mode of G29 P2, a business or index card is used as a shim that the nozzle can
 *                    grab onto as it is lowered. In principle, the nozzle-bed distance is the same when the
 *                    same resistance is felt in the shim. You can omit the numerical value on first invocation
 *                    of G29 P2 B to measure shim thickness. Subsequent use of 'B' will apply the previously-
 *                    measured thickness by default.
 *
 *   C     Continue   G29 P1 C continues the generation of a partially-constructed Mesh without invalidating
 *                    previous measurements.
 *
 *   C                G29 P2 C tells the Manual Probe subsystem to not use the current nozzle
 *                    location in its search for the closest unmeasured Mesh Point. Instead, attempt to
 *                    start at one end of the uprobed points and Continue sequentially.
 *
 *                    G29 P3 C specifies the Constant for the fill. Otherwise, uses a "reasonable" value.
 *
 *   C     Current    G29 Z C uses the Current location (instead of bed center or nearest edge).
 *
 *   D     Disable    Disable the Unified Bed Leveling system.
 *
 *   E     Stow_probe Stow the probe after each sampled point.
 *
 *   F #   Fade       Fade the amount of Mesh Based Compensation over a specified height. At the
 *                    specified height, no correction is applied and natural printer kenimatics take over. If no
 *                    number is specified for the command, 10mm is assumed to be reasonable.
 *
 *   H #   Height     With P2, 'H' specifies the Height to raise the nozzle after each manual probe of the bed.
 *                    If omitted, the nozzle will raise by Z_CLEARANCE_BETWEEN_PROBES.
 *
 *   H #   Offset     With P4, 'H' specifies the Offset above the mesh height to place the nozzle.
 *                    If omitted, Z_CLEARANCE_BETWEEN_PROBES will be used.
 *
 *   I #   Invalidate Invalidate the specified number of Mesh Points near the given 'X' 'Y'. If X or Y are omitted,
 *                    the nozzle location is used. If no 'I' value is given, only the point nearest to the location
 *                    is invalidated. Use 'T' to produce a map afterward. This command is useful to invalidate a
 *                    portion of the Mesh so it can be adjusted using other UBL tools. When attempting to invalidate
 *                    an isolated bad mesh point, the 'T' option shows the nozzle position in the Mesh with (#). You
 *                    can move the nozzle around and use this feature to select the center of the area (or cell) to
 *                    invalidate.
 *
 *   J #   Grid       Perform a Grid Based Leveling of the current Mesh using a grid with n points on a side.
 *                    Not specifying a grid size will invoke the 3-Point leveling function.
 *
 *   L     Load       Load Mesh from the previously activated location in the EEPROM.
 *
 *   L #   Load       Load Mesh from the specified location in the EEPROM. Set this location as activated
 *                    for subsequent Load and Store operations.
 *
 *   The P or Phase commands are used for the bulk of the work to setup a Mesh. In general, your Mesh will
 *   start off being initialized with a G29 P0 or a G29 P1. Further refinement of the Mesh happens with
 *   each additional Phase that processes it.
 *
 *   P0    Phase 0    Zero Mesh Data and turn off the Mesh Compensation System. This reverts the
 *                    3D Printer to the same state it was in before the Unified Bed Leveling Compensation
 *                    was turned on. Setting the entire Mesh to Zero is a special case that allows
 *                    a subsequent G or T leveling operation for backward compatibility.
 *
 *   P1    Phase 1    Invalidate entire Mesh and continue with automatic generation of the Mesh data using
 *                    the Z-Probe. Usually the probe can't reach all areas that the nozzle can reach. For delta
 *                    printers only the areas where the probe and nozzle can both reach will be automatically probed.
 *
 *                    Unreachable points will be handled in Phase 2 and Phase 3.
 *
 *                    Use 'C' to leave the previous mesh intact and automatically probe needed points. This allows you
 *                    to invalidate parts of the Mesh but still use Automatic Probing.
 *
 *                    The 'X' and 'Y' parameters prioritize where to try and measure points. If omitted, the current
 *                    probe position is used.
 *
 *                    Use 'T' (Topology) to generate a report of mesh generation.
 *
 *                    P1 will suspend Mesh generation if the controller button is held down. Note that you may need
 *                    to press and hold the switch for several seconds if moves are underway.
 *
 *   P2    Phase 2    Probe unreachable points.
 *
 *                    Use 'H' to set the height between Mesh points. If omitted, Z_CLEARANCE_BETWEEN_PROBES is used.
 *                    Smaller values will be quicker. Move the nozzle down till it barely touches the bed. Make sure the
 *                    nozzle is clean and unobstructed. Use caution and move slowly. This can damage your printer!
 *                    (Uses SIZE_OF_LITTLE_RAISE mm if the nozzle is moving less than BIG_RAISE_NOT_NEEDED mm.)
 *
 *                    The 'H' value can be negative if the Mesh dips in a large area. Press and hold the
 *                    controller button to terminate the current Phase 2 command. You can then re-issue "G29 P 2"
 *                    with an 'H' parameter more suitable for the area you're manually probing. Note that the command
 *                    tries to start in a corner of the bed where movement will be predictable. Override the distance
 *                    calculation location with the X and Y parameters. You can print a Mesh Map (G29 T) to see where
 *                    the mesh is invalidated and where the nozzle needs to move to complete the command. Use 'C' to
 *                    indicate that the search should be based on the current position.
 *
 *                    The 'B' parameter for this command is described above. It places the manual probe subsystem into
 *                    Business Card mode where the thickness of a business card is measured and then used to accurately
 *                    set the nozzle height in all manual probing for the duration of the command. A Business card can
 *                    be used, but you'll get better results with a flexible Shim that doesn't compress. This makes it
 *                    easier to produce similar amounts of force and get more accurate measurements. Google if you're
 *                    not sure how to use a shim.
 *
 *                    The 'T' (Map) parameter helps track Mesh building progress.
 *
 *                    NOTE: P2 requires an LCD controller!
 *
 *   P3    Phase 3    Fill the unpopulated regions of the Mesh with a fixed value. There are two different paths to
 *                    go down:
 *
 *                    - If a 'C' constant is specified, the closest invalid mesh points to the nozzle will be filled,
 *                      and a repeat count can then also be specified with 'R'.
 *
 *                    - Leaving out 'C' invokes Smart Fill, which scans the mesh from the edges inward looking for
 *                      invalid mesh points. Adjacent points are used to determine the bed slope. If the bed is sloped
 *                      upward from the invalid point, it takes the value of the nearest point. If sloped downward, it's
 *                      replaced by a value that puts all three points in a line. This version of G29 P3 is a quick, easy
 *                      and (usually) safe way to populate unprobed mesh regions before continuing to G26 Mesh Validation
 *                      Pattern. Note that this populates the mesh with unverified values. Pay attention and use caution.
 *
 *   P4    Phase 4    Fine tune the Mesh. The Delta Mesh Compensation System assumes the existence of
 *                    an LCD Panel. It is possible to fine tune the mesh without an LCD Panel using
 *                    G42 and M421. See the UBL documentation for further details.
 *
 *                    Phase 4 is meant to be used with G26 Mesh Validation to fine tune the mesh by direct editing
 *                    of Mesh Points. Raise and lower points to fine tune the mesh until it gives consistently reliable
 *                    adhesion.
 *
 *                    P4 moves to the closest Mesh Point (and/or the given X Y), raises the nozzle above the mesh height
 *                    by the given 'H' offset (or default 0), and waits while the controller is used to adjust the nozzle
 *                    height. On click the displayed height is saved in the mesh.
 *
 *                    Start Phase 4 at a specific location with X and Y. Adjust a specific number of Mesh Points with
 *                    the 'R' (Repeat) parameter. (If 'R' is left out, the whole matrix is assumed.) This command can be
 *                    terminated early (e.g., after editing the area of interest) by pressing and holding the encoder button.
 *
 *                    The general form is G29 P4 [R points] [X position] [Y position]
 *
 *                    The H [offset] parameter is useful if a shim is used to fine-tune the mesh. For a 0.4mm shim the
 *                    command would be G29 P4 H0.4. The nozzle is moved to the shim height, you adjust height to the shim,
 *                    and on click the height minus the shim thickness will be saved in the mesh.
 *
 *                    !!Use with caution, as a very poor mesh could cause the nozzle to crash into the bed!!
 *
 *                    NOTE:  P4 is not available unless you have LCD support enabled!
 *
 *   P5    Phase 5    Find Mean Mesh Height and Standard Deviation. Typically, it is easier to use and
 *                    work with the Mesh if it is Mean Adjusted. You can specify a C parameter to
 *                    Correct the Mesh to a 0.00 Mean Height. Adding a C parameter will automatically
 *                    execute a G29 P6 C <mean height>.
 *
 *   P6    Phase 6    Shift Mesh height. The entire Mesh's height is adjusted by the height specified
 *                    with the C parameter. Being able to adjust the height of a Mesh is useful tool. It
 *                    can be used to compensate for poorly calibrated Z-Probes and other errors. Ideally,
 *                    you should have the Mesh adjusted for a Mean Height of 0.00 and the Z-Probe measuring
 *                    0.000 at the Z Home location.
 *
 *   Q     Test       Load specified Test Pattern to assist in checking correct operation of system. This
 *                    command is not anticipated to be of much value to the typical user. It is intended
 *                    for developers to help them verify correct operation of the Unified Bed Leveling System.
 *
 *   R #   Repeat     Repeat this command the specified number of times. If no number is specified the
 *                    command will be repeated GRID_MAX_POINTS_X * GRID_MAX_POINTS_Y times.
 *
 *   S     Store      Store the current Mesh in the Activated area of the EEPROM. It will also store the
 *                    current state of the Unified Bed Leveling system in the EEPROM.
 *
 *   S #   Store      Store the current Mesh at the specified location in EEPROM. Activate this location
 *                    for subsequent Load and Store operations. Valid storage slot numbers begin at 0 and
 *                    extend to a limit related to the available EEPROM storage.
 *
 *   S -1  Store      Print the current Mesh as G-code that can be used to restore the mesh anytime.
 *
 *   T     Topology   Display the Mesh Map Topology.
 *                    'T' can be used alone (e.g., G29 T) or in combination with most of the other commands.
 *                    This option works with all Phase commands (e.g., G29 P4 R 5 T X 50 Y100 C -.1 O)
 *                    This parameter can also specify a Map Type. T0 (the default) is user-readable. T1
 *                    is suitable to paste into a spreadsheet for a 3D graph of the mesh.
 *
 *   U     Unlevel    Perform a probe of the outer perimeter to assist in physically leveling unlevel beds.
 *                    Only used for G29 P1 T U. This speeds up the probing of the edge of the bed. Useful
 *                    when the entire bed doesn't need to be probed because it will be adjusted.
 *
 *   V #   Verbosity  Set the verbosity level (0-4) for extra details. (Default 0)
 *
 *   X #              X Location for this command
 *
 *   Y #              Y Location for this command
 *
 * With UBL_DEVEL_DEBUGGING:
 *
 *   K #  Kompare     Kompare current Mesh with stored Mesh #, replacing current Mesh with the result.
 *                    This command literally performs a diff between two Meshes.
 *
 *   Q-1  Dump EEPROM Dump the UBL contents stored in EEPROM as HEX format. Useful for developers to help
 *                    verify correct operation of the UBL.
 *
 *   W    What?       Display valuable UBL data.
 *
 *
 *   Release Notes:
 *   You MUST do M502, M500 to initialize the storage. Failure to do this will cause all
 *   kinds of problems. Enabling EEPROM Storage is required.
 *
 *   When you do a G28 and G29 P1 to automatically build your first mesh, you are going to notice that
 *   UBL probes points increasingly further from the starting location. (The starting location defaults
 *   to the center of the bed.) In contrast, ABL and MBL follow a zigzag pattern. The spiral pattern is
 *   especially better for Delta printers, since it populates the center of the mesh first, allowing for
 *   a quicker test print to verify settings. You don't need to populate the entire mesh to use it.
 *   After all, you don't want to spend a lot of time generating a mesh only to realize the resolution
 *   or probe offsets are incorrect. Mesh-generation gathers points starting closest to the nozzle unless
 *   an (X,Y) coordinate pair is given.
 *
 *   Unified Bed Leveling uses a lot of EEPROM storage to hold its data, and it takes some effort to get
 *   the mesh just right. To prevent this valuable data from being destroyed as the EEPROM structure
 *   evolves, UBL stores all mesh data at the end of EEPROM.
 *
 *   UBL is founded on Edward Patel's Mesh Bed Leveling code. A big 'Thanks!' to him and the creators of
 *   3-Point and Grid Based leveling. Combining their contributions we now have the functionality and
 *   features of all three systems combined.
 */

G29_parameters_t unified_bed_leveling::param;

void unified_bed_leveling::G29() {

  bool probe_deployed = false;
  if (G29_parse_parameters()) return; // Abort on parameter error

  const int8_t p_val = parser.intval('P', -1);
  const bool may_move = p_val == 1 || p_val == 2 || p_val == 4 || parser.seen('J');
  #if ENABLED(HAS_MULTI_HOTEND)
    const uint8_t old_tool_index = active_extruder;
  #endif

  // Check for commands that require the printer to be homed
  if (may_move) {
    planner.synchronize();
    // Send 'N' to force homing before G29 (internal only)
    if (axes_should_home() || parser.seen('N')) gcode.home_all_axes();
    TERN_(HAS_MULTI_HOTEND, if (active_extruder) tool_change(0));
  }

  // Invalidate one or more nearby mesh points, possibly all.
  if (parser.seen('I')) {
    int16_t count = parser.has_value() ? parser.value_int() : 1;
    bool invalidate_all = count >= GRID_MAX_POINTS;
    if (!invalidate_all) {
      while (count--) {
        if ((count & 0x0F) == 0x0F) idle();
        const mesh_index_pair closest = find_closest_mesh_point_of_type(REAL, param.XY_pos);
        // No more REAL mesh points to invalidate? Assume the user meant
        // to invalidate the ENTIRE mesh, which can't be done with
        // find_closest_mesh_point (which only returns REAL points).
        if (closest.pos.x < 0) { invalidate_all = true; break; }
        z_values[closest.pos.x][closest.pos.y] = NAN;
        TERN_(EXTENSIBLE_UI, ExtUI::onMeshUpdate(closest.pos, 0.0f));
      }
    }
    if (invalidate_all) {
      invalidate();
      SERIAL_ECHOPGM("Entire Mesh");
    }
    else
      SERIAL_ECHOPGM("Locations");
    SERIAL_ECHOLNPGM(" invalidated.\n");
  }

  if (parser.seen('Q')) {
    const int test_pattern = parser.has_value() ? parser.value_int() : -99;
    if (!WITHIN(test_pattern, -1, 2)) {
      SERIAL_ECHOLNPGM("Invalid test_pattern value. (-1 to 2)\n");
      return;
    }
    SERIAL_ECHOLNPGM("Loading test_pattern values.\n");
    switch (test_pattern) {

      case -1: TERN_(UBL_DEVEL_DEBUGGING, g29_eeprom_dump()); break;

      case 0:
        GRID_LOOP(x, y) {                                     // Create a bowl shape similar to a poorly-calibrated Delta
          const float p1 = 0.5f * (GRID_MAX_POINTS_X) - x,
                      p2 = 0.5f * (GRID_MAX_POINTS_Y) - y;
          z_values[x][y] += 2.0f * HYPOT(p1, p2);
          TERN_(EXTENSIBLE_UI, ExtUI::onMeshUpdate(x, y, z_values[x][y]));
        }
        break;

      case 1:
        LOOP_L_N(x, GRID_MAX_POINTS_X) {                     // Create a diagonal line several Mesh cells thick that is raised
          z_values[x][x] += 9.999f;
          z_values[x][x + (x < (GRID_MAX_POINTS_Y) - 1) ? 1 : -1] += 9.999f; // We want the altered line several mesh points thick
          #if ENABLED(EXTENSIBLE_UI)
            ExtUI::onMeshUpdate(x, x, z_values[x][x]);
            ExtUI::onMeshUpdate(x, (x + (x < (GRID_MAX_POINTS_Y) - 1) ? 1 : -1), z_values[x][x + (x < (GRID_MAX_POINTS_Y) - 1) ? 1 : -1]);
          #endif

        }
        break;

      case 2:
        // Allow the user to specify the height because 10mm is a little extreme in some cases.
        for (uint8_t x = (GRID_MAX_POINTS_X) / 3; x < 2 * (GRID_MAX_POINTS_X) / 3; x++)     // Create a rectangular raised area in
          for (uint8_t y = (GRID_MAX_POINTS_Y) / 3; y < 2 * (GRID_MAX_POINTS_Y) / 3; y++) { // the center of the bed
            z_values[x][y] += parser.seen('C') ? param.C_constant : 9.99f;
            TERN_(EXTENSIBLE_UI, ExtUI::onMeshUpdate(x, y, z_values[x][y]));
          }
        break;
    }
  }

  #if HAS_BED_PROBE

    if (parser.seen('J')) {
      save_ubl_active_state_and_disable();
      tilt_mesh_based_on_probed_grid(param.grid_size == 0); // Zero size does 3-Point
      restore_ubl_active_state_and_leave();
      #if ENABLED(UBL_G29_J_RECENTER)
        do_blocking_move_to_xy(0.5f * ((MESH_MIN_X) + (MESH_MAX_X)), 0.5f * ((MESH_MIN_Y) + (MESH_MAX_Y)));
      #endif
      report_current_position();
      probe_deployed = true;
    }

  #endif // HAS_BED_PROBE

  if (parser.seen('P')) {
    if (WITHIN(param.P_phase, 0, 1) && storage_slot == -1) {
      storage_slot = 0;
      SERIAL_ECHOLNPGM("Default storage slot 0 selected.");
    }

    switch (param.P_phase) {
      case 0:
        //
        // Zero Mesh Data
        //
        reset();
        SERIAL_ECHOLNPGM("Mesh zeroed.");
        break;

      #if HAS_BED_PROBE

        case 1: {
          //
          // Invalidate Entire Mesh and Automatically Probe Mesh in areas that can be reached by the probe
          //
          if (!parser.seen('C')) {
            invalidate();
            SERIAL_ECHOLNPGM("Mesh invalidated. Probing mesh.");
          }
          if (param.V_verbosity > 1) {
            SERIAL_ECHOPAIR("Probing around (", param.XY_pos.x);
            SERIAL_CHAR(',');
            SERIAL_DECIMAL(param.XY_pos.y);
            SERIAL_ECHOLNPGM(").\n");
          }
          const xy_pos_t near_probe_xy = param.XY_pos + probe.offset_xy;
          probe_entire_mesh(near_probe_xy, parser.seen('T'), parser.seen('E'), parser.seen('U'));

          report_current_position();
          probe_deployed = true;
        } break;

      #endif // HAS_BED_PROBE

      case 2: {
        #if HAS_LCD_MENU
          //
          // Manually Probe Mesh in areas that can't be reached by the probe
          //
          SERIAL_ECHOLNPGM("Manually probing unreachable points.");
          do_z_clearance(Z_CLEARANCE_BETWEEN_PROBES);

          if (parser.seen('C') && !param.XY_seen) {

            /**
             * Use a good default location for the path.
             * The flipped > and < operators in these comparisons is intentional.
             * It should cause the probed points to follow a nice path on Cartesian printers.
             * It may make sense to have Delta printers default to the center of the bed.
             * Until that is decided, this can be forced with the X and Y parameters.
             */
            param.XY_pos.set(
              #if IS_KINEMATIC
                X_HOME_POS, Y_HOME_POS
              #else
                probe.offset_xy.x > 0 ? X_BED_SIZE : 0,
                probe.offset_xy.y < 0 ? Y_BED_SIZE : 0
              #endif
            );
          }

          if (parser.seen('B')) {
            param.B_shim_thickness = parser.has_value() ? parser.value_float() : measure_business_card_thickness();
            if (ABS(param.B_shim_thickness) > 1.5f) {
              SERIAL_ECHOLNPGM("?Error in Business Card measurement.");
              return;
            }
            probe_deployed = true;
          }

          if (!position_is_reachable(param.XY_pos)) {
            SERIAL_ECHOLNPGM("XY outside printable radius.");
            return;
          }

          const float height = parser.floatval('H', Z_CLEARANCE_BETWEEN_PROBES);
          manually_probe_remaining_mesh(param.XY_pos, height, param.B_shim_thickness, parser.seen('T'));

          SERIAL_ECHOLNPGM("G29 P2 finished.");

          report_current_position();

        #else

          SERIAL_ECHOLNPGM("?P2 is only available when an LCD is present.");
          return;

        #endif
      } break;

      case 3: {
        /**
         * Populate invalid mesh areas. Proceed with caution.
         * Two choices are available:
         *   - Specify a constant with the 'C' parameter.
         *   - Allow 'G29 P3' to choose a 'reasonable' constant.
         */

        if (param.C_seen) {
          if (param.R_repetition >= GRID_MAX_POINTS) {
            set_all_mesh_points_to_value(param.C_constant);
          }
          else {
            while (param.R_repetition--) {  // this only populates reachable mesh points near
              const mesh_index_pair closest = find_closest_mesh_point_of_type(INVALID, param.XY_pos);
              const xy_int8_t &cpos = closest.pos;
              if (cpos.x < 0) {
                // No more REAL INVALID mesh points to populate, so we ASSUME
                // user meant to populate ALL INVALID mesh points to value
                GRID_LOOP(x, y) if (isnan(z_values[x][y])) z_values[x][y] = param.C_constant;
                break; // No more invalid Mesh Points to populate
              }
              else {
                z_values[cpos.x][cpos.y] = param.C_constant;
                TERN_(EXTENSIBLE_UI, ExtUI::onMeshUpdate(cpos, param.C_constant));
              }
            }
          }
        }
        else {
          const float cvf = parser.value_float();
          switch ((int)TRUNC(cvf * 10.0f) - 30) {   // 3.1 -> 1
            #if ENABLED(UBL_G29_P31)
              case 1: {

                // P3.1  use least squares fit to fill missing mesh values
                // P3.10 zero weighting for distance, all grid points equal, best fit tilted plane
                // P3.11 10X weighting for nearest grid points versus farthest grid points
                // P3.12 100X distance weighting
                // P3.13 1000X distance weighting, approaches simple average of nearest points

                const float weight_power  = (cvf - 3.10f) * 100.0f,  // 3.12345 -> 2.345
                            weight_factor = weight_power ? POW(10.0f, weight_power) : 0;
                smart_fill_wlsf(weight_factor);
              }
              break;
            #endif
            case 0:   // P3 or P3.0
            default:  // and anything P3.x that's not P3.1
              smart_fill_mesh();  // Do a 'Smart' fill using nearby known values
              break;
          }
        }
        break;
      }

      case 4: // Fine Tune (i.e., Edit) the Mesh
        #if HAS_LCD_MENU
          fine_tune_mesh(param.XY_pos, parser.seen('T'));
        #else
          SERIAL_ECHOLNPGM("?P4 is only available when an LCD is present.");
          return;
        #endif
        break;

      case 5: adjust_mesh_to_mean(param.C_seen, param.C_constant); break;

      case 6: shift_mesh_height(); break;
    }
  }

  #if ENABLED(UBL_DEVEL_DEBUGGING)

    //
    // Much of the 'What?' command can be eliminated. But until we are fully debugged, it is
    // good to have the extra information. Soon... we prune this to just a few items
    //
    if (parser.seen('W')) g29_what_command();

    //
    // When we are fully debugged, this may go away. But there are some valid
    // use cases for the users. So we can wait and see what to do with it.
    //

    if (parser.seen('K')) // Kompare Current Mesh Data to Specified Stored Mesh
      g29_compare_current_mesh_to_stored_mesh();

  #endif // UBL_DEVEL_DEBUGGING


  //
  // Load a Mesh from the EEPROM
  //

  if (parser.seen('L')) {     // Load Current Mesh Data
    param.KLS_storage_slot = parser.has_value() ? parser.value_int() : storage_slot;

    int16_t a = settings.calc_num_meshes();

    if (!a) {
      SERIAL_ECHOLNPGM("?EEPROM storage not available.");
      return;
    }

    if (!WITHIN(param.KLS_storage_slot, 0, a - 1)) {
      SERIAL_ECHOLNPAIR("?Invalid storage slot.\n?Use 0 to ", a - 1);
      return;
    }

    settings.load_mesh(param.KLS_storage_slot);
    storage_slot = param.KLS_storage_slot;

    SERIAL_ECHOLNPGM("Done.");
  }

  //
  // Store a Mesh in the EEPROM
  //

  if (parser.seen('S')) {     // Store (or Save) Current Mesh Data
    param.KLS_storage_slot = parser.has_value() ? parser.value_int() : storage_slot;

    if (param.KLS_storage_slot == -1)                     // Special case, the user wants to 'Export' the mesh to the
      return report_current_mesh();                 // host program to be saved on the user's computer

    int16_t a = settings.calc_num_meshes();

    if (!a) {
      SERIAL_ECHOLNPGM("?EEPROM storage not available.");
      goto LEAVE;
    }

    if (!WITHIN(param.KLS_storage_slot, 0, a - 1)) {
      SERIAL_ECHOLNPAIR("?Invalid storage slot.\n?Use 0 to ", a - 1);
      goto LEAVE;
    }

    settings.store_mesh(param.KLS_storage_slot);
    storage_slot = param.KLS_storage_slot;

    SERIAL_ECHOLNPGM("Done.");
  }

  if (parser.seen('T'))
    display_map(param.T_map_type);

  LEAVE:

  #if HAS_LCD_MENU
    ui.reset_alert_level();
    ui.quick_feedback();
    ui.reset_status();
    ui.release();
  #endif

  #ifdef Z_PROBE_END_SCRIPT
    if (DEBUGGING(LEVELING)) DEBUG_ECHOLNPAIR("Z Probe End Script: ", Z_PROBE_END_SCRIPT);
    if (probe_deployed) {
      planner.synchronize();
      gcode.process_subcommands_now_P(PSTR(Z_PROBE_END_SCRIPT));
    }
  #else
    UNUSED(probe_deployed);
  #endif

  TERN_(HAS_MULTI_HOTEND, tool_change(old_tool_index));
  return;
}

/**
 * M420 C<value>
 * G29 P5 C<value> : Adjust Mesh To Mean (and subtract the given offset).
 *                   Find the mean average and shift the mesh to center on that value.
 */
void unified_bed_leveling::adjust_mesh_to_mean(const bool cflag, const float offset) {
  float sum = 0;
  int n = 0;
  GRID_LOOP(x, y)
    if (!isnan(z_values[x][y])) {
      sum += z_values[x][y];
      n++;
    }

  const float mean = sum / n;

  //
  // Sum the squares of difference from mean
  //
  float sum_of_diff_squared = 0;
  GRID_LOOP(x, y)
    if (!isnan(z_values[x][y]))
      sum_of_diff_squared += sq(z_values[x][y] - mean);

  SERIAL_ECHOLNPAIR("# of samples: ", n);
  SERIAL_ECHOLNPAIR_F("Mean Mesh Height: ", mean, 6);

  const float sigma = SQRT(sum_of_diff_squared / (n + 1));
  SERIAL_ECHOLNPAIR_F("Standard Deviation: ", sigma, 6);

  if (cflag)
    GRID_LOOP(x, y)
      if (!isnan(z_values[x][y])) {
        z_values[x][y] -= mean + offset;
        TERN_(EXTENSIBLE_UI, ExtUI::onMeshUpdate(x, y, z_values[x][y]));
      }
}

/**
 * G29 P6 C<offset> : Shift Mesh Height by a uniform constant.
 */
void unified_bed_leveling::shift_mesh_height() {
  GRID_LOOP(x, y)
    if (!isnan(z_values[x][y])) {
      z_values[x][y] += param.C_constant;
      TERN_(EXTENSIBLE_UI, ExtUI::onMeshUpdate(x, y, z_values[x][y]));
    }
}

#if HAS_BED_PROBE
  /**
   * G29 P1 T<maptype> V<verbosity> : Probe Entire Mesh
   *   Probe all invalidated locations of the mesh that can be reached by the probe.
   *   This attempts to fill in locations closest to the nozzle's start location first.
   */
  void unified_bed_leveling::probe_entire_mesh(const xy_pos_t &nearby, const bool do_ubl_mesh_map, const bool stow_probe, const bool do_furthest) {
    probe.deploy(); // Deploy before ui.capture() to allow for PAUSE_BEFORE_DEPLOY_STOW

    TERN_(HAS_LCD_MENU, ui.capture());

    save_ubl_active_state_and_disable();  // No bed level correction so only raw data is obtained
    uint8_t count = GRID_MAX_POINTS;

    mesh_index_pair best;
    TERN_(EXTENSIBLE_UI, ExtUI::onMeshUpdate(best.pos, ExtUI::MESH_START));
    do {
      if (do_ubl_mesh_map) display_map(param.T_map_type);

      const int point_num = (GRID_MAX_POINTS) - count + 1;
      SERIAL_ECHOLNPAIR("Probing mesh point ", point_num, "/", GRID_MAX_POINTS, ".");
      TERN_(HAS_STATUS_MESSAGE, ui.status_printf_P(0, PSTR(S_FMT " %i/%i"), GET_TEXT(MSG_PROBING_MESH), point_num, int(GRID_MAX_POINTS)));

      #if HAS_LCD_MENU
        if (ui.button_pressed()) {
          ui.quick_feedback(false); // Preserve button state for click-and-hold
          SERIAL_ECHOLNPGM("\nMesh only partially populated.\n");
          ui.wait_for_release();
          ui.quick_feedback();
          ui.release();
          probe.stow(); // Release UI before stow to allow for PAUSE_BEFORE_DEPLOY_STOW
          return restore_ubl_active_state_and_leave();
        }
      #endif

<<<<<<< HEAD
      best = do_furthest  ? find_furthest_invalid_mesh_point()
                          : TERN(UBL_HILBERT_CURVE,
                              find_next_mesh_point(),
                              find_closest_mesh_point_of_type(INVALID, nearby, true)
                            );
=======
      best = do_furthest
        ? find_furthest_invalid_mesh_point()
        : find_closest_mesh_point_of_type(INVALID, nearby, true);
>>>>>>> 1caf8a1f

      if (best.pos.x >= 0) {    // mesh point found and is reachable by probe
        TERN_(EXTENSIBLE_UI, ExtUI::onMeshUpdate(best.pos, ExtUI::PROBE_START));
        const float measured_z = probe.probe_at_point(
                      best.meshpos(),
                      stow_probe ? PROBE_PT_STOW : PROBE_PT_RAISE, param.V_verbosity
                    );
        z_values[best.pos.x][best.pos.y] = measured_z;
        #if ENABLED(EXTENSIBLE_UI)
          ExtUI::onMeshUpdate(best.pos, ExtUI::PROBE_FINISH);
          ExtUI::onMeshUpdate(best.pos, measured_z);
        #endif
      }
      SERIAL_FLUSH(); // Prevent host M105 buffer overrun.

    } while (best.pos.x >= 0 && --count);

    TERN_(EXTENSIBLE_UI, ExtUI::onMeshUpdate(best.pos, ExtUI::MESH_FINISH));

    // Release UI during stow to allow for PAUSE_BEFORE_DEPLOY_STOW
    TERN_(HAS_LCD_MENU, ui.release());
    probe.stow();
    TERN_(HAS_LCD_MENU, ui.capture());

    probe.move_z_after_probing();

    restore_ubl_active_state_and_leave();

    do_blocking_move_to_xy(
      constrain(nearby.x - probe.offset_xy.x, MESH_MIN_X, MESH_MAX_X),
      constrain(nearby.y - probe.offset_xy.y, MESH_MIN_Y, MESH_MAX_Y)
    );
  }

#endif // HAS_BED_PROBE

void set_message_with_feedback(PGM_P const msg_P) {
  #if HAS_LCD_MENU
    ui.set_status_P(msg_P);
    ui.quick_feedback();
  #else
    UNUSED(msg_P);
  #endif
}

#if HAS_LCD_MENU

  typedef void (*clickFunc_t)();

  bool _click_and_hold(const clickFunc_t func=nullptr) {
    if (ui.button_pressed()) {
      ui.quick_feedback(false);         // Preserve button state for click-and-hold
      const millis_t nxt = millis() + 1500UL;
      while (ui.button_pressed()) {     // Loop while the encoder is pressed. Uses hardware flag!
        idle();                         // idle, of course
        if (ELAPSED(millis(), nxt)) {   // After 1.5 seconds
          ui.quick_feedback();
          if (func) (*func)();
          ui.wait_for_release();
          return true;
        }
      }
    }
    serial_delay(15);
    return false;
  }

  void unified_bed_leveling::move_z_with_encoder(const float &multiplier) {
    ui.wait_for_release();
    while (!ui.button_pressed()) {
      idle();
      gcode.reset_stepper_timeout(); // Keep steppers powered
      if (encoder_diff) {
        do_blocking_move_to_z(current_position.z + float(encoder_diff) * multiplier);
        encoder_diff = 0;
      }
    }
  }

  float unified_bed_leveling::measure_point_with_encoder() {
    KEEPALIVE_STATE(PAUSED_FOR_USER);
    const float z_step = 0.01f;
    move_z_with_encoder(z_step);
    return current_position.z;
  }

  static void echo_and_take_a_measurement() { SERIAL_ECHOLNPGM(" and take a measurement."); }

  float unified_bed_leveling::measure_business_card_thickness() {
    ui.capture();
    save_ubl_active_state_and_disable();   // Disable bed level correction for probing

    do_blocking_move_to(0.5f * (MESH_MAX_X - (MESH_MIN_X)), 0.5f * (MESH_MAX_Y - (MESH_MIN_Y)), MANUAL_PROBE_START_Z);
      //, _MIN(planner.settings.max_feedrate_mm_s[X_AXIS], planner.settings.max_feedrate_mm_s[Y_AXIS]) * 0.5f);
    planner.synchronize();

    SERIAL_ECHOPGM("Place shim under nozzle");
    LCD_MESSAGEPGM(MSG_UBL_BC_INSERT);
    ui.return_to_status();
    echo_and_take_a_measurement();

    const float z1 = measure_point_with_encoder();
    do_blocking_move_to_z(current_position.z + SIZE_OF_LITTLE_RAISE);
    planner.synchronize();

    SERIAL_ECHOPGM("Remove shim");
    LCD_MESSAGEPGM(MSG_UBL_BC_REMOVE);
    echo_and_take_a_measurement();

    const float z2 = measure_point_with_encoder();
    do_blocking_move_to_z(current_position.z + Z_CLEARANCE_BETWEEN_PROBES);

    const float thickness = ABS(z1 - z2);

    if (param.V_verbosity > 1) {
      SERIAL_ECHOPAIR_F("Business Card is ", thickness, 4);
      SERIAL_ECHOLNPGM("mm thick.");
    }

    restore_ubl_active_state_and_leave();

    return thickness;
  }

  /**
   * G29 P2 : Manually Probe Remaining Mesh Points.
   *          Move to INVALID points and
   *          NOTE: Blocks the G-code queue and captures Marlin UI during use.
   */
  void unified_bed_leveling::manually_probe_remaining_mesh(const xy_pos_t &pos, const float &z_clearance, const float &thick, const bool do_ubl_mesh_map) {
    ui.capture();

    save_ubl_active_state_and_disable();  // No bed level correction so only raw data is obtained
    do_blocking_move_to_xy_z(current_position, z_clearance);

    ui.return_to_status();

    mesh_index_pair location;
    const xy_int8_t &lpos = location.pos;
    do {
      location = find_closest_mesh_point_of_type(INVALID, pos);
      // It doesn't matter if the probe can't reach the NAN location. This is a manual probe.
      if (!location.valid()) continue;

      const xyz_pos_t ppos = {
        mesh_index_to_xpos(lpos.x),
        mesh_index_to_ypos(lpos.y),
        z_clearance
      };

      if (!position_is_reachable(ppos)) break; // SHOULD NOT OCCUR (find_closest_mesh_point only returns reachable points)

      LCD_MESSAGEPGM(MSG_UBL_MOVING_TO_NEXT);

      do_blocking_move_to(ppos);
      do_z_clearance(z_clearance);

      KEEPALIVE_STATE(PAUSED_FOR_USER);
      ui.capture();

      if (do_ubl_mesh_map) display_map(param.T_map_type);   // Show user where we're probing

      if (parser.seen('B')) {
        SERIAL_ECHOPGM_P(GET_TEXT(MSG_UBL_BC_INSERT));
        LCD_MESSAGEPGM(MSG_UBL_BC_INSERT);
      }
      else {
        SERIAL_ECHOPGM_P(GET_TEXT(MSG_UBL_BC_INSERT2));
        LCD_MESSAGEPGM(MSG_UBL_BC_INSERT2);
      }

      const float z_step = 0.01f;                         // 0.01mm per encoder tick, occasionally step
      move_z_with_encoder(z_step);

      if (_click_and_hold([]{
        SERIAL_ECHOLNPGM("\nMesh only partially populated.");
        do_z_clearance(Z_CLEARANCE_DEPLOY_PROBE);
      })) return restore_ubl_active_state_and_leave();

      // Store the Z position minus the shim height
      z_values[lpos.x][lpos.y] = current_position.z - thick;

      // Tell the external UI to update
      TERN_(EXTENSIBLE_UI, ExtUI::onMeshUpdate(location, z_values[lpos.x][lpos.y]));

      if (param.V_verbosity > 2)
        SERIAL_ECHOLNPAIR_F("Mesh Point Measured at: ", z_values[lpos.x][lpos.y], 6);
      SERIAL_FLUSH(); // Prevent host M105 buffer overrun.
    } while (location.valid());

    if (do_ubl_mesh_map) display_map(param.T_map_type);  // show user where we're probing

    restore_ubl_active_state_and_leave();
    do_blocking_move_to_xy_z(pos, Z_CLEARANCE_DEPLOY_PROBE);
  }

  /**
   * G29 P4 : Mesh Fine-Tuning. Go to point(s) and adjust values with the LCD.
   *          NOTE: Blocks the G-code queue and captures Marlin UI during use.
   */
  void unified_bed_leveling::fine_tune_mesh(const xy_pos_t &pos, const bool do_ubl_mesh_map) {
    if (!parser.seen('R'))        // fine_tune_mesh() is special. If no repetition count flag is specified
      param.R_repetition = 1;   // do exactly one mesh location. Otherwise use what the parser decided.

    #if ENABLED(UBL_MESH_EDIT_MOVES_Z)
      const float h_offset = parser.seenval('H') ? parser.value_linear_units() : MANUAL_PROBE_START_Z;
      if (!WITHIN(h_offset, 0, 10)) {
        SERIAL_ECHOLNPGM("Offset out of bounds. (0 to 10mm)\n");
        return;
      }
    #endif

    mesh_index_pair location;

    if (!position_is_reachable(pos)) {
      SERIAL_ECHOLNPGM("(X,Y) outside printable radius.");
      return;
    }

    save_ubl_active_state_and_disable();

    LCD_MESSAGEPGM(MSG_UBL_FINE_TUNE_MESH);
    ui.capture();                                               // Take over control of the LCD encoder

    do_blocking_move_to_xy_z(pos, Z_CLEARANCE_BETWEEN_PROBES);  // Move to the given XY with probe clearance

    MeshFlags done_flags{0};
    const xy_int8_t &lpos = location.pos;

    #if IS_TFTGLCD_PANEL
      ui.ubl_mesh_edit_start(0);                          // Change current screen before calling ui.ubl_plot
      safe_delay(50);
    #endif

    do {
      location = find_closest_mesh_point_of_type(SET_IN_BITMAP, pos, false, &done_flags);

      if (lpos.x < 0) break;                              // Stop when there are no more reachable points

      done_flags.mark(lpos);                              // Mark this location as 'adjusted' so a new
                                                          // location is used on the next loop
      const xyz_pos_t raw = {
        mesh_index_to_xpos(lpos.x),
        mesh_index_to_ypos(lpos.y),
        Z_CLEARANCE_BETWEEN_PROBES
      };

      if (!position_is_reachable(raw)) break;             // SHOULD NOT OCCUR (find_closest_mesh_point_of_type only returns reachable)

      do_blocking_move_to(raw);                           // Move the nozzle to the edit point with probe clearance

      TERN_(UBL_MESH_EDIT_MOVES_Z, do_blocking_move_to_z(h_offset)); // Move Z to the given 'H' offset before editing

      KEEPALIVE_STATE(PAUSED_FOR_USER);

      if (do_ubl_mesh_map) display_map(param.T_map_type);     // Display the current point

      #if IS_TFTGLCD_PANEL
        ui.ubl_plot(lpos.x, lpos.y);   // update plot screen
      #endif

      ui.refresh();

      float new_z = z_values[lpos.x][lpos.y];
      if (isnan(new_z)) new_z = 0;                        // Invalid points begin at 0
      new_z = FLOOR(new_z * 1000) * 0.001f;               // Chop off digits after the 1000ths place

      ui.ubl_mesh_edit_start(new_z);

      SET_SOFT_ENDSTOP_LOOSE(true);

      do {
        idle();
        new_z = ui.ubl_mesh_value();
        TERN_(UBL_MESH_EDIT_MOVES_Z, do_blocking_move_to_z(h_offset + new_z)); // Move the nozzle as the point is edited
        SERIAL_FLUSH();                                   // Prevent host M105 buffer overrun.
      } while (!ui.button_pressed());

      SET_SOFT_ENDSTOP_LOOSE(false);

      if (!lcd_map_control) ui.return_to_status();        // Just editing a single point? Return to status

      // Button held down? Abort editing
      if (_click_and_hold([]{
        ui.return_to_status();
        do_z_clearance(Z_CLEARANCE_BETWEEN_PROBES);
        set_message_with_feedback(GET_TEXT(MSG_EDITING_STOPPED));
      })) break;

      // TODO: Disable leveling here so the Z value becomes the 'native' Z value.

      z_values[lpos.x][lpos.y] = new_z;                   // Save the updated Z value

      // TODO: Re-enable leveling here so Z is correctly based on the updated mesh.

      TERN_(EXTENSIBLE_UI, ExtUI::onMeshUpdate(location, new_z));

      serial_delay(20);                                   // No switch noise
      ui.refresh();

    } while (lpos.x >= 0 && --param.R_repetition > 0);

    if (do_ubl_mesh_map) display_map(param.T_map_type);
    restore_ubl_active_state_and_leave();

    do_blocking_move_to_xy_z(pos, Z_CLEARANCE_BETWEEN_PROBES);

    LCD_MESSAGEPGM(MSG_UBL_DONE_EDITING_MESH);
    SERIAL_ECHOLNPGM("Done Editing Mesh");

    if (lcd_map_control)
      ui.goto_screen(ubl_map_screen);
    else
      ui.return_to_status();
  }

#endif // HAS_LCD_MENU

/**
 * Parse and validate most G29 parameters, store for use by G29 functions.
 */
bool unified_bed_leveling::G29_parse_parameters() {
  bool err_flag = false;

  set_message_with_feedback(GET_TEXT(MSG_UBL_DOING_G29));

  param.C_constant = 0;
  param.R_repetition = 0;

  if (parser.seen('R')) {
    param.R_repetition = parser.has_value() ? parser.value_int() : GRID_MAX_POINTS;
    NOMORE(param.R_repetition, GRID_MAX_POINTS);
    if (param.R_repetition < 1) {
      SERIAL_ECHOLNPGM("?(R)epetition count invalid (1+).\n");
      return UBL_ERR;
    }
  }

  param.V_verbosity = parser.seen('V') ? parser.value_int() : 0;
  if (!WITHIN(param.V_verbosity, 0, 4)) {
    SERIAL_ECHOLNPGM("?(V)erbose level implausible (0-4).\n");
    err_flag = true;
  }

  if (parser.seen('P')) {
    const int pv = parser.value_int();
    #if !HAS_BED_PROBE
      if (pv == 1) {
        SERIAL_ECHOLNPGM("G29 P1 requires a probe.\n");
        err_flag = true;
      }
      else
    #endif
      {
        param.P_phase = pv;
        if (!WITHIN(param.P_phase, 0, 6)) {
          SERIAL_ECHOLNPGM("?(P)hase value invalid (0-6).\n");
          err_flag = true;
        }
      }
  }

  if (parser.seen('J')) {
    #if HAS_BED_PROBE
      param.grid_size = parser.has_value() ? parser.value_int() : 0;
      if (param.grid_size && !WITHIN(param.grid_size, 2, 9)) {
        SERIAL_ECHOLNPGM("?Invalid grid size (J) specified (2-9).\n");
        err_flag = true;
      }
    #else
      SERIAL_ECHOLNPGM("G29 J action requires a probe.\n");
      err_flag = true;
    #endif
  }

  param.XY_seen.x = parser.seenval('X');
  float sx = param.XY_seen.x ? parser.value_float() : current_position.x;
  param.XY_seen.y = parser.seenval('Y');
  float sy = param.XY_seen.y ? parser.value_float() : current_position.y;

  if (param.XY_seen.x != param.XY_seen.y) {
    SERIAL_ECHOLNPGM("Both X & Y locations must be specified.\n");
    err_flag = true;
  }

  // If X or Y are not valid, use center of the bed values
  if (!COORDINATE_OKAY(sx, X_MIN_BED, X_MAX_BED)) sx = X_CENTER;
  if (!COORDINATE_OKAY(sy, Y_MIN_BED, Y_MAX_BED)) sy = Y_CENTER;

  if (err_flag) return UBL_ERR;

  param.XY_pos.set(sx, sy);

  /**
   * Activate or deactivate UBL
   * Note: UBL's G29 restores the state set here when done.
   *       Leveling is being enabled here with old data, possibly
   *       none. Error handling should disable for safety...
   */
  if (parser.seen('A')) {
    if (parser.seen('D')) {
      SERIAL_ECHOLNPGM("?Can't activate and deactivate at the same time.\n");
      return UBL_ERR;
    }
    set_bed_leveling_enabled(true);
    report_state();
  }
  else if (parser.seen('D')) {
    set_bed_leveling_enabled(false);
    report_state();
  }

  // Set global 'C' flag and its value
  if ((param.C_seen = parser.seen('C')))
    param.C_constant = parser.value_float();

  #if ENABLED(ENABLE_LEVELING_FADE_HEIGHT)
    if (parser.seenval('F')) {
      const float fh = parser.value_float();
      if (!WITHIN(fh, 0, 100)) {
        SERIAL_ECHOLNPGM("?(F)ade height for Bed Level Correction not plausible.\n");
        return UBL_ERR;
      }
      set_z_fade_height(fh);
    }
  #endif

  param.T_map_type = parser.intval('T');
  if (!WITHIN(param.T_map_type, 0, 2)) {
    SERIAL_ECHOLNPGM("Invalid map type.\n");
    return UBL_ERR;
  }
  return UBL_OK;
}

static uint8_t ubl_state_at_invocation = 0;

#if ENABLED(UBL_DEVEL_DEBUGGING)
  static uint8_t ubl_state_recursion_chk = 0;
#endif

void unified_bed_leveling::save_ubl_active_state_and_disable() {
  #if ENABLED(UBL_DEVEL_DEBUGGING)
    ubl_state_recursion_chk++;
    if (ubl_state_recursion_chk != 1) {
      SERIAL_ECHOLNPGM("save_ubl_active_state_and_disabled() called multiple times in a row.");
      set_message_with_feedback(GET_TEXT(MSG_UBL_SAVE_ERROR));
      return;
    }
  #endif
  ubl_state_at_invocation = planner.leveling_active;
  set_bed_leveling_enabled(false);
}

void unified_bed_leveling::restore_ubl_active_state_and_leave() {
  TERN_(HAS_LCD_MENU, ui.release());
  #if ENABLED(UBL_DEVEL_DEBUGGING)
    if (--ubl_state_recursion_chk) {
      SERIAL_ECHOLNPGM("restore_ubl_active_state_and_leave() called too many times.");
      set_message_with_feedback(GET_TEXT(MSG_UBL_RESTORE_ERROR));
      return;
    }
  #endif
  set_bed_leveling_enabled(ubl_state_at_invocation);
}

mesh_index_pair unified_bed_leveling::find_furthest_invalid_mesh_point() {

  bool found_a_NAN = false, found_a_real = false;

  mesh_index_pair farthest { -1, -1, -99999.99 };

  GRID_LOOP(i, j) {
    if (!isnan(z_values[i][j])) continue;  // Skip valid mesh points

    // Skip unreachable points
    if (!probe.can_reach(mesh_index_to_xpos(i), mesh_index_to_ypos(j)))
      continue;

    found_a_NAN = true;

    xy_int8_t nearby { -1, -1 };
    float d1, d2 = 99999.9f;
    GRID_LOOP(k, l) {
      if (isnan(z_values[k][l])) continue;

      found_a_real = true;

      // Add in a random weighting factor that scrambles the probing of the
      // last half of the mesh (when every unprobed mesh point is one index
      // from a probed location).

      d1 = HYPOT(i - k, j - l) + (1.0f / ((millis() % 47) + 13));

      if (d1 < d2) {    // Invalid mesh point (i,j) is closer to the defined point (k,l)
        d2 = d1;
        nearby.set(i, j);
      }
    }

    //
    // At this point d2 should have the near defined mesh point to invalid mesh point (i,j)
    //

    if (found_a_real && nearby.x >= 0 && d2 > farthest.distance) {
      farthest.pos = nearby; // Found an invalid location farther from the defined mesh point
      farthest.distance = d2;
    }
  } // GRID_LOOP

  if (!found_a_real && found_a_NAN) {        // if the mesh is totally unpopulated, start the probing
    farthest.pos.set((GRID_MAX_POINTS_X) / 2, (GRID_MAX_POINTS_Y) / 2);
    farthest.distance = 1;
  }
  return farthest;
}

#if ENABLED(UBL_HILBERT_CURVE)

  typedef struct {
    MeshPointType   type;
    MeshFlags       *done_flags;
    bool            probe_relative;
    mesh_index_pair closest;
  } find_closest_t;

  static bool test_func(uint8_t i, uint8_t j, void *data) {
    find_closest_t *d = (find_closest_t*)data;
    if ( (d->type == (isnan(ubl.z_values[i][j]) ? INVALID : REAL))
      || (d->type == SET_IN_BITMAP && !d->done_flags->marked(i, j))
    ) {
      // Found a Mesh Point of the specified type!
      const xy_pos_t mpos = { ubl.mesh_index_to_xpos(i), ubl.mesh_index_to_ypos(j) };

      // If using the probe as the reference there are some unreachable locations.
      // Also for round beds, there are grid points outside the bed the nozzle can't reach.
      // Prune them from the list and ignore them till the next Phase (manual nozzle probing).

      if (!(d->probe_relative ? probe.can_reach(mpos) : position_is_reachable(mpos)))
        return false;
      d->closest.pos.set(i, j);
      return true;
    }
    return false;
  }

#endif

mesh_index_pair unified_bed_leveling::find_closest_mesh_point_of_type(const MeshPointType type, const xy_pos_t &pos, const bool probe_relative/*=false*/, MeshFlags *done_flags/*=nullptr*/) {

  #if ENABLED(UBL_HILBERT_CURVE)

    find_closest_t d;
    d.type           = type;
    d.done_flags     = done_flags;
    d.probe_relative = probe_relative;
    d.closest.invalidate();
    hilbert_curve::search_from_closest(pos, test_func, &d);
    return d.closest;

  #else

    mesh_index_pair closest;
    closest.invalidate();
    closest.distance = -99999.9f;

    // Get the reference position, either nozzle or probe
    const xy_pos_t ref = probe_relative ? pos + probe.offset_xy : pos;

    float best_so_far = 99999.99f;

    GRID_LOOP(i, j) {
      if ( (type == (isnan(z_values[i][j]) ? INVALID : REAL))
        || (type == SET_IN_BITMAP && !done_flags->marked(i, j))
      ) {
        // Found a Mesh Point of the specified type!
        const xy_pos_t mpos = { mesh_index_to_xpos(i), mesh_index_to_ypos(j) };

        // If using the probe as the reference there are some unreachable locations.
        // Also for round beds, there are grid points outside the bed the nozzle can't reach.
        // Prune them from the list and ignore them till the next Phase (manual nozzle probing).

        if (!(probe_relative ? probe.can_reach(mpos) : position_is_reachable(mpos)))
          continue;

        // Reachable. Check if it's the best_so_far location to the nozzle.

        const xy_pos_t diff = current_position - mpos;
        const float distance = (ref - mpos).magnitude() + diff.magnitude() * 0.1f;

        // factor in the distance from the current location for the normal case
        // so the nozzle isn't running all over the bed.
        if (distance < best_so_far) {
          best_so_far = distance;   // Found a closer location with the desired value type.
          closest.pos.set(i, j);
          closest.distance = best_so_far;
        }
      }
    } // GRID_LOOP

    return closest;

  #endif
}

/**
 * 'Smart Fill': Scan from the outward edges of the mesh towards the center.
 * If an invalid location is found, use the next two points (if valid) to
 * calculate a 'reasonable' value for the unprobed mesh point.
 */

bool unified_bed_leveling::smart_fill_one(const uint8_t x, const uint8_t y, const int8_t xdir, const int8_t ydir) {
  const float v = z_values[x][y];
  if (isnan(v)) {                           // A NAN...
    const int8_t dx = x + xdir, dy = y + ydir;
    const float v1 = z_values[dx][dy];
    if (!isnan(v1)) {                       // ...next to a pair of real values?
      const float v2 = z_values[dx + xdir][dy + ydir];
      if (!isnan(v2)) {
        z_values[x][y] = v1 < v2 ? v1 : v1 + v1 - v2;
        TERN_(EXTENSIBLE_UI, ExtUI::onMeshUpdate(x, y, z_values[x][y]));
        return true;
      }
    }
  }
  return false;
}

typedef struct { uint8_t sx, ex, sy, ey; bool yfirst; } smart_fill_info;

void unified_bed_leveling::smart_fill_mesh() {
  static const smart_fill_info
    info0 PROGMEM = { 0, GRID_MAX_POINTS_X,      0, GRID_MAX_POINTS_Y - 2,  false },  // Bottom of the mesh looking up
    info1 PROGMEM = { 0, GRID_MAX_POINTS_X,      GRID_MAX_POINTS_Y - 1, 0,  false },  // Top of the mesh looking down
    info2 PROGMEM = { 0, GRID_MAX_POINTS_X - 2,  0, GRID_MAX_POINTS_Y,      true  },  // Left side of the mesh looking right
    info3 PROGMEM = { GRID_MAX_POINTS_X - 1, 0,  0, GRID_MAX_POINTS_Y,      true  };  // Right side of the mesh looking left
  static const smart_fill_info * const info[] PROGMEM = { &info0, &info1, &info2, &info3 };

  LOOP_L_N(i, COUNT(info)) {
    const smart_fill_info *f = (smart_fill_info*)pgm_read_ptr(&info[i]);
    const int8_t sx = pgm_read_byte(&f->sx), sy = pgm_read_byte(&f->sy),
                 ex = pgm_read_byte(&f->ex), ey = pgm_read_byte(&f->ey);
    if (pgm_read_byte(&f->yfirst)) {
      const int8_t dir = ex > sx ? 1 : -1;
      for (uint8_t y = sy; y != ey; ++y)
        for (uint8_t x = sx; x != ex; x += dir)
          if (smart_fill_one(x, y, dir, 0)) break;
    }
    else {
      const int8_t dir = ey > sy ? 1 : -1;
       for (uint8_t x = sx; x != ex; ++x)
        for (uint8_t y = sy; y != ey; y += dir)
          if (smart_fill_one(x, y, 0, dir)) break;
    }
  }
}

#if HAS_BED_PROBE

  //#define VALIDATE_MESH_TILT

  #include "../../../libs/vector_3.h"

  void unified_bed_leveling::tilt_mesh_based_on_probed_grid(const bool do_3_pt_leveling) {
    const float x_min = probe.min_x(), x_max = probe.max_x(),
                y_min = probe.min_y(), y_max = probe.max_y(),
                dx = (x_max - x_min) / (param.grid_size - 1),
                dy = (y_max - y_min) / (param.grid_size - 1);

    xy_float_t points[3];
    probe.get_three_points(points);

    float measured_z;
    bool abort_flag = false;

    #ifdef VALIDATE_MESH_TILT
      float z1, z2, z3;  // Needed for algorithm validation below
    #endif

    struct linear_fit_data lsf_results;
    incremental_LSF_reset(&lsf_results);

    if (do_3_pt_leveling) {
      SERIAL_ECHOLNPGM("Tilting mesh (1/3)");
      TERN_(HAS_STATUS_MESSAGE, ui.status_printf_P(0, PSTR(S_FMT " 1/3"), GET_TEXT(MSG_LCD_TILTING_MESH)));

      measured_z = probe.probe_at_point(points[0], PROBE_PT_RAISE, param.V_verbosity);
      if (isnan(measured_z))
        abort_flag = true;
      else {
        measured_z -= get_z_correction(points[0]);
        #ifdef VALIDATE_MESH_TILT
          z1 = measured_z;
        #endif
        if (param.V_verbosity > 3) {
          serial_spaces(16);
          SERIAL_ECHOLNPAIR("Corrected_Z=", measured_z);
        }
        incremental_LSF(&lsf_results, points[0], measured_z);
      }

      if (!abort_flag) {
        SERIAL_ECHOLNPGM("Tilting mesh (2/3)");
        TERN_(HAS_STATUS_MESSAGE, ui.status_printf_P(0, PSTR(S_FMT " 2/3"), GET_TEXT(MSG_LCD_TILTING_MESH)));

        measured_z = probe.probe_at_point(points[1], PROBE_PT_RAISE, param.V_verbosity);
        #ifdef VALIDATE_MESH_TILT
          z2 = measured_z;
        #endif
        if (isnan(measured_z))
          abort_flag = true;
        else {
          measured_z -= get_z_correction(points[1]);
          if (param.V_verbosity > 3) {
            serial_spaces(16);
            SERIAL_ECHOLNPAIR("Corrected_Z=", measured_z);
          }
          incremental_LSF(&lsf_results, points[1], measured_z);
        }
      }

      if (!abort_flag) {
        SERIAL_ECHOLNPGM("Tilting mesh (3/3)");
        TERN_(HAS_STATUS_MESSAGE, ui.status_printf_P(0, PSTR(S_FMT " 3/3"), GET_TEXT(MSG_LCD_TILTING_MESH)));

        measured_z = probe.probe_at_point(points[2], PROBE_PT_STOW, param.V_verbosity);
        #ifdef VALIDATE_MESH_TILT
          z3 = measured_z;
        #endif
        if (isnan(measured_z))
          abort_flag = true;
        else {
          measured_z -= get_z_correction(points[2]);
          if (param.V_verbosity > 3) {
            serial_spaces(16);
            SERIAL_ECHOLNPAIR("Corrected_Z=", measured_z);
          }
          incremental_LSF(&lsf_results, points[2], measured_z);
        }
      }

      probe.stow();
      probe.move_z_after_probing();

      if (abort_flag) {
        SERIAL_ECHOLNPGM("?Error probing point. Aborting operation.");
        return;
      }
    }
    else { // !do_3_pt_leveling

      bool zig_zag = false;

      const uint16_t total_points = sq(param.grid_size);
      uint16_t point_num = 1;

      xy_pos_t rpos;
      LOOP_L_N(ix, param.grid_size) {
        rpos.x = x_min + ix * dx;
        LOOP_L_N(iy, param.grid_size) {
          rpos.y = y_min + dy * (zig_zag ? param.grid_size - 1 - iy : iy);

          if (!abort_flag) {
            SERIAL_ECHOLNPAIR("Tilting mesh point ", point_num, "/", total_points, "\n");
            TERN_(HAS_STATUS_MESSAGE, ui.status_printf_P(0, PSTR(S_FMT " %i/%i"), GET_TEXT(MSG_LCD_TILTING_MESH), point_num, total_points));

            measured_z = probe.probe_at_point(rpos, parser.seen('E') ? PROBE_PT_STOW : PROBE_PT_RAISE, param.V_verbosity); // TODO: Needs error handling

            abort_flag = isnan(measured_z);

            #if ENABLED(DEBUG_LEVELING_FEATURE)
              if (DEBUGGING(LEVELING)) {
                const xy_pos_t lpos = rpos.asLogical();
                DEBUG_CHAR('(');
                DEBUG_ECHO_F(rpos.x, 7);
                DEBUG_CHAR(',');
                DEBUG_ECHO_F(rpos.y, 7);
                DEBUG_ECHOPAIR_F(")   logical: (", lpos.x, 7);
                DEBUG_CHAR(',');
                DEBUG_ECHO_F(lpos.y, 7);
                DEBUG_ECHOPAIR_F(")   measured: ", measured_z, 7);
                DEBUG_ECHOPAIR_F("   correction: ", get_z_correction(rpos), 7);
              }
            #endif

            measured_z -= get_z_correction(rpos) /* + probe.offset.z */ ;

            if (DEBUGGING(LEVELING)) DEBUG_ECHOLNPAIR_F("   final >>>---> ", measured_z, 7);

            if (param.V_verbosity > 3) {
              serial_spaces(16);
              SERIAL_ECHOLNPAIR("Corrected_Z=", measured_z);
            }
            incremental_LSF(&lsf_results, rpos, measured_z);
          }

          point_num++;
        }

        zig_zag ^= true;
      }
    }
    probe.stow();
    probe.move_z_after_probing();

    if (abort_flag || finish_incremental_LSF(&lsf_results)) {
      SERIAL_ECHOPGM("Could not complete LSF!");
      return;
    }

    vector_3 normal = vector_3(lsf_results.A, lsf_results.B, 1).get_normal();

    if (param.V_verbosity > 2) {
      SERIAL_ECHOPAIR_F("bed plane normal = [", normal.x, 7);
      SERIAL_CHAR(',');
      SERIAL_ECHO_F(normal.y, 7);
      SERIAL_CHAR(',');
      SERIAL_ECHO_F(normal.z, 7);
      SERIAL_ECHOLNPGM("]");
    }

    matrix_3x3 rotation = matrix_3x3::create_look_at(vector_3(lsf_results.A, lsf_results.B, 1));

    GRID_LOOP(i, j) {
      float mx = mesh_index_to_xpos(i),
            my = mesh_index_to_ypos(j),
            mz = z_values[i][j];

      if (DEBUGGING(LEVELING)) {
        DEBUG_ECHOPAIR_F("before rotation = [", mx, 7);
        DEBUG_CHAR(',');
        DEBUG_ECHO_F(my, 7);
        DEBUG_CHAR(',');
        DEBUG_ECHO_F(mz, 7);
        DEBUG_ECHOPGM("]   ---> ");
        DEBUG_DELAY(20);
      }

      apply_rotation_xyz(rotation, mx, my, mz);

      if (DEBUGGING(LEVELING)) {
        DEBUG_ECHOPAIR_F("after rotation = [", mx, 7);
        DEBUG_CHAR(',');
        DEBUG_ECHO_F(my, 7);
        DEBUG_CHAR(',');
        DEBUG_ECHO_F(mz, 7);
        DEBUG_ECHOLNPGM("]");
        DEBUG_DELAY(20);
      }

      z_values[i][j] = mz - lsf_results.D;
      TERN_(EXTENSIBLE_UI, ExtUI::onMeshUpdate(i, j, z_values[i][j]));
    }

    if (DEBUGGING(LEVELING)) {
      rotation.debug(PSTR("rotation matrix:\n"));
      DEBUG_ECHOPAIR_F("LSF Results A=", lsf_results.A, 7);
      DEBUG_ECHOPAIR_F("  B=", lsf_results.B, 7);
      DEBUG_ECHOLNPAIR_F("  D=", lsf_results.D, 7);
      DEBUG_DELAY(55);

      DEBUG_ECHOPAIR_F("bed plane normal = [", normal.x, 7);
      DEBUG_CHAR(',');
      DEBUG_ECHO_F(normal.y, 7);
      DEBUG_CHAR(',');
      DEBUG_ECHO_F(normal.z, 7);
      DEBUG_ECHOLNPGM("]");
      DEBUG_EOL();

      /**
       * Use the code below to check the validity of the mesh tilting algorithm.
       * 3-Point Mesh Tilt uses the same algorithm as grid-based tilting, but only
       * three points are used in the calculation. This guarantees that each probed point
       * has an exact match when get_z_correction() for that location is calculated.
       * The Z error between the probed point locations and the get_z_correction()
       * numbers for those locations should be 0.
       */
      #ifdef VALIDATE_MESH_TILT
        auto d_from = []{ DEBUG_ECHOPGM("D from "); };
        auto normed = [&](const xy_pos_t &pos, const float &zadd) {
          return normal.x * pos.x + normal.y * pos.y + zadd;
        };
        auto debug_pt = [](PGM_P const pre, const xy_pos_t &pos, const float &zadd) {
          d_from(); SERIAL_ECHOPGM_P(pre);
          DEBUG_ECHO_F(normed(pos, zadd), 6);
          DEBUG_ECHOLNPAIR_F("   Z error = ", zadd - get_z_correction(pos), 6);
        };
        debug_pt(PSTR("1st point: "), probe_pt[0], normal.z * z1);
        debug_pt(PSTR("2nd point: "), probe_pt[1], normal.z * z2);
        debug_pt(PSTR("3rd point: "), probe_pt[2], normal.z * z3);
        d_from(); DEBUG_ECHOPGM("safe home with Z=");
        DEBUG_ECHOLNPAIR_F("0 : ", normed(safe_homing_xy, 0), 6);
        d_from(); DEBUG_ECHOPGM("safe home with Z=");
        DEBUG_ECHOLNPAIR_F("mesh value ", normed(safe_homing_xy, get_z_correction(safe_homing_xy)), 6);
        DEBUG_ECHOPAIR("   Z error = (", Z_SAFE_HOMING_X_POINT, ",", Z_SAFE_HOMING_Y_POINT);
        DEBUG_ECHOLNPAIR_F(") = ", get_z_correction(safe_homing_xy), 6);
      #endif
    } // DEBUGGING(LEVELING)

  }

#endif // HAS_BED_PROBE

#if ENABLED(UBL_G29_P31)
  void unified_bed_leveling::smart_fill_wlsf(const float &weight_factor) {

    // For each undefined mesh point, compute a distance-weighted least squares fit
    // from all the originally populated mesh points, weighted toward the point
    // being extrapolated so that nearby points will have greater influence on
    // the point being extrapolated.  Then extrapolate the mesh point from WLSF.

    static_assert((GRID_MAX_POINTS_Y) <= 16, "GRID_MAX_POINTS_Y too big");
    uint16_t bitmap[GRID_MAX_POINTS_X] = { 0 };
    struct linear_fit_data lsf_results;

    SERIAL_ECHOPGM("Extrapolating mesh...");

    const float weight_scaled = weight_factor * _MAX(MESH_X_DIST, MESH_Y_DIST);

    GRID_LOOP(jx, jy) if (!isnan(z_values[jx][jy])) SBI(bitmap[jx], jy);

    xy_pos_t ppos;
    LOOP_L_N(ix, GRID_MAX_POINTS_X) {
      ppos.x = mesh_index_to_xpos(ix);
      LOOP_L_N(iy, GRID_MAX_POINTS_Y) {
        ppos.y = mesh_index_to_ypos(iy);
        if (isnan(z_values[ix][iy])) {
          // undefined mesh point at (ppos.x,ppos.y), compute weighted LSF from original valid mesh points.
          incremental_LSF_reset(&lsf_results);
          xy_pos_t rpos;
          LOOP_L_N(jx, GRID_MAX_POINTS_X) {
            rpos.x = mesh_index_to_xpos(jx);
            LOOP_L_N(jy, GRID_MAX_POINTS_Y) {
              if (TEST(bitmap[jx], jy)) {
                rpos.y = mesh_index_to_ypos(jy);
                const float rz = z_values[jx][jy],
                             w = 1.0f + weight_scaled / (rpos - ppos).magnitude();
                incremental_WLSF(&lsf_results, rpos, rz, w);
              }
            }
          }
          if (finish_incremental_LSF(&lsf_results)) {
            SERIAL_ECHOLNPGM("Insufficient data");
            return;
          }
          const float ez = -lsf_results.D - lsf_results.A * ppos.x - lsf_results.B * ppos.y;
          z_values[ix][iy] = ez;
          TERN_(EXTENSIBLE_UI, ExtUI::onMeshUpdate(ix, iy, z_values[ix][iy]));
          idle(); // housekeeping
        }
      }
    }

    SERIAL_ECHOLNPGM("done");
  }
#endif // UBL_G29_P31

#if ENABLED(UBL_DEVEL_DEBUGGING)
  /**
   * Much of the 'What?' command can be eliminated. But until we are fully debugged, it is
   * good to have the extra information. Soon... we prune this to just a few items
   */
  void unified_bed_leveling::g29_what_command() {
    report_state();

    if (storage_slot == -1)
      SERIAL_ECHOPGM("No Mesh Loaded.");
    else
      SERIAL_ECHOPAIR("Mesh ", storage_slot, " Loaded.");
    SERIAL_EOL();
    serial_delay(50);

    #if ENABLED(ENABLE_LEVELING_FADE_HEIGHT)
      SERIAL_ECHOLNPAIR_F("Fade Height M420 Z", planner.z_fade_height, 4);
    #endif

    adjust_mesh_to_mean(param.C_seen, param.C_constant);

    #if HAS_BED_PROBE
      SERIAL_ECHOLNPAIR_F("Probe Offset M851 Z", probe.offset.z, 7);
    #endif

    SERIAL_ECHOLNPAIR("MESH_MIN_X  " STRINGIFY(MESH_MIN_X) "=", MESH_MIN_X); serial_delay(50);
    SERIAL_ECHOLNPAIR("MESH_MIN_Y  " STRINGIFY(MESH_MIN_Y) "=", MESH_MIN_Y); serial_delay(50);
    SERIAL_ECHOLNPAIR("MESH_MAX_X  " STRINGIFY(MESH_MAX_X) "=", MESH_MAX_X); serial_delay(50);
    SERIAL_ECHOLNPAIR("MESH_MAX_Y  " STRINGIFY(MESH_MAX_Y) "=", MESH_MAX_Y); serial_delay(50);
    SERIAL_ECHOLNPAIR("GRID_MAX_POINTS_X  ", GRID_MAX_POINTS_X);             serial_delay(50);
    SERIAL_ECHOLNPAIR("GRID_MAX_POINTS_Y  ", GRID_MAX_POINTS_Y);             serial_delay(50);
    SERIAL_ECHOLNPAIR("MESH_X_DIST  ", MESH_X_DIST);
    SERIAL_ECHOLNPAIR("MESH_Y_DIST  ", MESH_Y_DIST);                         serial_delay(50);

    SERIAL_ECHOPGM("X-Axis Mesh Points at: ");
    LOOP_L_N(i, GRID_MAX_POINTS_X) {
      SERIAL_ECHO_F(LOGICAL_X_POSITION(mesh_index_to_xpos(i)), 3);
      SERIAL_ECHOPGM("  ");
      serial_delay(25);
    }
    SERIAL_EOL();

    SERIAL_ECHOPGM("Y-Axis Mesh Points at: ");
    LOOP_L_N(i, GRID_MAX_POINTS_Y) {
      SERIAL_ECHO_F(LOGICAL_Y_POSITION(mesh_index_to_ypos(i)), 3);
      SERIAL_ECHOPGM("  ");
      serial_delay(25);
    }
    SERIAL_EOL();

    #if HAS_KILL
      SERIAL_ECHOLNPAIR("Kill pin on :", KILL_PIN, "  state:", kill_state());
    #endif

    SERIAL_EOL();
    serial_delay(50);

    #if ENABLED(UBL_DEVEL_DEBUGGING)
      SERIAL_ECHOLNPAIR("ubl_state_at_invocation :", ubl_state_at_invocation, "\nubl_state_recursion_chk :", ubl_state_recursion_chk);
      serial_delay(50);

      SERIAL_ECHOLNPAIR("Meshes go from ", hex_address((void*)settings.meshes_start_index()), " to ", hex_address((void*)settings.meshes_end_index()));
      serial_delay(50);

      SERIAL_ECHOLNPAIR("sizeof(ubl) :  ", sizeof(ubl));         SERIAL_EOL();
      SERIAL_ECHOLNPAIR("z_value[][] size: ", sizeof(z_values)); SERIAL_EOL();
      serial_delay(25);

      SERIAL_ECHOLNPAIR("EEPROM free for UBL: ", hex_address((void*)(settings.meshes_end_index() - settings.meshes_start_index())));
      serial_delay(50);

      SERIAL_ECHOLNPAIR("EEPROM can hold ", settings.calc_num_meshes(), " meshes.\n");
      serial_delay(25);
    #endif // UBL_DEVEL_DEBUGGING

    if (!sanity_check()) {
      echo_name();
      SERIAL_ECHOLNPGM(" sanity checks passed.");
    }
  }

  /**
   * When we are fully debugged, the EEPROM dump command will get deleted also. But
   * right now, it is good to have the extra information. Soon... we prune this.
   */
  void unified_bed_leveling::g29_eeprom_dump() {
    uint8_t cccc;

    SERIAL_ECHO_MSG("EEPROM Dump:");
    persistentStore.access_start();
    for (uint16_t i = 0; i < persistentStore.capacity(); i += 16) {
      if (!(i & 0x3)) idle();
      print_hex_word(i);
      SERIAL_ECHOPGM(": ");
      for (uint16_t j = 0; j < 16; j++) {
        persistentStore.read_data(i + j, &cccc, sizeof(uint8_t));
        print_hex_byte(cccc);
        SERIAL_CHAR(' ');
      }
      SERIAL_EOL();
    }
    SERIAL_EOL();
    persistentStore.access_finish();
  }

  /**
   * When we are fully debugged, this may go away. But there are some valid
   * use cases for the users. So we can wait and see what to do with it.
   */
  void unified_bed_leveling::g29_compare_current_mesh_to_stored_mesh() {
    const int16_t a = settings.calc_num_meshes();

    if (!a) {
      SERIAL_ECHOLNPGM("?EEPROM storage not available.");
      return;
    }

    if (!parser.has_value() || !WITHIN(parser.value_int(), 0, a - 1)) {
      SERIAL_ECHOLNPAIR("?Invalid storage slot.\n?Use 0 to ", a - 1);
      return;
    }

    param.KLS_storage_slot = parser.value_int();

    float tmp_z_values[GRID_MAX_POINTS_X][GRID_MAX_POINTS_Y];
    settings.load_mesh(param.KLS_storage_slot, &tmp_z_values);

    SERIAL_ECHOLNPAIR("Subtracting mesh in slot ", param.KLS_storage_slot, " from current mesh.");

    GRID_LOOP(x, y) {
      z_values[x][y] -= tmp_z_values[x][y];
      TERN_(EXTENSIBLE_UI, ExtUI::onMeshUpdate(x, y, z_values[x][y]));
    }
  }

#endif // UBL_DEVEL_DEBUGGING

#endif // AUTO_BED_LEVELING_UBL<|MERGE_RESOLUTION|>--- conflicted
+++ resolved
@@ -751,17 +751,9 @@
         }
       #endif
 
-<<<<<<< HEAD
-      best = do_furthest  ? find_furthest_invalid_mesh_point()
-                          : TERN(UBL_HILBERT_CURVE,
-                              find_next_mesh_point(),
-                              find_closest_mesh_point_of_type(INVALID, nearby, true)
-                            );
-=======
       best = do_furthest
         ? find_furthest_invalid_mesh_point()
         : find_closest_mesh_point_of_type(INVALID, nearby, true);
->>>>>>> 1caf8a1f
 
       if (best.pos.x >= 0) {    // mesh point found and is reachable by probe
         TERN_(EXTENSIBLE_UI, ExtUI::onMeshUpdate(best.pos, ExtUI::PROBE_START));
