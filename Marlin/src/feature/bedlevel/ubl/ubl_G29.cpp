--- conflicted
+++ resolved
@@ -1035,20 +1035,6 @@
 
       if (!lcd_map_control) ui.return_to_status();        // Just editing a single point? Return to status
 
-<<<<<<< HEAD
-        SET_SOFT_ENDSTOP_LOOSE(true);
-
-        do {
-          idle();
-          new_z = lcd_mesh_edit();
-          TERN_(UBL_MESH_EDIT_MOVES_Z, do_blocking_move_to_z(h_offset + new_z)); // Move the nozzle as the point is edited
-          SERIAL_FLUSH();                                   // Prevent host M105 buffer overrun.
-        } while (!ui.button_pressed());
-
-        SET_SOFT_ENDSTOP_LOOSE(false);
-
-        if (!lcd_map_control) ui.return_to_status();        // Just editing a single point? Return to status
-=======
       // Button held down? Abort editing
       if (_click_and_hold([]{
         ui.return_to_status();
@@ -1057,7 +1043,6 @@
       })) break;
 
       // TODO: Disable leveling here so the Z value becomes the 'native' Z value.
->>>>>>> 082fce5e
 
       z_values[lpos.x][lpos.y] = new_z;                   // Save the updated Z value
 
