--- conflicted
+++ resolved
@@ -1513,13 +1513,7 @@
         abort_flag = true;
       else {
         measured_z -= get_z_correction(points[0]);
-<<<<<<< HEAD
-        #if ENABLED(VALIDATE_MESH_TILT)
-          z1 = measured_z;
-        #endif
-=======
         TERN_(VALIDATE_MESH_TILT, z1 = measured_z);
->>>>>>> 2b86daa3
         if (param.V_verbosity > 3) {
           serial_spaces(16);
           SERIAL_ECHOLNPGM("Corrected_Z=", measured_z);
@@ -1532,13 +1526,7 @@
         TERN_(HAS_STATUS_MESSAGE, ui.status_printf(0, F(S_FMT " 2/3"), GET_TEXT(MSG_LCD_TILTING_MESH)));
 
         measured_z = probe.probe_at_point(points[1], PROBE_PT_RAISE, param.V_verbosity);
-<<<<<<< HEAD
-        #if ENABLED(VALIDATE_MESH_TILT)
-          z2 = measured_z;
-        #endif
-=======
         TERN_(VALIDATE_MESH_TILT, z2 = measured_z);
->>>>>>> 2b86daa3
         if (isnan(measured_z))
           abort_flag = true;
         else {
@@ -1556,13 +1544,7 @@
         TERN_(HAS_STATUS_MESSAGE, ui.status_printf(0, F(S_FMT " 3/3"), GET_TEXT(MSG_LCD_TILTING_MESH)));
 
         measured_z = probe.probe_at_point(points[2], PROBE_PT_LAST_STOW, param.V_verbosity);
-<<<<<<< HEAD
-        #if ENABLED(VALIDATE_MESH_TILT)
-          z3 = measured_z;
-        #endif
-=======
         TERN_(VALIDATE_MESH_TILT, z3 = measured_z);
->>>>>>> 2b86daa3
         if (isnan(measured_z))
           abort_flag = true;
         else {
