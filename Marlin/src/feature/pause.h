/**
 * Marlin 3D Printer Firmware
 * Copyright (c) 2020 MarlinFirmware [https://github.com/MarlinFirmware/Marlin]
 *
 * Based on Sprinter and grbl.
 * Copyright (c) 2011 Camiel Gubbels / Erik van der Zalm
 *
 * This program is free software: you can redistribute it and/or modify
 * it under the terms of the GNU General Public License as published by
 * the Free Software Foundation, either version 3 of the License, or
 * (at your option) any later version.
 *
 * This program is distributed in the hope that it will be useful,
 * but WITHOUT ANY WARRANTY; without even the implied warranty of
 * MERCHANTABILITY or FITNESS FOR A PARTICULAR PURPOSE.  See the
 * GNU General Public License for more details.
 *
 * You should have received a copy of the GNU General Public License
 * along with this program.  If not, see <https://www.gnu.org/licenses/>.
 *
 */
#pragma once

/**
 * feature/pause.h - Pause feature support functions
 * This may be combined with related G-codes if features are consolidated.
 */

typedef struct {
  float unload_length, load_length;
} fil_change_settings_t;

#include "../inc/MarlinConfigPre.h"

#if ENABLED(ADVANCED_PAUSE_FEATURE)

#include "../libs/nozzle.h"

enum PauseMode : char {
  PAUSE_MODE_SAME,
  PAUSE_MODE_PAUSE_PRINT,
  PAUSE_MODE_CHANGE_FILAMENT,
  PAUSE_MODE_LOAD_FILAMENT,
  PAUSE_MODE_UNLOAD_FILAMENT
};

enum PauseMessage : char {
  PAUSE_MESSAGE_PARKING,
  PAUSE_MESSAGE_CHANGING,
  PAUSE_MESSAGE_WAITING,
  PAUSE_MESSAGE_UNLOAD,
  PAUSE_MESSAGE_INSERT,
  PAUSE_MESSAGE_LOAD,
  PAUSE_MESSAGE_PURGE,
  PAUSE_MESSAGE_OPTION,
  PAUSE_MESSAGE_RESUME,
  PAUSE_MESSAGE_STATUS,
  PAUSE_MESSAGE_HEAT,
  PAUSE_MESSAGE_HEATING
};

#if M600_PURGE_MORE_RESUMABLE
  enum PauseMenuResponse : char {
    PAUSE_RESPONSE_WAIT_FOR,
    PAUSE_RESPONSE_EXTRUDE_MORE,
    PAUSE_RESPONSE_RESUME_PRINT
  };
  extern PauseMenuResponse pause_menu_response;
  extern PauseMode pause_mode;
#endif

extern fil_change_settings_t fc_settings[EXTRUDERS];

extern uint8_t did_pause_print;

#if ENABLED(DUAL_X_CARRIAGE)
  #define DXC_PARAMS , const int8_t DXC_ext=-1
  #define DXC_ARGS   , const int8_t DXC_ext
  #define DXC_PASS   , DXC_ext
  #define DXC_SAY    , " dxc:", int(DXC_ext)
#else
  #define DXC_PARAMS
  #define DXC_ARGS
  #define DXC_PASS
  #define DXC_SAY
#endif

<<<<<<< HEAD
bool pause_print(const_float_t retract, const xyz_pos_t &park_point, const_float_t unload_length=0, const bool show_lcd=false DXC_PARAMS);
=======
// Pause the print. If unload_length is set, do a Filament Unload
bool pause_print(
  const_float_t   retract,                                    // (mm) Retraction length
  const xyz_pos_t &park_point,                                // Parking XY Position and Z Raise
  const bool      show_lcd=false,                             // Set LCD status messages?
  const_float_t   unload_length=0                             // (mm) Filament Change Unload Length - 0 to skip
  DXC_PARAMS                                                  // Dual-X-Carriage extruder index
);
>>>>>>> 4428affc

void wait_for_confirmation(
  const bool      is_reload=false,                            // Reload Filament? (otherwise Resume Print)
  const int8_t    max_beep_count=0                            // Beep alert for attention
  DXC_PARAMS                                                  // Dual-X-Carriage extruder index
);

<<<<<<< HEAD
void resume_print(const_float_t slow_load_length=0, const_float_t fast_load_length=0, const_float_t extrude_length=ADVANCED_PAUSE_PURGE_LENGTH,
                    const int8_t max_beep_count=0, const celsius_t targetTemp=0 DXC_PARAMS);

bool load_filament(const_float_t slow_load_length=0, const_float_t fast_load_length=0, const_float_t extrude_length=0, const int8_t max_beep_count=0,
                    const bool show_lcd=false, const bool pause_for_user=false, const PauseMode mode=PAUSE_MODE_PAUSE_PRINT DXC_PARAMS);

bool unload_filament(const_float_t unload_length, const bool show_lcd=false, const PauseMode mode=PAUSE_MODE_PAUSE_PRINT
  #if BOTH(FILAMENT_UNLOAD_ALL_EXTRUDERS, MIXING_EXTRUDER)
    , const_float_t mix_multiplier=1.0
=======
void resume_print(
  const_float_t   slow_load_length=0,                         // (mm) Slow Load Length for finishing move
  const_float_t   fast_load_length=0,                         // (mm) Fast Load Length for initial move
  const_float_t   extrude_length=ADVANCED_PAUSE_PURGE_LENGTH, // (mm) Purge length
  const int8_t    max_beep_count=0,                           // Beep alert for attention
  const celsius_t targetTemp=0                                // (°C) A target temperature for the hotend
  DXC_PARAMS                                                  // Dual-X-Carriage extruder index
);

bool load_filament(
  const_float_t   slow_load_length=0,                         // (mm) Slow Load Length for finishing move
  const_float_t   fast_load_length=0,                         // (mm) Fast Load Length for initial move
  const_float_t   extrude_length=0,                           // (mm) Purge length
  const int8_t    max_beep_count=0,                           // Beep alert for attention
  const bool      show_lcd=false,                             // Set LCD status messages?
  const bool      pause_for_user=false,                       // Pause for user before returning?
  const PauseMode mode=PAUSE_MODE_PAUSE_PRINT                 // Pause Mode to apply
  DXC_PARAMS                                                  // Dual-X-Carriage extruder index
);

bool unload_filament(
  const_float_t   unload_length,                              // (mm) Filament Unload Length - 0 to skip
  const bool      show_lcd=false,                             // Set LCD status messages?
  const PauseMode mode=PAUSE_MODE_PAUSE_PRINT                 // Pause Mode to apply
  #if BOTH(FILAMENT_UNLOAD_ALL_EXTRUDERS, MIXING_EXTRUDER)
    , const_float_t mix_multiplier=1.0f                       // Extrusion multiplier (for a Mixing Extruder)
>>>>>>> 4428affc
  #endif
);

#else // !ADVANCED_PAUSE_FEATURE

  constexpr uint8_t did_pause_print = 0;

#endif // !ADVANCED_PAUSE_FEATURE<|MERGE_RESOLUTION|>--- conflicted
+++ resolved
@@ -85,9 +85,6 @@
   #define DXC_SAY
 #endif
 
-<<<<<<< HEAD
-bool pause_print(const_float_t retract, const xyz_pos_t &park_point, const_float_t unload_length=0, const bool show_lcd=false DXC_PARAMS);
-=======
 // Pause the print. If unload_length is set, do a Filament Unload
 bool pause_print(
   const_float_t   retract,                                    // (mm) Retraction length
@@ -96,7 +93,6 @@
   const_float_t   unload_length=0                             // (mm) Filament Change Unload Length - 0 to skip
   DXC_PARAMS                                                  // Dual-X-Carriage extruder index
 );
->>>>>>> 4428affc
 
 void wait_for_confirmation(
   const bool      is_reload=false,                            // Reload Filament? (otherwise Resume Print)
@@ -104,17 +100,6 @@
   DXC_PARAMS                                                  // Dual-X-Carriage extruder index
 );
 
-<<<<<<< HEAD
-void resume_print(const_float_t slow_load_length=0, const_float_t fast_load_length=0, const_float_t extrude_length=ADVANCED_PAUSE_PURGE_LENGTH,
-                    const int8_t max_beep_count=0, const celsius_t targetTemp=0 DXC_PARAMS);
-
-bool load_filament(const_float_t slow_load_length=0, const_float_t fast_load_length=0, const_float_t extrude_length=0, const int8_t max_beep_count=0,
-                    const bool show_lcd=false, const bool pause_for_user=false, const PauseMode mode=PAUSE_MODE_PAUSE_PRINT DXC_PARAMS);
-
-bool unload_filament(const_float_t unload_length, const bool show_lcd=false, const PauseMode mode=PAUSE_MODE_PAUSE_PRINT
-  #if BOTH(FILAMENT_UNLOAD_ALL_EXTRUDERS, MIXING_EXTRUDER)
-    , const_float_t mix_multiplier=1.0
-=======
 void resume_print(
   const_float_t   slow_load_length=0,                         // (mm) Slow Load Length for finishing move
   const_float_t   fast_load_length=0,                         // (mm) Fast Load Length for initial move
@@ -141,7 +126,6 @@
   const PauseMode mode=PAUSE_MODE_PAUSE_PRINT                 // Pause Mode to apply
   #if BOTH(FILAMENT_UNLOAD_ALL_EXTRUDERS, MIXING_EXTRUDER)
     , const_float_t mix_multiplier=1.0f                       // Extrusion multiplier (for a Mixing Extruder)
->>>>>>> 4428affc
   #endif
 );
 
