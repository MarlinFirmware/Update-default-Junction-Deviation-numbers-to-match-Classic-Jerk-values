/**
 * Marlin 3D Printer Firmware
 * Copyright (c) 2020 MarlinFirmware [https://github.com/MarlinFirmware/Marlin]
 *
 * Based on Sprinter and grbl.
 * Copyright (c) 2011 Camiel Gubbels / Erik van der Zalm
 *
 * This program is free software: you can redistribute it and/or modify
 * it under the terms of the GNU General Public License as published by
 * the Free Software Foundation, either version 3 of the License, or
 * (at your option) any later version.
 *
 * This program is distributed in the hope that it will be useful,
 * but WITHOUT ANY WARRANTY; without even the implied warranty of
 * MERCHANTABILITY or FITNESS FOR A PARTICULAR PURPOSE.  See the
 * GNU General Public License for more details.
 *
 * You should have received a copy of the GNU General Public License
 * along with this program.  If not, see <https://www.gnu.org/licenses/>.
 *
 */

/**
 * feature/powerloss.cpp - Resume an SD print after power-loss
 */

#include "../inc/MarlinConfigPre.h"

#if ENABLED(POWER_LOSS_RECOVERY)

#include "powerloss.h"
#include "../core/macros.h"

bool PrintJobRecovery::enabled; // Initialized by settings.load()

SdFile PrintJobRecovery::file;
job_recovery_info_t PrintJobRecovery::info;
const char PrintJobRecovery::filename[5] = "/PLR";
uint8_t PrintJobRecovery::queue_index_r;
uint32_t PrintJobRecovery::cmd_sdpos, // = 0
         PrintJobRecovery::sdpos[BUFSIZE];

#if ENABLED(DWIN_CREALITY_LCD)
  bool PrintJobRecovery::dwin_flag; // = false
#endif

#include "../sd/cardreader.h"
#include "../lcd/marlinui.h"
#include "../gcode/queue.h"
#include "../gcode/gcode.h"
#include "../module/motion.h"
#include "../module/planner.h"
#include "../module/printcounter.h"
#include "../module/temperature.h"
#include "../core/serial.h"

#if ENABLED(FWRETRACT)
  #include "fwretract.h"
#endif

#define DEBUG_OUT ENABLED(DEBUG_POWER_LOSS_RECOVERY)
#include "../core/debug_out.h"

PrintJobRecovery recovery;

#ifndef POWER_LOSS_PURGE_LEN
  #define POWER_LOSS_PURGE_LEN 0
#endif
#ifndef POWER_LOSS_ZRAISE
  #define POWER_LOSS_ZRAISE 2     // Move on loss with backup power, or on resume without it
#endif

#if DISABLED(BACKUP_POWER_SUPPLY)
  #undef POWER_LOSS_RETRACT_LEN   // No retract at outage without backup power
#endif
#ifndef POWER_LOSS_RETRACT_LEN
  #define POWER_LOSS_RETRACT_LEN 0
#endif

/**
 * Clear the recovery info
 */
void PrintJobRecovery::init() { memset(&info, 0, sizeof(info)); }

/**
 * Enable or disable then call changed()
 */
void PrintJobRecovery::enable(const bool onoff) {
  enabled = onoff;
  changed();
}

/**
 * The enabled state was changed:
 *  - Enabled: Purge the job recovery file
 *  - Disabled: Write the job recovery file
 */
void PrintJobRecovery::changed() {
  if (!enabled)
    purge();
  else if (IS_SD_PRINTING())
    save(true);
}

/**
 * Check for Print Job Recovery during setup()
 *
 * If a saved state exists send 'M1000 S' to initiate job recovery.
 */
void PrintJobRecovery::check() {
  //if (!card.isMounted()) card.mount();
  if (card.isMounted()) {
    load();
    if (!valid()) return cancel();
    queue.inject_P(PSTR("M1000S"));
  }
}

/**
 * Delete the recovery file and clear the recovery data
 */
void PrintJobRecovery::purge() {
  init();
  card.removeJobRecoveryFile();
}

/**
 * Load the recovery data, if it exists
 */
void PrintJobRecovery::load() {
  if (exists()) {
    open(true);
    (void)file.read(&info, sizeof(info));
    close();
  }
  debug(PSTR("Load"));
}

/**
 * Set info fields that won't change
 */
void PrintJobRecovery::prepare() {
  card.getAbsFilename(info.sd_filename);  // SD filename
  cmd_sdpos = 0;
}

/**
 * Save the current machine state to the power-loss recovery file
 */
void PrintJobRecovery::save(const bool force/*=false*/, const float zraise/*=0*/, const bool raised/*=false*/) {

  // We don't check IS_SD_PRINTING here so a save may occur during a pause

  // We don't check IS_SD_PRINTING here so a save may occur during a pause

  #if SAVE_INFO_INTERVAL_MS > 0
    static millis_t next_save_ms; // = 0
    millis_t ms = millis();
  #endif

  #ifndef POWER_LOSS_MIN_Z_CHANGE
    #define POWER_LOSS_MIN_Z_CHANGE 0.05  // Vase-mode-friendly out of the box
  #endif

  // Did Z change since the last call?
  if (force
    #if DISABLED(SAVE_EACH_CMD_MODE)      // Always save state when enabled
      #if SAVE_INFO_INTERVAL_MS > 0       // Save if interval is elapsed
        || ELAPSED(ms, next_save_ms)
      #endif
      // Save if Z is above the last-saved position by some minimum height
      || current_position.z > info.current_position.z + POWER_LOSS_MIN_Z_CHANGE
    #endif
  ) {

    #if SAVE_INFO_INTERVAL_MS > 0
      next_save_ms = ms + SAVE_INFO_INTERVAL_MS;
    #endif

    // Set Head and Foot to matching non-zero values
    if (!++info.valid_head) ++info.valid_head; // non-zero in sequence
    //if (!IS_SD_PRINTING()) info.valid_head = 0;
    info.valid_foot = info.valid_head;

    // Machine state
    info.current_position = current_position;
    info.feedrate = uint16_t(MMS_TO_MMM(feedrate_mm_s));

    info.zraise = zraise;
    info.flag.raised = raised;

    TERN_(GCODE_REPEAT_MARKERS, info.stored_repeat = repeat);
    TERN_(HAS_HOME_OFFSET, info.home_offset = home_offset);
    TERN_(HAS_POSITION_SHIFT, info.position_shift = position_shift);

    #if HAS_MULTI_EXTRUDER
      info.active_extruder = active_extruder;
    #endif

    #if DISABLED(NO_VOLUMETRICS)
      info.flag.volumetric_enabled = parser.volumetric_enabled;
      #if HAS_MULTI_EXTRUDER
        for (int8_t e = 0; e < EXTRUDERS; e++) info.filament_size[e] = planner.filament_size[e];
      #else
        if (parser.volumetric_enabled) info.filament_size[0] = planner.filament_size[active_extruder];
      #endif
    #endif

    #if EXTRUDERS
      HOTEND_LOOP() info.target_temperature[e] = thermalManager.degTargetHotend(e);
    #endif

    TERN_(HAS_HEATED_BED, info.target_temperature_bed = thermalManager.degTargetBed());

    #if HAS_FAN
      COPY(info.fan_speed, thermalManager.fan_speed);
    #endif

    #if HAS_LEVELING
      info.flag.leveling = planner.leveling_active;
      info.fade = TERN0(ENABLE_LEVELING_FADE_HEIGHT, planner.z_fade_height);
    #endif

    TERN_(GRADIENT_MIX, memcpy(&info.gradient, &mixer.gradient, sizeof(info.gradient)));

    #if ENABLED(FWRETRACT)
      COPY(info.retract, fwretract.current_retract);
      info.retract_hop = fwretract.current_hop;
    #endif

    // Elapsed print job time
    info.print_job_elapsed = print_job_timer.duration();

    // Relative axis modes
    info.axis_relative = gcode.axis_relative;

    // Misc. Marlin flags
    info.flag.dryrun = !!(marlin_debug_flags & MARLIN_DEBUG_DRYRUN);
    info.flag.allow_cold_extrusion = TERN0(PREVENT_COLD_EXTRUSION, thermalManager.allow_cold_extrude);

    write();
  }
}

#if PIN_EXISTS(POWER_LOSS)

  #if ENABLED(BACKUP_POWER_SUPPLY)

    void PrintJobRecovery::retract_and_lift(const_float_t zraise) {
      #if POWER_LOSS_RETRACT_LEN || POWER_LOSS_ZRAISE

        gcode.set_relative_mode(true);  // Use relative coordinates

        #if POWER_LOSS_RETRACT_LEN
          // Retract filament now
          gcode.process_subcommands_now_P(PSTR("G1 F3000 E-" STRINGIFY(POWER_LOSS_RETRACT_LEN)));
        #endif

        #if POWER_LOSS_ZRAISE
          // Raise the Z axis now
          if (zraise) {
            char cmd[20], str_1[16];
            sprintf_P(cmd, PSTR("G0 Z%s"), dtostrf(zraise, 1, 3, str_1));
            gcode.process_subcommands_now(cmd);
          }
        #else
          UNUSED(zraise);
        #endif

        //gcode.axis_relative = info.axis_relative;
        planner.synchronize();
      #endif
    }

  #endif

  /**
   * An outage was detected by a sensor pin.
   *  - If not SD printing, let the machine turn off on its own with no "KILL" screen
   *  - Disable all heaters first to save energy
   *  - Save the recovery data for the current instant
   *  - If backup power is available Retract E and Raise Z
   *  - Go to the KILL screen
   */
  void PrintJobRecovery::_outage() {
    #if ENABLED(BACKUP_POWER_SUPPLY)
      static bool lock = false;
      if (lock) return; // No re-entrance from idle() during retract_and_lift()
      lock = true;
    #endif

    #if POWER_LOSS_ZRAISE
      // Get the limited Z-raise to do now or on resume
      const float zraise = _MAX(0, _MIN(current_position.z + POWER_LOSS_ZRAISE, Z_MAX_POS - 1) - current_position.z);
    #else
      constexpr float zraise = 0;
    #endif

    // Save the current position, distance that Z will be raised,
    // and a flag whether the raise was already done here.
    if (IS_SD_PRINTING()) save(true, zraise, ENABLED(BACKUP_POWER_SUPPLY));

    // Disable all heaters to reduce power loss
    thermalManager.disable_all_heaters();

    #if ENABLED(BACKUP_POWER_SUPPLY)
      // Do a hard-stop of the steppers (with possibly a loud thud)
      quickstop_stepper();
      // With backup power a retract and raise can be done now
      retract_and_lift(zraise);
    #endif

    kill(GET_TEXT(MSG_OUTAGE_RECOVERY));
  }

#endif

/**
 * Save the recovery info the recovery file
 */
void PrintJobRecovery::write() {

  debug(PSTR("Write"));

  open(false);
  file.seekSet(0);
  const int16_t ret = file.write(&info, sizeof(info));
  if (ret == -1) DEBUG_ECHOLNPGM("Power-loss file write failed.");
  if (!file.close()) DEBUG_ECHOLNPGM("Power-loss file close failed.");
}

/**
 * Resume the saved print job
 */
void PrintJobRecovery::resume() {

  char cmd[MAX_CMD_SIZE+16], str_1[16], str_2[16];

  const uint32_t resume_sdpos = info.sdpos; // Get here before the stepper ISR overwrites it

  // Apply the dry-run flag if enabled
  if (info.flag.dryrun) marlin_debug_flags |= MARLIN_DEBUG_DRYRUN;

  // Restore cold extrusion permission
  TERN_(PREVENT_COLD_EXTRUSION, thermalManager.allow_cold_extrude = info.flag.allow_cold_extrusion);

  #if HAS_LEVELING
    // Make sure leveling is off before any G92 and G28
    gcode.process_subcommands_now_P(PSTR("M420 S0 Z0"));
  #endif

  #if HAS_HEATED_BED
    const celsius_t bt = info.target_temperature_bed;
    if (bt) {
      // Restore the bed temperature
      sprintf_P(cmd, PSTR("M190 S%i"), bt);
      gcode.process_subcommands_now(cmd);
    }
  #endif

  // Restore all hotend temperatures
  #if HAS_HOTEND
    HOTEND_LOOP() {
      const celsius_t et = info.target_temperature[e];
      if (et) {
        #if HAS_MULTI_HOTEND
          sprintf_P(cmd, PSTR("T%i S"), e);
          gcode.process_subcommands_now(cmd);
        #endif
        sprintf_P(cmd, PSTR("M109 S%i"), et);
        gcode.process_subcommands_now(cmd);
      }
    }
  #endif

  //
  // Home the axes that can safely be homed, and
  // establish the current position as best we can
  //
  #if Z_HOME_DIR > 0

    // If Z homing goes to max...
    gcode.process_subcommands_now_P(PSTR(
      "G92.9 E0\n"                          // Reset E to 0
      "G28R0"                               // Home all axes (no raise)
    ));

  #else // "G92.9 E0 ..."

    // Reset Z and E to 0
    gcode.process_subcommands_now_P("G92.9E0Z0");

    // Is there a "raise" value?
    if (info.zraise) {
      // If a Z raise occurred at outage set Z to the Z raise value, otherwise raise Z now
      sprintf_P(cmd, info.flag.raised ? PSTR("G92.9Z%s") : PSTR("G1Z%sF500"), dtostrf(info.zraise, 1, 3, str_1));
      gcode.process_subcommands_now(cmd);
    }

    // Home safely with no Z raise
    gcode.process_subcommands_now_P(PSTR(
      "G28R0"                               // No raise during G28
      #if IS_CARTESIAN && (DISABLED(POWER_LOSS_RECOVER_ZHOME) || defined(POWER_LOSS_ZHOME_POS))
        "XY"                                // Don't home Z on Cartesian unless overridden
      #endif
    ));

  #endif

  #if ENABLED(POWER_LOSS_RECOVER_ZHOME) && defined(POWER_LOSS_ZHOME_POS)
    // Move to a safe XY position where Z can home while avoiding the print.
    // If Z_SAFE_HOMING is enabled, its position must also be outside the print area!
    constexpr xy_pos_t p = POWER_LOSS_ZHOME_POS;
    sprintf_P(cmd, PSTR("G1X%sY%sF1000\nG28Z"), dtostrf(p.x, 1, 3, str_1), dtostrf(p.y, 1, 3, str_2));
    gcode.process_subcommands_now(cmd);
  #endif

  // Mark all axes as having been homed (no effect on current_position)
  set_all_homed();

  #if ENABLED(POWER_LOSS_RECOVER_ZHOME)
    // Z was homed. Now move Z back up to the saved Z height, plus the POWER_LOSS_ZRAISE.
    sprintf_P(cmd, PSTR("G1Z%sF500"), dtostrf(info.current_position.z + POWER_LOSS_ZRAISE, 1, 3, str_1));
    gcode.process_subcommands_now(cmd);
  #endif

  // Recover volumetric extrusion state
  #if DISABLED(NO_VOLUMETRICS)
    #if HAS_MULTI_EXTRUDER
      for (int8_t e = 0; e < EXTRUDERS; e++) {
        sprintf_P(cmd, PSTR("M200T%iD%s"), e, dtostrf(info.filament_size[e], 1, 3, str_1));
        gcode.process_subcommands_now(cmd);
      }
      if (!info.flag.volumetric_enabled) {
<<<<<<< HEAD
        sprintf_P(cmd, PSTR("M200 T%i D0"), info.active_extruder);
=======
        sprintf_P(cmd, PSTR("M200T%iD0"), info.active_extruder);
>>>>>>> dfc90693
        gcode.process_subcommands_now(cmd);
      }
    #else
      if (info.flag.volumetric_enabled) {
<<<<<<< HEAD
        sprintf_P(cmd, PSTR("M200 D%s"), dtostrf(info.filament_size[0], 1, 3, str_1));
=======
        sprintf_P(cmd, PSTR("M200D%s"), dtostrf(info.filament_size[0], 1, 3, str_1));
>>>>>>> dfc90693
        gcode.process_subcommands_now(cmd);
      }
    #endif
  #endif

  // Select the previously active tool (with no_move)
  #if HAS_MULTI_EXTRUDER
    sprintf_P(cmd, PSTR("T%i S"), info.active_extruder);
    gcode.process_subcommands_now(cmd);
  #endif

  // Restore print cooling fan speeds
  #if HAS_FAN
    FANS_LOOP(i) {
      const int f = info.fan_speed[i];
      if (f) {
        sprintf_P(cmd, PSTR("M106P%iS%i"), i, f);
        gcode.process_subcommands_now(cmd);
      }
    }
  #endif

  // Restore retract and hop state from an active `G10` command
  #if ENABLED(FWRETRACT)
    LOOP_L_N(e, EXTRUDERS) {
      if (info.retract[e] != 0.0) {
        fwretract.current_retract[e] = info.retract[e];
        fwretract.retracted[e] = true;
      }
    }
    fwretract.current_hop = info.retract_hop;
  #endif

  #if HAS_LEVELING
    // Restore leveling state before 'G92 Z' to ensure
    // the Z stepper count corresponds to the native Z.
    if (info.fade || info.flag.leveling) {
      sprintf_P(cmd, PSTR("M420S%cZ%s"), '0' + (char)info.flag.leveling, dtostrf(info.fade, 1, 1, str_1));
      gcode.process_subcommands_now(cmd);
    }
  #endif

  #if ENABLED(GRADIENT_MIX)
    memcpy(&mixer.gradient, &info.gradient, sizeof(info.gradient));
  #endif

  // Un-retract if there was a retract at outage
  #if ENABLED(BACKUP_POWER_SUPPLY) && POWER_LOSS_RETRACT_LEN > 0
    gcode.process_subcommands_now_P(PSTR("G1 E" STRINGIFY(POWER_LOSS_RETRACT_LEN) " F3000"));
  #endif

  // Additional purge on resume if configured
  #if POWER_LOSS_PURGE_LEN
    sprintf_P(cmd, PSTR("G1 E%d F3000"), (POWER_LOSS_PURGE_LEN) + (POWER_LOSS_RETRACT_LEN));
    gcode.process_subcommands_now(cmd);
  #endif

  #if ENABLED(NOZZLE_CLEAN_FEATURE)
    gcode.process_subcommands_now_P(PSTR("G12"));
  #endif

  // Move back to the saved XY
  sprintf_P(cmd, PSTR("G1 X%s Y%s F3000"),
    dtostrf(info.current_position.x, 1, 3, str_1),
    dtostrf(info.current_position.y, 1, 3, str_2)
  );
  gcode.process_subcommands_now(cmd);

  // Move back to the saved Z
  dtostrf(info.current_position.z, 1, 3, str_1);
  #if Z_HOME_DIR > 0 || ENABLED(POWER_LOSS_RECOVER_ZHOME)
    sprintf_P(cmd, PSTR("G1 Z%s F500"), str_1);
  #else
    gcode.process_subcommands_now_P(PSTR("G1 Z0 F200"));
    sprintf_P(cmd, PSTR("G92.9 Z%s"), str_1);
  #endif
  gcode.process_subcommands_now(cmd);

  // Restore the feedrate
  sprintf_P(cmd, PSTR("G1 F%d"), info.feedrate);
  gcode.process_subcommands_now(cmd);

  // Restore E position with G92.9
  sprintf_P(cmd, PSTR("G92.9 E%s"), dtostrf(info.current_position.e, 1, 3, str_1));
  gcode.process_subcommands_now(cmd);

  TERN_(GCODE_REPEAT_MARKERS, repeat = info.stored_repeat);
  TERN_(HAS_HOME_OFFSET, home_offset = info.home_offset);
  TERN_(HAS_POSITION_SHIFT, position_shift = info.position_shift);
  #if HAS_HOME_OFFSET || HAS_POSITION_SHIFT
    LOOP_XYZ(i) update_workspace_offset((AxisEnum)i);
  #endif

  // Relative axis modes
  gcode.axis_relative = info.axis_relative;

  #if ENABLED(DEBUG_POWER_LOSS_RECOVERY)
    const uint8_t old_flags = marlin_debug_flags;
    marlin_debug_flags |= MARLIN_DEBUG_ECHO;
  #endif

  // Continue to apply PLR when a file is resumed!
  enable(true);

  // Resume the SD file from the last position
  char *fn = info.sd_filename;
  sprintf_P(cmd, M23_STR, fn);
  gcode.process_subcommands_now(cmd);
  sprintf_P(cmd, PSTR("M24 S%ld T%ld"), resume_sdpos, info.print_job_elapsed);
  gcode.process_subcommands_now(cmd);

  TERN_(DEBUG_POWER_LOSS_RECOVERY, marlin_debug_flags = old_flags);
}

#if ENABLED(DEBUG_POWER_LOSS_RECOVERY)

  void PrintJobRecovery::debug(PGM_P const prefix) {
    DEBUG_ECHOPGM_P(prefix);
    DEBUG_ECHOLNPAIR(" Job Recovery Info...\nvalid_head:", info.valid_head, " valid_foot:", info.valid_foot);
    if (info.valid_head) {
      if (info.valid_head == info.valid_foot) {
        DEBUG_ECHOPGM("current_position: ");
        LOOP_XYZE(i) {
          if (i) DEBUG_CHAR(',');
          DEBUG_DECIMAL(info.current_position[i]);
        }
        DEBUG_EOL();

        DEBUG_ECHOLNPAIR("zraise: ", info.zraise);

        #if HAS_HOME_OFFSET
          DEBUG_ECHOPGM("home_offset: ");
          LOOP_XYZ(i) {
            if (i) DEBUG_CHAR(',');
            DEBUG_DECIMAL(info.home_offset[i]);
          }
          DEBUG_EOL();
        #endif

        #if HAS_POSITION_SHIFT
          DEBUG_ECHOPGM("position_shift: ");
          LOOP_XYZ(i) {
            if (i) DEBUG_CHAR(',');
            DEBUG_DECIMAL(info.position_shift[i]);
          }
          DEBUG_EOL();
        #endif

        DEBUG_ECHOLNPAIR("feedrate: ", info.feedrate);

        #if HAS_MULTI_EXTRUDER
          DEBUG_ECHOLNPAIR("active_extruder: ", info.active_extruder);
        #endif

        #if HAS_HOTEND
          DEBUG_ECHOPGM("target_temperature: ");
          HOTEND_LOOP() {
            DEBUG_ECHO(info.target_temperature[e]);
            if (e < HOTENDS - 1) DEBUG_CHAR(',');
          }
          DEBUG_EOL();
        #endif

        #if HAS_HEATED_BED
          DEBUG_ECHOLNPAIR("target_temperature_bed: ", info.target_temperature_bed);
        #endif

        #if HAS_FAN
          DEBUG_ECHOPGM("fan_speed: ");
          FANS_LOOP(i) {
            DEBUG_ECHO(info.fan_speed[i]);
            if (i < FAN_COUNT - 1) DEBUG_CHAR(',');
          }
          DEBUG_EOL();
        #endif

        #if HAS_LEVELING
          DEBUG_ECHOLNPAIR("leveling: ", info.flag.leveling, " fade: ", info.fade);
        #endif
        #if ENABLED(FWRETRACT)
          DEBUG_ECHOPGM("retract: ");
          for (int8_t e = 0; e < EXTRUDERS; e++) {
            DEBUG_ECHO(info.retract[e]);
            if (e < EXTRUDERS - 1) DEBUG_CHAR(',');
          }
          DEBUG_EOL();
          DEBUG_ECHOLNPAIR("retract_hop: ", info.retract_hop);
        #endif
        DEBUG_ECHOLNPAIR("sd_filename: ", info.sd_filename);
        DEBUG_ECHOLNPAIR("sdpos: ", info.sdpos);
        DEBUG_ECHOLNPAIR("print_job_elapsed: ", info.print_job_elapsed);
        DEBUG_ECHOLNPAIR("dryrun: ", AS_DIGIT(info.flag.dryrun));
        DEBUG_ECHOLNPAIR("allow_cold_extrusion: ", info.flag.allow_cold_extrusion);
      }
      else
        DEBUG_ECHOLNPGM("INVALID DATA");
    }
    DEBUG_ECHOLNPGM("---");
  }

#endif // DEBUG_POWER_LOSS_RECOVERY

#endif // POWER_LOSS_RECOVERY<|MERGE_RESOLUTION|>--- conflicted
+++ resolved
@@ -432,20 +432,12 @@
         gcode.process_subcommands_now(cmd);
       }
       if (!info.flag.volumetric_enabled) {
-<<<<<<< HEAD
-        sprintf_P(cmd, PSTR("M200 T%i D0"), info.active_extruder);
-=======
         sprintf_P(cmd, PSTR("M200T%iD0"), info.active_extruder);
->>>>>>> dfc90693
         gcode.process_subcommands_now(cmd);
       }
     #else
       if (info.flag.volumetric_enabled) {
-<<<<<<< HEAD
-        sprintf_P(cmd, PSTR("M200 D%s"), dtostrf(info.filament_size[0], 1, 3, str_1));
-=======
         sprintf_P(cmd, PSTR("M200D%s"), dtostrf(info.filament_size[0], 1, 3, str_1));
->>>>>>> dfc90693
         gcode.process_subcommands_now(cmd);
       }
     #endif
