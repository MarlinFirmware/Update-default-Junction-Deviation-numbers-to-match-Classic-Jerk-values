/**
 * Marlin 3D Printer Firmware
 * Copyright (c) 2020 MarlinFirmware [https://github.com/MarlinFirmware/Marlin]
 *
 * Based on Sprinter and grbl.
 * Copyright (c) 2011 Camiel Gubbels / Erik van der Zalm
 *
 * This program is free software: you can redistribute it and/or modify
 * it under the terms of the GNU General Public License as published by
 * the Free Software Foundation, either version 3 of the License, or
 * (at your option) any later version.
 *
 * This program is distributed in the hope that it will be useful,
 * but WITHOUT ANY WARRANTY; without even the implied warranty of
 * MERCHANTABILITY or FITNESS FOR A PARTICULAR PURPOSE.  See the
 * GNU General Public License for more details.
 *
 * You should have received a copy of the GNU General Public License
 * along with this program.  If not, see <https://www.gnu.org/licenses/>.
 *
 */

/**
 * feature/powerloss.cpp - Resume an SD print after power-loss
 */

#include "../inc/MarlinConfigPre.h"

#if ENABLED(POWER_LOSS_RECOVERY)

#include "powerloss.h"
#include "../core/macros.h"

bool PrintJobRecovery::enabled; // Initialized by settings.load()

SdFile PrintJobRecovery::file;
job_recovery_info_t PrintJobRecovery::info;
const char PrintJobRecovery::filename[5] = "/PLR";
uint8_t PrintJobRecovery::queue_index_r;
uint32_t PrintJobRecovery::cmd_sdpos, // = 0
         PrintJobRecovery::sdpos[BUFSIZE];

#if HAS_DWIN_E3V2_BASIC
  bool PrintJobRecovery::dwin_flag; // = false
#endif

#include "../sd/cardreader.h"
#include "../lcd/marlinui.h"
#include "../gcode/queue.h"
#include "../gcode/gcode.h"
#include "../module/motion.h"
#include "../module/planner.h"
#include "../module/printcounter.h"
#include "../module/temperature.h"
#include "../core/serial.h"

#if HOMING_Z_WITH_PROBE
  #include "../module/probe.h"
#endif

#if ENABLED(FWRETRACT)
  #include "fwretract.h"
#endif

#define DEBUG_OUT ENABLED(DEBUG_POWER_LOSS_RECOVERY)
#include "../core/debug_out.h"

PrintJobRecovery recovery;

#ifndef POWER_LOSS_PURGE_LEN
  #define POWER_LOSS_PURGE_LEN 0
#endif

#if DISABLED(BACKUP_POWER_SUPPLY)
  #undef POWER_LOSS_RETRACT_LEN   // No retract at outage without backup power
#endif
#ifndef POWER_LOSS_RETRACT_LEN
  #define POWER_LOSS_RETRACT_LEN 0
#endif

/**
 * Clear the recovery info
 */
void PrintJobRecovery::init() { memset(&info, 0, sizeof(info)); }

/**
 * Enable or disable then call changed()
 */
void PrintJobRecovery::enable(const bool onoff) {
  enabled = onoff;
  changed();
}

/**
 * The enabled state was changed:
 *  - Enabled: Purge the job recovery file
 *  - Disabled: Write the job recovery file
 */
void PrintJobRecovery::changed() {
  if (!enabled)
    purge();
  else if (IS_SD_PRINTING())
    save(true);
}

/**
 * Check for Print Job Recovery during setup()
 *
 * If a saved state exists send 'M1000 S' to initiate job recovery.
 */
void PrintJobRecovery::check() {
  //if (!card.isMounted()) card.mount();
  if (card.isMounted()) {
    load();
    if (!valid()) return cancel();
    queue.inject(F("M1000S"));
  }
}

/**
 * Delete the recovery file and clear the recovery data
 */
void PrintJobRecovery::purge() {
  init();
  card.removeJobRecoveryFile();
}

/**
 * Load the recovery data, if it exists
 */
void PrintJobRecovery::load() {
  if (exists()) {
    open(true);
    (void)file.read(&info, sizeof(info));
    close();
  }
  debug(F("Load"));
}

/**
 * Set info fields that won't change
 */
void PrintJobRecovery::prepare() {
  card.getAbsFilenameInCWD(info.sd_filename);  // SD filename
  cmd_sdpos = 0;
}

/**
 * Save the current machine state to the power-loss recovery file
 */
void PrintJobRecovery::save(const bool force/*=false*/, const float zraise/*=POWER_LOSS_ZRAISE*/, const bool raised/*=false*/) {

  // We don't check IS_SD_PRINTING here so a save may occur during a pause

  #if SAVE_INFO_INTERVAL_MS > 0
    static millis_t next_save_ms; // = 0
    millis_t ms = millis();
  #endif

  #ifndef POWER_LOSS_MIN_Z_CHANGE
    #define POWER_LOSS_MIN_Z_CHANGE 0.05  // Vase-mode-friendly out of the box
  #endif

  // Did Z change since the last call?
  if (force
    #if DISABLED(SAVE_EACH_CMD_MODE)      // Always save state when enabled
      #if SAVE_INFO_INTERVAL_MS > 0       // Save if interval is elapsed
        || ELAPSED(ms, next_save_ms)
      #endif
      // Save if Z is above the last-saved position by some minimum height
      || current_position.z > info.current_position.z + POWER_LOSS_MIN_Z_CHANGE
    #endif
  ) {

    #if SAVE_INFO_INTERVAL_MS > 0
      next_save_ms = ms + SAVE_INFO_INTERVAL_MS;
    #endif

    // Set Head and Foot to matching non-zero values
    if (!++info.valid_head) ++info.valid_head; // non-zero in sequence
    //if (!IS_SD_PRINTING()) info.valid_head = 0;
    info.valid_foot = info.valid_head;

    // Machine state
    // info.sdpos and info.current_position are pre-filled from the Stepper ISR

    info.feedrate = uint16_t(MMS_TO_MMM(feedrate_mm_s));
    info.zraise = zraise;
    info.flag.raised = raised;                      // Was Z raised before power-off?

    TERN_(GCODE_REPEAT_MARKERS, info.stored_repeat = repeat);
    TERN_(HAS_HOME_OFFSET, info.home_offset = home_offset);
    TERN_(HAS_POSITION_SHIFT, info.position_shift = position_shift);
    E_TERN_(info.active_extruder = active_extruder);

    #if DISABLED(NO_VOLUMETRICS)
      info.flag.volumetric_enabled = parser.volumetric_enabled;
      #if HAS_MULTI_EXTRUDER
        for (int8_t e = 0; e < EXTRUDERS; e++) info.filament_size[e] = planner.filament_size[e];
      #else
        if (parser.volumetric_enabled) info.filament_size[0] = planner.filament_size[active_extruder];
      #endif
    #endif

    #if HAS_EXTRUDERS
      HOTEND_LOOP() info.target_temperature[e] = thermalManager.degTargetHotend(e);
    #endif

    TERN_(HAS_HEATED_BED, info.target_temperature_bed = thermalManager.degTargetBed());

    #if HAS_FAN
      COPY(info.fan_speed, thermalManager.fan_speed);
    #endif

    #if HAS_LEVELING
      info.flag.leveling = planner.leveling_active;
      info.fade = TERN0(ENABLE_LEVELING_FADE_HEIGHT, planner.z_fade_height);
    #endif

    TERN_(GRADIENT_MIX, memcpy(&info.gradient, &mixer.gradient, sizeof(info.gradient)));

    #if ENABLED(FWRETRACT)
      COPY(info.retract, fwretract.current_retract);
      info.retract_hop = fwretract.current_hop;
    #endif

    // Elapsed print job time
    info.print_job_elapsed = print_job_timer.duration();

    // Relative axis modes
    info.axis_relative = gcode.axis_relative;

    // Misc. Marlin flags
    info.flag.dryrun = !!(marlin_debug_flags & MARLIN_DEBUG_DRYRUN);
    info.flag.allow_cold_extrusion = TERN0(PREVENT_COLD_EXTRUSION, thermalManager.allow_cold_extrude);

    write();
  }
}

#if PIN_EXISTS(POWER_LOSS)

  #if ENABLED(BACKUP_POWER_SUPPLY)

    void PrintJobRecovery::retract_and_lift(const_float_t zraise) {
      #if POWER_LOSS_RETRACT_LEN || POWER_LOSS_ZRAISE

        gcode.set_relative_mode(true);  // Use relative coordinates

        #if POWER_LOSS_RETRACT_LEN
          // Retract filament now
          gcode.process_subcommands_now(F("G1 F3000 E-" STRINGIFY(POWER_LOSS_RETRACT_LEN)));
        #endif

        #if POWER_LOSS_ZRAISE
          // Raise the Z axis now
          if (zraise) {
            char cmd[20], str_1[16];
            sprintf_P(cmd, PSTR("G0Z%s"), dtostrf(zraise, 1, 3, str_1));
            gcode.process_subcommands_now(cmd);
          }
        #else
          UNUSED(zraise);
        #endif

        //gcode.axis_relative = info.axis_relative;
        planner.synchronize();
      #endif
    }

  #endif

#endif // POWER_LOSS_PIN

#if PIN_EXISTS(POWER_LOSS) || ENABLED(DEBUG_POWER_LOSS_RECOVERY)

  /**
   * An outage was detected by a sensor pin.
   *  - If not SD printing, let the machine turn off on its own with no "KILL" screen
   *  - Disable all heaters first to save energy
   *  - Save the recovery data for the current instant
   *  - If backup power is available Retract E and Raise Z
   *  - Go to the KILL screen
   */
  void PrintJobRecovery::_outage(TERN_(DEBUG_POWER_LOSS_RECOVERY, const bool simulated/*=false*/)) {
    #if ENABLED(BACKUP_POWER_SUPPLY)
      static bool lock = false;
      if (lock) return; // No re-entrance from idle() during retract_and_lift()
      lock = true;
    #endif

    #if POWER_LOSS_ZRAISE
      // Get the limited Z-raise to do now or on resume
      const float zraise = _MAX(0, _MIN(current_position.z + POWER_LOSS_ZRAISE, Z_MAX_POS - 1) - current_position.z);
    #else
      constexpr float zraise = 0;
    #endif

    // Save the current position, distance that Z was (or should be) raised,
    // and a flag whether the raise was already done here.
    if (IS_SD_PRINTING()) save(true, zraise, ENABLED(BACKUP_POWER_SUPPLY));

    // Disable all heaters to reduce power loss
    thermalManager.disable_all_heaters();

    #if ENABLED(BACKUP_POWER_SUPPLY)
      // Do a hard-stop of the steppers (with possibly a loud thud)
      quickstop_stepper();
      // With backup power a retract and raise can be done now
      retract_and_lift(zraise);
    #endif

<<<<<<< HEAD
    if (TERN0(DEBUG_POWER_LOSS_RECOVERY, simulated)) {
      card.fileHasFinished();
      current_position.reset();
      sync_plan_position();
    }
    else
      kill(GET_TEXT(MSG_OUTAGE_RECOVERY));
=======
    kill(GET_TEXT_F(MSG_OUTAGE_RECOVERY));
>>>>>>> 7af8e232
  }

#endif // POWER_LOSS_PIN || DEBUG_POWER_LOSS_RECOVERY

/**
 * Save the recovery info the recovery file
 */
void PrintJobRecovery::write() {

  debug(F("Write"));

  open(false);
  file.seekSet(0);
  const int16_t ret = file.write(&info, sizeof(info));
  if (ret == -1) DEBUG_ECHOLNPGM("Power-loss file write failed.");
  if (!file.close()) DEBUG_ECHOLNPGM("Power-loss file close failed.");
}

/**
 * Resume the saved print job
 */
void PrintJobRecovery::resume() {

  char cmd[MAX_CMD_SIZE+16], str_1[16], str_2[16];

  const uint32_t resume_sdpos = info.sdpos; // Get here before the stepper ISR overwrites it

  // Apply the dry-run flag if enabled
  if (info.flag.dryrun) marlin_debug_flags |= MARLIN_DEBUG_DRYRUN;

  // Restore cold extrusion permission
  TERN_(PREVENT_COLD_EXTRUSION, thermalManager.allow_cold_extrude = info.flag.allow_cold_extrusion);

  #if HAS_LEVELING
    // Make sure leveling is off before any G92 and G28
    gcode.process_subcommands_now(F("M420 S0 Z0"));
  #endif

  #if HAS_HEATED_BED
    const celsius_t bt = info.target_temperature_bed;
    if (bt) {
      // Restore the bed temperature
      sprintf_P(cmd, PSTR("M190S%i"), bt);
      gcode.process_subcommands_now(cmd);
    }
  #endif

  // Heat hotend enough to soften material
  #if HAS_HOTEND
    HOTEND_LOOP() {
      const celsius_t et = _MAX(info.target_temperature[e], 180);
      if (et) {
        #if HAS_MULTI_HOTEND
          sprintf_P(cmd, PSTR("T%iS"), e);
          gcode.process_subcommands_now(cmd);
        #endif
        sprintf_P(cmd, PSTR("M109S%i"), et);
        gcode.process_subcommands_now(cmd);
      }
    }
  #endif

  // Interpret the saved Z according to flags
  const float z_print = info.current_position.z,
              z_raised = z_print + info.zraise;

  //
  // Home the axes that can safely be homed, and
  // establish the current position as best we can.
  //

  gcode.process_subcommands_now(F("G92.9E0")); // Reset E to 0

  #if Z_HOME_TO_MAX

    float z_now = z_raised;

    // If Z homing goes to max then just move back to the "raised" position
    sprintf_P(cmd, PSTR(
            "G28R0\n"     // Home all axes (no raise)
            "G1Z%sF1200"  // Move Z down to (raised) height
          ), dtostrf(z_now, 1, 3, str_1));
    gcode.process_subcommands_now(cmd);

  #elif DISABLED(BELTPRINTER)

    #if ENABLED(POWER_LOSS_RECOVER_ZHOME) && defined(POWER_LOSS_ZHOME_POS)
      #define HOMING_Z_DOWN 1
    #endif

    float z_now = info.flag.raised ? z_raised : z_print;

    // Reset E to 0 and set Z to the real position
    #if !HOMING_Z_DOWN
      sprintf_P(cmd, PSTR("G92.9Z%s"), dtostrf(z_now, 1, 3, str_1));
      gcode.process_subcommands_now(cmd);
    #endif

    // Does Z need to be raised now? It should be raised before homing XY.
    if (z_raised > z_now) {
      z_now = z_raised;
      sprintf_P(cmd, PSTR("G1Z%sF600"), dtostrf(z_now, 1, 3, str_1));
      gcode.process_subcommands_now(cmd);
    }

<<<<<<< HEAD
    // Home XY with no Z raise
    gcode.process_subcommands_now_P(PSTR("G28R0XY")); // No raise during G28
=======
    // Home XY with no Z raise, and also home Z here if Z isn't homing down below.
    gcode.process_subcommands_now(F("G28R0" TERN_(HOME_XY_ONLY, "XY"))); // No raise during G28
>>>>>>> 7af8e232

  #endif

  #if HOMING_Z_DOWN
    // Move to a safe XY position and home Z while avoiding the print.
    const xy_pos_t p = xy_pos_t(POWER_LOSS_ZHOME_POS) TERN_(HOMING_Z_WITH_PROBE, - probe.offset_xy);
    sprintf_P(cmd, PSTR("G1X%sY%sF1000\nG28HZ"), dtostrf(p.x, 1, 3, str_1), dtostrf(p.y, 1, 3, str_2));
    gcode.process_subcommands_now(cmd);
  #endif

  // Mark all axes as having been homed (no effect on current_position)
  set_all_homed();

  #if HAS_LEVELING
    // Restore Z fade and possibly re-enable bed leveling compensation.
    // Leveling may already be enabled due to the ENABLE_LEVELING_AFTER_G28 option.
    // TODO: Add a G28 parameter to leave leveling disabled.
    sprintf_P(cmd, PSTR("M420S%cZ%s"), '0' + (char)info.flag.leveling, dtostrf(info.fade, 1, 1, str_1));
    gcode.process_subcommands_now(cmd);

    #if !HOMING_Z_DOWN
      // The physical Z was adjusted at power-off so undo the M420S1 correction to Z with G92.9.
      sprintf_P(cmd, PSTR("G92.9Z%s"), dtostrf(z_now, 1, 1, str_1));
      gcode.process_subcommands_now(cmd);
    #endif
  #endif

  #if ENABLED(POWER_LOSS_RECOVER_ZHOME)
    // Z was homed down to the bed, so move up to the raised height.
    z_now = z_raised;
    sprintf_P(cmd, PSTR("G1Z%sF600"), dtostrf(z_now, 1, 3, str_1));
    gcode.process_subcommands_now(cmd);
  #endif

  // Recover volumetric extrusion state
  #if DISABLED(NO_VOLUMETRICS)
    #if HAS_MULTI_EXTRUDER
      for (int8_t e = 0; e < EXTRUDERS; e++) {
        sprintf_P(cmd, PSTR("M200T%iD%s"), e, dtostrf(info.filament_size[e], 1, 3, str_1));
        gcode.process_subcommands_now(cmd);
      }
      if (!info.flag.volumetric_enabled) {
        sprintf_P(cmd, PSTR("M200T%iD0"), info.active_extruder);
        gcode.process_subcommands_now(cmd);
      }
    #else
      if (info.flag.volumetric_enabled) {
        sprintf_P(cmd, PSTR("M200D%s"), dtostrf(info.filament_size[0], 1, 3, str_1));
        gcode.process_subcommands_now(cmd);
      }
    #endif
  #endif

  // Restore all hotend temperatures
  #if HAS_HOTEND
    HOTEND_LOOP() {
      const celsius_t et = info.target_temperature[e];
      if (et) {
        #if HAS_MULTI_HOTEND
          sprintf_P(cmd, PSTR("T%iS"), e);
          gcode.process_subcommands_now(cmd);
        #endif
        sprintf_P(cmd, PSTR("M109S%i"), et);
        gcode.process_subcommands_now(cmd);
      }
    }
  #endif

  // Restore the previously active tool (with no_move)
  #if HAS_MULTI_EXTRUDER || HAS_MULTI_HOTEND
    sprintf_P(cmd, PSTR("T%i S"), info.active_extruder);
    gcode.process_subcommands_now(cmd);
  #endif

  // Restore print cooling fan speeds
  #if HAS_FAN
    FANS_LOOP(i) {
      const int f = info.fan_speed[i];
      if (f) {
        sprintf_P(cmd, PSTR("M106P%iS%i"), i, f);
        gcode.process_subcommands_now(cmd);
      }
    }
  #endif

  // Restore retract and hop state from an active `G10` command
  #if ENABLED(FWRETRACT)
    LOOP_L_N(e, EXTRUDERS) {
      if (info.retract[e] != 0.0) {
        fwretract.current_retract[e] = info.retract[e];
        fwretract.retracted[e] = true;
      }
    }
    fwretract.current_hop = info.retract_hop;
  #endif

  #if ENABLED(GRADIENT_MIX)
    memcpy(&mixer.gradient, &info.gradient, sizeof(info.gradient));
  #endif

  // Un-retract if there was a retract at outage
  #if ENABLED(BACKUP_POWER_SUPPLY) && POWER_LOSS_RETRACT_LEN > 0
<<<<<<< HEAD
    gcode.process_subcommands_now_P(PSTR("G1F3000E" STRINGIFY(POWER_LOSS_RETRACT_LEN)));
=======
    gcode.process_subcommands_now(F("G1E" STRINGIFY(POWER_LOSS_RETRACT_LEN) "F3000"));
>>>>>>> 7af8e232
  #endif

  // Additional purge on resume if configured
  #if POWER_LOSS_PURGE_LEN
    sprintf_P(cmd, PSTR("G1F3000E%d"), (POWER_LOSS_PURGE_LEN) + (POWER_LOSS_RETRACT_LEN));
    gcode.process_subcommands_now(cmd);
  #endif

  #if ENABLED(NOZZLE_CLEAN_FEATURE)
    gcode.process_subcommands_now(F("G12"));
  #endif

  // Move back over to the saved XY
  sprintf_P(cmd, PSTR("G1X%sY%sF3000"),
    dtostrf(info.current_position.x, 1, 3, str_1),
    dtostrf(info.current_position.y, 1, 3, str_2)
  );
  gcode.process_subcommands_now(cmd);

  // Move back down to the saved Z for printing
  sprintf_P(cmd, PSTR("G1Z%sF600"), dtostrf(z_print, 1, 3, str_1));
  gcode.process_subcommands_now(cmd);

  // Restore the feedrate
  sprintf_P(cmd, PSTR("G1F%d"), info.feedrate);
  gcode.process_subcommands_now(cmd);

  // Restore E position with G92.9
  sprintf_P(cmd, PSTR("G92.9E%s"), dtostrf(info.current_position.e, 1, 3, str_1));
  gcode.process_subcommands_now(cmd);

  TERN_(GCODE_REPEAT_MARKERS, repeat = info.stored_repeat);
  TERN_(HAS_HOME_OFFSET, home_offset = info.home_offset);
  TERN_(HAS_POSITION_SHIFT, position_shift = info.position_shift);
  #if HAS_HOME_OFFSET || HAS_POSITION_SHIFT
    LOOP_LINEAR_AXES(i) update_workspace_offset((AxisEnum)i);
  #endif

  // Relative axis modes
  gcode.axis_relative = info.axis_relative;

  #if ENABLED(DEBUG_POWER_LOSS_RECOVERY)
    const uint8_t old_flags = marlin_debug_flags;
    marlin_debug_flags |= MARLIN_DEBUG_ECHO;
  #endif

  // Continue to apply PLR when a file is resumed!
  enable(true);

  // Resume the SD file from the last position
  char *fn = info.sd_filename;
  sprintf_P(cmd, M23_STR, fn);
  gcode.process_subcommands_now(cmd);
  sprintf_P(cmd, PSTR("M24S%ldT%ld"), resume_sdpos, info.print_job_elapsed);
  gcode.process_subcommands_now(cmd);

  TERN_(DEBUG_POWER_LOSS_RECOVERY, marlin_debug_flags = old_flags);
}

#if ENABLED(DEBUG_POWER_LOSS_RECOVERY)

  void PrintJobRecovery::debug(FSTR_P const prefix) {
    DEBUG_ECHOF(prefix);
    DEBUG_ECHOLNPGM(" Job Recovery Info...\nvalid_head:", info.valid_head, " valid_foot:", info.valid_foot);
    if (info.valid_head) {
      if (info.valid_head == info.valid_foot) {
        DEBUG_ECHOPGM("current_position: ");
        LOOP_LOGICAL_AXES(i) {
          if (i) DEBUG_CHAR(',');
          DEBUG_DECIMAL(info.current_position[i]);
        }
        DEBUG_EOL();

        DEBUG_ECHOLNPGM("feedrate: ", info.feedrate);

        DEBUG_ECHOLNPGM("zraise: ", info.zraise, " ", info.flag.raised ? "(before)" : "");

        #if ENABLED(GCODE_REPEAT_MARKERS)
          DEBUG_ECHOLNPGM("repeat index: ", info.stored_repeat.index);
          LOOP_L_N(i, info.stored_repeat.index)
            DEBUG_ECHOLNPGM("..... sdpos: ", info.stored_repeat.marker.sdpos, " count: ", info.stored_repeat.marker.counter);
        #endif

        #if HAS_HOME_OFFSET
          DEBUG_ECHOPGM("home_offset: ");
          LOOP_LINEAR_AXES(i) {
            if (i) DEBUG_CHAR(',');
            DEBUG_DECIMAL(info.home_offset[i]);
          }
          DEBUG_EOL();
        #endif

        #if HAS_POSITION_SHIFT
          DEBUG_ECHOPGM("position_shift: ");
          LOOP_LINEAR_AXES(i) {
            if (i) DEBUG_CHAR(',');
            DEBUG_DECIMAL(info.position_shift[i]);
          }
          DEBUG_EOL();
        #endif

        #if HAS_MULTI_EXTRUDER
          DEBUG_ECHOLNPGM("active_extruder: ", info.active_extruder);
        #endif

        #if DISABLED(NO_VOLUMETRICS)
          DEBUG_ECHOPGM("filament_size:");
          LOOP_L_N(i, EXTRUDERS) DEBUG_ECHOLNPGM(" ", info.filament_size[i]);
          DEBUG_EOL();
        #endif

        #if HAS_HOTEND
          DEBUG_ECHOPGM("target_temperature: ");
          HOTEND_LOOP() {
            DEBUG_ECHO(info.target_temperature[e]);
            if (e < HOTENDS - 1) DEBUG_CHAR(',');
          }
          DEBUG_EOL();
        #endif

        #if HAS_HEATED_BED
          DEBUG_ECHOLNPGM("target_temperature_bed: ", info.target_temperature_bed);
        #endif

        #if HAS_FAN
          DEBUG_ECHOPGM("fan_speed: ");
          FANS_LOOP(i) {
            DEBUG_ECHO(info.fan_speed[i]);
            if (i < FAN_COUNT - 1) DEBUG_CHAR(',');
          }
          DEBUG_EOL();
        #endif

        #if HAS_LEVELING
          DEBUG_ECHOLNPGM("leveling: ", info.flag.leveling ? "ON" : "OFF", "  fade: ", info.fade);
        #endif

        #if ENABLED(FWRETRACT)
          DEBUG_ECHOPGM("retract: ");
          for (int8_t e = 0; e < EXTRUDERS; e++) {
            DEBUG_ECHO(info.retract[e]);
            if (e < EXTRUDERS - 1) DEBUG_CHAR(',');
          }
          DEBUG_EOL();
          DEBUG_ECHOLNPGM("retract_hop: ", info.retract_hop);
        #endif

        // Mixing extruder and gradient
        #if BOTH(MIXING_EXTRUDER, GRADIENT_MIX)
          DEBUG_ECHOLNPGM("gradient: ", info.gradient.enabled ? "ON" : "OFF");
        #endif

        DEBUG_ECHOLNPGM("sd_filename: ", info.sd_filename);
        DEBUG_ECHOLNPGM("sdpos: ", info.sdpos);
        DEBUG_ECHOLNPGM("print_job_elapsed: ", info.print_job_elapsed);

        DEBUG_ECHOPGM("axis_relative:");
        if (TEST(info.axis_relative, REL_X)) DEBUG_ECHOPGM(" REL_X");
        if (TEST(info.axis_relative, REL_Y)) DEBUG_ECHOPGM(" REL_Y");
        if (TEST(info.axis_relative, REL_Z)) DEBUG_ECHOPGM(" REL_Z");
        if (TEST(info.axis_relative, REL_E)) DEBUG_ECHOPGM(" REL_E");
        if (TEST(info.axis_relative, E_MODE_ABS)) DEBUG_ECHOPGM(" E_MODE_ABS");
        if (TEST(info.axis_relative, E_MODE_REL)) DEBUG_ECHOPGM(" E_MODE_REL");
        DEBUG_EOL();

        DEBUG_ECHOLNPGM("flag.dryrun: ", AS_DIGIT(info.flag.dryrun));
        DEBUG_ECHOLNPGM("flag.allow_cold_extrusion: ", AS_DIGIT(info.flag.allow_cold_extrusion));
        DEBUG_ECHOLNPGM("flag.volumetric_enabled: ", AS_DIGIT(info.flag.volumetric_enabled));
      }
      else
        DEBUG_ECHOLNPGM("INVALID DATA");
    }
    DEBUG_ECHOLNPGM("---");
  }

#endif // DEBUG_POWER_LOSS_RECOVERY

#endif // POWER_LOSS_RECOVERY<|MERGE_RESOLUTION|>--- conflicted
+++ resolved
@@ -310,17 +310,13 @@
       retract_and_lift(zraise);
     #endif
 
-<<<<<<< HEAD
     if (TERN0(DEBUG_POWER_LOSS_RECOVERY, simulated)) {
       card.fileHasFinished();
       current_position.reset();
       sync_plan_position();
     }
     else
-      kill(GET_TEXT(MSG_OUTAGE_RECOVERY));
-=======
-    kill(GET_TEXT_F(MSG_OUTAGE_RECOVERY));
->>>>>>> 7af8e232
+      kill(GET_TEXT_F(MSG_OUTAGE_RECOVERY));
   }
 
 #endif // POWER_LOSS_PIN || DEBUG_POWER_LOSS_RECOVERY
@@ -426,13 +422,8 @@
       gcode.process_subcommands_now(cmd);
     }
 
-<<<<<<< HEAD
     // Home XY with no Z raise
-    gcode.process_subcommands_now_P(PSTR("G28R0XY")); // No raise during G28
-=======
-    // Home XY with no Z raise, and also home Z here if Z isn't homing down below.
-    gcode.process_subcommands_now(F("G28R0" TERN_(HOME_XY_ONLY, "XY"))); // No raise during G28
->>>>>>> 7af8e232
+    gcode.process_subcommands_now(F("G28R0XY")); // No raise during G28
 
   #endif
 
@@ -535,11 +526,7 @@
 
   // Un-retract if there was a retract at outage
   #if ENABLED(BACKUP_POWER_SUPPLY) && POWER_LOSS_RETRACT_LEN > 0
-<<<<<<< HEAD
-    gcode.process_subcommands_now_P(PSTR("G1F3000E" STRINGIFY(POWER_LOSS_RETRACT_LEN)));
-=======
-    gcode.process_subcommands_now(F("G1E" STRINGIFY(POWER_LOSS_RETRACT_LEN) "F3000"));
->>>>>>> 7af8e232
+    gcode.process_subcommands_now(F("G1F3000E" STRINGIFY(POWER_LOSS_RETRACT_LEN)));
   #endif
 
   // Additional purge on resume if configured
