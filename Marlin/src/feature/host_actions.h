--- conflicted
+++ resolved
@@ -74,17 +74,10 @@
 
   #if ENABLED(G29_RETRY_AND_RECOVER)
     #ifdef ACTION_ON_G29_RECOVER
-<<<<<<< HEAD
-      void g29_recover();
-    #endif
-    #ifdef ACTION_ON_G29_FAILURE
-      void g29_failure();
-=======
       static void g29_recover();
     #endif
     #ifdef ACTION_ON_G29_FAILURE
       static void g29_failure();
->>>>>>> ee28a14e
     #endif
   #endif
 
