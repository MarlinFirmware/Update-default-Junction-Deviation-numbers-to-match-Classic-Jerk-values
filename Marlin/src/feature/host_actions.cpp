--- conflicted
+++ resolved
@@ -37,12 +37,6 @@
   #include "runout.h"
 #endif
 
-<<<<<<< HEAD
-void host_action(FSTR_P const fstr, const bool eol) {
-  PORT_REDIRECT(SerialMask::All);
-  SERIAL_ECHOPGM("//action:");
-  SERIAL_ECHOF(fstr);
-=======
 HostUI hostui;
 
 flag_t HostUI::flag;
@@ -51,33 +45,11 @@
   if (!flag.bits) return;
   PORT_REDIRECT(SerialMask::All);
   SERIAL_ECHOPGM("//action:");
-  SERIAL_ECHOPGM_P(FTOP(fstr));
->>>>>>> 644e2461
+  SERIAL_ECHOF(fstr);
   if (eol) SERIAL_EOL();
 }
 
 #ifdef ACTION_ON_KILL
-<<<<<<< HEAD
-  void host_action_kill() { host_action(F(ACTION_ON_KILL)); }
-#endif
-#ifdef ACTION_ON_PAUSE
-  void host_action_pause(const bool eol/*=true*/) { host_action(F(ACTION_ON_PAUSE), eol); }
-#endif
-#ifdef ACTION_ON_PAUSED
-  void host_action_paused(const bool eol/*=true*/) { host_action(F(ACTION_ON_PAUSED), eol); }
-#endif
-#ifdef ACTION_ON_RESUME
-  void host_action_resume() { host_action(F(ACTION_ON_RESUME)); }
-#endif
-#ifdef ACTION_ON_RESUMED
-  void host_action_resumed() { host_action(F(ACTION_ON_RESUMED)); }
-#endif
-#ifdef ACTION_ON_CANCEL
-  void host_action_cancel() { host_action(F(ACTION_ON_CANCEL)); }
-#endif
-#ifdef ACTION_ON_START
-  void host_action_start() { host_action(F(ACTION_ON_START)); }
-=======
   void HostUI::kill() { action(F(ACTION_ON_KILL)); }
 #endif
 #ifdef ACTION_ON_PAUSE
@@ -106,7 +78,6 @@
   #ifdef ACTION_ON_G29_FAILURE
     void HostUI::g29_failure() { action(F(ACTION_ON_G29_FAILURE)); }
   #endif
->>>>>>> 644e2461
 #endif
 
 #if ENABLED(HOST_PROMPT_SUPPORT)
@@ -120,66 +91,6 @@
     extern bool wait_for_user;
   #endif
 
-<<<<<<< HEAD
-  PromptReason host_prompt_reason = PROMPT_NOT_DEFINED;
-
-  void host_action_notify(const char * const cstr) {
-    PORT_REDIRECT(SerialMask::All);
-    host_action(F("notification "), false);
-    SERIAL_ECHOLN(cstr);
-  }
-
-  void host_action_notify(FSTR_P const fstr) {
-    PORT_REDIRECT(SerialMask::All);
-    host_action(F("notification "), false);
-    SERIAL_ECHOLNF(fstr);
-  }
-
-  void host_action_prompt(FSTR_P const ptype, const bool eol=true) {
-    PORT_REDIRECT(SerialMask::All);
-    host_action(F("prompt_"), false);
-    SERIAL_ECHOF(ptype);
-    if (eol) SERIAL_EOL();
-  }
-
-  void host_action_prompt_plus(FSTR_P const ptype, FSTR_P const fstr, const char extra_char='\0') {
-    host_action_prompt(ptype, false);
-    PORT_REDIRECT(SerialMask::All);
-    SERIAL_CHAR(' ');
-    SERIAL_ECHOF(fstr);
-    if (extra_char != '\0') SERIAL_CHAR(extra_char);
-    SERIAL_EOL();
-  }
-  void host_action_prompt_begin(const PromptReason reason, FSTR_P const fstr, const char extra_char/*='\0'*/) {
-    host_action_prompt_end();
-    host_prompt_reason = reason;
-    host_action_prompt_plus(F("begin"), fstr, extra_char);
-  }
-  void host_action_prompt_button(FSTR_P const fstr) { host_action_prompt_plus(F("button"), fstr); }
-  void host_action_prompt_end() { host_action_prompt(F("end")); }
-  void host_action_prompt_show() { host_action_prompt(F("show")); }
-
-  void _host_prompt_show(FSTR_P const btn1/*=nullptr*/, FSTR_P const btn2/*=nullptr*/) {
-    if (btn1) host_action_prompt_button(btn1);
-    if (btn2) host_action_prompt_button(btn2);
-    host_action_prompt_show();
-  }
-  void host_prompt_do(const PromptReason reason, FSTR_P const fstr, FSTR_P const btn1/*=nullptr*/, FSTR_P const btn2/*=nullptr*/) {
-    host_action_prompt_begin(reason, fstr);
-    _host_prompt_show(btn1, btn2);
-  }
-  void host_prompt_do(const PromptReason reason, FSTR_P const fstr, const char extra_char, FSTR_P const btn1/*=nullptr*/, FSTR_P const btn2/*=nullptr*/) {
-    host_action_prompt_begin(reason, fstr, extra_char);
-    _host_prompt_show(btn1, btn2);
-  }
-
-  void filament_load_host_prompt() {
-    const bool disable_to_continue = TERN0(HAS_FILAMENT_SENSOR, runout.filament_ran_out);
-    host_prompt_do(PROMPT_FILAMENT_RUNOUT, F("Paused"), F("PurgeMore"),
-      disable_to_continue ? F("DisableRunout") : FPSTR(CONTINUE_STR)
-    );
-  }
-=======
   void HostUI::notify(const char * const message) {
     if (!flag.bits) return;
     PORT_REDIRECT(SerialMask::All);
@@ -243,7 +154,6 @@
       );
     }
   #endif
->>>>>>> 644e2461
 
   //
   // Handle responses from the host, such as:
