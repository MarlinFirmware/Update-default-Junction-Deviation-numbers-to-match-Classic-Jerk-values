/**
 * Marlin 3D Printer Firmware
 * Copyright (c) 2020 MarlinFirmware [https://github.com/MarlinFirmware/Marlin]
 *
 * Based on Sprinter and grbl.
 * Copyright (c) 2011 Camiel Gubbels / Erik van der Zalm
 *
 * This program is free software: you can redistribute it and/or modify
 * it under the terms of the GNU General Public License as published by
 * the Free Software Foundation, either version 3 of the License, or
 * (at your option) any later version.
 *
 * This program is distributed in the hope that it will be useful,
 * but WITHOUT ANY WARRANTY; without even the implied warranty of
 * MERCHANTABILITY or FITNESS FOR A PARTICULAR PURPOSE.  See the
 * GNU General Public License for more details.
 *
 * You should have received a copy of the GNU General Public License
 * along with this program.  If not, see <https://www.gnu.org/licenses/>.
 *
 */

/**
 * feature/pause.cpp - Pause feature support functions
 * This may be combined with related G-codes if features are consolidated.
 */

#include "../inc/MarlinConfigPre.h"

#if ENABLED(ADVANCED_PAUSE_FEATURE)

//#define DEBUG_PAUSE_RESUME

#include "../MarlinCore.h"
#include "../gcode/gcode.h"
#include "../module/motion.h"
#include "../module/planner.h"
#include "../module/stepper.h"
#include "../module/printcounter.h"
#include "../module/temperature.h"

#if ENABLED(FWRETRACT)
  #include "fwretract.h"
#endif

#if HAS_FILAMENT_SENSOR
  #include "runout.h"
#endif

#if ENABLED(HOST_ACTION_COMMANDS)
  #include "host_actions.h"
#endif

#if ENABLED(EXTENSIBLE_UI)
  #include "../lcd/extui/ui_api.h"
#elif ENABLED(DWIN_CREALITY_LCD_ENHANCED)
  #include "../lcd/e3v2/enhanced/dwin.h"
#endif

#include "../lcd/marlinui.h"

#if HAS_BUZZER
  #include "../libs/buzzer.h"
#endif

#if ENABLED(POWER_LOSS_RECOVERY)
  #include "powerloss.h"
#endif

#include "../libs/nozzle.h"
#include "pause.h"

#define DEBUG_OUT ENABLED(DEBUG_PAUSE_RESUME)
#include "../core/debug_out.h"

// private:

static xyze_pos_t resume_position;

#if M600_PURGE_MORE_RESUMABLE
  PauseMenuResponse pause_menu_response;
  PauseMode pause_mode = PAUSE_MODE_PAUSE_PRINT;
#endif

fil_change_settings_t fc_settings[EXTRUDERS];

#if ENABLED(SDSUPPORT)
  #include "../sd/cardreader.h"
#endif

#if ENABLED(EMERGENCY_PARSER)
  #define _PMSG(L) L##_M108
#else
  #define _PMSG(L) L##_LCD
#endif

#if HAS_BUZZER
  static void impatient_beep(const int8_t max_beep_count, const bool restart=false) {

    if (TERN0(HAS_LCD_MENU, pause_mode == PAUSE_MODE_PAUSE_PRINT)) return;

    static millis_t next_buzz = 0;
    static int8_t runout_beep = 0;

    if (restart) next_buzz = runout_beep = 0;

    const bool always = max_beep_count < 0;

    const millis_t ms = millis();
    if (ELAPSED(ms, next_buzz)) {
      if (always || runout_beep < max_beep_count + 5) { // Only beep as long as we're supposed to
        next_buzz = ms + ((always || runout_beep < max_beep_count) ? 1000 : 500);
        BUZZ(50, 880 - (runout_beep & 1) * 220);
        runout_beep++;
      }
    }
  }
  inline void first_impatient_beep(const int8_t max_beep_count) { impatient_beep(max_beep_count, true); }
#else
  inline void impatient_beep(const int8_t, const bool=false) {}
  inline void first_impatient_beep(const int8_t) {}
#endif

/**
 * Ensure a safe temperature for extrusion
 *
 * - Fail if the TARGET temperature is too low
 * - Display LCD placard with temperature status
 * - Return when heating is done or aborted
 *
 * Returns 'true' if heating was completed, 'false' for abort
 */
static bool ensure_safe_temperature(const bool wait=true, const PauseMode mode=PAUSE_MODE_SAME) {
  DEBUG_SECTION(est, "ensure_safe_temperature", true);
  DEBUG_ECHOLNPGM("... wait:", wait, " mode:", mode);

  #if ENABLED(PREVENT_COLD_EXTRUSION)
    if (!DEBUGGING(DRYRUN) && thermalManager.targetTooColdToExtrude(active_extruder))
      thermalManager.setTargetHotend(thermalManager.extrude_min_temp, active_extruder);
  #endif

  ui.pause_show_message(PAUSE_MESSAGE_HEATING, mode); UNUSED(mode);

  if (wait) return thermalManager.wait_for_hotend(active_extruder);

  // Allow interruption by Emergency Parser M108
  wait_for_heatup = TERN1(PREVENT_COLD_EXTRUSION, !thermalManager.allow_cold_extrude);
  while (wait_for_heatup && ABS(thermalManager.wholeDegHotend(active_extruder) - thermalManager.degTargetHotend(active_extruder)) > (TEMP_WINDOW))
    idle();
  wait_for_heatup = false;

  #if ENABLED(PREVENT_COLD_EXTRUSION)
    // A user can cancel wait-for-heating with M108
    if (!DEBUGGING(DRYRUN) && thermalManager.targetTooColdToExtrude(active_extruder)) {
      SERIAL_ECHO_MSG(STR_ERR_HOTEND_TOO_COLD);
      return false;
    }
  #endif

  return true;
}

/**
 * Load filament into the hotend
 *
 * - Fail if the a safe temperature was not reached
 * - If pausing for confirmation, wait for a click or M108
 * - Show "wait for load" placard
 * - Load and purge filament
 * - Show "Purge more" / "Continue" menu
 * - Return when "Continue" is selected
 *
 * Returns 'true' if load was completed, 'false' for abort
 */
bool load_filament(const_float_t slow_load_length/*=0*/, const_float_t fast_load_length/*=0*/, const_float_t purge_length/*=0*/, const int8_t max_beep_count/*=0*/,
                   const bool show_lcd/*=false*/, const bool pause_for_user/*=false*/,
                   const PauseMode mode/*=PAUSE_MODE_PAUSE_PRINT*/
                   DXC_ARGS
) {
  DEBUG_SECTION(lf, "load_filament", true);
  DEBUG_ECHOLNPGM("... slowlen:", slow_load_length, " fastlen:", fast_load_length, " purgelen:", purge_length, " maxbeep:", max_beep_count, " showlcd:", show_lcd, " pauseforuser:", pause_for_user, " pausemode:", mode DXC_SAY);

  if (!ensure_safe_temperature(false, mode)) {
    if (show_lcd) ui.pause_show_message(PAUSE_MESSAGE_STATUS, mode);
    return false;
  }

  if (pause_for_user) {
    if (show_lcd) ui.pause_show_message(PAUSE_MESSAGE_INSERT, mode);
    SERIAL_ECHO_MSG(_PMSG(STR_FILAMENT_CHANGE_INSERT));

    first_impatient_beep(max_beep_count);

    KEEPALIVE_STATE(PAUSED_FOR_USER);
    wait_for_user = true;    // LCD click or M108 will clear this

    TERN_(EXTENSIBLE_UI, ExtUI::onUserConfirmRequired(F("Load Filament")));

    #if ENABLED(HOST_PROMPT_SUPPORT)
      const char tool = '0' + TERN0(MULTI_FILAMENT_SENSOR, active_extruder);
      host_prompt_do(PROMPT_USER_CONTINUE, F("Load Filament T"), tool, FPSTR(CONTINUE_STR));
    #endif

    while (wait_for_user) {
      impatient_beep(max_beep_count);
      #if BOTH(FILAMENT_CHANGE_RESUME_ON_INSERT, FILAMENT_RUNOUT_SENSOR)
<<<<<<< HEAD
        if (READ(FIL_RUNOUT1_PIN) != FIL_RUNOUT1_STATE) wait_for_user = false;
=======
        #if ENABLED(MULTI_FILAMENT_SENSOR)
          #define _CASE_INSERTED(N) case N-1: if (READ(FIL_RUNOUT##N##_PIN) != FIL_RUNOUT##N##_STATE) wait_for_user = false; break;
          switch (active_extruder) {
            REPEAT_1(NUM_RUNOUT_SENSORS, _CASE_INSERTED)
          }
        #else
          if (READ(FIL_RUNOUT_PIN) != FIL_RUNOUT_STATE) wait_for_user = false;
        #endif
>>>>>>> bd6a1a28
      #endif
      idle_no_sleep();
    }
  }

  if (show_lcd) ui.pause_show_message(PAUSE_MESSAGE_LOAD, mode);

  #if ENABLED(DUAL_X_CARRIAGE)
    const int8_t saved_ext        = active_extruder;
    const bool saved_ext_dup_mode = extruder_duplication_enabled;
    set_duplication_enabled(false, DXC_ext);
  #endif

  TERN_(BELTPRINTER, do_blocking_move_to_xy(0.00, 50.00));

  // Slow Load filament
  if (slow_load_length) unscaled_e_move(slow_load_length, FILAMENT_CHANGE_SLOW_LOAD_FEEDRATE);

  // Fast Load Filament
  if (fast_load_length) {
    #if FILAMENT_CHANGE_FAST_LOAD_ACCEL > 0
      const float saved_acceleration = planner.settings.retract_acceleration;
      planner.settings.retract_acceleration = FILAMENT_CHANGE_FAST_LOAD_ACCEL;
    #endif

    unscaled_e_move(fast_load_length, FILAMENT_CHANGE_FAST_LOAD_FEEDRATE);

    #if FILAMENT_CHANGE_FAST_LOAD_ACCEL > 0
      planner.settings.retract_acceleration = saved_acceleration;
    #endif
  }

  #if ENABLED(DUAL_X_CARRIAGE)      // Tie the two extruders movement back together.
    set_duplication_enabled(saved_ext_dup_mode, saved_ext);
  #endif

  #if ENABLED(ADVANCED_PAUSE_CONTINUOUS_PURGE)

    if (show_lcd) ui.pause_show_message(PAUSE_MESSAGE_PURGE);

    TERN_(EXTENSIBLE_UI, ExtUI::onUserConfirmRequired(GET_TEXT_F(MSG_FILAMENT_CHANGE_PURGE)));
    TERN_(HOST_PROMPT_SUPPORT, host_prompt_do(PROMPT_USER_CONTINUE, GET_TEXT_F(MSG_FILAMENT_CHANGE_PURGE), FPSTR(CONTINUE_STR)));
    TERN_(DWIN_CREALITY_LCD_ENHANCED, DWIN_Popup_Confirm(ICON_BLTouch, GET_TEXT_F(MSG_FILAMENT_CHANGE_PURGE), FPSTR(CONTINUE_STR)));
    wait_for_user = true; // A click or M108 breaks the purge_length loop
    for (float purge_count = purge_length; purge_count > 0 && wait_for_user; --purge_count)
      unscaled_e_move(1, ADVANCED_PAUSE_PURGE_FEEDRATE);
    wait_for_user = false;

  #else

    do {
      if (purge_length > 0) {
        // "Wait for filament purge"
        if (show_lcd) ui.pause_show_message(PAUSE_MESSAGE_PURGE);

        // Extrude filament to get into hotend
        unscaled_e_move(purge_length, ADVANCED_PAUSE_PURGE_FEEDRATE);
      }

      TERN_(HOST_PROMPT_SUPPORT, filament_load_host_prompt()); // Initiate another host prompt.

      #if M600_PURGE_MORE_RESUMABLE
        if (show_lcd) {
          // Show "Purge More" / "Resume" menu and wait for reply
          KEEPALIVE_STATE(PAUSED_FOR_USER);
          wait_for_user = false;
          #if EITHER(HAS_LCD_MENU, DWIN_CREALITY_LCD_ENHANCED)
            ui.pause_show_message(PAUSE_MESSAGE_OPTION); // Also sets PAUSE_RESPONSE_WAIT_FOR
          #else
            pause_menu_response = PAUSE_RESPONSE_WAIT_FOR;
          #endif
          while (pause_menu_response == PAUSE_RESPONSE_WAIT_FOR) idle_no_sleep();
        }
      #endif

      // Keep looping if "Purge More" was selected
    } while (TERN0(M600_PURGE_MORE_RESUMABLE, pause_menu_response == PAUSE_RESPONSE_EXTRUDE_MORE));

  #endif
  TERN_(HOST_PROMPT_SUPPORT, host_action_prompt_end());

  return true;
}

/**
 * Disabling E steppers for manual filament change should be fine
 * as long as users don't spin the E motor ridiculously fast and
 * send current back to their board, potentially frying it.
 */
inline void disable_active_extruder() {
  #if HAS_EXTRUDERS
    stepper.DISABLE_EXTRUDER(active_extruder);
    safe_delay(100);
  #endif
}

/**
 * Unload filament from the hotend
 *
 * - Fail if the a safe temperature was not reached
 * - Show "wait for unload" placard
 * - Retract, pause, then unload filament
 * - Disable E stepper (on most machines)
 *
 * Returns 'true' if unload was completed, 'false' for abort
 */
bool unload_filament(const_float_t unload_length, const bool show_lcd/*=false*/,
                     const PauseMode mode/*=PAUSE_MODE_PAUSE_PRINT*/
                     #if BOTH(FILAMENT_UNLOAD_ALL_EXTRUDERS, MIXING_EXTRUDER)
                       , const_float_t mix_multiplier/*=1.0*/
                     #endif
) {
  DEBUG_SECTION(uf, "unload_filament", true);
  DEBUG_ECHOLNPGM("... unloadlen:", unload_length, " showlcd:", show_lcd, " mode:", mode
    #if BOTH(FILAMENT_UNLOAD_ALL_EXTRUDERS, MIXING_EXTRUDER)
      , " mixmult:", mix_multiplier
    #endif
  );

  #if !BOTH(FILAMENT_UNLOAD_ALL_EXTRUDERS, MIXING_EXTRUDER)
    constexpr float mix_multiplier = 1.0f;
  #endif

  if (!ensure_safe_temperature(false, mode)) {
    if (show_lcd) ui.pause_show_message(PAUSE_MESSAGE_STATUS);
    return false;
  }

  if (show_lcd) ui.pause_show_message(PAUSE_MESSAGE_UNLOAD, mode);

  // Retract filament
  unscaled_e_move(-(FILAMENT_UNLOAD_PURGE_RETRACT) * mix_multiplier, (PAUSE_PARK_RETRACT_FEEDRATE) * mix_multiplier);

  // Wait for filament to cool
  safe_delay(FILAMENT_UNLOAD_PURGE_DELAY);

  // Quickly purge
  unscaled_e_move((FILAMENT_UNLOAD_PURGE_RETRACT + FILAMENT_UNLOAD_PURGE_LENGTH) * mix_multiplier,
                  (FILAMENT_UNLOAD_PURGE_FEEDRATE) * mix_multiplier);

  // Unload filament
  #if FILAMENT_CHANGE_UNLOAD_ACCEL > 0
    const float saved_acceleration = planner.settings.retract_acceleration;
    planner.settings.retract_acceleration = FILAMENT_CHANGE_UNLOAD_ACCEL;
  #endif

  unscaled_e_move(unload_length * mix_multiplier, (FILAMENT_CHANGE_UNLOAD_FEEDRATE) * mix_multiplier);

  #if FILAMENT_CHANGE_FAST_LOAD_ACCEL > 0
    planner.settings.retract_acceleration = saved_acceleration;
  #endif

  // Disable the Extruder for manual change
  disable_active_extruder();

  return true;
}

// public:

/**
 * Pause procedure
 *
 * - Abort if already paused
 * - Send host action for pause, if configured
 * - Abort if TARGET temperature is too low
 * - Display "wait for start of filament change" (if a length was specified)
 * - Initial retract, if current temperature is hot enough
 * - Park the nozzle at the given position
 * - Call unload_filament (if a length was specified)
 *
 * Return 'true' if pause was completed, 'false' for abort
 */
uint8_t did_pause_print = 0;

bool pause_print(const_float_t retract, const xyz_pos_t &park_point, const bool show_lcd/*=false*/, const_float_t unload_length/*=0*/ DXC_ARGS) {
  DEBUG_SECTION(pp, "pause_print", true);
  DEBUG_ECHOLNPGM("... park.x:", park_point.x, " y:", park_point.y, " z:", park_point.z, " unloadlen:", unload_length, " showlcd:", show_lcd DXC_SAY);

  UNUSED(show_lcd);

  if (did_pause_print) return false; // already paused

  #if ENABLED(HOST_ACTION_COMMANDS)
    #ifdef ACTION_ON_PAUSED
      host_action_paused();
    #elif defined(ACTION_ON_PAUSE)
      host_action_pause();
    #endif
  #endif

  TERN_(HOST_PROMPT_SUPPORT, host_prompt_open(PROMPT_INFO, F("Pause"), FPSTR(DISMISS_STR)));

  // Indicate that the printer is paused
  ++did_pause_print;

  // Pause the print job and timer
  #if ENABLED(SDSUPPORT)
    const bool was_sd_printing = IS_SD_PRINTING();
    if (was_sd_printing) {
      card.pauseSDPrint();
      ++did_pause_print; // Indicate SD pause also
    }
  #endif

  print_job_timer.pause();

  // Save current position
  resume_position = current_position;

  // Will the nozzle be parking?
  const bool do_park = !axes_should_home();

  #if ENABLED(POWER_LOSS_RECOVERY)
    // Save PLR info in case the power goes out while parked
    const float park_raise = do_park ? nozzle.park_mode_0_height(park_point.z) - current_position.z : POWER_LOSS_ZRAISE;
    if (was_sd_printing && recovery.enabled) recovery.save(true, park_raise, do_park);
  #endif

  // Wait for buffered blocks to complete
  planner.synchronize();

  #if ENABLED(ADVANCED_PAUSE_FANS_PAUSE) && HAS_FAN
    thermalManager.set_fans_paused(true);
  #endif

  // Initial retract before move to filament change position
  if (retract && thermalManager.hotEnoughToExtrude(active_extruder)) {
    DEBUG_ECHOLNPGM("... retract:", retract);
    unscaled_e_move(retract, PAUSE_PARK_RETRACT_FEEDRATE);
  }

  // If axes don't need to home then the nozzle can park
  if (do_park) nozzle.park(0, park_point); // Park the nozzle by doing a Minimum Z Raise followed by an XY Move

  #if ENABLED(DUAL_X_CARRIAGE)
    const int8_t saved_ext        = active_extruder;
    const bool saved_ext_dup_mode = extruder_duplication_enabled;
    set_duplication_enabled(false, DXC_ext);
  #endif

  // Unload the filament, if specified
  if (unload_length)
    unload_filament(unload_length, show_lcd, PAUSE_MODE_CHANGE_FILAMENT);

  #if ENABLED(DUAL_X_CARRIAGE)
    set_duplication_enabled(saved_ext_dup_mode, saved_ext);
  #endif

  // Disable the Extruder for manual change
  disable_active_extruder();

  return true;
}

/**
 * For Paused Print:
 * - Show "Press button (or M108) to resume"
 *
 * For Filament Change:
 * - Show "Insert filament and press button to continue"
 *
 * - Wait for a click before returning
 * - Heaters can time out and must reheat before continuing
 *
 * Used by M125 and M600
 */

void show_continue_prompt(const bool is_reload) {
  DEBUG_SECTION(scp, "pause_print", true);
  DEBUG_ECHOLNPGM("... is_reload:", is_reload);

  ui.pause_show_message(is_reload ? PAUSE_MESSAGE_INSERT : PAUSE_MESSAGE_WAITING);
  SERIAL_ECHO_START();
  SERIAL_ECHOF(is_reload ? F(_PMSG(STR_FILAMENT_CHANGE_INSERT) "\n") : F(_PMSG(STR_FILAMENT_CHANGE_WAIT) "\n"));
}

void wait_for_confirmation(const bool is_reload/*=false*/, const int8_t max_beep_count/*=0*/ DXC_ARGS) {
  DEBUG_SECTION(wfc, "wait_for_confirmation", true);
  DEBUG_ECHOLNPGM("... is_reload:", is_reload, " maxbeep:", max_beep_count DXC_SAY);

  bool nozzle_timed_out = false;

  show_continue_prompt(is_reload);

  first_impatient_beep(max_beep_count);

  // Start the heater idle timers
  const millis_t nozzle_timeout = SEC_TO_MS(PAUSE_PARK_NOZZLE_TIMEOUT);

  HOTEND_LOOP() thermalManager.heater_idle[e].start(nozzle_timeout);

  #if ENABLED(DUAL_X_CARRIAGE)
    const int8_t saved_ext        = active_extruder;
    const bool saved_ext_dup_mode = extruder_duplication_enabled;
    set_duplication_enabled(false, DXC_ext);
  #endif

  // Wait for filament insert by user and press button
  KEEPALIVE_STATE(PAUSED_FOR_USER);
  TERN_(HOST_PROMPT_SUPPORT, host_prompt_do(PROMPT_USER_CONTINUE, GET_TEXT_F(MSG_NOZZLE_PARKED), FPSTR(CONTINUE_STR)));
  TERN_(EXTENSIBLE_UI, ExtUI::onUserConfirmRequired(GET_TEXT_F(MSG_NOZZLE_PARKED)));
  wait_for_user = true;    // LCD click or M108 will clear this
  while (wait_for_user) {
    impatient_beep(max_beep_count);

    // If the nozzle has timed out...
    if (!nozzle_timed_out)
      HOTEND_LOOP() nozzle_timed_out |= thermalManager.heater_idle[e].timed_out;

    // Wait for the user to press the button to re-heat the nozzle, then
    // re-heat the nozzle, re-show the continue prompt, restart idle timers, start over
    if (nozzle_timed_out) {
      ui.pause_show_message(PAUSE_MESSAGE_HEAT);
      SERIAL_ECHO_MSG(_PMSG(STR_FILAMENT_CHANGE_HEAT));

      TERN_(HOST_PROMPT_SUPPORT, host_prompt_do(PROMPT_USER_CONTINUE, GET_TEXT_F(MSG_HEATER_TIMEOUT), GET_TEXT_F(MSG_REHEAT)));

      TERN_(EXTENSIBLE_UI, ExtUI::onUserConfirmRequired(GET_TEXT_F(MSG_HEATER_TIMEOUT)));

      TERN_(HAS_RESUME_CONTINUE, wait_for_user_response(0, true)); // Wait for LCD click or M108

      TERN_(HOST_PROMPT_SUPPORT, host_prompt_do(PROMPT_INFO, GET_TEXT_F(MSG_REHEATING)));

      TERN_(EXTENSIBLE_UI, ExtUI::onStatusChanged(GET_TEXT_F(MSG_REHEATING)));

      TERN_(DWIN_CREALITY_LCD_ENHANCED, LCD_MESSAGE(MSG_REHEATING));

      // Re-enable the heaters if they timed out
      HOTEND_LOOP() thermalManager.reset_hotend_idle_timer(e);

      // Wait for the heaters to reach the target temperatures
      ensure_safe_temperature(false);

      // Show the prompt to continue
      show_continue_prompt(is_reload);

      // Start the heater idle timers
      const millis_t nozzle_timeout = SEC_TO_MS(PAUSE_PARK_NOZZLE_TIMEOUT);

      HOTEND_LOOP() thermalManager.heater_idle[e].start(nozzle_timeout);

      TERN_(HOST_PROMPT_SUPPORT, host_prompt_do(PROMPT_USER_CONTINUE, GET_TEXT_F(MSG_REHEATDONE), FPSTR(CONTINUE_STR)));
      TERN_(EXTENSIBLE_UI, ExtUI::onUserConfirmRequired(GET_TEXT_F(MSG_REHEATDONE)));
      TERN_(DWIN_CREALITY_LCD_ENHANCED, LCD_MESSAGE(MSG_REHEATDONE));

      IF_DISABLED(PAUSE_REHEAT_FAST_RESUME, wait_for_user = true);

<<<<<<< HEAD
      #if DISABLED(FILAMENT_CHANGE_FAST_RESUME)
        wait_for_user = true;
      #endif
=======
>>>>>>> bd6a1a28
      nozzle_timed_out = false;
      first_impatient_beep(max_beep_count);
    }
    idle_no_sleep();
  }
  #if ENABLED(DUAL_X_CARRIAGE)
    set_duplication_enabled(saved_ext_dup_mode, saved_ext);
  #endif
}

/**
 * Resume or Start print procedure
 *
 * - If not paused, do nothing and return
 * - Reset heater idle timers
 * - Load filament if specified, but only if:
 *   - a nozzle timed out, or
 *   - the nozzle is already heated.
 * - Display "wait for print to resume"
 * - Retract to prevent oozing
 * - Move the nozzle back to resume_position
 * - Unretract
 * - Re-prime the nozzle...
 *   -  FWRETRACT: Recover/prime from the prior G10.
 *   - !FWRETRACT: Retract by resume_position.e, if negative.
 *                 Not sure how this logic comes into use.
 * - Sync the planner E to resume_position.e
 * - Send host action for resume, if configured
 * - Resume the current SD print job, if any
 */
void resume_print(const_float_t slow_load_length/*=0*/, const_float_t fast_load_length/*=0*/, const_float_t purge_length/*=ADVANCED_PAUSE_PURGE_LENGTH*/, const int8_t max_beep_count/*=0*/, const celsius_t targetTemp/*=0*/ DXC_ARGS) {
  DEBUG_SECTION(rp, "resume_print", true);
  DEBUG_ECHOLNPGM("... slowlen:", slow_load_length, " fastlen:", fast_load_length, " purgelen:", purge_length, " maxbeep:", max_beep_count, " targetTemp:", targetTemp DXC_SAY);

  /*
  SERIAL_ECHOLNPGM(
    "start of resume_print()\ndual_x_carriage_mode:", dual_x_carriage_mode,
    "\nextruder_duplication_enabled:", extruder_duplication_enabled,
    "\nactive_extruder:", active_extruder,
    "\n"
  );
  //*/

  if (!did_pause_print) return;

  // Re-enable the heaters if they timed out
  bool nozzle_timed_out = false;
  HOTEND_LOOP() {
    nozzle_timed_out |= thermalManager.heater_idle[e].timed_out;
    thermalManager.reset_hotend_idle_timer(e);
  }

  if (targetTemp > thermalManager.degTargetHotend(active_extruder))
    thermalManager.setTargetHotend(targetTemp, active_extruder);

  // Load the new filament
  load_filament(slow_load_length, fast_load_length, purge_length, max_beep_count, true, nozzle_timed_out, PAUSE_MODE_SAME DXC_PASS);

  if (targetTemp > 0) {
    thermalManager.setTargetHotend(targetTemp, active_extruder);
    thermalManager.wait_for_hotend(active_extruder, false);
  }

  ui.pause_show_message(PAUSE_MESSAGE_RESUME);

  // Check Temperature before moving hotend
  ensure_safe_temperature(DISABLED(BELTPRINTER));

  // Retract to prevent oozing
  unscaled_e_move(-(PAUSE_PARK_RETRACT_LENGTH), feedRate_t(PAUSE_PARK_RETRACT_FEEDRATE));

  if (!axes_should_home()) {
    // Move XY back to saved position
    destination.set(resume_position.x, resume_position.y, current_position.z, current_position.e);
    prepare_internal_move_to_destination(NOZZLE_PARK_XY_FEEDRATE);

    // Move Z back to saved position
    destination.z = resume_position.z;
    prepare_internal_move_to_destination(NOZZLE_PARK_Z_FEEDRATE);
  }

  // Unretract
  unscaled_e_move(PAUSE_PARK_RETRACT_LENGTH, feedRate_t(PAUSE_PARK_RETRACT_FEEDRATE));

  // Intelligent resuming
  #if ENABLED(FWRETRACT)
    // If retracted before goto pause
    if (fwretract.retracted[active_extruder])
      unscaled_e_move(-fwretract.settings.retract_length, fwretract.settings.retract_feedrate_mm_s);
  #endif

  // If resume_position is negative
  //if (resume_position.e < 0) unscaled_e_move(resume_position.e, feedRate_t(PAUSE_PARK_RETRACT_FEEDRATE));
  #if ADVANCED_PAUSE_RESUME_PRIME != 0
    unscaled_e_move(ADVANCED_PAUSE_RESUME_PRIME, feedRate_t(ADVANCED_PAUSE_PURGE_FEEDRATE));
  #endif

  // Now all extrusion positions are resumed and ready to be confirmed
  // Set extruder to saved position
  planner.set_e_position_mm((destination.e = current_position.e = resume_position.e));
  sync_plan_position_e();
  ui.pause_show_message(PAUSE_MESSAGE_STATUS);

  #ifdef ACTION_ON_RESUMED
    host_action_resumed();
  #elif defined(ACTION_ON_RESUME)
    host_action_resume();
  #endif

  --did_pause_print;

  TERN_(HOST_PROMPT_SUPPORT, host_prompt_open(PROMPT_INFO, F("Resuming"), FPSTR(DISMISS_STR)));

  // Resume the print job timer if it was running
  if (print_job_timer.isPaused()) print_job_timer.start();

  #if ENABLED(SDSUPPORT)
    if (did_pause_print) {
      --did_pause_print;
      card.startOrResumeFilePrinting();
      // Write PLR now to update the z axis value
      TERN_(POWER_LOSS_RECOVERY, if (recovery.enabled) recovery.save(true));
    }
  #endif

  #if ENABLED(ADVANCED_PAUSE_FANS_PAUSE) && HAS_FAN
    thermalManager.set_fans_paused(false);
  #endif

  TERN_(HAS_FILAMENT_SENSOR, runout.reset());

  TERN_(HAS_STATUS_MESSAGE, ui.reset_status());
  TERN_(HAS_LCD_MENU, ui.return_to_status());
  TERN_(DWIN_CREALITY_LCD_ENHANCED, HMI_ReturnScreen());
}

#endif // ADVANCED_PAUSE_FEATURE<|MERGE_RESOLUTION|>--- conflicted
+++ resolved
@@ -204,9 +204,6 @@
     while (wait_for_user) {
       impatient_beep(max_beep_count);
       #if BOTH(FILAMENT_CHANGE_RESUME_ON_INSERT, FILAMENT_RUNOUT_SENSOR)
-<<<<<<< HEAD
-        if (READ(FIL_RUNOUT1_PIN) != FIL_RUNOUT1_STATE) wait_for_user = false;
-=======
         #if ENABLED(MULTI_FILAMENT_SENSOR)
           #define _CASE_INSERTED(N) case N-1: if (READ(FIL_RUNOUT##N##_PIN) != FIL_RUNOUT##N##_STATE) wait_for_user = false; break;
           switch (active_extruder) {
@@ -215,7 +212,6 @@
         #else
           if (READ(FIL_RUNOUT_PIN) != FIL_RUNOUT_STATE) wait_for_user = false;
         #endif
->>>>>>> bd6a1a28
       #endif
       idle_no_sleep();
     }
@@ -564,12 +560,6 @@
 
       IF_DISABLED(PAUSE_REHEAT_FAST_RESUME, wait_for_user = true);
 
-<<<<<<< HEAD
-      #if DISABLED(FILAMENT_CHANGE_FAST_RESUME)
-        wait_for_user = true;
-      #endif
-=======
->>>>>>> bd6a1a28
       nozzle_timed_out = false;
       first_impatient_beep(max_beep_count);
     }
