/**
 * Marlin 3D Printer Firmware
 * Copyright (c) 2020 MarlinFirmware [https://github.com/MarlinFirmware/Marlin]
 *
 * Based on Sprinter and grbl.
 * Copyright (c) 2011 Camiel Gubbels / Erik van der Zalm
 *
 * This program is free software: you can redistribute it and/or modify
 * it under the terms of the GNU General Public License as published by
 * the Free Software Foundation, either version 3 of the License, or
 * (at your option) any later version.
 *
 * This program is distributed in the hope that it will be useful,
 * but WITHOUT ANY WARRANTY; without even the implied warranty of
 * MERCHANTABILITY or FITNESS FOR A PARTICULAR PURPOSE.  See the
 * GNU General Public License for more details.
 *
 * You should have received a copy of the GNU General Public License
 * along with this program.  If not, see <https://www.gnu.org/licenses/>.
 *
 */

/**
 * feature/pause.cpp - Pause feature support functions
 * This may be combined with related G-codes if features are consolidated.
 */

#include "../inc/MarlinConfigPre.h"

#if ENABLED(ADVANCED_PAUSE_FEATURE)

//#define DEBUG_PAUSE_RESUME

#include "../MarlinCore.h"
#include "../gcode/gcode.h"
#include "../module/motion.h"
#include "../module/planner.h"
#include "../module/stepper.h"
#include "../module/printcounter.h"
#include "../module/temperature.h"

#if ENABLED(FWRETRACT)
  #include "fwretract.h"
#endif

#if HAS_FILAMENT_SENSOR
  #include "runout.h"
#endif

#if ENABLED(HOST_ACTION_COMMANDS)
  #include "host_actions.h"
#endif

#if ENABLED(EXTENSIBLE_UI)
  #include "../lcd/extui/ui_api.h"
#endif

#if ENABLED(DWIN_CREALITY_LCD)
  #include "../lcd/e3v2/enhanced/dwin.h"
#endif

#include "../lcd/marlinui.h"

#if HAS_BUZZER
  #include "../libs/buzzer.h"
#endif

#if ENABLED(POWER_LOSS_RECOVERY)
  #include "powerloss.h"
#endif

#include "../libs/nozzle.h"
#include "pause.h"

#define DEBUG_OUT ENABLED(DEBUG_PAUSE_RESUME)
#include "../core/debug_out.h"

// private:

static xyze_pos_t resume_position;

#if M600_PURGE_MORE_RESUMABLE
  PauseMenuResponse pause_menu_response;
  PauseMode pause_mode = PAUSE_MODE_PAUSE_PRINT;
#endif

fil_change_settings_t fc_settings[EXTRUDERS];

#if ENABLED(SDSUPPORT)
  #include "../sd/cardreader.h"
#endif

#if ENABLED(EMERGENCY_PARSER)
  #define _PMSG(L) L##_M108
#else
  #define _PMSG(L) L##_LCD
#endif

#if HAS_BUZZER
  static void impatient_beep(const int8_t max_beep_count, const bool restart=false) {

    if (TERN0(HAS_LCD_MENU, pause_mode == PAUSE_MODE_PAUSE_PRINT)) return;

    static millis_t next_buzz = 0;
    static int8_t runout_beep = 0;

    if (restart) next_buzz = runout_beep = 0;

    const bool always = max_beep_count < 0;

    const millis_t ms = millis();
    if (ELAPSED(ms, next_buzz)) {
      if (always || runout_beep < max_beep_count + 5) { // Only beep as long as we're supposed to
        next_buzz = ms + ((always || runout_beep < max_beep_count) ? 1000 : 500);
        BUZZ(50, 880 - (runout_beep & 1) * 220);
        runout_beep++;
      }
    }
  }
  inline void first_impatient_beep(const int8_t max_beep_count) { impatient_beep(max_beep_count, true); }
#else
  inline void impatient_beep(const int8_t, const bool=false) {}
  inline void first_impatient_beep(const int8_t) {}
#endif

/**
 * Ensure a safe temperature for extrusion
 *
 * - Fail if the TARGET temperature is too low
 * - Display LCD placard with temperature status
 * - Return when heating is done or aborted
 *
 * Returns 'true' if heating was completed, 'false' for abort
 */
static bool ensure_safe_temperature(const bool wait=true, const PauseMode mode=PAUSE_MODE_SAME) {
  DEBUG_SECTION(est, "ensure_safe_temperature", true);
  DEBUG_ECHOLNPAIR("... wait:", wait, " mode:", mode);

  #if ENABLED(PREVENT_COLD_EXTRUSION)
    if (!DEBUGGING(DRYRUN) && thermalManager.targetTooColdToExtrude(active_extruder))
      thermalManager.setTargetHotend(thermalManager.extrude_min_temp, active_extruder);
  #endif

  ui.pause_show_message(PAUSE_MESSAGE_HEATING, mode); UNUSED(mode);

  if (wait) return thermalManager.wait_for_hotend(active_extruder);

  // Allow interruption by Emergency Parser M108
  wait_for_heatup = TERN1(PREVENT_COLD_EXTRUSION, !thermalManager.allow_cold_extrude);
  while (wait_for_heatup && ABS(thermalManager.wholeDegHotend(active_extruder) - thermalManager.degTargetHotend(active_extruder)) > (TEMP_WINDOW))
    idle();
  wait_for_heatup = false;

  #if ENABLED(PREVENT_COLD_EXTRUSION)
    // A user can cancel wait-for-heating with M108
    if (!DEBUGGING(DRYRUN) && thermalManager.targetTooColdToExtrude(active_extruder)) {
      SERIAL_ECHO_MSG(STR_ERR_HOTEND_TOO_COLD);
      return false;
    }
  #endif

  return true;
}

/**
 * Load filament into the hotend
 *
 * - Fail if the a safe temperature was not reached
 * - If pausing for confirmation, wait for a click or M108
 * - Show "wait for load" placard
 * - Load and purge filament
 * - Show "Purge more" / "Continue" menu
 * - Return when "Continue" is selected
 *
 * Returns 'true' if load was completed, 'false' for abort
 */
bool load_filament(const_float_t slow_load_length/*=0*/, const_float_t fast_load_length/*=0*/, const_float_t purge_length/*=0*/, const int8_t max_beep_count/*=0*/,
                   const bool show_lcd/*=false*/, const bool pause_for_user/*=false*/,
                   const PauseMode mode/*=PAUSE_MODE_PAUSE_PRINT*/
                   DXC_ARGS
) {
  DEBUG_SECTION(lf, "load_filament", true);
  DEBUG_ECHOLNPAIR("... slowlen:", slow_load_length, " fastlen:", fast_load_length, " purgelen:", purge_length, " maxbeep:", max_beep_count, " showlcd:", show_lcd, " pauseforuser:", pause_for_user, " pausemode:", mode DXC_SAY);

  if (!ensure_safe_temperature(false, mode)) {
    if (show_lcd) ui.pause_show_message(PAUSE_MESSAGE_STATUS, mode);
    return false;
  }

  if (pause_for_user) {
    if (show_lcd) ui.pause_show_message(PAUSE_MESSAGE_INSERT, mode);
    SERIAL_ECHO_MSG(_PMSG(STR_FILAMENT_CHANGE_INSERT));

    first_impatient_beep(max_beep_count);

    KEEPALIVE_STATE(PAUSED_FOR_USER);
    wait_for_user = true;    // LCD click or M108 will clear this

    TERN_(EXTENSIBLE_UI, ExtUI::onUserConfirmRequired_P(PSTR("Load Filament")));

    #if ENABLED(HOST_PROMPT_SUPPORT)
      const char tool = '0' + TERN0(MULTI_FILAMENT_SENSOR, active_extruder);
      host_prompt_do(PROMPT_USER_CONTINUE, PSTR("Load Filament T"), tool, CONTINUE_STR);
    #endif

    while (wait_for_user) {
      impatient_beep(max_beep_count);
      idle_no_sleep();
    }
  }

  if (show_lcd) ui.pause_show_message(PAUSE_MESSAGE_LOAD, mode);

  #if ENABLED(DUAL_X_CARRIAGE)
    const int8_t saved_ext        = active_extruder;
    const bool saved_ext_dup_mode = extruder_duplication_enabled;
    set_duplication_enabled(false, DXC_ext);
  #endif

  // Slow Load filament
  if (slow_load_length) unscaled_e_move(slow_load_length, FILAMENT_CHANGE_SLOW_LOAD_FEEDRATE);

  // Fast Load Filament
  if (fast_load_length) {
    #if FILAMENT_CHANGE_FAST_LOAD_ACCEL > 0
      const float saved_acceleration = planner.settings.retract_acceleration;
      planner.settings.retract_acceleration = FILAMENT_CHANGE_FAST_LOAD_ACCEL;
    #endif

    unscaled_e_move(fast_load_length, FILAMENT_CHANGE_FAST_LOAD_FEEDRATE);

    #if FILAMENT_CHANGE_FAST_LOAD_ACCEL > 0
      planner.settings.retract_acceleration = saved_acceleration;
    #endif
  }

  #if ENABLED(DUAL_X_CARRIAGE)      // Tie the two extruders movement back together.
    set_duplication_enabled(saved_ext_dup_mode, saved_ext);
  #endif

  #if ENABLED(ADVANCED_PAUSE_CONTINUOUS_PURGE)

    if (show_lcd) ui.pause_show_message(PAUSE_MESSAGE_PURGE);

    TERN_(EXTENSIBLE_UI, ExtUI::onUserConfirmRequired_P(PSTR("Filament Purging...")));
<<<<<<< HEAD
    TERN_(DWIN_CREALITY_LCD, DWIN_Popup_Confirm(ICON_BLTouch, GET_TEXT(MSG_FILAMENT_CHANGE_PURGE), CONTINUE_STR));
=======
    TERN_(HOST_PROMPT_SUPPORT, host_prompt_do(PROMPT_USER_CONTINUE, PSTR("Filament Purging..."), CONTINUE_STR));
>>>>>>> 34e6940a
    wait_for_user = true; // A click or M108 breaks the purge_length loop
    for (float purge_count = purge_length; purge_count > 0 && wait_for_user; --purge_count)
      unscaled_e_move(1, ADVANCED_PAUSE_PURGE_FEEDRATE);
    wait_for_user = false;

  #else

    do {
      if (purge_length > 0) {
        // "Wait for filament purge"
        if (show_lcd) ui.pause_show_message(PAUSE_MESSAGE_PURGE);

        // Extrude filament to get into hotend
        unscaled_e_move(purge_length, ADVANCED_PAUSE_PURGE_FEEDRATE);
      }

      TERN_(HOST_PROMPT_SUPPORT, filament_load_host_prompt()); // Initiate another host prompt.

      #if M600_PURGE_MORE_RESUMABLE
        if (show_lcd) {
          // Show "Purge More" / "Resume" menu and wait for reply
          KEEPALIVE_STATE(PAUSED_FOR_USER);
          wait_for_user = false;
          #if EITHER(HAS_LCD_MENU, DWIN_CREALITY_LCD)
            ui.pause_show_message(PAUSE_MESSAGE_OPTION); // Also sets PAUSE_RESPONSE_WAIT_FOR
          #else
            pause_menu_response = PAUSE_RESPONSE_WAIT_FOR;
          #endif
          while (pause_menu_response == PAUSE_RESPONSE_WAIT_FOR) idle_no_sleep();
        }
      #endif

      // Keep looping if "Purge More" was selected
    } while (TERN0(M600_PURGE_MORE_RESUMABLE, pause_menu_response == PAUSE_RESPONSE_EXTRUDE_MORE));

  #endif
  TERN_(HOST_PROMPT_SUPPORT, host_action_prompt_end());

  return true;
}

/**
 * Disabling E steppers for manual filament change should be fine
 * as long as users don't spin the E motor ridiculously fast and
 * send current back to their board, potentially frying it.
 */
inline void disable_active_extruder() {
  #if HAS_E_STEPPER_ENABLE
    disable_e_stepper(active_extruder);
    safe_delay(100);
  #endif
}

/**
 * Unload filament from the hotend
 *
 * - Fail if the a safe temperature was not reached
 * - Show "wait for unload" placard
 * - Retract, pause, then unload filament
 * - Disable E stepper (on most machines)
 *
 * Returns 'true' if unload was completed, 'false' for abort
 */
bool unload_filament(const_float_t unload_length, const bool show_lcd/*=false*/,
                     const PauseMode mode/*=PAUSE_MODE_PAUSE_PRINT*/
                     #if BOTH(FILAMENT_UNLOAD_ALL_EXTRUDERS, MIXING_EXTRUDER)
                       , const_float_t mix_multiplier/*=1.0*/
                     #endif
) {
  DEBUG_SECTION(uf, "unload_filament", true);
  DEBUG_ECHOLNPAIR("... unloadlen:", unload_length, " showlcd:", show_lcd, " mode:", mode
    #if BOTH(FILAMENT_UNLOAD_ALL_EXTRUDERS, MIXING_EXTRUDER)
      , " mixmult:", mix_multiplier
    #endif
  );

  #if !BOTH(FILAMENT_UNLOAD_ALL_EXTRUDERS, MIXING_EXTRUDER)
    constexpr float mix_multiplier = 1.0f;
  #endif

  if (!ensure_safe_temperature(false, mode)) {
    if (show_lcd) ui.pause_show_message(PAUSE_MESSAGE_STATUS);
    return false;
  }

  if (show_lcd) ui.pause_show_message(PAUSE_MESSAGE_UNLOAD, mode);

  // Retract filament
  unscaled_e_move(-(FILAMENT_UNLOAD_PURGE_RETRACT) * mix_multiplier, (PAUSE_PARK_RETRACT_FEEDRATE) * mix_multiplier);

  // Wait for filament to cool
  safe_delay(FILAMENT_UNLOAD_PURGE_DELAY);

  // Quickly purge
  unscaled_e_move((FILAMENT_UNLOAD_PURGE_RETRACT + FILAMENT_UNLOAD_PURGE_LENGTH) * mix_multiplier,
                  (FILAMENT_UNLOAD_PURGE_FEEDRATE) * mix_multiplier);

  // Unload filament
  #if FILAMENT_CHANGE_UNLOAD_ACCEL > 0
    const float saved_acceleration = planner.settings.retract_acceleration;
    planner.settings.retract_acceleration = FILAMENT_CHANGE_UNLOAD_ACCEL;
  #endif

  unscaled_e_move(unload_length * mix_multiplier, (FILAMENT_CHANGE_UNLOAD_FEEDRATE) * mix_multiplier);

  #if FILAMENT_CHANGE_FAST_LOAD_ACCEL > 0
    planner.settings.retract_acceleration = saved_acceleration;
  #endif

  // Disable the Extruder for manual change
  disable_active_extruder();

  return true;
}

// public:

/**
 * Pause procedure
 *
 * - Abort if already paused
 * - Send host action for pause, if configured
 * - Abort if TARGET temperature is too low
 * - Display "wait for start of filament change" (if a length was specified)
 * - Initial retract, if current temperature is hot enough
 * - Park the nozzle at the given position
 * - Call unload_filament (if a length was specified)
 *
 * Return 'true' if pause was completed, 'false' for abort
 */
uint8_t did_pause_print = 0;

bool pause_print(const_float_t retract, const xyz_pos_t &park_point, const bool show_lcd/*=false*/, const_float_t unload_length/*=0*/ DXC_ARGS) {
  DEBUG_SECTION(pp, "pause_print", true);
  DEBUG_ECHOLNPAIR("... park.x:", park_point.x, " y:", park_point.y, " z:", park_point.z, " unloadlen:", unload_length, " showlcd:", show_lcd DXC_SAY);

  UNUSED(show_lcd);

  if (did_pause_print) return false; // already paused

  #if ENABLED(HOST_ACTION_COMMANDS)
    #ifdef ACTION_ON_PAUSED
      host_action_paused();
    #elif defined(ACTION_ON_PAUSE)
      host_action_pause();
    #endif
  #endif

  TERN_(HOST_PROMPT_SUPPORT, host_prompt_open(PROMPT_INFO, PSTR("Pause"), DISMISS_STR));

  // Indicate that the printer is paused
  ++did_pause_print;

  // Pause the print job and timer
  #if ENABLED(SDSUPPORT)
    const bool was_sd_printing = IS_SD_PRINTING();
    if (was_sd_printing) {
      card.pauseSDPrint();
      ++did_pause_print; // Indicate SD pause also
    }
  #endif

  print_job_timer.pause();

  // Save current position
  resume_position = current_position;

  // Will the nozzle be parking?
  const bool do_park = !axes_should_home();

  #if ENABLED(POWER_LOSS_RECOVERY)
    // Save PLR info in case the power goes out while parked
    const float park_raise = do_park ? nozzle.park_mode_0_height(park_point.z) - current_position.z : POWER_LOSS_ZRAISE;
    if (was_sd_printing && recovery.enabled) recovery.save(true, park_raise, do_park);
  #endif

  // Wait for buffered blocks to complete
  planner.synchronize();

  #if ENABLED(ADVANCED_PAUSE_FANS_PAUSE) && HAS_FAN
    thermalManager.set_fans_paused(true);
  #endif

  // Initial retract before move to filament change position
  if (retract && thermalManager.hotEnoughToExtrude(active_extruder)) {
    DEBUG_ECHOLNPAIR("... retract:", retract);
    unscaled_e_move(retract, PAUSE_PARK_RETRACT_FEEDRATE);
  }

  // If axes don't need to home then the nozzle can park
  if (do_park) nozzle.park(0, park_point); // Park the nozzle by doing a Minimum Z Raise followed by an XY Move

  #if ENABLED(DUAL_X_CARRIAGE)
    const int8_t saved_ext        = active_extruder;
    const bool saved_ext_dup_mode = extruder_duplication_enabled;
    set_duplication_enabled(false, DXC_ext);
  #endif

  // Unload the filament, if specified
  if (unload_length)
    unload_filament(unload_length, show_lcd, PAUSE_MODE_CHANGE_FILAMENT);

  #if ENABLED(DUAL_X_CARRIAGE)
    set_duplication_enabled(saved_ext_dup_mode, saved_ext);
  #endif

  // Disable the Extruder for manual change
  disable_active_extruder();

  return true;
}

/**
 * For Paused Print:
 * - Show "Press button (or M108) to resume"
 *
 * For Filament Change:
 * - Show "Insert filament and press button to continue"
 *
 * - Wait for a click before returning
 * - Heaters can time out and must reheat before continuing
 *
 * Used by M125 and M600
 */

void show_continue_prompt(const bool is_reload) {
  DEBUG_SECTION(scp, "pause_print", true);
  DEBUG_ECHOLNPAIR("... is_reload:", is_reload);

  ui.pause_show_message(is_reload ? PAUSE_MESSAGE_INSERT : PAUSE_MESSAGE_WAITING);
  SERIAL_ECHO_START();
  SERIAL_ECHOPGM_P(is_reload ? PSTR(_PMSG(STR_FILAMENT_CHANGE_INSERT) "\n") : PSTR(_PMSG(STR_FILAMENT_CHANGE_WAIT) "\n"));
}

void wait_for_confirmation(const bool is_reload/*=false*/, const int8_t max_beep_count/*=0*/ DXC_ARGS) {
  DEBUG_SECTION(wfc, "wait_for_confirmation", true);
  DEBUG_ECHOLNPAIR("... is_reload:", is_reload, " maxbeep:", max_beep_count DXC_SAY);

  bool nozzle_timed_out = false;

  show_continue_prompt(is_reload);

  first_impatient_beep(max_beep_count);

  // Start the heater idle timers
  const millis_t nozzle_timeout = SEC_TO_MS(PAUSE_PARK_NOZZLE_TIMEOUT);

  HOTEND_LOOP() thermalManager.heater_idle[e].start(nozzle_timeout);

  #if ENABLED(DUAL_X_CARRIAGE)
    const int8_t saved_ext        = active_extruder;
    const bool saved_ext_dup_mode = extruder_duplication_enabled;
    set_duplication_enabled(false, DXC_ext);
  #endif

  // Wait for filament insert by user and press button
  KEEPALIVE_STATE(PAUSED_FOR_USER);
  TERN_(HOST_PROMPT_SUPPORT, host_prompt_do(PROMPT_USER_CONTINUE, GET_TEXT(MSG_NOZZLE_PARKED), CONTINUE_STR));
  TERN_(EXTENSIBLE_UI, ExtUI::onUserConfirmRequired_P(GET_TEXT(MSG_NOZZLE_PARKED)));
  wait_for_user = true;    // LCD click or M108 will clear this
  while (wait_for_user) {
    impatient_beep(max_beep_count);

    // If the nozzle has timed out...
    if (!nozzle_timed_out)
      HOTEND_LOOP() nozzle_timed_out |= thermalManager.heater_idle[e].timed_out;

    // Wait for the user to press the button to re-heat the nozzle, then
    // re-heat the nozzle, re-show the continue prompt, restart idle timers, start over
    if (nozzle_timed_out) {
      ui.pause_show_message(PAUSE_MESSAGE_HEAT);
      SERIAL_ECHO_MSG(_PMSG(STR_FILAMENT_CHANGE_HEAT));

      TERN_(HOST_PROMPT_SUPPORT, host_prompt_do(PROMPT_USER_CONTINUE, GET_TEXT(MSG_HEATER_TIMEOUT), GET_TEXT(MSG_REHEAT)));

      TERN_(EXTENSIBLE_UI, ExtUI::onUserConfirmRequired_P(GET_TEXT(MSG_HEATER_TIMEOUT)));

      wait_for_user_response(0, true); // Wait for LCD click or M108

      TERN_(HOST_PROMPT_SUPPORT, host_prompt_do(PROMPT_INFO, GET_TEXT(MSG_REHEATING)));
      TERN_(EXTENSIBLE_UI, ExtUI::onStatusChanged_P(GET_TEXT(MSG_REHEATING)));
      TERN_(DWIN_CREALITY_LCD, DWIN_StatusChanged_P(GET_TEXT(MSG_REHEATING)));

      // Re-enable the heaters if they timed out
      HOTEND_LOOP() thermalManager.reset_hotend_idle_timer(e);

      // Wait for the heaters to reach the target temperatures
      ensure_safe_temperature(false);

      // Show the prompt to continue
      show_continue_prompt(is_reload);

      // Start the heater idle timers
      const millis_t nozzle_timeout = SEC_TO_MS(PAUSE_PARK_NOZZLE_TIMEOUT);

      HOTEND_LOOP() thermalManager.heater_idle[e].start(nozzle_timeout);
      TERN_(HOST_PROMPT_SUPPORT, host_prompt_do(PROMPT_USER_CONTINUE, GET_TEXT(MSG_REHEATDONE), CONTINUE_STR));
      TERN_(EXTENSIBLE_UI, ExtUI::onUserConfirmRequired_P(GET_TEXT(MSG_REHEATDONE)));
      TERN_(DWIN_CREALITY_LCD, DWIN_StatusChanged_P(GET_TEXT(MSG_REHEATDONE)));
      wait_for_user = true;
      nozzle_timed_out = false;

      first_impatient_beep(max_beep_count);
    }
    idle_no_sleep();
  }
  #if ENABLED(DUAL_X_CARRIAGE)
    set_duplication_enabled(saved_ext_dup_mode, saved_ext);
  #endif
}

/**
 * Resume or Start print procedure
 *
 * - If not paused, do nothing and return
 * - Reset heater idle timers
 * - Load filament if specified, but only if:
 *   - a nozzle timed out, or
 *   - the nozzle is already heated.
 * - Display "wait for print to resume"
 * - Retract to prevent oozing
 * - Move the nozzle back to resume_position
 * - Unretract
 * - Re-prime the nozzle...
 *   -  FWRETRACT: Recover/prime from the prior G10.
 *   - !FWRETRACT: Retract by resume_position.e, if negative.
 *                 Not sure how this logic comes into use.
 * - Sync the planner E to resume_position.e
 * - Send host action for resume, if configured
 * - Resume the current SD print job, if any
 */
void resume_print(const_float_t slow_load_length/*=0*/, const_float_t fast_load_length/*=0*/, const_float_t purge_length/*=ADVANCED_PAUSE_PURGE_LENGTH*/, const int8_t max_beep_count/*=0*/, const celsius_t targetTemp/*=0*/ DXC_ARGS) {
  DEBUG_SECTION(rp, "resume_print", true);
  DEBUG_ECHOLNPAIR("... slowlen:", slow_load_length, " fastlen:", fast_load_length, " purgelen:", purge_length, " maxbeep:", max_beep_count, " targetTemp:", targetTemp DXC_SAY);

  /*
  SERIAL_ECHOLNPAIR(
    "start of resume_print()\ndual_x_carriage_mode:", dual_x_carriage_mode,
    "\nextruder_duplication_enabled:", extruder_duplication_enabled,
    "\nactive_extruder:", active_extruder,
    "\n"
  );
  //*/

  if (!did_pause_print) return;

  // Re-enable the heaters if they timed out
  bool nozzle_timed_out = false;
  HOTEND_LOOP() {
    nozzle_timed_out |= thermalManager.heater_idle[e].timed_out;
    thermalManager.reset_hotend_idle_timer(e);
  }

  if (targetTemp > thermalManager.degTargetHotend(active_extruder))
    thermalManager.setTargetHotend(targetTemp, active_extruder);

  // Load the new filament
  load_filament(slow_load_length, fast_load_length, purge_length, max_beep_count, true, nozzle_timed_out, PAUSE_MODE_SAME DXC_PASS);

  if (targetTemp > 0) {
    thermalManager.setTargetHotend(targetTemp, active_extruder);
    thermalManager.wait_for_hotend(active_extruder, false);
  }

  ui.pause_show_message(PAUSE_MESSAGE_RESUME);

  // Check Temperature before moving hotend
  ensure_safe_temperature();

  // Retract to prevent oozing
  unscaled_e_move(-(PAUSE_PARK_RETRACT_LENGTH), feedRate_t(PAUSE_PARK_RETRACT_FEEDRATE));

  if (!axes_should_home()) {
    // Move XY back to saved position
    destination.set(resume_position.x, resume_position.y, current_position.z, current_position.e);
    prepare_internal_move_to_destination(NOZZLE_PARK_XY_FEEDRATE);

    // Move Z back to saved position
    destination.z = resume_position.z;
    prepare_internal_move_to_destination(NOZZLE_PARK_Z_FEEDRATE);
  }

  // Unretract
  unscaled_e_move(PAUSE_PARK_RETRACT_LENGTH, feedRate_t(PAUSE_PARK_RETRACT_FEEDRATE));

  // Intelligent resuming
  #if ENABLED(FWRETRACT)
    // If retracted before goto pause
    if (fwretract.retracted[active_extruder])
      unscaled_e_move(-fwretract.settings.retract_length, fwretract.settings.retract_feedrate_mm_s);
  #endif

  // If resume_position is negative
  if (resume_position.e < 0) unscaled_e_move(resume_position.e, feedRate_t(PAUSE_PARK_RETRACT_FEEDRATE));
  #if ADVANCED_PAUSE_RESUME_PRIME != 0
    unscaled_e_move(ADVANCED_PAUSE_RESUME_PRIME, feedRate_t(ADVANCED_PAUSE_PURGE_FEEDRATE));
  #endif

  // Now all extrusion positions are resumed and ready to be confirmed
  // Set extruder to saved position
  planner.set_e_position_mm((destination.e = current_position.e = resume_position.e));

  ui.pause_show_message(PAUSE_MESSAGE_STATUS);

  #ifdef ACTION_ON_RESUMED
    host_action_resumed();
  #elif defined(ACTION_ON_RESUME)
    host_action_resume();
  #endif

  --did_pause_print;

  TERN_(HOST_PROMPT_SUPPORT, host_prompt_open(PROMPT_INFO, PSTR("Resuming"), DISMISS_STR));

  // Resume the print job timer if it was running
  if (print_job_timer.isPaused()) print_job_timer.start();

  #if ENABLED(SDSUPPORT)
    if (did_pause_print) {
      --did_pause_print;
      card.startOrResumeFilePrinting();
      // Write PLR now to update the z axis value
      TERN_(POWER_LOSS_RECOVERY, if (recovery.enabled) recovery.save(true));
    }
  #endif

  #if ENABLED(ADVANCED_PAUSE_FANS_PAUSE) && HAS_FAN
    thermalManager.set_fans_paused(false);
  #endif

  TERN_(HAS_FILAMENT_SENSOR, runout.reset());

  TERN_(HAS_STATUS_MESSAGE, ui.reset_status());
  TERN_(HAS_LCD_MENU, ui.return_to_status());
  TERN_(DWIN_CREALITY_LCD, HMI_ReturnScreen());
}

#endif // ADVANCED_PAUSE_FEATURE<|MERGE_RESOLUTION|>--- conflicted
+++ resolved
@@ -242,12 +242,9 @@
 
     if (show_lcd) ui.pause_show_message(PAUSE_MESSAGE_PURGE);
 
-    TERN_(EXTENSIBLE_UI, ExtUI::onUserConfirmRequired_P(PSTR("Filament Purging...")));
-<<<<<<< HEAD
+    TERN_(EXTENSIBLE_UI, ExtUI::onUserConfirmRequired_P(GET_TEXT(MSG_FILAMENT_CHANGE_PURGE)));
     TERN_(DWIN_CREALITY_LCD, DWIN_Popup_Confirm(ICON_BLTouch, GET_TEXT(MSG_FILAMENT_CHANGE_PURGE), CONTINUE_STR));
-=======
-    TERN_(HOST_PROMPT_SUPPORT, host_prompt_do(PROMPT_USER_CONTINUE, PSTR("Filament Purging..."), CONTINUE_STR));
->>>>>>> 34e6940a
+    TERN_(HOST_PROMPT_SUPPORT, host_prompt_do(PROMPT_USER_CONTINUE, GET_TEXT(MSG_FILAMENT_CHANGE_PURGE), CONTINUE_STR));
     wait_for_user = true; // A click or M108 breaks the purge_length loop
     for (float purge_count = purge_length; purge_count > 0 && wait_for_user; --purge_count)
       unscaled_e_move(1, ADVANCED_PAUSE_PURGE_FEEDRATE);
