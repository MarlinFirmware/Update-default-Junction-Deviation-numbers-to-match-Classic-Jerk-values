--- conflicted
+++ resolved
@@ -371,11 +371,7 @@
  */
 uint8_t did_pause_print = 0;
 
-<<<<<<< HEAD
-bool pause_print(const_float_t retract, const xyz_pos_t &park_point, const_float_t unload_length/*=0*/, const bool show_lcd/*=false*/ DXC_ARGS) {
-=======
 bool pause_print(const_float_t retract, const xyz_pos_t &park_point, const bool show_lcd/*=false*/, const_float_t unload_length/*=0*/ DXC_ARGS) {
->>>>>>> 4428affc
   DEBUG_SECTION(pp, "pause_print", true);
   DEBUG_ECHOLNPAIR("... park.x:", park_point.x, " y:", park_point.y, " z:", park_point.z, " unloadlen:", unload_length, " showlcd:", show_lcd DXC_SAY);
 
@@ -607,11 +603,7 @@
 
   if (!axes_should_home()) {
     // Move XY back to saved position
-<<<<<<< HEAD
-    destination.set(resume_position.x, resume_position.y, current_position.z);
-=======
     destination.set(resume_position.x, resume_position.y, current_position.z, current_position.e);
->>>>>>> 4428affc
     prepare_internal_move_to_destination(NOZZLE_PARK_XY_FEEDRATE);
 
     // Move Z back to saved position
