/**
 * Marlin 3D Printer Firmware
 * Copyright (c) 2020 MarlinFirmware [https://github.com/MarlinFirmware/Marlin]
 *
 * Based on Sprinter and grbl.
 * Copyright (c) 2011 Camiel Gubbels / Erik van der Zalm
 *
 * This program is free software: you can redistribute it and/or modify
 * it under the terms of the GNU General Public License as published by
 * the Free Software Foundation, either version 3 of the License, or
 * (at your option) any later version.
 *
 * This program is distributed in the hope that it will be useful,
 * but WITHOUT ANY WARRANTY; without even the implied warranty of
 * MERCHANTABILITY or FITNESS FOR A PARTICULAR PURPOSE.  See the
 * GNU General Public License for more details.
 *
 * You should have received a copy of the GNU General Public License
 * along with this program.  If not, see <https://www.gnu.org/licenses/>.
 *
 */

/**
 * feature/pause.cpp - Pause feature support functions
 * This may be combined with related G-codes if features are consolidated.
 *
 * Note: Calls to ui.pause_show_message are passed to either ExtUI or MarlinUI.
 */

#include "../inc/MarlinConfigPre.h"

#if ENABLED(ADVANCED_PAUSE_FEATURE)

//#define DEBUG_PAUSE_RESUME

#include "../MarlinCore.h"
#include "../gcode/gcode.h"
#include "../module/motion.h"
#include "../module/planner.h"
#include "../module/printcounter.h"
#include "../module/temperature.h"

#if HAS_EXTRUDERS
  #include "../module/stepper.h"
#endif

#if ENABLED(AUTO_BED_LEVELING_UBL)
  #include "bedlevel/bedlevel.h"
#endif

#if ENABLED(FWRETRACT)
  #include "fwretract.h"
#endif

#if HAS_FILAMENT_SENSOR
  #include "runout.h"
#endif

#if ENABLED(HOST_ACTION_COMMANDS)
  #include "host_actions.h"
#endif

#if ENABLED(EXTENSIBLE_UI)
  #include "../lcd/extui/ui_api.h"
#endif

#include "../lcd/marlinui.h"

#if HAS_SOUND
  #include "../libs/buzzer.h"
#endif

#if ENABLED(POWER_LOSS_RECOVERY)
  #include "powerloss.h"
#endif

#include "../libs/nozzle.h"
#include "pause.h"

#define DEBUG_OUT ENABLED(DEBUG_PAUSE_RESUME)
#include "../core/debug_out.h"

// private:

static xyze_pos_t resume_position;

#if M600_PURGE_MORE_RESUMABLE
  PauseMenuResponse pause_menu_response;
  PauseMode pause_mode = PAUSE_MODE_PAUSE_PRINT;
#endif

#if ENABLED(CONFIGURE_FILAMENT_CHANGE)
  fil_change_settings_t fc_settings[EXTRUDERS];
#endif

#if HAS_MEDIA
  #include "../sd/cardreader.h"
#endif

#if ENABLED(EMERGENCY_PARSER)
  #define _PMSG(L) L##_M108
#else
  #define _PMSG(L) L##_LCD
#endif

#if HAS_SOUND
  static void impatient_beep(const int8_t max_beep_count, const bool restart=false) {

    if (TERN0(HAS_MARLINUI_MENU, pause_mode == PAUSE_MODE_PAUSE_PRINT)) return;

    static millis_t next_buzz = 0;
    static int8_t runout_beep = 0;

    if (restart) next_buzz = runout_beep = 0;

    const bool always = max_beep_count < 0;

    const millis_t ms = millis();
    if (ELAPSED(ms, next_buzz)) {
      if (always || runout_beep < max_beep_count + 5) { // Only beep as long as we're supposed to
        next_buzz = ms + ((always || runout_beep < max_beep_count) ? 1000 : 500);
        BUZZ(50, 880 - (runout_beep & 1) * 220);
        runout_beep++;
      }
    }
  }
  inline void first_impatient_beep(const int8_t max_beep_count) { impatient_beep(max_beep_count, true); }
#else
  inline void impatient_beep(const int8_t, const bool=false) {}
  inline void first_impatient_beep(const int8_t) {}
#endif

/**
 * Ensure a safe temperature for extrusion
 *
 * - Fail if the TARGET temperature is too low
 * - Display LCD placard with temperature status
 * - Return when heating is done or aborted
 *
 * Returns 'true' if heating was completed, 'false' for abort
 */
static bool ensure_safe_temperature(const bool wait=true, const PauseMode mode=PAUSE_MODE_SAME) {
  DEBUG_SECTION(est, "ensure_safe_temperature", true);
  DEBUG_ECHOLNPGM("... wait:", wait, " mode:", mode);

  #if ENABLED(PREVENT_COLD_EXTRUSION)
    if (!DEBUGGING(DRYRUN) && thermalManager.targetTooColdToExtrude(active_extruder))
      thermalManager.setTargetHotend(thermalManager.extrude_min_temp, active_extruder);
  #endif

  ui.pause_show_message(PAUSE_MESSAGE_HEATING, mode);

  if (wait) return thermalManager.wait_for_hotend(active_extruder);

  // Allow interruption by Emergency Parser M108
  wait_for_heatup = TERN1(PREVENT_COLD_EXTRUSION, !thermalManager.allow_cold_extrude);
  while (wait_for_heatup && ABS(thermalManager.wholeDegHotend(active_extruder) - thermalManager.degTargetHotend(active_extruder)) > (TEMP_WINDOW))
    idle();
  wait_for_heatup = false;

  #if ENABLED(PREVENT_COLD_EXTRUSION)
    // A user can cancel wait-for-heating with M108
    if (!DEBUGGING(DRYRUN) && thermalManager.targetTooColdToExtrude(active_extruder)) {
      SERIAL_ECHO_MSG(STR_ERR_HOTEND_TOO_COLD);
      return false;
    }
  #endif

  return true;
}

/**
 * Load filament into the hotend
 *
 * - Fail if the a safe temperature was not reached
 * - If pausing for confirmation, wait for a click or M108
 * - Show "wait for load" placard
 * - Load and purge filament
 * - Show "Purge more" / "Continue" menu
 * - Return when "Continue" is selected
 *
 * Returns 'true' if load was completed, 'false' for abort
 */
bool load_filament(const_float_t slow_load_length/*=0*/, const_float_t fast_load_length/*=0*/, const_float_t purge_length/*=0*/, const int8_t max_beep_count/*=0*/,
                   const bool show_lcd/*=false*/, const bool pause_for_user/*=false*/,
                   const PauseMode mode/*=PAUSE_MODE_PAUSE_PRINT*/
                   DXC_ARGS
) {
  DEBUG_SECTION(lf, "load_filament", true);
  DEBUG_ECHOLNPGM("... slowlen:", slow_load_length, " fastlen:", fast_load_length, " purgelen:", purge_length, " maxbeep:", max_beep_count, " showlcd:", show_lcd, " pauseforuser:", pause_for_user, " pausemode:", mode DXC_SAY);

  if (!ensure_safe_temperature(false, mode)) {
    if (show_lcd) ui.pause_show_message(PAUSE_MESSAGE_STATUS, mode);
    return false;
  }

  if (pause_for_user) {
    if (show_lcd) ui.pause_show_message(PAUSE_MESSAGE_INSERT, mode);
    SERIAL_ECHO_MSG(_PMSG(STR_FILAMENT_CHANGE_INSERT));

    first_impatient_beep(max_beep_count);

    KEEPALIVE_STATE(PAUSED_FOR_USER);
    wait_for_user = true;    // LCD click or M108 will clear this

    TERN_(EXTENSIBLE_UI, ExtUI::onUserConfirmRequired(GET_TEXT_F(MSG_FILAMENTLOAD)));

    #if ENABLED(HOST_PROMPT_SUPPORT)
      const char tool = '0' + TERN0(MULTI_FILAMENT_SENSOR, active_extruder);
      hostui.prompt_do(PROMPT_USER_CONTINUE, F("Load Filament T"), tool, FPSTR(CONTINUE_STR));
    #endif

    while (wait_for_user) {
      impatient_beep(max_beep_count);
      #if ALL(FILAMENT_CHANGE_RESUME_ON_INSERT, FILAMENT_RUNOUT_SENSOR)
        #if MULTI_FILAMENT_SENSOR
          #define _CASE_INSERTED(N) case N-1: if (READ(FIL_RUNOUT##N##_PIN) != FIL_RUNOUT##N##_STATE) wait_for_user = false; break;
          switch (active_extruder) {
            REPEAT_1(NUM_RUNOUT_SENSORS, _CASE_INSERTED)
          }
        #else
          if (READ(FIL_RUNOUT_PIN) != FIL_RUNOUT_STATE) wait_for_user = false;
        #endif
      #endif
      idle_no_sleep();
    }
  }

  if (show_lcd) ui.pause_show_message(PAUSE_MESSAGE_LOAD, mode);

  #if ENABLED(DUAL_X_CARRIAGE)
    const int8_t saved_ext        = active_extruder;
    const bool saved_ext_dup_mode = extruder_duplication_enabled;
    set_duplication_enabled(false, DXC_ext);
  #endif

  TERN_(BELTPRINTER, do_blocking_move_to_xy(0.00, 50.00));

  TERN_(MPCTEMP, MPC::e_paused = true);

  // Slow Load filament
  if (slow_load_length) unscaled_e_move(slow_load_length, FILAMENT_CHANGE_SLOW_LOAD_FEEDRATE);

  // Fast Load Filament
  if (fast_load_length) {
    #if FILAMENT_CHANGE_FAST_LOAD_ACCEL > 0
      const float saved_acceleration = planner.settings.retract_acceleration;
      planner.settings.retract_acceleration = FILAMENT_CHANGE_FAST_LOAD_ACCEL;
    #endif

    unscaled_e_move(fast_load_length, FILAMENT_CHANGE_FAST_LOAD_FEEDRATE);

    #if FILAMENT_CHANGE_FAST_LOAD_ACCEL > 0
      planner.settings.retract_acceleration = saved_acceleration;
    #endif
  }

  #if ENABLED(DUAL_X_CARRIAGE)      // Tie the two extruders movement back together.
    set_duplication_enabled(saved_ext_dup_mode, saved_ext);
  #endif

  #if ENABLED(ADVANCED_PAUSE_CONTINUOUS_PURGE)

    if (show_lcd) ui.pause_show_message(PAUSE_MESSAGE_PURGE);

    TERN_(EXTENSIBLE_UI, ExtUI::onUserConfirmRequired(GET_TEXT_F(MSG_FILAMENT_CHANGE_PURGE)));
    TERN_(HOST_PROMPT_SUPPORT, hostui.continue_prompt(GET_TEXT_F(MSG_FILAMENT_CHANGE_PURGE)));
    wait_for_user = true; // A click or M108 breaks the purge_length loop
    for (float purge_count = purge_length; purge_count > 0 && wait_for_user; --purge_count)
      unscaled_e_move(1, ADVANCED_PAUSE_PURGE_FEEDRATE);
    wait_for_user = false;

  #else

    do {
      if (purge_length > 0) {
        // "Wait for filament purge"
        if (show_lcd) ui.pause_show_message(PAUSE_MESSAGE_PURGE);

        // Extrude filament to get into hotend
        unscaled_e_move(purge_length, ADVANCED_PAUSE_PURGE_FEEDRATE);
      }

      TERN_(HOST_PROMPT_SUPPORT, hostui.filament_load_prompt()); // Initiate another host prompt.

      #if M600_PURGE_MORE_RESUMABLE
        if (show_lcd) {
          // Show "Purge More" / "Resume" menu and wait for reply
          KEEPALIVE_STATE(PAUSED_FOR_USER);
          wait_for_user = false;
          #if ANY(HAS_MARLINUI_MENU, EXTENSIBLE_UI)
            ui.pause_show_message(PAUSE_MESSAGE_OPTION); // MarlinUI and MKS UI also set PAUSE_RESPONSE_WAIT_FOR
          #else
            pause_menu_response = PAUSE_RESPONSE_WAIT_FOR;
          #endif
          while (pause_menu_response == PAUSE_RESPONSE_WAIT_FOR) idle_no_sleep();
        }
      #endif

      // Keep looping if "Purge More" was selected
    } while (TERN0(M600_PURGE_MORE_RESUMABLE, pause_menu_response == PAUSE_RESPONSE_EXTRUDE_MORE));

  #endif

  TERN_(MPCTEMP, MPC::e_paused = false);

  TERN_(HOST_PROMPT_SUPPORT, hostui.prompt_end());

  return true;
}

/**
 * Disabling E steppers for manual filament change should be fine
 * as long as users don't spin the E motor ridiculously fast and
 * send current back to their board, potentially frying it.
 */
inline void disable_active_extruder() {
  #if HAS_EXTRUDERS
    stepper.DISABLE_EXTRUDER(active_extruder);
    safe_delay(100);
  #endif
}

/**
 * Unload filament from the hotend
 *
 * - Fail if the a safe temperature was not reached
 * - Show "wait for unload" placard
 * - Retract, pause, then unload filament
 * - Disable E stepper (on most machines)
 *
 * Returns 'true' if unload was completed, 'false' for abort
 */
bool unload_filament(const_float_t unload_length, const bool show_lcd/*=false*/,
                     const PauseMode mode/*=PAUSE_MODE_PAUSE_PRINT*/
                     #if ALL(FILAMENT_UNLOAD_ALL_EXTRUDERS, MIXING_EXTRUDER)
                       , const_float_t mix_multiplier/*=1.0*/
                     #endif
) {
  DEBUG_SECTION(uf, "unload_filament", true);
  DEBUG_ECHOLNPGM("... unloadlen:", unload_length, " showlcd:", show_lcd, " mode:", mode
    #if ALL(FILAMENT_UNLOAD_ALL_EXTRUDERS, MIXING_EXTRUDER)
      , " mixmult:", mix_multiplier
    #endif
  );

  #if !ALL(FILAMENT_UNLOAD_ALL_EXTRUDERS, MIXING_EXTRUDER)
    constexpr float mix_multiplier = 1.0f;
  #endif

  if (!ensure_safe_temperature(false, mode)) {
    if (show_lcd) ui.pause_show_message(PAUSE_MESSAGE_STATUS);
    return false;
  }

  if (show_lcd) ui.pause_show_message(PAUSE_MESSAGE_UNLOAD, mode);

  // Retract filament
  unscaled_e_move(-(FILAMENT_UNLOAD_PURGE_RETRACT) * mix_multiplier, (PAUSE_PARK_RETRACT_FEEDRATE) * mix_multiplier);

  // Wait for filament to cool
  safe_delay(FILAMENT_UNLOAD_PURGE_DELAY);

  // Quickly purge
  unscaled_e_move((FILAMENT_UNLOAD_PURGE_RETRACT + FILAMENT_UNLOAD_PURGE_LENGTH) * mix_multiplier,
                  (FILAMENT_UNLOAD_PURGE_FEEDRATE) * mix_multiplier);

  // Unload filament
  #if FILAMENT_CHANGE_UNLOAD_ACCEL > 0
    const float saved_acceleration = planner.settings.retract_acceleration;
    planner.settings.retract_acceleration = FILAMENT_CHANGE_UNLOAD_ACCEL;
  #endif

  unscaled_e_move(unload_length * mix_multiplier, (FILAMENT_CHANGE_UNLOAD_FEEDRATE) * mix_multiplier);

  #if FILAMENT_CHANGE_FAST_LOAD_ACCEL > 0
    planner.settings.retract_acceleration = saved_acceleration;
  #endif

  // Disable the Extruder for manual change
  disable_active_extruder();

  return true;
}

// public:

/**
 * Pause procedure
 *
 * - Abort if already paused
 * - Send host action for pause, if configured
 * - Abort if TARGET temperature is too low
 * - Display "wait for start of filament change" (if a length was specified)
 * - Initial retract, if current temperature is hot enough
 * - Park the nozzle at the given position
 * - Call unload_filament (if a length was specified)
 *
 * Return 'true' if pause was completed, 'false' for abort
 */
uint8_t did_pause_print = 0;

bool pause_print(const_float_t retract, const xyz_pos_t &park_point, const bool show_lcd/*=false*/, const_float_t unload_length/*=0*/ DXC_ARGS) {
  DEBUG_SECTION(pp, "pause_print", true);
  DEBUG_ECHOLNPGM("... park.x:", park_point.x, " y:", park_point.y, " z:", park_point.z, " unloadlen:", unload_length, " showlcd:", show_lcd DXC_SAY);

  if (did_pause_print) return false; // already paused

  #if ENABLED(HOST_ACTION_COMMANDS)
    #ifdef ACTION_ON_PAUSED
      hostui.paused();
    #elif defined(ACTION_ON_PAUSE)
      hostui.pause();
    #endif
  #endif

  TERN_(HOST_PROMPT_SUPPORT, hostui.prompt_open(PROMPT_INFO, F("Pause"), FPSTR(DISMISS_STR)));

  // Indicate that the printer is paused
  ++did_pause_print;

  // Pause the print job and timer
  #if HAS_MEDIA
    const bool was_sd_printing = IS_SD_PRINTING();
    if (was_sd_printing) {
      card.pauseSDPrint();
      ++did_pause_print; // Indicate SD pause also
    }
  #endif

  print_job_timer.pause();

  // Save current position
  resume_position = current_position;

  // Will the nozzle be parking?
  const bool do_park = !axes_should_home();

  #if ENABLED(POWER_LOSS_RECOVERY)
    // Save PLR info in case the power goes out while parked
    const float park_raise = do_park ? nozzle.park_mode_0_height(park_point.z) - current_position.z : POWER_LOSS_ZRAISE;
    if (was_sd_printing && recovery.enabled) recovery.save(true, park_raise, do_park);
  #endif

  // Wait for buffered blocks to complete
  planner.synchronize();

  #if ALL(ADVANCED_PAUSE_FANS_PAUSE, HAS_FAN)
    thermalManager.set_fans_paused(true);
  #endif

  // Initial retract before move to filament change position
  if (retract && thermalManager.hotEnoughToExtrude(active_extruder)) {
    DEBUG_ECHOLNPGM("... retract:", retract);

    #if ENABLED(AUTO_BED_LEVELING_UBL)
      const bool leveling_was_enabled = planner.leveling_active; // save leveling state
      set_bed_leveling_enabled(false);  // turn off leveling
    #endif

    unscaled_e_move(retract, PAUSE_PARK_RETRACT_FEEDRATE);

    TERN_(AUTO_BED_LEVELING_UBL, set_bed_leveling_enabled(leveling_was_enabled)); // restore leveling
  }

  // If axes don't need to home then the nozzle can park
  if (do_park) nozzle.park(0, park_point); // Park the nozzle by doing a Minimum Z Raise followed by an XY Move
  if (!do_park) LCD_MESSAGE(MSG_PARK_FAILED);

  #if ENABLED(DUAL_X_CARRIAGE)
    const int8_t saved_ext        = active_extruder;
    const bool saved_ext_dup_mode = extruder_duplication_enabled;
    set_duplication_enabled(false, DXC_ext);
  #endif

  // Unload the filament, if specified
  if (unload_length)
    unload_filament(unload_length, show_lcd, PAUSE_MODE_CHANGE_FILAMENT);

  TERN_(DUAL_X_CARRIAGE, set_duplication_enabled(saved_ext_dup_mode, saved_ext));

  // Disable the Extruder for manual change
  disable_active_extruder();

  return true;
}

/**
 * For Paused Print:
 * - Show "Press button (or M108) to resume"
 *
 * For Filament Change:
 * - Show "Insert filament and press button to continue"
 *
 * - Wait for a click before returning
 * - Heaters can time out and must reheat before continuing
 *
 * Used by M125 and M600
 */

void show_continue_prompt(const bool is_reload) {
  DEBUG_SECTION(scp, "pause_print", true);
  DEBUG_ECHOLNPGM("... is_reload:", is_reload);

  ui.pause_show_message(is_reload ? PAUSE_MESSAGE_INSERT : PAUSE_MESSAGE_WAITING);
  SERIAL_ECHO_START();
  SERIAL_ECHO(is_reload ? F(_PMSG(STR_FILAMENT_CHANGE_INSERT) "\n") : F(_PMSG(STR_FILAMENT_CHANGE_WAIT) "\n"));
}

void wait_for_confirmation(const bool is_reload/*=false*/, const int8_t max_beep_count/*=0*/ DXC_ARGS) {
  DEBUG_SECTION(wfc, "wait_for_confirmation", true);
  DEBUG_ECHOLNPGM("... is_reload:", is_reload, " maxbeep:", max_beep_count DXC_SAY);

  bool nozzle_timed_out = false;

  show_continue_prompt(is_reload);

  first_impatient_beep(max_beep_count);

  // Start the heater idle timers
  const millis_t nozzle_timeout = SEC_TO_MS(PAUSE_PARK_NOZZLE_TIMEOUT);

  HOTEND_LOOP() thermalManager.heater_idle[e].start(nozzle_timeout);

  #if ENABLED(DUAL_X_CARRIAGE)
    const int8_t saved_ext        = active_extruder;
    const bool saved_ext_dup_mode = extruder_duplication_enabled;
    set_duplication_enabled(false, DXC_ext);
  #endif

  // Wait for filament insert by user and press button
  KEEPALIVE_STATE(PAUSED_FOR_USER);
  TERN_(HOST_PROMPT_SUPPORT, hostui.continue_prompt(GET_TEXT_F(MSG_NOZZLE_PARKED)));
  TERN_(EXTENSIBLE_UI, ExtUI::onUserConfirmRequired(GET_TEXT_F(MSG_NOZZLE_PARKED)));
  wait_for_user = true;    // LCD click or M108 will clear this
  while (wait_for_user) {
    impatient_beep(max_beep_count);

    // If the nozzle has timed out...
    if (!nozzle_timed_out)
      HOTEND_LOOP() nozzle_timed_out |= thermalManager.heater_idle[e].timed_out;

    // Wait for the user to press the button to re-heat the nozzle, then
    // re-heat the nozzle, re-show the continue prompt, restart idle timers, start over
    if (nozzle_timed_out) {
      ui.pause_show_message(PAUSE_MESSAGE_HEAT);
      SERIAL_ECHO_MSG(_PMSG(STR_FILAMENT_CHANGE_HEAT));

      TERN_(HOST_PROMPT_SUPPORT, hostui.prompt_do(PROMPT_USER_CONTINUE, GET_TEXT_F(MSG_HEATER_TIMEOUT), GET_TEXT_F(MSG_REHEAT)));

      #if ENABLED(TOUCH_UI_FTDI_EVE)
        ExtUI::onUserConfirmRequired(GET_TEXT_F(MSG_FTDI_HEATER_TIMEOUT));
      #elif ENABLED(EXTENSIBLE_UI)
        ExtUI::onUserConfirmRequired(GET_TEXT_F(MSG_HEATER_TIMEOUT));
      #endif

      TERN_(HAS_RESUME_CONTINUE, wait_for_user_response(0, true)); // Wait for LCD click or M108

      TERN_(HOST_PROMPT_SUPPORT, hostui.prompt_do(PROMPT_INFO, GET_TEXT_F(MSG_REHEATING)));

      LCD_MESSAGE(MSG_REHEATING);

      // Re-enable the heaters if they timed out
      HOTEND_LOOP() thermalManager.reset_hotend_idle_timer(e);

      // Wait for the heaters to reach the target temperatures
      ensure_safe_temperature(false);

      // Show the prompt to continue
      show_continue_prompt(is_reload);

      // Start the heater idle timers
      const millis_t nozzle_timeout = SEC_TO_MS(PAUSE_PARK_NOZZLE_TIMEOUT);

      HOTEND_LOOP() thermalManager.heater_idle[e].start(nozzle_timeout);

      TERN_(HOST_PROMPT_SUPPORT, hostui.continue_prompt(GET_TEXT_F(MSG_REHEATDONE)));
      #if ENABLED(EXTENSIBLE_UI)
        ExtUI::onUserConfirmRequired(GET_TEXT_F(MSG_REHEATDONE));
      #else
        LCD_MESSAGE(MSG_REHEATDONE);
      #endif

      IF_DISABLED(PAUSE_REHEAT_FAST_RESUME, wait_for_user = true);

      nozzle_timed_out = false;
      first_impatient_beep(max_beep_count);
    }
    idle_no_sleep();
  }
  TERN_(DUAL_X_CARRIAGE, set_duplication_enabled(saved_ext_dup_mode, saved_ext));
}

/**
 * Resume or Start print procedure
 *
 * - If not paused, do nothing and return
 * - Reset heater idle timers
 * - Load filament if specified, but only if:
 *   - a nozzle timed out, or
 *   - the nozzle is already heated.
 * - Display "wait for print to resume"
 * - Retract to prevent oozing
 * - Move the nozzle back to resume_position
 * - Unretract
 * - Re-prime the nozzle...
 *   -  FWRETRACT: Recover/prime from the prior G10.
 *   - !FWRETRACT: Retract by resume_position.e, if negative.
 *                 Not sure how this logic comes into use.
 * - Sync the planner E to resume_position.e
 * - Send host action for resume, if configured
 * - Resume the current SD print job, if any
 */
void resume_print(
  const_float_t   slow_load_length/*=0*/,
  const_float_t   fast_load_length/*=0*/,
  const_float_t   purge_length/*=ADVANCED_PAUSE_PURGE_LENGTH*/,
  const int8_t    max_beep_count/*=0*/,
  const celsius_t targetTemp/*=0*/,
<<<<<<< HEAD
  const bool      show_lcd /*=true*/,
  const bool      pause_for_user/*=false*/
  DXC_ARGS) {
  DEBUG_SECTION(rp, "resume_print", true);
  DEBUG_ECHOLNPGM("... slowlen:", slow_load_length, " fastlen:", fast_load_length, " purgelen:", purge_length, " maxbeep:", max_beep_count, " targetTemp:", targetTemp, " show_lcd:", show_lcd, " pause_for_user:", pause_for_user DXC_SAY);
=======
  const bool      show_lcd/*=true*/,
  const bool      pause_for_user/*=false*/
  DXC_ARGS
) {
  DEBUG_SECTION(rp, "resume_print", true);
  DEBUG_ECHOLNPGM(
      "... slowlen:", slow_load_length
    , " fastlen:", fast_load_length
    , " purgelen:", purge_length
    , " maxbeep:", max_beep_count
    , " targetTemp:", targetTemp
    , " show_lcd:", show_lcd
    , " pause_for_user:", pause_for_user
    DXC_SAY
  );
>>>>>>> b8e2ad9d

  /*
  SERIAL_ECHOLNPGM(
    "start of resume_print()\ndual_x_carriage_mode:", dual_x_carriage_mode,
    "\nextruder_duplication_enabled:", extruder_duplication_enabled,
    "\nactive_extruder:", active_extruder,
    "\n"
  );
  //*/

  if (!did_pause_print) return;

  // Re-enable the heaters if they timed out
  bool nozzle_timed_out = pause_for_user;
  HOTEND_LOOP() {
    nozzle_timed_out |= thermalManager.heater_idle[e].timed_out;
    thermalManager.reset_hotend_idle_timer(e);
  }

  if (targetTemp > thermalManager.degTargetHotend(active_extruder))
    thermalManager.setTargetHotend(targetTemp, active_extruder);

  // Load the new filament
  load_filament(slow_load_length, fast_load_length, purge_length, max_beep_count, show_lcd, nozzle_timed_out, PAUSE_MODE_SAME DXC_PASS);

  if (targetTemp > 0) {
    thermalManager.setTargetHotend(targetTemp, active_extruder);
    thermalManager.wait_for_hotend(active_extruder, false);
  }

  ui.pause_show_message(PAUSE_MESSAGE_RESUME);

  // Check Temperature before moving hotend
  ensure_safe_temperature(DISABLED(BELTPRINTER));

  // Retract to prevent oozing
  unscaled_e_move(-(PAUSE_PARK_RETRACT_LENGTH), feedRate_t(PAUSE_PARK_RETRACT_FEEDRATE));

  if (!axes_should_home()) {
    // Move XY back to saved position
    destination.set(resume_position.x, resume_position.y, current_position.z, current_position.e);
    prepare_internal_move_to_destination(NOZZLE_PARK_XY_FEEDRATE);

    // Move Z back to saved position
    destination.z = resume_position.z;
    prepare_internal_move_to_destination(NOZZLE_PARK_Z_FEEDRATE);
  }

  #if ENABLED(AUTO_BED_LEVELING_UBL)
    const bool leveling_was_enabled = planner.leveling_active; // save leveling state
    set_bed_leveling_enabled(false);  // turn off leveling
  #endif

  // Unretract
  unscaled_e_move(PAUSE_PARK_RETRACT_LENGTH, feedRate_t(PAUSE_PARK_RETRACT_FEEDRATE));

  TERN_(AUTO_BED_LEVELING_UBL, set_bed_leveling_enabled(leveling_was_enabled)); // restore leveling

  // Intelligent resuming
  #if ENABLED(FWRETRACT)
    // If retracted before goto pause
    if (fwretract.retracted[active_extruder])
      unscaled_e_move(-fwretract.settings.retract_length, fwretract.settings.retract_feedrate_mm_s);
  #endif

  // If resume_position is negative
  if (resume_position.e < 0) unscaled_e_move(resume_position.e, feedRate_t(PAUSE_PARK_RETRACT_FEEDRATE));
  #ifdef ADVANCED_PAUSE_RESUME_PRIME
    if (ADVANCED_PAUSE_RESUME_PRIME != 0)
      unscaled_e_move(ADVANCED_PAUSE_RESUME_PRIME, feedRate_t(ADVANCED_PAUSE_PURGE_FEEDRATE));
  #endif

  // Now all extrusion positions are resumed and ready to be confirmed
  // Set extruder to saved position
  planner.set_e_position_mm((destination.e = current_position.e = resume_position.e));

  ui.pause_show_message(PAUSE_MESSAGE_STATUS);

  #ifdef ACTION_ON_RESUMED
    hostui.resumed();
  #elif defined(ACTION_ON_RESUME)
    hostui.resume();
  #endif

  --did_pause_print;

  TERN_(HOST_PROMPT_SUPPORT, hostui.prompt_open(PROMPT_INFO, F("Resuming"), FPSTR(DISMISS_STR)));

  // Resume the print job timer if it was running
  if (print_job_timer.isPaused()) print_job_timer.start();

  #if HAS_MEDIA
    if (did_pause_print) {
      --did_pause_print;
      card.startOrResumeFilePrinting();
      // Write PLR now to update the z axis value
      TERN_(POWER_LOSS_RECOVERY, if (recovery.enabled) recovery.save(true));
    }
  #endif

  #if ENABLED(ADVANCED_PAUSE_FANS_PAUSE) && HAS_FAN
    thermalManager.set_fans_paused(false);
  #endif

  TERN_(HAS_FILAMENT_SENSOR, runout.reset());

  ui.reset_status();
  ui.return_to_status();
}

#endif // ADVANCED_PAUSE_FEATURE<|MERGE_RESOLUTION|>--- conflicted
+++ resolved
@@ -617,13 +617,6 @@
   const_float_t   purge_length/*=ADVANCED_PAUSE_PURGE_LENGTH*/,
   const int8_t    max_beep_count/*=0*/,
   const celsius_t targetTemp/*=0*/,
-<<<<<<< HEAD
-  const bool      show_lcd /*=true*/,
-  const bool      pause_for_user/*=false*/
-  DXC_ARGS) {
-  DEBUG_SECTION(rp, "resume_print", true);
-  DEBUG_ECHOLNPGM("... slowlen:", slow_load_length, " fastlen:", fast_load_length, " purgelen:", purge_length, " maxbeep:", max_beep_count, " targetTemp:", targetTemp, " show_lcd:", show_lcd, " pause_for_user:", pause_for_user DXC_SAY);
-=======
   const bool      show_lcd/*=true*/,
   const bool      pause_for_user/*=false*/
   DXC_ARGS
@@ -639,7 +632,6 @@
     , " pause_for_user:", pause_for_user
     DXC_SAY
   );
->>>>>>> b8e2ad9d
 
   /*
   SERIAL_ECHOLNPGM(
