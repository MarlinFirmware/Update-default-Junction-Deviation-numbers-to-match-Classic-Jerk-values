--- conflicted
+++ resolved
@@ -281,11 +281,7 @@
           // Show "Purge More" / "Resume" menu and wait for reply
           KEEPALIVE_STATE(PAUSED_FOR_USER);
           wait_for_user = false;
-<<<<<<< HEAD
           #if ANY(HAS_LCD_MENU, DWIN_CREALITY_LCD_ENHANCED, DWIN_CREALITY_LCD_JYERSUI)
-=======
-          #if EITHER(HAS_MARLINUI_MENU, DWIN_CREALITY_LCD_ENHANCED)
->>>>>>> 26e4f70d
             ui.pause_show_message(PAUSE_MESSAGE_OPTION); // Also sets PAUSE_RESPONSE_WAIT_FOR
           #else
             pause_menu_response = PAUSE_RESPONSE_WAIT_FOR;
