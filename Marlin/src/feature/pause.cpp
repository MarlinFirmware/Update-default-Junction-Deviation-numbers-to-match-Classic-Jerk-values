--- conflicted
+++ resolved
@@ -675,7 +675,6 @@
       unscaled_e_move(-fwretract.settings.retract_length, fwretract.settings.retract_feedrate_mm_s);
   #endif
 
-<<<<<<< HEAD
   // Unretract
   if (targetTemp > 0) {
     ensure_safe_temperature(DISABLED(BELTPRINTER));
@@ -690,18 +689,11 @@
 
     // If resume_position is negative
     if (resume_position.e < 0) unscaled_e_move(resume_position.e, feedRate_t(PAUSE_PARK_RETRACT_FEEDRATE));
-    #if ADVANCED_PAUSE_RESUME_PRIME != 0
-      unscaled_e_move(ADVANCED_PAUSE_RESUME_PRIME, feedRate_t(ADVANCED_PAUSE_PURGE_FEEDRATE));
+    #ifdef ADVANCED_PAUSE_RESUME_PRIME
+      if (ADVANCED_PAUSE_RESUME_PRIME != 0)
+        unscaled_e_move(ADVANCED_PAUSE_RESUME_PRIME, feedRate_t(ADVANCED_PAUSE_PURGE_FEEDRATE));
     #endif
   }
-=======
-  // If resume_position is negative
-  if (resume_position.e < 0) unscaled_e_move(resume_position.e, feedRate_t(PAUSE_PARK_RETRACT_FEEDRATE));
-  #ifdef ADVANCED_PAUSE_RESUME_PRIME
-    if (ADVANCED_PAUSE_RESUME_PRIME != 0)
-      unscaled_e_move(ADVANCED_PAUSE_RESUME_PRIME, feedRate_t(ADVANCED_PAUSE_PURGE_FEEDRATE));
-  #endif
->>>>>>> a8419738
 
   // Now all extrusion positions are resumed and ready to be confirmed
   // Set extruder to saved position
