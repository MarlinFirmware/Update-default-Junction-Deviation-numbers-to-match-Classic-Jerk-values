/**
 * Marlin 3D Printer Firmware
 * Copyright (c) 2020 MarlinFirmware [https://github.com/MarlinFirmware/Marlin]
 *
 * Based on Sprinter and grbl.
 * Copyright (c) 2011 Camiel Gubbels / Erik van der Zalm
 *
 * This program is free software: you can redistribute it and/or modify
 * it under the terms of the GNU General Public License as published by
 * the Free Software Foundation, either version 3 of the License, or
 * (at your option) any later version.
 *
 * This program is distributed in the hope that it will be useful,
 * but WITHOUT ANY WARRANTY; without even the implied warranty of
 * MERCHANTABILITY or FITNESS FOR A PARTICULAR PURPOSE.  See the
 * GNU General Public License for more details.
 *
 * You should have received a copy of the GNU General Public License
 * along with this program.  If not, see <https://www.gnu.org/licenses/>.
 *
 */

/**
 * feature/pause.cpp - Pause feature support functions
 * This may be combined with related G-codes if features are consolidated.
 *
 * Note: Calls to ui.pause_show_message are passed to either ExtUI or MarlinUI.
 */

#include "../inc/MarlinConfigPre.h"

#if ENABLED(ADVANCED_PAUSE_FEATURE)

//#define DEBUG_PAUSE_RESUME

#include "../MarlinCore.h"
#include "../gcode/gcode.h"
#include "../module/motion.h"
#include "../module/planner.h"
#include "../module/printcounter.h"
#include "../module/temperature.h"

#if HAS_EXTRUDERS
  #include "../module/stepper.h"
#endif

#if ENABLED(AUTO_BED_LEVELING_UBL)
  #include "bedlevel/bedlevel.h"
#endif

#if ENABLED(FWRETRACT)
  #include "fwretract.h"
#endif

#if HAS_FILAMENT_SENSOR
  #include "runout.h"
#endif

#if ENABLED(HOST_ACTION_COMMANDS)
  #include "host_actions.h"
#endif

#if ENABLED(EXTENSIBLE_UI)
  #include "../lcd/extui/ui_api.h"
#endif

#include "../lcd/marlinui.h"

#if HAS_SOUND
  #include "../libs/buzzer.h"
#endif

#if ENABLED(POWER_LOSS_RECOVERY)
  #include "powerloss.h"
#endif

#include "../libs/nozzle.h"
#include "pause.h"

#define DEBUG_OUT ENABLED(DEBUG_PAUSE_RESUME)
#include "../core/debug_out.h"

// private:

static xyze_pos_t resume_position;

#if M600_PURGE_MORE_RESUMABLE
  PauseMenuResponse pause_menu_response;
  PauseMode pause_mode = PAUSE_MODE_PAUSE_PRINT;
#endif

#if ENABLED(CONFIGURE_FILAMENT_CHANGE)
  fil_change_settings_t fc_settings[EXTRUDERS];
#endif

#if HAS_MEDIA
  #include "../sd/cardreader.h"
#endif

#if ENABLED(EMERGENCY_PARSER)
  #define _PMSG(L) L##_M108
#else
  #define _PMSG(L) L##_LCD
#endif

#if HAS_SOUND
  static void impatient_beep(const int8_t max_beep_count, const bool restart=false) {

    if (TERN0(HAS_MARLINUI_MENU, pause_mode == PAUSE_MODE_PAUSE_PRINT)) return;

    static millis_t next_buzz = 0;
    static int8_t runout_beep = 0;

    if (restart) next_buzz = runout_beep = 0;

    const bool always = max_beep_count < 0;

    const millis_t ms = millis();
    if (ELAPSED(ms, next_buzz)) {
      if (always || runout_beep < max_beep_count + 5) { // Only beep as long as we're supposed to
        next_buzz = ms + ((always || runout_beep < max_beep_count) ? 1000 : 500);
        BUZZ(50, 880 - (runout_beep & 1) * 220);
        runout_beep++;
      }
    }
  }
  inline void first_impatient_beep(const int8_t max_beep_count) { impatient_beep(max_beep_count, true); }
#else
  inline void impatient_beep(const int8_t, const bool=false) {}
  inline void first_impatient_beep(const int8_t) {}
#endif

/**
 * Ensure a safe temperature for extrusion
 *
 * - Fail if the TARGET temperature is too low
 * - Display LCD placard with temperature status
 * - Return when heating is done or aborted
 *
 * Returns 'true' if heating was completed, 'false' for abort
 */
static bool ensure_safe_temperature(const bool wait=true, const PauseMode mode=PAUSE_MODE_SAME) {
  DEBUG_SECTION(est, "ensure_safe_temperature", true);
  DEBUG_ECHOLNPGM("... wait:", wait, " mode:", mode);

  #if ENABLED(PREVENT_COLD_EXTRUSION)
    if (!DEBUGGING(DRYRUN) && thermalManager.targetTooColdToExtrude(active_extruder))
      thermalManager.setTargetHotend(thermalManager.extrude_min_temp, active_extruder);
  #endif

  ui.pause_show_message(PAUSE_MESSAGE_HEATING, mode);

  if (wait) return thermalManager.wait_for_hotend(active_extruder);

  // Allow interruption by Emergency Parser M108
  wait_for_heatup = TERN1(PREVENT_COLD_EXTRUSION, !thermalManager.allow_cold_extrude);
  while (wait_for_heatup && ABS(thermalManager.wholeDegHotend(active_extruder) - thermalManager.degTargetHotend(active_extruder)) > (TEMP_WINDOW))
    idle();
  wait_for_heatup = false;

  #if ENABLED(PREVENT_COLD_EXTRUSION)
    // A user can cancel wait-for-heating with M108
    if (!DEBUGGING(DRYRUN) && thermalManager.targetTooColdToExtrude(active_extruder)) {
      SERIAL_ECHO_MSG(STR_ERR_HOTEND_TOO_COLD);
      return false;
    }
  #endif

  return true;
}

/**
 * Load filament into the hotend
 *
 * - Fail if the a safe temperature was not reached
 * - If pausing for confirmation, wait for a click or M108
 * - Show "wait for load" placard
 * - Load and purge filament
 * - Show "Purge more" / "Continue" menu
 * - Return when "Continue" is selected
 *
 * Returns 'true' if load was completed, 'false' for abort
 */
bool load_filament(const_float_t slow_load_length/*=0*/, const_float_t fast_load_length/*=0*/, const_float_t purge_length/*=0*/, const int8_t max_beep_count/*=0*/,
                   const bool show_lcd/*=false*/, const bool pause_for_user/*=false*/,
                   const PauseMode mode/*=PAUSE_MODE_PAUSE_PRINT*/
                   DXC_ARGS
) {
  DEBUG_SECTION(lf, "load_filament", true);
  DEBUG_ECHOLNPGM("... slowlen:", slow_load_length, " fastlen:", fast_load_length, " purgelen:", purge_length, " maxbeep:", max_beep_count, " showlcd:", show_lcd, " pauseforuser:", pause_for_user, " pausemode:", mode DXC_SAY);

  if (!ensure_safe_temperature(false, mode)) {
    if (show_lcd) ui.pause_show_message(PAUSE_MESSAGE_STATUS, mode);
    return false;
  }

  if (pause_for_user) {
    if (show_lcd) ui.pause_show_message(PAUSE_MESSAGE_INSERT, mode);
    SERIAL_ECHO_MSG(_PMSG(STR_FILAMENT_CHANGE_INSERT));

    first_impatient_beep(max_beep_count);

    KEEPALIVE_STATE(PAUSED_FOR_USER);
    wait_for_user = true;    // LCD click or M108 will clear this

    TERN_(EXTENSIBLE_UI, ExtUI::onUserConfirmRequired(GET_TEXT_F(MSG_FILAMENTLOAD)));

    #if ENABLED(HOST_PROMPT_SUPPORT)
      const char tool = '0' + TERN0(MULTI_FILAMENT_SENSOR, active_extruder);
      hostui.prompt_do(PROMPT_USER_CONTINUE, F("Load Filament T"), tool, FPSTR(CONTINUE_STR));
    #endif

    while (wait_for_user) {
      impatient_beep(max_beep_count);
      #if ALL(FILAMENT_CHANGE_RESUME_ON_INSERT, FILAMENT_RUNOUT_SENSOR)
        #if MULTI_FILAMENT_SENSOR
          #define _CASE_INSERTED(N) case N-1: if (READ(FIL_RUNOUT##N##_PIN) != FIL_RUNOUT##N##_STATE) wait_for_user = false; break;
          switch (active_extruder) {
            REPEAT_1(NUM_RUNOUT_SENSORS, _CASE_INSERTED)
          }
        #else
          if (READ(FIL_RUNOUT_PIN) != FIL_RUNOUT_STATE) wait_for_user = false;
        #endif
      #endif
      idle_no_sleep();
    }
  }

  if (show_lcd) ui.pause_show_message(PAUSE_MESSAGE_LOAD, mode);

  #if ENABLED(DUAL_X_CARRIAGE)
    const int8_t saved_ext        = active_extruder;
    const bool saved_ext_dup_mode = extruder_duplication_enabled;
    set_duplication_enabled(false, DXC_ext);
  #endif

  TERN_(BELTPRINTER, do_blocking_move_to_xy(0.00, 50.00));

  TERN_(MPCTEMP, MPC::e_paused = true);

  // Slow Load filament
  if (slow_load_length) unscaled_e_move(slow_load_length, FILAMENT_CHANGE_SLOW_LOAD_FEEDRATE);

  // Fast Load Filament
  if (fast_load_length) {
    #if FILAMENT_CHANGE_FAST_LOAD_ACCEL > 0
      const float saved_acceleration = planner.settings.retract_acceleration;
      planner.settings.retract_acceleration = FILAMENT_CHANGE_FAST_LOAD_ACCEL;
    #endif

    unscaled_e_move(fast_load_length, FILAMENT_CHANGE_FAST_LOAD_FEEDRATE);

    #if FILAMENT_CHANGE_FAST_LOAD_ACCEL > 0
      planner.settings.retract_acceleration = saved_acceleration;
    #endif
  }

  #if ENABLED(DUAL_X_CARRIAGE)      // Tie the two extruders movement back together.
    set_duplication_enabled(saved_ext_dup_mode, saved_ext);
  #endif

  #if ENABLED(ADVANCED_PAUSE_CONTINUOUS_PURGE)

    if (show_lcd) ui.pause_show_message(PAUSE_MESSAGE_PURGE);

    TERN_(EXTENSIBLE_UI, ExtUI::onUserConfirmRequired(GET_TEXT_F(MSG_FILAMENT_CHANGE_PURGE)));
    TERN_(HOST_PROMPT_SUPPORT, hostui.continue_prompt(GET_TEXT_F(MSG_FILAMENT_CHANGE_PURGE)));
    wait_for_user = true; // A click or M108 breaks the purge_length loop
    for (float purge_count = purge_length; purge_count > 0 && wait_for_user; --purge_count)
      unscaled_e_move(1, ADVANCED_PAUSE_PURGE_FEEDRATE);
    wait_for_user = false;

  #else

    do {
      if (purge_length > 0) {
        // "Wait for filament purge"
        if (show_lcd) ui.pause_show_message(PAUSE_MESSAGE_PURGE);

        // Extrude filament to get into hotend
        unscaled_e_move(purge_length, ADVANCED_PAUSE_PURGE_FEEDRATE);
      }

      TERN_(HOST_PROMPT_SUPPORT, hostui.filament_load_prompt()); // Initiate another host prompt.

      #if M600_PURGE_MORE_RESUMABLE
        if (show_lcd) {
          // Show "Purge More" / "Resume" menu and wait for reply
          KEEPALIVE_STATE(PAUSED_FOR_USER);
          wait_for_user = false;
          #if ANY(HAS_MARLINUI_MENU, EXTENSIBLE_UI)
            ui.pause_show_message(PAUSE_MESSAGE_OPTION); // MarlinUI and MKS UI also set PAUSE_RESPONSE_WAIT_FOR
          #else
            pause_menu_response = PAUSE_RESPONSE_WAIT_FOR;
          #endif
          while (pause_menu_response == PAUSE_RESPONSE_WAIT_FOR) idle_no_sleep();
        }
      #endif

      // Keep looping if "Purge More" was selected
    } while (TERN0(M600_PURGE_MORE_RESUMABLE, pause_menu_response == PAUSE_RESPONSE_EXTRUDE_MORE));

  #endif

  TERN_(MPCTEMP, MPC::e_paused = false);

  TERN_(HOST_PROMPT_SUPPORT, hostui.prompt_end());

  return true;
}

/**
 * Disabling E steppers for manual filament change should be fine
 * as long as users don't spin the E motor ridiculously fast and
 * send current back to their board, potentially frying it.
 */
inline void disable_active_extruder() {
  #if HAS_EXTRUDERS
    stepper.DISABLE_EXTRUDER(active_extruder);
    safe_delay(100);
  #endif
}

/**
 * Unload filament from the hotend
 *
 * - Fail if the a safe temperature was not reached
 * - Show "wait for unload" placard
 * - Retract, pause, then unload filament
 * - Disable E stepper (on most machines)
 *
 * Returns 'true' if unload was completed, 'false' for abort
 */
bool unload_filament(const_float_t unload_length, const bool show_lcd/*=false*/,
                     const PauseMode mode/*=PAUSE_MODE_PAUSE_PRINT*/
                     #if ALL(FILAMENT_UNLOAD_ALL_EXTRUDERS, MIXING_EXTRUDER)
                       , const_float_t mix_multiplier/*=1.0*/
                     #endif
) {
  DEBUG_SECTION(uf, "unload_filament", true);
  DEBUG_ECHOLNPGM("... unloadlen:", unload_length, " showlcd:", show_lcd, " mode:", mode
    #if ALL(FILAMENT_UNLOAD_ALL_EXTRUDERS, MIXING_EXTRUDER)
      , " mixmult:", mix_multiplier
    #endif
  );

  #if !ALL(FILAMENT_UNLOAD_ALL_EXTRUDERS, MIXING_EXTRUDER)
    constexpr float mix_multiplier = 1.0f;
  #endif

  if (!ensure_safe_temperature(false, mode)) {
    if (show_lcd) ui.pause_show_message(PAUSE_MESSAGE_STATUS);
    return false;
  }

  if (show_lcd) ui.pause_show_message(PAUSE_MESSAGE_UNLOAD, mode);

  // Retract filament
  unscaled_e_move(-(FILAMENT_UNLOAD_PURGE_RETRACT) * mix_multiplier, (PAUSE_PARK_RETRACT_FEEDRATE) * mix_multiplier);

  // Wait for filament to cool
  safe_delay(FILAMENT_UNLOAD_PURGE_DELAY);

  // Quickly purge
  unscaled_e_move((FILAMENT_UNLOAD_PURGE_RETRACT + FILAMENT_UNLOAD_PURGE_LENGTH) * mix_multiplier,
                  (FILAMENT_UNLOAD_PURGE_FEEDRATE) * mix_multiplier);

  // Unload filament
  #if FILAMENT_CHANGE_UNLOAD_ACCEL > 0
    const float saved_acceleration = planner.settings.retract_acceleration;
    planner.settings.retract_acceleration = FILAMENT_CHANGE_UNLOAD_ACCEL;
  #endif

  unscaled_e_move(unload_length * mix_multiplier, (FILAMENT_CHANGE_UNLOAD_FEEDRATE) * mix_multiplier);

  #if FILAMENT_CHANGE_FAST_LOAD_ACCEL > 0
    planner.settings.retract_acceleration = saved_acceleration;
  #endif

  // Disable the Extruder for manual change
  disable_active_extruder();

  return true;
}

// public:

/**
 * Pause procedure
 *
 * - Abort if already paused
 * - Send host action for pause, if configured
 * - Abort if TARGET temperature is too low
 * - Display "wait for start of filament change" (if a length was specified)
 * - Initial retract, if current temperature is hot enough
 * - Park the nozzle at the given position
 * - Call unload_filament (if a length was specified)
 *
 * Return 'true' if pause was completed, 'false' for abort
 */
uint8_t did_pause_print = 0;

bool pause_print(const_float_t retract, const xyz_pos_t &park_point, const bool show_lcd/*=false*/, const_float_t unload_length/*=0*/ DXC_ARGS) {
  DEBUG_SECTION(pp, "pause_print", true);
  DEBUG_ECHOLNPGM("... park.x:", park_point.x, " y:", park_point.y, " z:", park_point.z, " unloadlen:", unload_length, " showlcd:", show_lcd DXC_SAY);

  if (did_pause_print) return false; // already paused

  #if ENABLED(HOST_ACTION_COMMANDS)
    #ifdef ACTION_ON_PAUSED
      hostui.paused();
    #elif defined(ACTION_ON_PAUSE)
      hostui.pause();
    #endif
  #endif

  TERN_(HOST_PROMPT_SUPPORT, hostui.prompt_open(PROMPT_INFO, F("Pause"), FPSTR(DISMISS_STR)));

  // Indicate that the printer is paused
  ++did_pause_print;

  // Pause the print job and timer
  #if HAS_MEDIA
    const bool was_sd_printing = IS_SD_PRINTING();
    if (was_sd_printing) {
      card.pauseSDPrint();
      ++did_pause_print; // Indicate SD pause also
    }
  #endif

  print_job_timer.pause();

  // Save current position
  resume_position = current_position;

  // Will the nozzle be parking?
  const bool do_park = !axes_should_home();

  #if ENABLED(POWER_LOSS_RECOVERY)
    // Save PLR info in case the power goes out while parked
    const float park_raise = do_park ? nozzle.park_mode_0_height(park_point.z) - current_position.z : POWER_LOSS_ZRAISE;
    if (was_sd_printing && recovery.enabled) recovery.save(true, park_raise, do_park);
  #endif

  // Wait for buffered blocks to complete
  planner.synchronize();

  #if ALL(ADVANCED_PAUSE_FANS_PAUSE, HAS_FAN)
    thermalManager.set_fans_paused(true);
  #endif

  // Initial retract before move to filament change position
  if (retract && thermalManager.hotEnoughToExtrude(active_extruder)) {
    DEBUG_ECHOLNPGM("... retract:", retract);

    #if ENABLED(AUTO_BED_LEVELING_UBL)
      const bool leveling_was_enabled = planner.leveling_active; // save leveling state
      set_bed_leveling_enabled(false);  // turn off leveling
    #endif

    unscaled_e_move(retract, PAUSE_PARK_RETRACT_FEEDRATE);

    TERN_(AUTO_BED_LEVELING_UBL, set_bed_leveling_enabled(leveling_was_enabled)); // restore leveling
  }

  // If axes don't need to home then the nozzle can park
  if (do_park) nozzle.park(0, park_point); // Park the nozzle by doing a Minimum Z Raise followed by an XY Move
  if (!do_park) LCD_MESSAGE(MSG_PARK_FAILED);

  #if ENABLED(DUAL_X_CARRIAGE)
    const int8_t saved_ext        = active_extruder;
    const bool saved_ext_dup_mode = extruder_duplication_enabled;
    set_duplication_enabled(false, DXC_ext);
  #endif

  // Unload the filament, if specified
  if (unload_length)
    unload_filament(unload_length, show_lcd, PAUSE_MODE_CHANGE_FILAMENT);

  TERN_(DUAL_X_CARRIAGE, set_duplication_enabled(saved_ext_dup_mode, saved_ext));

  // Disable the Extruder for manual change
  disable_active_extruder();

  return true;
}

/**
 * For Paused Print:
 * - Show "Press button (or M108) to resume"
 *
 * For Filament Change:
 * - Show "Insert filament and press button to continue"
 *
 * - Wait for a click before returning
 * - Heaters can time out and must reheat before continuing
 *
 * Used by M125 and M600
 */

void show_continue_prompt(const bool is_reload, const PauseMessage message/*=PAUSE_MESSAGE_WAITING*/) {
  DEBUG_SECTION(scp, "pause_print", true);
  DEBUG_ECHOLNPGM("... is_reload:", is_reload);

  ui.pause_show_message(is_reload ? PAUSE_MESSAGE_INSERT : message);
  SERIAL_ECHO_START();
  SERIAL_ECHO(is_reload ? F(_PMSG(STR_FILAMENT_CHANGE_INSERT) "\n") : F(_PMSG(STR_FILAMENT_CHANGE_WAIT) "\n"));
}

void wait_for_confirmation(const bool is_reload/*=false*/, const int8_t max_beep_count/*=0*/, const PauseMessage message/*=PAUSE_MESSAGE_WAITING*/ DXC_ARGS) {
  DEBUG_SECTION(wfc, "wait_for_confirmation", true);
  DEBUG_ECHOLNPGM("... is_reload:", is_reload, " maxbeep:", max_beep_count DXC_SAY);

  bool nozzle_timed_out = false;

  show_continue_prompt(is_reload, message);

  first_impatient_beep(max_beep_count);

  // Start the heater idle timers
  const millis_t nozzle_timeout = SEC_TO_MS(PAUSE_PARK_NOZZLE_TIMEOUT);

  HOTEND_LOOP() thermalManager.heater_idle[e].start(nozzle_timeout);

  #if ENABLED(DUAL_X_CARRIAGE)
    const int8_t saved_ext        = active_extruder;
    const bool saved_ext_dup_mode = extruder_duplication_enabled;
    set_duplication_enabled(false, DXC_ext);
  #endif

  // Wait for filament insert by user and press button
  KEEPALIVE_STATE(PAUSED_FOR_USER);
  TERN_(HOST_PROMPT_SUPPORT, hostui.continue_prompt(GET_TEXT_F(MSG_NOZZLE_PARKED)));
  TERN_(EXTENSIBLE_UI, ExtUI::onUserConfirmRequired(GET_TEXT_F(MSG_NOZZLE_PARKED)));
  wait_for_user = true;    // LCD click or M108 will clear this
  while (wait_for_user) {
    impatient_beep(max_beep_count);

    // If the nozzle has timed out...
    if (!nozzle_timed_out)
      HOTEND_LOOP() nozzle_timed_out |= thermalManager.heater_idle[e].timed_out;

    // Wait for the user to press the button to re-heat the nozzle, then
    // re-heat the nozzle, re-show the continue prompt, restart idle timers, start over
    if (nozzle_timed_out) {
      ui.pause_show_message(PAUSE_MESSAGE_HEAT);
      SERIAL_ECHO_MSG(_PMSG(STR_FILAMENT_CHANGE_HEAT));

      TERN_(HOST_PROMPT_SUPPORT, hostui.prompt_do(PROMPT_USER_CONTINUE, GET_TEXT_F(MSG_HEATER_TIMEOUT), GET_TEXT_F(MSG_REHEAT)));

      #if ENABLED(TOUCH_UI_FTDI_EVE)
        ExtUI::onUserConfirmRequired(GET_TEXT_F(MSG_FTDI_HEATER_TIMEOUT));
      #elif ENABLED(EXTENSIBLE_UI)
        ExtUI::onUserConfirmRequired(GET_TEXT_F(MSG_HEATER_TIMEOUT));
      #endif

      TERN_(HAS_RESUME_CONTINUE, wait_for_user_response(0, true)); // Wait for LCD click or M108

      TERN_(HOST_PROMPT_SUPPORT, hostui.prompt_do(PROMPT_INFO, GET_TEXT_F(MSG_REHEATING)));

      LCD_MESSAGE(MSG_REHEATING);

      // Re-enable the heaters if they timed out
      HOTEND_LOOP() thermalManager.reset_hotend_idle_timer(e);

      // Wait for the heaters to reach the target temperatures
      if (thermalManager.heating_enabled)
        ensure_safe_temperature(false);

      // Show the prompt to continue
      show_continue_prompt(is_reload, message);

      // Start the heater idle timers
      const millis_t nozzle_timeout = SEC_TO_MS(PAUSE_PARK_NOZZLE_TIMEOUT);

      HOTEND_LOOP() thermalManager.heater_idle[e].start(nozzle_timeout);

      TERN_(HOST_PROMPT_SUPPORT, hostui.continue_prompt(GET_TEXT_F(MSG_REHEATDONE)));
      #if ENABLED(EXTENSIBLE_UI)
        ExtUI::onUserConfirmRequired(GET_TEXT_F(MSG_REHEATDONE));
      #else
        LCD_MESSAGE(MSG_REHEATDONE);
      #endif

      IF_DISABLED(PAUSE_REHEAT_FAST_RESUME, wait_for_user = true);

      nozzle_timed_out = false;
      first_impatient_beep(max_beep_count);
    }
    idle_no_sleep();
  }
  TERN_(DUAL_X_CARRIAGE, set_duplication_enabled(saved_ext_dup_mode, saved_ext));
}

/**
 * Resume or Start print procedure
 *
 * - If not paused, do nothing and return
 * - Reset heater idle timers
 * - Load filament if specified, but only if:
 *   - a nozzle timed out, or
 *   - the nozzle is already heated.
 * - Display "wait for print to resume"
 * - Retract to prevent oozing
 * - Move the nozzle back to resume_position
 * - Unretract
 * - Re-prime the nozzle...
 *   -  FWRETRACT: Recover/prime from the prior G10.
 *   - !FWRETRACT: Retract by resume_position.e, if negative.
 *                 Not sure how this logic comes into use.
 * - Sync the planner E to resume_position.e
 * - Send host action for resume, if configured
 * - Resume the current SD print job, if any
 */
void resume_print(
  const_float_t   slow_load_length/*=0*/,
  const_float_t   fast_load_length/*=0*/,
  const_float_t   purge_length/*=ADVANCED_PAUSE_PURGE_LENGTH*/,
  const int8_t    max_beep_count/*=0*/,
  const celsius_t targetTemp/*=0*/,
  const bool      show_lcd/*=true*/,
  const bool      pause_for_user/*=false*/
  DXC_ARGS
) {
  DEBUG_SECTION(rp, "resume_print", true);
  DEBUG_ECHOLNPGM(
      "... slowlen:", slow_load_length
    , " fastlen:", fast_load_length
    , " purgelen:", purge_length
    , " maxbeep:", max_beep_count
    , " targetTemp:", targetTemp
    , " show_lcd:", show_lcd
    , " pause_for_user:", pause_for_user
    DXC_SAY
  );

  /*
  SERIAL_ECHOLNPGM(
    "start of resume_print()\ndual_x_carriage_mode:", dual_x_carriage_mode,
    "\nextruder_duplication_enabled:", extruder_duplication_enabled,
    "\nactive_extruder:", active_extruder,
    "\n"
  );
  //*/

  if (!did_pause_print) return;

  // Re-enable the heaters if they timed out
  bool nozzle_timed_out = pause_for_user;
  HOTEND_LOOP() {
    nozzle_timed_out |= thermalManager.heater_idle[e].timed_out;
    thermalManager.reset_hotend_idle_timer(e);
  }

  ui.pause_show_message(PAUSE_MESSAGE_RESUME);

<<<<<<< HEAD
  if (TERN1(MANUAL_SWITCHING_TOOLHEAD, active_extruder < HOTENDS)) {
=======
  // Load the new filament
  load_filament(slow_load_length, fast_load_length, purge_length, max_beep_count, show_lcd, nozzle_timed_out, PAUSE_MODE_SAME DXC_PASS);
>>>>>>> 0de4a702

    if (targetTemp > thermalManager.degTargetHotend(active_extruder))
      thermalManager.setTargetHotend(targetTemp, active_extruder);

    // Load the new filament
    if (slow_load_length != 0 && fast_load_length != 0 && purge_length != 0)
      load_filament(slow_load_length, fast_load_length, purge_length, max_beep_count, true, nozzle_timed_out, PAUSE_MODE_SAME DXC_PASS);

    if (targetTemp > 0) {
      thermalManager.setTargetHotend(targetTemp, active_extruder);
      thermalManager.wait_for_hotend(active_extruder, false);

      // Check Temperature before moving hotend
      ensure_safe_temperature(DISABLED(BELTPRINTER));

      // Retract to prevent oozing
      unscaled_e_move(-(PAUSE_PARK_RETRACT_LENGTH), feedRate_t(PAUSE_PARK_RETRACT_FEEDRATE));
    }
  }

  #if DISABLED(MANUAL_SWITCHING_TOOLHEAD)
    if (!axes_should_home()) {
      // Move XY back to saved position
      destination.set(resume_position.x, resume_position.y, current_position.z, current_position.e);
      prepare_internal_move_to_destination(NOZZLE_PARK_XY_FEEDRATE);

      // Move Z back to saved position
      destination.z = resume_position.z;
      prepare_internal_move_to_destination(NOZZLE_PARK_Z_FEEDRATE);
    }
  #endif

  #if ENABLED(AUTO_BED_LEVELING_UBL)
    const bool leveling_was_enabled = planner.leveling_active; // save leveling state
    set_bed_leveling_enabled(false);  // turn off leveling
  #endif

  // Unretract
  unscaled_e_move(PAUSE_PARK_RETRACT_LENGTH, feedRate_t(PAUSE_PARK_RETRACT_FEEDRATE));

  TERN_(AUTO_BED_LEVELING_UBL, set_bed_leveling_enabled(leveling_was_enabled)); // restore leveling

  // Intelligent resuming
  #if ENABLED(FWRETRACT)
    // If retracted before goto pause
    if (fwretract.retracted[active_extruder])
      unscaled_e_move(-fwretract.settings.retract_length, fwretract.settings.retract_feedrate_mm_s);
  #endif

  // Unretract
  if (targetTemp > 0) {
    ensure_safe_temperature(DISABLED(BELTPRINTER));
    unscaled_e_move(PAUSE_PARK_RETRACT_LENGTH, feedRate_t(PAUSE_PARK_RETRACT_FEEDRATE));

    // Intelligent resuming
    #if ENABLED(FWRETRACT)
      // If retracted before goto pause
      if (fwretract.retracted[active_extruder])
        unscaled_e_move(-fwretract.settings.retract_length, fwretract.settings.retract_feedrate_mm_s);
    #endif

    // If resume_position is negative
    if (resume_position.e < 0) unscaled_e_move(resume_position.e, feedRate_t(PAUSE_PARK_RETRACT_FEEDRATE));
    #ifdef ADVANCED_PAUSE_RESUME_PRIME
      if (ADVANCED_PAUSE_RESUME_PRIME != 0)
        unscaled_e_move(ADVANCED_PAUSE_RESUME_PRIME, feedRate_t(ADVANCED_PAUSE_PURGE_FEEDRATE));
    #endif
  }

  // Now all extrusion positions are resumed and ready to be confirmed
  // Set extruder to saved position
  planner.set_e_position_mm((destination.e = current_position.e = resume_position.e));

  ui.pause_show_message(PAUSE_MESSAGE_STATUS);

  #ifdef ACTION_ON_RESUMED
    hostui.resumed();
  #elif defined(ACTION_ON_RESUME)
    hostui.resume();
  #endif

  --did_pause_print;

  TERN_(HOST_PROMPT_SUPPORT, hostui.prompt_open(PROMPT_INFO, F("Resuming"), FPSTR(DISMISS_STR)));

  // Resume the print job timer if it was running
  if (print_job_timer.isPaused()) print_job_timer.start();

  #if HAS_MEDIA
    if (did_pause_print) {
      --did_pause_print;
      card.startOrResumeFilePrinting();
      // Write PLR now to update the z axis value
      TERN_(POWER_LOSS_RECOVERY, if (recovery.enabled) recovery.save(true));
    }
  #endif

  #if ENABLED(ADVANCED_PAUSE_FANS_PAUSE) && HAS_FAN
    thermalManager.set_fans_paused(false);
  #endif

  TERN_(HAS_FILAMENT_SENSOR, runout.reset());

  ui.reset_status();
  ui.return_to_status();
}

#endif // ADVANCED_PAUSE_FEATURE<|MERGE_RESOLUTION|>--- conflicted
+++ resolved
@@ -654,19 +654,14 @@
 
   ui.pause_show_message(PAUSE_MESSAGE_RESUME);
 
-<<<<<<< HEAD
   if (TERN1(MANUAL_SWITCHING_TOOLHEAD, active_extruder < HOTENDS)) {
-=======
-  // Load the new filament
-  load_filament(slow_load_length, fast_load_length, purge_length, max_beep_count, show_lcd, nozzle_timed_out, PAUSE_MODE_SAME DXC_PASS);
->>>>>>> 0de4a702
 
     if (targetTemp > thermalManager.degTargetHotend(active_extruder))
       thermalManager.setTargetHotend(targetTemp, active_extruder);
 
     // Load the new filament
     if (slow_load_length != 0 && fast_load_length != 0 && purge_length != 0)
-      load_filament(slow_load_length, fast_load_length, purge_length, max_beep_count, true, nozzle_timed_out, PAUSE_MODE_SAME DXC_PASS);
+      load_filament(slow_load_length, fast_load_length, purge_length, max_beep_count, show_lcd, nozzle_timed_out, PAUSE_MODE_SAME DXC_PASS);
 
     if (targetTemp > 0) {
       thermalManager.setTargetHotend(targetTemp, active_extruder);
