/**
 * Marlin 3D Printer Firmware
 * Copyright (c) 2020 MarlinFirmware [https://github.com/MarlinFirmware/Marlin]
 *
 * Based on Sprinter and grbl.
 * Copyright (c) 2011 Camiel Gubbels / Erik van der Zalm
 *
 * This program is free software: you can redistribute it and/or modify
 * it under the terms of the GNU General Public License as published by
 * the Free Software Foundation, either version 3 of the License, or
 * (at your option) any later version.
 *
 * This program is distributed in the hope that it will be useful,
 * but WITHOUT ANY WARRANTY; without even the implied warranty of
 * MERCHANTABILITY or FITNESS FOR A PARTICULAR PURPOSE.  See the
 * GNU General Public License for more details.
 *
 * You should have received a copy of the GNU General Public License
 * along with this program.  If not, see <https://www.gnu.org/licenses/>.
 *
 */

/**
 * feature/pause.cpp - Pause feature support functions
 * This may be combined with related G-codes if features are consolidated.
 */

#include "../inc/MarlinConfigPre.h"

#if ENABLED(ADVANCED_PAUSE_FEATURE)

//#define DEBUG_PAUSE_RESUME

#include "../MarlinCore.h"
#include "../gcode/gcode.h"
#include "../module/motion.h"
#include "../module/planner.h"
#include "../module/stepper.h"
#include "../module/printcounter.h"
#include "../module/temperature.h"

#if ENABLED(AUTO_BED_LEVELING_UBL)
  #include "bedlevel/bedlevel.h"
#endif

#if ENABLED(FWRETRACT)
  #include "fwretract.h"
#endif

#if HAS_FILAMENT_SENSOR
  #include "runout.h"
#endif

#if ENABLED(HOST_ACTION_COMMANDS)
  #include "host_actions.h"
#endif

#if ENABLED(EXTENSIBLE_UI)
  #include "../lcd/extui/ui_api.h"
#elif ENABLED(DWIN_CREALITY_LCD_ENHANCED)
  #include "../lcd/e3v2/proui/dwin.h"
#endif

#include "../lcd/marlinui.h"

#if HAS_BUZZER
  #include "../libs/buzzer.h"
#endif

#if ENABLED(POWER_LOSS_RECOVERY)
  #include "powerloss.h"
#endif

#include "../libs/nozzle.h"
#include "pause.h"

#define DEBUG_OUT ENABLED(DEBUG_PAUSE_RESUME)
#include "../core/debug_out.h"

// private:

static xyze_pos_t resume_position;

#if M600_PURGE_MORE_RESUMABLE
  PauseMenuResponse pause_menu_response;
  PauseMode pause_mode = PAUSE_MODE_PAUSE_PRINT;
#endif

fil_change_settings_t fc_settings[EXTRUDERS];

#if ENABLED(SDSUPPORT)
  #include "../sd/cardreader.h"
#endif

#if ENABLED(EMERGENCY_PARSER)
  #define _PMSG(L) L##_M108
#else
  #define _PMSG(L) L##_LCD
#endif

#if HAS_BUZZER
  static void impatient_beep(const int8_t max_beep_count, const bool restart=false) {

    if (TERN0(HAS_MARLINUI_MENU, pause_mode == PAUSE_MODE_PAUSE_PRINT)) return;

    static millis_t next_buzz = 0;
    static int8_t runout_beep = 0;

    if (restart) next_buzz = runout_beep = 0;

    const bool always = max_beep_count < 0;

    const millis_t ms = millis();
    if (ELAPSED(ms, next_buzz)) {
      if (always || runout_beep < max_beep_count + 5) { // Only beep as long as we're supposed to
        next_buzz = ms + ((always || runout_beep < max_beep_count) ? 1000 : 500);
        BUZZ(50, 880 - (runout_beep & 1) * 220);
        runout_beep++;
      }
    }
  }
  inline void first_impatient_beep(const int8_t max_beep_count) { impatient_beep(max_beep_count, true); }
#else
  inline void impatient_beep(const int8_t, const bool=false) {}
  inline void first_impatient_beep(const int8_t) {}
#endif

/**
 * Ensure a safe temperature for extrusion
 *
 * - Fail if the TARGET temperature is too low
 * - Display LCD placard with temperature status
 * - Return when heating is done or aborted
 *
 * Returns 'true' if heating was completed, 'false' for abort
 */
static bool ensure_safe_temperature(const bool wait=true, const PauseMode mode=PAUSE_MODE_SAME) {
  DEBUG_SECTION(est, "ensure_safe_temperature", true);
  DEBUG_ECHOLNPGM("... wait:", wait, " mode:", mode);

  #if ENABLED(PREVENT_COLD_EXTRUSION)
    if (!DEBUGGING(DRYRUN) && thermalManager.targetTooColdToExtrude(active_extruder))
      thermalManager.setTargetHotend(thermalManager.extrude_min_temp, active_extruder);
  #endif

  ui.pause_show_message(PAUSE_MESSAGE_HEATING, mode); UNUSED(mode);

  if (wait) return thermalManager.wait_for_hotend(active_extruder);

  // Allow interruption by Emergency Parser M108
  wait_for_heatup = TERN1(PREVENT_COLD_EXTRUSION, !thermalManager.allow_cold_extrude);
  while (wait_for_heatup && ABS(thermalManager.wholeDegHotend(active_extruder) - thermalManager.degTargetHotend(active_extruder)) > (TEMP_WINDOW))
    idle();
  wait_for_heatup = false;

  #if ENABLED(PREVENT_COLD_EXTRUSION)
    // A user can cancel wait-for-heating with M108
    if (!DEBUGGING(DRYRUN) && thermalManager.targetTooColdToExtrude(active_extruder)) {
      SERIAL_ECHO_MSG(STR_ERR_HOTEND_TOO_COLD);
      return false;
    }
  #endif

  return true;
}

/**
 * Load filament into the hotend
 *
 * - Fail if the a safe temperature was not reached
 * - If pausing for confirmation, wait for a click or M108
 * - Show "wait for load" placard
 * - Load and purge filament
 * - Show "Purge more" / "Continue" menu
 * - Return when "Continue" is selected
 *
 * Returns 'true' if load was completed, 'false' for abort
 */
bool load_filament(const_float_t slow_load_length/*=0*/, const_float_t fast_load_length/*=0*/, const_float_t purge_length/*=0*/, const int8_t max_beep_count/*=0*/,
                   const bool show_lcd/*=false*/, const bool pause_for_user/*=false*/,
                   const PauseMode mode/*=PAUSE_MODE_PAUSE_PRINT*/
                   DXC_ARGS
) {
  DEBUG_SECTION(lf, "load_filament", true);
  DEBUG_ECHOLNPGM("... slowlen:", slow_load_length, " fastlen:", fast_load_length, " purgelen:", purge_length, " maxbeep:", max_beep_count, " showlcd:", show_lcd, " pauseforuser:", pause_for_user, " pausemode:", mode DXC_SAY);

  if (!ensure_safe_temperature(false, mode)) {
    if (show_lcd) ui.pause_show_message(PAUSE_MESSAGE_STATUS, mode);
    return false;
  }

  if (pause_for_user) {
    if (show_lcd) ui.pause_show_message(PAUSE_MESSAGE_INSERT, mode);
    SERIAL_ECHO_MSG(_PMSG(STR_FILAMENT_CHANGE_INSERT));

    first_impatient_beep(max_beep_count);

    KEEPALIVE_STATE(PAUSED_FOR_USER);
    wait_for_user = true;    // LCD click or M108 will clear this

    TERN_(EXTENSIBLE_UI, ExtUI::onUserConfirmRequired(F("Load Filament")));

    #if ENABLED(HOST_PROMPT_SUPPORT)
      const char tool = '0' + TERN0(MULTI_FILAMENT_SENSOR, active_extruder);
      hostui.prompt_do(PROMPT_USER_CONTINUE, F("Load Filament T"), tool, FPSTR(CONTINUE_STR));
    #endif

    while (wait_for_user) {
      impatient_beep(max_beep_count);
      #if BOTH(FILAMENT_CHANGE_RESUME_ON_INSERT, FILAMENT_RUNOUT_SENSOR)
        #if ENABLED(MULTI_FILAMENT_SENSOR)
          #define _CASE_INSERTED(N) case N-1: if (READ(FIL_RUNOUT##N##_PIN) != FIL_RUNOUT##N##_STATE) wait_for_user = false; break;
          switch (active_extruder) {
            REPEAT_1(NUM_RUNOUT_SENSORS, _CASE_INSERTED)
          }
        #else
          if (READ(FIL_RUNOUT_PIN) != FIL_RUNOUT_STATE) wait_for_user = false;
        #endif
      #endif
      idle_no_sleep();
    }
  }

  if (show_lcd) ui.pause_show_message(PAUSE_MESSAGE_LOAD, mode);

  #if ENABLED(DUAL_X_CARRIAGE)
    const int8_t saved_ext        = active_extruder;
    const bool saved_ext_dup_mode = extruder_duplication_enabled;
    set_duplication_enabled(false, DXC_ext);
  #endif

  TERN_(BELTPRINTER, do_blocking_move_to_xy(0.00, 50.00));

  // Slow Load filament
  if (slow_load_length) unscaled_e_move(slow_load_length, FILAMENT_CHANGE_SLOW_LOAD_FEEDRATE);

  // Fast Load Filament
  if (fast_load_length) {
    #if FILAMENT_CHANGE_FAST_LOAD_ACCEL > 0
      const float saved_acceleration = planner.settings.retract_acceleration;
      planner.settings.retract_acceleration = FILAMENT_CHANGE_FAST_LOAD_ACCEL;
    #endif

    unscaled_e_move(fast_load_length, FILAMENT_CHANGE_FAST_LOAD_FEEDRATE);

    #if FILAMENT_CHANGE_FAST_LOAD_ACCEL > 0
      planner.settings.retract_acceleration = saved_acceleration;
    #endif
  }

  #if ENABLED(DUAL_X_CARRIAGE)      // Tie the two extruders movement back together.
    set_duplication_enabled(saved_ext_dup_mode, saved_ext);
  #endif

  #if ENABLED(ADVANCED_PAUSE_CONTINUOUS_PURGE)

    if (show_lcd) ui.pause_show_message(PAUSE_MESSAGE_PURGE);

    TERN_(EXTENSIBLE_UI, ExtUI::onUserConfirmRequired(GET_TEXT_F(MSG_FILAMENT_CHANGE_PURGE)));
    TERN_(HOST_PROMPT_SUPPORT, hostui.prompt_do(PROMPT_USER_CONTINUE, GET_TEXT_F(MSG_FILAMENT_CHANGE_PURGE), FPSTR(CONTINUE_STR)));
    wait_for_user = true; // A click or M108 breaks the purge_length loop
    for (float purge_count = purge_length; purge_count > 0 && wait_for_user; --purge_count)
      unscaled_e_move(1, ADVANCED_PAUSE_PURGE_FEEDRATE);
    wait_for_user = false;

  #else

    do {
      if (purge_length > 0) {
        // "Wait for filament purge"
        if (show_lcd) ui.pause_show_message(PAUSE_MESSAGE_PURGE);

        // Extrude filament to get into hotend
        unscaled_e_move(purge_length, ADVANCED_PAUSE_PURGE_FEEDRATE);
      }

      TERN_(HOST_PROMPT_SUPPORT, hostui.filament_load_prompt()); // Initiate another host prompt.

      #if M600_PURGE_MORE_RESUMABLE
        if (show_lcd) {
          // Show "Purge More" / "Resume" menu and wait for reply
          KEEPALIVE_STATE(PAUSED_FOR_USER);
          wait_for_user = false;
          #if EITHER(HAS_MARLINUI_MENU, DWIN_CREALITY_LCD_ENHANCED)
            ui.pause_show_message(PAUSE_MESSAGE_OPTION); // Also sets PAUSE_RESPONSE_WAIT_FOR
          #else
            pause_menu_response = PAUSE_RESPONSE_WAIT_FOR;
          #endif
          while (pause_menu_response == PAUSE_RESPONSE_WAIT_FOR) idle_no_sleep();
        }
      #endif

      // Keep looping if "Purge More" was selected
    } while (TERN0(M600_PURGE_MORE_RESUMABLE, pause_menu_response == PAUSE_RESPONSE_EXTRUDE_MORE));

  #endif
  TERN_(HOST_PROMPT_SUPPORT, hostui.prompt_end());

  return true;
}

/**
 * Disabling E steppers for manual filament change should be fine
 * as long as users don't spin the E motor ridiculously fast and
 * send current back to their board, potentially frying it.
 */
inline void disable_active_extruder() {
  #if HAS_EXTRUDERS
    stepper.DISABLE_EXTRUDER(active_extruder);
    safe_delay(100);
  #endif
}

/**
 * Unload filament from the hotend
 *
 * - Fail if the a safe temperature was not reached
 * - Show "wait for unload" placard
 * - Retract, pause, then unload filament
 * - Disable E stepper (on most machines)
 *
 * Returns 'true' if unload was completed, 'false' for abort
 */
bool unload_filament(const_float_t unload_length, const bool show_lcd/*=false*/,
                     const PauseMode mode/*=PAUSE_MODE_PAUSE_PRINT*/
                     #if BOTH(FILAMENT_UNLOAD_ALL_EXTRUDERS, MIXING_EXTRUDER)
                       , const_float_t mix_multiplier/*=1.0*/
                     #endif
) {
  DEBUG_SECTION(uf, "unload_filament", true);
  DEBUG_ECHOLNPGM("... unloadlen:", unload_length, " showlcd:", show_lcd, " mode:", mode
    #if BOTH(FILAMENT_UNLOAD_ALL_EXTRUDERS, MIXING_EXTRUDER)
      , " mixmult:", mix_multiplier
    #endif
  );

  #if !BOTH(FILAMENT_UNLOAD_ALL_EXTRUDERS, MIXING_EXTRUDER)
    constexpr float mix_multiplier = 1.0f;
  #endif

  if (!ensure_safe_temperature(false, mode)) {
    if (show_lcd) ui.pause_show_message(PAUSE_MESSAGE_STATUS);
    return false;
  }

  if (show_lcd) ui.pause_show_message(PAUSE_MESSAGE_UNLOAD, mode);

  // Retract filament
  unscaled_e_move(-(FILAMENT_UNLOAD_PURGE_RETRACT) * mix_multiplier, (PAUSE_PARK_RETRACT_FEEDRATE) * mix_multiplier);

  // Wait for filament to cool
  safe_delay(FILAMENT_UNLOAD_PURGE_DELAY);

  // Quickly purge
  unscaled_e_move((FILAMENT_UNLOAD_PURGE_RETRACT + FILAMENT_UNLOAD_PURGE_LENGTH) * mix_multiplier,
                  (FILAMENT_UNLOAD_PURGE_FEEDRATE) * mix_multiplier);

  // Unload filament
  #if FILAMENT_CHANGE_UNLOAD_ACCEL > 0
    const float saved_acceleration = planner.settings.retract_acceleration;
    planner.settings.retract_acceleration = FILAMENT_CHANGE_UNLOAD_ACCEL;
  #endif

  unscaled_e_move(unload_length * mix_multiplier, (FILAMENT_CHANGE_UNLOAD_FEEDRATE) * mix_multiplier);

  #if FILAMENT_CHANGE_FAST_LOAD_ACCEL > 0
    planner.settings.retract_acceleration = saved_acceleration;
  #endif

  // Disable the Extruder for manual change
  disable_active_extruder();

  return true;
}

// public:

/**
 * Pause procedure
 *
 * - Abort if already paused
 * - Send host action for pause, if configured
 * - Abort if TARGET temperature is too low
 * - Display "wait for start of filament change" (if a length was specified)
 * - Initial retract, if current temperature is hot enough
 * - Park the nozzle at the given position
 * - Call unload_filament (if a length was specified)
 *
 * Return 'true' if pause was completed, 'false' for abort
 */
uint8_t did_pause_print = 0;

bool pause_print(const_float_t retract, const xyz_pos_t &park_point, const bool show_lcd/*=false*/, const_float_t unload_length/*=0*/ DXC_ARGS) {
  DEBUG_SECTION(pp, "pause_print", true);
  DEBUG_ECHOLNPGM("... park.x:", park_point.x, " y:", park_point.y, " z:", park_point.z, " unloadlen:", unload_length, " showlcd:", show_lcd DXC_SAY);

  UNUSED(show_lcd);

  if (did_pause_print) return false; // already paused

  #if ENABLED(HOST_ACTION_COMMANDS)
    #ifdef ACTION_ON_PAUSED
      hostui.paused();
    #elif defined(ACTION_ON_PAUSE)
      hostui.pause();
    #endif
  #endif

  TERN_(HOST_PROMPT_SUPPORT, hostui.prompt_open(PROMPT_INFO, F("Pause"), FPSTR(DISMISS_STR)));

  // Indicate that the printer is paused
  ++did_pause_print;

  // Pause the print job and timer
  #if ENABLED(SDSUPPORT)
    const bool was_sd_printing = IS_SD_PRINTING();
    if (was_sd_printing) {
      card.pauseSDPrint();
      ++did_pause_print; // Indicate SD pause also
    }
  #endif

  print_job_timer.pause();

  // Save current position
  resume_position = current_position;

  // Will the nozzle be parking?
  const bool do_park = !axes_should_home();

  #if ENABLED(POWER_LOSS_RECOVERY)
    // Save PLR info in case the power goes out while parked
    const float park_raise = do_park ? nozzle.park_mode_0_height(park_point.z) - current_position.z : POWER_LOSS_ZRAISE;
    if (was_sd_printing && recovery.enabled) recovery.save(true, park_raise, do_park);
  #endif

  // Wait for buffered blocks to complete
  planner.synchronize();

  #if ENABLED(ADVANCED_PAUSE_FANS_PAUSE) && HAS_FAN
    thermalManager.set_fans_paused(true);
  #endif

  // Initial retract before move to filament change position
  if (retract && thermalManager.hotEnoughToExtrude(active_extruder)) {
    DEBUG_ECHOLNPGM("... retract:", retract);

    #if ENABLED(AUTO_BED_LEVELING_UBL)
      const bool leveling_was_enabled = planner.leveling_active; // save leveling state
      set_bed_leveling_enabled(false);  // turn off leveling
    #endif

    unscaled_e_move(retract, PAUSE_PARK_RETRACT_FEEDRATE);

    TERN_(AUTO_BED_LEVELING_UBL, set_bed_leveling_enabled(leveling_was_enabled)); // restore leveling
  }

  // If axes don't need to home then the nozzle can park
  if (do_park) nozzle.park(0, park_point); // Park the nozzle by doing a Minimum Z Raise followed by an XY Move

  #if ENABLED(DUAL_X_CARRIAGE)
    const int8_t saved_ext        = active_extruder;
    const bool saved_ext_dup_mode = extruder_duplication_enabled;
    set_duplication_enabled(false, DXC_ext);
  #endif

  // Unload the filament, if specified
  if (unload_length)
    unload_filament(unload_length, show_lcd, PAUSE_MODE_CHANGE_FILAMENT);

  #if ENABLED(DUAL_X_CARRIAGE)
    set_duplication_enabled(saved_ext_dup_mode, saved_ext);
  #endif

  // Disable the Extruder for manual change
  disable_active_extruder();

  return true;
}

/**
 * For Paused Print:
 * - Show "Press button (or M108) to resume"
 *
 * For Filament Change:
 * - Show "Insert filament and press button to continue"
 *
 * - Wait for a click before returning
 * - Heaters can time out and must reheat before continuing
 *
 * Used by M125 and M600
 */

void show_continue_prompt(const bool is_reload, const PauseMessage message/*=PAUSE_MESSAGE_WAITING*/) {
  DEBUG_SECTION(scp, "pause_print", true);
  DEBUG_ECHOLNPGM("... is_reload:", is_reload);

  ui.pause_show_message(is_reload ? PAUSE_MESSAGE_INSERT : message);
  SERIAL_ECHO_START();
  SERIAL_ECHOF(is_reload ? F(_PMSG(STR_FILAMENT_CHANGE_INSERT) "\n") : F(_PMSG(STR_FILAMENT_CHANGE_WAIT) "\n"));
}

void wait_for_confirmation(const bool is_reload/*=false*/, const int8_t max_beep_count/*=0*/, const PauseMessage message/*=PAUSE_MESSAGE_WAITING*/ DXC_ARGS) {
  DEBUG_SECTION(wfc, "wait_for_confirmation", true);
  DEBUG_ECHOLNPGM("... is_reload:", is_reload, " maxbeep:", max_beep_count DXC_SAY);

  bool nozzle_timed_out = false;

  show_continue_prompt(is_reload, message);

  first_impatient_beep(max_beep_count);

  // Start the heater idle timers
  const millis_t nozzle_timeout = SEC_TO_MS(PAUSE_PARK_NOZZLE_TIMEOUT);

  HOTEND_LOOP() thermalManager.heater_idle[e].start(nozzle_timeout);

  #if ENABLED(DUAL_X_CARRIAGE)
    const int8_t saved_ext        = active_extruder;
    const bool saved_ext_dup_mode = extruder_duplication_enabled;
    set_duplication_enabled(false, DXC_ext);
  #endif

  // Wait for filament insert by user and press button
  KEEPALIVE_STATE(PAUSED_FOR_USER);
  TERN_(HOST_PROMPT_SUPPORT, hostui.prompt_do(PROMPT_USER_CONTINUE, GET_TEXT_F(MSG_NOZZLE_PARKED), FPSTR(CONTINUE_STR)));
  TERN_(EXTENSIBLE_UI, ExtUI::onUserConfirmRequired(GET_TEXT_F(MSG_NOZZLE_PARKED)));
  wait_for_user = true;    // LCD click or M108 will clear this
  while (wait_for_user) {
    impatient_beep(max_beep_count);

    // If the nozzle has timed out...
    if (!nozzle_timed_out)
      HOTEND_LOOP() nozzle_timed_out |= thermalManager.heater_idle[e].timed_out;

    // Wait for the user to press the button to re-heat the nozzle, then
    // re-heat the nozzle, re-show the continue prompt, restart idle timers, start over
    if (nozzle_timed_out) {
      ui.pause_show_message(PAUSE_MESSAGE_HEAT);
      SERIAL_ECHO_MSG(_PMSG(STR_FILAMENT_CHANGE_HEAT));

      TERN_(HOST_PROMPT_SUPPORT, hostui.prompt_do(PROMPT_USER_CONTINUE, GET_TEXT_F(MSG_HEATER_TIMEOUT), GET_TEXT_F(MSG_REHEAT)));

      TERN_(EXTENSIBLE_UI, ExtUI::onUserConfirmRequired(GET_TEXT_F(MSG_HEATER_TIMEOUT)));

      TERN_(HAS_RESUME_CONTINUE, wait_for_user_response(0, true)); // Wait for LCD click or M108

      TERN_(HOST_PROMPT_SUPPORT, hostui.prompt_do(PROMPT_INFO, GET_TEXT_F(MSG_REHEATING)));

      TERN_(EXTENSIBLE_UI, ExtUI::onStatusChanged(GET_TEXT_F(MSG_REHEATING)));

      TERN_(DWIN_CREALITY_LCD_ENHANCED, LCD_MESSAGE(MSG_REHEATING));

      // Re-enable the heaters if they timed out
      HOTEND_LOOP() thermalManager.reset_hotend_idle_timer(e);

      // Wait for the heaters to reach the target temperatures
      if (TERN1(MANUAL_SWITCHING_TOOLHEAD, thermalManager.heating_enabled))
        ensure_safe_temperature(false);

      // Show the prompt to continue
      show_continue_prompt(is_reload, message);

      // Start the heater idle timers
      const millis_t nozzle_timeout = SEC_TO_MS(PAUSE_PARK_NOZZLE_TIMEOUT);

      HOTEND_LOOP() thermalManager.heater_idle[e].start(nozzle_timeout);

      TERN_(HOST_PROMPT_SUPPORT, hostui.prompt_do(PROMPT_USER_CONTINUE, GET_TEXT_F(MSG_REHEATDONE), FPSTR(CONTINUE_STR)));
      TERN_(EXTENSIBLE_UI, ExtUI::onUserConfirmRequired(GET_TEXT_F(MSG_REHEATDONE)));
      TERN_(DWIN_CREALITY_LCD_ENHANCED, LCD_MESSAGE(MSG_REHEATDONE));

      IF_DISABLED(PAUSE_REHEAT_FAST_RESUME, wait_for_user = true);

      nozzle_timed_out = false;
      first_impatient_beep(max_beep_count);
    }
    idle_no_sleep();
  }
  TERN_(DUAL_X_CARRIAGE, set_duplication_enabled(saved_ext_dup_mode, saved_ext));
}

/**
 * Resume or Start print procedure
 *
 * - If not paused, do nothing and return
 * - Reset heater idle timers
 * - Load filament if specified, but only if:
 *   - a nozzle timed out, or
 *   - the nozzle is already heated.
 * - Display "wait for print to resume"
 * - Retract to prevent oozing
 * - Move the nozzle back to resume_position
 * - Unretract
 * - Re-prime the nozzle...
 *   -  FWRETRACT: Recover/prime from the prior G10.
 *   - !FWRETRACT: Retract by resume_position.e, if negative.
 *                 Not sure how this logic comes into use.
 * - Sync the planner E to resume_position.e
 * - Send host action for resume, if configured
 * - Resume the current SD print job, if any
 */
void resume_print(const_float_t slow_load_length/*=0*/, const_float_t fast_load_length/*=0*/, const_float_t purge_length/*=ADVANCED_PAUSE_PURGE_LENGTH*/, const int8_t max_beep_count/*=0*/, const celsius_t targetTemp/*=0*/ DXC_ARGS) {
  DEBUG_SECTION(rp, "resume_print", true);
  DEBUG_ECHOLNPGM("... slowlen:", slow_load_length, " fastlen:", fast_load_length, " purgelen:", purge_length, " maxbeep:", max_beep_count, " targetTemp:", targetTemp DXC_SAY);

  /*
  SERIAL_ECHOLNPGM(
    "start of resume_print()\ndual_x_carriage_mode:", dual_x_carriage_mode,
    "\nextruder_duplication_enabled:", extruder_duplication_enabled,
    "\nactive_extruder:", active_extruder,
    "\n"
  );
  //*/

  if (!did_pause_print) return;

  // Re-enable the heaters if they timed out
  bool nozzle_timed_out = false;
  HOTEND_LOOP() {
    nozzle_timed_out |= thermalManager.heater_idle[e].timed_out;
    thermalManager.reset_hotend_idle_timer(e);
  }

  ui.pause_show_message(PAUSE_MESSAGE_RESUME);

  if (TERN1(MANUAL_SWITCHING_TOOLHEAD, active_extruder < HOTENDS)) {

    if (targetTemp > thermalManager.degTargetHotend(active_extruder))
      thermalManager.setTargetHotend(targetTemp, active_extruder);

    // Load the new filament
    if (slow_load_length != 0 && fast_load_length != 0 && purge_length != 0)
      load_filament(slow_load_length, fast_load_length, purge_length, max_beep_count, true, nozzle_timed_out, PAUSE_MODE_SAME DXC_PASS);

    if (targetTemp > 0) {
      thermalManager.setTargetHotend(targetTemp, active_extruder);
      thermalManager.wait_for_hotend(active_extruder, false);

      // Check Temperature before moving hotend
      ensure_safe_temperature(DISABLED(BELTPRINTER));

      // Retract to prevent oozing
      unscaled_e_move(-(PAUSE_PARK_RETRACT_LENGTH), feedRate_t(PAUSE_PARK_RETRACT_FEEDRATE));
    }
  }

<<<<<<< HEAD
  #if DISABLED(MANUAL_SWITCHING_TOOLHEAD)
    if (!axes_should_home()) {
      // Move XY back to saved position
      destination.set(resume_position.x, resume_position.y, current_position.z, current_position.e);
      prepare_internal_move_to_destination(NOZZLE_PARK_XY_FEEDRATE);

      // Move Z back to saved position
      destination.z = resume_position.z;
      prepare_internal_move_to_destination(NOZZLE_PARK_Z_FEEDRATE);
    }
=======
  #if ENABLED(AUTO_BED_LEVELING_UBL)
    const bool leveling_was_enabled = planner.leveling_active; // save leveling state
    set_bed_leveling_enabled(false);  // turn off leveling
  #endif

  // Unretract
  unscaled_e_move(PAUSE_PARK_RETRACT_LENGTH, feedRate_t(PAUSE_PARK_RETRACT_FEEDRATE));

  TERN_(AUTO_BED_LEVELING_UBL, set_bed_leveling_enabled(leveling_was_enabled)); // restore leveling

  // Intelligent resuming
  #if ENABLED(FWRETRACT)
    // If retracted before goto pause
    if (fwretract.retracted[active_extruder])
      unscaled_e_move(-fwretract.settings.retract_length, fwretract.settings.retract_feedrate_mm_s);
>>>>>>> 60c89709
  #endif

  // Unretract
  if (targetTemp > 0) {
    ensure_safe_temperature(DISABLED(BELTPRINTER));
    unscaled_e_move(PAUSE_PARK_RETRACT_LENGTH, feedRate_t(PAUSE_PARK_RETRACT_FEEDRATE));

    // Intelligent resuming
    #if ENABLED(FWRETRACT)
      // If retracted before goto pause
      if (fwretract.retracted[active_extruder])
        unscaled_e_move(-fwretract.settings.retract_length, fwretract.settings.retract_feedrate_mm_s);
    #endif

    // If resume_position is negative
    if (resume_position.e < 0) unscaled_e_move(resume_position.e, feedRate_t(PAUSE_PARK_RETRACT_FEEDRATE));
    #if ADVANCED_PAUSE_RESUME_PRIME != 0
      unscaled_e_move(ADVANCED_PAUSE_RESUME_PRIME, feedRate_t(ADVANCED_PAUSE_PURGE_FEEDRATE));
    #endif
  }

  // Now all extrusion positions are resumed and ready to be confirmed
  // Set extruder to saved position
  planner.set_e_position_mm((destination.e = current_position.e = resume_position.e));

  ui.pause_show_message(PAUSE_MESSAGE_STATUS);

  #ifdef ACTION_ON_RESUMED
    hostui.resumed();
  #elif defined(ACTION_ON_RESUME)
    hostui.resume();
  #endif

  --did_pause_print;

  TERN_(HOST_PROMPT_SUPPORT, hostui.prompt_open(PROMPT_INFO, F("Resuming"), FPSTR(DISMISS_STR)));

  // Resume the print job timer if it was running
  if (print_job_timer.isPaused()) print_job_timer.start();

  #if ENABLED(SDSUPPORT)
    if (did_pause_print) {
      --did_pause_print;
      card.startOrResumeFilePrinting();
      // Write PLR now to update the z axis value
      TERN_(POWER_LOSS_RECOVERY, if (recovery.enabled) recovery.save(true));
    }
  #endif

  #if ENABLED(ADVANCED_PAUSE_FANS_PAUSE) && HAS_FAN
    thermalManager.set_fans_paused(false);
  #endif

  TERN_(HAS_FILAMENT_SENSOR, runout.reset());

  TERN_(HAS_STATUS_MESSAGE, ui.reset_status());
  TERN_(HAS_MARLINUI_MENU, ui.return_to_status());
  TERN_(DWIN_CREALITY_LCD_ENHANCED, HMI_ReturnScreen());
}

#endif // ADVANCED_PAUSE_FEATURE<|MERGE_RESOLUTION|>--- conflicted
+++ resolved
@@ -645,7 +645,6 @@
     }
   }
 
-<<<<<<< HEAD
   #if DISABLED(MANUAL_SWITCHING_TOOLHEAD)
     if (!axes_should_home()) {
       // Move XY back to saved position
@@ -656,7 +655,8 @@
       destination.z = resume_position.z;
       prepare_internal_move_to_destination(NOZZLE_PARK_Z_FEEDRATE);
     }
-=======
+  #endif
+
   #if ENABLED(AUTO_BED_LEVELING_UBL)
     const bool leveling_was_enabled = planner.leveling_active; // save leveling state
     set_bed_leveling_enabled(false);  // turn off leveling
@@ -672,7 +672,6 @@
     // If retracted before goto pause
     if (fwretract.retracted[active_extruder])
       unscaled_e_move(-fwretract.settings.retract_length, fwretract.settings.retract_feedrate_mm_s);
->>>>>>> 60c89709
   #endif
 
   // Unretract
