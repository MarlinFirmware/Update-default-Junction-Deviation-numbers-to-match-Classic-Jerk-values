/**
 * Marlin 3D Printer Firmware
 * Copyright (c) 2020 MarlinFirmware [https://github.com/MarlinFirmware/Marlin]
 *
 * Based on Sprinter and grbl.
 * Copyright (c) 2011 Camiel Gubbels / Erik van der Zalm
 *
 * This program is free software: you can redistribute it and/or modify
 * it under the terms of the GNU General Public License as published by
 * the Free Software Foundation, either version 3 of the License, or
 * (at your option) any later version.
 *
 * This program is distributed in the hope that it will be useful,
 * but WITHOUT ANY WARRANTY; without even the implied warranty of
 * MERCHANTABILITY or FITNESS FOR A PARTICULAR PURPOSE.  See the
 * GNU General Public License for more details.
 *
 * You should have received a copy of the GNU General Public License
 * along with this program.  If not, see <https://www.gnu.org/licenses/>.
 *
 */

/**
 * feature/pause.cpp - Pause feature support functions
 * This may be combined with related G-codes if features are consolidated.
 */

#include "../inc/MarlinConfigPre.h"

#if ENABLED(ADVANCED_PAUSE_FEATURE)

//#define DEBUG_PAUSE_RESUME

#include "../MarlinCore.h"
#include "../gcode/gcode.h"
#include "../module/motion.h"
#include "../module/planner.h"
#include "../module/stepper.h"
#include "../module/printcounter.h"
#include "../module/temperature.h"

#if ENABLED(FWRETRACT)
  #include "fwretract.h"
#endif

#if HAS_FILAMENT_SENSOR
  #include "runout.h"
#endif

#if ENABLED(HOST_ACTION_COMMANDS)
  #include "host_actions.h"
#endif

#if ENABLED(EXTENSIBLE_UI)
  #include "../lcd/extui/ui_api.h"
#elif ENABLED(DWIN_CREALITY_LCD_ENHANCED)
  #include "../lcd/e3v2/enhanced/dwin.h"
#endif

#include "../lcd/marlinui.h"

#if HAS_BUZZER
  #include "../libs/buzzer.h"
#endif

#if ENABLED(POWER_LOSS_RECOVERY)
  #include "powerloss.h"
#endif

#include "../libs/nozzle.h"
#include "pause.h"

#define DEBUG_OUT ENABLED(DEBUG_PAUSE_RESUME)
#include "../core/debug_out.h"

// private:

static xyze_pos_t resume_position;

#if M600_PURGE_MORE_RESUMABLE
  PauseMenuResponse pause_menu_response;
  PauseMode pause_mode = PAUSE_MODE_PAUSE_PRINT;
#endif

fil_change_settings_t fc_settings[EXTRUDERS];

#if ENABLED(SDSUPPORT)
  #include "../sd/cardreader.h"
#endif

#if ENABLED(EMERGENCY_PARSER)
  #define _PMSG(L) L##_M108
#else
  #define _PMSG(L) L##_LCD
#endif

#if HAS_BUZZER
  static void impatient_beep(const int8_t max_beep_count, const bool restart=false) {

    if (TERN0(HAS_LCD_MENU, pause_mode == PAUSE_MODE_PAUSE_PRINT)) return;

    static millis_t next_buzz = 0;
    static int8_t runout_beep = 0;

    if (restart) next_buzz = runout_beep = 0;

    const bool always = max_beep_count < 0;

    const millis_t ms = millis();
    if (ELAPSED(ms, next_buzz)) {
      if (always || runout_beep < max_beep_count + 5) { // Only beep as long as we're supposed to
        next_buzz = ms + ((always || runout_beep < max_beep_count) ? 1000 : 500);
        BUZZ(50, 880 - (runout_beep & 1) * 220);
        runout_beep++;
      }
    }
  }
  inline void first_impatient_beep(const int8_t max_beep_count) { impatient_beep(max_beep_count, true); }
#else
  inline void impatient_beep(const int8_t, const bool=false) {}
  inline void first_impatient_beep(const int8_t) {}
#endif

/**
 * Ensure a safe temperature for extrusion
 *
 * - Fail if the TARGET temperature is too low
 * - Display LCD placard with temperature status
 * - Return when heating is done or aborted
 *
 * Returns 'true' if heating was completed, 'false' for abort
 */
static bool ensure_safe_temperature(const bool wait=true, const PauseMode mode=PAUSE_MODE_SAME) {
  DEBUG_SECTION(est, "ensure_safe_temperature", true);
  DEBUG_ECHOLNPAIR("... wait:", wait, " mode:", mode);

  #if ENABLED(PREVENT_COLD_EXTRUSION)
    if (!DEBUGGING(DRYRUN) && thermalManager.targetTooColdToExtrude(active_extruder))
      thermalManager.setTargetHotend(thermalManager.extrude_min_temp, active_extruder);
  #endif

  ui.pause_show_message(PAUSE_MESSAGE_HEATING, mode); UNUSED(mode);

  if (wait) return thermalManager.wait_for_hotend(active_extruder);

  // Allow interruption by Emergency Parser M108
  wait_for_heatup = TERN1(PREVENT_COLD_EXTRUSION, !thermalManager.allow_cold_extrude);
  while (wait_for_heatup && ABS(thermalManager.wholeDegHotend(active_extruder) - thermalManager.degTargetHotend(active_extruder)) > (TEMP_WINDOW))
    idle();
  wait_for_heatup = false;

  #if ENABLED(PREVENT_COLD_EXTRUSION)
    // A user can cancel wait-for-heating with M108
    if (!DEBUGGING(DRYRUN) && thermalManager.targetTooColdToExtrude(active_extruder)) {
      SERIAL_ECHO_MSG(STR_ERR_HOTEND_TOO_COLD);
      return false;
    }
  #endif

  return true;
}

/**
 * Load filament into the hotend
 *
 * - Fail if the a safe temperature was not reached
 * - If pausing for confirmation, wait for a click or M108
 * - Show "wait for load" placard
 * - Load and purge filament
 * - Show "Purge more" / "Continue" menu
 * - Return when "Continue" is selected
 *
 * Returns 'true' if load was completed, 'false' for abort
 */
bool load_filament(const_float_t slow_load_length/*=0*/, const_float_t fast_load_length/*=0*/, const_float_t purge_length/*=0*/, const int8_t max_beep_count/*=0*/,
                   const bool show_lcd/*=false*/, const bool pause_for_user/*=false*/,
                   const PauseMode mode/*=PAUSE_MODE_PAUSE_PRINT*/
                   DXC_ARGS
) {
  DEBUG_SECTION(lf, "load_filament", true);
  DEBUG_ECHOLNPAIR("... slowlen:", slow_load_length, " fastlen:", fast_load_length, " purgelen:", purge_length, " maxbeep:", max_beep_count, " showlcd:", show_lcd, " pauseforuser:", pause_for_user, " pausemode:", mode DXC_SAY);

  if (!ensure_safe_temperature(false, mode)) {
    if (show_lcd) ui.pause_show_message(PAUSE_MESSAGE_STATUS, mode);
    return false;
  }

  if (pause_for_user) {
    if (show_lcd) ui.pause_show_message(PAUSE_MESSAGE_INSERT, mode);
    SERIAL_ECHO_MSG(_PMSG(STR_FILAMENT_CHANGE_INSERT));

    first_impatient_beep(max_beep_count);

    KEEPALIVE_STATE(PAUSED_FOR_USER);
    wait_for_user = true;    // LCD click or M108 will clear this

    TERN_(EXTENSIBLE_UI, ExtUI::onUserConfirmRequired_P(PSTR("Load Filament")));

    #if ENABLED(HOST_PROMPT_SUPPORT)
      const char tool = '0' + TERN0(MULTI_FILAMENT_SENSOR, active_extruder);
      host_prompt_do(PROMPT_USER_CONTINUE, PSTR("Load Filament T"), tool, CONTINUE_STR);
    #endif

    while (wait_for_user) {
      impatient_beep(max_beep_count);
      #if BOTH(FILAMENT_CHANGE_RESUME_ON_INSERT, FILAMENT_RUNOUT_SENSOR)
        #if ENABLED(MULTI_FILAMENT_SENSOR)
          #define _CASE_INSERTED(N) case N-1: if (READ(FIL_RUNOUT##N##_PIN) != FIL_RUNOUT##N##_STATE) wait_for_user = false; break;
          switch (active_extruder) {
            REPEAT_S(1, INCREMENT(NUM_RUNOUT_SENSORS), _CASE_INSERTED)
          }
        #else
          if (READ(FIL_RUNOUT_PIN) != FIL_RUNOUT_STATE) wait_for_user = false;
        #endif
      #endif
      idle_no_sleep();
    }
  }

  if (show_lcd) ui.pause_show_message(PAUSE_MESSAGE_LOAD, mode);

  #if ENABLED(DUAL_X_CARRIAGE)
    const int8_t saved_ext        = active_extruder;
    const bool saved_ext_dup_mode = extruder_duplication_enabled;
    set_duplication_enabled(false, DXC_ext);
  #endif

  TERN_(BELTPRINTER, do_blocking_move_to_xy(0.00, 50.00));

  // Slow Load filament
  if (slow_load_length) unscaled_e_move(slow_load_length, FILAMENT_CHANGE_SLOW_LOAD_FEEDRATE);

  // Fast Load Filament
  if (fast_load_length) {
    #if FILAMENT_CHANGE_FAST_LOAD_ACCEL > 0
      const float saved_acceleration = planner.settings.retract_acceleration;
      planner.settings.retract_acceleration = FILAMENT_CHANGE_FAST_LOAD_ACCEL;
    #endif

    unscaled_e_move(fast_load_length, FILAMENT_CHANGE_FAST_LOAD_FEEDRATE);

    #if FILAMENT_CHANGE_FAST_LOAD_ACCEL > 0
      planner.settings.retract_acceleration = saved_acceleration;
    #endif
  }

  #if ENABLED(DUAL_X_CARRIAGE)      // Tie the two extruders movement back together.
    set_duplication_enabled(saved_ext_dup_mode, saved_ext);
  #endif

  #if ENABLED(ADVANCED_PAUSE_CONTINUOUS_PURGE)

    if (show_lcd) ui.pause_show_message(PAUSE_MESSAGE_PURGE);

    TERN_(EXTENSIBLE_UI, ExtUI::onUserConfirmRequired_P(GET_TEXT(MSG_FILAMENT_CHANGE_PURGE)));
    TERN_(HOST_PROMPT_SUPPORT, host_prompt_do(PROMPT_USER_CONTINUE, GET_TEXT(MSG_FILAMENT_CHANGE_PURGE), CONTINUE_STR));
    TERN_(DWIN_CREALITY_LCD_ENHANCED, DWIN_Popup_Confirm(ICON_BLTouch, GET_TEXT(MSG_FILAMENT_CHANGE_PURGE), CONTINUE_STR));
    wait_for_user = true; // A click or M108 breaks the purge_length loop
    for (float purge_count = purge_length; purge_count > 0 && wait_for_user; --purge_count)
      unscaled_e_move(1, ADVANCED_PAUSE_PURGE_FEEDRATE);
    wait_for_user = false;

  #else

    do {
      if (purge_length > 0) {
        // "Wait for filament purge"
        if (show_lcd) ui.pause_show_message(PAUSE_MESSAGE_PURGE);

        // Extrude filament to get into hotend
        unscaled_e_move(purge_length, ADVANCED_PAUSE_PURGE_FEEDRATE);
      }

      TERN_(HOST_PROMPT_SUPPORT, filament_load_host_prompt()); // Initiate another host prompt.

      #if M600_PURGE_MORE_RESUMABLE
        if (show_lcd) {
          // Show "Purge More" / "Resume" menu and wait for reply
          KEEPALIVE_STATE(PAUSED_FOR_USER);
          wait_for_user = false;
          #if EITHER(HAS_LCD_MENU, DWIN_CREALITY_LCD_ENHANCED)
            ui.pause_show_message(PAUSE_MESSAGE_OPTION); // Also sets PAUSE_RESPONSE_WAIT_FOR
          #else
            pause_menu_response = PAUSE_RESPONSE_WAIT_FOR;
          #endif
          while (pause_menu_response == PAUSE_RESPONSE_WAIT_FOR) idle_no_sleep();
        }
      #endif

      // Keep looping if "Purge More" was selected
    } while (TERN0(M600_PURGE_MORE_RESUMABLE, pause_menu_response == PAUSE_RESPONSE_EXTRUDE_MORE));

  #endif
  TERN_(HOST_PROMPT_SUPPORT, host_action_prompt_end());

  return true;
}

/**
 * Disabling E steppers for manual filament change should be fine
 * as long as users don't spin the E motor ridiculously fast and
 * send current back to their board, potentially frying it.
 */
inline void disable_active_extruder() {
  #if HAS_E_STEPPER_ENABLE
    disable_e_stepper(active_extruder);
    safe_delay(100);
  #endif
}

/**
 * Unload filament from the hotend
 *
 * - Fail if the a safe temperature was not reached
 * - Show "wait for unload" placard
 * - Retract, pause, then unload filament
 * - Disable E stepper (on most machines)
 *
 * Returns 'true' if unload was completed, 'false' for abort
 */
bool unload_filament(const_float_t unload_length, const bool show_lcd/*=false*/,
                     const PauseMode mode/*=PAUSE_MODE_PAUSE_PRINT*/
                     #if BOTH(FILAMENT_UNLOAD_ALL_EXTRUDERS, MIXING_EXTRUDER)
                       , const_float_t mix_multiplier/*=1.0*/
                     #endif
) {
  DEBUG_SECTION(uf, "unload_filament", true);
  DEBUG_ECHOLNPAIR("... unloadlen:", unload_length, " showlcd:", show_lcd, " mode:", mode
    #if BOTH(FILAMENT_UNLOAD_ALL_EXTRUDERS, MIXING_EXTRUDER)
      , " mixmult:", mix_multiplier
    #endif
  );

  #if !BOTH(FILAMENT_UNLOAD_ALL_EXTRUDERS, MIXING_EXTRUDER)
    constexpr float mix_multiplier = 1.0f;
  #endif

  if (!ensure_safe_temperature(false, mode)) {
    if (show_lcd) ui.pause_show_message(PAUSE_MESSAGE_STATUS);
    return false;
  }

  if (show_lcd) ui.pause_show_message(PAUSE_MESSAGE_UNLOAD, mode);

  // Retract filament
  unscaled_e_move(-(FILAMENT_UNLOAD_PURGE_RETRACT) * mix_multiplier, (PAUSE_PARK_RETRACT_FEEDRATE) * mix_multiplier);

  // Wait for filament to cool
  safe_delay(FILAMENT_UNLOAD_PURGE_DELAY);

  // Quickly purge
  unscaled_e_move((FILAMENT_UNLOAD_PURGE_RETRACT + FILAMENT_UNLOAD_PURGE_LENGTH) * mix_multiplier,
                  (FILAMENT_UNLOAD_PURGE_FEEDRATE) * mix_multiplier);

  // Unload filament
  #if FILAMENT_CHANGE_UNLOAD_ACCEL > 0
    const float saved_acceleration = planner.settings.retract_acceleration;
    planner.settings.retract_acceleration = FILAMENT_CHANGE_UNLOAD_ACCEL;
  #endif

  unscaled_e_move(unload_length * mix_multiplier, (FILAMENT_CHANGE_UNLOAD_FEEDRATE) * mix_multiplier);

  #if FILAMENT_CHANGE_FAST_LOAD_ACCEL > 0
    planner.settings.retract_acceleration = saved_acceleration;
  #endif

  // Disable the Extruder for manual change
  disable_active_extruder();

  return true;
}

// public:

/**
 * Pause procedure
 *
 * - Abort if already paused
 * - Send host action for pause, if configured
 * - Abort if TARGET temperature is too low
 * - Display "wait for start of filament change" (if a length was specified)
 * - Initial retract, if current temperature is hot enough
 * - Park the nozzle at the given position
 * - Call unload_filament (if a length was specified)
 *
 * Return 'true' if pause was completed, 'false' for abort
 */
uint8_t did_pause_print = 0;

bool pause_print(const_float_t retract, const xyz_pos_t &park_point, const bool show_lcd/*=false*/, const_float_t unload_length/*=0*/ DXC_ARGS) {
  DEBUG_SECTION(pp, "pause_print", true);
  DEBUG_ECHOLNPAIR("... park.x:", park_point.x, " y:", park_point.y, " z:", park_point.z, " unloadlen:", unload_length, " showlcd:", show_lcd DXC_SAY);

  UNUSED(show_lcd);

  if (did_pause_print) return false; // already paused

  #if ENABLED(HOST_ACTION_COMMANDS)
    #ifdef ACTION_ON_PAUSED
      host_action_paused();
    #elif defined(ACTION_ON_PAUSE)
      host_action_pause();
    #endif
  #endif

  TERN_(HOST_PROMPT_SUPPORT, host_prompt_open(PROMPT_INFO, PSTR("Pause"), DISMISS_STR));

  // Indicate that the printer is paused
  ++did_pause_print;

  // Pause the print job and timer
  #if ENABLED(SDSUPPORT)
    const bool was_sd_printing = IS_SD_PRINTING();
    if (was_sd_printing) {
      card.pauseSDPrint();
      ++did_pause_print; // Indicate SD pause also
    }
  #endif

  print_job_timer.pause();

  // Save current position
  resume_position = current_position;

  // Will the nozzle be parking?
  const bool do_park = !axes_should_home();

  #if ENABLED(POWER_LOSS_RECOVERY)
    // Save PLR info in case the power goes out while parked
    const float park_raise = do_park ? nozzle.park_mode_0_height(park_point.z) - current_position.z : POWER_LOSS_ZRAISE;
    if (was_sd_printing && recovery.enabled) recovery.save(true, park_raise, do_park);
  #endif

  // Wait for buffered blocks to complete
  planner.synchronize();

  #if ENABLED(ADVANCED_PAUSE_FANS_PAUSE) && HAS_FAN
    thermalManager.set_fans_paused(true);
  #endif

  // Initial retract before move to filament change position
  if (retract && thermalManager.hotEnoughToExtrude(active_extruder)) {
    DEBUG_ECHOLNPAIR("... retract:", retract);
    unscaled_e_move(retract, PAUSE_PARK_RETRACT_FEEDRATE);
  }

  // If axes don't need to home then the nozzle can park
  if (do_park) nozzle.park(0, park_point); // Park the nozzle by doing a Minimum Z Raise followed by an XY Move

  #if ENABLED(DUAL_X_CARRIAGE)
    const int8_t saved_ext        = active_extruder;
    const bool saved_ext_dup_mode = extruder_duplication_enabled;
    set_duplication_enabled(false, DXC_ext);
  #endif

  // Unload the filament, if specified
  if (unload_length)
    unload_filament(unload_length, show_lcd, PAUSE_MODE_CHANGE_FILAMENT);

  #if ENABLED(DUAL_X_CARRIAGE)
    set_duplication_enabled(saved_ext_dup_mode, saved_ext);
  #endif

  // Disable the Extruder for manual change
  disable_active_extruder();

  return true;
}

/**
 * For Paused Print:
 * - Show "Press button (or M108) to resume"
 *
 * For Filament Change:
 * - Show "Insert filament and press button to continue"
 *
 * - Wait for a click before returning
 * - Heaters can time out and must reheat before continuing
 *
 * Used by M125 and M600
 */

void show_continue_prompt(const bool is_reload) {
  DEBUG_SECTION(scp, "pause_print", true);
  DEBUG_ECHOLNPAIR("... is_reload:", is_reload);

  ui.pause_show_message(is_reload ? PAUSE_MESSAGE_INSERT : PAUSE_MESSAGE_WAITING);
  SERIAL_ECHO_START();
  SERIAL_ECHOPGM_P(is_reload ? PSTR(_PMSG(STR_FILAMENT_CHANGE_INSERT) "\n") : PSTR(_PMSG(STR_FILAMENT_CHANGE_WAIT) "\n"));
}

void wait_for_confirmation(const bool is_reload/*=false*/, const int8_t max_beep_count/*=0*/ DXC_ARGS) {
  DEBUG_SECTION(wfc, "wait_for_confirmation", true);
  DEBUG_ECHOLNPAIR("... is_reload:", is_reload, " maxbeep:", max_beep_count DXC_SAY);

  bool nozzle_timed_out = false;

  show_continue_prompt(is_reload);

  first_impatient_beep(max_beep_count);

  // Start the heater idle timers
  const millis_t nozzle_timeout = SEC_TO_MS(PAUSE_PARK_NOZZLE_TIMEOUT);

  HOTEND_LOOP() thermalManager.heater_idle[e].start(nozzle_timeout);

  #if ENABLED(DUAL_X_CARRIAGE)
    const int8_t saved_ext        = active_extruder;
    const bool saved_ext_dup_mode = extruder_duplication_enabled;
    set_duplication_enabled(false, DXC_ext);
  #endif

  // Wait for filament insert by user and press button
  KEEPALIVE_STATE(PAUSED_FOR_USER);
  TERN_(HOST_PROMPT_SUPPORT, host_prompt_do(PROMPT_USER_CONTINUE, GET_TEXT(MSG_NOZZLE_PARKED), CONTINUE_STR));
  TERN_(EXTENSIBLE_UI, ExtUI::onUserConfirmRequired_P(GET_TEXT(MSG_NOZZLE_PARKED)));
  wait_for_user = true;    // LCD click or M108 will clear this
  while (wait_for_user) {
    impatient_beep(max_beep_count);

    // If the nozzle has timed out...
    if (!nozzle_timed_out)
      HOTEND_LOOP() nozzle_timed_out |= thermalManager.heater_idle[e].timed_out;

    // Wait for the user to press the button to re-heat the nozzle, then
    // re-heat the nozzle, re-show the continue prompt, restart idle timers, start over
    if (nozzle_timed_out) {
      ui.pause_show_message(PAUSE_MESSAGE_HEAT);
      SERIAL_ECHO_MSG(_PMSG(STR_FILAMENT_CHANGE_HEAT));

      TERN_(HOST_PROMPT_SUPPORT, host_prompt_do(PROMPT_USER_CONTINUE, GET_TEXT(MSG_HEATER_TIMEOUT), GET_TEXT(MSG_REHEAT)));

      TERN_(EXTENSIBLE_UI, ExtUI::onUserConfirmRequired_P(GET_TEXT(MSG_HEATER_TIMEOUT)));

      wait_for_user_response(0, true); // Wait for LCD click or M108

      TERN_(HOST_PROMPT_SUPPORT, host_prompt_do(PROMPT_INFO, GET_TEXT(MSG_REHEATING)));

      TERN_(EXTENSIBLE_UI, ExtUI::onStatusChanged_P(GET_TEXT(MSG_REHEATING)));

      TERN_(DWIN_CREALITY_LCD_ENHANCED, ui.set_status_P(GET_TEXT(MSG_REHEATING)));

      // Re-enable the heaters if they timed out
      HOTEND_LOOP() thermalManager.reset_hotend_idle_timer(e);

      // Wait for the heaters to reach the target temperatures
      ensure_safe_temperature(false);

      // Show the prompt to continue
      show_continue_prompt(is_reload);

      // Start the heater idle timers
      const millis_t nozzle_timeout = SEC_TO_MS(PAUSE_PARK_NOZZLE_TIMEOUT);

      HOTEND_LOOP() thermalManager.heater_idle[e].start(nozzle_timeout);

      TERN_(HOST_PROMPT_SUPPORT, host_prompt_do(PROMPT_USER_CONTINUE, GET_TEXT(MSG_REHEATDONE), CONTINUE_STR));

      TERN_(EXTENSIBLE_UI, ExtUI::onUserConfirmRequired_P(GET_TEXT(MSG_REHEATDONE)));
<<<<<<< HEAD
      IF_DISABLED(PAUSE_REHEAT_FAST_RESUME, wait_for_user = true);
=======

      TERN_(DWIN_CREALITY_LCD_ENHANCED, ui.set_status_P(GET_TEXT(MSG_REHEATDONE)));

      wait_for_user = true;
>>>>>>> 7a2515bc
      nozzle_timed_out = false;

      first_impatient_beep(max_beep_count);
    }
    idle_no_sleep();
  }
  #if ENABLED(DUAL_X_CARRIAGE)
    set_duplication_enabled(saved_ext_dup_mode, saved_ext);
  #endif
}

/**
 * Resume or Start print procedure
 *
 * - If not paused, do nothing and return
 * - Reset heater idle timers
 * - Load filament if specified, but only if:
 *   - a nozzle timed out, or
 *   - the nozzle is already heated.
 * - Display "wait for print to resume"
 * - Retract to prevent oozing
 * - Move the nozzle back to resume_position
 * - Unretract
 * - Re-prime the nozzle...
 *   -  FWRETRACT: Recover/prime from the prior G10.
 *   - !FWRETRACT: Retract by resume_position.e, if negative.
 *                 Not sure how this logic comes into use.
 * - Sync the planner E to resume_position.e
 * - Send host action for resume, if configured
 * - Resume the current SD print job, if any
 */
void resume_print(const_float_t slow_load_length/*=0*/, const_float_t fast_load_length/*=0*/, const_float_t purge_length/*=ADVANCED_PAUSE_PURGE_LENGTH*/, const int8_t max_beep_count/*=0*/, const celsius_t targetTemp/*=0*/ DXC_ARGS) {
  DEBUG_SECTION(rp, "resume_print", true);
  DEBUG_ECHOLNPAIR("... slowlen:", slow_load_length, " fastlen:", fast_load_length, " purgelen:", purge_length, " maxbeep:", max_beep_count, " targetTemp:", targetTemp DXC_SAY);

  /*
  SERIAL_ECHOLNPAIR(
    "start of resume_print()\ndual_x_carriage_mode:", dual_x_carriage_mode,
    "\nextruder_duplication_enabled:", extruder_duplication_enabled,
    "\nactive_extruder:", active_extruder,
    "\n"
  );
  //*/

  if (!did_pause_print) return;

  // Re-enable the heaters if they timed out
  bool nozzle_timed_out = false;
  HOTEND_LOOP() {
    nozzle_timed_out |= thermalManager.heater_idle[e].timed_out;
    thermalManager.reset_hotend_idle_timer(e);
  }

  if (targetTemp > thermalManager.degTargetHotend(active_extruder))
    thermalManager.setTargetHotend(targetTemp, active_extruder);

  // Load the new filament
  load_filament(slow_load_length, fast_load_length, purge_length, max_beep_count, true, nozzle_timed_out, PAUSE_MODE_SAME DXC_PASS);

  if (targetTemp > 0) {
    thermalManager.setTargetHotend(targetTemp, active_extruder);
    thermalManager.wait_for_hotend(active_extruder, false);
  }

  ui.pause_show_message(PAUSE_MESSAGE_RESUME);

  // Check Temperature before moving hotend
  ensure_safe_temperature(DISABLED(BELTPRINTER));

  // Retract to prevent oozing
  unscaled_e_move(-(PAUSE_PARK_RETRACT_LENGTH), feedRate_t(PAUSE_PARK_RETRACT_FEEDRATE));

  if (!axes_should_home()) {
    // Move XY back to saved position
    destination.set(resume_position.x, resume_position.y, current_position.z, current_position.e);
    prepare_internal_move_to_destination(NOZZLE_PARK_XY_FEEDRATE);

    // Move Z back to saved position
    destination.z = resume_position.z;
    prepare_internal_move_to_destination(NOZZLE_PARK_Z_FEEDRATE);
  }

  // Unretract
  unscaled_e_move(PAUSE_PARK_RETRACT_LENGTH, feedRate_t(PAUSE_PARK_RETRACT_FEEDRATE));

  // Intelligent resuming
  #if ENABLED(FWRETRACT)
    // If retracted before goto pause
    if (fwretract.retracted[active_extruder])
      unscaled_e_move(-fwretract.settings.retract_length, fwretract.settings.retract_feedrate_mm_s);
  #endif

  // If resume_position is negative
  if (resume_position.e < 0) unscaled_e_move(resume_position.e, feedRate_t(PAUSE_PARK_RETRACT_FEEDRATE));
  #if ADVANCED_PAUSE_RESUME_PRIME != 0
    unscaled_e_move(ADVANCED_PAUSE_RESUME_PRIME, feedRate_t(ADVANCED_PAUSE_PURGE_FEEDRATE));
  #endif

  // Now all extrusion positions are resumed and ready to be confirmed
  // Set extruder to saved position
  planner.set_e_position_mm((destination.e = current_position.e = resume_position.e));

  ui.pause_show_message(PAUSE_MESSAGE_STATUS);

  #ifdef ACTION_ON_RESUMED
    host_action_resumed();
  #elif defined(ACTION_ON_RESUME)
    host_action_resume();
  #endif

  --did_pause_print;

  TERN_(HOST_PROMPT_SUPPORT, host_prompt_open(PROMPT_INFO, PSTR("Resuming"), DISMISS_STR));

  // Resume the print job timer if it was running
  if (print_job_timer.isPaused()) print_job_timer.start();

  #if ENABLED(SDSUPPORT)
    if (did_pause_print) {
      --did_pause_print;
      card.startOrResumeFilePrinting();
      // Write PLR now to update the z axis value
      TERN_(POWER_LOSS_RECOVERY, if (recovery.enabled) recovery.save(true));
    }
  #endif

  #if ENABLED(ADVANCED_PAUSE_FANS_PAUSE) && HAS_FAN
    thermalManager.set_fans_paused(false);
  #endif

  TERN_(HAS_FILAMENT_SENSOR, runout.reset());

  TERN_(HAS_STATUS_MESSAGE, ui.reset_status());
  TERN_(HAS_LCD_MENU, ui.return_to_status());
  TERN_(DWIN_CREALITY_LCD_ENHANCED, HMI_ReturnScreen());
}

#endif // ADVANCED_PAUSE_FEATURE<|MERGE_RESOLUTION|>--- conflicted
+++ resolved
@@ -555,18 +555,12 @@
       HOTEND_LOOP() thermalManager.heater_idle[e].start(nozzle_timeout);
 
       TERN_(HOST_PROMPT_SUPPORT, host_prompt_do(PROMPT_USER_CONTINUE, GET_TEXT(MSG_REHEATDONE), CONTINUE_STR));
-
       TERN_(EXTENSIBLE_UI, ExtUI::onUserConfirmRequired_P(GET_TEXT(MSG_REHEATDONE)));
-<<<<<<< HEAD
+      TERN_(DWIN_CREALITY_LCD_ENHANCED, ui.set_status_P(GET_TEXT(MSG_REHEATDONE)));
+
       IF_DISABLED(PAUSE_REHEAT_FAST_RESUME, wait_for_user = true);
-=======
-
-      TERN_(DWIN_CREALITY_LCD_ENHANCED, ui.set_status_P(GET_TEXT(MSG_REHEATDONE)));
-
-      wait_for_user = true;
->>>>>>> 7a2515bc
+
       nozzle_timed_out = false;
-
       first_impatient_beep(max_beep_count);
     }
     idle_no_sleep();
