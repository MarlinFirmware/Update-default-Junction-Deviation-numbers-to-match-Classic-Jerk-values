--- conflicted
+++ resolved
@@ -41,31 +41,26 @@
   static bool triggered();
 
   FORCE_INLINE static void reset()       { command(BLTOUCH_RESET); }
-<<<<<<< HEAD
+  FORCE_INLINE static void selftest()    { command(BLTOUCH_SELFTEST); }
+
   FORCE_INLINE static void set_5V_mode() { 
-    #if ENABLED(BLTOUCH_V3) 
-      command(BLTOUCH_5V_MODE); 
+    #if ENABLED(BLTOUCH_V3)
+      command(BLTOUCH_5V_MODE);
     #endif
   }
-  FORCE_INLINE static void set_OD_mode() { 
+  FORCE_INLINE static void set_OD_mode() {
     #if ENABLED(BLTOUCH_V3)
-      command(BLTOUCH_OD_MODE); 
+      command(BLTOUCH_OD_MODE);
     #endif
   }
-  FORCE_INLINE static void set_SW_mode() { 
+  FORCE_INLINE static void set_SW_mode() {
     #if ENABLED(BLTOUCH_V3)
-      command(BLTOUCH_SW_MODE); 
+      command(BLTOUCH_SW_MODE);
     #endif
   }
-=======
-  FORCE_INLINE static void set_5V_mode() { command(BLTOUCH_5V_MODE); }
-  FORCE_INLINE static void set_OD_mode() { command(BLTOUCH_OD_MODE); }
-  FORCE_INLINE static void set_SW_mode() { command(BLTOUCH_SW_MODE); }
-  FORCE_INLINE static void selftest()    { command(BLTOUCH_SELFTEST); }
->>>>>>> a0ca98f6
 
-  FORCE_INLINE static bool deploy() { return set_deployed(true); }
-  FORCE_INLINE static bool stow()   { return set_deployed(false); }
+  FORCE_INLINE static bool deploy()      { return set_deployed(true); }
+  FORCE_INLINE static bool stow()        { return set_deployed(false); }
 
   FORCE_INLINE static void _deploy()     { command(BLTOUCH_DEPLOY); }
   FORCE_INLINE static void _stow()       { command(BLTOUCH_STOW); }
