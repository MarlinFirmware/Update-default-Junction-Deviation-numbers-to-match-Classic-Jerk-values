--- conflicted
+++ resolved
@@ -40,11 +40,6 @@
 
 #define PCT_TO_PWM(X) ((X) * 255 / 100)
 #define PCT_TO_SERVO(X) ((X) * 180 / 100)
-
-<<<<<<< HEAD
-#ifndef SPEED_POWER_INTERCEPT
-  #define SPEED_POWER_INTERCEPT 0
-#endif
 
 enum SpindleDir : uint8_t { SpindleDirSame, SpindleDirCW, SpindleDirCCW };
 
@@ -57,8 +52,6 @@
   TURN_OFF
 };
 
-=======
->>>>>>> a8419738
 // #define _MAP(N,S1,S2,D1,D2) ((N)*_MAX((D2)-(D1),0)/_MAX((S2)-(S1),1)+(D1))
 
 class SpindleLaser {
@@ -68,15 +61,7 @@
   static CutterState state;         // Current state
 
 public:
-<<<<<<< HEAD
-  static constexpr float
-    min_pct = TERN(CUTTER_POWER_RELATIVE, 0, TERN(SPINDLE_FEATURE, round(100.0f * (SPEED_POWER_MIN) / (SPEED_POWER_MAX)), SPEED_POWER_MIN)),
-    max_pct = TERN(SPINDLE_FEATURE, 100, SPEED_POWER_MAX);
-
   static constexpr uint8_t pct_to_ocr(const_float_t pct) { return uint8_t(PCT_TO_PWM(pct)); }
-=======
-  static const inline uint8_t pct_to_ocr(const_float_t pct) { return uint8_t(PCT_TO_PWM(pct)); }
->>>>>>> a8419738
 
   // cpower = configured values (e.g., SPEED_POWER_MAX)
 
@@ -131,24 +116,13 @@
                         unitPower;        // Power as displayed status in PWM, Percentage or RPM
 
   #if ENABLED(MARLIN_DEV_MODE)
-<<<<<<< HEAD
-    static void refresh_frequency() { set_pwm_frequency(pin_t(SPINDLE_LASER_PWM_PIN), frequency); }
+    static void refresh_frequency() { hal.set_pwm_frequency(pin_t(SPINDLE_LASER_PWM_PIN), frequency); }
   #endif
 
 private:
   static void ena_pin_set(const bool enable);
   static void _change_hw(const bool ena_pin_on);
   static CutterState get_event(const uint8_t opwr, const SpindleDir odir, const bool oena_pin_on);
-=======
-    static void refresh_frequency() { hal.set_pwm_frequency(pin_t(SPINDLE_LASER_PWM_PIN), frequency); }
-  #endif
-
-  // Modifying this function should update everywhere
-  static bool enabled(const cutter_power_t opwr) { return opwr > 0; }
-  static bool enabled() { return enabled(power); }
-
-  static void apply_power(const uint8_t inpow);
->>>>>>> a8419738
 
   #if ENABLED(SPINDLE_CHANGE_DIR)
     static void dir_pin_set();
@@ -170,13 +144,7 @@
    */
   static bool enabled() { return state != CutterState::STAY_OFF; }
 
-<<<<<<< HEAD
   FORCE_INLINE static void refresh() {}
-=======
-    static void set_ocr(const uint8_t ocr);
-    static void ocr_set_power(const uint8_t ocr) { power = ocr; set_ocr(ocr); }
-    static void ocr_off();
->>>>>>> a8419738
 
   #if ENABLED(SPINDLE_LASER_USE_PWM)
     /**
@@ -202,12 +170,9 @@
     }
 
     static cutter_power_t power_to_range(const cutter_power_t pwr, const uint8_t pwrUnit) {
-<<<<<<< HEAD
-=======
       static constexpr float
         min_pct = TERN(CUTTER_POWER_RELATIVE, 0, TERN(SPINDLE_FEATURE, round(100.0f * (SPEED_POWER_MIN) / (SPEED_POWER_MAX)), SPEED_POWER_MIN)),
         max_pct = TERN(SPINDLE_FEATURE, 100, SPEED_POWER_MAX);
->>>>>>> a8419738
       if (pwr <= 0) return 0;
       cutter_power_t upwr;
       switch (pwrUnit) {
@@ -244,13 +209,8 @@
    * @param enable true = enable; false = disable
    * @param odir   Direction spindle (default SpindleDirSame)
    */
-<<<<<<< HEAD
   static void set_enabled(const bool enable, SpindleDir odir=SpindleDirSame) {
     uint8_t opwr = 0;
-=======
-  static void set_enabled(const bool enable) {
-    uint8_t value = 0;
->>>>>>> a8419738
     if (enable) {
       #if ENABLED(SPINDLE_LASER_USE_PWM)
         if (ocr_power)
@@ -303,11 +263,7 @@
     }
   #endif
 
-<<<<<<< HEAD
-  #if HAS_LCD_MENU
-=======
   #if HAS_MARLINUI_MENU
->>>>>>> a8419738
     static void enable_with_dir(const bool reverse) {
       isReady = true;
       const uint8_t ocr = TERN(SPINDLE_LASER_USE_PWM, upower_to_ocr(menuPower), 255);
@@ -325,11 +281,7 @@
 
     #if ENABLED(SPINDLE_LASER_USE_PWM)
       static void update_from_mpower() {
-<<<<<<< HEAD
         if (isReady) ocr_power = upower_to_ocr(menuPower);
-=======
-        if (isReady) power = upower_to_ocr(menuPower);
->>>>>>> a8419738
         unitPower = menuPower;
       }
     #endif
@@ -398,16 +350,9 @@
     static void inline_direction(const bool) { /* never */ }
 
     #if ENABLED(SPINDLE_LASER_USE_PWM)
-<<<<<<< HEAD
       static void inline_ocr_power(const uint8_t opwr) {
         planner.laser_inline.status.isEnabled = isReady = opwr > 0;
         planner.laser_inline.power = opwr;
-=======
-      static void inline_ocr_power(const uint8_t ocrpwr) {
-        isReady = ocrpwr > 0;
-        planner.laser_inline.status.isEnabled = ocrpwr > 0;
-        planner.laser_inline.power = ocrpwr;
->>>>>>> a8419738
       }
     #endif
   #endif // LASER_POWER_INLINE
