--- conflicted
+++ resolved
@@ -55,11 +55,7 @@
 }
 
 void Babystep::add_steps(const AxisEnum axis, const int16_t distance) {
-<<<<<<< HEAD
   if (!can_babystep(axis)) return;
-=======
-  if (DISABLED(BABYSTEP_WITHOUT_HOMING) && axes_should_home(_BV(axis))) return;
->>>>>>> 708ea3d0
 
   accum += distance; // Count up babysteps for the UI
   steps[BS_AXIS_IND(axis)] += distance;
