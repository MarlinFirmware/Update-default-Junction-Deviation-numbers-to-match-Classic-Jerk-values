/**
 * Marlin 3D Printer Firmware
 * Copyright (c) 2020 MarlinFirmware [https://github.com/MarlinFirmware/Marlin]
 *
 * Based on Sprinter and grbl.
 * Copyright (c) 2011 Camiel Gubbels / Erik van der Zalm
 *
 * This program is free software: you can redistribute it and/or modify
 * it under the terms of the GNU General Public License as published by
 * the Free Software Foundation, either version 3 of the License, or
 * (at your option) any later version.
 *
 * This program is distributed in the hope that it will be useful,
 * but WITHOUT ANY WARRANTY; without even the implied warranty of
 * MERCHANTABILITY or FITNESS FOR A PARTICULAR PURPOSE.  See the
 * GNU General Public License for more details.
 *
 * You should have received a copy of the GNU General Public License
 * along with this program.  If not, see <https://www.gnu.org/licenses/>.
 *
 */

/**
 * stepper_dac.cpp - To set stepper current via DAC
 */

#include "../../inc/MarlinConfig.h"

#if ENABLED(HAS_MOTOR_CURRENT_DAC)

#include "stepper_dac.h"
#include "../../MarlinCore.h" // for SP_X_LBL...

bool dac_present = false;
constexpr xyze_uint8_t dac_order = DAC_STEPPER_ORDER;
xyze_uint_t dac_channel_pct = DAC_MOTOR_CURRENT_DEFAULT;

StepperDAC stepper_dac;

int StepperDAC::init() {
  #if PIN_EXISTS(DAC_DISABLE)
    OUT_WRITE(DAC_DISABLE_PIN, LOW);  // set pin low to enable DAC
  #endif

  mcp4728.init();

  if (mcp4728.simpleCommand(RESET)) return -1;

  dac_present = true;

  mcp4728.setVref_all(DAC_STEPPER_VREF);
  mcp4728.setGain_all(DAC_STEPPER_GAIN);

  if (mcp4728.getDrvPct(0) < 1 || mcp4728.getDrvPct(1) < 1 || mcp4728.getDrvPct(2) < 1 || mcp4728.getDrvPct(3) < 1 ) {
    mcp4728.setDrvPct(dac_channel_pct);
    mcp4728.eepromWrite();
  }

  return 0;
}

void StepperDAC::set_current_value(const uint8_t channel, uint16_t val) {
  if (!dac_present) return;

  NOMORE(val, uint16_t(DAC_STEPPER_MAX));

  mcp4728.analogWrite(dac_order[channel], val);
  mcp4728.simpleCommand(UPDATE);
}

void StepperDAC::set_current_percent(const uint8_t channel, float val) {
  set_current_value(channel, _MIN(val, 100.0f) * (DAC_STEPPER_MAX) / 100.0f);
}

<<<<<<< HEAD
static float dac_perc(int8_t n) { return 100.0 * mcp4728.getValue(dac_order[n]) * RECIPROCAL(DAC_STEPPER_MAX); }
static float dac_amps(int8_t n) { return mcp4728.getDrvPct(dac_order[n]) * (DAC_STEPPER_MAX) * 0.125 * RECIPROCAL(DAC_STEPPER_SENSE); }
=======
static float dac_perc(int8_t n) { return mcp4728.getDrvPct(dac_order[n]); }
static float dac_amps(int8_t n) { return mcp4728.getValue(dac_order[n]) * 0.125 * RECIPROCAL(DAC_STEPPER_SENSE * 1000); }
>>>>>>> 082fce5e

uint8_t StepperDAC::get_current_percent(const AxisEnum axis) { return mcp4728.getDrvPct(dac_order[axis]); }
void StepperDAC::set_current_percents(xyze_uint8_t &pct) {
  LOOP_XYZE(i) dac_channel_pct[i] = pct[dac_order[i]];
  mcp4728.setDrvPct(dac_channel_pct);
}

void StepperDAC::print_values() {
  if (!dac_present) return;
  SERIAL_ECHO_MSG("Stepper current values in % (Amps):");
  SERIAL_ECHO_START();
  SERIAL_ECHOPAIR_P(  SP_X_LBL, dac_perc(X_AXIS), PSTR(" ("), dac_amps(X_AXIS), PSTR(")"));
  SERIAL_ECHOPAIR_P(  SP_Y_LBL, dac_perc(Y_AXIS), PSTR(" ("), dac_amps(Y_AXIS), PSTR(")"));
  SERIAL_ECHOPAIR_P(  SP_Z_LBL, dac_perc(Z_AXIS), PSTR(" ("), dac_amps(Z_AXIS), PSTR(")"));
  SERIAL_ECHOLNPAIR_P(SP_E_LBL, dac_perc(E_AXIS), PSTR(" ("), dac_amps(E_AXIS), PSTR(")"));
}

void StepperDAC::commit_eeprom() {
  if (!dac_present) return;
  mcp4728.eepromWrite();
}

#endif // HAS_MOTOR_CURRENT_DAC<|MERGE_RESOLUTION|>--- conflicted
+++ resolved
@@ -72,13 +72,8 @@
   set_current_value(channel, _MIN(val, 100.0f) * (DAC_STEPPER_MAX) / 100.0f);
 }
 
-<<<<<<< HEAD
-static float dac_perc(int8_t n) { return 100.0 * mcp4728.getValue(dac_order[n]) * RECIPROCAL(DAC_STEPPER_MAX); }
-static float dac_amps(int8_t n) { return mcp4728.getDrvPct(dac_order[n]) * (DAC_STEPPER_MAX) * 0.125 * RECIPROCAL(DAC_STEPPER_SENSE); }
-=======
 static float dac_perc(int8_t n) { return mcp4728.getDrvPct(dac_order[n]); }
 static float dac_amps(int8_t n) { return mcp4728.getValue(dac_order[n]) * 0.125 * RECIPROCAL(DAC_STEPPER_SENSE * 1000); }
->>>>>>> 082fce5e
 
 uint8_t StepperDAC::get_current_percent(const AxisEnum axis) { return mcp4728.getDrvPct(dac_order[axis]); }
 void StepperDAC::set_current_percents(xyze_uint8_t &pct) {
