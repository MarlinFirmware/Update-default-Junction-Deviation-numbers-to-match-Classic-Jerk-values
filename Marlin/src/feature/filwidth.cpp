--- conflicted
+++ resolved
@@ -32,11 +32,7 @@
 
 FilamentWidthSensor filwidth;
 
-<<<<<<< HEAD
-bool FilamentWidthSensor::enabled;   // = false;                        // (M405-M406) Filament Width Sensor ON/OFF.
-=======
-bool FilamentWidthSensor::enabled; // = false                           // (M405-M406) Filament Width Sensor ON/OFF.
->>>>>>> d2bda128
+bool FilamentWidthSensor::enabled;   // = false                         // (M405-M406) Filament Width Sensor ON/OFF.
 uint32_t FilamentWidthSensor::accum; // = 0                             // ADC accumulator
 uint16_t FilamentWidthSensor::raw;   // = 0                             // Measured filament diameter - one extruder only
 float FilamentWidthSensor::nominal_mm = DEFAULT_NOMINAL_FILAMENT_DIA,   // (M104) Nominal filament width
