--- conflicted
+++ resolved
@@ -409,17 +409,9 @@
 
 private:
 
-<<<<<<< HEAD
   TERN_(MARLIN_DEV_MODE, static void D(const int16_t dcode));
 
-  static void G0_G1(
-    #if IS_SCARA || defined(G0_FEEDRATE)
-      const bool fast_move=false
-    #endif
-  );
-=======
   static void G0_G1(TERN_(HAS_FAST_MOVES, const bool fast_move=false));
->>>>>>> bec18449
 
   TERN_(ARC_SUPPORT, static void G2_G3(const bool clockwise));
 
