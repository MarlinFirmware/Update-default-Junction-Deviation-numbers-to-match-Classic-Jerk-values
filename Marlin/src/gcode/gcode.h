--- conflicted
+++ resolved
@@ -67,12 +67,12 @@
  * G34  - Z Stepper automatic alignment using probe: I<iterations> T<accuracy> A<amplification> (Requires Z_STEPPER_AUTO_ALIGN)
  * G38  - Probe in any direction using the Z_MIN_PROBE (Requires G38_PROBE_TARGET)
  * G42  - Coordinated move to a mesh point (Requires MESH_BED_LEVELING, AUTO_BED_LEVELING_BLINEAR, or AUTO_BED_LEVELING_UBL)
-<<<<<<< HEAD
+
  * G60  - Save current position. (Requires NUM_POSITION_SLOTS)
  * G61  - Apply/restore saved coordinates. (Requires NUM_POSITION_SLOTS)
-=======
+
  * G76  - Calibrate first layer temperature offsets. (Requires PROBE_TEMP_COMPENSATION)
->>>>>>> 80400ab3
+
  * G80  - Cancel current motion mode (Requires GCODE_MOTION_MODES)
  * G90  - Use Absolute Coordinates
  * G91  - Use Relative Coordinates
@@ -471,14 +471,15 @@
     static void G59();
   #endif
 
-<<<<<<< HEAD
+
   #if NUM_POSITION_SLOTS
     static void G60();
     static void G61();
-=======
+  #endif
+
   #if ENABLED(PROBE_TEMP_COMPENSATION)
     static void G76();
->>>>>>> 80400ab3
+
   #endif
 
   #if ENABLED(GCODE_MOTION_MODES)
