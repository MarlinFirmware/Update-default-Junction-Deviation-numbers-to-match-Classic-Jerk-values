/**
 * Marlin 3D Printer Firmware
 * Copyright (c) 2020 MarlinFirmware [https://github.com/MarlinFirmware/Marlin]
 *
 * Based on Sprinter and grbl.
 * Copyright (c) 2011 Camiel Gubbels / Erik van der Zalm
 *
 * This program is free software: you can redistribute it and/or modify
 * it under the terms of the GNU General Public License as published by
 * the Free Software Foundation, either version 3 of the License, or
 * (at your option) any later version.
 *
 * This program is distributed in the hope that it will be useful,
 * but WITHOUT ANY WARRANTY; without even the implied warranty of
 * MERCHANTABILITY or FITNESS FOR A PARTICULAR PURPOSE.  See the
 * GNU General Public License for more details.
 *
 * You should have received a copy of the GNU General Public License
 * along with this program.  If not, see <https://www.gnu.org/licenses/>.
 *
 */
#pragma once

/**
 * -----------------
 * G-Codes in Marlin
 * -----------------
 *
 * Helpful G-code references:
 *  - https://marlinfw.org/meta/gcode
 *  - https://reprap.org/wiki/G-code
 *  - https://linuxcnc.org/docs/html/gcode.html
 *
 * Help to document Marlin's G-codes online:
 *  - https://github.com/MarlinFirmware/MarlinDocumentation
 *
 * -----------------
 *
 * "G" Codes
 *
 * G0   -> G1
 * G1   - Coordinated Movement X Y Z E
 * G2   - CW ARC
 * G3   - CCW ARC
 * G4   - Dwell S<seconds> or P<milliseconds>
 * G5   - Cubic B-spline with XYZE destination and IJPQ offsets
 * G10  - Retract filament according to settings of M207 (Requires FWRETRACT)
 * G11  - Retract recover filament according to settings of M208 (Requires FWRETRACT)
 * G12  - Clean tool (Requires NOZZLE_CLEAN_FEATURE)
 * G17  - Select Plane XY (Requires CNC_WORKSPACE_PLANES)
 * G18  - Select Plane ZX (Requires CNC_WORKSPACE_PLANES)
 * G19  - Select Plane YZ (Requires CNC_WORKSPACE_PLANES)
 * G20  - Set input units to inches (Requires INCH_MODE_SUPPORT)
 * G21  - Set input units to millimeters (Requires INCH_MODE_SUPPORT)
 * G26  - Mesh Validation Pattern (Requires G26_MESH_VALIDATION)
 * G27  - Park Nozzle (Requires NOZZLE_PARK_FEATURE)
 * G28  - Home one or more axes
 * G29  - Start or continue the bed leveling probe procedure (Requires bed leveling)
 * G30  - Single Z-Probe, probes bed at X Y location (defaults to current XY location)
 * G31  - Dock sled (Z_PROBE_SLED only)
 * G32  - Undock sled (Z_PROBE_SLED only)
 * G33  - Delta Auto-Calibration (Requires DELTA_AUTO_CALIBRATION)
 * G34  - Z Stepper automatic alignment using probe: I<iterations> T<accuracy> A<amplification> (Requires Z_STEPPER_AUTO_ALIGN)
 * G35  - Read bed corners to help adjust bed screws: T<screw_thread> (Requires ASSISTED_TRAMMING)
 * G38  - Probe in any direction using the Z_MIN_PROBE (Requires G38_PROBE_TARGET)
 * G42  - Coordinated move to a mesh point (Requires MESH_BED_LEVELING, AUTO_BED_LEVELING_BLINEAR, or AUTO_BED_LEVELING_UBL)
 * G60  - Save current position. (Requires SAVED_POSITIONS)
 * G61  - Apply/restore saved coordinates. (Requires SAVED_POSITIONS)
 * G76  - Calibrate first layer temperature offsets. (Requires PTC_PROBE and PTC_BED)
 * G80  - Cancel current motion mode (Requires GCODE_MOTION_MODES)
 * G90  - Use Absolute Coordinates
 * G91  - Use Relative Coordinates
 * G92  - Set current position to coordinates given
 *
 * "M" Codes
 *
 * M0   - Unconditional stop - Wait for user to press a button on the LCD (Only if ULTRA_LCD is enabled)
 * M1   -> M0
 * M3   - Turn ON Laser | Spindle (clockwise), set Power | Speed. (Requires SPINDLE_FEATURE or LASER_FEATURE)
 * M4   - Turn ON Laser | Spindle (counter-clockwise), set Power | Speed. (Requires SPINDLE_FEATURE or LASER_FEATURE)
 * M5   - Turn OFF Laser | Spindle. (Requires SPINDLE_FEATURE or LASER_FEATURE)
 * M7   - Turn mist coolant ON. (Requires COOLANT_CONTROL)
 * M8   - Turn flood coolant ON. (Requires COOLANT_CONTROL)
 * M9   - Turn coolant OFF. (Requires COOLANT_CONTROL)
 * M10  - Turn Vacuum or Blower motor ON (Requires AIR_EVACUATION)
 * M11  - Turn Vacuum or Blower motor OFF (Requires AIR_EVACUATION)
 * M12  - Set up closed loop control system. (Requires EXTERNAL_CLOSED_LOOP_CONTROLLER)
 * M16  - Expected printer check. (Requires EXPECTED_PRINTER_CHECK)
 * M17  - Enable/Power all stepper motors
 * M18  - Disable all stepper motors; same as M84
 *
 *** Print from Media (SDSUPPORT) ***
 * M20  - List SD card. (Requires SDSUPPORT)
 * M21  - Init SD card. (Requires SDSUPPORT) With MULTI_VOLUME select a drive with `M21 Pn` / 'M21 S' / 'M21 U'.
 * M22  - Release SD card. (Requires SDSUPPORT)
 * M23  - Select SD file: "M23 /path/file.gco". (Requires SDSUPPORT)
 * M24  - Start/resume SD print. (Requires SDSUPPORT)
 * M25  - Pause SD print. (Requires SDSUPPORT)
 * M26  - Set SD position in bytes: "M26 S12345". (Requires SDSUPPORT)
 * M27  - Report SD print status. (Requires SDSUPPORT)
 *        OR, with 'S<seconds>' set the SD status auto-report interval. (Requires AUTO_REPORT_SD_STATUS)
 *        OR, with 'C' get the current filename.
 * M28  - Start SD write: "M28 /path/file.gco". (Requires SDSUPPORT)
 * M29  - Stop SD write. (Requires SDSUPPORT)
 * M30  - Delete file from SD: "M30 /path/file.gco" (Requires SDSUPPORT)
 * M31  - Report time since last M109 or SD card start to serial.
 * M32  - Select file and start SD print: "M32 [S<bytepos>] !/path/file.gco#". (Requires SDSUPPORT)
 *        Use P to run other files as sub-programs: "M32 P !filename#"
 *        The '#' is necessary when calling from within sd files, as it stops buffer prereading
 * M33  - Get the longname version of a path. (Requires LONG_FILENAME_HOST_SUPPORT)
 * M34  - Set SD Card sorting options. (Requires SDCARD_SORT_ALPHA)
 *
 * M42  - Change pin status via G-code: M42 P<pin> S<value>. LED pin assumed if P is omitted. (Requires DIRECT_PIN_CONTROL)
 * M43  - Display pin status, watch pins for changes, watch endstops & toggle LED, Z servo probe test, toggle pins (Requires PINS_DEBUGGING)
 * M48  - Measure Z-Probe repeatability: M48 P<points> X<pos> Y<pos> V<level> E<engage> L<legs> S<chizoid>. (Requires Z_MIN_PROBE_REPEATABILITY_TEST)
 *
 * M73  - Set the progress percentage. (Requires SET_PROGRESS_MANUALLY)
 * M75  - Start the print job timer.
 * M76  - Pause the print job timer.
 * M77  - Stop the print job timer.
 * M78  - Show statistical information about the print jobs. (Requires PRINTCOUNTER)
 *
 * M80  - Turn on Power Supply. (Requires PSU_CONTROL)
 * M81  - Turn off Power Supply. (Requires PSU_CONTROL)
 *
 * M82  - Set E codes absolute (default).
 * M83  - Set E codes relative while in Absolute (G90) mode.
 * M84  - Disable steppers until next move, or use S<seconds> to specify an idle
 *        duration after which steppers should turn off. S0 disables the timeout.
 * M85  - Set inactivity shutdown timer with parameter S<seconds>. To disable set zero (default)
 * M86  - Set / Report Hotend Idle Timeout. (Requires HOTEND_IDLE_TIMEOUT)
 * M87  - Cancel Hotend Idle Timeout (by setting the timeout period to 0). (Requires HOTEND_IDLE_TIMEOUT)
 * M92  - Set planner.settings.axis_steps_per_mm for one or more axes. (Requires EDITABLE_STEPS_PER_UNIT)
 *
 * M100 - Watch Free Memory (for debugging) (Requires M100_FREE_MEMORY_WATCHER)
 *
 * M102 - Configure Bed Distance Sensor. (Requires BD_SENSOR)
 *
 * M104 - Set extruder target temp.
 * M105 - Report current temperatures.
 * M106 - Set print fan speed.
 * M107 - Print fan off.
 * M108 - Break out of heating loops (M109, M190, M303). With no controller, breaks out of M0/M1. (Requires EMERGENCY_PARSER)
 * M109 - S<temp> Wait for extruder current temp to reach target temp. ** Wait only when heating! **
 *        R<temp> Wait for extruder current temp to reach target temp. ** Wait for heating or cooling. **
 *        If AUTOTEMP is enabled, S<mintemp> B<maxtemp> F<factor>. Exit autotemp by any M109 without F
 *
 * M110 - Get or set the current line number. (Used by host printing)
 * M111 - Set debug flags: "M111 S<flagbits>". See flag bits defined in enum.h.
 * M112 - Full Shutdown.
 *
 * M113 - Get or set the timeout interval for Host Keepalive "busy" messages. (Requires HOST_KEEPALIVE_FEATURE)
 * M114 - Report current position.
 * M115 - Report capabilities. (Requires CAPABILITIES_REPORT)
 * M117 - Display a message on the controller screen. (Requires an LCD)
 * M118 - Display a message in the host console.
 *
 * M119 - Report endstops status.
 * M120 - Enable endstops detection.
 * M121 - Disable endstops detection.
 *
 * M122 - Debug stepper (Requires at least one _DRIVER_TYPE defined as TMC2130/2160/5130/5160/2208/2209/2660)
 * M123 - Report fan tachometers. (Requires En_FAN_TACHO_PIN) Optionally set auto-report interval. (Requires AUTO_REPORT_FANS)
 * M125 - Save current position and move to filament change position. (Requires PARK_HEAD_ON_PAUSE)
 *
 * M126 - Solenoid Air Valve Open. (Requires BARICUDA)
 * M127 - Solenoid Air Valve Closed. (Requires BARICUDA)
 * M128 - EtoP Open. (Requires BARICUDA)
 * M129 - EtoP Closed. (Requires BARICUDA)
 *
 * M140 - Set bed target temp. S<temp>
 * M141 - Set heated chamber target temp. S<temp> (Requires a chamber heater)
 * M143 - Set cooler target temp. S<temp> (Requires a laser cooling device)
 * M145 - Set heatup values for materials on the LCD. H<hotend> B<bed> F<fan speed> for S<material> (0=PLA, 1=ABS)
 * M149 - Set temperature units. (Requires TEMPERATURE_UNITS_SUPPORT)
 * M150 - Set Status LED Color as R<red> U<green> B<blue> W<white> P<bright>. Values 0-255. (Requires BLINKM, RGB_LED, RGBW_LED, NEOPIXEL_LED, PCA9533, or PCA9632).
 * M154 - Auto-report position with interval of S<seconds>. (Requires AUTO_REPORT_POSITION)
 * M155 - Auto-report temperatures with interval of S<seconds>. (Requires AUTO_REPORT_TEMPERATURES)
 * M163 - Set a single proportion for a mixing extruder. (Requires MIXING_EXTRUDER)
 * M164 - Commit the mix and save to a virtual tool (current, or as specified by 'S'). (Requires MIXING_EXTRUDER)
 * M165 - Set the mix for the mixing extruder (and current virtual tool) with parameters ABCDHI. (Requires MIXING_EXTRUDER and DIRECT_MIXING_IN_G1)
 * M166 - Set the Gradient Mix for the mixing extruder. (Requires GRADIENT_MIX)
 * M190 - Set bed target temperature and wait. R<temp> Set target temperature and wait. S<temp> Set, but only wait when heating. (Requires TEMP_SENSOR_BED)
 * M192 - Wait for probe to reach target temperature. (Requires TEMP_SENSOR_PROBE)
 * M193 - R<temp> Wait for cooler to reach target temp. ** Wait for cooling. **
 * M200 - Set filament diameter, D<diameter>, setting E-Axis units to cubic. (Use S0 to revert to linear units.)
 * M201 - Set max acceleration in units/s^2 for print moves: "M201 X<accel> Y<accel> Z<accel> E<accel>"
 * M202 - Set max acceleration in units/s^2 for travel moves: "M202 X<accel> Y<accel> Z<accel> E<accel>" ** UNUSED IN MARLIN! **
 * M203 - Set maximum feedrate: "M203 X<fr> Y<fr> Z<fr> E<fr>" in units/sec.
 * M204 - Set default acceleration in units/sec^2: P<printing> R<extruder_only> T<travel>
 * M205 - Set advanced settings. Current units apply:
            S<print> T<travel> minimum speeds
            B<minimum segment time>
            X<max X jerk>, Y<max Y jerk>, Z<max Z jerk>, E<max E jerk>
 * M206 - Set additional homing offset. (Disabled by NO_WORKSPACE_OFFSETS or DELTA)
 * M207 - Set Retract Length: S<length>, Feedrate: F<units/min>, and Z lift: Z<distance>. (Requires FWRETRACT)
 * M208 - Set Recover (unretract) Additional (!) Length: S<length> and Feedrate: F<units/min>. (Requires FWRETRACT)
 * M209 - Turn Automatic Retract Detection on/off: S<0|1> (For slicers that don't support G10/11). (Requires FWRETRACT_AUTORETRACT)
          Every normal extrude-only move will be classified as retract depending on the direction.
 * M210 - Set or Report the homing feedrate (Requires EDITABLE_HOMING_FEEDRATE)
 * M211 - Enable, Disable, and/or Report software endstops: S<0|1> (Requires MIN_SOFTWARE_ENDSTOPS or MAX_SOFTWARE_ENDSTOPS)
 * M217 - Set filament swap parameters: "M217 S<length> P<feedrate> R<feedrate>". (Requires SINGLENOZZLE)
 * M218 - Set/get a tool offset: "M218 T<index> X<offset> Y<offset>". (Requires 2 or more extruders)
 * M220 - Set Feedrate Percentage: "M220 S<percent>" (i.e., "FR" on the LCD)
 *        Use "M220 B" to back up the Feedrate Percentage and "M220 R" to restore it. (Requires an MMU_MODEL version 2 or 2S)
 * M221 - Set Flow Percentage: "M221 S<percent>" (Requires an extruder)
 * M226 - Wait until a pin is in a given state: "M226 P<pin> S<state>" (Requires DIRECT_PIN_CONTROL)
 * M240 - Trigger a camera to take a photograph. (Requires PHOTO_GCODE)
 * M250 - Set LCD contrast: "M250 C<contrast>" (0-63). (Requires LCD support)
 * M255 - Set LCD sleep time: "M255 S<minutes>" (0-99). (Requires an LCD with brightness or sleep/wake)
 * M256 - Set LCD brightness: "M256 B<brightness>" (0-255). (Requires an LCD with brightness control)
 * M260 - I2C Send Data (Requires EXPERIMENTAL_I2CBUS)
 * M261 - I2C Request Data (Requires EXPERIMENTAL_I2CBUS)
 * M280 - Set servo position absolute: "M280 P<index> S<angle|µs>". (Requires servos)
 * M281 - Set servo min|max position: "M281 P<index> L<min> U<max>". (Requires EDITABLE_SERVO_ANGLES)
 * M282 - Detach servo: "M282 P<index>". (Requires SERVO_DETACH_GCODE)
 * M290 - Babystepping (Requires BABYSTEPPING)
 * M293 - Babystep Z UP (Requires EP_BABYSTEPPING)
 * M294 - Babystep Z DOWN (Requires EP_BABYSTEPPING)
 * M300 - Play beep sound S<frequency Hz> P<duration ms>
 * M301 - Set PID parameters P I and D. (Requires PIDTEMP)
 * M302 - Allow cold extrudes, or set the minimum extrude S<temperature>. (Requires PREVENT_COLD_EXTRUSION)
 * M303 - PID relay autotune S<temperature> sets the target temperature. Default 150C. (Requires PIDTEMP)
 * M304 - Set bed PID parameters P I and D. (Requires PIDTEMPBED)
 * M305 - Set user thermistor parameters R T and P. (Requires TEMP_SENSOR_x 1000)
 * M306 - MPC autotune. (Requires MPCTEMP)
 * M309 - Set chamber PID parameters P I and D. (Requires PIDTEMPCHAMBER)
 * M350 - Set microstepping mode. (Requires digital microstepping pins.)
 * M351 - Toggle MS1 MS2 pins directly. (Requires digital microstepping pins.)
 * M355 - Set Case Light on/off and set brightness. (Requires CASE_LIGHT_PIN)
 * M380 - Activate solenoid on active tool (Requires EXT_SOLENOID) or the tool specified by 'S' (Requires MANUAL_SOLENOID_CONTROL).
 * M381 - Disable solenoids on all tools (Requires EXT_SOLENOID) or the tool specified by 'S' (Requires MANUAL_SOLENOID_CONTROL).
 * M400 - Finish all moves.
 * M401 - Deploy and activate Z-Probe. (Requires a probe)
 * M402 - Deactivate and stow Z-Probe. (Requires a probe)
 * M403 - Set filament type for PRUSA MMU2
 * M404 - Display or set the Nominal Filament Width: "W<diameter>". (Requires FILAMENT_WIDTH_SENSOR)
 * M405 - Enable Filament Sensor flow control. "M405 D<delay_cm>". (Requires FILAMENT_WIDTH_SENSOR)
 * M406 - Disable Filament Sensor flow control. (Requires FILAMENT_WIDTH_SENSOR)
 * M407 - Display measured filament diameter in millimeters. (Requires FILAMENT_WIDTH_SENSOR)
 * M410 - Quickstop. Abort all planned moves.
 * M412 - Enable / Disable Filament Runout Detection. (Requires FILAMENT_RUNOUT_SENSOR)
 * M413 - Enable / Disable Power-Loss Recovery. (Requires POWER_LOSS_RECOVERY)
 * M414 - Set language by index. (Requires LCD_LANGUAGE_2...)
 * M420 - Enable/Disable Leveling (with current values) S1=enable S0=disable (Requires MESH_BED_LEVELING or ABL)
 * M421 - Set a single Z coordinate in the Mesh Leveling grid. X<units> Y<units> Z<units> (Requires MESH_BED_LEVELING, AUTO_BED_LEVELING_BILINEAR, or AUTO_BED_LEVELING_UBL)
 * M422 - Set Z Stepper automatic alignment position using probe. X<units> Y<units> A<axis> (Requires Z_STEPPER_AUTO_ALIGN)
 * M425 - Enable/Disable and tune backlash correction. (Requires BACKLASH_COMPENSATION and BACKLASH_GCODE)
 * M428 - Set the home_offset based on the current_position. Nearest edge applies. (Disabled by NO_WORKSPACE_OFFSETS or DELTA)
 * M430 - Read the system current, voltage, and power (Requires POWER_MONITOR_CURRENT, POWER_MONITOR_VOLTAGE, or POWER_MONITOR_FIXED_VOLTAGE)
 * M485 - Send RS485 packets (Requires RS485_SERIAL_PORT)
 * M486 - Identify and cancel objects. (Requires CANCEL_OBJECTS)
 * M493 - Get or set input FT Motion / Shaping parameters. (Requires FT_MOTION)
 * M500 - Store parameters in EEPROM. (Requires EEPROM_SETTINGS)
 * M501 - Restore parameters from EEPROM. (Requires EEPROM_SETTINGS)
 * M502 - Revert to the default "factory settings". ** Does not write them to EEPROM! **
 * M503 - Print the current settings (in memory): "M503 S<verbose>". S0 specifies compact output.
 * M504 - Validate EEPROM contents. (Requires EEPROM_SETTINGS)
 * M510 - Lock Printer (Requires PASSWORD_FEATURE)
 * M511 - Unlock Printer (Requires PASSWORD_UNLOCK_GCODE)
 * M512 - Set/Change/Remove Password (Requires PASSWORD_CHANGE_GCODE)
 * M524 - Abort the current SD print job started with M24. (Requires SDSUPPORT)
 * M540 - Enable/disable SD card abort on endstop hit: "M540 S<state>". (Requires SD_ABORT_ON_ENDSTOP_HIT)
 * M552 - Get or set IP address. Enable/disable network interface. (Requires enabled Ethernet port)
 * M553 - Get or set IP netmask. (Requires enabled Ethernet port)
 * M554 - Get or set IP gateway. (Requires enabled Ethernet port)
 * M569 - Enable stealthChop on an axis. (Requires at least one _DRIVER_TYPE to be TMC2130/2160/2208/2209/5130/5160)
 * M575 - Change the serial baud rate. (Requires BAUD_RATE_GCODE)
 * M592 - Get or set Nonlinear Extrusion parameters. (Requires NONLINEAR_EXTRUSION)
 * M593 - Get or set input shaping parameters. (Requires INPUT_SHAPING_[XY])
 * M600 - Pause for filament change: "M600 X<pos> Y<pos> Z<raise> E<first_retract> L<later_retract>". (Requires ADVANCED_PAUSE_FEATURE)
 * M603 - Configure filament change: "M603 T<tool> U<unload_length> L<load_length>". (Requires ADVANCED_PAUSE_FEATURE)
 * M605 - Set Dual X-Carriage movement mode: "M605 S<mode> [X<x_offset>] [R<temp_offset>]". (Requires DUAL_X_CARRIAGE)
 * M665 - Set delta configurations: "M665 H<delta height> L<diagonal rod> R<delta radius> S<segments/s> B<calibration radius> X<Alpha angle trim> Y<Beta angle trim> Z<Gamma angle trim> (Requires DELTA)
 *        Set SCARA configurations: "M665 S<segments-per-second> P<theta-psi-offset> T<theta-offset> Z<z-offset> (Requires MORGAN_SCARA or MP_SCARA)
 *        Set Polargraph draw area and belt length: "M665 S<segments-per-second> L<draw-area-left> R<draw-area-right> T<draw-area-top> B<draw-area-bottom> H<max-belt-length>"
 * M666 - Set/get offsets for delta (Requires DELTA) or dual endstops. (Requires [XYZ]_DUAL_ENDSTOPS)
 * M672 - Set/Reset Duet Smart Effector's sensitivity. (Requires DUET_SMART_EFFECTOR and SMART_EFFECTOR_MOD_PIN)
 * M701 - Load filament (Requires FILAMENT_LOAD_UNLOAD_GCODES)
 * M702 - Unload filament (Requires FILAMENT_LOAD_UNLOAD_GCODES)
 *
 *** PRUSA_MMU3 ***
 * M704 - Preload to MMU
 * M705 - Eject filament
 * M706 - Cut filament
 * M707 - Read from MMU register
 * M708 - Write to MMU register
 * M709 - MMU power & reset
 *
 * M808 - Set or Goto a Repeat Marker (Requires GCODE_REPEAT_MARKERS)
 * M810-M819 - Define/execute a G-code macro (Requires GCODE_MACROS)
<<<<<<< HEAD
 * M851 - Set Z-Probe's XYZ offsets in current units. (Negative values: X=left, Y=front, Z=below)
=======
 * M820 - Report all defined M810-M819 G-code macros (Requires GCODE_MACROS)
 * M851 - Set Z probe's XYZ offsets in current units. (Negative values: X=left, Y=front, Z=below)
>>>>>>> 3810986d
 * M852 - Set skew factors: "M852 [I<xy>] [J<xz>] [K<yz>]". (Requires SKEW_CORRECTION_GCODE, plus SKEW_CORRECTION_FOR_Z for IJ)
 *
 *** I2C_POSITION_ENCODERS ***
 * M860 - Report the position of position encoder modules.
 * M861 - Report the status of position encoder modules.
 * M862 - Perform an axis continuity test for position encoder modules.
 * M863 - Perform steps-per-mm calibration for position encoder modules.
 * M864 - Change position encoder module I2C address.
 * M865 - Check position encoder module firmware version.
 * M866 - Report or reset position encoder module error count.
 * M867 - Enable/disable or toggle error correction for position encoder modules.
 * M868 - Report or set position encoder module error correction threshold.
 * M869 - Report position encoder module error.
 *
 * M871 - Print/reset/clear first layer temperature offset values. (Requires PTC_PROBE, PTC_BED, or PTC_HOTEND)
 * M876 - Handle Prompt Response. (Requires HOST_PROMPT_SUPPORT and not EMERGENCY_PARSER)
 * M900 - Get or Set Linear Advance K-factor. (Requires LIN_ADVANCE)
 * M906 - Set or get motor current in milliamps using axis codes XYZE, etc. Report values if no axis codes given. (Requires at least one _DRIVER_TYPE defined as TMC2130/2160/5130/5160/2208/2209/2660)
 * M907 - Set digital trimpot motor current using axis codes. (Requires a board with digital trimpots)
 * M908 - Control digital trimpot directly. (Requires HAS_MOTOR_CURRENT_DAC or DIGIPOTSS_PIN)
 * M909 - Print digipot/DAC current value. (Requires HAS_MOTOR_CURRENT_DAC)
 * M910 - Commit digipot/DAC value to external EEPROM via I2C. (Requires HAS_MOTOR_CURRENT_DAC)
 * M911 - Report stepper driver overtemperature pre-warn condition. (Requires at least one _DRIVER_TYPE defined as TMC2130/2160/5130/5160/2208/2209/2660)
 * M912 - Clear stepper driver overtemperature pre-warn condition flag. (Requires at least one _DRIVER_TYPE defined as TMC2130/2160/5130/5160/2208/2209/2660)
 * M913 - Set HYBRID_THRESHOLD speed. (Requires HYBRID_THRESHOLD)
 * M914 - Set StallGuard sensitivity. (Requires SENSORLESS_HOMING or SENSORLESS_PROBING)
 * M919 - Get or Set motor Chopper Times (time_off, hysteresis_end, hysteresis_start) using axis codes XYZE, etc. If no parameters are given, report. (Requires at least one _DRIVER_TYPE defined as TMC2130/2160/5130/5160/2208/2209/2660)
 * M936 - OTA update firmware. (Requires OTA_FIRMWARE_UPDATE)
 * M951 - Set Magnetic Parking Extruder parameters. (Requires MAGNETIC_PARKING_EXTRUDER)
 * M3426 - Read MCP3426 ADC over I2C. (Requires HAS_MCP3426_ADC)
 * M7219 - Control Max7219 Matrix LEDs. (Requires MAX7219_GCODE)
 *
 *** SCARA ***
 * M360 - SCARA calibration: Move to cal-position ThetaA (0 deg calibration)
 * M361 - SCARA calibration: Move to cal-position ThetaB (90 deg calibration - steps per degree)
 * M362 - SCARA calibration: Move to cal-position PsiA (0 deg calibration)
 * M363 - SCARA calibration: Move to cal-position PsiB (90 deg calibration - steps per degree)
 * M364 - SCARA calibration: Move to cal-position PSIC (90 deg to Theta calibration position)
 *
 *** Custom codes (can be changed to suit future G-code standards) ***
 * G425 - Calibrate using a conductive object. (Requires CALIBRATION_GCODE)
 * M928 - Start SD logging: "M928 filename.gco". Stop with M29. (Requires SDSUPPORT)
 * M993 - Backup SPI Flash to SD
 * M994 - Load a Backup from SD to SPI Flash
 * M995 - Touch screen calibration for TFT display
 * M997 - Perform in-application firmware update
 * M999 - Restart after being stopped by error
 *
 * D... - Custom Development G-code. Add hooks to 'gcode_D.cpp' for developers to test features. (Requires MARLIN_DEV_MODE)
 *        D576 - Set buffer monitoring options. (Requires BUFFER_MONITORING)
 *
 *** "T" Codes ***
 *
 * T0-T3 - Select an extruder (tool) by index: "T<n> F<units/min>"
 */

#include "../inc/MarlinConfig.h"
#include "parser.h"

#if ENABLED(I2C_POSITION_ENCODERS)
  #include "../feature/encoder_i2c.h"
#endif

#if ANY(IS_SCARA, POLAR) || defined(G0_FEEDRATE)
  #define HAS_FAST_MOVES 1
#endif

#if ENABLED(MARLIN_SMALL_BUILD)
  #define GCODE_ERR_MSG(V...) "?"
#else
  #define GCODE_ERR_MSG(V...) "?" V
#endif

enum AxisRelative : uint8_t {
  LOGICAL_AXIS_LIST(REL_E, REL_X, REL_Y, REL_Z, REL_I, REL_J, REL_K, REL_U, REL_V, REL_W)
  #if HAS_EXTRUDERS
    , E_MODE_ABS, E_MODE_REL
  #endif
  , NUM_REL_MODES
};
typedef bits_t(NUM_REL_MODES) relative_t;

extern const char G28_STR[];

class GcodeSuite {
public:

  static relative_t axis_relative;

  GcodeSuite() { // Relative motion mode for each logical axis
    axis_relative = AxisBits(AXIS_RELATIVE_MODES).bits;
  }

  static bool axis_is_relative(const AxisEnum a) {
    #if HAS_EXTRUDERS
      if (a == E_AXIS) {
        if (TEST(axis_relative, E_MODE_REL)) return true;
        if (TEST(axis_relative, E_MODE_ABS)) return false;
      }
    #endif
    return TEST(axis_relative, a);
  }
  static void set_relative_mode(const bool rel) {
    axis_relative = rel ? (0 LOGICAL_AXIS_GANG(
      | _BV(REL_E),
      | _BV(REL_X), | _BV(REL_Y), | _BV(REL_Z),
      | _BV(REL_I), | _BV(REL_J), | _BV(REL_K),
      | _BV(REL_U), | _BV(REL_V), | _BV(REL_W)
    )) : 0;
  }
  #if HAS_EXTRUDERS
    static void set_e_relative() {
      CBI(axis_relative, E_MODE_ABS);
      SBI(axis_relative, E_MODE_REL);
    }
    static void set_e_absolute() {
      CBI(axis_relative, E_MODE_REL);
      SBI(axis_relative, E_MODE_ABS);
    }
  #endif

  #if ENABLED(CNC_WORKSPACE_PLANES)
    /**
     * Workspace planes only apply to G2/G3 moves
     * (and "canned cycles" - not a current feature)
     */
    enum WorkspacePlane : char { PLANE_XY, PLANE_ZX, PLANE_YZ };
    static WorkspacePlane workspace_plane;
  #endif

  #define MAX_COORDINATE_SYSTEMS 9
  #if ENABLED(CNC_COORDINATE_SYSTEMS)
    static int8_t active_coordinate_system;
    static xyz_pos_t coordinate_system[MAX_COORDINATE_SYSTEMS];
    static bool select_coordinate_system(const int8_t _new);
  #endif

  static millis_t previous_move_ms, max_inactive_time;
  FORCE_INLINE static bool stepper_max_timed_out(const millis_t ms=millis()) {
    return max_inactive_time && ELAPSED(ms, previous_move_ms + max_inactive_time);
  }
  FORCE_INLINE static void reset_stepper_timeout(const millis_t ms=millis()) { previous_move_ms = ms; }

  #if HAS_DISABLE_IDLE_AXES
    static millis_t stepper_inactive_time;
    FORCE_INLINE static bool stepper_inactive_timeout(const millis_t ms=millis()) {
      return ELAPSED(ms, previous_move_ms + stepper_inactive_time);
    }
  #else
    static bool stepper_inactive_timeout(const millis_t) { return false; }
  #endif

  static void report_echo_start(const bool forReplay);
  static void report_heading(const bool forReplay, FSTR_P const fstr, const bool eol=true);
  static void report_heading_etc(const bool forReplay, FSTR_P const fstr, const bool eol=true) {
    report_heading(forReplay, fstr, eol);
    report_echo_start(forReplay);
  }
  static void say_units();

  static int8_t get_target_extruder_from_command();
  static int8_t get_target_e_stepper_from_command(const int8_t dval=-1);
  static void get_destination_from_command();

  static void process_parsed_command(const bool no_ok=false);
  static void process_next_command();

  // Execute G-code in-place, preserving current G-code parameters
  static void process_subcommands_now(FSTR_P fgcode);
  static void process_subcommands_now(char * gcode);

  static void home_all_axes(const bool keep_leveling=false) {
    process_subcommands_now(keep_leveling ? FPSTR(G28_STR) : TERN(CAN_SET_LEVELING_AFTER_G28, F("G28L0"), FPSTR(G28_STR)));
  }

  #if ANY(HAS_AUTO_REPORTING, HOST_KEEPALIVE_FEATURE)
    static bool autoreport_paused;
    static bool set_autoreport_paused(const bool p) {
      const bool was = autoreport_paused;
      autoreport_paused = p;
      return was;
    }
  #else
    static constexpr bool autoreport_paused = false;
    static bool set_autoreport_paused(const bool) { return false; }
  #endif

  #if ENABLED(HOST_KEEPALIVE_FEATURE)
    /**
     * States for managing Marlin and host communication
     * Marlin sends messages if blocked or busy
     */
    enum MarlinBusyState : char {
      NOT_BUSY,           // Not in a handler
      IN_HANDLER,         // Processing a G-Code
      IN_PROCESS,         // Known to be blocking command input (as in G29)
      PAUSED_FOR_USER,    // Blocking pending any input
      PAUSED_FOR_INPUT    // Blocking pending text input (concept)
    };

    static MarlinBusyState busy_state;
    static uint8_t host_keepalive_interval;

    static void host_keepalive();
    static bool host_keepalive_is_paused() { return busy_state >= PAUSED_FOR_USER; }

    #define KEEPALIVE_STATE(N) REMEMBER(_KA_, gcode.busy_state, gcode.N)
  #else
    #define KEEPALIVE_STATE(N) NOOP
  #endif

  static void dwell(millis_t time);

private:

  friend class MarlinSettings;
  #if ENABLED(ARC_SUPPORT)
    friend void plan_arc(const xyze_pos_t&, const ab_float_t&, const bool, const uint8_t);
  #endif

  #if ENABLED(MARLIN_DEV_MODE)
    static void D(const int16_t dcode);
  #endif

  static void G0_G1(TERN_(HAS_FAST_MOVES, const bool fast_move=false));

  #if ENABLED(ARC_SUPPORT)
    static void G2_G3(const bool clockwise);
  #endif

  static void G4();

  #if ENABLED(BEZIER_CURVE_SUPPORT)
    static void G5();
  #endif

  #if ENABLED(DIRECT_STEPPING)
    static void G6();
  #endif

  #if ENABLED(FWRETRACT)
    static void G10();
    static void G11();
  #endif

  #if ENABLED(NOZZLE_CLEAN_FEATURE)
    static void G12();
  #endif

  #if ENABLED(CNC_WORKSPACE_PLANES)
    static void G17();
    static void G18();
    static void G19();
  #endif

  #if ENABLED(INCH_MODE_SUPPORT)
    static void G20();
    static void G21();
  #endif

  #if ENABLED(G26_MESH_VALIDATION)
    static void G26();
  #endif

  #if ENABLED(NOZZLE_PARK_FEATURE)
    static void G27();
  #endif

  static void G28();

  #if HAS_LEVELING
    #if ENABLED(G29_RETRY_AND_RECOVER)
      static void event_probe_failure();
      static void event_probe_recover();
      static void G29_with_retry();
      #define G29_TYPE bool
    #else
      #define G29_TYPE void
    #endif
    static G29_TYPE G29();
  #endif

  #if HAS_BED_PROBE
    static void G30();
    #if ENABLED(Z_PROBE_SLED)
      static void G31();
      static void G32();
    #endif
  #endif

  #if ENABLED(DELTA_AUTO_CALIBRATION)
    static void G33();
  #endif

  #if ANY(Z_MULTI_ENDSTOPS, Z_STEPPER_AUTO_ALIGN, MECHANICAL_GANTRY_CALIBRATION)
    static void G34();
  #endif

  #if ENABLED(Z_STEPPER_AUTO_ALIGN)
    static void M422();
    static void M422_report(const bool forReplay=true);
  #endif

  #if ENABLED(ASSISTED_TRAMMING)
    static void G35();
  #endif

  #if ENABLED(G38_PROBE_TARGET)
    static void G38(const int8_t subcode);
  #endif

  #if HAS_MESH
    static void G42();
  #endif

  #if ENABLED(CNC_COORDINATE_SYSTEMS)
    static void G53();
    static void G54();
    static void G55();
    static void G56();
    static void G57();
    static void G58();
    static void G59();
  #endif

  #if ALL(PTC_PROBE, PTC_BED)
    static void G76();
  #endif

  #if SAVED_POSITIONS
    static void G60();
    static void G61(int8_t slot=-1);
  #endif

  #if ENABLED(GCODE_MOTION_MODES)
    static void G80();
  #endif

  static void G92();

  #if ENABLED(CALIBRATION_GCODE)
    static void G425();
  #endif

  #if HAS_RESUME_CONTINUE
    static void M0_M1();
  #endif

  #if HAS_CUTTER
    static void M3_M4(const bool is_M4);
    static void M5();
  #endif

  #if ENABLED(COOLANT_MIST)
    static void M7();
  #endif

  #if ANY(AIR_ASSIST, COOLANT_FLOOD)
    static void M8();
  #endif

  #if ANY(AIR_ASSIST, COOLANT_CONTROL)
    static void M9();
  #endif

  #if ENABLED(AIR_EVACUATION)
    static void M10();
    static void M11();
  #endif

  #if ENABLED(EXTERNAL_CLOSED_LOOP_CONTROLLER)
    static void M12();
  #endif

  #if ENABLED(EXPECTED_PRINTER_CHECK)
    static void M16();
  #endif

  static void M17();

  static void M18_M84();

  #if HAS_MEDIA
    static void M20();
    static void M21();
    static void M22();
    static void M23();
    static void M24();
    static void M25();
    static void M26();
    static void M27();
    static void M28();
    static void M29();
    static void M30();
  #endif

  static void M31();

  #if HAS_MEDIA
    #if HAS_MEDIA_SUBCALLS
      static void M32();
    #endif
    #if ENABLED(LONG_FILENAME_HOST_SUPPORT)
      static void M33();
    #endif
    #if ALL(SDCARD_SORT_ALPHA, SDSORT_GCODE)
      static void M34();
    #endif
  #endif

  #if ENABLED(DIRECT_PIN_CONTROL)
    static void M42();
  #endif
  #if ENABLED(PINS_DEBUGGING)
    static void M43();
  #endif

  #if ENABLED(Z_MIN_PROBE_REPEATABILITY_TEST)
    static void M48();
  #endif

  #if ENABLED(SET_PROGRESS_MANUALLY)
    static void M73();
  #endif

  static void M75();
  static void M76();
  static void M77();

  #if ENABLED(PRINTCOUNTER)
    static void M78();
  #endif

  #if ENABLED(PSU_CONTROL)
    static void M80();
  #endif
  static void M81();

  #if HAS_EXTRUDERS
    static void M82();
    static void M83();
  #endif

  static void M85();

  #if ENABLED(HOTEND_IDLE_TIMEOUT)
    static void M86();
    static void M86_report(const bool forReplay=true);
    static void M87();
  #endif

  #if ENABLED(EDITABLE_STEPS_PER_UNIT)
    static void M92();
    static void M92_report(const bool forReplay=true, const int8_t e=-1);
  #endif

  #if ENABLED(M100_FREE_MEMORY_WATCHER)
    static void M100();
  #endif

  #if ENABLED(BD_SENSOR)
    static void M102();
  #endif

  #if HAS_HOTEND
    static void M104_M109(const bool isM109);
    FORCE_INLINE static void M104() { M104_M109(false); }
    FORCE_INLINE static void M109() { M104_M109(true); }
  #endif

  static void M105();

  #if HAS_FAN
    static void M106();
    static void M107();
  #endif

  #if DISABLED(EMERGENCY_PARSER)
    static void M108();
    static void M112();
    static void M410();
    #if ENABLED(HOST_PROMPT_SUPPORT)
      static void M876();
    #endif
  #endif

  static void M110();
  static void M111();

  #if ENABLED(HOST_KEEPALIVE_FEATURE)
    static void M113();
  #endif

  static void M114();

  #if ENABLED(CAPABILITIES_REPORT)
    static void M115();
  #endif

  #if HAS_STATUS_MESSAGE
    static void M117();
  #endif

  static void M118();
  static void M119();
  static void M120();
  static void M121();

  #if HAS_FANCHECK
    static void M123();
  #endif

  #if ENABLED(PARK_HEAD_ON_PAUSE)
    static void M125();
  #endif

  #if ENABLED(BARICUDA)
    #if HAS_HEATER_1
      static void M126();
      static void M127();
    #endif
    #if HAS_HEATER_2
      static void M128();
      static void M129();
    #endif
  #endif

  #if HAS_HEATED_BED
    static void M140_M190(const bool isM190);
    FORCE_INLINE static void M140() { M140_M190(false); }
    FORCE_INLINE static void M190() { M140_M190(true); }
  #endif

  #if HAS_HEATED_CHAMBER
    static void M141();
    static void M191();
  #endif

  #if HAS_TEMP_PROBE
    static void M192();
  #endif

  #if HAS_COOLER
    static void M143();
    static void M193();
  #endif

  #if HAS_PREHEAT
    static void M145();
    static void M145_report(const bool forReplay=true);
  #endif

  #if ENABLED(TEMPERATURE_UNITS_SUPPORT)
    static void M149();
    static void M149_report(const bool forReplay=true);
  #endif

  #if HAS_COLOR_LEDS
    static void M150();
  #endif

  #if ENABLED(AUTO_REPORT_POSITION)
    static void M154();
  #endif

  #if ALL(AUTO_REPORT_TEMPERATURES, HAS_TEMP_SENSOR)
    static void M155();
  #endif

  #if ENABLED(MIXING_EXTRUDER)
    static void M163();
    static void M164();
    #if ENABLED(DIRECT_MIXING_IN_G1)
      static void M165();
    #endif
    #if ENABLED(GRADIENT_MIX)
      static void M166();
    #endif
  #endif

  #if DISABLED(NO_VOLUMETRICS)
    static void M200();
    static void M200_report(const bool forReplay=true);
  #endif
  static void M201();
  static void M201_report(const bool forReplay=true);

  #if 0
    static void M202(); // Not used for Sprinter/grbl gen6
  #endif

  static void M203();
  static void M203_report(const bool forReplay=true);
  static void M204();
  static void M204_report(const bool forReplay=true);
  static void M205();
  static void M205_report(const bool forReplay=true);

  #if HAS_HOME_OFFSET
    static void M206();
    static void M206_report(const bool forReplay=true);
  #endif

  #if ENABLED(FWRETRACT)
    static void M207();
    static void M207_report(const bool forReplay=true);
    static void M208();
    static void M208_report(const bool forReplay=true);
    #if ENABLED(FWRETRACT_AUTORETRACT)
      static void M209();
      static void M209_report(const bool forReplay=true);
    #endif
  #endif

  #if ENABLED(EDITABLE_HOMING_FEEDRATE)
    static void M210();
    static void M210_report(const bool forReplay=true);
  #endif

  #if HAS_SOFTWARE_ENDSTOPS
    static void M211();
    static void M211_report(const bool forReplay=true);
  #endif

  #if HAS_MULTI_EXTRUDER
    static void M217();
    static void M217_report(const bool forReplay=true);
  #endif

  #if HAS_HOTEND_OFFSET
    static void M218();
    static void M218_report(const bool forReplay=true);
  #endif

  static void M220();

  #if HAS_EXTRUDERS
    static void M221();
  #endif

  #if ENABLED(DIRECT_PIN_CONTROL)
    static void M226();
  #endif

  #if ENABLED(PHOTO_GCODE)
    static void M240();
  #endif

  #if HAS_LCD_CONTRAST
    static void M250();
    static void M250_report(const bool forReplay=true);
  #endif

  #if ENABLED(EDITABLE_DISPLAY_TIMEOUT)
    static void M255();
    static void M255_report(const bool forReplay=true);
  #endif

  #if HAS_LCD_BRIGHTNESS
    static void M256();
    static void M256_report(const bool forReplay=true);
  #endif

  #if ENABLED(EXPERIMENTAL_I2CBUS)
    static void M260();
    static void M261();
  #endif

  #if HAS_SERVOS
    static void M280();
    #if ENABLED(EDITABLE_SERVO_ANGLES)
      static void M281();
      static void M281_report(const bool forReplay=true);
    #endif
    #if ENABLED(SERVO_DETACH_GCODE)
      static void M282();
    #endif
  #endif

  #if ENABLED(BABYSTEPPING)
    static void M290();
    #if ENABLED(EP_BABYSTEPPING)
      static void M293();
      static void M294();
    #endif
  #endif

  #if HAS_SOUND
    static void M300();
  #endif

  #if ENABLED(PIDTEMP)
    static void M301();
    static void M301_report(const bool forReplay=true E_OPTARG(const int8_t eindex=-1));
  #endif

  #if ENABLED(PREVENT_COLD_EXTRUSION)
    static void M302();
  #endif

  #if HAS_PID_HEATING
    static void M303();
  #endif

  #if ENABLED(PIDTEMPBED)
    static void M304();
    static void M304_report(const bool forReplay=true);
  #endif

  #if HAS_USER_THERMISTORS
    static void M305();
  #endif

  #if ENABLED(MPCTEMP)
    static void M306();
    static void M306_report(const bool forReplay=true);
  #endif

  #if ENABLED(PIDTEMPCHAMBER)
    static void M309();
    static void M309_report(const bool forReplay=true);
  #endif

  #if HAS_MICROSTEPS
    static void M350();
    static void M351();
  #endif

  #if ENABLED(CASE_LIGHT_ENABLE)
    static void M355();
  #endif

  #if ENABLED(REPETIER_GCODE_M360)
    static void M360();
  #endif

  #if ENABLED(MORGAN_SCARA)
    static bool M360();
    static bool M361();
    static bool M362();
    static bool M363();
    static bool M364();
  #endif

  #if ANY(EXT_SOLENOID, MANUAL_SOLENOID_CONTROL)
    static void M380();
    static void M381();
  #endif

  static void M400();

  #if HAS_BED_PROBE
    static void M401();
    static void M402();
  #endif

  #if HAS_PRUSA_MMU2 || HAS_PRUSA_MMU3
    static void M403();
  #endif

  #if ENABLED(FILAMENT_WIDTH_SENSOR)
    static void M404();
    static void M405();
    static void M406();
    static void M407();
  #endif

  #if HAS_FILAMENT_SENSOR
    static void M412();
    static void M412_report(const bool forReplay=true);
  #endif

  #if HAS_MULTI_LANGUAGE
    static void M414();
    static void M414_report(const bool forReplay=true);
  #endif

  #if HAS_LEVELING
    static void M420();
    static void M420_report(const bool forReplay=true);
    static void M421();
  #endif

  #if ENABLED(BACKLASH_GCODE)
    static void M425();
    static void M425_report(const bool forReplay=true);
  #endif

  #if HAS_HOME_OFFSET
    static void M428();
  #endif

  #if HAS_POWER_MONITOR
    static void M430();
  #endif

  #if HAS_RS485_SERIAL
    static void M485();
  #endif

  #if ENABLED(CANCEL_OBJECTS)
    static void M486();
  #endif

  #if ENABLED(FT_MOTION)
    static void M493();
    static void M493_report(const bool forReplay=true);
  #endif

  static void M500();
  static void M501();
  static void M502();
  #if DISABLED(DISABLE_M503)
    static void M503();
  #endif
  #if ENABLED(EEPROM_SETTINGS)
    static void M504();
  #endif

  #if ENABLED(PASSWORD_FEATURE)
    static void M510();
    #if ENABLED(PASSWORD_UNLOCK_GCODE)
      static void M511();
    #endif
    #if ENABLED(PASSWORD_CHANGE_GCODE)
      static void M512();
    #endif
  #endif

  #if HAS_MEDIA
    static void M524();
  #endif

  #if ENABLED(SD_ABORT_ON_ENDSTOP_HIT)
    static void M540();
  #endif

  #if HAS_ETHERNET
    static void M552();
    static void M552_report();
    static void M553();
    static void M553_report();
    static void M554();
    static void M554_report();
  #endif

  #if HAS_STEALTHCHOP
    static void M569();
    static void M569_report(const bool forReplay=true);
  #endif

  #if ENABLED(BAUD_RATE_GCODE)
    static void M575();
  #endif

  #if ENABLED(NONLINEAR_EXTRUSION)
    static void M592();
    static void M592_report(const bool forReplay=true);
  #endif

  #if HAS_ZV_SHAPING
    static void M593();
    static void M593_report(const bool forReplay=true);
  #endif

  #if ENABLED(ADVANCED_PAUSE_FEATURE)
    static void M600();
    static void M603();
    static void M603_report(const bool forReplay=true);
  #endif

  #if HAS_DUPLICATION_MODE
    static void M605();
  #endif

  #if IS_KINEMATIC
    static void M665();
    static void M665_report(const bool forReplay=true);
  #endif

  #if ANY(DELTA, HAS_EXTRA_ENDSTOPS)
    static void M666();
    static void M666_report(const bool forReplay=true);
  #endif

  #if ENABLED(DUET_SMART_EFFECTOR) && PIN_EXISTS(SMART_EFFECTOR_MOD)
    static void M672();
  #endif

  #if ENABLED(FILAMENT_LOAD_UNLOAD_GCODES)
    static void M701();
    static void M702();
  #endif

  #if HAS_PRUSA_MMU3
    static void M704();
    static void M705();
    static void M706();
    static void M707();
    static void M708();
    static void M709();
    static void MMU3_report(const bool forReplay=true);
  #endif

  #if ENABLED(GCODE_REPEAT_MARKERS)
    static void M808();
  #endif

  #if ENABLED(GCODE_MACROS)
    static void M810_819();
    static void M820();
  #endif

  #if HAS_BED_PROBE
    static void M851();
    static void M851_report(const bool forReplay=true);
  #endif

  #if ENABLED(SKEW_CORRECTION_GCODE)
    static void M852();
    static void M852_report(const bool forReplay=true);
  #endif

  #if ENABLED(I2C_POSITION_ENCODERS)
    FORCE_INLINE static void M860() { I2CPEM.M860(); }
    FORCE_INLINE static void M861() { I2CPEM.M861(); }
    FORCE_INLINE static void M862() { I2CPEM.M862(); }
    FORCE_INLINE static void M863() { I2CPEM.M863(); }
    FORCE_INLINE static void M864() { I2CPEM.M864(); }
    FORCE_INLINE static void M865() { I2CPEM.M865(); }
    FORCE_INLINE static void M866() { I2CPEM.M866(); }
    FORCE_INLINE static void M867() { I2CPEM.M867(); }
    FORCE_INLINE static void M868() { I2CPEM.M868(); }
    FORCE_INLINE static void M869() { I2CPEM.M869(); }
  #endif

  #if HAS_PTC
    static void M871();
  #endif

  #if ENABLED(LIN_ADVANCE)
    static void M900();
    static void M900_report(const bool forReplay=true);
  #endif

  #if HAS_TRINAMIC_CONFIG
    static void M122();
    static void M906();
    static void M906_report(const bool forReplay=true);
    #if ENABLED(MONITOR_DRIVER_STATUS)
      static void M911();
      static void M912();
    #endif
    #if ENABLED(HYBRID_THRESHOLD)
      static void M913();
      static void M913_report(const bool forReplay=true);
    #endif
    #if USE_SENSORLESS
      static void M914();
      static void M914_report(const bool forReplay=true);
    #endif
    static void M919();
  #endif

  #if HAS_MOTOR_CURRENT_SPI || HAS_MOTOR_CURRENT_PWM || HAS_MOTOR_CURRENT_I2C || HAS_MOTOR_CURRENT_DAC
    static void M907();
    #if HAS_MOTOR_CURRENT_SPI || HAS_MOTOR_CURRENT_PWM
      static void M907_report(const bool forReplay=true);
    #endif
  #endif
  #if HAS_MOTOR_CURRENT_SPI || HAS_MOTOR_CURRENT_DAC
    static void M908();
  #endif
  #if HAS_MOTOR_CURRENT_DAC
    static void M909();
    static void M910();
  #endif

  #if HAS_MEDIA
    static void M928();
  #endif

  #if ENABLED(OTA_FIRMWARE_UPDATE)
    static void M936();
  #endif

  #if ENABLED(MAGNETIC_PARKING_EXTRUDER)
    static void M951();
  #endif

  #if ENABLED(TOUCH_SCREEN_CALIBRATION)
    static void M995();
  #endif

  #if SPI_FLASH_BACKUP
    static void M993();
    static void M994();
  #endif

  #if ENABLED(PLATFORM_M997_SUPPORT)
    static void M997();
  #endif

  static void M999();

  #if ENABLED(POWER_LOSS_RECOVERY)
    static void M413();
    static void M413_report(const bool forReplay=true);
    static void M1000();
  #endif

  #if ENABLED(X_AXIS_TWIST_COMPENSATION)
    static void M423();
    static void M423_report(const bool forReplay=true);
  #endif

  #if HAS_MEDIA
    static void M1001();
  #endif

  #if DGUS_LCD_UI_MKS
    static void M1002();
  #endif

  #if ENABLED(ONE_CLICK_PRINT)
    static void M1003();
  #endif

  #if ENABLED(UBL_MESH_WIZARD)
    static void M1004();
  #endif

  #if ENABLED(HAS_MCP3426_ADC)
    static void M3426();
  #endif

  #if ENABLED(MAX7219_GCODE)
    static void M7219();
  #endif

  #if ENABLED(CONTROLLER_FAN_EDITABLE)
    static void M710();
    static void M710_report(const bool forReplay=true);
  #endif

  static void T(const int8_t tool_index) IF_DISABLED(HAS_TOOLCHANGE, { UNUSED(tool_index); });

};

extern GcodeSuite gcode;<|MERGE_RESOLUTION|>--- conflicted
+++ resolved
@@ -289,12 +289,8 @@
  *
  * M808 - Set or Goto a Repeat Marker (Requires GCODE_REPEAT_MARKERS)
  * M810-M819 - Define/execute a G-code macro (Requires GCODE_MACROS)
-<<<<<<< HEAD
+ * M820 - Report all defined M810-M819 G-code macros (Requires GCODE_MACROS)
  * M851 - Set Z-Probe's XYZ offsets in current units. (Negative values: X=left, Y=front, Z=below)
-=======
- * M820 - Report all defined M810-M819 G-code macros (Requires GCODE_MACROS)
- * M851 - Set Z probe's XYZ offsets in current units. (Negative values: X=left, Y=front, Z=below)
->>>>>>> 3810986d
  * M852 - Set skew factors: "M852 [I<xy>] [J<xz>] [K<yz>]". (Requires SKEW_CORRECTION_GCODE, plus SKEW_CORRECTION_FOR_Z for IJ)
  *
  *** I2C_POSITION_ENCODERS ***
