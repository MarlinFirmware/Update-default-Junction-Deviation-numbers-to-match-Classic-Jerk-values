/**
 * Marlin 3D Printer Firmware
 * Copyright (c) 2020 MarlinFirmware [https://github.com/MarlinFirmware/Marlin]
 *
 * Based on Sprinter and grbl.
 * Copyright (c) 2011 Camiel Gubbels / Erik van der Zalm
 *
 * This program is free software: you can redistribute it and/or modify
 * it under the terms of the GNU General Public License as published by
 * the Free Software Foundation, either version 3 of the License, or
 * (at your option) any later version.
 *
 * This program is distributed in the hope that it will be useful,
 * but WITHOUT ANY WARRANTY; without even the implied warranty of
 * MERCHANTABILITY or FITNESS FOR A PARTICULAR PURPOSE.  See the
 * GNU General Public License for more details.
 *
 * You should have received a copy of the GNU General Public License
 * along with this program.  If not, see <https://www.gnu.org/licenses/>.
 *
 */
#pragma once

/**
 * -----------------
 * G-Codes in Marlin
 * -----------------
 *
 * Helpful G-code references:
 *  - https://marlinfw.org/meta/gcode
 *  - https://reprap.org/wiki/G-code
 *  - https://linuxcnc.org/docs/html/gcode.html
 *
 * Help to document Marlin's G-codes online:
 *  - https://github.com/MarlinFirmware/MarlinDocumentation
 *
 * -----------------
 *
 * "G" Codes
 *
 * G0   -> G1
 * G1   - Coordinated Movement X Y Z E
 * G2   - CW ARC
 * G3   - CCW ARC
 * G4   - Dwell S<seconds> or P<milliseconds>
 * G5   - Cubic B-spline with XYZE destination and IJPQ offsets
 * G10  - Retract filament according to settings of M207 (Requires FWRETRACT)
 * G11  - Retract recover filament according to settings of M208 (Requires FWRETRACT)
 * G12  - Clean tool (Requires NOZZLE_CLEAN_FEATURE)
 * G17  - Select Plane XY (Requires CNC_WORKSPACE_PLANES)
 * G18  - Select Plane ZX (Requires CNC_WORKSPACE_PLANES)
 * G19  - Select Plane YZ (Requires CNC_WORKSPACE_PLANES)
 * G20  - Set input units to inches (Requires INCH_MODE_SUPPORT)
 * G21  - Set input units to millimeters (Requires INCH_MODE_SUPPORT)
 * G26  - Mesh Validation Pattern (Requires G26_MESH_VALIDATION)
 * G27  - Park Nozzle (Requires NOZZLE_PARK_FEATURE)
 * G28  - Home one or more axes
 * G29  - Start or continue the bed leveling probe procedure (Requires bed leveling)
 * G30  - Single Z probe, probes bed at X Y location (defaults to current XY location)
 * G31  - Dock sled (Z_PROBE_SLED only)
 * G32  - Undock sled (Z_PROBE_SLED only)
 * G33  - Delta Auto-Calibration (Requires DELTA_AUTO_CALIBRATION)
 * G34  - Z Stepper automatic alignment using probe: I<iterations> T<accuracy> A<amplification> (Requires Z_STEPPER_AUTO_ALIGN)
 * G35  - Read bed corners to help adjust bed screws: T<screw_thread> (Requires ASSISTED_TRAMMING)
 * G38  - Probe in any direction using the Z_MIN_PROBE (Requires G38_PROBE_TARGET)
 * G42  - Coordinated move to a mesh point (Requires MESH_BED_LEVELING, AUTO_BED_LEVELING_BLINEAR, or AUTO_BED_LEVELING_UBL)
 * G60  - Save current position. (Requires SAVED_POSITIONS)
 * G61  - Apply/restore saved coordinates. (Requires SAVED_POSITIONS)
 * G76  - Calibrate first layer temperature offsets. (Requires PTC_PROBE and PTC_BED)
 * G80  - Cancel current motion mode (Requires GCODE_MOTION_MODES)
 * G90  - Use Absolute Coordinates
 * G91  - Use Relative Coordinates
 * G92  - Set current position to coordinates given
 *
 * "M" Codes
 *
 * M0   - Unconditional stop - Wait for user to press a button on the LCD (Only if ULTRA_LCD is enabled)
 * M1   -> M0
 * M3   - Turn ON Laser | Spindle (clockwise), set Power | Speed. (Requires SPINDLE_FEATURE or LASER_FEATURE)
 * M4   - Turn ON Laser | Spindle (counter-clockwise), set Power | Speed. (Requires SPINDLE_FEATURE or LASER_FEATURE)
 * M5   - Turn OFF Laser | Spindle. (Requires SPINDLE_FEATURE or LASER_FEATURE)
 * M7   - Turn mist coolant ON. (Requires COOLANT_CONTROL)
 * M8   - Turn flood coolant ON. (Requires COOLANT_CONTROL)
 * M9   - Turn coolant OFF. (Requires COOLANT_CONTROL)
 * M10  - Turn Vacuum or Blower motor ON (Requires AIR_EVACUATION)
 * M11  - Turn Vacuum or Blower motor OFF (Requires AIR_EVACUATION)
 * M12  - Set up closed loop control system. (Requires EXTERNAL_CLOSED_LOOP_CONTROLLER)
 * M16  - Expected printer check. (Requires EXPECTED_PRINTER_CHECK)
 * M17  - Enable/Power all stepper motors
 * M18  - Disable all stepper motors; same as M84
 *
 *** Print from Media (SDSUPPORT) ***
 * M20  - List SD card. (Requires SDSUPPORT)
 * M21  - Init SD card. (Requires SDSUPPORT) With MULTI_VOLUME select a drive with `M21 Pn` / 'M21 S' / 'M21 U'.
 * M22  - Release SD card. (Requires SDSUPPORT)
 * M23  - Select SD file: "M23 /path/file.gco". (Requires SDSUPPORT)
 * M24  - Start/resume SD print. (Requires SDSUPPORT)
 * M25  - Pause SD print. (Requires SDSUPPORT)
 * M26  - Set SD position in bytes: "M26 S12345". (Requires SDSUPPORT)
 * M27  - Report SD print status. (Requires SDSUPPORT)
 *        OR, with 'S<seconds>' set the SD status auto-report interval. (Requires AUTO_REPORT_SD_STATUS)
 *        OR, with 'C' get the current filename.
 * M28  - Start SD write: "M28 /path/file.gco". (Requires SDSUPPORT)
 * M29  - Stop SD write. (Requires SDSUPPORT)
 * M30  - Delete file from SD: "M30 /path/file.gco" (Requires SDSUPPORT)
 * M31  - Report time since last M109 or SD card start to serial.
 * M32  - Select file and start SD print: "M32 [S<bytepos>] !/path/file.gco#". (Requires SDSUPPORT)
 *        Use P to run other files as sub-programs: "M32 P !filename#"
 *        The '#' is necessary when calling from within sd files, as it stops buffer prereading
 * M33  - Get the longname version of a path. (Requires LONG_FILENAME_HOST_SUPPORT)
 * M34  - Set SD Card sorting options. (Requires SDCARD_SORT_ALPHA)
 *
 * M42  - Change pin status via G-code: M42 P<pin> S<value>. LED pin assumed if P is omitted. (Requires DIRECT_PIN_CONTROL)
 * M43  - Display pin status, watch pins for changes, watch endstops & toggle LED, Z servo probe test, toggle pins (Requires PINS_DEBUGGING)
 * M48  - Measure Z Probe repeatability: M48 P<points> X<pos> Y<pos> V<level> E<engage> L<legs> S<chizoid>. (Requires Z_MIN_PROBE_REPEATABILITY_TEST)
 *
 * M73  - Set the progress percentage. (Requires LCD_SET_PROGRESS_MANUALLY)
 * M75  - Start the print job timer.
 * M76  - Pause the print job timer.
 * M77  - Stop the print job timer.
 * M78  - Show statistical information about the print jobs. (Requires PRINTCOUNTER)
 *
 * M80  - Turn on Power Supply. (Requires PSU_CONTROL)
 * M81  - Turn off Power Supply. (Requires PSU_CONTROL)
 *
 * M82  - Set E codes absolute (default).
 * M83  - Set E codes relative while in Absolute (G90) mode.
 * M84  - Disable steppers until next move, or use S<seconds> to specify an idle
 *        duration after which steppers should turn off. S0 disables the timeout.
 * M85  - Set inactivity shutdown timer with parameter S<seconds>. To disable set zero (default)
 * M92  - Set planner.settings.axis_steps_per_mm for one or more axes.
 *
 * M100 - Watch Free Memory (for debugging) (Requires M100_FREE_MEMORY_WATCHER)
 *
 * M102 - Configure Bed Distance Sensor. (Requires BD_SENSOR)
 *
 * M104 - Set extruder target temp.
 * M105 - Report current temperatures.
 * M106 - Set print fan speed.
 * M107 - Print fan off.
 * M108 - Break out of heating loops (M109, M190, M303). With no controller, breaks out of M0/M1. (Requires EMERGENCY_PARSER)
 * M109 - S<temp> Wait for extruder current temp to reach target temp. ** Wait only when heating! **
 *        R<temp> Wait for extruder current temp to reach target temp. ** Wait for heating or cooling. **
 *        If AUTOTEMP is enabled, S<mintemp> B<maxtemp> F<factor>. Exit autotemp by any M109 without F
 *
 * M110 - Set the current line number. (Used by host printing)
 * M111 - Set debug flags: "M111 S<flagbits>". See flag bits defined in enum.h.
 * M112 - Full Shutdown.
 *
 * M113 - Get or set the timeout interval for Host Keepalive "busy" messages. (Requires HOST_KEEPALIVE_FEATURE)
 * M114 - Report current position.
 * M115 - Report capabilities. (Extended capabilities requires EXTENDED_CAPABILITIES_REPORT)
 * M117 - Display a message on the controller screen. (Requires an LCD)
 * M118 - Display a message in the host console.
 *
 * M119 - Report endstops status.
 * M120 - Enable endstops detection.
 * M121 - Disable endstops detection.
 *
 * M122 - Debug stepper (Requires at least one _DRIVER_TYPE defined as TMC2130/2160/5130/5160/2208/2209/2660)
 * M123 - Report fan tachometers. (Requires En_FAN_TACHO_PIN) Optionally set auto-report interval. (Requires AUTO_REPORT_FANS)
 * M125 - Save current position and move to filament change position. (Requires PARK_HEAD_ON_PAUSE)
 *
 * M126 - Solenoid Air Valve Open. (Requires BARICUDA)
 * M127 - Solenoid Air Valve Closed. (Requires BARICUDA)
 * M128 - EtoP Open. (Requires BARICUDA)
 * M129 - EtoP Closed. (Requires BARICUDA)
 *
 * M140 - Set bed target temp. S<temp>
 * M141 - Set heated chamber target temp. S<temp> (Requires a chamber heater)
 * M143 - Set cooler target temp. S<temp> (Requires a laser cooling device)
 * M145 - Set heatup values for materials on the LCD. H<hotend> B<bed> F<fan speed> for S<material> (0=PLA, 1=ABS)
 * M149 - Set temperature units. (Requires TEMPERATURE_UNITS_SUPPORT)
 * M150 - Set Status LED Color as R<red> U<green> B<blue> W<white> P<bright>. Values 0-255. (Requires BLINKM, RGB_LED, RGBW_LED, NEOPIXEL_LED, PCA9533, or PCA9632).
 * M154 - Auto-report position with interval of S<seconds>. (Requires AUTO_REPORT_POSITION)
 * M155 - Auto-report temperatures with interval of S<seconds>. (Requires AUTO_REPORT_TEMPERATURES)
 * M163 - Set a single proportion for a mixing extruder. (Requires MIXING_EXTRUDER)
 * M164 - Commit the mix and save to a virtual tool (current, or as specified by 'S'). (Requires MIXING_EXTRUDER)
 * M165 - Set the mix for the mixing extruder (and current virtual tool) with parameters ABCDHI. (Requires MIXING_EXTRUDER and DIRECT_MIXING_IN_G1)
 * M166 - Set the Gradient Mix for the mixing extruder. (Requires GRADIENT_MIX)
 * M190 - Set bed target temperature and wait. R<temp> Set target temperature and wait. S<temp> Set, but only wait when heating. (Requires TEMP_SENSOR_BED)
 * M192 - Wait for probe to reach target temperature. (Requires TEMP_SENSOR_PROBE)
 * M193 - R<temp> Wait for cooler to reach target temp. ** Wait for cooling. **
 * M200 - Set filament diameter, D<diameter>, setting E axis units to cubic. (Use S0 to revert to linear units.)
 * M201 - Set max acceleration in units/s^2 for print moves: "M201 X<accel> Y<accel> Z<accel> E<accel>"
 * M202 - Set max acceleration in units/s^2 for travel moves: "M202 X<accel> Y<accel> Z<accel> E<accel>" ** UNUSED IN MARLIN! **
 * M203 - Set maximum feedrate: "M203 X<fr> Y<fr> Z<fr> E<fr>" in units/sec.
 * M204 - Set default acceleration in units/sec^2: P<printing> R<extruder_only> T<travel>
 * M205 - Set advanced settings. Current units apply:
			S<print> T<travel> minimum speeds
			B<minimum segment time>
			X<max X jerk>, Y<max Y jerk>, Z<max Z jerk>, E<max E jerk>
 * M206 - Set additional homing offset. (Disabled by NO_WORKSPACE_OFFSETS or DELTA)
 * M207 - Set Retract Length: S<length>, Feedrate: F<units/min>, and Z lift: Z<distance>. (Requires FWRETRACT)
 * M208 - Set Recover (unretract) Additional (!) Length: S<length> and Feedrate: F<units/min>. (Requires FWRETRACT)
 * M209 - Turn Automatic Retract Detection on/off: S<0|1> (For slicers that don't support G10/11). (Requires FWRETRACT_AUTORETRACT)
		  Every normal extrude-only move will be classified as retract depending on the direction.
 * M211 - Enable, Disable, and/or Report software endstops: S<0|1> (Requires MIN_SOFTWARE_ENDSTOPS or MAX_SOFTWARE_ENDSTOPS)
 * M217 - Set filament swap parameters: "M217 S<length> P<feedrate> R<feedrate>". (Requires SINGLENOZZLE)
 * M218 - Set/get a tool offset: "M218 T<index> X<offset> Y<offset>". (Requires 2 or more extruders)
 * M220 - Set Feedrate Percentage: "M220 S<percent>" (i.e., "FR" on the LCD)
 *        Use "M220 B" to back up the Feedrate Percentage and "M220 R" to restore it. (Requires an MMU_MODEL version 2 or 2S)
 * M221 - Set Flow Percentage: "M221 S<percent>" (Requires an extruder)
 * M226 - Wait until a pin is in a given state: "M226 P<pin> S<state>" (Requires DIRECT_PIN_CONTROL)
 * M240 - Trigger a camera to take a photograph. (Requires PHOTO_GCODE)
 * M250 - Set LCD contrast: "M250 C<contrast>" (0-63). (Requires LCD support)
 * M255 - Set LCD sleep time: "M255 S<minutes>" (0-99). (Requires an LCD with brightness or sleep/wake)
 * M256 - Set LCD brightness: "M256 B<brightness>" (0-255). (Requires an LCD with brightness control)
 * M260 - i2c Send Data (Requires EXPERIMENTAL_I2CBUS)
 * M261 - i2c Request Data (Requires EXPERIMENTAL_I2CBUS)
 * M280 - Set servo position absolute: "M280 P<index> S<angle|µs>". (Requires servos)
 * M281 - Set servo min|max position: "M281 P<index> L<min> U<max>". (Requires EDITABLE_SERVO_ANGLES)
 * M282 - Detach servo: "M282 P<index>". (Requires SERVO_DETACH_GCODE)
 * M290 - Babystepping (Requires BABYSTEPPING)
 * M300 - Play beep sound S<frequency Hz> P<duration ms>
 * M301 - Set PID parameters P I and D. (Requires PIDTEMP)
 * M302 - Allow cold extrudes, or set the minimum extrude S<temperature>. (Requires PREVENT_COLD_EXTRUSION)
 * M303 - PID relay autotune S<temperature> sets the target temperature. Default 150C. (Requires PIDTEMP)
 * M304 - Set bed PID parameters P I and D. (Requires PIDTEMPBED)
 * M305 - Set user thermistor parameters R T and P. (Requires TEMP_SENSOR_x 1000)
 * M306 - MPC autotune. (Requires MPCTEMP)
 * M309 - Set chamber PID parameters P I and D. (Requires PIDTEMPCHAMBER)
 * M350 - Set microstepping mode. (Requires digital microstepping pins.)
 * M351 - Toggle MS1 MS2 pins directly. (Requires digital microstepping pins.)
 * M355 - Set Case Light on/off and set brightness. (Requires CASE_LIGHT_PIN)
 * M380 - Activate solenoid on active tool (Requires EXT_SOLENOID) or the tool specified by 'S' (Requires MANUAL_SOLENOID_CONTROL).
 * M381 - Disable solenoids on all tools (Requires EXT_SOLENOID) or the tool specified by 'S' (Requires MANUAL_SOLENOID_CONTROL).
 * M400 - Finish all moves.
 * M401 - Deploy and activate Z probe. (Requires a probe)
 * M402 - Deactivate and stow Z probe. (Requires a probe)
 * M403 - Set filament type for PRUSA MMU2
 * M404 - Display or set the Nominal Filament Width: "W<diameter>". (Requires FILAMENT_WIDTH_SENSOR)
 * M405 - Enable Filament Sensor flow control. "M405 D<delay_cm>". (Requires FILAMENT_WIDTH_SENSOR)
 * M406 - Disable Filament Sensor flow control. (Requires FILAMENT_WIDTH_SENSOR)
 * M407 - Display measured filament diameter in millimeters. (Requires FILAMENT_WIDTH_SENSOR)
 * M410 - Quickstop. Abort all planned moves.
 * M412 - Enable / Disable Filament Runout Detection. (Requires FILAMENT_RUNOUT_SENSOR)
 * M413 - Enable / Disable Power-Loss Recovery. (Requires POWER_LOSS_RECOVERY)
 * M414 - Set language by index. (Requires LCD_LANGUAGE_2...)
 * M420 - Enable/Disable Leveling (with current values) S1=enable S0=disable (Requires MESH_BED_LEVELING or ABL)
 * M421 - Set a single Z coordinate in the Mesh Leveling grid. X<units> Y<units> Z<units> (Requires MESH_BED_LEVELING, AUTO_BED_LEVELING_BILINEAR, or AUTO_BED_LEVELING_UBL)
 * M422 - Set Z Stepper automatic alignment position using probe. X<units> Y<units> A<axis> (Requires Z_STEPPER_AUTO_ALIGN)
 * M425 - Enable/Disable and tune backlash correction. (Requires BACKLASH_COMPENSATION and BACKLASH_GCODE)
 * M428 - Set the home_offset based on the current_position. Nearest edge applies. (Disabled by NO_WORKSPACE_OFFSETS or DELTA)
 * M430 - Read the system current, voltage, and power (Requires POWER_MONITOR_CURRENT, POWER_MONITOR_VOLTAGE, or POWER_MONITOR_FIXED_VOLTAGE)
 * M486 - Identify and cancel objects. (Requires CANCEL_OBJECTS)
 * M500 - Store parameters in EEPROM. (Requires EEPROM_SETTINGS)
 * M501 - Restore parameters from EEPROM. (Requires EEPROM_SETTINGS)
 * M502 - Revert to the default "factory settings". ** Does not write them to EEPROM! **
 * M503 - Print the current settings (in memory): "M503 S<verbose>". S0 specifies compact output.
 * M504 - Validate EEPROM contents. (Requires EEPROM_SETTINGS)
 * M510 - Lock Printer (Requires PASSWORD_FEATURE)
 * M511 - Unlock Printer (Requires PASSWORD_UNLOCK_GCODE)
 * M512 - Set/Change/Remove Password (Requires PASSWORD_CHANGE_GCODE)
 * M524 - Abort the current SD print job started with M24. (Requires SDSUPPORT)
 * M540 - Enable/disable SD card abort on endstop hit: "M540 S<state>". (Requires SD_ABORT_ON_ENDSTOP_HIT)
 * M552 - Get or set IP address. Enable/disable network interface. (Requires enabled Ethernet port)
 * M553 - Get or set IP netmask. (Requires enabled Ethernet port)
 * M554 - Get or set IP gateway. (Requires enabled Ethernet port)
 * M569 - Enable stealthChop on an axis. (Requires at least one _DRIVER_TYPE to be TMC2130/2160/2208/2209/5130/5160)
 * M575 - Change the serial baud rate. (Requires BAUD_RATE_GCODE)
 * M600 - Pause for filament change: "M600 X<pos> Y<pos> Z<raise> E<first_retract> L<later_retract>". (Requires ADVANCED_PAUSE_FEATURE)
 * M603 - Configure filament change: "M603 T<tool> U<unload_length> L<load_length>". (Requires ADVANCED_PAUSE_FEATURE)
 * M605 - Set Dual X-Carriage movement mode: "M605 S<mode> [X<x_offset>] [R<temp_offset>]". (Requires DUAL_X_CARRIAGE)
 * M665 - Set delta configurations: "M665 H<delta height> L<diagonal rod> R<delta radius> S<segments/s> B<calibration radius> X<Alpha angle trim> Y<Beta angle trim> Z<Gamma angle trim> (Requires DELTA)
 *        Set SCARA configurations: "M665 S<segments-per-second> P<theta-psi-offset> T<theta-offset> Z<z-offset> (Requires MORGAN_SCARA or MP_SCARA)
 *        Set Polargraph draw area and belt length: "M665 S<segments-per-second> L<draw-area-left> R<draw-area-right> T<draw-area-top> B<draw-area-bottom> H<max-belt-length>"
 * M666 - Set/get offsets for delta (Requires DELTA) or dual endstops. (Requires [XYZ]_DUAL_ENDSTOPS)
 * M672 - Set/Reset Duet Smart Effector's sensitivity. (Requires DUET_SMART_EFFECTOR and SMART_EFFECTOR_MOD_PIN)
 * M701 - Load filament (Requires FILAMENT_LOAD_UNLOAD_GCODES)
 * M702 - Unload filament (Requires FILAMENT_LOAD_UNLOAD_GCODES)
 * M808 - Set or Goto a Repeat Marker (Requires GCODE_REPEAT_MARKERS)
 * M810-M819 - Define/execute a G-code macro (Requires GCODE_MACROS)
 * M851 - Set Z probe's XYZ offsets in current units. (Negative values: X=left, Y=front, Z=below)
 * M852 - Set skew factors: "M852 [I<xy>] [J<xz>] [K<yz>]". (Requires SKEW_CORRECTION_GCODE, plus SKEW_CORRECTION_FOR_Z for IJ)
 *
 *** I2C_POSITION_ENCODERS ***
 * M860 - Report the position of position encoder modules.
 * M861 - Report the status of position encoder modules.
 * M862 - Perform an axis continuity test for position encoder modules.
 * M863 - Perform steps-per-mm calibration for position encoder modules.
 * M864 - Change position encoder module I2C address.
 * M865 - Check position encoder module firmware version.
 * M866 - Report or reset position encoder module error count.
 * M867 - Enable/disable or toggle error correction for position encoder modules.
 * M868 - Report or set position encoder module error correction threshold.
 * M869 - Report position encoder module error.
 *
 * M871 - Print/reset/clear first layer temperature offset values. (Requires PTC_PROBE, PTC_BED, or PTC_HOTEND)
 * M876 - Handle Prompt Response. (Requires HOST_PROMPT_SUPPORT and not EMERGENCY_PARSER)
 * M900 - Get or Set Linear Advance K-factor. (Requires LIN_ADVANCE)
 * M906 - Set or get motor current in milliamps using axis codes XYZE, etc. Report values if no axis codes given. (Requires at least one _DRIVER_TYPE defined as TMC2130/2160/5130/5160/2208/2209/2660)
 * M907 - Set digital trimpot motor current using axis codes. (Requires a board with digital trimpots)
 * M908 - Control digital trimpot directly. (Requires HAS_MOTOR_CURRENT_DAC or DIGIPOTSS_PIN)
 * M909 - Print digipot/DAC current value. (Requires HAS_MOTOR_CURRENT_DAC)
 * M910 - Commit digipot/DAC value to external EEPROM via I2C. (Requires HAS_MOTOR_CURRENT_DAC)
 * M911 - Report stepper driver overtemperature pre-warn condition. (Requires at least one _DRIVER_TYPE defined as TMC2130/2160/5130/5160/2208/2209/2660)
 * M912 - Clear stepper driver overtemperature pre-warn condition flag. (Requires at least one _DRIVER_TYPE defined as TMC2130/2160/5130/5160/2208/2209/2660)
 * M913 - Set HYBRID_THRESHOLD speed. (Requires HYBRID_THRESHOLD)
 * M914 - Set StallGuard sensitivity. (Requires SENSORLESS_HOMING or SENSORLESS_PROBING)
 * M919 - Get or Set motor Chopper Times (time_off, hysteresis_end, hysteresis_start) using axis codes XYZE, etc. If no parameters are given, report. (Requires at least one _DRIVER_TYPE defined as TMC2130/2160/5130/5160/2208/2209/2660)
 * M951 - Set Magnetic Parking Extruder parameters. (Requires MAGNETIC_PARKING_EXTRUDER)
 * M3426 - Read MCP3426 ADC over I2C. (Requires HAS_MCP3426_ADC)
 * M7219 - Control Max7219 Matrix LEDs. (Requires MAX7219_GCODE)
 *
 *** SCARA ***
 * M360 - SCARA calibration: Move to cal-position ThetaA (0 deg calibration)
 * M361 - SCARA calibration: Move to cal-position ThetaB (90 deg calibration - steps per degree)
 * M362 - SCARA calibration: Move to cal-position PsiA (0 deg calibration)
 * M363 - SCARA calibration: Move to cal-position PsiB (90 deg calibration - steps per degree)
 * M364 - SCARA calibration: Move to cal-position PSIC (90 deg to Theta calibration position)
 *
 *** Custom codes (can be changed to suit future G-code standards) ***
 * G425 - Calibrate using a conductive object. (Requires CALIBRATION_GCODE)
 * M928 - Start SD logging: "M928 filename.gco". Stop with M29. (Requires SDSUPPORT)
 * M993 - Backup SPI Flash to SD
 * M994 - Load a Backup from SD to SPI Flash
 * M995 - Touch screen calibration for TFT display
 * M997 - Perform in-application firmware update
 * M999 - Restart after being stopped by error
 *
 * D... - Custom Development G-code. Add hooks to 'gcode_D.cpp' for developers to test features. (Requires MARLIN_DEV_MODE)
 *        D576 - Set buffer monitoring options. (Requires BUFFER_MONITORING)
 *
 *** "T" Codes ***
 *
 * T0-T3 - Select an extruder (tool) by index: "T<n> F<units/min>"
 *
<<<<<<< HEAD

 *** 'L' Variables ***
=======

 # L100-L115 - Definable variables 
 *
=======
 *** 'L' Codes ***
 # L100-L115 - Definable variables 
>>>>>>> e32a4790
 */


#include "../inc/MarlinConfig.h"

#if ENABLED(I2C_POSITION_ENCODERS)
  #include "../feature/encoder_i2c.h"
#endif

#if IS_SCARA || defined(G0_FEEDRATE)
  #define HAS_FAST_MOVES 1
#endif

enum AxisRelative : uint8_t {
  LOGICAL_AXIS_LIST(REL_E, REL_X, REL_Y, REL_Z, REL_I, REL_J, REL_K, REL_U, REL_V, REL_W)
  #if HAS_EXTRUDERS
	, E_MODE_ABS, E_MODE_REL
  #endif
};

extern const char G28_STR[];

class GcodeSuite {
public:

  static axis_bits_t axis_relative;

  static bool axis_is_relative(const AxisEnum a) {
<<<<<<< HEAD
	#if HAS_EXTRUDERS
	  if (a == E_AXIS) {
		if (TEST(axis_relative, E_MODE_REL)) return true;
		if (TEST(axis_relative, E_MODE_ABS)) return false;
	  }
	#endif
	return TEST(axis_relative, a);
  }
  static void set_relative_mode(const bool rel) {
	axis_relative = rel ? (0 LOGICAL_AXIS_GANG(
	  | _BV(REL_E),
	  | _BV(REL_X), | _BV(REL_Y), | _BV(REL_Z),
	  | _BV(REL_I), | _BV(REL_J), | _BV(REL_K),
	  | _BV(REL_U), | _BV(REL_V), | _BV(REL_W)
	)) : 0;
  }
  #if HAS_EXTRUDERS
	static void set_e_relative() {
	  CBI(axis_relative, E_MODE_ABS);
	  SBI(axis_relative, E_MODE_REL);
	}
	static void set_e_absolute() {
	  CBI(axis_relative, E_MODE_REL);
	  SBI(axis_relative, E_MODE_ABS);
	}
=======
	  #if HAS_EXTRUDERS
	    if (a == E_AXIS) {
		    if (TEST(axis_relative, E_MODE_REL)) return true;
		    if (TEST(axis_relative, E_MODE_ABS)) return false;
	    }
	  #endif
	  return TEST(axis_relative, a);
  }
  static void set_relative_mode(const bool rel) {
	  axis_relative = rel ? (0 LOGICAL_AXIS_GANG(
	    | _BV(REL_E),
	    | _BV(REL_X), | _BV(REL_Y), | _BV(REL_Z),
	    | _BV(REL_I), | _BV(REL_J), | _BV(REL_K),
	    | _BV(REL_U), | _BV(REL_V), | _BV(REL_W)
	)) : 0;
  }
  #if HAS_EXTRUDERS
	  static void set_e_relative() {
	    CBI(axis_relative, E_MODE_ABS);
	    SBI(axis_relative, E_MODE_REL);
	 }
	static void set_e_absolute() {
	  CBI(axis_relative, E_MODE_REL);
	  SBI(axis_relative, E_MODE_ABS);
	  }
>>>>>>> e32a4790
  #endif

  #if ENABLED(CNC_WORKSPACE_PLANES)
	/**
	 * Workspace planes only apply to G2/G3 moves
	 * (and "canned cycles" - not a current feature)
	 */
	enum WorkspacePlane : char { PLANE_XY, PLANE_ZX, PLANE_YZ };
	static WorkspacePlane workspace_plane;
  #endif

  #define MAX_COORDINATE_SYSTEMS 9
  #if ENABLED(CNC_COORDINATE_SYSTEMS)
	static int8_t active_coordinate_system;
	static xyz_pos_t coordinate_system[MAX_COORDINATE_SYSTEMS];
	static bool select_coordinate_system(const int8_t _new);
  #endif

  static millis_t previous_move_ms, max_inactive_time;
  FORCE_INLINE static bool stepper_max_timed_out(const millis_t ms=millis()) {
	return max_inactive_time && ELAPSED(ms, previous_move_ms + max_inactive_time);
  }
  FORCE_INLINE static void reset_stepper_timeout(const millis_t ms=millis()) { previous_move_ms = ms; }

  #if HAS_DISABLE_INACTIVE_AXIS
	static millis_t stepper_inactive_time;
	FORCE_INLINE static bool stepper_inactive_timeout(const millis_t ms=millis()) {
	  return ELAPSED(ms, previous_move_ms + stepper_inactive_time);
	}
  #else
	static bool stepper_inactive_timeout(const millis_t) { return false; }
  #endif

  static void report_echo_start(const bool forReplay);
  static void report_heading(const bool forReplay, FSTR_P const fstr, const bool eol=true);
  static void report_heading_etc(const bool forReplay, FSTR_P const fstr, const bool eol=true) {
	report_heading(forReplay, fstr, eol);
	report_echo_start(forReplay);
  }
  static void say_units();

  static int8_t get_target_extruder_from_command();
  static int8_t get_target_e_stepper_from_command(const int8_t dval=-1);
  static void get_destination_from_command();

  static void process_parsed_command(const bool no_ok=false);
  static void process_next_command();

  // Execute G-code in-place, preserving current G-code parameters
  static void process_subcommands_now(FSTR_P fgcode);
  static void process_subcommands_now(char * gcode);

  static void home_all_axes(const bool keep_leveling=false) {
	process_subcommands_now(keep_leveling ? FPSTR(G28_STR) : TERN(CAN_SET_LEVELING_AFTER_G28, F("G28L0"), FPSTR(G28_STR)));
  }


<<<<<<< HEAD
  #if ENABLED(VARIABLE_SUPPORT)
	static int8_t get_var_from_command(const int8_t dval=0);
  #endif



=======
>>>>>>> e32a4790
  #if EITHER(HAS_AUTO_REPORTING, HOST_KEEPALIVE_FEATURE)
	static bool autoreport_paused;
	static bool set_autoreport_paused(const bool p) {
	  const bool was = autoreport_paused;
	  autoreport_paused = p;
	  return was;
	}
  #else
	static constexpr bool autoreport_paused = false;
	static bool set_autoreport_paused(const bool) { return false; }
  #endif

  #if ENABLED(HOST_KEEPALIVE_FEATURE)
	/**
	 * States for managing Marlin and host communication
	 * Marlin sends messages if blocked or busy
	 */
	enum MarlinBusyState : char {
	  NOT_BUSY,           // Not in a handler
	  IN_HANDLER,         // Processing a GCode
	  IN_PROCESS,         // Known to be blocking command input (as in G29)
	  PAUSED_FOR_USER,    // Blocking pending any input
	  PAUSED_FOR_INPUT    // Blocking pending text input (concept)
	};

	static MarlinBusyState busy_state;
	static uint8_t host_keepalive_interval;

	static void host_keepalive();
	static bool host_keepalive_is_paused() { return busy_state >= PAUSED_FOR_USER; }

	#define KEEPALIVE_STATE(N) REMEMBER(_KA_, gcode.busy_state, gcode.N)
  #else
	#define KEEPALIVE_STATE(N) NOOP
  #endif

  static void dwell(millis_t time);

private:

  friend class MarlinSettings;

  #if ENABLED(MARLIN_DEV_MODE)
	static void D(const int16_t dcode);
  #endif

  static void G0_G1(TERN_(HAS_FAST_MOVES, const bool fast_move=false));

  #if ENABLED(ARC_SUPPORT)
	static void G2_G3(const bool clockwise);
  #endif

  static void G4();

  #if ENABLED(BEZIER_CURVE_SUPPORT)
	static void G5();
  #endif

  #if ENABLED(DIRECT_STEPPING)
	static void G6();
  #endif

  #if ENABLED(FWRETRACT)
	static void G10();
	static void G11();
  #endif

  #if ENABLED(NOZZLE_CLEAN_FEATURE)
	static void G12();
  #endif

  #if ENABLED(CNC_WORKSPACE_PLANES)
	static void G17();
	static void G18();
	static void G19();
  #endif

  #if ENABLED(INCH_MODE_SUPPORT)
	static void G20();
	static void G21();
  #endif

  #if ENABLED(G26_MESH_VALIDATION)
	static void G26();
  #endif

  #if ENABLED(NOZZLE_PARK_FEATURE)
	static void G27();
  #endif

  static void G28();

  #if HAS_LEVELING
	#if ENABLED(G29_RETRY_AND_RECOVER)
	  static void event_probe_failure();
	  static void event_probe_recover();
	  static void G29_with_retry();
	  #define G29_TYPE bool
	#else
	  #define G29_TYPE void
	#endif
	static G29_TYPE G29();
  #endif

  #if HAS_BED_PROBE
	static void G30();
	#if ENABLED(Z_PROBE_SLED)
	  static void G31();
	  static void G32();
	#endif
  #endif

  #if ENABLED(DELTA_AUTO_CALIBRATION)
	static void G33();
  #endif

  #if ANY(Z_MULTI_ENDSTOPS, Z_STEPPER_AUTO_ALIGN, MECHANICAL_GANTRY_CALIBRATION)
	static void G34();
  #endif

  #if ENABLED(Z_STEPPER_AUTO_ALIGN)
	static void M422();
	static void M422_report(const bool forReplay=true);
  #endif

  #if ENABLED(ASSISTED_TRAMMING)
	static void G35();
  #endif

  #if ENABLED(G38_PROBE_TARGET)
	static void G38(const int8_t subcode);
  #endif

  #if HAS_MESH
	static void G42();
  #endif

  #if ENABLED(CNC_COORDINATE_SYSTEMS)
	static void G53();
	static void G54();
	static void G55();
	static void G56();
	static void G57();
	static void G58();
	static void G59();
  #endif

  #if BOTH(PTC_PROBE, PTC_BED)
	static void G76();
  #endif

  #if SAVED_POSITIONS
	static void G60();
	static void G61();
  #endif

  #if ENABLED(GCODE_MOTION_MODES)
	static void G80();
  #endif

  static void G92();

  #if ENABLED(CALIBRATION_GCODE)
	static void G425();
  #endif
<<<<<<< HEAD

  #if ENABLED(VARIABLE_SUPPORT)
	static void L100();
	static void L101();
	static void L102();
	static void L103();
	static void L104();
	static void L105();
	static void L106();
	static void L107();
	static void L108();
	static void L109();
	static void L110();
	static void L111();
	static void L112();
	static void L113();
	static void L114();
	static void L115();
  #endif 

  #if ENABLED(VARIABLE_SUPPORT)
    uint16_t L100();
    uint16_t L101();
    uint16_t L102();
    uint16_t L103();
    uint16_t L104();
    uint16_t L105();
    uint16_t L106();
    uint16_t L107();
    uint16_t L108();
    uint16_t L109();
    uint16_t L110();
    uint16_t L111();
    uint16_t L112();
    uint16_t L113();
    uint16_t L114();
    uint16_t L115();
  #endif 
=======
>>>>>>> e32a4790

  #if HAS_RESUME_CONTINUE
	static void M0_M1();
  #endif

  #if HAS_CUTTER
	static void M3_M4(const bool is_M4);
	static void M5();
  #endif

  #if ENABLED(COOLANT_MIST)
	static void M7();
  #endif

  #if EITHER(AIR_ASSIST, COOLANT_FLOOD)
	static void M8();
  #endif

  #if EITHER(AIR_ASSIST, COOLANT_CONTROL)
	static void M9();
  #endif

  #if ENABLED(AIR_EVACUATION)
	static void M10();
	static void M11();
  #endif

  #if ENABLED(EXTERNAL_CLOSED_LOOP_CONTROLLER)
	static void M12();
  #endif

  #if ENABLED(EXPECTED_PRINTER_CHECK)
	static void M16();
  #endif

  static void M17();

  static void M18_M84();

  #if ENABLED(SDSUPPORT)
	static void M20();
	static void M21();
	static void M22();
	static void M23();
	static void M24();
	static void M25();
	static void M26();
	static void M27();
	static void M28();
	static void M29();
	static void M30();
  #endif

  static void M31();

  #if ENABLED(SDSUPPORT)
	#if HAS_MEDIA_SUBCALLS
	  static void M32();
	#endif
	#if ENABLED(LONG_FILENAME_HOST_SUPPORT)
	  static void M33();
	#endif
	#if BOTH(SDCARD_SORT_ALPHA, SDSORT_GCODE)
	  static void M34();
	#endif
  #endif

  #if ENABLED(DIRECT_PIN_CONTROL)
	static void M42();
  #endif
  #if ENABLED(PINS_DEBUGGING)
	static void M43();
  #endif

  #if ENABLED(Z_MIN_PROBE_REPEATABILITY_TEST)
	static void M48();
  #endif

  #if ENABLED(LCD_SET_PROGRESS_MANUALLY)
	static void M73();
  #endif

  static void M75();
  static void M76();
  static void M77();

  #if ENABLED(PRINTCOUNTER)
	static void M78();
  #endif

  #if ENABLED(PSU_CONTROL)
	static void M80();
  #endif
  static void M81();

  #if HAS_EXTRUDERS
	static void M82();
	static void M83();
  #endif

  static void M85();
  static void M92();
  static void M92_report(const bool forReplay=true, const int8_t e=-1);

  #if ENABLED(M100_FREE_MEMORY_WATCHER)
	static void M100();
  #endif

  #if ENABLED(BD_SENSOR)
	static void M102();
	static void M102_report(const bool forReplay=true);
  #endif

  #if HAS_EXTRUDERS
	static void M104_M109(const bool isM109);
	FORCE_INLINE static void M104() { M104_M109(false); }
	FORCE_INLINE static void M109() { M104_M109(true); }
  #endif

  static void M105();

  #if HAS_FAN
	static void M106();
	static void M107();
  #endif

  #if DISABLED(EMERGENCY_PARSER)
	static void M108();
	static void M112();
	static void M410();
	#if ENABLED(HOST_PROMPT_SUPPORT)
	  static void M876();
	#endif
  #endif

  static void M110();
  static void M111();

  #if ENABLED(HOST_KEEPALIVE_FEATURE)
	static void M113();
  #endif

  static void M114();
  static void M115();

  #if HAS_STATUS_MESSAGE
	static void M117();
  #endif

  static void M118();
  static void M119();
  static void M120();
  static void M121();

  #if HAS_FANCHECK
	static void M123();
  #endif

  #if ENABLED(PARK_HEAD_ON_PAUSE)
	static void M125();
  #endif

  #if ENABLED(BARICUDA)
	#if HAS_HEATER_1
	  static void M126();
	  static void M127();
	#endif
	#if HAS_HEATER_2
	  static void M128();
	  static void M129();
	#endif
  #endif

  #if HAS_HEATED_BED
	static void M140_M190(const bool isM190);
	FORCE_INLINE static void M140() { M140_M190(false); }
	FORCE_INLINE static void M190() { M140_M190(true); }
  #endif

  #if HAS_HEATED_CHAMBER
	static void M141();
	static void M191();
  #endif

  #if HAS_TEMP_PROBE
	static void M192();
  #endif

  #if HAS_COOLER
	static void M143();
	static void M193();
  #endif

  #if HAS_PREHEAT
	static void M145();
	static void M145_report(const bool forReplay=true);
  #endif

  #if ENABLED(TEMPERATURE_UNITS_SUPPORT)
	static void M149();
	static void M149_report(const bool forReplay=true);
  #endif

  #if HAS_COLOR_LEDS
	static void M150();
  #endif

  #if ENABLED(AUTO_REPORT_POSITION)
	static void M154();
  #endif

  #if BOTH(AUTO_REPORT_TEMPERATURES, HAS_TEMP_SENSOR)
	static void M155();
  #endif

  #if ENABLED(MIXING_EXTRUDER)
	static void M163();
	static void M164();
	#if ENABLED(DIRECT_MIXING_IN_G1)
	  static void M165();
	#endif
	#if ENABLED(GRADIENT_MIX)
	  static void M166();
	#endif
  #endif

  #if DISABLED(NO_VOLUMETRICS)
	static void M200();
	static void M200_report(const bool forReplay=true);
  #endif
  static void M201();
  static void M201_report(const bool forReplay=true);

  #if 0
	static void M202(); // Not used for Sprinter/grbl gen6
  #endif

  static void M203();
  static void M203_report(const bool forReplay=true);
  static void M204();
  static void M204_report(const bool forReplay=true);
  static void M205();
  static void M205_report(const bool forReplay=true);

  #if HAS_M206_COMMAND
	static void M206();
	static void M206_report(const bool forReplay=true);
  #endif

  #if ENABLED(FWRETRACT)
	static void M207();
	static void M207_report(const bool forReplay=true);
	static void M208();
	static void M208_report(const bool forReplay=true);
	#if ENABLED(FWRETRACT_AUTORETRACT)
	  static void M209();
	  static void M209_report(const bool forReplay=true);
	#endif
  #endif

  static void M211();
  static void M211_report(const bool forReplay=true);

  #if HAS_MULTI_EXTRUDER
	static void M217();
	static void M217_report(const bool forReplay=true);
  #endif

  #if HAS_HOTEND_OFFSET
	static void M218();
	static void M218_report(const bool forReplay=true);
  #endif

  static void M220();

  #if HAS_EXTRUDERS
	static void M221();
  #endif

  #if ENABLED(DIRECT_PIN_CONTROL)
	static void M226();
  #endif

  #if ENABLED(PHOTO_GCODE)
	static void M240();
  #endif

  #if HAS_LCD_CONTRAST
	static void M250();
	static void M250_report(const bool forReplay=true);
  #endif

  #if HAS_GCODE_M255
	static void M255();
	static void M255_report(const bool forReplay=true);
  #endif

  #if HAS_LCD_BRIGHTNESS
	static void M256();
	static void M256_report(const bool forReplay=true);
  #endif

  #if ENABLED(EXPERIMENTAL_I2CBUS)
	static void M260();
	static void M261();
  #endif

  #if HAS_SERVOS
	static void M280();
	#if ENABLED(EDITABLE_SERVO_ANGLES)
	  static void M281();
	  static void M281_report(const bool forReplay=true);
	#endif
	#if ENABLED(SERVO_DETACH_GCODE)
	  static void M282();
	#endif
  #endif

  #if ENABLED(BABYSTEPPING)
	static void M290();
  #endif

  #if HAS_SOUND
	static void M300();
  #endif

  #if ENABLED(PIDTEMP)
	static void M301();
	static void M301_report(const bool forReplay=true E_OPTARG(const int8_t eindex=-1));
  #endif

  #if ENABLED(PREVENT_COLD_EXTRUSION)
	static void M302();
  #endif

  #if HAS_PID_HEATING
	static void M303();
  #endif

  #if ENABLED(PIDTEMPBED)
	static void M304();
	static void M304_report(const bool forReplay=true);
  #endif

  #if HAS_USER_THERMISTORS
	static void M305();
  #endif

  #if ENABLED(MPCTEMP)
	static void M306();
	static void M306_report(const bool forReplay=true);
  #endif

  #if ENABLED(PIDTEMPCHAMBER)
	static void M309();
	static void M309_report(const bool forReplay=true);
  #endif

  #if HAS_MICROSTEPS
	static void M350();
	static void M351();
  #endif

  #if ENABLED(CASE_LIGHT_ENABLE)
	static void M355();
  #endif

  #if ENABLED(REPETIER_GCODE_M360)
	static void M360();
  #endif

  #if ENABLED(MORGAN_SCARA)
	static bool M360();
	static bool M361();
	static bool M362();
	static bool M363();
	static bool M364();
  #endif

  #if EITHER(EXT_SOLENOID, MANUAL_SOLENOID_CONTROL)
	static void M380();
	static void M381();
  #endif

  static void M400();

  #if HAS_BED_PROBE
	static void M401();
	static void M402();
  #endif

  #if HAS_PRUSA_MMU2
	static void M403();
  #endif

  #if ENABLED(FILAMENT_WIDTH_SENSOR)
	static void M404();
	static void M405();
	static void M406();
	static void M407();
  #endif

  #if HAS_FILAMENT_SENSOR
	static void M412();
	static void M412_report(const bool forReplay=true);
  #endif

  #if HAS_MULTI_LANGUAGE
	static void M414();
	static void M414_report(const bool forReplay=true);
  #endif

  #if HAS_LEVELING
	static void M420();
	static void M420_report(const bool forReplay=true);
	static void M421();
  #endif

  #if ENABLED(BACKLASH_GCODE)
	static void M425();
	static void M425_report(const bool forReplay=true);
  #endif

  #if HAS_M206_COMMAND
	static void M428();
  #endif

  #if HAS_POWER_MONITOR
	static void M430();
  #endif

  #if ENABLED(CANCEL_OBJECTS)
	static void M486();
  #endif

  static void M500();
  static void M501();
  static void M502();
  #if DISABLED(DISABLE_M503)
	static void M503();
  #endif
  #if ENABLED(EEPROM_SETTINGS)
	static void M504();
  #endif

  #if ENABLED(PASSWORD_FEATURE)
	static void M510();
	#if ENABLED(PASSWORD_UNLOCK_GCODE)
	  static void M511();
	#endif
	#if ENABLED(PASSWORD_CHANGE_GCODE)
	  static void M512();
	#endif
  #endif

  #if ENABLED(SDSUPPORT)
	static void M524();
  #endif

  #if ENABLED(SD_ABORT_ON_ENDSTOP_HIT)
	static void M540();
  #endif

  #if HAS_ETHERNET
	static void M552();
	static void M552_report();
	static void M553();
	static void M553_report();
	static void M554();
	static void M554_report();
  #endif

  #if HAS_STEALTHCHOP
	static void M569();
	static void M569_report(const bool forReplay=true);
  #endif

  #if ENABLED(BAUD_RATE_GCODE)
	static void M575();
  #endif

  #if ENABLED(ADVANCED_PAUSE_FEATURE)
	static void M600();
	static void M603();
	static void M603_report(const bool forReplay=true);
  #endif

  #if HAS_DUPLICATION_MODE
	static void M605();
  #endif

  #if IS_KINEMATIC
	static void M665();
	static void M665_report(const bool forReplay=true);
  #endif

  #if EITHER(DELTA, HAS_EXTRA_ENDSTOPS)
	static void M666();
	static void M666_report(const bool forReplay=true);
  #endif

  #if ENABLED(DUET_SMART_EFFECTOR) && PIN_EXISTS(SMART_EFFECTOR_MOD)
	static void M672();
  #endif

  #if ENABLED(FILAMENT_LOAD_UNLOAD_GCODES)
	static void M701();
	static void M702();
  #endif

  #if ENABLED(GCODE_REPEAT_MARKERS)
	static void M808();
  #endif

  #if ENABLED(GCODE_MACROS)
	static void M810_819();
  #endif

  #if HAS_BED_PROBE
	static void M851();
	static void M851_report(const bool forReplay=true);
  #endif

  #if ENABLED(SKEW_CORRECTION_GCODE)
	static void M852();
	static void M852_report(const bool forReplay=true);
  #endif

  #if ENABLED(I2C_POSITION_ENCODERS)
	FORCE_INLINE static void M860() { I2CPEM.M860(); }
	FORCE_INLINE static void M861() { I2CPEM.M861(); }
	FORCE_INLINE static void M862() { I2CPEM.M862(); }
	FORCE_INLINE static void M863() { I2CPEM.M863(); }
	FORCE_INLINE static void M864() { I2CPEM.M864(); }
	FORCE_INLINE static void M865() { I2CPEM.M865(); }
	FORCE_INLINE static void M866() { I2CPEM.M866(); }
	FORCE_INLINE static void M867() { I2CPEM.M867(); }
	FORCE_INLINE static void M868() { I2CPEM.M868(); }
	FORCE_INLINE static void M869() { I2CPEM.M869(); }
  #endif

  #if HAS_PTC
	static void M871();
  #endif

  #if ENABLED(LIN_ADVANCE)
	static void M900();
	static void M900_report(const bool forReplay=true);
  #endif

  #if HAS_TRINAMIC_CONFIG
	static void M122();
	static void M906();
	static void M906_report(const bool forReplay=true);
	#if ENABLED(MONITOR_DRIVER_STATUS)
	  static void M911();
	  static void M912();
	#endif
	#if ENABLED(HYBRID_THRESHOLD)
	  static void M913();
	  static void M913_report(const bool forReplay=true);
	#endif
	#if USE_SENSORLESS
	  static void M914();
	  static void M914_report(const bool forReplay=true);
	#endif
	static void M919();
  #endif

  #if HAS_MOTOR_CURRENT_SPI || HAS_MOTOR_CURRENT_PWM || HAS_MOTOR_CURRENT_I2C || HAS_MOTOR_CURRENT_DAC
	static void M907();
	#if HAS_MOTOR_CURRENT_SPI || HAS_MOTOR_CURRENT_PWM
	  static void M907_report(const bool forReplay=true);
	#endif
  #endif
  #if HAS_MOTOR_CURRENT_SPI || HAS_MOTOR_CURRENT_DAC
	static void M908();
  #endif
  #if HAS_MOTOR_CURRENT_DAC
	static void M909();
	static void M910();
  #endif

  #if ENABLED(SDSUPPORT)
	static void M928();
  #endif

  #if ENABLED(MAGNETIC_PARKING_EXTRUDER)
	static void M951();
  #endif

  #if ENABLED(TOUCH_SCREEN_CALIBRATION)
	static void M995();
  #endif

  #if BOTH(HAS_SPI_FLASH, SDSUPPORT)
	static void M993();
	static void M994();
  #endif

  #if ENABLED(PLATFORM_M997_SUPPORT)
	static void M997();
  #endif

  static void M999();

  #if ENABLED(POWER_LOSS_RECOVERY)
	static void M413();
	static void M413_report(const bool forReplay=true);
	static void M1000();
  #endif

  #if ENABLED(X_AXIS_TWIST_COMPENSATION)
	static void M423();
	static void M423_report(const bool forReplay=true);
  #endif

  #if ENABLED(SDSUPPORT)
	static void M1001();
  #endif

  #if ENABLED(DGUS_LCD_UI_MKS)
	static void M1002();
  #endif

  #if ENABLED(UBL_MESH_WIZARD)
	static void M1004();
  #endif

  #if ENABLED(HAS_MCP3426_ADC)
	static void M3426();
  #endif

  #if ENABLED(MAX7219_GCODE)
	static void M7219();
  #endif

  #if ENABLED(CONTROLLER_FAN_EDITABLE)
	static void M710();
	static void M710_report(const bool forReplay=true);
  #endif

  static void T(const int8_t tool_index);

};

extern GcodeSuite gcode;<|MERGE_RESOLUTION|>--- conflicted
+++ resolved
@@ -326,19 +326,9 @@
  *
  * T0-T3 - Select an extruder (tool) by index: "T<n> F<units/min>"
  *
-<<<<<<< HEAD
-
- *** 'L' Variables ***
-=======
-
- # L100-L115 - Definable variables 
- *
-=======
  *** 'L' Codes ***
  # L100-L115 - Definable variables 
->>>>>>> e32a4790
  */
-
 
 #include "../inc/MarlinConfig.h"
 
@@ -365,33 +355,6 @@
   static axis_bits_t axis_relative;
 
   static bool axis_is_relative(const AxisEnum a) {
-<<<<<<< HEAD
-	#if HAS_EXTRUDERS
-	  if (a == E_AXIS) {
-		if (TEST(axis_relative, E_MODE_REL)) return true;
-		if (TEST(axis_relative, E_MODE_ABS)) return false;
-	  }
-	#endif
-	return TEST(axis_relative, a);
-  }
-  static void set_relative_mode(const bool rel) {
-	axis_relative = rel ? (0 LOGICAL_AXIS_GANG(
-	  | _BV(REL_E),
-	  | _BV(REL_X), | _BV(REL_Y), | _BV(REL_Z),
-	  | _BV(REL_I), | _BV(REL_J), | _BV(REL_K),
-	  | _BV(REL_U), | _BV(REL_V), | _BV(REL_W)
-	)) : 0;
-  }
-  #if HAS_EXTRUDERS
-	static void set_e_relative() {
-	  CBI(axis_relative, E_MODE_ABS);
-	  SBI(axis_relative, E_MODE_REL);
-	}
-	static void set_e_absolute() {
-	  CBI(axis_relative, E_MODE_REL);
-	  SBI(axis_relative, E_MODE_ABS);
-	}
-=======
 	  #if HAS_EXTRUDERS
 	    if (a == E_AXIS) {
 		    if (TEST(axis_relative, E_MODE_REL)) return true;
@@ -417,7 +380,6 @@
 	  CBI(axis_relative, E_MODE_REL);
 	  SBI(axis_relative, E_MODE_ABS);
 	  }
->>>>>>> e32a4790
   #endif
 
   #if ENABLED(CNC_WORKSPACE_PLANES)
@@ -475,15 +437,6 @@
   }
 
 
-<<<<<<< HEAD
-  #if ENABLED(VARIABLE_SUPPORT)
-	static int8_t get_var_from_command(const int8_t dval=0);
-  #endif
-
-
-
-=======
->>>>>>> e32a4790
   #if EITHER(HAS_AUTO_REPORTING, HOST_KEEPALIVE_FEATURE)
 	static bool autoreport_paused;
 	static bool set_autoreport_paused(const bool p) {
@@ -649,47 +602,6 @@
   #if ENABLED(CALIBRATION_GCODE)
 	static void G425();
   #endif
-<<<<<<< HEAD
-
-  #if ENABLED(VARIABLE_SUPPORT)
-	static void L100();
-	static void L101();
-	static void L102();
-	static void L103();
-	static void L104();
-	static void L105();
-	static void L106();
-	static void L107();
-	static void L108();
-	static void L109();
-	static void L110();
-	static void L111();
-	static void L112();
-	static void L113();
-	static void L114();
-	static void L115();
-  #endif 
-
-  #if ENABLED(VARIABLE_SUPPORT)
-    uint16_t L100();
-    uint16_t L101();
-    uint16_t L102();
-    uint16_t L103();
-    uint16_t L104();
-    uint16_t L105();
-    uint16_t L106();
-    uint16_t L107();
-    uint16_t L108();
-    uint16_t L109();
-    uint16_t L110();
-    uint16_t L111();
-    uint16_t L112();
-    uint16_t L113();
-    uint16_t L114();
-    uint16_t L115();
-  #endif 
-=======
->>>>>>> e32a4790
 
   #if HAS_RESUME_CONTINUE
 	static void M0_M1();
