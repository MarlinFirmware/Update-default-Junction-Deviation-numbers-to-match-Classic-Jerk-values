--- conflicted
+++ resolved
@@ -74,7 +74,7 @@
  * G80  - Cancel current motion mode (Requires GCODE_MOTION_MODES)
  * G81  - Drilling Cycles - drilling (Requires DRILLING_CANNED_CYCLES)
  * G82  - Drilling Cycles - spot drill (Requires DRILLING_CANNED_CYCLES)
- * G83  - Drilling Cycles - pecking (Requires DRILLING_CANNED_CYCLES)																			  
+ * G83  - Drilling Cycles - pecking (Requires DRILLING_CANNED_CYCLES)
  * G90  - Use Absolute Coordinates
  * G91  - Use Relative Coordinates
  * G92  - Set current position to coordinates given
@@ -738,19 +738,15 @@
   #if ENABLED(MIXING_EXTRUDER)
     static void M163();
     static void M164();
-<<<<<<< HEAD
-    TERN_(DIRECT_MIXING_IN_G1, static void M165());
-    TERN_(GRADIENT_MIX,        static void M166());
+    #if ENABLED(DIRECT_MIXING_IN_G1)
+      static void M165();
+    #endif
+    #if ENABLED(GRADIENT_MIX)
+      static void M166();
+    #endif
     #if ENABLED(CNC_5X)
       static void M167();
       static void M168();
-=======
-    #if ENABLED(DIRECT_MIXING_IN_G1)
-      static void M165();
-    #endif
-    #if ENABLED(GRADIENT_MIX)
-      static void M166();
->>>>>>> 02643167
     #endif
   #endif
 
