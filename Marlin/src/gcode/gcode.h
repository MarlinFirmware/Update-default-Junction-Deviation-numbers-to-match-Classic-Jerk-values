/**
 * Marlin 3D Printer Firmware
 * Copyright (c) 2020 MarlinFirmware [https://github.com/MarlinFirmware/Marlin]
 *
 * Based on Sprinter and grbl.
 * Copyright (c) 2011 Camiel Gubbels / Erik van der Zalm
 *
 * This program is free software: you can redistribute it and/or modify
 * it under the terms of the GNU General Public License as published by
 * the Free Software Foundation, either version 3 of the License, or
 * (at your option) any later version.
 *
 * This program is distributed in the hope that it will be useful,
 * but WITHOUT ANY WARRANTY; without even the implied warranty of
 * MERCHANTABILITY or FITNESS FOR A PARTICULAR PURPOSE.  See the
 * GNU General Public License for more details.
 *
 * You should have received a copy of the GNU General Public License
 * along with this program.  If not, see <http://www.gnu.org/licenses/>.
 *
 */
#pragma once

/**
 * gcode.h - Temporary container for all gcode handlers
 */

/**
 * -----------------
 * G-Codes in Marlin
 * -----------------
 *
 * Helpful G-code references:
 *  - http://marlinfw.org/meta/gcode
 *  - https://reprap.org/wiki/G-code
 *  - http://linuxcnc.org/docs/html/gcode.html
 *
 * Help to document Marlin's G-codes online:
 *  - https://github.com/MarlinFirmware/MarlinDocumentation
 *
 * -----------------
 *
 * "G" Codes
 *
 * G0   -> G1
 * G1   - Coordinated Movement X Y Z E
 * G2   - CW ARC
 * G3   - CCW ARC
 * G4   - Dwell S<seconds> or P<milliseconds>
 * G5   - Cubic B-spline with XYZE destination and IJPQ offsets
 * G10  - Retract filament according to settings of M207 (Requires FWRETRACT)
 * G11  - Retract recover filament according to settings of M208 (Requires FWRETRACT)
 * G12  - Clean tool (Requires NOZZLE_CLEAN_FEATURE)
 * G17  - Select Plane XY (Requires CNC_WORKSPACE_PLANES)
 * G18  - Select Plane ZX (Requires CNC_WORKSPACE_PLANES)
 * G19  - Select Plane YZ (Requires CNC_WORKSPACE_PLANES)
 * G20  - Set input units to inches (Requires INCH_MODE_SUPPORT)
 * G21  - Set input units to millimeters (Requires INCH_MODE_SUPPORT)
 * G26  - Mesh Validation Pattern (Requires G26_MESH_VALIDATION)
 * G27  - Park Nozzle (Requires NOZZLE_PARK_FEATURE)
 * G28  - Home one or more axes
 * G29  - Start or continue the bed leveling probe procedure (Requires bed leveling)
 * G30  - Single Z probe, probes bed at X Y location (defaults to current XY location)
 * G31  - Dock sled (Z_PROBE_SLED only)
 * G32  - Undock sled (Z_PROBE_SLED only)
 * G33  - Delta Auto-Calibration (Requires DELTA_AUTO_CALIBRATION)
 * G34  - Z Stepper automatic alignment using probe: I<iterations> T<accuracy> A<amplification> (Requires Z_STEPPER_AUTO_ALIGN)
 * G38  - Probe in any direction using the Z_MIN_PROBE (Requires G38_PROBE_TARGET)
 * G42  - Coordinated move to a mesh point (Requires MESH_BED_LEVELING, AUTO_BED_LEVELING_BLINEAR, or AUTO_BED_LEVELING_UBL)
 * G60  - Save current position. (Requires SAVED_POSITIONS)
 * G61  - Apply/restore saved coordinates. (Requires SAVED_POSITIONS)
 * G76  - Calibrate first layer temperature offsets. (Requires PROBE_TEMP_COMPENSATION)
 * G80  - Cancel current motion mode (Requires GCODE_MOTION_MODES)
 * G81  - Drilling Cycles - drilling (Requires DRILLING_CANNED_CYCLES)
 * G82  - Drilling Cycles - spot drill (Requires DRILLING_CANNED_CYCLES)
 * G83  - Drilling Cycles - pecking (Requires DRILLING_CANNED_CYCLES)																			  
 * G90  - Use Absolute Coordinates
 * G91  - Use Relative Coordinates
 * G92  - Set current position to coordinates given
 *
 * "M" Codes
 *
 * M0   - Unconditional stop - Wait for user to press a button on the LCD (Only if ULTRA_LCD is enabled)
 * M1   -> M0
 * M3   - Turn ON Laser | Spindle (clockwise), set Power | Speed. (Requires SPINDLE_FEATURE or LASER_FEATURE)
 * M4   - Turn ON Laser | Spindle (counter-clockwise), set Power | Speed. (Requires SPINDLE_FEATURE or LASER_FEATURE)
 * M5   - Turn OFF Laser | Spindle. (Requires SPINDLE_FEATURE or LASER_FEATURE)
 * M7   - Turn mist coolant ON. (Requires COOLANT_CONTROL)
 * M8   - Turn flood coolant ON. (Requires COOLANT_CONTROL)
 * M9   - Turn coolant OFF. (Requires COOLANT_CONTROL)
 * M12  - Set up closed loop control system. (Requires EXTERNAL_CLOSED_LOOP_CONTROLLER)
 * M16  - Expected printer check. (Requires EXPECTED_PRINTER_CHECK)
 * M17  - Enable/Power all stepper motors
 * M18  - Disable all stepper motors; same as M84
 * M20  - List SD card. (Requires SDSUPPORT)
 * M21  - Init SD card. (Requires SDSUPPORT)
 * M22  - Release SD card. (Requires SDSUPPORT)
 * M23  - Select SD file: "M23 /path/file.gco". (Requires SDSUPPORT)
 * M24  - Start/resume SD print. (Requires SDSUPPORT)
 * M25  - Pause SD print. (Requires SDSUPPORT)
 * M26  - Set SD position in bytes: "M26 S12345". (Requires SDSUPPORT)
 * M27  - Report SD print status. (Requires SDSUPPORT)
 *        OR, with 'S<seconds>' set the SD status auto-report interval. (Requires AUTO_REPORT_SD_STATUS)
 *        OR, with 'C' get the current filename.
 * M28  - Start SD write: "M28 /path/file.gco". (Requires SDSUPPORT)
 * M29  - Stop SD write. (Requires SDSUPPORT)
 * M30  - Delete file from SD: "M30 /path/file.gco"
 * M31  - Report time since last M109 or SD card start to serial.
 * M32  - Select file and start SD print: "M32 [S<bytepos>] !/path/file.gco#". (Requires SDSUPPORT)
 *        Use P to run other files as sub-programs: "M32 P !filename#"
 *        The '#' is necessary when calling from within sd files, as it stops buffer prereading
 * M33  - Get the longname version of a path. (Requires LONG_FILENAME_HOST_SUPPORT)
 * M34  - Set SD Card sorting options. (Requires SDCARD_SORT_ALPHA)
 * M42  - Change pin status via gcode: M42 P<pin> S<value>. LED pin assumed if P is omitted.
 * M43  - Display pin status, watch pins for changes, watch endstops & toggle LED, Z servo probe test, toggle pins
 * M48  - Measure Z Probe repeatability: M48 P<points> X<pos> Y<pos> V<level> E<engage> L<legs> S<chizoid>. (Requires Z_MIN_PROBE_REPEATABILITY_TEST)
 * M73  - Set the progress percentage. (Requires LCD_SET_PROGRESS_MANUALLY)
 * M75  - Start the print job timer.
 * M76  - Pause the print job timer.
 * M77  - Stop the print job timer.
 * M78  - Show statistical information about the print jobs. (Requires PRINTCOUNTER)
 * M80  - Turn on Power Supply. (Requires PSU_CONTROL)
 * M81  - Turn off Power Supply. (Requires PSU_CONTROL)
 * M82  - Set E codes absolute (default).
 * M83  - Set E codes relative while in Absolute (G90) mode.
 * M84  - Disable steppers until next move, or use S<seconds> to specify an idle
 *        duration after which steppers should turn off. S0 disables the timeout.
 * M85  - Set inactivity shutdown timer with parameter S<seconds>. To disable set zero (default)
 * M92  - Set planner.settings.axis_steps_per_mm for one or more axes.
 * M100 - Watch Free Memory (for debugging) (Requires M100_FREE_MEMORY_WATCHER)
 * M104 - Set extruder target temp.
 * M105 - Report current temperatures.
 * M106 - Set print fan speed.
 * M107 - Print fan off.
 * M108 - Break out of heating loops (M109, M190, M303). With no controller, breaks out of M0/M1. (Requires EMERGENCY_PARSER)
 * M109 - S<temp> Wait for extruder current temp to reach target temp. ** Wait only when heating! **
 *        R<temp> Wait for extruder current temp to reach target temp. ** Wait for heating or cooling. **
 *        If AUTOTEMP is enabled, S<mintemp> B<maxtemp> F<factor>. Exit autotemp by any M109 without F
 * M110 - Set the current line number. (Used by host printing)
 * M111 - Set debug flags: "M111 S<flagbits>". See flag bits defined in enum.h.
 * M112 - Full Shutdown.
 * M113 - Get or set the timeout interval for Host Keepalive "busy" messages. (Requires HOST_KEEPALIVE_FEATURE)
 * M114 - Report current position.
 * M115 - Report capabilities. (Extended capabilities requires EXTENDED_CAPABILITIES_REPORT)
 * M117 - Display a message on the controller screen. (Requires an LCD)
 * M118 - Display a message in the host console.
 * M119 - Report endstops status.
 * M120 - Enable endstops detection.
 * M121 - Disable endstops detection.
 * M122 - Debug stepper (Requires at least one _DRIVER_TYPE defined as TMC2130/2160/5130/5160/2208/2209/2660 or L6470)
 * M125 - Save current position and move to filament change position. (Requires PARK_HEAD_ON_PAUSE)
 * M126 - Solenoid Air Valve Open. (Requires BARICUDA)
 * M127 - Solenoid Air Valve Closed. (Requires BARICUDA)
 * M128 - EtoP Open. (Requires BARICUDA)
 * M129 - EtoP Closed. (Requires BARICUDA)
 * M140 - Set bed target temp. S<temp>
 * M141 - Set heated chamber target temp. S<temp> (Requires a chamber heater)
 * M145 - Set heatup values for materials on the LCD. H<hotend> B<bed> F<fan speed> for S<material> (0=PLA, 1=ABS)
 * M149 - Set temperature units. (Requires TEMPERATURE_UNITS_SUPPORT)
 * M150 - Set Status LED Color as R<red> U<green> B<blue> P<bright>. Values 0-255. (Requires BLINKM, RGB_LED, RGBW_LED, NEOPIXEL_LED, PCA9533, or PCA9632).
 * M155 - Auto-report temperatures with interval of S<seconds>. (Requires AUTO_REPORT_TEMPERATURES)
 * M163 - Set a single proportion for a mixing extruder. (Requires MIXING_EXTRUDER)
 * M164 - Commit the mix and save to a virtual tool (current, or as specified by 'S'). (Requires MIXING_EXTRUDER)
 * M165 - Set the mix for the mixing extruder (and current virtual tool) with parameters ABCDHI. (Requires MIXING_EXTRUDER and DIRECT_MIXING_IN_G1)
 * M166 - Set the Gradient Mix for the mixing extruder. (Requires GRADIENT_MIX)
<<<<<<< HEAD
 * M168 - Set 5 axis motion on CNC. (Requires MIXING_EXTRUDER)
=======
 * M168 - Set 5 axis motion on CNC. (Requires MIXING_EXTRUDER and CNC_5X)
>>>>>>> ff873e6e
 * M190 - S<temp> Wait for bed current temp to reach target temp. ** Wait only when heating! **
 *        R<temp> Wait for bed current temp to reach target temp. ** Wait for heating or cooling. **
 * M200 - Set filament diameter, D<diameter>, setting E axis units to cubic. (Use S0 to revert to linear units.)
 * M201 - Set max acceleration in units/s^2 for print moves: "M201 X<accel> Y<accel> Z<accel> E<accel>"
 * M202 - Set max acceleration in units/s^2 for travel moves: "M202 X<accel> Y<accel> Z<accel> E<accel>" ** UNUSED IN MARLIN! **
 * M203 - Set maximum feedrate: "M203 X<fr> Y<fr> Z<fr> E<fr>" in units/sec.
 * M204 - Set default acceleration in units/sec^2: P<printing> R<extruder_only> T<travel>
 * M205 - Set advanced settings. Current units apply:
            S<print> T<travel> minimum speeds
            B<minimum segment time>
            X<max X jerk>, Y<max Y jerk>, Z<max Z jerk>, E<max E jerk>
 * M206 - Set additional homing offset. (Disabled by NO_WORKSPACE_OFFSETS or DELTA)
 * M207 - Set Retract Length: S<length>, Feedrate: F<units/min>, and Z lift: Z<distance>. (Requires FWRETRACT)
 * M208 - Set Recover (unretract) Additional (!) Length: S<length> and Feedrate: F<units/min>. (Requires FWRETRACT)
 * M209 - Turn Automatic Retract Detection on/off: S<0|1> (For slicers that don't support G10/11). (Requires FWRETRACT_AUTORETRACT)
          Every normal extrude-only move will be classified as retract depending on the direction.
 * M211 - Enable, Disable, and/or Report software endstops: S<0|1> (Requires MIN_SOFTWARE_ENDSTOPS or MAX_SOFTWARE_ENDSTOPS)
 * M217 - Set filament swap parameters: "M217 S<length> P<feedrate> R<feedrate>". (Requires SINGLENOZZLE)
 * M218 - Set/get a tool offset: "M218 T<index> X<offset> Y<offset>". (Requires 2 or more extruders)
 * M220 - Set Feedrate Percentage: "M220 S<percent>" (i.e., "FR" on the LCD)
 *        Use "M220 B" to back up the Feedrate Percentage and "M220 R" to restore it. (Requires PRUSA_MMU2)
 * M221 - Set Flow Percentage: "M221 S<percent>"
 * M226 - Wait until a pin is in a given state: "M226 P<pin> S<state>"
 * M240 - Trigger a camera to take a photograph. (Requires PHOTO_GCODE)
 * M250 - Set LCD contrast: "M250 C<contrast>" (0-63). (Requires LCD support)
 * M260 - i2c Send Data (Requires EXPERIMENTAL_I2CBUS)
 * M261 - i2c Request Data (Requires EXPERIMENTAL_I2CBUS)
 * M280 - Set servo position absolute: "M280 P<index> S<angle|µs>". (Requires servos)
 * M281 - Set servo min|max position: "M281 P<index> L<min> U<max>". (Requires EDITABLE_SERVO_ANGLES)
 * M290 - Babystepping (Requires BABYSTEPPING)
 * M300 - Play beep sound S<frequency Hz> P<duration ms>
 * M301 - Set PID parameters P I and D. (Requires PIDTEMP)
 * M302 - Allow cold extrudes, or set the minimum extrude S<temperature>. (Requires PREVENT_COLD_EXTRUSION)
 * M303 - PID relay autotune S<temperature> sets the target temperature. Default 150C. (Requires PIDTEMP)
 * M304 - Set bed PID parameters P I and D. (Requires PIDTEMPBED)
 * M305 - Set user thermistor parameters R T and P. (Requires TEMP_SENSOR_x 1000)
 * M350 - Set microstepping mode. (Requires digital microstepping pins.)
 * M351 - Toggle MS1 MS2 pins directly. (Requires digital microstepping pins.)
 * M355 - Set Case Light on/off and set brightness. (Requires CASE_LIGHT_PIN)
 * M380 - Activate solenoid on active extruder. (Requires EXT_SOLENOID)
 * M381 - Disable all solenoids. (Requires EXT_SOLENOID)
 * M400 - Finish all moves.
 * M401 - Deploy and activate Z probe. (Requires a probe)
 * M402 - Deactivate and stow Z probe. (Requires a probe)
 * M403 - Set filament type for PRUSA MMU2
 * M404 - Display or set the Nominal Filament Width: "W<diameter>". (Requires FILAMENT_WIDTH_SENSOR)
 * M405 - Enable Filament Sensor flow control. "M405 D<delay_cm>". (Requires FILAMENT_WIDTH_SENSOR)
 * M406 - Disable Filament Sensor flow control. (Requires FILAMENT_WIDTH_SENSOR)
 * M407 - Display measured filament diameter in millimeters. (Requires FILAMENT_WIDTH_SENSOR)
 * M410 - Quickstop. Abort all planned moves.
 * M412 - Enable / Disable Filament Runout Detection. (Requires FILAMENT_RUNOUT_SENSOR)
 * M413 - Enable / Disable Power-Loss Recovery. (Requires POWER_LOSS_RECOVERY)
 * M420 - Enable/Disable Leveling (with current values) S1=enable S0=disable (Requires MESH_BED_LEVELING or ABL)
 * M421 - Set a single Z coordinate in the Mesh Leveling grid. X<units> Y<units> Z<units> (Requires MESH_BED_LEVELING, AUTO_BED_LEVELING_BILINEAR, or AUTO_BED_LEVELING_UBL)
 * M422 - Set Z Stepper automatic alignment position using probe. X<units> Y<units> A<axis> (Requires Z_STEPPER_AUTO_ALIGN)
 * M425 - Enable/Disable and tune backlash correction. (Requires BACKLASH_COMPENSATION and BACKLASH_GCODE)
 * M428 - Set the home_offset based on the current_position. Nearest edge applies. (Disabled by NO_WORKSPACE_OFFSETS or DELTA)
 * M486 - Identify and cancel objects. (Requires CANCEL_OBJECTS)
 * M500 - Store parameters in EEPROM. (Requires EEPROM_SETTINGS)
 * M501 - Restore parameters from EEPROM. (Requires EEPROM_SETTINGS)
 * M502 - Revert to the default "factory settings". ** Does not write them to EEPROM! **
 * M503 - Print the current settings (in memory): "M503 S<verbose>". S0 specifies compact output.
 * M504 - Validate EEPROM contents. (Requires EEPROM_SETTINGS)
 * M524 - Abort the current SD print job started with M24. (Requires SDSUPPORT)
 * M540 - Enable/disable SD card abort on endstop hit: "M540 S<state>". (Requires SD_ABORT_ON_ENDSTOP_HIT)
 * M569 - Enable stealthChop on an axis. (Requires at least one _DRIVER_TYPE to be TMC2130/2160/2208/2209/5130/5160)
 * M600 - Pause for filament change: "M600 X<pos> Y<pos> Z<raise> E<first_retract> L<later_retract>". (Requires ADVANCED_PAUSE_FEATURE)
 * M603 - Configure filament change: "M603 T<tool> U<unload_length> L<load_length>". (Requires ADVANCED_PAUSE_FEATURE)
 * M605 - Set Dual X-Carriage movement mode: "M605 S<mode> [X<x_offset>] [R<temp_offset>]". (Requires DUAL_X_CARRIAGE)
 * M665 - Set delta configurations: "M665 H<delta height> L<diagonal rod> R<delta radius> S<segments/s> B<calibration radius> X<Alpha angle trim> Y<Beta angle trim> Z<Gamma angle trim> (Requires DELTA)
 * M666 - Set/get offsets for delta (Requires DELTA) or dual endstops. (Requires [XYZ]_DUAL_ENDSTOPS)
 * M672 - Set/Reset Duet Smart Effector's sensitivity. (Requires SMART_EFFECTOR and SMART_EFFECTOR_MOD_PIN)
 * M701 - Load filament (Requires FILAMENT_LOAD_UNLOAD_GCODES)
 * M702 - Unload filament (Requires FILAMENT_LOAD_UNLOAD_GCODES)
 * M810-M819 - Define/execute a G-code macro (Requires GCODE_MACROS)
 * M851 - Set Z probe's XYZ offsets in current units. (Negative values: X=left, Y=front, Z=below)
 * M852 - Set skew factors: "M852 [I<xy>] [J<xz>] [K<yz>]". (Requires SKEW_CORRECTION_GCODE, and SKEW_CORRECTION_FOR_Z for IJ)
 * M860 - Report the position of position encoder modules.
 * M861 - Report the status of position encoder modules.
 * M862 - Perform an axis continuity test for position encoder modules.
 * M863 - Perform steps-per-mm calibration for position encoder modules.
 * M864 - Change position encoder module I2C address.
 * M865 - Check position encoder module firmware version.
 * M866 - Report or reset position encoder module error count.
 * M867 - Enable/disable or toggle error correction for position encoder modules.
 * M868 - Report or set position encoder module error correction threshold.
 * M869 - Report position encoder module error.
 * M871 - Print/reset/clear first layer temperature offset values. (Requires PROBE_TEMP_COMPENSATION)
 * M876 - Handle Prompt Response. (Requires HOST_PROMPT_SUPPORT and not EMERGENCY_PARSER)
 * M900 - Get or Set Linear Advance K-factor. (Requires LIN_ADVANCE)
 * M906 - Set or get motor current in milliamps using axis codes X, Y, Z, E. Report values if no axis codes given. (Requires at least one _DRIVER_TYPE defined as TMC2130/2160/5130/5160/2208/2209/2660 or L6470)
 * M907 - Set digital trimpot motor current using axis codes. (Requires a board with digital trimpots)
 * M908 - Control digital trimpot directly. (Requires DAC_STEPPER_CURRENT or DIGIPOTSS_PIN)
 * M909 - Print digipot/DAC current value. (Requires DAC_STEPPER_CURRENT)
 * M910 - Commit digipot/DAC value to external EEPROM via I2C. (Requires DAC_STEPPER_CURRENT)
 * M911 - Report stepper driver overtemperature pre-warn condition. (Requires at least one _DRIVER_TYPE defined as TMC2130/2160/5130/5160/2208/2209/2660)
 * M912 - Clear stepper driver overtemperature pre-warn condition flag. (Requires at least one _DRIVER_TYPE defined as TMC2130/2160/5130/5160/2208/2209/2660)
 * M913 - Set HYBRID_THRESHOLD speed. (Requires HYBRID_THRESHOLD)
 * M914 - Set StallGuard sensitivity. (Requires SENSORLESS_HOMING or SENSORLESS_PROBING)
 * M916 - L6470 tuning: Increase KVAL_HOLD until thermal warning. (Requires at least one _DRIVER_TYPE L6470)
 * M917 - L6470 tuning: Find minimum current thresholds. (Requires at least one _DRIVER_TYPE L6470)
 * M918 - L6470 tuning: Increase speed until max or error. (Requires at least one _DRIVER_TYPE L6470)
 * M951 - Set Magnetic Parking Extruder parameters. (Requires MAGNETIC_PARKING_EXTRUDER)
 * M7219 - Control Max7219 Matrix LEDs. (Requires MAX7219_GCODE)
 *
 * M360 - SCARA calibration: Move to cal-position ThetaA (0 deg calibration)
 * M361 - SCARA calibration: Move to cal-position ThetaB (90 deg calibration - steps per degree)
 * M362 - SCARA calibration: Move to cal-position PsiA (0 deg calibration)
 * M363 - SCARA calibration: Move to cal-position PsiB (90 deg calibration - steps per degree)
 * M364 - SCARA calibration: Move to cal-position PSIC (90 deg to Theta calibration position)
 *
 * ************ Custom codes - This can change to suit future G-code regulations
 * G425 - Calibrate using a conductive object. (Requires CALIBRATION_GCODE)
 * M928 - Start SD logging: "M928 filename.gco". Stop with M29. (Requires SDSUPPORT)
 * M997 - Perform in-application firmware update
 * M999 - Restart after being stopped by error
 *
 * "T" Codes
 *
 * T0-T3 - Select an extruder (tool) by index: "T<n> F<units/min>"
 *
 */

#include "../inc/MarlinConfig.h"
#include "parser.h"

#if ENABLED(I2C_POSITION_ENCODERS)
  #include "../feature/encoder_i2c.h"
#endif

enum AxisRelative : uint8_t { REL_X, REL_Y, REL_Z, REL_E, E_MODE_ABS, E_MODE_REL };

class GcodeSuite {
public:

  static uint8_t axis_relative;

  static inline bool axis_is_relative(const AxisEnum a) {
    if (a == E_AXIS) {
      if (TEST(axis_relative, E_MODE_REL)) return true;
      if (TEST(axis_relative, E_MODE_ABS)) return false;
    }
    return TEST(axis_relative, a);
  }
  static inline void set_relative_mode(const bool rel) {
    axis_relative = rel ? _BV(REL_X) | _BV(REL_Y) | _BV(REL_Z) | _BV(REL_E) : 0;
  }
  static inline void set_e_relative() {
    CBI(axis_relative, E_MODE_ABS);
    SBI(axis_relative, E_MODE_REL);
  }
  static inline void set_e_absolute() {
    CBI(axis_relative, E_MODE_REL);
    SBI(axis_relative, E_MODE_ABS);
  }

  #if ENABLED(CNC_WORKSPACE_PLANES)
    /**
     * Workspace planes only apply to G2/G3 moves
     * (and "canned cycles" - not a current feature)
     */
    enum WorkspacePlane : char { PLANE_XY, PLANE_ZX, PLANE_YZ };
    static WorkspacePlane workspace_plane;
  #endif

  #define MAX_COORDINATE_SYSTEMS 9
  #if ENABLED(CNC_COORDINATE_SYSTEMS)
    static int8_t active_coordinate_system;
    static xyz_pos_t coordinate_system[MAX_COORDINATE_SYSTEMS];
    static bool select_coordinate_system(const int8_t _new);
  #endif

  static millis_t previous_move_ms;
  FORCE_INLINE static void reset_stepper_timeout() { previous_move_ms = millis(); }

  static int8_t get_target_extruder_from_command();
  static int8_t get_target_e_stepper_from_command();
  static void get_destination_from_command();

  static void process_parsed_command(const bool no_ok=false);
  static void process_next_command();

  // Execute G-code in-place, preserving current G-code parameters
  static void process_subcommands_now_P(PGM_P pgcode);
  static void process_subcommands_now(char * gcode);

  static inline void home_all_axes() {
    extern const char G28_STR[];
    process_subcommands_now_P(G28_STR);
  }

  #if HAS_AUTO_REPORTING || ENABLED(HOST_KEEPALIVE_FEATURE)
    static bool autoreport_paused;
    static inline bool set_autoreport_paused(const bool p) {
      const bool was = autoreport_paused;
      autoreport_paused = p;
      return was;
    }
  #else
    static constexpr bool autoreport_paused = false;
    static inline bool set_autoreport_paused(const bool) { return false; }
  #endif

  #if ENABLED(HOST_KEEPALIVE_FEATURE)
    /**
     * States for managing Marlin and host communication
     * Marlin sends messages if blocked or busy
     */
    enum MarlinBusyState : char {
      NOT_BUSY,           // Not in a handler
      IN_HANDLER,         // Processing a GCode
      IN_PROCESS,         // Known to be blocking command input (as in G29)
      PAUSED_FOR_USER,    // Blocking pending any input
      PAUSED_FOR_INPUT    // Blocking pending text input (concept)
    };

    static MarlinBusyState busy_state;
    static uint8_t host_keepalive_interval;

    static void host_keepalive();

    #define KEEPALIVE_STATE(N) REMEMBER(_KA_, gcode.busy_state, gcode.N)
  #else
    #define KEEPALIVE_STATE(N) NOOP
  #endif

  static void dwell(millis_t time);

private:

  static void G0_G1(
    #if IS_SCARA || defined(G0_FEEDRATE)
      const bool fast_move=false
    #endif
  );

  #if ENABLED(ARC_SUPPORT)
    static void G2_G3(const bool clockwise);
  #endif

  static void G4();

  #if ENABLED(BEZIER_CURVE_SUPPORT)
    static void G5();
  #endif

  #if ENABLED(FWRETRACT)
    static void G10();
    static void G11();
  #endif

  #if ENABLED(NOZZLE_CLEAN_FEATURE)
    static void G12();
  #endif

  #if ENABLED(CNC_WORKSPACE_PLANES)
    static void G17();
    static void G18();
    static void G19();
  #endif

  #if ENABLED(INCH_MODE_SUPPORT)
    static void G20();
    static void G21();
  #endif

  #if ENABLED(G26_MESH_VALIDATION)
    static void G26();
  #endif

  #if ENABLED(NOZZLE_PARK_FEATURE)
    static void G27();
  #endif

  static void G28();

  #if HAS_LEVELING
    #if ENABLED(G29_RETRY_AND_RECOVER)
      static void G29_with_retry();
      #define G29_TYPE bool
    #else
      #define G29_TYPE void
    #endif
    static G29_TYPE G29();
  #endif

  #if HAS_BED_PROBE
    static void G30();
    #if ENABLED(Z_PROBE_SLED)
      static void G31();
      static void G32();
    #endif
  #endif

  #if ENABLED(DELTA_AUTO_CALIBRATION)
    static void G33();
  #endif

  #if ENABLED(Z_STEPPER_AUTO_ALIGN)
    static void G34();
    static void M422();
  #endif

  #if ENABLED(G38_PROBE_TARGET)
    static void G38(const int8_t subcode);
  #endif

  #if HAS_MESH
    static void G42();
  #endif

  #if ENABLED(CNC_COORDINATE_SYSTEMS)
    static void G53();
    static void G54();
    static void G55();
    static void G56();
    static void G57();
    static void G58();
    static void G59();
  #endif

  #if ENABLED(PROBE_TEMP_COMPENSATION)
    static void G76();
  #endif

  #if SAVED_POSITIONS
    static void G60();
    static void G61();
  #endif

  #if ENABLED(GCODE_MOTION_MODES)
    static void G80();
  #endif

  #if ENABLED(DRILLING_CANNED_CYCLES)
    static void G81();
    static void G82();
    static void G83();
  #endif

  static void G92();

  #if ENABLED(CALIBRATION_GCODE)
    static void G425();
  #endif

  #if HAS_RESUME_CONTINUE
    static void M0_M1();
  #endif

  #if HAS_CUTTER
    static void M3_M4(const bool is_M4);
    static void M5();
  #endif

  #if ENABLED(COOLANT_CONTROL)
    #if ENABLED(COOLANT_MIST)
      static void M7();
    #endif
    #if ENABLED(COOLANT_FLOOD)
      static void M8();
    #endif
    static void M9();
  #endif

  #if ENABLED(EXTERNAL_CLOSED_LOOP_CONTROLLER)
    static void M12();
  #endif

  #if ENABLED(EXPECTED_PRINTER_CHECK)
    static void M16();
  #endif

  static void M17();

  static void M18_M84();

  #if ENABLED(SDSUPPORT)
    static void M20();
    static void M21();
    static void M22();
    static void M23();
    static void M24();
    static void M25();
    static void M26();
    static void M27();
    static void M28();
    static void M29();
    static void M30();
  #endif

  static void M31();

  #if ENABLED(SDSUPPORT)
    static void M32();
    #if ENABLED(LONG_FILENAME_HOST_SUPPORT)
      static void M33();
    #endif
    #if BOTH(SDCARD_SORT_ALPHA, SDSORT_GCODE)
      static void M34();
    #endif
  #endif

  static void M42();

  #if ENABLED(PINS_DEBUGGING)
    static void M43();
  #endif

  #if ENABLED(Z_MIN_PROBE_REPEATABILITY_TEST)
    static void M48();
  #endif

  #if ENABLED(LCD_SET_PROGRESS_MANUALLY)
    static void M73();
  #endif

  static void M75();
  static void M76();
  static void M77();

  #if ENABLED(PRINTCOUNTER)
    static void M78();
  #endif

  #if ENABLED(PSU_CONTROL)
    static void M80();
  #endif

  static void M81();
  static void M82();
  static void M83();
  static void M85();
  static void M92();

  #if ENABLED(M100_FREE_MEMORY_WATCHER)
    static void M100();
  #endif

  #if EXTRUDERS
    static void M104();
    static void M109();
  #endif

  static void M105();

  #if FAN_COUNT > 0
    static void M106();
    static void M107();
  #endif

  #if DISABLED(EMERGENCY_PARSER)
    static void M108();
    static void M112();
    static void M410();
    #if ENABLED(HOST_PROMPT_SUPPORT)
      static void M876();
    #endif
  #endif

  static void M110();
  static void M111();

  #if ENABLED(HOST_KEEPALIVE_FEATURE)
    static void M113();
  #endif

  static void M114();
  static void M115();
  static void M117();
  static void M118();
  static void M119();
  static void M120();
  static void M121();

  #if ENABLED(PARK_HEAD_ON_PAUSE)
    static void M125();
  #endif

  #if ENABLED(BARICUDA)
    #if HAS_HEATER_1
      static void M126();
      static void M127();
    #endif
    #if HAS_HEATER_2
      static void M128();
      static void M129();
    #endif
  #endif

  #if HAS_HEATED_BED
    static void M140();
    static void M190();
  #endif

  #if HAS_HEATED_CHAMBER
    static void M141();
    static void M191();
  #endif

  #if HOTENDS && HAS_LCD_MENU
    static void M145();
  #endif

  #if ENABLED(TEMPERATURE_UNITS_SUPPORT)
    static void M149();
  #endif

  #if HAS_COLOR_LEDS
    static void M150();
  #endif

  #if ENABLED(AUTO_REPORT_TEMPERATURES) && HAS_TEMP_SENSOR
    static void M155();
  #endif

  #if ENABLED(MIXING_EXTRUDER)
    static void M163();
    static void M164();
    #if ENABLED(DIRECT_MIXING_IN_G1)
      static void M165();
    #endif
    #if ENABLED(GRADIENT_MIX)
      static void M166();
    #endif
    #if ENABLED(CNC_5X)
<<<<<<< HEAD
    static void M167();
=======
>>>>>>> ff873e6e
    static void M168();
    #endif	
  #endif

  static void M200();
  static void M201();

  #if 0
    static void M202(); // Not used for Sprinter/grbl gen6
  #endif

  static void M203();
  static void M204();
  static void M205();

  #if HAS_M206_COMMAND
    static void M206();
  #endif

  #if ENABLED(FWRETRACT)
    static void M207();
    static void M208();
    #if ENABLED(FWRETRACT_AUTORETRACT)
      static void M209();
    #endif
  #endif

  static void M211();

  #if EXTRUDERS > 1
    static void M217();
  #endif

  #if HAS_HOTEND_OFFSET
    static void M218();
  #endif

  static void M220();

  #if EXTRUDERS
    static void M221();
  #endif

  static void M226();

  #if ENABLED(PHOTO_GCODE)
    static void M240();
  #endif

  #if HAS_LCD_CONTRAST
    static void M250();
  #endif

  #if ENABLED(EXPERIMENTAL_I2CBUS)
    static void M260();
    static void M261();
  #endif

  #if HAS_SERVOS
    static void M280();
    #if ENABLED(EDITABLE_SERVO_ANGLES)
      static void M281();
    #endif
  #endif

  #if ENABLED(BABYSTEPPING)
    static void M290();
  #endif

  #if HAS_BUZZER
    static void M300();
  #endif

  #if ENABLED(PIDTEMP)
    static void M301();
  #endif

  #if ENABLED(PREVENT_COLD_EXTRUSION)
    static void M302();
  #endif

  #if HAS_PID_HEATING
    static void M303();
  #endif

  #if ENABLED(PIDTEMPBED)
    static void M304();
  #endif

  #if HAS_USER_THERMISTORS
    static void M305();
  #endif

  #if HAS_MICROSTEPS
    static void M350();
    static void M351();
  #endif

  #if HAS_CASE_LIGHT
    static void M355();
  #endif

  #if ENABLED(MORGAN_SCARA)
    static bool M360();
    static bool M361();
    static bool M362();
    static bool M363();
    static bool M364();
  #endif

  #if EITHER(EXT_SOLENOID, MANUAL_SOLENOID_CONTROL)
    static void M380();
    static void M381();
  #endif

  static void M400();

  #if HAS_BED_PROBE
    static void M401();
    static void M402();
  #endif

  #if ENABLED(PRUSA_MMU2)
    static void M403();
  #endif

  #if ENABLED(FILAMENT_WIDTH_SENSOR)
    static void M404();
    static void M405();
    static void M406();
    static void M407();
  #endif

  #if HAS_FILAMENT_SENSOR
    static void M412();
  #endif

  #if HAS_LEVELING
    static void M420();
    static void M421();
  #endif

  #if ENABLED(BACKLASH_GCODE)
    static void M425();
  #endif

  #if HAS_M206_COMMAND
    static void M428();
  #endif

  #if ENABLED(CANCEL_OBJECTS)
    static void M486();
  #endif

  static void M500();
  static void M501();
  static void M502();
  #if DISABLED(DISABLE_M503)
    static void M503();
  #endif
  #if ENABLED(EEPROM_SETTINGS)
    static void M504();
  #endif

  #if ENABLED(SDSUPPORT)
    static void M524();
  #endif

  #if ENABLED(SD_ABORT_ON_ENDSTOP_HIT)
    static void M540();
  #endif

  #if ENABLED(BAUD_RATE_GCODE)
    static void M575();
  #endif

  #if ENABLED(ADVANCED_PAUSE_FEATURE)
    static void M600();
    static void M603();
  #endif

  #if HAS_DUPLICATION_MODE
    static void M605();
  #endif

  #if IS_KINEMATIC
    static void M665();
  #endif

  #if ENABLED(DELTA) || HAS_EXTRA_ENDSTOPS
    static void M666();
  #endif

  #if ENABLED(SMART_EFFECTOR) && PIN_EXISTS(SMART_EFFECTOR_MOD)
    static void M672();
  #endif

  #if ENABLED(FILAMENT_LOAD_UNLOAD_GCODES)
    static void M701();
    static void M702();
  #endif

  #if ENABLED(GCODE_MACROS)
    static void M810_819();
  #endif

  #if HAS_BED_PROBE
    static void M851();
  #endif

  #if ENABLED(SKEW_CORRECTION_GCODE)
    static void M852();
  #endif

  #if ENABLED(I2C_POSITION_ENCODERS)
    FORCE_INLINE static void M860() { I2CPEM.M860(); }
    FORCE_INLINE static void M861() { I2CPEM.M861(); }
    FORCE_INLINE static void M862() { I2CPEM.M862(); }
    FORCE_INLINE static void M863() { I2CPEM.M863(); }
    FORCE_INLINE static void M864() { I2CPEM.M864(); }
    FORCE_INLINE static void M865() { I2CPEM.M865(); }
    FORCE_INLINE static void M866() { I2CPEM.M866(); }
    FORCE_INLINE static void M867() { I2CPEM.M867(); }
    FORCE_INLINE static void M868() { I2CPEM.M868(); }
    FORCE_INLINE static void M869() { I2CPEM.M869(); }
  #endif

  #if ENABLED(PROBE_TEMP_COMPENSATION)
    static void M871();
  #endif

  #if ENABLED(LIN_ADVANCE)
    static void M900();
  #endif

  #if HAS_TRINAMIC_CONFIG
    static void M122();
    static void M906();
    #if HAS_STEALTHCHOP
      static void M569();
    #endif
    #if ENABLED(MONITOR_DRIVER_STATUS)
      static void M911();
      static void M912();
    #endif
    #if ENABLED(HYBRID_THRESHOLD)
      static void M913();
    #endif
    #if USE_SENSORLESS
      static void M914();
    #endif
  #endif

  #if HAS_L64XX
    static void M122();
    static void M906();
    static void M916();
    static void M917();
    static void M918();
  #endif

  #if HAS_DIGIPOTSS || HAS_MOTOR_CURRENT_PWM || EITHER(DIGIPOT_I2C, DAC_STEPPER_CURRENT)
    static void M907();
    #if HAS_DIGIPOTSS || ENABLED(DAC_STEPPER_CURRENT)
      static void M908();
      #if ENABLED(DAC_STEPPER_CURRENT)
        static void M909();
        static void M910();
      #endif
    #endif
  #endif

  #if ENABLED(SDSUPPORT)
    static void M928();
  #endif

  #if ENABLED(MAGNETIC_PARKING_EXTRUDER)
    static void M951();
  #endif

  #if ENABLED(PLATFORM_M997_SUPPORT)
    static void M997();
  #endif

  static void M999();

  #if ENABLED(POWER_LOSS_RECOVERY)
    static void M413();
    static void M1000();
  #endif

  #if ENABLED(MAX7219_GCODE)
    static void M7219();
  #endif

  #if ENABLED(CONTROLLER_FAN_EDITABLE)
    static void M710();
  #endif

  static void T(const uint8_t tool_index);

};

extern GcodeSuite gcode;<|MERGE_RESOLUTION|>--- conflicted
+++ resolved
@@ -163,11 +163,7 @@
  * M164 - Commit the mix and save to a virtual tool (current, or as specified by 'S'). (Requires MIXING_EXTRUDER)
  * M165 - Set the mix for the mixing extruder (and current virtual tool) with parameters ABCDHI. (Requires MIXING_EXTRUDER and DIRECT_MIXING_IN_G1)
  * M166 - Set the Gradient Mix for the mixing extruder. (Requires GRADIENT_MIX)
-<<<<<<< HEAD
- * M168 - Set 5 axis motion on CNC. (Requires MIXING_EXTRUDER)
-=======
  * M168 - Set 5 axis motion on CNC. (Requires MIXING_EXTRUDER and CNC_5X)
->>>>>>> ff873e6e
  * M190 - S<temp> Wait for bed current temp to reach target temp. ** Wait only when heating! **
  *        R<temp> Wait for bed current temp to reach target temp. ** Wait for heating or cooling. **
  * M200 - Set filament diameter, D<diameter>, setting E axis units to cubic. (Use S0 to revert to linear units.)
@@ -694,10 +690,7 @@
       static void M166();
     #endif
     #if ENABLED(CNC_5X)
-<<<<<<< HEAD
     static void M167();
-=======
->>>>>>> ff873e6e
     static void M168();
     #endif	
   #endif
