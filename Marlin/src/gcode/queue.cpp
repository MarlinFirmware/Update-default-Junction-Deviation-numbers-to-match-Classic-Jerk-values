--- conflicted
+++ resolved
@@ -514,34 +514,12 @@
             if (gcode_N != last_N[i] + 1 && !M110)
               return gcode_line_error(PSTR(STR_ERR_LINE_NO), i);
 
-<<<<<<< HEAD
-        //
-        // Movement commands give an alert when the machine is stopped
-        //
-
-        if (IsStopped()) {
-          char* gpos = strchr(command, 'G');
-          if (gpos) {
-            switch (strtol(gpos + 1, nullptr, 10)) {
-              case 0: case 1:
-              #if ENABLED(ARC_SUPPORT)
-                case 2: case 3:
-              #endif
-              #if ENABLED(BEZIER_CURVE_SUPPORT)
-                case 5:
-              #endif
-                PORT_REDIRECT(SERIAL_PORTMASK(i));                      // Reply to the serial port that sent the command
-                SERIAL_ECHOLNPGM(STR_ERR_STOPPED);
-                LCD_MESSAGEPGM(MSG_STOPPED);
-                break;
-=======
             char *apos = strrchr(command, '*');
             if (apos) {
               uint8_t checksum = 0, count = uint8_t(apos - command);
               while (count) checksum ^= command[--count];
               if (strtol(apos + 1, nullptr, 10) != checksum)
                 return gcode_line_error(PSTR(STR_ERR_CHECKSUM_MISMATCH), i);
->>>>>>> 8f7bac49
             }
             else
               return gcode_line_error(PSTR(STR_ERR_NO_CHECKSUM), i);
@@ -569,7 +547,7 @@
                 #if ENABLED(BEZIER_CURVE_SUPPORT)
                   case 5:
                 #endif
-                  PORT_REDIRECT(i);                      // Reply to the serial port that sent the command
+                  PORT_REDIRECT(SERIAL_PORTMASK(i));                      // Reply to the serial port that sent the command
                   SERIAL_ECHOLNPGM(STR_ERR_STOPPED);
                   LCD_MESSAGEPGM(MSG_STOPPED);
                   break;
