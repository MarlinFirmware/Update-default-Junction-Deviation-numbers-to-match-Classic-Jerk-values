--- conflicted
+++ resolved
@@ -206,16 +206,6 @@
   PGM_P p = pgcode;
   for (;;) {
     char c;
-<<<<<<< HEAD
-    while ((c = pgm_read_byte(&p[i])) && c != '\n') {
-      char cmd[i + 1];
-      memcpy_P(cmd, p, i);
-      cmd[i] = '\0';
-      enqueue_one_now(cmd);
-      if (!c) break;
-      p += i + 1;
-    }
-=======
     while ((c = pgm_read_byte(&p[i])) && c != '\n') i++;
     char cmd[i + 1];
     memcpy_P(cmd, p, i);
@@ -223,7 +213,6 @@
     enqueue_one_now(cmd);
     if (!c) break;
     p += i + 1;
->>>>>>> ab99a807
   }
 }
 
