--- conflicted
+++ resolved
@@ -289,15 +289,9 @@
  */
 void GCodeQueue::ok_to_send() {
   #if HAS_MULTI_SERIAL
-<<<<<<< HEAD
-    const int16_t pn = command_port();
-    if (pn < 0) return;
-    PORT_REDIRECT(SERIAL_PORTMASK(pn));   // Reply to the serial port that sent the command
-=======
     const serial_index_t serial_ind = command_port();
-    if (serial_ind < 0) return;                   // Never mind. Command came from SD or Flash Drive
-    PORT_REDIRECT(serial_ind);                    // Reply to the serial port that sent the command
->>>>>>> c929fb52
+    if (serial_ind < 0) return;
+    PORT_REDIRECT(SERIAL_PORTMASK(serial_ind));   // Reply to the serial port that sent the command
   #endif
   if (!send_ok[index_r]) return;
   SERIAL_ECHOPGM(STR_OK);
@@ -322,13 +316,8 @@
 void GCodeQueue::flush_and_request_resend() {
   const serial_index_t serial_ind = command_port();
   #if HAS_MULTI_SERIAL
-<<<<<<< HEAD
-    if (pn < 0) return;
-    PORT_REDIRECT(SERIAL_PORTMASK(pn));   // Reply to the serial port that sent the command
-=======
     if (serial_ind < 0) return;                   // Never mind. Command came from SD or Flash Drive
-    PORT_REDIRECT(serial_ind);                    // Reply to the serial port that sent the command
->>>>>>> c929fb52
+    PORT_REDIRECT(SERIAL_PORTMASK(serial_ind));   // Reply to the serial port that sent the command
   #endif
   SERIAL_FLUSH();
   SERIAL_ECHOPGM(STR_RESEND);
@@ -359,17 +348,12 @@
   }
 }
 
-<<<<<<< HEAD
-void GCodeQueue::gcode_line_error(PGM_P const err, const int8_t pn) {
-  PORT_REDIRECT(SERIAL_PORTMASK(pn));     // Reply to the serial port that sent the command
-=======
 void GCodeQueue::gcode_line_error(PGM_P const err, const serial_index_t serial_ind) {
-  PORT_REDIRECT(serial_ind);                      // Reply to the serial port that sent the command
->>>>>>> c929fb52
+  PORT_REDIRECT(SERIAL_PORTMASK(serial_ind)); // Reply to the serial port that sent the command
   SERIAL_ERROR_START();
   serialprintPGM(err);
   SERIAL_ECHOLN(last_N[serial_ind]);
-  while (read_serial(serial_ind) != -1);          // Clear out the RX buffer
+  while (read_serial(serial_ind) != -1);      // Clear out the RX buffer
   flush_and_request_resend();
   serial_count[serial_ind] = 0;
 }
@@ -563,11 +547,7 @@
                 #if ENABLED(BEZIER_CURVE_SUPPORT)
                   case 5:
                 #endif
-<<<<<<< HEAD
-                  PORT_REDIRECT(SERIAL_PORTMASK(i));     // Reply to the serial port that sent the command
-=======
-                  PORT_REDIRECT(p);                      // Reply to the serial port that sent the command
->>>>>>> c929fb52
+                  PORT_REDIRECT(SERIAL_PORTMASK(p));     // Reply to the serial port that sent the command
                   SERIAL_ECHOLNPGM(STR_ERR_STOPPED);
                   LCD_MESSAGEPGM(MSG_STOPPED);
                   break;
