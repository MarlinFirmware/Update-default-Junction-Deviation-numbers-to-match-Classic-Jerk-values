--- conflicted
+++ resolved
@@ -37,14 +37,8 @@
  * M22: Release SD Card
  */
 void GcodeSuite::M22() {
-<<<<<<< HEAD
-
-  if (!IS_SD_PRINTING()) card.release();
-
-=======
   if (!IS_SD_PRINTING()) card.release();
   IF_ENABLED(TFT_COLOR_UI, ui.refresh(LCDVIEW_CALL_REDRAW_NEXT));
->>>>>>> 082fce5e
 }
 
 #endif // SDSUPPORT