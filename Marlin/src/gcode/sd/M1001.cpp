/**
 * Marlin 3D Printer Firmware
 * Copyright (c) 2020 MarlinFirmware [https://github.com/MarlinFirmware/Marlin]
 *
 * Based on Sprinter and grbl.
 * Copyright (c) 2011 Camiel Gubbels / Erik van der Zalm
 *
 * This program is free software: you can redistribute it and/or modify
 * it under the terms of the GNU General Public License as published by
 * the Free Software Foundation, either version 3 of the License, or
 * (at your option) any later version.
 *
 * This program is distributed in the hope that it will be useful,
 * but WITHOUT ANY WARRANTY; without even the implied warranty of
 * MERCHANTABILITY or FITNESS FOR A PARTICULAR PURPOSE.  See the
 * GNU General Public License for more details.
 *
 * You should have received a copy of the GNU General Public License
 * along with this program.  If not, see <https://www.gnu.org/licenses/>.
 *
 */

#include "../../inc/MarlinConfig.h"

#if ENABLED(SDSUPPORT)

#include "../gcode.h"
#include "../../module/planner.h"
#include "../../module/printcounter.h"
#include "../../module/temperature.h"
#include "../../sd/cardreader.h"

#ifdef SD_FINISHED_RELEASECOMMAND
  #include "../queue.h"
#endif

#if EITHER(LCD_SET_PROGRESS_MANUALLY, SD_REPRINT_LAST_SELECTED_FILE)
  #include "../../lcd/marlinui.h"
#endif

#if ENABLED(POWER_LOSS_RECOVERY)
  #include "../../feature/powerloss.h"
#endif

#if HAS_LEDS_OFF_FLAG
  #include "../../MarlinCore.h" // for wait_for_user_response()
  #include "../../feature/leds/printer_event_leds.h"
#endif

#if ENABLED(EXTENSIBLE_UI)
  #include "../../lcd/extui/ui_api.h"
#elif ENABLED(DWIN_CREALITY_LCD_ENHANCED)
  #include "../../lcd/e3v2/enhanced/dwin.h"
#endif

#if ENABLED(HOST_ACTION_COMMANDS)
  #include "../../feature/host_actions.h"
#endif

#ifndef PE_LEDS_COMPLETED_TIME
  #define PE_LEDS_COMPLETED_TIME (30*60)
#endif

/**
 * M1001: Execute actions for SD print completion
 */
void GcodeSuite::M1001() {
  planner.synchronize();

  // SD Printing is finished when the queue reaches M1001
  card.flag.sdprinting = card.flag.sdprintdone = false;

  // If there's another auto#.g file to run...
  if (TERN(NO_SD_AUTOSTART, false, card.autofile_check())) return;

  // Purge the recovery file...
  TERN_(POWER_LOSS_RECOVERY, recovery.purge());

  // Report total print time
  const bool long_print = print_job_timer.duration() > 60;
  if (long_print) process_subcommands_now(F("M31"));

  // Stop the print job timer
  process_subcommands_now(F("M77"));

  // Set the progress bar "done" state
  TERN_(LCD_SET_PROGRESS_MANUALLY, ui.set_progress_done());

  // Announce SD file completion
  {
    PORT_REDIRECT(SerialMask::All);
    SERIAL_ECHOLNPGM(STR_FILE_PRINTED);
  }

  // Update the status LED color
  #if HAS_LEDS_OFF_FLAG
    if (long_print) {
      printerEventLEDs.onPrintCompleted();
<<<<<<< HEAD
      TERN_(EXTENSIBLE_UI, ExtUI::onUserConfirmRequired(GET_TEXT_F(MSG_PRINT_DONE)));
      TERN_(HOST_PROMPT_SUPPORT, host_prompt_do(PROMPT_USER_CONTINUE, GET_TEXT_F(MSG_PRINT_DONE), FPSTR(CONTINUE_STR)));
=======
      TERN_(EXTENSIBLE_UI, ExtUI::onUserConfirmRequired_P(GET_TEXT(MSG_PRINT_DONE)));
      TERN_(HOST_PROMPT_SUPPORT, hostui.prompt_do(PROMPT_USER_CONTINUE, GET_TEXT_F(MSG_PRINT_DONE), FPSTR(CONTINUE_STR)));
>>>>>>> 644e2461
      TERN_(HAS_RESUME_CONTINUE, wait_for_user_response(SEC_TO_MS(TERN(HAS_LCD_MENU, PE_LEDS_COMPLETED_TIME, 30))));
      printerEventLEDs.onResumeAfterWait();
    }
  #endif

  // Inject SD_FINISHED_RELEASECOMMAND, if any
  #ifdef SD_FINISHED_RELEASECOMMAND
    process_subcommands_now(F(SD_FINISHED_RELEASECOMMAND));
  #endif

  TERN_(EXTENSIBLE_UI, ExtUI::onPrintFinished());
  TERN_(DWIN_CREALITY_LCD_ENHANCED, DWIN_Print_Finished());

  // Re-select the last printed file in the UI
  TERN_(SD_REPRINT_LAST_SELECTED_FILE, ui.reselect_last_file());
}

#endif // SDSUPPORT<|MERGE_RESOLUTION|>--- conflicted
+++ resolved
@@ -96,13 +96,8 @@
   #if HAS_LEDS_OFF_FLAG
     if (long_print) {
       printerEventLEDs.onPrintCompleted();
-<<<<<<< HEAD
       TERN_(EXTENSIBLE_UI, ExtUI::onUserConfirmRequired(GET_TEXT_F(MSG_PRINT_DONE)));
-      TERN_(HOST_PROMPT_SUPPORT, host_prompt_do(PROMPT_USER_CONTINUE, GET_TEXT_F(MSG_PRINT_DONE), FPSTR(CONTINUE_STR)));
-=======
-      TERN_(EXTENSIBLE_UI, ExtUI::onUserConfirmRequired_P(GET_TEXT(MSG_PRINT_DONE)));
       TERN_(HOST_PROMPT_SUPPORT, hostui.prompt_do(PROMPT_USER_CONTINUE, GET_TEXT_F(MSG_PRINT_DONE), FPSTR(CONTINUE_STR)));
->>>>>>> 644e2461
       TERN_(HAS_RESUME_CONTINUE, wait_for_user_response(SEC_TO_MS(TERN(HAS_LCD_MENU, PE_LEDS_COMPLETED_TIME, 30))));
       printerEventLEDs.onResumeAfterWait();
     }
