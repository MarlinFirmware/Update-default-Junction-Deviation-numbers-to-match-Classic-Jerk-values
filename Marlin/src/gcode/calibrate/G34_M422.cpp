--- conflicted
+++ resolved
@@ -308,8 +308,6 @@
               , dtostrf(ABS(z_measured[1] - z_measured[2]), 1, 3, fstr2)
               , dtostrf(ABS(z_measured[2] - z_measured[0]), 1, 3, fstr3)
             #endif
-<<<<<<< HEAD
-=======
           ;
           sprintf_P(msg,
             PSTR("1:2=%s" TERN_(TRIPLE_Z, " 3-2=%s 3-1=%s") TERN_(QUAD_Z, " 4-3=%s 4-2=%s 4-1=%s")),
@@ -321,7 +319,6 @@
               dtostrf(ABS(z_measured[3] - z_measured[2]), 1, 3, fstr4),
               dtostrf(ABS(z_measured[3] - z_measured[1]), 1, 3, fstr5),
               dtostrf(ABS(z_measured[3] - z_measured[0]), 1, 3, fstr6))
->>>>>>> e7e1c514
           );
           ui.set_status(msg);
         #endif
