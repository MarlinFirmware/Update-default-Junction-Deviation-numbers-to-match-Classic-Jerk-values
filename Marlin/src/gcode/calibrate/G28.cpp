--- conflicted
+++ resolved
@@ -319,11 +319,7 @@
     if (z_homing_height && (doX || doY || (ENABLED(Z_SAFE_HOMING) && doZ))) {
       // Raise Z before homing any other axes and z is not already high enough (never lower z)
       if (DEBUGGING(LEVELING)) DEBUG_ECHOLNPAIR("Raise Z (before homing) by ", z_homing_height);
-<<<<<<< HEAD
-      do_z_clearance(z_homing_height, (TEST(axis_known_position, Z_AXIS) || (current_position.z >= z_homing_height && Z_ENABLE_READ() == Z_ENABLE_ON)), DISABLED(UNKNOWN_Z_NO_RAISE));
-=======
-      do_z_clearance(z_homing_height, true, DISABLED(UNKNOWN_Z_NO_RAISE));
->>>>>>> 73ce80af
+      do_z_clearance(z_homing_height, TEST(axis_known_position, Z_AXIS) || (current_position.z >= z_homing_height && Z_ENABLE_READ() == Z_ENABLE_ON), DISABLED(UNKNOWN_Z_NO_RAISE));
     }
 
     #if ENABLED(QUICK_HOME)
