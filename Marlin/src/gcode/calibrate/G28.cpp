/**
 * Marlin 3D Printer Firmware
 * Copyright (c) 2020 MarlinFirmware [https://github.com/MarlinFirmware/Marlin]
 *
 * Based on Sprinter and grbl.
 * Copyright (c) 2011 Camiel Gubbels / Erik van der Zalm
 *
 * This program is free software: you can redistribute it and/or modify
 * it under the terms of the GNU General Public License as published by
 * the Free Software Foundation, either version 3 of the License, or
 * (at your option) any later version.
 *
 * This program is distributed in the hope that it will be useful,
 * but WITHOUT ANY WARRANTY; without even the implied warranty of
 * MERCHANTABILITY or FITNESS FOR A PARTICULAR PURPOSE.  See the
 * GNU General Public License for more details.
 *
 * You should have received a copy of the GNU General Public License
 * along with this program.  If not, see <https://www.gnu.org/licenses/>.
 *
 */

#include "../../inc/MarlinConfig.h"

#include "../gcode.h"

#include "../../module/endstops.h"
#include "../../module/planner.h"
#include "../../module/stepper.h" // for various

#if HAS_MULTI_HOTEND
  #include "../../module/tool_change.h"
#endif

#if HAS_LEVELING
  #include "../../feature/bedlevel/bedlevel.h"
#endif

#if ENABLED(BD_SENSOR)
  #include "../../feature/bedlevel/bdl/bdl.h"
#endif

#if ENABLED(SENSORLESS_HOMING)
  #include "../../feature/tmc_util.h"
#endif

#include "../../module/probe.h"

#if ENABLED(BLTOUCH)
  #include "../../feature/bltouch.h"
#endif

#include "../../lcd/marlinui.h"

#if ENABLED(EXTENSIBLE_UI)
  #include "../../lcd/extui/ui_api.h"
#elif ENABLED(DWIN_CREALITY_LCD)
  #include "../../lcd/e3v2/creality/dwin.h"
#elif ENABLED(DWIN_LCD_PROUI)
  #include "../../lcd/e3v2/proui/dwin.h"
#endif

#if ENABLED(LASER_FEATURE)
  #include "../../feature/spindle_laser.h"
#endif

#define DEBUG_OUT ENABLED(DEBUG_LEVELING_FEATURE)
#include "../../core/debug_out.h"

#if ENABLED(QUICK_HOME)

  static void quick_home_xy() {

    // Pretend the current position is 0,0
    current_position.set(0.0, 0.0);
    sync_plan_position();

    const int x_axis_home_dir = TOOL_X_HOME_DIR(active_extruder);

    // Use a higher diagonal feedrate so axes move at homing speed
    const float minfr = _MIN(homing_feedrate(X_AXIS), homing_feedrate(Y_AXIS)),
                fr_mm_s = HYPOT(minfr, minfr);

    #if ENABLED(SENSORLESS_HOMING)
      sensorless_t stealth_states {
        NUM_AXIS_LIST(
          TERN0(X_SENSORLESS, tmc_enable_stallguard(stepperX)),
          TERN0(Y_SENSORLESS, tmc_enable_stallguard(stepperY)),
          false, false, false, false, false, false, false
        )
        , TERN0(X2_SENSORLESS, tmc_enable_stallguard(stepperX2))
        , TERN0(Y2_SENSORLESS, tmc_enable_stallguard(stepperY2))
      };
    #endif

    do_blocking_move_to_xy(1.5 * max_length(X_AXIS) * x_axis_home_dir, 1.5 * max_length(Y_AXIS) * Y_HOME_DIR, fr_mm_s);

    endstops.validate_homing_move();

    current_position.set(0.0, 0.0);

    #if ENABLED(SENSORLESS_HOMING) && DISABLED(ENDSTOPS_ALWAYS_ON_DEFAULT)
      TERN_(X_SENSORLESS, tmc_disable_stallguard(stepperX, stealth_states.x));
      TERN_(X2_SENSORLESS, tmc_disable_stallguard(stepperX2, stealth_states.x2));
      TERN_(Y_SENSORLESS, tmc_disable_stallguard(stepperY, stealth_states.y));
      TERN_(Y2_SENSORLESS, tmc_disable_stallguard(stepperY2, stealth_states.y2));
    #endif
  }

#endif // QUICK_HOME

#if ENABLED(Z_SAFE_HOMING)

  inline void home_z_safely() {
    DEBUG_SECTION(log_G28, "home_z_safely", DEBUGGING(LEVELING));

    // Disallow Z homing if X or Y homing is needed
    if (homing_needed_error(_BV(X_AXIS) | _BV(Y_AXIS))) return;

    sync_plan_position();

    /**
     * Move the Z probe (or just the nozzle) to the safe homing point
     * (Z is already at the right height)
     */
    constexpr xy_float_t safe_homing_xy = { Z_SAFE_HOMING_X_POINT, Z_SAFE_HOMING_Y_POINT };
    #if HAS_HOME_OFFSET && DISABLED(Z_SAFE_HOMING_POINT_ABSOLUTE)
      xy_float_t okay_homing_xy = safe_homing_xy;
      okay_homing_xy -= home_offset;
    #else
      constexpr xy_float_t okay_homing_xy = safe_homing_xy;
    #endif

    destination.set(okay_homing_xy, current_position.z);

    TERN_(HOMING_Z_WITH_PROBE, destination -= probe.offset_xy);

    if (position_is_reachable(destination)) {

      if (DEBUGGING(LEVELING)) DEBUG_POS("home_z_safely", destination);

      // Free the active extruder for movement
      TERN_(DUAL_X_CARRIAGE, idex_set_parked(false));

      TERN_(SENSORLESS_HOMING, safe_delay(500)); // Short delay needed to settle

      do_blocking_move_to_xy(destination);
      homeaxis(Z_AXIS);
    }
    else {
      LCD_MESSAGE(MSG_ZPROBE_OUT);
      SERIAL_ECHO_MSG(STR_ZPROBE_OUT_SER);
    }
  }

#endif // Z_SAFE_HOMING

#if ENABLED(IMPROVE_HOMING_RELIABILITY)

  motion_state_t begin_slow_homing() {
    motion_state_t motion_state{0};
    motion_state.acceleration.set(planner.settings.max_acceleration_mm_per_s2[X_AXIS],
                                 planner.settings.max_acceleration_mm_per_s2[Y_AXIS]
                                 OPTARG(DELTA, planner.settings.max_acceleration_mm_per_s2[Z_AXIS])
                               );
    planner.settings.max_acceleration_mm_per_s2[X_AXIS] = 100;
    planner.settings.max_acceleration_mm_per_s2[Y_AXIS] = 100;
    TERN_(DELTA, planner.settings.max_acceleration_mm_per_s2[Z_AXIS] = 100);
    #if HAS_CLASSIC_JERK
      motion_state.jerk_state = planner.max_jerk;
      planner.max_jerk.set(0, 0 OPTARG(DELTA, 0));
    #endif
    planner.refresh_acceleration_rates();
    return motion_state;
  }

  void end_slow_homing(const motion_state_t &motion_state) {
    planner.settings.max_acceleration_mm_per_s2[X_AXIS] = motion_state.acceleration.x;
    planner.settings.max_acceleration_mm_per_s2[Y_AXIS] = motion_state.acceleration.y;
    TERN_(DELTA, planner.settings.max_acceleration_mm_per_s2[Z_AXIS] = motion_state.acceleration.z);
    TERN_(HAS_CLASSIC_JERK, planner.max_jerk = motion_state.jerk_state);
    planner.refresh_acceleration_rates();
  }

#endif // IMPROVE_HOMING_RELIABILITY

/**
 * G28: Home all axes according to settings
 *
 * Parameters
 *
 *  None  Home to all axes with no parameters.
 *        With QUICK_HOME enabled XY will home together, then Z.
 *
 *  L<bool>   Force leveling state ON (if possible) or OFF after homing (Requires RESTORE_LEVELING_AFTER_G28 or ENABLE_LEVELING_AFTER_G28)
 *  O         Home only if the position is not known and trusted
 *  R<linear> Raise by n mm/inches before homing
 *
 * Cartesian/SCARA parameters
 *
 *  X   Home to the X endstop
 *  Y   Home to the Y endstop
 *  Z   Home to the Z endstop
 */
void GcodeSuite::G28() {
  DEBUG_SECTION(log_G28, "G28", DEBUGGING(LEVELING));
  if (DEBUGGING(LEVELING)) log_machine_info();

  #if ENABLED(MARLIN_DEV_MODE)
    if (parser.seen_test('S')) {
      LOOP_NUM_AXES(a) set_axis_is_at_home((AxisEnum)a);
      sync_plan_position();
      SERIAL_ECHOLNPGM("Simulated Homing");
      report_current_position();
      return;
    }
  #endif

  TERN_(BD_SENSOR, bdl.config_state = 0);

  /**
   * Set the laser power to false to stop the planner from processing the current power setting.
   */
  #if ENABLED(LASER_FEATURE)
    planner.laser_inline.status.isPowered = false;
  #endif

  // Home (O)nly if position is unknown
  if (!axes_should_home() && parser.seen_test('O')) {
    if (DEBUGGING(LEVELING)) DEBUG_ECHOLNPGM("> homing not needed, skip");
    return;
  }

  #if ENABLED(FULL_REPORT_TO_HOST_FEATURE)
    const M_StateEnum old_grblstate = M_State_grbl;
    set_and_report_grblstate(M_HOMING);
  #endif

  TERN_(HAS_DWIN_E3V2_BASIC, DWIN_HomingStart());
  TERN_(EXTENSIBLE_UI, ExtUI::onHomingStart());

  planner.synchronize();          // Wait for planner moves to finish!

  // Count this command as movement / activity
  reset_stepper_timeout();

  #if NUM_AXES

    #if ENABLED(DUAL_X_CARRIAGE)
      bool IDEX_saved_duplication_state = extruder_duplication_enabled;
      DualXMode IDEX_saved_mode = dual_x_carriage_mode;
    #endif

    SET_SOFT_ENDSTOP_LOOSE(false);  // Reset a leftover 'loose' motion state

    // Disable the leveling matrix before homing
    #if CAN_SET_LEVELING_AFTER_G28
      const bool leveling_restore_state = parser.boolval('L', TERN1(RESTORE_LEVELING_AFTER_G28, planner.leveling_active));
    #endif

    // Cancel any prior G29 session
    TERN_(PROBE_MANUALLY, g29_in_progress = false);

    // Disable leveling before homing
    TERN_(HAS_LEVELING, set_bed_leveling_enabled(false));

    // Reset to the XY plane
    TERN_(CNC_WORKSPACE_PLANES, workspace_plane = PLANE_XY);

    #define HAS_CURRENT_HOME(N) (defined(N##_CURRENT_HOME) && N##_CURRENT_HOME != N##_CURRENT)
    #if HAS_CURRENT_HOME(X) || HAS_CURRENT_HOME(X2) || HAS_CURRENT_HOME(Y) || HAS_CURRENT_HOME(Y2) || (ENABLED(DELTA) && HAS_CURRENT_HOME(Z)) || HAS_CURRENT_HOME(I) || HAS_CURRENT_HOME(J) || HAS_CURRENT_HOME(K) || HAS_CURRENT_HOME(U) || HAS_CURRENT_HOME(V) || HAS_CURRENT_HOME(W)
      #define HAS_HOMING_CURRENT 1
    #endif

    #if HAS_HOMING_CURRENT
      auto debug_current = [](FSTR_P const s, const int16_t a, const int16_t b) {
        DEBUG_ECHOF(s); DEBUG_ECHOLNPGM(" current: ", a, " -> ", b);
      };
      #if HAS_CURRENT_HOME(X)
        const int16_t tmc_save_current_X = stepperX.getMilliamps();
        stepperX.rms_current(X_CURRENT_HOME);
        if (DEBUGGING(LEVELING)) debug_current(F(STR_X), tmc_save_current_X, X_CURRENT_HOME);
      #endif
      #if HAS_CURRENT_HOME(X2)
        const int16_t tmc_save_current_X2 = stepperX2.getMilliamps();
        stepperX2.rms_current(X2_CURRENT_HOME);
        if (DEBUGGING(LEVELING)) debug_current(F(STR_X2), tmc_save_current_X2, X2_CURRENT_HOME);
      #endif
      #if HAS_CURRENT_HOME(Y)
        const int16_t tmc_save_current_Y = stepperY.getMilliamps();
        stepperY.rms_current(Y_CURRENT_HOME);
        if (DEBUGGING(LEVELING)) debug_current(F(STR_Y), tmc_save_current_Y, Y_CURRENT_HOME);
      #endif
      #if HAS_CURRENT_HOME(Y2)
        const int16_t tmc_save_current_Y2 = stepperY2.getMilliamps();
        stepperY2.rms_current(Y2_CURRENT_HOME);
        if (DEBUGGING(LEVELING)) debug_current(F(STR_Y2), tmc_save_current_Y2, Y2_CURRENT_HOME);
      #endif
      #if HAS_CURRENT_HOME(Z) && ENABLED(DELTA)
        const int16_t tmc_save_current_Z = stepperZ.getMilliamps();
        stepperZ.rms_current(Z_CURRENT_HOME);
        if (DEBUGGING(LEVELING)) debug_current(F(STR_Z), tmc_save_current_Z, Z_CURRENT_HOME);
      #endif
      #if HAS_CURRENT_HOME(I)
        const int16_t tmc_save_current_I = stepperI.getMilliamps();
        stepperI.rms_current(I_CURRENT_HOME);
        if (DEBUGGING(LEVELING)) debug_current(F(STR_I), tmc_save_current_I, I_CURRENT_HOME);
      #endif
      #if HAS_CURRENT_HOME(J)
        const int16_t tmc_save_current_J = stepperJ.getMilliamps();
        stepperJ.rms_current(J_CURRENT_HOME);
        if (DEBUGGING(LEVELING)) debug_current(F(STR_J), tmc_save_current_J, J_CURRENT_HOME);
      #endif
      #if HAS_CURRENT_HOME(K)
        const int16_t tmc_save_current_K = stepperK.getMilliamps();
        stepperK.rms_current(K_CURRENT_HOME);
        if (DEBUGGING(LEVELING)) debug_current(F(STR_K), tmc_save_current_K, K_CURRENT_HOME);
      #endif
      #if HAS_CURRENT_HOME(U)
        const int16_t tmc_save_current_U = stepperU.getMilliamps();
        stepperU.rms_current(U_CURRENT_HOME);
        if (DEBUGGING(LEVELING)) debug_current(F(STR_U), tmc_save_current_U, U_CURRENT_HOME);
      #endif
      #if HAS_CURRENT_HOME(V)
        const int16_t tmc_save_current_V = stepperV.getMilliamps();
        stepperV.rms_current(V_CURRENT_HOME);
        if (DEBUGGING(LEVELING)) debug_current(F(STR_V), tmc_save_current_V, V_CURRENT_HOME);
      #endif
      #if HAS_CURRENT_HOME(W)
        const int16_t tmc_save_current_W = stepperW.getMilliamps();
        stepperW.rms_current(W_CURRENT_HOME);
        if (DEBUGGING(LEVELING)) debug_current(F(STR_W), tmc_save_current_W, W_CURRENT_HOME);
      #endif
      #if SENSORLESS_STALLGUARD_DELAY
        safe_delay(SENSORLESS_STALLGUARD_DELAY); // Short delay needed to settle
      #endif
    #endif

    #if ENABLED(IMPROVE_HOMING_RELIABILITY)
      motion_state_t saved_motion_state = begin_slow_homing();
    #endif

    // Always home with tool 0 active
    #if HAS_MULTI_HOTEND
      #if DISABLED(DELTA) || ENABLED(DELTA_HOME_TO_SAFE_ZONE)
        const uint8_t old_tool_index = active_extruder;
      #endif
      // PARKING_EXTRUDER homing requires different handling of movement / solenoid activation, depending on the side of homing
      #if ENABLED(PARKING_EXTRUDER)
        const bool pe_final_change_must_unpark = parking_extruder_unpark_after_homing(old_tool_index, X_HOME_DIR + 1 == old_tool_index * 2);
      #endif
      tool_change(0, true);
    #endif

    TERN_(HAS_DUPLICATION_MODE, set_duplication_enabled(false));

    remember_feedrate_scaling_off();

    endstops.enable(true); // Enable endstops for next homing move

    #if ENABLED(DELTA)

      constexpr bool doZ = true; // for NANODLP_Z_SYNC if your DLP is on a DELTA

      home_delta();

<<<<<<< HEAD
      TERN_(IMPROVE_HOMING_RELIABILITY, end_slow_homing(saved_motion_state));

    #elif ENABLED(AXEL_TPARA)

      constexpr bool doZ = true; // for NANODLP_Z_SYNC if your DLP is on a TPARA

      home_TPARA();

    #else // !DELTA && !AXEL_TPARA

      #define _UNSAFE(A) (homeZ && TERN0(Z_SAFE_HOMING, axes_should_home(_BV(A##_AXIS))))

      const bool homeZ = TERN0(HAS_Z_AXIS, parser.seen_test('Z')),
                 NUM_AXIS_LIST_(              // Other axes should be homed before Z safe-homing
                   needX = _UNSAFE(X), needY = _UNSAFE(Y), needZ = false, // UNUSED
                   needI = _UNSAFE(I), needJ = _UNSAFE(J), needK = _UNSAFE(K),
                   needU = _UNSAFE(U), needV = _UNSAFE(V), needW = _UNSAFE(W)
                 )
                 NUM_AXIS_LIST_(              // Home each axis if needed or flagged
                   homeX = needX || parser.seen_test('X'),
                   homeY = needY || parser.seen_test('Y'),
                   homeZZ = homeZ,
                   homeI = needI || parser.seen_test(AXIS4_NAME), homeJ = needJ || parser.seen_test(AXIS5_NAME),
                   homeK = needK || parser.seen_test(AXIS6_NAME), homeU = needU || parser.seen_test(AXIS7_NAME),
                   homeV = needV || parser.seen_test(AXIS8_NAME), homeW = needW || parser.seen_test(AXIS9_NAME)
                 )
                 home_all = NUM_AXIS_GANG_(   // Home-all if all or none are flagged
                      homeX == homeX, && homeY == homeX, && homeZ == homeX,
                   && homeI == homeX, && homeJ == homeX, && homeK == homeX,
                   && homeU == homeX, && homeV == homeX, && homeW == homeX
                 )
                 NUM_AXIS_LIST(
                   doX = home_all || homeX, doY = home_all || homeY, doZ = home_all || homeZ,
                   doI = home_all || homeI, doJ = home_all || homeJ, doK = home_all || homeK,
                   doU = home_all || homeU, doV = home_all || homeV, doW = home_all || homeW
                 );

      #if HAS_Z_AXIS
        UNUSED(needZ); UNUSED(homeZZ);
      #else
        constexpr bool doZ = false;
        #if !HAS_Y_AXIS
          constexpr bool doY = false;
        #endif
      #endif

      TERN_(HOME_Z_FIRST, if (doZ) homeaxis(Z_AXIS));

      const bool seenR = parser.seenval('R');
      const float z_homing_height = seenR ? parser.value_linear_units() : Z_HOMING_HEIGHT;

      if (z_homing_height && (seenR NUM_AXIS_GANG(|| doX, || doY, || TERN0(Z_SAFE_HOMING, doZ), || doI, || doJ, || doK, || doU, || doV, || doW))) {
        // Raise Z before homing any other axes and z is not already high enough (never lower z)
        if (DEBUGGING(LEVELING)) DEBUG_ECHOLNPGM("Raise Z (before homing) by ", z_homing_height);
        do_z_clearance(z_homing_height);
        TERN_(BLTOUCH, bltouch.init());
      }
=======
    #if !HAS_Y_AXIS
      constexpr bool doY = false;
    #endif

    #if HAS_Z_AXIS

      UNUSED(needZ); UNUSED(homeZZ);

      // Z may home first, e.g., when homing away from the bed
      TERN_(HOME_Z_FIRST, if (doZ) homeaxis(Z_AXIS));

      // 'R' to specify a specific raise. 'R0' indicates no raise, e.g., for recovery.resume
      // When 'R0' is used, there should already be adequate clearance, e.g., from homing Z to max.
      const bool seenR = parser.seenval('R');

      // Use raise given by 'R' or Z_CLEARANCE_FOR_HOMING (above the probe trigger point)
      float z_homing_height = seenR ? parser.value_linear_units() : Z_CLEARANCE_FOR_HOMING;

      // Check for any lateral motion that might require clearance
      const bool may_skate = seenR || NUM_AXIS_GANG(doX, || doY, || TERN0(Z_SAFE_HOMING, doZ), || doI, || doJ, || doK, || doU, || doV, || doW);

      if (seenR && z_homing_height == 0) {
        if (DEBUGGING(LEVELING)) DEBUG_ECHOLNPGM("R0 = No Z raise");
      }
      else {
        bool with_probe = ENABLED(HOMING_Z_WITH_PROBE);
        // Raise above the current Z (which should be synced in the planner)
        // The "height" for Z is a coordinate. But if Z is not trusted/homed make it relative.
        if (seenR || !TERN(HOME_AFTER_DEACTIVATE, axis_is_trusted, axis_was_homed)(Z_AXIS)) {
          z_homing_height += current_position.z;
          with_probe = false;
        }

        if (may_skate) {
          // Apply Z clearance before doing any lateral motion
          if (DEBUGGING(LEVELING)) DEBUG_ECHOLNPGM("Raise Z before homing:");
          do_z_clearance(z_homing_height, with_probe);
        }
      }

      // Init BLTouch ahead of any lateral motion, even if not homing with the probe
      TERN_(BLTOUCH, if (may_skate) bltouch.init());

    #endif // HAS_Z_AXIS
>>>>>>> 364fee21

      // Diagonal move first if both are homing
      TERN_(QUICK_HOME, if (doX && doY) quick_home_xy());

      #if HAS_Y_AXIS
        // Home Y (before X)
        if (ENABLED(HOME_Y_BEFORE_X) && (doY || TERN0(CODEPENDENT_XY_HOMING, doX)))
          homeaxis(Y_AXIS);
      #endif

      // Home X
      #if HAS_X_AXIS
        if (doX || (doY && ENABLED(CODEPENDENT_XY_HOMING) && DISABLED(HOME_Y_BEFORE_X))) {

          #if ENABLED(DUAL_X_CARRIAGE)

            // Always home the 2nd (right) extruder first
            active_extruder = 1;
            homeaxis(X_AXIS);

            // Remember this extruder's position for later tool change
            inactive_extruder_x = current_position.x;

            // Home the 1st (left) extruder
            active_extruder = 0;
            homeaxis(X_AXIS);

            // Consider the active extruder to be in its "parked" position
            idex_set_parked();

          #else

            homeaxis(X_AXIS);

          #endif
        }
      #endif // HAS_X_AXIS

      #if BOTH(FOAMCUTTER_XYUV, HAS_I_AXIS)
        // Home I (after X)
        if (doI) homeaxis(I_AXIS);
      #endif

      #if HAS_Y_AXIS
        // Home Y (after X)
        if (DISABLED(HOME_Y_BEFORE_X) && doY)
          homeaxis(Y_AXIS);
      #endif

      #if BOTH(FOAMCUTTER_XYUV, HAS_J_AXIS)
        // Home J (after Y)
        if (doJ) homeaxis(J_AXIS);
      #endif

<<<<<<< HEAD
      TERN_(IMPROVE_HOMING_RELIABILITY, end_slow_homing(saved_motion_state));

      #if ENABLED(FOAMCUTTER_XYUV)
        // skip homing of unused Z axis for foamcutters
        if (doZ) set_axis_is_at_home(Z_AXIS);
      #else
        // Home Z last if homing towards the bed
        #if HAS_Z_AXIS && DISABLED(HOME_Z_FIRST)
          if (doZ) {
            #if EITHER(Z_MULTI_ENDSTOPS, Z_STEPPER_AUTO_ALIGN)
              stepper.set_all_z_lock(false);
              stepper.set_separate_multi_axis(false);
            #endif

            #if ENABLED(Z_SAFE_HOMING)
              if (TERN1(POWER_LOSS_RECOVERY, !parser.seen_test('H'))) home_z_safely(); else homeaxis(Z_AXIS);
            #else
              homeaxis(Z_AXIS);
            #endif
            probe.move_z_after_homing();
          }
        #endif

        SECONDARY_AXIS_CODE(
          if (doI) homeaxis(I_AXIS),
          if (doJ) homeaxis(J_AXIS),
          if (doK) homeaxis(K_AXIS),
          if (doU) homeaxis(U_AXIS),
          if (doV) homeaxis(V_AXIS),
          if (doW) homeaxis(W_AXIS)
        );
      #endif

      sync_plan_position();
=======
    #if ENABLED(FOAMCUTTER_XYUV)

      // Skip homing of unused Z axis for foamcutters
      if (doZ) set_axis_is_at_home(Z_AXIS);

    #elif HAS_Z_AXIS

      // Home Z last if homing towards the bed
      #if DISABLED(HOME_Z_FIRST)
        if (doZ) {
          #if EITHER(Z_MULTI_ENDSTOPS, Z_STEPPER_AUTO_ALIGN)
            stepper.set_all_z_lock(false);
            stepper.set_separate_multi_axis(false);
          #endif

          #if ENABLED(Z_SAFE_HOMING)
            if (TERN1(POWER_LOSS_RECOVERY, !parser.seen_test('H'))) home_z_safely(); else homeaxis(Z_AXIS);
          #else
            homeaxis(Z_AXIS);
          #endif
          do_move_after_z_homing();
        }
      #endif

      SECONDARY_AXIS_CODE(
        if (doI) homeaxis(I_AXIS),
        if (doJ) homeaxis(J_AXIS),
        if (doK) homeaxis(K_AXIS),
        if (doU) homeaxis(U_AXIS),
        if (doV) homeaxis(V_AXIS),
        if (doW) homeaxis(W_AXIS)
      );

    #endif // HAS_Z_AXIS
>>>>>>> 364fee21

    #endif // !DELTA && !AXEL_TPARA

    /**
     * Preserve DXC mode across a G28 for IDEX printers in DXC_DUPLICATION_MODE.
     * This is important because it lets a user use the LCD Panel to set an IDEX Duplication mode, and
     * then print a standard GCode file that contains a single print that does a G28 and has no other
     * IDEX specific commands in it.
     */
    #if ENABLED(DUAL_X_CARRIAGE)

      if (idex_is_duplicating()) {

        TERN_(IMPROVE_HOMING_RELIABILITY, saved_motion_state = begin_slow_homing());

        // Always home the 2nd (right) extruder first
        active_extruder = 1;
        homeaxis(X_AXIS);

        // Remember this extruder's position for later tool change
        inactive_extruder_x = current_position.x;

        // Home the 1st (left) extruder
        active_extruder = 0;
        homeaxis(X_AXIS);

        // Consider the active extruder to be parked
        idex_set_parked();

        dual_x_carriage_mode = IDEX_saved_mode;
        set_duplication_enabled(IDEX_saved_duplication_state);

        TERN_(IMPROVE_HOMING_RELIABILITY, end_slow_homing(saved_motion_state));
      }

    #endif // DUAL_X_CARRIAGE

    endstops.not_homing();

    // Clear endstop state for polled stallGuard endstops
    TERN_(SPI_ENDSTOPS, endstops.clear_endstop_state());

    // Move to a height where we can use the full xy-area
    TERN_(DELTA_HOME_TO_SAFE_ZONE, do_blocking_move_to_z(delta_clip_start_height));

    TERN_(CAN_SET_LEVELING_AFTER_G28, if (leveling_restore_state) set_bed_leveling_enabled());

    restore_feedrate_and_scaling();

    // Restore the active tool after homing
    #if HAS_MULTI_HOTEND && (DISABLED(DELTA) || ENABLED(DELTA_HOME_TO_SAFE_ZONE))
      tool_change(old_tool_index, TERN(PARKING_EXTRUDER, !pe_final_change_must_unpark, DISABLED(DUAL_X_CARRIAGE)));   // Do move if one of these
    #endif

    #if HAS_HOMING_CURRENT
      if (DEBUGGING(LEVELING)) DEBUG_ECHOLNPGM("Restore driver current...");
      #if HAS_CURRENT_HOME(X)
        stepperX.rms_current(tmc_save_current_X);
      #endif
      #if HAS_CURRENT_HOME(X2)
        stepperX2.rms_current(tmc_save_current_X2);
      #endif
      #if HAS_CURRENT_HOME(Y)
        stepperY.rms_current(tmc_save_current_Y);
      #endif
      #if HAS_CURRENT_HOME(Y2)
        stepperY2.rms_current(tmc_save_current_Y2);
      #endif
      #if HAS_CURRENT_HOME(Z) && ENABLED(DELTA)
        stepperZ.rms_current(tmc_save_current_Z);
      #endif
      #if HAS_CURRENT_HOME(I)
        stepperI.rms_current(tmc_save_current_I);
      #endif
      #if HAS_CURRENT_HOME(J)
        stepperJ.rms_current(tmc_save_current_J);
      #endif
      #if HAS_CURRENT_HOME(K)
        stepperK.rms_current(tmc_save_current_K);
      #endif
      #if HAS_CURRENT_HOME(U)
        stepperU.rms_current(tmc_save_current_U);
      #endif
      #if HAS_CURRENT_HOME(V)
        stepperV.rms_current(tmc_save_current_V);
      #endif
      #if HAS_CURRENT_HOME(W)
        stepperW.rms_current(tmc_save_current_W);
      #endif
      #if SENSORLESS_STALLGUARD_DELAY
        safe_delay(SENSORLESS_STALLGUARD_DELAY); // Short delay needed to settle
      #endif
    #endif // HAS_HOMING_CURRENT

    if (ENABLED(NANODLP_Z_SYNC) && (doZ || ENABLED(NANODLP_ALL_AXIS)))
      SERIAL_ECHOLNPGM(STR_Z_MOVE_COMP);

  #endif // NUM_AXES

  ui.refresh();

  TERN_(HAS_DWIN_E3V2_BASIC, DWIN_HomingDone());
  TERN_(EXTENSIBLE_UI, ExtUI::onHomingDone());

  report_current_position();

<<<<<<< HEAD
=======
  if (ENABLED(NANODLP_Z_SYNC) && (ENABLED(NANODLP_ALL_AXIS) || TERN0(HAS_Z_AXIS, doZ)))
    SERIAL_ECHOLNPGM(STR_Z_MOVE_COMP);

>>>>>>> 364fee21
  TERN_(FULL_REPORT_TO_HOST_FEATURE, set_and_report_grblstate(old_grblstate));
}<|MERGE_RESOLUTION|>--- conflicted
+++ resolved
@@ -364,7 +364,6 @@
 
       home_delta();
 
-<<<<<<< HEAD
       TERN_(IMPROVE_HOMING_RELIABILITY, end_slow_homing(saved_motion_state));
 
     #elif ENABLED(AXEL_TPARA)
@@ -382,7 +381,7 @@
                    needX = _UNSAFE(X), needY = _UNSAFE(Y), needZ = false, // UNUSED
                    needI = _UNSAFE(I), needJ = _UNSAFE(J), needK = _UNSAFE(K),
                    needU = _UNSAFE(U), needV = _UNSAFE(V), needW = _UNSAFE(W)
-                 )
+                 ),
                  NUM_AXIS_LIST_(              // Home each axis if needed or flagged
                    homeX = needX || parser.seen_test('X'),
                    homeY = needY || parser.seen_test('Y'),
@@ -390,84 +389,62 @@
                    homeI = needI || parser.seen_test(AXIS4_NAME), homeJ = needJ || parser.seen_test(AXIS5_NAME),
                    homeK = needK || parser.seen_test(AXIS6_NAME), homeU = needU || parser.seen_test(AXIS7_NAME),
                    homeV = needV || parser.seen_test(AXIS8_NAME), homeW = needW || parser.seen_test(AXIS9_NAME)
-                 )
+                 ),
                  home_all = NUM_AXIS_GANG_(   // Home-all if all or none are flagged
                       homeX == homeX, && homeY == homeX, && homeZ == homeX,
                    && homeI == homeX, && homeJ == homeX, && homeK == homeX,
                    && homeU == homeX, && homeV == homeX, && homeW == homeX
-                 )
+                 ),
                  NUM_AXIS_LIST(
                    doX = home_all || homeX, doY = home_all || homeY, doZ = home_all || homeZ,
                    doI = home_all || homeI, doJ = home_all || homeJ, doK = home_all || homeK,
                    doU = home_all || homeU, doV = home_all || homeV, doW = home_all || homeW
                  );
 
+      #if !HAS_Y_AXIS
+        constexpr bool doY = false;
+      #endif
+
       #if HAS_Z_AXIS
+
         UNUSED(needZ); UNUSED(homeZZ);
-      #else
-        constexpr bool doZ = false;
-        #if !HAS_Y_AXIS
-          constexpr bool doY = false;
-        #endif
-      #endif
-
-      TERN_(HOME_Z_FIRST, if (doZ) homeaxis(Z_AXIS));
-
-      const bool seenR = parser.seenval('R');
-      const float z_homing_height = seenR ? parser.value_linear_units() : Z_HOMING_HEIGHT;
-
-      if (z_homing_height && (seenR NUM_AXIS_GANG(|| doX, || doY, || TERN0(Z_SAFE_HOMING, doZ), || doI, || doJ, || doK, || doU, || doV, || doW))) {
-        // Raise Z before homing any other axes and z is not already high enough (never lower z)
-        if (DEBUGGING(LEVELING)) DEBUG_ECHOLNPGM("Raise Z (before homing) by ", z_homing_height);
-        do_z_clearance(z_homing_height);
-        TERN_(BLTOUCH, bltouch.init());
-      }
-=======
-    #if !HAS_Y_AXIS
-      constexpr bool doY = false;
-    #endif
-
-    #if HAS_Z_AXIS
-
-      UNUSED(needZ); UNUSED(homeZZ);
-
-      // Z may home first, e.g., when homing away from the bed
-      TERN_(HOME_Z_FIRST, if (doZ) homeaxis(Z_AXIS));
-
-      // 'R' to specify a specific raise. 'R0' indicates no raise, e.g., for recovery.resume
-      // When 'R0' is used, there should already be adequate clearance, e.g., from homing Z to max.
-      const bool seenR = parser.seenval('R');
-
-      // Use raise given by 'R' or Z_CLEARANCE_FOR_HOMING (above the probe trigger point)
-      float z_homing_height = seenR ? parser.value_linear_units() : Z_CLEARANCE_FOR_HOMING;
-
-      // Check for any lateral motion that might require clearance
-      const bool may_skate = seenR || NUM_AXIS_GANG(doX, || doY, || TERN0(Z_SAFE_HOMING, doZ), || doI, || doJ, || doK, || doU, || doV, || doW);
-
-      if (seenR && z_homing_height == 0) {
-        if (DEBUGGING(LEVELING)) DEBUG_ECHOLNPGM("R0 = No Z raise");
-      }
-      else {
-        bool with_probe = ENABLED(HOMING_Z_WITH_PROBE);
-        // Raise above the current Z (which should be synced in the planner)
-        // The "height" for Z is a coordinate. But if Z is not trusted/homed make it relative.
-        if (seenR || !TERN(HOME_AFTER_DEACTIVATE, axis_is_trusted, axis_was_homed)(Z_AXIS)) {
-          z_homing_height += current_position.z;
-          with_probe = false;
+
+        // Z may home first, e.g., when homing away from the bed
+        TERN_(HOME_Z_FIRST, if (doZ) homeaxis(Z_AXIS));
+
+        // 'R' to specify a specific raise. 'R0' indicates no raise, e.g., for recovery.resume
+        // When 'R0' is used, there should already be adequate clearance, e.g., from homing Z to max.
+        const bool seenR = parser.seenval('R');
+
+        // Use raise given by 'R' or Z_CLEARANCE_FOR_HOMING (above the probe trigger point)
+        float z_homing_height = seenR ? parser.value_linear_units() : Z_CLEARANCE_FOR_HOMING;
+
+        // Check for any lateral motion that might require clearance
+        const bool may_skate = seenR NUM_AXIS_GANG(|| doX, || doY, || TERN0(Z_SAFE_HOMING, doZ), || doI, || doJ, || doK, || doU, || doV, || doW);
+
+        if (seenR && z_homing_height == 0) {
+          if (DEBUGGING(LEVELING)) DEBUG_ECHOLNPGM("R0 = No Z raise");
         }
-
-        if (may_skate) {
-          // Apply Z clearance before doing any lateral motion
-          if (DEBUGGING(LEVELING)) DEBUG_ECHOLNPGM("Raise Z before homing:");
-          do_z_clearance(z_homing_height, with_probe);
+        else {
+          bool with_probe = ENABLED(HOMING_Z_WITH_PROBE);
+          // Raise above the current Z (which should be synced in the planner)
+          // The "height" for Z is a coordinate. But if Z is not trusted/homed make it relative.
+          if (seenR || !TERN(HOME_AFTER_DEACTIVATE, axis_is_trusted, axis_was_homed)(Z_AXIS)) {
+            z_homing_height += current_position.z;
+            with_probe = false;
+          }
+
+          if (may_skate) {
+            // Apply Z clearance before doing any lateral motion
+            if (DEBUGGING(LEVELING)) DEBUG_ECHOLNPGM("Raise Z before homing:");
+            do_z_clearance(z_homing_height, with_probe);
+          }
         }
-      }
-
-      // Init BLTouch ahead of any lateral motion, even if not homing with the probe
-      TERN_(BLTOUCH, if (may_skate) bltouch.init());
-
-    #endif // HAS_Z_AXIS
->>>>>>> 364fee21
+
+        // Init BLTouch ahead of any lateral motion, even if not homing with the probe
+        TERN_(BLTOUCH, if (may_skate) bltouch.init());
+
+      #endif // HAS_Z_AXIS
 
       // Diagonal move first if both are homing
       TERN_(QUICK_HOME, if (doX && doY) quick_home_xy());
@@ -522,15 +499,17 @@
         if (doJ) homeaxis(J_AXIS);
       #endif
 
-<<<<<<< HEAD
       TERN_(IMPROVE_HOMING_RELIABILITY, end_slow_homing(saved_motion_state));
 
       #if ENABLED(FOAMCUTTER_XYUV)
-        // skip homing of unused Z axis for foamcutters
+
+        // Skip homing of unused Z axis for foamcutters
         if (doZ) set_axis_is_at_home(Z_AXIS);
-      #else
+
+      #elif HAS_Z_AXIS
+
         // Home Z last if homing towards the bed
-        #if HAS_Z_AXIS && DISABLED(HOME_Z_FIRST)
+        #if DISABLED(HOME_Z_FIRST)
           if (doZ) {
             #if EITHER(Z_MULTI_ENDSTOPS, Z_STEPPER_AUTO_ALIGN)
               stepper.set_all_z_lock(false);
@@ -542,7 +521,7 @@
             #else
               homeaxis(Z_AXIS);
             #endif
-            probe.move_z_after_homing();
+            do_move_after_z_homing();
           }
         #endif
 
@@ -554,47 +533,12 @@
           if (doV) homeaxis(V_AXIS),
           if (doW) homeaxis(W_AXIS)
         );
-      #endif
+
+      #endif // HAS_Z_AXIS
 
       sync_plan_position();
-=======
-    #if ENABLED(FOAMCUTTER_XYUV)
-
-      // Skip homing of unused Z axis for foamcutters
-      if (doZ) set_axis_is_at_home(Z_AXIS);
-
-    #elif HAS_Z_AXIS
-
-      // Home Z last if homing towards the bed
-      #if DISABLED(HOME_Z_FIRST)
-        if (doZ) {
-          #if EITHER(Z_MULTI_ENDSTOPS, Z_STEPPER_AUTO_ALIGN)
-            stepper.set_all_z_lock(false);
-            stepper.set_separate_multi_axis(false);
-          #endif
-
-          #if ENABLED(Z_SAFE_HOMING)
-            if (TERN1(POWER_LOSS_RECOVERY, !parser.seen_test('H'))) home_z_safely(); else homeaxis(Z_AXIS);
-          #else
-            homeaxis(Z_AXIS);
-          #endif
-          do_move_after_z_homing();
-        }
-      #endif
-
-      SECONDARY_AXIS_CODE(
-        if (doI) homeaxis(I_AXIS),
-        if (doJ) homeaxis(J_AXIS),
-        if (doK) homeaxis(K_AXIS),
-        if (doU) homeaxis(U_AXIS),
-        if (doV) homeaxis(V_AXIS),
-        if (doW) homeaxis(W_AXIS)
-      );
-
-    #endif // HAS_Z_AXIS
->>>>>>> 364fee21
-
-    #endif // !DELTA && !AXEL_TPARA
+
+    #endif
 
     /**
      * Preserve DXC mode across a G28 for IDEX printers in DXC_DUPLICATION_MODE.
@@ -687,7 +631,7 @@
       #endif
     #endif // HAS_HOMING_CURRENT
 
-    if (ENABLED(NANODLP_Z_SYNC) && (doZ || ENABLED(NANODLP_ALL_AXIS)))
+    if (ENABLED(NANODLP_Z_SYNC) && (ENABLED(NANODLP_ALL_AXIS) || TERN0(HAS_Z_AXIS, doZ)))
       SERIAL_ECHOLNPGM(STR_Z_MOVE_COMP);
 
   #endif // NUM_AXES
@@ -699,11 +643,5 @@
 
   report_current_position();
 
-<<<<<<< HEAD
-=======
-  if (ENABLED(NANODLP_Z_SYNC) && (ENABLED(NANODLP_ALL_AXIS) || TERN0(HAS_Z_AXIS, doZ)))
-    SERIAL_ECHOLNPGM(STR_Z_MOVE_COMP);
-
->>>>>>> 364fee21
   TERN_(FULL_REPORT_TO_HOST_FEATURE, set_and_report_grblstate(old_grblstate));
 }