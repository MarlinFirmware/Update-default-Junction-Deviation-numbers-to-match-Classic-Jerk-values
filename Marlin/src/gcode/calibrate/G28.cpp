/**
 * Marlin 3D Printer Firmware
 * Copyright (c) 2020 MarlinFirmware [https://github.com/MarlinFirmware/Marlin]
 *
 * Based on Sprinter and grbl.
 * Copyright (c) 2011 Camiel Gubbels / Erik van der Zalm
 *
 * This program is free software: you can redistribute it and/or modify
 * it under the terms of the GNU General Public License as published by
 * the Free Software Foundation, either version 3 of the License, or
 * (at your option) any later version.
 *
 * This program is distributed in the hope that it will be useful,
 * but WITHOUT ANY WARRANTY; without even the implied warranty of
 * MERCHANTABILITY or FITNESS FOR A PARTICULAR PURPOSE.  See the
 * GNU General Public License for more details.
 *
 * You should have received a copy of the GNU General Public License
 * along with this program.  If not, see <https://www.gnu.org/licenses/>.
 *
 */

#include "../../inc/MarlinConfig.h"

#include "../gcode.h"

#include "../../module/endstops.h"
#include "../../module/planner.h"
#include "../../module/stepper.h" // for various

#if HAS_MULTI_HOTEND
  #include "../../module/tool_change.h"
#endif

#if HAS_LEVELING
  #include "../../feature/bedlevel/bedlevel.h"
#endif

#if ENABLED(SENSORLESS_HOMING)
  #include "../../feature/tmc_util.h"
#endif

#include "../../module/probe.h"

#if ENABLED(BLTOUCH)
  #include "../../feature/bltouch.h"
#endif

#include "../../lcd/marlinui.h"

#if ENABLED(EXTENSIBLE_UI)
  #include "../../lcd/extui/ui_api.h"
#elif ENABLED(DWIN_CREALITY_LCD)
  #include "../../lcd/e3v2/creality/dwin.h"
#elif ENABLED(DWIN_LCD_PROUI)
  #include "../../lcd/e3v2/proui/dwin.h"
#endif

#if ENABLED(LASER_FEATURE)
  #include "../../feature/spindle_laser.h"
#endif

#define DEBUG_OUT ENABLED(DEBUG_LEVELING_FEATURE)
#include "../../core/debug_out.h"

#if ENABLED(QUICK_HOME)

  static void quick_home_xy() {

    // Pretend the current position is 0,0
    current_position.set(0.0, 0.0);
    sync_plan_position();

    const int x_axis_home_dir = TOOL_X_HOME_DIR(active_extruder);

    // Use a higher diagonal feedrate so axes move at homing speed
    const float minfr = _MIN(homing_feedrate(X_AXIS), homing_feedrate(Y_AXIS)),
                fr_mm_s = HYPOT(minfr, minfr);

    #if ENABLED(SENSORLESS_HOMING)
      sensorless_t stealth_states {
        NUM_AXIS_LIST(
          TERN0(X_SENSORLESS, tmc_enable_stallguard(stepperX)),
          TERN0(Y_SENSORLESS, tmc_enable_stallguard(stepperY)),
          false, false, false, false, false, false, false
        )
        , TERN0(X2_SENSORLESS, tmc_enable_stallguard(stepperX2))
        , TERN0(Y2_SENSORLESS, tmc_enable_stallguard(stepperY2))
      };
    #endif

    do_blocking_move_to_xy(1.5 * max_length(X_AXIS) * x_axis_home_dir, 1.5 * max_length(Y_AXIS) * Y_HOME_DIR, fr_mm_s);

    endstops.validate_homing_move();

    current_position.set(0.0, 0.0);

    #if ENABLED(SENSORLESS_HOMING) && DISABLED(ENDSTOPS_ALWAYS_ON_DEFAULT)
      TERN_(X_SENSORLESS, tmc_disable_stallguard(stepperX, stealth_states.x));
      TERN_(X2_SENSORLESS, tmc_disable_stallguard(stepperX2, stealth_states.x2));
      TERN_(Y_SENSORLESS, tmc_disable_stallguard(stepperY, stealth_states.y));
      TERN_(Y2_SENSORLESS, tmc_disable_stallguard(stepperY2, stealth_states.y2));
    #endif
  }

#endif // QUICK_HOME

#if ENABLED(Z_SAFE_HOMING)

  inline void home_z_safely() {
    DEBUG_SECTION(log_G28, "home_z_safely", DEBUGGING(LEVELING));

    // Disallow Z homing if X or Y homing is needed
    if (homing_needed_error(_BV(X_AXIS) | _BV(Y_AXIS))) return;

    sync_plan_position();

    /**
     * Move the Z probe (or just the nozzle) to the safe homing point
     * (Z is already at the right height)
     */
    constexpr xy_float_t safe_homing_xy = { Z_SAFE_HOMING_X_POINT, Z_SAFE_HOMING_Y_POINT };
    destination.set(safe_homing_xy, current_position.z);

    TERN_(HOMING_Z_WITH_PROBE, destination -= probe.offset_xy);

    if (position_is_reachable(destination)) {

      if (DEBUGGING(LEVELING)) DEBUG_POS("home_z_safely", destination);

      // Free the active extruder for movement
      TERN_(DUAL_X_CARRIAGE, idex_set_parked(false));

      TERN_(SENSORLESS_HOMING, safe_delay(500)); // Short delay needed to settle

      do_blocking_move_to_xy(destination);
      homeaxis(Z_AXIS);
    }
    else {
      LCD_MESSAGE(MSG_ZPROBE_OUT);
      SERIAL_ECHO_MSG(STR_ZPROBE_OUT_SER);
    }
  }

#endif // Z_SAFE_HOMING

#if ENABLED(IMPROVE_HOMING_RELIABILITY)

  motion_state_t begin_slow_homing() {
    motion_state_t motion_state{0};
    motion_state.acceleration.set(planner.settings.max_acceleration_mm_per_s2[X_AXIS],
                                 planner.settings.max_acceleration_mm_per_s2[Y_AXIS]
                                 OPTARG(DELTA, planner.settings.max_acceleration_mm_per_s2[Z_AXIS])
                               );
    planner.settings.max_acceleration_mm_per_s2[X_AXIS] = 100;
    planner.settings.max_acceleration_mm_per_s2[Y_AXIS] = 100;
    TERN_(DELTA, planner.settings.max_acceleration_mm_per_s2[Z_AXIS] = 100);
    #if HAS_CLASSIC_JERK
      motion_state.jerk_state = planner.max_jerk;
      planner.max_jerk.set(0, 0 OPTARG(DELTA, 0));
    #endif
    planner.refresh_acceleration_rates();
    return motion_state;
  }

  void end_slow_homing(const motion_state_t &motion_state) {
    planner.settings.max_acceleration_mm_per_s2[X_AXIS] = motion_state.acceleration.x;
    planner.settings.max_acceleration_mm_per_s2[Y_AXIS] = motion_state.acceleration.y;
    TERN_(DELTA, planner.settings.max_acceleration_mm_per_s2[Z_AXIS] = motion_state.acceleration.z);
    TERN_(HAS_CLASSIC_JERK, planner.max_jerk = motion_state.jerk_state);
    planner.refresh_acceleration_rates();
  }

#endif // IMPROVE_HOMING_RELIABILITY

/**
 * G28: Home all axes according to settings
 *
 * Parameters
 *
 *  None  Home to all axes with no parameters.
 *        With QUICK_HOME enabled XY will home together, then Z.
 *
 *  L<bool>   Force leveling state ON (if possible) or OFF after homing (Requires RESTORE_LEVELING_AFTER_G28 or ENABLE_LEVELING_AFTER_G28)
 *  O         Home only if the position is not known and trusted
 *  R<linear> Raise by n mm/inches before homing
 *
 * Cartesian/SCARA parameters
 *
 *  X   Home to the X endstop
 *  Y   Home to the Y endstop
 *  Z   Home to the Z endstop
 */
void GcodeSuite::G28() {
  DEBUG_SECTION(log_G28, "G28", DEBUGGING(LEVELING));
  if (DEBUGGING(LEVELING)) log_machine_info();

  #if ENABLED(MARLIN_DEV_MODE)
    if (parser.seen_test('S')) {
      LOOP_NUM_AXES(a) set_axis_is_at_home((AxisEnum)a);
      sync_plan_position();
      SERIAL_ECHOLNPGM("Simulated Homing");
      report_current_position();
      return;
    }
  #endif

  /**
   * Set the laser power to false to stop the planner from processing the current power setting.
   */
  #if ENABLED(LASER_FEATURE)
    planner.laser_inline.status.isPowered = false;
  #endif

  // Home (O)nly if position is unknown
  if (!axes_should_home() && parser.seen_test('O')) {
    if (DEBUGGING(LEVELING)) DEBUG_ECHOLNPGM("> homing not needed, skip");
    return;
  }

  #if ENABLED(FULL_REPORT_TO_HOST_FEATURE)
    const M_StateEnum old_grblstate = M_State_grbl;
    set_and_report_grblstate(M_HOMING);
  #endif

  TERN_(HAS_DWIN_E3V2_BASIC, dwinHomingStart());
  TERN_(EXTENSIBLE_UI, ExtUI::onHomingStart());

  planner.synchronize();          // Wait for planner moves to finish!

  // Count this command as movement / activity
  reset_stepper_timeout();

  #if NUM_AXES

    #if ENABLED(DUAL_X_CARRIAGE)
      bool IDEX_saved_duplication_state = extruder_duplication_enabled;
      DualXMode IDEX_saved_mode = dual_x_carriage_mode;
    #endif

    SET_SOFT_ENDSTOP_LOOSE(false);  // Reset a leftover 'loose' motion state

    // Disable the leveling matrix before homing
    #if CAN_SET_LEVELING_AFTER_G28
      const bool leveling_restore_state = parser.boolval('L', TERN1(RESTORE_LEVELING_AFTER_G28, planner.leveling_active));
    #endif

    // Cancel any prior G29 session
    TERN_(PROBE_MANUALLY, g29_in_progress = false);

    // Disable leveling before homing
    TERN_(HAS_LEVELING, set_bed_leveling_enabled(false));

    // Reset to the XY plane
    TERN_(CNC_WORKSPACE_PLANES, workspace_plane = PLANE_XY);

    #define _OR_HAS_CURR_HOME(N) HAS_CURRENT_HOME(N) ||
    #if MAIN_AXIS_MAP(_OR_HAS_CURR_HOME) MAP(_OR_HAS_CURR_HOME, X2, Y2, Z2, Z3, Z4) 0
      #define HAS_HOMING_CURRENT 1
    #endif

    #if HAS_HOMING_CURRENT

      #if ENABLED(DEBUG_LEVELING_FEATURE)
        auto debug_current = [](FSTR_P const s, const int16_t a, const int16_t b) {
          if (DEBUGGING(LEVELING)) { DEBUG_ECHOF(s); DEBUG_ECHOLNPGM(" current: ", a, " -> ", b); }
        };
      #else
        #define debug_current(...)
      #endif

      #define _SAVE_SET_CURRENT(A) \
        const int16_t saved_current_##A = stepper##A.getMilliamps(); \
        stepper##A.rms_current(A##_CURRENT_HOME); \
        debug_current(F(STR_##A), saved_current_##A, A##_CURRENT_HOME)

      #if HAS_CURRENT_HOME(X)
        _SAVE_SET_CURRENT(X);
      #endif
      #if HAS_CURRENT_HOME(X2)
        _SAVE_SET_CURRENT(X2);
      #endif
      #if HAS_CURRENT_HOME(Y)
        _SAVE_SET_CURRENT(Y);
      #endif
      #if HAS_CURRENT_HOME(Y2)
        _SAVE_SET_CURRENT(Y2);
      #endif
      #if HAS_CURRENT_HOME(Z)
        _SAVE_SET_CURRENT(Z);
      #endif
      #if HAS_CURRENT_HOME(Z2)
        _SAVE_SET_CURRENT(Z2);
      #endif
      #if HAS_CURRENT_HOME(Z3)
        _SAVE_SET_CURRENT(Z3);
      #endif
      #if HAS_CURRENT_HOME(Z4)
        _SAVE_SET_CURRENT(Z4);
      #endif
      #if HAS_CURRENT_HOME(I)
        _SAVE_SET_CURRENT(I);
      #endif
      #if HAS_CURRENT_HOME(J)
        _SAVE_SET_CURRENT(J);
      #endif
      #if HAS_CURRENT_HOME(K)
        _SAVE_SET_CURRENT(K);
      #endif
      #if HAS_CURRENT_HOME(U)
        _SAVE_SET_CURRENT(U);
      #endif
      #if HAS_CURRENT_HOME(V)
        _SAVE_SET_CURRENT(V);
      #endif
      #if HAS_CURRENT_HOME(W)
        _SAVE_SET_CURRENT(W);
      #endif
      #if SENSORLESS_STALLGUARD_DELAY
        safe_delay(SENSORLESS_STALLGUARD_DELAY); // Short delay needed to settle
      #endif
    #endif // HAS_HOMING_CURRENT

    #if ENABLED(IMPROVE_HOMING_RELIABILITY)
      motion_state_t saved_motion_state = begin_slow_homing();
    #endif

    // Always home with tool 0 active
    #if HAS_MULTI_HOTEND
      #if DISABLED(DELTA) || ENABLED(DELTA_HOME_TO_SAFE_ZONE)
        const uint8_t old_tool_index = active_extruder;
      #endif
      // PARKING_EXTRUDER homing requires different handling of movement / solenoid activation, depending on the side of homing
      #if ENABLED(PARKING_EXTRUDER)
        const bool pe_final_change_must_unpark = parking_extruder_unpark_after_homing(old_tool_index, X_HOME_DIR + 1 == old_tool_index * 2);
      #endif
      tool_change(0, true);
    #endif

    TERN_(HAS_DUPLICATION_MODE, set_duplication_enabled(false));

    remember_feedrate_scaling_off();

    endstops.enable(true); // Enable endstops for next homing move

    #if HAS_Z_AXIS
      bool finalRaiseZ = false;
    #endif

    #if ENABLED(DELTA)

      constexpr bool doZ = true; // for NANODLP_Z_SYNC if your DLP is on a DELTA

      home_delta();

      TERN_(IMPROVE_HOMING_RELIABILITY, end_slow_homing(saved_motion_state));

    #elif ENABLED(AXEL_TPARA)

      constexpr bool doZ = true; // for NANODLP_Z_SYNC if your DLP is on a TPARA

      home_TPARA();

    #else // !DELTA && !AXEL_TPARA

      #define _UNSAFE(A) (homeZ && TERN0(Z_SAFE_HOMING, axes_should_home(_BV(A##_AXIS))))

      const bool homeZ = TERN0(HAS_Z_AXIS, parser.seen_test('Z')),
                 NUM_AXIS_LIST_(             // Other axes should be homed before Z safe-homing
                   needX = _UNSAFE(X), needY = _UNSAFE(Y), needZ = false, // UNUSED
                   needI = _UNSAFE(I), needJ = _UNSAFE(J), needK = _UNSAFE(K),
                   needU = _UNSAFE(U), needV = _UNSAFE(V), needW = _UNSAFE(W)
                 )
                 NUM_AXIS_LIST_(             // Home each axis if needed or flagged
                   homeX = needX || parser.seen_test('X'),
                   homeY = needY || parser.seen_test('Y'),
                   homeZZ = homeZ,
                   homeI = needI || parser.seen_test(AXIS4_NAME), homeJ = needJ || parser.seen_test(AXIS5_NAME),
                   homeK = needK || parser.seen_test(AXIS6_NAME), homeU = needU || parser.seen_test(AXIS7_NAME),
                   homeV = needV || parser.seen_test(AXIS8_NAME), homeW = needW || parser.seen_test(AXIS9_NAME)
                 )
                 home_all = NUM_AXIS_GANG_(  // Home-all if all or none are flagged
                      homeX == homeX, && homeY == homeX, && homeZ == homeX,
                   && homeI == homeX, && homeJ == homeX, && homeK == homeX,
                   && homeU == homeX, && homeV == homeX, && homeW == homeX
                 )
                 NUM_AXIS_LIST(
                   doX = home_all || homeX, doY = home_all || homeY, doZ = home_all || homeZ,
                   doI = home_all || homeI, doJ = home_all || homeJ, doK = home_all || homeK,
                   doU = home_all || homeU, doV = home_all || homeV, doW = home_all || homeW
                 );

      #if !HAS_Y_AXIS
        constexpr bool doY = false;
      #endif

      #if HAS_Z_AXIS

        UNUSED(needZ); UNUSED(homeZZ);

        // Z may home first, e.g., when homing away from the bed.
        // This is also permitted when homing with a Z endstop.
        if (TERN0(HOME_Z_FIRST, doZ)) homeaxis(Z_AXIS);

        // 'R' to specify a specific raise. 'R0' indicates no raise, e.g., for recovery.resume
        // When 'R0' is used, there should already be adequate clearance, e.g., from homing Z to max.
        const bool seenR = parser.seenval('R');

        // Use raise given by 'R' or Z_CLEARANCE_FOR_HOMING (above the probe trigger point)
        float z_homing_height = seenR ? parser.value_linear_units() : Z_CLEARANCE_FOR_HOMING;

        // Check for any lateral motion that might require clearance
        const bool may_skate = seenR NUM_AXIS_GANG(|| doX, || doY, || TERN0(Z_SAFE_HOMING, doZ), || doI, || doJ, || doK, || doU, || doV, || doW);

        if (seenR && z_homing_height == 0) {
          if (DEBUGGING(LEVELING)) DEBUG_ECHOLNPGM("R0 = No Z raise");
        }
        else {
          bool with_probe = ENABLED(HOMING_Z_WITH_PROBE);
          // Raise above the current Z (which should be synced in the planner)
          // The "height" for Z is a coordinate. But if Z is not trusted/homed make it relative.
          if (seenR || !TERN(HOME_AFTER_DEACTIVATE, axis_is_trusted, axis_was_homed)(Z_AXIS)) {
            z_homing_height += current_position.z;
            with_probe = false;
          }

          if (may_skate) {
            // Apply Z clearance before doing any lateral motion
            if (DEBUGGING(LEVELING)) DEBUG_ECHOLNPGM("Raise Z before homing:");
            do_z_clearance(z_homing_height, with_probe);
          }
        }

        // Init BLTouch ahead of any lateral motion, even if not homing with the probe
        TERN_(BLTOUCH, if (may_skate) bltouch.init());

      #endif // HAS_Z_AXIS

      // Diagonal move first if both are homing
      TERN_(QUICK_HOME, if (doX && doY) quick_home_xy());

      #if HAS_Y_AXIS
        // Home Y (before X)
        if (ENABLED(HOME_Y_BEFORE_X) && (doY || TERN0(CODEPENDENT_XY_HOMING, doX)))
          homeaxis(Y_AXIS);
      #endif

      // Home X
      #if HAS_X_AXIS
        if (doX || (doY && ENABLED(CODEPENDENT_XY_HOMING) && DISABLED(HOME_Y_BEFORE_X))) {

          #if ENABLED(DUAL_X_CARRIAGE)

            // Always home the 2nd (right) extruder first
            active_extruder = 1;
            homeaxis(X_AXIS);

            // Remember this extruder's position for later tool change
            inactive_extruder_x = current_position.x;

            // Home the 1st (left) extruder
            active_extruder = 0;
            homeaxis(X_AXIS);

            // Consider the active extruder to be in its "parked" position
            idex_set_parked();

          #else

            homeaxis(X_AXIS);

          #endif
        }
      #endif // HAS_X_AXIS

      #if ALL(FOAMCUTTER_XYUV, HAS_I_AXIS)
        // Home I (after X)
        if (doI) homeaxis(I_AXIS);
      #endif

      #if HAS_Y_AXIS
        // Home Y (after X)
        if (DISABLED(HOME_Y_BEFORE_X) && doY)
          homeaxis(Y_AXIS);
      #endif

      #if ALL(FOAMCUTTER_XYUV, HAS_J_AXIS)
        // Home J (after Y)
        if (doJ) homeaxis(J_AXIS);
      #endif

      TERN_(IMPROVE_HOMING_RELIABILITY, end_slow_homing(saved_motion_state));

      #if ENABLED(FOAMCUTTER_XYUV)

        // Skip homing of unused Z axis for foamcutters
        if (doZ) set_axis_is_at_home(Z_AXIS);

      #elif HAS_Z_AXIS

        // Home Z last if homing towards the bed
        #if DISABLED(HOME_Z_FIRST)
          if (doZ) {
            #if ANY(Z_MULTI_ENDSTOPS, Z_STEPPER_AUTO_ALIGN)
              stepper.set_all_z_lock(false);
              stepper.set_separate_multi_axis(false);
            #endif

<<<<<<< HEAD
            if (TERN1(BLTOUCH_VALIDATE_ON_HOMING, bltouch.validate())) {
              #if ENABLED(Z_SAFE_HOMING)
                if (TERN1(POWER_LOSS_RECOVERY, !parser.seen_test('H'))) home_z_safely(); else homeaxis(Z_AXIS);
              #else
                homeaxis(Z_AXIS);
              #endif
              #if EITHER(Z_HOME_TO_MIN, ALLOW_Z_AFTER_HOMING)
                finalRaiseZ = true;
              #endif
            }
            else {
              LCD_MESSAGE(MSG_BLTOUCH_VALIDATE_FAILED);
              SERIAL_ECHO_MSG(STR_ERR_PROBING_FAILED);
            }
=======
            #if ENABLED(Z_SAFE_HOMING)
              if (TERN1(POWER_LOSS_RECOVERY, !parser.seen_test('H'))) home_z_safely(); else homeaxis(Z_AXIS);
            #else
              homeaxis(Z_AXIS);
            #endif

            #if ANY(Z_HOME_TO_MIN, ALLOW_Z_AFTER_HOMING)
              finalRaiseZ = true;
            #endif
>>>>>>> aaa59085
          }
        #endif

        SECONDARY_AXIS_CODE(
          if (doI) homeaxis(I_AXIS),
          if (doJ) homeaxis(J_AXIS),
          if (doK) homeaxis(K_AXIS),
          if (doU) homeaxis(U_AXIS),
          if (doV) homeaxis(V_AXIS),
          if (doW) homeaxis(W_AXIS)
        );

      #endif // HAS_Z_AXIS

      sync_plan_position();

    #endif

    /**
     * Preserve DXC mode across a G28 for IDEX printers in DXC_DUPLICATION_MODE.
     * This is important because it lets a user use the LCD Panel to set an IDEX Duplication mode, and
     * then print a standard GCode file that contains a single print that does a G28 and has no other
     * IDEX specific commands in it.
     */
    #if ENABLED(DUAL_X_CARRIAGE)

      if (idex_is_duplicating()) {

        TERN_(IMPROVE_HOMING_RELIABILITY, saved_motion_state = begin_slow_homing());

        // Always home the 2nd (right) extruder first
        active_extruder = 1;
        homeaxis(X_AXIS);

        // Remember this extruder's position for later tool change
        inactive_extruder_x = current_position.x;

        // Home the 1st (left) extruder
        active_extruder = 0;
        homeaxis(X_AXIS);

        // Consider the active extruder to be parked
        idex_set_parked();

        dual_x_carriage_mode = IDEX_saved_mode;
        set_duplication_enabled(IDEX_saved_duplication_state);

        TERN_(IMPROVE_HOMING_RELIABILITY, end_slow_homing(saved_motion_state));
      }

    #endif // DUAL_X_CARRIAGE

    endstops.not_homing();

    // Clear endstop state for polled stallGuard endstops
    TERN_(SPI_ENDSTOPS, endstops.clear_endstop_state());

    #if HAS_HOMING_CURRENT
      if (DEBUGGING(LEVELING)) DEBUG_ECHOLNPGM("Restore driver current...");
      #if HAS_CURRENT_HOME(X)
        stepperX.rms_current(saved_current_X);
      #endif
      #if HAS_CURRENT_HOME(X2)
        stepperX2.rms_current(saved_current_X2);
      #endif
      #if HAS_CURRENT_HOME(Y)
        stepperY.rms_current(saved_current_Y);
      #endif
      #if HAS_CURRENT_HOME(Y2)
        stepperY2.rms_current(saved_current_Y2);
      #endif
      #if HAS_CURRENT_HOME(Z)
        stepperZ.rms_current(saved_current_Z);
      #endif
      #if HAS_CURRENT_HOME(Z2)
        stepperZ2.rms_current(saved_current_Z2);
      #endif
      #if HAS_CURRENT_HOME(Z3)
        stepperZ3.rms_current(saved_current_Z3);
      #endif
      #if HAS_CURRENT_HOME(Z4)
        stepperZ4.rms_current(saved_current_Z4);
      #endif
      #if HAS_CURRENT_HOME(I)
        stepperI.rms_current(saved_current_I);
      #endif
      #if HAS_CURRENT_HOME(J)
        stepperJ.rms_current(saved_current_J);
      #endif
      #if HAS_CURRENT_HOME(K)
        stepperK.rms_current(saved_current_K);
      #endif
      #if HAS_CURRENT_HOME(U)
        stepperU.rms_current(saved_current_U);
      #endif
      #if HAS_CURRENT_HOME(V)
        stepperV.rms_current(saved_current_V);
      #endif
      #if HAS_CURRENT_HOME(W)
        stepperW.rms_current(saved_current_W);
      #endif
      #if SENSORLESS_STALLGUARD_DELAY
        safe_delay(SENSORLESS_STALLGUARD_DELAY); // Short delay needed to settle
      #endif
    #endif // HAS_HOMING_CURRENT

    // Move to a height where we can use the full xy-area
    TERN_(DELTA_HOME_TO_SAFE_ZONE, do_blocking_move_to_z(delta_clip_start_height));

    #if HAS_Z_AXIS
      // Move to the configured Z only if Z was homed to MIN, because machines that
      // home to MAX historically expect 'G28 Z' to be safe to use at the end of a
      // print, and do_move_after_z_homing is not very nuanced.
      if (finalRaiseZ) do_move_after_z_homing();
    #endif

    TERN_(CAN_SET_LEVELING_AFTER_G28, if (leveling_restore_state) set_bed_leveling_enabled());

    // Restore the active tool after homing
    #if HAS_MULTI_HOTEND && (DISABLED(DELTA) || ENABLED(DELTA_HOME_TO_SAFE_ZONE))
      tool_change(old_tool_index, TERN(PARKING_EXTRUDER, !pe_final_change_must_unpark, DISABLED(DUAL_X_CARRIAGE)));   // Do move if one of these
    #endif

    restore_feedrate_and_scaling();

    if (ENABLED(NANODLP_Z_SYNC) && (ENABLED(NANODLP_ALL_AXIS) || TERN0(HAS_Z_AXIS, doZ)))
      SERIAL_ECHOLNPGM(STR_Z_MOVE_COMP);

  #endif // NUM_AXES

  ui.refresh();

  TERN_(HAS_DWIN_E3V2_BASIC, dwinHomingDone());
  TERN_(EXTENSIBLE_UI, ExtUI::onHomingDone());

  report_current_position();

  TERN_(FULL_REPORT_TO_HOST_FEATURE, set_and_report_grblstate(old_grblstate));

}<|MERGE_RESOLUTION|>--- conflicted
+++ resolved
@@ -506,14 +506,14 @@
               stepper.set_separate_multi_axis(false);
             #endif
 
-<<<<<<< HEAD
             if (TERN1(BLTOUCH_VALIDATE_ON_HOMING, bltouch.validate())) {
               #if ENABLED(Z_SAFE_HOMING)
                 if (TERN1(POWER_LOSS_RECOVERY, !parser.seen_test('H'))) home_z_safely(); else homeaxis(Z_AXIS);
               #else
                 homeaxis(Z_AXIS);
               #endif
-              #if EITHER(Z_HOME_TO_MIN, ALLOW_Z_AFTER_HOMING)
+
+              #if ANY(Z_HOME_TO_MIN, ALLOW_Z_AFTER_HOMING)
                 finalRaiseZ = true;
               #endif
             }
@@ -521,17 +521,6 @@
               LCD_MESSAGE(MSG_BLTOUCH_VALIDATE_FAILED);
               SERIAL_ECHO_MSG(STR_ERR_PROBING_FAILED);
             }
-=======
-            #if ENABLED(Z_SAFE_HOMING)
-              if (TERN1(POWER_LOSS_RECOVERY, !parser.seen_test('H'))) home_z_safely(); else homeaxis(Z_AXIS);
-            #else
-              homeaxis(Z_AXIS);
-            #endif
-
-            #if ANY(Z_HOME_TO_MIN, ALLOW_Z_AFTER_HOMING)
-              finalRaiseZ = true;
-            #endif
->>>>>>> aaa59085
           }
         #endif
 
