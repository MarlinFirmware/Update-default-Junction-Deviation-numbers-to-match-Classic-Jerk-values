--- conflicted
+++ resolved
@@ -292,11 +292,7 @@
     #endif
     // PARKING_EXTRUDER homing requires different handling of movement / solenoid activation, depending on the side of homing
     #if ENABLED(PARKING_EXTRUDER)
-<<<<<<< HEAD
-      bool pe_final_change_must_unpark = parking_extruder_unpark_after_homing(old_tool_index, X_HOME_DIR + 1 == old_tool_index * 2);
-=======
       const bool pe_final_change_must_unpark = parking_extruder_unpark_after_homing(old_tool_index, X_HOME_DIR + 1 == old_tool_index * 2);
->>>>>>> dc3cfd0d
     #endif
     tool_change(0, true);
   #endif
