/**
 * Marlin 3D Printer Firmware
 * Copyright (c) 2020 MarlinFirmware [https://github.com/MarlinFirmware/Marlin]
 *
 * Based on Sprinter and grbl.
 * Copyright (c) 2011 Camiel Gubbels / Erik van der Zalm
 *
 * This program is free software: you can redistribute it and/or modify
 * it under the terms of the GNU General Public License as published by
 * the Free Software Foundation, either version 3 of the License, or
 * (at your option) any later version.
 *
 * This program is distributed in the hope that it will be useful,
 * but WITHOUT ANY WARRANTY; without even the implied warranty of
 * MERCHANTABILITY or FITNESS FOR A PARTICULAR PURPOSE.  See the
 * GNU General Public License for more details.
 *
 * You should have received a copy of the GNU General Public License
 * along with this program.  If not, see <https://www.gnu.org/licenses/>.
 *
 */

#include "../../inc/MarlinConfig.h"

#include "../gcode.h"

#include "../../module/endstops.h"
#include "../../module/planner.h"
#include "../../module/stepper.h" // for various

#if HAS_MULTI_HOTEND
  #include "../../module/tool_change.h"
#endif

#if HAS_LEVELING
  #include "../../feature/bedlevel/bedlevel.h"
#endif

#if ENABLED(BD_SENSOR)
  #include "../../feature/bedlevel/bdl/bdl.h"
#endif

#if ENABLED(SENSORLESS_HOMING)
  #include "../../feature/tmc_util.h"
#endif

#include "../../module/probe.h"

#if ENABLED(BLTOUCH)
  #include "../../feature/bltouch.h"
#endif

#include "../../lcd/marlinui.h"

#if ENABLED(EXTENSIBLE_UI)
  #include "../../lcd/extui/ui_api.h"
#elif ENABLED(DWIN_CREALITY_LCD)
  #include "../../lcd/e3v2/creality/dwin.h"
#elif ENABLED(DWIN_LCD_PROUI)
  #include "../../lcd/e3v2/proui/dwin.h"
#endif

#if ENABLED(LASER_FEATURE)
  #include "../../feature/spindle_laser.h"
#endif

#define DEBUG_OUT ENABLED(DEBUG_LEVELING_FEATURE)
#include "../../core/debug_out.h"

#if ENABLED(QUICK_HOME)

  static void quick_home_xy() {

    // Pretend the current position is 0,0
    current_position.set(0.0, 0.0);
    sync_plan_position();

    const int x_axis_home_dir = TOOL_X_HOME_DIR(active_extruder);

    // Use a higher diagonal feedrate so axes move at homing speed
    const float minfr = _MIN(homing_feedrate(X_AXIS), homing_feedrate(Y_AXIS)),
                fr_mm_s = HYPOT(minfr, minfr);

    #if ENABLED(SENSORLESS_HOMING)
      sensorless_t stealth_states {
        NUM_AXIS_LIST(
          TERN0(X_SENSORLESS, tmc_enable_stallguard(stepperX)),
          TERN0(Y_SENSORLESS, tmc_enable_stallguard(stepperY)),
          false, false, false, false, false, false, false
        )
        , TERN0(X2_SENSORLESS, tmc_enable_stallguard(stepperX2))
        , TERN0(Y2_SENSORLESS, tmc_enable_stallguard(stepperY2))
      };
    #endif

    do_blocking_move_to_xy(1.5 * max_length(X_AXIS) * x_axis_home_dir, 1.5 * max_length(Y_AXIS) * Y_HOME_DIR, fr_mm_s);

    endstops.validate_homing_move();

    current_position.set(0.0, 0.0);

    #if ENABLED(SENSORLESS_HOMING) && DISABLED(ENDSTOPS_ALWAYS_ON_DEFAULT)
      TERN_(X_SENSORLESS, tmc_disable_stallguard(stepperX, stealth_states.x));
      TERN_(X2_SENSORLESS, tmc_disable_stallguard(stepperX2, stealth_states.x2));
      TERN_(Y_SENSORLESS, tmc_disable_stallguard(stepperY, stealth_states.y));
      TERN_(Y2_SENSORLESS, tmc_disable_stallguard(stepperY2, stealth_states.y2));
    #endif
  }

#endif // QUICK_HOME

#if ENABLED(Z_SAFE_HOMING)

  inline void home_z_safely() {
    DEBUG_SECTION(log_G28, "home_z_safely", DEBUGGING(LEVELING));

    // Disallow Z homing if X or Y homing is needed
    if (homing_needed_error(_BV(X_AXIS) | _BV(Y_AXIS))) return;

    sync_plan_position();

    /**
     * Move the Z probe (or just the nozzle) to the safe homing point
     * (Z is already at the right height)
     */
    constexpr xy_float_t safe_homing_xy = { Z_SAFE_HOMING_X_POINT, Z_SAFE_HOMING_Y_POINT };
    #if HAS_HOME_OFFSET && DISABLED(Z_SAFE_HOMING_POINT_ABSOLUTE)
      xy_float_t okay_homing_xy = safe_homing_xy;
      okay_homing_xy -= home_offset;
    #else
      constexpr xy_float_t okay_homing_xy = safe_homing_xy;
    #endif

    destination.set(okay_homing_xy, current_position.z);

    TERN_(HOMING_Z_WITH_PROBE, destination -= probe.offset_xy);

    if (position_is_reachable(destination)) {

      if (DEBUGGING(LEVELING)) DEBUG_POS("home_z_safely", destination);

      // Free the active extruder for movement
      TERN_(DUAL_X_CARRIAGE, idex_set_parked(false));

      TERN_(SENSORLESS_HOMING, safe_delay(500)); // Short delay needed to settle

      do_blocking_move_to_xy(destination);
      homeaxis(Z_AXIS);
    }
    else {
      LCD_MESSAGE(MSG_ZPROBE_OUT);
      SERIAL_ECHO_MSG(STR_ZPROBE_OUT_SER);
    }
  }

#endif // Z_SAFE_HOMING

#if ENABLED(IMPROVE_HOMING_RELIABILITY)

  motion_state_t begin_slow_homing() {
    motion_state_t motion_state{0};
    motion_state.acceleration.set(planner.settings.max_acceleration_mm_per_s2[X_AXIS],
                                 planner.settings.max_acceleration_mm_per_s2[Y_AXIS]
                                 OPTARG(DELTA, planner.settings.max_acceleration_mm_per_s2[Z_AXIS])
                               );
    planner.settings.max_acceleration_mm_per_s2[X_AXIS] = 100;
    planner.settings.max_acceleration_mm_per_s2[Y_AXIS] = 100;
    TERN_(DELTA, planner.settings.max_acceleration_mm_per_s2[Z_AXIS] = 100);
    #if HAS_CLASSIC_JERK
      motion_state.jerk_state = planner.max_jerk;
      planner.max_jerk.set(0, 0 OPTARG(DELTA, 0));
    #endif
    planner.refresh_acceleration_rates();
    return motion_state;
  }

  void end_slow_homing(const motion_state_t &motion_state) {
    planner.settings.max_acceleration_mm_per_s2[X_AXIS] = motion_state.acceleration.x;
    planner.settings.max_acceleration_mm_per_s2[Y_AXIS] = motion_state.acceleration.y;
    TERN_(DELTA, planner.settings.max_acceleration_mm_per_s2[Z_AXIS] = motion_state.acceleration.z);
    TERN_(HAS_CLASSIC_JERK, planner.max_jerk = motion_state.jerk_state);
    planner.refresh_acceleration_rates();
  }

#endif // IMPROVE_HOMING_RELIABILITY

/**
 * G28: Home all axes according to settings
 *
 * Parameters
 *
 *  None  Home to all axes with no parameters.
 *        With QUICK_HOME enabled XY will home together, then Z.
 *
 *  L<bool>   Force leveling state ON (if possible) or OFF after homing (Requires RESTORE_LEVELING_AFTER_G28 or ENABLE_LEVELING_AFTER_G28)
 *  O         Home only if the position is not known and trusted
 *  R<linear> Raise by n mm/inches before homing
 *
 * Cartesian/SCARA parameters
 *
 *  X   Home to the X endstop
 *  Y   Home to the Y endstop
 *  Z   Home to the Z endstop
 */
void GcodeSuite::G28() {
  DEBUG_SECTION(log_G28, "G28", DEBUGGING(LEVELING));
  if (DEBUGGING(LEVELING)) log_machine_info();

  #if ENABLED(MARLIN_DEV_MODE)
    if (parser.seen_test('S')) {
      LOOP_NUM_AXES(a) set_axis_is_at_home((AxisEnum)a);
      sync_plan_position();
      SERIAL_ECHOLNPGM("Simulated Homing");
      report_current_position();
      return;
    }
  #endif

  TERN_(BD_SENSOR, bdl.config_state = 0);

  /**
   * Set the laser power to false to stop the planner from processing the current power setting.
   */
  #if ENABLED(LASER_FEATURE)
    planner.laser_inline.status.isPowered = false;
  #endif

  // Home (O)nly if position is unknown
  if (!axes_should_home() && parser.seen_test('O')) {
    if (DEBUGGING(LEVELING)) DEBUG_ECHOLNPGM("> homing not needed, skip");
    return;
  }

  #if ENABLED(FULL_REPORT_TO_HOST_FEATURE)
    const M_StateEnum old_grblstate = M_State_grbl;
    set_and_report_grblstate(M_HOMING);
  #endif

  TERN_(HAS_DWIN_E3V2_BASIC, DWIN_HomingStart());
  TERN_(EXTENSIBLE_UI, ExtUI::onHomingStart());

  planner.synchronize();          // Wait for planner moves to finish!

  // Count this command as movement / activity
  reset_stepper_timeout();

  #if NUM_AXES

    #if ENABLED(DUAL_X_CARRIAGE)
      bool IDEX_saved_duplication_state = extruder_duplication_enabled;
      DualXMode IDEX_saved_mode = dual_x_carriage_mode;
    #endif
<<<<<<< HEAD
=======
  #endif // HAS_HOMING_CURRENT
>>>>>>> 3e9848f4

    SET_SOFT_ENDSTOP_LOOSE(false);  // Reset a leftover 'loose' motion state

    // Disable the leveling matrix before homing
    #if CAN_SET_LEVELING_AFTER_G28
      const bool leveling_restore_state = parser.boolval('L', TERN1(RESTORE_LEVELING_AFTER_G28, planner.leveling_active));
    #endif
<<<<<<< HEAD
=======
    tool_change(0, true);
  #endif

  TERN_(HAS_DUPLICATION_MODE, set_duplication_enabled(false));

  remember_feedrate_scaling_off();

  endstops.enable(true); // Enable endstops for next homing move

  bool finalRaiseZ = false;

  #if ENABLED(DELTA)

    constexpr bool doZ = true; // for NANODLP_Z_SYNC if your DLP is on a DELTA

    home_delta();
>>>>>>> 3e9848f4

    // Cancel any prior G29 session
    TERN_(PROBE_MANUALLY, g29_in_progress = false);

    // Disable leveling before homing
    TERN_(HAS_LEVELING, set_bed_leveling_enabled(false));

    // Reset to the XY plane
    TERN_(CNC_WORKSPACE_PLANES, workspace_plane = PLANE_XY);

    #define HAS_CURRENT_HOME(N) (defined(N##_CURRENT_HOME) && N##_CURRENT_HOME != N##_CURRENT)
    #if HAS_CURRENT_HOME(X) || HAS_CURRENT_HOME(X2) || HAS_CURRENT_HOME(Y) || HAS_CURRENT_HOME(Y2) || (ENABLED(DELTA) && HAS_CURRENT_HOME(Z)) || HAS_CURRENT_HOME(I) || HAS_CURRENT_HOME(J) || HAS_CURRENT_HOME(K) || HAS_CURRENT_HOME(U) || HAS_CURRENT_HOME(V) || HAS_CURRENT_HOME(W)
      #define HAS_HOMING_CURRENT 1
    #endif

    #if HAS_HOMING_CURRENT
      auto debug_current = [](FSTR_P const s, const int16_t a, const int16_t b) {
        DEBUG_ECHOF(s); DEBUG_ECHOLNPGM(" current: ", a, " -> ", b);
      };
      #if HAS_CURRENT_HOME(X)
        const int16_t tmc_save_current_X = stepperX.getMilliamps();
        stepperX.rms_current(X_CURRENT_HOME);
        if (DEBUGGING(LEVELING)) debug_current(F(STR_X), tmc_save_current_X, X_CURRENT_HOME);
      #endif
      #if HAS_CURRENT_HOME(X2)
        const int16_t tmc_save_current_X2 = stepperX2.getMilliamps();
        stepperX2.rms_current(X2_CURRENT_HOME);
        if (DEBUGGING(LEVELING)) debug_current(F(STR_X2), tmc_save_current_X2, X2_CURRENT_HOME);
      #endif
      #if HAS_CURRENT_HOME(Y)
        const int16_t tmc_save_current_Y = stepperY.getMilliamps();
        stepperY.rms_current(Y_CURRENT_HOME);
        if (DEBUGGING(LEVELING)) debug_current(F(STR_Y), tmc_save_current_Y, Y_CURRENT_HOME);
      #endif
      #if HAS_CURRENT_HOME(Y2)
        const int16_t tmc_save_current_Y2 = stepperY2.getMilliamps();
        stepperY2.rms_current(Y2_CURRENT_HOME);
        if (DEBUGGING(LEVELING)) debug_current(F(STR_Y2), tmc_save_current_Y2, Y2_CURRENT_HOME);
      #endif
      #if HAS_CURRENT_HOME(Z) && ENABLED(DELTA)
        const int16_t tmc_save_current_Z = stepperZ.getMilliamps();
        stepperZ.rms_current(Z_CURRENT_HOME);
        if (DEBUGGING(LEVELING)) debug_current(F(STR_Z), tmc_save_current_Z, Z_CURRENT_HOME);
      #endif
      #if HAS_CURRENT_HOME(I)
        const int16_t tmc_save_current_I = stepperI.getMilliamps();
        stepperI.rms_current(I_CURRENT_HOME);
        if (DEBUGGING(LEVELING)) debug_current(F(STR_I), tmc_save_current_I, I_CURRENT_HOME);
      #endif
      #if HAS_CURRENT_HOME(J)
        const int16_t tmc_save_current_J = stepperJ.getMilliamps();
        stepperJ.rms_current(J_CURRENT_HOME);
        if (DEBUGGING(LEVELING)) debug_current(F(STR_J), tmc_save_current_J, J_CURRENT_HOME);
      #endif
      #if HAS_CURRENT_HOME(K)
        const int16_t tmc_save_current_K = stepperK.getMilliamps();
        stepperK.rms_current(K_CURRENT_HOME);
        if (DEBUGGING(LEVELING)) debug_current(F(STR_K), tmc_save_current_K, K_CURRENT_HOME);
      #endif
      #if HAS_CURRENT_HOME(U)
        const int16_t tmc_save_current_U = stepperU.getMilliamps();
        stepperU.rms_current(U_CURRENT_HOME);
        if (DEBUGGING(LEVELING)) debug_current(F(STR_U), tmc_save_current_U, U_CURRENT_HOME);
      #endif
      #if HAS_CURRENT_HOME(V)
        const int16_t tmc_save_current_V = stepperV.getMilliamps();
        stepperV.rms_current(V_CURRENT_HOME);
        if (DEBUGGING(LEVELING)) debug_current(F(STR_V), tmc_save_current_V, V_CURRENT_HOME);
      #endif
      #if HAS_CURRENT_HOME(W)
        const int16_t tmc_save_current_W = stepperW.getMilliamps();
        stepperW.rms_current(W_CURRENT_HOME);
        if (DEBUGGING(LEVELING)) debug_current(F(STR_W), tmc_save_current_W, W_CURRENT_HOME);
      #endif
      #if SENSORLESS_STALLGUARD_DELAY
        safe_delay(SENSORLESS_STALLGUARD_DELAY); // Short delay needed to settle
      #endif
    #endif

    #if ENABLED(IMPROVE_HOMING_RELIABILITY)
      motion_state_t saved_motion_state = begin_slow_homing();
    #endif

    // Always home with tool 0 active
    #if HAS_MULTI_HOTEND
      #if DISABLED(DELTA) || ENABLED(DELTA_HOME_TO_SAFE_ZONE)
        const uint8_t old_tool_index = active_extruder;
      #endif
      // PARKING_EXTRUDER homing requires different handling of movement / solenoid activation, depending on the side of homing
      #if ENABLED(PARKING_EXTRUDER)
        const bool pe_final_change_must_unpark = parking_extruder_unpark_after_homing(old_tool_index, X_HOME_DIR + 1 == old_tool_index * 2);
      #endif
      tool_change(0, true);
    #endif

    TERN_(HAS_DUPLICATION_MODE, set_duplication_enabled(false));

    remember_feedrate_scaling_off();

<<<<<<< HEAD
    endstops.enable(true); // Enable endstops for next homing move
=======
      // Z may home first, e.g., when homing away from the bed.
      // This is also permitted when homing with a Z endstop.
      if (TERN0(HOME_Z_FIRST, doZ)) homeaxis(Z_AXIS);
>>>>>>> 3e9848f4

    #if ENABLED(DELTA)

      constexpr bool doZ = true; // for NANODLP_Z_SYNC if your DLP is on a DELTA

      home_delta();

      TERN_(IMPROVE_HOMING_RELIABILITY, end_slow_homing(saved_motion_state));

    #elif ENABLED(AXEL_TPARA)

      constexpr bool doZ = true; // for NANODLP_Z_SYNC if your DLP is on a TPARA

      home_TPARA();

    #else // !DELTA && !AXEL_TPARA

      #define _UNSAFE(A) (homeZ && TERN0(Z_SAFE_HOMING, axes_should_home(_BV(A##_AXIS))))

      const bool homeZ = TERN0(HAS_Z_AXIS, parser.seen_test('Z')),
                 NUM_AXIS_LIST_(              // Other axes should be homed before Z safe-homing
                   needX = _UNSAFE(X), needY = _UNSAFE(Y), needZ = false, // UNUSED
                   needI = _UNSAFE(I), needJ = _UNSAFE(J), needK = _UNSAFE(K),
                   needU = _UNSAFE(U), needV = _UNSAFE(V), needW = _UNSAFE(W)
                 )
                 NUM_AXIS_LIST_(              // Home each axis if needed or flagged
                   homeX = needX || parser.seen_test('X'),
                   homeY = needY || parser.seen_test('Y'),
                   homeZZ = homeZ,
                   homeI = needI || parser.seen_test(AXIS4_NAME), homeJ = needJ || parser.seen_test(AXIS5_NAME),
                   homeK = needK || parser.seen_test(AXIS6_NAME), homeU = needU || parser.seen_test(AXIS7_NAME),
                   homeV = needV || parser.seen_test(AXIS8_NAME), homeW = needW || parser.seen_test(AXIS9_NAME)
                 )
                 home_all = NUM_AXIS_GANG_(   // Home-all if all or none are flagged
                      homeX == homeX, && homeY == homeX, && homeZ == homeX,
                   && homeI == homeX, && homeJ == homeX, && homeK == homeX,
                   && homeU == homeX, && homeV == homeX, && homeW == homeX
                 )
                 NUM_AXIS_LIST(
                   doX = home_all || homeX, doY = home_all || homeY, doZ = home_all || homeZ,
                   doI = home_all || homeI, doJ = home_all || homeJ, doK = home_all || homeK,
                   doU = home_all || homeU, doV = home_all || homeV, doW = home_all || homeW
                 );

      #if !HAS_Y_AXIS
        constexpr bool doY = false;
      #endif

      #if HAS_Z_AXIS

        UNUSED(needZ); UNUSED(homeZZ);

        // Z may home first, e.g., when homing away from the bed
        TERN_(HOME_Z_FIRST, if (doZ) homeaxis(Z_AXIS));

        // 'R' to specify a specific raise. 'R0' indicates no raise, e.g., for recovery.resume
        // When 'R0' is used, there should already be adequate clearance, e.g., from homing Z to max.
        const bool seenR = parser.seenval('R');

        // Use raise given by 'R' or Z_CLEARANCE_FOR_HOMING (above the probe trigger point)
        float z_homing_height = seenR ? parser.value_linear_units() : Z_CLEARANCE_FOR_HOMING;

        // Check for any lateral motion that might require clearance
        const bool may_skate = seenR NUM_AXIS_GANG(|| doX, || doY, || TERN0(Z_SAFE_HOMING, doZ), || doI, || doJ, || doK, || doU, || doV, || doW);

        if (seenR && z_homing_height == 0) {
          if (DEBUGGING(LEVELING)) DEBUG_ECHOLNPGM("R0 = No Z raise");
        }
        else {
          bool with_probe = ENABLED(HOMING_Z_WITH_PROBE);
          // Raise above the current Z (which should be synced in the planner)
          // The "height" for Z is a coordinate. But if Z is not trusted/homed make it relative.
          if (seenR || !TERN(HOME_AFTER_DEACTIVATE, axis_is_trusted, axis_was_homed)(Z_AXIS)) {
            z_homing_height += current_position.z;
            with_probe = false;
          }

          if (may_skate) {
            // Apply Z clearance before doing any lateral motion
            if (DEBUGGING(LEVELING)) DEBUG_ECHOLNPGM("Raise Z before homing:");
            do_z_clearance(z_homing_height, with_probe);
          }
        }

        // Init BLTouch ahead of any lateral motion, even if not homing with the probe
        TERN_(BLTOUCH, if (may_skate) bltouch.init());

      #endif // HAS_Z_AXIS

      // Diagonal move first if both are homing
      TERN_(QUICK_HOME, if (doX && doY) quick_home_xy());

      #if HAS_Y_AXIS
        // Home Y (before X)
        if (ENABLED(HOME_Y_BEFORE_X) && (doY || TERN0(CODEPENDENT_XY_HOMING, doX)))
          homeaxis(Y_AXIS);
      #endif

      // Home X
      #if HAS_X_AXIS
        if (doX || (doY && ENABLED(CODEPENDENT_XY_HOMING) && DISABLED(HOME_Y_BEFORE_X))) {

          #if ENABLED(DUAL_X_CARRIAGE)

            // Always home the 2nd (right) extruder first
            active_extruder = 1;
            homeaxis(X_AXIS);

            // Remember this extruder's position for later tool change
            inactive_extruder_x = current_position.x;

            // Home the 1st (left) extruder
            active_extruder = 0;
            homeaxis(X_AXIS);

            // Consider the active extruder to be in its "parked" position
            idex_set_parked();

          #else

            homeaxis(X_AXIS);

          #endif
<<<<<<< HEAD
=======

          #if EITHER(Z_HOME_TO_MIN, ALLOW_Z_AFTER_HOMING)
            finalRaiseZ = true;
          #endif
>>>>>>> 3e9848f4
        }
      #endif // HAS_X_AXIS

      #if BOTH(FOAMCUTTER_XYUV, HAS_I_AXIS)
        // Home I (after X)
        if (doI) homeaxis(I_AXIS);
      #endif

      #if HAS_Y_AXIS
        // Home Y (after X)
        if (DISABLED(HOME_Y_BEFORE_X) && doY)
          homeaxis(Y_AXIS);
      #endif

      #if BOTH(FOAMCUTTER_XYUV, HAS_J_AXIS)
        // Home J (after Y)
        if (doJ) homeaxis(J_AXIS);
      #endif

      TERN_(IMPROVE_HOMING_RELIABILITY, end_slow_homing(saved_motion_state));

      #if ENABLED(FOAMCUTTER_XYUV)

        // Skip homing of unused Z axis for foamcutters
        if (doZ) set_axis_is_at_home(Z_AXIS);

      #elif HAS_Z_AXIS

        // Home Z last if homing towards the bed
        #if DISABLED(HOME_Z_FIRST)
          if (doZ) {
            #if EITHER(Z_MULTI_ENDSTOPS, Z_STEPPER_AUTO_ALIGN)
              stepper.set_all_z_lock(false);
              stepper.set_separate_multi_axis(false);
            #endif

            #if ENABLED(Z_SAFE_HOMING)
              if (TERN1(POWER_LOSS_RECOVERY, !parser.seen_test('H'))) home_z_safely(); else homeaxis(Z_AXIS);
            #else
              homeaxis(Z_AXIS);
            #endif
            do_move_after_z_homing();
          }
        #endif

        SECONDARY_AXIS_CODE(
          if (doI) homeaxis(I_AXIS),
          if (doJ) homeaxis(J_AXIS),
          if (doK) homeaxis(K_AXIS),
          if (doU) homeaxis(U_AXIS),
          if (doV) homeaxis(V_AXIS),
          if (doW) homeaxis(W_AXIS)
        );

      #endif // HAS_Z_AXIS

      sync_plan_position();

    #endif

    /**
     * Preserve DXC mode across a G28 for IDEX printers in DXC_DUPLICATION_MODE.
     * This is important because it lets a user use the LCD Panel to set an IDEX Duplication mode, and
     * then print a standard GCode file that contains a single print that does a G28 and has no other
     * IDEX specific commands in it.
     */
    #if ENABLED(DUAL_X_CARRIAGE)

      if (idex_is_duplicating()) {

        TERN_(IMPROVE_HOMING_RELIABILITY, saved_motion_state = begin_slow_homing());

        // Always home the 2nd (right) extruder first
        active_extruder = 1;
        homeaxis(X_AXIS);

        // Remember this extruder's position for later tool change
        inactive_extruder_x = current_position.x;

        // Home the 1st (left) extruder
        active_extruder = 0;
        homeaxis(X_AXIS);

        // Consider the active extruder to be parked
        idex_set_parked();

        dual_x_carriage_mode = IDEX_saved_mode;
        set_duplication_enabled(IDEX_saved_duplication_state);

        TERN_(IMPROVE_HOMING_RELIABILITY, end_slow_homing(saved_motion_state));
      }

    #endif // DUAL_X_CARRIAGE

    endstops.not_homing();

<<<<<<< HEAD
    // Clear endstop state for polled stallGuard endstops
    TERN_(SPI_ENDSTOPS, endstops.clear_endstop_state());

    // Move to a height where we can use the full xy-area
    TERN_(DELTA_HOME_TO_SAFE_ZONE, do_blocking_move_to_z(delta_clip_start_height));

    TERN_(CAN_SET_LEVELING_AFTER_G28, if (leveling_restore_state) set_bed_leveling_enabled());

    restore_feedrate_and_scaling();

    // Restore the active tool after homing
    #if HAS_MULTI_HOTEND && (DISABLED(DELTA) || ENABLED(DELTA_HOME_TO_SAFE_ZONE))
      tool_change(old_tool_index, TERN(PARKING_EXTRUDER, !pe_final_change_must_unpark, DISABLED(DUAL_X_CARRIAGE)));   // Do move if one of these
=======
  #if HAS_HOMING_CURRENT
    if (DEBUGGING(LEVELING)) DEBUG_ECHOLNPGM("Restore driver current...");
    #if HAS_CURRENT_HOME(X)
      stepperX.rms_current(tmc_save_current_X);
    #endif
    #if HAS_CURRENT_HOME(X2)
      stepperX2.rms_current(tmc_save_current_X2);
    #endif
    #if HAS_CURRENT_HOME(Y)
      stepperY.rms_current(tmc_save_current_Y);
    #endif
    #if HAS_CURRENT_HOME(Y2)
      stepperY2.rms_current(tmc_save_current_Y2);
    #endif
    #if HAS_CURRENT_HOME(Z) && ENABLED(DELTA)
      stepperZ.rms_current(tmc_save_current_Z);
    #endif
    #if HAS_CURRENT_HOME(I)
      stepperI.rms_current(tmc_save_current_I);
    #endif
    #if HAS_CURRENT_HOME(J)
      stepperJ.rms_current(tmc_save_current_J);
    #endif
    #if HAS_CURRENT_HOME(K)
      stepperK.rms_current(tmc_save_current_K);
    #endif
    #if HAS_CURRENT_HOME(U)
      stepperU.rms_current(tmc_save_current_U);
    #endif
    #if HAS_CURRENT_HOME(V)
      stepperV.rms_current(tmc_save_current_V);
    #endif
    #if HAS_CURRENT_HOME(W)
      stepperW.rms_current(tmc_save_current_W);
>>>>>>> 3e9848f4
    #endif

    #if HAS_HOMING_CURRENT
      if (DEBUGGING(LEVELING)) DEBUG_ECHOLNPGM("Restore driver current...");
      #if HAS_CURRENT_HOME(X)
        stepperX.rms_current(tmc_save_current_X);
      #endif
      #if HAS_CURRENT_HOME(X2)
        stepperX2.rms_current(tmc_save_current_X2);
      #endif
      #if HAS_CURRENT_HOME(Y)
        stepperY.rms_current(tmc_save_current_Y);
      #endif
      #if HAS_CURRENT_HOME(Y2)
        stepperY2.rms_current(tmc_save_current_Y2);
      #endif
      #if HAS_CURRENT_HOME(Z) && ENABLED(DELTA)
        stepperZ.rms_current(tmc_save_current_Z);
      #endif
      #if HAS_CURRENT_HOME(I)
        stepperI.rms_current(tmc_save_current_I);
      #endif
      #if HAS_CURRENT_HOME(J)
        stepperJ.rms_current(tmc_save_current_J);
      #endif
      #if HAS_CURRENT_HOME(K)
        stepperK.rms_current(tmc_save_current_K);
      #endif
      #if HAS_CURRENT_HOME(U)
        stepperU.rms_current(tmc_save_current_U);
      #endif
      #if HAS_CURRENT_HOME(V)
        stepperV.rms_current(tmc_save_current_V);
      #endif
      #if HAS_CURRENT_HOME(W)
        stepperW.rms_current(tmc_save_current_W);
      #endif
      #if SENSORLESS_STALLGUARD_DELAY
        safe_delay(SENSORLESS_STALLGUARD_DELAY); // Short delay needed to settle
      #endif
    #endif // HAS_HOMING_CURRENT

    if (ENABLED(NANODLP_Z_SYNC) && (ENABLED(NANODLP_ALL_AXIS) || TERN0(HAS_Z_AXIS, doZ)))
      SERIAL_ECHOLNPGM(STR_Z_MOVE_COMP);

  #endif // NUM_AXES

  // Move to a height where we can use the full xy-area
  TERN_(DELTA_HOME_TO_SAFE_ZONE, do_blocking_move_to_z(delta_clip_start_height));

  // Move to the configured Z only if Z was homed to MIN, because machines that
  // home to MAX historically expect 'G28 Z' to be safe to use at the end of a
  // print, and do_move_after_z_homing is not very nuanced.
  if (finalRaiseZ) do_move_after_z_homing();

  TERN_(CAN_SET_LEVELING_AFTER_G28, if (leveling_restore_state) set_bed_leveling_enabled());

  // Restore the active tool after homing
  #if HAS_MULTI_HOTEND && (DISABLED(DELTA) || ENABLED(DELTA_HOME_TO_SAFE_ZONE))
    tool_change(old_tool_index, TERN(PARKING_EXTRUDER, !pe_final_change_must_unpark, DISABLED(DUAL_X_CARRIAGE)));   // Do move if one of these
  #endif

  restore_feedrate_and_scaling();

  ui.refresh();

  TERN_(HAS_DWIN_E3V2_BASIC, DWIN_HomingDone());
  TERN_(EXTENSIBLE_UI, ExtUI::onHomingDone());

  report_current_position();

  TERN_(FULL_REPORT_TO_HOST_FEATURE, set_and_report_grblstate(old_grblstate));
}<|MERGE_RESOLUTION|>--- conflicted
+++ resolved
@@ -216,8 +216,6 @@
     }
   #endif
 
-  TERN_(BD_SENSOR, bdl.config_state = 0);
-
   /**
    * Set the laser power to false to stop the planner from processing the current power setting.
    */
@@ -231,6 +229,8 @@
     return;
   }
 
+  TERN_(BD_SENSOR, bdl.config_state = 0);
+
   #if ENABLED(FULL_REPORT_TO_HOST_FEATURE)
     const M_StateEnum old_grblstate = M_State_grbl;
     set_and_report_grblstate(M_HOMING);
@@ -250,10 +250,6 @@
       bool IDEX_saved_duplication_state = extruder_duplication_enabled;
       DualXMode IDEX_saved_mode = dual_x_carriage_mode;
     #endif
-<<<<<<< HEAD
-=======
-  #endif // HAS_HOMING_CURRENT
->>>>>>> 3e9848f4
 
     SET_SOFT_ENDSTOP_LOOSE(false);  // Reset a leftover 'loose' motion state
 
@@ -261,25 +257,6 @@
     #if CAN_SET_LEVELING_AFTER_G28
       const bool leveling_restore_state = parser.boolval('L', TERN1(RESTORE_LEVELING_AFTER_G28, planner.leveling_active));
     #endif
-<<<<<<< HEAD
-=======
-    tool_change(0, true);
-  #endif
-
-  TERN_(HAS_DUPLICATION_MODE, set_duplication_enabled(false));
-
-  remember_feedrate_scaling_off();
-
-  endstops.enable(true); // Enable endstops for next homing move
-
-  bool finalRaiseZ = false;
-
-  #if ENABLED(DELTA)
-
-    constexpr bool doZ = true; // for NANODLP_Z_SYNC if your DLP is on a DELTA
-
-    home_delta();
->>>>>>> 3e9848f4
 
     // Cancel any prior G29 session
     TERN_(PROBE_MANUALLY, g29_in_progress = false);
@@ -357,7 +334,7 @@
       #if SENSORLESS_STALLGUARD_DELAY
         safe_delay(SENSORLESS_STALLGUARD_DELAY); // Short delay needed to settle
       #endif
-    #endif
+    #endif // HAS_HOMING_CURRENT
 
     #if ENABLED(IMPROVE_HOMING_RELIABILITY)
       motion_state_t saved_motion_state = begin_slow_homing();
@@ -379,13 +356,9 @@
 
     remember_feedrate_scaling_off();
 
-<<<<<<< HEAD
     endstops.enable(true); // Enable endstops for next homing move
-=======
-      // Z may home first, e.g., when homing away from the bed.
-      // This is also permitted when homing with a Z endstop.
-      if (TERN0(HOME_Z_FIRST, doZ)) homeaxis(Z_AXIS);
->>>>>>> 3e9848f4
+
+    bool finalRaiseZ = false;
 
     #if ENABLED(DELTA)
 
@@ -406,12 +379,12 @@
       #define _UNSAFE(A) (homeZ && TERN0(Z_SAFE_HOMING, axes_should_home(_BV(A##_AXIS))))
 
       const bool homeZ = TERN0(HAS_Z_AXIS, parser.seen_test('Z')),
-                 NUM_AXIS_LIST_(              // Other axes should be homed before Z safe-homing
+                 NUM_AXIS_LIST_(             // Other axes should be homed before Z safe-homing
                    needX = _UNSAFE(X), needY = _UNSAFE(Y), needZ = false, // UNUSED
                    needI = _UNSAFE(I), needJ = _UNSAFE(J), needK = _UNSAFE(K),
                    needU = _UNSAFE(U), needV = _UNSAFE(V), needW = _UNSAFE(W)
                  )
-                 NUM_AXIS_LIST_(              // Home each axis if needed or flagged
+                 NUM_AXIS_LIST_(             // Home each axis if needed or flagged
                    homeX = needX || parser.seen_test('X'),
                    homeY = needY || parser.seen_test('Y'),
                    homeZZ = homeZ,
@@ -419,7 +392,7 @@
                    homeK = needK || parser.seen_test(AXIS6_NAME), homeU = needU || parser.seen_test(AXIS7_NAME),
                    homeV = needV || parser.seen_test(AXIS8_NAME), homeW = needW || parser.seen_test(AXIS9_NAME)
                  )
-                 home_all = NUM_AXIS_GANG_(   // Home-all if all or none are flagged
+                 home_all = NUM_AXIS_GANG_(  // Home-all if all or none are flagged
                       homeX == homeX, && homeY == homeX, && homeZ == homeX,
                    && homeI == homeX, && homeJ == homeX, && homeK == homeX,
                    && homeU == homeX, && homeV == homeX, && homeW == homeX
@@ -438,8 +411,9 @@
 
         UNUSED(needZ); UNUSED(homeZZ);
 
-        // Z may home first, e.g., when homing away from the bed
-        TERN_(HOME_Z_FIRST, if (doZ) homeaxis(Z_AXIS));
+        // Z may home first, e.g., when homing away from the bed.
+        // This is also permitted when homing with a Z endstop.
+        if (TERN0(HOME_Z_FIRST, doZ)) homeaxis(Z_AXIS);
 
         // 'R' to specify a specific raise. 'R0' indicates no raise, e.g., for recovery.resume
         // When 'R0' is used, there should already be adequate clearance, e.g., from homing Z to max.
@@ -509,13 +483,6 @@
             homeaxis(X_AXIS);
 
           #endif
-<<<<<<< HEAD
-=======
-
-          #if EITHER(Z_HOME_TO_MIN, ALLOW_Z_AFTER_HOMING)
-            finalRaiseZ = true;
-          #endif
->>>>>>> 3e9848f4
         }
       #endif // HAS_X_AXIS
 
@@ -557,7 +524,10 @@
             #else
               homeaxis(Z_AXIS);
             #endif
-            do_move_after_z_homing();
+
+            #if EITHER(Z_HOME_TO_MIN, ALLOW_Z_AFTER_HOMING)
+              finalRaiseZ = true;
+            #endif
           }
         #endif
 
@@ -612,57 +582,8 @@
 
     endstops.not_homing();
 
-<<<<<<< HEAD
     // Clear endstop state for polled stallGuard endstops
     TERN_(SPI_ENDSTOPS, endstops.clear_endstop_state());
-
-    // Move to a height where we can use the full xy-area
-    TERN_(DELTA_HOME_TO_SAFE_ZONE, do_blocking_move_to_z(delta_clip_start_height));
-
-    TERN_(CAN_SET_LEVELING_AFTER_G28, if (leveling_restore_state) set_bed_leveling_enabled());
-
-    restore_feedrate_and_scaling();
-
-    // Restore the active tool after homing
-    #if HAS_MULTI_HOTEND && (DISABLED(DELTA) || ENABLED(DELTA_HOME_TO_SAFE_ZONE))
-      tool_change(old_tool_index, TERN(PARKING_EXTRUDER, !pe_final_change_must_unpark, DISABLED(DUAL_X_CARRIAGE)));   // Do move if one of these
-=======
-  #if HAS_HOMING_CURRENT
-    if (DEBUGGING(LEVELING)) DEBUG_ECHOLNPGM("Restore driver current...");
-    #if HAS_CURRENT_HOME(X)
-      stepperX.rms_current(tmc_save_current_X);
-    #endif
-    #if HAS_CURRENT_HOME(X2)
-      stepperX2.rms_current(tmc_save_current_X2);
-    #endif
-    #if HAS_CURRENT_HOME(Y)
-      stepperY.rms_current(tmc_save_current_Y);
-    #endif
-    #if HAS_CURRENT_HOME(Y2)
-      stepperY2.rms_current(tmc_save_current_Y2);
-    #endif
-    #if HAS_CURRENT_HOME(Z) && ENABLED(DELTA)
-      stepperZ.rms_current(tmc_save_current_Z);
-    #endif
-    #if HAS_CURRENT_HOME(I)
-      stepperI.rms_current(tmc_save_current_I);
-    #endif
-    #if HAS_CURRENT_HOME(J)
-      stepperJ.rms_current(tmc_save_current_J);
-    #endif
-    #if HAS_CURRENT_HOME(K)
-      stepperK.rms_current(tmc_save_current_K);
-    #endif
-    #if HAS_CURRENT_HOME(U)
-      stepperU.rms_current(tmc_save_current_U);
-    #endif
-    #if HAS_CURRENT_HOME(V)
-      stepperV.rms_current(tmc_save_current_V);
-    #endif
-    #if HAS_CURRENT_HOME(W)
-      stepperW.rms_current(tmc_save_current_W);
->>>>>>> 3e9848f4
-    #endif
 
     #if HAS_HOMING_CURRENT
       if (DEBUGGING(LEVELING)) DEBUG_ECHOLNPGM("Restore driver current...");
@@ -704,28 +625,28 @@
       #endif
     #endif // HAS_HOMING_CURRENT
 
+    // Move to a height where we can use the full xy-area
+    TERN_(DELTA_HOME_TO_SAFE_ZONE, do_blocking_move_to_z(delta_clip_start_height));
+
+    // Move to the configured Z only if Z was homed to MIN, because machines that
+    // home to MAX historically expect 'G28 Z' to be safe to use at the end of a
+    // print, and do_move_after_z_homing is not very nuanced.
+    if (finalRaiseZ) do_move_after_z_homing();
+
+    TERN_(CAN_SET_LEVELING_AFTER_G28, if (leveling_restore_state) set_bed_leveling_enabled());
+
+    // Restore the active tool after homing
+    #if HAS_MULTI_HOTEND && (DISABLED(DELTA) || ENABLED(DELTA_HOME_TO_SAFE_ZONE))
+      tool_change(old_tool_index, TERN(PARKING_EXTRUDER, !pe_final_change_must_unpark, DISABLED(DUAL_X_CARRIAGE)));   // Do move if one of these
+    #endif
+
+    restore_feedrate_and_scaling();
+
     if (ENABLED(NANODLP_Z_SYNC) && (ENABLED(NANODLP_ALL_AXIS) || TERN0(HAS_Z_AXIS, doZ)))
       SERIAL_ECHOLNPGM(STR_Z_MOVE_COMP);
 
   #endif // NUM_AXES
 
-  // Move to a height where we can use the full xy-area
-  TERN_(DELTA_HOME_TO_SAFE_ZONE, do_blocking_move_to_z(delta_clip_start_height));
-
-  // Move to the configured Z only if Z was homed to MIN, because machines that
-  // home to MAX historically expect 'G28 Z' to be safe to use at the end of a
-  // print, and do_move_after_z_homing is not very nuanced.
-  if (finalRaiseZ) do_move_after_z_homing();
-
-  TERN_(CAN_SET_LEVELING_AFTER_G28, if (leveling_restore_state) set_bed_leveling_enabled());
-
-  // Restore the active tool after homing
-  #if HAS_MULTI_HOTEND && (DISABLED(DELTA) || ENABLED(DELTA_HOME_TO_SAFE_ZONE))
-    tool_change(old_tool_index, TERN(PARKING_EXTRUDER, !pe_final_change_must_unpark, DISABLED(DUAL_X_CARRIAGE)));   // Do move if one of these
-  #endif
-
-  restore_feedrate_and_scaling();
-
   ui.refresh();
 
   TERN_(HAS_DWIN_E3V2_BASIC, DWIN_HomingDone());
@@ -734,4 +655,5 @@
   report_current_position();
 
   TERN_(FULL_REPORT_TO_HOST_FEATURE, set_and_report_grblstate(old_grblstate));
+
 }