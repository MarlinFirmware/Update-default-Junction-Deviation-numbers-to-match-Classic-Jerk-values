--- conflicted
+++ resolved
@@ -167,23 +167,15 @@
   motion_state_t begin_slow_homing() {
     motion_state_t motion_state{0};
     motion_state.acceleration.set(planner.settings.max_acceleration_mm_per_s2[X_AXIS],
-<<<<<<< HEAD
-                                 planner.settings.max_acceleration_mm_per_s2[Y_AXIS]);
-=======
                                  planner.settings.max_acceleration_mm_per_s2[Y_AXIS]
                                  OPTARG(DELTA, planner.settings.max_acceleration_mm_per_s2[Z_AXIS])
                                );
->>>>>>> 52718f33
     planner.settings.max_acceleration_mm_per_s2[X_AXIS] = 100;
     planner.settings.max_acceleration_mm_per_s2[Y_AXIS] = 100;
     TERN_(DELTA, planner.settings.max_acceleration_mm_per_s2[Z_AXIS] = 100);
     #if HAS_CLASSIC_JERK
       motion_state.jerk_state = planner.max_jerk;
-<<<<<<< HEAD
-      planner.max_jerk.set(0, 0);
-=======
       planner.max_jerk.set(0, 0 OPTARG(DELTA, 0));
->>>>>>> 52718f33
     #endif
     planner.reset_acceleration_rates();
     return motion_state;
@@ -192,10 +184,7 @@
   void end_slow_homing(const motion_state_t &motion_state) {
     planner.settings.max_acceleration_mm_per_s2[X_AXIS] = motion_state.acceleration.x;
     planner.settings.max_acceleration_mm_per_s2[Y_AXIS] = motion_state.acceleration.y;
-<<<<<<< HEAD
-=======
     TERN_(DELTA, planner.settings.max_acceleration_mm_per_s2[Z_AXIS] = motion_state.acceleration.z);
->>>>>>> 52718f33
     TERN_(HAS_CLASSIC_JERK, planner.max_jerk = motion_state.jerk_state);
     planner.reset_acceleration_rates();
   }
@@ -517,12 +506,9 @@
     #if HAS_CURRENT_HOME(Y2)
       stepperY2.rms_current(tmc_save_current_Y2);
     #endif
-<<<<<<< HEAD
-=======
     #if HAS_CURRENT_HOME(Z) && ENABLED(DELTA)
       stepperZ.rms_current(tmc_save_current_Z);
     #endif
->>>>>>> 52718f33
     #if HAS_CURRENT_HOME(I)
       stepperI.rms_current(tmc_save_current_I);
     #endif
