--- conflicted
+++ resolved
@@ -28,11 +28,7 @@
 #include "../../lcd/marlinui.h"
 #include "../../sd/cardreader.h"
 
-<<<<<<< HEAD
-#if ENABLED(DWIN_CREALITY_LCD)
-=======
 #if ENABLED(DWIN_CREALITY_LCD_ENHANCED)
->>>>>>> c2e4b162
   #include "../../lcd/e3v2/enhanced/dwin.h"
 #endif
 
@@ -44,11 +40,7 @@
  */
 void GcodeSuite::M73() {
 
-<<<<<<< HEAD
-  #if ENABLED(DWIN_CREALITY_LCD)
-=======
   #if ENABLED(DWIN_CREALITY_LCD_ENHANCED)
->>>>>>> c2e4b162
 
     DWIN_Progress_Update();
 
