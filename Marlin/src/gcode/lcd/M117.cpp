--- conflicted
+++ resolved
@@ -39,8 +39,5 @@
     ui.reset_status();
 
 }
-<<<<<<< HEAD
-=======
 
-#endif // HAS_STATUS_MESSAGE
->>>>>>> de38cae0
+#endif // HAS_STATUS_MESSAGE