--- conflicted
+++ resolved
@@ -24,11 +24,7 @@
 
 #if ENABLED(PLATFORM_M997_SUPPORT)
 
-<<<<<<< HEAD
-#if ENABLED(DWIN_CREALITY_LCD)
-=======
 #if ENABLED(DWIN_CREALITY_LCD_ENHANCED)
->>>>>>> c2e4b162
   #include "../../lcd/e3v2/enhanced/dwin.h"
 #endif
 
@@ -37,11 +33,7 @@
  */
 void GcodeSuite::M997() {
 
-<<<<<<< HEAD
-  TERN_(DWIN_CREALITY_LCD, DWIN_RebootScreen());
-=======
   TERN_(DWIN_CREALITY_LCD_ENHANCED, DWIN_RebootScreen());
->>>>>>> c2e4b162
 
   flashFirmware(parser.intval('S'));
 
