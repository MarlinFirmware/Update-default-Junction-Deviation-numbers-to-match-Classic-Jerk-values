/**
 * Marlin 3D Printer Firmware
 * Copyright (c) 2020 MarlinFirmware [https://github.com/MarlinFirmware/Marlin]
 *
 * Based on Sprinter and grbl.
 * Copyright (c) 2011 Camiel Gubbels / Erik van der Zalm
 *
 * This program is free software: you can redistribute it and/or modify
 * it under the terms of the GNU General Public License as published by
 * the Free Software Foundation, either version 3 of the License, or
 * (at your option) any later version.
 *
 * This program is distributed in the hope that it will be useful,
 * but WITHOUT ANY WARRANTY; without even the implied warranty of
 * MERCHANTABILITY or FITNESS FOR A PARTICULAR PURPOSE.  See the
 * GNU General Public License for more details.
 *
 * You should have received a copy of the GNU General Public License
 * along with this program.  If not, see <https://www.gnu.org/licenses/>.
 *
 */

#include "../../inc/MarlinConfig.h"

#if HAS_CUTTER

#include "../gcode.h"
#include "../../feature/spindle_laser.h"
#include "../../module/stepper.h"

/**
 * Laser:
 *  M3 - Laser ON/Power (Ramped power)
 *  M4 - Laser ON/Power (Ramped power)
 *  M3I enables continuous inline power and it is processed by the planner. Move blocks are
 *  calculated and each block power buffer value is set there. The Stepper ISR then processes the blocks inline.
 *  Within inline mode M3 S-Values will set the power for the next moves e.g. G1 X10 Y10 powers on with the last S-Value
 *  M3I must be already set when using planner synced M3 inline S-Values (LASER_POWER_SYNC)
 *  M4I sets dynamic mode which takes the currently set feedrate and calculates a laser power OCR value
 *  M5I clears inline mode and set power to 0
 *  M5 sets the power output to 0 but leaves inline mode on.
 *
 * Spindle:
 *  M3 - Spindle ON (Clockwise)
 *  M4 - Spindle ON (Counter-clockwise)
 *
 * Parameters:
 *  S<power> - Set power. S0 will turn the spindle/laser off.
 *
 *  If no PWM pin is defined then M3/M4 just turns it on or off.
 *
 *  At least 12.8kHz (50Hz * 256) is needed for Spindle PWM.
 *  Hardware PWM is required on AVR. ISRs are too slow.
 *
 * NOTE: WGM for timers 3, 4, and 5 must be either Mode 1 or Mode 5.
 *       No other settings give a PWM signal that goes from 0 to 5 volts.
 *
 *       The system automatically sets WGM to Mode 1, so no special
 *       initialization is needed.
 *
 *       WGM bits for timer 2 are automatically set by the system to
 *       Mode 1. This produces an acceptable 0 to 5 volt signal.
 *       No special initialization is needed.
 *
 * NOTE: A minimum PWM frequency of 50 Hz is needed. All prescaler
 *       factors for timers 2, 3, 4, and 5 are acceptable.
 *
 *  SPINDLE_LASER_ENA_PIN needs an external pullup or it may power on
 *  the spindle/laser during power-up or when connecting to the host
 *  (usually goes through a reset which sets all I/O pins to tri-state)
 *
 *  PWM duty cycle goes from 0 (off) to 255 (always on).
 */
void GcodeSuite::M3_M4(const bool is_M4) {
  if (cutter.cutter_mode == CUTTER_MODE_STANDARD)
    planner.synchronize();   // Wait for previous movement commands (G0/G1/G2/G3) to complete before changing power

  #if ENABLED(LASER_FEATURE)
    if (parser.seen('I')) {
      cutter.cutter_mode = is_M4 ? CUTTER_MODE_DYNAMIC : CUTTER_MODE_CONTINUOUS;
      cutter.inline_power(0);
      cutter.set_enabled(true);
    }
  #endif

<<<<<<< HEAD
  auto get_s_power = [] {
    if (parser.seen('S')) {
      #if ENABLED(LASER_POWER_TRAP)
        cutter.unitPower = parser.value_float();
=======
  #if ENABLED(LASER_POWER_INLINE)
    if (parser.seen('I') == DISABLED(LASER_POWER_INLINE_INVERT)) {
      // Laser power in inline mode
      cutter.inline_direction(is_M4); // Should always be unused
      #if ENABLED(SPINDLE_LASER_USE_PWM)
        if (parser.seenval('O')) {
          cutter.unitPower = cutter.power_to_range(parser.value_byte(), 0);
          cutter.inline_ocr_power(cutter.unitPower); // The OCR is a value from 0 to 255 (uint8_t)
        }
        else
          cutter.inline_power(cutter.upower_to_ocr(get_s_power()));
>>>>>>> 42be79b3
      #else
        cutter.unitPower = cutter.power_to_range(parser.value_float());
      #endif
      cutter.menuPower = cutter.unitPower;
    }
    else if (cutter.cutter_mode == CUTTER_MODE_STANDARD)
      cutter.menuPower = cutter.unitPower = cutter.cpwr_to_upwr(SPEED_POWER_STARTUP);

    // PWM not implied, power converted to OCR from unit definition and on/off if not PWM.
    cutter.power = TERN(SPINDLE_LASER_USE_PWM, cutter.upower_to_ocr(cutter.unitPower), cutter.unitPower > 0 ? 255 : 0);
    return cutter.unitPower;
  };

  if (cutter.cutter_mode == CUTTER_MODE_CONTINUOUS || cutter.cutter_mode == CUTTER_MODE_DYNAMIC) {  // Laser power in inline mode
    #if ENABLED(LASER_FEATURE)
      planner.laser_inline.status.isPowered = true;                                                 // M3 or M4 is powered either way
      get_s_power();                                                                                // Update cutter.power if seen
      #if ENABLED(LASER_POWER_SYNC)
        // With power sync we only set power so it does not effect queued inline power sets
        planner.buffer_sync_block(BLOCK_FLAG_LASER_PWR);                                            // Send the flag, queueing inline power
      #else
        planner.synchronize();
        cutter.inline_power(cutter.power);
      #endif
    #endif
  }
  else {
    cutter.set_enabled(true);
    get_s_power();
    #if ENABLED(SPINDLE_SERVO)
      cutter.apply_power(cutter.unitPower);
    #else
      cutter.apply_power(TERN(SPINDLE_LASER_USE_PWM, cutter.upower_to_ocr(cutter.unitPower), cutter.unitPower > 0 ? 255 : 0));
    #endif
    TERN_(SPINDLE_CHANGE_DIR, cutter.set_reverse(is_M4));
  }
}

/**
 * M5 - Cutter OFF (when moves are complete)
 */
void GcodeSuite::M5() {
  planner.synchronize();
  cutter.power = 0;
  cutter.apply_power(cutter.power);             // M5 kills power in either mode but if it's in inline it will be still be the active mode.
  if (cutter.cutter_mode != CUTTER_MODE_STANDARD) {
    if (parser.seen('I')) {
      TERN_(LASER_FEATURE, cutter.inline_power(cutter.power));
      cutter.set_enabled(false);                  // Needs to happen while we are in inline mode to clear inline power.
      cutter.cutter_mode = CUTTER_MODE_STANDARD;  // Switch from inline to standard mode.
    }
  }
  cutter.set_enabled(false);                      // Disable enable output setting
}

#endif // HAS_CUTTER<|MERGE_RESOLUTION|>--- conflicted
+++ resolved
@@ -76,31 +76,17 @@
     planner.synchronize();   // Wait for previous movement commands (G0/G1/G2/G3) to complete before changing power
 
   #if ENABLED(LASER_FEATURE)
-    if (parser.seen('I')) {
+    if (parser.seen_test('I')) {
       cutter.cutter_mode = is_M4 ? CUTTER_MODE_DYNAMIC : CUTTER_MODE_CONTINUOUS;
       cutter.inline_power(0);
       cutter.set_enabled(true);
     }
   #endif
 
-<<<<<<< HEAD
   auto get_s_power = [] {
-    if (parser.seen('S')) {
+    if (parser.seenval('S')) {
       #if ENABLED(LASER_POWER_TRAP)
         cutter.unitPower = parser.value_float();
-=======
-  #if ENABLED(LASER_POWER_INLINE)
-    if (parser.seen('I') == DISABLED(LASER_POWER_INLINE_INVERT)) {
-      // Laser power in inline mode
-      cutter.inline_direction(is_M4); // Should always be unused
-      #if ENABLED(SPINDLE_LASER_USE_PWM)
-        if (parser.seenval('O')) {
-          cutter.unitPower = cutter.power_to_range(parser.value_byte(), 0);
-          cutter.inline_ocr_power(cutter.unitPower); // The OCR is a value from 0 to 255 (uint8_t)
-        }
-        else
-          cutter.inline_power(cutter.upower_to_ocr(get_s_power()));
->>>>>>> 42be79b3
       #else
         cutter.unitPower = cutter.power_to_range(parser.value_float());
       #endif
@@ -147,7 +133,7 @@
   cutter.power = 0;
   cutter.apply_power(cutter.power);             // M5 kills power in either mode but if it's in inline it will be still be the active mode.
   if (cutter.cutter_mode != CUTTER_MODE_STANDARD) {
-    if (parser.seen('I')) {
+    if (parser.seen_test('I')) {
       TERN_(LASER_FEATURE, cutter.inline_power(cutter.power));
       cutter.set_enabled(false);                  // Needs to happen while we are in inline mode to clear inline power.
       cutter.cutter_mode = CUTTER_MODE_STANDARD;  // Switch from inline to standard mode.
