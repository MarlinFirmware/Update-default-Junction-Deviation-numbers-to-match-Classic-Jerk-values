--- conflicted
+++ resolved
@@ -91,11 +91,7 @@
   thermalManager.disable_all_heaters();
   planner.finish_and_disable();
 
-<<<<<<< HEAD
-  print_job_timer.stop(); // Wait for planner before calling!
-=======
   print_job_timer.stop();
->>>>>>> 07c701b5
 
   #if HAS_FAN
     thermalManager.zero_fan_speeds();
