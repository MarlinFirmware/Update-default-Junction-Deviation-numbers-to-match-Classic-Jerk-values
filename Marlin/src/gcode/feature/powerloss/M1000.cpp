--- conflicted
+++ resolved
@@ -28,14 +28,12 @@
 #include "../../../feature/powerloss.h"
 #include "../../../module/motion.h"
 
-<<<<<<< HEAD
 #if ENABLED(E3S1PRO_RTS)
-  #include "../../gcode.h"
   #include "../../../module/printcounter.h"
-=======
+#endif
+
 #if HAS_PLR_BED_THRESHOLD
   #include "../../../module/temperature.h"  // for degBed
->>>>>>> 0c3d1cf5
 #endif
 
 #include "../../../lcd/marlinui.h"
