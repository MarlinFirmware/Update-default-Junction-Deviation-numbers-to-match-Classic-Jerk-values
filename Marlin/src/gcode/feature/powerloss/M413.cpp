/**
 * Marlin 3D Printer Firmware
 * Copyright (c) 2020 MarlinFirmware [https://github.com/MarlinFirmware/Marlin]
 *
 * Based on Sprinter and grbl.
 * Copyright (c) 2011 Camiel Gubbels / Erik van der Zalm
 *
 * This program is free software: you can redistribute it and/or modify
 * it under the terms of the GNU General Public License as published by
 * the Free Software Foundation, either version 3 of the License, or
 * (at your option) any later version.
 *
 * This program is distributed in the hope that it will be useful,
 * but WITHOUT ANY WARRANTY; without even the implied warranty of
 * MERCHANTABILITY or FITNESS FOR A PARTICULAR PURPOSE.  See the
 * GNU General Public License for more details.
 *
 * You should have received a copy of the GNU General Public License
 * along with this program.  If not, see <https://www.gnu.org/licenses/>.
 *
 */

#include "../../../inc/MarlinConfig.h"

#if ENABLED(POWER_LOSS_RECOVERY)

#include "../../gcode.h"
#include "../../../feature/powerloss.h"
#include "../../../module/motion.h"
#include "../../../lcd/marlinui.h"

/**
 * M413: Enable / Disable power-loss recovery
 *
 * Parameters
 *   S[bool] - Flag to enable / disable.
 *             If omitted, report current state.
 */
void GcodeSuite::M413() {

  if (parser.seen('S'))
    recovery.enable(parser.value_bool());
  else
    M413_report();

  #if ENABLED(DEBUG_POWER_LOSS_RECOVERY)
    if (parser.seen("RL")) recovery.load();
    if (parser.seen_test('W')) recovery.save(true);
    if (parser.seen_test('P')) recovery.purge();
<<<<<<< HEAD
    if (parser.seen_test('D')) recovery.debug(PSTR("M413"));
    if (parser.seen_test('O')) recovery._outage();
    if (parser.seen_test('C')) recovery.check();
    if (parser.seen_test('E')) SERIAL_ECHOPGM_P(recovery.exists() ? PSTR("PLR Exists\n") : PSTR("No PLR\n"));
    if (parser.seen_test('V')) SERIAL_ECHOPGM_P(recovery.valid() ? PSTR("Valid\n") : PSTR("Invalid\n"));
=======
    if (parser.seen_test('D')) recovery.debug(F("M413"));
    #if PIN_EXISTS(POWER_LOSS)
      if (parser.seen_test('O')) recovery._outage();
    #endif
    if (parser.seen_test('E')) SERIAL_ECHOF(recovery.exists() ? F("PLR Exists\n") : F("No PLR\n"));
    if (parser.seen_test('V')) SERIAL_ECHOF(recovery.valid() ? F("Valid\n") : F("Invalid\n"));
>>>>>>> 7af8e232
  #endif
}

void GcodeSuite::M413_report(const bool forReplay/*=true*/) {
  report_heading_etc(forReplay, F(STR_POWER_LOSS_RECOVERY));
  SERIAL_ECHOPGM("  M413 S", AS_DIGIT(recovery.enabled), " ; ");
  serialprintln_onoff(recovery.enabled);
}

#endif // POWER_LOSS_RECOVERY<|MERGE_RESOLUTION|>--- conflicted
+++ resolved
@@ -47,20 +47,11 @@
     if (parser.seen("RL")) recovery.load();
     if (parser.seen_test('W')) recovery.save(true);
     if (parser.seen_test('P')) recovery.purge();
-<<<<<<< HEAD
     if (parser.seen_test('D')) recovery.debug(PSTR("M413"));
-    if (parser.seen_test('O')) recovery._outage();
+    if (parser.seen_test('O')) recovery._outage(true);
     if (parser.seen_test('C')) recovery.check();
-    if (parser.seen_test('E')) SERIAL_ECHOPGM_P(recovery.exists() ? PSTR("PLR Exists\n") : PSTR("No PLR\n"));
-    if (parser.seen_test('V')) SERIAL_ECHOPGM_P(recovery.valid() ? PSTR("Valid\n") : PSTR("Invalid\n"));
-=======
-    if (parser.seen_test('D')) recovery.debug(F("M413"));
-    #if PIN_EXISTS(POWER_LOSS)
-      if (parser.seen_test('O')) recovery._outage();
-    #endif
     if (parser.seen_test('E')) SERIAL_ECHOF(recovery.exists() ? F("PLR Exists\n") : F("No PLR\n"));
     if (parser.seen_test('V')) SERIAL_ECHOF(recovery.valid() ? F("Valid\n") : F("Invalid\n"));
->>>>>>> 7af8e232
   #endif
 }
 
