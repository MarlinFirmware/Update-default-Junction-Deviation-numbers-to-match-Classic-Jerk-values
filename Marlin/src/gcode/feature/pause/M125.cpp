/**
 * Marlin 3D Printer Firmware
 * Copyright (C) 2016 MarlinFirmware [https://github.com/MarlinFirmware/Marlin]
 *
 * Based on Sprinter and grbl.
 * Copyright (C) 2011 Camiel Gubbels / Erik van der Zalm
 *
 * This program is free software: you can redistribute it and/or modify
 * it under the terms of the GNU General Public License as published by
 * the Free Software Foundation, either version 3 of the License, or
 * (at your option) any later version.
 *
 * This program is distributed in the hope that it will be useful,
 * but WITHOUT ANY WARRANTY; without even the implied warranty of
 * MERCHANTABILITY or FITNESS FOR A PARTICULAR PURPOSE.  See the
 * GNU General Public License for more details.
 *
 * You should have received a copy of the GNU General Public License
 * along with this program.  If not, see <http://www.gnu.org/licenses/>.
 *
 */

#include "../../../inc/MarlinConfig.h"

#if ENABLED(PARK_HEAD_ON_PAUSE)

#include "../../gcode.h"
#include "../../parser.h"
#include "../../../feature/pause.h"
#include "../../../module/motion.h"
#include "../../../sd/cardreader.h"
#include "../../../module/printcounter.h"

#if HAS_LCD_MENU
  #include "../../../lcd/ultralcd.h"
#endif

/**
 * M125: Store current position and move to filament change position.
 *       Called on pause (by M25) to prevent material leaking onto the
 *       object. On resume (M24) the head will be moved back and the
 *       print will resume.
 *
 *       When not actively SD printing, M125 simply moves to the park
 *       position and waits, resuming with a button click or M108.
 *       Without PARK_HEAD_ON_PAUSE the M125 command does nothing.
 *
 *    L = override retract length
 *    X = override X
 *    Y = override Y
 *    Z = override Z raise
 */
void GcodeSuite::M125() {
  // Initial retract before move to filament change position
  const float retract = -ABS(parser.seen('L') ? parser.value_axis_units(E_AXIS) : 0
    #ifdef PAUSE_PARK_RETRACT_LENGTH
      + (PAUSE_PARK_RETRACT_LENGTH)
    #endif
  );

  point_t park_point = NOZZLE_PARK_POINT;

  // Move XY axes to filament change position or given position
  if (parser.seenval('X')) park_point.x = parser.linearval('X');
  if (parser.seenval('Y')) park_point.y = parser.linearval('Y');

  // Lift Z axis
  if (parser.seenval('Z')) park_point.z = parser.linearval('Z');

  #if HAS_HOTEND_OFFSET && DISABLED(DUAL_X_CARRIAGE) && DISABLED(DELTA)
    park_point.x += (active_extruder ? hotend_offset[X_AXIS][active_extruder] : 0);
    park_point.y += (active_extruder ? hotend_offset[Y_AXIS][active_extruder] : 0);
  #endif

  #if ENABLED(SDSUPPORT)
    const bool sd_printing = IS_SD_PRINTING();
  #else
    constexpr bool sd_printing = false;
  #endif

<<<<<<< HEAD
  #if HAS_LCD_MENU
    const bool show_lcd = parser.seenval('P');
    lcd_advanced_pause_show_message(ADVANCED_PAUSE_MESSAGE_INIT, ADVANCED_PAUSE_MODE_PAUSE_PRINT, active_extruder);
  #else
    constexpr bool show_lcd = false;
  #endif

  if (pause_print(retract, park_point, 0, show_lcd)) {
    if (!sd_printing || show_lcd ) {
      wait_for_confirmation(false, 0);
      resume_print(0, 0, PAUSE_PARK_RETRACT_LENGTH, 0);
=======
  if (pause_print(retract, park_point)) {
    // SD Printing simply pauses, leaving the machine in a ready state,
    // and can be resumed at any time, so don't wait in a loop here.
    if (!sd_printing) {
      wait_for_confirmation();
      resume_print();
>>>>>>> 1a79878d
    }
  }
}

#endif // PARK_HEAD_ON_PAUSE<|MERGE_RESOLUTION|>--- conflicted
+++ resolved
@@ -78,7 +78,6 @@
     constexpr bool sd_printing = false;
   #endif
 
-<<<<<<< HEAD
   #if HAS_LCD_MENU
     const bool show_lcd = parser.seenval('P');
     lcd_advanced_pause_show_message(ADVANCED_PAUSE_MESSAGE_INIT, ADVANCED_PAUSE_MODE_PAUSE_PRINT, active_extruder);
@@ -90,14 +89,6 @@
     if (!sd_printing || show_lcd ) {
       wait_for_confirmation(false, 0);
       resume_print(0, 0, PAUSE_PARK_RETRACT_LENGTH, 0);
-=======
-  if (pause_print(retract, park_point)) {
-    // SD Printing simply pauses, leaving the machine in a ready state,
-    // and can be resumed at any time, so don't wait in a loop here.
-    if (!sd_printing) {
-      wait_for_confirmation();
-      resume_print();
->>>>>>> 1a79878d
     }
   }
 }
