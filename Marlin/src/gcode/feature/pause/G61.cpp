/**
 * Marlin 3D Printer Firmware
 * Copyright (c) 2020 MarlinFirmware [https://github.com/MarlinFirmware/Marlin]
 *
 * Based on Sprinter and grbl.
 * Copyright (c) 2011 Camiel Gubbels / Erik van der Zalm
 *
 * This program is free software: you can redistribute it and/or modify
 * it under the terms of the GNU General Public License as published by
 * the Free Software Foundation, either version 3 of the License, or
 * (at your option) any later version.
 *
 * This program is distributed in the hope that it will be useful,
 * but WITHOUT ANY WARRANTY; without even the implied warranty of
 * MERCHANTABILITY or FITNESS FOR A PARTICULAR PURPOSE.  See the
 * GNU General Public License for more details.
 *
 * You should have received a copy of the GNU General Public License
 * along with this program.  If not, see <https://www.gnu.org/licenses/>.
 *
 */

#include "../../../inc/MarlinConfig.h"

#if SAVED_POSITIONS

#include "../../../module/planner.h"
#include "../../gcode.h"
#include "../../../module/motion.h"
#include "../../../module/planner.h"

#define DEBUG_OUT ENABLED(SAVED_POSITIONS_DEBUG)
#include "../../../core/debug_out.h"

/**
 * G61: Return to saved position
 *
 *   F<rate>   - Feedrate (optional) for the move back.
 *   S<slot>   - Slot # (0-based) to restore from (default 0).
 *   X<offset> - Restore X axis, applying the given offset (default 0)
 *   Y<offset> - Restore Y axis, applying the given offset (default 0)
 *   Z<offset> - Restore Z axis, applying the given offset (default 0)
 *
 * If there is an Extruder:
 *   E<offset> - Restore E axis, applying the given offset (default 0)
 *
 * With extra axes using default names:
 *   A<offset> - Restore 4th axis, applying the given offset (default 0)
 *   B<offset> - Restore 5th axis, applying the given offset (default 0)
 *   C<offset> - Restore 6th axis, applying the given offset (default 0)
 *   U<offset> - Restore 7th axis, applying the given offset (default 0)
 *   V<offset> - Restore 8th axis, applying the given offset (default 0)
 *   W<offset> - Restore 9th axis, applying the given offset (default 0)
 *
 *   If no axes are specified then all axes are restored.
 */
void GcodeSuite::G61() {

  const uint8_t slot = parser.byteval('S');

  #define SYNC_E(POINT) TERN_(HAS_EXTRUDERS, planner.set_e_position_mm((destination.e = current_position.e = (POINT))))

  #if SAVED_POSITIONS < 256
    if (slot >= SAVED_POSITIONS) {
      SERIAL_ERROR_MSG(STR_INVALID_POS_SLOT STRINGIFY(SAVED_POSITIONS));
      return;
    }
  #endif

  // No saved position? No axes being restored?
  if (!TEST(saved_slots[slot >> 3], slot & 0x07)) return;

  // Apply any given feedrate over 0.0
<<<<<<< HEAD
  feedRate_t saved_feedrate = feedrate_mm_s;
  #if HAS_ROTATIONAL_AXES
    const feedRate_t saved_angular_feedrate = feedrate_deg_s;
  #endif
  const float fr = parser.feedrateval('F');
  if (fr > 0.0f) {
    feedrate_mm_s = fr;
    TERN_(HAS_ROTATIONAL_AXES, feedrate_deg_s = LINEAR_UNIT(fr));
  }
=======
  REMEMBER(saved, feedrate_mm_s);
  const float fr = parser.linearval('F');
  if (fr > 0.0) feedrate_mm_s = MMM_TO_MMS(fr);
>>>>>>> 21e3e535

  if (!parser.seen_axis()) {
    DEBUG_ECHOLNPGM("Default position restore");
    do_blocking_move_to(stored_position[slot], feedrate_mm_s OPTARG(HAS_ROTATIONAL_AXES, feedrate_deg_s));
    SYNC_E(stored_position[slot].e);
  }
  else {
    if (parser.seen(STR_AXES_MAIN)) {
      DEBUG_ECHOPGM(STR_RESTORING_POS " S", slot);
      LOOP_NUM_AXES(i) {
        destination[i] = parser.seen(AXIS_CHAR(i))
          ? stored_position[slot][i] + parser.value_axis_units((AxisEnum)i)
          : current_position[i];
        DEBUG_CHAR(' ', AXIS_CHAR(i));
        DEBUG_ECHO_F(destination[i]);
      }
      DEBUG_EOL();
      // Move to the saved position
      prepare_line_to_destination();
    }
    #if HAS_EXTRUDERS
      if (parser.seen_test('E')) {
        DEBUG_ECHOLNPGM(STR_RESTORING_POS " S", slot, " E", current_position.e, "=>", stored_position[slot].e);
        SYNC_E(stored_position[slot].e);
      }
    #endif
  }
<<<<<<< HEAD

  feedrate_mm_s = saved_feedrate;
  TERN_(HAS_ROTATIONAL_AXES, feedrate_deg_s = saved_angular_feedrate);
=======
>>>>>>> 21e3e535
}

#endif // SAVED_POSITIONS<|MERGE_RESOLUTION|>--- conflicted
+++ resolved
@@ -71,21 +71,15 @@
   if (!TEST(saved_slots[slot >> 3], slot & 0x07)) return;
 
   // Apply any given feedrate over 0.0
-<<<<<<< HEAD
-  feedRate_t saved_feedrate = feedrate_mm_s;
+  REMEMBER(saved_fr, feedrate_mm_s);
   #if HAS_ROTATIONAL_AXES
-    const feedRate_t saved_angular_feedrate = feedrate_deg_s;
+    REMEMBER(saved_afr, feedrate_deg_s);
   #endif
-  const float fr = parser.feedrateval('F');
+  const float fr = parser.linearval('F');
   if (fr > 0.0f) {
     feedrate_mm_s = fr;
     TERN_(HAS_ROTATIONAL_AXES, feedrate_deg_s = LINEAR_UNIT(fr));
   }
-=======
-  REMEMBER(saved, feedrate_mm_s);
-  const float fr = parser.linearval('F');
-  if (fr > 0.0) feedrate_mm_s = MMM_TO_MMS(fr);
->>>>>>> 21e3e535
 
   if (!parser.seen_axis()) {
     DEBUG_ECHOLNPGM("Default position restore");
@@ -113,12 +107,6 @@
       }
     #endif
   }
-<<<<<<< HEAD
-
-  feedrate_mm_s = saved_feedrate;
-  TERN_(HAS_ROTATIONAL_AXES, feedrate_deg_s = saved_angular_feedrate);
-=======
->>>>>>> 21e3e535
 }
 
 #endif // SAVED_POSITIONS