--- conflicted
+++ resolved
@@ -36,12 +36,9 @@
  *
  * With NEOPIXEL_LED:
  *  I<index>  Set the NeoPixel index to affect. Default: All
-<<<<<<< HEAD
  *
  * With NEOPIXEL2_SEPARATE:
- *  S<index>  The neopixel strip to set. Default is index 0.
-=======
->>>>>>> 638f6f0f
+ *  S<index>  The NeoPixel strip to set. Default is index 0.
  *
  * Examples:
  *
