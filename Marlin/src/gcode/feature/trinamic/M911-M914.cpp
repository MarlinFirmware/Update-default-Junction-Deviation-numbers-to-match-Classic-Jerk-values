/**
 * Marlin 3D Printer Firmware
 * Copyright (c) 2020 MarlinFirmware [https://github.com/MarlinFirmware/Marlin]
 *
 * Based on Sprinter and grbl.
 * Copyright (c) 2011 Camiel Gubbels / Erik van der Zalm
 *
 * This program is free software: you can redistribute it and/or modify
 * it under the terms of the GNU General Public License as published by
 * the Free Software Foundation, either version 3 of the License, or
 * (at your option) any later version.
 *
 * This program is distributed in the hope that it will be useful,
 * but WITHOUT ANY WARRANTY; without even the implied warranty of
 * MERCHANTABILITY or FITNESS FOR A PARTICULAR PURPOSE.  See the
 * GNU General Public License for more details.
 *
 * You should have received a copy of the GNU General Public License
 * along with this program.  If not, see <https://www.gnu.org/licenses/>.
 *
 */

#include "../../../inc/MarlinConfig.h"

#if HAS_TRINAMIC_CONFIG

#include "../../gcode.h"
#include "../../../feature/tmc_util.h"
#include "../../../module/stepper/indirection.h"
#include "../../../module/planner.h"
#include "../../queue.h"

#if ENABLED(MONITOR_DRIVER_STATUS)

  #define M91x_USE(ST) (AXIS_DRIVER_TYPE(ST, TMC2130) || AXIS_DRIVER_TYPE(ST, TMC2160) || AXIS_DRIVER_TYPE(ST, TMC2208) || AXIS_DRIVER_TYPE(ST, TMC2209) || AXIS_DRIVER_TYPE(ST, TMC2660) || AXIS_DRIVER_TYPE(ST, TMC5130) || AXIS_DRIVER_TYPE(ST, TMC5160))
  #define M91x_USE_E(N) (E_STEPPERS > N && M91x_USE(E##N))

  #if M91x_USE(X) || M91x_USE(X2)
    #define M91x_SOME_X 1
  #endif
  #if HAS_Y_AXIS && (M91x_USE(Y) || M91x_USE(Y2))
    #define M91x_SOME_Y 1
  #endif
  #if HAS_Z_AXIS && (M91x_USE(Z) || M91x_USE(Z2) || M91x_USE(Z3) || M91x_USE(Z4))
    #define M91x_SOME_Z 1
  #endif
  #if HAS_I_AXIS && M91x_USE(I)
    #define M91x_USE_I 1
  #endif
  #if HAS_J_AXIS && M91x_USE(J)
    #define M91x_USE_J 1
  #endif
  #if HAS_K_AXIS && M91x_USE(K)
    #define M91x_USE_K 1
  #endif
  #if HAS_U_AXIS && M91x_USE(U)
    #define M91x_USE_U 1
  #endif
  #if HAS_V_AXIS && M91x_USE(V)
    #define M91x_USE_V 1
  #endif
  #if HAS_W_AXIS && M91x_USE(W)
    #define M91x_USE_W 1
  #endif

  #if M91x_USE_E(0) || M91x_USE_E(1) || M91x_USE_E(2) || M91x_USE_E(3) || M91x_USE_E(4) || M91x_USE_E(5) || M91x_USE_E(6) || M91x_USE_E(7)
    #define M91x_SOME_E 1
  #endif

  #if !M91x_SOME_X && !M91x_SOME_Y && !M91x_SOME_Z && !M91x_USE_I && !M91x_USE_J && !M91x_USE_K && !M91x_USE_U && !M91x_USE_V && !M91x_USE_W && !M91x_SOME_E
    #error "MONITOR_DRIVER_STATUS requires at least one TMC2130, 2160, 2208, 2209, 2660, 5130, or 5160."
  #endif

  template<typename TMC>
  static void tmc_report_otpw(TMC &st) {
    st.printLabel();
    SERIAL_ECHOPGM(" temperature prewarn triggered: ");
    serialprint_truefalse(st.getOTPW());
    SERIAL_EOL();
  }

  template<typename TMC>
  static void tmc_clear_otpw(TMC &st) {
    st.clear_otpw();
    st.printLabel();
    SERIAL_ECHOLNPGM(" prewarn flag cleared");
  }

  /**
   * M911: Report TMC stepper driver overtemperature pre-warn flag
   *       This flag is held by the library, persisting until cleared by M912
   */
  void GcodeSuite::M911() {
    #if M91x_USE(X)
      tmc_report_otpw(stepperX);
    #endif
    #if M91x_USE(X2)
      tmc_report_otpw(stepperX2);
    #endif
    #if M91x_USE(Y)
      tmc_report_otpw(stepperY);
    #endif
    #if M91x_USE(Y2)
      tmc_report_otpw(stepperY2);
    #endif
    #if M91x_USE(Z)
      tmc_report_otpw(stepperZ);
    #endif
    #if M91x_USE(Z2)
      tmc_report_otpw(stepperZ2);
    #endif
    #if M91x_USE(Z3)
      tmc_report_otpw(stepperZ3);
    #endif
    #if M91x_USE(Z4)
      tmc_report_otpw(stepperZ4);
    #endif
    TERN_(M91x_USE_I, tmc_report_otpw(stepperI));
    TERN_(M91x_USE_J, tmc_report_otpw(stepperJ));
    TERN_(M91x_USE_K, tmc_report_otpw(stepperK));
    TERN_(M91x_USE_U, tmc_report_otpw(stepperU));
    TERN_(M91x_USE_V, tmc_report_otpw(stepperV));
    TERN_(M91x_USE_W, tmc_report_otpw(stepperW));
    #if M91x_USE_E(0)
      tmc_report_otpw(stepperE0);
    #endif
    #if M91x_USE_E(1)
      tmc_report_otpw(stepperE1);
    #endif
    #if M91x_USE_E(2)
      tmc_report_otpw(stepperE2);
    #endif
    #if M91x_USE_E(3)
      tmc_report_otpw(stepperE3);
    #endif
    #if M91x_USE_E(4)
      tmc_report_otpw(stepperE4);
    #endif
    #if M91x_USE_E(5)
      tmc_report_otpw(stepperE5);
    #endif
    #if M91x_USE_E(6)
      tmc_report_otpw(stepperE6);
    #endif
    #if M91x_USE_E(7)
      tmc_report_otpw(stepperE7);
    #endif
  }

  /**
   * M912: Clear TMC stepper driver overtemperature pre-warn flag held by the library
   *       Specify one or more axes with X, Y, Z, X1, Y1, Z1, X2, Y2, Z2, Z3, Z4, A, B, C, U, V, W, and E[index].
   *       If no axes are given, clear all.
   *
   * Examples:
   *       M912 X   ; clear X and X2
   *       M912 X1  ; clear X1 only
   *       M912 X2  ; clear X2 only
   *       M912 X E ; clear X, X2, and all E
   *       M912 E1  ; clear E1 only
   */
  void GcodeSuite::M912() {
    const bool hasX = TERN0(M91x_SOME_X, parser.seen(axis_codes.x)),
               hasY = TERN0(M91x_SOME_Y, parser.seen(axis_codes.y)),
               hasZ = TERN0(M91x_SOME_Z, parser.seen(axis_codes.z)),
               hasI = TERN0(M91x_USE_I,  parser.seen(axis_codes.i)),
               hasJ = TERN0(M91x_USE_J,  parser.seen(axis_codes.j)),
               hasK = TERN0(M91x_USE_K,  parser.seen(axis_codes.k)),
               hasU = TERN0(M91x_USE_U,  parser.seen(axis_codes.u)),
               hasV = TERN0(M91x_USE_V,  parser.seen(axis_codes.v)),
               hasW = TERN0(M91x_USE_W,  parser.seen(axis_codes.w)),
               hasE = TERN0(M91x_SOME_E, parser.seen(axis_codes.e));

    const bool hasNone = !hasE && !hasX && !hasY && !hasZ && !hasI && !hasJ && !hasK && !hasU && !hasV && !hasW;

    #if M91x_SOME_X
      const int8_t xval = int8_t(parser.byteval(axis_codes.x, 0xFF));
      #if M91x_USE(X)
        if (hasNone || xval == 1 || (hasX && xval < 0)) tmc_clear_otpw(stepperX);
      #endif
      #if M91x_USE(X2)
        if (hasNone || xval == 2 || (hasX && xval < 0)) tmc_clear_otpw(stepperX2);
      #endif
    #endif

    #if M91x_SOME_Y
      const int8_t yval = int8_t(parser.byteval(axis_codes.y, 0xFF));
      #if M91x_USE(Y)
        if (hasNone || yval == 1 || (hasY && yval < 0)) tmc_clear_otpw(stepperY);
      #endif
      #if M91x_USE(Y2)
        if (hasNone || yval == 2 || (hasY && yval < 0)) tmc_clear_otpw(stepperY2);
      #endif
    #endif

    #if M91x_SOME_Z
      const int8_t zval = int8_t(parser.byteval(axis_codes.z, 0xFF));
      #if M91x_USE(Z)
        if (hasNone || zval == 1 || (hasZ && zval < 0)) tmc_clear_otpw(stepperZ);
      #endif
      #if M91x_USE(Z2)
        if (hasNone || zval == 2 || (hasZ && zval < 0)) tmc_clear_otpw(stepperZ2);
      #endif
      #if M91x_USE(Z3)
        if (hasNone || zval == 3 || (hasZ && zval < 0)) tmc_clear_otpw(stepperZ3);
      #endif
      #if M91x_USE(Z4)
        if (hasNone || zval == 4 || (hasZ && zval < 0)) tmc_clear_otpw(stepperZ4);
      #endif
    #endif

    #if M91x_USE_I
      const int8_t ival = int8_t(parser.byteval(axis_codes.i, 0xFF));
      if (hasNone || ival == 1 || (hasI && ival < 0)) tmc_clear_otpw(stepperI);
    #endif
    #if M91x_USE_J
      const int8_t jval = int8_t(parser.byteval(axis_codes.j, 0xFF));
      if (hasNone || jval == 1 || (hasJ && jval < 0)) tmc_clear_otpw(stepperJ);
    #endif
    #if M91x_USE_K
      const int8_t kval = int8_t(parser.byteval(axis_codes.k, 0xFF));
      if (hasNone || kval == 1 || (hasK && kval < 0)) tmc_clear_otpw(stepperK);
    #endif
    #if M91x_USE_U
      const int8_t uval = int8_t(parser.byteval(axis_codes.u, 0xFF));
      if (hasNone || uval == 1 || (hasU && uval < 0)) tmc_clear_otpw(stepperU);
    #endif
    #if M91x_USE_V
      const int8_t vval = int8_t(parser.byteval(axis_codes.v, 0xFF));
      if (hasNone || vval == 1 || (hasV && vval < 0)) tmc_clear_otpw(stepperV);
    #endif
    #if M91x_USE_W
      const int8_t wval = int8_t(parser.byteval(axis_codes.w, 0xFF));
      if (hasNone || wval == 1 || (hasW && wval < 0)) tmc_clear_otpw(stepperW);
    #endif

    #if M91x_SOME_E
      const int8_t eval = int8_t(parser.byteval(axis_codes.e, 0xFF));
      #if M91x_USE_E(0)
        if (hasNone || eval == 0 || (hasE && eval < 0)) tmc_clear_otpw(stepperE0);
      #endif
      #if M91x_USE_E(1)
        if (hasNone || eval == 1 || (hasE && eval < 0)) tmc_clear_otpw(stepperE1);
      #endif
      #if M91x_USE_E(2)
        if (hasNone || eval == 2 || (hasE && eval < 0)) tmc_clear_otpw(stepperE2);
      #endif
      #if M91x_USE_E(3)
        if (hasNone || eval == 3 || (hasE && eval < 0)) tmc_clear_otpw(stepperE3);
      #endif
      #if M91x_USE_E(4)
        if (hasNone || eval == 4 || (hasE && eval < 0)) tmc_clear_otpw(stepperE4);
      #endif
      #if M91x_USE_E(5)
        if (hasNone || eval == 5 || (hasE && eval < 0)) tmc_clear_otpw(stepperE5);
      #endif
      #if M91x_USE_E(6)
        if (hasNone || eval == 6 || (hasE && eval < 0)) tmc_clear_otpw(stepperE6);
      #endif
      #if M91x_USE_E(7)
        if (hasNone || eval == 7 || (hasE && eval < 0)) tmc_clear_otpw(stepperE7);
      #endif
    #endif
  }

#endif // MONITOR_DRIVER_STATUS

#if ENABLED(HYBRID_THRESHOLD)

  template<typename TMC>
  static void tmc_print_pwmthrs(TMC &st) {
    st.printLabel();
    SERIAL_ECHOLNPGM(" stealthChop max speed: ", st.get_pwm_thrs());
  }

  /**
   * M913: Set HYBRID_THRESHOLD speed.
   */
  void GcodeSuite::M913() {
    #define TMC_SAY_PWMTHRS(A,Q) tmc_print_pwmthrs(stepper##Q)
    #define TMC_SET_PWMTHRS(A,Q) stepper##Q.set_pwm_thrs(value)
    #define TMC_SAY_PWMTHRS_E(E) tmc_print_pwmthrs(stepperE##E)
    #define TMC_SET_PWMTHRS_E(E) stepperE##E.set_pwm_thrs(value)

    bool report = true;
    #if AXIS_IS_TMC(X2) || AXIS_IS_TMC(Y2) || AXIS_IS_TMC(Z2) || AXIS_IS_TMC(Z3) || AXIS_IS_TMC(Z4)
      const uint8_t index = parser.byteval('I');
    #elif AXIS_IS_TMC(X) || AXIS_IS_TMC(Y) || AXIS_IS_TMC(Z)
      constexpr uint8_t index = 0;
    #endif
    LOOP_LOGICAL_AXES(i) if (int32_t value = parser.longval(AXIS_CHAR(i))) {
      report = false;
      switch (i) {
        #if X_HAS_STEALTHCHOP || X2_HAS_STEALTHCHOP
          case X_AXIS:
            TERN_(X_HAS_STEALTHCHOP,  if (index < 2) TMC_SET_PWMTHRS(X,X));
<<<<<<< HEAD
            TERN_(X2_HAS_STEALTHCHOP, if (!(index & 1)) TMC_SET_PWMTHRS(X,X2));
=======
            TERN_(X2_HAS_STEALTHCHOP, if (!index || index == 2) TMC_SET_PWMTHRS(X,X2));
>>>>>>> 551f5ada
            break;
        #endif

        #if Y_HAS_STEALTHCHOP || Y2_HAS_STEALTHCHOP
          case Y_AXIS:
            TERN_(Y_HAS_STEALTHCHOP,  if (index < 2) TMC_SET_PWMTHRS(Y,Y));
<<<<<<< HEAD
            TERN_(Y2_HAS_STEALTHCHOP, if (!(index & 1)) TMC_SET_PWMTHRS(Y,Y2));
=======
            TERN_(Y2_HAS_STEALTHCHOP, if (!index || index == 2) TMC_SET_PWMTHRS(Y,Y2));
>>>>>>> 551f5ada
            break;
        #endif

        #if Z_HAS_STEALTHCHOP || Z2_HAS_STEALTHCHOP || Z3_HAS_STEALTHCHOP || Z4_HAS_STEALTHCHOP
          case Z_AXIS:
            TERN_(Z_HAS_STEALTHCHOP,  if (index < 2) TMC_SET_PWMTHRS(Z,Z));
            TERN_(Z2_HAS_STEALTHCHOP, if (!index || index == 2) TMC_SET_PWMTHRS(Z,Z2));
            TERN_(Z3_HAS_STEALTHCHOP, if (!index || index == 3) TMC_SET_PWMTHRS(Z,Z3));
            TERN_(Z4_HAS_STEALTHCHOP, if (!index || index == 4) TMC_SET_PWMTHRS(Z,Z4));
            break;
        #endif

        #if I_HAS_STEALTHCHOP
          case I_AXIS: TMC_SET_PWMTHRS(I,I); break;
        #endif
        #if J_HAS_STEALTHCHOP
          case J_AXIS: TMC_SET_PWMTHRS(J,J); break;
        #endif
        #if K_HAS_STEALTHCHOP
          case K_AXIS: TMC_SET_PWMTHRS(K,K); break;
        #endif
        #if U_HAS_STEALTHCHOP
          case U_AXIS: TMC_SET_PWMTHRS(U,U); break;
        #endif
        #if V_HAS_STEALTHCHOP
          case V_AXIS: TMC_SET_PWMTHRS(V,V); break;
        #endif
        #if W_HAS_STEALTHCHOP
          case W_AXIS: TMC_SET_PWMTHRS(W,W); break;
        #endif

        #if E0_HAS_STEALTHCHOP || E1_HAS_STEALTHCHOP || E2_HAS_STEALTHCHOP || E3_HAS_STEALTHCHOP || E4_HAS_STEALTHCHOP || E5_HAS_STEALTHCHOP || E6_HAS_STEALTHCHOP || E7_HAS_STEALTHCHOP
          case E_AXIS: {
            const int8_t eindex = get_target_e_stepper_from_command(-2);
            TERN_(E0_HAS_STEALTHCHOP, if (eindex < 0 || eindex == 0) TMC_SET_PWMTHRS_E(0));
            TERN_(E1_HAS_STEALTHCHOP, if (eindex < 0 || eindex == 1) TMC_SET_PWMTHRS_E(1));
            TERN_(E2_HAS_STEALTHCHOP, if (eindex < 0 || eindex == 2) TMC_SET_PWMTHRS_E(2));
            TERN_(E3_HAS_STEALTHCHOP, if (eindex < 0 || eindex == 3) TMC_SET_PWMTHRS_E(3));
            TERN_(E4_HAS_STEALTHCHOP, if (eindex < 0 || eindex == 4) TMC_SET_PWMTHRS_E(4));
            TERN_(E5_HAS_STEALTHCHOP, if (eindex < 0 || eindex == 5) TMC_SET_PWMTHRS_E(5));
            TERN_(E6_HAS_STEALTHCHOP, if (eindex < 0 || eindex == 6) TMC_SET_PWMTHRS_E(6));
            TERN_(E7_HAS_STEALTHCHOP, if (eindex < 0 || eindex == 7) TMC_SET_PWMTHRS_E(7));
          } break;
        #endif // E_STEPPERS
      }
    }

    if (report) {
      TERN_( X_HAS_STEALTHCHOP, TMC_SAY_PWMTHRS(X,X));
      TERN_(X2_HAS_STEALTHCHOP, TMC_SAY_PWMTHRS(X,X2));
      TERN_( Y_HAS_STEALTHCHOP, TMC_SAY_PWMTHRS(Y,Y));
      TERN_(Y2_HAS_STEALTHCHOP, TMC_SAY_PWMTHRS(Y,Y2));
      TERN_( Z_HAS_STEALTHCHOP, TMC_SAY_PWMTHRS(Z,Z));
      TERN_(Z2_HAS_STEALTHCHOP, TMC_SAY_PWMTHRS(Z,Z2));
      TERN_(Z3_HAS_STEALTHCHOP, TMC_SAY_PWMTHRS(Z,Z3));
      TERN_(Z4_HAS_STEALTHCHOP, TMC_SAY_PWMTHRS(Z,Z4));

      TERN_( I_HAS_STEALTHCHOP, TMC_SAY_PWMTHRS(I,I));
      TERN_( J_HAS_STEALTHCHOP, TMC_SAY_PWMTHRS(J,J));
      TERN_( K_HAS_STEALTHCHOP, TMC_SAY_PWMTHRS(K,K));
      TERN_( U_HAS_STEALTHCHOP, TMC_SAY_PWMTHRS(U,U));
      TERN_( V_HAS_STEALTHCHOP, TMC_SAY_PWMTHRS(V,V));
      TERN_( W_HAS_STEALTHCHOP, TMC_SAY_PWMTHRS(W,W));

      TERN_(E0_HAS_STEALTHCHOP, TMC_SAY_PWMTHRS_E(0));
      TERN_(E1_HAS_STEALTHCHOP, TMC_SAY_PWMTHRS_E(1));
      TERN_(E2_HAS_STEALTHCHOP, TMC_SAY_PWMTHRS_E(2));
      TERN_(E3_HAS_STEALTHCHOP, TMC_SAY_PWMTHRS_E(3));
      TERN_(E4_HAS_STEALTHCHOP, TMC_SAY_PWMTHRS_E(4));
      TERN_(E5_HAS_STEALTHCHOP, TMC_SAY_PWMTHRS_E(5));
      TERN_(E6_HAS_STEALTHCHOP, TMC_SAY_PWMTHRS_E(6));
      TERN_(E7_HAS_STEALTHCHOP, TMC_SAY_PWMTHRS_E(7));
    }
  }

  void GcodeSuite::M913_report(const bool forReplay/*=true*/) {
    report_heading(forReplay, F(STR_HYBRID_THRESHOLD));

    auto say_M913 = [](const bool forReplay) {
      report_echo_start(forReplay);
      SERIAL_ECHOPGM("  M913");
    };

    #if X_HAS_STEALTHCHOP || Y_HAS_STEALTHCHOP || Z_HAS_STEALTHCHOP
      say_M913(forReplay);
      #if X_HAS_STEALTHCHOP
        SERIAL_ECHOPGM_P(SP_X_STR, stepperX.get_pwm_thrs());
      #endif
      #if Y_HAS_STEALTHCHOP
        SERIAL_ECHOPGM_P(SP_Y_STR, stepperY.get_pwm_thrs());
      #endif
      #if Z_HAS_STEALTHCHOP
        SERIAL_ECHOPGM_P(SP_Z_STR, stepperZ.get_pwm_thrs());
      #endif
      SERIAL_EOL();
    #endif

    #if X2_HAS_STEALTHCHOP || Y2_HAS_STEALTHCHOP || Z2_HAS_STEALTHCHOP
      say_M913(forReplay);
      SERIAL_ECHOPGM(" I2");
      #if X2_HAS_STEALTHCHOP
        SERIAL_ECHOPGM_P(SP_X_STR, stepperX2.get_pwm_thrs());
      #endif
      #if Y2_HAS_STEALTHCHOP
        SERIAL_ECHOPGM_P(SP_Y_STR, stepperY2.get_pwm_thrs());
      #endif
      #if Z2_HAS_STEALTHCHOP
        SERIAL_ECHOPGM_P(SP_Z_STR, stepperZ2.get_pwm_thrs());
      #endif
      SERIAL_EOL();
    #endif

    #if Z3_HAS_STEALTHCHOP
      say_M913(forReplay);
      SERIAL_ECHOLNPGM(" I3 Z", stepperZ3.get_pwm_thrs());
    #endif

    #if Z4_HAS_STEALTHCHOP
      say_M913(forReplay);
      SERIAL_ECHOLNPGM(" I4 Z", stepperZ4.get_pwm_thrs());
    #endif

    #if I_HAS_STEALTHCHOP
      say_M913(forReplay);
      SERIAL_ECHOLNPGM_P(SP_I_STR, stepperI.get_pwm_thrs());
    #endif
    #if J_HAS_STEALTHCHOP
      say_M913(forReplay);
      SERIAL_ECHOLNPGM_P(SP_J_STR, stepperJ.get_pwm_thrs());
    #endif
    #if K_HAS_STEALTHCHOP
      say_M913(forReplay);
      SERIAL_ECHOLNPGM_P(SP_K_STR, stepperK.get_pwm_thrs());
    #endif
    #if U_HAS_STEALTHCHOP
      say_M913(forReplay);
      SERIAL_ECHOLNPGM_P(SP_U_STR, stepperU.get_pwm_thrs());
    #endif
    #if V_HAS_STEALTHCHOP
      say_M913(forReplay);
      SERIAL_ECHOLNPGM_P(SP_V_STR, stepperV.get_pwm_thrs());
    #endif
    #if W_HAS_STEALTHCHOP
      say_M913(forReplay);
      SERIAL_ECHOLNPGM_P(SP_W_STR, stepperW.get_pwm_thrs());
    #endif

    #if E0_HAS_STEALTHCHOP
      say_M913(forReplay);
      SERIAL_ECHOLNPGM(" T0 E", stepperE0.get_pwm_thrs());
    #endif
    #if E1_HAS_STEALTHCHOP
      say_M913(forReplay);
      SERIAL_ECHOLNPGM(" T1 E", stepperE1.get_pwm_thrs());
    #endif
    #if E2_HAS_STEALTHCHOP
      say_M913(forReplay);
      SERIAL_ECHOLNPGM(" T2 E", stepperE2.get_pwm_thrs());
    #endif
    #if E3_HAS_STEALTHCHOP
      say_M913(forReplay);
      SERIAL_ECHOLNPGM(" T3 E", stepperE3.get_pwm_thrs());
    #endif
    #if E4_HAS_STEALTHCHOP
      say_M913(forReplay);
      SERIAL_ECHOLNPGM(" T4 E", stepperE4.get_pwm_thrs());
    #endif
    #if E5_HAS_STEALTHCHOP
      say_M913(forReplay);
      SERIAL_ECHOLNPGM(" T5 E", stepperE5.get_pwm_thrs());
    #endif
    #if E6_HAS_STEALTHCHOP
      say_M913(forReplay);
      SERIAL_ECHOLNPGM(" T6 E", stepperE6.get_pwm_thrs());
    #endif
    #if E7_HAS_STEALTHCHOP
      say_M913(forReplay);
      SERIAL_ECHOLNPGM(" T7 E", stepperE7.get_pwm_thrs());
    #endif
    SERIAL_EOL();
  }

#endif // HYBRID_THRESHOLD

#if USE_SENSORLESS
<<<<<<< HEAD

  template<typename TMC>
  static void tmc_print_sgt(TMC &st) {
    st.printLabel();
    SERIAL_ECHOPGM(" homing sensitivity: ");
    SERIAL_PRINTLN(st.homing_threshold(), PrintBase::Dec);
  }

  /**
   * M914: Set StallGuard sensitivity.
   */
  void GcodeSuite::M914() {
=======
>>>>>>> 551f5ada

  template<typename TMC>
  static void tmc_print_sgt(TMC &st) {
    st.printLabel();
    SERIAL_ECHOPGM(" homing sensitivity: ");
    SERIAL_PRINTLN(st.homing_threshold(), PrintBase::Dec);
  }

  /**
   * M914: Set StallGuard sensitivity.
   */
  void GcodeSuite::M914() {
    bool report = true;
    const uint8_t index = parser.byteval('I');
    LOOP_NUM_AXES(i) if (parser.seen(AXIS_CHAR(i))) {
      const int16_t value = parser.value_int();
      report = false;
      switch (i) {
        #if X_SENSORLESS
          case X_AXIS:
            if (index < 2) stepperX.homing_threshold(value);
<<<<<<< HEAD
            TERN_(X2_SENSORLESS, if (!(index & 1)) stepperX2.homing_threshold(value));
=======
            TERN_(X2_SENSORLESS, if (!index || index == 2) stepperX2.homing_threshold(value));
>>>>>>> 551f5ada
            break;
        #endif
        #if Y_SENSORLESS
          case Y_AXIS:
            if (index < 2) stepperY.homing_threshold(value);
<<<<<<< HEAD
            TERN_(Y2_SENSORLESS, if (!(index & 1)) stepperY2.homing_threshold(value));
=======
            TERN_(Y2_SENSORLESS, if (!index || index == 2) stepperY2.homing_threshold(value));
>>>>>>> 551f5ada
            break;
        #endif
        #if Z_SENSORLESS
          case Z_AXIS:
            if (index < 2) stepperZ.homing_threshold(value);
            TERN_(Z2_SENSORLESS, if (!index || index == 2) stepperZ2.homing_threshold(value));
            TERN_(Z3_SENSORLESS, if (!index || index == 3) stepperZ3.homing_threshold(value));
            TERN_(Z4_SENSORLESS, if (!index || index == 4) stepperZ4.homing_threshold(value));
            break;
        #endif
        #if I_SENSORLESS
          case I_AXIS: stepperI.homing_threshold(value); break;
        #endif
        #if J_SENSORLESS
          case J_AXIS: stepperJ.homing_threshold(value); break;
        #endif
        #if K_SENSORLESS
          case K_AXIS: stepperK.homing_threshold(value); break;
        #endif
        #if U_SENSORLESS && AXIS_HAS_STALLGUARD(U)
          case U_AXIS: stepperU.homing_threshold(value); break;
        #endif
        #if V_SENSORLESS && AXIS_HAS_STALLGUARD(V)
          case V_AXIS: stepperV.homing_threshold(value); break;
        #endif
        #if W_SENSORLESS && AXIS_HAS_STALLGUARD(W)
          case W_AXIS: stepperW.homing_threshold(value); break;
        #endif
      }
    }

    if (report) {
      TERN_(X_SENSORLESS, tmc_print_sgt(stepperX));
      TERN_(X2_SENSORLESS, tmc_print_sgt(stepperX2));
      TERN_(Y_SENSORLESS, tmc_print_sgt(stepperY));
      TERN_(Y2_SENSORLESS, tmc_print_sgt(stepperY2));
      TERN_(Z_SENSORLESS, tmc_print_sgt(stepperZ));
      TERN_(Z2_SENSORLESS, tmc_print_sgt(stepperZ2));
      TERN_(Z3_SENSORLESS, tmc_print_sgt(stepperZ3));
      TERN_(Z4_SENSORLESS, tmc_print_sgt(stepperZ4));
      TERN_(I_SENSORLESS, tmc_print_sgt(stepperI));
      TERN_(J_SENSORLESS, tmc_print_sgt(stepperJ));
      TERN_(K_SENSORLESS, tmc_print_sgt(stepperK));
      TERN_(U_SENSORLESS, tmc_print_sgt(stepperU));
      TERN_(V_SENSORLESS, tmc_print_sgt(stepperV));
      TERN_(W_SENSORLESS, tmc_print_sgt(stepperW));
    }
  }

  void GcodeSuite::M914_report(const bool forReplay/*=true*/) {
    report_heading(forReplay, F(STR_STALLGUARD_THRESHOLD));

    auto say_M914 = [](const bool forReplay) {
      report_echo_start(forReplay);
      SERIAL_ECHOPGM("  M914");
    };

    #if X_SENSORLESS || Y_SENSORLESS || Z_SENSORLESS
      say_M914(forReplay);
      #if X_SENSORLESS
        SERIAL_ECHOPGM_P(SP_X_STR, stepperX.homing_threshold());
      #endif
      #if Y_SENSORLESS
        SERIAL_ECHOPGM_P(SP_Y_STR, stepperY.homing_threshold());
      #endif
      #if Z_SENSORLESS
        SERIAL_ECHOPGM_P(SP_Z_STR, stepperZ.homing_threshold());
      #endif
      SERIAL_EOL();
    #endif

    #if X2_SENSORLESS || Y2_SENSORLESS || Z2_SENSORLESS
      say_M914(forReplay);
      SERIAL_ECHOPGM(" I2");
      #if X2_SENSORLESS
        SERIAL_ECHOPGM_P(SP_X_STR, stepperX2.homing_threshold());
      #endif
      #if Y2_SENSORLESS
        SERIAL_ECHOPGM_P(SP_Y_STR, stepperY2.homing_threshold());
      #endif
      #if Z2_SENSORLESS
        SERIAL_ECHOPGM_P(SP_Z_STR, stepperZ2.homing_threshold());
      #endif
      SERIAL_EOL();
    #endif

    #if Z3_SENSORLESS
      say_M914(forReplay);
      SERIAL_ECHOLNPGM(" I3 Z", stepperZ3.homing_threshold());
    #endif

    #if Z4_SENSORLESS
      say_M914(forReplay);
      SERIAL_ECHOLNPGM(" I4 Z", stepperZ4.homing_threshold());
    #endif

    #if I_SENSORLESS
      say_M914(forReplay);
      SERIAL_ECHOLNPGM_P(SP_I_STR, stepperI.homing_threshold());
    #endif
    #if J_SENSORLESS
      say_M914(forReplay);
      SERIAL_ECHOLNPGM_P(SP_J_STR, stepperJ.homing_threshold());
    #endif
    #if K_SENSORLESS
      say_M914(forReplay);
      SERIAL_ECHOLNPGM_P(SP_K_STR, stepperK.homing_threshold());
    #endif
    #if U_SENSORLESS
      say_M914(forReplay);
      SERIAL_ECHOLNPGM_P(SP_U_STR, stepperU.homing_threshold());
    #endif
    #if V_SENSORLESS
      say_M914(forReplay);
      SERIAL_ECHOLNPGM_P(SP_V_STR, stepperV.homing_threshold());
    #endif
    #if W_SENSORLESS
      say_M914(forReplay);
      SERIAL_ECHOLNPGM_P(SP_W_STR, stepperW.homing_threshold());
    #endif
  }

#endif // USE_SENSORLESS

#endif // HAS_TRINAMIC_CONFIG<|MERGE_RESOLUTION|>--- conflicted
+++ resolved
@@ -294,22 +294,14 @@
         #if X_HAS_STEALTHCHOP || X2_HAS_STEALTHCHOP
           case X_AXIS:
             TERN_(X_HAS_STEALTHCHOP,  if (index < 2) TMC_SET_PWMTHRS(X,X));
-<<<<<<< HEAD
-            TERN_(X2_HAS_STEALTHCHOP, if (!(index & 1)) TMC_SET_PWMTHRS(X,X2));
-=======
             TERN_(X2_HAS_STEALTHCHOP, if (!index || index == 2) TMC_SET_PWMTHRS(X,X2));
->>>>>>> 551f5ada
             break;
         #endif
 
         #if Y_HAS_STEALTHCHOP || Y2_HAS_STEALTHCHOP
           case Y_AXIS:
             TERN_(Y_HAS_STEALTHCHOP,  if (index < 2) TMC_SET_PWMTHRS(Y,Y));
-<<<<<<< HEAD
-            TERN_(Y2_HAS_STEALTHCHOP, if (!(index & 1)) TMC_SET_PWMTHRS(Y,Y2));
-=======
             TERN_(Y2_HAS_STEALTHCHOP, if (!index || index == 2) TMC_SET_PWMTHRS(Y,Y2));
->>>>>>> 551f5ada
             break;
         #endif
 
@@ -495,21 +487,6 @@
 #endif // HYBRID_THRESHOLD
 
 #if USE_SENSORLESS
-<<<<<<< HEAD
-
-  template<typename TMC>
-  static void tmc_print_sgt(TMC &st) {
-    st.printLabel();
-    SERIAL_ECHOPGM(" homing sensitivity: ");
-    SERIAL_PRINTLN(st.homing_threshold(), PrintBase::Dec);
-  }
-
-  /**
-   * M914: Set StallGuard sensitivity.
-   */
-  void GcodeSuite::M914() {
-=======
->>>>>>> 551f5ada
 
   template<typename TMC>
   static void tmc_print_sgt(TMC &st) {
@@ -531,21 +508,13 @@
         #if X_SENSORLESS
           case X_AXIS:
             if (index < 2) stepperX.homing_threshold(value);
-<<<<<<< HEAD
-            TERN_(X2_SENSORLESS, if (!(index & 1)) stepperX2.homing_threshold(value));
-=======
             TERN_(X2_SENSORLESS, if (!index || index == 2) stepperX2.homing_threshold(value));
->>>>>>> 551f5ada
             break;
         #endif
         #if Y_SENSORLESS
           case Y_AXIS:
             if (index < 2) stepperY.homing_threshold(value);
-<<<<<<< HEAD
-            TERN_(Y2_SENSORLESS, if (!(index & 1)) stepperY2.homing_threshold(value));
-=======
             TERN_(Y2_SENSORLESS, if (!index || index == 2) stepperY2.homing_threshold(value));
->>>>>>> 551f5ada
             break;
         #endif
         #if Z_SENSORLESS
