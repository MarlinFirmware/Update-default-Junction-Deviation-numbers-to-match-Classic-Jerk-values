--- conflicted
+++ resolved
@@ -260,17 +260,10 @@
         #endif
 
         case Z_AXIS:
-<<<<<<< HEAD
-          TERN_(Z_HAS_STEALTCHOP, if (index < 2) TMC_SET_PWMTHRS(Z,Z));
-          TERN_(Z2_HAS_STEALTCHOP, if (index == 0 || index == 2) TMC_SET_PWMTHRS(Z,Z2));
-          TERN_(Z3_HAS_STEALTCHOP, if (index == 0 || index == 3) TMC_SET_PWMTHRS(Z,Z3));
-          TERN_(Z4_HAS_STEALTCHOP, if (index == 0 || index == 4) TMC_SET_PWMTHRS(Z,Z4));
-=======
           TERN_(Z_HAS_STEALTHCHOP, if (index < 2) TMC_SET_PWMTHRS(Z,Z));
           TERN_(Z2_HAS_STEALTHCHOP, if (index == 0 || index == 2) TMC_SET_PWMTHRS(Z,Z2));
           TERN_(Z3_HAS_STEALTHCHOP, if (index == 0 || index == 3) TMC_SET_PWMTHRS(Z,Z3));
           TERN_(Z4_HAS_STEALTHCHOP, if (index == 0 || index == 4) TMC_SET_PWMTHRS(Z,Z4));
->>>>>>> 52718f33
           break;
         #if E_STEPPERS
           case E_AXIS: {
