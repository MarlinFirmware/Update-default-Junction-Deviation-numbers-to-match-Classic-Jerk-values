--- conflicted
+++ resolved
@@ -39,17 +39,11 @@
 #endif
 
 /**
-<<<<<<< HEAD
- * M907: Set digital trimpot motor current using axis codes X [Y] [Z] [I] [J] [K] [E]
+ * M907: Set digital trimpot motor current using axis codes X [Y] [Z] [I] [J] [K] [U] [V] [W] [E]
  *   B<current> - Special case for E1 (Requires DIGIPOTSS_PIN or DIGIPOT_MCP4018 or DIGIPOT_MCP4451)
  *   C<current> - Special case for E2 (Requires DIGIPOTSS_PIN or DIGIPOT_MCP4018 or DIGIPOT_MCP4451)
  *   S<current> - Set current in mA for all axes (Requires DIGIPOTSS_PIN or DIGIPOT_MCP4018 or DIGIPOT_MCP4451), or
  *                Set percentage of max current for all axes (Requires HAS_DIGIPOT_DAC)
-=======
- * M907: Set digital trimpot motor current using axis codes X [Y] [Z] [I] [J] [K] [U] [V] [W] [E]
- *   B<current> - Special case for 4th (E) axis
- *   S<current> - Special case to set first 3 axes
->>>>>>> 931e2431
  */
 void GcodeSuite::M907() {
   #if HAS_MOTOR_CURRENT_SPI
@@ -57,9 +51,8 @@
     if (!parser.seen("BS" LOGICAL_AXES_STRING))
       return M907_report();
 
-<<<<<<< HEAD
     if (parser.seenval('S')) LOOP_L_N(i, MOTOR_CURRENT_COUNT) stepper.set_digipot_current(i, parser.value_int());
-    LOOP_LOGICAL_AXES(i) if (parser.seenval(IAXIS_CHAR(i))) stepper.set_digipot_current(i, parser.value_int());    // X Y Z (I J K) E (map to drivers according to DIGIPOT_CHANNELS. Default with LINEAR_AXES 3: map X Y Z E to X Y Z E0)
+    LOOP_LOGICAL_AXES(i) if (parser.seenval(IAXIS_CHAR(i))) stepper.set_digipot_current(i, parser.value_int());    // X Y Z (I J K U V W) E (map to drivers according to DIGIPOT_CHANNELS. Default with LINEAR_AXES 3: map X Y Z E to X Y Z E0)
     // Additional extruders use B,C.
     // TODO: Change these parameters because 'E' is used and D should be reserved for debugging. B<index>?
     #if E_STEPPERS >= 2
@@ -68,26 +61,15 @@
     #if E_STEPPERS >= 3
       if (parser.seenval('C')) stepper.set_digipot_current(E_AXIS + 2, parser.value_int());
     #endif
-  
-  #elif HAS_MOTOR_CURRENT_PWM
-
-    if (!parser.seen(
-      #if ANY_PIN(MOTOR_CURRENT_PWM_E, MOTOR_CURRENT_PWM_X, MOTOR_CURRENT_PWM_Y, MOTOR_CURRENT_PWM_XY, MOTOR_CURRENT_PWM_Z, MOTOR_CURRENT_PWM_I, MOTOR_CURRENT_PWM_J, MOTOR_CURRENT_PWM_K)
-        "SXY" SECONDARY_AXIS_GANG("I", "J", "K")
-      #endif
-      #if ANY_PIN(MOTOR_CURRENT_PWM_X, MOTOR_CURRENT_PWM_Y, MOTOR_CURRENT_PWM_XY, MOTOR_CURRENT_PWM_I, MOTOR_CURRENT_PWM_J, MOTOR_CURRENT_PWM_K)
-        "XY" SECONDARY_AXIS_GANG("I", "J", "K")
-=======
-    LOOP_LOGICAL_AXES(i) if (parser.seenval(IAXIS_CHAR(i))) stepper.set_digipot_current(i, parser.value_int());
-    if (parser.seenval('B')) stepper.set_digipot_current(4, parser.value_int());
-    if (parser.seenval('S')) LOOP_LE_N(i, 4) stepper.set_digipot_current(i, parser.value_int());
 
   #elif HAS_MOTOR_CURRENT_PWM
 
     if (!parser.seen(
+      #if ANY_PIN(MOTOR_CURRENT_PWM_E, MOTOR_CURRENT_PWM_X, MOTOR_CURRENT_PWM_Y, MOTOR_CURRENT_PWM_XY, MOTOR_CURRENT_PWM_Z, MOTOR_CURRENT_PWM_I, MOTOR_CURRENT_PWM_J, MOTOR_CURRENT_PWM_K, MOTOR_CURRENT_PWM_U, MOTOR_CURRENT_PWM_V, MOTOR_CURRENT_PWM_W)
+        "SXY" SECONDARY_AXIS_GANG("I", "J", "K", "U", "V", "W")
+      #endif
       #if ANY_PIN(MOTOR_CURRENT_PWM_X, MOTOR_CURRENT_PWM_Y, MOTOR_CURRENT_PWM_XY, MOTOR_CURRENT_PWM_I, MOTOR_CURRENT_PWM_J, MOTOR_CURRENT_PWM_K, MOTOR_CURRENT_PWM_U, MOTOR_CURRENT_PWM_V, MOTOR_CURRENT_PWM_W)
         "XY" SECONDARY_AXIS_GANG("I", "J", "K", "U", "V", "W")
->>>>>>> 931e2431
       #endif
       #if PIN_EXISTS(MOTOR_CURRENT_PWM_Z)
         "Z"
@@ -97,21 +79,14 @@
       #endif
     )) return M907_report();
 
-<<<<<<< HEAD
-    #if ANY_PIN(MOTOR_CURRENT_PWM_E, MOTOR_CURRENT_PWM_X, MOTOR_CURRENT_PWM_Y, MOTOR_CURRENT_PWM_XY, MOTOR_CURRENT_PWM_Z, MOTOR_CURRENT_PWM_I, MOTOR_CURRENT_PWM_J, MOTOR_CURRENT_PWM_K)
+    #if ANY_PIN(MOTOR_CURRENT_PWM_E, MOTOR_CURRENT_PWM_X, MOTOR_CURRENT_PWM_Y, MOTOR_CURRENT_PWM_XY, MOTOR_CURRENT_PWM_Z, MOTOR_CURRENT_PWM_I, MOTOR_CURRENT_PWM_J, MOTOR_CURRENT_PWM_K, MOTOR_CURRENT_PWM_U, MOTOR_CURRENT_PWM_V, MOTOR_CURRENT_PWM_W)
       if (parser.seenval('S')) LOOP_L_N(a, MOTOR_CURRENT_COUNT) stepper.set_digipot_current(a, parser.value_int());
     #endif
-    #if ANY_PIN(MOTOR_CURRENT_PWM_X, MOTOR_CURRENT_PWM_Y, MOTOR_CURRENT_PWM_XY, MOTOR_CURRENT_PWM_I, MOTOR_CURRENT_PWM_J, MOTOR_CURRENT_PWM_K)
+    #if ANY_PIN(MOTOR_CURRENT_PWM_X, MOTOR_CURRENT_PWM_Y, MOTOR_CURRENT_PWM_XY, MOTOR_CURRENT_PWM_I, MOTOR_CURRENT_PWM_J, MOTOR_CURRENT_PWM_K, MOTOR_CURRENT_PWM_U, MOTOR_CURRENT_PWM_V, MOTOR_CURRENT_PWM_W)
       if (LINEAR_AXIS_GANG(
-             parser.seenval('X'), || parser.seenval('Y'), || false,
-          || parser.seenval('I'), || parser.seenval('J'), || parser.seenval('K')
-=======
-    #if ANY_PIN(MOTOR_CURRENT_PWM_X, MOTOR_CURRENT_PWM_Y, MOTOR_CURRENT_PWM_XY, MOTOR_CURRENT_PWM_I, MOTOR_CURRENT_PWM_J, MOTOR_CURRENT_PWM_K, MOTOR_CURRENT_PWM_U, MOTOR_CURRENT_PWM_V, MOTOR_CURRENT_PWM_W)
-      if (NUM_AXIS_GANG(
              parser.seenval('X'), || parser.seenval('Y'), || false,
           || parser.seenval('I'), || parser.seenval('J'), || parser.seenval('K'),
           || parser.seenval('U'), || parser.seenval('V'), || parser.seenval('W')
->>>>>>> 931e2431
       )) stepper.set_digipot_current(0, parser.value_int());
     #endif
     #if PIN_EXISTS(MOTOR_CURRENT_PWM_Z)
@@ -125,20 +100,12 @@
 
   #if HAS_MOTOR_CURRENT_I2C
     // this one uses actual amps in floating point
-<<<<<<< HEAD
     if (parser.seenval('S')) LOOP_L_N(q, DIGIPOT_I2C_NUM_CHANNELS) digipot_i2c.set_current(q, parser.value_float());
-      LOOP_LOGICAL_AXES(i) if (parser.seenval(IAXIS_CHAR(i))) digipot_i2c.set_current(i, parser.value_float());      // X Y Z (I J K) E (map to drivers according to pots adresses. Default with LINEAR_AXES 3 X Y Z E: map to X Y Z E0)
+      LOOP_LOGICAL_AXES(i) if (parser.seenval(IAXIS_CHAR(i))) digipot_i2c.set_current(i, parser.value_float());      // X Y Z (I J K U V W) E (map to drivers according to pots adresses. Default with LINEAR_AXES 3 X Y Z E: map to X Y Z E0)
     // Additional extruders use B,C,D.
     // TODO: Change these parameters because 'E' is used and because 'D' should be reserved for debugging. B<index>?
     #if E_STEPPERS >= 2
       for (uint8_t i = E_AXIS + 1; i < _MAX(DIGIPOT_I2C_NUM_CHANNELS, (LINEAR_AXES + 3)); i++)
-=======
-    LOOP_LOGICAL_AXES(i) if (parser.seenval(IAXIS_CHAR(i))) digipot_i2c.set_current(i, parser.value_float());
-    // Additional extruders use B,C,D for channels 4,5,6.
-    // TODO: Change these parameters because 'E' is used. B<index>?
-    #if HAS_EXTRUDERS
-      for (uint8_t i = E_AXIS + 1; i < DIGIPOT_I2C_NUM_CHANNELS; i++)
->>>>>>> 931e2431
         if (parser.seenval('B' + i - (E_AXIS + 1))) digipot_i2c.set_current(i, parser.value_float());
     #endif
   #endif
@@ -148,11 +115,7 @@
       const float dac_percent = parser.value_float();
       LOOP_LOGICAL_AXES(i) stepper_dac.set_current_percent(i, dac_percent);
     }
-<<<<<<< HEAD
-    LOOP_LOGICAL_AXES(i) if (parser.seenval(IAXIS_CHAR(i))) stepper_dac.set_current_percent(i, parser.value_float());   // X Y Z (I J K) E (map to drivers according to DAC_STEPPER_ORDER. Default with LINEAR_AXES 3: X Y Z E map to X Y Z E0) 
-=======
-    LOOP_LOGICAL_AXES(i) if (parser.seenval(IAXIS_CHAR(i))) stepper_dac.set_current_percent(i, parser.value_float());
->>>>>>> 931e2431
+    LOOP_LOGICAL_AXES(i) if (parser.seenval(IAXIS_CHAR(i))) stepper_dac.set_current_percent(i, parser.value_float());   // X Y Z (I J K U V W) E (map to drivers according to DAC_STEPPER_ORDER. Default with LINEAR_AXES 3: X Y Z E map to X Y Z E0)
   #endif
 }
 
@@ -162,24 +125,14 @@
     report_heading_etc(forReplay, F(STR_STEPPER_MOTOR_CURRENTS));
     #if HAS_MOTOR_CURRENT_PWM
       SERIAL_ECHOLNPGM_P(                                     // PWM-based has 3 values:
-<<<<<<< HEAD
-          PSTR("  M907 X"), stepper.motor_current_setting[0]  // X and Y
-=======
           PSTR("  M907 X"), stepper.motor_current_setting[0]  // X, Y, (I, J, K, U, V, W)
->>>>>>> 931e2431
         , SP_Z_STR,         stepper.motor_current_setting[1]  // Z
         , SP_E_STR,         stepper.motor_current_setting[2]  // E
       );
     #elif HAS_MOTOR_CURRENT_SPI
-<<<<<<< HEAD
-      SERIAL_ECHOPGM("  M907");                               // SPI-based has one value per digital trimpot channel:
-      LOOP_LOGICAL_AXES(q) {                                  // X Y Z (I J K) E (map to drivers according to DIGIPOT_CHANNELS. Default with LINEAR_AXES 3: X Y Z E map to X Y Z E0 )
-        SERIAL_CHAR(' ', axis_codes[q]);
-=======
       SERIAL_ECHOPGM("  M907");                               // SPI-based has 5 values:
       LOOP_LOGICAL_AXES(q) {                                  // X Y Z (I J K U V W) E (map to X Y Z (I J K U V W) E0 by default)
         SERIAL_CHAR(' ', IAXIS_CHAR(q));
->>>>>>> 931e2431
         SERIAL_ECHO(stepper.motor_current_setting[q]);
       }
       #if E_STEPPERS >= 2
