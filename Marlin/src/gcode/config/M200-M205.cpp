/**
 * Marlin 3D Printer Firmware
 * Copyright (c) 2019 MarlinFirmware [https://github.com/MarlinFirmware/Marlin]
 *
 * Based on Sprinter and grbl.
 * Copyright (c) 2011 Camiel Gubbels / Erik van der Zalm
 *
 * This program is free software: you can redistribute it and/or modify
 * it under the terms of the GNU General Public License as published by
 * the Free Software Foundation, either version 3 of the License, or
 * (at your option) any later version.
 *
 * This program is distributed in the hope that it will be useful,
 * but WITHOUT ANY WARRANTY; without even the implied warranty of
 * MERCHANTABILITY or FITNESS FOR A PARTICULAR PURPOSE.  See the
 * GNU General Public License for more details.
 *
 * You should have received a copy of the GNU General Public License
 * along with this program.  If not, see <http://www.gnu.org/licenses/>.
 *
 */

#include "../gcode.h"
#include "../../Marlin.h"
#include "../../module/planner.h"

#if DISABLED(NO_VOLUMETRICS)

  /**
   * M200: Set filament diameter and set E axis units to cubic units
   *
   *    T<extruder> - Optional extruder number. Current extruder if omitted.
   *    D<linear> - Diameter of the filament. Use "D0" to switch back to linear units on the E axis.
   */
  void GcodeSuite::M200() {

    const int8_t target_extruder = get_target_extruder_from_command();
    if (target_extruder < 0) return;

    if (parser.seen('D')) {
      // setting any extruder filament size disables volumetric on the assumption that
      // slicers either generate in extruder values as cubic mm or as as filament feeds
      // for all extruders
      if ( (parser.volumetric_enabled = (parser.value_linear_units() != 0)) )
        planner.set_filament_size(target_extruder, parser.value_linear_units());
    }
    planner.calculate_volumetric_multipliers();
  }

#endif // !NO_VOLUMETRICS

/**
 * M201: Set max acceleration in units/s^2 for print moves (M201 X1000 Y1000)
 *
 *       With multiple extruders use T to specify which one.
 */
void GcodeSuite::M201() {

  const int8_t target_extruder = get_target_extruder_from_command();
  if (target_extruder < 0) return;

  LOOP_XYZE(i) {
    if (parser.seen(axis_codes[i])) {
      const uint8_t a = (i == E_AXIS ? uint8_t(E_AXIS_N(target_extruder)) : i);
      planner.set_max_acceleration(a, parser.value_axis_units((AxisEnum)a));
    }
  }
<<<<<<< HEAD
=======

  planner.reset_acceleration_rates();
>>>>>>> 1165c26a
}

/**
 * M203: Set maximum feedrate that your machine can sustain (M203 X200 Y200 Z300 E10000) in units/sec
 *
 *       With multiple extruders use T to specify which one.
 */
void GcodeSuite::M203() {

  const int8_t target_extruder = get_target_extruder_from_command();
  if (target_extruder < 0) return;

  LOOP_XYZE(i)
    if (parser.seen(axis_codes[i])) {
      const uint8_t a = (i == E_AXIS ? uint8_t(E_AXIS_N(target_extruder)) : i);
      planner.set_max_feedrate(a, parser.value_axis_units((AxisEnum)a));
    }
}

/**
 * M204: Set Accelerations in units/sec^2 (M204 P1200 R3000 T3000)
 *
 *    P = Printing moves
 *    R = Retract only (no X, Y, Z) moves
 *    T = Travel (non printing) moves
 */
void GcodeSuite::M204() {
  if (!parser.seen("PRST")) {
    SERIAL_ECHOPAIR("Acceleration: P", planner.settings.acceleration);
    SERIAL_ECHOPAIR(" R", planner.settings.retract_acceleration);
    SERIAL_ECHOLNPAIR(" T", planner.settings.travel_acceleration);
  }
  else {
    //planner.synchronize();
    // 'S' for legacy compatibility. Should NOT BE USED for new development
    if (parser.seenval('S')) planner.settings.travel_acceleration = planner.settings.acceleration = parser.value_linear_units();
    if (parser.seenval('P')) planner.settings.acceleration = parser.value_linear_units();
    if (parser.seenval('R')) planner.settings.retract_acceleration = parser.value_linear_units();
    if (parser.seenval('T')) planner.settings.travel_acceleration = parser.value_linear_units();
  }
}

/**
 * M205: Set Advanced Settings
 *
 *    B = Min Segment Time (µs)
 *    S = Min Feed Rate (units/s)
 *    T = Min Travel Feed Rate (units/s)
 *    X = Max X Jerk (units/sec^2)
 *    Y = Max Y Jerk (units/sec^2)
 *    Z = Max Z Jerk (units/sec^2)
 *    E = Max E Jerk (units/sec^2)
 *    J = Junction Deviation (mm) (Requires JUNCTION_DEVIATION)
 */
void GcodeSuite::M205() {
  #if ENABLED(JUNCTION_DEVIATION)
    #define J_PARAM  "J"
  #else
    #define J_PARAM
  #endif
  #if HAS_CLASSIC_JERK
    #define XYZE_PARAM "XYZE"
  #else
    #define XYZE_PARAM
  #endif
  if (!parser.seen("BST" J_PARAM XYZE_PARAM)) return;

  //planner.synchronize();
  if (parser.seen('B')) planner.settings.min_segment_time_us = parser.value_ulong();
  if (parser.seen('S')) planner.settings.min_feedrate_mm_s = parser.value_linear_units();
  if (parser.seen('T')) planner.settings.min_travel_feedrate_mm_s = parser.value_linear_units();
  #if ENABLED(JUNCTION_DEVIATION)
    if (parser.seen('J')) {
      const float junc_dev = parser.value_linear_units();
      if (WITHIN(junc_dev, 0.01f, 0.3f)) {
        planner.junction_deviation_mm = junc_dev;
        #if ENABLED(LIN_ADVANCE)
          planner.recalculate_max_e_jerk();
        #endif
      }
      else
        SERIAL_ERROR_MSG("?J out of range (0.01 to 0.3)");
    }
  #endif
  #if HAS_CLASSIC_JERK
    if (parser.seen('X'))
     planner.set_max_jerk(X_AXIS, parser.value_linear_units());

    if (parser.seen('Y'))
      planner.set_max_jerk(Y_AXIS, parser.value_linear_units());
    if (parser.seen('Z')) {
      planner.set_max_jerk(Z_AXIS, parser.value_linear_units());
      #if HAS_MESH
        if (planner.max_jerk[Z_AXIS] <= 0.1f)
          SERIAL_ECHOLNPGM("WARNING! Low Z Jerk may lead to unwanted pauses.");
      #endif
    }

    #if !BOTH(JUNCTION_DEVIATION, LIN_ADVANCE)
      if (parser.seen('E')) planner.set_max_jerk(E_AXIS, parser.value_linear_units());

    #endif
  #endif
}<|MERGE_RESOLUTION|>--- conflicted
+++ resolved
@@ -65,11 +65,8 @@
       planner.set_max_acceleration(a, parser.value_axis_units((AxisEnum)a));
     }
   }
-<<<<<<< HEAD
-=======
 
   planner.reset_acceleration_rates();
->>>>>>> 1165c26a
 }
 
 /**
