--- conflicted
+++ resolved
@@ -162,14 +162,10 @@
           SERIAL_ECHOLNPGM("WARNING! Low Z Jerk may lead to unwanted pauses.");
       #endif
     }
-<<<<<<< HEAD
-    #if DISABLED(JUNCTION_DEVIATION) || DISABLED(LIN_ADVANCE)
-      if (parser.seen('E'))
-        planner.set_max_jerk(E_AXIS, parser.value_linear_units());
-=======
+
     #if !BOTH(JUNCTION_DEVIATION, LIN_ADVANCE)
-      if (parser.seen('E')) planner.max_jerk[E_AXIS] = parser.value_linear_units();
->>>>>>> 5535a047
+      if (parser.seen('E')) planner.set_max_jerk(E_AXIS, parser.value_linear_units());
+
     #endif
   #endif
 }