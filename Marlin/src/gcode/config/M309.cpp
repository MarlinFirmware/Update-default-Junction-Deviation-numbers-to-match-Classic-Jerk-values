--- conflicted
+++ resolved
@@ -36,30 +36,17 @@
  */
 void GcodeSuite::M309() {
   if (!parser.seen("PID")) return M309_report();
-<<<<<<< HEAD
-  if (parser.seen('P')) thermalManager.temp_chamber.pid.Kp = parser.value_float();
-  if (parser.seen('I')) thermalManager.temp_chamber.pid.Ki = scalePID_i(parser.value_float());
-  if (parser.seen('D')) thermalManager.temp_chamber.pid.Kd = scalePID_d(parser.value_float());
-=======
   if (parser.seenval('P')) thermalManager.temp_chamber.pid.set_Kp(parser.value_float());
   if (parser.seenval('I')) thermalManager.temp_chamber.pid.set_Ki(parser.value_float());
   if (parser.seenval('D')) thermalManager.temp_chamber.pid.set_Kd(parser.value_float());
->>>>>>> 551f5ada
 }
 
 void GcodeSuite::M309_report(const bool forReplay/*=true*/) {
   report_heading_etc(forReplay, F(STR_CHAMBER_PID));
-<<<<<<< HEAD
-  SERIAL_ECHOLNPGM(
-      "  M309 P", thermalManager.temp_chamber.pid.Kp
-    , " I", unscalePID_i(thermalManager.temp_chamber.pid.Ki)
-    , " D", unscalePID_d(thermalManager.temp_chamber.pid.Kd)
-=======
   SERIAL_ECHOLNPGM("  M309"
       " P", thermalManager.temp_chamber.pid.p()
     , " I", thermalManager.temp_chamber.pid.i()
     , " D", thermalManager.temp_chamber.pid.d()
->>>>>>> 551f5ada
   );
 }
 
