/**
 * Marlin 3D Printer Firmware
 * Copyright (c) 2020 MarlinFirmware [https://github.com/MarlinFirmware/Marlin]
 *
 * Based on Sprinter and grbl.
 * Copyright (c) 2011 Camiel Gubbels / Erik van der Zalm
 *
 * This program is free software: you can redistribute it and/or modify
 * it under the terms of the GNU General Public License as published by
 * the Free Software Foundation, either version 3 of the License, or
 * (at your option) any later version.
 *
 * This program is distributed in the hope that it will be useful,
 * but WITHOUT ANY WARRANTY; without even the implied warranty of
 * MERCHANTABILITY or FITNESS FOR A PARTICULAR PURPOSE.  See the
 * GNU General Public License for more details.
 *
 * You should have received a copy of the GNU General Public License
 * along with this program.  If not, see <https://www.gnu.org/licenses/>.
 *
 */

#include "../../inc/MarlinConfig.h"

#if ENABLED(PIDTEMPBED)

#include "../gcode.h"
#include "../../module/temperature.h"

/**
 * M304 - Set and/or Report the current Bed PID values
 *
 *  P<pval> - Set the P value
 *  I<ival> - Set the I value
 *  D<dval> - Set the D value
 */
void GcodeSuite::M304() {
  if (!parser.seen("PID")) return M304_report();
<<<<<<< HEAD
  if (parser.seenval('P')) thermalManager.temp_bed.pid.Kp = parser.value_float();
  if (parser.seenval('I')) thermalManager.temp_bed.pid.Ki = scalePID_i(parser.value_float());
  if (parser.seenval('D')) thermalManager.temp_bed.pid.Kd = scalePID_d(parser.value_float());
=======
  if (parser.seenval('P')) thermalManager.temp_bed.pid.set_Kp(parser.value_float());
  if (parser.seenval('I')) thermalManager.temp_bed.pid.set_Ki(parser.value_float());
  if (parser.seenval('D')) thermalManager.temp_bed.pid.set_Kd(parser.value_float());
>>>>>>> 551f5ada
}

void GcodeSuite::M304_report(const bool forReplay/*=true*/) {
  report_heading_etc(forReplay, F(STR_BED_PID));
<<<<<<< HEAD
  SERIAL_ECHOLNPGM(
      "  M304 P", thermalManager.temp_bed.pid.Kp
    , " I", unscalePID_i(thermalManager.temp_bed.pid.Ki)
    , " D", unscalePID_d(thermalManager.temp_bed.pid.Kd)
=======
  SERIAL_ECHOLNPGM("  M304"
      " P", thermalManager.temp_bed.pid.p()
    , " I", thermalManager.temp_bed.pid.i()
    , " D", thermalManager.temp_bed.pid.d()
>>>>>>> 551f5ada
  );
}

#endif // PIDTEMPBED<|MERGE_RESOLUTION|>--- conflicted
+++ resolved
@@ -36,30 +36,17 @@
  */
 void GcodeSuite::M304() {
   if (!parser.seen("PID")) return M304_report();
-<<<<<<< HEAD
-  if (parser.seenval('P')) thermalManager.temp_bed.pid.Kp = parser.value_float();
-  if (parser.seenval('I')) thermalManager.temp_bed.pid.Ki = scalePID_i(parser.value_float());
-  if (parser.seenval('D')) thermalManager.temp_bed.pid.Kd = scalePID_d(parser.value_float());
-=======
   if (parser.seenval('P')) thermalManager.temp_bed.pid.set_Kp(parser.value_float());
   if (parser.seenval('I')) thermalManager.temp_bed.pid.set_Ki(parser.value_float());
   if (parser.seenval('D')) thermalManager.temp_bed.pid.set_Kd(parser.value_float());
->>>>>>> 551f5ada
 }
 
 void GcodeSuite::M304_report(const bool forReplay/*=true*/) {
   report_heading_etc(forReplay, F(STR_BED_PID));
-<<<<<<< HEAD
-  SERIAL_ECHOLNPGM(
-      "  M304 P", thermalManager.temp_bed.pid.Kp
-    , " I", unscalePID_i(thermalManager.temp_bed.pid.Ki)
-    , " D", unscalePID_d(thermalManager.temp_bed.pid.Kd)
-=======
   SERIAL_ECHOLNPGM("  M304"
       " P", thermalManager.temp_bed.pid.p()
     , " I", thermalManager.temp_bed.pid.i()
     , " D", thermalManager.temp_bed.pid.d()
->>>>>>> 551f5ada
   );
 }
 
