--- conflicted
+++ resolved
@@ -34,9 +34,6 @@
  *   B<baudrate> - Baud rate (bits per second)
  */
 void GcodeSuite::M575() {
-<<<<<<< HEAD
-  const long baud = parser.ulongval('B');
-=======
   int32_t baud = parser.ulongval('B');
   switch (baud) {
     case   24:
@@ -52,38 +49,16 @@
     case   57: baud = 57600; break;
     case  115: baud = 115200; break;
   }
->>>>>>> 83aa3dbf
   switch (baud) {
     case 2400: case 9600: case 19200: case 38400: case 57600:
     case 115200: case 230400: case 250000: case 500000: case 1000000:
     case 2000000: case 4000000: {
       const int8_t port = parser.intval('P', -99);
-<<<<<<< HEAD
       const bool set0 = (port == -99 || port == 0) && baud != MYSERIAL0.baudrate;
-      if (set0) {
-        SERIAL_ECHO_START();
-        SERIAL_ECHOLNPAIR(" Serial "
-          #if NUM_SERIAL > 1
-            , '0',
-          #else
-            "0"
-          #endif
-          " baud rate set to ", baud
-        );
-      }
-      #if NUM_SERIAL > 1
-        const bool set1 = (port == -99 || port == 1) && baud != MYSERIAL1.baudrate;
-        if (set1) {
-          SERIAL_ECHO_START();
-          SERIAL_ECHOLNPAIR(" Serial ", '1', " baud rate set to ", baud);
-        }
-=======
-      const bool set0 = (port == -99 || port == 0);
       if (set0) SERIAL_ECHO_MSG(" Serial ", '0', " baud rate set to ", baud);
       #if HAS_MULTI_SERIAL
-        const bool set1 = (port == -99 || port == 1);
+        const bool set1 = (port == -99 || port == 1) && baud != MYSERIAL1.baudrate;
         if (set1) SERIAL_ECHO_MSG(" Serial ", '1', " baud rate set to ", baud);
->>>>>>> 83aa3dbf
       #endif
 
       SERIAL_FLUSH();
