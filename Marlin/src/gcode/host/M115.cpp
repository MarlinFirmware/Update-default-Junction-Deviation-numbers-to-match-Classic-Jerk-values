--- conflicted
+++ resolved
@@ -34,14 +34,9 @@
 #if ENABLED(EXTENDED_CAPABILITIES_REPORT)
   static void cap_line(PGM_P const name, bool ena=false) {
     SERIAL_ECHOPGM("Cap:");
-<<<<<<< HEAD
-    SERIAL_ECHOPAIR_P(name, AS_CHAR(':'));
-    SERIAL_ECHOLN(ena ? 1 : 0);
-=======
-    serialprintPGM(name);
+    SERIAL_ECHOPGM_P(name);
     SERIAL_CHAR(':', ena ? '1' : '0');
     SERIAL_EOL();
->>>>>>> f0b662ff
   }
 #endif
 
