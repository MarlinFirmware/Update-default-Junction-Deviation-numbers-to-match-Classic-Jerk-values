/**
 * Marlin 3D Printer Firmware
 * Copyright (c) 2020 MarlinFirmware [https://github.com/MarlinFirmware/Marlin]
 *
 * Based on Sprinter and grbl.
 * Copyright (c) 2011 Camiel Gubbels / Erik van der Zalm
 *
 * This program is free software: you can redistribute it and/or modify
 * it under the terms of the GNU General Public License as published by
 * the Free Software Foundation, either version 3 of the License, or
 * (at your option) any later version.
 *
 * This program is distributed in the hope that it will be useful,
 * but WITHOUT ANY WARRANTY; without even the implied warranty of
 * MERCHANTABILITY or FITNESS FOR A PARTICULAR PURPOSE.  See the
 * GNU General Public License for more details.
 *
 * You should have received a copy of the GNU General Public License
 * along with this program.  If not, see <https://www.gnu.org/licenses/>.
 *
 */

#include "../../inc/MarlinConfig.h"

#if HAS_BED_PROBE

#include "../gcode.h"
#include "../../feature/bedlevel/bedlevel.h"
#include "../../module/probe.h"

#if ENABLED(E3S1PRO_RTS)
  #include "../../lcd/rts/e3s1pro/lcd_rts.h"
#endif

/**
 * M851: Set the nozzle-to-probe offsets in current units
 */
void GcodeSuite::M851() {
  // No parameters? Show current state.
  if (!parser.seen("XYZ")) return M851_report();

  // Start with current offsets and modify
  xyz_pos_t offs = probe.offset;

  // Assume no errors
  bool ok = true;

  if (parser.seenval('X')) {
    const float x = parser.value_float();
    #if HAS_PROBE_XY_OFFSET
      if (WITHIN(x, PROBE_OFFSET_XMIN, PROBE_OFFSET_XMAX))
        offs.x = x;
      else {
        SERIAL_ECHOLNPGM("?X out of range (", PROBE_OFFSET_XMIN, " to ", PROBE_OFFSET_XMAX, ")");
        ok = false;
      }
    #else
      if (x) SERIAL_ECHOLNPGM("?X must be 0 (NOZZLE_AS_PROBE)."); // ...but let 'ok' stay true
    #endif
  }

  if (parser.seenval('Y')) {
    const float y = parser.value_float();
    #if HAS_PROBE_XY_OFFSET
      if (WITHIN(y, PROBE_OFFSET_YMIN, PROBE_OFFSET_YMAX))
        offs.y = y;
      else {
        SERIAL_ECHOLNPGM("?Y out of range (", PROBE_OFFSET_YMIN, " to ", PROBE_OFFSET_YMAX, ")");
        ok = false;
      }
    #else
      if (y) SERIAL_ECHOLNPGM("?Y must be 0 (NOZZLE_AS_PROBE)."); // ...but let 'ok' stay true
    #endif
  }

  if (parser.seenval('Z')) {
    const float z = parser.value_float();
<<<<<<< HEAD

    if (WITHIN(z, Z_PROBE_OFFSET_RANGE_MIN, Z_PROBE_OFFSET_RANGE_MAX)) {

      #if ENABLED(E3S1PRO_RTS)
        zprobe_zoffset = z;
        rts.sendData(zprobe_zoffset * 100, AUTO_BED_LEVEL_ZOFFSET_VP);
      #endif

=======
    if (WITHIN(z, PROBE_OFFSET_ZMIN, PROBE_OFFSET_ZMAX))
>>>>>>> 0c3d1cf5
      offs.z = z;
    }
    else {
      SERIAL_ECHOLNPGM("?Z out of range (", PROBE_OFFSET_ZMIN, " to ", PROBE_OFFSET_ZMAX, ")");
      ok = false;
    }
  }

  // Save the new offsets
  if (ok) probe.offset = offs;
}

void GcodeSuite::M851_report(const bool forReplay/*=true*/) {
  report_heading_etc(forReplay, F(STR_Z_PROBE_OFFSET));
  SERIAL_ECHOPGM_P(
    #if HAS_PROBE_XY_OFFSET
      PSTR("  M851 X"), LINEAR_UNIT(probe.offset_xy.x),
              SP_Y_STR, LINEAR_UNIT(probe.offset_xy.y),
              SP_Z_STR
    #else
      PSTR("  M851 X0 Y0 Z")
    #endif
    , LINEAR_UNIT(probe.offset.z)
    , PSTR(" ; Probe Offset")
  );
  say_units();
}

#endif // HAS_BED_PROBE<|MERGE_RESOLUTION|>--- conflicted
+++ resolved
@@ -75,19 +75,11 @@
 
   if (parser.seenval('Z')) {
     const float z = parser.value_float();
-<<<<<<< HEAD
-
-    if (WITHIN(z, Z_PROBE_OFFSET_RANGE_MIN, Z_PROBE_OFFSET_RANGE_MAX)) {
-
+    if (WITHIN(z, PROBE_OFFSET_ZMIN, PROBE_OFFSET_ZMAX)) {
+      offs.z = z;
       #if ENABLED(E3S1PRO_RTS)
-        zprobe_zoffset = z;
-        rts.sendData(zprobe_zoffset * 100, AUTO_BED_LEVEL_ZOFFSET_VP);
+        rts.sendData(offs.z * 100, AUTO_BED_LEVEL_ZOFFSET_VP);
       #endif
-
-=======
-    if (WITHIN(z, PROBE_OFFSET_ZMIN, PROBE_OFFSET_ZMAX))
->>>>>>> 0c3d1cf5
-      offs.z = z;
     }
     else {
       SERIAL_ECHOLNPGM("?Z out of range (", PROBE_OFFSET_ZMIN, " to ", PROBE_OFFSET_ZMAX, ")");
