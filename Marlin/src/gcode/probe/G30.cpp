/**
 * Marlin 3D Printer Firmware
 * Copyright (c) 2020 MarlinFirmware [https://github.com/MarlinFirmware/Marlin]
 *
 * Based on Sprinter and grbl.
 * Copyright (c) 2011 Camiel Gubbels / Erik van der Zalm
 *
 * This program is free software: you can redistribute it and/or modify
 * it under the terms of the GNU General Public License as published by
 * the Free Software Foundation, either version 3 of the License, or
 * (at your option) any later version.
 *
 * This program is distributed in the hope that it will be useful,
 * but WITHOUT ANY WARRANTY; without even the implied warranty of
 * MERCHANTABILITY or FITNESS FOR A PARTICULAR PURPOSE.  See the
 * GNU General Public License for more details.
 *
 * You should have received a copy of the GNU General Public License
 * along with this program.  If not, see <https://www.gnu.org/licenses/>.
 *
 */

#include "../../inc/MarlinConfig.h"

#if HAS_BED_PROBE

#include "../gcode.h"
#include "../../module/motion.h"
#include "../../module/probe.h"
#include "../../feature/bedlevel/bedlevel.h"
#include "../../lcd/marlinui.h"

#if ENABLED(E3S1PRO_RTS)
  #include "../../lcd/rts/e3s1pro/lcd_rts.h"
#endif

#if HAS_PTC
  #include "../../feature/probe_temp_comp.h"
#endif

#if HAS_MULTI_HOTEND
  #include "../../module/tool_change.h"
#endif

/**
 * G30: Do a single Z probe at the given XY (default: current)
 *
 * Parameters:
 *
 *   X   Probe X position (default current X)
 *   Y   Probe Y position (default current Y)
 *   E   Engage the probe for each probe (default 1)
 *   C   Enable probe temperature compensation (0 or 1, default 1)
 */
void GcodeSuite::G30() {

  xy_pos_t old_pos = current_position,
           probepos = current_position;

  const bool seenX = parser.seenval('X');
  if (seenX) probepos.x = RAW_X_POSITION(parser.value_linear_units());
  const bool seenY = parser.seenval('Y');
  if (seenY) probepos.y = RAW_Y_POSITION(parser.value_linear_units());

  probe.use_probing_tool();

  if (probe.can_reach(probepos)) {

    if (seenX) old_pos.x = probepos.x;
    if (seenY) old_pos.y = probepos.y;

    // Disable leveling so the planner won't mess with us
    TERN_(HAS_LEVELING, set_bed_leveling_enabled(false));

    remember_feedrate_scaling_off();

    #if ANY(DWIN_LCD_PROUI, DWIN_CREALITY_LCD_JYERSUI)
      process_subcommands_now(F("G28O"));
    #endif

    const ProbePtRaise raise_after = parser.boolval('E', true) ? PROBE_PT_STOW : PROBE_PT_NONE;

    TERN_(HAS_PTC, ptc.set_enabled(parser.boolval('C', true)));
    const float measured_z = probe.probe_at_point(probepos, raise_after);
    TERN_(HAS_PTC, ptc.set_enabled(true));
    if (!isnan(measured_z)) {
<<<<<<< HEAD
      SERIAL_ECHOLNPGM("Bed X: ", probepos.asLogical().x, " Y: ", probepos.asLogical().y, " Z: ", measured_z);
      #if ANY(DWIN_LCD_PROUI, DWIN_CREALITY_LCD_JYERSUI, E3S1PRO_RTS)
        char msg[31], str_1[6], str_2[6], str_3[7];
        sprintf_P(msg, PSTR("X:%s, Y:%s, Z:%s"),
          dtostrf(probepos.x, 1, 1, str_1),
          dtostrf(probepos.y, 1, 1, str_2),
          dtostrf(measured_z, 1, 3, str_3)
        );
=======
      const xy_pos_t lpos = probepos.asLogical();
      SString<30> msg(
        F("Bed X:"), p_float_t(lpos.x, 2),
        F(  " Y:"), p_float_t(lpos.y, 2),
        F(  " Z:"), p_float_t(measured_z, 3)
      );
      msg.echoln();
      #if ANY(DWIN_LCD_PROUI, DWIN_CREALITY_LCD_JYERSUI)
>>>>>>> 2a88e760
        ui.set_status(msg);
      #endif
      #if ENABLED(E3S1PRO_RTS)
        struct TrammingPoint {
          float x;
          float y;
          int vp;
        };

        TrammingPoint trammingPoints[] = {
          {117.50, 117.50, CRTOUCH_TRAMMING_POINT_1_VP},
          {155.00, 157.50, CRTOUCH_TRAMMING_POINT_1_VP},
          {45.00, 45.00, CRTOUCH_TRAMMING_POINT_6_VP},
          {190.00, 45.00, CRTOUCH_TRAMMING_POINT_7_VP},
          {265.00, 45.00, CRTOUCH_TRAMMING_POINT_7_VP},
          {45.00, 190.00, CRTOUCH_TRAMMING_POINT_8_VP},
          {45.00, 270.00, CRTOUCH_TRAMMING_POINT_8_VP},
          {190.00, 190.00, CRTOUCH_TRAMMING_POINT_9_VP},
          {265.00, 270.00, CRTOUCH_TRAMMING_POINT_9_VP}
        };

        for (const auto& point : trammingPoints) {
          if (probepos.x == point.x && probepos.y == point.y) {
            rts.sendData(measured_z * 1000, point.vp);
          }
        }
      #endif

    }

    restore_feedrate_and_scaling();

    do_blocking_move_to(old_pos);

    if (raise_after == PROBE_PT_STOW)
      probe.move_z_after_probing();

    report_current_position();
  }
  else {
    SERIAL_ECHOLN(GET_EN_TEXT_F(MSG_ZPROBE_OUT));
    LCD_MESSAGE(MSG_ZPROBE_OUT);
  }

  probe.use_probing_tool(false);
}

#endif // HAS_BED_PROBE<|MERGE_RESOLUTION|>--- conflicted
+++ resolved
@@ -84,16 +84,6 @@
     const float measured_z = probe.probe_at_point(probepos, raise_after);
     TERN_(HAS_PTC, ptc.set_enabled(true));
     if (!isnan(measured_z)) {
-<<<<<<< HEAD
-      SERIAL_ECHOLNPGM("Bed X: ", probepos.asLogical().x, " Y: ", probepos.asLogical().y, " Z: ", measured_z);
-      #if ANY(DWIN_LCD_PROUI, DWIN_CREALITY_LCD_JYERSUI, E3S1PRO_RTS)
-        char msg[31], str_1[6], str_2[6], str_3[7];
-        sprintf_P(msg, PSTR("X:%s, Y:%s, Z:%s"),
-          dtostrf(probepos.x, 1, 1, str_1),
-          dtostrf(probepos.y, 1, 1, str_2),
-          dtostrf(measured_z, 1, 3, str_3)
-        );
-=======
       const xy_pos_t lpos = probepos.asLogical();
       SString<30> msg(
         F("Bed X:"), p_float_t(lpos.x, 2),
@@ -101,8 +91,7 @@
         F(  " Z:"), p_float_t(measured_z, 3)
       );
       msg.echoln();
-      #if ANY(DWIN_LCD_PROUI, DWIN_CREALITY_LCD_JYERSUI)
->>>>>>> 2a88e760
+      #if ANY(DWIN_LCD_PROUI, DWIN_CREALITY_LCD_JYERSUI, E3S1PRO_RTS)
         ui.set_status(msg);
       #endif
       #if ENABLED(E3S1PRO_RTS)
