/**
 * Marlin 3D Printer Firmware
 * Copyright (c) 2020 MarlinFirmware [https://github.com/MarlinFirmware/Marlin]
 *
 * Based on Sprinter and grbl.
 * Copyright (c) 2011 Camiel Gubbels / Erik van der Zalm
 *
 * This program is free software: you can redistribute it and/or modify
 * it under the terms of the GNU General Public License as published by
 * the Free Software Foundation, either version 3 of the License, or
 * (at your option) any later version.
 *
 * This program is distributed in the hope that it will be useful,
 * but WITHOUT ANY WARRANTY; without even the implied warranty of
 * MERCHANTABILITY or FITNESS FOR A PARTICULAR PURPOSE.  See the
 * GNU General Public License for more details.
 *
 * You should have received a copy of the GNU General Public License
 * along with this program.  If not, see <https://www.gnu.org/licenses/>.
 *
 */

#include "../inc/MarlinConfigPre.h"

#if ENABLED(MARLIN_DEV_MODE)

#include "gcode.h"
<<<<<<< HEAD

#if ENABLED(BUFFER_MONITORING)
  #include "queue.h"
#endif

#include "../module/settings.h"
#include "../module/temperature.h"
#include "../libs/hex_print.h"
#include "../HAL/shared/eeprom_if.h"
#include "../HAL/shared/Delay.h"
#include "../sd/cardreader.h"
#include "../MarlinCore.h" // for kill

extern void dump_delay_accuracy_check();

/**
 * Dn: G-code for development and testing
 *
 * See https://reprap.org/wiki/G-code#D:_Debug_codes
 *
 * Put whatever else you need here to test ongoing development.
 */
void GcodeSuite::D(const int16_t dcode) {
  switch (dcode) {

    case -1:
      for (;;) { /* loop forever (watchdog reset) */ }

    case 0:
      HAL_reboot();
      break;

    case 10:
      kill(PSTR("D10"), PSTR("KILL TEST"), parser.seen_test('P'));
      break;

    case 1: {
      // Zero or pattern-fill the EEPROM data
      #if ENABLED(EEPROM_SETTINGS)
        persistentStore.access_start();
        size_t total = persistentStore.capacity();
        int pos = 0;
        const uint8_t value = 0x0;
        while (total--) persistentStore.write_data(pos, &value, 1);
        persistentStore.access_finish();
      #else
        settings.reset();
        settings.save();
      #endif
      HAL_reboot();
    } break;

    case 2: { // D2 Read / Write SRAM
      #define SRAM_SIZE 8192
      uint8_t *pointer = parser.hex_adr_val('A');
      uint16_t len = parser.ushortval('C', 1);
      uintptr_t addr = (uintptr_t)pointer;
      NOMORE(addr, size_t(SRAM_SIZE - 1));
      NOMORE(len, SRAM_SIZE - addr);
      if (parser.seenval('X')) {
        // Write the hex bytes after the X
        uint16_t val = parser.hex_val('X');
        while (len--) {
          *pointer = val;
          pointer++;
        }
      }
      else {
        while (len--) print_hex_byte(*(pointer++));
        SERIAL_EOL();
      }
    } break;

    #if ENABLED(EEPROM_SETTINGS)
      case 3: { // D3 Read / Write EEPROM
        uint8_t *pointer = parser.hex_adr_val('A');
        uint16_t len = parser.ushortval('C', 1);
        uintptr_t addr = (uintptr_t)pointer;
        NOMORE(addr, size_t(persistentStore.capacity() - 1));
        NOMORE(len, persistentStore.capacity() - addr);
        if (parser.seenval('X')) {
          uint16_t val = parser.hex_val('X');
          #if ENABLED(EEPROM_SETTINGS)
            persistentStore.access_start();
            while (len--) {
              int pos = 0;
              persistentStore.write_data(pos, (uint8_t *)&val, sizeof(val));
            }
            SERIAL_EOL();
            persistentStore.access_finish();
          #else
            SERIAL_ECHOLNPGM("NO EEPROM");
          #endif
        }
        else {
          // Read bytes from EEPROM
          #if ENABLED(EEPROM_SETTINGS)
            persistentStore.access_start();
            int pos = 0;
            uint8_t val;
            while (len--) if (!persistentStore.read_data(pos, &val, 1)) print_hex_byte(val);
            SERIAL_EOL();
            persistentStore.access_finish();
          #else
            SERIAL_ECHOLNPGM("NO EEPROM");
            len = 0;
          #endif
          SERIAL_EOL();
=======

#if ENABLED(BUFFER_MONITORING)
  #include "queue.h"
#endif

#include "../module/settings.h"
#include "../module/temperature.h"
#include "../libs/hex_print.h"
#include "../HAL/shared/eeprom_if.h"
#include "../HAL/shared/Delay.h"
#include "../sd/cardreader.h"
#include "../MarlinCore.h" // for kill

extern void dump_delay_accuracy_check();

/**
 * Dn: G-code for development and testing
 *
 * See https://reprap.org/wiki/G-code#D:_Debug_codes
 *
 * Put whatever else you need here to test ongoing development.
 */
void GcodeSuite::D(const int16_t dcode) {
  switch (dcode) {

    case -1:
      for (;;) { /* loop forever (watchdog reset) */ }

    case 0:
      HAL_reboot();
      break;

    case 10:
      kill(PSTR("D10"), PSTR("KILL TEST"), parser.seen_test('P'));
      break;

    case 1: {
      // Zero or pattern-fill the EEPROM data
      #if ENABLED(EEPROM_SETTINGS)
        persistentStore.access_start();
        size_t total = persistentStore.capacity();
        int pos = 0;
        const uint8_t value = 0x0;
        while (total--) persistentStore.write_data(pos, &value, 1);
        persistentStore.access_finish();
      #else
        settings.reset();
        settings.save();
      #endif
      HAL_reboot();
    } break;

    case 2: { // D2 Read / Write SRAM
      #define SRAM_SIZE 8192
      uint8_t *pointer = parser.hex_adr_val('A');
      uint16_t len = parser.ushortval('C', 1);
      uintptr_t addr = (uintptr_t)pointer;
      NOMORE(addr, size_t(SRAM_SIZE - 1));
      NOMORE(len, SRAM_SIZE - addr);
      if (parser.seenval('X')) {
        // Write the hex bytes after the X
        uint16_t val = parser.hex_val('X');
        while (len--) {
          *pointer = val;
          pointer++;
        }
      }
      else {
        while (len--) print_hex_byte(*(pointer++));
        SERIAL_EOL();
      }
    } break;

    #if ENABLED(EEPROM_SETTINGS)
      case 3: { // D3 Read / Write EEPROM
        uint8_t *pointer = parser.hex_adr_val('A');
        uint16_t len = parser.ushortval('C', 1);
        uintptr_t addr = (uintptr_t)pointer;
        NOMORE(addr, size_t(persistentStore.capacity() - 1));
        NOMORE(len, persistentStore.capacity() - addr);
        if (parser.seenval('X')) {
          uint16_t val = parser.hex_val('X');
          #if ENABLED(EEPROM_SETTINGS)
            persistentStore.access_start();
            while (len--) {
              int pos = 0;
              persistentStore.write_data(pos, (uint8_t *)&val, sizeof(val));
            }
            SERIAL_EOL();
            persistentStore.access_finish();
          #else
            SERIAL_ECHOLNPGM("NO EEPROM");
          #endif
        }
        else {
          // Read bytes from EEPROM
          #if ENABLED(EEPROM_SETTINGS)
            persistentStore.access_start();
            int pos = 0;
            uint8_t val;
            while (len--) if (!persistentStore.read_data(pos, &val, 1)) print_hex_byte(val);
            SERIAL_EOL();
            persistentStore.access_finish();
          #else
            SERIAL_ECHOLNPGM("NO EEPROM");
            len = 0;
          #endif
          SERIAL_EOL();
        }
      } break;
    #endif

    case 4: { // D4 Read / Write PIN
      //const bool is_out = parser.boolval('F');
      //const uint8_t pin = parser.byteval('P'),
      //              val = parser.byteval('V', LOW);
      if (parser.seenval('X')) {
        // TODO: Write the hex bytes after the X
        //while (len--) {
        //}
      }
      else {
        //while (len--) {
        //// TODO: Read bytes from EEPROM
        //  print_hex_byte(eeprom_read_byte(adr++));
        //}
        SERIAL_EOL();
      }
    } break;

    case 5: { // D5 Read / Write onboard Flash
      #define FLASH_SIZE 1024
      uint8_t *pointer = parser.hex_adr_val('A');
      uint16_t len = parser.ushortval('C', 1);
      uintptr_t addr = (uintptr_t)pointer;
      NOMORE(addr, size_t(FLASH_SIZE - 1));
      NOMORE(len, FLASH_SIZE - addr);
      if (parser.seenval('X')) {
        // TODO: Write the hex bytes after the X
        //while (len--) {}
      }
      else {
        //while (len--) {
        //// TODO: Read bytes from EEPROM
        //  print_hex_byte(eeprom_read_byte(adr++));
        //}
        SERIAL_EOL();
      }
    } break;

    case 6: // D6 Check delay loop accuracy
      dump_delay_accuracy_check();
      break;

    case 7: // D7 dump the current serial port type (hence configuration)
      SERIAL_ECHOLNPGM("Current serial configuration RX_BS:", RX_BUFFER_SIZE, ", TX_BS:", TX_BUFFER_SIZE);
      SERIAL_ECHOLN(gtn(&SERIAL_IMPL));
      break;

    case 100: { // D100 Disable heaters and attempt a hard hang (Watchdog Test)
      SERIAL_ECHOLNPGM("Disabling heaters and attempting to trigger Watchdog");
      SERIAL_ECHOLNPGM("(USE_WATCHDOG " TERN(USE_WATCHDOG, "ENABLED", "DISABLED") ")");
      thermalManager.disable_all_heaters();
      delay(1000); // Allow time to print
      DISABLE_ISRS();
      // Use a low-level delay that does not rely on interrupts to function
      // Do not spin forever, to avoid thermal risks if heaters are enabled and
      // watchdog does not work.
      for (int i = 10000; i--;) DELAY_US(1000UL);
      ENABLE_ISRS();
      SERIAL_ECHOLNPGM("FAILURE: Watchdog did not trigger board reset.");
    } break;

    #if ENABLED(SDSUPPORT)

      case 101: { // D101 Test SD Write
        card.openFileWrite("test.gco");
        if (!card.isFileOpen()) {
          SERIAL_ECHOLNPGM("Failed to open test.gco to write.");
          return;
        }
        __attribute__((aligned(sizeof(size_t)))) uint8_t buf[512];

        uint16_t c;
        for (c = 0; c < COUNT(buf); c++)
          buf[c] = 'A' + (c % ('Z' - 'A'));

        c = 1024 * 4;
        while (c--) {
          TERN_(USE_WATCHDOG, watchdog_refresh());
          card.write(buf, COUNT(buf));
        }
        SERIAL_ECHOLNPGM(" done");
        card.closefile();
      } break;

      case 102: { // D102 Test SD Read
        char testfile[] = "test.gco";
        card.openFileRead(testfile);
        if (!card.isFileOpen()) {
          SERIAL_ECHOLNPGM("Failed to open test.gco to read.");
          return;
        }
        __attribute__((aligned(sizeof(size_t)))) uint8_t buf[512];
        uint16_t c = 1024 * 4;
        while (c--) {
          TERN_(USE_WATCHDOG, watchdog_refresh());
          card.read(buf, COUNT(buf));
          bool error = false;
          for (uint16_t i = 0; i < COUNT(buf); i++) {
            if (buf[i] != ('A' + (i % ('Z' - 'A')))) {
              error = true;
              break;
            }
          }
          if (error) {
            SERIAL_ECHOLNPGM(" Read error!");
            break;
          }
>>>>>>> ee26fd0e
        }
        SERIAL_ECHOLNPGM(" done");
        card.closefile();
      } break;
    #endif

<<<<<<< HEAD
    case 4: { // D4 Read / Write PIN
      //const bool is_out = parser.boolval('F');
      //const uint8_t pin = parser.byteval('P'),
      //              val = parser.byteval('V', LOW);
      if (parser.seenval('X')) {
        // TODO: Write the hex bytes after the X
        //while (len--) {
        //}
      }
      else {
        //while (len--) {
        //// TODO: Read bytes from EEPROM
        //  print_hex_byte(eeprom_read_byte(adr++));
        //}
        SERIAL_EOL();
      }
    } break;

    case 5: { // D5 Read / Write onboard Flash
      #define FLASH_SIZE 1024
      uint8_t *pointer = parser.hex_adr_val('A');
      uint16_t len = parser.ushortval('C', 1);
      uintptr_t addr = (uintptr_t)pointer;
      NOMORE(addr, size_t(FLASH_SIZE - 1));
      NOMORE(len, FLASH_SIZE - addr);
      if (parser.seenval('X')) {
        // TODO: Write the hex bytes after the X
        //while (len--) {}
      }
      else {
        //while (len--) {
        //// TODO: Read bytes from EEPROM
        //  print_hex_byte(eeprom_read_byte(adr++));
        //}
        SERIAL_EOL();
      }
    } break;

    case 6: // D6 Check delay loop accuracy
      dump_delay_accuracy_check();
      break;

    case 7: // D7 dump the current serial port type (hence configuration)
      SERIAL_ECHOLNPAIR("Current serial configuration RX_BS:", RX_BUFFER_SIZE, ", TX_BS:", TX_BUFFER_SIZE);
      SERIAL_ECHOLN(gtn(&SERIAL_IMPL));
      break;

    case 100: { // D100 Disable heaters and attempt a hard hang (Watchdog Test)
      SERIAL_ECHOLNPGM("Disabling heaters and attempting to trigger Watchdog");
      SERIAL_ECHOLNPGM("(USE_WATCHDOG " TERN(USE_WATCHDOG, "ENABLED", "DISABLED") ")");
      thermalManager.disable_all_heaters();
      delay(1000); // Allow time to print
      DISABLE_ISRS();
      // Use a low-level delay that does not rely on interrupts to function
      // Do not spin forever, to avoid thermal risks if heaters are enabled and
      // watchdog does not work.
      for (int i = 10000; i--;) DELAY_US(1000UL);
      ENABLE_ISRS();
      SERIAL_ECHOLNPGM("FAILURE: Watchdog did not trigger board reset.");
    } break;

    #if ENABLED(SDSUPPORT)

      case 101: { // D101 Test SD Write
        card.openFileWrite("test.gco");
        if (!card.isFileOpen()) {
          SERIAL_ECHOLNPAIR("Failed to open test.gco to write.");
          return;
        }
        __attribute__((aligned(sizeof(size_t)))) uint8_t buf[512];

        uint16_t c;
        for (c = 0; c < COUNT(buf); c++)
          buf[c] = 'A' + (c % ('Z' - 'A'));

        c = 1024 * 4;
        while (c--) {
          TERN_(USE_WATCHDOG, watchdog_refresh());
          card.write(buf, COUNT(buf));
        }
        SERIAL_ECHOLNPGM(" done");
        card.closefile();
      } break;

      case 102: { // D102 Test SD Read
        char testfile[] = "test.gco";
        card.openFileRead(testfile);
        if (!card.isFileOpen()) {
          SERIAL_ECHOLNPAIR("Failed to open test.gco to read.");
          return;
        }
        __attribute__((aligned(sizeof(size_t)))) uint8_t buf[512];
        uint16_t c = 1024 * 4;
        while (c--) {
          TERN_(USE_WATCHDOG, watchdog_refresh());
          card.read(buf, COUNT(buf));
          bool error = false;
          for (uint16_t i = 0; i < COUNT(buf); i++) {
            if (buf[i] != ('A' + (i % ('Z' - 'A')))) {
              error = true;
              break;
            }
          }
          if (error) {
            SERIAL_ECHOLNPGM(" Read error!");
            break;
          }
        }
        SERIAL_ECHOLNPGM(" done");
        card.closefile();
      } break;

    #endif // SDSUPPORT

    #if ENABLED(POSTMORTEM_DEBUGGING)

      case 451: { // Trigger all kind of faults to test exception catcher
        SERIAL_ECHOLNPGM("Disabling heaters");
        thermalManager.disable_all_heaters();
        delay(1000); // Allow time to print
        volatile uint8_t type[5] = { parser.byteval('T', 1) };

        // The code below is obviously wrong and it's full of quirks to fool the compiler from optimizing away the code
        switch (type[0]) {
          case 1: default: *(int*)0 = 451; break; // Write at bad address
          case 2: { volatile int a = 0; volatile int b = 452 / a; *(int*)&a = b; } break; // Divide by zero (some CPUs accept this, like ARM)
          case 3: { *(uint32_t*)&type[1] = 453; volatile int a = *(int*)&type[1]; type[0] = a / 255; } break; // Unaligned access (some CPUs accept this)
          case 4: { volatile void (*func)() = (volatile void (*)()) 0xE0000000; func(); } break; // Invalid instruction
        }
        break;
      }

    #endif

    #if ENABLED(BUFFER_MONITORING)

      /**
       * D576: Return buffer stats or set the auto-report interval.
       * Usage: D576 [S<seconds>]
       *
       * With no parameters emits the following output:
       * "D576 P<nn> B<nn> PU<nn> PD<nn> BU<nn> BD<nn>"
       * Where:
       *   P : Planner buffers free
       *   B : Command buffers free
       *   PU: Planner buffer underruns (since the last report)
       *   PD: Longest duration (ms) the planner buffer was empty (since the last report)
       *   BU: Command buffer underruns (since the last report)
       *   BD: Longest duration (ms) command buffer was empty (since the last report)
       */
      case 576: {
        if (parser.seenval('S'))
          queue.set_auto_report_interval((uint8_t)parser.value_byte());
        else
          queue.report_buffer_statistics();
        break;
      }

=======
    #endif // SDSUPPORT

    #if ENABLED(POSTMORTEM_DEBUGGING)

      case 451: { // Trigger all kind of faults to test exception catcher
        SERIAL_ECHOLNPGM("Disabling heaters");
        thermalManager.disable_all_heaters();
        delay(1000); // Allow time to print
        volatile uint8_t type[5] = { parser.byteval('T', 1) };

        // The code below is obviously wrong and it's full of quirks to fool the compiler from optimizing away the code
        switch (type[0]) {
          case 1: default: *(int*)0 = 451; break; // Write at bad address
          case 2: { volatile int a = 0; volatile int b = 452 / a; *(int*)&a = b; } break; // Divide by zero (some CPUs accept this, like ARM)
          case 3: { *(uint32_t*)&type[1] = 453; volatile int a = *(int*)&type[1]; type[0] = a / 255; } break; // Unaligned access (some CPUs accept this)
          case 4: { volatile void (*func)() = (volatile void (*)()) 0xE0000000; func(); } break; // Invalid instruction
        }
        break;
      }

    #endif

    #if ENABLED(BUFFER_MONITORING)

      /**
       * D576: Return buffer stats or set the auto-report interval.
       * Usage: D576 [S<seconds>]
       *
       * With no parameters emits the following output:
       * "D576 P<nn> B<nn> PU<nn> PD<nn> BU<nn> BD<nn>"
       * Where:
       *   P : Planner buffers free
       *   B : Command buffers free
       *   PU: Planner buffer underruns (since the last report)
       *   PD: Longest duration (ms) the planner buffer was empty (since the last report)
       *   BU: Command buffer underruns (since the last report)
       *   BD: Longest duration (ms) command buffer was empty (since the last report)
       */
      case 576: {
        if (parser.seenval('S'))
          queue.set_auto_report_interval((uint8_t)parser.value_byte());
        else
          queue.report_buffer_statistics();
        break;
      }

>>>>>>> ee26fd0e
    #endif // BUFFER_MONITORING
  }
}

#endif // MARLIN_DEV_MODE<|MERGE_RESOLUTION|>--- conflicted
+++ resolved
@@ -25,7 +25,6 @@
 #if ENABLED(MARLIN_DEV_MODE)
 
 #include "gcode.h"
-<<<<<<< HEAD
 
 #if ENABLED(BUFFER_MONITORING)
   #include "queue.h"
@@ -134,115 +133,6 @@
             len = 0;
           #endif
           SERIAL_EOL();
-=======
-
-#if ENABLED(BUFFER_MONITORING)
-  #include "queue.h"
-#endif
-
-#include "../module/settings.h"
-#include "../module/temperature.h"
-#include "../libs/hex_print.h"
-#include "../HAL/shared/eeprom_if.h"
-#include "../HAL/shared/Delay.h"
-#include "../sd/cardreader.h"
-#include "../MarlinCore.h" // for kill
-
-extern void dump_delay_accuracy_check();
-
-/**
- * Dn: G-code for development and testing
- *
- * See https://reprap.org/wiki/G-code#D:_Debug_codes
- *
- * Put whatever else you need here to test ongoing development.
- */
-void GcodeSuite::D(const int16_t dcode) {
-  switch (dcode) {
-
-    case -1:
-      for (;;) { /* loop forever (watchdog reset) */ }
-
-    case 0:
-      HAL_reboot();
-      break;
-
-    case 10:
-      kill(PSTR("D10"), PSTR("KILL TEST"), parser.seen_test('P'));
-      break;
-
-    case 1: {
-      // Zero or pattern-fill the EEPROM data
-      #if ENABLED(EEPROM_SETTINGS)
-        persistentStore.access_start();
-        size_t total = persistentStore.capacity();
-        int pos = 0;
-        const uint8_t value = 0x0;
-        while (total--) persistentStore.write_data(pos, &value, 1);
-        persistentStore.access_finish();
-      #else
-        settings.reset();
-        settings.save();
-      #endif
-      HAL_reboot();
-    } break;
-
-    case 2: { // D2 Read / Write SRAM
-      #define SRAM_SIZE 8192
-      uint8_t *pointer = parser.hex_adr_val('A');
-      uint16_t len = parser.ushortval('C', 1);
-      uintptr_t addr = (uintptr_t)pointer;
-      NOMORE(addr, size_t(SRAM_SIZE - 1));
-      NOMORE(len, SRAM_SIZE - addr);
-      if (parser.seenval('X')) {
-        // Write the hex bytes after the X
-        uint16_t val = parser.hex_val('X');
-        while (len--) {
-          *pointer = val;
-          pointer++;
-        }
-      }
-      else {
-        while (len--) print_hex_byte(*(pointer++));
-        SERIAL_EOL();
-      }
-    } break;
-
-    #if ENABLED(EEPROM_SETTINGS)
-      case 3: { // D3 Read / Write EEPROM
-        uint8_t *pointer = parser.hex_adr_val('A');
-        uint16_t len = parser.ushortval('C', 1);
-        uintptr_t addr = (uintptr_t)pointer;
-        NOMORE(addr, size_t(persistentStore.capacity() - 1));
-        NOMORE(len, persistentStore.capacity() - addr);
-        if (parser.seenval('X')) {
-          uint16_t val = parser.hex_val('X');
-          #if ENABLED(EEPROM_SETTINGS)
-            persistentStore.access_start();
-            while (len--) {
-              int pos = 0;
-              persistentStore.write_data(pos, (uint8_t *)&val, sizeof(val));
-            }
-            SERIAL_EOL();
-            persistentStore.access_finish();
-          #else
-            SERIAL_ECHOLNPGM("NO EEPROM");
-          #endif
-        }
-        else {
-          // Read bytes from EEPROM
-          #if ENABLED(EEPROM_SETTINGS)
-            persistentStore.access_start();
-            int pos = 0;
-            uint8_t val;
-            while (len--) if (!persistentStore.read_data(pos, &val, 1)) print_hex_byte(val);
-            SERIAL_EOL();
-            persistentStore.access_finish();
-          #else
-            SERIAL_ECHOLNPGM("NO EEPROM");
-            len = 0;
-          #endif
-          SERIAL_EOL();
         }
       } break;
     #endif
@@ -354,125 +244,11 @@
             SERIAL_ECHOLNPGM(" Read error!");
             break;
           }
->>>>>>> ee26fd0e
         }
         SERIAL_ECHOLNPGM(" done");
         card.closefile();
       } break;
     #endif
-
-<<<<<<< HEAD
-    case 4: { // D4 Read / Write PIN
-      //const bool is_out = parser.boolval('F');
-      //const uint8_t pin = parser.byteval('P'),
-      //              val = parser.byteval('V', LOW);
-      if (parser.seenval('X')) {
-        // TODO: Write the hex bytes after the X
-        //while (len--) {
-        //}
-      }
-      else {
-        //while (len--) {
-        //// TODO: Read bytes from EEPROM
-        //  print_hex_byte(eeprom_read_byte(adr++));
-        //}
-        SERIAL_EOL();
-      }
-    } break;
-
-    case 5: { // D5 Read / Write onboard Flash
-      #define FLASH_SIZE 1024
-      uint8_t *pointer = parser.hex_adr_val('A');
-      uint16_t len = parser.ushortval('C', 1);
-      uintptr_t addr = (uintptr_t)pointer;
-      NOMORE(addr, size_t(FLASH_SIZE - 1));
-      NOMORE(len, FLASH_SIZE - addr);
-      if (parser.seenval('X')) {
-        // TODO: Write the hex bytes after the X
-        //while (len--) {}
-      }
-      else {
-        //while (len--) {
-        //// TODO: Read bytes from EEPROM
-        //  print_hex_byte(eeprom_read_byte(adr++));
-        //}
-        SERIAL_EOL();
-      }
-    } break;
-
-    case 6: // D6 Check delay loop accuracy
-      dump_delay_accuracy_check();
-      break;
-
-    case 7: // D7 dump the current serial port type (hence configuration)
-      SERIAL_ECHOLNPAIR("Current serial configuration RX_BS:", RX_BUFFER_SIZE, ", TX_BS:", TX_BUFFER_SIZE);
-      SERIAL_ECHOLN(gtn(&SERIAL_IMPL));
-      break;
-
-    case 100: { // D100 Disable heaters and attempt a hard hang (Watchdog Test)
-      SERIAL_ECHOLNPGM("Disabling heaters and attempting to trigger Watchdog");
-      SERIAL_ECHOLNPGM("(USE_WATCHDOG " TERN(USE_WATCHDOG, "ENABLED", "DISABLED") ")");
-      thermalManager.disable_all_heaters();
-      delay(1000); // Allow time to print
-      DISABLE_ISRS();
-      // Use a low-level delay that does not rely on interrupts to function
-      // Do not spin forever, to avoid thermal risks if heaters are enabled and
-      // watchdog does not work.
-      for (int i = 10000; i--;) DELAY_US(1000UL);
-      ENABLE_ISRS();
-      SERIAL_ECHOLNPGM("FAILURE: Watchdog did not trigger board reset.");
-    } break;
-
-    #if ENABLED(SDSUPPORT)
-
-      case 101: { // D101 Test SD Write
-        card.openFileWrite("test.gco");
-        if (!card.isFileOpen()) {
-          SERIAL_ECHOLNPAIR("Failed to open test.gco to write.");
-          return;
-        }
-        __attribute__((aligned(sizeof(size_t)))) uint8_t buf[512];
-
-        uint16_t c;
-        for (c = 0; c < COUNT(buf); c++)
-          buf[c] = 'A' + (c % ('Z' - 'A'));
-
-        c = 1024 * 4;
-        while (c--) {
-          TERN_(USE_WATCHDOG, watchdog_refresh());
-          card.write(buf, COUNT(buf));
-        }
-        SERIAL_ECHOLNPGM(" done");
-        card.closefile();
-      } break;
-
-      case 102: { // D102 Test SD Read
-        char testfile[] = "test.gco";
-        card.openFileRead(testfile);
-        if (!card.isFileOpen()) {
-          SERIAL_ECHOLNPAIR("Failed to open test.gco to read.");
-          return;
-        }
-        __attribute__((aligned(sizeof(size_t)))) uint8_t buf[512];
-        uint16_t c = 1024 * 4;
-        while (c--) {
-          TERN_(USE_WATCHDOG, watchdog_refresh());
-          card.read(buf, COUNT(buf));
-          bool error = false;
-          for (uint16_t i = 0; i < COUNT(buf); i++) {
-            if (buf[i] != ('A' + (i % ('Z' - 'A')))) {
-              error = true;
-              break;
-            }
-          }
-          if (error) {
-            SERIAL_ECHOLNPGM(" Read error!");
-            break;
-          }
-        }
-        SERIAL_ECHOLNPGM(" done");
-        card.closefile();
-      } break;
 
     #endif // SDSUPPORT
 
@@ -520,54 +296,6 @@
         break;
       }
 
-=======
-    #endif // SDSUPPORT
-
-    #if ENABLED(POSTMORTEM_DEBUGGING)
-
-      case 451: { // Trigger all kind of faults to test exception catcher
-        SERIAL_ECHOLNPGM("Disabling heaters");
-        thermalManager.disable_all_heaters();
-        delay(1000); // Allow time to print
-        volatile uint8_t type[5] = { parser.byteval('T', 1) };
-
-        // The code below is obviously wrong and it's full of quirks to fool the compiler from optimizing away the code
-        switch (type[0]) {
-          case 1: default: *(int*)0 = 451; break; // Write at bad address
-          case 2: { volatile int a = 0; volatile int b = 452 / a; *(int*)&a = b; } break; // Divide by zero (some CPUs accept this, like ARM)
-          case 3: { *(uint32_t*)&type[1] = 453; volatile int a = *(int*)&type[1]; type[0] = a / 255; } break; // Unaligned access (some CPUs accept this)
-          case 4: { volatile void (*func)() = (volatile void (*)()) 0xE0000000; func(); } break; // Invalid instruction
-        }
-        break;
-      }
-
-    #endif
-
-    #if ENABLED(BUFFER_MONITORING)
-
-      /**
-       * D576: Return buffer stats or set the auto-report interval.
-       * Usage: D576 [S<seconds>]
-       *
-       * With no parameters emits the following output:
-       * "D576 P<nn> B<nn> PU<nn> PD<nn> BU<nn> BD<nn>"
-       * Where:
-       *   P : Planner buffers free
-       *   B : Command buffers free
-       *   PU: Planner buffer underruns (since the last report)
-       *   PD: Longest duration (ms) the planner buffer was empty (since the last report)
-       *   BU: Command buffer underruns (since the last report)
-       *   BD: Longest duration (ms) command buffer was empty (since the last report)
-       */
-      case 576: {
-        if (parser.seenval('S'))
-          queue.set_auto_report_interval((uint8_t)parser.value_byte());
-        else
-          queue.report_buffer_statistics();
-        break;
-      }
-
->>>>>>> ee26fd0e
     #endif // BUFFER_MONITORING
   }
 }
