/**
 * Marlin 3D Printer Firmware
 * Copyright (c) 2020 MarlinFirmware [https://github.com/MarlinFirmware/Marlin]
 *
 * Based on Sprinter and grbl.
 * Copyright (c) 2011 Camiel Gubbels / Erik van der Zalm
 *
 * This program is free software: you can redistribute it and/or modify
 * it under the terms of the GNU General Public License as published by
 * the Free Software Foundation, either version 3 of the License, or
 * (at your option) any later version.
 *
 * This program is distributed in the hope that it will be useful,
 * but WITHOUT ANY WARRANTY; without even the implied warranty of
 * MERCHANTABILITY or FITNESS FOR A PARTICULAR PURPOSE.  See the
 * GNU General Public License for more details.
 *
 * You should have received a copy of the GNU General Public License
 * along with this program.  If not, see <https://www.gnu.org/licenses/>.
 *
 */
#include "../inc/MarlinConfigPre.h"

#if ENABLED(MARLIN_DEV_MODE)

#include "gcode.h"

#if ENABLED(BUFFER_MONITORING)
  #include "queue.h"
#endif

#include "../module/settings.h"
#include "../module/temperature.h"
#include "../libs/hex_print.h"
#include "../HAL/shared/eeprom_if.h"
#include "../HAL/shared/Delay.h"
#include "../sd/cardreader.h"
#include "../MarlinCore.h" // for kill

extern void dump_delay_accuracy_check();

/**
 * Dn: G-code for development and testing
 *
 * See https://reprap.org/wiki/G-code#D:_Debug_codes
 *
 * Put whatever else you need here to test ongoing development.
 */
void GcodeSuite::D(const int16_t dcode) {
  switch (dcode) {

<<<<<<< HEAD
      case 10:
        kill(PSTR("D10"), PSTR("KILL TEST"), parser.seen_test('P'));
        break;
=======
    case -1:
      for (;;) { /* loop forever (watchdog reset) */ }
>>>>>>> 52718f33

    case 0:
      HAL_reboot();
      break;

    case 10:
      kill(PSTR("D10"), PSTR("KILL TEST"), parser.seen_test('P'));
      break;

    case 1: {
      // Zero or pattern-fill the EEPROM data
      #if ENABLED(EEPROM_SETTINGS)
        persistentStore.access_start();
        size_t total = persistentStore.capacity();
        int pos = 0;
        const uint8_t value = 0x0;
        while (total--) persistentStore.write_data(pos, &value, 1);
        persistentStore.access_finish();
      #else
        settings.reset();
        settings.save();
      #endif
      HAL_reboot();
    } break;

    case 2: { // D2 Read / Write SRAM
      #define SRAM_SIZE 8192
      uint8_t *pointer = parser.hex_adr_val('A');
      uint16_t len = parser.ushortval('C', 1);
      uintptr_t addr = (uintptr_t)pointer;
      NOMORE(addr, size_t(SRAM_SIZE - 1));
      NOMORE(len, SRAM_SIZE - addr);
      if (parser.seenval('X')) {
        // Write the hex bytes after the X
        uint16_t val = parser.hex_val('X');
        while (len--) {
          *pointer = val;
          pointer++;
        }
      }
      else {
        while (len--) print_hex_byte(*(pointer++));
        SERIAL_EOL();
      }
    } break;

    #if ENABLED(EEPROM_SETTINGS)
      case 3: { // D3 Read / Write EEPROM
        uint8_t *pointer = parser.hex_adr_val('A');
        uint16_t len = parser.ushortval('C', 1);
        uintptr_t addr = (uintptr_t)pointer;
        NOMORE(addr, size_t(persistentStore.capacity() - 1));
        NOMORE(len, persistentStore.capacity() - addr);
        if (parser.seenval('X')) {
          uint16_t val = parser.hex_val('X');
          #if ENABLED(EEPROM_SETTINGS)
            persistentStore.access_start();
            while (len--) {
              int pos = 0;
              persistentStore.write_data(pos, (uint8_t *)&val, sizeof(val));
            }
            SERIAL_EOL();
            persistentStore.access_finish();
          #else
            SERIAL_ECHOLNPGM("NO EEPROM");
          #endif
        }
        else {
          // Read bytes from EEPROM
          #if ENABLED(EEPROM_SETTINGS)
            persistentStore.access_start();
            int pos = 0;
            uint8_t val;
            while (len--) if (!persistentStore.read_data(pos, &val, 1)) print_hex_byte(val);
            SERIAL_EOL();
            persistentStore.access_finish();
          #else
            SERIAL_ECHOLNPGM("NO EEPROM");
            len = 0;
          #endif
          SERIAL_EOL();
        }
      } break;
    #endif

    case 4: { // D4 Read / Write PIN
      //const bool is_out = parser.boolval('F');
      //const uint8_t pin = parser.byteval('P'),
      //              val = parser.byteval('V', LOW);
      if (parser.seenval('X')) {
        // TODO: Write the hex bytes after the X
        //while (len--) {
        //}
      }
      else {
        //while (len--) {
        //// TODO: Read bytes from EEPROM
        //  print_hex_byte(eeprom_read_byte(adr++));
        //}
        SERIAL_EOL();
      }
    } break;

    case 5: { // D5 Read / Write onboard Flash
      #define FLASH_SIZE 1024
      uint8_t *pointer = parser.hex_adr_val('A');
      uint16_t len = parser.ushortval('C', 1);
      uintptr_t addr = (uintptr_t)pointer;
      NOMORE(addr, size_t(FLASH_SIZE - 1));
      NOMORE(len, FLASH_SIZE - addr);
      if (parser.seenval('X')) {
        // TODO: Write the hex bytes after the X
        //while (len--) {}
      }
      else {
        //while (len--) {
        //// TODO: Read bytes from EEPROM
        //  print_hex_byte(eeprom_read_byte(adr++));
        //}
        SERIAL_EOL();
      }
    } break;

    case 6: // D6 Check delay loop accuracy
      dump_delay_accuracy_check();
      break;

    case 7: // D7 dump the current serial port type (hence configuration)
      SERIAL_ECHOLNPAIR("Current serial configuration RX_BS:", RX_BUFFER_SIZE, ", TX_BS:", TX_BUFFER_SIZE);
      SERIAL_ECHOLN(gtn(&SERIAL_IMPL));
      break;

    case 100: { // D100 Disable heaters and attempt a hard hang (Watchdog Test)
      SERIAL_ECHOLNPGM("Disabling heaters and attempting to trigger Watchdog");
      SERIAL_ECHOLNPGM("(USE_WATCHDOG " TERN(USE_WATCHDOG, "ENABLED", "DISABLED") ")");
      thermalManager.disable_all_heaters();
      delay(1000); // Allow time to print
      DISABLE_ISRS();
      // Use a low-level delay that does not rely on interrupts to function
      // Do not spin forever, to avoid thermal risks if heaters are enabled and
      // watchdog does not work.
      for (int i = 10000; i--;) DELAY_US(1000UL);
      ENABLE_ISRS();
      SERIAL_ECHOLNPGM("FAILURE: Watchdog did not trigger board reset.");
    } break;

    #if ENABLED(SDSUPPORT)

      case 101: { // D101 Test SD Write
        card.openFileWrite("test.gco");
        if (!card.isFileOpen()) {
          SERIAL_ECHOLNPAIR("Failed to open test.gco to write.");
          return;
        }
        __attribute__((aligned(sizeof(size_t)))) uint8_t buf[512];

<<<<<<< HEAD
        case 102: { // D102 Test SD Read
          char testfile[] = "test.gco";
          card.openFileRead(testfile);
          if (!card.isFileOpen()) {
            SERIAL_ECHOLNPAIR("Failed to open test.gco to read.");
            return;
          }
          __attribute__((aligned(sizeof(size_t)))) uint8_t buf[512];
          uint16_t c = 1024 * 4;
          while (c--) {
            TERN_(USE_WATCHDOG, watchdog_refresh());
            card.read(buf, COUNT(buf));
            bool error = false;
            for (uint16_t i = 0; i < COUNT(buf); i++) {
              if (buf[i] != ('A' + (i % ('Z' - 'A')))) {
                error = true;
                break;
              }
            }
            if (error) {
              SERIAL_ECHOLNPGM(" Read error!");
=======
        uint16_t c;
        for (c = 0; c < COUNT(buf); c++)
          buf[c] = 'A' + (c % ('Z' - 'A'));

        c = 1024 * 4;
        while (c--) {
          TERN_(USE_WATCHDOG, watchdog_refresh());
          card.write(buf, COUNT(buf));
        }
        SERIAL_ECHOLNPGM(" done");
        card.closefile();
      } break;

      case 102: { // D102 Test SD Read
        char testfile[] = "test.gco";
        card.openFileRead(testfile);
        if (!card.isFileOpen()) {
          SERIAL_ECHOLNPAIR("Failed to open test.gco to read.");
          return;
        }
        __attribute__((aligned(sizeof(size_t)))) uint8_t buf[512];
        uint16_t c = 1024 * 4;
        while (c--) {
          TERN_(USE_WATCHDOG, watchdog_refresh());
          card.read(buf, COUNT(buf));
          bool error = false;
          for (uint16_t i = 0; i < COUNT(buf); i++) {
            if (buf[i] != ('A' + (i % ('Z' - 'A')))) {
              error = true;
>>>>>>> 52718f33
              break;
            }
          }
          if (error) {
            SERIAL_ECHOLNPGM(" Read error!");
            break;
          }
        }
        SERIAL_ECHOLNPGM(" done");
        card.closefile();
      } break;

    #endif // SDSUPPORT

    #if ENABLED(POSTMORTEM_DEBUGGING)

      case 451: { // Trigger all kind of faults to test exception catcher
        SERIAL_ECHOLNPGM("Disabling heaters");
        thermalManager.disable_all_heaters();
        delay(1000); // Allow time to print
        volatile uint8_t type[5] = { parser.byteval('T', 1) };

        // The code below is obviously wrong and it's full of quirks to fool the compiler from optimizing away the code
        switch (type[0]) {
          case 1: default: *(int*)0 = 451; break; // Write at bad address
          case 2: { volatile int a = 0; volatile int b = 452 / a; *(int*)&a = b; } break; // Divide by zero (some CPUs accept this, like ARM)
          case 3: { *(uint32_t*)&type[1] = 453; volatile int a = *(int*)&type[1]; type[0] = a / 255; } break; // Unaligned access (some CPUs accept this)
          case 4: { volatile void (*func)() = (volatile void (*)()) 0xE0000000; func(); } break; // Invalid instruction
        }
        break;
      }

    #endif

    #if ENABLED(BUFFER_MONITORING)

      /**
       * D576: Return buffer stats or set the auto-report interval.
       * Usage: D576 [S<seconds>]
       *
       * With no parameters emits the following output:
       * "D576 P<nn> B<nn> PU<nn> PD<nn> BU<nn> BD<nn>"
       * Where:
       *   P : Planner buffers free
       *   B : Command buffers free
       *   PU: Planner buffer underruns (since the last report)
       *   PD: Longest duration (ms) the planner buffer was empty (since the last report)
       *   BU: Command buffer underruns (since the last report)
       *   BD: Longest duration (ms) command buffer was empty (since the last report)
       */
      case 576: {
        if (parser.seenval('S'))
          queue.set_auto_report_interval((uint8_t)parser.value_byte());
        else
          queue.report_buffer_statistics();
        break;
      }

    #endif // BUFFER_MONITORING
  }
}

#endif // MARLIN_DEV_MODE<|MERGE_RESOLUTION|>--- conflicted
+++ resolved
@@ -49,14 +49,8 @@
 void GcodeSuite::D(const int16_t dcode) {
   switch (dcode) {
 
-<<<<<<< HEAD
-      case 10:
-        kill(PSTR("D10"), PSTR("KILL TEST"), parser.seen_test('P'));
-        break;
-=======
     case -1:
       for (;;) { /* loop forever (watchdog reset) */ }
->>>>>>> 52718f33
 
     case 0:
       HAL_reboot();
@@ -213,29 +207,6 @@
         }
         __attribute__((aligned(sizeof(size_t)))) uint8_t buf[512];
 
-<<<<<<< HEAD
-        case 102: { // D102 Test SD Read
-          char testfile[] = "test.gco";
-          card.openFileRead(testfile);
-          if (!card.isFileOpen()) {
-            SERIAL_ECHOLNPAIR("Failed to open test.gco to read.");
-            return;
-          }
-          __attribute__((aligned(sizeof(size_t)))) uint8_t buf[512];
-          uint16_t c = 1024 * 4;
-          while (c--) {
-            TERN_(USE_WATCHDOG, watchdog_refresh());
-            card.read(buf, COUNT(buf));
-            bool error = false;
-            for (uint16_t i = 0; i < COUNT(buf); i++) {
-              if (buf[i] != ('A' + (i % ('Z' - 'A')))) {
-                error = true;
-                break;
-              }
-            }
-            if (error) {
-              SERIAL_ECHOLNPGM(" Read error!");
-=======
         uint16_t c;
         for (c = 0; c < COUNT(buf); c++)
           buf[c] = 'A' + (c % ('Z' - 'A'));
@@ -265,7 +236,6 @@
           for (uint16_t i = 0; i < COUNT(buf); i++) {
             if (buf[i] != ('A' + (i % ('Z' - 'A')))) {
               error = true;
->>>>>>> 52718f33
               break;
             }
           }
