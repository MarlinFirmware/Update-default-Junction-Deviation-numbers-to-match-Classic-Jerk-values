--- conflicted
+++ resolved
@@ -231,7 +231,7 @@
       break;
     #endif // GCODE_MOTION_MODES
 
-<<<<<<< HEAD
+
     case 'R': {
       #if ENABLED(GCODE_MOTION_MODES)
         #if ENABLED(ARC_SUPPORT)
@@ -263,10 +263,6 @@
 
     #if ENABLED(REALTIME_REPORTING_COMMANDS)
       case 'S': {
-=======
-    #if ENABLED(REALTIME_REPORTING_COMMANDS)
-      case 'S': case 'P': case 'R': {
->>>>>>> 464b2242
         codenum = 0;                  // The only valid codenum is 0
         uint8_t digits = 0;
         while (*p++ == '0') digits++; // Count up '0' characters
