/**
 * Marlin 3D Printer Firmware
 * Copyright (c) 2020 MarlinFirmware [https://github.com/MarlinFirmware/Marlin]
 *
 * Based on Sprinter and grbl.
 * Copyright (c) 2011 Camiel Gubbels / Erik van der Zalm
 *
 * This program is free software: you can redistribute it and/or modify
 * it under the terms of the GNU General Public License as published by
 * the Free Software Foundation, either version 3 of the License, or
 * (at your option) any later version.
 *
 * This program is distributed in the hope that it will be useful,
 * but WITHOUT ANY WARRANTY; without even the implied warranty of
 * MERCHANTABILITY or FITNESS FOR A PARTICULAR PURPOSE.  See the
 * GNU General Public License for more details.
 *
 * You should have received a copy of the GNU General Public License
 * along with this program.  If not, see <https://www.gnu.org/licenses/>.
 *
 */

/**
 * parser.cpp - Parser for a GCode line, providing a parameter interface.
 */

#include "parser.h"

#include "../MarlinCore.h"

// Must be declared for allocation and to satisfy the linker
// Zero values need no initialization.

bool GCodeParser::volumetric_enabled;

#if ENABLED(INCH_MODE_SUPPORT)
  float GCodeParser::linear_unit_factor, GCodeParser::volumetric_unit_factor;
#endif

#if ENABLED(TEMPERATURE_UNITS_SUPPORT)
  TempUnit GCodeParser::input_temp_units = TEMPUNIT_C;
#endif

char *GCodeParser::command_ptr,
     *GCodeParser::string_arg,
     *GCodeParser::value_ptr;
char GCodeParser::command_letter;
<<<<<<< HEAD
int GCodeParser::codenum;
int GCodeParser::numchars;
=======
uint16_t GCodeParser::codenum;
>>>>>>> 0d2645b3

#if ENABLED(USE_GCODE_SUBCODES)
  uint8_t GCodeParser::subcode;
#endif

#if ENABLED(GCODE_MOTION_MODES)
  int16_t GCodeParser::motion_mode_codenum = -1;
  #if ENABLED(USE_GCODE_SUBCODES)
    uint8_t GCodeParser::motion_mode_subcode;
  #endif
#endif

#if ENABLED(FASTER_GCODE_PARSER)
  // Optimized Parameters
  uint32_t GCodeParser::codebits;  // found bits
  uint8_t GCodeParser::param[26];  // parameter offsets from command_ptr
#else
  char *GCodeParser::command_args; // start of parameters
#endif

// Create a global instance of the GCode parser singleton
GCodeParser parser;

/**
 * Clear all code-seen (and value pointers)
 *
 * Since each param is set/cleared on seen codes,
 * this may be optimized by commenting out ZERO(param)
 */
void GCodeParser::reset() {
  string_arg = nullptr;                 // No whole line argument
  command_letter = '?';                 // No command letter
  codenum = 0;                          // No command code
  TERN_(USE_GCODE_SUBCODES, subcode = 0); // No command sub-code
  #if ENABLED(FASTER_GCODE_PARSER)
    codebits = 0;                       // No codes yet
    //ZERO(param);                      // No parameters (should be safe to comment out this line)
  #endif
}

#if ENABLED(GCODE_QUOTED_STRINGS)

  // Pass the address after the first quote (if any)
  char* GCodeParser::unescape_string(char* &src) {
    if (*src == '"') ++src;     // Skip the leading quote
    char * const out = src;     // Start of the string
    char *dst = src;            // Prepare to unescape and terminate
    for (;;) {
      char c = *src++;          // Get the next char
      switch (c) {
        case '\\': c = *src++; break; // Get the escaped char
        case '"' : c = '\0'; break;   // Convert bare quote to nul
      }
      if (!(*dst++ = c)) break; // Copy and break on nul
    }
    return out;
  }

#endif

// Populate all fields by parsing a single line of GCode
// 58 bytes of SRAM are used to speed up seen/value
void GCodeParser::parse(char *p) {

  reset(); // No codes to report

  auto uppercase = [](char c) {
    if (TERN0(GCODE_CASE_INSENSITIVE, WITHIN(c, 'a', 'z')))
      c += 'A' - 'a';
    return c;
  };

  // Skip spaces
  while (*p == ' ') ++p;

  // Skip N[-0-9] if included in the command line
  if (uppercase(*p) == 'N' && NUMERIC_SIGNED(p[1])) {
    //TERN_(FASTER_GCODE_PARSER, set('N', p + 1)); // (optional) Set the 'N' parameter value
    p += 2;                  // skip N[-0-9]
    while (NUMERIC(*p)) ++p; // skip [0-9]*
    while (*p == ' ')   ++p; // skip [ ]*
  }

  // *p now points to the current command, which should be G, M, or T
  command_ptr = p;

  // Get the command letter, which must be G, M, or T
  const char letter = uppercase(*p++);

  // Nullify asterisk and trailing whitespace
  char *starpos = strchr(p, '*');
  if (starpos) {
    --starpos;                          // *
    while (*starpos == ' ') --starpos;  // spaces...
    starpos[1] = '\0';
  }

  #if ANY(MARLIN_DEV_MODE, SWITCHING_TOOLHEAD, MAGNETIC_SWITCHING_TOOLHEAD, ELECTROMAGNETIC_SWITCHING_TOOLHEAD)
    #define SIGNED_CODENUM 1
  #endif

  // Bail if the letter is not S, P, or R
  #if ENABLED(FULL_REPORT_TO_HOST_FEATURE)
  switch (letter) {    
      case 'S': case 'P': case 'R':
      // Bail if there's no command code number
      if (!NUMERIC(*p)) break;
      // Save the command letter at this point
      // A '?' signifies an unknown command
      command_letter = letter;
      // Get the code number - integer digits only
      codenum = 0;
      numchars=0;
      while (NUMERIC(*p)) {
        codenum += *p++ - '0';
        codenum *= 10;
        numchars++;
      }
      return;

      default: break;
  }
  #endif


  // Bail if the letter is not G, M, or T
  // (or a valid parameter for the current motion mode)

  switch (letter) {
    case 'G': case 'M': case 'T': TERN_(MARLIN_DEV_MODE, case 'D':)
      // Skip spaces to get the numeric part
      while (*p == ' ') p++;

      #if HAS_PRUSA_MMU2
        if (letter == 'T') {
          // check for special MMU2 T?/Tx/Tc commands
          if (*p == '?' || *p == 'x' || *p == 'c') {
            command_letter = letter;
            string_arg = p;
            return;
          }
        }
      #endif

      // Bail if there's no command code number
      if (!TERN(SIGNED_CODENUM, NUMERIC_SIGNED(*p), NUMERIC(*p))) return;

      // Save the command letter at this point
      // A '?' signifies an unknown command
      command_letter = letter;

      {
        #if ENABLED(SIGNED_CODENUM)
          int sign = 1; // Allow for a negative code like D-1 or T-1
          if (*p == '-') { sign = -1; ++p; }
        #endif

        // Get the code number - integer digits only
        codenum = 0;

        do { codenum = codenum * 10 + *p++ - '0'; } while (NUMERIC(*p));

        // Apply the sign, if any
        TERN_(SIGNED_CODENUM, codenum *= sign);
      }

      // Allow for decimal point in command
      #if ENABLED(USE_GCODE_SUBCODES)
        if (*p == '.') {
          p++;
          while (NUMERIC(*p))
            subcode = subcode * 10 + *p++ - '0';
        }
      #endif

      // Skip all spaces to get to the first argument, or nul
      while (*p == ' ') p++;

      #if ENABLED(GCODE_MOTION_MODES)
        if (letter == 'G'
          && (codenum <= TERN(ARC_SUPPORT, 3, 1) || codenum == 5 || TERN0(G38_PROBE_TARGET, codenum == 38))
        ) {
          motion_mode_codenum = codenum;
          TERN_(USE_GCODE_SUBCODES, motion_mode_subcode = subcode);
        }
      #endif

      break;

    #if ENABLED(GCODE_MOTION_MODES)
      #if ENABLED(ARC_SUPPORT)
        case 'I' ... 'J': case 'R':
          if (motion_mode_codenum != 2 && motion_mode_codenum != 3) return;
      #endif
      case 'P' ... 'Q':
        if (motion_mode_codenum != 5) return;
      case 'X' ... 'Z': case 'E' ... 'F':
        if (motion_mode_codenum < 0) return;
        command_letter = 'G';
        codenum = motion_mode_codenum;
        TERN_(USE_GCODE_SUBCODES, subcode = motion_mode_subcode);
        p--; // Back up one character to use the current parameter
      break;
    #endif // GCODE_MOTION_MODES

    default: return;
  }

  // The command parameters (if any) start here, for sure!

  #if DISABLED(FASTER_GCODE_PARSER)
    command_args = p; // Scan for parameters in seen()
  #endif

  // Only use string_arg for these M codes
  if (letter == 'M') switch (codenum) {
    #if ENABLED(GCODE_MACROS)
      case 810 ... 819:
    #endif
    #if ENABLED(EXPECTED_PRINTER_CHECK)
      case 16:
    #endif
    case 23: case 28: case 30: case 117 ... 118: case 928:
      string_arg = unescape_string(p);
      return;
    default: break;
  }

  #if ENABLED(DEBUG_GCODE_PARSER)
    const bool debug = codenum == 800;
  #endif

  /**
   * Find all parameters, set flags and pointers for fast parsing
   *
   * Most codes ignore 'string_arg', but those that want a string will get the right pointer.
   * The following loop assigns the first "parameter" having no numeric value to 'string_arg'.
   * This allows M0/M1 with expire time to work: "M0 S5 You Win!"
   * For 'M118' you must use 'E1' and 'A1' rather than just 'E' or 'A'
   */
  #if ENABLED(GCODE_QUOTED_STRINGS)
    bool quoted_string_arg = false;
  #endif
  string_arg = nullptr;
  while (const char param = uppercase(*p++)) {  // Get the next parameter. A NUL ends the loop

    // Special handling for M32 [P] !/path/to/file.g#
    // The path must be the last parameter
    if (param == '!' && is_command('M', 32)) {
      string_arg = p;                           // Name starts after '!'
      char * const lb = strchr(p, '#');         // Already seen '#' as SD char (to pause buffering)
      if (lb) *lb = '\0';                       // Safe to mark the end of the filename
      return;
    }

    #if ENABLED(GCODE_QUOTED_STRINGS)
      if (!quoted_string_arg && param == '"') {
        quoted_string_arg = true;
        string_arg = unescape_string(p);
      }
    #endif

    #if ENABLED(FASTER_GCODE_PARSER)
      // Arguments MUST be uppercase for fast GCode parsing
      #define PARAM_OK(P) WITHIN((P), 'A', 'Z')
    #else
      #define PARAM_OK(P) true
    #endif

    if (PARAM_OK(param)) {

      while (*p == ' ') p++;                    // Skip spaces between parameters & values

      #if ENABLED(GCODE_QUOTED_STRINGS)
        const bool is_str = (*p == '"'), has_val = is_str || valid_float(p);
        char * const valptr = has_val ? is_str ? unescape_string(p) : p : nullptr;
      #else
        const bool has_val = valid_float(p);
        #if ENABLED(FASTER_GCODE_PARSER)
          char * const valptr = has_val ? p : nullptr;
        #endif
      #endif

      #if ENABLED(DEBUG_GCODE_PARSER)
        if (debug) {
          SERIAL_ECHOPAIR("Got param ", param, " at index ", (int)(p - command_ptr - 1));
          if (has_val) SERIAL_ECHOPGM(" (has_val)");
        }
      #endif

      if (!has_val && !string_arg) {            // No value? First time, keep as string_arg
        string_arg = p - 1;
        #if ENABLED(DEBUG_GCODE_PARSER)
          if (debug) SERIAL_ECHOPAIR(" string_arg: ", hex_address((void*)string_arg)); // DEBUG
        #endif
      }

      if (TERN0(DEBUG_GCODE_PARSER, debug)) SERIAL_EOL();

      TERN_(FASTER_GCODE_PARSER, set(param, valptr)); // Set parameter exists and pointer (nullptr for no value)
    }
    else if (!string_arg) {                     // Not A-Z? First time, keep as the string_arg
      string_arg = p - 1;
      #if ENABLED(DEBUG_GCODE_PARSER)
        if (debug) SERIAL_ECHOPAIR(" string_arg: ", hex_address((void*)string_arg)); // DEBUG
      #endif
    }

    if (!WITHIN(*p, 'A', 'Z')) {                // Another parameter right away?
      while (*p && DECIMAL_SIGNED(*p)) p++;     // Skip over the value section of a parameter
      while (*p == ' ') p++;                    // Skip over all spaces
    }
  }
}

#if ENABLED(CNC_COORDINATE_SYSTEMS)

  // Parse the next parameter as a new command
  bool GCodeParser::chain() {
    #if ENABLED(FASTER_GCODE_PARSER)
      char *next_command = command_ptr;
      if (next_command) {
        while (*next_command && *next_command != ' ') ++next_command;
        while (*next_command == ' ') ++next_command;
        if (!*next_command) next_command = nullptr;
      }
    #else
      const char *next_command = command_args;
    #endif
    if (next_command) parse(next_command);
    return !!next_command;
  }

#endif // CNC_COORDINATE_SYSTEMS

void GCodeParser::unknown_command_warning() {
  SERIAL_ECHO_MSG(STR_UNKNOWN_COMMAND, command_ptr, "\"");
}

#if ENABLED(DEBUG_GCODE_PARSER)

  void GCodeParser::debug() {
    SERIAL_ECHOPAIR("Command: ", command_ptr, " (", command_letter);
    SERIAL_ECHO(codenum);
    SERIAL_ECHOLNPGM(")");
    #if ENABLED(FASTER_GCODE_PARSER)
      SERIAL_ECHOPGM(" args: { ");
      for (char c = 'A'; c <= 'Z'; ++c) if (seen(c)) SERIAL_CHAR(c, ' ');
      SERIAL_CHAR('}');
    #else
      SERIAL_ECHOPAIR(" args: { ", command_args, " }");
    #endif
    if (string_arg) {
      SERIAL_ECHOPAIR(" string: \"", string_arg);
      SERIAL_CHAR('"');
    }
    SERIAL_ECHOLNPGM("\n");
    for (char c = 'A'; c <= 'Z'; ++c) {
      if (seen(c)) {
        SERIAL_ECHOPAIR("Code '", c); SERIAL_ECHOPGM("':");
        if (has_value()) {
          SERIAL_ECHOLNPAIR(
            "\n    float: ", value_float(),
            "\n     long: ", value_long(),
            "\n    ulong: ", value_ulong(),
            "\n   millis: ", value_millis(),
            "\n   sec-ms: ", value_millis_from_seconds(),
            "\n      int: ", value_int(),
            "\n   ushort: ", value_ushort(),
            "\n     byte: ", (int)value_byte(),
            "\n     bool: ", (int)value_bool(),
            "\n   linear: ", value_linear_units(),
            "\n  celsius: ", value_celsius()
          );
        }
        else
          SERIAL_ECHOLNPGM(" (no value)");
      }
    }
  }

#endif // DEBUG_GCODE_PARSER<|MERGE_RESOLUTION|>--- conflicted
+++ resolved
@@ -45,12 +45,8 @@
      *GCodeParser::string_arg,
      *GCodeParser::value_ptr;
 char GCodeParser::command_letter;
-<<<<<<< HEAD
-int GCodeParser::codenum;
+uint16_t GCodeParser::codenum;
 int GCodeParser::numchars;
-=======
-uint16_t GCodeParser::codenum;
->>>>>>> 0d2645b3
 
 #if ENABLED(USE_GCODE_SUBCODES)
   uint8_t GCodeParser::subcode;
@@ -154,7 +150,7 @@
 
   // Bail if the letter is not S, P, or R
   #if ENABLED(FULL_REPORT_TO_HOST_FEATURE)
-  switch (letter) {    
+  switch (letter) {
       case 'S': case 'P': case 'R':
       // Bail if there's no command code number
       if (!NUMERIC(*p)) break;
@@ -163,7 +159,7 @@
       command_letter = letter;
       // Get the code number - integer digits only
       codenum = 0;
-      numchars=0;
+      numchars = 0;
       while (NUMERIC(*p)) {
         codenum += *p++ - '0';
         codenum *= 10;
