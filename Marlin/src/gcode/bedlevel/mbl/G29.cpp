--- conflicted
+++ resolved
@@ -240,21 +240,14 @@
         return echo_not_entered('Z');
       break;
 
-    case MeshSetZOffset:
-<<<<<<< HEAD
-      #if ENABLED(ENABLE_MESH_Z_OFFSET)
+    #if ENABLED(ENABLE_MESH_Z_OFFSET)
+      case MeshSetZOffset:
         if (parser.seenval('Z'))
-          planner.mesh_z_offset = parser.value_linear_units();
+          bedlevel.z_offset = parser.value_linear_units();
         else
           return echo_not_entered('Z');
-      #endif
-=======
-      if (parser.seenval('Z'))
-        bedlevel.z_offset = parser.value_linear_units();
-      else
-        return echo_not_entered('Z');
->>>>>>> 639b1f64
-      break;
+        break;
+    #endif
 
     case MeshReset:
       reset_bed_level();
