/**
 * Marlin 3D Printer Firmware
 * Copyright (c) 2020 MarlinFirmware [https://github.com/MarlinFirmware/Marlin]
 *
 * Based on Sprinter and grbl.
 * Copyright (c) 2011 Camiel Gubbels / Erik van der Zalm
 *
 * This program is free software: you can redistribute it and/or modify
 * it under the terms of the GNU General Public License as published by
 * the Free Software Foundation, either version 3 of the License, or
 * (at your option) any later version.
 *
 * This program is distributed in the hope that it will be useful,
 * but WITHOUT ANY WARRANTY; without even the implied warranty of
 * MERCHANTABILITY or FITNESS FOR A PARTICULAR PURPOSE.  See the
 * GNU General Public License for more details.
 *
 * You should have received a copy of the GNU General Public License
 * along with this program.  If not, see <https://www.gnu.org/licenses/>.
 *
 */

/**
 * G29.cpp - Mesh Bed Leveling
 */

#include "../../../inc/MarlinConfig.h"

#if ENABLED(MESH_BED_LEVELING)

#include "../../../feature/bedlevel/bedlevel.h"

#include "../../gcode.h"
#include "../../queue.h"

#include "../../../libs/buzzer.h"
#include "../../../lcd/marlinui.h"
#include "../../../module/motion.h"
#include "../../../module/stepper.h"

#if ENABLED(EXTENSIBLE_UI)
  #include "../../../lcd/extui/ui_api.h"
#endif

// Save 130 bytes with non-duplication of PSTR
inline void echo_not_entered(const char c) { SERIAL_CHAR(c); SERIAL_ECHOLNPGM(" not entered."); }

/**
 * G29: Mesh-based Z probe, probes a grid and produces a
 *      mesh to compensate for variable bed height
 *
 * Parameters With MESH_BED_LEVELING:
 *
 *  S0              Report the current mesh values
 *  S1              Start probing mesh points
 *  S2              Probe the next mesh point
 *  S3 In Jn Zn.nn  Manually modify a single point
 *  S4 Zn.nn        Set z offset. Positive away from bed, negative closer to bed.
 *  S5              Reset and disable mesh
 */
void GcodeSuite::G29() {

  TERN_(FULL_REPORT_TO_HOST_FEATURE, set_and_report_grblstate(M_PROBE));

  static int mbl_probe_index = -1;

  MeshLevelingState state = (MeshLevelingState)parser.byteval('S', (int8_t)MeshReport);
  if (!WITHIN(state, 0, 5)) {
    SERIAL_ECHOLNPGM("S out of range (0-5).");
    return;
  }

<<<<<<< HEAD
  int8_t ix, iy = 0;
=======
  int8_t ix, iy;
  ix = iy = 0;
>>>>>>> 52718f33

  switch (state) {
    case MeshReport:
      SERIAL_ECHOPGM("Mesh Bed Leveling ");
      if (leveling_is_valid()) {
        serialprintln_onoff(planner.leveling_active);
        mbl.report_mesh();
      }
      else
        SERIAL_ECHOLNPGM("has no data.");
      break;

    case MeshStart:
      mbl.reset();
      mbl_probe_index = 0;
      if (!ui.wait_for_move) {
        queue.inject_P(parser.seen_test('N') ? PSTR("G28" TERN(CAN_SET_LEVELING_AFTER_G28, "L0", "") "\nG29S2") : PSTR("G29S2"));
        TERN_(EXTENSIBLE_UI, ExtUI::onMeshLevelingStart());
        return;
      }
      state = MeshNext;

    case MeshNext:
      if (mbl_probe_index < 0) {
        SERIAL_ECHOLNPGM("Start mesh probing with \"G29 S1\" first.");
        return;
      }
      // For each G29 S2...
      if (mbl_probe_index == 0) {
        // Move close to the bed before the first point
        do_blocking_move_to_z(0.4f
          #ifdef MANUAL_PROBE_START_Z
            + (MANUAL_PROBE_START_Z) - 0.4f
          #endif
        );
      }
      else {
        // Save Z for the previous mesh position
        mbl.set_zigzag_z(mbl_probe_index - 1, current_position.z);
        TERN_(EXTENSIBLE_UI, ExtUI::onMeshUpdate(ix, iy, current_position.z));
        SET_SOFT_ENDSTOP_LOOSE(false);
      }
      // If there's another point to sample, move there with optional lift.
      if (mbl_probe_index < (GRID_MAX_POINTS)) {
        // Disable software endstops to allow manual adjustment
        // If G29 is left hanging without completion they won't be re-enabled!
        SET_SOFT_ENDSTOP_LOOSE(true);
        mbl.zigzag(mbl_probe_index++, ix, iy);
        _manual_goto_xy({ mbl.index_to_xpos[ix], mbl.index_to_ypos[iy] });
      }
      else {
        // Move to the after probing position
        current_position.z = (
          #ifdef Z_AFTER_PROBING
            Z_AFTER_PROBING
          #else
            Z_CLEARANCE_BETWEEN_MANUAL_PROBES
          #endif
        );
        line_to_current_position();
        planner.synchronize();

        // After recording the last point, activate home and activate
        mbl_probe_index = -1;
        SERIAL_ECHOLNPGM("Mesh probing done.");
        TERN_(HAS_STATUS_MESSAGE, ui.set_status(GET_TEXT(MSG_MESH_DONE)));
        BUZZ(100, 659);
        BUZZ(100, 698);

        home_all_axes();
        set_bed_leveling_enabled(true);

        #if ENABLED(MESH_G28_REST_ORIGIN)
          current_position.z = 0;
          line_to_current_position(homing_feedrate(Z_AXIS));
          planner.synchronize();
        #endif

        TERN_(LCD_BED_LEVELING, ui.wait_for_move = false);
      }
      break;

    case MeshSet:
      if (parser.seenval('I')) {
        ix = parser.value_int();
        if (!WITHIN(ix, 0, (GRID_MAX_POINTS_X) - 1)) {
          SERIAL_ECHOLNPAIR("I out of range (0-", (GRID_MAX_POINTS_X) - 1, ")");
          return;
        }
      }
      else
        return echo_not_entered('J');

      if (parser.seenval('J')) {
        iy = parser.value_int();
        if (!WITHIN(iy, 0, (GRID_MAX_POINTS_Y) - 1)) {
          SERIAL_ECHOLNPAIR("J out of range (0-", (GRID_MAX_POINTS_Y) - 1, ")");
          return;
        }
      }
      else
        return echo_not_entered('J');

      if (parser.seenval('Z')) {
        mbl.z_values[ix][iy] = parser.value_linear_units();
        TERN_(EXTENSIBLE_UI, ExtUI::onMeshUpdate(ix, iy, mbl.z_values[ix][iy]));
      }
      else
        return echo_not_entered('Z');
      break;

    case MeshSetZOffset:
      if (parser.seenval('Z'))
        mbl.z_offset = parser.value_linear_units();
      else
        return echo_not_entered('Z');
      break;

    case MeshReset:
      reset_bed_level();
      break;

  } // switch(state)

  if (state == MeshNext) {
    SERIAL_ECHOLNPAIR("MBL G29 point ", _MIN(mbl_probe_index, GRID_MAX_POINTS), " of ", GRID_MAX_POINTS);
    if (mbl_probe_index > 0) TERN_(HAS_STATUS_MESSAGE, ui.status_printf_P(0, PSTR(S_FMT " %i/%i"), GET_TEXT(MSG_PROBING_MESH), _MIN(mbl_probe_index, GRID_MAX_POINTS), int(GRID_MAX_POINTS)));
  }

  report_current_position();

  TERN_(FULL_REPORT_TO_HOST_FEATURE, set_and_report_grblstate(M_IDLE));
}

#endif // MESH_BED_LEVELING<|MERGE_RESOLUTION|>--- conflicted
+++ resolved
@@ -70,12 +70,8 @@
     return;
   }
 
-<<<<<<< HEAD
-  int8_t ix, iy = 0;
-=======
   int8_t ix, iy;
   ix = iy = 0;
->>>>>>> 52718f33
 
   switch (state) {
     case MeshReport:
