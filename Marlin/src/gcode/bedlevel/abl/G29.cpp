--- conflicted
+++ resolved
@@ -683,11 +683,7 @@
           if (TERN0(IS_KINEMATIC, !probe.can_reach(abl.probePos))) continue;
 
           if (abl.verbose_level) SERIAL_ECHOLNPGM("Probing mesh point ", pt_index, "/", abl.abl_points, ".");
-<<<<<<< HEAD
-          TERN_(HAS_DISPLAY, ui.status_printf(0, F(S_FMT " %i/%i"), GET_TEXT(MSG_PROBING_POINT), int(pt_index), int(abl.abl_points)));
-=======
-          TERN_(HAS_STATUS_MESSAGE, ui.status_printf(0, F(S_FMT " %i/%i"), GET_TEXT_F(MSG_PROBING_POINT), int(pt_index), int(abl.abl_points)));
->>>>>>> 18450560
+          TERN_(HAS_STATUS_MESSAGE, ui.status_printf(0, F(S_FMT " %i/%i"), GET_TEXT(MSG_PROBING_POINT), int(pt_index), int(abl.abl_points)));
 
           #if ENABLED(BD_SENSOR_PROBE_NO_STOP)
             if (PR_INNER_VAR == inStart) {
@@ -786,11 +782,7 @@
 
       for (uint8_t i = 0; i < 3; ++i) {
         if (abl.verbose_level) SERIAL_ECHOLNPGM("Probing point ", i + 1, "/3.");
-<<<<<<< HEAD
-        TERN_(HAS_DISPLAY, ui.status_printf(0, F(S_FMT " %i/3"), GET_TEXT(MSG_PROBING_POINT), int(i + 1)));
-=======
-        TERN_(HAS_STATUS_MESSAGE, ui.status_printf(0, F(S_FMT " %i/3"), GET_TEXT_F(MSG_PROBING_POINT), int(i + 1)));
->>>>>>> 18450560
+        TERN_(HAS_STATUS_MESSAGE, ui.status_printf(0, F(S_FMT " %i/3"), GET_TEXT(MSG_PROBING_POINT), int(i + 1)));
 
         // Retain the last probe position
         abl.probePos = xy_pos_t(points[i]);
