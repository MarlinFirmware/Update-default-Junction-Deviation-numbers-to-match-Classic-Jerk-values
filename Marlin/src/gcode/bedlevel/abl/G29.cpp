/**
 * Marlin 3D Printer Firmware
 * Copyright (c) 2020 MarlinFirmware [https://github.com/MarlinFirmware/Marlin]
 *
 * Based on Sprinter and grbl.
 * Copyright (c) 2011 Camiel Gubbels / Erik van der Zalm
 *
 * This program is free software: you can redistribute it and/or modify
 * it under the terms of the GNU General Public License as published by
 * the Free Software Foundation, either version 3 of the License, or
 * (at your option) any later version.
 *
 * This program is distributed in the hope that it will be useful,
 * but WITHOUT ANY WARRANTY; without even the implied warranty of
 * MERCHANTABILITY or FITNESS FOR A PARTICULAR PURPOSE.  See the
 * GNU General Public License for more details.
 *
 * You should have received a copy of the GNU General Public License
 * along with this program.  If not, see <https://www.gnu.org/licenses/>.
 *
 */

/**
 * G29.cpp - Auto Bed Leveling
 */

#include "../../../inc/MarlinConfig.h"

#if HAS_ABL_NOT_UBL

#include "../../gcode.h"
#include "../../../feature/bedlevel/bedlevel.h"
#include "../../../module/motion.h"
#include "../../../module/planner.h"
#include "../../../module/stepper.h"
#include "../../../module/probe.h"
#include "../../queue.h"

#if ENABLED(PROBE_TEMP_COMPENSATION)
  #include "../../../feature/probe_temp_comp.h"
  #include "../../../module/temperature.h"
#endif

#if HAS_STATUS_MESSAGE
  #include "../../../lcd/marlinui.h"
#endif

#if ENABLED(AUTO_BED_LEVELING_LINEAR)
  #include "../../../libs/least_squares_fit.h"
#endif

#if ABL_PLANAR
  #include "../../../libs/vector_3.h"
#endif

#define DEBUG_OUT ENABLED(DEBUG_LEVELING_FEATURE)
#include "../../../core/debug_out.h"

#if ENABLED(EXTENSIBLE_UI)
  #include "../../../lcd/extui/ui_api.h"
#endif

#if ENABLED(DWIN_CREALITY_LCD)
  #include "../../../lcd/dwin/e3v2/dwin.h"
#endif

#if HAS_MULTI_HOTEND
  #include "../../../module/tool_change.h"
#endif

#if ABL_USES_GRID
  #if ENABLED(PROBE_Y_FIRST)
    #define PR_OUTER_VAR  abl.meshCount.x
    #define PR_OUTER_SIZE abl.grid_points.x
    #define PR_INNER_VAR  abl.meshCount.y
    #define PR_INNER_SIZE abl.grid_points.y
  #else
    #define PR_OUTER_VAR  abl.meshCount.y
    #define PR_OUTER_SIZE abl.grid_points.y
    #define PR_INNER_VAR  abl.meshCount.x
    #define PR_INNER_SIZE abl.grid_points.x
  #endif
#endif

#define G29_RETURN(b) return TERN_(G29_RETRY_AND_RECOVER, b)

// For manual probing values persist over multiple G29
class G29_State {
public:
  int       verbose_level;
  xy_pos_t  probePos;
  float     measured_z;
  bool      dryrun,
            reenable;

  #if EITHER(PROBE_MANUALLY, AUTO_BED_LEVELING_LINEAR)
    int abl_probe_index;
  #endif

<<<<<<< HEAD
=======
  #if ENABLED(AUTO_BED_LEVELING_LINEAR)
    int abl_points;
  #elif ENABLED(AUTO_BED_LEVELING_3POINT)
    static constexpr int abl_points = 3;
  #elif ABL_USES_GRID
    static constexpr int abl_points = GRID_MAX_POINTS;
  #endif

>>>>>>> 4428affc
  #if ABL_USES_GRID

    xy_int8_t meshCount;

    xy_pos_t probe_position_lf,
             probe_position_rb;

    xy_float_t gridSpacing; // = { 0.0f, 0.0f }

    #if ENABLED(AUTO_BED_LEVELING_LINEAR)
      bool                topography_map;
      xy_uint8_t          grid_points;
    #else // Bilinear
      static constexpr xy_uint8_t grid_points = { GRID_MAX_POINTS_X, GRID_MAX_POINTS_Y };
    #endif

<<<<<<< HEAD
    #if ENABLED(AUTO_BED_LEVELING_LINEAR)
      int abl_points;
    #elif ENABLED(AUTO_BED_LEVELING_3POINT)
      static constexpr int abl_points = 3;
    #else
      static constexpr int abl_points = GRID_MAX_POINTS;
    #endif

=======
>>>>>>> 4428affc
    #if ENABLED(AUTO_BED_LEVELING_BILINEAR)
      float Z_offset;
    #endif

    #if ENABLED(AUTO_BED_LEVELING_LINEAR)
      int indexIntoAB[GRID_MAX_POINTS_X][GRID_MAX_POINTS_Y];
      float eqnAMatrix[(GRID_MAX_POINTS) * 3], // "A" matrix of the linear system of equations
            eqnBVector[GRID_MAX_POINTS],       // "B" vector of Z points
            mean;
    #endif
  #endif
};

#if ABL_USES_GRID && EITHER(AUTO_BED_LEVELING_3POINT, AUTO_BED_LEVELING_BILINEAR)
  constexpr xy_uint8_t G29_State::grid_points;
  constexpr int G29_State::abl_points;
#endif

/**
 * G29: Detailed Z probe, probes the bed at 3 or more points.
 *      Will fail if the printer has not been homed with G28.
 *
 * Enhanced G29 Auto Bed Leveling Probe Routine
 *
 *  O  Auto-level only if needed
 *
 *  D  Dry-Run mode. Just evaluate the bed Topology - Don't apply
 *     or alter the bed level data. Useful to check the topology
 *     after a first run of G29.
 *
 *  J  Jettison current bed leveling data
 *
 *  V  Set the verbose level (0-4). Example: "G29 V3"
 *
 * Parameters With LINEAR leveling only:
 *
 *  P  Set the size of the grid that will be probed (P x P points).
 *     Example: "G29 P4"
 *
 *  X  Set the X size of the grid that will be probed (X x Y points).
 *     Example: "G29 X7 Y5"
 *
 *  Y  Set the Y size of the grid that will be probed (X x Y points).
 *
 *  T  Generate a Bed Topology Report. Example: "G29 P5 T" for a detailed report.
 *     This is useful for manual bed leveling and finding flaws in the bed (to
 *     assist with part placement).
 *     Not supported by non-linear delta printer bed leveling.
 *
 * Parameters With LINEAR and BILINEAR leveling only:
 *
 *  S  Set the XY travel speed between probe points (in units/min)
 *
 *  H  Set bounds to a centered square H x H units in size
 *
 *     -or-
 *
 *  F  Set the Front limit of the probing grid
 *  B  Set the Back limit of the probing grid
 *  L  Set the Left limit of the probing grid
 *  R  Set the Right limit of the probing grid
 *
 * Parameters with DEBUG_LEVELING_FEATURE only:
 *
 *  C  Make a totally fake grid with no actual probing.
 *     For use in testing when no probing is possible.
 *
 * Parameters with BILINEAR leveling only:
 *
 *  Z  Supply an additional Z probe offset
 *
 * Extra parameters with PROBE_MANUALLY:
 *
 *  To do manual probing simply repeat G29 until the procedure is complete.
 *  The first G29 accepts parameters. 'G29 Q' for status, 'G29 A' to abort.
 *
 *  Q  Query leveling and G29 state
 *
 *  A  Abort current leveling procedure
 *
 * Extra parameters with BILINEAR only:
 *
 *  W  Write a mesh point. (If G29 is idle.)
 *  I  X index for mesh point
 *  J  Y index for mesh point
 *  X  X for mesh point, overrides I
 *  Y  Y for mesh point, overrides J
 *  Z  Z for mesh point. Otherwise, raw current Z.
 *
 * Without PROBE_MANUALLY:
 *
 *  E  By default G29 will engage the Z probe, test the bed, then disengage.
 *     Include "E" to engage/disengage the Z probe for each sample.
 *     There's no extra effect if you have a fixed Z probe.
 */
G29_TYPE GcodeSuite::G29() {
  TERN_(PROBE_MANUALLY, static) G29_State abl;

  TERN_(FULL_REPORT_TO_HOST_FEATURE, set_and_report_grblstate(M_PROBE));

  reset_stepper_timeout();

  const bool seenQ = EITHER(DEBUG_LEVELING_FEATURE, PROBE_MANUALLY) && parser.seen('Q');

  // G29 Q is also available if debugging
  #if ENABLED(DEBUG_LEVELING_FEATURE)
    const uint8_t old_debug_flags = marlin_debug_flags;
    if (seenQ) marlin_debug_flags |= MARLIN_DEBUG_LEVELING;
    DEBUG_SECTION(log_G29, "G29", DEBUGGING(LEVELING));
    if (DEBUGGING(LEVELING)) log_machine_info();
    marlin_debug_flags = old_debug_flags;
    if (DISABLED(PROBE_MANUALLY) && seenQ) G29_RETURN(false);
  #endif

  const bool seenA = TERN0(PROBE_MANUALLY, parser.seen('A')),
         no_action = seenA || seenQ,
              faux = ENABLED(DEBUG_LEVELING_FEATURE) && DISABLED(PROBE_MANUALLY) ? parser.boolval('C') : no_action;

  if (!no_action && planner.leveling_active && parser.boolval('O')) { // Auto-level only if needed
    if (DEBUGGING(LEVELING)) DEBUG_ECHOLNPGM("> Auto-level not needed, skip");
    G29_RETURN(false);
  }

  // Send 'N' to force homing before G29 (internal only)
  if (parser.seen('N'))
    process_subcommands_now_P(TERN(G28_L0_ENSURES_LEVELING_OFF, PSTR("G28L0"), G28_STR));

  // Don't allow auto-leveling without homing first
  if (homing_needed_error()) G29_RETURN(false);

  #if ENABLED(AUTO_BED_LEVELING_3POINT)
    vector_3 points[3];
    probe.get_three_points(points);
  #endif

  #if ENABLED(AUTO_BED_LEVELING_LINEAR)
    struct linear_fit_data lsf_results;
  #endif

  /**
   * On the initial G29 fetch command parameters.
   */
  if (!g29_in_progress) {

    TERN_(HAS_MULTI_HOTEND, if (active_extruder) tool_change(0));

    #if EITHER(PROBE_MANUALLY, AUTO_BED_LEVELING_LINEAR)
      abl.abl_probe_index = -1;
    #endif

    abl.reenable = planner.leveling_active;

    #if ENABLED(AUTO_BED_LEVELING_BILINEAR)

      const bool seen_w = parser.seen('W');
      if (seen_w) {
        if (!leveling_is_valid()) {
          SERIAL_ERROR_MSG("No bilinear grid");
          G29_RETURN(false);
        }

        const float rz = parser.seenval('Z') ? RAW_Z_POSITION(parser.value_linear_units()) : current_position.z;
        if (!WITHIN(rz, -10, 10)) {
          SERIAL_ERROR_MSG("Bad Z value");
          G29_RETURN(false);
        }

        const float rx = RAW_X_POSITION(parser.linearval('X', NAN)),
                    ry = RAW_Y_POSITION(parser.linearval('Y', NAN));
        int8_t i = parser.byteval('I', -1), j = parser.byteval('J', -1);

        if (!isnan(rx) && !isnan(ry)) {
          // Get nearest i / j from rx / ry
          i = (rx - bilinear_start.x + 0.5 * abl.gridSpacing.x) / abl.gridSpacing.x;
          j = (ry - bilinear_start.y + 0.5 * abl.gridSpacing.y) / abl.gridSpacing.y;
          LIMIT(i, 0, (GRID_MAX_POINTS_X) - 1);
          LIMIT(j, 0, (GRID_MAX_POINTS_Y) - 1);
        }
        if (WITHIN(i, 0, (GRID_MAX_POINTS_X) - 1) && WITHIN(j, 0, (GRID_MAX_POINTS_Y) - 1)) {
          set_bed_leveling_enabled(false);
          z_values[i][j] = rz;
          TERN_(ABL_BILINEAR_SUBDIVISION, bed_level_virt_interpolate());
          TERN_(EXTENSIBLE_UI, ExtUI::onMeshUpdate(i, j, rz));
          set_bed_leveling_enabled(abl.reenable);
          if (abl.reenable) report_current_position();
        }
        G29_RETURN(false);
      } // parser.seen('W')

    #else

      constexpr bool seen_w = false;

    #endif

    // Jettison bed leveling data
    if (!seen_w && parser.seen('J')) {
      reset_bed_level();
      G29_RETURN(false);
    }

    abl.verbose_level = parser.intval('V');
    if (!WITHIN(abl.verbose_level, 0, 4)) {
      SERIAL_ECHOLNPGM("?(V)erbose level implausible (0-4).");
      G29_RETURN(false);
    }

    abl.dryrun = parser.boolval('D') || TERN0(PROBE_MANUALLY, no_action);

    #if ENABLED(AUTO_BED_LEVELING_LINEAR)

      incremental_LSF_reset(&lsf_results);

      abl.topography_map = abl.verbose_level > 2 || parser.boolval('T');

      // X and Y specify points in each direction, overriding the default
      // These values may be saved with the completed mesh
      abl.grid_points.set(
        parser.byteval('X', GRID_MAX_POINTS_X),
        parser.byteval('Y', GRID_MAX_POINTS_Y)
      );
      if (parser.seenval('P')) abl.grid_points.x = abl.grid_points.y = parser.value_int();

      if (!WITHIN(abl.grid_points.x, 2, GRID_MAX_POINTS_X)) {
        SERIAL_ECHOLNPGM("?Probe points (X) implausible (2-" STRINGIFY(GRID_MAX_POINTS_X) ").");
        G29_RETURN(false);
      }
      if (!WITHIN(abl.grid_points.y, 2, GRID_MAX_POINTS_Y)) {
        SERIAL_ECHOLNPGM("?Probe points (Y) implausible (2-" STRINGIFY(GRID_MAX_POINTS_Y) ").");
        G29_RETURN(false);
      }

      abl.abl_points = abl.grid_points.x * abl.grid_points.y;
      abl.mean = 0;

    #elif ENABLED(AUTO_BED_LEVELING_BILINEAR)

      abl.Z_offset = parser.linearval('Z');

    #endif

    #if ABL_USES_GRID

      xy_probe_feedrate_mm_s = MMM_TO_MMS(parser.linearval('S', XY_PROBE_FEEDRATE));

      const float x_min = probe.min_x(), x_max = probe.max_x(),
                  y_min = probe.min_y(), y_max = probe.max_y();

      if (parser.seen('H')) {
        const int16_t size = (int16_t)parser.value_linear_units();
        abl.probe_position_lf.set(_MAX((X_CENTER) - size / 2, x_min), _MAX((Y_CENTER) - size / 2, y_min));
        abl.probe_position_rb.set(_MIN(abl.probe_position_lf.x + size, x_max), _MIN(abl.probe_position_lf.y + size, y_max));
      }
      else {
        abl.probe_position_lf.set(parser.linearval('L', x_min), parser.linearval('F', y_min));
        abl.probe_position_rb.set(parser.linearval('R', x_max), parser.linearval('B', y_max));
      }

      if (!probe.good_bounds(abl.probe_position_lf, abl.probe_position_rb)) {
        if (DEBUGGING(LEVELING)) {
          DEBUG_ECHOLNPAIR("G29 L", abl.probe_position_lf.x, " R", abl.probe_position_rb.x,
                              " F", abl.probe_position_lf.y, " B", abl.probe_position_rb.y);
        }
        SERIAL_ECHOLNPGM("? (L,R,F,B) out of bounds.");
        G29_RETURN(false);
      }

      // Probe at the points of a lattice grid
      abl.gridSpacing.set((abl.probe_position_rb.x - abl.probe_position_lf.x) / (abl.grid_points.x - 1),
                            (abl.probe_position_rb.y - abl.probe_position_lf.y) / (abl.grid_points.y - 1));

    #endif // ABL_USES_GRID

    if (abl.verbose_level > 0) {
      SERIAL_ECHOPGM("G29 Auto Bed Leveling");
      if (abl.dryrun) SERIAL_ECHOPGM(" (DRYRUN)");
      SERIAL_EOL();
    }

    planner.synchronize();

    #if ENABLED(AUTO_BED_LEVELING_3POINT)
      if (DEBUGGING(LEVELING)) DEBUG_ECHOLNPGM("> 3-point Leveling");
      points[0].z = points[1].z = points[2].z = 0;  // Probe at 3 arbitrary points
    #endif

    #if BOTH(AUTO_BED_LEVELING_BILINEAR, EXTENSIBLE_UI)
      ExtUI::onMeshLevelingStart();
    #endif

    if (!faux) {
      remember_feedrate_scaling_off();

      #if ENABLED(PREHEAT_BEFORE_LEVELING)
        if (!abl.dryrun) probe.preheat_for_probing(LEVELING_NOZZLE_TEMP, LEVELING_BED_TEMP);
      #endif
    }

    // Disable auto bed leveling during G29.
    // Be formal so G29 can be done successively without G28.
    if (!no_action) set_bed_leveling_enabled(false);

    // Deploy certain probes before starting probing
    #if HAS_BED_PROBE
      if (ENABLED(BLTOUCH))
        do_z_clearance(Z_CLEARANCE_DEPLOY_PROBE);
      else if (probe.deploy()) {
        set_bed_leveling_enabled(abl.reenable);
        G29_RETURN(false);
      }
    #endif

    #if ENABLED(AUTO_BED_LEVELING_BILINEAR)
      if (TERN1(PROBE_MANUALLY, !no_action)
        && (abl.gridSpacing != bilinear_grid_spacing || abl.probe_position_lf != bilinear_start)
      ) {
        // Reset grid to 0.0 or "not probed". (Also disables ABL)
        reset_bed_level();

        // Initialize a grid with the given dimensions
        bilinear_grid_spacing = abl.gridSpacing;
        bilinear_start = abl.probe_position_lf;

        // Can't re-enable (on error) until the new grid is written
        abl.reenable = false;
      }
    #endif // AUTO_BED_LEVELING_BILINEAR

  } // !g29_in_progress

  #if ENABLED(PROBE_MANUALLY)

    // For manual probing, get the next index to probe now.
    // On the first probe this will be incremented to 0.
    if (!no_action) {
      ++abl.abl_probe_index;
      g29_in_progress = true;
    }

    // Abort current G29 procedure, go back to idle state
    if (seenA && g29_in_progress) {
      SERIAL_ECHOLNPGM("Manual G29 aborted");
      SET_SOFT_ENDSTOP_LOOSE(false);
      set_bed_leveling_enabled(abl.reenable);
      g29_in_progress = false;
      TERN_(LCD_BED_LEVELING, ui.wait_for_move = false);
    }

    // Query G29 status
    if (abl.verbose_level || seenQ) {
      SERIAL_ECHOPGM("Manual G29 ");
      if (g29_in_progress) {
        SERIAL_ECHOPAIR("point ", _MIN(abl.abl_probe_index + 1, abl.abl_points));
        SERIAL_ECHOLNPAIR(" of ", abl.abl_points);
      }
      else
        SERIAL_ECHOLNPGM("idle");
    }

    if (no_action) G29_RETURN(false);

    if (abl.abl_probe_index == 0) {
      // For the initial G29 S2 save software endstop state
      SET_SOFT_ENDSTOP_LOOSE(true);
      // Move close to the bed before the first point
      do_blocking_move_to_z(0);
    }
    else {

      #if EITHER(AUTO_BED_LEVELING_LINEAR, AUTO_BED_LEVELING_3POINT)
        const uint16_t index = abl.abl_probe_index - 1;
      #endif

      // For G29 after adjusting Z.
      // Save the previous Z before going to the next point
      abl.measured_z = current_position.z;

      #if ENABLED(AUTO_BED_LEVELING_LINEAR)

        abl.mean += abl.measured_z;
        abl.eqnBVector[index] = abl.measured_z;
        abl.eqnAMatrix[index + 0 * abl.abl_points] = abl.probePos.x;
        abl.eqnAMatrix[index + 1 * abl.abl_points] = abl.probePos.y;
        abl.eqnAMatrix[index + 2 * abl.abl_points] = 1;

        incremental_LSF(&lsf_results, abl.probePos, abl.measured_z);

      #elif ENABLED(AUTO_BED_LEVELING_3POINT)

        points[index].z = abl.measured_z;

      #elif ENABLED(AUTO_BED_LEVELING_BILINEAR)

        const float newz = abl.measured_z + abl.Z_offset;
        z_values[abl.meshCount.x][abl.meshCount.y] = newz;
        TERN_(EXTENSIBLE_UI, ExtUI::onMeshUpdate(abl.meshCount, newz));

        if (DEBUGGING(LEVELING)) DEBUG_ECHOLNPAIR_P(PSTR("Save X"), abl.meshCount.x, SP_Y_STR, abl.meshCount.y, SP_Z_STR, abl.measured_z + abl.Z_offset);

      #endif
    }

    //
    // If there's another point to sample, move there with optional lift.
    //

    #if ABL_USES_GRID

      // Skip any unreachable points
      while (abl.abl_probe_index < abl.abl_points) {

        // Set abl.meshCount.x, abl.meshCount.y based on abl.abl_probe_index, with zig-zag
        PR_OUTER_VAR = abl.abl_probe_index / PR_INNER_SIZE;
        PR_INNER_VAR = abl.abl_probe_index - (PR_OUTER_VAR * PR_INNER_SIZE);

        // Probe in reverse order for every other row/column
        const bool zig = (PR_OUTER_VAR & 1); // != ((PR_OUTER_SIZE) & 1);
        if (zig) PR_INNER_VAR = (PR_INNER_SIZE - 1) - PR_INNER_VAR;

        abl.probePos = abl.probe_position_lf + abl.gridSpacing * abl.meshCount.asFloat();

        TERN_(AUTO_BED_LEVELING_LINEAR, abl.indexIntoAB[abl.meshCount.x][abl.meshCount.y] = abl.abl_probe_index);

        // Keep looping till a reachable point is found
        if (position_is_reachable(abl.probePos)) break;
        ++abl.abl_probe_index;
      }

      // Is there a next point to move to?
      if (abl.abl_probe_index < abl.abl_points) {
        _manual_goto_xy(abl.probePos); // Can be used here too!
        // Disable software endstops to allow manual adjustment
        // If G29 is not completed, they will not be re-enabled
        SET_SOFT_ENDSTOP_LOOSE(true);
        G29_RETURN(false);
      }
      else {
        // Leveling done! Fall through to G29 finishing code below
        SERIAL_ECHOLNPGM("Grid probing done.");
        // Re-enable software endstops, if needed
        SET_SOFT_ENDSTOP_LOOSE(false);
      }

    #elif ENABLED(AUTO_BED_LEVELING_3POINT)

      // Probe at 3 arbitrary points
      if (abl.abl_probe_index < abl.abl_points) {
        abl.probePos = points[abl.abl_probe_index];
        _manual_goto_xy(abl.probePos);
        // Disable software endstops to allow manual adjustment
        // If G29 is not completed, they will not be re-enabled
        SET_SOFT_ENDSTOP_LOOSE(true);
        G29_RETURN(false);
      }
      else {

        SERIAL_ECHOLNPGM("3-point probing done.");

        // Re-enable software endstops, if needed
        SET_SOFT_ENDSTOP_LOOSE(false);

        if (!abl.dryrun) {
          vector_3 planeNormal = vector_3::cross(points[0] - points[1], points[2] - points[1]).get_normal();
          if (planeNormal.z < 0) planeNormal *= -1;
          planner.bed_level_matrix = matrix_3x3::create_look_at(planeNormal);

          // Can't re-enable (on error) until the new grid is written
          abl.reenable = false;
        }

      }

    #endif // AUTO_BED_LEVELING_3POINT

  #else // !PROBE_MANUALLY
  {
    const ProbePtRaise raise_after = parser.boolval('E') ? PROBE_PT_STOW : PROBE_PT_RAISE;

    abl.measured_z = 0;

    #if ABL_USES_GRID

      bool zig = PR_OUTER_SIZE & 1;  // Always end at RIGHT and BACK_PROBE_BED_POSITION

      abl.measured_z = 0;

      // Outer loop is X with PROBE_Y_FIRST enabled
      // Outer loop is Y with PROBE_Y_FIRST disabled
      for (PR_OUTER_VAR = 0; PR_OUTER_VAR < PR_OUTER_SIZE && !isnan(abl.measured_z); PR_OUTER_VAR++) {

        int8_t inStart, inStop, inInc;

        if (zig) {                      // Zig away from origin
          inStart = 0;                  // Left or front
          inStop = PR_INNER_SIZE;       // Right or back
          inInc = 1;                    // Zig right
        }
        else {                          // Zag towards origin
          inStart = PR_INNER_SIZE - 1;  // Right or back
          inStop = -1;                  // Left or front
          inInc = -1;                   // Zag left
        }

        zig ^= true; // zag

        // An index to print current state
        uint8_t pt_index = (PR_OUTER_VAR) * (PR_INNER_SIZE) + 1;

        // Inner loop is Y with PROBE_Y_FIRST enabled
        // Inner loop is X with PROBE_Y_FIRST disabled
        for (PR_INNER_VAR = inStart; PR_INNER_VAR != inStop; pt_index++, PR_INNER_VAR += inInc) {

          abl.probePos = abl.probe_position_lf + abl.gridSpacing * abl.meshCount.asFloat();

          TERN_(AUTO_BED_LEVELING_LINEAR, abl.indexIntoAB[abl.meshCount.x][abl.meshCount.y] = ++abl.abl_probe_index); // 0...

          // Avoid probing outside the round or hexagonal area
          if (TERN0(IS_KINEMATIC, !probe.can_reach(abl.probePos))) continue;

          if (abl.verbose_level) SERIAL_ECHOLNPAIR("Probing mesh point ", pt_index, "/", abl.abl_points, ".");
          TERN_(HAS_STATUS_MESSAGE, ui.status_printf_P(0, PSTR(S_FMT " %i/%i"), GET_TEXT(MSG_PROBING_MESH), int(pt_index), int(abl.abl_points)));

          abl.measured_z = faux ? 0.001f * random(-100, 101) : probe.probe_at_point(abl.probePos, raise_after, abl.verbose_level);

          if (isnan(abl.measured_z)) {
            set_bed_leveling_enabled(abl.reenable);
            break; // Breaks out of both loops
          }

          #if ENABLED(PROBE_TEMP_COMPENSATION)
            temp_comp.compensate_measurement(TSI_BED, thermalManager.degBed(), abl.measured_z);
            temp_comp.compensate_measurement(TSI_PROBE, thermalManager.degProbe(), abl.measured_z);
            TERN_(USE_TEMP_EXT_COMPENSATION, temp_comp.compensate_measurement(TSI_EXT, thermalManager.degHotend(), abl.measured_z));
          #endif

          #if ENABLED(AUTO_BED_LEVELING_LINEAR)

            abl.mean += abl.measured_z;
            abl.eqnBVector[abl.abl_probe_index] = abl.measured_z;
            abl.eqnAMatrix[abl.abl_probe_index + 0 * abl.abl_points] = abl.probePos.x;
            abl.eqnAMatrix[abl.abl_probe_index + 1 * abl.abl_points] = abl.probePos.y;
            abl.eqnAMatrix[abl.abl_probe_index + 2 * abl.abl_points] = 1;

            incremental_LSF(&lsf_results, abl.probePos, abl.measured_z);

          #elif ENABLED(AUTO_BED_LEVELING_BILINEAR)

            const float z = abl.measured_z + abl.Z_offset;
            z_values[abl.meshCount.x][abl.meshCount.y] = z;
            TERN_(EXTENSIBLE_UI, ExtUI::onMeshUpdate(abl.meshCount, z));

          #endif

          abl.reenable = false;
          idle_no_sleep();

        } // inner
      } // outer

    #elif ENABLED(AUTO_BED_LEVELING_3POINT)

      // Probe at 3 arbitrary points

      LOOP_L_N(i, 3) {
        if (abl.verbose_level) SERIAL_ECHOLNPAIR("Probing point ", i + 1, "/3.");
        TERN_(HAS_STATUS_MESSAGE, ui.status_printf_P(0, PSTR(S_FMT " %i/3"), GET_TEXT(MSG_PROBING_MESH), int(i + 1)));

        // Retain the last probe position
        abl.probePos = points[i];
        abl.measured_z = faux ? 0.001 * random(-100, 101) : probe.probe_at_point(abl.probePos, raise_after, abl.verbose_level);
        if (isnan(abl.measured_z)) {
          set_bed_leveling_enabled(abl.reenable);
          break;
        }
        points[i].z = abl.measured_z;
      }

      if (!abl.dryrun && !isnan(abl.measured_z)) {
        vector_3 planeNormal = vector_3::cross(points[0] - points[1], points[2] - points[1]).get_normal();
        if (planeNormal.z < 0) planeNormal *= -1;
        planner.bed_level_matrix = matrix_3x3::create_look_at(planeNormal);

        // Can't re-enable (on error) until the new grid is written
        abl.reenable = false;
      }

    #endif // AUTO_BED_LEVELING_3POINT

    TERN_(HAS_STATUS_MESSAGE, ui.reset_status());

    // Stow the probe. No raise for FIX_MOUNTED_PROBE.
    if (probe.stow()) {
      set_bed_leveling_enabled(abl.reenable);
      abl.measured_z = NAN;
    }
  }
  #endif // !PROBE_MANUALLY

  //
  // G29 Finishing Code
  //
  // Unless this is a dry run, auto bed leveling will
  // definitely be enabled after this point.
  //
  // If code above wants to continue leveling, it should
  // return or loop before this point.
  //

  if (DEBUGGING(LEVELING)) DEBUG_POS("> probing complete", current_position);

  #if ENABLED(PROBE_MANUALLY)
    g29_in_progress = false;
    TERN_(LCD_BED_LEVELING, ui.wait_for_move = false);
  #endif

  // Calculate leveling, print reports, correct the position
  if (!isnan(abl.measured_z)) {
    #if ENABLED(AUTO_BED_LEVELING_BILINEAR)

      if (!abl.dryrun) extrapolate_unprobed_bed_level();
      print_bilinear_leveling_grid();

      refresh_bed_level();

      TERN_(ABL_BILINEAR_SUBDIVISION, print_bilinear_leveling_grid_virt());

    #elif ENABLED(AUTO_BED_LEVELING_LINEAR)

      // For LINEAR leveling calculate matrix, print reports, correct the position

      /**
       * solve the plane equation ax + by + d = z
       * A is the matrix with rows [x y 1] for all the probed points
       * B is the vector of the Z positions
       * the normal vector to the plane is formed by the coefficients of the
       * plane equation in the standard form, which is Vx*x+Vy*y+Vz*z+d = 0
       * so Vx = -a Vy = -b Vz = 1 (we want the vector facing towards positive Z
       */
      struct { float a, b, d; } plane_equation_coefficients;

      finish_incremental_LSF(&lsf_results);
      plane_equation_coefficients.a = -lsf_results.A;  // We should be able to eliminate the '-' on these three lines and down below
      plane_equation_coefficients.b = -lsf_results.B;  // but that is not yet tested.
      plane_equation_coefficients.d = -lsf_results.D;

      abl.mean /= abl.abl_points;

      if (abl.verbose_level) {
        SERIAL_ECHOPAIR_F("Eqn coefficients: a: ", plane_equation_coefficients.a, 8);
        SERIAL_ECHOPAIR_F(" b: ", plane_equation_coefficients.b, 8);
        SERIAL_ECHOPAIR_F(" d: ", plane_equation_coefficients.d, 8);
        if (abl.verbose_level > 2)
          SERIAL_ECHOPAIR_F("\nMean of sampled points: ", abl.mean, 8);
        SERIAL_EOL();
      }

      // Create the matrix but don't correct the position yet
      if (!abl.dryrun)
        planner.bed_level_matrix = matrix_3x3::create_look_at(
          vector_3(-plane_equation_coefficients.a, -plane_equation_coefficients.b, 1)    // We can eliminate the '-' here and up above
        );

      // Show the Topography map if enabled
      if (abl.topography_map) {

        float min_diff = 999;

        auto print_topo_map = [&](PGM_P const title, const bool get_min) {
          SERIAL_ECHOPGM_P(title);
          for (int8_t yy = abl.grid_points.y - 1; yy >= 0; yy--) {
            LOOP_L_N(xx, abl.grid_points.x) {
              const int ind = abl.indexIntoAB[xx][yy];
              xyz_float_t tmp = { abl.eqnAMatrix[ind + 0 * abl.abl_points],
                                  abl.eqnAMatrix[ind + 1 * abl.abl_points], 0 };
              planner.bed_level_matrix.apply_rotation_xyz(tmp);
              if (get_min) NOMORE(min_diff, abl.eqnBVector[ind] - tmp.z);
              const float subval = get_min ? abl.mean : tmp.z + min_diff,
                            diff = abl.eqnBVector[ind] - subval;
              SERIAL_CHAR(' '); if (diff >= 0.0) SERIAL_CHAR('+');   // Include + for column alignment
              SERIAL_ECHO_F(diff, 5);
            } // xx
            SERIAL_EOL();
          } // yy
          SERIAL_EOL();
        };

        print_topo_map(PSTR("\nBed Height Topography:\n"
                               "   +--- BACK --+\n"
                               "   |           |\n"
                               " L |    (+)    | R\n"
                               " E |           | I\n"
                               " F | (-) N (+) | G\n"
                               " T |           | H\n"
                               "   |    (-)    | T\n"
                               "   |           |\n"
                               "   O-- FRONT --+\n"
                               " (0,0)\n"), true);
        if (abl.verbose_level > 3)
          print_topo_map(PSTR("\nCorrected Bed Height vs. Bed Topology:\n"), false);

      } // abl.topography_map

    #endif // AUTO_BED_LEVELING_LINEAR

    #if ABL_PLANAR

      // For LINEAR and 3POINT leveling correct the current position

      if (abl.verbose_level > 0)
        planner.bed_level_matrix.debug(PSTR("\n\nBed Level Correction Matrix:"));

      if (!abl.dryrun) {
        //
        // Correct the current XYZ position based on the tilted plane.
        //

        if (DEBUGGING(LEVELING)) DEBUG_POS("G29 uncorrected XYZ", current_position);

        xyze_pos_t converted = current_position;
        planner.force_unapply_leveling(converted); // use conversion machinery

        // Use the last measured distance to the bed, if possible
        if ( NEAR(current_position.x, abl.probePos.x - probe.offset_xy.x)
          && NEAR(current_position.y, abl.probePos.y - probe.offset_xy.y)
        ) {
          const float simple_z = current_position.z - abl.measured_z;
          if (DEBUGGING(LEVELING)) DEBUG_ECHOLNPAIR("Probed Z", simple_z, "  Matrix Z", converted.z, "  Discrepancy ", simple_z - converted.z);
          converted.z = simple_z;
        }

        // The rotated XY and corrected Z are now current_position
        current_position = converted;

        if (DEBUGGING(LEVELING)) DEBUG_POS("G29 corrected XYZ", current_position);
      }

    #elif ENABLED(AUTO_BED_LEVELING_BILINEAR)

      if (!abl.dryrun) {
        if (DEBUGGING(LEVELING)) DEBUG_ECHOLNPAIR("G29 uncorrected Z:", current_position.z);

        // Unapply the offset because it is going to be immediately applied
        // and cause compensation movement in Z
        const float fade_scaling_factor = TERN(ENABLE_LEVELING_FADE_HEIGHT, planner.fade_scaling_factor_for_z(current_position.z), 1);
        current_position.z -= fade_scaling_factor * bilinear_z_offset(current_position);

        if (DEBUGGING(LEVELING)) DEBUG_ECHOLNPAIR(" corrected Z:", current_position.z);
      }

    #endif // ABL_PLANAR

    // Auto Bed Leveling is complete! Enable if possible.
    planner.leveling_active = !abl.dryrun || abl.reenable;
  } // !isnan(abl.measured_z)

  // Restore state after probing
  if (!faux) restore_feedrate_and_scaling();

  // Sync the planner from the current_position
  if (planner.leveling_active) sync_plan_position();

  #if HAS_BED_PROBE
    probe.move_z_after_probing();
  #endif

  #ifdef Z_PROBE_END_SCRIPT
    if (DEBUGGING(LEVELING)) DEBUG_ECHOLNPAIR("Z Probe End Script: ", Z_PROBE_END_SCRIPT);
    planner.synchronize();
    process_subcommands_now_P(PSTR(Z_PROBE_END_SCRIPT));
  #endif

  report_current_position();

  TERN_(FULL_REPORT_TO_HOST_FEATURE, set_and_report_grblstate(M_IDLE));

  G29_RETURN(isnan(abl.measured_z));

}

#endif // HAS_ABL_NOT_UBL<|MERGE_RESOLUTION|>--- conflicted
+++ resolved
@@ -97,8 +97,6 @@
     int abl_probe_index;
   #endif
 
-<<<<<<< HEAD
-=======
   #if ENABLED(AUTO_BED_LEVELING_LINEAR)
     int abl_points;
   #elif ENABLED(AUTO_BED_LEVELING_3POINT)
@@ -107,7 +105,6 @@
     static constexpr int abl_points = GRID_MAX_POINTS;
   #endif
 
->>>>>>> 4428affc
   #if ABL_USES_GRID
 
     xy_int8_t meshCount;
@@ -124,17 +121,6 @@
       static constexpr xy_uint8_t grid_points = { GRID_MAX_POINTS_X, GRID_MAX_POINTS_Y };
     #endif
 
-<<<<<<< HEAD
-    #if ENABLED(AUTO_BED_LEVELING_LINEAR)
-      int abl_points;
-    #elif ENABLED(AUTO_BED_LEVELING_3POINT)
-      static constexpr int abl_points = 3;
-    #else
-      static constexpr int abl_points = GRID_MAX_POINTS;
-    #endif
-
-=======
->>>>>>> 4428affc
     #if ENABLED(AUTO_BED_LEVELING_BILINEAR)
       float Z_offset;
     #endif
