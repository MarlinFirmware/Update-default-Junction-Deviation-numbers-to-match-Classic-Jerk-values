/**
 * Marlin 3D Printer Firmware
 * Copyright (c) 2020 MarlinFirmware [https://github.com/MarlinFirmware/Marlin]
 *
 * Based on Sprinter and grbl.
 * Copyright (c) 2011 Camiel Gubbels / Erik van der Zalm
 *
 * This program is free software: you can redistribute it and/or modify
 * it under the terms of the GNU General Public License as published by
 * the Free Software Foundation, either version 3 of the License, or
 * (at your option) any later version.
 *
 * This program is distributed in the hope that it will be useful,
 * but WITHOUT ANY WARRANTY; without even the implied warranty of
 * MERCHANTABILITY or FITNESS FOR A PARTICULAR PURPOSE.  See the
 * GNU General Public License for more details.
 *
 * You should have received a copy of the GNU General Public License
 * along with this program.  If not, see <https://www.gnu.org/licenses/>.
 *
 */

/**
 * G29.cpp - Auto Bed Leveling
 */

#include "../../../inc/MarlinConfig.h"

#if HAS_ABL_NOT_UBL

#include "../../gcode.h"
#include "../../../feature/bedlevel/bedlevel.h"
#include "../../../module/motion.h"
#include "../../../module/planner.h"
#include "../../../module/stepper.h"
#include "../../../module/probe.h"
#include "../../queue.h"

#if ENABLED(PROBE_TEMP_COMPENSATION)
  #include "../../../feature/probe_temp_comp.h"
  #include "../../../module/temperature.h"
#endif

#if HAS_STATUS_MESSAGE
  #include "../../../lcd/marlinui.h"
#endif

#if ENABLED(AUTO_BED_LEVELING_LINEAR)
  #include "../../../libs/least_squares_fit.h"
#endif

#if ABL_PLANAR
  #include "../../../libs/vector_3.h"
#endif

#define DEBUG_OUT ENABLED(DEBUG_LEVELING_FEATURE)
#include "../../../core/debug_out.h"

#if ENABLED(EXTENSIBLE_UI)
  #include "../../../lcd/extui/ui_api.h"
#endif

#if ENABLED(DWIN_CREALITY_LCD)
  #include "../../../lcd/dwin/e3v2/dwin.h"
#endif

#if HAS_MULTI_HOTEND
  #include "../../../module/tool_change.h"
#endif

#if ABL_USES_GRID
  #if ENABLED(PROBE_Y_FIRST)
    #define PR_OUTER_VAR  abl.meshCount.x
    #define PR_OUTER_SIZE abl.grid_points.x
    #define PR_INNER_VAR  abl.meshCount.y
    #define PR_INNER_SIZE abl.grid_points.y
  #else
    #define PR_OUTER_VAR  abl.meshCount.y
    #define PR_OUTER_SIZE abl.grid_points.y
    #define PR_INNER_VAR  abl.meshCount.x
    #define PR_INNER_SIZE abl.grid_points.x
  #endif
#endif

#define G29_RETURN(b) return TERN_(G29_RETRY_AND_RECOVER, b)

// For manual probing values persist over multiple G29
class G29_State {
public:
  int       verbose_level;
  xy_pos_t  probePos;
  float     measured_z;
  bool      dryrun,
            reenable;

  #if EITHER(PROBE_MANUALLY, AUTO_BED_LEVELING_LINEAR)
    int abl_probe_index;
  #endif

  #if ABL_USES_GRID

    xy_int8_t meshCount;

    xy_pos_t probe_position_lf,
             probe_position_rb;

    xy_float_t gridSpacing; // = { 0.0f, 0.0f }

    #if ENABLED(AUTO_BED_LEVELING_LINEAR)
      bool                topography_map;
      xy_uint8_t          grid_points;
    #else // Bilinear
      static constexpr xy_uint8_t grid_points = { GRID_MAX_POINTS_X, GRID_MAX_POINTS_Y };
    #endif

    #if ENABLED(AUTO_BED_LEVELING_LINEAR)
      int abl_points;
    #elif ENABLED(AUTO_BED_LEVELING_3POINT)
      static constexpr int abl_points = 3;
    #else
      static constexpr int abl_points = GRID_MAX_POINTS;
    #endif

    #if ENABLED(AUTO_BED_LEVELING_BILINEAR)
      float Z_offset;
    #endif

    #if ENABLED(AUTO_BED_LEVELING_LINEAR)
      int indexIntoAB[GRID_MAX_POINTS_X][GRID_MAX_POINTS_Y];
      float eqnAMatrix[(GRID_MAX_POINTS) * 3], // "A" matrix of the linear system of equations
            eqnBVector[GRID_MAX_POINTS],       // "B" vector of Z points
            mean;
    #endif
  #endif
};

#if ABL_USES_GRID && EITHER(AUTO_BED_LEVELING_3POINT, AUTO_BED_LEVELING_BILINEAR)
  constexpr xy_uint8_t G29_State::grid_points;
  constexpr int G29_State::abl_points;
#endif

/**
 * G29: Detailed Z probe, probes the bed at 3 or more points.
 *      Will fail if the printer has not been homed with G28.
 *
 * Enhanced G29 Auto Bed Leveling Probe Routine
 *
 *  O  Auto-level only if needed
 *
 *  D  Dry-Run mode. Just evaluate the bed Topology - Don't apply
 *     or alter the bed level data. Useful to check the topology
 *     after a first run of G29.
 *
 *  J  Jettison current bed leveling data
 *
 *  V  Set the verbose level (0-4). Example: "G29 V3"
 *
 * Parameters With LINEAR leveling only:
 *
 *  P  Set the size of the grid that will be probed (P x P points).
 *     Example: "G29 P4"
 *
 *  X  Set the X size of the grid that will be probed (X x Y points).
 *     Example: "G29 X7 Y5"
 *
 *  Y  Set the Y size of the grid that will be probed (X x Y points).
 *
 *  T  Generate a Bed Topology Report. Example: "G29 P5 T" for a detailed report.
 *     This is useful for manual bed leveling and finding flaws in the bed (to
 *     assist with part placement).
 *     Not supported by non-linear delta printer bed leveling.
 *
 * Parameters With LINEAR and BILINEAR leveling only:
 *
 *  S  Set the XY travel speed between probe points (in units/min)
 *
 *  H  Set bounds to a centered square H x H units in size
 *
 *     -or-
 *
 *  F  Set the Front limit of the probing grid
 *  B  Set the Back limit of the probing grid
 *  L  Set the Left limit of the probing grid
 *  R  Set the Right limit of the probing grid
 *
 * Parameters with DEBUG_LEVELING_FEATURE only:
 *
 *  C  Make a totally fake grid with no actual probing.
 *     For use in testing when no probing is possible.
 *
 * Parameters with BILINEAR leveling only:
 *
 *  Z  Supply an additional Z probe offset
 *
 * Extra parameters with PROBE_MANUALLY:
 *
 *  To do manual probing simply repeat G29 until the procedure is complete.
 *  The first G29 accepts parameters. 'G29 Q' for status, 'G29 A' to abort.
 *
 *  Q  Query leveling and G29 state
 *
 *  A  Abort current leveling procedure
 *
 * Extra parameters with BILINEAR only:
 *
 *  W  Write a mesh point. (If G29 is idle.)
 *  I  X index for mesh point
 *  J  Y index for mesh point
 *  X  X for mesh point, overrides I
 *  Y  Y for mesh point, overrides J
 *  Z  Z for mesh point. Otherwise, raw current Z.
 *
 * Without PROBE_MANUALLY:
 *
 *  E  By default G29 will engage the Z probe, test the bed, then disengage.
 *     Include "E" to engage/disengage the Z probe for each sample.
 *     There's no extra effect if you have a fixed Z probe.
 */
G29_TYPE GcodeSuite::G29() {

  TERN_(PROBE_MANUALLY, static) G29_State abl;

  reset_stepper_timeout();

  const bool seenQ = EITHER(DEBUG_LEVELING_FEATURE, PROBE_MANUALLY) && parser.seen('Q');

  // G29 Q is also available if debugging
  #if ENABLED(DEBUG_LEVELING_FEATURE)
    const uint8_t old_debug_flags = marlin_debug_flags;
    if (seenQ) marlin_debug_flags |= MARLIN_DEBUG_LEVELING;
    DEBUG_SECTION(log_G29, "G29", DEBUGGING(LEVELING));
    if (DEBUGGING(LEVELING)) log_machine_info();
    marlin_debug_flags = old_debug_flags;
    if (DISABLED(PROBE_MANUALLY) && seenQ) G29_RETURN(false);
  #endif

  const bool seenA = TERN0(PROBE_MANUALLY, parser.seen('A')),
         no_action = seenA || seenQ,
              faux = ENABLED(DEBUG_LEVELING_FEATURE) && DISABLED(PROBE_MANUALLY) ? parser.boolval('C') : no_action;

  if (!no_action && planner.leveling_active && parser.boolval('O')) { // Auto-level only if needed
    if (DEBUGGING(LEVELING)) DEBUG_ECHOLNPGM("> Auto-level not needed, skip");
    G29_RETURN(false);
  }

  // Send 'N' to force homing before G29 (internal only)
  if (parser.seen('N'))
    process_subcommands_now_P(TERN(G28_L0_ENSURES_LEVELING_OFF, PSTR("G28L0"), G28_STR));

  // Don't allow auto-leveling without homing first
  if (homing_needed_error()) G29_RETURN(false);

  #if ENABLED(AUTO_BED_LEVELING_3POINT)
    vector_3 points[3];
    probe.get_three_points(points);
  #endif

  #if ENABLED(AUTO_BED_LEVELING_LINEAR)
    struct linear_fit_data lsf_results;
  #endif

  /**
   * On the initial G29 fetch command parameters.
   */
  if (!g29_in_progress) {

    TERN_(HAS_MULTI_HOTEND, if (active_extruder) tool_change(0));

    #if EITHER(PROBE_MANUALLY, AUTO_BED_LEVELING_LINEAR)
      abl.abl_probe_index = -1;
    #endif

    abl.reenable = planner.leveling_active;

    #if ENABLED(AUTO_BED_LEVELING_BILINEAR)

      const bool seen_w = parser.seen('W');
      if (seen_w) {
        if (!leveling_is_valid()) {
          SERIAL_ERROR_MSG("No bilinear grid");
          G29_RETURN(false);
        }

        const float rz = parser.seenval('Z') ? RAW_Z_POSITION(parser.value_linear_units()) : current_position.z;
        if (!WITHIN(rz, -10, 10)) {
          SERIAL_ERROR_MSG("Bad Z value");
          G29_RETURN(false);
        }

        const float rx = RAW_X_POSITION(parser.linearval('X', NAN)),
                    ry = RAW_Y_POSITION(parser.linearval('Y', NAN));
        int8_t i = parser.byteval('I', -1), j = parser.byteval('J', -1);

        if (!isnan(rx) && !isnan(ry)) {
          // Get nearest i / j from rx / ry
<<<<<<< HEAD
          i = (rx - bilinear_start.x + 0.5 * gridSpacing.x) / gridSpacing.x;
          j = (ry - bilinear_start.y + 0.5 * gridSpacing.y) / gridSpacing.y;
          LIMIT(i, 0, (GRID_MAX_POINTS_X) - 1);
          LIMIT(j, 0, (GRID_MAX_POINTS_Y) - 1);
=======
          i = (rx - bilinear_start.x + 0.5 * abl.gridSpacing.x) / abl.gridSpacing.x;
          j = (ry - bilinear_start.y + 0.5 * abl.gridSpacing.y) / abl.gridSpacing.y;
          LIMIT(i, 0, GRID_MAX_POINTS_X - 1);
          LIMIT(j, 0, GRID_MAX_POINTS_Y - 1);
>>>>>>> 600ef1e4
        }
        if (WITHIN(i, 0, (GRID_MAX_POINTS_X) - 1) && WITHIN(j, 0, (GRID_MAX_POINTS_Y) - 1)) {
          set_bed_leveling_enabled(false);
          z_values[i][j] = rz;
          TERN_(ABL_BILINEAR_SUBDIVISION, bed_level_virt_interpolate());
          TERN_(EXTENSIBLE_UI, ExtUI::onMeshUpdate(i, j, rz));
          set_bed_leveling_enabled(abl.reenable);
          if (abl.reenable) report_current_position();
        }
        G29_RETURN(false);
      } // parser.seen('W')

    #else

      constexpr bool seen_w = false;

    #endif

    // Jettison bed leveling data
    if (!seen_w && parser.seen('J')) {
      reset_bed_level();
      G29_RETURN(false);
    }

    abl.verbose_level = parser.intval('V');
    if (!WITHIN(abl.verbose_level, 0, 4)) {
      SERIAL_ECHOLNPGM("?(V)erbose level implausible (0-4).");
      G29_RETURN(false);
    }

    abl.dryrun = parser.boolval('D') || TERN0(PROBE_MANUALLY, no_action);

    #if ENABLED(AUTO_BED_LEVELING_LINEAR)

      incremental_LSF_reset(&lsf_results);

      abl.topography_map = abl.verbose_level > 2 || parser.boolval('T');

      // X and Y specify points in each direction, overriding the default
      // These values may be saved with the completed mesh
      abl.grid_points.set(
        parser.byteval('X', GRID_MAX_POINTS_X),
        parser.byteval('Y', GRID_MAX_POINTS_Y)
      );
      if (parser.seenval('P')) abl.grid_points.x = abl.grid_points.y = parser.value_int();

      if (!WITHIN(abl.grid_points.x, 2, GRID_MAX_POINTS_X)) {
        SERIAL_ECHOLNPGM("?Probe points (X) implausible (2-" STRINGIFY(GRID_MAX_POINTS_X) ").");
        G29_RETURN(false);
      }
      if (!WITHIN(abl.grid_points.y, 2, GRID_MAX_POINTS_Y)) {
        SERIAL_ECHOLNPGM("?Probe points (Y) implausible (2-" STRINGIFY(GRID_MAX_POINTS_Y) ").");
        G29_RETURN(false);
      }

      abl.abl_points = abl.grid_points.x * abl.grid_points.y;
      abl.mean = 0;

    #elif ENABLED(AUTO_BED_LEVELING_BILINEAR)

      abl.Z_offset = parser.linearval('Z');

    #endif

    #if ABL_USES_GRID

      xy_probe_feedrate_mm_s = MMM_TO_MMS(parser.linearval('S', XY_PROBE_FEEDRATE));

      const float x_min = probe.min_x(), x_max = probe.max_x(),
                  y_min = probe.min_y(), y_max = probe.max_y();

      if (parser.seen('H')) {
        const int16_t size = (int16_t)parser.value_linear_units();
        abl.probe_position_lf.set(_MAX((X_CENTER) - size / 2, x_min), _MAX((Y_CENTER) - size / 2, y_min));
        abl.probe_position_rb.set(_MIN(abl.probe_position_lf.x + size, x_max), _MIN(abl.probe_position_lf.y + size, y_max));
      }
      else {
        abl.probe_position_lf.set(parser.linearval('L', x_min), parser.linearval('F', y_min));
        abl.probe_position_rb.set(parser.linearval('R', x_max), parser.linearval('B', y_max));
      }

      if (!probe.good_bounds(abl.probe_position_lf, abl.probe_position_rb)) {
        if (DEBUGGING(LEVELING)) {
          DEBUG_ECHOLNPAIR("G29 L", abl.probe_position_lf.x, " R", abl.probe_position_rb.x,
                              " F", abl.probe_position_lf.y, " B", abl.probe_position_rb.y);
        }
        SERIAL_ECHOLNPGM("? (L,R,F,B) out of bounds.");
        G29_RETURN(false);
      }

      // Probe at the points of a lattice grid
      abl.gridSpacing.set((abl.probe_position_rb.x - abl.probe_position_lf.x) / (abl.grid_points.x - 1),
                            (abl.probe_position_rb.y - abl.probe_position_lf.y) / (abl.grid_points.y - 1));

    #endif // ABL_USES_GRID

    if (abl.verbose_level > 0) {
      SERIAL_ECHOPGM("G29 Auto Bed Leveling");
      if (abl.dryrun) SERIAL_ECHOPGM(" (DRYRUN)");
      SERIAL_EOL();
    }

    planner.synchronize();

    #if ENABLED(AUTO_BED_LEVELING_3POINT)
      if (DEBUGGING(LEVELING)) DEBUG_ECHOLNPGM("> 3-point Leveling");
      points[0].z = points[1].z = points[2].z = 0;  // Probe at 3 arbitrary points
    #endif

    #if BOTH(AUTO_BED_LEVELING_BILINEAR, EXTENSIBLE_UI)
      ExtUI::onMeshLevelingStart();
    #endif

    if (!faux) {
      remember_feedrate_scaling_off();

      #if ENABLED(PREHEAT_BEFORE_LEVELING)
        if (!abl.dryrun) probe.preheat_for_probing(LEVELING_NOZZLE_TEMP, LEVELING_BED_TEMP);
      #endif
    }

    // Disable auto bed leveling during G29.
    // Be formal so G29 can be done successively without G28.
    if (!no_action) set_bed_leveling_enabled(false);

    // Deploy certain probes before starting probing
    #if HAS_BED_PROBE
      if (ENABLED(BLTOUCH))
        do_z_clearance(Z_CLEARANCE_DEPLOY_PROBE);
      else if (probe.deploy()) {
        set_bed_leveling_enabled(abl.reenable);
        G29_RETURN(false);
      }
    #endif

    #if ENABLED(AUTO_BED_LEVELING_BILINEAR)
      if (TERN1(PROBE_MANUALLY, !no_action)
        && (abl.gridSpacing != bilinear_grid_spacing || abl.probe_position_lf != bilinear_start)
      ) {
        // Reset grid to 0.0 or "not probed". (Also disables ABL)
        reset_bed_level();

        // Initialize a grid with the given dimensions
        bilinear_grid_spacing = abl.gridSpacing;
        bilinear_start = abl.probe_position_lf;

        // Can't re-enable (on error) until the new grid is written
        abl.reenable = false;
      }
    #endif // AUTO_BED_LEVELING_BILINEAR

  } // !g29_in_progress

  #if ENABLED(PROBE_MANUALLY)

    // For manual probing, get the next index to probe now.
    // On the first probe this will be incremented to 0.
    if (!no_action) {
      ++abl.abl_probe_index;
      g29_in_progress = true;
    }

    // Abort current G29 procedure, go back to idle state
    if (seenA && g29_in_progress) {
      SERIAL_ECHOLNPGM("Manual G29 aborted");
      SET_SOFT_ENDSTOP_LOOSE(false);
      set_bed_leveling_enabled(abl.reenable);
      g29_in_progress = false;
      TERN_(LCD_BED_LEVELING, ui.wait_for_move = false);
    }

    // Query G29 status
    if (abl.verbose_level || seenQ) {
      SERIAL_ECHOPGM("Manual G29 ");
      if (g29_in_progress) {
        SERIAL_ECHOPAIR("point ", _MIN(abl.abl_probe_index + 1, abl.abl_points));
        SERIAL_ECHOLNPAIR(" of ", abl.abl_points);
      }
      else
        SERIAL_ECHOLNPGM("idle");
    }

    if (no_action) G29_RETURN(false);

    if (abl.abl_probe_index == 0) {
      // For the initial G29 S2 save software endstop state
      SET_SOFT_ENDSTOP_LOOSE(true);
      // Move close to the bed before the first point
      do_blocking_move_to_z(0);
    }
    else {

      #if EITHER(AUTO_BED_LEVELING_LINEAR, AUTO_BED_LEVELING_3POINT)
        const uint16_t index = abl.abl_probe_index - 1;
      #endif

      // For G29 after adjusting Z.
      // Save the previous Z before going to the next point
      abl.measured_z = current_position.z;

      #if ENABLED(AUTO_BED_LEVELING_LINEAR)

        abl.mean += abl.measured_z;
        abl.eqnBVector[index] = abl.measured_z;
        abl.eqnAMatrix[index + 0 * abl.abl_points] = abl.probePos.x;
        abl.eqnAMatrix[index + 1 * abl.abl_points] = abl.probePos.y;
        abl.eqnAMatrix[index + 2 * abl.abl_points] = 1;

        incremental_LSF(&lsf_results, abl.probePos, abl.measured_z);

      #elif ENABLED(AUTO_BED_LEVELING_3POINT)

        points[index].z = abl.measured_z;

      #elif ENABLED(AUTO_BED_LEVELING_BILINEAR)

        const float newz = abl.measured_z + abl.Z_offset;
        z_values[abl.meshCount.x][abl.meshCount.y] = newz;
        TERN_(EXTENSIBLE_UI, ExtUI::onMeshUpdate(abl.meshCount, newz));

        if (DEBUGGING(LEVELING)) DEBUG_ECHOLNPAIR_P(PSTR("Save X"), abl.meshCount.x, SP_Y_STR, abl.meshCount.y, SP_Z_STR, abl.measured_z + abl.Z_offset);

      #endif
    }

    //
    // If there's another point to sample, move there with optional lift.
    //

    #if ABL_USES_GRID

      // Skip any unreachable points
      while (abl.abl_probe_index < abl.abl_points) {

        // Set abl.meshCount.x, abl.meshCount.y based on abl.abl_probe_index, with zig-zag
        PR_OUTER_VAR = abl.abl_probe_index / PR_INNER_SIZE;
        PR_INNER_VAR = abl.abl_probe_index - (PR_OUTER_VAR * PR_INNER_SIZE);

        // Probe in reverse order for every other row/column
        const bool zig = (PR_OUTER_VAR & 1); // != ((PR_OUTER_SIZE) & 1);
        if (zig) PR_INNER_VAR = (PR_INNER_SIZE - 1) - PR_INNER_VAR;

        abl.probePos = abl.probe_position_lf + abl.gridSpacing * abl.meshCount.asFloat();

        TERN_(AUTO_BED_LEVELING_LINEAR, abl.indexIntoAB[abl.meshCount.x][abl.meshCount.y] = abl.abl_probe_index);

        // Keep looping till a reachable point is found
        if (position_is_reachable(abl.probePos)) break;
        ++abl.abl_probe_index;
      }

      // Is there a next point to move to?
      if (abl.abl_probe_index < abl.abl_points) {
        _manual_goto_xy(abl.probePos); // Can be used here too!
        // Disable software endstops to allow manual adjustment
        // If G29 is not completed, they will not be re-enabled
        SET_SOFT_ENDSTOP_LOOSE(true);
        G29_RETURN(false);
      }
      else {
        // Leveling done! Fall through to G29 finishing code below
        SERIAL_ECHOLNPGM("Grid probing done.");
        // Re-enable software endstops, if needed
        SET_SOFT_ENDSTOP_LOOSE(false);
      }

    #elif ENABLED(AUTO_BED_LEVELING_3POINT)

      // Probe at 3 arbitrary points
      if (abl.abl_probe_index < abl.abl_points) {
        abl.probePos = points[abl.abl_probe_index];
        _manual_goto_xy(abl.probePos);
        // Disable software endstops to allow manual adjustment
        // If G29 is not completed, they will not be re-enabled
        SET_SOFT_ENDSTOP_LOOSE(true);
        G29_RETURN(false);
      }
      else {

        SERIAL_ECHOLNPGM("3-point probing done.");

        // Re-enable software endstops, if needed
        SET_SOFT_ENDSTOP_LOOSE(false);

        if (!abl.dryrun) {
          vector_3 planeNormal = vector_3::cross(points[0] - points[1], points[2] - points[1]).get_normal();
          if (planeNormal.z < 0) planeNormal *= -1;
          planner.bed_level_matrix = matrix_3x3::create_look_at(planeNormal);

          // Can't re-enable (on error) until the new grid is written
          abl.reenable = false;
        }

      }

    #endif // AUTO_BED_LEVELING_3POINT

  #else // !PROBE_MANUALLY
  {
    const ProbePtRaise raise_after = parser.boolval('E') ? PROBE_PT_STOW : PROBE_PT_RAISE;

    abl.measured_z = 0;

    #if ABL_USES_GRID

      bool zig = PR_OUTER_SIZE & 1;  // Always end at RIGHT and BACK_PROBE_BED_POSITION

      abl.measured_z = 0;

      // Outer loop is X with PROBE_Y_FIRST enabled
      // Outer loop is Y with PROBE_Y_FIRST disabled
      for (PR_OUTER_VAR = 0; PR_OUTER_VAR < PR_OUTER_SIZE && !isnan(abl.measured_z); PR_OUTER_VAR++) {

        int8_t inStart, inStop, inInc;

        if (zig) {                      // Zig away from origin
          inStart = 0;                  // Left or front
          inStop = PR_INNER_SIZE;       // Right or back
          inInc = 1;                    // Zig right
        }
        else {                          // Zag towards origin
          inStart = PR_INNER_SIZE - 1;  // Right or back
          inStop = -1;                  // Left or front
          inInc = -1;                   // Zag left
        }

        zig ^= true; // zag

        // An index to print current state
        uint8_t pt_index = (PR_OUTER_VAR) * (PR_INNER_SIZE) + 1;

        // Inner loop is Y with PROBE_Y_FIRST enabled
        // Inner loop is X with PROBE_Y_FIRST disabled
        for (PR_INNER_VAR = inStart; PR_INNER_VAR != inStop; pt_index++, PR_INNER_VAR += inInc) {

          abl.probePos = abl.probe_position_lf + abl.gridSpacing * abl.meshCount.asFloat();

          TERN_(AUTO_BED_LEVELING_LINEAR, abl.indexIntoAB[abl.meshCount.x][abl.meshCount.y] = ++abl.abl_probe_index); // 0...

          // Avoid probing outside the round or hexagonal area
          if (TERN0(IS_KINEMATIC, !probe.can_reach(abl.probePos))) continue;

          if (abl.verbose_level) SERIAL_ECHOLNPAIR("Probing mesh point ", pt_index, "/", abl.abl_points, ".");
          TERN_(HAS_STATUS_MESSAGE, ui.status_printf_P(0, PSTR(S_FMT " %i/%i"), GET_TEXT(MSG_PROBING_MESH), int(pt_index), int(abl.abl_points)));

          abl.measured_z = faux ? 0.001f * random(-100, 101) : probe.probe_at_point(abl.probePos, raise_after, abl.verbose_level);

          if (isnan(abl.measured_z)) {
            set_bed_leveling_enabled(abl.reenable);
            break; // Breaks out of both loops
          }

          #if ENABLED(PROBE_TEMP_COMPENSATION)
            temp_comp.compensate_measurement(TSI_BED, thermalManager.degBed(), abl.measured_z);
            temp_comp.compensate_measurement(TSI_PROBE, thermalManager.degProbe(), abl.measured_z);
            TERN_(USE_TEMP_EXT_COMPENSATION, temp_comp.compensate_measurement(TSI_EXT, thermalManager.degHotend(), abl.measured_z));
          #endif

          #if ENABLED(AUTO_BED_LEVELING_LINEAR)

            abl.mean += abl.measured_z;
            abl.eqnBVector[abl.abl_probe_index] = abl.measured_z;
            abl.eqnAMatrix[abl.abl_probe_index + 0 * abl.abl_points] = abl.probePos.x;
            abl.eqnAMatrix[abl.abl_probe_index + 1 * abl.abl_points] = abl.probePos.y;
            abl.eqnAMatrix[abl.abl_probe_index + 2 * abl.abl_points] = 1;

            incremental_LSF(&lsf_results, abl.probePos, abl.measured_z);

          #elif ENABLED(AUTO_BED_LEVELING_BILINEAR)

            const float z = abl.measured_z + abl.Z_offset;
            z_values[abl.meshCount.x][abl.meshCount.y] = z;
            TERN_(EXTENSIBLE_UI, ExtUI::onMeshUpdate(abl.meshCount, z));

          #endif

          abl.reenable = false;
          idle_no_sleep();

        } // inner
      } // outer

    #elif ENABLED(AUTO_BED_LEVELING_3POINT)

      // Probe at 3 arbitrary points

      LOOP_L_N(i, 3) {
        if (abl.verbose_level) SERIAL_ECHOLNPAIR("Probing point ", i + 1, "/3.");
        TERN_(HAS_STATUS_MESSAGE, ui.status_printf_P(0, PSTR(S_FMT " %i/3"), GET_TEXT(MSG_PROBING_MESH), int(i + 1)));

        // Retain the last probe position
        abl.probePos = points[i];
        abl.measured_z = faux ? 0.001 * random(-100, 101) : probe.probe_at_point(abl.probePos, raise_after, abl.verbose_level);
        if (isnan(abl.measured_z)) {
          set_bed_leveling_enabled(abl.reenable);
          break;
        }
        points[i].z = abl.measured_z;
      }

      if (!abl.dryrun && !isnan(abl.measured_z)) {
        vector_3 planeNormal = vector_3::cross(points[0] - points[1], points[2] - points[1]).get_normal();
        if (planeNormal.z < 0) planeNormal *= -1;
        planner.bed_level_matrix = matrix_3x3::create_look_at(planeNormal);

        // Can't re-enable (on error) until the new grid is written
        abl.reenable = false;
      }

    #endif // AUTO_BED_LEVELING_3POINT

    TERN_(HAS_STATUS_MESSAGE, ui.reset_status());

    // Stow the probe. No raise for FIX_MOUNTED_PROBE.
    if (probe.stow()) {
      set_bed_leveling_enabled(abl.reenable);
      abl.measured_z = NAN;
    }
  }
  #endif // !PROBE_MANUALLY

  //
  // G29 Finishing Code
  //
  // Unless this is a dry run, auto bed leveling will
  // definitely be enabled after this point.
  //
  // If code above wants to continue leveling, it should
  // return or loop before this point.
  //

  if (DEBUGGING(LEVELING)) DEBUG_POS("> probing complete", current_position);

  #if ENABLED(PROBE_MANUALLY)
    g29_in_progress = false;
    TERN_(LCD_BED_LEVELING, ui.wait_for_move = false);
  #endif

  // Calculate leveling, print reports, correct the position
  if (!isnan(abl.measured_z)) {
    #if ENABLED(AUTO_BED_LEVELING_BILINEAR)

      if (!abl.dryrun) extrapolate_unprobed_bed_level();
      print_bilinear_leveling_grid();

      refresh_bed_level();

      TERN_(ABL_BILINEAR_SUBDIVISION, print_bilinear_leveling_grid_virt());

    #elif ENABLED(AUTO_BED_LEVELING_LINEAR)

      // For LINEAR leveling calculate matrix, print reports, correct the position

      /**
       * solve the plane equation ax + by + d = z
       * A is the matrix with rows [x y 1] for all the probed points
       * B is the vector of the Z positions
       * the normal vector to the plane is formed by the coefficients of the
       * plane equation in the standard form, which is Vx*x+Vy*y+Vz*z+d = 0
       * so Vx = -a Vy = -b Vz = 1 (we want the vector facing towards positive Z
       */
      struct { float a, b, d; } plane_equation_coefficients;

      finish_incremental_LSF(&lsf_results);
      plane_equation_coefficients.a = -lsf_results.A;  // We should be able to eliminate the '-' on these three lines and down below
      plane_equation_coefficients.b = -lsf_results.B;  // but that is not yet tested.
      plane_equation_coefficients.d = -lsf_results.D;

      abl.mean /= abl.abl_points;

      if (abl.verbose_level) {
        SERIAL_ECHOPAIR_F("Eqn coefficients: a: ", plane_equation_coefficients.a, 8);
        SERIAL_ECHOPAIR_F(" b: ", plane_equation_coefficients.b, 8);
        SERIAL_ECHOPAIR_F(" d: ", plane_equation_coefficients.d, 8);
        if (abl.verbose_level > 2)
          SERIAL_ECHOPAIR_F("\nMean of sampled points: ", abl.mean, 8);
        SERIAL_EOL();
      }

      // Create the matrix but don't correct the position yet
      if (!abl.dryrun)
        planner.bed_level_matrix = matrix_3x3::create_look_at(
          vector_3(-plane_equation_coefficients.a, -plane_equation_coefficients.b, 1)    // We can eliminate the '-' here and up above
        );

      // Show the Topography map if enabled
      if (abl.topography_map) {

        float min_diff = 999;

        auto print_topo_map = [&](PGM_P const title, const bool get_min) {
          SERIAL_ECHOPGM_P(title);
          for (int8_t yy = abl.grid_points.y - 1; yy >= 0; yy--) {
            LOOP_L_N(xx, abl.grid_points.x) {
              const int ind = abl.indexIntoAB[xx][yy];
              xyz_float_t tmp = { abl.eqnAMatrix[ind + 0 * abl.abl_points],
                                  abl.eqnAMatrix[ind + 1 * abl.abl_points], 0 };
              planner.bed_level_matrix.apply_rotation_xyz(tmp);
              if (get_min) NOMORE(min_diff, abl.eqnBVector[ind] - tmp.z);
              const float subval = get_min ? abl.mean : tmp.z + min_diff,
                            diff = abl.eqnBVector[ind] - subval;
              SERIAL_CHAR(' '); if (diff >= 0.0) SERIAL_CHAR('+');   // Include + for column alignment
              SERIAL_ECHO_F(diff, 5);
            } // xx
            SERIAL_EOL();
          } // yy
          SERIAL_EOL();
        };

        print_topo_map(PSTR("\nBed Height Topography:\n"
                               "   +--- BACK --+\n"
                               "   |           |\n"
                               " L |    (+)    | R\n"
                               " E |           | I\n"
                               " F | (-) N (+) | G\n"
                               " T |           | H\n"
                               "   |    (-)    | T\n"
                               "   |           |\n"
                               "   O-- FRONT --+\n"
                               " (0,0)\n"), true);
        if (abl.verbose_level > 3)
          print_topo_map(PSTR("\nCorrected Bed Height vs. Bed Topology:\n"), false);

      } // abl.topography_map

    #endif // AUTO_BED_LEVELING_LINEAR

    #if ABL_PLANAR

      // For LINEAR and 3POINT leveling correct the current position

      if (abl.verbose_level > 0)
        planner.bed_level_matrix.debug(PSTR("\n\nBed Level Correction Matrix:"));

      if (!abl.dryrun) {
        //
        // Correct the current XYZ position based on the tilted plane.
        //

        if (DEBUGGING(LEVELING)) DEBUG_POS("G29 uncorrected XYZ", current_position);

        xyze_pos_t converted = current_position;
        planner.force_unapply_leveling(converted); // use conversion machinery

        // Use the last measured distance to the bed, if possible
        if ( NEAR(current_position.x, abl.probePos.x - probe.offset_xy.x)
          && NEAR(current_position.y, abl.probePos.y - probe.offset_xy.y)
        ) {
          const float simple_z = current_position.z - abl.measured_z;
          if (DEBUGGING(LEVELING)) DEBUG_ECHOLNPAIR("Probed Z", simple_z, "  Matrix Z", converted.z, "  Discrepancy ", simple_z - converted.z);
          converted.z = simple_z;
        }

        // The rotated XY and corrected Z are now current_position
        current_position = converted;

        if (DEBUGGING(LEVELING)) DEBUG_POS("G29 corrected XYZ", current_position);
      }

    #elif ENABLED(AUTO_BED_LEVELING_BILINEAR)

      if (!abl.dryrun) {
        if (DEBUGGING(LEVELING)) DEBUG_ECHOLNPAIR("G29 uncorrected Z:", current_position.z);

        // Unapply the offset because it is going to be immediately applied
        // and cause compensation movement in Z
        const float fade_scaling_factor = TERN(ENABLE_LEVELING_FADE_HEIGHT, planner.fade_scaling_factor_for_z(current_position.z), 1);
        current_position.z -= fade_scaling_factor * bilinear_z_offset(current_position);

        if (DEBUGGING(LEVELING)) DEBUG_ECHOLNPAIR(" corrected Z:", current_position.z);
      }

    #endif // ABL_PLANAR

    // Auto Bed Leveling is complete! Enable if possible.
    planner.leveling_active = !abl.dryrun || abl.reenable;
  } // !isnan(abl.measured_z)

  // Restore state after probing
  if (!faux) restore_feedrate_and_scaling();

  // Sync the planner from the current_position
  if (planner.leveling_active) sync_plan_position();

  #if HAS_BED_PROBE
    probe.move_z_after_probing();
  #endif

  #ifdef Z_PROBE_END_SCRIPT
    if (DEBUGGING(LEVELING)) DEBUG_ECHOLNPAIR("Z Probe End Script: ", Z_PROBE_END_SCRIPT);
    planner.synchronize();
    process_subcommands_now_P(PSTR(Z_PROBE_END_SCRIPT));
  #endif

  #if ENABLED(DWIN_CREALITY_LCD)
    DWIN_CompletedLeveling();
  #endif

  report_current_position();

  G29_RETURN(isnan(abl.measured_z));
}

#endif // HAS_ABL_NOT_UBL<|MERGE_RESOLUTION|>--- conflicted
+++ resolved
@@ -293,17 +293,10 @@
 
         if (!isnan(rx) && !isnan(ry)) {
           // Get nearest i / j from rx / ry
-<<<<<<< HEAD
-          i = (rx - bilinear_start.x + 0.5 * gridSpacing.x) / gridSpacing.x;
-          j = (ry - bilinear_start.y + 0.5 * gridSpacing.y) / gridSpacing.y;
+          i = (rx - bilinear_start.x + 0.5 * abl.gridSpacing.x) / abl.gridSpacing.x;
+          j = (ry - bilinear_start.y + 0.5 * abl.gridSpacing.y) / abl.gridSpacing.y;
           LIMIT(i, 0, (GRID_MAX_POINTS_X) - 1);
           LIMIT(j, 0, (GRID_MAX_POINTS_Y) - 1);
-=======
-          i = (rx - bilinear_start.x + 0.5 * abl.gridSpacing.x) / abl.gridSpacing.x;
-          j = (ry - bilinear_start.y + 0.5 * abl.gridSpacing.y) / abl.gridSpacing.y;
-          LIMIT(i, 0, GRID_MAX_POINTS_X - 1);
-          LIMIT(j, 0, GRID_MAX_POINTS_Y - 1);
->>>>>>> 600ef1e4
         }
         if (WITHIN(i, 0, (GRID_MAX_POINTS_X) - 1) && WITHIN(j, 0, (GRID_MAX_POINTS_Y) - 1)) {
           set_bed_leveling_enabled(false);
