--- conflicted
+++ resolved
@@ -41,16 +41,13 @@
   #include "../../../module/temperature.h"
 #endif
 
-<<<<<<< HEAD
+
 #if ENABLED(PROBING_HEATERS_OFF)
   #include "../../../module/temperature.h"
   #include "../../../module/printcounter.h"
 #endif
 
-#if HAS_DISPLAY
-=======
 #if HAS_STATUS_MESSAGE
->>>>>>> c45b91aa
   #include "../../../lcd/marlinui.h"
 #endif
 
