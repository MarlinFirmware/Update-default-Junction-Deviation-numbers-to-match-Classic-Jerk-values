/**
 * Marlin 3D Printer Firmware
 * Copyright (c) 2020 MarlinFirmware [https://github.com/MarlinFirmware/Marlin]
 *
 * Based on Sprinter and grbl.
 * Copyright (c) 2011 Camiel Gubbels / Erik van der Zalm
 *
 * This program is free software: you can redistribute it and/or modify
 * it under the terms of the GNU General Public License as published by
 * the Free Software Foundation, either version 3 of the License, or
 * (at your option) any later version.
 *
 * This program is distributed in the hope that it will be useful,
 * but WITHOUT ANY WARRANTY; without even the implied warranty of
 * MERCHANTABILITY or FITNESS FOR A PARTICULAR PURPOSE.  See the
 * GNU General Public License for more details.
 *
 * You should have received a copy of the GNU General Public License
 * along with this program.  If not, see <https://www.gnu.org/licenses/>.
 *
 */

/**
 * G29.cpp - Auto Bed Leveling
 */

#include "../../../inc/MarlinConfig.h"

#if HAS_ABL_NOT_UBL

#include "../../gcode.h"
#include "../../../feature/bedlevel/bedlevel.h"
#include "../../../module/motion.h"
#include "../../../module/planner.h"
#include "../../../module/stepper.h"
#include "../../../module/probe.h"
#include "../../queue.h"

#if ENABLED(AUTO_BED_LEVELING_LINEAR)
  #include "../../../libs/least_squares_fit.h"
#endif

#if ABL_PLANAR
  #include "../../../libs/vector_3.h"
#endif

#include "../../../lcd/marlinui.h"
#if ENABLED(EXTENSIBLE_UI)
  #include "../../../lcd/extui/ui_api.h"
#elif ENABLED(DWIN_CREALITY_LCD)
  #include "../../../lcd/e3v2/creality/dwin.h"
#elif ENABLED(DWIN_LCD_PROUI)
  #include "../../../lcd/e3v2/proui/dwin.h"
#endif

#if HAS_MULTI_HOTEND
  #include "../../../module/tool_change.h"
#endif

#define DEBUG_OUT ENABLED(DEBUG_LEVELING_FEATURE)
#include "../../../core/debug_out.h"

#if ABL_USES_GRID
  #if ENABLED(PROBE_Y_FIRST)
    #define PR_OUTER_VAR  abl.meshCount.x
    #define PR_OUTER_SIZE abl.grid_points.x
    #define PR_INNER_VAR  abl.meshCount.y
    #define PR_INNER_SIZE abl.grid_points.y
  #else
    #define PR_OUTER_VAR  abl.meshCount.y
    #define PR_OUTER_SIZE abl.grid_points.y
    #define PR_INNER_VAR  abl.meshCount.x
    #define PR_INNER_SIZE abl.grid_points.x
  #endif
#endif

#define G29_RETURN(retry) do{ \
  if (TERN(G29_RETRY_AND_RECOVER, !retry, true)) { \
    TERN_(FULL_REPORT_TO_HOST_FEATURE, set_and_report_grblstate(M_IDLE, false)); \
  } \
  return TERN_(G29_RETRY_AND_RECOVER, retry); \
}while(0)

// For manual probing values persist over multiple G29
class G29_State {
public:
  int       verbose_level;
  xy_pos_t  probePos;
  float     measured_z;
  bool      dryrun,
            reenable;

  #if HAS_MULTI_HOTEND
    uint8_t tool_index;
  #endif

  #if EITHER(PROBE_MANUALLY, AUTO_BED_LEVELING_LINEAR)
    int abl_probe_index;
  #endif

  #if ENABLED(AUTO_BED_LEVELING_LINEAR)
    int abl_points;
  #elif ENABLED(AUTO_BED_LEVELING_3POINT)
    static constexpr int abl_points = 3;
  #elif ABL_USES_GRID
    static constexpr int abl_points = GRID_MAX_POINTS;
  #endif

  #if ABL_USES_GRID

    xy_int8_t meshCount;

    xy_pos_t probe_position_lf,
             probe_position_rb;

    xy_float_t gridSpacing; // = { 0.0f, 0.0f }

    #if ENABLED(AUTO_BED_LEVELING_LINEAR)
      bool                topography_map;
      xy_uint8_t          grid_points;
    #else // Bilinear
      static constexpr xy_uint8_t grid_points = { GRID_MAX_POINTS_X, GRID_MAX_POINTS_Y };
    #endif

    #if ENABLED(AUTO_BED_LEVELING_BILINEAR)
      float Z_offset;
    #endif

    #if ENABLED(AUTO_BED_LEVELING_LINEAR)
      int indexIntoAB[GRID_MAX_POINTS_X][GRID_MAX_POINTS_Y];
      float eqnAMatrix[(GRID_MAX_POINTS) * 3], // "A" matrix of the linear system of equations
            eqnBVector[GRID_MAX_POINTS],       // "B" vector of Z points
            mean;
    #endif
  #endif
};

#if ABL_USES_GRID && EITHER(AUTO_BED_LEVELING_3POINT, AUTO_BED_LEVELING_BILINEAR)
  constexpr xy_uint8_t G29_State::grid_points;
  constexpr int G29_State::abl_points;
#endif

/**
 * G29: Detailed Z probe, probes the bed at 3 or more points.
 *      Will fail if the printer has not been homed with G28.
 *
 * Enhanced G29 Auto Bed Leveling Probe Routine
 *
 *  O  Auto-level only if needed
 *
 *  D  Dry-Run mode. Just evaluate the bed Topology - Don't apply
 *     or alter the bed level data. Useful to check the topology
 *     after a first run of G29.
 *
 *  J  Jettison current bed leveling data
 *
 *  V  Set the verbose level (0-4). Example: "G29 V3"
 *
 * Parameters With LINEAR leveling only:
 *
 *  P  Set the size of the grid that will be probed (P x P points).
 *     Example: "G29 P4"
 *
 *  X  Set the X size of the grid that will be probed (X x Y points).
 *     Example: "G29 X7 Y5"
 *
 *  Y  Set the Y size of the grid that will be probed (X x Y points).
 *
 *  T  Generate a Bed Topology Report. Example: "G29 P5 T" for a detailed report.
 *     This is useful for manual bed leveling and finding flaws in the bed (to
 *     assist with part placement).
 *     Not supported by non-linear delta printer bed leveling.
 *
 * Parameters With LINEAR and BILINEAR leveling only:
 *
 *  S  Set the XY travel speed between probe points (in units/min)
 *
 *  H  Set bounds to a centered square H x H units in size
 *
 *     -or-
 *
 *  F  Set the Front limit of the probing grid
 *  B  Set the Back limit of the probing grid
 *  L  Set the Left limit of the probing grid
 *  R  Set the Right limit of the probing grid
 *
 * Parameters with DEBUG_LEVELING_FEATURE only:
 *
 *  C  Make a totally fake grid with no actual probing.
 *     For use in testing when no probing is possible.
 *
 * Parameters with BILINEAR leveling only:
 *
 *  Z  Supply an additional Z probe offset
 *
 * Extra parameters with PROBE_MANUALLY:
 *
 *  To do manual probing simply repeat G29 until the procedure is complete.
 *  The first G29 accepts parameters. 'G29 Q' for status, 'G29 A' to abort.
 *
 *  Q  Query leveling and G29 state
 *
 *  A  Abort current leveling procedure
 *
 * Extra parameters with BILINEAR only:
 *
 *  W  Write a mesh point. (If G29 is idle.)
 *  I  X index for mesh point
 *  J  Y index for mesh point
 *  X  X for mesh point, overrides I
 *  Y  Y for mesh point, overrides J
 *  Z  Z for mesh point. Otherwise, raw current Z.
 *
 * Without PROBE_MANUALLY:
 *
 *  E  By default G29 will engage the Z probe, test the bed, then disengage.
 *     Include "E" to engage/disengage the Z probe for each sample.
 *     There's no extra effect if you have a fixed Z probe.
 */
G29_TYPE GcodeSuite::G29() {
  DEBUG_SECTION(log_G29, "G29", DEBUGGING(LEVELING));

  // Leveling state is persistent when done manually with multiple G29 commands
  TERN_(PROBE_MANUALLY, static) G29_State abl;

  // Keep powered steppers from timing out
  reset_stepper_timeout();

  // Q = Query leveling and G29 state
  const bool seenQ = EITHER(DEBUG_LEVELING_FEATURE, PROBE_MANUALLY) && parser.seen_test('Q');

  // G29 Q is also available if debugging
  #if ENABLED(DEBUG_LEVELING_FEATURE)
    if (seenQ || DEBUGGING(LEVELING)) log_machine_info();
    if (DISABLED(PROBE_MANUALLY) && seenQ) G29_RETURN(false);
  #endif

  // A = Abort manual probing
  // C<bool> = Generate fake probe points (DEBUG_LEVELING_FEATURE)
  const bool seenA = TERN0(PROBE_MANUALLY, parser.seen_test('A')),
         no_action = seenA || seenQ,
              faux = ENABLED(DEBUG_LEVELING_FEATURE) && DISABLED(PROBE_MANUALLY) ? parser.boolval('C') : no_action;

  // O = Don't level if leveling is already active
  if (!no_action && planner.leveling_active && parser.boolval('O')) {
    if (DEBUGGING(LEVELING)) DEBUG_ECHOLNPGM("> Auto-level not needed, skip");
    G29_RETURN(false);
  }

  // Send 'N' to force homing before G29 (internal only)
  if (parser.seen_test('N'))
    process_subcommands_now(TERN(CAN_SET_LEVELING_AFTER_G28, F("G28L0"), FPSTR(G28_STR)));

  // Don't allow auto-leveling without homing first
  if (homing_needed_error()) G29_RETURN(false);

  // 3-point leveling gets points from the probe class
  #if ENABLED(AUTO_BED_LEVELING_3POINT)
    vector_3 points[3];
    probe.get_three_points(points);
  #endif

  // Storage for ABL Linear results
  #if ENABLED(AUTO_BED_LEVELING_LINEAR)
    struct linear_fit_data lsf_results;
  #endif

  // Set and report "probing" state to host
  TERN_(FULL_REPORT_TO_HOST_FEATURE, set_and_report_grblstate(M_PROBE, false));

  /**
   * On the initial G29 fetch command parameters.
   */
  if (!g29_in_progress) {

    #if HAS_MULTI_HOTEND
      abl.tool_index = active_extruder;
      if (active_extruder != 0) tool_change(0, true);
    #endif

    #if EITHER(PROBE_MANUALLY, AUTO_BED_LEVELING_LINEAR)
      abl.abl_probe_index = -1;
    #endif

    abl.reenable = planner.leveling_active;

    #if ENABLED(AUTO_BED_LEVELING_BILINEAR)

      const bool seen_w = parser.seen_test('W');
      if (seen_w) {
        if (!leveling_is_valid()) {
          SERIAL_ERROR_MSG("No bilinear grid");
          G29_RETURN(false);
        }

        const float rz = parser.seenval('Z') ? RAW_Z_POSITION(parser.value_linear_units()) : current_position.z;
        if (!WITHIN(rz, -10, 10)) {
          SERIAL_ERROR_MSG("Bad Z value");
          G29_RETURN(false);
        }

        const float rx = RAW_X_POSITION(parser.linearval('X', NAN)),
                    ry = RAW_Y_POSITION(parser.linearval('Y', NAN));
        int8_t i = parser.byteval('I', -1), j = parser.byteval('J', -1);

        #pragma GCC diagnostic push
        #pragma GCC diagnostic ignored "-Wmaybe-uninitialized"

        if (!isnan(rx) && !isnan(ry)) {
          // Get nearest i / j from rx / ry
          i = (rx - bilinear_start.x + 0.5 * abl.gridSpacing.x) / abl.gridSpacing.x;
          j = (ry - bilinear_start.y + 0.5 * abl.gridSpacing.y) / abl.gridSpacing.y;
          LIMIT(i, 0, (GRID_MAX_POINTS_X) - 1);
          LIMIT(j, 0, (GRID_MAX_POINTS_Y) - 1);
        }

        #pragma GCC diagnostic pop

        if (WITHIN(i, 0, (GRID_MAX_POINTS_X) - 1) && WITHIN(j, 0, (GRID_MAX_POINTS_Y) - 1)) {
          set_bed_leveling_enabled(false);
          z_values[i][j] = rz;
          TERN_(ABL_BILINEAR_SUBDIVISION, bed_level_virt_interpolate());
          TERN_(EXTENSIBLE_UI, ExtUI::onMeshUpdate(i, j, rz));
          set_bed_leveling_enabled(abl.reenable);
          if (abl.reenable) report_current_position();
        }
        G29_RETURN(false);
      } // parser.seen_test('W')

    #else

      constexpr bool seen_w = false;

    #endif

    // Jettison bed leveling data
    if (!seen_w && parser.seen_test('J')) {
      reset_bed_level();
      G29_RETURN(false);
    }

    abl.verbose_level = parser.intval('V');
    if (!WITHIN(abl.verbose_level, 0, 4)) {
      SERIAL_ECHOLNPGM("?(V)erbose level implausible (0-4).");
      G29_RETURN(false);
    }

    abl.dryrun = parser.boolval('D') || TERN0(PROBE_MANUALLY, no_action);

    #if ENABLED(AUTO_BED_LEVELING_LINEAR)

      incremental_LSF_reset(&lsf_results);

      abl.topography_map = abl.verbose_level > 2 || parser.boolval('T');

      // X and Y specify points in each direction, overriding the default
      // These values may be saved with the completed mesh
      abl.grid_points.set(
        parser.byteval('X', GRID_MAX_POINTS_X),
        parser.byteval('Y', GRID_MAX_POINTS_Y)
      );
      if (parser.seenval('P')) abl.grid_points.x = abl.grid_points.y = parser.value_int();

      if (!WITHIN(abl.grid_points.x, 2, GRID_MAX_POINTS_X)) {
        SERIAL_ECHOLNPGM("?Probe points (X) implausible (2-" STRINGIFY(GRID_MAX_POINTS_X) ").");
        G29_RETURN(false);
      }
      if (!WITHIN(abl.grid_points.y, 2, GRID_MAX_POINTS_Y)) {
        SERIAL_ECHOLNPGM("?Probe points (Y) implausible (2-" STRINGIFY(GRID_MAX_POINTS_Y) ").");
        G29_RETURN(false);
      }

      abl.abl_points = abl.grid_points.x * abl.grid_points.y;
      abl.mean = 0;

    #elif ENABLED(AUTO_BED_LEVELING_BILINEAR)

      abl.Z_offset = parser.linearval('Z');

    #endif

    #if ABL_USES_GRID

      xy_probe_feedrate_mm_s = MMM_TO_MMS(parser.linearval('S', XY_PROBE_FEEDRATE));

      const float x_min = probe.min_x(), x_max = probe.max_x(),
                  y_min = probe.min_y(), y_max = probe.max_y();

      if (parser.seen('H')) {
        const int16_t size = (int16_t)parser.value_linear_units();
        abl.probe_position_lf.set(_MAX((X_CENTER) - size / 2, x_min), _MAX((Y_CENTER) - size / 2, y_min));
        abl.probe_position_rb.set(_MIN(abl.probe_position_lf.x + size, x_max), _MIN(abl.probe_position_lf.y + size, y_max));
      }
      else {
        abl.probe_position_lf.set(parser.linearval('L', x_min), parser.linearval('F', y_min));
        abl.probe_position_rb.set(parser.linearval('R', x_max), parser.linearval('B', y_max));
      }

      if (!probe.good_bounds(abl.probe_position_lf, abl.probe_position_rb)) {
        if (DEBUGGING(LEVELING)) {
          DEBUG_ECHOLNPGM("G29 L", abl.probe_position_lf.x, " R", abl.probe_position_rb.x,
                              " F", abl.probe_position_lf.y, " B", abl.probe_position_rb.y);
        }
        SERIAL_ECHOLNPGM("? (L,R,F,B) out of bounds.");
        G29_RETURN(false);
      }

      // Probe at the points of a lattice grid
      abl.gridSpacing.set((abl.probe_position_rb.x - abl.probe_position_lf.x) / (abl.grid_points.x - 1),
                            (abl.probe_position_rb.y - abl.probe_position_lf.y) / (abl.grid_points.y - 1));

    #endif // ABL_USES_GRID

    if (abl.verbose_level > 0) {
      SERIAL_ECHOPGM("G29 Auto Bed Leveling");
      if (abl.dryrun) SERIAL_ECHOPGM(" (DRYRUN)");
      SERIAL_EOL();
    }

    planner.synchronize();

    #if ENABLED(AUTO_BED_LEVELING_3POINT)
      if (DEBUGGING(LEVELING)) DEBUG_ECHOLNPGM("> 3-point Leveling");
      points[0].z = points[1].z = points[2].z = 0;  // Probe at 3 arbitrary points
    #elif ENABLED(AUTO_BED_LEVELING_BILINEAR)
<<<<<<< HEAD
      TERN_(EXTENSIBLE_UI, ExtUI::onLevelingStart());
      TERN_(DWIN_CREALITY_LCD_ENHANCED, DWIN_MeshLevelingStart());
=======
      TERN_(EXTENSIBLE_UI, ExtUI::onMeshLevelingStart());
      TERN_(DWIN_LCD_PROUI, DWIN_MeshLevelingStart());
>>>>>>> 5bbb345b
    #endif

    if (!faux) {
      remember_feedrate_scaling_off();

      #if ENABLED(PREHEAT_BEFORE_LEVELING)
        if (!abl.dryrun) probe.preheat_for_probing(LEVELING_NOZZLE_TEMP, LEVELING_BED_TEMP);
      #endif
    }

    // Disable auto bed leveling during G29.
    // Be formal so G29 can be done successively without G28.
    if (!no_action) set_bed_leveling_enabled(false);

    // Deploy certain probes before starting probing
    #if ENABLED(BLTOUCH)
      do_z_clearance(Z_CLEARANCE_DEPLOY_PROBE);
    #elif HAS_BED_PROBE
      if (probe.deploy()) { // (returns true on deploy failure)
        set_bed_leveling_enabled(abl.reenable);
        G29_RETURN(false);
      }
    #endif

    #if ENABLED(AUTO_BED_LEVELING_BILINEAR)
      if (TERN1(PROBE_MANUALLY, !no_action)
        && (abl.gridSpacing != bilinear_grid_spacing || abl.probe_position_lf != bilinear_start)
      ) {
        // Reset grid to 0.0 or "not probed". (Also disables ABL)
        reset_bed_level();

        // Initialize a grid with the given dimensions
        bilinear_grid_spacing = abl.gridSpacing;
        bilinear_start = abl.probe_position_lf;

        // Can't re-enable (on error) until the new grid is written
        abl.reenable = false;
      }
    #endif // AUTO_BED_LEVELING_BILINEAR

  } // !g29_in_progress

  #if ENABLED(PROBE_MANUALLY)

    // For manual probing, get the next index to probe now.
    // On the first probe this will be incremented to 0.
    if (!no_action) {
      ++abl.abl_probe_index;
      g29_in_progress = true;
    }

    // Abort current G29 procedure, go back to idle state
    if (seenA && g29_in_progress) {
      SERIAL_ECHOLNPGM("Manual G29 aborted");
      SET_SOFT_ENDSTOP_LOOSE(false);
      set_bed_leveling_enabled(abl.reenable);
      g29_in_progress = false;
      TERN_(LCD_BED_LEVELING, ui.wait_for_move = false);
    }

    // Query G29 status
    if (abl.verbose_level || seenQ) {
      SERIAL_ECHOPGM("Manual G29 ");
      if (g29_in_progress)
        SERIAL_ECHOLNPGM("point ", _MIN(abl.abl_probe_index + 1, abl.abl_points), " of ", abl.abl_points);
      else
        SERIAL_ECHOLNPGM("idle");
    }

    // For 'A' or 'Q' exit with success state
    if (no_action) G29_RETURN(false);

    if (abl.abl_probe_index == 0) {
      // For the initial G29 S2 save software endstop state
      SET_SOFT_ENDSTOP_LOOSE(true);
      // Move close to the bed before the first point
      do_blocking_move_to_z(0);
    }
    else {

      #if EITHER(AUTO_BED_LEVELING_LINEAR, AUTO_BED_LEVELING_3POINT)
        const uint16_t index = abl.abl_probe_index - 1;
      #endif

      // For G29 after adjusting Z.
      // Save the previous Z before going to the next point
      abl.measured_z = current_position.z;

      #if ENABLED(AUTO_BED_LEVELING_LINEAR)

        abl.mean += abl.measured_z;
        abl.eqnBVector[index] = abl.measured_z;
        abl.eqnAMatrix[index + 0 * abl.abl_points] = abl.probePos.x;
        abl.eqnAMatrix[index + 1 * abl.abl_points] = abl.probePos.y;
        abl.eqnAMatrix[index + 2 * abl.abl_points] = 1;

        incremental_LSF(&lsf_results, abl.probePos, abl.measured_z);

      #elif ENABLED(AUTO_BED_LEVELING_3POINT)

        points[index].z = abl.measured_z;

      #elif ENABLED(AUTO_BED_LEVELING_BILINEAR)

        const float newz = abl.measured_z + abl.Z_offset;
        z_values[abl.meshCount.x][abl.meshCount.y] = newz;
        TERN_(EXTENSIBLE_UI, ExtUI::onMeshUpdate(abl.meshCount, newz));

        if (DEBUGGING(LEVELING)) DEBUG_ECHOLNPGM_P(PSTR("Save X"), abl.meshCount.x, SP_Y_STR, abl.meshCount.y, SP_Z_STR, abl.measured_z + abl.Z_offset);

      #endif
    }

    //
    // If there's another point to sample, move there with optional lift.
    //

    #if ABL_USES_GRID

      // Skip any unreachable points
      while (abl.abl_probe_index < abl.abl_points) {

        // Set abl.meshCount.x, abl.meshCount.y based on abl.abl_probe_index, with zig-zag
        PR_OUTER_VAR = abl.abl_probe_index / PR_INNER_SIZE;
        PR_INNER_VAR = abl.abl_probe_index - (PR_OUTER_VAR * PR_INNER_SIZE);

        // Probe in reverse order for every other row/column
        const bool zig = (PR_OUTER_VAR & 1); // != ((PR_OUTER_SIZE) & 1);
        if (zig) PR_INNER_VAR = (PR_INNER_SIZE - 1) - PR_INNER_VAR;

        abl.probePos = abl.probe_position_lf + abl.gridSpacing * abl.meshCount.asFloat();

        TERN_(AUTO_BED_LEVELING_LINEAR, abl.indexIntoAB[abl.meshCount.x][abl.meshCount.y] = abl.abl_probe_index);

        // Keep looping till a reachable point is found
        if (position_is_reachable(abl.probePos)) break;
        ++abl.abl_probe_index;
      }

      // Is there a next point to move to?
      if (abl.abl_probe_index < abl.abl_points) {
        _manual_goto_xy(abl.probePos); // Can be used here too!
        // Disable software endstops to allow manual adjustment
        // If G29 is not completed, they will not be re-enabled
        SET_SOFT_ENDSTOP_LOOSE(true);
        G29_RETURN(false);
      }
      else {
        // Leveling done! Fall through to G29 finishing code below
        SERIAL_ECHOLNPGM("Grid probing done.");
        // Re-enable software endstops, if needed
        SET_SOFT_ENDSTOP_LOOSE(false);
        TERN_(EXTENSIBLE_UI, ExtUI::onLevelingDone());
      }

    #elif ENABLED(AUTO_BED_LEVELING_3POINT)

      // Probe at 3 arbitrary points
      if (abl.abl_probe_index < abl.abl_points) {
        abl.probePos = xy_pos_t(points[abl.abl_probe_index]);
        _manual_goto_xy(abl.probePos);
        // Disable software endstops to allow manual adjustment
        // If G29 is not completed, they will not be re-enabled
        SET_SOFT_ENDSTOP_LOOSE(true);
        G29_RETURN(false);
      }
      else {

        SERIAL_ECHOLNPGM("3-point probing done.");

        // Re-enable software endstops, if needed
        SET_SOFT_ENDSTOP_LOOSE(false);

        if (!abl.dryrun) {
          vector_3 planeNormal = vector_3::cross(points[0] - points[1], points[2] - points[1]).get_normal();
          if (planeNormal.z < 0) planeNormal *= -1;
          planner.bed_level_matrix = matrix_3x3::create_look_at(planeNormal);

          // Can't re-enable (on error) until the new grid is written
          abl.reenable = false;
        }

        TERN_(EXTENSIBLE_UI, ExtUI::onLevelingDone());

      }

    #endif // AUTO_BED_LEVELING_3POINT

  #else // !PROBE_MANUALLY
  {
    const ProbePtRaise raise_after = parser.boolval('E') ? PROBE_PT_STOW : PROBE_PT_RAISE;

    abl.measured_z = 0;

    #if ABL_USES_GRID

      bool zig = PR_OUTER_SIZE & 1;  // Always end at RIGHT and BACK_PROBE_BED_POSITION

      abl.measured_z = 0;

      // Outer loop is X with PROBE_Y_FIRST enabled
      // Outer loop is Y with PROBE_Y_FIRST disabled
      for (PR_OUTER_VAR = 0; PR_OUTER_VAR < PR_OUTER_SIZE && !isnan(abl.measured_z); PR_OUTER_VAR++) {

        int8_t inStart, inStop, inInc;

        if (zig) {                      // Zig away from origin
          inStart = 0;                  // Left or front
          inStop = PR_INNER_SIZE;       // Right or back
          inInc = 1;                    // Zig right
        }
        else {                          // Zag towards origin
          inStart = PR_INNER_SIZE - 1;  // Right or back
          inStop = -1;                  // Left or front
          inInc = -1;                   // Zag left
        }

        zig ^= true; // zag

        // An index to print current state
        uint8_t pt_index = (PR_OUTER_VAR) * (PR_INNER_SIZE) + 1;

        // Inner loop is Y with PROBE_Y_FIRST enabled
        // Inner loop is X with PROBE_Y_FIRST disabled
        for (PR_INNER_VAR = inStart; PR_INNER_VAR != inStop; pt_index++, PR_INNER_VAR += inInc) {

          abl.probePos = abl.probe_position_lf + abl.gridSpacing * abl.meshCount.asFloat();

          TERN_(AUTO_BED_LEVELING_LINEAR, abl.indexIntoAB[abl.meshCount.x][abl.meshCount.y] = ++abl.abl_probe_index); // 0...

          // Avoid probing outside the round or hexagonal area
          if (TERN0(IS_KINEMATIC, !probe.can_reach(abl.probePos))) continue;

          if (abl.verbose_level) SERIAL_ECHOLNPGM("Probing mesh point ", pt_index, "/", abl.abl_points, ".");
          TERN_(HAS_STATUS_MESSAGE, ui.status_printf(0, F(S_FMT " %i/%i"), GET_TEXT(MSG_PROBING_POINT), int(pt_index), int(abl.abl_points)));

          abl.measured_z = faux ? 0.001f * random(-100, 101) : probe.probe_at_point(abl.probePos, raise_after, abl.verbose_level);

          if (isnan(abl.measured_z)) {
            set_bed_leveling_enabled(abl.reenable);
            break; // Breaks out of both loops
          }

          #if ENABLED(AUTO_BED_LEVELING_LINEAR)

            abl.mean += abl.measured_z;
            abl.eqnBVector[abl.abl_probe_index] = abl.measured_z;
            abl.eqnAMatrix[abl.abl_probe_index + 0 * abl.abl_points] = abl.probePos.x;
            abl.eqnAMatrix[abl.abl_probe_index + 1 * abl.abl_points] = abl.probePos.y;
            abl.eqnAMatrix[abl.abl_probe_index + 2 * abl.abl_points] = 1;

            incremental_LSF(&lsf_results, abl.probePos, abl.measured_z);

          #elif ENABLED(AUTO_BED_LEVELING_BILINEAR)

            const float z = abl.measured_z + abl.Z_offset;
            z_values[abl.meshCount.x][abl.meshCount.y] = z;
            TERN_(EXTENSIBLE_UI, ExtUI::onMeshUpdate(abl.meshCount, z));

          #endif

          abl.reenable = false;
          idle_no_sleep();

        } // inner
      } // outer

    #elif ENABLED(AUTO_BED_LEVELING_3POINT)

      // Probe at 3 arbitrary points

      LOOP_L_N(i, 3) {
        if (abl.verbose_level) SERIAL_ECHOLNPGM("Probing point ", i + 1, "/3.");
        TERN_(HAS_STATUS_MESSAGE, ui.status_printf(0, F(S_FMT " %i/3"), GET_TEXT(MSG_PROBING_POINT), int(i + 1)));

        // Retain the last probe position
        abl.probePos = xy_pos_t(points[i]);
        abl.measured_z = faux ? 0.001 * random(-100, 101) : probe.probe_at_point(abl.probePos, raise_after, abl.verbose_level);
        if (isnan(abl.measured_z)) {
          set_bed_leveling_enabled(abl.reenable);
          break;
        }
        points[i].z = abl.measured_z;
      }

      if (!abl.dryrun && !isnan(abl.measured_z)) {
        vector_3 planeNormal = vector_3::cross(points[0] - points[1], points[2] - points[1]).get_normal();
        if (planeNormal.z < 0) planeNormal *= -1;
        planner.bed_level_matrix = matrix_3x3::create_look_at(planeNormal);

        // Can't re-enable (on error) until the new grid is written
        abl.reenable = false;
      }

    #endif // AUTO_BED_LEVELING_3POINT

    TERN_(HAS_STATUS_MESSAGE, ui.reset_status());

    // Stow the probe. No raise for FIX_MOUNTED_PROBE.
    if (probe.stow()) {
      set_bed_leveling_enabled(abl.reenable);
      abl.measured_z = NAN;
    }
  }
  #endif // !PROBE_MANUALLY

  //
  // G29 Finishing Code
  //
  // Unless this is a dry run, auto bed leveling will
  // definitely be enabled after this point.
  //
  // If code above wants to continue leveling, it should
  // return or loop before this point.
  //

  if (DEBUGGING(LEVELING)) DEBUG_POS("> probing complete", current_position);

  #if ENABLED(PROBE_MANUALLY)
    g29_in_progress = false;
    TERN_(LCD_BED_LEVELING, ui.wait_for_move = false);
  #endif

  // Calculate leveling, print reports, correct the position
  if (!isnan(abl.measured_z)) {
    #if ENABLED(AUTO_BED_LEVELING_BILINEAR)

      if (!abl.dryrun) extrapolate_unprobed_bed_level();
      print_bilinear_leveling_grid();

      refresh_bed_level();

      TERN_(ABL_BILINEAR_SUBDIVISION, print_bilinear_leveling_grid_virt());

    #elif ENABLED(AUTO_BED_LEVELING_LINEAR)

      // For LINEAR leveling calculate matrix, print reports, correct the position

      /**
       * solve the plane equation ax + by + d = z
       * A is the matrix with rows [x y 1] for all the probed points
       * B is the vector of the Z positions
       * the normal vector to the plane is formed by the coefficients of the
       * plane equation in the standard form, which is Vx*x+Vy*y+Vz*z+d = 0
       * so Vx = -a Vy = -b Vz = 1 (we want the vector facing towards positive Z
       */
      struct { float a, b, d; } plane_equation_coefficients;

      finish_incremental_LSF(&lsf_results);
      plane_equation_coefficients.a = -lsf_results.A;  // We should be able to eliminate the '-' on these three lines and down below
      plane_equation_coefficients.b = -lsf_results.B;  // but that is not yet tested.
      plane_equation_coefficients.d = -lsf_results.D;

      abl.mean /= abl.abl_points;

      if (abl.verbose_level) {
        SERIAL_ECHOPAIR_F("Eqn coefficients: a: ", plane_equation_coefficients.a, 8);
        SERIAL_ECHOPAIR_F(" b: ", plane_equation_coefficients.b, 8);
        SERIAL_ECHOPAIR_F(" d: ", plane_equation_coefficients.d, 8);
        if (abl.verbose_level > 2)
          SERIAL_ECHOPAIR_F("\nMean of sampled points: ", abl.mean, 8);
        SERIAL_EOL();
      }

      // Create the matrix but don't correct the position yet
      if (!abl.dryrun)
        planner.bed_level_matrix = matrix_3x3::create_look_at(
          vector_3(-plane_equation_coefficients.a, -plane_equation_coefficients.b, 1)    // We can eliminate the '-' here and up above
        );

      // Show the Topography map if enabled
      if (abl.topography_map) {

        float min_diff = 999;

        auto print_topo_map = [&](FSTR_P const title, const bool get_min) {
          SERIAL_ECHOF(title);
          for (int8_t yy = abl.grid_points.y - 1; yy >= 0; yy--) {
            LOOP_L_N(xx, abl.grid_points.x) {
              const int ind = abl.indexIntoAB[xx][yy];
              xyz_float_t tmp = { abl.eqnAMatrix[ind + 0 * abl.abl_points],
                                  abl.eqnAMatrix[ind + 1 * abl.abl_points], 0 };
              planner.bed_level_matrix.apply_rotation_xyz(tmp.x, tmp.y, tmp.z);
              if (get_min) NOMORE(min_diff, abl.eqnBVector[ind] - tmp.z);
              const float subval = get_min ? abl.mean : tmp.z + min_diff,
                            diff = abl.eqnBVector[ind] - subval;
              SERIAL_CHAR(' '); if (diff >= 0.0) SERIAL_CHAR('+');   // Include + for column alignment
              SERIAL_ECHO_F(diff, 5);
            } // xx
            SERIAL_EOL();
          } // yy
          SERIAL_EOL();
        };

        print_topo_map(F("\nBed Height Topography:\n"
                           "   +--- BACK --+\n"
                           "   |           |\n"
                           " L |    (+)    | R\n"
                           " E |           | I\n"
                           " F | (-) N (+) | G\n"
                           " T |           | H\n"
                           "   |    (-)    | T\n"
                           "   |           |\n"
                           "   O-- FRONT --+\n"
                           " (0,0)\n"), true);
        if (abl.verbose_level > 3)
          print_topo_map(F("\nCorrected Bed Height vs. Bed Topology:\n"), false);

      } // abl.topography_map

    #endif // AUTO_BED_LEVELING_LINEAR

    #if ABL_PLANAR

      // For LINEAR and 3POINT leveling correct the current position

      if (abl.verbose_level > 0)
        planner.bed_level_matrix.debug(F("\n\nBed Level Correction Matrix:"));

      if (!abl.dryrun) {
        //
        // Correct the current XYZ position based on the tilted plane.
        //

        if (DEBUGGING(LEVELING)) DEBUG_POS("G29 uncorrected XYZ", current_position);

        xyze_pos_t converted = current_position;
        planner.force_unapply_leveling(converted); // use conversion machinery

        // Use the last measured distance to the bed, if possible
        if ( NEAR(current_position.x, abl.probePos.x - probe.offset_xy.x)
          && NEAR(current_position.y, abl.probePos.y - probe.offset_xy.y)
        ) {
          const float simple_z = current_position.z - abl.measured_z;
          if (DEBUGGING(LEVELING)) DEBUG_ECHOLNPGM("Probed Z", simple_z, "  Matrix Z", converted.z, "  Discrepancy ", simple_z - converted.z);
          converted.z = simple_z;
        }

        // The rotated XY and corrected Z are now current_position
        current_position = converted;

        if (DEBUGGING(LEVELING)) DEBUG_POS("G29 corrected XYZ", current_position);
      }

    #elif ENABLED(AUTO_BED_LEVELING_BILINEAR)

      if (!abl.dryrun) {
        if (DEBUGGING(LEVELING)) DEBUG_ECHOLNPGM("G29 uncorrected Z:", current_position.z);

        // Unapply the offset because it is going to be immediately applied
        // and cause compensation movement in Z
        const float fade_scaling_factor = TERN(ENABLE_LEVELING_FADE_HEIGHT, planner.fade_scaling_factor_for_z(current_position.z), 1);
        current_position.z -= fade_scaling_factor * bilinear_z_offset(current_position);

        if (DEBUGGING(LEVELING)) DEBUG_ECHOLNPGM(" corrected Z:", current_position.z);
      }

    #endif // ABL_PLANAR

    // Auto Bed Leveling is complete! Enable if possible.
    planner.leveling_active = !abl.dryrun || abl.reenable;
  } // !isnan(abl.measured_z)

  // Restore state after probing
  if (!faux) restore_feedrate_and_scaling();

  // Sync the planner from the current_position
  if (planner.leveling_active) sync_plan_position();

  TERN_(HAS_BED_PROBE, probe.move_z_after_probing());

  #ifdef Z_PROBE_END_SCRIPT
    if (DEBUGGING(LEVELING)) DEBUG_ECHOLNPGM("Z Probe End Script: ", Z_PROBE_END_SCRIPT);
    planner.synchronize();
    process_subcommands_now(F(Z_PROBE_END_SCRIPT));
  #endif

  TERN_(HAS_DWIN_E3V2_BASIC, DWIN_CompletedLeveling());

  TERN_(HAS_MULTI_HOTEND, if (abl.tool_index != 0) tool_change(abl.tool_index));

  report_current_position();

  G29_RETURN(isnan(abl.measured_z));

}

#endif // HAS_ABL_NOT_UBL<|MERGE_RESOLUTION|>--- conflicted
+++ resolved
@@ -423,13 +423,8 @@
       if (DEBUGGING(LEVELING)) DEBUG_ECHOLNPGM("> 3-point Leveling");
       points[0].z = points[1].z = points[2].z = 0;  // Probe at 3 arbitrary points
     #elif ENABLED(AUTO_BED_LEVELING_BILINEAR)
-<<<<<<< HEAD
       TERN_(EXTENSIBLE_UI, ExtUI::onLevelingStart());
       TERN_(DWIN_CREALITY_LCD_ENHANCED, DWIN_MeshLevelingStart());
-=======
-      TERN_(EXTENSIBLE_UI, ExtUI::onMeshLevelingStart());
-      TERN_(DWIN_LCD_PROUI, DWIN_MeshLevelingStart());
->>>>>>> 5bbb345b
     #endif
 
     if (!faux) {
