--- conflicted
+++ resolved
@@ -905,7 +905,6 @@
 
   report_current_position();
 
-<<<<<<< HEAD
 #if ENABLED(PROBING_HEATERS_OFF)
   // If we're going to print then we must ensure we are back on temperature before we continue
   if (respect_leveling_heatup_settings && TERN1(HAS_PROBE_SETTINGS, probe.settings.turn_heaters_off && probe.settings.stabilize_temperatures_after_probing) && (queue.has_commands_queued() || planner.has_blocks_queued() || print_job_timer.isRunning())) {
@@ -917,10 +916,7 @@
   }
 #endif
 
-  G29_RETURN(isnan(abl.measured_z));
-=======
   G29_RETURN(ISNAN(abl.measured_z));
->>>>>>> fd99ea09
 }
 
 #endif // HAS_ABL_NOT_UBL