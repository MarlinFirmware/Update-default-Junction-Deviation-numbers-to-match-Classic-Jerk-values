--- conflicted
+++ resolved
@@ -29,11 +29,7 @@
 
 #include "../../MarlinCore.h" // for startOrResumeJob
 
-<<<<<<< HEAD
-#if ENABLED(DWIN_CREALITY_LCD)
-=======
 #if ENABLED(DWIN_CREALITY_LCD_ENHANCED)
->>>>>>> c2e4b162
   #include "../../lcd/e3v2/enhanced/dwin.h"
 #endif
 
@@ -42,11 +38,7 @@
  */
 void GcodeSuite::M75() {
   startOrResumeJob();
-<<<<<<< HEAD
-  #if ENABLED(DWIN_CREALITY_LCD)
-=======
   #if ENABLED(DWIN_CREALITY_LCD_ENHANCED)
->>>>>>> c2e4b162
     DWIN_Print_Header(parser.string_arg && parser.string_arg[0] ? parser.string_arg : GET_TEXT(MSG_HOST_START_PRINT));
     DWIN_Print_Started(false);
   #endif
@@ -65,20 +57,15 @@
  */
 void GcodeSuite::M77() {
   print_job_timer.stop();
-<<<<<<< HEAD
-  TERN_(DWIN_CREALITY_LCD, DWIN_Print_Finished());
-=======
   TERN_(DWIN_CREALITY_LCD_ENHANCED, DWIN_Print_Finished());
->>>>>>> c2e4b162
 }
 
 #if ENABLED(PRINTCOUNTER)
 
-<<<<<<< HEAD
-/**
+  /**
    * M78: Show print statistics
    */
-void GcodeSuite::M78() {
+  void GcodeSuite::M78() {
   if (parser.intval('S') == 78) {  // "M78 S78" will reset the statistics
       print_job_timer.initStats();
       ui.reset_status();
@@ -94,28 +81,6 @@
     #endif
 
     print_job_timer.showStats();
-}
-=======
-  /**
-   * M78: Show print statistics
-   */
-  void GcodeSuite::M78() {
-    if (parser.intval('S') == 78) {  // "M78 S78" will reset the statistics
-      print_job_timer.initStats();
-      ui.reset_status();
-      return;
-    }
-
-    #if HAS_SERVICE_INTERVALS
-      if (parser.seenval('R')) {
-        print_job_timer.resetServiceInterval(parser.value_int());
-        ui.reset_status();
-        return;
-      }
-    #endif
-
-    print_job_timer.showStats();
   }
->>>>>>> c2e4b162
 
 #endif // PRINTCOUNTER