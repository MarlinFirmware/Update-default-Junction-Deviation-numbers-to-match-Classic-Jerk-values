/**
 * Marlin 3D Printer Firmware
 * Copyright (c) 2020 MarlinFirmware [https://github.com/MarlinFirmware/Marlin]
 *
 * Based on Sprinter and grbl.
 * Copyright (c) 2011 Camiel Gubbels / Erik van der Zalm
 *
 * This program is free software: you can redistribute it and/or modify
 * it under the terms of the GNU General Public License as published by
 * the Free Software Foundation, either version 3 of the License, or
 * (at your option) any later version.
 *
 * This program is distributed in the hope that it will be useful,
 * but WITHOUT ANY WARRANTY; without even the implied warranty of
 * MERCHANTABILITY or FITNESS FOR A PARTICULAR PURPOSE.  See the
 * GNU General Public License for more details.
 *
 * You should have received a copy of the GNU General Public License
 * along with this program.  If not, see <https://www.gnu.org/licenses/>.
 *
 */

/**
 * gcode.cpp - Temporary container for all gcode handlers
 *             Most will migrate to classes, by feature.
 */

#include "gcode.h"
GcodeSuite gcode;

#if ENABLED(WIFI_CUSTOM_COMMAND)
  extern bool wifi_custom_command(char * const command_ptr);
#endif

#include "parser.h"
#include "queue.h"
#include "../module/motion.h"

#if ENABLED(PRINTCOUNTER)
  #include "../module/printcounter.h"
#endif

#if ENABLED(HOST_ACTION_COMMANDS)
  #include "../feature/host_actions.h"
#endif

#if ENABLED(POWER_LOSS_RECOVERY)
  #include "../sd/cardreader.h"
  #include "../feature/powerloss.h"
#endif

#if ENABLED(CANCEL_OBJECTS)
  #include "../feature/cancel_object.h"
#endif

#if ENABLED(LASER_MOVE_POWER)
  #include "../feature/spindle_laser.h"
#endif

#if ENABLED(FLOWMETER_SAFETY)
  #include "../feature/cooler.h"
#endif

#if ENABLED(PASSWORD_FEATURE)
  #include "../feature/password/password.h"
#endif

#include "../MarlinCore.h" // for idle, kill

// Inactivity shutdown
millis_t GcodeSuite::previous_move_ms = 0,
         GcodeSuite::max_inactive_time = 0,
         GcodeSuite::stepper_inactive_time = SEC_TO_MS(DEFAULT_STEPPER_DEACTIVE_TIME);

// Relative motion mode for each logical axis
static constexpr xyze_bool_t ar_init = AXIS_RELATIVE_MODES;
uint8_t GcodeSuite::axis_relative = (
    (ar_init.x ? _BV(REL_X) : 0)
  | (ar_init.y ? _BV(REL_Y) : 0)
  | (ar_init.z ? _BV(REL_Z) : 0)
  | (ar_init.e ? _BV(REL_E) : 0)
);

#if EITHER(HAS_AUTO_REPORTING, HOST_KEEPALIVE_FEATURE)
  bool GcodeSuite::autoreport_paused; // = false
#endif

#if ENABLED(HOST_KEEPALIVE_FEATURE)
  GcodeSuite::MarlinBusyState GcodeSuite::busy_state = NOT_BUSY;
  uint8_t GcodeSuite::host_keepalive_interval = DEFAULT_KEEPALIVE_INTERVAL;
#endif

#if ENABLED(CNC_WORKSPACE_PLANES)
  GcodeSuite::WorkspacePlane GcodeSuite::workspace_plane = PLANE_XY;
#endif

#if ENABLED(CNC_COORDINATE_SYSTEMS)
  int8_t GcodeSuite::active_coordinate_system = -1; // machine space
  xyz_pos_t GcodeSuite::coordinate_system[MAX_COORDINATE_SYSTEMS];
#endif

/**
 * Get the target extruder from the T parameter or the active_extruder
 * Return -1 if the T parameter is out of range
 */
int8_t GcodeSuite::get_target_extruder_from_command() {
  if (parser.seenval('T')) {
    const int8_t e = parser.value_byte();
    if (e < EXTRUDERS) return e;
    SERIAL_ECHO_START();
    SERIAL_CHAR('M'); SERIAL_ECHO(parser.codenum);
    SERIAL_ECHOLNPAIR(" " STR_INVALID_EXTRUDER " ", e);
    return -1;
  }
  return active_extruder;
}

/**
 * Get the target e stepper from the T parameter
 * Return -1 if the T parameter is out of range or unspecified
 */
int8_t GcodeSuite::get_target_e_stepper_from_command() {
  const int8_t e = parser.intval('T', -1);
  if (WITHIN(e, 0, E_STEPPERS - 1)) return e;

  SERIAL_ECHO_START();
  SERIAL_CHAR('M'); SERIAL_ECHO(parser.codenum);
  if (e == -1)
    SERIAL_ECHOLNPGM(" " STR_E_STEPPER_NOT_SPECIFIED);
  else
    SERIAL_ECHOLNPAIR(" " STR_INVALID_E_STEPPER " ", e);
  return -1;
}

/**
 * Set XYZE destination and feedrate from the current GCode command
 *
 *  - Set destination from included axis codes
 *  - Set to current for missing axis codes
 *  - Set the feedrate, if included
 */
void GcodeSuite::get_destination_from_command() {
  xyze_bool_t seen = { false, false, false, false };

  #if ENABLED(CANCEL_OBJECTS)
    const bool &skip_move = cancelable.skipping;
  #else
    constexpr bool skip_move = false;
  #endif

  // Get new XYZ position, whether absolute or relative
  LOOP_XYZ(i) {
    if ( (seen[i] = parser.seenval(XYZ_CHAR(i))) ) {
      const float v = parser.value_axis_units((AxisEnum)i);
      if (skip_move)
        destination[i] = current_position[i];
      else
        destination[i] = axis_is_relative(AxisEnum(i)) ? current_position[i] + v : LOGICAL_TO_NATIVE(v, i);
    }
    else
      destination[i] = current_position[i];
  }

  // Get new E position, whether absolute or relative
  if ( (seen.e = parser.seenval('E')) ) {
    const float v = parser.value_axis_units(E_AXIS);
    destination.e = axis_is_relative(E_AXIS) ? current_position.e + v : v;
  }
  else
    destination.e = current_position.e;

  #if ENABLED(POWER_LOSS_RECOVERY) && !PIN_EXISTS(POWER_LOSS)
    // Only update power loss recovery on moves with E
    if (recovery.enabled && IS_SD_PRINTING() && seen.e && (seen.x || seen.y))
      recovery.save();
  #endif

  if (parser.linearval('F') > 0)
    feedrate_mm_s = parser.value_feedrate();

  #if ENABLED(PRINTCOUNTER)
    if (!DEBUGGING(DRYRUN) && !skip_move)
      print_job_timer.incFilamentUsed(destination.e - current_position.e);
  #endif

  // Get ABCDHI mixing factors
  #if BOTH(MIXING_EXTRUDER, DIRECT_MIXING_IN_G1)
    M165();
  #endif

  #if ENABLED(LASER_MOVE_POWER)
    // Set the laser power in the planner to configure this move
    if (parser.seen('S')) {
      const float spwr = parser.value_float();
      cutter.inline_power(TERN(SPINDLE_LASER_PWM, cutter.power_to_range(cutter_power_t(round(spwr))), spwr > 0 ? 255 : 0));
    }
    else if (ENABLED(LASER_MOVE_G0_OFF) && parser.codenum == 0) // G0
      cutter.set_inline_enabled(false);
  #endif
}

/**
 * Dwell waits immediately. It does not synchronize. Use M400 instead of G4
 */
void GcodeSuite::dwell(millis_t time) {
  time += millis();
  while (PENDING(millis(), time)) idle();
}

/**
 * When G29_RETRY_AND_RECOVER is enabled, call G29() in
 * a loop with recovery and retry handling.
 */
#if BOTH(HAS_LEVELING, G29_RETRY_AND_RECOVER)

  void GcodeSuite::event_probe_recover() {
    TERN_(HOST_PROMPT_SUPPORT, host_prompt_do(PROMPT_INFO, PSTR("G29 Retrying"), DISMISS_STR));
    #ifdef ACTION_ON_G29_RECOVER
      host_action(PSTR(ACTION_ON_G29_RECOVER));
    #endif
    #ifdef G29_RECOVER_COMMANDS
      process_subcommands_now_P(PSTR(G29_RECOVER_COMMANDS));
    #endif
  }

  void GcodeSuite::event_probe_failure() {
    #ifdef ACTION_ON_G29_FAILURE
      host_action(PSTR(ACTION_ON_G29_FAILURE));
    #endif
    #ifdef G29_FAILURE_COMMANDS
      process_subcommands_now_P(PSTR(G29_FAILURE_COMMANDS));
    #endif
    #if ENABLED(G29_HALT_ON_FAILURE)
      #ifdef ACTION_ON_CANCEL
        host_action_cancel();
      #endif
      kill(GET_TEXT(MSG_LCD_PROBING_FAILED));
    #endif
  }

  #ifndef G29_MAX_RETRIES
    #define G29_MAX_RETRIES 0
  #endif

  void GcodeSuite::G29_with_retry() {
    uint8_t retries = G29_MAX_RETRIES;
    while (G29()) { // G29 should return true for failed probes ONLY
      if (retries) {
        event_probe_recover();
        --retries;
      }
      else {
        event_probe_failure();
        return;
      }
    }

    TERN_(HOST_PROMPT_SUPPORT, host_action_prompt_end());

    #ifdef G29_SUCCESS_COMMANDS
      process_subcommands_now_P(PSTR(G29_SUCCESS_COMMANDS));
    #endif
  }

#endif // HAS_LEVELING && G29_RETRY_AND_RECOVER

/**
 * Process the parsed command and dispatch it to its handler
 */
void GcodeSuite::process_parsed_command(const bool no_ok/*=false*/) {
  KEEPALIVE_STATE(IN_HANDLER);

 /**
  * Block all Gcodes except M511 Unlock Printer, if printer is locked
  * Will still block Gcodes if M511 is disabled, in which case the printer should be unlocked via LCD Menu
  */
  #if ENABLED(PASSWORD_FEATURE)
    if (password.is_locked && !parser.is_command('M', 511)) {
      SERIAL_ECHO_MSG(STR_PRINTER_LOCKED);
      if (!no_ok) queue.ok_to_send();
      return;
    }
  #endif

  #if ENABLED(FLOWMETER_SAFETY)
    if (cooler.fault) {
      SERIAL_ECHO_MSG(STR_FLOWMETER_FAULT);
      return;
    }
  #endif

  // Handle a known command or reply "unknown command"

  switch (parser.command_letter) {

    case 'G': switch (parser.codenum) {

      case 0: case 1:                                             // G0: Fast Move, G1: Linear Move
        G0_G1(TERN_(HAS_FAST_MOVES, parser.codenum == 0)); break;

      #if ENABLED(ARC_SUPPORT) && DISABLED(SCARA)
        case 2: case 3: G2_G3(parser.codenum == 2); break;        // G2: CW ARC, G3: CCW ARC
      #endif

      case 4: G4(); break;                                        // G4: Dwell

      #if ENABLED(BEZIER_CURVE_SUPPORT)
        case 5: G5(); break;                                      // G5: Cubic B_spline
      #endif

      #if ENABLED(DIRECT_STEPPING)
        case 6: G6(); break;                                      // G6: Direct Stepper Move
      #endif

      #if ENABLED(FWRETRACT)
        case 10: G10(); break;                                    // G10: Retract / Swap Retract
        case 11: G11(); break;                                    // G11: Recover / Swap Recover
      #endif

      #if ENABLED(NOZZLE_CLEAN_FEATURE)
        case 12: G12(); break;                                    // G12: Nozzle Clean
      #endif

      #if ENABLED(CNC_WORKSPACE_PLANES)
        case 17: G17(); break;                                    // G17: Select Plane XY
        case 18: G18(); break;                                    // G18: Select Plane ZX
        case 19: G19(); break;                                    // G19: Select Plane YZ
      #endif

      #if ENABLED(INCH_MODE_SUPPORT)
        case 20: G20(); break;                                    // G20: Inch Mode
        case 21: G21(); break;                                    // G21: MM Mode
      #else
        case 21: NOOP; break;                                     // No error on unknown G21
      #endif

      #if ENABLED(G26_MESH_VALIDATION)
        case 26: G26(); break;                                    // G26: Mesh Validation Pattern generation
      #endif

      #if ENABLED(NOZZLE_PARK_FEATURE)
        case 27: G27(); break;                                    // G27: Nozzle Park
      #endif

      case 28: G28(); break;                                      // G28: Home one or more axes

      #if HAS_LEVELING
        case 29:                                                  // G29: Bed leveling calibration
          TERN(G29_RETRY_AND_RECOVER, G29_with_retry, G29)();
          break;
      #endif

      #if HAS_BED_PROBE
        case 30: G30(); break;                                    // G30: Single Z probe
        #if ENABLED(Z_PROBE_SLED)
          case 31: G31(); break;                                  // G31: dock the sled
          case 32: G32(); break;                                  // G32: undock the sled
        #endif
      #endif

      #if ENABLED(DELTA_AUTO_CALIBRATION)
        case 33: G33(); break;                                    // G33: Delta Auto-Calibration
      #endif

<<<<<<< HEAD
      #if EITHER(Z_STEPPER_AUTO_ALIGN, MECHANICAL_GANTRY_CALIBRATION)
=======
      #if ANY(Z_MULTI_ENDSTOPS, Z_STEPPER_AUTO_ALIGN, MECHANICAL_GANTRY_CALIBRATION)
>>>>>>> 082fce5e
        case 34: G34(); break;                                    // G34: Z Stepper automatic alignment using probe
      #endif

      #if ENABLED(ASSISTED_TRAMMING)
        case 35: G35(); break;                                    // G35: Read four bed corners to help adjust bed screws
      #endif

      #if ENABLED(G38_PROBE_TARGET)
        case 38:                                                  // G38.2, G38.3: Probe towards target
          if (WITHIN(parser.subcode, 2, TERN(G38_PROBE_AWAY, 5, 3)))
            G38(parser.subcode);                                  // G38.4, G38.5: Probe away from target
          break;
      #endif

      #if HAS_MESH
        case 42: G42(); break;                                    // G42: Coordinated move to a mesh point
      #endif

      #if ENABLED(CNC_COORDINATE_SYSTEMS)
        case 53: G53(); break;                                    // G53: (prefix) Apply native workspace
        case 54: G54(); break;                                    // G54: Switch to Workspace 1
        case 55: G55(); break;                                    // G55: Switch to Workspace 2
        case 56: G56(); break;                                    // G56: Switch to Workspace 3
        case 57: G57(); break;                                    // G57: Switch to Workspace 4
        case 58: G58(); break;                                    // G58: Switch to Workspace 5
        case 59: G59(); break;                                    // G59.0 - G59.3: Switch to Workspace 6-9
      #endif

      #if SAVED_POSITIONS
        case 60: G60(); break;                                    // G60:  save current position
        case 61: G61(); break;                                    // G61:  Apply/restore saved coordinates.
      #endif

      #if ENABLED(PROBE_TEMP_COMPENSATION)
        case 76: G76(); break;                                    // G76: Calibrate first layer compensation values
      #endif

      #if ENABLED(GCODE_MOTION_MODES)
        case 80: G80(); break;                                    // G80: Reset the current motion mode
      #endif

      case 90: set_relative_mode(false); break;                   // G90: Absolute Mode
      case 91: set_relative_mode(true);  break;                   // G91: Relative Mode

      case 92: G92(); break;                                      // G92: Set current axis position(s)

      #if ENABLED(CALIBRATION_GCODE)
        case 425: G425(); break;                                  // G425: Perform calibration with calibration cube
      #endif

      #if ENABLED(DEBUG_GCODE_PARSER)
        case 800: parser.debug(); break;                          // G800: GCode Parser Test for G
      #endif

      default: parser.unknown_command_warning(); break;
    }
    break;

    case 'M': switch (parser.codenum) {

      #if HAS_RESUME_CONTINUE
        case 0:                                                   // M0: Unconditional stop - Wait for user button press on LCD
        case 1: M0_M1(); break;                                   // M1: Conditional stop - Wait for user button press on LCD
      #endif

      #if HAS_CUTTER
        case 3: M3_M4(false); break;                              // M3: Turn ON Laser | Spindle (clockwise), set Power | Speed
        case 4: M3_M4(true ); break;                              // M4: Turn ON Laser | Spindle (counter-clockwise), set Power | Speed
        case 5: M5(); break;                                      // M5: Turn OFF Laser | Spindle
        #if ENABLED(AIR_EVACUATION)
          case 10: M10(); break;                                  // M10: Vacuum or Blower motor ON
          case 11: M11(); break;                                  // M11: Vacuum or Blower motor OFF
        #endif
      #endif

      #if ENABLED(COOLANT_CONTROL)
        #if ENABLED(COOLANT_MIST)
          case 7: M7(); break;                                    // M7: Mist coolant ON
        #endif
        #if ENABLED(COOLANT_FLOOD)
          case 8: M8(); break;                                    // M8: Flood coolant ON
        #endif
        case 9: M9(); break;                                      // M9: Coolant OFF
      #endif

      #if ENABLED(EXTERNAL_CLOSED_LOOP_CONTROLLER)
        case 12: M12(); break;                                    // M12: Synchronize and optionally force a CLC set
      #endif

      #if ENABLED(EXPECTED_PRINTER_CHECK)
        case 16: M16(); break;                                    // M16: Expected printer check
      #endif

      case 17: M17(); break;                                      // M17: Enable all stepper motors

      #if ENABLED(SDSUPPORT)
        case 20: M20(); break;                                    // M20: List SD card
        case 21: M21(); break;                                    // M21: Init SD card
        case 22: M22(); break;                                    // M22: Release SD card
        case 23: M23(); break;                                    // M23: Select file
        case 24: M24(); break;                                    // M24: Start SD print
        case 25: M25(); break;                                    // M25: Pause SD print
        case 26: M26(); break;                                    // M26: Set SD index
        case 27: M27(); break;                                    // M27: Get SD status
        case 28: M28(); break;                                    // M28: Start SD write
        case 29: M29(); break;                                    // M29: Stop SD write
        case 30: M30(); break;                                    // M30 <filename> Delete File

        #if HAS_MEDIA_SUBCALLS
          case 32: M32(); break;                                  // M32: Select file and start SD print
        #endif

        #if ENABLED(LONG_FILENAME_HOST_SUPPORT)
          case 33: M33(); break;                                  // M33: Get the long full path to a file or folder
        #endif

        #if BOTH(SDCARD_SORT_ALPHA, SDSORT_GCODE)
          case 34: M34(); break;                                  // M34: Set SD card sorting options
        #endif

        case 928: M928(); break;                                  // M928: Start SD write
      #endif // SDSUPPORT

      case 31: M31(); break;                                      // M31: Report time since the start of SD print or last M109

      #if ENABLED(DIRECT_PIN_CONTROL)
        case 42: M42(); break;                                    // M42: Change pin state
      #endif

      #if ENABLED(PINS_DEBUGGING)
        case 43: M43(); break;                                    // M43: Read pin state
      #endif

      #if ENABLED(Z_MIN_PROBE_REPEATABILITY_TEST)
        case 48: M48(); break;                                    // M48: Z probe repeatability test
      #endif

      #if ENABLED(LCD_SET_PROGRESS_MANUALLY)
        case 73: M73(); break;                                    // M73: Set progress percentage (for display on LCD)
      #endif

      case 75: M75(); break;                                      // M75: Start print timer
      case 76: M76(); break;                                      // M76: Pause print timer
      case 77: M77(); break;                                      // M77: Stop print timer

      #if ENABLED(PRINTCOUNTER)
        case 78: M78(); break;                                    // M78: Show print statistics
      #endif

      #if ENABLED(M100_FREE_MEMORY_WATCHER)
        case 100: M100(); break;                                  // M100: Free Memory Report
      #endif

      #if EXTRUDERS
        case 104: M104(); break;                                  // M104: Set hot end temperature
        case 109: M109(); break;                                  // M109: Wait for hotend temperature to reach target
      #endif

      case 105: M105(); return;                                   // M105: Report Temperatures (and say "ok")

      #if HAS_FAN
        case 106: M106(); break;                                  // M106: Fan On
        case 107: M107(); break;                                  // M107: Fan Off
      #endif

      case 110: M110(); break;                                    // M110: Set Current Line Number
      case 111: M111(); break;                                    // M111: Set debug level

      #if DISABLED(EMERGENCY_PARSER)
        case 108: M108(); break;                                  // M108: Cancel Waiting
        case 112: M112(); break;                                  // M112: Full Shutdown
        case 410: M410(); break;                                  // M410: Quickstop - Abort all the planned moves.
        TERN_(HOST_PROMPT_SUPPORT, case 876:)                     // M876: Handle Host prompt responses
      #else
        case 108: case 112: case 410:
        TERN_(HOST_PROMPT_SUPPORT, case 876:)
        break;
      #endif

      #if ENABLED(HOST_KEEPALIVE_FEATURE)
        case 113: M113(); break;                                  // M113: Set Host Keepalive interval
      #endif

      #if HAS_HEATED_BED
        case 140: M140(); break;                                  // M140: Set bed temperature
        case 190: M190(); break;                                  // M190: Wait for bed temperature to reach target
      #endif

      #if HAS_HEATED_CHAMBER
        case 141: M141(); break;                                  // M141: Set chamber temperature
        case 191: M191(); break;                                  // M191: Wait for chamber temperature to reach target
      #endif

      #if HAS_COOLER
        case 143: M143(); break;                                  // M143: Set cooler temperature
        case 193: M193(); break;                                  // M193: Wait for cooler temperature to reach target
      #endif

      #if BOTH(AUTO_REPORT_TEMPERATURES, HAS_TEMP_SENSOR)
        case 155: M155(); break;                                  // M155: Set temperature auto-report interval
      #endif

      #if ENABLED(PARK_HEAD_ON_PAUSE)
        case 125: M125(); break;                                  // M125: Store current position and move to filament change position
      #endif

      #if ENABLED(BARICUDA)
        // PWM for HEATER_1_PIN
        #if HAS_HEATER_1
          case 126: M126(); break;                                // M126: valve open
          case 127: M127(); break;                                // M127: valve closed
        #endif

        // PWM for HEATER_2_PIN
        #if HAS_HEATER_2
          case 128: M128(); break;                                // M128: valve open
          case 129: M129(); break;                                // M129: valve closed
        #endif
      #endif // BARICUDA

      #if ENABLED(PSU_CONTROL)
        case 80: M80(); break;                                    // M80: Turn on Power Supply
      #endif
      case 81: M81(); break;                                      // M81: Turn off Power, including Power Supply, if possible

      case 82: M82(); break;                                      // M82: Set E axis normal mode (same as other axes)
      case 83: M83(); break;                                      // M83: Set E axis relative mode
      case 18: case 84: M18_M84(); break;                         // M18/M84: Disable Steppers / Set Timeout
      case 85: M85(); break;                                      // M85: Set inactivity stepper shutdown timeout
      case 92: M92(); break;                                      // M92: Set the steps-per-unit for one or more axes
      case 114: M114(); break;                                    // M114: Report current position
      case 115: M115(); break;                                    // M115: Report capabilities
      case 117: M117(); break;                                    // M117: Set LCD message text, if possible
      case 118: M118(); break;                                    // M118: Display a message in the host console
      case 119: M119(); break;                                    // M119: Report endstop states
      case 120: M120(); break;                                    // M120: Enable endstops
      case 121: M121(); break;                                    // M121: Disable endstops

      #if PREHEAT_COUNT
        case 145: M145(); break;                                  // M145: Set material heatup parameters
      #endif

      #if ENABLED(TEMPERATURE_UNITS_SUPPORT)
        case 149: M149(); break;                                  // M149: Set temperature units
      #endif

      #if HAS_COLOR_LEDS
        case 150: M150(); break;                                  // M150: Set Status LED Color
      #endif

      #if ENABLED(MIXING_EXTRUDER)
        case 163: M163(); break;                                  // M163: Set a component weight for mixing extruder
        case 164: M164(); break;                                  // M164: Save current mix as a virtual extruder
        #if ENABLED(DIRECT_MIXING_IN_G1)
          case 165: M165(); break;                                // M165: Set multiple mix weights
        #endif
        #if ENABLED(GRADIENT_MIX)
          case 166: M166(); break;                                // M166: Set Gradient Mix
        #endif
      #endif

      #if DISABLED(NO_VOLUMETRICS)
        case 200: M200(); break;                                  // M200: Set filament diameter, E to cubic units
      #endif

      case 201: M201(); break;                                    // M201: Set max acceleration for print moves (units/s^2)

      #if 0
        case 202: M202(); break;                                  // M202: Not used for Sprinter/grbl gen6
      #endif

      case 203: M203(); break;                                    // M203: Set max feedrate (units/sec)
      case 204: M204(); break;                                    // M204: Set acceleration
      case 205: M205(); break;                                    // M205: Set advanced settings

      #if HAS_M206_COMMAND
        case 206: M206(); break;                                  // M206: Set home offsets
      #endif

      #if ENABLED(FWRETRACT)
        case 207: M207(); break;                                  // M207: Set Retract Length, Feedrate, and Z lift
        case 208: M208(); break;                                  // M208: Set Recover (unretract) Additional Length and Feedrate
        #if ENABLED(FWRETRACT_AUTORETRACT)
          case 209:
            if (MIN_AUTORETRACT <= MAX_AUTORETRACT) M209();       // M209: Turn Automatic Retract Detection on/off
            break;
        #endif
      #endif

      #if HAS_SOFTWARE_ENDSTOPS
        case 211: M211(); break;                                  // M211: Enable, Disable, and/or Report software endstops
      #endif

      #if HAS_MULTI_EXTRUDER
        case 217: M217(); break;                                  // M217: Set filament swap parameters
      #endif

      #if HAS_HOTEND_OFFSET
        case 218: M218(); break;                                  // M218: Set a tool offset
      #endif

      case 220: M220(); break;                                    // M220: Set Feedrate Percentage: S<percent> ("FR" on your LCD)

      #if EXTRUDERS
        case 221: M221(); break;                                  // M221: Set Flow Percentage
      #endif

      #if ENABLED(DIRECT_PIN_CONTROL)
        case 226: M226(); break;                                  // M226: Wait until a pin reaches a state
      #endif

      #if HAS_SERVOS
        case 280: M280(); break;                                  // M280: Set servo position absolute
        #if ENABLED(EDITABLE_SERVO_ANGLES)
          case 281: M281(); break;                                // M281: Set servo angles
        #endif
      #endif

      #if ENABLED(BABYSTEPPING)
        case 290: M290(); break;                                  // M290: Babystepping
      #endif

      #if HAS_BUZZER
        case 300: M300(); break;                                  // M300: Play beep tone
      #endif

      #if ENABLED(PIDTEMP)
        case 301: M301(); break;                                  // M301: Set hotend PID parameters
      #endif

      #if ENABLED(PIDTEMPBED)
        case 304: M304(); break;                                  // M304: Set bed PID parameters
      #endif

      #if ENABLED(PIDTEMPCHAMBER)
        case 309: M309(); break;                                  // M309: Set chamber PID parameters
      #endif

      #if ENABLED(PHOTO_GCODE)
        case 240: M240(); break;                                  // M240: Trigger a camera
      #endif

      #if HAS_LCD_CONTRAST
        case 250: M250(); break;                                  // M250: Set LCD contrast
      #endif

      #if ENABLED(EXPERIMENTAL_I2CBUS)
        case 260: M260(); break;                                  // M260: Send data to an i2c slave
        case 261: M261(); break;                                  // M261: Request data from an i2c slave
      #endif

      #if ENABLED(PREVENT_COLD_EXTRUSION)
        case 302: M302(); break;                                  // M302: Allow cold extrudes (set the minimum extrude temperature)
      #endif

      #if HAS_PID_HEATING
        case 303: M303(); break;                                  // M303: PID autotune
      #endif

      #if HAS_USER_THERMISTORS
        case 305: M305(); break;                                  // M305: Set user thermistor parameters
      #endif

      #if ENABLED(REPETIER_GCODE_M360)
        case 360: M360(); break;                                  // M360: Firmware settings
      #endif

      #if ENABLED(MORGAN_SCARA)
        case 360: if (M360()) return; break;                      // M360: SCARA Theta pos1
        case 361: if (M361()) return; break;                      // M361: SCARA Theta pos2
        case 362: if (M362()) return; break;                      // M362: SCARA Psi pos1
        case 363: if (M363()) return; break;                      // M363: SCARA Psi pos2
        case 364: if (M364()) return; break;                      // M364: SCARA Psi pos3 (90 deg to Theta)
      #endif

      #if EITHER(EXT_SOLENOID, MANUAL_SOLENOID_CONTROL)
        case 380: M380(); break;                                  // M380: Activate solenoid on active (or specified) extruder
        case 381: M381(); break;                                  // M381: Disable all solenoids or, if MANUAL_SOLENOID_CONTROL, active (or specified) solenoid
      #endif

      case 400: M400(); break;                                    // M400: Finish all moves

      #if HAS_BED_PROBE
        case 401: M401(); break;                                  // M401: Deploy probe
        case 402: M402(); break;                                  // M402: Stow probe
      #endif

      #if HAS_PRUSA_MMU2
        case 403: M403(); break;
      #endif

      #if ENABLED(FILAMENT_WIDTH_SENSOR)
        case 404: M404(); break;                                  // M404: Enter the nominal filament width (3mm, 1.75mm ) N<3.0> or display nominal filament width
        case 405: M405(); break;                                  // M405: Turn on filament sensor for control
        case 406: M406(); break;                                  // M406: Turn off filament sensor for control
        case 407: M407(); break;                                  // M407: Display measured filament diameter
      #endif

      #if HAS_FILAMENT_SENSOR
        case 412: M412(); break;                                  // M412: Enable/Disable filament runout detection
      #endif

      #if HAS_MULTI_LANGUAGE
        case 414: M414(); break;                                  // M414: Select multi language menu
      #endif

      #if HAS_LEVELING
        case 420: M420(); break;                                  // M420: Enable/Disable Bed Leveling
      #endif

      #if HAS_MESH
        case 421: M421(); break;                                  // M421: Set a Mesh Bed Leveling Z coordinate
      #endif

      #if ENABLED(BACKLASH_GCODE)
        case 425: M425(); break;                                  // M425: Tune backlash compensation
      #endif

      #if HAS_M206_COMMAND
        case 428: M428(); break;                                  // M428: Apply current_position to home_offset
      #endif

      #if HAS_POWER_MONITOR
        case 430: M430(); break;                                  // M430: Read the system current (A), voltage (V), and power (W)
      #endif

      #if ENABLED(CANCEL_OBJECTS)
        case 486: M486(); break;                                  // M486: Identify and cancel objects
      #endif

      case 500: M500(); break;                                    // M500: Store settings in EEPROM
      case 501: M501(); break;                                    // M501: Read settings from EEPROM
      case 502: M502(); break;                                    // M502: Revert to default settings
      #if DISABLED(DISABLE_M503)
        case 503: M503(); break;                                  // M503: print settings currently in memory
      #endif
      #if ENABLED(EEPROM_SETTINGS)
        case 504: M504(); break;                                  // M504: Validate EEPROM contents
      #endif

      #if ENABLED(PASSWORD_FEATURE)
        case 510: M510(); break;                                  // M510: Lock Printer
        #if ENABLED(PASSWORD_UNLOCK_GCODE)
          case 511: M511(); break;                                // M511: Unlock Printer
        #endif
        #if ENABLED(PASSWORD_CHANGE_GCODE)
          case 512: M512(); break;                                // M512: Set/Change/Remove Password
        #endif
      #endif

      #if ENABLED(SDSUPPORT)
        case 524: M524(); break;                                  // M524: Abort the current SD print job
      #endif

      #if ENABLED(SD_ABORT_ON_ENDSTOP_HIT)
        case 540: M540(); break;                                  // M540: Set abort on endstop hit for SD printing
      #endif

      #if HAS_ETHERNET
        case 552: M552(); break;                                  // M552: Set IP address
        case 553: M553(); break;                                  // M553: Set gateway
        case 554: M554(); break;                                  // M554: Set netmask
      #endif

      #if ENABLED(BAUD_RATE_GCODE)
        case 575: M575(); break;                                  // M575: Set serial baudrate
      #endif

      #if ENABLED(ADVANCED_PAUSE_FEATURE)
        case 600: M600(); break;                                  // M600: Pause for Filament Change
        case 603: M603(); break;                                  // M603: Configure Filament Change
      #endif

      #if HAS_DUPLICATION_MODE
        case 605: M605(); break;                                  // M605: Set Dual X Carriage movement mode
      #endif

      #if ENABLED(DELTA)
        case 665: M665(); break;                                  // M665: Set delta configurations
      #endif

      #if ENABLED(DELTA) || HAS_EXTRA_ENDSTOPS
        case 666: M666(); break;                                  // M666: Set delta or multiple endstop adjustment
      #endif

      #if ENABLED(DUET_SMART_EFFECTOR) && PIN_EXISTS(SMART_EFFECTOR_MOD)
        case 672: M672(); break;                                  // M672: Set/clear Duet Smart Effector sensitivity
      #endif

      #if ENABLED(FILAMENT_LOAD_UNLOAD_GCODES)
        case 701: M701(); break;                                  // M701: Load Filament
        case 702: M702(); break;                                  // M702: Unload Filament
      #endif

      #if ENABLED(CONTROLLER_FAN_EDITABLE)
        case 710: M710(); break;                                  // M710: Set Controller Fan settings
      #endif

      #if ENABLED(GCODE_MACROS)
        case 810: case 811: case 812: case 813: case 814:
        case 815: case 816: case 817: case 818: case 819:
        M810_819(); break;                                        // M810-M819: Define/execute G-code macro
      #endif

      #if HAS_BED_PROBE
        case 851: M851(); break;                                  // M851: Set Z Probe Z Offset
      #endif

      #if ENABLED(SKEW_CORRECTION_GCODE)
        case 852: M852(); break;                                  // M852: Set Skew factors
      #endif

      #if ENABLED(PROBE_TEMP_COMPENSATION)
        case 192: M192(); break;                                  // M192: Wait for probe temp
        case 871: M871(); break;                                  // M871: Print/reset/clear first layer temperature offset values
      #endif

      #if ENABLED(LIN_ADVANCE)
        case 900: M900(); break;                                  // M900: Set advance K factor.
      #endif

      #if ANY(HAS_MOTOR_CURRENT_SPI, HAS_MOTOR_CURRENT_PWM, HAS_MOTOR_CURRENT_I2C, HAS_MOTOR_CURRENT_DAC)
        case 907: M907(); break;                                  // M907: Set digital trimpot motor current using axis codes.
        #if EITHER(HAS_MOTOR_CURRENT_SPI, HAS_MOTOR_CURRENT_DAC)
          case 908: M908(); break;                                // M908: Control digital trimpot directly.
          #if ENABLED(HAS_MOTOR_CURRENT_DAC)
            case 909: M909(); break;                              // M909: Print digipot/DAC current value
            case 910: M910(); break;                              // M910: Commit digipot/DAC value to external EEPROM
          #endif
        #endif
      #endif

      #if HAS_TRINAMIC_CONFIG
        case 122: M122(); break;                                  // M122: Report driver configuration and status
        case 906: M906(); break;                                  // M906: Set motor current in milliamps using axis codes X, Y, Z, E
        #if HAS_STEALTHCHOP
          case 569: M569(); break;                                // M569: Enable stealthChop on an axis.
        #endif
        #if ENABLED(MONITOR_DRIVER_STATUS)
          case 911: M911(); break;                                // M911: Report TMC2130 prewarn triggered flags
          case 912: M912(); break;                                // M912: Clear TMC2130 prewarn triggered flags
        #endif
        #if ENABLED(HYBRID_THRESHOLD)
          case 913: M913(); break;                                // M913: Set HYBRID_THRESHOLD speed.
        #endif
        #if USE_SENSORLESS
          case 914: M914(); break;                                // M914: Set StallGuard sensitivity.
        #endif
      #endif

      #if HAS_L64XX
        case 122: M122(); break;                                   // M122: Report status
        case 906: M906(); break;                                   // M906: Set or get motor drive level
        case 916: M916(); break;                                   // M916: L6470 tuning: Increase drive level until thermal warning
        case 917: M917(); break;                                   // M917: L6470 tuning: Find minimum current thresholds
        case 918: M918(); break;                                   // M918: L6470 tuning: Increase speed until max or error
      #endif

      #if HAS_MICROSTEPS
        case 350: M350(); break;                                  // M350: Set microstepping mode. Warning: Steps per unit remains unchanged. S code sets stepping mode for all drivers.
        case 351: M351(); break;                                  // M351: Toggle MS1 MS2 pins directly, S# determines MS1 or MS2, X# sets the pin high/low.
      #endif

      #if ENABLED(CASE_LIGHT_ENABLE)
        case 355: M355(); break;                                  // M355: Set case light brightness
      #endif

      #if ENABLED(DEBUG_GCODE_PARSER)
        case 800: parser.debug(); break;                          // M800: GCode Parser Test for M
      #endif

      #if ENABLED(GCODE_REPEAT_MARKERS)
        case 808: M808(); break;                                  // M808: Set / Goto repeat markers
      #endif

      #if ENABLED(I2C_POSITION_ENCODERS)
        case 860: M860(); break;                                  // M860: Report encoder module position
        case 861: M861(); break;                                  // M861: Report encoder module status
        case 862: M862(); break;                                  // M862: Perform axis test
        case 863: M863(); break;                                  // M863: Calibrate steps/mm
        case 864: M864(); break;                                  // M864: Change module address
        case 865: M865(); break;                                  // M865: Check module firmware version
        case 866: M866(); break;                                  // M866: Report axis error count
        case 867: M867(); break;                                  // M867: Toggle error correction
        case 868: M868(); break;                                  // M868: Set error correction threshold
        case 869: M869(); break;                                  // M869: Report axis error
      #endif

      #if ENABLED(MAGNETIC_PARKING_EXTRUDER)
        case 951: M951(); break;                                  // M951: Set Magnetic Parking Extruder parameters
      #endif

      #if ENABLED(Z_STEPPER_AUTO_ALIGN)
        case 422: M422(); break;                                  // M422: Set Z Stepper automatic alignment position using probe
      #endif

      #if ALL(HAS_SPI_FLASH, SDSUPPORT, MARLIN_DEV_MODE)
        case 993: M993(); break;                                  // M993: Backup SPI Flash to SD
        case 994: M994(); break;                                  // M994: Load a Backup from SD to SPI Flash
      #endif

      #if ENABLED(TOUCH_SCREEN_CALIBRATION)
        case 995: M995(); break;                                  // M995: Touch screen calibration for TFT display
      #endif

      #if ENABLED(PLATFORM_M997_SUPPORT)
        case 997: M997(); break;                                  // M997: Perform in-application firmware update
      #endif

      case 999: M999(); break;                                    // M999: Restart after being Stopped

      #if ENABLED(POWER_LOSS_RECOVERY)
        case 413: M413(); break;                                  // M413: Enable/disable/query Power-Loss Recovery
        case 1000: M1000(); break;                                // M1000: [INTERNAL] Resume from power-loss
      #endif

      #if ENABLED(SDSUPPORT)
        case 1001: M1001(); break;                                // M1001: [INTERNAL] Handle SD completion
      #endif

      #if ENABLED(DGUS_LCD_UI_MKS)
        case 1002: M1002(); break;                                // M1002: [INTERNAL] Tool-change and Relative E Move
      #endif

      #if ENABLED(MAX7219_GCODE)
        case 7219: M7219(); break;                                // M7219: Set LEDs, columns, and rows
      #endif

      default: parser.unknown_command_warning(); break;
    }
    break;

    case 'T': T(parser.codenum); break;                           // Tn: Tool Change

    #if ENABLED(MARLIN_DEV_MODE)
      case 'D': D(parser.codenum); break;                         // Dn: Debug codes
    #endif

<<<<<<< HEAD
=======
    #if ENABLED(REALTIME_REPORTING_COMMANDS)
      case 'S': case 'P': case 'R': break;                        // Invalid S, P, R commands already filtered
    #endif

>>>>>>> 082fce5e
    default:
      #if ENABLED(WIFI_CUSTOM_COMMAND)
        if (wifi_custom_command(parser.command_ptr)) break;
      #endif
      parser.unknown_command_warning();
  }

  if (!no_ok) queue.ok_to_send();

  SERIAL_OUT(msgDone); // Call the msgDone serial hook to signal command processing done
}

#if ENABLED(M100_FREE_MEMORY_DUMPER)
  void M100_dump_routine(PGM_P const title, const char * const start, const uintptr_t size);
#endif

/**
 * Process a single command and dispatch it to its handler
 * This is called from the main loop()
 */
void GcodeSuite::process_next_command() {
  GCodeQueue::CommandLine &command = queue.ring_buffer.peek_next_command();

  PORT_REDIRECT(SERIAL_PORTMASK(command.port));

  TERN_(POWER_LOSS_RECOVERY, recovery.queue_index_r = queue.ring_buffer.index_r);

  if (DEBUGGING(ECHO)) {
    SERIAL_ECHO_START();
    SERIAL_ECHOLN(command.buffer);
    #if ENABLED(M100_FREE_MEMORY_DUMPER)
      SERIAL_ECHOPAIR("slot:", queue.ring_buffer.index_r);
      M100_dump_routine(PSTR("   Command Queue:"), (const char*)&queue.ring_buffer, sizeof(queue.ring_buffer));
    #endif
  }

  // Parse the next command in the queue
  parser.parse(command.buffer);
  process_parsed_command();
}

/**
 * Run a series of commands, bypassing the command queue to allow
 * G-code "macros" to be called from within other G-code handlers.
 */

void GcodeSuite::process_subcommands_now_P(PGM_P pgcode) {
  char * const saved_cmd = parser.command_ptr;        // Save the parser state
  for (;;) {
    PGM_P const delim = strchr_P(pgcode, '\n');       // Get address of next newline
    const size_t len = delim ? delim - pgcode : strlen_P(pgcode); // Get the command length
    char cmd[len + 1];                                // Allocate a stack buffer
    strncpy_P(cmd, pgcode, len);                      // Copy the command to the stack
    cmd[len] = '\0';                                  // End with a nul
    parser.parse(cmd);                                // Parse the command
    process_parsed_command(true);                     // Process it
    if (!delim) break;                                // Last command?
    pgcode = delim + 1;                               // Get the next command
  }
  parser.parse(saved_cmd);                            // Restore the parser state
}

void GcodeSuite::process_subcommands_now(char * gcode) {
  char * const saved_cmd = parser.command_ptr;        // Save the parser state
  for (;;) {
    char * const delim = strchr(gcode, '\n');         // Get address of next newline
    if (delim) *delim = '\0';                         // Replace with nul
    parser.parse(gcode);                              // Parse the current command
    process_parsed_command(true);                     // Process it
    if (!delim) break;                                // Last command?
    *delim = '\n';                                    // Put back the newline
    gcode = delim + 1;                                // Get the next command
  }
  parser.parse(saved_cmd);                            // Restore the parser state
}

#if ENABLED(HOST_KEEPALIVE_FEATURE)

  /**
   * Output a "busy" message at regular intervals
   * while the machine is not accepting commands.
   */
  void GcodeSuite::host_keepalive() {
    const millis_t ms = millis();
    static millis_t next_busy_signal_ms = 0;
    if (!autoreport_paused && host_keepalive_interval && busy_state != NOT_BUSY) {
      if (PENDING(ms, next_busy_signal_ms)) return;
      PORT_REDIRECT(SerialMask::All);
      switch (busy_state) {
        case IN_HANDLER:
        case IN_PROCESS:
          SERIAL_ECHO_MSG(STR_BUSY_PROCESSING);
          TERN_(FULL_REPORT_TO_HOST_FEATURE, report_current_position_moving());
          break;
        case PAUSED_FOR_USER:
          SERIAL_ECHO_MSG(STR_BUSY_PAUSED_FOR_USER);
          TERN_(FULL_REPORT_TO_HOST_FEATURE, set_and_report_grblstate(M_HOLD));
          break;
        case PAUSED_FOR_INPUT:
          SERIAL_ECHO_MSG(STR_BUSY_PAUSED_FOR_INPUT);
          TERN_(FULL_REPORT_TO_HOST_FEATURE, set_and_report_grblstate(M_HOLD));
          break;
        default:
          break;
      }
    }
    next_busy_signal_ms = ms + SEC_TO_MS(host_keepalive_interval);
  }

#endif // HOST_KEEPALIVE_FEATURE<|MERGE_RESOLUTION|>--- conflicted
+++ resolved
@@ -362,11 +362,7 @@
         case 33: G33(); break;                                    // G33: Delta Auto-Calibration
       #endif
 
-<<<<<<< HEAD
-      #if EITHER(Z_STEPPER_AUTO_ALIGN, MECHANICAL_GANTRY_CALIBRATION)
-=======
       #if ANY(Z_MULTI_ENDSTOPS, Z_STEPPER_AUTO_ALIGN, MECHANICAL_GANTRY_CALIBRATION)
->>>>>>> 082fce5e
         case 34: G34(); break;                                    // G34: Z Stepper automatic alignment using probe
       #endif
 
@@ -1005,13 +1001,10 @@
       case 'D': D(parser.codenum); break;                         // Dn: Debug codes
     #endif
 
-<<<<<<< HEAD
-=======
     #if ENABLED(REALTIME_REPORTING_COMMANDS)
       case 'S': case 'P': case 'R': break;                        // Invalid S, P, R commands already filtered
     #endif
 
->>>>>>> 082fce5e
     default:
       #if ENABLED(WIFI_CUSTOM_COMMAND)
         if (wifi_custom_command(parser.command_ptr)) break;
