/**
 * Marlin 3D Printer Firmware
 * Copyright (c) 2020 MarlinFirmware [https://github.com/MarlinFirmware/Marlin]
 *
 * Based on Sprinter and grbl.
 * Copyright (c) 2011 Camiel Gubbels / Erik van der Zalm
 *
 * This program is free software: you can redistribute it and/or modify
 * it under the terms of the GNU General Public License as published by
 * the Free Software Foundation, either version 3 of the License, or
 * (at your option) any later version.
 *
 * This program is distributed in the hope that it will be useful,
 * but WITHOUT ANY WARRANTY; without even the implied warranty of
 * MERCHANTABILITY or FITNESS FOR A PARTICULAR PURPOSE.  See the
 * GNU General Public License for more details.
 *
 * You should have received a copy of the GNU General Public License
 * along with this program.  If not, see <https://www.gnu.org/licenses/>.
 *
 */

/**
 * gcode.cpp - Temporary container for all G-code handlers
 *             Most will migrate to classes, by feature.
 */

#include "gcode.h"
GcodeSuite gcode;

#if ENABLED(WIFI_CUSTOM_COMMAND)
  extern bool wifi_custom_command(char * const command_ptr);
#endif

#include "parser.h"
#include "queue.h"
#include "../module/motion.h"

#if ENABLED(PRINTCOUNTER)
  #include "../module/printcounter.h"
#endif

#if ENABLED(HOST_ACTION_COMMANDS)
  #include "../feature/host_actions.h"
#endif

#if ENABLED(POWER_LOSS_RECOVERY)
  #include "../sd/cardreader.h"
  #include "../feature/powerloss.h"
#endif

#if ENABLED(CANCEL_OBJECTS)
  #include "../feature/cancel_object.h"
#endif

#if ENABLED(LASER_FEATURE)
  #include "../feature/spindle_laser.h"
#endif

#if ENABLED(FLOWMETER_SAFETY)
  #include "../feature/cooler.h"
#endif

#if ENABLED(PASSWORD_FEATURE)
  #include "../feature/password/password.h"
#endif

#if HAS_FANCHECK
  #include "../feature/fancheck.h"
#endif

#include "../MarlinCore.h" // for idle, kill

// Inactivity shutdown
millis_t GcodeSuite::previous_move_ms = 0,
		 GcodeSuite::max_inactive_time = 0;

#if HAS_DISABLE_INACTIVE_AXIS
  millis_t GcodeSuite::stepper_inactive_time = SEC_TO_MS(DEFAULT_STEPPER_DEACTIVE_TIME);
#endif

// Relative motion mode for each logical axis
static constexpr xyze_bool_t ar_init = AXIS_RELATIVE_MODES;
axis_bits_t GcodeSuite::axis_relative = 0 LOGICAL_AXIS_GANG(
  | (ar_init.e << REL_E),
  | (ar_init.x << REL_X),
  | (ar_init.y << REL_Y),
  | (ar_init.z << REL_Z),
  | (ar_init.i << REL_I),
  | (ar_init.j << REL_J),
  | (ar_init.k << REL_K),
  | (ar_init.u << REL_U),
  | (ar_init.v << REL_V),
  | (ar_init.w << REL_W)
);

#if EITHER(HAS_AUTO_REPORTING, HOST_KEEPALIVE_FEATURE)
  bool GcodeSuite::autoreport_paused; // = false
#endif

#if ENABLED(HOST_KEEPALIVE_FEATURE)
  GcodeSuite::MarlinBusyState GcodeSuite::busy_state = NOT_BUSY;
  uint8_t GcodeSuite::host_keepalive_interval = DEFAULT_KEEPALIVE_INTERVAL;
#endif

#if ENABLED(CNC_WORKSPACE_PLANES)
  GcodeSuite::WorkspacePlane GcodeSuite::workspace_plane = PLANE_XY;
#endif

#if ENABLED(CNC_COORDINATE_SYSTEMS)
  int8_t GcodeSuite::active_coordinate_system = -1; // machine space
  xyz_pos_t GcodeSuite::coordinate_system[MAX_COORDINATE_SYSTEMS];
#endif

void GcodeSuite::report_echo_start(const bool forReplay) { if (!forReplay) SERIAL_ECHO_START(); }
void GcodeSuite::report_heading(const bool forReplay, FSTR_P const fstr, const bool eol/*=true*/) {
  if (forReplay) return;
  if (fstr) {
	SERIAL_ECHO_START();
	SERIAL_ECHOPGM("; ");
	SERIAL_ECHOF(fstr);
  }
  if (eol) { SERIAL_CHAR(':'); SERIAL_EOL(); }
}

void GcodeSuite::say_units() {
  SERIAL_ECHOLNPGM_P(
	TERN_(INCH_MODE_SUPPORT, parser.linear_unit_factor != 1.0 ? PSTR(" (in)") :)
	PSTR(" (mm)")
  );
}

/**
 * Get the target extruder from the T parameter or the active_extruder
 * Return -1 if the T parameter is out of range
 */
int8_t GcodeSuite::get_target_extruder_from_command() {
  if (parser.seenval('T')) {
	const int8_t e = parser.value_byte();
	if (e < EXTRUDERS) return e;
	SERIAL_ECHO_START();
	SERIAL_CHAR('M'); SERIAL_ECHO(parser.codenum);
	SERIAL_ECHOLNPGM(" " STR_INVALID_EXTRUDER " ", e);
	return -1;
  }
  return active_extruder;
}

/**
 * Get the variable target data from the L parameter
 * Return -1 if the P parameter is out of range
 */
int8_t GcodeSuite::get_var_from_command() {
  if (parser.seenval('L')) {
	const int8_t e = parser.value_byte();
	if (e < EXTRUDERS) return e;
	SERIAL_ECHO_START();
	SERIAL_CHAR('L'); SERIAL_ECHO(parser.codenum);
	SERIAL_ECHOLNPGM(" " STR_INVALID_VARIABLE " ", e);
	return -1;
  }
  return stored_var;
}

/**
 * Get the target E stepper from the 'T' parameter.
 * If there is no 'T' parameter then dval will be substituted.
 * Returns -1 if the resulting E stepper index is out of range.
 */
int8_t GcodeSuite::get_target_e_stepper_from_command(const int8_t dval/*=-1*/) {
  const int8_t e = parser.intval('T', dval);
  if (WITHIN(e, 0, E_STEPPERS - 1)) return e;
  if (dval == -2) return dval;

  SERIAL_ECHO_START();
  SERIAL_CHAR('M'); SERIAL_ECHO(parser.codenum);
  if (e == -1)
	SERIAL_ECHOLNPGM(" " STR_E_STEPPER_NOT_SPECIFIED);
  else
	SERIAL_ECHOLNPGM(" " STR_INVALID_E_STEPPER " ", e);
  return -1;
}

/**
 * Set XYZ...E destination and feedrate from the current GCode command
 *
 *  - Set destination from included axis codes
 *  - Set to current for missing axis codes
 *  - Set the feedrate, if included
 */
void GcodeSuite::get_destination_from_command() {
  xyze_bool_t seen{false};

  #if ENABLED(CANCEL_OBJECTS)
	const bool &skip_move = cancelable.skipping;
  #else
	constexpr bool skip_move = false;
  #endif

  // Get new XYZ position, whether absolute or relative
  LOOP_NUM_AXES(i) {
	if ( (seen[i] = parser.seenval(AXIS_CHAR(i))) ) {
	  const float v = parser.value_axis_units((AxisEnum)i);
	  if (skip_move)
		destination[i] = current_position[i];
	  else
		destination[i] = axis_is_relative(AxisEnum(i)) ? current_position[i] + v : LOGICAL_TO_NATIVE(v, i);
	}
	else
	  destination[i] = current_position[i];
  }

  #if HAS_EXTRUDERS
	// Get new E position, whether absolute or relative
	if ( (seen.e = parser.seenval('E')) ) {
	  const float v = parser.value_axis_units(E_AXIS);
	  destination.e = axis_is_relative(E_AXIS) ? current_position.e + v : v;
	}
	else
	  destination.e = current_position.e;
  #endif

  #if ENABLED(POWER_LOSS_RECOVERY) && !PIN_EXISTS(POWER_LOSS)
	// Only update power loss recovery on moves with E
	if (recovery.enabled && IS_SD_PRINTING() && seen.e && (seen.x || seen.y))
	  recovery.save();
  #endif

  if (parser.floatval('F') > 0) {
	feedrate_mm_s = parser.value_feedrate();
	// Update the cutter feed rate for use by M4 I set inline moves.
	TERN_(LASER_FEATURE, cutter.feedrate_mm_m = MMS_TO_MMM(feedrate_mm_s));
  }

  #if BOTH(PRINTCOUNTER, HAS_EXTRUDERS)
	if (!DEBUGGING(DRYRUN) && !skip_move)
	  print_job_timer.incFilamentUsed(destination.e - current_position.e);
  #endif

  // Get ABCDHI mixing factors
  #if BOTH(MIXING_EXTRUDER, DIRECT_MIXING_IN_G1)
	M165();
  #endif

  #if ENABLED(LASER_FEATURE)
	if (cutter.cutter_mode == CUTTER_MODE_CONTINUOUS || cutter.cutter_mode == CUTTER_MODE_DYNAMIC) {
	  // Set the cutter power in the planner to configure this move
	  cutter.last_feedrate_mm_m = 0;
	  if (WITHIN(parser.codenum, 1, TERN(ARC_SUPPORT, 3, 1)) || TERN0(BEZIER_CURVE_SUPPORT, parser.codenum == 5)) {
		planner.laser_inline.status.isPowered = true;
		if (parser.seen('I')) cutter.set_enabled(true);       // This is set for backward LightBurn compatibility.
		if (parser.seenval('S')) {
		  const float v = parser.value_float(),
					  u = TERN(LASER_POWER_TRAP, v, cutter.power_to_range(v));
		  cutter.menuPower = cutter.unitPower = u;
		  cutter.inline_power(TERN(SPINDLE_LASER_USE_PWM, cutter.upower_to_ocr(u), u > 0 ? 255 : 0));
		}
	  }
	  else if (parser.codenum == 0) {
		// For dynamic mode we need to flag isPowered off, dynamic power is calculated in the stepper based on feedrate.
		if (cutter.cutter_mode == CUTTER_MODE_DYNAMIC) planner.laser_inline.status.isPowered = false;
		cutter.inline_power(0); // This is planner-based so only set power and do not disable inline control flags.
	  }
	}
	else if (parser.codenum == 0)
	  cutter.apply_power(0);
  #endif // LASER_FEATURE
}

/**
 * Dwell waits immediately. It does not synchronize. Use M400 instead of G4
 */
void GcodeSuite::dwell(millis_t time) {
  time += millis();
  while (PENDING(millis(), time)) idle();
}

/**
 * When G29_RETRY_AND_RECOVER is enabled, call G29() in
 * a loop with recovery and retry handling.
 */
#if ENABLED(G29_RETRY_AND_RECOVER)

  void GcodeSuite::event_probe_recover() {
	TERN_(HOST_PROMPT_SUPPORT, hostui.prompt_do(PROMPT_INFO, F("G29 Retrying"), FPSTR(DISMISS_STR)));
	#ifdef ACTION_ON_G29_RECOVER
	  hostui.g29_recover();
	#endif
	#ifdef G29_RECOVER_COMMANDS
	  process_subcommands_now(F(G29_RECOVER_COMMANDS));
	#endif
  }

  #if ENABLED(G29_HALT_ON_FAILURE)
	#include "../lcd/marlinui.h"
  #endif

  void GcodeSuite::event_probe_failure() {
	#ifdef ACTION_ON_G29_FAILURE
	  hostui.g29_failure();
	#endif
	#ifdef G29_FAILURE_COMMANDS
	  process_subcommands_now(F(G29_FAILURE_COMMANDS));
	#endif
	#if ENABLED(G29_HALT_ON_FAILURE)
	  #ifdef ACTION_ON_CANCEL
		hostui.cancel();
	  #endif
	  kill(GET_TEXT_F(MSG_LCD_PROBING_FAILED));
	#endif
  }

  #ifndef G29_MAX_RETRIES
	#define G29_MAX_RETRIES 0
  #endif

  void GcodeSuite::G29_with_retry() {
	uint8_t retries = G29_MAX_RETRIES;
	while (G29()) { // G29 should return true for failed probes ONLY
	  if (retries) {
		event_probe_recover();
		--retries;
	  }
	  else {
		event_probe_failure();
		return;
	  }
	}

	TERN_(HOST_PROMPT_SUPPORT, hostui.prompt_end());

	#ifdef G29_SUCCESS_COMMANDS
	  process_subcommands_now(F(G29_SUCCESS_COMMANDS));
	#endif
  }

#endif // G29_RETRY_AND_RECOVER

/**
 * Process the parsed command and dispatch it to its handler
 */
void GcodeSuite::process_parsed_command(const bool no_ok/*=false*/) {
  TERN_(HAS_FANCHECK, fan_check.check_deferred_error());

  KEEPALIVE_STATE(IN_HANDLER);

 /**
  * Block all Gcodes except M511 Unlock Printer, if printer is locked
  * Will still block Gcodes if M511 is disabled, in which case the printer should be unlocked via LCD Menu
  */
  #if ENABLED(PASSWORD_FEATURE)
	if (password.is_locked && !parser.is_command('M', 511)) {
	  SERIAL_ECHO_MSG(STR_PRINTER_LOCKED);
	  if (!no_ok) queue.ok_to_send();
	  return;
	}
  #endif

  #if ENABLED(FLOWMETER_SAFETY)
	if (cooler.flowfault) {
	  SERIAL_ECHO_MSG(STR_FLOWMETER_FAULT);
	  return;
	}
  #endif

  // Handle a known command or reply "unknown command"

  switch (parser.command_letter) {

<<<<<<< HEAD
	case 'G': switch (parser.codenum) {

	  case 0: case 1:                                             // G0: Fast Move, G1: Linear Move
		G0_G1(TERN_(HAS_FAST_MOVES, parser.codenum == 0)); break;

	  #if ENABLED(ARC_SUPPORT) && DISABLED(SCARA)
		case 2: case 3: G2_G3(parser.codenum == 2); break;        // G2: CW ARC, G3: CCW ARC
	  #endif

	  case 4: G4(); break;                                        // G4: Dwell

	  #if ENABLED(BEZIER_CURVE_SUPPORT)
		case 5: G5(); break;                                      // G5: Cubic B_spline
	  #endif

	  #if ENABLED(DIRECT_STEPPING)
		case 6: G6(); break;                                      // G6: Direct Stepper Move
	  #endif

	  #if ENABLED(FWRETRACT)
		case 10: G10(); break;                                    // G10: Retract / Swap Retract
		case 11: G11(); break;                                    // G11: Recover / Swap Recover
	  #endif

	  #if ENABLED(NOZZLE_CLEAN_FEATURE)
		case 12: G12(); break;                                    // G12: Nozzle Clean
	  #endif

	  #if ENABLED(CNC_WORKSPACE_PLANES)
		case 17: G17(); break;                                    // G17: Select Plane XY
		case 18: G18(); break;                                    // G18: Select Plane ZX
		case 19: G19(); break;                                    // G19: Select Plane YZ
	  #endif

	  #if ENABLED(INCH_MODE_SUPPORT)
		case 20: G20(); break;                                    // G20: Inch Mode
		case 21: G21(); break;                                    // G21: MM Mode
	  #else
		case 21: NOOP; break;                                     // No error on unknown G21
	  #endif

	  #if ENABLED(G26_MESH_VALIDATION)
		case 26: G26(); break;                                    // G26: Mesh Validation Pattern generation
	  #endif

	  #if ENABLED(NOZZLE_PARK_FEATURE)
		case 27: G27(); break;                                    // G27: Nozzle Park
	  #endif

	  case 28: G28(); break;                                      // G28: Home one or more axes

	  #if HAS_LEVELING
		case 29:                                                  // G29: Bed leveling calibration
		  TERN(G29_RETRY_AND_RECOVER, G29_with_retry, G29)();
		  break;
	  #endif

	  #if HAS_BED_PROBE
		case 30: G30(); break;                                    // G30: Single Z probe
		#if ENABLED(Z_PROBE_SLED)
		  case 31: G31(); break;                                  // G31: dock the sled
		  case 32: G32(); break;                                  // G32: undock the sled
		#endif
	  #endif

	  #if ENABLED(DELTA_AUTO_CALIBRATION)
		case 33: G33(); break;                                    // G33: Delta Auto-Calibration
	  #endif

	  #if ANY(Z_MULTI_ENDSTOPS, Z_STEPPER_AUTO_ALIGN, MECHANICAL_GANTRY_CALIBRATION)
		case 34: G34(); break;                                    // G34: Z Stepper automatic alignment using probe
	  #endif

	  #if ENABLED(ASSISTED_TRAMMING)
		case 35: G35(); break;                                    // G35: Read four bed corners to help adjust bed screws
	  #endif

	  #if ENABLED(G38_PROBE_TARGET)
		case 38:                                                  // G38.2, G38.3: Probe towards target
		  if (WITHIN(parser.subcode, 2, TERN(G38_PROBE_AWAY, 5, 3)))
			G38(parser.subcode);                                  // G38.4, G38.5: Probe away from target
		  break;
	  #endif

	  #if HAS_MESH
		case 42: G42(); break;                                    // G42: Coordinated move to a mesh point
	  #endif

	  #if ENABLED(CNC_COORDINATE_SYSTEMS)
		case 53: G53(); break;                                    // G53: (prefix) Apply native workspace
		case 54: G54(); break;                                    // G54: Switch to Workspace 1
		case 55: G55(); break;                                    // G55: Switch to Workspace 2
		case 56: G56(); break;                                    // G56: Switch to Workspace 3
		case 57: G57(); break;                                    // G57: Switch to Workspace 4
		case 58: G58(); break;                                    // G58: Switch to Workspace 5
		case 59: G59(); break;                                    // G59.0 - G59.3: Switch to Workspace 6-9
	  #endif

	  #if SAVED_POSITIONS
		case 60: G60(); break;                                    // G60:  save current position
		case 61: G61(); break;                                    // G61:  Apply/restore saved coordinates.
	  #endif

	  #if BOTH(PTC_PROBE, PTC_BED)
		case 76: G76(); break;                                    // G76: Calibrate first layer compensation values
	  #endif

	  #if ENABLED(GCODE_MOTION_MODES)
		case 80: G80(); break;                                    // G80: Reset the current motion mode
	  #endif

	  case 90: set_relative_mode(false); break;                   // G90: Absolute Mode
	  case 91: set_relative_mode(true);  break;                   // G91: Relative Mode

	  case 92: G92(); break;                                      // G92: Set current axis position(s)

	  #if ENABLED(CALIBRATION_GCODE)
		case 425: G425(); break;                                  // G425: Perform calibration with calibration cube
	  #endif

	  #if ENABLED(DEBUG_GCODE_PARSER)
		case 800: parser.debug(); break;                          // G800: GCode Parser Test for G
	  #endif

	  default: parser.unknown_command_warning(); break;
	}
	break;

	case 'L': switch (parser.codenum) {

	  #if ENABLED(VARIABLE_SUPPORT)
		case 100: L100(); break;
		case 101: L101(); break;
		case 102: L102(); break;
		case 103: L103(); break;
		case 104: L104(); break;
		case 105: L105(); break;
		case 106: L106(); break;
		case 107: L107(); break;
		case 108: L108(); break;
		case 109: L109(); break;
		case 110: L110(); break;
		case 111: L111(); break;
		case 112: L112(); break;
		case 113: L113(); break;
		case 114: L114(); break;
		case 115: L115(); break;
	  #endif

		default: parser.unknown_command_warning(); break;
	}
	break;

	case 'M': switch (parser.codenum) {

	  #if HAS_RESUME_CONTINUE
		case 0:                                                   // M0: Unconditional stop - Wait for user button press on LCD
		case 1: M0_M1(); break;                                   // M1: Conditional stop - Wait for user button press on LCD
	  #endif

	  #if HAS_CUTTER
		case 3: M3_M4(false); break;                              // M3: Turn ON Laser | Spindle (clockwise), set Power | Speed
		case 4: M3_M4(true ); break;                              // M4: Turn ON Laser | Spindle (counter-clockwise), set Power | Speed
		case 5: M5(); break;                                      // M5: Turn OFF Laser | Spindle
	  #endif

	  #if ENABLED(COOLANT_MIST)
		case 7: M7(); break;                                      // M7: Coolant Mist ON
	  #endif

	  #if EITHER(AIR_ASSIST, COOLANT_FLOOD)
		case 8: M8(); break;                                      // M8: Air Assist / Coolant Flood ON
	  #endif

	  #if EITHER(AIR_ASSIST, COOLANT_CONTROL)
		case 9: M9(); break;                                      // M9: Air Assist / Coolant OFF
	  #endif

	  #if ENABLED(AIR_EVACUATION)
		case 10: M10(); break;                                    // M10: Vacuum or Blower motor ON
		case 11: M11(); break;                                    // M11: Vacuum or Blower motor OFF
	  #endif

	  #if ENABLED(EXTERNAL_CLOSED_LOOP_CONTROLLER)
		case 12: M12(); break;                                    // M12: Synchronize and optionally force a CLC set
	  #endif

	  #if ENABLED(EXPECTED_PRINTER_CHECK)
		case 16: M16(); break;                                    // M16: Expected printer check
	  #endif

	  case 17: M17(); break;                                      // M17: Enable all stepper motors

	  #if ENABLED(SDSUPPORT)
		case 20: M20(); break;                                    // M20: List SD card
		case 21: M21(); break;                                    // M21: Init SD card
		case 22: M22(); break;                                    // M22: Release SD card
		case 23: M23(); break;                                    // M23: Select file
		case 24: M24(); break;                                    // M24: Start SD print
		case 25: M25(); break;                                    // M25: Pause SD print
		case 26: M26(); break;                                    // M26: Set SD index
		case 27: M27(); break;                                    // M27: Get SD status
		case 28: M28(); break;                                    // M28: Start SD write
		case 29: M29(); break;                                    // M29: Stop SD write
		case 30: M30(); break;                                    // M30 <filename> Delete File

		#if HAS_MEDIA_SUBCALLS
		  case 32: M32(); break;                                  // M32: Select file and start SD print
		#endif

		#if ENABLED(LONG_FILENAME_HOST_SUPPORT)
		  case 33: M33(); break;                                  // M33: Get the long full path to a file or folder
		#endif

		#if BOTH(SDCARD_SORT_ALPHA, SDSORT_GCODE)
		  case 34: M34(); break;                                  // M34: Set SD card sorting options
		#endif

		case 928: M928(); break;                                  // M928: Start SD write
	  #endif // SDSUPPORT

	  case 31: M31(); break;                                      // M31: Report time since the start of SD print or last M109

	  #if ENABLED(DIRECT_PIN_CONTROL)
		case 42: M42(); break;                                    // M42: Change pin state
	  #endif

	  #if ENABLED(PINS_DEBUGGING)
		case 43: M43(); break;                                    // M43: Read pin state
	  #endif

	  #if ENABLED(Z_MIN_PROBE_REPEATABILITY_TEST)
		case 48: M48(); break;                                    // M48: Z probe repeatability test
	  #endif

	  #if ENABLED(LCD_SET_PROGRESS_MANUALLY)
		case 73: M73(); break;                                    // M73: Set progress percentage (for display on LCD)
	  #endif

	  case 75: M75(); break;                                      // M75: Start print timer
	  case 76: M76(); break;                                      // M76: Pause print timer
	  case 77: M77(); break;                                      // M77: Stop print timer

	  #if ENABLED(PRINTCOUNTER)
		case 78: M78(); break;                                    // M78: Show print statistics
	  #endif

	  #if ENABLED(M100_FREE_MEMORY_WATCHER)
		case 100: M100(); break;                                  // M100: Free Memory Report
	  #endif

	  #if ENABLED(BD_SENSOR)
		case 102: M102(); break;                                  // M102: Configure Bed Distance Sensor
	  #endif

	  #if HAS_EXTRUDERS
		case 104: M104(); break;                                  // M104: Set hot end temperature
		case 109: M109(); break;                                  // M109: Wait for hotend temperature to reach target
	  #endif

	  case 105: M105(); return;                                   // M105: Report Temperatures (and say "ok")

	  #if HAS_FAN
		case 106: M106(); break;                                  // M106: Fan On
		case 107: M107(); break;                                  // M107: Fan Off
	  #endif

	  case 110: M110(); break;                                    // M110: Set Current Line Number
	  case 111: M111(); break;                                    // M111: Set debug level

	  #if DISABLED(EMERGENCY_PARSER)
		case 108: M108(); break;                                  // M108: Cancel Waiting
		case 112: M112(); break;                                  // M112: Full Shutdown
		case 410: M410(); break;                                  // M410: Quickstop - Abort all the planned moves.
		TERN_(HOST_PROMPT_SUPPORT, case 876:)                     // M876: Handle Host prompt responses
	  #else
		case 108: case 112: case 410:
		TERN_(HOST_PROMPT_SUPPORT, case 876:)
		break;
	  #endif

	  #if ENABLED(HOST_KEEPALIVE_FEATURE)
		case 113: M113(); break;                                  // M113: Set Host Keepalive interval
	  #endif

	  #if HAS_FANCHECK
		case 123: M123(); break;                                  // M123: Report fan states or set fans auto-report interval
	  #endif

	  #if HAS_HEATED_BED
		case 140: M140(); break;                                  // M140: Set bed temperature
		case 190: M190(); break;                                  // M190: Wait for bed temperature to reach target
	  #endif

	  #if HAS_HEATED_CHAMBER
		case 141: M141(); break;                                  // M141: Set chamber temperature
		case 191: M191(); break;                                  // M191: Wait for chamber temperature to reach target
	  #endif

	  #if HAS_TEMP_PROBE
		case 192: M192(); break;                                  // M192: Wait for probe temp
	  #endif

	  #if HAS_COOLER
		case 143: M143(); break;                                  // M143: Set cooler temperature
		case 193: M193(); break;                                  // M193: Wait for cooler temperature to reach target
	  #endif

	  #if ENABLED(AUTO_REPORT_POSITION)
		case 154: M154(); break;                                  // M154: Set position auto-report interval
	  #endif

	  #if BOTH(AUTO_REPORT_TEMPERATURES, HAS_TEMP_SENSOR)
		case 155: M155(); break;                                  // M155: Set temperature auto-report interval
	  #endif

	  #if ENABLED(PARK_HEAD_ON_PAUSE)
		case 125: M125(); break;                                  // M125: Store current position and move to filament change position
	  #endif

	  #if ENABLED(BARICUDA)
		// PWM for HEATER_1_PIN
		#if HAS_HEATER_1
		  case 126: M126(); break;                                // M126: valve open
		  case 127: M127(); break;                                // M127: valve closed
		#endif

		// PWM for HEATER_2_PIN
		#if HAS_HEATER_2
		  case 128: M128(); break;                                // M128: valve open
		  case 129: M129(); break;                                // M129: valve closed
		#endif
	  #endif // BARICUDA

	  #if ENABLED(PSU_CONTROL)
		case 80: M80(); break;                                    // M80: Turn on Power Supply
	  #endif
	  case 81: M81(); break;                                      // M81: Turn off Power, including Power Supply, if possible

	  #if HAS_EXTRUDERS
		case 82: M82(); break;                                    // M82: Set E axis normal mode (same as other axes)
		case 83: M83(); break;                                    // M83: Set E axis relative mode
	  #endif
	  case 18: case 84: M18_M84(); break;                         // M18/M84: Disable Steppers / Set Timeout
	  case 85: M85(); break;                                      // M85: Set inactivity stepper shutdown timeout
	  case 92: M92(); break;                                      // M92: Set the steps-per-unit for one or more axes
	  case 114: M114(); break;                                    // M114: Report current position
	  case 115: M115(); break;                                    // M115: Report capabilities

	  case 117: TERN_(HAS_STATUS_MESSAGE, M117()); break;         // M117: Set LCD message text, if possible

	  case 118: M118(); break;                                    // M118: Display a message in the host console
	  case 119: M119(); break;                                    // M119: Report endstop states
	  case 120: M120(); break;                                    // M120: Enable endstops
	  case 121: M121(); break;                                    // M121: Disable endstops

	  #if HAS_PREHEAT
		case 145: M145(); break;                                  // M145: Set material heatup parameters
	  #endif

	  #if ENABLED(TEMPERATURE_UNITS_SUPPORT)
		case 149: M149(); break;                                  // M149: Set temperature units
	  #endif

	  #if HAS_COLOR_LEDS
		case 150: M150(); break;                                  // M150: Set Status LED Color
	  #endif

	  #if ENABLED(MIXING_EXTRUDER)
		case 163: M163(); break;                                  // M163: Set a component weight for mixing extruder
		case 164: M164(); break;                                  // M164: Save current mix as a virtual extruder
		#if ENABLED(DIRECT_MIXING_IN_G1)
		  case 165: M165(); break;                                // M165: Set multiple mix weights
		#endif
		#if ENABLED(GRADIENT_MIX)
		  case 166: M166(); break;                                // M166: Set Gradient Mix
		#endif
	  #endif

	  #if DISABLED(NO_VOLUMETRICS)
		case 200: M200(); break;                                  // M200: Set filament diameter, E to cubic units
	  #endif

	  case 201: M201(); break;                                    // M201: Set max acceleration for print moves (units/s^2)

	  #if 0
		case 202: M202(); break;                                  // M202: Not used for Sprinter/grbl gen6
	  #endif

	  case 203: M203(); break;                                    // M203: Set max feedrate (units/sec)
	  case 204: M204(); break;                                    // M204: Set acceleration
	  case 205: M205(); break;                                    // M205: Set advanced settings

	  #if HAS_M206_COMMAND
		case 206: M206(); break;                                  // M206: Set home offsets
	  #endif

	  #if ENABLED(FWRETRACT)
		case 207: M207(); break;                                  // M207: Set Retract Length, Feedrate, and Z lift
		case 208: M208(); break;                                  // M208: Set Recover (unretract) Additional Length and Feedrate
		#if ENABLED(FWRETRACT_AUTORETRACT)
		  case 209:
			if (MIN_AUTORETRACT <= MAX_AUTORETRACT) M209();       // M209: Turn Automatic Retract Detection on/off
			break;
		#endif
	  #endif

	  #if HAS_SOFTWARE_ENDSTOPS
		case 211: M211(); break;                                  // M211: Enable, Disable, and/or Report software endstops
	  #endif

	  #if HAS_MULTI_EXTRUDER
		case 217: M217(); break;                                  // M217: Set filament swap parameters
	  #endif

	  #if HAS_HOTEND_OFFSET
		case 218: M218(); break;                                  // M218: Set a tool offset
	  #endif

	  case 220: M220(); break;                                    // M220: Set Feedrate Percentage: S<percent> ("FR" on your LCD)

	  #if HAS_EXTRUDERS
		case 221: M221(); break;                                  // M221: Set Flow Percentage
	  #endif

	  #if ENABLED(DIRECT_PIN_CONTROL)
		case 226: M226(); break;                                  // M226: Wait until a pin reaches a state
	  #endif

	  #if HAS_SERVOS
		case 280: M280(); break;                                  // M280: Set servo position absolute
		#if ENABLED(EDITABLE_SERVO_ANGLES)
		  case 281: M281(); break;                                // M281: Set servo angles
		#endif
		#if ENABLED(SERVO_DETACH_GCODE)
		  case 282: M282(); break;                                // M282: Detach servo
		#endif
	  #endif

	  #if ENABLED(BABYSTEPPING)
		case 290: M290(); break;                                  // M290: Babystepping
	  #endif

	  #if HAS_SOUND
		case 300: M300(); break;                                  // M300: Play beep tone
	  #endif

	  #if ENABLED(PIDTEMP)
		case 301: M301(); break;                                  // M301: Set hotend PID parameters
	  #endif

	  #if ENABLED(PIDTEMPBED)
		case 304: M304(); break;                                  // M304: Set bed PID parameters
	  #endif

	  #if ENABLED(PIDTEMPCHAMBER)
		case 309: M309(); break;                                  // M309: Set chamber PID parameters
	  #endif

	  #if ENABLED(PHOTO_GCODE)
		case 240: M240(); break;                                  // M240: Trigger a camera
	  #endif

	  #if HAS_LCD_CONTRAST
		case 250: M250(); break;                                  // M250: Set LCD contrast
	  #endif

	  #if HAS_LCD_BRIGHTNESS
		case 256: M256(); break;                                  // M256: Set LCD brightness
	  #endif

	  #if ENABLED(EXPERIMENTAL_I2CBUS)
		case 260: M260(); break;                                  // M260: Send data to an i2c slave
		case 261: M261(); break;                                  // M261: Request data from an i2c slave
	  #endif

	  #if ENABLED(PREVENT_COLD_EXTRUSION)
		case 302: M302(); break;                                  // M302: Allow cold extrudes (set the minimum extrude temperature)
	  #endif

	  #if HAS_PID_HEATING
		case 303: M303(); break;                                  // M303: PID autotune
	  #endif

	  #if HAS_USER_THERMISTORS
		case 305: M305(); break;                                  // M305: Set user thermistor parameters
	  #endif

	  #if ENABLED(MPCTEMP)
		case 306: M306(); break;                                  // M306: MPC autotune
	  #endif

	  #if ENABLED(REPETIER_GCODE_M360)
		case 360: M360(); break;                                  // M360: Firmware settings
	  #endif

	  #if ENABLED(MORGAN_SCARA)
		case 360: if (M360()) return; break;                      // M360: SCARA Theta pos1
		case 361: if (M361()) return; break;                      // M361: SCARA Theta pos2
		case 362: if (M362()) return; break;                      // M362: SCARA Psi pos1
		case 363: if (M363()) return; break;                      // M363: SCARA Psi pos2
		case 364: if (M364()) return; break;                      // M364: SCARA Psi pos3 (90 deg to Theta)
	  #endif

	  #if EITHER(EXT_SOLENOID, MANUAL_SOLENOID_CONTROL)
		case 380: M380(); break;                                  // M380: Activate solenoid on active (or specified) extruder
		case 381: M381(); break;                                  // M381: Disable all solenoids or, if MANUAL_SOLENOID_CONTROL, active (or specified) solenoid
	  #endif

	  case 400: M400(); break;                                    // M400: Finish all moves

	  #if HAS_BED_PROBE
		case 401: M401(); break;                                  // M401: Deploy probe
		case 402: M402(); break;                                  // M402: Stow probe
	  #endif

	  #if HAS_PRUSA_MMU2
		case 403: M403(); break;
	  #endif

	  #if ENABLED(FILAMENT_WIDTH_SENSOR)
		case 404: M404(); break;                                  // M404: Enter the nominal filament width (3mm, 1.75mm ) N<3.0> or display nominal filament width
		case 405: M405(); break;                                  // M405: Turn on filament sensor for control
		case 406: M406(); break;                                  // M406: Turn off filament sensor for control
		case 407: M407(); break;                                  // M407: Display measured filament diameter
	  #endif

	  #if HAS_FILAMENT_SENSOR
		case 412: M412(); break;                                  // M412: Enable/Disable filament runout detection
	  #endif

	  #if HAS_MULTI_LANGUAGE
		case 414: M414(); break;                                  // M414: Select multi language menu
	  #endif

	  #if HAS_LEVELING
		case 420: M420(); break;                                  // M420: Enable/Disable Bed Leveling
	  #endif

	  #if HAS_MESH
		case 421: M421(); break;                                  // M421: Set a Mesh Bed Leveling Z coordinate
	  #endif

	  #if ENABLED(X_AXIS_TWIST_COMPENSATION)
		case 423: M423(); break;                                  // M423: Reset, modify, or report X-Twist Compensation data
	  #endif

	  #if ENABLED(BACKLASH_GCODE)
		case 425: M425(); break;                                  // M425: Tune backlash compensation
	  #endif

	  #if HAS_M206_COMMAND
		case 428: M428(); break;                                  // M428: Apply current_position to home_offset
	  #endif

	  #if HAS_POWER_MONITOR
		case 430: M430(); break;                                  // M430: Read the system current (A), voltage (V), and power (W)
	  #endif

	  #if ENABLED(CANCEL_OBJECTS)
		case 486: M486(); break;                                  // M486: Identify and cancel objects
	  #endif

	  case 500: M500(); break;                                    // M500: Store settings in EEPROM
	  case 501: M501(); break;                                    // M501: Read settings from EEPROM
	  case 502: M502(); break;                                    // M502: Revert to default settings
	  #if DISABLED(DISABLE_M503)
		case 503: M503(); break;                                  // M503: print settings currently in memory
	  #endif
	  #if ENABLED(EEPROM_SETTINGS)
		case 504: M504(); break;                                  // M504: Validate EEPROM contents
	  #endif

	  #if ENABLED(PASSWORD_FEATURE)
		case 510: M510(); break;                                  // M510: Lock Printer
		#if ENABLED(PASSWORD_UNLOCK_GCODE)
		  case 511: M511(); break;                                // M511: Unlock Printer
		#endif
		#if ENABLED(PASSWORD_CHANGE_GCODE)
		  case 512: M512(); break;                                // M512: Set/Change/Remove Password
		#endif
	  #endif

	  #if ENABLED(SDSUPPORT)
		case 524: M524(); break;                                  // M524: Abort the current SD print job
	  #endif

	  #if ENABLED(SD_ABORT_ON_ENDSTOP_HIT)
		case 540: M540(); break;                                  // M540: Set abort on endstop hit for SD printing
	  #endif

	  #if HAS_ETHERNET
		case 552: M552(); break;                                  // M552: Set IP address
		case 553: M553(); break;                                  // M553: Set gateway
		case 554: M554(); break;                                  // M554: Set netmask
	  #endif

	  #if ENABLED(BAUD_RATE_GCODE)
		case 575: M575(); break;                                  // M575: Set serial baudrate
	  #endif

	  #if ENABLED(ADVANCED_PAUSE_FEATURE)
		case 600: M600(); break;                                  // M600: Pause for Filament Change
		case 603: M603(); break;                                  // M603: Configure Filament Change
	  #endif

	  #if HAS_DUPLICATION_MODE
		case 605: M605(); break;                                  // M605: Set Dual X Carriage movement mode
	  #endif

	  #if IS_KINEMATIC
		case 665: M665(); break;                                  // M665: Set Kinematics parameters
	  #endif

	  #if ENABLED(DELTA) || HAS_EXTRA_ENDSTOPS
		case 666: M666(); break;                                  // M666: Set delta or multiple endstop adjustment
	  #endif

	  #if ENABLED(DUET_SMART_EFFECTOR) && PIN_EXISTS(SMART_EFFECTOR_MOD)
		case 672: M672(); break;                                  // M672: Set/clear Duet Smart Effector sensitivity
	  #endif

	  #if ENABLED(FILAMENT_LOAD_UNLOAD_GCODES)
		case 701: M701(); break;                                  // M701: Load Filament
		case 702: M702(); break;                                  // M702: Unload Filament
	  #endif

	  #if ENABLED(CONTROLLER_FAN_EDITABLE)
		case 710: M710(); break;                                  // M710: Set Controller Fan settings
	  #endif

	  #if ENABLED(GCODE_MACROS)
		case 810: case 811: case 812: case 813: case 814:
		case 815: case 816: case 817: case 818: case 819:
		M810_819(); break;                                        // M810-M819: Define/execute G-code macro
	  #endif

	  #if HAS_BED_PROBE
		case 851: M851(); break;                                  // M851: Set Z Probe Z Offset
	  #endif

	  #if ENABLED(SKEW_CORRECTION_GCODE)
		case 852: M852(); break;                                  // M852: Set Skew factors
	  #endif

	  #if HAS_PTC
		case 871: M871(); break;                                  // M871: Print/reset/clear first layer temperature offset values
	  #endif

	  #if ENABLED(LIN_ADVANCE)
		case 900: M900(); break;                                  // M900: Set advance K factor.
	  #endif

	  #if ANY(HAS_MOTOR_CURRENT_SPI, HAS_MOTOR_CURRENT_PWM, HAS_MOTOR_CURRENT_I2C, HAS_MOTOR_CURRENT_DAC)
		case 907: M907(); break;                                  // M907: Set digital trimpot motor current using axis codes.
		#if EITHER(HAS_MOTOR_CURRENT_SPI, HAS_MOTOR_CURRENT_DAC)
		  case 908: M908(); break;                                // M908: Control digital trimpot directly.
		  #if HAS_MOTOR_CURRENT_DAC
			case 909: M909(); break;                              // M909: Print digipot/DAC current value
			case 910: M910(); break;                              // M910: Commit digipot/DAC value to external EEPROM
		  #endif
		#endif
	  #endif

	  #if HAS_TRINAMIC_CONFIG
		case 122: M122(); break;                                  // M122: Report driver configuration and status
		case 906: M906(); break;                                  // M906: Set motor current in milliamps using axis codes X, Y, Z, E
		#if HAS_STEALTHCHOP
		  case 569: M569(); break;                                // M569: Enable stealthChop on an axis.
		#endif
		#if ENABLED(MONITOR_DRIVER_STATUS)
		  case 911: M911(); break;                                // M911: Report TMC2130 prewarn triggered flags
		  case 912: M912(); break;                                // M912: Clear TMC2130 prewarn triggered flags
		#endif
		#if ENABLED(HYBRID_THRESHOLD)
		  case 913: M913(); break;                                // M913: Set HYBRID_THRESHOLD speed.
		#endif
		#if USE_SENSORLESS
		  case 914: M914(); break;                                // M914: Set StallGuard sensitivity.
		#endif
		case 919: M919(); break;                                  // M919: Set stepper Chopper Times
	  #endif

	  #if HAS_MICROSTEPS
		case 350: M350(); break;                                  // M350: Set microstepping mode. Warning: Steps per unit remains unchanged. S code sets stepping mode for all drivers.
		case 351: M351(); break;                                  // M351: Toggle MS1 MS2 pins directly, S# determines MS1 or MS2, X# sets the pin high/low.
	  #endif

	  #if ENABLED(CASE_LIGHT_ENABLE)
		case 355: M355(); break;                                  // M355: Set case light brightness
	  #endif

	  #if ENABLED(DEBUG_GCODE_PARSER)
		case 800: parser.debug(); break;                          // M800: GCode Parser Test for M
	  #endif

	  #if ENABLED(GCODE_REPEAT_MARKERS)
		case 808: M808(); break;                                  // M808: Set / Goto repeat markers
	  #endif

	  #if ENABLED(I2C_POSITION_ENCODERS)
		case 860: M860(); break;                                  // M860: Report encoder module position
		case 861: M861(); break;                                  // M861: Report encoder module status
		case 862: M862(); break;                                  // M862: Perform axis test
		case 863: M863(); break;                                  // M863: Calibrate steps/mm
		case 864: M864(); break;                                  // M864: Change module address
		case 865: M865(); break;                                  // M865: Check module firmware version
		case 866: M866(); break;                                  // M866: Report axis error count
		case 867: M867(); break;                                  // M867: Toggle error correction
		case 868: M868(); break;                                  // M868: Set error correction threshold
		case 869: M869(); break;                                  // M869: Report axis error
	  #endif

	  #if ENABLED(MAGNETIC_PARKING_EXTRUDER)
		case 951: M951(); break;                                  // M951: Set Magnetic Parking Extruder parameters
	  #endif

	  #if ENABLED(Z_STEPPER_AUTO_ALIGN)
		case 422: M422(); break;                                  // M422: Set Z Stepper automatic alignment position using probe
	  #endif

	  #if ALL(HAS_SPI_FLASH, SDSUPPORT, MARLIN_DEV_MODE)
		case 993: M993(); break;                                  // M993: Backup SPI Flash to SD
		case 994: M994(); break;                                  // M994: Load a Backup from SD to SPI Flash
	  #endif

	  #if ENABLED(TOUCH_SCREEN_CALIBRATION)
		case 995: M995(); break;                                  // M995: Touch screen calibration for TFT display
	  #endif

	  #if ENABLED(PLATFORM_M997_SUPPORT)
		case 997: M997(); break;                                  // M997: Perform in-application firmware update
	  #endif

	  case 999: M999(); break;                                    // M999: Restart after being Stopped

	  #if ENABLED(POWER_LOSS_RECOVERY)
		case 413: M413(); break;                                  // M413: Enable/disable/query Power-Loss Recovery
		case 1000: M1000(); break;                                // M1000: [INTERNAL] Resume from power-loss
	  #endif

	  #if ENABLED(SDSUPPORT)
		case 1001: M1001(); break;                                // M1001: [INTERNAL] Handle SD completion
	  #endif

	  #if ENABLED(DGUS_LCD_UI_MKS)
		case 1002: M1002(); break;                                // M1002: [INTERNAL] Tool-change and Relative E Move
	  #endif

	  #if ENABLED(UBL_MESH_WIZARD)
		case 1004: M1004(); break;                                // M1004: UBL Mesh Wizard
	  #endif

	  #if ENABLED(MAX7219_GCODE)
		case 7219: M7219(); break;                                // M7219: Set LEDs, columns, and rows
	  #endif

	  #if ENABLED(HAS_MCP3426_ADC)
		case 3426: M3426(); break;                                // M3426: Read MCP3426 ADC (over i2c)
	  #endif

	  default: parser.unknown_command_warning(); break;
	}
	break;

	case 'T': T(parser.codenum); break;                           // Tn: Tool Change

	#if ENABLED(MARLIN_DEV_MODE)
	  case 'D': D(parser.codenum); break;                         // Dn: Debug codes
	#endif

	#if ENABLED(REALTIME_REPORTING_COMMANDS)
	  case 'S': case 'P': case 'R': break;                        // Invalid S, P, R commands already filtered
	#endif

	default:
	  #if ENABLED(WIFI_CUSTOM_COMMAND)
		if (wifi_custom_command(parser.command_ptr)) break;
	  #endif
	  parser.unknown_command_warning();
=======
    case 'G': switch (parser.codenum) {

      case 0: case 1:                                             // G0: Fast Move, G1: Linear Move
        G0_G1(TERN_(HAS_FAST_MOVES, parser.codenum == 0)); break;

      #if ENABLED(ARC_SUPPORT) && DISABLED(SCARA)
        case 2: case 3: G2_G3(parser.codenum == 2); break;        // G2: CW ARC, G3: CCW ARC
      #endif

      case 4: G4(); break;                                        // G4: Dwell

      #if ENABLED(BEZIER_CURVE_SUPPORT)
        case 5: G5(); break;                                      // G5: Cubic B_spline
      #endif

      #if ENABLED(DIRECT_STEPPING)
        case 6: G6(); break;                                      // G6: Direct Stepper Move
      #endif

      #if ENABLED(FWRETRACT)
        case 10: G10(); break;                                    // G10: Retract / Swap Retract
        case 11: G11(); break;                                    // G11: Recover / Swap Recover
      #endif

      #if ENABLED(NOZZLE_CLEAN_FEATURE)
        case 12: G12(); break;                                    // G12: Nozzle Clean
      #endif

      #if ENABLED(CNC_WORKSPACE_PLANES)
        case 17: G17(); break;                                    // G17: Select Plane XY
        case 18: G18(); break;                                    // G18: Select Plane ZX
        case 19: G19(); break;                                    // G19: Select Plane YZ
      #endif

      #if ENABLED(INCH_MODE_SUPPORT)
        case 20: G20(); break;                                    // G20: Inch Mode
        case 21: G21(); break;                                    // G21: MM Mode
      #else
        case 21: NOOP; break;                                     // No error on unknown G21
      #endif

      #if ENABLED(G26_MESH_VALIDATION)
        case 26: G26(); break;                                    // G26: Mesh Validation Pattern generation
      #endif

      #if ENABLED(NOZZLE_PARK_FEATURE)
        case 27: G27(); break;                                    // G27: Nozzle Park
      #endif

      case 28: G28(); break;                                      // G28: Home one or more axes

      #if HAS_LEVELING
        case 29:                                                  // G29: Bed leveling calibration
          TERN(G29_RETRY_AND_RECOVER, G29_with_retry, G29)();
          break;
      #endif

      #if HAS_BED_PROBE
        case 30: G30(); break;                                    // G30: Single Z probe
        #if ENABLED(Z_PROBE_SLED)
          case 31: G31(); break;                                  // G31: dock the sled
          case 32: G32(); break;                                  // G32: undock the sled
        #endif
      #endif

      #if ENABLED(DELTA_AUTO_CALIBRATION)
        case 33: G33(); break;                                    // G33: Delta Auto-Calibration
      #endif

      #if ANY(Z_MULTI_ENDSTOPS, Z_STEPPER_AUTO_ALIGN, MECHANICAL_GANTRY_CALIBRATION)
        case 34: G34(); break;                                    // G34: Z Stepper automatic alignment using probe
      #endif

      #if ENABLED(ASSISTED_TRAMMING)
        case 35: G35(); break;                                    // G35: Read four bed corners to help adjust bed screws
      #endif

      #if ENABLED(G38_PROBE_TARGET)
        case 38:                                                  // G38.2, G38.3: Probe towards target
          if (WITHIN(parser.subcode, 2, TERN(G38_PROBE_AWAY, 5, 3)))
            G38(parser.subcode);                                  // G38.4, G38.5: Probe away from target
          break;
      #endif

      #if HAS_MESH
        case 42: G42(); break;                                    // G42: Coordinated move to a mesh point
      #endif

      #if ENABLED(CNC_COORDINATE_SYSTEMS)
        case 53: G53(); break;                                    // G53: (prefix) Apply native workspace
        case 54: G54(); break;                                    // G54: Switch to Workspace 1
        case 55: G55(); break;                                    // G55: Switch to Workspace 2
        case 56: G56(); break;                                    // G56: Switch to Workspace 3
        case 57: G57(); break;                                    // G57: Switch to Workspace 4
        case 58: G58(); break;                                    // G58: Switch to Workspace 5
        case 59: G59(); break;                                    // G59.0 - G59.3: Switch to Workspace 6-9
      #endif

      #if SAVED_POSITIONS
        case 60: G60(); break;                                    // G60:  save current position
        case 61: G61(); break;                                    // G61:  Apply/restore saved coordinates.
      #endif

      #if BOTH(PTC_PROBE, PTC_BED)
        case 76: G76(); break;                                    // G76: Calibrate first layer compensation values
      #endif

      #if ENABLED(GCODE_MOTION_MODES)
        case 80: G80(); break;                                    // G80: Reset the current motion mode
      #endif

      case 90: set_relative_mode(false); break;                   // G90: Absolute Mode
      case 91: set_relative_mode(true);  break;                   // G91: Relative Mode

      case 92: G92(); break;                                      // G92: Set current axis position(s)

      #if ENABLED(CALIBRATION_GCODE)
        case 425: G425(); break;                                  // G425: Perform calibration with calibration cube
      #endif

      #if ENABLED(DEBUG_GCODE_PARSER)
        case 800: parser.debug(); break;                          // G800: GCode Parser Test for G
      #endif

      default: parser.unknown_command_warning(); break;
    }
    break;

    case 'L': switch (parser.codenum) {

      #if ENABLED(VARIABLE_SUPPORT)
        case 100: parser.input_var(0); break;
        case 101: parser.input_var(0); break;
        case 102: parser.input_var(0); break;
        case 103: parser.input_var(0); break;
        case 104: parser.input_var(0); break;
        case 105: parser.input_var(0); break;
        case 106: parser.input_var(0); break;
        case 107: parser.input_var(0); break;
        case 108: parser.input_var(0); break;
        case 109: parser.input_var(0); break;
        case 110: parser.input_var(0); break;
        case 111: parser.input_var(0); break;
        case 112: parser.input_var(0); break;
        case 113: parser.input_var(0); break;
        case 114: parser.input_var(0); break;
        case 115: parser.input_var(0); break;
      #endif

        default: parser.unknown_command_warning(); break;
    }
    break;

    case 'M': switch (parser.codenum) {

      #if HAS_RESUME_CONTINUE
        case 0:                                                   // M0: Unconditional stop - Wait for user button press on LCD
        case 1: M0_M1(); break;                                   // M1: Conditional stop - Wait for user button press on LCD
      #endif

      #if HAS_CUTTER
        case 3: M3_M4(false); break;                              // M3: Turn ON Laser | Spindle (clockwise), set Power | Speed
        case 4: M3_M4(true ); break;                              // M4: Turn ON Laser | Spindle (counter-clockwise), set Power | Speed
        case 5: M5(); break;                                      // M5: Turn OFF Laser | Spindle
      #endif

      #if ENABLED(COOLANT_MIST)
        case 7: M7(); break;                                      // M7: Coolant Mist ON
      #endif

      #if EITHER(AIR_ASSIST, COOLANT_FLOOD)
        case 8: M8(); break;                                      // M8: Air Assist / Coolant Flood ON
      #endif

      #if EITHER(AIR_ASSIST, COOLANT_CONTROL)
        case 9: M9(); break;                                      // M9: Air Assist / Coolant OFF
      #endif

      #if ENABLED(AIR_EVACUATION)
        case 10: M10(); break;                                    // M10: Vacuum or Blower motor ON
        case 11: M11(); break;                                    // M11: Vacuum or Blower motor OFF
      #endif

      #if ENABLED(EXTERNAL_CLOSED_LOOP_CONTROLLER)
        case 12: M12(); break;                                    // M12: Synchronize and optionally force a CLC set
      #endif

      #if ENABLED(EXPECTED_PRINTER_CHECK)
        case 16: M16(); break;                                    // M16: Expected printer check
      #endif

      case 17: M17(); break;                                      // M17: Enable all stepper motors

      #if ENABLED(SDSUPPORT)
        case 20: M20(); break;                                    // M20: List SD card
        case 21: M21(); break;                                    // M21: Init SD card
        case 22: M22(); break;                                    // M22: Release SD card
        case 23: M23(); break;                                    // M23: Select file
        case 24: M24(); break;                                    // M24: Start SD print
        case 25: M25(); break;                                    // M25: Pause SD print
        case 26: M26(); break;                                    // M26: Set SD index
        case 27: M27(); break;                                    // M27: Get SD status
        case 28: M28(); break;                                    // M28: Start SD write
        case 29: M29(); break;                                    // M29: Stop SD write
        case 30: M30(); break;                                    // M30 <filename> Delete File

        #if HAS_MEDIA_SUBCALLS
          case 32: M32(); break;                                  // M32: Select file and start SD print
        #endif

        #if ENABLED(LONG_FILENAME_HOST_SUPPORT)
          case 33: M33(); break;                                  // M33: Get the long full path to a file or folder
        #endif

        #if BOTH(SDCARD_SORT_ALPHA, SDSORT_GCODE)
          case 34: M34(); break;                                  // M34: Set SD card sorting options
        #endif

        case 928: M928(); break;                                  // M928: Start SD write
      #endif // SDSUPPORT

      case 31: M31(); break;                                      // M31: Report time since the start of SD print or last M109

      #if ENABLED(DIRECT_PIN_CONTROL)
        case 42: M42(); break;                                    // M42: Change pin state
      #endif

      #if ENABLED(PINS_DEBUGGING)
        case 43: M43(); break;                                    // M43: Read pin state
      #endif

      #if ENABLED(Z_MIN_PROBE_REPEATABILITY_TEST)
        case 48: M48(); break;                                    // M48: Z probe repeatability test
      #endif

      #if ENABLED(LCD_SET_PROGRESS_MANUALLY)
        case 73: M73(); break;                                    // M73: Set progress percentage (for display on LCD)
      #endif

      case 75: M75(); break;                                      // M75: Start print timer
      case 76: M76(); break;                                      // M76: Pause print timer
      case 77: M77(); break;                                      // M77: Stop print timer

      #if ENABLED(PRINTCOUNTER)
        case 78: M78(); break;                                    // M78: Show print statistics
      #endif

      #if ENABLED(M100_FREE_MEMORY_WATCHER)
        case 100: M100(); break;                                  // M100: Free Memory Report
      #endif

      #if ENABLED(BD_SENSOR)
        case 102: M102(); break;                                  // M102: Configure Bed Distance Sensor
      #endif

      #if HAS_EXTRUDERS
        case 104: M104(); break;                                  // M104: Set hot end temperature
        case 109: M109(); break;                                  // M109: Wait for hotend temperature to reach target
      #endif

      case 105: M105(); return;                                   // M105: Report Temperatures (and say "ok")

      #if HAS_FAN
        case 106: M106(); break;                                  // M106: Fan On
        case 107: M107(); break;                                  // M107: Fan Off
      #endif

      case 110: M110(); break;                                    // M110: Set Current Line Number
      case 111: M111(); break;                                    // M111: Set debug level

      #if DISABLED(EMERGENCY_PARSER)
        case 108: M108(); break;                                  // M108: Cancel Waiting
        case 112: M112(); break;                                  // M112: Full Shutdown
        case 410: M410(); break;                                  // M410: Quickstop - Abort all the planned moves.
        TERN_(HOST_PROMPT_SUPPORT, case 876:)                     // M876: Handle Host prompt responses
      #else
        case 108: case 112: case 410:
        TERN_(HOST_PROMPT_SUPPORT, case 876:)
        break;
      #endif

      #if ENABLED(HOST_KEEPALIVE_FEATURE)
        case 113: M113(); break;                                  // M113: Set Host Keepalive interval
      #endif

      #if HAS_FANCHECK
        case 123: M123(); break;                                  // M123: Report fan states or set fans auto-report interval
      #endif

      #if HAS_HEATED_BED
        case 140: M140(); break;                                  // M140: Set bed temperature
        case 190: M190(); break;                                  // M190: Wait for bed temperature to reach target
      #endif

      #if HAS_HEATED_CHAMBER
        case 141: M141(); break;                                  // M141: Set chamber temperature
        case 191: M191(); break;                                  // M191: Wait for chamber temperature to reach target
      #endif

      #if HAS_TEMP_PROBE
        case 192: M192(); break;                                  // M192: Wait for probe temp
      #endif

      #if HAS_COOLER
        case 143: M143(); break;                                  // M143: Set cooler temperature
        case 193: M193(); break;                                  // M193: Wait for cooler temperature to reach target
      #endif

      #if ENABLED(AUTO_REPORT_POSITION)
        case 154: M154(); break;                                  // M154: Set position auto-report interval
      #endif

      #if BOTH(AUTO_REPORT_TEMPERATURES, HAS_TEMP_SENSOR)
        case 155: M155(); break;                                  // M155: Set temperature auto-report interval
      #endif

      #if ENABLED(PARK_HEAD_ON_PAUSE)
        case 125: M125(); break;                                  // M125: Store current position and move to filament change position
      #endif

      #if ENABLED(BARICUDA)
        // PWM for HEATER_1_PIN
        #if HAS_HEATER_1
          case 126: M126(); break;                                // M126: valve open
          case 127: M127(); break;                                // M127: valve closed
        #endif

        // PWM for HEATER_2_PIN
        #if HAS_HEATER_2
          case 128: M128(); break;                                // M128: valve open
          case 129: M129(); break;                                // M129: valve closed
        #endif
      #endif // BARICUDA

      #if ENABLED(PSU_CONTROL)
        case 80: M80(); break;                                    // M80: Turn on Power Supply
      #endif
      case 81: M81(); break;                                      // M81: Turn off Power, including Power Supply, if possible

      #if HAS_EXTRUDERS
        case 82: M82(); break;                                    // M82: Set E axis normal mode (same as other axes)
        case 83: M83(); break;                                    // M83: Set E axis relative mode
      #endif
      case 18: case 84: M18_M84(); break;                         // M18/M84: Disable Steppers / Set Timeout
      case 85: M85(); break;                                      // M85: Set inactivity stepper shutdown timeout
      case 92: M92(); break;                                      // M92: Set the steps-per-unit for one or more axes
      case 114: M114(); break;                                    // M114: Report current position
      case 115: M115(); break;                                    // M115: Report capabilities

      case 117: TERN_(HAS_STATUS_MESSAGE, M117()); break;         // M117: Set LCD message text, if possible

      case 118: M118(); break;                                    // M118: Display a message in the host console
      case 119: M119(); break;                                    // M119: Report endstop states
      case 120: M120(); break;                                    // M120: Enable endstops
      case 121: M121(); break;                                    // M121: Disable endstops

      #if HAS_PREHEAT
        case 145: M145(); break;                                  // M145: Set material heatup parameters
      #endif

      #if ENABLED(TEMPERATURE_UNITS_SUPPORT)
        case 149: M149(); break;                                  // M149: Set temperature units
      #endif

      #if HAS_COLOR_LEDS
        case 150: M150(); break;                                  // M150: Set Status LED Color
      #endif

      #if ENABLED(MIXING_EXTRUDER)
        case 163: M163(); break;                                  // M163: Set a component weight for mixing extruder
        case 164: M164(); break;                                  // M164: Save current mix as a virtual extruder
        #if ENABLED(DIRECT_MIXING_IN_G1)
          case 165: M165(); break;                                // M165: Set multiple mix weights
        #endif
        #if ENABLED(GRADIENT_MIX)
          case 166: M166(); break;                                // M166: Set Gradient Mix
        #endif
      #endif

      #if DISABLED(NO_VOLUMETRICS)
        case 200: M200(); break;                                  // M200: Set filament diameter, E to cubic units
      #endif

      case 201: M201(); break;                                    // M201: Set max acceleration for print moves (units/s^2)

      #if 0
        case 202: M202(); break;                                  // M202: Not used for Sprinter/grbl gen6
      #endif

      case 203: M203(); break;                                    // M203: Set max feedrate (units/sec)
      case 204: M204(); break;                                    // M204: Set acceleration
      case 205: M205(); break;                                    // M205: Set advanced settings

      #if HAS_M206_COMMAND
        case 206: M206(); break;                                  // M206: Set home offsets
      #endif

      #if ENABLED(FWRETRACT)
        case 207: M207(); break;                                  // M207: Set Retract Length, Feedrate, and Z lift
        case 208: M208(); break;                                  // M208: Set Recover (unretract) Additional Length and Feedrate
        #if ENABLED(FWRETRACT_AUTORETRACT)
          case 209:
            if (MIN_AUTORETRACT <= MAX_AUTORETRACT) M209();       // M209: Turn Automatic Retract Detection on/off
            break;
        #endif
      #endif

      #if HAS_SOFTWARE_ENDSTOPS
        case 211: M211(); break;                                  // M211: Enable, Disable, and/or Report software endstops
      #endif

      #if HAS_MULTI_EXTRUDER
        case 217: M217(); break;                                  // M217: Set filament swap parameters
      #endif

      #if HAS_HOTEND_OFFSET
        case 218: M218(); break;                                  // M218: Set a tool offset
      #endif

      case 220: M220(); break;                                    // M220: Set Feedrate Percentage: S<percent> ("FR" on your LCD)

      #if HAS_EXTRUDERS
        case 221: M221(); break;                                  // M221: Set Flow Percentage
      #endif

      #if ENABLED(DIRECT_PIN_CONTROL)
        case 226: M226(); break;                                  // M226: Wait until a pin reaches a state
      #endif

      #if HAS_SERVOS
        case 280: M280(); break;                                  // M280: Set servo position absolute
        #if ENABLED(EDITABLE_SERVO_ANGLES)
          case 281: M281(); break;                                // M281: Set servo angles
        #endif
        #if ENABLED(SERVO_DETACH_GCODE)
          case 282: M282(); break;                                // M282: Detach servo
        #endif
      #endif

      #if ENABLED(BABYSTEPPING)
        case 290: M290(); break;                                  // M290: Babystepping
      #endif

      #if HAS_SOUND
        case 300: M300(); break;                                  // M300: Play beep tone
      #endif

      #if ENABLED(PIDTEMP)
        case 301: M301(); break;                                  // M301: Set hotend PID parameters
      #endif

      #if ENABLED(PIDTEMPBED)
        case 304: M304(); break;                                  // M304: Set bed PID parameters
      #endif

      #if ENABLED(PIDTEMPCHAMBER)
        case 309: M309(); break;                                  // M309: Set chamber PID parameters
      #endif

      #if ENABLED(PHOTO_GCODE)
        case 240: M240(); break;                                  // M240: Trigger a camera
      #endif

      #if HAS_LCD_CONTRAST
        case 250: M250(); break;                                  // M250: Set LCD contrast
      #endif

      #if HAS_LCD_BRIGHTNESS
        case 256: M256(); break;                                  // M256: Set LCD brightness
      #endif

      #if ENABLED(EXPERIMENTAL_I2CBUS)
        case 260: M260(); break;                                  // M260: Send data to an i2c slave
        case 261: M261(); break;                                  // M261: Request data from an i2c slave
      #endif

      #if ENABLED(PREVENT_COLD_EXTRUSION)
        case 302: M302(); break;                                  // M302: Allow cold extrudes (set the minimum extrude temperature)
      #endif

      #if HAS_PID_HEATING
        case 303: M303(); break;                                  // M303: PID autotune
      #endif

      #if HAS_USER_THERMISTORS
        case 305: M305(); break;                                  // M305: Set user thermistor parameters
      #endif

      #if ENABLED(MPCTEMP)
        case 306: M306(); break;                                  // M306: MPC autotune
      #endif

      #if ENABLED(REPETIER_GCODE_M360)
        case 360: M360(); break;                                  // M360: Firmware settings
      #endif

      #if ENABLED(MORGAN_SCARA)
        case 360: if (M360()) return; break;                      // M360: SCARA Theta pos1
        case 361: if (M361()) return; break;                      // M361: SCARA Theta pos2
        case 362: if (M362()) return; break;                      // M362: SCARA Psi pos1
        case 363: if (M363()) return; break;                      // M363: SCARA Psi pos2
        case 364: if (M364()) return; break;                      // M364: SCARA Psi pos3 (90 deg to Theta)
      #endif

      #if EITHER(EXT_SOLENOID, MANUAL_SOLENOID_CONTROL)
        case 380: M380(); break;                                  // M380: Activate solenoid on active (or specified) extruder
        case 381: M381(); break;                                  // M381: Disable all solenoids or, if MANUAL_SOLENOID_CONTROL, active (or specified) solenoid
      #endif

      case 400: M400(); break;                                    // M400: Finish all moves

      #if HAS_BED_PROBE
        case 401: M401(); break;                                  // M401: Deploy probe
        case 402: M402(); break;                                  // M402: Stow probe
      #endif

      #if HAS_PRUSA_MMU2
        case 403: M403(); break;
      #endif

      #if ENABLED(FILAMENT_WIDTH_SENSOR)
        case 404: M404(); break;                                  // M404: Enter the nominal filament width (3mm, 1.75mm ) N<3.0> or display nominal filament width
        case 405: M405(); break;                                  // M405: Turn on filament sensor for control
        case 406: M406(); break;                                  // M406: Turn off filament sensor for control
        case 407: M407(); break;                                  // M407: Display measured filament diameter
      #endif

      #if HAS_FILAMENT_SENSOR
        case 412: M412(); break;                                  // M412: Enable/Disable filament runout detection
      #endif

      #if HAS_MULTI_LANGUAGE
        case 414: M414(); break;                                  // M414: Select multi language menu
      #endif

      #if HAS_LEVELING
        case 420: M420(); break;                                  // M420: Enable/Disable Bed Leveling
      #endif

      #if HAS_MESH
        case 421: M421(); break;                                  // M421: Set a Mesh Bed Leveling Z coordinate
      #endif

      #if ENABLED(X_AXIS_TWIST_COMPENSATION)
        case 423: M423(); break;                                  // M423: Reset, modify, or report X-Twist Compensation data
      #endif

      #if ENABLED(BACKLASH_GCODE)
        case 425: M425(); break;                                  // M425: Tune backlash compensation
      #endif

      #if HAS_M206_COMMAND
        case 428: M428(); break;                                  // M428: Apply current_position to home_offset
      #endif

      #if HAS_POWER_MONITOR
        case 430: M430(); break;                                  // M430: Read the system current (A), voltage (V), and power (W)
      #endif

      #if ENABLED(CANCEL_OBJECTS)
        case 486: M486(); break;                                  // M486: Identify and cancel objects
      #endif

      case 500: M500(); break;                                    // M500: Store settings in EEPROM
      case 501: M501(); break;                                    // M501: Read settings from EEPROM
      case 502: M502(); break;                                    // M502: Revert to default settings
      #if DISABLED(DISABLE_M503)
        case 503: M503(); break;                                  // M503: print settings currently in memory
      #endif
      #if ENABLED(EEPROM_SETTINGS)
        case 504: M504(); break;                                  // M504: Validate EEPROM contents
      #endif

      #if ENABLED(PASSWORD_FEATURE)
        case 510: M510(); break;                                  // M510: Lock Printer
        #if ENABLED(PASSWORD_UNLOCK_GCODE)
          case 511: M511(); break;                                // M511: Unlock Printer
        #endif
        #if ENABLED(PASSWORD_CHANGE_GCODE)
          case 512: M512(); break;                                // M512: Set/Change/Remove Password
        #endif
      #endif

      #if ENABLED(SDSUPPORT)
        case 524: M524(); break;                                  // M524: Abort the current SD print job
      #endif

      #if ENABLED(SD_ABORT_ON_ENDSTOP_HIT)
        case 540: M540(); break;                                  // M540: Set abort on endstop hit for SD printing
      #endif

      #if HAS_ETHERNET
        case 552: M552(); break;                                  // M552: Set IP address
        case 553: M553(); break;                                  // M553: Set gateway
        case 554: M554(); break;                                  // M554: Set netmask
      #endif

      #if ENABLED(BAUD_RATE_GCODE)
        case 575: M575(); break;                                  // M575: Set serial baudrate
      #endif

      #if ENABLED(ADVANCED_PAUSE_FEATURE)
        case 600: M600(); break;                                  // M600: Pause for Filament Change
        case 603: M603(); break;                                  // M603: Configure Filament Change
      #endif

      #if HAS_DUPLICATION_MODE
        case 605: M605(); break;                                  // M605: Set Dual X Carriage movement mode
      #endif

      #if IS_KINEMATIC
        case 665: M665(); break;                                  // M665: Set Kinematics parameters
      #endif

      #if ENABLED(DELTA) || HAS_EXTRA_ENDSTOPS
        case 666: M666(); break;                                  // M666: Set delta or multiple endstop adjustment
      #endif

      #if ENABLED(DUET_SMART_EFFECTOR) && PIN_EXISTS(SMART_EFFECTOR_MOD)
        case 672: M672(); break;                                  // M672: Set/clear Duet Smart Effector sensitivity
      #endif

      #if ENABLED(FILAMENT_LOAD_UNLOAD_GCODES)
        case 701: M701(); break;                                  // M701: Load Filament
        case 702: M702(); break;                                  // M702: Unload Filament
      #endif

      #if ENABLED(CONTROLLER_FAN_EDITABLE)
        case 710: M710(); break;                                  // M710: Set Controller Fan settings
      #endif

      #if ENABLED(GCODE_MACROS)
        case 810: case 811: case 812: case 813: case 814:
        case 815: case 816: case 817: case 818: case 819:
        M810_819(); break;                                        // M810-M819: Define/execute G-code macro
      #endif

      #if HAS_BED_PROBE
        case 851: M851(); break;                                  // M851: Set Z Probe Z Offset
      #endif

      #if ENABLED(SKEW_CORRECTION_GCODE)
        case 852: M852(); break;                                  // M852: Set Skew factors
      #endif

      #if HAS_PTC
        case 871: M871(); break;                                  // M871: Print/reset/clear first layer temperature offset values
      #endif

      #if ENABLED(LIN_ADVANCE)
        case 900: M900(); break;                                  // M900: Set advance K factor.
      #endif

      #if ANY(HAS_MOTOR_CURRENT_SPI, HAS_MOTOR_CURRENT_PWM, HAS_MOTOR_CURRENT_I2C, HAS_MOTOR_CURRENT_DAC)
        case 907: M907(); break;                                  // M907: Set digital trimpot motor current using axis codes.
        #if EITHER(HAS_MOTOR_CURRENT_SPI, HAS_MOTOR_CURRENT_DAC)
          case 908: M908(); break;                                // M908: Control digital trimpot directly.
          #if HAS_MOTOR_CURRENT_DAC
            case 909: M909(); break;                              // M909: Print digipot/DAC current value
            case 910: M910(); break;                              // M910: Commit digipot/DAC value to external EEPROM
          #endif
        #endif
      #endif

      #if HAS_TRINAMIC_CONFIG
        case 122: M122(); break;                                  // M122: Report driver configuration and status
        case 906: M906(); break;                                  // M906: Set motor current in milliamps using axis codes X, Y, Z, E
        #if HAS_STEALTHCHOP
          case 569: M569(); break;                                // M569: Enable stealthChop on an axis.
        #endif
        #if ENABLED(MONITOR_DRIVER_STATUS)
          case 911: M911(); break;                                // M911: Report TMC2130 prewarn triggered flags
          case 912: M912(); break;                                // M912: Clear TMC2130 prewarn triggered flags
        #endif
        #if ENABLED(HYBRID_THRESHOLD)
          case 913: M913(); break;                                // M913: Set HYBRID_THRESHOLD speed.
        #endif
        #if USE_SENSORLESS
          case 914: M914(); break;                                // M914: Set StallGuard sensitivity.
        #endif
        case 919: M919(); break;                                  // M919: Set stepper Chopper Times
      #endif

      #if HAS_MICROSTEPS
        case 350: M350(); break;                                  // M350: Set microstepping mode. Warning: Steps per unit remains unchanged. S code sets stepping mode for all drivers.
        case 351: M351(); break;                                  // M351: Toggle MS1 MS2 pins directly, S# determines MS1 or MS2, X# sets the pin high/low.
      #endif

      #if ENABLED(CASE_LIGHT_ENABLE)
        case 355: M355(); break;                                  // M355: Set case light brightness
      #endif

      #if ENABLED(DEBUG_GCODE_PARSER)
        case 800: parser.debug(); break;                          // M800: GCode Parser Test for M
      #endif

      #if ENABLED(GCODE_REPEAT_MARKERS)
        case 808: M808(); break;                                  // M808: Set / Goto repeat markers
      #endif

      #if ENABLED(I2C_POSITION_ENCODERS)
        case 860: M860(); break;                                  // M860: Report encoder module position
        case 861: M861(); break;                                  // M861: Report encoder module status
        case 862: M862(); break;                                  // M862: Perform axis test
        case 863: M863(); break;                                  // M863: Calibrate steps/mm
        case 864: M864(); break;                                  // M864: Change module address
        case 865: M865(); break;                                  // M865: Check module firmware version
        case 866: M866(); break;                                  // M866: Report axis error count
        case 867: M867(); break;                                  // M867: Toggle error correction
        case 868: M868(); break;                                  // M868: Set error correction threshold
        case 869: M869(); break;                                  // M869: Report axis error
      #endif

      #if ENABLED(MAGNETIC_PARKING_EXTRUDER)
        case 951: M951(); break;                                  // M951: Set Magnetic Parking Extruder parameters
      #endif

      #if ENABLED(Z_STEPPER_AUTO_ALIGN)
        case 422: M422(); break;                                  // M422: Set Z Stepper automatic alignment position using probe
      #endif

      #if ALL(HAS_SPI_FLASH, SDSUPPORT, MARLIN_DEV_MODE)
        case 993: M993(); break;                                  // M993: Backup SPI Flash to SD
        case 994: M994(); break;                                  // M994: Load a Backup from SD to SPI Flash
      #endif

      #if ENABLED(TOUCH_SCREEN_CALIBRATION)
        case 995: M995(); break;                                  // M995: Touch screen calibration for TFT display
      #endif

      #if ENABLED(PLATFORM_M997_SUPPORT)
        case 997: M997(); break;                                  // M997: Perform in-application firmware update
      #endif

      case 999: M999(); break;                                    // M999: Restart after being Stopped

      #if ENABLED(POWER_LOSS_RECOVERY)
        case 413: M413(); break;                                  // M413: Enable/disable/query Power-Loss Recovery
        case 1000: M1000(); break;                                // M1000: [INTERNAL] Resume from power-loss
      #endif

      #if ENABLED(SDSUPPORT)
        case 1001: M1001(); break;                                // M1001: [INTERNAL] Handle SD completion
      #endif

      #if ENABLED(DGUS_LCD_UI_MKS)
        case 1002: M1002(); break;                                // M1002: [INTERNAL] Tool-change and Relative E Move
      #endif

      #if ENABLED(UBL_MESH_WIZARD)
        case 1004: M1004(); break;                                // M1004: UBL Mesh Wizard
      #endif

      #if ENABLED(MAX7219_GCODE)
        case 7219: M7219(); break;                                // M7219: Set LEDs, columns, and rows
      #endif

      #if ENABLED(HAS_MCP3426_ADC)
        case 3426: M3426(); break;                                // M3426: Read MCP3426 ADC (over i2c)
      #endif

      default: parser.unknown_command_warning(); break;
    }
    break;

    case 'T': T(parser.codenum); break;                           // Tn: Tool Change

    #if ENABLED(MARLIN_DEV_MODE)
      case 'D': D(parser.codenum); break;                         // Dn: Debug codes
    #endif

    #if ENABLED(REALTIME_REPORTING_COMMANDS)
      case 'S': case 'P': case 'R': break;                        // Invalid S, P, R commands already filtered
    #endif

    default:
      #if ENABLED(WIFI_CUSTOM_COMMAND)
        if (wifi_custom_command(parser.command_ptr)) break;
      #endif
      parser.unknown_command_warning();
>>>>>>> 3daeb0f3
  }

  if (!no_ok) queue.ok_to_send();

  SERIAL_OUT(msgDone); // Call the msgDone serial hook to signal command processing done
}

#if ENABLED(M100_FREE_MEMORY_DUMPER)
  void M100_dump_routine(FSTR_P const title, const char * const start, const uintptr_t size);
#endif

/**
 * Process a single command and dispatch it to its handler
 * This is called from the main loop()
 */
void GcodeSuite::process_next_command() {
  GCodeQueue::CommandLine &command = queue.ring_buffer.peek_next_command();

  PORT_REDIRECT(SERIAL_PORTMASK(command.port));

  TERN_(POWER_LOSS_RECOVERY, recovery.queue_index_r = queue.ring_buffer.index_r);

  if (DEBUGGING(ECHO)) {
	SERIAL_ECHO_START();
	SERIAL_ECHOLN(command.buffer);
	#if ENABLED(M100_FREE_MEMORY_DUMPER)
	  SERIAL_ECHOPGM("slot:", queue.ring_buffer.index_r);
	  M100_dump_routine(F("   Command Queue:"), (const char*)&queue.ring_buffer, sizeof(queue.ring_buffer));
	#endif
  }

  // Parse the next command in the queue
  parser.parse(command.buffer);
  process_parsed_command();
}

#pragma GCC diagnostic push
#if GCC_VERSION >= 80000
  #pragma GCC diagnostic ignored "-Wstringop-truncation"
#endif

/**
 * Run a series of commands, bypassing the command queue to allow
 * G-code "macros" to be called from within other G-code handlers.
 */
void GcodeSuite::process_subcommands_now(FSTR_P fgcode) {
  PGM_P pgcode = FTOP(fgcode);
  char * const saved_cmd = parser.command_ptr;        // Save the parser state
  for (;;) {
	PGM_P const delim = strchr_P(pgcode, '\n');       // Get address of next newline
	const size_t len = delim ? delim - pgcode : strlen_P(pgcode); // Get the command length
	char cmd[len + 1];                                // Allocate a stack buffer
	strncpy_P(cmd, pgcode, len);                      // Copy the command to the stack
	cmd[len] = '\0';                                  // End with a nul
	parser.parse(cmd);                                // Parse the command
	process_parsed_command(true);                     // Process it (no "ok")
	if (!delim) break;                                // Last command?
	pgcode = delim + 1;                               // Get the next command
  }
  parser.parse(saved_cmd);                            // Restore the parser state
}

#pragma GCC diagnostic pop

void GcodeSuite::process_subcommands_now(char * gcode) {
  char * const saved_cmd = parser.command_ptr;        // Save the parser state
  for (;;) {
	char * const delim = strchr(gcode, '\n');         // Get address of next newline
	if (delim) *delim = '\0';                         // Replace with nul
	parser.parse(gcode);                              // Parse the current command
	process_parsed_command(true);                     // Process it (no "ok")
	if (!delim) break;                                // Last command?
	*delim = '\n';                                    // Put back the newline
	gcode = delim + 1;                                // Get the next command
  }
  parser.parse(saved_cmd);                            // Restore the parser state
}

#if ENABLED(HOST_KEEPALIVE_FEATURE)

  /**
   * Output a "busy" message at regular intervals
   * while the machine is not accepting commands.
   */
  void GcodeSuite::host_keepalive() {
	const millis_t ms = millis();
	static millis_t next_busy_signal_ms = 0;
	if (!autoreport_paused && host_keepalive_interval && busy_state != NOT_BUSY) {
	  if (PENDING(ms, next_busy_signal_ms)) return;
	  PORT_REDIRECT(SerialMask::All);
	  switch (busy_state) {
		case IN_HANDLER:
		case IN_PROCESS:
		  SERIAL_ECHO_MSG(STR_BUSY_PROCESSING);
		  TERN_(FULL_REPORT_TO_HOST_FEATURE, report_current_position_moving());
		  break;
		case PAUSED_FOR_USER:
		  SERIAL_ECHO_MSG(STR_BUSY_PAUSED_FOR_USER);
		  TERN_(FULL_REPORT_TO_HOST_FEATURE, set_and_report_grblstate(M_HOLD));
		  break;
		case PAUSED_FOR_INPUT:
		  SERIAL_ECHO_MSG(STR_BUSY_PAUSED_FOR_INPUT);
		  TERN_(FULL_REPORT_TO_HOST_FEATURE, set_and_report_grblstate(M_HOLD));
		  break;
		default:
		  break;
	  }
	}
	next_busy_signal_ms = ms + SEC_TO_MS(host_keepalive_interval);
  }

#endif // HOST_KEEPALIVE_FEATURE<|MERGE_RESOLUTION|>--- conflicted
+++ resolved
@@ -367,7 +367,7 @@
 
   switch (parser.command_letter) {
 
-<<<<<<< HEAD
+
 	case 'G': switch (parser.codenum) {
 
 	  case 0: case 1:                                             // G0: Fast Move, G1: Linear Move
@@ -1148,789 +1148,7 @@
 		if (wifi_custom_command(parser.command_ptr)) break;
 	  #endif
 	  parser.unknown_command_warning();
-=======
-    case 'G': switch (parser.codenum) {
-
-      case 0: case 1:                                             // G0: Fast Move, G1: Linear Move
-        G0_G1(TERN_(HAS_FAST_MOVES, parser.codenum == 0)); break;
-
-      #if ENABLED(ARC_SUPPORT) && DISABLED(SCARA)
-        case 2: case 3: G2_G3(parser.codenum == 2); break;        // G2: CW ARC, G3: CCW ARC
-      #endif
-
-      case 4: G4(); break;                                        // G4: Dwell
-
-      #if ENABLED(BEZIER_CURVE_SUPPORT)
-        case 5: G5(); break;                                      // G5: Cubic B_spline
-      #endif
-
-      #if ENABLED(DIRECT_STEPPING)
-        case 6: G6(); break;                                      // G6: Direct Stepper Move
-      #endif
-
-      #if ENABLED(FWRETRACT)
-        case 10: G10(); break;                                    // G10: Retract / Swap Retract
-        case 11: G11(); break;                                    // G11: Recover / Swap Recover
-      #endif
-
-      #if ENABLED(NOZZLE_CLEAN_FEATURE)
-        case 12: G12(); break;                                    // G12: Nozzle Clean
-      #endif
-
-      #if ENABLED(CNC_WORKSPACE_PLANES)
-        case 17: G17(); break;                                    // G17: Select Plane XY
-        case 18: G18(); break;                                    // G18: Select Plane ZX
-        case 19: G19(); break;                                    // G19: Select Plane YZ
-      #endif
-
-      #if ENABLED(INCH_MODE_SUPPORT)
-        case 20: G20(); break;                                    // G20: Inch Mode
-        case 21: G21(); break;                                    // G21: MM Mode
-      #else
-        case 21: NOOP; break;                                     // No error on unknown G21
-      #endif
-
-      #if ENABLED(G26_MESH_VALIDATION)
-        case 26: G26(); break;                                    // G26: Mesh Validation Pattern generation
-      #endif
-
-      #if ENABLED(NOZZLE_PARK_FEATURE)
-        case 27: G27(); break;                                    // G27: Nozzle Park
-      #endif
-
-      case 28: G28(); break;                                      // G28: Home one or more axes
-
-      #if HAS_LEVELING
-        case 29:                                                  // G29: Bed leveling calibration
-          TERN(G29_RETRY_AND_RECOVER, G29_with_retry, G29)();
-          break;
-      #endif
-
-      #if HAS_BED_PROBE
-        case 30: G30(); break;                                    // G30: Single Z probe
-        #if ENABLED(Z_PROBE_SLED)
-          case 31: G31(); break;                                  // G31: dock the sled
-          case 32: G32(); break;                                  // G32: undock the sled
-        #endif
-      #endif
-
-      #if ENABLED(DELTA_AUTO_CALIBRATION)
-        case 33: G33(); break;                                    // G33: Delta Auto-Calibration
-      #endif
-
-      #if ANY(Z_MULTI_ENDSTOPS, Z_STEPPER_AUTO_ALIGN, MECHANICAL_GANTRY_CALIBRATION)
-        case 34: G34(); break;                                    // G34: Z Stepper automatic alignment using probe
-      #endif
-
-      #if ENABLED(ASSISTED_TRAMMING)
-        case 35: G35(); break;                                    // G35: Read four bed corners to help adjust bed screws
-      #endif
-
-      #if ENABLED(G38_PROBE_TARGET)
-        case 38:                                                  // G38.2, G38.3: Probe towards target
-          if (WITHIN(parser.subcode, 2, TERN(G38_PROBE_AWAY, 5, 3)))
-            G38(parser.subcode);                                  // G38.4, G38.5: Probe away from target
-          break;
-      #endif
-
-      #if HAS_MESH
-        case 42: G42(); break;                                    // G42: Coordinated move to a mesh point
-      #endif
-
-      #if ENABLED(CNC_COORDINATE_SYSTEMS)
-        case 53: G53(); break;                                    // G53: (prefix) Apply native workspace
-        case 54: G54(); break;                                    // G54: Switch to Workspace 1
-        case 55: G55(); break;                                    // G55: Switch to Workspace 2
-        case 56: G56(); break;                                    // G56: Switch to Workspace 3
-        case 57: G57(); break;                                    // G57: Switch to Workspace 4
-        case 58: G58(); break;                                    // G58: Switch to Workspace 5
-        case 59: G59(); break;                                    // G59.0 - G59.3: Switch to Workspace 6-9
-      #endif
-
-      #if SAVED_POSITIONS
-        case 60: G60(); break;                                    // G60:  save current position
-        case 61: G61(); break;                                    // G61:  Apply/restore saved coordinates.
-      #endif
-
-      #if BOTH(PTC_PROBE, PTC_BED)
-        case 76: G76(); break;                                    // G76: Calibrate first layer compensation values
-      #endif
-
-      #if ENABLED(GCODE_MOTION_MODES)
-        case 80: G80(); break;                                    // G80: Reset the current motion mode
-      #endif
-
-      case 90: set_relative_mode(false); break;                   // G90: Absolute Mode
-      case 91: set_relative_mode(true);  break;                   // G91: Relative Mode
-
-      case 92: G92(); break;                                      // G92: Set current axis position(s)
-
-      #if ENABLED(CALIBRATION_GCODE)
-        case 425: G425(); break;                                  // G425: Perform calibration with calibration cube
-      #endif
-
-      #if ENABLED(DEBUG_GCODE_PARSER)
-        case 800: parser.debug(); break;                          // G800: GCode Parser Test for G
-      #endif
-
-      default: parser.unknown_command_warning(); break;
-    }
-    break;
-
-    case 'L': switch (parser.codenum) {
-
-      #if ENABLED(VARIABLE_SUPPORT)
-        case 100: parser.input_var(0); break;
-        case 101: parser.input_var(0); break;
-        case 102: parser.input_var(0); break;
-        case 103: parser.input_var(0); break;
-        case 104: parser.input_var(0); break;
-        case 105: parser.input_var(0); break;
-        case 106: parser.input_var(0); break;
-        case 107: parser.input_var(0); break;
-        case 108: parser.input_var(0); break;
-        case 109: parser.input_var(0); break;
-        case 110: parser.input_var(0); break;
-        case 111: parser.input_var(0); break;
-        case 112: parser.input_var(0); break;
-        case 113: parser.input_var(0); break;
-        case 114: parser.input_var(0); break;
-        case 115: parser.input_var(0); break;
-      #endif
-
-        default: parser.unknown_command_warning(); break;
-    }
-    break;
-
-    case 'M': switch (parser.codenum) {
-
-      #if HAS_RESUME_CONTINUE
-        case 0:                                                   // M0: Unconditional stop - Wait for user button press on LCD
-        case 1: M0_M1(); break;                                   // M1: Conditional stop - Wait for user button press on LCD
-      #endif
-
-      #if HAS_CUTTER
-        case 3: M3_M4(false); break;                              // M3: Turn ON Laser | Spindle (clockwise), set Power | Speed
-        case 4: M3_M4(true ); break;                              // M4: Turn ON Laser | Spindle (counter-clockwise), set Power | Speed
-        case 5: M5(); break;                                      // M5: Turn OFF Laser | Spindle
-      #endif
-
-      #if ENABLED(COOLANT_MIST)
-        case 7: M7(); break;                                      // M7: Coolant Mist ON
-      #endif
-
-      #if EITHER(AIR_ASSIST, COOLANT_FLOOD)
-        case 8: M8(); break;                                      // M8: Air Assist / Coolant Flood ON
-      #endif
-
-      #if EITHER(AIR_ASSIST, COOLANT_CONTROL)
-        case 9: M9(); break;                                      // M9: Air Assist / Coolant OFF
-      #endif
-
-      #if ENABLED(AIR_EVACUATION)
-        case 10: M10(); break;                                    // M10: Vacuum or Blower motor ON
-        case 11: M11(); break;                                    // M11: Vacuum or Blower motor OFF
-      #endif
-
-      #if ENABLED(EXTERNAL_CLOSED_LOOP_CONTROLLER)
-        case 12: M12(); break;                                    // M12: Synchronize and optionally force a CLC set
-      #endif
-
-      #if ENABLED(EXPECTED_PRINTER_CHECK)
-        case 16: M16(); break;                                    // M16: Expected printer check
-      #endif
-
-      case 17: M17(); break;                                      // M17: Enable all stepper motors
-
-      #if ENABLED(SDSUPPORT)
-        case 20: M20(); break;                                    // M20: List SD card
-        case 21: M21(); break;                                    // M21: Init SD card
-        case 22: M22(); break;                                    // M22: Release SD card
-        case 23: M23(); break;                                    // M23: Select file
-        case 24: M24(); break;                                    // M24: Start SD print
-        case 25: M25(); break;                                    // M25: Pause SD print
-        case 26: M26(); break;                                    // M26: Set SD index
-        case 27: M27(); break;                                    // M27: Get SD status
-        case 28: M28(); break;                                    // M28: Start SD write
-        case 29: M29(); break;                                    // M29: Stop SD write
-        case 30: M30(); break;                                    // M30 <filename> Delete File
-
-        #if HAS_MEDIA_SUBCALLS
-          case 32: M32(); break;                                  // M32: Select file and start SD print
-        #endif
-
-        #if ENABLED(LONG_FILENAME_HOST_SUPPORT)
-          case 33: M33(); break;                                  // M33: Get the long full path to a file or folder
-        #endif
-
-        #if BOTH(SDCARD_SORT_ALPHA, SDSORT_GCODE)
-          case 34: M34(); break;                                  // M34: Set SD card sorting options
-        #endif
-
-        case 928: M928(); break;                                  // M928: Start SD write
-      #endif // SDSUPPORT
-
-      case 31: M31(); break;                                      // M31: Report time since the start of SD print or last M109
-
-      #if ENABLED(DIRECT_PIN_CONTROL)
-        case 42: M42(); break;                                    // M42: Change pin state
-      #endif
-
-      #if ENABLED(PINS_DEBUGGING)
-        case 43: M43(); break;                                    // M43: Read pin state
-      #endif
-
-      #if ENABLED(Z_MIN_PROBE_REPEATABILITY_TEST)
-        case 48: M48(); break;                                    // M48: Z probe repeatability test
-      #endif
-
-      #if ENABLED(LCD_SET_PROGRESS_MANUALLY)
-        case 73: M73(); break;                                    // M73: Set progress percentage (for display on LCD)
-      #endif
-
-      case 75: M75(); break;                                      // M75: Start print timer
-      case 76: M76(); break;                                      // M76: Pause print timer
-      case 77: M77(); break;                                      // M77: Stop print timer
-
-      #if ENABLED(PRINTCOUNTER)
-        case 78: M78(); break;                                    // M78: Show print statistics
-      #endif
-
-      #if ENABLED(M100_FREE_MEMORY_WATCHER)
-        case 100: M100(); break;                                  // M100: Free Memory Report
-      #endif
-
-      #if ENABLED(BD_SENSOR)
-        case 102: M102(); break;                                  // M102: Configure Bed Distance Sensor
-      #endif
-
-      #if HAS_EXTRUDERS
-        case 104: M104(); break;                                  // M104: Set hot end temperature
-        case 109: M109(); break;                                  // M109: Wait for hotend temperature to reach target
-      #endif
-
-      case 105: M105(); return;                                   // M105: Report Temperatures (and say "ok")
-
-      #if HAS_FAN
-        case 106: M106(); break;                                  // M106: Fan On
-        case 107: M107(); break;                                  // M107: Fan Off
-      #endif
-
-      case 110: M110(); break;                                    // M110: Set Current Line Number
-      case 111: M111(); break;                                    // M111: Set debug level
-
-      #if DISABLED(EMERGENCY_PARSER)
-        case 108: M108(); break;                                  // M108: Cancel Waiting
-        case 112: M112(); break;                                  // M112: Full Shutdown
-        case 410: M410(); break;                                  // M410: Quickstop - Abort all the planned moves.
-        TERN_(HOST_PROMPT_SUPPORT, case 876:)                     // M876: Handle Host prompt responses
-      #else
-        case 108: case 112: case 410:
-        TERN_(HOST_PROMPT_SUPPORT, case 876:)
-        break;
-      #endif
-
-      #if ENABLED(HOST_KEEPALIVE_FEATURE)
-        case 113: M113(); break;                                  // M113: Set Host Keepalive interval
-      #endif
-
-      #if HAS_FANCHECK
-        case 123: M123(); break;                                  // M123: Report fan states or set fans auto-report interval
-      #endif
-
-      #if HAS_HEATED_BED
-        case 140: M140(); break;                                  // M140: Set bed temperature
-        case 190: M190(); break;                                  // M190: Wait for bed temperature to reach target
-      #endif
-
-      #if HAS_HEATED_CHAMBER
-        case 141: M141(); break;                                  // M141: Set chamber temperature
-        case 191: M191(); break;                                  // M191: Wait for chamber temperature to reach target
-      #endif
-
-      #if HAS_TEMP_PROBE
-        case 192: M192(); break;                                  // M192: Wait for probe temp
-      #endif
-
-      #if HAS_COOLER
-        case 143: M143(); break;                                  // M143: Set cooler temperature
-        case 193: M193(); break;                                  // M193: Wait for cooler temperature to reach target
-      #endif
-
-      #if ENABLED(AUTO_REPORT_POSITION)
-        case 154: M154(); break;                                  // M154: Set position auto-report interval
-      #endif
-
-      #if BOTH(AUTO_REPORT_TEMPERATURES, HAS_TEMP_SENSOR)
-        case 155: M155(); break;                                  // M155: Set temperature auto-report interval
-      #endif
-
-      #if ENABLED(PARK_HEAD_ON_PAUSE)
-        case 125: M125(); break;                                  // M125: Store current position and move to filament change position
-      #endif
-
-      #if ENABLED(BARICUDA)
-        // PWM for HEATER_1_PIN
-        #if HAS_HEATER_1
-          case 126: M126(); break;                                // M126: valve open
-          case 127: M127(); break;                                // M127: valve closed
-        #endif
-
-        // PWM for HEATER_2_PIN
-        #if HAS_HEATER_2
-          case 128: M128(); break;                                // M128: valve open
-          case 129: M129(); break;                                // M129: valve closed
-        #endif
-      #endif // BARICUDA
-
-      #if ENABLED(PSU_CONTROL)
-        case 80: M80(); break;                                    // M80: Turn on Power Supply
-      #endif
-      case 81: M81(); break;                                      // M81: Turn off Power, including Power Supply, if possible
-
-      #if HAS_EXTRUDERS
-        case 82: M82(); break;                                    // M82: Set E axis normal mode (same as other axes)
-        case 83: M83(); break;                                    // M83: Set E axis relative mode
-      #endif
-      case 18: case 84: M18_M84(); break;                         // M18/M84: Disable Steppers / Set Timeout
-      case 85: M85(); break;                                      // M85: Set inactivity stepper shutdown timeout
-      case 92: M92(); break;                                      // M92: Set the steps-per-unit for one or more axes
-      case 114: M114(); break;                                    // M114: Report current position
-      case 115: M115(); break;                                    // M115: Report capabilities
-
-      case 117: TERN_(HAS_STATUS_MESSAGE, M117()); break;         // M117: Set LCD message text, if possible
-
-      case 118: M118(); break;                                    // M118: Display a message in the host console
-      case 119: M119(); break;                                    // M119: Report endstop states
-      case 120: M120(); break;                                    // M120: Enable endstops
-      case 121: M121(); break;                                    // M121: Disable endstops
-
-      #if HAS_PREHEAT
-        case 145: M145(); break;                                  // M145: Set material heatup parameters
-      #endif
-
-      #if ENABLED(TEMPERATURE_UNITS_SUPPORT)
-        case 149: M149(); break;                                  // M149: Set temperature units
-      #endif
-
-      #if HAS_COLOR_LEDS
-        case 150: M150(); break;                                  // M150: Set Status LED Color
-      #endif
-
-      #if ENABLED(MIXING_EXTRUDER)
-        case 163: M163(); break;                                  // M163: Set a component weight for mixing extruder
-        case 164: M164(); break;                                  // M164: Save current mix as a virtual extruder
-        #if ENABLED(DIRECT_MIXING_IN_G1)
-          case 165: M165(); break;                                // M165: Set multiple mix weights
-        #endif
-        #if ENABLED(GRADIENT_MIX)
-          case 166: M166(); break;                                // M166: Set Gradient Mix
-        #endif
-      #endif
-
-      #if DISABLED(NO_VOLUMETRICS)
-        case 200: M200(); break;                                  // M200: Set filament diameter, E to cubic units
-      #endif
-
-      case 201: M201(); break;                                    // M201: Set max acceleration for print moves (units/s^2)
-
-      #if 0
-        case 202: M202(); break;                                  // M202: Not used for Sprinter/grbl gen6
-      #endif
-
-      case 203: M203(); break;                                    // M203: Set max feedrate (units/sec)
-      case 204: M204(); break;                                    // M204: Set acceleration
-      case 205: M205(); break;                                    // M205: Set advanced settings
-
-      #if HAS_M206_COMMAND
-        case 206: M206(); break;                                  // M206: Set home offsets
-      #endif
-
-      #if ENABLED(FWRETRACT)
-        case 207: M207(); break;                                  // M207: Set Retract Length, Feedrate, and Z lift
-        case 208: M208(); break;                                  // M208: Set Recover (unretract) Additional Length and Feedrate
-        #if ENABLED(FWRETRACT_AUTORETRACT)
-          case 209:
-            if (MIN_AUTORETRACT <= MAX_AUTORETRACT) M209();       // M209: Turn Automatic Retract Detection on/off
-            break;
-        #endif
-      #endif
-
-      #if HAS_SOFTWARE_ENDSTOPS
-        case 211: M211(); break;                                  // M211: Enable, Disable, and/or Report software endstops
-      #endif
-
-      #if HAS_MULTI_EXTRUDER
-        case 217: M217(); break;                                  // M217: Set filament swap parameters
-      #endif
-
-      #if HAS_HOTEND_OFFSET
-        case 218: M218(); break;                                  // M218: Set a tool offset
-      #endif
-
-      case 220: M220(); break;                                    // M220: Set Feedrate Percentage: S<percent> ("FR" on your LCD)
-
-      #if HAS_EXTRUDERS
-        case 221: M221(); break;                                  // M221: Set Flow Percentage
-      #endif
-
-      #if ENABLED(DIRECT_PIN_CONTROL)
-        case 226: M226(); break;                                  // M226: Wait until a pin reaches a state
-      #endif
-
-      #if HAS_SERVOS
-        case 280: M280(); break;                                  // M280: Set servo position absolute
-        #if ENABLED(EDITABLE_SERVO_ANGLES)
-          case 281: M281(); break;                                // M281: Set servo angles
-        #endif
-        #if ENABLED(SERVO_DETACH_GCODE)
-          case 282: M282(); break;                                // M282: Detach servo
-        #endif
-      #endif
-
-      #if ENABLED(BABYSTEPPING)
-        case 290: M290(); break;                                  // M290: Babystepping
-      #endif
-
-      #if HAS_SOUND
-        case 300: M300(); break;                                  // M300: Play beep tone
-      #endif
-
-      #if ENABLED(PIDTEMP)
-        case 301: M301(); break;                                  // M301: Set hotend PID parameters
-      #endif
-
-      #if ENABLED(PIDTEMPBED)
-        case 304: M304(); break;                                  // M304: Set bed PID parameters
-      #endif
-
-      #if ENABLED(PIDTEMPCHAMBER)
-        case 309: M309(); break;                                  // M309: Set chamber PID parameters
-      #endif
-
-      #if ENABLED(PHOTO_GCODE)
-        case 240: M240(); break;                                  // M240: Trigger a camera
-      #endif
-
-      #if HAS_LCD_CONTRAST
-        case 250: M250(); break;                                  // M250: Set LCD contrast
-      #endif
-
-      #if HAS_LCD_BRIGHTNESS
-        case 256: M256(); break;                                  // M256: Set LCD brightness
-      #endif
-
-      #if ENABLED(EXPERIMENTAL_I2CBUS)
-        case 260: M260(); break;                                  // M260: Send data to an i2c slave
-        case 261: M261(); break;                                  // M261: Request data from an i2c slave
-      #endif
-
-      #if ENABLED(PREVENT_COLD_EXTRUSION)
-        case 302: M302(); break;                                  // M302: Allow cold extrudes (set the minimum extrude temperature)
-      #endif
-
-      #if HAS_PID_HEATING
-        case 303: M303(); break;                                  // M303: PID autotune
-      #endif
-
-      #if HAS_USER_THERMISTORS
-        case 305: M305(); break;                                  // M305: Set user thermistor parameters
-      #endif
-
-      #if ENABLED(MPCTEMP)
-        case 306: M306(); break;                                  // M306: MPC autotune
-      #endif
-
-      #if ENABLED(REPETIER_GCODE_M360)
-        case 360: M360(); break;                                  // M360: Firmware settings
-      #endif
-
-      #if ENABLED(MORGAN_SCARA)
-        case 360: if (M360()) return; break;                      // M360: SCARA Theta pos1
-        case 361: if (M361()) return; break;                      // M361: SCARA Theta pos2
-        case 362: if (M362()) return; break;                      // M362: SCARA Psi pos1
-        case 363: if (M363()) return; break;                      // M363: SCARA Psi pos2
-        case 364: if (M364()) return; break;                      // M364: SCARA Psi pos3 (90 deg to Theta)
-      #endif
-
-      #if EITHER(EXT_SOLENOID, MANUAL_SOLENOID_CONTROL)
-        case 380: M380(); break;                                  // M380: Activate solenoid on active (or specified) extruder
-        case 381: M381(); break;                                  // M381: Disable all solenoids or, if MANUAL_SOLENOID_CONTROL, active (or specified) solenoid
-      #endif
-
-      case 400: M400(); break;                                    // M400: Finish all moves
-
-      #if HAS_BED_PROBE
-        case 401: M401(); break;                                  // M401: Deploy probe
-        case 402: M402(); break;                                  // M402: Stow probe
-      #endif
-
-      #if HAS_PRUSA_MMU2
-        case 403: M403(); break;
-      #endif
-
-      #if ENABLED(FILAMENT_WIDTH_SENSOR)
-        case 404: M404(); break;                                  // M404: Enter the nominal filament width (3mm, 1.75mm ) N<3.0> or display nominal filament width
-        case 405: M405(); break;                                  // M405: Turn on filament sensor for control
-        case 406: M406(); break;                                  // M406: Turn off filament sensor for control
-        case 407: M407(); break;                                  // M407: Display measured filament diameter
-      #endif
-
-      #if HAS_FILAMENT_SENSOR
-        case 412: M412(); break;                                  // M412: Enable/Disable filament runout detection
-      #endif
-
-      #if HAS_MULTI_LANGUAGE
-        case 414: M414(); break;                                  // M414: Select multi language menu
-      #endif
-
-      #if HAS_LEVELING
-        case 420: M420(); break;                                  // M420: Enable/Disable Bed Leveling
-      #endif
-
-      #if HAS_MESH
-        case 421: M421(); break;                                  // M421: Set a Mesh Bed Leveling Z coordinate
-      #endif
-
-      #if ENABLED(X_AXIS_TWIST_COMPENSATION)
-        case 423: M423(); break;                                  // M423: Reset, modify, or report X-Twist Compensation data
-      #endif
-
-      #if ENABLED(BACKLASH_GCODE)
-        case 425: M425(); break;                                  // M425: Tune backlash compensation
-      #endif
-
-      #if HAS_M206_COMMAND
-        case 428: M428(); break;                                  // M428: Apply current_position to home_offset
-      #endif
-
-      #if HAS_POWER_MONITOR
-        case 430: M430(); break;                                  // M430: Read the system current (A), voltage (V), and power (W)
-      #endif
-
-      #if ENABLED(CANCEL_OBJECTS)
-        case 486: M486(); break;                                  // M486: Identify and cancel objects
-      #endif
-
-      case 500: M500(); break;                                    // M500: Store settings in EEPROM
-      case 501: M501(); break;                                    // M501: Read settings from EEPROM
-      case 502: M502(); break;                                    // M502: Revert to default settings
-      #if DISABLED(DISABLE_M503)
-        case 503: M503(); break;                                  // M503: print settings currently in memory
-      #endif
-      #if ENABLED(EEPROM_SETTINGS)
-        case 504: M504(); break;                                  // M504: Validate EEPROM contents
-      #endif
-
-      #if ENABLED(PASSWORD_FEATURE)
-        case 510: M510(); break;                                  // M510: Lock Printer
-        #if ENABLED(PASSWORD_UNLOCK_GCODE)
-          case 511: M511(); break;                                // M511: Unlock Printer
-        #endif
-        #if ENABLED(PASSWORD_CHANGE_GCODE)
-          case 512: M512(); break;                                // M512: Set/Change/Remove Password
-        #endif
-      #endif
-
-      #if ENABLED(SDSUPPORT)
-        case 524: M524(); break;                                  // M524: Abort the current SD print job
-      #endif
-
-      #if ENABLED(SD_ABORT_ON_ENDSTOP_HIT)
-        case 540: M540(); break;                                  // M540: Set abort on endstop hit for SD printing
-      #endif
-
-      #if HAS_ETHERNET
-        case 552: M552(); break;                                  // M552: Set IP address
-        case 553: M553(); break;                                  // M553: Set gateway
-        case 554: M554(); break;                                  // M554: Set netmask
-      #endif
-
-      #if ENABLED(BAUD_RATE_GCODE)
-        case 575: M575(); break;                                  // M575: Set serial baudrate
-      #endif
-
-      #if ENABLED(ADVANCED_PAUSE_FEATURE)
-        case 600: M600(); break;                                  // M600: Pause for Filament Change
-        case 603: M603(); break;                                  // M603: Configure Filament Change
-      #endif
-
-      #if HAS_DUPLICATION_MODE
-        case 605: M605(); break;                                  // M605: Set Dual X Carriage movement mode
-      #endif
-
-      #if IS_KINEMATIC
-        case 665: M665(); break;                                  // M665: Set Kinematics parameters
-      #endif
-
-      #if ENABLED(DELTA) || HAS_EXTRA_ENDSTOPS
-        case 666: M666(); break;                                  // M666: Set delta or multiple endstop adjustment
-      #endif
-
-      #if ENABLED(DUET_SMART_EFFECTOR) && PIN_EXISTS(SMART_EFFECTOR_MOD)
-        case 672: M672(); break;                                  // M672: Set/clear Duet Smart Effector sensitivity
-      #endif
-
-      #if ENABLED(FILAMENT_LOAD_UNLOAD_GCODES)
-        case 701: M701(); break;                                  // M701: Load Filament
-        case 702: M702(); break;                                  // M702: Unload Filament
-      #endif
-
-      #if ENABLED(CONTROLLER_FAN_EDITABLE)
-        case 710: M710(); break;                                  // M710: Set Controller Fan settings
-      #endif
-
-      #if ENABLED(GCODE_MACROS)
-        case 810: case 811: case 812: case 813: case 814:
-        case 815: case 816: case 817: case 818: case 819:
-        M810_819(); break;                                        // M810-M819: Define/execute G-code macro
-      #endif
-
-      #if HAS_BED_PROBE
-        case 851: M851(); break;                                  // M851: Set Z Probe Z Offset
-      #endif
-
-      #if ENABLED(SKEW_CORRECTION_GCODE)
-        case 852: M852(); break;                                  // M852: Set Skew factors
-      #endif
-
-      #if HAS_PTC
-        case 871: M871(); break;                                  // M871: Print/reset/clear first layer temperature offset values
-      #endif
-
-      #if ENABLED(LIN_ADVANCE)
-        case 900: M900(); break;                                  // M900: Set advance K factor.
-      #endif
-
-      #if ANY(HAS_MOTOR_CURRENT_SPI, HAS_MOTOR_CURRENT_PWM, HAS_MOTOR_CURRENT_I2C, HAS_MOTOR_CURRENT_DAC)
-        case 907: M907(); break;                                  // M907: Set digital trimpot motor current using axis codes.
-        #if EITHER(HAS_MOTOR_CURRENT_SPI, HAS_MOTOR_CURRENT_DAC)
-          case 908: M908(); break;                                // M908: Control digital trimpot directly.
-          #if HAS_MOTOR_CURRENT_DAC
-            case 909: M909(); break;                              // M909: Print digipot/DAC current value
-            case 910: M910(); break;                              // M910: Commit digipot/DAC value to external EEPROM
-          #endif
-        #endif
-      #endif
-
-      #if HAS_TRINAMIC_CONFIG
-        case 122: M122(); break;                                  // M122: Report driver configuration and status
-        case 906: M906(); break;                                  // M906: Set motor current in milliamps using axis codes X, Y, Z, E
-        #if HAS_STEALTHCHOP
-          case 569: M569(); break;                                // M569: Enable stealthChop on an axis.
-        #endif
-        #if ENABLED(MONITOR_DRIVER_STATUS)
-          case 911: M911(); break;                                // M911: Report TMC2130 prewarn triggered flags
-          case 912: M912(); break;                                // M912: Clear TMC2130 prewarn triggered flags
-        #endif
-        #if ENABLED(HYBRID_THRESHOLD)
-          case 913: M913(); break;                                // M913: Set HYBRID_THRESHOLD speed.
-        #endif
-        #if USE_SENSORLESS
-          case 914: M914(); break;                                // M914: Set StallGuard sensitivity.
-        #endif
-        case 919: M919(); break;                                  // M919: Set stepper Chopper Times
-      #endif
-
-      #if HAS_MICROSTEPS
-        case 350: M350(); break;                                  // M350: Set microstepping mode. Warning: Steps per unit remains unchanged. S code sets stepping mode for all drivers.
-        case 351: M351(); break;                                  // M351: Toggle MS1 MS2 pins directly, S# determines MS1 or MS2, X# sets the pin high/low.
-      #endif
-
-      #if ENABLED(CASE_LIGHT_ENABLE)
-        case 355: M355(); break;                                  // M355: Set case light brightness
-      #endif
-
-      #if ENABLED(DEBUG_GCODE_PARSER)
-        case 800: parser.debug(); break;                          // M800: GCode Parser Test for M
-      #endif
-
-      #if ENABLED(GCODE_REPEAT_MARKERS)
-        case 808: M808(); break;                                  // M808: Set / Goto repeat markers
-      #endif
-
-      #if ENABLED(I2C_POSITION_ENCODERS)
-        case 860: M860(); break;                                  // M860: Report encoder module position
-        case 861: M861(); break;                                  // M861: Report encoder module status
-        case 862: M862(); break;                                  // M862: Perform axis test
-        case 863: M863(); break;                                  // M863: Calibrate steps/mm
-        case 864: M864(); break;                                  // M864: Change module address
-        case 865: M865(); break;                                  // M865: Check module firmware version
-        case 866: M866(); break;                                  // M866: Report axis error count
-        case 867: M867(); break;                                  // M867: Toggle error correction
-        case 868: M868(); break;                                  // M868: Set error correction threshold
-        case 869: M869(); break;                                  // M869: Report axis error
-      #endif
-
-      #if ENABLED(MAGNETIC_PARKING_EXTRUDER)
-        case 951: M951(); break;                                  // M951: Set Magnetic Parking Extruder parameters
-      #endif
-
-      #if ENABLED(Z_STEPPER_AUTO_ALIGN)
-        case 422: M422(); break;                                  // M422: Set Z Stepper automatic alignment position using probe
-      #endif
-
-      #if ALL(HAS_SPI_FLASH, SDSUPPORT, MARLIN_DEV_MODE)
-        case 993: M993(); break;                                  // M993: Backup SPI Flash to SD
-        case 994: M994(); break;                                  // M994: Load a Backup from SD to SPI Flash
-      #endif
-
-      #if ENABLED(TOUCH_SCREEN_CALIBRATION)
-        case 995: M995(); break;                                  // M995: Touch screen calibration for TFT display
-      #endif
-
-      #if ENABLED(PLATFORM_M997_SUPPORT)
-        case 997: M997(); break;                                  // M997: Perform in-application firmware update
-      #endif
-
-      case 999: M999(); break;                                    // M999: Restart after being Stopped
-
-      #if ENABLED(POWER_LOSS_RECOVERY)
-        case 413: M413(); break;                                  // M413: Enable/disable/query Power-Loss Recovery
-        case 1000: M1000(); break;                                // M1000: [INTERNAL] Resume from power-loss
-      #endif
-
-      #if ENABLED(SDSUPPORT)
-        case 1001: M1001(); break;                                // M1001: [INTERNAL] Handle SD completion
-      #endif
-
-      #if ENABLED(DGUS_LCD_UI_MKS)
-        case 1002: M1002(); break;                                // M1002: [INTERNAL] Tool-change and Relative E Move
-      #endif
-
-      #if ENABLED(UBL_MESH_WIZARD)
-        case 1004: M1004(); break;                                // M1004: UBL Mesh Wizard
-      #endif
-
-      #if ENABLED(MAX7219_GCODE)
-        case 7219: M7219(); break;                                // M7219: Set LEDs, columns, and rows
-      #endif
-
-      #if ENABLED(HAS_MCP3426_ADC)
-        case 3426: M3426(); break;                                // M3426: Read MCP3426 ADC (over i2c)
-      #endif
-
-      default: parser.unknown_command_warning(); break;
-    }
-    break;
-
-    case 'T': T(parser.codenum); break;                           // Tn: Tool Change
-
-    #if ENABLED(MARLIN_DEV_MODE)
-      case 'D': D(parser.codenum); break;                         // Dn: Debug codes
-    #endif
-
-    #if ENABLED(REALTIME_REPORTING_COMMANDS)
-      case 'S': case 'P': case 'R': break;                        // Invalid S, P, R commands already filtered
-    #endif
-
-    default:
-      #if ENABLED(WIFI_CUSTOM_COMMAND)
-        if (wifi_custom_command(parser.command_ptr)) break;
-      #endif
-      parser.unknown_command_warning();
->>>>>>> 3daeb0f3
-  }
+}
 
   if (!no_ok) queue.ok_to_send();
 
