--- conflicted
+++ resolved
@@ -116,40 +116,8 @@
 void menu_line(const uint8_t row, uint16_t color=COLOR_BACKGROUND);
 void menu_item(const uint8_t row, bool sel = false);
 
-<<<<<<< HEAD
-template<typename T>
-void _wrap_string(uint8_t &col, uint8_t &row, T string, read_byte_cb_t cb_read_byte, const bool wordwrap=false);
-inline void wrap_string_P(uint8_t &col, uint8_t &row, PGM_P const pstr, const bool wordwrap=false) { _wrap_string(col, row, pstr, read_byte_rom, wordwrap); }
-inline void wrap_string(uint8_t &col, uint8_t &row, const char * const string, const bool wordwrap=false) { _wrap_string(col, row, string, read_byte_ram, wordwrap); }
-
 #if HAS_TOUCH_SLEEP
   bool lcd_sleep_task();
-=======
-typedef void (*screenFunc_t)();
-void add_control(
-  uint16_t x, uint16_t y, TouchControlType control_type, intptr_t data, MarlinImage image, bool is_enabled=true,
-  uint16_t color_enabled=COLOR_CONTROL_ENABLED, uint16_t color_disabled=COLOR_CONTROL_DISABLED
-);
-inline void add_control(
-  uint16_t x, uint16_t y, TouchControlType control_type, MarlinImage image,
-  bool is_enabled=true, uint16_t color_enabled=COLOR_CONTROL_ENABLED, uint16_t color_disabled=COLOR_CONTROL_DISABLED
-) {
-  add_control(x, y, control_type, 0, image, is_enabled, color_enabled, color_disabled);
-}
-#if ENABLED(TOUCH_SCREEN)
-  inline void add_control(
-    uint16_t x, uint16_t y, TouchControlType control_type, screenFunc_t action, MarlinImage image, bool is_enabled=true,
-    uint16_t color_enabled=COLOR_CONTROL_ENABLED, uint16_t color_disabled=COLOR_CONTROL_DISABLED
-  ) {
-    add_control(x, y, control_type, (intptr_t)action, image, is_enabled, color_enabled, color_disabled);
-  }
-  inline void add_control(
-    uint16_t x, uint16_t y, screenFunc_t screen, MarlinImage image, bool is_enabled=true,
-    uint16_t color_enabled=COLOR_CONTROL_ENABLED, uint16_t color_disabled=COLOR_CONTROL_DISABLED
-  ) {
-    add_control(x, y, MENU_SCREEN, (intptr_t)screen, image, is_enabled, color_enabled, color_disabled);
-  }
->>>>>>> 6bc42300
 #endif
 
 void drawBtn(const int x, const int y, const char *label, intptr_t data, const MarlinImage btnimg, const MarlinImage img, uint16_t bgColor, const bool enabled=true);
