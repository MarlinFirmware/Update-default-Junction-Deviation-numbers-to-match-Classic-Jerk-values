--- conflicted
+++ resolved
@@ -20,25 +20,12 @@
  *
  */
 
-<<<<<<< HEAD
-#include "ui_common.h"
-
-#if ENABLED(BOOT_MARLIN_LOGO_HUGE)
-  #define MARLIN_LOGO_FULL_SIZE MarlinLogo1024x600x16
-#else
-  #define MARLIN_LOGO_FULL_SIZE MarlinLogo480x320x16
-#endif
-
-#define TFT_STATUS_TOP_Y       4
-#define TFT_TOP_LINE_Y         4
-=======
 #include "../../inc/MarlinConfigPre.h"
 
 // -------------------------------- Core Parameters --------------------------------
 
 #define MENU_TEXT_X                 16
 #define MENU_TEXT_Y                 tft_string.vcenter(MENU_ITEM_HEIGHT)
->>>>>>> 6379d4db
 
 #define MENU_ITEM_ICON_X            5
 #define MENU_ITEM_ICON_Y            5
@@ -48,16 +35,8 @@
 #define MENU_LINE_HEIGHT            (MENU_ITEM_HEIGHT + 2)
 #define MENU_TOP_LINE_Y             4
 
-<<<<<<< HEAD
-#define MENU_ITEM_HEIGHT      43
-#define MENU_LINE_HEIGHT      (MENU_ITEM_HEIGHT + 2)
-
-#if TFT_FONT == NOTOSANS || TFT_FONT == HELVETICA
-  #define FONT_SIZE           19
-=======
 #if TFT_FONT == NOTOSANS || TFT_FONT == HELVETICA
   #define FONT_SIZE                 19
->>>>>>> 6379d4db
 #elif TFT_FONT == UNIFONT
   #define FONT_SIZE                 20
 #endif
@@ -76,9 +55,15 @@
     #define BOOTSCREEN_LOGO_H       59
     #define BOOTSCREEN_SITE_URL_Y   (TFT_HEIGHT - 70)
   #else
-    #define BOOTSCREEN_LOGO         MarlinLogo480x320x16
-    #define BOOTSCREEN_LOGO_W       TFT_WIDTH
-    #define BOOTSCREEN_LOGO_H       TFT_HEIGHT
+    #if ENABLED(BOOT_MARLIN_LOGO_HUGE)
+      #define BOOTSCREEN_LOGO MarlinLogo1024x600x16
+      #define BOOTSCREEN_LOGO_W     TFT_WIDTH
+      #define BOOTSCREEN_LOGO_H     TFT_HEIGHT
+    #else
+      #define BOOTSCREEN_LOGO MarlinLogo480x320x16
+      #define BOOTSCREEN_LOGO_W     480
+      #define BOOTSCREEN_LOGO_H     320
+    #endif
     #define BOOTSCREEN_SITE_URL_Y   (TFT_HEIGHT - 90)
   #endif
 #endif
