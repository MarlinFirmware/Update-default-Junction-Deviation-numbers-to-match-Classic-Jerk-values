--- conflicted
+++ resolved
@@ -51,9 +51,6 @@
 #if HAS_RESUME_CONTINUE
   extern bool wait_for_user;
 #endif
-#if HAS_RESUME_CONTINUE
-  extern bool wait_for_user;
-#endif
 
 void Touch::init() {
   TERN_(TOUCH_SCREEN_CALIBRATION, touch_calibration.calibration_reset());
@@ -91,10 +88,7 @@
       if (wait_for_user) {
         touch_control_type = CLICK;
         ui.lcd_clicked = true;
-<<<<<<< HEAD
-=======
         if (ui.external_control) wait_for_user = false;
->>>>>>> 082fce5e
         return;
       }
     #endif
