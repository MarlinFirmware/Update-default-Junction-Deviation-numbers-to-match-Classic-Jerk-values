/**
 * Marlin 3D Printer Firmware
 * Copyright (c) 2020 MarlinFirmware [https://github.com/MarlinFirmware/Marlin]
 *
 * Based on Sprinter and grbl.
 * Copyright (c) 2011 Camiel Gubbels / Erik van der Zalm
 *
 * This program is free software: you can redistribute it and/or modify
 * it under the terms of the GNU General Public License as published by
 * the Free Software Foundation, either version 3 of the License, or
 * (at your option) any later version.
 *
 * This program is distributed in the hope that it will be useful,
 * but WITHOUT ANY WARRANTY; without even the implied warranty of
 * MERCHANTABILITY or FITNESS FOR A PARTICULAR PURPOSE.  See the
 * GNU General Public License for more details.
 *
 * You should have received a copy of the GNU General Public License
 * along with this program.  If not, see <https://www.gnu.org/licenses/>.
 *
 */

<<<<<<< HEAD
#include "ui_common.h"

#define MARLIN_LOGO_FULL_SIZE MarlinLogo480x320x16

#define TFT_STATUS_TOP_Y       4
#define TFT_TOP_LINE_Y         4
=======
#include "../../inc/MarlinConfigPre.h"

// -------------------------------- Core Parameters --------------------------------

#define MENU_TEXT_X                 16
#define MENU_TEXT_Y                 tft_string.vcenter(MENU_ITEM_HEIGHT)
>>>>>>> 6379d4db

#define MENU_ITEM_ICON_X            5
#define MENU_ITEM_ICON_Y            5
#define MENU_ITEM_ICON_SPACE        42

#define MENU_ITEM_HEIGHT            43
#define MENU_LINE_HEIGHT            (MENU_ITEM_HEIGHT + 2)
#define MENU_TOP_LINE_Y             4

#if TFT_FONT == NOTOSANS || TFT_FONT == HELVETICA
  #define FONT_SIZE                 19
#elif TFT_FONT == UNIFONT
  #define FONT_SIZE                 20
#endif

#define FONT_LINE_HEIGHT            34

// ---------------------------------------------------------------------------------

#define VCENTER tft_string.vcenter(FONT_LINE_HEIGHT)

<<<<<<< HEAD
  #if TFT_FONT == NOTOSANS || TFT_FONT == HELVETICA
    #define FONT_SIZE         19
  #elif TFT_FONT == UNIFONT
    #define FONT_SIZE         20
=======
// MarlinUI::show_bootscreen()
#ifndef BOOTSCREEN_LOGO
  #if ENABLED(BOOT_MARLIN_LOGO_SMALL)
    #define BOOTSCREEN_LOGO         MarlinLogo195x59x16
    #define BOOTSCREEN_LOGO_W       195
    #define BOOTSCREEN_LOGO_H       59
    #define BOOTSCREEN_SITE_URL_Y   (TFT_HEIGHT - 70)
  #else
    #define BOOTSCREEN_LOGO         MarlinLogo480x320x16
    #define BOOTSCREEN_LOGO_W       TFT_WIDTH
    #define BOOTSCREEN_LOGO_H       TFT_HEIGHT
    #define BOOTSCREEN_SITE_URL_Y   (TFT_HEIGHT - 90)
>>>>>>> 6379d4db
  #endif
#endif

#if !defined(BOOTSCREEN_LOGO_X) && !defined(BOOTSCREEN_LOGO_Y)
  #define BOOTSCREEN_LOGO_X         (TFT_WIDTH - BOOTSCREEN_LOGO_W) / 2
  #define BOOTSCREEN_LOGO_Y         (TFT_HEIGHT - BOOTSCREEN_LOGO_H) / 2
#endif

#if !defined(NAVIGATION_PAGE_UP_X) && !defined(NAVIGATION_PAGE_UP_Y) && !defined(NAVIGATION_PAGE_DOWN_X) && !defined(NAVIGATION_PAGE_DOWN_Y) && !defined(NAVIGATION_BACK_X) && !defined(NAVIGATION_BACK_Y)
  #define NAVIGATION_PAGE_UP_X      104
  #define NAVIGATION_PAGE_UP_Y      TFT_HEIGHT - 34
  #define NAVIGATION_PAGE_DOWN_X    344
  #define NAVIGATION_PAGE_DOWN_Y    TFT_HEIGHT - 34
  #define NAVIGATION_BACK_X         224
  #define NAVIGATION_BACK_Y         TFT_HEIGHT - 34
#endif

#if !defined(BUTTON_DECREASE_X) && !defined(BUTTON_DECREASE_Y) && !defined(BUTTON_INCREASE_X) && !defined(BUTTON_INCREASE_Y) && !defined(BUTTON_CLICK_X) && !defined(BUTTON_CLICK_Y)
  #define BUTTON_DECREASE_X         64
  #define BUTTON_DECREASE_Y         TFT_HEIGHT - 64
  #define BUTTON_INCREASE_X         352
  #define BUTTON_INCREASE_Y         TFT_HEIGHT - 64
  #define BUTTON_CLICK_X            208
  #define BUTTON_CLICK_Y            TFT_HEIGHT - 64
#endif

#if !defined(BUTTON_CANCEL_X) && !defined(BUTTON_CANCEL_Y) && !defined(BUTTON_CONFIRM_X) && !defined(BUTTON_CONFIRM_Y)
  #define BUTTON_CANCEL_X           88
  #define BUTTON_CANCEL_Y           TFT_HEIGHT - 64
  #define BUTTON_CONFIRM_X          328
  #define BUTTON_CONFIRM_Y          TFT_HEIGHT - 64
#endif

// MarlinUI::draw_kill_screen()
#if !defined(KILL_SCREEN_STATUS_Y) && !defined(KILL_SCREEN_HALTED_Y) && !defined(KILL_SCREEN_RESET_Y)
  #define KILL_SCREEN_STATUS_Y      94
  #define KILL_SCREEN_HALTED_Y      184
  #define KILL_SCREEN_RESET_Y       229
#endif

// draw_heater_status() and draw_fan_status()
#if !defined(TEMP_FAN_CONTROL_W) && !defined(TEMP_FAN_CONTROL_H)
  #define TEMP_FAN_CONTROL_W        80
  #define TEMP_FAN_CONTROL_H        120
#endif
#if !defined(TEMP_ICON_X) && !defined(TEMP_ICON_Y)
  #define TEMP_ICON_X               8
  #define TEMP_ICON_Y               28
#endif
#if !defined(FAN_ICON_X) && !defined(FAN_ICON_Y)
  #define FAN_ICON_X                8
  #define FAN_ICON_Y                20
#endif

#if !defined(TEMP_CURRENT_TEXT_X) && !defined(TEMP_CURRENT_TEXT_Y) && !defined(TEMP_TARGET_TEXT_X) && !defined(TEMP_TARGET_TEXT_Y)
  #define TEMP_CURRENT_TEXT_X       tft_string.center(TEMP_FAN_CONTROL_W) + 2
  #define TEMP_CURRENT_TEXT_Y       80 + VCENTER
  #define TEMP_TARGET_TEXT_X        tft_string.center(TEMP_FAN_CONTROL_W) + 2
  #define TEMP_TARGET_TEXT_Y        6 + VCENTER
#endif

#if !defined(FAN_TEXT_X) && !defined(FAN_TEXT_Y)
  #define FAN_TEXT_X                tft_string.center(TEMP_FAN_CONTROL_W) + 6
  #define FAN_TEXT_Y                80 + VCENTER
#endif

// MarlinUI::draw_status_screen()
#if !defined(MAX_ITEMS) && !defined(ITEM_X) && !defined(ITEM_Y)
  #define MAX_ITEMS                 5
  #define ITEM_X(N)                 (TFT_WIDTH / _MIN(ITEMS_COUNT, MAX_ITEMS) - TEMP_FAN_CONTROL_W) / 2 + (TFT_WIDTH * N / _MIN(ITEMS_COUNT, MAX_ITEMS))
  #define ITEM_Y                    4
#endif

#if !defined(COORDINATES_W) && !defined(COORDINATES_H) && !defined(COORDINATES_X) && !defined(COORDINATES_Y)
  #define COORDINATES_W             TFT_WIDTH - 8
  #define COORDINATES_H             FONT_LINE_HEIGHT
  #define COORDINATES_X             4
  #define COORDINATES_Y             132
#endif

#if ENABLED(LCD_SHOW_E_TOTAL)
  #if !defined(E_MARK_X) && !defined(E_MARK_Y) && !defined(E_VALUE_X) && !defined(E_VALUE_Y)
    #define E_MARK_X                16
    #define E_MARK_Y                VCENTER
    #define E_VALUE_X               192 - tft_string.width()
    #define E_VALUE_Y               VCENTER
  #endif
#else
  #if !defined(X_MARK_X) && !defined(X_MARK_Y) && !defined(X_VALUE_X) && !defined(X_VALUE_Y)
    #define X_MARK_X                16
    #define X_MARK_Y                VCENTER
    #define X_VALUE_X               102 - tft_string.width()
    #define X_VALUE_Y               VCENTER
  #endif

  #if !defined(Y_MARK_X) && !defined(Y_MARK_Y) && !defined(Y_VALUE_X) && !defined(Y_VALUE_Y)
    #define Y_MARK_X                192
    #define Y_MARK_Y                VCENTER
    #define Y_VALUE_X               280 - tft_string.width()
    #define Y_VALUE_Y               VCENTER
  #endif
#endif

#if !defined(Z_MARK_X) && !defined(Z_MARK_Y) && !defined(Z_VALUE_X) && !defined(Z_VALUE_Y)
  #define Z_MARK_X                  330
  #define Z_MARK_Y                  VCENTER
  #define Z_VALUE_X                 455 - tft_string.width()
  #define Z_VALUE_Y                 VCENTER
  #define Z_VALUE_OFFSET            32
#endif

#if !defined(FEEDRATE_W) && !defined(FEEDRATE_H) && !defined(FEEDRATE_X) && !defined(FEEDRATE_Y)
  #define FEEDRATE_W                120
  #define FEEDRATE_H                32
  #define FEEDRATE_X                96
  #define FEEDRATE_Y                180
#endif
#if !defined(FEEDRATE_ICON_X) && !defined(FEEDRATE_ICON_Y) && !defined(FEEDRATE_ICON_Y) && !defined(FEEDRATE_TEXT_Y)
  #define FEEDRATE_ICON_X           0
  #define FEEDRATE_ICON_Y           0
  #define FEEDRATE_TEXT_X           36
  #define FEEDRATE_TEXT_Y           tft_string.vcenter(30)
#endif

#if !defined(FLOWRATE_W) && !defined(FLOWRATE_H) && !defined(FLOWRATE_X) && !defined(FLOWRATE_Y)
  #define FLOWRATE_W                120
  #define FLOWRATE_H                32
  #define FLOWRATE_X                284
  #define FLOWRATE_Y                180
#endif
#if !defined(FLOWRATE_ICON_X) && !defined(FLOWRATE_ICON_Y) && !defined(FLOWRATE_TEXT_X) && !defined(FLOWRATE_TEXT_Y)
  #define FLOWRATE_ICON_X           0
  #define FLOWRATE_ICON_Y           0
  #define FLOWRATE_TEXT_X           36
  #define FLOWRATE_TEXT_Y           tft_string.vcenter(30)
#endif

#if !defined(MENU_ICON_X) && !defined(MENU_ICON_Y)
  #define MENU_ICON_X               404
  #define MENU_ICON_Y               180
#endif
#if !defined(SDCARD_ICON_X) && !defined(SDCARD_ICON_Y)
  #define SDCARD_ICON_X             12
  #define SDCARD_ICON_Y             180
#endif

#if !defined(ELAPSED_TIME_W) && !defined(ELAPSED_TIME_H) && !defined(ELAPSED_TIME_X) && !defined(ELAPSED_TIME_Y)
  #if ALL(SHOW_ELAPSED_TIME, SHOW_REMAINING_TIME)
    #define ELAPSED_TIME_W          164
    #define ELAPSED_TIME_X          (TFT_WIDTH / 2) - ELAPSED_TIME_W
  #elif ENABLED(SHOW_ELAPSED_TIME)
    #define ELAPSED_TIME_W          288
    #define ELAPSED_TIME_X          (TFT_WIDTH - ELAPSED_TIME_W) / 2
  #endif

  #define ELAPSED_TIME_H            29
  #define ELAPSED_TIME_Y            224
#endif

#if !defined(REMAINING_TIME_W) && !defined(REMAINING_TIME_H) && !defined(REMAINING_TIME_X) && !defined(REMAINING_TIME_Y)
  #if ALL(SHOW_ELAPSED_TIME, SHOW_REMAINING_TIME)
    #define REMAINING_TIME_W        164
    #define REMAINING_TIME_X        (TFT_WIDTH / 2)
  #elif ENABLED(SHOW_REMAINING_TIME)
    #define REMAINING_TIME_W        288
    #define REMAINING_TIME_X        (TFT_WIDTH - REMAINING_TIME_W) / 2
  #endif

  #define REMAINING_TIME_H          29
  #define REMAINING_TIME_Y          224
#endif

#if !defined(ELAPSED_TIME_IMAGE_X) && !defined(ELAPSED_TIME_IMAGE_Y) && !defined(ELAPSED_TIME_TEXT_X) && !defined(ELAPSED_TIME_TEXT_Y)
  #define ELAPSED_TIME_IMAGE_X      tft_string.center(ELAPSED_TIME_W) - 18
  #define ELAPSED_TIME_IMAGE_Y      0
  #define ELAPSED_TIME_TEXT_X       tft_string.center(ELAPSED_TIME_W) + 18
  #define ELAPSED_TIME_TEXT_Y       tft_string.vcenter(29)
#endif

#if !defined(REMAINING_TIME_IMAGE_X) && !defined(REMAINING_TIME_IMAGE_Y) && !defined(REMAINING_TIME_TEXT_X) && !defined(REMAINING_TIME_TEXT_Y)
  #define REMAINING_TIME_IMAGE_X    tft_string.center(ELAPSED_TIME_W) - 18
  #define REMAINING_TIME_IMAGE_Y    0
  #define REMAINING_TIME_TEXT_X     tft_string.center(ELAPSED_TIME_W) + 18
  #define REMAINING_TIME_TEXT_Y     tft_string.vcenter(29)
#endif

#if !defined(PROGRESS_BAR_W) && !defined(PROGRESS_BAR_H) && !defined(PROGRESS_BAR_X) && !defined(PROGRESS_BAR_Y)
  #define PROGRESS_BAR_W            TFT_WIDTH - 8
  #define PROGRESS_BAR_H            12
  #define PROGRESS_BAR_X            4
  #define PROGRESS_BAR_Y            262
#endif

#if !defined(STATUS_MESSAGE_W) && !defined(STATUS_MESSAGE_H) && !defined(STATUS_MESSAGE_X) && !defined(STATUS_MESSAGE_Y)
  #define STATUS_MESSAGE_W          TFT_WIDTH
  #define STATUS_MESSAGE_H          FONT_LINE_HEIGHT
  #define STATUS_MESSAGE_X          0
  #define STATUS_MESSAGE_Y          280
#endif

#if !defined(STATUS_MESSAGE_TEXT_X) && !defined(STATUS_MESSAGE_TEXT_Y)
  #define STATUS_MESSAGE_TEXT_X     tft_string.center(STATUS_MESSAGE_W)
  #define STATUS_MESSAGE_TEXT_Y     VCENTER
#endif

// MenuEditItemBase::draw_edit_screen()
#if !defined(SLIDER_W) && !defined(SLIDER_Y)
  #define SLIDER_W                  336
  #define SLIDER_Y                  186
#endif

#if ENABLED(AUTO_BED_LEVELING_UBL)
  #if !defined(UBL_X_LABEL_X) && !defined(UBL_X_TEXT_X) && !defined(UBL_Y_LABEL_X) && !defined(UBL_Y_TEXT_X)
    #define UBL_X_LABEL_X           (TFT_WIDTH / 2 - 120)
    #define UBL_X_TEXT_X            (TFT_WIDTH / 2 - 16) - tft_string.width()
    #define UBL_Y_LABEL_X           (TFT_WIDTH / 2 + 16)
    #define UBL_Y_TEXT_X            (TFT_WIDTH / 2 + 120) - tft_string.width()
  #endif

  // MarlinUI::ubl_plot()
  #if !defined(UBL_GRID_W) && !defined(UBL_GRID_H) && !defined(UBL_GRID_X) && !defined(UBL_GRID_Y) && !defined(UBL_CONTROL_OFFSET)
    #define UBL_GRID_W              192
    #define UBL_GRID_H              192
    #define UBL_GRID_X              8
    #define UBL_GRID_Y              8
    #define UBL_CONTROL_OFFSET      16
  #endif

  #if !defined(UBL_COORDINATES_W) && !defined(UBL_COORDINATES_X) && !defined(UBL_X_COORDINATE_Y) && !defined(UBL_Y_COORDINATE_Y) && !defined(UBL_Z_COORDINATE_Y)
    #define UBL_COORDINATES_W       130
    #define UBL_COORDINATES_X       310

    #define UBL_X_COORDINATE_Y      UBL_GRID_Y + (UBL_GRID_H - MENU_ITEM_HEIGHT) / 2 - MENU_ITEM_HEIGHT
    #define UBL_Y_COORDINATE_Y      UBL_GRID_Y + (UBL_GRID_H - MENU_ITEM_HEIGHT) / 2
    #define UBL_Z_COORDINATE_Y      UBL_GRID_Y + (UBL_GRID_H - MENU_ITEM_HEIGHT) / 2 + MENU_ITEM_HEIGHT
  #endif

  #if !defined(UBL_ACTION_X) && !defined(UBL_ACTION_Y)
    #define UBL_ACTION_X            UBL_COORDINATES_X
    #define UBL_ACTION_Y            UBL_GRID_Y + UBL_GRID_H + UBL_CONTROL_OFFSET
  #endif
#endif<|MERGE_RESOLUTION|>--- conflicted
+++ resolved
@@ -20,21 +20,12 @@
  *
  */
 
-<<<<<<< HEAD
-#include "ui_common.h"
-
-#define MARLIN_LOGO_FULL_SIZE MarlinLogo480x320x16
-
-#define TFT_STATUS_TOP_Y       4
-#define TFT_TOP_LINE_Y         4
-=======
 #include "../../inc/MarlinConfigPre.h"
 
 // -------------------------------- Core Parameters --------------------------------
 
 #define MENU_TEXT_X                 16
 #define MENU_TEXT_Y                 tft_string.vcenter(MENU_ITEM_HEIGHT)
->>>>>>> 6379d4db
 
 #define MENU_ITEM_ICON_X            5
 #define MENU_ITEM_ICON_Y            5
@@ -56,12 +47,6 @@
 
 #define VCENTER tft_string.vcenter(FONT_LINE_HEIGHT)
 
-<<<<<<< HEAD
-  #if TFT_FONT == NOTOSANS || TFT_FONT == HELVETICA
-    #define FONT_SIZE         19
-  #elif TFT_FONT == UNIFONT
-    #define FONT_SIZE         20
-=======
 // MarlinUI::show_bootscreen()
 #ifndef BOOTSCREEN_LOGO
   #if ENABLED(BOOT_MARLIN_LOGO_SMALL)
@@ -74,7 +59,6 @@
     #define BOOTSCREEN_LOGO_W       TFT_WIDTH
     #define BOOTSCREEN_LOGO_H       TFT_HEIGHT
     #define BOOTSCREEN_SITE_URL_Y   (TFT_HEIGHT - 90)
->>>>>>> 6379d4db
   #endif
 #endif
 
