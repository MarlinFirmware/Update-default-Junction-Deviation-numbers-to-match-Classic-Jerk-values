--- conflicted
+++ resolved
@@ -27,67 +27,7 @@
 #include "tft_image.h"
 #include "ui_common.h"
 
-<<<<<<< HEAD
-const tImage NoLogo                 = { nullptr, 0, 0, NOCOLORS };
-
-#if ENABLED(SHOW_BOOTSCREEN)
-  const tImage MarlinLogo112x38x1   = { (void *)marlin_logo_112x38x1, 112, 38, GREYSCALE1 };
-  const tImage MarlinLogo228x255x2  = { (void *)marlin_logo_228x255x2, 228, 255, GREYSCALE2 };
-  const tImage MarlinLogo228x255x4  = { (void *)marlin_logo_228x255x4, 228, 255, GREYSCALE4 };
-  #if ENABLED(COMPACT_MARLIN_BOOT_LOGO)
-    const tImage MarlinLogo195x59x16    = { (void *)marlin_logo_195x59x16_rle16,  195,  59, RLE16 };
-    const tImage MarlinLogo320x240x16   = { (void *)marlin_logo_320x240x16_rle16, 320, 240, RLE16 };
-    const tImage MarlinLogo480x320x16   = { (void *)marlin_logo_480x320x16_rle16, 480, 320, RLE16 };
-    const tImage MarlinLogo1024x600x16  = { (void *)marlin_logo_1024x600x16_rle16, 1024, 600, RLE16 };
-  #else
-    const tImage MarlinLogo195x59x16    = { (void *)marlin_logo_195x59x16,  195,  59, HIGHCOLOR };
-    const tImage MarlinLogo320x240x16   = { (void *)marlin_logo_320x240x16, 320, 240, HIGHCOLOR };
-    const tImage MarlinLogo480x320x16   = { (void *)marlin_logo_480x320x16, 480, 320, HIGHCOLOR };
-    const tImage MarlinLogo1024x600x16  = { (void *)marlin_logo_1024x600x16, 1024, 600, HIGHCOLOR };
-  #endif
-#endif
-const tImage Background320x30x16    = { (void *)background_320x30x16, 320, 30, HIGHCOLOR };
-
-const tImage HotEnd_64x64x4         = { (void *)hotend_64x64x4, 64, 64, GREYSCALE4 };
-const tImage Bed_64x64x4            = { (void *)bed_64x64x4, 64, 64, GREYSCALE4 };
-const tImage Bed_Heated_64x64x4     = { (void *)bed_heated_64x64x4, 64, 64, GREYSCALE4 };
-const tImage Chamber_64x64x4        = { (void *)chamber_64x64x4, 64, 64, GREYSCALE4 };
-const tImage Chamber_Heated_64x64x4 = { (void *)chamber_heated_64x64x4, 64, 64, GREYSCALE4 };
-const tImage Fan0_64x64x4           = { (void *)fan0_64x64x4, 64, 64, GREYSCALE4 };
-const tImage Fan1_64x64x4           = { (void *)fan1_64x64x4, 64, 64, GREYSCALE4 };
-const tImage Fan_Slow0_64x64x4      = { (void *)fan_slow0_64x64x4, 64, 64, GREYSCALE4 };
-const tImage Fan_Slow1_64x64x4      = { (void *)fan_slow1_64x64x4, 64, 64, GREYSCALE4 };
-const tImage Fan_Fast0_64x64x4      = { (void *)fan_fast0_64x64x4, 64, 64, GREYSCALE4 };
-const tImage Fan_Fast1_64x64x4      = { (void *)fan_fast1_64x64x4, 64, 64, GREYSCALE4 };
-const tImage SD_64x64x4             = { (void *)sd_64x64x4, 64, 64, GREYSCALE4 };
-const tImage Home_64x64x4           = { (void *)home_64x64x4, 64, 64, GREYSCALE4 };
-const tImage BtnRounded_64x52x4     = { (void *)btn_rounded_64x52x4, 64, 52, GREYSCALE4 };
-const tImage BtnRounded_42x39x4     = { (void *)btn_rounded_42x39x4, 42, 39, GREYSCALE4 };
-const tImage Menu_64x64x4           = { (void *)menu_64x64x4, 64, 64, GREYSCALE4 };
-const tImage Settings_64x64x4       = { (void *)settings_64x64x4, 64, 64, GREYSCALE4 };
-const tImage Confirm_64x64x4        = { (void *)confirm_64x64x4, 64, 64, GREYSCALE4 };
-const tImage Cancel_64x64x4         = { (void *)cancel_64x64x4, 64, 64, GREYSCALE4 };
-const tImage Increase_64x64x4       = { (void *)increase_64x64x4, 64, 64, GREYSCALE4 };
-const tImage Decrease_64x64x4       = { (void *)decrease_64x64x4, 64, 64, GREYSCALE4 };
-const tImage Pause_64x64x4          = { (void *)pause_64x64x4, 64, 64, GREYSCALE4 };
-
-const tImage Feedrate_32x32x4       = { (void *)feedrate_32x32x4, 32, 32, GREYSCALE4 };
-const tImage Flowrate_32x32x4       = { (void *)flowrate_32x32x4, 32, 32, GREYSCALE4 };
-const tImage Directory_32x32x4      = { (void *)directory_32x32x4, 32, 32, GREYSCALE4 };
-const tImage Back_32x32x4           = { (void *)back_32x32x4, 32, 32, GREYSCALE4 };
-const tImage Up_32x32x4             = { (void *)up_32x32x4, 32, 32, GREYSCALE4 };
-const tImage Down_32x32x4           = { (void *)down_32x32x4, 32, 32, GREYSCALE4 };
-const tImage Left_32x32x4           = { (void *)left_32x32x4, 32, 32, GREYSCALE4 };
-const tImage Right_32x32x4          = { (void *)right_32x32x4, 32, 32, GREYSCALE4 };
-const tImage Refresh_32x32x4        = { (void *)refresh_32x32x4, 32, 32, GREYSCALE4 };
-const tImage Leveling_32x32x4       = { (void *)leveling_32x32x4, 32, 32, GREYSCALE4 };
-const tImage Time_Elapsed_32x32x4   = { (void *)time_elapsed_32x32x4, 32, 32, GREYSCALE4 };
-const tImage Time_Remaining_32x32x4 = { (void *)time_remaining_32x32x4, 32, 32, GREYSCALE4 };
-
-const tImage Slider8x16x4           = { (void *)slider_8x16x4, 8, 16, GREYSCALE4 };
-=======
 const tImage NoLogo = { nullptr, 0, 0, NOCOLORS };
->>>>>>> 6379d4db
 
 const tImage images[imgCount] = {
   TERN(SHOW_BOOTSCREEN, BOOTSCREEN_LOGO, NoLogo),
