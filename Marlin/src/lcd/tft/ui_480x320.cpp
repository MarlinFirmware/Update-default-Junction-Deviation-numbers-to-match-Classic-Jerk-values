--- conflicted
+++ resolved
@@ -617,24 +617,11 @@
   tft.add_text(0, 0, COLOR_YELLOW, msg);
 }
 
-<<<<<<< HEAD
-static void drawAxisValue(AxisEnum axis) {
-  const float value =
-    #if HAS_BED_PROBE
-      axis == Z_AXIS && motionAxisState.z_selection == Z_SELECTION_Z_PROBE ?
-      probe.offset.z :
-    #endif
-    NATIVE_TO_LOGICAL(
-      ui.manual_move.processing ? destination[axis] : SUM_TERN(IS_KINEMATIC, current_position[axis], ui.manual_move.offset),
-      axis
-    );
-=======
 static void drawAxisValue(const AxisEnum axis) {
   const float value = (
     TERN_(HAS_BED_PROBE, axis == Z_AXIS && motionAxisState.z_selection == Z_SELECTION_Z_PROBE ? probe.offset.z :)
     ui.manual_move.axis_value(axis)
   );
->>>>>>> 4428affc
   xy_int_t pos;
   uint16_t color;
   switch (axis) {
