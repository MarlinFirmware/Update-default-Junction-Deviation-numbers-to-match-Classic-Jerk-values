--- conflicted
+++ resolved
@@ -359,11 +359,7 @@
   const bool center = bool(style & SS_CENTER), full = bool(style & SS_FULL);
   if (!full || !vstr) {
     if (vstr) tft_string.add(vstr);
-<<<<<<< HEAD
-    tft.add_text(center ? tft_string.center(TFT_WIDTH) : MENU_TEXT_X_OFFSET, MENU_TEXT_Y_OFFSET, COLOR_YELLOW, tft_string);
-=======
-    tft.add_text(center ? tft_string.center(TFT_WIDTH) : 0, MENU_TEXT_Y, COLOR_MENU_TEXT, tft_string);
->>>>>>> 885e9cc0
+    tft.add_text(center ? tft_string.center(TFT_WIDTH) : MENU_TEXT_X_OFFSET, MENU_TEXT_Y_OFFSET, COLOR_MENU_TEXT, tft_string);
     return;
   }
 
@@ -371,20 +367,12 @@
   if (*vstr == ':') { tft_string.add(':'); vstr++; }
 
   // Left-justified label
-<<<<<<< HEAD
-  tft.add_text(MENU_TEXT_X_OFFSET, MENU_TEXT_Y_OFFSET, COLOR_YELLOW, tft_string);
-=======
-  tft.add_text(0, MENU_TEXT_Y, COLOR_MENU_TEXT, tft_string);
->>>>>>> 885e9cc0
+  tft.add_text(MENU_TEXT_X_OFFSET, MENU_TEXT_Y_OFFSET, COLOR_MENU_TEXT, tft_string);
 
   // Right-justified value, after spaces
   while (*vstr == ' ') vstr++; 
   tft_string.set(vstr);
-<<<<<<< HEAD
-  tft.add_text(TFT_WIDTH - MENU_TEXT_X_OFFSET - 1 - tft_string.width(), MENU_TEXT_Y_OFFSET, COLOR_YELLOW, tft_string);
-=======
-  tft.add_text(TFT_WIDTH - 1 - tft_string.width(), MENU_TEXT_Y, COLOR_MENU_TEXT, tft_string);
->>>>>>> 885e9cc0
+  tft.add_text(TFT_WIDTH - MENU_TEXT_X_OFFSET - 1 - tft_string.width(), MENU_TEXT_Y_OFFSET, COLOR_MENU_TEXT, tft_string);
 }
 
 #if HAS_MEDIA
