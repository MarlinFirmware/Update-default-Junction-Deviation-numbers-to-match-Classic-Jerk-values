--- conflicted
+++ resolved
@@ -74,17 +74,10 @@
   #define COLOR_BACKGROUND    0x20AC  // #1E156E
 #endif
 #ifndef COLOR_SELECTION_BG
-<<<<<<< HEAD
-  #define COLOR_SELECTION_BG    0x9930  // #992380
-#endif
-#ifndef COLOR_WEBSITE_URL
-  #define COLOR_WEBSITE_URL     0x03B7
-=======
   #define COLOR_SELECTION_BG  0x9930  // #992380
 #endif
 #ifndef COLOR_WEBSITE_URL
   #define COLOR_WEBSITE_URL   0x03B7  // #0075BD
->>>>>>> 082fce5e
 #endif
 
 #ifndef COLOR_INACTIVE
@@ -101,12 +94,9 @@
 #endif
 #ifndef COLOR_CHAMBER
   #define COLOR_CHAMBER           COLOR_DARK_ORANGE
-<<<<<<< HEAD
-=======
 #endif
 #ifndef COLOR_COOLER
   #define COLOR_COOLER            COLOR_DARK_ORANGE
->>>>>>> 082fce5e
 #endif
 #ifndef COLOR_FAN
   #define COLOR_FAN               COLOR_AQUA
