--- conflicted
+++ resolved
@@ -292,19 +292,6 @@
       tft.add_text(600 - tft_string.width(), 3, nhy ? COLOR_AXIS_NOT_HOMED : COLOR_AXIS_HOMED, tft_string);
     #endif
   }
-<<<<<<< HEAD
-  tft.add_text(800, 3, COLOR_AXIS_HOMED, "Z");
-  uint16_t offset = 32;
-  const bool nhz = axis_should_home(Z_AXIS);
-  if (blink && nhz)
-    tft_string.set('?');
-  else {
-    const float z = LOGICAL_Z_POSITION(current_position.z);
-    tft_string.set(ftostr52sp((int16_t)z));
-    tft_string.rtrim();
-    offset += tft_string.width();
-=======
->>>>>>> 1fbeac7b
 
   #if HAS_Z_AXIS
     tft.add_text(800, 3, COLOR_AXIS_HOMED, "Z");
@@ -328,42 +315,25 @@
 
   y += 100;
   // Feed rate
-<<<<<<< HEAD
   tft.canvas(274, y, 200, 32);
-=======
-  tft.canvas(274, y, 128, 32);
->>>>>>> 1fbeac7b
   tft.set_background(COLOR_BACKGROUND);
   uint16_t color = feedrate_percentage == 100 ? COLOR_RATE_100 : COLOR_RATE_ALTERED;
   tft.add_image(0, 0, imgFeedRate, color);
   tft_string.set(i16tostr3rj(feedrate_percentage));
   tft_string.add('%');
   tft.add_text(36, 1, color, tft_string);
-<<<<<<< HEAD
   TERN_(TOUCH_SCREEN, touch.add_control(FEEDRATE, 274, y, 200, 32));
-
-  // Flow rate
-  #if HAS_EXTRUDERS
-    tft.canvas(650, y, 200, 32);
-=======
-  TERN_(TOUCH_SCREEN, touch.add_control(FEEDRATE, 274, y, 128, 32));
 
   // Flow rate
   #if HAS_EXTRUDERS
     tft.canvas(650, y, 128, 32);
->>>>>>> 1fbeac7b
     tft.set_background(COLOR_BACKGROUND);
     color = planner.flow_percentage[0] == 100 ? COLOR_RATE_100 : COLOR_RATE_ALTERED;
     tft.add_image(0, 0, imgFlowRate, color);
     tft_string.set(i16tostr3rj(planner.flow_percentage[active_extruder]));
     tft_string.add('%');
-<<<<<<< HEAD
-    tft.add_text(36, 1, color , tft_string);
+    tft.add_text(36, 1, color, tft_string);
     TERN_(TOUCH_SCREEN, touch.add_control(FLOWRATE, 650, y, 200, 32, active_extruder));
-=======
-    tft.add_text(36, 1, color, tft_string);
-    TERN_(TOUCH_SCREEN, touch.add_control(FLOWRATE, 650, y, 128, 32, active_extruder));
->>>>>>> 1fbeac7b
   #endif
 
   #if ENABLED(TOUCH_SCREEN)
@@ -378,19 +348,12 @@
   #endif
 
   y += 100;
-<<<<<<< HEAD
   const progress_t progress = TERN(HAS_PRINT_PROGRESS_PERMYRIAD, get_progress_permyriad, get_progress_percent)();
   #if ENABLED(SHOW_ELAPSED_TIME) && DISABLED(SHOW_REMAINING_TIME)
     // Print duration so far (time elapsed) - centered
     char elapsed_str[22];
     duration_t elapsed = print_job_timer.duration();
     elapsed.toString(elapsed_str);
-=======
-  // Print duration
-  char buffer[14];
-  duration_t elapsed = print_job_timer.duration();
-  elapsed.toDigital(buffer);
->>>>>>> 1fbeac7b
 
     // Same width constraints as feedrate/flowrate controls
     constexpr uint16_t time_str_width = 476, image_width = 36;
@@ -480,10 +443,6 @@
 
   y += 50;
   // Progress bar
-<<<<<<< HEAD
-=======
-  const uint8_t progress = ui.get_progress_percent();
->>>>>>> 1fbeac7b
   tft.canvas(4, y, TFT_WIDTH - 8, 9);
   tft.set_background(COLOR_PROGRESS_BG);
   tft.add_rectangle(0, 0, TFT_WIDTH - 8, 9, COLOR_PROGRESS_FRAME);
@@ -492,12 +451,8 @@
 
   y += 50;
   // Status message
-<<<<<<< HEAD
   const uint16_t status_height = TFT_HEIGHT - y;
   tft.canvas(0, y, TFT_WIDTH, status_height);
-=======
-  tft.canvas(0, y, TFT_WIDTH, FONT_LINE_HEIGHT);
->>>>>>> 1fbeac7b
   tft.set_background(COLOR_BACKGROUND);
   tft_string.set(status_message);
   tft_string.trim();
@@ -744,14 +699,6 @@
   bool blocked = false;
   char message[32];
 } motionAxisState;
-<<<<<<< HEAD
-
-#define E_BTN_COLOR COLOR_YELLOW
-#define X_BTN_COLOR COLOR_CORAL_RED
-#define Y_BTN_COLOR COLOR_VIVID_GREEN
-#define Z_BTN_COLOR COLOR_LIGHT_BLUE
-=======
->>>>>>> 1fbeac7b
 
 #define BTN_WIDTH 64
 #define BTN_HEIGHT 52
@@ -1047,11 +994,7 @@
 
   x += spacing;
   #if HAS_Z_AXIS
-<<<<<<< HEAD
-    drawBtn(x, y, "Z+", (intptr_t)z_plus, imgUp, Z_BTN_COLOR, !busy || ENABLED(BABYSTEP_ZPROBE_OFFSET)); //only enabled when not busy or have baby step
-=======
     drawBtn(x, y, "Z+", (intptr_t)z_plus, imgUp, Z_BTN_COLOR, !busy || ENABLED(BABYSTEP_ZPROBE_OFFSET)); // Only enabled when not busy or have baby step
->>>>>>> 1fbeac7b
   #endif
 
   // ROW 2 -> "Ex"  X-  HOME X+  "Z"
