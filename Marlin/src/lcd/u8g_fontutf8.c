--- conflicted
+++ resolved
@@ -8,11 +8,7 @@
  */
 
 #include <string.h>
-<<<<<<< HEAD
-#include "clib/u8g.h"
-=======
 #include <clib/u8g.h>
->>>>>>> 584735c9
 #include "fontutils.h"
 #include "u8g_fontutf8.h"
 
