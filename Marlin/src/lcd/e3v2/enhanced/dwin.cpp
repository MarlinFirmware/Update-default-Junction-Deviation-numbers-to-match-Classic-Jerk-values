--- conflicted
+++ resolved
@@ -1,22 +1,14 @@
 /**
-<<<<<<< HEAD
  * Enhanced DWIN implementation
  * authors: Miguel A. Risco-Castillo (MRISCOC)
  * version: 3.7.1
  * date: 2021/09/27
  *
  * Based on the original code provided by Creality
-=======
- * Marlin 3D Printer Firmware
- * Copyright (c) 2021 MarlinFirmware [https://github.com/MarlinFirmware/Marlin]
- *
- * Based on Sprinter and grbl.
- * Copyright (c) 2011 Camiel Gubbels / Erik van der Zalm
->>>>>>> ea0169f2
  *
  * This program is free software: you can redistribute it and/or modify
- * it under the terms of the GNU General Public License as published by
- * the Free Software Foundation, either version 3 of the License, or
+ * it under the terms of the GNU Lesser General Public License as
+ * published by the Free Software Foundation, either version 3 of the License, or
  * (at your option) any later version.
  *
  * This program is distributed in the hope that it will be useful,
@@ -24,16 +16,9 @@
  * MERCHANTABILITY or FITNESS FOR A PARTICULAR PURPOSE.  See the
  * GNU General Public License for more details.
  *
- * You should have received a copy of the GNU General Public License
+ * You should have received a copy of the GNU Lesser General Public License
  * along with this program.  If not, see <https://www.gnu.org/licenses/>.
  *
- */
-
-/**
- * DWIN UI Enhanced implementation
- * Author: Miguel A. Risco-Castillo
- * Version: 3.6.3
- * Date: 2021/09/10
  */
 
 #include "../../../inc/MarlinConfigPre.h"
@@ -151,11 +136,7 @@
 
 millis_t dwin_heat_time = 0;
 
-<<<<<<< HEAD
 uint8_t checkkey = 255, last_checkkey = MainMenu;
-=======
-uint8_t checkkey = MainMenu, last_checkkey = MainMenu;
->>>>>>> ea0169f2
 
 enum SelectItem : uint8_t {
   PAGE_PRINT = 0,
@@ -673,15 +654,9 @@
     DWIN_Frame_AreaCopy(1, 65, 72, 128, 86, 176, 173);  // Remain
   }
   else {
-<<<<<<< HEAD
       Title.ShowCaption(GET_TEXT(MSG_PRINTING));
       DWINUI::Draw_String( 46, 173, F("Print Time"));
       DWINUI::Draw_String(181, 173, F("Remain"));
-=======
-    Title.ShowCaption(GET_TEXT(MSG_PRINTING));
-    DWINUI::Draw_String( 46, 173, F("Print Time"));
-    DWINUI::Draw_String(181, 173, F("Remain"));
->>>>>>> ea0169f2
   }
 }
 
@@ -1309,11 +1284,7 @@
     }
   }
   else if (encoder_diffState == ENCODER_DIFF_ENTER) {
-<<<<<<< HEAD
     if (select_file.now == 0) { // Back
-=======
-    if (select_file.now == 0) {
->>>>>>> ea0169f2
       select_page.set(PAGE_PRINT);
       Goto_Main_Menu();
     }
@@ -1739,11 +1710,7 @@
   #endif
 }
 
-<<<<<<< HEAD
-void DWIN_CompletedLeveling() { DWIN_MeshViewer(); }
-=======
 void DWIN_CompletedLeveling() { TERN_(HAS_MESH, DWIN_MeshViewer()); }
->>>>>>> ea0169f2
 
 #if HAS_MESH
   void DWIN_MeshUpdate(const int8_t xpos, const int8_t ypos, const float zval) {
@@ -2012,11 +1979,7 @@
       MeshViewer.Draw();
     }
   }
-<<<<<<< HEAD
 #endif // HAS_MESH
-=======
-#endif
->>>>>>> ea0169f2
 
 void HMI_LockScreen() {
   EncoderState encoder_diffState = get_encoder_state();
@@ -2181,19 +2144,11 @@
       if (BABYSTEP_ALLOWED()) babystep.add_mm(Z_AXIS, dwin_zoffset - last_zoffset);
     #endif
   }
-<<<<<<< HEAD
     #if EITHER(HAS_BED_PROBE, BABYSTEPPING)
     void SetZOffset() {
       SetPFloatOnClick(Z_PROBE_OFFSET_RANGE_MIN, Z_PROBE_OFFSET_RANGE_MAX, 2, ApplyZOffset, LiveZOffset);
     }
     #endif
-=======
-  #if EITHER(HAS_BED_PROBE, BABYSTEPPING)
-    void SetZOffset() {
-      SetPFloatOnClick(Z_PROBE_OFFSET_RANGE_MIN, Z_PROBE_OFFSET_RANGE_MAX, 2, ApplyZOffset, LiveZOffset);
-    }
-  #endif
->>>>>>> ea0169f2
 #endif
 
 #if HAS_PREHEAT
@@ -2295,8 +2250,9 @@
 #endif
 
 #if HAS_LCD_BRIGHTNESS
-  void LiveBrightness() { ui.set_brightness(HMI_value.Value); }
-  void SetBrightness() { SetIntOnClick(LCD_BRIGHTNESS_MIN, LCD_BRIGHTNESS_MAX, ui.brightness, nullptr, LiveBrightness); }
+  void ApplyBrightness() { ui.set_brightness(HMI_value.Value); }
+  void LiveBrightness() { DWIN_LCD_Brightness(HMI_value.Value); }
+  void SetBrightness() { SetIntOnClick(MIN_LCD_BRIGHTNESS, MAX_LCD_BRIGHTNESS, ui.brightness, ApplyBrightness, LiveBrightness); }
 #endif
 
 #if ENABLED(SOUND_MENU_ITEM)
@@ -2838,10 +2794,10 @@
 
 #if HAS_PREHEAT
   #if HAS_HOTEND
-    void onDrawSetPreheatHotend(MenuItemClass* menuitem, int8_t line) {
-      if (HMI_IsChinese()) menuitem->SetFrame(1, 1, 134, 56, 146);
-      onDrawPIntMenu(menuitem, line);
-    }
+      void onDrawSetPreheatHotend(MenuItemClass* menuitem, int8_t line) {
+        if (HMI_IsChinese()) menuitem->SetFrame(1, 1, 134, 56, 146);
+        onDrawPIntMenu(menuitem, line);
+      }
   #endif
   #if HAS_HEATED_BED
     void onDrawSetPreheatBed(MenuItemClass* menuitem, int8_t line) {
@@ -2908,11 +2864,7 @@
 void onDrawAcc(MenuItemClass* menuitem, int8_t line) {
   if (HMI_IsChinese()) {
     menuitem->SetFrame(1, 173, 133, 200, 147);
-<<<<<<< HEAD
     DWIN_Frame_AreaCopy(1, 28, 149, 69, 161, LBLX + 27, MBASE(line) + 1); // ...Acceleration
-=======
-    DWIN_Frame_AreaCopy(1,  28, 149,  69, 161, LBLX + 27, MBASE(line) + 1); // ...Acceleration
->>>>>>> ea0169f2
   }
   onDrawSubMenu(menuitem, line);
 }
@@ -2960,11 +2912,7 @@
   void onDrawJerk(MenuItemClass* menuitem, int8_t line) {
     if (HMI_IsChinese()) {
       menuitem->SetFrame(1, 173, 133, 200, 147);
-<<<<<<< HEAD
       DWIN_Frame_AreaCopy(1, 1, 180, 28, 192, LBLX + 27, MBASE(line) + 1);  // ...
-=======
-      DWIN_Frame_AreaCopy(1,   1, 180,  28, 192, LBLX + 27, MBASE(line) + 1);  // ...
->>>>>>> ea0169f2
       DWIN_Frame_AreaCopy(1, 202, 133, 228, 147, LBLX + 54, MBASE(line));   // ...Jerk
     }
     onDrawSubMenu(menuitem, line);
@@ -3170,29 +3118,16 @@
 // Set a scaled float pointer variable using the encoder
 void HMI_SetPFloat() {
   const int8_t val = HMI_GetFloat(HMI_value.dp, HMI_value.MinValue, HMI_value.MaxValue);
-<<<<<<< HEAD
   switch (val) {
     case 0: return;
     case 1: if (HMI_value.LiveUpdate != nullptr) HMI_value.LiveUpdate(); break;
     case 2: *HMI_value.P_Float = HMI_value.Value / POW(10, HMI_value.dp); if (HMI_value.Apply != nullptr) HMI_value.Apply(); break;
   }
-=======
-  if (!val) return;
-  if (val == 2) {  // Apply
-    *HMI_value.P_Float = HMI_value.Value / POW(10, HMI_value.dp);
-    if (HMI_value.Apply != nullptr) HMI_value.Apply();
-  }
-  else if (HMI_value.LiveUpdate != nullptr) HMI_value.LiveUpdate();
->>>>>>> ea0169f2
 }
 
 // Menu Creation and Drawing functions ======================================================
 
-<<<<<<< HEAD
 void SetMenuTitle(frame_rect_t cn, const __FlashStringHelper* text) {
-=======
-void SetMenuTitle(frame_rect_t cn, frame_rect_t en, const __FlashStringHelper* text) {
->>>>>>> ea0169f2
   if (HMI_IsChinese() && (cn.w != 0))
     CurrentMenu->MenuTitle.SetFrame(cn.x, cn.y, cn.w, cn.h);
   else
@@ -3282,13 +3217,8 @@
   if (AdvancedSettings == nullptr) AdvancedSettings = new MenuClass();
   if (CurrentMenu != AdvancedSettings) {
     CurrentMenu = AdvancedSettings;
-<<<<<<< HEAD
     SetMenuTitle({0}, GET_TEXT_F(MSG_ADVANCED_SETTINGS)); // TODO: Chinese, English "Advanced Settings" JPG
     DWINUI::MenuItemsPrepare(12);
-=======
-    SetMenuTitle({0}, {0}, GET_TEXT_F(MSG_ADVANCED_SETTINGS)); // TODO: Chinese, English "Advanced Settings" JPG
-    DWINUI::MenuItemsPrepare(11);
->>>>>>> ea0169f2
     ADDMENUITEM(ICON_Back, GET_TEXT_F(MSG_BUTTON_BACK), onDrawBack, Draw_Control_Menu);
     #if HAS_HOME_OFFSET
       ADDMENUITEM(ICON_HomeOffset, GET_TEXT_F(MSG_SET_HOME_OFFSETS), onDrawSubMenu, Draw_HomeOffset_Menu);
@@ -3530,13 +3460,8 @@
     if (ManualMesh == nullptr) ManualMesh = new MenuClass();
     if (CurrentMenu != ManualMesh) {
       CurrentMenu = ManualMesh;
-<<<<<<< HEAD
       SetMenuTitle({0}, GET_TEXT_F(MSG_MANUAL_MESH)); // TODO: Chinese, English "Manual Mesh Leveling" JPG
       DWINUI::MenuItemsPrepare(6);
-=======
-      SetMenuTitle({0}, {0}, GET_TEXT_F(MSG_MANUAL_MESH)); // TODO: Chinese, English "Manual Mesh Leveling" JPG
-      DWINUI::MenuItemsPrepare(5);
->>>>>>> ea0169f2
       ADDMENUITEM(ICON_Back, GET_TEXT_F(MSG_BUTTON_BACK), onDrawBack, Draw_Prepare_Menu);
       ADDMENUITEM(ICON_ManualMesh, GET_TEXT_F(MSG_LEVEL_BED), onDrawMenuItem, ManualMeshStart);
       MMeshMoveZItem = ADDMENUITEM_P(ICON_Zoffset, GET_TEXT_F(MSG_MOVE_Z), onDrawMMeshMoveZ, SetMMeshMoveZ, &current_position.z);
@@ -3550,11 +3475,7 @@
 
 #if HAS_PREHEAT
 
-<<<<<<< HEAD
   void Draw_Preheat_Menu(frame_rect_t cn, const __FlashStringHelper* text) {
-=======
-  void Draw_Preheat_Menu(frame_rect_t cn, frame_rect_t en, const __FlashStringHelper* text) {
->>>>>>> ea0169f2
     checkkey = Menu;
     if (CurrentMenu != PreheatMenu) {
       CurrentMenu = PreheatMenu;
