/**
 * Marlin 3D Printer Firmware
 * Copyright (c) 2021 MarlinFirmware [https://github.com/MarlinFirmware/Marlin]
 *
 * Based on Sprinter and grbl.
 * Copyright (c) 2011 Camiel Gubbels / Erik van der Zalm
 *
 * This program is free software: you can redistribute it and/or modify
<<<<<<< HEAD
 * it under the terms of the GNU Lesser General Public License as 
 * published by the Free Software Foundation, either version 3 of the License, or
=======
 * it under the terms of the GNU General Public License as published by
 * the Free Software Foundation, either version 3 of the License, or
>>>>>>> ea0169f2
 * (at your option) any later version.
 *
 * This program is distributed in the hope that it will be useful,
 * but WITHOUT ANY WARRANTY; without even the implied warranty of
 * MERCHANTABILITY or FITNESS FOR A PARTICULAR PURPOSE.  See the
 * GNU General Public License for more details.
 *
 * You should have received a copy of the GNU General Public License
 * along with this program.  If not, see <https://www.gnu.org/licenses/>.
 *
 */

/**
 * DWIN UI Enhanced implementation
 * Author: Miguel A. Risco-Castillo
 * Version: 3.6.3
 * Date: 2021/09/08
 */

#include "../../../inc/MarlinConfigPre.h"

#if ENABLED(DWIN_CREALITY_LCD_ENHANCED)

#include "../../../inc/MarlinConfig.h"
#include "dwin_lcd.h"
#include "dwinui.h"

//#define DEBUG_OUT 1
#include "../../../core/debug_out.h"

int8_t MenuItemTotal = 0;
int8_t MenuItemCount = 0;
MenuItemClass** MenuItems = nullptr;
MenuClass *CurrentMenu = nullptr;
MenuClass *PreviousMenu = nullptr;

xy_int_t DWINUI::cursor = { 0 };
uint16_t DWINUI::pencolor = Color_White;
uint16_t DWINUI::textcolor = Def_Text_Color;
uint16_t DWINUI::backcolor = Def_Background_Color;
uint8_t  DWINUI::font = font8x16;

void (*DWINUI::onCursorErase)(const int8_t line)=nullptr;
void (*DWINUI::onCursorDraw)(const int8_t line)=nullptr;
void (*DWINUI::onTitleDraw)(TitleClass* title)=nullptr;
void (*DWINUI::onMenuDraw)(MenuClass* menu)=nullptr;

void DWINUI::init() {
  DEBUG_ECHOPGM("\r\nDWIN handshake ");
  delay(750);   // Delay here or init later in the boot process
  const bool success = DWIN_Handshake();
  if (success) DEBUG_ECHOLNPGM("ok."); else DEBUG_ECHOLNPGM("error.");
  DWIN_Frame_SetDir(1);
  TERN(SHOW_BOOTSCREEN,,DWIN_Frame_Clear(Color_Bg_Black));
  DWIN_UpdateLCD();
  cursor.x = 0;
  cursor.y = 0;
  pencolor = Color_White;
  textcolor = Def_Text_Color;
  backcolor = Def_Background_Color;
  font = font8x16;
}

// Set text/number font
void DWINUI::setFont(uint8_t cfont) {
  font = cfont;
}

// Get font character width
uint8_t DWINUI::fontWidth(uint8_t cfont) {
  switch (cfont) {
    case font6x12 : return 6;
    case font8x16 : return 8;
    case font10x20: return 10;
    case font12x24: return 12;
    case font14x28: return 14;
    case font16x32: return 16;
    case font20x40: return 20;
    case font24x48: return 24;
    case font28x56: return 28;
    case font32x64: return 32;
    default: return 0;
  }
}

// Get font character heigh
uint8_t DWINUI::fontHeight(uint8_t cfont) {
  switch (cfont) {
    case font6x12 : return 12;
    case font8x16 : return 16;
    case font10x20: return 20;
    case font12x24: return 24;
    case font14x28: return 28;
    case font16x32: return 32;
    case font20x40: return 40;
    case font24x48: return 48;
    case font28x56: return 56;
    case font32x64: return 64;
    default: return 0;
  }
}

// Get screen x coodinates from text column
uint16_t DWINUI::ColToX(uint8_t col) {
  return col * fontWidth(font);
}

// Get screen y coodinates from text row
uint16_t DWINUI::RowToY(uint8_t row) {
  return row * fontHeight(font);
}

// Set text/number color
void DWINUI::SetColors(uint16_t fgcolor, uint16_t bgcolor) {
  textcolor = fgcolor;
  backcolor = bgcolor;
}
void DWINUI::SetTextColor(uint16_t fgcolor) {
  textcolor = fgcolor;
}
void DWINUI::SetBackgroundColor(uint16_t bgcolor) {
  backcolor = bgcolor;
}

// Moves cursor to point
//  x: abscissa of the display
//  y: ordinate of the display
//  point: xy coordinate
void DWINUI::MoveTo(int16_t x, int16_t y) {
  cursor.x = x;
  cursor.y = y;
}
void DWINUI::MoveTo(xy_int_t point) {
  cursor = point;
}

// Moves cursor relative to the actual position
//  x: abscissa of the display
//  y: ordinate of the display
//  point: xy coordinate
void DWINUI::MoveBy(int16_t x, int16_t y) {
  cursor.x += x;
  cursor.y += y;
}
void DWINUI::MoveBy(xy_int_t point) {
  cursor += point;
}

// Draw a Centered string using DWIN_WIDTH
void DWINUI::Draw_CenteredString(bool bShow, uint8_t size, uint16_t color, uint16_t bColor, uint16_t y, const char * const string) {
  const int8_t x = _MAX(0U, DWIN_WIDTH - strlen_P(string) * fontWidth(size)) / 2 - 1;
  DWIN_Draw_String(bShow, size, color, bColor, x, y, string);
}

// Draw a char at cursor position
void DWINUI::Draw_Char(const char c) {
  const char string[2] = { c, 0};
  DWIN_Draw_String(false, font, textcolor, backcolor, cursor.x, cursor.y, string, 1);
  MoveBy(fontWidth(font), 0);
}

// Draw a string at cursor position
//  color: Character color
//  *string: The string
//  rlimit: For draw less chars than string length use rlimit
void DWINUI::Draw_String(const char * const string, uint16_t rlimit) {
  DWIN_Draw_String(false, font, textcolor, backcolor, cursor.x, cursor.y, string, rlimit);
  MoveBy(strlen(string) * fontWidth(font), 0);
}
void DWINUI::Draw_String(uint16_t color, const char * const string, uint16_t rlimit) {
  DWIN_Draw_String(false, font, color, backcolor, cursor.x, cursor.y, string, rlimit);
  MoveBy(strlen(string) * fontWidth(font), 0);
}

// Draw a signed floating point number
//  bShow: true=display background color; false=don't display background color
//  zeroFill: true=zero fill; false=no zero fill
//  zeroMode: 1=leading 0 displayed as 0; 0=leading 0 displayed as a space
//  size: Font size
//  bColor: Background color
//  iNum: Number of whole digits
//  fNum: Number of decimal digits
//  x/y: Upper-left point
//  value: Float value
void DWINUI::Draw_Signed_Float(uint8_t bShow, bool zeroFill, uint8_t zeroMode, uint8_t size, uint16_t color, uint16_t bColor, uint8_t iNum, uint8_t fNum, uint16_t x, uint16_t y, float value) {
  DWIN_Draw_FloatValue(bShow, zeroFill, zeroMode, size, color, bColor, iNum, fNum, x, y, value < 0 ? -value : value);
  DWIN_Draw_String(bShow, size, color, bColor, x - 6, y, value < 0 ? F("-") : F(" "));
}

// Draw a circle
//  color: circle color
//  x: the abscissa of the center of the circle
//  y: ordinate of the center of the circle
//  r: circle radius
void DWINUI::Draw_Circle(uint16_t color, uint16_t x, uint16_t y, uint8_t r) {
  int a = 0, b = 0;
  while (a <= b) {
    b = SQRT(sq(r) - sq(a));
    if (a == 0) b--;
    DWIN_Draw_Point(color, 1, 1, x + a, y + b);   // Draw some sector 1
    DWIN_Draw_Point(color, 1, 1, x + b, y + a);   // Draw some sector 2
    DWIN_Draw_Point(color, 1, 1, x + b, y - a);   // Draw some sector 3
    DWIN_Draw_Point(color, 1, 1, x + a, y - b);   // Draw some sector 4
    DWIN_Draw_Point(color, 1, 1, x - a, y - b);   // Draw some sector 5
    DWIN_Draw_Point(color, 1, 1, x - b, y - a);   // Draw some sector 6
    DWIN_Draw_Point(color, 1, 1, x - b, y + a);   // Draw some sector 7
    DWIN_Draw_Point(color, 1, 1, x - a, y + b);   // Draw some sector 8
    a++;
  }
}

// Draw a circle filled with color
//  bcolor: fill color
//  x: the abscissa of the center of the circle
//  y: ordinate of the center of the circle
//  r: circle radius
void DWINUI::Draw_FillCircle(uint16_t bcolor, uint16_t x,uint16_t y,uint8_t r) {
  int a = 0, b = 0;
  while (a <= b) {
    b = SQRT(sq(r) - sq(a)); // b=sqrt(r*r-a*a);
    if (a == 0) b--;
    DWIN_Draw_Line(bcolor, x-b,y-a,x+b,y-a);
    DWIN_Draw_Line(bcolor, x-a,y-b,x+a,y-b);
    DWIN_Draw_Line(bcolor, x-b,y+a,x+b,y+a);
    DWIN_Draw_Line(bcolor, x-a,y+b,x+a,y+b);
    a++;
  }
}

// Color Interpolator
//  val : Interpolator minv..maxv
//  minv : Minimum value
//  maxv : Maximum value
//  color1 : Start color
//  color2 : End color
uint16_t DWINUI::ColorInt(int16_t val, int16_t minv, int16_t maxv, uint16_t color1, uint16_t color2) {
  uint8_t B,G,R;
  float n;
  n = (float)(val-minv)/(maxv-minv);
  R = (1-n)*GetRColor(color1) + n*GetRColor(color2);
  G = (1-n)*GetGColor(color1) + n*GetGColor(color2);
  B = (1-n)*GetBColor(color1) + n*GetBColor(color2);
  return RGB(R,G,B);
}

// Color Interpolator through Red->Yellow->Green->Blue
//  val : Interpolator minv..maxv
//  minv : Minimum value
//  maxv : Maximum value
uint16_t DWINUI::RainbowInt(int16_t val, int16_t minv, int16_t maxv) {
  uint8_t B,G,R;
  const uint8_t maxB = 28;
  const uint8_t maxR = 28;
  const uint8_t maxG = 38;
  const int16_t limv = _MAX(abs(minv), abs(maxv)); 
  float n;
  if (minv>=0) {
    n = (float)(val-minv)/(maxv-minv);
  } else {
    n = (float)val/limv;
  }
  n = _MIN(1, n);
  n = _MAX(-1, n);
  if (n < 0) {
    R = 0;
    G = (1+n)*maxG;
    B = (-n)*maxB;
  } else if (n < 0.5) {
    R = maxR*n*2;
    G = maxG;
    B = 0;
  } else {
    R = maxR;
    G = maxG*(1-n);
    B = 0;
  }
  return RGB(R,G,B);
}

// Draw a checkbox
//  Color: frame color
//  bColor: Background color
//  x/y: Upper-left point
//  mode : 0 : unchecked, 1 : checked
void DWINUI::Draw_Checkbox(uint16_t color, uint16_t bcolor, uint16_t x, uint16_t y, bool checked=false) {
  DWIN_Draw_String(true, font8x16, color, bcolor, x + 4, y, checked ? F("x") : F(" "));
  DWIN_Draw_Rectangle(0, color, x + 2, y + 2, x + 17, y + 17);
}

// Clear Menu by filling the menu area with background color
void DWINUI::ClearMenuArea() {
  DWIN_Draw_Rectangle(1, backcolor, 0, TITLE_HEIGHT, DWIN_WIDTH - 1, STATUS_Y - 1);
}

void DWINUI::MenuItemsClear() {
  if (MenuItems == nullptr) return;
  for (int8_t i = 0; i < MenuItemCount; i++) delete MenuItems[i];
  delete[] MenuItems;
  MenuItems = nullptr;
  MenuItemCount = 0;
  MenuItemTotal = 0;
}

void DWINUI::MenuItemsPrepare(int8_t totalitems) {
  MenuItemsClear();
  MenuItemTotal = totalitems;
  MenuItems = new MenuItemClass*[totalitems];
}

MenuItemClass* DWINUI::MenuItemsAdd(MenuItemClass* menuitem) {
  if (MenuItemCount < MenuItemTotal) {
    MenuItems[MenuItemCount] = menuitem;
    menuitem->pos = MenuItemCount++;
    return menuitem;
  }
  else {
    delete menuitem;
    return nullptr;
  }
}

/* Title Class ==============================================================*/

TitleClass Title;

void TitleClass::draw() {
  if (DWINUI::onTitleDraw != nullptr) (*DWINUI::onTitleDraw)(this);
}

void TitleClass::SetCaption(const char * const title) {
  frameid = 0;
  if ( caption == title ) return;
  const uint8_t len = _MIN(sizeof(caption) - 1, strlen(title));
  memcpy(&caption[0], title, len);
  caption[len] = '\0';
}

void TitleClass::ShowCaption(const char * const title) {
  SetCaption(title);
  draw();
}

void TitleClass::SetFrame(uint8_t id, uint16_t x1, uint16_t y1, uint16_t x2, uint16_t y2) {
  caption[0] = '\0';
  frameid = id;
  frame = { x1, y1, x2, y2 };
}

void TitleClass::SetFrame(uint16_t x, uint16_t y, uint16_t w, uint16_t h) {
  SetFrame(1, x, y, x + w - 1, y + h - 1);
}

void TitleClass::FrameCopy(uint8_t id, uint16_t x1, uint16_t y1, uint16_t x2, uint16_t y2) {
  SetFrame(id, x1, y1, x2, y2);
  draw();
}

void TitleClass::FrameCopy(uint16_t x, uint16_t y, uint16_t w, uint16_t h) {
  FrameCopy(1, x, y, x + w - 1, y + h - 1);
}

/* Menu Class ===============================================================*/

MenuClass::MenuClass() {
  selected = 0;
  topline = 0;
}

void MenuClass::draw() {
  MenuTitle.draw();
  if (DWINUI::onMenuDraw != nullptr) (*DWINUI::onMenuDraw)(this);
<<<<<<< HEAD
  for (int8_t i = 0; i < MenuItemCount; i++)
=======
  for (uint8_t i = 0; i < MenuItemCount; i++)
>>>>>>> ea0169f2
    MenuItems[i]->draw(i - topline);
  if (DWINUI::onCursorDraw != nullptr) DWINUI::onCursorDraw(line());
  DWIN_UpdateLCD();
}

void MenuClass::onScroll(bool dir) {
  int8_t sel = selected;
  if (dir) sel++; else sel--;
  LIMIT(sel, 0, MenuItemCount - 1);
  if (sel != selected) {
    if (DWINUI::onCursorErase != nullptr) DWINUI::onCursorErase(line());
    if ((sel - topline) == TROWS) {
      DWIN_Frame_AreaMove(1, DWIN_SCROLL_UP, MLINE, DWINUI::backcolor, 0, TITLE_HEIGHT + 1, DWIN_WIDTH, STATUS_Y - 1);
      topline++;
      MenuItems[sel]->draw(TROWS - 1);
    }
    if ((sel < topline)) {
      DWIN_Frame_AreaMove(1, DWIN_SCROLL_DOWN, MLINE, DWINUI::backcolor, 0, TITLE_HEIGHT + 1, DWIN_WIDTH, STATUS_Y - 1);
      topline--;
      MenuItems[sel]->draw(0);
    }
    selected = sel;
    if (DWINUI::onCursorDraw != nullptr) DWINUI::onCursorDraw(line());
    DWIN_UpdateLCD();
  }
}

void MenuClass::onClick() {
  if (MenuItems[selected]->onClick != nullptr) (*MenuItems[selected]->onClick)(); 
}

MenuItemClass *MenuClass::SelectedItem() {
  return MenuItems[selected];
}

/* MenuItem Class ===========================================================*/

MenuItemClass::MenuItemClass(uint8_t cicon, const char * const text, void (*ondraw)(MenuItemClass* menuitem, int8_t line), void (*onclick)()) {
  icon = cicon;
  onClick = onclick;
  onDraw = ondraw;
  const uint8_t len = _MIN(sizeof(caption) - 1, strlen(text));
  memcpy(&caption[0], text, len);
  caption[len] = '\0';
}

MenuItemClass::MenuItemClass(uint8_t cicon, uint8_t id, uint16_t x1, uint16_t y1, uint16_t x2, uint16_t y2, void (*ondraw)(MenuItemClass* menuitem, int8_t line), void (*onclick)()) {
  icon = cicon;
  onClick = onclick;
  onDraw = ondraw;
  caption[0] = '\0';
  frameid = id;
  frame = { x1, y1, x2, y2 };
}

void MenuItemClass::SetFrame(uint8_t id, uint16_t x1, uint16_t y1, uint16_t x2, uint16_t y2) {
  caption[0] = '\0';
  frameid = id;
  frame = { x1, y1, x2, y2 };
}

void MenuItemClass::draw(int8_t line) {
  if (line < 0 || line >= TROWS) return;
  if (onDraw != nullptr) (*onDraw)(this, line);
};

MenuItemPtrClass::MenuItemPtrClass(uint8_t cicon, const char * const text, void (*ondraw)(MenuItemClass* menuitem, int8_t line), void (*onclick)(), void* val) : MenuItemClass(cicon, text, ondraw, onclick) {
  value = val;
};

#endif // DWIN_CREALITY_LCD_ENHANCED<|MERGE_RESOLUTION|>--- conflicted
+++ resolved
@@ -1,18 +1,12 @@
 /**
- * Marlin 3D Printer Firmware
- * Copyright (c) 2021 MarlinFirmware [https://github.com/MarlinFirmware/Marlin]
- *
- * Based on Sprinter and grbl.
- * Copyright (c) 2011 Camiel Gubbels / Erik van der Zalm
+ * DWIN UI Enhanced implementation
+ * Author: Miguel A. Risco-Castillo
+ * Version: 3.6.3
+ * Date: 2021/08/09
  *
  * This program is free software: you can redistribute it and/or modify
-<<<<<<< HEAD
- * it under the terms of the GNU Lesser General Public License as 
+ * it under the terms of the GNU Lesser General Public License as
  * published by the Free Software Foundation, either version 3 of the License, or
-=======
- * it under the terms of the GNU General Public License as published by
- * the Free Software Foundation, either version 3 of the License, or
->>>>>>> ea0169f2
  * (at your option) any later version.
  *
  * This program is distributed in the hope that it will be useful,
@@ -20,17 +14,11 @@
  * MERCHANTABILITY or FITNESS FOR A PARTICULAR PURPOSE.  See the
  * GNU General Public License for more details.
  *
- * You should have received a copy of the GNU General Public License
+ * You should have received a copy of the GNU Lesser General Public License
  * along with this program.  If not, see <https://www.gnu.org/licenses/>.
  *
  */
 
-/**
- * DWIN UI Enhanced implementation
- * Author: Miguel A. Risco-Castillo
- * Version: 3.6.3
- * Date: 2021/09/08
- */
 
 #include "../../../inc/MarlinConfigPre.h"
 
@@ -384,11 +372,7 @@
 void MenuClass::draw() {
   MenuTitle.draw();
   if (DWINUI::onMenuDraw != nullptr) (*DWINUI::onMenuDraw)(this);
-<<<<<<< HEAD
   for (int8_t i = 0; i < MenuItemCount; i++)
-=======
-  for (uint8_t i = 0; i < MenuItemCount; i++)
->>>>>>> ea0169f2
     MenuItems[i]->draw(i - topline);
   if (DWINUI::onCursorDraw != nullptr) DWINUI::onCursorDraw(line());
   DWIN_UpdateLCD();
