/**
 * DWIN UI Enhanced implementation
 * Author: Miguel A. Risco-Castillo
 * Version: 3.8.1
 * Date: 2021/11/06
 *
 * This program is free software: you can redistribute it and/or modify
 * it under the terms of the GNU Lesser General Public License as
 * published by the Free Software Foundation, either version 3 of the License, or
 * (at your option) any later version.
 *
 * This program is distributed in the hope that it will be useful,
 * but WITHOUT ANY WARRANTY; without even the implied warranty of
 * MERCHANTABILITY or FITNESS FOR A PARTICULAR PURPOSE.  See the
 * GNU General Public License for more details.
 *
 * You should have received a copy of the GNU Lesser General Public License
 * along with this program.  If not, see <https://www.gnu.org/licenses/>.
 *
 */
#pragma once

<<<<<<< HEAD
=======
/**
 * DWIN UI Enhanced implementation
 * Author: Miguel A. Risco-Castillo
 * Version: 3.7.1
 * Date: 2021/11/09
 */

>>>>>>> 589a6d7f
#include "dwin_lcd.h"
#include "../common/dwin_set.h"
#include "../common/dwin_font.h"
#include "../common/dwin_color.h"

// ICON ID
#ifndef USE_UNIFIED_DWIN_SET            // Official Marlin DWIN_SET
  #ifdef ICON
    #undef ICON
  #endif
  #define ICON                    0x09  // Default Creality DWIN_SET
#endif

// Extra Icons
#define ICON_AdvSet               ICON_Language
#define ICON_BedSizeX             ICON_PrintSize
#define ICON_BedSizeY             ICON_PrintSize
#define ICON_Binary               ICON_Contact
#define ICON_Brightness           ICON_Motion
#define ICON_Cancel               ICON_StockConfiguration
#define ICON_CustomPreheat        ICON_SetEndTemp
#define ICON_Error                ICON_TempTooHigh
#define ICON_ESDiag               ICON_Info
#define ICON_ExtrudeMinT          ICON_HotendTemp
#define ICON_FilLoad              ICON_WriteEEPROM
#define ICON_FilMan               ICON_ResumeEEPROM
#define ICON_FilSet               ICON_ResumeEEPROM
#define ICON_FilUnload            ICON_ReadEEPROM
#define ICON_Flow                 ICON_StepE
#define ICON_HomeX                ICON_MoveX
#define ICON_HomeY                ICON_MoveY
#define ICON_HomeZ                ICON_MoveZ
#define ICON_HomeOffset           ICON_AdvSet
#define ICON_HomeOffsetX          ICON_StepX
#define ICON_HomeOffsetY          ICON_StepY
#define ICON_HomeOffsetZ          ICON_StepZ
#define ICON_HSMode               ICON_StockConfiguration
#define ICON_InvertE0             ICON_StepE
#define ICON_LevBed               ICON_SetEndTemp
#define ICON_Lock                 ICON_Cool
#define ICON_ManualMesh           ICON_HotendTemp
#define ICON_MaxPosX              ICON_MoveX
#define ICON_MaxPosY              ICON_MoveY
#define ICON_MaxPosZ              ICON_MoveZ
#define ICON_MeshNext             ICON_Axis
#define ICON_MeshPoints           ICON_SetEndTemp
#define ICON_MeshSave             ICON_WriteEEPROM
#define ICON_MeshViewer           ICON_HotendTemp
#define ICON_MoveZ0               ICON_HotendTemp
#define ICON_Park                 ICON_Motion
#define ICON_ParkPos              ICON_AdvSet
#define ICON_ParkPosX             ICON_StepX
#define ICON_ParkPosY             ICON_StepY
#define ICON_ParkPosZ             ICON_StepZ
#define ICON_PhySet               ICON_PrintSize
#define ICON_PIDbed               ICON_SetBedTemp
#define ICON_PIDcycles            ICON_ResumeEEPROM
#define ICON_PIDValue             ICON_Contact
#define ICON_ProbeDeploy          ICON_SetEndTemp
#define ICON_ProbeMargin          ICON_PrintSize
#define ICON_ProbeOffsetX         ICON_StepX
#define ICON_ProbeOffsetY         ICON_StepY
#define ICON_ProbeOffsetZ         ICON_StepZ
#define ICON_ProbeSet             ICON_SetEndTemp
#define ICON_ProbeStow            ICON_SetEndTemp
#define ICON_ProbeTest            ICON_SetEndTemp
#define ICON_ProbeZSpeed          ICON_MaxSpeedZ
#define ICON_Pwrlossr             ICON_Motion
#define ICON_Reboot               ICON_ResumeEEPROM
#define ICON_Runout               ICON_MaxAccE
#define ICON_Scolor               ICON_MaxSpeed
#define ICON_SetBaudRate          ICON_Setspeed
#define ICON_SetCustomPreheat     ICON_SetEndTemp
#define ICON_Sound                ICON_Cool

// Extended and default UI Colors
#define Color_Black           0
#define Color_Green           RGB(0,63,0)
#define Color_Aqua            RGB(0,63,31)
#define Color_Blue            RGB(0,0,31)

#define Def_Background_Color  RGB( 1, 12,  8)
#define Def_Cursor_color      RGB(20, 49, 31)
#define Def_TitleBg_color     RGB( 0, 23, 16)
#define Def_TitleTxt_color    Color_White
#define Def_Text_Color        Color_White
#define Def_Selected_Color    Select_Color
#define Def_SplitLine_Color   RGB( 0, 23, 16)
#define Def_Highlight_Color   Color_White
#define Def_StatusBg_Color    RGB( 0, 23, 16)
#define Def_StatusTxt_Color   Color_Yellow
#define Def_PopupBg_color     Color_Bg_Window
#define Def_PopupTxt_Color    Popup_Text_Color
#define Def_AlertBg_Color     Color_Bg_Red
#define Def_AlertTxt_Color    Color_Yellow
#define Def_PercentTxt_Color  Percent_Color
#define Def_Barfill_Color     BarFill_Color
#define Def_Indicator_Color   Color_White
#define Def_Coordinate_Color   Color_White

// UI element defines and constants
#define DWIN_FONT_MENU font8x16
#define DWIN_FONT_STAT font10x20
#define DWIN_FONT_HEAD font10x20
#define DWIN_FONT_ALERT font10x20
#define STATUS_Y 354
#define LCD_WIDTH (DWIN_WIDTH / 8)

constexpr uint16_t TITLE_HEIGHT = 30,                          // Title bar height
                   MLINE = 53,                                 // Menu line height
                   TROWS = (STATUS_Y - TITLE_HEIGHT) / MLINE,  // Total rows
                   MROWS = TROWS - 1,                          // Other-than-Back
                   ICOX = 26,                                  // Menu item icon X position
                   LBLX = 60,                                  // Menu item label X position
                   VALX = 210,                                 // Menu item value X position
                   MENU_CHR_W = 8, MENU_CHR_H = 16,            // Menu font 8x16
                   STAT_CHR_W = 10;

// Menuitem Y position
#define MYPOS(L) (TITLE_HEIGHT + MLINE * (L))

// Menuitem caption Offset
#define CAPOFF ((MLINE - MENU_CHR_H) / 2)

// Menuitem caption Y position
#define MBASE(L) (MYPOS(L) + CAPOFF)

// Create and add a MenuItem object to the menu array
#define ADDMENUITEM(V...) DWINUI::MenuItemsAdd(new MenuItemClass(V))
#define ADDMENUITEM_P(V...) DWINUI::MenuItemsAdd(new MenuItemPtrClass(V))

typedef struct { uint16_t left, top, right, bottom; } rect_t;
typedef struct { uint16_t x, y, w, h; } frame_rect_t;

class TitleClass {
public:
  char caption[32] = "";
  uint8_t frameid = 0;
  rect_t frame = {0};
  void draw();
  void SetCaption(const char * const title);
  inline void SetCaption(FSTR_P title) { SetCaption((char *)title); }
  void ShowCaption(const char * const title);
  inline void ShowCaption(FSTR_P title) { ShowCaption((char *)title); }
  void SetFrame(uint8_t id, uint16_t x1, uint16_t y1, uint16_t x2, uint16_t y2);
  void SetFrame(uint16_t x, uint16_t y, uint16_t w, uint16_t h);
  void FrameCopy(uint8_t id, uint16_t x1, uint16_t y1, uint16_t x2, uint16_t y2);
  void FrameCopy(uint16_t x, uint16_t y, uint16_t h, uint16_t v);
};
extern TitleClass Title;

class MenuItemClass {
protected:
public:
  int8_t pos = 0;
  uint8_t icon = 0;
  char caption[32] = "";
  uint8_t frameid = 0;
  rect_t frame = {0};
  void (*onDraw)(MenuItemClass* menuitem, int8_t line) = nullptr;
  void (*onClick)() = nullptr;
  MenuItemClass() {};
  MenuItemClass(uint8_t cicon, const char * const text=nullptr, void (*ondraw)(MenuItemClass* menuitem, int8_t line)=nullptr, void (*onclick)()=nullptr);
  MenuItemClass(uint8_t cicon, FSTR_P text = nullptr, void (*ondraw)(MenuItemClass* menuitem, int8_t line)=nullptr, void (*onclick)()=nullptr) : MenuItemClass(cicon, FTOP(text), ondraw, onclick){}
  MenuItemClass(uint8_t cicon, uint8_t id, uint16_t x1, uint16_t y1, uint16_t x2, uint16_t y2, void (*ondraw)(MenuItemClass* menuitem, int8_t line)=nullptr, void (*onclick)()=nullptr);
  void SetFrame(uint8_t id, uint16_t x1, uint16_t y1, uint16_t x2, uint16_t y2);
  virtual ~MenuItemClass(){};
  virtual void draw(int8_t line);
};

class MenuItemPtrClass: public MenuItemClass {
public:
  void *value = nullptr;
  using MenuItemClass::MenuItemClass;
  MenuItemPtrClass(uint8_t cicon, const char * const text, void (*ondraw)(MenuItemClass* menuitem, int8_t line), void (*onclick)(), void* val);
  MenuItemPtrClass(uint8_t cicon, FSTR_P text, void (*ondraw)(MenuItemClass* menuitem, int8_t line), void (*onclick)(), void* val) : MenuItemPtrClass(cicon, FTOP(text), ondraw, onclick, val){}
};

class MenuClass {
public:
  int8_t topline = 0;
  int8_t selected = 0;
  TitleClass MenuTitle;
  MenuClass();
  virtual ~MenuClass(){};
  inline int8_t line() { return selected - topline; };
  inline int8_t line(uint8_t pos) {return pos - topline; };
  void draw();
  void onScroll(bool dir);
  void onClick();
  MenuItemClass* SelectedItem();
};
extern MenuClass *CurrentMenu;

namespace DWINUI {
  extern xy_int_t cursor;
  extern uint16_t pencolor;
  extern uint16_t textcolor;
  extern uint16_t backcolor;
  extern uint8_t  font;

  extern void (*onCursorErase)(const int8_t line);
  extern void (*onCursorDraw)(const int8_t line);
  extern void (*onTitleDraw)(TitleClass* title);
  extern void (*onMenuDraw)(MenuClass* menu);

  // DWIN LCD Initialization
  void init();

  // Set text/number font
  void setFont(uint8_t cfont);

  // Get font character width
  uint8_t fontWidth(uint8_t cfont);

  // Get font character heigh
  uint8_t fontHeight(uint8_t cfont);

  // Get screen x coodinates from text column
  uint16_t ColToX(uint8_t col);

  // Get screen y coodinates from text row
  uint16_t RowToY(uint8_t row);

  // Set text/number color
  void SetColors(uint16_t fgcolor, uint16_t bgcolor);
  void SetTextColor(uint16_t fgcolor);
  void SetBackgroundColor(uint16_t bgcolor);

  // Moves cursor to point
  //  x: abscissa of the display
  //  y: ordinate of the display
  //  point: xy coordinate
  void MoveTo(int16_t x, int16_t y);
  void MoveTo(xy_int_t point);

  // Moves cursor relative to the actual position
  //  x: abscissa of the display
  //  y: ordinate of the display
  //  point: xy coordinate
  void MoveBy(int16_t x, int16_t y);
  void MoveBy(xy_int_t point);

  // Draw a line from the cursor to xy position
  //  color: Line segment color
  //  x/y: End point
  inline void LineTo(uint16_t color, uint16_t x, uint16_t y) {
    DWIN_Draw_Line(color, cursor.x, cursor.y, x, y);
  }
  inline void LineTo(uint16_t x, uint16_t y) {
    DWIN_Draw_Line(pencolor, cursor.x, cursor.y, x, y);
  }

  // Draw an Icon with transparent background from the library ICON
  //  icon: Icon ID
  //  x/y: Upper-left point
  inline void Draw_Icon(uint8_t icon, uint16_t x, uint16_t y) {
    DWIN_ICON_Show(ICON, icon, x, y);
  }

  // Draw a positive integer
  //  bShow: true=display background color; false=don't display background color
  //  zeroFill: true=zero fill; false=no zero fill
  //  zeroMode: 1=leading 0 displayed as 0; 0=leading 0 displayed as a space
  //  size: Font size
  //  color: Character color
  //  bColor: Background color
  //  iNum: Number of digits
  //  x/y: Upper-left coordinate
  //  value: Integer value
  inline void Draw_Int(uint8_t bShow, bool zeroFill, uint8_t zeroMode, uint8_t size, uint16_t color, uint16_t bColor, uint8_t iNum, uint16_t x, uint16_t y, long value) {
    DWIN_Draw_IntValue(bShow, zeroFill, zeroMode, size, color, bColor, iNum, x, y, value);
  }
  inline void Draw_Int(uint8_t iNum, long value) {
    DWIN_Draw_IntValue(false, true, 0, font, textcolor, backcolor, iNum, cursor.x, cursor.y, value);
    MoveBy(iNum * fontWidth(font), 0);
  }
  inline void Draw_Int(uint8_t iNum, uint16_t x, uint16_t y, long value) {
    DWIN_Draw_IntValue(false, true, 0, font, textcolor, backcolor, iNum, x, y, value);
  }
  inline void Draw_Int(uint16_t color, uint8_t iNum, uint16_t x, uint16_t y, long value) {
    DWIN_Draw_IntValue(false, true, 0, font, color, backcolor, iNum, x, y, value);
  }
  inline void Draw_Int(uint16_t color, uint16_t bColor, uint8_t iNum, uint16_t x, uint16_t y, long value) {
    DWIN_Draw_IntValue(true, true, 0, font, color, bColor, iNum, x, y, value);
  }
  inline void Draw_Int(uint8_t size, uint16_t color, uint16_t bColor, uint8_t iNum, uint16_t x, uint16_t y, long value) {
    DWIN_Draw_IntValue(true, true, 0, size, color, bColor, iNum, x, y, value);
  }

  // Draw a floating point number
  //  bShow: true=display background color; false=don't display background color
  //  zeroFill: true=zero fill; false=no zero fill
  //  zeroMode: 1=leading 0 displayed as 0; 0=leading 0 displayed as a space
  //  size: Font size
  //  color: Character color
  //  bColor: Background color
  //  iNum: Number of whole digits
  //  fNum: Number of decimal digits
  //  x/y: Upper-left point
  //  value: Float value
  inline void Draw_Float(uint8_t bShow, bool zeroFill, uint8_t zeroMode, uint8_t size, uint16_t color, uint16_t bColor, uint8_t iNum, uint8_t fNum, uint16_t x, uint16_t y, float value) {
    DWIN_Draw_FloatValue(bShow, zeroFill, zeroMode, size, color, bColor, iNum, fNum, x, y, value);
  }
  inline void Draw_Float(uint8_t iNum, uint8_t fNum, float value) {
    DWIN_Draw_FloatValue(false, true, 0, font, textcolor, backcolor, iNum, fNum,  cursor.x, cursor.y, value);
    MoveBy((iNum + fNum + 1) * fontWidth(font), 0);
  }
  inline void Draw_Float(uint8_t iNum, uint8_t fNum, uint16_t x, uint16_t y, float value) {
    DWIN_Draw_FloatValue(false, true, 0, font, textcolor, backcolor, iNum, fNum, x, y, value);
  }
  inline void Draw_Float(uint16_t color, uint8_t iNum, uint8_t fNum, uint16_t x, uint16_t y, float value) {
    DWIN_Draw_FloatValue(false, true, 0, font, color, backcolor, iNum, fNum, x, y, value);
  }
  inline void Draw_Float(uint16_t color, uint16_t bColor, uint8_t iNum, uint8_t fNum, uint16_t x, uint16_t y, float value) {
    DWIN_Draw_FloatValue(true, true, 0, font, color, bColor, iNum, fNum, x, y, value);
  }
  inline void Draw_Float(uint8_t size, uint16_t color, uint16_t bColor, uint8_t iNum, uint8_t fNum, uint16_t x, uint16_t y, float value) {
    DWIN_Draw_FloatValue(true, true, 0, size, color, bColor, iNum, fNum, x, y, value);
  }

  // Draw a signed floating point number
  //  bShow: true=display background color; false=don't display background color
  //  zeroFill: true=zero fill; false=no zero fill
  //  zeroMode: 1=leading 0 displayed as 0; 0=leading 0 displayed as a space
  //  size: Font size
  //  bColor: Background color
  //  iNum: Number of whole digits
  //  fNum: Number of decimal digits
  //  x/y: Upper-left point
  //  value: Float value
  void Draw_Signed_Float(uint8_t bShow, bool zeroFill, uint8_t zeroMode, uint8_t size, uint16_t color, uint16_t bColor, uint8_t iNum, uint8_t fNum, uint16_t x, uint16_t y, float value);
  inline void Draw_Signed_Float(uint8_t iNum, uint8_t fNum, float value) {
    Draw_Signed_Float(false, true, 0, font, textcolor, backcolor, iNum, fNum, cursor.x, cursor.y, value);
    MoveBy((iNum + fNum + 1) * fontWidth(font), 0);
  }
  inline void Draw_Signed_Float(uint8_t iNum, uint8_t fNum, uint16_t x, uint16_t y, float value) {
    Draw_Signed_Float(false, true, 0, font, textcolor, backcolor, iNum, fNum, x, y, value);
  }
  inline void Draw_Signed_Float(uint8_t size, uint8_t iNum, uint8_t fNum, uint16_t x, uint16_t y, float value) {
    Draw_Signed_Float(false, true, 0, size, textcolor, backcolor, iNum, fNum, x, y, value);
  }
  inline void Draw_Signed_Float(uint16_t color, uint16_t bColor, uint8_t iNum, uint8_t fNum, uint16_t x, uint16_t y, float value) {
    Draw_Signed_Float(true, true, 0, font, color, bColor, iNum, fNum, x, y, value);
  }
  inline void Draw_Signed_Float(uint8_t size, uint16_t color, uint16_t bColor, uint8_t iNum, uint8_t fNum, uint16_t x, uint16_t y, float value) {
    Draw_Signed_Float(true, true, 0, size, color, bColor, iNum, fNum, x, y, value);
  }

  // Draw a char at cursor position
  void Draw_Char(const char c);

  // Draw a string at cursor position
  //  color: Character color
  //  *string: The string
  //  rlimit: For draw less chars than string length use rlimit
  void Draw_String(const char * const string, uint16_t rlimit = 0xFFFF);
  void Draw_String(uint16_t color, const char * const string, uint16_t rlimit = 0xFFFF);
  inline void Draw_String(FSTR_P  string, uint16_t rlimit = 0xFFFF) {
    Draw_String(FTOP(string), rlimit);
  }
  inline void Draw_String(uint16_t color, FSTR_P string, uint16_t rlimit = 0xFFFF) {
    Draw_String(color, FTOP(string), rlimit);
  }
<<<<<<< HEAD
  
=======
>>>>>>> 589a6d7f

  // Draw a string
  //  size: Font size
  //  color: Character color
  //  bColor: Background color
  //  x/y: Upper-left coordinate of the string
  //  *string: The string
  inline void Draw_String(uint16_t x, uint16_t y, const char * const string) {
    DWIN_Draw_String(false, font, textcolor, backcolor, x, y, string);
  }
  inline void Draw_String(uint16_t x, uint16_t y, FSTR_P title) {
    DWIN_Draw_String(false, font, textcolor, backcolor, x, y, FTOP(title));
  }
  inline void Draw_String(uint16_t color, uint16_t x, uint16_t y, const char * const string) {
    DWIN_Draw_String(false, font, color, backcolor, x, y, string);
  }
  inline void Draw_String(uint16_t color, uint16_t x, uint16_t y, FSTR_P title) {
    DWIN_Draw_String(false, font, color, backcolor, x, y, title);
  }
  inline void Draw_String(uint16_t color, uint16_t bgcolor, uint16_t x, uint16_t y, const char * const string) {
    DWIN_Draw_String(true, font, color, bgcolor, x, y, string);
  }
  inline void Draw_String(uint16_t color, uint16_t bgcolor, uint16_t x, uint16_t y, FSTR_P title) {
    DWIN_Draw_String(true, font, color, bgcolor, x, y, title);
  }
  inline void Draw_String(uint8_t size, uint16_t color, uint16_t bgcolor, uint16_t x, uint16_t y, const char * const string) {
    DWIN_Draw_String(true, size, color, bgcolor, x, y, string);
  }
  inline void Draw_String(uint8_t size, uint16_t color, uint16_t bgcolor, uint16_t x, uint16_t y, FSTR_P title) {
    DWIN_Draw_String(true, size, color, bgcolor, x, y, title);
  }

  // Draw a centered string using DWIN_WIDTH
  //  bShow: true=display background color; false=don't display background color
  //  size: Font size
  //  color: Character color
  //  bColor: Background color
  //  y: Upper coordinate of the string
  //  *string: The string
  void Draw_CenteredString(bool bShow, uint8_t size, uint16_t color, uint16_t bColor, uint16_t y, const char * const string);
  inline void Draw_CenteredString(bool bShow, uint8_t size, uint16_t color, uint16_t bColor, uint16_t y, FSTR_P string) {
    Draw_CenteredString(bShow, size, color, bColor, y, FTOP(string));
  }
  inline void Draw_CenteredString(uint16_t color, uint16_t bcolor, uint16_t y, const char * const string) {
    Draw_CenteredString(true, font, color, bcolor, y, string);
  }
  inline void Draw_CenteredString(uint8_t size, uint16_t color, uint16_t y, const char * const string) {
    Draw_CenteredString(false, size, color, backcolor, y, string);
  }
  inline void Draw_CenteredString(uint8_t size, uint16_t color, uint16_t y, FSTR_P title) {
    Draw_CenteredString(false, size, color, backcolor, y, title);
  }
  inline void Draw_CenteredString(uint16_t color, uint16_t y, const char * const string) {
    Draw_CenteredString(false, font, color, backcolor, y, string);
  }
  inline void Draw_CenteredString(uint16_t color, uint16_t y, FSTR_P title) {
    Draw_CenteredString(false, font, color, backcolor, y, title);
  }
  inline void Draw_CenteredString(uint16_t y, const char * const string) {
    Draw_CenteredString(false, font, textcolor, backcolor, y, string);
  }
  inline void Draw_CenteredString(uint16_t y, FSTR_P title) {
    Draw_CenteredString(false, font, textcolor, backcolor, y, title);
  }

  // Draw a circle
  //  Color: circle color
  //  x: abscissa of the center of the circle
  //  y: ordinate of the center of the circle
  //  r: circle radius
  void Draw_Circle(uint16_t color, uint16_t x,uint16_t y,uint8_t r);
  inline void Draw_Circle(uint16_t color, uint8_t r) {
    Draw_Circle(color, cursor.x, cursor.y, r);
  }

  // Draw a checkbox
  //  Color: frame color
  //  bColor: Background color
  //  x/y: Upper-left point
  //  checked : 0 : unchecked, 1 : checked
  void Draw_Checkbox(uint16_t color, uint16_t bcolor, uint16_t x, uint16_t y, bool checked);
  inline void Draw_Checkbox(uint16_t x, uint16_t y, bool checked=false) {
    Draw_Checkbox(textcolor, backcolor, x, y, checked);
  }

  // Color Interpolator
  //  val : Interpolator minv..maxv
  //  minv : Minimum value
  //  maxv : Maximum value
  //  color1 : Start color
  //  color2 : End color
  uint16_t ColorInt(int16_t val, int16_t minv, int16_t maxv, uint16_t color1, uint16_t color2);

  // -------------------------- Extra -------------------------------//

  // Draw a circle filled with color
  //  bcolor: fill color
  //  x: abscissa of the center of the circle
  //  y: ordinate of the center of the circle
  //  r: circle radius
  void Draw_FillCircle(uint16_t bcolor, uint16_t x,uint16_t y,uint8_t r);
  inline void Draw_FillCircle(uint16_t bcolor, uint8_t r) {
    Draw_FillCircle(bcolor, cursor.x, cursor.y, r);
  }

  // Color Interpolator through Red->Yellow->Green->Blue
  //  val : Interpolator minv..maxv
  //  minv : Minimum value
  //  maxv : Maximum value
  uint16_t RainbowInt(int16_t val, int16_t minv, int16_t maxv);

  // Write buffer data to the SRAM
  //  addr: SRAM start address 0x0000-0x7FFF
  //  length: Bytes to write
  //  data: address of the buffer with data
  inline void WriteToSRAM(uint16_t addr, uint16_t length, uint8_t *data) {
    DWIN_WriteToMem(0x5A, addr, length, data);
  }

  // Write buffer data to the Flash
  //  addr: Flash start address 0x0000-0x3FFF
  //  length: Bytes to write
  //  data: address of the buffer with data
  inline void WriteToFlash(uint16_t addr, uint16_t length, uint8_t *data) {
    DWIN_WriteToMem(0xA5, addr, length, data);
  }

  // Clear Menu by filling the area with background color
  // Area (0, TITLE_HEIGHT, DWIN_WIDTH, STATUS_Y - 1)
  void ClearMenuArea();

  // Clear MenuItems array and free MenuItems elements
  void MenuItemsClear();

  // Prepare MenuItems array
  void MenuItemsPrepare(int8_t totalitems);

  // Add elements to the MenuItems array
  MenuItemClass* MenuItemsAdd(MenuItemClass* menuitem);

};<|MERGE_RESOLUTION|>--- conflicted
+++ resolved
@@ -20,23 +20,15 @@
  */
 #pragma once
 
-<<<<<<< HEAD
-=======
-/**
- * DWIN UI Enhanced implementation
- * Author: Miguel A. Risco-Castillo
- * Version: 3.7.1
- * Date: 2021/11/09
- */
-
->>>>>>> 589a6d7f
 #include "dwin_lcd.h"
 #include "../common/dwin_set.h"
 #include "../common/dwin_font.h"
 #include "../common/dwin_color.h"
 
 // ICON ID
-#ifndef USE_UNIFIED_DWIN_SET            // Official Marlin DWIN_SET
+
+//#define USE_UNIFIED_DWIN_SET            // Official Marlin DWIN_SET
+#ifndef USE_UNIFIED_DWIN_SET
   #ifdef ICON
     #undef ICON
   #endif
@@ -394,11 +386,7 @@
   inline void Draw_String(uint16_t color, FSTR_P string, uint16_t rlimit = 0xFFFF) {
     Draw_String(color, FTOP(string), rlimit);
   }
-<<<<<<< HEAD
   
-=======
->>>>>>> 589a6d7f
-
   // Draw a string
   //  size: Font size
   //  color: Character color
