--- conflicted
+++ resolved
@@ -1185,7 +1185,7 @@
 
         #if ENABLED(FWRETRACT)
           case PREPARE_FWRETRACT:
-            if (draw) 
+            if (draw)
               drawMenuItem(row, ICON_SetHome, GET_TEXT_F(MSG_FWRETRACT), nullptr, true);
             else
               drawMenu(ID_FWMenu);
@@ -3932,7 +3932,7 @@
 
         #if ENABLED(FWRETRACT)
           case TUNE_FWRETRACT:
-            if (draw) 
+            if (draw)
               drawMenuItem(row, ICON_SetHome, GET_TEXT_F(MSG_FWRETRACT), nullptr, true);
             else
               drawMenu(ID_FWMenu);
@@ -4311,7 +4311,6 @@
     case Popup_FilLoad:       drawPopup(option ? F("Unloading Filament") : F("Loading Filament"), PWID, F(""), Proc_Wait, ICON_BLTouch); break;
     case Popup_FilChange:     drawPopup(F("Filament Change"), F("Please wait for prompt."), F(""), Proc_Wait, ICON_BLTouch); break;
     case Popup_TempWarn:      drawPopup(option ? F("Nozzle temp too low!") : F("Nozzle temp too high!"), F(""), F(""), Proc_Wait, option ? ICON_TempTooLow : ICON_TempTooHigh); break;
-<<<<<<< HEAD
     #if ENABLED(FILAMENT_RUNOUT_SENSOR)
       case Popup_Runout:      drawPopup(F("Filament Runout"), F(""), F(""), Proc_Wait, ICON_BLTouch); break;
     #endif
@@ -4322,14 +4321,7 @@
       case Popup_MPCWait:     drawPopup(GET_TEXT_F(MSG_MPC_AUTOTUNE), F("in progress"), PWID, Proc_Wait, ICON_BLTouch); break;
     #endif
     case Popup_Resuming:      drawPopup(F("Resuming Print"), PWID, F(""), Proc_Wait, ICON_BLTouch); break;
-    case Popup_Custom:        drawPopup(F("Running Custom GCode"), PWID, F(""), Proc_Wait, ICON_BLTouch); break;
-=======
-    case Popup_Runout:        drawPopup(F("Filament Runout"), F(""), F(""), Proc_Wait, ICON_BLTouch); break;
-    case Popup_PIDWait:       drawPopup(F("PID Autotune"), F("in process"), F("Please wait until done."), Proc_Wait, ICON_BLTouch); break;
-    case Popup_MPCWait:       drawPopup(F("MPC Autotune"), F("in process"), F("Please wait until done."), Proc_Wait, ICON_BLTouch); break;
-    case Popup_Resuming:      drawPopup(F("Resuming Print"), F("Please wait until done."), F(""), Proc_Wait, ICON_BLTouch); break;
-    case Popup_Custom:        drawPopup(F("Running Custom G-Code"), F("Please wait until done."), F(""), Proc_Wait, ICON_BLTouch); break;
->>>>>>> cacbe005
+    case Popup_Custom:        drawPopup(F("Running Custom G-Code"), PWID, F(""), Proc_Wait, ICON_BLTouch); break;
     default: break;
   }
 }
