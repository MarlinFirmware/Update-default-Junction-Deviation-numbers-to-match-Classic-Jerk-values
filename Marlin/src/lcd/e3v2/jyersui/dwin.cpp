/**
 * Marlin 3D Printer Firmware
 * Copyright (c) 2021 MarlinFirmware [https://github.com/MarlinFirmware/Marlin]
 *
 * Based on Sprinter and grbl.
 * Copyright (c) 2011 Camiel Gubbels / Erik van der Zalm
 *
 * This program is free software: you can redistribute it and/or modify
 * it under the terms of the GNU General Public License as published by
 * the Free Software Foundation, either version 3 of the License, or
 * (at your option) any later version.
 *
 * This program is distributed in the hope that it will be useful,
 * but WITHOUT ANY WARRANTY; without even the implied warranty of
 * MERCHANTABILITY or FITNESS FOR A PARTICULAR PURPOSE.  See the
 * GNU General Public License for more details.
 *
 * You should have received a copy of the GNU General Public License
 * along with this program.  If not, see <https://www.gnu.org/licenses/>.
 *
 */

/**
 * lcd/e3v2/jyersui/dwin.cpp
 */

#include "../../../inc/MarlinConfigPre.h"

#if ENABLED(DWIN_CREALITY_LCD_JYERSUI)

#include "dwin.h"

#include "../../marlinui.h"
#include "../../../MarlinCore.h"

#include "../../../gcode/gcode.h"
#include "../../../module/temperature.h"
#include "../../../module/planner.h"
#include "../../../module/settings.h"
#include "../../../libs/buzzer.h"

//#define DEBUG_OUT 1
#include "../../../core/debug_out.h"

#if ENABLED(ADVANCED_PAUSE_FEATURE)
  #include "../../../feature/pause.h"
#endif

#if ENABLED(FILAMENT_RUNOUT_SENSOR)
  #include "../../../feature/runout.h"
#endif

#if ENABLED(HOST_ACTION_COMMANDS)
  #include "../../../feature/host_actions.h"
#endif

#if ANY(BABYSTEPPING, HAS_BED_PROBE, HAS_WORKSPACE_OFFSET)
  #define HAS_ZOFFSET_ITEM 1
#endif

#if HAS_LEVELING
  #include "../../../feature/bedlevel/bedlevel.h"
#endif

#if ENABLED(AUTO_BED_LEVELING_UBL)
  #include "../../../libs/least_squares_fit.h"
  #include "../../../libs/vector_3.h"
#endif

#if HAS_BED_PROBE
  #include "../../../module/probe.h"
#endif

#if ENABLED(POWER_LOSS_RECOVERY)
  #include "../../../feature/powerloss.h"
#endif

#if HAS_TRINAMIC_CONFIG
  #include "../../../module/stepper/trinamic.h"

  #define TMC_MIN_CURRENT 400
  #define TMC_MAX_CURRENT 1500
#endif

#define MACHINE_SIZE STRINGIFY(X_BED_SIZE) "x" STRINGIFY(Y_BED_SIZE) "x" STRINGIFY(Z_MAX_POS)

#define DWIN_FONT_MENU font8x16
#define DWIN_FONT_STAT font10x20
#define DWIN_FONT_HEAD font10x20

#define MENU_CHAR_LIMIT  24
#define STATUS_Y 352

#define MAX_PRINT_SPEED   999
#define MIN_PRINT_SPEED   10

#if HAS_FAN
  #define MAX_FAN_SPEED     255
  #define MIN_FAN_SPEED     0
#endif

#define MAX_XY_OFFSET 100

#if HAS_ZOFFSET_ITEM
  #define MAX_Z_OFFSET 9.99
  #if HAS_BED_PROBE
    #define MIN_Z_OFFSET -9.99
  #else
    #define MIN_Z_OFFSET -1
  #endif
#endif

#if HAS_HOTEND
  #define MAX_FLOW_RATE   299
  #define MIN_FLOW_RATE   10

  #define MAX_E_TEMP    (HEATER_0_MAXTEMP - HOTEND_OVERSHOOT)
  #define MIN_E_TEMP    0
#endif

#if HAS_HEATED_BED
  #define MAX_BED_TEMP  BED_MAX_TARGET
  #define MIN_BED_TEMP  0
#endif

#define FEEDRATE_UNIT 1
#define ACCELERATION_UNIT 1
#define JERK_UNIT 10
#define STEPS_UNIT 10

//
// Custom menu items with JyersLCD
//
#if ENABLED(CUSTOM_MENU_CONFIG)
  #ifdef CONFIG_MENU_ITEM_5_DESC
    #define CUSTOM_MENU_COUNT 5
  #elif defined(CONFIG_MENU_ITEM_4_DESC)
    #define CUSTOM_MENU_COUNT 4
  #elif defined(CONFIG_MENU_ITEM_3_DESC)
    #define CUSTOM_MENU_COUNT 3
  #elif defined(CONFIG_MENU_ITEM_2_DESC)
    #define CUSTOM_MENU_COUNT 2
  #elif defined(CONFIG_MENU_ITEM_1_DESC)
    #define CUSTOM_MENU_COUNT 1
  #endif
  #if CUSTOM_MENU_COUNT
    #define HAS_CUSTOM_MENU 1
  #endif
#endif

constexpr uint16_t TROWS = 6, MROWS = TROWS - 1,
                   TITLE_HEIGHT = 30,
                   MLINE = 53,
                   LBLX = 60,
                   MENU_CHR_W = 8, MENU_CHR_H = 16, STAT_CHR_W = 10;

#define MBASE(L) (49 + MLINE * (L))

enum SelectItem : uint8_t {
  PAGE_PRINT = 0,
  PAGE_PREPARE,
  PAGE_CONTROL,
  PAGE_INFO_LEVELING,
  PAGE_COUNT,

  PRINT_SETUP = 0,
  PRINT_PAUSE_RESUME,
  PRINT_STOP,
  PRINT_COUNT
};

uint8_t active_menu = ID_MainMenu, last_menu = ID_MainMenu;
uint8_t selection = 0, last_selection = 0;
uint8_t scrollpos = 0;
uint8_t process = Proc_Main, last_process = Proc_Main;
PopupID popup, last_popup;

void (*funcpointer)() = nullptr;
void *valuepointer = nullptr;
float tempvalue;
float valuemin;
float valuemax;
uint8_t valueunit;
uint8_t valuetype;

char statusmsg[64];
char filename[LONG_FILENAME_LENGTH];
bool printing = false;
bool paused = false;
bool sdprint = false;

int16_t pausetemp, pausebed, pausefan;

bool livemove = false;
bool liveadjust = false;
uint8_t preheatmode = 0;
float zoffsetvalue = 0;
grid_count_t gridpoint;
float corner_avg;
float corner_pos;

bool probe_deployed = false;

JyersDWIN jyersDWIN;

template <unsigned N, unsigned S = N>
class TextScroller {
public:
  static const unsigned SIZE = N;
  static const unsigned SPACE = S;
  typedef char Buffer[SIZE + 1];

  inline TextScroller()
    : scrollpos(0)
  { }

  inline void reset() {
    scrollpos = 0;
  }

  const char* scroll(size_t& pos, Buffer &buf, const char * text, bool *updated = nullptr) {
    const size_t len = strlen(text);
    if (len > SIZE) {
      if (updated) *updated = true;
      if (scrollpos >= len + SPACE) scrollpos = 0;
      pos = 0;
      if (scrollpos < len) {
        const size_t n = min(len - scrollpos, SIZE);
        memcpy(buf, text + scrollpos, n);
        pos += n;
      }
      if (pos < SIZE) {
        const size_t n = min(len + SPACE - scrollpos, SIZE - pos);
        memset(buf + pos, ' ', n);
        pos += n;
      }
      if (pos < SIZE) {
        const size_t n = SIZE - pos;
        memcpy(buf + pos, text, n);
        pos += n;
      }
      buf[pos] = '\0';
      ++scrollpos;
      return buf;
    } else {
      pos = len;
      return text;
    }
  }

private:
  uint16_t scrollpos;
};

#if HAS_MESH

  struct {
    bool viewer_asymmetric_range = false;
    bool viewer_print_value = false;
    bool goto_mesh_value = false;
    bool drawing_mesh = false;
    uint8_t mesh_x = 0;
    uint8_t mesh_y = 0;

    #if ENABLED(AUTO_BED_LEVELING_UBL)
      uint8_t tilt_grid = 1;

      void manualValueUpdate(bool undefined=false) {
        gcode.process_subcommands_now(
          TS(F("M421I"), mesh_x, 'J', mesh_y, 'Z', p_float_t(current_position.z, 3), undefined ? "N" : "")
        );
        planner.synchronize();
      }

      bool createPlaneFromMesh() {
        struct linear_fit_data lsf_results;
        incremental_LSF_reset(&lsf_results);
        GRID_LOOP(x, y) {
          if (!isnan(bedlevel.z_values[x][y])) {
            xy_pos_t rpos = { bedlevel.get_mesh_x(x), bedlevel.get_mesh_y(y) };
            incremental_LSF(&lsf_results, rpos, bedlevel.z_values[x][y]);
          }
        }

        if (finish_incremental_LSF(&lsf_results)) {
          SERIAL_ECHOPGM("Could not complete LSF!");
          return true;
        }

        bedlevel.set_all_mesh_points_to_value(0);

        matrix_3x3 rotation = matrix_3x3::create_look_at(vector_3(lsf_results.A, lsf_results.B, 1));
        GRID_LOOP(i, j) {
          float mx = bedlevel.get_mesh_x(i), my = bedlevel.get_mesh_y(j), mz = bedlevel.z_values[i][j];

          if (DEBUGGING(LEVELING)) {
            DEBUG_ECHOLN(F("before rotation = ["), p_float_t(mx, 7), AS_CHAR(','), p_float_t(my, 7), AS_CHAR(','), p_float_t(mz, 7), F("]   ---> "));
            DEBUG_DELAY(20);
          }

          rotation.apply_rotation_xyz(mx, my, mz);

          if (DEBUGGING(LEVELING)) {
            DEBUG_ECHOLN(F("after rotation = ["), p_float_t(mx, 7), AS_CHAR(','), p_float_t(my, 7), AS_CHAR(','), p_float_t(mz, 7), AS_CHAR(']'));
            DEBUG_DELAY(20);
          }

          bedlevel.z_values[i][j] = mz - lsf_results.D;
        }
        return false;
      }

    #else

      void manualValueUpdate() {
        gcode.process_subcommands_now(
          TS(F("G29I"), mesh_x, 'J', mesh_y, 'Z', p_float_t(current_position.z, 3))
        );
        planner.synchronize();
      }

    #endif

    void manual_mesh_move(const bool zmove=false) {
      if (zmove) {
        planner.synchronize();
        current_position.z = goto_mesh_value ? bedlevel.z_values[mesh_x][mesh_y] : Z_CLEARANCE_BETWEEN_PROBES;
        planner.buffer_line(current_position, homing_feedrate(Z_AXIS), active_extruder);
        planner.synchronize();
      }
      else {
        jyersDWIN.popupHandler(Popup_MoveWait);
        gcode.process_subcommands_now(TS(F("G0F300Z"), p_float_t(current_position.z, 3)));
        gcode.process_subcommands_now(TS(F("G42 F4000 I"), mesh_x, 'J', mesh_y));
        planner.synchronize();
        current_position.z = goto_mesh_value ? bedlevel.z_values[mesh_x][mesh_y] : Z_CLEARANCE_BETWEEN_PROBES;
        planner.buffer_line(current_position, homing_feedrate(Z_AXIS), active_extruder);
        planner.synchronize();
        jyersDWIN.redrawMenu();
      }
    }

    float getMaxValue() {
      float max = -(__FLT_MAX__);
      GRID_LOOP(x, y) { const float z = bedlevel.z_values[x][y]; if (!isnan(z)) NOLESS(max, z); }
      return max;
    }

    float getMinValue() {
      float min = __FLT_MAX__;
      GRID_LOOP(x, y) { const float z = bedlevel.z_values[x][y]; if (!isnan(z)) NOMORE(min, z); }
      return min;
    }

    void drawBedMesh(const int16_t selected=-1, const uint8_t gridline_width=1, const uint16_t padding_x=8, const uint16_t padding_y_top=40 + 53 - 7) {
      drawing_mesh = true;
      const uint16_t total_width_px = DWIN_WIDTH - padding_x - padding_x,
                     cell_width_px  = total_width_px / (GRID_MAX_POINTS_X),
                     cell_height_px = total_width_px / (GRID_MAX_POINTS_Y);
      const float v_max = abs(getMaxValue()), v_min = abs(getMinValue()), rmax = _MAX(v_min, v_max);

      // Clear background from previous selection and select new square
      dwinDrawRectangle(1, COLOR_BG_BLACK, _MAX(0, padding_x - gridline_width), _MAX(0, padding_y_top - gridline_width), padding_x + total_width_px, padding_y_top + total_width_px);
      if (selected >= 0) {
        const auto selected_y = selected / (GRID_MAX_POINTS_X);
        const auto selected_x = selected - (GRID_MAX_POINTS_X) * selected_y;
        const auto start_y_px = padding_y_top + selected_y * cell_height_px;
        const auto start_x_px = padding_x + selected_x * cell_width_px;
        dwinDrawRectangle(1, COLOR_WHITE, _MAX(0, start_x_px - gridline_width), _MAX(0, start_y_px - gridline_width), start_x_px + cell_width_px, start_y_px + cell_height_px);
      }

      // Draw value square grid
      GRID_LOOP(x, y) {
        const auto start_x_px = padding_x + x * cell_width_px;
        const auto end_x_px   = start_x_px + cell_width_px - 1 - gridline_width;
        const auto start_y_px = padding_y_top + (GRID_MAX_POINTS_Y - y - 1) * cell_height_px;
        const auto end_y_px   = start_y_px + cell_height_px - 1 - gridline_width;
        dwinDrawRectangle(1,                                          // RGB565 colors: http://www.barth-dev.de/online/rgb565-color-picker/
          isnan(bedlevel.z_values[x][y]) ? COLOR_GREY : (             // gray if undefined
            (bedlevel.z_values[x][y] < 0 ?
              (uint16_t)round(0x1F * -bedlevel.z_values[x][y] / (!viewer_asymmetric_range ? rmax : v_min)) << 11 :  // red if mesh point value is negative
              (uint16_t)round(0x3F *  bedlevel.z_values[x][y] / (!viewer_asymmetric_range ? rmax : v_max)) << 5) |  // green if mesh point value is positive
                _MIN(0x1F, (((uint8_t)abs(bedlevel.z_values[x][y]) / 10) * 4))),                                    // + blue stepping for every mm
          start_x_px, start_y_px, end_x_px, end_y_px
        );

        safe_delay(10);
        LCD_SERIAL.flushTX();

        // Draw value text on
        if (viewer_print_value) {
<<<<<<< HEAD
          xy_int8_t offset { 0, cell_height_px / 2 - 6 };
=======
          xy_uint_t offset { 0, cell_height_px / 2 - 6 };
>>>>>>> ded942a4
          if (isnan(bedlevel.z_values[x][y])) {  // undefined
            dwinDrawString(false, font6x12, COLOR_WHITE, COLOR_BG_BLUE, start_x_px + cell_width_px / 2 - 5, start_y_px + offset.y, F("X"));
          }
          else {                          // has value
            MString<12> msg;
            if (GRID_MAX_POINTS_X < 10)
              msg.set(p_float_t(abs(bedlevel.z_values[x][y]), 2));
            else
              msg.setf(F("%02i"), uint16_t(abs(bedlevel.z_values[x][y] - int16_t(bedlevel.z_values[x][y])) * 100));
            offset.x = cell_width_px / 2 - 3 * msg.length() - 2;
            if (GRID_MAX_POINTS_X >= 10)
              dwinDrawString(false, font6x12, COLOR_WHITE, COLOR_BG_BLUE, start_x_px - 2 + offset.x, start_y_px + offset.y /*+ square / 2 - 6*/, F("."));
            dwinDrawString(false, font6x12, COLOR_WHITE, COLOR_BG_BLUE, start_x_px + 1 + offset.x, start_y_px + offset.y /*+ square / 2 - 6*/, msg);
          }
          safe_delay(10);
          LCD_SERIAL.flushTX();
        }
      }
    }

    void setMeshViewerStatus() { // TODO: draw gradient with values as a legend instead
      float v1, v2,
            v_min = abs(getMinValue()),
            v_max = abs(getMaxValue());
      if (viewer_asymmetric_range) {
        if (v_min > 3e+10f) v_min = 0.0000001;
        if (v_max > 3e+10f) v_max = 0.0000001;
        v1 = -v_min;
        v2 =  v_max;
      }
      else {
        float rmax = _MAX(v_min, v_max), rmin = _MIN(v_min, v_max);
        if (rmax > 3e+10f) rmax = 0.0000001;
        if (rmin > 3e+10f) rmin = 0.0000001;
        v1 = -rmax;
        v2 =  rmin;
      }
      jyersDWIN.updateStatus(TS(GET_TEXT_F(MSG_COLORS_RED), ' ', p_float_t(v1, 3) , F("..0.."), p_float_t(v2, 3), ' ', GET_TEXT_F(MSG_COLORS_GREEN)));
      drawing_mesh = false;
    }

  } mesh_conf;

#endif // HAS_MESH

//
// General Display Functions
//

struct JyersDWIN::EEPROM_Settings JyersDWIN::eeprom_settings{0};
constexpr const char * const JyersDWIN::color_names[11];
constexpr const char * const JyersDWIN::preheat_modes[3];

// Clear a part of the screen
//  4=Entire screen
//  3=Title bar and Menu area (default)
//  2=Menu area
//  1=Title bar
void JyersDWIN::clearScreen(const uint8_t e/*=3*/) {
  if (e == 1 || e == 3 || e == 4) dwinDrawRectangle(1, getColor(eeprom_settings.menu_top_bg, COLOR_BG_BLUE, false), 0, 0, DWIN_WIDTH, TITLE_HEIGHT); // Clear Title Bar
  if (e == 2 || e == 3) dwinDrawRectangle(1, COLOR_BG_BLACK, 0, 31, DWIN_WIDTH, STATUS_Y); // Clear Menu Area
  if (e == 4) dwinDrawRectangle(1, COLOR_BG_BLACK, 0, 31, DWIN_WIDTH, DWIN_HEIGHT); // Clear Popup Area
}

void JyersDWIN::drawFloat(const_float_t value, const uint8_t row, const bool selected/*=false*/, const uint8_t minunit/*=10*/) {
  const uint8_t digits = (uint8_t)floor(log10(abs(value))) + log10(minunit) + (minunit > 1);
  const uint16_t bColor = selected ? COLOR_SELECT : COLOR_BG_BLACK;
  const uint16_t xpos = 240 - (digits * 8);
  dwinDrawRectangle(1, COLOR_BG_BLACK, 194, MBASE(row), 234 - (digits * 8), MBASE(row) + 16);
  if (isnan(value))
    dwinDrawString(true, DWIN_FONT_MENU, COLOR_WHITE, bColor, xpos - 8, MBASE(row), F(" NaN"));
  else {
    dwinDrawFloatValue(true, true, 0, DWIN_FONT_MENU, COLOR_WHITE, bColor, digits - log10(minunit) + 1, log10(minunit), xpos, MBASE(row), (value < 0 ? -value : value));
    dwinDrawString(true, DWIN_FONT_MENU, COLOR_WHITE, bColor, xpos - 8, MBASE(row), value < 0 ? F("-") : F(" "));
  }
}

void JyersDWIN::drawOption(const uint8_t value, const char * const * options, const uint8_t row, const bool selected/*=false*/, const bool color/*=false*/) {
  const uint16_t bColor = selected ? COLOR_SELECT : COLOR_BG_BLACK,
                 tColor = color ? getColor(value, COLOR_WHITE, false) : COLOR_WHITE;
  dwinDrawRectangle(1, bColor, 202, MBASE(row) + 14, 258, MBASE(row) - 2);
  dwinDrawString(false, DWIN_FONT_MENU, tColor, bColor, 202, MBASE(row) - 1, options[value]);
}

uint16_t JyersDWIN::getColor(const uint8_t color, const uint16_t original, const bool light/*=false*/) {
  switch (color) {
    case White:   return light ? COLOR_LIGHT_WHITE   : COLOR_WHITE;
    case Green:   return light ? COLOR_LIGHT_GREEN   : COLOR_GREEN;
    case Cyan:    return light ? COLOR_LIGHT_CYAN    : COLOR_CYAN;
    case Blue:    return light ? COLOR_LIGHT_BLUE    : COLOR_BLUE;
    case Magenta: return light ? COLOR_LIGHT_MAGENTA : COLOR_MAGENTA;
    case Red:     return light ? COLOR_LIGHT_RED     : COLOR_RED;
    case Orange:  return light ? COLOR_LIGHT_ORANGE  : COLOR_ORANGE;
    case Yellow:  return light ? COLOR_LIGHT_YELLOW  : COLOR_YELLOW;
    case Brown:   return light ? COLOR_LIGHT_BROWN   : COLOR_BROWN;
    case Black:   return COLOR_BLACK;
    case Default: return original;
  }
  return COLOR_WHITE;
}

void JyersDWIN::drawTitle(const char * const ctitle) {
  dwinDrawString(false, DWIN_FONT_HEAD, getColor(eeprom_settings.menu_top_txt, COLOR_WHITE, false), COLOR_BG_BLUE, (DWIN_WIDTH - strlen(ctitle) * STAT_CHR_W) / 2, 5, ctitle);
}
void JyersDWIN::drawTitle(FSTR_P const ftitle) {
  dwinDrawString(false, DWIN_FONT_HEAD, getColor(eeprom_settings.menu_top_txt, COLOR_WHITE, false), COLOR_BG_BLUE, (DWIN_WIDTH - strlen_P(FTOP(ftitle)) * STAT_CHR_W) / 2, 5, ftitle);
}

void _decorateMenuItem(uint8_t row, uint8_t icon, bool more) {
  if (icon) dwinIconShow(ICON, icon, 26, MBASE(row) - 3);       // Draw Menu Icon
  if (more) dwinIconShow(ICON, ICON_More, 226, MBASE(row) - 3); // Draw More Arrow
  dwinDrawLine(jyersDWIN.getColor(jyersDWIN.eeprom_settings.menu_split_line, COLOR_LINE, true), 16, MBASE(row) + 33, 256, MBASE(row) + 33); // Draw Menu Line
}

void JyersDWIN::drawMenuItem(const uint8_t row, const uint8_t icon/*=0*/, const char * const label1, const char * const label2, const bool more/*=false*/, const bool centered/*=false*/) {
  const uint8_t label_offset_y = label2 ? MENU_CHR_H * 3 / 5 : 0,
                label1_offset_x = !centered ? LBLX : LBLX * 4/5 + _MAX(LBLX * 1U/5, (DWIN_WIDTH - LBLX - (label1 ? strlen(label1) : 0) * MENU_CHR_W) / 2),
                label2_offset_x = !centered ? LBLX : LBLX * 4/5 + _MAX(LBLX * 1U/5, (DWIN_WIDTH - LBLX - (label2 ? strlen(label2) : 0) * MENU_CHR_W) / 2);
  if (label1) dwinDrawString(false, DWIN_FONT_MENU, COLOR_WHITE, COLOR_BG_BLACK, label1_offset_x, MBASE(row) - 1 - label_offset_y, label1); // Draw Label
  if (label2) dwinDrawString(false, DWIN_FONT_MENU, COLOR_WHITE, COLOR_BG_BLACK, label2_offset_x, MBASE(row) - 1 + label_offset_y, label2); // Draw Label
  _decorateMenuItem(row, icon, more);
}

void JyersDWIN::drawMenuItem(const uint8_t row, const uint8_t icon/*=0*/, FSTR_P const flabel1, FSTR_P const flabel2, const bool more/*=false*/, const bool centered/*=false*/) {
  const uint8_t label_offset_y = flabel2 ? MENU_CHR_H * 3 / 5 : 0,
                label1_offset_x = !centered ? LBLX : LBLX * 4/5 + _MAX(LBLX * 1U/5, (DWIN_WIDTH - LBLX - (flabel1 ? strlen_P(FTOP(flabel1)) : 0) * MENU_CHR_W) / 2),
                label2_offset_x = !centered ? LBLX : LBLX * 4/5 + _MAX(LBLX * 1U/5, (DWIN_WIDTH - LBLX - (flabel2 ? strlen_P(FTOP(flabel2)) : 0) * MENU_CHR_W) / 2);
  if (flabel1) dwinDrawString(false, DWIN_FONT_MENU, COLOR_WHITE, COLOR_BG_BLACK, label1_offset_x, MBASE(row) - 1 - label_offset_y, flabel1); // Draw Label
  if (flabel2) dwinDrawString(false, DWIN_FONT_MENU, COLOR_WHITE, COLOR_BG_BLACK, label2_offset_x, MBASE(row) - 1 + label_offset_y, flabel2); // Draw Label
  _decorateMenuItem(row, icon, more);
}

void JyersDWIN::drawCheckbox(const uint8_t row, const bool value) {
  #if ENABLED(DWIN_CREALITY_LCD_CUSTOM_ICONS)   // Draw appropriate checkbox icon
    dwinIconShow(ICON, (value ? ICON_Checkbox_T : ICON_Checkbox_F), 226, MBASE(row) - 3);
  #else                                         // Draw a basic checkbox using rectangles and lines
    dwinDrawRectangle(1, COLOR_BG_BLACK, 226, MBASE(row) - 3, 226 + 20, MBASE(row) - 3 + 20);
    dwinDrawRectangle(0, COLOR_WHITE, 226, MBASE(row) - 3, 226 + 20, MBASE(row) - 3 + 20);
    if (value) {
      dwinDrawLine(COLOR_CHECKBOX, 227, MBASE(row) - 3 + 11, 226 + 8, MBASE(row) - 3 + 17);
      dwinDrawLine(COLOR_CHECKBOX, 227 + 8, MBASE(row) - 3 + 17, 226 + 19, MBASE(row) - 3 + 1);
      dwinDrawLine(COLOR_CHECKBOX, 227, MBASE(row) - 3 + 12, 226 + 8, MBASE(row) - 3 + 18);
      dwinDrawLine(COLOR_CHECKBOX, 227 + 8, MBASE(row) - 3 + 18, 226 + 19, MBASE(row) - 3 + 2);
      dwinDrawLine(COLOR_CHECKBOX, 227, MBASE(row) - 3 + 13, 226 + 8, MBASE(row) - 3 + 19);
      dwinDrawLine(COLOR_CHECKBOX, 227 + 8, MBASE(row) - 3 + 19, 226 + 19, MBASE(row) - 3 + 3);
    }
  #endif
}

void JyersDWIN::drawMenu(const uint8_t menu, const uint8_t select/*=0*/, const uint8_t scroll/*=0*/) {
  if (active_menu != menu) {
    last_menu = active_menu;
    if (process == Proc_Menu) last_selection = selection;
  }
  selection = _MIN(select, getMenuSize(menu));
  scrollpos = scroll;
  if (selection - scrollpos > MROWS) scrollpos = selection - MROWS; // i.e., NOLESS(scrollpos, selection - MROWS);
  process = Proc_Menu;
  active_menu = menu;
  clearScreen();
  drawTitle(getMenuTitle(menu));
  for (uint8_t i = 0; i < TROWS; ++i) menuItemHandler(menu, i + scrollpos);
  dwinDrawRectangle(1, getColor(eeprom_settings.cursor_color, COLOR_RECTANGLE), 0, MBASE(selection - scrollpos) - 18, 14, MBASE(selection - scrollpos) + 33);
}

void JyersDWIN::redrawMenu(const bool lastproc/*=true*/, const bool lastsel/*=false*/, const bool lastmenu/*=false*/) {
  switch (lastproc ? last_process : process) {
    case Proc_Menu:
      drawMenu(lastmenu ? last_menu : active_menu, lastsel ? last_selection : selection, lastmenu ? 0 : scrollpos);
      break;
    case Proc_Main:  drawMainMenu(lastsel ? last_selection : selection); break;
    case Proc_Print: drawPrintScreen(); break;
    case Proc_File:  drawSDList(); break;
    default: break;
  }
}

void JyersDWIN::redrawScreen() {
  redrawMenu(false);
  drawStatusArea(true);
  updateStatusBar(true);
}

//
// Primary Menus and Screen Elements
//
void JyersDWIN::mainMenuIcons() {
  if (selection == 0) {
    dwinIconShow(ICON, ICON_Print_1, 17, 130);
    dwinDrawRectangle(0, getColor(eeprom_settings.highlight_box, COLOR_WHITE), 17, 130, 126, 229);
    dwinDrawString(false, DWIN_FONT_MENU, COLOR_WHITE, COLOR_BG_BLUE, 52, 200, GET_TEXT_F(MSG_BUTTON_PRINT));
  }
  else {
    dwinIconShow(ICON, ICON_Print_0, 17, 130);
    dwinDrawString(false, DWIN_FONT_MENU, COLOR_WHITE, COLOR_BG_BLUE, 52, 200, GET_TEXT_F(MSG_BUTTON_PRINT));
  }
  if (selection == 1) {
    dwinIconShow(ICON, ICON_Prepare_1, 145, 130);
    dwinDrawRectangle(0, getColor(eeprom_settings.highlight_box, COLOR_WHITE), 145, 130, 254, 229);
    dwinDrawString(false, DWIN_FONT_MENU, COLOR_WHITE, COLOR_BG_BLUE, 170, 200, GET_TEXT_F(MSG_PREPARE));
  }
  else {
    dwinIconShow(ICON, ICON_Prepare_0, 145, 130);
    dwinDrawString(false, DWIN_FONT_MENU, COLOR_WHITE, COLOR_BG_BLUE, 170, 200, GET_TEXT_F(MSG_PREPARE));
  }
  if (selection == 2) {
    dwinIconShow(ICON, ICON_Control_1, 17, 246);
    dwinDrawRectangle(0, getColor(eeprom_settings.highlight_box, COLOR_WHITE), 17, 246, 126, 345);
    dwinDrawString(false, DWIN_FONT_MENU, COLOR_WHITE, COLOR_BG_BLUE, 43, 317, GET_TEXT_F(MSG_CONTROL));
  }
  else {
    dwinIconShow(ICON, ICON_Control_0, 17, 246);
    dwinDrawString(false, DWIN_FONT_MENU, COLOR_WHITE, COLOR_BG_BLUE, 43, 317, GET_TEXT_F(MSG_CONTROL));
  }
  #if HAS_ABL_OR_UBL
    if (selection == 3) {
      dwinIconShow(ICON, ICON_Leveling_1, 145, 246);
      dwinDrawRectangle(0, getColor(eeprom_settings.highlight_box, COLOR_WHITE), 145, 246, 254, 345);
      dwinDrawString(false, DWIN_FONT_MENU, COLOR_WHITE, COLOR_BG_BLUE, 179, 317, GET_TEXT_F(MSG_BUTTON_LEVEL));
    }
    else {
      dwinIconShow(ICON, ICON_Leveling_0, 145, 246);
      dwinDrawString(false, DWIN_FONT_MENU, COLOR_WHITE, COLOR_BG_BLUE, 179, 317, GET_TEXT_F(MSG_BUTTON_LEVEL));
    }
  #else
    if (selection == 3) {
      dwinIconShow(ICON, ICON_Info_1, 145, 246);
      dwinDrawRectangle(0, getColor(eeprom_settings.highlight_box, COLOR_WHITE), 145, 246, 254, 345);
      dwinDrawString(false, DWIN_FONT_MENU, COLOR_WHITE, COLOR_BG_BLUE, 181, 317, GET_TEXT_F(MSG_BUTTON_INFO));
    }
    else {
      dwinIconShow(ICON, ICON_Info_0, 145, 246);
      dwinDrawString(false, DWIN_FONT_MENU, COLOR_WHITE, COLOR_BG_BLUE, 181, 317, GET_TEXT_F(MSG_BUTTON_INFO));
    }
  #endif
}

void JyersDWIN::drawMainMenu(const uint8_t select/*=0*/) {
  process = Proc_Main;
  active_menu = ID_MainMenu;
  selection = select;
  clearScreen();
  drawTitle(getMenuTitle(ID_MainMenu));
  SERIAL_ECHOPGM("\nDWIN handshake ");
  dwinIconShow(ICON, ICON_LOGO, 71, 72);
  mainMenuIcons();
}

void JyersDWIN::printScreenIcons() {
  if (selection == 0) {
    dwinIconShow(ICON, ICON_Setup_1, 8, 252);
    dwinDrawRectangle(0, getColor(eeprom_settings.highlight_box, COLOR_WHITE), 8, 252, 87, 351);
    dwinDrawString(false, DWIN_FONT_MENU, COLOR_WHITE, COLOR_BG_BLUE, 30, 322, GET_TEXT_F(MSG_TUNE));
  }
  else {
    dwinIconShow(ICON, ICON_Setup_0, 8, 252);
    dwinDrawString(false, DWIN_FONT_MENU, COLOR_WHITE, COLOR_BG_BLUE, 30, 322, GET_TEXT_F(MSG_TUNE));
  }
  if (selection == 2) {
    dwinIconShow(ICON, ICON_Stop_1, 184, 252);
    dwinDrawRectangle(0, getColor(eeprom_settings.highlight_box, COLOR_WHITE), 184, 252, 263, 351);
    dwinDrawString(false, DWIN_FONT_MENU, COLOR_WHITE, COLOR_BG_BLUE, 205, 322, GET_TEXT_F(MSG_BUTTON_STOP));
  }
  else {
    dwinIconShow(ICON, ICON_Stop_0, 184, 252);
    dwinDrawString(false, DWIN_FONT_MENU, COLOR_WHITE, COLOR_BG_BLUE, 205, 322, GET_TEXT_F(MSG_BUTTON_STOP));
  }
  if (paused) {
    if (selection == 1) {
      dwinIconShow(ICON, ICON_Continue_1, 96, 252);
      dwinDrawRectangle(0, getColor(eeprom_settings.highlight_box, COLOR_WHITE), 96, 252, 175, 351);
      dwinDrawString(false, DWIN_FONT_MENU, COLOR_WHITE, COLOR_BG_BLUE, 114, 322, GET_TEXT_F(MSG_BUTTON_PRINT));
    }
    else {
      dwinIconShow(ICON, ICON_Continue_0, 96, 252);
      dwinDrawString(false, DWIN_FONT_MENU, COLOR_WHITE, COLOR_BG_BLUE, 114, 322, GET_TEXT_F(MSG_BUTTON_PRINT));
    }
  }
  else {
    if (selection == 1) {
      dwinIconShow(ICON, ICON_Pause_1, 96, 252);
      dwinDrawRectangle(0, getColor(eeprom_settings.highlight_box, COLOR_WHITE), 96, 252, 175, 351);
      dwinDrawString(false, DWIN_FONT_MENU, COLOR_WHITE, COLOR_BG_BLUE, 114, 322, GET_TEXT_F(MSG_BUTTON_PAUSE));
    }
    else {
      dwinIconShow(ICON, ICON_Pause_0, 96, 252);
      dwinDrawString(false, DWIN_FONT_MENU, COLOR_WHITE, COLOR_BG_BLUE, 114, 322, GET_TEXT_F(MSG_BUTTON_PAUSE));
    }
  }
}

void JyersDWIN::drawPrintScreen() {
  process = Proc_Print;
  selection = 0;
  clearScreen();
  dwinDrawRectangle(1, COLOR_BG_BLACK, 8, 352, DWIN_WIDTH - 8, 376);
  drawTitle(GET_TEXT_F(MSG_PRINTING));
  printScreenIcons();
  dwinIconShow(ICON, ICON_PrintTime, 14, 171);
  dwinIconShow(ICON, ICON_RemainTime, 147, 169);
  dwinDrawString(false, DWIN_FONT_MENU, COLOR_WHITE, COLOR_BG_BLACK, 41, 163, F("Elapsed"));
  dwinDrawString(false, DWIN_FONT_MENU, COLOR_WHITE, COLOR_BG_BLACK, 176, 163, GET_TEXT_F(MSG_REMAINING_TIME));
  updateStatusBar(true);
  drawPrintProgressBar();
  drawPrintProgressElapsed();
  TERN_(SET_REMAINING_TIME, drawPrintProgressRemain());
  drawPrintFilename(true);
}

void JyersDWIN::drawPrintFilename(const bool reset/*=false*/) {
  typedef TextScroller<30> Scroller;
  static Scroller scroller;
  if (reset) scroller.reset();
  if (process == Proc_Print) {
    Scroller::Buffer buf;
    size_t outlen = 0;
    const char* outstr = scroller.scroll(outlen, buf, filename);
    dwinDrawRectangle(1, COLOR_BG_BLACK, 8, 50, DWIN_WIDTH - 8, 80);
    const int8_t npos = (DWIN_WIDTH - outlen * MENU_CHR_W) / 2;
    dwinDrawString(false, DWIN_FONT_MENU, COLOR_WHITE, COLOR_BG_BLACK, npos, 60, outstr);
  }
}

void JyersDWIN::drawPrintProgressBar() {
  uint8_t printpercent = sdprint ? card.percentDone() : (ui._get_progress() / 100);
  dwinIconShow(ICON, ICON_Bar, 15, 93);
  dwinDrawRectangle(1, COLOR_BARFILL, 16 + printpercent * 240 / 100, 93, 256, 113);
  dwinDrawIntValue(true, true, 0, DWIN_FONT_MENU, getColor(eeprom_settings.progress_percent, COLOR_PERCENT), COLOR_BG_BLACK, 3, 109, 133, printpercent);
  dwinDrawString(false, DWIN_FONT_MENU, getColor(eeprom_settings.progress_percent, COLOR_PERCENT), COLOR_BG_BLACK, 133, 133, F("%"));
}

#if ENABLED(SET_REMAINING_TIME)

  void JyersDWIN::drawPrintProgressRemain() {
    uint16_t remainingtime = ui.get_remaining_time();
    dwinDrawIntValue(true, true, 1, DWIN_FONT_MENU, getColor(eeprom_settings.progress_time, COLOR_WHITE), COLOR_BG_BLACK, 2, 176, 187, remainingtime / 3600);
    dwinDrawIntValue(true, true, 1, DWIN_FONT_MENU, getColor(eeprom_settings.progress_time, COLOR_WHITE), COLOR_BG_BLACK, 2, 200, 187, (remainingtime % 3600) / 60);
    if (eeprom_settings.time_format_textual) {
      dwinDrawString(false, DWIN_FONT_MENU, getColor(eeprom_settings.progress_time, COLOR_WHITE), COLOR_BG_BLACK, 192, 187, F("h"));
      dwinDrawString(false, DWIN_FONT_MENU, getColor(eeprom_settings.progress_time, COLOR_WHITE), COLOR_BG_BLACK, 216, 187, F("m"));
    }
    else
      dwinDrawString(false, DWIN_FONT_MENU, getColor(eeprom_settings.progress_time, COLOR_WHITE), COLOR_BG_BLACK, 192, 187, F(":"));
  }

#endif

void JyersDWIN::drawPrintProgressElapsed() {
  duration_t elapsed = print_job_timer.duration();
  dwinDrawIntValue(true, true, 1, DWIN_FONT_MENU, getColor(eeprom_settings.progress_time, COLOR_WHITE), COLOR_BG_BLACK, 2, 42, 187, elapsed.value / 3600);
  dwinDrawIntValue(true, true, 1, DWIN_FONT_MENU, getColor(eeprom_settings.progress_time, COLOR_WHITE), COLOR_BG_BLACK, 2, 66, 187, (elapsed.value % 3600) / 60);
  if (eeprom_settings.time_format_textual) {
    dwinDrawString(false, DWIN_FONT_MENU, getColor(eeprom_settings.progress_time, COLOR_WHITE), COLOR_BG_BLACK, 58, 187, F("h"));
    dwinDrawString(false, DWIN_FONT_MENU, getColor(eeprom_settings.progress_time, COLOR_WHITE), COLOR_BG_BLACK, 82, 187, F("m"));
  }
  else
    dwinDrawString(false, DWIN_FONT_MENU, getColor(eeprom_settings.progress_time, COLOR_WHITE), COLOR_BG_BLACK, 58, 187, F(":"));
}

void JyersDWIN::drawPrintConfirm() {
  drawPrintScreen();
  process = Proc_Confirm;
  popup = Popup_Complete;
  dwinDrawRectangle(1, COLOR_BG_BLACK, 8, 252, 263, 351);
  dwinIconShow(ICON, ICON_Confirm_E, 87, 283);
  dwinDrawRectangle(0, getColor(eeprom_settings.highlight_box, COLOR_WHITE), 86, 282, 187, 321);
  dwinDrawRectangle(0, getColor(eeprom_settings.highlight_box, COLOR_WHITE), 85, 281, 188, 322);
}

void JyersDWIN::drawSDItem(const uint8_t item, const uint8_t row) {
  if (item == 0)
    drawMenuItem(0, ICON_Back, card.flag.workDirIsRoot ? GET_TEXT_F(MSG_BACK) : F(".."));
  else {
    card.selectFileByIndexSorted(item - 1);
    char * const filename = card.longest_filename();
    size_t max = MENU_CHAR_LIMIT;
    size_t pos = strlen(filename), len = pos;
    if (!card.flag.filenameIsDir)
      while (pos && filename[pos] != '.') pos--;
    len = pos;
    if (len > max) len = max;
    char name[len + 1];
    for (uint8_t i = 0; i < len; ++i) name[i] = filename[i];
    if (pos > max)
      for (uint8_t i = len - 3; i < len; ++i) name[i] = '.';
    name[len] = '\0';
    drawMenuItem(row, card.flag.filenameIsDir ? ICON_More : ICON_File, name);
  }
}

void JyersDWIN::drawSDList(const bool removed/*=false*/) {
  clearScreen();
  drawTitle(GET_TEXT_F(MSG_MEDIA_MENU));
  selection = 0;
  scrollpos = 0;
  process = Proc_File;
  if (card.isMounted() && !removed) {
    for (uint8_t i = 0; i < _MIN(card.get_num_items() + 1, TROWS); ++i)
      drawSDItem(i, i);
  }
  else {
    drawMenuItem(0, ICON_Back, GET_TEXT_F(MSG_BACK));
    dwinDrawRectangle(1, COLOR_BG_RED, 10, MBASE(3) - 10, DWIN_WIDTH - 10, MBASE(4));
    dwinDrawString(false, font16x32, COLOR_YELLOW, COLOR_BG_RED, ((DWIN_WIDTH) - 8 * 16) / 2, MBASE(3), GET_TEXT_F(MSG_NO_MEDIA));
  }
  dwinDrawRectangle(1, getColor(eeprom_settings.cursor_color, COLOR_RECTANGLE), 0, MBASE(0) - 18, 14, MBASE(0) + 33);
}

void JyersDWIN::drawStatusArea(const bool icons/*=false*/) {

  if (icons) dwinDrawRectangle(1, COLOR_BG_BLACK, 0, STATUS_Y, DWIN_WIDTH, DWIN_HEIGHT - 1);

  #if HAS_HOTEND
    static float hotend = -1;
    static int16_t hotendtarget = -1, flow = -1;
    if (icons) {
      hotend = -1;
      hotendtarget = -1;
      dwinIconShow(ICON, ICON_HotendTemp, 10, 383);
      dwinDrawString(false, DWIN_FONT_STAT, getColor(eeprom_settings.status_area_text, COLOR_WHITE), COLOR_BG_BLACK, 25 + 3 * STAT_CHR_W + 5, 384, F("/"));
    }
    if (thermalManager.degHotend(0) != hotend) {
      hotend = thermalManager.degHotend(0);
      dwinDrawIntValue(true, true, 0, DWIN_FONT_STAT, getColor(eeprom_settings.status_area_text, COLOR_WHITE), COLOR_BG_BLACK, 3, 28, 384, hotend);
      dwinDrawDegreeSymbol(getColor(eeprom_settings.status_area_text, COLOR_WHITE), 25 + 3 * STAT_CHR_W + 5, 386);
    }
    if (thermalManager.wholeDegHotend(0) != hotendtarget) {
      hotendtarget = thermalManager.degTargetHotend(0);
      dwinDrawIntValue(true, true, 0, DWIN_FONT_STAT, getColor(eeprom_settings.status_area_text, COLOR_WHITE), COLOR_BG_BLACK, 3, 25 + 4 * STAT_CHR_W + 6, 384, hotendtarget);
      dwinDrawDegreeSymbol(getColor(eeprom_settings.status_area_text, COLOR_WHITE), 25 + 4 * STAT_CHR_W + 39, 386);
    }
    if (icons) {
      flow = -1;
      dwinIconShow(ICON, ICON_StepE, 112, 417);
      dwinDrawString(false, DWIN_FONT_STAT, getColor(eeprom_settings.status_area_text, COLOR_WHITE), COLOR_BG_BLACK, 116 + 5 * STAT_CHR_W + 2, 417, F("%"));
    }
    if (planner.flow_percentage[0] != flow) {
      flow = planner.flow_percentage[0];
      dwinDrawIntValue(true, true, 0, DWIN_FONT_STAT, getColor(eeprom_settings.status_area_text, COLOR_WHITE), COLOR_BG_BLACK, 3, 116 + 2 * STAT_CHR_W, 417, planner.flow_percentage[0]);
    }
  #endif

  #if HAS_HEATED_BED
    static float bed = -1;
    static int16_t bedtarget = -1;
    if (icons) {
      bed = -1;
      bedtarget = -1;
      dwinIconShow(ICON, ICON_BedTemp, 10, 416);
      dwinDrawString(false, DWIN_FONT_STAT, getColor(eeprom_settings.status_area_text, COLOR_WHITE), COLOR_BG_BLACK, 25 + 3 * STAT_CHR_W + 5, 417, F("/"));
    }
    if (thermalManager.degBed() != bed) {
      bed = thermalManager.degBed();
      dwinDrawIntValue(true, true, 0, DWIN_FONT_STAT, getColor(eeprom_settings.status_area_text, COLOR_WHITE), COLOR_BG_BLACK, 3, 28, 417, bed);
      dwinDrawDegreeSymbol(getColor(eeprom_settings.status_area_text, COLOR_WHITE), 25 + 3 * STAT_CHR_W + 5, 419);
    }
    if (thermalManager.degTargetBed() != bedtarget) {
      bedtarget = thermalManager.degTargetBed();
      dwinDrawIntValue(true, true, 0, DWIN_FONT_STAT, getColor(eeprom_settings.status_area_text, COLOR_WHITE), COLOR_BG_BLACK, 3, 25 + 4 * STAT_CHR_W + 6, 417, bedtarget);
      dwinDrawDegreeSymbol(getColor(eeprom_settings.status_area_text, COLOR_WHITE), 25 + 4 * STAT_CHR_W + 39, 419);
    }
  #endif

  #if HAS_FAN
    static uint8_t fan = -1;
    if (icons) {
      fan = -1;
      dwinIconShow(ICON, ICON_FanSpeed, 187, 383);
    }
    if (thermalManager.fan_speed[0] != fan) {
      fan = thermalManager.fan_speed[0];
      dwinDrawIntValue(true, true, 0, DWIN_FONT_STAT, getColor(eeprom_settings.status_area_text, COLOR_WHITE), COLOR_BG_BLACK, 3, 195 + 2 * STAT_CHR_W, 384, thermalManager.fan_speed[0]);
    }
  #endif

  #if HAS_ZOFFSET_ITEM
    static float offset = -1;

    if (icons) {
      offset = -1;
      dwinIconShow(ICON, ICON_Zoffset, 187, 416);
    }
    if (zoffsetvalue != offset) {
      offset = zoffsetvalue;
      dwinDrawFloatValue(true, true, 0, DWIN_FONT_STAT, getColor(eeprom_settings.status_area_text, COLOR_WHITE), COLOR_BG_BLACK, 2, 2, 207, 417, (zoffsetvalue < 0 ? -zoffsetvalue : zoffsetvalue));
      dwinDrawString(true, DWIN_FONT_MENU, getColor(eeprom_settings.status_area_text, COLOR_WHITE), COLOR_BG_BLACK, 205, 419, zoffsetvalue < 0 ? F("-") : F(" "));
    }
  #endif

  static int16_t feedrate = -1;
  if (icons) {
    feedrate = -1;
    dwinIconShow(ICON, ICON_Speed, 113, 383);
    dwinDrawString(false, DWIN_FONT_STAT, getColor(eeprom_settings.status_area_text, COLOR_WHITE), COLOR_BG_BLACK, 116 + 5 * STAT_CHR_W + 2, 384, F("%"));
  }
  if (feedrate_percentage != feedrate) {
    feedrate = feedrate_percentage;
    dwinDrawIntValue(true, true, 0, DWIN_FONT_STAT, getColor(eeprom_settings.status_area_text, COLOR_WHITE), COLOR_BG_BLACK, 3, 116 + 2 * STAT_CHR_W, 384, feedrate_percentage);
  }

  static float x = -1, y = -1, z = -1;
  static bool update_x = false, update_y = false, update_z = false;
  update_x = (current_position.x != x || axis_should_home(X_AXIS) || update_x);
  update_y = (current_position.y != y || axis_should_home(Y_AXIS) || update_y);
  update_z = (current_position.z != z || axis_should_home(Z_AXIS) || update_z);
  if (icons) {
    x = y = z = -1;
    dwinDrawLine(getColor(eeprom_settings.coordinates_split_line, COLOR_LINE, true), 16, 450, 256, 450);
    dwinIconShow(ICON, ICON_MaxSpeedX,  10, 456);
    dwinIconShow(ICON, ICON_MaxSpeedY,  95, 456);
    dwinIconShow(ICON, ICON_MaxSpeedZ, 180, 456);
  }
  if (update_x) {
    x = current_position.x;
    if ((update_x = axis_should_home(X_AXIS) && ui.get_blink()))
      dwinDrawString(true, DWIN_FONT_MENU, getColor(eeprom_settings.coordinates_text, COLOR_WHITE), COLOR_BG_BLACK, 35, 459, F("  -?-  "));
    else
      dwinDrawFloatValue(true, true, 0, DWIN_FONT_MENU, getColor(eeprom_settings.coordinates_text, COLOR_WHITE), COLOR_BG_BLACK, 3, 1, 35, 459, current_position.x);
  }
  if (update_y) {
    y = current_position.y;
    if ((update_y = axis_should_home(Y_AXIS) && ui.get_blink()))
      dwinDrawString(true, DWIN_FONT_MENU, getColor(eeprom_settings.coordinates_text, COLOR_WHITE), COLOR_BG_BLACK, 120, 459, F("  -?-  "));
    else
      dwinDrawFloatValue(true, true, 0, DWIN_FONT_MENU, getColor(eeprom_settings.coordinates_text, COLOR_WHITE), COLOR_BG_BLACK, 3, 1, 120, 459, current_position.y);
  }
  if (update_z) {
    z = current_position.z;
    if ((update_z = axis_should_home(Z_AXIS) && ui.get_blink()))
      dwinDrawString(true, DWIN_FONT_MENU, getColor(eeprom_settings.coordinates_text, COLOR_WHITE), COLOR_BG_BLACK, 205, 459, F("  -?-  "));
    else
      dwinDrawFloatValue(true, true, 0, DWIN_FONT_MENU, getColor(eeprom_settings.coordinates_text, COLOR_WHITE), COLOR_BG_BLACK, 3, 2, 205, 459, current_position.z >= 0 ? current_position.z : 0);
  }
  dwinUpdateLCD();
}

void JyersDWIN::drawPopup(FSTR_P const line1, FSTR_P const line2, FSTR_P const line3, uint8_t mode, uint8_t icon/*=0*/) {
  if (process != Proc_Confirm && process != Proc_Popup && process != Proc_Wait) last_process = process;
  if ((process == Proc_Menu || process == Proc_Wait) && mode == Proc_Popup) last_selection = selection;
  process = mode;
  clearScreen();
  dwinDrawRectangle(0, COLOR_WHITE, 13, 59, 259, 351);
  dwinDrawRectangle(1, COLOR_BG_WINDOW, 14, 60, 258, 350);
  const uint8_t ypos = (mode == Proc_Popup || mode == Proc_Confirm) ? 150 : 230;
  if (icon > 0) dwinIconShow(ICON, icon, 101, 105);
  dwinDrawString(true, DWIN_FONT_MENU, COLOR_POPUP_TEXT, COLOR_BG_WINDOW, (272 - 8 * strlen_P(FTOP(line1))) / 2, ypos, line1);
  dwinDrawString(true, DWIN_FONT_MENU, COLOR_POPUP_TEXT, COLOR_BG_WINDOW, (272 - 8 * strlen_P(FTOP(line2))) / 2, ypos + 30, line2);
  dwinDrawString(true, DWIN_FONT_MENU, COLOR_POPUP_TEXT, COLOR_BG_WINDOW, (272 - 8 * strlen_P(FTOP(line3))) / 2, ypos + 60, line3);
  if (mode == Proc_Popup) {
    selection = 0;
    dwinDrawRectangle(1, COLOR_CONFIRM, 26, 280, 125, 317);
    dwinDrawRectangle(1, COLOR_CANCEL, 146, 280, 245, 317);
    dwinDrawString(false, DWIN_FONT_STAT, COLOR_WHITE, COLOR_BG_WINDOW, 39, 290, GET_TEXT_F(MSG_BUTTON_CONFIRM));
    dwinDrawString(false, DWIN_FONT_STAT, COLOR_WHITE, COLOR_BG_WINDOW, 165, 290, GET_TEXT_F(MSG_BUTTON_CANCEL));
    popupSelect();
  }
  else if (mode == Proc_Confirm) {
    dwinDrawRectangle(1, COLOR_CONFIRM, 87, 280, 186, 317);
    dwinDrawString(false, DWIN_FONT_STAT, COLOR_WHITE, COLOR_BG_WINDOW, 96, 290, GET_TEXT_F(MSG_BUTTON_CONTINUE));
  }
}

void MarlinUI::kill_screen(FSTR_P const error, FSTR_P const) {
  jyersDWIN.drawPopup(F("Printer Kill Reason:"), error, F("Restart Required"), Proc_Wait, ICON_BLTouch);
}

void JyersDWIN::popupSelect() {
  const uint16_t c1 = selection ? COLOR_BG_WINDOW : getColor(eeprom_settings.highlight_box, COLOR_WHITE),
                 c2 = selection ? getColor(eeprom_settings.highlight_box, COLOR_WHITE) : COLOR_BG_WINDOW;
  dwinDrawRectangle(0, c1, 25, 279, 126, 318);
  dwinDrawRectangle(0, c1, 24, 278, 127, 319);
  dwinDrawRectangle(0, c2, 145, 279, 246, 318);
  dwinDrawRectangle(0, c2, 144, 278, 247, 319);
}

void JyersDWIN::updateStatusBar(const bool refresh/*=false*/) {
  typedef TextScroller<30> Scroller;
  static bool new_msg;
  static Scroller scroller;
  static char lastmsg[64];
  if (strcmp(lastmsg, statusmsg) != 0 || refresh) {
    strcpy(lastmsg, statusmsg);
    scroller.reset();
    new_msg = true;
  }
  Scroller::Buffer buf;
  size_t len = 0;
  const char* dispmsg = scroller.scroll(len, buf, statusmsg, &new_msg);
  if (new_msg) {
    new_msg = false;
    if (process == Proc_Print) {
      dwinDrawRectangle(1, COLOR_GREY, 8, 214, DWIN_WIDTH - 8, 238);
      const int8_t npos = (DWIN_WIDTH - len * MENU_CHR_W) / 2;
      dwinDrawString(false, DWIN_FONT_MENU, getColor(eeprom_settings.status_bar_text, COLOR_WHITE), COLOR_BG_BLACK, npos, 219, dispmsg);
    }
    else {
      dwinDrawRectangle(1, COLOR_BG_BLACK, 8, 352, DWIN_WIDTH - 8, 376);
      const int8_t npos = (DWIN_WIDTH - len * MENU_CHR_W) / 2;
      dwinDrawString(false, DWIN_FONT_MENU, getColor(eeprom_settings.status_bar_text, COLOR_WHITE), COLOR_BG_BLACK, npos, 357, dispmsg);
    }
  }
}

//
// Menu Item Config
//

void JyersDWIN::menuItemHandler(const uint8_t menu, const uint8_t item, bool draw/*=true*/) {
  const uint8_t row = item - scrollpos;
  #if HAS_LEVELING
    static bool level_state;
  #endif

  #if HAS_PREHEAT

    #define PREHEAT_BACK 0
    #define PREHEAT_SUBMENU_HOTEND (PREHEAT_BACK + ENABLED(HAS_HOTEND))
    #define PREHEAT_SUBMENU_BED (PREHEAT_SUBMENU_HOTEND + ENABLED(HAS_HEATED_BED))
    #define PREHEAT_SUBMENU_FAN (PREHEAT_SUBMENU_BED + ENABLED(HAS_FAN))
    #define PREHEAT_SUBMENU_TOTAL PREHEAT_SUBMENU_FAN

    auto preheat_submenu = [&](const int index, const uint8_t item, const uint8_t sel) {
      switch (item) {
        case PREHEAT_BACK:
          if (draw)
            drawMenuItem(row, ICON_Back, GET_TEXT_F(MSG_BACK));
          else
            drawMenu(ID_TempMenu, sel);
          break;
        #if HAS_HOTEND
          case PREHEAT_SUBMENU_HOTEND:
            if (draw) {
              drawMenuItem(row, ICON_SetEndTemp, GET_TEXT_F(MSG_NOZZLE));
              drawFloat(ui.material_preset[index].hotend_temp, row, false, 1);
            }
            else
              modifyValue(ui.material_preset[index].hotend_temp, MIN_E_TEMP, MAX_E_TEMP, 1);
            break;
        #endif
        #if HAS_HEATED_BED
          case PREHEAT_SUBMENU_BED:
            if (draw) {
              drawMenuItem(row, ICON_SetBedTemp, GET_TEXT_F(MSG_BED));
              drawFloat(ui.material_preset[index].bed_temp, row, false, 1);
            }
            else
              modifyValue(ui.material_preset[index].bed_temp, MIN_BED_TEMP, MAX_BED_TEMP, 1);
            break;
        #endif
        #if HAS_FAN
          case PREHEAT_SUBMENU_FAN:
            if (draw) {
              drawMenuItem(row, ICON_FanSpeed, GET_TEXT_F(MSG_FAN_SPEED));
              drawFloat(ui.material_preset[index].fan_speed, row, false, 1);
            }
            else
              modifyValue(ui.material_preset[index].fan_speed, MIN_FAN_SPEED, MAX_FAN_SPEED, 1);
            break;
        #endif
      }
    };

  #endif

  switch (menu) {
    case ID_Prepare:

      #define PREPARE_BACK 0
      #define PREPARE_MOVE (PREPARE_BACK + 1)
      #define PREPARE_DISABLE (PREPARE_MOVE + 1)
      #define PREPARE_HOME (PREPARE_DISABLE + 1)
      #define PREPARE_MANUALLEVEL (PREPARE_HOME + 1)
      #define PREPARE_ZOFFSET (PREPARE_MANUALLEVEL + ENABLED(HAS_ZOFFSET_ITEM))
      #define PREPARE_PREHEAT (PREPARE_ZOFFSET + ENABLED(HAS_PREHEAT))
      #define PREPARE_COOLDOWN (PREPARE_PREHEAT + ANY(HAS_HOTEND, HAS_HEATED_BED))
      #define PREPARE_CHANGEFIL (PREPARE_COOLDOWN + ENABLED(ADVANCED_PAUSE_FEATURE))
      #define PREPARE_CUSTOM_MENU (PREPARE_CHANGEFIL + ENABLED(HAS_CUSTOM_MENU))
      #define PREPARE_FWRETRACT (PREPARE_CUSTOM_MENU + ENABLED(FWRETRACT))
      #define PREPARE_TOTAL PREPARE_FWRETRACT

      switch (item) {
        case PREPARE_BACK:
          if (draw)
            drawMenuItem(row, ICON_Back, GET_TEXT_F(MSG_BACK));
          else
            drawMainMenu(1);
          break;
        case PREPARE_MOVE:
          if (draw)
            drawMenuItem(row, ICON_Axis, GET_TEXT_F(MSG_MOVE_AXIS), nullptr, true);
          else
            drawMenu(ID_Move);
          break;
        case PREPARE_DISABLE:
          if (draw)
            drawMenuItem(row, ICON_CloseMotor, GET_TEXT_F(MSG_DISABLE_STEPPERS));
          else
            queue.inject(F("M84"));
          break;
        case PREPARE_HOME:
          if (draw)
            drawMenuItem(row, ICON_SetHome, GET_TEXT_F(MSG_HOMING), nullptr, true);
          else
            drawMenu(ID_HomeMenu);
          break;
        case PREPARE_MANUALLEVEL:
          if (draw)
            drawMenuItem(row, ICON_PrintSize, F("Manual Leveling"), nullptr, true);
          else {
            if (axes_should_home()) {
              popupHandler(Popup_Home);
              gcode.home_all_axes(true);
            }
            #if HAS_LEVELING
              level_state = planner.leveling_active;
              set_bed_leveling_enabled(false);
            #endif
            drawMenu(ID_ManualLevel);
          }
          break;

        #if HAS_ZOFFSET_ITEM
          case PREPARE_ZOFFSET:
            if (draw)
              drawMenuItem(row, ICON_Zoffset, F("Z-Offset"), nullptr, true);
            else {
              #if HAS_LEVELING
                level_state = planner.leveling_active;
                set_bed_leveling_enabled(false);
              #endif
              drawMenu(ID_ZOffset);
            }
            break;
        #endif

        #if HAS_PREHEAT
          case PREPARE_PREHEAT:
            if (draw)
              drawMenuItem(row, ICON_Temperature, F("Preheat"), nullptr, true);
            else
              drawMenu(ID_Preheat);
            break;
        #endif

        #if HAS_HOTEND || HAS_HEATED_BED
          case PREPARE_COOLDOWN:
            if (draw)
              drawMenuItem(row, ICON_Cool, GET_TEXT_F(MSG_COOLDOWN));
            else
              thermalManager.cooldown();
            break;
        #endif

        #if HAS_CUSTOM_MENU
          case PREPARE_CUSTOM_MENU:
            #ifndef CUSTOM_MENU_CONFIG_TITLE
              #define CUSTOM_MENU_CONFIG_TITLE "Custom Commands"
            #endif
            if (draw)
              drawMenuItem(row, ICON_Version, F(CUSTOM_MENU_CONFIG_TITLE));
            else
              drawMenu(ID_MenuCustom);
            break;
        #endif

        #if ENABLED(ADVANCED_PAUSE_FEATURE)
          case PREPARE_CHANGEFIL:
            if (draw) {
              drawMenuItem(row, ICON_ResumeEEPROM, GET_TEXT_F(MSG_FILAMENTCHANGE)
                #if ENABLED(FILAMENT_LOAD_UNLOAD_GCODES)
                  , nullptr, true
                #endif
              );
            }
            else {
              #if ENABLED(FILAMENT_LOAD_UNLOAD_GCODES)
                drawMenu(ID_ChangeFilament);
              #else
                if (thermalManager.targetTooColdToExtrude(0))
                  popupHandler(Popup_ETemp);
                else {
                  if (thermalManager.temp_hotend[0].is_below_target(2)) {
                    popupHandler(Popup_Heating);
                    thermalManager.wait_for_hotend(0);
                  }
                  popupHandler(Popup_FilChange);
                  gcode.process_subcommands_now(TS(F("M600 B1 R"), thermalManager.degTargetHotend(0)));
                }
              #endif
            }
            break;
        #endif

        #if ENABLED(FWRETRACT)
          case PREPARE_FWRETRACT:
            if (draw)
              drawMenuItem(row, ICON_SetHome, GET_TEXT_F(MSG_FWRETRACT), nullptr, true);
            else
              drawMenu(ID_FWMenu);
            break;
        #endif
      }
      break;

    case ID_HomeMenu:

      #define HOME_BACK  0
      #define HOME_ALL   (HOME_BACK + 1)
      #define HOME_X     (HOME_ALL + 1)
      #define HOME_Y     (HOME_X + 1)
      #define HOME_Z     (HOME_Y + 1)
      #define HOME_SET   (HOME_Z + 1)
      #define HOME_TOTAL HOME_SET

      switch (item) {
        case HOME_BACK:
          if (draw)
            drawMenuItem(row, ICON_Back, GET_TEXT_F(MSG_BACK));
          else
            drawMenu(ID_Prepare, PREPARE_HOME);
          break;
        case HOME_ALL:
          if (draw)
            drawMenuItem(row, ICON_Homing, GET_TEXT_F(MSG_AUTO_HOME));
          else {
            popupHandler(Popup_Home);
            gcode.home_all_axes(true);
            redrawMenu();
          }
          break;
        case HOME_X:
          if (draw)
            drawMenuItem(row, ICON_MoveX, GET_TEXT_F(MSG_AUTO_HOME_X));
          else {
            popupHandler(Popup_Home);
            gcode.process_subcommands_now(F("G28X"));
            planner.synchronize();
            redrawMenu();
          }
          break;
        case HOME_Y:
          if (draw)
            drawMenuItem(row, ICON_MoveY, GET_TEXT_F(MSG_AUTO_HOME_X));
          else {
            popupHandler(Popup_Home);
            gcode.process_subcommands_now(F("G28Y"));
            planner.synchronize();
            redrawMenu();
          }
          break;
        case HOME_Z:
          if (draw)
            drawMenuItem(row, ICON_MoveZ, GET_TEXT_F(MSG_AUTO_HOME_X));
          else {
            popupHandler(Popup_Home);
            gcode.process_subcommands_now(F("G28Z"));
            planner.synchronize();
            redrawMenu();
          }
          break;
        case HOME_SET:
          if (draw)
            drawMenuItem(row, ICON_SetHome, F("Set Home Here"));
          else {
            gcode.process_subcommands_now(F("G92X0Y0Z0"));
            audioFeedback();
          }
          break;
      }
      break;

    case ID_Move:

      #define MOVE_BACK 0
      #define MOVE_X (MOVE_BACK + 1)
      #define MOVE_Y (MOVE_X + 1)
      #define MOVE_Z (MOVE_Y + 1)
      #define MOVE_E (MOVE_Z + ENABLED(HAS_HOTEND))
      #define MOVE_P (MOVE_E + ENABLED(HAS_BED_PROBE))
      #define MOVE_LIVE (MOVE_P + 1)
      #define MOVE_TOTAL MOVE_LIVE

      switch (item) {
        case MOVE_BACK:
          if (draw)
            drawMenuItem(row, ICON_Back, GET_TEXT_F(MSG_BACK));
          else {
            #if HAS_BED_PROBE
              probe_deployed = false;
              probe.set_deployed(probe_deployed);
            #endif
            drawMenu(ID_Prepare, PREPARE_MOVE);
          }
          break;
        case MOVE_X:
          if (draw) {
            drawMenuItem(row, ICON_MoveX, GET_TEXT_F(MSG_MOVE_X));
            drawFloat(current_position.x, row, false);
          }
          else
            modifyValue(current_position.x, X_MIN_POS, X_MAX_POS, 10);
          break;
        case MOVE_Y:
          if (draw) {
            drawMenuItem(row, ICON_MoveY, GET_TEXT_F(MSG_MOVE_Y));
            drawFloat(current_position.y, row);
          }
          else
            modifyValue(current_position.y, Y_MIN_POS, Y_MAX_POS, 10);
          break;
        case MOVE_Z:
          if (draw) {
            drawMenuItem(row, ICON_MoveZ, GET_TEXT_F(MSG_MOVE_Z));
            drawFloat(current_position.z, row);
          }
          else
            modifyValue(current_position.z, Z_MIN_POS, Z_MAX_POS, 10);
          break;

        #if HAS_HOTEND
          case MOVE_E:
            if (draw) {
              drawMenuItem(row, ICON_Extruder, GET_TEXT_F(MSG_MOVE_E));
              current_position.e = 0;
              sync_plan_position();
              drawFloat(current_position.e, row);
            }
            else {
              if (thermalManager.targetTooColdToExtrude(0)) {
                popupHandler(Popup_ETemp);
              }
              else {
                if (thermalManager.temp_hotend[0].is_below_target(2)) {
                  popupHandler(Popup_Heating);
                  thermalManager.wait_for_hotend(0);
                  redrawMenu();
                }
                current_position.e = 0;
                sync_plan_position();
                modifyValue(current_position.e, -500, 500, 10);
              }
            }
          break;
        #endif // HAS_HOTEND

        #if HAS_BED_PROBE
          case MOVE_P:
            if (draw) {
              drawMenuItem(row, ICON_StockConfiguration, F("Probe"));
              drawCheckbox(row, probe_deployed);
            }
            else {
              probe_deployed ^= true;
              probe.set_deployed(probe_deployed);
              drawCheckbox(row, probe_deployed);
            }
            break;
        #endif

        case MOVE_LIVE:
          if (draw) {
            drawMenuItem(row, ICON_Axis, GET_TEXT_F(MSG_LIVE_MOVE));
            drawCheckbox(row, livemove);
          }
          else {
            livemove ^= true;
            drawCheckbox(row, livemove);
          }
          break;
      }
      break;
    case ID_ManualLevel: {

      #define MLEVEL_BACK 0
      #define MLEVEL_PROBE (MLEVEL_BACK + ENABLED(HAS_BED_PROBE))
      #define MLEVEL_BL (MLEVEL_PROBE + 1)
      #define MLEVEL_TL (MLEVEL_BL + 1)
      #define MLEVEL_TR (MLEVEL_TL + 1)
      #define MLEVEL_BR (MLEVEL_TR + 1)
      #define MLEVEL_C (MLEVEL_BR + 1)
      #define MLEVEL_ZPOS (MLEVEL_C + 1)
      #define MLEVEL_TOTAL MLEVEL_ZPOS

      static float mlev_z_pos = 0;
      static bool use_probe = false;

      #if HAS_BED_PROBE
        const float probe_x_min = _MAX(0 + corner_pos, X_MIN_POS + probe.offset.x, X_MIN_POS + PROBING_MARGIN) - probe.offset.x,
                    probe_x_max = _MIN((X_BED_SIZE + X_MIN_POS) - corner_pos, X_MAX_POS + probe.offset.x, X_MAX_POS - PROBING_MARGIN) - probe.offset.x,
                    probe_y_min = _MAX(0 + corner_pos, Y_MIN_POS + probe.offset.y, Y_MIN_POS + PROBING_MARGIN) - probe.offset.y,
                    probe_y_max = _MIN((Y_BED_SIZE + Y_MIN_POS) - corner_pos, Y_MAX_POS + probe.offset.y, Y_MAX_POS - PROBING_MARGIN) - probe.offset.y;
      #endif

      switch (item) {
        case MLEVEL_BACK:
          if (draw)
            drawMenuItem(row, ICON_Back, GET_TEXT_F(MSG_BACK));
          else {
            TERN_(HAS_LEVELING, set_bed_leveling_enabled(level_state));
            drawMenu(ID_Prepare, PREPARE_MANUALLEVEL);
          }
          break;

        #if HAS_BED_PROBE
          case MLEVEL_PROBE:
            if (draw) {
              drawMenuItem(row, ICON_Zoffset, F("Use Probe"));
              drawCheckbox(row, use_probe);
            }
            else {
              use_probe ^= true;
              drawCheckbox(row, use_probe);
              if (use_probe) {
                popupHandler(Popup_Level);
                const struct { xy_pos_t p; ProbePtRaise r; } points[] = {
                  { { probe_x_min, probe_y_min }, PROBE_PT_RAISE },
                  { { probe_x_min, probe_y_max }, PROBE_PT_RAISE },
                  { { probe_x_max, probe_y_max }, PROBE_PT_RAISE },
                  { { probe_x_max, probe_y_min }, PROBE_PT_STOW }
                };
                corner_avg = 0;
                for (uint8_t i = 0; i < COUNT(points); i++) {
                  const float mz = probe.probe_at_point(points[i].p, points[i].r, 0, false);
                  if (isnan(mz)) { corner_avg = 0; break; }
                  corner_avg += mz;
                }
                corner_avg /= 4;
                redrawMenu();
              }
            }
            break;
        #endif

        case MLEVEL_BL:
          if (draw)
            drawMenuItem(row, ICON_AxisBL, GET_TEXT_F(MSG_BOTTOM_LEFT));
          else {
            popupHandler(Popup_MoveWait);
            if (use_probe) {
              #if HAS_BED_PROBE
                gcode.process_subcommands_now(
                  TS(F("G0F4000\nG0Z10\nG0X"), p_float_t(probe_x_min, 3), 'Y', p_float_t(probe_y_min, 3))
                );
                planner.synchronize();
                popupHandler(Popup_ManualProbing);
              #endif
            }
            else {
              gcode.process_subcommands_now(
                TS(F("G0F4000\nG0Z10\nG0X"), p_float_t(corner_pos, 3), 'Y', p_float_t(corner_pos, 3), F("\nG0F300Z"), p_float_t(mlev_z_pos, 3))
              );
              planner.synchronize();
              redrawMenu();
            }
          }
          break;
        case MLEVEL_TL:
          if (draw)
            drawMenuItem(row, ICON_AxisTL, GET_TEXT_F(MSG_TOP_LEFT));
          else {
            popupHandler(Popup_MoveWait);
            if (use_probe) {
              #if HAS_BED_PROBE
                gcode.process_subcommands_now(
                  TS(F("G0F4000\nG0Z10\nG0X"), p_float_t(probe_x_min, 3), 'Y', p_float_t(probe_y_max, 3))
                );
                planner.synchronize();
                popupHandler(Popup_ManualProbing);
              #endif
            }
            else {
              gcode.process_subcommands_now(
                TS(F("G0F4000\nG0Z10\nG0X"), p_float_t(corner_pos, 3), 'Y', p_float_t((Y_BED_SIZE + Y_MIN_POS) - corner_pos, 3), F("\nG0F300Z"), p_float_t(mlev_z_pos, 3))
              );
              planner.synchronize();
              redrawMenu();
            }
          }
          break;
        case MLEVEL_TR:
          if (draw)
            drawMenuItem(row, ICON_AxisTR, GET_TEXT_F(MSG_TOP_RIGHT));
          else {
            popupHandler(Popup_MoveWait);
            if (use_probe) {
              #if HAS_BED_PROBE
                gcode.process_subcommands_now(
                  TS(F("G0F4000\nG0Z10\nG0X"), p_float_t(probe_x_max, 3), 'Y', p_float_t(probe_y_max, 3), F("\nG0F300Z"), p_float_t(mlev_z_pos, 3))
                );
                planner.synchronize();
                popupHandler(Popup_ManualProbing);
              #endif
            }
            else {
              gcode.process_subcommands_now(
                TS(F("G0F4000\nG0Z10\nG0X"), p_float_t((X_BED_SIZE + X_MIN_POS) - corner_pos, 3), 'Y', p_float_t((Y_BED_SIZE + Y_MIN_POS) - corner_pos, 3), F("\nG0F300Z"), p_float_t(mlev_z_pos, 3))
              );
              planner.synchronize();
              redrawMenu();
            }
          }
          break;
        case MLEVEL_BR:
          if (draw)
            drawMenuItem(row, ICON_AxisBR, GET_TEXT_F(MSG_BOTTOM_RIGHT));
          else {
            popupHandler(Popup_MoveWait);
            if (use_probe) {
              #if HAS_BED_PROBE
                gcode.process_subcommands_now(
                  TS(F("G0F4000\nG0Z10\nG0X"), p_float_t(probe_x_max, 3), 'Y', p_float_t(probe_y_min, 3))
                );
                planner.synchronize();
                popupHandler(Popup_ManualProbing);
              #endif
            }
            else {
              gcode.process_subcommands_now(
                TS(F("G0F4000\nG0Z10\nG0X"), p_float_t((X_BED_SIZE + X_MIN_POS) - corner_pos, 3), 'Y', p_float_t(corner_pos, 3), F("\nG0F300Z"), p_float_t(mlev_z_pos, 3))
              );
              planner.synchronize();
              redrawMenu();
            }
          }
          break;
        case MLEVEL_C:
          if (draw)
            drawMenuItem(row, ICON_AxisC, GET_TEXT_F(MSG_TRAM_C));
          else {
            popupHandler(Popup_MoveWait);
            if (use_probe) {
              #if HAS_BED_PROBE
                gcode.process_subcommands_now(
                  TS(F("G0F4000\nG0Z10\nG0X"), p_float_t((X_MAX_POS) / 2.0f - probe.offset.x, 3), 'Y', p_float_t((Y_MAX_POS) / 2.0f - probe.offset.y, 3))
                );
                planner.synchronize();
                popupHandler(Popup_ManualProbing);
              #endif
            }
            else {
              gcode.process_subcommands_now(
                TS(F("G0F4000\nG0Z10\nG0X"), p_float_t((X_BED_SIZE + X_MIN_POS) - corner_pos, 3), 'Y', p_float_t((Y_BED_SIZE + Y_MIN_POS) / 2.0f, 3), F("\nG0F300Z"), p_float_t(mlev_z_pos, 3))
              );
              planner.synchronize();
              redrawMenu();
            }
          }
          break;
        case MLEVEL_ZPOS:
          if (draw) {
            drawMenuItem(row, ICON_SetZOffset, F("Z Position"));
            drawFloat(mlev_z_pos, row, false, 100);
          }
          else
            modifyValue(mlev_z_pos, 0, MAX_Z_OFFSET, 100);
          break;
      }

    } break;

    #if HAS_ZOFFSET_ITEM
      case ID_ZOffset:

        #define ZOFFSET_BACK 0
        #define ZOFFSET_HOME (ZOFFSET_BACK + 1)
        #define ZOFFSET_MODE (ZOFFSET_HOME + 1)
        #define ZOFFSET_OFFSET (ZOFFSET_MODE + 1)
        #define ZOFFSET_UP (ZOFFSET_OFFSET + 1)
        #define ZOFFSET_DOWN (ZOFFSET_UP + 1)
        #define ZOFFSET_SAVE (ZOFFSET_DOWN + ENABLED(EEPROM_SETTINGS))
        #define ZOFFSET_TOTAL ZOFFSET_SAVE

        switch (item) {
          case ZOFFSET_BACK:
            if (draw)
              drawMenuItem(row, ICON_Back, GET_TEXT_F(MSG_BACK));
            else {
              liveadjust = false;
              TERN_(HAS_LEVELING, set_bed_leveling_enabled(level_state));
              drawMenu(ID_Prepare, PREPARE_ZOFFSET);
            }
            break;
          case ZOFFSET_HOME:
            if (draw)
              drawMenuItem(row, ICON_Homing, GET_TEXT_F(MSG_AUTO_HOME_Z));
            else {
              popupHandler(Popup_Home);
              gcode.process_subcommands_now(F("G28Z"));
              popupHandler(Popup_MoveWait);
              #if ENABLED(Z_SAFE_HOMING)
                planner.synchronize();
                gcode.process_subcommands_now(
                  TS(F("G0F4000X"), p_float_t(Z_SAFE_HOMING_X_POINT, 3), 'Y', p_float_t(Z_SAFE_HOMING_Y_POINT, 3))
                );
              #else
                gcode.process_subcommands_now(F("G0 F4000 X117.5 Y117.5"));
              #endif
              gcode.process_subcommands_now(F("G0F300Z0"));
              planner.synchronize();
              redrawMenu();
            }
            break;
          case ZOFFSET_MODE:
            if (draw) {
              drawMenuItem(row, ICON_Zoffset, F("Live Adjustment"));
              drawCheckbox(row, liveadjust);
            }
            else {
              if (!liveadjust) {
                if (axes_should_home()) {
                  popupHandler(Popup_Home);
                  gcode.home_all_axes(true);
                }
                popupHandler(Popup_MoveWait);
                #if ENABLED(Z_SAFE_HOMING)
                  planner.synchronize();
                  gcode.process_subcommands_now(
                    TS(F("G0F4000X"), p_float_t(Z_SAFE_HOMING_X_POINT, 3), 'Y', p_float_t(Z_SAFE_HOMING_Y_POINT, 3))
                  );
                #else
                  gcode.process_subcommands_now(F("G0 F4000 X117.5 Y117.5"));
                #endif
                gcode.process_subcommands_now(F("G0F300Z0"));
                planner.synchronize();
                redrawMenu();
              }
              liveadjust ^= true;
              drawCheckbox(row, liveadjust);
            }
            break;
          case ZOFFSET_OFFSET:
            if (draw) {
              drawMenuItem(row, ICON_SetZOffset, F("Z Offset"));
              drawFloat(zoffsetvalue, row, false, 100);
            }
            else
              modifyValue(zoffsetvalue, MIN_Z_OFFSET, MAX_Z_OFFSET, 100);
            break;
          case ZOFFSET_UP:
            if (draw)
              drawMenuItem(row, ICON_Axis, F("+0.01mm Up"));
            else {
              if (zoffsetvalue < MAX_Z_OFFSET) {
                if (liveadjust) {
                  gcode.process_subcommands_now(F("M290 Z0.01"));
                  planner.synchronize();
                }
                zoffsetvalue += 0.01;
                drawFloat(zoffsetvalue, row - 1, false, 100);
              }
            }
            break;
          case ZOFFSET_DOWN:
            if (draw)
              drawMenuItem(row, ICON_AxisD, F("-0.01mm Down"));
            else {
              if (zoffsetvalue > MIN_Z_OFFSET) {
                if (liveadjust) {
                  gcode.process_subcommands_now(F("M290 Z-0.01"));
                  planner.synchronize();
                }
                zoffsetvalue -= 0.01;
                drawFloat(zoffsetvalue, row - 2, false, 100);
              }
            }
            break;
          #if ENABLED(EEPROM_SETTINGS)
            case ZOFFSET_SAVE:
              if (draw)
                drawMenuItem(row, ICON_WriteEEPROM, GET_TEXT_F(MSG_BUTTON_SAVE));
              else
                audioFeedback(settings.save());
              break;
          #endif
        }
        break;
    #endif

    #if HAS_PREHEAT
      case ID_Preheat: {
        #define PREHEAT_MODE (PREHEAT_BACK + 1)
        #define PREHEAT_1 (PREHEAT_MODE + 1)
        #define PREHEAT_2 (PREHEAT_1 + (PREHEAT_COUNT >= 2))
        #define PREHEAT_3 (PREHEAT_2 + (PREHEAT_COUNT >= 3))
        #define PREHEAT_4 (PREHEAT_3 + (PREHEAT_COUNT >= 4))
        #define PREHEAT_5 (PREHEAT_4 + (PREHEAT_COUNT >= 5))
        #define PREHEAT_TOTAL PREHEAT_5

        auto do_preheat = [](const uint8_t m) {
          thermalManager.cooldown();
          if (preheatmode == 0 || preheatmode == 1) { ui.preheat_hotend_and_fan(m); }
          if (preheatmode == 0 || preheatmode == 2) ui.preheat_bed(m);
        };

        switch (item) {
          case PREHEAT_BACK:
            if (draw)
              drawMenuItem(row, ICON_Back, GET_TEXT_F(MSG_BACK));
            else
              drawMenu(ID_Prepare, PREPARE_PREHEAT);
            break;
          case PREHEAT_MODE:
            if (draw) {
              drawMenuItem(row, ICON_Homing, F("Preheat Mode"));
              drawOption(preheatmode, preheat_modes, row);
            }
            else
              modifyOption(preheatmode, preheat_modes, 2);
            break;

          #define _PREHEAT_CASE(N) \
            case PREHEAT_##N: { \
              if (draw) drawMenuItem(row, ICON_Temperature, F(PREHEAT_## N ##_LABEL)); \
              else do_preheat(N - 1); \
            } break;

          REPEAT_1(PREHEAT_COUNT, _PREHEAT_CASE)
        }
      } break;
    #endif // HAS_PREHEAT

    #if ENABLED(FILAMENT_LOAD_UNLOAD_GCODES)
      case ID_ChangeFilament:

        #define CHANGEFIL_BACK 0
        #define CHANGEFIL_LOAD (CHANGEFIL_BACK + 1)
        #define CHANGEFIL_UNLOAD (CHANGEFIL_LOAD + 1)
        #define CHANGEFIL_CHANGE (CHANGEFIL_UNLOAD + 1)
        #define CHANGEFIL_TOTAL CHANGEFIL_CHANGE

        switch (item) {
          case CHANGEFIL_BACK:
            if (draw)
              drawMenuItem(row, ICON_Back, GET_TEXT_F(MSG_BACK));
            else
              drawMenu(ID_Prepare, PREPARE_CHANGEFIL);
            break;
          case CHANGEFIL_LOAD:
            if (draw)
              drawMenuItem(row, ICON_WriteEEPROM, GET_TEXT_F(MSG_FILAMENTLOAD));
            else {
              if (thermalManager.targetTooColdToExtrude(0))
                popupHandler(Popup_ETemp);
              else {
                if (thermalManager.temp_hotend[0].is_below_target(2)) {
                  popupHandler(Popup_Heating);
                  thermalManager.wait_for_hotend(0);
                }
                popupHandler(Popup_FilLoad);
                gcode.process_subcommands_now(F("M701"));
                planner.synchronize();
                redrawMenu();
              }
            }
            break;
          case CHANGEFIL_UNLOAD:
            if (draw)
              drawMenuItem(row, ICON_ReadEEPROM, GET_TEXT_F(MSG_FILAMENTUNLOAD));
            else {
              if (thermalManager.targetTooColdToExtrude(0)) {
                popupHandler(Popup_ETemp);
              }
              else {
                if (thermalManager.temp_hotend[0].is_below_target(2)) {
                  popupHandler(Popup_Heating);
                  thermalManager.wait_for_hotend(0);
                }
                popupHandler(Popup_FilLoad, true);
                gcode.process_subcommands_now(F("M702"));
                planner.synchronize();
                redrawMenu();
              }
            }
            break;
          case CHANGEFIL_CHANGE:
            if (draw)
              drawMenuItem(row, ICON_ResumeEEPROM, GET_TEXT_F(MSG_FILAMENTCHANGE));
            else {
              if (thermalManager.targetTooColdToExtrude(0))
                popupHandler(Popup_ETemp);
              else {
                if (thermalManager.temp_hotend[0].is_below_target(2)) {
                  popupHandler(Popup_Heating);
                  thermalManager.wait_for_hotend(0);
                }
                popupHandler(Popup_FilChange);
                gcode.process_subcommands_now(TS(F("M600B1R"), thermalManager.degTargetHotend(0)));
              }
            }
            break;
        }
        break;
    #endif // FILAMENT_LOAD_UNLOAD_GCODES

    #if HAS_CUSTOM_MENU
      case ID_MenuCustom:

        #define CUSTOM_MENU_BACK 0
        #define CUSTOM_MENU_1 1
        #define CUSTOM_MENU_2 2
        #define CUSTOM_MENU_3 3
        #define CUSTOM_MENU_4 4
        #define CUSTOM_MENU_5 5
        #define CUSTOM_MENU_TOTAL CUSTOM_MENU_COUNT

        switch (item) {
          case CUSTOM_MENU_BACK:
            if (draw)
              drawMenuItem(row, ICON_Back, GET_TEXT_F(MSG_BACK));
            else
              drawMenu(ID_Prepare, PREPARE_CUSTOM_MENU);
            break;

          #if CUSTOM_MENU_COUNT >= 1
            case CUSTOM_MENU_1:
              if (draw)
                drawMenuItem(row, ICON_Info, F(CONFIG_MENU_ITEM_1_DESC));
              else {
                popupHandler(Popup_Custom);
                //queue.inject(F(CONFIG_MENU_ITEM_1_GCODE)); // Old code
                gcode.process_subcommands_now(F(CONFIG_MENU_ITEM_1_GCODE));
                planner.synchronize();
                redrawMenu();
                #if ENABLED(CUSTOM_MENU_CONFIG_SCRIPT_AUDIBLE_FEEDBACK)
                  audioFeedback();
                #endif
                #ifdef CUSTOM_MENU_CONFIG_SCRIPT_RETURN
                  queue.inject(F(CUSTOM_MENU_CONFIG_SCRIPT_DONE));
                #endif
              }
              break;
          #endif

          #if CUSTOM_MENU_COUNT >= 2
            case CUSTOM_MENU_2:
              if (draw)
                drawMenuItem(row, ICON_Info, F(CONFIG_MENU_ITEM_2_DESC));
              else {
                popupHandler(Popup_Custom);
                gcode.process_subcommands_now(F(CONFIG_MENU_ITEM_2_GCODE));
                planner.synchronize();
                redrawMenu();
                #if ENABLED(CUSTOM_MENU_CONFIG_SCRIPT_AUDIBLE_FEEDBACK)
                  audioFeedback();
                #endif
                #ifdef CUSTOM_MENU_CONFIG_SCRIPT_RETURN
                  queue.inject(F(CUSTOM_MENU_CONFIG_SCRIPT_DONE));
                #endif
              }
              break;
          #endif

          #if CUSTOM_MENU_COUNT >= 3
            case CUSTOM_MENU_3:
              if (draw)
                drawMenuItem(row, ICON_Info, F(CONFIG_MENU_ITEM_3_DESC));
              else {
                popupHandler(Popup_Custom);
                gcode.process_subcommands_now(F(CONFIG_MENU_ITEM_3_GCODE));
                planner.synchronize();
                redrawMenu();
                #if ENABLED(CUSTOM_MENU_CONFIG_SCRIPT_AUDIBLE_FEEDBACK)
                  audioFeedback();
                #endif
                #ifdef CUSTOM_MENU_CONFIG_SCRIPT_RETURN
                  queue.inject(F(CUSTOM_MENU_CONFIG_SCRIPT_DONE));
                #endif
              }
              break;
          #endif

          #if CUSTOM_MENU_COUNT >= 4
            case CUSTOM_MENU_4:
              if (draw)
                drawMenuItem(row, ICON_Info, F(CONFIG_MENU_ITEM_4_DESC));
              else {
                popupHandler(Popup_Custom);
                gcode.process_subcommands_now(F(CONFIG_MENU_ITEM_4_GCODE));
                planner.synchronize();
                redrawMenu();
                #if ENABLED(CUSTOM_MENU_CONFIG_SCRIPT_AUDIBLE_FEEDBACK)
                  audioFeedback();
                #endif
                #ifdef CUSTOM_MENU_CONFIG_SCRIPT_RETURN
                  queue.inject(F(CUSTOM_MENU_CONFIG_SCRIPT_DONE));
                #endif
              }
              break;
          #endif

          #if CUSTOM_MENU_COUNT >= 5
            case CUSTOM_MENU_5:
              if (draw)
                drawMenuItem(row, ICON_Info, F(CONFIG_MENU_ITEM_5_DESC));
              else {
                popupHandler(Popup_Custom);
                gcode.process_subcommands_now(F(CONFIG_MENU_ITEM_5_GCODE));
                planner.synchronize();
                redrawMenu();
                #if ENABLED(CUSTOM_MENU_CONFIG_SCRIPT_AUDIBLE_FEEDBACK)
                  audioFeedback();
                #endif
                #ifdef CUSTOM_MENU_CONFIG_SCRIPT_RETURN
                  queue.inject(F(CUSTOM_MENU_CONFIG_SCRIPT_DONE));
                #endif
              }
              break;
          #endif // Custom Menu
        }
        break;
    #endif // HAS_CUSTOM_MENU

    case ID_Control:

      #define CONTROL_BACK 0
      #define CONTROL_TEMP (CONTROL_BACK + 1)
      #define CONTROL_MOTION (CONTROL_TEMP + 1)
      #define CONTROL_VISUAL (CONTROL_MOTION + 1)
      #define CONTROL_ADVANCED (CONTROL_VISUAL + 1)
      #define CONTROL_SAVE (CONTROL_ADVANCED + ENABLED(EEPROM_SETTINGS))
      #define CONTROL_LOAD (CONTROL_SAVE + ENABLED(EEPROM_SETTINGS))
      #define CONTROL_RESET (CONTROL_LOAD + ENABLED(EEPROM_SETTINGS))
      #define CONTROL_INFO (CONTROL_RESET + 1)
      #define CONTROL_TOTAL CONTROL_INFO

      switch (item) {
        case CONTROL_BACK:
          if (draw)
            drawMenuItem(row, ICON_Back, GET_TEXT_F(MSG_BACK));
          else
            drawMainMenu(2);
          break;
        case CONTROL_TEMP:
          if (draw)
            drawMenuItem(row, ICON_Temperature, GET_TEXT_F(MSG_TEMPERATURE), nullptr, true);
          else
            drawMenu(ID_TempMenu);
          break;
        case CONTROL_MOTION:
          if (draw)
            drawMenuItem(row, ICON_Motion, GET_TEXT_F(MSG_MOTION), nullptr, true);
          else
            drawMenu(ID_Motion);
          break;
        case CONTROL_VISUAL:
          if (draw)
            drawMenuItem(row, ICON_PrintSize, F("Visual"), nullptr, true);
          else
            drawMenu(ID_Visual);
          break;
        case CONTROL_ADVANCED:
          if (draw)
            drawMenuItem(row, ICON_Version, GET_TEXT_F(MSG_ADVANCED_SETTINGS), nullptr, true);
          else
            drawMenu(ID_Advanced);
          break;
        #if ENABLED(EEPROM_SETTINGS)
          case CONTROL_SAVE:
            if (draw)
              drawMenuItem(row, ICON_WriteEEPROM, GET_TEXT_F(MSG_STORE_EEPROM));
            else
              audioFeedback(settings.save());
            break;
          case CONTROL_LOAD:
            if (draw)
              drawMenuItem(row, ICON_ReadEEPROM, GET_TEXT_F(MSG_LOAD_EEPROM));
            else
              audioFeedback(settings.load());
            break;
          case CONTROL_RESET:
            if (draw)
              drawMenuItem(row, ICON_Temperature, GET_TEXT_F(MSG_RESTORE_DEFAULTS));
            else {
              settings.reset();
              audioFeedback();
            }
            break;
        #endif
        case CONTROL_INFO:
          if (draw)
            drawMenuItem(row, ICON_Info, GET_TEXT_F(MSG_INFO_SCREEN));
          else
            drawMenu(ID_Info);
          break;
      }
      break;

    case ID_TempMenu:

      #define TEMP_BACK 0
      #define TEMP_HOTEND (TEMP_BACK + ENABLED(HAS_HOTEND))
      #define TEMP_BED (TEMP_HOTEND + ENABLED(HAS_HEATED_BED))
      #define TEMP_FAN (TEMP_BED + ENABLED(HAS_FAN))
      #define TEMP_PID (TEMP_FAN + ANY(PIDTEMP, PIDTEMPBED))
      #define TEMP_MPC (TEMP_PID + ANY(MPC_EDIT_MENU, MPC_AUTOTUNE_MENU))
      #define TEMP_PREHEAT1 (TEMP_MPC + (PREHEAT_COUNT >= 1))
      #define TEMP_PREHEAT2 (TEMP_PREHEAT1 + (PREHEAT_COUNT >= 2))
      #define TEMP_PREHEAT3 (TEMP_PREHEAT2 + (PREHEAT_COUNT >= 3))
      #define TEMP_PREHEAT4 (TEMP_PREHEAT3 + (PREHEAT_COUNT >= 4))
      #define TEMP_PREHEAT5 (TEMP_PREHEAT4 + (PREHEAT_COUNT >= 5))
      #define TEMP_TOTAL TEMP_PREHEAT5

      switch (item) {
        case TEMP_BACK:
          if (draw)
            drawMenuItem(row, ICON_Back, GET_TEXT_F(MSG_BACK));
          else
            drawMenu(ID_Control, CONTROL_TEMP);
          break;
        #if HAS_HOTEND
          case TEMP_HOTEND:
            if (draw) {
              drawMenuItem(row, ICON_SetEndTemp, GET_TEXT_F(MSG_NOZZLE));
              drawFloat(thermalManager.degTargetHotend(0), row, false, 1);
            }
            else
              modifyValue(thermalManager.temp_hotend[0].target, MIN_E_TEMP, MAX_E_TEMP, 1);
            break;
        #endif
        #if HAS_HEATED_BED
          case TEMP_BED:
            if (draw) {
              drawMenuItem(row, ICON_SetBedTemp, GET_TEXT_F(MSG_BED));
              drawFloat(thermalManager.degTargetBed(), row, false, 1);
            }
            else
              modifyValue(thermalManager.temp_bed.target, MIN_BED_TEMP, MAX_BED_TEMP, 1);
            break;
        #endif
        #if HAS_FAN
          case TEMP_FAN:
            if (draw) {
              drawMenuItem(row, ICON_FanSpeed, GET_TEXT_F(MSG_FAN_SPEED));
              drawFloat(thermalManager.fan_speed[0], row, false, 1);
            }
            else
              modifyValue(thermalManager.fan_speed[0], MIN_FAN_SPEED, MAX_FAN_SPEED, 1);
            break;
        #endif
        #if ANY(PIDTEMP, PIDTEMPBED)
          case TEMP_PID:
            if (draw)
              drawMenuItem(row, ICON_Step, F("PID"), nullptr, true);
            else
              drawMenu(ID_PID);
            break;
        #endif
        #if ANY(MPC_EDIT_MENU, MPC_AUTOTUNE_MENU)
          case TEMP_MPC:
            if (draw)
              drawMenuItem(row, ICON_Step, F("MPC"), nullptr, true);
            else
              drawMenu(ID_MPC);
            break;
        #endif

        #define _TEMP_PREHEAT_CASE(N) \
          case TEMP_PREHEAT##N: { \
            if (draw) drawMenuItem(row, ICON_Step, F(PREHEAT_## N ##_LABEL), nullptr, true); \
            else drawMenu(ID_Preheat##N); \
          } break;

        REPEAT_1(PREHEAT_COUNT, _TEMP_PREHEAT_CASE)
      }
      break;

    #if ANY(PIDTEMP, PIDTEMPBED)
      case ID_PID:

        #define PID_BACK 0
        #define PID_HOTEND (PID_BACK + ENABLED(PIDTEMP))
        #define PID_BED (PID_HOTEND + ENABLED(PIDTEMPBED))
        #define PID_CYCLES (PID_BED + 1)
        #define PID_TOTAL PID_CYCLES

        static uint8_t PID_cycles = 5;

        switch (item) {
          case PID_BACK:
            if (draw)
              drawMenuItem(row, ICON_Back, GET_TEXT_F(MSG_BACK));
            else
              drawMenu(ID_TempMenu, TEMP_PID);
            break;
          #if ENABLED(PIDTEMP)
            case PID_HOTEND:
              if (draw)
                drawMenuItem(row, ICON_HotendTemp, GET_TEXT_F(MSG_NOZZLE), nullptr, true);
              else
                drawMenu(ID_HotendPID);
              break;
          #endif
          #if ENABLED(PIDTEMPBED)
            case PID_BED:
              if (draw)
                drawMenuItem(row, ICON_BedTemp, GET_TEXT_F(MSG_BED), nullptr, true);
              else
                drawMenu(ID_BedPID);
              break;
          #endif
          case PID_CYCLES:
            if (draw) {
              drawMenuItem(row, ICON_FanSpeed, F("Cycles"));
              drawFloat(PID_cycles, row, false, 1);
            }
            else
              modifyValue(PID_cycles, 3, 50, 1);
            break;
        }
        break;
    #endif // PIDTEMP || PIDTEMPBED

    #if ENABLED(PIDTEMP)
      case ID_HotendPID:

        #define HOTENDPID_BACK 0
        #define HOTENDPID_TUNE (HOTENDPID_BACK + 1)
        #define HOTENDPID_TEMP (HOTENDPID_TUNE + 1)
        #define HOTENDPID_KP (HOTENDPID_TEMP + 1)
        #define HOTENDPID_KI (HOTENDPID_KP + 1)
        #define HOTENDPID_KD (HOTENDPID_KI + 1)
        #define HOTENDPID_TOTAL HOTENDPID_KD

        static uint16_t PID_e_temp = 180;

        switch (item) {
          case HOTENDPID_BACK:
            if (draw)
              drawMenuItem(row, ICON_Back, GET_TEXT_F(MSG_BACK));
            else
              drawMenu(ID_PID, PID_HOTEND);
            break;
          case HOTENDPID_TUNE:
            if (draw)
              drawMenuItem(row, ICON_HotendTemp, GET_TEXT_F(MSG_PID_AUTOTUNE));
            else {
              popupHandler(Popup_PIDWait);
              gcode.process_subcommands_now(TS(F("M303E0C"), PID_cycles, 'S', PID_e_temp, 'U'));
              planner.synchronize();
              redrawMenu();
            }
            break;
          case HOTENDPID_TEMP:
            if (draw) {
              drawMenuItem(row, ICON_Temperature, GET_TEXT_F(MSG_TEMPERATURE));
              drawFloat(PID_e_temp, row, false, 1);
            }
            else
              modifyValue(PID_e_temp, MIN_E_TEMP, MAX_E_TEMP, 1);
            break;
          case HOTENDPID_KP:
            if (draw) {
              drawMenuItem(row, ICON_Version, GET_TEXT_F(MSG_PID_P));
              drawFloat(thermalManager.temp_hotend[0].pid.p(), row, false, 100);
            }
            else
              modifyValue(thermalManager.temp_hotend[0].pid.Kp, 0, 5000, 100, thermalManager.updatePID);
            break;
          case HOTENDPID_KI:
            if (draw) {
              drawMenuItem(row, ICON_Version, GET_TEXT_F(MSG_PID_I));
              drawFloat(thermalManager.temp_hotend[0].pid.i(), row, false, 100);
            }
            else
              modifyValue(thermalManager.temp_hotend[0].pid.Ki, 0, 5000, 100, thermalManager.updatePID);
            break;
          case HOTENDPID_KD:
            if (draw) {
              drawMenuItem(row, ICON_Version, GET_TEXT_F(MSG_PID_D));
              drawFloat(thermalManager.temp_hotend[0].pid.d(), row, false, 100);
            }
            else
              modifyValue(thermalManager.temp_hotend[0].pid.Kd, 0, 5000, 100, thermalManager.updatePID);
            break;
        }
        break;
    #endif // PIDTEMP

    #if ENABLED(PIDTEMPBED)
      case ID_BedPID:

        #define BEDPID_BACK 0
        #define BEDPID_TUNE (BEDPID_BACK + 1)
        #define BEDPID_TEMP (BEDPID_TUNE + 1)
        #define BEDPID_KP (BEDPID_TEMP + 1)
        #define BEDPID_KI (BEDPID_KP + 1)
        #define BEDPID_KD (BEDPID_KI + 1)
        #define BEDPID_TOTAL BEDPID_KD

        static uint16_t PID_bed_temp = 60;

        switch (item) {
          case BEDPID_BACK:
            if (draw)
              drawMenuItem(row, ICON_Back, GET_TEXT_F(MSG_BACK));
            else
              drawMenu(ID_PID, PID_BED);
            break;
          case BEDPID_TUNE:
            if (draw)
              drawMenuItem(row, ICON_HotendTemp, GET_TEXT_F(MSG_PID_AUTOTUNE));
            else {
              popupHandler(Popup_PIDWait);
              gcode.process_subcommands_now(TS(F("M303E-1C"), PID_cycles, 'S', PID_bed_temp, 'U'));
              planner.synchronize();
              redrawMenu();
            }
            break;
          case BEDPID_TEMP:
            if (draw) {
              drawMenuItem(row, ICON_Temperature, GET_TEXT_F(MSG_TEMPERATURE));
              drawFloat(PID_bed_temp, row, false, 1);
            }
            else
              modifyValue(PID_bed_temp, MIN_BED_TEMP, MAX_BED_TEMP, 1);
            break;
          case BEDPID_KP:
            if (draw) {
              drawMenuItem(row, ICON_Version, GET_TEXT_F(MSG_PID_P));
              drawFloat(thermalManager.temp_bed.pid.p(), row, false, 100);
            }
            else
              modifyValue(thermalManager.temp_bed.pid.Kp, 0, 5000, 100, []{ thermalManager.temp_bed.pid.reset(); });
            break;
          case BEDPID_KI:
            if (draw) {
              drawMenuItem(row, ICON_Version, GET_TEXT_F(MSG_PID_I));
              drawFloat(thermalManager.temp_bed.pid.i(), row, false, 100);
            }
            else
              modifyValue(thermalManager.temp_bed.pid.Ki, 0, 5000, 100, []{ thermalManager.temp_bed.pid.reset(); });
            break;
          case BEDPID_KD:
            if (draw) {
              drawMenuItem(row, ICON_Version, GET_TEXT_F(MSG_PID_D));
              drawFloat(thermalManager.temp_bed.pid.d(), row, false, 100);
            }
            else
              modifyValue(thermalManager.temp_bed.pid.Kd, 0, 5000, 100, []{ thermalManager.temp_bed.pid.reset(); });
            break;
        }
        break;
    #endif // PIDTEMPBED

    #if ANY(MPC_EDIT_MENU, MPC_AUTOTUNE_MENU)
      case ID_MPC:

        #define MPCMENU_BACK 0
        #define MPCMENU_AUTOTUNE (MPCMENU_BACK + ENABLED(MPC_AUTOTUNE_MENU))
        #define MPCMENU_HEATER_POWER (MPCMENU_AUTOTUNE + ENABLED(MPC_EDIT_MENU))
        #define MPCMENU_BLOCK_HEAT_CAPACITY (MPCMENU_HEATER_POWER + ENABLED(MPC_EDIT_MENU))
        #define MPCMENU_SENSOR_RESPONSIVENESS (MPCMENU_BLOCK_HEAT_CAPACITY + ENABLED(MPC_EDIT_MENU))
        #define MPCMENU_AMBIENT_XFER_COEFF (MPCMENU_SENSOR_RESPONSIVENESS + ENABLED(MPC_EDIT_MENU))
        #define MPCMENU_AMBIENT_XFER_COEFF_FAN (MPCMENU_AMBIENT_XFER_COEFF + ALL(MPC_EDIT_MENU, MPC_INCLUDE_FAN))
        #define MPCMENU_TOTAL MPCMENU_AMBIENT_XFER_COEFF_FAN

        switch (item) {
          case MPCMENU_BACK:
            if (draw)
              drawMenuItem(row, ICON_Back, GET_TEXT_F(MSG_BACK));
            else
              drawMenu(ID_TempMenu, TEMP_MPC);
            break;

          #if ENABLED(MPC_AUTOTUNE_MENU)
            case MPCMENU_AUTOTUNE:
              if (draw)
                drawMenuItem(row, ICON_HotendTemp, GET_TEXT_F(MSG_PID_AUTOTUNE));
              else {
                popupHandler(Popup_MPCWait);
                thermalManager.MPC_autotune(active_extruder, Temperature::MPCTuningType::AUTO);
                redrawMenu();
              }
              break;
          #endif

          #if ENABLED(MPC_EDIT_MENU)
            case MPCMENU_HEATER_POWER:
              if (draw) {
                drawMenuItem(row, ICON_Version, GET_TEXT_F(MSG_MPC_POWER));
                drawFloat(thermalManager.temp_hotend[0].mpc.heater_power, row, false, 1);
              }
              else
                modifyValue(thermalManager.temp_hotend[0].mpc.heater_power, 1, 200, 1);
              break;

            case MPCMENU_BLOCK_HEAT_CAPACITY:
              if (draw) {
                drawMenuItem(row, ICON_Version, GET_TEXT_F(MSG_MPC_BLOCK_HEAT_CAPACITY));
                drawFloat(thermalManager.temp_hotend[0].mpc.block_heat_capacity, row, false, 100);
              }
              else
                modifyValue(thermalManager.temp_hotend[0].mpc.block_heat_capacity, 0, 40, 100);
              break;

            case MPCMENU_SENSOR_RESPONSIVENESS:
              if (draw) {
                drawMenuItem(row, ICON_Version, GET_TEXT_F(MSG_SENSOR_RESPONSIVENESS));
                drawFloat(thermalManager.temp_hotend[0].mpc.sensor_responsiveness, row, false, 10000);
              }
              else
                modifyValue(thermalManager.temp_hotend[0].mpc.sensor_responsiveness, 0, 1, 10000);
              break;

            case MPCMENU_AMBIENT_XFER_COEFF:
              if (draw) {
                drawMenuItem(row, ICON_Version, GET_TEXT_F(MSG_MPC_AMBIENT_XFER_COEFF));
                drawFloat(thermalManager.temp_hotend[0].mpc.ambient_xfer_coeff_fan0, row, false, 10000);
              }
              else
                modifyValue(thermalManager.temp_hotend[0].mpc.ambient_xfer_coeff_fan0, 0, 1, 10000);
              break;

            #if ENABLED(MPC_INCLUDE_FAN)
              case MPCMENU_AMBIENT_XFER_COEFF_FAN: {
                static float fan255_adjustment;
                if (draw) {
                  drawMenuItem(row, ICON_Version, GET_TEXT_F(MSG_MPC_AMBIENT_XFER_COEFF_FAN));
                  fan255_adjustment = thermalManager.temp_hotend[0].fanCoefficient();
                  drawFloat(fan255_adjustment, row, false, 10000);
                }
                else
                  modifyValue(fan255_adjustment, 0, 1, 10000, []{ thermalManager.temp_hotend[0].applyFanAdjustment(fan255_adjustment); });
              } break;
            #endif

          #endif // MPC_EDIT_MENU
        }
        break;

    #endif // MPC_EDIT_MENU || MPC_AUTOTUNE_MENU

    #if HAS_PREHEAT
      #define _PREHEAT_SUBMENU_CASE(N) case ID_Preheat##N: preheat_submenu((N) - 1, item, TEMP_PREHEAT##N); break;
      REPEAT_1(PREHEAT_COUNT, _PREHEAT_SUBMENU_CASE)
    #endif

    case ID_Motion:

      #define MOTION_BACK 0
      #define MOTION_HOMEOFFSETS (MOTION_BACK + 1)
      #define MOTION_SPEED (MOTION_HOMEOFFSETS + 1)
      #define MOTION_ACCEL (MOTION_SPEED + 1)
      #define MOTION_JERK (MOTION_ACCEL + ENABLED(HAS_CLASSIC_JERK))
      #define MOTION_STEPS (MOTION_JERK + 1)
      #define MOTION_FLOW (MOTION_STEPS + ENABLED(HAS_HOTEND))
      #define MOTION_LA (MOTION_FLOW + ENABLED(LIN_ADVANCE))
      #define MOTION_TOTAL MOTION_LA

      switch (item) {
        case MOTION_BACK:
          if (draw)
            drawMenuItem(row, ICON_Back, GET_TEXT_F(MSG_BACK));
          else
            drawMenu(ID_Control, CONTROL_MOTION);
          break;
        case MOTION_HOMEOFFSETS:
          if (draw)
            drawMenuItem(row, ICON_SetHome, GET_TEXT_F(MSG_SET_HOME_OFFSETS), nullptr, true);
          else
            drawMenu(ID_HomeOffsets);
          break;
        case MOTION_SPEED:
          if (draw)
            drawMenuItem(row, ICON_MaxSpeed, GET_TEXT_F(MSG_MAX_SPEED), nullptr, true);
          else
            drawMenu(ID_MaxSpeed);
          break;
        case MOTION_ACCEL:
          if (draw)
            drawMenuItem(row, ICON_MaxAccelerated, GET_TEXT_F(MSG_ACCELERATION), nullptr, true);
          else
            drawMenu(ID_MaxAcceleration);
          break;
        #if HAS_CLASSIC_JERK
          case MOTION_JERK:
            if (draw)
              drawMenuItem(row, ICON_MaxJerk, GET_TEXT_F(MSG_JERK), nullptr, true);
            else
              drawMenu(ID_MaxJerk);
            break;
        #endif
        case MOTION_STEPS:
          if (draw)
            drawMenuItem(row, ICON_Step, GET_TEXT_F(MSG_STEPS_PER_MM), nullptr, true);
          else
            drawMenu(ID_Steps);
          break;
        #if HAS_HOTEND
          case MOTION_FLOW:
            if (draw) {
              drawMenuItem(row, ICON_Speed, GET_TEXT_F(MSG_FLOW));
              drawFloat(planner.flow_percentage[0], row, false, 1);
            }
            else
              modifyValue(planner.flow_percentage[0], MIN_FLOW_RATE, MAX_FLOW_RATE, 1, []{ planner.refresh_e_factor(0); });
            break;
        #endif
        #if ENABLED(LIN_ADVANCE)
          case MOTION_LA:
            if (draw) {
              drawMenuItem(row, ICON_MaxAccelerated, GET_TEXT_F(MSG_ADVANCE_K));
              drawFloat(planner.extruder_advance_K[0], row, false, 100);
            }
            else
              modifyValue(planner.extruder_advance_K[0], 0, 10, 100);
            break;
        #endif
      }
      break;

    case ID_HomeOffsets:

      #define HOMEOFFSETS_BACK 0
      #define HOMEOFFSETS_XOFFSET (HOMEOFFSETS_BACK + 1)
      #define HOMEOFFSETS_YOFFSET (HOMEOFFSETS_XOFFSET + 1)
      #define HOMEOFFSETS_TOTAL HOMEOFFSETS_YOFFSET

      switch (item) {
        case HOMEOFFSETS_BACK:
          if (draw)
            drawMenuItem(row, ICON_Back, GET_TEXT_F(MSG_BACK));
          else
            drawMenu(ID_Motion, MOTION_HOMEOFFSETS);
          break;
        case HOMEOFFSETS_XOFFSET:
          if (draw) {
            drawMenuItem(row, ICON_StepX, GET_TEXT_F(MSG_HOME_OFFSET_X));
            drawFloat(home_offset.x, row, false, 100);
          }
          else
            modifyValue(home_offset.x, -MAX_XY_OFFSET, MAX_XY_OFFSET, 100);
          break;
        case HOMEOFFSETS_YOFFSET:
          if (draw) {
            drawMenuItem(row, ICON_StepY, GET_TEXT_F(MSG_HOME_OFFSET_Y));
            drawFloat(home_offset.y, row, false, 100);
          }
          else
            modifyValue(home_offset.y, -MAX_XY_OFFSET, MAX_XY_OFFSET, 100);
          break;
      }
      break;
    case ID_MaxSpeed:

      #define SPEED_BACK 0
      #define SPEED_X (SPEED_BACK + 1)
      #define SPEED_Y (SPEED_X + 1)
      #define SPEED_Z (SPEED_Y + 1)
      #define SPEED_E (SPEED_Z + ENABLED(HAS_HOTEND))
      #define SPEED_TOTAL SPEED_E

      switch (item) {
        case SPEED_BACK:
          if (draw)
            drawMenuItem(row, ICON_Back, GET_TEXT_F(MSG_BACK));
          else
            drawMenu(ID_Motion, MOTION_SPEED);
          break;
        #if HAS_X_AXIS
          case SPEED_X:
            if (draw) {
              drawMenuItem(row, ICON_MaxSpeedX, GET_TEXT_F(MSG_VMAX_A));
              drawFloat(planner.settings.max_feedrate_mm_s[X_AXIS], row, false, FEEDRATE_UNIT);
            }
            else
              modifyValue(planner.settings.max_feedrate_mm_s[X_AXIS], min_feedrate_edit_values.x, max_feedrate_edit_values.x, FEEDRATE_UNIT);
            break;
        #endif

        #if HAS_Y_AXIS
          case SPEED_Y:
            if (draw) {
              drawMenuItem(row, ICON_MaxSpeedY, GET_TEXT_F(MSG_VMAX_B));
              drawFloat(planner.settings.max_feedrate_mm_s[Y_AXIS], row, false, FEEDRATE_UNIT);
            }
            else
              modifyValue(planner.settings.max_feedrate_mm_s[Y_AXIS], min_feedrate_edit_values.y, max_feedrate_edit_values.y, FEEDRATE_UNIT);
            break;
        #endif

        #if HAS_Z_AXIS
          case SPEED_Z:
            if (draw) {
              drawMenuItem(row, ICON_MaxSpeedZ, GET_TEXT_F(MSG_VMAX_C));
              drawFloat(planner.settings.max_feedrate_mm_s[Z_AXIS], row, false, FEEDRATE_UNIT);
            }
            else
              modifyValue(planner.settings.max_feedrate_mm_s[Z_AXIS], min_feedrate_edit_values.z, max_feedrate_edit_values.z, FEEDRATE_UNIT);
            break;
        #endif

        #if HAS_HOTEND
          case SPEED_E:
            if (draw) {
              drawMenuItem(row, ICON_MaxSpeedE, GET_TEXT_F(MSG_VMAX_E));
              drawFloat(planner.settings.max_feedrate_mm_s[E_AXIS], row, false, FEEDRATE_UNIT);
            }
            else
              modifyValue(planner.settings.max_feedrate_mm_s[E_AXIS], min_feedrate_edit_values.e, max_feedrate_edit_values.e, FEEDRATE_UNIT);
            break;
        #endif
      }
      break;

    case ID_MaxAcceleration:

      #define ACCEL_BACK 0
      #define ACCEL_X (ACCEL_BACK + ENABLED(HAS_X_AXIS))
      #define ACCEL_Y (ACCEL_X + ENABLED(HAS_Y_AXIS))
      #define ACCEL_Z (ACCEL_Y + ENABLED(HAS_Z_AXIS))
      #define ACCEL_E (ACCEL_Z + ENABLED(HAS_HOTEND))
      #define ACCEL_TOTAL ACCEL_E

      switch (item) {
        case ACCEL_BACK:
          if (draw)
            drawMenuItem(row, ICON_Back, GET_TEXT_F(MSG_BACK));
          else
            drawMenu(ID_Motion, MOTION_ACCEL);
          break;
        #if HAS_X_AXIS
          case ACCEL_X:
            if (draw) {
              drawMenuItem(row, ICON_MaxAccX, GET_TEXT_F(MSG_AMAX_A));
              drawFloat(planner.settings.max_acceleration_mm_per_s2[X_AXIS], row, false, ACCELERATION_UNIT);
            }
            else
              modifyValue(planner.settings.max_acceleration_mm_per_s2[X_AXIS], min_acceleration_edit_values.x, max_acceleration_edit_values.x, ACCELERATION_UNIT);
            break;
        #endif
        #if HAS_Y_AXIS
          case ACCEL_Y:
            if (draw) {
              drawMenuItem(row, ICON_MaxAccY, GET_TEXT_F(MSG_AMAX_B));
              drawFloat(planner.settings.max_acceleration_mm_per_s2[Y_AXIS], row, false, ACCELERATION_UNIT);
            }
            else
              modifyValue(planner.settings.max_acceleration_mm_per_s2[Y_AXIS], min_acceleration_edit_values.y, max_acceleration_edit_values.y, ACCELERATION_UNIT);
            break;
        #endif
        #if HAS_Z_AXIS
          case ACCEL_Z:
            if (draw) {
              drawMenuItem(row, ICON_MaxAccZ, GET_TEXT_F(MSG_AMAX_C));
              drawFloat(planner.settings.max_acceleration_mm_per_s2[Z_AXIS], row, false, ACCELERATION_UNIT);
            }
            else
              modifyValue(planner.settings.max_acceleration_mm_per_s2[Z_AXIS], min_acceleration_edit_values.z, max_acceleration_edit_values.z, ACCELERATION_UNIT);
            break;
        #endif
        #if HAS_HOTEND
          case ACCEL_E:
            if (draw) {
              drawMenuItem(row, ICON_MaxAccE, GET_TEXT_F(MSG_AMAX_E));
              drawFloat(planner.settings.max_acceleration_mm_per_s2[E_AXIS], row, false, ACCELERATION_UNIT);
            }
            else
              modifyValue(planner.settings.max_acceleration_mm_per_s2[E_AXIS], min_acceleration_edit_values.e, max_acceleration_edit_values.e, ACCELERATION_UNIT);
            break;
        #endif
      }
      break;
    #if HAS_CLASSIC_JERK
      case ID_MaxJerk:

        #define JERK_BACK 0
        #define JERK_X (JERK_BACK + ENABLED(HAS_X_AXIS))
        #define JERK_Y (JERK_X + ENABLED(HAS_Y_AXIS))
        #define JERK_Z (JERK_Y + ENABLED(HAS_Z_AXIS))
        #define JERK_E (JERK_Z + ENABLED(HAS_HOTEND))
        #define JERK_TOTAL JERK_E

        switch (item) {
          case JERK_BACK:
            if (draw)
              drawMenuItem(row, ICON_Back, GET_TEXT_F(MSG_BACK));
            else
              drawMenu(ID_Motion, MOTION_JERK);
            break;
          #if HAS_X_AXIS
            case JERK_X:
              if (draw) {
                drawMenuItem(row, ICON_MaxSpeedJerkX, GET_TEXT_F(MSG_VA_JERK));
                drawFloat(planner.max_jerk.x, row, false, JERK_UNIT);
              }
              else
                modifyValue(planner.max_jerk.x, min_jerk_edit_values.x, max_jerk_edit_values.x, JERK_UNIT);
              break;
          #endif
          #if HAS_Y_AXIS
            case JERK_Y:
              if (draw) {
                drawMenuItem(row, ICON_MaxSpeedJerkY, GET_TEXT_F(MSG_VB_JERK));
                drawFloat(planner.max_jerk.y, row, false, JERK_UNIT);
              }
              else
                modifyValue(planner.max_jerk.y, min_jerk_edit_values.y, max_jerk_edit_values.y, JERK_UNIT);
              break;
          #endif
          #if HAS_Z_AXIS
            case JERK_Z:
              if (draw) {
                drawMenuItem(row, ICON_MaxSpeedJerkZ, GET_TEXT_F(MSG_VC_JERK));
                drawFloat(planner.max_jerk.z, row, false, JERK_UNIT);
              }
              else
                modifyValue(planner.max_jerk.z, min_jerk_edit_values.z, max_jerk_edit_values.z, JERK_UNIT);
              break;
          #endif
          #if HAS_HOTEND
            case JERK_E:
              if (draw) {
                drawMenuItem(row, ICON_MaxSpeedJerkE, GET_TEXT_F(MSG_VE_JERK));
                drawFloat(planner.max_jerk.e, row, false, JERK_UNIT);
              }
              else
                modifyValue(planner.max_jerk.e, min_jerk_edit_values.e, max_jerk_edit_values.e, JERK_UNIT);
              break;
          #endif
        }
        break;
    #endif
    case ID_Steps:

      #define STEPS_BACK 0
      #define STEPS_X (STEPS_BACK + ENABLED(HAS_X_AXIS))
      #define STEPS_Y (STEPS_X + ENABLED(HAS_Y_AXIS))
      #define STEPS_Z (STEPS_Y + ENABLED(HAS_Z_AXIS))
      #define STEPS_E (STEPS_Z + ENABLED(HAS_HOTEND))
      #define STEPS_TOTAL STEPS_E

      switch (item) {
        case STEPS_BACK:
          if (draw)
            drawMenuItem(row, ICON_Back, GET_TEXT_F(MSG_BACK));
          else
            drawMenu(ID_Motion, MOTION_STEPS);
          break;
        #if HAS_X_AXIS
          case STEPS_X:
            if (draw) {
              drawMenuItem(row, ICON_StepX, GET_TEXT_F(MSG_A_STEPS));
              drawFloat(planner.settings.axis_steps_per_mm[X_AXIS], row, false, STEPS_UNIT);
            }
            else
              modifyValue(planner.settings.axis_steps_per_mm[X_AXIS], min_steps_edit_values.x, max_steps_edit_values.x, STEPS_UNIT);
            break;
        #endif
        #if HAS_Y_AXIS
          case STEPS_Y:
            if (draw) {
              drawMenuItem(row, ICON_StepY, GET_TEXT_F(MSG_B_STEPS));
              drawFloat(planner.settings.axis_steps_per_mm[Y_AXIS], row, false, STEPS_UNIT);
            }
            else
              modifyValue(planner.settings.axis_steps_per_mm[Y_AXIS], min_steps_edit_values.y, max_steps_edit_values.y, STEPS_UNIT);
            break;
        #endif
        #if HAS_Z_AXIS
          case STEPS_Z:
            if (draw) {
              drawMenuItem(row, ICON_StepZ, GET_TEXT_F(MSG_C_STEPS));
              drawFloat(planner.settings.axis_steps_per_mm[Z_AXIS], row, false, STEPS_UNIT);
            }
            else
              modifyValue(planner.settings.axis_steps_per_mm[Z_AXIS], min_steps_edit_values.z, max_steps_edit_values.z, STEPS_UNIT);
            break;
        #endif
        #if HAS_HOTEND
          case STEPS_E:
            if (draw) {
              drawMenuItem(row, ICON_StepE, GET_TEXT_F(MSG_E_STEPS));
              drawFloat(planner.settings.axis_steps_per_mm[E_AXIS], row, false, STEPS_UNIT);
            }
            else
              modifyValue(planner.settings.axis_steps_per_mm[E_AXIS], min_steps_edit_values.e, max_steps_edit_values.e, STEPS_UNIT);
            break;
        #endif
      }
      break;

    case ID_Visual:

      #define VISUAL_BACK 0
      #define VISUAL_BACKLIGHT (VISUAL_BACK + 1)
      #define VISUAL_BRIGHTNESS (VISUAL_BACKLIGHT + 1)
      #define VISUAL_TIME_FORMAT (VISUAL_BRIGHTNESS + 1)
      #define VISUAL_COLOR_THEMES (VISUAL_TIME_FORMAT + 1)
      #define VISUAL_TOTAL VISUAL_COLOR_THEMES

      switch (item) {
        case VISUAL_BACK:
          if (draw)
            drawMenuItem(row, ICON_Back, GET_TEXT_F(MSG_BACK));
          else
            drawMenu(ID_Control, CONTROL_VISUAL);
          break;
        case VISUAL_BACKLIGHT:
          if (draw)
            drawMenuItem(row, ICON_Brightness, GET_TEXT_F(MSG_BRIGHTNESS_OFF));
          else
            ui.set_brightness(0);
          break;
        case VISUAL_BRIGHTNESS:
          if (draw) {
            drawMenuItem(row, ICON_Brightness, GET_TEXT_F(MSG_BRIGHTNESS));
            drawFloat(ui.brightness, row, false, 1);
          }
          else
            modifyValue(ui.brightness, LCD_BRIGHTNESS_MIN, LCD_BRIGHTNESS_MAX, 1, ui.refresh_brightness);
          break;
        case VISUAL_TIME_FORMAT:
          if (draw) {
            drawMenuItem(row, ICON_PrintTime, F("Progress as __h__m"));
            drawCheckbox(row, eeprom_settings.time_format_textual);
          }
          else {
            eeprom_settings.time_format_textual ^= true;
            drawCheckbox(row, eeprom_settings.time_format_textual);
          }
          break;
        case VISUAL_COLOR_THEMES:
          if (draw)
            drawMenuItem(row, ICON_MaxSpeed, F("UI Color Settings"), nullptr, true);
          else
            drawMenu(ID_ColorSettings);
        break;
      }
      break;

    case ID_ColorSettings:

      #define COLORSETTINGS_BACK 0
      #define COLORSETTINGS_CURSOR (COLORSETTINGS_BACK + 1)
      #define COLORSETTINGS_SPLIT_LINE (COLORSETTINGS_CURSOR + 1)
      #define COLORSETTINGS_MENU_TOP_TXT (COLORSETTINGS_SPLIT_LINE + 1)
      #define COLORSETTINGS_MENU_TOP_BG (COLORSETTINGS_MENU_TOP_TXT + 1)
      #define COLORSETTINGS_HIGHLIGHT_BORDER (COLORSETTINGS_MENU_TOP_BG + 1)
      #define COLORSETTINGS_PROGRESS_PERCENT (COLORSETTINGS_HIGHLIGHT_BORDER + 1)
      #define COLORSETTINGS_PROGRESS_TIME (COLORSETTINGS_PROGRESS_PERCENT + 1)
      #define COLORSETTINGS_PROGRESS_STATUS_BAR (COLORSETTINGS_PROGRESS_TIME + 1)
      #define COLORSETTINGS_PROGRESS_STATUS_AREA (COLORSETTINGS_PROGRESS_STATUS_BAR + 1)
      #define COLORSETTINGS_PROGRESS_COORDINATES (COLORSETTINGS_PROGRESS_STATUS_AREA + 1)
      #define COLORSETTINGS_PROGRESS_COORDINATES_LINE (COLORSETTINGS_PROGRESS_COORDINATES + 1)
      #define COLORSETTINGS_TOTAL COLORSETTINGS_PROGRESS_COORDINATES_LINE

      switch (item) {
        case COLORSETTINGS_BACK:
          if (draw)
            drawMenuItem(row, ICON_Back, GET_TEXT_F(MSG_BACK));
          else
            drawMenu(ID_Visual, VISUAL_COLOR_THEMES);
          break;
        case COLORSETTINGS_CURSOR:
          if (draw) {
            drawMenuItem(row, ICON_MaxSpeed, F("Cursor"));
            drawOption(eeprom_settings.cursor_color, color_names, row, false, true);
          }
          else
            modifyOption(eeprom_settings.cursor_color, color_names, Custom_Colors);
          break;
        case COLORSETTINGS_SPLIT_LINE:
          if (draw) {
            drawMenuItem(row, ICON_MaxSpeed, F("Menu Split Line"));
            drawOption(eeprom_settings.menu_split_line, color_names, row, false, true);
          }
          else
            modifyOption(eeprom_settings.menu_split_line, color_names, Custom_Colors);
          break;
        case COLORSETTINGS_MENU_TOP_TXT:
          if (draw) {
            drawMenuItem(row, ICON_MaxSpeed, F("Menu Header Text"));
            drawOption(eeprom_settings.menu_top_txt, color_names, row, false, true);
          }
          else
            modifyOption(eeprom_settings.menu_top_txt, color_names, Custom_Colors);
          break;
        case COLORSETTINGS_MENU_TOP_BG:
          if (draw) {
            drawMenuItem(row, ICON_MaxSpeed, F("Menu Header Bg"));
            drawOption(eeprom_settings.menu_top_bg, color_names, row, false, true);
          }
          else
            modifyOption(eeprom_settings.menu_top_bg, color_names, Custom_Colors);
          break;
        case COLORSETTINGS_HIGHLIGHT_BORDER:
          if (draw) {
            drawMenuItem(row, ICON_MaxSpeed, F("Highlight Box"));
            drawOption(eeprom_settings.highlight_box, color_names, row, false, true);
          }
          else
            modifyOption(eeprom_settings.highlight_box, color_names, Custom_Colors);
          break;
        case COLORSETTINGS_PROGRESS_PERCENT:
          if (draw) {
            drawMenuItem(row, ICON_MaxSpeed, F("Progress Percent"));
            drawOption(eeprom_settings.progress_percent, color_names, row, false, true);
          }
          else
            modifyOption(eeprom_settings.progress_percent, color_names, Custom_Colors);
          break;
        case COLORSETTINGS_PROGRESS_TIME:
          if (draw) {
            drawMenuItem(row, ICON_MaxSpeed, F("Progress Time"));
            drawOption(eeprom_settings.progress_time, color_names, row, false, true);
          }
          else
            modifyOption(eeprom_settings.progress_time, color_names, Custom_Colors);
          break;
        case COLORSETTINGS_PROGRESS_STATUS_BAR:
          if (draw) {
            drawMenuItem(row, ICON_MaxSpeed, F("Status Bar Text"));
            drawOption(eeprom_settings.status_bar_text, color_names, row, false, true);
          }
          else
            modifyOption(eeprom_settings.status_bar_text, color_names, Custom_Colors);
          break;
        case COLORSETTINGS_PROGRESS_STATUS_AREA:
          if (draw) {
            drawMenuItem(row, ICON_MaxSpeed, F("Status Area Text"));
            drawOption(eeprom_settings.status_area_text, color_names, row, false, true);
          }
          else
            modifyOption(eeprom_settings.status_area_text, color_names, Custom_Colors);
          break;
        case COLORSETTINGS_PROGRESS_COORDINATES:
          if (draw) {
            drawMenuItem(row, ICON_MaxSpeed, F("Coordinates Text"));
            drawOption(eeprom_settings.coordinates_text, color_names, row, false, true);
          }
          else
            modifyOption(eeprom_settings.coordinates_text, color_names, Custom_Colors);
          break;
        case COLORSETTINGS_PROGRESS_COORDINATES_LINE:
          if (draw) {
            drawMenuItem(row, ICON_MaxSpeed, F("Coordinates Line"));
            drawOption(eeprom_settings.coordinates_split_line, color_names, row, false, true);
          }
          else
            modifyOption(eeprom_settings.coordinates_split_line, color_names, Custom_Colors);
          break;
      } // switch (item)
      break;

    case ID_Advanced:

      #define ADVANCED_BACK 0
      #define ADVANCED_BEEPER (ADVANCED_BACK + ENABLED(SOUND_MENU_ITEM))
      #define ADVANCED_PROBE (ADVANCED_BEEPER + ENABLED(HAS_BED_PROBE))
      #define ADVANCED_TMC (ADVANCED_PROBE + ENABLED(HAS_TRINAMIC_CONFIG))
      #define ADVANCED_CORNER (ADVANCED_TMC + 1)
      #define ADVANCED_LA (ADVANCED_CORNER + ENABLED(LIN_ADVANCE))
      #define ADVANCED_LOAD (ADVANCED_LA + ENABLED(ADVANCED_PAUSE_FEATURE))
      #define ADVANCED_UNLOAD (ADVANCED_LOAD + ENABLED(ADVANCED_PAUSE_FEATURE))
      #define ADVANCED_COLD_EXTRUDE  (ADVANCED_UNLOAD + ENABLED(PREVENT_COLD_EXTRUSION))
      #define ADVANCED_FILSENSORENABLED (ADVANCED_COLD_EXTRUDE + ENABLED(FILAMENT_RUNOUT_SENSOR))
      #define ADVANCED_FILSENSORDISTANCE (ADVANCED_FILSENSORENABLED + ENABLED(HAS_FILAMENT_RUNOUT_DISTANCE))
      #define ADVANCED_POWER_LOSS (ADVANCED_FILSENSORDISTANCE + ENABLED(POWER_LOSS_RECOVERY))
      #define ADVANCED_TOTAL ADVANCED_POWER_LOSS

      switch (item) {
        case ADVANCED_BACK:
          if (draw)
            drawMenuItem(row, ICON_Back, GET_TEXT_F(MSG_BACK));
          else
            drawMenu(ID_Control, CONTROL_ADVANCED);
          break;

        #if ENABLED(SOUND_MENU_ITEM)
          case ADVANCED_BEEPER:
            if (draw) {
              drawMenuItem(row, ICON_Version, GET_TEXT_F(MSG_SOUND));
              drawCheckbox(row, ui.sound_on);
            }
            else {
              ui.sound_on ^= true;
              drawCheckbox(row, ui.sound_on);
            }
            break;
        #endif

        #if HAS_BED_PROBE
          case ADVANCED_PROBE:
            if (draw)
              drawMenuItem(row, ICON_StepX, F("Probe"), nullptr, true);
            else
              drawMenu(ID_ProbeMenu);
            break;
        #endif

        #if HAS_TRINAMIC_CONFIG
          case ADVANCED_TMC:
            if (draw)
              drawMenuItem(row, ICON_Motion, F("TMC Drivers"), nullptr, true);
            else
              drawMenu(ID_TMCMenu);
            break;
        #endif

        case ADVANCED_CORNER:
          if (draw) {
            drawMenuItem(row, ICON_MaxAccelerated, F("Bed Screw Inset"));
            drawFloat(corner_pos, row, false, 10);
          }
          else
            modifyValue(corner_pos, 1, 100, 10);
          break;

        #if ENABLED(LIN_ADVANCE)
          case ADVANCED_LA:
            if (draw) {
              drawMenuItem(row, ICON_MaxAccelerated, GET_TEXT_F(MSG_ADVANCE_K));
              drawFloat(planner.extruder_advance_K[0], row, false, 100);
            }
            else
              modifyValue(planner.extruder_advance_K[0], 0, 10, 100);
            break;
        #endif

        #if ENABLED(ADVANCED_PAUSE_FEATURE)
          case ADVANCED_LOAD:
            if (draw) {
              drawMenuItem(row, ICON_WriteEEPROM, F("Load Length"));
              drawFloat(fc_settings[0].load_length, row, false, 1);
            }
            else
              modifyValue(fc_settings[0].load_length, 0, EXTRUDE_MAXLENGTH, 1);
            break;
          case ADVANCED_UNLOAD:
            if (draw) {
              drawMenuItem(row, ICON_ReadEEPROM, F("Unload Length"));
              drawFloat(fc_settings[0].unload_length, row, false, 1);
            }
            else
              modifyValue(fc_settings[0].unload_length, 0, EXTRUDE_MAXLENGTH, 1);
            break;
        #endif // ADVANCED_PAUSE_FEATURE

        #if ENABLED(PREVENT_COLD_EXTRUSION)
          case ADVANCED_COLD_EXTRUDE:
            if (draw) {
              drawMenuItem(row, ICON_Cool, F("Min Extrusion T"));
              drawFloat(thermalManager.extrude_min_temp, row, false, 1);
            }
            else {
              modifyValue(thermalManager.extrude_min_temp, 0, MAX_E_TEMP, 1);
              thermalManager.allow_cold_extrude = (thermalManager.extrude_min_temp == 0);
            }
            break;
        #endif

        #if ENABLED(FILAMENT_RUNOUT_SENSOR)
          case ADVANCED_FILSENSORENABLED:
            if (draw) {
              drawMenuItem(row, ICON_Extruder, GET_TEXT_F(MSG_RUNOUT_SENSOR));
              drawCheckbox(row, runout.enabled);
            }
            else {
              runout.enabled ^= true;
              drawCheckbox(row, runout.enabled);
            }
            break;

          #if ENABLED(HAS_FILAMENT_RUNOUT_DISTANCE)
            case ADVANCED_FILSENSORDISTANCE:
              if (draw) {
                drawMenuItem(row, ICON_MaxAccE, GET_TEXT_F(MSG_RUNOUT_DISTANCE_MM));
                drawFloat(runout.runout_distance(), row, false, 10);
              }
              else
                modifyValue(runout.runout_distance(), 0, 999, 10);
              break;
          #endif
        #endif // FILAMENT_RUNOUT_SENSOR

        #if ENABLED(POWER_LOSS_RECOVERY)
          case ADVANCED_POWER_LOSS:
            if (draw) {
              drawMenuItem(row, ICON_Motion, GET_TEXT_F(MSG_OUTAGE_RECOVERY));
              drawCheckbox(row, recovery.enabled);
            }
            else {
              recovery.enable(!recovery.enabled);
              drawCheckbox(row, recovery.enabled);
            }
            break;
        #endif
      }
      break;

    #if HAS_BED_PROBE
      case ID_ProbeMenu:

        #define PROBE_BACK 0
        #define PROBE_XOFFSET (PROBE_BACK + 1)
        #define PROBE_YOFFSET (PROBE_XOFFSET + 1)
        #define PROBE_TEST (PROBE_YOFFSET + 1)
        #define PROBE_TEST_COUNT (PROBE_TEST + 1)
        #define PROBE_TOTAL PROBE_TEST_COUNT

        static uint8_t testcount = 4;

        switch (item) {
          case PROBE_BACK:
            if (draw)
              drawMenuItem(row, ICON_Back, GET_TEXT_F(MSG_BACK));
            else
              drawMenu(ID_Advanced, ADVANCED_PROBE);
            break;

            case PROBE_XOFFSET:
              if (draw) {
                drawMenuItem(row, ICON_StepX, F("Probe X Offset"));
                drawFloat(probe.offset.x, row, false, 10);
              }
              else
                modifyValue(probe.offset.x, -MAX_XY_OFFSET, MAX_XY_OFFSET, 10);
              break;
            case PROBE_YOFFSET:
              if (draw) {
                drawMenuItem(row, ICON_StepY, F("Probe Y Offset"));
                drawFloat(probe.offset.y, row, false, 10);
              }
              else
                modifyValue(probe.offset.y, -MAX_XY_OFFSET, MAX_XY_OFFSET, 10);
              break;
            case PROBE_TEST:
              if (draw)
                drawMenuItem(row, ICON_StepY, F("M48 Probe Test"));
              else {
                gcode.process_subcommands_now(
                  TS(F("G28O\nM48X") , p_float_t((X_BED_SIZE + X_MIN_POS) / 2.0f, 3), 'Y', p_float_t((Y_BED_SIZE + Y_MIN_POS) / 2.0f, 3), 'P', testcount)
                );
              }
              break;
            case PROBE_TEST_COUNT:
              if (draw) {
                drawMenuItem(row, ICON_StepY, F("Probe Test Count"));
                drawFloat(testcount, row, false, 1);
              }
              else
                modifyValue(testcount, 4, 50, 1);
              break;
        }
        break;
    #endif  // HAS_PROBE_MENU

    #if HAS_TRINAMIC_CONFIG
      case ID_TMCMenu:

        #define TMC_BACK 0
        #define TMC_STEPPER_CURRENT_X (TMC_BACK + AXIS_IS_TMC(X))
        #define TMC_STEPPER_CURRENT_Y (TMC_STEPPER_CURRENT_X + AXIS_IS_TMC(Y))
        #define TMC_STEPPER_CURRENT_Z (TMC_STEPPER_CURRENT_Y + AXIS_IS_TMC(Z))
        #define TMC_STEPPER_CURRENT_E (TMC_STEPPER_CURRENT_Z + AXIS_IS_TMC(E0))
        #define TMC_TOTAL TMC_STEPPER_CURRENT_E

        switch (item) {

          case TMC_BACK:
            if (draw)
              drawMenuItem(row, ICON_Back, GET_TEXT_F(MSG_BACK));
            else
              drawMenu(ID_Advanced, ADVANCED_TMC);
            break;

          #if AXIS_IS_TMC(X)
            case TMC_STEPPER_CURRENT_X:

              static float stepper_current_x;

              if (draw) {
                drawMenuItem(row, ICON_StepX, GET_TEXT_F(MSG_TMC_ACURRENT));
                stepper_current_x = stepperX.getMilliamps();
                drawFloat(stepper_current_x, row, false, 1);
              }
              else {
                modifyValue(stepper_current_x, TMC_MIN_CURRENT, TMC_MAX_CURRENT, 1, []{ stepperX.rms_current(stepper_current_x); });
              }
              break;
          #endif

          #if AXIS_IS_TMC(Y)
            case TMC_STEPPER_CURRENT_Y:
              static float stepper_current_y;
              if (draw) {
                drawMenuItem(row, ICON_StepY, GET_TEXT_F(MSG_TMC_BCURRENT));
                stepper_current_y = stepperY.getMilliamps();
                drawFloat(stepper_current_y, row, false, 1);
              }
              else {
                modifyValue(stepper_current_y, TMC_MIN_CURRENT, TMC_MAX_CURRENT, 1, []{ stepperY.rms_current(stepper_current_y); });
              }
              break;
          #endif

          #if AXIS_IS_TMC(Z)
            case TMC_STEPPER_CURRENT_Z:
              static float stepper_current_z;
              if (draw) {
                drawMenuItem(row, ICON_StepZ, GET_TEXT_F(MSG_TMC_CCURRENT));
                stepper_current_z = stepperZ.getMilliamps();
                drawFloat(stepper_current_z, row, false, 1);
              }
              else {
                modifyValue(stepper_current_z, TMC_MIN_CURRENT, TMC_MAX_CURRENT, 1, []{ stepperZ.rms_current(stepper_current_z); });
              }
              break;
          #endif

          #if AXIS_IS_TMC(E0)
            case TMC_STEPPER_CURRENT_E:
              static float stepper_current_e;
              if (draw) {
                drawMenuItem(row, ICON_StepE, GET_TEXT_F(MSG_TMC_ECURRENT));
                stepper_current_e = stepperE0.getMilliamps();
                drawFloat(stepper_current_e, row, false, 1);
              }
              else
                modifyValue(stepper_current_e, TMC_MIN_CURRENT, TMC_MAX_CURRENT, 1, []{ stepperE0.rms_current(stepper_current_e); });
              break;
          #endif
        };
        break;
    #endif // HAS_TRINAMIC_CONFIG

    case ID_InfoMain:
    case ID_Info:

      #define INFO_BACK 0
      #define INFO_PRINTCOUNT (INFO_BACK + ENABLED(PRINTCOUNTER))
      #define INFO_PRINTTIME (INFO_PRINTCOUNT + ENABLED(PRINTCOUNTER))
      #define INFO_SIZE (INFO_PRINTTIME + 1)
      #define INFO_VERSION (INFO_SIZE + 1)
      #define INFO_CONTACT (INFO_VERSION + 1)
      #define INFO_TOTAL INFO_BACK

      switch (item) {
        case INFO_BACK:
          if (draw) {
            drawMenuItem(row, ICON_Back, GET_TEXT_F(MSG_BACK));

            #if ENABLED(PRINTCOUNTER)

              printStatistics ps = print_job_timer.getStats();
              drawMenuItem(INFO_PRINTCOUNT, ICON_HotendTemp,
                TS(ps.totalPrints, F(" prints, "), ps.finishedPrints, F(" finished")),
                TS(p_float_t(ps.filamentUsed / 1000, 2), F(" m filament used")),
                false, true
              );

              char buf[32];
              drawMenuItem(INFO_PRINTTIME, ICON_PrintTime,
                MString<50>(F("Printed: "), duration_t(print_job_timer.getStats().printTime).toString(buf)),
                MString<50>(F("Longest: "), duration_t(print_job_timer.getStats().longestPrint).toString(buf)),
                false, true
              );

            #endif

            drawMenuItem(INFO_SIZE, ICON_PrintSize, F(MACHINE_SIZE), nullptr, false, true);
            drawMenuItem(INFO_VERSION, ICON_Version, F(SHORT_BUILD_VERSION), nullptr, false, true);
            drawMenuItem(INFO_CONTACT, ICON_Contact, F(CORP_WEBSITE), nullptr, false, true);
          }
          else {
            if (menu == ID_Info)
              drawMenu(ID_Control, CONTROL_INFO);
            else
              drawMainMenu(3);
          }
          break;
      }
      break;

    #if HAS_MESH
      case ID_Leveling:

        #define LEVELING_BACK 0
        #define LEVELING_ACTIVE (LEVELING_BACK + 1)
        #define LEVELING_GET_TILT (LEVELING_ACTIVE + ALL(HAS_BED_PROBE, AUTO_BED_LEVELING_UBL))
        #define LEVELING_GET_MESH (LEVELING_GET_TILT + 1)
        #define LEVELING_MANUAL (LEVELING_GET_MESH + 1)
        #define LEVELING_VIEW (LEVELING_MANUAL + 1)
        #define LEVELING_SETTINGS (LEVELING_VIEW + 1)
        #define LEVELING_SLOT (LEVELING_SETTINGS + ENABLED(AUTO_BED_LEVELING_UBL))
        #define LEVELING_LOAD (LEVELING_SLOT + ENABLED(AUTO_BED_LEVELING_UBL))
        #define LEVELING_SAVE (LEVELING_LOAD + ENABLED(AUTO_BED_LEVELING_UBL))
        #define LEVELING_TOTAL LEVELING_SAVE

        switch (item) {
          case LEVELING_BACK:
            if (draw)
              drawMenuItem(row, ICON_Back, GET_TEXT_F(MSG_BACK));
            else
              drawMainMenu(3);
            break;
          case LEVELING_ACTIVE:
            if (draw) {
              drawMenuItem(row, ICON_StockConfiguration, GET_TEXT_F(MSG_BED_LEVELING));
              drawCheckbox(row, planner.leveling_active);
            }
            else {
              if (!planner.leveling_active) {
                set_bed_leveling_enabled(!planner.leveling_active);
                if (!planner.leveling_active) {
                  confirmHandler(Popup_LevelError);
                  break;
                }
              }
              else
                set_bed_leveling_enabled(!planner.leveling_active);
              drawCheckbox(row, planner.leveling_active);
            }
            break;
          #if ALL(HAS_BED_PROBE, AUTO_BED_LEVELING_UBL)
            case LEVELING_GET_TILT:
              if (draw)
                drawMenuItem(row, ICON_Tilt, GET_TEXT_F(MSG_UBL_TILT_MESH));
              else {
                if (bedlevel.storage_slot < 0) { popupHandler(Popup_MeshSlot); break; }
                popupHandler(Popup_Home);
                gcode.home_all_axes(true);
                popupHandler(Popup_Level);
                if (mesh_conf.tilt_grid > 1)
                  gcode.process_subcommands_now(TS(F("G29J"), mesh_conf.tilt_grid));
                else
                  gcode.process_subcommands_now(F("G29J"));
                planner.synchronize();
                redrawMenu();
              }
              break;
          #endif
          case LEVELING_GET_MESH:
            if (draw)
              drawMenuItem(row, ICON_Mesh, F("Create New Mesh"));
            else {
              popupHandler(Popup_Home);
              gcode.home_all_axes(true);
              #if ENABLED(AUTO_BED_LEVELING_UBL)
                #if ENABLED(PREHEAT_BEFORE_LEVELING)
                  popupHandler(Popup_Heating);
                  probe.preheat_for_probing(LEVELING_NOZZLE_TEMP, LEVELING_BED_TEMP);
                #endif
                #if HAS_BED_PROBE
                  popupHandler(Popup_Level);
                  gcode.process_subcommands_now(F("G29P0\nG29P1"));
                  gcode.process_subcommands_now(F("G29P3\nG29P3\nG29P3\nG29P3\nG29P3\nG29P3\nG29P3\nG29P3\nG29P3\nG29P3\nG29P3\nG29P3\nG29P3\nG29P3\nG29P3\nM420S1"));
                  planner.synchronize();
                  updateStatus("Probed all reachable points");
                  popupHandler(Popup_SaveLevel);
                #else
                  level_state = planner.leveling_active;
                  set_bed_leveling_enabled(false);
                  mesh_conf.goto_mesh_value = true;
                  mesh_conf.mesh_x = mesh_conf.mesh_y = 0;
                  popupHandler(Popup_MoveWait);
                  mesh_conf.manual_mesh_move();
                  drawMenu(ID_UBLMesh);
                #endif
              #elif HAS_BED_PROBE
                popupHandler(Popup_Level);
                gcode.process_subcommands_now(F("G29"));
                planner.synchronize();
                popupHandler(Popup_SaveLevel);
              #else
                level_state = planner.leveling_active;
                set_bed_leveling_enabled(false);
                gridpoint = 1;
                popupHandler(Popup_MoveWait);
                gcode.process_subcommands_now(F("G29"));
                planner.synchronize();
                drawMenu(ID_ManualMesh);
              #endif
            }
            break;
          case LEVELING_MANUAL:
            if (draw)
              drawMenuItem(row, ICON_Mesh, F("Manual Tuning"), nullptr, true);
            else {
              #if ENABLED(AUTO_BED_LEVELING_BILINEAR)
                if (!leveling_is_valid()) {
                  confirmHandler(Popup_InvalidMesh);
                  break;
                }
              #endif
              #if ENABLED(AUTO_BED_LEVELING_UBL)
                if (bedlevel.storage_slot < 0) {
                  popupHandler(Popup_MeshSlot);
                  break;
                }
              #endif
              if (axes_should_home()) {
                popupHandler(Popup_Home);
                gcode.home_all_axes(true);
              }
              level_state = planner.leveling_active;
              set_bed_leveling_enabled(false);
              mesh_conf.goto_mesh_value = false;
              #if ENABLED(PREHEAT_BEFORE_LEVELING)
                popupHandler(Popup_Heating);
                #if HAS_HOTEND
                  if (thermalManager.degTargetHotend(0) < LEVELING_NOZZLE_TEMP)
                    thermalManager.setTargetHotend(LEVELING_NOZZLE_TEMP, 0);
                #endif
                #if HAS_HEATED_BED
                  if (thermalManager.degTargetBed() < LEVELING_BED_TEMP)
                    thermalManager.setTargetBed(LEVELING_BED_TEMP);
                #endif
                TERN_(HAS_HOTEND, thermalManager.wait_for_hotend(0));
                TERN_(HAS_HEATED_BED, thermalManager.wait_for_bed_heating());
              #endif
              popupHandler(Popup_MoveWait);
              mesh_conf.manual_mesh_move();
              drawMenu(ID_LevelManual);
            }
            break;
          case LEVELING_VIEW:
            if (draw)
              drawMenuItem(row, ICON_Mesh, GET_TEXT_F(MSG_MESH_VIEW), nullptr, true);
            else {
              #if ENABLED(AUTO_BED_LEVELING_UBL)
                if (bedlevel.storage_slot < 0) {
                  popupHandler(Popup_MeshSlot);
                  break;
                }
              #endif
              drawMenu(ID_LevelView);
            }
            break;
          case LEVELING_SETTINGS:
            if (draw)
              drawMenuItem(row, ICON_Step, F("Leveling Settings"), nullptr, true);
            else
              drawMenu(ID_LevelSettings);
            break;
          #if ENABLED(AUTO_BED_LEVELING_UBL)
            case LEVELING_SLOT:
              if (draw) {
                drawMenuItem(row, ICON_PrintSize, GET_TEXT_F(MSG_UBL_STORAGE_SLOT));
                drawFloat(bedlevel.storage_slot, row, false, 1);
              }
              else
                modifyValue(bedlevel.storage_slot, 0, settings.calc_num_meshes() - 1, 1);
              break;
            case LEVELING_LOAD:
              if (draw)
                drawMenuItem(row, ICON_ReadEEPROM, GET_TEXT_F(MSG_UBL_LOAD_MESH));
              else {
                if (bedlevel.storage_slot < 0) {
                  popupHandler(Popup_MeshSlot);
                  break;
                }
                gcode.process_subcommands_now(F("G29 L"));
                planner.synchronize();
                audioFeedback(true);
              }
              break;
            case LEVELING_SAVE:
              if (draw)
                drawMenuItem(row, ICON_WriteEEPROM, GET_TEXT_F(MSG_UBL_SAVE_MESH));
              else {
                if (bedlevel.storage_slot < 0) {
                  popupHandler(Popup_MeshSlot);
                  break;
                }
                gcode.process_subcommands_now(F("G29 S"));
                planner.synchronize();
                audioFeedback(true);
              }
              break;
          #endif // AUTO_BED_LEVELING_UBL
        }
        break;

      case ID_LevelView:

        #define LEVELING_VIEW_BACK 0
        #define LEVELING_VIEW_MESH (LEVELING_VIEW_BACK + 1)
        #define LEVELING_VIEW_TEXT (LEVELING_VIEW_MESH + 1)
        #define LEVELING_VIEW_ASYMMETRIC (LEVELING_VIEW_TEXT + 1)
        #define LEVELING_VIEW_TOTAL LEVELING_VIEW_ASYMMETRIC

        switch (item) {
          case LEVELING_VIEW_BACK:
            if (draw)
              drawMenuItem(row, ICON_Back, GET_TEXT_F(MSG_BACK));
            else
              drawMenu(ID_Leveling, LEVELING_VIEW);
            break;
          case LEVELING_VIEW_MESH:
            if (draw)
              drawMenuItem(row, ICON_PrintSize, GET_TEXT_F(MSG_MESH_VIEW), nullptr, true);
            else
              drawMenu(ID_MeshViewer);
            break;
          case LEVELING_VIEW_TEXT:
            if (draw) {
              drawMenuItem(row, ICON_Contact, F("Viewer Show Values"));
              drawCheckbox(row, mesh_conf.viewer_print_value);
            }
            else {
              mesh_conf.viewer_print_value ^= true;
              drawCheckbox(row, mesh_conf.viewer_print_value);
            }
            break;
          case LEVELING_VIEW_ASYMMETRIC:
            if (draw) {
              drawMenuItem(row, ICON_Axis, F("Viewer Asymmetric"));
              drawCheckbox(row, mesh_conf.viewer_asymmetric_range);
            }
            else {
              mesh_conf.viewer_asymmetric_range ^= true;
              drawCheckbox(row, mesh_conf.viewer_asymmetric_range);
            }
            break;
        }
        break;

      case ID_LevelSettings:

        #define LEVELING_SETTINGS_BACK 0
        #define LEVELING_SETTINGS_FADE (LEVELING_SETTINGS_BACK + 1)
        #define LEVELING_SETTINGS_TILT (LEVELING_SETTINGS_FADE + ENABLED(AUTO_BED_LEVELING_UBL))
        #define LEVELING_SETTINGS_PLANE (LEVELING_SETTINGS_TILT + ENABLED(AUTO_BED_LEVELING_UBL))
        #define LEVELING_SETTINGS_ZERO (LEVELING_SETTINGS_PLANE + ENABLED(AUTO_BED_LEVELING_UBL))
        #define LEVELING_SETTINGS_UNDEF (LEVELING_SETTINGS_ZERO + ENABLED(AUTO_BED_LEVELING_UBL))
        #define LEVELING_SETTINGS_TOTAL LEVELING_SETTINGS_UNDEF

        switch (item) {
          case LEVELING_SETTINGS_BACK:
            if (draw)
              drawMenuItem(row, ICON_Back, GET_TEXT_F(MSG_BACK));
            else
              drawMenu(ID_Leveling, LEVELING_SETTINGS);
            break;
          case LEVELING_SETTINGS_FADE:
              if (draw) {
                drawMenuItem(row, ICON_Fade, GET_TEXT_F(MSG_Z_FADE_HEIGHT));
                drawFloat(planner.z_fade_height, row, false, 1);
              }
              else {
                modifyValue(planner.z_fade_height, 0, Z_MAX_POS, 1);
                planner.z_fade_height = -1;
                set_z_fade_height(planner.z_fade_height);
              }
              break;

          #if ENABLED(AUTO_BED_LEVELING_UBL)
            case LEVELING_SETTINGS_TILT:
              if (draw) {
                drawMenuItem(row, ICON_Tilt, F("Tilting Grid Size"));
                drawFloat(mesh_conf.tilt_grid, row, false, 1);
              }
              else
                modifyValue(mesh_conf.tilt_grid, 1, 8, 1);
              break;
            case LEVELING_SETTINGS_PLANE:
              if (draw)
                drawMenuItem(row, ICON_ResumeEEPROM, F("Convert Mesh to Plane"));
              else {
                if (mesh_conf.createPlaneFromMesh()) break;
                gcode.process_subcommands_now(F("M420 S1"));
                planner.synchronize();
                audioFeedback(true);
              }
              break;
            case LEVELING_SETTINGS_ZERO:
              if (draw)
                drawMenuItem(row, ICON_Mesh, F("Mesh Zero"));
              else
                ZERO(bedlevel.z_values);
              break;
            case LEVELING_SETTINGS_UNDEF:
              if (draw)
                drawMenuItem(row, ICON_Mesh, GET_TEXT_F(MSG_MESH_RESET));
              else
                bedlevel.invalidate();
              break;
          #endif // AUTO_BED_LEVELING_UBL
        }
        break;

      case ID_MeshViewer:
        #define MESHVIEW_BACK 0
        #define MESHVIEW_TOTAL MESHVIEW_BACK

        if (item == MESHVIEW_BACK) {
          if (draw) {
            drawMenuItem(0, ICON_Back, GET_TEXT_F(MSG_BACK));
            mesh_conf.drawBedMesh();
            mesh_conf.setMeshViewerStatus();
          }
          else if (!mesh_conf.drawing_mesh) {
            drawMenu(ID_LevelView, LEVELING_VIEW_MESH);
            updateStatus("");
          }
        }
        break;

      case ID_LevelManual:

        #define LEVELING_M_BACK 0
        #define LEVELING_M_X (LEVELING_M_BACK + 1)
        #define LEVELING_M_Y (LEVELING_M_X + 1)
        #define LEVELING_M_NEXT (LEVELING_M_Y + 1)
        #define LEVELING_M_OFFSET (LEVELING_M_NEXT + 1)
        #define LEVELING_M_UP (LEVELING_M_OFFSET + 1)
        #define LEVELING_M_DOWN (LEVELING_M_UP + 1)
        #define LEVELING_M_GOTO_VALUE (LEVELING_M_DOWN + 1)
        #define LEVELING_M_UNDEF (LEVELING_M_GOTO_VALUE + ENABLED(AUTO_BED_LEVELING_UBL))
        #define LEVELING_M_TOTAL LEVELING_M_UNDEF

        switch (item) {
          case LEVELING_M_BACK:
            if (draw)
              drawMenuItem(row, ICON_Back, GET_TEXT_F(MSG_BACK));
            else {
              set_bed_leveling_enabled(level_state);
              TERN_(AUTO_BED_LEVELING_BILINEAR, bedlevel.refresh_bed_level());
              drawMenu(ID_Leveling, LEVELING_MANUAL);
            }
            break;
          case LEVELING_M_X:
            if (draw) {
              drawMenuItem(row, ICON_MoveX, GET_TEXT_F(MSG_MESH_X));
              drawFloat(mesh_conf.mesh_x, row, 0, 1);
            }
            else
              modifyValue(mesh_conf.mesh_x, 0, GRID_MAX_POINTS_X - 1, 1);
            break;
          case LEVELING_M_Y:
            if (draw) {
              drawMenuItem(row, ICON_MoveY, GET_TEXT_F(MSG_MESH_Y));
              drawFloat(mesh_conf.mesh_y, row, 0, 1);
            }
            else
              modifyValue(mesh_conf.mesh_y, 0, GRID_MAX_POINTS_Y - 1, 1);
            break;
          case LEVELING_M_NEXT:
            if (draw)
              drawMenuItem(row, ICON_More, GET_TEXT_F(MSG_LEVEL_BED_NEXT_POINT));
            else {
              if (mesh_conf.mesh_x != (GRID_MAX_POINTS_X - 1) || mesh_conf.mesh_y != (GRID_MAX_POINTS_Y - 1)) {
                if ((mesh_conf.mesh_x == (GRID_MAX_POINTS_X - 1) && mesh_conf.mesh_y % 2 == 0) || (mesh_conf.mesh_x == 0 && mesh_conf.mesh_y % 2 == 1))
                  mesh_conf.mesh_y++;
                else if (mesh_conf.mesh_y % 2 == 0)
                  mesh_conf.mesh_x++;
                else
                  mesh_conf.mesh_x--;
                mesh_conf.manual_mesh_move();
              }
            }
            break;
          case LEVELING_M_OFFSET:
            if (draw) {
              drawMenuItem(row, ICON_SetZOffset, GET_TEXT_F(MSG_MESH_EDIT_Z));
              drawFloat(bedlevel.z_values[mesh_conf.mesh_x][mesh_conf.mesh_y], row, false, 100);
            }
            else {
              if (isnan(bedlevel.z_values[mesh_conf.mesh_x][mesh_conf.mesh_y]))
                bedlevel.z_values[mesh_conf.mesh_x][mesh_conf.mesh_y] = 0;
              modifyValue(bedlevel.z_values[mesh_conf.mesh_x][mesh_conf.mesh_y], MIN_Z_OFFSET, MAX_Z_OFFSET, 100);
            }
            break;
          case LEVELING_M_UP:
            if (draw)
              drawMenuItem(row, ICON_Axis, F("+0.01mm Up"));
            else if (bedlevel.z_values[mesh_conf.mesh_x][mesh_conf.mesh_y] < MAX_Z_OFFSET) {
              bedlevel.z_values[mesh_conf.mesh_x][mesh_conf.mesh_y] += 0.01;
              gcode.process_subcommands_now(F("M290 Z0.01"));
              planner.synchronize();
              current_position.z += 0.01f;
              sync_plan_position();
              drawFloat(bedlevel.z_values[mesh_conf.mesh_x][mesh_conf.mesh_y], row - 1, false, 100);
            }
            break;
          case LEVELING_M_DOWN:
            if (draw)
              drawMenuItem(row, ICON_AxisD, F("-0.01mm Down"));
            else if (bedlevel.z_values[mesh_conf.mesh_x][mesh_conf.mesh_y] > MIN_Z_OFFSET) {
              bedlevel.z_values[mesh_conf.mesh_x][mesh_conf.mesh_y] -= 0.01;
              gcode.process_subcommands_now(F("M290 Z-0.01"));
              planner.synchronize();
              current_position.z -= 0.01f;
              sync_plan_position();
              drawFloat(bedlevel.z_values[mesh_conf.mesh_x][mesh_conf.mesh_y], row - 2, false, 100);
            }
            break;
          case LEVELING_M_GOTO_VALUE:
            if (draw) {
              drawMenuItem(row, ICON_StockConfiguration, F("Go to Mesh Z Value"));
              drawCheckbox(row, mesh_conf.goto_mesh_value);
            }
            else {
              mesh_conf.goto_mesh_value ^= true;
              current_position.z = 0;
              mesh_conf.manual_mesh_move(true);
              drawCheckbox(row, mesh_conf.goto_mesh_value);
            }
            break;
          #if ENABLED(AUTO_BED_LEVELING_UBL)
            case LEVELING_M_UNDEF:
              if (draw)
                drawMenuItem(row, ICON_ResumeEEPROM, F("Clear Point Value"));
              else {
                mesh_conf.manualValueUpdate(true);
                redrawMenu(false);
              }
              break;
          #endif
        }
        break;
    #endif // HAS_MESH

    #if ENABLED(AUTO_BED_LEVELING_UBL) && !HAS_BED_PROBE
      case ID_UBLMesh:

        #define UBL_M_BACK 0
        #define UBL_M_NEXT (UBL_M_BACK + 1)
        #define UBL_M_PREV (UBL_M_NEXT + 1)
        #define UBL_M_OFFSET (UBL_M_PREV + 1)
        #define UBL_M_UP (UBL_M_OFFSET + 1)
        #define UBL_M_DOWN (UBL_M_UP + 1)
        #define UBL_M_TOTAL UBL_M_DOWN

        switch (item) {
          case UBL_M_BACK:
            if (draw)
              drawMenuItem(row, ICON_Back, GET_TEXT_F(MSG_BACK));
            else {
              set_bed_leveling_enabled(level_state);
              drawMenu(ID_Leveling, LEVELING_GET_MESH);
            }
            break;
          case UBL_M_NEXT:
            if (draw) {
              if (mesh_conf.mesh_x != (GRID_MAX_POINTS_X - 1) || mesh_conf.mesh_y != (GRID_MAX_POINTS_Y - 1))
                drawMenuItem(row, ICON_More, GET_TEXT_F(MSG_LEVEL_BED_NEXT_POINT));
              else
                drawMenuItem(row, ICON_More, GET_TEXT_F(MSG_UBL_SAVE_MESH));
            }
            else {
              if (mesh_conf.mesh_x != (GRID_MAX_POINTS_X - 1) || mesh_conf.mesh_y != (GRID_MAX_POINTS_Y - 1)) {
                if ((mesh_conf.mesh_x == (GRID_MAX_POINTS_X - 1) && mesh_conf.mesh_y % 2 == 0) || (mesh_conf.mesh_x == 0 && mesh_conf.mesh_y % 2 == 1))
                  mesh_conf.mesh_y++;
                else if (mesh_conf.mesh_y % 2 == 0)
                  mesh_conf.mesh_x++;
                else
                  mesh_conf.mesh_x--;
                mesh_conf.manual_mesh_move();
              }
              else {
                gcode.process_subcommands_now(F("G29 S"));
                planner.synchronize();
                audioFeedback(true);
                drawMenu(ID_Leveling, LEVELING_GET_MESH);
              }
            }
            break;
          case UBL_M_PREV:
            if (draw)
              drawMenuItem(row, ICON_More, F("Previous Point"));
            else {
              if (mesh_conf.mesh_x != 0 || mesh_conf.mesh_y != 0) {
                if ((mesh_conf.mesh_x == (GRID_MAX_POINTS_X - 1) && mesh_conf.mesh_y % 2 == 1) || (mesh_conf.mesh_x == 0 && mesh_conf.mesh_y % 2 == 0))
                  mesh_conf.mesh_y--;
                else if (mesh_conf.mesh_y % 2 == 0)
                  mesh_conf.mesh_x--;
                else
                  mesh_conf.mesh_x++;
                mesh_conf.manual_mesh_move();
              }
            }
            break;
          case UBL_M_OFFSET:
            if (draw) {
              drawMenuItem(row, ICON_SetZOffset, GET_TEXT_F(MSG_MESH_EDIT_Z));
              drawFloat(bedlevel.z_values[mesh_conf.mesh_x][mesh_conf.mesh_y], row, false, 100);
            }
            else {
              if (isnan(bedlevel.z_values[mesh_conf.mesh_x][mesh_conf.mesh_y]))
                bedlevel.z_values[mesh_conf.mesh_x][mesh_conf.mesh_y] = 0;
              modifyValue(bedlevel.z_values[mesh_conf.mesh_x][mesh_conf.mesh_y], MIN_Z_OFFSET, MAX_Z_OFFSET, 100);
            }
            break;
          case UBL_M_UP:
            if (draw)
              drawMenuItem(row, ICON_Axis, F("+0.01mm Up"));
            else if (bedlevel.z_values[mesh_conf.mesh_x][mesh_conf.mesh_y] < MAX_Z_OFFSET) {
              bedlevel.z_values[mesh_conf.mesh_x][mesh_conf.mesh_y] += 0.01;
              gcode.process_subcommands_now(F("M290 Z0.01"));
              planner.synchronize();
              current_position.z += 0.01f;
              sync_plan_position();
              drawFloat(bedlevel.z_values[mesh_conf.mesh_x][mesh_conf.mesh_y], row - 1, false, 100);
            }
            break;
          case UBL_M_DOWN:
            if (draw)
              drawMenuItem(row, ICON_Axis, F("-0.01mm Down"));
            else if (bedlevel.z_values[mesh_conf.mesh_x][mesh_conf.mesh_y] > MIN_Z_OFFSET) {
              bedlevel.z_values[mesh_conf.mesh_x][mesh_conf.mesh_y] -= 0.01;
              gcode.process_subcommands_now(F("M290 Z-0.01"));
              planner.synchronize();
              current_position.z -= 0.01f;
              sync_plan_position();
              drawFloat(bedlevel.z_values[mesh_conf.mesh_x][mesh_conf.mesh_y], row - 2, false, 100);
            }
            break;
        }
        break;
    #endif // AUTO_BED_LEVELING_UBL && !HAS_BED_PROBE

    #if ENABLED(PROBE_MANUALLY)
      case ID_ManualMesh:

        #define MMESH_BACK 0
        #define MMESH_NEXT (MMESH_BACK + 1)
        #define MMESH_OFFSET (MMESH_NEXT + 1)
        #define MMESH_UP (MMESH_OFFSET + 1)
        #define MMESH_DOWN (MMESH_UP + 1)
        #define MMESH_OLD (MMESH_DOWN + 1)
        #define MMESH_TOTAL MMESH_OLD

        switch (item) {
          case MMESH_BACK:
            if (draw)
              drawMenuItem(row, ICON_Back, GET_TEXT_F(MSG_BUTTON_CANCEL));
            else {
              gcode.process_subcommands_now(F("G29 A"));
              planner.synchronize();
              set_bed_leveling_enabled(level_state);
              drawMenu(ID_Leveling, LEVELING_GET_MESH);
            }
            break;
          case MMESH_NEXT:
            if (draw) {
              if (gridpoint < GRID_MAX_POINTS)
                drawMenuItem(row, ICON_More, GET_TEXT_F(MSG_LEVEL_BED_NEXT_POINT));
              else
                drawMenuItem(row, ICON_More, GET_TEXT_F(MSG_UBL_SAVE_MESH));
            }
            else if (gridpoint < GRID_MAX_POINTS) {
              popupHandler(Popup_MoveWait);
              gcode.process_subcommands_now(F("G29"));
              planner.synchronize();
              gridpoint++;
              redrawMenu();
            }
            else {
              gcode.process_subcommands_now(F("G29"));
              planner.synchronize();
              audioFeedback(settings.save());
              drawMenu(ID_Leveling, LEVELING_GET_MESH);
            }
            break;
          case MMESH_OFFSET:
            if (draw) {
              drawMenuItem(row, ICON_SetZOffset, F("Z Position"));
              current_position.z = MANUAL_PROBE_START_Z;
              drawFloat(current_position.z, row, false, 100);
            }
            else
              modifyValue(current_position.z, MIN_Z_OFFSET, MAX_Z_OFFSET, 100);
            break;
          case MMESH_UP:
            if (draw)
              drawMenuItem(row, ICON_Axis, F("+0.01mm Up"));
            else if (current_position.z < MAX_Z_OFFSET) {
              gcode.process_subcommands_now(F("M290 Z0.01"));
              planner.synchronize();
              current_position.z += 0.01f;
              sync_plan_position();
              drawFloat(current_position.z, row - 1, false, 100);
            }
            break;
          case MMESH_DOWN:
            if (draw)
              drawMenuItem(row, ICON_AxisD, F("-0.01mm Down"));
            else if (current_position.z > MIN_Z_OFFSET) {
              gcode.process_subcommands_now(F("M290 Z-0.01"));
              planner.synchronize();
              current_position.z -= 0.01f;
              sync_plan_position();
              drawFloat(current_position.z, row - 2, false, 100);
            }
            break;
          case MMESH_OLD:
            uint8_t mesh_x, mesh_y;
            // 0,0 -> 1,0 -> 2,0 -> 2,1 -> 1,1 -> 0,1 -> 0,2 -> 1,2 -> 2,2
            mesh_y = (gridpoint - 1) / (GRID_MAX_POINTS_Y);
            mesh_x = (gridpoint - 1) % (GRID_MAX_POINTS_X);

            if (mesh_y % 2 == 1)
              mesh_x = (GRID_MAX_POINTS_X) - mesh_x - 1;

            const float currval = bedlevel.z_values[mesh_x][mesh_y];

            if (draw) {
              drawMenuItem(row, ICON_Zoffset, F("Goto Mesh Value"));
              drawFloat(currval, row, false, 100);
            }
            else if (!isnan(currval)) {
              current_position.z = currval;
              planner.synchronize();
              planner.buffer_line(current_position, homing_feedrate(Z_AXIS), active_extruder);
              planner.synchronize();
              drawFloat(current_position.z, row - 3, false, 100);
            }
            break;
        }
        break;
    #endif // PROBE_MANUALLY

    case ID_Tune:

      #define TUNE_BACK 0
      #define TUNE_SPEED (TUNE_BACK + 1)
      #define TUNE_FLOW (TUNE_SPEED + ENABLED(HAS_HOTEND))
      #define TUNE_HOTEND (TUNE_FLOW + ENABLED(HAS_HOTEND))
      #define TUNE_BED (TUNE_HOTEND + ENABLED(HAS_HEATED_BED))
      #define TUNE_FAN (TUNE_BED + ENABLED(HAS_FAN))
      #define TUNE_ZOFFSET (TUNE_FAN + ENABLED(HAS_ZOFFSET_ITEM))
      #define TUNE_ZUP (TUNE_ZOFFSET + ENABLED(HAS_ZOFFSET_ITEM))
      #define TUNE_ZDOWN (TUNE_ZUP + ENABLED(HAS_ZOFFSET_ITEM))
      #define TUNE_LA (TUNE_ZDOWN + ENABLED(LIN_ADVANCE))
      #define TUNE_CHANGEFIL (TUNE_LA + ENABLED(FILAMENT_LOAD_UNLOAD_GCODES))
      #define TUNE_FWRETRACT (TUNE_CHANGEFIL + ENABLED(FWRETRACT))
      #define TUNE_FILSENSORENABLED (TUNE_FWRETRACT + ENABLED(FILAMENT_RUNOUT_SENSOR))
      #define TUNE_BACKLIGHT_OFF (TUNE_FILSENSORENABLED + 1)
      #define TUNE_BACKLIGHT (TUNE_BACKLIGHT_OFF + 1)
      #define TUNE_TOTAL TUNE_BACKLIGHT

      switch (item) {
        case TUNE_BACK:
          if (draw)
            drawMenuItem(row, ICON_Back, GET_TEXT_F(MSG_BACK));
          else
            drawPrintScreen();
          break;
        case TUNE_SPEED:
          if (draw) {
            drawMenuItem(row, ICON_Speed, GET_TEXT_F(MSG_SPEED));
            drawFloat(feedrate_percentage, row, false, 1);
          }
          else
            modifyValue(feedrate_percentage, MIN_PRINT_SPEED, MAX_PRINT_SPEED, 1);
          break;

        #if HAS_HOTEND
          case TUNE_FLOW:
            if (draw) {
              drawMenuItem(row, ICON_Speed, GET_TEXT_F(MSG_FLOW));
              drawFloat(planner.flow_percentage[0], row, false, 1);
            }
            else
              modifyValue(planner.flow_percentage[0], MIN_FLOW_RATE, MAX_FLOW_RATE, 1, []{ planner.refresh_e_factor(0); });
            break;
          case TUNE_HOTEND:
            if (draw) {
              drawMenuItem(row, ICON_SetEndTemp, GET_TEXT_F(MSG_NOZZLE));
              drawFloat(thermalManager.degTargetHotend(0), row, false, 1);
            }
            else
              modifyValue(thermalManager.temp_hotend[0].target, MIN_E_TEMP, MAX_E_TEMP, 1);
            break;
        #endif

        #if HAS_HEATED_BED
          case TUNE_BED:
            if (draw) {
              drawMenuItem(row, ICON_SetBedTemp, GET_TEXT_F(MSG_BED));
              drawFloat(thermalManager.degTargetBed(), row, false, 1);
            }
            else
              modifyValue(thermalManager.temp_bed.target, MIN_BED_TEMP, MAX_BED_TEMP, 1);
            break;
        #endif

        #if HAS_FAN
          case TUNE_FAN:
            if (draw) {
              drawMenuItem(row, ICON_FanSpeed, GET_TEXT_F(MSG_FAN_SPEED));
              drawFloat(thermalManager.fan_speed[0], row, false, 1);
            }
            else
              modifyValue(thermalManager.fan_speed[0], MIN_FAN_SPEED, MAX_FAN_SPEED, 1);
            break;
        #endif

        #if HAS_ZOFFSET_ITEM
          case TUNE_ZOFFSET:
            if (draw) {
              drawMenuItem(row, ICON_FanSpeed, F("Z-Offset"));
              drawFloat(zoffsetvalue, row, false, 100);
            }
            else
              modifyValue(zoffsetvalue, MIN_Z_OFFSET, MAX_Z_OFFSET, 100);
            break;
          case TUNE_ZUP:
            if (draw)
              drawMenuItem(row, ICON_Axis, F("Z-Offset +0.01mm Up"));
            else if (zoffsetvalue < MAX_Z_OFFSET) {
              gcode.process_subcommands_now(F("M290 Z0.01"));
              zoffsetvalue += 0.01;
              drawFloat(zoffsetvalue, row - 1, false, 100);
            }
            break;
          case TUNE_ZDOWN:
            if (draw)
              drawMenuItem(row, ICON_AxisD, F("Z-Offset -0.01mm Down"));
            else if (zoffsetvalue > MIN_Z_OFFSET) {
              gcode.process_subcommands_now(F("M290 Z-0.01"));
              zoffsetvalue -= 0.01;
              drawFloat(zoffsetvalue, row - 2, false, 100);
            }
            break;
        #endif

        #if ENABLED(LIN_ADVANCE)
          case TUNE_LA:
            if (draw) {
              drawMenuItem(row, ICON_MaxAccelerated, GET_TEXT_F(MSG_ADVANCE_K));
              drawFloat(planner.extruder_advance_K[0], row, false, 100);
            }
            else
              modifyValue(planner.extruder_advance_K[0], 0, 10, 100);
            break;
        #endif

        #if ENABLED(FILAMENT_LOAD_UNLOAD_GCODES)
          case TUNE_CHANGEFIL:
            if (draw)
              drawMenuItem(row, ICON_ResumeEEPROM, GET_TEXT_F(MSG_FILAMENTCHANGE));
            else
              popupHandler(Popup_ConfFilChange);
            break;
        #endif

        #if ENABLED(FWRETRACT)
          case TUNE_FWRETRACT:
            if (draw)
              drawMenuItem(row, ICON_SetHome, GET_TEXT_F(MSG_FWRETRACT), nullptr, true);
            else
              drawMenu(ID_FWMenu);
            break;
        #endif

        #if ENABLED(FILAMENT_RUNOUT_SENSOR)
          case TUNE_FILSENSORENABLED:
            if (draw) {
              drawMenuItem(row, ICON_Extruder, GET_TEXT_F(MSG_RUNOUT_SENSOR));
              drawCheckbox(row, runout.enabled);
            }
            else {
              runout.enabled ^= true;
              drawCheckbox(row, runout.enabled);
            }
            break;
        #endif

        case TUNE_BACKLIGHT_OFF:
          if (draw)
            drawMenuItem(row, ICON_Brightness, GET_TEXT_F(MSG_BRIGHTNESS_OFF));
          else
            ui.set_brightness(0);
          break;
        case TUNE_BACKLIGHT:
          if (draw) {
            drawMenuItem(row, ICON_Brightness, GET_TEXT_F(MSG_BRIGHTNESS));
            drawFloat(ui.brightness, row, false, 1);
          }
          else
            modifyValue(ui.brightness, LCD_BRIGHTNESS_MIN, LCD_BRIGHTNESS_MAX, 1, ui.refresh_brightness);
          break;
      }
      break;

    #if HAS_PREHEAT && HAS_HOTEND

      case ID_PreheatHotend:

        #define PREHEATHOTEND_BACK 0
        #define PREHEATHOTEND_CONTINUE (PREHEATHOTEND_BACK + 1)
        #define PREHEATHOTEND_1 (PREHEATHOTEND_CONTINUE + (PREHEAT_COUNT >= 1))
        #define PREHEATHOTEND_2 (PREHEATHOTEND_1 + (PREHEAT_COUNT >= 2))
        #define PREHEATHOTEND_3 (PREHEATHOTEND_2 + (PREHEAT_COUNT >= 3))
        #define PREHEATHOTEND_4 (PREHEATHOTEND_3 + (PREHEAT_COUNT >= 4))
        #define PREHEATHOTEND_5 (PREHEATHOTEND_4 + (PREHEAT_COUNT >= 5))
        #define PREHEATHOTEND_CUSTOM (PREHEATHOTEND_5 + 1)
        #define PREHEATHOTEND_TOTAL PREHEATHOTEND_CUSTOM

        switch (item) {
          case PREHEATHOTEND_BACK:
            if (draw)
              drawMenuItem(row, ICON_Back, GET_TEXT_F(MSG_BUTTON_CANCEL));
            else {
              thermalManager.setTargetHotend(0, 0);
              TERN_(HAS_FAN, thermalManager.set_fan_speed(0, 0));
              redrawMenu(false, true, true);
            }
            break;
          case PREHEATHOTEND_CONTINUE:
            if (draw)
              drawMenuItem(row, ICON_SetEndTemp, GET_TEXT_F(MSG_BUTTON_CONTINUE));
            else {
              popupHandler(Popup_Heating);
              thermalManager.wait_for_hotend(0);
              switch (last_menu) {
                case ID_Prepare:
                  popupHandler(Popup_FilChange);
                  gcode.process_subcommands_now(TS(F("M600 B1 R"), thermalManager.degTargetHotend(0)));
                  break;
                #if ENABLED(FILAMENT_LOAD_UNLOAD_GCODES)
                  case ID_ChangeFilament:
                    switch (last_selection) {
                      case CHANGEFIL_LOAD:
                        popupHandler(Popup_FilLoad);
                        gcode.process_subcommands_now(F("M701"));
                        planner.synchronize();
                        redrawMenu(true, true, true);
                        break;
                      case CHANGEFIL_UNLOAD:
                        popupHandler(Popup_FilLoad, true);
                        gcode.process_subcommands_now(F("M702"));
                        planner.synchronize();
                        redrawMenu(true, true, true);
                        break;
                      case CHANGEFIL_CHANGE:
                        popupHandler(Popup_FilChange);
                        gcode.process_subcommands_now(TS(F("M600 B1 R"), thermalManager.degTargetHotend(0)));
                        break;
                    }
                    break;
                #endif
                default:
                  redrawMenu(true, true, true);
                  break;
              }
            }
            break;

          #define _PREHEAT_HOTEND_CASE(N) \
            case PREHEATHOTEND_##N: \
              if (draw) drawMenuItem(row, ICON_Temperature, F(PREHEAT_## N ##_LABEL)); \
              else ui.preheat_hotend_and_fan((N) - 1); \
              break;

          REPEAT_1(PREHEAT_COUNT, _PREHEAT_HOTEND_CASE)

          case PREHEATHOTEND_CUSTOM:
            if (draw) {
              drawMenuItem(row, ICON_Temperature, F("Custom"));
              drawFloat(thermalManager.degTargetHotend(0), row, false, 1);
            }
            else
              modifyValue(thermalManager.temp_hotend[0].target, EXTRUDE_MINTEMP, MAX_E_TEMP, 1);
            break;
        }
        break;

    #endif // HAS_PREHEAT && HAS_HOTEND

    #if ENABLED(FWRETRACT)
      case ID_FWMenu:
        #define FWRETRACT_BACK 0
        #define FWRETRACT_RETLEN (FWRETRACT_BACK + 1)
        #define FWRETRACT_RETSPD (FWRETRACT_RETLEN + 1)
        #define FWRETRACT_RETZHOP (FWRETRACT_RETSPD + 1)
        #define FWRETRACT_RECSPD (FWRETRACT_RETZHOP + 1)
        #define FWRETRACT_RECLEN (FWRETRACT_RECSPD + 1)
        #define FWRETRACT_TOTAL (FWRETRACT_RECLEN + 1)

        switch (item) {
          case FWRETRACT_BACK:
            if (draw)
              drawMenuItem(row, ICON_Back, GET_TEXT_F(MSG_BUTTON_BACK));
            else {
              if (last_menu == ID_Prepare)
                drawMenu(ID_Prepare, PREPARE_FWRETRACT);
              else if (last_menu == ID_Tune)
                drawMenu(ID_Tune, TUNE_FWRETRACT);
            }
            break;
          case FWRETRACT_RETLEN:
            if (draw) {
              drawMenuItem(row, ICON_FWRetLength, GET_TEXT_F(MSG_CONTROL_RETRACT));
              drawFloat(fwretract.settings.retract_length, row, false, 10);
            }
            else
              modifyValue(fwretract.settings.retract_length, 0, 10, 10);
            break;
          case FWRETRACT_RETSPD:
            if (draw) {
              drawMenuItem(row, ICON_FWRetLength, GET_TEXT_F(MSG_SINGLENOZZLE_RETRACT_SPEED));
              drawFloat(fwretract.settings.retract_feedrate_mm_s, row, false, 1);
            }
            else
              modifyValue(fwretract.settings.retract_feedrate_mm_s, 1, 90, 1);
            break;
          case FWRETRACT_RETZHOP:
            if (draw) {
              drawMenuItem(row, ICON_FWRetLength, GET_TEXT_F(MSG_CONTROL_RETRACT_ZHOP));
              drawFloat(fwretract.settings.retract_zraise, row, false, 100);
            }
            else
              modifyValue(fwretract.settings.retract_zraise, 0, 2, 100);
            break;
          case FWRETRACT_RECSPD:
            if (draw) {
              drawMenuItem(row, ICON_FWRetLength, GET_TEXT_F(MSG_SINGLENOZZLE_UNRETRACT_SPEED));
              drawFloat(fwretract.settings.retract_recover_feedrate_mm_s, row, false, 1);
            }
            else
              modifyValue(fwretract.settings.retract_recover_feedrate_mm_s, 1, 90, 1);
            break;
          case FWRETRACT_RECLEN:
            if (draw) {
              drawMenuItem(row, ICON_FWRetLength, GET_TEXT_F(MSG_CONTROL_RETRACT_RECOVER));
              drawFloat(fwretract.settings.retract_recover_extra, row, false, 10);
            }
            else
              modifyValue(fwretract.settings.retract_recover_extra, -5, 5, 10);
            break;
        }
        break;
    #endif
  }
}

FSTR_P JyersDWIN::getMenuTitle(const uint8_t menu) {
  switch (menu) {
    case ID_MainMenu:       return GET_TEXT_F(MSG_MAIN_MENU);
    case ID_Prepare:        return GET_TEXT_F(MSG_PREPARE);
    case ID_HomeMenu:       return F("Homing Menu");
    case ID_Move:           return GET_TEXT_F(MSG_MOVE_AXIS);
    case ID_ManualLevel:    return GET_TEXT_F(MSG_BED_TRAMMING_MANUAL);
    #if HAS_ZOFFSET_ITEM
      case ID_ZOffset:      return GET_TEXT_F(MSG_ZPROBE_ZOFFSET);
    #endif
    #if HAS_PREHEAT
      case ID_Preheat:      return F("Preheat");
    #endif
    #if ENABLED(FILAMENT_LOAD_UNLOAD_GCODES)
      case ID_ChangeFilament: return GET_TEXT_F(MSG_FILAMENTCHANGE);
    #endif
    #if HAS_CUSTOM_MENU
      case ID_MenuCustom:
        #ifdef CUSTOM_MENU_CONFIG_TITLE
          return F(CUSTOM_MENU_CONFIG_TITLE);
        #else
          return GET_TEXT_F(MSG_CUSTOM_COMMANDS);
        #endif
    #endif
    #if ENABLED(FWRETRACT)
      case ID_FWMenu:       return GET_TEXT_F(MSG_FWRETRACT);
    #endif
    case ID_Control:        return GET_TEXT_F(MSG_CONTROL);
    case ID_TempMenu:       return GET_TEXT_F(MSG_TEMPERATURE);
    #if ANY(PIDTEMP, PIDTEMPBED)
      case ID_PID:          return F("PID Menu");
    #endif
    #if ENABLED(PIDTEMP)
      case ID_HotendPID:    return F("Hotend PID Settings");
    #endif
    #if ENABLED(PIDTEMPBED)
      case ID_BedPID:       return F("Bed PID Settings");
    #endif
    #if ANY(MPC_EDIT_MENU, MPC_AUTOTUNE_MENU)
      case ID_MPC:          return F("MPC Menu");
    #endif
    #if HAS_PREHEAT
      #define _PREHEAT_TITLE_CASE(N) case ID_Preheat##N: return F(PREHEAT_## N ##_LABEL " Settings");
      REPEAT_1(PREHEAT_COUNT, _PREHEAT_TITLE_CASE)
    #endif
    case ID_Motion:         return GET_TEXT_F(MSG_MOTION);
    case ID_HomeOffsets:    return GET_TEXT_F(MSG_SET_HOME_OFFSETS);
    case ID_MaxSpeed:       return GET_TEXT_F(MSG_MAX_SPEED);
    case ID_MaxAcceleration: return F("Max Acceleration");
    #if HAS_CLASSIC_JERK
      case ID_MaxJerk:      return F("Max Jerk");
    #endif
    case ID_Steps:          return GET_TEXT_F(MSG_STEPS_PER_MM);
    case ID_Visual:         return F("Visual Settings");
    case ID_Advanced:       return GET_TEXT_F(MSG_ADVANCED_SETTINGS);
    #if HAS_BED_PROBE
      case ID_ProbeMenu:    return F("Bed Probe");
    #endif
    #if HAS_TRINAMIC_CONFIG
      case ID_TMCMenu:      return GET_TEXT_F(MSG_TMC_DRIVERS);
    #endif
    case ID_ColorSettings:  return F("UI Color Settings");
    case ID_Info:           return GET_TEXT_F(MSG_BUTTON_INFO);
    case ID_InfoMain:       return GET_TEXT_F(MSG_BUTTON_INFO);
    #if HAS_MESH
      case ID_Leveling:     return GET_TEXT_F(MSG_BED_LEVELING);
      case ID_LevelView:    return GET_TEXT_F(MSG_MESH_VIEW);
      case ID_LevelSettings: return F("Leveling Settings");
      case ID_MeshViewer:   return GET_TEXT_F(MSG_MESH_VIEW);
      case ID_LevelManual:  return F("Manual Tuning");
    #endif
    #if ENABLED(AUTO_BED_LEVELING_UBL) && !HAS_BED_PROBE
      case ID_UBLMesh:      return F("UBL Bed Leveling");
    #endif
    #if ENABLED(PROBE_MANUALLY)
      case ID_ManualMesh:   return GET_TEXT_F(MSG_MANUAL_LEVELING);
    #endif
    case ID_Tune:           return GET_TEXT_F(MSG_TUNE);
    case ID_PreheatHotend:  return GET_TEXT_F(MSG_PREHEAT_HOTEND);
  }
  return F("");
}

uint8_t JyersDWIN::getMenuSize(const uint8_t menu) {
  switch (menu) {
    case ID_Prepare:        return PREPARE_TOTAL;
    case ID_HomeMenu:       return HOME_TOTAL;
    case ID_Move:           return MOVE_TOTAL;
    case ID_ManualLevel:    return MLEVEL_TOTAL;
    #if HAS_ZOFFSET_ITEM
      case ID_ZOffset:      return ZOFFSET_TOTAL;
    #endif
    #if HAS_PREHEAT
      case ID_Preheat:      return PREHEAT_TOTAL;
    #endif
    #if ENABLED(FILAMENT_LOAD_UNLOAD_GCODES)
      case ID_ChangeFilament: return CHANGEFIL_TOTAL;
    #endif
    #if HAS_CUSTOM_MENU
      case ID_MenuCustom:   return CUSTOM_MENU_TOTAL;
    #endif
    #if ENABLED(FWRETRACT)
      case ID_FWMenu:       return FWRETRACT_TOTAL;
    #endif
    case ID_Control:        return CONTROL_TOTAL;
    case ID_TempMenu:       return TEMP_TOTAL;
    #if ANY(PIDTEMP, PIDTEMPBED)
      case ID_PID:          return PID_TOTAL;
    #endif
    #if ENABLED(PIDTEMP)
      case ID_HotendPID:    return HOTENDPID_TOTAL;
    #endif
    #if ENABLED(PIDTEMPBED)
      case ID_BedPID:       return BEDPID_TOTAL;
    #endif
    #if ANY(MPC_EDIT_MENU, MPC_AUTOTUNE_MENU)
      case ID_MPC:          return MPCMENU_TOTAL;
    #endif
    #if HAS_PREHEAT
      case ID_Preheat1 ... CAT(ID_Preheat, PREHEAT_COUNT):
                            return PREHEAT_SUBMENU_TOTAL;
    #endif
    case ID_Motion:         return MOTION_TOTAL;
    case ID_HomeOffsets:    return HOMEOFFSETS_TOTAL;
    case ID_MaxSpeed:       return SPEED_TOTAL;
    case ID_MaxAcceleration: return ACCEL_TOTAL;
    #if HAS_CLASSIC_JERK
      case ID_MaxJerk:      return JERK_TOTAL;
    #endif
    case ID_Steps:          return STEPS_TOTAL;
    case ID_Visual:         return VISUAL_TOTAL;
    case ID_Advanced:       return ADVANCED_TOTAL;
    #if HAS_BED_PROBE
      case ID_ProbeMenu:    return PROBE_TOTAL;
    #endif
    #if HAS_TRINAMIC_CONFIG
      case ID_TMCMenu:      return TMC_TOTAL;
    #endif
    case ID_Info:           return INFO_TOTAL;
    case ID_InfoMain:       return INFO_TOTAL;
    #if ENABLED(AUTO_BED_LEVELING_UBL) && !HAS_BED_PROBE
      case ID_UBLMesh:      return UBL_M_TOTAL;
    #endif
    #if ENABLED(PROBE_MANUALLY)
      case ID_ManualMesh:   return MMESH_TOTAL;
    #endif
    #if HAS_MESH
      case ID_Leveling:     return LEVELING_TOTAL;
      case ID_LevelView:    return LEVELING_VIEW_TOTAL;
      case ID_LevelSettings: return LEVELING_SETTINGS_TOTAL;
      case ID_MeshViewer:   return MESHVIEW_TOTAL;
      case ID_LevelManual:  return LEVELING_M_TOTAL;
    #endif
    case ID_Tune:           return TUNE_TOTAL;

    #if HAS_PREHEAT && HAS_HOTEND
      case ID_PreheatHotend: return PREHEATHOTEND_TOTAL;
    #endif

    case ID_ColorSettings:  return COLORSETTINGS_TOTAL;
  }
  return 0;
}

//
// Popup Config
//

void JyersDWIN::popupHandler(const PopupID popupid, const bool option/*=false*/) {
  popup = last_popup = popupid;
  FSTR_P const PWID = F("Please wait until done.");
  switch (popupid) {
    case Popup_Pause:         drawPopup(GET_TEXT_F(MSG_PAUSE_PRINT), F(""), F(""), Proc_Popup); break;
    case Popup_Stop:          drawPopup(GET_TEXT_F(MSG_STOP_PRINT), F(""), F(""), Proc_Popup); break;
    case Popup_Resume:        drawPopup(F("Resume Print?"), F("Looks Like the last"), F("print was interrupted."), Proc_Popup); break;
    case Popup_ConfFilChange: drawPopup(F("Confirm Filament Change"), F(""), F(""), Proc_Popup); break;
    case Popup_PurgeMore:     drawPopup(F("Purge more filament?"), F("(Cancel to finish process)"), F(""), Proc_Popup); break;
    #if ENABLED(AUTO_BED_LEVELING_UBL)
      case Popup_SaveLevel:   drawPopup(GET_TEXT_F(MSG_LEVEL_BED_DONE), F("Save to EEPROM?"), F(""), Proc_Popup); break;
      case Popup_MeshSlot:    drawPopup(F("Mesh slot not selected"), F("(Confirm to select slot 0)"), F(""), Proc_Popup); break;
    #endif
    case Popup_ETemp:         drawPopup(GET_TEXT_F(MSG_HOTEND_TOO_COLD), F("Open Preheat Menu?"), F(""), Proc_Popup); break;
    case Popup_ManualProbing: drawPopup(F("Manual Probing"), F("(Confirm to probe)"), F("(cancel to exit)"), Proc_Popup); break;
    case Popup_Level:         drawPopup(GET_TEXT_F(MSG_BED_LEVELING), PWID, F(""), Proc_Wait, ICON_AutoLeveling); break;
    case Popup_Home:          drawPopup(option ? F("Parking") : GET_TEXT_F(MSG_HOMING), PWID, F(""), Proc_Wait, ICON_BLTouch); break;
    case Popup_MoveWait:      drawPopup(GET_TEXT_F(MSG_UBL_MOVING_TO_NEXT), PWID, F(""), Proc_Wait, ICON_BLTouch); break;
    case Popup_Heating:       drawPopup(GET_TEXT_F(MSG_HEATING), PWID, F(""), Proc_Wait, ICON_BLTouch); break;
    case Popup_FilLoad:       drawPopup(option ? F("Unloading Filament") : F("Loading Filament"), PWID, F(""), Proc_Wait, ICON_BLTouch); break;
    case Popup_FilChange:     drawPopup(F("Filament Change"), F("Please wait for prompt."), F(""), Proc_Wait, ICON_BLTouch); break;
    case Popup_TempWarn:      drawPopup(option ? F("Nozzle temp too low!") : F("Nozzle temp too high!"), F(""), F(""), Proc_Wait, option ? ICON_TempTooLow : ICON_TempTooHigh); break;
    #if ENABLED(FILAMENT_RUNOUT_SENSOR)
      case Popup_Runout:      drawPopup(F("Filament Runout"), F(""), F(""), Proc_Wait, ICON_BLTouch); break;
    #endif
    #if ANY(PIDTEMP, PIDTEMPBED)
      case Popup_PIDWait:     drawPopup(GET_TEXT_F(MSG_PID_AUTOTUNE), F("in progress"), PWID, Proc_Wait, ICON_BLTouch); break;
    #endif
    #if ENABLED(MPC_AUTOTUNE_MENU)
      case Popup_MPCWait:     drawPopup(GET_TEXT_F(MSG_MPC_AUTOTUNE), F("in progress"), PWID, Proc_Wait, ICON_BLTouch); break;
    #endif
    case Popup_Resuming:      drawPopup(F("Resuming Print"), PWID, F(""), Proc_Wait, ICON_BLTouch); break;
    case Popup_Custom:        drawPopup(F("Running Custom G-Code"), PWID, F(""), Proc_Wait, ICON_BLTouch); break;
    default: break;
  }
}

void JyersDWIN::confirmHandler(PopupID popupid) {
  popup = popupid;
  switch (popupid) {
    case Popup_FilInsert:   drawPopup(F("Insert Filament"), F("Press to Continue"), F(""), Proc_Confirm); break;
    case Popup_HeaterTime:  drawPopup(F("Heater Timed Out"), F("Press to Reheat"), F(""), Proc_Confirm); break;
    case Popup_UserInput:   drawPopup(F("Waiting for Input"), F("Press to Continue"), F(""), Proc_Confirm); break;
    case Popup_LevelError:  drawPopup(F("Couldn't enable Leveling"), F("(Valid mesh must exist)"), F(""), Proc_Confirm); break;
    case Popup_InvalidMesh: drawPopup(F("Valid mesh must exist"), F("before tuning can be"), F("performed"), Proc_Confirm); break;
    default: break;
  }
}

//
// Navigation and Control
//

void JyersDWIN::mainMenuControl() {
  EncoderState encoder_diffState = encoderReceiveAnalyze();
  if (encoder_diffState == ENCODER_DIFF_NO) return;
  if (encoder_diffState == ENCODER_DIFF_CW && selection < PAGE_COUNT - 1) {
    selection++; // Select Down
    mainMenuIcons();
  }
  else if (encoder_diffState == ENCODER_DIFF_CCW && selection > 0) {
    selection--; // Select Up
    mainMenuIcons();
  }
  else if (encoder_diffState == ENCODER_DIFF_ENTER)
    switch (selection) {
      case PAGE_PRINT: card.mount(); drawSDList(); break;
      case PAGE_PREPARE: drawMenu(ID_Prepare); break;
      case PAGE_CONTROL: drawMenu(ID_Control); break;
      case PAGE_INFO_LEVELING: drawMenu(TERN(HAS_MESH, ID_Leveling, ID_InfoMain)); break;
    }
  dwinUpdateLCD();
}

void JyersDWIN::menuControl() {
  EncoderState encoder_diffState = encoderReceiveAnalyze();
  if (encoder_diffState == ENCODER_DIFF_NO) return;
  if (encoder_diffState == ENCODER_DIFF_CW && selection < getMenuSize(active_menu)) {
    dwinDrawRectangle(1, COLOR_BG_BLACK, 0, MBASE(selection - scrollpos) - 18, 14, MBASE(selection - scrollpos) + 33);
    selection++; // Select Down
    if (selection > scrollpos + MROWS) {
      scrollpos++;
      dwinFrameAreaMove(1, 2, MLINE, COLOR_BG_BLACK, 0, 31, DWIN_WIDTH, 349);
      menuItemHandler(active_menu, selection);
    }
    dwinDrawRectangle(1, getColor(eeprom_settings.cursor_color, COLOR_RECTANGLE), 0, MBASE(selection - scrollpos) - 18, 14, MBASE(selection - scrollpos) + 33);
  }
  else if (encoder_diffState == ENCODER_DIFF_CCW && selection > 0) {
    dwinDrawRectangle(1, COLOR_BG_BLACK, 0, MBASE(selection - scrollpos) - 18, 14, MBASE(selection - scrollpos) + 33);
    selection--; // Select Up
    if (selection < scrollpos) {
      scrollpos--;
      dwinFrameAreaMove(1, 3, MLINE, COLOR_BG_BLACK, 0, 31, DWIN_WIDTH, 349);
      menuItemHandler(active_menu, selection);
    }
    dwinDrawRectangle(1, getColor(eeprom_settings.cursor_color, COLOR_RECTANGLE), 0, MBASE(selection - scrollpos) - 18, 14, MBASE(selection - scrollpos) + 33);
  }
  else if (encoder_diffState == ENCODER_DIFF_ENTER)
    menuItemHandler(active_menu, selection, false);
  dwinUpdateLCD();
}

void JyersDWIN::valueControl() {
  EncoderState encoder_diffState = encoderReceiveAnalyze();
  if (encoder_diffState == ENCODER_DIFF_NO) return;
  if (encoder_diffState == ENCODER_DIFF_CW)
    tempvalue += encoderRate.encoderMoveValue;
  else if (encoder_diffState == ENCODER_DIFF_CCW)
    tempvalue -= encoderRate.encoderMoveValue;
  else if (encoder_diffState == ENCODER_DIFF_ENTER) {
    process = Proc_Menu;
    encoderRate.enabled = false;
    drawFloat(tempvalue / valueunit, selection - scrollpos, false, valueunit);
    dwinUpdateLCD();
    if (active_menu == ID_ZOffset && liveadjust) {
      planner.synchronize();
      current_position.z += (tempvalue / valueunit - zoffsetvalue);
      planner.buffer_line(current_position, homing_feedrate(Z_AXIS), active_extruder);
      current_position.z = 0;
      sync_plan_position();
    }
    else if (active_menu == ID_Tune && selection == TUNE_ZOFFSET) {
      gcode.process_subcommands_now(TS(F("M290Z"), p_float_t((tempvalue / valueunit - zoffsetvalue), 3)));
    }
    if (TERN0(PIDTEMP, valuepointer == &thermalManager.temp_hotend[0].pid.Ki) || TERN0(PIDTEMPBED, valuepointer == &thermalManager.temp_bed.pid.Ki))
      tempvalue = scalePID_i(tempvalue);
    if (TERN0(PIDTEMP, valuepointer == &thermalManager.temp_hotend[0].pid.Kd) || TERN0(PIDTEMPBED, valuepointer == &thermalManager.temp_bed.pid.Kd))
      tempvalue = scalePID_d(tempvalue);
    switch (valuetype) {
      case 0: *(float*)valuepointer = tempvalue / valueunit; break;
      case 1: *(uint8_t*)valuepointer = tempvalue / valueunit; break;
      case 2: *(uint16_t*)valuepointer = tempvalue / valueunit; break;
      case 3: *(int16_t*)valuepointer = tempvalue / valueunit; break;
      case 4: *(uint32_t*)valuepointer = tempvalue / valueunit; break;
      case 5: *(int8_t*)valuepointer = tempvalue / valueunit; break;
    }
    switch (active_menu) {
      case ID_Move:
        planner.synchronize();
        planner.buffer_line(current_position, manual_feedrate_mm_s[selection - 1], active_extruder);
        break;
      #if HAS_MESH
        case ID_ManualMesh:
          planner.synchronize();
          planner.buffer_line(current_position, homing_feedrate(Z_AXIS), active_extruder);
          planner.synchronize();
          break;
        case ID_UBLMesh: mesh_conf.manual_mesh_move(true); break;
        case ID_LevelManual: mesh_conf.manual_mesh_move(selection == LEVELING_M_OFFSET); break;
      #endif
    }
    if (funcpointer) funcpointer();
    return;
  }
  LIMIT(tempvalue, valuemin * valueunit, valuemax * valueunit);
  drawFloat(tempvalue / valueunit, selection - scrollpos, true, valueunit);
  dwinUpdateLCD();
  if (active_menu == ID_Move && livemove) {
    *(float*)valuepointer = tempvalue / valueunit;
    planner.buffer_line(current_position, manual_feedrate_mm_s[selection - 1], active_extruder);
  }
}

void JyersDWIN::optionControl() {
  EncoderState encoder_diffState = encoderReceiveAnalyze();
  if (encoder_diffState == ENCODER_DIFF_NO) return;
  if (encoder_diffState == ENCODER_DIFF_CW)
    tempvalue += encoderRate.encoderMoveValue;
  else if (encoder_diffState == ENCODER_DIFF_CCW)
    tempvalue -= encoderRate.encoderMoveValue;
  else if (encoder_diffState == ENCODER_DIFF_ENTER) {
    process = Proc_Menu;
    encoderRate.enabled = false;
    if (valuepointer == &color_names) {
      switch (selection) {
        case COLORSETTINGS_CURSOR: eeprom_settings.cursor_color = tempvalue; break;
        case COLORSETTINGS_SPLIT_LINE: eeprom_settings.menu_split_line = tempvalue; break;
        case COLORSETTINGS_MENU_TOP_BG: eeprom_settings.menu_top_bg = tempvalue; break;
        case COLORSETTINGS_MENU_TOP_TXT: eeprom_settings.menu_top_txt = tempvalue; break;
        case COLORSETTINGS_HIGHLIGHT_BORDER: eeprom_settings.highlight_box = tempvalue; break;
        case COLORSETTINGS_PROGRESS_PERCENT: eeprom_settings.progress_percent = tempvalue; break;
        case COLORSETTINGS_PROGRESS_TIME: eeprom_settings.progress_time = tempvalue; break;
        case COLORSETTINGS_PROGRESS_STATUS_BAR: eeprom_settings.status_bar_text = tempvalue; break;
        case COLORSETTINGS_PROGRESS_STATUS_AREA: eeprom_settings.status_area_text = tempvalue; break;
        case COLORSETTINGS_PROGRESS_COORDINATES: eeprom_settings.coordinates_text = tempvalue; break;
        case COLORSETTINGS_PROGRESS_COORDINATES_LINE: eeprom_settings.coordinates_split_line = tempvalue; break;
      }
      redrawScreen();
    }
    else if (valuepointer == &preheat_modes)
      preheatmode = tempvalue;

    drawOption(tempvalue, static_cast<const char * const *>(valuepointer), selection - scrollpos, false, (valuepointer == &color_names));
    dwinUpdateLCD();
    return;
  }
  LIMIT(tempvalue, valuemin, valuemax);
  drawOption(tempvalue, static_cast<const char * const *>(valuepointer), selection - scrollpos, true);
  dwinUpdateLCD();
}

void JyersDWIN::fileControl() {
  typedef TextScroller<MENU_CHAR_LIMIT> Scroller;
  static Scroller scroller;
  EncoderState encoder_diffState = encoderReceiveAnalyze();
  if (encoder_diffState == ENCODER_DIFF_NO) {
    if (selection > 0) {
      card.selectFileByIndexSorted(selection - 1);
      char * const filename = card.longest_filename();
      size_t len = strlen(filename), pos = len;
      if (!card.flag.filenameIsDir)
        while (pos && filename[pos] != '.') pos--;
      if (pos > MENU_CHAR_LIMIT) {
        static millis_t time = 0;
        if (PENDING(millis(), time)) return;
        time = millis() + 200;
        Scroller::Buffer buf;
        const char* const name = scroller.scroll(pos, buf, filename);
        dwinDrawRectangle(1, COLOR_BG_BLACK, LBLX, MBASE(selection - scrollpos) - 14, 271, MBASE(selection - scrollpos) + 28);
        drawMenuItem(selection - scrollpos, card.flag.filenameIsDir ? ICON_More : ICON_File, name);
        dwinUpdateLCD();
      }
    }
    return;
  }
  if (encoder_diffState == ENCODER_DIFF_CW && selection < card.get_num_items()) {
    dwinDrawRectangle(1, COLOR_BG_BLACK, 0, MBASE(selection - scrollpos) - 18, 14, MBASE(selection - scrollpos) + 33);
    if (selection > 0) {
      dwinDrawRectangle(1, COLOR_BG_BLACK, LBLX, MBASE(selection - scrollpos) - 14, 271, MBASE(selection - scrollpos) + 28);
      drawSDItem(selection, selection - scrollpos);
    }
    scroller.reset();
    selection++; // Select Down
    if (selection > scrollpos + MROWS) {
      scrollpos++;
      dwinFrameAreaMove(1, 2, MLINE, COLOR_BG_BLACK, 0, 31, DWIN_WIDTH, 349);
      drawSDItem(selection, selection - scrollpos);
    }
    dwinDrawRectangle(1, getColor(eeprom_settings.cursor_color, COLOR_RECTANGLE), 0, MBASE(selection - scrollpos) - 18, 14, MBASE(selection - scrollpos) + 33);
  }
  else if (encoder_diffState == ENCODER_DIFF_CCW && selection > 0) {
    dwinDrawRectangle(1, COLOR_BG_BLACK, 0, MBASE(selection - scrollpos) - 18, 14, MBASE(selection - scrollpos) + 33);
    dwinDrawRectangle(1, COLOR_BG_BLACK, LBLX, MBASE(selection - scrollpos) - 14, 271, MBASE(selection - scrollpos) + 28);
    drawSDItem(selection, selection - scrollpos);
    scroller.reset();
    selection--; // Select Up
    if (selection < scrollpos) {
      scrollpos--;
      dwinFrameAreaMove(1, 3, MLINE, COLOR_BG_BLACK, 0, 31, DWIN_WIDTH, 349);
      drawSDItem(selection, selection - scrollpos);
    }
    dwinDrawRectangle(1, getColor(eeprom_settings.cursor_color, COLOR_RECTANGLE), 0, MBASE(selection - scrollpos) - 18, 14, MBASE(selection - scrollpos) + 33);
  }
  else if (encoder_diffState == ENCODER_DIFF_ENTER) {
    if (selection == 0) {
      if (card.flag.workDirIsRoot) {
        process = Proc_Main;
        drawMainMenu();
      }
      else {
        card.cdup();
        drawSDList();
      }
    }
    else {
      card.selectFileByIndexSorted(selection - 1);
      if (card.flag.filenameIsDir) {
        card.cd(card.filename);
        drawSDList();
      }
      else
        card.openAndPrintFile(card.filename);
    }
  }
  dwinUpdateLCD();
}

void JyersDWIN::printScreenControl() {
  EncoderState encoder_diffState = encoderReceiveAnalyze();
  if (encoder_diffState == ENCODER_DIFF_NO) return;
  if (encoder_diffState == ENCODER_DIFF_CW && selection < PRINT_COUNT - 1) {
    selection++; // Select Down
    printScreenIcons();
  }
  else if (encoder_diffState == ENCODER_DIFF_CCW && selection > 0) {
    selection--; // Select Up
    printScreenIcons();
  }
  else if (encoder_diffState == ENCODER_DIFF_ENTER) {
    switch (selection) {
      case PRINT_SETUP:
        drawMenu(ID_Tune);
        updateStatusBar(true);
        break;
      case PRINT_PAUSE_RESUME:
        if (paused) {
          if (sdprint) {
            wait_for_user = false;
            #if ENABLED(PARK_HEAD_ON_PAUSE)
              card.startOrResumeFilePrinting();
              TERN_(POWER_LOSS_RECOVERY, recovery.prepare());
            #else
              #if HAS_HEATED_BED
                gcode.process_subcommands_now(TS(F("M140 S"), pausebed));
              #endif
              #if HAS_EXTRUDERS
                gcode.process_subcommands_now(TS(F("M109 S"), pausetemp));
              #endif
              TERN_(HAS_FAN, thermalManager.fan_speed[0] = pausefan);
              planner.synchronize();
              TERN_(HAS_MEDIA, queue.inject(FPSTR(M24_STR)));
            #endif
          }
          else {
            TERN_(HOST_ACTION_COMMANDS, hostui.resume());
          }
          drawPrintScreen();
        }
        else
          popupHandler(Popup_Pause);
        break;
      case PRINT_STOP: popupHandler(Popup_Stop); break;
    }
  }
  dwinUpdateLCD();
}

void JyersDWIN::popupControl() {
  EncoderState encoder_diffState = encoderReceiveAnalyze();
  if (encoder_diffState == ENCODER_DIFF_NO) return;
  if (encoder_diffState == ENCODER_DIFF_CW && selection < 1) {
    selection++;
    popupSelect();
  }
  else if (encoder_diffState == ENCODER_DIFF_CCW && selection > 0) {
    selection--;
    popupSelect();
  }
  else if (encoder_diffState == ENCODER_DIFF_ENTER) {
    switch (popup) {
      case Popup_Pause:
        if (selection == 0) {
          if (sdprint) {
            #if ENABLED(POWER_LOSS_RECOVERY)
              if (recovery.enabled) recovery.save(true);
            #endif
            #if ENABLED(PARK_HEAD_ON_PAUSE)
              popupHandler(Popup_Home, true);
              #if HAS_MEDIA
                if (IS_SD_PRINTING()) card.pauseSDPrint();
              #endif
              planner.synchronize();
              queue.inject(F("M125"));
              planner.synchronize();
            #else
              queue.inject(F("M25"));
              TERN_(HAS_HOTEND, pausetemp = thermalManager.degTargetHotend(0));
              TERN_(HAS_HEATED_BED, pausebed = thermalManager.degTargetBed());
              TERN_(HAS_FAN, pausefan = thermalManager.fan_speed[0]);
              thermalManager.cooldown();
            #endif
          }
          else {
            TERN_(HOST_ACTION_COMMANDS, hostui.pause());
          }
        }
        drawPrintScreen();
        break;
      case Popup_Stop:
        if (selection == 0) {
          if (sdprint) {
            ui.abort_print();
            thermalManager.cooldown();
          }
          else {
            TERN_(HOST_ACTION_COMMANDS, hostui.cancel());
          }
        }
        else
          drawPrintScreen();
        break;
      case Popup_Resume:
        if (selection == 0)
          queue.inject(F("M1000"));
        else {
          queue.inject(F("M1000 C"));
          drawMainMenu();
        }
        break;

      #if HAS_HOTEND
        case Popup_ETemp:
          if (selection == 0) {
            thermalManager.setTargetHotend(EXTRUDE_MINTEMP, 0);
            TERN_(HAS_FAN, thermalManager.set_fan_speed(0, MAX_FAN_SPEED));
            drawMenu(ID_PreheatHotend);
          }
          else
            redrawMenu(true, true, false);
          break;
      #endif

      #if HAS_BED_PROBE
        case Popup_ManualProbing:
          if (selection == 0) {
            const float dif = probe.probe_at_point(current_position.x, current_position.y, PROBE_PT_STOW, 0, false) - corner_avg;
            updateStatus(TS(F("Corner is "), p_float_t(abs(dif), 3), "mm ", dif > 0 ? F("high") : F("low")));
          }
          else {
            redrawMenu(true, true, false);
            updateStatus("");
          }
          break;
      #endif

      #if ENABLED(ADVANCED_PAUSE_FEATURE)
        case Popup_ConfFilChange:
          if (selection == 0) {
            if (thermalManager.targetTooColdToExtrude(0))
              popupHandler(Popup_ETemp);
            else {
              if (thermalManager.temp_hotend[0].is_below_target(2)) {
                popupHandler(Popup_Heating);
                thermalManager.wait_for_hotend(0);
              }
              popupHandler(Popup_FilChange);
              gcode.process_subcommands_now(TS(F("M600B1R"), thermalManager.degTargetHotend(0)));
            }
          }
          else
            redrawMenu(true, true, false);
          break;
        case Popup_PurgeMore:
          if (selection == 0) {
            pause_menu_response = PAUSE_RESPONSE_EXTRUDE_MORE;
            popupHandler(Popup_FilChange);
          }
          else {
            pause_menu_response = PAUSE_RESPONSE_RESUME_PRINT;
            if (printing) popupHandler(Popup_Resuming);
            else redrawMenu(true, true, active_menu == ID_PreheatHotend);
          }
          break;
      #endif // ADVANCED_PAUSE_FEATURE

      #if HAS_MESH
        case Popup_SaveLevel:
          if (selection == 0) {
            #if ENABLED(AUTO_BED_LEVELING_UBL)
              gcode.process_subcommands_now(F("G29 S"));
              planner.synchronize();
              audioFeedback(true);
            #else
              audioFeedback(settings.save());
            #endif
          }
          drawMenu(ID_Leveling, LEVELING_GET_MESH);
          break;
      #endif

      #if ENABLED(AUTO_BED_LEVELING_UBL)
        case Popup_MeshSlot:
          if (selection == 0) bedlevel.storage_slot = 0;
          redrawMenu(true, true);
          break;
      #endif
      default: break;
    }
  }
  dwinUpdateLCD();
}

void JyersDWIN::confirmControl() {
  EncoderState encoder_diffState = encoderReceiveAnalyze();
  if (encoder_diffState == ENCODER_DIFF_NO) return;
  if (encoder_diffState == ENCODER_DIFF_ENTER) {
    switch (popup) {
      case Popup_Complete:
        drawMainMenu();
        break;
      case Popup_FilInsert:
        popupHandler(Popup_FilChange);
        wait_for_user = false;
        break;
      case Popup_HeaterTime:
        popupHandler(Popup_Heating);
        wait_for_user = false;
        break;
      default:
        redrawMenu(true, true, false);
        wait_for_user = false;
        break;
    }
  }
  dwinUpdateLCD();
}

//
// In-Menu Value Modification
//

void JyersDWIN::setupValue(const_float_t value, const_float_t min, const_float_t max, const_float_t unit, const uint8_t type) {
  if (TERN0(PIDTEMP, valuepointer == &thermalManager.temp_hotend[0].pid.Ki) || TERN0(PIDTEMPBED, valuepointer == &thermalManager.temp_bed.pid.Ki))
    tempvalue = unscalePID_i(value) * unit;
  else if (TERN0(PIDTEMP, valuepointer == &thermalManager.temp_hotend[0].pid.Kd) || TERN0(PIDTEMPBED, valuepointer == &thermalManager.temp_bed.pid.Kd))
    tempvalue = unscalePID_d(value) * unit;
  else
    tempvalue = value * unit;
  valuemin = min;
  valuemax = max;
  valueunit = unit;
  valuetype = type;
  process = Proc_Value;
  encoderRate.enabled = true;
  drawFloat(tempvalue / unit, selection - scrollpos, true, valueunit);
}

void JyersDWIN::modifyValue(float &value, const_float_t min, const_float_t max, const_float_t unit, void (*f)()/*=nullptr*/) {
  valuepointer = &value;
  funcpointer = f;
  setupValue((float)value, min, max, unit, 0);
}
void JyersDWIN::modifyValue(uint8_t &value, const_float_t min, const_float_t max, const_float_t unit, void (*f)()/*=nullptr*/) {
  valuepointer = &value;
  funcpointer = f;
  setupValue((float)value, min, max, unit, 1);
}
void JyersDWIN::modifyValue(uint16_t &value, const_float_t min, const_float_t max, const_float_t unit, void (*f)()/*=nullptr*/) {
  valuepointer = &value;
  funcpointer = f;
  setupValue((float)value, min, max, unit, 2);
}
void JyersDWIN::modifyValue(int16_t &value, const_float_t min, const_float_t max, const_float_t unit, void (*f)()/*=nullptr*/) {
  valuepointer = &value;
  funcpointer = f;
  setupValue((float)value, min, max, unit, 3);
}
void JyersDWIN::modifyValue(uint32_t &value, const_float_t min, const_float_t max, const_float_t unit, void (*f)()/*=nullptr*/) {
  valuepointer = &value;
  funcpointer = f;
  setupValue((float)value, min, max, unit, 4);
}
void JyersDWIN::modifyValue(int8_t &value, const_float_t min, const_float_t max, const_float_t unit, void (*f)()/*=nullptr*/) {
  valuepointer = &value;
  funcpointer = f;
  setupValue((float)value, min, max, unit, 5);
}

void JyersDWIN::modifyOption(const uint8_t value, const char * const * options, const uint8_t max) {
  tempvalue = value;
  valuepointer = const_cast<const char * *>(options);
  valuemin = 0;
  valuemax = max;
  process = Proc_Option;
  encoderRate.enabled = true;
  drawOption(value, options, selection - scrollpos, true);
}

//
// Main Functions
//

void JyersDWIN::updateStatus(const char * const text) {
  if (strncmp_P(text, PSTR("<F>"), 3) == 0) {
    for (uint8_t i = 0; i < _MIN((size_t)LONG_FILENAME_LENGTH, strlen(text)); ++i) filename[i] = text[i + 3];
    filename[_MIN((size_t)LONG_FILENAME_LENGTH - 1, strlen(text))] = '\0';
    drawPrintFilename(true);
  }
  else {
    for (uint8_t i = 0; i < _MIN((size_t)64, strlen(text)); ++i) statusmsg[i] = text[i];
    statusmsg[_MIN((size_t)64, strlen(text))] = '\0';
  }
}

void JyersDWIN::startPrint(const bool sd) {
  sdprint = sd;
  if (!printing) {
    printing = true;
    statusmsg[0] = '\0';
    if (sd) {
      #if ENABLED(POWER_LOSS_RECOVERY)
        if (recovery.valid()) {
          MediaFile *diveDir = nullptr;
          const char * const fname = card.diveToFile(true, diveDir, recovery.info.sd_filename);
          card.selectFileByName(fname);
        }
      #endif
      strcpy(filename, card.longest_filename());
    }
    else
      strcpy_P(filename, PSTR("Host Print"));
    TERN_(SET_PROGRESS_PERCENT, ui.set_progress(0));
    TERN_(SET_REMAINING_TIME, ui.set_remaining_time(0));
    drawPrintScreen();
  }
}

void JyersDWIN::stopPrint() {
  printing = false;
  sdprint = false;
  thermalManager.cooldown();
  TERN_(SET_PROGRESS_PERCENT, ui.set_progress(100 * (PROGRESS_SCALE)));
  TERN_(SET_REMAINING_TIME, ui.set_remaining_time(0));
  drawPrintConfirm();
}

void JyersDWIN::update() {
  stateUpdate();
  screenUpdate();
  switch (process) {
    case Proc_Main:    mainMenuControl();     break;
    case Proc_Menu:    menuControl();         break;
    case Proc_Value:   valueControl();        break;
    case Proc_Option:  optionControl();       break;
    case Proc_File:    fileControl();         break;
    case Proc_Print:   printScreenControl();  break;
    case Proc_Popup:   popupControl();        break;
    case Proc_Confirm: confirmControl();      break;
  }
}

void MarlinUI::update() { jyersDWIN.update(); }

#if HAS_LCD_BRIGHTNESS
  void MarlinUI::_set_brightness() { dwinLCDBrightness(backlight ? brightness : 0); }
#endif

void JyersDWIN::stateUpdate() {
  if ((print_job_timer.isRunning() || print_job_timer.isPaused()) != printing) {
    if (!printing) startPrint(card.isFileOpen() || TERN0(POWER_LOSS_RECOVERY, recovery.valid()));
    else stopPrint();
  }
  if (print_job_timer.isPaused() != paused) {
    paused = print_job_timer.isPaused();
    if (process == Proc_Print) printScreenIcons();
    if (process == Proc_Wait && !paused) redrawMenu(true, true);
  }
  if (wait_for_user && !(process == Proc_Confirm) && !print_job_timer.isPaused())
    confirmHandler(Popup_UserInput);
  #if ENABLED(ADVANCED_PAUSE_FEATURE)
    if (process == Proc_Popup && popup == Popup_PurgeMore) {
      if (pause_menu_response == PAUSE_RESPONSE_EXTRUDE_MORE)
        popupHandler(Popup_FilChange);
      else if (pause_menu_response == PAUSE_RESPONSE_RESUME_PRINT) {
        if (printing) popupHandler(Popup_Resuming);
        else redrawMenu(true, true, active_menu == ID_PreheatHotend);
      }
    }
  #endif
  #if ENABLED(FILAMENT_RUNOUT_SENSOR)
    static bool ranout = false;
    if (runout.filament_ran_out != ranout) {
      ranout = runout.filament_ran_out;
      if (ranout) popupHandler(Popup_Runout);
    }
  #endif
}

void JyersDWIN::screenUpdate() {
  const millis_t ms = millis();
  static millis_t scrltime = 0;
  if (ELAPSED(ms, scrltime)) {
    scrltime = ms + 200;
    updateStatusBar();
    if (process == Proc_Print) drawPrintFilename();
  }

  static millis_t statustime = 0;
  if (ELAPSED(ms, statustime)) {
    statustime = ms + 500;
    drawStatusArea();
  }

  static millis_t printtime = 0;
  if (ELAPSED(ms, printtime)) {
    printtime = ms + 1000;
    if (process == Proc_Print) {
      drawPrintProgressBar();
      drawPrintProgressElapsed();
      TERN_(SET_REMAINING_TIME, drawPrintProgressRemain());
    }
  }

  static bool mounted = card.isMounted();
  if (mounted != card.isMounted()) {
    mounted = card.isMounted();
    if (process == Proc_File)
      drawSDList();
  }

  #if HAS_HOTEND
    static int16_t hotendtarget = -1;
  #endif
  #if HAS_HEATED_BED
    static int16_t bedtarget = -1;
  #endif
  #if HAS_FAN
    static int16_t fanspeed = -1;
  #endif

  #if HAS_ZOFFSET_ITEM
    static float lastzoffset = zoffsetvalue;
    if (zoffsetvalue != lastzoffset) {
      lastzoffset = zoffsetvalue;
      #if HAS_BED_PROBE
        probe.offset.z = zoffsetvalue;
      #else
        set_home_offset(Z_AXIS, -zoffsetvalue);
      #endif
    }

    #if HAS_BED_PROBE
      if (probe.offset.z != lastzoffset)
        zoffsetvalue = lastzoffset = probe.offset.z;
    #else
      if (-home_offset.z != lastzoffset)
        zoffsetvalue = lastzoffset = -home_offset.z;
    #endif
  #endif // HAS_ZOFFSET_ITEM

  if (process == Proc_Menu || process == Proc_Value) {
    switch (active_menu) {
      case ID_TempMenu:
        #if HAS_HOTEND
          if (thermalManager.degTargetHotend(0) != hotendtarget) {
            hotendtarget = thermalManager.degTargetHotend(0);
            if (scrollpos <= TEMP_HOTEND && TEMP_HOTEND <= scrollpos + MROWS) {
              if (process != Proc_Value || selection != TEMP_HOTEND - scrollpos)
                drawFloat(hotendtarget, TEMP_HOTEND - scrollpos, false, 1);
            }
          }
        #endif
        #if HAS_HEATED_BED
          if (thermalManager.degTargetBed() != bedtarget) {
            bedtarget = thermalManager.degTargetBed();
            if (scrollpos <= TEMP_BED && TEMP_BED <= scrollpos + MROWS) {
              if (process != Proc_Value || selection != TEMP_HOTEND - scrollpos)
                drawFloat(bedtarget, TEMP_BED - scrollpos, false, 1);
            }
          }
        #endif
        #if HAS_FAN
          if (thermalManager.fan_speed[0] != fanspeed) {
            fanspeed = thermalManager.fan_speed[0];
            if (scrollpos <= TEMP_FAN && TEMP_FAN <= scrollpos + MROWS) {
              if (process != Proc_Value || selection != TEMP_HOTEND - scrollpos)
                drawFloat(fanspeed, TEMP_FAN - scrollpos, false, 1);
            }
          }
        #endif
        break;
      case ID_Tune:
        #if HAS_HOTEND
          if (thermalManager.degTargetHotend(0) != hotendtarget) {
            hotendtarget = thermalManager.degTargetHotend(0);
            if (scrollpos <= TUNE_HOTEND && TUNE_HOTEND <= scrollpos + MROWS) {
              if (process != Proc_Value || selection != TEMP_HOTEND - scrollpos)
                drawFloat(hotendtarget, TUNE_HOTEND - scrollpos, false, 1);
            }
          }
        #endif
        #if HAS_HEATED_BED
          if (thermalManager.degTargetBed() != bedtarget) {
            bedtarget = thermalManager.degTargetBed();
            if (scrollpos <= TUNE_BED && TUNE_BED <= scrollpos + MROWS) {
              if (process != Proc_Value || selection != TEMP_HOTEND - scrollpos)
                drawFloat(bedtarget, TUNE_BED - scrollpos, false, 1);
            }
          }
        #endif
        #if HAS_FAN
          if (thermalManager.fan_speed[0] != fanspeed) {
            fanspeed = thermalManager.fan_speed[0];
            if (scrollpos <= TUNE_FAN && TUNE_FAN <= scrollpos + MROWS) {
              if (process != Proc_Value || selection != TEMP_HOTEND - scrollpos)
                drawFloat(fanspeed, TUNE_FAN - scrollpos, false, 1);
            }
          }
        #endif
        break;
    }
  }
}

void JyersDWIN::audioFeedback(const bool success/*=true*/) {
  if (ui.sound_on)
    DONE_BUZZ(success);
  else
    updateStatus(success ? "Success" : "Failed");
}

void JyersDWIN::saveSettings(char * const buff) {
  TERN_(AUTO_BED_LEVELING_UBL, eeprom_settings.tilt_grid_size = mesh_conf.tilt_grid - 1);
  eeprom_settings.corner_pos = corner_pos * 10;
  memcpy(buff, &eeprom_settings, _MIN(sizeof(eeprom_settings), eeprom_data_size));
}

void JyersDWIN::loadSettings(const char * const buff) {
  memcpy(&eeprom_settings, buff, _MIN(sizeof(eeprom_settings), eeprom_data_size));
  TERN_(AUTO_BED_LEVELING_UBL, mesh_conf.tilt_grid = eeprom_settings.tilt_grid_size + 1);
  if (eeprom_settings.corner_pos == 0) eeprom_settings.corner_pos = 325;
  corner_pos = eeprom_settings.corner_pos / 10.0f;
  redrawScreen();
  #if ENABLED(POWER_LOSS_RECOVERY)
    static bool init = true;
    if (init) {
      init = false;
      queue.inject(F("M1000 S"));
    }
  #endif
}

void JyersDWIN::resetSettings() {
  eeprom_settings.time_format_textual = false;
  TERN_(AUTO_BED_LEVELING_UBL, eeprom_settings.tilt_grid_size = 0);
  eeprom_settings.corner_pos = 325;
  eeprom_settings.cursor_color = 0;
  eeprom_settings.menu_split_line = 0;
  eeprom_settings.menu_top_bg = 0;
  eeprom_settings.menu_top_txt = 0;
  eeprom_settings.highlight_box = 0;
  eeprom_settings.progress_percent = 0;
  eeprom_settings.progress_time = 0;
  eeprom_settings.status_bar_text = 0;
  eeprom_settings.status_area_text = 0;
  eeprom_settings.coordinates_text = 0;
  eeprom_settings.coordinates_split_line = 0;
  TERN_(AUTO_BED_LEVELING_UBL, mesh_conf.tilt_grid = eeprom_settings.tilt_grid_size + 1);
  corner_pos = eeprom_settings.corner_pos / 10.0f;
  TERN_(SOUND_MENU_ITEM, ui.sound_on = ENABLED(SOUND_ON_DEFAULT));
  redrawScreen();
}

void MarlinUI::init_lcd() {
  delay(800);
  SERIAL_ECHOPGM("\nDWIN handshake ");
  if (dwinHandshake()) SERIAL_ECHOLNPGM("ok."); else SERIAL_ECHOLNPGM("error.");
  dwinFrameSetDir(1); // Orientation 90°
  dwinUpdateLCD();     // Show bootscreen (first image)
  encoderConfiguration();
  for (uint16_t t = 0; t <= 100; t += 2) {
    dwinIconShow(ICON, ICON_Bar, 15, 260);
    dwinDrawRectangle(1, COLOR_BG_BLACK, 15 + t * 242 / 100, 260, 257, 280);
    dwinUpdateLCD();
    delay(20);
  }

  dwinJPGShowAndCache(3);
  dwinJPGCacheTo1(Language_English);
  jyersDWIN.redrawScreen();
}

#if ENABLED(ADVANCED_PAUSE_FEATURE)
  void MarlinUI::pause_show_message(const PauseMessage message, const PauseMode mode/*=PAUSE_MODE_SAME*/, const uint8_t extruder/*=active_extruder*/) {
    switch (message) {
      case PAUSE_MESSAGE_INSERT:  jyersDWIN.confirmHandler(Popup_FilInsert);  break;
      case PAUSE_MESSAGE_PURGE:
      case PAUSE_MESSAGE_OPTION:  jyersDWIN.popupHandler(Popup_PurgeMore);  break;
      case PAUSE_MESSAGE_HEAT:    jyersDWIN.confirmHandler(Popup_HeaterTime); break;
      case PAUSE_MESSAGE_WAITING: jyersDWIN.drawPrintScreen();          break;
      default: break;
    }
  }
#endif

#endif // DWIN_CREALITY_LCD_JYERSUI<|MERGE_RESOLUTION|>--- conflicted
+++ resolved
@@ -389,11 +389,7 @@
 
         // Draw value text on
         if (viewer_print_value) {
-<<<<<<< HEAD
-          xy_int8_t offset { 0, cell_height_px / 2 - 6 };
-=======
           xy_uint_t offset { 0, cell_height_px / 2 - 6 };
->>>>>>> ded942a4
           if (isnan(bedlevel.z_values[x][y])) {  // undefined
             dwinDrawString(false, font6x12, COLOR_WHITE, COLOR_BG_BLUE, start_x_px + cell_width_px / 2 - 5, start_y_px + offset.y, F("X"));
           }
