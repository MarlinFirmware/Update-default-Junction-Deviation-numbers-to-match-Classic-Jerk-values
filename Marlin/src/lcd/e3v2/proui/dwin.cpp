/**
 * Marlin 3D Printer Firmware
 * Copyright (c) 2021 MarlinFirmware [https://github.com/MarlinFirmware/Marlin]
 *
 * Based on Sprinter and grbl.
 * Copyright (c) 2011 Camiel Gubbels / Erik van der Zalm
 *
 * This program is free software: you can redistribute it and/or modify
 * it under the terms of the GNU General Public License as published by
 * the Free Software Foundation, either version 3 of the License, or
 * (at your option) any later version.
 *
 * This program is distributed in the hope that it will be useful,
 * but WITHOUT ANY WARRANTY; without even the implied warranty of
 * MERCHANTABILITY or FITNESS FOR A PARTICULAR PURPOSE.  See the
 * GNU General Public License for more details.
 *
 * You should have received a copy of the GNU General Public License
 * along with this program.  If not, see <https://www.gnu.org/licenses/>.
 *
 */

/**
 * DWIN Enhanced implementation for PRO UI
 * Author: Miguel A. Risco-Castillo (MRISCOC)
 * Version: 3.25.3
 * Date: 2023/05/18
 */

#include "../../../inc/MarlinConfig.h"

#if ENABLED(DWIN_LCD_PROUI)

#include "../../utf8.h"
#include "../../marlinui.h"
#include "../../../MarlinCore.h"
#include "../../../core/serial.h"
#include "../../../core/macros.h"
#include "../../../module/temperature.h"
#include "../../../module/printcounter.h"
#include "../../../module/motion.h"
#include "../../../module/planner.h"
#include "../../../module/stepper.h"
#include "../../../gcode/gcode.h"
#include "../../../gcode/queue.h"

#if HAS_MEDIA
  #include "../../../sd/cardreader.h"
#endif

#if NEED_HEX_PRINT
  #include "../../../libs/hex_print.h"
#endif

#if HAS_FILAMENT_SENSOR
  #include "../../../feature/runout.h"
#endif

#if ENABLED(EEPROM_SETTINGS)
  #include "../../../module/settings.h"
#endif

#if ENABLED(HOST_ACTION_COMMANDS)
  #include "../../../feature/host_actions.h"
#endif

#if DISABLED(PROBE_MANUALLY) && ANY(AUTO_BED_LEVELING_BILINEAR, AUTO_BED_LEVELING_LINEAR, AUTO_BED_LEVELING_3POINT)
  #define HAS_ONESTEP_LEVELING 1
#endif

#if HAS_MESH || (HAS_LEVELING && HAS_ZOFFSET_ITEM)
  #include "../../../feature/bedlevel/bedlevel.h"
  #include "bedlevel_tools.h"
#endif

#if HAS_BED_PROBE
  #include "../../../module/probe.h"
#endif

#if ENABLED(BLTOUCH)
  #include "../../../feature/bltouch.h"
#endif

#if ENABLED(BABYSTEPPING)
  #include "../../../feature/babystep.h"
#endif

#if ENABLED(POWER_LOSS_RECOVERY)
  #include "../../../feature/powerloss.h"
#endif

#if ENABLED(PRINTCOUNTER)
  #include "printstats.h"
#endif

#if ENABLED(CASE_LIGHT_MENU)
  #include "../../../feature/caselight.h"
#endif

#if ENABLED(LED_CONTROL_MENU)
  #include "../../../feature/leds/leds.h"
#endif

#if HAS_TRINAMIC_CONFIG
  #include "../../../feature/tmc_util.h"
#endif

#include "dwin.h"
#include "menus.h"
#include "dwin_popup.h"

#if HAS_GCODE_PREVIEW
  #include "gcode_preview.h"
#endif

#if HAS_ESDIAG
  #include "endstop_diag.h"
#endif

#if PROUI_TUNING_GRAPH
  #include "plot.h"
#endif

#if HAS_MESH
  #include "meshviewer.h"
#endif

#if HAS_LOCKSCREEN
  #include "lockscreen.h"
#endif

#ifndef MACHINE_SIZE
  #define MACHINE_SIZE STRINGIFY(X_BED_SIZE) "x" STRINGIFY(Y_BED_SIZE) "x" STRINGIFY(Z_MAX_POS)
#endif

#define PAUSE_HEAT

// Print speed limit
#define MIN_PRINT_SPEED  10
#define MAX_PRINT_SPEED 999

// Print flow limit
#define MIN_PRINT_FLOW   10
#define MAX_PRINT_FLOW   299

// Load and Unload limits
#define MAX_LOAD_UNLOAD  500

// Juntion deviation limits
#define MIN_JD_MM             0.001
#define MAX_JD_MM             TERN(LIN_ADVANCE, 0.3f, 0.5f)

#if HAS_TRINAMIC_CONFIG
  #define MIN_TMC_CURRENT 100
  #define MAX_TMC_CURRENT 3000
#endif

// Editable temperature limits
#define MIN_ETEMP  0
#define MAX_ETEMP  (thermalManager.hotend_maxtemp[0] - (HOTEND_OVERSHOOT))
#define MIN_BEDTEMP 0
#define MAX_BEDTEMP BED_MAX_TARGET

#define DWIN_VAR_UPDATE_INTERVAL         1024
#define DWIN_UPDATE_INTERVAL             1024

#if HAS_MESH && HAS_BED_PROBE
  #define BABY_Z_VAR probe.offset.z
#else
  float z_offset = 0;
  #define BABY_Z_VAR z_offset
#endif

// Structs
hmi_value_t hmiValue;
hmi_flag_t hmiFlag{0};
hmi_data_t hmiData;

enum SelectItem : uint8_t {
  PAGE_PRINT = 0,
  PAGE_PREPARE,
  PAGE_CONTROL,
  PAGE_ADVANCE,
  PAGE_COUNT,

  PRINT_SETUP = 0,
  PRINT_PAUSE_RESUME,
  PRINT_STOP,
  PRINT_COUNT
};

typedef struct {
  uint8_t now, last;
  void set(uint8_t v) { now = last = v; }
  void reset() { set(0); }
  bool changed() { bool c = (now != last); if (c) last = now; return c; }
  bool dec() { if (now) now--; return changed(); }
  bool inc(uint8_t v) { if (now < (v - 1)) now++; else now = (v - 1); return changed(); }
} select_t;
select_t select_page{0}, select_print{0};

#if ENABLED(LCD_BED_TRAMMING)
  constexpr float bed_tramming_inset_lfbr[] = BED_TRAMMING_INSET_LFRB;
#endif

bool hash_changed = true; // Flag to know if message status was changed
bool blink = false;
uint8_t checkkey = 255, last_checkkey = ID_MainMenu;

// New menu system pointers
Menu *fileMenu = nullptr;
Menu *prepareMenu = nullptr;
#if ENABLED(LCD_BED_TRAMMING)
  Menu *trammingMenu = nullptr;
#endif
Menu *moveMenu = nullptr;
Menu *ControlMenu = nullptr;
Menu *AdvancedSettings = nullptr;
#if HAS_HOME_OFFSET
  Menu *homeOffsetMenu = nullptr;
#endif
#if HAS_BED_PROBE
  Menu *ProbeSetMenu = nullptr;
#endif
Menu *filSetMenu = nullptr;
Menu *selectColorMenu = nullptr;
Menu *getColorMenu = nullptr;
Menu *tuneMenu = nullptr;
Menu *motionMenu = nullptr;
Menu *filamentMenu = nullptr;
#if ENABLED(MESH_BED_LEVELING)
  Menu *manualMesh = nullptr;
#endif
#if HAS_PREHEAT
  Menu *preheatMenu = nullptr;
  Menu *preheatHotendMenu = nullptr;
#endif
Menu *temperatureMenu = nullptr;
Menu *maxSpeedMenu = nullptr;
Menu *maxAccelMenu = nullptr;
#if HAS_CLASSIC_JERK
  Menu *maxJerkMenu = nullptr;
#endif
Menu *stepsMenu = nullptr;
#if ANY(MPC_EDIT_MENU, MPC_AUTOTUNE_MENU)
  Menu *hotendMPCMenu = nullptr;
#endif
#if ENABLED(PIDTEMP) && ANY(PID_EDIT_MENU, PID_AUTOTUNE_MENU)
  Menu *hotendPIDMenu = nullptr;
#endif
#if ENABLED(PIDTEMPBED) && ANY(PID_EDIT_MENU, PID_AUTOTUNE_MENU)
  Menu *bedPIDMenu = nullptr;
#endif
#if ENABLED(CASELIGHT_USES_BRIGHTNESS)
  Menu *caseLightMenu = nullptr;
#endif
#if ENABLED(LED_CONTROL_MENU)
  Menu *ledControlMenu = nullptr;
#endif
#if HAS_BED_PROBE
  Menu *zOffsetWizMenu = nullptr;
#endif
#if ENABLED(INDIVIDUAL_AXIS_HOMING_SUBMENU)
  Menu *homingMenu = nullptr;
#endif
#if ENABLED(FWRETRACT)
  Menu *fwRetractMenu = nullptr;
#endif
#if HAS_MESH
  Menu *meshMenu = nullptr;
  #if ENABLED(MESH_EDIT_MENU)
    Menu *editMeshMenu = nullptr;
  #endif
#endif
#if ENABLED(SHAPING_MENU)
  Menu *inputShapingMenu = nullptr;
#endif
#if HAS_TRINAMIC_CONFIG
  Menu *trinamicConfigMenu = nullptr;
#endif

// Updatable menuitems pointers
MenuItem *hotendTargetItem = nullptr;
MenuItem *bedTargetItem = nullptr;
MenuItem *fanSpeedItem = nullptr;
MenuItem *mMeshMoveZItem = nullptr;
MenuItem *editZValueItem = nullptr;

bool isPrinting() { return printingIsActive() || printingIsPaused(); }
bool sdPrinting() { return isPrinting() && IS_SD_FILE_OPEN(); }
bool Host_Printing() { return isPrinting() && !IS_SD_FILE_OPEN(); }

#define DWIN_LANGUAGE_EEPROM_ADDRESS 0x01   // Between 0x01 and 0x63 (EEPROM_OFFSET-1)
                                            // BL24CXX::check() uses 0x00

inline bool hmiIsChinese() { return hmiFlag.language == DWIN_CHINESE; }

void hmiSetLanguageCache() {
  dwinJPGCacheTo1(hmiIsChinese() ? Language_Chinese : Language_English);
}

void hmiSetLanguage() {
  #if ALL(EEPROM_SETTINGS, IIC_BL24CXX_EEPROM)
    BL24CXX::read(DWIN_LANGUAGE_EEPROM_ADDRESS, (uint8_t*)&hmiFlag.language, sizeof(hmiFlag.language));
  #endif
  hmiSetLanguageCache();
}

void hmiToggleLanguage() {
  hmiFlag.language = hmiIsChinese() ? DWIN_ENGLISH : DWIN_CHINESE;
  hmiSetLanguageCache();
  #if ALL(EEPROM_SETTINGS, IIC_BL24CXX_EEPROM)
    BL24CXX::write(DWIN_LANGUAGE_EEPROM_ADDRESS, (uint8_t*)&hmiFlag.language, sizeof(hmiFlag.language));
  #endif
}

//-----------------------------------------------------------------------------
// Main Buttons
//-----------------------------------------------------------------------------

typedef struct { uint16_t x, y[2], w, h; } text_info_t;

void ICON_Button(const bool selected, const int iconid, const frame_rect_t &ico, const text_info_t (&txt), FSTR_P caption) {
  DWINUI::drawIconWB(iconid + selected, ico.x, ico.y);
  if (selected) DWINUI::drawBox(0, hmiData.colorHighlight, ico);
  if (hmiIsChinese()) {
    dwinFrameAreaCopy(1, txt.x, txt.y[selected], txt.x + txt.w - 1, txt.y[selected] + txt.h - 1, ico.x + (ico.w - txt.w) / 2, (ico.y + ico.h - 25) - txt.h/2);
  }
  else {
    const uint16_t x = ico.x + (ico.w - strlen_P(FTOP(caption)) * DWINUI::fontWidth()) / 2,
                   y = (ico.y + ico.h - 20) - DWINUI::fontHeight() / 2;
    DWINUI::drawString(x, y, caption);
  }
}

//
// Main Menu: "Print"
//
void ICON_Print() {
  constexpr frame_rect_t ico = { 17, 110, 110, 100 };
  constexpr text_info_t txt = { 1, { 405, TERN(USE_STOCK_DWIN_SET, 446, 447) }, 27, 15 };
  ICON_Button(select_page.now == PAGE_PRINT, ICON_Print_0, ico, txt, GET_TEXT_F(MSG_BUTTON_PRINT));
}

//
// Main Menu: "Prepare"
//
void ICON_Prepare() {
  constexpr frame_rect_t ico = { 145, 110, 110, 100 };
  constexpr text_info_t txt = { 31, { 405, TERN(USE_STOCK_DWIN_SET, 446, 447) }, 27, 15 };
  ICON_Button(select_page.now == PAGE_PREPARE, ICON_Prepare_0, ico, txt, GET_TEXT_F(MSG_PREPARE));
}

//
// Main Menu: "Control"
//
void ICON_Control() {
  constexpr frame_rect_t ico = { 17, 226, 110, 100 };
  constexpr text_info_t txt = { 61, { 405, TERN(USE_STOCK_DWIN_SET, 446, 447) }, 27, 15 };
  ICON_Button(select_page.now == PAGE_CONTROL, ICON_Control_0, ico, txt, GET_TEXT_F(MSG_CONTROL));
}

//
// Main Menu: "Advanced Settings"
//
void ICON_AdvSettings() {
  constexpr frame_rect_t ico = { 145, 226, 110, 100 };
  constexpr text_info_t txt = { 91, { 405, TERN(USE_STOCK_DWIN_SET, 446, 447) }, 27, 15 };
  ICON_Button(select_page.now == PAGE_ADVANCE, ICON_Info_0, ico, txt, GET_TEXT_F(MSG_BUTTON_ADVANCED));
}

//
// Printing: "Tune"
//
void ICON_Tune() {
  constexpr frame_rect_t ico = { 8, 232, 80, 100 };
  constexpr text_info_t txt = { 121, { 405, TERN(USE_STOCK_DWIN_SET, 446, 447) }, 27, 15 };
  ICON_Button(select_print.now == PRINT_SETUP, ICON_Setup_0, ico, txt, GET_TEXT_F(MSG_TUNE));
}

//
// Printing: "Pause"
//
void ICON_Pause() {
  constexpr frame_rect_t ico = { 96, 232, 80, 100 };
  constexpr text_info_t txt = { 181, { 405, TERN(USE_STOCK_DWIN_SET, 446, 447) }, 27, 15 };
  ICON_Button(select_print.now == PRINT_PAUSE_RESUME, ICON_Pause_0, ico, txt, GET_TEXT_F(MSG_BUTTON_PAUSE));
}

//
// Printing: "Resume"
//
void ICON_Resume() {
  constexpr frame_rect_t ico = { 96, 232, 80, 100 };
  constexpr text_info_t txt = { 1, { 405, TERN(USE_STOCK_DWIN_SET, 446, 447) }, 27, 15 };
  ICON_Button(select_print.now == PRINT_PAUSE_RESUME, ICON_Continue_0, ico, txt, GET_TEXT_F(MSG_BUTTON_RESUME));
}

//
// Printing: "Stop"
//
void ICON_Stop() {
  constexpr frame_rect_t ico = { 184, 232, 80, 100 };
  constexpr text_info_t txt = { 151, { 405, TERN(USE_STOCK_DWIN_SET, 446, 447) }, 27, 12 };
  ICON_Button(select_print.now == PRINT_STOP, ICON_Stop_0, ico, txt, GET_TEXT_F(MSG_BUTTON_STOP));
}

//
// PopUps
//
void popupPauseOrStop() {
  if (hmiIsChinese()) {
    DWINUI::clearMainArea();
    drawPopupBkgd();
         if (select_print.now == PRINT_PAUSE_RESUME) dwinFrameAreaCopy(1, 237, 338, 269, 356, 98, 150);
    else if (select_print.now == PRINT_STOP) dwinFrameAreaCopy(1, 221, 320, 253, 336, 98, 150);
    dwinFrameAreaCopy(1, 220, 304, 264, 319, 130, 150);
    DWINUI::drawIconWB(ICON_Confirm_C, 26, 280);
    DWINUI::drawIconWB(ICON_Cancel_C, 146, 280);
    drawSelectHighlight(true);
    dwinUpdateLCD();
  }
  else
    dwinPopupConfirmCancel(ICON_BLTouch, select_print.now == PRINT_PAUSE_RESUME ? GET_TEXT_F(MSG_PAUSE_PRINT) : GET_TEXT_F(MSG_STOP_PRINT));
}

#if HAS_HOTEND

  void popupETempTooLow() {
    if (hmiIsChinese()) {
      hmiSaveProcessID(ID_WaitResponse);
      DWINUI::clearMainArea();
      drawPopupBkgd();
      DWINUI::drawIcon(ICON_TempTooLow, 102, 105);
      dwinFrameAreaCopy(1, 103, 371, 136, 386,  69, 240);
      dwinFrameAreaCopy(1, 170, 371, 270, 386, 102, 240);
      DWINUI::drawIconWB(ICON_Confirm_C, 86, 280);
      dwinUpdateLCD();
    }
    else
      dwinPopupConfirm(ICON_TempTooLow, GET_TEXT_F(MSG_HOTEND_TOO_COLD), GET_TEXT_F(MSG_PLEASE_PREHEAT));
  }

#endif

#if HAS_HOTEND || HAS_HEATED_BED
  void dwinPopupTemperature(const bool toohigh) {
    hmiSaveProcessID(ID_WaitResponse);
    if (hmiIsChinese()) {
      DWINUI::clearMainArea();
      drawPopupBkgd();
      if (toohigh) {
        DWINUI::drawIcon(ICON_TempTooHigh, 102, 165);
        dwinFrameAreaCopy(1, 103, 371, 237, 386, 52, 285);
        dwinFrameAreaCopy(1, 151, 389, 185, 402, 187, 285);
        dwinFrameAreaCopy(1, 189, 389, 271, 402, 95, 310);
      }
      else {
        DWINUI::drawIcon(ICON_TempTooLow, 102, 165);
        dwinFrameAreaCopy(1, 103, 371, 270, 386, 52, 285);
        dwinFrameAreaCopy(1, 189, 389, 271, 402, 95, 310);
      }
    }
    else
      dwinShowPopup(toohigh ? ICON_TempTooHigh : ICON_TempTooLow, F("Nozzle or Bed temperature"), toohigh ? F("is too high") : F("is too low"), BTN_Continue);
  }
#endif

//
// Draw status line
//
void dwinDrawStatusLine(const char *text) {
  dwinDrawRectangle(1, hmiData.colorStatusBg, 0, STATUS_Y, DWIN_WIDTH, STATUS_Y + 20);
  if (text) DWINUI::drawCenteredString(hmiData.colorStatusTxt, STATUS_Y + 2, text);
}
void dwinDrawStatusLine(FSTR_P fstr) { dwinDrawStatusLine(FTOP(fstr)); }

// Clear & reset status line
void dwinResetStatusLine() {
  ui.status_message.clear();
  dwinCheckStatusMessage();
}

// Djb2 hash algorithm
uint32_t getHash(char * str) {
  uint32_t hash = 5381;
  char c;
  while ((c = *str++)) hash = ((hash << 5) + hash) + c; /* hash * 33 + c */
  return hash;
}

// Check for a change in the status message
void dwinCheckStatusMessage() {
  static MString<>::hash_t old_hash = 0x0000;
  const MString<>::hash_t hash = ui.status_message.hash();
  hash_changed = hash != old_hash;
  old_hash = hash;
}

void dwinDrawStatusMessage() {
  #if ENABLED(STATUS_MESSAGE_SCROLLING)

    // Get the UTF8 character count of the string
    uint8_t slen = ui.status_message.glyphs();

    // If the string fits the status line do not scroll it
    if (slen <= LCD_WIDTH) {
      if (hash_changed) {
        dwinDrawStatusLine(ui.status_message);
        hash_changed = false;
      }
    }
    else {
      // String is larger than the available line space

      // Get a pointer to the next valid UTF8 character
      // and the string remaining length
      uint8_t rlen;
      const char *stat = MarlinUI::status_and_len(rlen);
      dwinDrawRectangle(1, hmiData.colorStatusBg, 0, STATUS_Y, DWIN_WIDTH, STATUS_Y + 20);
      DWINUI::moveTo(0, STATUS_Y + 2);
      DWINUI::drawString(hmiData.colorStatusTxt, stat, LCD_WIDTH);

      // If the string doesn't completely fill the line...
      if (rlen < LCD_WIDTH) {
        DWINUI::drawChar(hmiData.colorStatusTxt, '.');  // Always at 1+ spaces left, draw a dot
        uint8_t chars = LCD_WIDTH - rlen;                  // Amount of space left in characters
        if (--chars) {                                     // Draw a second dot if there's space
          DWINUI::drawChar(hmiData.colorStatusTxt, '.');
          if (--chars)
            DWINUI::drawString(hmiData.colorStatusTxt, ui.status_message, chars); // Print a second copy of the message
        }
      }
      MarlinUI::advance_status_scroll();
    }

  #else

    if (hash_changed) {
      ui.status_message.trunc(LCD_WIDTH);
      dwinDrawStatusLine(ui.status_message);
      hash_changed = false;
    }

  #endif
}

void drawPrintLabels() {
  if (hmiIsChinese()) {
    dwinFrameAreaCopy(1,  0, 72,  63, 86,  41, 173);  // Printing Time
    dwinFrameAreaCopy(1, 65, 72, 128, 86, 176, 173);  // Remain
  }
  else {
    DWINUI::drawString( 46, 173, GET_TEXT_F(MSG_INFO_PRINT_TIME));
    DWINUI::drawString(181, 173, GET_TEXT_F(MSG_REMAINING_TIME));
  }
}

void drawPrintProgressBar() {
  const uint8_t _percent_done = ui.get_progress_percent();
  DWINUI::drawIconWB(ICON_Bar, 15, 93);
  dwinDrawRectangle(1, hmiData.colorBarfill, 16 + _percent_done * 240 / 100, 93, 256, 113);
  DWINUI::drawInt(hmiData.colorPercentTxt, hmiData.colorBackground, 3, 117, 133, _percent_done);
  DWINUI::drawString(hmiData.colorPercentTxt, 142, 133, F("%"));
}

void drawPrintProgressElapsed() {
  MString<12> buf;
  duration_t elapsed = print_job_timer.duration(); // Print timer
  buf.setf(F("%02i:%02i "), uint16_t(elapsed.value / 3600), (uint16_t(elapsed.value) % 3600) / 60);
  DWINUI::drawString(hmiData.colorText, hmiData.colorBackground, 47, 192, buf);
}

#if ENABLED(SHOW_REMAINING_TIME)
  uint32_t _remain_time = 0;
  void drawPrintProgressRemain() {
    MString<12> buf;
    buf.setf(F("%02i:%02i "), _remain_time / 3600, (_remain_time % 3600) / 60);
    DWINUI::drawString(hmiData.colorText, hmiData.colorBackground, 181, 192, buf);
  }
#endif

void ICON_ResumeOrPause() {
  if (checkkey == ID_PrintProcess) (print_job_timer.isPaused() || hmiFlag.pause_flag) ? ICON_Resume() : ICON_Pause();
}

// Update filename on print
void dwinPrintHeader(const char *text = nullptr) {
  static char headertxt[31] = "";  // Print header text
  if (text) {
    const int8_t size = _MIN(30U, strlen_P(text));
    for (uint8_t i = 0; i < size; ++i) headertxt[i] = text[i];
    headertxt[size] = '\0';
  }
  if (checkkey == ID_PrintProcess || checkkey == ID_PrintDone) {
    dwinDrawRectangle(1, hmiData.colorBackground, 0, 60, DWIN_WIDTH, 60+16);
    DWINUI::drawCenteredString(60, headertxt);
  }
}

void drawPrintProcess() {
  if (hmiIsChinese())
    title.frameCopy(30, 1, 42, 14);                     // "Printing"
  else
    title.showCaption(GET_TEXT_F(MSG_PRINTING));
  DWINUI::clearMainArea();
  dwinPrintHeader(nullptr);
  drawPrintLabels();
  DWINUI::drawIcon(ICON_PrintTime, 15, 173);
  DWINUI::drawIcon(ICON_RemainTime, 150, 171);
  drawPrintProgressBar();
  drawPrintProgressElapsed();
  TERN_(SHOW_REMAINING_TIME, drawPrintProgressRemain());
  ICON_Tune();
  ICON_ResumeOrPause();
  ICON_Stop();
}

void gotoPrintProcess() {
  if (checkkey == ID_PrintProcess)
    ICON_ResumeOrPause();
  else {
    checkkey = ID_PrintProcess;
    drawPrintProcess();
    TERN_(DASH_REDRAW, dwinRedrawDash());
  }
  dwinUpdateLCD();
}

void drawPrintDone() {
  TERN_(SET_PROGRESS_PERCENT, ui.set_progress_done());
  TERN_(SET_REMAINING_TIME, ui.reset_remaining_time());
  title.showCaption(GET_TEXT_F(MSG_PRINT_DONE));
  DWINUI::clearMainArea();
  dwinPrintHeader(nullptr);
  #if HAS_GCODE_PREVIEW
    const bool haspreview = Preview_Valid();
    if (haspreview) {
      Preview_Show();
      DWINUI::drawButton(BTN_Continue, 86, 295);
    }
  #else
    constexpr bool haspreview = false;
  #endif

  if (!haspreview) {
    drawPrintProgressBar();
    drawPrintLabels();
    DWINUI::drawIcon(ICON_PrintTime, 15, 173);
    DWINUI::drawIcon(ICON_RemainTime, 150, 171);
    drawPrintProgressElapsed();
    TERN_(SHOW_REMAINING_TIME, drawPrintProgressRemain());
    DWINUI::drawButton(BTN_Continue, 86, 273);
  }
}

void gotoPrintDone() {
  wait_for_user = true;
  if (checkkey != ID_PrintDone) {
    checkkey = ID_PrintDone;
    drawPrintDone();
    dwinUpdateLCD();
  }
}

void drawMainMenu() {
  DWINUI::clearMainArea();
  if (hmiIsChinese())
    title.frameCopy(2, 2, 26, 13);   // "Home" etc
  else
    title.showCaption(MACHINE_NAME);
  DWINUI::drawIcon(ICON_LOGO, 71, 52);  // CREALITY logo
  ICON_Print();
  ICON_Prepare();
  ICON_Control();
  ICON_AdvSettings();
}

void gotoMainMenu() {
  if (checkkey == ID_MainMenu) return;
  checkkey = ID_MainMenu;
  drawMainMenu();
  dwinUpdateLCD();
}

// Draw X, Y, Z and blink if in an un-homed or un-trusted state
void _update_axis_value(const AxisEnum axis, const uint16_t x, const uint16_t y, const bool force) {
  const bool draw_qmark = axis_should_home(axis),
             draw_empty = NONE(HOME_AFTER_DEACTIVATE, DISABLE_REDUCED_ACCURACY_WARNING) && !draw_qmark && !axis_is_trusted(axis);

  // Check for a position change
  static xyz_pos_t oldpos = { -1, -1, -1 };

  const float p = (
    #if ALL(IS_FULL_CARTESIAN, SHOW_REAL_POS)
      planner.get_axis_position_mm(axis)
    #else
      current_position[axis]
    #endif
  );

  const bool changed = oldpos[axis] != p;
  if (changed) oldpos[axis] = p;

  if (force || changed || draw_qmark || draw_empty) {
    if (blink && draw_qmark)
      DWINUI::drawString(hmiData.colorCoordinate, hmiData.colorBackground, x, y, F("  - ? -"));
    else if (blink && draw_empty)
      DWINUI::drawString(hmiData.colorCoordinate, hmiData.colorBackground, x, y, F("       "));
    else
      DWINUI::drawSignedFloat(hmiData.colorCoordinate, hmiData.colorBackground, 3, 2, x, y, p);
  }
}

void _drawIconBlink(bool &flag, const bool sensor, const uint8_t icon1, const uint8_t icon2, const uint16_t x, const uint16_t y) {
  #if DISABLED(NO_BLINK_IND)
    if (flag != sensor) {
      flag = sensor;
      if (!flag) {
        dwinDrawBox(1, hmiData.colorBackground, x, y, 20, 20);
        DWINUI::drawIcon(icon1, x, y);
      }
    }
    if (flag) {
      dwinDrawBox(1, blink ? hmiData.colorSplitLine : hmiData.colorBackground, x, y, 20, 20);
      DWINUI::drawIcon(icon2, x, y);
    }
  #else
    if (flag != sensor) {
      flag = sensor;
      dwinDrawBox(1, hmiData.colorBackground, x, y, 20, 20);
      DWINUI::drawIcon(flag ? icon2 : icon1, x, y);
    }
  #endif
}

void _drawZOffsetIcon() {
  #if HAS_LEVELING
    static bool _leveling_active = false;
    _drawIconBlink(_leveling_active, planner.leveling_active, ICON_Zoffset, ICON_SetZOffset, 186, 416);
  #else
    DWINUI::drawIcon(ICON_Zoffset, 187, 416);
  #endif
}

void _drawFeedrate() {
  #if ENABLED(SHOW_SPEED_IND)
    int16_t _value;
    if (blink) {
      _value = feedrate_percentage;
      DWINUI::drawString(DWIN_FONT_STAT, hmiData.colorIndicator, hmiData.colorBackground, 116 + 4 * STAT_CHR_W + 2, 384, F(" %"));
    }
    else {
      _value = CEIL(feedrate_mm_s * feedrate_percentage / 100);
      dwinDrawBox(1, hmiData.colorBackground, 116 + 5 * STAT_CHR_W + 2, 384, 20, 20);
    }
    DWINUI::drawInt(DWIN_FONT_STAT, hmiData.colorIndicator, hmiData.colorBackground, 3, 116 + 2 * STAT_CHR_W, 384, _value);
  #else
    static int16_t _feedrate = 100;
    if (_feedrate != feedrate_percentage) {
      _feedrate = feedrate_percentage;
      DWINUI::drawInt(DWIN_FONT_STAT, hmiData.colorIndicator, hmiData.colorBackground, 3, 116 + 2 * STAT_CHR_W, 384, _feedrate);
    }
  #endif
}

void _drawXYZPosition(const bool force) {
  _update_axis_value(X_AXIS,  27, 459, force);
  _update_axis_value(Y_AXIS, 112, 459, force);
  _update_axis_value(Z_AXIS, 197, 459, force);
}

void updateVariable() {
  _drawXYZPosition(false);
  #if HAS_HOTEND
    static celsius_t _hotendtemp = 0, _hotendtarget = 0;
    const celsius_t hc = thermalManager.wholeDegHotend(0),
                    ht = thermalManager.degTargetHotend(0);
    const bool _new_hotend_temp = _hotendtemp != hc,
               _new_hotend_target = _hotendtarget != ht;
    if (_new_hotend_temp) _hotendtemp = hc;
    if (_new_hotend_target) _hotendtarget = ht;
  #endif
  #if HAS_HEATED_BED
    static celsius_t _bedtemp = 0, _bedtarget = 0;
    const celsius_t bc = thermalManager.wholeDegBed(),
                    bt = thermalManager.degTargetBed();
    const bool _new_bed_temp = _bedtemp != bc,
               _new_bed_target = _bedtarget != bt;
    if (_new_bed_temp) _bedtemp = bc;
    if (_new_bed_target) _bedtarget = bt;
  #endif
  #if HAS_FAN
    static uint8_t _fanspeed = 0;
    const bool _new_fanspeed = _fanspeed != thermalManager.fan_speed[0];
    if (_new_fanspeed) _fanspeed = thermalManager.fan_speed[0];
  #endif

  if (isMenu(tuneMenu) || isMenu(temperatureMenu)) {
    // Tune page temperature update
    TERN_(HAS_HOTEND, if (_new_hotend_target) hotendTargetItem->redraw());
    TERN_(HAS_HEATED_BED, if (_new_bed_target) bedTargetItem->redraw());
    TERN_(HAS_FAN, if (_new_fanspeed) fanSpeedItem->redraw());
  }

  // Bottom temperature update

  #if HAS_HOTEND
    if (_new_hotend_temp)
      DWINUI::drawInt(DWIN_FONT_STAT, hmiData.colorIndicator, hmiData.colorBackground, 3, 28, 384, _hotendtemp);
    if (_new_hotend_target)
      DWINUI::drawInt(DWIN_FONT_STAT, hmiData.colorIndicator, hmiData.colorBackground, 3, 25 + 4 * STAT_CHR_W + 6, 384, _hotendtarget);

    static int16_t _flow = planner.flow_percentage[0];
    if (_flow != planner.flow_percentage[0]) {
      _flow = planner.flow_percentage[0];
      DWINUI::drawInt(DWIN_FONT_STAT, hmiData.colorIndicator, hmiData.colorBackground, 3, 116 + 2 * STAT_CHR_W, 417, _flow);
    }
  #endif

  #if HAS_HEATED_BED
    if (_new_bed_temp)
      DWINUI::drawInt(DWIN_FONT_STAT, hmiData.colorIndicator, hmiData.colorBackground, 3, 28, 417, _bedtemp);
    if (_new_bed_target)
      DWINUI::drawInt(DWIN_FONT_STAT, hmiData.colorIndicator, hmiData.colorBackground, 3, 25 + 4 * STAT_CHR_W + 6, 417, _bedtarget);
  #endif

  _drawFeedrate();

  #if HAS_FAN
    if (_new_fanspeed)
      DWINUI::drawInt(DWIN_FONT_STAT, hmiData.colorIndicator, hmiData.colorBackground, 3, 195 + 2 * STAT_CHR_W, 384, _fanspeed);
  #endif

  static float _offset = 0;
  if (BABY_Z_VAR != _offset) {
    _offset = BABY_Z_VAR;
    DWINUI::drawSignedFloat(DWIN_FONT_STAT, hmiData.colorIndicator,  hmiData.colorBackground, 2, 2, 204, 417, _offset);
  }

  _drawZOffsetIcon();
}

/**
 * Memory card and file management
 */

bool DWIN_lcd_sd_status = false;

#if ENABLED(MEDIASORT_MENU_ITEM)
  void setMediaSort() {
    toggleCheckboxLine(hmiData.mediaSort);
    card.setSortOn(hmiData.mediaSort);
  }
#endif

void setMediaAutoMount() { toggleCheckboxLine(hmiData.mediaAutoMount); }

inline uint16_t nr_sd_menu_items() {
  return _MIN(card.get_num_items() + !card.flag.workDirIsRoot, MENU_MAX_ITEMS);
}

void makeNameWithoutExt(char *dst, char *src, size_t maxlen=MENU_CHAR_LIMIT) {
  size_t pos = strlen(src);  // Index of ending nul

  // For files, remove the extension
  // which may be .gcode, .gco, or .g
  if (!card.flag.filenameIsDir)
    while (pos && src[pos] != '.') pos--; // Find last '.' (stop at 0)

  if (!pos) pos = strlen(src);  // pos = 0 ('.' not found) restore pos

  size_t len = pos;   // nul or '.'
  if (len > maxlen) { // Keep the name short
    pos        = len = maxlen; // Move nul down
    dst[--pos] = '.'; // Insert dots
    dst[--pos] = '.';
    dst[--pos] = '.';
  }

  dst[len] = '\0';    // End it

  // Copy down to 0
  while (pos--) dst[pos] = src[pos];
}

void sdCardUp() {
  card.cdup();
  DWIN_lcd_sd_status = false; // On next DWIN_Update
}

void sdCardFolder(char * const dirname) {
  card.cd(dirname);
  DWIN_lcd_sd_status = false; // On next DWIN_Update
}

void onClickSDItem() {
  const uint16_t hasUpDir = !card.flag.workDirIsRoot;
  if (hasUpDir && currentMenu->selected == 1) return sdCardUp();
  else {
    const uint16_t filenum = currentMenu->selected - 1 - hasUpDir;
    card.selectFileByIndexSorted(filenum);

    // Enter that folder!
    if (card.flag.filenameIsDir) return sdCardFolder(card.filename);

    if (card.fileIsBinary())
      return dwinPopupConfirm(ICON_Error, F("Please check filenames"), F("Only G-code can be printed"));
    else {
      dwinPrintHeader(card.longest_filename()); // Save filename
      return gotoConfirmToPrint();
    }
  }
}

#if ENABLED(SCROLL_LONG_FILENAMES)

  char shift_name[LONG_FILENAME_LENGTH + 1] = "";

  void drawSDItemShifted(uint8_t &shift) {
    // Shorten to the available space
    const size_t lastchar = shift + MENU_CHAR_LIMIT;
    const char c = shift_name[lastchar];
    shift_name[lastchar] = '\0';

    const uint8_t row = fileMenu->line();
    eraseMenuText(row);
    drawMenuLine(row, 0, &shift_name[shift]);

    shift_name[lastchar] = c;
  }

  void fileMenuIdle(bool reset=false) {
    static bool hasUpDir = false;
    static uint8_t last_itemselected = 0;
    static int8_t shift_amt = 0, shift_len = 0;
    if (reset) {
      last_itemselected = 0;
      hasUpDir = !card.flag.workDirIsRoot; // Is a SubDir
      return;
    }
    const uint8_t selected = fileMenu->selected;
    if (last_itemselected != selected) {
      if (last_itemselected >= 1 + hasUpDir) fileMenu->items()[last_itemselected]->redraw(true);
      last_itemselected = selected;
      if (selected >= 1 + hasUpDir) {
        const int8_t filenum = selected - 1 - hasUpDir; // Skip "Back" and ".."
        card.selectFileByIndexSorted(filenum);
        makeNameWithoutExt(shift_name, card.longest_filename(), LONG_FILENAME_LENGTH);
        shift_len = strlen(shift_name);
        shift_amt = 0;
      }
    }
    else if ((selected >= 1 + hasUpDir) && (shift_len > MENU_CHAR_LIMIT)) {
      uint8_t shift_new = _MIN(shift_amt + 1, shift_len - MENU_CHAR_LIMIT); // Try to shift by...
      drawSDItemShifted(shift_new);             // Draw the item
      if (shift_new == shift_amt)                 // Scroll reached the end
        shift_new = -1;                           // Reset
      shift_amt = shift_new;                      // Set new scroll
    }
  }

#else // !SCROLL_LONG_FILENAMES

  char shift_name[FILENAME_LENGTH + 1] = "";

#endif

void onDrawFileName(MenuItem* menuitem, int8_t line) {
  const bool is_subdir = !card.flag.workDirIsRoot;
  if (is_subdir && menuitem->pos == 1) {
    drawMenuLine(line, ICON_Folder, "..");
  }
  else {
    uint8_t icon;
    card.selectFileByIndexSorted(menuitem->pos - is_subdir - 1);
    makeNameWithoutExt(shift_name, card.longest_filename());
    icon = card.flag.filenameIsDir ? ICON_Folder : card.fileIsBinary() ? ICON_Binary : ICON_File;
    drawMenuLine(line, icon, shift_name);
  }
}

void drawPrintFileMenu() {
  checkkey = ID_Menu;
  if (card.isMounted()) {
    if (SET_MENU(fileMenu, MSG_MEDIA_MENU, nr_sd_menu_items() + 1)) {
      BACK_ITEM(gotoMainMenu);
      for (uint8_t i = 0; i < nr_sd_menu_items(); ++i) {
        menuItemAdd(onDrawFileName, onClickSDItem);
      }
    }
    updateMenu(fileMenu);
    TERN_(DASH_REDRAW, dwinRedrawDash());
  }
  else {
    if (SET_MENU(fileMenu, MSG_MEDIA_MENU, 1)) BACK_ITEM(gotoMainMenu);
    updateMenu(fileMenu);
    dwinDrawRectangle(1, hmiData.colorAlertBg, 10, MBASE(3) - 10, DWIN_WIDTH - 10, MBASE(4));
    DWINUI::drawCenteredString(font12x24, hmiData.colorAlertTxt, MBASE(3), GET_TEXT_F(MSG_MEDIA_NOT_INSERTED));
  }
  TERN_(SCROLL_LONG_FILENAMES, fileMenuIdle(true));
}

//
// Watch for media mount / unmount
//
void hmiSDCardUpdate() {
  if (hmiFlag.home_flag) return;
  if (DWIN_lcd_sd_status != card.isMounted()) {
    DWIN_lcd_sd_status = card.isMounted();
    resetMenu(fileMenu);
    if (isMenu(fileMenu)) {
      currentMenu = nullptr;
      drawPrintFileMenu();
    }
    if (!DWIN_lcd_sd_status && sdPrinting()) ui.abort_print();  // Media removed while printing
  }
}

/**
 * Dash board and indicators
 */

void dwinDrawDashboard() {

  dwinDrawRectangle(1, hmiData.colorBackground, 0, STATUS_Y + 21, DWIN_WIDTH, DWIN_HEIGHT - 1);
  dwinDrawRectangle(1, hmiData.colorSplitLine, 0, 449, DWIN_WIDTH, 451);

  DWINUI::drawIcon(ICON_MaxSpeedX,  10, 456);
  DWINUI::drawIcon(ICON_MaxSpeedY,  95, 456);
  DWINUI::drawIcon(ICON_MaxSpeedZ, 180, 456);
  _drawXYZPosition(true);

  #if HAS_HOTEND
    DWINUI::drawIcon(ICON_HotendTemp, 10, 383);
    DWINUI::drawInt(DWIN_FONT_STAT, hmiData.colorIndicator, hmiData.colorBackground, 3, 28, 384, thermalManager.wholeDegHotend(0));
    DWINUI::drawString(DWIN_FONT_STAT, hmiData.colorIndicator, hmiData.colorBackground, 25 + 3 * STAT_CHR_W + 5, 384, F("/"));
    DWINUI::drawInt(DWIN_FONT_STAT, hmiData.colorIndicator, hmiData.colorBackground, 3, 25 + 4 * STAT_CHR_W + 6, 384, thermalManager.degTargetHotend(0));

    DWINUI::drawIcon(ICON_StepE, 112, 417);
    DWINUI::drawInt(DWIN_FONT_STAT, hmiData.colorIndicator, hmiData.colorBackground, 3, 116 + 2 * STAT_CHR_W, 417, planner.flow_percentage[0]);
    DWINUI::drawString(DWIN_FONT_STAT, hmiData.colorIndicator, hmiData.colorBackground, 116 + 5 * STAT_CHR_W + 2, 417, F("%"));
  #endif

  #if HAS_HEATED_BED
    DWINUI::drawIcon(ICON_BedTemp, 10, 416);
    DWINUI::drawInt(DWIN_FONT_STAT, hmiData.colorIndicator, hmiData.colorBackground, 3, 28, 417, thermalManager.wholeDegBed());
    DWINUI::drawString(DWIN_FONT_STAT, hmiData.colorIndicator, hmiData.colorBackground, 25 + 3 * STAT_CHR_W + 5, 417, F("/"));
    DWINUI::drawInt(DWIN_FONT_STAT, hmiData.colorIndicator, hmiData.colorBackground, 3, 25 + 4 * STAT_CHR_W + 6, 417, thermalManager.degTargetBed());
  #endif

  DWINUI::drawIcon(ICON_Speed, 113, 383);
  DWINUI::drawInt(DWIN_FONT_STAT, hmiData.colorIndicator, hmiData.colorBackground, 3, 116 + 2 * STAT_CHR_W, 384, feedrate_percentage);
  IF_DISABLED(SHOW_SPEED_IND, DWINUI::drawString(DWIN_FONT_STAT, hmiData.colorIndicator, hmiData.colorBackground, 116 + 5 * STAT_CHR_W + 2, 384, F("%")));

  #if HAS_FAN
    DWINUI::drawIcon(ICON_FanSpeed, 187, 383);
    DWINUI::drawInt(DWIN_FONT_STAT, hmiData.colorIndicator, hmiData.colorBackground, 3, 195 + 2 * STAT_CHR_W, 384, thermalManager.fan_speed[0]);
  #endif

  #if HAS_ZOFFSET_ITEM
    DWINUI::drawIcon(planner.leveling_active ? ICON_SetZOffset : ICON_Zoffset, 187, 416);
    DWINUI::drawSignedFloat(DWIN_FONT_STAT, hmiData.colorIndicator,  hmiData.colorBackground, 2, 2, 204, 417, BABY_Z_VAR);
  #endif
}

void drawInfoMenu() {
  DWINUI::clearMainArea();
  if (hmiIsChinese())
    title.frameCopy(30, 17, 28, 13);                        // "Info"
  else
    title.showCaption(GET_TEXT_F(MSG_INFO_SCREEN));
  drawMenuLine(0, ICON_Back, GET_TEXT_F(MSG_BACK), false, true);

  if (hmiIsChinese()) {
    dwinFrameAreaCopy(1, 197, 149, 252, 161, 108, 102);   // "Size"
    dwinFrameAreaCopy(1,   1, 164,  56, 176, 108, 175);   // "Firmware Version"
    dwinFrameAreaCopy(1,  58, 164, 113, 176, 105, 248);   // "Contact Details"
    DWINUI::drawCenteredString(268, F(CORP_WEBSITE));
  }
  else {
    DWINUI::drawCenteredString(102, F("Size"));
    DWINUI::drawCenteredString(175, F("Firmware version"));
    DWINUI::drawCenteredString(248, F("Build Datetime"));
    DWINUI::drawCenteredString(268, F(STRING_DISTRIBUTION_DATE));
  }
  DWINUI::drawCenteredString(122, F(MACHINE_SIZE));
  DWINUI::drawCenteredString(195, F(SHORT_BUILD_VERSION));

  for (uint8_t i = 0; i < 3; ++i) {
    DWINUI::drawIcon(ICON_PrintSize + i, ICOX, 99 + i * 73);
    dwinDrawHLine(hmiData.colorSplitLine, 16, MBASE(2) + i * 73, 240);
  }
}

// Main Process
void hmiMainMenu() {
  EncoderState encoder_diffState = get_encoder_state();
  if (encoder_diffState == ENCODER_DIFF_NO) return;

  if (encoder_diffState == ENCODER_DIFF_CW) {
    if (select_page.inc(PAGE_COUNT)) {
      switch (select_page.now) {
        case PAGE_PRINT: ICON_Print(); break;
        case PAGE_PREPARE: ICON_Print(); ICON_Prepare(); break;
        case PAGE_CONTROL: ICON_Prepare(); ICON_Control(); break;
        case PAGE_ADVANCE: ICON_Control(); ICON_AdvSettings(); break;
      }
    }
  }
  else if (encoder_diffState == ENCODER_DIFF_CCW) {
    if (select_page.dec()) {
      switch (select_page.now) {
        case PAGE_PRINT: ICON_Print(); ICON_Prepare(); break;
        case PAGE_PREPARE: ICON_Prepare(); ICON_Control(); break;
        case PAGE_CONTROL: ICON_Control(); ICON_AdvSettings(); break;
        case PAGE_ADVANCE: ICON_AdvSettings(); break;
      }
    }
  }
  else if (encoder_diffState == ENCODER_DIFF_ENTER) {
    switch (select_page.now) {
      case PAGE_PRINT:
        if (hmiData.mediaAutoMount) {
          card.mount();
          safe_delay(800);
        };
        drawPrintFileMenu();
        break;
      case PAGE_PREPARE: drawPrepareMenu(); break;
      case PAGE_CONTROL: drawControlMenu(); break;
      case PAGE_ADVANCE: drawAdvancedSettingsMenu(); break;
    }
  }
  dwinUpdateLCD();
}

// Pause or Stop popup
void onClickPauseOrStop() {
  switch (select_print.now) {
    case PRINT_PAUSE_RESUME: if (hmiFlag.select_flag) ui.pause_print(); break; // Confirm pause
    case PRINT_STOP: if (hmiFlag.select_flag) ui.abort_print(); break; // Stop confirmed then abort print
    default: break;
  }
  return gotoPrintProcess();
}

// Printing
void hmiPrinting() {
  EncoderState encoder_diffState = get_encoder_state();
  if (encoder_diffState == ENCODER_DIFF_NO) return;
  // Avoid flicker by updating only the previous menu
  if (encoder_diffState == ENCODER_DIFF_CW) {
    if (select_print.inc(PRINT_COUNT)) {
      switch (select_print.now) {
        case PRINT_SETUP: ICON_Tune(); break;
        case PRINT_PAUSE_RESUME: ICON_Tune(); ICON_ResumeOrPause(); break;
        case PRINT_STOP: ICON_ResumeOrPause(); ICON_Stop(); break;
      }
    }
  }
  else if (encoder_diffState == ENCODER_DIFF_CCW) {
    if (select_print.dec()) {
      switch (select_print.now) {
        case PRINT_SETUP: ICON_Tune(); ICON_ResumeOrPause(); break;
        case PRINT_PAUSE_RESUME: ICON_ResumeOrPause(); ICON_Stop(); break;
        case PRINT_STOP: ICON_Stop(); break;
      }
    }
  }
  else if (encoder_diffState == ENCODER_DIFF_ENTER) {
    switch (select_print.now) {
      case PRINT_SETUP: drawTuneMenu(); break;
      case PRINT_PAUSE_RESUME:
        if (printingIsPaused()) {  // If printer is already in pause
          ui.resume_print();
          break;
        }
        else
          return gotoPopup(popupPauseOrStop, onClickPauseOrStop);
      case PRINT_STOP:
        return gotoPopup(popupPauseOrStop, onClickPauseOrStop);
      default: break;
    }
  }
  dwinUpdateLCD();
}

#include "../../../libs/buzzer.h"

void drawMainArea() {
  switch (checkkey) {
    case ID_MainMenu:         drawMainMenu(); break;
    case ID_PrintProcess:     drawPrintProcess(); break;
    case ID_PrintDone:        drawPrintDone(); break;
    #if HAS_ESDIAG
      case ID_ESDiagProcess:  drawEndStopDiag(); break;
    #endif
    case ID_Popup:            popupDraw(); break;
    #if HAS_LOCKSCREEN
      case ID_Locked:         lockScreen.draw(); break;
    #endif
    case ID_Menu:
    case ID_SetInt:
    case ID_SetPInt:
    case ID_SetIntNoDraw:
    case ID_SetFloat:
    case ID_SetPFloat:        ReDrawMenu(true); break;
    default: break;
  }
}

void hmiWaitForUser() {
  EncoderState encoder_diffState = get_encoder_state();
  if (encoder_diffState != ENCODER_DIFF_NO && !ui.backlight) {
    if (checkkey == ID_WaitResponse) hmiReturnScreen();
    return ui.refresh_brightness();
  }
  if (!wait_for_user) {
    switch (checkkey) {
      case ID_PrintDone:
        select_page.reset();
        gotoMainMenu();
        break;
      #if HAS_BED_PROBE
        case ID_Leveling:
      #endif
      default:
        hmiReturnScreen();
        break;
    }
  }
}

void hmiInit() {
  #if ENABLED(SHOW_BOOTSCREEN)
    #ifndef BOOTSCREEN_TIMEOUT
      #define BOOTSCREEN_TIMEOUT 1100
    #endif
    DWINUI::drawBox(1, COLOR_BLACK, { 5, 220, DWIN_WIDTH - 5, DWINUI::fontHeight() });
    DWINUI::drawCenteredString(COLOR_WHITE, 220, F("ProUI starting up "));
    for (uint16_t t = 15; t < 257; t += 11) {
      DWINUI::drawIcon(ICON_Bar, 15, 260);
      dwinDrawRectangle(1, hmiData.colorBackground, t, 260, 257, 280);
      dwinUpdateLCD();
      safe_delay((BOOTSCREEN_TIMEOUT) / 22);
    }
  #endif
  hmiSetLanguage();
}

void eachMomentUpdate() {
  static millis_t next_var_update_ms = 0, next_rts_update_ms = 0, next_status_update_ms = 0;
  const millis_t ms = millis();

  if (ELAPSED(ms, next_var_update_ms)) {
    next_var_update_ms = ms + DWIN_VAR_UPDATE_INTERVAL;
    blink = !blink;
    updateVariable();
    #if HAS_ESDIAG
      if (checkkey == ID_ESDiagProcess) esDiag.update();
    #endif
<<<<<<< HEAD
    #if SHOW_TUNING_GRAPH
      if (checkkey == PidProcess) {
        const bool isstart = (HMI_value.pidresult == PIDTEMP_START);
        #if HAS_HEATED_BED
          plot.Update(isstart ? thermalManager.wholeDegHotend(0) : thermalManager.wholeDegBed());
        #else
          if (!isstart) plot.Update(thermalManager.wholeDegHotend(0));
        #endif
      }
=======
    #if PROUI_TUNING_GRAPH
      if (checkkey == ID_PIDProcess) {
        TERN_(PIDTEMP, if (hmiValue.tempControl == PIDTEMP_START) plot.update(thermalManager.wholeDegHotend(0)));
        TERN_(PIDTEMPBED, if (hmiValue.tempControl == PIDTEMPBED_START) plot.update(thermalManager.wholeDegBed()));
      }
      TERN_(MPCTEMP, if (checkkey == ID_MPCProcess) plot.update(thermalManager.wholeDegHotend(0)));
>>>>>>> aaa59085
    #endif
  }

  #if HAS_STATUS_MESSAGE_TIMEOUT
    bool did_expire = ui.status_reset_callback && (*ui.status_reset_callback)();
    did_expire |= ui.status_message_expire_ms && ELAPSED(ms, ui.status_message_expire_ms);
    if (did_expire) ui.reset_status();
  #endif

  if (ELAPSED(ms, next_status_update_ms)) {
    next_status_update_ms = ms + 500;
    dwinDrawStatusMessage();
    #if ENABLED(SCROLL_LONG_FILENAMES)
      if (isMenu(fileMenu)) fileMenuIdle();
    #endif
  }

  if (!PENDING(ms, next_rts_update_ms)) {
    next_rts_update_ms = ms + DWIN_UPDATE_INTERVAL;

    if ((isPrinting() != hmiFlag.printing_flag) && !hmiFlag.home_flag) {
      hmiFlag.printing_flag = isPrinting();
      if (hmiFlag.printing_flag)
        dwinPrintStarted();
      else if (hmiFlag.abort_flag)
        dwinPrintAborted();
      else
        dwinPrintFinished();
    }

    if ((printingIsPaused() != hmiFlag.pause_flag) && !hmiFlag.home_flag) {
      hmiFlag.pause_flag = printingIsPaused();
      if (hmiFlag.pause_flag)
        dwinPrintPause();
      else if (hmiFlag.abort_flag)
        dwinPrintAborted();
      else
        dwinPrintResume();
    }

    if (checkkey == ID_PrintProcess) { // Print process

      // Progress percent
      static uint8_t _percent_done = 255;
      if (_percent_done != ui.get_progress_percent()) {
        _percent_done = ui.get_progress_percent();
        drawPrintProgressBar();
      }

      // Remaining time
      #if ENABLED(SHOW_REMAINING_TIME)
        if (_remain_time != ui.get_remaining_time()) {
          _remain_time = ui.get_remaining_time();
          drawPrintProgressRemain();
        }
      #endif

      // Elapsed print time
      static uint16_t _printtime = 0;
      const uint16_t min = (print_job_timer.duration() % 3600) / 60;
      if (_printtime != min) { // 1 minute update
        _printtime = min;
        drawPrintProgressElapsed();
      }
    }
    #if ENABLED(POWER_LOSS_RECOVERY)
      else if (DWIN_lcd_sd_status && recovery.dwin_flag) { // Resume print before power off
        return gotoPowerLossRecovery();
      }
    #endif

    dwinUpdateLCD();
  }
}

#if ENABLED(POWER_LOSS_RECOVERY)
  void popupPowerLossRecovery() {
    DWINUI::clearMainArea();
    drawPopupBkgd();
    if (hmiIsChinese()) {
      dwinFrameAreaCopy(1, 160, 338, 235, 354, 98, 115);
      dwinFrameAreaCopy(1, 103, 321, 271, 335, 52, 167);
      DWINUI::drawIconWB(ICON_Cancel_C,    26, 280);
      DWINUI::drawIconWB(ICON_Continue_C, 146, 280);
    }
    else {
      DWINUI::drawCenteredString(hmiData.colorPopupTxt, 70, GET_TEXT_F(MSG_OUTAGE_RECOVERY));
      DWINUI::drawCenteredString(hmiData.colorPopupTxt, 147, F("It looks like the last"));
      DWINUI::drawCenteredString(hmiData.colorPopupTxt, 167, F("file was interrupted."));
      DWINUI::drawButton(BTN_Cancel,    26, 280);
      DWINUI::drawButton(BTN_Continue, 146, 280);
    }
    MediaFile *dir = nullptr;
    const char * const filename = card.diveToFile(true, dir, recovery.info.sd_filename);
    card.selectFileByName(filename);
    DWINUI::drawCenteredString(hmiData.colorPopupTxt, 207, card.longest_filename());
    dwinPrintHeader(card.longest_filename()); // Save filename
    drawSelectHighlight(hmiFlag.select_flag);
    dwinUpdateLCD();
  }

  void onClickPowerLossRecovery() {
    if (hmiFlag.select_flag) {
      queue.inject(F("M1000C"));
      select_page.reset();
      return gotoMainMenu();
    }
    else {
      hmiSaveProcessID(ID_NothingToDo);
      select_print.set(PRINT_SETUP);
      queue.inject(F("M1000"));
    }
  }

  void gotoPowerLossRecovery() {
    recovery.dwin_flag = false;
    LCD_MESSAGE(MSG_CONTINUE_PRINT_JOB);
    gotoPopup(popupPowerLossRecovery, onClickPowerLossRecovery);
  }

#endif // POWER_LOSS_RECOVERY

void dwinHandleScreen() {
  switch (checkkey) {
    case ID_MainMenu:     hmiMainMenu(); break;
    case ID_Menu:         hmiMenu(); break;
    case ID_SetInt:       hmiSetDraw(); break;
    case ID_SetFloat:     hmiSetDraw(); break;
    case ID_SetPInt:      hmiSetPInt(); break;
    case ID_SetPFloat:    hmiSetPFloat(); break;
    case ID_SetIntNoDraw: hmiSetNoDraw(); break;
    case ID_PrintProcess: hmiPrinting(); break;
    case ID_Popup:        hmiPopup(); break;
    case ID_Leveling:     break;
    #if HAS_LOCKSCREEN
      case ID_Locked:     hmiLockScreen(); break;
    #endif
    case ID_PrintDone:
    TERN_(HAS_ESDIAG, case ID_ESDiagProcess:)
    case ID_WaitResponse: hmiWaitForUser(); break;
    case ID_Homing:
    case ID_PIDProcess:
    case ID_NothingToDo:  break;
    default: break;
  }
}

bool idIsPopUp() {    // If ID is popup...
  switch (checkkey) {
    case ID_NothingToDo:
    case ID_WaitResponse:
    case ID_Popup:
    case ID_Homing:
    case ID_Leveling:
    case ID_PIDProcess:
    TERN_(HAS_ESDIAG, case ID_ESDiagProcess:)
      return true;
    default: break;
  }
  return false;
}

void hmiSaveProcessID(const uint8_t id) {
  if (checkkey == id) return;
  if (!idIsPopUp()) last_checkkey = checkkey; // If previous is not a popup
  checkkey = id;
  switch (id) {
    case ID_Popup:
    case ID_WaitResponse:
    case ID_PrintDone:
    case ID_Leveling:
    TERN_(HAS_ESDIAG, case ID_ESDiagProcess:)
      wait_for_user = true;
    default: break;
  }
}

void hmiReturnScreen() {
  checkkey = last_checkkey;
  wait_for_user = false;
  drawMainArea();
}

void dwinHomingStart() {
  hmiFlag.home_flag = true;
  hmiSaveProcessID(ID_Homing);
  title.showCaption(GET_TEXT_F(MSG_HOMING));
  dwinShowPopup(ICON_BLTouch, GET_TEXT_F(MSG_HOMING), GET_TEXT_F(MSG_PLEASE_WAIT));
}

void dwinHomingDone() {
  hmiFlag.home_flag = false;
  if (last_checkkey == ID_PrintDone)
    gotoPrintDone();
  else
    hmiReturnScreen();
}

void dwinLevelingStart() {
  #if HAS_BED_PROBE
    hmiSaveProcessID(ID_Leveling);
    title.showCaption(GET_TEXT_F(MSG_BED_LEVELING));
    dwinShowPopup(ICON_AutoLeveling, GET_TEXT_F(MSG_BED_LEVELING), GET_TEXT_F(MSG_PLEASE_WAIT));
    #if ALL(AUTO_BED_LEVELING_UBL, PREHEAT_BEFORE_LEVELING)
      #if HAS_BED_PROBE
        if (!DEBUGGING(DRYRUN)) probe.preheat_for_probing(LEVELING_NOZZLE_TEMP, hmiData.bedLevT);
      #else
        #if HAS_HOTEND
          if (!DEBUGGING(DRYRUN) && thermalManager.degTargetHotend(0) < LEVELING_NOZZLE_TEMP) {
            thermalManager.setTargetHotend(LEVELING_NOZZLE_TEMP, 0);
            thermalManager.wait_for_hotend(0);
          }
        #endif
        #if HAS_HEATED_BED
          if (!DEBUGGING(DRYRUN) && thermalManager.degTargetBed() < hmiData.bedLevT) {
            thermalManager.setTargetBed(hmiData.bedLevT);
            thermalManager.wait_for_bed_heating();
          }
        #endif
      #endif
    #endif
  #elif ENABLED(MESH_BED_LEVELING)
    drawManualMeshMenu();
  #endif
}

void dwinLevelingDone() {
  TERN_(HAS_MESH, gotoMeshViewer(true));
}

#if HAS_MESH
  void dwinMeshUpdate(const int8_t cpos, const int8_t tpos, const_float_t zval) {
    ui.set_status(
      &MString<32>(GET_TEXT_F(MSG_PROBING_POINT), ' ', cpos, '/', tpos, F(" Z="), p_float_t(zval, 2))
    );
  }
#endif

// PID/MPC process

#if PROUI_TUNING_GRAPH

  #include "plot.h"

  celsius_t _maxtemp, _target;
  void dwinDrawPIDMPCPopup() {
    constexpr frame_rect_t gfrm = { 40, 180, DWIN_WIDTH - 80, 120 };
    DWINUI::clearMainArea();
    drawPopupBkgd();

    switch (hmiValue.tempControl) {
      default: return;
      #if ENABLED(MPC_AUTOTUNE)
        case MPCTEMP_START:
          DWINUI::drawCenteredString(hmiData.colorPopupTxt, 100, GET_TEXT_F(MSG_MPC_AUTOTUNE));
          DWINUI::drawString(hmiData.colorPopupTxt, gfrm.x, gfrm.y - DWINUI::fontHeight() - 4, F("MPC target:    Celsius"));
          break;
      #endif
      #if ANY(PIDTEMP, PIDTEMPBED)
        TERN_(PIDTEMP,    case PIDTEMP_START:)
        TERN_(PIDTEMPBED, case PIDTEMPBED_START:)
          DWINUI::drawCenteredString(hmiData.colorPopupTxt, 100, GET_TEXT_F(MSG_PID_AUTOTUNE));
          DWINUI::drawString(hmiData.colorPopupTxt, gfrm.x, gfrm.y - DWINUI::fontHeight() - 4, F("PID target:    Celsius"));
          break;
      #endif
    }

    switch (hmiValue.tempControl) {
      default: break;
      #if ANY(PIDTEMP, MPC_AUTOTUNE)
        TERN_(PIDTEMP,      case PIDTEMP_START:)
        TERN_(MPC_AUTOTUNE, case MPCTEMP_START:)
          DWINUI::drawCenteredString(hmiData.colorPopupTxt, 120, F("for Nozzle is running."));
          break;
      #endif
      #if ENABLED(PIDTEMPBED)
        case PIDTEMPBED_START:
          DWINUI::drawCenteredString(hmiData.colorPopupTxt, 120, F("for BED is running."));
          break;
      #endif
    }

    switch (hmiValue.tempControl) {
      default: break;
      #if ENABLED(MPC_AUTOTUNE)
        case MPCTEMP_START:
          _maxtemp = thermalManager.hotend_maxtemp[0];
          _target = 200;
          break;
      #endif
      #if ENABLED(PIDTEMP)
        case PIDTEMP_START:
          _maxtemp = thermalManager.hotend_maxtemp[0];
          _target = hmiData.hotendPidT;
          break;
      #endif
      #if ENABLED(PIDTEMPBED)
        case PIDTEMPBED_START:
          _maxtemp = BED_MAXTEMP;
          _target = hmiData.bedPidT;
          break;
      #endif
    }

    plot.draw(gfrm, _maxtemp, _target);
    DWINUI::drawInt(hmiData.colorPopupTxt, 3, gfrm.x + 90, gfrm.y - DWINUI::fontHeight() - 4, _target);
  }

#endif // PROUI_TUNING_GRAPH

#if PROUI_PID_TUNE

  void dwinStartM303(const bool seenC, const int c, const bool seenS, const heater_id_t hid, const celsius_t temp) {
    if (seenC) hmiData.pidCycles = c;
    if (seenS) {
      switch (hid) {
        OPTCODE(PIDTEMP,    case 0 ... HOTENDS - 1: hmiData.hotendPidT = temp; break)
        OPTCODE(PIDTEMPBED, case H_BED:             hmiData.bedPidT = temp;    break)
        default: break;
      }
    }
  }

  void dwinPidTuning(tempcontrol_t result) {
    hmiValue.tempControl = result;
    switch (result) {
      #if ENABLED(PIDTEMP)
        case PIDTEMP_START:
          hmiSaveProcessID(ID_PIDProcess);
          #if PROUI_TUNING_GRAPH
            dwinDrawPIDMPCPopup();
          #else
            dwinDrawPopup(ICON_TempTooHigh, GET_TEXT_F(MSG_PID_AUTOTUNE), F("for Nozzle is running."));
          #endif
          break;
        case PID_TEMP_TOO_HIGH:
          checkkey = last_checkkey;
          dwinPopupConfirm(ICON_TempTooHigh, GET_TEXT_F(MSG_PID_AUTOTUNE_FAILED), GET_TEXT_F(MSG_TEMP_TOO_HIGH));
          break;
      #endif
      #if ENABLED(PIDTEMPBED)
        case PIDTEMPBED_START:
          hmiSaveProcessID(ID_PIDProcess);
          #if PROUI_TUNING_GRAPH
            dwinDrawPIDMPCPopup();
          #else
            dwinDrawPopup(ICON_TempTooHigh, GET_TEXT_F(MSG_PID_AUTOTUNE), F("for BED is running."));
          #endif
          break;
      #endif
      case PID_BAD_HEATER_ID:
        checkkey = last_checkkey;
        dwinPopupConfirm(ICON_TempTooLow, GET_TEXT_F(MSG_PID_AUTOTUNE_FAILED), GET_TEXT_F(MSG_PID_BAD_HEATER_ID));
        break;
      case PID_TUNING_TIMEOUT:
        checkkey = last_checkkey;
        dwinPopupConfirm(ICON_TempTooHigh, GET_TEXT_F(MSG_ERROR), GET_TEXT_F(MSG_PID_TIMEOUT));
        break;
      case AUTOTUNE_DONE:
        checkkey = last_checkkey;
        dwinPopupConfirm(ICON_TempTooLow, GET_TEXT_F(MSG_PID_AUTOTUNE), GET_TEXT_F(MSG_BUTTON_DONE));
        break;
      default:
        checkkey = last_checkkey;
        break;
    }
  }

#endif // PROUI_PID_TUNE

#if ENABLED(MPC_AUTOTUNE)

  void dwinMPCTuning(tempcontrol_t result) {
    hmiValue.tempControl = result;
    switch (result) {
      case MPCTEMP_START:
        hmiSaveProcessID(ID_MPCProcess);
        #if PROUI_TUNING_GRAPH
          dwinDrawPIDMPCPopup();
        #else
          dwinDrawPopup(ICON_TempTooHigh, GET_TEXT_F(MSG_MPC_AUTOTUNE), F("for Nozzle is running."));
        #endif
        break;
      case MPC_TEMP_ERROR:
        checkkey = last_checkkey;
        dwinPopupConfirm(ICON_TempTooHigh, GET_TEXT_F(MSG_PID_AUTOTUNE_FAILED), F(STR_MPC_TEMPERATURE_ERROR));
        ui.reset_alert_level();
        break;
      case MPC_INTERRUPTED:
        checkkey = last_checkkey;
        dwinPopupConfirm(ICON_TempTooHigh, GET_TEXT_F(MSG_ERROR), F(STR_MPC_AUTOTUNE_INTERRUPTED));
        ui.reset_alert_level();
        break;
      case AUTOTUNE_DONE:
        checkkey = last_checkkey;
        dwinPopupConfirm(ICON_TempTooLow, GET_TEXT_F(MSG_MPC_AUTOTUNE), GET_TEXT_F(MSG_BUTTON_DONE));
        ui.reset_alert_level();
        break;
      default:
        checkkey = last_checkkey;
        ui.reset_alert_level();
        break;
    }
  }

#endif // MPC_AUTOTUNE

// Started a Print Job
void dwinPrintStarted() {
  TERN_(HAS_GCODE_PREVIEW, if (Host_Printing()) Preview_Invalidate());
  TERN_(SET_PROGRESS_PERCENT, ui.progress_reset());
  TERN_(SET_REMAINING_TIME, ui.reset_remaining_time());
  hmiFlag.pause_flag = false;
  hmiFlag.abort_flag = false;
  select_print.reset();
  gotoPrintProcess();
}

// Pause a print job
void dwinPrintPause() {
  ICON_ResumeOrPause();
}

// Resume print job
void dwinPrintResume() {
  ICON_ResumeOrPause();
  LCD_MESSAGE(MSG_RESUME_PRINT);
}

// Ended print job
void dwinPrintFinished() {
  TERN_(POWER_LOSS_RECOVERY, if (card.isPrinting()) recovery.cancel());
  hmiFlag.abort_flag = false;
  hmiFlag.pause_flag = false;
  wait_for_heatup = false;
  planner.finish_and_disable();
  thermalManager.cooldown();
  gotoPrintDone();
}

// Print was aborted
void dwinPrintAborted() {
  dwinPrintFinished();
}

#if HAS_FILAMENT_SENSOR
  // Filament Runout process
  void dwinFilamentRunout(const uint8_t extruder) { LCD_MESSAGE(MSG_RUNOUT_SENSOR); }
#endif

void dwinSetColorDefaults() {
  hmiData.colorBackground = defColorBackground;
  hmiData.colorCursor     = defColorCursor;
  hmiData.colorTitleBg    = defColorTitleBg;
  hmiData.colorTitleTxt   = defColorTitleTxt;
  hmiData.colorText       = defColorText;
  hmiData.colorSelected   = defColorSelected;
  hmiData.colorSplitLine  = defColorSplitLine;
  hmiData.colorHighlight  = defColorHighlight;
  hmiData.colorStatusBg   = defColorStatusBg;
  hmiData.colorStatusTxt  = defColorStatusTxt;
  hmiData.colorPopupBg    = defColorPopupBg;
  hmiData.colorPopupTxt   = defColorPopupTxt;
  hmiData.colorAlertBg    = defColorAlertBg;
  hmiData.colorAlertTxt   = defColorAlertTxt;
  hmiData.colorPercentTxt = defColorPercentTxt;
  hmiData.colorBarfill    = defColorBarfill;
  hmiData.colorIndicator  = defColorIndicator;
  hmiData.colorCoordinate = defColorCoordinate;
}

void dwinSetDataDefaults() {
  dwinSetColorDefaults();
  DWINUI::setColors(hmiData.colorText, hmiData.colorBackground, hmiData.colorStatusBg);
  TERN_(PIDTEMP, hmiData.hotendPidT = DEF_HOTENDPIDT);
  TERN_(PIDTEMPBED, hmiData.bedPidT = DEF_BEDPIDT);
  TERN_(PROUI_PID_TUNE, hmiData.pidCycles = DEF_PIDCYCLES);
  #if ENABLED(PREVENT_COLD_EXTRUSION)
    hmiData.extMinT = EXTRUDE_MINTEMP;
    applyExtMinT();
  #endif
  TERN_(PREHEAT_BEFORE_LEVELING, hmiData.bedLevT = LEVELING_BED_TEMP);
  TERN_(BAUD_RATE_GCODE, setBaud250K());
  #if ALL(LCD_BED_TRAMMING, HAS_BED_PROBE)
    hmiData.fullManualTramming = DISABLED(BED_TRAMMING_USE_PROBE);
  #endif
  #if ENABLED(MEDIASORT_MENU_ITEM)
    hmiData.mediaSort = true;
    card.setSortOn(true);
  #endif
  hmiData.mediaAutoMount = ENABLED(HAS_SD_EXTENDER);
  #if ALL(INDIVIDUAL_AXIS_HOMING_SUBMENU, MESH_BED_LEVELING)
    hmiData.zAfterHoming = DEF_Z_AFTER_HOMING;
  #endif
  #if ALL(LED_CONTROL_MENU, HAS_COLOR_LEDS)
    TERN_(LED_COLOR_PRESETS, leds.set_default());
    applyLEDColor();
  #endif
  TERN_(ADAPTIVE_STEP_SMOOTHING, hmiData.adaptiveStepSmoothing = true);
  TERN_(HAS_GCODE_PREVIEW, hmiData.enablePreview = true);
}

void dwinCopySettingsTo(char * const buff) {
  memcpy(buff, &hmiData, eeprom_data_size);
}

void dwinCopySettingsFrom(const char * const buff) {
  memcpy(&hmiData, buff, sizeof(hmi_data_t));
  if (hmiData.colorText == hmiData.colorBackground) dwinSetColorDefaults();
  DWINUI::setColors(hmiData.colorText, hmiData.colorBackground, hmiData.colorStatusBg);
  TERN_(PREVENT_COLD_EXTRUSION, applyExtMinT());
  feedrate_percentage = 100;
  TERN_(BAUD_RATE_GCODE, hmiSetBaudRate());
  #if ALL(LED_CONTROL_MENU, HAS_COLOR_LEDS)
    leds.set_color(
      hmiData.ledColor.r,
      hmiData.ledColor.g,
      hmiData.ledColor.b
      OPTARG(HAS_WHITE_LED, hmiData.ledColor.w)
    );
    leds.update();
  #endif
}

// Initialize or re-initialize the LCD
void MarlinUI::init_lcd() {
  delay(750);   // Wait to wakeup screen
  const bool hs = dwinHandshake(); UNUSED(hs);
  dwinFrameSetDir(1);
  dwinJPGCacheTo1(Language_English);
  encoderConfiguration();
}

void dwinInitScreen() {
  dwinSetColorDefaults();
  hmiInit();   // Draws boot screen
  DWINUI::init();
  DWINUI::setColors(hmiData.colorText, hmiData.colorBackground, hmiData.colorStatusBg);
  DWINUI::onTitleDraw = drawTitle;
  initMenu();
  checkkey = 255;
  hash_changed = true;
  dwinDrawStatusLine();
  dwinDrawDashboard();
  gotoMainMenu();
}

void MarlinUI::update() {
  hmiSDCardUpdate();   // SD card update
  eachMomentUpdate();   // Status update
  dwinHandleScreen();  // Rotary encoder update
}

void MarlinUI::refresh() { /* Nothing to see here */ }

#if HAS_LCD_BRIGHTNESS
  void MarlinUI::_set_brightness() { dwinLCDBrightness(backlight ? brightness : 0); }
#endif

void MarlinUI::kill_screen(FSTR_P const lcd_error, FSTR_P const lcd_component) {
  dwinDrawPopup(ICON_BLTouch, GET_TEXT_F(MSG_PRINTER_KILLED), lcd_error);
  DWINUI::drawCenteredString(hmiData.colorPopupTxt, 270, GET_TEXT_F(MSG_TURN_OFF));
  dwinUpdateLCD();
}

void dwinRebootScreen() {
  dwinFrameClear(COLOR_BG_BLACK);
  dwinJPGShowAndCache(0);
  DWINUI::drawCenteredString(COLOR_WHITE, 220, GET_TEXT_F(MSG_PLEASE_WAIT_REBOOT));
  dwinUpdateLCD();
  safe_delay(500);
}

void dwinRedrawDash() {
  hash_changed = true;
  dwinDrawStatusMessage();
  dwinDrawDashboard();
}

void dwinRedrawScreen() {
  drawMainArea();
  dwinRedrawDash();
}

#if ENABLED(ADVANCED_PAUSE_FEATURE)
  void dwinPopupPause(FSTR_P const fmsg, uint8_t button/*=0*/) {
    hmiSaveProcessID(button ? ID_WaitResponse : ID_NothingToDo);
    dwinShowPopup(ICON_BLTouch, GET_TEXT_F(MSG_ADVANCED_PAUSE), fmsg, button);
  }

  void MarlinUI::pause_show_message(const PauseMessage message, const PauseMode mode/*=PAUSE_MODE_SAME*/, const uint8_t extruder/*=active_extruder*/) {
    //if (mode == PAUSE_MODE_SAME) return;
    pause_mode = mode;
    switch (message) {
      case PAUSE_MESSAGE_PARKING:  dwinPopupPause(GET_TEXT_F(MSG_PAUSE_PRINT_PARKING));    break;                // M125
      case PAUSE_MESSAGE_CHANGING: dwinPopupPause(GET_TEXT_F(MSG_FILAMENT_CHANGE_INIT));   break;                // pause_print (M125, M600)
      case PAUSE_MESSAGE_WAITING:  dwinPopupPause(GET_TEXT_F(MSG_ADVANCED_PAUSE_WAITING), BTN_Continue); break;
      case PAUSE_MESSAGE_INSERT:   dwinPopupPause(GET_TEXT_F(MSG_FILAMENT_CHANGE_INSERT), BTN_Continue); break;
      case PAUSE_MESSAGE_LOAD:     dwinPopupPause(GET_TEXT_F(MSG_FILAMENT_CHANGE_LOAD));   break;
      case PAUSE_MESSAGE_UNLOAD:   dwinPopupPause(GET_TEXT_F(MSG_FILAMENT_CHANGE_UNLOAD)); break;                // Unload of pause and Unload of M702
      case PAUSE_MESSAGE_PURGE:
        #if ENABLED(ADVANCED_PAUSE_CONTINUOUS_PURGE)
          dwinPopupPause(GET_TEXT_F(MSG_FILAMENT_CHANGE_CONT_PURGE));
        #else
          dwinPopupPause(GET_TEXT_F(MSG_FILAMENT_CHANGE_PURGE));
        #endif
        break;
      case PAUSE_MESSAGE_OPTION:   gotoFilamentPurge(); break;
      case PAUSE_MESSAGE_RESUME:   dwinPopupPause(GET_TEXT_F(MSG_FILAMENT_CHANGE_RESUME)); break;
      case PAUSE_MESSAGE_HEAT:     dwinPopupPause(GET_TEXT_F(MSG_FILAMENT_CHANGE_HEAT), BTN_Continue);   break;
      case PAUSE_MESSAGE_HEATING:  dwinPopupPause(GET_TEXT_F(MSG_FILAMENT_CHANGE_HEATING)); break;
      case PAUSE_MESSAGE_STATUS:   hmiReturnScreen(); break;                                                      // Exit from Pause, Load and Unload
      default: break;
    }
  }

  void drawPopupFilamentPurge() {
    dwinDrawPopup(ICON_BLTouch, GET_TEXT_F(MSG_ADVANCED_PAUSE), GET_TEXT_F(MSG_FILAMENT_CHANGE_PURGE_CONTINUE));
    DWINUI::drawButton(BTN_Purge, 26, 280);
    DWINUI::drawButton(BTN_Continue, 146, 280);
    drawSelectHighlight(true);
  }

  void onClickFilamentPurge() {
    if (hmiFlag.select_flag)
      pause_menu_response = PAUSE_RESPONSE_EXTRUDE_MORE;  // "Purge More" button
    else {
      hmiSaveProcessID(ID_NothingToDo);
      pause_menu_response = PAUSE_RESPONSE_RESUME_PRINT;  // "Continue" button
    }
  }

  void gotoFilamentPurge() {
    pause_menu_response = PAUSE_RESPONSE_WAIT_FOR;
    gotoPopup(drawPopupFilamentPurge, onClickFilamentPurge);
  }

#endif // ADVANCED_PAUSE_FEATURE

#if HAS_MESH
  void dwinMeshViewer() {
    if (!leveling_is_valid())
      dwinPopupContinue(ICON_BLTouch, GET_TEXT_F(MSG_MESH_VIEWER), GET_TEXT_F(MSG_NO_VALID_MESH));
    else {
      hmiSaveProcessID(ID_WaitResponse);
      meshViewer.draw();
    }
  }
#endif

#if HAS_LOCKSCREEN

  void dwinLockScreen() {
    if (checkkey != ID_Locked) {
      lockScreen.rprocess = checkkey;
      checkkey = ID_Locked;
      lockScreen.init();
    }
  }

  void dwinUnLockScreen() {
    if (checkkey == ID_Locked) {
      checkkey = lockScreen.rprocess;
      drawMainArea();
    }
  }

  void hmiLockScreen() {
    EncoderState encoder_diffState = get_encoder_state();
    if (encoder_diffState == ENCODER_DIFF_NO) return;
    lockScreen.onEncoder(encoder_diffState);
    if (lockScreen.isUnlocked()) dwinUnLockScreen();
  }

#endif // HAS_LOCKSCREEN

#if HAS_GCODE_PREVIEW

  void setPreview() { toggleCheckboxLine(hmiData.enablePreview); }

  void onClickConfirmToPrint() {
    dwinResetStatusLine();
    if (hmiFlag.select_flag) {     // Confirm
      gotoMainMenu();
      return card.openAndPrintFile(card.filename);
    }
    else
      hmiReturnScreen();
  }

#endif // HAS_GCODE_PREVIEW

void gotoConfirmToPrint() {
  #if HAS_GCODE_PREVIEW
    if (hmiData.enablePreview) return gotoPopup(Preview_DrawFromSD, onClickConfirmToPrint);
  #endif
  card.openAndPrintFile(card.filename); // Direct print SD file
}

#if HAS_ESDIAG
  void drawEndStopDiag() {
    hmiSaveProcessID(ID_ESDiagProcess);
    esDiag.draw();
  }
#endif

//=============================================================================
// MENU SUBSYSTEM
//=============================================================================

// Tool functions

#if ENABLED(EEPROM_SETTINGS)

  void writeEEPROM() {
    dwinDrawStatusLine(GET_TEXT_F(MSG_STORE_EEPROM));
    dwinUpdateLCD();
    DONE_BUZZ(settings.save());
  }

  void readEEPROM() {
    const bool success = settings.load();
    dwinRedrawScreen();
    DONE_BUZZ(success);
  }

  void resetEEPROM() {
    settings.reset();
    dwinRedrawScreen();
    DONE_BUZZ(true);
  }

  #if HAS_MESH
    void saveMesh() { TERN(AUTO_BED_LEVELING_UBL, ublMeshSave(), writeEEPROM()); }
  #endif

#endif // EEPROM_SETTINGS

// Reset Printer
void rebootPrinter() {
  wait_for_heatup = wait_for_user = false;    // Stop waiting for heating/user
  thermalManager.disable_all_heaters();
  planner.finish_and_disable();
  dwinRebootScreen();
  hal.reboot();
}

void gotoInfoMenu() {
  drawInfoMenu();
  dwinUpdateLCD();
  hmiSaveProcessID(ID_WaitResponse);
}

void disableMotors() { queue.inject(F("M84")); }

void autoLevel() {   // Always reacquire the Z "home" position
  queue.inject(F(TERN(AUTO_BED_LEVELING_UBL, "G29P1", "G29")));
}

void autoHome() { queue.inject_P(G28_STR); }

#if ENABLED(INDIVIDUAL_AXIS_HOMING_SUBMENU)
  void homeX() { queue.inject(F("G28X")); }
  void homeY() { queue.inject(F("G28Y")); }
  void homeZ() { queue.inject(F("G28Z")); }
  #if ALL(INDIVIDUAL_AXIS_HOMING_SUBMENU, MESH_BED_LEVELING)
    void applyZAfterHoming() { hmiData.zAfterHoming = menuData.value; };
    void setZAfterHoming() { setIntOnClick(0, 20, hmiData.zAfterHoming, applyZAfterHoming); }
  #endif
#endif

#if HAS_ZOFFSET_ITEM

<<<<<<< HEAD
  void ApplyZOffset() { TERN_(EEPROM_SETTINGS, settings.save()); }
  void LiveZOffset() {
    #if HAS_BABYSTEP
      const_float_t step_zoffset = round((MenuData.Value / 100.0f) * planner.settings.axis_steps_per_mm[Z_AXIS]) - babystep.accum;
      if (BABYSTEP_ALLOWED()) babystep.add_steps(Z_AXIS, step_zoffset);
    #endif
  }
  void SetZOffset() {
    #if HAS_BABYSTEP
=======
  void applyZOffset() { TERN_(EEPROM_SETTINGS, settings.save()); }
  void liveZOffset() {
    #if ANY(BABYSTEP_ZPROBE_OFFSET, JUST_BABYSTEP)
      const_float_t step_zoffset = round((menuData.value / 100.0f) * planner.settings.axis_steps_per_mm[Z_AXIS]) - babystep.accum;
      if (BABYSTEP_ALLOWED()) babystep.add_steps(Z_AXIS, step_zoffset);
    #endif
  }
  void setZOffset() {
    #if ANY(BABYSTEP_ZPROBE_OFFSET, JUST_BABYSTEP)
>>>>>>> aaa59085
      babystep.accum = round(planner.settings.axis_steps_per_mm[Z_AXIS] * BABY_Z_VAR);
    #endif
    setPFloatOnClick(Z_PROBE_OFFSET_RANGE_MIN, Z_PROBE_OFFSET_RANGE_MAX, 2, applyZOffset, liveZOffset);
  }

  void setMoveZto0() {
    #if ENABLED(Z_SAFE_HOMING)
      gcode.process_subcommands_now(MString<54>(F("G28XYO\nG28Z\nG0F5000X"), Z_SAFE_HOMING_X_POINT, F("Y"), Z_SAFE_HOMING_Y_POINT, F("\nG0Z0F300\nM400")));
    #else
      TERN_(HAS_LEVELING, set_bed_leveling_enabled(false));
      gcode.process_subcommands_now(F("G28Z\nG0Z0F300\nM400"));
    #endif
    ui.reset_status();
    DONE_BUZZ(true);
  }

  #if !HAS_BED_PROBE
    void homeZAndDisable() {
      setMoveZto0();
      disableMotors();
    }
  #endif

#endif // HAS_ZOFFSET_ITEM

#if HAS_PREHEAT
  #define _doPreheat(N) void DoPreheat##N() { ui.preheat_all(N-1); }\
                        void DoPreheatHotend##N() { ui.preheat_hotend(N-1); }
  REPEAT_1(PREHEAT_COUNT, _doPreheat)
#endif

void doCoolDown() { thermalManager.cooldown(); }

void setLanguage() {
  hmiToggleLanguage();
  currentMenu = nullptr;  // Invalidate menu to full redraw
  drawPrepareMenu();
}

bool enableLiveMove = false;
void setLiveMove() { toggleCheckboxLine(enableLiveMove); }
void axisMove(AxisEnum axis) {
  #if HAS_HOTEND
    if (axis == E_AXIS && thermalManager.tooColdToExtrude(0)) {
      gcode.process_subcommands_now(F("G92E0"));  // Reset extruder position
      return dwinPopupConfirm(ICON_TempTooLow, GET_TEXT_F(MSG_HOTEND_TOO_COLD), GET_TEXT_F(MSG_PLEASE_PREHEAT));
    }
  #endif
  planner.synchronize();
  if (!planner.is_full()) planner.buffer_line(current_position, manual_feedrate_mm_s[axis]);
}
void liveMove() {
  if (!enableLiveMove) return;
  *menuData.floatPtr = menuData.value / MINUNITMULT;
  axisMove(hmiValue.axis);
}
void applyMove() {
  if (enableLiveMove) return;
  axisMove(hmiValue.axis);
}

void setMoveX() { hmiValue.axis = X_AXIS; setPFloatOnClick(X_MIN_POS, X_MAX_POS, UNITFDIGITS, applyMove, liveMove); }
void setMoveY() { hmiValue.axis = Y_AXIS; setPFloatOnClick(Y_MIN_POS, Y_MAX_POS, UNITFDIGITS, applyMove, liveMove); }
void setMoveZ() { hmiValue.axis = Z_AXIS; setPFloatOnClick(Z_MIN_POS, Z_MAX_POS, UNITFDIGITS, applyMove, liveMove); }

#if HAS_HOTEND
  void setMoveE() {
    const float e_min = current_position.e - (EXTRUDE_MAXLENGTH),
                e_max = current_position.e + (EXTRUDE_MAXLENGTH);
    hmiValue.axis = E_AXIS; setPFloatOnClick(e_min, e_max, UNITFDIGITS, applyMove, liveMove);
  }
#endif

#if ENABLED(POWER_LOSS_RECOVERY)
  void setPwrLossr() {
    toggleCheckboxLine(recovery.enabled);
    recovery.changed();
  }
#endif

#if ENABLED(BAUD_RATE_GCODE)
  void hmiSetBaudRate() { hmiData.baud115K ? setBaud115K() : setBaud250K(); }
  void setBaudRate() {
    hmiData.baud115K ^= true;
    hmiSetBaudRate();
    drawCheckboxLine(currentMenu->line(), hmiData.baud115K);
    dwinUpdateLCD();
  }
  void setBaud115K() { queue.inject(F("M575 P0 B115200")); hmiData.baud115K = true; }
  void setBaud250K() { queue.inject(F("M575 P0 B250000")); hmiData.baud115K = false; }
#endif

#if HAS_LCD_BRIGHTNESS
  void applyBrightness() { ui.set_brightness(menuData.value); }
  void liveBrightness() { dwinLCDBrightness(menuData.value); }
  void setBrightness() { setIntOnClick(LCD_BRIGHTNESS_MIN, LCD_BRIGHTNESS_MAX, ui.brightness, applyBrightness, liveBrightness); }
  void turnOffBacklight() { hmiSaveProcessID(ID_WaitResponse); ui.set_brightness(0); dwinRedrawScreen(); }
#endif

#if ENABLED(CASE_LIGHT_MENU)
  void setCaseLight() {
    toggleCheckboxLine(caselight.on);
    caselight.update_enabled();
  }
  #if ENABLED(CASELIGHT_USES_BRIGHTNESS)
    void liveCaseLightBrightness() { caselight.brightness = menuData.value; caselight.update_brightness(); }
    void setCaseLightBrightness() { setIntOnClick(0, 255, caselight.brightness, nullptr, liveCaseLightBrightness); }
  #endif
#endif

#if ENABLED(LED_CONTROL_MENU)
  #if !ALL(CASE_LIGHT_MENU, CASE_LIGHT_USE_NEOPIXEL)
    void setLedStatus() {
      leds.toggle();
      showCheckboxLine(leds.lights_on);
    }
  #endif
  #if HAS_COLOR_LEDS
    void applyLEDColor() {
      hmiData.ledColor = LEDColor( {leds.color.r, leds.color.g, leds.color.b OPTARG(HAS_WHITE_LED, hmiData.ledColor.w) } );
    }
    void liveLEDColor(uint8_t *color) { *color = menuData.value; leds.update(); }
    void liveLEDColorR() { liveLEDColor(&leds.color.r); }
    void liveLEDColorG() { liveLEDColor(&leds.color.g); }
    void liveLEDColorB() { liveLEDColor(&leds.color.b); }
    void setLEDColorR() { setIntOnClick(0, 255, leds.color.r, applyLEDColor, liveLEDColorR); }
    void setLEDColorG() { setIntOnClick(0, 255, leds.color.g, applyLEDColor, liveLEDColorG); }
    void setLEDColorB() { setIntOnClick(0, 255, leds.color.b, applyLEDColor, liveLEDColorB); }
    #if HAS_WHITE_LED
      void liveLEDColorW() { liveLEDColor(&leds.color.w); }
      void setLEDColorW() { setIntOnClick(0, 255, leds.color.w, applyLEDColor, liveLEDColorW); }
    #endif
  #endif
#endif

#if ENABLED(SOUND_MENU_ITEM)
  void setEnableSound() {
    toggleCheckboxLine(ui.sound_on);
  }
#endif

#if HAS_HOME_OFFSET
  void applyHomeOffset() { set_home_offset(hmiValue.axis, menuData.value / MINUNITMULT); }
  void setHomeOffsetX() { hmiValue.axis = X_AXIS; setPFloatOnClick(-50, 50, UNITFDIGITS, applyHomeOffset); }
  void setHomeOffsetY() { hmiValue.axis = Y_AXIS; setPFloatOnClick(-50, 50, UNITFDIGITS, applyHomeOffset); }
  void setHomeOffsetZ() { hmiValue.axis = Z_AXIS; setPFloatOnClick( -2,  2, UNITFDIGITS, applyHomeOffset); }
#endif

#if HAS_BED_PROBE
  void setProbeOffsetX() { setPFloatOnClick(-60, 60, UNITFDIGITS); }
  void setProbeOffsetY() { setPFloatOnClick(-60, 60, UNITFDIGITS); }
  void setProbeOffsetZ() { setPFloatOnClick(-10, 10, 2); }

  #if ENABLED(Z_MIN_PROBE_REPEATABILITY_TEST)
    void probeTest() {
      LCD_MESSAGE(MSG_M48_TEST);
      queue.inject(F("G28O\nM48 P10"));
    }
  #endif

  void probeStow() { probe.stow(); }
  void probeDeploy() { probe.deploy(); }

  #if HAS_BLTOUCH_HS_MODE
    void setHSMode() { toggleCheckboxLine(bltouch.high_speed_mode); }
  #endif

#endif

#if HAS_FILAMENT_SENSOR
  void setRunoutEnable() {
    runout.reset();
    toggleCheckboxLine(runout.enabled);
  }
  #if HAS_FILAMENT_RUNOUT_DISTANCE
    void applyRunoutDistance() { runout.set_runout_distance(menuData.value / MINUNITMULT); }
    void setRunoutDistance() { setFloatOnClick(0, 999, UNITFDIGITS, runout.runout_distance(), applyRunoutDistance); }
  #endif
#endif

#if ENABLED(ADVANCED_PAUSE_FEATURE)
  void setFilLoad()   { setPFloatOnClick(0, MAX_LOAD_UNLOAD, UNITFDIGITS); }
  void setFilUnload() { setPFloatOnClick(0, MAX_LOAD_UNLOAD, UNITFDIGITS); }
#endif

#if ENABLED(PREVENT_COLD_EXTRUSION)
  void applyExtMinT() { thermalManager.extrude_min_temp = hmiData.extMinT; thermalManager.allow_cold_extrude = (hmiData.extMinT == 0); }
  void setExtMinT() { setPIntOnClick(MIN_ETEMP, MAX_ETEMP, applyExtMinT); }
#endif

void setSpeed() { setPIntOnClick(MIN_PRINT_SPEED, MAX_PRINT_SPEED); }

#if HAS_HOTEND
  void applyHotendTemp() { thermalManager.setTargetHotend(menuData.value, 0); }
  void setHotendTemp() { setIntOnClick(MIN_ETEMP, MAX_ETEMP, thermalManager.degTargetHotend(0), applyHotendTemp); }
#endif

#if HAS_HEATED_BED
  void applyBedTemp() { thermalManager.setTargetBed(menuData.value); }
  void setBedTemp() { setIntOnClick(MIN_BEDTEMP, MAX_BEDTEMP, thermalManager.degTargetBed(), applyBedTemp); }
#endif

#if HAS_FAN
  void applyFanSpeed() { thermalManager.set_fan_speed(0, menuData.value); }
  void setFanSpeed() { setIntOnClick(0, 255, thermalManager.fan_speed[0], applyFanSpeed); }
#endif

#if ENABLED(ADVANCED_PAUSE_FEATURE)

  void changeFilament() {
    hmiSaveProcessID(ID_NothingToDo);
    queue.inject(F("M600 B2"));
  }

  #if ENABLED(NOZZLE_PARK_FEATURE)
    void parkHead() {
      LCD_MESSAGE(MSG_FILAMENT_PARK_ENABLED);
      queue.inject(F("G28O\nG27"));
    }
  #endif

  #if ENABLED(FILAMENT_LOAD_UNLOAD_GCODES)
    void unloadFilament() {
      LCD_MESSAGE(MSG_FILAMENTUNLOAD);
      queue.inject(F("M702 Z20"));
    }

    void loadFilament() {
      LCD_MESSAGE(MSG_FILAMENTLOAD);
      queue.inject(F("M701 Z20"));
    }
  #endif

#endif // ADVANCED_PAUSE_FEATURE

void setFlow() { setPIntOnClick(MIN_PRINT_FLOW, MAX_PRINT_FLOW, []{ planner.refresh_e_factor(0); }); }

// Bed Tramming

#if ENABLED(LCD_BED_TRAMMING)

  void tramXY(const uint8_t point, float &x, float &y) {
    switch (point) {
      case 0:
        LCD_MESSAGE(MSG_TRAM_FL);
        x = bed_tramming_inset_lfbr[0];
        y = bed_tramming_inset_lfbr[1];
        break;
      case 1:
        LCD_MESSAGE(MSG_TRAM_FR);
        x = X_BED_SIZE - bed_tramming_inset_lfbr[2];
        y = bed_tramming_inset_lfbr[1];
        break;
      case 2:
        LCD_MESSAGE(MSG_TRAM_BR);
        x = X_BED_SIZE - bed_tramming_inset_lfbr[2];
        y = Y_BED_SIZE - bed_tramming_inset_lfbr[3];
        break;
      case 3:
        LCD_MESSAGE(MSG_TRAM_BL);
        x = bed_tramming_inset_lfbr[0];
        y = Y_BED_SIZE - bed_tramming_inset_lfbr[3];
        break;
      #if ENABLED(BED_TRAMMING_INCLUDE_CENTER)
        case 4:
          LCD_MESSAGE(MSG_TRAM_C);
          x = X_CENTER; y = Y_CENTER;
          break;
      #endif
    }
  }

  #if HAS_BED_PROBE

    float tram(const uint8_t point) {
      static bool inLev = false;
      if (inLev) return NAN;

      float xpos = 0, ypos = 0, zval = 0;
      tramXY(point, xpos, ypos);

      if (hmiData.fullManualTramming) {
        queue.inject(MString<100>(
          F("M420S0\nG28O\nG90\nG0F300Z5\nG0F5000X"), p_float_t(xpos, 1), 'Y', p_float_t(ypos, 1), F("\nG0F300Z0")
        ));
      }
      else {
        // AUTO_BED_LEVELING_BILINEAR does not define MESH_INSET
        #ifndef MESH_MIN_X
          #define MESH_MIN_X (_MAX(X_MIN_BED + PROBING_MARGIN, X_MIN_POS))
        #endif
        #ifndef MESH_MIN_Y
          #define MESH_MIN_Y (_MAX(Y_MIN_BED + PROBING_MARGIN, Y_MIN_POS))
        #endif
        #ifndef MESH_MAX_X
          #define MESH_MAX_X (_MIN(X_MAX_BED - (PROBING_MARGIN), X_MAX_POS))
        #endif
        #ifndef MESH_MAX_Y
          #define MESH_MAX_Y (_MIN(Y_MAX_BED - (PROBING_MARGIN), Y_MAX_POS))
        #endif

        LIMIT(xpos, MESH_MIN_X, MESH_MAX_X);
        LIMIT(ypos, MESH_MIN_Y, MESH_MAX_Y);
        probe.stow();
        gcode.process_subcommands_now(F("M420S0\nG28O"));
        inLev = true;
        zval = probe.probe_at_point(xpos, ypos, PROBE_PT_STOW);
        if (isnan(zval))
          LCD_MESSAGE(MSG_ZPROBE_OUT);
        else
          ui.set_status(TS(F("X:"), p_float_t(xpos, 1), F(" Y:"), p_float_t(ypos, 1), F(" Z:"), p_float_t(zval, 2)));
        inLev = false;
      }
      return zval;
    }

  #else

    void tram(const uint8_t point) {
      float xpos = 0, ypos = 0;
      tramXY(point, xpos, ypos);
      queue.inject(MString<100>(
        F("M420S0\nG28O\nG90\nG0F300Z5\nG0F5000X"), p_float_t(xpos, 1), 'Y', p_float_t(ypos, 1), F("\nG0F300Z0")
      ));
    }

  #endif

  #if HAS_BED_PROBE && HAS_MESH

    void trammingwizard() {
      if (hmiData.fullManualTramming) {
        LCD_MESSAGE_F("Disable manual tramming");
        return;
      }
      bed_mesh_t zval = {0};
      zval[0][0] = tram(0);
      checkkey = ID_NothingToDo;
      meshViewer.drawMesh(zval, 2, 2);
      zval[1][0] = tram(1);
      meshViewer.drawMesh(zval, 2, 2);
      zval[1][1] = tram(2);
      meshViewer.drawMesh(zval, 2, 2);
      zval[0][1] = tram(3);
      meshViewer.drawMesh(zval, 2, 2);

      DWINUI::drawCenteredString(140, F("Calculating average"));
      DWINUI::drawCenteredString(160, F("and relative heights"));
      safe_delay(1000);
      float avg = 0.0f;
      for (uint8_t x = 0; x < 2; ++x) for (uint8_t y = 0; y < 2; ++y) avg += zval[x][y];
      avg /= 4.0f;
      for (uint8_t x = 0; x < 2; ++x) for (uint8_t y = 0; y < 2; ++y) zval[x][y] -= avg;
      meshViewer.drawMesh(zval, 2, 2);
      ui.reset_status();

      #ifndef BED_TRAMMING_PROBE_TOLERANCE
        #define BED_TRAMMING_PROBE_TOLERANCE 0.05
      #endif

      if (ABS(meshViewer.max - meshViewer.min) < BED_TRAMMING_PROBE_TOLERANCE) {
        DWINUI::drawCenteredString(140, F("Corners leveled"));
        DWINUI::drawCenteredString(160, F("Tolerance achieved!"));
      }
      else {
        uint8_t p = 0;
        float max = 0;
        FSTR_P plabel;
        bool s = true;
        for (uint8_t x = 0; x < 2; ++x) for (uint8_t y = 0; y < 2; ++y) {
          const float d = ABS(zval[x][y]);
          if (max < d) {
            s = (zval[x][y] >= 0);
            max = d;
            p = x + 2 * y;
          }
        }
        switch (p) {
          case 0b00 : plabel = GET_TEXT_F(MSG_TRAM_FL); break;
          case 0b01 : plabel = GET_TEXT_F(MSG_TRAM_FR); break;
          case 0b10 : plabel = GET_TEXT_F(MSG_TRAM_BL); break;
          case 0b11 : plabel = GET_TEXT_F(MSG_TRAM_BR); break;
          default   : plabel = F(""); break;
        }
        DWINUI::drawCenteredString(120, F("Corners not leveled"));
        DWINUI::drawCenteredString(140, F("Knob adjustment required"));
        DWINUI::drawCenteredString(COLOR_GREEN, 160, s ? F("Lower") : F("Raise"));
        DWINUI::drawCenteredString(COLOR_GREEN, 180, plabel);
      }
      DWINUI::drawButton(BTN_Continue, 86, 305);
      checkkey = ID_Menu;
      hmiSaveProcessID(ID_WaitResponse);
    }

    void setManualTramming() {
      toggleCheckboxLine(hmiData.fullManualTramming);
    }

  #endif // HAS_BED_PROBE && HAS_MESH

#endif // LCD_BED_TRAMMING

#if ENABLED(MESH_BED_LEVELING)

  void manualMeshStart() {
    LCD_MESSAGE(MSG_UBL_BUILD_MESH_MENU);
    gcode.process_subcommands_now(F("G28XYO\nG28Z\nM211S0\nG29S1"));
    #ifdef MANUAL_PROBE_START_Z
      const uint8_t line = currentMenu->line(mMeshMoveZItem->pos);
      DWINUI::drawSignedFloat(hmiData.colorText, hmiData.colorBackground, 3, 2, VALX - 2 * DWINUI::fontWidth(DWIN_FONT_MENU), MBASE(line), MANUAL_PROBE_START_Z);
    #endif
  }

  void liveMeshMoveZ() {
    *menuData.floatPtr = menuData.value / POW(10, 2);
    if (!planner.is_full()) {
      planner.synchronize();
      planner.buffer_line(current_position, manual_feedrate_mm_s[Z_AXIS]);
    }
  }
  void setMMeshMoveZ() { setPFloatOnClick(-1, 1, 2, planner.synchronize, liveMeshMoveZ); }

  void manualMeshContinue() {
    gcode.process_subcommands_now(F("G29S2"));
    mMeshMoveZItem->redraw();
  }

  void manualMeshSave() {
    LCD_MESSAGE(MSG_UBL_STORAGE_MESH_MENU);
    queue.inject(F("M211S1\nM500"));
  }

#endif // MESH_BED_LEVELING

#if HAS_PREHEAT
  #if HAS_HOTEND
    void setPreheatEndTemp() { setPIntOnClick(MIN_ETEMP, MAX_ETEMP); }
  #endif
  #if HAS_HEATED_BED
    void setPreheatBedTemp() { setPIntOnClick(MIN_BEDTEMP, MAX_BEDTEMP); }
  #endif
  #if HAS_FAN
    void setPreheatFanSpeed() { setPIntOnClick(0, 255); }
  #endif
#endif

void applyMaxSpeed() { planner.set_max_feedrate(hmiValue.axis, menuData.value / MINUNITMULT); }
#if HAS_X_AXIS
  void setMaxSpeedX() { hmiValue.axis = X_AXIS, setFloatOnClick(min_feedrate_edit_values.x, max_feedrate_edit_values.x, UNITFDIGITS, planner.settings.max_feedrate_mm_s[X_AXIS], applyMaxSpeed); }
#endif
#if HAS_Y_AXIS
  void setMaxSpeedY() { hmiValue.axis = Y_AXIS, setFloatOnClick(min_feedrate_edit_values.y, max_feedrate_edit_values.y, UNITFDIGITS, planner.settings.max_feedrate_mm_s[Y_AXIS], applyMaxSpeed); }
#endif
#if HAS_Z_AXIS
  void setMaxSpeedZ() { hmiValue.axis = Z_AXIS, setFloatOnClick(min_feedrate_edit_values.z, max_feedrate_edit_values.z, UNITFDIGITS, planner.settings.max_feedrate_mm_s[Z_AXIS], applyMaxSpeed); }
#endif
#if HAS_HOTEND
  void setMaxSpeedE() { hmiValue.axis = E_AXIS; setFloatOnClick(min_feedrate_edit_values.e, max_feedrate_edit_values.e, UNITFDIGITS, planner.settings.max_feedrate_mm_s[E_AXIS], applyMaxSpeed); }
#endif

void applyMaxAccel() { planner.set_max_acceleration(hmiValue.axis, menuData.value); }
#if HAS_X_AXIS
  void setMaxAccelX() { hmiValue.axis = X_AXIS, setIntOnClick(min_acceleration_edit_values.x, max_acceleration_edit_values.x, planner.settings.max_acceleration_mm_per_s2[X_AXIS], applyMaxAccel); }
#endif
#if HAS_Y_AXIS
  void setMaxAccelY() { hmiValue.axis = Y_AXIS, setIntOnClick(min_acceleration_edit_values.y, max_acceleration_edit_values.y, planner.settings.max_acceleration_mm_per_s2[Y_AXIS], applyMaxAccel); }
#endif
#if HAS_Z_AXIS
  void setMaxAccelZ() { hmiValue.axis = Z_AXIS, setIntOnClick(min_acceleration_edit_values.z, max_acceleration_edit_values.z, planner.settings.max_acceleration_mm_per_s2[Z_AXIS], applyMaxAccel); }
#endif
#if HAS_HOTEND
  void setMaxAccelE() { hmiValue.axis = E_AXIS; setIntOnClick(min_acceleration_edit_values.e, max_acceleration_edit_values.e, planner.settings.max_acceleration_mm_per_s2[E_AXIS], applyMaxAccel); }
#endif

#if HAS_CLASSIC_JERK
  void applyMaxJerk() { planner.set_max_jerk(hmiValue.axis, menuData.value / MINUNITMULT); }
  #if HAS_X_AXIS
    void setMaxJerkX() { hmiValue.axis = X_AXIS, setFloatOnClick(min_jerk_edit_values.x, max_jerk_edit_values.x, UNITFDIGITS, planner.max_jerk.x, applyMaxJerk); }
  #endif
  #if HAS_Y_AXIS
    void setMaxJerkY() { hmiValue.axis = Y_AXIS, setFloatOnClick(min_jerk_edit_values.y, max_jerk_edit_values.y, UNITFDIGITS, planner.max_jerk.y, applyMaxJerk); }
  #endif
  #if HAS_Z_AXIS
    void setMaxJerkZ() { hmiValue.axis = Z_AXIS, setFloatOnClick(min_jerk_edit_values.z, max_jerk_edit_values.z, UNITFDIGITS, planner.max_jerk.z, applyMaxJerk); }
  #endif
  #if HAS_HOTEND
    void setMaxJerkE() { hmiValue.axis = E_AXIS; setFloatOnClick(min_jerk_edit_values.e, max_jerk_edit_values.e, UNITFDIGITS, planner.max_jerk.e, applyMaxJerk); }
  #endif
#elif HAS_JUNCTION_DEVIATION
  void applyJDmm() { TERN_(LIN_ADVANCE, planner.recalculate_max_e_jerk()); }
  void setJDmm() { setPFloatOnClick(MIN_JD_MM, MAX_JD_MM, 3, applyJDmm); }
#endif

#if ENABLED(LIN_ADVANCE)
  void setLA_K() { setPFloatOnClick(0, 10, 3); }
#endif

#if HAS_X_AXIS
  void setStepsX() { hmiValue.axis = X_AXIS, setPFloatOnClick( min_steps_edit_values.x, max_steps_edit_values.x, UNITFDIGITS); }
#endif
#if HAS_Y_AXIS
  void setStepsY() { hmiValue.axis = Y_AXIS, setPFloatOnClick( min_steps_edit_values.y, max_steps_edit_values.y, UNITFDIGITS); }
#endif
#if HAS_Z_AXIS
  void setStepsZ() { hmiValue.axis = Z_AXIS, setPFloatOnClick( min_steps_edit_values.z, max_steps_edit_values.z, UNITFDIGITS); }
#endif
#if HAS_HOTEND
  void setStepsE() { hmiValue.axis = E_AXIS; setPFloatOnClick( min_steps_edit_values.e, max_steps_edit_values.e, UNITFDIGITS); }
#endif
#if ENABLED(FWRETRACT)
  void returnFWRetractMenu() { (previousMenu == filSetMenu) ? drawFilSetMenu() : drawTuneMenu(); }
  void setRetractLength() { setPFloatOnClick( 0, 10, UNITFDIGITS); }
  void setRetractSpeed()  { setPFloatOnClick( 1, 90, UNITFDIGITS); }
  void setZRaise()        { setPFloatOnClick( 0, 2, 2); }
  void setRecoverSpeed()  { setPFloatOnClick( 1, 90, UNITFDIGITS); }
  void setAddRecover()    { setPFloatOnClick(-5, 5, UNITFDIGITS); }
#endif

// Special Menuitem Drawing functions =================================================

void onDrawBack(MenuItem* menuitem, int8_t line) {
  if (hmiIsChinese()) menuitem->setFrame(1, 129, 72, 156, 84);
  onDrawMenuItem(menuitem, line);
}

void onDrawTempSubMenu(MenuItem* menuitem, int8_t line) {
  if (hmiIsChinese()) menuitem->setFrame(1,  57, 104,  84, 116);
  onDrawSubMenu(menuitem, line);
}

void onDrawMotionSubMenu(MenuItem* menuitem, int8_t line) {
  if (hmiIsChinese()) menuitem->setFrame(1,  87, 104, 114, 116);
  onDrawSubMenu(menuitem, line);
}

#if ENABLED(EEPROM_SETTINGS)
  void onDrawWriteEeprom(MenuItem* menuitem, int8_t line) {
    if (hmiIsChinese()) menuitem->setFrame(1, 117, 104, 172, 116);
    onDrawMenuItem(menuitem, line);
  }

  void onDrawReadEeprom(MenuItem* menuitem, int8_t line) {
    if (hmiIsChinese()) menuitem->setFrame(1, 174, 103, 229, 116);
    onDrawMenuItem(menuitem, line);
  }

  void onDrawResetEeprom(MenuItem* menuitem, int8_t line) {
    if (hmiIsChinese()) menuitem->setFrame(1,   1, 118,  56, 131);
    onDrawMenuItem(menuitem, line);
  }
#endif

void onDrawInfoSubMenu(MenuItem* menuitem, int8_t line) {
  if (hmiIsChinese()) menuitem->setFrame(1, 231, 104, 258, 116);
  onDrawSubMenu(menuitem, line);
}

void onDrawMoveX(MenuItem* menuitem, int8_t line) {
  if (hmiIsChinese()) menuitem->setFrame(1, 58, 118, 106, 132);
  onDrawPFloatMenu(menuitem, line);
}

void onDrawMoveY(MenuItem* menuitem, int8_t line) {
  if (hmiIsChinese()) menuitem->setFrame(1, 109, 118, 157, 132);
  onDrawPFloatMenu(menuitem, line);
}

void onDrawMoveZ(MenuItem* menuitem, int8_t line) {
  if (hmiIsChinese()) menuitem->setFrame(1, 160, 118, 209, 132);
  onDrawPFloatMenu(menuitem, line);
}

#if HAS_HOTEND
  void onDrawMoveE(MenuItem* menuitem, int8_t line) {
    if (hmiIsChinese()) menuitem->setFrame(1, 212, 118, 253, 131);
    onDrawPFloatMenu(menuitem, line);
  }
#endif

void onDrawMoveSubMenu(MenuItem* menuitem, int8_t line) {
  if (hmiIsChinese()) menuitem->setFrame(1, 159, 70, 200, 84);
  onDrawSubMenu(menuitem, line);
}

void onDrawDisableMotors(MenuItem* menuitem, int8_t line) {
  if (hmiIsChinese()) menuitem->setFrame(1, 204, 70, 259, 82);
  onDrawMenuItem(menuitem, line);
}

void onDrawAutoHome(MenuItem* menuitem, int8_t line) {
  if (hmiIsChinese()) menuitem->setFrame(1, 0, 89, 41, 101);
  onDrawMenuItem(menuitem, line);
}

#if HAS_ZOFFSET_ITEM
<<<<<<< HEAD
  #if HAS_BABYSTEP
    void onDrawZOffset(MenuItemClass* menuitem, int8_t line) {
      if (HMI_IsChinese()) menuitem->SetFrame(1, 174, 164, 223, 177);
=======
  #if ANY(BABYSTEP_ZPROBE_OFFSET, JUST_BABYSTEP)
    void onDrawZOffset(MenuItem* menuitem, int8_t line) {
      if (hmiIsChinese()) menuitem->setFrame(1, 174, 164, 223, 177);
>>>>>>> aaa59085
      onDrawPFloat2Menu(menuitem, line);
    }
  #endif
#endif

#if HAS_HOTEND
  void onDrawPreheat1(MenuItem* menuitem, int8_t line) {
    if (hmiIsChinese()) menuitem->setFrame(1, 100, 89, 151, 101);
    onDrawMenuItem(menuitem, line);
  }
  #if PREHEAT_COUNT > 1
    void onDrawPreheat2(MenuItem* menuitem, int8_t line) {
      if (hmiIsChinese()) menuitem->setFrame(1, 180, 89, 233, 100);
      onDrawMenuItem(menuitem, line);
    }
  #endif
#endif

#if HAS_PREHEAT
  void onDrawCooldown(MenuItem* menuitem, int8_t line) {
    if (hmiIsChinese()) menuitem->setFrame(1, 1, 104,  56, 117);
    onDrawMenuItem(menuitem, line);
  }
#endif

void onDrawLanguage(MenuItem* menuitem, int8_t line) {
  if (hmiIsChinese()) menuitem->setFrame(1, 239, 134, 266, 146);
  onDrawMenuItem(menuitem, line);
  DWINUI::drawString(VALX, MBASE(line), hmiIsChinese() ? F("CN") : F("EN"));
}

void onDrawSelColorItem(MenuItem* menuitem, int8_t line) {
  const uint16_t color = *(uint16_t*)static_cast<MenuItemPtr*>(menuitem)->value;
  dwinDrawRectangle(0, hmiData.colorHighlight, ICOX + 1, MBASE(line) - 1 + 1, ICOX + 18, MBASE(line) - 1 + 18);
  dwinDrawRectangle(1, color, ICOX + 2, MBASE(line) - 1 + 2, ICOX + 17, MBASE(line) - 1 + 17);
  onDrawMenuItem(menuitem, line);
}

void onDrawGetColorItem(MenuItem* menuitem, int8_t line) {
  const uint8_t i = menuitem->icon;
  uint16_t color;
  switch (i) {
    case 0: color = RGB(31, 0, 0); break; // Red
    case 1: color = RGB(0, 63, 0); break; // Green
    case 2: color = RGB(0, 0, 31); break; // Blue
    default: color = 0; break;
  }
  dwinDrawRectangle(0, hmiData.colorHighlight, ICOX + 1, MBASE(line) - 1 + 1, ICOX + 18, MBASE(line) - 1 + 18);
  dwinDrawRectangle(1, color, ICOX + 2, MBASE(line) - 1 + 2, ICOX + 17, MBASE(line) - 1 + 17);
  DWINUI::drawString(LBLX, MBASE(line) - 1, menuitem->caption);
  drawMenuIntValue(hmiData.colorBackground, line, 4, hmiValue.Color[i]);
  dwinDrawHLine(hmiData.colorSplitLine, 16, MYPOS(line + 1), 240);
}

void onDrawSpeedItem(MenuItem* menuitem, int8_t line) {
  if (hmiIsChinese()) menuitem->setFrame(1, 116, 164, 171, 176);
  onDrawPIntMenu(menuitem, line);
}

#if HAS_HOTEND
  void onDrawHotendTemp(MenuItem* menuitem, int8_t line) {
    if (hmiIsChinese()) menuitem->setFrame(1, 1, 134, 56, 146);
    onDrawPIntMenu(menuitem, line);
  }
#endif

#if HAS_HEATED_BED
  void onDrawBedTemp(MenuItem* menuitem, int8_t line) {
    if (hmiIsChinese()) menuitem->setFrame(1, 58, 134, 113, 146);
    onDrawPIntMenu(menuitem, line);
  }
#endif

#if HAS_FAN
  void onDrawFanSpeed(MenuItem* menuitem, int8_t line) {
    if (hmiIsChinese()) menuitem->setFrame(1, 115, 134, 170, 146);
    onDrawPInt8Menu(menuitem, line);
  }
#endif

void onDrawSteps(MenuItem* menuitem, int8_t line) {
  if (hmiIsChinese()) menuitem->setFrame(1, 153, 148, 194, 161);
  onDrawSubMenu(menuitem, line);
}

#if ENABLED(MESH_BED_LEVELING)
  void onDrawMMeshMoveZ(MenuItem* menuitem, int8_t line) {
    if (hmiIsChinese()) menuitem->setFrame(1, 160, 118, 209, 132);
    onDrawPFloat2Menu(menuitem, line);
  }
#endif

#if HAS_PREHEAT
  #if HAS_HOTEND
    void onDrawSetPreheatHotend(MenuItem* menuitem, int8_t line) {
      if (hmiIsChinese()) menuitem->setFrame(1, 1, 134, 56, 146);
      onDrawPIntMenu(menuitem, line);
    }
  #endif
  #if HAS_HEATED_BED
    void onDrawSetPreheatBed(MenuItem* menuitem, int8_t line) {
      if (hmiIsChinese()) menuitem->setFrame(1, 58, 134, 113, 146);
      onDrawPIntMenu(menuitem, line);
    }
  #endif
  #if HAS_FAN
    void onDrawSetPreheatFan(MenuItem* menuitem, int8_t line) {
      if (hmiIsChinese()) menuitem->setFrame(1, 115, 134, 170, 146);
      onDrawPIntMenu(menuitem, line);
    }
  #endif
#endif // HAS_PREHEAT

void onDrawSpeed(MenuItem* menuitem, int8_t line) {
  if (hmiIsChinese())
    menuitem->setFrame(1, 173, 133, 228, 147);
  onDrawSubMenu(menuitem, line);
}

#if HAS_X_AXIS
  void onDrawMaxSpeedX(MenuItem* menuitem, int8_t line) {
    if (hmiIsChinese()) {
      menuitem->setFrame(1, 173, 133, 228, 147);
      dwinFrameAreaCopy(1, 229, 133, 236, 147, LBLX + 58, MBASE(line));   // X
    }
    onDrawPFloatMenu(menuitem, line);
  }
#endif

#if HAS_Y_AXIS
  void onDrawMaxSpeedY(MenuItem* menuitem, int8_t line) {
    if (hmiIsChinese()) {
      menuitem->setFrame(1, 173, 133, 228, 147);
      dwinFrameAreaCopy(1, 1, 150, 7, 160, LBLX + 58, MBASE(line));       // Y
    }
    onDrawPFloatMenu(menuitem, line);
  }
#endif

#if HAS_Z_AXIS
  void onDrawMaxSpeedZ(MenuItem* menuitem, int8_t line) {
    if (hmiIsChinese()) {
      menuitem->setFrame(1, 173, 133, 228, 147);
      dwinFrameAreaCopy(1, 9, 150, 16, 160, LBLX + 58, MBASE(line) + 3);  // Z
    }
    onDrawPFloatMenu(menuitem, line);
  }
#endif

#if HAS_HOTEND
  void onDrawMaxSpeedE(MenuItem* menuitem, int8_t line) {
    if (hmiIsChinese()) {
      menuitem->setFrame(1, 173, 133, 228, 147);
      dwinFrameAreaCopy(1, 18, 150, 25, 160, LBLX + 58, MBASE(line));     // E
    }
    onDrawPFloatMenu(menuitem, line);
  }
#endif

void onDrawAcc(MenuItem* menuitem, int8_t line) {
  if (hmiIsChinese()) {
    menuitem->setFrame(1, 173, 133, 200, 147);
    dwinFrameAreaCopy(1, 28, 149, 69, 161, LBLX + 27, MBASE(line) + 1);   // ...Acceleration
  }
  onDrawSubMenu(menuitem, line);
}

#if HAS_X_AXIS
  void onDrawMaxAccelX(MenuItem* menuitem, int8_t line) {
    if (hmiIsChinese()) {
      menuitem->setFrame(1, 173, 133, 200, 147);
      dwinFrameAreaCopy(1, 28,  149,  69, 161, LBLX + 27, MBASE(line));
      dwinFrameAreaCopy(1, 229, 133, 236, 147, LBLX + 71, MBASE(line));   // X
    }
    onDrawPInt32Menu(menuitem, line);
  }
#endif

#if HAS_Y_AXIS
  void onDrawMaxAccelY(MenuItem* menuitem, int8_t line) {
    if (hmiIsChinese()) {
      menuitem->setFrame(1, 173, 133, 200, 147);
      dwinFrameAreaCopy(1, 28, 149,  69, 161, LBLX + 27, MBASE(line));
      dwinFrameAreaCopy(1,  1, 150,   7, 160, LBLX + 71, MBASE(line));    // Y
    }
    onDrawPInt32Menu(menuitem, line);
  }
#endif

#if HAS_Z_AXIS
  void onDrawMaxAccelZ(MenuItem* menuitem, int8_t line) {
    if (hmiIsChinese()) {
      menuitem->setFrame(1, 173, 133, 200, 147);
      dwinFrameAreaCopy(1, 28, 149,  69, 161, LBLX + 27, MBASE(line));
      dwinFrameAreaCopy(1,  9, 150,  16, 160, LBLX + 71, MBASE(line));    // Z
    }
    onDrawPInt32Menu(menuitem, line);
  }
#endif

#if HAS_HOTEND
  void onDrawMaxAccelE(MenuItem* menuitem, int8_t line) {
    if (hmiIsChinese()) {
      menuitem->setFrame(1, 173, 133, 200, 147);
      dwinFrameAreaCopy(1, 28, 149,  69, 161, LBLX + 27, MBASE(line));
      dwinFrameAreaCopy(1, 18, 150,  25, 160, LBLX + 71, MBASE(line));    // E
    }
    onDrawPInt32Menu(menuitem, line);
  }
#endif

#if HAS_CLASSIC_JERK

  void onDrawJerk(MenuItem* menuitem, int8_t line) {
    if (hmiIsChinese()) {
      menuitem->setFrame(1, 173, 133, 200, 147);
      dwinFrameAreaCopy(1, 1, 180, 28, 192, LBLX + 27, MBASE(line) + 1);  // ...
      dwinFrameAreaCopy(1, 202, 133, 228, 147, LBLX + 54, MBASE(line));   // ...Jerk
    }
    onDrawSubMenu(menuitem, line);
  }

  #if HAS_X_AXIS
    void onDrawMaxJerkX(MenuItem* menuitem, int8_t line) {
      if (hmiIsChinese()) {
        menuitem->setFrame(1, 173, 133, 200, 147);
        dwinFrameAreaCopy(1,   1, 180,  28, 192, LBLX + 27, MBASE(line));
        dwinFrameAreaCopy(1, 202, 133, 228, 147, LBLX + 53, MBASE(line));
        dwinFrameAreaCopy(1, 229, 133, 236, 147, LBLX + 83, MBASE(line));
      }
      onDrawPFloatMenu(menuitem, line);
    }
  #endif

  #if HAS_Y_AXIS
    void onDrawMaxJerkY(MenuItem* menuitem, int8_t line) {
      if (hmiIsChinese()) {
        menuitem->setFrame(1, 173, 133, 200, 147);
        dwinFrameAreaCopy(1,   1, 180,  28, 192, LBLX + 27, MBASE(line));
        dwinFrameAreaCopy(1, 202, 133, 228, 147, LBLX + 53, MBASE(line));
        dwinFrameAreaCopy(1,   1, 150,   7, 160, LBLX + 83, MBASE(line));
      }
      onDrawPFloatMenu(menuitem, line);
    }
  #endif

  #if HAS_Z_AXIS
    void onDrawMaxJerkZ(MenuItem* menuitem, int8_t line) {
      if (hmiIsChinese()) {
        menuitem->setFrame(1, 173, 133, 200, 147);
        dwinFrameAreaCopy(1,   1, 180,  28, 192, LBLX + 27, MBASE(line));
        dwinFrameAreaCopy(1, 202, 133, 228, 147, LBLX + 53, MBASE(line));
        dwinFrameAreaCopy(1,   9, 150,  16, 160, LBLX + 83, MBASE(line));
      }
      onDrawPFloatMenu(menuitem, line);
    }
  #endif

  #if HAS_HOTEND

    void onDrawMaxJerkE(MenuItem* menuitem, int8_t line) {
      if (hmiIsChinese()) {
        menuitem->setFrame(1, 173, 133, 200, 147);
        dwinFrameAreaCopy(1,   1, 180,  28, 192, LBLX + 27, MBASE(line));
        dwinFrameAreaCopy(1, 202, 133, 228, 147, LBLX + 53, MBASE(line));
        dwinFrameAreaCopy(1,  18, 150,  25, 160, LBLX + 83, MBASE(line));
      }
      onDrawPFloatMenu(menuitem, line);
    }

  #endif

#endif // HAS_CLASSIC_JERK

#if HAS_X_AXIS
  void onDrawStepsX(MenuItem* menuitem, int8_t line) {
    if (hmiIsChinese()) {
      menuitem->setFrame(1, 153, 148, 194, 161);
      dwinFrameAreaCopy(1, 229, 133, 236, 147, LBLX + 44, MBASE(line));      // X
    }
    onDrawPFloatMenu(menuitem, line);
  }
#endif

#if HAS_Y_AXIS
  void onDrawStepsY(MenuItem* menuitem, int8_t line) {
    if (hmiIsChinese()) {
      menuitem->setFrame(1, 153, 148, 194, 161);
      dwinFrameAreaCopy(1,   1, 150,   7, 160, LBLX + 44, MBASE(line));      // Y
    }
    onDrawPFloatMenu(menuitem, line);
  }
#endif

#if HAS_Z_AXIS
  void onDrawStepsZ(MenuItem* menuitem, int8_t line) {
    if (hmiIsChinese()) {
      menuitem->setFrame(1, 153, 148, 194, 161);
      dwinFrameAreaCopy(1,   9, 150,  16, 160, LBLX + 44, MBASE(line));      // Z
    }
    onDrawPFloatMenu(menuitem, line);
  }
#endif

#if HAS_HOTEND

  void onDrawStepsE(MenuItem* menuitem, int8_t line) {
    if (hmiIsChinese()) {
      menuitem->setFrame(1, 153, 148, 194, 161);
      dwinFrameAreaCopy(1,  18, 150,  25, 160, LBLX + 44, MBASE(line));    // E
    }
    onDrawPFloatMenu(menuitem, line);
  }

#endif

#if HAS_ONESTEP_LEVELING
  void onDrawManualTramming(MenuItem* menuitem, int8_t line) { onDrawChkbMenu(menuitem, line, hmiData.fullManualTramming); }
#endif

// Menu Creation and Drawing functions ======================================================

frame_rect_t selrect(frame_rect_t) {
  return hmiIsChinese() ? frame_rect_t({ 133, 1, 28, 13 }) : frame_rect_t({ 0 });
}

void drawPrepareMenu() {
  checkkey = ID_Menu;
  if (SET_MENU_R(prepareMenu, selrect({133, 1, 28, 13}), MSG_PREPARE, 10 + PREHEAT_COUNT)) {
    BACK_ITEM(gotoMainMenu);
    #if ENABLED(ADVANCED_PAUSE_FEATURE)
      MENU_ITEM(ICON_FilMan, MSG_FILAMENT_MAN, onDrawSubMenu, drawFilamentManMenu);
    #endif
    MENU_ITEM(ICON_Axis, MSG_MOVE_AXIS, onDrawMoveSubMenu, drawMoveMenu);
    #if ENABLED(LCD_BED_TRAMMING)
      MENU_ITEM(ICON_Tram, MSG_BED_TRAMMING, onDrawSubMenu, drawTrammingMenu);
    #endif
    MENU_ITEM(ICON_CloseMotor, MSG_DISABLE_STEPPERS, onDrawDisableMotors, disableMotors);
    #if ENABLED(INDIVIDUAL_AXIS_HOMING_SUBMENU)
      MENU_ITEM(ICON_Homing, MSG_HOMING, onDrawSubMenu, drawHomingMenu);
    #else
      MENU_ITEM(ICON_Homing, MSG_AUTO_HOME, onDrawAutoHome, autoHome);
    #endif
    #if ENABLED(MESH_BED_LEVELING)
      MENU_ITEM(ICON_ManualMesh, MSG_MANUAL_MESH, onDrawSubMenu, drawManualMeshMenu);
    #elif HAS_BED_PROBE
      MENU_ITEM(ICON_Level, MSG_AUTO_MESH, onDrawMenuItem, autoLevel);
    #endif
    #if HAS_ZOFFSET_ITEM
      #if HAS_BED_PROBE
        MENU_ITEM(ICON_SetZOffset, MSG_PROBE_WIZARD, onDrawSubMenu, drawZOffsetWizMenu);
      #elif ENABLED(BABYSTEPPING)
        EDIT_ITEM(ICON_Zoffset, MSG_HOME_OFFSET_Z, onDrawPFloat2Menu, setZOffset, &BABY_Z_VAR);
      #endif
    #endif
    #if HAS_PREHEAT
      #define _ITEM_PREHEAT(N) MENU_ITEM(ICON_Preheat##N, MSG_PREHEAT_##N, onDrawMenuItem, DoPreheat##N);
      REPEAT_1(PREHEAT_COUNT, _ITEM_PREHEAT)
    #endif
    MENU_ITEM(ICON_Cool, MSG_COOLDOWN, onDrawCooldown, doCoolDown);
    MENU_ITEM(ICON_Language, MSG_UI_LANGUAGE, onDrawLanguage, setLanguage);
  }
  ui.reset_status(true);
  updateMenu(prepareMenu);
}

#if ENABLED(LCD_BED_TRAMMING)

  void drawTrammingMenu() {
    checkkey = ID_Menu;
    if (SET_MENU(trammingMenu, MSG_BED_TRAMMING, 8)) {
      BACK_ITEM(drawPrepareMenu);
      #if HAS_BED_PROBE && HAS_MESH
        MENU_ITEM(ICON_ProbeSet, MSG_TRAMMING_WIZARD, onDrawMenuItem, trammingwizard);
        EDIT_ITEM(ICON_ProbeSet, MSG_BED_TRAMMING_MANUAL, onDrawChkbMenu, setManualTramming, &hmiData.fullManualTramming);
      #elif !HAS_BED_PROBE && HAS_ZOFFSET_ITEM
        MENU_ITEM_F(ICON_MoveZ0, "Home Z and disable", onDrawMenuItem, homeZAndDisable);
      #endif
      MENU_ITEM(ICON_Axis, MSG_TRAM_FL, onDrawMenuItem, []{ (void)tram(0); });
      MENU_ITEM(ICON_Axis, MSG_TRAM_FR, onDrawMenuItem, []{ (void)tram(1); });
      MENU_ITEM(ICON_Axis, MSG_TRAM_BR, onDrawMenuItem, []{ (void)tram(2); });
      MENU_ITEM(ICON_Axis, MSG_TRAM_BL, onDrawMenuItem, []{ (void)tram(3); });
      #if ENABLED(BED_TRAMMING_INCLUDE_CENTER)
        MENU_ITEM(ICON_Axis, MSG_TRAM_C, onDrawMenuItem, []{ (void)tram(4); });
      #endif
    }
    updateMenu(trammingMenu);
  }

#endif // LCD_BED_TRAMMING

void drawControlMenu() {
  checkkey = ID_Menu;
  if (SET_MENU_R(ControlMenu, selrect({103, 1, 28, 14}), MSG_CONTROL, 11)) {
    BACK_ITEM(gotoMainMenu);
    MENU_ITEM(ICON_Temperature, MSG_TEMPERATURE, onDrawTempSubMenu, drawTemperatureMenu);
    MENU_ITEM(ICON_Motion, MSG_MOTION, onDrawMotionSubMenu, drawMotionMenu);
    #if ENABLED(EEPROM_SETTINGS)
      MENU_ITEM(ICON_WriteEEPROM, MSG_STORE_EEPROM, onDrawWriteEeprom, writeEEPROM);
      MENU_ITEM(ICON_ReadEEPROM, MSG_LOAD_EEPROM, onDrawReadEeprom, readEEPROM);
      MENU_ITEM(ICON_ResumeEEPROM, MSG_RESTORE_DEFAULTS, onDrawResetEeprom, resetEEPROM);
    #endif
    MENU_ITEM(ICON_Reboot, MSG_RESET_PRINTER, onDrawMenuItem, rebootPrinter);
    #if ENABLED(CASE_LIGHT_MENU)
      #if ENABLED(CASELIGHT_USES_BRIGHTNESS)
        MENU_ITEM(ICON_CaseLight, MSG_CASE_LIGHT, onDrawSubMenu, drawCaseLightMenu);
      #else
        MENU_ITEM(ICON_CaseLight, MSG_CASE_LIGHT, onDrawChkbMenu, setCaseLight, &caselight.on);
      #endif
    #endif
    #if ENABLED(LED_CONTROL_MENU)
      MENU_ITEM(ICON_LedControl, MSG_LED_CONTROL, onDrawSubMenu, drawLedControlMenu);
    #endif
    MENU_ITEM(ICON_Info, MSG_INFO_SCREEN, onDrawInfoSubMenu, gotoInfoMenu);
  }
  ui.reset_status(true);
  updateMenu(ControlMenu);
}

void drawAdvancedSettingsMenu() {
  checkkey = ID_Menu;
  if (SET_MENU(AdvancedSettings, MSG_ADVANCED_SETTINGS, 23)) {
    BACK_ITEM(gotoMainMenu);
    #if ENABLED(EEPROM_SETTINGS)
      MENU_ITEM(ICON_WriteEEPROM, MSG_STORE_EEPROM, onDrawMenuItem, writeEEPROM);
    #endif
    #if HAS_MESH
      MENU_ITEM(ICON_ProbeSet, MSG_MESH_LEVELING, onDrawSubMenu, drawMeshSetMenu);
    #endif
    #if HAS_BED_PROBE
      MENU_ITEM(ICON_ProbeSet, MSG_ZPROBE_SETTINGS, onDrawSubMenu, drawProbeSetMenu);
    #endif
    #if HAS_HOME_OFFSET
      MENU_ITEM(ICON_ProbeSet, MSG_SET_HOME_OFFSETS, onDrawSubMenu, drawHomeOffsetMenu);
    #endif
    MENU_ITEM(ICON_FilSet, MSG_FILAMENT_SET, onDrawSubMenu, drawFilSetMenu);
    #if ENABLED(PIDTEMP) && ANY(PID_AUTOTUNE_MENU, PID_EDIT_MENU)
      MENU_ITEM_F(ICON_PIDNozzle, STR_HOTEND_PID " Settings", onDrawSubMenu, drawHotendPIDMenu);
    #endif
    #if ANY(MPC_EDIT_MENU, MPC_AUTOTUNE_MENU)
      MENU_ITEM_F(ICON_MPCNozzle, "MPC Settings", onDrawSubMenu, drawHotendMPCMenu);
    #endif
    #if ENABLED(PIDTEMPBED) && ANY(PID_AUTOTUNE_MENU, PID_EDIT_MENU)
      MENU_ITEM_F(ICON_PIDBed, STR_BED_PID " Settings", onDrawSubMenu, drawBedPIDMenu);
    #endif
    #if HAS_TRINAMIC_CONFIG
      MENU_ITEM(ICON_TMCSet, MSG_TMC_DRIVERS, onDrawSubMenu, drawTrinamicConfigMenu);
    #endif
    #if HAS_ESDIAG
      MENU_ITEM_F(ICON_esDiag, "End-stops diag.", onDrawSubMenu, drawEndStopDiag);
    #endif
    #if ENABLED(PRINTCOUNTER)
      MENU_ITEM(ICON_PrintStats, MSG_INFO_STATS_MENU, onDrawSubMenu, gotoPrintStats);
      MENU_ITEM(ICON_PrintStatsReset, MSG_INFO_PRINT_COUNT_RESET, onDrawSubMenu, printStatsReset);
    #endif
    #if HAS_LOCKSCREEN
      MENU_ITEM(ICON_Lock, MSG_LOCKSCREEN, onDrawMenuItem, dwinLockScreen);
    #endif
    #if ENABLED(SOUND_MENU_ITEM)
      EDIT_ITEM(ICON_Sound, MSG_SOUND_ENABLE, onDrawChkbMenu, setEnableSound, &ui.sound_on);
    #endif
    #if ENABLED(POWER_LOSS_RECOVERY)
      EDIT_ITEM(ICON_Pwrlossr, MSG_OUTAGE_RECOVERY, onDrawChkbMenu, setPwrLossr, &recovery.enabled);
    #endif
    #if HAS_GCODE_PREVIEW
      EDIT_ITEM(ICON_File, MSG_HAS_PREVIEW, onDrawChkbMenu, setPreview, &hmiData.enablePreview);
    #endif
    #if ENABLED(MEDIASORT_MENU_ITEM)
      EDIT_ITEM(ICON_File, MSG_MEDIA_SORT, onDrawChkbMenu, setMediaSort, &hmiData.mediaSort);
    #endif
    EDIT_ITEM(ICON_File, MSG_MEDIA_UPDATE, onDrawChkbMenu, setMediaAutoMount, &hmiData.mediaAutoMount);
    #if ENABLED(BAUD_RATE_GCODE)
      EDIT_ITEM_F(ICON_SetBaudRate, "115K baud", onDrawChkbMenu, setBaudRate, &hmiData.baud115K);
    #endif
    #if HAS_LCD_BRIGHTNESS
      EDIT_ITEM(ICON_Brightness, MSG_BRIGHTNESS, onDrawPInt8Menu, setBrightness, &ui.brightness);
      MENU_ITEM(ICON_Brightness, MSG_BRIGHTNESS_OFF, onDrawMenuItem, turnOffBacklight);
    #endif
    #if HAS_CUSTOM_COLORS
      MENU_ITEM(ICON_Scolor, MSG_COLORS_SELECT, onDrawSubMenu, drawSelectColorsMenu);
    #endif
  }
  ui.reset_status(true);
  updateMenu(AdvancedSettings);
}

void drawMoveMenu() {
  checkkey = ID_Menu;
  if (SET_MENU_R(moveMenu, selrect({192, 1, 42, 14}), MSG_MOVE_AXIS, 6)) {
    BACK_ITEM(drawPrepareMenu);
    EDIT_ITEM(ICON_Axis, MSG_LIVE_MOVE, onDrawChkbMenu, setLiveMove, &enableLiveMove);
    #if HAS_X_AXIS
      EDIT_ITEM(ICON_MoveX, MSG_MOVE_X, onDrawMoveX, setMoveX, &current_position.x);
    #endif
    #if HAS_Y_AXIS
      EDIT_ITEM(ICON_MoveY, MSG_MOVE_Y, onDrawMoveY, setMoveY, &current_position.y);
    #endif
    #if HAS_Z_AXIS
      EDIT_ITEM(ICON_MoveZ, MSG_MOVE_Z, onDrawMoveZ, setMoveZ, &current_position.z);
    #endif
    #if HAS_HOTEND
      gcode.process_subcommands_now(F("G92E0"));  // Reset extruder position
      EDIT_ITEM(ICON_Extruder, MSG_MOVE_E, onDrawMoveE, setMoveE, &current_position.e);
    #endif
  }
  updateMenu(moveMenu);
  if (!all_axes_trusted()) LCD_MESSAGE_F("WARNING: Current position unknown. Home axes.");
}

#if HAS_HOME_OFFSET

  void drawHomeOffsetMenu() {
    checkkey = ID_Menu;
    if (SET_MENU(homeOffsetMenu, MSG_SET_HOME_OFFSETS, 4)) {
      BACK_ITEM(drawAdvancedSettingsMenu);
      #if HAS_X_AXIS
        EDIT_ITEM(ICON_HomeOffsetX, MSG_HOME_OFFSET_X, onDrawPFloatMenu, setHomeOffsetX, &home_offset.x);
      #endif
      #if HAS_Y_AXIS
        EDIT_ITEM(ICON_HomeOffsetY, MSG_HOME_OFFSET_Y, onDrawPFloatMenu, setHomeOffsetY, &home_offset.y);
      #endif
      #if HAS_Z_AXIS
        EDIT_ITEM(ICON_HomeOffsetZ, MSG_HOME_OFFSET_Z, onDrawPFloatMenu, setHomeOffsetZ, &home_offset.z);
      #endif
    }
    updateMenu(homeOffsetMenu);
  }

#endif // HAS_HOME_OFFSET

#if HAS_BED_PROBE

  void drawProbeSetMenu() {
    checkkey = ID_Menu;
    if (SET_MENU(ProbeSetMenu, MSG_ZPROBE_SETTINGS, 9)) {
      BACK_ITEM(drawAdvancedSettingsMenu);
      #if HAS_X_AXIS
        EDIT_ITEM(ICON_ProbeOffsetX, MSG_ZPROBE_XOFFSET, onDrawPFloatMenu, setProbeOffsetX, &probe.offset.x);
      #endif
      #if HAS_Y_AXIS
        EDIT_ITEM(ICON_ProbeOffsetY, MSG_ZPROBE_YOFFSET, onDrawPFloatMenu, setProbeOffsetY, &probe.offset.y);
      #endif
      #if HAS_Z_AXIS
        EDIT_ITEM(ICON_ProbeOffsetZ, MSG_ZPROBE_ZOFFSET, onDrawPFloat2Menu, setProbeOffsetZ, &probe.offset.z);
      #endif
      #if ENABLED(BLTOUCH)
        MENU_ITEM(ICON_ProbeStow, MSG_MANUAL_STOW, onDrawMenuItem, probeStow);
        MENU_ITEM(ICON_ProbeDeploy, MSG_MANUAL_DEPLOY, onDrawMenuItem, probeDeploy);
        MENU_ITEM(ICON_BltouchReset, MSG_BLTOUCH_RESET, onDrawMenuItem, bltouch._reset);
        #if HAS_BLTOUCH_HS_MODE
          EDIT_ITEM(ICON_HSMode, MSG_ENABLE_HS_MODE, onDrawChkbMenu, setHSMode, &bltouch.high_speed_mode);
        #endif
      #endif
      #if ENABLED(Z_MIN_PROBE_REPEATABILITY_TEST)
        MENU_ITEM(ICON_ProbeTest, MSG_M48_TEST, onDrawMenuItem, probeTest);
      #endif
    }
    updateMenu(ProbeSetMenu);
  }

#endif // HAS_BED_PROBE

void drawFilSetMenu() {
  checkkey = ID_Menu;
  if (SET_MENU(filSetMenu, MSG_FILAMENT_SET, 9)) {
    BACK_ITEM(drawAdvancedSettingsMenu);
    #if HAS_FILAMENT_SENSOR
      EDIT_ITEM(ICON_Runout, MSG_RUNOUT_ENABLE, onDrawChkbMenu, setRunoutEnable, &runout.enabled);
    #endif
    #if HAS_FILAMENT_RUNOUT_DISTANCE
      EDIT_ITEM(ICON_Runout, MSG_RUNOUT_DISTANCE_MM, onDrawPFloatMenu, setRunoutDistance, &runout.runout_distance());
    #endif
    #if ENABLED(PREVENT_COLD_EXTRUSION)
      EDIT_ITEM(ICON_ExtrudeMinT, MSG_EXTRUDER_MIN_TEMP, onDrawPIntMenu, setExtMinT, &hmiData.extMinT);
    #endif
    #if ENABLED(ADVANCED_PAUSE_FEATURE)
      EDIT_ITEM(ICON_FilLoad, MSG_FILAMENT_LOAD, onDrawPFloatMenu, setFilLoad, &fc_settings[0].load_length);
      EDIT_ITEM(ICON_FilUnload, MSG_FILAMENT_UNLOAD, onDrawPFloatMenu, setFilUnload, &fc_settings[0].unload_length);
    #endif
    #if ENABLED(FWRETRACT)
      MENU_ITEM(ICON_FWRetract, MSG_FWRETRACT, onDrawSubMenu, drawFWRetractMenu);
    #endif
  }
  updateMenu(filSetMenu);
}

#if ALL(CASE_LIGHT_MENU, CASELIGHT_USES_BRIGHTNESS)

  void drawCaseLightMenu() {
    checkkey = ID_Menu;
    if (SET_MENU(caseLightMenu, MSG_CASE_LIGHT, 3)) {
      BACK_ITEM(drawControlMenu);
      EDIT_ITEM(ICON_CaseLight, MSG_CASE_LIGHT, onDrawChkbMenu, setCaseLight, &caselight.on);
      EDIT_ITEM(ICON_Brightness, MSG_CASE_LIGHT_BRIGHTNESS, onDrawPInt8Menu, setCaseLightBrightness, &caselight.brightness);
    }
    updateMenu(caseLightMenu);
  }

#endif

#if ENABLED(LED_CONTROL_MENU)

  void drawLedControlMenu() {
    checkkey = ID_Menu;
    if (SET_MENU(ledControlMenu, MSG_LED_CONTROL, 10)) {
      BACK_ITEM(drawControlMenu);
      #if !ALL(CASE_LIGHT_MENU, CASE_LIGHT_USE_NEOPIXEL)
        EDIT_ITEM(ICON_LedControl, MSG_LEDS, onDrawChkbMenu, setLedStatus, &leds.lights_on);
      #endif
      #if HAS_COLOR_LEDS
        #if ENABLED(LED_COLOR_PRESETS)
          MENU_ITEM(ICON_LedControl, MSG_SET_LEDS_WHITE, onDrawMenuItem,  leds.set_white);
          MENU_ITEM(ICON_LedControl, MSG_SET_LEDS_RED, onDrawMenuItem,    leds.set_red);
          MENU_ITEM(ICON_LedControl, MSG_SET_LEDS_ORANGE, onDrawMenuItem, leds.set_orange);
          MENU_ITEM(ICON_LedControl, MSG_SET_LEDS_YELLOW, onDrawMenuItem, leds.set_yellow);
          MENU_ITEM(ICON_LedControl, MSG_SET_LEDS_GREEN, onDrawMenuItem,  leds.set_green);
          MENU_ITEM(ICON_LedControl, MSG_SET_LEDS_BLUE, onDrawMenuItem,   leds.set_blue);
          MENU_ITEM(ICON_LedControl, MSG_SET_LEDS_INDIGO, onDrawMenuItem, leds.set_indigo);
          MENU_ITEM(ICON_LedControl, MSG_SET_LEDS_VIOLET, onDrawMenuItem, leds.set_violet);
        #else
          EDIT_ITEM(ICON_LedControl, MSG_COLORS_RED, onDrawPInt8Menu, setLEDColorR, &leds.color.r);
          EDIT_ITEM(ICON_LedControl, MSG_COLORS_GREEN, onDrawPInt8Menu, setLEDColorG, &leds.color.g);
          EDIT_ITEM(ICON_LedControl, MSG_COLORS_BLUE, onDrawPInt8Menu, setLEDColorB, &leds.color.b);
          #if ENABLED(HAS_WHITE_LED)
            EDIT_ITEM(ICON_LedControl, MSG_COLORS_WHITE, onDrawPInt8Menu, setLEDColorW, &leds.color.w);
          #endif
        #endif
      #endif
    }
    updateMenu(ledControlMenu);
  }

#endif // LED_CONTROL_MENU

void drawTuneMenu() {
  checkkey = ID_Menu;
  if (SET_MENU_R(tuneMenu, selrect({73, 2, 28, 12}), MSG_TUNE, 17)) {
    BACK_ITEM(gotoPrintProcess);
    EDIT_ITEM(ICON_Speed, MSG_SPEED, onDrawSpeedItem, setSpeed, &feedrate_percentage);
    #if HAS_HOTEND
      hotendTargetItem = EDIT_ITEM(ICON_HotendTemp, MSG_UBL_SET_TEMP_HOTEND, onDrawHotendTemp, setHotendTemp, &thermalManager.temp_hotend[0].target);
    #endif
    #if HAS_HEATED_BED
      bedTargetItem = EDIT_ITEM(ICON_BedTemp, MSG_UBL_SET_TEMP_BED, onDrawBedTemp, setBedTemp, &thermalManager.temp_bed.target);
    #endif
    #if HAS_FAN
      fanSpeedItem = EDIT_ITEM(ICON_FanSpeed, MSG_FAN_SPEED, onDrawFanSpeed, setFanSpeed, &thermalManager.fan_speed[0]);
    #endif
<<<<<<< HEAD
    #if HAS_ZOFFSET_ITEM
      #if ALL(MESH_BED_LEVELING, BABYSTEPPING)
        EDIT_ITEM(ICON_Zoffset, MSG_HOME_OFFSET_Z, onDrawPFloat2Menu, SetZOffset, &BABY_Z_VAR);
      #elif HAS_BABYSTEP
        EDIT_ITEM(ICON_Zoffset, MSG_ZPROBE_ZOFFSET, onDrawZOffset, SetZOffset, &BABY_Z_VAR);
      #endif
=======
    #if ALL(HAS_ZOFFSET_ITEM, HAS_BED_PROBE, BABYSTEP_ZPROBE_OFFSET, BABYSTEPPING)
      EDIT_ITEM(ICON_Zoffset, MSG_ZPROBE_ZOFFSET, onDrawZOffset, setZOffset, &BABY_Z_VAR);
    #elif ALL(HAS_ZOFFSET_ITEM, MESH_BED_LEVELING, BABYSTEPPING)
      EDIT_ITEM(ICON_Zoffset, MSG_HOME_OFFSET_Z, onDrawPFloat2Menu, setZOffset, &BABY_Z_VAR);
>>>>>>> aaa59085
    #endif
    EDIT_ITEM(ICON_Flow, MSG_FLOW, onDrawPIntMenu, setFlow, &planner.flow_percentage[0]);
    #if ENABLED(ADVANCED_PAUSE_FEATURE)
      MENU_ITEM(ICON_FilMan, MSG_FILAMENTCHANGE, onDrawMenuItem, changeFilament);
    #endif
    #if HAS_FILAMENT_SENSOR
      EDIT_ITEM(ICON_Runout, MSG_RUNOUT_ENABLE, onDrawChkbMenu, setRunoutEnable, &runout.enabled);
    #endif
    #if ENABLED(PLR_TUNE_ITEM)
      EDIT_ITEM(ICON_Pwrlossr, MSG_OUTAGE_RECOVERY, onDrawChkbMenu, setPwrLossr, &recovery.enabled);
    #endif
    #if ENABLED(FWRETRACT)
      MENU_ITEM(ICON_FWRetract, MSG_FWRETRACT, onDrawSubMenu, drawFWRetractMenu);
    #endif
    #if ENABLED(JD_TUNE_ITEM)
      EDIT_ITEM(ICON_JDmm, MSG_JUNCTION_DEVIATION, onDrawPFloat3Menu, setJDmm, &planner.junction_deviation_mm);
    #endif
    #if ENABLED(ADVK_TUNE_ITEM)
      EDIT_ITEM(ICON_MaxAccelerated, MSG_ADVANCE_K, onDrawPFloat3Menu, setLA_K, &planner.extruder_advance_K[0]);
    #endif
    #if HAS_LOCKSCREEN
      MENU_ITEM(ICON_Lock, MSG_LOCKSCREEN, onDrawMenuItem, dwinLockScreen);
    #endif
    #if HAS_LCD_BRIGHTNESS
      EDIT_ITEM(ICON_Brightness, MSG_BRIGHTNESS, onDrawPInt8Menu, setBrightness, &ui.brightness);
      MENU_ITEM(ICON_Brightness, MSG_BRIGHTNESS_OFF, onDrawMenuItem, turnOffBacklight);
    #endif
    #if ENABLED(CASE_LIGHT_MENU)
      EDIT_ITEM(ICON_CaseLight, MSG_CASE_LIGHT, onDrawChkbMenu, setCaseLight, &caselight.on);
    #elif ENABLED(LED_CONTROL_MENU) && DISABLED(CASE_LIGHT_USE_NEOPIXEL)
      EDIT_ITEM(ICON_LedControl, MSG_LEDS, onDrawChkbMenu, setLedStatus, &leds.lights_on);
    #endif
  }
  updateMenu(tuneMenu);
}

#if ENABLED(ADAPTIVE_STEP_SMOOTHING)
  void setAdaptiveStepSmoothing() {
    toggleCheckboxLine(hmiData.adaptiveStepSmoothing);
  }
#endif

#if ENABLED(SHAPING_MENU)
  void applyShapingFreq() { stepper.set_shaping_frequency(hmiValue.axis, menuData.value / 100); }
  void applyShapingZeta() { stepper.set_shaping_damping_ratio(hmiValue.axis, menuData.value / 100); }

  #if ENABLED(INPUT_SHAPING_X)
    void onDrawShapingXFreq(MenuItem* menuitem, int8_t line) { onDrawFloatMenu(menuitem, line, 2, stepper.get_shaping_frequency(X_AXIS)); }
    void onDrawShapingXZeta(MenuItem* menuitem, int8_t line) { onDrawFloatMenu(menuitem, line, 2, stepper.get_shaping_damping_ratio(X_AXIS)); }
    void setShapingXFreq() { hmiValue.axis = X_AXIS; setFloatOnClick(0, 200, 2, stepper.get_shaping_frequency(X_AXIS), applyShapingFreq); }
    void setShapingXZeta() { hmiValue.axis = X_AXIS; setFloatOnClick(0, 1, 2, stepper.get_shaping_damping_ratio(X_AXIS), applyShapingZeta); }
  #endif

  #if ENABLED(INPUT_SHAPING_Y)
    void onDrawShapingYFreq(MenuItem* menuitem, int8_t line) { onDrawFloatMenu(menuitem, line, 2, stepper.get_shaping_frequency(Y_AXIS)); }
    void onDrawShapingYZeta(MenuItem* menuitem, int8_t line) { onDrawFloatMenu(menuitem, line, 2, stepper.get_shaping_damping_ratio(Y_AXIS)); }
    void setShapingYFreq() { hmiValue.axis = Y_AXIS; setFloatOnClick(0, 200, 2, stepper.get_shaping_frequency(Y_AXIS), applyShapingFreq); }
    void setShapingYZeta() { hmiValue.axis = Y_AXIS; setFloatOnClick(0, 1, 2, stepper.get_shaping_damping_ratio(Y_AXIS), applyShapingZeta); }
  #endif

  void drawInputShaping_menu() {
    checkkey = ID_Menu;
    if (SET_MENU(inputShapingMenu, MSG_INPUT_SHAPING, 5)) {
      BACK_ITEM(drawMotionMenu);
      #if ENABLED(INPUT_SHAPING_X)
        MENU_ITEM(ICON_ShapingX, MSG_SHAPING_A_FREQ, onDrawShapingXFreq, setShapingXFreq);
        MENU_ITEM(ICON_ShapingX, MSG_SHAPING_A_ZETA, onDrawShapingXZeta, setShapingXZeta);
      #endif
      #if ENABLED(INPUT_SHAPING_Y)
        MENU_ITEM(ICON_ShapingY, MSG_SHAPING_B_FREQ, onDrawShapingYFreq, setShapingYFreq);
        MENU_ITEM(ICON_ShapingY, MSG_SHAPING_B_ZETA, onDrawShapingYZeta, setShapingYZeta);
      #endif
    }
    updateMenu(inputShapingMenu);
  }
#endif

#if HAS_TRINAMIC_CONFIG
  #if AXIS_IS_TMC(X)
    void setXTMCCurrent() { setPIntOnClick(MIN_TMC_CURRENT, MAX_TMC_CURRENT, []{ stepperX.refresh_stepper_current(); }); }
  #endif
  #if AXIS_IS_TMC(Y)
    void setYTMCCurrent() { setPIntOnClick(MIN_TMC_CURRENT, MAX_TMC_CURRENT, []{ stepperY.refresh_stepper_current(); }); }
  #endif
  #if AXIS_IS_TMC(Z)
    void setZTMCCurrent() { setPIntOnClick(MIN_TMC_CURRENT, MAX_TMC_CURRENT, []{ stepperZ.refresh_stepper_current(); }); }
  #endif
  #if AXIS_IS_TMC(E0)
    void setETMCCurrent() { setPIntOnClick(MIN_TMC_CURRENT, MAX_TMC_CURRENT, []{ stepperE0.refresh_stepper_current(); }); }
  #endif

  void drawTrinamicConfigMenu() {
    checkkey = ID_Menu;
    if (SET_MENU(trinamicConfigMenu, MSG_TMC_DRIVERS, 5)) {
      BACK_ITEM(drawAdvancedSettingsMenu);
      #if AXIS_IS_TMC(X)
        EDIT_ITEM(ICON_TMCXSet, MSG_TMC_ACURRENT, onDrawPIntMenu, setXTMCCurrent, &stepperX.val_mA);
      #endif
      #if AXIS_IS_TMC(Y)
        EDIT_ITEM(ICON_TMCYSet, MSG_TMC_BCURRENT, onDrawPIntMenu, setYTMCCurrent, &stepperY.val_mA);
      #endif
      #if AXIS_IS_TMC(Z)
        EDIT_ITEM(ICON_TMCZSet, MSG_TMC_CCURRENT, onDrawPIntMenu, setZTMCCurrent, &stepperZ.val_mA);
      #endif
      #if AXIS_IS_TMC(E0)
        EDIT_ITEM(ICON_TMCESet, MSG_TMC_ECURRENT, onDrawPIntMenu, setETMCCurrent, &stepperE0.val_mA);
      #endif
    }
    updateMenu(trinamicConfigMenu);
  }
#endif

void drawMotionMenu() {
  checkkey = ID_Menu;
  if (SET_MENU_R(motionMenu, selrect({1, 16, 28, 13}), MSG_MOTION, 10)) {
    BACK_ITEM(drawControlMenu);
    MENU_ITEM(ICON_MaxSpeed, MSG_SPEED, onDrawSpeed, drawMaxSpeedMenu);
    MENU_ITEM(ICON_MaxAccelerated, MSG_ACCELERATION, onDrawAcc, drawMaxAccelMenu);
    #if HAS_CLASSIC_JERK
      MENU_ITEM(ICON_MaxJerk, MSG_JERK, onDrawJerk, drawMaxJerkMenu);
    #elif HAS_JUNCTION_DEVIATION
      EDIT_ITEM(ICON_JDmm, MSG_JUNCTION_DEVIATION, onDrawPFloat3Menu, setJDmm, &planner.junction_deviation_mm);
    #endif
    #if ENABLED(LIN_ADVANCE)
      EDIT_ITEM(ICON_MaxAccelerated, MSG_ADVANCE_K, onDrawPFloat3Menu, setLA_K, &planner.extruder_advance_K[0]);
    #endif
    #if ENABLED(SHAPING_MENU)
      MENU_ITEM(ICON_InputShaping, MSG_INPUT_SHAPING, onDrawSubMenu, drawInputShaping_menu);
    #endif
    #if ENABLED(ADAPTIVE_STEP_SMOOTHING)
      EDIT_ITEM(ICON_UBLActive, MSG_STEP_SMOOTHING, onDrawChkbMenu, setAdaptiveStepSmoothing, &hmiData.adaptiveStepSmoothing);
    #endif
    MENU_ITEM(ICON_Step, MSG_STEPS_PER_MM, onDrawSteps, drawStepsMenu);
    EDIT_ITEM(ICON_Flow, MSG_FLOW, onDrawPIntMenu, setFlow, &planner.flow_percentage[0]);
    EDIT_ITEM(ICON_Speed, MSG_SPEED, onDrawPIntMenu, setSpeed, &feedrate_percentage);
  }
  updateMenu(motionMenu);
}

#if ENABLED(ADVANCED_PAUSE_FEATURE)

  #if HAS_PREHEAT

    void drawPreheatHotendMenu() {
      checkkey = ID_Menu;
      if (SET_MENU(preheatHotendMenu, MSG_PREHEAT_HOTEND, 1 + PREHEAT_COUNT)) {
        BACK_ITEM(drawFilamentManMenu);
        #define _ITEM_PREHEAT_HE(N) MENU_ITEM(ICON_Preheat##N, MSG_PREHEAT_##N, onDrawMenuItem, DoPreheatHotend##N);
        REPEAT_1(PREHEAT_COUNT, _ITEM_PREHEAT_HE)
      }
      updateMenu(preheatHotendMenu);
    }

  #endif

  void drawFilamentManMenu() {
    checkkey = ID_Menu;
    if (SET_MENU(filamentMenu, MSG_FILAMENT_MAN, 6)) {
      BACK_ITEM(drawPrepareMenu);
      #if ENABLED(NOZZLE_PARK_FEATURE)
        MENU_ITEM(ICON_Park, MSG_FILAMENT_PARK_ENABLED, onDrawMenuItem, parkHead);
      #endif
      #if HAS_PREHEAT
        MENU_ITEM(ICON_SetEndTemp, MSG_PREHEAT_HOTEND, onDrawSubMenu, drawPreheatHotendMenu);
      #endif
      MENU_ITEM(ICON_FilMan, MSG_FILAMENTCHANGE, onDrawMenuItem, changeFilament);
      #if ENABLED(FILAMENT_LOAD_UNLOAD_GCODES)
        MENU_ITEM(ICON_FilUnload, MSG_FILAMENTUNLOAD, onDrawMenuItem, unloadFilament);
        MENU_ITEM(ICON_FilLoad, MSG_FILAMENTLOAD, onDrawMenuItem, loadFilament);
      #endif
    }
    updateMenu(filamentMenu);
  }

#endif

#if ENABLED(MESH_BED_LEVELING)

  void drawManualMeshMenu() {
    checkkey = ID_Menu;
    if (SET_MENU(manualMesh, MSG_UBL_MANUAL_MESH, 6)) {
      BACK_ITEM(drawPrepareMenu);
      MENU_ITEM(ICON_ManualMesh, MSG_LEVEL_BED, onDrawMenuItem, manualMeshStart);
      mMeshMoveZItem = EDIT_ITEM(ICON_Zoffset, MSG_MOVE_Z, onDrawMMeshMoveZ, setMMeshMoveZ, &current_position.z);
      MENU_ITEM(ICON_Axis, MSG_UBL_CONTINUE_MESH, onDrawMenuItem, manualMeshContinue);
      MENU_ITEM(ICON_MeshViewer, MSG_MESH_VIEW, onDrawSubMenu, dwinMeshViewer);
      MENU_ITEM(ICON_MeshSave, MSG_UBL_SAVE_MESH, onDrawMenuItem, manualMeshSave);
    }
    updateMenu(manualMesh);
  }

#endif // MESH_BED_LEVELING

#if HAS_PREHEAT

  void drawPreheatMenu(const bool notCurrent) {
    checkkey = ID_Menu;
    if (notCurrent) {
      BACK_ITEM(drawTemperatureMenu);
      #if HAS_HOTEND
        EDIT_ITEM(ICON_SetEndTemp, MSG_UBL_SET_TEMP_HOTEND, onDrawSetPreheatHotend, setPreheatEndTemp, &ui.material_preset[hmiValue.select].hotend_temp);
      #endif
      #if HAS_HEATED_BED
        EDIT_ITEM(ICON_SetBedTemp, MSG_UBL_SET_TEMP_BED, onDrawSetPreheatBed, setPreheatBedTemp, &ui.material_preset[hmiValue.select].bed_temp);
      #endif
      #if HAS_FAN
        EDIT_ITEM(ICON_FanSpeed, MSG_FAN_SPEED, onDrawSetPreheatFan, setPreheatFanSpeed, &ui.material_preset[hmiValue.select].fan_speed);
      #endif
      #if ENABLED(EEPROM_SETTINGS)
        MENU_ITEM(ICON_WriteEEPROM, MSG_STORE_EEPROM, onDrawWriteEeprom, writeEEPROM);
      #endif
    }
    updateMenu(preheatMenu);
  }

  #define _preheatMenu(N) \
    void drawPreheat## N ##Menu() { \
      hmiValue.select = (N) - 1; \
      drawPreheatMenu(SET_MENU(preheatMenu, MSG_PREHEAT_## N ##_SETTINGS, 5)); \
    }
  REPEAT_1(PREHEAT_COUNT, _preheatMenu)

#endif // HAS_PREHEAT

void drawTemperatureMenu() {
  checkkey = ID_Menu;
  if (SET_MENU_R(temperatureMenu, selrect({236, 2, 28, 12}), MSG_TEMPERATURE, 4 + PREHEAT_COUNT)) {
    BACK_ITEM(drawControlMenu);
    #if HAS_HOTEND
      hotendTargetItem = EDIT_ITEM(ICON_SetEndTemp, MSG_UBL_SET_TEMP_HOTEND, onDrawHotendTemp, setHotendTemp, &thermalManager.temp_hotend[0].target);
    #endif
    #if HAS_HEATED_BED
      bedTargetItem = EDIT_ITEM(ICON_SetBedTemp, MSG_UBL_SET_TEMP_BED, onDrawBedTemp, setBedTemp, &thermalManager.temp_bed.target);
    #endif
    #if HAS_FAN
      fanSpeedItem = EDIT_ITEM(ICON_FanSpeed, MSG_FAN_SPEED, onDrawFanSpeed, setFanSpeed, &thermalManager.fan_speed[0]);
    #endif
    #if HAS_PREHEAT
      #define _ITEM_SETPREHEAT(N) MENU_ITEM(ICON_SetPreheat##N, MSG_PREHEAT_## N ##_SETTINGS, onDrawSubMenu, drawPreheat## N ##Menu);
      REPEAT_1(PREHEAT_COUNT, _ITEM_SETPREHEAT)
    #endif
  }
  updateMenu(temperatureMenu);
}

void drawMaxSpeedMenu() {
  checkkey = ID_Menu;
  if (SET_MENU_R(maxSpeedMenu, selrect({1, 16, 28, 13}), MSG_MAX_SPEED, 5)) {
    BACK_ITEM(drawMotionMenu);
    #if HAS_X_AXIS
      EDIT_ITEM(ICON_MaxSpeedX, MSG_VMAX_A, onDrawMaxSpeedX, setMaxSpeedX, &planner.settings.max_feedrate_mm_s[X_AXIS]);
    #endif
    #if HAS_Y_AXIS
      EDIT_ITEM(ICON_MaxSpeedY, MSG_VMAX_B, onDrawMaxSpeedY, setMaxSpeedY, &planner.settings.max_feedrate_mm_s[Y_AXIS]);
    #endif
    #if HAS_Z_AXIS
      EDIT_ITEM(ICON_MaxSpeedZ, MSG_VMAX_C, onDrawMaxSpeedZ, setMaxSpeedZ, &planner.settings.max_feedrate_mm_s[Z_AXIS]);
    #endif
    #if HAS_HOTEND
      EDIT_ITEM(ICON_MaxSpeedE, MSG_VMAX_E, onDrawMaxSpeedE, setMaxSpeedE, &planner.settings.max_feedrate_mm_s[E_AXIS]);
    #endif
  }
  updateMenu(maxSpeedMenu);
}

void drawMaxAccelMenu() {
  checkkey = ID_Menu;
  if (SET_MENU_R(maxAccelMenu, selrect({1, 16, 28, 13}), MSG_AMAX_EN, 5)) {
    BACK_ITEM(drawMotionMenu);
    #if HAS_X_AXIS
      EDIT_ITEM(ICON_MaxAccX, MSG_AMAX_A, onDrawMaxAccelX, setMaxAccelX, &planner.settings.max_acceleration_mm_per_s2[X_AXIS]);
    #endif
    #if HAS_Y_AXIS
      EDIT_ITEM(ICON_MaxAccY, MSG_AMAX_B, onDrawMaxAccelY, setMaxAccelY, &planner.settings.max_acceleration_mm_per_s2[Y_AXIS]);
    #endif
    #if HAS_Z_AXIS
      EDIT_ITEM(ICON_MaxAccZ, MSG_AMAX_C, onDrawMaxAccelZ, setMaxAccelZ, &planner.settings.max_acceleration_mm_per_s2[Z_AXIS]);
    #endif
    #if HAS_HOTEND
      EDIT_ITEM(ICON_MaxAccE, MSG_AMAX_E, onDrawMaxAccelE, setMaxAccelE, &planner.settings.max_acceleration_mm_per_s2[E_AXIS]);
    #endif
  }
  updateMenu(maxAccelMenu);
}

#if HAS_CLASSIC_JERK

  void drawMaxJerkMenu() {
    checkkey = ID_Menu;
    if (SET_MENU_R(maxJerkMenu, selrect({1, 16, 28, 13}), MSG_JERK, 5)) {
      BACK_ITEM(drawMotionMenu);
      #if HAS_X_AXIS
        EDIT_ITEM(ICON_MaxSpeedJerkX, MSG_VA_JERK, onDrawMaxJerkX, setMaxJerkX, &planner.max_jerk.x);
      #endif
      #if HAS_Y_AXIS
        EDIT_ITEM(ICON_MaxSpeedJerkY, MSG_VB_JERK, onDrawMaxJerkY, setMaxJerkY, &planner.max_jerk.y);
      #endif
      #if HAS_Z_AXIS
        EDIT_ITEM(ICON_MaxSpeedJerkZ, MSG_VC_JERK, onDrawMaxJerkZ, setMaxJerkZ, &planner.max_jerk.z);
      #endif
      #if HAS_HOTEND
        EDIT_ITEM(ICON_MaxSpeedJerkE, MSG_VE_JERK, onDrawMaxJerkE, setMaxJerkE, &planner.max_jerk.e);
      #endif
    }
    updateMenu(maxJerkMenu);
  }

#endif // HAS_CLASSIC_JERK

void drawStepsMenu() {
  checkkey = ID_Menu;
  if (SET_MENU_R(stepsMenu, selrect({1, 16, 28, 13}), MSG_STEPS_PER_MM, 5)) {
    BACK_ITEM(drawMotionMenu);
    #if HAS_X_AXIS
      EDIT_ITEM(ICON_StepX, MSG_A_STEPS, onDrawStepsX, setStepsX, &planner.settings.axis_steps_per_mm[X_AXIS]);
    #endif
    #if HAS_Y_AXIS
      EDIT_ITEM(ICON_StepY, MSG_B_STEPS, onDrawStepsY, setStepsY, &planner.settings.axis_steps_per_mm[Y_AXIS]);
    #endif
    #if HAS_Z_AXIS
      EDIT_ITEM(ICON_StepZ, MSG_C_STEPS, onDrawStepsZ, setStepsZ, &planner.settings.axis_steps_per_mm[Z_AXIS]);
    #endif
    #if HAS_HOTEND
      EDIT_ITEM(ICON_StepE, MSG_E_STEPS, onDrawStepsE, setStepsE, &planner.settings.axis_steps_per_mm[E_AXIS]);
    #endif
  }
  updateMenu(stepsMenu);
}

//=============================================================================
// UI editable custom colors
//=============================================================================

#if HAS_CUSTOM_COLORS

  void restoreDefaultColors() {
    dwinSetColorDefaults();
    DWINUI::setColors(hmiData.colorText, hmiData.colorBackground, hmiData.colorStatusBg);
    dwinRedrawScreen();
  }

  void selColor() {
    menuData.intPtr = (int16_t*)static_cast<MenuItemPtr*>(currentMenu->selectedItem())->value;
    hmiValue.Color[0] = GetRColor(*menuData.intPtr);  // Red
    hmiValue.Color[1] = GetGColor(*menuData.intPtr);  // Green
    hmiValue.Color[2] = GetBColor(*menuData.intPtr);  // Blue
    drawGetColorMenu();
  }

  void liveRGBColor() {
    hmiValue.Color[currentMenu->line() - 2] = menuData.value;
    uint16_t color = RGB(hmiValue.Color[0], hmiValue.Color[1], hmiValue.Color[2]);
    dwinDrawRectangle(1, color, 20, 315, DWIN_WIDTH - 20, 335);
  }
  void setRGBColor() {
    const uint8_t color = static_cast<MenuItem*>(currentMenu->selectedItem())->icon;
    setIntOnClick(0, (color == 1) ? 63 : 31, hmiValue.Color[color], nullptr, liveRGBColor);
  }

  void dwinApplyColor() {
    *menuData.intPtr = RGB(hmiValue.Color[0], hmiValue.Color[1], hmiValue.Color[2]);
    DWINUI::setColors(hmiData.colorText, hmiData.colorBackground, hmiData.colorStatusBg);
    drawSelectColorsMenu();
    hash_changed = true;
    LCD_MESSAGE(MSG_COLORS_APPLIED);
    dwinDrawDashboard();
  }

  void drawSelectColorsMenu() {
    checkkey = ID_Menu;
    if (SET_MENU(selectColorMenu, MSG_COLORS_SELECT, 20)) {
      BACK_ITEM(drawAdvancedSettingsMenu);
      MENU_ITEM(ICON_StockConfiguration, MSG_RESTORE_DEFAULTS, onDrawMenuItem, restoreDefaultColors);
      EDIT_ITEM_F(0, "Screen Background", onDrawSelColorItem, selColor, &hmiData.colorBackground);
      EDIT_ITEM_F(0, "Cursor", onDrawSelColorItem, selColor, &hmiData.colorCursor);
      EDIT_ITEM_F(0, "Title Background", onDrawSelColorItem, selColor, &hmiData.colorTitleBg);
      EDIT_ITEM_F(0, "Title Text", onDrawSelColorItem, selColor, &hmiData.colorTitleTxt);
      EDIT_ITEM_F(0, "Text", onDrawSelColorItem, selColor, &hmiData.colorText);
      EDIT_ITEM_F(0, "Selected", onDrawSelColorItem, selColor, &hmiData.colorSelected);
      EDIT_ITEM_F(0, "Split Line", onDrawSelColorItem, selColor, &hmiData.colorSplitLine);
      EDIT_ITEM_F(0, "Highlight", onDrawSelColorItem, selColor, &hmiData.colorHighlight);
      EDIT_ITEM_F(0, "Status Background", onDrawSelColorItem, selColor, &hmiData.colorStatusBg);
      EDIT_ITEM_F(0, "Status Text", onDrawSelColorItem, selColor, &hmiData.colorStatusTxt);
      EDIT_ITEM_F(0, "Popup Background", onDrawSelColorItem, selColor, &hmiData.colorPopupBg);
      EDIT_ITEM_F(0, "Popup Text", onDrawSelColorItem, selColor, &hmiData.colorPopupTxt);
      EDIT_ITEM_F(0, "Alert Background", onDrawSelColorItem, selColor, &hmiData.colorAlertBg);
      EDIT_ITEM_F(0, "Alert Text", onDrawSelColorItem, selColor, &hmiData.colorAlertTxt);
      EDIT_ITEM_F(0, "Percent Text", onDrawSelColorItem, selColor, &hmiData.colorPercentTxt);
      EDIT_ITEM_F(0, "Bar Fill", onDrawSelColorItem, selColor, &hmiData.colorBarfill);
      EDIT_ITEM_F(0, "Indicator value", onDrawSelColorItem, selColor, &hmiData.colorIndicator);
      EDIT_ITEM_F(0, "Coordinate value", onDrawSelColorItem, selColor, &hmiData.colorCoordinate);
    }
    updateMenu(selectColorMenu);
  }

  void drawGetColorMenu() {
    checkkey = ID_Menu;
    if (SET_MENU(getColorMenu, MSG_COLORS_GET, 5)) {
      BACK_ITEM(dwinApplyColor);
      MENU_ITEM(ICON_Cancel, MSG_BUTTON_CANCEL, onDrawMenuItem, drawSelectColorsMenu);
      MENU_ITEM(0, MSG_COLORS_RED, onDrawGetColorItem, setRGBColor);
      MENU_ITEM(1, MSG_COLORS_GREEN, onDrawGetColorItem, setRGBColor);
      MENU_ITEM(2, MSG_COLORS_BLUE, onDrawGetColorItem, setRGBColor);
    }
    updateMenu(getColorMenu);
    dwinDrawRectangle(1, *menuData.intPtr, 20, 315, DWIN_WIDTH - 20, 335);
  }

#endif // HAS_CUSTOM_COLORS

//=============================================================================
// Nozzle and Bed PID/MPC
//=============================================================================

#if ANY(MPC_EDIT_MENU, MPC_AUTOTUNE_MENU)

  #if ENABLED(MPC_EDIT_MENU)
    void setHeaterPower() { setPFloatOnClick(1, 200, 1); }
    void setBlkHeatCapacity() { setPFloatOnClick(0, 40, 2); }
    void setSensorResponse() { setPFloatOnClick(0, 1, 4); }
    void setAmbientXfer() { setPFloatOnClick(0, 1, 4); }
    #if ENABLED(MPC_INCLUDE_FAN)
      void onDrawFanAdj(MenuItem* menuitem, int8_t line) { onDrawFloatMenu(menuitem, line, 4, thermalManager.temp_hotend[0].fanCoefficient()); }
      void applyFanAdj() { thermalManager.temp_hotend[0].applyFanAdjustment(menuData.value / POW(10, 4)); }
      void setFanAdj() { setFloatOnClick(0, 1, 4, thermalManager.temp_hotend[0].fanCoefficient(), applyFanAdj); }
    #endif
  #endif

  void drawHotendMPCMenu() {
    checkkey = ID_Menu;
    if (SET_MENU_F(hotendMPCMenu, "MPC Settings", 7)) {
      MPC_t &mpc = thermalManager.temp_hotend[0].mpc;
      BACK_ITEM(drawAdvancedSettingsMenu);
      #if ENABLED(MPC_AUTOTUNE_MENU)
        MENU_ITEM(ICON_MPCNozzle, MSG_MPC_AUTOTUNE, onDrawMenuItem, []{ thermalManager.MPC_autotune(active_extruder, Temperature::MPCTuningType::AUTO); });
      #endif
      #if ENABLED(MPC_EDIT_MENU)
        EDIT_ITEM(ICON_MPCHeater, MSG_MPC_POWER, onDrawPFloatMenu, setHeaterPower, &mpc.heater_power);
        EDIT_ITEM(ICON_MPCHeatCap, MSG_MPC_BLOCK_HEAT_CAPACITY, onDrawPFloat2Menu, setBlkHeatCapacity, &mpc.block_heat_capacity);
        EDIT_ITEM(ICON_MPCValue, MSG_SENSOR_RESPONSIVENESS, onDrawPFloat4Menu, setSensorResponse, &mpc.sensor_responsiveness);
        EDIT_ITEM(ICON_MPCValue, MSG_MPC_AMBIENT_XFER_COEFF, onDrawPFloat4Menu, setAmbientXfer, &mpc.ambient_xfer_coeff_fan0);
        #if ENABLED(MPC_INCLUDE_FAN)
          EDIT_ITEM(ICON_MPCFan, MSG_MPC_AMBIENT_XFER_COEFF_FAN, onDrawFanAdj, setFanAdj, &mpc.fan255_adjustment);
        #endif
      #endif
    }
    updateMenu(hotendMPCMenu);
  }

#endif // MPC_EDIT_MENU || MPC_AUTOTUNE_MENU

#if PROUI_PID_TUNE
  void setPID(celsius_t t, heater_id_t h) {
    gcode.process_subcommands_now(
      MString<60>(F("G28OXY\nG0Z5F300\nG0X"), X_CENTER, F("Y"), Y_CENTER, F("F5000\nM84\nM400"))
    );
    thermalManager.PID_autotune(t, h, hmiData.pidCycles, true);
  }
  void setPidCycles() { setPIntOnClick(3, 50); }
#endif

#if ALL(HAS_PID_HEATING, PID_EDIT_MENU)

  void setKp() { setPFloatOnClick(0, 1000, 2); }
  void applyPIDi() {
    *menuData.floatPtr = scalePID_i(menuData.value / POW(10, 2));
    TERN_(PIDTEMP, thermalManager.updatePID());
  }
  void applyPIDd() {
    *menuData.floatPtr = scalePID_d(menuData.value / POW(10, 2));
    TERN_(PIDTEMP, thermalManager.updatePID());
  }
  void setKi() {
    menuData.floatPtr = (float*)static_cast<MenuItemPtr*>(currentMenu->selectedItem())->value;
    const float value = unscalePID_i(*menuData.floatPtr);
    setFloatOnClick(0, 1000, 2, value, applyPIDi);
  }
  void setKd() {
    menuData.floatPtr = (float*)static_cast<MenuItemPtr*>(currentMenu->selectedItem())->value;
    const float value = unscalePID_d(*menuData.floatPtr);
    setFloatOnClick(0, 1000, 2, value, applyPIDd);
  }
  void onDrawPIDi(MenuItem* menuitem, int8_t line) { onDrawFloatMenu(menuitem, line, 2, unscalePID_i(*(float*)static_cast<MenuItemPtr*>(menuitem)->value)); }
  void onDrawPIDd(MenuItem* menuitem, int8_t line) { onDrawFloatMenu(menuitem, line, 2, unscalePID_d(*(float*)static_cast<MenuItemPtr*>(menuitem)->value)); }

#endif // HAS_PID_HEATING && PID_EDIT_MENU

#if ENABLED(PIDTEMP) && ANY(PID_AUTOTUNE_MENU, PID_EDIT_MENU)

  #if ENABLED(PID_AUTOTUNE_MENU)
    void hotendPID() { setPID(hmiData.hotendPidT, H_E0); }
    void setHotendPidT() { setPIntOnClick(MIN_ETEMP, MAX_ETEMP); }
  #endif

  void drawHotendPIDMenu() {
    checkkey = ID_Menu;
    if (SET_MENU_F(hotendPIDMenu, STR_HOTEND_PID " Settings", 8)) {
      BACK_ITEM(drawAdvancedSettingsMenu);
      #if ENABLED(PID_AUTOTUNE_MENU)
        MENU_ITEM_F(ICON_PIDNozzle, STR_HOTEND_PID, onDrawMenuItem, hotendPID);
        EDIT_ITEM(ICON_Temperature, MSG_TEMPERATURE, onDrawPIntMenu, setHotendPidT, &hmiData.hotendPidT);
        EDIT_ITEM(ICON_PIDCycles, MSG_PID_CYCLE, onDrawPIntMenu, setPidCycles, &hmiData.pidCycles);
      #endif
      #if ENABLED(PID_EDIT_MENU)
        EDIT_ITEM_F(ICON_PIDValue, "Set" STR_KP, onDrawPFloat2Menu, setKp, &thermalManager.temp_hotend[0].pid.Kp);
        EDIT_ITEM_F(ICON_PIDValue, "Set" STR_KI, onDrawPIDi, setKi, &thermalManager.temp_hotend[0].pid.Ki);
        EDIT_ITEM_F(ICON_PIDValue, "Set" STR_KD, onDrawPIDd, setKd, &thermalManager.temp_hotend[0].pid.Kd);
      #endif
      #if ENABLED(EEPROM_SETTINGS)
        MENU_ITEM(ICON_WriteEEPROM, MSG_STORE_EEPROM, onDrawMenuItem, writeEEPROM);
      #endif
    }
    updateMenu(hotendPIDMenu);
  }

#endif // PIDTEMP && (PID_AUTOTUNE_MENU || PID_EDIT_MENU)

#if ENABLED(PIDTEMPBED) && ANY(PID_AUTOTUNE_MENU, PID_EDIT_MENU)

  #if ENABLED(PID_AUTOTUNE_MENU)
    void bedPID() { setPID(hmiData.bedPidT, H_BED); }
    void setBedPidT() { setPIntOnClick(MIN_BEDTEMP, MAX_BEDTEMP); }
  #endif

  void drawBedPIDMenu() {
    checkkey = ID_Menu;
    if (SET_MENU_F(bedPIDMenu, STR_BED_PID " Settings", 8)) {
      BACK_ITEM(drawAdvancedSettingsMenu);
      #if ENABLED(PID_AUTOTUNE_MENU)
        MENU_ITEM_F(ICON_PIDBed, STR_BED_PID, onDrawMenuItem,bedPID);
        EDIT_ITEM(ICON_Temperature, MSG_TEMPERATURE, onDrawPIntMenu, setBedPidT, &hmiData.bedPidT);
        EDIT_ITEM(ICON_PIDCycles, MSG_PID_CYCLE, onDrawPIntMenu, setPidCycles, &hmiData.pidCycles);
      #endif
      #if ENABLED(PID_EDIT_MENU)
        EDIT_ITEM_F(ICON_PIDValue, "Set" STR_KP, onDrawPFloat2Menu, setKp, &thermalManager.temp_bed.pid.Kp);
        EDIT_ITEM_F(ICON_PIDValue, "Set" STR_KI, onDrawPIDi, setKi, &thermalManager.temp_bed.pid.Ki);
        EDIT_ITEM_F(ICON_PIDValue, "Set" STR_KD, onDrawPIDd, setKd, &thermalManager.temp_bed.pid.Kd);
      #endif
      #if ENABLED(EEPROM_SETTINGS)
        MENU_ITEM(ICON_WriteEEPROM, MSG_STORE_EEPROM, onDrawMenuItem, writeEEPROM);
      #endif
    }
    updateMenu(bedPIDMenu);
  }

#endif // PIDTEMPBED && (PID_AUTOTUNE_MENU || PID_EDIT_MENU)

//=============================================================================

#if HAS_BED_PROBE

  void drawZOffsetWizMenu() {
    checkkey = ID_Menu;
    if (SET_MENU(zOffsetWizMenu, MSG_PROBE_WIZARD, 4)) {
      BACK_ITEM(drawPrepareMenu);
      MENU_ITEM(ICON_Homing, MSG_AUTO_HOME, onDrawMenuItem, autoHome);
      MENU_ITEM_F(ICON_MoveZ0, "Move Z to Home", onDrawMenuItem, setMoveZto0);
      EDIT_ITEM(ICON_Zoffset, MSG_ZPROBE_ZOFFSET, onDrawPFloat2Menu, setZOffset, &BABY_Z_VAR);
    }
    updateMenu(zOffsetWizMenu);
    if (!axis_is_trusted(Z_AXIS)) LCD_MESSAGE_F("WARNING: Z position unknown, move Z to home");
  }

#endif

#if ENABLED(INDIVIDUAL_AXIS_HOMING_SUBMENU)

  void drawHomingMenu() {
    checkkey = ID_Menu;
    if (SET_MENU(homingMenu, MSG_HOMING, 6)) {
      BACK_ITEM(drawPrepareMenu);
      MENU_ITEM(ICON_Homing, MSG_AUTO_HOME, onDrawMenuItem, autoHome);
      #if HAS_X_AXIS
        MENU_ITEM(ICON_HomeX, MSG_AUTO_HOME_X, onDrawMenuItem, homeX);
      #endif
      #if HAS_Y_AXIS
        MENU_ITEM(ICON_HomeY, MSG_AUTO_HOME_Y, onDrawMenuItem, homeY);
      #endif
      #if HAS_Z_AXIS
        MENU_ITEM(ICON_HomeZ, MSG_AUTO_HOME_Z, onDrawMenuItem, homeZ);
      #endif
      #if ENABLED(MESH_BED_LEVELING)
        EDIT_ITEM(ICON_ZAfterHome, MSG_Z_AFTER_HOME, onDrawPInt8Menu, setZAfterHoming, &hmiData.zAfterHoming);
      #endif
    }
    updateMenu(homingMenu);
  }

#endif // INDIVIDUAL_AXIS_HOMING_SUBMENU

#if ENABLED(FWRETRACT)

  void drawFWRetractMenu() {
    checkkey = ID_Menu;
    if (SET_MENU(fwRetractMenu, MSG_FWRETRACT, 6)) {
      BACK_ITEM(returnFWRetractMenu);
      EDIT_ITEM(ICON_FWRetLength, MSG_CONTROL_RETRACT, onDrawPFloatMenu, setRetractLength, &fwretract.settings.retract_length);
      EDIT_ITEM(ICON_FWRetSpeed, MSG_SINGLENOZZLE_RETRACT_SPEED, onDrawPFloatMenu, setRetractSpeed, &fwretract.settings.retract_feedrate_mm_s);
      EDIT_ITEM(ICON_FWRetZRaise, MSG_CONTROL_RETRACT_ZHOP, onDrawPFloat2Menu, setZRaise, &fwretract.settings.retract_zraise);
      EDIT_ITEM(ICON_FWRecSpeed, MSG_SINGLENOZZLE_UNRETRACT_SPEED, onDrawPFloatMenu, setRecoverSpeed, &fwretract.settings.retract_recover_feedrate_mm_s);
      EDIT_ITEM(ICON_FWRecExtra, MSG_CONTROL_RETRACT_RECOVER, onDrawPFloatMenu, setAddRecover, &fwretract.settings.retract_recover_extra);
    }
    updateMenu(fwRetractMenu);
  }

#endif

//=============================================================================
// Mesh Bed Leveling
//=============================================================================

#if HAS_MESH

  void applyMeshFadeHeight() { set_z_fade_height(planner.z_fade_height); }
  void setMeshFadeHeight() { setPFloatOnClick(0, 100, 1, applyMeshFadeHeight); }

  void setMeshActive() {
    set_bed_leveling_enabled(!planner.leveling_active);
    drawCheckboxLine(currentMenu->line(), planner.leveling_active);
    dwinUpdateLCD();
  }

  #if ENABLED(PREHEAT_BEFORE_LEVELING)
    void setBedLevT() { setPIntOnClick(MIN_BEDTEMP, MAX_BEDTEMP); }
  #endif

  #if ENABLED(MESH_EDIT_MENU)
    #define Z_OFFSET_MIN -3
    #define Z_OFFSET_MAX  3

    void LiveEditMesh() { ((MenuItemPtr*)editZValueItem)->value = &bedlevel.z_values[hmiValue.select ? bedLevelTools.mesh_x : menuData.value][hmiValue.select ? menuData.value : bedLevelTools.mesh_y]; editZValueItem->redraw(); }
    void applyEditMeshX() { bedLevelTools.mesh_x = menuData.value; }
    void applyEditMeshY() { bedLevelTools.mesh_y = menuData.value; }
    void ResetMesh() { bedLevelTools.meshReset(); LCD_MESSAGE(MSG_MESH_RESET); }
    void setEditMeshX() { hmiValue.select = 0; setIntOnClick(0, GRID_MAX_POINTS_X - 1, bedLevelTools.mesh_x, applyEditMeshX, LiveEditMesh); }
    void setEditMeshY() { hmiValue.select = 1; setIntOnClick(0, GRID_MAX_POINTS_Y - 1, bedLevelTools.mesh_y, applyEditMeshY, LiveEditMesh); }
    void setEditZValue() { setPFloatOnClick(Z_OFFSET_MIN, Z_OFFSET_MAX, 3); }
  #endif

#endif // HAS_MESH

#if ENABLED(AUTO_BED_LEVELING_UBL)

  void applyUBLSlot() { bedlevel.storage_slot = menuData.value; }
  void setUBLSlot() { setIntOnClick(0, settings.calc_num_meshes() - 1, bedlevel.storage_slot, applyUBLSlot); }
  void onDrawUBLSlot(MenuItem* menuitem, int8_t line) {
    NOLESS(bedlevel.storage_slot, 0);
    onDrawIntMenu(menuitem, line, bedlevel.storage_slot);
  }

  void applyUBLTiltGrid() { bedLevelTools.tilt_grid = menuData.value; }
  void setUBLTiltGrid() { setIntOnClick(1, 3, bedLevelTools.tilt_grid, applyUBLTiltGrid); }

  void ublMeshTilt() {
    NOLESS(bedlevel.storage_slot, 0);
    if (bedLevelTools.tilt_grid > 1)
      gcode.process_subcommands_now(TS(F("G29J"), bedLevelTools.tilt_grid));
    else
      gcode.process_subcommands_now(F("G29J"));
    LCD_MESSAGE(MSG_UBL_MESH_TILTED);
  }

  void ublSmartFillMesh() {
    for (uint8_t x = 0; x < GRID_MAX_POINTS_Y; ++x) bedlevel.smart_fill_mesh();
    LCD_MESSAGE(MSG_UBL_MESH_FILLED);
  }

  void ublMeshSave() {
    NOLESS(bedlevel.storage_slot, 0);
    settings.store_mesh(bedlevel.storage_slot);
    ui.status_printf(0, GET_TEXT_F(MSG_MESH_SAVED), bedlevel.storage_slot);
    DONE_BUZZ(true);
  }

  void ublMeshLoad() {
    NOLESS(bedlevel.storage_slot, 0);
    settings.load_mesh(bedlevel.storage_slot);
  }

#endif // AUTO_BED_LEVELING_UBL

#if HAS_MESH

  void drawMeshSetMenu() {
    checkkey = ID_Menu;
    if (SET_MENU(meshMenu, MSG_MESH_LEVELING, 14)) {
      BACK_ITEM(drawAdvancedSettingsMenu);
      #if ENABLED(PREHEAT_BEFORE_LEVELING)
        EDIT_ITEM(ICON_Temperature, MSG_UBL_SET_TEMP_BED, onDrawPIntMenu, setBedLevT, &hmiData.bedLevT);
      #endif
      EDIT_ITEM(ICON_SetZOffset, MSG_Z_FADE_HEIGHT, onDrawPFloatMenu, setMeshFadeHeight, &planner.z_fade_height);
      EDIT_ITEM(ICON_UBLActive, MSG_ACTIVATE_MESH, onDrawChkbMenu, setMeshActive, &planner.leveling_active);
      #if HAS_BED_PROBE
        MENU_ITEM(ICON_Level, MSG_AUTO_MESH, onDrawMenuItem, autoLevel);
      #endif
      #if ENABLED(AUTO_BED_LEVELING_UBL)
        EDIT_ITEM(ICON_UBLSlot, MSG_UBL_STORAGE_SLOT, onDrawUBLSlot, setUBLSlot, &bedlevel.storage_slot);
        MENU_ITEM(ICON_UBLMeshSave, MSG_UBL_SAVE_MESH, onDrawMenuItem, ublMeshSave);
        MENU_ITEM(ICON_UBLMeshLoad, MSG_UBL_LOAD_MESH, onDrawMenuItem, ublMeshLoad);
        EDIT_ITEM(ICON_UBLTiltGrid, MSG_UBL_TILTING_GRID, onDrawPInt8Menu, setUBLTiltGrid, &bedLevelTools.tilt_grid);
        MENU_ITEM(ICON_UBLTiltGrid, MSG_UBL_TILT_MESH, onDrawMenuItem, ublMeshTilt);
        MENU_ITEM(ICON_UBLSmartFill, MSG_UBL_SMART_FILLIN, onDrawMenuItem, ublSmartFillMesh);
      #endif
      #if ENABLED(MESH_EDIT_MENU)
        MENU_ITEM(ICON_MeshReset, MSG_MESH_RESET, onDrawMenuItem, ResetMesh);
        MENU_ITEM(ICON_MeshEdit, MSG_EDIT_MESH, onDrawSubMenu, drawEditMeshMenu);
      #endif
      MENU_ITEM(ICON_MeshViewer, MSG_MESH_VIEW, onDrawSubMenu, dwinMeshViewer);
    }
    updateMenu(meshMenu);
  }

  #if ENABLED(MESH_EDIT_MENU)
    void drawEditMeshMenu() {
      if (!leveling_is_valid()) { LCD_MESSAGE(MSG_UBL_MESH_INVALID); return; }
      set_bed_leveling_enabled(false);
      checkkey = ID_Menu;
      if (SET_MENU(editMeshMenu, MSG_EDIT_MESH, 4)) {
        bedLevelTools.mesh_x = bedLevelTools.mesh_y = 0;
        BACK_ITEM(drawMeshSetMenu);
        EDIT_ITEM(ICON_MeshEditX, MSG_MESH_X, onDrawPInt8Menu, setEditMeshX, &bedLevelTools.mesh_x);
        EDIT_ITEM(ICON_MeshEditY, MSG_MESH_Y, onDrawPInt8Menu, setEditMeshY, &bedLevelTools.mesh_y);
        editZValueItem = EDIT_ITEM(ICON_MeshEditZ, MSG_MESH_EDIT_Z, onDrawPFloat2Menu, setEditZValue, &bedlevel.z_values[bedLevelTools.mesh_x][bedLevelTools.mesh_y]);
      }
      updateMenu(editMeshMenu);
    }
  #endif

#endif // HAS_MESH

#endif // DWIN_LCD_PROUI<|MERGE_RESOLUTION|>--- conflicted
+++ resolved
@@ -1260,24 +1260,12 @@
     #if HAS_ESDIAG
       if (checkkey == ID_ESDiagProcess) esDiag.update();
     #endif
-<<<<<<< HEAD
-    #if SHOW_TUNING_GRAPH
-      if (checkkey == PidProcess) {
-        const bool isstart = (HMI_value.pidresult == PIDTEMP_START);
-        #if HAS_HEATED_BED
-          plot.Update(isstart ? thermalManager.wholeDegHotend(0) : thermalManager.wholeDegBed());
-        #else
-          if (!isstart) plot.Update(thermalManager.wholeDegHotend(0));
-        #endif
-      }
-=======
     #if PROUI_TUNING_GRAPH
       if (checkkey == ID_PIDProcess) {
         TERN_(PIDTEMP, if (hmiValue.tempControl == PIDTEMP_START) plot.update(thermalManager.wholeDegHotend(0)));
         TERN_(PIDTEMPBED, if (hmiValue.tempControl == PIDTEMPBED_START) plot.update(thermalManager.wholeDegBed()));
       }
       TERN_(MPCTEMP, if (checkkey == ID_MPCProcess) plot.update(thermalManager.wholeDegHotend(0)));
->>>>>>> aaa59085
     #endif
   }
 
@@ -2051,27 +2039,15 @@
 
 #if HAS_ZOFFSET_ITEM
 
-<<<<<<< HEAD
-  void ApplyZOffset() { TERN_(EEPROM_SETTINGS, settings.save()); }
-  void LiveZOffset() {
-    #if HAS_BABYSTEP
-      const_float_t step_zoffset = round((MenuData.Value / 100.0f) * planner.settings.axis_steps_per_mm[Z_AXIS]) - babystep.accum;
-      if (BABYSTEP_ALLOWED()) babystep.add_steps(Z_AXIS, step_zoffset);
-    #endif
-  }
-  void SetZOffset() {
-    #if HAS_BABYSTEP
-=======
   void applyZOffset() { TERN_(EEPROM_SETTINGS, settings.save()); }
   void liveZOffset() {
-    #if ANY(BABYSTEP_ZPROBE_OFFSET, JUST_BABYSTEP)
+    #if HAS_BABYSTEP
       const_float_t step_zoffset = round((menuData.value / 100.0f) * planner.settings.axis_steps_per_mm[Z_AXIS]) - babystep.accum;
       if (BABYSTEP_ALLOWED()) babystep.add_steps(Z_AXIS, step_zoffset);
     #endif
   }
   void setZOffset() {
-    #if ANY(BABYSTEP_ZPROBE_OFFSET, JUST_BABYSTEP)
->>>>>>> aaa59085
+    #if HAS_BABYSTEP
       babystep.accum = round(planner.settings.axis_steps_per_mm[Z_AXIS] * BABY_Z_VAR);
     #endif
     setPFloatOnClick(Z_PROBE_OFFSET_RANGE_MIN, Z_PROBE_OFFSET_RANGE_MAX, 2, applyZOffset, liveZOffset);
@@ -2667,15 +2643,9 @@
 }
 
 #if HAS_ZOFFSET_ITEM
-<<<<<<< HEAD
   #if HAS_BABYSTEP
-    void onDrawZOffset(MenuItemClass* menuitem, int8_t line) {
-      if (HMI_IsChinese()) menuitem->SetFrame(1, 174, 164, 223, 177);
-=======
-  #if ANY(BABYSTEP_ZPROBE_OFFSET, JUST_BABYSTEP)
     void onDrawZOffset(MenuItem* menuitem, int8_t line) {
       if (hmiIsChinese()) menuitem->setFrame(1, 174, 164, 223, 177);
->>>>>>> aaa59085
       onDrawPFloat2Menu(menuitem, line);
     }
   #endif
@@ -3324,19 +3294,12 @@
     #if HAS_FAN
       fanSpeedItem = EDIT_ITEM(ICON_FanSpeed, MSG_FAN_SPEED, onDrawFanSpeed, setFanSpeed, &thermalManager.fan_speed[0]);
     #endif
-<<<<<<< HEAD
     #if HAS_ZOFFSET_ITEM
-      #if ALL(MESH_BED_LEVELING, BABYSTEPPING)
-        EDIT_ITEM(ICON_Zoffset, MSG_HOME_OFFSET_Z, onDrawPFloat2Menu, SetZOffset, &BABY_Z_VAR);
-      #elif HAS_BABYSTEP
-        EDIT_ITEM(ICON_Zoffset, MSG_ZPROBE_ZOFFSET, onDrawZOffset, SetZOffset, &BABY_Z_VAR);
-      #endif
-=======
-    #if ALL(HAS_ZOFFSET_ITEM, HAS_BED_PROBE, BABYSTEP_ZPROBE_OFFSET, BABYSTEPPING)
-      EDIT_ITEM(ICON_Zoffset, MSG_ZPROBE_ZOFFSET, onDrawZOffset, setZOffset, &BABY_Z_VAR);
-    #elif ALL(HAS_ZOFFSET_ITEM, MESH_BED_LEVELING, BABYSTEPPING)
-      EDIT_ITEM(ICON_Zoffset, MSG_HOME_OFFSET_Z, onDrawPFloat2Menu, setZOffset, &BABY_Z_VAR);
->>>>>>> aaa59085
+      #if ALL(HAS_BED_PROBE, BABYSTEP_ZPROBE_OFFSET, BABYSTEPPING)
+        EDIT_ITEM(ICON_Zoffset, MSG_ZPROBE_ZOFFSET, onDrawZOffset, setZOffset, &BABY_Z_VAR);
+      #elif ALL(MESH_BED_LEVELING, BABYSTEPPING)
+        EDIT_ITEM(ICON_Zoffset, MSG_HOME_OFFSET_Z, onDrawPFloat2Menu, setZOffset, &BABY_Z_VAR);
+      #endif
     #endif
     EDIT_ITEM(ICON_Flow, MSG_FLOW, onDrawPIntMenu, setFlow, &planner.flow_percentage[0]);
     #if ENABLED(ADVANCED_PAUSE_FEATURE)
