/**
 * Marlin 3D Printer Firmware
 * Copyright (c) 2021 MarlinFirmware [https://github.com/MarlinFirmware/Marlin]
 *
 * Based on Sprinter and grbl.
 * Copyright (c) 2011 Camiel Gubbels / Erik van der Zalm
 *
 * This program is free software: you can redistribute it and/or modify
 * it under the terms of the GNU General Public License as published by
 * the Free Software Foundation, either version 3 of the License, or
 * (at your option) any later version.
 *
 * This program is distributed in the hope that it will be useful,
 * but WITHOUT ANY WARRANTY; without even the implied warranty of
 * MERCHANTABILITY or FITNESS FOR A PARTICULAR PURPOSE.  See the
 * GNU General Public License for more details.
 *
 * You should have received a copy of the GNU General Public License
 * along with this program.  If not, see <https://www.gnu.org/licenses/>.
 *
 */

/**
 * DWIN Enhanced implementation for PRO UI
 * Author: Miguel A. Risco-Castillo (MRISCOC)
 * Version: 3.25.3
 * Date: 2023/05/18
 */

#include "../../../inc/MarlinConfig.h"

#if ENABLED(DWIN_LCD_PROUI)

#include "../../utf8.h"
#include "../../marlinui.h"
#include "../../../MarlinCore.h"
#include "../../../core/serial.h"
#include "../../../core/macros.h"
#include "../../../module/temperature.h"
#include "../../../module/printcounter.h"
#include "../../../module/motion.h"
#include "../../../module/planner.h"
#include "../../../module/stepper.h"
#include "../../../gcode/gcode.h"
#include "../../../gcode/queue.h"

#if HAS_MEDIA
  #include "../../../sd/cardreader.h"
#endif

#if NEED_HEX_PRINT
  #include "../../../libs/hex_print.h"
#endif

#if HAS_FILAMENT_SENSOR
  #include "../../../feature/runout.h"
#endif

#if ENABLED(EEPROM_SETTINGS)
  #include "../../../module/settings.h"
#endif

#if ENABLED(HOST_ACTION_COMMANDS)
  #include "../../../feature/host_actions.h"
#endif

#if DISABLED(PROBE_MANUALLY) && ANY(AUTO_BED_LEVELING_BILINEAR, AUTO_BED_LEVELING_LINEAR, AUTO_BED_LEVELING_3POINT)
  #define HAS_ONESTEP_LEVELING 1
#endif

#if HAS_MESH || (HAS_LEVELING && HAS_ZOFFSET_ITEM)
  #include "../../../feature/bedlevel/bedlevel.h"
  #include "bedlevel_tools.h"
#endif

#if HAS_BED_PROBE
  #include "../../../module/probe.h"
#endif

#if ENABLED(BLTOUCH)
  #include "../../../feature/bltouch.h"
#endif

#if ENABLED(BABYSTEPPING)
  #include "../../../feature/babystep.h"
#endif

#if ENABLED(POWER_LOSS_RECOVERY)
  #include "../../../feature/powerloss.h"
#endif

#if ENABLED(PRINTCOUNTER)
  #include "printstats.h"
#endif

#if ENABLED(CASE_LIGHT_MENU)
  #include "../../../feature/caselight.h"
#endif

#if ENABLED(LED_CONTROL_MENU)
  #include "../../../feature/leds/leds.h"
#endif

#if HAS_TRINAMIC_CONFIG
  #include "../../../feature/tmc_util.h"
#endif

#include "dwin.h"
#include "menus.h"
#include "dwin_popup.h"

#if HAS_GCODE_PREVIEW
  #include "gcode_preview.h"
#endif

#if HAS_ESDIAG
  #include "endstop_diag.h"
#endif

#if PROUI_TUNING_GRAPH
  #include "plot.h"
#endif

#if HAS_MESH
  #include "meshviewer.h"
#endif

#if HAS_LOCKSCREEN
  #include "lockscreen.h"
#endif

#ifndef MACHINE_SIZE
  #define MACHINE_SIZE STRINGIFY(X_BED_SIZE) "x" STRINGIFY(Y_BED_SIZE) "x" STRINGIFY(Z_MAX_POS)
#endif

#define PAUSE_HEAT

// Print speed limit
#define MIN_PRINT_SPEED  10
#define MAX_PRINT_SPEED 999

// Print flow limit
#define MIN_PRINT_FLOW   10
#define MAX_PRINT_FLOW   299

// Load and Unload limits
#define MAX_LOAD_UNLOAD  500

// Juntion deviation limits
#define MIN_JD_MM             0.001
#define MAX_JD_MM             TERN(LIN_ADVANCE, 0.3f, 0.5f)

#if HAS_TRINAMIC_CONFIG
  #define MIN_TMC_CURRENT 100
  #define MAX_TMC_CURRENT 3000
#endif

// Editable temperature limits
#define MIN_ETEMP  0
#define MAX_ETEMP  (thermalManager.hotend_maxtemp[0] - (HOTEND_OVERSHOOT))
#define MIN_BEDTEMP 0
#define MAX_BEDTEMP BED_MAX_TARGET

#define DWIN_VAR_UPDATE_INTERVAL          500
#define DWIN_UPDATE_INTERVAL             1000

#if HAS_MESH && HAS_BED_PROBE
  #define BABY_Z_VAR probe.offset.z
#else
  float z_offset = 0;
  #define BABY_Z_VAR z_offset
#endif

// Structs
hmi_value_t hmiValue;
hmi_flag_t hmiFlag{0};
hmi_data_t hmiData;

enum SelectItem : uint8_t {
  PAGE_PRINT = 0,
  PAGE_PREPARE,
  PAGE_CONTROL,
  PAGE_ADVANCE,
  PAGE_COUNT,

  PRINT_SETUP = 0,
  PRINT_PAUSE_RESUME,
  PRINT_STOP,
  PRINT_COUNT
};

typedef struct {
  uint8_t now, last;
  void set(uint8_t v) { now = last = v; }
  void reset() { set(0); }
  bool changed() { bool c = (now != last); if (c) last = now; return c; }
  bool dec() { if (now) now--; return changed(); }
  bool inc(uint8_t v) { if (now < (v - 1)) now++; else now = (v - 1); return changed(); }
} select_t;
select_t select_page{0}, select_print{0};

#if ENABLED(LCD_BED_TRAMMING)
  constexpr float bed_tramming_inset_lfbr[] = BED_TRAMMING_INSET_LFRB;
#endif

bool hash_changed = true; // Flag to know if message status was changed
bool blink = false;
uint8_t checkkey = 255, last_checkkey = ID_MainMenu;

// New menu system pointers
Menu *fileMenu = nullptr;
Menu *prepareMenu = nullptr;
#if ENABLED(LCD_BED_TRAMMING)
  Menu *trammingMenu = nullptr;
#endif
Menu *moveMenu = nullptr;
Menu *controlMenu = nullptr;
Menu *advancedSettingsMenu = nullptr;
#if HAS_HOME_OFFSET
  Menu *homeOffsetMenu = nullptr;
#endif
#if HAS_BED_PROBE
  Menu *probeSettingsMenu = nullptr;
#endif
Menu *filSetMenu = nullptr;
Menu *selectColorMenu = nullptr;
Menu *getColorMenu = nullptr;
Menu *tuneMenu = nullptr;
Menu *motionMenu = nullptr;
Menu *filamentMenu = nullptr;
#if ENABLED(MESH_BED_LEVELING)
  Menu *manualMeshMenu = nullptr;
#endif
#if HAS_PREHEAT
  Menu *preheatMenu = nullptr;
  Menu *preheatHotendMenu = nullptr;
#endif
Menu *temperatureMenu = nullptr;
Menu *maxSpeedMenu = nullptr;
Menu *maxAccelMenu = nullptr;
#if HAS_CLASSIC_JERK
  Menu *maxJerkMenu = nullptr;
#endif
Menu *stepsMenu = nullptr;
#if ANY(MPC_EDIT_MENU, MPC_AUTOTUNE_MENU)
  Menu *hotendMPCMenu = nullptr;
#endif
#if ENABLED(PIDTEMP) && ANY(PID_EDIT_MENU, PID_AUTOTUNE_MENU)
  Menu *hotendPIDMenu = nullptr;
#endif
#if ENABLED(PIDTEMPBED) && ANY(PID_EDIT_MENU, PID_AUTOTUNE_MENU)
  Menu *bedPIDMenu = nullptr;
#endif
#if CASELIGHT_USES_BRIGHTNESS
  Menu *caseLightMenu = nullptr;
#endif
#if ENABLED(LED_CONTROL_MENU)
  Menu *ledControlMenu = nullptr;
#endif
#if HAS_BED_PROBE
  Menu *zOffsetWizMenu = nullptr;
#endif
#if ENABLED(INDIVIDUAL_AXIS_HOMING_SUBMENU)
  Menu *homingMenu = nullptr;
#endif
#if ENABLED(FWRETRACT)
  Menu *fwRetractMenu = nullptr;
#endif
#if HAS_MESH
  Menu *meshMenu = nullptr;
  #if ENABLED(MESH_EDIT_MENU)
    Menu *editMeshMenu = nullptr;
  #endif
#endif
#if ENABLED(SHAPING_MENU)
  Menu *inputShapingMenu = nullptr;
#endif
#if HAS_TRINAMIC_CONFIG
  Menu *trinamicConfigMenu = nullptr;
#endif

// Updatable menuitems pointers
MenuItem *hotendTargetItem = nullptr;
MenuItem *bedTargetItem = nullptr;
MenuItem *fanSpeedItem = nullptr;
MenuItem *mMeshMoveZItem = nullptr;
MenuItem *editZValueItem = nullptr;

bool isPrinting() { return printingIsActive() || printingIsPaused(); }
bool sdPrinting() { return isPrinting() && IS_SD_FILE_OPEN(); }
bool hostPrinting() { return isPrinting() && !IS_SD_FILE_OPEN(); }

#define DWIN_LANGUAGE_EEPROM_ADDRESS 0x01   // Between 0x01 and 0x63 (EEPROM_OFFSET-1)
                                            // BL24CXX::check() uses 0x00

inline bool hmiIsChinese() { return hmiFlag.language == DWIN_CHINESE; }

void hmiSetLanguageCache() {
  dwinJPGCacheTo1(hmiIsChinese() ? Language_Chinese : Language_English);
}

void hmiSetLanguage() {
  #if ALL(EEPROM_SETTINGS, IIC_BL24CXX_EEPROM)
    BL24CXX::read(DWIN_LANGUAGE_EEPROM_ADDRESS, (uint8_t*)&hmiFlag.language, sizeof(hmiFlag.language));
  #endif
  hmiSetLanguageCache();
}

void hmiToggleLanguage() {
  hmiFlag.language = hmiIsChinese() ? DWIN_ENGLISH : DWIN_CHINESE;
  hmiSetLanguageCache();
  #if ALL(EEPROM_SETTINGS, IIC_BL24CXX_EEPROM)
    BL24CXX::write(DWIN_LANGUAGE_EEPROM_ADDRESS, (uint8_t*)&hmiFlag.language, sizeof(hmiFlag.language));
  #endif
}

//-----------------------------------------------------------------------------
// Main Buttons
//-----------------------------------------------------------------------------

typedef struct { uint16_t x, y[2], w, h; } text_info_t;

void ICON_Button(const bool selected, const int iconid, const frame_rect_t &ico, const text_info_t (&txt), FSTR_P caption) {
  DWINUI::drawIconWB(iconid + selected, ico.x, ico.y);
  if (selected) DWINUI::drawBox(0, hmiData.colorHighlight, ico);
  if (hmiIsChinese()) {
    dwinFrameAreaCopy(1, txt.x, txt.y[selected], txt.x + txt.w - 1, txt.y[selected] + txt.h - 1, ico.x + (ico.w - txt.w) / 2, (ico.y + ico.h - 25) - txt.h/2);
  }
  else {
    const uint16_t x = ico.x + (ico.w - strlen_P(FTOP(caption)) * DWINUI::fontWidth()) / 2,
                   y = (ico.y + ico.h - 20) - DWINUI::fontHeight() / 2;
    DWINUI::drawString(x, y, caption);
  }
}

//
// Main Menu: "Print"
//
void ICON_Print() {
  constexpr frame_rect_t ico = { 17, 110, 110, 100 };
  constexpr text_info_t txt = { 1, { 405, TERN(USE_STOCK_DWIN_SET, 446, 447) }, 27, 15 };
  ICON_Button(select_page.now == PAGE_PRINT, ICON_Print_0, ico, txt, GET_TEXT_F(MSG_BUTTON_PRINT));
}

//
// Main Menu: "Prepare"
//
void ICON_Prepare() {
  constexpr frame_rect_t ico = { 145, 110, 110, 100 };
  constexpr text_info_t txt = { 31, { 405, TERN(USE_STOCK_DWIN_SET, 446, 447) }, 27, 15 };
  ICON_Button(select_page.now == PAGE_PREPARE, ICON_Prepare_0, ico, txt, GET_TEXT_F(MSG_PREPARE));
}

//
// Main Menu: "Control"
//
void ICON_Control() {
  constexpr frame_rect_t ico = { 17, 226, 110, 100 };
  constexpr text_info_t txt = { 61, { 405, TERN(USE_STOCK_DWIN_SET, 446, 447) }, 27, 15 };
  ICON_Button(select_page.now == PAGE_CONTROL, ICON_Control_0, ico, txt, GET_TEXT_F(MSG_CONTROL));
}

//
// Main Menu: "Advanced Settings"
//
void ICON_AdvSettings() {
  constexpr frame_rect_t ico = { 145, 226, 110, 100 };
  constexpr text_info_t txt = { 91, { 405, TERN(USE_STOCK_DWIN_SET, 446, 447) }, 27, 15 };
  ICON_Button(select_page.now == PAGE_ADVANCE, ICON_Info_0, ico, txt, GET_TEXT_F(MSG_BUTTON_ADVANCED));
}

//
// Printing: "Tune"
//
void ICON_Tune() {
  constexpr frame_rect_t ico = { 8, 232, 80, 100 };
  constexpr text_info_t txt = { 121, { 405, TERN(USE_STOCK_DWIN_SET, 446, 447) }, 27, 15 };
  ICON_Button(select_print.now == PRINT_SETUP, ICON_Setup_0, ico, txt, GET_TEXT_F(MSG_TUNE));
}

//
// Printing: "Pause"
//
void ICON_Pause() {
  constexpr frame_rect_t ico = { 96, 232, 80, 100 };
  constexpr text_info_t txt = { 181, { 405, TERN(USE_STOCK_DWIN_SET, 446, 447) }, 27, 15 };
  ICON_Button(select_print.now == PRINT_PAUSE_RESUME, ICON_Pause_0, ico, txt, GET_TEXT_F(MSG_BUTTON_PAUSE));
}

//
// Printing: "Resume"
//
void ICON_Resume() {
  constexpr frame_rect_t ico = { 96, 232, 80, 100 };
  constexpr text_info_t txt = { 1, { 405, TERN(USE_STOCK_DWIN_SET, 446, 447) }, 27, 15 };
  ICON_Button(select_print.now == PRINT_PAUSE_RESUME, ICON_Continue_0, ico, txt, GET_TEXT_F(MSG_BUTTON_RESUME));
}

//
// Printing: "Stop"
//
void ICON_Stop() {
  constexpr frame_rect_t ico = { 184, 232, 80, 100 };
  constexpr text_info_t txt = { 151, { 405, TERN(USE_STOCK_DWIN_SET, 446, 447) }, 27, 12 };
  ICON_Button(select_print.now == PRINT_STOP, ICON_Stop_0, ico, txt, GET_TEXT_F(MSG_BUTTON_STOP));
}

//
// PopUps
//
void popupPauseOrStop() {
  if (hmiIsChinese()) {
    DWINUI::clearMainArea();
    drawPopupBkgd();
         if (select_print.now == PRINT_PAUSE_RESUME) dwinFrameAreaCopy(1, 237, 338, 269, 356, 98, 150);
    else if (select_print.now == PRINT_STOP) dwinFrameAreaCopy(1, 221, 320, 253, 336, 98, 150);
    dwinFrameAreaCopy(1, 220, 304, 264, 319, 130, 150);
    DWINUI::drawIconWB(ICON_Confirm_C, 26, 280);
    DWINUI::drawIconWB(ICON_Cancel_C, 146, 280);
    drawSelectHighlight(true);
    dwinUpdateLCD();
  }
  else
    dwinPopupConfirmCancel(ICON_BLTouch, select_print.now == PRINT_PAUSE_RESUME ? GET_TEXT_F(MSG_PAUSE_PRINT) : GET_TEXT_F(MSG_STOP_PRINT));
}

#if HAS_HOTEND

  void popupETempTooLow() {
    if (hmiIsChinese()) {
      hmiSaveProcessID(ID_WaitResponse);
      DWINUI::clearMainArea();
      drawPopupBkgd();
      DWINUI::drawIcon(ICON_TempTooLow, 102, 105);
      dwinFrameAreaCopy(1, 103, 371, 136, 386,  69, 240);
      dwinFrameAreaCopy(1, 170, 371, 270, 386, 102, 240);
      DWINUI::drawIconWB(ICON_Confirm_C, 86, 280);
      dwinUpdateLCD();
    }
    else
      dwinPopupConfirm(ICON_TempTooLow, GET_TEXT_F(MSG_HOTEND_TOO_COLD), GET_TEXT_F(MSG_PLEASE_PREHEAT));
  }

#endif

#if HAS_HOTEND || HAS_HEATED_BED
  void dwinPopupTemperature(const bool toohigh) {
    hmiSaveProcessID(ID_WaitResponse);
    if (hmiIsChinese()) {
      DWINUI::clearMainArea();
      drawPopupBkgd();
      if (toohigh) {
        DWINUI::drawIcon(ICON_TempTooHigh, 102, 165);
        dwinFrameAreaCopy(1, 103, 371, 237, 386, 52, 285);
        dwinFrameAreaCopy(1, 151, 389, 185, 402, 187, 285);
        dwinFrameAreaCopy(1, 189, 389, 271, 402, 95, 310);
      }
      else {
        DWINUI::drawIcon(ICON_TempTooLow, 102, 165);
        dwinFrameAreaCopy(1, 103, 371, 270, 386, 52, 285);
        dwinFrameAreaCopy(1, 189, 389, 271, 402, 95, 310);
      }
    }
    else
      dwinShowPopup(toohigh ? ICON_TempTooHigh : ICON_TempTooLow, F("Nozzle or Bed temperature"), toohigh ? F("is too high") : F("is too low"), BTN_Continue);
  }
#endif

//
// Draw status line
//
void dwinDrawStatusLine(const char *text) {
  dwinDrawRectangle(1, hmiData.colorStatusBg, 0, STATUS_Y, DWIN_WIDTH, STATUS_Y + 20);
  if (text) DWINUI::drawCenteredString(hmiData.colorStatusTxt, STATUS_Y + 2, text);
}
void dwinDrawStatusLine(FSTR_P fstr) { dwinDrawStatusLine(FTOP(fstr)); }

// Clear & reset status line
void dwinResetStatusLine() {
  ui.status_message.clear();
  dwinCheckStatusMessage();
}

// Djb2 hash algorithm
uint32_t getHash(char * str) {
  uint32_t hash = 5381;
  char c;
  while ((c = *str++)) hash = ((hash << 5) + hash) + c; /* hash * 33 + c */
  return hash;
}

// Check for a change in the status message
void dwinCheckStatusMessage() {
  static MString<>::hash_t old_hash = 0x0000;
  const MString<>::hash_t hash = ui.status_message.hash();
  hash_changed = hash != old_hash;
  old_hash = hash;
}

void dwinDrawStatusMessage() {
  #if ENABLED(STATUS_MESSAGE_SCROLLING)

    // Get the UTF8 character count of the string
    uint8_t slen = ui.status_message.glyphs();

    // If the string fits the status line do not scroll it
    if (slen <= LCD_WIDTH) {
      if (hash_changed) {
        dwinDrawStatusLine(ui.status_message);
        hash_changed = false;
      }
    }
    else {
      // String is larger than the available line space

      // Get a pointer to the next valid UTF8 character
      // and the string remaining length
      uint8_t rlen;
      const char *stat = MarlinUI::status_and_len(rlen);
      dwinDrawRectangle(1, hmiData.colorStatusBg, 0, STATUS_Y, DWIN_WIDTH, STATUS_Y + 20);
      DWINUI::moveTo(0, STATUS_Y + 2);
      DWINUI::drawString(hmiData.colorStatusTxt, stat, LCD_WIDTH);

      // If the string doesn't completely fill the line...
      if (rlen < LCD_WIDTH) {
        DWINUI::drawChar(hmiData.colorStatusTxt, '.');  // Always at 1+ spaces left, draw a dot
        uint8_t chars = LCD_WIDTH - rlen;                  // Amount of space left in characters
        if (--chars) {                                     // Draw a second dot if there's space
          DWINUI::drawChar(hmiData.colorStatusTxt, '.');
          if (--chars)
            DWINUI::drawString(hmiData.colorStatusTxt, ui.status_message, chars); // Print a second copy of the message
        }
      }
      MarlinUI::advance_status_scroll();
    }

  #else

    if (hash_changed) {
      ui.status_message.trunc(LCD_WIDTH);
      dwinDrawStatusLine(ui.status_message);
      hash_changed = false;
    }

  #endif
}

void drawPrintLabels() {
  if (hmiIsChinese()) {
    dwinFrameAreaCopy(1,  0, 72,  63, 86,  41, 173);  // Printing Time
    dwinFrameAreaCopy(1, 65, 72, 128, 86, 176, 173);  // Remain
  }
  else {
    DWINUI::drawString( 46, 173, GET_TEXT_F(MSG_INFO_PRINT_TIME));
    DWINUI::drawString(181, 173, GET_TEXT_F(MSG_REMAINING_TIME));
  }
}

void drawPrintProgressBar() {
  const uint8_t _percent_done = ui.get_progress_percent();
  DWINUI::drawIconWB(ICON_Bar, 15, 93);
  dwinDrawRectangle(1, hmiData.colorBarfill, 16 + _percent_done * 240 / 100, 93, 256, 113);
  DWINUI::drawInt(hmiData.colorPercentTxt, hmiData.colorBackground, 3, 117, 133, _percent_done);
  DWINUI::drawString(hmiData.colorPercentTxt, 142, 133, F("%"));
}

void drawPrintProgressElapsed() {
  MString<12> buf;
  duration_t elapsed = print_job_timer.duration(); // Print timer
  buf.setf(F("%02i:%02i "), uint16_t(elapsed.value / 3600), (uint16_t(elapsed.value) % 3600) / 60);
  DWINUI::drawString(hmiData.colorText, hmiData.colorBackground, 47, 192, buf);
}

#if ENABLED(SHOW_REMAINING_TIME)
  uint32_t _remain_time = 0;
  void drawPrintProgressRemain() {
    MString<12> buf;
    buf.setf(F("%02i:%02i "), _remain_time / 3600, (_remain_time % 3600) / 60);
    DWINUI::drawString(hmiData.colorText, hmiData.colorBackground, 181, 192, buf);
  }
#endif

void ICON_ResumeOrPause() {
  if (checkkey == ID_PrintProcess) (print_job_timer.isPaused() || hmiFlag.pause_flag) ? ICON_Resume() : ICON_Pause();
}

// Update filename on print
void dwinPrintHeader(const char *text = nullptr) {
  static char headertxt[31] = "";  // Print header text
  if (text) {
    const int8_t size = _MIN(30U, strlen_P(text));
    for (uint8_t i = 0; i < size; ++i) headertxt[i] = text[i];
    headertxt[size] = '\0';
  }
  if (checkkey == ID_PrintProcess || checkkey == ID_PrintDone) {
    dwinDrawRectangle(1, hmiData.colorBackground, 0, 60, DWIN_WIDTH, 60+16);
    DWINUI::drawCenteredString(60, headertxt);
  }
}

void drawPrintProcess() {
  if (hmiIsChinese())
    title.frameCopy(30, 1, 42, 14);                     // "Printing"
  else
    title.showCaption(GET_TEXT_F(MSG_PRINTING));
  DWINUI::clearMainArea();
  dwinPrintHeader(nullptr);
  drawPrintLabels();
  DWINUI::drawIcon(ICON_PrintTime, 15, 173);
  DWINUI::drawIcon(ICON_RemainTime, 150, 171);
  drawPrintProgressBar();
  drawPrintProgressElapsed();
  TERN_(SHOW_REMAINING_TIME, drawPrintProgressRemain());
  ICON_Tune();
  ICON_ResumeOrPause();
  ICON_Stop();
}

void gotoPrintProcess() {
  if (checkkey == ID_PrintProcess)
    ICON_ResumeOrPause();
  else {
    checkkey = ID_PrintProcess;
    drawPrintProcess();
    TERN_(DASH_REDRAW, dwinRedrawDash());
  }
  dwinUpdateLCD();
}

void drawPrintDone() {
  TERN_(SET_PROGRESS_PERCENT, ui.set_progress_done());
  TERN_(SET_REMAINING_TIME, ui.reset_remaining_time());
  title.showCaption(GET_TEXT_F(MSG_PRINT_DONE));
  DWINUI::clearMainArea();
  dwinPrintHeader(nullptr);
  #if HAS_GCODE_PREVIEW
    const bool haspreview = preview.valid();
    if (haspreview) {
      preview.show();
      DWINUI::drawButton(BTN_Continue, 86, 295);
    }
  #else
    constexpr bool haspreview = false;
  #endif

  if (!haspreview) {
    drawPrintProgressBar();
    drawPrintLabels();
    DWINUI::drawIcon(ICON_PrintTime, 15, 173);
    DWINUI::drawIcon(ICON_RemainTime, 150, 171);
    drawPrintProgressElapsed();
    TERN_(SHOW_REMAINING_TIME, drawPrintProgressRemain());
    DWINUI::drawButton(BTN_Continue, 86, 273);
  }
}

void gotoPrintDone() {
  wait_for_user = true;
  if (checkkey != ID_PrintDone) {
    checkkey = ID_PrintDone;
    drawPrintDone();
    dwinUpdateLCD();
  }
}

void drawMainMenu() {
  DWINUI::clearMainArea();
  if (hmiIsChinese())
    title.frameCopy(2, 2, 26, 13);   // "Home" etc
  else
    title.showCaption(MACHINE_NAME);
  DWINUI::drawIcon(ICON_LOGO, 71, 52);  // CREALITY logo
  ICON_Print();
  ICON_Prepare();
  ICON_Control();
  ICON_AdvSettings();
}

void gotoMainMenu() {
  if (checkkey == ID_MainMenu) return;
  checkkey = ID_MainMenu;
  drawMainMenu();
  dwinUpdateLCD();
}

// Draw X, Y, Z and blink if in an un-homed or un-trusted state
void _update_axis_value(const AxisEnum axis, const uint16_t x, const uint16_t y, const bool force) {
  const bool draw_qmark = axis_should_home(axis),
             draw_empty = NONE(HOME_AFTER_DEACTIVATE, DISABLE_REDUCED_ACCURACY_WARNING) && !draw_qmark && !axis_is_trusted(axis);

  // Check for a position change
  static xyz_pos_t oldpos = { -1, -1, -1 };

  const float p = (
    #if ALL(IS_FULL_CARTESIAN, SHOW_REAL_POS)
      planner.get_axis_position_mm(axis)
    #else
      current_position[axis]
    #endif
  );

  const bool changed = oldpos[axis] != p;
  if (changed) oldpos[axis] = p;

  if (force || changed || draw_qmark || draw_empty) {
    if (blink && draw_qmark)
      DWINUI::drawString(hmiData.colorCoordinate, hmiData.colorBackground, x, y, F("  - ? -"));
    else if (blink && draw_empty)
      DWINUI::drawString(hmiData.colorCoordinate, hmiData.colorBackground, x, y, F("       "));
    else
      DWINUI::drawSignedFloat(hmiData.colorCoordinate, hmiData.colorBackground, 3, 2, x, y, p);
  }
}

void _drawIconBlink(bool &flag, const bool sensor, const uint8_t icon1, const uint8_t icon2, const uint16_t x, const uint16_t y) {
  #if DISABLED(NO_BLINK_IND)
    if (flag != sensor) {
      flag = sensor;
      if (!flag) {
        dwinDrawBox(1, hmiData.colorBackground, x, y, 20, 20);
        DWINUI::drawIcon(icon1, x, y);
      }
    }
    if (flag) {
      dwinDrawBox(1, blink ? hmiData.colorSplitLine : hmiData.colorBackground, x, y, 20, 20);
      DWINUI::drawIcon(icon2, x, y);
    }
  #else
    if (flag != sensor) {
      flag = sensor;
      dwinDrawBox(1, hmiData.colorBackground, x, y, 20, 20);
      DWINUI::drawIcon(flag ? icon2 : icon1, x, y);
    }
  #endif
}

void _drawZOffsetIcon() {
  #if HAS_LEVELING
    static bool _leveling_active = false;
    _drawIconBlink(_leveling_active, planner.leveling_active, ICON_Zoffset, ICON_SetZOffset, 186, 416);
  #else
    DWINUI::drawIcon(ICON_Zoffset, 187, 416);
  #endif
}

void _drawFeedrate() {
  #if ENABLED(SHOW_SPEED_IND)
    int16_t _value;
    if (blink) {
      _value = feedrate_percentage;
      DWINUI::drawString(DWIN_FONT_STAT, hmiData.colorIndicator, hmiData.colorBackground, 116 + 4 * STAT_CHR_W + 2, 384, F(" %"));
    }
    else {
      _value = CEIL(feedrate_mm_s * feedrate_percentage / 100);
      dwinDrawBox(1, hmiData.colorBackground, 116 + 5 * STAT_CHR_W + 2, 384, 20, 20);
    }
    DWINUI::drawInt(DWIN_FONT_STAT, hmiData.colorIndicator, hmiData.colorBackground, 3, 116 + 2 * STAT_CHR_W, 384, _value);
  #else
    static int16_t _feedrate = 100;
    if (_feedrate != feedrate_percentage) {
      _feedrate = feedrate_percentage;
      DWINUI::drawInt(DWIN_FONT_STAT, hmiData.colorIndicator, hmiData.colorBackground, 3, 116 + 2 * STAT_CHR_W, 384, _feedrate);
    }
  #endif
}

void _drawXYZPosition(const bool force) {
  _update_axis_value(X_AXIS,  27, 459, force);
  _update_axis_value(Y_AXIS, 112, 459, force);
  _update_axis_value(Z_AXIS, 197, 459, force);
}

void updateVariable() {
  _drawXYZPosition(false);
  #if HAS_HOTEND
    static celsius_t _hotendtemp = 0, _hotendtarget = 0;
    const celsius_t hc = thermalManager.wholeDegHotend(0),
                    ht = thermalManager.degTargetHotend(0);
    const bool _new_hotend_temp = _hotendtemp != hc,
               _new_hotend_target = _hotendtarget != ht;
    if (_new_hotend_temp) _hotendtemp = hc;
    if (_new_hotend_target) _hotendtarget = ht;
  #endif
  #if HAS_HEATED_BED
    static celsius_t _bedtemp = 0, _bedtarget = 0;
    const celsius_t bc = thermalManager.wholeDegBed(),
                    bt = thermalManager.degTargetBed();
    const bool _new_bed_temp = _bedtemp != bc,
               _new_bed_target = _bedtarget != bt;
    if (_new_bed_temp) _bedtemp = bc;
    if (_new_bed_target) _bedtarget = bt;
  #endif
  #if HAS_FAN
    static uint8_t _fanspeed = 0;
    const bool _new_fanspeed = _fanspeed != thermalManager.fan_speed[0];
    if (_new_fanspeed) _fanspeed = thermalManager.fan_speed[0];
  #endif

  if (isMenu(tuneMenu) || isMenu(temperatureMenu)) {
    // Tune page temperature update
    TERN_(HAS_HOTEND, if (_new_hotend_target) hotendTargetItem->redraw());
    TERN_(HAS_HEATED_BED, if (_new_bed_target) bedTargetItem->redraw());
    TERN_(HAS_FAN, if (_new_fanspeed) fanSpeedItem->redraw());
  }

  // Bottom temperature update

  #if HAS_HOTEND
    if (_new_hotend_temp)
      DWINUI::drawInt(DWIN_FONT_STAT, hmiData.colorIndicator, hmiData.colorBackground, 3, 28, 384, _hotendtemp);
    if (_new_hotend_target)
      DWINUI::drawInt(DWIN_FONT_STAT, hmiData.colorIndicator, hmiData.colorBackground, 3, 25 + 4 * STAT_CHR_W + 6, 384, _hotendtarget);

    static int16_t _flow = planner.flow_percentage[0];
    if (_flow != planner.flow_percentage[0]) {
      _flow = planner.flow_percentage[0];
      DWINUI::drawInt(DWIN_FONT_STAT, hmiData.colorIndicator, hmiData.colorBackground, 3, 116 + 2 * STAT_CHR_W, 417, _flow);
    }
  #endif

  #if HAS_HEATED_BED
    if (_new_bed_temp)
      DWINUI::drawInt(DWIN_FONT_STAT, hmiData.colorIndicator, hmiData.colorBackground, 3, 28, 417, _bedtemp);
    if (_new_bed_target)
      DWINUI::drawInt(DWIN_FONT_STAT, hmiData.colorIndicator, hmiData.colorBackground, 3, 25 + 4 * STAT_CHR_W + 6, 417, _bedtarget);
  #endif

  _drawFeedrate();

  #if HAS_FAN
    if (_new_fanspeed)
      DWINUI::drawInt(DWIN_FONT_STAT, hmiData.colorIndicator, hmiData.colorBackground, 3, 195 + 2 * STAT_CHR_W, 384, _fanspeed);
  #endif

  static float _offset = 0;
  if (BABY_Z_VAR != _offset) {
    _offset = BABY_Z_VAR;
    DWINUI::drawSignedFloat(DWIN_FONT_STAT, hmiData.colorIndicator,  hmiData.colorBackground, 2, 2, 204, 417, _offset);
  }

  _drawZOffsetIcon();
}

/**
 * Memory card and file management
 */

bool DWIN_lcd_sd_status = false;

#if ENABLED(MEDIASORT_MENU_ITEM)
  void setMediaSort() {
    toggleCheckboxLine(hmiData.mediaSort);
    card.setSortOn(hmiData.mediaSort ? TERN(SDSORT_REVERSE, AS_REV, AS_FWD) : AS_OFF);
  }
#endif

void setMediaAutoMount() { toggleCheckboxLine(hmiData.mediaAutoMount); }

inline uint16_t nr_sd_menu_items() {
  return _MIN(card.get_num_items() + !card.flag.workDirIsRoot, MENU_MAX_ITEMS);
}

void makeNameWithoutExt(char *dst, char *src, size_t maxlen=MENU_CHAR_LIMIT) {
  size_t pos = strlen(src);  // Index of ending nul

  // For files, remove the extension
  // which may be .gcode, .gco, or .g
  if (!card.flag.filenameIsDir)
    while (pos && src[pos] != '.') pos--; // Find last '.' (stop at 0)

  if (!pos) pos = strlen(src);  // pos = 0 ('.' not found) restore pos

  size_t len = pos;   // nul or '.'
  if (len > maxlen) { // Keep the name short
    pos        = len = maxlen; // Move nul down
    dst[--pos] = '.'; // Insert dots
    dst[--pos] = '.';
    dst[--pos] = '.';
  }

  dst[len] = '\0';    // End it

  // Copy down to 0
  while (pos--) dst[pos] = src[pos];
}

void sdCardUp() {
  card.cdup();
  DWIN_lcd_sd_status = false; // On next DWIN_Update
}

void sdCardFolder(char * const dirname) {
  card.cd(dirname);
  DWIN_lcd_sd_status = false; // On next DWIN_Update
}

void onClickSDItem() {
  const uint16_t hasUpDir = !card.flag.workDirIsRoot;
  if (hasUpDir && currentMenu->selected == 1) return sdCardUp();
  else {
    const uint16_t filenum = currentMenu->selected - 1 - hasUpDir;
    card.selectFileByIndexSorted(filenum);

    // Enter that folder!
    if (card.flag.filenameIsDir) return sdCardFolder(card.filename);

    if (card.fileIsBinary())
      return dwinPopupConfirm(ICON_Error, F("Please check filenames"), F("Only G-code can be printed"));
    else {
      dwinPrintHeader(card.longest_filename()); // Save filename
      return gotoConfirmToPrint();
    }
  }
}

#if ENABLED(SCROLL_LONG_FILENAMES)

  char shift_name[LONG_FILENAME_LENGTH + 1] = "";

  void drawSDItemShifted(uint8_t &shift) {
    // Shorten to the available space
    const size_t lastchar = shift + MENU_CHAR_LIMIT;
    const char c = shift_name[lastchar];
    shift_name[lastchar] = '\0';

    const uint8_t row = fileMenu->line();
    eraseMenuText(row);
    drawMenuLine(row, 0, &shift_name[shift]);

    shift_name[lastchar] = c;
  }

  void fileMenuIdle(bool reset=false) {
    static bool hasUpDir = false;
    static uint8_t last_itemselected = 0;
    static int8_t shift_amt = 0, shift_len = 0;
    if (reset) {
      last_itemselected = 0;
      hasUpDir = !card.flag.workDirIsRoot; // Is a SubDir
      return;
    }
    const uint8_t selected = fileMenu->selected;
    if (last_itemselected != selected) {
      if (last_itemselected >= 1 + hasUpDir) fileMenu->items()[last_itemselected]->redraw(true);
      last_itemselected = selected;
      if (selected >= 1 + hasUpDir) {
        const int8_t filenum = selected - 1 - hasUpDir; // Skip "Back" and ".."
        card.selectFileByIndexSorted(filenum);
        makeNameWithoutExt(shift_name, card.longest_filename(), LONG_FILENAME_LENGTH);
        shift_len = strlen(shift_name);
        shift_amt = 0;
      }
    }
    else if ((selected >= 1 + hasUpDir) && (shift_len > MENU_CHAR_LIMIT)) {
      uint8_t shift_new = _MIN(shift_amt + 1, shift_len - MENU_CHAR_LIMIT); // Try to shift by...
      drawSDItemShifted(shift_new);             // Draw the item
      if (shift_new == shift_amt)                 // Scroll reached the end
        shift_new = -1;                           // Reset
      shift_amt = shift_new;                      // Set new scroll
    }
  }

#else // !SCROLL_LONG_FILENAMES

  char shift_name[FILENAME_LENGTH + 1] = "";

#endif

void onDrawFileName(MenuItem* menuitem, int8_t line) {
  const bool is_subdir = !card.flag.workDirIsRoot;
  if (is_subdir && menuitem->pos == 1) {
    drawMenuLine(line, ICON_Folder, "..");
  }
  else {
    uint8_t icon;
    card.selectFileByIndexSorted(menuitem->pos - is_subdir - 1);
    makeNameWithoutExt(shift_name, card.longest_filename());
    icon = card.flag.filenameIsDir ? ICON_Folder : card.fileIsBinary() ? ICON_Binary : ICON_File;
    drawMenuLine(line, icon, shift_name);
  }
}

void drawPrintFileMenu() {
  checkkey = ID_Menu;
  if (card.isMounted()) {
    if (SET_MENU(fileMenu, MSG_MEDIA_MENU, nr_sd_menu_items() + 1)) {
      BACK_ITEM(gotoMainMenu);
      for (uint8_t i = 0; i < nr_sd_menu_items(); ++i) {
        menuItemAdd(onDrawFileName, onClickSDItem);
      }
    }
    updateMenu(fileMenu);
    TERN_(DASH_REDRAW, dwinRedrawDash());
  }
  else {
    if (SET_MENU(fileMenu, MSG_MEDIA_MENU, 1)) BACK_ITEM(gotoMainMenu);
    updateMenu(fileMenu);
    dwinDrawRectangle(1, hmiData.colorAlertBg, 10, MBASE(3) - 10, DWIN_WIDTH - 10, MBASE(4));
    DWINUI::drawCenteredString(font12x24, hmiData.colorAlertTxt, MBASE(3), GET_TEXT_F(MSG_MEDIA_NOT_INSERTED));
  }
  TERN_(SCROLL_LONG_FILENAMES, fileMenuIdle(true));
}

//
// Watch for media mount / unmount
//
void hmiSDCardUpdate() {
  if (hmiFlag.home_flag) return;
  if (DWIN_lcd_sd_status != card.isMounted()) {
    DWIN_lcd_sd_status = card.isMounted();
    resetMenu(fileMenu);
    if (isMenu(fileMenu)) {
      currentMenu = nullptr;
      drawPrintFileMenu();
    }
    if (!DWIN_lcd_sd_status && sdPrinting()) ui.abort_print();  // Media removed while printing
  }
}

/**
 * Dash board and indicators
 */

void dwinDrawDashboard() {

  dwinDrawRectangle(1, hmiData.colorBackground, 0, STATUS_Y + 21, DWIN_WIDTH, DWIN_HEIGHT - 1);
  dwinDrawRectangle(1, hmiData.colorSplitLine, 0, 449, DWIN_WIDTH, 451);

  DWINUI::drawIcon(ICON_MaxSpeedX,  10, 456);
  DWINUI::drawIcon(ICON_MaxSpeedY,  95, 456);
  DWINUI::drawIcon(ICON_MaxSpeedZ, 180, 456);
  _drawXYZPosition(true);

  #if HAS_HOTEND
    DWINUI::drawIcon(ICON_HotendTemp, 10, 383);
    DWINUI::drawInt(DWIN_FONT_STAT, hmiData.colorIndicator, hmiData.colorBackground, 3, 28, 384, thermalManager.wholeDegHotend(0));
    DWINUI::drawString(DWIN_FONT_STAT, hmiData.colorIndicator, hmiData.colorBackground, 25 + 3 * STAT_CHR_W + 5, 384, F("/"));
    DWINUI::drawInt(DWIN_FONT_STAT, hmiData.colorIndicator, hmiData.colorBackground, 3, 25 + 4 * STAT_CHR_W + 6, 384, thermalManager.degTargetHotend(0));

    DWINUI::drawIcon(ICON_StepE, 112, 417);
    DWINUI::drawInt(DWIN_FONT_STAT, hmiData.colorIndicator, hmiData.colorBackground, 3, 116 + 2 * STAT_CHR_W, 417, planner.flow_percentage[0]);
    DWINUI::drawString(DWIN_FONT_STAT, hmiData.colorIndicator, hmiData.colorBackground, 116 + 5 * STAT_CHR_W + 2, 417, F("%"));
  #endif

  #if HAS_HEATED_BED
    DWINUI::drawIcon(ICON_BedTemp, 10, 416);
    DWINUI::drawInt(DWIN_FONT_STAT, hmiData.colorIndicator, hmiData.colorBackground, 3, 28, 417, thermalManager.wholeDegBed());
    DWINUI::drawString(DWIN_FONT_STAT, hmiData.colorIndicator, hmiData.colorBackground, 25 + 3 * STAT_CHR_W + 5, 417, F("/"));
    DWINUI::drawInt(DWIN_FONT_STAT, hmiData.colorIndicator, hmiData.colorBackground, 3, 25 + 4 * STAT_CHR_W + 6, 417, thermalManager.degTargetBed());
  #endif

  DWINUI::drawIcon(ICON_Speed, 113, 383);
  DWINUI::drawInt(DWIN_FONT_STAT, hmiData.colorIndicator, hmiData.colorBackground, 3, 116 + 2 * STAT_CHR_W, 384, feedrate_percentage);
  IF_DISABLED(SHOW_SPEED_IND, DWINUI::drawString(DWIN_FONT_STAT, hmiData.colorIndicator, hmiData.colorBackground, 116 + 5 * STAT_CHR_W + 2, 384, F("%")));

  #if HAS_FAN
    DWINUI::drawIcon(ICON_FanSpeed, 187, 383);
    DWINUI::drawInt(DWIN_FONT_STAT, hmiData.colorIndicator, hmiData.colorBackground, 3, 195 + 2 * STAT_CHR_W, 384, thermalManager.fan_speed[0]);
  #endif

  #if HAS_ZOFFSET_ITEM
    DWINUI::drawIcon(planner.leveling_active ? ICON_SetZOffset : ICON_Zoffset, 187, 416);
    DWINUI::drawSignedFloat(DWIN_FONT_STAT, hmiData.colorIndicator,  hmiData.colorBackground, 2, 2, 204, 417, BABY_Z_VAR);
  #endif
}

void drawInfoMenu() {
  DWINUI::clearMainArea();
  if (hmiIsChinese())
    title.frameCopy(30, 17, 28, 13);                        // "Info"
  else
    title.showCaption(GET_TEXT_F(MSG_INFO_SCREEN));
  drawMenuLine(0, ICON_Back, GET_TEXT_F(MSG_BACK), false, true);

  if (hmiIsChinese()) {
    dwinFrameAreaCopy(1, 197, 149, 252, 161, 108, 102);   // "Size"
    dwinFrameAreaCopy(1,   1, 164,  56, 176, 108, 175);   // "Firmware Version"
    dwinFrameAreaCopy(1,  58, 164, 113, 176, 105, 248);   // "Contact Details"
    DWINUI::drawCenteredString(268, F(CORP_WEBSITE));
  }
  else {
    DWINUI::drawCenteredString(102, F("Size"));
    DWINUI::drawCenteredString(175, F("Firmware version"));
    DWINUI::drawCenteredString(248, F("Build Datetime"));
    DWINUI::drawCenteredString(268, F(STRING_DISTRIBUTION_DATE));
  }
  DWINUI::drawCenteredString(122, F(MACHINE_SIZE));
  DWINUI::drawCenteredString(195, F(SHORT_BUILD_VERSION));

  for (uint8_t i = 0; i < 3; ++i) {
    DWINUI::drawIcon(ICON_PrintSize + i, ICOX, 99 + i * 73);
    dwinDrawHLine(hmiData.colorSplitLine, 16, MBASE(2) + i * 73, 240);
  }
}

// Main Process
void hmiMainMenu() {
  EncoderState encoder_diffState = get_encoder_state();
  if (encoder_diffState == ENCODER_DIFF_NO) return;

  if (encoder_diffState == ENCODER_DIFF_CW) {
    if (select_page.inc(PAGE_COUNT)) {
      switch (select_page.now) {
        case PAGE_PRINT: ICON_Print(); break;
        case PAGE_PREPARE: ICON_Print(); ICON_Prepare(); break;
        case PAGE_CONTROL: ICON_Prepare(); ICON_Control(); break;
        case PAGE_ADVANCE: ICON_Control(); ICON_AdvSettings(); break;
      }
    }
  }
  else if (encoder_diffState == ENCODER_DIFF_CCW) {
    if (select_page.dec()) {
      switch (select_page.now) {
        case PAGE_PRINT: ICON_Print(); ICON_Prepare(); break;
        case PAGE_PREPARE: ICON_Prepare(); ICON_Control(); break;
        case PAGE_CONTROL: ICON_Control(); ICON_AdvSettings(); break;
        case PAGE_ADVANCE: ICON_AdvSettings(); break;
      }
    }
  }
  else if (encoder_diffState == ENCODER_DIFF_ENTER) {
    switch (select_page.now) {
      case PAGE_PRINT:
        if (hmiData.mediaAutoMount) {
          card.mount();
          safe_delay(800);
        };
        drawPrintFileMenu();
        break;
      case PAGE_PREPARE: drawPrepareMenu(); break;
      case PAGE_CONTROL: drawControlMenu(); break;
      case PAGE_ADVANCE: drawAdvancedSettingsMenu(); break;
    }
  }
  dwinUpdateLCD();
}

// Pause or Stop popup
void onClickPauseOrStop() {
  switch (select_print.now) {
    case PRINT_PAUSE_RESUME: if (hmiFlag.select_flag) ui.pause_print(); break; // Confirm pause
    case PRINT_STOP: if (hmiFlag.select_flag) ui.abort_print(); break; // Stop confirmed then abort print
    default: break;
  }
  return gotoPrintProcess();
}

// Printing
void hmiPrinting() {
  EncoderState encoder_diffState = get_encoder_state();
  if (encoder_diffState == ENCODER_DIFF_NO) return;
  // Avoid flicker by updating only the previous menu
  if (encoder_diffState == ENCODER_DIFF_CW) {
    if (select_print.inc(PRINT_COUNT)) {
      switch (select_print.now) {
        case PRINT_SETUP: ICON_Tune(); break;
        case PRINT_PAUSE_RESUME: ICON_Tune(); ICON_ResumeOrPause(); break;
        case PRINT_STOP: ICON_ResumeOrPause(); ICON_Stop(); break;
      }
    }
  }
  else if (encoder_diffState == ENCODER_DIFF_CCW) {
    if (select_print.dec()) {
      switch (select_print.now) {
        case PRINT_SETUP: ICON_Tune(); ICON_ResumeOrPause(); break;
        case PRINT_PAUSE_RESUME: ICON_ResumeOrPause(); ICON_Stop(); break;
        case PRINT_STOP: ICON_Stop(); break;
      }
    }
  }
  else if (encoder_diffState == ENCODER_DIFF_ENTER) {
    switch (select_print.now) {
      case PRINT_SETUP: drawTuneMenu(); break;
      case PRINT_PAUSE_RESUME:
        if (printingIsPaused()) {  // If printer is already in pause
          ui.resume_print();
          break;
        }
        else
          return gotoPopup(popupPauseOrStop, onClickPauseOrStop);
      case PRINT_STOP:
        return gotoPopup(popupPauseOrStop, onClickPauseOrStop);
      default: break;
    }
  }
  dwinUpdateLCD();
}

#include "../../../libs/buzzer.h"

void drawMainArea() {
  switch (checkkey) {
    case ID_MainMenu:         drawMainMenu(); break;
    case ID_PrintProcess:     drawPrintProcess(); break;
    case ID_PrintDone:        drawPrintDone(); break;
    #if HAS_ESDIAG
      case ID_ESDiagProcess:  drawEndStopDiag(); break;
    #endif
    case ID_Popup:            popupDraw(); break;
    #if HAS_LOCKSCREEN
      case ID_Locked:         lockScreen.draw(); break;
    #endif
    case ID_Menu:
    case ID_SetInt:
    case ID_SetPInt:
    case ID_SetIntNoDraw:
    case ID_SetFloat:
    case ID_SetPFloat:        ReDrawMenu(true); break;
    default: break;
  }
}

void hmiWaitForUser() {
  EncoderState encoder_diffState = get_encoder_state();
  if (encoder_diffState != ENCODER_DIFF_NO && !ui.backlight) {
    if (checkkey == ID_WaitResponse) hmiReturnScreen();
    return ui.refresh_brightness();
  }
  if (!wait_for_user) {
    switch (checkkey) {
      case ID_PrintDone:
        select_page.reset();
        gotoMainMenu();
        break;
      #if HAS_BED_PROBE
        case ID_Leveling:
      #endif
      default:
        hmiReturnScreen();
        break;
    }
  }
}

void hmiInit() {
  #if ENABLED(SHOW_BOOTSCREEN)
    #ifndef BOOTSCREEN_TIMEOUT
      #define BOOTSCREEN_TIMEOUT 1100
    #endif
    DWINUI::drawBox(1, COLOR_BLACK, { 5, 220, DWIN_WIDTH - 5, DWINUI::fontHeight() });
    DWINUI::drawCenteredString(COLOR_WHITE, 220, F("ProUI starting up "));
    for (uint16_t t = 15; t < 257; t += 11) {
      DWINUI::drawIcon(ICON_Bar, 15, 260);
      dwinDrawRectangle(1, hmiData.colorBackground, t, 260, 257, 280);
      dwinUpdateLCD();
      safe_delay((BOOTSCREEN_TIMEOUT) / 22);
    }
  #endif
  hmiSetLanguage();
}

void eachMomentUpdate() {
  static millis_t next_var_update_ms = 0, next_rts_update_ms = 0, next_status_update_ms = 0;
  const millis_t ms = millis();

  #if LCD_BACKLIGHT_TIMEOUT_MINS
    if (ui.backlight_off_ms && ELAPSED(ms, ui.backlight_off_ms)) {
      turnOffBacklight(); // Backlight off
      ui.backlight_off_ms = 0;
    }
  #endif

  if (ELAPSED(ms, next_var_update_ms)) {
    next_var_update_ms = ms + DWIN_VAR_UPDATE_INTERVAL;
    blink = !blink;
    updateVariable();
    #if HAS_ESDIAG
      if (checkkey == ID_ESDiagProcess) esDiag.update();
    #endif
    #if PROUI_TUNING_GRAPH
      if (checkkey == ID_PIDProcess) {
        TERN_(PIDTEMP, if (hmiValue.tempControl == PIDTEMP_START) plot.update(thermalManager.wholeDegHotend(0)));
        TERN_(PIDTEMPBED, if (hmiValue.tempControl == PIDTEMPBED_START) plot.update(thermalManager.wholeDegBed()));
      }
      TERN_(MPCTEMP, if (checkkey == ID_MPCProcess) plot.update(thermalManager.wholeDegHotend(0)));
    #endif
  }

  #if HAS_STATUS_MESSAGE_TIMEOUT
    bool did_expire = ui.status_reset_callback && (*ui.status_reset_callback)();
    did_expire |= ui.status_message_expire_ms && ELAPSED(ms, ui.status_message_expire_ms);
    if (did_expire) ui.reset_status();
  #endif

  if (ELAPSED(ms, next_status_update_ms)) {
    next_status_update_ms = ms + DWIN_VAR_UPDATE_INTERVAL;
    dwinDrawStatusMessage();
    #if ENABLED(SCROLL_LONG_FILENAMES)
      if (isMenu(fileMenu)) fileMenuIdle();
    #endif
  }

  if (!PENDING(ms, next_rts_update_ms)) {
    next_rts_update_ms = ms + DWIN_UPDATE_INTERVAL;

    if ((isPrinting() != hmiFlag.printing_flag) && !hmiFlag.home_flag) {
      hmiFlag.printing_flag = isPrinting();
      if (hmiFlag.printing_flag)
        dwinPrintStarted();
      else if (hmiFlag.abort_flag)
        dwinPrintAborted();
      else
        dwinPrintFinished();
    }

    if ((printingIsPaused() != hmiFlag.pause_flag) && !hmiFlag.home_flag) {
      hmiFlag.pause_flag = printingIsPaused();
      if (hmiFlag.pause_flag)
        dwinPrintPause();
      else if (hmiFlag.abort_flag)
        dwinPrintAborted();
      else
        dwinPrintResume();
    }

    if (checkkey == ID_PrintProcess) { // Print process

      // Progress percent
      static uint8_t _percent_done = 255;
      if (_percent_done != ui.get_progress_percent()) {
        _percent_done = ui.get_progress_percent();
        drawPrintProgressBar();
      }

      // Remaining time
      #if ENABLED(SHOW_REMAINING_TIME)
        if (_remain_time != ui.get_remaining_time()) {
          _remain_time = ui.get_remaining_time();
          drawPrintProgressRemain();
        }
      #endif

      // Elapsed print time
      static uint16_t _printtime = 0;
      const uint16_t min = (print_job_timer.duration() % 3600) / 60;
      if (_printtime != min) { // 1 minute update
        _printtime = min;
        drawPrintProgressElapsed();
      }
    }
    #if ENABLED(POWER_LOSS_RECOVERY)
      else if (DWIN_lcd_sd_status && recovery.dwin_flag) { // Resume print before power off
        return gotoPowerLossRecovery();
      }
    #endif

    dwinUpdateLCD();
  }
}

#if ENABLED(POWER_LOSS_RECOVERY)
  void popupPowerLossRecovery() {
    DWINUI::clearMainArea();
    drawPopupBkgd();
    if (hmiIsChinese()) {
      dwinFrameAreaCopy(1, 160, 338, 235, 354, 98, 115);
      dwinFrameAreaCopy(1, 103, 321, 271, 335, 52, 167);
      DWINUI::drawIconWB(ICON_Cancel_C,    26, 280);
      DWINUI::drawIconWB(ICON_Continue_C, 146, 280);
    }
    else {
      DWINUI::drawCenteredString(hmiData.colorPopupTxt, 70, GET_TEXT_F(MSG_OUTAGE_RECOVERY));
      DWINUI::drawCenteredString(hmiData.colorPopupTxt, 147, F("It looks like the last"));
      DWINUI::drawCenteredString(hmiData.colorPopupTxt, 167, F("file was interrupted."));
      DWINUI::drawButton(BTN_Cancel,    26, 280);
      DWINUI::drawButton(BTN_Continue, 146, 280);
    }
    MediaFile *dir = nullptr;
    const char * const filename = card.diveToFile(true, dir, recovery.info.sd_filename);
    card.selectFileByName(filename);
    DWINUI::drawCenteredString(hmiData.colorPopupTxt, 207, card.longest_filename());
    dwinPrintHeader(card.longest_filename()); // Save filename
    drawSelectHighlight(hmiFlag.select_flag);
    dwinUpdateLCD();
  }

  void onClickPowerLossRecovery() {
    if (hmiFlag.select_flag) {
      queue.inject(F("M1000C"));
      select_page.reset();
      return gotoMainMenu();
    }
    else {
      hmiSaveProcessID(ID_NothingToDo);
      select_print.set(PRINT_SETUP);
      queue.inject(F("M1000"));
    }
  }

  void gotoPowerLossRecovery() {
    recovery.dwin_flag = false;
    LCD_MESSAGE(MSG_CONTINUE_PRINT_JOB);
    gotoPopup(popupPowerLossRecovery, onClickPowerLossRecovery);
  }

#endif // POWER_LOSS_RECOVERY

void dwinHandleScreen() {
  switch (checkkey) {
    case ID_MainMenu:     hmiMainMenu(); break;
    case ID_Menu:         hmiMenu(); break;
    case ID_SetInt:       hmiSetDraw(); break;
    case ID_SetFloat:     hmiSetDraw(); break;
    case ID_SetPInt:      hmiSetPInt(); break;
    case ID_SetPFloat:    hmiSetPFloat(); break;
    case ID_SetIntNoDraw: hmiSetNoDraw(); break;
    case ID_PrintProcess: hmiPrinting(); break;
    case ID_Popup:        hmiPopup(); break;
    case ID_Leveling:     break;
    #if HAS_LOCKSCREEN
      case ID_Locked:     hmiLockScreen(); break;
    #endif
    case ID_PrintDone:
    TERN_(HAS_ESDIAG, case ID_ESDiagProcess:)
    case ID_WaitResponse: hmiWaitForUser(); break;
    case ID_Homing:
    case ID_PIDProcess:
    case ID_NothingToDo:  break;
    default: break;
  }
}

bool idIsPopUp() {    // If ID is popup...
  switch (checkkey) {
    case ID_NothingToDo:
    case ID_WaitResponse:
    case ID_Popup:
    case ID_Homing:
    case ID_Leveling:
    case ID_PIDProcess:
    TERN_(HAS_ESDIAG, case ID_ESDiagProcess:)
      return true;
    default: break;
  }
  return false;
}

void hmiSaveProcessID(const uint8_t id) {
  if (checkkey == id) return;
  if (!idIsPopUp()) last_checkkey = checkkey; // If previous is not a popup
  checkkey = id;
  switch (id) {
    case ID_Popup:
    case ID_WaitResponse:
    case ID_PrintDone:
    case ID_Leveling:
    TERN_(HAS_ESDIAG, case ID_ESDiagProcess:)
      wait_for_user = true;
    default: break;
  }
}

void hmiReturnScreen() {
  checkkey = last_checkkey;
  wait_for_user = false;
  drawMainArea();
}

void dwinHomingStart() {
  hmiFlag.home_flag = true;
  hmiSaveProcessID(ID_Homing);
  title.showCaption(GET_TEXT_F(MSG_HOMING));
  dwinShowPopup(ICON_BLTouch, GET_TEXT_F(MSG_HOMING), GET_TEXT_F(MSG_PLEASE_WAIT));
}

void dwinHomingDone() {
  hmiFlag.home_flag = false;
  if (last_checkkey == ID_PrintDone)
    gotoPrintDone();
  else
    hmiReturnScreen();
}

void dwinLevelingStart() {
  #if HAS_BED_PROBE
    hmiSaveProcessID(ID_Leveling);
    title.showCaption(GET_TEXT_F(MSG_BED_LEVELING));
    dwinShowPopup(ICON_AutoLeveling, GET_TEXT_F(MSG_BED_LEVELING), GET_TEXT_F(MSG_PLEASE_WAIT));
    #if ALL(AUTO_BED_LEVELING_UBL, PREHEAT_BEFORE_LEVELING)
      #if HAS_BED_PROBE
        if (!DEBUGGING(DRYRUN)) probe.preheat_for_probing(LEVELING_NOZZLE_TEMP, hmiData.bedLevT);
      #else
        #if HAS_HOTEND
          if (!DEBUGGING(DRYRUN) && thermalManager.degTargetHotend(0) < LEVELING_NOZZLE_TEMP) {
            thermalManager.setTargetHotend(LEVELING_NOZZLE_TEMP, 0);
            thermalManager.wait_for_hotend(0);
          }
        #endif
        #if HAS_HEATED_BED
          if (!DEBUGGING(DRYRUN) && thermalManager.degTargetBed() < hmiData.bedLevT) {
            thermalManager.setTargetBed(hmiData.bedLevT);
            thermalManager.wait_for_bed_heating();
          }
        #endif
      #endif
    #endif
  #elif ENABLED(MESH_BED_LEVELING)
    drawManualMeshMenu();
  #endif
}

void dwinLevelingDone() {
  TERN_(HAS_MESH, gotoMeshViewer(true));
}

#if HAS_MESH
  void dwinMeshUpdate(const int8_t cpos, const int8_t tpos, const_float_t zval) {
    ui.set_status(
      &MString<32>(GET_TEXT_F(MSG_PROBING_POINT), ' ', cpos, '/', tpos, F(" Z="), p_float_t(zval, 2))
    );
  }
#endif

// PID/MPC process

#if PROUI_TUNING_GRAPH

  #include "plot.h"

  celsius_t _maxtemp, _target;
  void dwinDrawPIDMPCPopup() {
    constexpr frame_rect_t gfrm = { 40, 180, DWIN_WIDTH - 80, 120 };
    DWINUI::clearMainArea();
    drawPopupBkgd();

    switch (hmiValue.tempControl) {
      default: return;
      #if ENABLED(MPC_AUTOTUNE)
        case MPCTEMP_START:
          DWINUI::drawCenteredString(hmiData.colorPopupTxt, 100, GET_TEXT_F(MSG_MPC_AUTOTUNE));
          DWINUI::drawString(hmiData.colorPopupTxt, gfrm.x, gfrm.y - DWINUI::fontHeight() - 4, F("MPC target:    Celsius"));
          break;
      #endif
      #if ANY(PIDTEMP, PIDTEMPBED)
        TERN_(PIDTEMP,    case PIDTEMP_START:)
        TERN_(PIDTEMPBED, case PIDTEMPBED_START:)
          DWINUI::drawCenteredString(hmiData.colorPopupTxt, 100, GET_TEXT_F(MSG_PID_AUTOTUNE));
          DWINUI::drawString(hmiData.colorPopupTxt, gfrm.x, gfrm.y - DWINUI::fontHeight() - 4, F("PID target:    Celsius"));
          break;
      #endif
    }

    switch (hmiValue.tempControl) {
      default: break;
      #if ANY(PIDTEMP, MPC_AUTOTUNE)
        TERN_(PIDTEMP,      case PIDTEMP_START:)
        TERN_(MPC_AUTOTUNE, case MPCTEMP_START:)
          DWINUI::drawCenteredString(hmiData.colorPopupTxt, 120, F("for Nozzle is running."));
          break;
      #endif
      #if ENABLED(PIDTEMPBED)
        case PIDTEMPBED_START:
          DWINUI::drawCenteredString(hmiData.colorPopupTxt, 120, F("for BED is running."));
          break;
      #endif
    }

    switch (hmiValue.tempControl) {
      default: break;
      #if ENABLED(MPC_AUTOTUNE)
        case MPCTEMP_START:
          _maxtemp = thermalManager.hotend_maxtemp[0];
          _target = 200;
          break;
      #endif
      #if ENABLED(PIDTEMP)
        case PIDTEMP_START:
          _maxtemp = thermalManager.hotend_maxtemp[0];
          _target = hmiData.hotendPidT;
          break;
      #endif
      #if ENABLED(PIDTEMPBED)
        case PIDTEMPBED_START:
          _maxtemp = BED_MAXTEMP;
          _target = hmiData.bedPidT;
          break;
      #endif
    }

    plot.draw(gfrm, _maxtemp, _target);
    DWINUI::drawInt(hmiData.colorPopupTxt, 3, gfrm.x + 90, gfrm.y - DWINUI::fontHeight() - 4, _target);
  }

#endif // PROUI_TUNING_GRAPH

#if PROUI_PID_TUNE

  void dwinStartM303(const bool seenC, const int c, const bool seenS, const heater_id_t hid, const celsius_t temp) {
    if (seenC) hmiData.pidCycles = c;
    if (seenS) {
      switch (hid) {
        OPTCODE(PIDTEMP,    case 0 ... HOTENDS - 1: hmiData.hotendPidT = temp; break)
        OPTCODE(PIDTEMPBED, case H_BED:             hmiData.bedPidT = temp;    break)
        default: break;
      }
    }
  }

  void dwinPidTuning(tempcontrol_t result) {
    hmiValue.tempControl = result;
    switch (result) {
      #if ENABLED(PIDTEMP)
        case PIDTEMP_START:
          hmiSaveProcessID(ID_PIDProcess);
          #if PROUI_TUNING_GRAPH
            dwinDrawPIDMPCPopup();
          #else
            dwinDrawPopup(ICON_TempTooHigh, GET_TEXT_F(MSG_PID_AUTOTUNE), F("for Nozzle is running."));
          #endif
          break;
        case PID_TEMP_TOO_HIGH:
          checkkey = last_checkkey;
          dwinPopupConfirm(ICON_TempTooHigh, GET_TEXT_F(MSG_PID_AUTOTUNE_FAILED), GET_TEXT_F(MSG_TEMP_TOO_HIGH));
          break;
      #endif
      #if ENABLED(PIDTEMPBED)
        case PIDTEMPBED_START:
          hmiSaveProcessID(ID_PIDProcess);
          #if PROUI_TUNING_GRAPH
            dwinDrawPIDMPCPopup();
          #else
            dwinDrawPopup(ICON_TempTooHigh, GET_TEXT_F(MSG_PID_AUTOTUNE), F("for BED is running."));
          #endif
          break;
      #endif
      case PID_BAD_HEATER_ID:
        checkkey = last_checkkey;
        dwinPopupConfirm(ICON_TempTooLow, GET_TEXT_F(MSG_PID_AUTOTUNE_FAILED), GET_TEXT_F(MSG_PID_BAD_HEATER_ID));
        break;
      case PID_TUNING_TIMEOUT:
        checkkey = last_checkkey;
        dwinPopupConfirm(ICON_TempTooHigh, GET_TEXT_F(MSG_ERROR), GET_TEXT_F(MSG_PID_TIMEOUT));
        break;
      case AUTOTUNE_DONE:
        checkkey = last_checkkey;
        dwinPopupConfirm(ICON_TempTooLow, GET_TEXT_F(MSG_PID_AUTOTUNE), GET_TEXT_F(MSG_BUTTON_DONE));
        break;
      default:
        checkkey = last_checkkey;
        break;
    }
  }

#endif // PROUI_PID_TUNE

#if ENABLED(MPC_AUTOTUNE)

  void dwinMPCTuning(tempcontrol_t result) {
    hmiValue.tempControl = result;
    switch (result) {
      case MPCTEMP_START:
        hmiSaveProcessID(ID_MPCProcess);
        #if PROUI_TUNING_GRAPH
          dwinDrawPIDMPCPopup();
        #else
          dwinDrawPopup(ICON_TempTooHigh, GET_TEXT_F(MSG_MPC_AUTOTUNE), F("for Nozzle is running."));
        #endif
        break;
      case MPC_TEMP_ERROR:
        checkkey = last_checkkey;
        dwinPopupConfirm(ICON_TempTooHigh, GET_TEXT_F(MSG_PID_AUTOTUNE_FAILED), F(STR_MPC_TEMPERATURE_ERROR));
        ui.reset_alert_level();
        break;
      case MPC_INTERRUPTED:
        checkkey = last_checkkey;
        dwinPopupConfirm(ICON_TempTooHigh, GET_TEXT_F(MSG_ERROR), F(STR_MPC_AUTOTUNE_INTERRUPTED));
        ui.reset_alert_level();
        break;
      case AUTOTUNE_DONE:
        checkkey = last_checkkey;
        dwinPopupConfirm(ICON_TempTooLow, GET_TEXT_F(MSG_MPC_AUTOTUNE), GET_TEXT_F(MSG_BUTTON_DONE));
        ui.reset_alert_level();
        break;
      default:
        checkkey = last_checkkey;
        ui.reset_alert_level();
        break;
    }
  }

#endif // MPC_AUTOTUNE

// Started a Print Job
void dwinPrintStarted() {
  TERN_(HAS_GCODE_PREVIEW, if (hostPrinting()) preview.invalidate());
  TERN_(SET_PROGRESS_PERCENT, ui.progress_reset());
  TERN_(SET_REMAINING_TIME, ui.reset_remaining_time());
  hmiFlag.pause_flag = false;
  hmiFlag.abort_flag = false;
  select_print.reset();
  gotoPrintProcess();
}

// Pause a print job
void dwinPrintPause() {
  ICON_ResumeOrPause();
}

// Resume print job
void dwinPrintResume() {
  ICON_ResumeOrPause();
  LCD_MESSAGE(MSG_RESUME_PRINT);
}

// Ended print job
void dwinPrintFinished() {
  TERN_(POWER_LOSS_RECOVERY, if (card.isPrinting()) recovery.cancel());
  hmiFlag.abort_flag = false;
  hmiFlag.pause_flag = false;
  wait_for_heatup = false;
  planner.finish_and_disable();
  thermalManager.cooldown();
  gotoPrintDone();
}

// Print was aborted
void dwinPrintAborted() {
  #ifndef EVENT_GCODE_SD_ABORT
<<<<<<< HEAD
    #if ENABLED(NOZZLE_PARK_FEATURE)
      const xyz_pos_t park_point = NOZZLE_PARK_POINT;
    #endif
    if (all_axes_homed()) {
      const int16_t zpos = current_position.z + TERN(NOZZLE_PARK_FEATURE,
      NOZZLE_PARK_Z_RAISE_MIN, Z_POST_CLEARANCE);
      _MIN(zpos, Z_MAX_POS);
      const int16_t ypos = TERN(NOZZLE_PARK_FEATURE, park_pos.y, Y_MAX_POS);
      MString<25> cmd;
      cmd.setf(cmd, F("G0Z%i\nG0F2000Y%i"), zpos, ypos);
      queue.inject(&cmd);
    }
  #endif
  #ifdef SD_FINISHED_RELEASECOMMAND
    queue.inject(SD_FINISHED_RELEASECOMMAND);
  #endif
  
=======
    if (all_axes_homed()) {
      queue.inject(
        #if ENABLED(NOZZLE_PARK_FEATURE)
          F("G27")
        #else
          TS(F("G0Z"), float(_MIN(current_position.z + (Z_POST_CLEARANCE), Z_MAX_POS)), F("\nG0F2000Y"), Y_MAX_POS);
        #endif
      );
    }
  #endif
>>>>>>> 89dfb052
  hostui.notify("Print Aborted");
  dwinPrintFinished();
}

#if HAS_FILAMENT_SENSOR
  // Filament Runout process
  void dwinFilamentRunout(const uint8_t extruder) { LCD_MESSAGE(MSG_RUNOUT_SENSOR); }
#endif

void dwinSetColorDefaults() {
  hmiData.colorBackground = defColorBackground;
  hmiData.colorCursor     = defColorCursor;
  hmiData.colorTitleBg    = defColorTitleBg;
  hmiData.colorTitleTxt   = defColorTitleTxt;
  hmiData.colorText       = defColorText;
  hmiData.colorSelected   = defColorSelected;
  hmiData.colorSplitLine  = defColorSplitLine;
  hmiData.colorHighlight  = defColorHighlight;
  hmiData.colorStatusBg   = defColorStatusBg;
  hmiData.colorStatusTxt  = defColorStatusTxt;
  hmiData.colorPopupBg    = defColorPopupBg;
  hmiData.colorPopupTxt   = defColorPopupTxt;
  hmiData.colorAlertBg    = defColorAlertBg;
  hmiData.colorAlertTxt   = defColorAlertTxt;
  hmiData.colorPercentTxt = defColorPercentTxt;
  hmiData.colorBarfill    = defColorBarfill;
  hmiData.colorIndicator  = defColorIndicator;
  hmiData.colorCoordinate = defColorCoordinate;
}

void dwinSetDataDefaults() {
  dwinSetColorDefaults();
  DWINUI::setColors(hmiData.colorText, hmiData.colorBackground, hmiData.colorStatusBg);
  TERN_(PIDTEMP, hmiData.hotendPidT = DEF_HOTENDPIDT);
  TERN_(PIDTEMPBED, hmiData.bedPidT = DEF_BEDPIDT);
  TERN_(PROUI_PID_TUNE, hmiData.pidCycles = DEF_PIDCYCLES);
  #if ENABLED(PREVENT_COLD_EXTRUSION)
    hmiData.extMinT = EXTRUDE_MINTEMP;
    applyExtMinT();
  #endif
  TERN_(PREHEAT_BEFORE_LEVELING, hmiData.bedLevT = LEVELING_BED_TEMP);
  TERN_(BAUD_RATE_GCODE, setBaud250K());
  #if ALL(LCD_BED_TRAMMING, HAS_BED_PROBE)
    hmiData.fullManualTramming = DISABLED(BED_TRAMMING_USE_PROBE);
  #endif
  #if ENABLED(MEDIASORT_MENU_ITEM)
    hmiData.mediaSort = true;
    card.setSortOn(TERN(SDSORT_REVERSE, AS_REV, AS_FWD));
  #endif
  hmiData.mediaAutoMount = ENABLED(HAS_SD_EXTENDER);
  #if ALL(INDIVIDUAL_AXIS_HOMING_SUBMENU, MESH_BED_LEVELING)
    hmiData.zAfterHoming = DEF_Z_AFTER_HOMING;
  #endif
  #if ALL(LED_CONTROL_MENU, HAS_COLOR_LEDS)
    TERN_(LED_COLOR_PRESETS, leds.set_default());
    applyLEDColor();
  #endif
  TERN_(ADAPTIVE_STEP_SMOOTHING, hmiData.adaptiveStepSmoothing = true);
  TERN_(HAS_GCODE_PREVIEW, hmiData.enablePreview = true);
}

void dwinCopySettingsTo(char * const buff) {
  memcpy(buff, &hmiData, eeprom_data_size);
}

void dwinCopySettingsFrom(const char * const buff) {
  memcpy(&hmiData, buff, sizeof(hmi_data_t));
  if (hmiData.colorText == hmiData.colorBackground) dwinSetColorDefaults();
  DWINUI::setColors(hmiData.colorText, hmiData.colorBackground, hmiData.colorStatusBg);
  TERN_(PREVENT_COLD_EXTRUSION, applyExtMinT());
  feedrate_percentage = 100;
  TERN_(BAUD_RATE_GCODE, hmiSetBaudRate());
  #if ALL(LED_CONTROL_MENU, HAS_COLOR_LEDS)
    leds.set_color(
      hmiData.ledColor.r,
      hmiData.ledColor.g,
      hmiData.ledColor.b
      OPTARG(HAS_WHITE_LED, hmiData.ledColor.w)
    );
    leds.update();
  #endif
}

// Initialize or re-initialize the LCD
void MarlinUI::init_lcd() {
  delay(750);   // Wait to wakeup screen
  const bool hs = dwinHandshake(); UNUSED(hs);
  dwinFrameSetDir(1);
  dwinJPGCacheTo1(Language_English);
  encoderConfiguration();
}

void dwinInitScreen() {
  dwinSetColorDefaults();
  hmiInit();   // Draws boot screen
  DWINUI::init();
  DWINUI::setColors(hmiData.colorText, hmiData.colorBackground, hmiData.colorStatusBg);
  DWINUI::onTitleDraw = drawTitle;
  initMenu();
  checkkey = 255;
  hash_changed = true;
  dwinDrawStatusLine();
  dwinDrawDashboard();
  gotoMainMenu();
}

void MarlinUI::update() {
  hmiSDCardUpdate();   // SD card update
  eachMomentUpdate();   // Status update
  dwinHandleScreen();  // Rotary encoder update
}

void MarlinUI::refresh() { /* Nothing to see here */ }

#if HAS_LCD_BRIGHTNESS
  void MarlinUI::_set_brightness() { dwinLCDBrightness(backlight ? brightness : 0); }
#endif

void MarlinUI::kill_screen(FSTR_P const lcd_error, FSTR_P const) {
  dwinDrawPopup(ICON_BLTouch, GET_TEXT_F(MSG_PRINTER_KILLED), lcd_error);
  DWINUI::drawCenteredString(hmiData.colorPopupTxt, 270, GET_TEXT_F(MSG_TURN_OFF));
  dwinUpdateLCD();
}

void dwinRebootScreen() {
  dwinFrameClear(COLOR_BG_BLACK);
  dwinJPGShowAndCache(0);
  DWINUI::drawCenteredString(COLOR_WHITE, 220, GET_TEXT_F(MSG_PLEASE_WAIT_REBOOT));
  dwinUpdateLCD();
  safe_delay(500);
}

void dwinRedrawDash() {
  hash_changed = true;
  dwinDrawStatusMessage();
  dwinDrawDashboard();
}

void dwinRedrawScreen() {
  drawMainArea();
  dwinRedrawDash();
}

#if ENABLED(ADVANCED_PAUSE_FEATURE)
  void dwinPopupPause(FSTR_P const fmsg, uint8_t button/*=0*/) {
    hmiSaveProcessID(button ? ID_WaitResponse : ID_NothingToDo);
    dwinShowPopup(ICON_BLTouch, GET_TEXT_F(MSG_ADVANCED_PAUSE), fmsg, button);
  }

  void MarlinUI::pause_show_message(const PauseMessage message, const PauseMode mode/*=PAUSE_MODE_SAME*/, const uint8_t extruder/*=active_extruder*/) {
    //if (mode == PAUSE_MODE_SAME) return;
    pause_mode = mode;
    switch (message) {
      case PAUSE_MESSAGE_PARKING:  dwinPopupPause(GET_TEXT_F(MSG_PAUSE_PRINT_PARKING));    break;                // M125
      case PAUSE_MESSAGE_CHANGING: dwinPopupPause(GET_TEXT_F(MSG_FILAMENT_CHANGE_INIT));   break;                // pause_print (M125, M600)
      case PAUSE_MESSAGE_WAITING:  dwinPopupPause(GET_TEXT_F(MSG_ADVANCED_PAUSE_WAITING), BTN_Continue); break;
      case PAUSE_MESSAGE_INSERT:   dwinPopupPause(GET_TEXT_F(MSG_FILAMENT_CHANGE_INSERT), BTN_Continue); break;
      case PAUSE_MESSAGE_LOAD:     dwinPopupPause(GET_TEXT_F(MSG_FILAMENT_CHANGE_LOAD));   break;
      case PAUSE_MESSAGE_UNLOAD:   dwinPopupPause(GET_TEXT_F(MSG_FILAMENT_CHANGE_UNLOAD)); break;                // Unload of pause and Unload of M702
      case PAUSE_MESSAGE_PURGE:
        #if ENABLED(ADVANCED_PAUSE_CONTINUOUS_PURGE)
          dwinPopupPause(GET_TEXT_F(MSG_FILAMENT_CHANGE_CONT_PURGE));
        #else
          dwinPopupPause(GET_TEXT_F(MSG_FILAMENT_CHANGE_PURGE));
        #endif
        break;
      case PAUSE_MESSAGE_OPTION:   gotoFilamentPurge(); break;
      case PAUSE_MESSAGE_RESUME:   dwinPopupPause(GET_TEXT_F(MSG_FILAMENT_CHANGE_RESUME)); break;
      case PAUSE_MESSAGE_HEAT:     dwinPopupPause(GET_TEXT_F(MSG_FILAMENT_CHANGE_HEAT), BTN_Continue);   break;
      case PAUSE_MESSAGE_HEATING:  dwinPopupPause(GET_TEXT_F(MSG_FILAMENT_CHANGE_HEATING)); break;
      case PAUSE_MESSAGE_STATUS:   hmiReturnScreen(); break;                                                      // Exit from Pause, Load and Unload
      default: break;
    }
  }

  void drawPopupFilamentPurge() {
    dwinDrawPopup(ICON_BLTouch, GET_TEXT_F(MSG_ADVANCED_PAUSE), GET_TEXT_F(MSG_FILAMENT_CHANGE_PURGE_CONTINUE));
    DWINUI::drawButton(BTN_Purge, 26, 280);
    DWINUI::drawButton(BTN_Continue, 146, 280);
    drawSelectHighlight(true);
  }

  void onClickFilamentPurge() {
    if (hmiFlag.select_flag)
      pause_menu_response = PAUSE_RESPONSE_EXTRUDE_MORE;  // "Purge More" button
    else {
      hmiSaveProcessID(ID_NothingToDo);
      pause_menu_response = PAUSE_RESPONSE_RESUME_PRINT;  // "Continue" button
    }
  }

  void gotoFilamentPurge() {
    pause_menu_response = PAUSE_RESPONSE_WAIT_FOR;
    gotoPopup(drawPopupFilamentPurge, onClickFilamentPurge);
  }

#endif // ADVANCED_PAUSE_FEATURE

#if HAS_MESH
  void dwinMeshViewer() {
    if (!leveling_is_valid())
      dwinPopupContinue(ICON_BLTouch, GET_TEXT_F(MSG_MESH_VIEWER), GET_TEXT_F(MSG_NO_VALID_MESH));
    else {
      hmiSaveProcessID(ID_WaitResponse);
      meshViewer.draw();
    }
  }
#endif

#if HAS_LOCKSCREEN

  void dwinLockScreen() {
    if (checkkey != ID_Locked) {
      lockScreen.rprocess = checkkey;
      checkkey = ID_Locked;
      lockScreen.init();
    }
  }

  void dwinUnLockScreen() {
    if (checkkey == ID_Locked) {
      checkkey = lockScreen.rprocess;
      drawMainArea();
    }
  }

  void hmiLockScreen() {
    EncoderState encoder_diffState = get_encoder_state();
    if (encoder_diffState == ENCODER_DIFF_NO) return;
    lockScreen.onEncoder(encoder_diffState);
    if (lockScreen.isUnlocked()) dwinUnLockScreen();
  }

#endif // HAS_LOCKSCREEN

#if HAS_GCODE_PREVIEW

  void setPreview() { toggleCheckboxLine(hmiData.enablePreview); }

  void onClickConfirmToPrint() {
    dwinResetStatusLine();
    if (hmiFlag.select_flag) {     // Confirm
      gotoMainMenu();
      return card.openAndPrintFile(card.filename);
    }
    else
      hmiReturnScreen();
  }

#endif // HAS_GCODE_PREVIEW

void gotoConfirmToPrint() {
  #if HAS_GCODE_PREVIEW
    if (hmiData.enablePreview) return gotoPopup(preview.drawFromSD, onClickConfirmToPrint);
  #endif
  card.openAndPrintFile(card.filename); // Direct print SD file
}

#if HAS_ESDIAG
  void drawEndStopDiag() {
    hmiSaveProcessID(ID_ESDiagProcess);
    esDiag.draw();
  }
#endif

//=============================================================================
// MENU SUBSYSTEM
//=============================================================================

// Tool functions

#if ENABLED(EEPROM_SETTINGS)

  void writeEEPROM() {
    dwinDrawStatusLine(GET_TEXT_F(MSG_STORE_EEPROM));
    dwinUpdateLCD();
    DONE_BUZZ(settings.save());
  }

  void readEEPROM() {
    const bool success = settings.load();
    dwinRedrawScreen();
    DONE_BUZZ(success);
  }

  void resetEEPROM() {
    settings.reset();
    dwinRedrawScreen();
    DONE_BUZZ(true);
  }

  #if HAS_MESH
    void saveMesh() { TERN(AUTO_BED_LEVELING_UBL, ublMeshSave(), writeEEPROM()); }
  #endif

#endif // EEPROM_SETTINGS

// Reset Printer
void rebootPrinter() {
  wait_for_heatup = wait_for_user = false;    // Stop waiting for heating/user
  thermalManager.disable_all_heaters();
  planner.finish_and_disable();
  dwinRebootScreen();
  hal.reboot();
}

void gotoInfoMenu() {
  drawInfoMenu();
  dwinUpdateLCD();
  hmiSaveProcessID(ID_WaitResponse);
}

void disableMotors() { queue.inject(F("M84")); }

void autoLevel() {   // Always reacquire the Z "home" position
  queue.inject(F(TERN(AUTO_BED_LEVELING_UBL, "G29P1", "G29")));
}

void autoHome() { queue.inject_P(G28_STR); }

#if ENABLED(INDIVIDUAL_AXIS_HOMING_SUBMENU)
  void homeX() { queue.inject(F("G28X")); }
  void homeY() { queue.inject(F("G28Y")); }
  void homeZ() { queue.inject(F("G28Z")); }
  #if ALL(INDIVIDUAL_AXIS_HOMING_SUBMENU, MESH_BED_LEVELING)
    void applyZAfterHoming() { hmiData.zAfterHoming = menuData.value; };
    void setZAfterHoming() { setIntOnClick(0, 20, hmiData.zAfterHoming, applyZAfterHoming); }
  #endif
#endif

#if HAS_ZOFFSET_ITEM

  void applyZOffset() { TERN_(EEPROM_SETTINGS, settings.save()); }
  void liveZOffset() {
    #if ANY(BABYSTEP_ZPROBE_OFFSET, JUST_BABYSTEP)
      const_float_t step_zoffset = round((menuData.value / 100.0f) * planner.settings.axis_steps_per_mm[Z_AXIS]) - babystep.accum;
      if (BABYSTEP_ALLOWED()) babystep.add_steps(Z_AXIS, step_zoffset);
    #endif
  }
  void setZOffset() {
    #if ANY(BABYSTEP_ZPROBE_OFFSET, JUST_BABYSTEP)
      babystep.accum = round(planner.settings.axis_steps_per_mm[Z_AXIS] * BABY_Z_VAR);
    #endif
    setPFloatOnClick(Z_PROBE_OFFSET_RANGE_MIN, Z_PROBE_OFFSET_RANGE_MAX, 2, applyZOffset, liveZOffset);
  }

  void setMoveZto0() {
    #if ENABLED(Z_SAFE_HOMING)
      gcode.process_subcommands_now(MString<54>(F("G28XYO\nG28Z\nG0F5000X"), Z_SAFE_HOMING_X_POINT, F("Y"), Z_SAFE_HOMING_Y_POINT, F("\nG0Z0F300\nM400")));
    #else
      TERN_(HAS_LEVELING, set_bed_leveling_enabled(false));
      gcode.process_subcommands_now(F("G28Z\nG0Z0F300\nM400"));
    #endif
    ui.reset_status();
    DONE_BUZZ(true);
  }

  #if !HAS_BED_PROBE
    void homeZAndDisable() {
      setMoveZto0();
      disableMotors();
    }
  #endif

#endif // HAS_ZOFFSET_ITEM

#if HAS_PREHEAT
  #define _doPreheat(N) void DoPreheat##N() { ui.preheat_all(N-1); }\
                        void DoPreheatHotend##N() { ui.preheat_hotend(N-1); }
  REPEAT_1(PREHEAT_COUNT, _doPreheat)
#endif

void doCoolDown() { thermalManager.cooldown(); }

void setLanguage() {
  hmiToggleLanguage();
  currentMenu = nullptr;  // Invalidate menu to full redraw
  drawPrepareMenu();
}

bool enableLiveMove = false;
void setLiveMove() { toggleCheckboxLine(enableLiveMove); }
void axisMove(AxisEnum axis) {
  #if HAS_HOTEND
    if (axis == E_AXIS && thermalManager.tooColdToExtrude(0)) {
      gcode.process_subcommands_now(F("G92E0"));  // Reset extruder position
      return dwinPopupConfirm(ICON_TempTooLow, GET_TEXT_F(MSG_HOTEND_TOO_COLD), GET_TEXT_F(MSG_PLEASE_PREHEAT));
    }
  #endif
  planner.synchronize();
  if (!planner.is_full()) planner.buffer_line(current_position, manual_feedrate_mm_s[axis]);
}
void liveMove() {
  if (!enableLiveMove) return;
  *menuData.floatPtr = menuData.value / MINUNITMULT;
  axisMove(hmiValue.axis);
}
void applyMove() {
  if (enableLiveMove) return;
  axisMove(hmiValue.axis);
}

void setMoveX() { hmiValue.axis = X_AXIS; setPFloatOnClick(X_MIN_POS, X_MAX_POS, UNITFDIGITS, applyMove, liveMove); }
void setMoveY() { hmiValue.axis = Y_AXIS; setPFloatOnClick(Y_MIN_POS, Y_MAX_POS, UNITFDIGITS, applyMove, liveMove); }
void setMoveZ() { hmiValue.axis = Z_AXIS; setPFloatOnClick(Z_MIN_POS, Z_MAX_POS, UNITFDIGITS, applyMove, liveMove); }

#if HAS_HOTEND
  void setMoveE() {
    const float e_min = current_position.e - (EXTRUDE_MAXLENGTH),
                e_max = current_position.e + (EXTRUDE_MAXLENGTH);
    hmiValue.axis = E_AXIS; setPFloatOnClick(e_min, e_max, UNITFDIGITS, applyMove, liveMove);
  }
#endif

#if ENABLED(POWER_LOSS_RECOVERY)
  void setPwrLossr() {
    toggleCheckboxLine(recovery.enabled);
    recovery.changed();
  }
#endif

#if ENABLED(BAUD_RATE_GCODE)
  void hmiSetBaudRate() { hmiData.baud115K ? setBaud115K() : setBaud250K(); }
  void setBaudRate() {
    hmiData.baud115K ^= true;
    hmiSetBaudRate();
    drawCheckboxLine(currentMenu->line(), hmiData.baud115K);
    dwinUpdateLCD();
  }
  void setBaud115K() { queue.inject(F("M575 P0 B115200")); hmiData.baud115K = true; }
  void setBaud250K() { queue.inject(F("M575 P0 B250000")); hmiData.baud115K = false; }
#endif

#if HAS_LCD_BRIGHTNESS
  void applyBrightness() { ui.set_brightness(menuData.value); }
  void liveBrightness() { dwinLCDBrightness(menuData.value); }
  void setBrightness() { setIntOnClick(LCD_BRIGHTNESS_MIN, LCD_BRIGHTNESS_MAX, ui.brightness, applyBrightness, liveBrightness); }
  void turnOffBacklight() { hmiSaveProcessID(ID_WaitResponse); ui.set_brightness(0); dwinRedrawScreen(); }
#endif

#if ENABLED(CASE_LIGHT_MENU)
  void setCaseLight() {
    toggleCheckboxLine(caselight.on);
    caselight.update_enabled();
  }
  #if CASELIGHT_USES_BRIGHTNESS
    bool enableLiveCaseLightBrightness = true;
    void liveCaseLightBrightness() { caselight.brightness = menuData.value; caselight.update_brightness(); }
    void setCaseLightBrightness() { setIntOnClick(0, 255, caselight.brightness, liveCaseLightBrightness, enableLiveCaseLightBrightness ? liveCaseLightBrightness : nullptr); }
  #endif
#endif

#if ENABLED(LED_CONTROL_MENU)
  #if !ALL(CASE_LIGHT_MENU, CASE_LIGHT_USE_NEOPIXEL)
    void setLedStatus() {
      leds.toggle();
      showCheckboxLine(leds.lights_on);
    }
  #endif
  #if HAS_COLOR_LEDS
    bool enableLiveLedColor = true;
    void applyLEDColor() {
      hmiData.ledColor = LEDColor( {leds.color.r, leds.color.g, leds.color.b OPTARG(HAS_WHITE_LED, hmiData.ledColor.w) } );
      if (!enableLiveLedColor) leds.update();
    }
    void liveLEDColor(uint8_t *color) { *color = menuData.value; if (enableLiveLedColor) leds.update(); }
    void liveLEDColorR() { liveLEDColor(&leds.color.r); }
    void liveLEDColorG() { liveLEDColor(&leds.color.g); }
    void liveLEDColorB() { liveLEDColor(&leds.color.b); }
    void setLEDColorR() { setIntOnClick(0, 255, leds.color.r, applyLEDColor, liveLEDColorR); }
    void setLEDColorG() { setIntOnClick(0, 255, leds.color.g, applyLEDColor, liveLEDColorG); }
    void setLEDColorB() { setIntOnClick(0, 255, leds.color.b, applyLEDColor, liveLEDColorB); }
    #if HAS_WHITE_LED
      void liveLEDColorW() { liveLEDColor(&leds.color.w); }
      void setLEDColorW() { setIntOnClick(0, 255, leds.color.w, applyLEDColor, liveLEDColorW); }
    #endif
  #endif
#endif

#if ENABLED(SOUND_MENU_ITEM)
  void setEnableSound() {
    toggleCheckboxLine(ui.sound_on);
  }
#endif

#if HAS_HOME_OFFSET
  void applyHomeOffset() { set_home_offset(hmiValue.axis, menuData.value / MINUNITMULT); }
  void setHomeOffsetX() { hmiValue.axis = X_AXIS; setPFloatOnClick(-50, 50, UNITFDIGITS, applyHomeOffset); }
  void setHomeOffsetY() { hmiValue.axis = Y_AXIS; setPFloatOnClick(-50, 50, UNITFDIGITS, applyHomeOffset); }
  void setHomeOffsetZ() { hmiValue.axis = Z_AXIS; setPFloatOnClick( -2,  2, UNITFDIGITS, applyHomeOffset); }
#endif

#if HAS_BED_PROBE
  void setProbeOffsetX() { setPFloatOnClick(-60, 60, UNITFDIGITS); }
  void setProbeOffsetY() { setPFloatOnClick(-60, 60, UNITFDIGITS); }
  void setProbeOffsetZ() { setPFloatOnClick(-10, 10, 2); }

  #if ENABLED(Z_MIN_PROBE_REPEATABILITY_TEST)
    void probeTest() {
      LCD_MESSAGE(MSG_M48_TEST);
      queue.inject(F("G28O\nM48 P10"));
    }
  #endif

  void probeStow() { probe.stow(); }
  void probeDeploy() { probe.deploy(); }

  #if HAS_BLTOUCH_HS_MODE
    void setHSMode() { toggleCheckboxLine(bltouch.high_speed_mode); }
  #endif

#endif

#if LCD_BACKLIGHT_TIMEOUT_MINS
  void setTimer() { setPIntOnClick(ui.backlight_timeout_min, ui.backlight_timeout_max); }
#endif

#if HAS_FILAMENT_SENSOR
  void setRunoutEnable() {
    runout.reset();
    toggleCheckboxLine(runout.enabled);
  }
  #if HAS_FILAMENT_RUNOUT_DISTANCE
    void applyRunoutDistance() { runout.set_runout_distance(menuData.value / MINUNITMULT); }
    void setRunoutDistance() { setFloatOnClick(0, 999, UNITFDIGITS, runout.runout_distance(), applyRunoutDistance); }
  #endif
#endif

#if ENABLED(ADVANCED_PAUSE_FEATURE)
  void setFilLoad()   { setPFloatOnClick(0, MAX_LOAD_UNLOAD, UNITFDIGITS); }
  void setFilUnload() { setPFloatOnClick(0, MAX_LOAD_UNLOAD, UNITFDIGITS); }
#endif

#if ENABLED(PREVENT_COLD_EXTRUSION)
  void applyExtMinT() { thermalManager.extrude_min_temp = hmiData.extMinT; thermalManager.allow_cold_extrude = (hmiData.extMinT == 0); }
  void setExtMinT() { setPIntOnClick(MIN_ETEMP, MAX_ETEMP, applyExtMinT); }
#endif

void setSpeed() { setPIntOnClick(MIN_PRINT_SPEED, MAX_PRINT_SPEED); }

#if HAS_HOTEND
  void applyHotendTemp() { thermalManager.setTargetHotend(menuData.value, 0); }
  void setHotendTemp() { setIntOnClick(MIN_ETEMP, MAX_ETEMP, thermalManager.degTargetHotend(0), applyHotendTemp); }
#endif

#if HAS_HEATED_BED
  void applyBedTemp() { thermalManager.setTargetBed(menuData.value); }
  void setBedTemp() { setIntOnClick(MIN_BEDTEMP, MAX_BEDTEMP, thermalManager.degTargetBed(), applyBedTemp); }
#endif

#if HAS_FAN
  void applyFanSpeed() { thermalManager.set_fan_speed(0, menuData.value); }
  void setFanSpeed() { setIntOnClick(0, 255, thermalManager.fan_speed[0], applyFanSpeed); }
#endif

#if ENABLED(NOZZLE_PARK_FEATURE)
  void parkHead() {
    LCD_MESSAGE(MSG_FILAMENT_PARK_ENABLED);
    queue.inject(F("G28O\nG27"));
  }
#endif

#if ENABLED(ADVANCED_PAUSE_FEATURE)

  void changeFilament() {
    hmiSaveProcessID(ID_NothingToDo);
    queue.inject(F("M600 B2"));
  }

  #if ENABLED(FILAMENT_LOAD_UNLOAD_GCODES)
    void unloadFilament() {
      LCD_MESSAGE(MSG_FILAMENTUNLOAD);
      queue.inject(F("M702 Z20"));
    }

    void loadFilament() {
      LCD_MESSAGE(MSG_FILAMENTLOAD);
      queue.inject(F("M701 Z20"));
    }
  #endif

#endif // ADVANCED_PAUSE_FEATURE

void setFlow() { setPIntOnClick(MIN_PRINT_FLOW, MAX_PRINT_FLOW, []{ planner.refresh_e_factor(0); }); }

// Bed Tramming

#if ENABLED(LCD_BED_TRAMMING)

  void tramXY(const uint8_t point, float &x, float &y) {
    switch (point) {
      case 0:
        LCD_MESSAGE(MSG_TRAM_FL);
        x = bed_tramming_inset_lfbr[0];
        y = bed_tramming_inset_lfbr[1];
        break;
      case 1:
        LCD_MESSAGE(MSG_TRAM_FR);
        x = X_BED_SIZE - bed_tramming_inset_lfbr[2];
        y = bed_tramming_inset_lfbr[1];
        break;
      case 2:
        LCD_MESSAGE(MSG_TRAM_BR);
        x = X_BED_SIZE - bed_tramming_inset_lfbr[2];
        y = Y_BED_SIZE - bed_tramming_inset_lfbr[3];
        break;
      case 3:
        LCD_MESSAGE(MSG_TRAM_BL);
        x = bed_tramming_inset_lfbr[0];
        y = Y_BED_SIZE - bed_tramming_inset_lfbr[3];
        break;
      #if ENABLED(BED_TRAMMING_INCLUDE_CENTER)
        case 4:
          LCD_MESSAGE(MSG_TRAM_C);
          x = X_CENTER; y = Y_CENTER;
          break;
      #endif
    }
  }

  #if HAS_BED_PROBE

    float tram(const uint8_t point) {
      static bool inLev = false;
      if (inLev) return NAN;

      float xpos = 0, ypos = 0, zval = 0;
      tramXY(point, xpos, ypos);

      if (hmiData.fullManualTramming) {
        queue.inject(MString<100>(
          F("M420S0\nG28O\nG90\nG0F300Z5\nG0F5000X"), p_float_t(xpos, 1), 'Y', p_float_t(ypos, 1), F("\nG0F300Z0")
        ));
      }
      else {
        // AUTO_BED_LEVELING_BILINEAR does not define MESH_INSET
        #ifndef MESH_MIN_X
          #define MESH_MIN_X (_MAX(X_MIN_BED + PROBING_MARGIN, X_MIN_POS))
        #endif
        #ifndef MESH_MIN_Y
          #define MESH_MIN_Y (_MAX(Y_MIN_BED + PROBING_MARGIN, Y_MIN_POS))
        #endif
        #ifndef MESH_MAX_X
          #define MESH_MAX_X (_MIN(X_MAX_BED - (PROBING_MARGIN), X_MAX_POS))
        #endif
        #ifndef MESH_MAX_Y
          #define MESH_MAX_Y (_MIN(Y_MAX_BED - (PROBING_MARGIN), Y_MAX_POS))
        #endif

        LIMIT(xpos, MESH_MIN_X, MESH_MAX_X);
        LIMIT(ypos, MESH_MIN_Y, MESH_MAX_Y);
        probe.stow();
        gcode.process_subcommands_now(F("M420S0\nG28O"));
        inLev = true;
        zval = probe.probe_at_point(xpos, ypos, PROBE_PT_STOW);
        if (isnan(zval))
          LCD_MESSAGE(MSG_ZPROBE_OUT);
        else
          ui.set_status(TS(F("X:"), p_float_t(xpos, 1), F(" Y:"), p_float_t(ypos, 1), F(" Z:"), p_float_t(zval, 2)));
        inLev = false;
      }
      return zval;
    }

  #else

    void tram(const uint8_t point) {
      float xpos = 0, ypos = 0;
      tramXY(point, xpos, ypos);
      queue.inject(MString<100>(
        F("M420S0\nG28O\nG90\nG0F300Z5\nG0F5000X"), p_float_t(xpos, 1), 'Y', p_float_t(ypos, 1), F("\nG0F300Z0")
      ));
    }

  #endif

  #if HAS_BED_PROBE && HAS_MESH

    void trammingwizard() {
      if (hmiData.fullManualTramming) {
        LCD_MESSAGE_F("Disable manual tramming");
        return;
      }
      bed_mesh_t zval = {0};
      zval[0][0] = tram(0);
      checkkey = ID_NothingToDo;
      meshViewer.drawMesh(zval, 2, 2);
      zval[1][0] = tram(1);
      meshViewer.drawMesh(zval, 2, 2);
      zval[1][1] = tram(2);
      meshViewer.drawMesh(zval, 2, 2);
      zval[0][1] = tram(3);
      meshViewer.drawMesh(zval, 2, 2);

      DWINUI::drawCenteredString(140, F("Calculating average"));
      DWINUI::drawCenteredString(160, F("and relative heights"));
      safe_delay(1000);
      float avg = 0.0f;
      for (uint8_t x = 0; x < 2; ++x) for (uint8_t y = 0; y < 2; ++y) avg += zval[x][y];
      avg /= 4.0f;
      for (uint8_t x = 0; x < 2; ++x) for (uint8_t y = 0; y < 2; ++y) zval[x][y] -= avg;
      meshViewer.drawMesh(zval, 2, 2);
      ui.reset_status();

      #ifndef BED_TRAMMING_PROBE_TOLERANCE
        #define BED_TRAMMING_PROBE_TOLERANCE 0.05
      #endif

      if (ABS(meshViewer.max - meshViewer.min) < BED_TRAMMING_PROBE_TOLERANCE) {
        DWINUI::drawCenteredString(140, F("Corners leveled"));
        DWINUI::drawCenteredString(160, F("Tolerance achieved!"));
      }
      else {
        uint8_t p = 0;
        float max = 0;
        FSTR_P plabel;
        bool s = true;
        for (uint8_t x = 0; x < 2; ++x) for (uint8_t y = 0; y < 2; ++y) {
          const float d = ABS(zval[x][y]);
          if (max < d) {
            s = (zval[x][y] >= 0);
            max = d;
            p = x + 2 * y;
          }
        }
        switch (p) {
          case 0b00 : plabel = GET_TEXT_F(MSG_TRAM_FL); break;
          case 0b01 : plabel = GET_TEXT_F(MSG_TRAM_FR); break;
          case 0b10 : plabel = GET_TEXT_F(MSG_TRAM_BL); break;
          case 0b11 : plabel = GET_TEXT_F(MSG_TRAM_BR); break;
          default   : plabel = F(""); break;
        }
        DWINUI::drawCenteredString(120, F("Corners not leveled"));
        DWINUI::drawCenteredString(140, F("Knob adjustment required"));
        DWINUI::drawCenteredString(COLOR_GREEN, 160, s ? F("Lower") : F("Raise"));
        DWINUI::drawCenteredString(COLOR_GREEN, 180, plabel);
      }
      DWINUI::drawButton(BTN_Continue, 86, 305);
      checkkey = ID_Menu;
      hmiSaveProcessID(ID_WaitResponse);
    }

    void setManualTramming() {
      toggleCheckboxLine(hmiData.fullManualTramming);
    }

  #endif // HAS_BED_PROBE && HAS_MESH

#endif // LCD_BED_TRAMMING

#if ENABLED(MESH_BED_LEVELING)

  void manualMeshStart() {
    LCD_MESSAGE(MSG_UBL_BUILD_MESH_MENU);
    gcode.process_subcommands_now(F("G28XYO\nG28Z\nM211S0\nG29S1"));
    #ifdef MANUAL_PROBE_START_Z
      const uint8_t line = currentMenu->line(mMeshMoveZItem->pos);
      DWINUI::drawSignedFloat(hmiData.colorText, hmiData.colorBackground, 3, 2, VALX - 2 * DWINUI::fontWidth(DWIN_FONT_MENU), MBASE(line), MANUAL_PROBE_START_Z);
    #endif
  }

  void liveMeshMoveZ() {
    *menuData.floatPtr = menuData.value / POW(10, 2);
    if (!planner.is_full()) {
      planner.synchronize();
      planner.buffer_line(current_position, manual_feedrate_mm_s[Z_AXIS]);
    }
  }
  void setMMeshMoveZ() { setPFloatOnClick(-1, 1, 2, planner.synchronize, liveMeshMoveZ); }

  void manualMeshContinue() {
    gcode.process_subcommands_now(F("G29S2"));
    mMeshMoveZItem->redraw();
  }

  void manualMeshSave() {
    LCD_MESSAGE(MSG_UBL_STORAGE_MESH_MENU);
    queue.inject(F("M211S1\nM500"));
  }

#endif // MESH_BED_LEVELING

#if HAS_PREHEAT
  #if HAS_HOTEND
    void setPreheatEndTemp() { setPIntOnClick(MIN_ETEMP, MAX_ETEMP); }
  #endif
  #if HAS_HEATED_BED
    void setPreheatBedTemp() { setPIntOnClick(MIN_BEDTEMP, MAX_BEDTEMP); }
  #endif
  #if HAS_FAN
    void setPreheatFanSpeed() { setPIntOnClick(0, 255); }
  #endif
#endif

void applyMaxSpeed() { planner.set_max_feedrate(hmiValue.axis, menuData.value / MINUNITMULT); }
#if HAS_X_AXIS
  void setMaxSpeedX() { hmiValue.axis = X_AXIS, setFloatOnClick(min_feedrate_edit_values.x, max_feedrate_edit_values.x, UNITFDIGITS, planner.settings.max_feedrate_mm_s[X_AXIS], applyMaxSpeed); }
#endif
#if HAS_Y_AXIS
  void setMaxSpeedY() { hmiValue.axis = Y_AXIS, setFloatOnClick(min_feedrate_edit_values.y, max_feedrate_edit_values.y, UNITFDIGITS, planner.settings.max_feedrate_mm_s[Y_AXIS], applyMaxSpeed); }
#endif
#if HAS_Z_AXIS
  void setMaxSpeedZ() { hmiValue.axis = Z_AXIS, setFloatOnClick(min_feedrate_edit_values.z, max_feedrate_edit_values.z, UNITFDIGITS, planner.settings.max_feedrate_mm_s[Z_AXIS], applyMaxSpeed); }
#endif
#if HAS_HOTEND
  void setMaxSpeedE() { hmiValue.axis = E_AXIS; setFloatOnClick(min_feedrate_edit_values.e, max_feedrate_edit_values.e, UNITFDIGITS, planner.settings.max_feedrate_mm_s[E_AXIS], applyMaxSpeed); }
#endif

void applyMaxAccel() { planner.set_max_acceleration(hmiValue.axis, menuData.value); }
#if HAS_X_AXIS
  void setMaxAccelX() { hmiValue.axis = X_AXIS, setIntOnClick(min_acceleration_edit_values.x, max_acceleration_edit_values.x, planner.settings.max_acceleration_mm_per_s2[X_AXIS], applyMaxAccel); }
#endif
#if HAS_Y_AXIS
  void setMaxAccelY() { hmiValue.axis = Y_AXIS, setIntOnClick(min_acceleration_edit_values.y, max_acceleration_edit_values.y, planner.settings.max_acceleration_mm_per_s2[Y_AXIS], applyMaxAccel); }
#endif
#if HAS_Z_AXIS
  void setMaxAccelZ() { hmiValue.axis = Z_AXIS, setIntOnClick(min_acceleration_edit_values.z, max_acceleration_edit_values.z, planner.settings.max_acceleration_mm_per_s2[Z_AXIS], applyMaxAccel); }
#endif
#if HAS_HOTEND
  void setMaxAccelE() { hmiValue.axis = E_AXIS; setIntOnClick(min_acceleration_edit_values.e, max_acceleration_edit_values.e, planner.settings.max_acceleration_mm_per_s2[E_AXIS], applyMaxAccel); }
#endif

#if HAS_CLASSIC_JERK
  void applyMaxJerk() { planner.set_max_jerk(hmiValue.axis, menuData.value / MINUNITMULT); }
  #if HAS_X_AXIS
    void setMaxJerkX() { hmiValue.axis = X_AXIS, setFloatOnClick(min_jerk_edit_values.x, max_jerk_edit_values.x, UNITFDIGITS, planner.max_jerk.x, applyMaxJerk); }
  #endif
  #if HAS_Y_AXIS
    void setMaxJerkY() { hmiValue.axis = Y_AXIS, setFloatOnClick(min_jerk_edit_values.y, max_jerk_edit_values.y, UNITFDIGITS, planner.max_jerk.y, applyMaxJerk); }
  #endif
  #if HAS_Z_AXIS
    void setMaxJerkZ() { hmiValue.axis = Z_AXIS, setFloatOnClick(min_jerk_edit_values.z, max_jerk_edit_values.z, UNITFDIGITS, planner.max_jerk.z, applyMaxJerk); }
  #endif
  #if HAS_HOTEND
    void setMaxJerkE() { hmiValue.axis = E_AXIS; setFloatOnClick(min_jerk_edit_values.e, max_jerk_edit_values.e, UNITFDIGITS, planner.max_jerk.e, applyMaxJerk); }
  #endif
#elif HAS_JUNCTION_DEVIATION
  void applyJDmm() { TERN_(LIN_ADVANCE, planner.recalculate_max_e_jerk()); }
  void setJDmm() { setPFloatOnClick(MIN_JD_MM, MAX_JD_MM, 3, applyJDmm); }
#endif

#if ENABLED(LIN_ADVANCE)
  void setLA_K() { setPFloatOnClick(0, 10, 3); }
#endif

#if HAS_X_AXIS
  void setStepsX() { hmiValue.axis = X_AXIS, setPFloatOnClick( min_steps_edit_values.x, max_steps_edit_values.x, UNITFDIGITS); }
#endif
#if HAS_Y_AXIS
  void setStepsY() { hmiValue.axis = Y_AXIS, setPFloatOnClick( min_steps_edit_values.y, max_steps_edit_values.y, UNITFDIGITS); }
#endif
#if HAS_Z_AXIS
  void setStepsZ() { hmiValue.axis = Z_AXIS, setPFloatOnClick( min_steps_edit_values.z, max_steps_edit_values.z, UNITFDIGITS); }
#endif
#if HAS_HOTEND
  void setStepsE() { hmiValue.axis = E_AXIS; setPFloatOnClick( min_steps_edit_values.e, max_steps_edit_values.e, UNITFDIGITS); }
#endif
#if ENABLED(FWRETRACT)
  void returnFWRetractMenu() { (previousMenu == filSetMenu) ? drawFilSetMenu() : drawTuneMenu(); }
  void setRetractLength() { setPFloatOnClick( 0, 10, UNITFDIGITS); }
  void setRetractSpeed()  { setPFloatOnClick( 1, 90, UNITFDIGITS); }
  void setZRaise()        { setPFloatOnClick( 0, 2, 2); }
  void setRecoverSpeed()  { setPFloatOnClick( 1, 90, UNITFDIGITS); }
  void setAddRecover()    { setPFloatOnClick(-5, 5, UNITFDIGITS); }
#endif

// Special Menuitem Drawing functions =================================================

void onDrawBack(MenuItem* menuitem, int8_t line) {
  if (hmiIsChinese()) menuitem->setFrame(1, 129, 72, 156, 84);
  onDrawMenuItem(menuitem, line);
}

void onDrawTempSubMenu(MenuItem* menuitem, int8_t line) {
  if (hmiIsChinese()) menuitem->setFrame(1,  57, 104,  84, 116);
  onDrawSubMenu(menuitem, line);
}

void onDrawMotionSubMenu(MenuItem* menuitem, int8_t line) {
  if (hmiIsChinese()) menuitem->setFrame(1,  87, 104, 114, 116);
  onDrawSubMenu(menuitem, line);
}

#if ENABLED(EEPROM_SETTINGS)
  void onDrawWriteEeprom(MenuItem* menuitem, int8_t line) {
    if (hmiIsChinese()) menuitem->setFrame(1, 117, 104, 172, 116);
    onDrawMenuItem(menuitem, line);
  }

  void onDrawReadEeprom(MenuItem* menuitem, int8_t line) {
    if (hmiIsChinese()) menuitem->setFrame(1, 174, 103, 229, 116);
    onDrawMenuItem(menuitem, line);
  }

  void onDrawResetEeprom(MenuItem* menuitem, int8_t line) {
    if (hmiIsChinese()) menuitem->setFrame(1,   1, 118,  56, 131);
    onDrawMenuItem(menuitem, line);
  }
#endif

void onDrawInfoSubMenu(MenuItem* menuitem, int8_t line) {
  if (hmiIsChinese()) menuitem->setFrame(1, 231, 104, 258, 116);
  onDrawSubMenu(menuitem, line);
}

void onDrawMoveX(MenuItem* menuitem, int8_t line) {
  if (hmiIsChinese()) menuitem->setFrame(1, 58, 118, 106, 132);
  onDrawPFloatMenu(menuitem, line);
}

void onDrawMoveY(MenuItem* menuitem, int8_t line) {
  if (hmiIsChinese()) menuitem->setFrame(1, 109, 118, 157, 132);
  onDrawPFloatMenu(menuitem, line);
}

void onDrawMoveZ(MenuItem* menuitem, int8_t line) {
  if (hmiIsChinese()) menuitem->setFrame(1, 160, 118, 209, 132);
  onDrawPFloatMenu(menuitem, line);
}

#if HAS_HOTEND
  void onDrawMoveE(MenuItem* menuitem, int8_t line) {
    if (hmiIsChinese()) menuitem->setFrame(1, 212, 118, 253, 131);
    onDrawPFloatMenu(menuitem, line);
  }
#endif

void onDrawMoveSubMenu(MenuItem* menuitem, int8_t line) {
  if (hmiIsChinese()) menuitem->setFrame(1, 159, 70, 200, 84);
  onDrawSubMenu(menuitem, line);
}

void onDrawDisableMotors(MenuItem* menuitem, int8_t line) {
  if (hmiIsChinese()) menuitem->setFrame(1, 204, 70, 259, 82);
  onDrawMenuItem(menuitem, line);
}

void onDrawAutoHome(MenuItem* menuitem, int8_t line) {
  if (hmiIsChinese()) menuitem->setFrame(1, 0, 89, 41, 101);
  onDrawMenuItem(menuitem, line);
}

#if HAS_ZOFFSET_ITEM
  #if ANY(BABYSTEP_ZPROBE_OFFSET, JUST_BABYSTEP)
    void onDrawZOffset(MenuItem* menuitem, int8_t line) {
      if (hmiIsChinese()) menuitem->setFrame(1, 174, 164, 223, 177);
      onDrawPFloat2Menu(menuitem, line);
    }
  #endif
#endif

#if HAS_HOTEND
  void onDrawPreheat1(MenuItem* menuitem, int8_t line) {
    if (hmiIsChinese()) menuitem->setFrame(1, 100, 89, 151, 101);
    onDrawMenuItem(menuitem, line);
  }
  #if PREHEAT_COUNT > 1
    void onDrawPreheat2(MenuItem* menuitem, int8_t line) {
      if (hmiIsChinese()) menuitem->setFrame(1, 180, 89, 233, 100);
      onDrawMenuItem(menuitem, line);
    }
  #endif
#endif

#if HAS_PREHEAT
  void onDrawCooldown(MenuItem* menuitem, int8_t line) {
    if (hmiIsChinese()) menuitem->setFrame(1, 1, 104,  56, 117);
    onDrawMenuItem(menuitem, line);
  }
#endif

void onDrawLanguage(MenuItem* menuitem, int8_t line) {
  if (hmiIsChinese()) menuitem->setFrame(1, 239, 134, 266, 146);
  onDrawMenuItem(menuitem, line);
  DWINUI::drawString(VALX, MBASE(line), hmiIsChinese() ? F("CN") : F("EN"));
}

void onDrawSelColorItem(MenuItem* menuitem, int8_t line) {
  const uint16_t color = *(uint16_t*)static_cast<MenuItemPtr*>(menuitem)->value;
  dwinDrawRectangle(0, hmiData.colorHighlight, ICOX + 1, MBASE(line) - 1 + 1, ICOX + 18, MBASE(line) - 1 + 18);
  dwinDrawRectangle(1, color, ICOX + 2, MBASE(line) - 1 + 2, ICOX + 17, MBASE(line) - 1 + 17);
  onDrawMenuItem(menuitem, line);
}

void onDrawGetColorItem(MenuItem* menuitem, int8_t line) {
  const uint8_t i = menuitem->icon;
  uint16_t color;
  switch (i) {
    case 0: color = RGB(31, 0, 0); break; // Red
    case 1: color = RGB(0, 63, 0); break; // Green
    case 2: color = RGB(0, 0, 31); break; // Blue
    default: color = 0; break;
  }
  dwinDrawRectangle(0, hmiData.colorHighlight, ICOX + 1, MBASE(line) - 1 + 1, ICOX + 18, MBASE(line) - 1 + 18);
  dwinDrawRectangle(1, color, ICOX + 2, MBASE(line) - 1 + 2, ICOX + 17, MBASE(line) - 1 + 17);
  DWINUI::drawString(LBLX, MBASE(line) - 1, menuitem->caption);
  drawMenuIntValue(hmiData.colorBackground, line, 4, hmiValue.Color[i]);
  dwinDrawHLine(hmiData.colorSplitLine, 16, MYPOS(line + 1), 240);
}

void onDrawSpeedItem(MenuItem* menuitem, int8_t line) {
  if (hmiIsChinese()) menuitem->setFrame(1, 116, 164, 171, 176);
  onDrawPIntMenu(menuitem, line);
}

#if HAS_HOTEND
  void onDrawHotendTemp(MenuItem* menuitem, int8_t line) {
    if (hmiIsChinese()) menuitem->setFrame(1, 1, 134, 56, 146);
    onDrawPIntMenu(menuitem, line);
  }
#endif

#if HAS_HEATED_BED
  void onDrawBedTemp(MenuItem* menuitem, int8_t line) {
    if (hmiIsChinese()) menuitem->setFrame(1, 58, 134, 113, 146);
    onDrawPIntMenu(menuitem, line);
  }
#endif

#if HAS_FAN
  void onDrawFanSpeed(MenuItem* menuitem, int8_t line) {
    if (hmiIsChinese()) menuitem->setFrame(1, 115, 134, 170, 146);
    onDrawPInt8Menu(menuitem, line);
  }
#endif

void onDrawSteps(MenuItem* menuitem, int8_t line) {
  if (hmiIsChinese()) menuitem->setFrame(1, 153, 148, 194, 161);
  onDrawSubMenu(menuitem, line);
}

#if ENABLED(MESH_BED_LEVELING)
  void onDrawMMeshMoveZ(MenuItem* menuitem, int8_t line) {
    if (hmiIsChinese()) menuitem->setFrame(1, 160, 118, 209, 132);
    onDrawPFloat2Menu(menuitem, line);
  }
#endif

#if HAS_PREHEAT
  #if HAS_HOTEND
    void onDrawSetPreheatHotend(MenuItem* menuitem, int8_t line) {
      if (hmiIsChinese()) menuitem->setFrame(1, 1, 134, 56, 146);
      onDrawPIntMenu(menuitem, line);
    }
  #endif
  #if HAS_HEATED_BED
    void onDrawSetPreheatBed(MenuItem* menuitem, int8_t line) {
      if (hmiIsChinese()) menuitem->setFrame(1, 58, 134, 113, 146);
      onDrawPIntMenu(menuitem, line);
    }
  #endif
  #if HAS_FAN
    void onDrawSetPreheatFan(MenuItem* menuitem, int8_t line) {
      if (hmiIsChinese()) menuitem->setFrame(1, 115, 134, 170, 146);
      onDrawPIntMenu(menuitem, line);
    }
  #endif
#endif // HAS_PREHEAT

void onDrawSpeed(MenuItem* menuitem, int8_t line) {
  if (hmiIsChinese())
    menuitem->setFrame(1, 173, 133, 228, 147);
  onDrawSubMenu(menuitem, line);
}

#if HAS_X_AXIS
  void onDrawMaxSpeedX(MenuItem* menuitem, int8_t line) {
    if (hmiIsChinese()) {
      menuitem->setFrame(1, 173, 133, 228, 147);
      dwinFrameAreaCopy(1, 229, 133, 236, 147, LBLX + 58, MBASE(line));   // X
    }
    onDrawPFloatMenu(menuitem, line);
  }
#endif

#if HAS_Y_AXIS
  void onDrawMaxSpeedY(MenuItem* menuitem, int8_t line) {
    if (hmiIsChinese()) {
      menuitem->setFrame(1, 173, 133, 228, 147);
      dwinFrameAreaCopy(1, 1, 150, 7, 160, LBLX + 58, MBASE(line));       // Y
    }
    onDrawPFloatMenu(menuitem, line);
  }
#endif

#if HAS_Z_AXIS
  void onDrawMaxSpeedZ(MenuItem* menuitem, int8_t line) {
    if (hmiIsChinese()) {
      menuitem->setFrame(1, 173, 133, 228, 147);
      dwinFrameAreaCopy(1, 9, 150, 16, 160, LBLX + 58, MBASE(line) + 3);  // Z
    }
    onDrawPFloatMenu(menuitem, line);
  }
#endif

#if HAS_HOTEND
  void onDrawMaxSpeedE(MenuItem* menuitem, int8_t line) {
    if (hmiIsChinese()) {
      menuitem->setFrame(1, 173, 133, 228, 147);
      dwinFrameAreaCopy(1, 18, 150, 25, 160, LBLX + 58, MBASE(line));     // E
    }
    onDrawPFloatMenu(menuitem, line);
  }
#endif

void onDrawAcc(MenuItem* menuitem, int8_t line) {
  if (hmiIsChinese()) {
    menuitem->setFrame(1, 173, 133, 200, 147);
    dwinFrameAreaCopy(1, 28, 149, 69, 161, LBLX + 27, MBASE(line) + 1);   // ...Acceleration
  }
  onDrawSubMenu(menuitem, line);
}

#if HAS_X_AXIS
  void onDrawMaxAccelX(MenuItem* menuitem, int8_t line) {
    if (hmiIsChinese()) {
      menuitem->setFrame(1, 173, 133, 200, 147);
      dwinFrameAreaCopy(1, 28,  149,  69, 161, LBLX + 27, MBASE(line));
      dwinFrameAreaCopy(1, 229, 133, 236, 147, LBLX + 71, MBASE(line));   // X
    }
    onDrawPInt32Menu(menuitem, line);
  }
#endif

#if HAS_Y_AXIS
  void onDrawMaxAccelY(MenuItem* menuitem, int8_t line) {
    if (hmiIsChinese()) {
      menuitem->setFrame(1, 173, 133, 200, 147);
      dwinFrameAreaCopy(1, 28, 149,  69, 161, LBLX + 27, MBASE(line));
      dwinFrameAreaCopy(1,  1, 150,   7, 160, LBLX + 71, MBASE(line));    // Y
    }
    onDrawPInt32Menu(menuitem, line);
  }
#endif

#if HAS_Z_AXIS
  void onDrawMaxAccelZ(MenuItem* menuitem, int8_t line) {
    if (hmiIsChinese()) {
      menuitem->setFrame(1, 173, 133, 200, 147);
      dwinFrameAreaCopy(1, 28, 149,  69, 161, LBLX + 27, MBASE(line));
      dwinFrameAreaCopy(1,  9, 150,  16, 160, LBLX + 71, MBASE(line));    // Z
    }
    onDrawPInt32Menu(menuitem, line);
  }
#endif

#if HAS_HOTEND
  void onDrawMaxAccelE(MenuItem* menuitem, int8_t line) {
    if (hmiIsChinese()) {
      menuitem->setFrame(1, 173, 133, 200, 147);
      dwinFrameAreaCopy(1, 28, 149,  69, 161, LBLX + 27, MBASE(line));
      dwinFrameAreaCopy(1, 18, 150,  25, 160, LBLX + 71, MBASE(line));    // E
    }
    onDrawPInt32Menu(menuitem, line);
  }
#endif

#if HAS_CLASSIC_JERK

  void onDrawJerk(MenuItem* menuitem, int8_t line) {
    if (hmiIsChinese()) {
      menuitem->setFrame(1, 173, 133, 200, 147);
      dwinFrameAreaCopy(1, 1, 180, 28, 192, LBLX + 27, MBASE(line) + 1);  // ...
      dwinFrameAreaCopy(1, 202, 133, 228, 147, LBLX + 54, MBASE(line));   // ...Jerk
    }
    onDrawSubMenu(menuitem, line);
  }

  #if HAS_X_AXIS
    void onDrawMaxJerkX(MenuItem* menuitem, int8_t line) {
      if (hmiIsChinese()) {
        menuitem->setFrame(1, 173, 133, 200, 147);
        dwinFrameAreaCopy(1,   1, 180,  28, 192, LBLX + 27, MBASE(line));
        dwinFrameAreaCopy(1, 202, 133, 228, 147, LBLX + 53, MBASE(line));
        dwinFrameAreaCopy(1, 229, 133, 236, 147, LBLX + 83, MBASE(line));
      }
      onDrawPFloatMenu(menuitem, line);
    }
  #endif

  #if HAS_Y_AXIS
    void onDrawMaxJerkY(MenuItem* menuitem, int8_t line) {
      if (hmiIsChinese()) {
        menuitem->setFrame(1, 173, 133, 200, 147);
        dwinFrameAreaCopy(1,   1, 180,  28, 192, LBLX + 27, MBASE(line));
        dwinFrameAreaCopy(1, 202, 133, 228, 147, LBLX + 53, MBASE(line));
        dwinFrameAreaCopy(1,   1, 150,   7, 160, LBLX + 83, MBASE(line));
      }
      onDrawPFloatMenu(menuitem, line);
    }
  #endif

  #if HAS_Z_AXIS
    void onDrawMaxJerkZ(MenuItem* menuitem, int8_t line) {
      if (hmiIsChinese()) {
        menuitem->setFrame(1, 173, 133, 200, 147);
        dwinFrameAreaCopy(1,   1, 180,  28, 192, LBLX + 27, MBASE(line));
        dwinFrameAreaCopy(1, 202, 133, 228, 147, LBLX + 53, MBASE(line));
        dwinFrameAreaCopy(1,   9, 150,  16, 160, LBLX + 83, MBASE(line));
      }
      onDrawPFloatMenu(menuitem, line);
    }
  #endif

  #if HAS_HOTEND

    void onDrawMaxJerkE(MenuItem* menuitem, int8_t line) {
      if (hmiIsChinese()) {
        menuitem->setFrame(1, 173, 133, 200, 147);
        dwinFrameAreaCopy(1,   1, 180,  28, 192, LBLX + 27, MBASE(line));
        dwinFrameAreaCopy(1, 202, 133, 228, 147, LBLX + 53, MBASE(line));
        dwinFrameAreaCopy(1,  18, 150,  25, 160, LBLX + 83, MBASE(line));
      }
      onDrawPFloatMenu(menuitem, line);
    }

  #endif

#endif // HAS_CLASSIC_JERK

#if HAS_X_AXIS
  void onDrawStepsX(MenuItem* menuitem, int8_t line) {
    if (hmiIsChinese()) {
      menuitem->setFrame(1, 153, 148, 194, 161);
      dwinFrameAreaCopy(1, 229, 133, 236, 147, LBLX + 44, MBASE(line));      // X
    }
    onDrawPFloatMenu(menuitem, line);
  }
#endif

#if HAS_Y_AXIS
  void onDrawStepsY(MenuItem* menuitem, int8_t line) {
    if (hmiIsChinese()) {
      menuitem->setFrame(1, 153, 148, 194, 161);
      dwinFrameAreaCopy(1,   1, 150,   7, 160, LBLX + 44, MBASE(line));      // Y
    }
    onDrawPFloatMenu(menuitem, line);
  }
#endif

#if HAS_Z_AXIS
  void onDrawStepsZ(MenuItem* menuitem, int8_t line) {
    if (hmiIsChinese()) {
      menuitem->setFrame(1, 153, 148, 194, 161);
      dwinFrameAreaCopy(1,   9, 150,  16, 160, LBLX + 44, MBASE(line));      // Z
    }
    onDrawPFloatMenu(menuitem, line);
  }
#endif

#if HAS_HOTEND

  void onDrawStepsE(MenuItem* menuitem, int8_t line) {
    if (hmiIsChinese()) {
      menuitem->setFrame(1, 153, 148, 194, 161);
      dwinFrameAreaCopy(1,  18, 150,  25, 160, LBLX + 44, MBASE(line));    // E
    }
    onDrawPFloatMenu(menuitem, line);
  }

#endif

#if HAS_ONESTEP_LEVELING
  void onDrawManualTramming(MenuItem* menuitem, int8_t line) { onDrawChkbMenu(menuitem, line, hmiData.fullManualTramming); }
#endif

// Menu Creation and Drawing functions ======================================================

frame_rect_t selrect(frame_rect_t) {
  return hmiIsChinese() ? frame_rect_t({ 133, 1, 28, 13 }) : frame_rect_t({ 0 });
}

void drawPrepareMenu() {
  checkkey = ID_Menu;
  if (SET_MENU_R(prepareMenu, selrect({133, 1, 28, 13}), MSG_PREPARE, 10 + PREHEAT_COUNT)) {
    BACK_ITEM(gotoMainMenu);
    MENU_ITEM(ICON_FilMan, MSG_FILAMENT_MAN, onDrawSubMenu, drawFilamentManMenu);
    MENU_ITEM(ICON_Axis, MSG_MOVE_AXIS, onDrawMoveSubMenu, drawMoveMenu);
    #if ENABLED(LCD_BED_TRAMMING)
      MENU_ITEM(ICON_Tram, MSG_BED_TRAMMING, onDrawSubMenu, drawTrammingMenu);
    #endif
    MENU_ITEM(ICON_CloseMotor, MSG_DISABLE_STEPPERS, onDrawDisableMotors, disableMotors);
    #if ENABLED(INDIVIDUAL_AXIS_HOMING_SUBMENU)
      MENU_ITEM(ICON_Homing, MSG_HOMING, onDrawSubMenu, drawHomingMenu);
    #else
      MENU_ITEM(ICON_Homing, MSG_AUTO_HOME, onDrawAutoHome, autoHome);
    #endif
    #if ENABLED(MESH_BED_LEVELING)
      MENU_ITEM(ICON_ManualMesh, MSG_MANUAL_MESH, onDrawSubMenu, drawManualMeshMenu);
    #elif HAS_BED_PROBE
      MENU_ITEM(ICON_Level, MSG_AUTO_MESH, onDrawMenuItem, autoLevel);
    #endif
    #if HAS_ZOFFSET_ITEM
      #if HAS_BED_PROBE
        MENU_ITEM(ICON_SetZOffset, MSG_PROBE_WIZARD, onDrawSubMenu, drawZOffsetWizMenu);
      #elif ENABLED(BABYSTEPPING)
        EDIT_ITEM(ICON_Zoffset, MSG_HOME_OFFSET_Z, onDrawPFloat2Menu, setZOffset, &BABY_Z_VAR);
      #endif
    #endif
    #if HAS_PREHEAT
      #define _ITEM_PREHEAT(N) MENU_ITEM(ICON_Preheat##N, MSG_PREHEAT_##N, onDrawMenuItem, DoPreheat##N);
      REPEAT_1(PREHEAT_COUNT, _ITEM_PREHEAT)
    #endif
    MENU_ITEM(ICON_Cool, MSG_COOLDOWN, onDrawCooldown, doCoolDown);
    MENU_ITEM(ICON_Language, MSG_UI_LANGUAGE, onDrawLanguage, setLanguage);
  }
  ui.reset_status(true);
  updateMenu(prepareMenu);
}

#if ENABLED(LCD_BED_TRAMMING)

  void drawTrammingMenu() {
    checkkey = ID_Menu;
    if (SET_MENU(trammingMenu, MSG_BED_TRAMMING, 8)) {
      BACK_ITEM(drawPrepareMenu);
      #if HAS_BED_PROBE && HAS_MESH
        MENU_ITEM(ICON_ProbeSet, MSG_TRAMMING_WIZARD, onDrawMenuItem, trammingwizard);
        EDIT_ITEM(ICON_ProbeSet, MSG_BED_TRAMMING_MANUAL, onDrawChkbMenu, setManualTramming, &hmiData.fullManualTramming);
      #elif !HAS_BED_PROBE && HAS_ZOFFSET_ITEM
        MENU_ITEM_F(ICON_MoveZ0, "Home Z and disable", onDrawMenuItem, homeZAndDisable);
      #endif
      MENU_ITEM(ICON_Axis, MSG_TRAM_FL, onDrawMenuItem, []{ (void)tram(0); });
      MENU_ITEM(ICON_Axis, MSG_TRAM_FR, onDrawMenuItem, []{ (void)tram(1); });
      MENU_ITEM(ICON_Axis, MSG_TRAM_BR, onDrawMenuItem, []{ (void)tram(2); });
      MENU_ITEM(ICON_Axis, MSG_TRAM_BL, onDrawMenuItem, []{ (void)tram(3); });
      #if ENABLED(BED_TRAMMING_INCLUDE_CENTER)
        MENU_ITEM(ICON_Axis, MSG_TRAM_C, onDrawMenuItem, []{ (void)tram(4); });
      #endif
    }
    updateMenu(trammingMenu);
  }

#endif // LCD_BED_TRAMMING

void drawControlMenu() {
  checkkey = ID_Menu;
  if (SET_MENU_R(controlMenu, selrect({103, 1, 28, 14}), MSG_CONTROL, 11)) {
    BACK_ITEM(gotoMainMenu);
    MENU_ITEM(ICON_Temperature, MSG_TEMPERATURE, onDrawTempSubMenu, drawTemperatureMenu);
    MENU_ITEM(ICON_Motion, MSG_MOTION, onDrawMotionSubMenu, drawMotionMenu);
    #if ENABLED(CASE_LIGHT_MENU)
      #if CASELIGHT_USES_BRIGHTNESS
        enableLiveCaseLightBrightness = true;  // Allow live update of brightness in control menu
        MENU_ITEM(ICON_CaseLight, MSG_CASE_LIGHT, onDrawSubMenu, drawCaseLightMenu);
      #else
        MENU_ITEM(ICON_CaseLight, MSG_CASE_LIGHT, onDrawChkbMenu, setCaseLight, &caselight.on);
      #endif
    #endif
    #if ENABLED(LED_CONTROL_MENU)
      enableLiveLedColor = true;  // Allow live update of color in control menu
      MENU_ITEM(ICON_LedControl, MSG_LED_CONTROL, onDrawSubMenu, drawLedControlMenu);
    #endif
    #if ENABLED(EEPROM_SETTINGS)
      MENU_ITEM(ICON_WriteEEPROM, MSG_STORE_EEPROM, onDrawWriteEeprom, writeEEPROM);
      MENU_ITEM(ICON_ReadEEPROM, MSG_LOAD_EEPROM, onDrawReadEeprom, readEEPROM);
      MENU_ITEM(ICON_ResumeEEPROM, MSG_RESTORE_DEFAULTS, onDrawResetEeprom, resetEEPROM);
    #endif
    MENU_ITEM(ICON_Reboot, MSG_RESET_PRINTER, onDrawMenuItem, rebootPrinter);
    MENU_ITEM(ICON_Info, MSG_INFO_SCREEN, onDrawInfoSubMenu, gotoInfoMenu);
  }
  ui.reset_status(true);
  updateMenu(controlMenu);
}

void drawAdvancedSettingsMenu() {
  checkkey = ID_Menu;
  if (SET_MENU(advancedSettingsMenu, MSG_ADVANCED_SETTINGS, 24)) {
    BACK_ITEM(gotoMainMenu);
    #if ENABLED(EEPROM_SETTINGS)
      MENU_ITEM(ICON_WriteEEPROM, MSG_STORE_EEPROM, onDrawMenuItem, writeEEPROM);
    #endif
    #if HAS_MESH
      MENU_ITEM(ICON_ProbeSet, MSG_MESH_LEVELING, onDrawSubMenu, drawMeshSetMenu);
    #endif
    #if HAS_BED_PROBE
      MENU_ITEM(ICON_ProbeSet, MSG_ZPROBE_SETTINGS, onDrawSubMenu, drawProbeSetMenu);
    #endif
    #if HAS_HOME_OFFSET
      MENU_ITEM(ICON_ProbeSet, MSG_SET_HOME_OFFSETS, onDrawSubMenu, drawHomeOffsetMenu);
    #endif
    MENU_ITEM(ICON_FilSet, MSG_FILAMENT_SET, onDrawSubMenu, drawFilSetMenu);
    #if ENABLED(PIDTEMP) && ANY(PID_AUTOTUNE_MENU, PID_EDIT_MENU)
      MENU_ITEM_F(ICON_PIDNozzle, STR_HOTEND_PID " Settings", onDrawSubMenu, drawHotendPIDMenu);
    #endif
    #if ANY(MPC_EDIT_MENU, MPC_AUTOTUNE_MENU)
      MENU_ITEM_F(ICON_MPCNozzle, "MPC Settings", onDrawSubMenu, drawHotendMPCMenu);
    #endif
    #if ENABLED(PIDTEMPBED) && ANY(PID_AUTOTUNE_MENU, PID_EDIT_MENU)
      MENU_ITEM_F(ICON_PIDBed, STR_BED_PID " Settings", onDrawSubMenu, drawBedPIDMenu);
    #endif
    #if HAS_TRINAMIC_CONFIG
      MENU_ITEM(ICON_TMCSet, MSG_TMC_DRIVERS, onDrawSubMenu, drawTrinamicConfigMenu);
    #endif
    #if HAS_ESDIAG
      MENU_ITEM_F(ICON_esDiag, "End-stops diag.", onDrawSubMenu, drawEndStopDiag);
    #endif
    #if ENABLED(PRINTCOUNTER)
      MENU_ITEM(ICON_PrintStats, MSG_INFO_STATS_MENU, onDrawSubMenu, gotoPrintStats);
      MENU_ITEM(ICON_PrintStatsReset, MSG_INFO_PRINT_COUNT_RESET, onDrawSubMenu, printStatsReset);
    #endif
    #if HAS_LOCKSCREEN
      MENU_ITEM(ICON_Lock, MSG_LOCKSCREEN, onDrawMenuItem, dwinLockScreen);
    #endif
    #if LCD_BACKLIGHT_TIMEOUT_MINS
      EDIT_ITEM(ICON_Brightness, MSG_SCREEN_TIMEOUT, onDrawPIntMenu, setTimer, &ui.backlight_timeout_minutes);
    #endif
    #if ENABLED(SOUND_MENU_ITEM)
      EDIT_ITEM(ICON_Sound, MSG_SOUND_ENABLE, onDrawChkbMenu, setEnableSound, &ui.sound_on);
    #endif
    #if ENABLED(POWER_LOSS_RECOVERY)
      EDIT_ITEM(ICON_Pwrlossr, MSG_OUTAGE_RECOVERY, onDrawChkbMenu, setPwrLossr, &recovery.enabled);
    #endif
    #if HAS_GCODE_PREVIEW
      EDIT_ITEM(ICON_File, MSG_HAS_PREVIEW, onDrawChkbMenu, setPreview, &hmiData.enablePreview);
    #endif
    #if ENABLED(MEDIASORT_MENU_ITEM)
      EDIT_ITEM(ICON_File, MSG_MEDIA_SORT, onDrawChkbMenu, setMediaSort, &hmiData.mediaSort);
    #endif
    EDIT_ITEM(ICON_File, MSG_MEDIA_UPDATE, onDrawChkbMenu, setMediaAutoMount, &hmiData.mediaAutoMount);
    #if ENABLED(BAUD_RATE_GCODE)
      EDIT_ITEM_F(ICON_SetBaudRate, "115K baud", onDrawChkbMenu, setBaudRate, &hmiData.baud115K);
    #endif
    #if HAS_LCD_BRIGHTNESS
      EDIT_ITEM(ICON_Brightness, MSG_BRIGHTNESS, onDrawPInt8Menu, setBrightness, &ui.brightness);
      MENU_ITEM(ICON_Brightness, MSG_BRIGHTNESS_OFF, onDrawMenuItem, turnOffBacklight);
    #endif
    #if HAS_CUSTOM_COLORS
      MENU_ITEM(ICON_Scolor, MSG_COLORS_SELECT, onDrawSubMenu, drawSelectColorsMenu);
    #endif
  }
  ui.reset_status(true);
  updateMenu(advancedSettingsMenu);
}

void drawMoveMenu() {
  checkkey = ID_Menu;
  if (SET_MENU_R(moveMenu, selrect({192, 1, 42, 14}), MSG_MOVE_AXIS, 6)) {
    BACK_ITEM(drawPrepareMenu);
    EDIT_ITEM(ICON_Axis, MSG_LIVE_MOVE, onDrawChkbMenu, setLiveMove, &enableLiveMove);
    #if HAS_X_AXIS
      EDIT_ITEM(ICON_MoveX, MSG_MOVE_X, onDrawMoveX, setMoveX, &current_position.x);
    #endif
    #if HAS_Y_AXIS
      EDIT_ITEM(ICON_MoveY, MSG_MOVE_Y, onDrawMoveY, setMoveY, &current_position.y);
    #endif
    #if HAS_Z_AXIS
      EDIT_ITEM(ICON_MoveZ, MSG_MOVE_Z, onDrawMoveZ, setMoveZ, &current_position.z);
    #endif
    #if HAS_HOTEND
      gcode.process_subcommands_now(F("G92E0"));  // Reset extruder position
      EDIT_ITEM(ICON_Extruder, MSG_MOVE_E, onDrawMoveE, setMoveE, &current_position.e);
    #endif
  }
  updateMenu(moveMenu);
  if (!all_axes_trusted()) LCD_MESSAGE_F("WARNING: Current position unknown. Home axes.");
}

#if HAS_HOME_OFFSET

  void drawHomeOffsetMenu() {
    checkkey = ID_Menu;
    if (SET_MENU(homeOffsetMenu, MSG_SET_HOME_OFFSETS, 4)) {
      BACK_ITEM(drawAdvancedSettingsMenu);
      #if HAS_X_AXIS
        EDIT_ITEM(ICON_HomeOffsetX, MSG_HOME_OFFSET_X, onDrawPFloatMenu, setHomeOffsetX, &home_offset.x);
      #endif
      #if HAS_Y_AXIS
        EDIT_ITEM(ICON_HomeOffsetY, MSG_HOME_OFFSET_Y, onDrawPFloatMenu, setHomeOffsetY, &home_offset.y);
      #endif
      #if HAS_Z_AXIS
        EDIT_ITEM(ICON_HomeOffsetZ, MSG_HOME_OFFSET_Z, onDrawPFloatMenu, setHomeOffsetZ, &home_offset.z);
      #endif
    }
    updateMenu(homeOffsetMenu);
  }

#endif // HAS_HOME_OFFSET

#if HAS_BED_PROBE

  void drawProbeSetMenu() {
    checkkey = ID_Menu;
    if (SET_MENU(probeSettingsMenu, MSG_ZPROBE_SETTINGS, 9)) {
      BACK_ITEM(drawAdvancedSettingsMenu);
      #if HAS_X_AXIS
        EDIT_ITEM(ICON_ProbeOffsetX, MSG_ZPROBE_XOFFSET, onDrawPFloatMenu, setProbeOffsetX, &probe.offset.x);
      #endif
      #if HAS_Y_AXIS
        EDIT_ITEM(ICON_ProbeOffsetY, MSG_ZPROBE_YOFFSET, onDrawPFloatMenu, setProbeOffsetY, &probe.offset.y);
      #endif
      #if HAS_Z_AXIS
        EDIT_ITEM(ICON_ProbeOffsetZ, MSG_ZPROBE_ZOFFSET, onDrawPFloat2Menu, setProbeOffsetZ, &probe.offset.z);
      #endif
      #if ENABLED(BLTOUCH)
        MENU_ITEM(ICON_ProbeStow, MSG_MANUAL_STOW, onDrawMenuItem, probeStow);
        MENU_ITEM(ICON_ProbeDeploy, MSG_MANUAL_DEPLOY, onDrawMenuItem, probeDeploy);
        MENU_ITEM(ICON_BltouchReset, MSG_BLTOUCH_RESET, onDrawMenuItem, bltouch._reset);
        #if HAS_BLTOUCH_HS_MODE
          EDIT_ITEM(ICON_HSMode, MSG_ENABLE_HS_MODE, onDrawChkbMenu, setHSMode, &bltouch.high_speed_mode);
        #endif
      #endif
      #if ENABLED(Z_MIN_PROBE_REPEATABILITY_TEST)
        MENU_ITEM(ICON_ProbeTest, MSG_M48_TEST, onDrawMenuItem, probeTest);
      #endif
    }
    updateMenu(probeSettingsMenu);
  }

#endif // HAS_BED_PROBE

void drawFilSetMenu() {
  checkkey = ID_Menu;
  if (SET_MENU(filSetMenu, MSG_FILAMENT_SET, 9)) {
    BACK_ITEM(drawAdvancedSettingsMenu);
    #if HAS_FILAMENT_SENSOR
      EDIT_ITEM(ICON_Runout, MSG_RUNOUT_ENABLE, onDrawChkbMenu, setRunoutEnable, &runout.enabled);
    #endif
    #if HAS_FILAMENT_RUNOUT_DISTANCE
      EDIT_ITEM(ICON_Runout, MSG_RUNOUT_DISTANCE_MM, onDrawPFloatMenu, setRunoutDistance, &runout.runout_distance());
    #endif
    #if ENABLED(PREVENT_COLD_EXTRUSION)
      EDIT_ITEM(ICON_ExtrudeMinT, MSG_EXTRUDER_MIN_TEMP, onDrawPIntMenu, setExtMinT, &hmiData.extMinT);
    #endif
    #if ENABLED(ADVANCED_PAUSE_FEATURE)
      EDIT_ITEM(ICON_FilLoad, MSG_FILAMENT_LOAD, onDrawPFloatMenu, setFilLoad, &fc_settings[0].load_length);
      EDIT_ITEM(ICON_FilUnload, MSG_FILAMENT_UNLOAD, onDrawPFloatMenu, setFilUnload, &fc_settings[0].unload_length);
    #endif
    #if ENABLED(FWRETRACT)
      MENU_ITEM(ICON_FWRetract, MSG_FWRETRACT, onDrawSubMenu, drawFWRetractMenu);
    #endif
  }
  updateMenu(filSetMenu);
}

#if ALL(CASE_LIGHT_MENU, CASELIGHT_USES_BRIGHTNESS)

  void drawCaseLightMenu() {
    checkkey = ID_Menu;
    if (SET_MENU(caseLightMenu, MSG_CASE_LIGHT, 3)) {
      BACK_ITEM(drawControlMenu);
      EDIT_ITEM(ICON_CaseLight, MSG_CASE_LIGHT, onDrawChkbMenu, setCaseLight, &caselight.on);
      EDIT_ITEM(ICON_Brightness, MSG_CASE_LIGHT_BRIGHTNESS, onDrawPInt8Menu, setCaseLightBrightness, &caselight.brightness);
    }
    updateMenu(caseLightMenu);
  }

#endif

#if ENABLED(LED_CONTROL_MENU)

  void drawLedControlMenu() {
    checkkey = ID_Menu;
    if (SET_MENU(ledControlMenu, MSG_LED_CONTROL, 10)) {
      BACK_ITEM((currentMenu == tuneMenu) ? drawTuneMenu : drawControlMenu);
      #if !ALL(CASE_LIGHT_MENU, CASE_LIGHT_USE_NEOPIXEL)
        EDIT_ITEM(ICON_LedControl, MSG_LEDS, onDrawChkbMenu, setLedStatus, &leds.lights_on);
      #endif
      #if HAS_COLOR_LEDS
        #if ENABLED(LED_COLOR_PRESETS)
          MENU_ITEM(ICON_LedControl, MSG_SET_LEDS_WHITE, onDrawMenuItem,  leds.set_white);
          MENU_ITEM(ICON_LedControl, MSG_SET_LEDS_RED, onDrawMenuItem,    leds.set_red);
          MENU_ITEM(ICON_LedControl, MSG_SET_LEDS_ORANGE, onDrawMenuItem, leds.set_orange);
          MENU_ITEM(ICON_LedControl, MSG_SET_LEDS_YELLOW, onDrawMenuItem, leds.set_yellow);
          MENU_ITEM(ICON_LedControl, MSG_SET_LEDS_GREEN, onDrawMenuItem,  leds.set_green);
          MENU_ITEM(ICON_LedControl, MSG_SET_LEDS_BLUE, onDrawMenuItem,   leds.set_blue);
          MENU_ITEM(ICON_LedControl, MSG_SET_LEDS_INDIGO, onDrawMenuItem, leds.set_indigo);
          MENU_ITEM(ICON_LedControl, MSG_SET_LEDS_VIOLET, onDrawMenuItem, leds.set_violet);
        #else
          EDIT_ITEM(ICON_LedControl, MSG_COLORS_RED, onDrawPInt8Menu, setLEDColorR, &leds.color.r);
          EDIT_ITEM(ICON_LedControl, MSG_COLORS_GREEN, onDrawPInt8Menu, setLEDColorG, &leds.color.g);
          EDIT_ITEM(ICON_LedControl, MSG_COLORS_BLUE, onDrawPInt8Menu, setLEDColorB, &leds.color.b);
          #if ENABLED(HAS_WHITE_LED)
            EDIT_ITEM(ICON_LedControl, MSG_COLORS_WHITE, onDrawPInt8Menu, setLEDColorW, &leds.color.w);
          #endif
        #endif
      #endif
    }
    updateMenu(ledControlMenu);
  }

#endif // LED_CONTROL_MENU

void drawTuneMenu() {
  checkkey = ID_Menu;
  if (SET_MENU_R(tuneMenu, selrect({73, 2, 28, 12}), MSG_TUNE, 18)) {
    BACK_ITEM(gotoPrintProcess);
    EDIT_ITEM(ICON_Speed, MSG_SPEED, onDrawSpeedItem, setSpeed, &feedrate_percentage);
    #if HAS_HOTEND
      hotendTargetItem = EDIT_ITEM(ICON_HotendTemp, MSG_UBL_SET_TEMP_HOTEND, onDrawHotendTemp, setHotendTemp, &thermalManager.temp_hotend[0].target);
    #endif
    #if HAS_HEATED_BED
      bedTargetItem = EDIT_ITEM(ICON_BedTemp, MSG_UBL_SET_TEMP_BED, onDrawBedTemp, setBedTemp, &thermalManager.temp_bed.target);
    #endif
    #if HAS_FAN
      fanSpeedItem = EDIT_ITEM(ICON_FanSpeed, MSG_FAN_SPEED, onDrawFanSpeed, setFanSpeed, &thermalManager.fan_speed[0]);
    #endif
    #if ALL(HAS_ZOFFSET_ITEM, HAS_BED_PROBE, BABYSTEP_ZPROBE_OFFSET, BABYSTEPPING)
      EDIT_ITEM(ICON_Zoffset, MSG_ZPROBE_ZOFFSET, onDrawZOffset, setZOffset, &BABY_Z_VAR);
    #elif ALL(HAS_ZOFFSET_ITEM, MESH_BED_LEVELING, BABYSTEPPING)
      EDIT_ITEM(ICON_Zoffset, MSG_HOME_OFFSET_Z, onDrawPFloat2Menu, setZOffset, &BABY_Z_VAR);
    #endif
    EDIT_ITEM(ICON_Flow, MSG_FLOW, onDrawPIntMenu, setFlow, &planner.flow_percentage[0]);
    #if ENABLED(ADVANCED_PAUSE_FEATURE)
      MENU_ITEM(ICON_FilMan, MSG_FILAMENTCHANGE, onDrawMenuItem, changeFilament);
    #endif
    #if HAS_FILAMENT_SENSOR
      EDIT_ITEM(ICON_Runout, MSG_RUNOUT_ENABLE, onDrawChkbMenu, setRunoutEnable, &runout.enabled);
    #endif
    #if ENABLED(PLR_TUNE_ITEM)
      EDIT_ITEM(ICON_Pwrlossr, MSG_OUTAGE_RECOVERY, onDrawChkbMenu, setPwrLossr, &recovery.enabled);
    #endif
    #if ENABLED(FWRETRACT)
      MENU_ITEM(ICON_FWRetract, MSG_FWRETRACT, onDrawSubMenu, drawFWRetractMenu);
    #endif
    #if ENABLED(JD_TUNE_ITEM)
      EDIT_ITEM(ICON_JDmm, MSG_JUNCTION_DEVIATION, onDrawPFloat3Menu, setJDmm, &planner.junction_deviation_mm);
    #endif
    #if ENABLED(ADVK_TUNE_ITEM)
      EDIT_ITEM(ICON_MaxAccelerated, MSG_ADVANCE_K, onDrawPFloat3Menu, setLA_K, &planner.extruder_advance_K[0]);
    #endif
    #if HAS_LOCKSCREEN
      MENU_ITEM(ICON_Lock, MSG_LOCKSCREEN, onDrawMenuItem, dwinLockScreen);
    #endif
    #if HAS_LCD_BRIGHTNESS
      EDIT_ITEM(ICON_Brightness, MSG_BRIGHTNESS, onDrawPInt8Menu, setBrightness, &ui.brightness);
      MENU_ITEM(ICON_Brightness, MSG_BRIGHTNESS_OFF, onDrawMenuItem, turnOffBacklight);
    #endif
    #if LCD_BACKLIGHT_TIMEOUT_MINS
      EDIT_ITEM(ICON_Brightness, MSG_SCREEN_TIMEOUT, onDrawPIntMenu, setTimer, &ui.backlight_timeout_minutes);
    #endif
    #if ENABLED(CASE_LIGHT_MENU)
      EDIT_ITEM(ICON_CaseLight, MSG_CASE_LIGHT, onDrawChkbMenu, setCaseLight, &caselight.on);
      #if CASELIGHT_USES_BRIGHTNESS
        // Avoid heavy interference with print job disabling live update of brightness in tune menu
        enableLiveCaseLightBrightness = false;
        EDIT_ITEM(ICON_Brightness, MSG_CASE_LIGHT_BRIGHTNESS, onDrawPInt8Menu, setCaseLightBrightness, &caselight.brightness);
      #endif
      #if ENABLED(LED_CONTROL_MENU)
        // Avoid heavy interference with print job disabling live update of color in tune menu
        enableLiveLedColor = false;
        MENU_ITEM(ICON_LedControl, MSG_LED_CONTROL, onDrawSubMenu, drawLedControlMenu);
      #endif
    #elif ENABLED(LED_CONTROL_MENU) && DISABLED(CASE_LIGHT_USE_NEOPIXEL)
      EDIT_ITEM(ICON_LedControl, MSG_LEDS, onDrawChkbMenu, setLedStatus, &leds.lights_on);
    #endif
  }
  updateMenu(tuneMenu);
}

#if ENABLED(ADAPTIVE_STEP_SMOOTHING)
  void setAdaptiveStepSmoothing() {
    toggleCheckboxLine(hmiData.adaptiveStepSmoothing);
  }
#endif

#if ENABLED(SHAPING_MENU)
  void applyShapingFreq() { stepper.set_shaping_frequency(hmiValue.axis, menuData.value / 100); }
  void applyShapingZeta() { stepper.set_shaping_damping_ratio(hmiValue.axis, menuData.value / 100); }

  #if ENABLED(INPUT_SHAPING_X)
    void onDrawShapingXFreq(MenuItem* menuitem, int8_t line) { onDrawFloatMenu(menuitem, line, 2, stepper.get_shaping_frequency(X_AXIS)); }
    void onDrawShapingXZeta(MenuItem* menuitem, int8_t line) { onDrawFloatMenu(menuitem, line, 2, stepper.get_shaping_damping_ratio(X_AXIS)); }
    void setShapingXFreq() { hmiValue.axis = X_AXIS; setFloatOnClick(0, 200, 2, stepper.get_shaping_frequency(X_AXIS), applyShapingFreq); }
    void setShapingXZeta() { hmiValue.axis = X_AXIS; setFloatOnClick(0, 1, 2, stepper.get_shaping_damping_ratio(X_AXIS), applyShapingZeta); }
  #endif

  #if ENABLED(INPUT_SHAPING_Y)
    void onDrawShapingYFreq(MenuItem* menuitem, int8_t line) { onDrawFloatMenu(menuitem, line, 2, stepper.get_shaping_frequency(Y_AXIS)); }
    void onDrawShapingYZeta(MenuItem* menuitem, int8_t line) { onDrawFloatMenu(menuitem, line, 2, stepper.get_shaping_damping_ratio(Y_AXIS)); }
    void setShapingYFreq() { hmiValue.axis = Y_AXIS; setFloatOnClick(0, 200, 2, stepper.get_shaping_frequency(Y_AXIS), applyShapingFreq); }
    void setShapingYZeta() { hmiValue.axis = Y_AXIS; setFloatOnClick(0, 1, 2, stepper.get_shaping_damping_ratio(Y_AXIS), applyShapingZeta); }
  #endif

  void drawInputShaping_menu() {
    checkkey = ID_Menu;
    if (SET_MENU(inputShapingMenu, MSG_INPUT_SHAPING, 5)) {
      BACK_ITEM(drawMotionMenu);
      #if ENABLED(INPUT_SHAPING_X)
        MENU_ITEM(ICON_ShapingX, MSG_SHAPING_A_FREQ, onDrawShapingXFreq, setShapingXFreq);
        MENU_ITEM(ICON_ShapingX, MSG_SHAPING_A_ZETA, onDrawShapingXZeta, setShapingXZeta);
      #endif
      #if ENABLED(INPUT_SHAPING_Y)
        MENU_ITEM(ICON_ShapingY, MSG_SHAPING_B_FREQ, onDrawShapingYFreq, setShapingYFreq);
        MENU_ITEM(ICON_ShapingY, MSG_SHAPING_B_ZETA, onDrawShapingYZeta, setShapingYZeta);
      #endif
    }
    updateMenu(inputShapingMenu);
  }
#endif

#if HAS_TRINAMIC_CONFIG
  #if AXIS_IS_TMC(X)
    void setXTMCCurrent() { setPIntOnClick(MIN_TMC_CURRENT, MAX_TMC_CURRENT, []{ stepperX.refresh_stepper_current(); }); }
  #endif
  #if AXIS_IS_TMC(Y)
    void setYTMCCurrent() { setPIntOnClick(MIN_TMC_CURRENT, MAX_TMC_CURRENT, []{ stepperY.refresh_stepper_current(); }); }
  #endif
  #if AXIS_IS_TMC(Z)
    void setZTMCCurrent() { setPIntOnClick(MIN_TMC_CURRENT, MAX_TMC_CURRENT, []{ stepperZ.refresh_stepper_current(); }); }
  #endif
  #if AXIS_IS_TMC(E0)
    void setETMCCurrent() { setPIntOnClick(MIN_TMC_CURRENT, MAX_TMC_CURRENT, []{ stepperE0.refresh_stepper_current(); }); }
  #endif

  void drawTrinamicConfigMenu() {
    checkkey = ID_Menu;
    if (SET_MENU(trinamicConfigMenu, MSG_TMC_DRIVERS, 5)) {
      BACK_ITEM(drawAdvancedSettingsMenu);
      #if AXIS_IS_TMC(X)
        EDIT_ITEM(ICON_TMCXSet, MSG_TMC_ACURRENT, onDrawPIntMenu, setXTMCCurrent, &stepperX.val_mA);
      #endif
      #if AXIS_IS_TMC(Y)
        EDIT_ITEM(ICON_TMCYSet, MSG_TMC_BCURRENT, onDrawPIntMenu, setYTMCCurrent, &stepperY.val_mA);
      #endif
      #if AXIS_IS_TMC(Z)
        EDIT_ITEM(ICON_TMCZSet, MSG_TMC_CCURRENT, onDrawPIntMenu, setZTMCCurrent, &stepperZ.val_mA);
      #endif
      #if AXIS_IS_TMC(E0)
        EDIT_ITEM(ICON_TMCESet, MSG_TMC_ECURRENT, onDrawPIntMenu, setETMCCurrent, &stepperE0.val_mA);
      #endif
    }
    updateMenu(trinamicConfigMenu);
  }
#endif

void drawMotionMenu() {
  checkkey = ID_Menu;
  if (SET_MENU_R(motionMenu, selrect({1, 16, 28, 13}), MSG_MOTION, 10)) {
    BACK_ITEM(drawControlMenu);
    MENU_ITEM(ICON_MaxSpeed, MSG_SPEED, onDrawSpeed, drawMaxSpeedMenu);
    MENU_ITEM(ICON_MaxAccelerated, MSG_ACCELERATION, onDrawAcc, drawMaxAccelMenu);
    #if HAS_CLASSIC_JERK
      MENU_ITEM(ICON_MaxJerk, MSG_JERK, onDrawJerk, drawMaxJerkMenu);
    #elif HAS_JUNCTION_DEVIATION
      EDIT_ITEM(ICON_JDmm, MSG_JUNCTION_DEVIATION, onDrawPFloat3Menu, setJDmm, &planner.junction_deviation_mm);
    #endif
    #if ENABLED(LIN_ADVANCE)
      EDIT_ITEM(ICON_MaxAccelerated, MSG_ADVANCE_K, onDrawPFloat3Menu, setLA_K, &planner.extruder_advance_K[0]);
    #endif
    #if ENABLED(SHAPING_MENU)
      MENU_ITEM(ICON_InputShaping, MSG_INPUT_SHAPING, onDrawSubMenu, drawInputShaping_menu);
    #endif
    #if ENABLED(ADAPTIVE_STEP_SMOOTHING)
      EDIT_ITEM(ICON_UBLActive, MSG_STEP_SMOOTHING, onDrawChkbMenu, setAdaptiveStepSmoothing, &hmiData.adaptiveStepSmoothing);
    #endif
    MENU_ITEM(ICON_Step, MSG_STEPS_PER_MM, onDrawSteps, drawStepsMenu);
    EDIT_ITEM(ICON_Flow, MSG_FLOW, onDrawPIntMenu, setFlow, &planner.flow_percentage[0]);
    EDIT_ITEM(ICON_Speed, MSG_SPEED, onDrawPIntMenu, setSpeed, &feedrate_percentage);
  }
  updateMenu(motionMenu);
}

#if ALL(ADVANCED_PAUSE_FEATURE, HAS_PREHEAT)

    void drawPreheatHotendMenu() {
      checkkey = ID_Menu;
      if (SET_MENU(preheatHotendMenu, MSG_PREHEAT_HOTEND, 1 + PREHEAT_COUNT)) {
        BACK_ITEM(drawFilamentManMenu);
        #define _ITEM_PREHEAT_HE(N) MENU_ITEM(ICON_Preheat##N, MSG_PREHEAT_##N, onDrawMenuItem, DoPreheatHotend##N);
        REPEAT_1(PREHEAT_COUNT, _ITEM_PREHEAT_HE)
      }
      updateMenu(preheatHotendMenu);
    }

#endif

void drawFilamentManMenu() {
  checkkey = ID_Menu;
  if (SET_MENU(filamentMenu, MSG_FILAMENT_MAN, 6)) {
    BACK_ITEM(drawPrepareMenu);
    #if ENABLED(NOZZLE_PARK_FEATURE)
      MENU_ITEM(ICON_Park, MSG_FILAMENT_PARK_ENABLED, onDrawMenuItem, parkHead);
    #endif
    #if ENABLED(ADVANCED_PAUSE_FEATURE)
      #if HAS_PREHEAT
        MENU_ITEM(ICON_SetEndTemp, MSG_PREHEAT_HOTEND, onDrawSubMenu, drawPreheatHotendMenu);
      #endif
      MENU_ITEM(ICON_FilMan, MSG_FILAMENTCHANGE, onDrawMenuItem, changeFilament);
    #endif
    #if ENABLED(FILAMENT_LOAD_UNLOAD_GCODES)
      MENU_ITEM(ICON_FilUnload, MSG_FILAMENTUNLOAD, onDrawMenuItem, unloadFilament);
      MENU_ITEM(ICON_FilLoad, MSG_FILAMENTLOAD, onDrawMenuItem, loadFilament);
    #endif
  }
  updateMenu(filamentMenu);
}

#if ENABLED(MESH_BED_LEVELING)

  void drawManualMeshMenu() {
    checkkey = ID_Menu;
    if (SET_MENU(manualMeshMenu, MSG_UBL_MANUAL_MESH, 6)) {
      BACK_ITEM(drawPrepareMenu);
      MENU_ITEM(ICON_ManualMesh, MSG_LEVEL_BED, onDrawMenuItem, manualMeshStart);
      mMeshMoveZItem = EDIT_ITEM(ICON_Zoffset, MSG_MOVE_Z, onDrawMMeshMoveZ, setMMeshMoveZ, &current_position.z);
      MENU_ITEM(ICON_Axis, MSG_UBL_CONTINUE_MESH, onDrawMenuItem, manualMeshContinue);
      MENU_ITEM(ICON_MeshViewer, MSG_MESH_VIEW, onDrawSubMenu, dwinMeshViewer);
      MENU_ITEM(ICON_MeshSave, MSG_UBL_SAVE_MESH, onDrawMenuItem, manualMeshSave);
    }
    updateMenu(manualMeshMenu);
  }

#endif // MESH_BED_LEVELING

#if HAS_PREHEAT

  void drawPreheatMenu(const bool notCurrent) {
    checkkey = ID_Menu;
    if (notCurrent) {
      BACK_ITEM(drawTemperatureMenu);
      #if HAS_HOTEND
        EDIT_ITEM(ICON_SetEndTemp, MSG_UBL_SET_TEMP_HOTEND, onDrawSetPreheatHotend, setPreheatEndTemp, &ui.material_preset[hmiValue.select].hotend_temp);
      #endif
      #if HAS_HEATED_BED
        EDIT_ITEM(ICON_SetBedTemp, MSG_UBL_SET_TEMP_BED, onDrawSetPreheatBed, setPreheatBedTemp, &ui.material_preset[hmiValue.select].bed_temp);
      #endif
      #if HAS_FAN
        EDIT_ITEM(ICON_FanSpeed, MSG_FAN_SPEED, onDrawSetPreheatFan, setPreheatFanSpeed, &ui.material_preset[hmiValue.select].fan_speed);
      #endif
      #if ENABLED(EEPROM_SETTINGS)
        MENU_ITEM(ICON_WriteEEPROM, MSG_STORE_EEPROM, onDrawWriteEeprom, writeEEPROM);
      #endif
    }
    updateMenu(preheatMenu);
  }

  #define _preheatMenu(N) \
    void drawPreheat## N ##Menu() { \
      hmiValue.select = (N) - 1; \
      drawPreheatMenu(SET_MENU(preheatMenu, MSG_PREHEAT_## N ##_SETTINGS, 5)); \
    }
  REPEAT_1(PREHEAT_COUNT, _preheatMenu)

#endif // HAS_PREHEAT

void drawTemperatureMenu() {
  checkkey = ID_Menu;
  if (SET_MENU_R(temperatureMenu, selrect({236, 2, 28, 12}), MSG_TEMPERATURE, 4 + PREHEAT_COUNT)) {
    BACK_ITEM(drawControlMenu);
    #if HAS_HOTEND
      hotendTargetItem = EDIT_ITEM(ICON_SetEndTemp, MSG_UBL_SET_TEMP_HOTEND, onDrawHotendTemp, setHotendTemp, &thermalManager.temp_hotend[0].target);
    #endif
    #if HAS_HEATED_BED
      bedTargetItem = EDIT_ITEM(ICON_SetBedTemp, MSG_UBL_SET_TEMP_BED, onDrawBedTemp, setBedTemp, &thermalManager.temp_bed.target);
    #endif
    #if HAS_FAN
      fanSpeedItem = EDIT_ITEM(ICON_FanSpeed, MSG_FAN_SPEED, onDrawFanSpeed, setFanSpeed, &thermalManager.fan_speed[0]);
    #endif
    #if HAS_PREHEAT
      #define _ITEM_SETPREHEAT(N) MENU_ITEM(ICON_SetPreheat##N, MSG_PREHEAT_## N ##_SETTINGS, onDrawSubMenu, drawPreheat## N ##Menu);
      REPEAT_1(PREHEAT_COUNT, _ITEM_SETPREHEAT)
    #endif
  }
  updateMenu(temperatureMenu);
}

void drawMaxSpeedMenu() {
  checkkey = ID_Menu;
  if (SET_MENU_R(maxSpeedMenu, selrect({1, 16, 28, 13}), MSG_MAX_SPEED, 5)) {
    BACK_ITEM(drawMotionMenu);
    #if HAS_X_AXIS
      EDIT_ITEM(ICON_MaxSpeedX, MSG_VMAX_A, onDrawMaxSpeedX, setMaxSpeedX, &planner.settings.max_feedrate_mm_s[X_AXIS]);
    #endif
    #if HAS_Y_AXIS
      EDIT_ITEM(ICON_MaxSpeedY, MSG_VMAX_B, onDrawMaxSpeedY, setMaxSpeedY, &planner.settings.max_feedrate_mm_s[Y_AXIS]);
    #endif
    #if HAS_Z_AXIS
      EDIT_ITEM(ICON_MaxSpeedZ, MSG_VMAX_C, onDrawMaxSpeedZ, setMaxSpeedZ, &planner.settings.max_feedrate_mm_s[Z_AXIS]);
    #endif
    #if HAS_HOTEND
      EDIT_ITEM(ICON_MaxSpeedE, MSG_VMAX_E, onDrawMaxSpeedE, setMaxSpeedE, &planner.settings.max_feedrate_mm_s[E_AXIS]);
    #endif
  }
  updateMenu(maxSpeedMenu);
}

void drawMaxAccelMenu() {
  checkkey = ID_Menu;
  if (SET_MENU_R(maxAccelMenu, selrect({1, 16, 28, 13}), MSG_AMAX_EN, 5)) {
    BACK_ITEM(drawMotionMenu);
    #if HAS_X_AXIS
      EDIT_ITEM(ICON_MaxAccX, MSG_AMAX_A, onDrawMaxAccelX, setMaxAccelX, &planner.settings.max_acceleration_mm_per_s2[X_AXIS]);
    #endif
    #if HAS_Y_AXIS
      EDIT_ITEM(ICON_MaxAccY, MSG_AMAX_B, onDrawMaxAccelY, setMaxAccelY, &planner.settings.max_acceleration_mm_per_s2[Y_AXIS]);
    #endif
    #if HAS_Z_AXIS
      EDIT_ITEM(ICON_MaxAccZ, MSG_AMAX_C, onDrawMaxAccelZ, setMaxAccelZ, &planner.settings.max_acceleration_mm_per_s2[Z_AXIS]);
    #endif
    #if HAS_HOTEND
      EDIT_ITEM(ICON_MaxAccE, MSG_AMAX_E, onDrawMaxAccelE, setMaxAccelE, &planner.settings.max_acceleration_mm_per_s2[E_AXIS]);
    #endif
  }
  updateMenu(maxAccelMenu);
}

#if HAS_CLASSIC_JERK

  void drawMaxJerkMenu() {
    checkkey = ID_Menu;
    if (SET_MENU_R(maxJerkMenu, selrect({1, 16, 28, 13}), MSG_JERK, 5)) {
      BACK_ITEM(drawMotionMenu);
      #if HAS_X_AXIS
        EDIT_ITEM(ICON_MaxSpeedJerkX, MSG_VA_JERK, onDrawMaxJerkX, setMaxJerkX, &planner.max_jerk.x);
      #endif
      #if HAS_Y_AXIS
        EDIT_ITEM(ICON_MaxSpeedJerkY, MSG_VB_JERK, onDrawMaxJerkY, setMaxJerkY, &planner.max_jerk.y);
      #endif
      #if HAS_Z_AXIS
        EDIT_ITEM(ICON_MaxSpeedJerkZ, MSG_VC_JERK, onDrawMaxJerkZ, setMaxJerkZ, &planner.max_jerk.z);
      #endif
      #if HAS_HOTEND
        EDIT_ITEM(ICON_MaxSpeedJerkE, MSG_VE_JERK, onDrawMaxJerkE, setMaxJerkE, &planner.max_jerk.e);
      #endif
    }
    updateMenu(maxJerkMenu);
  }

#endif // HAS_CLASSIC_JERK

void drawStepsMenu() {
  checkkey = ID_Menu;
  if (SET_MENU_R(stepsMenu, selrect({1, 16, 28, 13}), MSG_STEPS_PER_MM, 5)) {
    BACK_ITEM(drawMotionMenu);
    #if HAS_X_AXIS
      EDIT_ITEM(ICON_StepX, MSG_A_STEPS, onDrawStepsX, setStepsX, &planner.settings.axis_steps_per_mm[X_AXIS]);
    #endif
    #if HAS_Y_AXIS
      EDIT_ITEM(ICON_StepY, MSG_B_STEPS, onDrawStepsY, setStepsY, &planner.settings.axis_steps_per_mm[Y_AXIS]);
    #endif
    #if HAS_Z_AXIS
      EDIT_ITEM(ICON_StepZ, MSG_C_STEPS, onDrawStepsZ, setStepsZ, &planner.settings.axis_steps_per_mm[Z_AXIS]);
    #endif
    #if HAS_HOTEND
      EDIT_ITEM(ICON_StepE, MSG_E_STEPS, onDrawStepsE, setStepsE, &planner.settings.axis_steps_per_mm[E_AXIS]);
    #endif
  }
  updateMenu(stepsMenu);
}

//=============================================================================
// UI editable custom colors
//=============================================================================

#if HAS_CUSTOM_COLORS

  void restoreDefaultColors() {
    dwinSetColorDefaults();
    DWINUI::setColors(hmiData.colorText, hmiData.colorBackground, hmiData.colorStatusBg);
    dwinRedrawScreen();
  }

  void selColor() {
    menuData.intPtr = (int16_t*)static_cast<MenuItemPtr*>(currentMenu->selectedItem())->value;
    hmiValue.Color[0] = GetRColor(*menuData.intPtr);  // Red
    hmiValue.Color[1] = GetGColor(*menuData.intPtr);  // Green
    hmiValue.Color[2] = GetBColor(*menuData.intPtr);  // Blue
    drawGetColorMenu();
  }

  void liveRGBColor() {
    hmiValue.Color[currentMenu->line() - 2] = menuData.value;
    uint16_t color = RGB(hmiValue.Color[0], hmiValue.Color[1], hmiValue.Color[2]);
    dwinDrawRectangle(1, color, 20, 315, DWIN_WIDTH - 20, 335);
  }
  void setRGBColor() {
    const uint8_t color = static_cast<MenuItem*>(currentMenu->selectedItem())->icon;
    setIntOnClick(0, (color == 1) ? 63 : 31, hmiValue.Color[color], nullptr, liveRGBColor);
  }

  void dwinApplyColor() {
    *menuData.intPtr = RGB(hmiValue.Color[0], hmiValue.Color[1], hmiValue.Color[2]);
    DWINUI::setColors(hmiData.colorText, hmiData.colorBackground, hmiData.colorStatusBg);
    drawSelectColorsMenu();
    hash_changed = true;
    LCD_MESSAGE(MSG_COLORS_APPLIED);
    dwinDrawDashboard();
  }

  void drawSelectColorsMenu() {
    checkkey = ID_Menu;
    if (SET_MENU(selectColorMenu, MSG_COLORS_SELECT, 20)) {
      BACK_ITEM(drawAdvancedSettingsMenu);
      MENU_ITEM(ICON_StockConfiguration, MSG_RESTORE_DEFAULTS, onDrawMenuItem, restoreDefaultColors);
      EDIT_ITEM_F(0, "Screen Background", onDrawSelColorItem, selColor, &hmiData.colorBackground);
      EDIT_ITEM_F(0, "Cursor", onDrawSelColorItem, selColor, &hmiData.colorCursor);
      EDIT_ITEM_F(0, "Title Background", onDrawSelColorItem, selColor, &hmiData.colorTitleBg);
      EDIT_ITEM_F(0, "Title Text", onDrawSelColorItem, selColor, &hmiData.colorTitleTxt);
      EDIT_ITEM_F(0, "Text", onDrawSelColorItem, selColor, &hmiData.colorText);
      EDIT_ITEM_F(0, "Selected", onDrawSelColorItem, selColor, &hmiData.colorSelected);
      EDIT_ITEM_F(0, "Split Line", onDrawSelColorItem, selColor, &hmiData.colorSplitLine);
      EDIT_ITEM_F(0, "Highlight", onDrawSelColorItem, selColor, &hmiData.colorHighlight);
      EDIT_ITEM_F(0, "Status Background", onDrawSelColorItem, selColor, &hmiData.colorStatusBg);
      EDIT_ITEM_F(0, "Status Text", onDrawSelColorItem, selColor, &hmiData.colorStatusTxt);
      EDIT_ITEM_F(0, "Popup Background", onDrawSelColorItem, selColor, &hmiData.colorPopupBg);
      EDIT_ITEM_F(0, "Popup Text", onDrawSelColorItem, selColor, &hmiData.colorPopupTxt);
      EDIT_ITEM_F(0, "Alert Background", onDrawSelColorItem, selColor, &hmiData.colorAlertBg);
      EDIT_ITEM_F(0, "Alert Text", onDrawSelColorItem, selColor, &hmiData.colorAlertTxt);
      EDIT_ITEM_F(0, "Percent Text", onDrawSelColorItem, selColor, &hmiData.colorPercentTxt);
      EDIT_ITEM_F(0, "Bar Fill", onDrawSelColorItem, selColor, &hmiData.colorBarfill);
      EDIT_ITEM_F(0, "Indicator value", onDrawSelColorItem, selColor, &hmiData.colorIndicator);
      EDIT_ITEM_F(0, "Coordinate value", onDrawSelColorItem, selColor, &hmiData.colorCoordinate);
    }
    updateMenu(selectColorMenu);
  }

  void drawGetColorMenu() {
    checkkey = ID_Menu;
    if (SET_MENU(getColorMenu, MSG_COLORS_GET, 5)) {
      BACK_ITEM(dwinApplyColor);
      MENU_ITEM(ICON_Cancel, MSG_BUTTON_CANCEL, onDrawMenuItem, drawSelectColorsMenu);
      MENU_ITEM(0, MSG_COLORS_RED, onDrawGetColorItem, setRGBColor);
      MENU_ITEM(1, MSG_COLORS_GREEN, onDrawGetColorItem, setRGBColor);
      MENU_ITEM(2, MSG_COLORS_BLUE, onDrawGetColorItem, setRGBColor);
    }
    updateMenu(getColorMenu);
    dwinDrawRectangle(1, *menuData.intPtr, 20, 315, DWIN_WIDTH - 20, 335);
  }

#endif // HAS_CUSTOM_COLORS

//=============================================================================
// Nozzle and Bed PID/MPC
//=============================================================================

#if ANY(MPC_EDIT_MENU, MPC_AUTOTUNE_MENU)

  #if ENABLED(MPC_EDIT_MENU)
    void setHeaterPower() { setPFloatOnClick(1, 200, 1); }
    void setBlkHeatCapacity() { setPFloatOnClick(0, 40, 2); }
    void setSensorResponse() { setPFloatOnClick(0, 1, 4); }
    void setAmbientXfer() { setPFloatOnClick(0, 1, 4); }
    #if ENABLED(MPC_INCLUDE_FAN)
      void onDrawFanAdj(MenuItem* menuitem, int8_t line) { onDrawFloatMenu(menuitem, line, 4, thermalManager.temp_hotend[0].fanCoefficient()); }
      void applyFanAdj() { thermalManager.temp_hotend[0].applyFanAdjustment(menuData.value / POW(10, 4)); }
      void setFanAdj() { setFloatOnClick(0, 1, 4, thermalManager.temp_hotend[0].fanCoefficient(), applyFanAdj); }
    #endif
  #endif

  void drawHotendMPCMenu() {
    checkkey = ID_Menu;
    if (SET_MENU_F(hotendMPCMenu, "MPC Settings", 7)) {
      MPC_t &mpc = thermalManager.temp_hotend[0].mpc;
      BACK_ITEM(drawAdvancedSettingsMenu);
      #if ENABLED(MPC_AUTOTUNE_MENU)
        MENU_ITEM(ICON_MPCNozzle, MSG_MPC_AUTOTUNE, onDrawMenuItem, []{ thermalManager.MPC_autotune(active_extruder, Temperature::MPCTuningType::AUTO); });
      #endif
      #if ENABLED(MPC_EDIT_MENU)
        EDIT_ITEM(ICON_MPCHeater, MSG_MPC_POWER, onDrawPFloatMenu, setHeaterPower, &mpc.heater_power);
        EDIT_ITEM(ICON_MPCHeatCap, MSG_MPC_BLOCK_HEAT_CAPACITY, onDrawPFloat2Menu, setBlkHeatCapacity, &mpc.block_heat_capacity);
        EDIT_ITEM(ICON_MPCValue, MSG_SENSOR_RESPONSIVENESS, onDrawPFloat4Menu, setSensorResponse, &mpc.sensor_responsiveness);
        EDIT_ITEM(ICON_MPCValue, MSG_MPC_AMBIENT_XFER_COEFF, onDrawPFloat4Menu, setAmbientXfer, &mpc.ambient_xfer_coeff_fan0);
        #if ENABLED(MPC_INCLUDE_FAN)
          EDIT_ITEM(ICON_MPCFan, MSG_MPC_AMBIENT_XFER_COEFF_FAN, onDrawFanAdj, setFanAdj, &mpc.fan255_adjustment);
        #endif
      #endif
    }
    updateMenu(hotendMPCMenu);
  }

#endif // MPC_EDIT_MENU || MPC_AUTOTUNE_MENU

#if PROUI_PID_TUNE
  void setPID(celsius_t t, heater_id_t h) {
    gcode.process_subcommands_now(
      MString<60>(F("G28OXY\nG0Z5F300\nG0X"), X_CENTER, F("Y"), Y_CENTER, F("F5000\nM84\nM400"))
    );
    thermalManager.PID_autotune(t, h, hmiData.pidCycles, true);
  }
  void setPidCycles() { setPIntOnClick(3, 50); }
#endif

#if ALL(HAS_PID_HEATING, PID_EDIT_MENU)

  void setKp() { setPFloatOnClick(0, 1000, 2); }
  void applyPIDi() {
    *menuData.floatPtr = scalePID_i(menuData.value / POW(10, 2));
    TERN_(PIDTEMP, thermalManager.updatePID());
  }
  void applyPIDd() {
    *menuData.floatPtr = scalePID_d(menuData.value / POW(10, 2));
    TERN_(PIDTEMP, thermalManager.updatePID());
  }
  void setKi() {
    menuData.floatPtr = (float*)static_cast<MenuItemPtr*>(currentMenu->selectedItem())->value;
    const float value = unscalePID_i(*menuData.floatPtr);
    setFloatOnClick(0, 1000, 2, value, applyPIDi);
  }
  void setKd() {
    menuData.floatPtr = (float*)static_cast<MenuItemPtr*>(currentMenu->selectedItem())->value;
    const float value = unscalePID_d(*menuData.floatPtr);
    setFloatOnClick(0, 1000, 2, value, applyPIDd);
  }
  void onDrawPIDi(MenuItem* menuitem, int8_t line) { onDrawFloatMenu(menuitem, line, 2, unscalePID_i(*(float*)static_cast<MenuItemPtr*>(menuitem)->value)); }
  void onDrawPIDd(MenuItem* menuitem, int8_t line) { onDrawFloatMenu(menuitem, line, 2, unscalePID_d(*(float*)static_cast<MenuItemPtr*>(menuitem)->value)); }

#endif // HAS_PID_HEATING && PID_EDIT_MENU

#if ENABLED(PIDTEMP) && ANY(PID_AUTOTUNE_MENU, PID_EDIT_MENU)

  #if ENABLED(PID_AUTOTUNE_MENU)
    void hotendPID() { setPID(hmiData.hotendPidT, H_E0); }
    void setHotendPidT() { setPIntOnClick(MIN_ETEMP, MAX_ETEMP); }
  #endif

  void drawHotendPIDMenu() {
    checkkey = ID_Menu;
    if (SET_MENU_F(hotendPIDMenu, STR_HOTEND_PID " Settings", 8)) {
      BACK_ITEM(drawAdvancedSettingsMenu);
      #if ENABLED(PID_AUTOTUNE_MENU)
        MENU_ITEM_F(ICON_PIDNozzle, STR_HOTEND_PID, onDrawMenuItem, hotendPID);
        EDIT_ITEM(ICON_Temperature, MSG_TEMPERATURE, onDrawPIntMenu, setHotendPidT, &hmiData.hotendPidT);
        EDIT_ITEM(ICON_PIDCycles, MSG_PID_CYCLE, onDrawPIntMenu, setPidCycles, &hmiData.pidCycles);
      #endif
      #if ENABLED(PID_EDIT_MENU)
        EDIT_ITEM_F(ICON_PIDValue, "Set" STR_KP, onDrawPFloat2Menu, setKp, &thermalManager.temp_hotend[0].pid.Kp);
        EDIT_ITEM_F(ICON_PIDValue, "Set" STR_KI, onDrawPIDi, setKi, &thermalManager.temp_hotend[0].pid.Ki);
        EDIT_ITEM_F(ICON_PIDValue, "Set" STR_KD, onDrawPIDd, setKd, &thermalManager.temp_hotend[0].pid.Kd);
      #endif
      #if ENABLED(EEPROM_SETTINGS)
        MENU_ITEM(ICON_WriteEEPROM, MSG_STORE_EEPROM, onDrawMenuItem, writeEEPROM);
      #endif
    }
    updateMenu(hotendPIDMenu);
  }

#endif // PIDTEMP && (PID_AUTOTUNE_MENU || PID_EDIT_MENU)

#if ENABLED(PIDTEMPBED) && ANY(PID_AUTOTUNE_MENU, PID_EDIT_MENU)

  #if ENABLED(PID_AUTOTUNE_MENU)
    void bedPID() { setPID(hmiData.bedPidT, H_BED); }
    void setBedPidT() { setPIntOnClick(MIN_BEDTEMP, MAX_BEDTEMP); }
  #endif

  void drawBedPIDMenu() {
    checkkey = ID_Menu;
    if (SET_MENU_F(bedPIDMenu, STR_BED_PID " Settings", 8)) {
      BACK_ITEM(drawAdvancedSettingsMenu);
      #if ENABLED(PID_AUTOTUNE_MENU)
        MENU_ITEM_F(ICON_PIDBed, STR_BED_PID, onDrawMenuItem,bedPID);
        EDIT_ITEM(ICON_Temperature, MSG_TEMPERATURE, onDrawPIntMenu, setBedPidT, &hmiData.bedPidT);
        EDIT_ITEM(ICON_PIDCycles, MSG_PID_CYCLE, onDrawPIntMenu, setPidCycles, &hmiData.pidCycles);
      #endif
      #if ENABLED(PID_EDIT_MENU)
        EDIT_ITEM_F(ICON_PIDValue, "Set" STR_KP, onDrawPFloat2Menu, setKp, &thermalManager.temp_bed.pid.Kp);
        EDIT_ITEM_F(ICON_PIDValue, "Set" STR_KI, onDrawPIDi, setKi, &thermalManager.temp_bed.pid.Ki);
        EDIT_ITEM_F(ICON_PIDValue, "Set" STR_KD, onDrawPIDd, setKd, &thermalManager.temp_bed.pid.Kd);
      #endif
      #if ENABLED(EEPROM_SETTINGS)
        MENU_ITEM(ICON_WriteEEPROM, MSG_STORE_EEPROM, onDrawMenuItem, writeEEPROM);
      #endif
    }
    updateMenu(bedPIDMenu);
  }

#endif // PIDTEMPBED && (PID_AUTOTUNE_MENU || PID_EDIT_MENU)

//=============================================================================

#if HAS_BED_PROBE

  void drawZOffsetWizMenu() {
    checkkey = ID_Menu;
    if (SET_MENU(zOffsetWizMenu, MSG_PROBE_WIZARD, 4)) {
      BACK_ITEM(drawPrepareMenu);
      MENU_ITEM(ICON_Homing, MSG_AUTO_HOME, onDrawMenuItem, autoHome);
      MENU_ITEM_F(ICON_MoveZ0, "Move Z to Home", onDrawMenuItem, setMoveZto0);
      EDIT_ITEM(ICON_Zoffset, MSG_ZPROBE_ZOFFSET, onDrawPFloat2Menu, setZOffset, &BABY_Z_VAR);
    }
    updateMenu(zOffsetWizMenu);
    if (!axis_is_trusted(Z_AXIS)) LCD_MESSAGE_F("WARNING: Z position unknown, move Z to home");
  }

#endif

#if ENABLED(INDIVIDUAL_AXIS_HOMING_SUBMENU)

  void drawHomingMenu() {
    checkkey = ID_Menu;
    if (SET_MENU(homingMenu, MSG_HOMING, 6)) {
      BACK_ITEM(drawPrepareMenu);
      MENU_ITEM(ICON_Homing, MSG_AUTO_HOME, onDrawMenuItem, autoHome);
      #if HAS_X_AXIS
        MENU_ITEM(ICON_HomeX, MSG_AUTO_HOME_X, onDrawMenuItem, homeX);
      #endif
      #if HAS_Y_AXIS
        MENU_ITEM(ICON_HomeY, MSG_AUTO_HOME_Y, onDrawMenuItem, homeY);
      #endif
      #if HAS_Z_AXIS
        MENU_ITEM(ICON_HomeZ, MSG_AUTO_HOME_Z, onDrawMenuItem, homeZ);
      #endif
      #if ENABLED(MESH_BED_LEVELING)
        EDIT_ITEM(ICON_ZAfterHome, MSG_Z_AFTER_HOME, onDrawPInt8Menu, setZAfterHoming, &hmiData.zAfterHoming);
      #endif
    }
    updateMenu(homingMenu);
  }

#endif // INDIVIDUAL_AXIS_HOMING_SUBMENU

#if ENABLED(FWRETRACT)

  void drawFWRetractMenu() {
    checkkey = ID_Menu;
    if (SET_MENU(fwRetractMenu, MSG_FWRETRACT, 6)) {
      BACK_ITEM(returnFWRetractMenu);
      EDIT_ITEM(ICON_FWRetLength, MSG_CONTROL_RETRACT, onDrawPFloatMenu, setRetractLength, &fwretract.settings.retract_length);
      EDIT_ITEM(ICON_FWRetSpeed, MSG_SINGLENOZZLE_RETRACT_SPEED, onDrawPFloatMenu, setRetractSpeed, &fwretract.settings.retract_feedrate_mm_s);
      EDIT_ITEM(ICON_FWRetZRaise, MSG_CONTROL_RETRACT_ZHOP, onDrawPFloat2Menu, setZRaise, &fwretract.settings.retract_zraise);
      EDIT_ITEM(ICON_FWRecSpeed, MSG_SINGLENOZZLE_UNRETRACT_SPEED, onDrawPFloatMenu, setRecoverSpeed, &fwretract.settings.retract_recover_feedrate_mm_s);
      EDIT_ITEM(ICON_FWRecExtra, MSG_CONTROL_RETRACT_RECOVER, onDrawPFloatMenu, setAddRecover, &fwretract.settings.retract_recover_extra);
    }
    updateMenu(fwRetractMenu);
  }

#endif

//=============================================================================
// Mesh Bed Leveling
//=============================================================================

#if HAS_MESH

  void applyMeshFadeHeight() { set_z_fade_height(planner.z_fade_height); }
  void setMeshFadeHeight() { setPFloatOnClick(0, 100, 1, applyMeshFadeHeight); }

  void setMeshActive() {
    set_bed_leveling_enabled(!planner.leveling_active);
    drawCheckboxLine(currentMenu->line(), planner.leveling_active);
    dwinUpdateLCD();
  }

  #if ENABLED(PREHEAT_BEFORE_LEVELING)
    void setBedLevT() { setPIntOnClick(MIN_BEDTEMP, MAX_BEDTEMP); }
  #endif

  #if ENABLED(MESH_EDIT_MENU)
    #define Z_OFFSET_MIN -3
    #define Z_OFFSET_MAX  3

    void LiveEditMesh() { ((MenuItemPtr*)editZValueItem)->value = &bedlevel.z_values[hmiValue.select ? bedLevelTools.mesh_x : menuData.value][hmiValue.select ? menuData.value : bedLevelTools.mesh_y]; editZValueItem->redraw(); }
    void applyEditMeshX() { bedLevelTools.mesh_x = menuData.value; }
    void applyEditMeshY() { bedLevelTools.mesh_y = menuData.value; }
    void ResetMesh() { bedLevelTools.meshReset(); LCD_MESSAGE(MSG_MESH_RESET); }
    void setEditMeshX() { hmiValue.select = 0; setIntOnClick(0, GRID_MAX_POINTS_X - 1, bedLevelTools.mesh_x, applyEditMeshX, LiveEditMesh); }
    void setEditMeshY() { hmiValue.select = 1; setIntOnClick(0, GRID_MAX_POINTS_Y - 1, bedLevelTools.mesh_y, applyEditMeshY, LiveEditMesh); }
    void setEditZValue() { setPFloatOnClick(Z_OFFSET_MIN, Z_OFFSET_MAX, 3); }
  #endif

#endif // HAS_MESH

#if ENABLED(AUTO_BED_LEVELING_UBL)

  void applyUBLSlot() { bedlevel.storage_slot = menuData.value; }
  void setUBLSlot() { setIntOnClick(0, settings.calc_num_meshes() - 1, bedlevel.storage_slot, applyUBLSlot); }
  void onDrawUBLSlot(MenuItem* menuitem, int8_t line) {
    NOLESS(bedlevel.storage_slot, 0);
    onDrawIntMenu(menuitem, line, bedlevel.storage_slot);
  }

  void applyUBLTiltGrid() { bedLevelTools.tilt_grid = menuData.value; }
  void setUBLTiltGrid() { setIntOnClick(1, 3, bedLevelTools.tilt_grid, applyUBLTiltGrid); }

  void ublMeshTilt() {
    NOLESS(bedlevel.storage_slot, 0);
    if (bedLevelTools.tilt_grid > 1)
      gcode.process_subcommands_now(TS(F("G29J"), bedLevelTools.tilt_grid));
    else
      gcode.process_subcommands_now(F("G29J"));
    LCD_MESSAGE(MSG_UBL_MESH_TILTED);
  }

  void ublSmartFillMesh() {
    for (uint8_t x = 0; x < GRID_MAX_POINTS_Y; ++x) bedlevel.smart_fill_mesh();
    LCD_MESSAGE(MSG_UBL_MESH_FILLED);
  }

  void ublMeshSave() {
    NOLESS(bedlevel.storage_slot, 0);
    settings.store_mesh(bedlevel.storage_slot);
    ui.status_printf(0, GET_TEXT_F(MSG_MESH_SAVED), bedlevel.storage_slot);
    DONE_BUZZ(true);
  }

  void ublMeshLoad() {
    NOLESS(bedlevel.storage_slot, 0);
    settings.load_mesh(bedlevel.storage_slot);
  }

#endif // AUTO_BED_LEVELING_UBL

#if HAS_MESH

  void drawMeshSetMenu() {
    checkkey = ID_Menu;
    if (SET_MENU(meshMenu, MSG_MESH_LEVELING, 14)) {
      BACK_ITEM(drawAdvancedSettingsMenu);
      #if ENABLED(PREHEAT_BEFORE_LEVELING)
        EDIT_ITEM(ICON_Temperature, MSG_UBL_SET_TEMP_BED, onDrawPIntMenu, setBedLevT, &hmiData.bedLevT);
      #endif
      EDIT_ITEM(ICON_SetZOffset, MSG_Z_FADE_HEIGHT, onDrawPFloatMenu, setMeshFadeHeight, &planner.z_fade_height);
      EDIT_ITEM(ICON_UBLActive, MSG_ACTIVATE_MESH, onDrawChkbMenu, setMeshActive, &planner.leveling_active);
      #if HAS_BED_PROBE
        MENU_ITEM(ICON_Level, MSG_AUTO_MESH, onDrawMenuItem, autoLevel);
      #endif
      #if ENABLED(AUTO_BED_LEVELING_UBL)
        EDIT_ITEM(ICON_UBLSlot, MSG_UBL_STORAGE_SLOT, onDrawUBLSlot, setUBLSlot, &bedlevel.storage_slot);
        MENU_ITEM(ICON_UBLMeshSave, MSG_UBL_SAVE_MESH, onDrawMenuItem, ublMeshSave);
        MENU_ITEM(ICON_UBLMeshLoad, MSG_UBL_LOAD_MESH, onDrawMenuItem, ublMeshLoad);
        EDIT_ITEM(ICON_UBLTiltGrid, MSG_UBL_TILTING_GRID, onDrawPInt8Menu, setUBLTiltGrid, &bedLevelTools.tilt_grid);
        MENU_ITEM(ICON_UBLTiltGrid, MSG_UBL_TILT_MESH, onDrawMenuItem, ublMeshTilt);
        MENU_ITEM(ICON_UBLSmartFill, MSG_UBL_SMART_FILLIN, onDrawMenuItem, ublSmartFillMesh);
      #endif
      #if ENABLED(MESH_EDIT_MENU)
        MENU_ITEM(ICON_MeshReset, MSG_MESH_RESET, onDrawMenuItem, ResetMesh);
        MENU_ITEM(ICON_MeshEdit, MSG_EDIT_MESH, onDrawSubMenu, drawEditMeshMenu);
      #endif
      MENU_ITEM(ICON_MeshViewer, MSG_MESH_VIEW, onDrawSubMenu, dwinMeshViewer);
    }
    updateMenu(meshMenu);
  }

  #if ENABLED(MESH_EDIT_MENU)
    void drawEditMeshMenu() {
      if (!leveling_is_valid()) { LCD_MESSAGE(MSG_UBL_MESH_INVALID); return; }
      set_bed_leveling_enabled(false);
      checkkey = ID_Menu;
      if (SET_MENU(editMeshMenu, MSG_EDIT_MESH, 4)) {
        bedLevelTools.mesh_x = bedLevelTools.mesh_y = 0;
        BACK_ITEM(drawMeshSetMenu);
        EDIT_ITEM(ICON_MeshEditX, MSG_MESH_X, onDrawPInt8Menu, setEditMeshX, &bedLevelTools.mesh_x);
        EDIT_ITEM(ICON_MeshEditY, MSG_MESH_Y, onDrawPInt8Menu, setEditMeshY, &bedLevelTools.mesh_y);
        editZValueItem = EDIT_ITEM(ICON_MeshEditZ, MSG_MESH_EDIT_Z, onDrawPFloat2Menu, setEditZValue, &bedlevel.z_values[bedLevelTools.mesh_x][bedLevelTools.mesh_y]);
      }
      updateMenu(editMeshMenu);
    }
  #endif

#endif // HAS_MESH

#endif // DWIN_LCD_PROUI<|MERGE_RESOLUTION|>--- conflicted
+++ resolved
@@ -1716,25 +1716,6 @@
 // Print was aborted
 void dwinPrintAborted() {
   #ifndef EVENT_GCODE_SD_ABORT
-<<<<<<< HEAD
-    #if ENABLED(NOZZLE_PARK_FEATURE)
-      const xyz_pos_t park_point = NOZZLE_PARK_POINT;
-    #endif
-    if (all_axes_homed()) {
-      const int16_t zpos = current_position.z + TERN(NOZZLE_PARK_FEATURE,
-      NOZZLE_PARK_Z_RAISE_MIN, Z_POST_CLEARANCE);
-      _MIN(zpos, Z_MAX_POS);
-      const int16_t ypos = TERN(NOZZLE_PARK_FEATURE, park_pos.y, Y_MAX_POS);
-      MString<25> cmd;
-      cmd.setf(cmd, F("G0Z%i\nG0F2000Y%i"), zpos, ypos);
-      queue.inject(&cmd);
-    }
-  #endif
-  #ifdef SD_FINISHED_RELEASECOMMAND
-    queue.inject(SD_FINISHED_RELEASECOMMAND);
-  #endif
-  
-=======
     if (all_axes_homed()) {
       queue.inject(
         #if ENABLED(NOZZLE_PARK_FEATURE)
@@ -1745,7 +1726,6 @@
       );
     }
   #endif
->>>>>>> 89dfb052
   hostui.notify("Print Aborted");
   dwinPrintFinished();
 }
