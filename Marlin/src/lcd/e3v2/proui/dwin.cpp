/**
 * Marlin 3D Printer Firmware
 * Copyright (c) 2021 MarlinFirmware [https://github.com/MarlinFirmware/Marlin]
 *
 * Based on Sprinter and grbl.
 * Copyright (c) 2011 Camiel Gubbels / Erik van der Zalm
 *
 * This program is free software: you can redistribute it and/or modify
 * it under the terms of the GNU General Public License as published by
 * the Free Software Foundation, either version 3 of the License, or
 * (at your option) any later version.
 *
 * This program is distributed in the hope that it will be useful,
 * but WITHOUT ANY WARRANTY; without even the implied warranty of
 * MERCHANTABILITY or FITNESS FOR A PARTICULAR PURPOSE.  See the
 * GNU General Public License for more details.
 *
 * You should have received a copy of the GNU General Public License
 * along with this program.  If not, see <https://www.gnu.org/licenses/>.
 *
 */

/**
 * DWIN Enhanced implementation for PRO UI
 * Based on the original work of: Miguel Risco-Castillo (MRISCOC)
 * https://github.com/mriscoc/Ender3V2S1
 * Version: 3.25.3
 * Date: 2023/05/18
 */

#include "../../../inc/MarlinConfig.h"

#if ENABLED(DWIN_LCD_PROUI)

#include "dwin.h"
#include "menus.h"
#include "dwin_popup.h"

#include "../../utf8.h"
#include "../../marlinui.h"
#include "../../extui/ui_api.h"
#include "../../../MarlinCore.h"
#include "../../../core/serial.h"
#include "../../../core/macros.h"
#include "../../../module/temperature.h"
#include "../../../module/printcounter.h"
#include "../../../module/motion.h"
#include "../../../module/planner.h"
#include "../../../module/stepper.h"
#include "../../../gcode/gcode.h"
#include "../../../gcode/queue.h"

#if HAS_MEDIA
  #include "../../../sd/cardreader.h"
#endif

#if NEED_HEX_PRINT
  #include "../../../libs/hex_print.h"
#endif

#if HAS_FILAMENT_SENSOR
  #include "../../../feature/runout.h"
#endif

#if ENABLED(EEPROM_SETTINGS)
  #include "../../../module/settings.h"
#endif

#if ENABLED(HOST_ACTION_COMMANDS)
  #include "../../../feature/host_actions.h"
#endif

#if DISABLED(PROBE_MANUALLY) && ANY(AUTO_BED_LEVELING_BILINEAR, AUTO_BED_LEVELING_LINEAR, AUTO_BED_LEVELING_3POINT)
  #define HAS_ONESTEP_LEVELING 1
#endif

#if HAS_MESH || (HAS_LEVELING && HAS_ZOFFSET_ITEM)
  #include "../../../feature/bedlevel/bedlevel.h"
  #include "bedlevel_tools.h"
#endif

#if HAS_BED_PROBE
  #include "../../../module/probe.h"
#endif

#if ENABLED(BLTOUCH)
  #include "../../../feature/bltouch.h"
#endif

#if ENABLED(BABYSTEPPING)
  #include "../../../feature/babystep.h"
#endif

#if ENABLED(POWER_LOSS_RECOVERY)
  #include "../../../feature/powerloss.h"
#endif

#if ENABLED(PRINTCOUNTER)
  #include "printstats.h"
#endif

#if ENABLED(CASE_LIGHT_MENU)
  #include "../../../feature/caselight.h"
#endif

#if ENABLED(LED_CONTROL_MENU)
  #include "../../../feature/leds/leds.h"
#endif

#if HAS_TRINAMIC_CONFIG
  #include "../../../feature/tmc_util.h"
#endif

#if HAS_GCODE_PREVIEW
  #include "gcode_preview.h"
#endif

#if HAS_ESDIAG
  #include "endstop_diag.h"
#endif

#if PROUI_TUNING_GRAPH
  #include "plot.h"
#endif

#if HAS_MESH
  #include "meshviewer.h"
#endif

#if HAS_LOCKSCREEN
  #include "lockscreen.h"
#endif

#ifndef MACHINE_SIZE
  #define MACHINE_SIZE STRINGIFY(X_BED_SIZE) "x" STRINGIFY(Y_BED_SIZE) "x" STRINGIFY(Z_MAX_POS)
#endif

#define PAUSE_HEAT

// Load and Unload limits
#ifndef EXTRUDE_MAXLENGTH
  #ifdef FILAMENT_CHANGE_UNLOAD_LENGTH
    #define EXTRUDE_MAXLENGTH (FILAMENT_CHANGE_UNLOAD_LENGTH + 10)
  #else
    #define EXTRUDE_MAXLENGTH 500
  #endif
#endif

// Juntion deviation limits
#define MIN_JD_MM             0.001
#define MAX_JD_MM             TERN(LIN_ADVANCE, 0.3f, 0.5f)

#if HAS_TRINAMIC_CONFIG
  #define MIN_TMC_CURRENT 100
  #define MAX_TMC_CURRENT 3000
#endif

// Editable temperature limits
#define MIN_ETEMP   0
#define MAX_ETEMP   thermalManager.hotend_max_target(0)
#define MIN_BEDTEMP 0
#define MAX_BEDTEMP BED_MAX_TARGET
#define MIN_CHAMBERTEMP 0
#define MAX_CHAMBERTEMP CHAMBER_MAX_TARGET

#define DWIN_VAR_UPDATE_INTERVAL          500
#define DWIN_UPDATE_INTERVAL             1000

#if HAS_MESH && HAS_BED_PROBE
  #define BABY_Z_VAR probe.offset.z
#else
  float z_offset = 0;
  #define BABY_Z_VAR z_offset
#endif

// Structs
hmi_value_t hmiValue;
hmi_flag_t hmiFlag{0};
hmi_data_t hmiData;

enum SelectItem : uint8_t {
  PAGE_PRINT = 0,
  PAGE_PREPARE,
  PAGE_CONTROL,
  PAGE_ADVANCE,
  PAGE_COUNT,

  PRINT_SETUP = 0,
  PRINT_PAUSE_RESUME,
  PRINT_STOP,
  PRINT_COUNT
};

typedef struct {
  uint8_t now, last;
  void set(uint8_t v) { now = last = v; }
  void reset() { set(0); }
  bool changed() { bool c = (now != last); if (c) last = now; return c; }
  bool dec() { if (now) now--; return changed(); }
  bool inc(uint8_t v) { if (now < (v - 1)) now++; else now = (v - 1); return changed(); }
} select_t;
select_t select_page{0}, select_print{0};

#if ENABLED(LCD_BED_TRAMMING)
  constexpr float bed_tramming_inset_lfbr[] = BED_TRAMMING_INSET_LFRB;
#endif

bool hash_changed = true; // Flag to know if message status was changed
bool blink = false;
uint8_t checkkey = 255, last_checkkey = ID_MainMenu;

// New menu system pointers
Menu *fileMenu = nullptr;
Menu *prepareMenu = nullptr;
#if ENABLED(LCD_BED_TRAMMING)
  Menu *trammingMenu = nullptr;
#endif
Menu *moveMenu = nullptr;
Menu *controlMenu = nullptr;
Menu *advancedSettingsMenu = nullptr;
#if HAS_HOME_OFFSET
  Menu *homeOffsetMenu = nullptr;
#endif
#if HAS_BED_PROBE
  Menu *probeSettingsMenu = nullptr;
#endif
Menu *filSetMenu = nullptr;
Menu *selectColorMenu = nullptr;
Menu *getColorMenu = nullptr;
Menu *tuneMenu = nullptr;
Menu *motionMenu = nullptr;
Menu *filamentMenu = nullptr;
#if ENABLED(MESH_BED_LEVELING)
  Menu *manualMeshMenu = nullptr;
#endif
#if HAS_PREHEAT
  Menu *preheatMenu = nullptr;
  Menu *preheatHotendMenu = nullptr;
#endif
Menu *temperatureMenu = nullptr;
Menu *maxSpeedMenu = nullptr;
Menu *maxAccelMenu = nullptr;
#if ENABLED(CLASSIC_JERK)
  Menu *maxJerkMenu = nullptr;
#endif
Menu *stepsMenu = nullptr;
#if ANY(MPC_EDIT_MENU, MPC_AUTOTUNE_MENU)
  Menu *hotendMPCMenu = nullptr;
#endif
#if ANY(PID_EDIT_MENU, PID_AUTOTUNE_MENU)
  #if ENABLED(PIDTEMP)
    Menu *hotendPIDMenu = nullptr;
  #endif
  #if ENABLED(PIDTEMPBED)
    Menu *bedPIDMenu = nullptr;
  #endif
  #if ENABLED(PIDTEMPCHAMBER)
    Menu *chamberPIDMenu = nullptr;
  #endif
#endif
#if CASELIGHT_USES_BRIGHTNESS
  Menu *caseLightMenu = nullptr;
#endif
#if ENABLED(LED_CONTROL_MENU)
  Menu *ledControlMenu = nullptr;
#endif
#if HAS_BED_PROBE
  Menu *zOffsetWizMenu = nullptr;
#endif
#if ENABLED(INDIVIDUAL_AXIS_HOMING_SUBMENU)
  Menu *homingMenu = nullptr;
#endif
#if ENABLED(EDITABLE_HOMING_FEEDRATE)
  Menu *homingFRMenu = nullptr;
#endif
#if ENABLED(FWRETRACT)
  Menu *fwRetractMenu = nullptr;
#endif
#if HAS_MESH
  Menu *meshMenu = nullptr;
  #if ENABLED(PROUI_MESH_EDIT)
    Menu *editMeshMenu = nullptr;
  #endif
#endif
#if ENABLED(SHAPING_MENU)
  Menu *inputShapingMenu = nullptr;
#endif
#if HAS_TRINAMIC_CONFIG
  Menu *trinamicConfigMenu = nullptr;
#endif

// Updatable menuitems pointers
MenuItem *hotendTargetItem = nullptr;
MenuItem *bedTargetItem = nullptr;
MenuItem *fanSpeedItem = nullptr;
MenuItem *mMeshMoveZItem = nullptr;
MenuItem *editZValueItem = nullptr;

bool isPrinting() { return printingIsActive() || printingIsPaused(); }
bool sdPrinting() { return isPrinting() && IS_SD_FILE_OPEN(); }
bool hostPrinting() { return isPrinting() && !IS_SD_FILE_OPEN(); }

#define DWIN_LANGUAGE_EEPROM_ADDRESS 0x01 // Between 0x01 and 0x63 (EEPROM_OFFSET-1)
                                          // BL24CXX::check() uses 0x00

inline bool hmiIsChinese() { return hmiFlag.language == DWIN_CHINESE; }

void hmiSetLanguageCache() {
  dwinJPGCacheTo1(hmiIsChinese() ? Language_Chinese : Language_English);
}

void hmiSetLanguage() {
  #if ALL(EEPROM_SETTINGS, IIC_BL24CXX_EEPROM)
    BL24CXX::read(DWIN_LANGUAGE_EEPROM_ADDRESS, (uint8_t*)&hmiFlag.language, sizeof(hmiFlag.language));
  #endif
  hmiSetLanguageCache();
}

void hmiToggleLanguage() {
  hmiFlag.language = hmiIsChinese() ? DWIN_ENGLISH : DWIN_CHINESE;
  hmiSetLanguageCache();
  #if ALL(EEPROM_SETTINGS, IIC_BL24CXX_EEPROM)
    BL24CXX::write(DWIN_LANGUAGE_EEPROM_ADDRESS, (uint8_t*)&hmiFlag.language, sizeof(hmiFlag.language));
  #endif
}

//-----------------------------------------------------------------------------
// Main Buttons
//-----------------------------------------------------------------------------

typedef struct { uint16_t x, y[2], w, h; } text_info_t;

void ICON_Button(const bool selected, const int iconid, const frame_rect_t &ico, const text_info_t (&txt), FSTR_P caption) {
  DWINUI::drawIconWB(iconid + selected, ico.x, ico.y);
  if (selected) DWINUI::drawBox(0, hmiData.colorHighlight, ico);
  if (hmiIsChinese()) {
    dwinFrameAreaCopy(1, txt.x, txt.y[selected], txt.x + txt.w - 1, txt.y[selected] + txt.h - 1, ico.x + (ico.w - txt.w) / 2, (ico.y + ico.h - 25) - txt.h/2);
  }
  else {
    const uint16_t x = ico.x + (ico.w - strlen_P(FTOP(caption)) * DWINUI::fontWidth()) / 2,
                   y = (ico.y + ico.h - 20) - DWINUI::fontHeight() / 2;
    DWINUI::drawString(x, y, caption);
  }
}

//
// Main Menu: "Print"
//
void ICON_Print() {
  constexpr frame_rect_t ico = { 17, 110, 110, 100 };
  constexpr text_info_t txt = { 1, { 405, 447 }, 27, 15 };
  ICON_Button(select_page.now == PAGE_PRINT, ICON_Print_0, ico, txt, GET_TEXT_F(MSG_BUTTON_PRINT));
}

//
// Main Menu: "Prepare"
//
void ICON_Prepare() {
  constexpr frame_rect_t ico = { 145, 110, 110, 100 };
  constexpr text_info_t txt = { 31, { 405, 447 }, 27, 15 };
  ICON_Button(select_page.now == PAGE_PREPARE, ICON_Prepare_0, ico, txt, GET_TEXT_F(MSG_PREPARE));
}

//
// Main Menu: "Control"
//
void ICON_Control() {
  constexpr frame_rect_t ico = { 17, 226, 110, 100 };
  constexpr text_info_t txt = { 61, { 405, 447 }, 27, 15 };
  ICON_Button(select_page.now == PAGE_CONTROL, ICON_Control_0, ico, txt, GET_TEXT_F(MSG_CONTROL));
}

//
// Main Menu: "Advanced Settings"
//
void ICON_AdvSettings() {
  constexpr frame_rect_t ico = { 145, 226, 110, 100 };
  constexpr text_info_t txt = { 91, { 405, 447 }, 27, 15 };
  ICON_Button(select_page.now == PAGE_ADVANCE, ICON_Info_0, ico, txt, GET_TEXT_F(MSG_BUTTON_ADVANCED));
}

//
// Printing: "Tune"
//
void ICON_Tune() {
  constexpr frame_rect_t ico = { 8, 232, 80, 100 };
  constexpr text_info_t txt = { 121, { 405, 447 }, 27, 15 };
  ICON_Button(select_print.now == PRINT_SETUP, ICON_Setup_0, ico, txt, GET_TEXT_F(MSG_TUNE));
}

//
// Printing: "Pause"
//
void ICON_Pause() {
  constexpr frame_rect_t ico = { 96, 232, 80, 100 };
  constexpr text_info_t txt = { 181, { 405, 447 }, 27, 15 };
  ICON_Button(select_print.now == PRINT_PAUSE_RESUME, ICON_Pause_0, ico, txt, GET_TEXT_F(MSG_BUTTON_PAUSE));
}

//
// Printing: "Resume"
//
void ICON_Resume() {
  constexpr frame_rect_t ico = { 96, 232, 80, 100 };
  constexpr text_info_t txt = { 1, { 405, 447 }, 27, 15 };
  ICON_Button(select_print.now == PRINT_PAUSE_RESUME, ICON_Continue_0, ico, txt, GET_TEXT_F(MSG_BUTTON_RESUME));
}

//
// Printing: "Stop"
//
void ICON_Stop() {
  constexpr frame_rect_t ico = { 184, 232, 80, 100 };
  constexpr text_info_t txt = { 151, { 405, 447 }, 27, 12 };
  ICON_Button(select_print.now == PRINT_STOP, ICON_Stop_0, ico, txt, GET_TEXT_F(MSG_BUTTON_STOP));
}

//
// PopUps
//
void popupPauseOrStop() {
  if (hmiIsChinese()) {
    DWINUI::clearMainArea();
    drawPopupBkgd();
         if (select_print.now == PRINT_PAUSE_RESUME) dwinFrameAreaCopy(1, 237, 338, 269, 356, 98, 150);
    else if (select_print.now == PRINT_STOP) dwinFrameAreaCopy(1, 221, 320, 253, 336, 98, 150);
    dwinFrameAreaCopy(1, 220, 304, 264, 319, 130, 150);
    DWINUI::drawIconWB(ICON_Confirm_C, 26, 280);
    DWINUI::drawIconWB(ICON_Cancel_C, 146, 280);
    drawSelectHighlight(true);
    dwinUpdateLCD();
  }
  else {
    switch (select_print.now) {
      case PRINT_PAUSE_RESUME: dwinPopupConfirmCancel(ICON_Pause_1, GET_TEXT_F(MSG_PAUSE_PRINT)); break;
      case PRINT_STOP: dwinPopupConfirmCancel(ICON_Stop_1, GET_TEXT_F(MSG_STOP_PRINT)); break;
      default: break;
    }
  }
}

#if HAS_HOTEND || HAS_HEATED_BED || HAS_HEATED_CHAMBER
  void dwinPopupTemperature(const int_fast8_t heater_id, const uint8_t state) {
    hmiSaveProcessID(ID_WaitResponse);
    if (hmiIsChinese()) {
      DWINUI::clearMainArea();
      drawPopupBkgd();
      if (state == 1) {
        DWINUI::drawIcon(ICON_TempTooHigh, 102, 165);
        dwinFrameAreaCopy(1, 103, 371, 237, 386,  52, 285);
        dwinFrameAreaCopy(1, 151, 389, 185, 402, 187, 285);
        dwinFrameAreaCopy(1, 189, 389, 271, 402,  95, 310);
      }
      else if (state == 0) {
        DWINUI::drawIcon(ICON_TempTooLow, 102, 165);
        dwinFrameAreaCopy(1, 103, 371, 271, 386, 52, 285);
        dwinFrameAreaCopy(1, 189, 389, 271, 402, 95, 310);
      }
      else { // Chinese "Temp Error"
        dwinFrameAreaCopy(1, 221, 320, 253, 336, 52, 285); // Stop
        dwinFrameAreaCopy(1, 220, 304, 254, 319, 95, 310); // Printer
      }
    }
    else {
      FSTR_P heaterstr = nullptr;
           if (TERN0(HAS_HEATED_BED,     heater_id == H_BED))     heaterstr = F("Bed");
      else if (TERN0(HAS_HEATED_CHAMBER, heater_id == H_CHAMBER)) heaterstr = F("Chamber");
      else if (TERN0(HAS_HOTEND,         heater_id >= 0))         heaterstr = F("Nozzle");
      FSTR_P errorstr;
      uint8_t icon;
      switch (state) {
        case 0:  errorstr = GET_TEXT_F(MSG_TEMP_TOO_LOW);       icon = ICON_TempTooLow;  break;
        case 1:  errorstr = GET_TEXT_F(MSG_TEMP_TOO_HIGH);      icon = ICON_TempTooHigh; break;
        default: errorstr = GET_TEXT_F(MSG_ERR_HEATING_FAILED); icon = ICON_Temperature; break; // May be thermal runaway, temp malfunction, etc.
      }
      dwinShowPopup(icon, heaterstr, errorstr, BTN_Continue);
    }
  }
#endif

// Draw status line
void dwinDrawStatusLine(const char *text) {
  dwinDrawRectangle(1, hmiData.colorStatusBg, 0, STATUS_Y, DWIN_WIDTH, STATUS_Y + 20);
  if (text) DWINUI::drawCenteredString(hmiData.colorStatusTxt, STATUS_Y + 2, text);
}
void dwinDrawStatusLine(FSTR_P fstr) { dwinDrawStatusLine(FTOP(fstr)); }

// Clear & reset status line
void dwinResetStatusLine() {
  ui.status_message.clear();
  dwinCheckStatusMessage();
}

// Djb2 hash algorithm
uint32_t getHash(char * str) {
  uint32_t hash = 5381;
  for (char c; (c = *str++);) hash = ((hash << 5) + hash) + c; /* hash * 33 + c */
  return hash;
}

// Check for a change in the status message
void dwinCheckStatusMessage() {
  static MString<>::hash_t old_hash = 0x0000;
  const MString<>::hash_t hash = ui.status_message.hash();
  hash_changed = hash != old_hash;
  old_hash = hash;
}

void dwinDrawStatusMessage() {
  #if ENABLED(STATUS_MESSAGE_SCROLLING)

    // Get the UTF8 character count of the string
    uint8_t slen = ui.status_message.glyphs();

    // If the string fits the status line do not scroll it
    if (slen <= LCD_WIDTH) {
      if (hash_changed) {
        dwinDrawStatusLine(ui.status_message);
        hash_changed = false;
      }
    }
    else { // String is larger than the available line space
      // Get a pointer to the next valid UTF8 character
      // and the string remaining length
      uint8_t rlen;
      const char *stat = ui.status_and_len(rlen);
      dwinDrawRectangle(1, hmiData.colorStatusBg, 0, STATUS_Y, DWIN_WIDTH, STATUS_Y + 20);
      DWINUI::moveTo(0, STATUS_Y + 2);
      DWINUI::drawString(hmiData.colorStatusTxt, stat, LCD_WIDTH);

      // If the string doesn't completely fill the line...
      if (rlen < LCD_WIDTH) {
        DWINUI::drawChar(hmiData.colorStatusTxt, '.'); // Always at 1+ spaces left, draw a dot
        uint8_t chars = LCD_WIDTH - rlen;              // Amount of space left in characters
        if (--chars) {                                 // Draw a second dot if there's space
          DWINUI::drawChar(hmiData.colorStatusTxt, '.');
          if (--chars)
            DWINUI::drawString(hmiData.colorStatusTxt, ui.status_message, chars); // Print a second copy of the message
        }
      }
      ui.advance_status_scroll();
    }

  #else

    if (hash_changed) {
      ui.status_message.trunc(LCD_WIDTH);
      dwinDrawStatusLine(ui.status_message);
      hash_changed = false;
    }

  #endif
}

void drawPrintLabels() {
  if (hmiIsChinese()) {
    dwinFrameAreaCopy(1,  0, 72,  63, 86,  41, 173); // Printing Time
    dwinFrameAreaCopy(1, 65, 72, 128, 86, 176, 173); // Remain
  }
  else {
    DWINUI::drawString( 46, 173, GET_TEXT_F(MSG_INFO_PRINT_TIME));
    DWINUI::drawString(181, 173, GET_TEXT_F(MSG_REMAINING_TIME));
  }
}

void drawPrintProgressBar() {
  const uint8_t _percent_done = ui.get_progress_percent();
  DWINUI::drawIconWB(ICON_Bar, 15, 93);
  dwinDrawRectangle(1, hmiData.colorBarfill, 16 + _percent_done * 240 / 100, 93, 256, 113);
  DWINUI::drawInt(hmiData.colorPercentTxt, hmiData.colorBackground, 3, 117, 133, _percent_done);
  DWINUI::drawString(hmiData.colorPercentTxt, 142, 133, F("%"));
}

void drawPrintProgressElapsed() {
  MString<12> buf;
  duration_t elapsed = print_job_timer.duration(); // Print timer
  buf.setf(F("%02i:%02i "), uint16_t(elapsed.value / 3600), (uint16_t(elapsed.value) % 3600) / 60);
  DWINUI::drawString(hmiData.colorText, hmiData.colorBackground, 47, 192, buf);
}

#if ENABLED(SHOW_REMAINING_TIME)
  uint32_t _remain_time = 0;
  void drawPrintProgressRemain() {
    MString<12> buf;
    buf.setf(F("%02i:%02i "), _remain_time / 3600, (_remain_time % 3600) / 60);
    DWINUI::drawString(hmiData.colorText, hmiData.colorBackground, 181, 192, buf);
  }
#endif

void ICON_ResumeOrPause() {
  if (checkkey == ID_PrintProcess) (print_job_timer.isPaused() || hmiFlag.pause_flag) ? ICON_Resume() : ICON_Pause();
}

// Print a string (up to 30 characters) in the header,
// e.g., The filename or string sent with M75.
void dwinPrintHeader(const char * const cstr/*=nullptr*/) {
  static char headertxt[31] = ""; // Print header text
  if (cstr) {
    const int8_t size = _MIN(30U, strlen(cstr));
    for (uint8_t i = 0; i < size; ++i) headertxt[i] = cstr[i];
    headertxt[size] = '\0';
  }
  if (checkkey == ID_PrintProcess || checkkey == ID_PrintDone) {
    dwinDrawRectangle(1, hmiData.colorBackground, 0, 60, DWIN_WIDTH, 60 + 16);
    DWINUI::drawCenteredString(60, headertxt);
  }
}

void drawPrintProcess() {
  if (hmiIsChinese())
    title.frameCopy(30, 1, 42, 14); // "Printing"
  else
    title.showCaption(GET_TEXT_F(MSG_PRINTING));
  DWINUI::clearMainArea();
  dwinPrintHeader();
  drawPrintLabels();
  DWINUI::drawIcon(ICON_PrintTime, 15, 173);
  DWINUI::drawIcon(ICON_RemainTime, 150, 171);
  drawPrintProgressBar();
  drawPrintProgressElapsed();
  TERN_(SHOW_REMAINING_TIME, drawPrintProgressRemain());
  ICON_Tune();
  ICON_ResumeOrPause();
  ICON_Stop();
}

void gotoPrintProcess() {
  if (checkkey == ID_PrintProcess)
    ICON_ResumeOrPause();
  else {
    checkkey = ID_PrintProcess;
    drawPrintProcess();
    TERN_(DASH_REDRAW, dwinRedrawDash());
  }
  dwinUpdateLCD();
}

void drawPrintDone() {
  TERN_(SET_PROGRESS_PERCENT, ui.set_progress_done());
  TERN_(SET_REMAINING_TIME, ui.reset_remaining_time());
  title.showCaption(GET_TEXT_F(MSG_PRINT_DONE));
  DWINUI::clearMainArea();
  dwinPrintHeader();
  #if HAS_GCODE_PREVIEW
    const bool haspreview = preview.valid();
    if (haspreview) {
      preview.show();
      DWINUI::drawButton(BTN_Continue, 86, 295);
    }
  #else
    constexpr bool haspreview = false;
  #endif

  if (!haspreview) {
    drawPrintProgressBar();
    drawPrintLabels();
    DWINUI::drawIcon(ICON_PrintTime, 15, 173);
    DWINUI::drawIcon(ICON_RemainTime, 150, 171);
    drawPrintProgressElapsed();
    TERN_(SHOW_REMAINING_TIME, drawPrintProgressRemain());
    DWINUI::drawButton(BTN_Continue, 86, 273);
  }
}

void gotoPrintDone() {
  wait_for_user = true;
  if (checkkey != ID_PrintDone) {
    checkkey = ID_PrintDone;
    drawPrintDone();
    dwinUpdateLCD();
  }
}

void drawMainMenu() {
  DWINUI::clearMainArea();
  if (hmiIsChinese())
    title.frameCopy(2, 2, 26, 13); // "Home" etc
  else
    title.showCaption(MACHINE_NAME);
  DWINUI::drawIcon(ICON_LOGO, 71, 52); // CREALITY logo
  ICON_Print();
  ICON_Prepare();
  ICON_Control();
  ICON_AdvSettings();
}

void gotoMainMenu() {
  if (checkkey == ID_MainMenu) return;
  checkkey = ID_MainMenu;
  drawMainMenu();
  dwinUpdateLCD();
}

// Draw X, Y, Z and blink if in an un-homed or un-trusted state
void _update_axis_value(const AxisEnum axis, const uint16_t x, const uint16_t y, const bool force) {
  const bool draw_qmark = axis_should_home(axis),
             draw_empty = NONE(HOME_AFTER_DEACTIVATE, DISABLE_REDUCED_ACCURACY_WARNING) && !draw_qmark && !axis_is_trusted(axis);

  // Check for a position change
  static xyz_pos_t oldpos = { -1, -1, -1 };

  #if ALL(IS_FULL_CARTESIAN, SHOW_REAL_POS)
    const float p = planner.get_axis_position_mm(axis);
  #else
    const float p = current_position[axis];
  #endif

  const bool changed = oldpos[axis] != p;
  if (changed) oldpos[axis] = p;

  if (force || changed || draw_qmark || draw_empty) {
    if (blink && draw_qmark)
      DWINUI::drawString(hmiData.colorCoordinate, hmiData.colorBackground, x, y, F("  - ? -"));
    else if (blink && draw_empty)
      DWINUI::drawString(hmiData.colorCoordinate, hmiData.colorBackground, x, y, F("       "));
    else
      DWINUI::drawSignedFloat(hmiData.colorCoordinate, hmiData.colorBackground, 3, 2, x, y, p);
  }
}

void _drawIconBlink(bool &flag, const bool sensor, const uint8_t icon1, const uint8_t icon2, const uint16_t x, const uint16_t y) {
  #if DISABLED(NO_BLINK_IND)
    if (flag != sensor) {
      flag = sensor;
      if (!flag) {
        dwinDrawBox(1, hmiData.colorBackground, x, y, 20, 20);
        DWINUI::drawIcon(icon1, x, y);
      }
    }
    if (flag) {
      dwinDrawBox(1, blink ? hmiData.colorSplitLine : hmiData.colorBackground, x, y, 20, 20);
      DWINUI::drawIcon(icon2, x, y);
    }
  #else
    if (flag != sensor) {
      flag = sensor;
      dwinDrawBox(1, hmiData.colorBackground, x, y, 20, 20);
      DWINUI::drawIcon(flag ? icon2 : icon1, x, y);
    }
  #endif
}

void _drawZOffsetIcon() {
  #if HAS_LEVELING
    static bool _leveling_active = false;
    _drawIconBlink(_leveling_active, planner.leveling_active, ICON_Zoffset, ICON_SetZOffset, 187, 416);
  #else
    DWINUI::drawIcon(ICON_Zoffset, 187, 416);
  #endif
}

void _drawFeedrate() {
  #if ENABLED(SHOW_SPEED_IND)
    int16_t _value;
    if (blink) {
      _value = feedrate_percentage;
      DWINUI::drawString(DWIN_FONT_STAT, hmiData.colorIndicator, hmiData.colorBackground, 116 + 4 * STAT_CHR_W + 2, 384, F(" %"));
    }
    else {
      _value = CEIL(MMS_SCALED(feedrate_mm_s));
      dwinDrawBox(1, hmiData.colorBackground, 116 + 5 * STAT_CHR_W + 2, 384, 20, 20);
    }
    DWINUI::drawInt(DWIN_FONT_STAT, hmiData.colorIndicator, hmiData.colorBackground, 3, 116 + 2 * STAT_CHR_W, 384, _value);
  #else
    static int16_t _feedrate = 100;
    if (_feedrate != feedrate_percentage) {
      _feedrate = feedrate_percentage;
      DWINUI::drawInt(DWIN_FONT_STAT, hmiData.colorIndicator, hmiData.colorBackground, 3, 116 + 2 * STAT_CHR_W, 384, _feedrate);
    }
  #endif
}

void _drawXYZPosition(const bool force) {
  _update_axis_value(X_AXIS,  27, 457, force);
  _update_axis_value(Y_AXIS, 112, 457, force);
  _update_axis_value(Z_AXIS, 197, 457, force);
}

void updateVariable() {
  _drawXYZPosition(false);
  #if HAS_HOTEND
    static celsius_t _hotendtemp = 0, _hotendtarget = 0;
    const celsius_t hc = thermalManager.wholeDegHotend(0),
                    ht = thermalManager.degTargetHotend(0);
    const bool _new_hotend_temp = _hotendtemp != hc,
               _new_hotend_target = _hotendtarget != ht;
    if (_new_hotend_temp) _hotendtemp = hc;
    if (_new_hotend_target) _hotendtarget = ht;

    // if hotend is near target or heating, ICON indicates hot
    if (thermalManager.degHotendNear(0, ht) || thermalManager.isHeatingHotend(0)) {
      dwinDrawBox(1, hmiData.colorBackground, 10, 383, 20, 20);
      DWINUI::drawIcon(ICON_SetEndTemp, 10, 383);
    }
    else {
      dwinDrawBox(1, hmiData.colorBackground, 10, 383, 20, 20);
      DWINUI::drawIcon(ICON_HotendTemp, 10, 383);
    }
  #endif // HAS_HOTEND

  #if HAS_HEATED_BED
    static celsius_t _bedtemp = 0, _bedtarget = 0;
    const celsius_t bc = thermalManager.wholeDegBed(),
                    bt = thermalManager.degTargetBed();
    const bool _new_bed_temp = _bedtemp != bc,
               _new_bed_target = _bedtarget != bt;
    if (_new_bed_temp) _bedtemp = bc;
    if (_new_bed_target) _bedtarget = bt;

    // if bed is near target, heating, or if degrees > 44, ICON indicates hot
    if (thermalManager.degBedNear(bt) || thermalManager.isHeatingBed() || (bc > 44)) {
      dwinDrawBox(1, hmiData.colorBackground, 10, 416, 20, 20);
      DWINUI::drawIcon(ICON_BedTemp, 10, 416);
    }
    else {
      dwinDrawBox(1, hmiData.colorBackground, 10, 416, 20, 20);
      DWINUI::drawIcon(ICON_SetBedTemp, 10, 416);
    }
  #endif // HAS_HEATED_BED

  #if HAS_FAN
    static uint8_t _fanspeed = 0;
    const bool _new_fanspeed = _fanspeed != thermalManager.fan_speed[0];
    if (_new_fanspeed) _fanspeed = thermalManager.fan_speed[0];
  #endif

  if (isMenu(tuneMenu) || isMenu(temperatureMenu)) {
    // Tune page temperature update
    TERN_(HAS_HOTEND, if (_new_hotend_target) hotendTargetItem->redraw());
    TERN_(HAS_HEATED_BED, if (_new_bed_target) bedTargetItem->redraw());
    TERN_(HAS_FAN, if (_new_fanspeed) fanSpeedItem->redraw());
  }

  // Bottom temperature update

  #if HAS_HOTEND
    if (_new_hotend_temp)
      DWINUI::drawInt(DWIN_FONT_STAT, hmiData.colorIndicator, hmiData.colorBackground, 3, 28, 384, _hotendtemp);
    if (_new_hotend_target)
      DWINUI::drawInt(DWIN_FONT_STAT, hmiData.colorIndicator, hmiData.colorBackground, 3, 25 + 4 * STAT_CHR_W + 6, 384, _hotendtarget);

    static int16_t _flow = planner.flow_percentage[0];
    if (_flow != planner.flow_percentage[0]) {
      _flow = planner.flow_percentage[0];
      DWINUI::drawInt(DWIN_FONT_STAT, hmiData.colorIndicator, hmiData.colorBackground, 3, 116 + 2 * STAT_CHR_W, 417, _flow);
    }
  #endif

  #if HAS_HEATED_BED
    if (_new_bed_temp)
      DWINUI::drawInt(DWIN_FONT_STAT, hmiData.colorIndicator, hmiData.colorBackground, 3, 28, 417, _bedtemp);
    if (_new_bed_target)
      DWINUI::drawInt(DWIN_FONT_STAT, hmiData.colorIndicator, hmiData.colorBackground, 3, 25 + 4 * STAT_CHR_W + 6, 417, _bedtarget);
  #endif

  _drawFeedrate();

  #if HAS_FAN
    if (_new_fanspeed)
      DWINUI::drawInt(DWIN_FONT_STAT, hmiData.colorIndicator, hmiData.colorBackground, 3, 195 + 2 * STAT_CHR_W, 384, _fanspeed);
  #endif

  static float _offset = 0;
  if (BABY_Z_VAR != _offset) {
    _offset = BABY_Z_VAR;
    DWINUI::drawSignedFloat(DWIN_FONT_STAT, hmiData.colorIndicator,  hmiData.colorBackground, 2, 2, 204, 417, _offset);
  }

  _drawZOffsetIcon();
}

//
// Memory card and file management
//
bool DWIN_lcd_sd_status = false;

#if ENABLED(PROUI_MEDIASORT)
  void setMediaSort() {
    toggleCheckboxLine(hmiData.mediaSort);
    card.setSortOn(hmiData.mediaSort ? TERN(SDSORT_REVERSE, AS_REV, AS_FWD) : AS_OFF);
  }
#endif

void setMediaAutoMount() { toggleCheckboxLine(hmiData.mediaAutoMount); }

inline uint16_t nr_sd_menu_items() {
  return _MIN(card.get_num_items() + !card.flag.workDirIsRoot, MENU_MAX_ITEMS);
}

void makeNameWithoutExt(char *dst, char *src, size_t maxlen=MENU_CHAR_LIMIT) {
  size_t pos = strlen(src); // Index of ending nul

  // For files, remove the extension
  // which may be .gcode, .gco, or .g
  if (!card.flag.filenameIsDir)
    while (pos && src[pos] != '.') pos--; // Find last '.' (stop at 0)

  if (!pos) pos = strlen(src); // pos = 0 ('.' not found) restore pos

  size_t len = pos;     // nul or '.'
  if (len > maxlen) {   // Keep the name short
    pos = len = maxlen; // Move nul down
    dst[--pos] = '.';   // Insert dots
    dst[--pos] = '.';
    dst[--pos] = '.';
  }

  dst[len] = '\0'; // End it

  // Copy down to 0
  while (pos--) dst[pos] = src[pos];
}

void sdCardUp() {
  card.cdup();
  DWIN_lcd_sd_status = false; // On next DWIN_Update
}

void sdCardFolder(char * const dirname) {
  card.cd(dirname);
  DWIN_lcd_sd_status = false; // On next DWIN_Update
}

void onClickSDItem() {
  const uint16_t hasUpDir = !card.flag.workDirIsRoot;
  if (hasUpDir && currentMenu->selected == 1) return sdCardUp();
  else {
    const uint16_t filenum = currentMenu->selected - 1 - hasUpDir;
    card.selectFileByIndexSorted(filenum);

    // Enter that folder!
    if (card.flag.filenameIsDir) return sdCardFolder(card.filename);

    if (card.fileIsBinary())
      return dwinPopupConfirm(ICON_Error, F("Please check filenames"), F("Only G-code can be printed"));
    else {
      dwinPrintHeader(card.longest_filename()); // Save filename
      return gotoConfirmToPrint();
    }
  }
}

#if ENABLED(SCROLL_LONG_FILENAMES)
  char shift_name[LONG_FILENAME_LENGTH + 1] = "";

  void drawSDItemShifted(uint8_t &shift) {
    // Shorten to the available space
    const size_t lastchar = shift + MENU_CHAR_LIMIT;
    const char c = shift_name[lastchar];
    shift_name[lastchar] = '\0';

    const uint8_t row = fileMenu->line();
    eraseMenuText(row);
    drawMenuLine(row, 0, &shift_name[shift]);

    shift_name[lastchar] = c;
  }

  void fileMenuIdle(bool reset=false) {
    static bool hasUpDir = false;
    static uint8_t last_itemselected = 0;
    static int8_t shift_amt = 0, shift_len = 0;
    if (reset) {
      last_itemselected = 0;
      hasUpDir = !card.flag.workDirIsRoot; // Is a SubDir
      return;
    }
    const uint8_t selected = fileMenu->selected;
    if (last_itemselected != selected) {
      if (last_itemselected >= 1 + hasUpDir) fileMenu->items()[last_itemselected]->redraw(true);
      last_itemselected = selected;
      if (selected >= 1 + hasUpDir) {
        const int8_t filenum = selected - 1 - hasUpDir; // Skip "Back" and ".."
        card.selectFileByIndexSorted(filenum);
        makeNameWithoutExt(shift_name, card.longest_filename(), LONG_FILENAME_LENGTH);
        shift_len = strlen(shift_name);
        shift_amt = 0;
      }
    }
    else if ((selected >= 1 + hasUpDir) && (shift_len > MENU_CHAR_LIMIT)) {
      uint8_t shift_new = _MIN(shift_amt + 1, shift_len - MENU_CHAR_LIMIT); // Try to shift by...
      drawSDItemShifted(shift_new); // Draw the item
      if (shift_new == shift_amt)   // Scroll reached the end
        shift_new = -1;             // Reset
      shift_amt = shift_new;        // Set new scroll
    }
  }
#else // !SCROLL_LONG_FILENAMES
  char shift_name[FILENAME_LENGTH + 1] = "";
#endif

void onDrawFileName(MenuItem* menuitem, int8_t line) {
  const bool is_subdir = !card.flag.workDirIsRoot;
  if (is_subdir && menuitem->pos == 1) {
    drawMenuLine(line, ICON_Folder, "..");
  }
  else {
    uint8_t icon;
    card.selectFileByIndexSorted(menuitem->pos - is_subdir - 1);
    makeNameWithoutExt(shift_name, card.longest_filename());
    icon = card.flag.filenameIsDir ? ICON_Folder : card.fileIsBinary() ? ICON_Binary : ICON_File;
    drawMenuLine(line, icon, shift_name);
  }
}

void drawPrintFileMenu() {
  checkkey = ID_Menu;
  if (card.isMounted()) {
    if (SET_MENU(fileMenu, MSG_MEDIA_MENU, nr_sd_menu_items() + 1)) {
      BACK_ITEM(gotoMainMenu);
      for (uint8_t i = 0; i < nr_sd_menu_items(); ++i)
        menuItemAdd(onDrawFileName, onClickSDItem);
    }
    updateMenu(fileMenu);
    TERN_(DASH_REDRAW, dwinRedrawDash());
  }
  else {
    if (SET_MENU(fileMenu, MSG_MEDIA_MENU, 1)) BACK_ITEM(gotoMainMenu);
    updateMenu(fileMenu);
    dwinDrawRectangle(1, hmiData.colorAlertBg, 10, MBASE(3) - 10, DWIN_WIDTH - 10, MBASE(4));
    DWINUI::drawCenteredString(font12x24, hmiData.colorAlertTxt, MBASE(3), GET_TEXT_F(MSG_MEDIA_NOT_INSERTED));
  }
  TERN_(SCROLL_LONG_FILENAMES, fileMenuIdle(true));
}

// Watch for media mount / unmount
void hmiSDCardUpdate() {
  if (hmiFlag.home_flag) return;
  if (DWIN_lcd_sd_status != card.isMounted()) {
    DWIN_lcd_sd_status = card.isMounted();
    resetMenu(fileMenu);
    if (isMenu(fileMenu)) {
      currentMenu = nullptr;
      drawPrintFileMenu();
    }
    if (!DWIN_lcd_sd_status && sdPrinting()) ExtUI::stopPrint(); // Media removed while printing
  }
}

// Dash board and indicators
void dwinDrawDashboard() {
  dwinDrawRectangle(1, hmiData.colorBackground, 0, STATUS_Y + 21, DWIN_WIDTH, DWIN_HEIGHT - 1);
  dwinDrawRectangle(1, hmiData.colorSplitLine, 0, 449, DWIN_WIDTH, 451);

  DWINUI::drawIcon(ICON_MaxSpeedX,  10, 454);
  DWINUI::drawIcon(ICON_MaxSpeedY,  95, 454);
  DWINUI::drawIcon(ICON_MaxSpeedZ, 180, 454);
  _drawXYZPosition(true);

  #if HAS_HOTEND
    DWINUI::drawIcon(ICON_HotendTemp, 10, 383);
    DWINUI::drawInt(DWIN_FONT_STAT, hmiData.colorIndicator, hmiData.colorBackground, 3, 28, 384, thermalManager.wholeDegHotend(0));
    DWINUI::drawString(DWIN_FONT_STAT, hmiData.colorIndicator, hmiData.colorBackground, 25 + 3 * STAT_CHR_W + 5, 384, F("/"));
    DWINUI::drawInt(DWIN_FONT_STAT, hmiData.colorIndicator, hmiData.colorBackground, 3, 25 + 4 * STAT_CHR_W + 6, 384, thermalManager.degTargetHotend(0));

    DWINUI::drawIcon(ICON_StepE, 113, 416);
    DWINUI::drawInt(DWIN_FONT_STAT, hmiData.colorIndicator, hmiData.colorBackground, 3, 116 + 2 * STAT_CHR_W, 417, planner.flow_percentage[0]);
    DWINUI::drawString(DWIN_FONT_STAT, hmiData.colorIndicator, hmiData.colorBackground, 116 + 5 * STAT_CHR_W + 2, 417, F("%"));
  #endif

  #if HAS_HEATED_BED
    DWINUI::drawIcon(ICON_SetBedTemp, 10, 416);
    DWINUI::drawInt(DWIN_FONT_STAT, hmiData.colorIndicator, hmiData.colorBackground, 3, 28, 417, thermalManager.wholeDegBed());
    DWINUI::drawString(DWIN_FONT_STAT, hmiData.colorIndicator, hmiData.colorBackground, 25 + 3 * STAT_CHR_W + 5, 417, F("/"));
    DWINUI::drawInt(DWIN_FONT_STAT, hmiData.colorIndicator, hmiData.colorBackground, 3, 25 + 4 * STAT_CHR_W + 6, 417, thermalManager.degTargetBed());
  #endif

  DWINUI::drawIcon(ICON_Speed, 113, 383);
  DWINUI::drawInt(DWIN_FONT_STAT, hmiData.colorIndicator, hmiData.colorBackground, 3, 116 + 2 * STAT_CHR_W, 384, feedrate_percentage);
  IF_DISABLED(SHOW_SPEED_IND, DWINUI::drawString(DWIN_FONT_STAT, hmiData.colorIndicator, hmiData.colorBackground, 116 + 5 * STAT_CHR_W + 2, 384, F("%")));

  #if HAS_FAN
    DWINUI::drawIcon(ICON_FanSpeed, 187, 383);
    DWINUI::drawInt(DWIN_FONT_STAT, hmiData.colorIndicator, hmiData.colorBackground, 3, 195 + 2 * STAT_CHR_W, 384, thermalManager.fan_speed[0]);
  #endif

  #if HAS_ZOFFSET_ITEM
    DWINUI::drawIcon(planner.leveling_active ? ICON_SetZOffset : ICON_Zoffset, 187, 416);
    DWINUI::drawSignedFloat(DWIN_FONT_STAT, hmiData.colorIndicator,  hmiData.colorBackground, 2, 2, 204, 417, BABY_Z_VAR);
  #endif
}

// Info Menu
void drawInfoMenu() {
  DWINUI::clearMainArea();
  if (hmiIsChinese())
    title.frameCopy(30, 17, 28, 13); // "Info"
  else
    title.showCaption(GET_TEXT_F(MSG_INFO_SCREEN));
  drawMenuLine(0, ICON_Back, GET_TEXT_F(MSG_BACK), false, true);

  if (hmiIsChinese()) {
    dwinFrameAreaCopy(1, 197, 149, 252, 161, 108, 102); // "Size"
    dwinFrameAreaCopy(1,   1, 164,  56, 176, 108, 175); // "Firmware Version"
    dwinFrameAreaCopy(1,  58, 164, 113, 176, 105, 248); // "Contact Details"
    DWINUI::drawCenteredString(268, F(CORP_WEBSITE));
  }
  else {
    DWINUI::drawCenteredString(102, F("Size"));
    DWINUI::drawCenteredString(175, F("Firmware version"));
    DWINUI::drawCenteredString(248, F("Build Datetime"));
    DWINUI::drawCenteredString(268, F(STRING_DISTRIBUTION_DATE));
  }
  DWINUI::drawCenteredString(122, F(MACHINE_SIZE));
  DWINUI::drawCenteredString(195, F(SHORT_BUILD_VERSION));

  for (uint8_t i = 0; i < 3; ++i) {
    DWINUI::drawIcon(ICON_PrintSize + i, ICOX, 99 + i * 73);
    dwinDrawHLine(hmiData.colorSplitLine, 16, MBASE(2) + i * 73, 240);
  }
}

// Main Process
void hmiMainMenu() {
  EncoderState encoder_diffState = get_encoder_state();
  if (encoder_diffState == ENCODER_DIFF_NO) return;

  if (encoder_diffState == ENCODER_DIFF_CW) {
    if (select_page.inc(PAGE_COUNT)) {
      switch (select_page.now) {
        case PAGE_PRINT: ICON_Print(); break;
        case PAGE_PREPARE: ICON_Print(); ICON_Prepare(); break;
        case PAGE_CONTROL: ICON_Prepare(); ICON_Control(); break;
        case PAGE_ADVANCE: ICON_Control(); ICON_AdvSettings(); break;
      }
    }
  }
  else if (encoder_diffState == ENCODER_DIFF_CCW) {
    if (select_page.dec()) {
      switch (select_page.now) {
        case PAGE_PRINT: ICON_Print(); ICON_Prepare(); break;
        case PAGE_PREPARE: ICON_Prepare(); ICON_Control(); break;
        case PAGE_CONTROL: ICON_Control(); ICON_AdvSettings(); break;
        case PAGE_ADVANCE: ICON_AdvSettings(); break;
      }
    }
  }
  else if (encoder_diffState == ENCODER_DIFF_ENTER) {
    switch (select_page.now) {
      case PAGE_PRINT:
        if (hmiData.mediaAutoMount) {
          card.mount();
          safe_delay(800);
        }
        drawPrintFileMenu();
        break;
      case PAGE_PREPARE: drawPrepareMenu(); break;
      case PAGE_CONTROL: drawControlMenu(); break;
      case PAGE_ADVANCE: drawAdvancedSettingsMenu(); break;
    }
  }
  dwinUpdateLCD();
}

// Pause or Stop popup
void onClickPauseOrStop() {
  switch (select_print.now) {
    case PRINT_PAUSE_RESUME: if (hmiFlag.select_flag) ExtUI::pausePrint(); break; // Confirm pause
    case PRINT_STOP: if (hmiFlag.select_flag) ExtUI::stopPrint(); break; // Stop confirmed then abort print
    default: break;
  }
  return gotoPrintProcess();
}

// Printing
void hmiPrinting() {
  EncoderState encoder_diffState = get_encoder_state();
  if (encoder_diffState == ENCODER_DIFF_NO) return;
  // Avoid flicker by updating only the previous menu
  if (encoder_diffState == ENCODER_DIFF_CW) {
    if (select_print.inc(PRINT_COUNT)) {
      switch (select_print.now) {
        case PRINT_SETUP: ICON_Tune(); break;
        case PRINT_PAUSE_RESUME: ICON_Tune(); ICON_ResumeOrPause(); break;
        case PRINT_STOP: ICON_ResumeOrPause(); ICON_Stop(); break;
      }
    }
  }
  else if (encoder_diffState == ENCODER_DIFF_CCW) {
    if (select_print.dec()) {
      switch (select_print.now) {
        case PRINT_SETUP: ICON_Tune(); ICON_ResumeOrPause(); break;
        case PRINT_PAUSE_RESUME: ICON_ResumeOrPause(); ICON_Stop(); break;
        case PRINT_STOP: ICON_Stop(); break;
      }
    }
  }
  else if (encoder_diffState == ENCODER_DIFF_ENTER) {
    switch (select_print.now) {
      case PRINT_SETUP: drawTuneMenu(); break;
      case PRINT_PAUSE_RESUME:
        if (printingIsPaused()) { // If printer is already in pause
          ExtUI::resumePrint();
          break;
        }
        else
          return gotoPopup(popupPauseOrStop, onClickPauseOrStop);
      case PRINT_STOP:
        return gotoPopup(popupPauseOrStop, onClickPauseOrStop);
      default: break;
    }
  }
  dwinUpdateLCD();
}

#include "../../../libs/buzzer.h"

void drawMainArea() {
  switch (checkkey) {
    case ID_MainMenu:        drawMainMenu(); break;
    case ID_PrintProcess:    drawPrintProcess(); break;
    case ID_PrintDone:       drawPrintDone(); break;
    #if HAS_ESDIAG
      case ID_ESDiagProcess: drawEndStopDiag(); break;
    #endif
    #if ENABLED(PROUI_ITEM_PLOT)
      case ID_PlotProcess:
        switch (hmiValue.tempControl) {
          #if ENABLED(PIDTEMP)
            case PIDTEMP_START: drawHPlot(); break;
          #endif
          #if ENABLED(PIDTEMPBED)
            case PIDTEMPBED_START: drawBPlot(); break;
          #endif
          #if ENABLED(PIDTEMPCHAMBER)
            case PIDTEMPCHAMBER_START: drawCPlot(); break;
          #endif
        } break;
    #endif
    case ID_Popup:           popupDraw(); break;
    #if HAS_LOCKSCREEN
      case ID_Locked:        lockScreen.draw(); break;
    #endif
    case ID_Menu:
    case ID_SetInt:
    case ID_SetPInt:
    case ID_SetIntNoDraw:
    case ID_SetFloat:
    case ID_SetPFloat:       ReDrawMenu(true); break;
    default: break;
  }
}

void hmiWaitForUser() {
  EncoderState encoder_diffState = get_encoder_state();
  if (encoder_diffState != ENCODER_DIFF_NO && !ui.backlight) {
    if (checkkey == ID_WaitResponse) hmiReturnScreen();
    return ui.refresh_brightness();
  }
  if (!wait_for_user) {
    switch (checkkey) {
      case ID_PrintDone: select_page.reset(); gotoMainMenu(); break;
      default: hmiReturnScreen(); break;
    }
  }
}

// Draws boot screen
void hmiInit() {
  #if ENABLED(SHOW_BOOTSCREEN)
    #ifndef BOOTSCREEN_TIMEOUT
      #define BOOTSCREEN_TIMEOUT 1100
    #endif
    DWINUI::drawBox(1, COLOR_BLACK, { 5, 220, DWIN_WIDTH - 5, DWINUI::fontHeight() });
    DWINUI::drawCenteredString(COLOR_WHITE, 220, F("ProUI starting up "));
    for (uint16_t t = 15; t < 257; t += 11) {
      DWINUI::drawIcon(ICON_Bar, 15, 260);
      dwinDrawRectangle(1, hmiData.colorBackground, t, 260, 257, 280);
      dwinUpdateLCD();
      safe_delay((BOOTSCREEN_TIMEOUT) / 22);
    }
  #endif
  hmiSetLanguage();
}

void eachMomentUpdate() {
  static millis_t next_var_update_ms = 0, next_rts_update_ms = 0, next_status_update_ms = 0;
  const millis_t ms = millis();

  #if HAS_BACKLIGHT_TIMEOUT
    if (ui.backlight_off_ms && ELAPSED(ms, ui.backlight_off_ms)) {
      turnOffBacklight(); // Backlight off
      ui.backlight_off_ms = 0;
    }
  #endif

  if (ELAPSED(ms, next_var_update_ms)) {
    next_var_update_ms = ms + DWIN_VAR_UPDATE_INTERVAL;
    blink = !blink;
    updateVariable();
    #if HAS_ESDIAG
      if (checkkey == ID_ESDiagProcess) esDiag.update();
    #endif
    #if PROUI_TUNING_GRAPH
      if (checkkey == ID_PIDProcess) {
        TERN_(PIDTEMP, if (hmiValue.tempControl == PIDTEMP_START) plot.update(thermalManager.wholeDegHotend(0)));
        TERN_(PIDTEMPBED, if (hmiValue.tempControl == PIDTEMPBED_START) plot.update(thermalManager.wholeDegBed()));
        TERN_(PIDTEMPCHAMBER, if (hmiValue.tempControl == PIDTEMPCHAMBER_START) plot.update(thermalManager.wholeDegChamber()));
      }
      TERN_(MPCTEMP, if (checkkey == ID_MPCProcess) plot.update(thermalManager.wholeDegHotend(0)));
      #if ENABLED(PROUI_ITEM_PLOT)
        if (checkkey == ID_PlotProcess) {
          TERN_(PIDTEMP, if (hmiValue.tempControl == PIDTEMP_START) { plot.update(thermalManager.wholeDegHotend(0)); })
          TERN_(PIDTEMPBED, if (hmiValue.tempControl == PIDTEMPBED_START) { plot.update(thermalManager.wholeDegBed()); })
          TERN_(PIDTEMPCHAMBER, if (hmiValue.tempControl == PIDTEMPCHAMBER_START) { plot.update(thermalManager.wholeDegChamber()); })
          TERN_(MPCTEMP, if (hmiValue.tempControl == MPC_STARTED) { plot.update(thermalManager.wholeDegHotend(0)); })
          if (hmiFlag.abort_flag || hmiFlag.pause_flag || print_job_timer.isPaused()) {
            hmiReturnScreen();
          }
        }
      #endif
    #endif
  }

  #if HAS_STATUS_MESSAGE_TIMEOUT
    bool did_expire = ui.status_reset_callback && (*ui.status_reset_callback)();
    did_expire |= ui.status_message_expire_ms && ELAPSED(ms, ui.status_message_expire_ms);
    if (did_expire) ui.reset_status();
  #endif

  if (ELAPSED(ms, next_status_update_ms)) {
    next_status_update_ms = ms + DWIN_VAR_UPDATE_INTERVAL;
    dwinDrawStatusMessage();
    #if ENABLED(SCROLL_LONG_FILENAMES)
      if (isMenu(fileMenu)) fileMenuIdle();
    #endif
  }

  if (ELAPSED(ms, next_rts_update_ms)) {
    next_rts_update_ms = ms + DWIN_UPDATE_INTERVAL;

    if ((isPrinting() != hmiFlag.printing_flag) && !hmiFlag.home_flag) {
      hmiFlag.printing_flag = isPrinting();
      if (hmiFlag.printing_flag)
        dwinPrintStarted();
      else if (hmiFlag.abort_flag)
        dwinPrintAborted();
      else
        dwinPrintFinished();
    }

    if ((hmiFlag.pause_flag != printingIsPaused()) && !hmiFlag.home_flag) {
      hmiFlag.pause_flag = printingIsPaused();
      if (hmiFlag.pause_flag)
        dwinPrintPause();
      else if (hmiFlag.abort_flag)
        dwinPrintAborted();
      else
        dwinPrintResume();
    }

    if (checkkey == ID_PrintProcess) { // Print process

      // Progress percent
      static uint8_t _percent_done = 255;
      if (_percent_done != ui.get_progress_percent()) {
        _percent_done = ui.get_progress_percent();
        drawPrintProgressBar();
      }

      // Remaining time
      #if ENABLED(SHOW_REMAINING_TIME)
        if (_remain_time != ui.get_remaining_time()) {
          _remain_time = ui.get_remaining_time();
          drawPrintProgressRemain();
        }
      #endif

      // Elapsed print time
      static uint16_t _printtime = 0;
      const uint16_t min = (print_job_timer.duration() % 3600) / 60;
      if (_printtime != min) { // 1 minute update
        _printtime = min;
        drawPrintProgressElapsed();
      }
    }
    #if HAS_PLR_UI_FLAG
      else if (DWIN_lcd_sd_status && recovery.ui_flag_resume) { // Resume interrupted print
        return gotoPowerLossRecovery();
      }
    #endif

    dwinUpdateLCD();
  }
}

#if ENABLED(POWER_LOSS_RECOVERY)

  void popupPowerLossRecovery() {
    DWINUI::clearMainArea();
    drawPopupBkgd();
    if (hmiIsChinese()) {
      dwinFrameAreaCopy(1, 160, 338, 235, 354, 98, 115);
      dwinFrameAreaCopy(1, 103, 321, 271, 335, 52, 167);
      DWINUI::drawIconWB(ICON_Cancel_C,    26, 280);
      DWINUI::drawIconWB(ICON_Continue_C, 146, 280);
    }
    else {
      DWINUI::drawCenteredString(hmiData.colorPopupTxt, 70, GET_TEXT_F(MSG_OUTAGE_RECOVERY));
      DWINUI::drawCenteredString(hmiData.colorPopupTxt, 147, F("It looks like the last"));
      DWINUI::drawCenteredString(hmiData.colorPopupTxt, 167, F("file was interrupted."));
      DWINUI::drawButton(BTN_Cancel,    26, 280);
      DWINUI::drawButton(BTN_Continue, 146, 280);
    }
    MediaFile *dir = nullptr;
    const char * const filename = card.diveToFile(true, dir, recovery.info.sd_filename);
    card.selectFileByName(filename);
    DWINUI::drawCenteredString(hmiData.colorPopupTxt, 207, card.longest_filename());
    dwinPrintHeader(card.longest_filename()); // Save filename
    drawSelectHighlight(hmiFlag.select_flag);
    dwinUpdateLCD();
  }

  void onClickPowerLossRecovery() {
    if (hmiFlag.select_flag) {
      queue.inject(F("M1000C"));
      select_page.reset();
      return gotoMainMenu();
    }
    else {
      hmiSaveProcessID(ID_NothingToDo);
      select_print.set(PRINT_SETUP);
      queue.inject(F("M1000"));
    }
  }

  void gotoPowerLossRecovery() {
    recovery.ui_flag_resume = false;
    LCD_MESSAGE(MSG_CONTINUE_PRINT_JOB);
    gotoPopup(popupPowerLossRecovery, onClickPowerLossRecovery);
  }

#endif // POWER_LOSS_RECOVERY

void dwinHandleScreen() {
  switch (checkkey) {
    case ID_MainMenu:     hmiMainMenu(); break;
    case ID_Menu:         hmiMenu(); break;
    case ID_SetInt:       hmiSetDraw(); break;
    case ID_SetFloat:     hmiSetDraw(); break;
    case ID_SetPInt:      hmiSetPInt(); break;
    case ID_SetPFloat:    hmiSetPFloat(); break;
    case ID_SetIntNoDraw: hmiSetNoDraw(); break;
    case ID_PrintProcess: hmiPrinting(); break;
    case ID_Popup:        hmiPopup(); break;
    #if HAS_LOCKSCREEN
      case ID_Locked: hmiLockScreen(); break;
    #endif
    TERN_(HAS_ESDIAG, case ID_ESDiagProcess:)
    TERN_(PROUI_ITEM_PLOT, case ID_PlotProcess:)
    case ID_PrintDone:
    case ID_WaitResponse: hmiWaitForUser(); break;

    TERN_(HAS_BED_PROBE, case ID_Leveling:)
    case ID_Homing:
    TERN_(HAS_PID_HEATING, case ID_PIDProcess:)
    TERN_(MPCTEMP, case ID_MPCProcess:)
    case ID_NothingToDo:
    default: break;
  }
}

bool idIsPopUp() { // If ID is popup...
  switch (checkkey) {
    TERN_(HAS_BED_PROBE, case ID_Leveling:)
    TERN_(HAS_ESDIAG, case ID_ESDiagProcess:)
    case ID_NothingToDo:
    case ID_WaitResponse:
    case ID_Popup:
    case ID_Homing:
    TERN_(HAS_PID_HEATING, case ID_PIDProcess:)
    TERN_(MPCTEMP, case ID_MPCProcess:)
    TERN_(PROUI_ITEM_PLOT, case ID_PlotProcess:)
      return true;
    default: break;
  }
  return false;
}

void hmiSaveProcessID(const uint8_t id) {
  if (checkkey == id) return;
  if (!idIsPopUp()) last_checkkey = checkkey; // If previous is not a popup
  checkkey = id;
  switch (id) {
    case ID_Popup:
    case ID_WaitResponse:
    case ID_PrintDone:
    TERN_(HAS_BED_PROBE, case ID_Leveling:)
    TERN_(HAS_ESDIAG, case ID_ESDiagProcess:)
    TERN_(PROUI_ITEM_PLOT, case ID_PlotProcess:)
      wait_for_user = true;
    default: break;
  }
}

void hmiReturnScreen() {
  checkkey = last_checkkey;
  wait_for_user = false;
  drawMainArea();
}

void dwinHomingStart() {
  hmiFlag.home_flag = true;
  hmiSaveProcessID(ID_Homing);
  title.showCaption(GET_TEXT_F(MSG_HOMING));
  #if ANY(TJC_DISPLAY, DACAI_DISPLAY)
    dwinShowPopup(ICON_BLTouch, GET_TEXT_F(MSG_HOMING), GET_TEXT_F(MSG_PLEASE_WAIT));
  #else
    dwinShowPopup(ICON_Printer_0, GET_TEXT_F(MSG_HOMING), GET_TEXT_F(MSG_PLEASE_WAIT));
  #endif
}

void dwinHomingDone() {
  hmiFlag.home_flag = false;
  if (last_checkkey == ID_PrintDone)
    gotoPrintDone();
  else
    hmiReturnScreen();
}

void dwinLevelingStart() {
  #if HAS_BED_PROBE
    hmiSaveProcessID(ID_Leveling);
    title.showCaption(GET_TEXT_F(MSG_BED_LEVELING));
    dwinShowPopup(ICON_AutoLeveling, GET_TEXT_F(MSG_BED_LEVELING), GET_TEXT_F(MSG_PLEASE_WAIT));
    #if ALL(AUTO_BED_LEVELING_UBL, PREHEAT_BEFORE_LEVELING)
      if (!DEBUGGING(DRYRUN)) probe.preheat_for_probing(LEVELING_NOZZLE_TEMP, hmiData.bedLevT);
    #endif
  #elif ENABLED(MESH_BED_LEVELING)
    drawManualMeshMenu();
  #endif
}

void dwinLevelingDone() {
  TERN_(HAS_MESH, gotoMeshViewer(true));
}

#if HAS_MESH
  void dwinMeshUpdate(const int8_t cpos, const int8_t tpos, const_float_t zval) {
    ui.set_status(
      &MString<32>(GET_TEXT_F(MSG_PROBING_POINT), ' ', cpos, '/', tpos, F(" Z="), p_float_t(zval, 2))
    );
  }
#endif

//
// PID/MPC process
//
#if PROUI_TUNING_GRAPH
  celsius_t _maxtemp, _target;
  void dwinDrawPIDMPCPopup() {
    constexpr frame_rect_t gfrm = { 30, 150, DWIN_WIDTH - 60, 160 };
    DWINUI::clearMainArea();
    drawPopupBkgd();
    // Draw labels, Values
    switch (hmiValue.tempControl) {
      default: return;
      #if ENABLED(MPC_AUTOTUNE)
        case MPC_STARTED:
          DWINUI::drawCenteredString(hmiData.colorPopupTxt, 70, GET_TEXT_F(MSG_MPC_AUTOTUNE));
          DWINUI::drawString(hmiData.colorPopupTxt, gfrm.x, gfrm.y - DWINUI::fontHeight() - 4, F("MPC target:     Celsius"));
          DWINUI::drawCenteredString(hmiData.colorPopupTxt, 92, GET_TEXT_F(MSG_PID_FOR_NOZZLE));
          _maxtemp = thermalManager.hotend_maxtemp[0];
          _target = 200;
          break;
      #endif
      #if ENABLED(PIDTEMP)
        case PIDTEMP_START:
          DWINUI::drawCenteredString(hmiData.colorPopupTxt, 70, GET_TEXT_F(MSG_PID_AUTOTUNE));
          DWINUI::drawString(hmiData.colorPopupTxt, gfrm.x, gfrm.y - DWINUI::fontHeight() - 4, F("PID target:     Celsius"));
          DWINUI::drawCenteredString(hmiData.colorPopupTxt, 92, GET_TEXT_F(MSG_PID_FOR_NOZZLE));
          _maxtemp = thermalManager.hotend_maxtemp[0];
          _target = hmiData.hotendPIDT;
          break;
      #endif
      #if ENABLED(PIDTEMPBED)
        case PIDTEMPBED_START:
          DWINUI::drawCenteredString(hmiData.colorPopupTxt, 70, GET_TEXT_F(MSG_PID_AUTOTUNE));
          DWINUI::drawString(hmiData.colorPopupTxt, gfrm.x, gfrm.y - DWINUI::fontHeight() - 4, F("PID target:     Celsius"));
          DWINUI::drawCenteredString(hmiData.colorPopupTxt, 92, GET_TEXT_F(MSG_PID_FOR_BED));
          _maxtemp = BED_MAXTEMP;
          _target = hmiData.bedPIDT;
          break;
      #endif
      #if ENABLED(PIDTEMPCHAMBER)
        case PIDTEMPCHAMBER_START:
          DWINUI::drawCenteredString(hmiData.colorPopupTxt, 70, GET_TEXT_F(MSG_PID_AUTOTUNE));
          DWINUI::drawString(hmiData.colorPopupTxt, gfrm.x, gfrm.y - DWINUI::fontHeight() - 4, F("PID target:     Celsius"));
          DWINUI::drawCenteredString(hmiData.colorPopupTxt, 92, GET_TEXT_F(MSG_PID_FOR_CHAMBER));
          _maxtemp = CHAMBER_MAXTEMP;
          _target = hmiData.chamberPIDT;
          break;
      #endif
    }
    plot.draw(gfrm, _maxtemp, _target);
    DWINUI::drawInt(false, 2, hmiData.colorStatusTxt, hmiData.colorPopupTxt, 3, gfrm.x + 92, gfrm.y - DWINUI::fontHeight() - 6, _target);
  }

  // Plot Temperature Graph (PID Tuning Graph)
  #if ENABLED(PROUI_ITEM_PLOT)

    void dwinDrawPlot(tempcontrol_t result) {
      hmiValue.tempControl = result;
      constexpr frame_rect_t gfrm = { 30, 135, DWIN_WIDTH - 60, 160 };
      DWINUI::clearMainArea();
      drawPopupBkgd();
      hmiSaveProcessID(ID_PlotProcess);

      switch (result) {
        #if ENABLED(MPCTEMP)
          case MPC_STARTED:
        #elif ENABLED(PIDTEMP)
          case PIDTEMP_START:
        #endif
            title.showCaption(GET_TEXT_F(MSG_HOTEND_TEMP_GRAPH));
            DWINUI::drawCenteredString(3, hmiData.colorPopupTxt, 75, GET_TEXT_F(MSG_TEMP_NOZZLE));
            _maxtemp = thermalManager.hotend_max_target(0);
            _target = thermalManager.degTargetHotend(0);
            break;
        #if ENABLED(PIDTEMPBED)
          case PIDTEMPBED_START:
            title.showCaption(GET_TEXT_F(MSG_BED_TEMP_GRAPH));
            DWINUI::drawCenteredString(3, hmiData.colorPopupTxt, 75, GET_TEXT_F(MSG_TEMP_BED));
            _maxtemp = BED_MAX_TARGET;
            _target = thermalManager.degTargetBed();
            break;
        #endif
        #if ENABLED(PIDTEMPCHAMBER)
          case PIDTEMPCHAMBER_START:
            title.showCaption(GET_TEXT_F(MSG_CHAMBER_TEMP_GRAPH));
            DWINUI::drawCenteredString(3, hmiData.colorPopupTxt, 75, GET_TEXT_F(MSG_TEMP_CHAMBER));
            _maxtemp = CHAMBER_MAX_TARGET;
            _target = thermalManager.degTargetChamber();
            break;
        #endif
        default: break;
      }

      dwinDrawString(false, 2, hmiData.colorPopupTxt, hmiData.colorPopupBg, gfrm.x, gfrm.y - DWINUI::fontHeight() - 4, F("Target:     Celsius"));
      plot.draw(gfrm, _maxtemp, _target);
      DWINUI::drawInt(false, 2, hmiData.colorStatusTxt, hmiData.colorPopupBg, 3, gfrm.x + 80, gfrm.y - DWINUI::fontHeight() - 4, _target);
      DWINUI::drawButton(BTN_Continue, 86, 305);
    }

    void drawHPlot() {
      TERN_(PIDTEMP, dwinDrawPlot(PIDTEMP_START));
      TERN_(MPCTEMP, dwinDrawPlot(MPC_STARTED));
    }
    void drawBPlot() {
      TERN_(PIDTEMPBED, dwinDrawPlot(PIDTEMPBED_START));
    }
    void drawCPlot() {
      TERN_(PIDTEMPCHAMBER, dwinDrawPlot(PIDTEMPCHAMBER_START));
    }

  #endif // PROUI_ITEM_PLOT
#endif // PROUI_TUNING_GRAPH

#if HAS_PID_HEATING

  void dwinStartM303(const int count, const heater_id_t hid, const celsius_t temp) {
    hmiData.pidCycles = count;
    switch (hid) {
      #if ENABLED(PIDTEMP)
        case 0 ... HOTENDS - 1: hmiData.hotendPIDT = temp; break;
      #endif
      #if ENABLED(PIDTEMPBED)
        case H_BED: hmiData.bedPIDT = temp; break;
      #endif
      #if ENABLED(PIDTEMPCHAMBER)
        case H_CHAMBER: hmiData.chamberPIDT = temp; break;
      #endif
      default: break;
    }
  }

  void dwinPIDTuning(tempcontrol_t result) {
    hmiValue.tempControl = result;
    switch (result) {
      #if ENABLED(PIDTEMP)
        case PIDTEMP_START:
          hmiSaveProcessID(ID_PIDProcess);
          #if PROUI_TUNING_GRAPH
            dwinDrawPIDMPCPopup();
          #else
            dwinDrawPopup(ICON_TempTooHigh, GET_TEXT_F(MSG_PID_AUTOTUNE), GET_TEXT_F(MSG_PID_FOR_NOZZLE));
          #endif
          break;
      #endif
      #if ENABLED(PIDTEMPBED)
        case PIDTEMPBED_START:
          hmiSaveProcessID(ID_PIDProcess);
          dwinDrawPopup(ICON_TempTooHigh, GET_TEXT_F(MSG_PID_AUTOTUNE), GET_TEXT_F(MSG_PID_FOR_BED));
          break;
      #endif
      #if ENABLED(PIDTEMPCHAMBER)
        case PIDTEMPCHAMBER_START:
          hmiSaveProcessID(ID_PIDProcess);
          dwinDrawPopup(ICON_TempTooHigh, GET_TEXT_F(MSG_PID_AUTOTUNE), GET_TEXT_F(MSG_PID_FOR_CHAMBER));
          break;
      #endif
      case PID_BAD_HEATER_ID:
        checkkey = last_checkkey;
        dwinPopupConfirm(ICON_TempTooLow, GET_TEXT_F(MSG_PID_AUTOTUNE_FAILED), GET_TEXT_F(MSG_PID_BAD_HEATER_ID));
        break;
      case PID_TUNING_TIMEOUT:
        checkkey = last_checkkey;
        dwinPopupConfirm(ICON_TempTooHigh, GET_TEXT_F(MSG_ERROR), GET_TEXT_F(MSG_PID_TIMEOUT));
        break;
      case PID_TEMP_TOO_HIGH:
        checkkey = last_checkkey;
        dwinPopupConfirm(ICON_TempTooHigh, GET_TEXT_F(MSG_PID_AUTOTUNE_FAILED), GET_TEXT_F(MSG_TEMP_TOO_HIGH));
        break;
      case AUTOTUNE_DONE:
        checkkey = last_checkkey;
        dwinPopupConfirm(ICON_TempTooLow, GET_TEXT_F(MSG_PID_AUTOTUNE), GET_TEXT_F(MSG_BUTTON_DONE));
        break;
      default:
        checkkey = last_checkkey;
        dwinPopupConfirm(ICON_Info_0, GET_TEXT_F(MSG_ERROR), GET_TEXT_F(MSG_STOPPING));
        break;
    }
  }

#endif // HAS_PID_HEATING

#if ENABLED(MPC_AUTOTUNE)

  void dwinMPCTuning(tempcontrol_t result) {
    hmiValue.tempControl = result;
    switch (result) {
      case MPC_STARTED:
        hmiSaveProcessID(ID_MPCProcess);
        #if PROUI_TUNING_GRAPH
          dwinDrawPIDMPCPopup();
        #else
          dwinDrawPopup(ICON_TempTooHigh, GET_TEXT_F(MSG_MPC_AUTOTUNE), F("for Nozzle is running."));
        #endif
        break;
      case MPC_TEMP_ERROR:
        checkkey = last_checkkey;
        dwinPopupConfirm(ICON_TempTooHigh, GET_TEXT_F(MSG_PID_AUTOTUNE_FAILED), F(STR_MPC_TEMPERATURE_ERROR));
        ui.reset_alert_level();
        break;
      case MPC_INTERRUPTED:
        checkkey = last_checkkey;
        dwinPopupConfirm(ICON_TempTooHigh, GET_TEXT_F(MSG_ERROR), F(STR_MPC_AUTOTUNE_INTERRUPTED));
        ui.reset_alert_level();
        break;
      case AUTOTUNE_DONE:
        checkkey = last_checkkey;
        dwinPopupConfirm(ICON_TempTooLow, GET_TEXT_F(MSG_MPC_AUTOTUNE), GET_TEXT_F(MSG_BUTTON_DONE));
        ui.reset_alert_level();
        break;
      default:
        checkkey = last_checkkey;
        ui.reset_alert_level();
        break;
    }
  }

#endif // MPC_AUTOTUNE

// Started a Print Job
void dwinPrintStarted() {
  TERN_(HAS_GCODE_PREVIEW, if (hostPrinting()) preview.invalidate());
  TERN_(SET_PROGRESS_PERCENT, ui.progress_reset());
  TERN_(SET_REMAINING_TIME, ui.reset_remaining_time());
  hmiFlag.pause_flag = false;
  hmiFlag.abort_flag = false;
  select_print.reset();
  gotoPrintProcess();
}

// Pause a print job
void dwinPrintPause() {
  ICON_ResumeOrPause();
}

// Resume print job
void dwinPrintResume() {
  ICON_ResumeOrPause();
  LCD_MESSAGE(MSG_RESUME_PRINT);
}

// Ended print job
void dwinPrintFinished() {
  TERN_(POWER_LOSS_RECOVERY, if (card.isPrinting()) recovery.cancel());
  hmiFlag.abort_flag = false;
  hmiFlag.pause_flag = false;
  wait_for_heatup = false;
  planner.finish_and_disable();
  thermalManager.cooldown();
  gotoPrintDone();
}

// Print was aborted
void dwinPrintAborted() {
  #ifndef EVENT_GCODE_SD_ABORT
    if (ExtUI::isMachineHomed()) {
      queue.inject(
        #if ENABLED(NOZZLE_PARK_FEATURE)
          F("G27")
        #else
          TS(F("G0Z"), float(_MIN(current_position.z + (Z_POST_CLEARANCE), Z_MAX_POS)), F("\nG0F2000Y"), Y_MAX_POS)
        #endif
      );
    }
  #endif
  TERN_(HOST_PROMPT_SUPPORT, hostui.notify(GET_TEXT_F(MSG_PRINT_ABORTED)));
  dwinPrintFinished();
}

#if HAS_FILAMENT_SENSOR
  // Filament Runout process
  void dwinFilamentRunout(const uint8_t extruder) { LCD_MESSAGE(MSG_RUNOUT_SENSOR); }
#endif

//
// Default Settings
//
void dwinSetColorDefaults() {
  hmiData.colorBackground = defColorBackground;
  hmiData.colorCursor     = defColorCursor;
  hmiData.colorTitleBg    = defColorTitleBg;
  hmiData.colorTitleTxt   = defColorTitleTxt;
  hmiData.colorText       = defColorText;
  hmiData.colorSelected   = defColorSelected;
  hmiData.colorSplitLine  = defColorSplitLine;
  hmiData.colorHighlight  = defColorHighlight;
  hmiData.colorStatusBg   = defColorStatusBg;
  hmiData.colorStatusTxt  = defColorStatusTxt;
  hmiData.colorPopupBg    = defColorPopupBg;
  hmiData.colorPopupTxt   = defColorPopupTxt;
  hmiData.colorAlertBg    = defColorAlertBg;
  hmiData.colorAlertTxt   = defColorAlertTxt;
  hmiData.colorPercentTxt = defColorPercentTxt;
  hmiData.colorBarfill    = defColorBarfill;
  hmiData.colorIndicator  = defColorIndicator;
  hmiData.colorCoordinate = defColorCoordinate;
}

static_assert(ExtUI::eeprom_data_size >= EXTUI_EEPROM_DATA_SIZE, "Insufficient space in EEPROM for UI parameters");

void dwinSetDataDefaults() {
  dwinSetColorDefaults();
  DWINUI::setColors(hmiData.colorText, hmiData.colorBackground, hmiData.colorStatusBg);
  TERN_(PIDTEMP, hmiData.hotendPIDT = DEF_HOTENDPIDT);
  TERN_(PIDTEMPBED, hmiData.bedPIDT = DEF_BEDPIDT);
  TERN_(HAS_PID_HEATING, hmiData.pidCycles = DEF_PIDCYCLES);
  #if ENABLED(PREVENT_COLD_EXTRUSION)
    hmiData.extMinT = EXTRUDE_MINTEMP;
    applyExtMinT();
  #endif
  TERN_(PREHEAT_BEFORE_LEVELING, hmiData.bedLevT = LEVELING_BED_TEMP);
  TERN_(BAUD_RATE_GCODE, setBaud250K());
  #if ALL(LCD_BED_TRAMMING, HAS_BED_PROBE)
    hmiData.fullManualTramming = DISABLED(BED_TRAMMING_USE_PROBE);
  #endif
  #if ENABLED(PROUI_MEDIASORT)
    hmiData.mediaSort = true;
    card.setSortOn(TERN(SDSORT_REVERSE, AS_REV, AS_FWD));
  #endif
  hmiData.mediaAutoMount = ENABLED(HAS_SD_EXTENDER);
  #if ALL(INDIVIDUAL_AXIS_HOMING_SUBMENU, MESH_BED_LEVELING)
    hmiData.zAfterHoming = DEF_Z_AFTER_HOMING;
  #endif
  #if ALL(LED_CONTROL_MENU, HAS_COLOR_LEDS)
    TERN_(LED_COLOR_PRESETS, leds.set_default());
    applyLEDColor();
  #endif
  TERN_(HAS_GCODE_PREVIEW, hmiData.enablePreview = true);
}

void dwinCopySettingsTo(char * const buff) {
  memcpy(buff, &hmiData, sizeof(hmi_data_t));
}

void dwinCopySettingsFrom(const char * const buff) {
  memcpy(&hmiData, buff, sizeof(hmi_data_t));
  if (hmiData.colorText == hmiData.colorBackground) dwinSetColorDefaults();
  DWINUI::setColors(hmiData.colorText, hmiData.colorBackground, hmiData.colorStatusBg);
  TERN_(PREVENT_COLD_EXTRUSION, applyExtMinT());
  feedrate_percentage = 100;
  TERN_(BAUD_RATE_GCODE, hmiSetBaudRate());
  #if ALL(LED_CONTROL_MENU, HAS_COLOR_LEDS)
    leds.set_color(
      hmiData.ledColor.r,
      hmiData.ledColor.g,
      hmiData.ledColor.b
      OPTARG(HAS_WHITE_LED, hmiData.ledColor.w)
    );
    leds.update();
  #endif
}

//
// Initialize or re-initialize the LCD
//
void MarlinUI::init_lcd() {
  delay(750);   // Wait to wakeup screen
  const bool hs = dwinHandshake(); UNUSED(hs);
  dwinFrameSetDir(1);
  dwinJPGCacheTo1(Language_English);
}

void MarlinUI::clear_lcd() {}

void dwinInitScreen() {
  dwinSetColorDefaults();
  hmiInit(); // Draws boot screen
  DWINUI::init();
  DWINUI::setColors(hmiData.colorText, hmiData.colorBackground, hmiData.colorStatusBg);
  DWINUI::onTitleDraw = drawTitle;
  initMenu();
  checkkey = 255;
  hash_changed = true;
  dwinDrawStatusLine();
  dwinDrawDashboard();
  gotoMainMenu();
}

//
// MarlinUI functions
//
void MarlinUI::update() {
  hmiSDCardUpdate();  // SD card update
  eachMomentUpdate(); // Status update
  dwinHandleScreen(); // Rotary encoder update
}

#if HAS_LCD_BRIGHTNESS
  void MarlinUI::_set_brightness() { dwinLCDBrightness(backlight ? brightness : 0); }
#endif

void MarlinUI::kill_screen(FSTR_P const lcd_error, FSTR_P const) {
  #if ANY(TJC_DISPLAY, DACAI_DISPLAY)
    dwinDrawPopup(ICON_BLTouch, GET_TEXT_F(MSG_PRINTER_KILLED), lcd_error);
  #else
    dwinDrawPopup(ICON_Printer_0, GET_TEXT_F(MSG_PRINTER_KILLED), lcd_error);
  #endif
  DWINUI::drawCenteredString(hmiData.colorPopupTxt, 270, GET_TEXT_F(MSG_TURN_OFF));
  dwinUpdateLCD();
}

void dwinRebootScreen() {
  dwinFrameClear(COLOR_BG_BLACK);
  dwinJPGShowAndCache(0);
  DWINUI::drawCenteredString(COLOR_WHITE, 220, GET_TEXT_F(MSG_PLEASE_WAIT_REBOOT));
  dwinUpdateLCD();
  safe_delay(500);
}
void dwinRedrawDash() {
  hash_changed = true;
  dwinDrawStatusMessage();
  dwinDrawDashboard();
}
void dwinRedrawScreen() {
  drawMainArea();
  dwinRedrawDash();
}

#if ENABLED(ADVANCED_PAUSE_FEATURE)

  void dwinPopupPause(FSTR_P const fmsg, uint8_t button/*=0*/) {
    hmiSaveProcessID(button ? ID_WaitResponse : ID_NothingToDo);
    dwinShowPopup(ICON_Pause_1, GET_TEXT_F(MSG_ADVANCED_PAUSE), fmsg, button);
  }

  void drawPopupFilamentPurge() {
    dwinDrawPopup(ICON_AutoLeveling, GET_TEXT_F(MSG_ADVANCED_PAUSE), GET_TEXT_F(MSG_FILAMENT_CHANGE_PURGE_CONTINUE));
    DWINUI::drawButton(BTN_Purge, 26, 280);
    DWINUI::drawButton(BTN_Continue, 146, 280);
    drawSelectHighlight(true);
  }

  void onClickFilamentPurge() {
    if (hmiFlag.select_flag)
      pause_menu_response = PAUSE_RESPONSE_EXTRUDE_MORE;  // "Purge More" button
    else {
      hmiSaveProcessID(ID_NothingToDo);
      pause_menu_response = PAUSE_RESPONSE_RESUME_PRINT;  // "Continue" button
    }
  }

  void gotoFilamentPurge() {
    pause_menu_response = PAUSE_RESPONSE_WAIT_FOR;
    gotoPopup(drawPopupFilamentPurge, onClickFilamentPurge);
  }

#endif // ADVANCED_PAUSE_FEATURE

#if HAS_MESH
  void dwinMeshViewer() {
    if (!leveling_is_valid())
      dwinPopupContinue(ICON_Leveling_1, GET_TEXT_F(MSG_MESH_VIEWER), GET_TEXT_F(MSG_NO_VALID_MESH));
    else {
      hmiSaveProcessID(ID_WaitResponse);
      meshViewer.draw();
    }
  }
#endif

#if HAS_LOCKSCREEN
  void dwinLockScreen() {
    if (checkkey != ID_Locked) {
      lockScreen.rprocess = checkkey;
      checkkey = ID_Locked;
      lockScreen.init();
    }
  }
  void dwinUnLockScreen() {
    if (checkkey == ID_Locked) {
      checkkey = lockScreen.rprocess;
      drawMainArea();
    }
  }
  void hmiLockScreen() {
    EncoderState encoder_diffState = get_encoder_state();
    if (encoder_diffState == ENCODER_DIFF_NO) return;
    lockScreen.onEncoder(encoder_diffState);
    if (lockScreen.isUnlocked()) dwinUnLockScreen();
  }
#endif // HAS_LOCKSCREEN

#if HAS_GCODE_PREVIEW
  void setPreview() { toggleCheckboxLine(hmiData.enablePreview); }
  void onClickConfirmToPrint() {
    dwinResetStatusLine();
    if (hmiFlag.select_flag) { // Confirm
      gotoMainMenu();
      return card.openAndPrintFile(card.filename);
    }
    else
      hmiReturnScreen();
  }
#endif // HAS_GCODE_PREVIEW

void gotoConfirmToPrint() {
  #if HAS_GCODE_PREVIEW
    if (hmiData.enablePreview) return gotoPopup(preview.drawFromSD, onClickConfirmToPrint);
  #endif
  card.openAndPrintFile(card.filename); // Direct print SD file
}

#if HAS_ESDIAG
  void drawEndStopDiag() {
    hmiSaveProcessID(ID_ESDiagProcess);
    esDiag.draw();
  }
#endif

//=============================================================================
// MENU SUBSYSTEM
//=============================================================================

// Tool functions

#if ENABLED(EEPROM_SETTINGS)

  void writeEEPROM() {
    dwinDrawStatusLine(GET_TEXT_F(MSG_STORE_EEPROM));
    dwinUpdateLCD();
    DONE_BUZZ(settings.save());
  }
  void readEEPROM() {
    const bool success = settings.load();
    dwinRedrawScreen();
    DONE_BUZZ(success);
  }
  void resetEEPROM() {
    settings.reset();
    dwinRedrawScreen();
    DONE_BUZZ(true);
  }

  #if HAS_MESH
    void saveMesh() { TERN(AUTO_BED_LEVELING_UBL, ublMeshSave(), writeEEPROM()); }
  #endif

#endif // EEPROM_SETTINGS

// Reset Printer
void rebootPrinter() {
  wait_for_heatup = wait_for_user = false; // Stop waiting for heating/user
  thermalManager.disable_all_heaters();
  planner.finish_and_disable();
  dwinRebootScreen();
  hal.reboot();
}

void gotoInfoMenu() {
  drawInfoMenu();
  dwinUpdateLCD();
  hmiSaveProcessID(ID_WaitResponse);
}

void disableMotors() { queue.inject(F("M84")); }

void autoLevel() {   // Always reacquire the Z "home" position
  queue.inject(F(TERN(AUTO_BED_LEVELING_UBL, "G29P1", "G29")));
}
void autoHome() { queue.inject_P(G28_STR); }

#if ENABLED(INDIVIDUAL_AXIS_HOMING_SUBMENU)
  void homeX() { queue.inject(F("G28X")); }
  void homeY() { queue.inject(F("G28Y")); }
  void homeZ() { queue.inject(F("G28Z")); }
  #if ALL(INDIVIDUAL_AXIS_HOMING_SUBMENU, MESH_BED_LEVELING)
    void applyZAfterHoming() { hmiData.zAfterHoming = menuData.value; };
    void setZAfterHoming() { setIntOnClick(0, 20, hmiData.zAfterHoming, applyZAfterHoming); }
  #endif
#endif

#if HAS_ZOFFSET_ITEM

  void applyZOffset() { TERN_(EEPROM_SETTINGS, settings.save()); }
  void liveZOffset() {
    #if ANY(BABYSTEP_ZPROBE_OFFSET, JUST_BABYSTEP)
      const_float_t step_zoffset = round((menuData.value / 100.0f) * planner.settings.axis_steps_per_mm[Z_AXIS]) - babystep.accum;
      if (BABYSTEP_ALLOWED()) babystep.add_steps(Z_AXIS, step_zoffset);
    #endif
  }
  void setZOffset() {
    #if ANY(BABYSTEP_ZPROBE_OFFSET, JUST_BABYSTEP)
      babystep.accum = round(planner.settings.axis_steps_per_mm[Z_AXIS] * BABY_Z_VAR);
    #endif
    setPFloatOnClick(PROBE_OFFSET_ZMIN, PROBE_OFFSET_ZMAX, 2, applyZOffset, liveZOffset);
  }
  void setMoveZto0() {
    #if ENABLED(Z_SAFE_HOMING)
      gcode.process_subcommands_now(MString<54>(F("G28XYO\nG28Z\nG0F5000X"), Z_SAFE_HOMING_X_POINT, F("Y"), Z_SAFE_HOMING_Y_POINT, F("\nG0Z0F300\nM400")));
    #else
      TERN_(HAS_LEVELING, set_bed_leveling_enabled(false));
      gcode.process_subcommands_now(F("G28Z\nG0Z0F300\nM400"));
    #endif
    ui.reset_status();
    DONE_BUZZ(true);
  }

  #if !HAS_BED_PROBE
    void homeZAndDisable() {
      setMoveZto0();
      disableMotors();
    }
  #endif

#endif // HAS_ZOFFSET_ITEM

#if HAS_PREHEAT
  #define _doPreheat(N) void DoPreheat##N() { ui.preheat_all(N-1); }\
                        void DoPreheatHotend##N() { ui.preheat_hotend(N-1); }
  REPEAT_1(PREHEAT_COUNT, _doPreheat)
#endif

void doCoolDown() { thermalManager.cooldown(); }

void setLanguage() {
  hmiToggleLanguage();
  currentMenu = nullptr; // Invalidate menu to full redraw
  drawPrepareMenu();
}

bool enableLiveMove = false;
void setLiveMove() { toggleCheckboxLine(enableLiveMove); }
void axisMove(AxisEnum axis) {
  #if HAS_HOTEND
    if (axis == E_AXIS && thermalManager.tooColdToExtrude(0)) {
      gcode.process_subcommands_now(F("G92E0")); // Reset extruder position
      return dwinPopupConfirm(ICON_TempTooLow, GET_TEXT_F(MSG_HOTEND_TOO_COLD), GET_TEXT_F(MSG_PLEASE_PREHEAT));
    }
  #endif
  planner.synchronize();
  if (!planner.is_full()) planner.buffer_line(current_position, manual_feedrate_mm_s[axis]);
}
void liveMove() {
  if (!enableLiveMove) return;
  *menuData.floatPtr = menuData.value / MINUNITMULT;
  axisMove(hmiValue.axis);
}
void applyMove() {
  if (enableLiveMove) return;
  axisMove(hmiValue.axis);
}

void setMoveX() { hmiValue.axis = X_AXIS; setPFloatOnClick(X_MIN_POS, X_MAX_POS, UNITFDIGITS, applyMove, liveMove); }
void setMoveY() { hmiValue.axis = Y_AXIS; setPFloatOnClick(Y_MIN_POS, Y_MAX_POS, UNITFDIGITS, applyMove, liveMove); }
void setMoveZ() { hmiValue.axis = Z_AXIS; setPFloatOnClick(Z_MIN_POS, Z_MAX_POS, UNITFDIGITS, applyMove, liveMove); }

#if HAS_HOTEND
  void setMoveE() {
    const float e_min = current_position.e - (EXTRUDE_MAXLENGTH),
                e_max = current_position.e + (EXTRUDE_MAXLENGTH);
    hmiValue.axis = E_AXIS; setPFloatOnClick(e_min, e_max, UNITFDIGITS, applyMove, liveMove);
  }
#endif

#if ENABLED(POWER_LOSS_RECOVERY)
  void setPwrLossr() {
    toggleCheckboxLine(recovery.enabled);
    recovery.changed();
  }
#endif

#if ENABLED(BAUD_RATE_GCODE)
  void hmiSetBaudRate() { hmiData.baud115K ? setBaud115K() : setBaud250K(); }
  void setBaudRate() {
    hmiData.baud115K ^= true;
    hmiSetBaudRate();
    drawCheckboxLine(currentMenu->line(), hmiData.baud115K);
    dwinUpdateLCD();
  }
  void setBaud115K() { queue.inject(F("M575 P0 B115200")); hmiData.baud115K = true; }
  void setBaud250K() { queue.inject(F("M575 P0 B250000")); hmiData.baud115K = false; }
#endif

#if HAS_LCD_BRIGHTNESS
  void applyBrightness() { ui.set_brightness(menuData.value); }
  void liveBrightness() { dwinLCDBrightness(menuData.value); }
  void setBrightness() { setIntOnClick(LCD_BRIGHTNESS_MIN, LCD_BRIGHTNESS_MAX, ui.brightness, applyBrightness, liveBrightness); }
  void turnOffBacklight() { hmiSaveProcessID(ID_WaitResponse); ui.set_brightness(0); dwinRedrawScreen(); }
#endif

#if ENABLED(CASE_LIGHT_MENU)

  void setCaseLight() {
    toggleCheckboxLine(caselight.on);
    caselight.update_enabled();
  }

  #if CASELIGHT_USES_BRIGHTNESS
    bool enableLiveCaseLightBrightness = true;
    void liveCaseLightBrightness() { caselight.brightness = menuData.value; caselight.update_brightness(); }
    void setCaseLightBrightness() { setIntOnClick(0, 255, caselight.brightness, liveCaseLightBrightness, enableLiveCaseLightBrightness ? liveCaseLightBrightness : nullptr); }
  #endif

#endif

#if ENABLED(LED_CONTROL_MENU)

  #if !ALL(CASE_LIGHT_MENU, CASE_LIGHT_USE_NEOPIXEL)
    void setLedStatus() {
      leds.toggle();
      showCheckboxLine(leds.lights_on);
    }
  #endif

  #if HAS_COLOR_LEDS
    bool enableLiveLedColor = true;
    void applyLEDColor() {
      hmiData.ledColor = LEDColor( {leds.color.r, leds.color.g, leds.color.b OPTARG(HAS_WHITE_LED, hmiData.ledColor.w) } );
      if (!enableLiveLedColor) leds.update();
    }
    void liveLEDColor(uint8_t *color) { *color = menuData.value; if (enableLiveLedColor) leds.update(); }
    void liveLEDColorR() { liveLEDColor(&leds.color.r); }
    void liveLEDColorG() { liveLEDColor(&leds.color.g); }
    void liveLEDColorB() { liveLEDColor(&leds.color.b); }
    void setLEDColorR() { setIntOnClick(0, 255, leds.color.r, applyLEDColor, liveLEDColorR); }
    void setLEDColorG() { setIntOnClick(0, 255, leds.color.g, applyLEDColor, liveLEDColorG); }
    void setLEDColorB() { setIntOnClick(0, 255, leds.color.b, applyLEDColor, liveLEDColorB); }
    #if HAS_WHITE_LED
      void liveLEDColorW() { liveLEDColor(&leds.color.w); }
      void setLEDColorW() { setIntOnClick(0, 255, leds.color.w, applyLEDColor, liveLEDColorW); }
    #endif
  #endif

#endif

#if ENABLED(SOUND_MENU_ITEM)
  void setEnableSound() {
    toggleCheckboxLine(ui.sound_on);
  }
#endif

#if HAS_HOME_OFFSET
  void applyHomeOffset() { set_home_offset(hmiValue.axis, menuData.value / MINUNITMULT); }
  void setHomeOffsetX() { hmiValue.axis = X_AXIS; setPFloatOnClick(-50, 50, UNITFDIGITS, applyHomeOffset); }
  void setHomeOffsetY() { hmiValue.axis = Y_AXIS; setPFloatOnClick(-50, 50, UNITFDIGITS, applyHomeOffset); }
  void setHomeOffsetZ() { hmiValue.axis = Z_AXIS; setPFloatOnClick( -2,  2, UNITFDIGITS, applyHomeOffset); }
#endif

#if HAS_BED_PROBE

  void setProbeOffsetX() { setPFloatOnClick(-60, 60, UNITFDIGITS); }
  void setProbeOffsetY() { setPFloatOnClick(-60, 60, UNITFDIGITS); }
  void setProbeOffsetZ() { setPFloatOnClick(-10, 10, 2); }

  #if ENABLED(Z_MIN_PROBE_REPEATABILITY_TEST)
    void probeTest() {
      LCD_MESSAGE(MSG_M48_TEST);
      queue.inject(F("G28O\nM48 P10"));
    }
  #endif

  void probeStow() { probe.stow(); }
  void probeDeploy() { probe.deploy(); }

  #if HAS_BLTOUCH_HS_MODE
    void setHSMode() { toggleCheckboxLine(bltouch.high_speed_mode); }
  #endif

#endif // HAS_BED_PROBE

#if ENABLED(EDITABLE_DISPLAY_TIMEOUT)
  void applyTimer() { ui.backlight_timeout_minutes = menuData.value; }
  void setTimer() { setIntOnClick(ui.backlight_timeout_min, ui.backlight_timeout_max, ui.backlight_timeout_minutes, applyTimer); }
#endif

#if HAS_FILAMENT_SENSOR

  void setRunoutEnable() {
    runout.reset();
    toggleCheckboxLine(runout.enabled);
  }
  #if HAS_FILAMENT_RUNOUT_DISTANCE
    void applyRunoutDistance() { runout.set_runout_distance(menuData.value / MINUNITMULT); }
    void setRunoutDistance() { setFloatOnClick(0, 999, UNITFDIGITS, runout.runout_distance(), applyRunoutDistance); }
  #endif

#endif

#if ENABLED(CONFIGURE_FILAMENT_CHANGE)
  void setFilLoad()   { setPFloatOnClick(0, EXTRUDE_MAXLENGTH, UNITFDIGITS); }
  void setFilUnload() { setPFloatOnClick(0, EXTRUDE_MAXLENGTH, UNITFDIGITS); }
#endif

#if ENABLED(PREVENT_COLD_EXTRUSION)
  void applyExtMinT() { thermalManager.extrude_min_temp = hmiData.extMinT; thermalManager.allow_cold_extrude = (hmiData.extMinT == 0); }
  void setExtMinT() { setPIntOnClick(MIN_ETEMP, MAX_ETEMP, applyExtMinT); }
#endif

void setSpeed() { setPIntOnClick(SPEED_EDIT_MIN, SPEED_EDIT_MAX); }

#if HAS_HOTEND
  void applyHotendTemp() { thermalManager.setTargetHotend(menuData.value, 0); }
  void setHotendTemp() { setIntOnClick(MIN_ETEMP, MAX_ETEMP, thermalManager.degTargetHotend(0), applyHotendTemp); }
#endif

#if HAS_HEATED_BED
  void applyBedTemp() { thermalManager.setTargetBed(menuData.value); }
  void setBedTemp() { setIntOnClick(MIN_BEDTEMP, MAX_BEDTEMP, thermalManager.degTargetBed(), applyBedTemp); }
#endif

#if HAS_FAN
  void applyFanSpeed() { thermalManager.set_fan_speed(0, menuData.value); }
  void setFanSpeed() { setIntOnClick(0, 255, thermalManager.fan_speed[0], applyFanSpeed); }
#endif

#if ENABLED(NOZZLE_PARK_FEATURE)
  void parkHead() {
    LCD_MESSAGE(MSG_FILAMENT_PARK_ENABLED);
    queue.inject(F("G28O\nG27"));
  }
#endif

#if ENABLED(ADVANCED_PAUSE_FEATURE)

  void changeFilament() {
    hmiSaveProcessID(ID_NothingToDo);
    queue.inject(F("M600 B2"));
  }

  #if ENABLED(FILAMENT_LOAD_UNLOAD_GCODES)
    void unloadFilament() {
      LCD_MESSAGE(MSG_FILAMENTUNLOAD);
      queue.inject(F("M702 Z20"));
    }
    void loadFilament() {
      LCD_MESSAGE(MSG_FILAMENTLOAD);
      queue.inject(F("M701 Z20"));
    }
  #endif

#endif // ADVANCED_PAUSE_FEATURE

void setFlow() { setPIntOnClick(FLOW_EDIT_MIN, FLOW_EDIT_MAX, []{ planner.refresh_e_factor(0); }); }

// Bed Tramming
#if ENABLED(LCD_BED_TRAMMING)

  void tramXY(const uint8_t point, float &x, float &y) {
    switch (point) {
      case 0:
        LCD_MESSAGE(MSG_TRAM_FL);
        x = bed_tramming_inset_lfbr[0];
        y = bed_tramming_inset_lfbr[1];
        break;
      case 1:
        LCD_MESSAGE(MSG_TRAM_FR);
        x = X_BED_SIZE - bed_tramming_inset_lfbr[2];
        y = bed_tramming_inset_lfbr[1];
        break;
      case 2:
        LCD_MESSAGE(MSG_TRAM_BR);
        x = X_BED_SIZE - bed_tramming_inset_lfbr[2];
        y = Y_BED_SIZE - bed_tramming_inset_lfbr[3];
        break;
      case 3:
        LCD_MESSAGE(MSG_TRAM_BL);
        x = bed_tramming_inset_lfbr[0];
        y = Y_BED_SIZE - bed_tramming_inset_lfbr[3];
        break;
      #if ENABLED(BED_TRAMMING_INCLUDE_CENTER)
        case 4:
          LCD_MESSAGE(MSG_TRAM_C);
          x = X_CENTER;
          y = Y_CENTER;
          break;
      #endif
    }
  }

  #if HAS_BED_PROBE

    float tram(const uint8_t point) {
      static bool inLev = false;
      if (inLev) return NAN;

      float xpos = 0, ypos = 0, zval = 0;
      tramXY(point, xpos, ypos);

      if (hmiData.fullManualTramming) {
        queue.inject(MString<100>(
          F("M420S0\nG28O\nG90\nG0F300Z5\nG0F5000X"), p_float_t(xpos, 1), 'Y', p_float_t(ypos, 1), F("\nG0F300Z0")
        ));
      }
      else {
        // AUTO_BED_LEVELING_BILINEAR does not define MESH_INSET
        #ifndef MESH_MIN_X
          #define MESH_MIN_X (_MAX(X_MIN_BED + (PROBING_MARGIN_LEFT), X_MIN_POS))
        #endif
        #ifndef MESH_MIN_Y
          #define MESH_MIN_Y (_MAX(Y_MIN_BED + (PROBING_MARGIN_FRONT), Y_MIN_POS))
        #endif
        #ifndef MESH_MAX_X
          #define MESH_MAX_X (_MIN(X_MAX_BED - (PROBING_MARGIN_RIGHT), X_MAX_POS))
        #endif
        #ifndef MESH_MAX_Y
          #define MESH_MAX_Y (_MIN(Y_MAX_BED - (PROBING_MARGIN_BACK), Y_MAX_POS))
        #endif

        LIMIT(xpos, MESH_MIN_X, MESH_MAX_X);
        LIMIT(ypos, MESH_MIN_Y, MESH_MAX_Y);
        probe.stow();
        gcode.process_subcommands_now(F("M420S0\nG28O"));
        inLev = true;
        zval = probe.probe_at_point(xpos, ypos, PROBE_PT_STOW);
        if (isnan(zval))
          LCD_MESSAGE(MSG_ZPROBE_OUT);
        else
          ui.set_status(TS(F("X:"), p_float_t(xpos, 1), F(" Y:"), p_float_t(ypos, 1), F(" Z:"), p_float_t(zval, 2)));
        inLev = false;
      }
      return zval;
    }

  #else

    void tram(const uint8_t point) {
      float xpos = 0, ypos = 0;
      tramXY(point, xpos, ypos);
      queue.inject(MString<100>(
        F("M420S0\nG28O\nG90\nG0F300Z5\nG0F5000X"), p_float_t(xpos, 1), 'Y', p_float_t(ypos, 1), F("\nG0F300Z0")
      ));
    }

  #endif

  #if HAS_BED_PROBE && HAS_MESH

    void trammingwizard() {
      if (hmiData.fullManualTramming) {
        LCD_MESSAGE_F("Disable manual tramming");
        return;
      }
      bed_mesh_t zval = {0};
      zval[0][0] = tram(0);
      checkkey = ID_NothingToDo;
      meshViewer.drawMesh(zval, 2, 2);
      zval[1][0] = tram(1);
      meshViewer.drawMesh(zval, 2, 2);
      zval[1][1] = tram(2);
      meshViewer.drawMesh(zval, 2, 2);
      zval[0][1] = tram(3);
      meshViewer.drawMesh(zval, 2, 2);

      DWINUI::drawCenteredString(140, F("Calculating average"));
      DWINUI::drawCenteredString(160, F("and relative heights"));
      safe_delay(1000);
      float avg = 0.0f;
      for (uint8_t x = 0; x < 2; ++x) for (uint8_t y = 0; y < 2; ++y) avg += zval[x][y];
      avg /= 4.0f;
      for (uint8_t x = 0; x < 2; ++x) for (uint8_t y = 0; y < 2; ++y) zval[x][y] -= avg;
      meshViewer.drawMesh(zval, 2, 2);
      ui.reset_status();

      #ifndef BED_TRAMMING_PROBE_TOLERANCE
        #define BED_TRAMMING_PROBE_TOLERANCE 0.05f
      #endif

      if (ABS(meshViewer.max - meshViewer.min) < BED_TRAMMING_PROBE_TOLERANCE) {
        DWINUI::drawCenteredString(140, F("Corners leveled"));
        DWINUI::drawCenteredString(160, F("Tolerance achieved!"));
      }
      else {
        uint8_t p = 0;
        float max = 0.0f;
        FSTR_P plabel;
        bool s = true;
        for (uint8_t x = 0; x < 2; ++x) for (uint8_t y = 0; y < 2; ++y) {
          const float d = ABS(zval[x][y]);
          if (max < d) {
            s = (zval[x][y] >= 0);
            max = d;
            p = x + 2 * y;
          }
        }
        switch (p) {
          case 0b00 : plabel = GET_TEXT_F(MSG_TRAM_FL); break;
          case 0b01 : plabel = GET_TEXT_F(MSG_TRAM_FR); break;
          case 0b10 : plabel = GET_TEXT_F(MSG_TRAM_BL); break;
          case 0b11 : plabel = GET_TEXT_F(MSG_TRAM_BR); break;
          default   : plabel = F(""); break;
        }
        DWINUI::drawCenteredString(120, F("Corners not leveled"));
        DWINUI::drawCenteredString(140, F("Knob adjustment required"));
        DWINUI::drawCenteredString(COLOR_GREEN, 160, s ? F("Lower") : F("Raise"));
        DWINUI::drawCenteredString(COLOR_GREEN, 180, plabel);
      }
      DWINUI::drawButton(BTN_Continue, 86, 305);
      checkkey = ID_Menu;
      hmiSaveProcessID(ID_WaitResponse);
    }

    void setManualTramming() {
      toggleCheckboxLine(hmiData.fullManualTramming);
    }

  #endif // HAS_BED_PROBE && HAS_MESH

#endif // LCD_BED_TRAMMING

#if ENABLED(MESH_BED_LEVELING)

  void manualMeshStart() {
    LCD_MESSAGE(MSG_UBL_BUILD_MESH_MENU);
    gcode.process_subcommands_now(F("G28XYO\nG28Z\nM211S0\nG29S1"));
    #ifdef MANUAL_PROBE_START_Z
      const uint8_t line = currentMenu->line(mMeshMoveZItem->pos);
      DWINUI::drawSignedFloat(hmiData.colorText, hmiData.colorBackground, 3, 2, VALX - 2 * DWINUI::fontWidth(DWIN_FONT_MENU), MBASE(line), MANUAL_PROBE_START_Z);
    #endif
  }

  void liveMeshMoveZ() {
    *menuData.floatPtr = menuData.value / POW(10, 2);
    if (!planner.is_full()) {
      planner.synchronize();
      planner.buffer_line(current_position, manual_feedrate_mm_s[Z_AXIS]);
    }
  }
  void setMMeshMoveZ() { setPFloatOnClick(-1, 1, 2, planner.synchronize, liveMeshMoveZ); }

  void manualMeshContinue() {
    gcode.process_subcommands_now(F("G29S2"));
    mMeshMoveZItem->redraw();
  }

  void manualMeshSave() {
    LCD_MESSAGE(MSG_UBL_STORAGE_MESH_MENU);
    queue.inject(F("M211S1\nM500"));
  }

#endif // MESH_BED_LEVELING

#if HAS_PREHEAT
  #if HAS_HOTEND
    void setPreheatEndTemp() { setPIntOnClick(MIN_ETEMP, MAX_ETEMP); }
  #endif
  #if HAS_HEATED_BED
    void setPreheatBedTemp() { setPIntOnClick(MIN_BEDTEMP, MAX_BEDTEMP); }
  #endif
  #if HAS_FAN
    void setPreheatFanSpeed() { setPIntOnClick(0, 255); }
  #endif
#endif

void applyMaxSpeed() { planner.set_max_feedrate(hmiValue.axis, menuData.value / MINUNITMULT); }
#if HAS_X_AXIS
  void setMaxSpeedX() { hmiValue.axis = X_AXIS; setFloatOnClick(min_feedrate_edit_values.x, max_feedrate_edit_values.x, UNITFDIGITS, planner.settings.max_feedrate_mm_s[X_AXIS], applyMaxSpeed); }
#endif
#if HAS_Y_AXIS
  void setMaxSpeedY() { hmiValue.axis = Y_AXIS; setFloatOnClick(min_feedrate_edit_values.y, max_feedrate_edit_values.y, UNITFDIGITS, planner.settings.max_feedrate_mm_s[Y_AXIS], applyMaxSpeed); }
#endif
#if HAS_Z_AXIS
  void setMaxSpeedZ() { hmiValue.axis = Z_AXIS; setFloatOnClick(min_feedrate_edit_values.z, max_feedrate_edit_values.z, UNITFDIGITS, planner.settings.max_feedrate_mm_s[Z_AXIS], applyMaxSpeed); }
#endif
#if HAS_HOTEND
  void setMaxSpeedE() { hmiValue.axis = E_AXIS; setFloatOnClick(min_feedrate_edit_values.e, max_feedrate_edit_values.e, UNITFDIGITS, planner.settings.max_feedrate_mm_s[E_AXIS], applyMaxSpeed); }
#endif

void applyMaxAccel() { planner.set_max_acceleration(hmiValue.axis, menuData.value); }
#if HAS_X_AXIS
  void setMaxAccelX() { hmiValue.axis = X_AXIS; setIntOnClick(min_acceleration_edit_values.x, max_acceleration_edit_values.x, planner.settings.max_acceleration_mm_per_s2[X_AXIS], applyMaxAccel); }
#endif
#if HAS_Y_AXIS
  void setMaxAccelY() { hmiValue.axis = Y_AXIS; setIntOnClick(min_acceleration_edit_values.y, max_acceleration_edit_values.y, planner.settings.max_acceleration_mm_per_s2[Y_AXIS], applyMaxAccel); }
#endif
#if HAS_Z_AXIS
  void setMaxAccelZ() { hmiValue.axis = Z_AXIS; setIntOnClick(min_acceleration_edit_values.z, max_acceleration_edit_values.z, planner.settings.max_acceleration_mm_per_s2[Z_AXIS], applyMaxAccel); }
#endif
#if HAS_HOTEND
  void setMaxAccelE() { hmiValue.axis = E_AXIS; setIntOnClick(min_acceleration_edit_values.e, max_acceleration_edit_values.e, planner.settings.max_acceleration_mm_per_s2[E_AXIS], applyMaxAccel); }
#endif

#if ENABLED(CLASSIC_JERK)
  void applyMaxJerk() { planner.set_max_jerk(hmiValue.axis, menuData.value / MINUNITMULT); }
  #if HAS_X_AXIS
    void setMaxJerkX() { hmiValue.axis = X_AXIS; setFloatOnClick(min_jerk_edit_values.x, max_jerk_edit_values.x, UNITFDIGITS, planner.max_jerk.x, applyMaxJerk); }
  #endif
  #if HAS_Y_AXIS
    void setMaxJerkY() { hmiValue.axis = Y_AXIS; setFloatOnClick(min_jerk_edit_values.y, max_jerk_edit_values.y, UNITFDIGITS, planner.max_jerk.y, applyMaxJerk); }
  #endif
  #if HAS_Z_AXIS
    void setMaxJerkZ() { hmiValue.axis = Z_AXIS; setFloatOnClick(min_jerk_edit_values.z, max_jerk_edit_values.z, UNITFDIGITS, planner.max_jerk.z, applyMaxJerk); }
  #endif
  #if HAS_HOTEND
    void setMaxJerkE() { hmiValue.axis = E_AXIS; setFloatOnClick(min_jerk_edit_values.e, max_jerk_edit_values.e, UNITFDIGITS, planner.max_jerk.e, applyMaxJerk); }
  #endif
#elif HAS_JUNCTION_DEVIATION
  void applyJDmm() { TERN_(LIN_ADVANCE, planner.recalculate_max_e_jerk()); }
  void setJDmm() { setPFloatOnClick(MIN_JD_MM, MAX_JD_MM, 3, applyJDmm); }
#endif

#if ENABLED(LIN_ADVANCE)
  void setLA_K() { setPFloatOnClick(0, 10, 3); }
#endif

#if HAS_X_AXIS
  void setStepsX() { hmiValue.axis = X_AXIS; setPFloatOnClick( min_steps_edit_values.x, max_steps_edit_values.x, UNITFDIGITS); }
#endif
#if HAS_Y_AXIS
  void setStepsY() { hmiValue.axis = Y_AXIS; setPFloatOnClick( min_steps_edit_values.y, max_steps_edit_values.y, UNITFDIGITS); }
#endif
#if HAS_Z_AXIS
  void setStepsZ() { hmiValue.axis = Z_AXIS; setPFloatOnClick( min_steps_edit_values.z, max_steps_edit_values.z, UNITFDIGITS); }
#endif
#if HAS_HOTEND
  void setStepsE() { hmiValue.axis = E_AXIS; setPFloatOnClick( min_steps_edit_values.e, max_steps_edit_values.e, UNITFDIGITS); }
#endif

<<<<<<< HEAD
=======
#if ENABLED(EDITABLE_HOMING_FEEDRATE)
  void updateHomingFR(AxisEnum axis, feedRate_t value) {
    switch (axis) {
      case X_AXIS: homing_feedrate_mm_m.x = value; break;
      case Y_AXIS: homing_feedrate_mm_m.y = value; break;
      case Z_AXIS: homing_feedrate_mm_m.z = value; break;
      default: break;
    }
  }
  void applyHomingFR() { updateHomingFR(HMI_value.axis, MenuData.Value); }
  #if HAS_X_AXIS
    void setHomingX() { hmiValue.axis = X_AXIS; setIntOnClick(min_homing_edit_values.x, max_homing_edit_values.x, homing_feedrate_mm_m.x, applyHomingFR); }
  #endif
  #if HAS_Y_AXIS
    void setHomingY() { hmiValue.axis = Y_AXIS; setIntOnClick(min_homing_edit_values.y, max_homing_edit_values.y, homing_feedrate_mm_m.x, applyHomingFR); }
  #endif
  #if HAS_Z_AXIS
    void setHomingZ() { hmiValue.axis = Z_AXIS; setIntOnClick(min_homing_edit_values.z, max_homing_edit_values.z, homing_feedrate_mm_m.x, applyHomingFR); }
  #endif
#endif

>>>>>>> d2bda128
#if ENABLED(FWRETRACT)
  void returnFWRetractMenu() { (previousMenu == filSetMenu) ? drawFilSetMenu() : drawTuneMenu(); }
  void setRetractLength() { setPFloatOnClick( 0, 10, UNITFDIGITS); }
  void setRetractSpeed()  { setPFloatOnClick( 1, 90, UNITFDIGITS); }
  void setZRaise()        { setPFloatOnClick( 0, 2, 2); }
  void setRecoverSpeed()  { setPFloatOnClick( 1, 90, UNITFDIGITS); }
  void setAddRecover()    { setPFloatOnClick(-5, 5, UNITFDIGITS); }
#endif

// Special Menuitem Drawing functions =================================================

void onDrawBack(MenuItem* menuitem, int8_t line) {
  if (hmiIsChinese()) menuitem->setFrame(1, 129, 72, 156, 84);
  onDrawMenuItem(menuitem, line);
}

void onDrawTempSubMenu(MenuItem* menuitem, int8_t line) {
  if (hmiIsChinese()) menuitem->setFrame(1, 57, 104, 84, 116);
  onDrawSubMenu(menuitem, line);
}

void onDrawMotionSubMenu(MenuItem* menuitem, int8_t line) {
  if (hmiIsChinese()) menuitem->setFrame(1,  87, 104, 114, 116);
  onDrawSubMenu(menuitem, line);
}

#if ENABLED(EEPROM_SETTINGS)
  void onDrawWriteEeprom(MenuItem* menuitem, int8_t line) {
    if (hmiIsChinese()) menuitem->setFrame(1, 117, 104, 172, 116);
    onDrawMenuItem(menuitem, line);
  }

  void onDrawReadEeprom(MenuItem* menuitem, int8_t line) {
    if (hmiIsChinese()) menuitem->setFrame(1, 174, 103, 229, 116);
    onDrawMenuItem(menuitem, line);
  }

  void onDrawResetEeprom(MenuItem* menuitem, int8_t line) {
    if (hmiIsChinese()) menuitem->setFrame(1, 1, 118, 56, 131);
    onDrawMenuItem(menuitem, line);
  }
#endif

void onDrawInfoSubMenu(MenuItem* menuitem, int8_t line) {
  if (hmiIsChinese()) menuitem->setFrame(1, 231, 104, 258, 116);
  onDrawSubMenu(menuitem, line);
}

void onDrawMoveX(MenuItem* menuitem, int8_t line) {
  if (hmiIsChinese()) menuitem->setFrame(1, 58, 118, 106, 132);
  onDrawPFloatMenu(menuitem, line);
}

void onDrawMoveY(MenuItem* menuitem, int8_t line) {
  if (hmiIsChinese()) menuitem->setFrame(1, 109, 118, 157, 132);
  onDrawPFloatMenu(menuitem, line);
}

void onDrawMoveZ(MenuItem* menuitem, int8_t line) {
  if (hmiIsChinese()) menuitem->setFrame(1, 160, 118, 209, 132);
  onDrawPFloatMenu(menuitem, line);
}

#if HAS_HOTEND
  void onDrawMoveE(MenuItem* menuitem, int8_t line) {
    if (hmiIsChinese()) menuitem->setFrame(1, 212, 118, 253, 131);
    onDrawPFloatMenu(menuitem, line);
  }
#endif

void onDrawMoveSubMenu(MenuItem* menuitem, int8_t line) {
  if (hmiIsChinese()) menuitem->setFrame(1, 159, 70, 200, 84);
  onDrawSubMenu(menuitem, line);
}

void onDrawDisableMotors(MenuItem* menuitem, int8_t line) {
  if (hmiIsChinese()) menuitem->setFrame(1, 204, 70, 259, 82);
  onDrawMenuItem(menuitem, line);
}

void onDrawAutoHome(MenuItem* menuitem, int8_t line) {
  if (hmiIsChinese()) menuitem->setFrame(1, 0, 89, 41, 101);
  onDrawMenuItem(menuitem, line);
}

#if HAS_ZOFFSET_ITEM
  #if ANY(BABYSTEP_ZPROBE_OFFSET, JUST_BABYSTEP)
    void onDrawZOffset(MenuItem* menuitem, int8_t line) {
      if (hmiIsChinese()) menuitem->setFrame(1, 174, 164, 223, 177);
      onDrawPFloat2Menu(menuitem, line);
    }
  #endif
#endif

#if HAS_HOTEND
  void onDrawPreheat1(MenuItem* menuitem, int8_t line) {
    if (hmiIsChinese()) menuitem->setFrame(1, 100, 89, 151, 101);
    onDrawMenuItem(menuitem, line);
  }
  #if PREHEAT_COUNT > 1
    void onDrawPreheat2(MenuItem* menuitem, int8_t line) {
      if (hmiIsChinese()) menuitem->setFrame(1, 180, 89, 233, 100);
      onDrawMenuItem(menuitem, line);
    }
  #endif
#endif

#if HAS_PREHEAT
  void onDrawCooldown(MenuItem* menuitem, int8_t line) {
    if (hmiIsChinese()) menuitem->setFrame(1, 1, 104, 56, 117);
    onDrawMenuItem(menuitem, line);
  }
#endif

void onDrawLanguage(MenuItem* menuitem, int8_t line) {
  if (hmiIsChinese()) menuitem->setFrame(1, 239, 134, 266, 146);
  onDrawMenuItem(menuitem, line);
  DWINUI::drawString(VALX, MBASE(line), hmiIsChinese() ? F("CN") : F("EN"));
}

void onDrawSelColorItem(MenuItem* menuitem, int8_t line) {
  const uint16_t color = *(uint16_t*)static_cast<MenuItemPtr*>(menuitem)->value;
  dwinDrawRectangle(0, hmiData.colorHighlight, ICOX + 1, MBASE(line) - 1 + 1, ICOX + 18, MBASE(line) - 1 + 18);
  dwinDrawRectangle(1, color, ICOX + 2, MBASE(line) - 1 + 2, ICOX + 17, MBASE(line) - 1 + 17);
  onDrawMenuItem(menuitem, line);
}

void onDrawGetColorItem(MenuItem* menuitem, int8_t line) {
  const uint8_t i = menuitem->icon;
  uint16_t color;
  switch (i) {
    case 0:  color = RGB(31, 0, 0); break; // Red
    case 1:  color = RGB(0, 63, 0); break; // Green
    case 2:  color = RGB(0, 0, 31); break; // Blue
    default: color = 0; break;
  }
  dwinDrawRectangle(0, hmiData.colorHighlight, ICOX + 1, MBASE(line) - 1 + 1, ICOX + 18, MBASE(line) - 1 + 18);
  dwinDrawRectangle(1, color, ICOX + 2, MBASE(line) - 1 + 2, ICOX + 17, MBASE(line) - 1 + 17);
  DWINUI::drawString(LBLX, MBASE(line) - 1, menuitem->caption);
  drawMenuIntValue(hmiData.colorBackground, line, 4, hmiValue.color[i]);
  dwinDrawHLine(hmiData.colorSplitLine, 16, MYPOS(line + 1), 240);
}

void onDrawSpeedItem(MenuItem* menuitem, int8_t line) {
  if (hmiIsChinese()) menuitem->setFrame(1, 116, 164, 171, 176);
  onDrawPIntMenu(menuitem, line);
}

#if HAS_HOTEND
  void onDrawHotendTemp(MenuItem* menuitem, int8_t line) {
    if (hmiIsChinese()) menuitem->setFrame(1, 1, 134, 56, 146);
    onDrawPIntMenu(menuitem, line);
  }
#endif

#if HAS_HEATED_BED
  void onDrawBedTemp(MenuItem* menuitem, int8_t line) {
    if (hmiIsChinese()) menuitem->setFrame(1, 58, 134, 113, 146);
    onDrawPIntMenu(menuitem, line);
  }
#endif

#if HAS_FAN
  void onDrawFanSpeed(MenuItem* menuitem, int8_t line) {
    if (hmiIsChinese()) menuitem->setFrame(1, 115, 134, 170, 146);
    onDrawPInt8Menu(menuitem, line);
  }
#endif

void onDrawSteps(MenuItem* menuitem, int8_t line) {
  if (hmiIsChinese()) menuitem->setFrame(1, 153, 148, 194, 161);
  onDrawSubMenu(menuitem, line);
}

#if ENABLED(MESH_BED_LEVELING)
  void onDrawMMeshMoveZ(MenuItem* menuitem, int8_t line) {
    if (hmiIsChinese()) menuitem->setFrame(1, 160, 118, 209, 132);
    onDrawPFloat2Menu(menuitem, line);
  }
#endif

#if HAS_PREHEAT
  #if HAS_HOTEND
    void onDrawSetPreheatHotend(MenuItem* menuitem, int8_t line) {
      if (hmiIsChinese()) menuitem->setFrame(1, 1, 134, 56, 146);
      onDrawPIntMenu(menuitem, line);
    }
  #endif
  #if HAS_HEATED_BED
    void onDrawSetPreheatBed(MenuItem* menuitem, int8_t line) {
      if (hmiIsChinese()) menuitem->setFrame(1, 58, 134, 113, 146);
      onDrawPIntMenu(menuitem, line);
    }
  #endif
  #if HAS_FAN
    void onDrawSetPreheatFan(MenuItem* menuitem, int8_t line) {
      if (hmiIsChinese()) menuitem->setFrame(1, 115, 134, 170, 146);
      onDrawPIntMenu(menuitem, line);
    }
  #endif
#endif // HAS_PREHEAT

void onDrawSpeed(MenuItem* menuitem, int8_t line) {
  if (hmiIsChinese())
    menuitem->setFrame(1, 173, 133, 228, 147);
  onDrawSubMenu(menuitem, line);
}

#if HAS_X_AXIS
  void onDrawMaxSpeedX(MenuItem* menuitem, int8_t line) {
    if (hmiIsChinese()) {
      menuitem->setFrame(1, 173, 133, 228, 147);
      dwinFrameAreaCopy(1, 229, 133, 236, 147, LBLX + 58, MBASE(line)); // X
    }
    onDrawPFloatMenu(menuitem, line);
  }
#endif

#if HAS_Y_AXIS
  void onDrawMaxSpeedY(MenuItem* menuitem, int8_t line) {
    if (hmiIsChinese()) {
      menuitem->setFrame(1, 173, 133, 228, 147);
      dwinFrameAreaCopy(1, 1, 150, 7, 160, LBLX + 58, MBASE(line)); // Y
    }
    onDrawPFloatMenu(menuitem, line);
  }
#endif

#if HAS_Z_AXIS
  void onDrawMaxSpeedZ(MenuItem* menuitem, int8_t line) {
    if (hmiIsChinese()) {
      menuitem->setFrame(1, 173, 133, 228, 147);
      dwinFrameAreaCopy(1, 9, 150, 16, 160, LBLX + 58, MBASE(line) + 3); // Z
    }
    onDrawPFloatMenu(menuitem, line);
  }
#endif

#if HAS_HOTEND
  void onDrawMaxSpeedE(MenuItem* menuitem, int8_t line) {
    if (hmiIsChinese()) {
      menuitem->setFrame(1, 173, 133, 228, 147);
      dwinFrameAreaCopy(1, 18, 150, 25, 160, LBLX + 58, MBASE(line)); // E
    }
    onDrawPFloatMenu(menuitem, line);
  }
#endif

void onDrawAcc(MenuItem* menuitem, int8_t line) {
  if (hmiIsChinese()) {
    menuitem->setFrame(1, 173, 133, 200, 147);
    dwinFrameAreaCopy(1, 28, 149, 69, 161, LBLX + 27, MBASE(line) + 1); // ...Acceleration
  }
  onDrawSubMenu(menuitem, line);
}

#if HAS_X_AXIS
  void onDrawMaxAccelX(MenuItem* menuitem, int8_t line) {
    if (hmiIsChinese()) {
      menuitem->setFrame(1, 173, 133, 200, 147);
      dwinFrameAreaCopy(1, 28,  149,  69, 161, LBLX + 27, MBASE(line));
      dwinFrameAreaCopy(1, 229, 133, 236, 147, LBLX + 71, MBASE(line)); // X
    }
    onDrawPInt32Menu(menuitem, line);
  }
#endif

#if HAS_Y_AXIS
  void onDrawMaxAccelY(MenuItem* menuitem, int8_t line) {
    if (hmiIsChinese()) {
      menuitem->setFrame(1, 173, 133, 200, 147);
      dwinFrameAreaCopy(1, 28, 149, 69, 161, LBLX + 27, MBASE(line));
      dwinFrameAreaCopy(1,  1, 150,  7, 160, LBLX + 71, MBASE(line)); // Y
    }
    onDrawPInt32Menu(menuitem, line);
  }
#endif

#if HAS_Z_AXIS
  void onDrawMaxAccelZ(MenuItem* menuitem, int8_t line) {
    if (hmiIsChinese()) {
      menuitem->setFrame(1, 173, 133, 200, 147);
      dwinFrameAreaCopy(1, 28, 149, 69, 161, LBLX + 27, MBASE(line));
      dwinFrameAreaCopy(1,  9, 150, 16, 160, LBLX + 71, MBASE(line)); // Z
    }
    onDrawPInt32Menu(menuitem, line);
  }
#endif

#if HAS_HOTEND
  void onDrawMaxAccelE(MenuItem* menuitem, int8_t line) {
    if (hmiIsChinese()) {
      menuitem->setFrame(1, 173, 133, 200, 147);
      dwinFrameAreaCopy(1, 28, 149, 69, 161, LBLX + 27, MBASE(line));
      dwinFrameAreaCopy(1, 18, 150, 25, 160, LBLX + 71, MBASE(line)); // E
    }
    onDrawPInt32Menu(menuitem, line);
  }
#endif

#if ENABLED(CLASSIC_JERK)

  void onDrawJerk(MenuItem* menuitem, int8_t line) {
    if (hmiIsChinese()) {
      menuitem->setFrame(1, 173, 133, 200, 147);
      dwinFrameAreaCopy(1,   1, 180,  28, 192, LBLX + 27, MBASE(line) + 1);
      dwinFrameAreaCopy(1, 202, 133, 228, 147, LBLX + 54, MBASE(line)); // ...Jerk
    }
    onDrawSubMenu(menuitem, line);
  }

  #if HAS_X_AXIS
    void onDrawMaxJerkX(MenuItem* menuitem, int8_t line) {
      if (hmiIsChinese()) {
        menuitem->setFrame(1, 173, 133, 200, 147);
        dwinFrameAreaCopy(1,   1, 180,  28, 192, LBLX + 27, MBASE(line));
        dwinFrameAreaCopy(1, 202, 133, 228, 147, LBLX + 53, MBASE(line));
        dwinFrameAreaCopy(1, 229, 133, 236, 147, LBLX + 83, MBASE(line));
      }
      onDrawPFloatMenu(menuitem, line);
    }
  #endif

  #if HAS_Y_AXIS
    void onDrawMaxJerkY(MenuItem* menuitem, int8_t line) {
      if (hmiIsChinese()) {
        menuitem->setFrame(1, 173, 133, 200, 147);
        dwinFrameAreaCopy(1,   1, 180,  28, 192, LBLX + 27, MBASE(line));
        dwinFrameAreaCopy(1, 202, 133, 228, 147, LBLX + 53, MBASE(line));
        dwinFrameAreaCopy(1,   1, 150,   7, 160, LBLX + 83, MBASE(line));
      }
      onDrawPFloatMenu(menuitem, line);
    }
  #endif

  #if HAS_Z_AXIS
    void onDrawMaxJerkZ(MenuItem* menuitem, int8_t line) {
      if (hmiIsChinese()) {
        menuitem->setFrame(1, 173, 133, 200, 147);
        dwinFrameAreaCopy(1,   1, 180,  28, 192, LBLX + 27, MBASE(line));
        dwinFrameAreaCopy(1, 202, 133, 228, 147, LBLX + 53, MBASE(line));
        dwinFrameAreaCopy(1,   9, 150,  16, 160, LBLX + 83, MBASE(line));
      }
      onDrawPFloatMenu(menuitem, line);
    }
  #endif

  #if HAS_HOTEND
    void onDrawMaxJerkE(MenuItem* menuitem, int8_t line) {
      if (hmiIsChinese()) {
        menuitem->setFrame(1, 173, 133, 200, 147);
        dwinFrameAreaCopy(1,   1, 180,  28, 192, LBLX + 27, MBASE(line));
        dwinFrameAreaCopy(1, 202, 133, 228, 147, LBLX + 53, MBASE(line));
        dwinFrameAreaCopy(1,  18, 150,  25, 160, LBLX + 83, MBASE(line));
      }
      onDrawPFloatMenu(menuitem, line);
    }
  #endif

#endif // CLASSIC_JERK

#if HAS_X_AXIS
  void onDrawStepsX(MenuItem* menuitem, int8_t line) {
    if (hmiIsChinese()) {
      menuitem->setFrame(1, 153, 148, 194, 161);
      dwinFrameAreaCopy(1, 229, 133, 236, 147, LBLX + 44, MBASE(line)); // X
    }
    onDrawPFloatMenu(menuitem, line);
  }
#endif

#if HAS_Y_AXIS
  void onDrawStepsY(MenuItem* menuitem, int8_t line) {
    if (hmiIsChinese()) {
      menuitem->setFrame(1, 153, 148, 194, 161);
      dwinFrameAreaCopy(1, 1, 150, 7, 160, LBLX + 44, MBASE(line)); // Y
    }
    onDrawPFloatMenu(menuitem, line);
  }
#endif

#if HAS_Z_AXIS
  void onDrawStepsZ(MenuItem* menuitem, int8_t line) {
    if (hmiIsChinese()) {
      menuitem->setFrame(1, 153, 148, 194, 161);
      dwinFrameAreaCopy(1, 9, 150, 16, 160, LBLX + 44, MBASE(line)); // Z
    }
    onDrawPFloatMenu(menuitem, line);
  }
#endif

#if HAS_HOTEND
  void onDrawStepsE(MenuItem* menuitem, int8_t line) {
    if (hmiIsChinese()) {
      menuitem->setFrame(1, 153, 148, 194, 161);
      dwinFrameAreaCopy(1, 18, 150, 25, 160, LBLX + 44, MBASE(line)); // E
    }
    onDrawPFloatMenu(menuitem, line);
  }
#endif

// Menu Creation and Drawing functions ======================================================

frame_rect_t selrect(frame_rect_t) {
  return hmiIsChinese() ? frame_rect_t({ 133, 1, 28, 13 }) : frame_rect_t({ 0 });
}

void drawPrepareMenu() {
  checkkey = ID_Menu;
  if (SET_MENU_R(prepareMenu, selrect({133, 1, 28, 13}), MSG_PREPARE, 12 + PREHEAT_COUNT)) {
    BACK_ITEM(gotoMainMenu);
    MENU_ITEM(ICON_FilMan, MSG_FILAMENT_MAN, onDrawSubMenu, drawFilamentManMenu);
    MENU_ITEM(ICON_Axis, MSG_MOVE_AXIS, onDrawMoveSubMenu, drawMoveMenu);
    #if ENABLED(LCD_BED_TRAMMING)
      MENU_ITEM(ICON_Tram, MSG_BED_TRAMMING, onDrawSubMenu, drawTrammingMenu);
    #endif
    MENU_ITEM(ICON_CloseMotor, MSG_DISABLE_STEPPERS, onDrawDisableMotors, disableMotors);
    #if ENABLED(INDIVIDUAL_AXIS_HOMING_SUBMENU)
      MENU_ITEM(ICON_Homing, MSG_HOMING, onDrawSubMenu, drawHomingMenu);
    #else
      MENU_ITEM(ICON_Homing, MSG_AUTO_HOME, onDrawAutoHome, autoHome);
    #endif
    #if ENABLED(MESH_BED_LEVELING)
      MENU_ITEM(ICON_ManualMesh, MSG_MANUAL_MESH, onDrawSubMenu, drawManualMeshMenu);
    #elif HAS_BED_PROBE
      MENU_ITEM(ICON_Level, MSG_AUTO_MESH, onDrawMenuItem, autoLevel);
    #endif
    #if HAS_ZOFFSET_ITEM
      #if HAS_BED_PROBE
        MENU_ITEM(ICON_SetZOffset, MSG_PROBE_WIZARD, onDrawSubMenu, drawZOffsetWizMenu);
      #elif ENABLED(BABYSTEPPING)
        EDIT_ITEM(ICON_Zoffset, MSG_HOME_OFFSET_Z, onDrawPFloat2Menu, setZOffset, &BABY_Z_VAR);
      #endif
    #endif
    #if HAS_PREHEAT
      #define _ITEM_PREHEAT(N) MENU_ITEM(ICON_Preheat##N, MSG_PREHEAT_##N, onDrawMenuItem, DoPreheat##N);
      REPEAT_1(PREHEAT_COUNT, _ITEM_PREHEAT)
    #endif
    MENU_ITEM(ICON_Cool, MSG_COOLDOWN, onDrawCooldown, doCoolDown);
    #if ALL(PROUI_TUNING_GRAPH, PROUI_ITEM_PLOT)
      MENU_ITEM(ICON_PIDNozzle, MSG_HOTEND_TEMP_GRAPH, onDrawMenuItem, drawHPlot);
      MENU_ITEM(ICON_PIDBed, MSG_BED_TEMP_GRAPH, onDrawMenuItem, drawBPlot);
    #endif
    MENU_ITEM(ICON_Language, MSG_UI_LANGUAGE, onDrawLanguage, setLanguage);
  }
  ui.reset_status(true);
  updateMenu(prepareMenu);
}

#if ENABLED(LCD_BED_TRAMMING)
  void drawTrammingMenu() {
    checkkey = ID_Menu;
    if (SET_MENU(trammingMenu, MSG_BED_TRAMMING, 8)) {
      BACK_ITEM(drawPrepareMenu);
      #if HAS_BED_PROBE && HAS_MESH
        MENU_ITEM(ICON_Tram, MSG_TRAMMING_WIZARD, onDrawMenuItem, trammingwizard);
        EDIT_ITEM(ICON_Version, MSG_BED_TRAMMING_MANUAL, onDrawChkbMenu, setManualTramming, &hmiData.fullManualTramming);
      #elif !HAS_BED_PROBE && HAS_ZOFFSET_ITEM
        MENU_ITEM_F(ICON_MoveZ0, "Home Z and disable", onDrawMenuItem, homeZAndDisable);
      #endif
      MENU_ITEM(ICON_AxisBL, MSG_TRAM_FL, onDrawMenuItem, []{ (void)tram(0); });
      MENU_ITEM(ICON_AxisBR, MSG_TRAM_FR, onDrawMenuItem, []{ (void)tram(1); });
      MENU_ITEM(ICON_AxisTR, MSG_TRAM_BR, onDrawMenuItem, []{ (void)tram(2); });
      MENU_ITEM(ICON_AxisTL, MSG_TRAM_BL, onDrawMenuItem, []{ (void)tram(3); });
      #if ENABLED(BED_TRAMMING_INCLUDE_CENTER)
        MENU_ITEM(ICON_AxisC, MSG_TRAM_C, onDrawMenuItem, []{ (void)tram(4); });
      #endif
    }
    updateMenu(trammingMenu);
  }
#endif // LCD_BED_TRAMMING

void drawControlMenu() {
  checkkey = ID_Menu;
  if (SET_MENU_R(controlMenu, selrect({103, 1, 28, 14}), MSG_CONTROL, 11)) {
    BACK_ITEM(gotoMainMenu);
    MENU_ITEM(ICON_Temperature, MSG_TEMPERATURE, onDrawTempSubMenu, drawTemperatureMenu);
    MENU_ITEM(ICON_Motion, MSG_MOTION, onDrawMotionSubMenu, drawMotionMenu);
    #if ENABLED(CASE_LIGHT_MENU)
      #if CASELIGHT_USES_BRIGHTNESS
        enableLiveCaseLightBrightness = true; // Allow live update of brightness in control menu
        MENU_ITEM(ICON_CaseLight, MSG_CASE_LIGHT, onDrawSubMenu, drawCaseLightMenu);
      #else
        EDIT_ITEM(ICON_CaseLight, MSG_CASE_LIGHT, onDrawChkbMenu, setCaseLight, &caselight.on);
      #endif
    #endif
    #if ENABLED(LED_CONTROL_MENU)
      enableLiveLedColor = true; // Allow live update of color in control menu
      MENU_ITEM(ICON_LedControl, MSG_LED_CONTROL, onDrawSubMenu, drawLedControlMenu);
    #endif
    #if ENABLED(EEPROM_SETTINGS)
      MENU_ITEM(ICON_WriteEEPROM, MSG_STORE_EEPROM, onDrawWriteEeprom, writeEEPROM);
      MENU_ITEM(ICON_ReadEEPROM, MSG_LOAD_EEPROM, onDrawReadEeprom, readEEPROM);
      MENU_ITEM(ICON_ResetEEPROM, MSG_RESTORE_DEFAULTS, onDrawResetEeprom, resetEEPROM);
    #endif
    MENU_ITEM(ICON_Reboot, MSG_RESET_PRINTER, onDrawMenuItem, rebootPrinter);
    MENU_ITEM(ICON_Info, MSG_INFO_SCREEN, onDrawInfoSubMenu, gotoInfoMenu);
  }
  ui.reset_status(true);
  updateMenu(controlMenu);
}

void drawAdvancedSettingsMenu() {
  checkkey = ID_Menu;
  if (SET_MENU(advancedSettingsMenu, MSG_ADVANCED_SETTINGS, 24)) {
    BACK_ITEM(gotoMainMenu);
    #if ENABLED(EEPROM_SETTINGS)
      MENU_ITEM(ICON_WriteEEPROM, MSG_STORE_EEPROM, onDrawMenuItem, writeEEPROM);
    #endif
    #if HAS_MESH
      MENU_ITEM(ICON_Mesh, MSG_MESH_LEVELING, onDrawSubMenu, drawMeshSetMenu);
    #endif
    #if HAS_BED_PROBE
      MENU_ITEM(ICON_Probe, MSG_ZPROBE_SETTINGS, onDrawSubMenu, drawProbeSetMenu);
    #endif
    #if HAS_HOME_OFFSET
      MENU_ITEM(ICON_HomeOffset, MSG_SET_HOME_OFFSETS, onDrawSubMenu, drawHomeOffsetMenu);
    #endif
    MENU_ITEM(ICON_FilSet, MSG_FILAMENT_SET, onDrawSubMenu, drawFilSetMenu);
    #if ENABLED(PIDTEMP) && ANY(PID_AUTOTUNE_MENU, PID_EDIT_MENU)
      MENU_ITEM_F(ICON_PIDNozzle, STR_HOTEND_PID " Settings", onDrawSubMenu, drawHotendPIDMenu);
    #endif
    #if ANY(MPC_EDIT_MENU, MPC_AUTOTUNE_MENU)
      MENU_ITEM_F(ICON_MPCNozzle, "MPC Settings", onDrawSubMenu, drawHotendMPCMenu);
    #endif
    #if ENABLED(PIDTEMPBED) && ANY(PID_AUTOTUNE_MENU, PID_EDIT_MENU)
      MENU_ITEM_F(ICON_PIDBed, STR_BED_PID " Settings", onDrawSubMenu, drawBedPIDMenu);
    #endif
    #if HAS_TRINAMIC_CONFIG
      MENU_ITEM(ICON_TMCSet, MSG_TMC_DRIVERS, onDrawSubMenu, drawTrinamicConfigMenu);
    #endif
    #if HAS_ESDIAG
      MENU_ITEM_F(ICON_esDiag, "End-stops diag.", onDrawSubMenu, drawEndStopDiag);
    #endif
    #if ENABLED(PRINTCOUNTER)
      MENU_ITEM(ICON_PrintStats, MSG_INFO_STATS_MENU, onDrawSubMenu, gotoPrintStats);
      MENU_ITEM(ICON_PrintStatsReset, MSG_INFO_PRINT_COUNT_RESET, onDrawSubMenu, printStatsReset);
    #endif
    #if HAS_LOCKSCREEN
      MENU_ITEM(ICON_Lock, MSG_LOCKSCREEN, onDrawMenuItem, dwinLockScreen);
    #endif
    #if ENABLED(EDITABLE_DISPLAY_TIMEOUT)
      EDIT_ITEM(ICON_RemainTime, MSG_SCREEN_TIMEOUT, onDrawPIntMenu, setTimer, &ui.backlight_timeout_minutes);
    #endif
    #if ENABLED(SOUND_MENU_ITEM)
      EDIT_ITEM(ICON_Sound, MSG_SOUND_ENABLE, onDrawChkbMenu, setEnableSound, &ui.sound_on);
    #endif
    #if ENABLED(POWER_LOSS_RECOVERY)
      EDIT_ITEM(ICON_Pwrlossr, MSG_OUTAGE_RECOVERY, onDrawChkbMenu, setPwrLossr, &recovery.enabled);
    #endif
    #if HAS_GCODE_PREVIEW
      EDIT_ITEM(ICON_File, MSG_HAS_PREVIEW, onDrawChkbMenu, setPreview, &hmiData.enablePreview);
    #endif
    #if ENABLED(PROUI_MEDIASORT)
      EDIT_ITEM(ICON_File, MSG_MEDIA_SORT, onDrawChkbMenu, setMediaSort, &hmiData.mediaSort);
    #endif
    EDIT_ITEM(ICON_File, MSG_MEDIA_UPDATE, onDrawChkbMenu, setMediaAutoMount, &hmiData.mediaAutoMount);
    #if ENABLED(BAUD_RATE_GCODE)
      EDIT_ITEM_F(ICON_SetBaudRate, "115K baud", onDrawChkbMenu, setBaudRate, &hmiData.baud115K);
    #endif
    #if HAS_LCD_BRIGHTNESS
      EDIT_ITEM(ICON_Brightness, MSG_BRIGHTNESS, onDrawPInt8Menu, setBrightness, &ui.brightness);
      MENU_ITEM(ICON_Box, MSG_BRIGHTNESS_OFF, onDrawMenuItem, turnOffBacklight);
    #endif
    #if HAS_CUSTOM_COLORS
      MENU_ITEM(ICON_Scolor, MSG_COLORS_SELECT, onDrawSubMenu, drawSelectColorsMenu);
    #endif
  }
  ui.reset_status(true);
  updateMenu(advancedSettingsMenu);
}

void drawMoveMenu() {
  checkkey = ID_Menu;
  if (SET_MENU_R(moveMenu, selrect({192, 1, 42, 14}), MSG_MOVE_AXIS, 6)) {
    BACK_ITEM(drawPrepareMenu);
    EDIT_ITEM(ICON_Axis, MSG_LIVE_MOVE, onDrawChkbMenu, setLiveMove, &enableLiveMove);
    #if HAS_X_AXIS
      EDIT_ITEM(ICON_MoveX, MSG_MOVE_X, onDrawMoveX, setMoveX, &current_position.x);
    #endif
    #if HAS_Y_AXIS
      EDIT_ITEM(ICON_MoveY, MSG_MOVE_Y, onDrawMoveY, setMoveY, &current_position.y);
    #endif
    #if HAS_Z_AXIS
      EDIT_ITEM(ICON_MoveZ, MSG_MOVE_Z, onDrawMoveZ, setMoveZ, &current_position.z);
    #endif
    #if HAS_HOTEND
      gcode.process_subcommands_now(F("G92E0")); // Reset extruder position
      EDIT_ITEM(ICON_Extruder, MSG_MOVE_E, onDrawMoveE, setMoveE, &current_position.e);
    #endif
  }
  updateMenu(moveMenu);
  if (!all_axes_trusted()) LCD_MESSAGE_F("WARNING: Current position unknown. Home axes.");
}

#if HAS_HOME_OFFSET
  void drawHomeOffsetMenu() {
    checkkey = ID_Menu;
    if (SET_MENU(homeOffsetMenu, MSG_SET_HOME_OFFSETS, 4)) {
      BACK_ITEM(drawAdvancedSettingsMenu);
      #if HAS_X_AXIS
        EDIT_ITEM(ICON_HomeOffsetX, MSG_HOME_OFFSET_X, onDrawPFloatMenu, setHomeOffsetX, &home_offset.x);
      #endif
      #if HAS_Y_AXIS
        EDIT_ITEM(ICON_HomeOffsetY, MSG_HOME_OFFSET_Y, onDrawPFloatMenu, setHomeOffsetY, &home_offset.y);
      #endif
      #if HAS_Z_AXIS
        EDIT_ITEM(ICON_HomeOffsetZ, MSG_HOME_OFFSET_Z, onDrawPFloatMenu, setHomeOffsetZ, &home_offset.z);
      #endif
    }
    updateMenu(homeOffsetMenu);
  }
#endif // HAS_HOME_OFFSET

#if HAS_BED_PROBE
  void drawProbeSetMenu() {
    checkkey = ID_Menu;
    if (SET_MENU(probeSettingsMenu, MSG_ZPROBE_SETTINGS, 9)) {
      BACK_ITEM(drawAdvancedSettingsMenu);
      #if HAS_X_AXIS
        EDIT_ITEM(ICON_ProbeOffsetX, MSG_ZPROBE_XOFFSET, onDrawPFloatMenu, setProbeOffsetX, &probe.offset.x);
      #endif
      #if HAS_Y_AXIS
        EDIT_ITEM(ICON_ProbeOffsetY, MSG_ZPROBE_YOFFSET, onDrawPFloatMenu, setProbeOffsetY, &probe.offset.y);
      #endif
      #if HAS_Z_AXIS
        EDIT_ITEM(ICON_ProbeOffsetZ, MSG_ZPROBE_ZOFFSET, onDrawPFloat2Menu, setProbeOffsetZ, &probe.offset.z);
      #endif
      #if ENABLED(BLTOUCH)
        MENU_ITEM(ICON_ProbeStow, MSG_MANUAL_STOW, onDrawMenuItem, probeStow);
        MENU_ITEM(ICON_ProbeDeploy, MSG_MANUAL_DEPLOY, onDrawMenuItem, probeDeploy);
        MENU_ITEM(ICON_BLTouchReset, MSG_BLTOUCH_RESET, onDrawMenuItem, bltouch._reset);
        #if HAS_BLTOUCH_HS_MODE
          EDIT_ITEM(ICON_HSMode, MSG_ENABLE_HS_MODE, onDrawChkbMenu, setHSMode, &bltouch.high_speed_mode);
        #endif
      #endif
      #if ENABLED(Z_MIN_PROBE_REPEATABILITY_TEST)
        MENU_ITEM(ICON_ProbeTest, MSG_M48_TEST, onDrawMenuItem, probeTest);
      #endif
    }
    updateMenu(probeSettingsMenu);
  }
#endif // HAS_BED_PROBE

void drawFilSetMenu() {
  checkkey = ID_Menu;
  if (SET_MENU(filSetMenu, MSG_FILAMENT_SET, 9)) {
    BACK_ITEM(drawAdvancedSettingsMenu);
    #if HAS_FILAMENT_SENSOR
      EDIT_ITEM(ICON_Runout, MSG_RUNOUT_SENSOR, onDrawChkbMenu, setRunoutEnable, &runout.enabled);
    #endif
    #if HAS_FILAMENT_RUNOUT_DISTANCE
      EDIT_ITEM(ICON_Runout, MSG_RUNOUT_DISTANCE_MM, onDrawPFloatMenu, setRunoutDistance, &runout.runout_distance());
    #endif
    #if ENABLED(PREVENT_COLD_EXTRUSION)
      EDIT_ITEM(ICON_ExtrudeMinT, MSG_EXTRUDER_MIN_TEMP, onDrawPIntMenu, setExtMinT, &hmiData.extMinT);
    #endif
    #if ENABLED(CONFIGURE_FILAMENT_CHANGE)
      EDIT_ITEM(ICON_FilLoad, MSG_FILAMENT_LOAD, onDrawPFloatMenu, setFilLoad, &fc_settings[0].load_length);
      EDIT_ITEM(ICON_FilUnload, MSG_FILAMENT_UNLOAD, onDrawPFloatMenu, setFilUnload, &fc_settings[0].unload_length);
    #endif
    #if ENABLED(FWRETRACT)
      MENU_ITEM(ICON_FWRetract, MSG_FWRETRACT, onDrawSubMenu, drawFWRetractMenu);
    #endif
  }
  updateMenu(filSetMenu);
}

#if ALL(CASE_LIGHT_MENU, CASELIGHT_USES_BRIGHTNESS)
  void drawCaseLightMenu() {
    checkkey = ID_Menu;
    if (SET_MENU(caseLightMenu, MSG_CASE_LIGHT, 3)) {
      BACK_ITEM(drawControlMenu);
      EDIT_ITEM(ICON_CaseLight, MSG_CASE_LIGHT, onDrawChkbMenu, setCaseLight, &caselight.on);
      EDIT_ITEM(ICON_Brightness, MSG_CASE_LIGHT_BRIGHTNESS, onDrawPInt8Menu, setCaseLightBrightness, &caselight.brightness);
    }
    updateMenu(caseLightMenu);
  }
#endif

#if ENABLED(LED_CONTROL_MENU)
  void drawLedControlMenu() {
    checkkey = ID_Menu;
    if (SET_MENU(ledControlMenu, MSG_LED_CONTROL, 10)) {
      BACK_ITEM((currentMenu == tuneMenu) ? drawTuneMenu : drawControlMenu);
      #if !ALL(CASE_LIGHT_MENU, CASE_LIGHT_USE_NEOPIXEL)
        EDIT_ITEM(ICON_LedControl, MSG_LIGHTS, onDrawChkbMenu, setLedStatus, &leds.lights_on);
      #endif
      #if HAS_COLOR_LEDS
        #if ENABLED(LED_COLOR_PRESETS)
          MENU_ITEM(ICON_LedControl, MSG_SET_LEDS_WHITE, onDrawMenuItem,  leds.set_white);
          MENU_ITEM(ICON_LedControl, MSG_SET_LEDS_RED, onDrawMenuItem,    leds.set_red);
          MENU_ITEM(ICON_LedControl, MSG_SET_LEDS_ORANGE, onDrawMenuItem, leds.set_orange);
          MENU_ITEM(ICON_LedControl, MSG_SET_LEDS_YELLOW, onDrawMenuItem, leds.set_yellow);
          MENU_ITEM(ICON_LedControl, MSG_SET_LEDS_GREEN, onDrawMenuItem,  leds.set_green);
          MENU_ITEM(ICON_LedControl, MSG_SET_LEDS_BLUE, onDrawMenuItem,   leds.set_blue);
          MENU_ITEM(ICON_LedControl, MSG_SET_LEDS_INDIGO, onDrawMenuItem, leds.set_indigo);
          MENU_ITEM(ICON_LedControl, MSG_SET_LEDS_VIOLET, onDrawMenuItem, leds.set_violet);
        #else
          EDIT_ITEM(ICON_LedControl, MSG_COLORS_RED, onDrawPInt8Menu, setLEDColorR, &leds.color.r);
          EDIT_ITEM(ICON_LedControl, MSG_COLORS_GREEN, onDrawPInt8Menu, setLEDColorG, &leds.color.g);
          EDIT_ITEM(ICON_LedControl, MSG_COLORS_BLUE, onDrawPInt8Menu, setLEDColorB, &leds.color.b);
          #if ENABLED(HAS_WHITE_LED)
            EDIT_ITEM(ICON_LedControl, MSG_COLORS_WHITE, onDrawPInt8Menu, setLEDColorW, &leds.color.w);
          #endif
        #endif
      #endif
    }
    updateMenu(ledControlMenu);
  }
#endif // LED_CONTROL_MENU

void drawTuneMenu() {
  checkkey = ID_Menu;
  if (SET_MENU_R(tuneMenu, selrect({73, 2, 28, 12}), MSG_TUNE, 20)) {
    BACK_ITEM(gotoPrintProcess);
    EDIT_ITEM(ICON_Speed, MSG_SPEED, onDrawSpeedItem, setSpeed, &feedrate_percentage);
    #if HAS_HOTEND
      hotendTargetItem = EDIT_ITEM(ICON_HotendTemp, MSG_UBL_SET_TEMP_HOTEND, onDrawHotendTemp, setHotendTemp, &thermalManager.temp_hotend[0].target);
    #endif
    #if HAS_HEATED_BED
      bedTargetItem = EDIT_ITEM(ICON_BedTemp, MSG_UBL_SET_TEMP_BED, onDrawBedTemp, setBedTemp, &thermalManager.temp_bed.target);
    #endif
    #if HAS_FAN
      fanSpeedItem = EDIT_ITEM(ICON_FanSpeed, MSG_FAN_SPEED, onDrawFanSpeed, setFanSpeed, &thermalManager.fan_speed[0]);
    #endif
    #if ALL(HAS_ZOFFSET_ITEM, HAS_BED_PROBE, BABYSTEP_ZPROBE_OFFSET, BABYSTEPPING)
      EDIT_ITEM(ICON_Zoffset, MSG_BABYSTEP_PROBE_Z, onDrawZOffset, setZOffset, &BABY_Z_VAR);
    #elif ALL(HAS_ZOFFSET_ITEM, MESH_BED_LEVELING, BABYSTEPPING)
      EDIT_ITEM(ICON_Zoffset, MSG_HOME_OFFSET_Z, onDrawPFloat2Menu, setZOffset, &BABY_Z_VAR);
    #endif
    EDIT_ITEM(ICON_Flow, MSG_FLOW, onDrawPIntMenu, setFlow, &planner.flow_percentage[0]);
    #if ENABLED(ADVANCED_PAUSE_FEATURE)
      MENU_ITEM(ICON_FilMan, MSG_FILAMENTCHANGE, onDrawMenuItem, changeFilament);
    #endif
    #if HAS_FILAMENT_SENSOR
      EDIT_ITEM(ICON_Runout, MSG_RUNOUT_SENSOR, onDrawChkbMenu, setRunoutEnable, &runout.enabled);
    #endif
    #if ENABLED(PROUI_ITEM_PLR)
      EDIT_ITEM(ICON_Pwrlossr, MSG_OUTAGE_RECOVERY, onDrawChkbMenu, setPwrLossr, &recovery.enabled);
    #endif
    #if ENABLED(FWRETRACT)
      MENU_ITEM(ICON_FWRetract, MSG_FWRETRACT, onDrawSubMenu, drawFWRetractMenu);
    #endif
    #if ENABLED(PROUI_ITEM_JD)
      EDIT_ITEM(ICON_JDmm, MSG_JUNCTION_DEVIATION, onDrawPFloat3Menu, setJDmm, &planner.junction_deviation_mm);
    #endif
    #if ENABLED(PROUI_ITEM_ADVK)
      EDIT_ITEM(ICON_MaxAccelerated, MSG_ADVANCE_K, onDrawPFloat3Menu, setLA_K, &planner.extruder_advance_K[0]);
    #endif
    #if HAS_LOCKSCREEN
      MENU_ITEM(ICON_Lock, MSG_LOCKSCREEN, onDrawMenuItem, dwinLockScreen);
    #endif
    #if HAS_LCD_BRIGHTNESS
      EDIT_ITEM(ICON_Brightness, MSG_BRIGHTNESS, onDrawPInt8Menu, setBrightness, &ui.brightness);
      MENU_ITEM(ICON_Box, MSG_BRIGHTNESS_OFF, onDrawMenuItem, turnOffBacklight);
    #endif
    #if ENABLED(EDITABLE_DISPLAY_TIMEOUT)
      EDIT_ITEM(ICON_RemainTime, MSG_SCREEN_TIMEOUT, onDrawPIntMenu, setTimer, &ui.backlight_timeout_minutes);
    #endif
    #if ALL(PROUI_TUNING_GRAPH, PROUI_ITEM_PLOT)
      MENU_ITEM(ICON_PIDNozzle, MSG_HOTEND_TEMP_GRAPH, onDrawMenuItem, drawHPlot);
      MENU_ITEM(ICON_PIDBed, MSG_BED_TEMP_GRAPH, onDrawMenuItem, drawBPlot);
    #endif
    #if ENABLED(CASE_LIGHT_MENU)
      EDIT_ITEM(ICON_CaseLight, MSG_CASE_LIGHT, onDrawChkbMenu, setCaseLight, &caselight.on);
      #if CASELIGHT_USES_BRIGHTNESS
        // Avoid heavy interference with print job disabling live update of brightness in tune menu
        enableLiveCaseLightBrightness = false;
        EDIT_ITEM(ICON_Brightness, MSG_CASE_LIGHT_BRIGHTNESS, onDrawPInt8Menu, setCaseLightBrightness, &caselight.brightness);
      #endif
      #if ENABLED(LED_CONTROL_MENU)
        // Avoid heavy interference with print job disabling live update of color in tune menu
        enableLiveLedColor = false;
        MENU_ITEM(ICON_LedControl, MSG_LED_CONTROL, onDrawSubMenu, drawLedControlMenu);
      #endif
    #elif ENABLED(LED_CONTROL_MENU) && DISABLED(CASE_LIGHT_USE_NEOPIXEL)
      EDIT_ITEM(ICON_LedControl, MSG_LIGHTS, onDrawChkbMenu, setLedStatus, &leds.lights_on);
    #endif
  }
  updateMenu(tuneMenu);
}

#if ENABLED(ADAPTIVE_STEP_SMOOTHING_TOGGLE)
  void setAdaptiveStepSmoothing() {
    toggleCheckboxLine(stepper.adaptive_step_smoothing_enabled);
  }
#endif

#if ENABLED(SHAPING_MENU)

  void applyShapingFreq() { stepper.set_shaping_frequency(hmiValue.axis, menuData.value / 100); }
  void applyShapingZeta() { stepper.set_shaping_damping_ratio(hmiValue.axis, menuData.value / 100); }

  #if ENABLED(INPUT_SHAPING_X)
    void onDrawShapingXFreq(MenuItem* menuitem, int8_t line) { onDrawFloatMenu(menuitem, line, 2, stepper.get_shaping_frequency(X_AXIS)); }
    void onDrawShapingXZeta(MenuItem* menuitem, int8_t line) { onDrawFloatMenu(menuitem, line, 2, stepper.get_shaping_damping_ratio(X_AXIS)); }
    void setShapingXFreq() { hmiValue.axis = X_AXIS; setFloatOnClick(0, 200, 2, stepper.get_shaping_frequency(X_AXIS), applyShapingFreq); }
    void setShapingXZeta() { hmiValue.axis = X_AXIS; setFloatOnClick(0, 1, 2, stepper.get_shaping_damping_ratio(X_AXIS), applyShapingZeta); }
  #endif

  #if ENABLED(INPUT_SHAPING_Y)
    void onDrawShapingYFreq(MenuItem* menuitem, int8_t line) { onDrawFloatMenu(menuitem, line, 2, stepper.get_shaping_frequency(Y_AXIS)); }
    void onDrawShapingYZeta(MenuItem* menuitem, int8_t line) { onDrawFloatMenu(menuitem, line, 2, stepper.get_shaping_damping_ratio(Y_AXIS)); }
    void setShapingYFreq() { hmiValue.axis = Y_AXIS; setFloatOnClick(0, 200, 2, stepper.get_shaping_frequency(Y_AXIS), applyShapingFreq); }
    void setShapingYZeta() { hmiValue.axis = Y_AXIS; setFloatOnClick(0, 1, 2, stepper.get_shaping_damping_ratio(Y_AXIS), applyShapingZeta); }
  #endif

  #if ENABLED(INPUT_SHAPING_Z)
    void onDrawShapingZFreq(MenuItem* menuitem, int8_t line) { onDrawFloatMenu(menuitem, line, 2, stepper.get_shaping_frequency(Z_AXIS)); }
    void onDrawShapingZZeta(MenuItem* menuitem, int8_t line) { onDrawFloatMenu(menuitem, line, 2, stepper.get_shaping_damping_ratio(Z_AXIS)); }
    void setShapingZFreq() { hmiValue.axis = Z_AXIS; setFloatOnClick(0, 200, 2, stepper.get_shaping_frequency(Z_AXIS), applyShapingFreq); }
    void setShapingZZeta() { hmiValue.axis = Z_AXIS; setFloatOnClick(0, 1, 2, stepper.get_shaping_damping_ratio(Z_AXIS), applyShapingZeta); }
  #endif

  void drawInputShaping_menu() {
    checkkey = ID_Menu;
    if (SET_MENU(inputShapingMenu, MSG_INPUT_SHAPING, 1 PLUS_TERN0(INPUT_SHAPING_X, 2) PLUS_TERN0(INPUT_SHAPING_Y, 2) PLUS_TERN0(INPUT_SHAPING_Z, 2))) {
      BACK_ITEM(drawMotionMenu);
      #if ENABLED(INPUT_SHAPING_X)
        MENU_ITEM(ICON_ShapingX, MSG_SHAPING_A_FREQ, onDrawShapingXFreq, setShapingXFreq);
        MENU_ITEM(ICON_ShapingX, MSG_SHAPING_A_ZETA, onDrawShapingXZeta, setShapingXZeta);
      #endif
      #if ENABLED(INPUT_SHAPING_Y)
        MENU_ITEM(ICON_ShapingY, MSG_SHAPING_B_FREQ, onDrawShapingYFreq, setShapingYFreq);
        MENU_ITEM(ICON_ShapingY, MSG_SHAPING_B_ZETA, onDrawShapingYZeta, setShapingYZeta);
      #endif
      #if ENABLED(INPUT_SHAPING_Z)
        MENU_ITEM(ICON_ShapingZ, MSG_SHAPING_C_FREQ, onDrawShapingZFreq, setShapingZFreq);
        MENU_ITEM(ICON_ShapingZ, MSG_SHAPING_C_ZETA, onDrawShapingZZeta, setShapingZZeta);
      #endif
    }
    updateMenu(inputShapingMenu);
  }

#endif

#if HAS_TRINAMIC_CONFIG

  #if AXIS_IS_TMC(X)
    void setXTMCCurrent() { setPIntOnClick(MIN_TMC_CURRENT, MAX_TMC_CURRENT, []{ stepperX.refresh_stepper_current(); }); }
  #endif
  #if AXIS_IS_TMC(Y)
    void setYTMCCurrent() { setPIntOnClick(MIN_TMC_CURRENT, MAX_TMC_CURRENT, []{ stepperY.refresh_stepper_current(); }); }
  #endif
  #if AXIS_IS_TMC(Z)
    void setZTMCCurrent() { setPIntOnClick(MIN_TMC_CURRENT, MAX_TMC_CURRENT, []{ stepperZ.refresh_stepper_current(); }); }
  #endif
  #if AXIS_IS_TMC(E0)
    void setETMCCurrent() { setPIntOnClick(MIN_TMC_CURRENT, MAX_TMC_CURRENT, []{ stepperE0.refresh_stepper_current(); }); }
  #endif

  void drawTrinamicConfigMenu() {
    checkkey = ID_Menu;
    if (SET_MENU(trinamicConfigMenu, MSG_TMC_DRIVERS, 5)) {
      BACK_ITEM(drawAdvancedSettingsMenu);
      #if AXIS_IS_TMC(X)
        EDIT_ITEM(ICON_TMCXSet, MSG_TMC_ACURRENT, onDrawPIntMenu, setXTMCCurrent, &stepperX.val_mA);
      #endif
      #if AXIS_IS_TMC(Y)
        EDIT_ITEM(ICON_TMCYSet, MSG_TMC_BCURRENT, onDrawPIntMenu, setYTMCCurrent, &stepperY.val_mA);
      #endif
      #if AXIS_IS_TMC(Z)
        EDIT_ITEM(ICON_TMCZSet, MSG_TMC_CCURRENT, onDrawPIntMenu, setZTMCCurrent, &stepperZ.val_mA);
      #endif
      #if AXIS_IS_TMC(E0)
        EDIT_ITEM(ICON_TMCESet, MSG_TMC_ECURRENT, onDrawPIntMenu, setETMCCurrent, &stepperE0.val_mA);
      #endif
    }
    updateMenu(trinamicConfigMenu);
  }

#endif

void drawMotionMenu() {
  checkkey = ID_Menu;
  if (SET_MENU_R(motionMenu, selrect({1, 16, 28, 13}), MSG_MOTION, 11)) {
    BACK_ITEM(drawControlMenu);
    MENU_ITEM(ICON_MaxSpeed, MSG_SPEED, onDrawSpeed, drawMaxSpeedMenu);
    MENU_ITEM(ICON_MaxAccelerated, MSG_ACCELERATION, onDrawAcc, drawMaxAccelMenu);
    #if ENABLED(CLASSIC_JERK)
      MENU_ITEM(ICON_MaxJerk, MSG_JERK, onDrawJerk, drawMaxJerkMenu);
    #elif HAS_JUNCTION_DEVIATION
      EDIT_ITEM(ICON_JDmm, MSG_JUNCTION_DEVIATION, onDrawPFloat3Menu, setJDmm, &planner.junction_deviation_mm);
    #endif
    #if ENABLED(EDITABLE_STEPS_PER_UNIT)
      MENU_ITEM(ICON_Step, MSG_STEPS_PER_MM, onDrawSteps, drawStepsMenu);
    #endif
    #if ENABLED(EDITABLE_HOMING_FEEDRATE)
      MENU_ITEM(ICON_Homing, MSG_HOMING_FEEDRATE, onDrawSubMenu, drawHomingFRMenu);
    #endif
    #if ENABLED(LIN_ADVANCE)
      EDIT_ITEM(ICON_MaxAccelerated, MSG_ADVANCE_K, onDrawPFloat3Menu, setLA_K, &planner.extruder_advance_K[0]);
    #endif
    #if ENABLED(SHAPING_MENU)
      MENU_ITEM(ICON_InputShaping, MSG_INPUT_SHAPING, onDrawSubMenu, drawInputShaping_menu);
    #endif
    #if ENABLED(ADAPTIVE_STEP_SMOOTHING_TOGGLE)
      EDIT_ITEM(ICON_UBLActive, MSG_STEP_SMOOTHING, onDrawChkbMenu, setAdaptiveStepSmoothing, &stepper.adaptive_step_smoothing_enabled);
    #endif
    EDIT_ITEM(ICON_Flow, MSG_FLOW, onDrawPIntMenu, setFlow, &planner.flow_percentage[0]);
    EDIT_ITEM(ICON_Speed, MSG_SPEED, onDrawPIntMenu, setSpeed, &feedrate_percentage);
  }
  updateMenu(motionMenu);
}

#if HAS_PREHEAT
    void drawPreheatHotendMenu() {
      checkkey = ID_Menu;
      if (SET_MENU(preheatHotendMenu, MSG_PREHEAT_HOTEND, 1 + PREHEAT_COUNT)) {
        BACK_ITEM(drawFilamentManMenu);
        #define _ITEM_PREHEAT_HE(N) MENU_ITEM(ICON_Preheat##N, MSG_PREHEAT_##N, onDrawMenuItem, DoPreheatHotend##N);
        REPEAT_1(PREHEAT_COUNT, _ITEM_PREHEAT_HE)
      }
      updateMenu(preheatHotendMenu);
    }
#endif

void drawFilamentManMenu() {
  checkkey = ID_Menu;
  if (SET_MENU(filamentMenu, MSG_FILAMENT_MAN, 6)) {
    BACK_ITEM(drawPrepareMenu);
    #if ENABLED(NOZZLE_PARK_FEATURE)
      MENU_ITEM(ICON_Park, MSG_FILAMENT_PARK_ENABLED, onDrawMenuItem, parkHead);
    #endif
    #if HAS_PREHEAT
      MENU_ITEM(ICON_SetEndTemp, MSG_PREHEAT_HOTEND, onDrawSubMenu, drawPreheatHotendMenu);
    #endif
    #if ENABLED(ADVANCED_PAUSE_FEATURE)
      MENU_ITEM(ICON_FilMan, MSG_FILAMENTCHANGE, onDrawMenuItem, changeFilament);
    #endif
    #if ENABLED(FILAMENT_LOAD_UNLOAD_GCODES)
      MENU_ITEM(ICON_FilUnload, MSG_FILAMENTUNLOAD, onDrawMenuItem, unloadFilament);
      MENU_ITEM(ICON_FilLoad, MSG_FILAMENTLOAD, onDrawMenuItem, loadFilament);
    #endif
  }
  updateMenu(filamentMenu);
}

#if ENABLED(MESH_BED_LEVELING)
  void drawManualMeshMenu() {
    checkkey = ID_Menu;
    if (SET_MENU(manualMeshMenu, MSG_UBL_MANUAL_MESH, 6)) {
      BACK_ITEM(drawPrepareMenu);
      MENU_ITEM(ICON_ManualMesh, MSG_LEVEL_BED, onDrawMenuItem, manualMeshStart);
      mMeshMoveZItem = EDIT_ITEM(ICON_Zoffset, MSG_MOVE_Z, onDrawMMeshMoveZ, setMMeshMoveZ, &current_position.z);
      MENU_ITEM(ICON_Axis, MSG_UBL_CONTINUE_MESH, onDrawMenuItem, manualMeshContinue);
      MENU_ITEM(ICON_MeshViewer, MSG_MESH_VIEW, onDrawSubMenu, dwinMeshViewer);
      MENU_ITEM(ICON_MeshSave, MSG_UBL_SAVE_MESH, onDrawMenuItem, manualMeshSave);
    }
    updateMenu(manualMeshMenu);
  }
#endif // MESH_BED_LEVELING

#if HAS_PREHEAT

  void drawPreheatMenu(const bool notCurrent) {
    checkkey = ID_Menu;
    if (notCurrent) {
      BACK_ITEM(drawTemperatureMenu);
      #if HAS_HOTEND
        EDIT_ITEM(ICON_HotendTemp, MSG_UBL_SET_TEMP_HOTEND, onDrawSetPreheatHotend, setPreheatEndTemp, &ui.material_preset[hmiValue.select].hotend_temp);
      #endif
      #if HAS_HEATED_BED
        EDIT_ITEM(ICON_BedTemp, MSG_UBL_SET_TEMP_BED, onDrawSetPreheatBed, setPreheatBedTemp, &ui.material_preset[hmiValue.select].bed_temp);
      #endif
      #if HAS_FAN
        EDIT_ITEM(ICON_FanSpeed, MSG_FAN_SPEED, onDrawSetPreheatFan, setPreheatFanSpeed, &ui.material_preset[hmiValue.select].fan_speed);
      #endif
      #if ENABLED(EEPROM_SETTINGS)
        MENU_ITEM(ICON_WriteEEPROM, MSG_STORE_EEPROM, onDrawWriteEeprom, writeEEPROM);
      #endif
    }
    updateMenu(preheatMenu);
  }

  #define _preheatMenu(N) \
    void drawPreheat## N ##Menu() { \
      hmiValue.select = (N) - 1; \
      drawPreheatMenu(SET_MENU(preheatMenu, MSG_PREHEAT_## N ##_SETTINGS, 5)); \
    }
  REPEAT_1(PREHEAT_COUNT, _preheatMenu)

#endif // HAS_PREHEAT

void drawTemperatureMenu() {
  checkkey = ID_Menu;
  if (SET_MENU_R(temperatureMenu, selrect({236, 2, 28, 12}), MSG_TEMPERATURE, 4 + PREHEAT_COUNT)) {
    BACK_ITEM(drawControlMenu);
    #if HAS_HOTEND
      hotendTargetItem = EDIT_ITEM(ICON_HotendTemp, MSG_UBL_SET_TEMP_HOTEND, onDrawHotendTemp, setHotendTemp, &thermalManager.temp_hotend[0].target);
    #endif
    #if HAS_HEATED_BED
      bedTargetItem = EDIT_ITEM(ICON_BedTemp, MSG_UBL_SET_TEMP_BED, onDrawBedTemp, setBedTemp, &thermalManager.temp_bed.target);
    #endif
    #if HAS_FAN
      fanSpeedItem = EDIT_ITEM(ICON_FanSpeed, MSG_FAN_SPEED, onDrawFanSpeed, setFanSpeed, &thermalManager.fan_speed[0]);
    #endif
    #if HAS_PREHEAT
      #define _ITEM_SETPREHEAT(N) MENU_ITEM(ICON_SetPreheat##N, MSG_PREHEAT_## N ##_SETTINGS, onDrawSubMenu, drawPreheat## N ##Menu);
      REPEAT_1(PREHEAT_COUNT, _ITEM_SETPREHEAT)
    #endif
  }
  updateMenu(temperatureMenu);
}

void drawMaxSpeedMenu() {
  checkkey = ID_Menu;
  if (SET_MENU_R(maxSpeedMenu, selrect({1, 16, 28, 13}), MSG_MAX_SPEED, 5)) {
    BACK_ITEM(drawMotionMenu);
    #if HAS_X_AXIS
      EDIT_ITEM(ICON_MaxSpeedX, MSG_VMAX_A, onDrawMaxSpeedX, setMaxSpeedX, &planner.settings.max_feedrate_mm_s[X_AXIS]);
    #endif
    #if HAS_Y_AXIS
      EDIT_ITEM(ICON_MaxSpeedY, MSG_VMAX_B, onDrawMaxSpeedY, setMaxSpeedY, &planner.settings.max_feedrate_mm_s[Y_AXIS]);
    #endif
    #if HAS_Z_AXIS
      EDIT_ITEM(ICON_MaxSpeedZ, MSG_VMAX_C, onDrawMaxSpeedZ, setMaxSpeedZ, &planner.settings.max_feedrate_mm_s[Z_AXIS]);
    #endif
    #if HAS_HOTEND
      EDIT_ITEM(ICON_MaxSpeedE, MSG_VMAX_E, onDrawMaxSpeedE, setMaxSpeedE, &planner.settings.max_feedrate_mm_s[E_AXIS]);
    #endif
  }
  updateMenu(maxSpeedMenu);
}

void drawMaxAccelMenu() {
  checkkey = ID_Menu;
  if (SET_MENU_R(maxAccelMenu, selrect({1, 16, 28, 13}), MSG_AMAX_EN, 5)) {
    BACK_ITEM(drawMotionMenu);
    #if HAS_X_AXIS
      EDIT_ITEM(ICON_MaxAccX, MSG_AMAX_A, onDrawMaxAccelX, setMaxAccelX, &planner.settings.max_acceleration_mm_per_s2[X_AXIS]);
    #endif
    #if HAS_Y_AXIS
      EDIT_ITEM(ICON_MaxAccY, MSG_AMAX_B, onDrawMaxAccelY, setMaxAccelY, &planner.settings.max_acceleration_mm_per_s2[Y_AXIS]);
    #endif
    #if HAS_Z_AXIS
      EDIT_ITEM(ICON_MaxAccZ, MSG_AMAX_C, onDrawMaxAccelZ, setMaxAccelZ, &planner.settings.max_acceleration_mm_per_s2[Z_AXIS]);
    #endif
    #if HAS_HOTEND
      EDIT_ITEM(ICON_MaxAccE, MSG_AMAX_E, onDrawMaxAccelE, setMaxAccelE, &planner.settings.max_acceleration_mm_per_s2[E_AXIS]);
    #endif
  }
  updateMenu(maxAccelMenu);
}

#if ENABLED(CLASSIC_JERK)
  void drawMaxJerkMenu() {
    checkkey = ID_Menu;
    if (SET_MENU_R(maxJerkMenu, selrect({1, 16, 28, 13}), MSG_JERK, 5)) {
      BACK_ITEM(drawMotionMenu);
      #if HAS_X_AXIS
        EDIT_ITEM(ICON_MaxSpeedJerkX, MSG_VA_JERK, onDrawMaxJerkX, setMaxJerkX, &planner.max_jerk.x);
      #endif
      #if HAS_Y_AXIS
        EDIT_ITEM(ICON_MaxSpeedJerkY, MSG_VB_JERK, onDrawMaxJerkY, setMaxJerkY, &planner.max_jerk.y);
      #endif
      #if HAS_Z_AXIS
        EDIT_ITEM(ICON_MaxSpeedJerkZ, MSG_VC_JERK, onDrawMaxJerkZ, setMaxJerkZ, &planner.max_jerk.z);
      #endif
      #if HAS_HOTEND
        EDIT_ITEM(ICON_MaxSpeedJerkE, MSG_VE_JERK, onDrawMaxJerkE, setMaxJerkE, &planner.max_jerk.e);
      #endif
    }
    updateMenu(maxJerkMenu);
  }
#endif // CLASSIC_JERK

#if ENABLED(EDITABLE_STEPS_PER_UNIT)
  void drawStepsMenu() {
    checkkey = ID_Menu;
    if (SET_MENU_R(stepsMenu, selrect({1, 16, 28, 13}), MSG_STEPS_PER_MM, 5)) {
      BACK_ITEM(drawMotionMenu);
      #if HAS_X_AXIS
        EDIT_ITEM(ICON_StepX, MSG_A_STEPS, onDrawStepsX, setStepsX, &planner.settings.axis_steps_per_mm[X_AXIS]);
      #endif
      #if HAS_Y_AXIS
        EDIT_ITEM(ICON_StepY, MSG_B_STEPS, onDrawStepsY, setStepsY, &planner.settings.axis_steps_per_mm[Y_AXIS]);
      #endif
      #if HAS_Z_AXIS
        EDIT_ITEM(ICON_StepZ, MSG_C_STEPS, onDrawStepsZ, setStepsZ, &planner.settings.axis_steps_per_mm[Z_AXIS]);
      #endif
      #if HAS_HOTEND
        EDIT_ITEM(ICON_StepE, MSG_E_STEPS, onDrawStepsE, setStepsE, &planner.settings.axis_steps_per_mm[E_AXIS]);
      #endif
    }
    updateMenu(stepsMenu);
  }
#endif

#if ENABLED(EDITABLE_HOMING_FEEDRATE)

  void drawHomingFRMenu() {
    checkkey = ID_Menu;
    if (SET_MENU(homingFRMenu, MSG_HOMING_FEEDRATE, 4)) {
      BACK_ITEM(drawMotionMenu);
      #if HAS_X_AXIS
        static uint16_t xhome = static_cast<uint16_t>(homing_feedrate_mm_m.x);
        EDIT_ITEM(ICON_MaxSpeedJerkX, MSG_HOMING_FEEDRATE_X, onDrawPIntMenu, setHomingX, &xhome);
      #endif
      #if HAS_Y_AXIS
        static uint16_t yhome = static_cast<uint16_t>(homing_feedrate_mm_m.y);
        EDIT_ITEM(ICON_MaxSpeedJerkY, MSG_HOMING_FEEDRATE_Y, onDrawPIntMenu, setHomingY, &yhome);
      #endif
      #if HAS_Z_AXIS
        static uint16_t zhome = static_cast<uint16_t>(homing_feedrate_mm_m.z);
        EDIT_ITEM(ICON_MaxSpeedJerkZ, MSG_HOMING_FEEDRATE_Z, onDrawPIntMenu, setHomingZ, &zhome);
      #endif
    }
    updateMenu(homingFRMenu);
  }

#endif

//=============================================================================
// UI editable custom colors
//=============================================================================

#if HAS_CUSTOM_COLORS
  void restoreDefaultColors() {
    dwinSetColorDefaults();
    DWINUI::setColors(hmiData.colorText, hmiData.colorBackground, hmiData.colorStatusBg);
    dwinRedrawScreen();
  }
  void selColor() {
    menuData.intPtr = (int16_t*)static_cast<MenuItemPtr*>(currentMenu->selectedItem())->value;
    hmiValue.color.r = GetRColor(*menuData.intPtr); // Red
    hmiValue.color.g = GetGColor(*menuData.intPtr); // Green
    hmiValue.color.b = GetBColor(*menuData.intPtr); // Blue
    drawGetColorMenu();
  }
  void liveRGBColor() {
    hmiValue.color[currentMenu->line() - 2] = menuData.value;
    const uint16_t color = RGB(hmiValue.color.r, hmiValue.color.g, hmiValue.color.b);
    dwinDrawRectangle(1, color, 20, 315, DWIN_WIDTH - 20, 335);
  }
  void setRGBColor() {
    const uint8_t color = static_cast<MenuItem*>(currentMenu->selectedItem())->icon;
    setIntOnClick(0, (color == 1) ? 63 : 31, hmiValue.color[color], nullptr, liveRGBColor);
  }
  void dwinApplyColor() {
    *menuData.intPtr = RGB(hmiValue.color.r, hmiValue.color.g, hmiValue.color.b);
    DWINUI::setColors(hmiData.colorText, hmiData.colorBackground, hmiData.colorStatusBg);
    drawSelectColorsMenu();
    hash_changed = true;
    LCD_MESSAGE(MSG_COLORS_APPLIED);
    dwinDrawDashboard();
  }
  void drawSelectColorsMenu() {
    checkkey = ID_Menu;
    if (SET_MENU(selectColorMenu, MSG_COLORS_SELECT, 20)) {
      BACK_ITEM(drawAdvancedSettingsMenu);
      MENU_ITEM(ICON_StockConfiguration, MSG_RESTORE_DEFAULTS, onDrawMenuItem, restoreDefaultColors);
      EDIT_ITEM_F(0, "Screen Background", onDrawSelColorItem, selColor, &hmiData.colorBackground);
      EDIT_ITEM_F(0, "Cursor", onDrawSelColorItem, selColor, &hmiData.colorCursor);
      EDIT_ITEM_F(0, "Title Background", onDrawSelColorItem, selColor, &hmiData.colorTitleBg);
      EDIT_ITEM_F(0, "Title Text", onDrawSelColorItem, selColor, &hmiData.colorTitleTxt);
      EDIT_ITEM_F(0, "Text", onDrawSelColorItem, selColor, &hmiData.colorText);
      EDIT_ITEM_F(0, "Selected", onDrawSelColorItem, selColor, &hmiData.colorSelected);
      EDIT_ITEM_F(0, "Split Line", onDrawSelColorItem, selColor, &hmiData.colorSplitLine);
      EDIT_ITEM_F(0, "Highlight", onDrawSelColorItem, selColor, &hmiData.colorHighlight);
      EDIT_ITEM_F(0, "Status Background", onDrawSelColorItem, selColor, &hmiData.colorStatusBg);
      EDIT_ITEM_F(0, "Status Text", onDrawSelColorItem, selColor, &hmiData.colorStatusTxt);
      EDIT_ITEM_F(0, "Popup Background", onDrawSelColorItem, selColor, &hmiData.colorPopupBg);
      EDIT_ITEM_F(0, "Popup Text", onDrawSelColorItem, selColor, &hmiData.colorPopupTxt);
      EDIT_ITEM_F(0, "Alert Background", onDrawSelColorItem, selColor, &hmiData.colorAlertBg);
      EDIT_ITEM_F(0, "Alert Text", onDrawSelColorItem, selColor, &hmiData.colorAlertTxt);
      EDIT_ITEM_F(0, "Percent Text", onDrawSelColorItem, selColor, &hmiData.colorPercentTxt);
      EDIT_ITEM_F(0, "Bar Fill", onDrawSelColorItem, selColor, &hmiData.colorBarfill);
      EDIT_ITEM_F(0, "Indicator value", onDrawSelColorItem, selColor, &hmiData.colorIndicator);
      EDIT_ITEM_F(0, "Coordinate value", onDrawSelColorItem, selColor, &hmiData.colorCoordinate);
    }
    updateMenu(selectColorMenu);
  }
  void drawGetColorMenu() {
    checkkey = ID_Menu;
    if (SET_MENU(getColorMenu, MSG_COLORS_GET, 5)) {
      BACK_ITEM(dwinApplyColor);
      MENU_ITEM(ICON_Cancel, MSG_BUTTON_CANCEL, onDrawMenuItem, drawSelectColorsMenu);
      MENU_ITEM(0, MSG_COLORS_RED,   onDrawGetColorItem, setRGBColor);
      MENU_ITEM(1, MSG_COLORS_GREEN, onDrawGetColorItem, setRGBColor);
      MENU_ITEM(2, MSG_COLORS_BLUE,  onDrawGetColorItem, setRGBColor);
    }
    updateMenu(getColorMenu);
    dwinDrawRectangle(1, *menuData.intPtr, 20, 315, DWIN_WIDTH - 20, 335);
  }
#endif // HAS_CUSTOM_COLORS

//=============================================================================
// Nozzle and Bed PID/MPC
//=============================================================================

#if ENABLED(MPCTEMP) && ANY(MPC_EDIT_MENU, MPC_AUTOTUNE_MENU)

  #if ENABLED(MPC_EDIT_MENU)
    void setHeaterPower() { setPFloatOnClick(1, 200, 1); }
    void setBlkHeatCapacity() { setPFloatOnClick(0, 40, 2); }
    void setSensorResponse() { setPFloatOnClick(0, 1, 4); }
    void setAmbientXfer() { setPFloatOnClick(0, 1, 4); }
    #if ENABLED(MPC_INCLUDE_FAN)
      void onDrawFanAdj(MenuItem* menuitem, int8_t line) { onDrawFloatMenu(menuitem, line, 4, thermalManager.temp_hotend[0].fanCoefficient()); }
      void applyFanAdj() { thermalManager.temp_hotend[0].applyFanAdjustment(menuData.value / POW(10, 4)); }
      void setFanAdj() { setFloatOnClick(0, 1, 4, thermalManager.temp_hotend[0].fanCoefficient(), applyFanAdj); }
    #endif
  #endif

  void drawHotendMPCMenu() {
    checkkey = ID_Menu;
    if (SET_MENU_F(hotendMPCMenu, "MPC Settings", 7)) {
      MPC_t &mpc = thermalManager.temp_hotend[0].mpc;
      BACK_ITEM(drawAdvancedSettingsMenu);
      #if ENABLED(MPC_AUTOTUNE_MENU)
        MENU_ITEM(ICON_MPCNozzle, MSG_MPC_AUTOTUNE, onDrawMenuItem, []{ thermalManager.MPC_autotune(active_extruder, Temperature::MPCTuningType::AUTO); });
      #endif
      #if ENABLED(MPC_EDIT_MENU)
        EDIT_ITEM(ICON_MPCHeater, MSG_MPC_POWER, onDrawPFloatMenu, setHeaterPower, &mpc.heater_power);
        EDIT_ITEM(ICON_MPCHeatCap, MSG_MPC_BLOCK_HEAT_CAPACITY, onDrawPFloat2Menu, setBlkHeatCapacity, &mpc.block_heat_capacity);
        EDIT_ITEM(ICON_MPCValue, MSG_SENSOR_RESPONSIVENESS, onDrawPFloat4Menu, setSensorResponse, &mpc.sensor_responsiveness);
        EDIT_ITEM(ICON_MPCValue, MSG_MPC_AMBIENT_XFER_COEFF, onDrawPFloat4Menu, setAmbientXfer, &mpc.ambient_xfer_coeff_fan0);
        #if ENABLED(MPC_INCLUDE_FAN)
          EDIT_ITEM(ICON_MPCFan, MSG_MPC_AMBIENT_XFER_COEFF_FAN, onDrawFanAdj, setFanAdj, &mpc.fan255_adjustment);
        #endif
      #endif
    }
    updateMenu(hotendMPCMenu);
  }

#endif // MPCTEMP && MPC_EDIT_MENU || MPC_AUTOTUNE_MENU

#if HAS_PID_HEATING

  #if ENABLED(PID_AUTOTUNE_MENU)
    void setPID(celsius_t t, heater_id_t h) {
      gcode.process_subcommands_now(
        MString<60>(F("G28OXY\nG0Z5F300\nG0X"), X_CENTER, F("Y"), Y_CENTER, F("F5000\nM84\nM400"))
      );
      thermalManager.PID_autotune(t, h, hmiData.pidCycles, true);
    }
    void setPIDCycles() { setPIntOnClick(3, 50); }
  #endif

  #if ENABLED(PID_EDIT_MENU)
    void setKp() { setPFloatOnClick(0, 1000, 2); }
    void applyPIDi() {
      *menuData.floatPtr = scalePID_i(menuData.value / POW(10, 2));
      TERN_(PIDTEMP, thermalManager.updatePID());
    }
    void applyPIDd() {
      *menuData.floatPtr = scalePID_d(menuData.value / POW(10, 2));
      TERN_(PIDTEMP, thermalManager.updatePID());
    }
    void setKi() {
      menuData.floatPtr = (float*)static_cast<MenuItemPtr*>(currentMenu->selectedItem())->value;
      const float value = unscalePID_i(*menuData.floatPtr);
      setFloatOnClick(0, 1000, 2, value, applyPIDi);
    }
    void setKd() {
      menuData.floatPtr = (float*)static_cast<MenuItemPtr*>(currentMenu->selectedItem())->value;
      const float value = unscalePID_d(*menuData.floatPtr);
      setFloatOnClick(0, 1000, 2, value, applyPIDd);
    }
    void onDrawPIDi(MenuItem* menuitem, int8_t line) { onDrawFloatMenu(menuitem, line, 2, unscalePID_i(*(float*)static_cast<MenuItemPtr*>(menuitem)->value)); }
    void onDrawPIDd(MenuItem* menuitem, int8_t line) { onDrawFloatMenu(menuitem, line, 2, unscalePID_d(*(float*)static_cast<MenuItemPtr*>(menuitem)->value)); }
  #endif // PID_EDIT_MENU

#endif // HAS_PID_HEATING

#if ANY(PID_AUTOTUNE_MENU, PID_EDIT_MENU)

  #if ENABLED(PIDTEMP)

    #if ENABLED(PID_AUTOTUNE_MENU)
      void hotendPID() { setPID(hmiData.hotendPIDT, H_E0); }
      void setHotendPIDT() { setPIntOnClick(MIN_ETEMP, MAX_ETEMP); }
    #endif

    void drawHotendPIDMenu() {
      checkkey = ID_Menu;
      if (SET_MENU_F(hotendPIDMenu, STR_HOTEND_PID " Settings", 8)) {
        BACK_ITEM(drawAdvancedSettingsMenu);
        #if ENABLED(PID_AUTOTUNE_MENU)
          MENU_ITEM_F(ICON_PIDNozzle, STR_HOTEND_PID, onDrawMenuItem, hotendPID);
          EDIT_ITEM(ICON_Temperature, MSG_TEMPERATURE, onDrawPIntMenu, setHotendPIDT, &hmiData.hotendPIDT);
          EDIT_ITEM(ICON_PIDCycles, MSG_PID_CYCLE, onDrawPIntMenu, setPIDCycles, &hmiData.pidCycles);
        #endif
        #if ENABLED(PID_EDIT_MENU)
          EDIT_ITEM_F(ICON_PIDValue, "Set Kp: ", onDrawPFloat2Menu, setKp, &thermalManager.temp_hotend[0].pid.Kp);
          EDIT_ITEM_F(ICON_PIDValue, "Set Ki: ", onDrawPIDi, setKi, &thermalManager.temp_hotend[0].pid.Ki);
          EDIT_ITEM_F(ICON_PIDValue, "Set Kd: ", onDrawPIDd, setKd, &thermalManager.temp_hotend[0].pid.Kd);
        #endif
        #if ENABLED(EEPROM_SETTINGS)
          MENU_ITEM(ICON_WriteEEPROM, MSG_STORE_EEPROM, onDrawMenuItem, writeEEPROM);
        #endif
      }
      updateMenu(hotendPIDMenu);
    }

  #endif // PIDTEMP

  #if ENABLED(PIDTEMPBED)

    #if ENABLED(PID_AUTOTUNE_MENU)
      void bedPID() { setPID(hmiData.bedPIDT, H_BED); }
      void setBedPIDT() { setPIntOnClick(MIN_BEDTEMP, MAX_BEDTEMP); }
    #endif

    void drawBedPIDMenu() {
      checkkey = ID_Menu;
      if (SET_MENU_F(bedPIDMenu, STR_BED_PID " Settings", 8)) {
        BACK_ITEM(drawAdvancedSettingsMenu);
        #if ENABLED(PID_AUTOTUNE_MENU)
          MENU_ITEM_F(ICON_PIDBed, STR_BED_PID, onDrawMenuItem, bedPID);
          EDIT_ITEM(ICON_Temperature, MSG_TEMPERATURE, onDrawPIntMenu, setBedPIDT, &hmiData.bedPIDT);
          EDIT_ITEM(ICON_PIDCycles, MSG_PID_CYCLE, onDrawPIntMenu, setPIDCycles, &hmiData.pidCycles);
        #endif
        #if ENABLED(PID_EDIT_MENU)
          EDIT_ITEM_F(ICON_PIDValue, "Set Kp: ", onDrawPFloat2Menu, setKp, &thermalManager.temp_bed.pid.Kp);
          EDIT_ITEM_F(ICON_PIDValue, "Set Ki: ", onDrawPIDi, setKi, &thermalManager.temp_bed.pid.Ki);
          EDIT_ITEM_F(ICON_PIDValue, "Set Kd: ", onDrawPIDd, setKd, &thermalManager.temp_bed.pid.Kd);
        #endif
        #if ENABLED(EEPROM_SETTINGS)
          MENU_ITEM(ICON_WriteEEPROM, MSG_STORE_EEPROM, onDrawMenuItem, writeEEPROM);
        #endif
      }
      updateMenu(bedPIDMenu);
    }

  #endif // PIDTEMPBED

  #if ENABLED(PIDTEMPCHAMBER)

    #if ENABLED(PID_AUTOTUNE_MENU)
      void chamberPID() { setPID(hmiData.chamberPIDT, H_CHAMBER); }
      void setChamberPIDT() { setPIntOnClick(MIN_CHAMBERTEMP, MAX_CHAMBERTEMP); }
    #endif

    void drawChamberPIDMenu() {
      checkkey = ID_Menu;
      if (SET_MENU_F(chamberPIDMenu, STR_CHAMBER_PID " Settings", 8)) {
        BACK_ITEM(drawAdvancedSettingsMenu);
        #if ENABLED(PID_AUTOTUNE_MENU)
          MENU_ITEM_F(ICON_PIDChamber, STR_CHAMBER_PID, onDrawMenuItem, chamberPID);
          EDIT_ITEM(ICON_Temperature, MSG_TEMPERATURE, onDrawPIntMenu, setChamberPIDT, &hmiData.chamberPIDT);
          EDIT_ITEM(ICON_PIDCycles, MSG_PID_CYCLE, onDrawPIntMenu, setPIDCycles, &hmiData.pidCycles);
        #endif
        #if ENABLED(PID_EDIT_MENU)
          EDIT_ITEM_F(ICON_PIDValue, "Set Kp: ", onDrawPFloat2Menu, setKp, &thermalManager.temp_chamber.pid.Kp);
          EDIT_ITEM_F(ICON_PIDValue, "Set Ki: ", onDrawPIDi, setKi, &thermalManager.temp_chamber.pid.Ki);
          EDIT_ITEM_F(ICON_PIDValue, "Set Kd: ", onDrawPIDd, setKd, &thermalManager.temp_chamber.pid.Kd);
        #endif
        #if ENABLED(EEPROM_SETTINGS)
          MENU_ITEM(ICON_WriteEEPROM, MSG_STORE_EEPROM, onDrawMenuItem, writeEEPROM);
        #endif
      }
      updateMenu(chamberPIDMenu);
    }

  #endif // PIDTEMPCHAMBER

#endif // PID_AUTOTUNE_MENU || PID_EDIT_MENU

//=============================================================================

#if HAS_BED_PROBE
  void drawZOffsetWizMenu() {
    checkkey = ID_Menu;
    if (SET_MENU(zOffsetWizMenu, MSG_PROBE_WIZARD, 4)) {
      BACK_ITEM(drawPrepareMenu);
      MENU_ITEM(ICON_Homing, MSG_AUTO_HOME, onDrawMenuItem, autoHome);
      MENU_ITEM(ICON_AxisD, MSG_MOVE_NOZZLE_TO_BED, onDrawMenuItem, setMoveZto0);
      EDIT_ITEM(ICON_Zoffset, MSG_BABYSTEP_PROBE_Z, onDrawPFloat2Menu, setZOffset, &BABY_Z_VAR);
    }
    updateMenu(zOffsetWizMenu);
    if (!axis_is_trusted(Z_AXIS)) LCD_MESSAGE_F("WARNING: Z position unknown, move Z to home");
  }
#endif

#if ENABLED(INDIVIDUAL_AXIS_HOMING_SUBMENU)
  void drawHomingMenu() {
    checkkey = ID_Menu;
    if (SET_MENU(homingMenu, MSG_HOMING, 6)) {
      BACK_ITEM(drawPrepareMenu);
      MENU_ITEM(ICON_Homing, MSG_AUTO_HOME, onDrawMenuItem, autoHome);
      #if HAS_X_AXIS
        MENU_ITEM(ICON_HomeX, MSG_AUTO_HOME_X, onDrawMenuItem, homeX);
      #endif
      #if HAS_Y_AXIS
        MENU_ITEM(ICON_HomeY, MSG_AUTO_HOME_Y, onDrawMenuItem, homeY);
      #endif
      #if HAS_Z_AXIS
        MENU_ITEM(ICON_HomeZ, MSG_AUTO_HOME_Z, onDrawMenuItem, homeZ);
      #endif
      #if ENABLED(MESH_BED_LEVELING)
        EDIT_ITEM(ICON_ZAfterHome, MSG_Z_AFTER_HOME, onDrawPInt8Menu, setZAfterHoming, &hmiData.zAfterHoming);
      #endif
    }
    updateMenu(homingMenu);
  }
#endif // INDIVIDUAL_AXIS_HOMING_SUBMENU

#if ENABLED(FWRETRACT)
  void drawFWRetractMenu() {
    checkkey = ID_Menu;
    if (SET_MENU(fwRetractMenu, MSG_FWRETRACT, 6)) {
      BACK_ITEM(returnFWRetractMenu);
      EDIT_ITEM(ICON_FWRetLength, MSG_CONTROL_RETRACT, onDrawPFloatMenu, setRetractLength, &fwretract.settings.retract_length);
      EDIT_ITEM(ICON_FWRetSpeed, MSG_SINGLENOZZLE_RETRACT_SPEED, onDrawPFloatMenu, setRetractSpeed, &fwretract.settings.retract_feedrate_mm_s);
      EDIT_ITEM(ICON_FWRetZRaise, MSG_CONTROL_RETRACT_ZHOP, onDrawPFloat2Menu, setZRaise, &fwretract.settings.retract_zraise);
      EDIT_ITEM(ICON_FWRecSpeed, MSG_SINGLENOZZLE_UNRETRACT_SPEED, onDrawPFloatMenu, setRecoverSpeed, &fwretract.settings.retract_recover_feedrate_mm_s);
      EDIT_ITEM(ICON_FWRecExtra, MSG_CONTROL_RETRACT_RECOVER, onDrawPFloatMenu, setAddRecover, &fwretract.settings.retract_recover_extra);
    }
    updateMenu(fwRetractMenu);
  }
#endif

//=============================================================================
// Mesh Bed Leveling
//=============================================================================

#if HAS_MESH

  void applyMeshFadeHeight() { set_z_fade_height(planner.z_fade_height); }
  void setMeshFadeHeight() { setPFloatOnClick(0, 100, 1, applyMeshFadeHeight); }

  void setMeshActive() {
    set_bed_leveling_enabled(!planner.leveling_active);
    drawCheckboxLine(currentMenu->line(), planner.leveling_active);
    dwinUpdateLCD();
  }

  #if ENABLED(PREHEAT_BEFORE_LEVELING)
    void setBedLevT() { setPIntOnClick(MIN_BEDTEMP, MAX_BEDTEMP); }
  #endif

  #if ENABLED(PROUI_MESH_EDIT)
    void liveEditMesh() { ((MenuItemPtr*)editZValueItem)->value = &bedlevel.z_values[hmiValue.select ? bedLevelTools.mesh_x : menuData.value][hmiValue.select ? menuData.value : bedLevelTools.mesh_y]; editZValueItem->redraw(); }
    void applyEditMeshX() { bedLevelTools.mesh_x = menuData.value; }
    void applyEditMeshY() { bedLevelTools.mesh_y = menuData.value; }
    void resetMesh() { bedLevelTools.meshReset(); LCD_MESSAGE(MSG_MESH_RESET); }
    void setEditMeshX() { hmiValue.select = 0; setIntOnClick(0, GRID_MAX_POINTS_X - 1, bedLevelTools.mesh_x, applyEditMeshX, liveEditMesh); }
    void setEditMeshY() { hmiValue.select = 1; setIntOnClick(0, GRID_MAX_POINTS_Y - 1, bedLevelTools.mesh_y, applyEditMeshY, liveEditMesh); }
    void setEditZValue() { setPFloatOnClick(Z_OFFSET_MIN, Z_OFFSET_MAX, 3); }
  #endif

#endif // HAS_MESH

#if ENABLED(AUTO_BED_LEVELING_UBL)

  void applyUBLSlot() { bedlevel.storage_slot = menuData.value; }
  void setUBLSlot() { setIntOnClick(0, settings.calc_num_meshes() - 1, bedlevel.storage_slot, applyUBLSlot); }
  void onDrawUBLSlot(MenuItem* menuitem, int8_t line) {
    NOLESS(bedlevel.storage_slot, 0);
    onDrawIntMenu(menuitem, line, bedlevel.storage_slot);
  }

  void applyUBLTiltGrid() { bedLevelTools.tilt_grid = menuData.value; }
  void setUBLTiltGrid() { setIntOnClick(1, 3, bedLevelTools.tilt_grid, applyUBLTiltGrid); }

  void ublMeshTilt() {
    NOLESS(bedlevel.storage_slot, 0);
    if (bedLevelTools.tilt_grid > 1)
      gcode.process_subcommands_now(TS(F("G29J"), bedLevelTools.tilt_grid));
    else
      gcode.process_subcommands_now(F("G29J"));
    LCD_MESSAGE(MSG_UBL_MESH_TILTED);
  }

  void ublSmartFillMesh() {
    for (uint8_t x = 0; x < GRID_MAX_POINTS_Y; ++x) bedlevel.smart_fill_mesh();
    LCD_MESSAGE(MSG_UBL_MESH_FILLED);
  }

  void ublMeshSave() {
    NOLESS(bedlevel.storage_slot, 0);
    settings.store_mesh(bedlevel.storage_slot);
    ui.status_printf(0, GET_TEXT_F(MSG_MESH_SAVED), bedlevel.storage_slot);
    DONE_BUZZ(true);
  }

  void ublMeshLoad() {
    NOLESS(bedlevel.storage_slot, 0);
    settings.load_mesh(bedlevel.storage_slot);
  }

#endif // AUTO_BED_LEVELING_UBL

#if HAS_MESH

  void drawMeshSetMenu() {
    checkkey = ID_Menu;
    if (SET_MENU(meshMenu, MSG_MESH_LEVELING, 14)) {
      BACK_ITEM(drawAdvancedSettingsMenu);
      #if ENABLED(PREHEAT_BEFORE_LEVELING)
        EDIT_ITEM(ICON_Temperature, MSG_UBL_SET_TEMP_BED, onDrawPIntMenu, setBedLevT, &hmiData.bedLevT);
      #endif
      EDIT_ITEM(ICON_SetZOffset, MSG_Z_FADE_HEIGHT, onDrawPFloatMenu, setMeshFadeHeight, &planner.z_fade_height);
      EDIT_ITEM(ICON_UBLActive, MSG_ACTIVATE_MESH, onDrawChkbMenu, setMeshActive, &planner.leveling_active);
      #if HAS_BED_PROBE
        MENU_ITEM(ICON_Level, MSG_AUTO_MESH, onDrawMenuItem, autoLevel);
      #endif
      #if ENABLED(AUTO_BED_LEVELING_UBL)
        EDIT_ITEM(ICON_UBLSlot, MSG_UBL_STORAGE_SLOT, onDrawUBLSlot, setUBLSlot, &bedlevel.storage_slot);
        MENU_ITEM(ICON_UBLMeshSave, MSG_UBL_SAVE_MESH, onDrawMenuItem, ublMeshSave);
        MENU_ITEM(ICON_UBLMeshLoad, MSG_UBL_LOAD_MESH, onDrawMenuItem, ublMeshLoad);
        EDIT_ITEM(ICON_UBLTiltGrid, MSG_UBL_TILTING_GRID, onDrawPInt8Menu, setUBLTiltGrid, &bedLevelTools.tilt_grid);
        MENU_ITEM(ICON_UBLTiltGrid, MSG_UBL_TILT_MESH, onDrawMenuItem, ublMeshTilt);
        MENU_ITEM(ICON_UBLSmartFill, MSG_UBL_SMART_FILLIN, onDrawMenuItem, ublSmartFillMesh);
      #endif
      #if ENABLED(PROUI_MESH_EDIT)
        MENU_ITEM(ICON_MeshReset, MSG_MESH_RESET, onDrawMenuItem, resetMesh);
        MENU_ITEM(ICON_MeshEdit, MSG_EDIT_MESH, onDrawSubMenu, drawEditMeshMenu);
      #endif
      MENU_ITEM(ICON_MeshViewer, MSG_MESH_VIEW, onDrawSubMenu, dwinMeshViewer);
    }
    updateMenu(meshMenu);
  }

  #if ENABLED(PROUI_MESH_EDIT)
    void drawEditMeshMenu() {
      if (!leveling_is_valid()) { LCD_MESSAGE(MSG_UBL_MESH_INVALID); return; }
      set_bed_leveling_enabled(false);
      checkkey = ID_Menu;
      if (SET_MENU(editMeshMenu, MSG_EDIT_MESH, 4)) {
        bedLevelTools.mesh_x = bedLevelTools.mesh_y = 0;
        BACK_ITEM(drawMeshSetMenu);
        EDIT_ITEM(ICON_MeshEditX, MSG_MESH_X, onDrawPInt8Menu, setEditMeshX, &bedLevelTools.mesh_x);
        EDIT_ITEM(ICON_MeshEditY, MSG_MESH_Y, onDrawPInt8Menu, setEditMeshY, &bedLevelTools.mesh_y);
        editZValueItem = EDIT_ITEM(ICON_MeshEditZ, MSG_MESH_EDIT_Z, onDrawPFloat2Menu, setEditZValue, &bedlevel.z_values[bedLevelTools.mesh_x][bedLevelTools.mesh_y]);
      }
      updateMenu(editMeshMenu);
    }
  #endif

#endif // HAS_MESH

#endif // DWIN_LCD_PROUI<|MERGE_RESOLUTION|>--- conflicted
+++ resolved
@@ -2648,8 +2648,6 @@
   void setStepsE() { hmiValue.axis = E_AXIS; setPFloatOnClick( min_steps_edit_values.e, max_steps_edit_values.e, UNITFDIGITS); }
 #endif
 
-<<<<<<< HEAD
-=======
 #if ENABLED(EDITABLE_HOMING_FEEDRATE)
   void updateHomingFR(AxisEnum axis, feedRate_t value) {
     switch (axis) {
@@ -2671,7 +2669,6 @@
   #endif
 #endif
 
->>>>>>> d2bda128
 #if ENABLED(FWRETRACT)
   void returnFWRetractMenu() { (previousMenu == filSetMenu) ? drawFilSetMenu() : drawTuneMenu(); }
   void setRetractLength() { setPFloatOnClick( 0, 10, UNITFDIGITS); }
@@ -3182,7 +3179,7 @@
       MENU_ITEM(ICON_WriteEEPROM, MSG_STORE_EEPROM, onDrawMenuItem, writeEEPROM);
     #endif
     #if HAS_MESH
-      MENU_ITEM(ICON_Mesh, MSG_MESH_LEVELING, onDrawSubMenu, drawMeshSetMenu);
+      MENU_ITEM(ICON_Mesh, MSG_MESH_SETTINGS, onDrawSubMenu, drawMeshSetMenu);
     #endif
     #if HAS_BED_PROBE
       MENU_ITEM(ICON_Probe, MSG_ZPROBE_SETTINGS, onDrawSubMenu, drawProbeSetMenu);
@@ -4162,7 +4159,7 @@
 
   void drawMeshSetMenu() {
     checkkey = ID_Menu;
-    if (SET_MENU(meshMenu, MSG_MESH_LEVELING, 14)) {
+    if (SET_MENU(meshMenu, MSG_MESH_SETTINGS, 14)) {
       BACK_ITEM(drawAdvancedSettingsMenu);
       #if ENABLED(PREHEAT_BEFORE_LEVELING)
         EDIT_ITEM(ICON_Temperature, MSG_UBL_SET_TEMP_BED, onDrawPIntMenu, setBedLevT, &hmiData.bedLevT);
