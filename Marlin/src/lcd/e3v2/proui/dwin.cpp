/**
 * Marlin 3D Printer Firmware
 * Copyright (c) 2021 MarlinFirmware [https://github.com/MarlinFirmware/Marlin]
 *
 * Based on Sprinter and grbl.
 * Copyright (c) 2011 Camiel Gubbels / Erik van der Zalm
 *
 * This program is free software: you can redistribute it and/or modify
 * it under the terms of the GNU General Public License as published by
 * the Free Software Foundation, either version 3 of the License, or
 * (at your option) any later version.
 *
 * This program is distributed in the hope that it will be useful,
 * but WITHOUT ANY WARRANTY; without even the implied warranty of
 * MERCHANTABILITY or FITNESS FOR A PARTICULAR PURPOSE.  See the
 * GNU General Public License for more details.
 *
 * You should have received a copy of the GNU General Public License
 * along with this program.  If not, see <https://www.gnu.org/licenses/>.
 *
 */

/**
 * DWIN Enhanced implementation for PRO UI
 * Author: Miguel A. Risco-Castillo (MRISCOC)
 * Version: 3.21.2
 * Date: 2022/12/02
 */

#include "../../../inc/MarlinConfig.h"

#if ENABLED(DWIN_LCD_PROUI)

#include "../../utf8.h"
#include "../../marlinui.h"

#include "../../../sd/cardreader.h"

#include "../../../MarlinCore.h"
#include "../../../core/serial.h"
#include "../../../core/macros.h"

#include "../../../module/temperature.h"
#include "../../../module/printcounter.h"
#include "../../../module/motion.h"
#include "../../../module/stepper.h"
#include "../../../module/planner.h"

#include "../../../gcode/gcode.h"
#include "../../../gcode/queue.h"

#if HAS_FILAMENT_SENSOR
  #include "../../../feature/runout.h"
#endif

#if ENABLED(EEPROM_SETTINGS)
  #include "../../../module/settings.h"
#endif

#if ENABLED(HOST_ACTION_COMMANDS)
  #include "../../../feature/host_actions.h"
#endif

#if DISABLED(PROBE_MANUALLY) && ANY(AUTO_BED_LEVELING_BILINEAR, AUTO_BED_LEVELING_LINEAR, AUTO_BED_LEVELING_3POINT)
  #define HAS_ONESTEP_LEVELING 1
#endif

#if HAS_MESH || (HAS_LEVELING && HAS_ZOFFSET_ITEM)
  #include "../../../feature/bedlevel/bedlevel.h"
  #include "bedlevel_tools.h"
#endif

#if HAS_BED_PROBE
  #include "../../../module/probe.h"
#endif

#if ENABLED(BLTOUCH)
  #include "../../../feature/bltouch.h"
#endif

#if ENABLED(BABYSTEPPING)
  #include "../../../feature/babystep.h"
#endif

#if ENABLED(POWER_LOSS_RECOVERY)
  #include "../../../feature/powerloss.h"
#endif

#if ENABLED(PRINTCOUNTER)
  #include "printstats.h"
#endif

#if ENABLED(CASE_LIGHT_MENU)
  #include "../../../feature/caselight.h"
#endif

#if ENABLED(LED_CONTROL_MENU)
  #include "../../../feature/leds/leds.h"
#endif

#include "dwin.h"
#include "dwinui.h"
#include "menus.h"
#include "dwin_popup.h"

#if HAS_GCODE_PREVIEW
  #include "gcode_preview.h"
#endif

#if HAS_ESDIAG
  #include "endstop_diag.h"
#endif

#if SHOW_TUNING_GRAPH
  #include "plot.h"
#endif

#if HAS_MESH
  #include "meshviewer.h"
#endif

#if HAS_LOCKSCREEN
  #include "lockscreen.h"
#endif

#define DEBUG_OUT ENABLED(DEBUG_DWIN)
#include "../../../core/debug_out.h"

#ifndef MACHINE_SIZE
  #define MACHINE_SIZE STRINGIFY(X_BED_SIZE) "x" STRINGIFY(Y_BED_SIZE) "x" STRINGIFY(Z_MAX_POS)
#endif

#define PAUSE_HEAT

// Print speed limit
#define MIN_PRINT_SPEED  10
#define MAX_PRINT_SPEED 999

// Print flow limit
#define MIN_PRINT_FLOW   10
#define MAX_PRINT_FLOW   299

// Load and Unload limits
#define MAX_LOAD_UNLOAD  500

// Editable temperature limits
#define MIN_ETEMP  0
#define MAX_ETEMP  (thermalManager.hotend_maxtemp[0] - (HOTEND_OVERSHOOT))
#define MIN_BEDTEMP 0
#define MAX_BEDTEMP BED_MAX_TARGET

#define DWIN_VAR_UPDATE_INTERVAL         1024
#define DWIN_UPDATE_INTERVAL             1024
#define DWIN_REMAIN_TIME_UPDATE_INTERVAL SEC_TO_MS(20)

#if HAS_MESH && HAS_BED_PROBE
  #define BABY_Z_VAR probe.offset.z
#else
  float z_offset = 0;
  #define BABY_Z_VAR z_offset
#endif

// Structs
HMI_value_t HMI_value;
HMI_flag_t HMI_flag{0};
HMI_data_t HMI_data;

enum SelectItem : uint8_t {
  PAGE_PRINT = 0,
  PAGE_PREPARE,
  PAGE_CONTROL,
  PAGE_ADVANCE,
  PAGE_COUNT,

  PRINT_SETUP = 0,
  PRINT_PAUSE_RESUME,
  PRINT_STOP,
  PRINT_COUNT
};

typedef struct {
  uint8_t now, last;
  void set(uint8_t v) { now = last = v; }
  void reset() { set(0); }
  bool changed() { bool c = (now != last); if (c) last = now; return c; }
  bool dec() { if (now) now--; return changed(); }
  bool inc(uint8_t v) { if (now < (v - 1)) now++; else now = (v - 1); return changed(); }
} select_t;
select_t select_page{0}, select_print{0};

#if HAS_HOTEND
  float last_E = 0;
  #define E_MIN_POS (last_E - (EXTRUDE_MAXLENGTH))
  #define E_MAX_POS (last_E + (EXTRUDE_MAXLENGTH))
#endif

bool hash_changed = true; // Flag to know if message status was changed
uint8_t _percent_done = 0;
uint32_t _remain_time = 0;
bool blink = false;
millis_t dwin_heat_time = 0;
uint8_t checkkey = 255, last_checkkey = MainMenu;

// New menu system pointers
MenuClass *FileMenu = nullptr;
MenuClass *PrepareMenu = nullptr;
MenuClass *TrammingMenu = nullptr;
MenuClass *MoveMenu = nullptr;
MenuClass *ControlMenu = nullptr;
MenuClass *AdvancedSettings = nullptr;
#if HAS_HOME_OFFSET
  MenuClass *HomeOffMenu = nullptr;
#endif
#if HAS_BED_PROBE
  MenuClass *ProbeSetMenu = nullptr;
#endif
MenuClass *FilSetMenu = nullptr;
MenuClass *SelectColorMenu = nullptr;
MenuClass *GetColorMenu = nullptr;
MenuClass *TuneMenu = nullptr;
MenuClass *MotionMenu = nullptr;
MenuClass *FilamentMenu = nullptr;
#if ENABLED(MESH_BED_LEVELING)
  MenuClass *ManualMesh = nullptr;
#endif
#if HAS_HOTEND
  MenuClass *PreheatMenu = nullptr;
#endif
MenuClass *TemperatureMenu = nullptr;
MenuClass *MaxSpeedMenu = nullptr;
MenuClass *MaxAccelMenu = nullptr;
#if HAS_CLASSIC_JERK
  MenuClass *MaxJerkMenu = nullptr;
#endif
MenuClass *StepsMenu = nullptr;
#if ANY(MPC_EDIT_MENU, MPC_AUTOTUNE_MENU)
  MenuClass *HotendMPCMenu = nullptr;
#endif
#if ENABLED(PIDTEMP)
  MenuClass *HotendPIDMenu = nullptr;
#endif
#if ENABLED(PIDTEMPBED)
  MenuClass *BedPIDMenu = nullptr;
#endif
#if ENABLED(CASELIGHT_USES_BRIGHTNESS)
  MenuClass *CaseLightMenu = nullptr;
#endif
#if ENABLED(LED_CONTROL_MENU)
  MenuClass *LedControlMenu = nullptr;
#endif
#if HAS_BED_PROBE
  MenuClass *ZOffsetWizMenu = nullptr;
#endif
#if ENABLED(INDIVIDUAL_AXIS_HOMING_SUBMENU)
  MenuClass *HomingMenu = nullptr;
#endif
#if ENABLED(FWRETRACT)
  MenuClass *FWRetractMenu = nullptr;
#endif
#if HAS_MESH
  MenuClass *MeshMenu = nullptr;
  #if ENABLED(MESH_EDIT_MENU)
    MenuClass *EditMeshMenu = nullptr;
  #endif
#endif

// Updatable menuitems pointers
MenuItemClass *HotendTargetItem = nullptr;
MenuItemClass *BedTargetItem = nullptr;
MenuItemClass *FanSpeedItem = nullptr;
MenuItemClass *MMeshMoveZItem = nullptr;
MenuItemClass *EditZValueItem = nullptr;

bool Printing() { return printingIsActive() || printingIsPaused(); }
bool SD_Printing() { return Printing() && IS_SD_FILE_OPEN(); }
bool Host_Printing() { return Printing() && !IS_SD_FILE_OPEN(); }

#define DWIN_LANGUAGE_EEPROM_ADDRESS 0x01   // Between 0x01 and 0x63 (EEPROM_OFFSET-1)
                                            // BL24CXX::check() uses 0x00

inline bool HMI_IsChinese() { return HMI_flag.language == DWIN_CHINESE; }

void HMI_SetLanguageCache() {
  DWIN_JPG_CacheTo1(HMI_IsChinese() ? Language_Chinese : Language_English);
}

void HMI_SetLanguage() {
  #if ALL(EEPROM_SETTINGS, IIC_BL24CXX_EEPROM)
    BL24CXX::read(DWIN_LANGUAGE_EEPROM_ADDRESS, (uint8_t*)&HMI_flag.language, sizeof(HMI_flag.language));
  #endif
  HMI_SetLanguageCache();
}

void HMI_ToggleLanguage() {
  HMI_flag.language = HMI_IsChinese() ? DWIN_ENGLISH : DWIN_CHINESE;
  HMI_SetLanguageCache();
  #if ALL(EEPROM_SETTINGS, IIC_BL24CXX_EEPROM)
    BL24CXX::write(DWIN_LANGUAGE_EEPROM_ADDRESS, (uint8_t*)&HMI_flag.language, sizeof(HMI_flag.language));
  #endif
}

//-----------------------------------------------------------------------------
// Main Buttons
//-----------------------------------------------------------------------------

typedef struct { uint16_t x, y[2], w, h; } text_info_t;

void ICON_Button(const bool selected, const int iconid, const frame_rect_t &ico, const text_info_t (&txt), FSTR_P caption) {
  DWINUI::Draw_IconWB(iconid + selected, ico.x, ico.y);
  if (selected) DWINUI::Draw_Box(0, HMI_data.Highlight_Color, ico);
  if (HMI_IsChinese()) {
    DWIN_Frame_AreaCopy(1, txt.x, txt.y[selected], txt.x + txt.w - 1, txt.y[selected] + txt.h - 1, ico.x + (ico.w - txt.w) / 2, (ico.y + ico.h - 25) - txt.h/2);
  }
  else {
    const uint16_t x = ico.x + (ico.w - strlen_P(FTOP(caption)) * DWINUI::fontWidth()) / 2,
                   y = (ico.y + ico.h - 20) - DWINUI::fontHeight() / 2;
    DWINUI::Draw_String(x, y, caption);
  }
}

//
// Main Menu: "Print"
//
void ICON_Print() {
  constexpr frame_rect_t ico = { 17, 110, 110, 100 };
  constexpr text_info_t txt = { 1, { 405, TERN(USE_STOCK_DWIN_SET, 446, 447) }, 27, 15 };
  ICON_Button(select_page.now == PAGE_PRINT, ICON_Print_0, ico, txt, GET_TEXT_F(MSG_BUTTON_PRINT));
}

//
// Main Menu: "Prepare"
//
void ICON_Prepare() {
  constexpr frame_rect_t ico = { 145, 110, 110, 100 };
  constexpr text_info_t txt = { 31, { 405, TERN(USE_STOCK_DWIN_SET, 446, 447) }, 27, 15 };
  ICON_Button(select_page.now == PAGE_PREPARE, ICON_Prepare_0, ico, txt, GET_TEXT_F(MSG_PREPARE));
}

//
// Main Menu: "Control"
//
void ICON_Control() {
  constexpr frame_rect_t ico = { 17, 226, 110, 100 };
  constexpr text_info_t txt = { 61, { 405, TERN(USE_STOCK_DWIN_SET, 446, 447) }, 27, 15 };
  ICON_Button(select_page.now == PAGE_CONTROL, ICON_Control_0, ico, txt, GET_TEXT_F(MSG_CONTROL));
}

//
// Main Menu: "Advanced Settings"
//
void ICON_AdvSettings() {
  constexpr frame_rect_t ico = { 145, 226, 110, 100 };
  constexpr text_info_t txt = { 91, { 405, TERN(USE_STOCK_DWIN_SET, 446, 447) }, 27, 15 };
  ICON_Button(select_page.now == PAGE_ADVANCE, ICON_Info_0, ico, txt, GET_TEXT_F(MSG_BUTTON_ADVANCED));
}

//
// Printing: "Tune"
//
void ICON_Tune() {
  constexpr frame_rect_t ico = { 8, 232, 80, 100 };
  constexpr text_info_t txt = { 121, { 405, TERN(USE_STOCK_DWIN_SET, 446, 447) }, 27, 15 };
  ICON_Button(select_print.now == PRINT_SETUP, ICON_Setup_0, ico, txt, GET_TEXT_F(MSG_TUNE));
}

//
// Printing: "Pause"
//
void ICON_Pause() {
  constexpr frame_rect_t ico = { 96, 232, 80, 100 };
  constexpr text_info_t txt = { 181, { 405, TERN(USE_STOCK_DWIN_SET, 446, 447) }, 27, 15 };
  ICON_Button(select_print.now == PRINT_PAUSE_RESUME, ICON_Pause_0, ico, txt, GET_TEXT_F(MSG_BUTTON_PAUSE));
}

//
// Printing: "Resume"
//
void ICON_Resume() {
  constexpr frame_rect_t ico = { 96, 232, 80, 100 };
  constexpr text_info_t txt = { 1, { 405, TERN(USE_STOCK_DWIN_SET, 446, 447) }, 27, 15 };
  ICON_Button(select_print.now == PRINT_PAUSE_RESUME, ICON_Continue_0, ico, txt, GET_TEXT_F(MSG_BUTTON_RESUME));
}

//
// Printing: "Stop"
//
void ICON_Stop() {
  constexpr frame_rect_t ico = { 184, 232, 80, 100 };
  constexpr text_info_t txt = { 151, { 405, TERN(USE_STOCK_DWIN_SET, 446, 447) }, 27, 12 };
  ICON_Button(select_print.now == PRINT_STOP, ICON_Stop_0, ico, txt, GET_TEXT_F(MSG_BUTTON_STOP));
}

//
//PopUps
//
void Popup_window_PauseOrStop() {
  if (HMI_IsChinese()) {
    DWINUI::ClearMainArea();
    Draw_Popup_Bkgd();
         if (select_print.now == PRINT_PAUSE_RESUME) DWIN_Frame_AreaCopy(1, 237, 338, 269, 356, 98, 150);
    else if (select_print.now == PRINT_STOP) DWIN_Frame_AreaCopy(1, 221, 320, 253, 336, 98, 150);
    DWIN_Frame_AreaCopy(1, 220, 304, 264, 319, 130, 150);
    DWINUI::Draw_IconWB(ICON_Confirm_C, 26, 280);
    DWINUI::Draw_IconWB(ICON_Cancel_C, 146, 280);
    Draw_Select_Highlight(true);
    DWIN_UpdateLCD();
  }
  else
    DWIN_Popup_ConfirmCancel(ICON_BLTouch, select_print.now == PRINT_PAUSE_RESUME ? GET_TEXT_F(MSG_PAUSE_PRINT) : GET_TEXT_F(MSG_STOP_PRINT));
}

#if HAS_HOTEND

  void Popup_Window_ETempTooLow() {
    if (HMI_IsChinese()) {
      HMI_SaveProcessID(WaitResponse);
      DWINUI::ClearMainArea();
      Draw_Popup_Bkgd();
      DWINUI::Draw_Icon(ICON_TempTooLow, 102, 105);
      DWIN_Frame_AreaCopy(1, 103, 371, 136, 386,  69, 240);
      DWIN_Frame_AreaCopy(1, 170, 371, 270, 386, 102, 240);
      DWINUI::Draw_IconWB(ICON_Confirm_C, 86, 280);
      DWIN_UpdateLCD();
    }
    else
      DWIN_Popup_Confirm(ICON_TempTooLow, GET_TEXT_F(MSG_HOTEND_TOO_COLD), GET_TEXT_F(MSG_PLEASE_PREHEAT));
  }

#endif

#if HAS_HOTEND || HAS_HEATED_BED
  void DWIN_Popup_Temperature(const bool toohigh) {
    HMI_SaveProcessID(WaitResponse);
    if (HMI_IsChinese()) {
      DWINUI::ClearMainArea();
      Draw_Popup_Bkgd();
      if (toohigh) {
        DWINUI::Draw_Icon(ICON_TempTooHigh, 102, 165);
        DWIN_Frame_AreaCopy(1, 103, 371, 237, 386, 52, 285);
        DWIN_Frame_AreaCopy(1, 151, 389, 185, 402, 187, 285);
        DWIN_Frame_AreaCopy(1, 189, 389, 271, 402, 95, 310);
      }
      else {
        DWINUI::Draw_Icon(ICON_TempTooLow, 102, 165);
        DWIN_Frame_AreaCopy(1, 103, 371, 270, 386, 52, 285);
        DWIN_Frame_AreaCopy(1, 189, 389, 271, 402, 95, 310);
      }
    }
    else
      DWIN_Show_Popup(toohigh ? ICON_TempTooHigh : ICON_TempTooLow, F("Nozzle or Bed temperature"), toohigh ? F("is too high") : F("is too low"), BTN_Continue);
  }
#endif

//
// Draw status line
//
void DWIN_DrawStatusLine(const char *text) {
  DWIN_Draw_Rectangle(1, HMI_data.StatusBg_Color, 0, STATUS_Y, DWIN_WIDTH, STATUS_Y + 20);
  if (text) DWINUI::Draw_CenteredString(HMI_data.StatusTxt_Color, STATUS_Y + 2, text);
}
void DWIN_DrawStatusLine(FSTR_P fstr) { DWIN_DrawStatusLine(FTOP(fstr)); }

// Clear & reset status line
void DWIN_ResetStatusLine() {
  ui.status_message[0] = 0;
  DWIN_CheckStatusMessage();
}

// Djb2 hash algorithm
uint32_t GetHash(char * str) {
  uint32_t hash = 5381;
  char c;
  while ((c = *str++)) hash = ((hash << 5) + hash) + c; /* hash * 33 + c */
  return hash;
}

void DWIN_CheckStatusMessage() {
  static uint32_t old_hash = 0;
  uint32_t hash = GetHash(&ui.status_message[0]);
  hash_changed = hash != old_hash;
  old_hash = hash;
};

void DWIN_DrawStatusMessage() {
  #if ENABLED(STATUS_MESSAGE_SCROLLING)

    // Get the UTF8 character count of the string
    uint8_t slen = utf8_strlen(ui.status_message);

    // If the string fits the status line do not scroll it
    if (slen <= LCD_WIDTH) {
      if (hash_changed) {
        DWIN_DrawStatusLine(ui.status_message);
        hash_changed = false;
      }
    }
    else {
      // String is larger than the available line space

      // Get a pointer to the next valid UTF8 character
      // and the string remaining length
      uint8_t rlen;
      const char *stat = MarlinUI::status_and_len(rlen);
      DWIN_Draw_Rectangle(1, HMI_data.StatusBg_Color, 0, STATUS_Y, DWIN_WIDTH, STATUS_Y + 20);
      DWINUI::MoveTo(0, STATUS_Y + 2);
      DWINUI::Draw_String(HMI_data.StatusTxt_Color, stat, LCD_WIDTH);

      // If the string doesn't completely fill the line...
      if (rlen < LCD_WIDTH) {
        DWINUI::Draw_Char(HMI_data.StatusTxt_Color, '.');  // Always at 1+ spaces left, draw a dot
        uint8_t chars = LCD_WIDTH - rlen;                  // Amount of space left in characters
        if (--chars) {                                     // Draw a second dot if there's space
          DWINUI::Draw_Char(HMI_data.StatusTxt_Color, '.');
          if (--chars)
            DWINUI::Draw_String(HMI_data.StatusTxt_Color, ui.status_message, chars); // Print a second copy of the message
        }
      }
      MarlinUI::advance_status_scroll();
    }

  #else

    if (hash_changed) {
      ui.status_message[LCD_WIDTH] = 0;
      DWIN_DrawStatusLine(ui.status_message);
      hash_changed = false;
    }

  #endif
}

void Draw_Print_Labels() {
  if (HMI_IsChinese()) {
    DWIN_Frame_AreaCopy(1,  0, 72,  63, 86,  41, 173);  // Printing Time
    DWIN_Frame_AreaCopy(1, 65, 72, 128, 86, 176, 173);  // Remain
  }
  else {
    DWINUI::Draw_String( 46, 173, GET_TEXT_F(MSG_INFO_PRINT_TIME));
    DWINUI::Draw_String(181, 173, GET_TEXT_F(MSG_REMAINING_TIME));
  }
}

void Draw_Print_ProgressBar() {
  DWINUI::Draw_IconWB(ICON_Bar, 15, 93);
  DWIN_Draw_Rectangle(1, HMI_data.Barfill_Color, 16 + _percent_done * 240 / 100, 93, 256, 113);
  DWINUI::Draw_Int(HMI_data.PercentTxt_Color, HMI_data.Background_Color, 3, 117, 133, _percent_done);
  DWINUI::Draw_String(HMI_data.PercentTxt_Color, 142, 133, F("%"));
}

void Draw_Print_ProgressElapsed() {
  char buf[10];
  duration_t elapsed = print_job_timer.duration(); // print timer
  sprintf_P(buf, PSTR("%02i:%02i "), (uint16_t)(elapsed.value / 3600), ((uint16_t)elapsed.value % 3600) / 60);
  DWINUI::Draw_String(HMI_data.Text_Color, HMI_data.Background_Color, 47, 192, buf);
}

void Draw_Print_ProgressRemain() {
  char buf[10];
  sprintf_P(buf, PSTR("%02i:%02i "), (uint16_t)(_remain_time / 3600), ((uint16_t)_remain_time % 3600) / 60);
  DWINUI::Draw_String(HMI_data.Text_Color, HMI_data.Background_Color, 181, 192, buf);
}

void ICON_ResumeOrPause() {
  if (checkkey == PrintProcess) printingIsPaused() ? ICON_Resume() : ICON_Pause();
}

// Update filename on print
void DWIN_Print_Header(const char *text = nullptr) {
  static char headertxt[31] = "";  // Print header text
  if (text) {
    const int8_t size = _MIN(30U, strlen_P(text));
    for (uint8_t i = 0; i < size; ++i) headertxt[i] = text[i];
    headertxt[size] = '\0';
  }
  if (checkkey == PrintProcess || checkkey == PrintDone) {
    DWIN_Draw_Rectangle(1, HMI_data.Background_Color, 0, 60, DWIN_WIDTH, 60+16);
    DWINUI::Draw_CenteredString(60, headertxt);
  }
}

void Draw_PrintProcess() {
  if (HMI_IsChinese())
    Title.FrameCopy(30, 1, 42, 14);                     // "Printing"
  else
    Title.ShowCaption(GET_TEXT_F(MSG_PRINTING));
  DWINUI::ClearMainArea();
  DWIN_Print_Header(SD_Printing() ? card.longest_filename() : nullptr);
  Draw_Print_Labels();
  DWINUI::Draw_Icon(ICON_PrintTime, 15, 173);
  DWINUI::Draw_Icon(ICON_RemainTime, 150, 171);
  Draw_Print_ProgressBar();
  Draw_Print_ProgressElapsed();
  Draw_Print_ProgressRemain();
  ICON_Tune();
  ICON_ResumeOrPause();
  ICON_Stop();
}

void Goto_PrintProcess() {
  if (checkkey == PrintProcess)
    ICON_ResumeOrPause();
  else {
    checkkey = PrintProcess;
    Draw_PrintProcess();
    TERN_(DASH_REDRAW, DWIN_RedrawDash());
  }
  DWIN_UpdateLCD();
}

void Draw_PrintDone() {
  // show percent bar and value
  _percent_done = 100;
  _remain_time = 0;

  Title.ShowCaption(GET_TEXT_F(MSG_PRINT_DONE));
  DWINUI::ClearMainArea();
  DWIN_Print_Header(nullptr);

  #if HAS_GCODE_PREVIEW
    const bool isvalid = Preview_Valid();
    if (isvalid) {
      DWIN_ICON_Show(0, 0, 1, 21, 100, 0x00);
      DWINUI::Draw_Button(BTN_Continue, 86, 300);
    }
  #else
    constexpr bool isvalid = false;
  #endif

  if (!isvalid) {
    Draw_Print_ProgressBar();
    Draw_Print_Labels();
    DWINUI::Draw_Icon(ICON_PrintTime, 15, 173);
    DWINUI::Draw_Icon(ICON_RemainTime, 150, 171);
    Draw_Print_ProgressElapsed();
    Draw_Print_ProgressRemain();
    DWINUI::Draw_Button(BTN_Continue, 86, 273);
  }
}

void Goto_PrintDone() {
  wait_for_user = true;
  if (checkkey != PrintDone) {
    checkkey = PrintDone;
    Draw_PrintDone();
    DWIN_UpdateLCD();
  }
}

void Draw_Main_Menu() {
  DWINUI::ClearMainArea();
  if (HMI_IsChinese())
    Title.FrameCopy(2, 2, 26, 13);   // "Home" etc
  else
    Title.ShowCaption(MACHINE_NAME);
  DWINUI::Draw_Icon(ICON_LOGO, 71, 52);  // CREALITY logo
  ICON_Print();
  ICON_Prepare();
  ICON_Control();
  ICON_AdvSettings();
}

void Goto_Main_Menu() {
  if (checkkey == MainMenu) return;
  checkkey = MainMenu;
  Draw_Main_Menu();
  DWIN_UpdateLCD();
}

// Draw X, Y, Z and blink if in an un-homed or un-trusted state
void _update_axis_value(const AxisEnum axis, const uint16_t x, const uint16_t y, const bool force) {
  const bool draw_qmark = axis_should_home(axis),
             draw_empty = NONE(HOME_AFTER_DEACTIVATE, DISABLE_REDUCED_ACCURACY_WARNING) && !draw_qmark && !axis_is_trusted(axis);

  // Check for a position change
  static xyz_pos_t oldpos = { -1, -1, -1 };

  const float p = TERN(SHOW_REAL_POS, stepper.position(axis) / planner.settings.axis_steps_per_mm[axis], current_position[axis]);

  const bool changed = oldpos[axis] != p;
  if (changed) oldpos[axis] = p;

  if (force || changed || draw_qmark || draw_empty) {
    if (blink && draw_qmark)
      DWINUI::Draw_String(HMI_data.Coordinate_Color, HMI_data.Background_Color, x, y, F("  - ? -"));
    else if (blink && draw_empty)
      DWINUI::Draw_String(HMI_data.Coordinate_Color, HMI_data.Background_Color, x, y, F("       "));
    else
      DWINUI::Draw_Signed_Float(HMI_data.Coordinate_Color, HMI_data.Background_Color, 3, 2, x, y, p);
  }
}

void _draw_ZOffsetIcon() {
  #if HAS_LEVELING
    #if NO_BLINK_LEV_IND
      static bool _leveling_active = false;
      if (_leveling_active != planner.leveling_active) {
        _leveling_active = planner.leveling_active;
        DWIN_Draw_Rectangle(1, HMI_data.Background_Color, 186, 415, 205, 436);
        DWINUI::Draw_Icon(_leveling_active ? ICON_SetZOffset : ICON_Zoffset, 187, 416);
      }
    #else
      if (planner.leveling_active) {
        DWIN_Draw_Rectangle(1, blink ? HMI_data.SplitLine_Color : HMI_data.Background_Color, 186, 415, 205, 436);
        DWINUI::Draw_Icon(ICON_SetZOffset, 186, 416);
      }
      static bool _leveling_active = false;
      if (_leveling_active != planner.leveling_active) {
        _leveling_active = planner.leveling_active;
        if (!_leveling_active) {
          DWIN_Draw_Rectangle(1, HMI_data.Background_Color, 186, 415, 205, 436);
          DWINUI::Draw_Icon(ICON_Zoffset, 187, 416);
        }
      }
    #endif
  #else
    DWINUI::Draw_Icon(ICON_Zoffset, 187, 416);
  #endif
}

void _draw_xyz_position(const bool force) {
  _update_axis_value(X_AXIS,  27, 459, force);
  _update_axis_value(Y_AXIS, 112, 459, force);
  _update_axis_value(Z_AXIS, 197, 459, force);
}

void update_variable() {
  #if HAS_HOTEND
    static celsius_t _hotendtemp = 0, _hotendtarget = 0;
    const celsius_t hc = thermalManager.wholeDegHotend(0),
                    ht = thermalManager.degTargetHotend(0);
    const bool _new_hotend_temp = _hotendtemp != hc,
               _new_hotend_target = _hotendtarget != ht;
    if (_new_hotend_temp) _hotendtemp = hc;
    if (_new_hotend_target) _hotendtarget = ht;
  #endif
  #if HAS_HEATED_BED
    static celsius_t _bedtemp = 0, _bedtarget = 0;
    const celsius_t bc = thermalManager.wholeDegBed(),
                    bt = thermalManager.degTargetBed();
    const bool _new_bed_temp = _bedtemp != bc,
               _new_bed_target = _bedtarget != bt;
    if (_new_bed_temp) _bedtemp = bc;
    if (_new_bed_target) _bedtarget = bt;
  #endif
  #if HAS_FAN
    static uint8_t _fanspeed = 0;
    const bool _new_fanspeed = _fanspeed != thermalManager.fan_speed[0];
    if (_new_fanspeed) _fanspeed = thermalManager.fan_speed[0];
  #endif

  if (IsMenu(TuneMenu) || IsMenu(TemperatureMenu)) {
    // Tune page temperature update
    TERN_(HAS_HOTEND, if (_new_hotend_target) HotendTargetItem->redraw());
    TERN_(HAS_HEATED_BED, if (_new_bed_target) BedTargetItem->redraw());
    TERN_(HAS_FAN, if (_new_fanspeed) FanSpeedItem->redraw());
  }

  // Bottom temperature update

  #if HAS_HOTEND
    if (_new_hotend_temp)
      DWINUI::Draw_Int(DWIN_FONT_STAT, HMI_data.Indicator_Color, HMI_data.Background_Color, 3, 28, 384, _hotendtemp);
    if (_new_hotend_target)
      DWINUI::Draw_Int(DWIN_FONT_STAT, HMI_data.Indicator_Color, HMI_data.Background_Color, 3, 25 + 4 * STAT_CHR_W + 6, 384, _hotendtarget);

    static int16_t _flow = planner.flow_percentage[0];
    if (_flow != planner.flow_percentage[0]) {
      _flow = planner.flow_percentage[0];
      DWINUI::Draw_Int(DWIN_FONT_STAT, HMI_data.Indicator_Color, HMI_data.Background_Color, 3, 116 + 2 * STAT_CHR_W, 417, _flow);
    }
  #endif

  #if HAS_HEATED_BED
    if (_new_bed_temp)
      DWINUI::Draw_Int(DWIN_FONT_STAT, HMI_data.Indicator_Color, HMI_data.Background_Color, 3, 28, 417, _bedtemp);
    if (_new_bed_target)
      DWINUI::Draw_Int(DWIN_FONT_STAT, HMI_data.Indicator_Color, HMI_data.Background_Color, 3, 25 + 4 * STAT_CHR_W + 6, 417, _bedtarget);
  #endif

  static int16_t _feedrate = 100;
  if (_feedrate != feedrate_percentage) {
    _feedrate = feedrate_percentage;
    DWINUI::Draw_Int(DWIN_FONT_STAT, HMI_data.Indicator_Color, HMI_data.Background_Color, 3, 116 + 2 * STAT_CHR_W, 384, _feedrate);
  }

  #if HAS_FAN
    if (_new_fanspeed) {
      _fanspeed = thermalManager.fan_speed[0];
      DWINUI::Draw_Int(DWIN_FONT_STAT, HMI_data.Indicator_Color, HMI_data.Background_Color, 3, 195 + 2 * STAT_CHR_W, 384, _fanspeed);
    }
  #endif

  static float _offset = 0;
  if (BABY_Z_VAR != _offset) {
    _offset = BABY_Z_VAR;
    DWINUI::Draw_Signed_Float(DWIN_FONT_STAT, HMI_data.Indicator_Color,  HMI_data.Background_Color, 2, 2, 204, 417, _offset);
  }

  _draw_ZOffsetIcon();
  _draw_xyz_position(false);
}

/**
 * Memory card and file management
 */

bool DWIN_lcd_sd_status = false;

void SetMediaAutoMount() {
  Toggle_Chkb_Line(HMI_data.MediaAutoMount);
}

inline uint16_t nr_sd_menu_items() {
  return _MIN(card.get_num_items() + !card.flag.workDirIsRoot, MENU_MAX_ITEMS);
}

void make_name_without_ext(char *dst, char *src, size_t maxlen=MENU_CHAR_LIMIT) {
  size_t pos = strlen(src);  // index of ending nul

  // For files, remove the extension
  // which may be .gcode, .gco, or .g
  if (!card.flag.filenameIsDir)
    while (pos && src[pos] != '.') pos--; // find last '.' (stop at 0)

  if (!pos) pos = strlen(src);  // pos = 0 ('.' not found) restore pos

  size_t len = pos;   // nul or '.'
  if (len > maxlen) { // Keep the name short
    pos        = len = maxlen; // move nul down
    dst[--pos] = '.'; // insert dots
    dst[--pos] = '.';
    dst[--pos] = '.';
  }

  dst[len] = '\0';    // end it

  // Copy down to 0
  while (pos--) dst[pos] = src[pos];
}

void Redraw_SD_List() {
  InvalidateMenu();
  Draw_Print_File_Menu();
}

void SDCard_Up() {
  card.cdup();
  DWIN_lcd_sd_status = false; // On next DWIN_Update
}

void SDCard_Folder(char * const dirname) {
  card.cd(dirname);
  DWIN_lcd_sd_status = false; // On next DWIN_Update
}

void onClickSDItem() {
  const uint16_t hasUpDir = !card.flag.workDirIsRoot;
  if (hasUpDir && CurrentMenu->selected == 1) return SDCard_Up();
  else {
    const uint16_t filenum = CurrentMenu->selected - 1 - hasUpDir;
    card.selectFileByIndexSorted(filenum);

    // Enter that folder!
    if (card.flag.filenameIsDir) return SDCard_Folder(card.filename);

    if (card.fileIsBinary())
      return DWIN_Popup_Confirm(ICON_Error, F("Please check filenames"), F("Only G-code can be printed"));
    else
      return Goto_ConfirmToPrint();
  }
}

#if ENABLED(SCROLL_LONG_FILENAMES)
  char shift_name[LONG_FILENAME_LENGTH + 1] = "";

  void Draw_SDItem_Shifted(uint8_t &shift) {
    // Shorten to the available space
    const size_t lastchar = shift + MENU_CHAR_LIMIT;
    const char c = shift_name[lastchar];
    shift_name[lastchar] = '\0';

    const uint8_t row = FileMenu->line();
    Erase_Menu_Text(row);
    Draw_Menu_Line(row, 0, &shift_name[shift]);

    shift_name[lastchar] = c;
  }

  void FileMenuIdle(bool reset=false) {
    static bool hasUpDir = false;
    static uint8_t last_itemselected = 0;
    static int8_t shift_amt = 0, shift_len = 0;
    if (reset) {
      last_itemselected = 0;
      hasUpDir = !card.flag.workDirIsRoot; // is a SubDir
      return;
    }
    const uint8_t selected = FileMenu->selected;
    if (last_itemselected != selected) {
      if (last_itemselected >= 1 + hasUpDir) FileMenu->Items()[last_itemselected]->redraw(true);
      last_itemselected = selected;
      if (selected >= 1 + hasUpDir) {
        const int8_t filenum = selected - 1 - hasUpDir; // Skip "Back" and ".."
        card.selectFileByIndexSorted(filenum);
        make_name_without_ext(shift_name, card.longest_filename(), LONG_FILENAME_LENGTH);
        shift_len = strlen(shift_name);
        shift_amt = 0;
      }
    }
    else if ((selected >= 1 + hasUpDir) && (shift_len > MENU_CHAR_LIMIT)) {
      uint8_t shift_new = _MIN(shift_amt + 1, shift_len - MENU_CHAR_LIMIT); // Try to shift by...
      Draw_SDItem_Shifted(shift_new);             // Draw the item
      if (shift_new == shift_amt)                 // Scroll reached the end
        shift_new = -1;                           // Reset
      shift_amt = shift_new;                      // Set new scroll
    }
  }
#else
  char shift_name[FILENAME_LENGTH + 1] = "";
#endif

void onDrawFileName(MenuItemClass* menuitem, int8_t line) {
  const bool is_subdir = !card.flag.workDirIsRoot;
  if (is_subdir && menuitem->pos == 1) {
    Draw_Menu_Line(line, ICON_Folder, "..");
  }
  else {
    uint8_t icon;
    card.selectFileByIndexSorted(menuitem->pos - is_subdir - 1);
    make_name_without_ext(shift_name, card.longest_filename());
    icon = card.flag.filenameIsDir ? ICON_Folder : card.fileIsBinary() ? ICON_Binary : ICON_File;
    Draw_Menu_Line(line, icon, shift_name);
  }
}

void Draw_Print_File_Menu() {
  checkkey = Menu;
  if (card.isMounted()) {
    if (SET_MENU(FileMenu, MSG_MEDIA_MENU, nr_sd_menu_items() + 1)) {
      BACK_ITEM(Goto_Main_Menu);
      for (uint8_t i = 0; i < nr_sd_menu_items(); ++i) {
        MenuItemAdd(onDrawFileName, onClickSDItem);
      }
    }
    UpdateMenu(FileMenu);
    TERN_(DASH_REDRAW, DWIN_RedrawDash());
  }
  else {
    if (SET_MENU(FileMenu, MSG_MEDIA_MENU, 1)) BACK_ITEM(Goto_Main_Menu);
    UpdateMenu(FileMenu);
    DWIN_Draw_Rectangle(1, HMI_data.AlertBg_Color, 10, MBASE(3) - 10, DWIN_WIDTH - 10, MBASE(4));
    DWINUI::Draw_CenteredString(font12x24, HMI_data.AlertTxt_Color, MBASE(3), GET_TEXT_F(MSG_MEDIA_NOT_INSERTED));
  }
  TERN_(SCROLL_LONG_FILENAMES, FileMenuIdle(true));
}

//
// Watch for media mount / unmount
//
void HMI_SDCardUpdate() {
  if (HMI_flag.home_flag) return;
  if (DWIN_lcd_sd_status != card.isMounted()) {
    DWIN_lcd_sd_status = card.isMounted();
    if (IsMenu(FileMenu)) Redraw_SD_List();
    if (!DWIN_lcd_sd_status && SD_Printing()) ui.abort_print();  // Media removed while printing
    DWIN_UpdateLCD();
  }
}

/**
 * Dash board and indicators
 */

void DWIN_Draw_Dashboard() {

  DWIN_Draw_Rectangle(1, HMI_data.Background_Color, 0, STATUS_Y + 21, DWIN_WIDTH, DWIN_HEIGHT - 1);

  #if HAS_HOTEND
    DWINUI::Draw_Icon(ICON_HotendTemp, 10, 383);
    DWINUI::Draw_Int(DWIN_FONT_STAT, HMI_data.Indicator_Color, HMI_data.Background_Color, 3, 28, 384, thermalManager.wholeDegHotend(0));
    DWINUI::Draw_String(DWIN_FONT_STAT, HMI_data.Indicator_Color, HMI_data.Background_Color, 25 + 3 * STAT_CHR_W + 5, 384, F("/"));
    DWINUI::Draw_Int(DWIN_FONT_STAT, HMI_data.Indicator_Color, HMI_data.Background_Color, 3, 25 + 4 * STAT_CHR_W + 6, 384, thermalManager.degTargetHotend(0));

    DWINUI::Draw_Icon(ICON_StepE, 112, 417);
    DWINUI::Draw_Int(DWIN_FONT_STAT, HMI_data.Indicator_Color, HMI_data.Background_Color, 3, 116 + 2 * STAT_CHR_W, 417, planner.flow_percentage[0]);
    DWINUI::Draw_String(DWIN_FONT_STAT, HMI_data.Indicator_Color, HMI_data.Background_Color, 116 + 5 * STAT_CHR_W + 2, 417, F("%"));
  #endif

  #if HAS_HEATED_BED
    DWINUI::Draw_Icon(ICON_BedTemp, 10, 416);
    DWINUI::Draw_Int(DWIN_FONT_STAT, HMI_data.Indicator_Color, HMI_data.Background_Color, 3, 28, 417, thermalManager.wholeDegBed());
    DWINUI::Draw_String(DWIN_FONT_STAT, HMI_data.Indicator_Color, HMI_data.Background_Color, 25 + 3 * STAT_CHR_W + 5, 417, F("/"));
    DWINUI::Draw_Int(DWIN_FONT_STAT, HMI_data.Indicator_Color, HMI_data.Background_Color, 3, 25 + 4 * STAT_CHR_W + 6, 417, thermalManager.degTargetBed());
  #endif

  DWINUI::Draw_Icon(ICON_Speed, 113, 383);
  DWINUI::Draw_Int(DWIN_FONT_STAT, HMI_data.Indicator_Color, HMI_data.Background_Color, 3, 116 + 2 * STAT_CHR_W, 384, feedrate_percentage);
  DWINUI::Draw_String(DWIN_FONT_STAT, HMI_data.Indicator_Color, HMI_data.Background_Color, 116 + 5 * STAT_CHR_W + 2, 384, F("%"));

  #if HAS_FAN
    DWINUI::Draw_Icon(ICON_FanSpeed, 187, 383);
    DWINUI::Draw_Int(DWIN_FONT_STAT, HMI_data.Indicator_Color, HMI_data.Background_Color, 3, 195 + 2 * STAT_CHR_W, 384, thermalManager.fan_speed[0]);
  #endif

  #if HAS_ZOFFSET_ITEM
    DWINUI::Draw_Icon(planner.leveling_active ? ICON_SetZOffset : ICON_Zoffset, 187, 416);
  #endif

  DWINUI::Draw_Signed_Float(DWIN_FONT_STAT, HMI_data.Indicator_Color,  HMI_data.Background_Color, 2, 2, 204, 417, BABY_Z_VAR);

  DWIN_Draw_Rectangle(1, HMI_data.SplitLine_Color, 0, 449, DWIN_WIDTH, 451);

  DWINUI::Draw_Icon(ICON_MaxSpeedX,  10, 456);
  DWINUI::Draw_Icon(ICON_MaxSpeedY,  95, 456);
  DWINUI::Draw_Icon(ICON_MaxSpeedZ, 180, 456);
  _draw_xyz_position(true);

}

void Draw_Info_Menu() {
  DWINUI::ClearMainArea();
  if (HMI_IsChinese())
    Title.FrameCopy(30, 17, 28, 13);                        // "Info"
  else
    Title.ShowCaption(GET_TEXT_F(MSG_INFO_SCREEN));
  Draw_Menu_Line(0, ICON_Back, GET_TEXT_F(MSG_BACK), false, true);

  if (HMI_IsChinese()) {
    DWIN_Frame_AreaCopy(1, 197, 149, 252, 161, 108, 102);   // "Size"
    DWIN_Frame_AreaCopy(1,   1, 164,  56, 176, 108, 175);   // "Firmware Version"
    DWIN_Frame_AreaCopy(1,  58, 164, 113, 176, 105, 248);   // "Contact Details"
    DWINUI::Draw_CenteredString(268, F(CORP_WEBSITE));
  }
  else {
    DWINUI::Draw_CenteredString(102, F("Size"));
    DWINUI::Draw_CenteredString(175, F("Firmware version"));
    DWINUI::Draw_CenteredString(248, F("Build Datetime"));
    DWINUI::Draw_CenteredString(268, F(STRING_DISTRIBUTION_DATE));
  }
  DWINUI::Draw_CenteredString(122, F(MACHINE_SIZE));
  DWINUI::Draw_CenteredString(195, F(SHORT_BUILD_VERSION));

  for (uint8_t i = 0; i < 3; ++i) {
    DWINUI::Draw_Icon(ICON_PrintSize + i, ICOX, 99 + i * 73);
    DWIN_Draw_HLine(HMI_data.SplitLine_Color, 16, MBASE(2) + i * 73, 240);
  }
}

// Main Process
void HMI_MainMenu() {
  EncoderState encoder_diffState = get_encoder_state();
  if (encoder_diffState == ENCODER_DIFF_NO) return;

  if (encoder_diffState == ENCODER_DIFF_CW) {
    if (select_page.inc(PAGE_COUNT)) {
      switch (select_page.now) {
        case PAGE_PRINT: ICON_Print(); break;
        case PAGE_PREPARE: ICON_Print(); ICON_Prepare(); break;
        case PAGE_CONTROL: ICON_Prepare(); ICON_Control(); break;
        case PAGE_ADVANCE: ICON_Control(); ICON_AdvSettings(); break;
      }
    }
  }
  else if (encoder_diffState == ENCODER_DIFF_CCW) {
    if (select_page.dec()) {
      switch (select_page.now) {
        case PAGE_PRINT: ICON_Print(); ICON_Prepare(); break;
        case PAGE_PREPARE: ICON_Prepare(); ICON_Control(); break;
        case PAGE_CONTROL: ICON_Control(); ICON_AdvSettings(); break;
        case PAGE_ADVANCE: ICON_AdvSettings(); break;
      }
    }
  }
  else if (encoder_diffState == ENCODER_DIFF_ENTER) {
    switch (select_page.now) {
      case PAGE_PRINT:
        if (HMI_data.MediaAutoMount) {
          card.mount();
          safe_delay(800);
        };
        Draw_Print_File_Menu();
        break;
      case PAGE_PREPARE: Draw_Prepare_Menu(); break;
      case PAGE_CONTROL: Draw_Control_Menu(); break;
      case PAGE_ADVANCE: Draw_AdvancedSettings_Menu(); break;
    }
  }
  DWIN_UpdateLCD();
}

// Pause or Stop popup
void onClick_PauseOrStop() {
  switch (select_print.now) {
    case PRINT_PAUSE_RESUME: if (HMI_flag.select_flag) ui.pause_print(); break; // confirm pause
    case PRINT_STOP: if (HMI_flag.select_flag) ui.abort_print(); break; // stop confirmed then abort print
    default: break;
  }
  return Goto_PrintProcess();
}

// Printing
void HMI_Printing() {
  EncoderState encoder_diffState = get_encoder_state();
  if (encoder_diffState == ENCODER_DIFF_NO) return;
  // Avoid flicker by updating only the previous menu
  if (encoder_diffState == ENCODER_DIFF_CW) {
    if (select_print.inc(PRINT_COUNT)) {
      switch (select_print.now) {
        case PRINT_SETUP: ICON_Tune(); break;
        case PRINT_PAUSE_RESUME: ICON_Tune(); ICON_ResumeOrPause(); break;
        case PRINT_STOP: ICON_ResumeOrPause(); ICON_Stop(); break;
      }
    }
  }
  else if (encoder_diffState == ENCODER_DIFF_CCW) {
    if (select_print.dec()) {
      switch (select_print.now) {
        case PRINT_SETUP: ICON_Tune(); ICON_ResumeOrPause(); break;
        case PRINT_PAUSE_RESUME: ICON_ResumeOrPause(); ICON_Stop(); break;
        case PRINT_STOP: ICON_Stop(); break;
      }
    }
  }
  else if (encoder_diffState == ENCODER_DIFF_ENTER) {
    switch (select_print.now) {
      case PRINT_SETUP: Draw_Tune_Menu(); break;
      case PRINT_PAUSE_RESUME:
        if (printingIsPaused()) {  // if printer is already in pause
          ui.resume_print();
          break;
        }
        else
          return Goto_Popup(Popup_window_PauseOrStop, onClick_PauseOrStop);
      case PRINT_STOP:
        return Goto_Popup(Popup_window_PauseOrStop, onClick_PauseOrStop);
      default: break;
    }
  }
  DWIN_UpdateLCD();
}

#include "../../../libs/buzzer.h"

void Draw_Main_Area() {
  switch (checkkey) {
    case MainMenu:               Draw_Main_Menu(); break;
    case PrintProcess:           Draw_PrintProcess(); break;
    case PrintDone:              Draw_PrintDone(); break;
    #if HAS_ESDIAG
      case ESDiagProcess:        Draw_EndStopDiag(); break;
    #endif
    case Popup:                  popupDraw(); break;
    #if HAS_LOCKSCREEN
      case Locked:               lockScreen.draw(); break;
    #endif
    case Menu:
    case SetInt:
    case SetPInt:
    case SetIntNoDraw:
    case SetFloat:
    case SetPFloat:              ReDrawMenu(true); break;
    default: break;
  }
}

void HMI_ReturnScreen() {
  checkkey = last_checkkey;
  wait_for_user = false;
  Draw_Main_Area();
}

void HMI_WaitForUser() {
  EncoderState encoder_diffState = get_encoder_state();
  if (encoder_diffState != ENCODER_DIFF_NO && !ui.backlight) {
    if (checkkey == WaitResponse) HMI_ReturnScreen();
    return ui.refresh_brightness();
  }
  if (!wait_for_user) {
    switch (checkkey) {
      case PrintDone:
        select_page.reset();
        Goto_Main_Menu();
        break;
      #if HAS_BED_PROBE
        case Leveling:
      #endif
      default:
        HMI_ReturnScreen();
        break;
    }
  }
}

void HMI_Init() {
  #if ENABLED(SHOW_BOOTSCREEN)
    #ifndef BOOTSCREEN_TIMEOUT
      #define BOOTSCREEN_TIMEOUT 1100
    #endif
    DWINUI::Draw_Box(1, Color_Black, { 5, 220, DWIN_WIDTH - 5, DWINUI::fontHeight() });
    DWINUI::Draw_CenteredString(Color_White, 220, F("Professional Firmware "));
    for (uint16_t t = 15; t < 257; t += 11) {
      DWINUI::Draw_Icon(ICON_Bar, 15, 260);
      DWIN_Draw_Rectangle(1, HMI_data.Background_Color, t, 260, 257, 280);
      DWIN_UpdateLCD();
      safe_delay((BOOTSCREEN_TIMEOUT) / 22);
    }
  #endif
  HMI_SetLanguage();
}

void EachMomentUpdate() {
  static millis_t next_var_update_ms = 0, next_rts_update_ms = 0, next_status_update_ms = 0;
  const millis_t ms = millis();

  if (ELAPSED(ms, next_var_update_ms)) {
    next_var_update_ms = ms + DWIN_VAR_UPDATE_INTERVAL;
    blink = !blink;
    update_variable();
    #if HAS_ESDIAG
      if (checkkey == ESDiagProcess) ESDiag.Update();
    #endif
    #if SHOW_TUNING_GRAPH
      if (checkkey == PidProcess) {
        const bool isstart = (HMI_value.pidresult == PIDTEMP_START);
        #if HAS_HEATED_BED
          plot.Update(isstart ? thermalManager.wholeDegHotend(0) : thermalManager.wholeDegBed());
        #else
          if (!isstart) plot.Update(thermalManager.wholeDegHotend(0));
        #endif
      }
    #endif
  }

  #if HAS_STATUS_MESSAGE_TIMEOUT
    bool did_expire = ui.status_reset_callback && (*ui.status_reset_callback)();
    did_expire |= ui.status_message_expire_ms && ELAPSED(ms, ui.status_message_expire_ms);
    if (did_expire) ui.reset_status();
  #endif

  if (ELAPSED(ms, next_status_update_ms)) {
    next_status_update_ms = ms + 500;
    DWIN_DrawStatusMessage();
    #if ENABLED(SCROLL_LONG_FILENAMES)
      if (IsMenu(FileMenu)) FileMenuIdle();
    #endif
  }

  if (!PENDING(ms, next_rts_update_ms)) {
    next_rts_update_ms = ms + DWIN_UPDATE_INTERVAL;

    if ((Printing() != HMI_flag.printing_flag) && !HMI_flag.home_flag) {
      HMI_flag.printing_flag = Printing();
      if (HMI_flag.printing_flag)
        DWIN_Print_Started();
      else if (HMI_flag.abort_flag)
        DWIN_Print_Aborted();
      else
        DWIN_Print_Finished();
    }

    if ((printingIsPaused() != HMI_flag.pause_flag) && !HMI_flag.home_flag) {
      HMI_flag.pause_flag = printingIsPaused();
      if (HMI_flag.pause_flag)
        DWIN_Print_Pause();
      else if (HMI_flag.abort_flag)
        DWIN_Print_Aborted();
      else
        DWIN_Print_Resume();
    }

    if (checkkey == PrintProcess) { // print process

      duration_t elapsed = print_job_timer.duration(); // print timer

      if (card.isPrinting() && !HMI_flag.percent_flag) {
        uint8_t percentDone = card.percentDone();
        if (_percent_done != percentDone) { // print percent
          _percent_done = percentDone;
          Draw_Print_ProgressBar();
        }

        // Estimate remaining time every 20 seconds
        static millis_t next_remain_time_update = 0;
        if (_percent_done > 1 && ELAPSED(ms, next_remain_time_update) && !HMI_flag.heat_flag && !HMI_flag.remain_flag) {
          _remain_time = (elapsed.value - dwin_heat_time) / (_percent_done * 0.01f) - (elapsed.value - dwin_heat_time);
          next_remain_time_update += DWIN_REMAIN_TIME_UPDATE_INTERVAL;
          Draw_Print_ProgressRemain();
        }
      }

      // Print time so far
      static uint16_t last_Printtime = 0;
      const uint16_t min = (elapsed.value % 3600) / 60;
      if (last_Printtime != min) { // 1 minute update
        last_Printtime = min;
        Draw_Print_ProgressElapsed();
      }

    }
    #if ENABLED(POWER_LOSS_RECOVERY)
      else if (DWIN_lcd_sd_status && recovery.dwin_flag) { // resume print before power off
        return Goto_PowerLossRecovery();
      }
    #endif // POWER_LOSS_RECOVERY

    DWIN_UpdateLCD();
  }
}

#if ENABLED(POWER_LOSS_RECOVERY)
  void Popup_PowerLossRecovery() {
    DWINUI::ClearMainArea();
    Draw_Popup_Bkgd();
    if (HMI_IsChinese()) {
      DWIN_Frame_AreaCopy(1, 160, 338, 235, 354, 98, 115);
      DWIN_Frame_AreaCopy(1, 103, 321, 271, 335, 52, 167);
      DWINUI::Draw_IconWB(ICON_Cancel_C,    26, 280);
      DWINUI::Draw_IconWB(ICON_Continue_C, 146, 280);
    }
    else {
      DWINUI::Draw_CenteredString(HMI_data.PopupTxt_Color, 70, GET_TEXT_F(MSG_OUTAGE_RECOVERY));
      DWINUI::Draw_CenteredString(HMI_data.PopupTxt_Color, 147, F("It looks like the last"));
      DWINUI::Draw_CenteredString(HMI_data.PopupTxt_Color, 167, F("file was interrupted."));
      DWINUI::Draw_Button(BTN_Cancel,    26, 280);
      DWINUI::Draw_Button(BTN_Continue, 146, 280);
    }
    MediaFile *dir = nullptr;
    const char * const filename = card.diveToFile(true, dir, recovery.info.sd_filename);
    card.selectFileByName(filename);
    DWINUI::Draw_CenteredString(HMI_data.PopupTxt_Color, 207, card.longest_filename());
    Draw_Select_Highlight(HMI_flag.select_flag);
    DWIN_UpdateLCD();
  }

  void onClick_PowerLossRecovery() {
    if (HMI_flag.select_flag) {
      queue.inject(F("M1000C"));
      select_page.reset();
      return Goto_Main_Menu();
    }
    else {
      select_print.set(PRINT_SETUP);
      queue.inject(F("M1000"));
    }
  }

  void Goto_PowerLossRecovery() {
    recovery.dwin_flag = false;
    LCD_MESSAGE(MSG_CONTINUE_PRINT_JOB);
    Goto_Popup(Popup_PowerLossRecovery, onClick_PowerLossRecovery);
  }

#endif // POWER_LOSS_RECOVERY


void DWIN_HandleScreen() {
  switch (checkkey) {
    case MainMenu:        HMI_MainMenu(); break;
    case Menu:            HMI_Menu(); break;
    case SetInt:          HMI_SetDraw(); break;
    case SetFloat:        HMI_SetDraw(); break;
    case SetPInt:         HMI_SetPInt(); break;
    case SetPFloat:       HMI_SetPFloat(); break;
    case SetIntNoDraw:    HMI_SetNoDraw(); break;
    case PrintProcess:    HMI_Printing(); break;
    case Popup:           HMI_Popup(); break;
    case Leveling:        break;
    #if HAS_LOCKSCREEN
      case Locked:        HMI_LockScreen(); break;
    #endif
    case PrintDone:
    TERN_(HAS_ESDIAG, case ESDiagProcess:)
    case WaitResponse:    HMI_WaitForUser(); break;
    case Homing:
    case PidProcess:
    case NothingToDo:     break;
    default: break;
  }
}

bool IDisPopUp() {    // If ID is popup...
  return  (checkkey == NothingToDo)
       || (checkkey == WaitResponse)
       || (checkkey == Homing)
       || (checkkey == Leveling)
       || (checkkey == PidProcess)
       || TERN0(HAS_ESDIAG, (checkkey == ESDiagProcess))
       || (checkkey == Popup);
}

void HMI_SaveProcessID(const uint8_t id) {
  if (checkkey != id) {
    if (!IDisPopUp()) last_checkkey = checkkey; // if previous is not a popup
    if ((id == Popup)
         || TERN0(HAS_ESDIAG, (id == ESDiagProcess))
         || (id == PrintDone)
         || (id == Leveling)
         || (id == WaitResponse)) wait_for_user = true;
    checkkey = id;
  }
}

void DWIN_HomingStart() {
  HMI_flag.home_flag = true;
  HMI_SaveProcessID(Homing);
  Title.ShowCaption(GET_TEXT_F(MSG_HOMING));
  DWIN_Show_Popup(ICON_BLTouch, GET_TEXT_F(MSG_HOMING), GET_TEXT_F(MSG_PLEASE_WAIT));
}

void DWIN_HomingDone() {
  HMI_flag.home_flag = false;
  HMI_ReturnScreen();
}

void DWIN_LevelingStart() {
  #if HAS_BED_PROBE
    HMI_SaveProcessID(Leveling);
    Title.ShowCaption(GET_TEXT_F(MSG_BED_LEVELING));
    DWIN_Show_Popup(ICON_AutoLeveling, GET_TEXT_F(MSG_BED_LEVELING), GET_TEXT_F(MSG_PLEASE_WAIT));
    #if ALL(AUTO_BED_LEVELING_UBL, PREHEAT_BEFORE_LEVELING)
      #if HAS_HOTEND
        if (thermalManager.degTargetHotend(0) < LEVELING_NOZZLE_TEMP)
          thermalManager.setTargetHotend(LEVELING_NOZZLE_TEMP, 0);
      #endif
      #if HAS_HEATED_BED
        if (thermalManager.degTargetBed() < HMI_data.BedLevT)
          thermalManager.setTargetBed(HMI_data.BedLevT);
      #endif
      TERN_(HAS_HOTEND, thermalManager.wait_for_hotend(0));
      TERN_(HAS_HEATED_BED, thermalManager.wait_for_bed_heating());
    #endif
  #elif ENABLED(MESH_BED_LEVELING)
    Draw_ManualMesh_Menu();
  #endif
}

void DWIN_LevelingDone() {
  TERN_(HAS_MESH, Goto_MeshViewer());
}

#if HAS_MESH
  void DWIN_MeshUpdate(const int8_t cpos, const int8_t tpos, const_float_t zval) {
    char msg[33] = "";
    char str_1[6] = "";
    sprintf_P(msg, PSTR(S_FMT " %i/%i Z=%s"), GET_TEXT(MSG_PROBING_POINT), cpos, tpos, dtostrf(zval, 1, 2, str_1));
    ui.set_status(msg);
  }
#endif

// PID/MPC process

#if SHOW_TUNING_GRAPH

  #include "plot.h"

  celsius_t _maxtemp, _target;
  void DWIN_Draw_PID_MPC_Popup() {
    constexpr frame_rect_t gfrm = { 40, 180, DWIN_WIDTH - 80, 120 };
    DWINUI::ClearMainArea();
    Draw_Popup_Bkgd();

    switch (HMI_value.pidresult) {
      default: return;
      #if ENABLED(MPC_AUTOTUNE)
        case MPCTEMP_START:
          DWINUI::Draw_CenteredString(HMI_data.PopupTxt_Color, 100, GET_TEXT_F(MSG_MPC_AUTOTUNE));
          DWINUI::Draw_String(HMI_data.PopupTxt_Color, gfrm.x, gfrm.y - DWINUI::fontHeight() - 4, F("MPC target:    Celsius"));
          break;
      #endif
      #if ANY(PIDTEMP, PIDTEMPBED)
        TERN_(PIDTEMP,    case PIDTEMP_START:)
        TERN_(PIDTEMPBED, case PIDTEMPBED_START:)
          DWINUI::Draw_CenteredString(HMI_data.PopupTxt_Color, 100, GET_TEXT_F(MSG_PID_AUTOTUNE));
          DWINUI::Draw_String(HMI_data.PopupTxt_Color, gfrm.x, gfrm.y - DWINUI::fontHeight() - 4, F("PID target:    Celsius"));
          break;
      #endif
    }

    switch (HMI_value.pidresult) {
      default: break;
      #if ANY(PIDTEMP, MPC_AUTOTUNE)
        TERN_(PIDTEMP,      case PIDTEMP_START:)
        TERN_(MPC_AUTOTUNE, case MPCTEMP_START:)
          DWINUI::Draw_CenteredString(HMI_data.PopupTxt_Color, 120, F("for Nozzle is running."));
          break;
      #endif
      #if ENABLED(PIDTEMPBED)
        case PIDTEMPBED_START:
          DWINUI::Draw_CenteredString(HMI_data.PopupTxt_Color, 120, F("for BED is running."));
          break;
      #endif
    }

    switch (HMI_value.pidresult) {
      default: break;
      #if ENABLED(MPC_AUTOTUNE)
        case MPCTEMP_START:
          _maxtemp = thermalManager.hotend_maxtemp[0];
          _target = 200;
          break;
      #endif
      #if ENABLED(PIDTEMP)
        case PIDTEMP_START:
          _maxtemp = thermalManager.hotend_maxtemp[0];
          _target = HMI_data.HotendPidT;
          break;
      #endif
      #if ENABLED(PIDTEMPBED)
        case PIDTEMPBED_START:
          _maxtemp = BED_MAXTEMP;
          _target = HMI_data.BedPidT;
          break;
      #endif
    }

    plot.Draw(gfrm, _maxtemp, _target);
    DWINUI::Draw_Int(HMI_data.PopupTxt_Color, 3, gfrm.x + 90, gfrm.y - DWINUI::fontHeight() - 4, _target);
  }

#endif // SHOW_TUNING_GRAPH

#if DWIN_PID_TUNE

  void DWIN_StartM303(const bool seenC, const int c, const bool seenS, const heater_id_t hid, const celsius_t temp) {
    if (seenC) HMI_data.PidCycles = c;
    if (seenS) {
      switch (hid) {
        OPTCODE(PIDTEMP,    case 0 ... HOTENDS - 1: HMI_data.HotendPidT = temp; break)
        OPTCODE(PIDTEMPBED, case H_BED:             HMI_data.BedPidT = temp;    break)
        default: break;
      }
    }
  }

  void DWIN_PidTuning(tempcontrol_t result) {
    HMI_value.pidresult = result;
    switch (result) {
      #if ENABLED(PIDTEMP)
        case PIDTEMP_START:
          HMI_SaveProcessID(PidProcess);
          #if SHOW_TUNING_GRAPH
            DWIN_Draw_PID_MPC_Popup();
          #else
            DWIN_Draw_Popup(ICON_TempTooHigh, GET_TEXT_F(MSG_PID_AUTOTUNE), F("for Nozzle is running."));
          #endif
          break;
        case PID_TEMP_TOO_HIGH:
          checkkey = last_checkkey;
          DWIN_Popup_Confirm(ICON_TempTooHigh, GET_TEXT_F(MSG_PID_AUTOTUNE_FAILED), GET_TEXT_F(MSG_TEMP_TOO_HIGH));
          break;
      #endif
      #if ENABLED(PIDTEMPBED)
        case PIDTEMPBED_START:
          HMI_SaveProcessID(PidProcess);
          #if SHOW_TUNING_GRAPH
            DWIN_Draw_PID_MPC_Popup();
          #else
            DWIN_Draw_Popup(ICON_TempTooHigh, GET_TEXT_F(MSG_PID_AUTOTUNE), F("for BED is running."));
          #endif
          break;
      #endif
      case PID_BAD_HEATER_ID:
        checkkey = last_checkkey;
        DWIN_Popup_Confirm(ICON_TempTooLow, GET_TEXT_F(MSG_PID_AUTOTUNE_FAILED), GET_TEXT_F(MSG_PID_BAD_HEATER_ID));
        break;
      case PID_TUNING_TIMEOUT:
        checkkey = last_checkkey;
        DWIN_Popup_Confirm(ICON_TempTooHigh, GET_TEXT_F(MSG_ERROR), GET_TEXT_F(MSG_PID_TIMEOUT));
        break;
      case PID_DONE:
        checkkey = last_checkkey;
        DWIN_Popup_Confirm(ICON_TempTooLow, GET_TEXT_F(MSG_PID_AUTOTUNE), GET_TEXT_F(MSG_BUTTON_DONE));
        break;
      default:
        checkkey = last_checkkey;
        break;
    }
  }

#endif // DWIN_PID_TUNE

#if ENABLED(MPC_AUTOTUNE)

  void DWIN_MPCTuning(tempcontrol_t result) {
    HMI_value.pidresult = result;
    switch (result) {
      case MPCTEMP_START:
        HMI_SaveProcessID(MPCProcess);
        #if SHOW_TUNING_GRAPH
          DWIN_Draw_PID_MPC_Popup();
        #else
          DWIN_Draw_Popup(ICON_TempTooHigh, GET_TEXT_F(MSG_MPC_AUTOTUNE), F("for Nozzle is running."));
        #endif
        break;
      case MPC_TEMP_ERROR:
        checkkey = last_checkkey;
        DWIN_Popup_Confirm(ICON_TempTooHigh, GET_TEXT_F(MSG_PID_AUTOTUNE_FAILED), F(STR_MPC_TEMPERATURE_ERROR));
        ui.reset_alert_level();
        break;
      case MPC_INTERRUPTED:
        checkkey = last_checkkey;
        DWIN_Popup_Confirm(ICON_TempTooHigh, GET_TEXT_F(MSG_ERROR), F(STR_MPC_AUTOTUNE_INTERRUPTED));
        ui.reset_alert_level();
        break;
      case MPC_DONE:
        checkkey = last_checkkey;
        DWIN_Popup_Confirm(ICON_TempTooLow, GET_TEXT_F(MSG_MPC_AUTOTUNE), GET_TEXT_F(MSG_BUTTON_DONE));
        ui.reset_alert_level();
        break;
      default:
        checkkey = last_checkkey;
        ui.reset_alert_level();
        break;
    }
  }

#endif // MPC_AUTOTUNE

// Started a Print Job
void DWIN_Print_Started() {
  TERN_(HAS_GCODE_PREVIEW, if (Host_Printing()) Preview_Invalidate());
  _percent_done = 0;
  _remain_time = 0;
  HMI_flag.percent_flag = false;
  HMI_flag.remain_flag = false;
  HMI_flag.pause_flag = false;
  HMI_flag.abort_flag = false;
  select_print.reset();
  Goto_PrintProcess();
}

// Pause a print job
void DWIN_Print_Pause() {
  ICON_ResumeOrPause();
}

// Resume print job
void DWIN_Print_Resume() {
  ICON_ResumeOrPause();
  LCD_MESSAGE(MSG_RESUME_PRINT);
}

// Ended print job
void DWIN_Print_Finished() {
  TERN_(POWER_LOSS_RECOVERY, if (card.isPrinting()) recovery.cancel());
  HMI_flag.pause_flag = false;
  wait_for_heatup = false;
  planner.finish_and_disable();
  thermalManager.cooldown();
  Goto_PrintDone();
}

// Print was aborted
void DWIN_Print_Aborted() {
  DWIN_Print_Finished();
}

// Progress and remaining time update
void DWIN_M73() {
  if (parser.seenval('P')) {
    _percent_done = parser.value_byte();
    HMI_flag.percent_flag = true;
  }
  if (parser.seenval('R')) {
    _remain_time = parser.value_ulong() * 60;
    HMI_flag.remain_flag = true;
  }
  if (checkkey == PrintProcess) {
    Draw_Print_ProgressBar();
    Draw_Print_ProgressRemain();
    Draw_Print_ProgressElapsed();
  }
}

#if HAS_FILAMENT_SENSOR
  // Filament Runout process
  void DWIN_FilamentRunout(const uint8_t extruder) { LCD_MESSAGE(MSG_RUNOUT_SENSOR); }
#endif

void DWIN_SetColorDefaults() {
  HMI_data.Background_Color = Def_Background_Color;
  HMI_data.Cursor_Color     = Def_Cursor_Color;
  HMI_data.TitleBg_Color    = Def_TitleBg_Color;
  HMI_data.TitleTxt_Color   = Def_TitleTxt_Color;
  HMI_data.Text_Color       = Def_Text_Color;
  HMI_data.Selected_Color   = Def_Selected_Color;
  HMI_data.SplitLine_Color  = Def_SplitLine_Color;
  HMI_data.Highlight_Color  = Def_Highlight_Color;
  HMI_data.StatusBg_Color   = Def_StatusBg_Color;
  HMI_data.StatusTxt_Color  = Def_StatusTxt_Color;
  HMI_data.PopupBg_Color    = Def_PopupBg_Color;
  HMI_data.PopupTxt_Color   = Def_PopupTxt_Color;
  HMI_data.AlertBg_Color    = Def_AlertBg_Color;
  HMI_data.AlertTxt_Color   = Def_AlertTxt_Color;
  HMI_data.PercentTxt_Color = Def_PercentTxt_Color;
  HMI_data.Barfill_Color    = Def_Barfill_Color;
  HMI_data.Indicator_Color  = Def_Indicator_Color;
  HMI_data.Coordinate_Color = Def_Coordinate_Color;
}

void DWIN_SetDataDefaults() {
  DWIN_SetColorDefaults();
  DWINUI::SetColors(HMI_data.Text_Color, HMI_data.Background_Color, HMI_data.StatusBg_Color);
  TERN_(PIDTEMP, HMI_data.HotendPidT = DEF_HOTENDPIDT);
  TERN_(PIDTEMPBED, HMI_data.BedPidT = DEF_BEDPIDT);
  TERN_(DWIN_PID_TUNE, HMI_data.PidCycles = DEF_PIDCYCLES);
  #if ENABLED(PREVENT_COLD_EXTRUSION)
    HMI_data.ExtMinT = EXTRUDE_MINTEMP;
    ApplyExtMinT();
  #endif
  TERN_(PREHEAT_BEFORE_LEVELING, HMI_data.BedLevT = LEVELING_BED_TEMP);
  TERN_(BAUD_RATE_GCODE, SetBaud250K());
  HMI_data.FullManualTramming = false;
  HMI_data.MediaAutoMount = ENABLED(HAS_SD_EXTENDER);
  #if ALL(INDIVIDUAL_AXIS_HOMING_SUBMENU, MESH_BED_LEVELING)
    HMI_data.z_after_homing = DEF_Z_AFTER_HOMING;
  #endif
  #if ALL(LED_CONTROL_MENU, HAS_COLOR_LEDS)
    TERN_(LED_COLOR_PRESETS, leds.set_default());
    ApplyLEDColor();
  #endif
}

void DWIN_CopySettingsTo(char * const buff) {
  memcpy(buff, &HMI_data, eeprom_data_size);
}

void DWIN_CopySettingsFrom(const char * const buff) {
  memcpy(&HMI_data, buff, sizeof(HMI_data_t));
  if (HMI_data.Text_Color == HMI_data.Background_Color) DWIN_SetColorDefaults();
  DWINUI::SetColors(HMI_data.Text_Color, HMI_data.Background_Color, HMI_data.StatusBg_Color);
  TERN_(PREVENT_COLD_EXTRUSION, ApplyExtMinT());
  feedrate_percentage = 100;
  TERN_(BAUD_RATE_GCODE, HMI_SetBaudRate());
  #if ALL(LED_CONTROL_MENU, HAS_COLOR_LEDS)
    leds.set_color(
      HMI_data.Led_Color.r,
      HMI_data.Led_Color.g,
      HMI_data.Led_Color.b
      OPTARG(HAS_WHITE_LED, HMI_data.Led_Color.w)
    );
    leds.update();
  #endif
}

// Initialize or re-initialize the LCD
void MarlinUI::init_lcd() {
  delay(750);   // wait to wakeup screen
  const bool hs = DWIN_Handshake(); UNUSED(hs);
  DWIN_Frame_SetDir(1);
  DWIN_JPG_CacheTo1(Language_English);
  Encoder_Configuration();
}

void DWIN_InitScreen() {
  DWIN_SetColorDefaults();
  HMI_Init();   // draws boot screen
  DWINUI::init();
  DWINUI::SetColors(HMI_data.Text_Color, HMI_data.Background_Color, HMI_data.StatusBg_Color);
  DWINUI::onTitleDraw = Draw_Title;
  InitMenu();
  checkkey = 255;
  hash_changed = true;
  last_E = 0;
  DWIN_DrawStatusLine();
  DWIN_Draw_Dashboard();
  Goto_Main_Menu();
}

void MarlinUI::update() {
  EachMomentUpdate();   // Status update
  HMI_SDCardUpdate();   // SD card update
  DWIN_HandleScreen();  // Rotary encoder update
}

void MarlinUI::refresh() { /* Nothing to see here */ }

#if HAS_LCD_BRIGHTNESS
  void MarlinUI::_set_brightness() { DWIN_LCD_Brightness(backlight ? brightness : 0); }
#endif

void MarlinUI::kill_screen(FSTR_P const lcd_error, FSTR_P const lcd_component) {
  DWIN_Draw_Popup(ICON_BLTouch, GET_TEXT_F(MSG_PRINTER_KILLED), lcd_error);
  DWINUI::Draw_CenteredString(HMI_data.PopupTxt_Color, 270, GET_TEXT_F(MSG_TURN_OFF));
  DWIN_UpdateLCD();
}

void DWIN_RebootScreen() {
  DWIN_Frame_Clear(Color_Bg_Black);
  DWIN_JPG_ShowAndCache(0);
  DWINUI::Draw_CenteredString(Color_White, 220, GET_TEXT_F(MSG_PLEASE_WAIT_REBOOT));
  DWIN_UpdateLCD();
  safe_delay(500);
}

void DWIN_RedrawDash() {
  hash_changed = true;
  DWIN_DrawStatusMessage();
  DWIN_Draw_Dashboard();
}

void DWIN_RedrawScreen() {
  Draw_Main_Area();
  DWIN_RedrawDash();
}

#if ENABLED(ADVANCED_PAUSE_FEATURE)
  void DWIN_Popup_Pause(FSTR_P const fmsg, uint8_t button /*= 0*/) {
    HMI_SaveProcessID(button ? WaitResponse : NothingToDo);
    DWIN_Show_Popup(ICON_BLTouch, GET_TEXT_F(MSG_ADVANCED_PAUSE), fmsg, button);
  }

  void MarlinUI::pause_show_message(const PauseMessage message, const PauseMode mode/*=PAUSE_MODE_SAME*/, const uint8_t extruder/*=active_extruder*/) {
    //if (mode == PAUSE_MODE_SAME) return;
    pause_mode = mode;
    switch (message) {
      case PAUSE_MESSAGE_PARKING:  DWIN_Popup_Pause(GET_TEXT_F(MSG_PAUSE_PRINT_PARKING));    break;                // M125
      case PAUSE_MESSAGE_CHANGING: DWIN_Popup_Pause(GET_TEXT_F(MSG_FILAMENT_CHANGE_INIT));   break;                // pause_print (M125, M600)
      case PAUSE_MESSAGE_WAITING:  DWIN_Popup_Pause(GET_TEXT_F(MSG_ADVANCED_PAUSE_WAITING), BTN_Continue); break;
      case PAUSE_MESSAGE_INSERT:   DWIN_Popup_Pause(GET_TEXT_F(MSG_FILAMENT_CHANGE_INSERT), BTN_Continue); break;
      case PAUSE_MESSAGE_LOAD:     DWIN_Popup_Pause(GET_TEXT_F(MSG_FILAMENT_CHANGE_LOAD));   break;
      case PAUSE_MESSAGE_UNLOAD:   DWIN_Popup_Pause(GET_TEXT_F(MSG_FILAMENT_CHANGE_UNLOAD)); break;                // Unload of pause and Unload of M702
      case PAUSE_MESSAGE_PURGE:
        #if ENABLED(ADVANCED_PAUSE_CONTINUOUS_PURGE)
          DWIN_Popup_Pause(GET_TEXT_F(MSG_FILAMENT_CHANGE_CONT_PURGE));
        #else
          DWIN_Popup_Pause(GET_TEXT_F(MSG_FILAMENT_CHANGE_PURGE));
        #endif
        break;
      case PAUSE_MESSAGE_OPTION:   Goto_FilamentPurge(); break;
      case PAUSE_MESSAGE_RESUME:   DWIN_Popup_Pause(GET_TEXT_F(MSG_FILAMENT_CHANGE_RESUME)); break;
      case PAUSE_MESSAGE_HEAT:     DWIN_Popup_Pause(GET_TEXT_F(MSG_FILAMENT_CHANGE_HEAT), BTN_Continue);   break;
      case PAUSE_MESSAGE_HEATING:  DWIN_Popup_Pause(GET_TEXT_F(MSG_FILAMENT_CHANGE_HEATING)); break;
      case PAUSE_MESSAGE_STATUS:   HMI_ReturnScreen(); break;                                                      // Exit from Pause, Load and Unload
      default: break;
    }
  }

  void Draw_Popup_FilamentPurge() {
    DWIN_Draw_Popup(ICON_BLTouch, GET_TEXT_F(MSG_ADVANCED_PAUSE), GET_TEXT_F(MSG_FILAMENT_CHANGE_PURGE_CONTINUE));
    DWINUI::Draw_Button(BTN_Purge, 26, 280);
    DWINUI::Draw_Button(BTN_Continue, 146, 280);
    Draw_Select_Highlight(true);
  }

  void onClick_FilamentPurge() {
    if (HMI_flag.select_flag)
      pause_menu_response = PAUSE_RESPONSE_EXTRUDE_MORE;  // "Purge More" button
    else {
      HMI_SaveProcessID(NothingToDo);
      pause_menu_response = PAUSE_RESPONSE_RESUME_PRINT;  // "Continue" button
    }
  }

  void Goto_FilamentPurge() {
    pause_menu_response = PAUSE_RESPONSE_WAIT_FOR;
    Goto_Popup(Draw_Popup_FilamentPurge, onClick_FilamentPurge);
  }

#endif // ADVANCED_PAUSE_FEATURE

#if HAS_MESH

  void DWIN_MeshViewer() {
    if (!leveling_is_valid())
      DWIN_Popup_Continue(ICON_BLTouch, GET_TEXT_F(MSG_MESH_VIEWER), GET_TEXT_F(MSG_NO_VALID_MESH));
    else {
      HMI_SaveProcessID(WaitResponse);
      MeshViewer.Draw();
    }
  }

#endif // HAS_MESH

#if HAS_LOCKSCREEN

  void DWIN_LockScreen() {
    if (checkkey != Locked) {
      lockScreen.rprocess = checkkey;
      checkkey = Locked;
      lockScreen.init();
    }
  }

  void DWIN_UnLockScreen() {
    if (checkkey == Locked) {
      checkkey = lockScreen.rprocess;
      Draw_Main_Area();
    }
  }

  void HMI_LockScreen() {
    EncoderState encoder_diffState = get_encoder_state();
    if (encoder_diffState == ENCODER_DIFF_NO) return;
    lockScreen.onEncoder(encoder_diffState);
    if (lockScreen.isUnlocked()) DWIN_UnLockScreen();
  }

#endif // HAS_LOCKSCREEN

#if HAS_GCODE_PREVIEW

  void onClick_ConfirmToPrint() {
    Preview_Reset();
    DWIN_ResetStatusLine();
    if (HMI_flag.select_flag) {     // Confirm
      HMI_flag.heat_flag = true;
      Goto_Main_Menu();
      return card.openAndPrintFile(card.filename);
    }
    else
      HMI_ReturnScreen();
  }

#endif

void Goto_ConfirmToPrint() {
  #if HAS_GCODE_PREVIEW
    Goto_Popup(Preview_DrawFromSD, onClick_ConfirmToPrint);
  #else
    // Print SD file
    HMI_flag.heat_flag = true;
    card.openAndPrintFile(card.filename);
  #endif
}

#if HAS_ESDIAG
  void Draw_EndStopDiag() {
    HMI_SaveProcessID(ESDiagProcess);
    ESDiag.Draw();
  }
#endif

//=============================================================================
// NEW MENU SUBSYSTEM
//=============================================================================

// Tool functions

#if ENABLED(EEPROM_SETTINGS)

  void WriteEeprom() {
    DWIN_DrawStatusLine(GET_TEXT_F(MSG_STORE_EEPROM));
    DWIN_UpdateLCD();
    DONE_BUZZ(settings.save());
  }

  void ReadEeprom() {
    const bool success = settings.load();
    DWIN_RedrawScreen();
    DONE_BUZZ(success);
  }

  void ResetEeprom() {
    settings.reset();
    DWIN_RedrawScreen();
    DONE_BUZZ(true);
  }

  #if HAS_MESH
    void SaveMesh() { TERN(AUTO_BED_LEVELING_UBL, UBLMeshSave(), WriteEeprom()); }
  #endif

#endif

// Reset Printer
void RebootPrinter() {
  wait_for_heatup = wait_for_user = false;    // Stop waiting for heating/user
  thermalManager.disable_all_heaters();
  planner.finish_and_disable();
  DWIN_RebootScreen();
  hal.reboot();
}

void Goto_Info_Menu() {
  Draw_Info_Menu();
  DWIN_UpdateLCD();
  HMI_SaveProcessID(WaitResponse);
}

void DisableMotors() { queue.inject(F("M84")); }

void AutoLev() {   // Always reacquire the Z "home" position
  queue.inject(F(TERN(AUTO_BED_LEVELING_UBL, "G28Z\nG29P1", "G28XYO\nG28Z\nG29")));
}

void AutoHome() { queue.inject_P(G28_STR); }

#if ENABLED(INDIVIDUAL_AXIS_HOMING_SUBMENU)
  void HomeX() { queue.inject(F("G28X")); }
  void HomeY() { queue.inject(F("G28Y")); }
  void HomeZ() { queue.inject(F("G28Z")); }
  #if ALL(INDIVIDUAL_AXIS_HOMING_SUBMENU, MESH_BED_LEVELING)
    void ApplyZAfterHoming() { HMI_data.z_after_homing = MenuData.Value; };
    void SetZAfterHoming() { SetIntOnClick(0, 20, HMI_data.z_after_homing, ApplyZAfterHoming); }
  #endif
#endif

#if HAS_HOME_OFFSET
  // Apply workspace offset, making the current position 0,0,0
  void SetHome() {
    queue.inject(F("G92X0Y0Z0"));
    DONE_BUZZ(true);
  }
#endif

#if HAS_ZOFFSET_ITEM

  void ApplyZOffset() { TERN_(EEPROM_SETTINGS, settings.save()); }
  void LiveZOffset() {
<<<<<<< HEAD
    #if HAS_BABYSTEP
=======
    #if ANY(BABYSTEP_ZPROBE_OFFSET, JUST_BABYSTEP)
>>>>>>> 4b8e4ef3
      const_float_t step_zoffset = round((MenuData.Value / 100.0f) * planner.settings.axis_steps_per_mm[Z_AXIS]) - babystep.accum;
      if (BABYSTEP_ALLOWED()) babystep.add_steps(Z_AXIS, step_zoffset);
    #endif
  }
  void SetZOffset() {
<<<<<<< HEAD
    #if HAS_BABYSTEP
=======
    #if ANY(BABYSTEP_ZPROBE_OFFSET, JUST_BABYSTEP)
>>>>>>> 4b8e4ef3
      babystep.accum = round(planner.settings.axis_steps_per_mm[Z_AXIS] * BABY_Z_VAR);
    #endif
    SetPFloatOnClick(Z_PROBE_OFFSET_RANGE_MIN, Z_PROBE_OFFSET_RANGE_MAX, 2, ApplyZOffset, LiveZOffset);
  }

  void SetMoveZto0() {
    #if ENABLED(Z_SAFE_HOMING)
      char cmd[54], str_1[5], str_2[5];
      sprintf_P(cmd, PSTR("G28XYO\nG28Z\nG0X%sY%sF5000\nG0Z0F300\nM400"),
        dtostrf(Z_SAFE_HOMING_X_POINT, 1, 1, str_1),
        dtostrf(Z_SAFE_HOMING_Y_POINT, 1, 1, str_2)
      );
      gcode.process_subcommands_now(cmd);
    #else
      TERN_(HAS_LEVELING, set_bed_leveling_enabled(false));
      gcode.process_subcommands_now(F("G28Z\nG0Z0F300\nM400"));
    #endif
    ui.reset_status();
    DONE_BUZZ(true);
  }

  #if !HAS_BED_PROBE
    void HomeZandDisable() {
      SetMoveZto0();
      DisableMotors();
    }
  #endif

#endif // HAS_ZOFFSET_ITEM

#if HAS_PREHEAT
  #define _DoPreheat(N) void DoPreheat##N() { ui.preheat_all(N-1); }\
                        void DoPreheatHotend##N() { ui.preheat_hotend(N-1); }
  REPEAT_1(PREHEAT_COUNT, _DoPreheat)
#endif

void DoCoolDown() { thermalManager.cooldown(); }

void SetLanguage() {
  HMI_ToggleLanguage();
  CurrentMenu = nullptr;  // Invalidate menu to full redraw
  Draw_Prepare_Menu();
}

bool EnableLiveMove = false;
void SetLiveMove() { Toggle_Chkb_Line(EnableLiveMove); }
void LiveMove() {
  planner.synchronize();
  if (!EnableLiveMove) return;
  *MenuData.P_Float = MenuData.Value / MINUNITMULT;
  if (!planner.is_full()) planner.buffer_line(current_position, manual_feedrate_mm_s[HMI_value.axis]);
}
void ApplyMove() {
  planner.synchronize();
  if (EnableLiveMove) return;
  if (HMI_value.axis == E_AXIS) last_E = MenuData.Value / MINUNITMULT;
  if (!planner.is_full()) planner.buffer_line(current_position, manual_feedrate_mm_s[HMI_value.axis]);
}

void SetMoveX() { HMI_value.axis = X_AXIS; SetPFloatOnClick(X_MIN_POS, X_MAX_POS, UNITFDIGITS, ApplyMove, LiveMove); }
void SetMoveY() { HMI_value.axis = Y_AXIS; SetPFloatOnClick(Y_MIN_POS, Y_MAX_POS, UNITFDIGITS, ApplyMove, LiveMove); }
void SetMoveZ() { HMI_value.axis = Z_AXIS; SetPFloatOnClick(Z_MIN_POS, Z_MAX_POS, UNITFDIGITS, ApplyMove, LiveMove); }

#if HAS_HOTEND
  void SetMoveE() {
    if (thermalManager.tooColdToExtrude(0)) return DWIN_Popup_Confirm(ICON_TempTooLow, GET_TEXT_F(MSG_HOTEND_TOO_COLD), GET_TEXT_F(MSG_PLEASE_PREHEAT));
    HMI_value.axis = E_AXIS; SetPFloatOnClick(E_MIN_POS, E_MAX_POS, UNITFDIGITS, ApplyMove, LiveMove);
  }
#endif

#if DWIN_PID_TUNE
  void SetPID(celsius_t t, heater_id_t h) {
    char cmd[53] = "";
    char str_1[5] = "", str_2[5] = "";
    sprintf_P(cmd, PSTR("G28OXY\nG0Z5F300\nG0X%sY%sF5000\nM84\nM400"),
      dtostrf(X_CENTER, 1, 1, str_1),
      dtostrf(Y_CENTER, 1, 1, str_2)
    );
    gcode.process_subcommands_now(cmd);
    thermalManager.PID_autotune(t, h, HMI_data.PidCycles, true);
  }
  #if ENABLED(PIDTEMP)
    void HotendPID() { SetPID(HMI_data.HotendPidT, H_E0); }
  #endif
  #if ENABLED(PIDTEMPBED)
    void BedPID() { SetPID(HMI_data.BedPidT, H_BED); }
  #endif
#endif

#if ENABLED(POWER_LOSS_RECOVERY)
  void SetPwrLossr() {
    Toggle_Chkb_Line(recovery.enabled);
    recovery.changed();
  }
#endif

#if ENABLED(BAUD_RATE_GCODE)
  void HMI_SetBaudRate() { HMI_data.Baud115K ? SetBaud115K() : SetBaud250K(); }
  void SetBaudRate() {
    HMI_data.Baud115K ^= true;
    HMI_SetBaudRate();
    Draw_Chkb_Line(CurrentMenu->line(), HMI_data.Baud115K);
    DWIN_UpdateLCD();
  }
  void SetBaud115K() { queue.inject(F("M575 P0 B115200")); HMI_data.Baud115K = true; }
  void SetBaud250K() { queue.inject(F("M575 P0 B250000")); HMI_data.Baud115K = false; }
#endif

#if HAS_LCD_BRIGHTNESS
  void ApplyBrightness() { ui.set_brightness(MenuData.Value); }
  void LiveBrightness() { DWIN_LCD_Brightness(MenuData.Value); }
  void SetBrightness() { SetIntOnClick(LCD_BRIGHTNESS_MIN, LCD_BRIGHTNESS_MAX, ui.brightness, ApplyBrightness, LiveBrightness); }
  void TurnOffBacklight() { HMI_SaveProcessID(WaitResponse); ui.set_brightness(0); DWIN_RedrawScreen(); }
#endif

#if ENABLED(CASE_LIGHT_MENU)
  void SetCaseLight() {
    Toggle_Chkb_Line(caselight.on);
    caselight.update_enabled();
  }
  #if ENABLED(CASELIGHT_USES_BRIGHTNESS)
    void LiveCaseLightBrightness() { caselight.brightness = MenuData.Value; caselight.update_brightness(); }
    void SetCaseLightBrightness() { SetIntOnClick(0, 255, caselight.brightness, nullptr, LiveCaseLightBrightness); }
  #endif
#endif

#if ENABLED(LED_CONTROL_MENU)
  #if !ALL(CASE_LIGHT_MENU, CASE_LIGHT_USE_NEOPIXEL)
    void SetLedStatus() {
      leds.toggle();
      Show_Chkb_Line(leds.lights_on);
    }
  #endif
  #if HAS_COLOR_LEDS
    void ApplyLEDColor() {
      HMI_data.Led_Color = LEDColor( {leds.color.r, leds.color.g, leds.color.b OPTARG(HAS_WHITE_LED, HMI_data.Led_Color.w) } );
    }
    void LiveLEDColor(uint8_t *color) { *color = MenuData.Value; leds.update(); }
    void LiveLEDColorR() { LiveLEDColor(&leds.color.r); }
    void LiveLEDColorG() { LiveLEDColor(&leds.color.g); }
    void LiveLEDColorB() { LiveLEDColor(&leds.color.b); }
    void SetLEDColorR() { SetIntOnClick(0, 255, leds.color.r, ApplyLEDColor, LiveLEDColorR); }
    void SetLEDColorG() { SetIntOnClick(0, 255, leds.color.g, ApplyLEDColor, LiveLEDColorG); }
    void SetLEDColorB() { SetIntOnClick(0, 255, leds.color.b, ApplyLEDColor, LiveLEDColorB); }
    #if HAS_WHITE_LED
      void LiveLEDColorW() { LiveLEDColor(&leds.color.w); }
      void SetLEDColorW() { SetIntOnClick(0, 255, leds.color.w, ApplyLEDColor, LiveLEDColorW); }
    #endif
  #endif
#endif

#if ENABLED(SOUND_MENU_ITEM)
  void SetEnableSound() {
    Toggle_Chkb_Line(ui.sound_on);
  }
#endif

#if HAS_HOME_OFFSET
  void ApplyHomeOffset() { set_home_offset(HMI_value.axis, MenuData.Value / MINUNITMULT); }
  void SetHomeOffsetX() { HMI_value.axis = X_AXIS; SetPFloatOnClick(-50, 50, UNITFDIGITS, ApplyHomeOffset); }
  void SetHomeOffsetY() { HMI_value.axis = Y_AXIS; SetPFloatOnClick(-50, 50, UNITFDIGITS, ApplyHomeOffset); }
  void SetHomeOffsetZ() { HMI_value.axis = Z_AXIS; SetPFloatOnClick( -2,  2, UNITFDIGITS, ApplyHomeOffset); }
#endif

#if HAS_BED_PROBE
  void SetProbeOffsetX() { SetPFloatOnClick(-60, 60, UNITFDIGITS); }
  void SetProbeOffsetY() { SetPFloatOnClick(-60, 60, UNITFDIGITS); }
  void SetProbeOffsetZ() { SetPFloatOnClick(-10, 10, 2); }
  void ProbeTest() {
    LCD_MESSAGE(MSG_M48_TEST);
    queue.inject(F("G28O\nM48 P10"));
  }
  void ProbeStow() { probe.stow(); }
  void ProbeDeploy() { probe.deploy(); }

  #if HAS_BLTOUCH_HS_MODE
    void SetHSMode() { Toggle_Chkb_Line(bltouch.high_speed_mode); }
  #endif

#endif

#if HAS_FILAMENT_SENSOR
  void SetRunoutEnable() {
    runout.reset();
    Toggle_Chkb_Line(runout.enabled);
  }
  #if HAS_FILAMENT_RUNOUT_DISTANCE
    void ApplyRunoutDistance() { runout.set_runout_distance(MenuData.Value / MINUNITMULT); }
    void SetRunoutDistance() { SetFloatOnClick(0, 999, UNITFDIGITS, runout.runout_distance(), ApplyRunoutDistance); }
  #endif
#endif

#if ENABLED(ADVANCED_PAUSE_FEATURE)
  void SetFilLoad()   { SetPFloatOnClick(0, MAX_LOAD_UNLOAD, UNITFDIGITS); }
  void SetFilUnload() { SetPFloatOnClick(0, MAX_LOAD_UNLOAD, UNITFDIGITS); }
#endif

#if ENABLED(PREVENT_COLD_EXTRUSION)
  void ApplyExtMinT() { thermalManager.extrude_min_temp = HMI_data.ExtMinT; thermalManager.allow_cold_extrude = (HMI_data.ExtMinT == 0); }
  void SetExtMinT() { SetPIntOnClick(MIN_ETEMP, MAX_ETEMP, ApplyExtMinT); }
#endif

void RestoreDefaultColors() {
  DWIN_SetColorDefaults();
  DWINUI::SetColors(HMI_data.Text_Color, HMI_data.Background_Color, HMI_data.StatusBg_Color);
  DWIN_RedrawScreen();
}

void SelColor() {
  MenuData.P_Int = (int16_t*)static_cast<MenuItemPtrClass*>(CurrentMenu->SelectedItem())->value;
  HMI_value.Color[0] = GetRColor(*MenuData.P_Int);  // Red
  HMI_value.Color[1] = GetGColor(*MenuData.P_Int);  // Green
  HMI_value.Color[2] = GetBColor(*MenuData.P_Int);  // Blue
  Draw_GetColor_Menu();
}

void LiveRGBColor() {
    HMI_value.Color[CurrentMenu->line() - 2] = MenuData.Value;
    uint16_t color = RGB(HMI_value.Color[0], HMI_value.Color[1], HMI_value.Color[2]);
    DWIN_Draw_Rectangle(1, color, 20, 315, DWIN_WIDTH - 20, 335);
}
void SetRGBColor() {
  const uint8_t color = static_cast<MenuItemClass*>(CurrentMenu->SelectedItem())->icon;
  SetIntOnClick(0, (color == 1) ? 63 : 31, HMI_value.Color[color], nullptr, LiveRGBColor);
}

void DWIN_ApplyColor() {
  *MenuData.P_Int = RGB(HMI_value.Color[0], HMI_value.Color[1], HMI_value.Color[2]);
  DWINUI::SetColors(HMI_data.Text_Color, HMI_data.Background_Color, HMI_data.StatusBg_Color);
  Draw_SelectColors_Menu();
  hash_changed = true;
  LCD_MESSAGE(MSG_COLORS_APPLIED);
  DWIN_Draw_Dashboard();
}

void SetSpeed() { SetPIntOnClick(MIN_PRINT_SPEED, MAX_PRINT_SPEED); }

#if HAS_HOTEND
  void ApplyHotendTemp() { thermalManager.setTargetHotend(MenuData.Value, 0); }
  void SetHotendTemp() { SetIntOnClick(MIN_ETEMP, MAX_ETEMP, thermalManager.degTargetHotend(0), ApplyHotendTemp); }
#endif

#if HAS_HEATED_BED
  void ApplyBedTemp() { thermalManager.setTargetBed(MenuData.Value); }
  void SetBedTemp() { SetIntOnClick(MIN_BEDTEMP, MAX_BEDTEMP, thermalManager.degTargetBed(), ApplyBedTemp); }
#endif

#if HAS_FAN
  void ApplyFanSpeed() { thermalManager.set_fan_speed(0, MenuData.Value); }
  void SetFanSpeed() { SetIntOnClick(0, 255, thermalManager.fan_speed[0], ApplyFanSpeed); }
#endif

#if ENABLED(ADVANCED_PAUSE_FEATURE)

  void ChangeFilament() {
    HMI_SaveProcessID(NothingToDo);
    queue.inject(F("M600 B2"));
  }

  #if ENABLED(NOZZLE_PARK_FEATURE)
    void ParkHead() {
      LCD_MESSAGE(MSG_FILAMENT_PARK_ENABLED);
      queue.inject(F("G28O\nG27"));
    }
  #endif

  #if ENABLED(FILAMENT_LOAD_UNLOAD_GCODES)
    void UnloadFilament() {
      LCD_MESSAGE(MSG_FILAMENTUNLOAD);
      queue.inject(F("M702 Z20"));
    }

    void LoadFilament() {
      LCD_MESSAGE(MSG_FILAMENTLOAD);
      queue.inject(F("M701 Z20"));
    }
  #endif

#endif // ADVANCED_PAUSE_FEATURE

void SetFlow() { SetPIntOnClick(MIN_PRINT_FLOW, MAX_PRINT_FLOW, []{ planner.refresh_e_factor(0); }); }

// Bed Tramming

void TramXY(const uint8_t point, const float &margin, float &x, float &y) {
  switch (point) {
    case 0:
      LCD_MESSAGE(MSG_LEVBED_FL);
      x = y = margin;
      break;
    case 1:
      LCD_MESSAGE(MSG_LEVBED_FR);
      x = X_BED_SIZE - margin; y = margin;
      break;
    case 2:
      LCD_MESSAGE(MSG_LEVBED_BR);
      x = X_BED_SIZE - margin; y = Y_BED_SIZE - margin;
      break;
    case 3:
      LCD_MESSAGE(MSG_LEVBED_BL);
      x = margin; y = Y_BED_SIZE - margin;
      break;
    case 4:
      LCD_MESSAGE(MSG_LEVBED_C);
      x = X_CENTER; y = Y_CENTER;
      break;
  }
}

#if HAS_BED_PROBE

  float Tram(const uint8_t point) {
    char cmd[100] = "";
    static bool inLev = false;
    float xpos = 0, ypos = 0, zval = 0, margin = 0;
    char str_1[6] = "", str_2[6] = "", str_3[6] = "";
    if (inLev) return NAN;
    margin = HMI_data.FullManualTramming ? 30 : PROBING_MARGIN;

    TramXY(point, margin, xpos, ypos);

    if (HMI_data.FullManualTramming) {
      sprintf_P(cmd, PSTR("M420S0\nG28O\nG90\nG0Z5F300\nG0X%sY%sF5000\nG0Z0F300"),
        dtostrf(xpos, 1, 1, str_1),
        dtostrf(ypos, 1, 1, str_2)
      );
      queue.inject(cmd);
    }
    else {
      // AUTO_BED_LEVELING_BILINEAR does not define MESH_INSET
      #ifndef MESH_MIN_X
        #define MESH_MIN_X (_MAX(X_MIN_BED + PROBING_MARGIN, X_MIN_POS))
      #endif
      #ifndef MESH_MIN_Y
        #define MESH_MIN_Y (_MAX(Y_MIN_BED + PROBING_MARGIN, Y_MIN_POS))
      #endif
      #ifndef MESH_MAX_X
        #define MESH_MAX_X (_MIN(X_MAX_BED - (PROBING_MARGIN), X_MAX_POS))
      #endif
      #ifndef MESH_MAX_Y
        #define MESH_MAX_Y (_MIN(Y_MAX_BED - (PROBING_MARGIN), Y_MAX_POS))
      #endif

      LIMIT(xpos, MESH_MIN_X, MESH_MAX_X);
      LIMIT(ypos, MESH_MIN_Y, MESH_MAX_Y);
      probe.stow();
      gcode.process_subcommands_now(F("M420S0\nG28O"));
      inLev = true;
      zval = probe.probe_at_point(xpos, ypos, PROBE_PT_STOW);
      if (isnan(zval))
        LCD_MESSAGE(MSG_ZPROBE_OUT);
      else {
        sprintf_P(cmd, PSTR("X:%s, Y:%s, Z:%s"),
          dtostrf(xpos, 1, 1, str_1),
          dtostrf(ypos, 1, 1, str_2),
          dtostrf(zval, 1, 2, str_3)
        );
        ui.set_status(cmd);
      }
      inLev = false;
    }
    return zval;
  }

#else

  void Tram(const uint8_t point) {
    float xpos = 0, ypos = 0, margin = 30;
    TramXY(point, margin, xpos, ypos);

    char cmd[100] = "", str_1[6] = "", str_2[6] = "";
    sprintf_P(cmd, PSTR("M420S0\nG28O\nG90\nG0Z5F300\nG0X%sY%sF5000\nG0Z0F300"), dtostrf(xpos, 1, 1, str_1), dtostrf(ypos, 1, 1, str_2));
    queue.inject(cmd);
  }

#endif

void TramFL() { Tram(0); }
void TramFR() { Tram(1); }
void TramBR() { Tram(2); }
void TramBL() { Tram(3); }
void TramC () { Tram(4); }

#if HAS_BED_PROBE && HAS_MESH

  void Trammingwizard() {
    if (HMI_data.FullManualTramming) {
      LCD_MESSAGE_F("Disable manual tramming");
      return;
    }
    bed_mesh_t zval = {0};
    zval[0][0] = Tram(0);
    checkkey = NothingToDo;
    MeshViewer.DrawMesh(zval, 2, 2);
    zval[1][0] = Tram(1);
    MeshViewer.DrawMesh(zval, 2, 2);
    zval[1][1] = Tram(2);
    MeshViewer.DrawMesh(zval, 2, 2);
    zval[0][1] = Tram(3);
    MeshViewer.DrawMesh(zval, 2, 2);

    DWINUI::Draw_CenteredString(140, F("Calculating average"));
    DWINUI::Draw_CenteredString(160, F("and relative heights"));
    safe_delay(1000);
    float avg = 0.0f;
    for (uint8_t x = 0; x < 2; ++x) for (uint8_t y = 0; y < 2; ++y) avg += zval[x][y];
    avg /= 4.0f;
    for (uint8_t x = 0; x < 2; ++x) for (uint8_t y = 0; y < 2; ++y) zval[x][y] -= avg;
    MeshViewer.DrawMesh(zval, 2, 2);
    ui.reset_status();

    if (ABS(MeshViewer.max - MeshViewer.min) < 0.05f) {
      DWINUI::Draw_CenteredString(140, F("Corners leveled"));
      DWINUI::Draw_CenteredString(160, F("Tolerance achieved!"));
    }
    else {
      uint8_t p = 0;
      float max = 0;
      FSTR_P plabel;
      bool s = true;
      for (uint8_t x = 0; x < 2; ++x) for (uint8_t y = 0; y < 2; ++y) {
        const float d = ABS(zval[x][y]);
        if (max < d) {
          s = (zval[x][y] >= 0);
          max = d;
          p = x + 2 * y;
        }
      }
      switch (p) {
        case 0b00 : plabel = GET_TEXT_F(MSG_LEVBED_FL); break;
        case 0b01 : plabel = GET_TEXT_F(MSG_LEVBED_FR); break;
        case 0b10 : plabel = GET_TEXT_F(MSG_LEVBED_BL); break;
        case 0b11 : plabel = GET_TEXT_F(MSG_LEVBED_BR); break;
        default   : plabel = F(""); break;
      }
      DWINUI::Draw_CenteredString(120, F("Corners not leveled"));
      DWINUI::Draw_CenteredString(140, F("Knob adjustment required"));
      DWINUI::Draw_CenteredString(Color_Green, 160, s ? F("Lower") : F("Raise"));
      DWINUI::Draw_CenteredString(Color_Green, 180, plabel);
    }
    DWINUI::Draw_Button(BTN_Continue, 86, 305);
    checkkey = Menu;
    HMI_SaveProcessID(WaitResponse);
  }

  void SetManualTramming() {
    Toggle_Chkb_Line(HMI_data.FullManualTramming);
  }

#endif // HAS_BED_PROBE && HAS_MESH

#if ENABLED(MESH_BED_LEVELING)

  void ManualMeshStart() {
    LCD_MESSAGE(MSG_UBL_BUILD_MESH_MENU);
    gcode.process_subcommands_now(F("G28XYO\nG28Z\nM211S0\nG29S1"));
    #ifdef MANUAL_PROBE_START_Z
      const uint8_t line = CurrentMenu->line(MMeshMoveZItem->pos);
      DWINUI::Draw_Signed_Float(HMI_data.Text_Color, HMI_data.Background_Color, 3, 2, VALX - 2 * DWINUI::fontWidth(DWIN_FONT_MENU), MBASE(line), MANUAL_PROBE_START_Z);
    #endif
  }

  void LiveMeshMoveZ() {
    *MenuData.P_Float = MenuData.Value / POW(10, 2);
    if (!planner.is_full()) {
      planner.synchronize();
      planner.buffer_line(current_position, manual_feedrate_mm_s[Z_AXIS]);
    }
  }
  void SetMMeshMoveZ() { SetPFloatOnClick(-1, 1, 2, planner.synchronize, LiveMeshMoveZ); }

  void ManualMeshContinue() {
    gcode.process_subcommands_now(F("G29S2"));
    MMeshMoveZItem->redraw();
  }

  void ManualMeshSave() {
    LCD_MESSAGE(MSG_UBL_STORAGE_MESH_MENU);
    queue.inject(F("M211S1\nM500"));
  }

#endif // MESH_BED_LEVELING

#if HAS_PREHEAT
  #if HAS_HOTEND
    void SetPreheatEndTemp() { SetPIntOnClick(MIN_ETEMP, MAX_ETEMP); }
  #endif
  #if HAS_HEATED_BED
    void SetPreheatBedTemp() { SetPIntOnClick(MIN_BEDTEMP, MAX_BEDTEMP); }
  #endif
  #if HAS_FAN
    void SetPreheatFanSpeed() { SetPIntOnClick(0, 255); }
  #endif
#endif

void ApplyMaxSpeed() { planner.set_max_feedrate(HMI_value.axis, MenuData.Value / MINUNITMULT); }
#if HAS_X_AXIS
  void SetMaxSpeedX() { HMI_value.axis = X_AXIS, SetFloatOnClick(min_feedrate_edit_values.x, max_feedrate_edit_values.x, UNITFDIGITS, planner.settings.max_feedrate_mm_s[X_AXIS], ApplyMaxSpeed); }
#endif
#if HAS_Y_AXIS
  void SetMaxSpeedY() { HMI_value.axis = Y_AXIS, SetFloatOnClick(min_feedrate_edit_values.y, max_feedrate_edit_values.y, UNITFDIGITS, planner.settings.max_feedrate_mm_s[Y_AXIS], ApplyMaxSpeed); }
#endif
#if HAS_Z_AXIS
  void SetMaxSpeedZ() { HMI_value.axis = Z_AXIS, SetFloatOnClick(min_feedrate_edit_values.z, max_feedrate_edit_values.z, UNITFDIGITS, planner.settings.max_feedrate_mm_s[Z_AXIS], ApplyMaxSpeed); }
#endif
#if HAS_HOTEND
  void SetMaxSpeedE() { HMI_value.axis = E_AXIS; SetFloatOnClick(min_feedrate_edit_values.e, max_feedrate_edit_values.e, UNITFDIGITS, planner.settings.max_feedrate_mm_s[E_AXIS], ApplyMaxSpeed); }
#endif

void ApplyMaxAccel() { planner.set_max_acceleration(HMI_value.axis, MenuData.Value); }
#if HAS_X_AXIS
  void SetMaxAccelX() { HMI_value.axis = X_AXIS, SetIntOnClick(min_acceleration_edit_values.x, max_acceleration_edit_values.x, planner.settings.max_acceleration_mm_per_s2[X_AXIS], ApplyMaxAccel); }
#endif
#if HAS_Y_AXIS
  void SetMaxAccelY() { HMI_value.axis = Y_AXIS, SetIntOnClick(min_acceleration_edit_values.y, max_acceleration_edit_values.y, planner.settings.max_acceleration_mm_per_s2[Y_AXIS], ApplyMaxAccel); }
#endif
#if HAS_Z_AXIS
  void SetMaxAccelZ() { HMI_value.axis = Z_AXIS, SetIntOnClick(min_acceleration_edit_values.z, max_acceleration_edit_values.z, planner.settings.max_acceleration_mm_per_s2[Z_AXIS], ApplyMaxAccel); }
#endif
#if HAS_HOTEND
  void SetMaxAccelE() { HMI_value.axis = E_AXIS; SetIntOnClick(min_acceleration_edit_values.e, max_acceleration_edit_values.e, planner.settings.max_acceleration_mm_per_s2[E_AXIS], ApplyMaxAccel); }
#endif

#if HAS_CLASSIC_JERK
  void ApplyMaxJerk() { planner.set_max_jerk(HMI_value.axis, MenuData.Value / MINUNITMULT); }
  #if HAS_X_AXIS
    void SetMaxJerkX() { HMI_value.axis = X_AXIS, SetFloatOnClick(min_jerk_edit_values.x, max_jerk_edit_values.x, UNITFDIGITS, planner.max_jerk.x, ApplyMaxJerk); }
  #endif
  #if HAS_Y_AXIS
    void SetMaxJerkY() { HMI_value.axis = Y_AXIS, SetFloatOnClick(min_jerk_edit_values.y, max_jerk_edit_values.y, UNITFDIGITS, planner.max_jerk.y, ApplyMaxJerk); }
  #endif
  #if HAS_Z_AXIS
    void SetMaxJerkZ() { HMI_value.axis = Z_AXIS, SetFloatOnClick(min_jerk_edit_values.z, max_jerk_edit_values.z, UNITFDIGITS, planner.max_jerk.z, ApplyMaxJerk); }
  #endif
  #if HAS_HOTEND
    void SetMaxJerkE() { HMI_value.axis = E_AXIS; SetFloatOnClick(min_jerk_edit_values.e, max_jerk_edit_values.e, UNITFDIGITS, planner.max_jerk.e, ApplyMaxJerk); }
  #endif
#endif

#if HAS_X_AXIS
  void SetStepsX() { HMI_value.axis = X_AXIS, SetPFloatOnClick( min_steps_edit_values.x, max_steps_edit_values.x, UNITFDIGITS); }
#endif
#if HAS_Y_AXIS
  void SetStepsY() { HMI_value.axis = Y_AXIS, SetPFloatOnClick( min_steps_edit_values.y, max_steps_edit_values.y, UNITFDIGITS); }
#endif
#if HAS_Z_AXIS
  void SetStepsZ() { HMI_value.axis = Z_AXIS, SetPFloatOnClick( min_steps_edit_values.z, max_steps_edit_values.z, UNITFDIGITS); }
#endif
#if HAS_HOTEND
  void SetStepsE() { HMI_value.axis = E_AXIS; SetPFloatOnClick( min_steps_edit_values.e, max_steps_edit_values.e, UNITFDIGITS); }
  #if ENABLED(PIDTEMP)
    void SetHotendPidT() { SetPIntOnClick(MIN_ETEMP, MAX_ETEMP); }
  #endif
#endif
#if ENABLED(PIDTEMPBED)
  void SetBedPidT() { SetPIntOnClick(MIN_BEDTEMP, MAX_BEDTEMP); }
#endif

#if DWIN_PID_TUNE
  void SetPidCycles() { SetPIntOnClick(3, 50); }
  void SetKp() { SetPFloatOnClick(0, 1000, 2); }
  void ApplyPIDi() {
    *MenuData.P_Float = scalePID_i(MenuData.Value / POW(10, 2));
    TERN_(PIDTEMP, thermalManager.updatePID());
  }
  void ApplyPIDd() {
    *MenuData.P_Float = scalePID_d(MenuData.Value / POW(10, 2));
    TERN_(PIDTEMP, thermalManager.updatePID());
  }
  void SetKi() {
    MenuData.P_Float = (float*)static_cast<MenuItemPtrClass*>(CurrentMenu->SelectedItem())->value;
    const float value = unscalePID_i(*MenuData.P_Float);
    SetFloatOnClick(0, 1000, 2, value, ApplyPIDi);
  }
  void SetKd() {
    MenuData.P_Float = (float*)static_cast<MenuItemPtrClass*>(CurrentMenu->SelectedItem())->value;
    const float value = unscalePID_d(*MenuData.P_Float);
    SetFloatOnClick(0, 1000, 2, value, ApplyPIDd);
  }
#endif

#if ENABLED(FWRETRACT)
  void Return_FWRetract_Menu() { (PreviousMenu == FilSetMenu) ? Draw_FilSet_Menu() : Draw_Tune_Menu(); }
  void SetRetractLength() { SetPFloatOnClick( 0, 10, UNITFDIGITS); }
  void SetRetractSpeed()  { SetPFloatOnClick( 1, 90, UNITFDIGITS); }
  void SetZRaise()        { SetPFloatOnClick( 0, 2, 2); }
  void SetRecoverSpeed()  { SetPFloatOnClick( 1, 90, UNITFDIGITS); }
  void SetAddRecover()    { SetPFloatOnClick(-5, 5, UNITFDIGITS); }
#endif

// Special Menuitem Drawing functions =================================================

void onDrawBack(MenuItemClass* menuitem, int8_t line) {
  if (HMI_IsChinese()) menuitem->SetFrame(1, 129, 72, 156, 84);
  onDrawMenuItem(menuitem, line);
}

void onDrawTempSubMenu(MenuItemClass* menuitem, int8_t line) {
  if (HMI_IsChinese()) menuitem->SetFrame(1,  57, 104,  84, 116);
  onDrawSubMenu(menuitem, line);
}

void onDrawMotionSubMenu(MenuItemClass* menuitem, int8_t line) {
  if (HMI_IsChinese()) menuitem->SetFrame(1,  87, 104, 114, 116);
  onDrawSubMenu(menuitem, line);
}

#if ENABLED(EEPROM_SETTINGS)
  void onDrawWriteEeprom(MenuItemClass* menuitem, int8_t line) {
    if (HMI_IsChinese()) menuitem->SetFrame(1, 117, 104, 172, 116);
    onDrawMenuItem(menuitem, line);
  }

  void onDrawReadEeprom(MenuItemClass* menuitem, int8_t line) {
    if (HMI_IsChinese()) menuitem->SetFrame(1, 174, 103, 229, 116);
    onDrawMenuItem(menuitem, line);
  }

  void onDrawResetEeprom(MenuItemClass* menuitem, int8_t line) {
    if (HMI_IsChinese()) menuitem->SetFrame(1,   1, 118,  56, 131);
    onDrawMenuItem(menuitem, line);
  }
#endif

void onDrawInfoSubMenu(MenuItemClass* menuitem, int8_t line) {
  if (HMI_IsChinese()) menuitem->SetFrame(1, 231, 104, 258, 116);
  onDrawSubMenu(menuitem, line);
}

void onDrawMoveX(MenuItemClass* menuitem, int8_t line) {
  if (HMI_IsChinese()) menuitem->SetFrame(1, 58, 118, 106, 132);
  onDrawPFloatMenu(menuitem, line);
}

void onDrawMoveY(MenuItemClass* menuitem, int8_t line) {
  if (HMI_IsChinese()) menuitem->SetFrame(1, 109, 118, 157, 132);
  onDrawPFloatMenu(menuitem, line);
}

void onDrawMoveZ(MenuItemClass* menuitem, int8_t line) {
  if (HMI_IsChinese()) menuitem->SetFrame(1, 160, 118, 209, 132);
  onDrawPFloatMenu(menuitem, line);
}

#if HAS_HOTEND
  void onDrawMoveE(MenuItemClass* menuitem, int8_t line) {
    if (HMI_IsChinese()) menuitem->SetFrame(1, 212, 118, 253, 131);
    onDrawPFloatMenu(menuitem, line);
  }
#endif

void onDrawMoveSubMenu(MenuItemClass* menuitem, int8_t line) {
  if (HMI_IsChinese()) menuitem->SetFrame(1, 159, 70, 200, 84);
  onDrawSubMenu(menuitem, line);
}

void onDrawDisableMotors(MenuItemClass* menuitem, int8_t line) {
  if (HMI_IsChinese()) menuitem->SetFrame(1, 204, 70, 259, 82);
  onDrawMenuItem(menuitem, line);
}

void onDrawAutoHome(MenuItemClass* menuitem, int8_t line) {
  if (HMI_IsChinese()) menuitem->SetFrame(1, 0, 89, 41, 101);
  onDrawMenuItem(menuitem, line);
}

#if HAS_ZOFFSET_ITEM
<<<<<<< HEAD
  #if HAS_BABYSTEP
=======
  #if ANY(BABYSTEP_ZPROBE_OFFSET, JUST_BABYSTEP)
>>>>>>> 4b8e4ef3
    void onDrawZOffset(MenuItemClass* menuitem, int8_t line) {
      if (HMI_IsChinese()) menuitem->SetFrame(1, 174, 164, 223, 177);
      onDrawPFloat2Menu(menuitem, line);
    }
  #else
    void onDrawHomeOffset(MenuItemClass* menuitem, int8_t line) {
      if (HMI_IsChinese()) menuitem->SetFrame(1, 43, 89, 98, 101);
      onDrawMenuItem(menuitem, line);
    }
  #endif
#endif

#if HAS_HOTEND
  void onDrawPreheat1(MenuItemClass* menuitem, int8_t line) {
    if (HMI_IsChinese()) menuitem->SetFrame(1, 100, 89, 151, 101);
    onDrawMenuItem(menuitem, line);
  }
  #if PREHEAT_COUNT > 1
    void onDrawPreheat2(MenuItemClass* menuitem, int8_t line) {
      if (HMI_IsChinese()) menuitem->SetFrame(1, 180, 89, 233, 100);
      onDrawMenuItem(menuitem, line);
    }
  #endif
#endif

#if HAS_PREHEAT
  void onDrawCooldown(MenuItemClass* menuitem, int8_t line) {
    if (HMI_IsChinese()) menuitem->SetFrame(1, 1, 104,  56, 117);
    onDrawMenuItem(menuitem, line);
  }
#endif

void onDrawLanguage(MenuItemClass* menuitem, int8_t line) {
  if (HMI_IsChinese()) menuitem->SetFrame(1, 239, 134, 266, 146);
  onDrawMenuItem(menuitem, line);
  DWINUI::Draw_String(VALX, MBASE(line), HMI_IsChinese() ? F("CN") : F("EN"));
}

void onDrawSelColorItem(MenuItemClass* menuitem, int8_t line) {
  const uint16_t color = *(uint16_t*)static_cast<MenuItemPtrClass*>(menuitem)->value;
  DWIN_Draw_Rectangle(0, HMI_data.Highlight_Color, ICOX + 1, MBASE(line) - 1 + 1, ICOX + 18, MBASE(line) - 1 + 18);
  DWIN_Draw_Rectangle(1, color, ICOX + 2, MBASE(line) - 1 + 2, ICOX + 17, MBASE(line) - 1 + 17);
  onDrawMenuItem(menuitem, line);
}

void onDrawGetColorItem(MenuItemClass* menuitem, int8_t line) {
  const uint8_t i = menuitem->icon;
  uint16_t color;
  switch (i) {
    case 0: color = RGB(31, 0, 0); break; // Red
    case 1: color = RGB(0, 63, 0); break; // Green
    case 2: color = RGB(0, 0, 31); break; // Blue
    default: color = 0; break;
  }
  DWIN_Draw_Rectangle(0, HMI_data.Highlight_Color, ICOX + 1, MBASE(line) - 1 + 1, ICOX + 18, MBASE(line) - 1 + 18);
  DWIN_Draw_Rectangle(1, color, ICOX + 2, MBASE(line) - 1 + 2, ICOX + 17, MBASE(line) - 1 + 17);
  DWINUI::Draw_String(LBLX, MBASE(line) - 1, menuitem->caption);
  Draw_Menu_IntValue(HMI_data.Background_Color, line, 4, HMI_value.Color[i]);
  DWIN_Draw_HLine(HMI_data.SplitLine_Color, 16, MYPOS(line + 1), 240);
}

#if DWIN_PID_TUNE
  void onDrawPIDi(MenuItemClass* menuitem, int8_t line) { onDrawFloatMenu(menuitem, line, 2, unscalePID_i(*(float*)static_cast<MenuItemPtrClass*>(menuitem)->value)); }
  void onDrawPIDd(MenuItemClass* menuitem, int8_t line) { onDrawFloatMenu(menuitem, line, 2, unscalePID_d(*(float*)static_cast<MenuItemPtrClass*>(menuitem)->value)); }
#endif

void onDrawSpeedItem(MenuItemClass* menuitem, int8_t line) {
  if (HMI_IsChinese()) menuitem->SetFrame(1, 116, 164, 171, 176);
  onDrawPIntMenu(menuitem, line);
}

#if HAS_HOTEND
  void onDrawHotendTemp(MenuItemClass* menuitem, int8_t line) {
    if (HMI_IsChinese()) menuitem->SetFrame(1, 1, 134, 56, 146);
    onDrawPIntMenu(menuitem, line);
  }
#endif

#if HAS_HEATED_BED
  void onDrawBedTemp(MenuItemClass* menuitem, int8_t line) {
    if (HMI_IsChinese()) menuitem->SetFrame(1, 58, 134, 113, 146);
    onDrawPIntMenu(menuitem, line);
  }
#endif

#if HAS_FAN
  void onDrawFanSpeed(MenuItemClass* menuitem, int8_t line) {
    if (HMI_IsChinese()) menuitem->SetFrame(1, 115, 134, 170, 146);
    onDrawPInt8Menu(menuitem, line);
  }
#endif

void onDrawSteps(MenuItemClass* menuitem, int8_t line) {
  if (HMI_IsChinese()) menuitem->SetFrame(1, 153, 148, 194, 161);
  onDrawSubMenu(menuitem, line);
}

#if ENABLED(MESH_BED_LEVELING)
  void onDrawMMeshMoveZ(MenuItemClass* menuitem, int8_t line) {
    if (HMI_IsChinese()) menuitem->SetFrame(1, 160, 118, 209, 132);
    onDrawPFloat2Menu(menuitem, line);
  }
#endif

#if HAS_PREHEAT
  #if HAS_HOTEND
    void onDrawSetPreheatHotend(MenuItemClass* menuitem, int8_t line) {
      if (HMI_IsChinese()) menuitem->SetFrame(1, 1, 134, 56, 146);
      onDrawPIntMenu(menuitem, line);
    }
  #endif
  #if HAS_HEATED_BED
    void onDrawSetPreheatBed(MenuItemClass* menuitem, int8_t line) {
      if (HMI_IsChinese()) menuitem->SetFrame(1, 58, 134, 113, 146);
      onDrawPIntMenu(menuitem, line);
    }
  #endif
  #if HAS_FAN
    void onDrawSetPreheatFan(MenuItemClass* menuitem, int8_t line) {
      if (HMI_IsChinese()) menuitem->SetFrame(1, 115, 134, 170, 146);
      onDrawPIntMenu(menuitem, line);
    }
  #endif
#endif // HAS_PREHEAT

void onDrawSpeed(MenuItemClass* menuitem, int8_t line) {
  if (HMI_IsChinese())
    menuitem->SetFrame(1, 173, 133, 228, 147);
  onDrawSubMenu(menuitem, line);
}

#if HAS_X_AXIS
  void onDrawMaxSpeedX(MenuItemClass* menuitem, int8_t line) {
    if (HMI_IsChinese()) {
      menuitem->SetFrame(1, 173, 133, 228, 147);
      DWIN_Frame_AreaCopy(1, 229, 133, 236, 147, LBLX + 58, MBASE(line));   // X
    }
    onDrawPFloatMenu(menuitem, line);
  }
#endif

#if HAS_Y_AXIS
  void onDrawMaxSpeedY(MenuItemClass* menuitem, int8_t line) {
    if (HMI_IsChinese()) {
      menuitem->SetFrame(1, 173, 133, 228, 147);
      DWIN_Frame_AreaCopy(1, 1, 150, 7, 160, LBLX + 58, MBASE(line));       // Y
    }
    onDrawPFloatMenu(menuitem, line);
  }
#endif

#if HAS_Z_AXIS
  void onDrawMaxSpeedZ(MenuItemClass* menuitem, int8_t line) {
    if (HMI_IsChinese()) {
      menuitem->SetFrame(1, 173, 133, 228, 147);
      DWIN_Frame_AreaCopy(1, 9, 150, 16, 160, LBLX + 58, MBASE(line) + 3);  // Z
    }
    onDrawPFloatMenu(menuitem, line);
  }
#endif

#if HAS_HOTEND
  void onDrawMaxSpeedE(MenuItemClass* menuitem, int8_t line) {
    if (HMI_IsChinese()) {
      menuitem->SetFrame(1, 173, 133, 228, 147);
      DWIN_Frame_AreaCopy(1, 18, 150, 25, 160, LBLX + 58, MBASE(line));     // E
    }
    onDrawPFloatMenu(menuitem, line);
  }
#endif

void onDrawAcc(MenuItemClass* menuitem, int8_t line) {
  if (HMI_IsChinese()) {
    menuitem->SetFrame(1, 173, 133, 200, 147);
    DWIN_Frame_AreaCopy(1, 28, 149, 69, 161, LBLX + 27, MBASE(line) + 1);   // ...Acceleration
  }
  onDrawSubMenu(menuitem, line);
}

#if HAS_X_AXIS
  void onDrawMaxAccelX(MenuItemClass* menuitem, int8_t line) {
    if (HMI_IsChinese()) {
      menuitem->SetFrame(1, 173, 133, 200, 147);
      DWIN_Frame_AreaCopy(1, 28,  149,  69, 161, LBLX + 27, MBASE(line));
      DWIN_Frame_AreaCopy(1, 229, 133, 236, 147, LBLX + 71, MBASE(line));   // X
    }
    onDrawPInt32Menu(menuitem, line);
  }
#endif

#if HAS_Y_AXIS
  void onDrawMaxAccelY(MenuItemClass* menuitem, int8_t line) {
    if (HMI_IsChinese()) {
      menuitem->SetFrame(1, 173, 133, 200, 147);
      DWIN_Frame_AreaCopy(1, 28, 149,  69, 161, LBLX + 27, MBASE(line));
      DWIN_Frame_AreaCopy(1,  1, 150,   7, 160, LBLX + 71, MBASE(line));    // Y
    }
    onDrawPInt32Menu(menuitem, line);
  }
#endif

#if HAS_Z_AXIS
  void onDrawMaxAccelZ(MenuItemClass* menuitem, int8_t line) {
    if (HMI_IsChinese()) {
      menuitem->SetFrame(1, 173, 133, 200, 147);
      DWIN_Frame_AreaCopy(1, 28, 149,  69, 161, LBLX + 27, MBASE(line));
      DWIN_Frame_AreaCopy(1,  9, 150,  16, 160, LBLX + 71, MBASE(line));    // Z
    }
    onDrawPInt32Menu(menuitem, line);
  }
#endif

#if HAS_HOTEND
  void onDrawMaxAccelE(MenuItemClass* menuitem, int8_t line) {
    if (HMI_IsChinese()) {
      menuitem->SetFrame(1, 173, 133, 200, 147);
      DWIN_Frame_AreaCopy(1, 28, 149,  69, 161, LBLX + 27, MBASE(line));
      DWIN_Frame_AreaCopy(1, 18, 150,  25, 160, LBLX + 71, MBASE(line));    // E
    }
    onDrawPInt32Menu(menuitem, line);
  }
#endif

#if HAS_CLASSIC_JERK

  void onDrawJerk(MenuItemClass* menuitem, int8_t line) {
    if (HMI_IsChinese()) {
      menuitem->SetFrame(1, 173, 133, 200, 147);
      DWIN_Frame_AreaCopy(1, 1, 180, 28, 192, LBLX + 27, MBASE(line) + 1);  // ...
      DWIN_Frame_AreaCopy(1, 202, 133, 228, 147, LBLX + 54, MBASE(line));   // ...Jerk
    }
    onDrawSubMenu(menuitem, line);
  }

  #if HAS_X_AXIS
    void onDrawMaxJerkX(MenuItemClass* menuitem, int8_t line) {
      if (HMI_IsChinese()) {
        menuitem->SetFrame(1, 173, 133, 200, 147);
        DWIN_Frame_AreaCopy(1,   1, 180,  28, 192, LBLX + 27, MBASE(line));
        DWIN_Frame_AreaCopy(1, 202, 133, 228, 147, LBLX + 53, MBASE(line));
        DWIN_Frame_AreaCopy(1, 229, 133, 236, 147, LBLX + 83, MBASE(line));
      }
      onDrawPFloatMenu(menuitem, line);
    }
  #endif

  #if HAS_Y_AXIS
    void onDrawMaxJerkY(MenuItemClass* menuitem, int8_t line) {
      if (HMI_IsChinese()) {
        menuitem->SetFrame(1, 173, 133, 200, 147);
        DWIN_Frame_AreaCopy(1,   1, 180,  28, 192, LBLX + 27, MBASE(line));
        DWIN_Frame_AreaCopy(1, 202, 133, 228, 147, LBLX + 53, MBASE(line));
        DWIN_Frame_AreaCopy(1,   1, 150,   7, 160, LBLX + 83, MBASE(line));
      }
      onDrawPFloatMenu(menuitem, line);
    }
  #endif

  #if HAS_Z_AXIS
    void onDrawMaxJerkZ(MenuItemClass* menuitem, int8_t line) {
      if (HMI_IsChinese()) {
        menuitem->SetFrame(1, 173, 133, 200, 147);
        DWIN_Frame_AreaCopy(1,   1, 180,  28, 192, LBLX + 27, MBASE(line));
        DWIN_Frame_AreaCopy(1, 202, 133, 228, 147, LBLX + 53, MBASE(line));
        DWIN_Frame_AreaCopy(1,   9, 150,  16, 160, LBLX + 83, MBASE(line));
      }
      onDrawPFloatMenu(menuitem, line);
    }
  #endif

  #if HAS_HOTEND

    void onDrawMaxJerkE(MenuItemClass* menuitem, int8_t line) {
      if (HMI_IsChinese()) {
        menuitem->SetFrame(1, 173, 133, 200, 147);
        DWIN_Frame_AreaCopy(1,   1, 180,  28, 192, LBLX + 27, MBASE(line));
        DWIN_Frame_AreaCopy(1, 202, 133, 228, 147, LBLX + 53, MBASE(line));
        DWIN_Frame_AreaCopy(1,  18, 150,  25, 160, LBLX + 83, MBASE(line));
      }
      onDrawPFloatMenu(menuitem, line);
    }

  #endif

#endif // HAS_CLASSIC_JERK

#if HAS_X_AXIS
  void onDrawStepsX(MenuItemClass* menuitem, int8_t line) {
    if (HMI_IsChinese()) {
      menuitem->SetFrame(1, 153, 148, 194, 161);
      DWIN_Frame_AreaCopy(1, 229, 133, 236, 147, LBLX + 44, MBASE(line));      // X
    }
    onDrawPFloatMenu(menuitem, line);
  }
#endif

#if HAS_Y_AXIS
  void onDrawStepsY(MenuItemClass* menuitem, int8_t line) {
    if (HMI_IsChinese()) {
      menuitem->SetFrame(1, 153, 148, 194, 161);
      DWIN_Frame_AreaCopy(1,   1, 150,   7, 160, LBLX + 44, MBASE(line));      // Y
    }
    onDrawPFloatMenu(menuitem, line);
  }
#endif

#if HAS_Z_AXIS
  void onDrawStepsZ(MenuItemClass* menuitem, int8_t line) {
    if (HMI_IsChinese()) {
      menuitem->SetFrame(1, 153, 148, 194, 161);
      DWIN_Frame_AreaCopy(1,   9, 150,  16, 160, LBLX + 44, MBASE(line));      // Z
    }
    onDrawPFloatMenu(menuitem, line);
  }
#endif

#if HAS_HOTEND

  void onDrawStepsE(MenuItemClass* menuitem, int8_t line) {
    if (HMI_IsChinese()) {
      menuitem->SetFrame(1, 153, 148, 194, 161);
      DWIN_Frame_AreaCopy(1,  18, 150,  25, 160, LBLX + 44, MBASE(line));    // E
    }
    onDrawPFloatMenu(menuitem, line);
  }

#endif

#if HAS_ONESTEP_LEVELING
  void onDrawManualTramming(MenuItemClass* menuitem, int8_t line) { onDrawChkbMenu(menuitem, line, HMI_data.FullManualTramming); }
#endif

// Menu Creation and Drawing functions ======================================================

frame_rect_t selrect(frame_rect_t) {
  return HMI_IsChinese() ? frame_rect_t({ 133, 1, 28, 13 }) : frame_rect_t({ 0 });
}

void Draw_Prepare_Menu() {
  checkkey = Menu;
  if (SET_MENU_R(PrepareMenu, selrect({133, 1, 28, 13}), MSG_PREPARE, 10 + PREHEAT_COUNT)) {
    BACK_ITEM(Goto_Main_Menu);
    #if ENABLED(ADVANCED_PAUSE_FEATURE)
      MENU_ITEM(ICON_FilMan, MSG_FILAMENT_MAN, onDrawSubMenu, Draw_FilamentMan_Menu);
    #endif
    MENU_ITEM(ICON_Axis, MSG_MOVE_AXIS, onDrawMoveSubMenu, Draw_Move_Menu);
    MENU_ITEM(ICON_Tram, MSG_BED_TRAMMING, onDrawSubMenu, Draw_Tramming_Menu);
    MENU_ITEM(ICON_CloseMotor, MSG_DISABLE_STEPPERS, onDrawDisableMotors, DisableMotors);
    #if ENABLED(INDIVIDUAL_AXIS_HOMING_SUBMENU)
      MENU_ITEM(ICON_Homing, MSG_HOMING, onDrawSubMenu, Draw_Homing_Menu);
    #else
      MENU_ITEM(ICON_Homing, MSG_AUTO_HOME, onDrawAutoHome, AutoHome);
    #endif
    #if ENABLED(MESH_BED_LEVELING)
      MENU_ITEM(ICON_ManualMesh, MSG_MANUAL_MESH, onDrawSubMenu, Draw_ManualMesh_Menu);
    #elif HAS_BED_PROBE
      MENU_ITEM(ICON_Level, MSG_AUTO_MESH, onDrawMenuItem, AutoLev);
    #endif
    #if HAS_ZOFFSET_ITEM
      #if HAS_BED_PROBE
        MENU_ITEM(ICON_SetZOffset, MSG_PROBE_WIZARD, onDrawSubMenu, Draw_ZOffsetWiz_Menu);
      #elif ENABLED(BABYSTEPPING)
        EDIT_ITEM(ICON_Zoffset, MSG_HOME_OFFSET_Z, onDrawPFloat2Menu, SetZOffset, &BABY_Z_VAR);
      #elif HAS_HOME_OFFSET
        MENU_ITEM(ICON_SetHome, MSG_SET_HOME_OFFSETS, onDrawHomeOffset, SetHome);
      #endif
    #endif
    #if HAS_PREHEAT
      #define _ITEM_PREHEAT(N) MENU_ITEM(ICON_Preheat##N, MSG_PREHEAT_##N, onDrawMenuItem, DoPreheat##N);
      REPEAT_1(PREHEAT_COUNT, _ITEM_PREHEAT)
    #endif
    MENU_ITEM(ICON_Cool, MSG_COOLDOWN, onDrawCooldown, DoCoolDown);
    MENU_ITEM(ICON_Language, MSG_UI_LANGUAGE, onDrawLanguage, SetLanguage);
  }
  ui.reset_status(true);
  UpdateMenu(PrepareMenu);
}

void Draw_Tramming_Menu() {
  checkkey = Menu;
  if (SET_MENU(TrammingMenu, MSG_BED_TRAMMING, 8)) {
    BACK_ITEM(Draw_Prepare_Menu);
    #if HAS_BED_PROBE && HAS_MESH
      MENU_ITEM(ICON_ProbeSet, MSG_TRAMMING_WIZARD, onDrawMenuItem, Trammingwizard);
      EDIT_ITEM(ICON_ProbeSet, MSG_BED_TRAMMING_MANUAL, onDrawChkbMenu, SetManualTramming, &HMI_data.FullManualTramming);
    #elif !HAS_BED_PROBE && HAS_ZOFFSET_ITEM
      MENU_ITEM_F(ICON_MoveZ0, "Home Z and disable", onDrawMenuItem, HomeZandDisable);
    #endif
    MENU_ITEM(ICON_Axis, MSG_LEVBED_FL, onDrawMenuItem, TramFL);
    MENU_ITEM(ICON_Axis, MSG_LEVBED_FR, onDrawMenuItem, TramFR);
    MENU_ITEM(ICON_Axis, MSG_LEVBED_BR, onDrawMenuItem, TramBR);
    MENU_ITEM(ICON_Axis, MSG_LEVBED_BL, onDrawMenuItem, TramBL);
    MENU_ITEM(ICON_Axis, MSG_LEVBED_C, onDrawMenuItem, TramC );
  }
  UpdateMenu(TrammingMenu);
}

void Draw_Control_Menu() {
  checkkey = Menu;
  if (SET_MENU_R(ControlMenu, selrect({103, 1, 28, 14}), MSG_CONTROL, 10)) {
    BACK_ITEM(Goto_Main_Menu);
    MENU_ITEM(ICON_Temperature, MSG_TEMPERATURE, onDrawTempSubMenu, Draw_Temperature_Menu);
    MENU_ITEM(ICON_Motion, MSG_MOTION, onDrawMotionSubMenu, Draw_Motion_Menu);
    #if ENABLED(EEPROM_SETTINGS)
      MENU_ITEM(ICON_WriteEEPROM, MSG_STORE_EEPROM, onDrawWriteEeprom, WriteEeprom);
      MENU_ITEM(ICON_ReadEEPROM, MSG_LOAD_EEPROM, onDrawReadEeprom, ReadEeprom);
      MENU_ITEM(ICON_ResumeEEPROM, MSG_RESTORE_DEFAULTS, onDrawResetEeprom, ResetEeprom);
    #endif
    MENU_ITEM(ICON_Reboot, MSG_RESET_PRINTER, onDrawMenuItem, RebootPrinter);
    #if ENABLED(CASE_LIGHT_MENU)
      #if ENABLED(CASELIGHT_USES_BRIGHTNESS)
        MENU_ITEM(ICON_CaseLight, MSG_CASE_LIGHT, onDrawSubMenu, Draw_CaseLight_Menu);
      #else
        MENU_ITEM(ICON_CaseLight, MSG_CASE_LIGHT, onDrawChkbMenu, SetCaseLight, &caselight.on);
      #endif
    #endif
    #if ENABLED(LED_CONTROL_MENU)
      MENU_ITEM(ICON_LedControl, MSG_LED_CONTROL, onDrawSubMenu, Draw_LedControl_Menu);
    #endif
    MENU_ITEM(ICON_Info, MSG_INFO_SCREEN, onDrawInfoSubMenu, Goto_Info_Menu);
  }
  ui.reset_status(true);
  UpdateMenu(ControlMenu);
}

void Draw_AdvancedSettings_Menu() {
  checkkey = Menu;
  if (SET_MENU(AdvancedSettings, MSG_ADVANCED_SETTINGS, 19)) {
    BACK_ITEM(Goto_Main_Menu);
    #if ENABLED(EEPROM_SETTINGS)
      MENU_ITEM(ICON_WriteEEPROM, MSG_STORE_EEPROM, onDrawMenuItem, WriteEeprom);
    #endif
    #if HAS_MESH
      MENU_ITEM(ICON_ProbeSet, MSG_MESH_LEVELING, onDrawSubMenu, Draw_MeshSet_Menu);
    #endif
    #if HAS_BED_PROBE
      MENU_ITEM(ICON_ProbeSet, MSG_ZPROBE_SETTINGS, onDrawSubMenu, Draw_ProbeSet_Menu);
    #endif
    MENU_ITEM(ICON_FilSet, MSG_FILAMENT_SET, onDrawSubMenu, Draw_FilSet_Menu);
    #if ENABLED(PIDTEMP)
      MENU_ITEM_F(ICON_PIDNozzle, STR_HOTEND_PID " Settings", onDrawSubMenu, Draw_HotendPID_Menu);
    #endif
    #if ANY(MPC_EDIT_MENU, MPC_AUTOTUNE_MENU)
      MENU_ITEM_F(ICON_MPCNozzle, "MPC Settings", onDrawSubMenu, Draw_HotendMPC_Menu);
    #endif
    #if ENABLED(PIDTEMPBED)
      MENU_ITEM_F(ICON_PIDBed, STR_BED_PID " Settings", onDrawSubMenu, Draw_BedPID_Menu);
    #endif
    #if HAS_ESDIAG
      MENU_ITEM_F(ICON_ESDiag, "End-stops diag.", onDrawSubMenu, Draw_EndStopDiag);
    #endif
    #if ENABLED(PRINTCOUNTER)
      MENU_ITEM(ICON_PrintStats, MSG_INFO_STATS_MENU, onDrawSubMenu, Goto_PrintStats);
      MENU_ITEM(ICON_PrintStatsReset, MSG_INFO_PRINT_COUNT_RESET, onDrawSubMenu, PrintStatsReset);
    #endif
    #if HAS_LOCKSCREEN
      MENU_ITEM(ICON_Lock, MSG_LOCKSCREEN, onDrawMenuItem, DWIN_LockScreen);
    #endif
    #if ENABLED(SOUND_MENU_ITEM)
      EDIT_ITEM(ICON_Sound, MSG_SOUND_ENABLE, onDrawChkbMenu, SetEnableSound, &ui.sound_on);
    #endif
    #if ENABLED(POWER_LOSS_RECOVERY)
      EDIT_ITEM(ICON_Pwrlossr, MSG_OUTAGE_RECOVERY, onDrawChkbMenu, SetPwrLossr, &recovery.enabled);
    #endif
    EDIT_ITEM(ICON_File, MSG_MEDIA_UPDATE, onDrawChkbMenu, SetMediaAutoMount, &HMI_data.MediaAutoMount);
    #if ENABLED(BAUD_RATE_GCODE)
      EDIT_ITEM_F(ICON_SetBaudRate, "115K baud", onDrawChkbMenu, SetBaudRate, &HMI_data.Baud115K);
    #endif
    #if HAS_LCD_BRIGHTNESS
      EDIT_ITEM(ICON_Brightness, MSG_BRIGHTNESS, onDrawPInt8Menu, SetBrightness, &ui.brightness);
      MENU_ITEM(ICON_Brightness, MSG_BRIGHTNESS_OFF, onDrawMenuItem, TurnOffBacklight);
    #endif
    MENU_ITEM(ICON_Scolor, MSG_COLORS_SELECT, onDrawSubMenu, Draw_SelectColors_Menu);
  }
  ui.reset_status(true);
  UpdateMenu(AdvancedSettings);
}

void Draw_Move_Menu() {
  checkkey = Menu;
  if (SET_MENU_R(MoveMenu, selrect({192, 1, 42, 14}), MSG_MOVE_AXIS, 6)) {
    BACK_ITEM(Draw_Prepare_Menu);
    EDIT_ITEM(ICON_Axis, MSG_LIVE_MOVE, onDrawChkbMenu, SetLiveMove, &EnableLiveMove);
    #if HAS_X_AXIS
      EDIT_ITEM(ICON_MoveX, MSG_MOVE_X, onDrawMoveX, SetMoveX, &current_position.x);
    #endif
    #if HAS_Y_AXIS
      EDIT_ITEM(ICON_MoveY, MSG_MOVE_Y, onDrawMoveY, SetMoveY, &current_position.y);
    #endif
    #if HAS_Z_AXIS
      EDIT_ITEM(ICON_MoveZ, MSG_MOVE_Z, onDrawMoveZ, SetMoveZ, &current_position.z);
    #endif
    #if HAS_HOTEND
      gcode.process_subcommands_now(F("G92E0"));  // reset extruder position
      EDIT_ITEM(ICON_Extruder, MSG_MOVE_E, onDrawMoveE, SetMoveE, &current_position.e);
    #endif
  }
  UpdateMenu(MoveMenu);
  if (!all_axes_trusted()) LCD_MESSAGE_F("WARNING: Current position unknown. Home axes.");
}

#if HAS_HOME_OFFSET

  void Draw_HomeOffset_Menu() {
    checkkey = Menu;
    if (SET_MENU(HomeOffMenu, MSG_SET_HOME_OFFSETS, 4)) {
      BACK_ITEM(Draw_PhySet_Menu);
      #if HAS_X_AXIS
        EDIT_ITEM(ICON_HomeOffsetX, MSG_HOME_OFFSET_X, onDrawPFloatMenu, SetHomeOffsetX, &home_offset.x);
      #endif
      #if HAS_Y_AXIS
        EDIT_ITEM(ICON_HomeOffsetY, MSG_HOME_OFFSET_Y, onDrawPFloatMenu, SetHomeOffsetY, &home_offset.y);
      #endif
      #if HAS_Z_AXIS
        EDIT_ITEM(ICON_HomeOffsetZ, MSG_HOME_OFFSET_Z, onDrawPFloatMenu, SetHomeOffsetZ, &home_offset.z);
      #endif
    }
    UpdateMenu(HomeOffMenu);
  }

#endif

#if HAS_BED_PROBE

  void Draw_ProbeSet_Menu() {
    checkkey = Menu;
    if (SET_MENU(ProbeSetMenu, MSG_ZPROBE_SETTINGS, 9)) {
      BACK_ITEM(Draw_AdvancedSettings_Menu);
      #if HAS_X_AXIS
        EDIT_ITEM(ICON_ProbeOffsetX, MSG_ZPROBE_XOFFSET, onDrawPFloatMenu, SetProbeOffsetX, &probe.offset.x);
      #endif
      #if HAS_Y_AXIS
        EDIT_ITEM(ICON_ProbeOffsetY, MSG_ZPROBE_YOFFSET, onDrawPFloatMenu, SetProbeOffsetY, &probe.offset.y);
      #endif
      #if HAS_Z_AXIS
        EDIT_ITEM(ICON_ProbeOffsetZ, MSG_ZPROBE_ZOFFSET, onDrawPFloat2Menu, SetProbeOffsetZ, &probe.offset.z);
      #endif
      #if ENABLED(BLTOUCH)
        MENU_ITEM(ICON_ProbeStow, MSG_MANUAL_STOW, onDrawMenuItem, ProbeStow);
        MENU_ITEM(ICON_ProbeDeploy, MSG_MANUAL_DEPLOY, onDrawMenuItem, ProbeDeploy);
        MENU_ITEM(ICON_BltouchReset, MSG_BLTOUCH_RESET, onDrawMenuItem, bltouch._reset);
        #if HAS_BLTOUCH_HS_MODE
          EDIT_ITEM(ICON_HSMode, MSG_ENABLE_HS_MODE, onDrawChkbMenu, SetHSMode, &bltouch.high_speed_mode);
        #endif
      #endif
      MENU_ITEM(ICON_ProbeTest, MSG_M48_TEST, onDrawMenuItem, ProbeTest);
    }
    UpdateMenu(ProbeSetMenu);
  }

#endif

void Draw_FilSet_Menu() {
  checkkey = Menu;
  if (SET_MENU(FilSetMenu, MSG_FILAMENT_SET, 9)) {
    BACK_ITEM(Draw_AdvancedSettings_Menu);
    #if HAS_FILAMENT_SENSOR
      EDIT_ITEM(ICON_Runout, MSG_RUNOUT_ENABLE, onDrawChkbMenu, SetRunoutEnable, &runout.enabled);
    #endif
    #if HAS_FILAMENT_RUNOUT_DISTANCE
      EDIT_ITEM(ICON_Runout, MSG_RUNOUT_DISTANCE_MM, onDrawPFloatMenu, SetRunoutDistance, &runout.runout_distance());
    #endif
    #if ENABLED(PREVENT_COLD_EXTRUSION)
      EDIT_ITEM(ICON_ExtrudeMinT, MSG_EXTRUDER_MIN_TEMP, onDrawPIntMenu, SetExtMinT, &HMI_data.ExtMinT);
    #endif
    #if ENABLED(ADVANCED_PAUSE_FEATURE)
      EDIT_ITEM(ICON_FilLoad, MSG_FILAMENT_LOAD, onDrawPFloatMenu, SetFilLoad, &fc_settings[0].load_length);
      EDIT_ITEM(ICON_FilUnload, MSG_FILAMENT_UNLOAD, onDrawPFloatMenu, SetFilUnload, &fc_settings[0].unload_length);
    #endif
    #if ENABLED(FWRETRACT)
      MENU_ITEM(ICON_FWRetract, MSG_FWRETRACT, onDrawSubMenu, Draw_FWRetract_Menu);
    #endif
  }
  UpdateMenu(FilSetMenu);
}

void Draw_SelectColors_Menu() {
  checkkey = Menu;
  if (SET_MENU(SelectColorMenu, MSG_COLORS_SELECT, 20)) {
    BACK_ITEM(Draw_AdvancedSettings_Menu);
    MENU_ITEM(ICON_StockConfiguration, MSG_RESTORE_DEFAULTS, onDrawMenuItem, RestoreDefaultColors);
    EDIT_ITEM_F(0, "Screen Background", onDrawSelColorItem, SelColor, &HMI_data.Background_Color);
    EDIT_ITEM_F(0, "Cursor", onDrawSelColorItem, SelColor, &HMI_data.Cursor_Color);
    EDIT_ITEM_F(0, "Title Background", onDrawSelColorItem, SelColor, &HMI_data.TitleBg_Color);
    EDIT_ITEM_F(0, "Title Text", onDrawSelColorItem, SelColor, &HMI_data.TitleTxt_Color);
    EDIT_ITEM_F(0, "Text", onDrawSelColorItem, SelColor, &HMI_data.Text_Color);
    EDIT_ITEM_F(0, "Selected", onDrawSelColorItem, SelColor, &HMI_data.Selected_Color);
    EDIT_ITEM_F(0, "Split Line", onDrawSelColorItem, SelColor, &HMI_data.SplitLine_Color);
    EDIT_ITEM_F(0, "Highlight", onDrawSelColorItem, SelColor, &HMI_data.Highlight_Color);
    EDIT_ITEM_F(0, "Status Background", onDrawSelColorItem, SelColor, &HMI_data.StatusBg_Color);
    EDIT_ITEM_F(0, "Status Text", onDrawSelColorItem, SelColor, &HMI_data.StatusTxt_Color);
    EDIT_ITEM_F(0, "Popup Background", onDrawSelColorItem, SelColor, &HMI_data.PopupBg_Color);
    EDIT_ITEM_F(0, "Popup Text", onDrawSelColorItem, SelColor, &HMI_data.PopupTxt_Color);
    EDIT_ITEM_F(0, "Alert Background", onDrawSelColorItem, SelColor, &HMI_data.AlertBg_Color);
    EDIT_ITEM_F(0, "Alert Text", onDrawSelColorItem, SelColor, &HMI_data.AlertTxt_Color);
    EDIT_ITEM_F(0, "Percent Text", onDrawSelColorItem, SelColor, &HMI_data.PercentTxt_Color);
    EDIT_ITEM_F(0, "Bar Fill", onDrawSelColorItem, SelColor, &HMI_data.Barfill_Color);
    EDIT_ITEM_F(0, "Indicator value", onDrawSelColorItem, SelColor, &HMI_data.Indicator_Color);
    EDIT_ITEM_F(0, "Coordinate value", onDrawSelColorItem, SelColor, &HMI_data.Coordinate_Color);
  }
  UpdateMenu(SelectColorMenu);
}

void Draw_GetColor_Menu() {
  checkkey = Menu;
  if (SET_MENU(GetColorMenu, MSG_COLORS_GET, 5)) {
    BACK_ITEM(DWIN_ApplyColor);
    MENU_ITEM(ICON_Cancel, MSG_BUTTON_CANCEL, onDrawMenuItem, Draw_SelectColors_Menu);
    MENU_ITEM(0, MSG_COLORS_RED, onDrawGetColorItem, SetRGBColor);
    MENU_ITEM(1, MSG_COLORS_GREEN, onDrawGetColorItem, SetRGBColor);
    MENU_ITEM(2, MSG_COLORS_BLUE, onDrawGetColorItem, SetRGBColor);
  }
  UpdateMenu(GetColorMenu);
  DWIN_Draw_Rectangle(1, *MenuData.P_Int, 20, 315, DWIN_WIDTH - 20, 335);
}

#if ALL(CASE_LIGHT_MENU, CASELIGHT_USES_BRIGHTNESS)

  void Draw_CaseLight_Menu() {
    checkkey = Menu;
    if (SET_MENU(CaseLightMenu, MSG_CASE_LIGHT, 3)) {
      BACK_ITEM(Draw_Control_Menu);
      EDIT_ITEM(ICON_CaseLight, MSG_CASE_LIGHT, onDrawChkbMenu, SetCaseLight, &caselight.on);
      EDIT_ITEM(ICON_Brightness, MSG_CASE_LIGHT_BRIGHTNESS, onDrawPInt8Menu, SetCaseLightBrightness, &caselight.brightness);
    }
    UpdateMenu(CaseLightMenu);
  }

#endif

#if ENABLED(LED_CONTROL_MENU)

  void Draw_LedControl_Menu() {
    checkkey = Menu;
    if (SET_MENU(LedControlMenu, MSG_LED_CONTROL, 10)) {
      BACK_ITEM(Draw_Control_Menu);
      #if !ALL(CASE_LIGHT_MENU, CASE_LIGHT_USE_NEOPIXEL)
        EDIT_ITEM(ICON_LedControl, MSG_LEDS, onDrawChkbMenu, SetLedStatus, &leds.lights_on);
      #endif
      #if HAS_COLOR_LEDS
        #if ENABLED(LED_COLOR_PRESETS)
          MENU_ITEM(ICON_LedControl, MSG_SET_LEDS_WHITE, onDrawMenuItem,  leds.set_white);
          MENU_ITEM(ICON_LedControl, MSG_SET_LEDS_RED, onDrawMenuItem,    leds.set_red);
          MENU_ITEM(ICON_LedControl, MSG_SET_LEDS_ORANGE, onDrawMenuItem, leds.set_orange);
          MENU_ITEM(ICON_LedControl, MSG_SET_LEDS_YELLOW, onDrawMenuItem, leds.set_yellow);
          MENU_ITEM(ICON_LedControl, MSG_SET_LEDS_GREEN, onDrawMenuItem,  leds.set_green);
          MENU_ITEM(ICON_LedControl, MSG_SET_LEDS_BLUE, onDrawMenuItem,   leds.set_blue);
          MENU_ITEM(ICON_LedControl, MSG_SET_LEDS_INDIGO, onDrawMenuItem, leds.set_indigo);
          MENU_ITEM(ICON_LedControl, MSG_SET_LEDS_VIOLET, onDrawMenuItem, leds.set_violet);
        #else
          EDIT_ITEM(ICON_LedControl, MSG_COLORS_RED, onDrawPInt8Menu, SetLEDColorR, &leds.color.r);
          EDIT_ITEM(ICON_LedControl, MSG_COLORS_GREEN, onDrawPInt8Menu, SetLEDColorG, &leds.color.g);
          EDIT_ITEM(ICON_LedControl, MSG_COLORS_BLUE, onDrawPInt8Menu, SetLEDColorB, &leds.color.b);
          #if ENABLED(HAS_WHITE_LED)
            EDIT_ITEM(ICON_LedControl, MSG_COLORS_WHITE, onDrawPInt8Menu, SetLEDColorW, &leds.color.w);
          #endif
        #endif
      #endif
    }
    UpdateMenu(LedControlMenu);
  }

#endif // LED_CONTROL_MENU

void Draw_Tune_Menu() {
  checkkey = Menu;
  if (SET_MENU_R(TuneMenu, selrect({73, 2, 28, 12}), MSG_TUNE, 14)) {
    BACK_ITEM(Goto_PrintProcess);
    EDIT_ITEM(ICON_Speed, MSG_SPEED, onDrawSpeedItem, SetSpeed, &feedrate_percentage);
    #if HAS_HOTEND
      HotendTargetItem = EDIT_ITEM(ICON_HotendTemp, MSG_UBL_SET_TEMP_HOTEND, onDrawHotendTemp, SetHotendTemp, &thermalManager.temp_hotend[0].target);
    #endif
    #if HAS_HEATED_BED
      BedTargetItem = EDIT_ITEM(ICON_BedTemp, MSG_UBL_SET_TEMP_BED, onDrawBedTemp, SetBedTemp, &thermalManager.temp_bed.target);
    #endif
    #if HAS_FAN
      FanSpeedItem = EDIT_ITEM(ICON_FanSpeed, MSG_FAN_SPEED, onDrawFanSpeed, SetFanSpeed, &thermalManager.fan_speed[0]);
    #endif
    #if HAS_ZOFFSET_ITEM
      #if BOTH(MESH_BED_LEVELING, BABYSTEPPING)
        EDIT_ITEM(ICON_Zoffset, MSG_HOME_OFFSET_Z, onDrawPFloat2Menu, SetZOffset, &BABY_Z_VAR);
      #elif HAS_BABYSTEP
        EDIT_ITEM(ICON_Zoffset, MSG_ZPROBE_ZOFFSET, onDrawZOffset, SetZOffset, &BABY_Z_VAR);
      #endif
    #endif
    EDIT_ITEM(ICON_Flow, MSG_FLOW, onDrawPIntMenu, SetFlow, &planner.flow_percentage[0]);
    #if ENABLED(ADVANCED_PAUSE_FEATURE)
      MENU_ITEM(ICON_FilMan, MSG_FILAMENTCHANGE, onDrawMenuItem, ChangeFilament);
    #endif
    #if HAS_FILAMENT_SENSOR
      EDIT_ITEM(ICON_Runout, MSG_RUNOUT_ENABLE, onDrawChkbMenu, SetRunoutEnable, &runout.enabled);
    #endif
    #if ENABLED(FWRETRACT)
      MENU_ITEM(ICON_FWRetract, MSG_FWRETRACT, onDrawSubMenu, Draw_FWRetract_Menu);
    #endif
    #if HAS_LOCKSCREEN
      MENU_ITEM(ICON_Lock, MSG_LOCKSCREEN, onDrawMenuItem, DWIN_LockScreen);
    #endif
    #if HAS_LCD_BRIGHTNESS
      EDIT_ITEM(ICON_Brightness, MSG_BRIGHTNESS, onDrawPInt8Menu, SetBrightness, &ui.brightness);
      MENU_ITEM(ICON_Brightness, MSG_BRIGHTNESS_OFF, onDrawMenuItem, TurnOffBacklight);
    #endif
    #if ENABLED(CASE_LIGHT_MENU)
      EDIT_ITEM(ICON_CaseLight, MSG_CASE_LIGHT, onDrawChkbMenu, SetCaseLight, &caselight.on);
    #elif ENABLED(LED_CONTROL_MENU) && DISABLED(CASE_LIGHT_USE_NEOPIXEL)
      EDIT_ITEM(ICON_LedControl, MSG_LEDS, onDrawChkbMenu, SetLedStatus, &leds.lights_on);
    #endif
  }
  UpdateMenu(TuneMenu);
}

void Draw_Motion_Menu() {
  checkkey = Menu;
  if (SET_MENU_R(MotionMenu, selrect({1, 16, 28, 13}), MSG_MOTION, 6)) {
    BACK_ITEM(Draw_Control_Menu);
    MENU_ITEM(ICON_MaxSpeed, MSG_SPEED, onDrawSpeed, Draw_MaxSpeed_Menu);
    MENU_ITEM(ICON_MaxAccelerated, MSG_ACCELERATION, onDrawAcc, Draw_MaxAccel_Menu);
    #if HAS_CLASSIC_JERK
      MENU_ITEM(ICON_MaxJerk, MSG_JERK, onDrawJerk, Draw_MaxJerk_Menu);
    #endif
    MENU_ITEM(ICON_Step, MSG_STEPS_PER_MM, onDrawSteps, Draw_Steps_Menu);
    EDIT_ITEM(ICON_Flow, MSG_FLOW, onDrawPIntMenu, SetFlow, &planner.flow_percentage[0]);
  }
  UpdateMenu(MotionMenu);
}

#if ENABLED(ADVANCED_PAUSE_FEATURE)

  void Draw_FilamentMan_Menu() {
    checkkey = Menu;
    if (SET_MENU(FilamentMenu, MSG_FILAMENT_MAN, 5)) {
      BACK_ITEM(Draw_Prepare_Menu);
      #if ENABLED(NOZZLE_PARK_FEATURE)
        MENU_ITEM(ICON_Park, MSG_FILAMENT_PARK_ENABLED, onDrawMenuItem, ParkHead);
      #endif
      MENU_ITEM(ICON_FilMan, MSG_FILAMENTCHANGE, onDrawMenuItem, ChangeFilament);
      #if ENABLED(FILAMENT_LOAD_UNLOAD_GCODES)
        MENU_ITEM(ICON_FilUnload, MSG_FILAMENTUNLOAD, onDrawMenuItem, UnloadFilament);
        MENU_ITEM(ICON_FilLoad, MSG_FILAMENTLOAD, onDrawMenuItem, LoadFilament);
      #endif
    }
    UpdateMenu(FilamentMenu);
  }

#endif

#if ENABLED(MESH_BED_LEVELING)

  void Draw_ManualMesh_Menu() {
    checkkey = Menu;
    if (SET_MENU(ManualMesh, MSG_UBL_MANUAL_MESH, 6)) {
      BACK_ITEM(Draw_Prepare_Menu);
      MENU_ITEM(ICON_ManualMesh, MSG_LEVEL_BED, onDrawMenuItem, ManualMeshStart);
      MMeshMoveZItem = EDIT_ITEM(ICON_Zoffset, MSG_MOVE_Z, onDrawMMeshMoveZ, SetMMeshMoveZ, &current_position.z);
      MENU_ITEM(ICON_Axis, MSG_UBL_CONTINUE_MESH, onDrawMenuItem, ManualMeshContinue);
      MENU_ITEM(ICON_MeshViewer, MSG_MESH_VIEW, onDrawSubMenu, DWIN_MeshViewer);
      MENU_ITEM(ICON_MeshSave, MSG_UBL_SAVE_MESH, onDrawMenuItem, ManualMeshSave);
    }
    UpdateMenu(ManualMesh);
  }

#endif // MESH_BED_LEVELING

#if HAS_PREHEAT

  void Draw_Preheat_Menu(bool NotCurrent) {
    checkkey = Menu;
    if (NotCurrent) {
      BACK_ITEM(Draw_Temperature_Menu);
      #if HAS_HOTEND
        EDIT_ITEM(ICON_SetEndTemp, MSG_UBL_SET_TEMP_HOTEND, onDrawSetPreheatHotend, SetPreheatEndTemp, &ui.material_preset[HMI_value.Select].hotend_temp);
      #endif
      #if HAS_HEATED_BED
        EDIT_ITEM(ICON_SetBedTemp, MSG_UBL_SET_TEMP_BED, onDrawSetPreheatBed, SetPreheatBedTemp, &ui.material_preset[HMI_value.Select].bed_temp);
      #endif
      #if HAS_FAN
        EDIT_ITEM(ICON_FanSpeed, MSG_FAN_SPEED, onDrawSetPreheatFan, SetPreheatFanSpeed, &ui.material_preset[HMI_value.Select].fan_speed);
      #endif
      #if ENABLED(EEPROM_SETTINGS)
        MENU_ITEM(ICON_WriteEEPROM, MSG_STORE_EEPROM, onDrawWriteEeprom, WriteEeprom);
      #endif
    }
    UpdateMenu(PreheatMenu);
  }

  #define _Preheat_Menu(N) \
    void Draw_Preheat## N ##_Menu() { \
      HMI_value.Select = (N) - 1; \
      Draw_Preheat_Menu(SET_MENU(PreheatMenu, MSG_PREHEAT_## N ##_SETTINGS, 5)); \
    }
  REPEAT_1(PREHEAT_COUNT, _Preheat_Menu)

#endif // HAS_PREHEAT

void Draw_Temperature_Menu() {
  checkkey = Menu;
  if (SET_MENU_R(TemperatureMenu, selrect({236, 2, 28, 12}), MSG_TEMPERATURE, 4 + PREHEAT_COUNT)) {
    BACK_ITEM(Draw_Control_Menu);
    #if HAS_HOTEND
      HotendTargetItem = EDIT_ITEM(ICON_SetEndTemp, MSG_UBL_SET_TEMP_HOTEND, onDrawHotendTemp, SetHotendTemp, &thermalManager.temp_hotend[0].target);
    #endif
    #if HAS_HEATED_BED
      BedTargetItem = EDIT_ITEM(ICON_SetBedTemp, MSG_UBL_SET_TEMP_BED, onDrawBedTemp, SetBedTemp, &thermalManager.temp_bed.target);
    #endif
    #if HAS_FAN
      FanSpeedItem = EDIT_ITEM(ICON_FanSpeed, MSG_FAN_SPEED, onDrawFanSpeed, SetFanSpeed, &thermalManager.fan_speed[0]);
    #endif
    #if HAS_PREHEAT
      #define _ITEM_SETPREHEAT(N) MENU_ITEM(ICON_SetPreheat##N, MSG_PREHEAT_## N ##_SETTINGS, onDrawSubMenu, Draw_Preheat## N ##_Menu);
      REPEAT_1(PREHEAT_COUNT, _ITEM_SETPREHEAT)
    #endif
  }
  UpdateMenu(TemperatureMenu);
}

void Draw_MaxSpeed_Menu() {
  checkkey = Menu;
  if (SET_MENU_R(MaxSpeedMenu, selrect({1, 16, 28, 13}), MSG_MAX_SPEED, 5)) {
    BACK_ITEM(Draw_Motion_Menu);
    #if HAS_X_AXIS
      EDIT_ITEM(ICON_MaxSpeedX, MSG_VMAX_A, onDrawMaxSpeedX, SetMaxSpeedX, &planner.settings.max_feedrate_mm_s[X_AXIS]);
    #endif
    #if HAS_Y_AXIS
      EDIT_ITEM(ICON_MaxSpeedY, MSG_VMAX_B, onDrawMaxSpeedY, SetMaxSpeedY, &planner.settings.max_feedrate_mm_s[Y_AXIS]);
    #endif
    #if HAS_Z_AXIS
      EDIT_ITEM(ICON_MaxSpeedZ, MSG_VMAX_C, onDrawMaxSpeedZ, SetMaxSpeedZ, &planner.settings.max_feedrate_mm_s[Z_AXIS]);
    #endif
    #if HAS_HOTEND
      EDIT_ITEM(ICON_MaxSpeedE, MSG_VMAX_E, onDrawMaxSpeedE, SetMaxSpeedE, &planner.settings.max_feedrate_mm_s[E_AXIS]);
    #endif
  }
  UpdateMenu(MaxSpeedMenu);
}

void Draw_MaxAccel_Menu() {
  checkkey = Menu;
  if (SET_MENU_R(MaxAccelMenu, selrect({1, 16, 28, 13}), MSG_AMAX_EN, 5)) {
    BACK_ITEM(Draw_Motion_Menu);
    #if HAS_X_AXIS
      EDIT_ITEM(ICON_MaxAccX, MSG_AMAX_A, onDrawMaxAccelX, SetMaxAccelX, &planner.settings.max_acceleration_mm_per_s2[X_AXIS]);
    #endif
    #if HAS_Y_AXIS
      EDIT_ITEM(ICON_MaxAccY, MSG_AMAX_B, onDrawMaxAccelY, SetMaxAccelY, &planner.settings.max_acceleration_mm_per_s2[Y_AXIS]);
    #endif
    #if HAS_Z_AXIS
      EDIT_ITEM(ICON_MaxAccZ, MSG_AMAX_C, onDrawMaxAccelZ, SetMaxAccelZ, &planner.settings.max_acceleration_mm_per_s2[Z_AXIS]);
    #endif
    #if HAS_HOTEND
      EDIT_ITEM(ICON_MaxAccE, MSG_AMAX_E, onDrawMaxAccelE, SetMaxAccelE, &planner.settings.max_acceleration_mm_per_s2[E_AXIS]);
    #endif
  }
  UpdateMenu(MaxAccelMenu);
}

#if HAS_CLASSIC_JERK

  void Draw_MaxJerk_Menu() {
    checkkey = Menu;
    if (SET_MENU_R(MaxJerkMenu, selrect({1, 16, 28, 13}), MSG_JERK, 5)) {
      BACK_ITEM(Draw_Motion_Menu);
      #if HAS_X_AXIS
        EDIT_ITEM(ICON_MaxSpeedJerkX, MSG_VA_JERK, onDrawMaxJerkX, SetMaxJerkX, &planner.max_jerk.x);
      #endif
      #if HAS_Y_AXIS
        EDIT_ITEM(ICON_MaxSpeedJerkY, MSG_VB_JERK, onDrawMaxJerkY, SetMaxJerkY, &planner.max_jerk.y);
      #endif
      #if HAS_Z_AXIS
        EDIT_ITEM(ICON_MaxSpeedJerkZ, MSG_VC_JERK, onDrawMaxJerkZ, SetMaxJerkZ, &planner.max_jerk.z);
      #endif
      #if HAS_HOTEND
        EDIT_ITEM(ICON_MaxSpeedJerkE, MSG_VE_JERK, onDrawMaxJerkE, SetMaxJerkE, &planner.max_jerk.e);
      #endif
    }
    UpdateMenu(MaxJerkMenu);
  }

#endif // HAS_CLASSIC_JERK

void Draw_Steps_Menu() {
  checkkey = Menu;
  if (SET_MENU_R(StepsMenu, selrect({1, 16, 28, 13}), MSG_STEPS_PER_MM, 5)) {
    BACK_ITEM(Draw_Motion_Menu);
    #if HAS_X_AXIS
      EDIT_ITEM(ICON_StepX, MSG_A_STEPS, onDrawStepsX, SetStepsX, &planner.settings.axis_steps_per_mm[X_AXIS]);
    #endif
    #if HAS_Y_AXIS
      EDIT_ITEM(ICON_StepY, MSG_B_STEPS, onDrawStepsY, SetStepsY, &planner.settings.axis_steps_per_mm[Y_AXIS]);
    #endif
    #if HAS_Z_AXIS
      EDIT_ITEM(ICON_StepZ, MSG_C_STEPS, onDrawStepsZ, SetStepsZ, &planner.settings.axis_steps_per_mm[Z_AXIS]);
    #endif
    #if HAS_HOTEND
      EDIT_ITEM(ICON_StepE, MSG_E_STEPS, onDrawStepsE, SetStepsE, &planner.settings.axis_steps_per_mm[E_AXIS]);
    #endif
  }
  UpdateMenu(StepsMenu);
}

#if ENABLED(PIDTEMP)

  void Draw_HotendPID_Menu() {
    checkkey = Menu;
    if (SET_MENU_F(HotendPIDMenu, STR_HOTEND_PID " Settings", 8)) {
      BACK_ITEM(Draw_AdvancedSettings_Menu);
      MENU_ITEM_F(ICON_PIDNozzle, STR_HOTEND_PID, onDrawMenuItem, HotendPID);
      EDIT_ITEM_F(ICON_PIDValue, "Set" STR_KP, onDrawPFloat2Menu, SetKp, &thermalManager.temp_hotend[0].pid.Kp);
      EDIT_ITEM_F(ICON_PIDValue, "Set" STR_KI, onDrawPIDi, SetKi, &thermalManager.temp_hotend[0].pid.Ki);
      EDIT_ITEM_F(ICON_PIDValue, "Set" STR_KD, onDrawPIDd, SetKd, &thermalManager.temp_hotend[0].pid.Kd);
      EDIT_ITEM(ICON_Temperature, MSG_TEMPERATURE, onDrawPIntMenu, SetHotendPidT, &HMI_data.HotendPidT);
      EDIT_ITEM(ICON_PIDCycles, MSG_PID_CYCLE, onDrawPIntMenu, SetPidCycles, &HMI_data.PidCycles);
      #if ENABLED(EEPROM_SETTINGS)
        MENU_ITEM(ICON_WriteEEPROM, MSG_STORE_EEPROM, onDrawMenuItem, WriteEeprom);
      #endif
    }
    UpdateMenu(HotendPIDMenu);
  }

#endif

#if ANY(MPC_EDIT_MENU, MPC_AUTOTUNE_MENU)

  #if ENABLED(MPC_AUTOTUNE_MENU)
    void HotendMPC() { thermalManager.MPC_autotune(active_extruder); }
  #endif
  #if ENABLED(MPC_EDIT_MENU)
    void SetHeaterPower() { SetPFloatOnClick(1, 200, 1); }
    void SetBlkHeatCapacity() { SetPFloatOnClick(0, 40, 2); }
    void SetSensorResponse() { SetPFloatOnClick(0, 1, 4); }
    void SetAmbientXfer() { SetPFloatOnClick(0, 1, 4); }
    #if ENABLED(MPC_INCLUDE_FAN)
      void onDrawFanAdj(MenuItemClass* menuitem, int8_t line) { onDrawFloatMenu(menuitem, line, 4, thermalManager.temp_hotend[0].fanCoefficient()); }
      void ApplyFanAdj() { thermalManager.temp_hotend[0].applyFanAdjustment(MenuData.Value / POW(10, 4)); }
      void SetFanAdj() { SetFloatOnClick(0, 1, 4, thermalManager.temp_hotend[0].fanCoefficient(), ApplyFanAdj); }
    #endif
  #endif

  void Draw_HotendMPC_Menu() {
    checkkey = Menu;
    if (SET_MENU_F(HotendMPCMenu, "MPC Settings", 7)) {
      MPC_t &mpc = thermalManager.temp_hotend[0].mpc;
      BACK_ITEM(Draw_AdvancedSettings_Menu);
      #if ENABLED(MPC_AUTOTUNE_MENU)
        MENU_ITEM(ICON_MPCNozzle, MSG_MPC_AUTOTUNE, onDrawMenuItem, HotendMPC);
      #endif
      #if ENABLED(MPC_EDIT_MENU)
        EDIT_ITEM(ICON_MPCHeater, MSG_MPC_POWER, onDrawPFloatMenu, SetHeaterPower, &mpc.heater_power);
        EDIT_ITEM(ICON_MPCHeatCap, MSG_MPC_BLOCK_HEAT_CAPACITY, onDrawPFloat2Menu, SetBlkHeatCapacity, &mpc.block_heat_capacity);
        EDIT_ITEM(ICON_MPCValue, MSG_SENSOR_RESPONSIVENESS, onDrawPFloat4Menu, SetSensorResponse, &mpc.sensor_responsiveness);
        EDIT_ITEM(ICON_MPCValue, MSG_MPC_AMBIENT_XFER_COEFF, onDrawPFloat4Menu, SetAmbientXfer, &mpc.ambient_xfer_coeff_fan0);
        #if ENABLED(MPC_INCLUDE_FAN)
          EDIT_ITEM(ICON_MPCFan, MSG_MPC_AMBIENT_XFER_COEFF_FAN, onDrawFanAdj, SetFanAdj, &mpc.fan255_adjustment);
        #endif
      #endif
    }
    UpdateMenu(HotendMPCMenu);
  }

#endif // MPC_EDIT_MENU || MPC_AUTOTUNE_MENU

#if ENABLED(PIDTEMPBED)

  void Draw_BedPID_Menu() {
    checkkey = Menu;
    if (SET_MENU_F(BedPIDMenu, STR_BED_PID " Settings", 8)) {
      BACK_ITEM(Draw_AdvancedSettings_Menu);
      MENU_ITEM_F(ICON_PIDBed, STR_BED_PID, onDrawMenuItem,BedPID);
      EDIT_ITEM_F(ICON_PIDValue, "Set" STR_KP, onDrawPFloat2Menu, SetKp, &thermalManager.temp_bed.pid.Kp);
      EDIT_ITEM_F(ICON_PIDValue, "Set" STR_KI, onDrawPIDi, SetKi, &thermalManager.temp_bed.pid.Ki);
      EDIT_ITEM_F(ICON_PIDValue, "Set" STR_KD, onDrawPIDd, SetKd, &thermalManager.temp_bed.pid.Kd);
      EDIT_ITEM(ICON_Temperature, MSG_TEMPERATURE, onDrawPIntMenu, SetBedPidT, &HMI_data.BedPidT);
      EDIT_ITEM(ICON_PIDCycles, MSG_PID_CYCLE, onDrawPIntMenu, SetPidCycles, &HMI_data.PidCycles);
      #if ENABLED(EEPROM_SETTINGS)
        MENU_ITEM(ICON_WriteEEPROM, MSG_STORE_EEPROM, onDrawMenuItem, WriteEeprom);
      #endif
    }
    UpdateMenu(BedPIDMenu);
  }

#endif // PIDTEMPBED

#if HAS_BED_PROBE

  void Draw_ZOffsetWiz_Menu() {
    checkkey = Menu;
    if (SET_MENU(ZOffsetWizMenu, MSG_PROBE_WIZARD, 4)) {
      BACK_ITEM(Draw_Prepare_Menu);
      MENU_ITEM(ICON_Homing, MSG_AUTO_HOME, onDrawMenuItem, AutoHome);
      MENU_ITEM_F(ICON_MoveZ0, "Move Z to Home", onDrawMenuItem, SetMoveZto0);
      EDIT_ITEM(ICON_Zoffset, MSG_ZPROBE_ZOFFSET, onDrawPFloat2Menu, SetZOffset, &BABY_Z_VAR);
    }
    UpdateMenu(ZOffsetWizMenu);
    if (!axis_is_trusted(Z_AXIS)) LCD_MESSAGE_F("WARNING: Z position unknown, move Z to home");
  }

#endif

#if ENABLED(INDIVIDUAL_AXIS_HOMING_SUBMENU)

  void Draw_Homing_Menu() {
    checkkey = Menu;
    if (SET_MENU(HomingMenu, MSG_HOMING, 6)) {
      BACK_ITEM(Draw_Prepare_Menu);
      MENU_ITEM(ICON_Homing, MSG_AUTO_HOME, onDrawMenuItem, AutoHome);
      #if HAS_X_AXIS
        MENU_ITEM(ICON_HomeX, MSG_AUTO_HOME_X, onDrawMenuItem, HomeX);
      #endif
      #if HAS_Y_AXIS
        MENU_ITEM(ICON_HomeY, MSG_AUTO_HOME_Y, onDrawMenuItem, HomeY);
      #endif
      #if HAS_Z_AXIS
        MENU_ITEM(ICON_HomeZ, MSG_AUTO_HOME_Z, onDrawMenuItem, HomeZ);
      #endif
      #if ENABLED(MESH_BED_LEVELING)
        EDIT_ITEM(ICON_ZAfterHome, MSG_Z_AFTER_HOME, onDrawPInt8Menu, SetZAfterHoming, &HMI_data.z_after_homing);
      #endif
    }
    UpdateMenu(HomingMenu);
  }

#endif

#if ENABLED(FWRETRACT)

  void Draw_FWRetract_Menu() {
    checkkey = Menu;
    if (SET_MENU(FWRetractMenu, MSG_FWRETRACT, 6)) {
      BACK_ITEM(Return_FWRetract_Menu);
      EDIT_ITEM(ICON_FWRetLength, MSG_CONTROL_RETRACT, onDrawPFloatMenu, SetRetractLength, &fwretract.settings.retract_length);
      EDIT_ITEM(ICON_FWRetSpeed, MSG_SINGLENOZZLE_RETRACT_SPEED, onDrawPFloatMenu, SetRetractSpeed, &fwretract.settings.retract_feedrate_mm_s);
      EDIT_ITEM(ICON_FWRetZRaise, MSG_CONTROL_RETRACT_ZHOP, onDrawPFloat2Menu, SetZRaise, &fwretract.settings.retract_zraise);
      EDIT_ITEM(ICON_FWRecSpeed, MSG_SINGLENOZZLE_UNRETRACT_SPEED, onDrawPFloatMenu, SetRecoverSpeed, &fwretract.settings.retract_recover_feedrate_mm_s);
      EDIT_ITEM(ICON_FWRecExtra, MSG_CONTROL_RETRACT_RECOVER, onDrawPFloatMenu, SetAddRecover, &fwretract.settings.retract_recover_extra);
    }
    UpdateMenu(FWRetractMenu);
  }

#endif

//=============================================================================
// Mesh Bed Leveling
//=============================================================================

#if HAS_MESH

  void ApplyMeshFadeHeight() { set_z_fade_height(planner.z_fade_height); }
  void SetMeshFadeHeight() { SetPFloatOnClick(0, 100, 1, ApplyMeshFadeHeight); }

  void SetMeshActive() {
    set_bed_leveling_enabled(!planner.leveling_active);
    Draw_Chkb_Line(CurrentMenu->line(), planner.leveling_active);
    DWIN_UpdateLCD();
  }

  #if ENABLED(PREHEAT_BEFORE_LEVELING)
    void SetBedLevT() { SetPIntOnClick(MIN_BEDTEMP, MAX_BEDTEMP); }
  #endif

  #if ENABLED(MESH_EDIT_MENU)
    #define Z_OFFSET_MIN -3
    #define Z_OFFSET_MAX  3

    void LiveEditMesh() { ((MenuItemPtrClass*)EditZValueItem)->value = &bedlevel.z_values[HMI_value.Select ? bedLevelTools.mesh_x : MenuData.Value][HMI_value.Select ? MenuData.Value : bedLevelTools.mesh_y]; EditZValueItem->redraw(); }
    void ApplyEditMeshX() { bedLevelTools.mesh_x = MenuData.Value; }
    void SetEditMeshX() { HMI_value.Select = 0; SetIntOnClick(0, GRID_MAX_POINTS_X - 1, bedLevelTools.mesh_x, ApplyEditMeshX, LiveEditMesh); }
    void ApplyEditMeshY() { bedLevelTools.mesh_y = MenuData.Value; }
    void SetEditMeshY() { HMI_value.Select = 1; SetIntOnClick(0, GRID_MAX_POINTS_Y - 1, bedLevelTools.mesh_y, ApplyEditMeshY, LiveEditMesh); }
    void SetEditZValue() { SetPFloatOnClick(Z_OFFSET_MIN, Z_OFFSET_MAX, 3); }
  #endif

#endif // HAS_MESH

#if ENABLED(AUTO_BED_LEVELING_UBL)

  void ApplyUBLSlot() { bedlevel.storage_slot = MenuData.Value; }
  void SetUBLSlot() { SetIntOnClick(0, settings.calc_num_meshes() - 1, bedlevel.storage_slot, ApplyUBLSlot); }
  void onDrawUBLSlot(MenuItemClass* menuitem, int8_t line) {
    NOLESS(bedlevel.storage_slot, 0);
    onDrawIntMenu(menuitem, line, bedlevel.storage_slot);
  }

  void ApplyUBLTiltGrid() { bedLevelTools.tilt_grid = MenuData.Value; }
  void SetUBLTiltGrid() { SetIntOnClick(1, 3, bedLevelTools.tilt_grid, ApplyUBLTiltGrid); }

  void UBLMeshTilt() {
    NOLESS(bedlevel.storage_slot, 0);
    char buf[15];
    if (bedLevelTools.tilt_grid > 1) {
      sprintf_P(buf, PSTR("G28O\nG29 J%i"), bedLevelTools.tilt_grid);
      gcode.process_subcommands_now(buf);
    }
    else
      gcode.process_subcommands_now(F("G28O\nG29J"));
    LCD_MESSAGE(MSG_UBL_MESH_TILTED);
  }

  void UBLSmartFillMesh() {
    for (uint8_t x = 0; x < GRID_MAX_POINTS_Y; ++x) bedlevel.smart_fill_mesh();
    LCD_MESSAGE(MSG_UBL_MESH_FILLED);
  }

  void UBLMeshSave() {
    NOLESS(bedlevel.storage_slot, 0);
    settings.store_mesh(bedlevel.storage_slot);
    ui.status_printf(0, GET_TEXT_F(MSG_MESH_SAVED), bedlevel.storage_slot);
    DONE_BUZZ(true);
  }

  void UBLMeshLoad() {
    NOLESS(bedlevel.storage_slot, 0);
    settings.load_mesh(bedlevel.storage_slot);
  }

#endif // AUTO_BED_LEVELING_UBL

#if HAS_MESH

  void Draw_MeshSet_Menu() {
    checkkey = Menu;
    if (SET_MENU(MeshMenu, MSG_MESH_LEVELING, 13)) {
      BACK_ITEM(Draw_AdvancedSettings_Menu);
      #if ENABLED(PREHEAT_BEFORE_LEVELING)
        EDIT_ITEM(ICON_Temperature, MSG_UBL_SET_TEMP_BED, onDrawPIntMenu, SetBedLevT, &HMI_data.BedLevT);
      #endif
      EDIT_ITEM(ICON_SetZOffset, MSG_Z_FADE_HEIGHT, onDrawPFloatMenu, SetMeshFadeHeight, &planner.z_fade_height);
      EDIT_ITEM(ICON_UBLActive, MSG_ACTIVATE_MESH, onDrawChkbMenu, SetMeshActive, &planner.leveling_active);
      #if HAS_BED_PROBE
        MENU_ITEM(ICON_Level, MSG_AUTO_MESH, onDrawMenuItem, AutoLev);
      #endif
      #if ENABLED(AUTO_BED_LEVELING_UBL)
        EDIT_ITEM(ICON_UBLSlot, MSG_UBL_STORAGE_SLOT, onDrawUBLSlot, SetUBLSlot, &bedlevel.storage_slot);
        MENU_ITEM(ICON_UBLMeshSave, MSG_UBL_SAVE_MESH, onDrawMenuItem, UBLMeshSave);
        MENU_ITEM(ICON_UBLMeshLoad, MSG_UBL_LOAD_MESH, onDrawMenuItem, UBLMeshLoad);
        EDIT_ITEM(ICON_UBLTiltGrid, MSG_UBL_TILTING_GRID, onDrawPInt8Menu, SetUBLTiltGrid, &bedLevelTools.tilt_grid);
        MENU_ITEM(ICON_UBLTiltGrid, MSG_UBL_TILT_MESH, onDrawMenuItem, UBLMeshTilt);
        MENU_ITEM(ICON_UBLSmartFill, MSG_UBL_SMART_FILLIN, onDrawMenuItem, UBLSmartFillMesh);
      #endif
      #if ENABLED(MESH_EDIT_MENU)
        MENU_ITEM(ICON_MeshEdit, MSG_EDIT_MESH, onDrawSubMenu, Draw_EditMesh_Menu);
      #endif
      MENU_ITEM(ICON_MeshViewer, MSG_MESH_VIEW, onDrawSubMenu, DWIN_MeshViewer);
    }
    UpdateMenu(MeshMenu);
  }

  #if ENABLED(MESH_EDIT_MENU)
    void Draw_EditMesh_Menu() {
      if (!leveling_is_valid()) { LCD_MESSAGE(MSG_UBL_MESH_INVALID); return; }
      set_bed_leveling_enabled(false);
      checkkey = Menu;
      if (SET_MENU(EditMeshMenu, MSG_EDIT_MESH, 4)) {
        bedLevelTools.mesh_x = bedLevelTools.mesh_y = 0;
        BACK_ITEM(Draw_MeshSet_Menu);
        EDIT_ITEM(ICON_MeshEditX, MSG_MESH_X, onDrawPInt8Menu, SetEditMeshX, &bedLevelTools.mesh_x);
        EDIT_ITEM(ICON_MeshEditY, MSG_MESH_Y, onDrawPInt8Menu, SetEditMeshY, &bedLevelTools.mesh_y);
        EditZValueItem = EDIT_ITEM(ICON_MeshEditZ, MSG_MESH_EDIT_Z, onDrawPFloat2Menu, SetEditZValue, &bedlevel.z_values[bedLevelTools.mesh_x][bedLevelTools.mesh_y]);
      }
      UpdateMenu(EditMeshMenu);
    }
  #endif

#endif // HAS_MESH

#endif // DWIN_LCD_PROUI<|MERGE_RESOLUTION|>--- conflicted
+++ resolved
@@ -2008,21 +2008,13 @@
 
   void ApplyZOffset() { TERN_(EEPROM_SETTINGS, settings.save()); }
   void LiveZOffset() {
-<<<<<<< HEAD
     #if HAS_BABYSTEP
-=======
-    #if ANY(BABYSTEP_ZPROBE_OFFSET, JUST_BABYSTEP)
->>>>>>> 4b8e4ef3
       const_float_t step_zoffset = round((MenuData.Value / 100.0f) * planner.settings.axis_steps_per_mm[Z_AXIS]) - babystep.accum;
       if (BABYSTEP_ALLOWED()) babystep.add_steps(Z_AXIS, step_zoffset);
     #endif
   }
   void SetZOffset() {
-<<<<<<< HEAD
     #if HAS_BABYSTEP
-=======
-    #if ANY(BABYSTEP_ZPROBE_OFFSET, JUST_BABYSTEP)
->>>>>>> 4b8e4ef3
       babystep.accum = round(planner.settings.axis_steps_per_mm[Z_AXIS] * BABY_Z_VAR);
     #endif
     SetPFloatOnClick(Z_PROBE_OFFSET_RANGE_MIN, Z_PROBE_OFFSET_RANGE_MAX, 2, ApplyZOffset, LiveZOffset);
@@ -2690,11 +2682,7 @@
 }
 
 #if HAS_ZOFFSET_ITEM
-<<<<<<< HEAD
   #if HAS_BABYSTEP
-=======
-  #if ANY(BABYSTEP_ZPROBE_OFFSET, JUST_BABYSTEP)
->>>>>>> 4b8e4ef3
     void onDrawZOffset(MenuItemClass* menuitem, int8_t line) {
       if (HMI_IsChinese()) menuitem->SetFrame(1, 174, 164, 223, 177);
       onDrawPFloat2Menu(menuitem, line);
