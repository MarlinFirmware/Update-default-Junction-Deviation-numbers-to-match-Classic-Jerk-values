/**
 * Marlin 3D Printer Firmware
 * Copyright (c) 2021 MarlinFirmware [https://github.com/MarlinFirmware/Marlin]
 *
 * Based on Sprinter and grbl.
 * Copyright (c) 2011 Camiel Gubbels / Erik van der Zalm
 *
 * This program is free software: you can redistribute it and/or modify
 * it under the terms of the GNU General Public License as published by
 * the Free Software Foundation, either version 3 of the License, or
 * (at your option) any later version.
 *
 * This program is distributed in the hope that it will be useful,
 * but WITHOUT ANY WARRANTY; without even the implied warranty of
 * MERCHANTABILITY or FITNESS FOR A PARTICULAR PURPOSE.  See the
 * GNU General Public License for more details.
 *
 * You should have received a copy of the GNU General Public License
 * along with this program.  If not, see <https://www.gnu.org/licenses/>.
 *
 */

/**
 * DWIN Enhanced implementation for PRO UI
 * Based on the original work of: Miguel Risco-Castillo (MRISCOC)
 * https://github.com/mriscoc/Ender3V2S1
 * Version: 3.25.3
 * Date: 2023/05/18
 */

#include "../../../inc/MarlinConfig.h"

#if ENABLED(DWIN_LCD_PROUI)

#include "dwin.h"
#include "menus.h"
#include "dwin_popup.h"

#include "../../utf8.h"
#include "../../marlinui.h"
#include "../../extui/ui_api.h"
#include "../../../MarlinCore.h"
#include "../../../core/serial.h"
#include "../../../core/macros.h"
#include "../../../module/temperature.h"
#include "../../../module/printcounter.h"
#include "../../../module/motion.h"
#include "../../../module/planner.h"
#include "../../../module/stepper.h"
#include "../../../gcode/gcode.h"
#include "../../../gcode/queue.h"

#if HAS_MEDIA
  #include "../../../sd/cardreader.h"
#endif

#if NEED_HEX_PRINT
  #include "../../../libs/hex_print.h"
#endif

#if HAS_FILAMENT_SENSOR
  #include "../../../feature/runout.h"
#endif

#if ENABLED(EEPROM_SETTINGS)
  #include "../../../module/settings.h"
#endif

#if ENABLED(HOST_ACTION_COMMANDS)
  #include "../../../feature/host_actions.h"
#endif

#if DISABLED(PROBE_MANUALLY) && ANY(AUTO_BED_LEVELING_BILINEAR, AUTO_BED_LEVELING_LINEAR, AUTO_BED_LEVELING_3POINT)
  #define HAS_ONESTEP_LEVELING 1
#endif

#if HAS_MESH || (HAS_LEVELING && HAS_ZOFFSET_ITEM)
  #include "../../../feature/bedlevel/bedlevel.h"
  #include "bedlevel_tools.h"
#endif

#if HAS_BED_PROBE
  #include "../../../module/probe.h"
#endif

#if ENABLED(BLTOUCH)
  #include "../../../feature/bltouch.h"
#endif

#if ENABLED(BABYSTEPPING)
  #include "../../../feature/babystep.h"
#endif

#if ENABLED(POWER_LOSS_RECOVERY)
  #include "../../../feature/powerloss.h"
#endif

#if ENABLED(PRINTCOUNTER)
  #include "printstats.h"
#endif

#if ENABLED(CASE_LIGHT_MENU)
  #include "../../../feature/caselight.h"
#endif

#if ENABLED(LED_CONTROL_MENU)
  #include "../../../feature/leds/leds.h"
#endif

#if HAS_TRINAMIC_CONFIG
  #include "../../../feature/tmc_util.h"
#endif

#if HAS_GCODE_PREVIEW
  #include "gcode_preview.h"
#endif

#if HAS_ESDIAG
  #include "endstop_diag.h"
#endif

#if PROUI_TUNING_GRAPH
  #include "plot.h"
#endif

#if HAS_MESH
  #include "meshviewer.h"
#endif

#if HAS_LOCKSCREEN
  #include "lockscreen.h"
#endif

#ifndef MACHINE_SIZE
  #define MACHINE_SIZE STRINGIFY(X_BED_SIZE) "x" STRINGIFY(Y_BED_SIZE) "x" STRINGIFY(Z_MAX_POS)
#endif

#define PAUSE_HEAT

// Load and Unload limits
#ifndef EXTRUDE_MAXLENGTH
  #ifdef FILAMENT_CHANGE_UNLOAD_LENGTH
    #define EXTRUDE_MAXLENGTH (FILAMENT_CHANGE_UNLOAD_LENGTH + 10)
  #else
    #define EXTRUDE_MAXLENGTH 500
  #endif
#endif

// Juntion deviation limits
#define MIN_JD_MM             0.001
#define MAX_JD_MM             TERN(LIN_ADVANCE, 0.3f, 0.5f)

#if HAS_TRINAMIC_CONFIG
  #define MIN_TMC_CURRENT 100
  #define MAX_TMC_CURRENT 3000
#endif

// Editable temperature limits
#define MIN_ETEMP   0
#define MAX_ETEMP   thermalManager.hotend_max_target(0)
#define MIN_BEDTEMP 0
#define MAX_BEDTEMP BED_MAX_TARGET
#define MIN_CHAMBERTEMP 0
#define MAX_CHAMBERTEMP CHAMBER_MAX_TARGET

#define DWIN_VAR_UPDATE_INTERVAL          500
#define DWIN_UPDATE_INTERVAL             1000

#if HAS_MESH && HAS_BED_PROBE
  #define BABY_Z_VAR probe.offset.z
#else
  float z_offset = 0;
  #define BABY_Z_VAR z_offset
#endif

// Structs
hmi_value_t hmiValue;
hmi_flag_t hmiFlag{0};
hmi_data_t hmiData;

enum SelectItem : uint8_t {
  PAGE_PRINT = 0,
  PAGE_PREPARE,
  PAGE_CONTROL,
  PAGE_LEVEL,
  PAGE_COUNT,

  PRINT_SETUP = 0,
  PRINT_PAUSE_RESUME,
  PRINT_STOP,
  PRINT_COUNT
};

typedef struct {
  uint8_t now, last;
  void set(uint8_t v) { now = last = v; }
  void reset() { set(0); }
  bool changed() { bool c = (now != last); if (c) last = now; return c; }
  bool dec() { if (now) now--; return changed(); }
  bool inc(uint8_t v) { if (now < (v - 1)) now++; else now = (v - 1); return changed(); }
} select_t;
select_t select_page{0}, select_print{0};

#if ENABLED(LCD_BED_TRAMMING)
  constexpr float bed_tramming_inset_lfbr[] = BED_TRAMMING_INSET_LFRB;
#endif

bool hash_changed = true; // Flag to know if message status was changed
bool blink = false;
uint8_t checkkey = 255, last_checkkey = ID_MainMenu;

// New menu system pointers
Menu *fileMenu = nullptr;
Menu *prepareMenu = nullptr;
Menu *levelMenu = nullptr;
#if ENABLED(LCD_BED_TRAMMING)
  Menu *trammingMenu = nullptr;
#endif
Menu *moveMenu = nullptr;
Menu *controlMenu = nullptr;
Menu *advancedSettingsMenu = nullptr;
#if HAS_HOME_OFFSET
  Menu *homeOffsetMenu = nullptr;
#endif
#if HAS_BED_PROBE
  Menu *probeSettingsMenu = nullptr;
#endif
Menu *filSetMenu = nullptr;
Menu *selectColorMenu = nullptr;
Menu *getColorMenu = nullptr;
Menu *tuneMenu = nullptr;
Menu *motionMenu = nullptr;
Menu *filamentMenu = nullptr;
#if ENABLED(MESH_BED_LEVELING)
  Menu *manualMeshMenu = nullptr;
#endif
#if HAS_PREHEAT
  Menu *preheatMenu = nullptr;
  Menu *preheatHotendMenu = nullptr;
#endif
Menu *temperatureMenu = nullptr;
Menu *maxSpeedMenu = nullptr;
Menu *maxAccelMenu = nullptr;
#if ENABLED(CLASSIC_JERK)
  Menu *maxJerkMenu = nullptr;
#endif
Menu *stepsMenu = nullptr;
#if ANY(MPC_EDIT_MENU, MPC_AUTOTUNE_MENU)
  Menu *hotendMPCMenu = nullptr;
#endif
#if ANY(PID_EDIT_MENU, PID_AUTOTUNE_MENU)
  #if ENABLED(PIDTEMP)
    Menu *hotendPIDMenu = nullptr;
  #endif
  #if ENABLED(PIDTEMPBED)
    Menu *bedPIDMenu = nullptr;
  #endif
  #if ENABLED(PIDTEMPCHAMBER)
    Menu *chamberPIDMenu = nullptr;
  #endif
#endif
#if CASELIGHT_USES_BRIGHTNESS
  Menu *caseLightMenu = nullptr;
#endif
#if ENABLED(LED_CONTROL_MENU)
  Menu *ledControlMenu = nullptr;
#endif
#if HAS_BED_PROBE
  Menu *zOffsetWizMenu = nullptr;
#endif
#if ENABLED(INDIVIDUAL_AXIS_HOMING_SUBMENU)
  Menu *homingMenu = nullptr;
#endif
#if ENABLED(FWRETRACT)
  Menu *fwRetractMenu = nullptr;
#endif
#if HAS_MESH
  Menu *meshMenu = nullptr;
  #if ENABLED(PROUI_MESH_EDIT)
    Menu *editMeshMenu = nullptr;
  #endif
#endif
#if ENABLED(SHAPING_MENU)
  Menu *inputShapingMenu = nullptr;
#endif
#if HAS_TRINAMIC_CONFIG
  Menu *trinamicConfigMenu = nullptr;
#endif

// Updatable menuitems pointers
MenuItem *hotendTargetItem = nullptr;
MenuItem *bedTargetItem = nullptr;
MenuItem *fanSpeedItem = nullptr;
MenuItem *mMeshMoveZItem = nullptr;
MenuItem *editZValueItem = nullptr;

bool isPrinting() { return printingIsActive() || printingIsPaused(); }
bool sdPrinting() { return isPrinting() && IS_SD_FILE_OPEN(); }
bool hostPrinting() { return isPrinting() && !IS_SD_FILE_OPEN(); }

#define DWIN_LANGUAGE_EEPROM_ADDRESS 0x01   // Between 0x01 and 0x63 (EEPROM_OFFSET-1)
                                            // BL24CXX::check() uses 0x00

inline bool hmiIsChinese() { return hmiFlag.language == DWIN_CHINESE; }

void hmiSetLanguageCache() {
  dwinJPGCacheTo1(hmiIsChinese() ? Language_Chinese : Language_English);
}

void hmiSetLanguage() {
  #if ALL(EEPROM_SETTINGS, IIC_BL24CXX_EEPROM)
    BL24CXX::read(DWIN_LANGUAGE_EEPROM_ADDRESS, (uint8_t*)&hmiFlag.language, sizeof(hmiFlag.language));
  #endif
  hmiSetLanguageCache();
}

void hmiToggleLanguage() {
  hmiFlag.language = hmiIsChinese() ? DWIN_ENGLISH : DWIN_CHINESE;
  hmiSetLanguageCache();
  #if ALL(EEPROM_SETTINGS, IIC_BL24CXX_EEPROM)
    BL24CXX::write(DWIN_LANGUAGE_EEPROM_ADDRESS, (uint8_t*)&hmiFlag.language, sizeof(hmiFlag.language));
  #endif
}

//-----------------------------------------------------------------------------
// Main Buttons
//-----------------------------------------------------------------------------

typedef struct { uint16_t x, y[2], w, h; } text_info_t;

void ICON_Button(const bool selected, const int iconid, const frame_rect_t &ico, const text_info_t (&txt), FSTR_P caption) {
  DWINUI::drawIconWB(iconid + selected, ico.x, ico.y);
  if (selected) DWINUI::drawBox(0, hmiData.colorHighlight, ico);
  if (hmiIsChinese()) {
    dwinFrameAreaCopy(1, txt.x, txt.y[selected], txt.x + txt.w - 1, txt.y[selected] + txt.h - 1, ico.x + (ico.w - txt.w) / 2, (ico.y + ico.h - 25) - txt.h/2);
  }
  else {
    const uint16_t x = ico.x + (ico.w - strlen_P(FTOP(caption)) * DWINUI::fontWidth()) / 2,
                   y = (ico.y + ico.h - 20) - DWINUI::fontHeight() / 2;
    DWINUI::drawString(x, y, caption);
  }
}

//
// Main Menu: "Print"
//
void ICON_Print() {
  constexpr frame_rect_t ico = { 17, 110, 110, 100 };
  constexpr text_info_t txt = { 1, { 405, 447 }, 27, 15 };
  ICON_Button(select_page.now == PAGE_PRINT, ICON_Print_0, ico, txt, GET_TEXT_F(MSG_BUTTON_PRINT));
}

//
// Main Menu: "Prepare"
//
void ICON_Prepare() {
  constexpr frame_rect_t ico = { 145, 110, 110, 100 };
  constexpr text_info_t txt = { 31, { 405, 447 }, 27, 15 };
  ICON_Button(select_page.now == PAGE_PREPARE, ICON_Prepare_0, ico, txt, GET_TEXT_F(MSG_PREPARE));
}

//
// Main Menu: "Control"
//
void ICON_Control() {
  constexpr frame_rect_t ico = { 17, 226, 110, 100 };
  constexpr text_info_t txt = { 61, { 405, 447 }, 27, 15 };
  ICON_Button(select_page.now == PAGE_CONTROL, ICON_Control_0, ico, txt, GET_TEXT_F(MSG_CONTROL));
}

//
// Main Menu: "Level Settings"
//
void ICON_LvlSettings() {
  constexpr frame_rect_t ico = { 145, 226, 110, 100 };
  constexpr text_info_t txt = { 91, { 405, 447 }, 27, 15 };
  ICON_Button(select_page.now == PAGE_LEVEL, ICON_Info_0, ico, txt, GET_TEXT_F(MSG_BUTTON_ADVANCED));
}

//
// Printing: "Tune"
//
void ICON_Tune() {
  constexpr frame_rect_t ico = { 8, 232, 80, 100 };
  constexpr text_info_t txt = { 121, { 405, 447 }, 27, 15 };
  ICON_Button(select_print.now == PRINT_SETUP, ICON_Setup_0, ico, txt, GET_TEXT_F(MSG_TUNE));
}

//
// Printing: "Pause"
//
void ICON_Pause() {
  constexpr frame_rect_t ico = { 96, 232, 80, 100 };
  constexpr text_info_t txt = { 181, { 405, 447 }, 27, 15 };
  ICON_Button(select_print.now == PRINT_PAUSE_RESUME, ICON_Pause_0, ico, txt, GET_TEXT_F(MSG_BUTTON_PAUSE));
}

//
// Printing: "Resume"
//
void ICON_Resume() {
  constexpr frame_rect_t ico = { 96, 232, 80, 100 };
  constexpr text_info_t txt = { 1, { 405, 447 }, 27, 15 };
  ICON_Button(select_print.now == PRINT_PAUSE_RESUME, ICON_Continue_0, ico, txt, GET_TEXT_F(MSG_BUTTON_RESUME));
}

//
// Printing: "Stop"
//
void ICON_Stop() {
  constexpr frame_rect_t ico = { 184, 232, 80, 100 };
  constexpr text_info_t txt = { 151, { 405, 447 }, 27, 12 };
  ICON_Button(select_print.now == PRINT_STOP, ICON_Stop_0, ico, txt, GET_TEXT_F(MSG_BUTTON_STOP));
}

//
// PopUps
//
void popupPauseOrStop() {
  if (hmiIsChinese()) {
    DWINUI::clearMainArea();
    drawPopupBkgd();
         if (select_print.now == PRINT_PAUSE_RESUME) dwinFrameAreaCopy(1, 237, 338, 269, 356, 98, 150);
    else if (select_print.now == PRINT_STOP) dwinFrameAreaCopy(1, 221, 320, 253, 336, 98, 150);
    dwinFrameAreaCopy(1, 220, 304, 264, 319, 130, 150);
    DWINUI::drawIconWB(ICON_Confirm_C, 26, 280);
    DWINUI::drawIconWB(ICON_Cancel_C, 146, 280);
    drawSelectHighlight(true);
    dwinUpdateLCD();
  }
  else {
    switch (select_print.now) {
      case PRINT_PAUSE_RESUME: dwinPopupConfirmCancel(ICON_Pause_1, GET_TEXT_F(MSG_PAUSE_PRINT)); break;
      case PRINT_STOP: dwinPopupConfirmCancel(ICON_Stop_1, GET_TEXT_F(MSG_STOP_PRINT)); break;
      default: break;
    }
  }
}

#if HAS_HOTEND || HAS_HEATED_BED || HAS_HEATED_CHAMBER
  void dwinPopupTemperature(const int_fast8_t heater_id, const uint8_t state) {
    hmiSaveProcessID(ID_WaitResponse);
    if (hmiIsChinese()) {
      DWINUI::clearMainArea();
      drawPopupBkgd();
      if (state == 1) {
        DWINUI::drawIcon(ICON_TempTooHigh, 102, 165);
        dwinFrameAreaCopy(1, 103, 371, 237, 386, 52, 285);
        dwinFrameAreaCopy(1, 151, 389, 185, 402, 187, 285);
        dwinFrameAreaCopy(1, 189, 389, 271, 402, 95, 310);
      }
      else if (state == 0) {
        DWINUI::drawIcon(ICON_TempTooLow, 102, 165);
        dwinFrameAreaCopy(1, 103, 371, 270, 386, 52, 285);
        dwinFrameAreaCopy(1, 189, 389, 271, 402, 95, 310);
      }
      else {
        // Chinese "Temp Error"
      }
    }
    else {
      FSTR_P heaterstr = nullptr;
           if (TERN0(HAS_HEATED_BED,     heater_id == H_BED))     heaterstr = F("Bed");
      else if (TERN0(HAS_HEATED_CHAMBER, heater_id == H_CHAMBER)) heaterstr = F("Chamber");
      else if (TERN0(HAS_HOTEND,         heater_id >= 0))         heaterstr = F("Nozzle");
      FSTR_P errorstr;
      uint8_t icon;
      switch (state) {
        case 0:  errorstr = GET_TEXT_F(MSG_TEMP_TOO_LOW);       icon = ICON_TempTooLow;  break;
        case 1:  errorstr = GET_TEXT_F(MSG_TEMP_TOO_HIGH);      icon = ICON_TempTooHigh; break;
        default: errorstr = GET_TEXT_F(MSG_ERR_HEATING_FAILED); icon = ICON_Temperature; break; // May be thermal runaway, temp malfunction, etc.
      }
      dwinShowPopup(icon, heaterstr, errorstr, BTN_Continue);
    }
  }
#endif

//
// Draw status line
//
void dwinDrawStatusLine(const char *text) {
  dwinDrawRectangle(1, hmiData.colorStatusBg, 0, STATUS_Y, DWIN_WIDTH, STATUS_Y + 20);
  if (text) DWINUI::drawCenteredString(hmiData.colorStatusTxt, STATUS_Y + 2, text);
}
void dwinDrawStatusLine(FSTR_P fstr) { dwinDrawStatusLine(FTOP(fstr)); }

// Clear & reset status line
void dwinResetStatusLine() {
  ui.status_message.clear();
  dwinCheckStatusMessage();
}

// Djb2 hash algorithm
uint32_t getHash(char * str) {
  uint32_t hash = 5381;
  for (char c; (c = *str++);) hash = ((hash << 5) + hash) + c; /* hash * 33 + c */
  return hash;
}

// Check for a change in the status message
void dwinCheckStatusMessage() {
  static MString<>::hash_t old_hash = 0x0000;
  const MString<>::hash_t hash = ui.status_message.hash();
  hash_changed = hash != old_hash;
  old_hash = hash;
}

void dwinDrawStatusMessage() {
  #if ENABLED(STATUS_MESSAGE_SCROLLING)

    // Get the UTF8 character count of the string
    uint8_t slen = ui.status_message.glyphs();

    // If the string fits the status line do not scroll it
    if (slen <= LCD_WIDTH) {
      if (hash_changed) {
        dwinDrawStatusLine(ui.status_message);
        hash_changed = false;
      }
    }
    else {
      // String is larger than the available line space

      // Get a pointer to the next valid UTF8 character
      // and the string remaining length
      uint8_t rlen;
      const char *stat = ui.status_and_len(rlen);
      dwinDrawRectangle(1, hmiData.colorStatusBg, 0, STATUS_Y, DWIN_WIDTH, STATUS_Y + 20);
      DWINUI::moveTo(0, STATUS_Y + 2);
      DWINUI::drawString(hmiData.colorStatusTxt, stat, LCD_WIDTH);

      // If the string doesn't completely fill the line...
      if (rlen < LCD_WIDTH) {
        DWINUI::drawChar(hmiData.colorStatusTxt, '.');     // Always at 1+ spaces left, draw a dot
        uint8_t chars = LCD_WIDTH - rlen;                  // Amount of space left in characters
        if (--chars) {                                     // Draw a second dot if there's space
          DWINUI::drawChar(hmiData.colorStatusTxt, '.');
          if (--chars)
            DWINUI::drawString(hmiData.colorStatusTxt, ui.status_message, chars); // Print a second copy of the message
        }
      }
      ui.advance_status_scroll();
    }

  #else

    if (hash_changed) {
      ui.status_message.trunc(LCD_WIDTH);
      dwinDrawStatusLine(ui.status_message);
      hash_changed = false;
    }

  #endif
}

void drawPrintLabels() {
  if (hmiIsChinese()) {
    dwinFrameAreaCopy(1,  0, 72,  63, 86,  41, 173);  // Printing Time
    dwinFrameAreaCopy(1, 65, 72, 128, 86, 176, 173);  // Remain
  }
  else {
    DWINUI::drawString( 46, 173, GET_TEXT_F(MSG_INFO_PRINT_TIME));
    DWINUI::drawString(181, 173, GET_TEXT_F(MSG_REMAINING_TIME));
  }
}

void drawPrintProgressBar() {
  const uint8_t _percent_done = ui.get_progress_percent();
  DWINUI::drawIconWB(ICON_Bar, 15, 93);
  dwinDrawRectangle(1, hmiData.colorBarfill, 16 + _percent_done * 240 / 100, 93, 256, 113);
  DWINUI::drawInt(hmiData.colorPercentTxt, hmiData.colorBackground, 3, 117, 133, _percent_done);
  DWINUI::drawString(hmiData.colorPercentTxt, 142, 133, F("%"));
}

void drawPrintProgressElapsed() {
  MString<12> buf;
  duration_t elapsed = print_job_timer.duration(); // Print timer
  buf.setf(F("%02i:%02i "), uint16_t(elapsed.value / 3600), (uint16_t(elapsed.value) % 3600) / 60);
  DWINUI::drawString(hmiData.colorText, hmiData.colorBackground, 47, 192, buf);
}

#if ENABLED(SHOW_REMAINING_TIME)
  uint32_t _remain_time = 0;
  void drawPrintProgressRemain() {
    MString<12> buf;
    buf.setf(F("%02i:%02i "), _remain_time / 3600, (_remain_time % 3600) / 60);
    DWINUI::drawString(hmiData.colorText, hmiData.colorBackground, 181, 192, buf);
  }
#endif

void ICON_ResumeOrPause() {
  if (checkkey == ID_PrintProcess) (print_job_timer.isPaused() || hmiFlag.pause_flag) ? ICON_Resume() : ICON_Pause();
}

// Print a string (up to 30 characters) in the header,
// e.g., The filename or string sent with M75.
void dwinPrintHeader(const char * const cstr/*=nullptr*/) {
  static char headertxt[31] = "";  // Print header text
  if (cstr) {
    const int8_t size = _MIN(30U, strlen(cstr));
    for (uint8_t i = 0; i < size; ++i) headertxt[i] = cstr[i];
    headertxt[size] = '\0';
  }
  if (checkkey == ID_PrintProcess || checkkey == ID_PrintDone) {
    dwinDrawRectangle(1, hmiData.colorBackground, 0, 60, DWIN_WIDTH, 60 + 16);
    DWINUI::drawCenteredString(60, headertxt);
  }
}

void drawPrintProcess() {
  if (hmiIsChinese())
    title.frameCopy(30, 1, 42, 14);                     // "Printing"
  else
    title.showCaption(GET_TEXT_F(MSG_PRINTING));
  DWINUI::clearMainArea();
  dwinPrintHeader();
  drawPrintLabels();
  DWINUI::drawIcon(ICON_PrintTime, 15, 173);
  DWINUI::drawIcon(ICON_RemainTime, 150, 171);
  drawPrintProgressBar();
  drawPrintProgressElapsed();
  TERN_(SHOW_REMAINING_TIME, drawPrintProgressRemain());
  ICON_Tune();
  ICON_ResumeOrPause();
  ICON_Stop();
}

void gotoPrintProcess() {
  if (checkkey == ID_PrintProcess)
    ICON_ResumeOrPause();
  else {
    checkkey = ID_PrintProcess;
    drawPrintProcess();
    TERN_(DASH_REDRAW, dwinRedrawDash());
  }
  dwinUpdateLCD();
}

void drawPrintDone() {
  TERN_(SET_PROGRESS_PERCENT, ui.set_progress_done());
  TERN_(SET_REMAINING_TIME, ui.reset_remaining_time());
  title.showCaption(GET_TEXT_F(MSG_PRINT_DONE));
  DWINUI::clearMainArea();
  dwinPrintHeader();
  #if HAS_GCODE_PREVIEW
    const bool haspreview = preview.valid();
    if (haspreview) {
      preview.show();
      DWINUI::drawButton(BTN_Continue, 86, 295);
    }
  #else
    constexpr bool haspreview = false;
  #endif

  if (!haspreview) {
    drawPrintProgressBar();
    drawPrintLabels();
    DWINUI::drawIcon(ICON_PrintTime, 15, 173);
    DWINUI::drawIcon(ICON_RemainTime, 150, 171);
    drawPrintProgressElapsed();
    TERN_(SHOW_REMAINING_TIME, drawPrintProgressRemain());
    DWINUI::drawButton(BTN_Continue, 86, 273);
  }
}

void gotoPrintDone() {
  wait_for_user = true;
  if (checkkey != ID_PrintDone) {
    checkkey = ID_PrintDone;
    drawPrintDone();
    dwinUpdateLCD();
  }
}

void drawMainMenu() {
  DWINUI::clearMainArea();
  if (hmiIsChinese())
    title.frameCopy(2, 2, 26, 13);   // "Home" etc
  else
    title.showCaption(MACHINE_NAME);
  DWINUI::drawIcon(ICON_LOGO, 71, 52);  // CREALITY logo
  ICON_Print();
  ICON_Prepare();
  ICON_Control();
  ICON_LvlSettings();
}

void gotoMainMenu() {
  if (checkkey == ID_MainMenu) return;
  checkkey = ID_MainMenu;
  drawMainMenu();
  dwinUpdateLCD();
}

// Draw X, Y, Z and blink if in an un-homed or un-trusted state
void _update_axis_value(const AxisEnum axis, const uint16_t x, const uint16_t y, const bool force) {
  const bool draw_qmark = axis_should_home(axis),
             draw_empty = NONE(HOME_AFTER_DEACTIVATE, DISABLE_REDUCED_ACCURACY_WARNING) && !draw_qmark && !axis_is_trusted(axis);

  // Check for a position change
  static xyz_pos_t oldpos = { -1, -1, -1 };

  const float p = (
    #if ALL(IS_FULL_CARTESIAN, SHOW_REAL_POS)
      planner.get_axis_position_mm(axis)
    #else
      current_position[axis]
    #endif
  );

  const bool changed = oldpos[axis] != p;
  if (changed) oldpos[axis] = p;

  if (force || changed || draw_qmark || draw_empty) {
    if (blink && draw_qmark)
      DWINUI::drawString(hmiData.colorCoordinate, hmiData.colorBackground, x, y, F("  - ? -"));
    else if (blink && draw_empty)
      DWINUI::drawString(hmiData.colorCoordinate, hmiData.colorBackground, x, y, F("       "));
    else
      DWINUI::drawSignedFloat(hmiData.colorCoordinate, hmiData.colorBackground, 3, 2, x, y, p);
  }
}

void _drawIconBlink(bool &flag, const bool sensor, const uint8_t icon1, const uint8_t icon2, const uint16_t x, const uint16_t y) {
  #if DISABLED(NO_BLINK_IND)
    if (flag != sensor) {
      flag = sensor;
      if (!flag) {
        dwinDrawBox(1, hmiData.colorBackground, x, y, 20, 20);
        DWINUI::drawIcon(icon1, x, y);
      }
    }
    if (flag) {
      dwinDrawBox(1, blink ? hmiData.colorSplitLine : hmiData.colorBackground, x, y, 20, 20);
      DWINUI::drawIcon(icon2, x, y);
    }
  #else
    if (flag != sensor) {
      flag = sensor;
      dwinDrawBox(1, hmiData.colorBackground, x, y, 20, 20);
      DWINUI::drawIcon(flag ? icon2 : icon1, x, y);
    }
  #endif
}

void _drawZOffsetIcon() {
  #if HAS_LEVELING
    static bool _leveling_active = false;
    _drawIconBlink(_leveling_active, planner.leveling_active, ICON_Zoffset, ICON_SetZOffset, 187, 416);
  #else
    DWINUI::drawIcon(ICON_Zoffset, 187, 416);
  #endif
}

void _drawFeedrate() {
  #if ENABLED(SHOW_SPEED_IND)
    int16_t _value;
    if (blink) {
      _value = feedrate_percentage;
      DWINUI::drawString(DWIN_FONT_STAT, hmiData.colorIndicator, hmiData.colorBackground, 116 + 4 * STAT_CHR_W + 2, 384, F(" %"));
    }
    else {
      _value = CEIL(MMS_SCALED(feedrate_mm_s));
      dwinDrawBox(1, hmiData.colorBackground, 116 + 5 * STAT_CHR_W + 2, 384, 20, 20);
    }
    DWINUI::drawInt(DWIN_FONT_STAT, hmiData.colorIndicator, hmiData.colorBackground, 3, 116 + 2 * STAT_CHR_W, 384, _value);
  #else
    static int16_t _feedrate = 100;
    if (_feedrate != feedrate_percentage) {
      _feedrate = feedrate_percentage;
      DWINUI::drawInt(DWIN_FONT_STAT, hmiData.colorIndicator, hmiData.colorBackground, 3, 116 + 2 * STAT_CHR_W, 384, _feedrate);
    }
  #endif
}

void _drawXYZPosition(const bool force) {
  _update_axis_value(X_AXIS,  27, 457, force);
  _update_axis_value(Y_AXIS, 112, 457, force);
  _update_axis_value(Z_AXIS, 197, 457, force);
}

void updateVariable() {
  _drawXYZPosition(false);
  #if HAS_HOTEND
    static celsius_t _hotendtemp = 0, _hotendtarget = 0;
    const celsius_t hc = thermalManager.wholeDegHotend(0),
                    ht = thermalManager.degTargetHotend(0);
    const bool _new_hotend_temp = _hotendtemp != hc,
               _new_hotend_target = _hotendtarget != ht;
    if (_new_hotend_temp) _hotendtemp = hc;
    if (_new_hotend_target) _hotendtarget = ht;

    // if hotend is near target or heating, ICON indicates hot
    if (thermalManager.degHotendNear(0, ht) || thermalManager.isHeatingHotend(0)) {
      dwinDrawBox(1, hmiData.colorBackground, 10, 383, 20, 20);
      DWINUI::drawIcon(ICON_SetEndTemp, 10, 383);
    }
    else {
      dwinDrawBox(1, hmiData.colorBackground, 10, 383, 20, 20);
      DWINUI::drawIcon(ICON_HotendTemp, 10, 383);
    }
  #endif // HAS_HOTEND

  #if HAS_HEATED_BED
    static celsius_t _bedtemp = 0, _bedtarget = 0;
    const celsius_t bc = thermalManager.wholeDegBed(),
                    bt = thermalManager.degTargetBed();
    const bool _new_bed_temp = _bedtemp != bc,
               _new_bed_target = _bedtarget != bt;
    if (_new_bed_temp) _bedtemp = bc;
    if (_new_bed_target) _bedtarget = bt;

    // if bed is near target, heating, or if degrees > 44, ICON indicates hot
    if (thermalManager.degBedNear(bt) || thermalManager.isHeatingBed() || (bc > 44)) {
      dwinDrawBox(1, hmiData.colorBackground, 10, 416, 20, 20);
      DWINUI::drawIcon(ICON_BedTemp, 10, 416);
    }
    else {
      dwinDrawBox(1, hmiData.colorBackground, 10, 416, 20, 20);
      DWINUI::drawIcon(ICON_SetBedTemp, 10, 416);
    }
  #endif // HAS_HEATED_BED

  #if HAS_FAN
    static uint8_t _fanspeed = 0;
    const bool _new_fanspeed = _fanspeed != thermalManager.fan_speed[0];
    if (_new_fanspeed) _fanspeed = thermalManager.fan_speed[0];
  #endif

  if (isMenu(tuneMenu) || isMenu(temperatureMenu)) {
    // Tune page temperature update
    TERN_(HAS_HOTEND, if (_new_hotend_target) hotendTargetItem->redraw());
    TERN_(HAS_HEATED_BED, if (_new_bed_target) bedTargetItem->redraw());
    TERN_(HAS_FAN, if (_new_fanspeed) fanSpeedItem->redraw());
  }

  // Bottom temperature update

  #if HAS_HOTEND
    if (_new_hotend_temp)
      DWINUI::drawInt(DWIN_FONT_STAT, hmiData.colorIndicator, hmiData.colorBackground, 3, 28, 384, _hotendtemp);
    if (_new_hotend_target)
      DWINUI::drawInt(DWIN_FONT_STAT, hmiData.colorIndicator, hmiData.colorBackground, 3, 25 + 4 * STAT_CHR_W + 6, 384, _hotendtarget);

    static int16_t _flow = planner.flow_percentage[0];
    if (_flow != planner.flow_percentage[0]) {
      _flow = planner.flow_percentage[0];
      DWINUI::drawInt(DWIN_FONT_STAT, hmiData.colorIndicator, hmiData.colorBackground, 3, 116 + 2 * STAT_CHR_W, 417, _flow);
    }
  #endif

  #if HAS_HEATED_BED
    if (_new_bed_temp)
      DWINUI::drawInt(DWIN_FONT_STAT, hmiData.colorIndicator, hmiData.colorBackground, 3, 28, 417, _bedtemp);
    if (_new_bed_target)
      DWINUI::drawInt(DWIN_FONT_STAT, hmiData.colorIndicator, hmiData.colorBackground, 3, 25 + 4 * STAT_CHR_W + 6, 417, _bedtarget);
  #endif

  _drawFeedrate();

  #if HAS_FAN
    if (_new_fanspeed)
      DWINUI::drawInt(DWIN_FONT_STAT, hmiData.colorIndicator, hmiData.colorBackground, 3, 195 + 2 * STAT_CHR_W, 384, _fanspeed);
  #endif

  static float _offset = 0;
  if (BABY_Z_VAR != _offset) {
    _offset = BABY_Z_VAR;
    DWINUI::drawSignedFloat(DWIN_FONT_STAT, hmiData.colorIndicator,  hmiData.colorBackground, 2, 2, 204, 417, _offset);
  }

  _drawZOffsetIcon();
}

/**
 * Memory card and file management
 */

bool DWIN_lcd_sd_status = false;

#if ENABLED(PROUI_MEDIASORT)
  void setMediaSort() {
    toggleCheckboxLine(hmiData.mediaSort);
    card.setSortOn(hmiData.mediaSort ? TERN(SDSORT_REVERSE, AS_REV, AS_FWD) : AS_OFF);
  }
#endif

void setMediaAutoMount() { toggleCheckboxLine(hmiData.mediaAutoMount); }

inline uint16_t nr_sd_menu_items() {
  return _MIN(card.get_num_items() + !card.flag.workDirIsRoot, MENU_MAX_ITEMS);
}

void makeNameWithoutExt(char *dst, char *src, size_t maxlen=MENU_CHAR_LIMIT) {
  size_t pos = strlen(src); // Index of ending nul

  // For files, remove the extension
  // which may be .gcode, .gco, or .g
  if (!card.flag.filenameIsDir)
    while (pos && src[pos] != '.') pos--; // Find last '.' (stop at 0)

  if (!pos) pos = strlen(src); // pos = 0 ('.' not found) restore pos

  size_t len = pos;     // nul or '.'
  if (len > maxlen) {   // Keep the name short
    pos = len = maxlen; // Move nul down
    dst[--pos] = '.';   // Insert dots
    dst[--pos] = '.';
    dst[--pos] = '.';
  }

  dst[len] = '\0';      // End it

  // Copy down to 0
  while (pos--) dst[pos] = src[pos];
}

void sdCardUp() {
  card.cdup();
  DWIN_lcd_sd_status = false; // On next DWIN_Update
}

void sdCardFolder(char * const dirname) {
  card.cd(dirname);
  DWIN_lcd_sd_status = false; // On next DWIN_Update
}

void onClickSDItem() {
  const uint16_t hasUpDir = !card.flag.workDirIsRoot;
  if (hasUpDir && currentMenu->selected == 1) return sdCardUp();
  else {
    const uint16_t filenum = currentMenu->selected - 1 - hasUpDir;
    card.selectFileByIndexSorted(filenum);

    // Enter that folder!
    if (card.flag.filenameIsDir) return sdCardFolder(card.filename);

    if (card.fileIsBinary())
      return dwinPopupConfirm(ICON_Error, F("Please check filenames"), F("Only G-code can be printed"));
    else {
      dwinPrintHeader(card.longest_filename()); // Save filename
      return gotoConfirmToPrint();
    }
  }
}

#if ENABLED(SCROLL_LONG_FILENAMES)

  char shift_name[LONG_FILENAME_LENGTH + 1] = "";

  void drawSDItemShifted(uint8_t &shift) {
    // Shorten to the available space
    const size_t lastchar = shift + MENU_CHAR_LIMIT;
    const char c = shift_name[lastchar];
    shift_name[lastchar] = '\0';

    const uint8_t row = fileMenu->line();
    eraseMenuText(row);
    drawMenuLine(row, 0, &shift_name[shift]);

    shift_name[lastchar] = c;
  }

  void fileMenuIdle(bool reset=false) {
    static bool hasUpDir = false;
    static uint8_t last_itemselected = 0;
    static int8_t shift_amt = 0, shift_len = 0;
    if (reset) {
      last_itemselected = 0;
      hasUpDir = !card.flag.workDirIsRoot; // Is a SubDir
      return;
    }
    const uint8_t selected = fileMenu->selected;
    if (last_itemselected != selected) {
      if (last_itemselected >= 1 + hasUpDir) fileMenu->items()[last_itemselected]->redraw(true);
      last_itemselected = selected;
      if (selected >= 1 + hasUpDir) {
        const int8_t filenum = selected - 1 - hasUpDir; // Skip "Back" and ".."
        card.selectFileByIndexSorted(filenum);
        makeNameWithoutExt(shift_name, card.longest_filename(), LONG_FILENAME_LENGTH);
        shift_len = strlen(shift_name);
        shift_amt = 0;
      }
    }
    else if ((selected >= 1 + hasUpDir) && (shift_len > MENU_CHAR_LIMIT)) {
      uint8_t shift_new = _MIN(shift_amt + 1, shift_len - MENU_CHAR_LIMIT); // Try to shift by...
      drawSDItemShifted(shift_new);               // Draw the item
      if (shift_new == shift_amt)                 // Scroll reached the end
        shift_new = -1;                           // Reset
      shift_amt = shift_new;                      // Set new scroll
    }
  }

#else // !SCROLL_LONG_FILENAMES

  char shift_name[FILENAME_LENGTH + 1] = "";

#endif

void onDrawFileName(MenuItem* menuitem, int8_t line) {
  const bool is_subdir = !card.flag.workDirIsRoot;
  if (is_subdir && menuitem->pos == 1) {
    drawMenuLine(line, ICON_Folder, "..");
  }
  else {
    uint8_t icon;
    card.selectFileByIndexSorted(menuitem->pos - is_subdir - 1);
    makeNameWithoutExt(shift_name, card.longest_filename());
    icon = card.flag.filenameIsDir ? ICON_Folder : card.fileIsBinary() ? ICON_Binary : ICON_File;
    drawMenuLine(line, icon, shift_name);
  }
}

void drawPrintFileMenu() {
  checkkey = ID_Menu;
  if (card.isMounted()) {
    if (SET_MENU(fileMenu, MSG_MEDIA_MENU, nr_sd_menu_items() + 1)) {
      BACK_ITEM(gotoMainMenu);
      for (uint8_t i = 0; i < nr_sd_menu_items(); ++i)
        menuItemAdd(onDrawFileName, onClickSDItem);
    }
    updateMenu(fileMenu);
    TERN_(DASH_REDRAW, dwinRedrawDash());
  }
  else {
    if (SET_MENU(fileMenu, MSG_MEDIA_MENU, 1)) BACK_ITEM(gotoMainMenu);
    updateMenu(fileMenu);
    dwinDrawRectangle(1, hmiData.colorAlertBg, 10, MBASE(3) - 10, DWIN_WIDTH - 10, MBASE(4));
    DWINUI::drawCenteredString(font12x24, hmiData.colorAlertTxt, MBASE(3), GET_TEXT_F(MSG_MEDIA_NOT_INSERTED));
  }
  TERN_(SCROLL_LONG_FILENAMES, fileMenuIdle(true));
}

//
// Watch for media mount / unmount
//
void hmiSDCardUpdate() {
  if (hmiFlag.home_flag) return;
  if (DWIN_lcd_sd_status != card.isMounted()) {
    DWIN_lcd_sd_status = card.isMounted();
    resetMenu(fileMenu);
    if (isMenu(fileMenu)) {
      currentMenu = nullptr;
      drawPrintFileMenu();
    }
    if (!DWIN_lcd_sd_status && sdPrinting()) ExtUI::stopPrint();  // Media removed while printing
  }
}

/**
 * Dash board and indicators
 */

void dwinDrawDashboard() {
  dwinDrawRectangle(1, hmiData.colorBackground, 0, STATUS_Y + 21, DWIN_WIDTH, DWIN_HEIGHT - 1);
  dwinDrawRectangle(1, hmiData.colorSplitLine, 0, 449, DWIN_WIDTH, 451);

  DWINUI::drawIcon(ICON_MaxSpeedX,  10, 454);
  DWINUI::drawIcon(ICON_MaxSpeedY,  95, 454);
  DWINUI::drawIcon(ICON_MaxSpeedZ, 180, 454);
  _drawXYZPosition(true);

  #if HAS_HOTEND
    DWINUI::drawIcon(ICON_HotendTemp, 10, 383);
    DWINUI::drawInt(DWIN_FONT_STAT, hmiData.colorIndicator, hmiData.colorBackground, 3, 28, 384, thermalManager.wholeDegHotend(0));
    DWINUI::drawString(DWIN_FONT_STAT, hmiData.colorIndicator, hmiData.colorBackground, 25 + 3 * STAT_CHR_W + 5, 384, F("/"));
    DWINUI::drawInt(DWIN_FONT_STAT, hmiData.colorIndicator, hmiData.colorBackground, 3, 25 + 4 * STAT_CHR_W + 6, 384, thermalManager.degTargetHotend(0));

    DWINUI::drawIcon(ICON_StepE, 113, 416);
    DWINUI::drawInt(DWIN_FONT_STAT, hmiData.colorIndicator, hmiData.colorBackground, 3, 116 + 2 * STAT_CHR_W, 417, planner.flow_percentage[0]);
    DWINUI::drawString(DWIN_FONT_STAT, hmiData.colorIndicator, hmiData.colorBackground, 116 + 5 * STAT_CHR_W + 2, 417, F("%"));
  #endif

  #if HAS_HEATED_BED
    DWINUI::drawIcon(ICON_SetBedTemp, 10, 416);
    DWINUI::drawInt(DWIN_FONT_STAT, hmiData.colorIndicator, hmiData.colorBackground, 3, 28, 417, thermalManager.wholeDegBed());
    DWINUI::drawString(DWIN_FONT_STAT, hmiData.colorIndicator, hmiData.colorBackground, 25 + 3 * STAT_CHR_W + 5, 417, F("/"));
    DWINUI::drawInt(DWIN_FONT_STAT, hmiData.colorIndicator, hmiData.colorBackground, 3, 25 + 4 * STAT_CHR_W + 6, 417, thermalManager.degTargetBed());
  #endif

  DWINUI::drawIcon(ICON_Speed, 113, 383);
  DWINUI::drawInt(DWIN_FONT_STAT, hmiData.colorIndicator, hmiData.colorBackground, 3, 116 + 2 * STAT_CHR_W, 384, feedrate_percentage);
  IF_DISABLED(SHOW_SPEED_IND, DWINUI::drawString(DWIN_FONT_STAT, hmiData.colorIndicator, hmiData.colorBackground, 116 + 5 * STAT_CHR_W + 2, 384, F("%")));

  #if HAS_FAN
    DWINUI::drawIcon(ICON_FanSpeed, 187, 383);
    DWINUI::drawInt(DWIN_FONT_STAT, hmiData.colorIndicator, hmiData.colorBackground, 3, 195 + 2 * STAT_CHR_W, 384, thermalManager.fan_speed[0]);
  #endif

  #if HAS_ZOFFSET_ITEM
    DWINUI::drawIcon(planner.leveling_active ? ICON_SetZOffset : ICON_Zoffset, 187, 416);
    DWINUI::drawSignedFloat(DWIN_FONT_STAT, hmiData.colorIndicator,  hmiData.colorBackground, 2, 2, 204, 417, BABY_Z_VAR);
  #endif
}

void drawInfoMenu() {
  DWINUI::clearMainArea();
  if (hmiIsChinese())
    title.frameCopy(30, 17, 28, 13);                      // "Info"
  else
    title.showCaption(GET_TEXT_F(MSG_INFO_SCREEN));
  drawMenuLine(0, ICON_Back, GET_TEXT_F(MSG_BACK), false, true);

  if (hmiIsChinese()) {
    dwinFrameAreaCopy(1, 197, 149, 252, 161, 108, 102);   // "Size"
    dwinFrameAreaCopy(1,   1, 164,  56, 176, 108, 175);   // "Firmware Version"
    dwinFrameAreaCopy(1,  58, 164, 113, 176, 105, 248);   // "Contact Details"
    DWINUI::drawCenteredString(268, F(CORP_WEBSITE));
  }
  else {
    DWINUI::drawCenteredString(102, F("Size"));
    DWINUI::drawCenteredString(175, F("Firmware version"));
    DWINUI::drawCenteredString(248, F("Build Datetime"));
    DWINUI::drawCenteredString(268, F(STRING_DISTRIBUTION_DATE));
  }
  DWINUI::drawCenteredString(122, F(MACHINE_SIZE));
  DWINUI::drawCenteredString(195, F(SHORT_BUILD_VERSION));

  for (uint8_t i = 0; i < 3; ++i) {
    DWINUI::drawIcon(ICON_PrintSize + i, ICOX, 99 + i * 73);
    dwinDrawHLine(hmiData.colorSplitLine, 16, MBASE(2) + i * 73, 240);
  }
}

// Main Process
void hmiMainMenu() {
  EncoderState encoder_diffState = get_encoder_state();
  if (encoder_diffState == ENCODER_DIFF_NO) return;

  if (encoder_diffState == ENCODER_DIFF_CW) {
    if (select_page.inc(PAGE_COUNT)) {
      switch (select_page.now) {
        case PAGE_PRINT: ICON_Print(); break;
        case PAGE_PREPARE: ICON_Print(); ICON_Prepare(); break;
        case PAGE_CONTROL: ICON_Prepare(); ICON_Control(); break;
        case PAGE_LEVEL: ICON_Control(); ICON_LvlSettings(); break;
      }
    }
  }
  else if (encoder_diffState == ENCODER_DIFF_CCW) {
    if (select_page.dec()) {
      switch (select_page.now) {
        case PAGE_PRINT: ICON_Print(); ICON_Prepare(); break;
        case PAGE_PREPARE: ICON_Prepare(); ICON_Control(); break;
        case PAGE_CONTROL: ICON_Control(); ICON_LvlSettings(); break;
        case PAGE_LEVEL: ICON_LvlSettings(); break;
      }
    }
  }
  else if (encoder_diffState == ENCODER_DIFF_ENTER) {
    switch (select_page.now) {
      case PAGE_PRINT:
        if (hmiData.mediaAutoMount) {
          card.mount();
          safe_delay(800);
        }
        drawPrintFileMenu();
        break;
      case PAGE_PREPARE: drawPrepareMenu(); break;
      case PAGE_CONTROL: drawControlMenu(); break;
      case PAGE_LEVEL: drawLevelMenu(); break;
    }
  }
  dwinUpdateLCD();
}

// Pause or Stop popup
void onClickPauseOrStop() {
  switch (select_print.now) {
    case PRINT_PAUSE_RESUME: if (hmiFlag.select_flag) ExtUI::pausePrint(); break; // Confirm pause
    case PRINT_STOP: if (hmiFlag.select_flag) ExtUI::stopPrint(); break; // Stop confirmed then abort print
    default: break;
  }
  return gotoPrintProcess();
}

// Printing
void hmiPrinting() {
  EncoderState encoder_diffState = get_encoder_state();
  if (encoder_diffState == ENCODER_DIFF_NO) return;
  // Avoid flicker by updating only the previous menu
  if (encoder_diffState == ENCODER_DIFF_CW) {
    if (select_print.inc(PRINT_COUNT)) {
      switch (select_print.now) {
        case PRINT_SETUP: ICON_Tune(); break;
        case PRINT_PAUSE_RESUME: ICON_Tune(); ICON_ResumeOrPause(); break;
        case PRINT_STOP: ICON_ResumeOrPause(); ICON_Stop(); break;
      }
    }
  }
  else if (encoder_diffState == ENCODER_DIFF_CCW) {
    if (select_print.dec()) {
      switch (select_print.now) {
        case PRINT_SETUP: ICON_Tune(); ICON_ResumeOrPause(); break;
        case PRINT_PAUSE_RESUME: ICON_ResumeOrPause(); ICON_Stop(); break;
        case PRINT_STOP: ICON_Stop(); break;
      }
    }
  }
  else if (encoder_diffState == ENCODER_DIFF_ENTER) {
    switch (select_print.now) {
      case PRINT_SETUP: drawTuneMenu(); break;
      case PRINT_PAUSE_RESUME:
        if (printingIsPaused()) {  // If printer is already in pause
          ExtUI::resumePrint();
          break;
        }
        else
          return gotoPopup(popupPauseOrStop, onClickPauseOrStop);
      case PRINT_STOP:
        return gotoPopup(popupPauseOrStop, onClickPauseOrStop);
      default: break;
    }
  }
  dwinUpdateLCD();
}

#include "../../../libs/buzzer.h"

void drawMainArea() {
  switch (checkkey) {
    case ID_MainMenu:         drawMainMenu(); break;
    case ID_PrintProcess:     drawPrintProcess(); break;
    case ID_PrintDone:        drawPrintDone(); break;
    #if HAS_ESDIAG
      case ID_ESDiagProcess:  drawEndStopDiag(); break;
    #endif
    #if ENABLED(PROUI_ITEM_PLOT)
      case ID_PlotProcess:
        switch (hmiValue.tempControl) {
          #if ENABLED(PIDTEMP)
            case PIDTEMP_START: drawHPlot(); break;
          #endif
          #if ENABLED(PIDTEMPBED)
            case PIDTEMPBED_START: drawBPlot(); break;
          #endif
          #if ENABLED(PIDTEMPCHAMBER)
            case PIDTEMPCHAMBER_START: drawCPlot(); break;
          #endif
        } break;
    #endif
    case ID_Popup:            popupDraw(); break;
    #if HAS_LOCKSCREEN
      case ID_Locked:         lockScreen.draw(); break;
    #endif
    case ID_Menu:
    case ID_SetInt:
    case ID_SetPInt:
    case ID_SetIntNoDraw:
    case ID_SetFloat:
    case ID_SetPFloat:        redrawMenu(true); break;
    default: break;
  }
}

void hmiWaitForUser() {
  EncoderState encoder_diffState = get_encoder_state();
  if (encoder_diffState != ENCODER_DIFF_NO && !ui.backlight) {
    if (checkkey == ID_WaitResponse) hmiReturnScreen();
    return ui.refresh_brightness();
  }
  if (!wait_for_user) {
    switch (checkkey) {
      case ID_PrintDone: select_page.reset(); gotoMainMenu(); break;
      case ID_Leveling:
        hmiFlag.cancel_lev = 1;
        dwinDrawStatusLine("Canceling auto leveling...");
        dwinUpdateLCD();
      case ID_NothingToDo:
        break;
      default: hmiReturnScreen(); break;
    }
  }
}

void hmiInit() {
  #if ENABLED(SHOW_BOOTSCREEN)
    #ifndef BOOTSCREEN_TIMEOUT
      #define BOOTSCREEN_TIMEOUT 1100
    #endif
    DWINUI::drawBox(1, COLOR_BLACK, { 5, 220, DWIN_WIDTH - 5, DWINUI::fontHeight() });
    DWINUI::drawCenteredString(COLOR_WHITE, 220, F("ProUI starting up "));
    for (uint16_t t = 15; t < 257; t += 11) {
      DWINUI::drawIcon(ICON_Bar, 15, 260);
      dwinDrawRectangle(1, hmiData.colorBackground, t, 260, 257, 280);
      dwinUpdateLCD();
      safe_delay((BOOTSCREEN_TIMEOUT) / 22);
    }
  #endif
  hmiSetLanguage();
}

void eachMomentUpdate() {
  static millis_t next_var_update_ms = 0, next_rts_update_ms = 0, next_status_update_ms = 0;
  const millis_t ms = millis();

  #if HAS_BACKLIGHT_TIMEOUT
    if (ui.backlight_off_ms && ELAPSED(ms, ui.backlight_off_ms)) {
      turnOffBacklight(); // Backlight off
      ui.backlight_off_ms = 0;
    }
  #endif

  if (ELAPSED(ms, next_var_update_ms)) {
    next_var_update_ms = ms + DWIN_VAR_UPDATE_INTERVAL;
    blink = !blink;
    updateVariable();
    #if HAS_ESDIAG
      if (checkkey == ID_ESDiagProcess) esDiag.update();
    #endif
    #if PROUI_TUNING_GRAPH
      if (checkkey == ID_PIDProcess) {
        TERN_(PIDTEMP, if (hmiValue.tempControl == PIDTEMP_START) plot.update(thermalManager.wholeDegHotend(0)));
        TERN_(PIDTEMPBED, if (hmiValue.tempControl == PIDTEMPBED_START) plot.update(thermalManager.wholeDegBed()));
        TERN_(PIDTEMPCHAMBER, if (hmiValue.tempControl == PIDTEMPCHAMBER_START) plot.update(thermalManager.wholeDegChamber()));
      }
      TERN_(MPCTEMP, if (checkkey == ID_MPCProcess) plot.update(thermalManager.wholeDegHotend(0)));
      #if ENABLED(PROUI_ITEM_PLOT)
        if (checkkey == ID_PlotProcess) {
          TERN_(PIDTEMP, if (hmiValue.tempControl == PIDTEMP_START) { plot.update(thermalManager.wholeDegHotend(0)); })
          TERN_(PIDTEMPBED, if (hmiValue.tempControl == PIDTEMPBED_START) { plot.update(thermalManager.wholeDegBed()); })
          TERN_(PIDTEMPCHAMBER, if (hmiValue.tempControl == PIDTEMPCHAMBER_START) { plot.update(thermalManager.wholeDegChamber()); })
          TERN_(MPCTEMP, if (hmiValue.tempControl == MPC_STARTED) { plot.update(thermalManager.wholeDegHotend(0)); })
          if (hmiFlag.abort_flag || hmiFlag.pause_flag || print_job_timer.isPaused()) {
            hmiReturnScreen();
          }
        }
      #endif
    #endif
  }

  #if HAS_STATUS_MESSAGE_TIMEOUT
    bool did_expire = ui.status_reset_callback && (*ui.status_reset_callback)();
    did_expire |= ui.status_message_expire_ms && ELAPSED(ms, ui.status_message_expire_ms);
    if (did_expire) ui.reset_status();
  #endif

  if (ELAPSED(ms, next_status_update_ms)) {
    next_status_update_ms = ms + DWIN_VAR_UPDATE_INTERVAL;
    dwinDrawStatusMessage();
    #if ENABLED(SCROLL_LONG_FILENAMES)
      if (isMenu(fileMenu)) fileMenuIdle();
    #endif
  }

  if (!PENDING(ms, next_rts_update_ms)) {
    next_rts_update_ms = ms + DWIN_UPDATE_INTERVAL;

    if ((isPrinting() != hmiFlag.printing_flag) && !hmiFlag.home_flag) {
      hmiFlag.printing_flag = isPrinting();
      if (hmiFlag.printing_flag)
        dwinPrintStarted();
      else if (hmiFlag.abort_flag)
        dwinPrintAborted();
      else
        dwinPrintFinished();
    }

    if ((hmiFlag.pause_flag != printingIsPaused()) && !hmiFlag.home_flag) {
      hmiFlag.pause_flag = printingIsPaused();
      if (hmiFlag.pause_flag)
        dwinPrintPause();
      else if (hmiFlag.abort_flag)
        dwinPrintAborted();
      else
        dwinPrintResume();
    }

    if (checkkey == ID_PrintProcess) { // Print process

      // Progress percent
      static uint8_t _percent_done = 255;
      if (_percent_done != ui.get_progress_percent()) {
        _percent_done = ui.get_progress_percent();
        drawPrintProgressBar();
      }

      // Remaining time
      #if ENABLED(SHOW_REMAINING_TIME)
        if (_remain_time != ui.get_remaining_time()) {
          _remain_time = ui.get_remaining_time();
          drawPrintProgressRemain();
        }
      #endif

      // Elapsed print time
      static uint16_t _printtime = 0;
      const uint16_t min = (print_job_timer.duration() % 3600) / 60;
      if (_printtime != min) { // 1 minute update
        _printtime = min;
        drawPrintProgressElapsed();
      }
    }
    #if HAS_PLR_UI_FLAG
      else if (DWIN_lcd_sd_status && recovery.ui_flag_resume) { // Resume interrupted print
        return gotoPowerLossRecovery();
      }
    #endif

    dwinUpdateLCD();
  }
}

#if ENABLED(POWER_LOSS_RECOVERY)

  void popupPowerLossRecovery() {
    DWINUI::clearMainArea();
    drawPopupBkgd();
    if (hmiIsChinese()) {
      dwinFrameAreaCopy(1, 160, 338, 235, 354, 98, 115);
      dwinFrameAreaCopy(1, 103, 321, 271, 335, 52, 167);
      DWINUI::drawIconWB(ICON_Cancel_C,    26, 280);
      DWINUI::drawIconWB(ICON_Continue_C, 146, 280);
    }
    else {
      DWINUI::drawCenteredString(hmiData.colorPopupTxt, 70, GET_TEXT_F(MSG_OUTAGE_RECOVERY));
      DWINUI::drawCenteredString(hmiData.colorPopupTxt, 147, F("It looks like the last"));
      DWINUI::drawCenteredString(hmiData.colorPopupTxt, 167, F("file was interrupted."));
      DWINUI::drawButton(BTN_Cancel,    26, 280);
      DWINUI::drawButton(BTN_Continue, 146, 280);
    }
    MediaFile *dir = nullptr;
    const char * const filename = card.diveToFile(true, dir, recovery.info.sd_filename);
    card.selectFileByName(filename);
    DWINUI::drawCenteredString(hmiData.colorPopupTxt, 207, card.longest_filename());
    dwinPrintHeader(card.longest_filename()); // Save filename
    drawSelectHighlight(hmiFlag.select_flag);
    dwinUpdateLCD();
  }

  void onClickPowerLossRecovery() {
    if (hmiFlag.select_flag) {
      queue.inject(F("M1000C"));
      select_page.reset();
      return gotoMainMenu();
    }
    else {
      hmiSaveProcessID(ID_NothingToDo);
      select_print.set(PRINT_SETUP);
      queue.inject(F("M1000"));
    }
  }

  void gotoPowerLossRecovery() {
    recovery.ui_flag_resume = false;
    LCD_MESSAGE(MSG_CONTINUE_PRINT_JOB);
    gotoPopup(popupPowerLossRecovery, onClickPowerLossRecovery);
  }

#endif // POWER_LOSS_RECOVERY

void dwinHandleScreen() {
  switch (checkkey) {
    case ID_MainMenu:     hmiMainMenu(); break;
    case ID_Menu:         hmiMenu(); break;
    case ID_SetInt:       hmiSetDraw(); break;
    case ID_SetFloat:     hmiSetDraw(); break;
    case ID_SetPInt:      hmiSetPInt(); break;
    case ID_SetPFloat:    hmiSetPFloat(); break;
    case ID_SetIntNoDraw: hmiSetNoDraw(); break;
    case ID_PrintProcess: hmiPrinting(); break;
    case ID_Popup:        hmiPopup(); break;
    #if HAS_LOCKSCREEN
      case ID_Locked: hmiLockScreen(); break;
    #endif
    TERN_(HAS_ESDIAG, case ID_ESDiagProcess:)
    TERN_(PROUI_ITEM_PLOT, case ID_PlotProcess:)
    case ID_PrintDone:
    case ID_WaitResponse: hmiWaitForUser(); break;

    TERN_(HAS_BED_PROBE, case ID_Leveling:)
    case ID_Homing:
    TERN_(HAS_PID_HEATING, case ID_PIDProcess:)
    TERN_(MPCTEMP, case ID_MPCProcess:)
    case ID_NothingToDo:
    default: break;
  }
}

bool idIsPopUp() {    // If ID is popup...
  switch (checkkey) {
    TERN_(HAS_BED_PROBE, case ID_Leveling:)
    TERN_(HAS_ESDIAG, case ID_ESDiagProcess:)
    case ID_NothingToDo:
    case ID_WaitResponse:
    case ID_Popup:
    case ID_Homing:
    TERN_(HAS_PID_HEATING, case ID_PIDProcess:)
    TERN_(MPCTEMP, case ID_MPCProcess:)
    TERN_(PROUI_ITEM_PLOT, case ID_PlotProcess:)
      return true;
    default: break;
  }
  return false;
}

void hmiSaveProcessID(const uint8_t id) {
  if (checkkey == id) return;
  if (!idIsPopUp()) last_checkkey = checkkey; // If previous is not a popup
  checkkey = id;
  switch (id) {
    case ID_Popup:
    case ID_WaitResponse:
    case ID_PrintDone:
    TERN_(HAS_BED_PROBE, case ID_Leveling:)
    TERN_(HAS_ESDIAG, case ID_ESDiagProcess:)
    TERN_(PROUI_ITEM_PLOT, case ID_PlotProcess:)
      wait_for_user = true;
    default: break;
  }
}

void hmiReturnScreen() {
  checkkey = last_checkkey;
  wait_for_user = false;
  drawMainArea();
}

void dwinHomingStart() {
  hmiFlag.home_flag = true;
  if (checkkey != ID_NothingToDo) { hmiSaveProcessID(ID_Homing); }
  title.showCaption(GET_TEXT_F(MSG_HOMING));
  #if ANY(TJC_DISPLAY, DACAI_DISPLAY)
    dwinShowPopup(ICON_BLTouch, GET_TEXT_F(MSG_HOMING), GET_TEXT_F(MSG_PLEASE_WAIT));
  #else
    dwinShowPopup(ICON_Printer_0, GET_TEXT_F(MSG_HOMING), GET_TEXT_F(MSG_PLEASE_WAIT));
  #endif
}

void dwinHomingDone() {
  hmiFlag.home_flag = false;
  if (last_checkkey == ID_PrintDone)
    gotoPrintDone();
  else if (checkkey != ID_NothingToDo) { hmiReturnScreen(); }
}

#if HAS_LEVELING
  void dwinLevelingStart() {
    #if HAS_BED_PROBE
      hmiFlag.cancel_lev = 0;
      hmiSaveProcessID(ID_Leveling);
      title.showCaption(GET_TEXT_F(MSG_BED_LEVELING));
      #if ENABLED(AUTO_BED_LEVELING_UBL)
        meshViewer.drawMeshGrid(GRID_MAX_POINTS_X, GRID_MAX_POINTS_Y);
        DWINUI::drawButton(BTN_Cancel, 86, 305);
      #else
        dwinShowPopup(ICON_AutoLeveling, GET_TEXT_F(MSG_BED_LEVELING), GET_TEXT_F(MSG_PLEASE_WAIT));
      #endif
    #elif ENABLED(MESH_BED_LEVELING)
      drawManualMeshMenu();
    #endif
    #if ALL(AUTO_BED_LEVELING_UBL, PREHEAT_BEFORE_LEVELING)
      if (!DEBUGGING(DRYRUN)) probe.preheat_for_probing(LEVELING_NOZZLE_TEMP, hmiData.bedLevT);
    #endif
  }

  #if ALL(HAS_MESH, HAS_BED_PROBE)
    void dwinLevelingDone() {
        if (hmiFlag.cancel_lev) {
          probe.stow();
          reset_bed_level();
          hmiReturnScreen();
          dwinUpdateLCD();
          ui.set_status(F("Mesh was cancelled"));
        }
        else {
          gotoMeshViewer(true);
        }
    }
  #endif
#endif // HAS_LEVELING

#if HAS_MESH
  void dwinMeshUpdate(const int8_t cpos, const int8_t tpos, const_float_t zval) {
    ui.set_status(
      &MString<32>(GET_TEXT_F(MSG_PROBING_POINT), ' ', cpos, '/', tpos, F(" Z="), p_float_t(zval, 2))
    );
  }
#endif

// PID/MPC process

#if PROUI_TUNING_GRAPH

  #include "plot.h"

  celsius_t _maxtemp, _target;
  void dwinDrawPIDMPCPopup() {
    constexpr frame_rect_t gfrm = { 30, 150, DWIN_WIDTH - 60, 160 };
    DWINUI::clearMainArea();
    drawPopupBkgd();

    switch (hmiValue.tempControl) {
      default: return;
      #if ENABLED(MPC_AUTOTUNE)
        case MPC_STARTED:
          DWINUI::drawCenteredString(hmiData.colorPopupTxt, 70, GET_TEXT_F(MSG_MPC_AUTOTUNE));
          DWINUI::drawString(hmiData.colorPopupTxt, gfrm.x, gfrm.y - DWINUI::fontHeight() - 4, F("MPC target:     Celsius"));
          DWINUI::drawCenteredString(hmiData.colorPopupTxt, 92, GET_TEXT_F(MSG_PID_FOR_NOZZLE));
          _maxtemp = thermalManager.hotend_maxtemp[0];
          _target = 200;
          break;
      #endif
      #if ENABLED(PIDTEMP)
        case PIDTEMP_START:
          DWINUI::drawCenteredString(hmiData.colorPopupTxt, 70, GET_TEXT_F(MSG_PID_AUTOTUNE));
          DWINUI::drawString(hmiData.colorPopupTxt, gfrm.x, gfrm.y - DWINUI::fontHeight() - 4, F("PID target:     Celsius"));
          DWINUI::drawCenteredString(hmiData.colorPopupTxt, 92, GET_TEXT_F(MSG_PID_FOR_NOZZLE));
          _maxtemp = thermalManager.hotend_maxtemp[0];
          _target = hmiData.hotendPIDT;
          break;
      #endif
      #if ENABLED(PIDTEMPBED)
        case PIDTEMPBED_START:
          DWINUI::drawCenteredString(hmiData.colorPopupTxt, 70, GET_TEXT_F(MSG_PID_AUTOTUNE));
          DWINUI::drawString(hmiData.colorPopupTxt, gfrm.x, gfrm.y - DWINUI::fontHeight() - 4, F("PID target:     Celsius"));
          DWINUI::drawCenteredString(hmiData.colorPopupTxt, 92, GET_TEXT_F(MSG_PID_FOR_BED));
          _maxtemp = BED_MAXTEMP;
          _target = hmiData.bedPIDT;
          break;
      #endif
      #if ENABLED(PIDTEMPCHAMBER)
        case PIDTEMPCHAMBER_START:
          DWINUI::drawCenteredString(hmiData.colorPopupTxt, 70, GET_TEXT_F(MSG_PID_AUTOTUNE));
          DWINUI::drawString(hmiData.colorPopupTxt, gfrm.x, gfrm.y - DWINUI::fontHeight() - 4, F("PID target:     Celsius"));
          DWINUI::drawCenteredString(hmiData.colorPopupTxt, 92, GET_TEXT_F(MSG_PID_FOR_CHAMBER));
          _maxtemp = CHAMBER_MAXTEMP;
          _target = hmiData.chamberPIDT;
          break;
      #endif
    }

    plot.draw(gfrm, _maxtemp, _target);
    DWINUI::drawInt(false, 2, hmiData.colorStatusTxt, hmiData.colorPopupTxt, 3, gfrm.x + 92, gfrm.y - DWINUI::fontHeight() - 6, _target);
  }

  // Plot Temperature Graph (PID Tuning Graph)
  #if ENABLED(PROUI_ITEM_PLOT)

    void dwinDrawPlot(tempcontrol_t result) {
      hmiValue.tempControl = result;
      constexpr frame_rect_t gfrm = { 30, 135, DWIN_WIDTH - 60, 160 };
      DWINUI::clearMainArea();
      drawPopupBkgd();
      hmiSaveProcessID(ID_PlotProcess);

      switch (result) {
        #if ENABLED(MPCTEMP)
          case MPC_STARTED:
        #elif ENABLED(PIDTEMP)
          case PIDTEMP_START:
        #endif
            title.showCaption(GET_TEXT_F(MSG_HOTEND_TEMP_GRAPH));
            DWINUI::drawCenteredString(3, hmiData.colorPopupTxt, 75, GET_TEXT_F(MSG_TEMP_NOZZLE));
            _maxtemp = thermalManager.hotend_max_target(0);
            _target = thermalManager.degTargetHotend(0);
            break;
        #if ENABLED(PIDTEMPBED)
          case PIDTEMPBED_START:
            title.showCaption(GET_TEXT_F(MSG_BED_TEMP_GRAPH));
            DWINUI::drawCenteredString(3, hmiData.colorPopupTxt, 75, GET_TEXT_F(MSG_TEMP_BED));
            _maxtemp = BED_MAX_TARGET;
            _target = thermalManager.degTargetBed();
            break;
        #endif
        #if ENABLED(PIDTEMPCHAMBER)
          case PIDTEMPCHAMBER_START:
            title.showCaption(GET_TEXT_F(MSG_CHAMBER_TEMP_GRAPH));
            DWINUI::drawCenteredString(3, hmiData.colorPopupTxt, 75, GET_TEXT_F(MSG_TEMP_CHAMBER));
            _maxtemp = CHAMBER_MAX_TARGET;
            _target = thermalManager.degTargetChamber();
            break;
        #endif
        default: break;
      }

      dwinDrawString(false, 2, hmiData.colorPopupTxt, hmiData.colorPopupBg, gfrm.x, gfrm.y - DWINUI::fontHeight() - 4, F("Target:     Celsius"));
      plot.draw(gfrm, _maxtemp, _target);
      DWINUI::drawInt(false, 2, hmiData.colorStatusTxt, hmiData.colorPopupBg, 3, gfrm.x + 80, gfrm.y - DWINUI::fontHeight() - 4, _target);
      DWINUI::drawButton(BTN_Continue, 86, 305);
    }

    void drawHPlot() {
      TERN_(PIDTEMP, dwinDrawPlot(PIDTEMP_START));
      TERN_(MPCTEMP, dwinDrawPlot(MPC_STARTED));
    }
    void drawBPlot() {
      TERN_(PIDTEMPBED, dwinDrawPlot(PIDTEMPBED_START));
    }
    void drawCPlot() {
      TERN_(PIDTEMPCHAMBER, dwinDrawPlot(PIDTEMPCHAMBER_START));
    }

  #endif // PROUI_ITEM_PLOT

#endif // PROUI_TUNING_GRAPH

#if HAS_PID_HEATING

  void dwinStartM303(const int count, const heater_id_t hid, const celsius_t temp) {
    hmiData.pidCycles = count;
    switch (hid) {
      #if ENABLED(PIDTEMP)
        case 0 ... HOTENDS - 1: hmiData.hotendPIDT = temp; break;
      #endif
      #if ENABLED(PIDTEMPBED)
        case H_BED: hmiData.bedPIDT = temp; break;
      #endif
      #if ENABLED(PIDTEMPCHAMBER)
        case H_CHAMBER: hmiData.chamberPIDT = temp; break;
      #endif
      default: break;
    }
  }

  void dwinPIDTuning(tempcontrol_t result) {
    hmiValue.tempControl = result;
    switch (result) {
      #if ENABLED(PIDTEMP)
        case PIDTEMP_START:
          hmiSaveProcessID(ID_PIDProcess);
          #if PROUI_TUNING_GRAPH
            dwinDrawPIDMPCPopup();
          #else
            dwinDrawPopup(ICON_TempTooHigh, GET_TEXT_F(MSG_PID_AUTOTUNE), GET_TEXT_F(MSG_PID_FOR_NOZZLE));
          #endif
          break;
      #endif
      #if ENABLED(PIDTEMPBED)
        case PIDTEMPBED_START:
          hmiSaveProcessID(ID_PIDProcess);
          dwinDrawPopup(ICON_TempTooHigh, GET_TEXT_F(MSG_PID_AUTOTUNE), GET_TEXT_F(MSG_PID_FOR_BED));
          break;
      #endif
      #if ENABLED(PIDTEMPCHAMBER)
        case PIDTEMPCHAMBER_START:
          hmiSaveProcessID(ID_PIDProcess);
          dwinDrawPopup(ICON_TempTooHigh, GET_TEXT_F(MSG_PID_AUTOTUNE), GET_TEXT_F(MSG_PID_FOR_CHAMBER));
          break;
      #endif
      case PID_BAD_HEATER_ID:
        checkkey = last_checkkey;
        dwinPopupConfirm(ICON_TempTooLow, GET_TEXT_F(MSG_PID_AUTOTUNE_FAILED), GET_TEXT_F(MSG_PID_BAD_HEATER_ID));
        break;
      case PID_TUNING_TIMEOUT:
        checkkey = last_checkkey;
        dwinPopupConfirm(ICON_TempTooHigh, GET_TEXT_F(MSG_ERROR), GET_TEXT_F(MSG_PID_TIMEOUT));
        break;
      case PID_TEMP_TOO_HIGH:
        checkkey = last_checkkey;
        dwinPopupConfirm(ICON_TempTooHigh, GET_TEXT_F(MSG_PID_AUTOTUNE_FAILED), GET_TEXT_F(MSG_TEMP_TOO_HIGH));
        break;
      case AUTOTUNE_DONE:
        checkkey = last_checkkey;
        dwinPopupConfirm(ICON_TempTooLow, GET_TEXT_F(MSG_PID_AUTOTUNE), GET_TEXT_F(MSG_BUTTON_DONE));
        break;
      default:
        checkkey = last_checkkey;
        dwinPopupConfirm(ICON_Info_0, GET_TEXT_F(MSG_ERROR), GET_TEXT_F(MSG_STOPPING));
        break;
    }
  }

#endif // HAS_PID_HEATING

#if ENABLED(MPC_AUTOTUNE)

  void dwinMPCTuning(tempcontrol_t result) {
    hmiValue.tempControl = result;
    switch (result) {
      case MPC_STARTED:
        hmiSaveProcessID(ID_MPCProcess);
        #if PROUI_TUNING_GRAPH
          dwinDrawPIDMPCPopup();
        #else
          dwinDrawPopup(ICON_TempTooHigh, GET_TEXT_F(MSG_MPC_AUTOTUNE), F("for Nozzle is running."));
        #endif
        break;
      case MPC_TEMP_ERROR:
        checkkey = last_checkkey;
        dwinPopupConfirm(ICON_TempTooHigh, GET_TEXT_F(MSG_PID_AUTOTUNE_FAILED), F(STR_MPC_TEMPERATURE_ERROR));
        ui.reset_alert_level();
        break;
      case MPC_INTERRUPTED:
        checkkey = last_checkkey;
        dwinPopupConfirm(ICON_TempTooHigh, GET_TEXT_F(MSG_ERROR), F(STR_MPC_AUTOTUNE_INTERRUPTED));
        ui.reset_alert_level();
        break;
      case AUTOTUNE_DONE:
        checkkey = last_checkkey;
        dwinPopupConfirm(ICON_TempTooLow, GET_TEXT_F(MSG_MPC_AUTOTUNE), GET_TEXT_F(MSG_BUTTON_DONE));
        ui.reset_alert_level();
        break;
      default:
        checkkey = last_checkkey;
        ui.reset_alert_level();
        break;
    }
  }

#endif // MPC_AUTOTUNE

// Started a Print Job
void dwinPrintStarted() {
  TERN_(HAS_GCODE_PREVIEW, if (hostPrinting()) preview.invalidate());
  TERN_(SET_PROGRESS_PERCENT, ui.progress_reset());
  TERN_(SET_REMAINING_TIME, ui.reset_remaining_time());
  hmiFlag.pause_flag = false;
  hmiFlag.abort_flag = false;
  select_print.reset();
  gotoPrintProcess();
}

// Pause a print job
void dwinPrintPause() {
  ICON_ResumeOrPause();
}

// Resume print job
void dwinPrintResume() {
  ICON_ResumeOrPause();
  LCD_MESSAGE(MSG_RESUME_PRINT);
}

// Ended print job
void dwinPrintFinished() {
  TERN_(POWER_LOSS_RECOVERY, if (card.isPrinting()) recovery.cancel());
  hmiFlag.abort_flag = false;
  hmiFlag.pause_flag = false;
  wait_for_heatup = false;
  planner.finish_and_disable();
  thermalManager.cooldown();
  gotoPrintDone();
}

// Print was aborted
void dwinPrintAborted() {
  #ifndef EVENT_GCODE_SD_ABORT
    if (all_axes_homed()) {
      queue.inject(
        #if ENABLED(NOZZLE_PARK_FEATURE)
          F("G27")
        #else
          TS(F("G0Z"), float(_MIN(current_position.z + (Z_POST_CLEARANCE), Z_MAX_POS)), F("\nG0F2000Y"), Y_MAX_POS)
        #endif
      );
    }
  #endif
  TERN_(HOST_PROMPT_SUPPORT, hostui.notify(GET_TEXT_F(MSG_PRINT_ABORTED)));
  dwinPrintFinished();
}

#if HAS_FILAMENT_SENSOR
  // Filament Runout process
  void dwinFilamentRunout(const uint8_t extruder) { LCD_MESSAGE(MSG_RUNOUT_SENSOR); }
#endif

void dwinSetColorDefaults() {
  hmiData.colorBackground = defColorBackground;
  hmiData.colorCursor     = defColorCursor;
  hmiData.colorTitleBg    = defColorTitleBg;
  hmiData.colorTitleTxt   = defColorTitleTxt;
  hmiData.colorText       = defColorText;
  hmiData.colorSelected   = defColorSelected;
  hmiData.colorSplitLine  = defColorSplitLine;
  hmiData.colorHighlight  = defColorHighlight;
  hmiData.colorStatusBg   = defColorStatusBg;
  hmiData.colorStatusTxt  = defColorStatusTxt;
  hmiData.colorPopupBg    = defColorPopupBg;
  hmiData.colorPopupTxt   = defColorPopupTxt;
  hmiData.colorAlertBg    = defColorAlertBg;
  hmiData.colorAlertTxt   = defColorAlertTxt;
  hmiData.colorPercentTxt = defColorPercentTxt;
  hmiData.colorBarfill    = defColorBarfill;
  hmiData.colorIndicator  = defColorIndicator;
  hmiData.colorCoordinate = defColorCoordinate;
}

static_assert(ExtUI::eeprom_data_size >= sizeof(hmi_data_t), "Insufficient space in EEPROM for UI parameters");

void dwinSetDataDefaults() {
  dwinSetColorDefaults();
  DWINUI::setColors(hmiData.colorText, hmiData.colorBackground, hmiData.colorStatusBg);
  TERN_(PIDTEMP, hmiData.hotendPIDT = DEF_HOTENDPIDT);
  TERN_(PIDTEMPBED, hmiData.bedPIDT = DEF_BEDPIDT);
  TERN_(HAS_PID_HEATING, hmiData.pidCycles = DEF_PIDCYCLES);
  #if ENABLED(PREVENT_COLD_EXTRUSION)
    hmiData.extMinT = EXTRUDE_MINTEMP;
    applyExtMinT();
  #endif
  TERN_(PREHEAT_BEFORE_LEVELING, hmiData.bedLevT = LEVELING_BED_TEMP);
  TERN_(BAUD_RATE_GCODE, setBaud250K());
  #if ALL(LCD_BED_TRAMMING, HAS_BED_PROBE)
    hmiData.fullManualTramming = DISABLED(BED_TRAMMING_USE_PROBE);
  #endif
  #if ENABLED(PROUI_MEDIASORT)
    hmiData.mediaSort = true;
    card.setSortOn(TERN(SDSORT_REVERSE, AS_REV, AS_FWD));
  #endif
  hmiData.mediaAutoMount = ENABLED(HAS_SD_EXTENDER);
  #if ALL(INDIVIDUAL_AXIS_HOMING_SUBMENU, MESH_BED_LEVELING)
    hmiData.zAfterHoming = DEF_Z_AFTER_HOMING;
  #endif
  #if ALL(LED_CONTROL_MENU, HAS_COLOR_LEDS)
    TERN_(LED_COLOR_PRESETS, leds.set_default());
    applyLEDColor();
  #endif
  TERN_(HAS_GCODE_PREVIEW, hmiData.enablePreview = true);
  #if HAS_BED_PROBE
    IF_DISABLED(BD_SENSOR, hmiData.multiple_probing = MULTIPLE_PROBING);
    hmiData.zprobeFeed = DEF_Z_PROBE_FEEDRATE_SLOW;
  #endif
}

void dwinCopySettingsTo(char * const buff) {
  memcpy(buff, &hmiData, sizeof(hmi_data_t));
}

void dwinCopySettingsFrom(const char * const buff) {
  memcpy(&hmiData, buff, sizeof(hmi_data_t));
  if (hmiData.colorText == hmiData.colorBackground) dwinSetColorDefaults();
  DWINUI::setColors(hmiData.colorText, hmiData.colorBackground, hmiData.colorStatusBg);
  TERN_(PREVENT_COLD_EXTRUSION, applyExtMinT());
  feedrate_percentage = 100;
  TERN_(BAUD_RATE_GCODE, hmiSetBaudRate());
  #if ALL(LED_CONTROL_MENU, HAS_COLOR_LEDS)
    leds.set_color(
      hmiData.ledColor.r,
      hmiData.ledColor.g,
      hmiData.ledColor.b
      OPTARG(HAS_WHITE_LED, hmiData.ledColor.w)
    );
    leds.update();
  #endif
}

// Initialize or re-initialize the LCD
void MarlinUI::init_lcd() {
  delay(750);   // Wait to wakeup screen
  const bool hs = dwinHandshake(); UNUSED(hs);
  dwinFrameSetDir(1);
  dwinJPGCacheTo1(Language_English);
}

void dwinInitScreen() {
  dwinSetColorDefaults();
  hmiInit();   // Draws boot screen
  DWINUI::init();
  DWINUI::setColors(hmiData.colorText, hmiData.colorBackground, hmiData.colorStatusBg);
  DWINUI::onTitleDraw = drawTitle;
  initMenu();
  checkkey = 255;
  hash_changed = true;
  dwinDrawStatusLine();
  dwinDrawDashboard();
  gotoMainMenu();
}

void MarlinUI::update() {
  hmiSDCardUpdate();  // SD card update
  eachMomentUpdate(); // Status update
  dwinHandleScreen(); // Rotary encoder update
}

#if HAS_LCD_BRIGHTNESS
  void MarlinUI::_set_brightness() { dwinLCDBrightness(backlight ? brightness : 0); }
#endif

void MarlinUI::kill_screen(FSTR_P const lcd_error, FSTR_P const) {
  #if ANY(TJC_DISPLAY, DACAI_DISPLAY)
    dwinDrawPopup(ICON_BLTouch, GET_TEXT_F(MSG_PRINTER_KILLED), lcd_error);
  #else
    dwinDrawPopup(ICON_Printer_0, GET_TEXT_F(MSG_PRINTER_KILLED), lcd_error);
  #endif
  DWINUI::drawCenteredString(hmiData.colorPopupTxt, 270, GET_TEXT_F(MSG_TURN_OFF));
  dwinUpdateLCD();
}

void dwinRebootScreen() {
  dwinFrameClear(COLOR_BG_BLACK);
  dwinJPGShowAndCache(0);
  DWINUI::drawCenteredString(COLOR_WHITE, 220, GET_TEXT_F(MSG_PLEASE_WAIT_REBOOT));
  dwinUpdateLCD();
  safe_delay(500);
}

void dwinRedrawDash() {
  hash_changed = true;
  dwinDrawStatusMessage();
  dwinDrawDashboard();
}

void dwinRedrawScreen() {
  drawMainArea();
  dwinRedrawDash();
}

#if ENABLED(ADVANCED_PAUSE_FEATURE)

  void dwinPopupPause(FSTR_P const fmsg, uint8_t button/*=0*/) {
    hmiSaveProcessID(button ? ID_WaitResponse : ID_NothingToDo);
    dwinShowPopup(ICON_Pause_1, GET_TEXT_F(MSG_ADVANCED_PAUSE), fmsg, button);
  }

  void drawPopupFilamentPurge() {
    dwinDrawPopup(ICON_AutoLeveling, GET_TEXT_F(MSG_ADVANCED_PAUSE), GET_TEXT_F(MSG_FILAMENT_CHANGE_PURGE_CONTINUE));
    DWINUI::drawButton(BTN_Purge, 26, 280);
    DWINUI::drawButton(BTN_Continue, 146, 280);
    drawSelectHighlight(true);
  }

  void onClickFilamentPurge() {
    if (hmiFlag.select_flag)
      pause_menu_response = PAUSE_RESPONSE_EXTRUDE_MORE;  // "Purge More" button
    else {
      hmiSaveProcessID(ID_NothingToDo);
      pause_menu_response = PAUSE_RESPONSE_RESUME_PRINT;  // "Continue" button
    }
  }

  void gotoFilamentPurge() {
    pause_menu_response = PAUSE_RESPONSE_WAIT_FOR;
    gotoPopup(drawPopupFilamentPurge, onClickFilamentPurge);
  }

#endif // ADVANCED_PAUSE_FEATURE

#if HAS_MESH
  void dwinMeshViewer() {
    if (!leveling_is_valid())
      dwinPopupContinue(ICON_Leveling_1, GET_TEXT_F(MSG_MESH_VIEWER), GET_TEXT_F(MSG_NO_VALID_MESH));
    else {
      hmiSaveProcessID(ID_WaitResponse);
      meshViewer.draw();
    }
  }
#endif

#if HAS_LOCKSCREEN

  void dwinLockScreen() {
    if (checkkey != ID_Locked) {
      lockScreen.rprocess = checkkey;
      checkkey = ID_Locked;
      lockScreen.init();
    }
  }

  void dwinUnLockScreen() {
    if (checkkey == ID_Locked) {
      checkkey = lockScreen.rprocess;
      drawMainArea();
    }
  }

  void hmiLockScreen() {
    EncoderState encoder_diffState = get_encoder_state();
    if (encoder_diffState == ENCODER_DIFF_NO) return;
    lockScreen.onEncoder(encoder_diffState);
    if (lockScreen.isUnlocked()) dwinUnLockScreen();
  }

#endif // HAS_LOCKSCREEN

#if HAS_GCODE_PREVIEW

  void setPreview() { toggleCheckboxLine(hmiData.enablePreview); }

  void onClickConfirmToPrint() {
    dwinResetStatusLine();
    if (hmiFlag.select_flag) {     // Confirm
      gotoMainMenu();
      return card.openAndPrintFile(card.filename);
    }
    else
      hmiReturnScreen();
  }

#endif // HAS_GCODE_PREVIEW

void gotoConfirmToPrint() {
  #if HAS_GCODE_PREVIEW
    if (hmiData.enablePreview) return gotoPopup(preview.drawFromSD, onClickConfirmToPrint);
  #endif
  card.openAndPrintFile(card.filename); // Direct print SD file
}

#if HAS_ESDIAG
  void drawEndStopDiag() {
    hmiSaveProcessID(ID_ESDiagProcess);
    esDiag.draw();
  }
#endif

//=============================================================================
// MENU SUBSYSTEM
//=============================================================================

// Tool functions

#if ENABLED(EEPROM_SETTINGS)

  void writeEEPROM() {
    dwinDrawStatusLine(GET_TEXT_F(MSG_STORE_EEPROM));
    dwinUpdateLCD();
    DONE_BUZZ(settings.save());
  }

  void readEEPROM() {
    const bool success = settings.load();
    dwinRedrawScreen();
    DONE_BUZZ(success);
  }

  void resetEEPROM() {
    settings.reset();
    dwinRedrawScreen();
    DONE_BUZZ(true);
  }

  #if HAS_MESH
    void saveMesh() { TERN(AUTO_BED_LEVELING_UBL, ublMeshSave(), writeEEPROM()); }
  #endif

#endif // EEPROM_SETTINGS

// Reset Printer
void rebootPrinter() {
  wait_for_heatup = wait_for_user = false;    // Stop waiting for heating/user
  thermalManager.disable_all_heaters();
  planner.finish_and_disable();
  dwinRebootScreen();
  hal.reboot();
}

void gotoInfoMenu() {
  drawInfoMenu();
  dwinUpdateLCD();
  hmiSaveProcessID(ID_WaitResponse);
}

void disableMotors() { queue.inject(F("M84")); }

void autoHome() { queue.inject_P(G28_STR); }

#if ENABLED(INDIVIDUAL_AXIS_HOMING_SUBMENU)
  void homeX() { queue.inject(F("G28X")); }
  void homeY() { queue.inject(F("G28Y")); }
  void homeZ() { queue.inject(F("G28Z")); }
  #if ALL(INDIVIDUAL_AXIS_HOMING_SUBMENU, MESH_BED_LEVELING)
    void applyZAfterHoming() { hmiData.zAfterHoming = menuData.value; };
    void setZAfterHoming() { setIntOnClick(0, 20, hmiData.zAfterHoming, applyZAfterHoming); }
  #endif
#endif

#if HAS_ZOFFSET_ITEM

  void applyZOffset() { TERN_(EEPROM_SETTINGS, settings.save()); }
  void liveZOffset() {
    #if ANY(BABYSTEP_ZPROBE_OFFSET, JUST_BABYSTEP)
      const_float_t step_zoffset = round((menuData.value / 100.0f) * planner.settings.axis_steps_per_mm[Z_AXIS]) - babystep.accum;
      if (BABYSTEP_ALLOWED()) babystep.add_steps(Z_AXIS, step_zoffset);
    #endif
  }
  void setZOffset() {
    #if ANY(BABYSTEP_ZPROBE_OFFSET, JUST_BABYSTEP)
      babystep.accum = round(planner.settings.axis_steps_per_mm[Z_AXIS] * BABY_Z_VAR);
    #endif
    setPFloatOnClick(PROBE_OFFSET_ZMIN, PROBE_OFFSET_ZMAX, 2, applyZOffset, liveZOffset);
  }

  void setMoveZto0() {
    #if ENABLED(Z_SAFE_HOMING)
      gcode.process_subcommands_now(MString<54>(F("G28XYO\nG28Z\nG0F5000X"), Z_SAFE_HOMING_X_POINT, F("Y"), Z_SAFE_HOMING_Y_POINT, F("\nG0Z0F300\nM400")));
    #else
      TERN_(HAS_LEVELING, set_bed_leveling_enabled(false));
      gcode.process_subcommands_now(F("G28Z\nG0Z0F300\nM400"));
    #endif
    ui.reset_status();
    DONE_BUZZ(true);
  }

  #if !HAS_BED_PROBE
    void homeZAndDisable() {
      setMoveZto0();
      disableMotors();
    }
  #endif

#endif // HAS_ZOFFSET_ITEM

#if HAS_PREHEAT
  #define _doPreheat(N) void DoPreheat##N() { ui.preheat_all(N-1); }\
                        void DoPreheatHotend##N() { ui.preheat_hotend(N-1); }
  REPEAT_1(PREHEAT_COUNT, _doPreheat)
#endif

void doCoolDown() { thermalManager.cooldown(); }

void setLanguage() {
  hmiToggleLanguage();
  currentMenu = nullptr;  // Invalidate menu to full redraw
  drawPrepareMenu();
}

bool enableLiveMove = false;
void setLiveMove() { toggleCheckboxLine(enableLiveMove); }
void axisMove(AxisEnum axis) {
  #if HAS_HOTEND
    if (axis == E_AXIS && thermalManager.tooColdToExtrude(0)) {
      gcode.process_subcommands_now(F("G92E0"));  // Reset extruder position
      return dwinPopupConfirm(ICON_TempTooLow, GET_TEXT_F(MSG_HOTEND_TOO_COLD), GET_TEXT_F(MSG_PLEASE_PREHEAT));
    }
  #endif
  planner.synchronize();
  if (!planner.is_full()) planner.buffer_line(current_position, manual_feedrate_mm_s[axis]);
}
void liveMove() {
  if (!enableLiveMove) return;
  *menuData.floatPtr = menuData.value / MINUNITMULT;
  axisMove(hmiValue.axis);
}
void applyMove() {
  if (enableLiveMove) return;
  axisMove(hmiValue.axis);
}

void setMoveX() { hmiValue.axis = X_AXIS; setPFloatOnClick(X_MIN_POS, X_MAX_POS, UNITFDIGITS, applyMove, liveMove); }
void setMoveY() { hmiValue.axis = Y_AXIS; setPFloatOnClick(Y_MIN_POS, Y_MAX_POS, UNITFDIGITS, applyMove, liveMove); }
void setMoveZ() { hmiValue.axis = Z_AXIS; setPFloatOnClick(Z_MIN_POS, Z_MAX_POS, UNITFDIGITS, applyMove, liveMove); }

#if HAS_HOTEND
  void setMoveE() {
    const float e_min = current_position.e - (EXTRUDE_MAXLENGTH),
                e_max = current_position.e + (EXTRUDE_MAXLENGTH);
    hmiValue.axis = E_AXIS; setPFloatOnClick(e_min, e_max, UNITFDIGITS, applyMove, liveMove);
  }
#endif

#if ENABLED(POWER_LOSS_RECOVERY)
  void setPwrLossr() {
    toggleCheckboxLine(recovery.enabled);
    recovery.changed();
  }
#endif

#if ENABLED(BAUD_RATE_GCODE)
  void hmiSetBaudRate() { hmiData.baud115K ? setBaud115K() : setBaud250K(); }
  void setBaudRate() {
    hmiData.baud115K ^= true;
    hmiSetBaudRate();
    drawCheckboxLine(currentMenu->line(), hmiData.baud115K);
    dwinUpdateLCD();
  }
  void setBaud115K() { queue.inject(F("M575 P0 B115200")); hmiData.baud115K = true; }
  void setBaud250K() { queue.inject(F("M575 P0 B250000")); hmiData.baud115K = false; }
#endif

#if HAS_LCD_BRIGHTNESS
  void applyBrightness() { ui.set_brightness(menuData.value); }
  void liveBrightness() { dwinLCDBrightness(menuData.value); }
  void setBrightness() { setIntOnClick(LCD_BRIGHTNESS_MIN, LCD_BRIGHTNESS_MAX, ui.brightness, applyBrightness, liveBrightness); }
  void turnOffBacklight() { hmiSaveProcessID(ID_WaitResponse); ui.set_brightness(0); dwinRedrawScreen(); }
#endif

#if ENABLED(CASE_LIGHT_MENU)
  void setCaseLight() {
    toggleCheckboxLine(caselight.on);
    caselight.update_enabled();
  }
  #if CASELIGHT_USES_BRIGHTNESS
    bool enableLiveCaseLightBrightness = true;
    void liveCaseLightBrightness() { caselight.brightness = menuData.value; caselight.update_brightness(); }
    void setCaseLightBrightness() { setIntOnClick(0, 255, caselight.brightness, liveCaseLightBrightness, enableLiveCaseLightBrightness ? liveCaseLightBrightness : nullptr); }
  #endif
#endif

#if ENABLED(LED_CONTROL_MENU)
  #if !ALL(CASE_LIGHT_MENU, CASE_LIGHT_USE_NEOPIXEL)
    void setLedStatus() {
      leds.toggle();
      showCheckboxLine(leds.lights_on);
    }
  #endif
  #if HAS_COLOR_LEDS
    bool enableLiveLedColor = true;
    void applyLEDColor() {
      hmiData.ledColor = LEDColor( {leds.color.r, leds.color.g, leds.color.b OPTARG(HAS_WHITE_LED, hmiData.ledColor.w) } );
      if (!enableLiveLedColor) leds.update();
    }
    void liveLEDColor(uint8_t *color) { *color = menuData.value; if (enableLiveLedColor) leds.update(); }
    void liveLEDColorR() { liveLEDColor(&leds.color.r); }
    void liveLEDColorG() { liveLEDColor(&leds.color.g); }
    void liveLEDColorB() { liveLEDColor(&leds.color.b); }
    void setLEDColorR() { setIntOnClick(0, 255, leds.color.r, applyLEDColor, liveLEDColorR); }
    void setLEDColorG() { setIntOnClick(0, 255, leds.color.g, applyLEDColor, liveLEDColorG); }
    void setLEDColorB() { setIntOnClick(0, 255, leds.color.b, applyLEDColor, liveLEDColorB); }
    #if HAS_WHITE_LED
      void liveLEDColorW() { liveLEDColor(&leds.color.w); }
      void setLEDColorW() { setIntOnClick(0, 255, leds.color.w, applyLEDColor, liveLEDColorW); }
    #endif
  #endif
#endif

#if ENABLED(SOUND_MENU_ITEM)
  void setEnableSound() {
    toggleCheckboxLine(ui.sound_on);
  }
#endif

#if HAS_HOME_OFFSET
  void applyHomeOffset() { set_home_offset(hmiValue.axis, menuData.value / MINUNITMULT); }
  void setHomeOffsetX() { hmiValue.axis = X_AXIS; setPFloatOnClick(-50, 50, UNITFDIGITS, applyHomeOffset); }
  void setHomeOffsetY() { hmiValue.axis = Y_AXIS; setPFloatOnClick(-50, 50, UNITFDIGITS, applyHomeOffset); }
  void setHomeOffsetZ() { hmiValue.axis = Z_AXIS; setPFloatOnClick( -2,  2, UNITFDIGITS, applyHomeOffset); }
#endif

#if HAS_BED_PROBE
  void setProbeOffsetX() { setPFloatOnClick(-60, 60, UNITFDIGITS); }
  void setProbeOffsetY() { setPFloatOnClick(-60, 60, UNITFDIGITS); }
  void setProbeOffsetZ() { setPFloatOnClick(-10, 10, 2); }

  #if ENABLED(Z_MIN_PROBE_REPEATABILITY_TEST)
    void probeTest() {
      LCD_MESSAGE(MSG_M48_TEST);
      queue.inject(F("G28O\nM48 P10"));
    }
  #endif

  void probeStow() { probe.stow(); }
  void probeDeploy() { probe.deploy(); }

  #if HAS_BLTOUCH_HS_MODE
    void setHSMode() { toggleCheckboxLine(bltouch.high_speed_mode); }
  #endif

  #if DISABLED(BD_SENSOR)
    void applyProbeMultiple() { hmiData.multiple_probing = menuData.value; }
    void setProbeMultiple()  { setIntOnClick(0, 4, hmiData.multiple_probing, applyProbeMultiple); }
  #endif

  void setProbeZSpeed()  { setPIntOnClick(60, 1000); }

  void autoLevel() {
    queue.inject(F(TERN(AUTO_BED_LEVELING_UBL, "G29P1", "G29")));
  }
#endif

#if ENABLED(EDITABLE_DISPLAY_TIMEOUT)
  void applyTimer() { ui.backlight_timeout_minutes = menuData.value; }
  void setTimer() { setIntOnClick(ui.backlight_timeout_min, ui.backlight_timeout_max, ui.backlight_timeout_minutes, applyTimer); }
#endif

#if HAS_FILAMENT_SENSOR
  void setRunoutEnable() {
    runout.reset();
    toggleCheckboxLine(runout.enabled);
  }
  #if HAS_FILAMENT_RUNOUT_DISTANCE
    void applyRunoutDistance() { runout.set_runout_distance(menuData.value / MINUNITMULT); }
    void setRunoutDistance() { setFloatOnClick(0, 999, UNITFDIGITS, runout.runout_distance(), applyRunoutDistance); }
  #endif
#endif

#if ENABLED(CONFIGURE_FILAMENT_CHANGE)
  void setFilLoad()   { setPFloatOnClick(0, EXTRUDE_MAXLENGTH, UNITFDIGITS); }
  void setFilUnload() { setPFloatOnClick(0, EXTRUDE_MAXLENGTH, UNITFDIGITS); }
#endif

#if ENABLED(PREVENT_COLD_EXTRUSION)
  void applyExtMinT() { thermalManager.extrude_min_temp = hmiData.extMinT; thermalManager.allow_cold_extrude = (hmiData.extMinT == 0); }
  void setExtMinT() { setPIntOnClick(MIN_ETEMP, MAX_ETEMP, applyExtMinT); }
#endif

void setSpeed() { setPIntOnClick(SPEED_EDIT_MIN, SPEED_EDIT_MAX); }

#if HAS_HOTEND
  void applyHotendTemp() { thermalManager.setTargetHotend(menuData.value, 0); }
  void setHotendTemp() { setIntOnClick(MIN_ETEMP, MAX_ETEMP, thermalManager.degTargetHotend(0), applyHotendTemp); }
#endif

#if HAS_HEATED_BED
  void applyBedTemp() { thermalManager.setTargetBed(menuData.value); }
  void setBedTemp() { setIntOnClick(MIN_BEDTEMP, MAX_BEDTEMP, thermalManager.degTargetBed(), applyBedTemp); }
#endif

#if HAS_FAN
  void applyFanSpeed() { thermalManager.set_fan_speed(0, menuData.value); }
  void setFanSpeed() { setIntOnClick(0, 255, thermalManager.fan_speed[0], applyFanSpeed); }
#endif

#if ENABLED(NOZZLE_PARK_FEATURE)
  void parkHead() {
    LCD_MESSAGE(MSG_FILAMENT_PARK_ENABLED);
    queue.inject(F("G28O\nG27"));
  }
#endif

#if ENABLED(ADVANCED_PAUSE_FEATURE)

  void changeFilament() {
    hmiSaveProcessID(ID_NothingToDo);
    queue.inject(F("M600 B2"));
  }

  #if ENABLED(FILAMENT_LOAD_UNLOAD_GCODES)
    void unloadFilament() {
      LCD_MESSAGE(MSG_FILAMENTUNLOAD);
      queue.inject(F("M702 Z20"));
    }

    void loadFilament() {
      LCD_MESSAGE(MSG_FILAMENTLOAD);
      queue.inject(F("M701 Z20"));
    }
  #endif

#endif // ADVANCED_PAUSE_FEATURE

void setFlow() { setPIntOnClick(FLOW_EDIT_MIN, FLOW_EDIT_MAX, []{ planner.refresh_e_factor(0); }); }

// Bed Tramming

#if ENABLED(LCD_BED_TRAMMING)

  void tramXY(const uint8_t point, float &x, float &y) {
    switch (point) {
      case 0:
        LCD_MESSAGE(MSG_TRAM_FL);
        x = bed_tramming_inset_lfbr[0];
        y = bed_tramming_inset_lfbr[1];
        break;
      case 1:
        LCD_MESSAGE(MSG_TRAM_FR);
        x = X_BED_SIZE - bed_tramming_inset_lfbr[2];
        y = bed_tramming_inset_lfbr[1];
        break;
      case 2:
        LCD_MESSAGE(MSG_TRAM_BR);
        x = X_BED_SIZE - bed_tramming_inset_lfbr[2];
        y = Y_BED_SIZE - bed_tramming_inset_lfbr[3];
        break;
      case 3:
        LCD_MESSAGE(MSG_TRAM_BL);
        x = bed_tramming_inset_lfbr[0];
        y = Y_BED_SIZE - bed_tramming_inset_lfbr[3];
        break;
      #if ENABLED(BED_TRAMMING_INCLUDE_CENTER)
        case 4:
          LCD_MESSAGE(MSG_TRAM_C);
          x = X_CENTER;
          y = Y_CENTER;
          break;
      #endif
    }
  }

  #if HAS_BED_PROBE

    float tram(const uint8_t point) {
      static bool inLev = false;
      if (inLev) return NAN;

      float xpos = 0, ypos = 0, zval = 0;
      tramXY(point, xpos, ypos);

      if (hmiData.fullManualTramming) {
        queue.inject(MString<100>(
          F("M420S0\nG28O\nG90\nG0F300Z5\nG0F5000X"), p_float_t(xpos, 1), 'Y', p_float_t(ypos, 1), F("\nG0F300Z0")
        ));
      }
      else {
        #if DISABLED(PROUI_MESH_EDIT)
          // AUTO_BED_LEVELING_BILINEAR does not define MESH_INSET
          #ifndef   MESH_MIN_X
            #define MESH_MIN_X (_MAX(X_MIN_BED + PROBING_MARGIN, X_MIN_POS))
          #endif
          #ifndef   MESH_MIN_Y
            #define MESH_MIN_Y (_MAX(Y_MIN_BED + PROBING_MARGIN, Y_MIN_POS))
          #endif
          #ifndef   MESH_MAX_X
            #define MESH_MAX_X (_MIN(X_MAX_BED - (PROBING_MARGIN), X_MAX_POS))
          #endif
          #ifndef   MESH_MAX_Y
            #define MESH_MAX_Y (_MIN(Y_MAX_BED - (PROBING_MARGIN), Y_MAX_POS))
          #endif
        #endif

        LIMIT(xpos, MESH_MIN_X, MESH_MAX_X);
        LIMIT(ypos, MESH_MIN_Y, MESH_MAX_Y);
        probe.stow();
        gcode.process_subcommands_now(F("M420S0\nG28O"));
        inLev = true;
        zval = probe.probe_at_point(xpos, ypos, PROBE_PT_STOW);
        if (isnan(zval))
          LCD_MESSAGE(MSG_ZPROBE_OUT);
        else
          ui.set_status(TS(F("X:"), p_float_t(xpos, 1), F(" Y:"), p_float_t(ypos, 1), F(" Z:"), p_float_t(zval, 2)));
        inLev = false;
      }
      return zval;
    }

  #else

    void tram(const uint8_t point) {
      float xpos = 0, ypos = 0;
      tramXY(point, xpos, ypos);
      queue.inject(MString<100>(
        F("M420S0\nG28O\nG90\nG0F300Z5\nG0F5000X"), p_float_t(xpos, 1), 'Y', p_float_t(ypos, 1), F("\nG0F300Z0")
      ));
    }

  #endif

  #if HAS_BED_PROBE && HAS_MESH

    void trammingwizard() {
      if (hmiData.fullManualTramming) {
        LCD_MESSAGE_F("Disable manual tramming");
        return;
      }
      bed_mesh_t zval = {0};
      zval[0][0] = tram(0);
      checkkey = ID_NothingToDo;
      meshViewer.drawMesh(zval, 2, 2);
      zval[1][0] = tram(1);
      meshViewer.drawMesh(zval, 2, 2);
      zval[1][1] = tram(2);
      meshViewer.drawMesh(zval, 2, 2);
      zval[0][1] = tram(3);
      meshViewer.drawMesh(zval, 2, 2);

      DWINUI::drawCenteredString(140, F("Calculating average"));
      DWINUI::drawCenteredString(160, F("and relative heights"));
      safe_delay(1000);
      float avg = 0.0f;
      for (uint8_t x = 0; x < 2; ++x) for (uint8_t y = 0; y < 2; ++y) avg += zval[x][y];
      avg /= 4.0f;
      for (uint8_t x = 0; x < 2; ++x) for (uint8_t y = 0; y < 2; ++y) zval[x][y] -= avg;
      meshViewer.drawMesh(zval, 2, 2);
      ui.reset_status();

      #ifndef BED_TRAMMING_PROBE_TOLERANCE
        #define BED_TRAMMING_PROBE_TOLERANCE 0.05f
      #endif

      if (ABS(meshViewer.max - meshViewer.min) < BED_TRAMMING_PROBE_TOLERANCE) {
        DWINUI::drawCenteredString(140, F("Corners leveled"));
        DWINUI::drawCenteredString(160, F("Tolerance achieved!"));
      }
      else {
        uint8_t p = 0;
        float max = 0.0f;
        FSTR_P plabel;
        bool s = true;
        for (uint8_t x = 0; x < 2; ++x) for (uint8_t y = 0; y < 2; ++y) {
          const float d = ABS(zval[x][y]);
          if (max < d) {
            s = (zval[x][y] >= 0);
            max = d;
            p = x + 2 * y;
          }
        }
        switch (p) {
          case 0b00 : plabel = GET_TEXT_F(MSG_TRAM_FL); break;
          case 0b01 : plabel = GET_TEXT_F(MSG_TRAM_FR); break;
          case 0b10 : plabel = GET_TEXT_F(MSG_TRAM_BL); break;
          case 0b11 : plabel = GET_TEXT_F(MSG_TRAM_BR); break;
          default   : plabel = F(""); break;
        }
        DWINUI::drawCenteredString(120, F("Corners not leveled"));
        DWINUI::drawCenteredString(140, F("Knob adjustment required"));
        DWINUI::drawCenteredString(COLOR_GREEN, 160, s ? F("Lower") : F("Raise"));
        DWINUI::drawCenteredString(COLOR_GREEN, 180, plabel);
      }
      DWINUI::drawButton(BTN_Continue, 86, 305);
      checkkey = ID_Menu;
      hmiSaveProcessID(ID_WaitResponse);
    }

    void setManualTramming() {
      toggleCheckboxLine(hmiData.fullManualTramming);
    }

  #endif // HAS_BED_PROBE && HAS_MESH

#endif // LCD_BED_TRAMMING

#if ENABLED(MESH_BED_LEVELING)

  void manualMeshStart() {
    LCD_MESSAGE(MSG_UBL_BUILD_MESH_MENU);
    gcode.process_subcommands_now(F("G28XYO\nG28Z\nM211S0\nG29S1"));
    #ifdef MANUAL_PROBE_START_Z
      const uint8_t line = currentMenu->line(mMeshMoveZItem->pos);
      DWINUI::drawSignedFloat(hmiData.colorText, hmiData.colorBackground, 3, 2, VALX - 2 * DWINUI::fontWidth(DWIN_FONT_MENU), MBASE(line), MANUAL_PROBE_START_Z);
    #endif
  }

  void liveMeshMoveZ() {
    *menuData.floatPtr = menuData.value / POW(10, 2);
    if (!planner.is_full()) {
      planner.synchronize();
      planner.buffer_line(current_position, manual_feedrate_mm_s[Z_AXIS]);
    }
  }
  void setMMeshMoveZ() { setPFloatOnClick(-1, 1, 2, planner.synchronize, liveMeshMoveZ); }

  void manualMeshContinue() {
    gcode.process_subcommands_now(F("G29S2"));
    mMeshMoveZItem->redraw();
  }

  void manualMeshSave() {
    LCD_MESSAGE(MSG_UBL_STORAGE_MESH_MENU);
    queue.inject(F("M211S1\nM500"));
  }

#endif // MESH_BED_LEVELING

#if HAS_PREHEAT
  #if HAS_HOTEND
    void setPreheatEndTemp() { setPIntOnClick(MIN_ETEMP, MAX_ETEMP); }
  #endif
  #if HAS_HEATED_BED
    void setPreheatBedTemp() { setPIntOnClick(MIN_BEDTEMP, MAX_BEDTEMP); }
  #endif
  #if HAS_FAN
    void setPreheatFanSpeed() { setPIntOnClick(0, 255); }
  #endif
#endif

void applyMaxSpeed() { planner.set_max_feedrate(hmiValue.axis, menuData.value / MINUNITMULT); }
#if HAS_X_AXIS
  void setMaxSpeedX() { hmiValue.axis = X_AXIS, setFloatOnClick(min_feedrate_edit_values.x, max_feedrate_edit_values.x, UNITFDIGITS, planner.settings.max_feedrate_mm_s[X_AXIS], applyMaxSpeed); }
#endif
#if HAS_Y_AXIS
  void setMaxSpeedY() { hmiValue.axis = Y_AXIS, setFloatOnClick(min_feedrate_edit_values.y, max_feedrate_edit_values.y, UNITFDIGITS, planner.settings.max_feedrate_mm_s[Y_AXIS], applyMaxSpeed); }
#endif
#if HAS_Z_AXIS
  void setMaxSpeedZ() { hmiValue.axis = Z_AXIS, setFloatOnClick(min_feedrate_edit_values.z, max_feedrate_edit_values.z, UNITFDIGITS, planner.settings.max_feedrate_mm_s[Z_AXIS], applyMaxSpeed); }
#endif
#if HAS_HOTEND
  void setMaxSpeedE() { hmiValue.axis = E_AXIS; setFloatOnClick(min_feedrate_edit_values.e, max_feedrate_edit_values.e, UNITFDIGITS, planner.settings.max_feedrate_mm_s[E_AXIS], applyMaxSpeed); }
#endif

void applyMaxAccel() { planner.set_max_acceleration(hmiValue.axis, menuData.value); }
#if HAS_X_AXIS
  void setMaxAccelX() { hmiValue.axis = X_AXIS, setIntOnClick(min_acceleration_edit_values.x, max_acceleration_edit_values.x, planner.settings.max_acceleration_mm_per_s2[X_AXIS], applyMaxAccel); }
#endif
#if HAS_Y_AXIS
  void setMaxAccelY() { hmiValue.axis = Y_AXIS, setIntOnClick(min_acceleration_edit_values.y, max_acceleration_edit_values.y, planner.settings.max_acceleration_mm_per_s2[Y_AXIS], applyMaxAccel); }
#endif
#if HAS_Z_AXIS
  void setMaxAccelZ() { hmiValue.axis = Z_AXIS, setIntOnClick(min_acceleration_edit_values.z, max_acceleration_edit_values.z, planner.settings.max_acceleration_mm_per_s2[Z_AXIS], applyMaxAccel); }
#endif
#if HAS_HOTEND
  void setMaxAccelE() { hmiValue.axis = E_AXIS; setIntOnClick(min_acceleration_edit_values.e, max_acceleration_edit_values.e, planner.settings.max_acceleration_mm_per_s2[E_AXIS], applyMaxAccel); }
#endif

#if ENABLED(CLASSIC_JERK)
  void applyMaxJerk() { planner.set_max_jerk(hmiValue.axis, menuData.value / MINUNITMULT); }
  #if HAS_X_AXIS
    void setMaxJerkX() { hmiValue.axis = X_AXIS, setFloatOnClick(min_jerk_edit_values.x, max_jerk_edit_values.x, UNITFDIGITS, planner.max_jerk.x, applyMaxJerk); }
  #endif
  #if HAS_Y_AXIS
    void setMaxJerkY() { hmiValue.axis = Y_AXIS, setFloatOnClick(min_jerk_edit_values.y, max_jerk_edit_values.y, UNITFDIGITS, planner.max_jerk.y, applyMaxJerk); }
  #endif
  #if HAS_Z_AXIS
    void setMaxJerkZ() { hmiValue.axis = Z_AXIS, setFloatOnClick(min_jerk_edit_values.z, max_jerk_edit_values.z, UNITFDIGITS, planner.max_jerk.z, applyMaxJerk); }
  #endif
  #if HAS_HOTEND
    void setMaxJerkE() { hmiValue.axis = E_AXIS; setFloatOnClick(min_jerk_edit_values.e, max_jerk_edit_values.e, UNITFDIGITS, planner.max_jerk.e, applyMaxJerk); }
  #endif
#elif HAS_JUNCTION_DEVIATION
  void applyJDmm() { TERN_(LIN_ADVANCE, planner.recalculate_max_e_jerk()); }
  void setJDmm() { setPFloatOnClick(MIN_JD_MM, MAX_JD_MM, 3, applyJDmm); }
#endif

#if ENABLED(LIN_ADVANCE)
  void setLA_K() { setPFloatOnClick(0, 10, 3); }
#endif

#if HAS_X_AXIS
  void setStepsX() { hmiValue.axis = X_AXIS, setPFloatOnClick( min_steps_edit_values.x, max_steps_edit_values.x, UNITFDIGITS); }
#endif
#if HAS_Y_AXIS
  void setStepsY() { hmiValue.axis = Y_AXIS, setPFloatOnClick( min_steps_edit_values.y, max_steps_edit_values.y, UNITFDIGITS); }
#endif
#if HAS_Z_AXIS
  void setStepsZ() { hmiValue.axis = Z_AXIS, setPFloatOnClick( min_steps_edit_values.z, max_steps_edit_values.z, UNITFDIGITS); }
#endif
#if HAS_HOTEND
  void setStepsE() { hmiValue.axis = E_AXIS; setPFloatOnClick( min_steps_edit_values.e, max_steps_edit_values.e, UNITFDIGITS); }
#endif
#if ENABLED(FWRETRACT)
  void returnFWRetractMenu() { (previousMenu == filSetMenu) ? drawFilSetMenu() : drawTuneMenu(); }
  void setRetractLength() { setPFloatOnClick( 0, 10, UNITFDIGITS); }
  void setRetractSpeed()  { setPFloatOnClick( 1, 90, UNITFDIGITS); }
  void setZRaise()        { setPFloatOnClick( 0, 2, 2); }
  void setRecoverSpeed()  { setPFloatOnClick( 1, 90, UNITFDIGITS); }
  void setAddRecover()    { setPFloatOnClick(-5, 5, UNITFDIGITS); }
#endif

// Special Menuitem Drawing functions =================================================

void onDrawBack(MenuItem* menuitem, int8_t line) {
  if (hmiIsChinese()) menuitem->setFrame(1, 129, 72, 156, 84);
  onDrawMenuItem(menuitem, line);
}

void onDrawTempSubMenu(MenuItem* menuitem, int8_t line) {
  if (hmiIsChinese()) menuitem->setFrame(1,  57, 104,  84, 116);
  onDrawSubMenu(menuitem, line);
}

void onDrawMotionSubMenu(MenuItem* menuitem, int8_t line) {
  if (hmiIsChinese()) menuitem->setFrame(1,  87, 104, 114, 116);
  onDrawSubMenu(menuitem, line);
}

#if ENABLED(EEPROM_SETTINGS)
  void onDrawWriteEeprom(MenuItem* menuitem, int8_t line) {
    if (hmiIsChinese()) menuitem->setFrame(1, 117, 104, 172, 116);
    onDrawMenuItem(menuitem, line);
  }

  void onDrawReadEeprom(MenuItem* menuitem, int8_t line) {
    if (hmiIsChinese()) menuitem->setFrame(1, 174, 103, 229, 116);
    onDrawMenuItem(menuitem, line);
  }

  void onDrawResetEeprom(MenuItem* menuitem, int8_t line) {
    if (hmiIsChinese()) menuitem->setFrame(1,   1, 118,  56, 131);
    onDrawMenuItem(menuitem, line);
  }
#endif

void onDrawInfoSubMenu(MenuItem* menuitem, int8_t line) {
  if (hmiIsChinese()) menuitem->setFrame(1, 231, 104, 258, 116);
  onDrawSubMenu(menuitem, line);
}

void onDrawMoveX(MenuItem* menuitem, int8_t line) {
  if (hmiIsChinese()) menuitem->setFrame(1, 58, 118, 106, 132);
  onDrawPFloatMenu(menuitem, line);
}

void onDrawMoveY(MenuItem* menuitem, int8_t line) {
  if (hmiIsChinese()) menuitem->setFrame(1, 109, 118, 157, 132);
  onDrawPFloatMenu(menuitem, line);
}

void onDrawMoveZ(MenuItem* menuitem, int8_t line) {
  if (hmiIsChinese()) menuitem->setFrame(1, 160, 118, 209, 132);
  onDrawPFloatMenu(menuitem, line);
}

#if HAS_HOTEND
  void onDrawMoveE(MenuItem* menuitem, int8_t line) {
    if (hmiIsChinese()) menuitem->setFrame(1, 212, 118, 253, 131);
    onDrawPFloatMenu(menuitem, line);
  }
#endif

void onDrawMoveSubMenu(MenuItem* menuitem, int8_t line) {
  if (hmiIsChinese()) menuitem->setFrame(1, 159, 70, 200, 84);
  onDrawSubMenu(menuitem, line);
}

void onDrawDisableMotors(MenuItem* menuitem, int8_t line) {
  if (hmiIsChinese()) menuitem->setFrame(1, 204, 70, 259, 82);
  onDrawMenuItem(menuitem, line);
}

void onDrawAutoHome(MenuItem* menuitem, int8_t line) {
  if (hmiIsChinese()) menuitem->setFrame(1, 0, 89, 41, 101);
  onDrawMenuItem(menuitem, line);
}

#if HAS_ZOFFSET_ITEM
  #if ANY(BABYSTEP_ZPROBE_OFFSET, JUST_BABYSTEP)
    void onDrawZOffset(MenuItem* menuitem, int8_t line) {
      if (hmiIsChinese()) menuitem->setFrame(1, 174, 164, 223, 177);
      onDrawPFloat2Menu(menuitem, line);
    }
  #endif
#endif

#if HAS_HOTEND
  void onDrawPreheat1(MenuItem* menuitem, int8_t line) {
    if (hmiIsChinese()) menuitem->setFrame(1, 100, 89, 151, 101);
    onDrawMenuItem(menuitem, line);
  }
  #if PREHEAT_COUNT > 1
    void onDrawPreheat2(MenuItem* menuitem, int8_t line) {
      if (hmiIsChinese()) menuitem->setFrame(1, 180, 89, 233, 100);
      onDrawMenuItem(menuitem, line);
    }
  #endif
#endif

#if HAS_PREHEAT
  void onDrawCooldown(MenuItem* menuitem, int8_t line) {
    if (hmiIsChinese()) menuitem->setFrame(1, 1, 104,  56, 117);
    onDrawMenuItem(menuitem, line);
  }
#endif

void onDrawLanguage(MenuItem* menuitem, int8_t line) {
  if (hmiIsChinese()) menuitem->setFrame(1, 239, 134, 266, 146);
  onDrawMenuItem(menuitem, line);
  DWINUI::drawString(VALX, MBASE(line), hmiIsChinese() ? F("CN") : F("EN"));
}

void onDrawSelColorItem(MenuItem* menuitem, int8_t line) {
  const uint16_t color = *(uint16_t*)static_cast<MenuItemPtr*>(menuitem)->value;
  dwinDrawRectangle(0, hmiData.colorHighlight, ICOX + 1, MBASE(line) - 1 + 1, ICOX + 18, MBASE(line) - 1 + 18);
  dwinDrawRectangle(1, color, ICOX + 2, MBASE(line) - 1 + 2, ICOX + 17, MBASE(line) - 1 + 17);
  onDrawMenuItem(menuitem, line);
}

void onDrawGetColorItem(MenuItem* menuitem, int8_t line) {
  const uint8_t i = menuitem->icon;
  uint16_t color;
  switch (i) {
    case 0:  color = RGB(31, 0, 0); break; // Red
    case 1:  color = RGB(0, 63, 0); break; // Green
    case 2:  color = RGB(0, 0, 31); break; // Blue
    default: color = 0; break;
  }
  dwinDrawRectangle(0, hmiData.colorHighlight, ICOX + 1, MBASE(line) - 1 + 1, ICOX + 18, MBASE(line) - 1 + 18);
  dwinDrawRectangle(1, color, ICOX + 2, MBASE(line) - 1 + 2, ICOX + 17, MBASE(line) - 1 + 17);
  DWINUI::drawString(LBLX, MBASE(line) - 1, menuitem->caption);
  drawMenuIntValue(hmiData.colorBackground, line, 4, hmiValue.color[i]);
  dwinDrawHLine(hmiData.colorSplitLine, 16, MYPOS(line + 1), 240);
}

void onDrawSpeedItem(MenuItem* menuitem, int8_t line) {
  if (hmiIsChinese()) menuitem->setFrame(1, 116, 164, 171, 176);
  onDrawPIntMenu(menuitem, line);
}

#if HAS_HOTEND
  void onDrawHotendTemp(MenuItem* menuitem, int8_t line) {
    if (hmiIsChinese()) menuitem->setFrame(1, 1, 134, 56, 146);
    onDrawPIntMenu(menuitem, line);
  }
#endif

#if HAS_HEATED_BED
  void onDrawBedTemp(MenuItem* menuitem, int8_t line) {
    if (hmiIsChinese()) menuitem->setFrame(1, 58, 134, 113, 146);
    onDrawPIntMenu(menuitem, line);
  }
#endif

#if HAS_FAN
  void onDrawFanSpeed(MenuItem* menuitem, int8_t line) {
    if (hmiIsChinese()) menuitem->setFrame(1, 115, 134, 170, 146);
    onDrawPInt8Menu(menuitem, line);
  }
#endif

void onDrawSteps(MenuItem* menuitem, int8_t line) {
  if (hmiIsChinese()) menuitem->setFrame(1, 153, 148, 194, 161);
  onDrawSubMenu(menuitem, line);
}

#if ENABLED(MESH_BED_LEVELING)
  void onDrawMMeshMoveZ(MenuItem* menuitem, int8_t line) {
    if (hmiIsChinese()) menuitem->setFrame(1, 160, 118, 209, 132);
    onDrawPFloat2Menu(menuitem, line);
  }
#endif

#if HAS_PREHEAT
  #if HAS_HOTEND
    void onDrawSetPreheatHotend(MenuItem* menuitem, int8_t line) {
      if (hmiIsChinese()) menuitem->setFrame(1, 1, 134, 56, 146);
      onDrawPIntMenu(menuitem, line);
    }
  #endif
  #if HAS_HEATED_BED
    void onDrawSetPreheatBed(MenuItem* menuitem, int8_t line) {
      if (hmiIsChinese()) menuitem->setFrame(1, 58, 134, 113, 146);
      onDrawPIntMenu(menuitem, line);
    }
  #endif
  #if HAS_FAN
    void onDrawSetPreheatFan(MenuItem* menuitem, int8_t line) {
      if (hmiIsChinese()) menuitem->setFrame(1, 115, 134, 170, 146);
      onDrawPIntMenu(menuitem, line);
    }
  #endif
#endif // HAS_PREHEAT

void onDrawSpeed(MenuItem* menuitem, int8_t line) {
  if (hmiIsChinese())
    menuitem->setFrame(1, 173, 133, 228, 147);
  onDrawSubMenu(menuitem, line);
}

#if HAS_X_AXIS
  void onDrawMaxSpeedX(MenuItem* menuitem, int8_t line) {
    if (hmiIsChinese()) {
      menuitem->setFrame(1, 173, 133, 228, 147);
      dwinFrameAreaCopy(1, 229, 133, 236, 147, LBLX + 58, MBASE(line));   // X
    }
    onDrawPFloatMenu(menuitem, line);
  }
#endif

#if HAS_Y_AXIS
  void onDrawMaxSpeedY(MenuItem* menuitem, int8_t line) {
    if (hmiIsChinese()) {
      menuitem->setFrame(1, 173, 133, 228, 147);
      dwinFrameAreaCopy(1, 1, 150, 7, 160, LBLX + 58, MBASE(line));       // Y
    }
    onDrawPFloatMenu(menuitem, line);
  }
#endif

#if HAS_Z_AXIS
  void onDrawMaxSpeedZ(MenuItem* menuitem, int8_t line) {
    if (hmiIsChinese()) {
      menuitem->setFrame(1, 173, 133, 228, 147);
      dwinFrameAreaCopy(1, 9, 150, 16, 160, LBLX + 58, MBASE(line) + 3);  // Z
    }
    onDrawPFloatMenu(menuitem, line);
  }
#endif

#if HAS_HOTEND
  void onDrawMaxSpeedE(MenuItem* menuitem, int8_t line) {
    if (hmiIsChinese()) {
      menuitem->setFrame(1, 173, 133, 228, 147);
      dwinFrameAreaCopy(1, 18, 150, 25, 160, LBLX + 58, MBASE(line));     // E
    }
    onDrawPFloatMenu(menuitem, line);
  }
#endif

void onDrawAcc(MenuItem* menuitem, int8_t line) {
  if (hmiIsChinese()) {
    menuitem->setFrame(1, 173, 133, 200, 147);
    dwinFrameAreaCopy(1, 28, 149, 69, 161, LBLX + 27, MBASE(line) + 1);   // ...Acceleration
  }
  onDrawSubMenu(menuitem, line);
}

#if HAS_X_AXIS
  void onDrawMaxAccelX(MenuItem* menuitem, int8_t line) {
    if (hmiIsChinese()) {
      menuitem->setFrame(1, 173, 133, 200, 147);
      dwinFrameAreaCopy(1, 28,  149,  69, 161, LBLX + 27, MBASE(line));
      dwinFrameAreaCopy(1, 229, 133, 236, 147, LBLX + 71, MBASE(line));   // X
    }
    onDrawPInt32Menu(menuitem, line);
  }
#endif

#if HAS_Y_AXIS
  void onDrawMaxAccelY(MenuItem* menuitem, int8_t line) {
    if (hmiIsChinese()) {
      menuitem->setFrame(1, 173, 133, 200, 147);
      dwinFrameAreaCopy(1, 28, 149,  69, 161, LBLX + 27, MBASE(line));
      dwinFrameAreaCopy(1,  1, 150,   7, 160, LBLX + 71, MBASE(line));    // Y
    }
    onDrawPInt32Menu(menuitem, line);
  }
#endif

#if HAS_Z_AXIS
  void onDrawMaxAccelZ(MenuItem* menuitem, int8_t line) {
    if (hmiIsChinese()) {
      menuitem->setFrame(1, 173, 133, 200, 147);
      dwinFrameAreaCopy(1, 28, 149,  69, 161, LBLX + 27, MBASE(line));
      dwinFrameAreaCopy(1,  9, 150,  16, 160, LBLX + 71, MBASE(line));    // Z
    }
    onDrawPInt32Menu(menuitem, line);
  }
#endif

#if HAS_HOTEND
  void onDrawMaxAccelE(MenuItem* menuitem, int8_t line) {
    if (hmiIsChinese()) {
      menuitem->setFrame(1, 173, 133, 200, 147);
      dwinFrameAreaCopy(1, 28, 149,  69, 161, LBLX + 27, MBASE(line));
      dwinFrameAreaCopy(1, 18, 150,  25, 160, LBLX + 71, MBASE(line));    // E
    }
    onDrawPInt32Menu(menuitem, line);
  }
#endif

#if ENABLED(CLASSIC_JERK)

  void onDrawJerk(MenuItem* menuitem, int8_t line) {
    if (hmiIsChinese()) {
      menuitem->setFrame(1, 173, 133, 200, 147);
      dwinFrameAreaCopy(1, 1, 180, 28, 192, LBLX + 27, MBASE(line) + 1);  // ...
      dwinFrameAreaCopy(1, 202, 133, 228, 147, LBLX + 54, MBASE(line));   // ...Jerk
    }
    onDrawSubMenu(menuitem, line);
  }

  #if HAS_X_AXIS
    void onDrawMaxJerkX(MenuItem* menuitem, int8_t line) {
      if (hmiIsChinese()) {
        menuitem->setFrame(1, 173, 133, 200, 147);
        dwinFrameAreaCopy(1,   1, 180,  28, 192, LBLX + 27, MBASE(line));
        dwinFrameAreaCopy(1, 202, 133, 228, 147, LBLX + 53, MBASE(line));
        dwinFrameAreaCopy(1, 229, 133, 236, 147, LBLX + 83, MBASE(line));
      }
      onDrawPFloatMenu(menuitem, line);
    }
  #endif

  #if HAS_Y_AXIS
    void onDrawMaxJerkY(MenuItem* menuitem, int8_t line) {
      if (hmiIsChinese()) {
        menuitem->setFrame(1, 173, 133, 200, 147);
        dwinFrameAreaCopy(1,   1, 180,  28, 192, LBLX + 27, MBASE(line));
        dwinFrameAreaCopy(1, 202, 133, 228, 147, LBLX + 53, MBASE(line));
        dwinFrameAreaCopy(1,   1, 150,   7, 160, LBLX + 83, MBASE(line));
      }
      onDrawPFloatMenu(menuitem, line);
    }
  #endif

  #if HAS_Z_AXIS
    void onDrawMaxJerkZ(MenuItem* menuitem, int8_t line) {
      if (hmiIsChinese()) {
        menuitem->setFrame(1, 173, 133, 200, 147);
        dwinFrameAreaCopy(1,   1, 180,  28, 192, LBLX + 27, MBASE(line));
        dwinFrameAreaCopy(1, 202, 133, 228, 147, LBLX + 53, MBASE(line));
        dwinFrameAreaCopy(1,   9, 150,  16, 160, LBLX + 83, MBASE(line));
      }
      onDrawPFloatMenu(menuitem, line);
    }
  #endif

  #if HAS_HOTEND

    void onDrawMaxJerkE(MenuItem* menuitem, int8_t line) {
      if (hmiIsChinese()) {
        menuitem->setFrame(1, 173, 133, 200, 147);
        dwinFrameAreaCopy(1,   1, 180,  28, 192, LBLX + 27, MBASE(line));
        dwinFrameAreaCopy(1, 202, 133, 228, 147, LBLX + 53, MBASE(line));
        dwinFrameAreaCopy(1,  18, 150,  25, 160, LBLX + 83, MBASE(line));
      }
      onDrawPFloatMenu(menuitem, line);
    }

  #endif

#endif // CLASSIC_JERK

#if HAS_X_AXIS
  void onDrawStepsX(MenuItem* menuitem, int8_t line) {
    if (hmiIsChinese()) {
      menuitem->setFrame(1, 153, 148, 194, 161);
      dwinFrameAreaCopy(1, 229, 133, 236, 147, LBLX + 44, MBASE(line));      // X
    }
    onDrawPFloatMenu(menuitem, line);
  }
#endif

#if HAS_Y_AXIS
  void onDrawStepsY(MenuItem* menuitem, int8_t line) {
    if (hmiIsChinese()) {
      menuitem->setFrame(1, 153, 148, 194, 161);
      dwinFrameAreaCopy(1,   1, 150,   7, 160, LBLX + 44, MBASE(line));      // Y
    }
    onDrawPFloatMenu(menuitem, line);
  }
#endif

#if HAS_Z_AXIS
  void onDrawStepsZ(MenuItem* menuitem, int8_t line) {
    if (hmiIsChinese()) {
      menuitem->setFrame(1, 153, 148, 194, 161);
      dwinFrameAreaCopy(1,   9, 150,  16, 160, LBLX + 44, MBASE(line));      // Z
    }
    onDrawPFloatMenu(menuitem, line);
  }
#endif

#if HAS_HOTEND

  void onDrawStepsE(MenuItem* menuitem, int8_t line) {
    if (hmiIsChinese()) {
      menuitem->setFrame(1, 153, 148, 194, 161);
      dwinFrameAreaCopy(1,  18, 150,  25, 160, LBLX + 44, MBASE(line));    // E
    }
    onDrawPFloatMenu(menuitem, line);
  }

#endif

// Menu Creation and Drawing functions ======================================================

frame_rect_t selrect(frame_rect_t) {
  return hmiIsChinese() ? frame_rect_t({ 133, 1, 28, 13 }) : frame_rect_t({ 0 });
}

void drawPrepareMenu() {
  checkkey = ID_Menu;
  if (SET_MENU_R(prepareMenu, selrect({133, 1, 28, 13}), MSG_PREPARE, 11 + PREHEAT_COUNT)) {
    BACK_ITEM(gotoMainMenu);
    MENU_ITEM(ICON_Axis, MSG_MOVE_AXIS, onDrawMoveSubMenu, drawMoveMenu);
    #if ENABLED(INDIVIDUAL_AXIS_HOMING_SUBMENU)
      MENU_ITEM(ICON_Homing, MSG_HOMING, onDrawSubMenu, drawHomingMenu);
    #else
      MENU_ITEM(ICON_Homing, MSG_AUTO_HOME, onDrawAutoHome, autoHome);
    #endif
    MENU_ITEM(ICON_CloseMotor, MSG_DISABLE_STEPPERS, onDrawDisableMotors, disableMotors);
    MENU_ITEM(ICON_FilMan, MSG_FILAMENT_MAN, onDrawSubMenu, drawFilamentManMenu);
    #if ENABLED(LCD_BED_TRAMMING)
      MENU_ITEM(ICON_Tram, MSG_BED_TRAMMING, onDrawSubMenu, drawTrammingMenu);
    #endif
    #if HAS_ZOFFSET_ITEM
      #if HAS_BED_PROBE
        MENU_ITEM(ICON_SetZOffset, MSG_PROBE_WIZARD, onDrawSubMenu, drawZOffsetWizMenu);
      #elif ENABLED(BABYSTEPPING)
        EDIT_ITEM(ICON_Zoffset, MSG_HOME_OFFSET_Z, onDrawPFloat2Menu, setZOffset, &BABY_Z_VAR);
      #endif
    #endif
    #if HAS_PREHEAT
      #define _ITEM_PREHEAT(N) MENU_ITEM(ICON_Preheat##N, MSG_PREHEAT_##N, onDrawMenuItem, DoPreheat##N);
      REPEAT_1(PREHEAT_COUNT, _ITEM_PREHEAT)
    #endif
    MENU_ITEM(ICON_Cool, MSG_COOLDOWN, onDrawCooldown, doCoolDown);
    #if ALL(PROUI_TUNING_GRAPH, PROUI_ITEM_PLOT)
      MENU_ITEM(ICON_PIDNozzle, MSG_HOTEND_TEMP_GRAPH, onDrawMenuItem, drawHPlot);
      MENU_ITEM(ICON_PIDBed, MSG_BED_TEMP_GRAPH, onDrawMenuItem, drawBPlot);
    #endif
    MENU_ITEM(ICON_Language, MSG_UI_LANGUAGE, onDrawLanguage, setLanguage);
  }
  ui.reset_status(true);
  updateMenu(prepareMenu);
}

#if ENABLED(LCD_BED_TRAMMING)

  void drawTrammingMenu() {
    checkkey = ID_Menu;
    if (SET_MENU(trammingMenu, MSG_BED_TRAMMING, 8)) {
      BACK_ITEM(drawPrepareMenu);
      #if HAS_BED_PROBE && HAS_MESH
        MENU_ITEM(ICON_Tram, MSG_TRAMMING_WIZARD, onDrawMenuItem, trammingwizard);
        EDIT_ITEM(ICON_Version, MSG_BED_TRAMMING_MANUAL, onDrawChkbMenu, setManualTramming, &hmiData.fullManualTramming);
      #elif !HAS_BED_PROBE && HAS_ZOFFSET_ITEM
        MENU_ITEM_F(ICON_MoveZ0, "Home Z and disable", onDrawMenuItem, homeZAndDisable);
      #endif
      MENU_ITEM(ICON_AxisBL, MSG_TRAM_FL, onDrawMenuItem, []{ (void)tram(0); });
      MENU_ITEM(ICON_AxisBR, MSG_TRAM_FR, onDrawMenuItem, []{ (void)tram(1); });
      MENU_ITEM(ICON_AxisTR, MSG_TRAM_BR, onDrawMenuItem, []{ (void)tram(2); });
      MENU_ITEM(ICON_AxisTL, MSG_TRAM_BL, onDrawMenuItem, []{ (void)tram(3); });
      #if ENABLED(BED_TRAMMING_INCLUDE_CENTER)
        MENU_ITEM(ICON_AxisC, MSG_TRAM_C, onDrawMenuItem, []{ (void)tram(4); });
      #endif
    }
    updateMenu(trammingMenu);
  }

#endif // LCD_BED_TRAMMING

void drawControlMenu() {
  checkkey = ID_Menu;
  if (SET_MENU_R(controlMenu, selrect({103, 1, 28, 14}), MSG_CONTROL, 12)) {
    BACK_ITEM(gotoMainMenu);
    MENU_ITEM(ICON_Temperature, MSG_TEMPERATURE, onDrawTempSubMenu, drawTemperatureMenu);
    MENU_ITEM(ICON_Motion, MSG_MOTION, onDrawMotionSubMenu, drawMotionMenu);
    MENU_ITEM(ICON_Language, MSG_ADVANCED_SETTINGS, onDrawSubMenu, drawAdvancedSettingsMenu);
    #if HAS_CUSTOM_COLORS
      MENU_ITEM(ICON_Scolor, MSG_COLORS_SELECT, onDrawSubMenu, drawSelectColorsMenu);
    #endif
    #if HAS_ESDIAG
      MENU_ITEM_F(ICON_esDiag, "End-stops diag.", onDrawSubMenu, drawEndStopDiag);
    #endif
    #if HAS_LOCKSCREEN
      MENU_ITEM(ICON_Lock, MSG_LOCKSCREEN, onDrawMenuItem, dwinLockScreen);
    #endif
    #if ENABLED(EEPROM_SETTINGS)
      MENU_ITEM(ICON_WriteEEPROM, MSG_STORE_EEPROM, onDrawWriteEeprom, writeEEPROM);
      MENU_ITEM(ICON_ReadEEPROM, MSG_LOAD_EEPROM, onDrawReadEeprom, readEEPROM);
      MENU_ITEM(ICON_ResetEEPROM, MSG_RESTORE_DEFAULTS, onDrawResetEeprom, resetEEPROM);
    #endif
    MENU_ITEM(ICON_Reboot, MSG_RESET_PRINTER, onDrawMenuItem, rebootPrinter);
    MENU_ITEM(ICON_Info, MSG_INFO_SCREEN, onDrawInfoSubMenu, gotoInfoMenu);
  }
  ui.reset_status(true);
  updateMenu(controlMenu);
}

void drawAdvancedSettingsMenu() {
  checkkey = ID_Menu;
  if (SET_MENU(advancedSettingsMenu, MSG_ADVANCED_SETTINGS, 16)) {
    BACK_ITEM(drawControlMenu);
    #if ENABLED(EEPROM_SETTINGS)
      MENU_ITEM(ICON_WriteEEPROM, MSG_STORE_EEPROM, onDrawMenuItem, writeEEPROM);
    #endif
    #if HAS_MESH
      MENU_ITEM(ICON_Mesh, MSG_MESH_LEVELING, onDrawSubMenu, drawMeshSetMenu);
    #endif
    #if HAS_BED_PROBE
      MENU_ITEM(ICON_Probe, MSG_ZPROBE_SETTINGS, onDrawSubMenu, drawProbeSetMenu);
    #endif
    #if HAS_HOME_OFFSET
      MENU_ITEM(ICON_HomeOffset, MSG_SET_HOME_OFFSETS, onDrawSubMenu, drawHomeOffsetMenu);
    #endif
    MENU_ITEM(ICON_FilSet, MSG_FILAMENT_SET, onDrawSubMenu, drawFilSetMenu);
    #if ENABLED(PIDTEMP) && ANY(PID_AUTOTUNE_MENU, PID_EDIT_MENU)
      MENU_ITEM_F(ICON_PIDNozzle, STR_HOTEND_PID " Settings", onDrawSubMenu, drawHotendPIDMenu);
    #endif
    #if ANY(MPC_EDIT_MENU, MPC_AUTOTUNE_MENU)
      MENU_ITEM_F(ICON_MPCNozzle, "MPC Settings", onDrawSubMenu, drawHotendMPCMenu);
    #endif
    #if ENABLED(PIDTEMPBED) && ANY(PID_AUTOTUNE_MENU, PID_EDIT_MENU)
      MENU_ITEM_F(ICON_PIDBed, STR_BED_PID " Settings", onDrawSubMenu, drawBedPIDMenu);
    #endif
    #if HAS_TRINAMIC_CONFIG
      MENU_ITEM(ICON_TMCSet, MSG_TMC_DRIVERS, onDrawSubMenu, drawTrinamicConfigMenu);
    #endif
    #if ENABLED(PRINTCOUNTER)
      MENU_ITEM(ICON_PrintStats, MSG_INFO_STATS_MENU, onDrawSubMenu, gotoPrintStats);
      MENU_ITEM(ICON_PrintStatsReset, MSG_INFO_PRINT_COUNT_RESET, onDrawSubMenu, printStatsReset);
    #endif
    #if ENABLED(EDITABLE_DISPLAY_TIMEOUT)
      EDIT_ITEM(ICON_RemainTime, MSG_SCREEN_TIMEOUT, onDrawPIntMenu, setTimer, &ui.backlight_timeout_minutes);
    #endif
    #if ENABLED(SOUND_MENU_ITEM)
      EDIT_ITEM(ICON_Sound, MSG_SOUND_ENABLE, onDrawChkbMenu, setEnableSound, &ui.sound_on);
    #endif
    #if ENABLED(POWER_LOSS_RECOVERY)
      EDIT_ITEM(ICON_Pwrlossr, MSG_OUTAGE_RECOVERY, onDrawChkbMenu, setPwrLossr, &recovery.enabled);
    #endif
    #if HAS_GCODE_PREVIEW
      EDIT_ITEM(ICON_File, MSG_HAS_PREVIEW, onDrawChkbMenu, setPreview, &hmiData.enablePreview);
    #endif
    #if ENABLED(PROUI_MEDIASORT)
      EDIT_ITEM(ICON_File, MSG_MEDIA_SORT, onDrawChkbMenu, setMediaSort, &hmiData.mediaSort);
    #endif
    EDIT_ITEM(ICON_File, MSG_MEDIA_UPDATE, onDrawChkbMenu, setMediaAutoMount, &hmiData.mediaAutoMount);
    #if ENABLED(BAUD_RATE_GCODE)
      EDIT_ITEM_F(ICON_SetBaudRate, "115K baud", onDrawChkbMenu, setBaudRate, &hmiData.baud115K);
    #endif
    #if HAS_LCD_BRIGHTNESS
      EDIT_ITEM(ICON_Brightness, MSG_BRIGHTNESS, onDrawPInt8Menu, setBrightness, &ui.brightness);
      MENU_ITEM(ICON_Box, MSG_BRIGHTNESS_OFF, onDrawMenuItem, turnOffBacklight);
    #endif
    #if ENABLED(CASE_LIGHT_MENU)
      #if CASELIGHT_USES_BRIGHTNESS
        enableLiveCaseLightBrightness = true;  // Allow live update of brightness in control menu
        MENU_ITEM(ICON_CaseLight, MSG_CASE_LIGHT, onDrawSubMenu, drawCaseLightMenu);
      #else
        EDIT_ITEM(ICON_CaseLight, MSG_CASE_LIGHT, onDrawChkbMenu, setCaseLight, &caselight.on);
      #endif
    #endif
    #if ENABLED(LED_CONTROL_MENU)
      enableLiveLedColor = true;  // Allow live update of color in control menu
      MENU_ITEM(ICON_LedControl, MSG_LED_CONTROL, onDrawSubMenu, drawLedControlMenu);
    #endif
  }
  ui.reset_status(true);
  updateMenu(advancedSettingsMenu);
}

void drawMoveMenu() {
  checkkey = ID_Menu;
  if (SET_MENU_R(moveMenu, selrect({192, 1, 42, 14}), MSG_MOVE_AXIS, 6)) {
    BACK_ITEM(drawPrepareMenu);
    EDIT_ITEM(ICON_Axis, MSG_LIVE_MOVE, onDrawChkbMenu, setLiveMove, &enableLiveMove);
    #if HAS_X_AXIS
      EDIT_ITEM(ICON_MoveX, MSG_MOVE_X, onDrawMoveX, setMoveX, &current_position.x);
    #endif
    #if HAS_Y_AXIS
      EDIT_ITEM(ICON_MoveY, MSG_MOVE_Y, onDrawMoveY, setMoveY, &current_position.y);
    #endif
    #if HAS_Z_AXIS
      EDIT_ITEM(ICON_MoveZ, MSG_MOVE_Z, onDrawMoveZ, setMoveZ, &current_position.z);
    #endif
    #if HAS_HOTEND
      gcode.process_subcommands_now(F("G92E0"));  // Reset extruder position
      EDIT_ITEM(ICON_Extruder, MSG_MOVE_E, onDrawMoveE, setMoveE, &current_position.e);
    #endif
  }
  updateMenu(moveMenu);
  if (!all_axes_trusted()) LCD_MESSAGE_F("WARNING: Current position unknown. Home axes.");
}

#if HAS_HOME_OFFSET

  void drawHomeOffsetMenu() {
    checkkey = ID_Menu;
    if (SET_MENU(homeOffsetMenu, MSG_SET_HOME_OFFSETS, 4)) {
      BACK_ITEM(drawLevelMenu);
      #if HAS_X_AXIS
        EDIT_ITEM(ICON_HomeOffsetX, MSG_HOME_OFFSET_X, onDrawPFloatMenu, setHomeOffsetX, &home_offset.x);
      #endif
      #if HAS_Y_AXIS
        EDIT_ITEM(ICON_HomeOffsetY, MSG_HOME_OFFSET_Y, onDrawPFloatMenu, setHomeOffsetY, &home_offset.y);
      #endif
      #if HAS_Z_AXIS
        EDIT_ITEM(ICON_HomeOffsetZ, MSG_HOME_OFFSET_Z, onDrawPFloatMenu, setHomeOffsetZ, &home_offset.z);
      #endif
    }
    updateMenu(homeOffsetMenu);
  }

#endif // HAS_HOME_OFFSET

#if HAS_BED_PROBE

  void drawProbeSetMenu() {
    checkkey = ID_Menu;
    if (SET_MENU(probeSettingsMenu, MSG_ZPROBE_SETTINGS, 9)) {
      BACK_ITEM(drawLevelMenu);
      #if HAS_X_AXIS
        EDIT_ITEM(ICON_ProbeOffsetX, MSG_ZPROBE_XOFFSET, onDrawPFloatMenu, setProbeOffsetX, &probe.offset.x);
      #endif
      #if HAS_Y_AXIS
        EDIT_ITEM(ICON_ProbeOffsetY, MSG_ZPROBE_YOFFSET, onDrawPFloatMenu, setProbeOffsetY, &probe.offset.y);
      #endif
      #if HAS_Z_AXIS
        EDIT_ITEM(ICON_ProbeOffsetZ, MSG_ZPROBE_ZOFFSET, onDrawPFloat2Menu, setProbeOffsetZ, &probe.offset.z);
      #endif
      IF_DISABLED(BD_SENSOR, EDIT_ITEM(ICON_Cancel, MSG_ZPROBE_MULTIPLE, onDrawPInt8Menu, setProbeMultiple, &hmiData.multiple_probing));
      EDIT_ITEM(ICON_ProbeZSpeed, MSG_Z_FEED_RATE, onDrawPIntMenu, setProbeZSpeed, &hmiData.zprobeFeed);
      #if ENABLED(BLTOUCH)
        MENU_ITEM(ICON_ProbeStow, MSG_MANUAL_STOW, onDrawMenuItem, probeStow);
        MENU_ITEM(ICON_ProbeDeploy, MSG_MANUAL_DEPLOY, onDrawMenuItem, probeDeploy);
        MENU_ITEM(ICON_BLTouchReset, MSG_BLTOUCH_RESET, onDrawMenuItem, bltouch._reset);
        #if HAS_BLTOUCH_HS_MODE
          EDIT_ITEM(ICON_HSMode, MSG_ENABLE_HS_MODE, onDrawChkbMenu, setHSMode, &bltouch.high_speed_mode);
        #endif
      #endif
      #if ENABLED(Z_MIN_PROBE_REPEATABILITY_TEST)
        MENU_ITEM(ICON_ProbeTest, MSG_M48_TEST, onDrawMenuItem, probeTest);
      #endif
    }
    updateMenu(probeSettingsMenu);
  }

#endif // HAS_BED_PROBE

<<<<<<< HEAD
=======
void drawFilSetMenu() {
  checkkey = ID_Menu;
  if (SET_MENU(filSetMenu, MSG_FILAMENT_SET, 9)) {
    BACK_ITEM(drawAdvancedSettingsMenu);
    #if HAS_FILAMENT_SENSOR
      EDIT_ITEM(ICON_Runout, MSG_RUNOUT_SENSOR, onDrawChkbMenu, setRunoutEnable, &runout.enabled);
    #endif
    #if HAS_FILAMENT_RUNOUT_DISTANCE
      EDIT_ITEM(ICON_Runout, MSG_RUNOUT_DISTANCE_MM, onDrawPFloatMenu, setRunoutDistance, &runout.runout_distance());
    #endif
    #if ENABLED(PREVENT_COLD_EXTRUSION)
      EDIT_ITEM(ICON_ExtrudeMinT, MSG_EXTRUDER_MIN_TEMP, onDrawPIntMenu, setExtMinT, &hmiData.extMinT);
    #endif
    #if ENABLED(CONFIGURE_FILAMENT_CHANGE)
      EDIT_ITEM(ICON_FilLoad, MSG_FILAMENT_LOAD, onDrawPFloatMenu, setFilLoad, &fc_settings[0].load_length);
      EDIT_ITEM(ICON_FilUnload, MSG_FILAMENT_UNLOAD, onDrawPFloatMenu, setFilUnload, &fc_settings[0].unload_length);
    #endif
    #if ENABLED(FWRETRACT)
      MENU_ITEM(ICON_FWRetract, MSG_FWRETRACT, onDrawSubMenu, drawFWRetractMenu);
    #endif
  }
  updateMenu(filSetMenu);
}

>>>>>>> e7c9cf3e
#if ALL(CASE_LIGHT_MENU, CASELIGHT_USES_BRIGHTNESS)

  void drawCaseLightMenu() {
    checkkey = ID_Menu;
    if (SET_MENU(caseLightMenu, MSG_CASE_LIGHT, 3)) {
      BACK_ITEM(drawAdvancedSettingsMenu);
      EDIT_ITEM(ICON_CaseLight, MSG_CASE_LIGHT, onDrawChkbMenu, setCaseLight, &caselight.on);
      EDIT_ITEM(ICON_Brightness, MSG_CASE_LIGHT_BRIGHTNESS, onDrawPInt8Menu, setCaseLightBrightness, &caselight.brightness);
    }
    updateMenu(caseLightMenu);
  }

#endif

#if ENABLED(LED_CONTROL_MENU)

  void drawLedControlMenu() {
    checkkey = ID_Menu;
    if (SET_MENU(ledControlMenu, MSG_LED_CONTROL, 10)) {
      BACK_ITEM((currentMenu == tuneMenu) ? drawTuneMenu : drawAdvancedSettingsMenu);
      #if !ALL(CASE_LIGHT_MENU, CASE_LIGHT_USE_NEOPIXEL)
        EDIT_ITEM(ICON_LedControl, MSG_LEDS, onDrawChkbMenu, setLedStatus, &leds.lights_on);
      #endif
      #if HAS_COLOR_LEDS
        #if ENABLED(LED_COLOR_PRESETS)
          MENU_ITEM(ICON_LedControl, MSG_SET_LEDS_WHITE, onDrawMenuItem,  leds.set_white);
          MENU_ITEM(ICON_LedControl, MSG_SET_LEDS_RED, onDrawMenuItem,    leds.set_red);
          MENU_ITEM(ICON_LedControl, MSG_SET_LEDS_ORANGE, onDrawMenuItem, leds.set_orange);
          MENU_ITEM(ICON_LedControl, MSG_SET_LEDS_YELLOW, onDrawMenuItem, leds.set_yellow);
          MENU_ITEM(ICON_LedControl, MSG_SET_LEDS_GREEN, onDrawMenuItem,  leds.set_green);
          MENU_ITEM(ICON_LedControl, MSG_SET_LEDS_BLUE, onDrawMenuItem,   leds.set_blue);
          MENU_ITEM(ICON_LedControl, MSG_SET_LEDS_INDIGO, onDrawMenuItem, leds.set_indigo);
          MENU_ITEM(ICON_LedControl, MSG_SET_LEDS_VIOLET, onDrawMenuItem, leds.set_violet);
        #else
          EDIT_ITEM(ICON_LedControl, MSG_COLORS_RED, onDrawPInt8Menu, setLEDColorR, &leds.color.r);
          EDIT_ITEM(ICON_LedControl, MSG_COLORS_GREEN, onDrawPInt8Menu, setLEDColorG, &leds.color.g);
          EDIT_ITEM(ICON_LedControl, MSG_COLORS_BLUE, onDrawPInt8Menu, setLEDColorB, &leds.color.b);
          #if ENABLED(HAS_WHITE_LED)
            EDIT_ITEM(ICON_LedControl, MSG_COLORS_WHITE, onDrawPInt8Menu, setLEDColorW, &leds.color.w);
          #endif
        #endif
      #endif
    }
    updateMenu(ledControlMenu);
  }

#endif // LED_CONTROL_MENU

void drawTuneMenu() {
  checkkey = ID_Menu;
  if (SET_MENU_R(tuneMenu, selrect({73, 2, 28, 12}), MSG_TUNE, 20)) {
    BACK_ITEM(gotoPrintProcess);
    EDIT_ITEM(ICON_Speed, MSG_SPEED, onDrawSpeedItem, setSpeed, &feedrate_percentage);
    #if HAS_HOTEND
      hotendTargetItem = EDIT_ITEM(ICON_HotendTemp, MSG_UBL_SET_TEMP_HOTEND, onDrawHotendTemp, setHotendTemp, &thermalManager.temp_hotend[0].target);
    #endif
    #if HAS_HEATED_BED
      bedTargetItem = EDIT_ITEM(ICON_BedTemp, MSG_UBL_SET_TEMP_BED, onDrawBedTemp, setBedTemp, &thermalManager.temp_bed.target);
    #endif
    #if HAS_FAN
      fanSpeedItem = EDIT_ITEM(ICON_FanSpeed, MSG_FAN_SPEED, onDrawFanSpeed, setFanSpeed, &thermalManager.fan_speed[0]);
    #endif
    #if ALL(HAS_ZOFFSET_ITEM, HAS_BED_PROBE, BABYSTEP_ZPROBE_OFFSET, BABYSTEPPING)
      EDIT_ITEM(ICON_Zoffset, MSG_ZPROBE_ZOFFSET, onDrawZOffset, setZOffset, &BABY_Z_VAR);
    #elif ALL(HAS_ZOFFSET_ITEM, MESH_BED_LEVELING, BABYSTEPPING)
      EDIT_ITEM(ICON_Zoffset, MSG_HOME_OFFSET_Z, onDrawPFloat2Menu, setZOffset, &BABY_Z_VAR);
    #endif
    EDIT_ITEM(ICON_Flow, MSG_FLOW, onDrawPIntMenu, setFlow, &planner.flow_percentage[0]);
    #if ENABLED(ADVANCED_PAUSE_FEATURE)
      MENU_ITEM(ICON_FilMan, MSG_FILAMENTCHANGE, onDrawMenuItem, changeFilament);
    #endif
    #if HAS_FILAMENT_SENSOR
      EDIT_ITEM(ICON_Runout, MSG_RUNOUT_SENSOR, onDrawChkbMenu, setRunoutEnable, &runout.enabled);
    #endif
    #if ENABLED(PROUI_ITEM_PLR)
      EDIT_ITEM(ICON_Pwrlossr, MSG_OUTAGE_RECOVERY, onDrawChkbMenu, setPwrLossr, &recovery.enabled);
    #endif
    #if ENABLED(FWRETRACT)
      MENU_ITEM(ICON_FWRetract, MSG_FWRETRACT, onDrawSubMenu, drawFWRetractMenu);
    #endif
    #if ENABLED(PROUI_ITEM_JD)
      EDIT_ITEM(ICON_JDmm, MSG_JUNCTION_DEVIATION, onDrawPFloat3Menu, setJDmm, &planner.junction_deviation_mm);
    #endif
    #if ENABLED(PROUI_ITEM_ADVK)
      EDIT_ITEM(ICON_MaxAccelerated, MSG_ADVANCE_K, onDrawPFloat3Menu, setLA_K, &planner.extruder_advance_K[0]);
    #endif
    #if HAS_LOCKSCREEN
      MENU_ITEM(ICON_Lock, MSG_LOCKSCREEN, onDrawMenuItem, dwinLockScreen);
    #endif
    #if HAS_LCD_BRIGHTNESS
      EDIT_ITEM(ICON_Brightness, MSG_BRIGHTNESS, onDrawPInt8Menu, setBrightness, &ui.brightness);
      MENU_ITEM(ICON_Box, MSG_BRIGHTNESS_OFF, onDrawMenuItem, turnOffBacklight);
    #endif
    #if ENABLED(EDITABLE_DISPLAY_TIMEOUT)
      EDIT_ITEM(ICON_RemainTime, MSG_SCREEN_TIMEOUT, onDrawPIntMenu, setTimer, &ui.backlight_timeout_minutes);
    #endif
    #if ALL(PROUI_TUNING_GRAPH, PROUI_ITEM_PLOT)
      MENU_ITEM(ICON_PIDNozzle, MSG_HOTEND_TEMP_GRAPH, onDrawMenuItem, drawHPlot);
      MENU_ITEM(ICON_PIDBed, MSG_BED_TEMP_GRAPH, onDrawMenuItem, drawBPlot);
    #endif
    #if ENABLED(CASE_LIGHT_MENU)
      EDIT_ITEM(ICON_CaseLight, MSG_CASE_LIGHT, onDrawChkbMenu, setCaseLight, &caselight.on);
      #if CASELIGHT_USES_BRIGHTNESS
        // Avoid heavy interference with print job disabling live update of brightness in tune menu
        enableLiveCaseLightBrightness = false;
        EDIT_ITEM(ICON_Brightness, MSG_CASE_LIGHT_BRIGHTNESS, onDrawPInt8Menu, setCaseLightBrightness, &caselight.brightness);
      #endif
      #if ENABLED(LED_CONTROL_MENU)
        // Avoid heavy interference with print job disabling live update of color in tune menu
        enableLiveLedColor = false;
        MENU_ITEM(ICON_LedControl, MSG_LED_CONTROL, onDrawSubMenu, drawLedControlMenu);
      #endif
    #elif ENABLED(LED_CONTROL_MENU) && DISABLED(CASE_LIGHT_USE_NEOPIXEL)
      EDIT_ITEM(ICON_LedControl, MSG_LEDS, onDrawChkbMenu, setLedStatus, &leds.lights_on);
    #endif
  }
  updateMenu(tuneMenu);
}

#if ENABLED(ADAPTIVE_STEP_SMOOTHING_TOGGLE)
  void setAdaptiveStepSmoothing() {
    toggleCheckboxLine(stepper.adaptive_step_smoothing_enabled);
  }
#endif

#if ENABLED(SHAPING_MENU)
  void applyShapingFreq() { stepper.set_shaping_frequency(hmiValue.axis, menuData.value / 100); }
  void applyShapingZeta() { stepper.set_shaping_damping_ratio(hmiValue.axis, menuData.value / 100); }

  #if ENABLED(INPUT_SHAPING_X)
    void onDrawShapingXFreq(MenuItem* menuitem, int8_t line) { onDrawFloatMenu(menuitem, line, 2, stepper.get_shaping_frequency(X_AXIS)); }
    void onDrawShapingXZeta(MenuItem* menuitem, int8_t line) { onDrawFloatMenu(menuitem, line, 2, stepper.get_shaping_damping_ratio(X_AXIS)); }
    void setShapingXFreq() { hmiValue.axis = X_AXIS; setFloatOnClick(0, 200, 2, stepper.get_shaping_frequency(X_AXIS), applyShapingFreq); }
    void setShapingXZeta() { hmiValue.axis = X_AXIS; setFloatOnClick(0, 1, 2, stepper.get_shaping_damping_ratio(X_AXIS), applyShapingZeta); }
  #endif

  #if ENABLED(INPUT_SHAPING_Y)
    void onDrawShapingYFreq(MenuItem* menuitem, int8_t line) { onDrawFloatMenu(menuitem, line, 2, stepper.get_shaping_frequency(Y_AXIS)); }
    void onDrawShapingYZeta(MenuItem* menuitem, int8_t line) { onDrawFloatMenu(menuitem, line, 2, stepper.get_shaping_damping_ratio(Y_AXIS)); }
    void setShapingYFreq() { hmiValue.axis = Y_AXIS; setFloatOnClick(0, 200, 2, stepper.get_shaping_frequency(Y_AXIS), applyShapingFreq); }
    void setShapingYZeta() { hmiValue.axis = Y_AXIS; setFloatOnClick(0, 1, 2, stepper.get_shaping_damping_ratio(Y_AXIS), applyShapingZeta); }
  #endif

  #if ENABLED(INPUT_SHAPING_Z)
    void onDrawShapingZFreq(MenuItem* menuitem, int8_t line) { onDrawFloatMenu(menuitem, line, 2, stepper.get_shaping_frequency(Z_AXIS)); }
    void onDrawShapingZZeta(MenuItem* menuitem, int8_t line) { onDrawFloatMenu(menuitem, line, 2, stepper.get_shaping_damping_ratio(Z_AXIS)); }
    void setShapingZFreq() { hmiValue.axis = Z_AXIS; setFloatOnClick(0, 200, 2, stepper.get_shaping_frequency(Z_AXIS), applyShapingFreq); }
    void setShapingZZeta() { hmiValue.axis = Z_AXIS; setFloatOnClick(0, 1, 2, stepper.get_shaping_damping_ratio(Z_AXIS), applyShapingZeta); }
  #endif

  void drawInputShaping_menu() {
    checkkey = ID_Menu;
    if (SET_MENU(inputShapingMenu, MSG_INPUT_SHAPING, 1 PLUS_TERN0(INPUT_SHAPING_X, 2) PLUS_TERN0(INPUT_SHAPING_Y, 2) PLUS_TERN0(INPUT_SHAPING_Z, 2))) {
      BACK_ITEM(drawMotionMenu);
      #if ENABLED(INPUT_SHAPING_X)
        MENU_ITEM(ICON_ShapingX, MSG_SHAPING_A_FREQ, onDrawShapingXFreq, setShapingXFreq);
        MENU_ITEM(ICON_ShapingX, MSG_SHAPING_A_ZETA, onDrawShapingXZeta, setShapingXZeta);
      #endif
      #if ENABLED(INPUT_SHAPING_Y)
        MENU_ITEM(ICON_ShapingY, MSG_SHAPING_B_FREQ, onDrawShapingYFreq, setShapingYFreq);
        MENU_ITEM(ICON_ShapingY, MSG_SHAPING_B_ZETA, onDrawShapingYZeta, setShapingYZeta);
      #endif
      #if ENABLED(INPUT_SHAPING_Z)
        MENU_ITEM(ICON_ShapingZ, MSG_SHAPING_C_FREQ, onDrawShapingZFreq, setShapingZFreq);
        MENU_ITEM(ICON_ShapingZ, MSG_SHAPING_C_ZETA, onDrawShapingZZeta, setShapingZZeta);
      #endif
    }
    updateMenu(inputShapingMenu);
  }
#endif

#if HAS_TRINAMIC_CONFIG
  #if AXIS_IS_TMC(X)
    void setXTMCCurrent() { setPIntOnClick(MIN_TMC_CURRENT, MAX_TMC_CURRENT, []{ stepperX.refresh_stepper_current(); }); }
  #endif
  #if AXIS_IS_TMC(Y)
    void setYTMCCurrent() { setPIntOnClick(MIN_TMC_CURRENT, MAX_TMC_CURRENT, []{ stepperY.refresh_stepper_current(); }); }
  #endif
  #if AXIS_IS_TMC(Z)
    void setZTMCCurrent() { setPIntOnClick(MIN_TMC_CURRENT, MAX_TMC_CURRENT, []{ stepperZ.refresh_stepper_current(); }); }
  #endif
  #if AXIS_IS_TMC(E0)
    void setETMCCurrent() { setPIntOnClick(MIN_TMC_CURRENT, MAX_TMC_CURRENT, []{ stepperE0.refresh_stepper_current(); }); }
  #endif

  void drawTrinamicConfigMenu() {
    checkkey = ID_Menu;
    if (SET_MENU(trinamicConfigMenu, MSG_TMC_DRIVERS, 5)) {
      BACK_ITEM(drawAdvancedSettingsMenu);
      #if AXIS_IS_TMC(X)
        EDIT_ITEM(ICON_TMCXSet, MSG_TMC_ACURRENT, onDrawPIntMenu, setXTMCCurrent, &stepperX.val_mA);
      #endif
      #if AXIS_IS_TMC(Y)
        EDIT_ITEM(ICON_TMCYSet, MSG_TMC_BCURRENT, onDrawPIntMenu, setYTMCCurrent, &stepperY.val_mA);
      #endif
      #if AXIS_IS_TMC(Z)
        EDIT_ITEM(ICON_TMCZSet, MSG_TMC_CCURRENT, onDrawPIntMenu, setZTMCCurrent, &stepperZ.val_mA);
      #endif
      #if AXIS_IS_TMC(E0)
        EDIT_ITEM(ICON_TMCESet, MSG_TMC_ECURRENT, onDrawPIntMenu, setETMCCurrent, &stepperE0.val_mA);
      #endif
    }
    updateMenu(trinamicConfigMenu);
  }
#endif

void drawMotionMenu() {
  checkkey = ID_Menu;
  if (SET_MENU_R(motionMenu, selrect({1, 16, 28, 13}), MSG_MOTION, 10)) {
    BACK_ITEM(drawControlMenu);
    MENU_ITEM(ICON_MaxSpeed, MSG_SPEED, onDrawSpeed, drawMaxSpeedMenu);
    MENU_ITEM(ICON_MaxAccelerated, MSG_ACCELERATION, onDrawAcc, drawMaxAccelMenu);
    #if ENABLED(CLASSIC_JERK)
      MENU_ITEM(ICON_MaxJerk, MSG_JERK, onDrawJerk, drawMaxJerkMenu);
    #elif HAS_JUNCTION_DEVIATION
      EDIT_ITEM(ICON_JDmm, MSG_JUNCTION_DEVIATION, onDrawPFloat3Menu, setJDmm, &planner.junction_deviation_mm);
    #endif
    #if ENABLED(LIN_ADVANCE)
      EDIT_ITEM(ICON_MaxAccelerated, MSG_ADVANCE_K, onDrawPFloat3Menu, setLA_K, &planner.extruder_advance_K[0]);
    #endif
    #if ENABLED(SHAPING_MENU)
      MENU_ITEM(ICON_InputShaping, MSG_INPUT_SHAPING, onDrawSubMenu, drawInputShaping_menu);
    #endif
    #if ENABLED(ADAPTIVE_STEP_SMOOTHING_TOGGLE)
      EDIT_ITEM(ICON_UBLActive, MSG_STEP_SMOOTHING, onDrawChkbMenu, setAdaptiveStepSmoothing, &stepper.adaptive_step_smoothing_enabled);
    #endif
    #if ENABLED(EDITABLE_STEPS_PER_UNIT)
      MENU_ITEM(ICON_Step, MSG_STEPS_PER_MM, onDrawSteps, drawStepsMenu);
    #endif
    EDIT_ITEM(ICON_Flow, MSG_FLOW, onDrawPIntMenu, setFlow, &planner.flow_percentage[0]);
    EDIT_ITEM(ICON_Speed, MSG_SPEED, onDrawPIntMenu, setSpeed, &feedrate_percentage);
  }
  updateMenu(motionMenu);
}

#if ALL(ADVANCED_PAUSE_FEATURE, HAS_PREHEAT)

    void drawPreheatHotendMenu() {
      checkkey = ID_Menu;
      if (SET_MENU(preheatHotendMenu, MSG_PREHEAT_HOTEND, 1 + PREHEAT_COUNT)) {
        BACK_ITEM(drawFilamentManMenu);
        #define _ITEM_PREHEAT_HE(N) MENU_ITEM(ICON_Preheat##N, MSG_PREHEAT_##N, onDrawMenuItem, DoPreheatHotend##N);
        REPEAT_1(PREHEAT_COUNT, _ITEM_PREHEAT_HE)
      }
      updateMenu(preheatHotendMenu);
    }

#endif

void drawFilSetMenu() {
  checkkey = ID_Menu;
  if (SET_MENU(filSetMenu, MSG_FILAMENT_SET, 7)) {
    BACK_ITEM(drawFilamentManMenu);
    #if HAS_FILAMENT_SENSOR
      EDIT_ITEM(ICON_Runout, MSG_RUNOUT_ENABLE, onDrawChkbMenu, setRunoutEnable, &runout.enabled);
    #endif
    #if HAS_FILAMENT_RUNOUT_DISTANCE
      EDIT_ITEM(ICON_Runout, MSG_RUNOUT_DISTANCE_MM, onDrawPFloatMenu, setRunoutDistance, &runout.runout_distance());
    #endif
    #if ENABLED(PREVENT_COLD_EXTRUSION)
      EDIT_ITEM(ICON_ExtrudeMinT, MSG_EXTRUDER_MIN_TEMP, onDrawPIntMenu, setExtMinT, &hmiData.extMinT);
    #endif
    #if ENABLED(CONFIGURE_FILAMENT_CHANGE)
      EDIT_ITEM(ICON_FilLoad, MSG_FILAMENT_LOAD, onDrawPFloatMenu, setFilLoad, &fc_settings[0].load_length);
      EDIT_ITEM(ICON_FilUnload, MSG_FILAMENT_UNLOAD, onDrawPFloatMenu, setFilUnload, &fc_settings[0].unload_length);
    #endif
    #if ENABLED(FWRETRACT)
      MENU_ITEM(ICON_FWRetract, MSG_FWRETRACT, onDrawSubMenu, drawFWRetractMenu);
    #endif
  }
  updateMenu(filSetMenu);
}

void drawFilamentManMenu() {
  checkkey = ID_Menu;
  if (SET_MENU(filamentMenu, MSG_FILAMENT_MAN, 7)) {
    BACK_ITEM(drawPrepareMenu);
    #if ENABLED(NOZZLE_PARK_FEATURE)
      MENU_ITEM(ICON_Park, MSG_FILAMENT_PARK_ENABLED, onDrawMenuItem, parkHead);
    #endif
    MENU_ITEM(ICON_FilSet, MSG_FILAMENT_SET, onDrawSubMenu, drawFilSetMenu);
    #if ENABLED(ADVANCED_PAUSE_FEATURE)
      #if HAS_PREHEAT
        MENU_ITEM(ICON_SetEndTemp, MSG_PREHEAT_HOTEND, onDrawSubMenu, drawPreheatHotendMenu);
      #endif
      MENU_ITEM(ICON_FilMan, MSG_FILAMENTCHANGE, onDrawMenuItem, changeFilament);
    #endif
    #if ENABLED(FILAMENT_LOAD_UNLOAD_GCODES)
      MENU_ITEM(ICON_FilUnload, MSG_FILAMENTUNLOAD, onDrawMenuItem, unloadFilament);
      MENU_ITEM(ICON_FilLoad, MSG_FILAMENTLOAD, onDrawMenuItem, loadFilament);
    #endif
  }
  updateMenu(filamentMenu);
}

#if ENABLED(MESH_BED_LEVELING)

  void drawManualMeshMenu() {
    checkkey = ID_Menu;
    if (SET_MENU(manualMeshMenu, MSG_UBL_MANUAL_MESH, 6)) {
      BACK_ITEM(drawPrepareMenu);
      MENU_ITEM(ICON_ManualMesh, MSG_LEVEL_BED, onDrawMenuItem, manualMeshStart);
      mMeshMoveZItem = EDIT_ITEM(ICON_Zoffset, MSG_MOVE_Z, onDrawMMeshMoveZ, setMMeshMoveZ, &current_position.z);
      MENU_ITEM(ICON_Axis, MSG_UBL_CONTINUE_MESH, onDrawMenuItem, manualMeshContinue);
      MENU_ITEM(ICON_MeshViewer, MSG_MESH_VIEW, onDrawSubMenu, dwinMeshViewer);
      MENU_ITEM(ICON_MeshSave, MSG_UBL_SAVE_MESH, onDrawMenuItem, manualMeshSave);
    }
    updateMenu(manualMeshMenu);
  }

#endif // MESH_BED_LEVELING

#if HAS_PREHEAT

  void drawPreheatMenu(const bool notCurrent) {
    checkkey = ID_Menu;
    if (notCurrent) {
      BACK_ITEM(drawTemperatureMenu);
      #if HAS_HOTEND
        EDIT_ITEM(ICON_HotendTemp, MSG_UBL_SET_TEMP_HOTEND, onDrawSetPreheatHotend, setPreheatEndTemp, &ui.material_preset[hmiValue.select].hotend_temp);
      #endif
      #if HAS_HEATED_BED
        EDIT_ITEM(ICON_BedTemp, MSG_UBL_SET_TEMP_BED, onDrawSetPreheatBed, setPreheatBedTemp, &ui.material_preset[hmiValue.select].bed_temp);
      #endif
      #if HAS_FAN
        EDIT_ITEM(ICON_FanSpeed, MSG_FAN_SPEED, onDrawSetPreheatFan, setPreheatFanSpeed, &ui.material_preset[hmiValue.select].fan_speed);
      #endif
      #if ENABLED(EEPROM_SETTINGS)
        MENU_ITEM(ICON_WriteEEPROM, MSG_STORE_EEPROM, onDrawWriteEeprom, writeEEPROM);
      #endif
    }
    updateMenu(preheatMenu);
  }

  #define _preheatMenu(N) \
    void drawPreheat## N ##Menu() { \
      hmiValue.select = (N) - 1; \
      drawPreheatMenu(SET_MENU(preheatMenu, MSG_PREHEAT_## N ##_SETTINGS, 5)); \
    }
  REPEAT_1(PREHEAT_COUNT, _preheatMenu)

#endif // HAS_PREHEAT

void drawTemperatureMenu() {
  checkkey = ID_Menu;
  if (SET_MENU_R(temperatureMenu, selrect({236, 2, 28, 12}), MSG_TEMPERATURE, 6 + PREHEAT_COUNT)) {
    BACK_ITEM(drawControlMenu);
    #if HAS_HOTEND
      hotendTargetItem = EDIT_ITEM(ICON_HotendTemp, MSG_UBL_SET_TEMP_HOTEND, onDrawHotendTemp, setHotendTemp, &thermalManager.temp_hotend[0].target);
    #endif
    #if HAS_HEATED_BED
      bedTargetItem = EDIT_ITEM(ICON_BedTemp, MSG_UBL_SET_TEMP_BED, onDrawBedTemp, setBedTemp, &thermalManager.temp_bed.target);
    #endif
    #if HAS_FAN
      fanSpeedItem = EDIT_ITEM(ICON_FanSpeed, MSG_FAN_SPEED, onDrawFanSpeed, setFanSpeed, &thermalManager.fan_speed[0]);
    #endif
    #if ENABLED(PIDTEMP) && ANY(PID_AUTOTUNE_MENU, PID_EDIT_MENU)
      MENU_ITEM_F(ICON_PIDNozzle, STR_HOTEND_PID " Settings", onDrawSubMenu, drawHotendPIDMenu);
    #elif ANY(MPC_EDIT_MENU, MPC_AUTOTUNE_MENU)
      MENU_ITEM_F(ICON_MPCNozzle, "MPC Settings", onDrawSubMenu, drawHotendMPCMenu);
    #endif
    #if ENABLED(PIDTEMPBED) && ANY(PID_AUTOTUNE_MENU, PID_EDIT_MENU)
      MENU_ITEM_F(ICON_PIDBed, STR_BED_PID " Settings", onDrawSubMenu, drawBedPIDMenu);
    #endif
    #if HAS_PREHEAT
      #define _ITEM_SETPREHEAT(N) MENU_ITEM(ICON_SetPreheat##N, MSG_PREHEAT_## N ##_SETTINGS, onDrawSubMenu, drawPreheat## N ##Menu);
      REPEAT_1(PREHEAT_COUNT, _ITEM_SETPREHEAT)
    #endif
  }
  updateMenu(temperatureMenu);
}

void drawMaxSpeedMenu() {
  checkkey = ID_Menu;
  if (SET_MENU_R(maxSpeedMenu, selrect({1, 16, 28, 13}), MSG_MAX_SPEED, 5)) {
    BACK_ITEM(drawMotionMenu);
    #if HAS_X_AXIS
      EDIT_ITEM(ICON_MaxSpeedX, MSG_VMAX_A, onDrawMaxSpeedX, setMaxSpeedX, &planner.settings.max_feedrate_mm_s[X_AXIS]);
    #endif
    #if HAS_Y_AXIS
      EDIT_ITEM(ICON_MaxSpeedY, MSG_VMAX_B, onDrawMaxSpeedY, setMaxSpeedY, &planner.settings.max_feedrate_mm_s[Y_AXIS]);
    #endif
    #if HAS_Z_AXIS
      EDIT_ITEM(ICON_MaxSpeedZ, MSG_VMAX_C, onDrawMaxSpeedZ, setMaxSpeedZ, &planner.settings.max_feedrate_mm_s[Z_AXIS]);
    #endif
    #if HAS_HOTEND
      EDIT_ITEM(ICON_MaxSpeedE, MSG_VMAX_E, onDrawMaxSpeedE, setMaxSpeedE, &planner.settings.max_feedrate_mm_s[E_AXIS]);
    #endif
  }
  updateMenu(maxSpeedMenu);
}

void drawMaxAccelMenu() {
  checkkey = ID_Menu;
  if (SET_MENU_R(maxAccelMenu, selrect({1, 16, 28, 13}), MSG_AMAX_EN, 5)) {
    BACK_ITEM(drawMotionMenu);
    #if HAS_X_AXIS
      EDIT_ITEM(ICON_MaxAccX, MSG_AMAX_A, onDrawMaxAccelX, setMaxAccelX, &planner.settings.max_acceleration_mm_per_s2[X_AXIS]);
    #endif
    #if HAS_Y_AXIS
      EDIT_ITEM(ICON_MaxAccY, MSG_AMAX_B, onDrawMaxAccelY, setMaxAccelY, &planner.settings.max_acceleration_mm_per_s2[Y_AXIS]);
    #endif
    #if HAS_Z_AXIS
      EDIT_ITEM(ICON_MaxAccZ, MSG_AMAX_C, onDrawMaxAccelZ, setMaxAccelZ, &planner.settings.max_acceleration_mm_per_s2[Z_AXIS]);
    #endif
    #if HAS_HOTEND
      EDIT_ITEM(ICON_MaxAccE, MSG_AMAX_E, onDrawMaxAccelE, setMaxAccelE, &planner.settings.max_acceleration_mm_per_s2[E_AXIS]);
    #endif
  }
  updateMenu(maxAccelMenu);
}

#if ENABLED(CLASSIC_JERK)

  void drawMaxJerkMenu() {
    checkkey = ID_Menu;
    if (SET_MENU_R(maxJerkMenu, selrect({1, 16, 28, 13}), MSG_JERK, 5)) {
      BACK_ITEM(drawMotionMenu);
      #if HAS_X_AXIS
        EDIT_ITEM(ICON_MaxSpeedJerkX, MSG_VA_JERK, onDrawMaxJerkX, setMaxJerkX, &planner.max_jerk.x);
      #endif
      #if HAS_Y_AXIS
        EDIT_ITEM(ICON_MaxSpeedJerkY, MSG_VB_JERK, onDrawMaxJerkY, setMaxJerkY, &planner.max_jerk.y);
      #endif
      #if HAS_Z_AXIS
        EDIT_ITEM(ICON_MaxSpeedJerkZ, MSG_VC_JERK, onDrawMaxJerkZ, setMaxJerkZ, &planner.max_jerk.z);
      #endif
      #if HAS_HOTEND
        EDIT_ITEM(ICON_MaxSpeedJerkE, MSG_VE_JERK, onDrawMaxJerkE, setMaxJerkE, &planner.max_jerk.e);
      #endif
    }
    updateMenu(maxJerkMenu);
  }

#endif // CLASSIC_JERK

#if ENABLED(EDITABLE_STEPS_PER_UNIT)

  void drawStepsMenu() {
    checkkey = ID_Menu;
    if (SET_MENU_R(stepsMenu, selrect({1, 16, 28, 13}), MSG_STEPS_PER_MM, 5)) {
      BACK_ITEM(drawMotionMenu);
      #if HAS_X_AXIS
        EDIT_ITEM(ICON_StepX, MSG_A_STEPS, onDrawStepsX, setStepsX, &planner.settings.axis_steps_per_mm[X_AXIS]);
      #endif
      #if HAS_Y_AXIS
        EDIT_ITEM(ICON_StepY, MSG_B_STEPS, onDrawStepsY, setStepsY, &planner.settings.axis_steps_per_mm[Y_AXIS]);
      #endif
      #if HAS_Z_AXIS
        EDIT_ITEM(ICON_StepZ, MSG_C_STEPS, onDrawStepsZ, setStepsZ, &planner.settings.axis_steps_per_mm[Z_AXIS]);
      #endif
      #if HAS_HOTEND
        EDIT_ITEM(ICON_StepE, MSG_E_STEPS, onDrawStepsE, setStepsE, &planner.settings.axis_steps_per_mm[E_AXIS]);
      #endif
    }
    updateMenu(stepsMenu);
  }

#endif

//=============================================================================
// UI editable custom colors
//=============================================================================

#if HAS_CUSTOM_COLORS

  void restoreDefaultColors() {
    dwinSetColorDefaults();
    DWINUI::setColors(hmiData.colorText, hmiData.colorBackground, hmiData.colorStatusBg);
    dwinRedrawScreen();
  }

  void selColor() {
    menuData.intPtr = (int16_t*)static_cast<MenuItemPtr*>(currentMenu->selectedItem())->value;
    hmiValue.color.r = GetRColor(*menuData.intPtr); // Red
    hmiValue.color.g = GetGColor(*menuData.intPtr); // Green
    hmiValue.color.b = GetBColor(*menuData.intPtr); // Blue
    drawGetColorMenu();
  }

  void liveRGBColor() {
    hmiValue.color[currentMenu->line() - 2] = menuData.value;
    const uint16_t color = RGB(hmiValue.color.r, hmiValue.color.g, hmiValue.color.b);
    dwinDrawRectangle(1, color, 20, 315, DWIN_WIDTH - 20, 335);
  }
  void setRGBColor() {
    const uint8_t color = static_cast<MenuItem*>(currentMenu->selectedItem())->icon;
    setIntOnClick(0, (color == 1) ? 63 : 31, hmiValue.color[color], nullptr, liveRGBColor);
  }

  void dwinApplyColor() {
    *menuData.intPtr = RGB(hmiValue.color.r, hmiValue.color.g, hmiValue.color.b);
    DWINUI::setColors(hmiData.colorText, hmiData.colorBackground, hmiData.colorStatusBg);
    drawSelectColorsMenu();
    hash_changed = true;
    LCD_MESSAGE(MSG_COLORS_APPLIED);
    dwinDrawDashboard();
  }

  void drawSelectColorsMenu() {
    checkkey = ID_Menu;
    if (SET_MENU(selectColorMenu, MSG_COLORS_SELECT, 20)) {
      BACK_ITEM(drawControlMenu);
      MENU_ITEM(ICON_StockConfiguration, MSG_RESTORE_DEFAULTS, onDrawMenuItem, restoreDefaultColors);
      EDIT_ITEM_F(0, "Screen Background", onDrawSelColorItem, selColor, &hmiData.colorBackground);
      EDIT_ITEM_F(0, "Cursor", onDrawSelColorItem, selColor, &hmiData.colorCursor);
      EDIT_ITEM_F(0, "Title Background", onDrawSelColorItem, selColor, &hmiData.colorTitleBg);
      EDIT_ITEM_F(0, "Title Text", onDrawSelColorItem, selColor, &hmiData.colorTitleTxt);
      EDIT_ITEM_F(0, "Text", onDrawSelColorItem, selColor, &hmiData.colorText);
      EDIT_ITEM_F(0, "Selected", onDrawSelColorItem, selColor, &hmiData.colorSelected);
      EDIT_ITEM_F(0, "Split Line", onDrawSelColorItem, selColor, &hmiData.colorSplitLine);
      EDIT_ITEM_F(0, "Highlight", onDrawSelColorItem, selColor, &hmiData.colorHighlight);
      EDIT_ITEM_F(0, "Status Background", onDrawSelColorItem, selColor, &hmiData.colorStatusBg);
      EDIT_ITEM_F(0, "Status Text", onDrawSelColorItem, selColor, &hmiData.colorStatusTxt);
      EDIT_ITEM_F(0, "Popup Background", onDrawSelColorItem, selColor, &hmiData.colorPopupBg);
      EDIT_ITEM_F(0, "Popup Text", onDrawSelColorItem, selColor, &hmiData.colorPopupTxt);
      EDIT_ITEM_F(0, "Alert Background", onDrawSelColorItem, selColor, &hmiData.colorAlertBg);
      EDIT_ITEM_F(0, "Alert Text", onDrawSelColorItem, selColor, &hmiData.colorAlertTxt);
      EDIT_ITEM_F(0, "Percent Text", onDrawSelColorItem, selColor, &hmiData.colorPercentTxt);
      EDIT_ITEM_F(0, "Bar Fill", onDrawSelColorItem, selColor, &hmiData.colorBarfill);
      EDIT_ITEM_F(0, "Indicator value", onDrawSelColorItem, selColor, &hmiData.colorIndicator);
      EDIT_ITEM_F(0, "Coordinate value", onDrawSelColorItem, selColor, &hmiData.colorCoordinate);
    }
    updateMenu(selectColorMenu);
  }

  void drawGetColorMenu() {
    checkkey = ID_Menu;
    if (SET_MENU(getColorMenu, MSG_COLORS_GET, 5)) {
      BACK_ITEM(dwinApplyColor);
      MENU_ITEM(ICON_Cancel, MSG_BUTTON_CANCEL, onDrawMenuItem, drawSelectColorsMenu);
      MENU_ITEM(0, MSG_COLORS_RED,   onDrawGetColorItem, setRGBColor);
      MENU_ITEM(1, MSG_COLORS_GREEN, onDrawGetColorItem, setRGBColor);
      MENU_ITEM(2, MSG_COLORS_BLUE,  onDrawGetColorItem, setRGBColor);
    }
    updateMenu(getColorMenu);
    dwinDrawRectangle(1, *menuData.intPtr, 20, 315, DWIN_WIDTH - 20, 335);
  }

#endif // HAS_CUSTOM_COLORS

//=============================================================================
// Nozzle and Bed PID/MPC
//=============================================================================

#if ANY(MPC_EDIT_MENU, MPC_AUTOTUNE_MENU)

  #if ENABLED(MPC_EDIT_MENU)
    void setHeaterPower() { setPFloatOnClick(1, 200, 1); }
    void setBlkHeatCapacity() { setPFloatOnClick(0, 40, 2); }
    void setSensorResponse() { setPFloatOnClick(0, 1, 4); }
    void setAmbientXfer() { setPFloatOnClick(0, 1, 4); }
    #if ENABLED(MPC_INCLUDE_FAN)
      void onDrawFanAdj(MenuItem* menuitem, int8_t line) { onDrawFloatMenu(menuitem, line, 4, thermalManager.temp_hotend[0].fanCoefficient()); }
      void applyFanAdj() { thermalManager.temp_hotend[0].applyFanAdjustment(menuData.value / POW(10, 4)); }
      void setFanAdj() { setFloatOnClick(0, 1, 4, thermalManager.temp_hotend[0].fanCoefficient(), applyFanAdj); }
    #endif
  #endif

  void drawHotendMPCMenu() {
    checkkey = ID_Menu;
    if (SET_MENU_F(hotendMPCMenu, "MPC Settings", 7)) {
      MPC_t &mpc = thermalManager.temp_hotend[0].mpc;
      BACK_ITEM(drawTemperatureMenu);
      #if ENABLED(MPC_AUTOTUNE_MENU)
        MENU_ITEM(ICON_MPCNozzle, MSG_MPC_AUTOTUNE, onDrawMenuItem, []{ thermalManager.MPC_autotune(active_extruder, Temperature::MPCTuningType::AUTO); });
      #endif
      #if ENABLED(MPC_EDIT_MENU)
        EDIT_ITEM(ICON_MPCHeater, MSG_MPC_POWER, onDrawPFloatMenu, setHeaterPower, &mpc.heater_power);
        EDIT_ITEM(ICON_MPCHeatCap, MSG_MPC_BLOCK_HEAT_CAPACITY, onDrawPFloat2Menu, setBlkHeatCapacity, &mpc.block_heat_capacity);
        EDIT_ITEM(ICON_MPCValue, MSG_SENSOR_RESPONSIVENESS, onDrawPFloat4Menu, setSensorResponse, &mpc.sensor_responsiveness);
        EDIT_ITEM(ICON_MPCValue, MSG_MPC_AMBIENT_XFER_COEFF, onDrawPFloat4Menu, setAmbientXfer, &mpc.ambient_xfer_coeff_fan0);
        #if ENABLED(MPC_INCLUDE_FAN)
          EDIT_ITEM(ICON_MPCFan, MSG_MPC_AMBIENT_XFER_COEFF_FAN, onDrawFanAdj, setFanAdj, &mpc.fan255_adjustment);
        #endif
      #endif
    }
    updateMenu(hotendMPCMenu);
  }

#endif // MPC_EDIT_MENU || MPC_AUTOTUNE_MENU

#if HAS_PID_HEATING

  #if ENABLED(PID_AUTOTUNE_MENU)
    void setPID(celsius_t t, heater_id_t h) {
      gcode.process_subcommands_now(
        MString<60>(F("G28OXY\nG0Z5F300\nG0X"), X_CENTER, F("Y"), Y_CENTER, F("F5000\nM84\nM400"))
      );
      thermalManager.PID_autotune(t, h, hmiData.pidCycles, true);
    }
    void setPIDCycles() { setPIntOnClick(3, 50); }
  #endif

  #if ENABLED(PID_EDIT_MENU)
    void setKp() { setPFloatOnClick(0, 1000, 2); }
    void applyPIDi() {
      *menuData.floatPtr = scalePID_i(menuData.value / POW(10, 2));
      TERN_(PIDTEMP, thermalManager.updatePID());
    }
    void applyPIDd() {
      *menuData.floatPtr = scalePID_d(menuData.value / POW(10, 2));
      TERN_(PIDTEMP, thermalManager.updatePID());
    }
    void setKi() {
      menuData.floatPtr = (float*)static_cast<MenuItemPtr*>(currentMenu->selectedItem())->value;
      const float value = unscalePID_i(*menuData.floatPtr);
      setFloatOnClick(0, 1000, 2, value, applyPIDi);
    }
    void setKd() {
      menuData.floatPtr = (float*)static_cast<MenuItemPtr*>(currentMenu->selectedItem())->value;
      const float value = unscalePID_d(*menuData.floatPtr);
      setFloatOnClick(0, 1000, 2, value, applyPIDd);
    }
    void onDrawPIDi(MenuItem* menuitem, int8_t line) { onDrawFloatMenu(menuitem, line, 2, unscalePID_i(*(float*)static_cast<MenuItemPtr*>(menuitem)->value)); }
    void onDrawPIDd(MenuItem* menuitem, int8_t line) { onDrawFloatMenu(menuitem, line, 2, unscalePID_d(*(float*)static_cast<MenuItemPtr*>(menuitem)->value)); }
  #endif // PID_EDIT_MENU

#endif // HAS_PID_HEATING

#if ANY(PID_AUTOTUNE_MENU, PID_EDIT_MENU)

  #if ENABLED(PIDTEMP)

    #if ENABLED(PID_AUTOTUNE_MENU)
      void hotendPID() { setPID(hmiData.hotendPIDT, H_E0); }
      void setHotendPIDT() { setPIntOnClick(MIN_ETEMP, MAX_ETEMP); }
    #endif

    void drawHotendPIDMenu() {
      checkkey = ID_Menu;
      if (SET_MENU_F(hotendPIDMenu, STR_HOTEND_PID " Settings", 8)) {
        BACK_ITEM(drawAdvancedSettingsMenu);
        #if ENABLED(PID_AUTOTUNE_MENU)
          MENU_ITEM_F(ICON_PIDNozzle, STR_HOTEND_PID, onDrawMenuItem, hotendPID);
          EDIT_ITEM(ICON_Temperature, MSG_TEMPERATURE, onDrawPIntMenu, setHotendPIDT, &hmiData.hotendPIDT);
          EDIT_ITEM(ICON_PIDCycles, MSG_PID_CYCLE, onDrawPIntMenu, setPIDCycles, &hmiData.pidCycles);
        #endif
        #if ENABLED(PID_EDIT_MENU)
          EDIT_ITEM_F(ICON_PIDValue, "Set Kp: ", onDrawPFloat2Menu, setKp, &thermalManager.temp_hotend[0].pid.Kp);
          EDIT_ITEM_F(ICON_PIDValue, "Set Ki: ", onDrawPIDi, setKi, &thermalManager.temp_hotend[0].pid.Ki);
          EDIT_ITEM_F(ICON_PIDValue, "Set Kd: ", onDrawPIDd, setKd, &thermalManager.temp_hotend[0].pid.Kd);
        #endif
        #if ENABLED(EEPROM_SETTINGS)
          MENU_ITEM(ICON_WriteEEPROM, MSG_STORE_EEPROM, onDrawMenuItem, writeEEPROM);
        #endif
      }
      updateMenu(hotendPIDMenu);
    }

  #endif // PIDTEMP

  #if ENABLED(PIDTEMPBED)

    #if ENABLED(PID_AUTOTUNE_MENU)
      void bedPID() { setPID(hmiData.bedPIDT, H_BED); }
      void setBedPIDT() { setPIntOnClick(MIN_BEDTEMP, MAX_BEDTEMP); }
    #endif

    void drawBedPIDMenu() {
      checkkey = ID_Menu;
      if (SET_MENU_F(bedPIDMenu, STR_BED_PID " Settings", 8)) {
        BACK_ITEM(drawAdvancedSettingsMenu);
        #if ENABLED(PID_AUTOTUNE_MENU)
          MENU_ITEM_F(ICON_PIDBed, STR_BED_PID, onDrawMenuItem,bedPID);
          EDIT_ITEM(ICON_Temperature, MSG_TEMPERATURE, onDrawPIntMenu, setBedPIDT, &hmiData.bedPIDT);
          EDIT_ITEM(ICON_PIDCycles, MSG_PID_CYCLE, onDrawPIntMenu, setPIDCycles, &hmiData.pidCycles);
        #endif
        #if ENABLED(PID_EDIT_MENU)
          EDIT_ITEM_F(ICON_PIDValue, "Set Kp: ", onDrawPFloat2Menu, setKp, &thermalManager.temp_bed.pid.Kp);
          EDIT_ITEM_F(ICON_PIDValue, "Set Ki: ", onDrawPIDi, setKi, &thermalManager.temp_bed.pid.Ki);
          EDIT_ITEM_F(ICON_PIDValue, "Set Kd: ", onDrawPIDd, setKd, &thermalManager.temp_bed.pid.Kd);
        #endif
        #if ENABLED(EEPROM_SETTINGS)
          MENU_ITEM(ICON_WriteEEPROM, MSG_STORE_EEPROM, onDrawMenuItem, writeEEPROM);
        #endif
      }
      updateMenu(bedPIDMenu);
    }

  #endif // PIDTEMPBED

  #if ENABLED(PIDTEMPCHAMBER)

    #if ENABLED(PID_AUTOTUNE_MENU)
      void chamberPID() { setPID(hmiData.chamberPIDT, H_CHAMBER); }
      void setChamberPIDT() { setPIntOnClick(MIN_CHAMBERTEMP, MAX_CHAMBERTEMP); }
    #endif

    void drawChamberPIDMenu() {
      checkkey = ID_Menu;
      if (SET_MENU_F(chamberPIDMenu, STR_CHAMBER_PID " Settings", 8)) {
        BACK_ITEM(drawAdvancedSettingsMenu);
        #if ENABLED(PID_AUTOTUNE_MENU)
          MENU_ITEM_F(ICON_PIDChamber, STR_CHAMBER_PID, onDrawMenuItem,chamberPID);
          EDIT_ITEM(ICON_Temperature, MSG_TEMPERATURE, onDrawPIntMenu, setChamberPIDT, &hmiData.chamberPIDT);
          EDIT_ITEM(ICON_PIDCycles, MSG_PID_CYCLE, onDrawPIntMenu, setPIDCycles, &hmiData.pidCycles);
        #endif
        #if ENABLED(PID_EDIT_MENU)
          EDIT_ITEM_F(ICON_PIDValue, "Set Kp: ", onDrawPFloat2Menu, setKp, &thermalManager.temp_chamber.pid.Kp);
          EDIT_ITEM_F(ICON_PIDValue, "Set Ki: ", onDrawPIDi, setKi, &thermalManager.temp_chamber.pid.Ki);
          EDIT_ITEM_F(ICON_PIDValue, "Set Kd: ", onDrawPIDd, setKd, &thermalManager.temp_chamber.pid.Kd);
        #endif
        #if ENABLED(EEPROM_SETTINGS)
          MENU_ITEM(ICON_WriteEEPROM, MSG_STORE_EEPROM, onDrawMenuItem, writeEEPROM);
        #endif
      }
      updateMenu(chamberPIDMenu);
    }

  #endif // PIDTEMPCHAMBER

#endif // PID_AUTOTUNE_MENU || PID_EDIT_MENU

//=============================================================================

#if HAS_BED_PROBE

  void drawZOffsetWizMenu() {
    checkkey = ID_Menu;
    if (SET_MENU(zOffsetWizMenu, MSG_PROBE_WIZARD, 4)) {
      BACK_ITEM(drawPrepareMenu);
      MENU_ITEM(ICON_Homing, MSG_AUTO_HOME, onDrawMenuItem, autoHome);
      MENU_ITEM(ICON_AxisD, MSG_MOVE_NOZZLE_TO_BED, onDrawMenuItem, setMoveZto0);
      EDIT_ITEM(ICON_Zoffset, MSG_ZPROBE_ZOFFSET, onDrawPFloat2Menu, setZOffset, &BABY_Z_VAR);
    }
    updateMenu(zOffsetWizMenu);
    if (!axis_is_trusted(Z_AXIS)) LCD_MESSAGE_F("WARNING: Z position unknown, move Z to home");
  }

#endif

#if ENABLED(INDIVIDUAL_AXIS_HOMING_SUBMENU)

  void drawHomingMenu() {
    checkkey = ID_Menu;
    if (SET_MENU(homingMenu, MSG_HOMING, 6)) {
      BACK_ITEM(drawPrepareMenu);
      MENU_ITEM(ICON_Homing, MSG_AUTO_HOME, onDrawMenuItem, autoHome);
      #if HAS_X_AXIS
        MENU_ITEM(ICON_HomeX, MSG_AUTO_HOME_X, onDrawMenuItem, homeX);
      #endif
      #if HAS_Y_AXIS
        MENU_ITEM(ICON_HomeY, MSG_AUTO_HOME_Y, onDrawMenuItem, homeY);
      #endif
      #if HAS_Z_AXIS
        MENU_ITEM(ICON_HomeZ, MSG_AUTO_HOME_Z, onDrawMenuItem, homeZ);
      #endif
      #if ENABLED(MESH_BED_LEVELING)
        EDIT_ITEM(ICON_ZAfterHome, MSG_Z_AFTER_HOME, onDrawPInt8Menu, setZAfterHoming, &hmiData.zAfterHoming);
      #endif
    }
    updateMenu(homingMenu);
  }

#endif // INDIVIDUAL_AXIS_HOMING_SUBMENU

#if ENABLED(FWRETRACT)

  void drawFWRetractMenu() {
    checkkey = ID_Menu;
    if (SET_MENU(fwRetractMenu, MSG_FWRETRACT, 6)) {
      BACK_ITEM(returnFWRetractMenu);
      EDIT_ITEM(ICON_FWRetLength, MSG_CONTROL_RETRACT, onDrawPFloatMenu, setRetractLength, &fwretract.settings.retract_length);
      EDIT_ITEM(ICON_FWRetSpeed, MSG_SINGLENOZZLE_RETRACT_SPEED, onDrawPFloatMenu, setRetractSpeed, &fwretract.settings.retract_feedrate_mm_s);
      EDIT_ITEM(ICON_FWRetZRaise, MSG_CONTROL_RETRACT_ZHOP, onDrawPFloat2Menu, setZRaise, &fwretract.settings.retract_zraise);
      EDIT_ITEM(ICON_FWRecSpeed, MSG_SINGLENOZZLE_UNRETRACT_SPEED, onDrawPFloatMenu, setRecoverSpeed, &fwretract.settings.retract_recover_feedrate_mm_s);
      EDIT_ITEM(ICON_FWRecExtra, MSG_CONTROL_RETRACT_RECOVER, onDrawPFloatMenu, setAddRecover, &fwretract.settings.retract_recover_extra);
    }
    updateMenu(fwRetractMenu);
  }

#endif

//=============================================================================
// Mesh Bed Leveling
//=============================================================================

#if HAS_MESH

  void applyMeshFadeHeight() { set_z_fade_height(planner.z_fade_height); }
  void setMeshFadeHeight() { setPFloatOnClick(0, 100, 1, applyMeshFadeHeight); }

  void setMeshActive() {
    set_bed_leveling_enabled(!planner.leveling_active);
    drawCheckboxLine(currentMenu->line(), planner.leveling_active);
    dwinUpdateLCD();
  }

  #if ENABLED(PREHEAT_BEFORE_LEVELING)
    void setBedLevT() { setPIntOnClick(MIN_BEDTEMP, MAX_BEDTEMP); }
  #endif

  #if ENABLED(PROUI_MESH_EDIT)
    void liveEditMesh() { ((MenuItemPtr*)editZValueItem)->value = &bedlevel.z_values[hmiValue.select ? bedLevelTools.mesh_x : menuData.value][hmiValue.select ? menuData.value : bedLevelTools.mesh_y]; editZValueItem->redraw(); }
    void applyEditMeshX() { bedLevelTools.mesh_x = menuData.value; }
    void applyEditMeshY() { bedLevelTools.mesh_y = menuData.value; }
    void setEditMeshX() { hmiValue.select = 0; setIntOnClick(0, GRID_MAX_POINTS_X - 1, bedLevelTools.mesh_x, applyEditMeshX, liveEditMesh); }
    void setEditMeshY() { hmiValue.select = 1; setIntOnClick(0, GRID_MAX_POINTS_Y - 1, bedLevelTools.mesh_y, applyEditMeshY, liveEditMesh); }
    void setEditZValue() { setPFloatOnClick(Z_OFFSET_MIN, Z_OFFSET_MAX, 3); }
    void applyMeshInset() { TERN_(AUTO_BED_LEVELING_UBL, set_bed_leveling_enabled(false)); reset_bed_level(); redrawItem(); }
    void setMeshInset() { setPFloatOnClick(X_MIN_POS, X_MAX_POS, UNITFDIGITS, applyMeshInset);  }
  #endif

  void resetMesh() { bedLevelTools.meshReset(); LCD_MESSAGE(MSG_MESH_RESET); }

#endif // HAS_MESH

#if ENABLED(AUTO_BED_LEVELING_UBL)

  void applyUBLSlot() { bedlevel.storage_slot = menuData.value; }
  void setUBLSlot() { setIntOnClick(0, settings.calc_num_meshes() - 1, bedlevel.storage_slot, applyUBLSlot); }
  void onDrawUBLSlot(MenuItem* menuitem, int8_t line) {
    NOLESS(bedlevel.storage_slot, 0);
    onDrawIntMenu(menuitem, line, bedlevel.storage_slot);
  }

  void applyUBLTiltGrid() { bedLevelTools.tilt_grid = menuData.value; }
  void setUBLTiltGrid() { setIntOnClick(1, 3, bedLevelTools.tilt_grid, applyUBLTiltGrid); }

  void ublMeshTilt() {
    NOLESS(bedlevel.storage_slot, 0);
    if (bedLevelTools.tilt_grid > 1)
      gcode.process_subcommands_now(TS(F("G29J"), bedLevelTools.tilt_grid));
    else
      gcode.process_subcommands_now(F("G29J"));
    LCD_MESSAGE(MSG_UBL_MESH_TILTED);
  }

  void ublSmartFillMesh() {
    for (uint8_t x = 0; x < GRID_MAX_POINTS_Y; ++x) bedlevel.smart_fill_mesh();
    LCD_MESSAGE(MSG_UBL_MESH_FILLED);
  }

  void ublMeshSave() {
    NOLESS(bedlevel.storage_slot, 0);
    settings.store_mesh(bedlevel.storage_slot);
    ui.status_printf(0, GET_TEXT_F(MSG_MESH_SAVED), bedlevel.storage_slot);
    DONE_BUZZ(true);
  }

  void ublMeshLoad() {
    NOLESS(bedlevel.storage_slot, 0);
    settings.load_mesh(bedlevel.storage_slot);
  }

#endif // AUTO_BED_LEVELING_UBL

#if HAS_MESH

  void drawMeshSetMenu() {
    checkkey = ID_Menu;
    if (SET_MENU(meshMenu, MSG_MESH_LEVELING, 12)) {
      BACK_ITEM(drawLevelMenu);
      #if ENABLED(PREHEAT_BEFORE_LEVELING)
        EDIT_ITEM(ICON_Temperature, MSG_UBL_SET_TEMP_BED, onDrawPIntMenu, setBedLevT, &hmiData.bedLevT);
      #endif
      EDIT_ITEM(ICON_SetZOffset, MSG_Z_FADE_HEIGHT, onDrawPFloatMenu, setMeshFadeHeight, &planner.z_fade_height);
      EDIT_ITEM(ICON_UBLActive, MSG_ACTIVATE_MESH, onDrawChkbMenu, setMeshActive, &planner.leveling_active);
      #if ENABLED(AUTO_BED_LEVELING_UBL)
        EDIT_ITEM(ICON_UBLSlot, MSG_UBL_STORAGE_SLOT, onDrawUBLSlot, setUBLSlot, &bedlevel.storage_slot);
        MENU_ITEM(ICON_UBLMeshSave, MSG_UBL_SAVE_MESH, onDrawMenuItem, ublMeshSave);
        MENU_ITEM(ICON_UBLMeshLoad, MSG_UBL_LOAD_MESH, onDrawMenuItem, ublMeshLoad);
        EDIT_ITEM(ICON_UBLTiltGrid, MSG_UBL_TILTING_GRID, onDrawPInt8Menu, setUBLTiltGrid, &bedLevelTools.tilt_grid);
        MENU_ITEM(ICON_UBLTiltGrid, MSG_UBL_TILT_MESH, onDrawMenuItem, ublMeshTilt);
        MENU_ITEM(ICON_UBLSmartFill, MSG_UBL_SMART_FILLIN, onDrawMenuItem, ublSmartFillMesh);
      #endif
      MENU_ITEM(ICON_MeshReset, MSG_MESH_RESET, onDrawMenuItem, resetMesh);
      MENU_ITEM(ICON_MeshViewer, MSG_MESH_VIEW, onDrawSubMenu, dwinMeshViewer);
    }
    updateMenu(meshMenu);
  }

  #if ENABLED(PROUI_MESH_EDIT)
    void drawEditMeshMenu() {
      if (!leveling_is_valid()) { LCD_MESSAGE(MSG_UBL_MESH_INVALID); return; }
      set_bed_leveling_enabled(false);
      checkkey = ID_Menu;
      if (SET_MENU(editMeshMenu, MSG_EDIT_MESH, 10)) {
        bedLevelTools.mesh_x = bedLevelTools.mesh_y = 0;
        BACK_ITEM(drawLevelMenu);
        EDIT_ITEM(ICON_MeshEditX, MSG_MESH_X, onDrawPInt8Menu, setEditMeshX, &bedLevelTools.mesh_x);
        EDIT_ITEM(ICON_MeshEditY, MSG_MESH_Y, onDrawPInt8Menu, setEditMeshY, &bedLevelTools.mesh_y);
        editZValueItem = EDIT_ITEM(ICON_MeshEditZ, MSG_MESH_EDIT_Z, onDrawPFloat2Menu, setEditZValue, &bedlevel.z_values[bedLevelTools.mesh_x][bedLevelTools.mesh_y]);
        EDIT_ITEM(200 /*ICON_Box*/, MSG_MESH_MIN_X, onDrawPFloatMenu, setMeshInset, &hmiData.mesh_min_x);
        EDIT_ITEM(ICON_ProbeMargin, MSG_MESH_MAX_X, onDrawPFloatMenu, setMeshInset, &hmiData.mesh_max_x);
        EDIT_ITEM(200 /*ICON_Box*/, MSG_MESH_MIN_Y, onDrawPFloatMenu, setMeshInset, &hmiData.mesh_min_y);
        EDIT_ITEM(ICON_ProbeMargin, MSG_MESH_MAX_Y, onDrawPFloatMenu, setMeshInset, &hmiData.mesh_max_y);
        //MENU_ITEM(254 /*ICON_AxisC*/, MSG_MESH_AMAX, onDrawMenuItem, maxMeshArea);
        //MENU_ITEM(ICON_SetHome, MSG_MESH_CENTER, onDrawMenuItem, centerMeshArea);
      }
      updateMenu(editMeshMenu);
    }
  #endif

#endif // HAS_MESH

void drawLevelMenu() {
  checkkey = ID_Menu;
  if (SET_MENU(levelMenu, MSG_BED_LEVELING, 6)) {
    BACK_ITEM(gotoMainMenu);
    #if ENABLED(EEPROM_SETTINGS)
      MENU_ITEM(ICON_WriteEEPROM, MSG_STORE_EEPROM, onDrawMenuItem, writeEEPROM);
    #endif
    #if HAS_BED_PROBE
      MENU_ITEM(ICON_Level, MSG_AUTO_MESH, onDrawMenuItem, autoLevel);
      MENU_ITEM(ICON_ProbeSet, MSG_ZPROBE_SETTINGS, onDrawSubMenu, drawProbeSetMenu);
    #endif
    #if HAS_MESH
      MENU_ITEM(ICON_ProbeSet, MSG_MESH_LEVELING, onDrawSubMenu, drawMeshSetMenu);
      #if ENABLED(PROUI_MESH_EDIT)
        MENU_ITEM(ICON_MeshEdit, MSG_EDIT_MESH, onDrawSubMenu, drawEditMeshMenu);
      #endif
    #endif
    #if HAS_HOME_OFFSET
      MENU_ITEM(ICON_ProbeSet, MSG_SET_HOME_OFFSETS, onDrawSubMenu, drawHomeOffsetMenu);
    #endif
  }
  ui.reset_status(true);
  updateMenu(levelMenu);
}

#endif // DWIN_LCD_PROUI<|MERGE_RESOLUTION|>--- conflicted
+++ resolved
@@ -3346,33 +3346,6 @@
 
 #endif // HAS_BED_PROBE
 
-<<<<<<< HEAD
-=======
-void drawFilSetMenu() {
-  checkkey = ID_Menu;
-  if (SET_MENU(filSetMenu, MSG_FILAMENT_SET, 9)) {
-    BACK_ITEM(drawAdvancedSettingsMenu);
-    #if HAS_FILAMENT_SENSOR
-      EDIT_ITEM(ICON_Runout, MSG_RUNOUT_SENSOR, onDrawChkbMenu, setRunoutEnable, &runout.enabled);
-    #endif
-    #if HAS_FILAMENT_RUNOUT_DISTANCE
-      EDIT_ITEM(ICON_Runout, MSG_RUNOUT_DISTANCE_MM, onDrawPFloatMenu, setRunoutDistance, &runout.runout_distance());
-    #endif
-    #if ENABLED(PREVENT_COLD_EXTRUSION)
-      EDIT_ITEM(ICON_ExtrudeMinT, MSG_EXTRUDER_MIN_TEMP, onDrawPIntMenu, setExtMinT, &hmiData.extMinT);
-    #endif
-    #if ENABLED(CONFIGURE_FILAMENT_CHANGE)
-      EDIT_ITEM(ICON_FilLoad, MSG_FILAMENT_LOAD, onDrawPFloatMenu, setFilLoad, &fc_settings[0].load_length);
-      EDIT_ITEM(ICON_FilUnload, MSG_FILAMENT_UNLOAD, onDrawPFloatMenu, setFilUnload, &fc_settings[0].unload_length);
-    #endif
-    #if ENABLED(FWRETRACT)
-      MENU_ITEM(ICON_FWRetract, MSG_FWRETRACT, onDrawSubMenu, drawFWRetractMenu);
-    #endif
-  }
-  updateMenu(filSetMenu);
-}
-
->>>>>>> e7c9cf3e
 #if ALL(CASE_LIGHT_MENU, CASELIGHT_USES_BRIGHTNESS)
 
   void drawCaseLightMenu() {
@@ -3627,7 +3600,7 @@
   if (SET_MENU(filSetMenu, MSG_FILAMENT_SET, 7)) {
     BACK_ITEM(drawFilamentManMenu);
     #if HAS_FILAMENT_SENSOR
-      EDIT_ITEM(ICON_Runout, MSG_RUNOUT_ENABLE, onDrawChkbMenu, setRunoutEnable, &runout.enabled);
+      EDIT_ITEM(ICON_Runout, MSG_RUNOUT_SENSOR, onDrawChkbMenu, setRunoutEnable, &runout.enabled);
     #endif
     #if HAS_FILAMENT_RUNOUT_DISTANCE
       EDIT_ITEM(ICON_Runout, MSG_RUNOUT_DISTANCE_MM, onDrawPFloatMenu, setRunoutDistance, &runout.runout_distance());
