--- conflicted
+++ resolved
@@ -1253,11 +1253,14 @@
       if (checkkey == ESDiagProcess) ESDiag.Update();
     #endif
     #if SHOW_TUNING_GRAPH
-      #if HAS_HEATED_BED
-        if (checkkey == PidProcess) plot.Update((HMI_value.pidresult == PIDTEMP_START) ? thermalManager.wholeDegHotend(0) : thermalManager.wholeDegBed());
-      #else
-        if ((checkkey == PidProcess) && !(HMI_value.pidresult == PIDTEMP_START)) plot.Update(thermalManager.wholeDegHotend(0));
-      #endif
+      if (checkkey == PidProcess) {
+        const bool isstart = (HMI_value.pidresult == PIDTEMP_START);
+        #if HAS_HEATED_BED
+          plot.Update(isstart ? thermalManager.wholeDegHotend(0) : thermalManager.wholeDegBed());
+        #else
+          if (!isstart) plot.Update(thermalManager.wholeDegHotend(0));
+        #endif
+      }
     #endif
   }
 
@@ -1496,21 +1499,6 @@
           DWINUI::Draw_CenteredString(HMI_data.PopupTxt_Color, 100, GET_TEXT_F(MSG_MPC_AUTOTUNE));
           DWINUI::Draw_String(HMI_data.PopupTxt_Color, gfrm.x, gfrm.y - DWINUI::fontHeight() - 4, F("MPC target:    Celsius"));
           break;
-<<<<<<< HEAD
-        #if HAS_HEATED_BED
-          case PIDTEMPBED_START:
-            _maxtemp = BED_MAXTEMP;
-            _target = HMI_data.BedPidT;
-            DWINUI::Draw_CenteredString(HMI_data.PopupTxt_Color, 100, GET_TEXT_F(MSG_PID_AUTOTUNE));
-            DWINUI::Draw_String(HMI_data.PopupTxt_Color, gfrm.x, gfrm.y - DWINUI::fontHeight() - 4, F("PID target:    Celsius"));
-            DWINUI::Draw_CenteredString(HMI_data.PopupTxt_Color, 120, F("for BED is running."));
-            break;
-        #endif
-        default: return;
-      }
-
-    #else // PID
-=======
       #endif
       #if EITHER(PIDTEMP, PIDTEMPBED)
         TERN_(PIDTEMP,    case PIDTEMP_START:)
@@ -1520,7 +1508,6 @@
           break;
       #endif
     }
->>>>>>> 03bb28c2
 
     switch (HMI_value.pidresult) {
       default: break;
@@ -1550,19 +1537,6 @@
           _maxtemp = thermalManager.hotend_maxtemp[0];
           _target = HMI_data.HotendPidT;
           break;
-<<<<<<< HEAD
-        #if HAS_HEATED_BED
-          case PIDTEMPBED_START:
-            _maxtemp = BED_MAXTEMP;
-            _target = HMI_data.BedPidT;
-            DWINUI::Draw_CenteredString(HMI_data.PopupTxt_Color, 120, F("for BED is running."));
-            break;
-        #endif
-        default: return;
-      }
-
-    #endif // PID
-=======
       #endif
       #if ENABLED(PIDTEMPBED)
         case PIDTEMPBED_START:
@@ -1571,7 +1545,6 @@
           break;
       #endif
     }
->>>>>>> 03bb28c2
 
     plot.Draw(gfrm, _maxtemp, _target);
     DWINUI::Draw_Int(HMI_data.PopupTxt_Color, 3, gfrm.x + 90, gfrm.y - DWINUI::fontHeight() - 4, _target);
@@ -2068,13 +2041,13 @@
 
   void ApplyZOffset() { TERN_(EEPROM_SETTINGS, settings.save()); }
   void LiveZOffset() {
-    #if EITHER(BABYSTEP_ZPROBE_OFFSET, JUST_BABYSTEP)
+    #if HAS_BABYSTEP
       const_float_t step_zoffset = round((MenuData.Value / 100.0f) * planner.settings.axis_steps_per_mm[Z_AXIS]) - babystep.accum;
       if (BABYSTEP_ALLOWED()) babystep.add_steps(Z_AXIS, step_zoffset);
     #endif
   }
   void SetZOffset() {
-    #if EITHER(BABYSTEP_ZPROBE_OFFSET, JUST_BABYSTEP)
+    #if HAS_BABYSTEP
       babystep.accum = round(planner.settings.axis_steps_per_mm[Z_AXIS] * BABY_Z_VAR);
     #endif
     SetPFloatOnClick(Z_PROBE_OFFSET_RANGE_MIN, Z_PROBE_OFFSET_RANGE_MAX, 2, ApplyZOffset, LiveZOffset);
@@ -2718,7 +2691,7 @@
 }
 
 #if HAS_ZOFFSET_ITEM
-  #if EITHER(BABYSTEP_ZPROBE_OFFSET, JUST_BABYSTEP)
+  #if HAS_BABYSTEP
     void onDrawZOffset(MenuItemClass* menuitem, int8_t line) {
       if (HMI_IsChinese()) menuitem->SetFrame(1, 174, 164, 223, 177);
       onDrawPFloat2Menu(menuitem, line);
@@ -3057,11 +3030,11 @@
       MENU_ITEM(ICON_Level, MSG_AUTO_MESH, onDrawMenuItem, AutoLev);
     #endif
     #if HAS_ZOFFSET_ITEM
-      #if ENABLED(BABYSTEP_ZPROBE_OFFSET)
+      #if HAS_BED_PROBE
         MENU_ITEM(ICON_SetZOffset, MSG_PROBE_WIZARD, onDrawSubMenu, Draw_ZOffsetWiz_Menu);
-      #elif JUST_BABYSTEP
+      #elif ENABLED(BABYSTEPPING)
         EDIT_ITEM(ICON_Zoffset, MSG_HOME_OFFSET_Z, onDrawPFloat2Menu, SetZOffset, &BABY_Z_VAR);
-      #else
+      #elif HAS_HOME_OFFSET
         MENU_ITEM(ICON_SetHome, MSG_SET_HOME_OFFSETS, onDrawHomeOffset, SetHome);
       #endif
     #endif
@@ -3358,10 +3331,12 @@
     #if HAS_FAN
       FanSpeedItem = EDIT_ITEM(ICON_FanSpeed, MSG_FAN_SPEED, onDrawFanSpeed, SetFanSpeed, &thermalManager.fan_speed[0]);
     #endif
-    #if HAS_ZOFFSET_ITEM && EITHER(BABYSTEP_ZPROBE_OFFSET, JUST_BABYSTEP)
-      EDIT_ITEM(ICON_Zoffset, MSG_ZPROBE_ZOFFSET, onDrawZOffset, SetZOffset, &BABY_Z_VAR);
-    #elif ALL(HAS_ZOFFSET_ITEM, MESH_BED_LEVELING, BABYSTEPPING)
-      EDIT_ITEM(ICON_Zoffset, MSG_HOME_OFFSET_Z, onDrawPFloat2Menu, SetZOffset, &BABY_Z_VAR);
+    #if HAS_ZOFFSET_ITEM
+      #if BOTH(MESH_BED_LEVELING, BABYSTEPPING)
+        EDIT_ITEM(ICON_Zoffset, MSG_HOME_OFFSET_Z, onDrawPFloat2Menu, SetZOffset, &BABY_Z_VAR);
+      #elif HAS_BABYSTEP
+        EDIT_ITEM(ICON_Zoffset, MSG_ZPROBE_ZOFFSET, onDrawZOffset, SetZOffset, &BABY_Z_VAR);
+      #endif
     #endif
     EDIT_ITEM(ICON_Flow, MSG_FLOW, onDrawPIntMenu, SetFlow, &planner.flow_percentage[0]);
     #if ENABLED(ADVANCED_PAUSE_FEATURE)
