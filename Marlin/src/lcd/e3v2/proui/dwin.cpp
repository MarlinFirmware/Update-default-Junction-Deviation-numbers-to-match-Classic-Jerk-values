/**
 * Marlin 3D Printer Firmware
 * Copyright (c) 2021 MarlinFirmware [https://github.com/MarlinFirmware/Marlin]
 *
 * Based on Sprinter and grbl.
 * Copyright (c) 2011 Camiel Gubbels / Erik van der Zalm
 *
 * This program is free software: you can redistribute it and/or modify
 * it under the terms of the GNU General Public License as published by
 * the Free Software Foundation, either version 3 of the License, or
 * (at your option) any later version.
 *
 * This program is distributed in the hope that it will be useful,
 * but WITHOUT ANY WARRANTY; without even the implied warranty of
 * MERCHANTABILITY or FITNESS FOR A PARTICULAR PURPOSE.  See the
 * GNU General Public License for more details.
 *
 * You should have received a copy of the GNU General Public License
 * along with this program.  If not, see <https://www.gnu.org/licenses/>.
 *
 */

/**
 * DWIN Enhanced implementation for PRO UI
 * Author: Miguel A. Risco-Castillo (MRISCOC)
 * Version: 3.25.3
 * Date: 2023/05/18
 */

#include "../../../inc/MarlinConfig.h"

#if ENABLED(DWIN_LCD_PROUI)

#include "dwin.h"
#include "menus.h"
#include "dwin_popup.h"

#include "../../utf8.h"
#include "../../marlinui.h"
#include "../../extui/ui_api.h"
#include "../../../MarlinCore.h"
#include "../../../core/serial.h"
#include "../../../core/macros.h"
#include "../../../module/temperature.h"
#include "../../../module/printcounter.h"
#include "../../../module/motion.h"
#include "../../../module/planner.h"
#include "../../../module/stepper.h"
#include "../../../gcode/gcode.h"
#include "../../../gcode/queue.h"

#if HAS_MEDIA
  #include "../../../sd/cardreader.h"
#endif

#if NEED_HEX_PRINT
  #include "../../../libs/hex_print.h"
#endif

#if HAS_FILAMENT_SENSOR
  #include "../../../feature/runout.h"
#endif

#if ENABLED(EEPROM_SETTINGS)
  #include "../../../module/settings.h"
#endif

#if ENABLED(HOST_ACTION_COMMANDS)
  #include "../../../feature/host_actions.h"
#endif

#if DISABLED(PROBE_MANUALLY) && ANY(AUTO_BED_LEVELING_BILINEAR, AUTO_BED_LEVELING_LINEAR, AUTO_BED_LEVELING_3POINT)
  #define HAS_ONESTEP_LEVELING 1
#endif

#if HAS_MESH || (HAS_LEVELING && HAS_ZOFFSET_ITEM)
  #include "../../../feature/bedlevel/bedlevel.h"
  #include "bedlevel_tools.h"
#endif

#if HAS_BED_PROBE
  #include "../../../module/probe.h"
#endif

#if ENABLED(BLTOUCH)
  #include "../../../feature/bltouch.h"
#endif

#if ENABLED(BABYSTEPPING)
  #include "../../../feature/babystep.h"
#endif

#if ENABLED(POWER_LOSS_RECOVERY)
  #include "../../../feature/powerloss.h"
#endif

#if ENABLED(PRINTCOUNTER)
  #include "printstats.h"
#endif

#if ENABLED(CASE_LIGHT_MENU)
  #include "../../../feature/caselight.h"
#endif

#if ENABLED(LED_CONTROL_MENU)
  #include "../../../feature/leds/leds.h"
#endif

#if HAS_TRINAMIC_CONFIG
  #include "../../../feature/tmc_util.h"
#endif

#if HAS_GCODE_PREVIEW
  #include "gcode_preview.h"
#endif

#if HAS_ESDIAG
  #include "endstop_diag.h"
#endif

#if PROUI_TUNING_GRAPH
  #include "plot.h"
#endif

#if HAS_MESH
  #include "meshviewer.h"
#endif

#if HAS_LOCKSCREEN
  #include "lockscreen.h"
#endif

#ifndef MACHINE_SIZE
  #define MACHINE_SIZE STRINGIFY(X_BED_SIZE) "x" STRINGIFY(Y_BED_SIZE) "x" STRINGIFY(Z_MAX_POS)
#endif

#define PAUSE_HEAT

// Load and Unload limits
#ifndef EXTRUDE_MAXLENGTH
  #ifdef FILAMENT_CHANGE_UNLOAD_LENGTH
    #define EXTRUDE_MAXLENGTH (FILAMENT_CHANGE_UNLOAD_LENGTH + 10)
  #else
    #define EXTRUDE_MAXLENGTH 500
  #endif
#endif

// Juntion deviation limits
#define MIN_JD_MM             0.001
#define MAX_JD_MM             TERN(LIN_ADVANCE, 0.3f, 0.5f)

#if HAS_TRINAMIC_CONFIG
  #define MIN_TMC_CURRENT 100
  #define MAX_TMC_CURRENT 3000
#endif

// Editable temperature limits
#define MIN_ETEMP   0
#define MAX_ETEMP   thermalManager.hotend_max_target(0)
#define MIN_BEDTEMP 0
#define MAX_BEDTEMP BED_MAX_TARGET
#define MIN_CHAMBERTEMP 0
#define MAX_CHAMBERTEMP CHAMBER_MAX_TARGET

#define DWIN_VAR_UPDATE_INTERVAL          500
#define DWIN_UPDATE_INTERVAL             1000

#if HAS_MESH && HAS_BED_PROBE
  #define BABY_Z_VAR probe.offset.z
#else
  float z_offset = 0;
  #define BABY_Z_VAR z_offset
#endif

// Structs
hmi_value_t hmiValue;
hmi_flag_t hmiFlag{0};
hmi_data_t hmiData;

enum SelectItem : uint8_t {
  PAGE_PRINT = 0,
  PAGE_PREPARE,
  PAGE_CONTROL,
  PAGE_LEVEL,
  PAGE_COUNT,

  PRINT_SETUP = 0,
  PRINT_PAUSE_RESUME,
  PRINT_STOP,
  PRINT_COUNT
};

typedef struct {
  uint8_t now, last;
  void set(uint8_t v) { now = last = v; }
  void reset() { set(0); }
  bool changed() { bool c = (now != last); if (c) last = now; return c; }
  bool dec() { if (now) now--; return changed(); }
  bool inc(uint8_t v) { if (now < (v - 1)) now++; else now = (v - 1); return changed(); }
} select_t;
select_t select_page{0}, select_print{0};

#if ENABLED(LCD_BED_TRAMMING)
  constexpr float bed_tramming_inset_lfbr[] = BED_TRAMMING_INSET_LFRB;
#endif

bool hash_changed = true; // Flag to know if message status was changed
bool blink = false;
uint8_t checkkey = 255, last_checkkey = ID_MainMenu;

// New menu system pointers
Menu *fileMenu = nullptr;
Menu *prepareMenu = nullptr;
Menu *levelMenu = nullptr;
#if ENABLED(LCD_BED_TRAMMING)
  Menu *trammingMenu = nullptr;
#endif
Menu *moveMenu = nullptr;
Menu *controlMenu = nullptr;
Menu *advancedSettingsMenu = nullptr;
#if HAS_HOME_OFFSET
  Menu *homeOffsetMenu = nullptr;
#endif
#if HAS_BED_PROBE
  Menu *probeSettingsMenu = nullptr;
#endif
Menu *filSetMenu = nullptr;
Menu *selectColorMenu = nullptr;
Menu *getColorMenu = nullptr;
Menu *tuneMenu = nullptr;
Menu *motionMenu = nullptr;
Menu *filamentMenu = nullptr;
#if ENABLED(MESH_BED_LEVELING)
  Menu *manualMeshMenu = nullptr;
#endif
#if HAS_PREHEAT
  Menu *preheatMenu = nullptr;
  Menu *preheatHotendMenu = nullptr;
#endif
Menu *temperatureMenu = nullptr;
Menu *maxSpeedMenu = nullptr;
Menu *maxAccelMenu = nullptr;
#if ENABLED(CLASSIC_JERK)
  Menu *maxJerkMenu = nullptr;
#endif
Menu *stepsMenu = nullptr;
#if ANY(MPC_EDIT_MENU, MPC_AUTOTUNE_MENU)
  Menu *hotendMPCMenu = nullptr;
#endif
#if ANY(PID_EDIT_MENU, PID_AUTOTUNE_MENU)
  #if ENABLED(PIDTEMP)
    Menu *hotendPIDMenu = nullptr;
  #endif
  #if ENABLED(PIDTEMPBED)
    Menu *bedPIDMenu = nullptr;
  #endif
  #if ENABLED(PIDTEMPCHAMBER)
    Menu *chamberPIDMenu = nullptr;
  #endif
#endif
#if CASELIGHT_USES_BRIGHTNESS
  Menu *caseLightMenu = nullptr;
#endif
#if ENABLED(LED_CONTROL_MENU)
  Menu *ledControlMenu = nullptr;
#endif
#if HAS_BED_PROBE
  Menu *zOffsetWizMenu = nullptr;
#endif
#if ENABLED(INDIVIDUAL_AXIS_HOMING_SUBMENU)
  Menu *homingMenu = nullptr;
#endif
#if ENABLED(FWRETRACT)
  Menu *fwRetractMenu = nullptr;
#endif
#if HAS_MESH
  Menu *meshMenu = nullptr;
  #if ENABLED(PROUI_MESH_EDIT)
    Menu *editMeshMenu = nullptr;
  #endif
#endif
#if ENABLED(SHAPING_MENU)
  Menu *inputShapingMenu = nullptr;
#endif
#if HAS_TRINAMIC_CONFIG
  Menu *trinamicConfigMenu = nullptr;
#endif

// Updatable menuitems pointers
MenuItem *hotendTargetItem = nullptr;
MenuItem *bedTargetItem = nullptr;
MenuItem *fanSpeedItem = nullptr;
MenuItem *mMeshMoveZItem = nullptr;
MenuItem *editZValueItem = nullptr;

bool isPrinting() { return printingIsActive() || printingIsPaused(); }
bool sdPrinting() { return isPrinting() && IS_SD_FILE_OPEN(); }
bool hostPrinting() { return isPrinting() && !IS_SD_FILE_OPEN(); }

#define DWIN_LANGUAGE_EEPROM_ADDRESS 0x01   // Between 0x01 and 0x63 (EEPROM_OFFSET-1)
                                            // BL24CXX::check() uses 0x00

inline bool hmiIsChinese() { return hmiFlag.language == DWIN_CHINESE; }

void hmiSetLanguageCache() {
  dwinJPGCacheTo1(hmiIsChinese() ? Language_Chinese : Language_English);
}

void hmiSetLanguage() {
  #if ALL(EEPROM_SETTINGS, IIC_BL24CXX_EEPROM)
    BL24CXX::read(DWIN_LANGUAGE_EEPROM_ADDRESS, (uint8_t*)&hmiFlag.language, sizeof(hmiFlag.language));
  #endif
  hmiSetLanguageCache();
}

void hmiToggleLanguage() {
  hmiFlag.language = hmiIsChinese() ? DWIN_ENGLISH : DWIN_CHINESE;
  hmiSetLanguageCache();
  #if ALL(EEPROM_SETTINGS, IIC_BL24CXX_EEPROM)
    BL24CXX::write(DWIN_LANGUAGE_EEPROM_ADDRESS, (uint8_t*)&hmiFlag.language, sizeof(hmiFlag.language));
  #endif
}

//-----------------------------------------------------------------------------
// Main Buttons
//-----------------------------------------------------------------------------

typedef struct { uint16_t x, y[2], w, h; } text_info_t;

void ICON_Button(const bool selected, const int iconid, const frame_rect_t &ico, const text_info_t (&txt), FSTR_P caption) {
  DWINUI::drawIconWB(iconid + selected, ico.x, ico.y);
  if (selected) DWINUI::drawBox(0, hmiData.colorHighlight, ico);
  if (hmiIsChinese()) {
    dwinFrameAreaCopy(1, txt.x, txt.y[selected], txt.x + txt.w - 1, txt.y[selected] + txt.h - 1, ico.x + (ico.w - txt.w) / 2, (ico.y + ico.h - 25) - txt.h/2);
  }
  else {
    const uint16_t x = ico.x + (ico.w - strlen_P(FTOP(caption)) * DWINUI::fontWidth()) / 2,
                   y = (ico.y + ico.h - 20) - DWINUI::fontHeight() / 2;
    DWINUI::drawString(x, y, caption);
  }
}

//
// Main Menu: "Print"
//
void ICON_Print() {
  constexpr frame_rect_t ico = { 17, 110, 110, 100 };
  constexpr text_info_t txt = { 1, { 405, 447 }, 27, 15 };
  ICON_Button(select_page.now == PAGE_PRINT, ICON_Print_0, ico, txt, GET_TEXT_F(MSG_BUTTON_PRINT));
}

//
// Main Menu: "Prepare"
//
void ICON_Prepare() {
  constexpr frame_rect_t ico = { 145, 110, 110, 100 };
  constexpr text_info_t txt = { 31, { 405, 447 }, 27, 15 };
  ICON_Button(select_page.now == PAGE_PREPARE, ICON_Prepare_0, ico, txt, GET_TEXT_F(MSG_PREPARE));
}

//
// Main Menu: "Control"
//
void ICON_Control() {
  constexpr frame_rect_t ico = { 17, 226, 110, 100 };
  constexpr text_info_t txt = { 61, { 405, 447 }, 27, 15 };
  ICON_Button(select_page.now == PAGE_CONTROL, ICON_Control_0, ico, txt, GET_TEXT_F(MSG_CONTROL));
}

//
// Main Menu: "Level Settings"
//
void ICON_LvlSettings() {
  constexpr frame_rect_t ico = { 145, 226, 110, 100 };
  constexpr text_info_t txt = { 91, { 405, 447 }, 27, 15 };
  ICON_Button(select_page.now == PAGE_LEVEL, ICON_Info_0, ico, txt, GET_TEXT_F(MSG_BUTTON_ADVANCED));
}

//
// Printing: "Tune"
//
void ICON_Tune() {
  constexpr frame_rect_t ico = { 8, 232, 80, 100 };
  constexpr text_info_t txt = { 121, { 405, 447 }, 27, 15 };
  ICON_Button(select_print.now == PRINT_SETUP, ICON_Setup_0, ico, txt, GET_TEXT_F(MSG_TUNE));
}

//
// Printing: "Pause"
//
void ICON_Pause() {
  constexpr frame_rect_t ico = { 96, 232, 80, 100 };
  constexpr text_info_t txt = { 181, { 405, 447 }, 27, 15 };
  ICON_Button(select_print.now == PRINT_PAUSE_RESUME, ICON_Pause_0, ico, txt, GET_TEXT_F(MSG_BUTTON_PAUSE));
}

//
// Printing: "Resume"
//
void ICON_Resume() {
  constexpr frame_rect_t ico = { 96, 232, 80, 100 };
  constexpr text_info_t txt = { 1, { 405, 447 }, 27, 15 };
  ICON_Button(select_print.now == PRINT_PAUSE_RESUME, ICON_Continue_0, ico, txt, GET_TEXT_F(MSG_BUTTON_RESUME));
}

//
// Printing: "Stop"
//
void ICON_Stop() {
  constexpr frame_rect_t ico = { 184, 232, 80, 100 };
  constexpr text_info_t txt = { 151, { 405, 447 }, 27, 12 };
  ICON_Button(select_print.now == PRINT_STOP, ICON_Stop_0, ico, txt, GET_TEXT_F(MSG_BUTTON_STOP));
}

//
// PopUps
//
void popupPauseOrStop() {
  if (hmiIsChinese()) {
    DWINUI::clearMainArea();
    drawPopupBkgd();
         if (select_print.now == PRINT_PAUSE_RESUME) dwinFrameAreaCopy(1, 237, 338, 269, 356, 98, 150);
    else if (select_print.now == PRINT_STOP) dwinFrameAreaCopy(1, 221, 320, 253, 336, 98, 150);
    dwinFrameAreaCopy(1, 220, 304, 264, 319, 130, 150);
    DWINUI::drawIconWB(ICON_Confirm_C, 26, 280);
    DWINUI::drawIconWB(ICON_Cancel_C, 146, 280);
    drawSelectHighlight(true);
    dwinUpdateLCD();
  }
  else {
    switch (select_print.now) {
      case PRINT_PAUSE_RESUME: dwinPopupConfirmCancel(ICON_Pause_1, GET_TEXT_F(MSG_PAUSE_PRINT)); break;
      case PRINT_STOP: dwinPopupConfirmCancel(ICON_Stop_1, GET_TEXT_F(MSG_STOP_PRINT)); break;
      default: break;
    }
  }
}

#if HAS_HOTEND || HAS_HEATED_BED || HAS_HEATED_CHAMBER
  void dwinPopupTemperature(const int_fast8_t heater_id, const uint8_t state) {
    hmiSaveProcessID(ID_WaitResponse);
    if (hmiIsChinese()) {
      DWINUI::clearMainArea();
      drawPopupBkgd();
      if (state == 1) {
        DWINUI::drawIcon(ICON_TempTooHigh, 102, 165);
        dwinFrameAreaCopy(1, 103, 371, 237, 386, 52, 285);
        dwinFrameAreaCopy(1, 151, 389, 185, 402, 187, 285);
        dwinFrameAreaCopy(1, 189, 389, 271, 402, 95, 310);
      }
      else if (state == 0) {
        DWINUI::drawIcon(ICON_TempTooLow, 102, 165);
        dwinFrameAreaCopy(1, 103, 371, 270, 386, 52, 285);
        dwinFrameAreaCopy(1, 189, 389, 271, 402, 95, 310);
      }
      else {
        // Chinese "Temp Error"
      }
    }
    else {
      FSTR_P heaterstr = nullptr;
           if (TERN0(HAS_HEATED_BED,     heater_id == H_BED))     heaterstr = F("Bed");
      else if (TERN0(HAS_HEATED_CHAMBER, heater_id == H_CHAMBER)) heaterstr = F("Chamber");
      else if (TERN0(HAS_HOTEND,         heater_id >= 0))         heaterstr = F("Nozzle");
      FSTR_P errorstr;
      uint8_t icon;
      switch (state) {
        case 0:  errorstr = GET_TEXT_F(MSG_TEMP_TOO_LOW);       icon = ICON_TempTooLow;  break;
        case 1:  errorstr = GET_TEXT_F(MSG_TEMP_TOO_HIGH);      icon = ICON_TempTooHigh; break;
        default: errorstr = GET_TEXT_F(MSG_ERR_HEATING_FAILED); icon = ICON_Temperature; break; // May be thermal runaway, temp malfunction, etc.
      }
      dwinShowPopup(icon, heaterstr, errorstr, BTN_Continue);
    }
  }
#endif

//
// Draw status line
//
void dwinDrawStatusLine(const char *text) {
  dwinDrawRectangle(1, hmiData.colorStatusBg, 0, STATUS_Y, DWIN_WIDTH, STATUS_Y + 20);
  if (text) DWINUI::drawCenteredString(hmiData.colorStatusTxt, STATUS_Y + 2, text);
}
void dwinDrawStatusLine(FSTR_P fstr) { dwinDrawStatusLine(FTOP(fstr)); }

// Clear & reset status line
void dwinResetStatusLine() {
  ui.status_message.clear();
  dwinCheckStatusMessage();
}

// Djb2 hash algorithm
uint32_t getHash(char * str) {
  uint32_t hash = 5381;
  for (char c; (c = *str++);) hash = ((hash << 5) + hash) + c; /* hash * 33 + c */
  return hash;
}

// Check for a change in the status message
void dwinCheckStatusMessage() {
  static MString<>::hash_t old_hash = 0x0000;
  const MString<>::hash_t hash = ui.status_message.hash();
  hash_changed = hash != old_hash;
  old_hash = hash;
}

void dwinDrawStatusMessage() {
  #if ENABLED(STATUS_MESSAGE_SCROLLING)

    // Get the UTF8 character count of the string
    uint8_t slen = ui.status_message.glyphs();

    // If the string fits the status line do not scroll it
    if (slen <= LCD_WIDTH) {
      if (hash_changed) {
        dwinDrawStatusLine(ui.status_message);
        hash_changed = false;
      }
    }
    else {
      // String is larger than the available line space

      // Get a pointer to the next valid UTF8 character
      // and the string remaining length
      uint8_t rlen;
      const char *stat = ui.status_and_len(rlen);
      dwinDrawRectangle(1, hmiData.colorStatusBg, 0, STATUS_Y, DWIN_WIDTH, STATUS_Y + 20);
      DWINUI::moveTo(0, STATUS_Y + 2);
      DWINUI::drawString(hmiData.colorStatusTxt, stat, LCD_WIDTH);

      // If the string doesn't completely fill the line...
      if (rlen < LCD_WIDTH) {
        DWINUI::drawChar(hmiData.colorStatusTxt, '.');     // Always at 1+ spaces left, draw a dot
        uint8_t chars = LCD_WIDTH - rlen;                  // Amount of space left in characters
        if (--chars) {                                     // Draw a second dot if there's space
          DWINUI::drawChar(hmiData.colorStatusTxt, '.');
          if (--chars)
            DWINUI::drawString(hmiData.colorStatusTxt, ui.status_message, chars); // Print a second copy of the message
        }
      }
      ui.advance_status_scroll();
    }

  #else

    if (hash_changed) {
      ui.status_message.trunc(LCD_WIDTH);
      dwinDrawStatusLine(ui.status_message);
      hash_changed = false;
    }

  #endif
}

void drawPrintLabels() {
  if (hmiIsChinese()) {
    dwinFrameAreaCopy(1,  0, 72,  63, 86,  41, 173);  // Printing Time
    dwinFrameAreaCopy(1, 65, 72, 128, 86, 176, 173);  // Remain
  }
  else {
    DWINUI::drawString( 46, 173, GET_TEXT_F(MSG_INFO_PRINT_TIME));
    DWINUI::drawString(181, 173, GET_TEXT_F(MSG_REMAINING_TIME));
  }
}

void drawPrintProgressBar() {
  const uint8_t _percent_done = ui.get_progress_percent();
  DWINUI::drawIconWB(ICON_Bar, 15, 93);
  dwinDrawRectangle(1, hmiData.colorBarfill, 16 + _percent_done * 240 / 100, 93, 256, 113);
  DWINUI::drawInt(hmiData.colorPercentTxt, hmiData.colorBackground, 3, 117, 133, _percent_done);
  DWINUI::drawString(hmiData.colorPercentTxt, 142, 133, F("%"));
}

void drawPrintProgressElapsed() {
  MString<12> buf;
  duration_t elapsed = print_job_timer.duration(); // Print timer
  buf.setf(F("%02i:%02i "), uint16_t(elapsed.value / 3600), (uint16_t(elapsed.value) % 3600) / 60);
  DWINUI::drawString(hmiData.colorText, hmiData.colorBackground, 47, 192, buf);
}

#if ENABLED(SHOW_REMAINING_TIME)
  uint32_t _remain_time = 0;
  void drawPrintProgressRemain() {
    MString<12> buf;
    buf.setf(F("%02i:%02i "), _remain_time / 3600, (_remain_time % 3600) / 60);
    DWINUI::drawString(hmiData.colorText, hmiData.colorBackground, 181, 192, buf);
  }
#endif

void ICON_ResumeOrPause() {
  if (checkkey == ID_PrintProcess) (print_job_timer.isPaused() || hmiFlag.pause_flag) ? ICON_Resume() : ICON_Pause();
}

// Print a string (up to 30 characters) in the header,
// e.g., The filename or string sent with M75.
void dwinPrintHeader(const char * const cstr/*=nullptr*/) {
  static char headertxt[31] = "";  // Print header text
  if (cstr) {
    const int8_t size = _MIN(30U, strlen(cstr));
    for (uint8_t i = 0; i < size; ++i) headertxt[i] = cstr[i];
    headertxt[size] = '\0';
  }
  if (checkkey == ID_PrintProcess || checkkey == ID_PrintDone) {
    dwinDrawRectangle(1, hmiData.colorBackground, 0, 60, DWIN_WIDTH, 60 + 16);
    DWINUI::drawCenteredString(60, headertxt);
  }
}

void drawPrintProcess() {
  if (hmiIsChinese())
    title.frameCopy(30, 1, 42, 14);                     // "Printing"
  else
    title.showCaption(GET_TEXT_F(MSG_PRINTING));
  DWINUI::clearMainArea();
  dwinPrintHeader();
  drawPrintLabels();
  DWINUI::drawIcon(ICON_PrintTime, 15, 173);
  DWINUI::drawIcon(ICON_RemainTime, 150, 171);
  drawPrintProgressBar();
  drawPrintProgressElapsed();
  TERN_(SHOW_REMAINING_TIME, drawPrintProgressRemain());
  ICON_Tune();
  ICON_ResumeOrPause();
  ICON_Stop();
}

void gotoPrintProcess() {
  if (checkkey == ID_PrintProcess)
    ICON_ResumeOrPause();
  else {
    checkkey = ID_PrintProcess;
    drawPrintProcess();
    TERN_(DASH_REDRAW, dwinRedrawDash());
  }
  dwinUpdateLCD();
}

void drawPrintDone() {
  TERN_(SET_PROGRESS_PERCENT, ui.set_progress_done());
  TERN_(SET_REMAINING_TIME, ui.reset_remaining_time());
  title.showCaption(GET_TEXT_F(MSG_PRINT_DONE));
  DWINUI::clearMainArea();
  dwinPrintHeader();
  #if HAS_GCODE_PREVIEW
    const bool haspreview = preview.valid();
    if (haspreview) {
      preview.show();
      DWINUI::drawButton(BTN_Continue, 86, 295);
    }
  #else
    constexpr bool haspreview = false;
  #endif

  if (!haspreview) {
    drawPrintProgressBar();
    drawPrintLabels();
    DWINUI::drawIcon(ICON_PrintTime, 15, 173);
    DWINUI::drawIcon(ICON_RemainTime, 150, 171);
    drawPrintProgressElapsed();
    TERN_(SHOW_REMAINING_TIME, drawPrintProgressRemain());
    DWINUI::drawButton(BTN_Continue, 86, 273);
  }
}

void gotoPrintDone() {
  wait_for_user = true;
  if (checkkey != ID_PrintDone) {
    checkkey = ID_PrintDone;
    drawPrintDone();
    dwinUpdateLCD();
  }
}

void drawMainMenu() {
  DWINUI::clearMainArea();
  if (hmiIsChinese())
    title.frameCopy(2, 2, 26, 13);   // "Home" etc
  else
    title.showCaption(MACHINE_NAME);
  DWINUI::drawIcon(ICON_LOGO, 71, 52);  // CREALITY logo
  ICON_Print();
  ICON_Prepare();
  ICON_Control();
  ICON_LvlSettings();
}

void gotoMainMenu() {
  if (checkkey == ID_MainMenu) return;
  checkkey = ID_MainMenu;
  drawMainMenu();
  dwinUpdateLCD();
}

// Draw X, Y, Z and blink if in an un-homed or un-trusted state
void _update_axis_value(const AxisEnum axis, const uint16_t x, const uint16_t y, const bool force) {
  const bool draw_qmark = axis_should_home(axis),
             draw_empty = NONE(HOME_AFTER_DEACTIVATE, DISABLE_REDUCED_ACCURACY_WARNING) && !draw_qmark && !axis_is_trusted(axis);

  // Check for a position change
  static xyz_pos_t oldpos = { -1, -1, -1 };

  const float p = (
    #if ALL(IS_FULL_CARTESIAN, SHOW_REAL_POS)
      planner.get_axis_position_mm(axis)
    #else
      current_position[axis]
    #endif
  );

  const bool changed = oldpos[axis] != p;
  if (changed) oldpos[axis] = p;

  if (force || changed || draw_qmark || draw_empty) {
    if (blink && draw_qmark)
      DWINUI::drawString(hmiData.colorCoordinate, hmiData.colorBackground, x, y, F("  - ? -"));
    else if (blink && draw_empty)
      DWINUI::drawString(hmiData.colorCoordinate, hmiData.colorBackground, x, y, F("       "));
    else
      DWINUI::drawSignedFloat(hmiData.colorCoordinate, hmiData.colorBackground, 3, 2, x, y, p);
  }
}

void _drawIconBlink(bool &flag, const bool sensor, const uint8_t icon1, const uint8_t icon2, const uint16_t x, const uint16_t y) {
  #if DISABLED(NO_BLINK_IND)
    if (flag != sensor) {
      flag = sensor;
      if (!flag) {
        dwinDrawBox(1, hmiData.colorBackground, x, y, 20, 20);
        DWINUI::drawIcon(icon1, x, y);
      }
    }
    if (flag) {
      dwinDrawBox(1, blink ? hmiData.colorSplitLine : hmiData.colorBackground, x, y, 20, 20);
      DWINUI::drawIcon(icon2, x, y);
    }
  #else
    if (flag != sensor) {
      flag = sensor;
      dwinDrawBox(1, hmiData.colorBackground, x, y, 20, 20);
      DWINUI::drawIcon(flag ? icon2 : icon1, x, y);
    }
  #endif
}

void _drawZOffsetIcon() {
  #if HAS_LEVELING
    static bool _leveling_active = false;
    _drawIconBlink(_leveling_active, planner.leveling_active, ICON_Zoffset, ICON_SetZOffset, 187, 416);
  #else
    DWINUI::drawIcon(ICON_Zoffset, 187, 416);
  #endif
}

void _drawFeedrate() {
  #if ENABLED(SHOW_SPEED_IND)
    int16_t _value;
    if (blink) {
      _value = feedrate_percentage;
      DWINUI::drawString(DWIN_FONT_STAT, hmiData.colorIndicator, hmiData.colorBackground, 116 + 4 * STAT_CHR_W + 2, 384, F(" %"));
    }
    else {
      _value = CEIL(MMS_SCALED(feedrate_mm_s));
      dwinDrawBox(1, hmiData.colorBackground, 116 + 5 * STAT_CHR_W + 2, 384, 20, 20);
    }
    DWINUI::drawInt(DWIN_FONT_STAT, hmiData.colorIndicator, hmiData.colorBackground, 3, 116 + 2 * STAT_CHR_W, 384, _value);
  #else
    static int16_t _feedrate = 100;
    if (_feedrate != feedrate_percentage) {
      _feedrate = feedrate_percentage;
      DWINUI::drawInt(DWIN_FONT_STAT, hmiData.colorIndicator, hmiData.colorBackground, 3, 116 + 2 * STAT_CHR_W, 384, _feedrate);
    }
  #endif
}

void _drawXYZPosition(const bool force) {
  _update_axis_value(X_AXIS,  27, 457, force);
  _update_axis_value(Y_AXIS, 112, 457, force);
  _update_axis_value(Z_AXIS, 197, 457, force);
}

void updateVariable() {
  _drawXYZPosition(false);
  #if HAS_HOTEND
    static celsius_t _hotendtemp = 0, _hotendtarget = 0;
    const celsius_t hc = thermalManager.wholeDegHotend(0),
                    ht = thermalManager.degTargetHotend(0);
    const bool _new_hotend_temp = _hotendtemp != hc,
               _new_hotend_target = _hotendtarget != ht;
    if (_new_hotend_temp) _hotendtemp = hc;
    if (_new_hotend_target) _hotendtarget = ht;

    // if hotend is near target or heating, ICON indicates hot
    if (thermalManager.degHotendNear(0, ht) || thermalManager.isHeatingHotend(0)) {
      dwinDrawBox(1, hmiData.colorBackground, 10, 383, 20, 20);
      DWINUI::drawIcon(ICON_SetEndTemp, 10, 383);
    }
    else {
      dwinDrawBox(1, hmiData.colorBackground, 10, 383, 20, 20);
      DWINUI::drawIcon(ICON_HotendTemp, 10, 383);
    }
  #endif // HAS_HOTEND

  #if HAS_HEATED_BED
    static celsius_t _bedtemp = 0, _bedtarget = 0;
    const celsius_t bc = thermalManager.wholeDegBed(),
                    bt = thermalManager.degTargetBed();
    const bool _new_bed_temp = _bedtemp != bc,
               _new_bed_target = _bedtarget != bt;
    if (_new_bed_temp) _bedtemp = bc;
    if (_new_bed_target) _bedtarget = bt;

    // if bed is near target, heating, or if degrees > 44, ICON indicates hot
    if (thermalManager.degBedNear(bt) || thermalManager.isHeatingBed() || (bc > 44)) {
      dwinDrawBox(1, hmiData.colorBackground, 10, 416, 20, 20);
      DWINUI::drawIcon(ICON_BedTemp, 10, 416);
    }
    else {
      dwinDrawBox(1, hmiData.colorBackground, 10, 416, 20, 20);
      DWINUI::drawIcon(ICON_SetBedTemp, 10, 416);
    }
  #endif // HAS_HEATED_BED

  #if HAS_FAN
    static uint8_t _fanspeed = 0;
    const bool _new_fanspeed = _fanspeed != thermalManager.fan_speed[0];
    if (_new_fanspeed) _fanspeed = thermalManager.fan_speed[0];
  #endif

  if (isMenu(tuneMenu) || isMenu(temperatureMenu)) {
    // Tune page temperature update
    TERN_(HAS_HOTEND, if (_new_hotend_target) hotendTargetItem->redraw());
    TERN_(HAS_HEATED_BED, if (_new_bed_target) bedTargetItem->redraw());
    TERN_(HAS_FAN, if (_new_fanspeed) fanSpeedItem->redraw());
  }

  // Bottom temperature update

  #if HAS_HOTEND
    if (_new_hotend_temp)
      DWINUI::drawInt(DWIN_FONT_STAT, hmiData.colorIndicator, hmiData.colorBackground, 3, 28, 384, _hotendtemp);
    if (_new_hotend_target)
      DWINUI::drawInt(DWIN_FONT_STAT, hmiData.colorIndicator, hmiData.colorBackground, 3, 25 + 4 * STAT_CHR_W + 6, 384, _hotendtarget);

    static int16_t _flow = planner.flow_percentage[0];
    if (_flow != planner.flow_percentage[0]) {
      _flow = planner.flow_percentage[0];
      DWINUI::drawInt(DWIN_FONT_STAT, hmiData.colorIndicator, hmiData.colorBackground, 3, 116 + 2 * STAT_CHR_W, 417, _flow);
    }
  #endif

  #if HAS_HEATED_BED
    if (_new_bed_temp)
      DWINUI::drawInt(DWIN_FONT_STAT, hmiData.colorIndicator, hmiData.colorBackground, 3, 28, 417, _bedtemp);
    if (_new_bed_target)
      DWINUI::drawInt(DWIN_FONT_STAT, hmiData.colorIndicator, hmiData.colorBackground, 3, 25 + 4 * STAT_CHR_W + 6, 417, _bedtarget);
  #endif

  _drawFeedrate();

  #if HAS_FAN
    if (_new_fanspeed)
      DWINUI::drawInt(DWIN_FONT_STAT, hmiData.colorIndicator, hmiData.colorBackground, 3, 195 + 2 * STAT_CHR_W, 384, _fanspeed);
  #endif

  static float _offset = 0;
  if (BABY_Z_VAR != _offset) {
    _offset = BABY_Z_VAR;
    DWINUI::drawSignedFloat(DWIN_FONT_STAT, hmiData.colorIndicator,  hmiData.colorBackground, 2, 2, 204, 417, _offset);
  }

  _drawZOffsetIcon();
}

/**
 * Memory card and file management
 */

bool DWIN_lcd_sd_status = false;

#if ENABLED(PROUI_MEDIASORT)
  void setMediaSort() {
    toggleCheckboxLine(hmiData.mediaSort);
    card.setSortOn(hmiData.mediaSort ? TERN(SDSORT_REVERSE, AS_REV, AS_FWD) : AS_OFF);
  }
#endif

void setMediaAutoMount() { toggleCheckboxLine(hmiData.mediaAutoMount); }

inline uint16_t nr_sd_menu_items() {
  return _MIN(card.get_num_items() + !card.flag.workDirIsRoot, MENU_MAX_ITEMS);
}

void makeNameWithoutExt(char *dst, char *src, size_t maxlen=MENU_CHAR_LIMIT) {
  size_t pos = strlen(src); // Index of ending nul

  // For files, remove the extension
  // which may be .gcode, .gco, or .g
  if (!card.flag.filenameIsDir)
    while (pos && src[pos] != '.') pos--; // Find last '.' (stop at 0)

  if (!pos) pos = strlen(src); // pos = 0 ('.' not found) restore pos

  size_t len = pos;     // nul or '.'
  if (len > maxlen) {   // Keep the name short
    pos = len = maxlen; // Move nul down
    dst[--pos] = '.';   // Insert dots
    dst[--pos] = '.';
    dst[--pos] = '.';
  }

  dst[len] = '\0';      // End it

  // Copy down to 0
  while (pos--) dst[pos] = src[pos];
}

void sdCardUp() {
  card.cdup();
  DWIN_lcd_sd_status = false; // On next DWIN_Update
}

void sdCardFolder(char * const dirname) {
  card.cd(dirname);
  DWIN_lcd_sd_status = false; // On next DWIN_Update
}

void onClickSDItem() {
  const uint16_t hasUpDir = !card.flag.workDirIsRoot;
  if (hasUpDir && currentMenu->selected == 1) return sdCardUp();
  else {
    const uint16_t filenum = currentMenu->selected - 1 - hasUpDir;
    card.selectFileByIndexSorted(filenum);

    // Enter that folder!
    if (card.flag.filenameIsDir) return sdCardFolder(card.filename);

    if (card.fileIsBinary())
      return dwinPopupConfirm(ICON_Error, F("Please check filenames"), F("Only G-code can be printed"));
    else {
      dwinPrintHeader(card.longest_filename()); // Save filename
      return gotoConfirmToPrint();
    }
  }
}

#if ENABLED(SCROLL_LONG_FILENAMES)

  char shift_name[LONG_FILENAME_LENGTH + 1] = "";

  void drawSDItemShifted(uint8_t &shift) {
    // Shorten to the available space
    const size_t lastchar = shift + MENU_CHAR_LIMIT;
    const char c = shift_name[lastchar];
    shift_name[lastchar] = '\0';

    const uint8_t row = fileMenu->line();
    eraseMenuText(row);
    drawMenuLine(row, 0, &shift_name[shift]);

    shift_name[lastchar] = c;
  }

  void fileMenuIdle(bool reset=false) {
    static bool hasUpDir = false;
    static uint8_t last_itemselected = 0;
    static int8_t shift_amt = 0, shift_len = 0;
    if (reset) {
      last_itemselected = 0;
      hasUpDir = !card.flag.workDirIsRoot; // Is a SubDir
      return;
    }
    const uint8_t selected = fileMenu->selected;
    if (last_itemselected != selected) {
      if (last_itemselected >= 1 + hasUpDir) fileMenu->items()[last_itemselected]->redraw(true);
      last_itemselected = selected;
      if (selected >= 1 + hasUpDir) {
        const int8_t filenum = selected - 1 - hasUpDir; // Skip "Back" and ".."
        card.selectFileByIndexSorted(filenum);
        makeNameWithoutExt(shift_name, card.longest_filename(), LONG_FILENAME_LENGTH);
        shift_len = strlen(shift_name);
        shift_amt = 0;
      }
    }
    else if ((selected >= 1 + hasUpDir) && (shift_len > MENU_CHAR_LIMIT)) {
      uint8_t shift_new = _MIN(shift_amt + 1, shift_len - MENU_CHAR_LIMIT); // Try to shift by...
      drawSDItemShifted(shift_new);               // Draw the item
      if (shift_new == shift_amt)                 // Scroll reached the end
        shift_new = -1;                           // Reset
      shift_amt = shift_new;                      // Set new scroll
    }
  }

#else // !SCROLL_LONG_FILENAMES

  char shift_name[FILENAME_LENGTH + 1] = "";

#endif

void onDrawFileName(MenuItem* menuitem, int8_t line) {
  const bool is_subdir = !card.flag.workDirIsRoot;
  if (is_subdir && menuitem->pos == 1) {
    drawMenuLine(line, ICON_Folder, "..");
  }
  else {
    uint8_t icon;
    card.selectFileByIndexSorted(menuitem->pos - is_subdir - 1);
    makeNameWithoutExt(shift_name, card.longest_filename());
    icon = card.flag.filenameIsDir ? ICON_Folder : card.fileIsBinary() ? ICON_Binary : ICON_File;
    drawMenuLine(line, icon, shift_name);
  }
}

void drawPrintFileMenu() {
  checkkey = ID_Menu;
  if (card.isMounted()) {
    if (SET_MENU(fileMenu, MSG_MEDIA_MENU, nr_sd_menu_items() + 1)) {
      BACK_ITEM(gotoMainMenu);
      for (uint8_t i = 0; i < nr_sd_menu_items(); ++i)
        menuItemAdd(onDrawFileName, onClickSDItem);
    }
    updateMenu(fileMenu);
    TERN_(DASH_REDRAW, dwinRedrawDash());
  }
  else {
    if (SET_MENU(fileMenu, MSG_MEDIA_MENU, 1)) BACK_ITEM(gotoMainMenu);
    updateMenu(fileMenu);
    dwinDrawRectangle(1, hmiData.colorAlertBg, 10, MBASE(3) - 10, DWIN_WIDTH - 10, MBASE(4));
    DWINUI::drawCenteredString(font12x24, hmiData.colorAlertTxt, MBASE(3), GET_TEXT_F(MSG_MEDIA_NOT_INSERTED));
  }
  TERN_(SCROLL_LONG_FILENAMES, fileMenuIdle(true));
}

//
// Watch for media mount / unmount
//
void hmiSDCardUpdate() {
  if (hmiFlag.home_flag) return;
  if (DWIN_lcd_sd_status != card.isMounted()) {
    DWIN_lcd_sd_status = card.isMounted();
    resetMenu(fileMenu);
    if (isMenu(fileMenu)) {
      currentMenu = nullptr;
      drawPrintFileMenu();
    }
    if (!DWIN_lcd_sd_status && sdPrinting()) ExtUI::stopPrint();  // Media removed while printing
  }
}

/**
 * Dash board and indicators
 */

void dwinDrawDashboard() {
  dwinDrawRectangle(1, hmiData.colorBackground, 0, STATUS_Y + 21, DWIN_WIDTH, DWIN_HEIGHT - 1);
  dwinDrawRectangle(1, hmiData.colorSplitLine, 0, 449, DWIN_WIDTH, 451);

  DWINUI::drawIcon(ICON_MaxSpeedX,  10, 454);
  DWINUI::drawIcon(ICON_MaxSpeedY,  95, 454);
  DWINUI::drawIcon(ICON_MaxSpeedZ, 180, 454);
  _drawXYZPosition(true);

  #if HAS_HOTEND
    DWINUI::drawIcon(ICON_HotendTemp, 10, 383);
    DWINUI::drawInt(DWIN_FONT_STAT, hmiData.colorIndicator, hmiData.colorBackground, 3, 28, 384, thermalManager.wholeDegHotend(0));
    DWINUI::drawString(DWIN_FONT_STAT, hmiData.colorIndicator, hmiData.colorBackground, 25 + 3 * STAT_CHR_W + 5, 384, F("/"));
    DWINUI::drawInt(DWIN_FONT_STAT, hmiData.colorIndicator, hmiData.colorBackground, 3, 25 + 4 * STAT_CHR_W + 6, 384, thermalManager.degTargetHotend(0));

    DWINUI::drawIcon(ICON_StepE, 113, 416);
    DWINUI::drawInt(DWIN_FONT_STAT, hmiData.colorIndicator, hmiData.colorBackground, 3, 116 + 2 * STAT_CHR_W, 417, planner.flow_percentage[0]);
    DWINUI::drawString(DWIN_FONT_STAT, hmiData.colorIndicator, hmiData.colorBackground, 116 + 5 * STAT_CHR_W + 2, 417, F("%"));
  #endif

  #if HAS_HEATED_BED
    DWINUI::drawIcon(ICON_SetBedTemp, 10, 416);
    DWINUI::drawInt(DWIN_FONT_STAT, hmiData.colorIndicator, hmiData.colorBackground, 3, 28, 417, thermalManager.wholeDegBed());
    DWINUI::drawString(DWIN_FONT_STAT, hmiData.colorIndicator, hmiData.colorBackground, 25 + 3 * STAT_CHR_W + 5, 417, F("/"));
    DWINUI::drawInt(DWIN_FONT_STAT, hmiData.colorIndicator, hmiData.colorBackground, 3, 25 + 4 * STAT_CHR_W + 6, 417, thermalManager.degTargetBed());
  #endif

  DWINUI::drawIcon(ICON_Speed, 113, 383);
  DWINUI::drawInt(DWIN_FONT_STAT, hmiData.colorIndicator, hmiData.colorBackground, 3, 116 + 2 * STAT_CHR_W, 384, feedrate_percentage);
  IF_DISABLED(SHOW_SPEED_IND, DWINUI::drawString(DWIN_FONT_STAT, hmiData.colorIndicator, hmiData.colorBackground, 116 + 5 * STAT_CHR_W + 2, 384, F("%")));

  #if HAS_FAN
    DWINUI::drawIcon(ICON_FanSpeed, 187, 383);
    DWINUI::drawInt(DWIN_FONT_STAT, hmiData.colorIndicator, hmiData.colorBackground, 3, 195 + 2 * STAT_CHR_W, 384, thermalManager.fan_speed[0]);
  #endif

  #if HAS_ZOFFSET_ITEM
    DWINUI::drawIcon(planner.leveling_active ? ICON_SetZOffset : ICON_Zoffset, 187, 416);
    DWINUI::drawSignedFloat(DWIN_FONT_STAT, hmiData.colorIndicator,  hmiData.colorBackground, 2, 2, 204, 417, BABY_Z_VAR);
  #endif
}

void drawInfoMenu() {
  DWINUI::clearMainArea();
  if (hmiIsChinese())
    title.frameCopy(30, 17, 28, 13);                      // "Info"
  else
    title.showCaption(GET_TEXT_F(MSG_INFO_SCREEN));
  drawMenuLine(0, ICON_Back, GET_TEXT_F(MSG_BACK), false, true);

  if (hmiIsChinese()) {
    dwinFrameAreaCopy(1, 197, 149, 252, 161, 108, 102);   // "Size"
    dwinFrameAreaCopy(1,   1, 164,  56, 176, 108, 175);   // "Firmware Version"
    dwinFrameAreaCopy(1,  58, 164, 113, 176, 105, 248);   // "Contact Details"
    DWINUI::drawCenteredString(268, F(CORP_WEBSITE));
  }
  else {
    DWINUI::drawCenteredString(102, F("Size"));
    DWINUI::drawCenteredString(175, F("Firmware version"));
    DWINUI::drawCenteredString(248, F("Build Datetime"));
    DWINUI::drawCenteredString(268, F(STRING_DISTRIBUTION_DATE));
  }
  DWINUI::drawCenteredString(122, F(MACHINE_SIZE));
  DWINUI::drawCenteredString(195, F(SHORT_BUILD_VERSION));

  for (uint8_t i = 0; i < 3; ++i) {
    DWINUI::drawIcon(ICON_PrintSize + i, ICOX, 99 + i * 73);
    dwinDrawHLine(hmiData.colorSplitLine, 16, MBASE(2) + i * 73, 240);
  }
}

// Main Process
void hmiMainMenu() {
  EncoderState encoder_diffState = get_encoder_state();
  if (encoder_diffState == ENCODER_DIFF_NO) return;

  if (encoder_diffState == ENCODER_DIFF_CW) {
    if (select_page.inc(PAGE_COUNT)) {
      switch (select_page.now) {
        case PAGE_PRINT: ICON_Print(); break;
        case PAGE_PREPARE: ICON_Print(); ICON_Prepare(); break;
        case PAGE_CONTROL: ICON_Prepare(); ICON_Control(); break;
        case PAGE_LEVEL: ICON_Control(); ICON_LvlSettings(); break;
      }
    }
  }
  else if (encoder_diffState == ENCODER_DIFF_CCW) {
    if (select_page.dec()) {
      switch (select_page.now) {
        case PAGE_PRINT: ICON_Print(); ICON_Prepare(); break;
        case PAGE_PREPARE: ICON_Prepare(); ICON_Control(); break;
        case PAGE_CONTROL: ICON_Control(); ICON_LvlSettings(); break;
        case PAGE_LEVEL: ICON_LvlSettings(); break;
      }
    }
  }
  else if (encoder_diffState == ENCODER_DIFF_ENTER) {
    switch (select_page.now) {
      case PAGE_PRINT:
        if (hmiData.mediaAutoMount) {
          card.mount();
          safe_delay(800);
        }
        drawPrintFileMenu();
        break;
      case PAGE_PREPARE: drawPrepareMenu(); break;
      case PAGE_CONTROL: drawControlMenu(); break;
      case PAGE_LEVEL: drawLevelMenu(); break;
    }
  }
  dwinUpdateLCD();
}

// Pause or Stop popup
void onClickPauseOrStop() {
  switch (select_print.now) {
    case PRINT_PAUSE_RESUME: if (hmiFlag.select_flag) ExtUI::pausePrint(); break; // Confirm pause
    case PRINT_STOP: if (hmiFlag.select_flag) ExtUI::stopPrint(); break; // Stop confirmed then abort print
    default: break;
  }
  return gotoPrintProcess();
}

// Printing
void hmiPrinting() {
  EncoderState encoder_diffState = get_encoder_state();
  if (encoder_diffState == ENCODER_DIFF_NO) return;
  // Avoid flicker by updating only the previous menu
  if (encoder_diffState == ENCODER_DIFF_CW) {
    if (select_print.inc(PRINT_COUNT)) {
      switch (select_print.now) {
        case PRINT_SETUP: ICON_Tune(); break;
        case PRINT_PAUSE_RESUME: ICON_Tune(); ICON_ResumeOrPause(); break;
        case PRINT_STOP: ICON_ResumeOrPause(); ICON_Stop(); break;
      }
    }
  }
  else if (encoder_diffState == ENCODER_DIFF_CCW) {
    if (select_print.dec()) {
      switch (select_print.now) {
        case PRINT_SETUP: ICON_Tune(); ICON_ResumeOrPause(); break;
        case PRINT_PAUSE_RESUME: ICON_ResumeOrPause(); ICON_Stop(); break;
        case PRINT_STOP: ICON_Stop(); break;
      }
    }
  }
  else if (encoder_diffState == ENCODER_DIFF_ENTER) {
    switch (select_print.now) {
      case PRINT_SETUP: drawTuneMenu(); break;
      case PRINT_PAUSE_RESUME:
        if (printingIsPaused()) {  // If printer is already in pause
          ExtUI::resumePrint();
          break;
        }
        else
          return gotoPopup(popupPauseOrStop, onClickPauseOrStop);
      case PRINT_STOP:
        return gotoPopup(popupPauseOrStop, onClickPauseOrStop);
      default: break;
    }
  }
  dwinUpdateLCD();
}

#include "../../../libs/buzzer.h"

void drawMainArea() {
  switch (checkkey) {
    case ID_MainMenu:         drawMainMenu(); break;
    case ID_PrintProcess:     drawPrintProcess(); break;
    case ID_PrintDone:        drawPrintDone(); break;
    #if HAS_ESDIAG
      case ID_ESDiagProcess:  drawEndStopDiag(); break;
    #endif
    #if ENABLED(PROUI_ITEM_PLOT)
      case ID_PlotProcess:
        switch (hmiValue.tempControl) {
          #if ENABLED(PIDTEMP)
            case PIDTEMP_START: drawHPlot(); break;
          #endif
          #if ENABLED(PIDTEMPBED)
            case PIDTEMPBED_START: drawBPlot(); break;
          #endif
          #if ENABLED(PIDTEMPCHAMBER)
            case PIDTEMPCHAMBER_START: drawCPlot(); break;
          #endif
        } break;
    #endif
    case ID_Popup:            popupDraw(); break;
    #if HAS_LOCKSCREEN
      case ID_Locked:         lockScreen.draw(); break;
    #endif
    case ID_Menu:
    case ID_SetInt:
    case ID_SetPInt:
    case ID_SetIntNoDraw:
    case ID_SetFloat:
    case ID_SetPFloat:        redrawMenu(true); break;
    default: break;
  }
}

void hmiWaitForUser() {
  EncoderState encoder_diffState = get_encoder_state();
  if (encoder_diffState != ENCODER_DIFF_NO && !ui.backlight) {
    if (checkkey == ID_WaitResponse) hmiReturnScreen();
    return ui.refresh_brightness();
  }
  if (!wait_for_user) {
    switch (checkkey) {
      case ID_PrintDone: select_page.reset(); gotoMainMenu(); break;
      case ID_Leveling:
        hmiFlag.cancel_lev = 1;
        dwinDrawStatusLine("Canceling auto leveling...");
        dwinUpdateLCD();
      case ID_NothingToDo:
        break;
      default: hmiReturnScreen(); break;
    }
  }
}

void hmiInit() {
  #if ENABLED(SHOW_BOOTSCREEN)
    #ifndef BOOTSCREEN_TIMEOUT
      #define BOOTSCREEN_TIMEOUT 1100
    #endif
    DWINUI::drawBox(1, COLOR_BLACK, { 5, 220, DWIN_WIDTH - 5, DWINUI::fontHeight() });
    DWINUI::drawCenteredString(COLOR_WHITE, 220, F("ProUI starting up "));
    for (uint16_t t = 15; t < 257; t += 11) {
      DWINUI::drawIcon(ICON_Bar, 15, 260);
      dwinDrawRectangle(1, hmiData.colorBackground, t, 260, 257, 280);
      dwinUpdateLCD();
      safe_delay((BOOTSCREEN_TIMEOUT) / 22);
    }
  #endif
  hmiSetLanguage();
}

void eachMomentUpdate() {
  static millis_t next_var_update_ms = 0, next_rts_update_ms = 0, next_status_update_ms = 0;
  const millis_t ms = millis();

  #if HAS_BACKLIGHT_TIMEOUT
    if (ui.backlight_off_ms && ELAPSED(ms, ui.backlight_off_ms)) {
      turnOffBacklight(); // Backlight off
      ui.backlight_off_ms = 0;
    }
  #endif

  if (ELAPSED(ms, next_var_update_ms)) {
    next_var_update_ms = ms + DWIN_VAR_UPDATE_INTERVAL;
    blink = !blink;
    updateVariable();
    #if HAS_ESDIAG
      if (checkkey == ID_ESDiagProcess) esDiag.update();
    #endif
    #if PROUI_TUNING_GRAPH
      if (checkkey == ID_PIDProcess) {
        TERN_(PIDTEMP, if (hmiValue.tempControl == PIDTEMP_START) plot.update(thermalManager.wholeDegHotend(0)));
        TERN_(PIDTEMPBED, if (hmiValue.tempControl == PIDTEMPBED_START) plot.update(thermalManager.wholeDegBed()));
        TERN_(PIDTEMPCHAMBER, if (hmiValue.tempControl == PIDTEMPCHAMBER_START) plot.update(thermalManager.wholeDegChamber()));
      }
      TERN_(MPCTEMP, if (checkkey == ID_MPCProcess) plot.update(thermalManager.wholeDegHotend(0)));
      #if ENABLED(PROUI_ITEM_PLOT)
        if (checkkey == ID_PlotProcess) {
          TERN_(PIDTEMP, if (hmiValue.tempControl == PIDTEMP_START) { plot.update(thermalManager.wholeDegHotend(0)); })
          TERN_(PIDTEMPBED, if (hmiValue.tempControl == PIDTEMPBED_START) { plot.update(thermalManager.wholeDegBed()); })
          TERN_(PIDTEMPCHAMBER, if (hmiValue.tempControl == PIDTEMPCHAMBER_START) { plot.update(thermalManager.wholeDegChamber()); })
          TERN_(MPCTEMP, if (hmiValue.tempControl == MPCTEMP_START) { plot.update(thermalManager.wholeDegHotend(0)); })
          if (hmiFlag.abort_flag || hmiFlag.pause_flag || print_job_timer.isPaused()) {
            hmiReturnScreen();
          }
        }
      #endif
    #endif
  }

  #if HAS_STATUS_MESSAGE_TIMEOUT
    bool did_expire = ui.status_reset_callback && (*ui.status_reset_callback)();
    did_expire |= ui.status_message_expire_ms && ELAPSED(ms, ui.status_message_expire_ms);
    if (did_expire) ui.reset_status();
  #endif

  if (ELAPSED(ms, next_status_update_ms)) {
    next_status_update_ms = ms + DWIN_VAR_UPDATE_INTERVAL;
    dwinDrawStatusMessage();
    #if ENABLED(SCROLL_LONG_FILENAMES)
      if (isMenu(fileMenu)) fileMenuIdle();
    #endif
  }

  if (!PENDING(ms, next_rts_update_ms)) {
    next_rts_update_ms = ms + DWIN_UPDATE_INTERVAL;

    if ((isPrinting() != hmiFlag.printing_flag) && !hmiFlag.home_flag) {
      hmiFlag.printing_flag = isPrinting();
      if (hmiFlag.printing_flag)
        dwinPrintStarted();
      else if (hmiFlag.abort_flag)
        dwinPrintAborted();
      else
        dwinPrintFinished();
    }

    if ((hmiFlag.pause_flag != printingIsPaused()) && !hmiFlag.home_flag) {
      hmiFlag.pause_flag = printingIsPaused();
      if (hmiFlag.pause_flag)
        dwinPrintPause();
      else if (hmiFlag.abort_flag)
        dwinPrintAborted();
      else
        dwinPrintResume();
    }

    if (checkkey == ID_PrintProcess) { // Print process

      // Progress percent
      static uint8_t _percent_done = 255;
      if (_percent_done != ui.get_progress_percent()) {
        _percent_done = ui.get_progress_percent();
        drawPrintProgressBar();
      }

      // Remaining time
      #if ENABLED(SHOW_REMAINING_TIME)
        if (_remain_time != ui.get_remaining_time()) {
          _remain_time = ui.get_remaining_time();
          drawPrintProgressRemain();
        }
      #endif

      // Elapsed print time
      static uint16_t _printtime = 0;
      const uint16_t min = (print_job_timer.duration() % 3600) / 60;
      if (_printtime != min) { // 1 minute update
        _printtime = min;
        drawPrintProgressElapsed();
      }
    }
    #if HAS_PLR_UI_FLAG
      else if (DWIN_lcd_sd_status && recovery.ui_flag_resume) { // Resume interrupted print
        return gotoPowerLossRecovery();
      }
    #endif

    dwinUpdateLCD();
  }
}

#if ENABLED(POWER_LOSS_RECOVERY)

  void popupPowerLossRecovery() {
    DWINUI::clearMainArea();
    drawPopupBkgd();
    if (hmiIsChinese()) {
      dwinFrameAreaCopy(1, 160, 338, 235, 354, 98, 115);
      dwinFrameAreaCopy(1, 103, 321, 271, 335, 52, 167);
      DWINUI::drawIconWB(ICON_Cancel_C,    26, 280);
      DWINUI::drawIconWB(ICON_Continue_C, 146, 280);
    }
    else {
      DWINUI::drawCenteredString(hmiData.colorPopupTxt, 70, GET_TEXT_F(MSG_OUTAGE_RECOVERY));
      DWINUI::drawCenteredString(hmiData.colorPopupTxt, 147, F("It looks like the last"));
      DWINUI::drawCenteredString(hmiData.colorPopupTxt, 167, F("file was interrupted."));
      DWINUI::drawButton(BTN_Cancel,    26, 280);
      DWINUI::drawButton(BTN_Continue, 146, 280);
    }
    MediaFile *dir = nullptr;
    const char * const filename = card.diveToFile(true, dir, recovery.info.sd_filename);
    card.selectFileByName(filename);
    DWINUI::drawCenteredString(hmiData.colorPopupTxt, 207, card.longest_filename());
    dwinPrintHeader(card.longest_filename()); // Save filename
    drawSelectHighlight(hmiFlag.select_flag);
    dwinUpdateLCD();
  }

  void onClickPowerLossRecovery() {
    if (hmiFlag.select_flag) {
      queue.inject(F("M1000C"));
      select_page.reset();
      return gotoMainMenu();
    }
    else {
      hmiSaveProcessID(ID_NothingToDo);
      select_print.set(PRINT_SETUP);
      queue.inject(F("M1000"));
    }
  }

  void gotoPowerLossRecovery() {
    recovery.ui_flag_resume = false;
    LCD_MESSAGE(MSG_CONTINUE_PRINT_JOB);
    gotoPopup(popupPowerLossRecovery, onClickPowerLossRecovery);
  }

#endif // POWER_LOSS_RECOVERY

void dwinHandleScreen() {
  switch (checkkey) {
    case ID_MainMenu:     hmiMainMenu(); break;
    case ID_Menu:         hmiMenu(); break;
    case ID_SetInt:       hmiSetDraw(); break;
    case ID_SetFloat:     hmiSetDraw(); break;
    case ID_SetPInt:      hmiSetPInt(); break;
    case ID_SetPFloat:    hmiSetPFloat(); break;
    case ID_SetIntNoDraw: hmiSetNoDraw(); break;
    case ID_PrintProcess: hmiPrinting(); break;
    case ID_Popup:        hmiPopup(); break;
    #if HAS_LOCKSCREEN
      case ID_Locked: hmiLockScreen(); break;
    #endif
    TERN_(HAS_ESDIAG, case ID_ESDiagProcess:)
    TERN_(PROUI_ITEM_PLOT, case ID_PlotProcess:)
    case ID_PrintDone:
    case ID_WaitResponse: hmiWaitForUser(); break;

    TERN_(HAS_BED_PROBE, case ID_Leveling:)
    case ID_Homing:
    TERN_(HAS_PID_HEATING, case ID_PIDProcess:)
    TERN_(MPCTEMP, case ID_MPCProcess:)
    case ID_NothingToDo:
    default: break;
  }
}

bool idIsPopUp() {    // If ID is popup...
  switch (checkkey) {
    TERN_(HAS_BED_PROBE, case ID_Leveling:)
    TERN_(HAS_ESDIAG, case ID_ESDiagProcess:)
    case ID_NothingToDo:
    case ID_WaitResponse:
    case ID_Popup:
    case ID_Homing:
    TERN_(HAS_PID_HEATING, case ID_PIDProcess:)
    TERN_(MPCTEMP, case ID_MPCProcess:)
    TERN_(PROUI_ITEM_PLOT, case ID_PlotProcess:)
      return true;
    default: break;
  }
  return false;
}

void hmiSaveProcessID(const uint8_t id) {
  if (checkkey == id) return;
  if (!idIsPopUp()) last_checkkey = checkkey; // If previous is not a popup
  checkkey = id;
  switch (id) {
    case ID_Popup:
    case ID_WaitResponse:
    case ID_PrintDone:
    TERN_(HAS_BED_PROBE, case ID_Leveling:)
    TERN_(HAS_ESDIAG, case ID_ESDiagProcess:)
    TERN_(PROUI_ITEM_PLOT, case ID_PlotProcess:)
      wait_for_user = true;
    default: break;
  }
}

void hmiReturnScreen() {
  checkkey = last_checkkey;
  wait_for_user = false;
  drawMainArea();
}

void dwinHomingStart() {
  hmiFlag.home_flag = true;
  if (checkkey != ID_NothingToDo) { hmiSaveProcessID(ID_Homing); }
  title.showCaption(GET_TEXT_F(MSG_HOMING));
  #if ANY(TJC_DISPLAY, DACAI_DISPLAY)
    dwinShowPopup(ICON_BLTouch, GET_TEXT_F(MSG_HOMING), GET_TEXT_F(MSG_PLEASE_WAIT));
  #else
    dwinShowPopup(ICON_Printer_0, GET_TEXT_F(MSG_HOMING), GET_TEXT_F(MSG_PLEASE_WAIT));
  #endif
}

void dwinHomingDone() {
  hmiFlag.home_flag = false;
  if (last_checkkey == ID_PrintDone)
    gotoPrintDone();
  else if (checkkey != ID_NothingToDo) { hmiReturnScreen(); }
}

#if HAS_LEVELING
  void dwinLevelingStart() {
    #if HAS_BED_PROBE
      hmiFlag.cancel_lev = 0;
      hmiSaveProcessID(ID_Leveling);
      title.showCaption(GET_TEXT_F(MSG_BED_LEVELING));
      #if ENABLED(AUTO_BED_LEVELING_UBL)
        meshViewer.drawMeshGrid(GRID_MAX_POINTS_X, GRID_MAX_POINTS_Y);
        DWINUI::drawButton(BTN_Cancel, 86, 305);
      #else
        dwinShowPopup(ICON_AutoLeveling, GET_TEXT_F(MSG_BED_LEVELING), GET_TEXT_F(MSG_PLEASE_WAIT));
      #endif
    #elif ENABLED(MESH_BED_LEVELING)
      drawManualMeshMenu();
    #endif
    #if ALL(AUTO_BED_LEVELING_UBL, PREHEAT_BEFORE_LEVELING)
      if (!DEBUGGING(DRYRUN)) probe.preheat_for_probing(LEVELING_NOZZLE_TEMP, hmiData.bedLevT);
    #endif
  }

  #if ALL(HAS_MESH, HAS_BED_PROBE)
    void dwinLevelingDone() {
        if (hmiFlag.cancel_lev) {
          probe.stow();
          reset_bed_level();
          hmiReturnScreen();
          dwinUpdateLCD();
          ui.set_status(F("Mesh was cancelled"));
        }
        else {
          gotoMeshViewer(true);
        }
    }
  #endif
#endif // HAS_LEVELING

#if HAS_MESH
  void dwinMeshUpdate(const int8_t cpos, const int8_t tpos, const_float_t zval) {
    ui.set_status(
      &MString<32>(GET_TEXT_F(MSG_PROBING_POINT), ' ', cpos, '/', tpos, F(" Z="), p_float_t(zval, 2))
    );
  }
#endif

// PID/MPC process

#if PROUI_TUNING_GRAPH

  #include "plot.h"

  celsius_t _maxtemp, _target;
  void dwinDrawPIDMPCPopup() {
    constexpr frame_rect_t gfrm = { 30, 150, DWIN_WIDTH - 60, 160 };
    DWINUI::clearMainArea();
    drawPopupBkgd();

    switch (hmiValue.tempControl) {
      default: return;
      #if ENABLED(MPC_AUTOTUNE)
        case MPCTEMP_START:
          DWINUI::drawCenteredString(hmiData.colorPopupTxt, 70, GET_TEXT_F(MSG_MPC_AUTOTUNE));
          DWINUI::drawString(hmiData.colorPopupTxt, gfrm.x, gfrm.y - DWINUI::fontHeight() - 4, F("MPC target:     Celsius"));
          DWINUI::drawCenteredString(hmiData.colorPopupTxt, 92, GET_TEXT_F(MSG_PID_FOR_NOZZLE));
          _maxtemp = thermalManager.hotend_maxtemp[0];
          _target = 200;
          break;
      #endif
      #if ENABLED(PIDTEMP)
        case PIDTEMP_START:
          DWINUI::drawCenteredString(hmiData.colorPopupTxt, 70, GET_TEXT_F(MSG_PID_AUTOTUNE));
          DWINUI::drawString(hmiData.colorPopupTxt, gfrm.x, gfrm.y - DWINUI::fontHeight() - 4, F("PID target:     Celsius"));
          DWINUI::drawCenteredString(hmiData.colorPopupTxt, 92, GET_TEXT_F(MSG_PID_FOR_NOZZLE));
          _maxtemp = thermalManager.hotend_maxtemp[0];
          _target = hmiData.hotendPIDT;
          break;
      #endif
      #if ENABLED(PIDTEMPBED)
        case PIDTEMPBED_START:
          DWINUI::drawCenteredString(hmiData.colorPopupTxt, 70, GET_TEXT_F(MSG_PID_AUTOTUNE));
          DWINUI::drawString(hmiData.colorPopupTxt, gfrm.x, gfrm.y - DWINUI::fontHeight() - 4, F("PID target:     Celsius"));
          DWINUI::drawCenteredString(hmiData.colorPopupTxt, 92, GET_TEXT_F(MSG_PID_FOR_BED));
          _maxtemp = BED_MAXTEMP;
          _target = hmiData.bedPIDT;
          break;
      #endif
      #if ENABLED(PIDTEMPCHAMBER)
        case PIDTEMPCHAMBER_START:
          DWINUI::drawCenteredString(hmiData.colorPopupTxt, 70, GET_TEXT_F(MSG_PID_AUTOTUNE));
          DWINUI::drawString(hmiData.colorPopupTxt, gfrm.x, gfrm.y - DWINUI::fontHeight() - 4, F("PID target:     Celsius"));
          DWINUI::drawCenteredString(hmiData.colorPopupTxt, 92, GET_TEXT_F(MSG_PID_FOR_CHAMBER));
          _maxtemp = CHAMBER_MAXTEMP;
          _target = hmiData.chamberPIDT;
          break;
      #endif
    }

    plot.draw(gfrm, _maxtemp, _target);
    DWINUI::drawInt(false, 2, hmiData.colorStatusTxt, hmiData.colorPopupTxt, 3, gfrm.x + 92, gfrm.y - DWINUI::fontHeight() - 6, _target);
  }

  // Plot Temperature Graph (PID Tuning Graph)
  #if ENABLED(PROUI_ITEM_PLOT)

    void dwinDrawPlot(tempcontrol_t result) {
      hmiValue.tempControl = result;
      constexpr frame_rect_t gfrm = { 30, 135, DWIN_WIDTH - 60, 160 };
      DWINUI::clearMainArea();
      drawPopupBkgd();
      hmiSaveProcessID(ID_PlotProcess);

      switch (result) {
        #if ENABLED(MPCTEMP)
          case MPCTEMP_START:
        #elif ENABLED(PIDTEMP)
          case PIDTEMP_START:
        #endif
            title.showCaption(GET_TEXT_F(MSG_HOTEND_TEMP_GRAPH));
            DWINUI::drawCenteredString(3, hmiData.colorPopupTxt, 75, GET_TEXT_F(MSG_TEMP_NOZZLE));
            _maxtemp = thermalManager.hotend_max_target(0);
            _target = thermalManager.degTargetHotend(0);
            break;
        #if ENABLED(PIDTEMPBED)
          case PIDTEMPBED_START:
            title.showCaption(GET_TEXT_F(MSG_BED_TEMP_GRAPH));
            DWINUI::drawCenteredString(3, hmiData.colorPopupTxt, 75, GET_TEXT_F(MSG_TEMP_BED));
            _maxtemp = BED_MAX_TARGET;
            _target = thermalManager.degTargetBed();
            break;
        #endif
        #if ENABLED(PIDTEMPCHAMBER)
          case PIDTEMPCHAMBER_START:
            title.showCaption(GET_TEXT_F(MSG_CHAMBER_TEMP_GRAPH));
            DWINUI::drawCenteredString(3, hmiData.colorPopupTxt, 75, GET_TEXT_F(MSG_TEMP_CHAMBER));
            _maxtemp = CHAMBER_MAX_TARGET;
            _target = thermalManager.degTargetChamber();
            break;
        #endif
        default: break;
      }

      dwinDrawString(false, 2, hmiData.colorPopupTxt, hmiData.colorPopupBg, gfrm.x, gfrm.y - DWINUI::fontHeight() - 4, F("Target:     Celsius"));
      plot.draw(gfrm, _maxtemp, _target);
      DWINUI::drawInt(false, 2, hmiData.colorStatusTxt, hmiData.colorPopupBg, 3, gfrm.x + 80, gfrm.y - DWINUI::fontHeight() - 4, _target);
      DWINUI::drawButton(BTN_Continue, 86, 305);
    }

    void drawHPlot() {
      TERN_(PIDTEMP, dwinDrawPlot(PIDTEMP_START));
      TERN_(MPCTEMP, dwinDrawPlot(MPCTEMP_START));
    }
    void drawBPlot() {
      TERN_(PIDTEMPBED, dwinDrawPlot(PIDTEMPBED_START));
    }
    void drawCPlot() {
      TERN_(PIDTEMPCHAMBER, dwinDrawPlot(PIDTEMPCHAMBER_START));
    }

  #endif // PROUI_ITEM_PLOT

#endif // PROUI_TUNING_GRAPH

#if HAS_PID_HEATING

  void dwinStartM303(const int count, const heater_id_t hid, const celsius_t temp) {
    hmiData.pidCycles = count;
    switch (hid) {
      #if ENABLED(PIDTEMP)
        case 0 ... HOTENDS - 1: hmiData.hotendPIDT = temp; break;
      #endif
      #if ENABLED(PIDTEMPBED)
        case H_BED: hmiData.bedPIDT = temp; break;
      #endif
      #if ENABLED(PIDTEMPCHAMBER)
        case H_CHAMBER: hmiData.chamberPIDT = temp; break;
      #endif
      default: break;
    }
  }

  void dwinPIDTuning(tempcontrol_t result) {
    hmiValue.tempControl = result;
    switch (result) {
      #if ENABLED(PIDTEMP)
        case PIDTEMP_START:
          hmiSaveProcessID(ID_PIDProcess);
          #if PROUI_TUNING_GRAPH
            dwinDrawPIDMPCPopup();
          #else
            dwinDrawPopup(ICON_TempTooHigh, GET_TEXT_F(MSG_PID_AUTOTUNE), GET_TEXT_F(MSG_PID_FOR_NOZZLE));
          #endif
          break;
      #endif
      #if ENABLED(PIDTEMPBED)
        case PIDTEMPBED_START:
          hmiSaveProcessID(ID_PIDProcess);
          dwinDrawPopup(ICON_TempTooHigh, GET_TEXT_F(MSG_PID_AUTOTUNE), GET_TEXT_F(MSG_PID_FOR_BED));
          break;
      #endif
      #if ENABLED(PIDTEMPCHAMBER)
        case PIDTEMPCHAMBER_START:
          hmiSaveProcessID(ID_PIDProcess);
          dwinDrawPopup(ICON_TempTooHigh, GET_TEXT_F(MSG_PID_AUTOTUNE), GET_TEXT_F(MSG_PID_FOR_CHAMBER));
          break;
      #endif
      case PID_BAD_HEATER_ID:
        checkkey = last_checkkey;
        dwinPopupConfirm(ICON_TempTooLow, GET_TEXT_F(MSG_PID_AUTOTUNE_FAILED), GET_TEXT_F(MSG_PID_BAD_HEATER_ID));
        break;
      case PID_TUNING_TIMEOUT:
        checkkey = last_checkkey;
        dwinPopupConfirm(ICON_TempTooHigh, GET_TEXT_F(MSG_ERROR), GET_TEXT_F(MSG_PID_TIMEOUT));
        break;
      case PID_TEMP_TOO_HIGH:
        checkkey = last_checkkey;
        dwinPopupConfirm(ICON_TempTooHigh, GET_TEXT_F(MSG_PID_AUTOTUNE_FAILED), GET_TEXT_F(MSG_TEMP_TOO_HIGH));
        break;
      case AUTOTUNE_DONE:
        checkkey = last_checkkey;
        dwinPopupConfirm(ICON_TempTooLow, GET_TEXT_F(MSG_PID_AUTOTUNE), GET_TEXT_F(MSG_BUTTON_DONE));
        break;
      default:
        checkkey = last_checkkey;
        dwinPopupConfirm(ICON_Info_0, GET_TEXT_F(MSG_ERROR), GET_TEXT_F(MSG_STOPPING));
        break;
    }
  }

#endif // HAS_PID_HEATING

#if ENABLED(MPC_AUTOTUNE)

  void dwinMPCTuning(tempcontrol_t result) {
    hmiValue.tempControl = result;
    switch (result) {
      case MPCTEMP_START:
        hmiSaveProcessID(ID_MPCProcess);
        #if PROUI_TUNING_GRAPH
          dwinDrawPIDMPCPopup();
        #else
          dwinDrawPopup(ICON_TempTooHigh, GET_TEXT_F(MSG_MPC_AUTOTUNE), F("for Nozzle is running."));
        #endif
        break;
      case MPC_TEMP_ERROR:
        checkkey = last_checkkey;
        dwinPopupConfirm(ICON_TempTooHigh, GET_TEXT_F(MSG_PID_AUTOTUNE_FAILED), F(STR_MPC_TEMPERATURE_ERROR));
        ui.reset_alert_level();
        break;
      case MPC_INTERRUPTED:
        checkkey = last_checkkey;
        dwinPopupConfirm(ICON_TempTooHigh, GET_TEXT_F(MSG_ERROR), F(STR_MPC_AUTOTUNE_INTERRUPTED));
        ui.reset_alert_level();
        break;
      case AUTOTUNE_DONE:
        checkkey = last_checkkey;
        dwinPopupConfirm(ICON_TempTooLow, GET_TEXT_F(MSG_MPC_AUTOTUNE), GET_TEXT_F(MSG_BUTTON_DONE));
        ui.reset_alert_level();
        break;
      default:
        checkkey = last_checkkey;
        ui.reset_alert_level();
        break;
    }
  }

#endif // MPC_AUTOTUNE

// Started a Print Job
void dwinPrintStarted() {
  TERN_(HAS_GCODE_PREVIEW, if (hostPrinting()) preview.invalidate());
  TERN_(SET_PROGRESS_PERCENT, ui.progress_reset());
  TERN_(SET_REMAINING_TIME, ui.reset_remaining_time());
  hmiFlag.pause_flag = false;
  hmiFlag.abort_flag = false;
  select_print.reset();
  gotoPrintProcess();
}

// Pause a print job
void dwinPrintPause() {
  ICON_ResumeOrPause();
}

// Resume print job
void dwinPrintResume() {
  ICON_ResumeOrPause();
  LCD_MESSAGE(MSG_RESUME_PRINT);
}

// Ended print job
void dwinPrintFinished() {
  TERN_(POWER_LOSS_RECOVERY, if (card.isPrinting()) recovery.cancel());
  hmiFlag.abort_flag = false;
  hmiFlag.pause_flag = false;
  wait_for_heatup = false;
  planner.finish_and_disable();
  thermalManager.cooldown();
  gotoPrintDone();
}

// Print was aborted
void dwinPrintAborted() {
  #ifndef EVENT_GCODE_SD_ABORT
    if (all_axes_homed()) {
      queue.inject(
        #if ENABLED(NOZZLE_PARK_FEATURE)
          F("G27")
        #else
          TS(F("G0Z"), float(_MIN(current_position.z + (Z_POST_CLEARANCE), Z_MAX_POS)), F("\nG0F2000Y"), Y_MAX_POS)
        #endif
      );
    }
  #endif
  TERN_(HOST_PROMPT_SUPPORT, hostui.notify(GET_TEXT_F(MSG_PRINT_ABORTED)));
  dwinPrintFinished();
}

#if HAS_FILAMENT_SENSOR
  // Filament Runout process
  void dwinFilamentRunout(const uint8_t extruder) { LCD_MESSAGE(MSG_RUNOUT_SENSOR); }
#endif

void dwinSetColorDefaults() {
  hmiData.colorBackground = defColorBackground;
  hmiData.colorCursor     = defColorCursor;
  hmiData.colorTitleBg    = defColorTitleBg;
  hmiData.colorTitleTxt   = defColorTitleTxt;
  hmiData.colorText       = defColorText;
  hmiData.colorSelected   = defColorSelected;
  hmiData.colorSplitLine  = defColorSplitLine;
  hmiData.colorHighlight  = defColorHighlight;
  hmiData.colorStatusBg   = defColorStatusBg;
  hmiData.colorStatusTxt  = defColorStatusTxt;
  hmiData.colorPopupBg    = defColorPopupBg;
  hmiData.colorPopupTxt   = defColorPopupTxt;
  hmiData.colorAlertBg    = defColorAlertBg;
  hmiData.colorAlertTxt   = defColorAlertTxt;
  hmiData.colorPercentTxt = defColorPercentTxt;
  hmiData.colorBarfill    = defColorBarfill;
  hmiData.colorIndicator  = defColorIndicator;
  hmiData.colorCoordinate = defColorCoordinate;
}

static_assert(ExtUI::eeprom_data_size >= sizeof(hmi_data_t), "Insufficient space in EEPROM for UI parameters");

void dwinSetDataDefaults() {
  dwinSetColorDefaults();
  DWINUI::setColors(hmiData.colorText, hmiData.colorBackground, hmiData.colorStatusBg);
  TERN_(PIDTEMP, hmiData.hotendPIDT = DEF_HOTENDPIDT);
  TERN_(PIDTEMPBED, hmiData.bedPIDT = DEF_BEDPIDT);
  TERN_(HAS_PID_HEATING, hmiData.pidCycles = DEF_PIDCYCLES);
  #if ENABLED(PREVENT_COLD_EXTRUSION)
    hmiData.extMinT = EXTRUDE_MINTEMP;
    applyExtMinT();
  #endif
  TERN_(PREHEAT_BEFORE_LEVELING, hmiData.bedLevT = LEVELING_BED_TEMP);
  TERN_(BAUD_RATE_GCODE, setBaud250K());
  #if ALL(LCD_BED_TRAMMING, HAS_BED_PROBE)
    hmiData.fullManualTramming = DISABLED(BED_TRAMMING_USE_PROBE);
  #endif
  #if ENABLED(PROUI_MEDIASORT)
    hmiData.mediaSort = true;
    card.setSortOn(TERN(SDSORT_REVERSE, AS_REV, AS_FWD));
  #endif
  hmiData.mediaAutoMount = ENABLED(HAS_SD_EXTENDER);
  #if ALL(INDIVIDUAL_AXIS_HOMING_SUBMENU, MESH_BED_LEVELING)
    hmiData.zAfterHoming = DEF_Z_AFTER_HOMING;
  #endif
  #if ALL(LED_CONTROL_MENU, HAS_COLOR_LEDS)
    TERN_(LED_COLOR_PRESETS, leds.set_default());
    applyLEDColor();
  #endif
  TERN_(HAS_GCODE_PREVIEW, hmiData.enablePreview = true);
  #if HAS_BED_PROBE
    IF_DISABLED(BD_SENSOR, hmiData.multiple_probing = MULTIPLE_PROBING);
    hmiData.zprobeFeed = DEF_Z_PROBE_FEEDRATE_SLOW;
  #endif
}

void dwinCopySettingsTo(char * const buff) {
  memcpy(buff, &hmiData, sizeof(hmi_data_t));
}

void dwinCopySettingsFrom(const char * const buff) {
  memcpy(&hmiData, buff, sizeof(hmi_data_t));
  if (hmiData.colorText == hmiData.colorBackground) dwinSetColorDefaults();
  DWINUI::setColors(hmiData.colorText, hmiData.colorBackground, hmiData.colorStatusBg);
  TERN_(PREVENT_COLD_EXTRUSION, applyExtMinT());
  feedrate_percentage = 100;
  TERN_(BAUD_RATE_GCODE, hmiSetBaudRate());
  #if ALL(LED_CONTROL_MENU, HAS_COLOR_LEDS)
    leds.set_color(
      hmiData.ledColor.r,
      hmiData.ledColor.g,
      hmiData.ledColor.b
      OPTARG(HAS_WHITE_LED, hmiData.ledColor.w)
    );
    leds.update();
  #endif
}

// Initialize or re-initialize the LCD
void MarlinUI::init_lcd() {
  delay(750);   // Wait to wakeup screen
  const bool hs = dwinHandshake(); UNUSED(hs);
  dwinFrameSetDir(1);
  dwinJPGCacheTo1(Language_English);
  encoderConfiguration();
}

void dwinInitScreen() {
  dwinSetColorDefaults();
  hmiInit();   // Draws boot screen
  DWINUI::init();
  DWINUI::setColors(hmiData.colorText, hmiData.colorBackground, hmiData.colorStatusBg);
  DWINUI::onTitleDraw = drawTitle;
  initMenu();
  checkkey = 255;
  hash_changed = true;
  dwinDrawStatusLine();
  dwinDrawDashboard();
  gotoMainMenu();
}

void MarlinUI::update() {
  hmiSDCardUpdate();  // SD card update
  eachMomentUpdate(); // Status update
  dwinHandleScreen(); // Rotary encoder update
}

#if HAS_LCD_BRIGHTNESS
  void MarlinUI::_set_brightness() { dwinLCDBrightness(backlight ? brightness : 0); }
#endif

void MarlinUI::kill_screen(FSTR_P const lcd_error, FSTR_P const) {
  #if ANY(TJC_DISPLAY, DACAI_DISPLAY)
    dwinDrawPopup(ICON_BLTouch, GET_TEXT_F(MSG_PRINTER_KILLED), lcd_error);
  #else
    dwinDrawPopup(ICON_Printer_0, GET_TEXT_F(MSG_PRINTER_KILLED), lcd_error);
  #endif
  DWINUI::drawCenteredString(hmiData.colorPopupTxt, 270, GET_TEXT_F(MSG_TURN_OFF));
  dwinUpdateLCD();
}

void dwinRebootScreen() {
  dwinFrameClear(COLOR_BG_BLACK);
  dwinJPGShowAndCache(0);
  DWINUI::drawCenteredString(COLOR_WHITE, 220, GET_TEXT_F(MSG_PLEASE_WAIT_REBOOT));
  dwinUpdateLCD();
  safe_delay(500);
}

void dwinRedrawDash() {
  hash_changed = true;
  dwinDrawStatusMessage();
  dwinDrawDashboard();
}

void dwinRedrawScreen() {
  drawMainArea();
  dwinRedrawDash();
}

#if ENABLED(ADVANCED_PAUSE_FEATURE)

  void dwinPopupPause(FSTR_P const fmsg, uint8_t button/*=0*/) {
    hmiSaveProcessID(button ? ID_WaitResponse : ID_NothingToDo);
    dwinShowPopup(ICON_Pause_1, GET_TEXT_F(MSG_ADVANCED_PAUSE), fmsg, button);
  }

  void drawPopupFilamentPurge() {
    dwinDrawPopup(ICON_AutoLeveling, GET_TEXT_F(MSG_ADVANCED_PAUSE), GET_TEXT_F(MSG_FILAMENT_CHANGE_PURGE_CONTINUE));
    DWINUI::drawButton(BTN_Purge, 26, 280);
    DWINUI::drawButton(BTN_Continue, 146, 280);
    drawSelectHighlight(true);
  }

  void onClickFilamentPurge() {
    if (hmiFlag.select_flag)
      pause_menu_response = PAUSE_RESPONSE_EXTRUDE_MORE;  // "Purge More" button
    else {
      hmiSaveProcessID(ID_NothingToDo);
      pause_menu_response = PAUSE_RESPONSE_RESUME_PRINT;  // "Continue" button
    }
  }

  void gotoFilamentPurge() {
    pause_menu_response = PAUSE_RESPONSE_WAIT_FOR;
    gotoPopup(drawPopupFilamentPurge, onClickFilamentPurge);
  }

#endif // ADVANCED_PAUSE_FEATURE

#if HAS_MESH
  void dwinMeshViewer() {
    if (!leveling_is_valid())
      dwinPopupContinue(ICON_Leveling_1, GET_TEXT_F(MSG_MESH_VIEWER), GET_TEXT_F(MSG_NO_VALID_MESH));
    else {
      hmiSaveProcessID(ID_WaitResponse);
      meshViewer.draw();
    }
  }
#endif

#if HAS_LOCKSCREEN

  void dwinLockScreen() {
    if (checkkey != ID_Locked) {
      lockScreen.rprocess = checkkey;
      checkkey = ID_Locked;
      lockScreen.init();
    }
  }

  void dwinUnLockScreen() {
    if (checkkey == ID_Locked) {
      checkkey = lockScreen.rprocess;
      drawMainArea();
    }
  }

  void hmiLockScreen() {
    EncoderState encoder_diffState = get_encoder_state();
    if (encoder_diffState == ENCODER_DIFF_NO) return;
    lockScreen.onEncoder(encoder_diffState);
    if (lockScreen.isUnlocked()) dwinUnLockScreen();
  }

#endif // HAS_LOCKSCREEN

#if HAS_GCODE_PREVIEW

  void setPreview() { toggleCheckboxLine(hmiData.enablePreview); }

  void onClickConfirmToPrint() {
    dwinResetStatusLine();
    if (hmiFlag.select_flag) {     // Confirm
      gotoMainMenu();
      return card.openAndPrintFile(card.filename);
    }
    else
      hmiReturnScreen();
  }

#endif // HAS_GCODE_PREVIEW

void gotoConfirmToPrint() {
  #if HAS_GCODE_PREVIEW
    if (hmiData.enablePreview) return gotoPopup(preview.drawFromSD, onClickConfirmToPrint);
  #endif
  card.openAndPrintFile(card.filename); // Direct print SD file
}

#if HAS_ESDIAG
  void drawEndStopDiag() {
    hmiSaveProcessID(ID_ESDiagProcess);
    esDiag.draw();
  }
#endif

//=============================================================================
// MENU SUBSYSTEM
//=============================================================================

// Tool functions

#if ENABLED(EEPROM_SETTINGS)

  void writeEEPROM() {
    dwinDrawStatusLine(GET_TEXT_F(MSG_STORE_EEPROM));
    dwinUpdateLCD();
    DONE_BUZZ(settings.save());
  }

  void readEEPROM() {
    const bool success = settings.load();
    dwinRedrawScreen();
    DONE_BUZZ(success);
  }

  void resetEEPROM() {
    settings.reset();
    dwinRedrawScreen();
    DONE_BUZZ(true);
  }

  #if HAS_MESH
    void saveMesh() { TERN(AUTO_BED_LEVELING_UBL, ublMeshSave(), writeEEPROM()); }
  #endif

#endif // EEPROM_SETTINGS

// Reset Printer
void rebootPrinter() {
  wait_for_heatup = wait_for_user = false;    // Stop waiting for heating/user
  thermalManager.disable_all_heaters();
  planner.finish_and_disable();
  dwinRebootScreen();
  hal.reboot();
}

void gotoInfoMenu() {
  drawInfoMenu();
  dwinUpdateLCD();
  hmiSaveProcessID(ID_WaitResponse);
}

void disableMotors() { queue.inject(F("M84")); }

void autoHome() { queue.inject_P(G28_STR); }

#if ENABLED(INDIVIDUAL_AXIS_HOMING_SUBMENU)
  void homeX() { queue.inject(F("G28X")); }
  void homeY() { queue.inject(F("G28Y")); }
  void homeZ() { queue.inject(F("G28Z")); }
  #if ALL(INDIVIDUAL_AXIS_HOMING_SUBMENU, MESH_BED_LEVELING)
    void applyZAfterHoming() { hmiData.zAfterHoming = menuData.value; };
    void setZAfterHoming() { setIntOnClick(0, 20, hmiData.zAfterHoming, applyZAfterHoming); }
  #endif
#endif

#if HAS_ZOFFSET_ITEM

  void applyZOffset() { TERN_(EEPROM_SETTINGS, settings.save()); }
  void liveZOffset() {
    #if ANY(BABYSTEP_ZPROBE_OFFSET, JUST_BABYSTEP)
      const_float_t step_zoffset = round((menuData.value / 100.0f) * planner.settings.axis_steps_per_mm[Z_AXIS]) - babystep.accum;
      if (BABYSTEP_ALLOWED()) babystep.add_steps(Z_AXIS, step_zoffset);
    #endif
  }
  void setZOffset() {
    #if ANY(BABYSTEP_ZPROBE_OFFSET, JUST_BABYSTEP)
      babystep.accum = round(planner.settings.axis_steps_per_mm[Z_AXIS] * BABY_Z_VAR);
    #endif
    setPFloatOnClick(PROBE_OFFSET_ZMIN, PROBE_OFFSET_ZMAX, 2, applyZOffset, liveZOffset);
  }

  void setMoveZto0() {
    #if ENABLED(Z_SAFE_HOMING)
      gcode.process_subcommands_now(MString<54>(F("G28XYO\nG28Z\nG0F5000X"), Z_SAFE_HOMING_X_POINT, F("Y"), Z_SAFE_HOMING_Y_POINT, F("\nG0Z0F300\nM400")));
    #else
      TERN_(HAS_LEVELING, set_bed_leveling_enabled(false));
      gcode.process_subcommands_now(F("G28Z\nG0Z0F300\nM400"));
    #endif
    ui.reset_status();
    DONE_BUZZ(true);
  }

  #if !HAS_BED_PROBE
    void homeZAndDisable() {
      setMoveZto0();
      disableMotors();
    }
  #endif

#endif // HAS_ZOFFSET_ITEM

#if HAS_PREHEAT
  #define _doPreheat(N) void DoPreheat##N() { ui.preheat_all(N-1); }\
                        void DoPreheatHotend##N() { ui.preheat_hotend(N-1); }
  REPEAT_1(PREHEAT_COUNT, _doPreheat)
#endif

void doCoolDown() { thermalManager.cooldown(); }

void setLanguage() {
  hmiToggleLanguage();
  currentMenu = nullptr;  // Invalidate menu to full redraw
  drawPrepareMenu();
}

bool enableLiveMove = false;
void setLiveMove() { toggleCheckboxLine(enableLiveMove); }
void axisMove(AxisEnum axis) {
  #if HAS_HOTEND
    if (axis == E_AXIS && thermalManager.tooColdToExtrude(0)) {
      gcode.process_subcommands_now(F("G92E0"));  // Reset extruder position
      return dwinPopupConfirm(ICON_TempTooLow, GET_TEXT_F(MSG_HOTEND_TOO_COLD), GET_TEXT_F(MSG_PLEASE_PREHEAT));
    }
  #endif
  planner.synchronize();
  if (!planner.is_full()) planner.buffer_line(current_position, manual_feedrate_mm_s[axis]);
}
void liveMove() {
  if (!enableLiveMove) return;
  *menuData.floatPtr = menuData.value / MINUNITMULT;
  axisMove(hmiValue.axis);
}
void applyMove() {
  if (enableLiveMove) return;
  axisMove(hmiValue.axis);
}

void setMoveX() { hmiValue.axis = X_AXIS; setPFloatOnClick(X_MIN_POS, X_MAX_POS, UNITFDIGITS, applyMove, liveMove); }
void setMoveY() { hmiValue.axis = Y_AXIS; setPFloatOnClick(Y_MIN_POS, Y_MAX_POS, UNITFDIGITS, applyMove, liveMove); }
void setMoveZ() { hmiValue.axis = Z_AXIS; setPFloatOnClick(Z_MIN_POS, Z_MAX_POS, UNITFDIGITS, applyMove, liveMove); }

#if HAS_HOTEND
  void setMoveE() {
    const float e_min = current_position.e - (EXTRUDE_MAXLENGTH),
                e_max = current_position.e + (EXTRUDE_MAXLENGTH);
    hmiValue.axis = E_AXIS; setPFloatOnClick(e_min, e_max, UNITFDIGITS, applyMove, liveMove);
  }
#endif

#if ENABLED(POWER_LOSS_RECOVERY)
  void setPwrLossr() {
    toggleCheckboxLine(recovery.enabled);
    recovery.changed();
  }
#endif

#if ENABLED(BAUD_RATE_GCODE)
  void hmiSetBaudRate() { hmiData.baud115K ? setBaud115K() : setBaud250K(); }
  void setBaudRate() {
    hmiData.baud115K ^= true;
    hmiSetBaudRate();
    drawCheckboxLine(currentMenu->line(), hmiData.baud115K);
    dwinUpdateLCD();
  }
  void setBaud115K() { queue.inject(F("M575 P0 B115200")); hmiData.baud115K = true; }
  void setBaud250K() { queue.inject(F("M575 P0 B250000")); hmiData.baud115K = false; }
#endif

#if HAS_LCD_BRIGHTNESS
  void applyBrightness() { ui.set_brightness(menuData.value); }
  void liveBrightness() { dwinLCDBrightness(menuData.value); }
  void setBrightness() { setIntOnClick(LCD_BRIGHTNESS_MIN, LCD_BRIGHTNESS_MAX, ui.brightness, applyBrightness, liveBrightness); }
  void turnOffBacklight() { hmiSaveProcessID(ID_WaitResponse); ui.set_brightness(0); dwinRedrawScreen(); }
#endif

#if ENABLED(CASE_LIGHT_MENU)
  void setCaseLight() {
    toggleCheckboxLine(caselight.on);
    caselight.update_enabled();
  }
  #if CASELIGHT_USES_BRIGHTNESS
    bool enableLiveCaseLightBrightness = true;
    void liveCaseLightBrightness() { caselight.brightness = menuData.value; caselight.update_brightness(); }
    void setCaseLightBrightness() { setIntOnClick(0, 255, caselight.brightness, liveCaseLightBrightness, enableLiveCaseLightBrightness ? liveCaseLightBrightness : nullptr); }
  #endif
#endif

#if ENABLED(LED_CONTROL_MENU)
  #if !ALL(CASE_LIGHT_MENU, CASE_LIGHT_USE_NEOPIXEL)
    void setLedStatus() {
      leds.toggle();
      showCheckboxLine(leds.lights_on);
    }
  #endif
  #if HAS_COLOR_LEDS
    bool enableLiveLedColor = true;
    void applyLEDColor() {
      hmiData.ledColor = LEDColor( {leds.color.r, leds.color.g, leds.color.b OPTARG(HAS_WHITE_LED, hmiData.ledColor.w) } );
      if (!enableLiveLedColor) leds.update();
    }
    void liveLEDColor(uint8_t *color) { *color = menuData.value; if (enableLiveLedColor) leds.update(); }
    void liveLEDColorR() { liveLEDColor(&leds.color.r); }
    void liveLEDColorG() { liveLEDColor(&leds.color.g); }
    void liveLEDColorB() { liveLEDColor(&leds.color.b); }
    void setLEDColorR() { setIntOnClick(0, 255, leds.color.r, applyLEDColor, liveLEDColorR); }
    void setLEDColorG() { setIntOnClick(0, 255, leds.color.g, applyLEDColor, liveLEDColorG); }
    void setLEDColorB() { setIntOnClick(0, 255, leds.color.b, applyLEDColor, liveLEDColorB); }
    #if HAS_WHITE_LED
      void liveLEDColorW() { liveLEDColor(&leds.color.w); }
      void setLEDColorW() { setIntOnClick(0, 255, leds.color.w, applyLEDColor, liveLEDColorW); }
    #endif
  #endif
#endif

#if ENABLED(SOUND_MENU_ITEM)
  void setEnableSound() {
    toggleCheckboxLine(ui.sound_on);
  }
#endif

#if HAS_HOME_OFFSET
  void applyHomeOffset() { set_home_offset(hmiValue.axis, menuData.value / MINUNITMULT); }
  void setHomeOffsetX() { hmiValue.axis = X_AXIS; setPFloatOnClick(-50, 50, UNITFDIGITS, applyHomeOffset); }
  void setHomeOffsetY() { hmiValue.axis = Y_AXIS; setPFloatOnClick(-50, 50, UNITFDIGITS, applyHomeOffset); }
  void setHomeOffsetZ() { hmiValue.axis = Z_AXIS; setPFloatOnClick( -2,  2, UNITFDIGITS, applyHomeOffset); }
#endif

#if HAS_BED_PROBE
  void setProbeOffsetX() { setPFloatOnClick(-60, 60, UNITFDIGITS); }
  void setProbeOffsetY() { setPFloatOnClick(-60, 60, UNITFDIGITS); }
  void setProbeOffsetZ() { setPFloatOnClick(-10, 10, 2); }

  #if ENABLED(Z_MIN_PROBE_REPEATABILITY_TEST)
    void probeTest() {
      LCD_MESSAGE(MSG_M48_TEST);
      queue.inject(F("G28O\nM48 P10"));
    }
  #endif

  void probeStow() { probe.stow(); }
  void probeDeploy() { probe.deploy(); }

  #if HAS_BLTOUCH_HS_MODE
    void setHSMode() { toggleCheckboxLine(bltouch.high_speed_mode); }
  #endif

  #if DISABLED(BD_SENSOR)
    void applyProbeMultiple() { hmiData.multiple_probing = menuData.value; }
    void setProbeMultiple()  { setIntOnClick(0, 4, hmiData.multiple_probing, applyProbeMultiple); }
  #endif

  void setProbeZSpeed()  { setPIntOnClick(60, 1000); }

  void autoLevel() {
    queue.inject(F(TERN(AUTO_BED_LEVELING_UBL, "G29P1", "G29")));
  }
#endif

#if ENABLED(EDITABLE_DISPLAY_TIMEOUT)
  void applyTimer() { ui.backlight_timeout_minutes = menuData.value; }
  void setTimer() { setIntOnClick(ui.backlight_timeout_min, ui.backlight_timeout_max, ui.backlight_timeout_minutes, applyTimer); }
#endif

#if HAS_FILAMENT_SENSOR
  void setRunoutEnable() {
    runout.reset();
    toggleCheckboxLine(runout.enabled);
  }
  #if HAS_FILAMENT_RUNOUT_DISTANCE
    void applyRunoutDistance() { runout.set_runout_distance(menuData.value / MINUNITMULT); }
    void setRunoutDistance() { setFloatOnClick(0, 999, UNITFDIGITS, runout.runout_distance(), applyRunoutDistance); }
  #endif
#endif

#if ENABLED(CONFIGURE_FILAMENT_CHANGE)
  void setFilLoad()   { setPFloatOnClick(0, EXTRUDE_MAXLENGTH, UNITFDIGITS); }
  void setFilUnload() { setPFloatOnClick(0, EXTRUDE_MAXLENGTH, UNITFDIGITS); }
#endif

#if ENABLED(PREVENT_COLD_EXTRUSION)
  void applyExtMinT() { thermalManager.extrude_min_temp = hmiData.extMinT; thermalManager.allow_cold_extrude = (hmiData.extMinT == 0); }
  void setExtMinT() { setPIntOnClick(MIN_ETEMP, MAX_ETEMP, applyExtMinT); }
#endif

void setSpeed() { setPIntOnClick(SPEED_EDIT_MIN, SPEED_EDIT_MAX); }

#if HAS_HOTEND
  void applyHotendTemp() { thermalManager.setTargetHotend(menuData.value, 0); }
  void setHotendTemp() { setIntOnClick(MIN_ETEMP, MAX_ETEMP, thermalManager.degTargetHotend(0), applyHotendTemp); }
#endif

#if HAS_HEATED_BED
  void applyBedTemp() { thermalManager.setTargetBed(menuData.value); }
  void setBedTemp() { setIntOnClick(MIN_BEDTEMP, MAX_BEDTEMP, thermalManager.degTargetBed(), applyBedTemp); }
#endif

#if HAS_FAN
  void applyFanSpeed() { thermalManager.set_fan_speed(0, menuData.value); }
  void setFanSpeed() { setIntOnClick(0, 255, thermalManager.fan_speed[0], applyFanSpeed); }
#endif

#if ENABLED(NOZZLE_PARK_FEATURE)
  void parkHead() {
    LCD_MESSAGE(MSG_FILAMENT_PARK_ENABLED);
    queue.inject(F("G28O\nG27"));
  }
#endif

#if ENABLED(ADVANCED_PAUSE_FEATURE)

  void changeFilament() {
    hmiSaveProcessID(ID_NothingToDo);
    queue.inject(F("M600 B2"));
  }

  #if ENABLED(FILAMENT_LOAD_UNLOAD_GCODES)
    void unloadFilament() {
      LCD_MESSAGE(MSG_FILAMENTUNLOAD);
      queue.inject(F("M702 Z20"));
    }

    void loadFilament() {
      LCD_MESSAGE(MSG_FILAMENTLOAD);
      queue.inject(F("M701 Z20"));
    }
  #endif

#endif // ADVANCED_PAUSE_FEATURE

void setFlow() { setPIntOnClick(FLOW_EDIT_MIN, FLOW_EDIT_MAX, []{ planner.refresh_e_factor(0); }); }

// Bed Tramming

#if ENABLED(LCD_BED_TRAMMING)

  void tramXY(const uint8_t point, float &x, float &y) {
    switch (point) {
      case 0:
        LCD_MESSAGE(MSG_TRAM_FL);
        x = bed_tramming_inset_lfbr[0];
        y = bed_tramming_inset_lfbr[1];
        break;
      case 1:
        LCD_MESSAGE(MSG_TRAM_FR);
        x = X_BED_SIZE - bed_tramming_inset_lfbr[2];
        y = bed_tramming_inset_lfbr[1];
        break;
      case 2:
        LCD_MESSAGE(MSG_TRAM_BR);
        x = X_BED_SIZE - bed_tramming_inset_lfbr[2];
        y = Y_BED_SIZE - bed_tramming_inset_lfbr[3];
        break;
      case 3:
        LCD_MESSAGE(MSG_TRAM_BL);
        x = bed_tramming_inset_lfbr[0];
        y = Y_BED_SIZE - bed_tramming_inset_lfbr[3];
        break;
      #if ENABLED(BED_TRAMMING_INCLUDE_CENTER)
        case 4:
          LCD_MESSAGE(MSG_TRAM_C);
          x = X_CENTER;
          y = Y_CENTER;
          break;
      #endif
    }
  }

  #if HAS_BED_PROBE

    float tram(const uint8_t point) {
      static bool inLev = false;
      if (inLev) return NAN;

      float xpos = 0, ypos = 0, zval = 0;
      tramXY(point, xpos, ypos);

      if (hmiData.fullManualTramming) {
        queue.inject(MString<100>(
          F("M420S0\nG28O\nG90\nG0F300Z5\nG0F5000X"), p_float_t(xpos, 1), 'Y', p_float_t(ypos, 1), F("\nG0F300Z0")
        ));
      }
      else {
        #if DISABLED(PROUI_MESH_EDIT)
          // AUTO_BED_LEVELING_BILINEAR does not define MESH_INSET
          #ifndef   MESH_MIN_X
            #define MESH_MIN_X (_MAX(X_MIN_BED + PROBING_MARGIN, X_MIN_POS))
          #endif
          #ifndef   MESH_MIN_Y
            #define MESH_MIN_Y (_MAX(Y_MIN_BED + PROBING_MARGIN, Y_MIN_POS))
          #endif
          #ifndef   MESH_MAX_X
            #define MESH_MAX_X (_MIN(X_MAX_BED - (PROBING_MARGIN), X_MAX_POS))
          #endif
          #ifndef   MESH_MAX_Y
            #define MESH_MAX_Y (_MIN(Y_MAX_BED - (PROBING_MARGIN), Y_MAX_POS))
          #endif
        #endif

        LIMIT(xpos, MESH_MIN_X, MESH_MAX_X);
        LIMIT(ypos, MESH_MIN_Y, MESH_MAX_Y);
        probe.stow();
        gcode.process_subcommands_now(F("M420S0\nG28O"));
        inLev = true;
        zval = probe.probe_at_point(xpos, ypos, PROBE_PT_STOW);
        if (isnan(zval))
          LCD_MESSAGE(MSG_ZPROBE_OUT);
        else
          ui.set_status(TS(F("X:"), p_float_t(xpos, 1), F(" Y:"), p_float_t(ypos, 1), F(" Z:"), p_float_t(zval, 2)));
        inLev = false;
      }
      return zval;
    }

  #else

    void tram(const uint8_t point) {
      float xpos = 0, ypos = 0;
      tramXY(point, xpos, ypos);
      queue.inject(MString<100>(
        F("M420S0\nG28O\nG90\nG0F300Z5\nG0F5000X"), p_float_t(xpos, 1), 'Y', p_float_t(ypos, 1), F("\nG0F300Z0")
      ));
    }

  #endif

  #if HAS_BED_PROBE && HAS_MESH

    void trammingwizard() {
      if (hmiData.fullManualTramming) {
        LCD_MESSAGE_F("Disable manual tramming");
        return;
      }
      bed_mesh_t zval = {0};
      zval[0][0] = tram(0);
      checkkey = ID_NothingToDo;
      meshViewer.drawMesh(zval, 2, 2);
      zval[1][0] = tram(1);
      meshViewer.drawMesh(zval, 2, 2);
      zval[1][1] = tram(2);
      meshViewer.drawMesh(zval, 2, 2);
      zval[0][1] = tram(3);
      meshViewer.drawMesh(zval, 2, 2);

      DWINUI::drawCenteredString(140, F("Calculating average"));
      DWINUI::drawCenteredString(160, F("and relative heights"));
      safe_delay(1000);
      float avg = 0.0f;
      for (uint8_t x = 0; x < 2; ++x) for (uint8_t y = 0; y < 2; ++y) avg += zval[x][y];
      avg /= 4.0f;
      for (uint8_t x = 0; x < 2; ++x) for (uint8_t y = 0; y < 2; ++y) zval[x][y] -= avg;
      meshViewer.drawMesh(zval, 2, 2);
      ui.reset_status();

      #ifndef BED_TRAMMING_PROBE_TOLERANCE
        #define BED_TRAMMING_PROBE_TOLERANCE 0.05f
      #endif

      if (ABS(meshViewer.max - meshViewer.min) < BED_TRAMMING_PROBE_TOLERANCE) {
        DWINUI::drawCenteredString(140, F("Corners leveled"));
        DWINUI::drawCenteredString(160, F("Tolerance achieved!"));
      }
      else {
        uint8_t p = 0;
        float max = 0.0f;
        FSTR_P plabel;
        bool s = true;
        for (uint8_t x = 0; x < 2; ++x) for (uint8_t y = 0; y < 2; ++y) {
          const float d = ABS(zval[x][y]);
          if (max < d) {
            s = (zval[x][y] >= 0);
            max = d;
            p = x + 2 * y;
          }
        }
        switch (p) {
          case 0b00 : plabel = GET_TEXT_F(MSG_TRAM_FL); break;
          case 0b01 : plabel = GET_TEXT_F(MSG_TRAM_FR); break;
          case 0b10 : plabel = GET_TEXT_F(MSG_TRAM_BL); break;
          case 0b11 : plabel = GET_TEXT_F(MSG_TRAM_BR); break;
          default   : plabel = F(""); break;
        }
        DWINUI::drawCenteredString(120, F("Corners not leveled"));
        DWINUI::drawCenteredString(140, F("Knob adjustment required"));
        DWINUI::drawCenteredString(COLOR_GREEN, 160, s ? F("Lower") : F("Raise"));
        DWINUI::drawCenteredString(COLOR_GREEN, 180, plabel);
      }
      DWINUI::drawButton(BTN_Continue, 86, 305);
      checkkey = ID_Menu;
      hmiSaveProcessID(ID_WaitResponse);
    }

    void setManualTramming() {
      toggleCheckboxLine(hmiData.fullManualTramming);
    }

  #endif // HAS_BED_PROBE && HAS_MESH

#endif // LCD_BED_TRAMMING

#if ENABLED(MESH_BED_LEVELING)

  void manualMeshStart() {
    LCD_MESSAGE(MSG_UBL_BUILD_MESH_MENU);
    gcode.process_subcommands_now(F("G28XYO\nG28Z\nM211S0\nG29S1"));
    #ifdef MANUAL_PROBE_START_Z
      const uint8_t line = currentMenu->line(mMeshMoveZItem->pos);
      DWINUI::drawSignedFloat(hmiData.colorText, hmiData.colorBackground, 3, 2, VALX - 2 * DWINUI::fontWidth(DWIN_FONT_MENU), MBASE(line), MANUAL_PROBE_START_Z);
    #endif
  }

  void liveMeshMoveZ() {
    *menuData.floatPtr = menuData.value / POW(10, 2);
    if (!planner.is_full()) {
      planner.synchronize();
      planner.buffer_line(current_position, manual_feedrate_mm_s[Z_AXIS]);
    }
  }
  void setMMeshMoveZ() { setPFloatOnClick(-1, 1, 2, planner.synchronize, liveMeshMoveZ); }

  void manualMeshContinue() {
    gcode.process_subcommands_now(F("G29S2"));
    mMeshMoveZItem->redraw();
  }

  void manualMeshSave() {
    LCD_MESSAGE(MSG_UBL_STORAGE_MESH_MENU);
    queue.inject(F("M211S1\nM500"));
  }

#endif // MESH_BED_LEVELING

#if HAS_PREHEAT
  #if HAS_HOTEND
    void setPreheatEndTemp() { setPIntOnClick(MIN_ETEMP, MAX_ETEMP); }
  #endif
  #if HAS_HEATED_BED
    void setPreheatBedTemp() { setPIntOnClick(MIN_BEDTEMP, MAX_BEDTEMP); }
  #endif
  #if HAS_FAN
    void setPreheatFanSpeed() { setPIntOnClick(0, 255); }
  #endif
#endif

void applyMaxSpeed() { planner.set_max_feedrate(hmiValue.axis, menuData.value / MINUNITMULT); }
#if HAS_X_AXIS
  void setMaxSpeedX() { hmiValue.axis = X_AXIS, setFloatOnClick(min_feedrate_edit_values.x, max_feedrate_edit_values.x, UNITFDIGITS, planner.settings.max_feedrate_mm_s[X_AXIS], applyMaxSpeed); }
#endif
#if HAS_Y_AXIS
  void setMaxSpeedY() { hmiValue.axis = Y_AXIS, setFloatOnClick(min_feedrate_edit_values.y, max_feedrate_edit_values.y, UNITFDIGITS, planner.settings.max_feedrate_mm_s[Y_AXIS], applyMaxSpeed); }
#endif
#if HAS_Z_AXIS
  void setMaxSpeedZ() { hmiValue.axis = Z_AXIS, setFloatOnClick(min_feedrate_edit_values.z, max_feedrate_edit_values.z, UNITFDIGITS, planner.settings.max_feedrate_mm_s[Z_AXIS], applyMaxSpeed); }
#endif
#if HAS_HOTEND
  void setMaxSpeedE() { hmiValue.axis = E_AXIS; setFloatOnClick(min_feedrate_edit_values.e, max_feedrate_edit_values.e, UNITFDIGITS, planner.settings.max_feedrate_mm_s[E_AXIS], applyMaxSpeed); }
#endif

void applyMaxAccel() { planner.set_max_acceleration(hmiValue.axis, menuData.value); }
#if HAS_X_AXIS
  void setMaxAccelX() { hmiValue.axis = X_AXIS, setIntOnClick(min_acceleration_edit_values.x, max_acceleration_edit_values.x, planner.settings.max_acceleration_mm_per_s2[X_AXIS], applyMaxAccel); }
#endif
#if HAS_Y_AXIS
  void setMaxAccelY() { hmiValue.axis = Y_AXIS, setIntOnClick(min_acceleration_edit_values.y, max_acceleration_edit_values.y, planner.settings.max_acceleration_mm_per_s2[Y_AXIS], applyMaxAccel); }
#endif
#if HAS_Z_AXIS
  void setMaxAccelZ() { hmiValue.axis = Z_AXIS, setIntOnClick(min_acceleration_edit_values.z, max_acceleration_edit_values.z, planner.settings.max_acceleration_mm_per_s2[Z_AXIS], applyMaxAccel); }
#endif
#if HAS_HOTEND
  void setMaxAccelE() { hmiValue.axis = E_AXIS; setIntOnClick(min_acceleration_edit_values.e, max_acceleration_edit_values.e, planner.settings.max_acceleration_mm_per_s2[E_AXIS], applyMaxAccel); }
#endif

#if ENABLED(CLASSIC_JERK)
  void applyMaxJerk() { planner.set_max_jerk(hmiValue.axis, menuData.value / MINUNITMULT); }
  #if HAS_X_AXIS
    void setMaxJerkX() { hmiValue.axis = X_AXIS, setFloatOnClick(min_jerk_edit_values.x, max_jerk_edit_values.x, UNITFDIGITS, planner.max_jerk.x, applyMaxJerk); }
  #endif
  #if HAS_Y_AXIS
    void setMaxJerkY() { hmiValue.axis = Y_AXIS, setFloatOnClick(min_jerk_edit_values.y, max_jerk_edit_values.y, UNITFDIGITS, planner.max_jerk.y, applyMaxJerk); }
  #endif
  #if HAS_Z_AXIS
    void setMaxJerkZ() { hmiValue.axis = Z_AXIS, setFloatOnClick(min_jerk_edit_values.z, max_jerk_edit_values.z, UNITFDIGITS, planner.max_jerk.z, applyMaxJerk); }
  #endif
  #if HAS_HOTEND
    void setMaxJerkE() { hmiValue.axis = E_AXIS; setFloatOnClick(min_jerk_edit_values.e, max_jerk_edit_values.e, UNITFDIGITS, planner.max_jerk.e, applyMaxJerk); }
  #endif
#elif HAS_JUNCTION_DEVIATION
  void applyJDmm() { TERN_(LIN_ADVANCE, planner.recalculate_max_e_jerk()); }
  void setJDmm() { setPFloatOnClick(MIN_JD_MM, MAX_JD_MM, 3, applyJDmm); }
#endif

#if ENABLED(LIN_ADVANCE)
  void setLA_K() { setPFloatOnClick(0, 10, 3); }
#endif

#if HAS_X_AXIS
  void setStepsX() { hmiValue.axis = X_AXIS, setPFloatOnClick( min_steps_edit_values.x, max_steps_edit_values.x, UNITFDIGITS); }
#endif
#if HAS_Y_AXIS
  void setStepsY() { hmiValue.axis = Y_AXIS, setPFloatOnClick( min_steps_edit_values.y, max_steps_edit_values.y, UNITFDIGITS); }
#endif
#if HAS_Z_AXIS
  void setStepsZ() { hmiValue.axis = Z_AXIS, setPFloatOnClick( min_steps_edit_values.z, max_steps_edit_values.z, UNITFDIGITS); }
#endif
#if HAS_HOTEND
  void setStepsE() { hmiValue.axis = E_AXIS; setPFloatOnClick( min_steps_edit_values.e, max_steps_edit_values.e, UNITFDIGITS); }
#endif
#if ENABLED(FWRETRACT)
  void returnFWRetractMenu() { (previousMenu == filSetMenu) ? drawFilSetMenu() : drawTuneMenu(); }
  void setRetractLength() { setPFloatOnClick( 0, 10, UNITFDIGITS); }
  void setRetractSpeed()  { setPFloatOnClick( 1, 90, UNITFDIGITS); }
  void setZRaise()        { setPFloatOnClick( 0, 2, 2); }
  void setRecoverSpeed()  { setPFloatOnClick( 1, 90, UNITFDIGITS); }
  void setAddRecover()    { setPFloatOnClick(-5, 5, UNITFDIGITS); }
#endif

// Special Menuitem Drawing functions =================================================

void onDrawBack(MenuItem* menuitem, int8_t line) {
  if (hmiIsChinese()) menuitem->setFrame(1, 129, 72, 156, 84);
  onDrawMenuItem(menuitem, line);
}

void onDrawTempSubMenu(MenuItem* menuitem, int8_t line) {
  if (hmiIsChinese()) menuitem->setFrame(1,  57, 104,  84, 116);
  onDrawSubMenu(menuitem, line);
}

void onDrawMotionSubMenu(MenuItem* menuitem, int8_t line) {
  if (hmiIsChinese()) menuitem->setFrame(1,  87, 104, 114, 116);
  onDrawSubMenu(menuitem, line);
}

#if ENABLED(EEPROM_SETTINGS)
  void onDrawWriteEeprom(MenuItem* menuitem, int8_t line) {
    if (hmiIsChinese()) menuitem->setFrame(1, 117, 104, 172, 116);
    onDrawMenuItem(menuitem, line);
  }

  void onDrawReadEeprom(MenuItem* menuitem, int8_t line) {
    if (hmiIsChinese()) menuitem->setFrame(1, 174, 103, 229, 116);
    onDrawMenuItem(menuitem, line);
  }

  void onDrawResetEeprom(MenuItem* menuitem, int8_t line) {
    if (hmiIsChinese()) menuitem->setFrame(1,   1, 118,  56, 131);
    onDrawMenuItem(menuitem, line);
  }
#endif

void onDrawInfoSubMenu(MenuItem* menuitem, int8_t line) {
  if (hmiIsChinese()) menuitem->setFrame(1, 231, 104, 258, 116);
  onDrawSubMenu(menuitem, line);
}

void onDrawMoveX(MenuItem* menuitem, int8_t line) {
  if (hmiIsChinese()) menuitem->setFrame(1, 58, 118, 106, 132);
  onDrawPFloatMenu(menuitem, line);
}

void onDrawMoveY(MenuItem* menuitem, int8_t line) {
  if (hmiIsChinese()) menuitem->setFrame(1, 109, 118, 157, 132);
  onDrawPFloatMenu(menuitem, line);
}

void onDrawMoveZ(MenuItem* menuitem, int8_t line) {
  if (hmiIsChinese()) menuitem->setFrame(1, 160, 118, 209, 132);
  onDrawPFloatMenu(menuitem, line);
}

#if HAS_HOTEND
  void onDrawMoveE(MenuItem* menuitem, int8_t line) {
    if (hmiIsChinese()) menuitem->setFrame(1, 212, 118, 253, 131);
    onDrawPFloatMenu(menuitem, line);
  }
#endif

void onDrawMoveSubMenu(MenuItem* menuitem, int8_t line) {
  if (hmiIsChinese()) menuitem->setFrame(1, 159, 70, 200, 84);
  onDrawSubMenu(menuitem, line);
}

void onDrawDisableMotors(MenuItem* menuitem, int8_t line) {
  if (hmiIsChinese()) menuitem->setFrame(1, 204, 70, 259, 82);
  onDrawMenuItem(menuitem, line);
}

void onDrawAutoHome(MenuItem* menuitem, int8_t line) {
  if (hmiIsChinese()) menuitem->setFrame(1, 0, 89, 41, 101);
  onDrawMenuItem(menuitem, line);
}

#if HAS_ZOFFSET_ITEM
  #if ANY(BABYSTEP_ZPROBE_OFFSET, JUST_BABYSTEP)
    void onDrawZOffset(MenuItem* menuitem, int8_t line) {
      if (hmiIsChinese()) menuitem->setFrame(1, 174, 164, 223, 177);
      onDrawPFloat2Menu(menuitem, line);
    }
  #endif
#endif

#if HAS_HOTEND
  void onDrawPreheat1(MenuItem* menuitem, int8_t line) {
    if (hmiIsChinese()) menuitem->setFrame(1, 100, 89, 151, 101);
    onDrawMenuItem(menuitem, line);
  }
  #if PREHEAT_COUNT > 1
    void onDrawPreheat2(MenuItem* menuitem, int8_t line) {
      if (hmiIsChinese()) menuitem->setFrame(1, 180, 89, 233, 100);
      onDrawMenuItem(menuitem, line);
    }
  #endif
#endif

#if HAS_PREHEAT
  void onDrawCooldown(MenuItem* menuitem, int8_t line) {
    if (hmiIsChinese()) menuitem->setFrame(1, 1, 104,  56, 117);
    onDrawMenuItem(menuitem, line);
  }
#endif

void onDrawLanguage(MenuItem* menuitem, int8_t line) {
  if (hmiIsChinese()) menuitem->setFrame(1, 239, 134, 266, 146);
  onDrawMenuItem(menuitem, line);
  DWINUI::drawString(VALX, MBASE(line), hmiIsChinese() ? F("CN") : F("EN"));
}

void onDrawSelColorItem(MenuItem* menuitem, int8_t line) {
  const uint16_t color = *(uint16_t*)static_cast<MenuItemPtr*>(menuitem)->value;
  dwinDrawRectangle(0, hmiData.colorHighlight, ICOX + 1, MBASE(line) - 1 + 1, ICOX + 18, MBASE(line) - 1 + 18);
  dwinDrawRectangle(1, color, ICOX + 2, MBASE(line) - 1 + 2, ICOX + 17, MBASE(line) - 1 + 17);
  onDrawMenuItem(menuitem, line);
}

void onDrawGetColorItem(MenuItem* menuitem, int8_t line) {
  const uint8_t i = menuitem->icon;
  uint16_t color;
  switch (i) {
    case 0:  color = RGB(31, 0, 0); break; // Red
    case 1:  color = RGB(0, 63, 0); break; // Green
    case 2:  color = RGB(0, 0, 31); break; // Blue
    default: color = 0; break;
  }
  dwinDrawRectangle(0, hmiData.colorHighlight, ICOX + 1, MBASE(line) - 1 + 1, ICOX + 18, MBASE(line) - 1 + 18);
  dwinDrawRectangle(1, color, ICOX + 2, MBASE(line) - 1 + 2, ICOX + 17, MBASE(line) - 1 + 17);
  DWINUI::drawString(LBLX, MBASE(line) - 1, menuitem->caption);
  drawMenuIntValue(hmiData.colorBackground, line, 4, hmiValue.color[i]);
  dwinDrawHLine(hmiData.colorSplitLine, 16, MYPOS(line + 1), 240);
}

void onDrawSpeedItem(MenuItem* menuitem, int8_t line) {
  if (hmiIsChinese()) menuitem->setFrame(1, 116, 164, 171, 176);
  onDrawPIntMenu(menuitem, line);
}

#if HAS_HOTEND
  void onDrawHotendTemp(MenuItem* menuitem, int8_t line) {
    if (hmiIsChinese()) menuitem->setFrame(1, 1, 134, 56, 146);
    onDrawPIntMenu(menuitem, line);
  }
#endif

#if HAS_HEATED_BED
  void onDrawBedTemp(MenuItem* menuitem, int8_t line) {
    if (hmiIsChinese()) menuitem->setFrame(1, 58, 134, 113, 146);
    onDrawPIntMenu(menuitem, line);
  }
#endif

#if HAS_FAN
  void onDrawFanSpeed(MenuItem* menuitem, int8_t line) {
    if (hmiIsChinese()) menuitem->setFrame(1, 115, 134, 170, 146);
    onDrawPInt8Menu(menuitem, line);
  }
#endif

void onDrawSteps(MenuItem* menuitem, int8_t line) {
  if (hmiIsChinese()) menuitem->setFrame(1, 153, 148, 194, 161);
  onDrawSubMenu(menuitem, line);
}

#if ENABLED(MESH_BED_LEVELING)
  void onDrawMMeshMoveZ(MenuItem* menuitem, int8_t line) {
    if (hmiIsChinese()) menuitem->setFrame(1, 160, 118, 209, 132);
    onDrawPFloat2Menu(menuitem, line);
  }
#endif

#if HAS_PREHEAT
  #if HAS_HOTEND
    void onDrawSetPreheatHotend(MenuItem* menuitem, int8_t line) {
      if (hmiIsChinese()) menuitem->setFrame(1, 1, 134, 56, 146);
      onDrawPIntMenu(menuitem, line);
    }
  #endif
  #if HAS_HEATED_BED
    void onDrawSetPreheatBed(MenuItem* menuitem, int8_t line) {
      if (hmiIsChinese()) menuitem->setFrame(1, 58, 134, 113, 146);
      onDrawPIntMenu(menuitem, line);
    }
  #endif
  #if HAS_FAN
    void onDrawSetPreheatFan(MenuItem* menuitem, int8_t line) {
      if (hmiIsChinese()) menuitem->setFrame(1, 115, 134, 170, 146);
      onDrawPIntMenu(menuitem, line);
    }
  #endif
#endif // HAS_PREHEAT

void onDrawSpeed(MenuItem* menuitem, int8_t line) {
  if (hmiIsChinese())
    menuitem->setFrame(1, 173, 133, 228, 147);
  onDrawSubMenu(menuitem, line);
}

#if HAS_X_AXIS
  void onDrawMaxSpeedX(MenuItem* menuitem, int8_t line) {
    if (hmiIsChinese()) {
      menuitem->setFrame(1, 173, 133, 228, 147);
      dwinFrameAreaCopy(1, 229, 133, 236, 147, LBLX + 58, MBASE(line));   // X
    }
    onDrawPFloatMenu(menuitem, line);
  }
#endif

#if HAS_Y_AXIS
  void onDrawMaxSpeedY(MenuItem* menuitem, int8_t line) {
    if (hmiIsChinese()) {
      menuitem->setFrame(1, 173, 133, 228, 147);
      dwinFrameAreaCopy(1, 1, 150, 7, 160, LBLX + 58, MBASE(line));       // Y
    }
    onDrawPFloatMenu(menuitem, line);
  }
#endif

#if HAS_Z_AXIS
  void onDrawMaxSpeedZ(MenuItem* menuitem, int8_t line) {
    if (hmiIsChinese()) {
      menuitem->setFrame(1, 173, 133, 228, 147);
      dwinFrameAreaCopy(1, 9, 150, 16, 160, LBLX + 58, MBASE(line) + 3);  // Z
    }
    onDrawPFloatMenu(menuitem, line);
  }
#endif

#if HAS_HOTEND
  void onDrawMaxSpeedE(MenuItem* menuitem, int8_t line) {
    if (hmiIsChinese()) {
      menuitem->setFrame(1, 173, 133, 228, 147);
      dwinFrameAreaCopy(1, 18, 150, 25, 160, LBLX + 58, MBASE(line));     // E
    }
    onDrawPFloatMenu(menuitem, line);
  }
#endif

void onDrawAcc(MenuItem* menuitem, int8_t line) {
  if (hmiIsChinese()) {
    menuitem->setFrame(1, 173, 133, 200, 147);
    dwinFrameAreaCopy(1, 28, 149, 69, 161, LBLX + 27, MBASE(line) + 1);   // ...Acceleration
  }
  onDrawSubMenu(menuitem, line);
}

#if HAS_X_AXIS
  void onDrawMaxAccelX(MenuItem* menuitem, int8_t line) {
    if (hmiIsChinese()) {
      menuitem->setFrame(1, 173, 133, 200, 147);
      dwinFrameAreaCopy(1, 28,  149,  69, 161, LBLX + 27, MBASE(line));
      dwinFrameAreaCopy(1, 229, 133, 236, 147, LBLX + 71, MBASE(line));   // X
    }
    onDrawPInt32Menu(menuitem, line);
  }
#endif

#if HAS_Y_AXIS
  void onDrawMaxAccelY(MenuItem* menuitem, int8_t line) {
    if (hmiIsChinese()) {
      menuitem->setFrame(1, 173, 133, 200, 147);
      dwinFrameAreaCopy(1, 28, 149,  69, 161, LBLX + 27, MBASE(line));
      dwinFrameAreaCopy(1,  1, 150,   7, 160, LBLX + 71, MBASE(line));    // Y
    }
    onDrawPInt32Menu(menuitem, line);
  }
#endif

#if HAS_Z_AXIS
  void onDrawMaxAccelZ(MenuItem* menuitem, int8_t line) {
    if (hmiIsChinese()) {
      menuitem->setFrame(1, 173, 133, 200, 147);
      dwinFrameAreaCopy(1, 28, 149,  69, 161, LBLX + 27, MBASE(line));
      dwinFrameAreaCopy(1,  9, 150,  16, 160, LBLX + 71, MBASE(line));    // Z
    }
    onDrawPInt32Menu(menuitem, line);
  }
#endif

#if HAS_HOTEND
  void onDrawMaxAccelE(MenuItem* menuitem, int8_t line) {
    if (hmiIsChinese()) {
      menuitem->setFrame(1, 173, 133, 200, 147);
      dwinFrameAreaCopy(1, 28, 149,  69, 161, LBLX + 27, MBASE(line));
      dwinFrameAreaCopy(1, 18, 150,  25, 160, LBLX + 71, MBASE(line));    // E
    }
    onDrawPInt32Menu(menuitem, line);
  }
#endif

#if ENABLED(CLASSIC_JERK)

  void onDrawJerk(MenuItem* menuitem, int8_t line) {
    if (hmiIsChinese()) {
      menuitem->setFrame(1, 173, 133, 200, 147);
      dwinFrameAreaCopy(1, 1, 180, 28, 192, LBLX + 27, MBASE(line) + 1);  // ...
      dwinFrameAreaCopy(1, 202, 133, 228, 147, LBLX + 54, MBASE(line));   // ...Jerk
    }
    onDrawSubMenu(menuitem, line);
  }

  #if HAS_X_AXIS
    void onDrawMaxJerkX(MenuItem* menuitem, int8_t line) {
      if (hmiIsChinese()) {
        menuitem->setFrame(1, 173, 133, 200, 147);
        dwinFrameAreaCopy(1,   1, 180,  28, 192, LBLX + 27, MBASE(line));
        dwinFrameAreaCopy(1, 202, 133, 228, 147, LBLX + 53, MBASE(line));
        dwinFrameAreaCopy(1, 229, 133, 236, 147, LBLX + 83, MBASE(line));
      }
      onDrawPFloatMenu(menuitem, line);
    }
  #endif

  #if HAS_Y_AXIS
    void onDrawMaxJerkY(MenuItem* menuitem, int8_t line) {
      if (hmiIsChinese()) {
        menuitem->setFrame(1, 173, 133, 200, 147);
        dwinFrameAreaCopy(1,   1, 180,  28, 192, LBLX + 27, MBASE(line));
        dwinFrameAreaCopy(1, 202, 133, 228, 147, LBLX + 53, MBASE(line));
        dwinFrameAreaCopy(1,   1, 150,   7, 160, LBLX + 83, MBASE(line));
      }
      onDrawPFloatMenu(menuitem, line);
    }
  #endif

  #if HAS_Z_AXIS
    void onDrawMaxJerkZ(MenuItem* menuitem, int8_t line) {
      if (hmiIsChinese()) {
        menuitem->setFrame(1, 173, 133, 200, 147);
        dwinFrameAreaCopy(1,   1, 180,  28, 192, LBLX + 27, MBASE(line));
        dwinFrameAreaCopy(1, 202, 133, 228, 147, LBLX + 53, MBASE(line));
        dwinFrameAreaCopy(1,   9, 150,  16, 160, LBLX + 83, MBASE(line));
      }
      onDrawPFloatMenu(menuitem, line);
    }
  #endif

  #if HAS_HOTEND

    void onDrawMaxJerkE(MenuItem* menuitem, int8_t line) {
      if (hmiIsChinese()) {
        menuitem->setFrame(1, 173, 133, 200, 147);
        dwinFrameAreaCopy(1,   1, 180,  28, 192, LBLX + 27, MBASE(line));
        dwinFrameAreaCopy(1, 202, 133, 228, 147, LBLX + 53, MBASE(line));
        dwinFrameAreaCopy(1,  18, 150,  25, 160, LBLX + 83, MBASE(line));
      }
      onDrawPFloatMenu(menuitem, line);
    }

  #endif

#endif // CLASSIC_JERK

#if HAS_X_AXIS
  void onDrawStepsX(MenuItem* menuitem, int8_t line) {
    if (hmiIsChinese()) {
      menuitem->setFrame(1, 153, 148, 194, 161);
      dwinFrameAreaCopy(1, 229, 133, 236, 147, LBLX + 44, MBASE(line));      // X
    }
    onDrawPFloatMenu(menuitem, line);
  }
#endif

#if HAS_Y_AXIS
  void onDrawStepsY(MenuItem* menuitem, int8_t line) {
    if (hmiIsChinese()) {
      menuitem->setFrame(1, 153, 148, 194, 161);
      dwinFrameAreaCopy(1,   1, 150,   7, 160, LBLX + 44, MBASE(line));      // Y
    }
    onDrawPFloatMenu(menuitem, line);
  }
#endif

#if HAS_Z_AXIS
  void onDrawStepsZ(MenuItem* menuitem, int8_t line) {
    if (hmiIsChinese()) {
      menuitem->setFrame(1, 153, 148, 194, 161);
      dwinFrameAreaCopy(1,   9, 150,  16, 160, LBLX + 44, MBASE(line));      // Z
    }
    onDrawPFloatMenu(menuitem, line);
  }
#endif

#if HAS_HOTEND

  void onDrawStepsE(MenuItem* menuitem, int8_t line) {
    if (hmiIsChinese()) {
      menuitem->setFrame(1, 153, 148, 194, 161);
      dwinFrameAreaCopy(1,  18, 150,  25, 160, LBLX + 44, MBASE(line));    // E
    }
    onDrawPFloatMenu(menuitem, line);
  }

#endif

// Menu Creation and Drawing functions ======================================================

frame_rect_t selrect(frame_rect_t) {
  return hmiIsChinese() ? frame_rect_t({ 133, 1, 28, 13 }) : frame_rect_t({ 0 });
}

void drawPrepareMenu() {
  checkkey = ID_Menu;
  if (SET_MENU_R(prepareMenu, selrect({133, 1, 28, 13}), MSG_PREPARE, 11 + PREHEAT_COUNT)) {
    BACK_ITEM(gotoMainMenu);
    MENU_ITEM(ICON_Axis, MSG_MOVE_AXIS, onDrawMoveSubMenu, drawMoveMenu);
    #if ENABLED(INDIVIDUAL_AXIS_HOMING_SUBMENU)
      MENU_ITEM(ICON_Homing, MSG_HOMING, onDrawSubMenu, drawHomingMenu);
    #else
      MENU_ITEM(ICON_Homing, MSG_AUTO_HOME, onDrawAutoHome, autoHome);
    #endif
    MENU_ITEM(ICON_CloseMotor, MSG_DISABLE_STEPPERS, onDrawDisableMotors, disableMotors);
    MENU_ITEM(ICON_FilMan, MSG_FILAMENT_MAN, onDrawSubMenu, drawFilamentManMenu);
    #if ENABLED(LCD_BED_TRAMMING)
      MENU_ITEM(ICON_Tram, MSG_BED_TRAMMING, onDrawSubMenu, drawTrammingMenu);
    #endif
    #if HAS_ZOFFSET_ITEM
      #if HAS_BED_PROBE
        MENU_ITEM(ICON_SetZOffset, MSG_PROBE_WIZARD, onDrawSubMenu, drawZOffsetWizMenu);
      #elif ENABLED(BABYSTEPPING)
        EDIT_ITEM(ICON_Zoffset, MSG_HOME_OFFSET_Z, onDrawPFloat2Menu, setZOffset, &BABY_Z_VAR);
      #endif
    #endif
    #if HAS_PREHEAT
      #define _ITEM_PREHEAT(N) MENU_ITEM(ICON_Preheat##N, MSG_PREHEAT_##N, onDrawMenuItem, DoPreheat##N);
      REPEAT_1(PREHEAT_COUNT, _ITEM_PREHEAT)
    #endif
    MENU_ITEM(ICON_Cool, MSG_COOLDOWN, onDrawCooldown, doCoolDown);
    #if ALL(PROUI_TUNING_GRAPH, PROUI_ITEM_PLOT)
      MENU_ITEM(ICON_PIDNozzle, MSG_HOTEND_TEMP_GRAPH, onDrawMenuItem, drawHPlot);
      MENU_ITEM(ICON_PIDBed, MSG_BED_TEMP_GRAPH, onDrawMenuItem, drawBPlot);
    #endif
    MENU_ITEM(ICON_Language, MSG_UI_LANGUAGE, onDrawLanguage, setLanguage);
  }
  ui.reset_status(true);
  updateMenu(prepareMenu);
}

#if ENABLED(LCD_BED_TRAMMING)

  void drawTrammingMenu() {
    checkkey = ID_Menu;
    if (SET_MENU(trammingMenu, MSG_BED_TRAMMING, 8)) {
      BACK_ITEM(drawPrepareMenu);
      #if HAS_BED_PROBE && HAS_MESH
        MENU_ITEM(ICON_Tram, MSG_TRAMMING_WIZARD, onDrawMenuItem, trammingwizard);
        EDIT_ITEM(ICON_Version, MSG_BED_TRAMMING_MANUAL, onDrawChkbMenu, setManualTramming, &hmiData.fullManualTramming);
      #elif !HAS_BED_PROBE && HAS_ZOFFSET_ITEM
        MENU_ITEM_F(ICON_MoveZ0, "Home Z and disable", onDrawMenuItem, homeZAndDisable);
      #endif
      MENU_ITEM(ICON_AxisBL, MSG_TRAM_FL, onDrawMenuItem, []{ (void)tram(0); });
      MENU_ITEM(ICON_AxisBR, MSG_TRAM_FR, onDrawMenuItem, []{ (void)tram(1); });
      MENU_ITEM(ICON_AxisTR, MSG_TRAM_BR, onDrawMenuItem, []{ (void)tram(2); });
      MENU_ITEM(ICON_AxisTL, MSG_TRAM_BL, onDrawMenuItem, []{ (void)tram(3); });
      #if ENABLED(BED_TRAMMING_INCLUDE_CENTER)
        MENU_ITEM(ICON_AxisC, MSG_TRAM_C, onDrawMenuItem, []{ (void)tram(4); });
      #endif
    }
    updateMenu(trammingMenu);
  }

#endif // LCD_BED_TRAMMING

void drawControlMenu() {
  checkkey = ID_Menu;
  if (SET_MENU_R(controlMenu, selrect({103, 1, 28, 14}), MSG_CONTROL, 12)) {
    BACK_ITEM(gotoMainMenu);
    MENU_ITEM(ICON_Temperature, MSG_TEMPERATURE, onDrawTempSubMenu, drawTemperatureMenu);
    MENU_ITEM(ICON_Motion, MSG_MOTION, onDrawMotionSubMenu, drawMotionMenu);
<<<<<<< HEAD
    MENU_ITEM(ICON_Language, MSG_ADVANCED_SETTINGS, onDrawSubMenu, drawAdvancedSettingsMenu);
    #if HAS_CUSTOM_COLORS
      MENU_ITEM(ICON_Scolor, MSG_COLORS_SELECT, onDrawSubMenu, drawSelectColorsMenu);
=======
    #if ENABLED(CASE_LIGHT_MENU)
      #if CASELIGHT_USES_BRIGHTNESS
        enableLiveCaseLightBrightness = true;  // Allow live update of brightness in control menu
        MENU_ITEM(ICON_CaseLight, MSG_CASE_LIGHT, onDrawSubMenu, drawCaseLightMenu);
      #else
        EDIT_ITEM(ICON_CaseLight, MSG_CASE_LIGHT, onDrawChkbMenu, setCaseLight, &caselight.on);
      #endif
>>>>>>> 247e9893
    #endif
    #if HAS_ESDIAG
      MENU_ITEM_F(ICON_esDiag, "End-stops diag.", onDrawSubMenu, drawEndStopDiag);
    #endif
    #if HAS_LOCKSCREEN
      MENU_ITEM(ICON_Lock, MSG_LOCKSCREEN, onDrawMenuItem, dwinLockScreen);
    #endif
    #if ENABLED(EEPROM_SETTINGS)
      MENU_ITEM(ICON_WriteEEPROM, MSG_STORE_EEPROM, onDrawWriteEeprom, writeEEPROM);
      MENU_ITEM(ICON_ReadEEPROM, MSG_LOAD_EEPROM, onDrawReadEeprom, readEEPROM);
      MENU_ITEM(ICON_ResetEEPROM, MSG_RESTORE_DEFAULTS, onDrawResetEeprom, resetEEPROM);
    #endif
    MENU_ITEM(ICON_Reboot, MSG_RESET_PRINTER, onDrawMenuItem, rebootPrinter);
    MENU_ITEM(ICON_Info, MSG_INFO_SCREEN, onDrawInfoSubMenu, gotoInfoMenu);
  }
  ui.reset_status(true);
  updateMenu(controlMenu);
}

void drawAdvancedSettingsMenu() {
  checkkey = ID_Menu;
  if (SET_MENU(advancedSettingsMenu, MSG_ADVANCED_SETTINGS, 16)) {
    BACK_ITEM(drawControlMenu);
    #if ENABLED(EEPROM_SETTINGS)
      MENU_ITEM(ICON_WriteEEPROM, MSG_STORE_EEPROM, onDrawMenuItem, writeEEPROM);
    #endif
    #if HAS_MESH
      MENU_ITEM(ICON_Mesh, MSG_MESH_LEVELING, onDrawSubMenu, drawMeshSetMenu);
    #endif
    #if HAS_BED_PROBE
      MENU_ITEM(ICON_Probe, MSG_ZPROBE_SETTINGS, onDrawSubMenu, drawProbeSetMenu);
    #endif
    #if HAS_HOME_OFFSET
      MENU_ITEM(ICON_HomeOffset, MSG_SET_HOME_OFFSETS, onDrawSubMenu, drawHomeOffsetMenu);
    #endif
    MENU_ITEM(ICON_FilSet, MSG_FILAMENT_SET, onDrawSubMenu, drawFilSetMenu);
    #if ENABLED(PIDTEMP) && ANY(PID_AUTOTUNE_MENU, PID_EDIT_MENU)
      MENU_ITEM_F(ICON_PIDNozzle, STR_HOTEND_PID " Settings", onDrawSubMenu, drawHotendPIDMenu);
    #endif
    #if ANY(MPC_EDIT_MENU, MPC_AUTOTUNE_MENU)
      MENU_ITEM_F(ICON_MPCNozzle, "MPC Settings", onDrawSubMenu, drawHotendMPCMenu);
    #endif
    #if ENABLED(PIDTEMPBED) && ANY(PID_AUTOTUNE_MENU, PID_EDIT_MENU)
      MENU_ITEM_F(ICON_PIDBed, STR_BED_PID " Settings", onDrawSubMenu, drawBedPIDMenu);
    #endif
    #if HAS_TRINAMIC_CONFIG
      MENU_ITEM(ICON_TMCSet, MSG_TMC_DRIVERS, onDrawSubMenu, drawTrinamicConfigMenu);
    #endif
    #if ENABLED(PRINTCOUNTER)
      MENU_ITEM(ICON_PrintStats, MSG_INFO_STATS_MENU, onDrawSubMenu, gotoPrintStats);
      MENU_ITEM(ICON_PrintStatsReset, MSG_INFO_PRINT_COUNT_RESET, onDrawSubMenu, printStatsReset);
    #endif
    #if ENABLED(EDITABLE_DISPLAY_TIMEOUT)
      EDIT_ITEM(ICON_RemainTime, MSG_SCREEN_TIMEOUT, onDrawPIntMenu, setTimer, &ui.backlight_timeout_minutes);
    #endif
    #if ENABLED(SOUND_MENU_ITEM)
      EDIT_ITEM(ICON_Sound, MSG_SOUND_ENABLE, onDrawChkbMenu, setEnableSound, &ui.sound_on);
    #endif
    #if ENABLED(POWER_LOSS_RECOVERY)
      EDIT_ITEM(ICON_Pwrlossr, MSG_OUTAGE_RECOVERY, onDrawChkbMenu, setPwrLossr, &recovery.enabled);
    #endif
    #if HAS_GCODE_PREVIEW
      EDIT_ITEM(ICON_File, MSG_HAS_PREVIEW, onDrawChkbMenu, setPreview, &hmiData.enablePreview);
    #endif
    #if ENABLED(PROUI_MEDIASORT)
      EDIT_ITEM(ICON_File, MSG_MEDIA_SORT, onDrawChkbMenu, setMediaSort, &hmiData.mediaSort);
    #endif
    EDIT_ITEM(ICON_File, MSG_MEDIA_UPDATE, onDrawChkbMenu, setMediaAutoMount, &hmiData.mediaAutoMount);
    #if ENABLED(BAUD_RATE_GCODE)
      EDIT_ITEM_F(ICON_SetBaudRate, "115K baud", onDrawChkbMenu, setBaudRate, &hmiData.baud115K);
    #endif
    #if HAS_LCD_BRIGHTNESS
      EDIT_ITEM(ICON_Brightness, MSG_BRIGHTNESS, onDrawPInt8Menu, setBrightness, &ui.brightness);
      MENU_ITEM(ICON_Box, MSG_BRIGHTNESS_OFF, onDrawMenuItem, turnOffBacklight);
    #endif
    #if ENABLED(CASE_LIGHT_MENU)
      #if CASELIGHT_USES_BRIGHTNESS
        enableLiveCaseLightBrightness = true;  // Allow live update of brightness in control menu
        MENU_ITEM(ICON_CaseLight, MSG_CASE_LIGHT, onDrawSubMenu, drawCaseLightMenu);
      #else
        MENU_ITEM(ICON_CaseLight, MSG_CASE_LIGHT, onDrawChkbMenu, setCaseLight, &caselight.on);
      #endif
    #endif
    #if ENABLED(LED_CONTROL_MENU)
      enableLiveLedColor = true;  // Allow live update of color in control menu
      MENU_ITEM(ICON_LedControl, MSG_LED_CONTROL, onDrawSubMenu, drawLedControlMenu);
    #endif
  }
  ui.reset_status(true);
  updateMenu(advancedSettingsMenu);
}

void drawMoveMenu() {
  checkkey = ID_Menu;
  if (SET_MENU_R(moveMenu, selrect({192, 1, 42, 14}), MSG_MOVE_AXIS, 6)) {
    BACK_ITEM(drawPrepareMenu);
    EDIT_ITEM(ICON_Axis, MSG_LIVE_MOVE, onDrawChkbMenu, setLiveMove, &enableLiveMove);
    #if HAS_X_AXIS
      EDIT_ITEM(ICON_MoveX, MSG_MOVE_X, onDrawMoveX, setMoveX, &current_position.x);
    #endif
    #if HAS_Y_AXIS
      EDIT_ITEM(ICON_MoveY, MSG_MOVE_Y, onDrawMoveY, setMoveY, &current_position.y);
    #endif
    #if HAS_Z_AXIS
      EDIT_ITEM(ICON_MoveZ, MSG_MOVE_Z, onDrawMoveZ, setMoveZ, &current_position.z);
    #endif
    #if HAS_HOTEND
      gcode.process_subcommands_now(F("G92E0"));  // Reset extruder position
      EDIT_ITEM(ICON_Extruder, MSG_MOVE_E, onDrawMoveE, setMoveE, &current_position.e);
    #endif
  }
  updateMenu(moveMenu);
  if (!all_axes_trusted()) LCD_MESSAGE_F("WARNING: Current position unknown. Home axes.");
}

#if HAS_HOME_OFFSET

  void drawHomeOffsetMenu() {
    checkkey = ID_Menu;
    if (SET_MENU(homeOffsetMenu, MSG_SET_HOME_OFFSETS, 4)) {
      BACK_ITEM(drawLevelMenu);
      #if HAS_X_AXIS
        EDIT_ITEM(ICON_HomeOffsetX, MSG_HOME_OFFSET_X, onDrawPFloatMenu, setHomeOffsetX, &home_offset.x);
      #endif
      #if HAS_Y_AXIS
        EDIT_ITEM(ICON_HomeOffsetY, MSG_HOME_OFFSET_Y, onDrawPFloatMenu, setHomeOffsetY, &home_offset.y);
      #endif
      #if HAS_Z_AXIS
        EDIT_ITEM(ICON_HomeOffsetZ, MSG_HOME_OFFSET_Z, onDrawPFloatMenu, setHomeOffsetZ, &home_offset.z);
      #endif
    }
    updateMenu(homeOffsetMenu);
  }

#endif // HAS_HOME_OFFSET

#if HAS_BED_PROBE

  void drawProbeSetMenu() {
    checkkey = ID_Menu;
    if (SET_MENU(probeSettingsMenu, MSG_ZPROBE_SETTINGS, 9)) {
      BACK_ITEM(drawLevelMenu);
      #if HAS_X_AXIS
        EDIT_ITEM(ICON_ProbeOffsetX, MSG_ZPROBE_XOFFSET, onDrawPFloatMenu, setProbeOffsetX, &probe.offset.x);
      #endif
      #if HAS_Y_AXIS
        EDIT_ITEM(ICON_ProbeOffsetY, MSG_ZPROBE_YOFFSET, onDrawPFloatMenu, setProbeOffsetY, &probe.offset.y);
      #endif
      #if HAS_Z_AXIS
        EDIT_ITEM(ICON_ProbeOffsetZ, MSG_ZPROBE_ZOFFSET, onDrawPFloat2Menu, setProbeOffsetZ, &probe.offset.z);
      #endif
      IF_DISABLED(BD_SENSOR, EDIT_ITEM(ICON_Cancel, MSG_ZPROBE_MULTIPLE, onDrawPInt8Menu, setProbeMultiple, &hmiData.multiple_probing));
      EDIT_ITEM(ICON_ProbeZSpeed, MSG_Z_FEED_RATE, onDrawPIntMenu, setProbeZSpeed, &hmiData.zprobeFeed);
      #if ENABLED(BLTOUCH)
        MENU_ITEM(ICON_ProbeStow, MSG_MANUAL_STOW, onDrawMenuItem, probeStow);
        MENU_ITEM(ICON_ProbeDeploy, MSG_MANUAL_DEPLOY, onDrawMenuItem, probeDeploy);
        MENU_ITEM(ICON_BLTouchReset, MSG_BLTOUCH_RESET, onDrawMenuItem, bltouch._reset);
        #if HAS_BLTOUCH_HS_MODE
          EDIT_ITEM(ICON_HSMode, MSG_ENABLE_HS_MODE, onDrawChkbMenu, setHSMode, &bltouch.high_speed_mode);
        #endif
      #endif
      #if ENABLED(Z_MIN_PROBE_REPEATABILITY_TEST)
        MENU_ITEM(ICON_ProbeTest, MSG_M48_TEST, onDrawMenuItem, probeTest);
      #endif
    }
    updateMenu(probeSettingsMenu);
  }

#endif // HAS_BED_PROBE

#if ALL(CASE_LIGHT_MENU, CASELIGHT_USES_BRIGHTNESS)

  void drawCaseLightMenu() {
    checkkey = ID_Menu;
    if (SET_MENU(caseLightMenu, MSG_CASE_LIGHT, 3)) {
      BACK_ITEM(drawAdvancedSettingsMenu);
      EDIT_ITEM(ICON_CaseLight, MSG_CASE_LIGHT, onDrawChkbMenu, setCaseLight, &caselight.on);
      EDIT_ITEM(ICON_Brightness, MSG_CASE_LIGHT_BRIGHTNESS, onDrawPInt8Menu, setCaseLightBrightness, &caselight.brightness);
    }
    updateMenu(caseLightMenu);
  }

#endif

#if ENABLED(LED_CONTROL_MENU)

  void drawLedControlMenu() {
    checkkey = ID_Menu;
    if (SET_MENU(ledControlMenu, MSG_LED_CONTROL, 10)) {
      BACK_ITEM((currentMenu == tuneMenu) ? drawTuneMenu : drawAdvancedSettingsMenu);
      #if !ALL(CASE_LIGHT_MENU, CASE_LIGHT_USE_NEOPIXEL)
        EDIT_ITEM(ICON_LedControl, MSG_LEDS, onDrawChkbMenu, setLedStatus, &leds.lights_on);
      #endif
      #if HAS_COLOR_LEDS
        #if ENABLED(LED_COLOR_PRESETS)
          MENU_ITEM(ICON_LedControl, MSG_SET_LEDS_WHITE, onDrawMenuItem,  leds.set_white);
          MENU_ITEM(ICON_LedControl, MSG_SET_LEDS_RED, onDrawMenuItem,    leds.set_red);
          MENU_ITEM(ICON_LedControl, MSG_SET_LEDS_ORANGE, onDrawMenuItem, leds.set_orange);
          MENU_ITEM(ICON_LedControl, MSG_SET_LEDS_YELLOW, onDrawMenuItem, leds.set_yellow);
          MENU_ITEM(ICON_LedControl, MSG_SET_LEDS_GREEN, onDrawMenuItem,  leds.set_green);
          MENU_ITEM(ICON_LedControl, MSG_SET_LEDS_BLUE, onDrawMenuItem,   leds.set_blue);
          MENU_ITEM(ICON_LedControl, MSG_SET_LEDS_INDIGO, onDrawMenuItem, leds.set_indigo);
          MENU_ITEM(ICON_LedControl, MSG_SET_LEDS_VIOLET, onDrawMenuItem, leds.set_violet);
        #else
          EDIT_ITEM(ICON_LedControl, MSG_COLORS_RED, onDrawPInt8Menu, setLEDColorR, &leds.color.r);
          EDIT_ITEM(ICON_LedControl, MSG_COLORS_GREEN, onDrawPInt8Menu, setLEDColorG, &leds.color.g);
          EDIT_ITEM(ICON_LedControl, MSG_COLORS_BLUE, onDrawPInt8Menu, setLEDColorB, &leds.color.b);
          #if ENABLED(HAS_WHITE_LED)
            EDIT_ITEM(ICON_LedControl, MSG_COLORS_WHITE, onDrawPInt8Menu, setLEDColorW, &leds.color.w);
          #endif
        #endif
      #endif
    }
    updateMenu(ledControlMenu);
  }

#endif // LED_CONTROL_MENU

void drawTuneMenu() {
  checkkey = ID_Menu;
  if (SET_MENU_R(tuneMenu, selrect({73, 2, 28, 12}), MSG_TUNE, 20)) {
    BACK_ITEM(gotoPrintProcess);
    EDIT_ITEM(ICON_Speed, MSG_SPEED, onDrawSpeedItem, setSpeed, &feedrate_percentage);
    #if HAS_HOTEND
      hotendTargetItem = EDIT_ITEM(ICON_HotendTemp, MSG_UBL_SET_TEMP_HOTEND, onDrawHotendTemp, setHotendTemp, &thermalManager.temp_hotend[0].target);
    #endif
    #if HAS_HEATED_BED
      bedTargetItem = EDIT_ITEM(ICON_BedTemp, MSG_UBL_SET_TEMP_BED, onDrawBedTemp, setBedTemp, &thermalManager.temp_bed.target);
    #endif
    #if HAS_FAN
      fanSpeedItem = EDIT_ITEM(ICON_FanSpeed, MSG_FAN_SPEED, onDrawFanSpeed, setFanSpeed, &thermalManager.fan_speed[0]);
    #endif
    #if ALL(HAS_ZOFFSET_ITEM, HAS_BED_PROBE, BABYSTEP_ZPROBE_OFFSET, BABYSTEPPING)
      EDIT_ITEM(ICON_Zoffset, MSG_ZPROBE_ZOFFSET, onDrawZOffset, setZOffset, &BABY_Z_VAR);
    #elif ALL(HAS_ZOFFSET_ITEM, MESH_BED_LEVELING, BABYSTEPPING)
      EDIT_ITEM(ICON_Zoffset, MSG_HOME_OFFSET_Z, onDrawPFloat2Menu, setZOffset, &BABY_Z_VAR);
    #endif
    EDIT_ITEM(ICON_Flow, MSG_FLOW, onDrawPIntMenu, setFlow, &planner.flow_percentage[0]);
    #if ENABLED(ADVANCED_PAUSE_FEATURE)
      MENU_ITEM(ICON_FilMan, MSG_FILAMENTCHANGE, onDrawMenuItem, changeFilament);
    #endif
    #if HAS_FILAMENT_SENSOR
      EDIT_ITEM(ICON_Runout, MSG_RUNOUT_ENABLE, onDrawChkbMenu, setRunoutEnable, &runout.enabled);
    #endif
    #if ENABLED(PROUI_ITEM_PLR)
      EDIT_ITEM(ICON_Pwrlossr, MSG_OUTAGE_RECOVERY, onDrawChkbMenu, setPwrLossr, &recovery.enabled);
    #endif
    #if ENABLED(FWRETRACT)
      MENU_ITEM(ICON_FWRetract, MSG_FWRETRACT, onDrawSubMenu, drawFWRetractMenu);
    #endif
    #if ENABLED(PROUI_ITEM_JD)
      EDIT_ITEM(ICON_JDmm, MSG_JUNCTION_DEVIATION, onDrawPFloat3Menu, setJDmm, &planner.junction_deviation_mm);
    #endif
    #if ENABLED(PROUI_ITEM_ADVK)
      EDIT_ITEM(ICON_MaxAccelerated, MSG_ADVANCE_K, onDrawPFloat3Menu, setLA_K, &planner.extruder_advance_K[0]);
    #endif
    #if HAS_LOCKSCREEN
      MENU_ITEM(ICON_Lock, MSG_LOCKSCREEN, onDrawMenuItem, dwinLockScreen);
    #endif
    #if HAS_LCD_BRIGHTNESS
      EDIT_ITEM(ICON_Brightness, MSG_BRIGHTNESS, onDrawPInt8Menu, setBrightness, &ui.brightness);
      MENU_ITEM(ICON_Box, MSG_BRIGHTNESS_OFF, onDrawMenuItem, turnOffBacklight);
    #endif
    #if ENABLED(EDITABLE_DISPLAY_TIMEOUT)
      EDIT_ITEM(ICON_RemainTime, MSG_SCREEN_TIMEOUT, onDrawPIntMenu, setTimer, &ui.backlight_timeout_minutes);
    #endif
    #if ALL(PROUI_TUNING_GRAPH, PROUI_ITEM_PLOT)
      MENU_ITEM(ICON_PIDNozzle, MSG_HOTEND_TEMP_GRAPH, onDrawMenuItem, drawHPlot);
      MENU_ITEM(ICON_PIDBed, MSG_BED_TEMP_GRAPH, onDrawMenuItem, drawBPlot);
    #endif
    #if ENABLED(CASE_LIGHT_MENU)
      EDIT_ITEM(ICON_CaseLight, MSG_CASE_LIGHT, onDrawChkbMenu, setCaseLight, &caselight.on);
      #if CASELIGHT_USES_BRIGHTNESS
        // Avoid heavy interference with print job disabling live update of brightness in tune menu
        enableLiveCaseLightBrightness = false;
        EDIT_ITEM(ICON_Brightness, MSG_CASE_LIGHT_BRIGHTNESS, onDrawPInt8Menu, setCaseLightBrightness, &caselight.brightness);
      #endif
      #if ENABLED(LED_CONTROL_MENU)
        // Avoid heavy interference with print job disabling live update of color in tune menu
        enableLiveLedColor = false;
        MENU_ITEM(ICON_LedControl, MSG_LED_CONTROL, onDrawSubMenu, drawLedControlMenu);
      #endif
    #elif ENABLED(LED_CONTROL_MENU) && DISABLED(CASE_LIGHT_USE_NEOPIXEL)
      EDIT_ITEM(ICON_LedControl, MSG_LEDS, onDrawChkbMenu, setLedStatus, &leds.lights_on);
    #endif
  }
  updateMenu(tuneMenu);
}

#if ENABLED(ADAPTIVE_STEP_SMOOTHING_TOGGLE)
  void setAdaptiveStepSmoothing() {
    toggleCheckboxLine(stepper.adaptive_step_smoothing_enabled);
  }
#endif

#if ENABLED(SHAPING_MENU)
  void applyShapingFreq() { stepper.set_shaping_frequency(hmiValue.axis, menuData.value / 100); }
  void applyShapingZeta() { stepper.set_shaping_damping_ratio(hmiValue.axis, menuData.value / 100); }

  #if ENABLED(INPUT_SHAPING_X)
    void onDrawShapingXFreq(MenuItem* menuitem, int8_t line) { onDrawFloatMenu(menuitem, line, 2, stepper.get_shaping_frequency(X_AXIS)); }
    void onDrawShapingXZeta(MenuItem* menuitem, int8_t line) { onDrawFloatMenu(menuitem, line, 2, stepper.get_shaping_damping_ratio(X_AXIS)); }
    void setShapingXFreq() { hmiValue.axis = X_AXIS; setFloatOnClick(0, 200, 2, stepper.get_shaping_frequency(X_AXIS), applyShapingFreq); }
    void setShapingXZeta() { hmiValue.axis = X_AXIS; setFloatOnClick(0, 1, 2, stepper.get_shaping_damping_ratio(X_AXIS), applyShapingZeta); }
  #endif

  #if ENABLED(INPUT_SHAPING_Y)
    void onDrawShapingYFreq(MenuItem* menuitem, int8_t line) { onDrawFloatMenu(menuitem, line, 2, stepper.get_shaping_frequency(Y_AXIS)); }
    void onDrawShapingYZeta(MenuItem* menuitem, int8_t line) { onDrawFloatMenu(menuitem, line, 2, stepper.get_shaping_damping_ratio(Y_AXIS)); }
    void setShapingYFreq() { hmiValue.axis = Y_AXIS; setFloatOnClick(0, 200, 2, stepper.get_shaping_frequency(Y_AXIS), applyShapingFreq); }
    void setShapingYZeta() { hmiValue.axis = Y_AXIS; setFloatOnClick(0, 1, 2, stepper.get_shaping_damping_ratio(Y_AXIS), applyShapingZeta); }
  #endif

  void drawInputShaping_menu() {
    checkkey = ID_Menu;
    if (SET_MENU(inputShapingMenu, MSG_INPUT_SHAPING, 5)) {
      BACK_ITEM(drawMotionMenu);
      #if ENABLED(INPUT_SHAPING_X)
        MENU_ITEM(ICON_ShapingX, MSG_SHAPING_A_FREQ, onDrawShapingXFreq, setShapingXFreq);
        MENU_ITEM(ICON_ShapingX, MSG_SHAPING_A_ZETA, onDrawShapingXZeta, setShapingXZeta);
      #endif
      #if ENABLED(INPUT_SHAPING_Y)
        MENU_ITEM(ICON_ShapingY, MSG_SHAPING_B_FREQ, onDrawShapingYFreq, setShapingYFreq);
        MENU_ITEM(ICON_ShapingY, MSG_SHAPING_B_ZETA, onDrawShapingYZeta, setShapingYZeta);
      #endif
    }
    updateMenu(inputShapingMenu);
  }
#endif

#if HAS_TRINAMIC_CONFIG
  #if AXIS_IS_TMC(X)
    void setXTMCCurrent() { setPIntOnClick(MIN_TMC_CURRENT, MAX_TMC_CURRENT, []{ stepperX.refresh_stepper_current(); }); }
  #endif
  #if AXIS_IS_TMC(Y)
    void setYTMCCurrent() { setPIntOnClick(MIN_TMC_CURRENT, MAX_TMC_CURRENT, []{ stepperY.refresh_stepper_current(); }); }
  #endif
  #if AXIS_IS_TMC(Z)
    void setZTMCCurrent() { setPIntOnClick(MIN_TMC_CURRENT, MAX_TMC_CURRENT, []{ stepperZ.refresh_stepper_current(); }); }
  #endif
  #if AXIS_IS_TMC(E0)
    void setETMCCurrent() { setPIntOnClick(MIN_TMC_CURRENT, MAX_TMC_CURRENT, []{ stepperE0.refresh_stepper_current(); }); }
  #endif

  void drawTrinamicConfigMenu() {
    checkkey = ID_Menu;
    if (SET_MENU(trinamicConfigMenu, MSG_TMC_DRIVERS, 5)) {
      BACK_ITEM(drawAdvancedSettingsMenu);
      #if AXIS_IS_TMC(X)
        EDIT_ITEM(ICON_TMCXSet, MSG_TMC_ACURRENT, onDrawPIntMenu, setXTMCCurrent, &stepperX.val_mA);
      #endif
      #if AXIS_IS_TMC(Y)
        EDIT_ITEM(ICON_TMCYSet, MSG_TMC_BCURRENT, onDrawPIntMenu, setYTMCCurrent, &stepperY.val_mA);
      #endif
      #if AXIS_IS_TMC(Z)
        EDIT_ITEM(ICON_TMCZSet, MSG_TMC_CCURRENT, onDrawPIntMenu, setZTMCCurrent, &stepperZ.val_mA);
      #endif
      #if AXIS_IS_TMC(E0)
        EDIT_ITEM(ICON_TMCESet, MSG_TMC_ECURRENT, onDrawPIntMenu, setETMCCurrent, &stepperE0.val_mA);
      #endif
    }
    updateMenu(trinamicConfigMenu);
  }
#endif

void drawMotionMenu() {
  checkkey = ID_Menu;
  if (SET_MENU_R(motionMenu, selrect({1, 16, 28, 13}), MSG_MOTION, 10)) {
    BACK_ITEM(drawControlMenu);
    MENU_ITEM(ICON_MaxSpeed, MSG_SPEED, onDrawSpeed, drawMaxSpeedMenu);
    MENU_ITEM(ICON_MaxAccelerated, MSG_ACCELERATION, onDrawAcc, drawMaxAccelMenu);
    #if ENABLED(CLASSIC_JERK)
      MENU_ITEM(ICON_MaxJerk, MSG_JERK, onDrawJerk, drawMaxJerkMenu);
    #elif HAS_JUNCTION_DEVIATION
      EDIT_ITEM(ICON_JDmm, MSG_JUNCTION_DEVIATION, onDrawPFloat3Menu, setJDmm, &planner.junction_deviation_mm);
    #endif
    #if ENABLED(LIN_ADVANCE)
      EDIT_ITEM(ICON_MaxAccelerated, MSG_ADVANCE_K, onDrawPFloat3Menu, setLA_K, &planner.extruder_advance_K[0]);
    #endif
    #if ENABLED(SHAPING_MENU)
      MENU_ITEM(ICON_InputShaping, MSG_INPUT_SHAPING, onDrawSubMenu, drawInputShaping_menu);
    #endif
    #if ENABLED(ADAPTIVE_STEP_SMOOTHING_TOGGLE)
      EDIT_ITEM(ICON_UBLActive, MSG_STEP_SMOOTHING, onDrawChkbMenu, setAdaptiveStepSmoothing, &stepper.adaptive_step_smoothing_enabled);
    #endif
    #if ENABLED(EDITABLE_STEPS_PER_UNIT)
      MENU_ITEM(ICON_Step, MSG_STEPS_PER_MM, onDrawSteps, drawStepsMenu);
    #endif
    EDIT_ITEM(ICON_Flow, MSG_FLOW, onDrawPIntMenu, setFlow, &planner.flow_percentage[0]);
    EDIT_ITEM(ICON_Speed, MSG_SPEED, onDrawPIntMenu, setSpeed, &feedrate_percentage);
  }
  updateMenu(motionMenu);
}

#if ALL(ADVANCED_PAUSE_FEATURE, HAS_PREHEAT)

    void drawPreheatHotendMenu() {
      checkkey = ID_Menu;
      if (SET_MENU(preheatHotendMenu, MSG_PREHEAT_HOTEND, 1 + PREHEAT_COUNT)) {
        BACK_ITEM(drawFilamentManMenu);
        #define _ITEM_PREHEAT_HE(N) MENU_ITEM(ICON_Preheat##N, MSG_PREHEAT_##N, onDrawMenuItem, DoPreheatHotend##N);
        REPEAT_1(PREHEAT_COUNT, _ITEM_PREHEAT_HE)
      }
      updateMenu(preheatHotendMenu);
    }

#endif

void drawFilSetMenu() {
  checkkey = ID_Menu;
  if (SET_MENU(filSetMenu, MSG_FILAMENT_SET, 7)) {
    BACK_ITEM(drawFilamentManMenu);
    #if HAS_FILAMENT_SENSOR
      EDIT_ITEM(ICON_Runout, MSG_RUNOUT_ENABLE, onDrawChkbMenu, setRunoutEnable, &runout.enabled);
    #endif
    #if HAS_FILAMENT_RUNOUT_DISTANCE
      EDIT_ITEM(ICON_Runout, MSG_RUNOUT_DISTANCE_MM, onDrawPFloatMenu, setRunoutDistance, &runout.runout_distance());
    #endif
    #if ENABLED(PREVENT_COLD_EXTRUSION)
      EDIT_ITEM(ICON_ExtrudeMinT, MSG_EXTRUDER_MIN_TEMP, onDrawPIntMenu, setExtMinT, &hmiData.extMinT);
    #endif
    #if ENABLED(CONFIGURE_FILAMENT_CHANGE)
      EDIT_ITEM(ICON_FilLoad, MSG_FILAMENT_LOAD, onDrawPFloatMenu, setFilLoad, &fc_settings[0].load_length);
      EDIT_ITEM(ICON_FilUnload, MSG_FILAMENT_UNLOAD, onDrawPFloatMenu, setFilUnload, &fc_settings[0].unload_length);
    #endif
    #if ENABLED(FWRETRACT)
      MENU_ITEM(ICON_FWRetract, MSG_FWRETRACT, onDrawSubMenu, drawFWRetractMenu);
    #endif
  }
  updateMenu(filSetMenu);
}

void drawFilamentManMenu() {
  checkkey = ID_Menu;
  if (SET_MENU(filamentMenu, MSG_FILAMENT_MAN, 7)) {
    BACK_ITEM(drawPrepareMenu);
    #if ENABLED(NOZZLE_PARK_FEATURE)
      MENU_ITEM(ICON_Park, MSG_FILAMENT_PARK_ENABLED, onDrawMenuItem, parkHead);
    #endif
    MENU_ITEM(ICON_FilSet, MSG_FILAMENT_SET, onDrawSubMenu, drawFilSetMenu);
    #if ENABLED(ADVANCED_PAUSE_FEATURE)
      #if HAS_PREHEAT
        MENU_ITEM(ICON_SetEndTemp, MSG_PREHEAT_HOTEND, onDrawSubMenu, drawPreheatHotendMenu);
      #endif
      MENU_ITEM(ICON_FilMan, MSG_FILAMENTCHANGE, onDrawMenuItem, changeFilament);
    #endif
    #if ENABLED(FILAMENT_LOAD_UNLOAD_GCODES)
      MENU_ITEM(ICON_FilUnload, MSG_FILAMENTUNLOAD, onDrawMenuItem, unloadFilament);
      MENU_ITEM(ICON_FilLoad, MSG_FILAMENTLOAD, onDrawMenuItem, loadFilament);
    #endif
  }
  updateMenu(filamentMenu);
}

#if ENABLED(MESH_BED_LEVELING)

  void drawManualMeshMenu() {
    checkkey = ID_Menu;
    if (SET_MENU(manualMeshMenu, MSG_UBL_MANUAL_MESH, 6)) {
      BACK_ITEM(drawPrepareMenu);
      MENU_ITEM(ICON_ManualMesh, MSG_LEVEL_BED, onDrawMenuItem, manualMeshStart);
      mMeshMoveZItem = EDIT_ITEM(ICON_Zoffset, MSG_MOVE_Z, onDrawMMeshMoveZ, setMMeshMoveZ, &current_position.z);
      MENU_ITEM(ICON_Axis, MSG_UBL_CONTINUE_MESH, onDrawMenuItem, manualMeshContinue);
      MENU_ITEM(ICON_MeshViewer, MSG_MESH_VIEW, onDrawSubMenu, dwinMeshViewer);
      MENU_ITEM(ICON_MeshSave, MSG_UBL_SAVE_MESH, onDrawMenuItem, manualMeshSave);
    }
    updateMenu(manualMeshMenu);
  }

#endif // MESH_BED_LEVELING

#if HAS_PREHEAT

  void drawPreheatMenu(const bool notCurrent) {
    checkkey = ID_Menu;
    if (notCurrent) {
      BACK_ITEM(drawTemperatureMenu);
      #if HAS_HOTEND
        EDIT_ITEM(ICON_HotendTemp, MSG_UBL_SET_TEMP_HOTEND, onDrawSetPreheatHotend, setPreheatEndTemp, &ui.material_preset[hmiValue.select].hotend_temp);
      #endif
      #if HAS_HEATED_BED
        EDIT_ITEM(ICON_BedTemp, MSG_UBL_SET_TEMP_BED, onDrawSetPreheatBed, setPreheatBedTemp, &ui.material_preset[hmiValue.select].bed_temp);
      #endif
      #if HAS_FAN
        EDIT_ITEM(ICON_FanSpeed, MSG_FAN_SPEED, onDrawSetPreheatFan, setPreheatFanSpeed, &ui.material_preset[hmiValue.select].fan_speed);
      #endif
      #if ENABLED(EEPROM_SETTINGS)
        MENU_ITEM(ICON_WriteEEPROM, MSG_STORE_EEPROM, onDrawWriteEeprom, writeEEPROM);
      #endif
    }
    updateMenu(preheatMenu);
  }

  #define _preheatMenu(N) \
    void drawPreheat## N ##Menu() { \
      hmiValue.select = (N) - 1; \
      drawPreheatMenu(SET_MENU(preheatMenu, MSG_PREHEAT_## N ##_SETTINGS, 5)); \
    }
  REPEAT_1(PREHEAT_COUNT, _preheatMenu)

#endif // HAS_PREHEAT

void drawTemperatureMenu() {
  checkkey = ID_Menu;
  if (SET_MENU_R(temperatureMenu, selrect({236, 2, 28, 12}), MSG_TEMPERATURE, 6 + PREHEAT_COUNT)) {
    BACK_ITEM(drawControlMenu);
    #if HAS_HOTEND
      hotendTargetItem = EDIT_ITEM(ICON_HotendTemp, MSG_UBL_SET_TEMP_HOTEND, onDrawHotendTemp, setHotendTemp, &thermalManager.temp_hotend[0].target);
    #endif
    #if HAS_HEATED_BED
      bedTargetItem = EDIT_ITEM(ICON_BedTemp, MSG_UBL_SET_TEMP_BED, onDrawBedTemp, setBedTemp, &thermalManager.temp_bed.target);
    #endif
    #if HAS_FAN
      fanSpeedItem = EDIT_ITEM(ICON_FanSpeed, MSG_FAN_SPEED, onDrawFanSpeed, setFanSpeed, &thermalManager.fan_speed[0]);
    #endif
    #if ENABLED(PIDTEMP) && ANY(PID_AUTOTUNE_MENU, PID_EDIT_MENU)
      MENU_ITEM_F(ICON_PIDNozzle, STR_HOTEND_PID " Settings", onDrawSubMenu, drawHotendPIDMenu);
    #elif ANY(MPC_EDIT_MENU, MPC_AUTOTUNE_MENU)
      MENU_ITEM_F(ICON_MPCNozzle, "MPC Settings", onDrawSubMenu, drawHotendMPCMenu);
    #endif
    #if ENABLED(PIDTEMPBED) && ANY(PID_AUTOTUNE_MENU, PID_EDIT_MENU)
      MENU_ITEM_F(ICON_PIDBed, STR_BED_PID " Settings", onDrawSubMenu, drawBedPIDMenu);
    #endif
    #if HAS_PREHEAT
      #define _ITEM_SETPREHEAT(N) MENU_ITEM(ICON_SetPreheat##N, MSG_PREHEAT_## N ##_SETTINGS, onDrawSubMenu, drawPreheat## N ##Menu);
      REPEAT_1(PREHEAT_COUNT, _ITEM_SETPREHEAT)
    #endif
  }
  updateMenu(temperatureMenu);
}

void drawMaxSpeedMenu() {
  checkkey = ID_Menu;
  if (SET_MENU_R(maxSpeedMenu, selrect({1, 16, 28, 13}), MSG_MAX_SPEED, 5)) {
    BACK_ITEM(drawMotionMenu);
    #if HAS_X_AXIS
      EDIT_ITEM(ICON_MaxSpeedX, MSG_VMAX_A, onDrawMaxSpeedX, setMaxSpeedX, &planner.settings.max_feedrate_mm_s[X_AXIS]);
    #endif
    #if HAS_Y_AXIS
      EDIT_ITEM(ICON_MaxSpeedY, MSG_VMAX_B, onDrawMaxSpeedY, setMaxSpeedY, &planner.settings.max_feedrate_mm_s[Y_AXIS]);
    #endif
    #if HAS_Z_AXIS
      EDIT_ITEM(ICON_MaxSpeedZ, MSG_VMAX_C, onDrawMaxSpeedZ, setMaxSpeedZ, &planner.settings.max_feedrate_mm_s[Z_AXIS]);
    #endif
    #if HAS_HOTEND
      EDIT_ITEM(ICON_MaxSpeedE, MSG_VMAX_E, onDrawMaxSpeedE, setMaxSpeedE, &planner.settings.max_feedrate_mm_s[E_AXIS]);
    #endif
  }
  updateMenu(maxSpeedMenu);
}

void drawMaxAccelMenu() {
  checkkey = ID_Menu;
  if (SET_MENU_R(maxAccelMenu, selrect({1, 16, 28, 13}), MSG_AMAX_EN, 5)) {
    BACK_ITEM(drawMotionMenu);
    #if HAS_X_AXIS
      EDIT_ITEM(ICON_MaxAccX, MSG_AMAX_A, onDrawMaxAccelX, setMaxAccelX, &planner.settings.max_acceleration_mm_per_s2[X_AXIS]);
    #endif
    #if HAS_Y_AXIS
      EDIT_ITEM(ICON_MaxAccY, MSG_AMAX_B, onDrawMaxAccelY, setMaxAccelY, &planner.settings.max_acceleration_mm_per_s2[Y_AXIS]);
    #endif
    #if HAS_Z_AXIS
      EDIT_ITEM(ICON_MaxAccZ, MSG_AMAX_C, onDrawMaxAccelZ, setMaxAccelZ, &planner.settings.max_acceleration_mm_per_s2[Z_AXIS]);
    #endif
    #if HAS_HOTEND
      EDIT_ITEM(ICON_MaxAccE, MSG_AMAX_E, onDrawMaxAccelE, setMaxAccelE, &planner.settings.max_acceleration_mm_per_s2[E_AXIS]);
    #endif
  }
  updateMenu(maxAccelMenu);
}

#if ENABLED(CLASSIC_JERK)

  void drawMaxJerkMenu() {
    checkkey = ID_Menu;
    if (SET_MENU_R(maxJerkMenu, selrect({1, 16, 28, 13}), MSG_JERK, 5)) {
      BACK_ITEM(drawMotionMenu);
      #if HAS_X_AXIS
        EDIT_ITEM(ICON_MaxSpeedJerkX, MSG_VA_JERK, onDrawMaxJerkX, setMaxJerkX, &planner.max_jerk.x);
      #endif
      #if HAS_Y_AXIS
        EDIT_ITEM(ICON_MaxSpeedJerkY, MSG_VB_JERK, onDrawMaxJerkY, setMaxJerkY, &planner.max_jerk.y);
      #endif
      #if HAS_Z_AXIS
        EDIT_ITEM(ICON_MaxSpeedJerkZ, MSG_VC_JERK, onDrawMaxJerkZ, setMaxJerkZ, &planner.max_jerk.z);
      #endif
      #if HAS_HOTEND
        EDIT_ITEM(ICON_MaxSpeedJerkE, MSG_VE_JERK, onDrawMaxJerkE, setMaxJerkE, &planner.max_jerk.e);
      #endif
    }
    updateMenu(maxJerkMenu);
  }

#endif // CLASSIC_JERK

#if ENABLED(EDITABLE_STEPS_PER_UNIT)

  void drawStepsMenu() {
    checkkey = ID_Menu;
    if (SET_MENU_R(stepsMenu, selrect({1, 16, 28, 13}), MSG_STEPS_PER_MM, 5)) {
      BACK_ITEM(drawMotionMenu);
      #if HAS_X_AXIS
        EDIT_ITEM(ICON_StepX, MSG_A_STEPS, onDrawStepsX, setStepsX, &planner.settings.axis_steps_per_mm[X_AXIS]);
      #endif
      #if HAS_Y_AXIS
        EDIT_ITEM(ICON_StepY, MSG_B_STEPS, onDrawStepsY, setStepsY, &planner.settings.axis_steps_per_mm[Y_AXIS]);
      #endif
      #if HAS_Z_AXIS
        EDIT_ITEM(ICON_StepZ, MSG_C_STEPS, onDrawStepsZ, setStepsZ, &planner.settings.axis_steps_per_mm[Z_AXIS]);
      #endif
      #if HAS_HOTEND
        EDIT_ITEM(ICON_StepE, MSG_E_STEPS, onDrawStepsE, setStepsE, &planner.settings.axis_steps_per_mm[E_AXIS]);
      #endif
    }
    updateMenu(stepsMenu);
  }

#endif

//=============================================================================
// UI editable custom colors
//=============================================================================

#if HAS_CUSTOM_COLORS

  void restoreDefaultColors() {
    dwinSetColorDefaults();
    DWINUI::setColors(hmiData.colorText, hmiData.colorBackground, hmiData.colorStatusBg);
    dwinRedrawScreen();
  }

  void selColor() {
    menuData.intPtr = (int16_t*)static_cast<MenuItemPtr*>(currentMenu->selectedItem())->value;
    hmiValue.color.r = GetRColor(*menuData.intPtr); // Red
    hmiValue.color.g = GetGColor(*menuData.intPtr); // Green
    hmiValue.color.b = GetBColor(*menuData.intPtr); // Blue
    drawGetColorMenu();
  }

  void liveRGBColor() {
    hmiValue.color[currentMenu->line() - 2] = menuData.value;
    const uint16_t color = RGB(hmiValue.color.r, hmiValue.color.g, hmiValue.color.b);
    dwinDrawRectangle(1, color, 20, 315, DWIN_WIDTH - 20, 335);
  }
  void setRGBColor() {
    const uint8_t color = static_cast<MenuItem*>(currentMenu->selectedItem())->icon;
    setIntOnClick(0, (color == 1) ? 63 : 31, hmiValue.color[color], nullptr, liveRGBColor);
  }

  void dwinApplyColor() {
    *menuData.intPtr = RGB(hmiValue.color.r, hmiValue.color.g, hmiValue.color.b);
    DWINUI::setColors(hmiData.colorText, hmiData.colorBackground, hmiData.colorStatusBg);
    drawSelectColorsMenu();
    hash_changed = true;
    LCD_MESSAGE(MSG_COLORS_APPLIED);
    dwinDrawDashboard();
  }

  void drawSelectColorsMenu() {
    checkkey = ID_Menu;
    if (SET_MENU(selectColorMenu, MSG_COLORS_SELECT, 20)) {
      BACK_ITEM(drawControlMenu);
      MENU_ITEM(ICON_StockConfiguration, MSG_RESTORE_DEFAULTS, onDrawMenuItem, restoreDefaultColors);
      EDIT_ITEM_F(0, "Screen Background", onDrawSelColorItem, selColor, &hmiData.colorBackground);
      EDIT_ITEM_F(0, "Cursor", onDrawSelColorItem, selColor, &hmiData.colorCursor);
      EDIT_ITEM_F(0, "Title Background", onDrawSelColorItem, selColor, &hmiData.colorTitleBg);
      EDIT_ITEM_F(0, "Title Text", onDrawSelColorItem, selColor, &hmiData.colorTitleTxt);
      EDIT_ITEM_F(0, "Text", onDrawSelColorItem, selColor, &hmiData.colorText);
      EDIT_ITEM_F(0, "Selected", onDrawSelColorItem, selColor, &hmiData.colorSelected);
      EDIT_ITEM_F(0, "Split Line", onDrawSelColorItem, selColor, &hmiData.colorSplitLine);
      EDIT_ITEM_F(0, "Highlight", onDrawSelColorItem, selColor, &hmiData.colorHighlight);
      EDIT_ITEM_F(0, "Status Background", onDrawSelColorItem, selColor, &hmiData.colorStatusBg);
      EDIT_ITEM_F(0, "Status Text", onDrawSelColorItem, selColor, &hmiData.colorStatusTxt);
      EDIT_ITEM_F(0, "Popup Background", onDrawSelColorItem, selColor, &hmiData.colorPopupBg);
      EDIT_ITEM_F(0, "Popup Text", onDrawSelColorItem, selColor, &hmiData.colorPopupTxt);
      EDIT_ITEM_F(0, "Alert Background", onDrawSelColorItem, selColor, &hmiData.colorAlertBg);
      EDIT_ITEM_F(0, "Alert Text", onDrawSelColorItem, selColor, &hmiData.colorAlertTxt);
      EDIT_ITEM_F(0, "Percent Text", onDrawSelColorItem, selColor, &hmiData.colorPercentTxt);
      EDIT_ITEM_F(0, "Bar Fill", onDrawSelColorItem, selColor, &hmiData.colorBarfill);
      EDIT_ITEM_F(0, "Indicator value", onDrawSelColorItem, selColor, &hmiData.colorIndicator);
      EDIT_ITEM_F(0, "Coordinate value", onDrawSelColorItem, selColor, &hmiData.colorCoordinate);
    }
    updateMenu(selectColorMenu);
  }

  void drawGetColorMenu() {
    checkkey = ID_Menu;
    if (SET_MENU(getColorMenu, MSG_COLORS_GET, 5)) {
      BACK_ITEM(dwinApplyColor);
      MENU_ITEM(ICON_Cancel, MSG_BUTTON_CANCEL, onDrawMenuItem, drawSelectColorsMenu);
      MENU_ITEM(0, MSG_COLORS_RED,   onDrawGetColorItem, setRGBColor);
      MENU_ITEM(1, MSG_COLORS_GREEN, onDrawGetColorItem, setRGBColor);
      MENU_ITEM(2, MSG_COLORS_BLUE,  onDrawGetColorItem, setRGBColor);
    }
    updateMenu(getColorMenu);
    dwinDrawRectangle(1, *menuData.intPtr, 20, 315, DWIN_WIDTH - 20, 335);
  }

#endif // HAS_CUSTOM_COLORS

//=============================================================================
// Nozzle and Bed PID/MPC
//=============================================================================

#if ANY(MPC_EDIT_MENU, MPC_AUTOTUNE_MENU)

  #if ENABLED(MPC_EDIT_MENU)
    void setHeaterPower() { setPFloatOnClick(1, 200, 1); }
    void setBlkHeatCapacity() { setPFloatOnClick(0, 40, 2); }
    void setSensorResponse() { setPFloatOnClick(0, 1, 4); }
    void setAmbientXfer() { setPFloatOnClick(0, 1, 4); }
    #if ENABLED(MPC_INCLUDE_FAN)
      void onDrawFanAdj(MenuItem* menuitem, int8_t line) { onDrawFloatMenu(menuitem, line, 4, thermalManager.temp_hotend[0].fanCoefficient()); }
      void applyFanAdj() { thermalManager.temp_hotend[0].applyFanAdjustment(menuData.value / POW(10, 4)); }
      void setFanAdj() { setFloatOnClick(0, 1, 4, thermalManager.temp_hotend[0].fanCoefficient(), applyFanAdj); }
    #endif
  #endif

  void drawHotendMPCMenu() {
    checkkey = ID_Menu;
    if (SET_MENU_F(hotendMPCMenu, "MPC Settings", 7)) {
      MPC_t &mpc = thermalManager.temp_hotend[0].mpc;
      BACK_ITEM(drawTemperatureMenu);
      #if ENABLED(MPC_AUTOTUNE_MENU)
        MENU_ITEM(ICON_MPCNozzle, MSG_MPC_AUTOTUNE, onDrawMenuItem, []{ thermalManager.MPC_autotune(active_extruder, Temperature::MPCTuningType::AUTO); });
      #endif
      #if ENABLED(MPC_EDIT_MENU)
        EDIT_ITEM(ICON_MPCHeater, MSG_MPC_POWER, onDrawPFloatMenu, setHeaterPower, &mpc.heater_power);
        EDIT_ITEM(ICON_MPCHeatCap, MSG_MPC_BLOCK_HEAT_CAPACITY, onDrawPFloat2Menu, setBlkHeatCapacity, &mpc.block_heat_capacity);
        EDIT_ITEM(ICON_MPCValue, MSG_SENSOR_RESPONSIVENESS, onDrawPFloat4Menu, setSensorResponse, &mpc.sensor_responsiveness);
        EDIT_ITEM(ICON_MPCValue, MSG_MPC_AMBIENT_XFER_COEFF, onDrawPFloat4Menu, setAmbientXfer, &mpc.ambient_xfer_coeff_fan0);
        #if ENABLED(MPC_INCLUDE_FAN)
          EDIT_ITEM(ICON_MPCFan, MSG_MPC_AMBIENT_XFER_COEFF_FAN, onDrawFanAdj, setFanAdj, &mpc.fan255_adjustment);
        #endif
      #endif
    }
    updateMenu(hotendMPCMenu);
  }

#endif // MPC_EDIT_MENU || MPC_AUTOTUNE_MENU

#if HAS_PID_HEATING

  #if ENABLED(PID_AUTOTUNE_MENU)
    void setPID(celsius_t t, heater_id_t h) {
      gcode.process_subcommands_now(
        MString<60>(F("G28OXY\nG0Z5F300\nG0X"), X_CENTER, F("Y"), Y_CENTER, F("F5000\nM84\nM400"))
      );
      thermalManager.PID_autotune(t, h, hmiData.pidCycles, true);
    }
    void setPIDCycles() { setPIntOnClick(3, 50); }
  #endif

  #if ENABLED(PID_EDIT_MENU)
    void setKp() { setPFloatOnClick(0, 1000, 2); }
    void applyPIDi() {
      *menuData.floatPtr = scalePID_i(menuData.value / POW(10, 2));
      TERN_(PIDTEMP, thermalManager.updatePID());
    }
    void applyPIDd() {
      *menuData.floatPtr = scalePID_d(menuData.value / POW(10, 2));
      TERN_(PIDTEMP, thermalManager.updatePID());
    }
    void setKi() {
      menuData.floatPtr = (float*)static_cast<MenuItemPtr*>(currentMenu->selectedItem())->value;
      const float value = unscalePID_i(*menuData.floatPtr);
      setFloatOnClick(0, 1000, 2, value, applyPIDi);
    }
    void setKd() {
      menuData.floatPtr = (float*)static_cast<MenuItemPtr*>(currentMenu->selectedItem())->value;
      const float value = unscalePID_d(*menuData.floatPtr);
      setFloatOnClick(0, 1000, 2, value, applyPIDd);
    }
    void onDrawPIDi(MenuItem* menuitem, int8_t line) { onDrawFloatMenu(menuitem, line, 2, unscalePID_i(*(float*)static_cast<MenuItemPtr*>(menuitem)->value)); }
    void onDrawPIDd(MenuItem* menuitem, int8_t line) { onDrawFloatMenu(menuitem, line, 2, unscalePID_d(*(float*)static_cast<MenuItemPtr*>(menuitem)->value)); }
  #endif // PID_EDIT_MENU

#endif // HAS_PID_HEATING

#if ANY(PID_AUTOTUNE_MENU, PID_EDIT_MENU)

  #if ENABLED(PIDTEMP)

    #if ENABLED(PID_AUTOTUNE_MENU)
      void hotendPID() { setPID(hmiData.hotendPIDT, H_E0); }
      void setHotendPIDT() { setPIntOnClick(MIN_ETEMP, MAX_ETEMP); }
    #endif

    void drawHotendPIDMenu() {
      checkkey = ID_Menu;
      if (SET_MENU_F(hotendPIDMenu, STR_HOTEND_PID " Settings", 8)) {
        BACK_ITEM(drawAdvancedSettingsMenu);
        #if ENABLED(PID_AUTOTUNE_MENU)
          MENU_ITEM_F(ICON_PIDNozzle, STR_HOTEND_PID, onDrawMenuItem, hotendPID);
          EDIT_ITEM(ICON_Temperature, MSG_TEMPERATURE, onDrawPIntMenu, setHotendPIDT, &hmiData.hotendPIDT);
          EDIT_ITEM(ICON_PIDCycles, MSG_PID_CYCLE, onDrawPIntMenu, setPIDCycles, &hmiData.pidCycles);
        #endif
        #if ENABLED(PID_EDIT_MENU)
          EDIT_ITEM_F(ICON_PIDValue, "Set Kp: ", onDrawPFloat2Menu, setKp, &thermalManager.temp_hotend[0].pid.Kp);
          EDIT_ITEM_F(ICON_PIDValue, "Set Ki: ", onDrawPIDi, setKi, &thermalManager.temp_hotend[0].pid.Ki);
          EDIT_ITEM_F(ICON_PIDValue, "Set Kd: ", onDrawPIDd, setKd, &thermalManager.temp_hotend[0].pid.Kd);
        #endif
        #if ENABLED(EEPROM_SETTINGS)
          MENU_ITEM(ICON_WriteEEPROM, MSG_STORE_EEPROM, onDrawMenuItem, writeEEPROM);
        #endif
      }
      updateMenu(hotendPIDMenu);
    }

  #endif // PIDTEMP

  #if ENABLED(PIDTEMPBED)

    #if ENABLED(PID_AUTOTUNE_MENU)
      void bedPID() { setPID(hmiData.bedPIDT, H_BED); }
      void setBedPIDT() { setPIntOnClick(MIN_BEDTEMP, MAX_BEDTEMP); }
    #endif

    void drawBedPIDMenu() {
      checkkey = ID_Menu;
      if (SET_MENU_F(bedPIDMenu, STR_BED_PID " Settings", 8)) {
        BACK_ITEM(drawAdvancedSettingsMenu);
        #if ENABLED(PID_AUTOTUNE_MENU)
          MENU_ITEM_F(ICON_PIDBed, STR_BED_PID, onDrawMenuItem,bedPID);
          EDIT_ITEM(ICON_Temperature, MSG_TEMPERATURE, onDrawPIntMenu, setBedPIDT, &hmiData.bedPIDT);
          EDIT_ITEM(ICON_PIDCycles, MSG_PID_CYCLE, onDrawPIntMenu, setPIDCycles, &hmiData.pidCycles);
        #endif
        #if ENABLED(PID_EDIT_MENU)
          EDIT_ITEM_F(ICON_PIDValue, "Set Kp: ", onDrawPFloat2Menu, setKp, &thermalManager.temp_bed.pid.Kp);
          EDIT_ITEM_F(ICON_PIDValue, "Set Ki: ", onDrawPIDi, setKi, &thermalManager.temp_bed.pid.Ki);
          EDIT_ITEM_F(ICON_PIDValue, "Set Kd: ", onDrawPIDd, setKd, &thermalManager.temp_bed.pid.Kd);
        #endif
        #if ENABLED(EEPROM_SETTINGS)
          MENU_ITEM(ICON_WriteEEPROM, MSG_STORE_EEPROM, onDrawMenuItem, writeEEPROM);
        #endif
      }
      updateMenu(bedPIDMenu);
    }

  #endif // PIDTEMPBED

  #if ENABLED(PIDTEMPCHAMBER)

    #if ENABLED(PID_AUTOTUNE_MENU)
      void chamberPID() { setPID(hmiData.chamberPIDT, H_CHAMBER); }
      void setChamberPIDT() { setPIntOnClick(MIN_CHAMBERTEMP, MAX_CHAMBERTEMP); }
    #endif

    void drawChamberPIDMenu() {
      checkkey = ID_Menu;
      if (SET_MENU_F(chamberPIDMenu, STR_CHAMBER_PID " Settings", 8)) {
        BACK_ITEM(drawAdvancedSettingsMenu);
        #if ENABLED(PID_AUTOTUNE_MENU)
          MENU_ITEM_F(ICON_PIDChamber, STR_CHAMBER_PID, onDrawMenuItem,chamberPID);
          EDIT_ITEM(ICON_Temperature, MSG_TEMPERATURE, onDrawPIntMenu, setChamberPIDT, &hmiData.chamberPIDT);
          EDIT_ITEM(ICON_PIDCycles, MSG_PID_CYCLE, onDrawPIntMenu, setPIDCycles, &hmiData.pidCycles);
        #endif
        #if ENABLED(PID_EDIT_MENU)
          EDIT_ITEM_F(ICON_PIDValue, "Set Kp: ", onDrawPFloat2Menu, setKp, &thermalManager.temp_chamber.pid.Kp);
          EDIT_ITEM_F(ICON_PIDValue, "Set Ki: ", onDrawPIDi, setKi, &thermalManager.temp_chamber.pid.Ki);
          EDIT_ITEM_F(ICON_PIDValue, "Set Kd: ", onDrawPIDd, setKd, &thermalManager.temp_chamber.pid.Kd);
        #endif
        #if ENABLED(EEPROM_SETTINGS)
          MENU_ITEM(ICON_WriteEEPROM, MSG_STORE_EEPROM, onDrawMenuItem, writeEEPROM);
        #endif
      }
      updateMenu(chamberPIDMenu);
    }

  #endif // PIDTEMPCHAMBER

#endif // PID_AUTOTUNE_MENU || PID_EDIT_MENU

//=============================================================================

#if HAS_BED_PROBE

  void drawZOffsetWizMenu() {
    checkkey = ID_Menu;
    if (SET_MENU(zOffsetWizMenu, MSG_PROBE_WIZARD, 4)) {
      BACK_ITEM(drawPrepareMenu);
      MENU_ITEM(ICON_Homing, MSG_AUTO_HOME, onDrawMenuItem, autoHome);
      MENU_ITEM(ICON_AxisD, MSG_MOVE_NOZZLE_TO_BED, onDrawMenuItem, setMoveZto0);
      EDIT_ITEM(ICON_Zoffset, MSG_ZPROBE_ZOFFSET, onDrawPFloat2Menu, setZOffset, &BABY_Z_VAR);
    }
    updateMenu(zOffsetWizMenu);
    if (!axis_is_trusted(Z_AXIS)) LCD_MESSAGE_F("WARNING: Z position unknown, move Z to home");
  }

#endif

#if ENABLED(INDIVIDUAL_AXIS_HOMING_SUBMENU)

  void drawHomingMenu() {
    checkkey = ID_Menu;
    if (SET_MENU(homingMenu, MSG_HOMING, 6)) {
      BACK_ITEM(drawPrepareMenu);
      MENU_ITEM(ICON_Homing, MSG_AUTO_HOME, onDrawMenuItem, autoHome);
      #if HAS_X_AXIS
        MENU_ITEM(ICON_HomeX, MSG_AUTO_HOME_X, onDrawMenuItem, homeX);
      #endif
      #if HAS_Y_AXIS
        MENU_ITEM(ICON_HomeY, MSG_AUTO_HOME_Y, onDrawMenuItem, homeY);
      #endif
      #if HAS_Z_AXIS
        MENU_ITEM(ICON_HomeZ, MSG_AUTO_HOME_Z, onDrawMenuItem, homeZ);
      #endif
      #if ENABLED(MESH_BED_LEVELING)
        EDIT_ITEM(ICON_ZAfterHome, MSG_Z_AFTER_HOME, onDrawPInt8Menu, setZAfterHoming, &hmiData.zAfterHoming);
      #endif
    }
    updateMenu(homingMenu);
  }

#endif // INDIVIDUAL_AXIS_HOMING_SUBMENU

#if ENABLED(FWRETRACT)

  void drawFWRetractMenu() {
    checkkey = ID_Menu;
    if (SET_MENU(fwRetractMenu, MSG_FWRETRACT, 6)) {
      BACK_ITEM(returnFWRetractMenu);
      EDIT_ITEM(ICON_FWRetLength, MSG_CONTROL_RETRACT, onDrawPFloatMenu, setRetractLength, &fwretract.settings.retract_length);
      EDIT_ITEM(ICON_FWRetSpeed, MSG_SINGLENOZZLE_RETRACT_SPEED, onDrawPFloatMenu, setRetractSpeed, &fwretract.settings.retract_feedrate_mm_s);
      EDIT_ITEM(ICON_FWRetZRaise, MSG_CONTROL_RETRACT_ZHOP, onDrawPFloat2Menu, setZRaise, &fwretract.settings.retract_zraise);
      EDIT_ITEM(ICON_FWRecSpeed, MSG_SINGLENOZZLE_UNRETRACT_SPEED, onDrawPFloatMenu, setRecoverSpeed, &fwretract.settings.retract_recover_feedrate_mm_s);
      EDIT_ITEM(ICON_FWRecExtra, MSG_CONTROL_RETRACT_RECOVER, onDrawPFloatMenu, setAddRecover, &fwretract.settings.retract_recover_extra);
    }
    updateMenu(fwRetractMenu);
  }

#endif

//=============================================================================
// Mesh Bed Leveling
//=============================================================================

#if HAS_MESH

  void applyMeshFadeHeight() { set_z_fade_height(planner.z_fade_height); }
  void setMeshFadeHeight() { setPFloatOnClick(0, 100, 1, applyMeshFadeHeight); }

  void setMeshActive() {
    set_bed_leveling_enabled(!planner.leveling_active);
    drawCheckboxLine(currentMenu->line(), planner.leveling_active);
    dwinUpdateLCD();
  }

  #if ENABLED(PREHEAT_BEFORE_LEVELING)
    void setBedLevT() { setPIntOnClick(MIN_BEDTEMP, MAX_BEDTEMP); }
  #endif

  #if ENABLED(PROUI_MESH_EDIT)
    void liveEditMesh() { ((MenuItemPtr*)editZValueItem)->value = &bedlevel.z_values[hmiValue.select ? bedLevelTools.mesh_x : menuData.value][hmiValue.select ? menuData.value : bedLevelTools.mesh_y]; editZValueItem->redraw(); }
    void applyEditMeshX() { bedLevelTools.mesh_x = menuData.value; }
    void applyEditMeshY() { bedLevelTools.mesh_y = menuData.value; }
    void setEditMeshX() { hmiValue.select = 0; setIntOnClick(0, GRID_MAX_POINTS_X - 1, bedLevelTools.mesh_x, applyEditMeshX, liveEditMesh); }
    void setEditMeshY() { hmiValue.select = 1; setIntOnClick(0, GRID_MAX_POINTS_Y - 1, bedLevelTools.mesh_y, applyEditMeshY, liveEditMesh); }
    void setEditZValue() { setPFloatOnClick(Z_OFFSET_MIN, Z_OFFSET_MAX, 3); }
    void applyMeshInset() { TERN_(AUTO_BED_LEVELING_UBL, set_bed_leveling_enabled(false)); reset_bed_level(); redrawItem(); }
    void setMeshInset() { setPFloatOnClick(X_MIN_POS, X_MAX_POS, UNITFDIGITS, applyMeshInset);  }
  #endif

  void resetMesh() { bedLevelTools.meshReset(); LCD_MESSAGE(MSG_MESH_RESET); }

#endif // HAS_MESH

#if ENABLED(AUTO_BED_LEVELING_UBL)

  void applyUBLSlot() { bedlevel.storage_slot = menuData.value; }
  void setUBLSlot() { setIntOnClick(0, settings.calc_num_meshes() - 1, bedlevel.storage_slot, applyUBLSlot); }
  void onDrawUBLSlot(MenuItem* menuitem, int8_t line) {
    NOLESS(bedlevel.storage_slot, 0);
    onDrawIntMenu(menuitem, line, bedlevel.storage_slot);
  }

  void applyUBLTiltGrid() { bedLevelTools.tilt_grid = menuData.value; }
  void setUBLTiltGrid() { setIntOnClick(1, 3, bedLevelTools.tilt_grid, applyUBLTiltGrid); }

  void ublMeshTilt() {
    NOLESS(bedlevel.storage_slot, 0);
    if (bedLevelTools.tilt_grid > 1)
      gcode.process_subcommands_now(TS(F("G29J"), bedLevelTools.tilt_grid));
    else
      gcode.process_subcommands_now(F("G29J"));
    LCD_MESSAGE(MSG_UBL_MESH_TILTED);
  }

  void ublSmartFillMesh() {
    for (uint8_t x = 0; x < GRID_MAX_POINTS_Y; ++x) bedlevel.smart_fill_mesh();
    LCD_MESSAGE(MSG_UBL_MESH_FILLED);
  }

  void ublMeshSave() {
    NOLESS(bedlevel.storage_slot, 0);
    settings.store_mesh(bedlevel.storage_slot);
    ui.status_printf(0, GET_TEXT_F(MSG_MESH_SAVED), bedlevel.storage_slot);
    DONE_BUZZ(true);
  }

  void ublMeshLoad() {
    NOLESS(bedlevel.storage_slot, 0);
    settings.load_mesh(bedlevel.storage_slot);
  }

#endif // AUTO_BED_LEVELING_UBL

#if HAS_MESH

  void drawMeshSetMenu() {
    checkkey = ID_Menu;
    if (SET_MENU(meshMenu, MSG_MESH_LEVELING, 12)) {
      BACK_ITEM(drawLevelMenu);
      #if ENABLED(PREHEAT_BEFORE_LEVELING)
        EDIT_ITEM(ICON_Temperature, MSG_UBL_SET_TEMP_BED, onDrawPIntMenu, setBedLevT, &hmiData.bedLevT);
      #endif
      EDIT_ITEM(ICON_SetZOffset, MSG_Z_FADE_HEIGHT, onDrawPFloatMenu, setMeshFadeHeight, &planner.z_fade_height);
      EDIT_ITEM(ICON_UBLActive, MSG_ACTIVATE_MESH, onDrawChkbMenu, setMeshActive, &planner.leveling_active);
      #if ENABLED(AUTO_BED_LEVELING_UBL)
        EDIT_ITEM(ICON_UBLSlot, MSG_UBL_STORAGE_SLOT, onDrawUBLSlot, setUBLSlot, &bedlevel.storage_slot);
        MENU_ITEM(ICON_UBLMeshSave, MSG_UBL_SAVE_MESH, onDrawMenuItem, ublMeshSave);
        MENU_ITEM(ICON_UBLMeshLoad, MSG_UBL_LOAD_MESH, onDrawMenuItem, ublMeshLoad);
        EDIT_ITEM(ICON_UBLTiltGrid, MSG_UBL_TILTING_GRID, onDrawPInt8Menu, setUBLTiltGrid, &bedLevelTools.tilt_grid);
        MENU_ITEM(ICON_UBLTiltGrid, MSG_UBL_TILT_MESH, onDrawMenuItem, ublMeshTilt);
        MENU_ITEM(ICON_UBLSmartFill, MSG_UBL_SMART_FILLIN, onDrawMenuItem, ublSmartFillMesh);
      #endif
      MENU_ITEM(ICON_MeshReset, MSG_MESH_RESET, onDrawMenuItem, resetMesh);
      MENU_ITEM(ICON_MeshViewer, MSG_MESH_VIEW, onDrawSubMenu, dwinMeshViewer);
    }
    updateMenu(meshMenu);
  }

  #if ENABLED(PROUI_MESH_EDIT)
    void drawEditMeshMenu() {
      if (!leveling_is_valid()) { LCD_MESSAGE(MSG_UBL_MESH_INVALID); return; }
      set_bed_leveling_enabled(false);
      checkkey = ID_Menu;
      if (SET_MENU(editMeshMenu, MSG_EDIT_MESH, 10)) {
        bedLevelTools.mesh_x = bedLevelTools.mesh_y = 0;
        BACK_ITEM(drawLevelMenu);
        EDIT_ITEM(ICON_MeshEditX, MSG_MESH_X, onDrawPInt8Menu, setEditMeshX, &bedLevelTools.mesh_x);
        EDIT_ITEM(ICON_MeshEditY, MSG_MESH_Y, onDrawPInt8Menu, setEditMeshY, &bedLevelTools.mesh_y);
        editZValueItem = EDIT_ITEM(ICON_MeshEditZ, MSG_MESH_EDIT_Z, onDrawPFloat2Menu, setEditZValue, &bedlevel.z_values[bedLevelTools.mesh_x][bedLevelTools.mesh_y]);
        EDIT_ITEM(200 /*ICON_Box*/, MSG_MESH_MIN_X, onDrawPFloatMenu, setMeshInset, &hmiData.mesh_min_x);
        EDIT_ITEM(ICON_ProbeMargin, MSG_MESH_MAX_X, onDrawPFloatMenu, setMeshInset, &hmiData.mesh_max_x);
        EDIT_ITEM(200 /*ICON_Box*/, MSG_MESH_MIN_Y, onDrawPFloatMenu, setMeshInset, &hmiData.mesh_min_y);
        EDIT_ITEM(ICON_ProbeMargin, MSG_MESH_MAX_Y, onDrawPFloatMenu, setMeshInset, &hmiData.mesh_max_y);
        //MENU_ITEM(254 /*ICON_AxisC*/, MSG_MESH_AMAX, onDrawMenuItem, maxMeshArea);
        //MENU_ITEM(ICON_SetHome, MSG_MESH_CENTER, onDrawMenuItem, centerMeshArea);
      }
      updateMenu(editMeshMenu);
    }
  #endif

#endif // HAS_MESH

void drawLevelMenu() {
  checkkey = ID_Menu;
  if (SET_MENU(levelMenu, MSG_BED_LEVELING, 6)) {
    BACK_ITEM(gotoMainMenu);
    #if ENABLED(EEPROM_SETTINGS)
      MENU_ITEM(ICON_WriteEEPROM, MSG_STORE_EEPROM, onDrawMenuItem, writeEEPROM);
    #endif
    #if HAS_BED_PROBE
      MENU_ITEM(ICON_Level, MSG_AUTO_MESH, onDrawMenuItem, autoLevel);
      MENU_ITEM(ICON_ProbeSet, MSG_ZPROBE_SETTINGS, onDrawSubMenu, drawProbeSetMenu);
    #endif
    #if HAS_MESH
      MENU_ITEM(ICON_ProbeSet, MSG_MESH_LEVELING, onDrawSubMenu, drawMeshSetMenu);
      #if ENABLED(PROUI_MESH_EDIT)
        MENU_ITEM(ICON_MeshEdit, MSG_EDIT_MESH, onDrawSubMenu, drawEditMeshMenu);
      #endif
    #endif
    #if HAS_HOME_OFFSET
      MENU_ITEM(ICON_ProbeSet, MSG_SET_HOME_OFFSETS, onDrawSubMenu, drawHomeOffsetMenu);
    #endif
  }
  ui.reset_status(true);
  updateMenu(levelMenu);
}

#endif // DWIN_LCD_PROUI<|MERGE_RESOLUTION|>--- conflicted
+++ resolved
@@ -3173,100 +3173,90 @@
     BACK_ITEM(gotoMainMenu);
     MENU_ITEM(ICON_Temperature, MSG_TEMPERATURE, onDrawTempSubMenu, drawTemperatureMenu);
     MENU_ITEM(ICON_Motion, MSG_MOTION, onDrawMotionSubMenu, drawMotionMenu);
-<<<<<<< HEAD
     MENU_ITEM(ICON_Language, MSG_ADVANCED_SETTINGS, onDrawSubMenu, drawAdvancedSettingsMenu);
     #if HAS_CUSTOM_COLORS
       MENU_ITEM(ICON_Scolor, MSG_COLORS_SELECT, onDrawSubMenu, drawSelectColorsMenu);
-=======
+    #endif
+    #if HAS_ESDIAG
+      MENU_ITEM_F(ICON_esDiag, "End-stops diag.", onDrawSubMenu, drawEndStopDiag);
+    #endif
+    #if HAS_LOCKSCREEN
+      MENU_ITEM(ICON_Lock, MSG_LOCKSCREEN, onDrawMenuItem, dwinLockScreen);
+    #endif
+    #if ENABLED(EEPROM_SETTINGS)
+      MENU_ITEM(ICON_WriteEEPROM, MSG_STORE_EEPROM, onDrawWriteEeprom, writeEEPROM);
+      MENU_ITEM(ICON_ReadEEPROM, MSG_LOAD_EEPROM, onDrawReadEeprom, readEEPROM);
+      MENU_ITEM(ICON_ResetEEPROM, MSG_RESTORE_DEFAULTS, onDrawResetEeprom, resetEEPROM);
+    #endif
+    MENU_ITEM(ICON_Reboot, MSG_RESET_PRINTER, onDrawMenuItem, rebootPrinter);
+    MENU_ITEM(ICON_Info, MSG_INFO_SCREEN, onDrawInfoSubMenu, gotoInfoMenu);
+  }
+  ui.reset_status(true);
+  updateMenu(controlMenu);
+}
+
+void drawAdvancedSettingsMenu() {
+  checkkey = ID_Menu;
+  if (SET_MENU(advancedSettingsMenu, MSG_ADVANCED_SETTINGS, 16)) {
+    BACK_ITEM(drawControlMenu);
+    #if ENABLED(EEPROM_SETTINGS)
+      MENU_ITEM(ICON_WriteEEPROM, MSG_STORE_EEPROM, onDrawMenuItem, writeEEPROM);
+    #endif
+    #if HAS_MESH
+      MENU_ITEM(ICON_Mesh, MSG_MESH_LEVELING, onDrawSubMenu, drawMeshSetMenu);
+    #endif
+    #if HAS_BED_PROBE
+      MENU_ITEM(ICON_Probe, MSG_ZPROBE_SETTINGS, onDrawSubMenu, drawProbeSetMenu);
+    #endif
+    #if HAS_HOME_OFFSET
+      MENU_ITEM(ICON_HomeOffset, MSG_SET_HOME_OFFSETS, onDrawSubMenu, drawHomeOffsetMenu);
+    #endif
+    MENU_ITEM(ICON_FilSet, MSG_FILAMENT_SET, onDrawSubMenu, drawFilSetMenu);
+    #if ENABLED(PIDTEMP) && ANY(PID_AUTOTUNE_MENU, PID_EDIT_MENU)
+      MENU_ITEM_F(ICON_PIDNozzle, STR_HOTEND_PID " Settings", onDrawSubMenu, drawHotendPIDMenu);
+    #endif
+    #if ANY(MPC_EDIT_MENU, MPC_AUTOTUNE_MENU)
+      MENU_ITEM_F(ICON_MPCNozzle, "MPC Settings", onDrawSubMenu, drawHotendMPCMenu);
+    #endif
+    #if ENABLED(PIDTEMPBED) && ANY(PID_AUTOTUNE_MENU, PID_EDIT_MENU)
+      MENU_ITEM_F(ICON_PIDBed, STR_BED_PID " Settings", onDrawSubMenu, drawBedPIDMenu);
+    #endif
+    #if HAS_TRINAMIC_CONFIG
+      MENU_ITEM(ICON_TMCSet, MSG_TMC_DRIVERS, onDrawSubMenu, drawTrinamicConfigMenu);
+    #endif
+    #if ENABLED(PRINTCOUNTER)
+      MENU_ITEM(ICON_PrintStats, MSG_INFO_STATS_MENU, onDrawSubMenu, gotoPrintStats);
+      MENU_ITEM(ICON_PrintStatsReset, MSG_INFO_PRINT_COUNT_RESET, onDrawSubMenu, printStatsReset);
+    #endif
+    #if ENABLED(EDITABLE_DISPLAY_TIMEOUT)
+      EDIT_ITEM(ICON_RemainTime, MSG_SCREEN_TIMEOUT, onDrawPIntMenu, setTimer, &ui.backlight_timeout_minutes);
+    #endif
+    #if ENABLED(SOUND_MENU_ITEM)
+      EDIT_ITEM(ICON_Sound, MSG_SOUND_ENABLE, onDrawChkbMenu, setEnableSound, &ui.sound_on);
+    #endif
+    #if ENABLED(POWER_LOSS_RECOVERY)
+      EDIT_ITEM(ICON_Pwrlossr, MSG_OUTAGE_RECOVERY, onDrawChkbMenu, setPwrLossr, &recovery.enabled);
+    #endif
+    #if HAS_GCODE_PREVIEW
+      EDIT_ITEM(ICON_File, MSG_HAS_PREVIEW, onDrawChkbMenu, setPreview, &hmiData.enablePreview);
+    #endif
+    #if ENABLED(PROUI_MEDIASORT)
+      EDIT_ITEM(ICON_File, MSG_MEDIA_SORT, onDrawChkbMenu, setMediaSort, &hmiData.mediaSort);
+    #endif
+    EDIT_ITEM(ICON_File, MSG_MEDIA_UPDATE, onDrawChkbMenu, setMediaAutoMount, &hmiData.mediaAutoMount);
+    #if ENABLED(BAUD_RATE_GCODE)
+      EDIT_ITEM_F(ICON_SetBaudRate, "115K baud", onDrawChkbMenu, setBaudRate, &hmiData.baud115K);
+    #endif
+    #if HAS_LCD_BRIGHTNESS
+      EDIT_ITEM(ICON_Brightness, MSG_BRIGHTNESS, onDrawPInt8Menu, setBrightness, &ui.brightness);
+      MENU_ITEM(ICON_Box, MSG_BRIGHTNESS_OFF, onDrawMenuItem, turnOffBacklight);
+    #endif
     #if ENABLED(CASE_LIGHT_MENU)
       #if CASELIGHT_USES_BRIGHTNESS
         enableLiveCaseLightBrightness = true;  // Allow live update of brightness in control menu
         MENU_ITEM(ICON_CaseLight, MSG_CASE_LIGHT, onDrawSubMenu, drawCaseLightMenu);
       #else
         EDIT_ITEM(ICON_CaseLight, MSG_CASE_LIGHT, onDrawChkbMenu, setCaseLight, &caselight.on);
-      #endif
->>>>>>> 247e9893
-    #endif
-    #if HAS_ESDIAG
-      MENU_ITEM_F(ICON_esDiag, "End-stops diag.", onDrawSubMenu, drawEndStopDiag);
-    #endif
-    #if HAS_LOCKSCREEN
-      MENU_ITEM(ICON_Lock, MSG_LOCKSCREEN, onDrawMenuItem, dwinLockScreen);
-    #endif
-    #if ENABLED(EEPROM_SETTINGS)
-      MENU_ITEM(ICON_WriteEEPROM, MSG_STORE_EEPROM, onDrawWriteEeprom, writeEEPROM);
-      MENU_ITEM(ICON_ReadEEPROM, MSG_LOAD_EEPROM, onDrawReadEeprom, readEEPROM);
-      MENU_ITEM(ICON_ResetEEPROM, MSG_RESTORE_DEFAULTS, onDrawResetEeprom, resetEEPROM);
-    #endif
-    MENU_ITEM(ICON_Reboot, MSG_RESET_PRINTER, onDrawMenuItem, rebootPrinter);
-    MENU_ITEM(ICON_Info, MSG_INFO_SCREEN, onDrawInfoSubMenu, gotoInfoMenu);
-  }
-  ui.reset_status(true);
-  updateMenu(controlMenu);
-}
-
-void drawAdvancedSettingsMenu() {
-  checkkey = ID_Menu;
-  if (SET_MENU(advancedSettingsMenu, MSG_ADVANCED_SETTINGS, 16)) {
-    BACK_ITEM(drawControlMenu);
-    #if ENABLED(EEPROM_SETTINGS)
-      MENU_ITEM(ICON_WriteEEPROM, MSG_STORE_EEPROM, onDrawMenuItem, writeEEPROM);
-    #endif
-    #if HAS_MESH
-      MENU_ITEM(ICON_Mesh, MSG_MESH_LEVELING, onDrawSubMenu, drawMeshSetMenu);
-    #endif
-    #if HAS_BED_PROBE
-      MENU_ITEM(ICON_Probe, MSG_ZPROBE_SETTINGS, onDrawSubMenu, drawProbeSetMenu);
-    #endif
-    #if HAS_HOME_OFFSET
-      MENU_ITEM(ICON_HomeOffset, MSG_SET_HOME_OFFSETS, onDrawSubMenu, drawHomeOffsetMenu);
-    #endif
-    MENU_ITEM(ICON_FilSet, MSG_FILAMENT_SET, onDrawSubMenu, drawFilSetMenu);
-    #if ENABLED(PIDTEMP) && ANY(PID_AUTOTUNE_MENU, PID_EDIT_MENU)
-      MENU_ITEM_F(ICON_PIDNozzle, STR_HOTEND_PID " Settings", onDrawSubMenu, drawHotendPIDMenu);
-    #endif
-    #if ANY(MPC_EDIT_MENU, MPC_AUTOTUNE_MENU)
-      MENU_ITEM_F(ICON_MPCNozzle, "MPC Settings", onDrawSubMenu, drawHotendMPCMenu);
-    #endif
-    #if ENABLED(PIDTEMPBED) && ANY(PID_AUTOTUNE_MENU, PID_EDIT_MENU)
-      MENU_ITEM_F(ICON_PIDBed, STR_BED_PID " Settings", onDrawSubMenu, drawBedPIDMenu);
-    #endif
-    #if HAS_TRINAMIC_CONFIG
-      MENU_ITEM(ICON_TMCSet, MSG_TMC_DRIVERS, onDrawSubMenu, drawTrinamicConfigMenu);
-    #endif
-    #if ENABLED(PRINTCOUNTER)
-      MENU_ITEM(ICON_PrintStats, MSG_INFO_STATS_MENU, onDrawSubMenu, gotoPrintStats);
-      MENU_ITEM(ICON_PrintStatsReset, MSG_INFO_PRINT_COUNT_RESET, onDrawSubMenu, printStatsReset);
-    #endif
-    #if ENABLED(EDITABLE_DISPLAY_TIMEOUT)
-      EDIT_ITEM(ICON_RemainTime, MSG_SCREEN_TIMEOUT, onDrawPIntMenu, setTimer, &ui.backlight_timeout_minutes);
-    #endif
-    #if ENABLED(SOUND_MENU_ITEM)
-      EDIT_ITEM(ICON_Sound, MSG_SOUND_ENABLE, onDrawChkbMenu, setEnableSound, &ui.sound_on);
-    #endif
-    #if ENABLED(POWER_LOSS_RECOVERY)
-      EDIT_ITEM(ICON_Pwrlossr, MSG_OUTAGE_RECOVERY, onDrawChkbMenu, setPwrLossr, &recovery.enabled);
-    #endif
-    #if HAS_GCODE_PREVIEW
-      EDIT_ITEM(ICON_File, MSG_HAS_PREVIEW, onDrawChkbMenu, setPreview, &hmiData.enablePreview);
-    #endif
-    #if ENABLED(PROUI_MEDIASORT)
-      EDIT_ITEM(ICON_File, MSG_MEDIA_SORT, onDrawChkbMenu, setMediaSort, &hmiData.mediaSort);
-    #endif
-    EDIT_ITEM(ICON_File, MSG_MEDIA_UPDATE, onDrawChkbMenu, setMediaAutoMount, &hmiData.mediaAutoMount);
-    #if ENABLED(BAUD_RATE_GCODE)
-      EDIT_ITEM_F(ICON_SetBaudRate, "115K baud", onDrawChkbMenu, setBaudRate, &hmiData.baud115K);
-    #endif
-    #if HAS_LCD_BRIGHTNESS
-      EDIT_ITEM(ICON_Brightness, MSG_BRIGHTNESS, onDrawPInt8Menu, setBrightness, &ui.brightness);
-      MENU_ITEM(ICON_Box, MSG_BRIGHTNESS_OFF, onDrawMenuItem, turnOffBacklight);
-    #endif
-    #if ENABLED(CASE_LIGHT_MENU)
-      #if CASELIGHT_USES_BRIGHTNESS
-        enableLiveCaseLightBrightness = true;  // Allow live update of brightness in control menu
-        MENU_ITEM(ICON_CaseLight, MSG_CASE_LIGHT, onDrawSubMenu, drawCaseLightMenu);
-      #else
-        MENU_ITEM(ICON_CaseLight, MSG_CASE_LIGHT, onDrawChkbMenu, setCaseLight, &caselight.on);
       #endif
     #endif
     #if ENABLED(LED_CONTROL_MENU)
