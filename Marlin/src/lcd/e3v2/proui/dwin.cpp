--- conflicted
+++ resolved
@@ -1532,7 +1532,6 @@
   else if (checkkey != ID_NothingToDo) { hmiReturnScreen(); }
 }
 
-<<<<<<< HEAD
 #if HAS_LEVELING
   void dwinLevelingStart() {
     #if HAS_BED_PROBE
@@ -1548,33 +1547,8 @@
     #elif ENABLED(MESH_BED_LEVELING)
       drawManualMeshMenu();
     #endif
-
-    #if ENABLED(PREHEAT_BEFORE_LEVELING)
-      #if HAS_BED_PROBE
-        if (!DEBUGGING(DRYRUN)) probe.preheat_for_probing(LEVELING_NOZZLE_TEMP, hmiData.bedLevT);
-      #else
-        #if HAS_HOTEND
-          if (!DEBUGGING(DRYRUN) && thermalManager.degTargetHotend(0) < LEVELING_NOZZLE_TEMP) {
-            thermalManager.setTargetHotend(LEVELING_NOZZLE_TEMP, 0);
-            thermalManager.wait_for_hotend(0);
-          }
-        #endif
-        #if HAS_HEATED_BED
-          if (!DEBUGGING(DRYRUN) && thermalManager.degTargetBed() < hmiData.bedLevT) {
-            thermalManager.setTargetBed(hmiData.bedLevT);
-            thermalManager.wait_for_bed_heating();
-          }
-        #endif
-      #endif
-=======
-void dwinLevelingStart() {
-  #if HAS_BED_PROBE
-    hmiSaveProcessID(ID_Leveling);
-    title.showCaption(GET_TEXT_F(MSG_BED_LEVELING));
-    dwinShowPopup(ICON_AutoLeveling, GET_TEXT_F(MSG_BED_LEVELING), GET_TEXT_F(MSG_PLEASE_WAIT));
     #if ALL(AUTO_BED_LEVELING_UBL, PREHEAT_BEFORE_LEVELING)
       if (!DEBUGGING(DRYRUN)) probe.preheat_for_probing(LEVELING_NOZZLE_TEMP, hmiData.bedLevT);
->>>>>>> dca6afc2
     #endif
   }
 
@@ -3231,8 +3205,6 @@
     #if ENABLED(EEPROM_SETTINGS)
       MENU_ITEM(ICON_WriteEEPROM, MSG_STORE_EEPROM, onDrawMenuItem, writeEEPROM);
     #endif
-<<<<<<< HEAD
-=======
     #if HAS_MESH
       MENU_ITEM(ICON_Mesh, MSG_MESH_LEVELING, onDrawSubMenu, drawMeshSetMenu);
     #endif
@@ -3252,7 +3224,6 @@
     #if ENABLED(PIDTEMPBED) && ANY(PID_AUTOTUNE_MENU, PID_EDIT_MENU)
       MENU_ITEM_F(ICON_PIDBed, STR_BED_PID " Settings", onDrawSubMenu, drawBedPIDMenu);
     #endif
->>>>>>> dca6afc2
     #if HAS_TRINAMIC_CONFIG
       MENU_ITEM(ICON_TMCSet, MSG_TMC_DRIVERS, onDrawSubMenu, drawTrinamicConfigMenu);
     #endif
@@ -3991,25 +3962,6 @@
 
   #if ENABLED(PIDTEMP)
 
-<<<<<<< HEAD
-  void drawHotendPIDMenu() {
-    checkkey = ID_Menu;
-    if (SET_MENU_F(hotendPIDMenu, STR_HOTEND_PID " Settings", 8)) {
-      BACK_ITEM(drawTemperatureMenu);
-      #if ENABLED(PID_AUTOTUNE_MENU)
-        MENU_ITEM_F(ICON_PIDNozzle, STR_HOTEND_PID, onDrawMenuItem, hotendPID);
-        EDIT_ITEM(ICON_Temperature, MSG_TEMPERATURE, onDrawPIntMenu, setHotendPidT, &hmiData.hotendPidT);
-        EDIT_ITEM(ICON_PIDCycles, MSG_PID_CYCLE, onDrawPIntMenu, setPidCycles, &hmiData.pidCycles);
-      #endif
-      #if ENABLED(PID_EDIT_MENU)
-        EDIT_ITEM_F(ICON_PIDValue, "Set" STR_KP, onDrawPFloat2Menu, setKp, &thermalManager.temp_hotend[0].pid.Kp);
-        EDIT_ITEM_F(ICON_PIDValue, "Set" STR_KI, onDrawPIDi, setKi, &thermalManager.temp_hotend[0].pid.Ki);
-        EDIT_ITEM_F(ICON_PIDValue, "Set" STR_KD, onDrawPIDd, setKd, &thermalManager.temp_hotend[0].pid.Kd);
-      #endif
-      #if ENABLED(EEPROM_SETTINGS)
-        MENU_ITEM(ICON_WriteEEPROM, MSG_STORE_EEPROM, onDrawMenuItem, writeEEPROM);
-      #endif
-=======
     #if ENABLED(PID_AUTOTUNE_MENU)
       void hotendPID() { setPID(hmiData.hotendPIDT, H_E0); }
       void setHotendPIDT() { setPIntOnClick(MIN_ETEMP, MAX_ETEMP); }
@@ -4034,7 +3986,6 @@
         #endif
       }
       updateMenu(hotendPIDMenu);
->>>>>>> dca6afc2
     }
 
   #endif // PIDTEMP
@@ -4046,25 +3997,6 @@
       void setBedPIDT() { setPIntOnClick(MIN_BEDTEMP, MAX_BEDTEMP); }
     #endif
 
-<<<<<<< HEAD
-  void drawBedPIDMenu() {
-    checkkey = ID_Menu;
-    if (SET_MENU_F(bedPIDMenu, STR_BED_PID " Settings", 8)) {
-      BACK_ITEM(drawTemperatureMenu);
-      #if ENABLED(PID_AUTOTUNE_MENU)
-        MENU_ITEM_F(ICON_PIDBed, STR_BED_PID, onDrawMenuItem,bedPID);
-        EDIT_ITEM(ICON_Temperature, MSG_TEMPERATURE, onDrawPIntMenu, setBedPidT, &hmiData.bedPidT);
-        EDIT_ITEM(ICON_PIDCycles, MSG_PID_CYCLE, onDrawPIntMenu, setPidCycles, &hmiData.pidCycles);
-      #endif
-      #if ENABLED(PID_EDIT_MENU)
-        EDIT_ITEM_F(ICON_PIDValue, "Set" STR_KP, onDrawPFloat2Menu, setKp, &thermalManager.temp_bed.pid.Kp);
-        EDIT_ITEM_F(ICON_PIDValue, "Set" STR_KI, onDrawPIDi, setKi, &thermalManager.temp_bed.pid.Ki);
-        EDIT_ITEM_F(ICON_PIDValue, "Set" STR_KD, onDrawPIDd, setKd, &thermalManager.temp_bed.pid.Kd);
-      #endif
-      #if ENABLED(EEPROM_SETTINGS)
-        MENU_ITEM(ICON_WriteEEPROM, MSG_STORE_EEPROM, onDrawMenuItem, writeEEPROM);
-      #endif
-=======
     void drawBedPIDMenu() {
       checkkey = ID_Menu;
       if (SET_MENU_F(bedPIDMenu, STR_BED_PID " Settings", 8)) {
@@ -4084,7 +4016,6 @@
         #endif
       }
       updateMenu(bedPIDMenu);
->>>>>>> dca6afc2
     }
 
   #endif // PIDTEMPBED
