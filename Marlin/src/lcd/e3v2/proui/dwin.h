--- conflicted
+++ resolved
@@ -72,7 +72,7 @@
   ID_NothingToDo
 };
 
-#if ANY(HAS_PID_HEATING, MPCTEMP)
+#if ANY(HAS_PID_HEATING, MPC_AUTOTUNE)
 
   enum tempcontrol_t : uint8_t {
     AUTOTUNE_DONE,
@@ -84,13 +84,8 @@
       PID_TEMP_TOO_HIGH,
       PID_TUNING_TIMEOUT,
     #endif
-<<<<<<< HEAD
-    #if ENABLED(MPCTEMP)
-      MPCTEMP_START,
-=======
     #if ENABLED(MPC_AUTOTUNE)
       MPC_STARTED,
->>>>>>> 9c922f0e
       MPC_TEMP_ERROR,
       MPC_INTERRUPTED,
     #endif
