/**
 * Marlin 3D Printer Firmware
 * Copyright (c) 2021 MarlinFirmware [https://github.com/MarlinFirmware/Marlin]
 *
 * Based on Sprinter and grbl.
 * Copyright (c) 2011 Camiel Gubbels / Erik van der Zalm
 *
 * This program is free software: you can redistribute it and/or modify
 * it under the terms of the GNU General Public License as published by
 * the Free Software Foundation, either version 3 of the License, or
 * (at your option) any later version.
 *
 * This program is distributed in the hope that it will be useful,
 * but WITHOUT ANY WARRANTY; without even the implied warranty of
 * MERCHANTABILITY or FITNESS FOR A PARTICULAR PURPOSE.  See the
 * GNU General Public License for more details.
 *
 * You should have received a copy of the GNU General Public License
 * along with this program.  If not, see <https://www.gnu.org/licenses/>.
 *
 */

/**
 * Mesh Viewer for PRO UI
 * Author: Miguel A. Risco-Castillo (MRISCOC)
 * version: 4.2.1
 * Date: 2023/05/05
 */

#include "../../../inc/MarlinConfigPre.h"

#if ALL(DWIN_LCD_PROUI, HAS_MESH)

#include "../../../core/types.h"
#include "../../marlinui.h"
#include "dwin.h"
#include "dwin_popup.h"
#include "../../../feature/bedlevel/bedlevel.h"
#include "meshviewer.h"

#if USE_GRID_MESHVIEWER
  #include "bedlevel_tools.h"
#endif

bool meshredraw;                            // Redraw mesh points
uint8_t sizex, sizey;                       // Mesh XY size
uint8_t rmax;                               // Maximum radius
#define margin 25                           // XY Margins
#define rmin 5                              // Minimum radius
#define zmin -20                            // rmin at z=-0.20
#define zmax  20                            // rmax at z= 0.20
#define width DWIN_WIDTH - 2 * margin
#define r(z) ((z - zmin) * (rmax - rmin) / (zmax - zmin) + rmin)
#define px(xp) (margin + (xp) * (width) / (sizex - 1))
#define py(yp) (30 + DWIN_WIDTH - margin - (yp) * (width) / (sizey - 1))

constexpr uint8_t meshfont = TERN(TJC_DISPLAY, font8x16, font6x12);

MeshViewer meshViewer;

float MeshViewer::max, MeshViewer::min;

void MeshViewer::drawMeshGrid(const uint8_t csizex, const uint8_t csizey) {
  sizex = csizex;
  sizey = csizey;
  rmax = _MIN(margin - 2, 0.5 * (width) / (sizex - 1));
  min = 100;
  max = -100;
  DWINUI::clearMainArea();
  dwinDrawRectangle(0, hmiData.colorSplitLine, px(0), py(0), px(sizex - 1), py(sizey - 1));
  for (uint8_t x = 1; x < sizex - 1; ++x) dwinDrawVLine(hmiData.colorSplitLine, px(x), py(sizey - 1), width);
  for (uint8_t y = 1; y < sizey - 1; ++y) dwinDrawHLine(hmiData.colorSplitLine, px(0), py(y), width);
}

void MeshViewer::drawMeshPoint(const uint8_t x, const uint8_t y, const float z) {
  const uint8_t fs = DWINUI::fontWidth(meshfont);
  const int16_t v = isnan(z) ? 0 : round(z * 100);
  NOLESS(max, z); NOMORE(min, z);

  const uint16_t color = DWINUI::rainbowInt(v, zmin, zmax);
  DWINUI::drawFillCircle(color, px(x), py(y), r(_MAX(_MIN(v, zmax), zmin)));
  TERN_(TJC_DISPLAY, delay(100));
<<<<<<< HEAD
  if (sizex < TERN(TJC_DISPLAY, 8, 9)) {
    if (v == 0) DWINUI::drawFloat(meshfont, 1, 2, px(x) - 2*fs, py(y) - fs, 0);
    else DWINUI::drawSignedFloat(meshfont, 1, 2, px(x) - 3*fs, py(y) - fs, z);
=======

  const uint16_t fy = py(y) - fs;
  if (sizex < TERN(TJC_DISPLAY, 8, 9)) {
    if (v == 0) DWINUI::drawFloat(meshfont, 1, 2, px(x) - 2 * fs, fy, 0);
    else DWINUI::drawSignedFloat(meshfont, 1, 2, px(x) - 3 * fs, fy, z);
>>>>>>> 11f98adc
  }
  else {
    char msg[9]; msg[0] = '\0';
    switch (v) {
      case -999 ... -100:
      case  100 ...  999: DWINUI::drawSignedFloat(meshfont, 1, 1, px(x) - 3 * fs, fy, z); break;
      case  -99 ...   -1: sprintf_P(msg, PSTR("-.%2i"), -v); break;
      case    1 ...   99: sprintf_P(msg, PSTR( ".%2i"),  v); break;
      default:
        dwinDrawString(false, meshfont, DWINUI::textColor, DWINUI::backColor, px(x) - 4, fy, "0");
        return;
    }
    dwinDrawString(false, meshfont, DWINUI::textColor, DWINUI::backColor, px(x) - 2 * fs, fy, msg);
  }
}

void MeshViewer::drawMesh(const bed_mesh_t zval, const uint8_t csizex, const uint8_t csizey) {
  drawMeshGrid(csizex, csizey);
  for (uint8_t y = 0; y < csizey; ++y) {
    hal.watchdog_refresh();
    for (uint8_t x = 0; x < csizex; ++x) drawMeshPoint(x, y, zval[x][y]);
  }
}

void MeshViewer::draw(const bool withsave/*=false*/, const bool redraw/*=true*/) {
  title.showCaption(GET_TEXT_F(MSG_MESH_VIEWER));

  const bool see_mesh = TERN0(USE_GRID_MESHVIEWER, bedLevelTools.view_mesh);
  if (see_mesh) {
    #if USE_GRID_MESHVIEWER
      DWINUI::clearMainArea();
      bedLevelTools.viewer_print_value = true;
      bedLevelTools.drawBedMesh(-1, 1, 8, 10 + TITLE_HEIGHT);
    #endif
  }
  else {
    if (redraw) drawMesh(bedlevel.z_values, GRID_MAX_POINTS_X, GRID_MAX_POINTS_Y);
    else DWINUI::drawBox(1, hmiData.colorBackground, { 89, 305, 99, 38 });
  }

  if (withsave) {
    DWINUI::drawButton(BTN_Save, 26, 305);
    DWINUI::drawButton(BTN_Continue, 146, 305);
    drawSelectHighlight(hmiFlag.select_flag, 305);
  }
  else
    DWINUI::drawButton(BTN_Continue, 86, 305);

  if (see_mesh) {
    TERN_(USE_GRID_MESHVIEWER, bedLevelTools.setMeshViewerStatus());
  }
  else
    ui.set_status_and_level(MString<30>(F("Mesh Z min: "), p_float_t(min, 2), F(", max: "), p_float_t(max, 2)));
}

void drawMeshViewer() { meshViewer.draw(true, meshredraw); }

void onClick_MeshViewer() { if (hmiFlag.select_flag) saveMesh(); hmiReturnScreen(); }

void gotoMeshViewer(const bool redraw) {
  meshredraw = redraw;
  if (leveling_is_valid()) gotoPopup(drawMeshViewer, onClick_MeshViewer);
  else hmiReturnScreen();
}

#endif // DWIN_LCD_PROUI && HAS_MESH<|MERGE_RESOLUTION|>--- conflicted
+++ resolved
@@ -80,17 +80,11 @@
   const uint16_t color = DWINUI::rainbowInt(v, zmin, zmax);
   DWINUI::drawFillCircle(color, px(x), py(y), r(_MAX(_MIN(v, zmax), zmin)));
   TERN_(TJC_DISPLAY, delay(100));
-<<<<<<< HEAD
-  if (sizex < TERN(TJC_DISPLAY, 8, 9)) {
-    if (v == 0) DWINUI::drawFloat(meshfont, 1, 2, px(x) - 2*fs, py(y) - fs, 0);
-    else DWINUI::drawSignedFloat(meshfont, 1, 2, px(x) - 3*fs, py(y) - fs, z);
-=======
 
   const uint16_t fy = py(y) - fs;
   if (sizex < TERN(TJC_DISPLAY, 8, 9)) {
     if (v == 0) DWINUI::drawFloat(meshfont, 1, 2, px(x) - 2 * fs, fy, 0);
     else DWINUI::drawSignedFloat(meshfont, 1, 2, px(x) - 3 * fs, fy, z);
->>>>>>> 11f98adc
   }
   else {
     char msg[9]; msg[0] = '\0';
