/**
 * Marlin 3D Printer Firmware
 * Copyright (c) 2021 MarlinFirmware [https://github.com/MarlinFirmware/Marlin]
 *
 * Based on Sprinter and grbl.
 * Copyright (c) 2011 Camiel Gubbels / Erik van der Zalm
 *
 * This program is free software: you can redistribute it and/or modify
 * it under the terms of the GNU General Public License as published by
 * the Free Software Foundation, either version 3 of the License, or
 * (at your option) any later version.
 *
 * This program is distributed in the hope that it will be useful,
 * but WITHOUT ANY WARRANTY; without even the implied warranty of
 * MERCHANTABILITY or FITNESS FOR A PARTICULAR PURPOSE.  See the
 * GNU General Public License for more details.
 *
 * You should have received a copy of the GNU General Public License
 * along with this program.  If not, see <https://www.gnu.org/licenses/>.
 *
 */
#pragma once

// Picture ID
#define Language_English    1
#define Language_Chinese    2

<<<<<<< HEAD
#define ICON                9 // Icon set file 7.ICO
=======
//#define USE_STOCK_DWIN_SET  // Use the Creality stock DWIN_SET instead of Marlin's unified DWIN_SET by The-EG & thinkyhead
#ifdef USE_STOCK_DWIN_SET
  #define ICON 9 // 9.ICO
#else
  #define ICON 7 // 7.ICO
#endif

#ifndef CORP_WEBSITE
  #define CORP_WEBSITE WEBSITE_URL
#endif
>>>>>>> 26e4f70d

#define ICON_LOGO                0
#define ICON_Print_0             1
#define ICON_Print_1             2
#define ICON_Prepare_0           3
#define ICON_Prepare_1           4
#define ICON_Control_0           5
#define ICON_Control_1           6
#define ICON_Leveling_0          7
#define ICON_Leveling_1          8
#define ICON_HotendTemp          9
#define ICON_BedTemp            10
#define ICON_Speed              11
#define ICON_Zoffset            12
#define ICON_Back               13
#define ICON_File               14
#define ICON_PrintTime          15
#define ICON_RemainTime         16
#define ICON_Setup_0            17
#define ICON_Setup_1            18
#define ICON_Pause_0            19
#define ICON_Pause_1            20
#define ICON_Continue_0         21
#define ICON_Continue_1         22
#define ICON_Stop_0             23
#define ICON_Stop_1             24
#define ICON_Bar                25
#define ICON_More               26

#define ICON_Axis               27
#define ICON_CloseMotor         28
#define ICON_Homing             29
#define ICON_SetHome            30
#define ICON_PLAPreheat         31
#define ICON_ABSPreheat         32
#define ICON_Cool               33
#define ICON_Language           34

#define ICON_MoveX              35
#define ICON_MoveY              36
#define ICON_MoveZ              37
#define ICON_Extruder           38

#define ICON_Temperature        40
#define ICON_Motion             41
#define ICON_WriteEEPROM        42
#define ICON_ReadEEPROM         43
#define ICON_ResumeEEPROM       44
#define ICON_Info               45

#define ICON_SetEndTemp         46
#define ICON_SetBedTemp         47
#define ICON_FanSpeed           48
#define ICON_SetPLAPreheat      49
#define ICON_SetABSPreheat      50

#define ICON_MaxSpeed           51
#define ICON_MaxAccelerated     52
#define ICON_MaxJerk            53
#define ICON_Step               54
#define ICON_PrintSize          55
#define ICON_Version            56
#define ICON_Contact            57
#define ICON_StockConfiguration 58
#define ICON_MaxSpeedX          59
#define ICON_MaxSpeedY          60
#define ICON_MaxSpeedZ          61
#define ICON_MaxSpeedE          62
#define ICON_MaxAccX            63
#define ICON_MaxAccY            64
#define ICON_MaxAccZ            65
#define ICON_MaxAccE            66
#define ICON_MaxSpeedJerkX      67
#define ICON_MaxSpeedJerkY      68
#define ICON_MaxSpeedJerkZ      69
#define ICON_MaxSpeedJerkE      70
#define ICON_StepX              71
#define ICON_StepY              72
#define ICON_StepZ              73
#define ICON_StepE              74
#define ICON_Setspeed           75
#define ICON_SetZOffset         76
#define ICON_Rectangle          77
#define ICON_BLTouch            78
#define ICON_TempTooLow         79
#define ICON_AutoLeveling       80
#define ICON_TempTooHigh        81
#define ICON_NoTips_C           82
#define ICON_NoTips_E           83
#define ICON_Continue_C         84
#define ICON_Continue_E         85
#define ICON_Cancel_C           86
#define ICON_Cancel_E           87
#define ICON_Confirm_C          88
#define ICON_Confirm_E          89
#define ICON_Info_0             90
#define ICON_Info_1             91

#define ICON_Folder       ICON_More
#define ICON_AdvSet       ICON_Language
#define ICON_HomeOffset   ICON_AdvSet
#define ICON_HomeOffsetX  ICON_StepX
#define ICON_HomeOffsetY  ICON_StepY
#define ICON_HomeOffsetZ  ICON_StepZ
#define ICON_ProbeOffset  ICON_AdvSet
#define ICON_ProbeOffsetX ICON_StepX
#define ICON_ProbeOffsetY ICON_StepY
#define ICON_ProbeOffsetZ ICON_StepZ
#define ICON_PIDNozzle    ICON_SetEndTemp
#define ICON_PIDbed       ICON_SetBedTemp<|MERGE_RESOLUTION|>--- conflicted
+++ resolved
@@ -25,9 +25,6 @@
 #define Language_English    1
 #define Language_Chinese    2
 
-<<<<<<< HEAD
-#define ICON                9 // Icon set file 7.ICO
-=======
 //#define USE_STOCK_DWIN_SET  // Use the Creality stock DWIN_SET instead of Marlin's unified DWIN_SET by The-EG & thinkyhead
 #ifdef USE_STOCK_DWIN_SET
   #define ICON 9 // 9.ICO
@@ -38,7 +35,6 @@
 #ifndef CORP_WEBSITE
   #define CORP_WEBSITE WEBSITE_URL
 #endif
->>>>>>> 26e4f70d
 
 #define ICON_LOGO                0
 #define ICON_Print_0             1
