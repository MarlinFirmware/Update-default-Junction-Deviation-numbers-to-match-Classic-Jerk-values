--- conflicted
+++ resolved
@@ -4078,17 +4078,6 @@
   hmiStartFrame(true);
 }
 
-<<<<<<< HEAD
-=======
-void dwinUpdate() {
-  eachMomentUpdate(); // Status update
-  hmiSDCardUpdate();  // SD card update
-  dwinHandleScreen(); // Rotary encoder update
-}
-
-void MarlinUI::update() { dwinUpdate(); }
-
->>>>>>> 854f3315
 void eachMomentUpdate() {
   static millis_t next_var_update_ms = 0, next_rts_update_ms = 0;
 
