/**
 * Marlin 3D Printer Firmware
 * Copyright (c) 2020 MarlinFirmware [https://github.com/MarlinFirmware/Marlin]
 *
 * Based on Sprinter and grbl.
 * Copyright (c) 2011 Camiel Gubbels / Erik van der Zalm
 *
 * This program is free software: you can redistribute it and/or modify
 * it under the terms of the GNU General Public License as published by
 * the Free Software Foundation, either version 3 of the License, or
 * (at your option) any later version.
 *
 * This program is distributed in the hope that it will be useful,
 * but WITHOUT ANY WARRANTY; without even the implied warranty of
 * MERCHANTABILITY or FITNESS FOR A PARTICULAR PURPOSE.  See the
 * GNU General Public License for more details.
 *
 * You should have received a copy of the GNU General Public License
 * along with this program.  If not, see <https://www.gnu.org/licenses/>.
 *
 */

/**
 * DWIN by Creality3D
 */

#include "../../../inc/MarlinConfigPre.h"

#if ENABLED(DWIN_CREALITY_LCD)

#include "dwin.h"

//#define USE_STRING_HEADINGS
//#define USE_STRING_TITLES

#if DISABLED(PROBE_MANUALLY) && ANY(AUTO_BED_LEVELING_BILINEAR, AUTO_BED_LEVELING_LINEAR, AUTO_BED_LEVELING_3POINT)
  #define HAS_ONESTEP_LEVELING 1
#endif

#if ANY(BABYSTEPPING, HAS_BED_PROBE, HAS_WORKSPACE_OFFSET)
  #define HAS_ZOFFSET_ITEM 1
#endif

#if !HAS_BED_PROBE && ENABLED(BABYSTEPPING)
  #define JUST_BABYSTEP 1
#endif

#include "../../utf8.h"
#include "../../marlinui.h"

#include "../../../sd/cardreader.h"

#include "../../../MarlinCore.h"
#include "../../../gcode/queue.h"

#include "../../../module/temperature.h"
#include "../../../module/printcounter.h"
#include "../../../module/motion.h"
#include "../../../module/planner.h"

#if ENABLED(EEPROM_SETTINGS)
  #include "../../../module/settings.h"
#endif

#if ENABLED(HOST_ACTION_COMMANDS)
  #include "../../../feature/host_actions.h"
#endif

#if HAS_ONESTEP_LEVELING
  #include "../../../feature/bedlevel/bedlevel.h"
#endif

#if HAS_BED_PROBE
  #include "../../../module/probe.h"
#endif

#if ANY(BABYSTEP_ZPROBE_OFFSET, JUST_BABYSTEP)
  #include "../../../feature/babystep.h"
#endif

#if ENABLED(POWER_LOSS_RECOVERY)
  #include "../../../feature/powerloss.h"
#endif

#include <WString.h>
#include <stdio.h>
#include <string.h>

#ifndef MACHINE_SIZE
  #define MACHINE_SIZE STRINGIFY(X_BED_SIZE) "x" STRINGIFY(Y_BED_SIZE) "x" STRINGIFY(Z_MAX_POS)
#endif

#define PAUSE_HEAT

#define MENU_CHAR_LIMIT  24
#define STATUS_Y        354

#define FEEDRATE_E      (60)

// Minimum unit (0.1) : multiple (10)
#define UNITFDIGITS 1
#define MINUNITMULT pow(10, UNITFDIGITS)

#define DWIN_VAR_UPDATE_INTERVAL         1024
#define DWIN_SCROLL_UPDATE_INTERVAL      SEC_TO_MS(2)
#define DWIN_REMAIN_TIME_UPDATE_INTERVAL SEC_TO_MS(20)

#define TROWS 6                         // Total rows
constexpr uint16_t MROWS = TROWS - 1,   // Last Row Index
                   TITLE_HEIGHT = 30,   // Title bar height
                   MLINE = 53,          // Menu line height
                   LBLX = 60,           // Menu item label X
                   MENU_CHR_W = 8, STAT_CHR_W = 10;

#define MBASE(L) (49 + MLINE * (L))
#define EBASE(L) (MBASE(L) - 2 * DISABLED(USE_STRING_TITLES))

#define BABY_Z_VAR TERN(HAS_BED_PROBE, probe.offset.z, dwin_zoffset)

#define DWIN_BOTTOM (DWIN_HEIGHT-1)
#define DWIN_RIGHT (DWIN_WIDTH-1)

// Value Init
hmi_value_t hmiValues;
hmi_flag_t hmiFlag{0};

millis_t dwin_heat_time = 0;

uint8_t checkkey = 0;

enum SelectItem : uint8_t {
  PAGE_PRINT = 0,
  PAGE_PREPARE,
  PAGE_CONTROL,
  PAGE_INFO_LEVELING,

  PRINT_SETUP = 0,
  PRINT_PAUSE_RESUME,
  PRINT_STOP
};

typedef struct {
  uint8_t now, last;
  void set(uint8_t v) { now = last = v; }
  void reset() { set(0); }
  bool changed() { bool c = (now != last); if (c) last = now; return c; }
  bool dec() { if (now) now--; return changed(); }
  bool inc(uint8_t v) { if (now < (v - 1)) now++; else now = (v - 1); return changed(); }
} select_t;

select_t select_page{0}, select_file{0}, select_print{0}, select_prepare{0}
       , select_control{0}, select_axis{0}, select_temp{0}, select_motion{0}, select_tune{0}
       , select_advset{0}, select_speed{0}, select_acc{0}, select_jerk{0}, select_step{0}, select_item{0};

#if HAS_PREHEAT
  select_t select_PLA{0};
  #if PREHEAT_COUNT > 1
    select_t select_ABS{0};
  #endif
#endif

uint8_t index_file     = MROWS,
        index_prepare  = MROWS,
        index_control  = MROWS,
        index_leveling = MROWS,
        index_tune     = MROWS,
        index_advset   = MROWS;

bool dwin_abort_flag = false; // Flag to reset feedrate, return to Home

static uint8_t _card_percent = 0;
static uint16_t _remain_time = 0;

#if ENABLED(PAUSE_HEAT)
  #if HAS_HOTEND
    uint16_t resume_hotend_temp = 0;
  #endif
  #if HAS_HEATED_BED
    uint16_t resume_bed_temp = 0;
  #endif
#endif

#if HAS_ZOFFSET_ITEM
  float dwin_zoffset = 0, last_zoffset = 0;
#endif

#define DWIN_LANGUAGE_EEPROM_ADDRESS 0x01   // Between 0x01 and 0x63 (EEPROM_OFFSET-1)
                                            // BL24CXX::check() uses 0x00

inline bool hmiIsChinese() { return hmiFlag.language == DWIN_CHINESE; }

void hmiSetLanguageCache() {
  dwinJPGCacheTo1(hmiIsChinese() ? Language_Chinese : Language_English);
}

void hmiSetLanguage() {
  #if ALL(EEPROM_SETTINGS, IIC_BL24CXX_EEPROM)
    BL24CXX::read(DWIN_LANGUAGE_EEPROM_ADDRESS, (uint8_t*)&hmiFlag.language, sizeof(hmiFlag.language));
  #endif
  hmiSetLanguageCache();
}

void hmiToggleLanguage() {
  hmiFlag.language = hmiIsChinese() ? DWIN_ENGLISH : DWIN_CHINESE;
  hmiSetLanguageCache();
  #if ALL(EEPROM_SETTINGS, IIC_BL24CXX_EEPROM)
    BL24CXX::write(DWIN_LANGUAGE_EEPROM_ADDRESS, (uint8_t*)&hmiFlag.language, sizeof(hmiFlag.language));
  #endif
}

typedef struct { uint16_t x, y, w, h; } icon_info_t;
typedef struct { uint16_t x, y[2], w, h; } text_info_t;

void iconButton(const bool here, const int iconid, const icon_info_t &ico, const text_info_t (&txt)[2]) {
  const bool cn = hmiIsChinese();
  dwinIconShow(ICON, iconid + here, ico.x, ico.y);
  if (here) dwinDrawRectangle(0, COLOR_WHITE, ico.x, ico.y, ico.x + ico.w - 1, ico.y + ico.h - 1);
  dwinFrameAreaCopy(1, txt[cn].x, txt[cn].y[here], txt[cn].x + txt[cn].w - 1, txt[cn].y[here] + txt[cn].h - 1, ico.x + (ico.w - txt[cn].w) / 2, (ico.y + ico.h - 28) - txt[cn].h/2);
}

//
// Main Menu: "Print"
//
void iconPrint() {
  constexpr icon_info_t ico = { 17, 110, 110, 100 };
  constexpr text_info_t txt[2] = {
    { 1, { 417, 449 }, 30, 14 },
    { 1, { 405, 447 }, 27, 15 }
  };
  iconButton(select_page.now == PAGE_PRINT, ICON_Print_0, ico, txt);
}

//
// Main Menu: "Prepare"
//
void iconPrepare() {
  constexpr icon_info_t ico = { 145, 110, 110, 100 };
  constexpr text_info_t txt[2] = {
    { 33, { 417, 449 }, 51, 14 },
    { 31, { 405, 447 }, 27, 15 }
  };
  iconButton(select_page.now == PAGE_PREPARE, ICON_Prepare_0, ico, txt);
}

//
// Main Menu: "Control"
//
void iconControl() {
  constexpr icon_info_t ico = { 17, 226, 110, 100 };
  constexpr text_info_t txt[2] = {
    { 85, { 417, 449 }, 46, 14 },
    { 61, { 405, 447 }, 27, 15 }
  };
  iconButton(select_page.now == PAGE_CONTROL, ICON_Control_0, ico, txt);
}

//
// Main Menu: "Info"
//
void iconStartInfo() {
  constexpr icon_info_t ico = { 145, 226, 110, 100 };
  constexpr text_info_t txt[2] = {
    { 133, { 417, 449 }, 23, 14 },
    {  91, { 405, 447 }, 27, 15 }
  };
  iconButton(select_page.now == PAGE_INFO_LEVELING, ICON_Info_0, ico, txt);
}

//
// Main Menu: "Level"
//
void iconLeveling() {
  constexpr icon_info_t ico = { 145, 226, 110, 100 };
  constexpr text_info_t txt[2] = {
    {  88, { 433, 464 }, 36, 14 },
    { 211, { 405, 447 }, 27, 15 }
  };
  iconButton(select_page.now == PAGE_INFO_LEVELING, ICON_Leveling_0, ico, txt);
}

//
// Printing: "Tune"
//
void iconTune() {
  constexpr icon_info_t ico = { 8, 232, 80, 100 };
  constexpr text_info_t txt[2] = {
    {   0, { 433, 464 }, 32, 14 },
    { 121, { 405, 447 }, 27, 15 }
  };
  iconButton(select_print.now == PRINT_SETUP, ICON_Setup_0, ico, txt);
}

//
// Printing: "Pause"
//
void iconPause() {
  constexpr icon_info_t ico = { 96, 232, 80, 100 };
  constexpr text_info_t txt[2] = {
    { 157, { 417, 449 }, 39, 14 },
    { 181, { 405, 447 }, 27, 15 }
  };
  iconButton(select_print.now == PRINT_PAUSE_RESUME, ICON_Pause_0, ico, txt);
}

//
// Printing: "Resume"
//
void iconResume() {
  constexpr icon_info_t ico = { 96, 232, 80, 100 };
  constexpr text_info_t txt[2] = {
    { 33, { 433, 464 }, 53, 14 },
    {  1, { 405, 447 }, 27, 15 }
  };
  iconButton(select_print.now == PRINT_PAUSE_RESUME, ICON_Continue_0, ico, txt);
}

void iconResumeOrPause() {
  if (printingIsPaused() || hmiFlag.pause_flag || hmiFlag.pause_action)
    iconResume();
  else
    iconPause();
}

//
// Printing: "Stop"
//
void iconStop() {
  constexpr icon_info_t ico = { 184, 232, 80, 100 };
  constexpr text_info_t txt[2] = {
    { 196, { 417, 449 }, 29, 14 },
    { 151, { 405, 447 }, 27, 12 }
  };
  iconButton(select_print.now == PRINT_STOP, ICON_Stop_0, ico, txt);
}

inline void clearTitleBar() {
  dwinDrawBox(1, COLOR_BG_BLUE, 0, 0, DWIN_WIDTH, TITLE_HEIGHT);
}

void drawTitle(FSTR_P ftitle) {
  dwinDrawString(false, DWIN_FONT_HEAD, COLOR_WHITE, COLOR_BG_BLUE, 14, 4, ftitle);
}

inline void clearMenuArea() {
  dwinDrawBox(1, COLOR_BG_BLACK, 0, TITLE_HEIGHT, DWIN_WIDTH, STATUS_Y - TITLE_HEIGHT);
}

void clearMainWindow() {
  clearTitleBar();
  clearMenuArea();
}

void clearPopupArea() {
  clearTitleBar();
  dwinDrawRectangle(1, COLOR_BG_BLACK, 0, 31, DWIN_WIDTH, DWIN_HEIGHT);
}

void drawPopupBkgd60() {
  dwinDrawRectangle(1, COLOR_BG_WINDOW, 14, 60, 258, 330);
}

void drawPopupBkgd105() {
  dwinDrawRectangle(1, COLOR_BG_WINDOW, 14, 105, 258, 374);
}

void drawMoreIcon(const uint8_t line) {
  dwinIconShow(ICON, ICON_More, 226, MBASE(line) - 3);
}

void drawMenuCursor(const uint8_t line) {
  //dwinIconShow(ICON, ICON_Rectangle, 0, MBASE(line) - 18);
  dwinDrawRectangle(1, COLOR_RECTANGLE, 0, MBASE(line) - 18, 14, MBASE(line + 1) - 20);
}

void eraseMenuCursor(const uint8_t line) {
  dwinDrawRectangle(1, COLOR_BG_BLACK, 0, MBASE(line) - 18, 14, MBASE(line + 1) - 20);
}

void moveHighlight(const int16_t from, const uint16_t newline) {
  eraseMenuCursor(newline - from);
  drawMenuCursor(newline);
}

void addMenuLine() {
  moveHighlight(1, MROWS);
  dwinDrawLine(COLOR_LINE, 16, MBASE(MROWS + 1) - 20, 256, MBASE(MROWS + 1) - 19);
}

void scrollMenu(const uint8_t dir) {
  dwinFrameAreaMove(1, dir, MLINE, COLOR_BG_BLACK, 0, 31, DWIN_WIDTH, 349);
  switch (dir) {
    case DWIN_SCROLL_DOWN: moveHighlight(-1, 0); break;
    case DWIN_SCROLL_UP:   addMenuLine(); break;
  }
}

inline uint16_t nr_sd_menu_items() {
  return card.get_num_items() + !card.flag.workDirIsRoot;
}

void eraseMenuText(const uint8_t line) {
  dwinDrawRectangle(1, COLOR_BG_BLACK, LBLX, MBASE(line) - 14, 271, MBASE(line) + 28);
}

void drawMenuIcon(const uint8_t line, const uint8_t icon) {
  dwinIconShow(ICON, icon, 26, MBASE(line) - 3);
}

void _decorateMenuItem(const uint8_t line, const uint8_t icon, bool more) {
  if (icon) drawMenuIcon(line, icon);
  if (more) drawMoreIcon(line);
}
void drawMenuItem(const uint8_t line, const uint8_t icon=0, const char * const label=nullptr, bool more=false) {
  if (label) dwinDrawString(false, font8x16, COLOR_WHITE, COLOR_BG_BLACK, LBLX, MBASE(line) - 1, (char*)label);
  _decorateMenuItem(line, icon, more);
}
void drawMenuItem(const uint8_t line, const uint8_t icon=0, FSTR_P const flabel=nullptr, bool more=false) {
  if (flabel) dwinDrawString(false, font8x16, COLOR_WHITE, COLOR_BG_BLACK, LBLX, MBASE(line) - 1, flabel);
  _decorateMenuItem(line, icon, more);
}

void drawMenuLine(const uint8_t line, const uint8_t icon=0, const char * const label=nullptr, bool more=false) {
  drawMenuItem(line, icon, label, more);
  dwinDrawLine(COLOR_LINE, 16, MBASE(line) + 33, 256, MBASE(line) + 34);
}

void drawMenuLine(const uint8_t line, const uint8_t icon, FSTR_P const flabel, bool more=false) {
  drawMenuItem(line, icon, flabel, more);
  dwinDrawLine(COLOR_LINE, 16, MBASE(line) + 33, 256, MBASE(line) + 34);
}

void drawCheckboxLine(const uint8_t line, const bool ison) {
  const uint16_t x = 225, y = EBASE(line) - 2;
  dwinDrawString(true, font8x16, COLOR_WHITE, COLOR_BG_BLACK, x + 5, y, ison ? F("X") : F(" "));
  dwinDrawRectangle(0, COLOR_WHITE, x + 2, y + 2, x + 16, y + 16);
}

// AreaCopy for a Menu Item
void itemAreaCopy(const uint16_t x1, const uint16_t y1, const uint16_t x2, const uint16_t y2, const uint8_t row=0, const uint16_t inset=0, const uint16_t yadd=0) {
  dwinFrameAreaCopy(1, x1, y1, x2, y2, LBLX + inset, MBASE(row) + yadd);
}

// AreaCopy for a Screen Title
void dwinFrameTitleCopy(const uint16_t x1, const uint16_t y1, const uint16_t w, const uint16_t h) {
  dwinFrameAreaCopy(1, x1, y1, x1 + w - 1, y1 + h - 1, (DWIN_WIDTH - w) / 2, (TITLE_HEIGHT - h) / 2);
}

// Draw "Back" line at the top
void drawBackFirst(const bool is_sel=true) {
  drawMenuLine(0, ICON_Back);
  if (hmiIsChinese())
    itemAreaCopy(129,  72, 156,  84);
  else
    itemAreaCopy(223, 179, 254, 189);
  if (is_sel) drawMenuCursor(0);
}

//
// Draw Menus
//
#define CASE_BACK          0

#define MOTION_CASE_RATE   1
#define MOTION_CASE_ACCEL  2
#define MOTION_CASE_JERK   (MOTION_CASE_ACCEL + ENABLED(CLASSIC_JERK))
#define MOTION_CASE_STEPS  (MOTION_CASE_JERK + 1)
#define MOTION_CASE_TOTAL  MOTION_CASE_STEPS

#define PREPARE_CASE_MOVE  1
#define PREPARE_CASE_DISA  2
#define PREPARE_CASE_HOME  3
#define PREPARE_CASE_ZOFF (PREPARE_CASE_HOME + ENABLED(HAS_ZOFFSET_ITEM))
#define PREPARE_CASE_PLA  (PREPARE_CASE_ZOFF + ENABLED(HAS_PREHEAT))
#define PREPARE_CASE_ABS  (PREPARE_CASE_PLA + (TERN0(HAS_PREHEAT, PREHEAT_COUNT > 1)))
#define PREPARE_CASE_COOL (PREPARE_CASE_ABS + ANY(HAS_HOTEND, HAS_HEATED_BED))
#define PREPARE_CASE_LANG (PREPARE_CASE_COOL + 1)
#define PREPARE_CASE_TOTAL PREPARE_CASE_LANG

#define CONTROL_CASE_TEMP 1
#define CONTROL_CASE_MOVE  (CONTROL_CASE_TEMP + 1)
#define CONTROL_CASE_SAVE  (CONTROL_CASE_MOVE + ENABLED(EEPROM_SETTINGS))
#define CONTROL_CASE_LOAD  (CONTROL_CASE_SAVE + ENABLED(EEPROM_SETTINGS))
#define CONTROL_CASE_RESET (CONTROL_CASE_LOAD + ENABLED(EEPROM_SETTINGS))
#define CONTROL_CASE_ADVSET (CONTROL_CASE_RESET + 1)
#define CONTROL_CASE_INFO  (CONTROL_CASE_ADVSET + 1)
#define CONTROL_CASE_TOTAL CONTROL_CASE_INFO

#define TUNE_CASE_SPEED 1
#define TUNE_CASE_TEMP (TUNE_CASE_SPEED + ENABLED(HAS_HOTEND))
#define TUNE_CASE_BED  (TUNE_CASE_TEMP + ENABLED(HAS_HEATED_BED))
#define TUNE_CASE_FAN  (TUNE_CASE_BED + ENABLED(HAS_FAN))
#define TUNE_CASE_ZOFF (TUNE_CASE_FAN + ENABLED(HAS_ZOFFSET_ITEM))
#define TUNE_CASE_TOTAL TUNE_CASE_ZOFF

#define TEMP_CASE_TEMP (0 + ENABLED(HAS_HOTEND))
#define TEMP_CASE_BED  (TEMP_CASE_TEMP + ENABLED(HAS_HEATED_BED))
#define TEMP_CASE_FAN  (TEMP_CASE_BED + ENABLED(HAS_FAN))
#define TEMP_CASE_PLA  (TEMP_CASE_FAN + ENABLED(HAS_PREHEAT))
#define TEMP_CASE_ABS  (TEMP_CASE_PLA + (TERN0(HAS_PREHEAT, PREHEAT_COUNT > 1)))
#define TEMP_CASE_TOTAL TEMP_CASE_ABS

#define PREHEAT_CASE_TEMP (0 + ENABLED(HAS_HOTEND))
#define PREHEAT_CASE_BED  (PREHEAT_CASE_TEMP + ENABLED(HAS_HEATED_BED))
#define PREHEAT_CASE_FAN  (PREHEAT_CASE_BED + ENABLED(HAS_FAN))
#define PREHEAT_CASE_SAVE (PREHEAT_CASE_FAN + ENABLED(EEPROM_SETTINGS))
#define PREHEAT_CASE_TOTAL PREHEAT_CASE_SAVE

#define ADVSET_CASE_HOMEOFF   1
#define ADVSET_CASE_PROBEOFF  (ADVSET_CASE_HOMEOFF + ENABLED(HAS_ONESTEP_LEVELING))
#define ADVSET_CASE_HEPID     (ADVSET_CASE_PROBEOFF + ENABLED(HAS_HOTEND))
#define ADVSET_CASE_BEDPID    (ADVSET_CASE_HEPID + ENABLED(HAS_HEATED_BED))
#define ADVSET_CASE_PWRLOSSR  (ADVSET_CASE_BEDPID + ENABLED(POWER_LOSS_RECOVERY))
#define ADVSET_CASE_TOTAL     ADVSET_CASE_PWRLOSSR

//
// Draw Menus
//

void say_move_en(const uint8_t row) {
  itemAreaCopy( 69,  61, 102,  71, row);         // "Move"
}
void say_max_en(const uint8_t row) {
  itemAreaCopy( 75, 119, 100, 129, row);         // "Max"
}
void say_jerk_en(const uint8_t row) {
  itemAreaCopy(104, 119, 128, 129, row, 30);     // "Jerk"
}
void say_speed_en(const uint16_t inset, const uint8_t row) {
  itemAreaCopy(133, 119, 172, 132, row, inset);  // "Speed"
}
void say_max_accel_en(const uint8_t row) {
   say_max_en(row);                               // "Max"
   itemAreaCopy(  0, 135,  79, 145, row, 30);    // "Acceleration"
}
void say_max_jerk_speed_en(const uint8_t row) {
  itemAreaCopy( 75, 119, 172, 132, row);         // "Max Jerk Speed"
}
void say_x_en(const uint16_t inset, const uint8_t row) {
  itemAreaCopy(175, 119, 184, 129, row, inset);  // "X"
}
void say_y_en(const uint16_t inset, const uint8_t row) {
  itemAreaCopy(184, 119, 192, 129, row, inset);  // "Y"
}
void say_z_en(const uint16_t inset, const uint8_t row) {
  itemAreaCopy(193, 119, 201, 129, row, inset);  // "Z"
}
void say_e_en(const uint16_t inset, const uint8_t row) {
  itemAreaCopy(201, 119, 209, 129, row, inset);  // "E"
}
void say_pla_en(const uint16_t inset, const uint8_t row) {
  itemAreaCopy(131, 164, 153, 174, row, inset);  // "PLA"
}
void say_abs_en(const uint16_t inset, const uint8_t row) {
  itemAreaCopy(157,  76, 181,  86, row, inset);  // "ABS"
}
void say_home_offs_en(const uint8_t row) {
  itemAreaCopy(153, 193, 225, 203, row);         // "Home Offset"
}
void say_probe_offs_en(const uint8_t row) {
  itemAreaCopy(153, 205, 225, 215, row);         // "Probe Offset"
}
void say_steps_per_mm_en(const uint8_t row) {
  itemAreaCopy(  1, 151,  91, 161, row);         // "Steps-per-mm"
}

void dwinDrawLabel(const uint8_t row, char *string) {
  dwinDrawString(true, font8x16, COLOR_WHITE, COLOR_BG_BLACK, LBLX, MBASE(row), string);
}
void dwinDrawLabel(const uint8_t row, FSTR_P title) {
  dwinDrawLabel(row, (char*)title);
}

void dwinDrawSignedFloat(uint8_t size, uint16_t bColor, uint8_t iNum, uint8_t fNum, uint16_t x, uint16_t y, int32_t value) {
  dwinDrawString(true, size, COLOR_WHITE, bColor, x - 8, y, value < 0 ? F("-") : F(" "));
  dwinDrawFloatValue(true, true, 0, size, COLOR_WHITE, bColor, iNum, fNum, x, y, value < 0 ? -value : value);
}

void drawEditInteger3(const uint8_t row, const uint16_t value, const bool active=false) {
  dwinDrawIntValue(true, true, 0, font8x16, COLOR_WHITE, active ? COLOR_SELECT : COLOR_BG_BLACK, 3, 220, EBASE(row), value);
}

void drawEditInteger4(const uint8_t row, const uint16_t value, const bool active=false) {
  dwinDrawIntValue(true, true, 0, font8x16, COLOR_WHITE, active ? COLOR_SELECT : COLOR_BG_BLACK, 4, 220 - 1 * 8, EBASE(row), value);
}

void drawEditFloat3(const uint8_t row, const uint16_t value, const bool active=false) {
  dwinDrawFloatValue(true, true, 0, font8x16, COLOR_WHITE, active ? COLOR_SELECT : COLOR_BG_BLACK, 3, UNITFDIGITS, 220 - UNITFDIGITS * 8, EBASE(row), (int32_t)value);
}

void drawEditSignedFloat2(const uint8_t row, const float value, const bool active=false) {
  dwinDrawSignedFloat(font8x16, active ? COLOR_SELECT : COLOR_BG_BLACK, 2, UNITFDIGITS + 1, 220 + 8 - UNITFDIGITS * 8, EBASE(row), value);
}

void drawEditSignedFloat3(const uint8_t row, const float value, const bool active=false) {
  dwinDrawSignedFloat(font8x16, active ? COLOR_SELECT : COLOR_BG_BLACK, 3, UNITFDIGITS, 220 - UNITFDIGITS * 8, EBASE(row), value);
}

void drawStatInt(const uint16_t xpos, const uint16_t ypos, const uint16_t value) {
  dwinDrawIntValue(true, true, 0, DWIN_FONT_STAT, COLOR_WHITE, COLOR_BG_BLACK, 3, xpos, ypos, value);
}

void drawStatFloat(const uint16_t xpos, const uint16_t ypos, const float value) {
  dwinDrawFloatValue(true, true, 0, DWIN_FONT_STAT, COLOR_WHITE, COLOR_BG_BLACK, 2, 2, xpos, ypos, value);
}

//
// Prepare Menu
//

void itemPrepareMove(const uint8_t row) {
  if (hmiIsChinese())
    itemAreaCopy(159, 70, 200, 84, row);
  else
    say_move_en(row);             // "Move"
  drawMenuLine(row, ICON_Axis);
  drawMoreIcon(row);
}

void itemPrepareDisable(const uint8_t row) {
  if (hmiIsChinese())
    itemAreaCopy(204, 70, 259, 82, row);
  else {
    #ifdef USE_STRING_TITLES
      dwinDrawLabel(row, GET_TEXT_F(MSG_DISABLE_STEPPERS));
    #else
      itemAreaCopy(104, 61, 191, 74, row); // "Disable Stepper"
    #endif
  }
  drawMenuLine(row, ICON_CloseMotor);
}

void itemPrepareHome(const uint8_t row) {
  if (hmiIsChinese())
    itemAreaCopy(0, 89, 41, 101, row);
  else {
    #ifdef USE_STRING_TITLES
      dwinDrawLabel(row, GET_TEXT_F(MSG_AUTO_HOME));
    #else
      itemAreaCopy(202, 61, 271, 71, row); // "Auto Home"
    #endif
  }
  drawMenuLine(row, ICON_Homing);
}

#if HAS_ZOFFSET_ITEM

  void itemPrepareOffset(const uint8_t row) {
    if (hmiIsChinese()) {
      #if HAS_BED_PROBE
        itemAreaCopy(174, 164, 223, 177, row);
      #else
        itemAreaCopy(43, 89, 98, 101, row);
      #endif
    }
    else {
      #if HAS_BED_PROBE
        #ifdef USE_STRING_TITLES
          dwinDrawLabel(row, GET_TEXT_F(MSG_ZPROBE_ZOFFSET));
        #else
          itemAreaCopy( 94, 179, 143, 190, row); // "Z-Offset"
        #endif
      #else
        #ifdef USE_STRING_TITLES
          dwinDrawLabel(row, GET_TEXT_F(MSG_SET_HOME_OFFSETS));
        #else
          itemAreaCopy(  1,  76, 103,  87, row); // "Set home offsets"
        #endif
      #endif
    }
    drawEditSignedFloat2(row, BABY_Z_VAR * 100);
    drawMenuLine(row, ICON_SetHome);
  }

#endif

#if HAS_PREHEAT
  void itemPrepare_PLA(const uint8_t row) {
    if (hmiIsChinese())
      itemAreaCopy(100, 89, 151, 101, row);
    else {
      #ifdef USE_STRING_TITLES
        dwinDrawLabel(row, GET_TEXT_F(MSG_PREHEAT_1));
      #else
        itemAreaCopy(108,  76, 155,  87, row); // "Preheat"
        say_pla_en(52, row);                    // "PLA"
      #endif
    }
    drawMenuLine(row, ICON_PLAPreheat);
  }

  #if PREHEAT_COUNT > 1
    void itemPrepare_ABS(const uint8_t row) {
      if (hmiIsChinese())
        itemAreaCopy(180,  89, 233, 100, row);
      else {
        #ifdef USE_STRING_TITLES
          dwinDrawLabel(row, F("Preheat " PREHEAT_2_LABEL));
        #else
          itemAreaCopy(108,  76, 155,  87, row); // "Preheat"
          say_abs_en(52, row);                    // "ABS"
        #endif
      }
      drawMenuLine(row, ICON_ABSPreheat);
    }
  #endif

  void itemPrepareCool(const uint8_t row) {
    if (hmiIsChinese())
      itemAreaCopy(1, 104,  56, 117, row);
    else {
      #ifdef USE_STRING_TITLES
        dwinDrawLabel(row, GET_TEXT_F(MSG_COOLDOWN));
      #else
        itemAreaCopy(200, 76, 264, 86, row); // "Cooldown"
      #endif
    }
    drawMenuLine(row, ICON_Cool);
  }
#endif

void itemPrepareLang(const uint8_t row) {
  if (hmiIsChinese())
    itemAreaCopy(239, 134, 266, 146, row);
  else {
    #ifdef USE_STRING_TITLES
      dwinDrawLabel(row, F("UI Language"));
    #else
      itemAreaCopy(1, 194, 96, 206, row);    // "LCD Language"
    #endif
  }
  dwinDrawString(false, font8x16, COLOR_WHITE, COLOR_BG_BLACK, 226, EBASE(row), hmiIsChinese() ? F("CN") : F("EN"));
  drawMenuIcon(row, ICON_Language);
}

#define VISI(T,L,S) (WITHIN(L, T - MROWS, MROWS) || WITHIN(S, 0, MROWS))

void drawPrepareMenu() {
  clearMainWindow();

  const int16_t scroll = MROWS - index_prepare; // Scrolled-up lines
  #define PSCROL(L) (scroll + (L))
  #define PVISI(L) VISI(PREPARE_CASE_TOTAL, L, PSCROL(L))

  if (hmiIsChinese())
    dwinFrameTitleCopy(133, 1, 28, 13);   // "Prepare"
  else {
    #ifdef USE_STRING_HEADINGS
      drawTitle(GET_TEXT_F(MSG_PREPARE));
    #else
      dwinFrameTitleCopy(179, 0, 48, 14); // "Prepare"
    #endif
  }

  if (PVISI(0)) drawBackFirst(select_prepare.now == CASE_BACK);                 // < Back
  if (PVISI(PREPARE_CASE_MOVE)) itemPrepareMove(PSCROL(PREPARE_CASE_MOVE));     // Move >
  if (PVISI(PREPARE_CASE_DISA)) itemPrepareDisable(PSCROL(PREPARE_CASE_DISA));  // Disable Stepper
  if (PVISI(PREPARE_CASE_HOME)) itemPrepareHome(PSCROL(PREPARE_CASE_HOME));     // Auto Home
  #if HAS_ZOFFSET_ITEM
    if (PVISI(PREPARE_CASE_ZOFF)) itemPrepareOffset(PSCROL(PREPARE_CASE_ZOFF)); // Edit Z-Offset / Babystep / Set Home Offset
  #endif
  #if HAS_PREHEAT
    if (PVISI(PREPARE_CASE_PLA)) itemPrepare_PLA(PSCROL(PREPARE_CASE_PLA));      // Preheat PLA
    #if PREHEAT_COUNT > 1
      if (PVISI(PREPARE_CASE_ABS)) itemPrepare_ABS(PSCROL(PREPARE_CASE_ABS));    // Preheat ABS
    #endif
  #endif
  #if HAS_HOTEND || HAS_HEATED_BED
    if (PVISI(PREPARE_CASE_COOL)) itemPrepareCool(PSCROL(PREPARE_CASE_COOL));   // Cooldown
  #endif
  if (PVISI(PREPARE_CASE_LANG)) itemPrepareLang(PSCROL(PREPARE_CASE_LANG));     // Language CN/EN

  if (select_prepare.now != CASE_BACK) drawMenuCursor(PSCROL(select_prepare.now));
}

//
// Control Menu
//

void itemControlTemp(const uint16_t row) {
  if (hmiIsChinese())
    itemAreaCopy(57, 104,  84, 116, row);
  else {
    #ifdef USE_STRING_TITLES
      dwinDrawLabel(row, GET_TEXT_F(MSG_TEMPERATURE));
    #else
      itemAreaCopy(1, 89,  83, 101, row);
    #endif
  }
  drawMenuLine(row, ICON_Temperature);
  drawMoreIcon(row);
}

void itemControlMotion(const uint16_t row) {
  if (hmiIsChinese())
    itemAreaCopy(87, 104, 114, 116, row);
  else {
    #ifdef USE_STRING_TITLES
      dwinDrawLabel(row, GET_TEXT_F(MSG_MOTION));
    #else
      itemAreaCopy(84, 89, 128,  99, row);
    #endif
  }
  drawMenuLine(row, ICON_Motion);
  drawMoreIcon(row);
}

void itemControlAdvanced(const uint16_t row) {
  if (hmiIsChinese())
    itemAreaCopy(62, 180, 120, 192, row);
  else {
    #ifdef USE_STRING_TITLES
      dwinDrawLabel(row, GET_TEXT_F(MSG_ADVANCED_SETTINGS));
    #else
      itemAreaCopy(82, 135, 200, 149, row);
    #endif
  }
  drawMenuLine(row, ICON_AdvSet);
  drawMoreIcon(row);
}

void itemControlInfo(const uint16_t row) {
  if (hmiIsChinese())
    itemAreaCopy(231, 104, 258, 116, row);
  else {
    #ifdef USE_STRING_TITLES
      dwinDrawLabel(row, GET_TEXT_F(MSG_INFO_SCREEN));
    #else
      itemAreaCopy(0, 104, 24, 114, row);
    #endif
  }
  drawMenuLine(row, ICON_Info);
  drawMoreIcon(row);
}

void drawControlMenu() {
  clearMainWindow();

  #if CONTROL_CASE_TOTAL >= TROWS
    const int16_t scroll = MROWS - index_control; // Scrolled-up lines
  #else
    constexpr int16_t scroll = 0;
  #endif
  #define CSCROL(L) (scroll + (L))
  #define CLINE(L) MBASE(CSCROL(L))
  #define CVISI(L) VISI(CONTROL_CASE_TOTAL, L, CSCROL(L))

  if (hmiIsChinese())
    dwinFrameTitleCopy(103, 1, 28, 14);     // "Control"
  else {
    #ifdef USE_STRING_HEADINGS
      drawTitle(GET_TEXT_F(MSG_CONTROL));
    #else
      dwinFrameTitleCopy(128, 2, 49, 11);   // "Control"
    #endif
  }

  if (CVISI(0)) drawBackFirst(select_control.now == CASE_BACK);               // < Back
  if (CVISI(CONTROL_CASE_TEMP)) itemControlTemp(CSCROL(CONTROL_CASE_TEMP));   // Temperature >
  if (CVISI(CONTROL_CASE_MOVE)) itemControlMotion(CSCROL(CONTROL_CASE_MOVE)); // Motion >

  if (hmiIsChinese()) {
    #if ENABLED(EEPROM_SETTINGS)
      itemAreaCopy(117, 104, 172, 116, CSCROL(CONTROL_CASE_SAVE));   // "Store Configuration"
      itemAreaCopy(174, 103, 229, 116, CSCROL(CONTROL_CASE_LOAD));   // "Read Configuration"
      itemAreaCopy(  1, 118,  56, 131, CSCROL(CONTROL_CASE_RESET));  // "Reset Configuration"
    #endif
  }
  else {
    #ifdef USE_STRING_TITLES
      #if ENABLED(EEPROM_SETTINGS)
        if (CVISI(CONTROL_CASE_SAVE)) dwinDrawLabel(CSCROL(CONTROL_CASE_SAVE), GET_TEXT_F(MSG_STORE_EEPROM));        // "Store Configuration"
        if (CVISI(CONTROL_CASE_LOAD)) dwinDrawLabel(CSCROL(CONTROL_CASE_LOAD), GET_TEXT_F(MSG_LOAD_EEPROM));         // "Read Configuration"
        if (CVISI(CONTROL_CASE_RESET)) dwinDrawLabel(CSCROL(CONTROL_CASE_RESET), GET_TEXT_F(MSG_RESTORE_DEFAULTS));  // "Reset Configuration"
      #endif
    #else
      #if ENABLED(EEPROM_SETTINGS)
        if (CVISI(CONTROL_CASE_SAVE))
          itemAreaCopy(150,  89, 263, 102, CSCROL(CONTROL_CASE_SAVE));       // "Store Configuration"
        if (CVISI(CONTROL_CASE_LOAD)) {
          itemAreaCopy( 26, 104,  57, 114, CSCROL(CONTROL_CASE_LOAD));       // "Read"
          itemAreaCopy(182,  89, 263, 102, CSCROL(CONTROL_CASE_LOAD), 34);   // "Configuration"
        }
        if (CVISI(CONTROL_CASE_RESET)) {
          itemAreaCopy( 59, 104,  93, 114, CSCROL(CONTROL_CASE_RESET));      // "Reset"
          itemAreaCopy(182,  89, 263, 102, CSCROL(CONTROL_CASE_RESET), 37);  // "Configuration"
        }
      #endif
    #endif
  }

  if (CVISI(CONTROL_CASE_ADVSET)) itemControlAdvanced(CSCROL(CONTROL_CASE_ADVSET));
  if (CVISI(CONTROL_CASE_INFO)) itemControlInfo(CSCROL(CONTROL_CASE_INFO));

  if (select_control.now != CASE_BACK && CVISI(select_control.now))
    drawMenuCursor(CSCROL(select_control.now));

  // Draw icons and lines
  #define _TEMP_ICON(N, I, M) do { \
    if (CVISI(N)) { \
      drawMenuLine(CSCROL(N), I); \
      if (M) { \
        drawMoreIcon(CSCROL(N)); \
      } \
    } \
  } while(0)

  #if ENABLED(EEPROM_SETTINGS)
    _TEMP_ICON(CONTROL_CASE_SAVE, ICON_WriteEEPROM, false);
    _TEMP_ICON(CONTROL_CASE_LOAD, ICON_ReadEEPROM, false);
    _TEMP_ICON(CONTROL_CASE_RESET, ICON_ResetEEPROM, false);
  #endif
}

//
// Tune Menu
//

void drawTuneMenu() {
  clearMainWindow();

  if (hmiIsChinese()) {
    dwinFrameTitleCopy(73, 2, 28, 12);       // "Tune"
    itemAreaCopy(116, 164, 171, 176, TUNE_CASE_SPEED);
    #if HAS_HOTEND
      itemAreaCopy(1, 134, 56, 146, TUNE_CASE_TEMP);
    #endif
    #if HAS_HEATED_BED
      itemAreaCopy(58, 134, 113, 146, TUNE_CASE_BED);
    #endif
    #if HAS_FAN
      itemAreaCopy(115, 134, 170, 146, TUNE_CASE_FAN);
    #endif
    #if HAS_ZOFFSET_ITEM
      itemAreaCopy(174, 164, 223, 177, TUNE_CASE_ZOFF);
    #endif
  }
  else {
    #ifdef USE_STRING_HEADINGS
      drawTitle(GET_TEXT_F(MSG_TUNE));
    #else
      dwinFrameTitleCopy(94, 2, 33, 11);    // "Tune"
    #endif
    #ifdef USE_STRING_TITLES
      dwinDrawLabel(TUNE_CASE_SPEED, GET_TEXT_F(MSG_SPEED));
      #if HAS_HOTEND
        dwinDrawLabel(TUNE_CASE_TEMP, GET_TEXT_F(MSG_UBL_SET_TEMP_HOTEND));
      #endif
      #if HAS_HEATED_BED
        dwinDrawLabel(TUNE_CASE_BED, GET_TEXT_F(MSG_UBL_SET_TEMP_BED));
      #endif
      #if HAS_FAN
        dwinDrawLabel(TUNE_CASE_FAN, GET_TEXT_F(MSG_FAN_SPEED));
      #endif
      dwinDrawLabel(TUNE_CASE_ZOFF, GET_TEXT_F(MSG_ZPROBE_ZOFFSET));
    #else
      itemAreaCopy(1, 179, 92, 190, TUNE_CASE_SPEED);          // "Print speed"
      #if HAS_HOTEND
        itemAreaCopy(197, 104, 238, 114, TUNE_CASE_TEMP);      // "Hotend"
        itemAreaCopy(  1,  89,  83, 101, TUNE_CASE_TEMP, 44);  // "Temperature"
      #endif
      #if HAS_HEATED_BED
        itemAreaCopy(240, 104, 264, 114, TUNE_CASE_BED);       // "Bed"
        itemAreaCopy(  1,  89,  83, 101, TUNE_CASE_BED, 27);   // "Temperature"
      #endif
      #if HAS_FAN
        itemAreaCopy(0, 119, 64, 132, TUNE_CASE_FAN);          // "Fan speed"
      #endif
      #if HAS_ZOFFSET_ITEM
        itemAreaCopy(93, 179, 141, 189, TUNE_CASE_ZOFF);       // "Z-offset"
      #endif
    #endif
  }

  drawBackFirst(select_tune.now == CASE_BACK);
  if (select_tune.now != CASE_BACK) drawMenuCursor(select_tune.now);

  drawMenuLine(TUNE_CASE_SPEED, ICON_Speed);
  drawEditInteger3(TUNE_CASE_SPEED, feedrate_percentage);

  #if HAS_HOTEND
    drawMenuLine(TUNE_CASE_TEMP, ICON_HotendTemp);
    drawEditInteger3(TUNE_CASE_TEMP, thermalManager.degTargetHotend(0));
  #endif
  #if HAS_HEATED_BED
    drawMenuLine(TUNE_CASE_BED, ICON_BedTemp);
    drawEditInteger3(TUNE_CASE_BED, thermalManager.degTargetBed());
  #endif
  #if HAS_FAN
    drawMenuLine(TUNE_CASE_FAN, ICON_FanSpeed);
    drawEditInteger3(TUNE_CASE_FAN, thermalManager.fan_speed[0]);
  #endif
  #if HAS_ZOFFSET_ITEM
    drawMenuLine(TUNE_CASE_ZOFF, ICON_Zoffset);
    drawEditSignedFloat2(TUNE_CASE_ZOFF, BABY_Z_VAR * 100);
  #endif
}

//
// Motion Menu
//
void drawMotionMenu() {
  clearMainWindow();

  if (hmiIsChinese()) {
    dwinFrameTitleCopy(1, 16, 28, 13);                        // "Motion"
    itemAreaCopy(173, 133, 228, 147, MOTION_CASE_RATE);        // Max speed
    itemAreaCopy(173, 133, 200, 147, MOTION_CASE_ACCEL);       // Max...
    itemAreaCopy(28, 149, 69, 161, MOTION_CASE_ACCEL, 30, 1);  // ...Acceleration
    #if ENABLED(CLASSIC_JERK)
      itemAreaCopy(173, 133, 200, 147, MOTION_CASE_JERK);      // Max...
      itemAreaCopy(1, 180, 28, 192, MOTION_CASE_JERK, 30, 1);  // ...
      itemAreaCopy(202, 133, 228, 147, MOTION_CASE_JERK, 57);  // ...Jerk
    #endif
    itemAreaCopy(153, 148, 194, 161, MOTION_CASE_STEPS);       // Flow ratio
  }
  else {
    #ifdef USE_STRING_HEADINGS
      drawTitle(GET_TEXT_F(MSG_MOTION));
    #else
      dwinFrameTitleCopy(144, 16, 46, 11);                            // "Motion"
    #endif
    #ifdef USE_STRING_TITLES
      dwinDrawLabel(MOTION_CASE_RATE, F("Feedrate"));                 // "Feedrate"
      dwinDrawLabel(MOTION_CASE_ACCEL, GET_TEXT_F(MSG_ACCELERATION)); // "Acceleration"
      #if ENABLED(CLASSIC_JERK)
        dwinDrawLabel(MOTION_CASE_JERK, GET_TEXT_F(MSG_JERK));        // "Jerk"
      #endif
      dwinDrawLabel(MOTION_CASE_STEPS, GET_TEXT_F(MSG_STEPS_PER_MM)); // "Steps/mm"
    #else
      say_max_en(MOTION_CASE_RATE); say_speed_en(30, MOTION_CASE_RATE); // "Max Speed"
      say_max_accel_en(MOTION_CASE_ACCEL);                              // "Max Acceleration"
      #if ENABLED(CLASSIC_JERK)
        say_max_en(MOTION_CASE_JERK); say_jerk_en(MOTION_CASE_JERK);    // "Max Jerk"
      #endif
      say_steps_per_mm_en(MOTION_CASE_STEPS);                           // "Steps-per-mm"
    #endif
  }

  drawBackFirst(select_motion.now == CASE_BACK);
  if (select_motion.now != CASE_BACK) drawMenuCursor(select_motion.now);

  uint8_t i = 0;
  #define _MOTION_ICON(N) drawMenuLine(++i, ICON_MaxSpeed + (N) - 1)
  _MOTION_ICON(MOTION_CASE_RATE); drawMoreIcon(i);
  _MOTION_ICON(MOTION_CASE_ACCEL); drawMoreIcon(i);
  #if ENABLED(CLASSIC_JERK)
    _MOTION_ICON(MOTION_CASE_JERK); drawMoreIcon(i);
  #endif
  _MOTION_ICON(MOTION_CASE_STEPS); drawMoreIcon(i);
}

//
// Draw Popup Windows
//

#if HAS_HOTEND || HAS_HEATED_BED

  void dwinPopupTemperature(const bool toohigh) {
    clearPopupArea();
    drawPopupBkgd105();
    if (toohigh) {
      dwinIconShow(ICON, ICON_TempTooHigh, 102, 165);
      if (hmiIsChinese()) {
        dwinFrameAreaCopy(1, 103, 371, 237, 386,  52, 285); // Temp Too High
        dwinFrameAreaCopy(1, 151, 389, 185, 402, 187, 285);
        dwinFrameAreaCopy(1, 189, 389, 271, 402,  95, 310);
      }
      else {
        dwinDrawString(true, font8x16, COLOR_POPUP_TEXT, COLOR_BG_WINDOW, 36, 300, F("Nozzle or Bed temperature"));
        dwinDrawString(true, font8x16, COLOR_POPUP_TEXT, COLOR_BG_WINDOW, 92, 300, F("is too high"));
      }
    }
    else {
      dwinIconShow(ICON, ICON_TempTooLow, 102, 165);
      if (hmiIsChinese()) {
        dwinFrameAreaCopy(1, 103, 371, 270, 386, 52, 285); // Tenp Too Low
        dwinFrameAreaCopy(1, 189, 389, 271, 402, 95, 310);
      }
      else {
        dwinDrawString(true, font8x16, COLOR_POPUP_TEXT, COLOR_BG_WINDOW, 36, 300, F("Nozzle or Bed temperature"));
        dwinDrawString(true, font8x16, COLOR_POPUP_TEXT, COLOR_BG_WINDOW, 92, 300, F("is too low"));
      }
    }
  }

#endif

#if HAS_HOTEND

  void popupWindowETempTooLow() {
    clearMainWindow();
    drawPopupBkgd60();
    dwinIconShow(ICON, ICON_TempTooLow, 102, 105);
    if (hmiIsChinese()) {
      dwinFrameAreaCopy(1, 103, 371, 136, 386, 69, 240);      // Nozzle Too Cold
      dwinFrameAreaCopy(1, 170, 371, 270, 386, 69 + 33, 240);
      dwinIconShow(ICON, ICON_Confirm_C, 86, 280);
    }
    else {
      dwinDrawString(true, font8x16, COLOR_POPUP_TEXT, COLOR_BG_WINDOW, 20, 235, F("Nozzle is too cold"));
      dwinIconShow(ICON, ICON_Confirm_E, 86, 280);
    }
  }

#endif

void popupWindowResume() {
  clearPopupArea();
  drawPopupBkgd105();
  if (hmiIsChinese()) {
    dwinFrameAreaCopy(1, 160, 338, 235, 354, 98, 135);    // Resume Interrupted Print
    dwinFrameAreaCopy(1, 103, 321, 271, 335, 52, 192);
    dwinIconShow(ICON, ICON_Cancel_C,    26, 307);
    dwinIconShow(ICON, ICON_Continue_C, 146, 307);
  }
  else {
<<<<<<< HEAD
    dwinDrawString(true, font8x16, COLOR_POPUP_TEXT, COLOR_BG_WINDOW, (272 - 8 * 14) / 2, 115, GET_TEXT_F(MSG_OUTAGE_RECOVERY));
    dwinDrawString(true, font8x16, COLOR_POPUP_TEXT, COLOR_BG_WINDOW, (272 - 8 * 22) / 2, 192, GET_TEXT_F(MSG_OUTAGE_RECOVERY2));
    dwinDrawString(true, font8x16, COLOR_POPUP_TEXT, COLOR_BG_WINDOW, (272 - 8 * 22) / 2, 212, GET_TEXT_F(MSG_OUTAGE_RECOVERY3));
=======
    dwinDrawString(true, font8x16, COLOR_POPUP_TEXT, COLOR_BG_WINDOW, (272 - 8 * 14) / 2, 115, F("Continue Print"));
    dwinDrawString(true, font8x16, COLOR_POPUP_TEXT, COLOR_BG_WINDOW, (272 - 8 * 22) / 2, 192, F("It looks like the last"));
    dwinDrawString(true, font8x16, COLOR_POPUP_TEXT, COLOR_BG_WINDOW, (272 - 8 * 21) / 2, 212, F("file was interrupted."));
>>>>>>> 2e142725
    dwinIconShow(ICON, ICON_Cancel_E,    26, 307);
    dwinIconShow(ICON, ICON_Continue_E, 146, 307);
  }
}

void popupWindowHome(const bool parking/*=false*/) {
  clearMainWindow();
  drawPopupBkgd60();
  dwinIconShow(ICON, ICON_Printer_0, 101, 105);
  if (hmiIsChinese()) {
    dwinFrameAreaCopy(1, 0, 371, 33, 386, 85, 240);       // Wait for Move to Complete
    dwinFrameAreaCopy(1, 203, 286, 271, 302, 118, 240);
    dwinFrameAreaCopy(1, 0, 389, 150, 402, 61, 280);
  }
  else {
    dwinDrawString(true, font8x16, COLOR_POPUP_TEXT, COLOR_BG_WINDOW, (272 - 8 * (parking ? 7 : 10)) / 2, 230, parking ? F("Parking") : F("Homing XYZ"));
    dwinDrawString(true, font8x16, COLOR_POPUP_TEXT, COLOR_BG_WINDOW, (272 - 8 * 23) / 2, 260, F("Please wait until done."));
  }
}

#if HAS_ONESTEP_LEVELING

  void popupWindowLeveling() {
    clearMainWindow();
    drawPopupBkgd60();
    dwinIconShow(ICON, ICON_AutoLeveling, 101, 105);
    if (hmiIsChinese()) {
      dwinFrameAreaCopy(1, 0, 371, 100, 386, 84, 240);    // Wait for Leveling
      dwinFrameAreaCopy(1, 0, 389, 150, 402, 61, 280);
    }
    else {
      dwinDrawString(true, font8x16, COLOR_POPUP_TEXT, COLOR_BG_WINDOW, (272 - 8 * 12) / 2, 230, GET_TEXT_F(MSG_BED_LEVELING));
      dwinDrawString(true, font8x16, COLOR_POPUP_TEXT, COLOR_BG_WINDOW, (272 - 8 * 23) / 2, 260, F("Please wait until done."));
    }
  }

#endif

void drawSelectHighlight(const bool sel) {
  hmiFlag.select_flag = sel;
  const uint16_t c1 = sel ? COLOR_SELECT : COLOR_BG_WINDOW,
                 c2 = sel ? COLOR_BG_WINDOW : COLOR_SELECT;
  dwinDrawRectangle(0, c1, 25, 279, 126, 318);
  dwinDrawRectangle(0, c1, 24, 278, 127, 319);
  dwinDrawRectangle(0, c2, 145, 279, 246, 318);
  dwinDrawRectangle(0, c2, 144, 278, 247, 319);
}

void popupwindowPauseOrStop() {
  clearMainWindow();
  drawPopupBkgd60();
  if (hmiIsChinese()) {
         if (select_print.now == PRINT_PAUSE_RESUME) dwinFrameAreaCopy(1, 237, 338, 269, 356, 98, 150); // Pause
    else if (select_print.now == PRINT_STOP) dwinFrameAreaCopy(1, 221, 320, 253, 336, 98, 150);         // Stop
    dwinFrameAreaCopy(1, 220, 304, 264, 319, 130, 150); // Print
    dwinIconShow(ICON, ICON_Confirm_C, 26, 280);
    dwinIconShow(ICON, ICON_Cancel_C, 146, 280);
  }
  else {
         if (select_print.now == PRINT_PAUSE_RESUME) dwinDrawString(true, font8x16, COLOR_POPUP_TEXT, COLOR_BG_WINDOW, (272 - 8 * 11) / 2, 150, GET_TEXT_F(MSG_PAUSE_PRINT));
    else if (select_print.now == PRINT_STOP) dwinDrawString(true, font8x16, COLOR_POPUP_TEXT, COLOR_BG_WINDOW, (272 - 8 * 10) / 2, 150, GET_TEXT_F(MSG_STOP_PRINT));
    dwinIconShow(ICON, ICON_Confirm_E, 26, 280);
    dwinIconShow(ICON, ICON_Cancel_E, 146, 280);
  }
  drawSelectHighlight(true);
}

void drawPrintingScreen() {
  const uint16_t y = 168;
  if (hmiIsChinese()) {
    dwinFrameTitleCopy(30, 1, 42, 14);              // "Printing"
    dwinFrameAreaCopy(1,  0, 72,  63, 86,  43, y);  // "Printing Time"
    dwinFrameAreaCopy(1, 65, 72, 128, 86, 178, y);  // "Remain"
  }
  else {
    dwinFrameTitleCopy(42, 0, 47, 14);              // "Printing"
    dwinFrameAreaCopy(1,   1, 43,  97, 59,  43, y); // "Printing Time"
    dwinFrameAreaCopy(1, 100, 43, 152, 56, 178, y); // "Remain"
  }
}

void drawPrintProgressBar() {
  constexpr uint16_t y = 93, h = 21;
  dwinIconShow(ICON, ICON_Bar, 15, 93);
  dwinDrawRectangle(1, COLOR_BARFILL, 16 + _card_percent * 240 / 100, y, 256, y + h - 1);
  dwinDrawIntValue(true, true, 0, font8x16, COLOR_PERCENT, COLOR_BG_BLACK, 2, 117, y + 40, _card_percent);
  dwinDrawString(false, font8x16, COLOR_PERCENT, COLOR_BG_BLACK, 133, y + 40, F("%"));
}

void drawPrintProgressElapsed() {
  constexpr uint16_t x = 45, y = 192;
  duration_t elapsed = print_job_timer.duration(); // Print timer
  dwinDrawIntValue(true, true, 1, font8x16, COLOR_WHITE, COLOR_BG_BLACK, 2, x, y, elapsed.value / 3600);
  dwinDrawString(false, font8x16, COLOR_WHITE, COLOR_BG_BLACK, x + 8 * 2, y, F(":"));
  dwinDrawIntValue(true, true, 1, font8x16, COLOR_WHITE, COLOR_BG_BLACK, 2, x + 8 * 3, y, (elapsed.value % 3600) / 60);
}

void drawPrintProgressRemain() {
  constexpr uint16_t x = 179, y = 192;
  dwinDrawIntValue(true, true, 1, font8x16, COLOR_WHITE, COLOR_BG_BLACK, 2, x, y, _remain_time / 3600);
  dwinDrawString(false, font8x16, COLOR_WHITE, COLOR_BG_BLACK, x + 8 * 2, y, F(":"));
  dwinDrawIntValue(true, true, 1, font8x16, COLOR_WHITE, COLOR_BG_BLACK, 2, x + 8 * 3, y, (_remain_time % 3600) / 60);
}

void gotoPrintProcess() {
  checkkey = ID_PrintProcess;

  clearMainWindow();
  drawPrintingScreen();

  iconTune();
  iconResumeOrPause();
  iconStop();

  // Copy into filebuf string before entry
  char * const name = card.longest_filename();
  const int8_t npos = _MAX(0U, DWIN_WIDTH - strlen(name) * MENU_CHR_W) / 2;
  dwinDrawString(false, font8x16, COLOR_WHITE, COLOR_BG_BLACK, npos, 60, name);

  dwinIconShow(ICON, ICON_PrintTime,   17, 163);
  dwinIconShow(ICON, ICON_RemainTime, 150, 161);

  drawPrintProgressBar();
  drawPrintProgressElapsed();
  drawPrintProgressRemain();
}

void gotoMainMenu() {
  checkkey = ID_MainMenu;

  clearMainWindow();

  if (hmiIsChinese())
    dwinFrameTitleCopy(2, 2, 26, 13);   // "Home" etc
  else {
    #ifdef USE_STRING_HEADINGS
      drawTitle(GET_TEXT_F(MSG_MAIN_MENU));
    #else
      dwinFrameTitleCopy(0, 2, 40, 11); // "Home"
    #endif
  }

  dwinIconShow(ICON, ICON_LOGO, 71, 52);

  iconPrint();
  iconPrepare();
  iconControl();
  TERN(HAS_ONESTEP_LEVELING, iconLeveling, iconStartInfo)();
}

void hmiPlanMove(const feedRate_t fr_mm_s) {
  if (!planner.is_full()) {
    planner.synchronize();
    planner.buffer_line(current_position, fr_mm_s);
    dwinUpdateLCD();
  }
}

void hmiMoveDone(const AxisEnum axis) {
  encoderRate.enabled = false;
  planner.synchronize();
  checkkey = ID_AxisMove;
  dwinUpdateLCD();
}

#if HAS_X_AXIS

  void hmiMoveX() {
    EncoderState encoder_diffState = encoderReceiveAnalyze();
    if (encoder_diffState == ENCODER_DIFF_NO) return;
    if (applyEncoder(encoder_diffState, hmiValues.moveScaled.x)) {
      drawEditFloat3(1, hmiValues.moveScaled.x);
      return hmiMoveDone(X_AXIS);
    }
    LIMIT(hmiValues.moveScaled.x, (X_MIN_POS) * MINUNITMULT, (X_MAX_POS) * MINUNITMULT);
    current_position.x = hmiValues.moveScaled.x / MINUNITMULT;
    drawEditFloat3(1, hmiValues.moveScaled.x, true);
    dwinUpdateLCD();
    hmiPlanMove(homing_feedrate(X_AXIS));
  }

#endif

#if HAS_Y_AXIS

  void hmiMoveY() {
    EncoderState encoder_diffState = encoderReceiveAnalyze();
    if (encoder_diffState == ENCODER_DIFF_NO) return;
    if (applyEncoder(encoder_diffState, hmiValues.moveScaled.y)) {
      drawEditFloat3(2, hmiValues.moveScaled.y);
      return hmiMoveDone(Y_AXIS);
    }
    LIMIT(hmiValues.moveScaled.y, (Y_MIN_POS) * MINUNITMULT, (Y_MAX_POS) * MINUNITMULT);
    current_position.y = hmiValues.moveScaled.y / MINUNITMULT;
    drawEditFloat3(2, hmiValues.moveScaled.y, true);
    dwinUpdateLCD();
    hmiPlanMove(homing_feedrate(Y_AXIS));
  }

#endif

#if HAS_Z_AXIS

  void hmiMoveZ() {
    EncoderState encoder_diffState = encoderReceiveAnalyze();
    if (encoder_diffState == ENCODER_DIFF_NO) return;
    if (applyEncoder(encoder_diffState, hmiValues.moveScaled.z)) {
      drawEditFloat3(3, hmiValues.moveScaled.z);
      return hmiMoveDone(Z_AXIS);
    }
    LIMIT(hmiValues.moveScaled.z, (Z_MIN_POS) * MINUNITMULT, (Z_MAX_POS) * MINUNITMULT);
    current_position.z = hmiValues.moveScaled.z / MINUNITMULT;
    drawEditFloat3(3, hmiValues.moveScaled.z, true);
    dwinUpdateLCD();
    hmiPlanMove(homing_feedrate(Z_AXIS));
  }

#endif

#if HAS_HOTEND

  void hmiMoveE() {
    static float last_E_scaled = 0;
    EncoderState encoder_diffState = encoderReceiveAnalyze();
    if (encoder_diffState == ENCODER_DIFF_NO) return;
    if (applyEncoder(encoder_diffState, hmiValues.moveScaled.e)) {
      last_E_scaled = hmiValues.moveScaled.e;
      drawEditSignedFloat3(4, last_E_scaled);
      return hmiMoveDone(E_AXIS);
    }
    LIMIT(hmiValues.moveScaled.e, last_E_scaled - (EXTRUDE_MAXLENGTH) * MINUNITMULT, last_E_scaled + (EXTRUDE_MAXLENGTH) * MINUNITMULT);
    current_position.e = hmiValues.moveScaled.e / MINUNITMULT;
    drawEditSignedFloat3(4, hmiValues.moveScaled.e, true);
    dwinUpdateLCD();
    hmiPlanMove(MMM_TO_MMS(FEEDRATE_E));
  }

#endif

#if HAS_ZOFFSET_ITEM

  void hmiZoffset() {
    EncoderState encoder_diffState = encoderReceiveAnalyze();
    if (encoder_diffState == ENCODER_DIFF_NO) return;
    uint8_t zoff_line;
    switch (hmiValues.show_mode) {
      case -4: zoff_line = PREPARE_CASE_ZOFF + MROWS - index_prepare; break;
      default: zoff_line = TUNE_CASE_ZOFF + MROWS - index_tune;
    }
    if (applyEncoder(encoder_diffState, hmiValues.offset_value)) {
      encoderRate.enabled = false;
      #if HAS_BED_PROBE
        probe.offset.z = dwin_zoffset;
        TERN_(EEPROM_SETTINGS, settings.save());
      #endif
      checkkey = hmiValues.show_mode == -4 ? ID_Prepare : ID_Tune;
      drawEditSignedFloat2(zoff_line, TERN(HAS_BED_PROBE, BABY_Z_VAR * 100, hmiValues.offset_value));
      dwinUpdateLCD();
      return;
    }

    #if ENABLED(BABYSTEP_ZPROBE_OFFSET) && defined(PROBE_OFFSET_ZMIN)
      #define _OFFSET_ZMIN (PROBE_OFFSET_ZMIN)
    #else
      #define _OFFSET_ZMIN -20
    #endif
    #if ENABLED(BABYSTEP_ZPROBE_OFFSET) && defined(PROBE_OFFSET_ZMAX)
      #define _OFFSET_ZMAX (PROBE_OFFSET_ZMAX)
    #else
      #define _OFFSET_ZMAX 20
    #endif
    LIMIT(hmiValues.offset_value, _OFFSET_ZMIN * 100, _OFFSET_ZMAX * 100);

    last_zoffset = dwin_zoffset;
    dwin_zoffset = hmiValues.offset_value / 100.0f;
    #if ANY(BABYSTEP_ZPROBE_OFFSET, JUST_BABYSTEP)
      if (BABYSTEP_ALLOWED()) babystep.add_mm(Z_AXIS, dwin_zoffset - last_zoffset);
    #endif
    drawEditSignedFloat2(zoff_line, hmiValues.offset_value, true);
    dwinUpdateLCD();
  }

#endif // HAS_ZOFFSET_ITEM

#if HAS_HOTEND

  void hmiETemp() {
    EncoderState encoder_diffState = encoderReceiveAnalyze();
    if (encoder_diffState == ENCODER_DIFF_NO) return;
    uint8_t temp_line;
    switch (hmiValues.show_mode) {
      case -1: temp_line = TEMP_CASE_TEMP; break;
      #if HAS_PREHEAT
        case -2: temp_line = PREHEAT_CASE_TEMP; break;
        #if PREHEAT_COUNT > 1
          case -3: temp_line = PREHEAT_CASE_TEMP; break;
        #endif
      #endif
      default: temp_line = TUNE_CASE_TEMP + MROWS - index_tune;
    }
    if (applyEncoder(encoder_diffState, hmiValues.tempE)) {
      encoderRate.enabled = false;
      #if HAS_PREHEAT
        if (hmiValues.show_mode == -2) {
          checkkey = ID_PLAPreheat;
          ui.material_preset[0].hotend_temp = hmiValues.tempE;
          drawEditInteger3(temp_line, ui.material_preset[0].hotend_temp);
          return;
        }
        #if PREHEAT_COUNT > 1
          if (hmiValues.show_mode == -3) {
            checkkey = ID_ABSPreheat;
            ui.material_preset[1].hotend_temp = hmiValues.tempE;
            drawEditInteger3(temp_line, ui.material_preset[1].hotend_temp);
            return;
          }
        #endif
      #endif

      if (hmiValues.show_mode == -1) // Temperature
        checkkey = ID_TemperatureID;
      else
        checkkey = ID_Tune;
      drawEditInteger3(temp_line, hmiValues.tempE);
      thermalManager.setTargetHotend(hmiValues.tempE, 0);
      return;
    }
    // tempE limit
    LIMIT(hmiValues.tempE, HEATER_0_MINTEMP, thermalManager.hotend_max_target(0));
    // tempE value
    drawEditInteger3(temp_line, hmiValues.tempE, true);
  }

#endif // HAS_HOTEND

#if HAS_HEATED_BED

  void hmiBedTemp() {
    EncoderState encoder_diffState = encoderReceiveAnalyze();
    if (encoder_diffState == ENCODER_DIFF_NO) return;
    uint8_t bed_line;
    switch (hmiValues.show_mode) {
      case -1: bed_line = TEMP_CASE_BED; break;
      #if HAS_PREHEAT
        case -2: bed_line = PREHEAT_CASE_BED; break;
        #if PREHEAT_COUNT > 1
          case -3: bed_line = PREHEAT_CASE_BED; break;
        #endif
      #endif
      default: bed_line = TUNE_CASE_BED + MROWS - index_tune;
    }
    if (applyEncoder(encoder_diffState, hmiValues.tempBed)) {
      encoderRate.enabled = false;
      #if HAS_PREHEAT
        if (hmiValues.show_mode == -2) {
          checkkey = ID_PLAPreheat;
          ui.material_preset[0].bed_temp = hmiValues.tempBed;
          drawEditInteger3(bed_line, ui.material_preset[0].bed_temp);
          return;
        }
        #if PREHEAT_COUNT > 1
          if (hmiValues.show_mode == -3) {
            checkkey = ID_ABSPreheat;
            ui.material_preset[1].bed_temp = hmiValues.tempBed;
            drawEditInteger3(bed_line, ui.material_preset[1].bed_temp);
            return;
          }
        #endif
      #endif
      checkkey = hmiValues.show_mode == -1 ? ID_TemperatureID : ID_Tune;
      drawEditInteger3(bed_line, hmiValues.tempBed);
      thermalManager.setTargetBed(hmiValues.tempBed);
      return;
    }
    // tempBed limit
    LIMIT(hmiValues.tempBed, BED_MINTEMP, BED_MAX_TARGET);
    // tempBed value
    drawEditInteger3(bed_line, hmiValues.tempBed, true);
  }

#endif // HAS_HEATED_BED

#if HAS_PREHEAT && HAS_FAN

  void hmiFanSpeed() {
    EncoderState encoder_diffState = encoderReceiveAnalyze();
    if (encoder_diffState == ENCODER_DIFF_NO) return;
    uint8_t fan_line;
    switch (hmiValues.show_mode) {
      case -1: fan_line = TEMP_CASE_FAN; break;
      case -2: fan_line = PREHEAT_CASE_FAN; break;
      case -3: fan_line = PREHEAT_CASE_FAN; break;
      default: fan_line = TUNE_CASE_FAN + MROWS - index_tune;
    }

    if (applyEncoder(encoder_diffState, hmiValues.fanSpeed)) {
      encoderRate.enabled = false;
      if (hmiValues.show_mode == -2) {
        checkkey = ID_PLAPreheat;
        ui.material_preset[0].fan_speed = hmiValues.fanSpeed;
        drawEditInteger3(fan_line, ui.material_preset[0].fan_speed);
        return;
      }
      #if PREHEAT_COUNT > 1
        if (hmiValues.show_mode == -3) {
          checkkey = ID_ABSPreheat;
          ui.material_preset[1].fan_speed = hmiValues.fanSpeed;
          drawEditInteger3(fan_line, ui.material_preset[1].fan_speed);
          return;
        }
      #endif
      checkkey = hmiValues.show_mode == -1 ? ID_TemperatureID : ID_Tune;
      drawEditInteger3(fan_line, hmiValues.fanSpeed);
      thermalManager.set_fan_speed(0, hmiValues.fanSpeed);
      return;
    }
    // fanSpeed limit
    LIMIT(hmiValues.fanSpeed, 0, 255);
    // fanSpeed value
    drawEditInteger3(fan_line, hmiValues.fanSpeed, true);
  }

#endif // HAS_PREHEAT && HAS_FAN

void hmiPrintSpeed() {
  EncoderState encoder_diffState = encoderReceiveAnalyze();
  if (encoder_diffState == ENCODER_DIFF_NO) return;
  if (applyEncoder(encoder_diffState, hmiValues.printSpeed)) {
    checkkey = ID_Tune;
    encoderRate.enabled = false;
    feedrate_percentage = hmiValues.printSpeed;
    drawEditInteger3(select_tune.now + MROWS - index_tune, hmiValues.printSpeed);
    return;
  }
  // printSpeed limit
  LIMIT(hmiValues.printSpeed, SPEED_EDIT_MIN, SPEED_EDIT_MAX);
  // printSpeed value
  drawEditInteger3(select_tune.now + MROWS - index_tune, hmiValues.printSpeed, true);
}

#define LAST_AXIS TERN(HAS_HOTEND, E_AXIS, Z_AXIS)

void hmiMaxFeedspeedXYZE() {
  EncoderState encoder_diffState = encoderReceiveAnalyze();
  if (encoder_diffState == ENCODER_DIFF_NO) return;
  if (applyEncoder(encoder_diffState, hmiValues.maxFeedSpeed)) {
    checkkey = ID_MaxSpeed;
    encoderRate.enabled = false;
    if (WITHIN(hmiFlag.feedspeed_axis, X_AXIS, LAST_AXIS))
      planner.set_max_feedrate(hmiFlag.feedspeed_axis, hmiValues.maxFeedSpeed);
    drawEditInteger4(select_speed.now, hmiValues.maxFeedSpeed);
    return;
  }
  // MaxFeedspeed limit
  if (WITHIN(hmiFlag.feedspeed_axis, X_AXIS, LAST_AXIS))
    LIMIT(hmiValues.maxFeedSpeed, min_feedrate_edit_values[hmiFlag.feedspeed_axis], max_feedrate_edit_values[hmiFlag.feedspeed_axis]);
  // MaxFeedspeed value
  drawEditInteger4(select_speed.now, hmiValues.maxFeedSpeed, true);
}

void hmiMaxAccelerationXYZE() {
  EncoderState encoder_diffState = encoderReceiveAnalyze();
  if (encoder_diffState == ENCODER_DIFF_NO) return;
  if (applyEncoder(encoder_diffState, hmiValues.maxAcceleration)) {
    checkkey = ID_MaxAcceleration;
    encoderRate.enabled = false;
    if (WITHIN(hmiFlag.acc_axis, X_AXIS, LAST_AXIS))
      planner.set_max_acceleration(hmiFlag.acc_axis, hmiValues.maxAcceleration);
    drawEditInteger4(select_acc.now, hmiValues.maxAcceleration);
    return;
  }
  // MaxAcceleration limit
  if (WITHIN(hmiFlag.acc_axis, X_AXIS, LAST_AXIS))
    LIMIT(hmiValues.maxAcceleration, min_acceleration_edit_values[hmiFlag.acc_axis], max_acceleration_edit_values[hmiFlag.acc_axis]);
  // MaxAcceleration value
  drawEditInteger4(select_acc.now, hmiValues.maxAcceleration, true);
}

#if ENABLED(CLASSIC_JERK)

  void hmiMaxJerkXYZE() {
    EncoderState encoder_diffState = encoderReceiveAnalyze();
    if (encoder_diffState == ENCODER_DIFF_NO) return;
    if (applyEncoder(encoder_diffState, hmiValues.maxJerkScaled)) {
      checkkey = ID_MaxJerk;
      encoderRate.enabled = false;
      if (WITHIN(hmiFlag.jerk_axis, X_AXIS, LAST_AXIS))
        planner.set_max_jerk(hmiFlag.jerk_axis, hmiValues.maxJerkScaled / MINUNITMULT);
      drawEditFloat3(select_jerk.now, hmiValues.maxJerkScaled);
      return;
    }
    // MaxJerk limit
    if (WITHIN(hmiFlag.jerk_axis, X_AXIS, LAST_AXIS))
      LIMIT(hmiValues.maxJerkScaled, min_jerk_edit_values[hmiFlag.jerk_axis] * MINUNITMULT, max_jerk_edit_values[hmiFlag.jerk_axis] * MINUNITMULT);
    // MaxJerk value
    drawEditFloat3(select_jerk.now, hmiValues.maxJerkScaled, true);
  }

#endif // CLASSIC_JERK

#if ENABLED(EDITABLE_STEPS_PER_UNIT)

  void hmiStepXYZE() {
    EncoderState encoder_diffState = encoderReceiveAnalyze();
    if (encoder_diffState == ENCODER_DIFF_NO) return;
    if (applyEncoder(encoder_diffState, hmiValues.maxStepScaled)) {
      checkkey = ID_Step;
      encoderRate.enabled = false;
      if (WITHIN(hmiFlag.step_axis, X_AXIS, LAST_AXIS))
        planner.settings.axis_steps_per_mm[hmiFlag.step_axis] = hmiValues.maxStepScaled / MINUNITMULT;
      drawEditFloat3(select_step.now, hmiValues.maxStepScaled);
      return;
    }
    // Step limit
    if (WITHIN(hmiFlag.step_axis, X_AXIS, LAST_AXIS))
      LIMIT(hmiValues.maxStepScaled, min_steps_edit_values[hmiFlag.step_axis] * MINUNITMULT, max_steps_edit_values[hmiFlag.step_axis] * MINUNITMULT);
    // Step value
    drawEditFloat3(select_step.now, hmiValues.maxStepScaled, true);
  }

#endif // EDITABLE_STEPS_PER_UNIT

// Draw X, Y, Z and blink if in an un-homed or un-trusted state
void _update_axis_value(const AxisEnum axis, const uint16_t x, const uint16_t y, const bool blink, const bool force) {
  const bool draw_qmark = axis_should_home(axis),
             draw_empty = NONE(HOME_AFTER_DEACTIVATE, DISABLE_REDUCED_ACCURACY_WARNING) && !draw_qmark && !axis_is_trusted(axis);

  // Check for a position change
  static xyz_pos_t oldpos = { -1, -1, -1 };
  const float p = current_position[axis];
  const bool changed = oldpos[axis] != p;
  if (changed) oldpos[axis] = p;

  if (force || changed || draw_qmark || draw_empty) {
    if (blink && draw_qmark)
      dwinDrawString(true, font8x16, COLOR_WHITE, COLOR_BG_BLACK, x, y, F("???.?"));
    else if (blink && draw_empty)
      dwinDrawString(true, font8x16, COLOR_WHITE, COLOR_BG_BLACK, x, y, F("     "));
    else
      dwinDrawFloatValue(true, true, 0, font8x16, COLOR_WHITE, COLOR_BG_BLACK, 3, 1, x, y, p);
  }
}

void _draw_xyz_position(const bool force) {
  //SERIAL_ECHOPGM("Draw XYZ:");
  static bool _blink = false;
  const bool blink = !!(millis() & 0x400UL);
  if (force || blink != _blink) {
    _blink = blink;
    //SERIAL_ECHOPGM(" (blink)");
    _update_axis_value(X_AXIS,  35, 459, blink, true);
    _update_axis_value(Y_AXIS, 120, 459, blink, true);
    _update_axis_value(Z_AXIS, 205, 459, blink, true);
  }
  //SERIAL_EOL();
}

void updateVariable() {
  #if HAS_HOTEND
    static celsius_t _hotendtemp = 0, _hotendtarget = 0;
    const celsius_t hc = thermalManager.wholeDegHotend(0),
                    ht = thermalManager.degTargetHotend(0);
    const bool _new_hotend_temp = _hotendtemp != hc,
               _new_hotend_target = _hotendtarget != ht;
    if (_new_hotend_temp) _hotendtemp = hc;
    if (_new_hotend_target) _hotendtarget = ht;
  #endif
  #if HAS_HEATED_BED
    static celsius_t _bedtemp = 0, _bedtarget = 0;
    const celsius_t bc = thermalManager.wholeDegBed(),
                    bt = thermalManager.degTargetBed();
    const bool _new_bed_temp = _bedtemp != bc,
               _new_bed_target = _bedtarget != bt;
    if (_new_bed_temp) _bedtemp = bc;
    if (_new_bed_target) _bedtarget = bt;
  #endif
  #if HAS_FAN
    static uint8_t _fanspeed = 0;
    const bool _new_fanspeed = _fanspeed != thermalManager.fan_speed[0];
    if (_new_fanspeed) _fanspeed = thermalManager.fan_speed[0];
  #endif

  if (checkkey == ID_Tune) {
    // Tune page temperature update
    #if HAS_HOTEND
      if (_new_hotend_target)
        drawEditInteger3(TUNE_CASE_TEMP + MROWS - index_tune, _hotendtarget);
    #endif
    #if HAS_HEATED_BED
      if (_new_bed_target)
        drawEditInteger3(TUNE_CASE_BED + MROWS - index_tune, _bedtarget);
    #endif
    #if HAS_FAN
      if (_new_fanspeed)
        drawEditInteger3(TUNE_CASE_FAN + MROWS - index_tune, _fanspeed);
    #endif
  }
  else if (checkkey == ID_TemperatureID) {
    // Temperature page temperature update
    #if HAS_HOTEND
      if (_new_hotend_target) drawEditInteger3(TEMP_CASE_TEMP, _hotendtarget);
    #endif
    #if HAS_HEATED_BED
      if (_new_bed_target) drawEditInteger3(TEMP_CASE_BED, _bedtarget);
    #endif
    #if HAS_FAN
      if (_new_fanspeed) drawEditInteger3(TEMP_CASE_FAN, _fanspeed);
    #endif
  }

  // Bottom temperature update

  #if HAS_HOTEND
    if (_new_hotend_temp)
      drawStatInt(28, 384, _hotendtemp);
    if (_new_hotend_target)
      drawStatInt(25 + 4 * STAT_CHR_W + 6, 384, _hotendtarget);

    static int16_t _flow = 0;
    if (_flow != planner.flow_percentage[0]) {
      _flow = planner.flow_percentage[0];
      drawStatInt(116 + 2 * STAT_CHR_W, 417, _flow);
    }
  #endif

  #if HAS_HEATED_BED
    if (_new_bed_temp)
      drawStatInt(28, 417, _bedtemp);
    if (_new_bed_target)
      drawStatInt(25 + 4 * STAT_CHR_W + 6, 417, _bedtarget);
  #endif

  static int16_t _feedrate = 0;
  if (_feedrate != feedrate_percentage) {
    _feedrate = feedrate_percentage;
    drawStatInt(116 + 2 * STAT_CHR_W, 384, _feedrate);
  }

  #if HAS_FAN
    if (_new_fanspeed) {
      _fanspeed = thermalManager.fan_speed[0];
      drawStatInt(195 + 2 * STAT_CHR_W, 384, _fanspeed);
    }
  #endif

  static float _offset = 0;
  if (BABY_Z_VAR != _offset) {
    _offset = BABY_Z_VAR;
    if (BABY_Z_VAR < 0) {
      drawStatFloat(207, 417, -_offset);
      dwinDrawString(true, font8x16, COLOR_WHITE, COLOR_BG_BLACK, 205, 419, F("-"));
    }
    else {
      drawStatFloat(207, 417, _offset);
      dwinDrawString(true, font8x16, COLOR_WHITE, COLOR_BG_BLACK, 205, 419, F(" "));
    }
  }

  _draw_xyz_position(false);
}

/**
 * Read and cache the working directory.
 *
 * TODO: New code can follow the pattern of menu_media.cpp
 * and rely on Marlin caching for performance. No need to
 * cache files here.
 */

void make_name_without_ext(char *dst, char *src, size_t maxlen=MENU_CHAR_LIMIT) {
  char * const name = card.longest_filename();
  size_t pos        = strlen(name); // index of ending nul

  // For files, remove the extension
  // which may be .gcode, .gco, or .g
  if (!card.flag.filenameIsDir)
    while (pos && src[pos] != '.') pos--; // find last '.' (stop at 0)

  size_t len = pos;   // nul or '.'
  if (len > maxlen) { // Keep the name short
    pos        = len = maxlen; // move nul down
    dst[--pos] = '.'; // insert dots
    dst[--pos] = '.';
    dst[--pos] = '.';
  }

  dst[len] = '\0';    // end it

  // Copy down to 0
  while (pos--) dst[pos] = src[pos];
}

void hmiSDCardInit() { card.cdroot(); }

// Initialize or re-initialize the LCD
void MarlinUI::init_lcd() { dwinStartup(); }

void MarlinUI::clear_lcd() {}

void MarlinUI::update() {
  eachMomentUpdate(); // Status update
  hmiSDCardUpdate();  // SD card update
  dwinHandleScreen(); // Rotary encoder update
}

#if HAS_LCD_BRIGHTNESS
  void MarlinUI::_set_brightness() { dwinLCDBrightness(backlight ? brightness : 0); }
#endif

void MarlinUI::kill_screen(FSTR_P const lcd_error, FSTR_P const) {
  clearMainWindow();
  drawPopupBkgd60();
  dwinIconShow(ICON, ICON_Printer_0, 101, 105);
  dwinDrawString(true, font8x16, COLOR_POPUP_TEXT, COLOR_BG_WINDOW, (272 - 8 * 15) / 2, 230, GET_TEXT_F(MSG_PRINTER_KILLED));
  dwinDrawString(true, font8x16, COLOR_POPUP_TEXT, COLOR_BG_WINDOW, (272 - 8 * 20) / 2, 260, GET_TEXT_F(MSG_TURN_OFF));
}

#if ENABLED(SCROLL_LONG_FILENAMES)

  char shift_name[LONG_FILENAME_LENGTH + 1];
  int8_t shift_amt; // = 0
  millis_t shift_ms; // = 0

  // Init the shift name based on the highlighted item
  void initShiftName() {
    const bool is_subdir = !card.flag.workDirIsRoot;
    const int8_t filenum = select_file.now - 1 - is_subdir; // Skip "Back" and ".."
    const int16_t fileCnt = card.get_num_items();
    if (WITHIN(filenum, 0, fileCnt - 1)) {
      card.selectFileByIndexSorted(filenum);
      char * const name = card.longest_filename();
      make_name_without_ext(shift_name, name, 100);
    }
  }

  void initSDItemShift() {
    shift_amt = 0;
    shift_ms  = select_file.now != CASE_BACK && strlen(shift_name) > MENU_CHAR_LIMIT
           ? millis() + 750UL : 0;
  }

#endif

/**
 * Display an SD item, adding a CDUP for subfolders.
 */
void drawSDItem(const uint16_t item, int16_t row=-1) {
  if (row < 0) row = item + 1 + MROWS - index_file;
  const bool is_subdir = !card.flag.workDirIsRoot;
  if (is_subdir && item == 0) {
    drawMenuLine(row, ICON_Folder, F(".."));
    return;
  }

  card.selectFileByIndexSorted(item - is_subdir);
  char * const name = card.longest_filename();

  #if ENABLED(SCROLL_LONG_FILENAMES)
    // Init the current selected name
    // This is used during scroll drawing
    if (item == select_file.now - 1) {
      make_name_without_ext(shift_name, name, 100);
      initSDItemShift();
    }
  #endif

  // Draw the file/folder with name aligned left
  char str[strlen(name) + 1];
  make_name_without_ext(str, name);
  drawMenuLine(row, card.flag.filenameIsDir ? ICON_Folder : ICON_File, str);
}

#if ENABLED(SCROLL_LONG_FILENAMES)

  void drawSDItemShifted(uint8_t &shift) {
    // Limit to the number of chars past the cutoff
    const size_t len = strlen(shift_name);
    NOMORE(shift, _MAX(len - MENU_CHAR_LIMIT, 0U));

    // Shorten to the available space
    const size_t lastchar = _MIN((signed)len, shift + MENU_CHAR_LIMIT);

    const char c = shift_name[lastchar];
    shift_name[lastchar] = '\0';

    const uint8_t row = select_file.now + MROWS - index_file; // skip "Back" and scroll
    eraseMenuText(row);
    drawMenuLine(row, 0, &shift_name[shift]);

    shift_name[lastchar] = c;
  }

#endif

// Redraw the first set of SD Files
void redrawSDList() {
  select_file.reset();
  index_file = MROWS;

  clearMenuArea(); // Leave title bar unchanged

  drawBackFirst();

  if (card.isMounted()) {
    // As many files as will fit
    for (uint8_t i = 0; i < _MIN(nr_sd_menu_items(), MROWS); ++i)
      drawSDItem(i, i + 1);

    TERN_(SCROLL_LONG_FILENAMES, initSDItemShift());
  }
  else {
    dwinDrawRectangle(1, COLOR_BG_RED, 10, MBASE(3) - 10, DWIN_WIDTH - 10, MBASE(4));
    dwinDrawString(false, font16x32, COLOR_YELLOW, COLOR_BG_RED, ((DWIN_WIDTH) - 8 * 16) / 2, MBASE(3), F("No Media"));
  }
}

bool DWIN_lcd_sd_status = false;

void sdCardUp() {
  card.cdup();
  redrawSDList();
  DWIN_lcd_sd_status = false; // On next DWIN_Update
}

void sdCardFolder(char * const dirname) {
  card.cd(dirname);
  redrawSDList();
  DWIN_lcd_sd_status = false; // On next DWIN_Update
}

//
// Watch for media mount / unmount
//
void hmiSDCardUpdate() {
  if (hmiFlag.home_flag) return;
  if (DWIN_lcd_sd_status != card.isMounted()) {
    DWIN_lcd_sd_status = card.isMounted();
    //SERIAL_ECHOLNPGM("HMI_SDCardUpdate: ", DWIN_lcd_sd_status);
    if (DWIN_lcd_sd_status) {
      if (checkkey == ID_SelectFile)
        redrawSDList();
    }
    else {
      // clean file icon
      if (checkkey == ID_SelectFile) {
        redrawSDList();
      }
      else if (checkkey == ID_PrintProcess || checkkey == ID_Tune || printingIsActive()) {
        // TODO: Move card removed abort handling
        //       to CardReader::manage_media.
        card.abortFilePrintSoon();
        wait_for_heatup = wait_for_user = false;
        dwin_abort_flag = true; // Reset feedrate, return to Home
      }
    }
    dwinUpdateLCD();
  }
}

//
// The status area is always on-screen, except during
// full-screen modal dialogs. (TODO: Keep alive during dialogs)
//
void drawStatusArea(const bool with_update) {

  dwinDrawRectangle(1, COLOR_BG_BLACK, 0, STATUS_Y, DWIN_WIDTH, DWIN_HEIGHT - 1);

  #if HAS_HOTEND
    dwinIconShow(ICON, ICON_HotendTemp, 10, 383);
    drawStatInt(28, 384, thermalManager.wholeDegHotend(0));
    dwinDrawString(false, DWIN_FONT_STAT, COLOR_WHITE, COLOR_BG_BLACK, 25 + 3 * STAT_CHR_W + 5, 384, F("/"));
    drawStatInt(25 + 4 * STAT_CHR_W + 6, 384, thermalManager.degTargetHotend(0));

    dwinIconShow(ICON, ICON_StepE, 112, 417);
    drawStatInt(116 + 2 * STAT_CHR_W, 417, planner.flow_percentage[0]);
    dwinDrawString(false, DWIN_FONT_STAT, COLOR_WHITE, COLOR_BG_BLACK, 116 + 5 * STAT_CHR_W + 2, 417, F("%"));
  #endif

  #if HAS_HEATED_BED
    dwinIconShow(ICON, ICON_BedTemp, 10, 416);
    drawStatInt(28, 417, thermalManager.wholeDegBed());
    dwinDrawString(false, DWIN_FONT_STAT, COLOR_WHITE, COLOR_BG_BLACK, 25 + 3 * STAT_CHR_W + 5, 417, F("/"));
    drawStatInt(25 + 4 * STAT_CHR_W + 6, 417, thermalManager.degTargetBed());
  #endif

  dwinIconShow(ICON, ICON_Speed, 113, 383);
  drawStatInt(116 + 2 * STAT_CHR_W, 384, feedrate_percentage);
  dwinDrawString(false, DWIN_FONT_STAT, COLOR_WHITE, COLOR_BG_BLACK, 116 + 5 * STAT_CHR_W + 2, 384, F("%"));

  #if HAS_FAN
    dwinIconShow(ICON, ICON_FanSpeed, 187, 383);
    drawStatInt(195 + 2 * STAT_CHR_W, 384, thermalManager.fan_speed[0]);
  #endif

  #if HAS_ZOFFSET_ITEM
    dwinIconShow(ICON, ICON_Zoffset, 187, 416);
  #endif

  if (BABY_Z_VAR < 0) {
    drawStatFloat(207, 417, -BABY_Z_VAR * 100);
    dwinDrawString(true, font8x16, COLOR_WHITE, COLOR_BG_BLACK, 205, 419, F("-"));
  }
  else {
    drawStatFloat(207, 417, BABY_Z_VAR * 100);
    dwinDrawString(true, font8x16, COLOR_WHITE, COLOR_BG_BLACK, 205, 419, F(" "));
  }

  dwinDrawRectangle(1, COLOR_LINE, 0, 449, DWIN_WIDTH, 451);

  dwinIconShow(ICON, ICON_MaxSpeedX,  10, 456);
  dwinIconShow(ICON, ICON_MaxSpeedY,  95, 456);
  dwinIconShow(ICON, ICON_MaxSpeedZ, 180, 456);
  _draw_xyz_position(true);

  if (with_update) {
    dwinUpdateLCD();
    delay(5);
  }
}

void hmiStartFrame(const bool with_update) {
  gotoMainMenu();
  drawStatusArea(with_update);
}

void drawInfoMenu() {
  clearMainWindow();

  dwinDrawString(false, font8x16, COLOR_WHITE, COLOR_BG_BLACK, (DWIN_WIDTH - strlen(MACHINE_SIZE) * MENU_CHR_W) / 2, 122, F(MACHINE_SIZE));
  dwinDrawString(false, font8x16, COLOR_WHITE, COLOR_BG_BLACK, (DWIN_WIDTH - strlen(SHORT_BUILD_VERSION) * MENU_CHR_W) / 2, 195, F(SHORT_BUILD_VERSION));

  if (hmiIsChinese()) {
    dwinFrameTitleCopy(30, 17, 28, 13);                   // "Info"

    dwinFrameAreaCopy(1, 197, 149, 252, 161, 108, 102);   // "Size"
    dwinFrameAreaCopy(1,   1, 164,  56, 176, 108, 175);   // "Firmware Version"
    dwinFrameAreaCopy(1,  58, 164, 113, 176, 105, 248);   // "Contact Details"
  }
  else {
    #ifdef USE_STRING_HEADINGS
      drawTitle(GET_TEXT_F(MSG_INFO_SCREEN));
    #else
      dwinFrameTitleCopy(192, 15, 23, 12);                // "Info"
    #endif

    dwinFrameAreaCopy(1, 120, 150, 146, 161, 124, 102);   // "Size"
    dwinFrameAreaCopy(1, 146, 151, 254, 161,  82, 175);   // "Firmware Version"
    dwinFrameAreaCopy(1,   1, 164,  96, 175,  89, 248);   // "Contact details"
  }
  dwinDrawString(false, font8x16, COLOR_WHITE, COLOR_BG_BLACK, (DWIN_WIDTH - strlen(CORP_WEBSITE) * MENU_CHR_W) / 2, 268, F(CORP_WEBSITE));

  drawBackFirst();
  for (uint8_t i = 0; i < 3; ++i) {
    dwinIconShow(ICON, ICON_PrintSize + i, 26, 99 + i * 73);
    dwinDrawLine(COLOR_LINE, 16, MBASE(2) + i * 73, 256, 156 + i * 73);
  }
}

void drawPrintFileMenu() {
  clearTitleBar();

  if (hmiIsChinese())
    dwinFrameTitleCopy(0, 31, 56, 14);  // "Print file"
  else {
    #ifdef USE_STRING_HEADINGS
      drawTitle(GET_TEXT_F(MSG_MEDIA_MENU));
    #else
      dwinFrameTitleCopy(52, 31, 86, 11); // "Print file"
    #endif
  }

  redrawSDList();
}

// Main Process
void hmiMainMenu() {
  EncoderState encoder_diffState = get_encoder_state();
  if (encoder_diffState == ENCODER_DIFF_NO) return;

  if (encoder_diffState == ENCODER_DIFF_CW) {
    if (select_page.inc(4)) {
      switch (select_page.now) {
        case PAGE_PRINT: iconPrint(); break;
        case PAGE_PREPARE: iconPrint(); iconPrepare(); break;
        case PAGE_CONTROL: iconPrepare(); iconControl(); break;
        case PAGE_INFO_LEVELING: iconControl(); TERN(HAS_ONESTEP_LEVELING, iconLeveling, iconStartInfo)(); break;
      }
    }
  }
  else if (encoder_diffState == ENCODER_DIFF_CCW) {
    if (select_page.dec()) {
      switch (select_page.now) {
        case PAGE_PRINT: iconPrint(); iconPrepare(); break;
        case PAGE_PREPARE: iconPrepare(); iconControl(); break;
        case PAGE_CONTROL: iconControl(); TERN(HAS_ONESTEP_LEVELING, iconLeveling, iconStartInfo)(); break;
        case PAGE_INFO_LEVELING: TERN(HAS_ONESTEP_LEVELING, iconLeveling, iconStartInfo)(); break;
      }
    }
  }
  else if (encoder_diffState == ENCODER_DIFF_ENTER) {
    switch (select_page.now) {
      case PAGE_PRINT:
        checkkey = ID_SelectFile;
        drawPrintFileMenu();
        break;

      case PAGE_PREPARE:
        checkkey = ID_Prepare;
        select_prepare.reset();
        index_prepare = MROWS;
        drawPrepareMenu();
        break;

      case PAGE_CONTROL:
        checkkey = ID_Control;
        select_control.reset();
        index_control = MROWS;
        drawControlMenu();
        break;

      case PAGE_INFO_LEVELING:
        #if HAS_ONESTEP_LEVELING
          checkkey = ID_Leveling;
          hmiLeveling();
        #else
          checkkey = ID_Info;
          drawInfoMenu();
        #endif
        break;
    }
  }
  dwinUpdateLCD();
}

// Select (and Print) File
void hmiSelectFile() {
  EncoderState encoder_diffState = get_encoder_state();

  const uint16_t hasUpDir = !card.flag.workDirIsRoot;

  if (encoder_diffState == ENCODER_DIFF_NO) {
    #if ENABLED(SCROLL_LONG_FILENAMES)
      if (shift_ms && select_file.now >= 1 + hasUpDir) {
        // Scroll selected filename every second
        const millis_t ms = millis();
        if (ELAPSED(ms, shift_ms)) {
          const bool was_reset = shift_amt < 0;
          shift_ms = ms + 375UL + was_reset * 250UL;  // ms per character
          uint8_t shift_new = shift_amt + 1;          // Try to shift by...
          drawSDItemShifted(shift_new);               // Draw the item
          if (!was_reset && shift_new == 0)           // Was it limited to 0?
            shift_ms = 0;                             // No scrolling needed
          else if (shift_new == shift_amt)            // Scroll reached the end
            shift_new = -1;                           // Reset
          shift_amt = shift_new;                      // Set new scroll
        }
      }
    #endif
    return;
  }

  // First pause is long. Easy.
  // On reset, long pause must be after 0.

  const uint16_t fullCnt = nr_sd_menu_items();

  if (encoder_diffState == ENCODER_DIFF_CW && fullCnt) {
    if (select_file.inc(1 + fullCnt)) {
      const uint8_t itemnum = select_file.now - 1;              // -1 for "Back"
      if (TERN0(SCROLL_LONG_FILENAMES, shift_ms)) {             // If line was shifted
        eraseMenuText(itemnum + MROWS - index_file);            // Erase and
        drawSDItem(itemnum - 1);                                // redraw
      }
      if (select_file.now > MROWS && select_file.now > index_file) { // Cursor past the bottom
        index_file = select_file.now;                           // New bottom line
        scrollMenu(DWIN_SCROLL_UP);
        drawSDItem(itemnum, MROWS);                             // Draw and init the shift name
      }
      else {
        moveHighlight(1, select_file.now + MROWS - index_file); // Just move highlight
        TERN_(SCROLL_LONG_FILENAMES, initShiftName());          // ...and init the shift name
      }
      TERN_(SCROLL_LONG_FILENAMES, initSDItemShift());
    }
  }
  else if (encoder_diffState == ENCODER_DIFF_CCW && fullCnt) {
    if (select_file.dec()) {
      const uint8_t itemnum = select_file.now - 1;              // -1 for "Back"
      if (TERN0(SCROLL_LONG_FILENAMES, shift_ms)) {             // If line was shifted
        eraseMenuText(select_file.now + 1 + MROWS - index_file); // Erase and
        drawSDItem(itemnum + 1);                                // redraw
      }
      if (select_file.now < index_file - MROWS) {               // Cursor past the top
        index_file--;                                           // New bottom line
        scrollMenu(DWIN_SCROLL_DOWN);
        if (index_file == MROWS) {
          drawBackFirst();
          TERN_(SCROLL_LONG_FILENAMES, shift_ms = 0);
        }
        else
          drawSDItem(itemnum, 0);                               // Draw the item (and init shift name)
      }
      else {
        moveHighlight(-1, select_file.now + MROWS - index_file); // Just move highlight
        TERN_(SCROLL_LONG_FILENAMES, initShiftName());          // ...and init the shift name
      }
      TERN_(SCROLL_LONG_FILENAMES, initSDItemShift());        // Reset left. Init timer.
    }
  }
  else if (encoder_diffState == ENCODER_DIFF_ENTER) {
    if (select_file.now == CASE_BACK) { // Back
      select_page.set(0);
      gotoMainMenu();
    }
    else if (hasUpDir && select_file.now == 1) { // CD-Up
      sdCardUp();
      goto HMI_SelectFileExit;
    }
    else {
      const uint16_t filenum = select_file.now - 1 - hasUpDir;
      card.selectFileByIndexSorted(filenum);

      // Enter that folder!
      if (card.flag.filenameIsDir) {
        sdCardFolder(card.filename);
        goto HMI_SelectFileExit;
      }

      // Reset highlight for next entry
      select_print.reset();
      select_file.reset();

      // Start choice and print SD file
      hmiFlag.heat_flag = true;
      hmiFlag.print_finish = false;
      hmiValues.show_mode = 0;

      card.openAndPrintFile(card.filename);

      #if HAS_FAN
        // All fans on for Ender-3 v2 ?
        // The slicer should manage this for us.
        //for (uint8_t i = 0; i < FAN_COUNT; i++)
        //  thermalManager.fan_speed[i] = 255;
      #endif

      _card_percent = 0;
      _remain_time = 0;
      gotoPrintProcess();
    }
  }

  HMI_SelectFileExit:
    dwinUpdateLCD();
}

// Printing
void hmiPrinting() {
  EncoderState encoder_diffState = get_encoder_state();
  if (encoder_diffState == ENCODER_DIFF_NO) return;

  if (hmiFlag.done_confirm_flag) {
    if (encoder_diffState == ENCODER_DIFF_ENTER) {
      hmiFlag.done_confirm_flag = false;
      dwin_abort_flag = true; // Reset feedrate, return to Home
    }
    return;
  }

  // Avoid flicker by updating only the previous menu
  if (encoder_diffState == ENCODER_DIFF_CW) {
    if (select_print.inc(3)) {
      switch (select_print.now) {
        case PRINT_SETUP: iconTune(); break;
        case PRINT_PAUSE_RESUME: iconTune(); iconResumeOrPause(); break;
        case PRINT_STOP: iconResumeOrPause(); iconStop(); break;
      }
    }
  }
  else if (encoder_diffState == ENCODER_DIFF_CCW) {
    if (select_print.dec()) {
      switch (select_print.now) {
        case PRINT_SETUP: iconTune(); iconResumeOrPause(); break;
        case PRINT_PAUSE_RESUME: iconResumeOrPause(); iconStop(); break;
        case PRINT_STOP: iconStop(); break;
      }
    }
  }
  else if (encoder_diffState == ENCODER_DIFF_ENTER) {
    switch (select_print.now) {
      case PRINT_SETUP:
        checkkey = ID_Tune;
        hmiValues.show_mode = 0;
        select_tune.reset();
        index_tune = MROWS;
        drawTuneMenu();
        break;

      case PRINT_PAUSE_RESUME:
        if (hmiFlag.pause_flag) {
          iconPause();

          char cmd[40];
          cmd[0] = '\0';

          #if ALL(HAS_HEATED_BED, PAUSE_HEAT)
            if (resume_bed_temp) sprintf_P(cmd, PSTR("M190 S%i\n"), resume_bed_temp);
          #endif
          #if ALL(HAS_HOTEND, PAUSE_HEAT)
            if (resume_hotend_temp) sprintf_P(&cmd[strlen(cmd)], PSTR("M109 S%i\n"), resume_hotend_temp);
          #endif

          strcat_P(cmd, M24_STR);
          queue.inject(cmd);
        }
        else {
          hmiFlag.select_flag = true;
          checkkey = ID_PrintWindow;
          popupwindowPauseOrStop();
        }
        break;

      case PRINT_STOP:
        hmiFlag.select_flag = true;
        checkkey = ID_PrintWindow;
        popupwindowPauseOrStop();
        break;

      default: break;
    }
  }
  dwinUpdateLCD();
}

// Pause and Stop window
void hmiPauseOrStop() {
  EncoderState encoder_diffState = get_encoder_state();
  if (encoder_diffState == ENCODER_DIFF_NO) return;

  if (encoder_diffState == ENCODER_DIFF_CW)
    drawSelectHighlight(false);
  else if (encoder_diffState == ENCODER_DIFF_CCW)
    drawSelectHighlight(true);
  else if (encoder_diffState == ENCODER_DIFF_ENTER) {
    if (select_print.now == PRINT_PAUSE_RESUME) {
      if (hmiFlag.select_flag) {
        hmiFlag.pause_action = true;
        queue.inject(F("M25"));
      }
      gotoPrintProcess();
    }
    else if (select_print.now == PRINT_STOP) {
      if (hmiFlag.select_flag) {
        checkkey = ID_BackMain;
        wait_for_heatup = wait_for_user = false;      // Stop waiting for heating/user
        card.abortFilePrintSoon();                    // Let the main loop handle SD abort
        dwin_abort_flag = true;                       // Reset feedrate, return to Home
        #ifdef ACTION_ON_CANCEL
          hostui.cancel();
        #endif
        popupWindowHome(true);
        if (hmiFlag.home_flag) planner.synchronize(); // Wait for planner moves to finish!
      }
      else
        gotoPrintProcess(); // cancel stop
    }
  }
  dwinUpdateLCD();
}

void drawMoveMenu() {
  clearMainWindow();

  if (hmiIsChinese()) {
    dwinFrameTitleCopy(192, 1, 42, 14); // "Move"
    itemAreaCopy(58, 118, 106, 132, 1);
    itemAreaCopy(109, 118, 157, 132, 2);
    itemAreaCopy(160, 118, 209, 132, 3);
    TERN_(HAS_HOTEND, itemAreaCopy(212, 118, 253, 131, 4));
  }
  else {
    #ifdef USE_STRING_HEADINGS
      drawTitle(GET_TEXT_F(MSG_MOVE_AXIS));
    #else
      dwinFrameTitleCopy(231, 2, 35, 11);   // "Move"
    #endif

    #ifdef USE_STRING_TITLES
      dwinDrawLabel(1, GET_TEXT_F(MSG_MOVE_X));
      dwinDrawLabel(2, GET_TEXT_F(MSG_MOVE_Y));
      dwinDrawLabel(3, GET_TEXT_F(MSG_MOVE_Z));
      TERN_(HAS_HOTEND, dwinDrawLabel(4, GET_TEXT_F(MSG_MOVE_E)));
    #else
      say_move_en(1); say_x_en(38, 1); // "Move X"
      say_move_en(2); say_y_en(38, 2); // "Move Y"
      say_move_en(3); say_z_en(38, 3); // "Move Z"
      TERN_(HAS_HOTEND, (say_move_en(4), itemAreaCopy(99, 194, 151, 204, 4, 38))); // "Move Extruder"
    #endif
  }

  drawBackFirst(select_axis.now == CASE_BACK);
  if (select_axis.now != CASE_BACK) drawMenuCursor(select_axis.now);

  // Draw separators and icons
  for (uint8_t i = 0; i < 3 + ENABLED(HAS_HOTEND); ++i) drawMenuLine(i + 1, ICON_MoveX + i);
}

void itemAdvHomeOffsets(const uint8_t row) {
  if (false && hmiIsChinese()) {
    // TODO: Chinese "Set Home Offsets"
  }
  else {
    #ifdef USE_STRING_TITLES
      dwinDrawLabel(row, GET_TEXT_F(MSG_SET_HOME_OFFSETS));
    #else
      itemAreaCopy(1,  76, 102,  87, row); // "Set Home Offsets"
    #endif
  }
  drawMenuLine(row, ICON_HomeOffset);
  drawMoreIcon(row);
}

#if HAS_ONESTEP_LEVELING

  void itemAdvProbeOffsets(const uint8_t row) {
    if (false && hmiIsChinese()) {
      // TODO: Chinese "Probe Offsets"
    }
    else {
      #ifdef USE_STRING_TITLES
        dwinDrawLabel(row, GET_TEXT_F(MSG_ZPROBE_OFFSETS));
      #else
        say_probe_offs_en(row);
      #endif
    }
    drawMenuLine(row, ICON_ProbeOffset);
    drawMoreIcon(row);
  }

#endif

void itemAdvHotendPID(const uint8_t row) {
  if (false && hmiIsChinese()) {
    // TODO: Chinese "Hotend PID"
  }
  else {
    #ifdef USE_STRING_TITLES
      dwinDrawLabel(row, F("Hotend PID"));
    #else
      itemAreaCopy(96, 104, 167, 114, row); // "Hotend PID"
    #endif
  }
  drawMenuLine(row, ICON_PIDNozzle);
}

void itemAdvBedPID(const uint8_t row) {
  if (false && hmiIsChinese()) {
    // TODO: Chinese "Bed PID"
  }
  else {
    #ifdef USE_STRING_TITLES
      dwinDrawLabel(row, F("Bed PID"));
    #else
      itemAreaCopy(241, 104, 263, 115, row);     // "Bed"
      itemAreaCopy(145, 104, 167, 114, row, 27); // "PID"
    #endif
  }
  drawMenuLine(row, ICON_PIDBed);
}

#if ENABLED(POWER_LOSS_RECOVERY)

  void itemAdv_PLR(const uint8_t row) {
    if (false && hmiIsChinese()) {
      // TODO: Chinese "Power-loss Recovery"
    }
    else {
      #ifdef USE_STRING_TITLES
        dwinDrawLabel(row, GET_TEXT_F(MSG_ZPROBE_OFFSETS));
      #else
        itemAreaCopy(1, 208, 137, 221, row);  // "Power-loss Recovery"
      #endif
    }
    drawMenuLine(row, ICON_Motion);
    drawCheckboxLine(row, recovery.enabled);
  }

#endif

void drawAdvancedSettingsMenu() {
  clearMainWindow();

  #if ADVSET_CASE_TOTAL >= TROWS
    const int16_t scroll = MROWS - index_advset; // Scrolled-up lines
  #else
    constexpr int16_t scroll = 0;
  #endif
  #define ASCROL(L) (scroll + (L))
  #define AVISI(L) VISI(ADVSET_CASE_TOTAL, L, ASCROL(L))

  if (false && hmiIsChinese()) {
    // TODO: Chinese "Advanced Settings"
  }
  else {
    #ifdef USE_STRING_HEADINGS
      drawTitle(GET_TEXT_F(MSG_ADVANCED_SETTINGS));
    #else
      dwinFrameTitleCopy(93, 401, 126, 15); // "Advanced Settings"
    #endif
  }

  if (AVISI(0)) drawBackFirst(select_advset.now == CASE_BACK);
  if (AVISI(ADVSET_CASE_HOMEOFF)) itemAdvHomeOffsets(ASCROL(ADVSET_CASE_HOMEOFF));      // Set Home Offsets >
  #if HAS_ONESTEP_LEVELING
    if (AVISI(ADVSET_CASE_PROBEOFF)) itemAdvProbeOffsets(ASCROL(ADVSET_CASE_PROBEOFF)); // Probe Offsets >
  #endif
  if (AVISI(ADVSET_CASE_HEPID)) itemAdvHotendPID(ASCROL(ADVSET_CASE_HEPID));            // Nozzle PID
  if (AVISI(ADVSET_CASE_BEDPID)) itemAdvBedPID(ASCROL(ADVSET_CASE_BEDPID));             // Bed PID
  #if ENABLED(POWER_LOSS_RECOVERY)
    if (AVISI(ADVSET_CASE_PWRLOSSR)) itemAdv_PLR(ASCROL(ADVSET_CASE_PWRLOSSR));          // Power-loss recovery
  #endif
  if (select_advset.now != CASE_BACK) drawMenuCursor(ASCROL(select_advset.now));
}

void itemHomeOffs_X(const uint8_t row) {
  if (false && hmiIsChinese()) {
    // TODO: Chinese "Home Offset X"
  }
  else {
    #ifdef USE_STRING_TITLES
      drawMenuLine(row, ICON_HomeOffsetX, GET_TEXT_F(MSG_HOME_OFFSET_X));
    #else
      say_home_offs_en(row); say_x_en(75, row);   // "Home Offset X"
    #endif
  }
  drawMenuLine(row, ICON_HomeOffset);
  drawEditSignedFloat3(row, hmiValues.homeOffsScaled.x);
}

void itemHomeOffs_Y(const uint8_t row) {
  if (false && hmiIsChinese()) {
    // TODO: Chinese "Home Offset Y"
  }
  else {
    #ifdef USE_STRING_TITLES
      drawMenuLine(row, ICON_HomeOffsetY, GET_TEXT_F(MSG_HOME_OFFSET_Y));
    #else
      say_home_offs_en(row); say_y_en(75, row);   // "Home Offset X"
    #endif
  }
  drawMenuLine(row, ICON_HomeOffset);
  drawEditSignedFloat3(row, hmiValues.homeOffsScaled.y);
}

void itemHomeOffs_Z(const uint8_t row) {
  if (false && hmiIsChinese()) {
    // TODO: Chinese "Home Offset Z"
  }
  else {
    #ifdef USE_STRING_TITLES
      drawMenuLine(row, ICON_HomeOffsetZ, GET_TEXT_F(MSG_HOME_OFFSET_Z));
    #else
      say_home_offs_en(row); say_z_en(75, row);   // "Home Offset Z"
    #endif
  }
  drawMenuLine(row, ICON_HomeOffset);
  drawEditSignedFloat3(row, hmiValues.homeOffsScaled.z);
}

void drawHomeOffMenu() {
  clearMainWindow();
  if (false && hmiIsChinese()) {
    // TODO: Chinese "Home Offsets"
  }
  else {
    #ifdef USE_STRING_HEADINGS
      drawTitle(GET_TEXT_F(MSG_SET_HOME_OFFSETS));
    #else
      dwinFrameTitleCopy(1, 401, 91, 12);         // "Home Offsets"
    #endif
  }
  drawBackFirst(select_item.now == CASE_BACK);
  itemHomeOffs_X(1);                               // "Home Offset X"
  itemHomeOffs_Y(2);                               // "Home Offset Y"
  itemHomeOffs_Z(3);                               // "Home Offset Z"
  if (select_item.now != CASE_BACK) drawMenuCursor(select_item.now);
}

#if HAS_ONESTEP_LEVELING

  void drawProbeOffMenu() {
    clearMainWindow();
    drawBackFirst(select_item.now == CASE_BACK);
    if (false && hmiIsChinese()) {
      // TODO: Chinese "Probe Offsets"
    }
    else {
      #ifdef USE_STRING_HEADINGS
        drawTitle(GET_TEXT_F(MSG_ZPROBE_OFFSETS));
      #else
        dwinFrameTitleCopy(124, 431, 91, 12);                             // "Probe Offsets"
      #endif
      #ifdef USE_STRING_TITLES
        drawMenuLine(1, ICON_ProbeOffsetX, GET_TEXT_F(MSG_ZPROBE_XOFFSET));  // Probe X Offset
        drawMenuLine(2, ICON_ProbeOffsetY, GET_TEXT_F(MSG_ZPROBE_YOFFSET));  // Probe Y Offset
      #else
        say_probe_offs_en(1); say_x_en(75, 1);  // "Probe Offset X"
        say_probe_offs_en(2); say_y_en(75, 2);  // "Probe Offset Y"
      #endif
    }

    drawEditSignedFloat3(1, hmiValues.probeOffsScaled.x);
    drawEditSignedFloat3(2, hmiValues.probeOffsScaled.y);

    if (select_item.now != CASE_BACK) drawMenuCursor(select_item.now);
  }

#endif

#include "../../../libs/buzzer.h"

void hmiAudioFeedback(const bool success=true) {
  if (success) {
    BUZZ(100, 659);
    BUZZ(10, 0);
    BUZZ(100, 698);
  }
  else
    BUZZ(40, 440);
}

// Prepare
void hmiPrepare() {
  EncoderState encoder_diffState = get_encoder_state();
  if (encoder_diffState == ENCODER_DIFF_NO) return;

  // Avoid flicker by updating only the previous menu
  if (encoder_diffState == ENCODER_DIFF_CW) {
    if (select_prepare.inc(1 + PREPARE_CASE_TOTAL)) {
      if (select_prepare.now > MROWS && select_prepare.now > index_prepare) {
        index_prepare = select_prepare.now;

        // Scroll up and draw a blank bottom line
        scrollMenu(DWIN_SCROLL_UP);
        drawMenuIcon(MROWS, ICON_Axis + select_prepare.now - 1);

        // Draw "More" icon for sub-menus
        if (index_prepare < 7) drawMoreIcon(MROWS - index_prepare + 1);

        #if PREHEAT_COUNT > 1
          if (index_prepare == PREPARE_CASE_ABS) itemPrepare_ABS(MROWS);
        #endif
        #if HAS_HOTEND || HAS_HEATED_BED
          if (index_prepare == PREPARE_CASE_COOL) itemPrepareCool(MROWS);
        #endif
        if (index_prepare == PREPARE_CASE_LANG) itemPrepareLang(MROWS);
      }
      else {
        moveHighlight(1, select_prepare.now + MROWS - index_prepare);
      }
    }
  }
  else if (encoder_diffState == ENCODER_DIFF_CCW) {
    if (select_prepare.dec()) {
      if (select_prepare.now < index_prepare - MROWS) {
        index_prepare--;
        scrollMenu(DWIN_SCROLL_DOWN);

        if (index_prepare == MROWS)
          drawBackFirst();
        else
          drawMenuLine(0, ICON_Axis + select_prepare.now - 1);

        if (index_prepare < 7) drawMoreIcon(MROWS - index_prepare + 1);

             if (index_prepare == 6) itemPrepareMove(0);
        else if (index_prepare == 7) itemPrepareDisable(0);
        else if (index_prepare == 8) itemPrepareHome(0);
      }
      else {
        moveHighlight(-1, select_prepare.now + MROWS - index_prepare);
      }
    }
  }
  else if (encoder_diffState == ENCODER_DIFF_ENTER) {
    switch (select_prepare.now) {
      case CASE_BACK:
        select_page.set(1);
        gotoMainMenu();
        break;
      case PREPARE_CASE_MOVE:
        checkkey = ID_AxisMove;
        select_axis.reset();
        drawMoveMenu();

        drawEditFloat3(1, current_position.x * MINUNITMULT);
        drawEditFloat3(2, current_position.y * MINUNITMULT);
        drawEditFloat3(3, current_position.z * MINUNITMULT);
        #if HAS_HOTEND
          hmiValues.moveScaled.e = current_position.e * MINUNITMULT;
          drawEditSignedFloat3(4, hmiValues.moveScaled.e);
        #endif
        break;

      case PREPARE_CASE_DISA: queue.inject(F("M84")); break;

      case PREPARE_CASE_HOME: // Homing
        checkkey = ID_LastPrepare;
        index_prepare = MROWS;
        queue.inject_P(G28_STR); // G28 will set home_flag
        popupWindowHome();
        break;

      #if HAS_ZOFFSET_ITEM
        case PREPARE_CASE_ZOFF:
          #if ANY(HAS_BED_PROBE, BABYSTEPPING)
            checkkey = ID_HomeOffset;
            hmiValues.show_mode = -4;
            hmiValues.offset_value = BABY_Z_VAR * 100;
            drawEditSignedFloat2(PREPARE_CASE_ZOFF + MROWS - index_prepare, hmiValues.offset_value, true);
            encoderRate.enabled = true;
          #else
            // Apply workspace offset, making the current position 0,0,0
            queue.inject(F("G92X0Y0Z0"));
            hmiAudioFeedback();
          #endif
          break;
      #endif

      #if HAS_PREHEAT
        case PREPARE_CASE_PLA: ui.preheat_all(0); break;
        #if PREHEAT_COUNT > 1
          case PREPARE_CASE_ABS: ui.preheat_all(1); break;
        #endif
      #endif

      #if HAS_HOTEND || HAS_HEATED_BED
        case PREPARE_CASE_COOL:
          thermalManager.cooldown();
          ui.reset_status();
          break;
      #endif

      case PREPARE_CASE_LANG:
        hmiToggleLanguage();
        drawPrepareMenu();
        break;

      default: break;
    }
  }
  dwinUpdateLCD();
}

void drawTemperatureMenu() {
  clearMainWindow();

  if (hmiIsChinese()) {
    dwinFrameTitleCopy(236, 2, 28, 12); // "Temperature"
    #if HAS_HOTEND
      itemAreaCopy(1, 134, 56, 146, TEMP_CASE_TEMP);
    #endif
    #if HAS_HEATED_BED
      itemAreaCopy(58, 134, 113, 146, TEMP_CASE_BED);
    #endif
    #if HAS_FAN
      itemAreaCopy(115, 134, 170, 146, TEMP_CASE_FAN);
    #endif
    #if HAS_PREHEAT
      itemAreaCopy(100, 89, 178, 101, TEMP_CASE_PLA);
      #if PREHEAT_COUNT > 1
        itemAreaCopy(180, 89, 260, 100, TEMP_CASE_ABS);
      #endif
    #endif
  }
  else {
    #ifdef USE_STRING_HEADINGS
      drawTitle(GET_TEXT_F(MSG_TEMPERATURE));
    #else
      dwinFrameTitleCopy(56, 15, 85, 14);   // "Temperature"
    #endif
    #ifdef USE_STRING_TITLES
      #if HAS_HOTEND
        dwinDrawLabel(TEMP_CASE_TEMP, GET_TEXT_F(MSG_UBL_SET_TEMP_HOTEND));
      #endif
      #if HAS_HEATED_BED
        dwinDrawLabel(TEMP_CASE_BED, GET_TEXT_F(MSG_UBL_SET_TEMP_BED));
      #endif
      #if HAS_FAN
        dwinDrawLabel(TEMP_CASE_FAN, GET_TEXT_F(MSG_FAN_SPEED));
      #endif
      #if HAS_PREHEAT
        dwinDrawLabel(TEMP_CASE_PLA, F(PREHEAT_1_LABEL " Preheat Settings"));
        #if PREHEAT_COUNT > 1
          dwinDrawLabel(TEMP_CASE_ABS, F(PREHEAT_2_LABEL " Preheat Settings"));
        #endif
      #endif
    #else
      #if HAS_HOTEND
        itemAreaCopy(197, 104, 238, 114, TEMP_CASE_TEMP);      // "Nozzle"
        itemAreaCopy(1,  89,  83, 101, TEMP_CASE_TEMP, 44);    // "Temperature"
      #endif
      #if HAS_HEATED_BED
        itemAreaCopy(240, 104, 264, 114, TEMP_CASE_BED);       // "Bed"
        itemAreaCopy(1,  89,  83, 101, TEMP_CASE_BED, 27);     // "Temperature"
      #endif
      #if HAS_FAN
        itemAreaCopy(  1, 119,  61, 132, TEMP_CASE_FAN);       // "Fan speed"
      #endif
      #if HAS_PREHEAT
        itemAreaCopy(107,  76, 156,  86, TEMP_CASE_PLA);       // "Preheat"
        say_pla_en(52, TEMP_CASE_PLA);                          // "PLA"
        itemAreaCopy(150, 135, 202, 148, TEMP_CASE_PLA, 79);   // "Settings"
        #if PREHEAT_COUNT > 1
          itemAreaCopy(107,  76, 156,  86, TEMP_CASE_ABS);     // "Preheat"
          say_abs_en(52, TEMP_CASE_ABS);                        // "ABS"
          itemAreaCopy(150, 135, 202, 148, TEMP_CASE_ABS, 81); // "Settings"
        #endif
      #endif
    #endif
  }

  drawBackFirst(select_temp.now == CASE_BACK);
  if (select_temp.now != CASE_BACK) drawMenuCursor(select_temp.now);

  // Draw icons and lines
  uint8_t i = 0;
  #define _TMENU_ICON(N) drawMenuLine(++i, ICON_SetEndTemp + (N) - 1)
  #if HAS_HOTEND
    _TMENU_ICON(TEMP_CASE_TEMP);
    drawEditInteger3(i, thermalManager.degTargetHotend(0));
  #endif
  #if HAS_HEATED_BED
    _TMENU_ICON(TEMP_CASE_BED);
    drawEditInteger3(i, thermalManager.degTargetBed());
  #endif
  #if HAS_FAN
    _TMENU_ICON(TEMP_CASE_FAN);
    drawEditInteger3(i, thermalManager.fan_speed[0]);
  #endif
  #if HAS_PREHEAT
    // PLA/ABS items have submenus
    _TMENU_ICON(TEMP_CASE_PLA); drawMoreIcon(i);
    #if PREHEAT_COUNT > 1
      _TMENU_ICON(TEMP_CASE_ABS); drawMoreIcon(i);
    #endif
  #endif
}

// Control
void hmiControl() {
  EncoderState encoder_diffState = get_encoder_state();
  if (encoder_diffState == ENCODER_DIFF_NO) return;

  // Avoid flicker by updating only the previous menu
  if (encoder_diffState == ENCODER_DIFF_CW) {
    if (select_control.inc(1 + CONTROL_CASE_TOTAL)) {
      if (select_control.now > MROWS && select_control.now > index_control) {
        index_control = select_control.now;

        // Scroll up and draw a blank bottom line
        scrollMenu(DWIN_SCROLL_UP);

        switch (index_control) {  // Last menu items
          case CONTROL_CASE_ADVSET: itemControlAdvanced(MROWS); break;
          case CONTROL_CASE_INFO:   itemControlInfo(MROWS);     break;
          default: break;
        }

      }
      else
        moveHighlight(1, select_control.now + MROWS - index_control);
    }
  }
  else if (encoder_diffState == ENCODER_DIFF_CCW) {
    if (select_control.dec()) {
      if (select_control.now < index_control - MROWS) {
        index_control--;
        scrollMenu(DWIN_SCROLL_DOWN);
        switch (index_control) {  // First menu items
          case MROWS:     drawBackFirst();      break;
          case MROWS + 1: itemControlTemp(0);   break;
          case MROWS + 2: itemControlMotion(0); break;
          default: break;
        }
      }
      else
        moveHighlight(-1, select_control.now + MROWS - index_control);
    }
  }
  else if (encoder_diffState == ENCODER_DIFF_ENTER) {
    switch (select_control.now) {
      case CASE_BACK:
        select_page.set(2);
        gotoMainMenu();
        break;
      case CONTROL_CASE_TEMP:
        checkkey = ID_TemperatureID;
        hmiValues.show_mode = -1;
        select_temp.reset();
        drawTemperatureMenu();
        break;
      case CONTROL_CASE_MOVE:
        checkkey = ID_Motion;
        select_motion.reset();
        drawMotionMenu();
        break;
      #if ENABLED(EEPROM_SETTINGS)
        case CONTROL_CASE_SAVE: {
          const bool success = settings.save();
          hmiAudioFeedback(success);
        } break;
        case CONTROL_CASE_LOAD: {
          const bool success = settings.load();
          hmiAudioFeedback(success);
        } break;
        case CONTROL_CASE_RESET:
          settings.reset();
          hmiAudioFeedback();
          break;
      #endif
      case CONTROL_CASE_ADVSET:
        checkkey = ID_AdvSet;
        select_advset.reset();
        drawAdvancedSettingsMenu();
        break;
      case CONTROL_CASE_INFO:
        checkkey = ID_Info;
        drawInfoMenu();
        break;
      default: break;
    }
  }
  dwinUpdateLCD();
}

#if HAS_ONESTEP_LEVELING
  // Leveling
  void hmiLeveling() {
    popupWindowLeveling();
    dwinUpdateLCD();
    queue.inject(F("G28O\nG29"));
  }
#endif

// Axis Move
void hmiAxisMove() {
  EncoderState encoder_diffState = get_encoder_state();
  if (encoder_diffState == ENCODER_DIFF_NO) return;

  #if ENABLED(PREVENT_COLD_EXTRUSION)
    // popup window resume
    if (hmiFlag.cold_flag) {
      if (encoder_diffState == ENCODER_DIFF_ENTER) {
        hmiFlag.cold_flag = false;
        hmiValues.moveScaled.e = current_position.e * MINUNITMULT;
        drawMoveMenu();
        TERN_(HAS_X_AXIS, drawEditFloat3(1, hmiValues.moveScaled.x));
        TERN_(HAS_Y_AXIS, drawEditFloat3(2, hmiValues.moveScaled.y));
        TERN_(HAS_Z_AXIS, drawEditFloat3(3, hmiValues.moveScaled.z));
        drawEditSignedFloat3(4, 0);
        dwinUpdateLCD();
      }
      return;
    }
  #endif

  // Avoid flicker by updating only the previous menu
  if (encoder_diffState == ENCODER_DIFF_CW) {
    if (select_axis.inc(1 + 3 + ENABLED(HAS_HOTEND))) moveHighlight(1, select_axis.now);
  }
  else if (encoder_diffState == ENCODER_DIFF_CCW) {
    if (select_axis.dec()) moveHighlight(-1, select_axis.now);
  }
  else if (encoder_diffState == ENCODER_DIFF_ENTER) {
    switch (select_axis.now) {
      case CASE_BACK:
        checkkey = ID_Prepare;
        select_prepare.set(1);
        index_prepare = MROWS;
        drawPrepareMenu();
        break;

      #if HAS_X_AXIS
        case 1: // X axis move
          checkkey = ID_MoveX;
          hmiValues.moveScaled.x = current_position.x * MINUNITMULT;
          drawEditFloat3(1, hmiValues.moveScaled.x, true);
          encoderRate.enabled = true;
          break;
      #endif
      #if HAS_Y_AXIS
        case 2: // Y axis move
          checkkey = ID_MoveY;
          hmiValues.moveScaled.y = current_position.y * MINUNITMULT;
          drawEditFloat3(2, hmiValues.moveScaled.y, true);
          encoderRate.enabled = true;
          break;
      #endif
      #if HAS_Z_AXIS
        case 3: // Z axis move
          checkkey = ID_MoveZ;
          hmiValues.moveScaled.z = current_position.z * MINUNITMULT;
          drawEditFloat3(3, hmiValues.moveScaled.z, true);
          encoderRate.enabled = true;
          break;
      #endif
      #if HAS_HOTEND
        case 4: // Extruder
          #if ENABLED(PREVENT_COLD_EXTRUSION)
            if (thermalManager.tooColdToExtrude(0)) {
              hmiFlag.cold_flag = true;
              popupWindowETempTooLow();
              dwinUpdateLCD();
              return;
            }
          #endif
          checkkey = ID_Extruder;
          hmiValues.moveScaled.e = current_position.e * MINUNITMULT;
          drawEditSignedFloat3(4, hmiValues.moveScaled.e, true);
          encoderRate.enabled = true;
          break;
      #endif
    }
  }
  dwinUpdateLCD();
}

// TemperatureID
void hmiTemperature() {
  EncoderState encoder_diffState = get_encoder_state();
  if (encoder_diffState == ENCODER_DIFF_NO) return;

  // Avoid flicker by updating only the previous menu
  if (encoder_diffState == ENCODER_DIFF_CW) {
    if (select_temp.inc(1 + TEMP_CASE_TOTAL)) moveHighlight(1, select_temp.now);
  }
  else if (encoder_diffState == ENCODER_DIFF_CCW) {
    if (select_temp.dec()) moveHighlight(-1, select_temp.now);
  }
  else if (encoder_diffState == ENCODER_DIFF_ENTER) {
    switch (select_temp.now) {
      case CASE_BACK:
        checkkey = ID_Control;
        select_control.set(1);
        index_control = MROWS;
        drawControlMenu();
        break;
      #if HAS_HOTEND
        case TEMP_CASE_TEMP:
          checkkey = ID_ETemp;
          hmiValues.tempE = thermalManager.degTargetHotend(0);
          drawEditInteger3(1, hmiValues.tempE, true);
          encoderRate.enabled = true;
          break;
      #endif
      #if HAS_HEATED_BED
        case TEMP_CASE_BED:
          checkkey = ID_BedTemp;
          hmiValues.tempBed = thermalManager.degTargetBed();
          drawEditInteger3(2, hmiValues.tempBed, true);
          encoderRate.enabled = true;
          break;
      #endif
      #if HAS_FAN
        case TEMP_CASE_FAN:
          checkkey = ID_FanSpeed;
          hmiValues.fanSpeed = thermalManager.fan_speed[0];
          drawEditInteger3(3, hmiValues.fanSpeed, true);
          encoderRate.enabled = true;
          break;
      #endif

      #if HAS_PREHEAT
        case TEMP_CASE_PLA: {
          checkkey = ID_PLAPreheat;
          select_PLA.reset();
          hmiValues.show_mode = -2;

          clearMainWindow();

          if (hmiIsChinese()) {
            dwinFrameTitleCopy(59, 16, 81, 14);                       // "PLA Settings"
            itemAreaCopy(100, 89, 124, 101, PREHEAT_CASE_TEMP);
            itemAreaCopy(1, 134, 56, 146, PREHEAT_CASE_TEMP, 24);      // PLA nozzle temp
            #if HAS_HEATED_BED
              itemAreaCopy(100, 89, 124, 101, PREHEAT_CASE_BED);
              itemAreaCopy(58, 134, 113, 146, PREHEAT_CASE_BED, 24);   // PLA bed temp
            #endif
            #if HAS_FAN
              itemAreaCopy(100, 89, 124, 101, PREHEAT_CASE_FAN);
              itemAreaCopy(115, 134, 170, 146, PREHEAT_CASE_FAN, 24);  // PLA fan speed
            #endif
            #if ENABLED(EEPROM_SETTINGS)
              itemAreaCopy(72, 148, 151, 162, PREHEAT_CASE_SAVE);      // Save PLA configuration
            #endif
          }
          else {
            #ifdef USE_STRING_HEADINGS
              drawTitle(F(PREHEAT_1_LABEL " Settings")); // TODO: GET_TEXT_F
            #else
              dwinFrameTitleCopy(56, 15, 85, 14);                       // "Temperature"  TODO: "PLA Settings"
            #endif
            #ifdef USE_STRING_TITLES
              dwinDrawLabel(PREHEAT_CASE_TEMP, F("Nozzle Temp"));
              #if HAS_HEATED_BED
                dwinDrawLabel(PREHEAT_CASE_BED, F("Bed Temp"));
              #endif
              #if HAS_FAN
                dwinDrawLabel(PREHEAT_CASE_FAN, GET_TEXT_F(MSG_FAN_SPEED));
              #endif
              #if ENABLED(EEPROM_SETTINGS)
                dwinDrawLabel(PREHEAT_CASE_SAVE, GET_TEXT_F(MSG_STORE_EEPROM));
              #endif
            #else
              say_pla_en(0, PREHEAT_CASE_TEMP);                           // "PLA"
              itemAreaCopy(198, 104, 237, 114, PREHEAT_CASE_TEMP, 27);   // "Nozzle"
              itemAreaCopy(1,  89,  81, 102, PREHEAT_CASE_TEMP, 71);     // "Temperature"
              #if HAS_HEATED_BED
                say_pla_en(0, PREHEAT_CASE_BED);                          // "PLA"
                itemAreaCopy(240, 104, 264, 114, PREHEAT_CASE_BED, 27);  // "Bed"
                itemAreaCopy(1, 89, 83, 101, PREHEAT_CASE_BED, 54);      // "Temperature"
              #endif
              #if HAS_FAN
                say_pla_en(0, PREHEAT_CASE_FAN);                          // "PLA"
                itemAreaCopy(0, 119, 64, 132, PREHEAT_CASE_FAN, 27);     // "Fan speed"
              #endif
              #if ENABLED(EEPROM_SETTINGS)
                itemAreaCopy(98, 164, 233, 177, PREHEAT_CASE_SAVE);      // "Save PLA parameters"
              #endif
            #endif
          }

          drawBackFirst();

          uint8_t i = 0;
          drawMenuLine(++i, ICON_SetEndTemp);
          drawEditInteger3(i, ui.material_preset[0].hotend_temp);
          #if HAS_HEATED_BED
            drawMenuLine(++i, ICON_SetBedTemp);
            drawEditInteger3(i, ui.material_preset[0].bed_temp);
          #endif
          #if HAS_FAN
            drawMenuLine(++i, ICON_FanSpeed);
            drawEditInteger3(i, ui.material_preset[0].fan_speed);
          #endif
          #if ENABLED(EEPROM_SETTINGS)
            drawMenuLine(++i, ICON_WriteEEPROM);
          #endif
        } break;
      #endif // HAS_PREHEAT

      #if PREHEAT_COUNT > 1
        case TEMP_CASE_ABS: { // ABS preheat setting
          checkkey = ID_ABSPreheat;
          select_ABS.reset();
          hmiValues.show_mode = -3;

          clearMainWindow();

          if (hmiIsChinese()) {
            dwinFrameTitleCopy(142, 16, 82, 14);                        // "ABS Settings"

            itemAreaCopy(180, 89, 204, 100, PREHEAT_CASE_TEMP);
            itemAreaCopy(1, 134, 56, 146, PREHEAT_CASE_TEMP, 24);        // ABS nozzle temp
            #if HAS_HEATED_BED
              itemAreaCopy(180, 89, 204, 100, PREHEAT_CASE_BED);
              itemAreaCopy(58, 134, 113, 146, PREHEAT_CASE_BED, 24);     // ABS bed temp
            #endif
            #if HAS_FAN
              itemAreaCopy(180, 89, 204, 100, PREHEAT_CASE_FAN);
              itemAreaCopy(115, 134, 170, 146, PREHEAT_CASE_FAN, 24);    // ABS fan speed
            #endif
            #if ENABLED(EEPROM_SETTINGS)
              itemAreaCopy(72, 148, 151, 162, PREHEAT_CASE_SAVE);
              itemAreaCopy(180, 89, 204, 100, PREHEAT_CASE_SAVE, 28, 2); // Save ABS configuration
            #endif
          }
          else {
            #ifdef USE_STRING_HEADINGS
              drawTitle(F("ABS Settings")); // TODO: GET_TEXT_F
            #else
              dwinFrameTitleCopy(56, 15, 85, 14);                       // "Temperature"  TODO: "ABS Settings"
            #endif
            #ifdef USE_STRING_TITLES
              dwinDrawLabel(PREHEAT_CASE_TEMP, F("Nozzle Temp"));
              #if HAS_HEATED_BED
                dwinDrawLabel(PREHEAT_CASE_BED, F("Bed Temp"));
              #endif
              #if HAS_FAN
                dwinDrawLabel(PREHEAT_CASE_FAN, GET_TEXT_F(MSG_FAN_SPEED));
              #endif
              #if ENABLED(EEPROM_SETTINGS)
                dwinDrawLabel(PREHEAT_CASE_SAVE, GET_TEXT_F(MSG_STORE_EEPROM));
              #endif
            #else
              say_abs_en(0, PREHEAT_CASE_TEMP);                           // "ABS"
              itemAreaCopy(197, 104, 238, 114, PREHEAT_CASE_TEMP, 29);   // "Nozzle"
              itemAreaCopy(1,  89,  34, 102, PREHEAT_CASE_TEMP, 73);     // "Temp"
              #if HAS_HEATED_BED
                say_abs_en(0, PREHEAT_CASE_BED);                          // "ABS"
                itemAreaCopy(240, 104, 264, 114, PREHEAT_CASE_BED, 29);  // "Bed"
                itemAreaCopy(1,  89,  83, 102, PREHEAT_CASE_BED, 56);    // "Temperature"
              #endif
              #if HAS_FAN
                say_abs_en(0, PREHEAT_CASE_FAN);                          // "ABS"
                itemAreaCopy(0, 119,  64, 132, PREHEAT_CASE_FAN, 29);    // "Fan speed"
              #endif
              #if ENABLED(EEPROM_SETTINGS)
                itemAreaCopy(98, 165, 233, 177, PREHEAT_CASE_SAVE);      // "Save PLA parameters"
                say_abs_en(33, PREHEAT_CASE_SAVE);                        // "ABS"
              #endif
            #endif
          }

          drawBackFirst();

          uint8_t i = 0;
          drawMenuLine(++i, ICON_SetEndTemp);
          drawEditInteger3(i, ui.material_preset[1].hotend_temp);
          #if HAS_HEATED_BED
            drawMenuLine(++i, ICON_SetBedTemp);
            drawEditInteger3(i, ui.material_preset[1].bed_temp);
          #endif
          #if HAS_FAN
            drawMenuLine(++i, ICON_FanSpeed);
            drawEditInteger3(i, ui.material_preset[1].fan_speed);
          #endif
          #if ENABLED(EEPROM_SETTINGS)
            drawMenuLine(++i, ICON_WriteEEPROM);
          #endif

        } break;

      #endif // PREHEAT_COUNT > 1
    }
  }
  dwinUpdateLCD();
}

void drawMaxSpeedMenu() {
  clearMainWindow();

  if (hmiIsChinese()) {
    dwinFrameTitleCopy(1, 16, 28, 13);          // "Max Speed (mm/s)"

    auto say_max_speed_cn = [](const uint8_t line) {
      itemAreaCopy(173, 133, 228, 147, line);    // "Max speed"
    };

    say_max_speed_cn(1);                          // "Max speed"
    itemAreaCopy(229, 133, 236, 147, 1, 58);     // "X"
    say_max_speed_cn(2);                          // "Max speed"
    itemAreaCopy(1, 150, 7, 160, 2, 58, 3);      // "Y"
    say_max_speed_cn(3);                          // "Max speed"
    itemAreaCopy(9, 150, 16, 160, 3, 58, 3);     // "Z"
    #if HAS_HOTEND
      say_max_speed_cn(4);                        // "Max speed"
      itemAreaCopy(18, 150, 25, 160, 4, 58, 3);  // "E"
    #endif
  }
  else {
    #ifdef USE_STRING_HEADINGS
      drawTitle(F("Max Speed (mm/s)")); // TODO: GET_TEXT_F
    #else
      dwinFrameTitleCopy(144, 16, 46, 11);                  // "Max Speed (mm/s)"
    #endif
    #ifdef USE_STRING_TITLES
      dwinDrawLabel(1, F("Max Feedrate X"));
      dwinDrawLabel(2, F("Max Feedrate Y"));
      dwinDrawLabel(3, F("Max Feedrate Z"));
      #if HAS_HOTEND
        dwinDrawLabel(4, F("Max Feedrate E"));
      #endif
    #else
      say_max_en(1); say_speed_en(30, 1); say_x_en(73, 1);    // "Max Speed X"
      say_max_en(2); say_speed_en(30, 2); say_y_en(73, 2);    // "Max Speed Y"
      say_max_en(3); say_speed_en(30, 3); say_z_en(73, 3);    // "Max Speed Z"
      #if HAS_HOTEND
        say_max_en(4); say_speed_en(30, 4); say_e_en(73, 4);  // "Max Speed E"
      #endif
    #endif
  }

  drawBackFirst();
  for (uint8_t i = 0; i < 3 + ENABLED(HAS_HOTEND); ++i) drawMenuLine(i + 1, ICON_MaxSpeedX + i);
  drawEditInteger4(1, planner.settings.max_feedrate_mm_s[X_AXIS]);
  drawEditInteger4(2, planner.settings.max_feedrate_mm_s[Y_AXIS]);
  drawEditInteger4(3, planner.settings.max_feedrate_mm_s[Z_AXIS]);
  #if HAS_HOTEND
    drawEditInteger4(4, planner.settings.max_feedrate_mm_s[E_AXIS]);
  #endif
}

void drawMaxAccelMenu() {
  clearMainWindow();

  if (hmiIsChinese()) {
    dwinFrameTitleCopy(1, 16, 28, 13);            // "Acceleration"

    itemAreaCopy(173, 133, 200, 147, 1);
    itemAreaCopy( 28, 149,  69, 161, 1, 30, 1);
    itemAreaCopy(229, 133, 236, 147, 1, 74);       // Max acceleration X
    itemAreaCopy(173, 133, 200, 147, 2);
    itemAreaCopy( 28, 149,  69, 161, 2, 30, 1);
    itemAreaCopy(  1, 150,   7, 160, 2, 74, 2);    // Max acceleration Y
    itemAreaCopy(173, 133, 200, 147, 3);
    itemAreaCopy( 28, 149,  69, 161, 3, 30, 1);
    itemAreaCopy(  9, 150,  16, 160, 3, 74, 2);    // Max acceleration Z
    #if HAS_HOTEND
      itemAreaCopy(173, 133, 200, 147, 4);
      itemAreaCopy( 28, 149,  69, 161, 4, 30, 1);
      itemAreaCopy( 18, 150,  25, 160, 4, 74, 2);  // Max acceleration E
    #endif
  }
  else {
    #ifdef USE_STRING_HEADINGS
      drawTitle(GET_TEXT_F(MSG_ACCELERATION));
    #else
      dwinFrameTitleCopy(144, 16, 46, 11);    // "Acceleration"
    #endif
    #ifdef USE_STRING_TITLES
      dwinDrawLabel(1, F("Max Accel X"));
      dwinDrawLabel(2, F("Max Accel Y"));
      dwinDrawLabel(3, F("Max Accel Z"));
      #if HAS_HOTEND
        dwinDrawLabel(4, F("Max Accel E"));
      #endif
    #else
      say_max_accel_en(1); say_x_en(112, 1);    // "Max Acceleration X"
      say_max_accel_en(2); say_y_en(112, 2);    // "Max Acceleration Y"
      say_max_accel_en(3); say_z_en(112, 3);    // "Max Acceleration Z"
      #if HAS_HOTEND
        say_max_accel_en(4); say_e_en(112, 4);  // "Max Acceleration E"
      #endif
    #endif
  }

  drawBackFirst();
  for (uint8_t i = 0; i < 3 + ENABLED(HAS_HOTEND); ++i) drawMenuLine(i + 1, ICON_MaxAccX + i);
  drawEditInteger4(1, planner.settings.max_acceleration_mm_per_s2[X_AXIS]);
  drawEditInteger4(2, planner.settings.max_acceleration_mm_per_s2[Y_AXIS]);
  drawEditInteger4(3, planner.settings.max_acceleration_mm_per_s2[Z_AXIS]);
  #if HAS_HOTEND
    drawEditInteger4(4, planner.settings.max_acceleration_mm_per_s2[E_AXIS]);
  #endif
}

#if ENABLED(CLASSIC_JERK)
  void drawMaxJerkMenu() {
    clearMainWindow();

    if (hmiIsChinese()) {
      dwinFrameTitleCopy(1, 16, 28, 13);            // "Jerk"

      itemAreaCopy(173, 133, 200, 147, 1);
      itemAreaCopy(  1, 180,  28, 192, 1, 30, 1);
      itemAreaCopy(202, 133, 228, 147, 1, 56);
      itemAreaCopy(229, 133, 236, 147, 1, 86);       // Max Jerk speed X
      itemAreaCopy(173, 133, 200, 147, 2);
      itemAreaCopy(  1, 180,  28, 192, 2, 30, 1);
      itemAreaCopy(202, 133, 228, 147, 2, 56);
      itemAreaCopy(  1, 150,   7, 160, 2, 86, 3);    // Max Jerk speed Y
      itemAreaCopy(173, 133, 200, 147, 3);
      itemAreaCopy(  1, 180,  28, 192, 3, 30, 1);
      itemAreaCopy(202, 133, 228, 147, 3, 56);
      itemAreaCopy(  9, 150,  16, 160, 3, 86, 3);    // Max Jerk speed Z
      #if HAS_HOTEND
        itemAreaCopy(173, 133, 200, 147, 4);
        itemAreaCopy(  1, 180,  28, 192, 4, 30, 1);
        itemAreaCopy(202, 133, 228, 147, 4, 56);
        itemAreaCopy( 18, 150,  25, 160, 4, 86, 3);  // Max Jerk speed E
      #endif
    }
    else {
      #ifdef USE_STRING_HEADINGS
        drawTitle(GET_TEXT_F(MSG_JERK));
      #else
        dwinFrameTitleCopy(144, 16, 46, 11);        // "Jerk"
      #endif
      #ifdef USE_STRING_TITLES
        dwinDrawLabel(1, GET_TEXT_F(MSG_VA_JERK));
        dwinDrawLabel(2, GET_TEXT_F(MSG_VB_JERK));
        dwinDrawLabel(3, GET_TEXT_F(MSG_VC_JERK));
        #if HAS_HOTEND
          dwinDrawLabel(4, GET_TEXT_F(MSG_VE_JERK));
        #endif
      #else
        say_max_jerk_speed_en(1); say_x_en(102, 1);   // Max Jerk speed X
        say_max_jerk_speed_en(2); say_y_en(102, 2);   // Max Jerk speed Y
        say_max_jerk_speed_en(3); say_z_en(102, 3);   // Max Jerk speed Z
        #if HAS_HOTEND
          say_max_jerk_speed_en(4); say_e_en(102, 4); // Max Jerk speed E
        #endif
      #endif
    }

    drawBackFirst();
    for (uint8_t i = 0; i < 3 + ENABLED(HAS_HOTEND); ++i) drawMenuLine(i + 1, ICON_MaxSpeedJerkX + i);
    drawEditFloat3(1, planner.max_jerk.x * MINUNITMULT);
    drawEditFloat3(2, planner.max_jerk.y * MINUNITMULT);
    drawEditFloat3(3, planner.max_jerk.z * MINUNITMULT);
    #if HAS_HOTEND
      drawEditFloat3(4, planner.max_jerk.e * MINUNITMULT);
    #endif
  }
#endif

void drawStepsMenu() {
  clearMainWindow();

  if (hmiIsChinese()) {
    dwinFrameTitleCopy(1, 16, 28, 13);            // "Steps per mm"

    itemAreaCopy(153, 148, 194, 161, 1);
    itemAreaCopy(229, 133, 236, 147, 1, 44);       // Transmission Ratio X
    itemAreaCopy(153, 148, 194, 161, 2);
    itemAreaCopy(  1, 150,   7, 160, 2, 44, 3);    // Transmission Ratio Y
    itemAreaCopy(153, 148, 194, 161, 3);
    itemAreaCopy(  9, 150,  16, 160, 3, 44, 3);    // Transmission Ratio Z
    #if HAS_HOTEND
      itemAreaCopy(153, 148, 194, 161, 4);
      itemAreaCopy( 18, 150,  25, 160, 4, 44, 3);  // Transmission Ratio E
    #endif
  }
  else {
    #ifdef USE_STRING_HEADINGS
      drawTitle(GET_TEXT_F(MSG_STEPS_PER_MM));
    #else
      dwinFrameTitleCopy(144, 16, 46, 11);        // "Steps per mm"
    #endif
    #ifdef USE_STRING_TITLES
      dwinDrawLabel(1, GET_TEXT_F(MSG_A_STEPS));
      dwinDrawLabel(2, GET_TEXT_F(MSG_B_STEPS));
      dwinDrawLabel(3, GET_TEXT_F(MSG_C_STEPS));
      #if HAS_HOTEND
        dwinDrawLabel(4, GET_TEXT_F(MSG_E_STEPS));
      #endif
    #else
      say_steps_per_mm_en(1); say_x_en(101, 1);     // "Steps-per-mm X"
      say_steps_per_mm_en(2); say_y_en(101, 2);     // "Y"
      say_steps_per_mm_en(3); say_z_en(101, 3);     // "Z"
      #if HAS_HOTEND
        say_steps_per_mm_en(4); say_e_en(101, 4);   // "E"
      #endif
    #endif
  }

  drawBackFirst();
  for (uint8_t i = 0; i < 3 + ENABLED(HAS_HOTEND); ++i) drawMenuLine(i + 1, ICON_StepX + i);
  drawEditFloat3(1, planner.settings.axis_steps_per_mm[X_AXIS] * MINUNITMULT);
  drawEditFloat3(2, planner.settings.axis_steps_per_mm[Y_AXIS] * MINUNITMULT);
  drawEditFloat3(3, planner.settings.axis_steps_per_mm[Z_AXIS] * MINUNITMULT);
  #if HAS_HOTEND
    drawEditFloat3(4, planner.settings.axis_steps_per_mm[E_AXIS] * MINUNITMULT);
  #endif
}

// Motion
void hmiMotion() {
  EncoderState encoder_diffState = get_encoder_state();
  if (encoder_diffState == ENCODER_DIFF_NO) return;

  // Avoid flicker by updating only the previous menu
  if (encoder_diffState == ENCODER_DIFF_CW) {
    if (select_motion.inc(1 + MOTION_CASE_TOTAL)) moveHighlight(1, select_motion.now);
  }
  else if (encoder_diffState == ENCODER_DIFF_CCW) {
    if (select_motion.dec()) moveHighlight(-1, select_motion.now);
  }
  else if (encoder_diffState == ENCODER_DIFF_ENTER) {
    switch (select_motion.now) {
      case CASE_BACK:
        checkkey = ID_Control;
        select_control.set(CONTROL_CASE_MOVE);
        index_control = MROWS;
        drawControlMenu();
        break;
      case MOTION_CASE_RATE:
        checkkey = ID_MaxSpeed;
        select_speed.reset();
        drawMaxSpeedMenu();
        break;
      case MOTION_CASE_ACCEL:
        checkkey = ID_MaxAcceleration;
        select_acc.reset();
        drawMaxAccelMenu();
        break;
      #if ENABLED(CLASSIC_JERK)
        case MOTION_CASE_JERK:
          checkkey = ID_MaxJerk;
          select_jerk.reset();
          drawMaxJerkMenu();
         break;
      #endif
      case MOTION_CASE_STEPS:
        checkkey = ID_Step;
        select_step.reset();
        drawStepsMenu();
        break;
      default: break;
    }
  }
  dwinUpdateLCD();
}

// Advanced Settings
void hmiAdvSet() {
  EncoderState encoder_diffState = get_encoder_state();
  if (encoder_diffState == ENCODER_DIFF_NO) return;

  // Avoid flicker by updating only the previous menu
  if (encoder_diffState == ENCODER_DIFF_CW) {
    if (select_advset.inc(1 + ADVSET_CASE_TOTAL)) {
      if (select_advset.now > MROWS && select_advset.now > index_advset) {
        index_advset = select_advset.now;

        // Scroll up and draw a blank bottom line
        scrollMenu(DWIN_SCROLL_UP);

        //switch (index_advset) {  // Redraw last menu items
        //  default: break;
        //}

      }
      else {
        moveHighlight(1, select_advset.now + MROWS - index_advset);
      }
    }
  }
  else if (encoder_diffState == ENCODER_DIFF_CCW) {
    if (select_advset.dec()) {
      if (select_advset.now < index_advset - MROWS) {
        index_advset--;
        scrollMenu(DWIN_SCROLL_DOWN);

        //switch (index_advset) {  // Redraw first menu items
        //  default: break;
        //}
      }
      else {
        moveHighlight(-1, select_advset.now + MROWS - index_advset);
      }
    }
  }
  else if (encoder_diffState == ENCODER_DIFF_ENTER) {
    switch (select_advset.now) {
      case CASE_BACK:
        checkkey = ID_Control;
        select_control.set(CONTROL_CASE_ADVSET);
        index_control = CONTROL_CASE_ADVSET;
        drawControlMenu();
        break;

      #if HAS_HOME_OFFSET
        case ADVSET_CASE_HOMEOFF:
          checkkey = ID_HomeOff;
          select_item.reset();
          hmiValues.homeOffsScaled.x = home_offset.x * 10;
          hmiValues.homeOffsScaled.y = home_offset.y * 10;
          hmiValues.homeOffsScaled.z = home_offset.z * 10;
          drawHomeOffMenu();
          break;
      #endif

      #if HAS_ONESTEP_LEVELING
        case ADVSET_CASE_PROBEOFF:
          checkkey = ID_ProbeOff;
          select_item.reset();
          hmiValues.probeOffsScaled.x = probe.offset.x * 10;
          hmiValues.probeOffsScaled.y = probe.offset.y * 10;
          drawProbeOffMenu();
          break;
      #endif

      #if HAS_HOTEND
        case ADVSET_CASE_HEPID:
          thermalManager.PID_autotune(ui.material_preset[0].hotend_temp, H_E0, 10, true);
          break;
      #endif

      #if HAS_HEATED_BED
        case ADVSET_CASE_BEDPID:
          thermalManager.PID_autotune(ui.material_preset[0].bed_temp, H_BED, 10, true);
          break;
      #endif

      #if ENABLED(POWER_LOSS_RECOVERY)
        case ADVSET_CASE_PWRLOSSR:
          recovery.enable(!recovery.enabled);
          drawCheckboxLine(ADVSET_CASE_PWRLOSSR + MROWS - index_advset, recovery.enabled);
          break;
      #endif
      default: break;
    }
  }
  dwinUpdateLCD();
}

#if HAS_HOME_OFFSET

  // Home Offset
  void hmiHomeOff() {
    EncoderState encoder_diffState = get_encoder_state();
    if (encoder_diffState == ENCODER_DIFF_NO) return;

    // Avoid flicker by updating only the previous menu
    if (encoder_diffState == ENCODER_DIFF_CW) {
      if (select_item.inc(1 + 3)) moveHighlight(1, select_item.now);
    }
    else if (encoder_diffState == ENCODER_DIFF_CCW) {
      if (select_item.dec()) moveHighlight(-1, select_item.now);
    }
    else if (encoder_diffState == ENCODER_DIFF_ENTER) {
      switch (select_item.now) {
        case CASE_BACK:
          checkkey = ID_AdvSet;
          select_advset.set(ADVSET_CASE_HOMEOFF);
          drawAdvancedSettingsMenu();
          break;
        case 1: // Home Offset X
          checkkey = ID_HomeOffX;
          drawEditSignedFloat3(1, hmiValues.homeOffsScaled.x, true);
          encoderRate.enabled = true;
          break;
        case 2: // Home Offset Y
          checkkey = ID_HomeOffY;
          drawEditSignedFloat3(2, hmiValues.homeOffsScaled.y, true);
          encoderRate.enabled = true;
          break;
        case 3: // Home Offset Z
          checkkey = ID_HomeOffZ;
          drawEditSignedFloat3(3, hmiValues.homeOffsScaled.z, true);
          encoderRate.enabled = true;
          break;
        default: break;
      }
    }
    dwinUpdateLCD();
  }

  void hmiHomeOffN(const AxisEnum axis, float &posScaled, const_float_t lo, const_float_t hi) {
    EncoderState encoder_diffState = encoderReceiveAnalyze();
    if (encoder_diffState == ENCODER_DIFF_NO) return;

    if (applyEncoder(encoder_diffState, posScaled)) {
      checkkey = ID_HomeOff;
      encoderRate.enabled = false;
      set_home_offset(axis, posScaled / 10);
      drawEditSignedFloat3(select_item.now, posScaled);
      return;
    }
    LIMIT(posScaled, lo, hi);
    drawEditSignedFloat3(select_item.now, posScaled, true);
  }

  void hmiHomeOffX() { hmiHomeOffN(X_AXIS, hmiValues.homeOffsScaled.x, -500, 500); }
  void hmiHomeOffY() { hmiHomeOffN(Y_AXIS, hmiValues.homeOffsScaled.y, -500, 500); }
  void hmiHomeOffZ() { hmiHomeOffN(Z_AXIS, hmiValues.homeOffsScaled.z,  -20,  20); }

#endif // HAS_HOME_OFFSET

#if HAS_ONESTEP_LEVELING

  // Probe Offset
  void hmiProbeOff() {
    EncoderState encoder_diffState = get_encoder_state();
    if (encoder_diffState == ENCODER_DIFF_NO) return;

    // Avoid flicker by updating only the previous menu
    if (encoder_diffState == ENCODER_DIFF_CW) {
      if (select_item.inc(1 + 2)) moveHighlight(1, select_item.now);
    }
    else if (encoder_diffState == ENCODER_DIFF_CCW) {
      if (select_item.dec()) moveHighlight(-1, select_item.now);
    }
    else if (encoder_diffState == ENCODER_DIFF_ENTER) {
      switch (select_item.now) {
        case CASE_BACK:
          checkkey = ID_AdvSet;
          select_advset.set(ADVSET_CASE_PROBEOFF);
          drawAdvancedSettingsMenu();
          break;
        case 1: // Probe Offset X
          checkkey = ID_ProbeOffX;
          drawEditSignedFloat3(1, hmiValues.probeOffsScaled.x, true);
          encoderRate.enabled = true;
          break;
        case 2: // Probe Offset Y
          checkkey = ID_ProbeOffY;
          drawEditSignedFloat3(2, hmiValues.probeOffsScaled.y, true);
          encoderRate.enabled = true;
          break;
      }
    }
    dwinUpdateLCD();
  }

  void hmiProbeOffN(float &posScaled, float &offset_ref) {
    EncoderState encoder_diffState = encoderReceiveAnalyze();
    if (encoder_diffState == ENCODER_DIFF_NO) return;

    if (applyEncoder(encoder_diffState, posScaled)) {
      checkkey = ID_ProbeOff;
      encoderRate.enabled = false;
      offset_ref = posScaled / 10;
      drawEditSignedFloat3(select_item.now, posScaled);
      return;
    }
    LIMIT(posScaled, -500, 500);
    drawEditSignedFloat3(select_item.now, posScaled, true);
  }

  void hmiProbeOffX() { hmiProbeOffN(hmiValues.probeOffsScaled.x, probe.offset.x); }
  void hmiProbeOffY() { hmiProbeOffN(hmiValues.probeOffsScaled.y, probe.offset.y); }

#endif // HAS_ONESTEP_LEVELING

// Info
void hmiInfo() {
  EncoderState encoder_diffState = get_encoder_state();
  if (encoder_diffState == ENCODER_DIFF_NO) return;
  if (encoder_diffState == ENCODER_DIFF_ENTER) {
    #if HAS_ONESTEP_LEVELING
      checkkey = ID_Control;
      select_control.set(CONTROL_CASE_INFO);
      drawControlMenu();
    #else
      select_page.set(3);
      gotoMainMenu();
    #endif
  }
  dwinUpdateLCD();
}

// Tune
void hmiTune() {
  EncoderState encoder_diffState = get_encoder_state();
  if (encoder_diffState == ENCODER_DIFF_NO) return;

  // Avoid flicker by updating only the previous menu
  if (encoder_diffState == ENCODER_DIFF_CW) {
    if (select_tune.inc(1 + TUNE_CASE_TOTAL)) {
      if (select_tune.now > MROWS && select_tune.now > index_tune) {
        index_tune = select_tune.now;
        scrollMenu(DWIN_SCROLL_UP);
      }
      else
        moveHighlight(1, select_tune.now + MROWS - index_tune);
    }
  }
  else if (encoder_diffState == ENCODER_DIFF_CCW) {
    if (select_tune.dec()) {
      if (select_tune.now < index_tune - MROWS) {
        index_tune--;
        scrollMenu(DWIN_SCROLL_DOWN);
        if (index_tune == MROWS) drawBackFirst();
      }
      else
        moveHighlight(-1, select_tune.now + MROWS - index_tune);
    }
  }
  else if (encoder_diffState == ENCODER_DIFF_ENTER) {
    switch (select_tune.now) {
      case 0: { // Back
        select_print.set(0);
        gotoPrintProcess();
      }
      break;
      case TUNE_CASE_SPEED: // Print speed
        checkkey = ID_PrintSpeed;
        hmiValues.printSpeed = feedrate_percentage;
        drawEditInteger3(TUNE_CASE_SPEED + MROWS - index_tune, hmiValues.printSpeed, true);
        encoderRate.enabled = true;
        break;
      #if HAS_HOTEND
        case TUNE_CASE_TEMP: // Nozzle temp
          checkkey = ID_ETemp;
          hmiValues.tempE = thermalManager.degTargetHotend(0);
          drawEditInteger3(TUNE_CASE_TEMP + MROWS - index_tune, hmiValues.tempE, true);
          encoderRate.enabled = true;
          break;
      #endif
      #if HAS_HEATED_BED
        case TUNE_CASE_BED: // Bed temp
          checkkey = ID_BedTemp;
          hmiValues.tempBed = thermalManager.degTargetBed();
          drawEditInteger3(TUNE_CASE_BED + MROWS - index_tune, hmiValues.tempBed, true);
          encoderRate.enabled = true;
          break;
      #endif
      #if HAS_FAN
        case TUNE_CASE_FAN: // Fan speed
          checkkey = ID_FanSpeed;
          hmiValues.fanSpeed = thermalManager.fan_speed[0];
          drawEditInteger3(TUNE_CASE_FAN + MROWS - index_tune, hmiValues.fanSpeed, true);
          encoderRate.enabled = true;
          break;
      #endif
      #if HAS_ZOFFSET_ITEM
        case TUNE_CASE_ZOFF: // Z-offset
          #if ANY(HAS_BED_PROBE, BABYSTEPPING)
            checkkey = ID_HomeOffset;
            hmiValues.offset_value = BABY_Z_VAR * 100;
            drawEditSignedFloat2(TUNE_CASE_ZOFF + MROWS - index_tune, hmiValues.offset_value, true);
            encoderRate.enabled = true;
          #else
            // Apply workspace offset, making the current position 0,0,0
            queue.inject(F("G92X0Y0Z0"));
            hmiAudioFeedback();
          #endif
        break;
      #endif
      default: break;
    }
  }
  dwinUpdateLCD();
}

#if HAS_PREHEAT

  // PLA Preheat
  void hmiPLAPreheatSetting() {
    EncoderState encoder_diffState = get_encoder_state();
    if (encoder_diffState == ENCODER_DIFF_NO) return;

    // Avoid flicker by updating only the previous menu
    if (encoder_diffState == ENCODER_DIFF_CW) {
      if (select_PLA.inc(1 + PREHEAT_CASE_TOTAL)) moveHighlight(1, select_PLA.now);
    }
    else if (encoder_diffState == ENCODER_DIFF_CCW) {
      if (select_PLA.dec()) moveHighlight(-1, select_PLA.now);
    }
    else if (encoder_diffState == ENCODER_DIFF_ENTER) {
      switch (select_PLA.now) {
        case CASE_BACK:
          checkkey = ID_TemperatureID;
          select_temp.now = TEMP_CASE_PLA;
          hmiValues.show_mode = -1;
          drawTemperatureMenu();
          break;
        #if HAS_HOTEND
          case PREHEAT_CASE_TEMP:
            checkkey = ID_ETemp;
            hmiValues.tempE = ui.material_preset[0].hotend_temp;
            drawEditInteger3(PREHEAT_CASE_TEMP, ui.material_preset[0].hotend_temp, true);
            encoderRate.enabled = true;
            break;
        #endif
        #if HAS_HEATED_BED
          case PREHEAT_CASE_BED:
            checkkey = ID_BedTemp;
            hmiValues.tempBed = ui.material_preset[0].bed_temp;
            drawEditInteger3(PREHEAT_CASE_BED, ui.material_preset[0].bed_temp, true);
            encoderRate.enabled = true;
            break;
        #endif
        #if HAS_FAN
          case PREHEAT_CASE_FAN:
            checkkey = ID_FanSpeed;
            hmiValues.fanSpeed = ui.material_preset[0].fan_speed;
            drawEditInteger3(PREHEAT_CASE_FAN, ui.material_preset[0].fan_speed, true);
            encoderRate.enabled = true;
            break;
        #endif
        #if ENABLED(EEPROM_SETTINGS)
          case PREHEAT_CASE_SAVE: {
            const bool success = settings.save();
            hmiAudioFeedback(success);
          } break;
        #endif
        default: break;
      }
    }
    dwinUpdateLCD();
  }

  #if PREHEAT_COUNT > 1
    // ABS Preheat
    void hmiABSPreheatSetting() {
      EncoderState encoder_diffState = get_encoder_state();
      if (encoder_diffState == ENCODER_DIFF_NO) return;

      // Avoid flicker by updating only the previous menu
      if (encoder_diffState == ENCODER_DIFF_CW) {
        if (select_ABS.inc(1 + PREHEAT_CASE_TOTAL)) moveHighlight(1, select_ABS.now);
      }
      else if (encoder_diffState == ENCODER_DIFF_CCW) {
        if (select_ABS.dec()) moveHighlight(-1, select_ABS.now);
      }
      else if (encoder_diffState == ENCODER_DIFF_ENTER) {
        switch (select_ABS.now) {
          case CASE_BACK:
            checkkey = ID_TemperatureID;
            select_temp.now = TEMP_CASE_ABS;
            hmiValues.show_mode = -1;
            drawTemperatureMenu();
            break;
          #if HAS_HOTEND
            case PREHEAT_CASE_TEMP:
              checkkey = ID_ETemp;
              hmiValues.tempE = ui.material_preset[1].hotend_temp;
              drawEditInteger3(PREHEAT_CASE_TEMP, ui.material_preset[1].hotend_temp, true);
              encoderRate.enabled = true;
              break;
          #endif
          #if HAS_HEATED_BED
            case PREHEAT_CASE_BED:
              checkkey = ID_BedTemp;
              hmiValues.tempBed = ui.material_preset[1].bed_temp;
              drawEditInteger3(PREHEAT_CASE_BED, ui.material_preset[1].bed_temp, true);
              encoderRate.enabled = true;
              break;
          #endif
          #if HAS_FAN
            case PREHEAT_CASE_FAN:
              checkkey = ID_FanSpeed;
              hmiValues.fanSpeed = ui.material_preset[1].fan_speed;
              drawEditInteger3(PREHEAT_CASE_FAN, ui.material_preset[1].fan_speed, true);
              encoderRate.enabled = true;
              break;
          #endif
          #if ENABLED(EEPROM_SETTINGS)
            case PREHEAT_CASE_SAVE: {
              const bool success = settings.save();
              hmiAudioFeedback(success);
            } break;
          #endif
          default: break;
        }
      }
      dwinUpdateLCD();
    }
  #endif // PREHEAT_COUNT > 1

#endif // HAS_PREHEAT

// Max Speed
void hmiMaxSpeed() {
  EncoderState encoder_diffState = get_encoder_state();
  if (encoder_diffState == ENCODER_DIFF_NO) return;

  // Avoid flicker by updating only the previous menu
  if (encoder_diffState == ENCODER_DIFF_CW) {
    if (select_speed.inc(1 + 3 + ENABLED(HAS_HOTEND))) moveHighlight(1, select_speed.now);
  }
  else if (encoder_diffState == ENCODER_DIFF_CCW) {
    if (select_speed.dec()) moveHighlight(-1, select_speed.now);
  }
  else if (encoder_diffState == ENCODER_DIFF_ENTER) {
    if (WITHIN(select_speed.now, 1, 4)) {
      checkkey = ID_MaxSpeedValue;
      hmiFlag.feedspeed_axis = AxisEnum(select_speed.now - 1);
      hmiValues.maxFeedSpeed = planner.settings.max_feedrate_mm_s[hmiFlag.feedspeed_axis];
      drawEditInteger4(select_speed.now, hmiValues.maxFeedSpeed, true);
      encoderRate.enabled = true;
    }
    else { // Back
      checkkey = ID_Motion;
      select_motion.now = MOTION_CASE_RATE;
      drawMotionMenu();
    }
  }
  dwinUpdateLCD();
}

// Max Acceleration
void hmiMaxAcceleration() {
  EncoderState encoder_diffState = get_encoder_state();
  if (encoder_diffState == ENCODER_DIFF_NO) return;

  // Avoid flicker by updating only the previous menu
  if (encoder_diffState == ENCODER_DIFF_CW) {
    if (select_acc.inc(1 + 3 + ENABLED(HAS_HOTEND))) moveHighlight(1, select_acc.now);
  }
  else if (encoder_diffState == ENCODER_DIFF_CCW) {
    if (select_acc.dec()) moveHighlight(-1, select_acc.now);
  }
  else if (encoder_diffState == ENCODER_DIFF_ENTER) {
    if (WITHIN(select_acc.now, 1, 4)) {
      checkkey = ID_MaxAccelerationValue;
      hmiFlag.acc_axis = AxisEnum(select_acc.now - 1);
      hmiValues.maxAcceleration = planner.settings.max_acceleration_mm_per_s2[hmiFlag.acc_axis];
      drawEditInteger4(select_acc.now, hmiValues.maxAcceleration, true);
      encoderRate.enabled = true;
    }
    else { // Back
      checkkey = ID_Motion;
      select_motion.now = MOTION_CASE_ACCEL;
      drawMotionMenu();
    }
  }
  dwinUpdateLCD();
}

#if ENABLED(CLASSIC_JERK)
  // Max Jerk
  void hmiMaxJerk() {
    EncoderState encoder_diffState = get_encoder_state();
    if (encoder_diffState == ENCODER_DIFF_NO) return;

    // Avoid flicker by updating only the previous menu
    if (encoder_diffState == ENCODER_DIFF_CW) {
      if (select_jerk.inc(1 + 3 + ENABLED(HAS_HOTEND))) moveHighlight(1, select_jerk.now);
    }
    else if (encoder_diffState == ENCODER_DIFF_CCW) {
      if (select_jerk.dec()) moveHighlight(-1, select_jerk.now);
    }
    else if (encoder_diffState == ENCODER_DIFF_ENTER) {
      if (WITHIN(select_jerk.now, 1, 4)) {
        checkkey = ID_MaxJerkValue;
        hmiFlag.jerk_axis = AxisEnum(select_jerk.now - 1);
        hmiValues.maxJerkScaled = planner.max_jerk[hmiFlag.jerk_axis] * MINUNITMULT;
        drawEditFloat3(select_jerk.now, hmiValues.maxJerkScaled, true);
        encoderRate.enabled = true;
      }
      else { // Back
        checkkey = ID_Motion;
        select_motion.now = MOTION_CASE_JERK;
        drawMotionMenu();
      }
    }
    dwinUpdateLCD();
  }
#endif // CLASSIC_JERK

// Step
void hmiStep() {
  EncoderState encoder_diffState = get_encoder_state();
  if (encoder_diffState == ENCODER_DIFF_NO) return;

  // Avoid flicker by updating only the previous menu
  if (encoder_diffState == ENCODER_DIFF_CW) {
    if (select_step.inc(1 + 3 + ENABLED(HAS_HOTEND))) moveHighlight(1, select_step.now);
  }
  else if (encoder_diffState == ENCODER_DIFF_CCW) {
    if (select_step.dec()) moveHighlight(-1, select_step.now);
  }
  else if (encoder_diffState == ENCODER_DIFF_ENTER) {
    if (WITHIN(select_step.now, 1, 4)) {
      checkkey = ID_StepValue;
      hmiFlag.step_axis = AxisEnum(select_step.now - 1);
      hmiValues.maxStepScaled = planner.settings.axis_steps_per_mm[hmiFlag.step_axis] * MINUNITMULT;
      drawEditFloat3(select_step.now, hmiValues.maxStepScaled, true);
      encoderRate.enabled = true;
    }
    else { // Back
      checkkey = ID_Motion;
      select_motion.now = MOTION_CASE_STEPS;
      drawMotionMenu();
    }
  }
  dwinUpdateLCD();
}

void hmiInit() {
  hmiSDCardInit();

  for (uint16_t t = 0; t <= 100; t += 2) {
    dwinIconShow(ICON, ICON_Bar, 15, 260);
    dwinDrawRectangle(1, COLOR_BG_BLACK, 15 + t * 242 / 100, 260, 257, 280);
    dwinUpdateLCD();
    delay(20);
  }

  hmiSetLanguage();
}

void dwinInitScreen() {
  hmiInit();
  hmiSetLanguageCache();
  hmiStartFrame(true);
}

void eachMomentUpdate() {
  static millis_t next_var_update_ms = 0, next_rts_update_ms = 0;

  const millis_t ms = millis();
  if (ELAPSED(ms, next_var_update_ms)) {
    next_var_update_ms = ms + DWIN_VAR_UPDATE_INTERVAL;
    updateVariable();
  }

  if (PENDING(ms, next_rts_update_ms)) return;
  next_rts_update_ms = ms + DWIN_SCROLL_UPDATE_INTERVAL;

  if (checkkey == ID_PrintProcess) {
    // if print done
    if (hmiFlag.print_finish && !hmiFlag.done_confirm_flag) {
      hmiFlag.print_finish = false;
      hmiFlag.done_confirm_flag = true;

      TERN_(POWER_LOSS_RECOVERY, recovery.cancel());

      planner.finish_and_disable();

      // show percent bar and value
      _card_percent = 0;
      drawPrintProgressBar();

      // show print done confirm
      dwinDrawRectangle(1, COLOR_BG_BLACK, 0, 250, DWIN_WIDTH - 1, STATUS_Y);
      dwinIconShow(ICON, hmiIsChinese() ? ICON_Confirm_C : ICON_Confirm_E, 86, 283);
    }
    else if (hmiFlag.pause_flag != printingIsPaused()) {
      // print status update
      hmiFlag.pause_flag = printingIsPaused();
      iconResumeOrPause();
    }
  }

  // pause after homing
  if (hmiFlag.pause_action && printingIsPaused() && !planner.has_blocks_queued()) {
    hmiFlag.pause_action = false;
    #if ENABLED(PAUSE_HEAT)
      TERN_(HAS_HOTEND, resume_hotend_temp = thermalManager.degTargetHotend(0));
      TERN_(HAS_HEATED_BED, resume_bed_temp = thermalManager.degTargetBed());
      thermalManager.disable_all_heaters();
    #endif
    queue.inject(F("G1 F1200 X0 Y0"));
  }

  if (card.isPrinting() && checkkey == ID_PrintProcess) { // Print process
    const uint8_t card_pct = card.percentDone();
    static uint8_t last_cardpercentValue = 101;
    if (last_cardpercentValue != card_pct) { // print percent
      last_cardpercentValue = card_pct;
      if (card_pct) {
        _card_percent = card_pct;
        drawPrintProgressBar();
      }
    }

    duration_t elapsed = print_job_timer.duration(); // Print timer

    // Print time so far
    static uint16_t last_Printtime = 0;
    const uint16_t min = (elapsed.value % 3600) / 60;
    if (last_Printtime != min) { // 1 minute update
      last_Printtime = min;
      drawPrintProgressElapsed();
    }

    // Estimate remaining time every 20 seconds
    static millis_t next_remain_time_update = 0;
    if (_card_percent > 1 && ELAPSED(ms, next_remain_time_update) && !hmiFlag.heat_flag) {
      _remain_time = (elapsed.value - dwin_heat_time) / (_card_percent * 0.01f) - (elapsed.value - dwin_heat_time);
      next_remain_time_update += DWIN_REMAIN_TIME_UPDATE_INTERVAL;
      drawPrintProgressRemain();
    }
  }
  else if (dwin_abort_flag && !hmiFlag.home_flag) { // Print Stop
    dwin_abort_flag = false;
    hmiValues.printSpeed = feedrate_percentage = 100;
    dwin_zoffset = BABY_Z_VAR;
    select_page.set(0);
    gotoMainMenu();
  }
  #if ENABLED(POWER_LOSS_RECOVERY)
    else if (DWIN_lcd_sd_status && recovery.ui_flag_resume) { // Resume interrupted print
      recovery.ui_flag_resume = false;

      auto update_selection = [&](const bool sel) {
        hmiFlag.select_flag = sel;
        const uint16_t c1 = sel ? COLOR_BG_WINDOW : COLOR_SELECT;
        dwinDrawRectangle(0, c1, 25, 306, 126, 345);
        dwinDrawRectangle(0, c1, 24, 305, 127, 346);
        const uint16_t c2 = sel ? COLOR_SELECT : COLOR_BG_WINDOW;
        dwinDrawRectangle(0, c2, 145, 306, 246, 345);
        dwinDrawRectangle(0, c2, 144, 305, 247, 346);
      };

      popupWindowResume();
      update_selection(true);

      char * const name = card.longest_filename();
      const int8_t npos = _MAX(0U, DWIN_WIDTH - strlen(name) * (MENU_CHR_W)) / 2;
      dwinDrawString(true, font8x16, COLOR_POPUP_TEXT, COLOR_BG_WINDOW, npos, 252, name);
      dwinUpdateLCD();

      bool recovery_flag = true;
      while (recovery_flag) {
        EncoderState encoder_diffState = encoderReceiveAnalyze();
        if (encoder_diffState != ENCODER_DIFF_NO) {
          if (encoder_diffState == ENCODER_DIFF_ENTER) {
            recovery_flag = false;
            if (hmiFlag.select_flag) break;
            queue.inject(F("M1000C"));
            hmiStartFrame(true);
            return;
          }
          else
            update_selection(encoder_diffState == ENCODER_DIFF_CW);

          dwinUpdateLCD();
        }
      }

      select_print.set(0);
      hmiValues.show_mode = 0;
      queue.inject(F("M1000"));
      gotoPrintProcess();
      drawStatusArea(true);
    }
  #endif // POWER_LOSS_RECOVERY

  dwinUpdateLCD();
}

void dwinHandleScreen() {
  switch (checkkey) {
    case ID_MainMenu:       hmiMainMenu(); break;
    case ID_SelectFile:     hmiSelectFile(); break;
    case ID_Prepare:        hmiPrepare(); break;
    case ID_Control:        hmiControl(); break;
    case ID_Leveling:       break;
    case ID_PrintProcess:   hmiPrinting(); break;
    case ID_PrintWindow:    hmiPauseOrStop(); break;
    case ID_AxisMove:       hmiAxisMove(); break;
    case ID_TemperatureID:  hmiTemperature(); break;
    case ID_Motion:         hmiMotion(); break;
    case ID_AdvSet:         hmiAdvSet(); break;
    #if HAS_HOME_OFFSET
      case ID_HomeOff:      hmiHomeOff(); break;
      case ID_HomeOffX:     hmiHomeOffX(); break;
      case ID_HomeOffY:     hmiHomeOffY(); break;
      case ID_HomeOffZ:     hmiHomeOffZ(); break;
    #endif
    #if HAS_ONESTEP_LEVELING
      case ID_ProbeOff:     hmiProbeOff(); break;
      case ID_ProbeOffX:    hmiProbeOffX(); break;
      case ID_ProbeOffY:    hmiProbeOffY(); break;
    #endif
    case ID_Info:           hmiInfo(); break;
    case ID_Tune:           hmiTune(); break;
    #if HAS_PREHEAT
      case ID_PLAPreheat:   hmiPLAPreheatSetting(); break;
      #if PREHEAT_COUNT > 1
        case ID_ABSPreheat: hmiABSPreheatSetting(); break;
      #endif
    #endif
    case ID_MaxSpeed:       hmiMaxSpeed(); break;
    case ID_MaxAcceleration: hmiMaxAcceleration(); break;
    #if ENABLED(CLASSIC_JERK)
      case ID_MaxJerk:      hmiMaxJerk(); break;
    #endif
    case ID_Step:           hmiStep(); break;
    case ID_MoveX:          hmiMoveX(); break;
    case ID_MoveY:          hmiMoveY(); break;
    case ID_MoveZ:          hmiMoveZ(); break;
    #if HAS_HOTEND
      case ID_Extruder:     hmiMoveE(); break;
      case ID_ETemp:        hmiETemp(); break;
    #endif
    #if ANY(HAS_BED_PROBE, BABYSTEPPING)
      case ID_HomeOffset:   hmiZoffset(); break;
    #endif
    #if HAS_HEATED_BED
      case ID_BedTemp:      hmiBedTemp(); break;
    #endif
    #if HAS_PREHEAT && HAS_FAN
      case ID_FanSpeed:     hmiFanSpeed(); break;
    #endif
    case ID_PrintSpeed:     hmiPrintSpeed(); break;
    case ID_MaxSpeedValue:  hmiMaxFeedspeedXYZE(); break;
    case ID_MaxAccelerationValue: hmiMaxAccelerationXYZE(); break;
    #if ENABLED(CLASSIC_JERK)
      case ID_MaxJerkValue: hmiMaxJerkXYZE(); break;
    #endif
    #if ENABLED(EDITABLE_STEPS_PER_UNIT)
      case ID_StepValue:    hmiStepXYZE(); break;
    #endif
    default: break;
  }
}

void dwinHomingDone() {
  hmiFlag.home_flag = false;
  dwin_zoffset = TERN0(HAS_BED_PROBE, probe.offset.z);
  if (checkkey == ID_LastPrepare) {
    checkkey = ID_Prepare;
    select_prepare.now = PREPARE_CASE_HOME;
    index_prepare = MROWS;
    drawPrepareMenu();
  }
  else if (checkkey == ID_BackMain) {
    hmiValues.printSpeed = feedrate_percentage = 100;
    planner.finish_and_disable();
    gotoMainMenu();
  }
}

void dwinLevelingDone() {
  if (checkkey == ID_Leveling) gotoMainMenu();
}

void dwinStatusChanged(const char * const cstr/*=nullptr*/) {
  dwinDrawRectangle(1, COLOR_BG_BLUE, 0, STATUS_Y, DWIN_WIDTH, STATUS_Y + 24);
  const int8_t x = _MAX(0U, DWIN_WIDTH - strlen(cstr) * MENU_CHR_W) / 2;
  dwinDrawString(false, font8x16, COLOR_WHITE, COLOR_BG_BLUE, x, STATUS_Y + 3, cstr);
  dwinUpdateLCD();
}

void dwinStatusChanged(FSTR_P const fstr) {
  #ifdef __AVR__
    char str[strlen_P(FTOP(fstr)) + 1];
    strcpy_P(str, FTOP(fstr));
    dwinStatusChanged(str);
  #else
    dwinStatusChanged(FTOP(fstr));
  #endif
}

#endif // DWIN_CREALITY_LCD<|MERGE_RESOLUTION|>--- conflicted
+++ resolved
@@ -1114,15 +1114,9 @@
     dwinIconShow(ICON, ICON_Continue_C, 146, 307);
   }
   else {
-<<<<<<< HEAD
     dwinDrawString(true, font8x16, COLOR_POPUP_TEXT, COLOR_BG_WINDOW, (272 - 8 * 14) / 2, 115, GET_TEXT_F(MSG_OUTAGE_RECOVERY));
     dwinDrawString(true, font8x16, COLOR_POPUP_TEXT, COLOR_BG_WINDOW, (272 - 8 * 22) / 2, 192, GET_TEXT_F(MSG_OUTAGE_RECOVERY2));
-    dwinDrawString(true, font8x16, COLOR_POPUP_TEXT, COLOR_BG_WINDOW, (272 - 8 * 22) / 2, 212, GET_TEXT_F(MSG_OUTAGE_RECOVERY3));
-=======
-    dwinDrawString(true, font8x16, COLOR_POPUP_TEXT, COLOR_BG_WINDOW, (272 - 8 * 14) / 2, 115, F("Continue Print"));
-    dwinDrawString(true, font8x16, COLOR_POPUP_TEXT, COLOR_BG_WINDOW, (272 - 8 * 22) / 2, 192, F("It looks like the last"));
-    dwinDrawString(true, font8x16, COLOR_POPUP_TEXT, COLOR_BG_WINDOW, (272 - 8 * 21) / 2, 212, F("file was interrupted."));
->>>>>>> 2e142725
+    dwinDrawString(true, font8x16, COLOR_POPUP_TEXT, COLOR_BG_WINDOW, (272 - 8 * 21) / 2, 212, GET_TEXT_F(MSG_OUTAGE_RECOVERY3));
     dwinIconShow(ICON, ICON_Cancel_E,    26, 307);
     dwinIconShow(ICON, ICON_Continue_E, 146, 307);
   }
