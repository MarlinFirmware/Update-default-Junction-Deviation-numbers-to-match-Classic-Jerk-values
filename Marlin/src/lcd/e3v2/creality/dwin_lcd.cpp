--- conflicted
+++ resolved
@@ -39,55 +39,6 @@
 //#define DEBUG_OUT 1
 #include "../../../core/debug_out.h"
 
-<<<<<<< HEAD
-// Make sure DWIN_SendBuf is large enough to hold the largest string plus draw command and tail.
-// Assume the narrowest (6 pixel) font and 2-byte gb2312-encoded characters.
-uint8_t DWIN_SendBuf[11 + DWIN_WIDTH / 8] = { 0xAA };
-uint8_t DWIN_BufTail[4] = { 0xCC, 0x33, 0xC3, 0x3C };
-uint8_t databuf[26] = { 0 };
-uint8_t receivedType;
-
-int recnum = 0;
-
-inline void DWIN_Byte(size_t &i, const uint16_t bval) {
-  DWIN_SendBuf[++i] = bval;
-}
-
-inline void DWIN_Word(size_t &i, const uint16_t wval) {
-  DWIN_SendBuf[++i] = wval >> 8;
-  DWIN_SendBuf[++i] = wval & 0xFF;
-}
-
-inline void DWIN_Long(size_t &i, const uint32_t lval) {
-  DWIN_SendBuf[++i] = (lval >> 24) & 0xFF;
-  DWIN_SendBuf[++i] = (lval >> 16) & 0xFF;
-  DWIN_SendBuf[++i] = (lval >>  8) & 0xFF;
-  DWIN_SendBuf[++i] = lval & 0xFF;
-}
-
-inline void DWIN_String(size_t &i, char * const string) {
-  const size_t len = _MIN(sizeof(DWIN_SendBuf) - i, strlen(string));
-  memcpy(&DWIN_SendBuf[i+1], string, len);
-  i += len;
-}
-
-inline void DWIN_String(size_t &i, const __FlashStringHelper * string) {
-  if (!string) return;
-  const size_t len = strlen_P((PGM_P)string); // cast it to PGM_P, which is basically const char *, and measure it using the _P version of strlen.
-  if (len == 0) return;
-  memcpy(&DWIN_SendBuf[i+1], string, len);
-  i += len;
-}
-
-// Send the data in the buffer and the packet end
-inline void DWIN_Send(size_t &i) {
-  ++i;
-  LOOP_L_N(n, i) { LCD_SERIAL.write(DWIN_SendBuf[n]); delayMicroseconds(1); }
-  LOOP_L_N(n, 4) { LCD_SERIAL.write(DWIN_BufTail[n]); delayMicroseconds(1); }
-}
-
-=======
->>>>>>> bd6a1a28
 /*-------------------------------------- System variable function --------------------------------------*/
 
 void DWIN_Startup() {
