/**
 * Marlin 3D Printer Firmware
 * Copyright (c) 2020 MarlinFirmware [https://github.com/MarlinFirmware/Marlin]
 *
 * Based on Sprinter and grbl.
 * Copyright (c) 2011 Camiel Gubbels / Erik van der Zalm
 *
 * This program is free software: you can redistribute it and/or modify
 * it under the terms of the GNU General Public License as published by
 * the Free Software Foundation, either version 3 of the License, or
 * (at your option) any later version.
 *
 * This program is distributed in the hope that it will be useful,
 * but WITHOUT ANY WARRANTY; without even the implied warranty of
 * MERCHANTABILITY or FITNESS FOR A PARTICULAR PURPOSE.  See the
 * GNU General Public License for more details.
 *
 * You should have received a copy of the GNU General Public License
 * along with this program.  If not, see <https://www.gnu.org/licenses/>.
 *
 */

/**
 * @file    lcdprint.h
 * @brief   LCD print api
 * @author  Yunhui Fu (yhfudev@gmail.com)
 * @version 1.0
 * @date    2016-08-19
 * @copyright GPL/BSD
 */
#pragma once

#include "fontutils.h"

#include "../inc/MarlinConfig.h"

#if HAS_MARLINUI_U8GLIB

  #include "dogm/u8g_fontutf8.h"
  typedef u8g_uint_t lcd_uint_t;
  typedef u8g_int_t lcd_int_t;

  // Only Western languages support big / small fonts
  #if DISABLED(DISPLAY_CHARSET_ISO10646_1)
    #undef USE_BIG_EDIT_FONT
    #undef USE_SMALL_INFOFONT
  #endif

  #define MENU_FONT_NAME    ISO10646_1_5x7
  #define MENU_FONT_WIDTH    6
  #define MENU_FONT_ASCENT  10
  #define MENU_FONT_DESCENT  2
  #define MENU_FONT_HEIGHT  (MENU_FONT_ASCENT + MENU_FONT_DESCENT)

  #if ENABLED(USE_BIG_EDIT_FONT)
    #define EDIT_FONT_NAME    u8g_font_9x18
    #define EDIT_FONT_WIDTH    9
    #define EDIT_FONT_ASCENT  10
    #define EDIT_FONT_DESCENT  3
  #else
    #define EDIT_FONT_NAME    MENU_FONT_NAME
    #define EDIT_FONT_WIDTH   MENU_FONT_WIDTH
    #define EDIT_FONT_ASCENT  MENU_FONT_ASCENT
    #define EDIT_FONT_DESCENT MENU_FONT_DESCENT
  #endif
  #define EDIT_FONT_HEIGHT (EDIT_FONT_ASCENT + EDIT_FONT_DESCENT)

  // Get the Ascent, Descent, and total Height for the Info Screen font
  #if ENABLED(USE_SMALL_INFOFONT)
    extern const u8g_fntpgm_uint8_t u8g_font_6x9[];
    #define INFO_FONT_ASCENT 7
  #else
    #define INFO_FONT_ASCENT 8
  #endif
  #define INFO_FONT_DESCENT 2
  #define INFO_FONT_HEIGHT (INFO_FONT_ASCENT + INFO_FONT_DESCENT)
  #define INFO_FONT_WIDTH   6

  #define SETCURSOR(col, row)    lcd_moveto((col) * (MENU_FONT_WIDTH), ((row) + 1) * (MENU_FONT_HEIGHT))
  #define SETCURSOR_RJ(len, row) lcd_moveto(LCD_PIXEL_WIDTH - (len) * (MENU_FONT_WIDTH), ((row) + 1) * (MENU_FONT_HEIGHT))

#else

  #define _UxGT(a) a
  typedef uint8_t lcd_uint_t;
  typedef int8_t lcd_int_t;

  #define MENU_FONT_WIDTH   1
  #define MENU_FONT_HEIGHT  1
  #define EDIT_FONT_WIDTH   1
  #define EDIT_FONT_HEIGHT  1
  #define INFO_FONT_WIDTH   1
  #define INFO_FONT_HEIGHT  1
  #define LCD_PIXEL_WIDTH   LCD_WIDTH
  #define LCD_PIXEL_HEIGHT  LCD_HEIGHT

  #define SETCURSOR(col, row)    lcd_moveto(col, row)
  #define SETCURSOR_RJ(len, row) SETCURSOR(LCD_WIDTH - (len), row)

#endif

#define SETCURSOR_X(col)    SETCURSOR(col, _lcdLineNr)
#define SETCURSOR_X_RJ(len) SETCURSOR_RJ(len, _lcdLineNr)
<<<<<<< HEAD
#define START_OF_UTF8_CHAR(C) (((C) & 0xC0u) != 0x80u)
=======
#define START_OF_UTF8_CHAR(C) (((C) & 0xC0u) != 0x80U)
>>>>>>> cb02e44c

int lcd_glyph_height();

int lcd_put_wchar_max(wchar_t c, pixel_len_t max_length);

/**
 * @brief Draw a UTF-8 string
 *
 * @param utf8_str : the UTF-8 string
 * @param max_length : the pixel length of the string allowed (or number of slots in HD44780)
 *
 * @return the pixel width
 *
 * Draw a UTF-8 string
 */
int lcd_put_u8str_max(const char * utf8_str, pixel_len_t max_length);

/**
 * Set the print baseline position
 */
void lcd_moveto(const lcd_uint_t col, const lcd_uint_t row);

/**
 * @brief Draw a ROM UTF-8 string
 *
 * @param utf8_str_P : the ROM UTF-8 string
 * @param max_length : the pixel length of the string allowed (or number of slots in HD44780)
 *
 * @return the pixel width
 *
 * Draw a ROM UTF-8 string
 */
int lcd_put_u8str_max_P(PGM_P utf8_str_P, pixel_len_t max_length);
inline int lcd_put_u8str_max_P(const lcd_uint_t col, const lcd_uint_t row, PGM_P utf8_str_P, pixel_len_t max_length) {
  lcd_moveto(col, row);
  return lcd_put_u8str_max_P(utf8_str_P, max_length);
}

void lcd_put_int(const int i);
inline void lcd_put_int(const lcd_uint_t col, const lcd_uint_t row, const int i) {
  lcd_moveto(col, row);
  lcd_put_int(i);
}

inline int lcd_put_u8str_P(PGM_P const pstr) { return lcd_put_u8str_max_P(pstr, PIXEL_LEN_NOLIMIT); }
inline int lcd_put_u8str_P(const lcd_uint_t col, const lcd_uint_t row, PGM_P const pstr) {
  lcd_moveto(col, row);
  return lcd_put_u8str_P(pstr);
}

lcd_uint_t lcd_put_u8str_ind_P(PGM_P const pstr, const int8_t ind, PGM_P const inStr=nullptr, const lcd_uint_t maxlen=LCD_WIDTH);
inline lcd_uint_t lcd_put_u8str_ind_P(const lcd_uint_t col, const lcd_uint_t row, PGM_P const pstr, const int8_t ind, PGM_P const inStr=nullptr, const lcd_uint_t maxlen=LCD_WIDTH) {
  lcd_moveto(col, row);
  return lcd_put_u8str_ind_P(pstr, ind, inStr, maxlen);
}

inline int lcd_put_u8str(const char* str) { return lcd_put_u8str_max(str, PIXEL_LEN_NOLIMIT); }
inline int lcd_put_u8str(const lcd_uint_t col, const lcd_uint_t row, PGM_P const str) {
  lcd_moveto(col, row);
  return lcd_put_u8str(str);
}

inline int lcd_put_wchar(const wchar_t c) { return lcd_put_wchar_max(c, PIXEL_LEN_NOLIMIT); }
inline int lcd_put_wchar(const lcd_uint_t col, const lcd_uint_t row, const wchar_t c) {
  lcd_moveto(col, row);
  return lcd_put_wchar(c);
}<|MERGE_RESOLUTION|>--- conflicted
+++ resolved
@@ -101,11 +101,7 @@
 
 #define SETCURSOR_X(col)    SETCURSOR(col, _lcdLineNr)
 #define SETCURSOR_X_RJ(len) SETCURSOR_RJ(len, _lcdLineNr)
-<<<<<<< HEAD
-#define START_OF_UTF8_CHAR(C) (((C) & 0xC0u) != 0x80u)
-=======
 #define START_OF_UTF8_CHAR(C) (((C) & 0xC0u) != 0x80U)
->>>>>>> cb02e44c
 
 int lcd_glyph_height();
 
