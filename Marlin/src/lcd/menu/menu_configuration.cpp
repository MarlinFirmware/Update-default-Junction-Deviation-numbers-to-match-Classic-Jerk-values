/**
 * Marlin 3D Printer Firmware
 * Copyright (c) 2020 MarlinFirmware [https://github.com/MarlinFirmware/Marlin]
 *
 * Based on Sprinter and grbl.
 * Copyright (c) 2011 Camiel Gubbels / Erik van der Zalm
 *
 * This program is free software: you can redistribute it and/or modify
 * it under the terms of the GNU General Public License as published by
 * the Free Software Foundation, either version 3 of the License, or
 * (at your option) any later version.
 *
 * This program is distributed in the hope that it will be useful,
 * but WITHOUT ANY WARRANTY; without even the implied warranty of
 * MERCHANTABILITY or FITNESS FOR A PARTICULAR PURPOSE.  See the
 * GNU General Public License for more details.
 *
 * You should have received a copy of the GNU General Public License
 * along with this program.  If not, see <https://www.gnu.org/licenses/>.
 *
 */

//
// Configuration Menu
//

#include "../../inc/MarlinConfigPre.h"

#if HAS_MARLINUI_MENU

#include "menu_item.h"

#include "../../MarlinCore.h"

#if ENABLED(LCD_ENDSTOP_TEST)
  #include "../../module/endstops.h"
#endif

#if HAS_FILAMENT_SENSOR
  #include "../../feature/runout.h"
#endif

#if HAS_FANCHECK
  #include "../../feature/fancheck.h"
#endif

#if ENABLED(POWER_LOSS_RECOVERY)
  #include "../../feature/powerloss.h"
#endif

#if HAS_BED_PROBE
  #include "../../module/probe.h"
  #if ENABLED(BLTOUCH)
    #include "../../feature/bltouch.h"
  #endif
#endif

#if ENABLED(SOUND_MENU_ITEM)
  #include "../../libs/buzzer.h"
#endif

#if ENABLED(HOTEND_IDLE_TIMEOUT)
  #include "../../feature/hotend_idle.h"
#endif

#if ANY(LCD_PROGRESS_BAR_TEST, LCD_ENDSTOP_TEST)
  #include "../lcdprint.h"
  #define HAS_DEBUG_MENU 1
#endif

//#define DEBUG_OUT 1
#include "../../core/debug_out.h"

void menu_advanced_settings();
#if ANY(DELTA_CALIBRATION_MENU, DELTA_AUTO_CALIBRATION)
  void menu_delta_calibrate();
#endif

#if ENABLED(LCD_PROGRESS_BAR_TEST)

  static void screen_progress_bar_test() {
    static int8_t bar_percent = 0;
    if (ui.use_click()) {
      ui.goto_previous_screen();
      TERN_(HAS_MARLINUI_HD44780, ui.set_custom_characters(CHARSET_MENU));
      return;
    }
    bar_percent += (int8_t)ui.encoderPosition;
    LIMIT(bar_percent, 0, 100);
    ui.encoderPosition = 0;
    MenuItem_static::draw(0, GET_TEXT_F(MSG_PROGRESS_BAR_TEST), SS_DEFAULT|SS_INVERT);
    lcd_put_int((LCD_WIDTH) / 2 - 2, LCD_HEIGHT - 2, bar_percent); lcd_put_u8str(F("%"));
    lcd_moveto(0, LCD_HEIGHT - 1); ui.draw_progress_bar(bar_percent);
  }

  void _goto_progress_bar_test() {
    ui.goto_screen(screen_progress_bar_test);
    TERN_(HAS_MARLINUI_HD44780, ui.set_custom_characters(CHARSET_INFO));
  }

#endif // LCD_PROGRESS_BAR_TEST

#if ENABLED(LCD_ENDSTOP_TEST)

  #define __STOP_ITEM(F,S) PSTRING_ITEM_F_P(F, TEST(stops, S) ? PSTR(STR_ENDSTOP_HIT) : PSTR(STR_ENDSTOP_OPEN), SS_FULL);
  #define _STOP_ITEM(L,S) __STOP_ITEM(F(L), S)
  #if HAS_X2_STATE || HAS_Y2_STATE || HAS_Z2_STATE
    #define _S1_EXP_  ~,
    #define _S1_SP_(I) THIRD(I, " ", "")
    #define S1_SPACE(I) _S1_SP_(_CAT(_S1_EXP_,I))
  #else
    #define S1_SPACE(I)
  #endif
  #define STOP_ITEM(A,I,M,L) TERN(HAS_##A##I##_##M##_STATE, _STOP_ITEM, _IF_1_ELSE)(STRINGIFY(A) STRINGIFY(I) S1_SPACE(I) " " L, A##I##_##M)
  #define STOP_MINMAX(A,I) STOP_ITEM(A,I,MIN,"Min") STOP_ITEM(A,I,MAX,"Max")
  #define FIL_ITEM(N) PSTRING_ITEM_N_P(N-1, MSG_FILAMENT_EN, (READ(FIL_RUNOUT##N##_PIN) != FIL_RUNOUT##N##_STATE) ? PSTR("PRESENT") : PSTR("out"), SS_FULL);

  static void screen_endstop_test() {
    if (ui.use_click()) {
      ui.goto_previous_screen();
      //endstops.enable_globally(false);
      return;
    }
    TemporaryGlobalEndstopsState temp(true);
    ui.defer_status_screen(true);
    const Endstops::endstop_mask_t stops = endstops.state();

    START_SCREEN();
    STATIC_ITEM_F(GET_TEXT_F(MSG_ENDSTOP_TEST), SS_DEFAULT|SS_INVERT);

    STOP_MINMAX(X,) STOP_MINMAX(X,2)
    STOP_MINMAX(Y,) STOP_MINMAX(Y,2)
    STOP_MINMAX(Z,) STOP_MINMAX(Z,2) STOP_MINMAX(Z,3) STOP_MINMAX(Z,4)
    STOP_MINMAX(I,) STOP_MINMAX(J,) STOP_MINMAX(K,)
    STOP_MINMAX(U,) STOP_MINMAX(V,) STOP_MINMAX(W,)

    #if HAS_BED_PROBE && !HAS_DELTA_SENSORLESS_PROBING
      __STOP_ITEM(GET_TEXT_F(MSG_Z_PROBE), Z_MIN_PROBE);
    #endif
    #if ENABLED(FILAMENT_RUNOUT_SENSOR)
      REPEAT_1(NUM_RUNOUT_SENSORS, FIL_ITEM)
    #endif

    END_SCREEN();
    ui.refresh(LCDVIEW_CALL_REDRAW_NEXT);
  }

#endif // LCD_ENDSTOP_TEST

#if HAS_DEBUG_MENU

  void menu_debug() {
    START_MENU();

    BACK_ITEM(MSG_CONFIGURATION);

    #if ENABLED(LCD_PROGRESS_BAR_TEST)
      SUBMENU(MSG_PROGRESS_BAR_TEST, _goto_progress_bar_test);
    #endif

    #if ENABLED(LCD_ENDSTOP_TEST)
      SUBMENU(MSG_ENDSTOP_TEST, screen_endstop_test);
    #endif

    END_MENU();
  }

#endif

#if HAS_MULTI_EXTRUDER

  #include "../../module/tool_change.h"

  void menu_config_tool_change() {
    START_MENU();
    BACK_ITEM(MSG_CONFIGURATION);
    #if ENABLED(TOOLCHANGE_FILAMENT_SWAP)
      static constexpr float max_extrude = TERN(PREVENT_LENGTHY_EXTRUDE, EXTRUDE_MAXLENGTH, 500);
      #if ENABLED(TOOLCHANGE_PARK)
        EDIT_ITEM(bool, MSG_FILAMENT_PARK_ENABLED, &toolchange_settings.enable_park);
      #endif
      EDIT_ITEM(float3, MSG_FILAMENT_SWAP_LENGTH, &toolchange_settings.swap_length, 0, max_extrude);
      EDIT_ITEM(float41sign, MSG_FILAMENT_SWAP_EXTRA, &toolchange_settings.extra_resume, -10, 10);
      EDIT_ITEM_FAST(int4, MSG_SINGLENOZZLE_RETRACT_SPEED, &toolchange_settings.retract_speed, 10, 5400);
      EDIT_ITEM_FAST(int4, MSG_SINGLENOZZLE_UNRETRACT_SPEED, &toolchange_settings.unretract_speed, 10, 5400);
      EDIT_ITEM(float3, MSG_FILAMENT_PURGE_LENGTH, &toolchange_settings.extra_prime, 0, max_extrude);
      EDIT_ITEM_FAST(int4, MSG_SINGLENOZZLE_PRIME_SPEED, &toolchange_settings.prime_speed, 10, 5400);
      EDIT_ITEM_FAST(int4, MSG_SINGLENOZZLE_WIPE_RETRACT, &toolchange_settings.wipe_retract, 0, 100);
      EDIT_ITEM_FAST(uint8, MSG_SINGLENOZZLE_FAN_SPEED, &toolchange_settings.fan_speed, 0, 255);
      EDIT_ITEM_FAST(uint8, MSG_SINGLENOZZLE_FAN_TIME, &toolchange_settings.fan_time, 1, 30);
    #endif
    EDIT_ITEM(float3, MSG_TOOL_CHANGE_ZLIFT, &toolchange_settings.z_raise, 0, 10);
    END_MENU();
  }

  #if ENABLED(TOOLCHANGE_MIGRATION_FEATURE)

    #include "../../module/motion.h" // for active_extruder
    #include "../../gcode/queue.h"

    void menu_toolchange_migration() {
      FSTR_P const msg_migrate = GET_TEXT_F(MSG_TOOL_MIGRATION_SWAP);

      START_MENU();
      BACK_ITEM(MSG_CONFIGURATION);

      // Auto mode ON/OFF
      EDIT_ITEM(bool, MSG_TOOL_MIGRATION_AUTO, &migration.automode);
      EDIT_ITEM(uint8, MSG_TOOL_MIGRATION_END, &migration.last, 0, EXTRUDERS - 1);

      // Migrate to a chosen extruder
      EXTRUDER_LOOP() {
        if (e != active_extruder) {
          ACTION_ITEM_N_F(e, msg_migrate, []{
            char cmd[12];
            sprintf_P(cmd, PSTR("M217 T%i"), int(MenuItemBase::itemIndex));
            queue.inject(cmd);
          });
        }
      }
      END_MENU();
    }
  #endif

#endif // HAS_MULTI_EXTRUDER

#if HAS_MULTI_EXTRUDER
  #include "../../module/motion.h"
  #include "../../gcode/queue.h"

  void menu_tool_offsets() {

    auto _recalc_offsets = []{
      if (active_extruder && all_axes_trusted()) {  // For the 2nd extruder re-home so the next tool-change gets the new offsets.
        queue.inject_P(G28_STR); // In future, we can babystep the 2nd extruder (if active), making homing unnecessary.
        active_extruder = 0;
      }
    };

    START_MENU();
    BACK_ITEM(MSG_CONFIGURATION);
<<<<<<< HEAD
    #if HAS_HOTEND_OFFSET
      for (uint8_t o = 1; o < TERN(MANUAL_SWITCHING_TOOLHEAD, NUM_TOOL_OFFSET, 1); ++o) {
        #if ENABLED(DUAL_X_CARRIAGE)
          EDIT_ITEM_FAST_N(float42_52, o, MSG_TOOL_N_OFFSET_X, &hotend_offset[o].x, float(X2_HOME_POS - 25), float(X2_HOME_POS + 25), _recalc_offsets);
        #else
          EDIT_ITEM_FAST_N(float42_52, o, MSG_TOOL_N_OFFSET_X, &hotend_offset[o].x, -99.0, 99.0, _recalc_offsets);
        #endif
        // TODO: MSG_TOOL_N_OFFSET_A ?
        EDIT_ITEM_FAST_N(float42_52, Y_AXIS, MSG_HOTEND_OFFSET_A, &hotend_offset[o].y, -99.0, 99.0, _recalc_offsets);
        EDIT_ITEM_FAST_N(float42_52, Z_AXIS, MSG_HOTEND_OFFSET_A, &hotend_offset[o].z, Z_PROBE_LOW_POINT, 10.0, _recalc_offsets);
      }
    #endif

=======
    #if ENABLED(DUAL_X_CARRIAGE)
      EDIT_ITEM_FAST_N(float42_52, X_AXIS, MSG_HOTEND_OFFSET_A, &hotend_offset[1].x, float(X2_HOME_POS - 25), float(X2_HOME_POS + 25), _recalc_offsets);
    #else
      EDIT_ITEM_FAST_N(float42_52, X_AXIS, MSG_HOTEND_OFFSET_A, &hotend_offset[1].x, -99.0f, 99.0f, _recalc_offsets);
    #endif
    EDIT_ITEM_FAST_N(float42_52, Y_AXIS, MSG_HOTEND_OFFSET_A, &hotend_offset[1].y, -99.0f, 99.0f, _recalc_offsets);
    EDIT_ITEM_FAST_N(float42_52, Z_AXIS, MSG_HOTEND_OFFSET_A, &hotend_offset[1].z, -10.0f, 10.0f, _recalc_offsets);
>>>>>>> 0f095549
    #if ENABLED(EEPROM_SETTINGS)
      ACTION_ITEM(MSG_STORE_EEPROM, ui.store_settings);
    #endif
    END_MENU();
  }
#endif

#if ENABLED(HOTEND_IDLE_TIMEOUT)

  void menu_hotend_idle() {
    hotend_idle_settings_t &c = hotend_idle.cfg;
    START_MENU();
    BACK_ITEM(MSG_BACK);

    if (c.timeout) GCODES_ITEM(MSG_HOTEND_IDLE_DISABLE, F("M87"));
    EDIT_ITEM(int3, MSG_TIMEOUT, &c.timeout, 0, 999);
    EDIT_ITEM(int3, MSG_TEMPERATURE, &c.trigger, 0, HEATER_0_MAXTEMP);
    EDIT_ITEM(int3, MSG_HOTEND_IDLE_NOZZLE_TARGET, &c.nozzle_target, 0, HEATER_0_MAXTEMP);
    EDIT_ITEM(int3, MSG_HOTEND_IDLE_BED_TARGET, &c.bed_target, 0, BED_MAXTEMP);

    END_MENU();
  }

#endif

#if ENABLED(DUAL_X_CARRIAGE)

  void menu_idex() {
    const bool need_g28 = axes_should_home(_BV(Y_AXIS)|_BV(Z_AXIS));

    START_MENU();
    BACK_ITEM(MSG_CONFIGURATION);

    GCODES_ITEM(MSG_IDEX_MODE_AUTOPARK,  F("M605S1\nG28X\nG1X0"));
    GCODES_ITEM(MSG_IDEX_MODE_DUPLICATE, need_g28
      ? F("M605S1\nT0\nG28\nM605S2\nG28X\nG1X0")         // If Y or Z is not homed, do a full G28 first
      : F("M605S1\nT0\nM605S2\nG28X\nG1X0")
    );
    GCODES_ITEM(MSG_IDEX_MODE_MIRRORED_COPY, need_g28
      ? F("M605S1\nT0\nG28\nM605S2\nG28X\nG1X0\nM605S3") // If Y or Z is not homed, do a full G28 first
      : F("M605S1\nT0\nM605S2\nG28 X\nG1X0\nM605S3")
    );
    GCODES_ITEM(MSG_IDEX_MODE_FULL_CTRL, F("M605S0\nG28X"));

    EDIT_ITEM(float42_52, MSG_IDEX_DUPE_GAP, &duplicate_extruder_x_offset, (X2_MIN_POS) - (X1_MIN_POS), (X_BED_SIZE) - 20);

    END_MENU();
  }

#endif

#if ENABLED(BLTOUCH)

  #if ENABLED(BLTOUCH_LCD_VOLTAGE_MENU)
    void bltouch_report() {
      FSTR_P const mode0 = F("OD"), mode1 = F("5V");
      DEBUG_ECHOLNPGM("BLTouch Mode: ", bltouch.od_5v_mode ? mode1 : mode0, " (Default ", TERN(BLTOUCH_SET_5V_MODE, mode1, mode0), ")");
      ui.set_status(MString<18>(F("BLTouch Mode: "), bltouch.od_5v_mode ? mode1 : mode0));
      ui.return_to_status();
    }
  #endif

  void menu_bltouch() {
    START_MENU();
    BACK_ITEM(MSG_CONFIGURATION);
    ACTION_ITEM(MSG_BLTOUCH_RESET, bltouch._reset);
    ACTION_ITEM(MSG_BLTOUCH_SELFTEST, bltouch._selftest);
    ACTION_ITEM(MSG_BLTOUCH_DEPLOY, bltouch._deploy);
    ACTION_ITEM(MSG_BLTOUCH_STOW, bltouch._stow);
    ACTION_ITEM(MSG_BLTOUCH_SW_MODE, bltouch._set_SW_mode);
    #if HAS_BLTOUCH_HS_MODE
      EDIT_ITEM(bool, MSG_BLTOUCH_SPEED_MODE, &bltouch.high_speed_mode);
    #endif
    #if ENABLED(BLTOUCH_LCD_VOLTAGE_MENU)
      CONFIRM_ITEM(MSG_BLTOUCH_5V_MODE, MSG_BLTOUCH_5V_MODE, MSG_BUTTON_CANCEL, bltouch._set_5V_mode, nullptr, GET_TEXT_F(MSG_BLTOUCH_MODE_CHANGE));
      CONFIRM_ITEM(MSG_BLTOUCH_OD_MODE, MSG_BLTOUCH_OD_MODE, MSG_BUTTON_CANCEL, bltouch._set_OD_mode, nullptr, GET_TEXT_F(MSG_BLTOUCH_MODE_CHANGE));
      ACTION_ITEM(MSG_BLTOUCH_MODE_STORE, bltouch._mode_store);
      CONFIRM_ITEM(MSG_BLTOUCH_MODE_STORE_5V, MSG_BLTOUCH_MODE_STORE_5V, MSG_BUTTON_CANCEL, bltouch.mode_conv_5V, nullptr, GET_TEXT_F(MSG_BLTOUCH_MODE_CHANGE));
      CONFIRM_ITEM(MSG_BLTOUCH_MODE_STORE_OD, MSG_BLTOUCH_MODE_STORE_OD, MSG_BUTTON_CANCEL, bltouch.mode_conv_OD, nullptr, GET_TEXT_F(MSG_BLTOUCH_MODE_CHANGE));
      ACTION_ITEM(MSG_BLTOUCH_MODE_ECHO, bltouch_report);
    #endif
    END_MENU();
  }

#endif

#if ENABLED(TOUCH_MI_PROBE)

  void menu_touchmi() {
    ui.defer_status_screen();
    START_MENU();
    BACK_ITEM(MSG_CONFIGURATION);
    GCODES_ITEM(MSG_TOUCHMI_INIT, F("M851 Z0\nG28\nG1 F200 Z0"));
    SUBMENU(MSG_ZPROBE_ZOFFSET, lcd_babystep_zoffset);
    GCODES_ITEM(MSG_TOUCHMI_SAVE, F("M500\nG1 F200 Z10"));
    GCODES_ITEM(MSG_TOUCHMI_ZTEST, F("G28\nG1 F200 Z0"));
    END_MENU();
  }

#endif

#if ENABLED(CONTROLLER_FAN_MENU)

  #include "../../feature/controllerfan.h"

  void menu_controller_fan() {
    START_MENU();
    BACK_ITEM(MSG_CONFIGURATION);
    EDIT_ITEM_FAST(percent, MSG_CONTROLLER_FAN_IDLE_SPEED, &controllerFan.settings.idle_speed, CONTROLLERFAN_SPEED_MIN, 255);
    EDIT_ITEM(bool, MSG_CONTROLLER_FAN_AUTO_ON, &controllerFan.settings.auto_mode);
    if (controllerFan.settings.auto_mode) {
      EDIT_ITEM_FAST(percent, MSG_CONTROLLER_FAN_SPEED, &controllerFan.settings.active_speed, CONTROLLERFAN_SPEED_MIN, 255);
      EDIT_ITEM(uint16_4, MSG_CONTROLLER_FAN_DURATION, &controllerFan.settings.duration, 0, 4800);
    }
    END_MENU();
  }

#endif

#if ENABLED(FWRETRACT)

  #include "../../feature/fwretract.h"

  void menu_config_retract() {
    START_MENU();
    BACK_ITEM(MSG_CONFIGURATION);
    #if ENABLED(FWRETRACT_AUTORETRACT)
      EDIT_ITEM(bool, MSG_AUTORETRACT, &fwretract.autoretract_enabled, fwretract.refresh_autoretract);
    #endif
    EDIT_ITEM(float52sign, MSG_CONTROL_RETRACT, &fwretract.settings.retract_length, 0, 100);
    #if HAS_MULTI_EXTRUDER
      EDIT_ITEM(float52sign, MSG_CONTROL_RETRACT_SWAP, &fwretract.settings.swap_retract_length, 0, 100);
    #endif
    EDIT_ITEM(float3, MSG_CONTROL_RETRACTF, &fwretract.settings.retract_feedrate_mm_s, 1, 999);
    EDIT_ITEM(float52sign, MSG_CONTROL_RETRACT_ZHOP, &fwretract.settings.retract_zraise, 0, 999);
    EDIT_ITEM(float52sign, MSG_CONTROL_RETRACT_RECOVER, &fwretract.settings.retract_recover_extra, -100, 100);
    #if HAS_MULTI_EXTRUDER
      EDIT_ITEM(float52sign, MSG_CONTROL_RETRACT_RECOVER_SWAP, &fwretract.settings.swap_retract_recover_extra, -100, 100);
    #endif
    EDIT_ITEM(float3, MSG_CONTROL_RETRACT_RECOVERF, &fwretract.settings.retract_recover_feedrate_mm_s, 1, 999);
    #if HAS_MULTI_EXTRUDER
      EDIT_ITEM(float3, MSG_CONTROL_RETRACT_RECOVER_SWAPF, &fwretract.settings.swap_retract_recover_feedrate_mm_s, 1, 999);
    #endif
    END_MENU();
  }

#endif

#if HAS_PREHEAT && DISABLED(SLIM_LCD_MENUS)

  void _menu_configuration_preheat_settings() {
    #define _MINTEMP_ITEM(N) HEATER_##N##_MINTEMP,
    #define _MAXTEMP_ITEM(N) HEATER_##N##_MAXTEMP,
    #define MINTEMP_ALL _MIN(REPEAT(HOTENDS, _MINTEMP_ITEM) 999)
    #define MAXTEMP_ALL _MAX(REPEAT(HOTENDS, _MAXTEMP_ITEM) 0)
    const uint8_t m = MenuItemBase::itemIndex;
    START_MENU();
    STATIC_ITEM_F(ui.get_preheat_label(m), SS_DEFAULT|SS_INVERT);
    BACK_ITEM(MSG_CONFIGURATION);
    #if HAS_FAN
      editable.uint8 = uint8_t(ui.material_preset[m].fan_speed);
      EDIT_ITEM_N(percent, m, MSG_FAN_SPEED, &editable.uint8, 0, 255, []{ ui.material_preset[MenuItemBase::itemIndex].fan_speed = editable.uint8; });
    #endif
    #if HAS_TEMP_HOTEND
      EDIT_ITEM(int3, MSG_NOZZLE, &ui.material_preset[m].hotend_temp, MINTEMP_ALL, MAXTEMP_ALL - (HOTEND_OVERSHOOT));
    #endif
    #if HAS_HEATED_BED
      EDIT_ITEM(int3, MSG_BED, &ui.material_preset[m].bed_temp, BED_MINTEMP, BED_MAX_TARGET);
    #endif
    #if ENABLED(EEPROM_SETTINGS)
      ACTION_ITEM(MSG_STORE_EEPROM, ui.store_settings);
    #endif
    END_MENU();
  }

#endif

#if ENABLED(CUSTOM_MENU_CONFIG)

  void _lcd_custom_menus_configuration_gcode(FSTR_P const fstr) {
    queue.inject(fstr);
    TERN_(CUSTOM_MENU_CONFIG_SCRIPT_AUDIBLE_FEEDBACK, ui.completion_feedback());
    TERN_(CUSTOM_MENU_CONFIG_SCRIPT_RETURN, ui.return_to_status());
  }

  void custom_menus_configuration() {
    START_MENU();
    BACK_ITEM(MSG_MAIN_MENU);

    #define HAS_CUSTOM_ITEM_CONF(N) (defined(CONFIG_MENU_ITEM_##N##_DESC) && defined(CONFIG_MENU_ITEM_##N##_GCODE))

    #ifdef CUSTOM_MENU_CONFIG_SCRIPT_DONE
      #define _DONE_SCRIPT "\n" CUSTOM_MENU_CONFIG_SCRIPT_DONE
    #else
      #define _DONE_SCRIPT ""
    #endif
    #define GCODE_LAMBDA_CONF(N) []{ _lcd_custom_menus_configuration_gcode(F(CONFIG_MENU_ITEM_##N##_GCODE _DONE_SCRIPT)); }
    #define _CUSTOM_ITEM_CONF(N) ACTION_ITEM_F(F(CONFIG_MENU_ITEM_##N##_DESC), GCODE_LAMBDA_CONF(N));
    #define _CUSTOM_ITEM_CONF_CONFIRM(N)            \
      SUBMENU_F(F(CONFIG_MENU_ITEM_##N##_DESC), []{ \
          MenuItem_confirm::confirm_screen(         \
            GCODE_LAMBDA_CONF(N), nullptr,          \
            F(CONFIG_MENU_ITEM_##N##_DESC "?")      \
          );                                        \
        })

    #define CUSTOM_ITEM_CONF(N) do{ \
      constexpr char c = CONFIG_MENU_ITEM_##N##_GCODE[strlen(CONFIG_MENU_ITEM_##N##_GCODE) - 1]; \
      static_assert(c != '\n' && c != '\r', "CONFIG_MENU_ITEM_" STRINGIFY(N) "_GCODE cannot have a newline at the end. Please remove it."); \
      if (ENABLED(CONFIG_MENU_ITEM_##N##_CONFIRM)) \
        _CUSTOM_ITEM_CONF_CONFIRM(N); \
      else \
        _CUSTOM_ITEM_CONF(N); \
    }while(0)

    #if HAS_CUSTOM_ITEM_CONF(1)
      CUSTOM_ITEM_CONF(1);
    #endif
    #if HAS_CUSTOM_ITEM_CONF(2)
      CUSTOM_ITEM_CONF(2);
    #endif
    #if HAS_CUSTOM_ITEM_CONF(3)
      CUSTOM_ITEM_CONF(3);
    #endif
    #if HAS_CUSTOM_ITEM_CONF(4)
      CUSTOM_ITEM_CONF(4);
    #endif
    #if HAS_CUSTOM_ITEM_CONF(5)
      CUSTOM_ITEM_CONF(5);
    #endif
    #if HAS_CUSTOM_ITEM_CONF(6)
      CUSTOM_ITEM_CONF(6);
    #endif
    #if HAS_CUSTOM_ITEM_CONF(7)
      CUSTOM_ITEM_CONF(7);
    #endif
    #if HAS_CUSTOM_ITEM_CONF(8)
      CUSTOM_ITEM_CONF(8);
    #endif
    #if HAS_CUSTOM_ITEM_CONF(9)
      CUSTOM_ITEM_CONF(9);
    #endif
    #if HAS_CUSTOM_ITEM_CONF(10)
      CUSTOM_ITEM_CONF(10);
    #endif
    #if HAS_CUSTOM_ITEM_CONF(11)
      CUSTOM_ITEM_CONF(11);
    #endif
    #if HAS_CUSTOM_ITEM_CONF(12)
      CUSTOM_ITEM_CONF(12);
    #endif
    #if HAS_CUSTOM_ITEM_CONF(13)
      CUSTOM_ITEM_CONF(13);
    #endif
    #if HAS_CUSTOM_ITEM_CONF(14)
      CUSTOM_ITEM_CONF(14);
    #endif
    #if HAS_CUSTOM_ITEM_CONF(15)
      CUSTOM_ITEM_CONF(15);
    #endif
    #if HAS_CUSTOM_ITEM_CONF(16)
      CUSTOM_ITEM_CONF(16);
    #endif
    #if HAS_CUSTOM_ITEM_CONF(17)
      CUSTOM_ITEM_CONF(17);
    #endif
    #if HAS_CUSTOM_ITEM_CONF(18)
      CUSTOM_ITEM_CONF(18);
    #endif
    #if HAS_CUSTOM_ITEM_CONF(19)
      CUSTOM_ITEM_CONF(19);
    #endif
    #if HAS_CUSTOM_ITEM_CONF(20)
      CUSTOM_ITEM_CONF(20);
    #endif
    #if HAS_CUSTOM_ITEM_CONF(21)
      CUSTOM_ITEM_CONF(21);
    #endif
    #if HAS_CUSTOM_ITEM_CONF(22)
      CUSTOM_ITEM_CONF(22);
    #endif
    #if HAS_CUSTOM_ITEM_CONF(23)
      CUSTOM_ITEM_CONF(23);
    #endif
    #if HAS_CUSTOM_ITEM_CONF(24)
      CUSTOM_ITEM_CONF(24);
    #endif
    #if HAS_CUSTOM_ITEM_CONF(25)
      CUSTOM_ITEM_CONF(25);
    #endif
    END_MENU();
  }

#endif // CUSTOM_MENU_CONFIG

void menu_configuration() {
  const bool busy = printer_busy();

  START_MENU();
  BACK_ITEM(MSG_MAIN_MENU);

  #if ENABLED(CUSTOM_MENU_CONFIG)
    if (TERN1(CUSTOM_MENU_CONFIG_ONLY_IDLE, !busy)) {
      #ifdef CUSTOM_MENU_CONFIG_TITLE
        SUBMENU_F(F(CUSTOM_MENU_CONFIG_TITLE), custom_menus_configuration);
      #else
        SUBMENU(MSG_CUSTOM_COMMANDS, custom_menus_configuration);
      #endif
    }
  #endif

  SUBMENU(MSG_ADVANCED_SETTINGS, menu_advanced_settings);

  #if ENABLED(BABYSTEP_ZPROBE_OFFSET)
    SUBMENU(MSG_ZPROBE_ZOFFSET, lcd_babystep_zoffset);
  #elif HAS_BED_PROBE
    EDIT_ITEM(LCD_Z_OFFSET_TYPE, MSG_ZPROBE_ZOFFSET, &probe.offset.z, PROBE_OFFSET_ZMIN, PROBE_OFFSET_ZMAX);
  #endif

  //
  // Set Fan Controller speed
  //
  #if ENABLED(CONTROLLER_FAN_MENU)
    SUBMENU(MSG_CONTROLLER_FAN, menu_controller_fan);
  #endif

  if (!busy) {
    #if ANY(DELTA_CALIBRATION_MENU, DELTA_AUTO_CALIBRATION)
      SUBMENU(MSG_DELTA_CALIBRATE, menu_delta_calibrate);
    #endif

    #if HAS_HOTEND_OFFSET
      SUBMENU(MSG_OFFSETS_MENU, menu_tool_offsets);
    #endif

    #if ENABLED(DUAL_X_CARRIAGE)
      SUBMENU(MSG_IDEX_MENU, menu_idex);
    #endif

    #if ENABLED(BLTOUCH)
      SUBMENU(MSG_BLTOUCH, menu_bltouch);
    #endif

    #if ENABLED(TOUCH_MI_PROBE)
      SUBMENU(MSG_TOUCHMI_PROBE, menu_touchmi);
    #endif
  }

  #if ENABLED(HOTEND_IDLE_TIMEOUT)
    SUBMENU(MSG_HOTEND_IDLE_TIMEOUT, menu_hotend_idle);
  #endif

  //
  // Set single nozzle filament retract and prime length
  //
  #if HAS_MULTI_EXTRUDER
    SUBMENU(MSG_TOOL_CHANGE, menu_config_tool_change);
    #if ENABLED(TOOLCHANGE_MIGRATION_FEATURE)
      SUBMENU(MSG_TOOL_MIGRATION, menu_toolchange_migration);
    #endif
  #endif

  #if HAS_LCD_BRIGHTNESS
    EDIT_ITEM_FAST(uint8, MSG_BRIGHTNESS, &ui.brightness, LCD_BRIGHTNESS_MIN, LCD_BRIGHTNESS_MAX, ui.refresh_brightness, true);
  #endif
  #if HAS_LCD_CONTRAST && LCD_CONTRAST_MIN < LCD_CONTRAST_MAX
    EDIT_ITEM_FAST(uint8, MSG_CONTRAST, &ui.contrast, LCD_CONTRAST_MIN, LCD_CONTRAST_MAX, ui.refresh_contrast, true);
  #endif

  //
  // Set display backlight / sleep timeout
  //
  #if ENABLED(EDITABLE_DISPLAY_TIMEOUT)
    #if HAS_BACKLIGHT_TIMEOUT
      EDIT_ITEM(uint8, MSG_SCREEN_TIMEOUT, &ui.backlight_timeout_minutes, ui.backlight_timeout_min, ui.backlight_timeout_max, ui.refresh_backlight_timeout);
    #elif HAS_DISPLAY_SLEEP
      EDIT_ITEM(uint8, MSG_SCREEN_TIMEOUT, &ui.sleep_timeout_minutes, ui.sleep_timeout_min, ui.sleep_timeout_max, ui.refresh_screen_timeout);
    #endif
  #endif

  #if ENABLED(FWRETRACT)
    SUBMENU(MSG_RETRACT, menu_config_retract);
  #endif

  #if HAS_FILAMENT_SENSOR
    EDIT_ITEM(bool, MSG_RUNOUT_SENSOR, &runout.enabled, runout.reset);
  #endif

  #if HAS_FANCHECK
    EDIT_ITEM(bool, MSG_FANCHECK, &fan_check.enabled);
  #endif

  #if ENABLED(POWER_LOSS_RECOVERY)
    EDIT_ITEM(bool, MSG_OUTAGE_RECOVERY, &recovery.enabled, recovery.changed);
  #endif

  // Preheat configurations
  #if HAS_PREHEAT && DISABLED(SLIM_LCD_MENUS)
    for (uint8_t m = 0; m < PREHEAT_COUNT; ++m)
      SUBMENU_N_f(m, ui.get_preheat_label(m), MSG_PREHEAT_M_SETTINGS, _menu_configuration_preheat_settings);
  #endif

  #if ENABLED(SOUND_MENU_ITEM)
    EDIT_ITEM(bool, MSG_SOUND, &ui.sound_on, []{ ui.chirp(); });
  #endif

  // Debug Menu when certain options are enabled
  // Note: it is at the end of the list, so a more commonly used items should be placed above
  #if HAS_DEBUG_MENU
    SUBMENU(MSG_DEBUG_MENU, menu_debug);
  #endif

  #if ENABLED(EEPROM_SETTINGS)
    ACTION_ITEM(MSG_STORE_EEPROM, ui.store_settings);
    if (!busy) ACTION_ITEM(MSG_LOAD_EEPROM, ui.load_settings);
  #endif

  if (!busy) ACTION_ITEM(MSG_RESTORE_DEFAULTS, ui.reset_settings);

  END_MENU();
}

#endif // HAS_MARLINUI_MENU<|MERGE_RESOLUTION|>--- conflicted
+++ resolved
@@ -239,29 +239,18 @@
 
     START_MENU();
     BACK_ITEM(MSG_CONFIGURATION);
-<<<<<<< HEAD
     #if HAS_HOTEND_OFFSET
       for (uint8_t o = 1; o < TERN(MANUAL_SWITCHING_TOOLHEAD, NUM_TOOL_OFFSET, 1); ++o) {
         #if ENABLED(DUAL_X_CARRIAGE)
-          EDIT_ITEM_FAST_N(float42_52, o, MSG_TOOL_N_OFFSET_X, &hotend_offset[o].x, float(X2_HOME_POS - 25), float(X2_HOME_POS + 25), _recalc_offsets);
+          EDIT_ITEM_FAST_N(float42_52, X_AXIS, MSG_HOTEND_OFFSET_A, &hotend_offset[o].x, float(X2_HOME_POS - 25), float(X2_HOME_POS + 25), _recalc_offsets);
         #else
-          EDIT_ITEM_FAST_N(float42_52, o, MSG_TOOL_N_OFFSET_X, &hotend_offset[o].x, -99.0, 99.0, _recalc_offsets);
+          EDIT_ITEM_FAST_N(float42_52, X_AXIS, MSG_HOTEND_OFFSET_A, &hotend_offset[o].x, -99.0f, 99.0f, _recalc_offsets);
         #endif
         // TODO: MSG_TOOL_N_OFFSET_A ?
-        EDIT_ITEM_FAST_N(float42_52, Y_AXIS, MSG_HOTEND_OFFSET_A, &hotend_offset[o].y, -99.0, 99.0, _recalc_offsets);
-        EDIT_ITEM_FAST_N(float42_52, Z_AXIS, MSG_HOTEND_OFFSET_A, &hotend_offset[o].z, Z_PROBE_LOW_POINT, 10.0, _recalc_offsets);
+        EDIT_ITEM_FAST_N(float42_52, Y_AXIS, MSG_HOTEND_OFFSET_A, &hotend_offset[1].y, -99.0f, 99.0f, _recalc_offsets);
+        EDIT_ITEM_FAST_N(float42_52, Z_AXIS, MSG_HOTEND_OFFSET_A, &hotend_offset[1].z, -10.0f, 10.0f, _recalc_offsets);
       }
     #endif
-
-=======
-    #if ENABLED(DUAL_X_CARRIAGE)
-      EDIT_ITEM_FAST_N(float42_52, X_AXIS, MSG_HOTEND_OFFSET_A, &hotend_offset[1].x, float(X2_HOME_POS - 25), float(X2_HOME_POS + 25), _recalc_offsets);
-    #else
-      EDIT_ITEM_FAST_N(float42_52, X_AXIS, MSG_HOTEND_OFFSET_A, &hotend_offset[1].x, -99.0f, 99.0f, _recalc_offsets);
-    #endif
-    EDIT_ITEM_FAST_N(float42_52, Y_AXIS, MSG_HOTEND_OFFSET_A, &hotend_offset[1].y, -99.0f, 99.0f, _recalc_offsets);
-    EDIT_ITEM_FAST_N(float42_52, Z_AXIS, MSG_HOTEND_OFFSET_A, &hotend_offset[1].z, -10.0f, 10.0f, _recalc_offsets);
->>>>>>> 0f095549
     #if ENABLED(EEPROM_SETTINGS)
       ACTION_ITEM(MSG_STORE_EEPROM, ui.store_settings);
     #endif
