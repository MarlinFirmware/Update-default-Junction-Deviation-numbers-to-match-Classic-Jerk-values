/**
 * Marlin 3D Printer Firmware
 * Copyright (C) 2019 MarlinFirmware [https://github.com/MarlinFirmware/Marlin]
 *
 * Based on Sprinter and grbl.
 * Copyright (C) 2011 Camiel Gubbels / Erik van der Zalm
 *
 * This program is free software: you can redistribute it and/or modify
 * it under the terms of the GNU General Public License as published by
 * the Free Software Foundation, either version 3 of the License, or
 * (at your option) any later version.
 *
 * This program is distributed in the hope that it will be useful,
 * but WITHOUT ANY WARRANTY; without even the implied warranty of
 * MERCHANTABILITY or FITNESS FOR A PARTICULAR PURPOSE.  See the
 * GNU General Public License for more details.
 *
 * You should have received a copy of the GNU General Public License
 * along with this program.  If not, see <http://www.gnu.org/licenses/>.
 *
 */

//
// Configuration Menu
//

#include "../../inc/MarlinConfigPre.h"

#if HAS_LCD_MENU

#include "menu.h"

#include "../../module/configuration_store.h"

#if HAS_FILAMENT_SENSOR
  #include "../../feature/runout.h"
#endif

#if ENABLED(POWER_LOSS_RECOVERY)
  #include "../../feature/power_loss_recovery.h"
#endif

#if HAS_BED_PROBE
  #include "../../module/probe.h"
  #if ENABLED(BLTOUCH)
    #include "../../feature/bltouch.h"
  #endif
#endif

#if ENABLED(USE_CONTROLLER_FAN, CONTROLLER_FAN_MENU)
  #include "../../feature/controllerfan.h"
#endif

#define HAS_DEBUG_MENU ENABLED(LCD_PROGRESS_BAR_TEST)

void menu_advanced_settings();
void menu_delta_calibrate();

static void lcd_factory_settings() {
  settings.reset();
  ui.completion_feedback();
}

#if ENABLED(LCD_PROGRESS_BAR_TEST)

  #include "../lcdprint.h"

  static void progress_bar_test() {
    ui.encoder_direction_normal();
    static int8_t bar_percent = 0;
    if (ui.use_click()) {
      ui.goto_previous_screen();
      ui.set_custom_characters(CHARSET_MENU);
      return;
    }
    bar_percent += (int8_t)ui.encoderPosition;
    bar_percent = constrain(bar_percent, 0, 100);
    ui.encoderPosition = 0;
    draw_menu_item_static(0, PSTR(MSG_PROGRESS_BAR_TEST), true, true);
    lcd_moveto((LCD_WIDTH) / 2 - 2, LCD_HEIGHT - 2);
    lcd_put_int(bar_percent); lcd_put_wchar('%');
    lcd_moveto(0, LCD_HEIGHT - 1); ui.draw_progress_bar(bar_percent);
  }

  void _progress_bar_test() {
    ui.goto_screen(progress_bar_test);
    ui.set_custom_characters(CHARSET_INFO);
  }

#endif // LCD_PROGRESS_BAR_TEST

#if HAS_DEBUG_MENU

  void menu_debug() {
    START_MENU();

    MENU_BACK(MSG_CONFIGURATION);

    #if ENABLED(LCD_PROGRESS_BAR_TEST)
      MENU_ITEM(submenu, MSG_PROGRESS_BAR_TEST, _progress_bar_test);
    #endif

    END_MENU();
  }

#endif

#if EXTRUDERS > 1

  #include "../../module/tool_change.h"

  void menu_tool_change() {
    START_MENU();
    MENU_BACK(MSG_CONFIGURATION);
    #if ENABLED(TOOLCHANGE_FILAMENT_SWAP)
      MENU_ITEM_EDIT(float3, MSG_FILAMENT_SWAP_LENGTH, &toolchange_settings.swap_length, 0, 200);
      MENU_MULTIPLIER_ITEM_EDIT(int4, MSG_SINGLENOZZLE_RETRACT_SPD, &toolchange_settings.retract_speed, 10, 5400);
      MENU_MULTIPLIER_ITEM_EDIT(int4, MSG_SINGLENOZZLE_PRIME_SPD, &toolchange_settings.prime_speed, 10, 5400);
    #endif
    MENU_ITEM_EDIT(float3, MSG_TOOL_CHANGE_ZLIFT, &toolchange_settings.z_raise, 0, 10);
    END_MENU();
  }

#endif

#if HAS_HOTEND_OFFSET
  #include "../../module/motion.h"
  #include "../../gcode/queue.h"

  void menu_tool_offsets() {

    auto _recalc_offsets = []{
      if (active_extruder && all_axes_known()) {  // For the 2nd extruder re-home so the next tool-change gets the new offsets.
        enqueue_and_echo_commands_P(PSTR("G28")); // In future, we can babystep the 2nd extruder (if active), making homing unnecessary.
        active_extruder = 0;
      }
    };

    START_MENU();
    MENU_BACK(MSG_CONFIGURATION);
    #if ENABLED(DUAL_X_CARRIAGE)
      MENU_MULTIPLIER_ITEM_EDIT_CALLBACK(float51, MSG_X_OFFSET, &hotend_offset[X_AXIS][1], float(X2_HOME_POS - 25), float(X2_HOME_POS + 25), _recalc_offsets);
    #else
      MENU_MULTIPLIER_ITEM_EDIT_CALLBACK(float52sign, MSG_X_OFFSET, &hotend_offset[X_AXIS][1], -10.0, 10.0, _recalc_offsets);
    #endif
    MENU_MULTIPLIER_ITEM_EDIT_CALLBACK(float52sign, MSG_Y_OFFSET, &hotend_offset[Y_AXIS][1], -10.0, 10.0, _recalc_offsets);
    MENU_MULTIPLIER_ITEM_EDIT_CALLBACK(float52sign, MSG_Z_OFFSET, &hotend_offset[Z_AXIS][1], Z_PROBE_LOW_POINT, 10.0, _recalc_offsets);
    #if ENABLED(EEPROM_SETTINGS)
      MENU_ITEM(function, MSG_STORE_EEPROM, lcd_store_settings);
    #endif
    END_MENU();
  }
#endif

#if ENABLED(DUAL_X_CARRIAGE)

  void menu_idex() {
    START_MENU();
    MENU_BACK(MSG_CONFIGURATION);

    MENU_ITEM(gcode, MSG_IDEX_MODE_AUTOPARK,  PSTR("M605 S1\nG28 X\nG1 X100"));
    const bool need_g28 = !(TEST(axis_known_position, Y_AXIS) && TEST(axis_known_position, Z_AXIS));
    MENU_ITEM(gcode, MSG_IDEX_MODE_DUPLICATE, need_g28
      ? PSTR("M605 S1\nT0\nG28\nM605 S2 X200\nG28 X\nG1 X100")                // If Y or Z is not homed, do a full G28 first
      : PSTR("M605 S1\nT0\nM605 S2 X200\nG28 X\nG1 X100")
    );
    MENU_ITEM(gcode, MSG_IDEX_MODE_MIRRORED_COPY, need_g28
      ? PSTR("M605 S1\nT0\nG28\nM605 S2 X200\nG28 X\nG1 X100\nM605 S3 X200")  // If Y or Z is not homed, do a full G28 first
      : PSTR("M605 S1\nT0\nM605 S2 X200\nG28 X\nG1 X100\nM605 S3 X200")
    );
    MENU_ITEM(gcode, MSG_IDEX_MODE_FULL_CTRL, PSTR("M605 S0\nG28 X"));
    END_MENU();
  }

#endif

#if ENABLED(BLTOUCH)

  #if ENABLED(BLTOUCH_LCD_VOLTAGE_MENU)
    void bltouch_report() {
      SERIAL_ECHOLNPAIR("EEPROM Last BLTouch Mode - ", (int)bltouch.last_written_mode);
      SERIAL_ECHOLNPGM("Configuration BLTouch Mode - "
        #if ENABLED(BLTOUCH_SET_5V_MODE)
          "5V"
        #else
          "OD"
        #endif
      );
      char mess[21];
      strcpy_P(mess, PSTR("BLTouch Mode - "));
      strcpy_P(&mess[15], bltouch.last_written_mode ? PSTR("5V") : PSTR("OD"));
      ui.set_status(mess);
      ui.return_to_status();
    }
  #endif

  void menu_bltouch() {
    START_MENU();
    MENU_BACK(MSG_CONFIGURATION);
    MENU_ITEM(function, MSG_BLTOUCH_RESET, bltouch._reset);
    MENU_ITEM(function, MSG_BLTOUCH_SELFTEST, bltouch._selftest);
    MENU_ITEM(function, MSG_BLTOUCH_DEPLOY, bltouch._deploy);
    MENU_ITEM(function, MSG_BLTOUCH_STOW, bltouch._stow);
    MENU_ITEM(function, MSG_BLTOUCH_SW_MODE, bltouch._set_SW_mode);
    #if ENABLED(BLTOUCH_LCD_VOLTAGE_MENU)
      MENU_ITEM(function, MSG_BLTOUCH_5V_MODE, bltouch._set_5V_mode);
      MENU_ITEM(function, MSG_BLTOUCH_OD_MODE, bltouch._set_OD_mode);
      MENU_ITEM(function, MSG_BLTOUCH_MODE_STORE, bltouch._mode_store);
      MENU_ITEM(function, MSG_BLTOUCH_MODE_STORE_5V, bltouch.mode_conv_5V);
      MENU_ITEM(function, MSG_BLTOUCH_MODE_STORE_OD, bltouch.mode_conv_OD);
      MENU_ITEM(function, MSG_BLTOUCH_MODE_ECHO, bltouch_report);
    #endif
    END_MENU();
  }

#endif

<<<<<<< HEAD
#if ENABLED(USE_CONTROLLER_FAN, CONTROLLER_FAN_MENU)

   void _fancontroller_update() {
     fanController.update();
   }

   void menu_fancontroller() {
      START_MENU();
      MENU_BACK(MSG_MAIN);
      MENU_MULTIPLIER_ITEM_EDIT_CALLBACK(percent, MSG_CONTROLLER_FAN_IDLE_SPEED, &fanController.settings_fan.controllerFan_Idle_Speed, 0, 255, _fancontroller_update);
      MENU_ITEM_EDIT_CALLBACK(bool, MSG_CONTROLLER_FAN_AUTO_ON, &fanController.settings_fan.controllerFan_AutoMode, _fancontroller_update);
      if (fanController.settings_fan.controllerFan_AutoMode) {
        MENU_MULTIPLIER_ITEM_EDIT_CALLBACK(percent, MSG_CONTROLLER_FAN_SPEED, &fanController.settings_fan.controllerFan_Speed, 0, 255, _fancontroller_update);
        MENU_ITEM_EDIT_CALLBACK(uint16_4, MSG_CONTROLLER_FAN_DURATION, &fanController.settings_fan.controllerFan_Duration, 0, 4800, _fancontroller_update);
      }
      END_MENU();
    }
#endif //USE_CONTROLLER_FAN, CONTROLLER_FAN_MENU


#if ENABLED(MENU_ITEM_CASE_LIGHT)
=======
#if ENABLED(CASE_LIGHT_MENU)
>>>>>>> 80ce0d2b

  #include "../../feature/caselight.h"

  #if DISABLED(CASE_LIGHT_NO_BRIGHTNESS)

    void menu_case_light() {
      START_MENU();
      MENU_BACK(MSG_CONFIGURATION);
      MENU_ITEM_EDIT_CALLBACK(uint8, MSG_CASE_LIGHT_BRIGHTNESS, &case_light_brightness, 0, 255, update_case_light, true);
      MENU_ITEM_EDIT_CALLBACK(bool, MSG_CASE_LIGHT, (bool*)&case_light_on, update_case_light);
      END_MENU();
    }

  #endif

#endif

#if ENABLED(FWRETRACT)

  #include "../../feature/fwretract.h"

  void menu_config_retract() {
    START_MENU();
    MENU_BACK(MSG_CONFIGURATION);
    #if ENABLED(FWRETRACT_AUTORETRACT)
      MENU_ITEM_EDIT_CALLBACK(bool, MSG_AUTORETRACT, &fwretract.autoretract_enabled, fwretract.refresh_autoretract);
    #endif
    MENU_ITEM_EDIT(float52sign, MSG_CONTROL_RETRACT, &fwretract.settings.retract_length, 0, 100);
    #if EXTRUDERS > 1
      MENU_ITEM_EDIT(float52sign, MSG_CONTROL_RETRACT_SWAP, &fwretract.settings.swap_retract_length, 0, 100);
    #endif
    MENU_ITEM_EDIT(float3, MSG_CONTROL_RETRACTF, &fwretract.settings.retract_feedrate_mm_s, 1, 999);
    MENU_ITEM_EDIT(float52sign, MSG_CONTROL_RETRACT_ZHOP, &fwretract.settings.retract_zraise, 0, 999);
    MENU_ITEM_EDIT(float52sign, MSG_CONTROL_RETRACT_RECOVER, &fwretract.settings.retract_recover_extra, -100, 100);
    #if EXTRUDERS > 1
      MENU_ITEM_EDIT(float52sign, MSG_CONTROL_RETRACT_RECOVER_SWAP, &fwretract.settings.swap_retract_recover_extra, -100, 100);
    #endif
    MENU_ITEM_EDIT(float3, MSG_CONTROL_RETRACT_RECOVERF, &fwretract.settings.retract_recover_feedrate_mm_s, 1, 999);
    #if EXTRUDERS > 1
      MENU_ITEM_EDIT(float3, MSG_CONTROL_RETRACT_RECOVER_SWAPF, &fwretract.settings.swap_retract_recover_feedrate_mm_s, 1, 999);
    #endif
    END_MENU();
  }

#endif

#if DISABLED(SLIM_LCD_MENUS)

  void _menu_configuration_preheat_settings(const uint8_t material) {
    #if HOTENDS > 5
      #define MINTEMP_ALL MIN(HEATER_0_MINTEMP, HEATER_1_MINTEMP, HEATER_2_MINTEMP, HEATER_3_MINTEMP, HEATER_4_MINTEMP, HEATER_5_MINTEMP)
      #define MAXTEMP_ALL MAX(HEATER_0_MAXTEMP, HEATER_1_MAXTEMP, HEATER_2_MAXTEMP, HEATER_3_MAXTEMP, HEATER_4_MAXTEMP, HEATER_5_MAXTEMP)
    #elif HOTENDS > 4
      #define MINTEMP_ALL MIN(HEATER_0_MINTEMP, HEATER_1_MINTEMP, HEATER_2_MINTEMP, HEATER_3_MINTEMP, HEATER_4_MINTEMP)
      #define MAXTEMP_ALL MAX(HEATER_0_MAXTEMP, HEATER_1_MAXTEMP, HEATER_2_MAXTEMP, HEATER_3_MAXTEMP, HEATER_4_MAXTEMP)
    #elif HOTENDS > 3
      #define MINTEMP_ALL MIN(HEATER_0_MINTEMP, HEATER_1_MINTEMP, HEATER_2_MINTEMP, HEATER_3_MINTEMP)
      #define MAXTEMP_ALL MAX(HEATER_0_MAXTEMP, HEATER_1_MAXTEMP, HEATER_2_MAXTEMP, HEATER_3_MAXTEMP)
    #elif HOTENDS > 2
      #define MINTEMP_ALL MIN(HEATER_0_MINTEMP, HEATER_1_MINTEMP, HEATER_2_MINTEMP)
      #define MAXTEMP_ALL MAX(HEATER_0_MAXTEMP, HEATER_1_MAXTEMP, HEATER_2_MAXTEMP)
    #elif HOTENDS > 1
      #define MINTEMP_ALL MIN(HEATER_0_MINTEMP, HEATER_1_MINTEMP)
      #define MAXTEMP_ALL MAX(HEATER_0_MAXTEMP, HEATER_1_MAXTEMP)
    #else
      #define MINTEMP_ALL HEATER_0_MINTEMP
      #define MAXTEMP_ALL HEATER_0_MAXTEMP
    #endif
    START_MENU();
    MENU_BACK(MSG_CONFIGURATION);
    MENU_ITEM_EDIT(uint8, MSG_FAN_SPEED, &ui.preheat_fan_speed[material], 0, 255);
    #if HAS_TEMP_HOTEND
      MENU_ITEM_EDIT(int3, MSG_NOZZLE, &ui.preheat_hotend_temp[material], MINTEMP_ALL, MAXTEMP_ALL - 15);
    #endif
    #if HAS_HEATED_BED
      MENU_ITEM_EDIT(int3, MSG_BED, &ui.preheat_bed_temp[material], BED_MINTEMP, BED_MAXTEMP - 10);
    #endif
    #if ENABLED(EEPROM_SETTINGS)
      MENU_ITEM(function, MSG_STORE_EEPROM, lcd_store_settings);
    #endif
    END_MENU();
  }

  void menu_preheat_material1_settings() { _menu_configuration_preheat_settings(0); }
  void menu_preheat_material2_settings() { _menu_configuration_preheat_settings(1); }

#endif

void menu_configuration() {
  START_MENU();
  MENU_BACK(MSG_MAIN);

  //
  // Debug Menu when certain options are enabled
  //
  #if HAS_DEBUG_MENU
    MENU_ITEM(submenu, MSG_DEBUG_MENU, menu_debug);
  #endif

  MENU_ITEM(submenu, MSG_ADVANCED_SETTINGS, menu_advanced_settings);

  #if ENABLED(BABYSTEP_ZPROBE_OFFSET)
    MENU_ITEM(submenu, MSG_ZPROBE_ZOFFSET, lcd_babystep_zoffset);
  #elif HAS_BED_PROBE
    MENU_ITEM_EDIT(float52, MSG_ZPROBE_ZOFFSET, &zprobe_zoffset, Z_PROBE_OFFSET_RANGE_MIN, Z_PROBE_OFFSET_RANGE_MAX);
  #endif

  const bool busy = printer_busy();
  if (!busy) {
    //
    // Delta Calibration
    //
    #if EITHER(DELTA_CALIBRATION_MENU, DELTA_AUTO_CALIBRATION)
      MENU_ITEM(submenu, MSG_DELTA_CALIBRATE, menu_delta_calibrate);
    #endif

    #if HAS_HOTEND_OFFSET
      MENU_ITEM(submenu, MSG_OFFSETS_MENU, menu_tool_offsets);
    #endif

    #if ENABLED(DUAL_X_CARRIAGE)
      MENU_ITEM(submenu, MSG_IDEX_MENU, menu_idex);
    #endif

    #if ENABLED(BLTOUCH)
      MENU_ITEM(submenu, MSG_BLTOUCH, menu_bltouch);
    #endif

  }

  //
  // Set single nozzle filament retract and prime length
  //
  #if EXTRUDERS > 1
    MENU_ITEM(submenu, MSG_TOOL_CHANGE, menu_tool_change);
  #endif

  //
  // Set Fan Controller speed
  //
  #if ENABLED(USE_CONTROLLER_FAN, CONTROLLER_FAN_MENU)
    MENU_ITEM(submenu, MSG_CONTROLLER_FAN, menu_fancontroller);
  #endif

  //
  // Set Case light on/off/brightness
  //
  #if ENABLED(CASE_LIGHT_MENU)
    #if DISABLED(CASE_LIGHT_NO_BRIGHTNESS)
      if (PWM_PIN(CASE_LIGHT_PIN))
        MENU_ITEM(submenu, MSG_CASE_LIGHT, menu_case_light);
      else
    #endif
        MENU_ITEM_EDIT_CALLBACK(bool, MSG_CASE_LIGHT, (bool*)&case_light_on, update_case_light);
  #endif

  #if HAS_LCD_CONTRAST
    MENU_ITEM_EDIT_CALLBACK(int3, MSG_CONTRAST, &ui.contrast, LCD_CONTRAST_MIN, LCD_CONTRAST_MAX, ui.refresh_contrast, true);
  #endif
  #if ENABLED(FWRETRACT)
    MENU_ITEM(submenu, MSG_RETRACT, menu_config_retract);
  #endif

  #if HAS_FILAMENT_SENSOR
    MENU_ITEM_EDIT_CALLBACK(bool, MSG_RUNOUT_SENSOR, &runout.enabled, runout.reset);
  #endif

  #if ENABLED(POWER_LOSS_RECOVERY)
    MENU_ITEM_EDIT_CALLBACK(bool, MSG_OUTAGE_RECOVERY, &recovery.enabled, recovery.changed);
  #endif

  #if DISABLED(SLIM_LCD_MENUS)
    // Preheat configurations
    MENU_ITEM(submenu, MSG_PREHEAT_1_SETTINGS, menu_preheat_material1_settings);
    MENU_ITEM(submenu, MSG_PREHEAT_2_SETTINGS, menu_preheat_material2_settings);
  #endif

  #if ENABLED(EEPROM_SETTINGS)
    MENU_ITEM(function, MSG_STORE_EEPROM, lcd_store_settings);
    if (!busy)
      MENU_ITEM(function, MSG_LOAD_EEPROM, lcd_load_settings);
  #endif

  if (!busy)
    MENU_ITEM(function, MSG_RESTORE_FAILSAFE, lcd_factory_settings);

  END_MENU();
}

#endif // HAS_LCD_MENU<|MERGE_RESOLUTION|>--- conflicted
+++ resolved
@@ -215,7 +215,6 @@
 
 #endif
 
-<<<<<<< HEAD
 #if ENABLED(USE_CONTROLLER_FAN, CONTROLLER_FAN_MENU)
 
    void _fancontroller_update() {
@@ -236,10 +235,7 @@
 #endif //USE_CONTROLLER_FAN, CONTROLLER_FAN_MENU
 
 
-#if ENABLED(MENU_ITEM_CASE_LIGHT)
-=======
 #if ENABLED(CASE_LIGHT_MENU)
->>>>>>> 80ce0d2b
 
   #include "../../feature/caselight.h"
 
