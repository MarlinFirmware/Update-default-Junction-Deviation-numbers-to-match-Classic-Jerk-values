--- conflicted
+++ resolved
@@ -60,24 +60,13 @@
   ui.defer_status_screen();
   if (ubl.encoder_diff) {
     mesh_edit_accumulator += TERN(TFTGLCD_PANEL,
-<<<<<<< HEAD
-    ubl.encoder_diff * 0.005f / ENCODER_PULSES_PER_STEP,
-    ubl.encoder_diff > 0 ? 0.005f : -0.005f
-  );
-  ubl.encoder_diff = 0;
-#if DISABLED(TFTGLCD_PANEL)
-=======
-      ubl.encoder_diff * 0.005f / ENCODER_PULSES_PER_STEP,
-      ubl.encoder_diff > 0 ? 0.005f : -0.005f
-    );
-    ubl.encoder_diff = 0;
->>>>>>> 94b3e6b9
-    ui.refresh(LCDVIEW_CALL_REDRAW_NEXT);
-  }
-#else
-  }
-  ui.refresh(LCDVIEW_CALL_REDRAW_NEXT);
-#endif
+    #if DISABLED(TFTGLCD_PANEL)
+        ui.refresh(LCDVIEW_CALL_REDRAW_NEXT);
+      }
+    #else
+      }
+      ui.refresh(LCDVIEW_CALL_REDRAW_NEXT);
+    #endif
   if (ui.should_draw()) {
     const float rounded_f = rounded_mesh_value();
     MenuEditItemBase::draw_edit_screen(msg, ftostr43sign(rounded_f));
