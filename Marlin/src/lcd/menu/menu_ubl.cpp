--- conflicted
+++ resolved
@@ -59,15 +59,11 @@
 static void _lcd_mesh_fine_tune(PGM_P const msg) {
   ui.defer_status_screen();
   if (ubl.encoder_diff) {
-<<<<<<< HEAD
-    mesh_edit_accumulator += ubl.encoder_diff > 0 ? 0.005f : -0.005f;
-=======
     #if ENABLED(TFTGLCD_ADAPTER) && ENABLED(HAS_SLOW_BUTTONS)
-      ubl_encoderPosition = ubl.encoder_diff;
+      mesh_edit_accumulator += ubl.encoder_diff * 0.005f;
     #else
-      ubl_encoderPosition = (ubl.encoder_diff > 0) ? 1 : -1;
+      mesh_edit_accumulator += ubl.encoder_diff > 0 ? 0.005f : -0.005f;
     #endif
->>>>>>> 427931f7
     ubl.encoder_diff = 0;
     ui.refresh(LCDVIEW_CALL_REDRAW_NEXT);
   }
