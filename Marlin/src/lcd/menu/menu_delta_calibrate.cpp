--- conflicted
+++ resolved
@@ -119,13 +119,9 @@
 }
 
 void menu_delta_calibrate() {
-<<<<<<< HEAD
-  TERN_(DELTA_CALIBRATION_MENU, const bool all_homed = all_axes_homed()); // Acquire ahead of loop
-=======
   #if ENABLED(DELTA_CALIBRATION_MENU)
     const bool all_homed = all_axes_homed();  // Acquire ahead of loop
   #endif
->>>>>>> 082fce5e
 
   START_MENU();
   BACK_ITEM(MSG_MAIN);
