/**
 * Marlin 3D Printer Firmware
 * Copyright (c) 2020 MarlinFirmware [https://github.com/MarlinFirmware/Marlin]
 *
 * Based on Sprinter and grbl.
 * Copyright (c) 2011 Camiel Gubbels / Erik van der Zalm
 *
 * This program is free software: you can redistribute it and/or modify
 * it under the terms of the GNU General Public License as published by
 * the Free Software Foundation, either version 3 of the License, or
 * (at your option) any later version.
 *
 * This program is distributed in the hope that it will be useful,
 * but WITHOUT ANY WARRANTY; without even the implied warranty of
 * MERCHANTABILITY or FITNESS FOR A PARTICULAR PURPOSE.  See the
 * GNU General Public License for more details.
 *
 * You should have received a copy of the GNU General Public License
 * along with this program.  If not, see <https://www.gnu.org/licenses/>.
 *
 */

//
// Main Menu
//

#include "../../inc/MarlinConfigPre.h"

#if HAS_LCD_MENU

#include "menu_item.h"
#include "../../module/temperature.h"
#include "../../gcode/queue.h"
#include "../../module/printcounter.h"
#include "../../module/stepper.h"
#include "../../sd/cardreader.h"

#if HAS_GAMES && DISABLED(LCD_INFO_MENU)
  #include "game/game.h"
#endif

#if EITHER(SDSUPPORT, HOST_PROMPT_SUPPORT) || defined(ACTION_ON_CANCEL)
  #define MACHINE_CAN_STOP 1
#endif
#if ANY(SDSUPPORT, HOST_PROMPT_SUPPORT, PARK_HEAD_ON_PAUSE) || defined(ACTION_ON_PAUSE)
  #define MACHINE_CAN_PAUSE 1
#endif

#if ENABLED(MMU2_MENUS)
  #include "../../lcd/menu/menu_mmu2.h"
#endif

#if ENABLED(PASSWORD_FEATURE)
  #include "../../feature/password/password.h"
#endif

#if ENABLED(HOST_START_MENU_ITEM) && defined(ACTION_ON_START)
  #include "../../feature/host_actions.h"
#endif

#if ENABLED(GCODE_REPEAT_MARKERS)
  #include "../../feature/repeat.h"
#endif

void menu_tune();
void menu_cancelobject();
void menu_motion();
void menu_temperature();
void menu_configuration();

#if HAS_POWER_MONITOR
  void menu_power_monitor();
#endif

#if ENABLED(MIXING_EXTRUDER)
  void menu_mixer();
#endif

#if ENABLED(ADVANCED_PAUSE_FEATURE)
  void _menu_temp_filament_op(const PauseMode, const int8_t);
  void menu_change_filament();
#endif

#if ENABLED(LCD_INFO_MENU)
  void menu_info();
#endif

#if EITHER(LED_CONTROL_MENU, CASE_LIGHT_MENU)
  void menu_led();
#endif

#if HAS_CUTTER
  void menu_spindle_laser();
#endif

#if ENABLED(PREHEAT_SHORTCUT_MENU_ITEM)
  void menu_preheat_only();
#endif

#if HAS_MULTI_LANGUAGE
  void menu_language();
#endif

#if ENABLED(CUSTOM_MENU_MAIN)

  void _lcd_custom_menu_main_gcode(PGM_P const cmd) {
    queue.inject_P(cmd);
    TERN_(CUSTOM_MENU_MAIN_SCRIPT_AUDIBLE_FEEDBACK, ui.completion_feedback());
    TERN_(CUSTOM_MENU_MAIN_SCRIPT_RETURN, ui.return_to_status());
  }

  void custom_menus_main() {
    START_MENU();
    BACK_ITEM(MSG_MAIN);

    #define HAS_CUSTOM_ITEM_MAIN(N) (defined(MAIN_MENU_ITEM_##N##_DESC) && defined(MAIN_MENU_ITEM_##N##_GCODE))

    #define CUSTOM_TEST_MAIN(N) do{ \
      constexpr char c = MAIN_MENU_ITEM_##N##_GCODE[strlen(MAIN_MENU_ITEM_##N##_GCODE) - 1]; \
      static_assert(c != '\n' && c != '\r', "MAIN_MENU_ITEM_" STRINGIFY(N) "_GCODE cannot have a newline at the end. Please remove it."); \
    }while(0)

    #ifdef MAIN_MENU_ITEM_SCRIPT_DONE
      #define _DONE_SCRIPT "\n" MAIN_MENU_ITEM_SCRIPT_DONE
    #else
      #define _DONE_SCRIPT ""
    #endif
    #define GCODE_LAMBDA_MAIN(N) []{ _lcd_custom_menu_main_gcode(PSTR(MAIN_MENU_ITEM_##N##_GCODE _DONE_SCRIPT)); }
    #define _CUSTOM_ITEM_MAIN(N) ACTION_ITEM_P(PSTR(MAIN_MENU_ITEM_##N##_DESC), GCODE_LAMBDA_MAIN(N));
    #define _CUSTOM_ITEM_MAIN_CONFIRM(N)             \
      SUBMENU_P(PSTR(MAIN_MENU_ITEM_##N##_DESC), []{ \
          MenuItem_confirm::confirm_screen(          \
            GCODE_LAMBDA_MAIN(N),                    \
            ui.goto_previous_screen,                 \
            PSTR(MAIN_MENU_ITEM_##N##_DESC "?")      \
          );                                         \
        })

    #define CUSTOM_ITEM_MAIN(N) do{ if (ENABLED(MAIN_MENU_ITEM_##N##_CONFIRM)) _CUSTOM_ITEM_MAIN_CONFIRM(N); else _CUSTOM_ITEM_MAIN(N); }while(0)

    #if HAS_CUSTOM_ITEM_MAIN(1)
      CUSTOM_TEST_MAIN(1);
      CUSTOM_ITEM_MAIN(1);
    #endif
    #if HAS_CUSTOM_ITEM_MAIN(2)
      CUSTOM_TEST_MAIN(2);
      CUSTOM_ITEM_MAIN(2);
    #endif
    #if HAS_CUSTOM_ITEM_MAIN(3)
      CUSTOM_TEST_MAIN(3);
      CUSTOM_ITEM_MAIN(3);
    #endif
    #if HAS_CUSTOM_ITEM_MAIN(4)
      CUSTOM_TEST_MAIN(4);
      CUSTOM_ITEM_MAIN(4);
    #endif
    #if HAS_CUSTOM_ITEM_MAIN(5)
      CUSTOM_TEST_MAIN(5);
      CUSTOM_ITEM_MAIN(5);
    #endif
    #if HAS_CUSTOM_ITEM_MAIN(6)
      CUSTOM_TEST_MAIN(6);
      CUSTOM_ITEM_MAIN(6);
    #endif
    #if HAS_CUSTOM_ITEM_MAIN(7)
      CUSTOM_TEST_MAIN(7);
      CUSTOM_ITEM_MAIN(7);
    #endif
    #if HAS_CUSTOM_ITEM_MAIN(8)
      CUSTOM_TEST_MAIN(8);
      CUSTOM_ITEM_MAIN(8);
    #endif
    #if HAS_CUSTOM_ITEM_MAIN(9)
      CUSTOM_TEST_MAIN(9);
      CUSTOM_ITEM_MAIN(9);
    #endif
    #if HAS_CUSTOM_ITEM_MAIN(10)
      CUSTOM_TEST_MAIN(10);
      CUSTOM_ITEM_MAIN(10);
    #endif
    #if HAS_CUSTOM_ITEM_MAIN(11)
      CUSTOM_TEST_MAIN(11);
      CUSTOM_ITEM_MAIN(11);
    #endif
    #if HAS_CUSTOM_ITEM_MAIN(12)
      CUSTOM_TEST_MAIN(12);
      CUSTOM_ITEM_MAIN(12);
    #endif
    #if HAS_CUSTOM_ITEM_MAIN(13)
      CUSTOM_TEST_MAIN(13);
      CUSTOM_ITEM_MAIN(13);
    #endif
    #if HAS_CUSTOM_ITEM_MAIN(14)
      CUSTOM_TEST_MAIN(14);
      CUSTOM_ITEM_MAIN(14);
    #endif
    #if HAS_CUSTOM_ITEM_MAIN(15)
      CUSTOM_TEST_MAIN(15);
      CUSTOM_ITEM_MAIN(15);
    #endif
    #if HAS_CUSTOM_ITEM_MAIN(16)
      CUSTOM_TEST_MAIN(16);
      CUSTOM_ITEM_MAIN(16);
    #endif
    #if HAS_CUSTOM_ITEM_MAIN(17)
      CUSTOM_TEST_MAIN(17);
      CUSTOM_ITEM_MAIN(17);
    #endif
    #if HAS_CUSTOM_ITEM_MAIN(18)
      CUSTOM_TEST_MAIN(18);
      CUSTOM_ITEM_MAIN(18);
    #endif
    #if HAS_CUSTOM_ITEM_MAIN(19)
      CUSTOM_TEST_MAIN(19);
      CUSTOM_ITEM_MAIN(19);
    #endif
    #if HAS_CUSTOM_ITEM_MAIN(20)
      CUSTOM_TEST_MAIN(20);
      CUSTOM_ITEM_MAIN(20);
    #endif
    #if HAS_CUSTOM_ITEM_MAIN(21)
      CUSTOM_TEST_MAIN(21);
      CUSTOM_ITEM_MAIN(21);
    #endif
    #if HAS_CUSTOM_ITEM_MAIN(22)
      CUSTOM_TEST_MAIN(22);
      CUSTOM_ITEM_MAIN(22);
    #endif
    #if HAS_CUSTOM_ITEM_MAIN(23)
      CUSTOM_TEST_MAIN(23);
      CUSTOM_ITEM_MAIN(23);
    #endif
    #if HAS_CUSTOM_ITEM_MAIN(24)
      CUSTOM_TEST_MAIN(24);
      CUSTOM_ITEM_MAIN(24);
    #endif
    #if HAS_CUSTOM_ITEM_MAIN(25)
      CUSTOM_TEST_MAIN(25);
      CUSTOM_ITEM_MAIN(25);
    #endif
    END_MENU();
  }

#endif // CUSTOM_MENU_MAIN

void menu_main() {
  const bool busy = printingIsActive()
    #if ENABLED(SDSUPPORT)
      , card_detected = card.isMounted()
      , card_open = card_detected && card.isFileOpen()
    #endif
  ;

  START_MENU();
  BACK_ITEM(MSG_INFO_SCREEN);

  if (busy) {
    #if MACHINE_CAN_PAUSE
      ACTION_ITEM(MSG_PAUSE_PRINT, ui.pause_print);
    #endif
    #if MACHINE_CAN_STOP
      SUBMENU(MSG_STOP_PRINT, []{
        MenuItem_confirm::select_screen(
          GET_TEXT(MSG_BUTTON_STOP), GET_TEXT(MSG_BACK),
          ui.abort_print, ui.goto_previous_screen,
          GET_TEXT(MSG_STOP_PRINT), (const char *)nullptr, PSTR("?")
        );
      });
    #endif

    #if ENABLED(GCODE_REPEAT_MARKERS)
      if (repeat.is_active())
        ACTION_ITEM(MSG_END_LOOPS, repeat.cancel);
    #endif

    SUBMENU(MSG_TUNE, menu_tune);

    #if ENABLED(CANCEL_OBJECTS) && DISABLED(SLIM_LCD_MENUS)
      SUBMENU(MSG_CANCEL_OBJECT, []{ editable.int8 = -1; ui.goto_screen(menu_cancelobject); });
    #endif
  }
  else {

    #if !HAS_ENCODER_WHEEL && ENABLED(SDSUPPORT)

      // *** IF THIS SECTION IS CHANGED, REPRODUCE BELOW ***

      //
      // Run Auto Files
      //
      #if ENABLED(MENU_ADDAUTOSTART)
        ACTION_ITEM(MSG_RUN_AUTO_FILES, card.autofile_begin);
      #endif

      if (card_detected) {
        if (!card_open) {
          SUBMENU(MSG_MEDIA_MENU, MEDIA_MENU_GATEWAY);
          #if PIN_EXISTS(SD_DETECT)
            GCODES_ITEM(MSG_CHANGE_MEDIA, PSTR("M21"));
          #else
            GCODES_ITEM(MSG_RELEASE_MEDIA, PSTR("M22"));
          #endif
        }
      }
      else {
        #if PIN_EXISTS(SD_DETECT)
          ACTION_ITEM(MSG_NO_MEDIA, nullptr);
        #else
          GCODES_ITEM(MSG_ATTACH_MEDIA, PSTR("M21"));
        #endif
      }

    #endif // !HAS_ENCODER_WHEEL && SDSUPPORT

    if (TERN0(MACHINE_CAN_PAUSE, printingIsPaused()))
      ACTION_ITEM(MSG_RESUME_PRINT, ui.resume_print);

    #if ENABLED(HOST_START_MENU_ITEM) && defined(ACTION_ON_START)
      ACTION_ITEM(MSG_HOST_START_PRINT, host_action_start);
    #endif

    #if ENABLED(PREHEAT_SHORTCUT_MENU_ITEM)
      SUBMENU(MSG_PREHEAT_CUSTOM, menu_preheat_only);
    #endif

    SUBMENU(MSG_MOTION, menu_motion);
  }

  #if HAS_CUTTER
    SUBMENU(MSG_CUTTER(MENU), STICKY_SCREEN(menu_spindle_laser));
  #endif

  #if HAS_TEMPERATURE
    SUBMENU(MSG_TEMPERATURE, menu_temperature);
  #endif

  #if HAS_POWER_MONITOR
    SUBMENU(MSG_POWER_MONITOR, menu_power_monitor);
  #endif

  #if ENABLED(MIXING_EXTRUDER)
    SUBMENU(MSG_MIXER, menu_mixer);
  #endif

  #if ENABLED(MMU2_MENUS)
    if (!busy) SUBMENU(MSG_MMU2_MENU, menu_mmu2);
  #endif

  SUBMENU(MSG_CONFIGURATION, menu_configuration);

  #if ENABLED(CUSTOM_MENU_MAIN)
    if (TERN1(CUSTOM_MENU_MAIN_ONLY_IDLE, !busy)) {
      #ifdef CUSTOM_MENU_MAIN_TITLE
        SUBMENU_P(PSTR(CUSTOM_MENU_MAIN_TITLE), custom_menus_main);
      #else
        SUBMENU(MSG_CUSTOM_COMMANDS, custom_menus_main);
      #endif
    }
  #endif

  #if ENABLED(ADVANCED_PAUSE_FEATURE)
    #if E_STEPPERS == 1 && DISABLED(FILAMENT_LOAD_UNLOAD_GCODES)
<<<<<<< HEAD
      if (thermalManager.targetHotEnoughToExtrude(active_extruder))
        GCODES_ITEM(MSG_FILAMENTCHANGE, PSTR("M600 B0"));
      else
        SUBMENU(MSG_FILAMENTCHANGE, []{ _menu_temp_filament_op(PAUSE_MODE_CHANGE_FILAMENT, 0); });
=======
      YESNO_ITEM(MSG_FILAMENTCHANGE,
        menu_change_filament, ui.goto_previous_screen,
        GET_TEXT(MSG_FILAMENTCHANGE), (const char *)nullptr, PSTR("?")
      );
>>>>>>> e7e1c514
    #else
      SUBMENU(MSG_FILAMENTCHANGE, menu_change_filament);
    #endif
  #endif

  #if ENABLED(LCD_INFO_MENU)
    SUBMENU(MSG_INFO_MENU, menu_info);
  #endif

  #if EITHER(LED_CONTROL_MENU, CASE_LIGHT_MENU)
    SUBMENU(MSG_LEDS, menu_led);
  #endif

  //
  // Switch power on/off
  //
  #if ENABLED(PSU_CONTROL)
    if (powersupply_on)
      GCODES_ITEM(MSG_SWITCH_PS_OFF, PSTR("M81"));
    else
      GCODES_ITEM(MSG_SWITCH_PS_ON, PSTR("M80"));
  #endif

  #if BOTH(HAS_ENCODER_WHEEL, SDSUPPORT)

    if (!busy) {

      // *** IF THIS SECTION IS CHANGED, REPRODUCE ABOVE ***

      //
      // Autostart
      //
      #if ENABLED(MENU_ADDAUTOSTART)
        ACTION_ITEM(MSG_RUN_AUTO_FILES, card.autofile_begin);
      #endif

      if (card_detected) {
        if (!card_open) {
          #if PIN_EXISTS(SD_DETECT)
            GCODES_ITEM(MSG_CHANGE_MEDIA, PSTR("M21"));
          #else
            GCODES_ITEM(MSG_RELEASE_MEDIA, PSTR("M22"));
          #endif
          SUBMENU(MSG_MEDIA_MENU, MEDIA_MENU_GATEWAY);
        }
      }
      else {
        #if PIN_EXISTS(SD_DETECT)
          ACTION_ITEM(MSG_NO_MEDIA, nullptr);
        #else
          GCODES_ITEM(MSG_ATTACH_MEDIA, PSTR("M21"));
        #endif
      }
    }

  #endif // HAS_ENCODER_WHEEL && SDSUPPORT

  #if HAS_SERVICE_INTERVALS
    static auto _service_reset = [](const int index) {
      print_job_timer.resetServiceInterval(index);
      ui.completion_feedback();
      ui.reset_status();
      ui.return_to_status();
    };
    #if SERVICE_INTERVAL_1 > 0
      CONFIRM_ITEM_P(PSTR(SERVICE_NAME_1),
        MSG_BUTTON_RESET, MSG_BUTTON_CANCEL,
        []{ _service_reset(1); }, ui.goto_previous_screen,
        GET_TEXT(MSG_SERVICE_RESET), F(SERVICE_NAME_1), PSTR("?")
      );
    #endif
    #if SERVICE_INTERVAL_2 > 0
      CONFIRM_ITEM_P(PSTR(SERVICE_NAME_2),
        MSG_BUTTON_RESET, MSG_BUTTON_CANCEL,
        []{ _service_reset(2); }, ui.goto_previous_screen,
        GET_TEXT(MSG_SERVICE_RESET), F(SERVICE_NAME_2), PSTR("?")
      );
    #endif
    #if SERVICE_INTERVAL_3 > 0
      CONFIRM_ITEM_P(PSTR(SERVICE_NAME_3),
        MSG_BUTTON_RESET, MSG_BUTTON_CANCEL,
        []{ _service_reset(3); }, ui.goto_previous_screen,
        GET_TEXT(MSG_SERVICE_RESET), F(SERVICE_NAME_3), PSTR("?")
      );
    #endif
  #endif

  #if HAS_GAMES && DISABLED(LCD_INFO_MENU)
    #if ENABLED(GAMES_EASTER_EGG)
      SKIP_ITEM();
      SKIP_ITEM();
      SKIP_ITEM();
    #endif
    // Game sub-menu or the individual game
    {
      SUBMENU(
        #if HAS_GAME_MENU
          MSG_GAMES, menu_game
        #elif ENABLED(MARLIN_BRICKOUT)
          MSG_BRICKOUT, brickout.enter_game
        #elif ENABLED(MARLIN_INVADERS)
          MSG_INVADERS, invaders.enter_game
        #elif ENABLED(MARLIN_SNAKE)
          MSG_SNAKE, snake.enter_game
        #elif ENABLED(MARLIN_MAZE)
          MSG_MAZE, maze.enter_game
        #endif
      );
    }
  #endif

  #if HAS_MULTI_LANGUAGE
    SUBMENU(LANGUAGE, menu_language);
  #endif

  END_MENU();
}

#endif // HAS_LCD_MENU<|MERGE_RESOLUTION|>--- conflicted
+++ resolved
@@ -360,17 +360,10 @@
 
   #if ENABLED(ADVANCED_PAUSE_FEATURE)
     #if E_STEPPERS == 1 && DISABLED(FILAMENT_LOAD_UNLOAD_GCODES)
-<<<<<<< HEAD
-      if (thermalManager.targetHotEnoughToExtrude(active_extruder))
-        GCODES_ITEM(MSG_FILAMENTCHANGE, PSTR("M600 B0"));
-      else
-        SUBMENU(MSG_FILAMENTCHANGE, []{ _menu_temp_filament_op(PAUSE_MODE_CHANGE_FILAMENT, 0); });
-=======
       YESNO_ITEM(MSG_FILAMENTCHANGE,
         menu_change_filament, ui.goto_previous_screen,
         GET_TEXT(MSG_FILAMENTCHANGE), (const char *)nullptr, PSTR("?")
       );
->>>>>>> e7e1c514
     #else
       SUBMENU(MSG_FILAMENTCHANGE, menu_change_filament);
     #endif
