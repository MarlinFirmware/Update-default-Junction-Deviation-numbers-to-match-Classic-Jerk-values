/**
 * Marlin 3D Printer Firmware
 * Copyright (c) 2020 MarlinFirmware [https://github.com/MarlinFirmware/Marlin]
 *
 * Based on Sprinter and grbl.
 * Copyright (c) 2011 Camiel Gubbels / Erik van der Zalm
 *
 * This program is free software: you can redistribute it and/or modify
 * it under the terms of the GNU General Public License as published by
 * the Free Software Foundation, either version 3 of the License, or
 * (at your option) any later version.
 *
 * This program is distributed in the hope that it will be useful,
 * but WITHOUT ANY WARRANTY; without even the implied warranty of
 * MERCHANTABILITY or FITNESS FOR A PARTICULAR PURPOSE.  See the
 * GNU General Public License for more details.
 *
 * You should have received a copy of the GNU General Public License
 * along with this program.  If not, see <https://www.gnu.org/licenses/>.
 *
 */

//
// Tune Menu
//

#include "../../inc/MarlinConfigPre.h"

#if HAS_MARLINUI_MENU

#include "menu_item.h"
#include "../../module/motion.h"
#include "../../module/planner.h"
#include "../../module/temperature.h"
#include "../../MarlinCore.h"

#if ENABLED(SINGLENOZZLE_STANDBY_TEMP)
  #include "../../module/tool_change.h"
#endif

#if HAS_LEVELING
  #include "../../feature/bedlevel/bedlevel.h"
#endif

#if ENABLED(BABYSTEPPING)

  #include "../../feature/babystep.h"
  #include "../lcdprint.h"
  #if HAS_MARLINUI_U8GLIB
    #include "../dogm/marlinui_DOGM.h"
  #endif

  void _lcd_babystep(const AxisEnum axis, FSTR_P const fmsg) {
    if (ui.use_click()) return ui.goto_previous_screen_no_defer();
    if (ui.encoderPosition) {
      const int16_t steps = int16_t(ui.encoderPosition) * (
        #if ENABLED(BABYSTEP_XY)
          axis == X_AXIS ? BABYSTEP_SIZE_X :
          axis == Y_AXIS ? BABYSTEP_SIZE_Y :
        #endif
        BABYSTEP_SIZE_Z
      );
      ui.encoderPosition = 0;
      ui.refresh(LCDVIEW_REDRAW_NOW);
      babystep.add_steps(axis, steps);
    }
    if (ui.should_draw()) {
      const float mps = planner.mm_per_step[axis];
      MenuEditItemBase::draw_edit_screen(fmsg, BABYSTEP_TO_STR(mps * babystep.accum));
      #if ENABLED(BABYSTEP_DISPLAY_TOTAL)
        const bool in_view = TERN1(HAS_MARLINUI_U8GLIB, PAGE_CONTAINS(LCD_PIXEL_HEIGHT - MENU_FONT_HEIGHT, LCD_PIXEL_HEIGHT - 1));
        if (in_view) {
          TERN_(HAS_MARLINUI_U8GLIB, ui.set_font(FONT_MENU));
          #if ENABLED(TFT_COLOR_UI)
            lcd_moveto(4, 3);
            lcd_put_u8str(GET_TEXT_F(MSG_BABYSTEP_TOTAL));
            lcd_put_wchar(':');
            lcd_moveto(10, 3);
          #else
            lcd_moveto(0, TERN(HAS_MARLINUI_U8GLIB, LCD_PIXEL_HEIGHT - MENU_FONT_DESCENT, LCD_HEIGHT - 1));
            lcd_put_u8str(GET_TEXT_F(MSG_BABYSTEP_TOTAL));
            lcd_put_wchar(':');
          #endif
          lcd_put_u8str(BABYSTEP_TO_STR(mps * babystep.axis_total[BS_TOTAL_IND(axis)]));
        }
      #endif
    }
  }

  inline void _lcd_babystep_go(const screenFunc_t screen) {
    ui.goto_screen(screen);
    ui.defer_status_screen();
    babystep.accum = 0;
  }

  #if ENABLED(BABYSTEP_XY)
    void _lcd_babystep_x() { _lcd_babystep(X_AXIS, GET_TEXT_F(MSG_BABYSTEP_X)); }
    void _lcd_babystep_y() { _lcd_babystep(Y_AXIS, GET_TEXT_F(MSG_BABYSTEP_Y)); }
  #endif

  #if DISABLED(BABYSTEP_ZPROBE_OFFSET)
    void _lcd_babystep_z() { _lcd_babystep(Z_AXIS, GET_TEXT_F(MSG_BABYSTEP_Z)); }
    void lcd_babystep_z()  { _lcd_babystep_go(_lcd_babystep_z); }
  #endif

#endif // BABYSTEPPING

void menu_tune() {

  #if ENABLED(BABYSTEPPING)
    const bool can_babystep_z = babystep.can_babystep(Z_AXIS);
    #if ENABLED(BABYSTEP_XY)
      const bool can_babystep_x = babystep.can_babystep(X_AXIS),
                 can_babystep_y = babystep.can_babystep(Y_AXIS);
    #endif
  #endif

  START_MENU();
  BACK_ITEM(MSG_MAIN);

  //
  // Speed:
  //
  EDIT_ITEM(int3, MSG_SPEED, &feedrate_percentage, 10, 999);

  //
  // Leveling Z-Offset
  //
<<<<<<< HEAD
  #if ENABLED(ENABLE_MESH_Z_OFFSET)
    EDIT_ITEM(float43, MSG_MESH_Z_OFFSET, &planner.mesh_z_offset, -2, 2);
=======
  #if BOTH(MESH_BED_LEVELING, LCD_BED_LEVELING)
    EDIT_ITEM(float43, MSG_BED_Z, &bedlevel.z_offset, -1, 1);
>>>>>>> 639b1f64
  #endif

  //
  // Nozzle:
  // Nozzle [1-4]:
  //
  #if HOTENDS == 1
    EDIT_ITEM_FAST(int3, MSG_NOZZLE, &thermalManager.temp_hotend[0].target, 0, thermalManager.hotend_max_target(0), []{ thermalManager.start_watching_hotend(0); });
  #elif HAS_MULTI_HOTEND
    HOTEND_LOOP()
      EDIT_ITEM_FAST_N(int3, e, MSG_NOZZLE_N, &thermalManager.temp_hotend[e].target, 0, thermalManager.hotend_max_target(e), []{ thermalManager.start_watching_hotend(MenuItemBase::itemIndex); });
  #endif

  #if ENABLED(SINGLENOZZLE_STANDBY_TEMP)
    LOOP_S_L_N(e, 1, EXTRUDERS)
      EDIT_ITEM_FAST_N(int3, e, MSG_NOZZLE_STANDBY, &thermalManager.singlenozzle_temp[e], 0, thermalManager.hotend_max_target(0));
  #endif

  //
  // Bed:
  //
  #if HAS_HEATED_BED
    EDIT_ITEM_FAST(int3, MSG_BED, &thermalManager.temp_bed.target, 0, BED_MAX_TARGET, thermalManager.start_watching_bed);
  #endif

  //
  // Fan Speed:
  //
  #if HAS_FAN

    DEFINE_SINGLENOZZLE_ITEM();

    #if HAS_FAN0
      _FAN_EDIT_ITEMS(0,FIRST_FAN_SPEED);
    #endif
    #if HAS_FAN1
      FAN_EDIT_ITEMS(1);
    #elif SNFAN(1)
      singlenozzle_item(1);
    #endif
    #if HAS_FAN2
      FAN_EDIT_ITEMS(2);
    #elif SNFAN(2)
      singlenozzle_item(2);
    #endif
    #if HAS_FAN3
      FAN_EDIT_ITEMS(3);
    #elif SNFAN(3)
      singlenozzle_item(3);
    #endif
    #if HAS_FAN4
      FAN_EDIT_ITEMS(4);
    #elif SNFAN(4)
      singlenozzle_item(4);
    #endif
    #if HAS_FAN5
      FAN_EDIT_ITEMS(5);
    #elif SNFAN(5)
      singlenozzle_item(5);
    #endif
    #if HAS_FAN6
      FAN_EDIT_ITEMS(6);
    #elif SNFAN(6)
      singlenozzle_item(6);
    #endif
    #if HAS_FAN7
      FAN_EDIT_ITEMS(7);
    #elif SNFAN(7)
      singlenozzle_item(7);
    #endif

  #endif // HAS_FAN

  //
  // Flow:
  //
  #if HAS_EXTRUDERS
    EDIT_ITEM(int3, MSG_FLOW, &planner.flow_percentage[active_extruder], 10, 999, []{ planner.refresh_e_factor(active_extruder); });
    // Flow En:
    #if HAS_MULTI_EXTRUDER
      EXTRUDER_LOOP()
        EDIT_ITEM_N(int3, e, MSG_FLOW_N, &planner.flow_percentage[e], 10, 999, []{ planner.refresh_e_factor(MenuItemBase::itemIndex); });
    #endif
  #endif

  //
  // Advance K:
  //
  #if ENABLED(LIN_ADVANCE) && DISABLED(SLIM_LCD_MENUS)
    #if EXTRUDERS == 1
      EDIT_ITEM(float42_52, MSG_ADVANCE_K, &planner.extruder_advance_K[0], 0, 10);
    #elif HAS_MULTI_EXTRUDER
      EXTRUDER_LOOP()
        EDIT_ITEM_N(float42_52, e, MSG_ADVANCE_K_E, &planner.extruder_advance_K[e], 0, 10);
    #endif
  #endif

  //
  // Babystep X:
  // Babystep Y:
  // Babystep Z:
  //
  #if ENABLED(BABYSTEPPING)
    #if ENABLED(BABYSTEP_XY)
      if (can_babystep_x)
        SUBMENU(MSG_BABYSTEP_X, []{ _lcd_babystep_go(_lcd_babystep_x); });
      if (can_babystep_y)
        SUBMENU(MSG_BABYSTEP_Y, []{ _lcd_babystep_go(_lcd_babystep_y); });
    #endif
    if (can_babystep_z) {
      #if ENABLED(BABYSTEP_ZPROBE_OFFSET)
        SUBMENU(MSG_ZPROBE_ZOFFSET, lcd_babystep_zoffset);
      #else
        SUBMENU(MSG_BABYSTEP_Z, lcd_babystep_z);
      #endif
      #if ENABLED(BABYSTEP_GLOBAL_Z_OFFSET)
        // TODO: Needs proper name
        SUBMENU(MSG_ZPROBE_ZOFFSET, lcd_babystep_global_zoffset);
      #endif
    }
  #endif

  END_MENU();
}

#endif // HAS_MARLINUI_MENU<|MERGE_RESOLUTION|>--- conflicted
+++ resolved
@@ -126,13 +126,8 @@
   //
   // Leveling Z-Offset
   //
-<<<<<<< HEAD
-  #if ENABLED(ENABLE_MESH_Z_OFFSET)
-    EDIT_ITEM(float43, MSG_MESH_Z_OFFSET, &planner.mesh_z_offset, -2, 2);
-=======
-  #if BOTH(MESH_BED_LEVELING, LCD_BED_LEVELING)
-    EDIT_ITEM(float43, MSG_BED_Z, &bedlevel.z_offset, -1, 1);
->>>>>>> 639b1f64
+  #if BOTH(ENABLE_MESH_Z_OFFSET, LCD_BED_LEVELING)
+    EDIT_ITEM(float43, MSG_MESH_Z_OFFSET, &bedlevel.z_offset, -2, 2);
   #endif
 
   //
