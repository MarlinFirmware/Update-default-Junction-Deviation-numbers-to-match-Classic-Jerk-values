/**
 * Marlin 3D Printer Firmware
 * Copyright (c) 2020 MarlinFirmware [https://github.com/MarlinFirmware/Marlin]
 *
 * Based on Sprinter and grbl.
 * Copyright (c) 2011 Camiel Gubbels / Erik van der Zalm
 *
 * This program is free software: you can redistribute it and/or modify
 * it under the terms of the GNU General Public License as published by
 * the Free Software Foundation, either version 3 of the License, or
 * (at your option) any later version.
 *
 * This program is distributed in the hope that it will be useful,
 * but WITHOUT ANY WARRANTY; without even the implied warranty of
 * MERCHANTABILITY or FITNESS FOR A PARTICULAR PURPOSE.  See the
 * GNU General Public License for more details.
 *
 * You should have received a copy of the GNU General Public License
 * along with this program.  If not, see <https://www.gnu.org/licenses/>.
 *
 */

//
// Tune Menu
//

#include "../../inc/MarlinConfigPre.h"

#if HAS_MARLINUI_MENU

#include "menu_item.h"
#include "../../module/motion.h"
#include "../../module/planner.h"
#include "../../module/temperature.h"
#include "../../MarlinCore.h"

#if HAS_LEVELING
  #include "../../feature/bedlevel/bedlevel.h"
#endif

#if ENABLED(BABYSTEPPING)

  #include "../../feature/babystep.h"
  #include "../lcdprint.h"
  #if HAS_MARLINUI_U8GLIB
    #include "../dogm/marlinui_DOGM.h"
  #endif

  // TODO: Replace fmsg with MSG_BABYSTEP_N and index substitution

  void _lcd_babystep(const AxisEnum axis, FSTR_P const fmsg) {
    if (ui.use_click()) return ui.goto_previous_screen_no_defer();
    if (ui.encoderPosition) {
      const int16_t steps = int16_t(ui.encoderPosition) * (
        #if ENABLED(BABYSTEP_XY)
          axis == X_AXIS ? BABYSTEP_SIZE_X :
          axis == Y_AXIS ? BABYSTEP_SIZE_Y :
        #endif
        BABYSTEP_SIZE_Z
      );
      ui.encoderPosition = 0;
      ui.refresh(LCDVIEW_REDRAW_NOW);
      babystep.add_steps(axis, steps);
    }
    if (ui.should_draw()) {
      const float mps = planner.mm_per_step[axis];
      MenuEditItemBase::draw_edit_screen(fmsg, BABYSTEP_TO_STR(mps * babystep.accum));
      #if ENABLED(BABYSTEP_DISPLAY_TOTAL)
        const bool in_view = TERN1(HAS_MARLINUI_U8GLIB, PAGE_CONTAINS(LCD_PIXEL_HEIGHT - MENU_FONT_HEIGHT, LCD_PIXEL_HEIGHT - 1));
        if (in_view) {
          TERN_(HAS_MARLINUI_U8GLIB, ui.set_font(FONT_MENU));
          #if ENABLED(TFT_COLOR_UI)
            lcd_moveto(4, 3);
            lcd_put_u8str(GET_TEXT_F(MSG_BABYSTEP_TOTAL));
            lcd_put_u8str(F(":"));
            lcd_moveto(10, 3);
          #else
            lcd_moveto(0, TERN(HAS_MARLINUI_U8GLIB, LCD_PIXEL_HEIGHT - MENU_FONT_DESCENT, LCD_HEIGHT - 1));
            lcd_put_u8str(GET_TEXT_F(MSG_BABYSTEP_TOTAL));
            lcd_put_u8str(F(":"));
          #endif
          lcd_put_u8str(BABYSTEP_TO_STR(mps * babystep.axis_total[BS_TOTAL_IND(axis)]));
        }
      #endif
    }
  }

  inline void _lcd_babystep_go(const screenFunc_t screen) {
    ui.goto_screen(screen);
    ui.defer_status_screen();
    babystep.accum = 0;
  }

  #if ENABLED(BABYSTEP_XY)
    void _lcd_babystep_x() { _lcd_babystep(X_AXIS, GET_TEXT_F(MSG_BABYSTEP_X)); }
    void _lcd_babystep_y() { _lcd_babystep(Y_AXIS, GET_TEXT_F(MSG_BABYSTEP_Y)); }
  #endif

  #if DISABLED(BABYSTEP_ZPROBE_OFFSET)
    void _lcd_babystep_z() { _lcd_babystep(Z_AXIS, GET_TEXT_F(MSG_BABYSTEP_Z)); }
    void lcd_babystep_z()  { _lcd_babystep_go(_lcd_babystep_z); }
  #endif

#endif // BABYSTEPPING

void menu_tune() {

  #if ENABLED(BABYSTEPPING)
    const bool can_babystep_z = babystep.can_babystep(Z_AXIS);
    #if ENABLED(BABYSTEP_XY)
      const bool can_babystep_x = babystep.can_babystep(X_AXIS),
                 can_babystep_y = babystep.can_babystep(Y_AXIS);
    #endif
  #endif

  START_MENU();
  BACK_ITEM(MSG_MAIN_MENU);

  //
  // Speed:
  //
  EDIT_ITEM(int3, MSG_SPEED, &feedrate_percentage, SPEED_EDIT_MIN, SPEED_EDIT_MAX);

  //
  // Leveling Z-Offset
  //
  #if ALL(GLOBAL_MESH_Z_OFFSET, LCD_BED_LEVELING)
    EDIT_ITEM(float43, MSG_MESH_Z_OFFSET, &mesh_z_offset, -2, 2);
  #endif

  //
  // Nozzle:
  // Nozzle [1-4]:
  //
  #if HOTENDS == 1
    EDIT_ITEM_FAST(int3, MSG_NOZZLE, &thermalManager.temp_hotend[0].target, 0, thermalManager.hotend_max_target(0), []{ thermalManager.start_watching_hotend(0); });
  #elif HAS_MULTI_HOTEND
    HOTEND_LOOP()
      EDIT_ITEM_FAST_N(int3, e, MSG_NOZZLE_N, &thermalManager.temp_hotend[e].target, 0, thermalManager.hotend_max_target(e), []{ thermalManager.start_watching_hotend(MenuItemBase::itemIndex); });
  #endif

  #if ENABLED(SINGLENOZZLE_STANDBY_TEMP)
    for (uint8_t e = 1; e < EXTRUDERS; ++e)
      EDIT_ITEM_FAST_N(int3, e, MSG_NOZZLE_STANDBY, &thermalManager.singlenozzle_temp[e], 0, thermalManager.hotend_max_target(0));
  #endif

  //
  // Bed:
  //
  #if HAS_HEATED_BED
    EDIT_ITEM_FAST(int3, MSG_BED, &thermalManager.temp_bed.target, 0, BED_MAX_TARGET, thermalManager.start_watching_bed);
  #endif

  //
  // Fan Speed:
  //
  #if HAS_FAN

    DEFINE_SINGLENOZZLE_ITEM();

    #if FAN_IS_M106ABLE(0)
      _FAN_EDIT_ITEMS(0, FIRST_FAN_SPEED);
    #endif
    #if FAN_IS_M106ABLE(1)
      FAN_EDIT_ITEMS(1);
    #elif SNFAN(1)
      singlenozzle_item(1);
    #endif
    #if FAN_IS_M106ABLE(2)
      FAN_EDIT_ITEMS(2);
    #elif SNFAN(2)
      singlenozzle_item(2);
    #endif
    #if FAN_IS_M106ABLE(3)
      FAN_EDIT_ITEMS(3);
    #elif SNFAN(3)
      singlenozzle_item(3);
    #endif
    #if FAN_IS_M106ABLE(4)
      FAN_EDIT_ITEMS(4);
    #elif SNFAN(4)
      singlenozzle_item(4);
    #endif
    #if FAN_IS_M106ABLE(5)
      FAN_EDIT_ITEMS(5);
    #elif SNFAN(5)
      singlenozzle_item(5);
    #endif
    #if FAN_IS_M106ABLE(6)
      FAN_EDIT_ITEMS(6);
    #elif SNFAN(6)
      singlenozzle_item(6);
    #endif
    #if FAN_IS_M106ABLE(7)
      FAN_EDIT_ITEMS(7);
    #elif SNFAN(7)
      singlenozzle_item(7);
    #endif

  #endif // HAS_FAN

  //
  // FT_MOTION
  //
  #if ENABLED(FT_MOTION_MENU)
    void menu_tune_ft_motion();
    SUBMENU(MSG_FIXED_TIME_MOTION, menu_tune_ft_motion);
  #endif

  //
  // Flow:
  //
  #if HAS_EXTRUDERS
    EDIT_ITEM(int3, MSG_FLOW, &planner.flow_percentage[active_extruder], FLOW_EDIT_MIN, FLOW_EDIT_MAX, []{ planner.refresh_e_factor(active_extruder); });
    // Flow En:
    #if HAS_MULTI_EXTRUDER
      EXTRUDER_LOOP()
        EDIT_ITEM_N(int3, e, MSG_FLOW_N, &planner.flow_percentage[e], FLOW_EDIT_MIN, FLOW_EDIT_MAX, []{ planner.refresh_e_factor(MenuItemBase::itemIndex); });
    #endif
  #endif

  //
  // Advance K:
  //
  #if ENABLED(LIN_ADVANCE) && DISABLED(SLIM_LCD_MENUS)
    #if DISTINCT_E < 2
      EDIT_ITEM(float42_52, MSG_ADVANCE_K, &planner.extruder_advance_K[0], 0, 10);
    #else
      EXTRUDER_LOOP()
        EDIT_ITEM_N(float42_52, e, MSG_ADVANCE_K_E, &planner.extruder_advance_K[e], 0, 10);
    #endif
  #endif

  //
  // Babystep X:
  // Babystep Y:
  // Babystep Z:
  //
  #if ENABLED(BABYSTEPPING)
    #if ENABLED(BABYSTEP_XY)
<<<<<<< HEAD
      if (can_babystep_x)
        SUBMENU_N(X_AXIS, MSG_BABYSTEP_N, []{ _lcd_babystep_go(_lcd_babystep_x); });
      if (can_babystep_y)
        SUBMENU_N(Y_AXIS, MSG_BABYSTEP_N, []{ _lcd_babystep_go(_lcd_babystep_y); });
=======
      SUBMENU_N(X_AXIS, MSG_BABYSTEP_N, []{ _lcd_babystep_go(_lcd_babystep_x); });
      SUBMENU_N(Y_AXIS, MSG_BABYSTEP_N, []{ _lcd_babystep_go(_lcd_babystep_y); });
    #endif
    #if ENABLED(BABYSTEP_ZPROBE_OFFSET)
      SUBMENU_N(Z_AXIS, MSG_ZPROBE_OFFSET_N, lcd_babystep_zoffset);
    #else
      SUBMENU_N(Z_AXIS, MSG_BABYSTEP_N, lcd_babystep_z);
>>>>>>> 2a4a89d8
    #endif
    if (can_babystep_z) {
      #if ENABLED(BABYSTEP_ZPROBE_OFFSET)
        SUBMENU(MSG_ZPROBE_ZOFFSET, lcd_babystep_zoffset);
      #else
        SUBMENU_N(Z_AXIS, MSG_BABYSTEP_N, lcd_babystep_z);
      #endif
      #if ENABLED(BABYSTEP_GLOBAL_Z)
        SUBMENU(MSG_MESH_Z_OFFSET, goto_lcd_babystep_mesh_zoffset);
      #endif
    }
  #endif

  END_MENU();
}

#endif // HAS_MARLINUI_MENU<|MERGE_RESOLUTION|>--- conflicted
+++ resolved
@@ -238,20 +238,15 @@
   //
   #if ENABLED(BABYSTEPPING)
     #if ENABLED(BABYSTEP_XY)
-<<<<<<< HEAD
       if (can_babystep_x)
         SUBMENU_N(X_AXIS, MSG_BABYSTEP_N, []{ _lcd_babystep_go(_lcd_babystep_x); });
       if (can_babystep_y)
         SUBMENU_N(Y_AXIS, MSG_BABYSTEP_N, []{ _lcd_babystep_go(_lcd_babystep_y); });
-=======
-      SUBMENU_N(X_AXIS, MSG_BABYSTEP_N, []{ _lcd_babystep_go(_lcd_babystep_x); });
-      SUBMENU_N(Y_AXIS, MSG_BABYSTEP_N, []{ _lcd_babystep_go(_lcd_babystep_y); });
     #endif
     #if ENABLED(BABYSTEP_ZPROBE_OFFSET)
       SUBMENU_N(Z_AXIS, MSG_ZPROBE_OFFSET_N, lcd_babystep_zoffset);
     #else
       SUBMENU_N(Z_AXIS, MSG_BABYSTEP_N, lcd_babystep_z);
->>>>>>> 2a4a89d8
     #endif
     if (can_babystep_z) {
       #if ENABLED(BABYSTEP_ZPROBE_OFFSET)
