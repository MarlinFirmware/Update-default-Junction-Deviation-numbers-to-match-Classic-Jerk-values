--- conflicted
+++ resolved
@@ -328,15 +328,6 @@
   NEXT_ITEM();                               \
 }while(0)
 
-<<<<<<< HEAD
-#define PSTRING_ITEM(LABEL, PVAL, STYL) do{ \
-  char msg[21], *ptr = msg;                 \
-  *ptr++ = ':'; *ptr++ = ' ';               \
-  strncpy_P(ptr, PSTR(PVAL), 18);           \
-  STATIC_ITEM(LABEL, STYL, msg);            \
-}while(0)
-
-=======
 // PSTRING_ITEM is like STATIC_ITEM but it takes
 // two PSTRs with the style as the last parameter.
 
@@ -351,7 +342,6 @@
 
 #define PSTRING_ITEM(LABEL, V...)                     PSTRING_ITEM_P(GET_TEXT(LABEL), ##V)
 
->>>>>>> bff0c680
 #define STATIC_ITEM(LABEL,      V...)                  STATIC_ITEM_P(GET_TEXT(LABEL), ##V)
 #define STATIC_ITEM_N(LABEL, N, V...)                STATIC_ITEM_N_P(GET_TEXT(LABEL), ##V)
 
