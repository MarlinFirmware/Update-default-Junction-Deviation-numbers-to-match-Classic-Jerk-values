/**
 * Marlin 3D Printer Firmware
 * Copyright (c) 2020 MarlinFirmware [https://github.com/MarlinFirmware/Marlin]
 *
 * Based on Sprinter and grbl.
 * Copyright (c) 2011 Camiel Gubbels / Erik van der Zalm
 *
 * This program is free software: you can redistribute it and/or modify
 * it under the terms of the GNU General Public License as published by
 * the Free Software Foundation, either version 3 of the License, or
 * (at your option) any later version.
 *
 * This program is distributed in the hope that it will be useful,
 * but WITHOUT ANY WARRANTY; without even the implied warranty of
 * MERCHANTABILITY or FITNESS FOR A PARTICULAR PURPOSE.  See the
 * GNU General Public License for more details.
 *
 * You should have received a copy of the GNU General Public License
 * along with this program.  If not, see <https://www.gnu.org/licenses/>.
 *
 */

#include "../../inc/MarlinConfigPre.h"

#if HAS_MARLINUI_MENU

#include "menu.h"
#include "../../module/planner.h"
#include "../../module/motion.h"
#include "../../module/printcounter.h"
#include "../../module/temperature.h"
#include "../../gcode/queue.h"

#if HAS_SOUND
  #include "../../libs/buzzer.h"
#endif

#if ANY(BABYSTEP_ZPROBE_OFFSET, BABYSTEP_GLOBAL_Z)
  #include "../../feature/babystep.h"
#endif

#if ENABLED(BABYSTEP_ZPROBE_OFFSET)
  #include "../../module/probe.h"
#endif

#if HAS_LEVELING
  #include "../../feature/bedlevel/bedlevel.h"
#endif

////////////////////////////////////////////
///////////// Global Variables /////////////
////////////////////////////////////////////

#if HAS_LEVELING && ANY(LCD_BED_TRAMMING, PROBE_OFFSET_WIZARD, X_AXIS_TWIST_COMPENSATION)
  bool menu_leveling_was_active; // = false
#endif
#if ANY(PROBE_MANUALLY, MESH_BED_LEVELING, X_AXIS_TWIST_COMPENSATION)
  uint8_t manual_probe_index; // = 0
#endif

// Menu Navigation
int8_t encoderTopLine, encoderLine, screen_items;

typedef struct {
  screenFunc_t menu_function;     // The screen's function
  uint32_t encoder_position;      // The position of the encoder
  int8_t top_line, items;         // The amount of scroll, and the number of items
  #if HAS_SCREEN_TIMEOUT
    bool sticky;                  // The screen is sticky
  #endif
} menuPosition;
menuPosition screen_history[6];
uint8_t screen_history_depth = 0;

int8_t MenuItemBase::itemIndex;         // Index number for draw and action
FSTR_P MenuItemBase::itemStringF;       // A string for substitution
const char *MenuItemBase::itemStringC;
chimera_t editable;                     // Value Editing

// Menu Edit Items
FSTR_P       MenuEditItemBase::editLabel;
void*        MenuEditItemBase::editValue;
int32_t      MenuEditItemBase::minEditValue,
             MenuEditItemBase::maxEditValue;
screenFunc_t MenuEditItemBase::callbackFunc;
bool         MenuEditItemBase::liveEdit;

////////////////////////////////////////////
//////// Menu Navigation & History /////////
////////////////////////////////////////////

void MarlinUI::return_to_status() { goto_screen(status_screen); }

void MarlinUI::push_current_screen() {
  if (screen_history_depth < COUNT(screen_history))
    screen_history[screen_history_depth++] = { currentScreen, encoderPosition, encoderTopLine, screen_items OPTARG(HAS_SCREEN_TIMEOUT, screen_is_sticky()) };
}

void MarlinUI::_goto_previous_screen(TERN_(TURBO_BACK_MENU_ITEM, const bool is_back/*=false*/)) {
  IF_DISABLED(TURBO_BACK_MENU_ITEM, constexpr bool is_back = false);
  TERN_(HAS_TOUCH_BUTTONS, on_edit_screen = false);
  if (screen_history_depth > 0) {
    menuPosition &sh = screen_history[--screen_history_depth];
    goto_screen(sh.menu_function,
      is_back ? 0 : sh.encoder_position,
      is_back ? 0 : sh.top_line,
      sh.items
    );
    defer_status_screen(TERN_(HAS_SCREEN_TIMEOUT, sh.sticky));
  }
  else
    return_to_status();
}

////////////////////////////////////////////
/////////// Menu Editing Actions ///////////
////////////////////////////////////////////

// All Edit Screens run the same way, but `draw_edit_screen` is implementation-specific
void MenuEditItemBase::edit_screen(strfunc_t strfunc, loadfunc_t loadfunc) {
  // Reset repeat_delay for Touch Buttons
  TERN_(HAS_TOUCH_BUTTONS, ui.repeat_delay = BUTTON_DELAY_EDIT);
  // Constrain ui.encoderPosition to 0 ... maxEditValue (calculated in encoder steps)
  ui.encoderPosition = constrain(int32_t(ui.encoderPosition), 0, maxEditValue);
  // If drawing is flagged then redraw the (whole) edit screen
  if (ui.should_draw())
    draw_edit_screen(strfunc(ui.encoderPosition + minEditValue));
  // If there was a click or "live editing" and encoder moved...
  if (ui.lcd_clicked || (liveEdit && ui.should_draw())) {
    // Pass the editValue pointer to the loadfunc along with the encoder plus min
    if (editValue) loadfunc(editValue, ui.encoderPosition + minEditValue);
    // If a callbackFunc was set, call it for click or always for "live editing"
    if (callbackFunc && (liveEdit || ui.lcd_clicked)) (*callbackFunc)();
    // Use up the click to finish editing and go to the previous screen
    if (ui.use_click()) ui.goto_previous_screen();
  }
}

// Going to an edit screen sets up some persistent values first
void MenuEditItemBase::goto_edit_screen(
  FSTR_P const el,        // Edit label
  void * const ev,        // Edit value pointer
  const int32_t minv,     // Encoder minimum
  const int32_t maxv,     // Encoder maximum
  const uint32_t ep,      // Initial encoder value
  const screenFunc_t cs,  // MenuItem_type::draw_edit_screen => MenuEditItemBase::edit()
  const screenFunc_t cb,  // Callback after edit
  const bool le           // Flag to call cb() during editing
) {
  TERN_(HAS_TOUCH_BUTTONS, ui.on_edit_screen = true);
  ui.screen_changed = true;
  ui.push_current_screen();
  ui.refresh();
  editLabel = el;
  editValue = ev;
  minEditValue = minv;
  maxEditValue = maxv;
  ui.encoderPosition = ep;
  ui.currentScreen = cs;
  callbackFunc = cb;
  liveEdit = le;
}

////////////////////////////////////////////
///////////////// Menu Tree ////////////////
////////////////////////////////////////////

#include "../../MarlinCore.h"

/**
 * General function to go directly to a screen
 */
void MarlinUI::goto_screen(screenFunc_t screen, const uint16_t encoder/*=0*/, const uint8_t top/*=0*/, const uint8_t items/*=0*/) {
  if (currentScreen == screen) return;

  wake_display();

  thermalManager.set_menu_cold_override(false);

  TERN_(IS_DWIN_MARLINUI, did_first_redraw = false);

  TERN_(HAS_TOUCH_BUTTONS, repeat_delay = BUTTON_DELAY_MENU);

  TERN_(SET_PROGRESS_PERCENT, progress_reset());

  /**
   * Double-click on the status screen is a shortcut for one of these:
   *   - Babystep the Probe Z Offset
   *   - Babystep the Z axis
   *   - Move the Z axis
   */
  #if ALL(DOUBLECLICK_FOR_Z_BABYSTEPPING, BABYSTEPPING)
    static millis_t doubleclick_expire_ms = 0;
    if (screen == menu_main) {
      if (on_status_screen())
        doubleclick_expire_ms = millis() + DOUBLECLICK_MAX_INTERVAL;
    }
    else if (screen == status_screen && currentScreen == menu_main && PENDING(millis(), doubleclick_expire_ms)) {
      if (BABYSTEP_ALLOWED())
        screen = TERN(BABYSTEP_ZPROBE_OFFSET, lcd_babystep_zoffset, lcd_babystep_z);
      else {
        #if ENABLED(MOVE_Z_WHEN_IDLE)
          ui.manual_move.menu_scale = MOVE_Z_IDLE_MULTIPLICATOR;
          screen = []{ lcd_move_axis(Z_AXIS); };
        #endif
      }
    }
  #endif

  //
  // Go to the new screen
  //

  currentScreen = screen;
  encoderPosition = encoder;
  encoderTopLine = top;
  screen_items = items;
  if (on_status_screen()) {
    defer_status_screen(false);
    clear_menu_history();
    TERN_(AUTO_BED_LEVELING_UBL, bedlevel.lcd_map_control = false);
  }

  clear_for_drawing();

  // Re-initialize custom characters that may be re-used
  #if HAS_MARLINUI_HD44780
    if (TERN1(AUTO_BED_LEVELING_UBL, !bedlevel.lcd_map_control))
      set_custom_characters(on_status_screen() ? CHARSET_INFO : CHARSET_MENU);
  #endif

  refresh(LCDVIEW_CALL_REDRAW_NEXT);
  screen_changed = true;
  TERN_(HAS_MARLINUI_U8GLIB, drawing_screen = false);

<<<<<<< HEAD
    TERN_(ENCODER_RATE_MULTIPLIER, enable_encoder_multiplier(false));

    set_selection(false);
  }
=======
  TERN_(HAS_MARLINUI_MENU, encoder_direction_normal());
  enable_encoder_multiplier(false);

  set_selection(false);
>>>>>>> 2a4a89d8
}

////////////////////////////////////////////
///////////// Manual Movement //////////////
////////////////////////////////////////////

//
// Display a "synchronize" screen with a custom message until
// all moves are finished. Go back to calling screen when done.
//
void MarlinUI::synchronize(FSTR_P const fmsg/*=nullptr*/) {
  push_current_screen();

  // Hijack 'editable' for the string pointer
  editable.fstr = fmsg ?: GET_TEXT_F(MSG_MOVING);
  goto_screen([]{
    if (should_draw()) MenuItem_static::draw(LCD_HEIGHT >= 4, editable.fstr);
  });

  defer_status_screen();
  planner.synchronize(); // idle() is called until moves complete
  goto_previous_screen_no_defer();
}

/**
 * Scrolling for menus and other line-based screens
 *
 *   encoderLine is the position based on the encoder
 *   encoderTopLine is the top menu line to display
 *   screen_items is the total number of items in the menu (after one call)
 */
void scroll_screen(const uint8_t limit, const bool is_menu) {
  ui.encoder_direction_menus();
  if (int32_t(ui.encoderPosition) < 0) ui.encoderPosition = 0;
  if (ui.first_page) {
    encoderLine = ui.encoderPosition / (ENCODER_STEPS_PER_MENU_ITEM);
    ui.screen_changed = false;
  }
  if (screen_items > 0 && encoderLine >= screen_items - limit) {
    encoderLine = _MAX(0, screen_items - limit);
    ui.encoderPosition = encoderLine * (ENCODER_STEPS_PER_MENU_ITEM);
  }
  if (is_menu) {
    NOMORE(encoderTopLine, encoderLine);
    if (encoderLine >= encoderTopLine + LCD_HEIGHT)
      encoderTopLine = encoderLine - LCD_HEIGHT + 1;
  }
  else
    encoderTopLine = encoderLine;
}

#if HAS_LINE_TO_Z

  void line_to_z(const_float_t z) {
    current_position.z = z;
    line_to_current_position(manual_feedrate_mm_s.z);
  }

#endif

#if ENABLED(BABYSTEP_ZPROBE_OFFSET)

  void lcd_babystep_zoffset() {
    if (ui.use_click()) return ui.goto_previous_screen_no_defer();
    ui.defer_status_screen();
    const bool do_probe = DISABLED(BABYSTEP_HOTEND_Z_OFFSET) || active_extruder == 0;
    if (ui.encoderPosition) {
      const int16_t babystep_increment = int16_t(ui.encoderPosition) * BABYSTEP_SIZE_Z;
      ui.encoderPosition = 0;

      const float diff = planner.mm_per_step[Z_AXIS] * babystep_increment,
                  new_probe_offset = probe.offset.z + diff,
                  new_offs = TERN(BABYSTEP_HOTEND_Z_OFFSET
                    , do_probe ? new_probe_offset : hotend_offset[active_extruder].z - diff
                    , new_probe_offset
                  );
      if (WITHIN(new_offs, PROBE_OFFSET_ZMIN, PROBE_OFFSET_ZMAX)) {

        babystep.add_steps(Z_AXIS, babystep_increment);

        if (do_probe)
          probe.offset.z = new_offs;
        else
          TERN(BABYSTEP_HOTEND_Z_OFFSET, hotend_offset[active_extruder].z = new_offs, NOOP);

        ui.refresh(LCDVIEW_CALL_REDRAW_NEXT);
      }
    }
    if (ui.should_draw()) {
      if (do_probe) {
        MenuEditItemBase::draw_edit_screen(GET_TEXT_F(MSG_BABYSTEP_PROBE_Z), BABYSTEP_TO_STR(probe.offset.z));
        TERN_(BABYSTEP_GFX_OVERLAY, ui.zoffset_overlay(probe.offset.z));
      }
      else {
        #if ENABLED(BABYSTEP_HOTEND_Z_OFFSET)
          MenuEditItemBase::draw_edit_screen(GET_TEXT_F(MSG_HOTEND_OFFSET_Z), ftostr54sign(hotend_offset[active_extruder].z));
        #endif
      }
    }
  }

#endif // BABYSTEP_ZPROBE_OFFSET

#if ENABLED(BABYSTEP_GLOBAL_Z)

  void lcd_babystep_mesh_zoffset() {
    if (ui.use_click()) return ui.goto_previous_screen_no_defer();

    if (ui.encoderPosition) {
      // Change the Z offset without babystepping, since planner.apply_leveling will use it.
      const float new_z_offset = home_offset[Z_AXIS] + planner.mm_per_step[Z_AXIS] * int16_t(ui.encoderPosition) * BABYSTEP_SIZE_Z;
      set_home_offset(Z_AXIS, new_z_offset);
      ui.encoderPosition = 0;
      ui.refresh(LCDVIEW_CALL_REDRAW_NEXT);
    }

    if (ui.should_draw()) {
      MenuEditItemBase::draw_edit_screen(GET_TEXT_F(MSG_ZPROBE_ZOFFSET), BABYSTEP_TO_STR(home_offset[Z_AXIS]));
      TERN_(BABYSTEP_GFX_OVERLAY, ui.zoffset_overlay(home_offset[Z_AXIS]));
    }
  }

  void goto_lcd_babystep_mesh_zoffset() {
    ui.defer_status_screen();
    TERN_(ENCODER_RATE_MULTIPLIER, ui.enable_encoder_multiplier(true));
    ui.goto_screen(lcd_babystep_mesh_zoffset);
  }

#endif // BABYSTEP_GLOBAL_Z

void _lcd_draw_homing() {
  if (ui.should_draw()) {
    constexpr uint8_t line = (LCD_HEIGHT - 1) / 2;
    MenuItem_static::draw(line, GET_TEXT_F(MSG_LEVEL_BED_HOMING));
  }
}

#if HAS_LEVELING
  void _lcd_toggle_bed_leveling() { set_bed_leveling_enabled(!planner.leveling_active); }
#endif

//
// Selection screen presents a prompt and two options
//
bool MarlinUI::selection; // = false
bool MarlinUI::update_selection() {
  encoder_direction_select();
  if (encoderPosition) {
    selection = int16_t(encoderPosition) > 0;
    encoderPosition = 0;
  }
  return selection;
}

void MenuItem_confirm::select_screen(
  FSTR_P const yes, FSTR_P const no,
  selectFunc_t yesFunc, selectFunc_t noFunc,
  FSTR_P const fpre, const char * const string/*=nullptr*/, FSTR_P const fsuf/*=nullptr*/
) {
  ui.defer_status_screen();
  const bool ui_selection = !yes ? false : !no || ui.update_selection(),
             got_click = ui.use_click();
  if (got_click || ui.should_draw()) {
    draw_select_screen(yes, no, ui_selection, fpre, string, fsuf);
    if (got_click) {
      selectFunc_t callFunc = ui_selection ? yesFunc : noFunc;
      if (callFunc) callFunc(); else ui.goto_previous_screen();
    }
  }
}

#endif // HAS_MARLINUI_MENU<|MERGE_RESOLUTION|>--- conflicted
+++ resolved
@@ -233,17 +233,10 @@
   screen_changed = true;
   TERN_(HAS_MARLINUI_U8GLIB, drawing_screen = false);
 
-<<<<<<< HEAD
-    TERN_(ENCODER_RATE_MULTIPLIER, enable_encoder_multiplier(false));
-
-    set_selection(false);
-  }
-=======
   TERN_(HAS_MARLINUI_MENU, encoder_direction_normal());
   enable_encoder_multiplier(false);
 
   set_selection(false);
->>>>>>> 2a4a89d8
 }
 
 ////////////////////////////////////////////
