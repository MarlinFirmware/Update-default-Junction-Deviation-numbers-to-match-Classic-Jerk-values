/**
 * Marlin 3D Printer Firmware
 * Copyright (c) 2020 MarlinFirmware [https://github.com/MarlinFirmware/Marlin]
 *
 * Based on Sprinter and grbl.
 * Copyright (c) 2011 Camiel Gubbels / Erik van der Zalm
 *
 * This program is free software: you can redistribute it and/or modify
 * it under the terms of the GNU General Public License as published by
 * the Free Software Foundation, either version 3 of the License, or
 * (at your option) any later version.
 *
 * This program is distributed in the hope that it will be useful,
 * but WITHOUT ANY WARRANTY; without even the implied warranty of
 * MERCHANTABILITY or FITNESS FOR A PARTICULAR PURPOSE.  See the
 * GNU General Public License for more details.
 *
 * You should have received a copy of the GNU General Public License
 * along with this program.  If not, see <https://www.gnu.org/licenses/>.
 *
 */

//
// Advanced Settings Menus
//

#include "../../inc/MarlinConfigPre.h"

#if HAS_LCD_MENU

#include "menu_item.h"
#include "../../module/planner.h"

#if DISABLED(NO_VOLUMETRICS)
  #include "../../gcode/parser.h"
#endif

#if HAS_BED_PROBE
  #include "../../module/probe.h"
#endif

#if ENABLED(PIDTEMP)
  #include "../../module/temperature.h"
#endif

#if HAS_FILAMENT_RUNOUT_DISTANCE
  #include "../../feature/runout.h"
#endif

#if ENABLED(SD_FIRMWARE_UPDATE)
  #include "../../module/settings.h"
#endif

#if ENABLED(PASSWORD_FEATURE)
  #include "../../feature/password/password.h"
#endif

void menu_tmc();
void menu_backlash();

#if ENABLED(HAS_MOTOR_CURRENT_DAC)

  #include "../../feature/dac/stepper_dac.h"

  void menu_dac() {
    static xyze_uint8_t driverPercent;
    LOOP_XYZE(i) driverPercent[i] = stepper_dac.get_current_percent((AxisEnum)i);
    START_MENU();
    BACK_ITEM(MSG_ADVANCED_SETTINGS);
    #define EDIT_DAC_PERCENT(A) EDIT_ITEM(uint8, MSG_DAC_PERCENT_##A, &driverPercent[_AXIS(A)], 0, 100, []{ stepper_dac.set_current_percents(driverPercent); })
    EDIT_DAC_PERCENT(X);
    EDIT_DAC_PERCENT(Y);
    EDIT_DAC_PERCENT(Z);
    EDIT_DAC_PERCENT(E);
<<<<<<< HEAD
    ACTION_ITEM(MSG_DAC_EEPROM_WRITE, StepperDAC::commit_eeprom);
=======
    ACTION_ITEM(MSG_DAC_EEPROM_WRITE, stepper_dac.commit_eeprom);
>>>>>>> e3f1f7cd
    END_MENU();
  }

#endif

#if HAS_MOTOR_CURRENT_PWM

  #include "../../module/stepper.h"

  void menu_pwm() {
    START_MENU();
    BACK_ITEM(MSG_ADVANCED_SETTINGS);
    #define EDIT_CURRENT_PWM(LABEL,I) EDIT_ITEM_P(long5, PSTR(LABEL), &stepper.motor_current_setting[I], 100, 2000, stepper.refresh_motor_power)
    #if ANY_PIN(MOTOR_CURRENT_PWM_XY, MOTOR_CURRENT_PWM_X, MOTOR_CURRENT_PWM_Y)
      EDIT_CURRENT_PWM(STR_X STR_Y, 0);
    #endif
    #if PIN_EXISTS(MOTOR_CURRENT_PWM_Z)
      EDIT_CURRENT_PWM(STR_Z, 1);
    #endif
    #if PIN_EXISTS(MOTOR_CURRENT_PWM_E)
      EDIT_CURRENT_PWM(STR_E, 2);
    #endif
    END_MENU();
  }

#endif

#if DISABLED(NO_VOLUMETRICS) || ENABLED(ADVANCED_PAUSE_FEATURE)
  //
  // Advanced Settings > Filament
  //
  void menu_advanced_filament() {
    START_MENU();
    BACK_ITEM(MSG_ADVANCED_SETTINGS);

    #if ENABLED(LIN_ADVANCE)
      #if EXTRUDERS == 1
        EDIT_ITEM(float42_52, MSG_ADVANCE_K, &planner.extruder_advance_K[0], 0, 999);
      #elif HAS_MULTI_EXTRUDER
        LOOP_L_N(n, EXTRUDERS)
          EDIT_ITEM_N(float42_52, n, MSG_ADVANCE_K_E, &planner.extruder_advance_K[n], 0, 999);
      #endif
    #endif

    #if DISABLED(NO_VOLUMETRICS)
      EDIT_ITEM(bool, MSG_VOLUMETRIC_ENABLED, &parser.volumetric_enabled, planner.calculate_volumetric_multipliers);

      #if ENABLED(VOLUMETRIC_EXTRUDER_LIMIT)
        EDIT_ITEM_FAST(float42_52, MSG_VOLUMETRIC_LIMIT, &planner.volumetric_extruder_limit[active_extruder], 0.0f, 20.0f, planner.calculate_volumetric_extruder_limits);
        #if HAS_MULTI_EXTRUDER
          LOOP_L_N(n, EXTRUDERS)
            EDIT_ITEM_FAST_N(float42_52, n, MSG_VOLUMETRIC_LIMIT_E, &planner.volumetric_extruder_limit[n], 0.0f, 20.00f, planner.calculate_volumetric_extruder_limits);
        #endif
      #endif

      if (parser.volumetric_enabled) {
        EDIT_ITEM_FAST(float43, MSG_FILAMENT_DIAM, &planner.filament_size[active_extruder], 1.5f, 3.25f, planner.calculate_volumetric_multipliers);
        #if HAS_MULTI_EXTRUDER
          LOOP_L_N(n, EXTRUDERS)
            EDIT_ITEM_FAST_N(float43, n, MSG_FILAMENT_DIAM_E, &planner.filament_size[n], 1.5f, 3.25f, planner.calculate_volumetric_multipliers);
        #endif
      }
    #endif

    #if ENABLED(ADVANCED_PAUSE_FEATURE)
      constexpr float extrude_maxlength = TERN(PREVENT_LENGTHY_EXTRUDE, EXTRUDE_MAXLENGTH, 999);

      EDIT_ITEM_FAST(float3, MSG_FILAMENT_UNLOAD, &fc_settings[active_extruder].unload_length, 0, extrude_maxlength);
      #if HAS_MULTI_EXTRUDER
        LOOP_L_N(n, EXTRUDERS)
          EDIT_ITEM_FAST_N(float3, n, MSG_FILAMENTUNLOAD_E, &fc_settings[n].unload_length, 0, extrude_maxlength);
      #endif

      EDIT_ITEM_FAST(float3, MSG_FILAMENT_LOAD, &fc_settings[active_extruder].load_length, 0, extrude_maxlength);
      #if HAS_MULTI_EXTRUDER
        LOOP_L_N(n, EXTRUDERS)
          EDIT_ITEM_FAST_N(float3, n, MSG_FILAMENTLOAD_E, &fc_settings[n].load_length, 0, extrude_maxlength);
      #endif
    #endif

    #if HAS_FILAMENT_RUNOUT_DISTANCE
      editable.decimal = runout.runout_distance();
      EDIT_ITEM(float3, MSG_RUNOUT_DISTANCE_MM, &editable.decimal, 1, float(FILAMENT_RUNOUT_DISTANCE_MM) * 1.5f,
        []{ runout.set_runout_distance(editable.decimal); }, true
      );
    #endif

    END_MENU();
  }

#endif // !NO_VOLUMETRICS || ADVANCED_PAUSE_FEATURE

//
// Advanced Settings > Temperature helpers
//

#if ENABLED(PID_AUTOTUNE_MENU)

  #if ENABLED(PIDTEMP)
    int16_t autotune_temp[HOTENDS] = ARRAY_BY_HOTENDS1(PREHEAT_1_TEMP_HOTEND);
  #endif
  #if ENABLED(PIDTEMPBED)
    int16_t autotune_temp_bed = PREHEAT_1_TEMP_BED;
  #endif

  #include "../../gcode/queue.h"

  void _lcd_autotune(const int16_t e) {
    char cmd[30];
    sprintf_P(cmd, PSTR("M303 U1 E%i S%i"), e,
      #if HAS_PID_FOR_BOTH
        e < 0 ? autotune_temp_bed : autotune_temp[e]
      #else
        TERN(PIDTEMPBED, autotune_temp_bed, autotune_temp[e])
      #endif
    );
    queue.inject(cmd);
    ui.return_to_status();
  }

#endif // PID_AUTOTUNE_MENU

#if ENABLED(PID_EDIT_MENU)

  float raw_Ki, raw_Kd; // place-holders for Ki and Kd edits

  // Helpers for editing PID Ki & Kd values
  // grab the PID value out of the temp variable; scale it; then update the PID driver
  void copy_and_scalePID_i(int16_t e) {
    TERN(PID_PARAMS_PER_HOTEND,,UNUSED(e));
    PID_PARAM(Ki, e) = scalePID_i(raw_Ki);
    thermalManager.updatePID();
  }
  void copy_and_scalePID_d(int16_t e) {
    TERN(PID_PARAMS_PER_HOTEND,,UNUSED(e));
    PID_PARAM(Kd, e) = scalePID_d(raw_Kd);
    thermalManager.updatePID();
  }

  #define _DEFINE_PIDTEMP_BASE_FUNCS(N) \
    void copy_and_scalePID_i_E##N() { copy_and_scalePID_i(N); } \
    void copy_and_scalePID_d_E##N() { copy_and_scalePID_d(N); }

#else

  #define _DEFINE_PIDTEMP_BASE_FUNCS(N) //

#endif

#if ENABLED(PID_AUTOTUNE_MENU)
  #define DEFINE_PIDTEMP_FUNCS(N) \
    _DEFINE_PIDTEMP_BASE_FUNCS(N); \
    void lcd_autotune_callback_E##N() { _lcd_autotune(N); }
#else
  #define DEFINE_PIDTEMP_FUNCS(N) _DEFINE_PIDTEMP_BASE_FUNCS(N);
#endif

#if HAS_HOTEND
  DEFINE_PIDTEMP_FUNCS(0);
  #if ENABLED(PID_PARAMS_PER_HOTEND)
    REPEAT_S(1, HOTENDS, DEFINE_PIDTEMP_FUNCS)
  #endif
#endif

#if BOTH(AUTOTEMP, HAS_TEMP_HOTEND) || EITHER(PID_AUTOTUNE_MENU, PID_EDIT_MENU)
  #define SHOW_MENU_ADVANCED_TEMPERATURE 1
#endif

//
// Advanced Settings > Temperature
//
#if SHOW_MENU_ADVANCED_TEMPERATURE

  void menu_advanced_temperature() {
    START_MENU();
    BACK_ITEM(MSG_ADVANCED_SETTINGS);
    //
    // Autotemp, Min, Max, Fact
    //
    #if BOTH(AUTOTEMP, HAS_TEMP_HOTEND)
      EDIT_ITEM(bool, MSG_AUTOTEMP, &planner.autotemp_enabled);
      EDIT_ITEM(float3, MSG_MIN, &planner.autotemp_min, 0, float(HEATER_0_MAXTEMP) - HOTEND_OVERSHOOT);
      EDIT_ITEM(float3, MSG_MAX, &planner.autotemp_max, 0, float(HEATER_0_MAXTEMP) - HOTEND_OVERSHOOT);
      EDIT_ITEM(float42_52, MSG_FACTOR, &planner.autotemp_factor, 0, 10);
    #endif

    //
    // PID-P, PID-I, PID-D, PID-C, PID Autotune
    // PID-P E1, PID-I E1, PID-D E1, PID-C E1, PID Autotune E1
    // PID-P E2, PID-I E2, PID-D E2, PID-C E2, PID Autotune E2
    // PID-P E3, PID-I E3, PID-D E3, PID-C E3, PID Autotune E3
    // PID-P E4, PID-I E4, PID-D E4, PID-C E4, PID Autotune E4
    // PID-P E5, PID-I E5, PID-D E5, PID-C E5, PID Autotune E5
    //

    #if ENABLED(PID_EDIT_MENU)
      #define __PID_BASE_MENU_ITEMS(N) \
        raw_Ki = unscalePID_i(TERN(PID_BED_MENU_SECTION, thermalManager.temp_bed.pid.Ki, PID_PARAM(Ki, N))); \
        raw_Kd = unscalePID_d(TERN(PID_BED_MENU_SECTION, thermalManager.temp_bed.pid.Kd, PID_PARAM(Kd, N))); \
        EDIT_ITEM_FAST_N(float41sign, N, MSG_PID_P_E, &TERN(PID_BED_MENU_SECTION, thermalManager.temp_bed.pid.Kp, PID_PARAM(Kp, N)), 1, 9990); \
        EDIT_ITEM_FAST_N(float52sign, N, MSG_PID_I_E, &raw_Ki, 0.01f, 9990, []{ copy_and_scalePID_i(N); }); \
        EDIT_ITEM_FAST_N(float41sign, N, MSG_PID_D_E, &raw_Kd, 1, 9990, []{ copy_and_scalePID_d(N); })

      #if ENABLED(PID_EXTRUSION_SCALING)
        #define _PID_BASE_MENU_ITEMS(N) \
          __PID_BASE_MENU_ITEMS(N); \
          EDIT_ITEM_N(float3, N, MSG_PID_C_E, &PID_PARAM(Kc, N), 1, 9990)
      #else
        #define _PID_BASE_MENU_ITEMS(N) __PID_BASE_MENU_ITEMS(N)
      #endif

      #if ENABLED(PID_FAN_SCALING)
        #define _PID_EDIT_MENU_ITEMS(N) \
          _PID_BASE_MENU_ITEMS(N); \
          EDIT_ITEM_N(float3, N, MSG_PID_F_E, &PID_PARAM(Kf, N), 1, 9990)
      #else
        #define _PID_EDIT_MENU_ITEMS(N) _PID_BASE_MENU_ITEMS(N)
      #endif

    #else

      #define _PID_EDIT_MENU_ITEMS(N) NOOP

    #endif

    #if ENABLED(PID_AUTOTUNE_MENU)
      #define PID_EDIT_MENU_ITEMS(N) \
        _PID_EDIT_MENU_ITEMS(N); \
        EDIT_ITEM_FAST_N(int3, N, MSG_PID_AUTOTUNE_E, &autotune_temp[N], 150, thermalManager.heater_maxtemp[N] - HOTEND_OVERSHOOT, []{ _lcd_autotune(MenuItemBase::itemIndex); });
    #else
      #define PID_EDIT_MENU_ITEMS(N) _PID_EDIT_MENU_ITEMS(N);
    #endif

    PID_EDIT_MENU_ITEMS(0);
    #if ENABLED(PID_PARAMS_PER_HOTEND)
      REPEAT_S(1, HOTENDS, PID_EDIT_MENU_ITEMS)
    #endif

    #if ENABLED(PIDTEMPBED)
      #if ENABLED(PID_EDIT_MENU)
        #define PID_BED_MENU_SECTION
        __PID_BASE_MENU_ITEMS(-1);
        #undef PID_BED_MENU_SECTION
      #endif
      #if ENABLED(PID_AUTOTUNE_MENU)
        EDIT_ITEM_FAST_N(int3, -1, MSG_PID_AUTOTUNE_E, &autotune_temp_bed, PREHEAT_1_TEMP_BED, BED_MAX_TARGET, []{ _lcd_autotune(-1); });
      #endif
    #endif

    END_MENU();
  }

#endif // SHOW_MENU_ADVANCED_TEMPERATURE

#if DISABLED(SLIM_LCD_MENUS)

  #if ENABLED(DISTINCT_E_FACTORS)
    inline void _reset_e_acceleration_rate(const uint8_t e) { if (e == active_extruder) planner.reset_acceleration_rates(); }
    inline void _planner_refresh_e_positioning(const uint8_t e) {
      if (e == active_extruder)
        planner.refresh_positioning();
      else
        planner.steps_to_mm[E_AXIS_N(e)] = 1.0f / planner.settings.axis_steps_per_mm[E_AXIS_N(e)];
    }
  #endif

  // M203 / M205 Velocity options
  void menu_advanced_velocity() {
    // M203 Max Feedrate
    constexpr xyze_feedrate_t max_fr_edit =
      #ifdef MAX_FEEDRATE_EDIT_VALUES
        MAX_FEEDRATE_EDIT_VALUES
      #elif ENABLED(LIMITED_MAX_FR_EDITING)
        DEFAULT_MAX_FEEDRATE
      #else
        { 999, 999, 999, 999 }
      #endif
    ;
    #if ENABLED(LIMITED_MAX_FR_EDITING) && !defined(MAX_FEEDRATE_EDIT_VALUES)
      const xyze_feedrate_t max_fr_edit_scaled = max_fr_edit * 2;
    #else
      const xyze_feedrate_t &max_fr_edit_scaled = max_fr_edit;
    #endif

    START_MENU();
    BACK_ITEM(MSG_ADVANCED_SETTINGS);

    #define EDIT_VMAX(N) EDIT_ITEM_FAST(float3, MSG_VMAX_##N, &planner.settings.max_feedrate_mm_s[_AXIS(N)], 1, max_fr_edit_scaled[_AXIS(N)])
    EDIT_VMAX(A);
    EDIT_VMAX(B);
    EDIT_VMAX(C);

    #if E_STEPPERS
      EDIT_ITEM_FAST(float3, MSG_VMAX_E, &planner.settings.max_feedrate_mm_s[E_AXIS_N(active_extruder)], 1, max_fr_edit_scaled.e);
    #endif
    #if ENABLED(DISTINCT_E_FACTORS)
      LOOP_L_N(n, E_STEPPERS)
        EDIT_ITEM_FAST_N(float3, n, MSG_VMAX_EN, &planner.settings.max_feedrate_mm_s[E_AXIS_N(n)], 1, max_fr_edit_scaled.e);
    #endif

    // M205 S Min Feedrate
    EDIT_ITEM_FAST(float3, MSG_VMIN, &planner.settings.min_feedrate_mm_s, 0, 999);

    // M205 T Min Travel Feedrate
    EDIT_ITEM_FAST(float3, MSG_VTRAV_MIN, &planner.settings.min_travel_feedrate_mm_s, 0, 999);

    END_MENU();
  }

  // M201 / M204 Accelerations
  void menu_advanced_acceleration() {
    const float max_accel = _MAX(planner.settings.max_acceleration_mm_per_s2[A_AXIS], planner.settings.max_acceleration_mm_per_s2[B_AXIS], planner.settings.max_acceleration_mm_per_s2[C_AXIS]);

    // M201 settings
    constexpr xyze_ulong_t max_accel_edit =
      #ifdef MAX_ACCEL_EDIT_VALUES
        MAX_ACCEL_EDIT_VALUES
      #elif ENABLED(LIMITED_MAX_ACCEL_EDITING)
        DEFAULT_MAX_ACCELERATION
      #else
        { 99000, 99000, 99000, 99000 }
      #endif
    ;
    #if ENABLED(LIMITED_MAX_ACCEL_EDITING) && !defined(MAX_ACCEL_EDIT_VALUES)
      const xyze_ulong_t max_accel_edit_scaled = max_accel_edit * 2;
    #else
      const xyze_ulong_t &max_accel_edit_scaled = max_accel_edit;
    #endif

    START_MENU();
    BACK_ITEM(MSG_ADVANCED_SETTINGS);

    // M204 P Acceleration
    EDIT_ITEM_FAST(float5_25, MSG_ACC, &planner.settings.acceleration, 25, max_accel);

    // M204 R Retract Acceleration
    EDIT_ITEM_FAST(float5, MSG_A_RETRACT, &planner.settings.retract_acceleration, 100, planner.settings.max_acceleration_mm_per_s2[E_AXIS_N(active_extruder)]);

    // M204 T Travel Acceleration
    EDIT_ITEM_FAST(float5_25, MSG_A_TRAVEL, &planner.settings.travel_acceleration, 25, max_accel);

    #define EDIT_AMAX(Q,L) EDIT_ITEM_FAST(long5_25, MSG_AMAX_##Q, &planner.settings.max_acceleration_mm_per_s2[_AXIS(Q)], L, max_accel_edit_scaled[_AXIS(Q)], []{ planner.reset_acceleration_rates(); })
    EDIT_AMAX(A, 100);
    EDIT_AMAX(B, 100);
    EDIT_AMAX(C,  10);

    #if ENABLED(DISTINCT_E_FACTORS)
      EDIT_ITEM_FAST(long5_25, MSG_AMAX_E, &planner.settings.max_acceleration_mm_per_s2[E_AXIS_N(active_extruder)], 100, max_accel_edit_scaled.e, []{ planner.reset_acceleration_rates(); });
      LOOP_L_N(n, E_STEPPERS)
        EDIT_ITEM_FAST_N(long5_25, n, MSG_AMAX_EN, &planner.settings.max_acceleration_mm_per_s2[E_AXIS_N(n)], 100, max_accel_edit_scaled.e, []{ _reset_e_acceleration_rate(MenuItemBase::itemIndex); });
    #elif E_STEPPERS
      EDIT_ITEM_FAST(long5_25, MSG_AMAX_E, &planner.settings.max_acceleration_mm_per_s2[E_AXIS], 100, max_accel_edit_scaled.e, []{ planner.reset_acceleration_rates(); });
    #endif

    #ifdef XY_FREQUENCY_LIMIT
      EDIT_ITEM(int8, MSG_XY_FREQUENCY_LIMIT, &planner.xy_freq_limit_hz, 0, 100, planner.refresh_frequency_limit, true);
      editable.uint8 = uint8_t(LROUND(planner.xy_freq_min_speed_factor * 255)); // percent to u8
      EDIT_ITEM(percent, MSG_XY_FREQUENCY_FEEDRATE, &editable.uint8, 3, 255, []{ planner.set_min_speed_factor_u8(editable.uint8); }, true);
    #endif

    END_MENU();
  }

  #if HAS_CLASSIC_JERK

    void menu_advanced_jerk() {
      START_MENU();
      BACK_ITEM(MSG_ADVANCED_SETTINGS);

      #if HAS_JUNCTION_DEVIATION
        #if ENABLED(LIN_ADVANCE)
          EDIT_ITEM(float43, MSG_JUNCTION_DEVIATION, &planner.junction_deviation_mm, 0.001f, 0.3f, planner.recalculate_max_e_jerk);
        #else
          EDIT_ITEM(float43, MSG_JUNCTION_DEVIATION, &planner.junction_deviation_mm, 0.001f, 0.5f);
        #endif
      #endif

      constexpr xyze_float_t max_jerk_edit =
        #ifdef MAX_JERK_EDIT_VALUES
          MAX_JERK_EDIT_VALUES
        #elif ENABLED(LIMITED_JERK_EDITING)
          { (DEFAULT_XJERK) * 2, (DEFAULT_YJERK) * 2, (DEFAULT_ZJERK) * 2, (DEFAULT_EJERK) * 2 }
        #else
          { 990, 990, 990, 990 }
        #endif
      ;
      #define EDIT_JERK(N) EDIT_ITEM_FAST(float3, MSG_V##N##_JERK, &planner.max_jerk[_AXIS(N)], 1, max_jerk_edit[_AXIS(N)])
      EDIT_JERK(A);
      EDIT_JERK(B);
      #if ENABLED(DELTA)
        EDIT_JERK(C);
      #else
        EDIT_ITEM_FAST(float52sign, MSG_VC_JERK, &planner.max_jerk.c, 0.1f, max_jerk_edit.c);
      #endif
      #if HAS_CLASSIC_E_JERK
        EDIT_ITEM_FAST(float52sign, MSG_VE_JERK, &planner.max_jerk.e, 0.1f, max_jerk_edit.e);
      #endif

      END_MENU();
    }

  #endif

  // M851 - Z Probe Offsets
  #if HAS_BED_PROBE
    void menu_probe_offsets() {
      START_MENU();
      BACK_ITEM(MSG_ADVANCED_SETTINGS);
      #if HAS_PROBE_XY_OFFSET
        EDIT_ITEM(float31sign, MSG_ZPROBE_XOFFSET, &probe.offset.x, -(X_BED_SIZE), X_BED_SIZE);
        EDIT_ITEM(float31sign, MSG_ZPROBE_YOFFSET, &probe.offset.y, -(Y_BED_SIZE), Y_BED_SIZE);
      #endif
      EDIT_ITEM(LCD_Z_OFFSET_TYPE, MSG_ZPROBE_ZOFFSET, &probe.offset.z, Z_PROBE_OFFSET_RANGE_MIN, Z_PROBE_OFFSET_RANGE_MAX);

      #if ENABLED(PROBE_OFFSET_WIZARD)
        SUBMENU(MSG_PROBE_WIZARD, goto_probe_offset_wizard);
      #endif

      END_MENU();
    }
  #endif

#endif // !SLIM_LCD_MENUS

// M92 Steps-per-mm
void menu_advanced_steps_per_mm() {
  START_MENU();
  BACK_ITEM(MSG_ADVANCED_SETTINGS);

  #define EDIT_QSTEPS(Q) EDIT_ITEM_FAST(float51, MSG_##Q##_STEPS, &planner.settings.axis_steps_per_mm[_AXIS(Q)], 5, 9999, []{ planner.refresh_positioning(); })
  EDIT_QSTEPS(A);
  EDIT_QSTEPS(B);
  EDIT_QSTEPS(C);

  #if ENABLED(DISTINCT_E_FACTORS)
    LOOP_L_N(n, E_STEPPERS)
      EDIT_ITEM_FAST_N(float51, n, MSG_EN_STEPS, &planner.settings.axis_steps_per_mm[E_AXIS_N(n)], 5, 9999, []{ _planner_refresh_e_positioning(MenuItemBase::itemIndex); });
  #elif E_STEPPERS
    EDIT_ITEM_FAST(float51, MSG_E_STEPS, &planner.settings.axis_steps_per_mm[E_AXIS], 5, 9999, []{ planner.refresh_positioning(); });
  #endif

  END_MENU();
}

void menu_advanced_settings() {
  const bool is_busy = printer_busy();

  #if ENABLED(SD_FIRMWARE_UPDATE)
    bool sd_update_state = settings.sd_update_status();
  #endif

  START_MENU();
  BACK_ITEM(MSG_CONFIGURATION);

  #if DISABLED(SLIM_LCD_MENUS)

    #if HAS_M206_COMMAND
      //
      // Set Home Offsets
      //
      ACTION_ITEM(MSG_SET_HOME_OFFSETS, []{ queue.inject_P(PSTR("M428")); ui.return_to_status(); });
    #endif

    // M203 / M205 - Feedrate items
    SUBMENU(MSG_VELOCITY, menu_advanced_velocity);

    // M201 - Acceleration items
    SUBMENU(MSG_ACCELERATION, menu_advanced_acceleration);

    #if HAS_CLASSIC_JERK
      // M205 - Max Jerk
      SUBMENU(MSG_JERK, menu_advanced_jerk);
    #elif HAS_JUNCTION_DEVIATION
      EDIT_ITEM(float43, MSG_JUNCTION_DEVIATION, &planner.junction_deviation_mm, 0.001f, 0.3f
        #if ENABLED(LIN_ADVANCE)
          , planner.recalculate_max_e_jerk
        #endif
      );
    #endif

    // M851 - Z Probe Offsets
    #if HAS_BED_PROBE
      if (!is_busy) SUBMENU(MSG_ZPROBE_OFFSETS, menu_probe_offsets);
    #endif

  #endif // !SLIM_LCD_MENUS

  // M92 - Steps Per mm
  if (!is_busy)
    SUBMENU(MSG_STEPS_PER_MM, menu_advanced_steps_per_mm);

  #if ENABLED(BACKLASH_GCODE)
    SUBMENU(MSG_BACKLASH, menu_backlash);
  #endif

  #if ENABLED(HAS_MOTOR_CURRENT_DAC)
    SUBMENU(MSG_DRIVE_STRENGTH, menu_dac);
  #endif
  #if HAS_MOTOR_CURRENT_PWM
    SUBMENU(MSG_DRIVE_STRENGTH, menu_pwm);
  #endif

  #if HAS_TRINAMIC_CONFIG
    SUBMENU(MSG_TMC_DRIVERS, menu_tmc);
  #endif

  #if SHOW_MENU_ADVANCED_TEMPERATURE
    SUBMENU(MSG_TEMPERATURE, menu_advanced_temperature);
  #endif

  #if DISABLED(NO_VOLUMETRICS) || ENABLED(ADVANCED_PAUSE_FEATURE)
    SUBMENU(MSG_FILAMENT, menu_advanced_filament);
  #elif ENABLED(LIN_ADVANCE)
    #if EXTRUDERS == 1
      EDIT_ITEM(float42_52, MSG_ADVANCE_K, &planner.extruder_advance_K[0], 0, 999);
    #elif HAS_MULTI_EXTRUDER
      LOOP_L_N(n, E_STEPPERS)
        EDIT_ITEM_N(float42_52, n, MSG_ADVANCE_K_E, &planner.extruder_advance_K[n], 0, 999);
    #endif
  #endif

  // M540 S - Abort on endstop hit when SD printing
  #if ENABLED(SD_ABORT_ON_ENDSTOP_HIT)
    EDIT_ITEM(bool, MSG_ENDSTOP_ABORT, &planner.abort_on_endstop_hit);
  #endif

  #if ENABLED(SD_FIRMWARE_UPDATE)
    EDIT_ITEM(bool, MSG_MEDIA_UPDATE, &sd_update_state, []{
      //
      // Toggle the SD Firmware Update state in EEPROM
      //
      const bool new_state = !settings.sd_update_status(),
                 didset = settings.set_sd_update_status(new_state);
      ui.completion_feedback(didset);
      ui.return_to_status();
      if (new_state) LCD_MESSAGEPGM(MSG_RESET_PRINTER); else ui.reset_status();
    });
  #endif

  #if ENABLED(PASSWORD_FEATURE)
    SUBMENU(MSG_PASSWORD_SETTINGS, password.access_menu_password);
  #endif

  #if ENABLED(EEPROM_SETTINGS) && DISABLED(SLIM_LCD_MENUS)
    CONFIRM_ITEM(MSG_INIT_EEPROM,
      MSG_BUTTON_INIT, MSG_BUTTON_CANCEL,
      ui.init_eeprom, nullptr,
      GET_TEXT(MSG_INIT_EEPROM), (const char *)nullptr, PSTR("?")
    );
  #endif

  END_MENU();
}

#endif // HAS_LCD_MENU<|MERGE_RESOLUTION|>--- conflicted
+++ resolved
@@ -72,11 +72,7 @@
     EDIT_DAC_PERCENT(Y);
     EDIT_DAC_PERCENT(Z);
     EDIT_DAC_PERCENT(E);
-<<<<<<< HEAD
-    ACTION_ITEM(MSG_DAC_EEPROM_WRITE, StepperDAC::commit_eeprom);
-=======
     ACTION_ITEM(MSG_DAC_EEPROM_WRITE, stepper_dac.commit_eeprom);
->>>>>>> e3f1f7cd
     END_MENU();
   }
 
