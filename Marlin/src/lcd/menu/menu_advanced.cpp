--- conflicted
+++ resolved
@@ -562,37 +562,20 @@
       BACK_ITEM(MSG_ADVANCED_SETTINGS);
 
       // M593 F Frequency and D Damping ratio
-<<<<<<< HEAD
-      #define SHAPING_MENU_FOR_AXIS(AXIS) \
-        editable.decimal = stepper.get_shaping_frequency(AXIS); \
+      #define SHAPING_MENU_FOR_AXIS(A) \
+        editable.decimal = stepper.get_shaping_frequency(_AXIS(A)); \
         if (editable.decimal) { \
-          ACTION_ITEM_N(AXIS, MSG_SHAPING_DISABLE, []{ stepper.set_shaping_frequency(AXIS, 0.0f); ui.refresh(); }); \
-          EDIT_ITEM_FAST_N(TERN(EDIT_SHAPING_FREQ_INT, float3, float41), AXIS, MSG_SHAPING_FREQ, &editable.decimal, min_frequency, 200.0f, []{ stepper.set_shaping_frequency(AXIS, editable.decimal); }); \
-          editable.decimal = stepper.get_shaping_damping_ratio(AXIS); \
-          EDIT_ITEM_FAST_N(float42_52, AXIS, MSG_SHAPING_ZETA, &editable.decimal, 0.0f, 1.0f, []{ stepper.set_shaping_damping_ratio(AXIS, editable.decimal); }); \
+          ACTION_ITEM_N(_AXIS(A), MSG_SHAPING_DISABLE_N, []{ stepper.set_shaping_frequency(_AXIS(A), 0.0f); ui.refresh(); }); \
+          EDIT_ITEM_FAST_N(TERN(EDIT_SHAPING_FREQ_INT, float3, float41), _AXIS(A), MSG_SHAPING_FREQ_N, &editable.decimal, min_frequency, 200.0f, []{ stepper.set_shaping_frequency(_AXIS(A), editable.decimal); }); \
+          editable.decimal = stepper.get_shaping_damping_ratio(_AXIS(A)); \
+          EDIT_ITEM_FAST_N(float42_52, _AXIS(A), MSG_SHAPING_ZETA_N, &editable.decimal, 0.0f, 1.0f, []{ stepper.set_shaping_damping_ratio(_AXIS(A), editable.decimal); }); \
         } \
         else \
-          ACTION_ITEM_N(AXIS, MSG_SHAPING_ENABLE, []{ stepper.set_shaping_frequency(AXIS, (SHAPING_FREQ_X) ?: (SHAPING_MIN_FREQ)); ui.refresh(); });
-
-      TERN_(INPUT_SHAPING_X, SHAPING_MENU_FOR_AXIS(X_AXIS))
-      TERN_(INPUT_SHAPING_Y, SHAPING_MENU_FOR_AXIS(Y_AXIS))
-      TERN_(INPUT_SHAPING_Z, SHAPING_MENU_FOR_AXIS(Z_AXIS))
-=======
-      #define SHAPING_MENU_FOR_AXIS(A)                                                                                                                                        \
-        editable.decimal = stepper.get_shaping_frequency(_AXIS(A));                                                                                                           \
-        if (editable.decimal) {                                                                                                                                               \
-          ACTION_ITEM_N(_AXIS(A), MSG_SHAPING_DISABLE_N, []{ stepper.set_shaping_frequency(_AXIS(A), 0.0f); ui.refresh(); });                                                   \
-          EDIT_ITEM_FAST_N(float41, _AXIS(A), MSG_SHAPING_FREQ_N, &editable.decimal, min_frequency, 200.0f, []{ stepper.set_shaping_frequency(_AXIS(A), editable.decimal); });  \
-          editable.decimal = stepper.get_shaping_damping_ratio(_AXIS(A));                                                                                                     \
-          EDIT_ITEM_FAST_N(float42_52, _AXIS(A), MSG_SHAPING_ZETA_N, &editable.decimal, 0.0f, 1.0f, []{ stepper.set_shaping_damping_ratio(_AXIS(A), editable.decimal); });      \
-        }                                                                                                                                                                     \
-        else                                                                                                                                                                  \
           ACTION_ITEM_N(_AXIS(A), MSG_SHAPING_ENABLE_N, []{ stepper.set_shaping_frequency(_AXIS(A), (SHAPING_FREQ_##A) ?: (SHAPING_MIN_FREQ)); ui.refresh(); });
 
       TERN_(INPUT_SHAPING_X, SHAPING_MENU_FOR_AXIS(X))
       TERN_(INPUT_SHAPING_Y, SHAPING_MENU_FOR_AXIS(Y))
       TERN_(INPUT_SHAPING_Z, SHAPING_MENU_FOR_AXIS(Z))
->>>>>>> e0c60a83
 
       END_MENU();
     }
