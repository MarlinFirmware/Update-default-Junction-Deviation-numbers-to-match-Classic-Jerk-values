/**
 * Marlin 3D Printer Firmware
 * Copyright (c) 2020 MarlinFirmware [https://github.com/MarlinFirmware/Marlin]
 *
 * Based on Sprinter and grbl.
 * Copyright (c) 2011 Camiel Gubbels / Erik van der Zalm
 *
 * This program is free software: you can redistribute it and/or modify
 * it under the terms of the GNU General Public License as published by
 * the Free Software Foundation, either version 3 of the License, or
 * (at your option) any later version.
 *
 * This program is distributed in the hope that it will be useful,
 * but WITHOUT ANY WARRANTY; without even the implied warranty of
 * MERCHANTABILITY or FITNESS FOR A PARTICULAR PURPOSE.  See the
 * GNU General Public License for more details.
 *
 * You should have received a copy of the GNU General Public License
 * along with this program.  If not, see <https://www.gnu.org/licenses/>.
 *
 */

//
// Motion Menu
//

#include "../../inc/MarlinConfigPre.h"

#if HAS_MARLINUI_MENU

#include "menu_item.h"
#include "menu_addon.h"

#include "../../module/motion.h"
#include "../../gcode/parser.h" // for inch support
#include "../../module/temperature.h"

#if ENABLED(DELTA)
  #include "../../module/delta.h"
#endif

#if HAS_LEVELING
  #include "../../module/planner.h"
  #include "../../feature/bedlevel/bedlevel.h"
#endif

constexpr bool has_large_area() {
  return TERN0(HAS_X_AXIS, (X_BED_SIZE) >= 1000) || TERN0(HAS_Y_AXIS, (Y_BED_SIZE) >= 1000) || TERN0(HAS_Z_AXIS, (Z_MAX_POS) >= 1000);
}

//
// "Motion" > "Move Axis" submenu
//

void lcd_move_axis(const AxisEnum axis) {
  if (ui.use_click()) return ui.goto_previous_screen_no_defer();
  if (ui.encoderPosition && !ui.manual_move.processing) {
    // Get motion limit from software endstops, if any
    float min, max;
    soft_endstop.get_manual_axis_limits(axis, min, max);

    // Delta limits XY based on the current offset from center
    // This assumes the center is 0,0
    #if ENABLED(DELTA)
      if (axis != Z_AXIS) {
        max = SQRT(sq(float(PRINTABLE_RADIUS)) - sq(current_position[Y_AXIS - axis])); // (Y_AXIS - axis) == the other axis
        min = -max;
      }
    #endif

    // Get the new mm / degree position
    const float diff = float(int32_t(ui.encoderPosition)) * ui.manual_move.menu_scale;
    (void)ui.manual_move.apply_diff(axis, diff, min, max);
    ui.manual_move.soon(axis);
    ui.refresh(LCDVIEW_REDRAW_NOW);
  }
  ui.encoderPosition = 0;
  if (ui.should_draw()) {
    MenuEditItemBase::itemIndex = axis;
    const float pos = ui.manual_move.axis_value(axis);
<<<<<<< HEAD
    if (parser.axis_unit_factor(axis) != 1.0f) {
=======
    if (parser.using_inch_units() && !parser.axis_is_rotational(axis)) {
>>>>>>> c8d51c27
      const float imp_pos = parser.per_axis_value(axis, pos);
      MenuEditItemBase::draw_edit_screen(GET_TEXT_F(MSG_MOVE_N), ftostr63(imp_pos));
    }
    else
      MenuEditItemBase::draw_edit_screen(GET_TEXT_F(MSG_MOVE_N), ui.manual_move.menu_scale >= 0.1f ? (has_large_area() ? ftostr51sign(pos) : ftostr41sign(pos)) : ftostr63(pos));
  }
}

#if E_MANUAL

  static void lcd_move_e(TERN_(MULTI_E_MANUAL, const int8_t eindex=active_extruder)) {
    if (ui.use_click()) return ui.goto_previous_screen_no_defer();
    if (ui.encoderPosition) {
      if (!ui.manual_move.processing) {
        const float diff = float(int32_t(ui.encoderPosition)) * ui.manual_move.menu_scale;
        TERN(IS_KINEMATIC, ui.manual_move.offset, current_position.e) += diff;
        ui.manual_move.soon(E_AXIS OPTARG(MULTI_E_MANUAL, eindex));
        ui.refresh(LCDVIEW_REDRAW_NOW);
      }
      ui.encoderPosition = 0;
    }
    if (ui.should_draw()) {
      TERN_(MULTI_E_MANUAL, MenuItemBase::init(eindex));
      MenuEditItemBase::draw_edit_screen(
        GET_TEXT_F(TERN(MULTI_E_MANUAL, MSG_MOVE_EN, MSG_MOVE_E)),
        ftostr41sign(current_position.e
          PLUS_TERN0(IS_KINEMATIC, ui.manual_move.offset)
          MINUS_TERN0(MANUAL_E_MOVES_RELATIVE, ui.manual_move.e_origin)
        )
      );
    } // should_draw
  }

#endif // E_MANUAL

#if ANY(PROBE_OFFSET_WIZARD, X_AXIS_TWIST_COMPENSATION)

  void _goto_manual_move_z(const_float_t scale) {
    ui.manual_move.menu_scale = scale;
    ui.goto_screen([]{ lcd_move_axis(Z_AXIS); });
  }

#endif

//
// "Motion" > "Move Xmm" > "Move XYZ" submenu
//

#ifndef FINE_MANUAL_MOVE
  #define FINE_MANUAL_MOVE 0.025
#endif

void _goto_manual_move(const_float_t scale) {
  ui.defer_status_screen();
  ui.manual_move.menu_scale = scale;
  ui.goto_screen(ui.manual_move.screen_ptr);
  thermalManager.set_menu_cold_override(true);
}

void _menu_move_distance(const AxisEnum axis, const screenFunc_t func, const int8_t eindex=active_extruder) {
  ui.manual_move.screen_ptr = func;
  START_MENU();
  if (LCD_HEIGHT >= 4) {
    if (axis < NUM_AXES)
      STATIC_ITEM_N(axis, MSG_MOVE_N, SS_DEFAULT|SS_INVERT);
    else {
      TERN_(MANUAL_E_MOVES_RELATIVE, ui.manual_move.e_origin = current_position.e);
      STATIC_ITEM_N(eindex, MSG_MOVE_EN, SS_DEFAULT|SS_INVERT);
    }
  }

  BACK_ITEM(MSG_MOVE_AXIS);

  #define __LINEAR_LIMIT(D) ((D) < max_length(axis) / 2 + 1)
  #if HAS_EXTRUDERS
    #ifndef EXTRUDE_MAXLENGTH
      #define EXTRUDE_MAXLENGTH 50
    #endif
    #define _LINEAR_LIMIT(D) ((axis < E_AXIS) ? __LINEAR_LIMIT(D) : ((D) < (EXTRUDE_MAXLENGTH) / 2 + 1))
  #else
    #define _LINEAR_LIMIT __LINEAR_LIMIT
  #endif
  #define __MOVE_SUB(L,T,D) if (rotational[axis] || _LINEAR_LIMIT(D)) SUBMENU_S(F(T), L, []{ _goto_manual_move(D); })

  if (parser.axis_is_rotational(axis)) {
    #ifdef MANUAL_MOVE_DISTANCE_DEG
      #define _MOVE_DEG(D) __MOVE_SUB(MSG_MOVE_N_DEG, STRINGIFY(D), D);
      MAP(_MOVE_DEG, MANUAL_MOVE_DISTANCE_DEG)
    #endif
  }
  else if (parser.using_inch_units()) {
    #ifdef MANUAL_MOVE_DISTANCE_IN
      #define _MOVE_IN(I) __MOVE_SUB(MSG_MOVE_N_MM, STRINGIFY(I), IN_TO_MM(I));
      MAP(_MOVE_IN, MANUAL_MOVE_DISTANCE_IN)
    #endif
  }
  else {
    #ifdef MANUAL_MOVE_DISTANCE_MM
      #define _MOVE_MM(M) __MOVE_SUB(MSG_MOVE_N_MM, STRINGIFY(M), M);
      MAP(_MOVE_MM, MANUAL_MOVE_DISTANCE_MM)
    #endif
    #if HAS_Z_AXIS
      if (axis == Z_AXIS && (FINE_MANUAL_MOVE) > 0.0f && (FINE_MANUAL_MOVE) < 0.1f)
        SUBMENU_f(F(STRINGIFY(FINE_MANUAL_MOVE)), MSG_MOVE_N_MM, []{ _goto_manual_move(float(FINE_MANUAL_MOVE)); });
    #endif
  }
  END_MENU();
}

#if E_MANUAL

  inline void _goto_menu_move_distance_e() {
    ui.goto_screen([]{ _menu_move_distance(E_AXIS, []{ lcd_move_e(); }); });
  }

  inline void _menu_move_distance_e_maybe() {
    if (thermalManager.tooColdToExtrude(active_extruder)) {
      ui.goto_screen([]{
        MenuItem_confirm::select_screen(
          GET_TEXT_F(MSG_BUTTON_PROCEED), GET_TEXT_F(MSG_BACK),
          _goto_menu_move_distance_e, nullptr,
          GET_TEXT_F(MSG_HOTEND_TOO_COLD), (const char *)nullptr, F("!")
        );
      });
    }
    else
      _goto_menu_move_distance_e();
  }

#endif

void menu_move() {
  START_MENU();
  BACK_ITEM(MSG_MOTION);

  #if ALL(HAS_SOFTWARE_ENDSTOPS, SOFT_ENDSTOPS_MENU_ITEM)
    EDIT_ITEM(bool, MSG_LCD_SOFT_ENDSTOPS, &soft_endstop._enabled);
  #endif

  // Move submenu for each axis
  if (NONE(IS_KINEMATIC, NO_MOTION_BEFORE_HOMING) || all_axes_homed()) {
    if (TERN1(DELTA, current_position.z <= delta_clip_start_height)) {
      #if HAS_X_AXIS
        SUBMENU_N(X_AXIS, MSG_MOVE_N, []{ _menu_move_distance(X_AXIS, []{ lcd_move_axis(X_AXIS); }); });
      #endif
      #if HAS_Y_AXIS
        SUBMENU_N(Y_AXIS, MSG_MOVE_N, []{ _menu_move_distance(Y_AXIS, []{ lcd_move_axis(Y_AXIS); }); });
      #endif
    }
    else {
      #if ENABLED(DELTA)
        ACTION_ITEM(MSG_FREE_XY, []{ line_to_z(delta_clip_start_height); ui.synchronize(); });
      #endif
    }
    #if HAS_Z_AXIS
      #define _AXIS_MOVE(N) SUBMENU_N(N, MSG_MOVE_N, []{ _menu_move_distance(AxisEnum(N), []{ lcd_move_axis(AxisEnum(N)); }); });
      REPEAT_S(2, NUM_AXES, _AXIS_MOVE);
    #endif
  }
  else
    GCODES_ITEM(MSG_AUTO_HOME, FPSTR(G28_STR));

  #if ANY(HAS_SWITCHING_EXTRUDER, HAS_SWITCHING_NOZZLE, MAGNETIC_SWITCHING_TOOLHEAD)

    #if EXTRUDERS >= 4
      switch (active_extruder) {
        case 0: GCODES_ITEM_N(1, MSG_SELECT_E, F("T1")); break;
        case 1: GCODES_ITEM_N(0, MSG_SELECT_E, F("T0")); break;
        case 2: GCODES_ITEM_N(3, MSG_SELECT_E, F("T3")); break;
        case 3: GCODES_ITEM_N(2, MSG_SELECT_E, F("T2")); break;
        #if EXTRUDERS == 6
          case 4: GCODES_ITEM_N(5, MSG_SELECT_E, F("T5")); break;
          case 5: GCODES_ITEM_N(4, MSG_SELECT_E, F("T4")); break;
        #endif
      }
    #elif EXTRUDERS == 3
      if (active_extruder < 2)
        GCODES_ITEM_N(1 - active_extruder, MSG_SELECT_E, active_extruder ? F("T0") : F("T1"));
    #else
      GCODES_ITEM_N(1 - active_extruder, MSG_SELECT_E, active_extruder ? F("T0") : F("T1"));
    #endif

  #elif ENABLED(DUAL_X_CARRIAGE)

    GCODES_ITEM_N(1 - active_extruder, MSG_SELECT_E, active_extruder ? F("T0") : F("T1"));

  #endif

  #if E_MANUAL

    // The current extruder
    SUBMENU(MSG_MOVE_E, _menu_move_distance_e_maybe);

    #define SUBMENU_MOVE_E(N) SUBMENU_N(N, MSG_MOVE_EN, []{ _menu_move_distance(E_AXIS, []{ lcd_move_e(N); }, N); });

    #if HAS_SWITCHING_EXTRUDER || HAS_SWITCHING_NOZZLE

      // ...and the non-switching
      #if E_MANUAL == 7 || E_MANUAL == 5 || E_MANUAL == 3
        SUBMENU_MOVE_E(E_MANUAL - 1);
      #endif

    #elif MULTI_E_MANUAL

      // Independent extruders with one E stepper per hotend
      REPEAT(E_MANUAL, SUBMENU_MOVE_E);

    #endif

  #endif // E_MANUAL

  END_MENU();
}

#define _HOME_ITEM(N) GCODES_ITEM_N(N##_AXIS, MSG_AUTO_HOME_A, F("G28" STR_##N));

#if ENABLED(INDIVIDUAL_AXIS_HOMING_SUBMENU)
  //
  // "Motion" > "Homing" submenu
  //
  void menu_home() {
    START_MENU();
    BACK_ITEM(MSG_MOTION);

    GCODES_ITEM(MSG_AUTO_HOME, FPSTR(G28_STR));
    MAIN_AXIS_MAP(_HOME_ITEM);

    END_MENU();
  }
#endif

#if ENABLED(AUTO_BED_LEVELING_UBL)
  void _lcd_ubl_level_bed();
#elif ENABLED(LCD_BED_LEVELING)
  void menu_bed_leveling();
#endif

#if ENABLED(ASSISTED_TRAMMING_WIZARD)
  void goto_tramming_wizard();
#endif

#if ENABLED(FT_MOTION_MENU)

  #include "../../module/ft_motion.h"
  #include "../../gcode/gcode.h"

  void ftm_menu_setShaping(const ftMotionMode_t s) {
    ftMotion.cfg.mode = s;
    ftMotion.refreshShapingN();
    ui.go_back();
  }

  inline void menu_ftm_mode() {
    const ftMotionMode_t mode = ftMotion.cfg.mode;

    START_MENU();
    BACK_ITEM(MSG_FIXED_TIME_MOTION);

    if (mode != ftMotionMode_DISABLED) ACTION_ITEM(MSG_LCD_OFF,  []{ ftm_menu_setShaping(ftMotionMode_DISABLED); });
    if (mode != ftMotionMode_ENABLED)  ACTION_ITEM(MSG_LCD_ON,   []{ ftm_menu_setShaping(ftMotionMode_ENABLED); });
    #if HAS_X_AXIS
      if (mode != ftMotionMode_ZV)     ACTION_ITEM(MSG_FTM_ZV,   []{ ftm_menu_setShaping(ftMotionMode_ZV); });
      if (mode != ftMotionMode_ZVD)    ACTION_ITEM(MSG_FTM_ZVD,  []{ ftm_menu_setShaping(ftMotionMode_ZVD); });
      if (mode != ftMotionMode_ZVDD)   ACTION_ITEM(MSG_FTM_ZVDD, []{ ftm_menu_setShaping(ftMotionMode_ZVDD); });
      if (mode != ftMotionMode_ZVDDD)  ACTION_ITEM(MSG_FTM_ZVDDD,[]{ ftm_menu_setShaping(ftMotionMode_ZVDDD); });
      if (mode != ftMotionMode_EI)     ACTION_ITEM(MSG_FTM_EI,   []{ ftm_menu_setShaping(ftMotionMode_EI); });
      if (mode != ftMotionMode_2HEI)   ACTION_ITEM(MSG_FTM_2HEI, []{ ftm_menu_setShaping(ftMotionMode_2HEI); });
      if (mode != ftMotionMode_3HEI)   ACTION_ITEM(MSG_FTM_3HEI, []{ ftm_menu_setShaping(ftMotionMode_3HEI); });
      if (mode != ftMotionMode_MZV)    ACTION_ITEM(MSG_FTM_MZV,  []{ ftm_menu_setShaping(ftMotionMode_MZV); });
      //if (mode != ftMotionMode_ULENDO_FBS) ACTION_ITEM(MSG_FTM_ULENDO_FBS, []{ ftm_menu_setShaping(ftMotionMode_ULENDO_FBS); });
      //if (mode != ftMotionMode_DISCTF)     ACTION_ITEM(MSG_FTM_DISCTF,     []{ ftm_menu_setShaping(ftMotionMode_DISCTF); });
    #endif

    END_MENU();
  }

  #if HAS_DYNAMIC_FREQ

    inline void menu_ftm_dyn_mode() {
      const dynFreqMode_t dmode = ftMotion.cfg.dynFreqMode;

      START_MENU();
      BACK_ITEM(MSG_FIXED_TIME_MOTION);

      if (dmode != dynFreqMode_DISABLED) ACTION_ITEM(MSG_LCD_OFF, []{ ftMotion.cfg.dynFreqMode = dynFreqMode_DISABLED; ui.go_back(); });
      #if HAS_DYNAMIC_FREQ_MM
        if (dmode != dynFreqMode_Z_BASED) ACTION_ITEM(MSG_FTM_Z_BASED, []{ ftMotion.cfg.dynFreqMode = dynFreqMode_Z_BASED; ui.go_back(); });
      #endif
      #if HAS_DYNAMIC_FREQ_G
        if (dmode != dynFreqMode_MASS_BASED) ACTION_ITEM(MSG_FTM_MASS_BASED, []{ ftMotion.cfg.dynFreqMode = dynFreqMode_MASS_BASED; ui.go_back(); });
      #endif

      END_MENU();
    }

  #endif // HAS_DYNAMIC_FREQ

  void menu_ft_motion() {
    ft_config_t &c = ftMotion.cfg;

    FSTR_P ftmode;
    switch (c.mode) {
      default:
      case ftMotionMode_DISABLED: ftmode = GET_TEXT_F(MSG_LCD_OFF);  break;
      case ftMotionMode_ENABLED:  ftmode = GET_TEXT_F(MSG_LCD_ON);   break;
      case ftMotionMode_ZV:       ftmode = GET_TEXT_F(MSG_FTM_ZV);   break;
      case ftMotionMode_ZVD:      ftmode = GET_TEXT_F(MSG_FTM_ZVD);  break;
      case ftMotionMode_ZVDD:     ftmode = GET_TEXT_F(MSG_FTM_ZVDD); break;
      case ftMotionMode_ZVDDD:    ftmode = GET_TEXT_F(MSG_FTM_ZVDDD);break;
      case ftMotionMode_EI:       ftmode = GET_TEXT_F(MSG_FTM_EI);   break;
      case ftMotionMode_2HEI:     ftmode = GET_TEXT_F(MSG_FTM_2HEI); break;
      case ftMotionMode_3HEI:     ftmode = GET_TEXT_F(MSG_FTM_3HEI); break;
      case ftMotionMode_MZV:      ftmode = GET_TEXT_F(MSG_FTM_MZV);  break;
      //case ftMotionMode_ULENDO_FBS: ftmode = GET_TEXT_F(MSG_FTM_ULENDO_FBS); break;
      //case ftMotionMode_DISCTF:     ftmode = GET_TEXT_F(MSG_FTM_DISCTF);     break;
    }

    #if HAS_DYNAMIC_FREQ
      FSTR_P dmode;
      switch (c.dynFreqMode) {
        default:
        case dynFreqMode_DISABLED:   dmode = GET_TEXT_F(MSG_LCD_OFF);        break;
        case dynFreqMode_Z_BASED:    dmode = GET_TEXT_F(MSG_FTM_Z_BASED);    break;
        case dynFreqMode_MASS_BASED: dmode = GET_TEXT_F(MSG_FTM_MASS_BASED); break;
      }
    #endif

    START_MENU();
    BACK_ITEM(MSG_MOTION);

    SUBMENU(MSG_FTM_MODE, menu_ftm_mode);
    MENU_ITEM_ADDON_START_RJ(5); lcd_put_u8str(ftmode); MENU_ITEM_ADDON_END();

    if (c.modeHasShaper()) {
      #if HAS_X_AXIS
        EDIT_ITEM_FAST_N(float42_52, X_AXIS, MSG_FTM_BASE_FREQ_N, &c.baseFreq[X_AXIS], FTM_MIN_SHAPE_FREQ, (FTM_FS) / 2, ftMotion.refreshShapingN);
      #endif
      #if HAS_Y_AXIS
        EDIT_ITEM_FAST_N(float42_52, Y_AXIS, MSG_FTM_BASE_FREQ_N, &c.baseFreq[Y_AXIS], FTM_MIN_SHAPE_FREQ, (FTM_FS) / 2, ftMotion.refreshShapingN);
      #endif

      #if HAS_X_AXIS
        EDIT_ITEM_FAST_N(float42_52, X_AXIS, MSG_FTM_ZETA_N, &c.zeta[0], 0.0f, 1.0f, ftMotion.refreshShapingN);
      #endif
      #if HAS_Y_AXIS
        EDIT_ITEM_FAST_N(float42_52, Y_AXIS, MSG_FTM_ZETA_N, &c.zeta[1], 0.0f, 1.0f, ftMotion.refreshShapingN);
      #endif

      if (IS_EI_MODE(c.mode)) {
        #if HAS_X_AXIS
          EDIT_ITEM_FAST_N(float42_52, X_AXIS, MSG_FTM_VTOL_N, &c.vtol[0], 0.0f, 1.0f, ftMotion.refreshShapingN);
        #endif
        #if HAS_Y_AXIS
          EDIT_ITEM_FAST_N(float42_52, Y_AXIS, MSG_FTM_VTOL_N, &c.vtol[1], 0.0f, 1.0f, ftMotion.refreshShapingN);
        #endif
      }

      #if HAS_DYNAMIC_FREQ
        SUBMENU(MSG_FTM_DYN_MODE, menu_ftm_dyn_mode);
        MENU_ITEM_ADDON_START_RJ(11); lcd_put_u8str(dmode); MENU_ITEM_ADDON_END();
        if (c.dynFreqMode != dynFreqMode_DISABLED) {
          #if HAS_X_AXIS
            EDIT_ITEM_FAST_N(float42_52, X_AXIS, MSG_FTM_DFREQ_K_N, &c.dynFreqK[X_AXIS], 0.0f, 20.0f);
          #endif
          #if HAS_Y_AXIS
            EDIT_ITEM_FAST_N(float42_52, Y_AXIS, MSG_FTM_DFREQ_K_N, &c.dynFreqK[Y_AXIS], 0.0f, 20.0f);
          #endif
        }
      #endif
    }

    #if HAS_EXTRUDERS
      EDIT_ITEM(bool, MSG_LINEAR_ADVANCE, &c.linearAdvEna);
      if (c.linearAdvEna) EDIT_ITEM(float42_52, MSG_ADVANCE_K, &c.linearAdvK, 0, 10);
    #endif

    END_MENU();
  }

#endif // FT_MOTION_MENU

void menu_motion() {
  #if ENABLED(FT_MOTION_MENU)
    const bool is_busy = printer_busy();
  #endif

  START_MENU();

  //
  // ^ Main
  //
  BACK_ITEM(MSG_MAIN_MENU);

  //
  // Move Axis
  //
  if (TERN1(DELTA, all_axes_homed()))
    SUBMENU(MSG_MOVE_AXIS, menu_move);

  //
  // Auto Home
  //
  #if ENABLED(INDIVIDUAL_AXIS_HOMING_SUBMENU)
    SUBMENU(MSG_HOMING, menu_home);
  #else
    GCODES_ITEM(MSG_AUTO_HOME, FPSTR(G28_STR));
    #if ENABLED(INDIVIDUAL_AXIS_HOMING_MENU)
      MAIN_AXIS_MAP(_HOME_ITEM);
    #endif
  #endif

  //
  // M493 - Fixed-Time Motion
  //
  #if ENABLED(FT_MOTION_MENU)
    if (!is_busy) SUBMENU(MSG_FIXED_TIME_MOTION, menu_ft_motion);
  #endif

  //
  // Pen up/down menu
  //
  #if ENABLED(PEN_UP_DOWN_MENU)
    GCODES_ITEM(MSG_MANUAL_PENUP, F("M280 P0 S90"));
    GCODES_ITEM(MSG_MANUAL_PENDOWN, F("M280 P0 S50"));
  #endif

  //
  // Level Bed
  //
  #if ENABLED(AUTO_BED_LEVELING_UBL)

    SUBMENU(MSG_UBL_LEVELING, _lcd_ubl_level_bed);

  #elif ENABLED(LCD_BED_LEVELING)

    if (!g29_in_progress)
      SUBMENU(MSG_BED_LEVELING, menu_bed_leveling);

  #elif HAS_LEVELING && DISABLED(SLIM_LCD_MENUS)

    #if DISABLED(PROBE_MANUALLY)
      GCODES_ITEM(MSG_LEVEL_BED, F("G29N"));
    #endif

    if (all_axes_homed() && leveling_is_valid()) {
      bool show_state = planner.leveling_active;
      EDIT_ITEM(bool, MSG_BED_LEVELING, &show_state, _lcd_toggle_bed_leveling);
    }

    #if ENABLED(ENABLE_LEVELING_FADE_HEIGHT)
      editable.decimal = planner.z_fade_height;
      EDIT_ITEM_FAST(float3, MSG_Z_FADE_HEIGHT, &editable.decimal, 0, 100, []{ set_z_fade_height(editable.decimal); });
    #endif

  #endif

  //
  // Assisted Bed Tramming
  //
  #if ENABLED(ASSISTED_TRAMMING_WIZARD)
    SUBMENU(MSG_TRAMMING_WIZARD, goto_tramming_wizard);
  #endif

  //
  // Bed Tramming Submenu
  //
  #if ENABLED(LCD_BED_TRAMMING) && DISABLED(LCD_BED_LEVELING)
    SUBMENU(MSG_BED_TRAMMING, _lcd_bed_tramming);
  #endif

  //
  // Auto Z-Align
  //
  #if ANY(Z_STEPPER_AUTO_ALIGN, MECHANICAL_GANTRY_CALIBRATION)
    GCODES_ITEM(MSG_AUTO_Z_ALIGN, F("G34"));
  #endif

  //
  // Probe Deploy/Stow
  //
  #if ENABLED(PROBE_DEPLOY_STOW_MENU)
    GCODES_ITEM(MSG_MANUAL_DEPLOY, F("M401"));
    GCODES_ITEM(MSG_MANUAL_STOW, F("M402"));
  #endif

  //
  // Probe Repeatability Test
  //
  #if ENABLED(Z_MIN_PROBE_REPEATABILITY_TEST)
    GCODES_ITEM(MSG_M48_TEST, F("G28O\nM48 P10"));
  #endif

  //
  // Auto-calibration with Object
  //
  #if ENABLED(CALIBRATION_GCODE)
    GCODES_ITEM(MSG_AUTO_CALIBRATE, F("G425"));
  #endif

  //
  // Disable Steppers
  //
  GCODES_ITEM(MSG_DISABLE_STEPPERS, F("M84"));

  END_MENU();
}

#endif // HAS_MARLINUI_MENU<|MERGE_RESOLUTION|>--- conflicted
+++ resolved
@@ -78,11 +78,7 @@
   if (ui.should_draw()) {
     MenuEditItemBase::itemIndex = axis;
     const float pos = ui.manual_move.axis_value(axis);
-<<<<<<< HEAD
-    if (parser.axis_unit_factor(axis) != 1.0f) {
-=======
-    if (parser.using_inch_units() && !parser.axis_is_rotational(axis)) {
->>>>>>> c8d51c27
+    if (parser.axis_unit_factor(axis) != 1.0f && !parser.axis_is_rotational(axis)) {
       const float imp_pos = parser.per_axis_value(axis, pos);
       MenuEditItemBase::draw_edit_screen(GET_TEXT_F(MSG_MOVE_N), ftostr63(imp_pos));
     }
