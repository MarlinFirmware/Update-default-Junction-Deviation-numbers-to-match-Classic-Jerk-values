--- conflicted
+++ resolved
@@ -151,22 +151,6 @@
   }
 
   BACK_ITEM(MSG_MOVE_AXIS);
-<<<<<<< HEAD
-  if (parser.axis_is_rotational(axis)) {
-    SUBMENU(MSG_MOVE_10DEG,   []{ _goto_manual_move(10); });
-    SUBMENU(MSG_MOVE_1DEG,    []{ _goto_manual_move(1.000f); });
-    SUBMENU(MSG_MOVE_01DEG,   []{ _goto_manual_move(0.100f); });
-    SUBMENU(MSG_MOVE_001DEG,  []{ _goto_manual_move(0.010f); });
-  }
-  else if (parser.using_inch_units()) {
-    if (HAS_LARGE_MOVES) {
-      SUBMENU(MSG_MOVE_1IN, []{ _goto_manual_move(IN_TO_MM(1.000f)); });
-      SUBMENU(MSG_MOVE_05IN, []{ _goto_manual_move(IN_TO_MM(0.500f)); });
-    }
-    SUBMENU(MSG_MOVE_01IN,   []{ _goto_manual_move(IN_TO_MM(0.100f)); });
-    SUBMENU(MSG_MOVE_001IN,  []{ _goto_manual_move(IN_TO_MM(0.010f)); });
-    SUBMENU(MSG_MOVE_0001IN, []{ _goto_manual_move(IN_TO_MM(0.001f)); });
-=======
 
   #define __LINEAR_LIMIT(D) ((D) < max_length(axis) / 2 + 1)
   #if HAS_EXTRUDERS
@@ -179,7 +163,7 @@
   #endif
   #define __MOVE_SUB(L,T,D) if (rotational[axis] || _LINEAR_LIMIT(D)) SUBMENU_S(F(T), L, []{ _goto_manual_move(D); })
 
-  if (rotational[axis]) {
+  if (parser.axis_is_rotational(axis)) {
     #ifdef MANUAL_MOVE_DISTANCE_DEG
       #define _MOVE_DEG(D) __MOVE_SUB(MSG_MOVE_N_DEG, STRINGIFY(D), D);
       MAP(_MOVE_DEG, MANUAL_MOVE_DISTANCE_DEG)
@@ -190,7 +174,6 @@
       #define _MOVE_IN(I) __MOVE_SUB(MSG_MOVE_N_MM, STRINGIFY(I), IN_TO_MM(I));
       MAP(_MOVE_IN, MANUAL_MOVE_DISTANCE_IN)
     #endif
->>>>>>> 0f095549
   }
   else {
     #ifdef MANUAL_MOVE_DISTANCE_MM
