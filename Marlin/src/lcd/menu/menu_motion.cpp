/**
 * Marlin 3D Printer Firmware
 * Copyright (c) 2020 MarlinFirmware [https://github.com/MarlinFirmware/Marlin]
 *
 * Based on Sprinter and grbl.
 * Copyright (c) 2011 Camiel Gubbels / Erik van der Zalm
 *
 * This program is free software: you can redistribute it and/or modify
 * it under the terms of the GNU General Public License as published by
 * the Free Software Foundation, either version 3 of the License, or
 * (at your option) any later version.
 *
 * This program is distributed in the hope that it will be useful,
 * but WITHOUT ANY WARRANTY; without even the implied warranty of
 * MERCHANTABILITY or FITNESS FOR A PARTICULAR PURPOSE.  See the
 * GNU General Public License for more details.
 *
 * You should have received a copy of the GNU General Public License
 * along with this program.  If not, see <https://www.gnu.org/licenses/>.
 *
 */

//
// Motion Menu
//

#include "../../inc/MarlinConfigPre.h"

#if HAS_LCD_MENU

#include "menu_item.h"
#include "menu_addon.h"

#include "../../module/motion.h"

#if ENABLED(DELTA)
  #include "../../module/delta.h"
#endif

#if ENABLED(PREVENT_COLD_EXTRUSION)
  #include "../../module/temperature.h"
#endif

#if HAS_LEVELING
  #include "../../module/planner.h"
  #include "../../feature/bedlevel/bedlevel.h"
#endif

#if ENABLED(MANUAL_E_MOVES_RELATIVE)
  float manual_move_e_origin = 0;
#endif

//
// "Motion" > "Move Axis" submenu
//

static void _lcd_move_xyz(PGM_P const name, const AxisEnum axis) {
  if (ui.use_click()) return ui.goto_previous_screen_no_defer();
  if (ui.encoderPosition && !ui.manual_move.processing) {
    // Get motion limit from software endstops, if any
    float min, max;
    soft_endstop.get_manual_axis_limits(axis, min, max);

    // Delta limits XY based on the current offset from center
    // This assumes the center is 0,0
    #if ENABLED(DELTA)
      if (axis != Z_AXIS) {
        max = SQRT(sq((float)(DELTA_PRINTABLE_RADIUS)) - sq(current_position[Y_AXIS - axis])); // (Y_AXIS - axis) == the other axis
        min = -max;
      }
    #endif

    // Get the new position
    const float diff = float(int32_t(ui.encoderPosition)) * ui.manual_move.menu_scale;
    #if IS_KINEMATIC
      ui.manual_move.offset += diff;
      if (int32_t(ui.encoderPosition) < 0)
        NOLESS(ui.manual_move.offset, min - current_position[axis]);
      else
        NOMORE(ui.manual_move.offset, max - current_position[axis]);
    #else
      current_position[axis] += diff;
      if (int32_t(ui.encoderPosition) < 0)
        NOLESS(current_position[axis], min);
      else
        NOMORE(current_position[axis], max);
    #endif

    ui.manual_move.soon(axis);
    ui.refresh(LCDVIEW_REDRAW_NOW);
  }
  ui.encoderPosition = 0;
  if (ui.should_draw()) {
    const float pos = NATIVE_TO_LOGICAL(
      ui.manual_move.processing ? destination[axis] : current_position[axis] + TERN0(IS_KINEMATIC, ui.manual_move.offset),
      axis
    );
    MenuEditItemBase::draw_edit_screen(name, ui.manual_move.menu_scale >= 0.1f ? ftostr41sign(pos) : ftostr63(pos));
  }
}
void lcd_move_x() { _lcd_move_xyz(GET_TEXT(MSG_MOVE_X), X_AXIS); }
void lcd_move_y() { _lcd_move_xyz(GET_TEXT(MSG_MOVE_Y), Y_AXIS); }
void lcd_move_z() { _lcd_move_xyz(GET_TEXT(MSG_MOVE_Z), Z_AXIS); }

#if E_MANUAL

  static void lcd_move_e(TERN_(MULTI_MANUAL, const int8_t eindex=-1)) {
    if (ui.use_click()) return ui.goto_previous_screen_no_defer();
    if (ui.encoderPosition) {
      if (!ui.manual_move.processing) {
        const float diff = float(int32_t(ui.encoderPosition)) * ui.manual_move.menu_scale;
        TERN(IS_KINEMATIC, ui.manual_move.offset, current_position.e) += diff;
        ui.manual_move.soon(E_AXIS
          #if MULTI_MANUAL
            , eindex
          #endif
        );
        ui.refresh(LCDVIEW_REDRAW_NOW);
      }
      ui.encoderPosition = 0;
    }
    if (ui.should_draw()) {
      TERN_(MULTI_MANUAL, MenuItemBase::init(eindex));
      MenuEditItemBase::draw_edit_screen(
        GET_TEXT(TERN(MULTI_MANUAL, MSG_MOVE_EN, MSG_MOVE_E)),
        ftostr41sign(current_position.e
          + TERN0(IS_KINEMATIC, ui.manual_move.offset)
          - TERN0(MANUAL_E_MOVES_RELATIVE, manual_move_e_origin)
        )
      );
    } // should_draw
  }

#endif // E_MANUAL

//
// "Motion" > "Move Xmm" > "Move XYZ" submenu
//

#ifndef SHORT_MANUAL_Z_MOVE
  #define SHORT_MANUAL_Z_MOVE 0.025
#endif

screenFunc_t _manual_move_func_ptr;

void _goto_manual_move(const float scale) {
  ui.defer_status_screen();
  ui.manual_move.menu_scale = scale;
  ui.goto_screen(_manual_move_func_ptr);
}

void _menu_move_distance(const AxisEnum axis, const screenFunc_t func, const int8_t eindex=-1) {
  _manual_move_func_ptr = func;
  START_MENU();
  if (LCD_HEIGHT >= 4) {
    switch (axis) {
      case X_AXIS: STATIC_ITEM(MSG_MOVE_X, SS_DEFAULT|SS_INVERT); break;
      case Y_AXIS: STATIC_ITEM(MSG_MOVE_Y, SS_DEFAULT|SS_INVERT); break;
      case Z_AXIS: STATIC_ITEM(MSG_MOVE_Z, SS_DEFAULT|SS_INVERT); break;
      default:
        TERN_(MANUAL_E_MOVES_RELATIVE, manual_move_e_origin = current_position.e);
        STATIC_ITEM(MSG_MOVE_E, SS_DEFAULT|SS_INVERT);
        break;
    }
  }
<<<<<<< HEAD
  if (too_cold)
    BACK_ITEM(MSG_HOTEND_TOO_COLD);
  else {
    BACK_ITEM(MSG_MOVE_AXIS);
    SUBMENU(MSG_MOVE_10MM, []{ _goto_manual_move(10);    });
    SUBMENU(MSG_MOVE_1MM,  []{ _goto_manual_move( 1);    });
    SUBMENU(MSG_MOVE_01MM, []{ _goto_manual_move( 0.1f); });
    if (axis == Z_AXIS && (SHORT_MANUAL_Z_MOVE) > 0.0f && (SHORT_MANUAL_Z_MOVE) < 0.1f) {
      // Determine digits needed right of decimal
      constexpr uint8_t digs = !UNEAR_ZERO((SHORT_MANUAL_Z_MOVE) * 1000 - int((SHORT_MANUAL_Z_MOVE) * 1000)) ? 4 :
                               !UNEAR_ZERO((SHORT_MANUAL_Z_MOVE) *  100 - int((SHORT_MANUAL_Z_MOVE) *  100)) ? 3 : 2;
      PGM_P const label = GET_TEXT(MSG_MOVE_Z_DIST);
      char tmp[strlen_P(label) + 10 + 1], numstr[10];
      sprintf_P(tmp, label, dtostrf(SHORT_MANUAL_Z_MOVE, 1, digs, numstr));

      #if DISABLED(HAS_GRAPHICAL_TFT)
        extern const char NUL_STR[];
        SUBMENU_P(NUL_STR, []{ _goto_manual_move(float(SHORT_MANUAL_Z_MOVE)); });
        MENU_ITEM_ADDON_START(0 + ENABLED(HAS_CHARACTER_LCD));
        lcd_put_u8str(tmp);
        MENU_ITEM_ADDON_END();
      #else
        SUBMENU_P(tmp, []{ _goto_manual_move(float(SHORT_MANUAL_Z_MOVE)); });
      #endif
    }
=======

  BACK_ITEM(MSG_MOVE_AXIS);
  SUBMENU(MSG_MOVE_10MM, []{ _goto_manual_move(10);    });
  SUBMENU(MSG_MOVE_1MM,  []{ _goto_manual_move( 1);    });
  SUBMENU(MSG_MOVE_01MM, []{ _goto_manual_move( 0.1f); });
  if (axis == Z_AXIS && (SHORT_MANUAL_Z_MOVE) > 0.0f && (SHORT_MANUAL_Z_MOVE) < 0.1f) {
    // Determine digits needed right of decimal
    constexpr uint8_t digs = !UNEAR_ZERO((SHORT_MANUAL_Z_MOVE) * 1000 - int((SHORT_MANUAL_Z_MOVE) * 1000)) ? 4 :
                              !UNEAR_ZERO((SHORT_MANUAL_Z_MOVE) *  100 - int((SHORT_MANUAL_Z_MOVE) *  100)) ? 3 : 2;
    PGM_P const label = GET_TEXT(MSG_MOVE_Z_DIST);
    char tmp[strlen_P(label) + 10 + 1], numstr[10];
    sprintf_P(tmp, label, dtostrf(SHORT_MANUAL_Z_MOVE, 1, digs, numstr));

    #if DISABLED(HAS_GRAPHICAL_TFT)
      extern const char NUL_STR[];
      SUBMENU_P(NUL_STR, []{ _goto_manual_move(float(SHORT_MANUAL_Z_MOVE)); });
      MENU_ITEM_ADDON_START(0 + ENABLED(HAS_MARLINUI_HD44780));
      lcd_put_u8str(tmp);
      MENU_ITEM_ADDON_END();
    #else
      SUBMENU_P(tmp, []{ _goto_manual_move(float(SHORT_MANUAL_Z_MOVE)); });
    #endif
>>>>>>> c574bcce
  }
  END_MENU();
}

#if E_MANUAL

  inline void _goto_menu_move_distance_e() {
    ui.goto_screen([]{ _menu_move_distance(E_AXIS, []{ lcd_move_e(); }, -1); });
  }

  inline void _menu_move_distance_e_maybe() {
    #if ENABLED(PREVENT_COLD_EXTRUSION)
      const bool too_cold = thermalManager.tooColdToExtrude(active_extruder);
      if (too_cold) {
        ui.goto_screen([]{
          MenuItem_confirm::select_screen(
            GET_TEXT(MSG_BUTTON_PROCEED), GET_TEXT(MSG_BACK),
            _goto_menu_move_distance_e, ui.goto_previous_screen,
            GET_TEXT(MSG_HOTEND_TOO_COLD), (const char *)nullptr, PSTR("!")
          );
        });
        return;
      }
    #endif
    _goto_menu_move_distance_e();
  }

#endif // E_MANUAL

void menu_move() {
  START_MENU();
  BACK_ITEM(MSG_MOTION);

  #if BOTH(HAS_SOFTWARE_ENDSTOPS, SOFT_ENDSTOPS_MENU_ITEM)
    EDIT_ITEM(bool, MSG_LCD_SOFT_ENDSTOPS, &soft_endstop._enabled);
  #endif

  if (NONE(IS_KINEMATIC, NO_MOTION_BEFORE_HOMING) || all_axes_homed()) {
    if (TERN1(DELTA, current_position.z <= delta_clip_start_height)) {
      SUBMENU(MSG_MOVE_X, []{ _menu_move_distance(X_AXIS, lcd_move_x); });
      SUBMENU(MSG_MOVE_Y, []{ _menu_move_distance(Y_AXIS, lcd_move_y); });
    }
    #if ENABLED(DELTA)
      else
        ACTION_ITEM(MSG_FREE_XY, []{ line_to_z(delta_clip_start_height); ui.synchronize(); });
    #endif

    SUBMENU(MSG_MOVE_Z, []{ _menu_move_distance(Z_AXIS, lcd_move_z); });
  }
  else
    GCODES_ITEM(MSG_AUTO_HOME, G28_STR);

  #if ANY(SWITCHING_EXTRUDER, SWITCHING_NOZZLE, MAGNETIC_SWITCHING_TOOLHEAD)

    #if EXTRUDERS >= 4
      switch (active_extruder) {
        case 0: GCODES_ITEM_N(1, MSG_SELECT_E, PSTR("T1")); break;
        case 1: GCODES_ITEM_N(0, MSG_SELECT_E, PSTR("T0")); break;
        case 2: GCODES_ITEM_N(3, MSG_SELECT_E, PSTR("T3")); break;
        case 3: GCODES_ITEM_N(2, MSG_SELECT_E, PSTR("T2")); break;
        #if EXTRUDERS == 6
          case 4: GCODES_ITEM_N(5, MSG_SELECT_E, PSTR("T5")); break;
          case 5: GCODES_ITEM_N(4, MSG_SELECT_E, PSTR("T4")); break;
        #endif
      }
    #elif EXTRUDERS == 3
      if (active_extruder < 2) {
        if (active_extruder)
          GCODES_ITEM_N(0, MSG_SELECT_E, PSTR("T0"));
        else
          GCODES_ITEM_N(1, MSG_SELECT_E, PSTR("T1"));
      }
    #else
      if (active_extruder)
        GCODES_ITEM_N(0, MSG_SELECT_E, PSTR("T0"));
      else
        GCODES_ITEM_N(1, MSG_SELECT_E, PSTR("T1"));
    #endif

  #elif ENABLED(DUAL_X_CARRIAGE)

    if (active_extruder)
      GCODES_ITEM_N(0, MSG_SELECT_E, PSTR("T0"));
    else
      GCODES_ITEM_N(1, MSG_SELECT_E, PSTR("T1"));

  #endif

  #if E_MANUAL

    // The current extruder
    SUBMENU(MSG_MOVE_E, []{ _menu_move_distance_e_maybe(); });

    #define SUBMENU_MOVE_E(N) SUBMENU_N(N, MSG_MOVE_EN, []{ _menu_move_distance(E_AXIS, []{ lcd_move_e(MenuItemBase::itemIndex); }, MenuItemBase::itemIndex); });

    #if EITHER(SWITCHING_EXTRUDER, SWITCHING_NOZZLE)

      // ...and the non-switching
      #if E_MANUAL == 7 || E_MANUAL == 5 || E_MANUAL == 3
        SUBMENU_MOVE_E(E_MANUAL - 1);
      #endif

    #elif MULTI_MANUAL

      // Independent extruders with one E-stepper per hotend
      LOOP_L_N(n, E_MANUAL) SUBMENU_MOVE_E(n);

    #endif

  #endif // E_MANUAL

  END_MENU();
}

#if ENABLED(AUTO_BED_LEVELING_UBL)
  void _lcd_ubl_level_bed();
#elif ENABLED(LCD_BED_LEVELING)
  void menu_bed_leveling();
#endif

void menu_motion() {
  START_MENU();

  //
  // ^ Main
  //
  BACK_ITEM(MSG_MAIN);

  //
  // Move Axis
  //
  if (TERN1(DELTA, all_axes_homed()))
    SUBMENU(MSG_MOVE_AXIS, menu_move);

  //
  // Auto Home
  //
  GCODES_ITEM(MSG_AUTO_HOME, G28_STR);
  #if ENABLED(INDIVIDUAL_AXIS_HOMING_MENU)
    GCODES_ITEM(MSG_AUTO_HOME_X, PSTR("G28X"));
    GCODES_ITEM(MSG_AUTO_HOME_Y, PSTR("G28Y"));
    GCODES_ITEM(MSG_AUTO_HOME_Z, PSTR("G28Z"));
  #endif

  //
  // Auto-calibration
  //
  #if ENABLED(CALIBRATION_GCODE)
    GCODES_ITEM(MSG_AUTO_CALIBRATE, PSTR("G425"));
  #endif

  //
  // Auto Z-Align
  //
  #if EITHER(Z_STEPPER_AUTO_ALIGN, MECHANICAL_GANTRY_CALIBRATION)
    GCODES_ITEM(MSG_AUTO_Z_ALIGN, PSTR("G34"));
  #endif

  //
  // Assisted Bed Tramming
  //
  #if ENABLED(ASSISTED_TRAMMING)
    GCODES_ITEM(MSG_ASSISTED_TRAMMING, PSTR("G35"));
  #endif

  //
  // Level Bed
  //
  #if ENABLED(AUTO_BED_LEVELING_UBL)

    SUBMENU(MSG_UBL_LEVEL_BED, _lcd_ubl_level_bed);

  #elif ENABLED(LCD_BED_LEVELING)

    if (!g29_in_progress)
      SUBMENU(MSG_BED_LEVELING, menu_bed_leveling);

  #elif HAS_LEVELING && DISABLED(SLIM_LCD_MENUS)

    #if DISABLED(PROBE_MANUALLY)
      GCODES_ITEM(MSG_LEVEL_BED, PSTR("G28\nG29"));
    #endif

    if (all_axes_homed() && leveling_is_valid()) {
      bool show_state = planner.leveling_active;
      EDIT_ITEM(bool, MSG_BED_LEVELING, &show_state, _lcd_toggle_bed_leveling);
    }

    #if ENABLED(ENABLE_LEVELING_FADE_HEIGHT)
      editable.decimal = planner.z_fade_height;
      EDIT_ITEM_FAST(float3, MSG_Z_FADE_HEIGHT, &editable.decimal, 0, 100, []{ set_z_fade_height(editable.decimal); });
    #endif

  #endif

  #if ENABLED(LEVEL_BED_CORNERS) && DISABLED(LCD_BED_LEVELING)
    ACTION_ITEM(MSG_LEVEL_CORNERS, _lcd_level_bed_corners);
  #endif

  #if ENABLED(Z_MIN_PROBE_REPEATABILITY_TEST)
    GCODES_ITEM(MSG_M48_TEST, PSTR("G28 O\nM48 P10"));
  #endif

  //
  // Disable Steppers
  //
  GCODES_ITEM(MSG_DISABLE_STEPPERS, PSTR("M84"));

  END_MENU();
}

#endif // HAS_LCD_MENU<|MERGE_RESOLUTION|>--- conflicted
+++ resolved
@@ -163,33 +163,6 @@
         break;
     }
   }
-<<<<<<< HEAD
-  if (too_cold)
-    BACK_ITEM(MSG_HOTEND_TOO_COLD);
-  else {
-    BACK_ITEM(MSG_MOVE_AXIS);
-    SUBMENU(MSG_MOVE_10MM, []{ _goto_manual_move(10);    });
-    SUBMENU(MSG_MOVE_1MM,  []{ _goto_manual_move( 1);    });
-    SUBMENU(MSG_MOVE_01MM, []{ _goto_manual_move( 0.1f); });
-    if (axis == Z_AXIS && (SHORT_MANUAL_Z_MOVE) > 0.0f && (SHORT_MANUAL_Z_MOVE) < 0.1f) {
-      // Determine digits needed right of decimal
-      constexpr uint8_t digs = !UNEAR_ZERO((SHORT_MANUAL_Z_MOVE) * 1000 - int((SHORT_MANUAL_Z_MOVE) * 1000)) ? 4 :
-                               !UNEAR_ZERO((SHORT_MANUAL_Z_MOVE) *  100 - int((SHORT_MANUAL_Z_MOVE) *  100)) ? 3 : 2;
-      PGM_P const label = GET_TEXT(MSG_MOVE_Z_DIST);
-      char tmp[strlen_P(label) + 10 + 1], numstr[10];
-      sprintf_P(tmp, label, dtostrf(SHORT_MANUAL_Z_MOVE, 1, digs, numstr));
-
-      #if DISABLED(HAS_GRAPHICAL_TFT)
-        extern const char NUL_STR[];
-        SUBMENU_P(NUL_STR, []{ _goto_manual_move(float(SHORT_MANUAL_Z_MOVE)); });
-        MENU_ITEM_ADDON_START(0 + ENABLED(HAS_CHARACTER_LCD));
-        lcd_put_u8str(tmp);
-        MENU_ITEM_ADDON_END();
-      #else
-        SUBMENU_P(tmp, []{ _goto_manual_move(float(SHORT_MANUAL_Z_MOVE)); });
-      #endif
-    }
-=======
 
   BACK_ITEM(MSG_MOVE_AXIS);
   SUBMENU(MSG_MOVE_10MM, []{ _goto_manual_move(10);    });
@@ -212,7 +185,6 @@
     #else
       SUBMENU_P(tmp, []{ _goto_manual_move(float(SHORT_MANUAL_Z_MOVE)); });
     #endif
->>>>>>> c574bcce
   }
   END_MENU();
 }
@@ -374,7 +346,7 @@
   //
   // Assisted Bed Tramming
   //
-  #if ENABLED(ASSISTED_TRAMMING)
+  #if ENABLED(ASSISTED_TRAMMING_MENU_ITEM)
     GCODES_ITEM(MSG_ASSISTED_TRAMMING, PSTR("G35"));
   #endif
 
