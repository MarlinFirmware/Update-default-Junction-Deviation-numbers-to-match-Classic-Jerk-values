--- conflicted
+++ resolved
@@ -251,10 +251,6 @@
 void menu_move_10mm()   { _goto_manual_move(10); }
 void menu_move_1mm()    { _goto_manual_move( 1); }
 void menu_move_01mm()   { _goto_manual_move( 0.1f); }
-<<<<<<< HEAD
-void menu_move_001mm() { _goto_manual_move( 0.01f); }
-=======
->>>>>>> 3765e674
 
 void _menu_move_distance(const AxisEnum axis, const screenFunc_t func, const int8_t eindex=-1) {
   _manual_move_func_ptr = func;
@@ -282,10 +278,6 @@
     MENU_ITEM(submenu, MSG_MOVE_10MM, menu_move_10mm);
     MENU_ITEM(submenu, MSG_MOVE_1MM, menu_move_1mm);
     MENU_ITEM(submenu, MSG_MOVE_01MM, menu_move_01mm);
-<<<<<<< HEAD
-    if (axis == Z_AXIS)
-      MENU_ITEM(submenu, MSG_MOVE_001MM, menu_move_001mm);
-=======
     if (axis == Z_AXIS && (SHORT_MANUAL_Z_MOVE) > 0.0f && (SHORT_MANUAL_Z_MOVE) < 0.1f) {
       MENU_ITEM(submenu, "", []{ _goto_manual_move(float(SHORT_MANUAL_Z_MOVE)); });
       MENU_ITEM_ADDON_START(1);
@@ -298,7 +290,6 @@
         LCDPRINT(tmp);
       MENU_ITEM_ADDON_END();
     }
->>>>>>> 3765e674
   }
   END_MENU();
 }
