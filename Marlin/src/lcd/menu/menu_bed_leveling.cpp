--- conflicted
+++ resolved
@@ -285,18 +285,13 @@
   //
   // Leveling Z-Offset
   //
-<<<<<<< HEAD
   #if ENABLED(GLOBAL_MESH_Z_OFFSET)
-    EDIT_ITEM(float43, MSG_MESH_Z_OFFSET, &bedlevel.z_base_offset, -2, 2);
-=======
-  #if ENABLED(MESH_BED_LEVELING)
     #if WITHIN(PROBE_OFFSET_ZMIN, -9, 9)
       #define LCD_Z_OFFSET_TYPE float43    // Values from -9.000 to +9.000
     #else
       #define LCD_Z_OFFSET_TYPE float42_52 // Values from -99.99 to 99.99
     #endif
-    EDIT_ITEM(LCD_Z_OFFSET_TYPE, MSG_MESH_Z_OFFSET, &bedlevel.z_offset, PROBE_OFFSET_ZMIN, PROBE_OFFSET_ZMAX);
->>>>>>> 0f095549
+    EDIT_ITEM(LCD_Z_OFFSET_TYPE, MSG_MESH_Z_OFFSET, &bedlevel.z_base_offset, PROBE_OFFSET_ZMIN, PROBE_OFFSET_ZMAX);
   #endif
 
   #if ENABLED(BABYSTEP_ZPROBE_OFFSET)
