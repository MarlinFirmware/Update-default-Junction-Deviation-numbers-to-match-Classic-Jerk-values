--- conflicted
+++ resolved
@@ -279,270 +279,6 @@
   LSTR MSG_INTENSITY_W                    = _UxGT("Intensità bianco");
   LSTR MSG_LED_BRIGHTNESS                 = _UxGT("Luminosità");
 
-<<<<<<< HEAD
-  PROGMEM Language_Str MSG_MOVING                          = _UxGT("In movimento...");
-  PROGMEM Language_Str MSG_FREE_XY                         = _UxGT("XY liberi");
-  PROGMEM Language_Str MSG_MOVE_X                          = _UxGT("Muovi X");
-  PROGMEM Language_Str MSG_MOVE_Y                          = _UxGT("Muovi Y");
-  PROGMEM Language_Str MSG_MOVE_Z                          = _UxGT("Muovi Z");
-  PROGMEM Language_Str MSG_MOVE_E                          = _UxGT("Estrusore");
-  PROGMEM Language_Str MSG_MOVE_EN                         = _UxGT("Estrusore *");
-  PROGMEM Language_Str MSG_HOTEND_TOO_COLD                 = _UxGT("Ugello freddo");
-  PROGMEM Language_Str MSG_MOVE_N_MM                       = _UxGT("Muovi di %smm");
-  PROGMEM Language_Str MSG_MOVE_01MM                       = _UxGT("Muovi di 0.1mm");
-  PROGMEM Language_Str MSG_MOVE_1MM                        = _UxGT("Muovi di 1mm");
-  PROGMEM Language_Str MSG_MOVE_10MM                       = _UxGT("Muovi di 10mm");
-  PROGMEM Language_Str MSG_MOVE_0001IN                     = _UxGT("Muovi di 0.001in");
-  PROGMEM Language_Str MSG_MOVE_001IN                      = _UxGT("Muovi di 0.01in");
-  PROGMEM Language_Str MSG_MOVE_01IN                       = _UxGT("Muovi di 0.1in");
-  PROGMEM Language_Str MSG_SPEED                           = _UxGT("Velocità");
-  PROGMEM Language_Str MSG_MESH_Z_OFFSET                   = _UxGT("Piatto Z");
-  PROGMEM Language_Str MSG_NOZZLE                          = _UxGT("Ugello");
-  PROGMEM Language_Str MSG_NOZZLE_N                        = _UxGT("Ugello ~");
-  PROGMEM Language_Str MSG_NOZZLE_PARKED                   = _UxGT("Ugello parcheggiato");
-  PROGMEM Language_Str MSG_NOZZLE_STANDBY                  = _UxGT("Ugello in pausa");
-  PROGMEM Language_Str MSG_BED                             = _UxGT("Piatto");
-  PROGMEM Language_Str MSG_CHAMBER                         = _UxGT("Camera");
-  PROGMEM Language_Str MSG_FAN_SPEED                       = _UxGT("Vel. ventola");     // Max 15 characters
-  PROGMEM Language_Str MSG_FAN_SPEED_N                     = _UxGT("Vel. ventola ~");   // Max 15 characters
-  PROGMEM Language_Str MSG_STORED_FAN_N                    = _UxGT("Ventola mem. ~");   // Max 15 characters
-  PROGMEM Language_Str MSG_EXTRA_FAN_SPEED                 = _UxGT("Extra vel.vent.");  // Max 15 characters
-  PROGMEM Language_Str MSG_EXTRA_FAN_SPEED_N               = _UxGT("Extra v.vent. ~");  // Max 15 characters
-  PROGMEM Language_Str MSG_CONTROLLER_FAN                  = _UxGT("Controller vent.");
-  PROGMEM Language_Str MSG_CONTROLLER_FAN_IDLE_SPEED       = _UxGT("Vel. inattivo");
-  PROGMEM Language_Str MSG_CONTROLLER_FAN_AUTO_ON          = _UxGT("Modo autom.");
-  PROGMEM Language_Str MSG_CONTROLLER_FAN_SPEED            = _UxGT("Vel. attivo");
-  PROGMEM Language_Str MSG_CONTROLLER_FAN_DURATION         = _UxGT("Tempo inattivo");
-  PROGMEM Language_Str MSG_FLOW                            = _UxGT("Flusso");
-  PROGMEM Language_Str MSG_FLOW_N                          = _UxGT("Flusso ~");
-  PROGMEM Language_Str MSG_CONTROL                         = _UxGT("Controllo");
-  PROGMEM Language_Str MSG_MIN                             = " " LCD_STR_THERMOMETER _UxGT(" Min");
-  PROGMEM Language_Str MSG_MAX                             = " " LCD_STR_THERMOMETER _UxGT(" Max");
-  PROGMEM Language_Str MSG_FACTOR                          = " " LCD_STR_THERMOMETER _UxGT(" Fact");
-  PROGMEM Language_Str MSG_AUTOTEMP                        = _UxGT("Autotemp");
-  PROGMEM Language_Str MSG_LCD_ON                          = _UxGT("On");
-  PROGMEM Language_Str MSG_LCD_OFF                         = _UxGT("Off");
-  PROGMEM Language_Str MSG_PID_AUTOTUNE                    = _UxGT("Calibrazione PID");
-  PROGMEM Language_Str MSG_PID_AUTOTUNE_E                  = _UxGT("Calibraz. PID *");
-  PROGMEM Language_Str MSG_PID_AUTOTUNE_DONE               = _UxGT("Calibr.PID eseguita");
-  PROGMEM Language_Str MSG_PID_BAD_EXTRUDER_NUM            = _UxGT("Calibrazione fallita. Estrusore errato.");
-  PROGMEM Language_Str MSG_PID_TEMP_TOO_HIGH               = _UxGT("Calibrazione fallita. Temperatura troppo alta.");
-  PROGMEM Language_Str MSG_PID_TIMEOUT                     = _UxGT("Calibrazione fallita! Tempo scaduto.");
-  PROGMEM Language_Str MSG_SELECT                          = _UxGT("Seleziona");
-  PROGMEM Language_Str MSG_SELECT_E                        = _UxGT("Seleziona *");
-  PROGMEM Language_Str MSG_ACC                             = _UxGT("Accel");
-  PROGMEM Language_Str MSG_JERK                            = _UxGT("Jerk");
-  PROGMEM Language_Str MSG_VA_JERK                         = _UxGT("V") LCD_STR_A _UxGT("-jerk");
-  PROGMEM Language_Str MSG_VB_JERK                         = _UxGT("V") LCD_STR_B _UxGT("-jerk");
-  PROGMEM Language_Str MSG_VC_JERK                         = _UxGT("V") LCD_STR_C _UxGT("-jerk");
-  PROGMEM Language_Str MSG_VE_JERK                         = _UxGT("Ve-jerk");
-  PROGMEM Language_Str MSG_JUNCTION_DEVIATION              = _UxGT("Deviaz. giunzioni");
-  PROGMEM Language_Str MSG_VELOCITY                        = _UxGT("Velocità");
-  PROGMEM Language_Str MSG_VMAX_A                          = _UxGT("Vmax ") LCD_STR_A;
-  PROGMEM Language_Str MSG_VMAX_B                          = _UxGT("Vmax ") LCD_STR_B;
-  PROGMEM Language_Str MSG_VMAX_C                          = _UxGT("Vmax ") LCD_STR_C;
-  PROGMEM Language_Str MSG_VMAX_E                          = _UxGT("Vmax ") LCD_STR_E;
-  PROGMEM Language_Str MSG_VMAX_EN                         = _UxGT("Vmax *");
-  PROGMEM Language_Str MSG_VMIN                            = _UxGT("Vmin");
-  PROGMEM Language_Str MSG_VTRAV_MIN                       = _UxGT("VTrav min");
-  PROGMEM Language_Str MSG_ACCELERATION                    = _UxGT("Accelerazione");
-  PROGMEM Language_Str MSG_AMAX_A                          = _UxGT("Amax ") LCD_STR_A;
-  PROGMEM Language_Str MSG_AMAX_B                          = _UxGT("Amax ") LCD_STR_B;
-  PROGMEM Language_Str MSG_AMAX_C                          = _UxGT("Amax ") LCD_STR_C;
-  PROGMEM Language_Str MSG_AMAX_E                          = _UxGT("Amax ") LCD_STR_E;
-  PROGMEM Language_Str MSG_AMAX_EN                         = _UxGT("Amax *");
-  PROGMEM Language_Str MSG_A_RETRACT                       = _UxGT("A-Ritrazione");
-  PROGMEM Language_Str MSG_A_TRAVEL                        = _UxGT("A-Spostamento");
-  PROGMEM Language_Str MSG_XY_FREQUENCY_LIMIT              = _UxGT("Frequenza max");
-  PROGMEM Language_Str MSG_XY_FREQUENCY_FEEDRATE           = _UxGT("Feed min");
-  PROGMEM Language_Str MSG_STEPS_PER_MM                    = _UxGT("Passi/mm");
-  PROGMEM Language_Str MSG_A_STEPS                         = LCD_STR_A _UxGT("passi/mm");
-  PROGMEM Language_Str MSG_B_STEPS                         = LCD_STR_B _UxGT("passi/mm");
-  PROGMEM Language_Str MSG_C_STEPS                         = LCD_STR_C _UxGT("passi/mm");
-  PROGMEM Language_Str MSG_E_STEPS                         = _UxGT("Epassi/mm");
-  PROGMEM Language_Str MSG_EN_STEPS                        = _UxGT("*passi/mm");
-  PROGMEM Language_Str MSG_TEMPERATURE                     = _UxGT("Temperatura");
-  PROGMEM Language_Str MSG_MOTION                          = _UxGT("Movimento");
-  PROGMEM Language_Str MSG_FILAMENT                        = _UxGT("Filamento");
-  PROGMEM Language_Str MSG_VOLUMETRIC_ENABLED              = _UxGT("E in mm") SUPERSCRIPT_THREE;
-  PROGMEM Language_Str MSG_VOLUMETRIC_LIMIT                = _UxGT("Limite E in mm") SUPERSCRIPT_THREE;
-  PROGMEM Language_Str MSG_VOLUMETRIC_LIMIT_E              = _UxGT("Limite E *");
-  PROGMEM Language_Str MSG_FILAMENT_DIAM                   = _UxGT("Diam. filo");
-  PROGMEM Language_Str MSG_FILAMENT_DIAM_E                 = _UxGT("Diam. filo *");
-  PROGMEM Language_Str MSG_FILAMENT_UNLOAD                 = _UxGT("Rimuovi mm");
-  PROGMEM Language_Str MSG_FILAMENT_LOAD                   = _UxGT("Carica mm");
-  PROGMEM Language_Str MSG_ADVANCE_K                       = _UxGT("K Avanzamento");
-  PROGMEM Language_Str MSG_ADVANCE_K_E                     = _UxGT("K Avanzamento *");
-  PROGMEM Language_Str MSG_CONTRAST                        = _UxGT("Contrasto LCD");
-  PROGMEM Language_Str MSG_STORE_EEPROM                    = _UxGT("Salva impostazioni");
-  PROGMEM Language_Str MSG_LOAD_EEPROM                     = _UxGT("Carica impostazioni");
-  PROGMEM Language_Str MSG_RESTORE_DEFAULTS                = _UxGT("Ripristina imp.");
-  PROGMEM Language_Str MSG_INIT_EEPROM                     = _UxGT("Inizializza EEPROM");
-  PROGMEM Language_Str MSG_ERR_EEPROM_CRC                  = _UxGT("Err: CRC EEPROM");
-  PROGMEM Language_Str MSG_ERR_EEPROM_INDEX                = _UxGT("Err: Indice EEPROM");
-  PROGMEM Language_Str MSG_ERR_EEPROM_VERSION              = _UxGT("Err: Versione EEPROM");
-  PROGMEM Language_Str MSG_SETTINGS_STORED                 = _UxGT("Impostazioni mem.");
-  PROGMEM Language_Str MSG_MEDIA_UPDATE                    = _UxGT("Aggiorna media");
-  PROGMEM Language_Str MSG_RESET_PRINTER                   = _UxGT("Resetta stampante");
-  PROGMEM Language_Str MSG_REFRESH                         = LCD_STR_REFRESH _UxGT("Aggiorna");
-  PROGMEM Language_Str MSG_INFO_SCREEN                     = _UxGT("Schermata info");
-  PROGMEM Language_Str MSG_PREPARE                         = _UxGT("Prepara");
-  PROGMEM Language_Str MSG_TUNE                            = _UxGT("Regola");
-  PROGMEM Language_Str MSG_POWER_MONITOR                   = _UxGT("Controllo aliment.");
-  PROGMEM Language_Str MSG_CURRENT                         = _UxGT("Corrente");
-  PROGMEM Language_Str MSG_VOLTAGE                         = _UxGT("Tensione");
-  PROGMEM Language_Str MSG_POWER                           = _UxGT("Potenza");
-  PROGMEM Language_Str MSG_START_PRINT                     = _UxGT("Avvia stampa");
-  PROGMEM Language_Str MSG_BUTTON_NEXT                     = _UxGT("Prossimo");
-  PROGMEM Language_Str MSG_BUTTON_INIT                     = _UxGT("Inizializza");
-  PROGMEM Language_Str MSG_BUTTON_STOP                     = _UxGT("Stop");
-  PROGMEM Language_Str MSG_BUTTON_PRINT                    = _UxGT("Stampa");
-  PROGMEM Language_Str MSG_BUTTON_RESET                    = _UxGT("Resetta");
-  PROGMEM Language_Str MSG_BUTTON_IGNORE                   = _UxGT("Ignora");
-  PROGMEM Language_Str MSG_BUTTON_CANCEL                   = _UxGT("Annulla");
-  PROGMEM Language_Str MSG_BUTTON_DONE                     = _UxGT("Fatto");
-  PROGMEM Language_Str MSG_BUTTON_BACK                     = _UxGT("Indietro");
-  PROGMEM Language_Str MSG_BUTTON_PROCEED                  = _UxGT("Procedi");
-  PROGMEM Language_Str MSG_BUTTON_SKIP                     = _UxGT("Salta");
-  PROGMEM Language_Str MSG_PAUSING                         = _UxGT("Messa in pausa...");
-  PROGMEM Language_Str MSG_PAUSE_PRINT                     = _UxGT("Pausa stampa");
-  PROGMEM Language_Str MSG_RESUME_PRINT                    = _UxGT("Riprendi stampa");
-  PROGMEM Language_Str MSG_HOST_START_PRINT                = _UxGT("Host Avvio");
-  PROGMEM Language_Str MSG_STOP_PRINT                      = _UxGT("Arresta stampa");
-  PROGMEM Language_Str MSG_END_LOOPS                       = _UxGT("Fine cicli di rip.");
-  PROGMEM Language_Str MSG_PRINTING_OBJECT                 = _UxGT("Stampa Oggetto");
-  PROGMEM Language_Str MSG_CANCEL_OBJECT                   = _UxGT("Cancella Oggetto");
-  PROGMEM Language_Str MSG_CANCEL_OBJECT_N                 = _UxGT("Canc. Oggetto =");
-  PROGMEM Language_Str MSG_OUTAGE_RECOVERY                 = _UxGT("Ripresa da PowerLoss");
-  PROGMEM Language_Str MSG_MEDIA_MENU                      = _UxGT("Stampa da media");
-  PROGMEM Language_Str MSG_NO_MEDIA                        = _UxGT("Media non presente");
-  PROGMEM Language_Str MSG_DWELL                           = _UxGT("Sospensione...");
-  PROGMEM Language_Str MSG_USERWAIT                        = _UxGT("Premi tasto..");
-  PROGMEM Language_Str MSG_PRINT_PAUSED                    = _UxGT("Stampa sospesa");
-  PROGMEM Language_Str MSG_PRINTING                        = _UxGT("Stampa...");
-  PROGMEM Language_Str MSG_PRINT_ABORTED                   = _UxGT("Stampa Annullata");
-  PROGMEM Language_Str MSG_PRINT_DONE                      = _UxGT("Stampa Eseguita");
-  PROGMEM Language_Str MSG_NO_MOVE                         = _UxGT("Nessun Movimento");
-  PROGMEM Language_Str MSG_KILLED                          = _UxGT("UCCISO. ");
-  PROGMEM Language_Str MSG_STOPPED                         = _UxGT("ARRESTATO. ");
-  PROGMEM Language_Str MSG_CONTROL_RETRACT                 = _UxGT("Ritrai mm");
-  PROGMEM Language_Str MSG_CONTROL_RETRACT_SWAP            = _UxGT("Scamb. Ritrai mm");
-  PROGMEM Language_Str MSG_CONTROL_RETRACTF                = _UxGT("Ritrai  V");
-  PROGMEM Language_Str MSG_CONTROL_RETRACT_ZHOP            = _UxGT("Salta mm");
-  PROGMEM Language_Str MSG_CONTROL_RETRACT_RECOVER         = _UxGT("Avanza mm");
-  PROGMEM Language_Str MSG_CONTROL_RETRACT_RECOVER_SWAP    = _UxGT("Scamb. Avanza mm");
-  PROGMEM Language_Str MSG_CONTROL_RETRACT_RECOVERF        = _UxGT("Avanza V");
-  PROGMEM Language_Str MSG_CONTROL_RETRACT_RECOVER_SWAPF   = _UxGT("Scamb. Avanza V");
-  PROGMEM Language_Str MSG_AUTORETRACT                     = _UxGT("AutoRitrai");
-  PROGMEM Language_Str MSG_FILAMENT_SWAP_LENGTH            = _UxGT("Lunghezza scambio");
-  PROGMEM Language_Str MSG_FILAMENT_SWAP_EXTRA             = _UxGT("Extra scambio");
-  PROGMEM Language_Str MSG_FILAMENT_PURGE_LENGTH           = _UxGT("Lunghezza spurgo");
-  PROGMEM Language_Str MSG_TOOL_CHANGE                     = _UxGT("Cambio utensile");
-  PROGMEM Language_Str MSG_TOOL_CHANGE_ZLIFT               = _UxGT("Risalita Z");
-  PROGMEM Language_Str MSG_SINGLENOZZLE_PRIME_SPEED        = _UxGT("Velocità innesco");
-  PROGMEM Language_Str MSG_SINGLENOZZLE_RETRACT_SPEED      = _UxGT("Velocità ritrazione");
-  PROGMEM Language_Str MSG_FILAMENT_PARK_ENABLED           = _UxGT("Parcheggia testa");
-  PROGMEM Language_Str MSG_SINGLENOZZLE_UNRETRACT_SPEED    = _UxGT("Recover Speed");
-  PROGMEM Language_Str MSG_SINGLENOZZLE_FAN_SPEED          = _UxGT("Velocità ventola");
-  PROGMEM Language_Str MSG_SINGLENOZZLE_FAN_TIME           = _UxGT("Tempo ventola");
-  PROGMEM Language_Str MSG_TOOL_MIGRATION_ON               = _UxGT("Auto ON");
-  PROGMEM Language_Str MSG_TOOL_MIGRATION_OFF              = _UxGT("Auto OFF");
-  PROGMEM Language_Str MSG_TOOL_MIGRATION                  = _UxGT("Migrazione utensile");
-  PROGMEM Language_Str MSG_TOOL_MIGRATION_AUTO             = _UxGT("Auto-migrazione");
-  PROGMEM Language_Str MSG_TOOL_MIGRATION_END              = _UxGT("Ultimo estrusore");
-  PROGMEM Language_Str MSG_TOOL_MIGRATION_SWAP             = _UxGT("Migra a *");
-  PROGMEM Language_Str MSG_FILAMENTCHANGE                  = _UxGT("Cambia filamento");
-  PROGMEM Language_Str MSG_FILAMENTCHANGE_E                = _UxGT("Cambia filam. *");
-  PROGMEM Language_Str MSG_FILAMENTLOAD                    = _UxGT("Carica filamento");
-  PROGMEM Language_Str MSG_FILAMENTLOAD_E                  = _UxGT("Carica filamento *");
-  PROGMEM Language_Str MSG_FILAMENTUNLOAD                  = _UxGT("Rimuovi filamento");
-  PROGMEM Language_Str MSG_FILAMENTUNLOAD_E                = _UxGT("Rimuovi filam. *");
-  PROGMEM Language_Str MSG_FILAMENTUNLOAD_ALL              = _UxGT("Rimuovi tutto");
-  PROGMEM Language_Str MSG_ATTACH_MEDIA                    = _UxGT("Collega media");
-  PROGMEM Language_Str MSG_CHANGE_MEDIA                    = _UxGT("Cambia media");
-  PROGMEM Language_Str MSG_RELEASE_MEDIA                   = _UxGT("Rilascia media");
-  PROGMEM Language_Str MSG_ZPROBE_OUT                      = _UxGT("Z probe fuori piatto");
-  PROGMEM Language_Str MSG_SKEW_FACTOR                     = _UxGT("Fattore distorsione");
-  PROGMEM Language_Str MSG_BLTOUCH                         = _UxGT("BLTouch");
-  PROGMEM Language_Str MSG_BLTOUCH_SELFTEST                = _UxGT("Autotest BLTouch");
-  PROGMEM Language_Str MSG_BLTOUCH_RESET                   = _UxGT("Resetta BLTouch");
-  PROGMEM Language_Str MSG_BLTOUCH_DEPLOY                  = _UxGT("Estendi BLTouch");
-  PROGMEM Language_Str MSG_BLTOUCH_SW_MODE                 = _UxGT("BLTouch modo SW");
-  PROGMEM Language_Str MSG_BLTOUCH_5V_MODE                 = _UxGT("BLTouch modo 5V");
-  PROGMEM Language_Str MSG_BLTOUCH_OD_MODE                 = _UxGT("BLTouch modo OD");
-  PROGMEM Language_Str MSG_BLTOUCH_MODE_STORE              = _UxGT("BLTouch modo mem.");
-  PROGMEM Language_Str MSG_BLTOUCH_MODE_STORE_5V           = _UxGT("Metti BLTouch a 5V");
-  PROGMEM Language_Str MSG_BLTOUCH_MODE_STORE_OD           = _UxGT("Metti BLTouch a OD");
-  PROGMEM Language_Str MSG_BLTOUCH_MODE_ECHO               = _UxGT("Segnala modo");
-  PROGMEM Language_Str MSG_BLTOUCH_MODE_CHANGE             = _UxGT("PERICOLO: impostazioni errate possono cause danni! Procedo comunque?");
-  PROGMEM Language_Str MSG_TOUCHMI_PROBE                   = _UxGT("TouchMI");
-  PROGMEM Language_Str MSG_TOUCHMI_INIT                    = _UxGT("Inizializ.TouchMI");
-  PROGMEM Language_Str MSG_TOUCHMI_ZTEST                   = _UxGT("Test Z offset");
-  PROGMEM Language_Str MSG_TOUCHMI_SAVE                    = _UxGT("Memorizzare");
-  PROGMEM Language_Str MSG_MANUAL_DEPLOY_TOUCHMI           = _UxGT("Estendi TouchMI");
-  PROGMEM Language_Str MSG_MANUAL_DEPLOY                   = _UxGT("Estendi Sonda-Z");
-  PROGMEM Language_Str MSG_BLTOUCH_STOW                    = _UxGT("Ritrai BLTouch");
-  PROGMEM Language_Str MSG_MANUAL_STOW                     = _UxGT("Ritrai Sonda-Z");
-  PROGMEM Language_Str MSG_HOME_FIRST                      = _UxGT("Home %s%s%s prima");
-  PROGMEM Language_Str MSG_ZPROBE_OFFSETS                  = _UxGT("Offsets sonda");
-  PROGMEM Language_Str MSG_ZPROBE_XOFFSET                  = _UxGT("Offset X sonda");
-  PROGMEM Language_Str MSG_ZPROBE_YOFFSET                  = _UxGT("Offset Y sonda");
-  PROGMEM Language_Str MSG_ZPROBE_ZOFFSET                  = _UxGT("Offset Z sonda");
-  PROGMEM Language_Str MSG_MOVE_NOZZLE_TO_BED              = _UxGT("Muovi ugel.su letto");
-  PROGMEM Language_Str MSG_BABYSTEP_X                      = _UxGT("Babystep X");
-  PROGMEM Language_Str MSG_BABYSTEP_Y                      = _UxGT("Babystep Y");
-  PROGMEM Language_Str MSG_BABYSTEP_Z                      = _UxGT("Babystep Z");
-  PROGMEM Language_Str MSG_BABYSTEP_TOTAL                  = _UxGT("Totali");
-  PROGMEM Language_Str MSG_ENDSTOP_ABORT                   = _UxGT("Finecorsa annullati");
-  PROGMEM Language_Str MSG_HEATING_FAILED_LCD              = _UxGT("Risc.Fallito"); // Max 12 caratteri
-  PROGMEM Language_Str MSG_ERR_REDUNDANT_TEMP              = _UxGT("Err: TEMP RIDONDANTE");
-  PROGMEM Language_Str MSG_THERMAL_RUNAWAY                 = _UxGT("TEMP FUORI CONTROLLO");
-  PROGMEM Language_Str MSG_THERMAL_RUNAWAY_BED             = _UxGT("TEMP PIAT.FUORI CTRL");
-  PROGMEM Language_Str MSG_THERMAL_RUNAWAY_CHAMBER         = _UxGT("T.CAMERA FUORI CTRL");
-  PROGMEM Language_Str MSG_ERR_MAXTEMP                     = _UxGT("Err: TEMP MASSIMA");
-  PROGMEM Language_Str MSG_ERR_MINTEMP                     = _UxGT("Err: TEMP MINIMA");
-  PROGMEM Language_Str MSG_HALTED                          = _UxGT("STAMPANTE FERMATA");
-  PROGMEM Language_Str MSG_PLEASE_RESET                    = _UxGT("Riavviare prego");
-  PROGMEM Language_Str MSG_SHORT_DAY                       = _UxGT("g"); // Un solo carattere
-  PROGMEM Language_Str MSG_SHORT_HOUR                      = _UxGT("h"); // Un solo carattere
-  PROGMEM Language_Str MSG_SHORT_MINUTE                    = _UxGT("m"); // Un solo carattere
-  PROGMEM Language_Str MSG_HEATING                         = _UxGT("Riscaldamento...");
-  PROGMEM Language_Str MSG_COOLING                         = _UxGT("Raffreddamento..");
-  PROGMEM Language_Str MSG_BED_HEATING                     = _UxGT("Risc. piatto...");
-  PROGMEM Language_Str MSG_BED_COOLING                     = _UxGT("Raffr. piatto...");
-  PROGMEM Language_Str MSG_PROBE_HEATING                   = _UxGT("Risc. sonda...");
-  PROGMEM Language_Str MSG_PROBE_COOLING                   = _UxGT("Raffr. sonda...");
-  PROGMEM Language_Str MSG_CHAMBER_HEATING                 = _UxGT("Risc. camera...");
-  PROGMEM Language_Str MSG_CHAMBER_COOLING                 = _UxGT("Raffr. camera...");
-  PROGMEM Language_Str MSG_DELTA_CALIBRATE                 = _UxGT("Calibraz. Delta");
-  PROGMEM Language_Str MSG_DELTA_CALIBRATE_X               = _UxGT("Calibra X");
-  PROGMEM Language_Str MSG_DELTA_CALIBRATE_Y               = _UxGT("Calibra Y");
-  PROGMEM Language_Str MSG_DELTA_CALIBRATE_Z               = _UxGT("Calibra Z");
-  PROGMEM Language_Str MSG_DELTA_CALIBRATE_CENTER          = _UxGT("Calibra centro");
-  PROGMEM Language_Str MSG_DELTA_SETTINGS                  = _UxGT("Impostaz. Delta");
-  PROGMEM Language_Str MSG_DELTA_AUTO_CALIBRATE            = _UxGT("Auto calibrazione");
-  PROGMEM Language_Str MSG_DELTA_HEIGHT_CALIBRATE          = _UxGT("Imp. altezza Delta");
-  PROGMEM Language_Str MSG_DELTA_Z_OFFSET_CALIBRATE        = _UxGT("Offset sonda-Z");
-  PROGMEM Language_Str MSG_DELTA_DIAG_ROD                  = _UxGT("Barra Diagonale");
-  PROGMEM Language_Str MSG_DELTA_HEIGHT                    = _UxGT("Altezza");
-  PROGMEM Language_Str MSG_DELTA_RADIUS                    = _UxGT("Raggio");
-  PROGMEM Language_Str MSG_INFO_MENU                       = _UxGT("Riguardo stampante");
-  PROGMEM Language_Str MSG_INFO_PRINTER_MENU               = _UxGT("Info. stampante");
-  PROGMEM Language_Str MSG_3POINT_LEVELING                 = _UxGT("Livel. a 3 punti");
-  PROGMEM Language_Str MSG_LINEAR_LEVELING                 = _UxGT("Livel. Lineare");
-  PROGMEM Language_Str MSG_BILINEAR_LEVELING               = _UxGT("Livel. Bilineare");
-  PROGMEM Language_Str MSG_UBL_LEVELING                    = _UxGT("Livel.piatto unific.");
-  PROGMEM Language_Str MSG_MESH_LEVELING                   = _UxGT("Livel. Mesh");
-  PROGMEM Language_Str MSG_INFO_STATS_MENU                 = _UxGT("Statistiche");
-  PROGMEM Language_Str MSG_INFO_BOARD_MENU                 = _UxGT("Info. scheda");
-  PROGMEM Language_Str MSG_INFO_THERMISTOR_MENU            = _UxGT("Termistori");
-  PROGMEM Language_Str MSG_INFO_EXTRUDERS                  = _UxGT("Estrusori");
-  PROGMEM Language_Str MSG_INFO_BAUDRATE                   = _UxGT("Baud");
-  PROGMEM Language_Str MSG_INFO_PROTOCOL                   = _UxGT("Protocollo");
-  PROGMEM Language_Str MSG_INFO_RUNAWAY_OFF                = _UxGT("Controllo fuga: OFF");
-  PROGMEM Language_Str MSG_INFO_RUNAWAY_ON                 = _UxGT("Controllo fuga: ON");
-  PROGMEM Language_Str MSG_HOTEND_IDLE_TIMEOUT             = _UxGT("Timeout inatt.ugello");
-=======
   LSTR MSG_MOVING                         = _UxGT("In movimento...");
   LSTR MSG_FREE_XY                        = _UxGT("XY liberi");
   LSTR MSG_MOVE_X                         = _UxGT("Muovi X");
@@ -885,7 +621,7 @@
   LSTR MSG_INFO_RUNAWAY_ON                = _UxGT("Controllo fuga: ON");
   LSTR MSG_HOTEND_IDLE_TIMEOUT            = _UxGT("Timeout inatt.ugello");
   LSTR MSG_FAN_SPEED_FAULT                = _UxGT("Err.vel.della ventola");
->>>>>>> 639b1f64
+
 
   LSTR MSG_CASE_LIGHT                     = _UxGT("Luci Case");
   LSTR MSG_CASE_LIGHT_BRIGHTNESS          = _UxGT("Luminosità Luci");
