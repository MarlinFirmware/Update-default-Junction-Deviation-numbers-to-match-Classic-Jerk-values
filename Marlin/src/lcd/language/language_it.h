--- conflicted
+++ resolved
@@ -136,11 +136,7 @@
   PROGMEM Language_Str MSG_MOVE_AXIS                       = _UxGT("Muovi Asse");
   PROGMEM Language_Str MSG_BED_LEVELING                    = _UxGT("Livella piano");
   PROGMEM Language_Str MSG_LEVEL_BED                       = _UxGT("Livella piano");
-<<<<<<< HEAD
-  PROGMEM Language_Str MSG_BED_TRAMMING                    = _UxGT("Calibra piano");
-=======
   PROGMEM Language_Str MSG_BED_TRAMMING                    = _UxGT("Tramming piano");
->>>>>>> b1bc2e80
   PROGMEM Language_Str MSG_BED_TRAMMING_RAISE              = _UxGT("Regola la vite finche' la sonda non rileva il piano.");
   PROGMEM Language_Str MSG_BED_TRAMMING_IN_RANGE           = _UxGT("Tolleranza raggiunta su tutti gli angoli. Piano livellato!");
   PROGMEM Language_Str MSG_BED_TRAMMING_GOOD_POINTS        = _UxGT("Punti buoni: ");
