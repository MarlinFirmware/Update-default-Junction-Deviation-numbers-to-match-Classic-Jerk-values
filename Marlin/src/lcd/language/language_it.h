--- conflicted
+++ resolved
@@ -364,13 +364,8 @@
   LSTR MSG_PID_AUTOTUNE_FAILED            = _UxGT("Calibr.PID fallito!");
   LSTR MSG_BAD_HEATER_ID                  = _UxGT("Estrusore invalido.");
   LSTR MSG_TEMP_TOO_HIGH                  = _UxGT("Temp.troppo alta.");
-<<<<<<< HEAD
   LSTR MSG_TIMEOUT                        = _UxGT("Tempo scaduto");
-  LSTR MSG_PID_BAD_EXTRUDER_NUM           = _UxGT("Calibrazione fallita! Estrusore errato.");
-=======
-  LSTR MSG_TIMEOUT                        = _UxGT("Tempo scaduto.");
   LSTR MSG_PID_BAD_HEATER_ID              = _UxGT("Calibrazione fallita! Estrusore errato.");
->>>>>>> 03bb28c2
   LSTR MSG_PID_TEMP_TOO_HIGH              = _UxGT("Calibrazione fallita! Temperatura troppo alta.");
   LSTR MSG_PID_TIMEOUT                    = _UxGT("Calibrazione fallita! Tempo scaduto.");
   LSTR MSG_MPC_MEASURING_AMBIENT          = _UxGT("Verif.perdita calore");
