--- conflicted
+++ resolved
@@ -290,18 +290,8 @@
   LSTR MSG_MOVE_001IN                     = _UxGT("Muovi di 0.01\"");
   LSTR MSG_MOVE_01IN                      = _UxGT("Muovi di 0.1\"");
   LSTR MSG_MOVE_1IN                       = _UxGT("Muovi di 1\"");
-<<<<<<< HEAD
   LSTR MSG_SPEED                          = _UxGT("Velocità");
-  LSTR MSG_MAXSPEED                       = _UxGT("Vel.massima (mm/s)");
-  LSTR MSG_MAXSPEED_X                     = _UxGT("Vel.massima ") STR_A;
-  LSTR MSG_MAXSPEED_Y                     = _UxGT("Vel.massima ") STR_B;
-  LSTR MSG_MAXSPEED_Z                     = _UxGT("Vel.massima ") STR_C;
-  LSTR MSG_MAXSPEED_E                     = _UxGT("Vel.massima ") STR_E;
-  LSTR MSG_MAXSPEED_A                     = _UxGT("Vel.massima @");
   LSTR MSG_MESH_Z_OFFSET                  = _UxGT("Piatto Z");
-=======
-  LSTR MSG_BED_Z                          = _UxGT("Piatto Z");
->>>>>>> 0aebcc4d
   LSTR MSG_NOZZLE                         = _UxGT("Ugello");
   LSTR MSG_NOZZLE_N                       = _UxGT("Ugello ~");
   LSTR MSG_NOZZLE_PARKED                  = _UxGT("Ugello parcheggiato");
