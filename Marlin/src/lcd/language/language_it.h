/**
 * Marlin 3D Printer Firmware
 * Copyright (c) 2020 MarlinFirmware [https://github.com/MarlinFirmware/Marlin]
 *
 * Based on Sprinter and grbl.
 * Copyright (c) 2011 Camiel Gubbels / Erik van der Zalm
 *
 * This program is free software: you can redistribute it and/or modify
 * it under the terms of the GNU General Public License as published by
 * the Free Software Foundation, either version 3 of the License, or
 * (at your option) any later version.
 *
 * This program is distributed in the hope that it will be useful,
 * but WITHOUT ANY WARRANTY; without even the implied warranty of
 * MERCHANTABILITY or FITNESS FOR A PARTICULAR PURPOSE.  See the
 * GNU General Public License for more details.
 *
 * You should have received a copy of the GNU General Public License
 * along with this program.  If not, see <https://www.gnu.org/licenses/>.
 *
 */
#pragma once

/**
 * Italian
 *
 * LCD Menu Messages
 * See also https://marlinfw.org/docs/development/lcd_language.html
 *
 * Substitutions are applied for the following characters when used in menu items titles:
 *
 *   $ displays an inserted string
 *   = displays  '0'....'10' for indexes 0 - 10
 *   ~ displays  '1'....'11' for indexes 0 - 10
 *   * displays 'E1'...'E11' for indexes 0 - 10 (By default. Uses LCD_FIRST_TOOL)
 *   @ displays an axis name such as XYZUVW, or E for an extruder
 */

#define DISPLAY_CHARSET_ISO10646_1

namespace Language_it {
  using namespace Language_en; // Inherit undefined strings from English

  constexpr uint8_t CHARSIZE              = 1;
  LSTR LANGUAGE                           = _UxGT("Italiano");

  LSTR WELCOME_MSG                        = MACHINE_NAME _UxGT(" pronta.");
  LSTR MSG_YES                            = _UxGT("Si");
  LSTR MSG_NO                             = _UxGT("No");
  LSTR MSG_HIGH                           = _UxGT("ALTO");
  LSTR MSG_LOW                            = _UxGT("BASSO");
  LSTR MSG_BACK                           = _UxGT("Indietro");
  LSTR MSG_ERROR                          = _UxGT("Errore");
  LSTR MSG_MEDIA_ABORTING                 = _UxGT("Annullando...");
  LSTR MSG_MEDIA_INSERTED                 = _UxGT("Media inserito");
  LSTR MSG_MEDIA_REMOVED                  = _UxGT("Media rimosso");
  LSTR MSG_MEDIA_WAITING                  = _UxGT("Aspettando media");
  LSTR MSG_MEDIA_INIT_FAIL                = _UxGT("Iniz.Media fallita");
  LSTR MSG_MEDIA_READ_ERROR               = _UxGT("Err.leggendo media");
  LSTR MSG_MEDIA_USB_REMOVED              = _UxGT("Dispos.USB rimosso");
  LSTR MSG_MEDIA_USB_FAILED               = _UxGT("Avvio USB fallito");
  LSTR MSG_KILL_SUBCALL_OVERFLOW          = _UxGT("Overflow subchiamate");
  LSTR MSG_LCD_ENDSTOPS                   = _UxGT("Finecor."); // Max 8 characters
  LSTR MSG_LCD_SOFT_ENDSTOPS              = _UxGT("Finecorsa Soft");
  LSTR MSG_MAIN                           = _UxGT("Menu principale");
  LSTR MSG_ADVANCED_SETTINGS              = _UxGT("Impostaz. avanzate");
  LSTR MSG_TOOLBAR_SETUP                  = _UxGT("Cnf barra strumenti");
  LSTR MSG_OPTION_DISABLED                = _UxGT("Opzione disab.");
  LSTR MSG_CONFIGURATION                  = _UxGT("Configurazione");
  LSTR MSG_RUN_AUTO_FILES                 = _UxGT("Esegui files auto");
  LSTR MSG_DISABLE_STEPPERS               = _UxGT("Disabilita Motori");
  LSTR MSG_DEBUG_MENU                     = _UxGT("Menu di debug");
  LSTR MSG_PROGRESS_BAR_TEST              = _UxGT("Test barra avanzam.");
  LSTR MSG_HOMING                         = _UxGT("Azzeramento");
  LSTR MSG_AUTO_HOME                      = _UxGT("Auto Home");
  LSTR MSG_AUTO_HOME_A                    = _UxGT("Home @");
  LSTR MSG_AUTO_HOME_X                    = _UxGT("Home X");
  LSTR MSG_AUTO_HOME_Y                    = _UxGT("Home Y");
  LSTR MSG_AUTO_HOME_Z                    = _UxGT("Home Z");
  LSTR MSG_FILAMENT_SET                   = _UxGT("Impostaz.filamento");
  LSTR MSG_FILAMENT_MAN                   = _UxGT("Gestione filamento");
  LSTR MSG_MANUAL_LEVELING                = _UxGT("Livel.manuale");
  LSTR MSG_LEVBED_FL                      = _UxGT("Davanti Sinistra");
  LSTR MSG_LEVBED_FR                      = _UxGT("Davanti Destra");
  LSTR MSG_LEVBED_C                       = _UxGT("Centro");
  LSTR MSG_LEVBED_BL                      = _UxGT("Dietro Sinistra");
  LSTR MSG_LEVBED_BR                      = _UxGT("Dietro Destra");
  LSTR MSG_MANUAL_MESH                    = _UxGT("Mesh Manuale");
  LSTR MSG_AUTO_MESH                      = _UxGT("Generaz.Autom.Mesh");
  LSTR MSG_AUTO_Z_ALIGN                   = _UxGT("Allineam.automat. Z");
  LSTR MSG_ITERATION                      = _UxGT("Iterazione G34: %i");
  LSTR MSG_DECREASING_ACCURACY            = _UxGT("Precisione in calo!");
  LSTR MSG_ACCURACY_ACHIEVED              = _UxGT("Precisione raggiunta");
  LSTR MSG_LEVEL_BED_HOMING               = _UxGT("Home assi XYZ");
  LSTR MSG_LEVEL_BED_WAITING              = _UxGT("Premi per iniziare");
  LSTR MSG_LEVEL_BED_NEXT_POINT           = _UxGT("Punto successivo");
  LSTR MSG_LEVEL_BED_DONE                 = _UxGT("Livel. terminato!");
  LSTR MSG_Z_FADE_HEIGHT                  = _UxGT("Fade Height");
  LSTR MSG_SET_HOME_OFFSETS               = _UxGT("Imp. offset home");
  LSTR MSG_HOME_OFFSET_X                  = _UxGT("Offset home X");
  LSTR MSG_HOME_OFFSET_Y                  = _UxGT("Offset home Y");
  LSTR MSG_HOME_OFFSET_Z                  = _UxGT("Offset home Z");
  LSTR MSG_HOME_OFFSETS_APPLIED           = _UxGT("Offset applicato");
  LSTR MSG_TRAMMING_WIZARD                = _UxGT("Wizard Tramming");
  LSTR MSG_SELECT_ORIGIN                  = _UxGT("Selez. origine");
  LSTR MSG_LAST_VALUE_SP                  = _UxGT("Ultimo valore ");
  #if HAS_PREHEAT
    LSTR MSG_PREHEAT_1                    = _UxGT("Preriscalda ") PREHEAT_1_LABEL;
    LSTR MSG_PREHEAT_1_H                  = _UxGT("Preriscalda ") PREHEAT_1_LABEL " ~";
    LSTR MSG_PREHEAT_1_END                = _UxGT("Preris.") PREHEAT_1_LABEL _UxGT(" Ugello");
    LSTR MSG_PREHEAT_1_END_E              = _UxGT("Preris.") PREHEAT_1_LABEL _UxGT(" Ugello ~");
    LSTR MSG_PREHEAT_1_ALL                = _UxGT("Preris.") PREHEAT_1_LABEL _UxGT(" Tutto");
    LSTR MSG_PREHEAT_1_BEDONLY            = _UxGT("Preris.") PREHEAT_1_LABEL _UxGT(" Piatto");
    LSTR MSG_PREHEAT_1_SETTINGS           = _UxGT("Preris.") PREHEAT_1_LABEL _UxGT(" conf");
    #ifdef PREHEAT_2_LABEL
      LSTR MSG_PREHEAT_2                  = _UxGT("Preris.") PREHEAT_2_LABEL;
      LSTR MSG_PREHEAT_2_SETTINGS         = _UxGT("Preris.") PREHEAT_2_LABEL _UxGT(" conf");
    #endif
    #ifdef PREHEAT_3_LABEL
      LSTR MSG_PREHEAT_3                  = _UxGT("Preris.") PREHEAT_3_LABEL;
      LSTR MSG_PREHEAT_3_SETTINGS         = _UxGT("Preris.") PREHEAT_3_LABEL _UxGT(" conf");
    #endif
    LSTR MSG_PREHEAT_M                    = _UxGT("Preriscalda $");
    LSTR MSG_PREHEAT_M_H                  = _UxGT("Preriscalda $ ~");
    LSTR MSG_PREHEAT_M_END                = _UxGT("Preris.$ Ugello");
    LSTR MSG_PREHEAT_M_END_E              = _UxGT("Preris.$ Ugello ~");
    LSTR MSG_PREHEAT_M_ALL                = _UxGT("Preris.$ Tutto");
    LSTR MSG_PREHEAT_M_BEDONLY            = _UxGT("Preris.$ Piatto");
    LSTR MSG_PREHEAT_M_SETTINGS           = _UxGT("Preris.$ conf");
  #endif
  LSTR MSG_PREHEAT_CUSTOM                 = _UxGT("Prerisc.personal.");
  LSTR MSG_COOLDOWN                       = _UxGT("Raffredda");

  LSTR MSG_CUTTER_FREQUENCY               = _UxGT("Frequenza");
  LSTR MSG_LASER_MENU                     = _UxGT("Controllo laser");
  LSTR MSG_SPINDLE_MENU                   = _UxGT("Controllo mandrino");
  LSTR MSG_LASER_POWER                    = _UxGT("Potenza laser");
  LSTR MSG_SPINDLE_POWER                  = _UxGT("Potenza mandrino");
  LSTR MSG_LASER_TOGGLE                   = _UxGT("Alterna Laser");
  LSTR MSG_LASER_EVAC_TOGGLE              = _UxGT("Alterna soffiatore");
  LSTR MSG_LASER_ASSIST_TOGGLE            = _UxGT("Alterna aria supp.");
  LSTR MSG_LASER_PULSE_MS                 = _UxGT("ms impulso di test");
  LSTR MSG_LASER_FIRE_PULSE               = _UxGT("Spara impulso");
  LSTR MSG_FLOWMETER_FAULT                = _UxGT("Err.flusso refrig.");
  LSTR MSG_SPINDLE_TOGGLE                 = _UxGT("Alterna mandrino");
  LSTR MSG_SPINDLE_EVAC_TOGGLE            = _UxGT("Alterna vuoto");
  LSTR MSG_SPINDLE_FORWARD                = _UxGT("Mandrino in avanti");
  LSTR MSG_SPINDLE_REVERSE                = _UxGT("Inverti mandrino");
  LSTR MSG_SWITCH_PS_ON                   = _UxGT("Accendi aliment.");
  LSTR MSG_SWITCH_PS_OFF                  = _UxGT("Spegni aliment.");
  LSTR MSG_EXTRUDE                        = _UxGT("Estrudi");
  LSTR MSG_RETRACT                        = _UxGT("Ritrai");
  LSTR MSG_MOVE_AXIS                      = _UxGT("Muovi Asse");
  LSTR MSG_BED_LEVELING                   = _UxGT("Livella piano");
  LSTR MSG_LEVEL_BED                      = _UxGT("Livella piano");
  LSTR MSG_BED_TRAMMING                   = _UxGT("Tarat.fine piano");
  LSTR MSG_BED_TRAMMING_MANUAL            = _UxGT("Tarat.fine Manuale");
  LSTR MSG_BED_TRAMMING_RAISE             = _UxGT("Regola la vite finché la sonda non rileva il piano.");
  LSTR MSG_BED_TRAMMING_IN_RANGE          = _UxGT("Tolleranza raggiunta su tutti gli angoli. Piano livellato!");
  LSTR MSG_BED_TRAMMING_GOOD_POINTS       = _UxGT("Punti buoni: ");
  LSTR MSG_BED_TRAMMING_LAST_Z            = _UxGT("Ultimo Z: ");
  LSTR MSG_NEXT_CORNER                    = _UxGT("Prossimo punto");
  LSTR MSG_MESH_EDITOR                    = _UxGT("Editor Mesh");
  LSTR MSG_MESH_VIEWER                    = _UxGT("Visualiz. Mesh");
  LSTR MSG_EDIT_MESH                      = _UxGT("Modifica Mesh");
  LSTR MSG_MESH_VIEW                      = _UxGT("Visualizza Mesh");
  LSTR MSG_EDITING_STOPPED                = _UxGT("Modif. Mesh Fermata");
  LSTR MSG_NO_VALID_MESH                  = _UxGT("Mesh non valida");
  LSTR MSG_ACTIVATE_MESH                  = _UxGT("Attiva livellamento");
  LSTR MSG_PROBING_POINT                  = _UxGT("Punto sondato");
  LSTR MSG_MESH_X                         = _UxGT("Indice X");
  LSTR MSG_MESH_Y                         = _UxGT("Indice Y");
  LSTR MSG_MESH_INSET                     = _UxGT("Mesh Inset");
  LSTR MSG_MESH_MIN_X                     = _UxGT("Mesh X minimo");
  LSTR MSG_MESH_MAX_X                     = _UxGT("Mesh X massimo");
  LSTR MSG_MESH_MIN_Y                     = _UxGT("Mesh Y minimo");
  LSTR MSG_MESH_MAX_Y                     = _UxGT("Mesh Y massimo");
  LSTR MSG_MESH_AMAX                      = _UxGT("Massimizza area");
  LSTR MSG_MESH_CENTER                    = _UxGT("Area centrale");
  LSTR MSG_MESH_EDIT_Z                    = _UxGT("Valore di Z");
  LSTR MSG_MESH_CANCEL                    = _UxGT("Mesh cancellata");
  LSTR MSG_CUSTOM_COMMANDS                = _UxGT("Comandi personaliz.");
  LSTR MSG_M48_TEST                       = _UxGT("Test sonda M48");
  LSTR MSG_M48_POINT                      = _UxGT("Punto M48");
  LSTR MSG_M48_OUT_OF_BOUNDS              = _UxGT("Sonda oltre i limiti");
  LSTR MSG_M48_DEVIATION                  = _UxGT("Deviazione");
  LSTR MSG_IDEX_MENU                      = _UxGT("Modo IDEX");
  LSTR MSG_OFFSETS_MENU                   = _UxGT("Strumenti Offsets");
  LSTR MSG_IDEX_MODE_AUTOPARK             = _UxGT("Auto-Park");
  LSTR MSG_IDEX_MODE_DUPLICATE            = _UxGT("Duplicazione");
  LSTR MSG_IDEX_MODE_MIRRORED_COPY        = _UxGT("Copia speculare");
  LSTR MSG_IDEX_MODE_FULL_CTRL            = _UxGT("Pieno controllo");
  LSTR MSG_IDEX_DUPE_GAP                  = _UxGT("X-Gap-X duplicato");
  LSTR MSG_HOTEND_OFFSET_Z                = _UxGT("2° ugello Z");
  LSTR MSG_HOTEND_OFFSET_A                = _UxGT("2° ugello @");
  LSTR MSG_UBL_DOING_G29                  = _UxGT("G29 in corso");
  LSTR MSG_UBL_TOOLS                      = _UxGT("Strumenti UBL");
  LSTR MSG_UBL_LEVEL_BED                  = _UxGT("Livel.letto unificato");
  LSTR MSG_LCD_TILTING_MESH               = _UxGT("Punto inclinaz.");
  LSTR MSG_UBL_TILT_MESH                  = _UxGT("Inclina Mesh");
  LSTR MSG_UBL_TILTING_GRID               = _UxGT("Dim.griglia inclin.");
  LSTR MSG_UBL_MESH_TILTED                = _UxGT("Mesh inclinata");
  LSTR MSG_UBL_MANUAL_MESH                = _UxGT("Mesh Manuale");
  LSTR MSG_UBL_MESH_WIZARD                = _UxGT("Creaz.guid.mesh UBL");
  LSTR MSG_UBL_BC_INSERT                  = _UxGT("Metti spes. e misura");
  LSTR MSG_UBL_BC_INSERT2                 = _UxGT("Misura");
  LSTR MSG_UBL_BC_REMOVE                  = _UxGT("Rimuovi e mis.piatto");
  LSTR MSG_UBL_MOVING_TO_NEXT             = _UxGT("Spostamento succes.");
  LSTR MSG_UBL_ACTIVATE_MESH              = _UxGT("Attiva UBL");
  LSTR MSG_UBL_DEACTIVATE_MESH            = _UxGT("Disattiva UBL");
  LSTR MSG_UBL_SET_TEMP_BED               = _UxGT("Temp. Piatto");
  LSTR MSG_UBL_BED_TEMP_CUSTOM            = _UxGT("Temp. Piatto");
  LSTR MSG_UBL_SET_TEMP_HOTEND            = _UxGT("Temp. Ugello");
  LSTR MSG_UBL_HOTEND_TEMP_CUSTOM         = _UxGT("Temp. Ugello");
  LSTR MSG_UBL_MESH_EDIT                  = _UxGT("Modifica Mesh");
  LSTR MSG_UBL_EDIT_CUSTOM_MESH           = _UxGT("Modif.Mesh personal.");
  LSTR MSG_UBL_FINE_TUNE_MESH             = _UxGT("Ritocca Mesh");
  LSTR MSG_UBL_DONE_EDITING_MESH          = _UxGT("Modif.Mesh fatta");
  LSTR MSG_UBL_BUILD_CUSTOM_MESH          = _UxGT("Crea Mesh personal.");
  LSTR MSG_UBL_BUILD_MESH_MENU            = _UxGT("Crea Mesh");
  #if HAS_PREHEAT
    LSTR MSG_UBL_BUILD_MESH_M             = _UxGT("Crea Mesh ($)");
    LSTR MSG_UBL_VALIDATE_MESH_M          = _UxGT("Valida Mesh ($)");
  #endif
  LSTR MSG_UBL_BUILD_COLD_MESH            = _UxGT("Crea Mesh a freddo");
  LSTR MSG_UBL_MESH_HEIGHT_ADJUST         = _UxGT("Aggiusta Alt. Mesh");
  LSTR MSG_UBL_MESH_HEIGHT_AMOUNT         = _UxGT("Altezza");
  LSTR MSG_UBL_VALIDATE_MESH_MENU         = _UxGT("Valida Mesh");
  LSTR MSG_G26_HEATING_BED                = _UxGT("G26 riscald.letto");
  LSTR MSG_G26_HEATING_NOZZLE             = _UxGT("G26 riscald.ugello");
  LSTR MSG_G26_MANUAL_PRIME               = _UxGT("Priming manuale...");
  LSTR MSG_G26_FIXED_LENGTH               = _UxGT("Prime a lung.fissa");
  LSTR MSG_G26_PRIME_DONE                 = _UxGT("Priming terminato");
  LSTR MSG_G26_CANCELED                   = _UxGT("G26 Annullato");
  LSTR MSG_G26_LEAVING                    = _UxGT("Uscita da G26");
  LSTR MSG_UBL_VALIDATE_CUSTOM_MESH       = _UxGT("Valida Mesh pers.");
  LSTR MSG_UBL_CONTINUE_MESH              = _UxGT("Continua Mesh");
  LSTR MSG_UBL_MESH_LEVELING              = _UxGT("Livell. Mesh");
  LSTR MSG_UBL_3POINT_MESH_LEVELING       = _UxGT("Livell. 3 Punti");
  LSTR MSG_UBL_GRID_MESH_LEVELING         = _UxGT("Livell. Griglia Mesh");
  LSTR MSG_UBL_MESH_LEVEL                 = _UxGT("Livella Mesh");
  LSTR MSG_UBL_SIDE_POINTS                = _UxGT("Punti laterali");
  LSTR MSG_UBL_MAP_TYPE                   = _UxGT("Tipo di Mappa");
  LSTR MSG_UBL_OUTPUT_MAP                 = _UxGT("Esporta Mappa");
  LSTR MSG_UBL_OUTPUT_MAP_HOST            = _UxGT("Esporta per Host");
  LSTR MSG_UBL_OUTPUT_MAP_CSV             = _UxGT("Esporta in CSV");
  LSTR MSG_UBL_OUTPUT_MAP_BACKUP          = _UxGT("Backup esterno");
  LSTR MSG_UBL_INFO_UBL                   = _UxGT("Esporta Info UBL");
  LSTR MSG_UBL_FILLIN_AMOUNT              = _UxGT("Riempimento");
  LSTR MSG_UBL_MANUAL_FILLIN              = _UxGT("Riempimento Manuale");
  LSTR MSG_UBL_SMART_FILLIN               = _UxGT("Riempimento Smart");
  LSTR MSG_UBL_FILLIN_MESH                = _UxGT("Riempimento Mesh");
  LSTR MSG_UBL_MESH_FILLED                = _UxGT("Pts mancanti riempiti");
  LSTR MSG_UBL_MESH_INVALID               = _UxGT("Mesh non valida");
  LSTR MSG_UBL_INVALIDATE_ALL             = _UxGT("Invalida Tutto");
  LSTR MSG_UBL_INVALIDATE_CLOSEST         = _UxGT("Invalid.Punto Vicino");
  LSTR MSG_UBL_FINE_TUNE_ALL              = _UxGT("Ritocca Tutto");
  LSTR MSG_UBL_FINE_TUNE_CLOSEST          = _UxGT("Ritocca Punto Vicino");
  LSTR MSG_UBL_STORAGE_MESH_MENU          = _UxGT("Mesh Salvate");
  LSTR MSG_UBL_STORAGE_SLOT               = _UxGT("Slot di memoria");
  LSTR MSG_UBL_LOAD_MESH                  = _UxGT("Carica Mesh Piatto");
  LSTR MSG_UBL_SAVE_MESH                  = _UxGT("Salva Mesh Piatto");
  LSTR MSG_UBL_INVALID_SLOT               = _UxGT("Prima selez. uno slot Mesh");
  LSTR MSG_MESH_LOADED                    = _UxGT("Mesh %i caricata");
  LSTR MSG_MESH_SAVED                     = _UxGT("Mesh %i salvata");
  LSTR MSG_UBL_NO_STORAGE                 = _UxGT("Nessuna memoria");
  LSTR MSG_UBL_SAVE_ERROR                 = _UxGT("Err: Salvataggio UBL");
  LSTR MSG_UBL_RESTORE_ERROR              = _UxGT("Err: Ripristino UBL");
  LSTR MSG_UBL_Z_OFFSET                   = _UxGT("Z-Offset: ");
  LSTR MSG_UBL_Z_OFFSET_STOPPED           = _UxGT("Z-Offset Fermato");
  LSTR MSG_UBL_STEP_BY_STEP_MENU          = _UxGT("UBL passo passo");
  LSTR MSG_UBL_1_BUILD_COLD_MESH          = _UxGT("1.Crea Mesh a freddo");
  LSTR MSG_UBL_2_SMART_FILLIN             = _UxGT("2.Riempimento Smart");
  LSTR MSG_UBL_3_VALIDATE_MESH_MENU       = _UxGT("3.Valida Mesh");
  LSTR MSG_UBL_4_FINE_TUNE_ALL            = _UxGT("4.Ritocca All");
  LSTR MSG_UBL_5_VALIDATE_MESH_MENU       = _UxGT("5.Valida Mesh");
  LSTR MSG_UBL_6_FINE_TUNE_ALL            = _UxGT("6.Ritocca All");
  LSTR MSG_UBL_7_SAVE_MESH                = _UxGT("7.Salva Mesh Piatto");

  LSTR MSG_LED_CONTROL                    = _UxGT("Controllo LED");
  LSTR MSG_LEDS                           = _UxGT("Luci");
  LSTR MSG_LED_PRESETS                    = _UxGT("Presets luce");
  LSTR MSG_SET_LEDS_RED                   = _UxGT("Rosso");
  LSTR MSG_SET_LEDS_ORANGE                = _UxGT("Arancione");
  LSTR MSG_SET_LEDS_YELLOW                = _UxGT("Giallo");
  LSTR MSG_SET_LEDS_GREEN                 = _UxGT("Verde");
  LSTR MSG_SET_LEDS_BLUE                  = _UxGT("Blu");
  LSTR MSG_SET_LEDS_INDIGO                = _UxGT("Indaco");
  LSTR MSG_SET_LEDS_VIOLET                = _UxGT("Viola");
  LSTR MSG_SET_LEDS_WHITE                 = _UxGT("Bianco");
  LSTR MSG_SET_LEDS_DEFAULT               = _UxGT("Predefinito");
  LSTR MSG_LED_CHANNEL_N                  = _UxGT("Canale =");
  LSTR MSG_LEDS2                          = _UxGT("Luci #2");
  LSTR MSG_NEO2_PRESETS                   = _UxGT("Presets luce #2");
  LSTR MSG_NEO2_BRIGHTNESS                = _UxGT("Luminosità");
  LSTR MSG_CUSTOM_LEDS                    = _UxGT("Luci personalizzate");
  LSTR MSG_INTENSITY_R                    = _UxGT("Intensità rosso");
  LSTR MSG_INTENSITY_G                    = _UxGT("Intensità verde");
  LSTR MSG_INTENSITY_B                    = _UxGT("Intensità blu");
  LSTR MSG_INTENSITY_W                    = _UxGT("Intensità bianco");
  LSTR MSG_LED_BRIGHTNESS                 = _UxGT("Luminosità");

  LSTR MSG_MOVING                         = _UxGT("In movimento...");
  LSTR MSG_FREE_XY                        = _UxGT("XY liberi");
  LSTR MSG_MOVE_X                         = _UxGT("Muovi X");
  LSTR MSG_MOVE_Y                         = _UxGT("Muovi Y");
  LSTR MSG_MOVE_Z                         = _UxGT("Muovi Z");
  LSTR MSG_MOVE_N                         = _UxGT("Muovi @");
  LSTR MSG_MOVE_E                         = _UxGT("Estrusore");
  LSTR MSG_MOVE_EN                        = _UxGT("Estrusore *");
  LSTR MSG_HOTEND_TOO_COLD                = _UxGT("Ugello freddo");
  LSTR MSG_MOVE_N_MM                      = _UxGT("Muovi di $mm");
  LSTR MSG_MOVE_01MM                      = _UxGT("Muovi di 0.1mm");
  LSTR MSG_MOVE_1MM                       = _UxGT("Muovi di 1mm");
  LSTR MSG_MOVE_10MM                      = _UxGT("Muovi di 10mm");
  LSTR MSG_MOVE_50MM                      = _UxGT("Muovi di 50mm");
  LSTR MSG_MOVE_100MM                     = _UxGT("Muovi di 100mm");
  LSTR MSG_MOVE_0001IN                    = _UxGT("Muovi di 0.001\"");
  LSTR MSG_MOVE_001IN                     = _UxGT("Muovi di 0.01\"");
  LSTR MSG_MOVE_01IN                      = _UxGT("Muovi di 0.1\"");
  LSTR MSG_MOVE_05IN                      = _UxGT("Muovi di 0.5\"");
  LSTR MSG_MOVE_1IN                       = _UxGT("Muovi di 1\"");
  LSTR MSG_SPEED                          = _UxGT("Velocità");
<<<<<<< HEAD
  LSTR MSG_MESH_Z_OFFSET                  = _UxGT("Piatto Z");
=======
  LSTR MSG_BED_Z                          = _UxGT("Piatto Z");
>>>>>>> f7ca7a92
  LSTR MSG_NOZZLE                         = _UxGT("Ugello");
  LSTR MSG_NOZZLE_N                       = _UxGT("Ugello ~");
  LSTR MSG_NOZZLE_PARKED                  = _UxGT("Ugello parcheggiato");
  LSTR MSG_NOZZLE_STANDBY                 = _UxGT("Ugello in pausa");
  LSTR MSG_BED                            = _UxGT("Piatto");
  LSTR MSG_CHAMBER                        = _UxGT("Camera");
  LSTR MSG_COOLER                         = _UxGT("Raffreddam. laser");
  LSTR MSG_COOLER_TOGGLE                  = _UxGT("Alterna raffreddam.");
  LSTR MSG_FLOWMETER_SAFETY               = _UxGT("Sicurezza flusso");
  LSTR MSG_LASER                          = _UxGT("Laser");
  LSTR MSG_FAN_SPEED                      = _UxGT("Vel. ventola");     // Max 15 characters
  LSTR MSG_FAN_SPEED_N                    = _UxGT("Vel. ventola ~");   // Max 15 characters
  LSTR MSG_STORED_FAN_N                   = _UxGT("Ventola mem. ~");   // Max 15 characters
  LSTR MSG_EXTRA_FAN_SPEED                = _UxGT("Extra vel.vent.");  // Max 15 characters
  LSTR MSG_EXTRA_FAN_SPEED_N              = _UxGT("Extra v.vent. ~");  // Max 15 characters
  LSTR MSG_CONTROLLER_FAN                 = _UxGT("Controller vent.");
  LSTR MSG_CONTROLLER_FAN_IDLE_SPEED      = _UxGT("Vel. inattivo");
  LSTR MSG_CONTROLLER_FAN_AUTO_ON         = _UxGT("Modo autom.");
  LSTR MSG_CONTROLLER_FAN_SPEED           = _UxGT("Vel. attivo");
  LSTR MSG_CONTROLLER_FAN_DURATION        = _UxGT("Tempo inattivo");
  LSTR MSG_FLOW                           = _UxGT("Flusso");
  LSTR MSG_FLOW_N                         = _UxGT("Flusso ~");
  LSTR MSG_CONTROL                        = _UxGT("Controllo");
  LSTR MSG_MIN                            = " " LCD_STR_THERMOMETER _UxGT(" Min");
  LSTR MSG_MAX                            = " " LCD_STR_THERMOMETER _UxGT(" Max");
  LSTR MSG_FACTOR                         = " " LCD_STR_THERMOMETER _UxGT(" Fact");
  LSTR MSG_AUTOTEMP                       = _UxGT("Autotemp");
  LSTR MSG_LCD_ON                         = _UxGT("On");
  LSTR MSG_LCD_OFF                        = _UxGT("Off");
  LSTR MSG_PID_AUTOTUNE                   = _UxGT("Calibrazione PID");
  LSTR MSG_PID_AUTOTUNE_E                 = _UxGT("Calib.PID *");
  LSTR MSG_PID_CYCLE                      = _UxGT("Ciclo PID");
  LSTR MSG_PID_AUTOTUNE_DONE              = _UxGT("Calibr.PID eseguita");
  LSTR MSG_PID_AUTOTUNE_FAILED            = _UxGT("Calibr.PID fallito!");
  LSTR MSG_BAD_EXTRUDER_NUM               = _UxGT("Estrusore invalido.");
  LSTR MSG_TEMP_TOO_HIGH                  = _UxGT("Temp.troppo alta.");
  LSTR MSG_TIMEOUT                        = _UxGT("Tempo scaduto.");
  LSTR MSG_PID_BAD_EXTRUDER_NUM           = _UxGT("Calibrazione fallita! Estrusore errato.");
  LSTR MSG_PID_TEMP_TOO_HIGH              = _UxGT("Calibrazione fallita! Temperatura troppo alta.");
  LSTR MSG_PID_TIMEOUT                    = _UxGT("Calibrazione fallita! Tempo scaduto.");
  LSTR MSG_MPC_MEASURING_AMBIENT          = _UxGT("Testing heat loss");
  LSTR MSG_MPC_AUTOTUNE                   = _UxGT("MPC Autotune");
  LSTR MSG_MPC_EDIT                       = _UxGT("Modif.MPC *");
  LSTR MSG_MPC_POWER_E                    = _UxGT("Potenza *");
  LSTR MSG_MPC_BLOCK_HEAT_CAPACITY_E      = _UxGT("C blocco *");
  LSTR MSG_SENSOR_RESPONSIVENESS_E        = _UxGT("Reattiv.Sens. *");
  LSTR MSG_MPC_AMBIENT_XFER_COEFF_E       = _UxGT("H ambiente *");
  LSTR MSG_MPC_AMBIENT_XFER_COEFF_FAN_E   = _UxGT("H Amb. vent. *");
  LSTR MSG_SELECT                         = _UxGT("Seleziona");
  LSTR MSG_SELECT_E                       = _UxGT("Seleziona *");
  LSTR MSG_ACC                            = _UxGT("Accel");
  LSTR MSG_JERK                           = _UxGT("Jerk");
  LSTR MSG_VA_JERK                        = _UxGT("Max Jerk ") STR_A;
  LSTR MSG_VB_JERK                        = _UxGT("Max Jerk ") STR_B;
  LSTR MSG_VC_JERK                        = _UxGT("Max Jerk ") STR_C;
  LSTR MSG_VN_JERK                        = _UxGT("Max Jerk @");
  LSTR MSG_VE_JERK                        = _UxGT("Max Jerk E");
  LSTR MSG_JUNCTION_DEVIATION             = _UxGT("Deviaz. giunzioni");
  LSTR MSG_MAX_SPEED                      = _UxGT("Vel.massima (mm/s)");
  LSTR MSG_VMAX_A                         = _UxGT("Vel.Massima ") STR_A;
  LSTR MSG_VMAX_B                         = _UxGT("Vel.Massima ") STR_B;
  LSTR MSG_VMAX_C                         = _UxGT("Vel.Massima ") STR_C;
  LSTR MSG_VMAX_N                         = _UxGT("Vel.Massima @");
  LSTR MSG_VMAX_E                         = _UxGT("Vel.Massima E");
  LSTR MSG_VMAX_EN                        = _UxGT("Vel.Massima *");
  LSTR MSG_VMIN                           = _UxGT("Vel.Minima");
  LSTR MSG_VTRAV_MIN                      = _UxGT("Vel.Min spostam.");
  LSTR MSG_ACCELERATION                   = _UxGT("Accelerazione");
  LSTR MSG_AMAX_A                         = _UxGT("Acc.Massima ") STR_A;
  LSTR MSG_AMAX_B                         = _UxGT("Acc.Massima ") STR_B;
  LSTR MSG_AMAX_C                         = _UxGT("Acc.Massima ") STR_C;
  LSTR MSG_AMAX_N                         = _UxGT("Acc.Massima @");
  LSTR MSG_AMAX_E                         = _UxGT("Acc.Massima E");
  LSTR MSG_AMAX_EN                        = _UxGT("Acc.Massima *");
  LSTR MSG_A_RETRACT                      = _UxGT("A-Ritrazione");
  LSTR MSG_A_TRAVEL                       = _UxGT("A-Spostamento");
  LSTR MSG_INPUT_SHAPING                  = _UxGT("Input Shaping");
  LSTR MSG_SHAPING_X_FREQ                 = _UxGT("Frequenza ") STR_X;
  LSTR MSG_SHAPING_Y_FREQ                 = _UxGT("Frequenza ") STR_Y;
  LSTR MSG_SHAPING_X_ZETA                 = _UxGT("Smorzamento ") STR_X;
  LSTR MSG_SHAPING_Y_ZETA                 = _UxGT("Smorzamento ") STR_Y;
  LSTR MSG_XY_FREQUENCY_LIMIT             = _UxGT("Frequenza max");
  LSTR MSG_XY_FREQUENCY_FEEDRATE          = _UxGT("Feed min");
  LSTR MSG_STEPS_PER_MM                   = _UxGT("Passi/mm");
  LSTR MSG_A_STEPS                        = STR_A _UxGT(" passi/mm");
  LSTR MSG_B_STEPS                        = STR_B _UxGT(" passi/mm");
  LSTR MSG_C_STEPS                        = STR_C _UxGT(" passi/mm");
  LSTR MSG_N_STEPS                        = _UxGT("@ passi/mm");
  LSTR MSG_E_STEPS                        = _UxGT("E passi/mm");
  LSTR MSG_EN_STEPS                       = _UxGT("* passi/mm");
  LSTR MSG_TEMPERATURE                    = _UxGT("Temperatura");
  LSTR MSG_MOTION                         = _UxGT("Movimento");
  LSTR MSG_FILAMENT                       = _UxGT("Filamento");
  LSTR MSG_VOLUMETRIC_ENABLED             = _UxGT("E in mm") SUPERSCRIPT_THREE;
  LSTR MSG_VOLUMETRIC_LIMIT               = _UxGT("Limite E in mm") SUPERSCRIPT_THREE;
  LSTR MSG_VOLUMETRIC_LIMIT_E             = _UxGT("Limite E *");
  LSTR MSG_FILAMENT_DIAM                  = _UxGT("Diam. filo");
  LSTR MSG_FILAMENT_DIAM_E                = _UxGT("Diam. filo *");
  LSTR MSG_FILAMENT_UNLOAD                = _UxGT("Rimuovi mm");
  LSTR MSG_FILAMENT_LOAD                  = _UxGT("Carica mm");
  LSTR MSG_SEGMENTS_PER_SECOND            = _UxGT("Segmenti/Sec");
  LSTR MSG_DRAW_MIN_X                     = _UxGT("Min X area disegno");
  LSTR MSG_DRAW_MAX_X                     = _UxGT("Max X area disegno");
  LSTR MSG_DRAW_MIN_Y                     = _UxGT("Min Y area disegno");
  LSTR MSG_DRAW_MAX_Y                     = _UxGT("Max Y area disegno");
  LSTR MSG_MAX_BELT_LEN                   = _UxGT("Lungh.max cinghia");
  LSTR MSG_ADVANCE_K                      = _UxGT("K Avanzamento");
  LSTR MSG_ADVANCE_K_E                    = _UxGT("K Avanzamento *");
  LSTR MSG_CONTRAST                       = _UxGT("Contrasto LCD");
  LSTR MSG_BRIGHTNESS                     = _UxGT("Luminosità LCD");
  LSTR MSG_SCREEN_TIMEOUT                 = _UxGT("Timeout LCD (m)");
  LSTR MSG_BRIGHTNESS_OFF                 = _UxGT("Spegni Retroillum.");
  LSTR MSG_STORE_EEPROM                   = _UxGT("Salva impostazioni");
  LSTR MSG_LOAD_EEPROM                    = _UxGT("Carica impostazioni");
  LSTR MSG_RESTORE_DEFAULTS               = _UxGT("Ripristina imp.");
  LSTR MSG_INIT_EEPROM                    = _UxGT("Inizializza EEPROM");
  LSTR MSG_ERR_EEPROM_CRC                 = _UxGT("Err: CRC EEPROM");
  LSTR MSG_ERR_EEPROM_INDEX               = _UxGT("Err: Indice EEPROM");
  LSTR MSG_ERR_EEPROM_VERSION             = _UxGT("Err: Versione EEPROM");
  LSTR MSG_SETTINGS_STORED                = _UxGT("Impostazioni mem.");
  LSTR MSG_MEDIA_UPDATE                   = _UxGT("Aggiorna media");
  LSTR MSG_RESET_PRINTER                  = _UxGT("Resetta stampante");
  LSTR MSG_REFRESH                        = LCD_STR_REFRESH _UxGT("Aggiorna");
  LSTR MSG_INFO_SCREEN                    = _UxGT("Schermata info");
  LSTR MSG_INFO_MACHINENAME               = _UxGT("Nome macchina");
  LSTR MSG_INFO_SIZE                      = _UxGT("Dimens.");
  LSTR MSG_INFO_FWVERSION                 = _UxGT("Versione firmware");
  LSTR MSG_INFO_BUILD                     = _UxGT("Dataora compilaz.");
  LSTR MSG_PREPARE                        = _UxGT("Prepara");
  LSTR MSG_TUNE                           = _UxGT("Regola");
  LSTR MSG_POWER_MONITOR                  = _UxGT("Controllo aliment.");
  LSTR MSG_CURRENT                        = _UxGT("Corrente");
  LSTR MSG_VOLTAGE                        = _UxGT("Tensione");
  LSTR MSG_POWER                          = _UxGT("Potenza");
  LSTR MSG_START_PRINT                    = _UxGT("Avvia stampa");
  LSTR MSG_BUTTON_NEXT                    = _UxGT("Prossimo");
  LSTR MSG_BUTTON_INIT                    = _UxGT("Inizializza");
  LSTR MSG_BUTTON_STOP                    = _UxGT("Stop");
  LSTR MSG_BUTTON_PRINT                   = _UxGT("Stampa");
  LSTR MSG_BUTTON_RESET                   = _UxGT("Resetta");
  LSTR MSG_BUTTON_IGNORE                  = _UxGT("Ignora");
  LSTR MSG_BUTTON_CANCEL                  = _UxGT("Annulla");
  LSTR MSG_BUTTON_CONFIRM                 = _UxGT("Conferma");
  LSTR MSG_BUTTON_CONTINUE                = _UxGT("Continua");
  LSTR MSG_BUTTON_DONE                    = _UxGT("Fatto");
  LSTR MSG_BUTTON_BACK                    = _UxGT("Indietro");
  LSTR MSG_BUTTON_PROCEED                 = _UxGT("Procedi");
  LSTR MSG_BUTTON_SKIP                    = _UxGT("Salta");
  LSTR MSG_BUTTON_INFO                    = _UxGT("Info");
  LSTR MSG_BUTTON_LEVEL                   = _UxGT("Livello");
  LSTR MSG_BUTTON_PAUSE                   = _UxGT("Pausa");
  LSTR MSG_BUTTON_RESUME                  = _UxGT("Riprendi");
  LSTR MSG_BUTTON_ADVANCED                = _UxGT("Avanzato");
  LSTR MSG_BUTTON_SAVE                    = _UxGT("Memorizza");
  LSTR MSG_BUTTON_PURGE                   = _UxGT("Spurga");
  LSTR MSG_PAUSING                        = _UxGT("Messa in pausa...");
  LSTR MSG_PAUSE_PRINT                    = _UxGT("Pausa stampa");
  LSTR MSG_ADVANCED_PAUSE                 = _UxGT("Pausa Avanzata");
  LSTR MSG_RESUME_PRINT                   = _UxGT("Riprendi stampa");
  LSTR MSG_HOST_START_PRINT               = _UxGT("Host Avvio");
  LSTR MSG_STOP_PRINT                     = _UxGT("Arresta stampa");
  LSTR MSG_END_LOOPS                      = _UxGT("Fine cicli di rip.");
  LSTR MSG_PRINTING_OBJECT                = _UxGT("Stampa Oggetto");
  LSTR MSG_CANCEL_OBJECT                  = _UxGT("Cancella Oggetto");
  LSTR MSG_CANCEL_OBJECT_N                = _UxGT("Canc. Oggetto =");
  LSTR MSG_OUTAGE_RECOVERY                = _UxGT("Ripresa da PowerLoss");
  LSTR MSG_CONTINUE_PRINT_JOB             = _UxGT("Cont.proc.stampa");
  LSTR MSG_MEDIA_MENU                     = _UxGT("Stampa da media");
  LSTR MSG_NO_MEDIA                       = _UxGT("Media non presente");
  LSTR MSG_DWELL                          = _UxGT("Sospensione...");
  LSTR MSG_USERWAIT                       = _UxGT("Premi tasto..");
  LSTR MSG_PRINT_PAUSED                   = _UxGT("Stampa sospesa");
  LSTR MSG_PRINTING                       = _UxGT("Stampa...");
  LSTR MSG_STOPPING                       = _UxGT("Fermata...");
  LSTR MSG_REMAINING_TIME                 = _UxGT("Rimanente");
  LSTR MSG_PRINT_ABORTED                  = _UxGT("Stampa Annullata");
  LSTR MSG_PRINT_DONE                     = _UxGT("Stampa Eseguita");
  LSTR MSG_PRINTER_KILLED                 = _UxGT("Stampante uccisa!");
  LSTR MSG_TURN_OFF                       = _UxGT("Spegni stampante");
  LSTR MSG_NO_MOVE                        = _UxGT("Nessun Movimento");
  LSTR MSG_KILLED                         = _UxGT("UCCISO. ");
  LSTR MSG_STOPPED                        = _UxGT("ARRESTATO. ");
  LSTR MSG_FWRETRACT                      = _UxGT("Ritraz.da firmware");
  LSTR MSG_CONTROL_RETRACT                = _UxGT("Ritrai mm");
  LSTR MSG_CONTROL_RETRACT_SWAP           = _UxGT("Scamb. Ritrai mm");
  LSTR MSG_CONTROL_RETRACTF               = _UxGT("Ritrai  V");
  LSTR MSG_CONTROL_RETRACT_ZHOP           = _UxGT("Salta mm");
  LSTR MSG_CONTROL_RETRACT_RECOVER        = _UxGT("Avanza mm");
  LSTR MSG_CONTROL_RETRACT_RECOVER_SWAP   = _UxGT("Scamb. Avanza mm");
  LSTR MSG_CONTROL_RETRACT_RECOVERF       = _UxGT("Avanza V");
  LSTR MSG_CONTROL_RETRACT_RECOVER_SWAPF  = _UxGT("Scamb. Avanza V");
  LSTR MSG_AUTORETRACT                    = _UxGT("AutoRitrai");
  LSTR MSG_FILAMENT_SWAP_LENGTH           = _UxGT("Lunghezza scambio");
  LSTR MSG_FILAMENT_SWAP_EXTRA            = _UxGT("Extra scambio");
  LSTR MSG_FILAMENT_PURGE_LENGTH          = _UxGT("Lunghezza spurgo");
  LSTR MSG_TOOL_CHANGE                    = _UxGT("Cambio utensile");
  LSTR MSG_TOOL_CHANGE_ZLIFT              = _UxGT("Risalita Z");
  LSTR MSG_SINGLENOZZLE_PRIME_SPEED       = _UxGT("Velocità innesco");
  LSTR MSG_SINGLENOZZLE_WIPE_RETRACT      = _UxGT("Ritrazione pulizia");
  LSTR MSG_SINGLENOZZLE_RETRACT_SPEED     = _UxGT("Velocità ritrazione");
  LSTR MSG_FILAMENT_PARK_ENABLED          = _UxGT("Parcheggia testa");
  LSTR MSG_SINGLENOZZLE_UNRETRACT_SPEED   = _UxGT("Veloc. di recupero");
  LSTR MSG_SINGLENOZZLE_FAN_SPEED         = _UxGT("Velocità ventola");
  LSTR MSG_SINGLENOZZLE_FAN_TIME          = _UxGT("Tempo ventola");
  LSTR MSG_TOOL_MIGRATION_ON              = _UxGT("Auto ON");
  LSTR MSG_TOOL_MIGRATION_OFF             = _UxGT("Auto OFF");
  LSTR MSG_TOOL_MIGRATION                 = _UxGT("Migrazione utensile");
  LSTR MSG_TOOL_MIGRATION_AUTO            = _UxGT("Auto-migrazione");
  LSTR MSG_TOOL_MIGRATION_END             = _UxGT("Ultimo estrusore");
  LSTR MSG_TOOL_MIGRATION_SWAP            = _UxGT("Migra a *");
  LSTR MSG_FILAMENTCHANGE                 = _UxGT("Cambia filamento");
  LSTR MSG_FILAMENTCHANGE_E               = _UxGT("Cambia filam. *");
  LSTR MSG_FILAMENTLOAD                   = _UxGT("Carica filamento");
  LSTR MSG_FILAMENTLOAD_E                 = _UxGT("Carica filamento *");
  LSTR MSG_FILAMENTUNLOAD                 = _UxGT("Rimuovi filamento");
  LSTR MSG_FILAMENTUNLOAD_E               = _UxGT("Rimuovi filam. *");
  LSTR MSG_FILAMENTUNLOAD_ALL             = _UxGT("Rimuovi tutto");
  LSTR MSG_ATTACH_MEDIA                   = _UxGT("Collega media");
  LSTR MSG_CHANGE_MEDIA                   = _UxGT("Cambia media");
  LSTR MSG_RELEASE_MEDIA                  = _UxGT("Rilascia media");
  LSTR MSG_ZPROBE_OUT                     = _UxGT("Z probe fuori piatto");
  LSTR MSG_SKEW_FACTOR                    = _UxGT("Fattore distorsione");
  LSTR MSG_BLTOUCH                        = _UxGT("BLTouch");
  LSTR MSG_BLTOUCH_SELFTEST               = _UxGT("Autotest BLTouch");
  LSTR MSG_BLTOUCH_RESET                  = _UxGT("Resetta BLTouch");
  LSTR MSG_BLTOUCH_DEPLOY                 = _UxGT("Estendi BLTouch");
  LSTR MSG_BLTOUCH_SW_MODE                = _UxGT("BLTouch modo SW");
  LSTR MSG_BLTOUCH_SPEED_MODE             = _UxGT("Alta Velocità");
  LSTR MSG_BLTOUCH_5V_MODE                = _UxGT("BLTouch modo 5V");
  LSTR MSG_BLTOUCH_OD_MODE                = _UxGT("BLTouch modo OD");
  LSTR MSG_BLTOUCH_MODE_STORE             = _UxGT("BLTouch modo mem.");
  LSTR MSG_BLTOUCH_MODE_STORE_5V          = _UxGT("Metti BLTouch a 5V");
  LSTR MSG_BLTOUCH_MODE_STORE_OD          = _UxGT("Metti BLTouch a OD");
  LSTR MSG_BLTOUCH_MODE_ECHO              = _UxGT("Segnala modo");
  LSTR MSG_BLTOUCH_MODE_CHANGE            = _UxGT("PERICOLO: impostazioni errate possono cause danni! Procedo comunque?");
  LSTR MSG_TOUCHMI_PROBE                  = _UxGT("TouchMI");
  LSTR MSG_TOUCHMI_INIT                   = _UxGT("Inizializ.TouchMI");
  LSTR MSG_TOUCHMI_ZTEST                  = _UxGT("Test Z offset");
  LSTR MSG_TOUCHMI_SAVE                   = _UxGT("Memorizzare");
  LSTR MSG_MANUAL_DEPLOY_TOUCHMI          = _UxGT("Estendi TouchMI");
  LSTR MSG_MANUAL_DEPLOY                  = _UxGT("Estendi Sonda-Z");
  LSTR MSG_BLTOUCH_STOW                   = _UxGT("Ritrai BLTouch");
  LSTR MSG_MANUAL_STOW                    = _UxGT("Ritrai Sonda-Z");
  LSTR MSG_HOME_FIRST                     = _UxGT("Home %s%s%s prima");
  LSTR MSG_ZPROBE_SETTINGS                = _UxGT("Impostazioni sonda");
  LSTR MSG_ZPROBE_OFFSETS                 = _UxGT("Offsets sonda");
  LSTR MSG_ZPROBE_XOFFSET                 = _UxGT("Offset X sonda");
  LSTR MSG_ZPROBE_YOFFSET                 = _UxGT("Offset Y sonda");
  LSTR MSG_ZPROBE_ZOFFSET                 = _UxGT("Offset Z sonda");
  LSTR MSG_ZPROBE_MARGIN                  = _UxGT("Margine sonda");
  LSTR MSG_Z_FEED_RATE                    = _UxGT("Velocità Z");
  LSTR MSG_ENABLE_HS_MODE                 = _UxGT("Abilita modo HS");
  LSTR MSG_MOVE_NOZZLE_TO_BED             = _UxGT("Muovi ugel.su letto");
  LSTR MSG_BABYSTEP_X                     = _UxGT("Babystep X");
  LSTR MSG_BABYSTEP_Y                     = _UxGT("Babystep Y");
  LSTR MSG_BABYSTEP_Z                     = _UxGT("Babystep Z");
  LSTR MSG_BABYSTEP_N                     = _UxGT("Babystep @");
  LSTR MSG_BABYSTEP_TOTAL                 = _UxGT("Totali");
  LSTR MSG_ENDSTOP_ABORT                  = _UxGT("Interrompi se FC");
  LSTR MSG_HEATING_FAILED_LCD             = _UxGT("Risc.Fallito");   // Max 12 characters
  LSTR MSG_ERR_REDUNDANT_TEMP             = _UxGT("Err: TEMP RIDONDANTE");
  LSTR MSG_THERMAL_RUNAWAY                = _UxGT("TEMP FUORI CONTROLLO");
  LSTR MSG_TEMP_MALFUNCTION               = _UxGT("MALFUNZIONAMENTO TEMP");
  LSTR MSG_THERMAL_RUNAWAY_BED            = _UxGT("TEMP PIAT.FUORI CTRL");
  LSTR MSG_THERMAL_RUNAWAY_CHAMBER        = _UxGT("T.CAMERA FUORI CTRL");
  LSTR MSG_THERMAL_RUNAWAY_COOLER         = _UxGT("RAFFREDAM.FUORI CTRL");
  LSTR MSG_COOLING_FAILED                 = _UxGT("Raffreddam. fallito");
  LSTR MSG_ERR_MAXTEMP                    = _UxGT("Err: TEMP MASSIMA");
  LSTR MSG_ERR_MINTEMP                    = _UxGT("Err: TEMP MINIMA");
  LSTR MSG_HALTED                         = _UxGT("STAMPANTE FERMATA");
  LSTR MSG_PLEASE_WAIT                    = _UxGT("Attendere prego...");
  LSTR MSG_PLEASE_RESET                   = _UxGT("Riavviare prego");
  LSTR MSG_PREHEATING                     = _UxGT("Preriscaldam...");
  LSTR MSG_HEATING                        = _UxGT("Riscaldamento...");
  LSTR MSG_COOLING                        = _UxGT("Raffreddamento..");
  LSTR MSG_BED_HEATING                    = _UxGT("Risc. piatto...");
  LSTR MSG_BED_COOLING                    = _UxGT("Raffr. piatto...");
  LSTR MSG_PROBE_HEATING                  = _UxGT("Risc. sonda...");
  LSTR MSG_PROBE_COOLING                  = _UxGT("Raffr. sonda...");
  LSTR MSG_CHAMBER_HEATING                = _UxGT("Risc. camera...");
  LSTR MSG_CHAMBER_COOLING                = _UxGT("Raffr. camera...");
  LSTR MSG_LASER_COOLING                  = _UxGT("Raffr. laser...");
  LSTR MSG_DELTA_CALIBRATE                = _UxGT("Calibraz. Delta");
  LSTR MSG_DELTA_CALIBRATE_X              = _UxGT("Calibra X");
  LSTR MSG_DELTA_CALIBRATE_Y              = _UxGT("Calibra Y");
  LSTR MSG_DELTA_CALIBRATE_Z              = _UxGT("Calibra Z");
  LSTR MSG_DELTA_CALIBRATE_CENTER         = _UxGT("Calibra centro");
  LSTR MSG_DELTA_SETTINGS                 = _UxGT("Impostaz. Delta");
  LSTR MSG_DELTA_AUTO_CALIBRATE           = _UxGT("Auto calibrazione");
  LSTR MSG_DELTA_DIAG_ROD                 = _UxGT("Barra Diagonale");
  LSTR MSG_DELTA_HEIGHT                   = _UxGT("Altezza");
  LSTR MSG_DELTA_RADIUS                   = _UxGT("Raggio");
  LSTR MSG_INFO_MENU                      = _UxGT("Info su stampante");
  LSTR MSG_INFO_PRINTER_MENU              = _UxGT("Info. stampante");
  LSTR MSG_3POINT_LEVELING                = _UxGT("Livel. a 3 punti");
  LSTR MSG_LINEAR_LEVELING                = _UxGT("Livel. Lineare");
  LSTR MSG_BILINEAR_LEVELING              = _UxGT("Livel. Bilineare");
  LSTR MSG_UBL_LEVELING                   = _UxGT("Livel.piatto unific.");
  LSTR MSG_MESH_LEVELING                  = _UxGT("Livel. Mesh");
  LSTR MSG_MESH_DONE                      = _UxGT("Sond.mesh eseguito");
  LSTR MSG_INFO_STATS_MENU                = _UxGT("Statistiche");
  LSTR MSG_INFO_BOARD_MENU                = _UxGT("Info. scheda");
  LSTR MSG_INFO_THERMISTOR_MENU           = _UxGT("Termistori");
  LSTR MSG_INFO_EXTRUDERS                 = _UxGT("Estrusori");
  LSTR MSG_INFO_BAUDRATE                  = _UxGT("Baud");
  LSTR MSG_INFO_PROTOCOL                  = _UxGT("Protocollo");
  LSTR MSG_INFO_RUNAWAY_OFF               = _UxGT("Controllo fuga: OFF");
  LSTR MSG_INFO_RUNAWAY_ON                = _UxGT("Controllo fuga: ON");
  LSTR MSG_HOTEND_IDLE_TIMEOUT            = _UxGT("Timeout inatt.ugello");
  LSTR MSG_FAN_SPEED_FAULT                = _UxGT("Err.vel.della ventola");

  LSTR MSG_CASE_LIGHT                     = _UxGT("Luci Case");
  LSTR MSG_CASE_LIGHT_BRIGHTNESS          = _UxGT("Luminosità Luci");
  LSTR MSG_KILL_EXPECTED_PRINTER          = _UxGT("STAMPANTE ERRATA");

  LSTR MSG_COLORS_GET                     = _UxGT("Ottieni colori");
  LSTR MSG_COLORS_SELECT                  = _UxGT("Selez.colori");
  LSTR MSG_COLORS_APPLIED                 = _UxGT("Colori applicati");
  LSTR MSG_COLORS_RED                     = _UxGT("Rosso");
  LSTR MSG_COLORS_GREEN                   = _UxGT("Verde");
  LSTR MSG_COLORS_BLUE                    = _UxGT("Blu");
  LSTR MSG_COLORS_WHITE                   = _UxGT("Bianco");
  LSTR MSG_UI_LANGUAGE                    = _UxGT("Lingua UI");
  LSTR MSG_SOUND_ENABLE                   = _UxGT("Abilita suono");
  LSTR MSG_LOCKSCREEN                     = _UxGT("Blocca Schermo");
  LSTR MSG_LOCKSCREEN_LOCKED              = _UxGT("Stamp. bloccata,");
  LSTR MSG_LOCKSCREEN_UNLOCK              = _UxGT("Scroll x sbloccare.");
  LSTR MSG_PLEASE_WAIT_REBOOT             = _UxGT("Attendere fino al riavvio.");

  #if LCD_WIDTH >= 20 || HAS_DWIN_E3V2
    LSTR MSG_MEDIA_NOT_INSERTED           = _UxGT("Nessun supporto inserito.");
    LSTR MSG_PLEASE_PREHEAT               = _UxGT("Si prega di preriscaldare l'hot end.");
    LSTR MSG_INFO_PRINT_COUNT_RESET       = _UxGT("Azzera contatori stampa");
    LSTR MSG_INFO_PRINT_COUNT             = _UxGT("Contatori stampa");
    LSTR MSG_INFO_PRINT_TIME              = _UxGT("Tempo totale");
    LSTR MSG_INFO_PRINT_LONGEST           = _UxGT("Lavoro più lungo");
    LSTR MSG_INFO_PRINT_FILAMENT          = _UxGT("Totale estruso");
  #else
    LSTR MSG_MEDIA_NOT_INSERTED           = _UxGT("No Supporto");
    LSTR MSG_PLEASE_PREHEAT               = _UxGT("Prerisc. hot end.");
    LSTR MSG_INFO_PRINT_COUNT             = _UxGT("Stampe");
    LSTR MSG_INFO_PRINT_TIME              = _UxGT("Durata");
    LSTR MSG_INFO_PRINT_LONGEST           = _UxGT("Più lungo");
    LSTR MSG_INFO_PRINT_FILAMENT          = _UxGT("Estruso");
  #endif

  LSTR MSG_INFO_COMPLETED_PRINTS          = _UxGT("Completate");
  LSTR MSG_INFO_MIN_TEMP                  = _UxGT("Temp min");
  LSTR MSG_INFO_MAX_TEMP                  = _UxGT("Temp max");
  LSTR MSG_INFO_PSU                       = _UxGT("Alimentatore");
  LSTR MSG_DRIVE_STRENGTH                 = _UxGT("Potenza Drive");
  LSTR MSG_DAC_PERCENT_N                  = _UxGT("Driver @ %");
  LSTR MSG_ERROR_TMC                      = _UxGT("ERR.CONNESSIONE TMC");
  LSTR MSG_DAC_EEPROM_WRITE               = _UxGT("Scrivi DAC EEPROM");
  LSTR MSG_FILAMENT_CHANGE_HEADER         = _UxGT("CAMBIO FILAMENTO");
  LSTR MSG_FILAMENT_CHANGE_HEADER_PAUSE   = _UxGT("STAMPA IN PAUSA");
  LSTR MSG_FILAMENT_CHANGE_HEADER_LOAD    = _UxGT("CARICA FILAMENTO");
  LSTR MSG_FILAMENT_CHANGE_HEADER_UNLOAD  = _UxGT("RIMUOVI FILAMENTO");
  LSTR MSG_FILAMENT_CHANGE_OPTION_HEADER  = _UxGT("OPZIONI RIPRESA:");
  LSTR MSG_FILAMENT_CHANGE_OPTION_PURGE   = _UxGT("Spurga di più");
  LSTR MSG_FILAMENT_CHANGE_OPTION_RESUME  = _UxGT("Riprendi stampa");
  LSTR MSG_FILAMENT_CHANGE_PURGE_CONTINUE = _UxGT("Spurga o continua?");
  LSTR MSG_FILAMENT_CHANGE_NOZZLE         = _UxGT("  Ugello: ");
  LSTR MSG_RUNOUT_SENSOR                  = _UxGT("Sens.filo termin.");  // Max 17 characters
  LSTR MSG_RUNOUT_DISTANCE_MM             = _UxGT("Dist mm filo term.");
  LSTR MSG_RUNOUT_ENABLE                  = _UxGT("Abil.filo termin.");
  LSTR MSG_RUNOUT_ACTIVE                  = _UxGT("Filo termin. attivo");
  LSTR MSG_INVERT_EXTRUDER                = _UxGT("Inverti estrusore");
  LSTR MSG_EXTRUDER_MIN_TEMP              = _UxGT("Temp.min estrusore");
  LSTR MSG_FANCHECK                       = _UxGT("Verif.tacho vent.");  // Max 17 characters
  LSTR MSG_KILL_HOMING_FAILED             = _UxGT("Home fallito");
  LSTR MSG_LCD_PROBING_FAILED             = _UxGT("Sondaggio fallito");

  LSTR MSG_MMU2_CHOOSE_FILAMENT_HEADER    = _UxGT("SCELTA FILAMENTO");
  LSTR MSG_MMU2_MENU                      = _UxGT("MMU");
  LSTR MSG_KILL_MMU2_FIRMWARE             = _UxGT("Agg.firmware MMU!");
  LSTR MSG_MMU2_NOT_RESPONDING            = _UxGT("MMU chiede attenz.");
  LSTR MSG_MMU2_RESUME                    = _UxGT("MMU riprendi");
  LSTR MSG_MMU2_RESUMING                  = _UxGT("MMU ripresa...");
  LSTR MSG_MMU2_LOAD_FILAMENT             = _UxGT("MMU carica");
  LSTR MSG_MMU2_LOAD_ALL                  = _UxGT("MMU carica tutto");
  LSTR MSG_MMU2_LOAD_TO_NOZZLE            = _UxGT("Carica fino ugello");
  LSTR MSG_MMU2_EJECT_FILAMENT            = _UxGT("MMU espelli");
  LSTR MSG_MMU2_EJECT_FILAMENT_N          = _UxGT("MMU espelli ~");
  LSTR MSG_MMU2_UNLOAD_FILAMENT           = _UxGT("MMU scarica");
  LSTR MSG_MMU2_LOADING_FILAMENT          = _UxGT("Caric.fil. %i...");
  LSTR MSG_MMU2_EJECTING_FILAMENT         = _UxGT("Esplus.filam. ...");
  LSTR MSG_MMU2_UNLOADING_FILAMENT        = _UxGT("Scaric.filam. ...");
  LSTR MSG_MMU2_ALL                       = _UxGT("Tutto");
  LSTR MSG_MMU2_FILAMENT_N                = _UxGT("Filamento ~");
  LSTR MSG_MMU2_RESET                     = _UxGT("Azzera MMU");
  LSTR MSG_MMU2_RESETTING                 = _UxGT("Azzeramento MMU...");
  LSTR MSG_MMU2_EJECT_RECOVER             = _UxGT("Rimuovi, click");

  LSTR MSG_MIX                            = _UxGT("Miscela");
  LSTR MSG_MIX_COMPONENT_N                = _UxGT("Componente =");
  LSTR MSG_MIXER                          = _UxGT("Miscelatore");
  LSTR MSG_GRADIENT                       = _UxGT("Gradiente");
  LSTR MSG_FULL_GRADIENT                  = _UxGT("Gradiente pieno");
  LSTR MSG_TOGGLE_MIX                     = _UxGT("Alterna miscela");
  LSTR MSG_CYCLE_MIX                      = _UxGT("Ciclo miscela");
  LSTR MSG_GRADIENT_MIX                   = _UxGT("Miscela gradiente");
  LSTR MSG_REVERSE_GRADIENT               = _UxGT("Inverti gradiente");
  LSTR MSG_ACTIVE_VTOOL                   = _UxGT("V-tool attivo");
  LSTR MSG_START_VTOOL                    = _UxGT("V-tool iniziale");
  LSTR MSG_END_VTOOL                      = _UxGT("V-tool finale");
  LSTR MSG_GRADIENT_ALIAS                 = _UxGT("V-tool alias");
  LSTR MSG_RESET_VTOOLS                   = _UxGT("Ripristina V-tools");
  LSTR MSG_COMMIT_VTOOL                   = _UxGT("Commit mix V-tool");
  LSTR MSG_VTOOLS_RESET                   = _UxGT("V-tools ripristin.");
  LSTR MSG_START_Z                        = _UxGT("Z inizio:");
  LSTR MSG_END_Z                          = _UxGT("Z fine:");

  LSTR MSG_GAMES                          = _UxGT("Giochi");
  LSTR MSG_BRICKOUT                       = _UxGT("Brickout");
  LSTR MSG_INVADERS                       = _UxGT("Invaders");
  LSTR MSG_SNAKE                          = _UxGT("Sn4k3");
  LSTR MSG_MAZE                           = _UxGT("Maze");

  LSTR MSG_BAD_PAGE                       = _UxGT("Indice pag. errato");
  LSTR MSG_BAD_PAGE_SPEED                 = _UxGT("Vel. pag. errata");

  LSTR MSG_EDIT_PASSWORD                  = _UxGT("Modif.password");
  LSTR MSG_LOGIN_REQUIRED                 = _UxGT("Login richiesto");
  LSTR MSG_PASSWORD_SETTINGS              = _UxGT("Impostaz.password");
  LSTR MSG_ENTER_DIGIT                    = _UxGT("Inserisci cifra");
  LSTR MSG_CHANGE_PASSWORD                = _UxGT("Imp./Modif.password");
  LSTR MSG_REMOVE_PASSWORD                = _UxGT("Elimina password");
  LSTR MSG_PASSWORD_SET                   = _UxGT("La password è ");
  LSTR MSG_START_OVER                     = _UxGT("Ricominciare");
  LSTR MSG_REMINDER_SAVE_SETTINGS         = _UxGT("Ricordati di mem.!");
  LSTR MSG_PASSWORD_REMOVED               = _UxGT("Password eliminata");

  //
  // Filament Change screens show up to 3 lines on a 4-line display
  //                        ...or up to 2 lines on a 3-line display
  //
  #if LCD_HEIGHT >= 4
    LSTR MSG_ADVANCED_PAUSE_WAITING       = _UxGT(MSG_3_LINE("Premi per", "riprendere", "la stampa"));
    LSTR MSG_PAUSE_PRINT_PARKING          = _UxGT(MSG_1_LINE("Parcheggiando..."));
    LSTR MSG_FILAMENT_CHANGE_INIT         = _UxGT(MSG_3_LINE("Attendere avvio", "del cambio", "di filamento"));
    LSTR MSG_FILAMENT_CHANGE_INSERT       = _UxGT(MSG_3_LINE("Inserisci il", "filamento e premi", "per continuare"));
    LSTR MSG_FILAMENT_CHANGE_HEAT         = _UxGT(MSG_2_LINE("Premi per", "riscaldare ugello"));
    LSTR MSG_FILAMENT_CHANGE_HEATING      = _UxGT(MSG_2_LINE("Riscaldam. ugello", "Attendere prego..."));
    LSTR MSG_FILAMENT_CHANGE_UNLOAD       = _UxGT(MSG_3_LINE("Attendere", "l'espulsione", "del filamento"));
    LSTR MSG_FILAMENT_CHANGE_LOAD         = _UxGT(MSG_3_LINE("Attendere", "il caricamento", "del filamento"));
    LSTR MSG_FILAMENT_CHANGE_PURGE        = _UxGT(MSG_3_LINE("Attendere", "lo spurgo", "del filamento"));
    LSTR MSG_FILAMENT_CHANGE_CONT_PURGE   = _UxGT(MSG_3_LINE("Premi x terminare", "lo spurgo", "del filamento"));
    LSTR MSG_FILAMENT_CHANGE_RESUME       = _UxGT(MSG_3_LINE("Attendere", "la ripresa", "della stampa..."));
  #else // LCD_HEIGHT < 4
    LSTR MSG_ADVANCED_PAUSE_WAITING       = _UxGT(MSG_1_LINE("Premi x continuare"));
    LSTR MSG_FILAMENT_CHANGE_INIT         = _UxGT(MSG_1_LINE("Attendere..."));
    LSTR MSG_FILAMENT_CHANGE_INSERT       = _UxGT(MSG_1_LINE("Inserisci e premi"));
    LSTR MSG_FILAMENT_CHANGE_HEAT         = _UxGT(MSG_1_LINE("Riscalda ugello"));
    LSTR MSG_FILAMENT_CHANGE_HEATING      = _UxGT(MSG_1_LINE("Riscaldamento..."));
    LSTR MSG_FILAMENT_CHANGE_UNLOAD       = _UxGT(MSG_1_LINE("Espulsione..."));
    LSTR MSG_FILAMENT_CHANGE_LOAD         = _UxGT(MSG_1_LINE("Caricamento..."));
    LSTR MSG_FILAMENT_CHANGE_PURGE        = _UxGT(MSG_1_LINE("Spurgo filamento"));
    LSTR MSG_FILAMENT_CHANGE_CONT_PURGE   = _UxGT(MSG_1_LINE("Premi x terminare"));
    LSTR MSG_FILAMENT_CHANGE_RESUME       = _UxGT(MSG_1_LINE("Ripresa..."));
  #endif // LCD_HEIGHT < 4

  LSTR MSG_TMC_DRIVERS                    = _UxGT("Driver TMC");
  LSTR MSG_TMC_CURRENT                    = _UxGT("Correnti driver");
  LSTR MSG_TMC_HYBRID_THRS                = _UxGT("Soglia modo ibrido");
  LSTR MSG_TMC_HOMING_THRS                = _UxGT("Sensorless homing");
  LSTR MSG_TMC_STEPPING_MODE              = _UxGT("Stealthchop");
  LSTR MSG_TMC_STEALTH_ENABLED            = _UxGT("Stealthchop");

  LSTR MSG_SERVICE_RESET                  = _UxGT("Resetta");
  LSTR MSG_SERVICE_IN                     = _UxGT(" tra:");

  LSTR MSG_BACKLASH                       = _UxGT("Gioco");
  LSTR MSG_BACKLASH_CORRECTION            = _UxGT("Correzione");
  LSTR MSG_BACKLASH_SMOOTHING             = _UxGT("Appianamento");

  LSTR MSG_LEVEL_X_AXIS                   = _UxGT("Livello asse X");
  LSTR MSG_AUTO_CALIBRATE                 = _UxGT("Auto Calibra");
  #if ENABLED(TOUCH_UI_FTDI_EVE)
    LSTR MSG_HEATER_TIMEOUT               = _UxGT("Timeout inattività, temperatura diminuita. Premere OK per riscaldare e riprendere di nuovo.");
  #else
    LSTR MSG_HEATER_TIMEOUT               = _UxGT("Timeout riscaldatore");
  #endif
  LSTR MSG_REHEAT                         = _UxGT("Riscalda");
  LSTR MSG_REHEATING                      = _UxGT("Riscaldando...");
  LSTR MSG_REHEATDONE                     = _UxGT("Riscaldato");

  LSTR MSG_PROBE_WIZARD                   = _UxGT("Wizard Z offset");
  LSTR MSG_PROBE_WIZARD_PROBING           = _UxGT("Altezza di riferimento sonda");
  LSTR MSG_PROBE_WIZARD_MOVING            = _UxGT("Spostati in posizione di rilevazione");

  LSTR MSG_XATC                           = _UxGT("Proc.guid.X-Twist");
  LSTR MSG_XATC_DONE                      = _UxGT("Proc.guid.X-Twist eseg.!");
  LSTR MSG_XATC_UPDATE_Z_OFFSET           = _UxGT("Agg.Offset-Z sonda a ");

  LSTR MSG_SOUND                          = _UxGT("Suoni");

  LSTR MSG_TOP_LEFT                       = _UxGT("Alto sinistra");
  LSTR MSG_BOTTOM_LEFT                    = _UxGT("Basso sinistra");
  LSTR MSG_TOP_RIGHT                      = _UxGT("Alto destra");
  LSTR MSG_BOTTOM_RIGHT                   = _UxGT("Basso destra");
  LSTR MSG_CALIBRATION_COMPLETED          = _UxGT("Calibrazione completata");
  LSTR MSG_CALIBRATION_FAILED             = _UxGT("Calibrazione fallita");

  LSTR MSG_DRIVER_BACKWARD                = _UxGT(" driver invertito");

  LSTR MSG_SD_CARD                        = _UxGT("Scheda SD");
  LSTR MSG_USB_DISK                       = _UxGT("Disco USB");

  LSTR MSG_HOST_SHUTDOWN                  = _UxGT("Arresta host");
}<|MERGE_RESOLUTION|>--- conflicted
+++ resolved
@@ -321,11 +321,7 @@
   LSTR MSG_MOVE_05IN                      = _UxGT("Muovi di 0.5\"");
   LSTR MSG_MOVE_1IN                       = _UxGT("Muovi di 1\"");
   LSTR MSG_SPEED                          = _UxGT("Velocità");
-<<<<<<< HEAD
   LSTR MSG_MESH_Z_OFFSET                  = _UxGT("Piatto Z");
-=======
-  LSTR MSG_BED_Z                          = _UxGT("Piatto Z");
->>>>>>> f7ca7a92
   LSTR MSG_NOZZLE                         = _UxGT("Ugello");
   LSTR MSG_NOZZLE_N                       = _UxGT("Ugello ~");
   LSTR MSG_NOZZLE_PARKED                  = _UxGT("Ugello parcheggiato");
