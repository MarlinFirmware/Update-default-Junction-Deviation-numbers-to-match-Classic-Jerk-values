--- conflicted
+++ resolved
@@ -100,11 +100,7 @@
   PROGMEM Language_Str MSG_MOVE_AXIS                       = _UxGT("移动轴");     //"Move axis"
   PROGMEM Language_Str MSG_BED_LEVELING                    = _UxGT("调平热床");     //"Bed leveling"
   PROGMEM Language_Str MSG_LEVEL_BED                       = _UxGT("调平热床");     //"Level bed"
-<<<<<<< HEAD
-  PROGMEM Language_Str MSG_BED_TRAMMING                    = _UxGT("调平边角");     // "Level corners"
-=======
   PROGMEM Language_Str MSG_BED_TRAMMING                    = _UxGT("调平边角");     // "Bed Tramming"
->>>>>>> b1bc2e80
   PROGMEM Language_Str MSG_NEXT_CORNER                     = _UxGT("下个边角");     // "Next corner"
   PROGMEM Language_Str MSG_MESH_EDITOR                     = _UxGT("网格编辑器");
   PROGMEM Language_Str MSG_EDIT_MESH                       = _UxGT("编辑网格");     // "Edit Mesh"
