/**
 * Marlin 3D Printer Firmware
 * Copyright (c) 2020 MarlinFirmware [https://github.com/MarlinFirmware/Marlin]
 *
 * Based on Sprinter and grbl.
 * Copyright (c) 2011 Camiel Gubbels / Erik van der Zalm
 *
 * This program is free software: you can redistribute it and/or modify
 * it under the terms of the GNU General Public License as published by
 * the Free Software Foundation, either version 3 of the License, or
 * (at your option) any later version.
 *
 * This program is distributed in the hope that it will be useful,
 * but WITHOUT ANY WARRANTY; without even the implied warranty of
 * MERCHANTABILITY or FITNESS FOR A PARTICULAR PURPOSE.  See the
 * GNU General Public License for more details.
 *
 * You should have received a copy of the GNU General Public License
 * along with this program.  If not, see <https://www.gnu.org/licenses/>.
 *
 */
#pragma once

/**
 * Hungarian / Magyar
 *
 * LCD Menu Messages. See also https://marlinfw.org/docs/development/lcd_language.html
 * Hungarian translation by AntoszHUN. I am constantly improving and updating the translation.
 * Translation last updated: 21/03/2021 - 21:00
 *
 * LCD Menü Üzenetek. Lásd még https://marlinfw.org/docs/development/lcd_language.html
 * A Magyar fordítást készítette: AntoszHUN. A fordítást folyamatosan javítom és frissítem.
 * A Fordítás utolsó frissítése: 2021.03.21. - 21:00
 */

namespace Language_hu {
  using namespace Language_en; // A fordítás az örökölt Amerikai Angol (English) karakterláncokat használja.

  constexpr uint8_t    CHARSIZE                            = 2;
  PROGMEM Language_Str LANGUAGE                            = _UxGT("Magyar");

  PROGMEM Language_Str WELCOME_MSG                         = MACHINE_NAME _UxGT(" Kész.");
  PROGMEM Language_Str MSG_MARLIN                          = _UxGT("Marlin");
  PROGMEM Language_Str MSG_YES                             = _UxGT("IGEN");
  PROGMEM Language_Str MSG_NO                              = _UxGT("NEM");
  PROGMEM Language_Str MSG_BACK                            = _UxGT("Vissza");
  PROGMEM Language_Str MSG_MEDIA_ABORTING                  = _UxGT("Megszakítás...");
  PROGMEM Language_Str MSG_MEDIA_INSERTED                  = _UxGT("Tároló behelyezve");
  PROGMEM Language_Str MSG_MEDIA_REMOVED                   = _UxGT("Tároló eltávolítva");
  PROGMEM Language_Str MSG_MEDIA_WAITING                   = _UxGT("Várakozás a tárolóra");
  PROGMEM Language_Str MSG_SD_INIT_FAIL                    = _UxGT("SD-kártya hiba");
  PROGMEM Language_Str MSG_MEDIA_READ_ERROR                = _UxGT("Tároló olvasási hiba");
  PROGMEM Language_Str MSG_MEDIA_USB_REMOVED               = _UxGT("USB eltávolítva");
  PROGMEM Language_Str MSG_MEDIA_USB_FAILED                = _UxGT("USB eszköz hiba");
  PROGMEM Language_Str MSG_KILL_SUBCALL_OVERFLOW           = _UxGT("Túlfolyás");
  PROGMEM Language_Str MSG_LCD_ENDSTOPS                    = _UxGT("Végállás"); // Maximum 8 karakter
  PROGMEM Language_Str MSG_LCD_SOFT_ENDSTOPS               = _UxGT("Szoft. végállás");
  PROGMEM Language_Str MSG_MAIN                            = _UxGT("<Fömenü>");
  PROGMEM Language_Str MSG_ADVANCED_SETTINGS               = _UxGT("További beállítások");
  PROGMEM Language_Str MSG_CONFIGURATION                   = _UxGT("Konfiguráció");
  PROGMEM Language_Str MSG_RUN_AUTO_FILES                  = _UxGT("Fájl auto. futtatás");
  PROGMEM Language_Str MSG_DISABLE_STEPPERS                = _UxGT("Motorok kikapcsolása");
  PROGMEM Language_Str MSG_DEBUG_MENU                      = _UxGT("Hiba Menü");
  PROGMEM Language_Str MSG_PROGRESS_BAR_TEST               = _UxGT("Haladás sáv teszt");
  PROGMEM Language_Str MSG_AUTO_HOME                       = _UxGT("X-Y-Z auto kezdöpont");
  PROGMEM Language_Str MSG_AUTO_HOME_X                     = _UxGT("X kezdöpont");
  PROGMEM Language_Str MSG_AUTO_HOME_Y                     = _UxGT("Y kezdöpont");
  PROGMEM Language_Str MSG_AUTO_HOME_Z                     = _UxGT("Z kezdöpont");
  PROGMEM Language_Str MSG_AUTO_Z_ALIGN                    = _UxGT("Auto Z-igazítás");
  PROGMEM Language_Str MSG_ITERATION                       = _UxGT("G34 Ismétlés: %i");
  PROGMEM Language_Str MSG_DECREASING_ACCURACY             = _UxGT("Pontosság csökken!");
  PROGMEM Language_Str MSG_ACCURACY_ACHIEVED               = _UxGT("Pontosság elérve");
  PROGMEM Language_Str MSG_LEVEL_BED_HOMING                = _UxGT("X-Y-Z kezdöpont");
  PROGMEM Language_Str MSG_LEVEL_BED_WAITING               = _UxGT("Kattints a kezdéshez.");
  PROGMEM Language_Str MSG_LEVEL_BED_NEXT_POINT            = _UxGT("Következö pont");
  PROGMEM Language_Str MSG_LEVEL_BED_DONE                  = _UxGT("Szintezés kész!");
  PROGMEM Language_Str MSG_Z_FADE_HEIGHT                   = _UxGT("Szint csökkentés");
  PROGMEM Language_Str MSG_SET_HOME_OFFSETS                = _UxGT("Kezdöpont eltolás");
  PROGMEM Language_Str MSG_HOME_OFFSETS_APPLIED            = _UxGT("Eltolás beállítva.");
  PROGMEM Language_Str MSG_SET_ORIGIN                      = _UxGT("Eredeti Be");
  PROGMEM Language_Str MSG_ASSISTED_TRAMMING               = _UxGT("Elektromos segéd");
  PROGMEM Language_Str MSG_TRAMMING_WIZARD                 = _UxGT("Elektromos varázsló");
  PROGMEM Language_Str MSG_SELECT_ORIGIN                   = _UxGT("Eredeti választása");
  PROGMEM Language_Str MSG_LAST_VALUE_SP                   = _UxGT("Utolsó érték ");
  #if PREHEAT_COUNT
    PROGMEM Language_Str MSG_PREHEAT_1                     = _UxGT("Fütés ") PREHEAT_1_LABEL;
    PROGMEM Language_Str MSG_PREHEAT_1_H                   = _UxGT("Fütés ") PREHEAT_1_LABEL " ~";
    PROGMEM Language_Str MSG_PREHEAT_1_END                 = _UxGT("Fütés ") PREHEAT_1_LABEL _UxGT(" Fej");
    PROGMEM Language_Str MSG_PREHEAT_1_END_E               = _UxGT("Fütés ") PREHEAT_1_LABEL _UxGT(" Fej ~");
    PROGMEM Language_Str MSG_PREHEAT_1_ALL                 = _UxGT("Fütés ") PREHEAT_1_LABEL _UxGT(" Mind");
    PROGMEM Language_Str MSG_PREHEAT_1_BEDONLY             = _UxGT("Fütés ") PREHEAT_1_LABEL _UxGT(" Ágy");
    PROGMEM Language_Str MSG_PREHEAT_1_SETTINGS            = _UxGT("Fütés ") PREHEAT_1_LABEL _UxGT(" Beáll");

    PROGMEM Language_Str MSG_PREHEAT_M                     = _UxGT("Fütés $");
    PROGMEM Language_Str MSG_PREHEAT_M_H                   = _UxGT("Fütés $ ~");
    PROGMEM Language_Str MSG_PREHEAT_M_END                 = _UxGT("Fütés $ Fej");
    PROGMEM Language_Str MSG_PREHEAT_M_END_E               = _UxGT("Fütés $ Fej ~");
    PROGMEM Language_Str MSG_PREHEAT_M_ALL                 = _UxGT("Fütés $ Mind");
    PROGMEM Language_Str MSG_PREHEAT_M_BEDONLY             = _UxGT("Fütés $ Ágy");
    PROGMEM Language_Str MSG_PREHEAT_M_SETTINGS            = _UxGT("Fütés $ Beáll");
  #endif
  PROGMEM Language_Str MSG_PREHEAT_CUSTOM                  = _UxGT("Egyedi elömelegítés");
  PROGMEM Language_Str MSG_COOLDOWN                        = _UxGT("Visszahütés");

  PROGMEM Language_Str MSG_CUTTER_FREQUENCY                = _UxGT("Frekvencia");
  PROGMEM Language_Str MSG_LASER_MENU                      = _UxGT("Lézer vezérlés");
  PROGMEM Language_Str MSG_SPINDLE_MENU                    = _UxGT("Orsó vezérlés");
  PROGMEM Language_Str MSG_LASER_POWER                     = _UxGT("Lézer telj.");
  PROGMEM Language_Str MSG_SPINDLE_POWER                   = _UxGT("Orsó telj.");
  PROGMEM Language_Str MSG_LASER_TOGGLE                    = _UxGT("Lézer váltás");
  PROGMEM Language_Str MSG_LASER_PULSE_MS                  = _UxGT("Impulzus teszt ms");
  PROGMEM Language_Str MSG_LASER_FIRE_PULSE                = _UxGT("Tüz impulzus");
  PROGMEM Language_Str MSG_SPINDLE_TOGGLE                  = _UxGT("Orsóváltás");
  PROGMEM Language_Str MSG_SPINDLE_FORWARD                 = _UxGT("Orsó előre");
  PROGMEM Language_Str MSG_SPINDLE_REVERSE                 = _UxGT("Orsó hátra");

  PROGMEM Language_Str MSG_SWITCH_PS_ON                    = _UxGT("Bekapcsolás");
  PROGMEM Language_Str MSG_SWITCH_PS_OFF                   = _UxGT("Kikapcsolás");
  PROGMEM Language_Str MSG_EXTRUDE                         = _UxGT("Adagol");
  PROGMEM Language_Str MSG_RETRACT                         = _UxGT("Visszahúz");
  PROGMEM Language_Str MSG_MOVE_AXIS                       = _UxGT("Tengelyek mozgatása");
  PROGMEM Language_Str MSG_BED_LEVELING                    = _UxGT("Ágy szintezés");
  PROGMEM Language_Str MSG_LEVEL_BED                       = _UxGT("Ágy szintezése");
  PROGMEM Language_Str MSG_LEVEL_CORNERS                   = _UxGT("Sarok szint");
  PROGMEM Language_Str MSG_LEVEL_CORNERS_RAISE             = _UxGT("Ágy emelése a szonda váltásig");
  PROGMEM Language_Str MSG_LEVEL_CORNERS_IN_RANGE          = _UxGT("Minden sarok tolerancián belül. Szint jó.");
  PROGMEM Language_Str MSG_LEVEL_CORNERS_GOOD_POINTS       = _UxGT("Jó pontok: ");
  PROGMEM Language_Str MSG_LEVEL_CORNERS_LAST_Z            = _UxGT("Utolsó Z: ");
  PROGMEM Language_Str MSG_NEXT_CORNER                     = _UxGT("Következö sarok");
  PROGMEM Language_Str MSG_MESH_EDITOR                     = _UxGT("Háló szerkesztö");
  PROGMEM Language_Str MSG_EDIT_MESH                       = _UxGT("Háló szerkesztése");
  PROGMEM Language_Str MSG_EDITING_STOPPED                 = _UxGT("Háló szerk. állj");
  PROGMEM Language_Str MSG_PROBING_MESH                    = _UxGT("Próbapont");
  PROGMEM Language_Str MSG_MESH_X                          = _UxGT("Index X");
  PROGMEM Language_Str MSG_MESH_Y                          = _UxGT("Index Y");
<<<<<<< HEAD
  PROGMEM Language_Str MSG_MESH_EDIT_Z                     = _UxGT("Z Érték");
  PROGMEM Language_Str MSG_CUSTOM_COMMANDS                 = _UxGT("Egyéni Parancs");
  PROGMEM Language_Str MSG_M48_TEST                        = _UxGT("M48 Probe Teszt");
=======
  PROGMEM Language_Str MSG_MESH_EDIT_Z                     = _UxGT("Z érték");
  PROGMEM Language_Str MSG_USER_MENU                       = _UxGT("Egyéni parancs");
  PROGMEM Language_Str MSG_M48_TEST                        = _UxGT("M48 Szonda teszt");
>>>>>>> 10c14bcc
  PROGMEM Language_Str MSG_M48_POINT                       = _UxGT("M48 Pont");
  PROGMEM Language_Str MSG_M48_OUT_OF_BOUNDS               = _UxGT("Szonda határon kívül");
  PROGMEM Language_Str MSG_M48_DEVIATION                   = _UxGT("Eltérés");
  PROGMEM Language_Str MSG_IDEX_MENU                       = _UxGT("IDEX mód");
  PROGMEM Language_Str MSG_OFFSETS_MENU                    = _UxGT("Eszköz eltolás");
  PROGMEM Language_Str MSG_IDEX_MODE_AUTOPARK              = _UxGT("Automata parkolás");
  PROGMEM Language_Str MSG_IDEX_MODE_DUPLICATE             = _UxGT("Duplikálás");
  PROGMEM Language_Str MSG_IDEX_MODE_MIRRORED_COPY         = _UxGT("Tükrözött másolás");
  PROGMEM Language_Str MSG_IDEX_MODE_FULL_CTRL             = _UxGT("Teljes felügyelet");
  PROGMEM Language_Str MSG_IDEX_DUPE_GAP                   = _UxGT("X-hézag másolása");
  PROGMEM Language_Str MSG_HOTEND_OFFSET_X                 = _UxGT("2. fej X");
  PROGMEM Language_Str MSG_HOTEND_OFFSET_Y                 = _UxGT("2. fej Y");
  PROGMEM Language_Str MSG_HOTEND_OFFSET_Z                 = _UxGT("2. fej Z");
  PROGMEM Language_Str MSG_UBL_DOING_G29                   = _UxGT("Szintezz! G29");
  PROGMEM Language_Str MSG_UBL_TOOLS                       = _UxGT("UBL eszköz");
  PROGMEM Language_Str MSG_UBL_LEVEL_BED                   = _UxGT("Egységes ágy szint");
  PROGMEM Language_Str MSG_LCD_TILTING_MESH                = _UxGT("Döntési pont");
  PROGMEM Language_Str MSG_UBL_MANUAL_MESH                 = _UxGT("Kézi háló építés");
  PROGMEM Language_Str MSG_UBL_BC_INSERT                   = _UxGT("Tégy alátétet és mérj");
  PROGMEM Language_Str MSG_UBL_BC_INSERT2                  = _UxGT("Mérés");
  PROGMEM Language_Str MSG_UBL_BC_REMOVE                   = _UxGT("Üres ágyat mérj");
  PROGMEM Language_Str MSG_UBL_MOVING_TO_NEXT              = _UxGT("Továbblépés");
  PROGMEM Language_Str MSG_UBL_ACTIVATE_MESH               = _UxGT("UBL aktívál");
  PROGMEM Language_Str MSG_UBL_DEACTIVATE_MESH             = _UxGT("UBL deaktívál");
  PROGMEM Language_Str MSG_UBL_SET_TEMP_BED                = _UxGT("Ágy höfok");
  PROGMEM Language_Str MSG_UBL_BED_TEMP_CUSTOM             = _UxGT("Ágy höfok");
  PROGMEM Language_Str MSG_UBL_SET_TEMP_HOTEND             = _UxGT("Fej höfok");
  PROGMEM Language_Str MSG_UBL_HOTEND_TEMP_CUSTOM          = _UxGT("Fej höfok");
  PROGMEM Language_Str MSG_UBL_MESH_EDIT                   = _UxGT("Háló szerkesztés");
  PROGMEM Language_Str MSG_UBL_EDIT_CUSTOM_MESH            = _UxGT("Egyéni háló szerkesztés");
  PROGMEM Language_Str MSG_UBL_FINE_TUNE_MESH              = _UxGT("Finomított háló");
  PROGMEM Language_Str MSG_UBL_DONE_EDITING_MESH           = _UxGT("Háló kész");
  PROGMEM Language_Str MSG_UBL_BUILD_CUSTOM_MESH           = _UxGT("Egyéni háló építés");
  PROGMEM Language_Str MSG_UBL_BUILD_MESH_MENU             = _UxGT("Háló építés");
  PROGMEM Language_Str MSG_UBL_BUILD_MESH_M                = _UxGT("Háló építés ($)");
  PROGMEM Language_Str MSG_UBL_BUILD_COLD_MESH             = _UxGT("Hideg háló építés");
  PROGMEM Language_Str MSG_UBL_MESH_HEIGHT_ADJUST          = _UxGT("Háló magasság állítás");
  PROGMEM Language_Str MSG_UBL_MESH_HEIGHT_AMOUNT          = _UxGT("Magasság összege");
  PROGMEM Language_Str MSG_UBL_VALIDATE_MESH_MENU          = _UxGT("Háló elfogadás");
  PROGMEM Language_Str MSG_UBL_VALIDATE_MESH_M             = _UxGT("Háló elfogadás ($)");
  PROGMEM Language_Str MSG_UBL_VALIDATE_CUSTOM_MESH        = _UxGT("Valódi háló elfogadása");
  PROGMEM Language_Str MSG_G26_HEATING_BED                 = _UxGT("G26 Ágy fütés");
  PROGMEM Language_Str MSG_G26_HEATING_NOZZLE              = _UxGT("G26 Fej fütés");
  PROGMEM Language_Str MSG_G26_MANUAL_PRIME                = _UxGT("Kézi alapozás...");
  PROGMEM Language_Str MSG_G26_FIXED_LENGTH                = _UxGT("Fix hosszúságú alap");
  PROGMEM Language_Str MSG_G26_PRIME_DONE                  = _UxGT("Alapozás kész");
  PROGMEM Language_Str MSG_G26_CANCELED                    = _UxGT("G26 Törölve");
  PROGMEM Language_Str MSG_G26_LEAVING                     = _UxGT("Kilépö G26");
  PROGMEM Language_Str MSG_UBL_CONTINUE_MESH               = _UxGT("Ágy háló folyt.");
  PROGMEM Language_Str MSG_UBL_MESH_LEVELING               = _UxGT("Háló szintezés");
  PROGMEM Language_Str MSG_UBL_3POINT_MESH_LEVELING        = _UxGT("3-Pontos szintezés");
  PROGMEM Language_Str MSG_UBL_GRID_MESH_LEVELING          = _UxGT("Rács szintezés");
  PROGMEM Language_Str MSG_UBL_MESH_LEVEL                  = _UxGT("Háló szint");
  PROGMEM Language_Str MSG_UBL_SIDE_POINTS                 = _UxGT("Oldal pontok");
  PROGMEM Language_Str MSG_UBL_MAP_TYPE                    = _UxGT("Térkép típus");
  PROGMEM Language_Str MSG_UBL_OUTPUT_MAP                  = _UxGT("Háló térkép kimenet");
  PROGMEM Language_Str MSG_UBL_OUTPUT_MAP_HOST             = _UxGT("Host kimenet");
  PROGMEM Language_Str MSG_UBL_OUTPUT_MAP_CSV              = _UxGT("CSV kimenet");
  PROGMEM Language_Str MSG_UBL_OUTPUT_MAP_BACKUP           = _UxGT("Nyomtató bizt.mentés");
  PROGMEM Language_Str MSG_UBL_INFO_UBL                    = _UxGT("UBL infó kimenet");
  PROGMEM Language_Str MSG_UBL_FILLIN_AMOUNT               = _UxGT("Kitöltési költség");
  PROGMEM Language_Str MSG_UBL_MANUAL_FILLIN               = _UxGT("Kézi kitöltés");
  PROGMEM Language_Str MSG_UBL_SMART_FILLIN                = _UxGT("Okos kitöltés");
  PROGMEM Language_Str MSG_UBL_FILLIN_MESH                 = _UxGT("Háló kitöltés");
  PROGMEM Language_Str MSG_UBL_INVALIDATE_ALL              = _UxGT("Minden érvénytelen");
  PROGMEM Language_Str MSG_UBL_INVALIDATE_CLOSEST          = _UxGT("Közelebbi érvénytelen");
  PROGMEM Language_Str MSG_UBL_FINE_TUNE_ALL               = _UxGT("Mindet finomhangolja");
  PROGMEM Language_Str MSG_UBL_FINE_TUNE_CLOSEST           = _UxGT("Közelebbi finomhangolása");
  PROGMEM Language_Str MSG_UBL_STORAGE_MESH_MENU           = _UxGT("Háló tárolás");
  PROGMEM Language_Str MSG_UBL_STORAGE_SLOT                = _UxGT("Memória foglalat");
  PROGMEM Language_Str MSG_UBL_LOAD_MESH                   = _UxGT("Ágy háló betöltés");
  PROGMEM Language_Str MSG_UBL_SAVE_MESH                   = _UxGT("Ágy háló mentés");
  PROGMEM Language_Str MSG_MESH_LOADED                     = _UxGT("M117 Háló %i betöltve");
  PROGMEM Language_Str MSG_MESH_SAVED                      = _UxGT("M117 Háló %i mentve");
  PROGMEM Language_Str MSG_UBL_NO_STORAGE                  = _UxGT("Nincs tároló");
  PROGMEM Language_Str MSG_UBL_SAVE_ERROR                  = _UxGT("Hiba: UBL mentés");
  PROGMEM Language_Str MSG_UBL_RESTORE_ERROR               = _UxGT("Hiba: UBL visszaáll.");
  PROGMEM Language_Str MSG_UBL_Z_OFFSET                    = _UxGT("Z-eltolás: ");
  PROGMEM Language_Str MSG_UBL_Z_OFFSET_STOPPED            = _UxGT("Z-eltolás leállítva");
  PROGMEM Language_Str MSG_UBL_STEP_BY_STEP_MENU           = _UxGT("Lépésröl lépésre UBL");
  PROGMEM Language_Str MSG_UBL_1_BUILD_COLD_MESH           = _UxGT("1. Hideg háló készítés");
  PROGMEM Language_Str MSG_UBL_2_SMART_FILLIN              = _UxGT("2. Inteligens kitöltés");
  PROGMEM Language_Str MSG_UBL_3_VALIDATE_MESH_MENU        = _UxGT("3. Háló érvényesítés");
  PROGMEM Language_Str MSG_UBL_4_FINE_TUNE_ALL             = _UxGT("4. Minden finomítása");
  PROGMEM Language_Str MSG_UBL_5_VALIDATE_MESH_MENU        = _UxGT("5. Háló érvényesítés");
  PROGMEM Language_Str MSG_UBL_6_FINE_TUNE_ALL             = _UxGT("6. Minden finomítása");
  PROGMEM Language_Str MSG_UBL_7_SAVE_MESH                 = _UxGT("7. Ágy háló mentése");

  PROGMEM Language_Str MSG_LED_CONTROL                     = _UxGT("LED vezérlés");
  PROGMEM Language_Str MSG_LEDS                            = _UxGT("Világítás");
  PROGMEM Language_Str MSG_LED_PRESETS                     = _UxGT("Beállított színek");
  PROGMEM Language_Str MSG_SET_LEDS_RED                    = _UxGT("Piros");
  PROGMEM Language_Str MSG_SET_LEDS_ORANGE                 = _UxGT("Narancs");
  PROGMEM Language_Str MSG_SET_LEDS_YELLOW                 = _UxGT("Sárga");
  PROGMEM Language_Str MSG_SET_LEDS_GREEN                  = _UxGT("Zöld");
  PROGMEM Language_Str MSG_SET_LEDS_BLUE                   = _UxGT("Kék");
  PROGMEM Language_Str MSG_SET_LEDS_INDIGO                 = _UxGT("Indigó");
  PROGMEM Language_Str MSG_SET_LEDS_VIOLET                 = _UxGT("Viola");
  PROGMEM Language_Str MSG_SET_LEDS_WHITE                  = _UxGT("Fehér");
  PROGMEM Language_Str MSG_SET_LEDS_DEFAULT                = _UxGT("Alapérték");
  PROGMEM Language_Str MSG_LED_CHANNEL_N                   = _UxGT("Csatorna =");
  PROGMEM Language_Str MSG_LEDS2                           = _UxGT("LED-ek #2");
  PROGMEM Language_Str MSG_NEO2_PRESETS                    = _UxGT("Fény #2 megadott");
  PROGMEM Language_Str MSG_NEO2_BRIGHTNESS                 = _UxGT("Fényerő");
  PROGMEM Language_Str MSG_CUSTOM_LEDS                     = _UxGT("Egyéni szín");
  PROGMEM Language_Str MSG_INTENSITY_R                     = _UxGT("Piros intenzitás");
  PROGMEM Language_Str MSG_INTENSITY_G                     = _UxGT("Zöld intenzitás");
  PROGMEM Language_Str MSG_INTENSITY_B                     = _UxGT("Kék intenzitás");
  PROGMEM Language_Str MSG_INTENSITY_W                     = _UxGT("Fehér intenzitás");
  PROGMEM Language_Str MSG_LED_BRIGHTNESS                  = _UxGT("Fényerö");

  PROGMEM Language_Str MSG_MOVING                          = _UxGT("Mozgás...");
  PROGMEM Language_Str MSG_FREE_XY                         = _UxGT("XY szabad");
  PROGMEM Language_Str MSG_MOVE_X                          = _UxGT("X mozgás");
  PROGMEM Language_Str MSG_MOVE_Y                          = _UxGT("Y mozgás");
  PROGMEM Language_Str MSG_MOVE_Z                          = _UxGT("Z mozgás");
  PROGMEM Language_Str MSG_MOVE_E                          = _UxGT("Adagoló");
  PROGMEM Language_Str MSG_MOVE_EN                         = _UxGT("Adagoló *");
  PROGMEM Language_Str MSG_HOTEND_TOO_COLD                 = _UxGT("A fej túl hideg");
  PROGMEM Language_Str MSG_MOVE_N_MM                       = _UxGT("Mozgás %smm");
  PROGMEM Language_Str MSG_MOVE_01MM                       = _UxGT("Mozgás 0.1mm");
  PROGMEM Language_Str MSG_MOVE_1MM                        = _UxGT("Mozgás 1mm");
  PROGMEM Language_Str MSG_MOVE_10MM                       = _UxGT("Mozgás 10mm");
  PROGMEM Language_Str MSG_MOVE_0001IN                     = _UxGT("Mozgás 0.001mm");
  PROGMEM Language_Str MSG_MOVE_001IN                      = _UxGT("Mozgás 0.01mm");
  PROGMEM Language_Str MSG_MOVE_01IN                       = _UxGT("Mozgás 0.1mm");
  PROGMEM Language_Str MSG_SPEED                           = _UxGT("Sebesség");
  PROGMEM Language_Str MSG_BED_Z                           = _UxGT("Z ágy");
  PROGMEM Language_Str MSG_NOZZLE                          = _UxGT("Fej");
  PROGMEM Language_Str MSG_NOZZLE_N                        = _UxGT("Fej ~");
  PROGMEM Language_Str MSG_NOZZLE_PARKED                   = _UxGT("Fej parkolva");
  PROGMEM Language_Str MSG_NOZZLE_STANDBY                  = _UxGT("Fej készenlétbe");
  PROGMEM Language_Str MSG_BED                             = _UxGT("Ágy");
  PROGMEM Language_Str MSG_CHAMBER                         = _UxGT("Burkolat");
  PROGMEM Language_Str MSG_COOLER                          = _UxGT("Lézer hütövíz");
  PROGMEM Language_Str MSG_COOLER_TOGGLE                   = _UxGT("Hütö kapcsoló");
  PROGMEM Language_Str MSG_LASER                           = _UxGT("Lézer");
  PROGMEM Language_Str MSG_FAN_SPEED                       = _UxGT("Hütés sebesség");
  PROGMEM Language_Str MSG_FAN_SPEED_N                     = _UxGT("Hütés sebesség =");
  PROGMEM Language_Str MSG_STORED_FAN_N                    = _UxGT("Tárolt hütés =");
  PROGMEM Language_Str MSG_EXTRA_FAN_SPEED                 = _UxGT("Extra hütés sebesség");
  PROGMEM Language_Str MSG_EXTRA_FAN_SPEED_N               = _UxGT("Extra hütés sebesség =");
  PROGMEM Language_Str MSG_CONTROLLER_FAN                  = _UxGT("Hütésvezérlés");
  PROGMEM Language_Str MSG_CONTROLLER_FAN_IDLE_SPEED       = _UxGT("Alapjárat");
  PROGMEM Language_Str MSG_CONTROLLER_FAN_AUTO_ON          = _UxGT("Automatikus mód");
  PROGMEM Language_Str MSG_CONTROLLER_FAN_SPEED            = _UxGT("Aktív sebesség");
  PROGMEM Language_Str MSG_CONTROLLER_FAN_DURATION         = _UxGT("Készenlét");
  PROGMEM Language_Str MSG_FLOW                            = _UxGT("Folyás");
  PROGMEM Language_Str MSG_FLOW_N                          = _UxGT("Folyás ~");
  PROGMEM Language_Str MSG_CONTROL                         = _UxGT("Konfiguráció");
  PROGMEM Language_Str MSG_MIN                             = " " LCD_STR_THERMOMETER _UxGT(" Minimum");
  PROGMEM Language_Str MSG_MAX                             = " " LCD_STR_THERMOMETER _UxGT(" Maximum");
  PROGMEM Language_Str MSG_FACTOR                          = " " LCD_STR_THERMOMETER _UxGT(" Tényezö");
  PROGMEM Language_Str MSG_AUTOTEMP                        = _UxGT("Automata höfok");
  PROGMEM Language_Str MSG_LCD_ON                          = _UxGT("Be");
  PROGMEM Language_Str MSG_LCD_OFF                         = _UxGT("Ki");
  PROGMEM Language_Str MSG_PID_AUTOTUNE                    = _UxGT("PID hangolás");
  PROGMEM Language_Str MSG_PID_AUTOTUNE_E                  = _UxGT("PID hangolás *");
  PROGMEM Language_Str MSG_PID_AUTOTUNE_DONE               = _UxGT("PID hangolás kész");
  PROGMEM Language_Str MSG_PID_BAD_EXTRUDER_NUM            = _UxGT("Hangolási hiba. Rossz adagoló.");
  PROGMEM Language_Str MSG_PID_TEMP_TOO_HIGH               = _UxGT("Hangolási hiba. Magas hömérséklet.");
  PROGMEM Language_Str MSG_PID_TIMEOUT                     = _UxGT("Hangolási hiba! Idötúllépés.");
  PROGMEM Language_Str MSG_SELECT                          = _UxGT("Kiválaszt");
  PROGMEM Language_Str MSG_SELECT_E                        = _UxGT("Kiválaszt *");
  PROGMEM Language_Str MSG_ACC                             = _UxGT("Gyorsítás");
  PROGMEM Language_Str MSG_JERK                            = _UxGT("Rántás");
  PROGMEM Language_Str MSG_VA_JERK                         = LCD_STR_A _UxGT(" Ránt. seb.");
  PROGMEM Language_Str MSG_VB_JERK                         = LCD_STR_B _UxGT(" Ránt. seb.");
  PROGMEM Language_Str MSG_VC_JERK                         = LCD_STR_C _UxGT(" Ránt. seb.");
  PROGMEM Language_Str MSG_VE_JERK                         = _UxGT("E ránt. seb.");
  PROGMEM Language_Str MSG_JUNCTION_DEVIATION              = _UxGT("Csomopont eltérés");
  PROGMEM Language_Str MSG_VELOCITY                        = _UxGT("Sebesség");
  PROGMEM Language_Str MSG_VMAX_A                          = _UxGT("Max sebesség ") LCD_STR_A;
  PROGMEM Language_Str MSG_VMAX_B                          = _UxGT("Max sebesség ") LCD_STR_B;
  PROGMEM Language_Str MSG_VMAX_C                          = _UxGT("Max sebesség ") LCD_STR_C;
  PROGMEM Language_Str MSG_VMAX_E                          = _UxGT("Max sebesség ") LCD_STR_E;
  PROGMEM Language_Str MSG_VMAX_EN                         = _UxGT("Max sebesség *");
  PROGMEM Language_Str MSG_VMIN                            = _UxGT("Min sebesség");
  PROGMEM Language_Str MSG_VTRAV_MIN                       = _UxGT("Min utazó.seb.");
  PROGMEM Language_Str MSG_ACCELERATION                    = _UxGT("Gyorsulás");
  PROGMEM Language_Str MSG_AMAX_A                          = _UxGT("Max gyors. ") LCD_STR_A;
  PROGMEM Language_Str MSG_AMAX_B                          = _UxGT("Max gyors. ") LCD_STR_B;
  PROGMEM Language_Str MSG_AMAX_C                          = _UxGT("Max gyors. ") LCD_STR_C;
  PROGMEM Language_Str MSG_AMAX_E                          = _UxGT("Max gyors. ") LCD_STR_E;
  PROGMEM Language_Str MSG_AMAX_EN                         = _UxGT("Max gyorsulás *");
  PROGMEM Language_Str MSG_A_RETRACT                       = _UxGT("Visszahúzás");
  PROGMEM Language_Str MSG_A_TRAVEL                        = _UxGT("Utazás");
  PROGMEM Language_Str MSG_XY_FREQUENCY_LIMIT              = _UxGT("Max frekvencia");
  PROGMEM Language_Str MSG_XY_FREQUENCY_FEEDRATE           = _UxGT("Min elötolás");
  PROGMEM Language_Str MSG_STEPS_PER_MM                    = _UxGT("Lépés/mm");
  PROGMEM Language_Str MSG_A_STEPS                         = LCD_STR_A _UxGT(" lépés/mm");
  PROGMEM Language_Str MSG_B_STEPS                         = LCD_STR_B _UxGT(" lépés/mm");
  PROGMEM Language_Str MSG_C_STEPS                         = LCD_STR_C _UxGT(" lépés/mm");
  PROGMEM Language_Str MSG_E_STEPS                         = _UxGT("E lépés/mm");
  PROGMEM Language_Str MSG_EN_STEPS                        = _UxGT("*lépés/mm");
  PROGMEM Language_Str MSG_TEMPERATURE                     = _UxGT("Höfok");
  PROGMEM Language_Str MSG_MOTION                          = _UxGT("Mozgatások");
  PROGMEM Language_Str MSG_FILAMENT                        = _UxGT("Nyomtatószál");
  PROGMEM Language_Str MSG_VOLUMETRIC_ENABLED              = _UxGT("E mm³-ben");
  PROGMEM Language_Str MSG_VOLUMETRIC_LIMIT                = _UxGT("E Limit mm³-ben");
  PROGMEM Language_Str MSG_VOLUMETRIC_LIMIT_E              = _UxGT("E Limit *");
  PROGMEM Language_Str MSG_FILAMENT_DIAM                   = _UxGT("Szál. átm.");
  PROGMEM Language_Str MSG_FILAMENT_DIAM_E                 = _UxGT("Szál. átm. *");
  PROGMEM Language_Str MSG_FILAMENT_UNLOAD                 = _UxGT("Kiadás mm");
  PROGMEM Language_Str MSG_FILAMENT_LOAD                   = _UxGT("Betöltés mm");
  PROGMEM Language_Str MSG_ADVANCE_K                       = _UxGT("Haladó K");
  PROGMEM Language_Str MSG_ADVANCE_K_E                     = _UxGT("Haladó K *");
  PROGMEM Language_Str MSG_CONTRAST                        = _UxGT("LCD kontraszt");
  PROGMEM Language_Str MSG_STORE_EEPROM                    = _UxGT("Mentés EEPROM");
  PROGMEM Language_Str MSG_LOAD_EEPROM                     = _UxGT("Betöltés EEPROM");
  PROGMEM Language_Str MSG_RESTORE_DEFAULTS                = _UxGT("Alapértelmezett");
  PROGMEM Language_Str MSG_INIT_EEPROM                     = _UxGT("EEPROM inicializálás");
  PROGMEM Language_Str MSG_ERR_EEPROM_CRC                  = _UxGT("Hiba: EEPROM CRC");
  PROGMEM Language_Str MSG_ERR_EEPROM_INDEX                = _UxGT("Hiba: EEPROM index");
  PROGMEM Language_Str MSG_ERR_EEPROM_VERSION              = _UxGT("Hiba: EEPROM verzió");
  PROGMEM Language_Str MSG_SETTINGS_STORED                 = _UxGT("Beállítások mentve");
  PROGMEM Language_Str MSG_MEDIA_UPDATE                    = _UxGT("Tároló frissítés");
  PROGMEM Language_Str MSG_RESET_PRINTER                   = _UxGT("Nyomtató újraindítása");
  PROGMEM Language_Str MSG_REFRESH                         = LCD_STR_REFRESH  _UxGT("Frissítés");
  PROGMEM Language_Str MSG_INFO_SCREEN                     = _UxGT("<Infó képernyö>");
  PROGMEM Language_Str MSG_PREPARE                         = _UxGT("Vezérlés");
  PROGMEM Language_Str MSG_TUNE                            = _UxGT("Hangolás");
  PROGMEM Language_Str MSG_POWER_MONITOR                   = _UxGT("Teljesítménymonitor");
  PROGMEM Language_Str MSG_CURRENT                         = _UxGT("Jelenlegi");
  PROGMEM Language_Str MSG_VOLTAGE                         = _UxGT("Feszültség");
  PROGMEM Language_Str MSG_POWER                           = _UxGT("Energia");
  PROGMEM Language_Str MSG_START_PRINT                     = _UxGT("Nyomtatás indítása");
  PROGMEM Language_Str MSG_BUTTON_NEXT                     = _UxGT("Tovább");
  PROGMEM Language_Str MSG_BUTTON_INIT                     = _UxGT("Kezdet");
  PROGMEM Language_Str MSG_BUTTON_STOP                     = _UxGT("Állj");
  PROGMEM Language_Str MSG_BUTTON_PRINT                    = _UxGT("Nyomtatás");
  PROGMEM Language_Str MSG_BUTTON_RESET                    = _UxGT("Újraindítás");
  PROGMEM Language_Str MSG_BUTTON_IGNORE                   = _UxGT("Mellöz");
  PROGMEM Language_Str MSG_BUTTON_CANCEL                   = _UxGT("Mégse");
  PROGMEM Language_Str MSG_BUTTON_DONE                     = _UxGT("Kész");
  PROGMEM Language_Str MSG_BUTTON_BACK                     = _UxGT("Vissza");
  PROGMEM Language_Str MSG_BUTTON_PROCEED                  = _UxGT("Folytatás");
  PROGMEM Language_Str MSG_BUTTON_SKIP                     = _UxGT("Kihagy");
  PROGMEM Language_Str MSG_PAUSING                         = _UxGT("Szüneteltetve...");
  PROGMEM Language_Str MSG_PAUSE_PRINT                     = _UxGT("Nyomtatás szünetelés");
  PROGMEM Language_Str MSG_RESUME_PRINT                    = _UxGT("Nyomtatás folytatása");
  PROGMEM Language_Str MSG_HOST_START_PRINT                = _UxGT("Hoszt indítás");
  PROGMEM Language_Str MSG_STOP_PRINT                      = _UxGT("Nyomtatás leállítása");
  PROGMEM Language_Str MSG_END_LOOPS                       = _UxGT("Hurok ismétlés vége");
  PROGMEM Language_Str MSG_PRINTING_OBJECT                 = _UxGT("Objektum nyomtatása");
  PROGMEM Language_Str MSG_CANCEL_OBJECT                   = _UxGT("Objektum törlése");
  PROGMEM Language_Str MSG_CANCEL_OBJECT_N                 = _UxGT("Objektum törlése =");
  PROGMEM Language_Str MSG_OUTAGE_RECOVERY                 = _UxGT("Kiesés helyreáll.");
  PROGMEM Language_Str MSG_MEDIA_MENU                      = _UxGT("Nyomtatás tárolóról");
  PROGMEM Language_Str MSG_NO_MEDIA                        = _UxGT("Nincs tároló");
  PROGMEM Language_Str MSG_DWELL                           = _UxGT("Alvás...");
  PROGMEM Language_Str MSG_USERWAIT                        = _UxGT("Katt a folytatáshoz...");
  PROGMEM Language_Str MSG_PRINT_PAUSED                    = _UxGT("Nyomtatás szünetelve");
  PROGMEM Language_Str MSG_PRINTING                        = _UxGT("Nyomtatás...");
  PROGMEM Language_Str MSG_PRINT_ABORTED                   = _UxGT("Nyomtatás leállítva");
  PROGMEM Language_Str MSG_PRINT_DONE                      = _UxGT("Nyomtatás kész");
  PROGMEM Language_Str MSG_NO_MOVE                         = _UxGT("Nincs mozgás.");
  PROGMEM Language_Str MSG_KILLED                          = _UxGT("HALOTT! ");
  PROGMEM Language_Str MSG_STOPPED                         = _UxGT("MEGÁLLT! ");
  PROGMEM Language_Str MSG_CONTROL_RETRACT                 = _UxGT("Visszahúzás mm");
  PROGMEM Language_Str MSG_CONTROL_RETRACT_SWAP            = _UxGT("Visszahúzás cs. mm");
  PROGMEM Language_Str MSG_CONTROL_RETRACTF                = _UxGT("Viszahúzás");
  PROGMEM Language_Str MSG_CONTROL_RETRACT_ZHOP            = _UxGT("Ugrás mm");
  PROGMEM Language_Str MSG_CONTROL_RETRACT_RECOVER         = _UxGT("Visszah.helyre mm");
  PROGMEM Language_Str MSG_CONTROL_RETRACT_RECOVER_SWAP    = _UxGT("Csere.visszah.helyre mm");
  PROGMEM Language_Str MSG_CONTROL_RETRACT_RECOVERF        = _UxGT("Visszahúzás V");
  PROGMEM Language_Str MSG_CONTROL_RETRACT_RECOVER_SWAPF   = _UxGT("S Vissza.h V");
  PROGMEM Language_Str MSG_AUTORETRACT                     = _UxGT("Auto visszah.");
  PROGMEM Language_Str MSG_FILAMENT_SWAP_LENGTH            = _UxGT("Visszahúzás távolság");
  PROGMEM Language_Str MSG_FILAMENT_SWAP_EXTRA             = _UxGT("Extra csere");
  PROGMEM Language_Str MSG_FILAMENT_PURGE_LENGTH           = _UxGT("Tisztítási távolság");
  PROGMEM Language_Str MSG_TOOL_CHANGE                     = _UxGT("Szerszámcsere");
  PROGMEM Language_Str MSG_TOOL_CHANGE_ZLIFT               = _UxGT("Z emelés");
  PROGMEM Language_Str MSG_SINGLENOZZLE_PRIME_SPEED        = _UxGT("Fösebesség");
  PROGMEM Language_Str MSG_SINGLENOZZLE_RETRACT_SPEED      = _UxGT("Visszah. sebesség");
  PROGMEM Language_Str MSG_FILAMENT_PARK_ENABLED           = _UxGT("Fej parkolás");
  PROGMEM Language_Str MSG_SINGLENOZZLE_UNRETRACT_SPEED    = _UxGT("Visszav.visszah. sebesség");
  PROGMEM Language_Str MSG_SINGLENOZZLE_FAN_SPEED          = _UxGT("FAN sebesség");
  PROGMEM Language_Str MSG_SINGLENOZZLE_FAN_TIME           = _UxGT("FAN idö");
  PROGMEM Language_Str MSG_TOOL_MIGRATION_ON               = _UxGT("Auto BE");
  PROGMEM Language_Str MSG_TOOL_MIGRATION_OFF              = _UxGT("Auto KI");
  PROGMEM Language_Str MSG_TOOL_MIGRATION                  = _UxGT("Szerszámcsere");
  PROGMEM Language_Str MSG_TOOL_MIGRATION_AUTO             = _UxGT("Automata csere");
  PROGMEM Language_Str MSG_TOOL_MIGRATION_END              = _UxGT("Utolsó adagoló");
  PROGMEM Language_Str MSG_TOOL_MIGRATION_SWAP             = _UxGT("Csere *");
  PROGMEM Language_Str MSG_FILAMENTCHANGE                  = _UxGT("Szálcsere");
  PROGMEM Language_Str MSG_FILAMENTCHANGE_E                = _UxGT("Szálcsere *");
  PROGMEM Language_Str MSG_FILAMENTLOAD                    = _UxGT("Szál betöltés");
  PROGMEM Language_Str MSG_FILAMENTLOAD_E                  = _UxGT("Szál betöltés *");
  PROGMEM Language_Str MSG_FILAMENTUNLOAD                  = _UxGT("Szál eltávolítás");
  PROGMEM Language_Str MSG_FILAMENTUNLOAD_E                = _UxGT("Szál eltávolítás *");
  PROGMEM Language_Str MSG_FILAMENTUNLOAD_ALL              = _UxGT("Mindet eltávolít");
  PROGMEM Language_Str MSG_ATTACH_MEDIA                    = _UxGT("Tároló");
  PROGMEM Language_Str MSG_CHANGE_MEDIA                    = _UxGT("Tároló csere");
  PROGMEM Language_Str MSG_RELEASE_MEDIA                   = _UxGT("Tároló Kiadása");
  PROGMEM Language_Str MSG_ZPROBE_OUT                      = _UxGT("Z szonda tálcán kivül");
  PROGMEM Language_Str MSG_SKEW_FACTOR                     = _UxGT("Ferdeség faktor");
  PROGMEM Language_Str MSG_BLTOUCH                         = _UxGT("BLTouch");
  PROGMEM Language_Str MSG_BLTOUCH_SELFTEST                = _UxGT("Önteszt");
  PROGMEM Language_Str MSG_BLTOUCH_RESET                   = _UxGT("Visszaállítás");
  PROGMEM Language_Str MSG_BLTOUCH_STOW                    = _UxGT("Elhelyez");
  PROGMEM Language_Str MSG_BLTOUCH_DEPLOY                  = _UxGT("Telepít");
  PROGMEM Language_Str MSG_BLTOUCH_SW_MODE                 = _UxGT("SW-Mód");
  PROGMEM Language_Str MSG_BLTOUCH_5V_MODE                 = _UxGT("5V-Mód");
  PROGMEM Language_Str MSG_BLTOUCH_OD_MODE                 = _UxGT("OD-Mód");
  PROGMEM Language_Str MSG_BLTOUCH_MODE_STORE              = _UxGT("Módok");
  PROGMEM Language_Str MSG_BLTOUCH_MODE_STORE_5V           = _UxGT("BLTouch 5V mód");
  PROGMEM Language_Str MSG_BLTOUCH_MODE_STORE_OD           = _UxGT("BLTouch OD mód");
  PROGMEM Language_Str MSG_BLTOUCH_MODE_ECHO               = _UxGT("Jelentés");
  PROGMEM Language_Str MSG_BLTOUCH_MODE_CHANGE             = _UxGT("VESZÉLY: A rossz beállítások kárt okozhatnak! Biztos továbblép?");
  PROGMEM Language_Str MSG_TOUCHMI_PROBE                   = _UxGT("TouchMI");
  PROGMEM Language_Str MSG_TOUCHMI_INIT                    = _UxGT("Kezd TouchMI");
  PROGMEM Language_Str MSG_TOUCHMI_ZTEST                   = _UxGT("Z eltolás teszt");
  PROGMEM Language_Str MSG_TOUCHMI_SAVE                    = _UxGT("Mentés");
  PROGMEM Language_Str MSG_MANUAL_DEPLOY_TOUCHMI           = _UxGT("TouchMI használ");
  PROGMEM Language_Str MSG_MANUAL_DEPLOY                   = _UxGT("Z-Szonda telepítés");
  PROGMEM Language_Str MSG_MANUAL_STOW                     = _UxGT("Z-Szonda elhelyezés");
  PROGMEM Language_Str MSG_HOME_FIRST                      = _UxGT("Elsö %s%s%s kell");
  PROGMEM Language_Str MSG_ZPROBE_OFFSETS                  = _UxGT("Szonda eltolások");
  PROGMEM Language_Str MSG_ZPROBE_XOFFSET                  = _UxGT("X szonda eltolás");
  PROGMEM Language_Str MSG_ZPROBE_YOFFSET                  = _UxGT("Y szonda eltolás");
  PROGMEM Language_Str MSG_ZPROBE_ZOFFSET                  = _UxGT("Z szonda eltolás");
  PROGMEM Language_Str MSG_MOVE_NOZZLE_TO_BED              = _UxGT("Fej az ágyhoz");
  PROGMEM Language_Str MSG_BABYSTEP_X                      = _UxGT("Mikrolépés X");
  PROGMEM Language_Str MSG_BABYSTEP_Y                      = _UxGT("Mikrolépés Y");
  PROGMEM Language_Str MSG_BABYSTEP_Z                      = _UxGT("Mikrolépés Z");
  PROGMEM Language_Str MSG_BABYSTEP_TOTAL                  = _UxGT("Teljes");
  PROGMEM Language_Str MSG_ENDSTOP_ABORT                   = _UxGT("Végállás megszakítva!");
  PROGMEM Language_Str MSG_HEATING_FAILED_LCD              = _UxGT("Fütés hiba!");
  PROGMEM Language_Str MSG_ERR_REDUNDANT_TEMP              = _UxGT("Hiba: SZÜKSÉGTELEN HÖFOK");
  PROGMEM Language_Str MSG_THERMAL_RUNAWAY                 = _UxGT("FÜTÉS KIMARADÁS");
  PROGMEM Language_Str MSG_THERMAL_RUNAWAY_BED             = _UxGT("ÁGY FÜTÉS KIMARADÁS");
  PROGMEM Language_Str MSG_THERMAL_RUNAWAY_CHAMBER         = _UxGT("KAMRA FÜTÉS KIMARADÁS");
  PROGMEM Language_Str MSG_THERMAL_RUNAWAY_COOLER          = _UxGT("Hütés kimaradás");
  PROGMEM Language_Str MSG_COOLING_FAILED                  = _UxGT("Hütés sikertelen");
  PROGMEM Language_Str MSG_ERR_MAXTEMP                     = _UxGT("Hiba: MAX höfok");
  PROGMEM Language_Str MSG_ERR_MINTEMP                     = _UxGT("Hiba: MIN höfok");
  PROGMEM Language_Str MSG_HALTED                          = _UxGT("A NYOMTATÓ LEÁLLT");
  PROGMEM Language_Str MSG_PLEASE_RESET                    = _UxGT("Indítsd újra!");
  PROGMEM Language_Str MSG_SHORT_DAY                       = _UxGT("n"); // Csak egy karakter
  PROGMEM Language_Str MSG_SHORT_HOUR                      = _UxGT("ó"); // Csak egy karakter
  PROGMEM Language_Str MSG_SHORT_MINUTE                    = _UxGT("p"); // Csak egy karakter
  PROGMEM Language_Str MSG_HEATING                         = _UxGT("Fütés...");
  PROGMEM Language_Str MSG_COOLING                         = _UxGT("Hütés...");
  PROGMEM Language_Str MSG_BED_HEATING                     = _UxGT("Ágy fütés...");
  PROGMEM Language_Str MSG_BED_COOLING                     = _UxGT("Ágy hütés...");
  PROGMEM Language_Str MSG_PROBE_HEATING                   = _UxGT("Szonda fütése...");
  PROGMEM Language_Str MSG_PROBE_COOLING                   = _UxGT("Szonda hütése...");
  PROGMEM Language_Str MSG_CHAMBER_HEATING                 = _UxGT("Kamra fütés...");
  PROGMEM Language_Str MSG_CHAMBER_COOLING                 = _UxGT("Kamra hütés...");
  PROGMEM Language_Str MSG_LASER_COOLING                   = _UxGT("Lézer hütés...");
  PROGMEM Language_Str MSG_DELTA_CALIBRATE                 = _UxGT("Delta kalibráció");
  PROGMEM Language_Str MSG_DELTA_CALIBRATE_X               = _UxGT("X kalibrálás");
  PROGMEM Language_Str MSG_DELTA_CALIBRATE_Y               = _UxGT("Y kalibrálás");
  PROGMEM Language_Str MSG_DELTA_CALIBRATE_Z               = _UxGT("Z kalibrálás");
  PROGMEM Language_Str MSG_DELTA_CALIBRATE_CENTER          = _UxGT("Központ kalibrálás");
  PROGMEM Language_Str MSG_DELTA_SETTINGS                  = _UxGT("Delta beállítások");
  PROGMEM Language_Str MSG_DELTA_AUTO_CALIBRATE            = _UxGT("Auto kalibráció");
  PROGMEM Language_Str MSG_DELTA_HEIGHT_CALIBRATE          = _UxGT("Delta magasság kalib.");
  PROGMEM Language_Str MSG_DELTA_Z_OFFSET_CALIBRATE        = _UxGT("Z eltolás");
  PROGMEM Language_Str MSG_DELTA_DIAG_ROD                  = _UxGT("Diag rúd");
  PROGMEM Language_Str MSG_DELTA_HEIGHT                    = _UxGT("Magasság");
  PROGMEM Language_Str MSG_DELTA_RADIUS                    = _UxGT("Sugár");
  PROGMEM Language_Str MSG_INFO_MENU                       = _UxGT("A Nyomtatóról");
  PROGMEM Language_Str MSG_INFO_PRINTER_MENU               = _UxGT("Nyomtató infó");
  PROGMEM Language_Str MSG_3POINT_LEVELING                 = _UxGT("3-Pontos szintezés");
  PROGMEM Language_Str MSG_LINEAR_LEVELING                 = _UxGT("Lineáris szintezés");
  PROGMEM Language_Str MSG_BILINEAR_LEVELING               = _UxGT("Bilineáris szintezés");
  PROGMEM Language_Str MSG_UBL_LEVELING                    = _UxGT("Egységes ágy szintezés");
  PROGMEM Language_Str MSG_MESH_LEVELING                   = _UxGT("Háló szintezés");
  PROGMEM Language_Str MSG_INFO_STATS_MENU                 = _UxGT("Statisztikák");
  PROGMEM Language_Str MSG_INFO_BOARD_MENU                 = _UxGT("Alaplap infó");
  PROGMEM Language_Str MSG_INFO_THERMISTOR_MENU            = _UxGT("Termisztorok");
  PROGMEM Language_Str MSG_INFO_EXTRUDERS                  = _UxGT("Adagolók");
  PROGMEM Language_Str MSG_INFO_BAUDRATE                   = _UxGT("Átviteli sebesség");
  PROGMEM Language_Str MSG_INFO_PROTOCOL                   = _UxGT("Protokol");
  PROGMEM Language_Str MSG_INFO_RUNAWAY_OFF                = _UxGT("Futáselemzés: KI");
  PROGMEM Language_Str MSG_INFO_RUNAWAY_ON                 = _UxGT("Futáselemzés: BE");
  PROGMEM Language_Str MSG_HOTEND_IDLE_TIMEOUT             = _UxGT("Fej üresjárati idök.");

  PROGMEM Language_Str MSG_CASE_LIGHT                      = _UxGT("Munkalámpa");
  PROGMEM Language_Str MSG_CASE_LIGHT_BRIGHTNESS           = _UxGT("Fényerösség");
  PROGMEM Language_Str MSG_KILL_EXPECTED_PRINTER           = _UxGT("HELYTELEN NYOMTATÓ");

  #if LCD_WIDTH >= 20
    PROGMEM Language_Str MSG_INFO_PRINT_COUNT              = _UxGT("Nyomtatás számláló");
    PROGMEM Language_Str MSG_INFO_COMPLETED_PRINTS         = _UxGT("Befejezett");
    PROGMEM Language_Str MSG_INFO_PRINT_TIME               = _UxGT("Összes nyomtatási idö");
    PROGMEM Language_Str MSG_INFO_PRINT_LONGEST            = _UxGT("Leghosszabb munkaidö");
    PROGMEM Language_Str MSG_INFO_PRINT_FILAMENT           = _UxGT("Összes anyag");
  #else
    PROGMEM Language_Str MSG_INFO_PRINT_COUNT              = _UxGT("Nyomtatások");
    PROGMEM Language_Str MSG_INFO_COMPLETED_PRINTS         = _UxGT("Befejezett");
    PROGMEM Language_Str MSG_INFO_PRINT_TIME               = _UxGT("Összes");
    PROGMEM Language_Str MSG_INFO_PRINT_LONGEST            = _UxGT("Leghosszabb");
    PROGMEM Language_Str MSG_INFO_PRINT_FILAMENT           = _UxGT("Kiadott");
  #endif

  PROGMEM Language_Str MSG_INFO_MIN_TEMP                   = _UxGT("Min höfok");
  PROGMEM Language_Str MSG_INFO_MAX_TEMP                   = _UxGT("Max höfok");
  PROGMEM Language_Str MSG_INFO_PSU                        = _UxGT("PSU");
  PROGMEM Language_Str MSG_DRIVE_STRENGTH                  = _UxGT("Meghajtási erö");
  PROGMEM Language_Str MSG_DAC_PERCENT_X                   = _UxGT("X meghajtó %");
  PROGMEM Language_Str MSG_DAC_PERCENT_Y                   = _UxGT("Y meghajtó %");
  PROGMEM Language_Str MSG_DAC_PERCENT_Z                   = _UxGT("Z meghajtó %");
  PROGMEM Language_Str MSG_DAC_PERCENT_E                   = _UxGT("E meghajtó %");
  PROGMEM Language_Str MSG_ERROR_TMC                       = _UxGT("TMC CSATLAKOZÁSI HIBA");
  PROGMEM Language_Str MSG_DAC_EEPROM_WRITE                = _UxGT("DAC EEPROM írása");
  PROGMEM Language_Str MSG_FILAMENT_CHANGE_HEADER          = _UxGT("NYOMTATÓSZÁL CSERE");
  PROGMEM Language_Str MSG_FILAMENT_CHANGE_HEADER_PAUSE    = _UxGT("NYOMTATÁS SZÜNETEL");
  PROGMEM Language_Str MSG_FILAMENT_CHANGE_HEADER_LOAD     = _UxGT("SZÁL BETÖLTÉS");
  PROGMEM Language_Str MSG_FILAMENT_CHANGE_HEADER_UNLOAD   = _UxGT("SZÁL ELTÁVOLÍTÁS");
  PROGMEM Language_Str MSG_FILAMENT_CHANGE_OPTION_HEADER   = _UxGT("FOLYTATÁSI OPCIÓ:");
  PROGMEM Language_Str MSG_FILAMENT_CHANGE_OPTION_PURGE    = _UxGT("Tisztítsd meg");
  PROGMEM Language_Str MSG_FILAMENT_CHANGE_OPTION_RESUME   = _UxGT("Folytatás");
  PROGMEM Language_Str MSG_FILAMENT_CHANGE_NOZZLE          = _UxGT("  Fej: ");
  PROGMEM Language_Str MSG_RUNOUT_SENSOR                   = _UxGT("Túlfutás szenzor");
  PROGMEM Language_Str MSG_RUNOUT_DISTANCE_MM              = _UxGT("Túlfutás táv. mm");
  PROGMEM Language_Str MSG_KILL_HOMING_FAILED              = _UxGT("Tájolási hiba");
  PROGMEM Language_Str MSG_LCD_PROBING_FAILED              = _UxGT("Szondázás hiba");

  PROGMEM Language_Str MSG_MMU2_CHOOSE_FILAMENT_HEADER     = _UxGT("SZÁLVÁLASZTÁS");
  PROGMEM Language_Str MSG_MMU2_MENU                       = _UxGT("MMU");
  PROGMEM Language_Str MSG_KILL_MMU2_FIRMWARE              = _UxGT("MMU szoftver feltöltése!");
  PROGMEM Language_Str MSG_MMU2_NOT_RESPONDING             = _UxGT("MMU figyelmeztetés.");
  PROGMEM Language_Str MSG_MMU2_RESUME                     = _UxGT("Nyomtatás folytatása");
  PROGMEM Language_Str MSG_MMU2_RESUMING                   = _UxGT("Folytatás...");
  PROGMEM Language_Str MSG_MMU2_LOAD_FILAMENT              = _UxGT("Szál betöltése");
  PROGMEM Language_Str MSG_MMU2_LOAD_ALL                   = _UxGT("Összes betöltése");
  PROGMEM Language_Str MSG_MMU2_LOAD_TO_NOZZLE             = _UxGT("Fej betöltése");
  PROGMEM Language_Str MSG_MMU2_EJECT_FILAMENT             = _UxGT("Szál kiadása");
  PROGMEM Language_Str MSG_MMU2_EJECT_FILAMENT_N           = _UxGT("Szál kiadása ~");
  PROGMEM Language_Str MSG_MMU2_UNLOAD_FILAMENT            = _UxGT("Kiadja a szálat");
  PROGMEM Language_Str MSG_MMU2_LOADING_FILAMENT           = _UxGT("Szál betölt. %i...");
  PROGMEM Language_Str MSG_MMU2_EJECTING_FILAMENT          = _UxGT("Szál kiadás....");
  PROGMEM Language_Str MSG_MMU2_UNLOADING_FILAMENT         = _UxGT("Szál kiadása....");
  PROGMEM Language_Str MSG_MMU2_ALL                        = _UxGT("Mind");
  PROGMEM Language_Str MSG_MMU2_FILAMENT_N                 = _UxGT("Nyomtatószál ~");
  PROGMEM Language_Str MSG_MMU2_RESET                      = _UxGT("MMU újraindítás");
  PROGMEM Language_Str MSG_MMU2_RESETTING                  = _UxGT("MMU újraindul...");
  PROGMEM Language_Str MSG_MMU2_EJECT_RECOVER              = _UxGT("Eltávolít, kattint");

  PROGMEM Language_Str MSG_MIX                             = _UxGT("Kever");
  PROGMEM Language_Str MSG_MIX_COMPONENT_N                 = _UxGT("Összetevö =");
  PROGMEM Language_Str MSG_MIXER                           = _UxGT("Keverö");
  PROGMEM Language_Str MSG_GRADIENT                        = _UxGT("Színátm.");
  PROGMEM Language_Str MSG_FULL_GRADIENT                   = _UxGT("Teljes színátm.");
  PROGMEM Language_Str MSG_TOGGLE_MIX                      = _UxGT("Váltás keverésre");
  PROGMEM Language_Str MSG_CYCLE_MIX                       = _UxGT("Ciklikus keverés");
  PROGMEM Language_Str MSG_GRADIENT_MIX                    = _UxGT("Színátm. keverés");
  PROGMEM Language_Str MSG_REVERSE_GRADIENT                = _UxGT("Fordított színátm.");
  PROGMEM Language_Str MSG_ACTIVE_VTOOL                    = _UxGT("Aktív V-szerszám");
  PROGMEM Language_Str MSG_START_VTOOL                     = _UxGT("Kezdés V-szerszám");
  PROGMEM Language_Str MSG_END_VTOOL                       = _UxGT("  Vége V-szerszám");
  PROGMEM Language_Str MSG_GRADIENT_ALIAS                  = _UxGT("Ál V-szerszám");
  PROGMEM Language_Str MSG_RESET_VTOOLS                    = _UxGT("Újra V-szerszám");
  PROGMEM Language_Str MSG_COMMIT_VTOOL                    = _UxGT("Gyors V-szerszám Kev.");
  PROGMEM Language_Str MSG_VTOOLS_RESET                    = _UxGT("V-szersz. visszaáll.");
  PROGMEM Language_Str MSG_START_Z                         = _UxGT("Kezdés Z:");
  PROGMEM Language_Str MSG_END_Z                           = _UxGT("  Vége Z:");

  PROGMEM Language_Str MSG_GAMES                           = _UxGT("Játékok");
  PROGMEM Language_Str MSG_BRICKOUT                        = _UxGT("Brickout");
  PROGMEM Language_Str MSG_INVADERS                        = _UxGT("Invaders");
  PROGMEM Language_Str MSG_SNAKE                           = _UxGT("Sn4k3");
  PROGMEM Language_Str MSG_MAZE                            = _UxGT("Maze");

  PROGMEM Language_Str MSG_BAD_PAGE                        = _UxGT("Rossz oldalindex");
  PROGMEM Language_Str MSG_BAD_PAGE_SPEED                  = _UxGT("Rossz oldalsebesség");

  PROGMEM Language_Str MSG_EDIT_PASSWORD                   = _UxGT("Jelszó szerkesztése");
  PROGMEM Language_Str MSG_LOGIN_REQUIRED                  = _UxGT("Belépés szükséges");
  PROGMEM Language_Str MSG_PASSWORD_SETTINGS               = _UxGT("Jelszóbeállítások");
  PROGMEM Language_Str MSG_ENTER_DIGIT                     = _UxGT("Írja be a számokat");
  PROGMEM Language_Str MSG_CHANGE_PASSWORD                 = _UxGT("Jelszó Beáll/Szerk");
  PROGMEM Language_Str MSG_REMOVE_PASSWORD                 = _UxGT("Jelszó törlése");
  PROGMEM Language_Str MSG_PASSWORD_SET                    = _UxGT("A jelszó ");
  PROGMEM Language_Str MSG_START_OVER                      = _UxGT("Újrakezdés");
  PROGMEM Language_Str MSG_REMINDER_SAVE_SETTINGS          = _UxGT("Mentsd el!");
  PROGMEM Language_Str MSG_PASSWORD_REMOVED                = _UxGT("Jelszó törölve");

  //
  // Filament Change screens show up to 3 lines on a 4-line display
  //                        ...or up to 2 lines on a 3-line display
  //
  #if LCD_HEIGHT >= 4
    PROGMEM Language_Str MSG_ADVANCED_PAUSE_WAITING        = _UxGT(MSG_2_LINE("Nyomj gombot", "nyomtatás folytatáshoz"));
    PROGMEM Language_Str MSG_PAUSE_PRINT_PARKING           = _UxGT(MSG_1_LINE("Parkolás..."));
    PROGMEM Language_Str MSG_FILAMENT_CHANGE_INIT          = _UxGT(MSG_3_LINE("Várj míg", "szálcsere", "indítás"));
    PROGMEM Language_Str MSG_FILAMENT_CHANGE_INSERT        = _UxGT(MSG_3_LINE("Szál behelyezés", "majd nyomj gombot", "a folytatáshoz"));
    PROGMEM Language_Str MSG_FILAMENT_CHANGE_HEAT          = _UxGT(MSG_2_LINE("Nyomj gombot", "a fej fütéséhez"));
    PROGMEM Language_Str MSG_FILAMENT_CHANGE_HEATING       = _UxGT(MSG_2_LINE("Fej fütése", "Kérlek várj..."));
    PROGMEM Language_Str MSG_FILAMENT_CHANGE_UNLOAD        = _UxGT(MSG_2_LINE("Várj a", "szál kiadására"));
    PROGMEM Language_Str MSG_FILAMENT_CHANGE_LOAD          = _UxGT(MSG_2_LINE("Várj a", "szál betöltésére"));
    PROGMEM Language_Str MSG_FILAMENT_CHANGE_PURGE         = _UxGT(MSG_2_LINE("Várj a", "szál tisztításra"));
    PROGMEM Language_Str MSG_FILAMENT_CHANGE_CONT_PURGE    = _UxGT(MSG_2_LINE("Kattints a készre", "szál tiszta"));
    PROGMEM Language_Str MSG_FILAMENT_CHANGE_RESUME        = _UxGT(MSG_2_LINE("Várj a nyomtatóra", "majd foltyat..."));
  #else
    PROGMEM Language_Str MSG_ADVANCED_PAUSE_WAITING        = _UxGT(MSG_1_LINE("Katt a folytatáshoz"));
    PROGMEM Language_Str MSG_PAUSE_PRINT_PARKING           = _UxGT(MSG_1_LINE("Parkolás..."));
    PROGMEM Language_Str MSG_FILAMENT_CHANGE_INIT          = _UxGT(MSG_1_LINE("Kérlek várj..."));
    PROGMEM Language_Str MSG_FILAMENT_CHANGE_INSERT        = _UxGT(MSG_1_LINE("Behelyez majd katt"));
    PROGMEM Language_Str MSG_FILAMENT_CHANGE_HEAT          = _UxGT(MSG_1_LINE("Katt a fütéshez"));
    PROGMEM Language_Str MSG_FILAMENT_CHANGE_HEATING       = _UxGT(MSG_1_LINE("Fütés..."));
    PROGMEM Language_Str MSG_FILAMENT_CHANGE_UNLOAD        = _UxGT(MSG_1_LINE("Kiadás..."));
    PROGMEM Language_Str MSG_FILAMENT_CHANGE_LOAD          = _UxGT(MSG_1_LINE("Betöltés..."));
    PROGMEM Language_Str MSG_FILAMENT_CHANGE_PURGE         = _UxGT(MSG_1_LINE("Tisztítás..."));
    PROGMEM Language_Str MSG_FILAMENT_CHANGE_CONT_PURGE    = _UxGT(MSG_1_LINE("Katt ha kész"));
    PROGMEM Language_Str MSG_FILAMENT_CHANGE_RESUME        = _UxGT(MSG_1_LINE("Folytatás..."));
  #endif
  PROGMEM Language_Str MSG_TMC_DRIVERS                     = _UxGT("TMC meghajtók");
  PROGMEM Language_Str MSG_TMC_CURRENT                     = _UxGT("Meghajtó áram");
  PROGMEM Language_Str MSG_TMC_HYBRID_THRS                 = _UxGT("Hibrid küszöbérték");
  PROGMEM Language_Str MSG_TMC_HOMING_THRS                 = _UxGT("Motoros kezdöpont");
  PROGMEM Language_Str MSG_TMC_STEPPING_MODE               = _UxGT("Léptetö mód");
  PROGMEM Language_Str MSG_TMC_STEALTH_ENABLED             = _UxGT("StealthChop mód");
  PROGMEM Language_Str MSG_SERVICE_RESET                   = _UxGT("Újraindítás");
  PROGMEM Language_Str MSG_SERVICE_IN                      = _UxGT(" be:");
  PROGMEM Language_Str MSG_BACKLASH                        = _UxGT("Holtjáték");
  PROGMEM Language_Str MSG_BACKLASH_A                      = LCD_STR_A;
  PROGMEM Language_Str MSG_BACKLASH_B                      = LCD_STR_B;
  PROGMEM Language_Str MSG_BACKLASH_C                      = LCD_STR_C;
  PROGMEM Language_Str MSG_BACKLASH_CORRECTION             = _UxGT("Korrekció");
  PROGMEM Language_Str MSG_BACKLASH_SMOOTHING              = _UxGT("Simítás");

  PROGMEM Language_Str MSG_LEVEL_X_AXIS                    = _UxGT("X tengely szint");
  PROGMEM Language_Str MSG_AUTO_CALIBRATE                  = _UxGT("Önkalibrálás");
  #if ENABLED(TOUCH_UI_FTDI_EVE)
    PROGMEM Language_Str MSG_HEATER_TIMEOUT                = _UxGT("Tétlenségi idökorlát, a hömérséklet csökkent. Nyomd meg az OK gombot az ismételt felfütéshez, és újra a folytatáshoz.");
  #else
    PROGMEM Language_Str MSG_HEATER_TIMEOUT                = _UxGT("Fütés idökorlátja");
  #endif
  PROGMEM Language_Str MSG_REHEAT                          = _UxGT("Újrafüt");
  PROGMEM Language_Str MSG_REHEATING                       = _UxGT("Újrafütés...");

  PROGMEM Language_Str MSG_PROBE_WIZARD                    = _UxGT("Z szonda varázsló");
  PROGMEM Language_Str MSG_PROBE_WIZARD_PROBING            = _UxGT("Z referencia mérés");
  PROGMEM Language_Str MSG_PROBE_WIZARD_MOVING             = _UxGT("Menj a próba pontra");

  PROGMEM Language_Str MSG_SOUND                           = _UxGT("Hang");

  PROGMEM Language_Str MSG_TOP_LEFT                        = _UxGT("Bal felsö");
  PROGMEM Language_Str MSG_BOTTOM_LEFT                     = _UxGT("Bal alsó");
  PROGMEM Language_Str MSG_TOP_RIGHT                       = _UxGT("Jobb felsö");
  PROGMEM Language_Str MSG_BOTTOM_RIGHT                    = _UxGT("Jobb alsó");
  PROGMEM Language_Str MSG_CALIBRATION_COMPLETED           = _UxGT("Kalibrálás befejezve");
  PROGMEM Language_Str MSG_CALIBRATION_FAILED              = _UxGT("Kalibrálási hiba");
}

#if FAN_COUNT == 1
  #define MSG_FIRST_FAN_SPEED       MSG_FAN_SPEED
  #define MSG_EXTRA_FIRST_FAN_SPEED MSG_EXTRA_FAN_SPEED
#else
  #define MSG_FIRST_FAN_SPEED       MSG_FAN_SPEED_N
  #define MSG_EXTRA_FIRST_FAN_SPEED MSG_EXTRA_FAN_SPEED_N
#endif<|MERGE_RESOLUTION|>--- conflicted
+++ resolved
@@ -133,15 +133,9 @@
   PROGMEM Language_Str MSG_PROBING_MESH                    = _UxGT("Próbapont");
   PROGMEM Language_Str MSG_MESH_X                          = _UxGT("Index X");
   PROGMEM Language_Str MSG_MESH_Y                          = _UxGT("Index Y");
-<<<<<<< HEAD
-  PROGMEM Language_Str MSG_MESH_EDIT_Z                     = _UxGT("Z Érték");
-  PROGMEM Language_Str MSG_CUSTOM_COMMANDS                 = _UxGT("Egyéni Parancs");
-  PROGMEM Language_Str MSG_M48_TEST                        = _UxGT("M48 Probe Teszt");
-=======
   PROGMEM Language_Str MSG_MESH_EDIT_Z                     = _UxGT("Z érték");
   PROGMEM Language_Str MSG_USER_MENU                       = _UxGT("Egyéni parancs");
   PROGMEM Language_Str MSG_M48_TEST                        = _UxGT("M48 Szonda teszt");
->>>>>>> 10c14bcc
   PROGMEM Language_Str MSG_M48_POINT                       = _UxGT("M48 Pont");
   PROGMEM Language_Str MSG_M48_OUT_OF_BOUNDS               = _UxGT("Szonda határon kívül");
   PROGMEM Language_Str MSG_M48_DEVIATION                   = _UxGT("Eltérés");
