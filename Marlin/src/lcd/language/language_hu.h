/**
 * Marlin 3D Printer Firmware
 * Copyright (c) 2020 MarlinFirmware [https://github.com/MarlinFirmware/Marlin]
 *
 * Based on Sprinter and grbl.
 * Copyright (c) 2011 Camiel Gubbels / Erik van der Zalm
 *
 * This program is free software: you can redistribute it and/or modify
 * it under the terms of the GNU General Public License as published by
 * the Free Software Foundation, either version 3 of the License, or
 * (at your option) any later version.
 *
 * This program is distributed in the hope that it will be useful,
 * but WITHOUT ANY WARRANTY; without even the implied warranty of
 * MERCHANTABILITY or FITNESS FOR A PARTICULAR PURPOSE.  See the
 * GNU General Public License for more details.
 *
 * You should have received a copy of the GNU General Public License
 * along with this program.  If not, see <https://www.gnu.org/licenses/>.
 *
 */
#pragma once

/**
 * Hungarian / Magyar
 *
 * LCD Menu Messages. See also https://marlinfw.org/docs/development/lcd_language.html
 * Hungarian translation by AntoszHUN. I am constantly improving and updating the translation.
 * Translation last updated: 08/30/2021 - 22:20
 *
 * LCD Menü Üzenetek. Lásd még https://marlinfw.org/docs/development/lcd_language.html
 * A Magyar fordítást készítette: AntoszHUN. A fordítást folyamatosan javítom és frissítem.
 * A Fordítás utolsó frissítése: 2021.08.30. - 22:20
 */

namespace LanguageNarrow_hu {
  using namespace Language_en; // A fordítás az örökölt Amerikai Angol (English) karakterláncokat használja.

  constexpr uint8_t CHARSIZE              = 2;
  LSTR LANGUAGE                           = _UxGT("Magyar");

  LSTR WELCOME_MSG                        = MACHINE_NAME _UxGT(" Kész.");
  LSTR MSG_YES                            = _UxGT("IGEN");
  LSTR MSG_NO                             = _UxGT("NEM");
  LSTR MSG_BACK                           = _UxGT("Vissza");
  LSTR MSG_MEDIA_ABORTING                 = _UxGT("Megszakítás...");
  LSTR MSG_MEDIA_INSERTED                 = _UxGT("Tároló behelyezve");
  LSTR MSG_MEDIA_REMOVED                  = _UxGT("Tároló eltávolítva");
  LSTR MSG_MEDIA_WAITING                  = _UxGT("Várakozás a tárolóra");
  LSTR MSG_MEDIA_INIT_FAIL                = _UxGT("Tároló-kártya hiba");
  LSTR MSG_MEDIA_READ_ERROR               = _UxGT("Tároló olvasási hiba");
  LSTR MSG_MEDIA_USB_REMOVED              = _UxGT("USB eltávolítva");
  LSTR MSG_MEDIA_USB_FAILED               = _UxGT("USB eszköz hiba");
  LSTR MSG_KILL_SUBCALL_OVERFLOW          = _UxGT("Túlfolyás");
  LSTR MSG_LCD_ENDSTOPS                   = _UxGT("Végállás"); // Maximum 8 karakter
  LSTR MSG_LCD_SOFT_ENDSTOPS              = _UxGT("Szoft. végállás");
  LSTR MSG_MAIN_MENU                      = _UxGT("<Fömenü>");
  LSTR MSG_ADVANCED_SETTINGS              = _UxGT("További beállítások");
  LSTR MSG_CONFIGURATION                  = _UxGT("Konfiguráció");
  LSTR MSG_RUN_AUTO_FILES                 = _UxGT("Fájl auto. futtatás");
  LSTR MSG_DISABLE_STEPPERS               = _UxGT("Motorok kikapcsolása");
  LSTR MSG_DEBUG_MENU                     = _UxGT("Hiba Menü");
  LSTR MSG_PROGRESS_BAR_TEST              = _UxGT("Haladás sáv teszt");
  LSTR MSG_AUTO_HOME                      = _UxGT("X-Y-Z auto kezdöpont");
  LSTR MSG_AUTO_HOME_A                    = _UxGT("Kezdö @");
  LSTR MSG_AUTO_HOME_X                    = _UxGT("X kezdöpont");
  LSTR MSG_AUTO_HOME_Y                    = _UxGT("Y kezdöpont");
  LSTR MSG_AUTO_HOME_Z                    = _UxGT("Z kezdöpont");
  LSTR MSG_AUTO_Z_ALIGN                   = _UxGT("Auto Z-igazítás");
  LSTR MSG_ITERATION                      = _UxGT("G34 Ismétlés: %i");
  LSTR MSG_DECREASING_ACCURACY            = _UxGT("Pontosság csökken!");
  LSTR MSG_ACCURACY_ACHIEVED              = _UxGT("Pontosság elérve");
  LSTR MSG_LEVEL_BED_HOMING               = _UxGT("X-Y-Z kezdöpont");
  LSTR MSG_LEVEL_BED_WAITING              = _UxGT("Kattints a kezdéshez.");
  LSTR MSG_LEVEL_BED_NEXT_POINT           = _UxGT("Következö pont");
  LSTR MSG_LEVEL_BED_DONE                 = _UxGT("Szintezés kész!");
  LSTR MSG_Z_FADE_HEIGHT                  = _UxGT("Szint csökkentés");
  LSTR MSG_SET_HOME_OFFSETS               = _UxGT("Kezdöpont eltolás");
  LSTR MSG_HOME_OFFSET_X                  = _UxGT("X Kezdö eltol.");
  LSTR MSG_HOME_OFFSET_Y                  = _UxGT("Y Kezdö eltol.");
  LSTR MSG_HOME_OFFSET_Z                  = _UxGT("Z Kezdö eltol.");
  LSTR MSG_HOME_OFFSETS_APPLIED           = _UxGT("Eltolás beállítva.");
  LSTR MSG_TRAMMING_WIZARD                = _UxGT("Elektromos varázsló");
<<<<<<< HEAD
  LSTR MSG_TW_SELECT_TRAM_REF             = _UxGT("Eredeti választása");
  #if HAS_PREHEAT
    LSTR MSG_PREHEAT_1                    = _UxGT("Fütés ") PREHEAT_1_LABEL;
    LSTR MSG_PREHEAT_1_H                  = _UxGT("Fütés ") PREHEAT_1_LABEL " ~";
    LSTR MSG_PREHEAT_1_END                = _UxGT("Fütés ") PREHEAT_1_LABEL _UxGT(" Fej");
    LSTR MSG_PREHEAT_1_END_E              = _UxGT("Fütés ") PREHEAT_1_LABEL _UxGT(" Fej ~");
    LSTR MSG_PREHEAT_1_ALL                = _UxGT("Fütés ") PREHEAT_1_LABEL _UxGT(" Mind");
    LSTR MSG_PREHEAT_1_BEDONLY            = _UxGT("Fütés ") PREHEAT_1_LABEL _UxGT(" Ágy");
    LSTR MSG_PREHEAT_1_SETTINGS           = _UxGT("Fütés ") PREHEAT_1_LABEL _UxGT(" Beáll");
=======
  LSTR MSG_SELECT_ORIGIN                  = _UxGT("Eredeti választása");
  LSTR MSG_LAST_VALUE_SP                  = _UxGT("Utolsó érték ");
>>>>>>> bcf61cc9

  LSTR MSG_PREHEAT_1                      = _UxGT("Fütés ") PREHEAT_1_LABEL;
  LSTR MSG_PREHEAT_1_H                    = _UxGT("Fütés ") PREHEAT_1_LABEL " ~";
  LSTR MSG_PREHEAT_1_END                  = _UxGT("Fütés ") PREHEAT_1_LABEL _UxGT(" Fej");
  LSTR MSG_PREHEAT_1_END_E                = _UxGT("Fütés ") PREHEAT_1_LABEL _UxGT(" Fej ~");
  LSTR MSG_PREHEAT_1_ALL                  = _UxGT("Fütés ") PREHEAT_1_LABEL _UxGT(" Mind");
  LSTR MSG_PREHEAT_1_BEDONLY              = _UxGT("Fütés ") PREHEAT_1_LABEL _UxGT(" Ágy");
  LSTR MSG_PREHEAT_1_SETTINGS             = _UxGT("Fütés ") PREHEAT_1_LABEL _UxGT(" Beáll");

  LSTR MSG_PREHEAT_M                      = _UxGT("Fütés $");
  LSTR MSG_PREHEAT_M_H                    = _UxGT("Fütés $ ~");
  LSTR MSG_PREHEAT_M_END                  = _UxGT("Fütés $ Fej");
  LSTR MSG_PREHEAT_M_END_E                = _UxGT("Fütés $ Fej ~");
  LSTR MSG_PREHEAT_M_ALL                  = _UxGT("Fütés $ Mind");
  LSTR MSG_PREHEAT_M_BEDONLY              = _UxGT("Fütés $ Ágy");
  LSTR MSG_PREHEAT_M_SETTINGS             = _UxGT("Fütés $ Beáll");

  LSTR MSG_PREHEAT_CUSTOM                 = _UxGT("Egyedi elömelegítés");
  LSTR MSG_COOLDOWN                       = _UxGT("Visszahütés");

  LSTR MSG_CUTTER_FREQUENCY               = _UxGT("Frekvencia");
  LSTR MSG_LASER_MENU                     = _UxGT("Lézer vezérlés");
  LSTR MSG_SPINDLE_MENU                   = _UxGT("Orsó vezérlés");
  LSTR MSG_LASER_POWER                    = _UxGT("Lézer telj.");
  LSTR MSG_SPINDLE_POWER                  = _UxGT("Orsó telj.");
  LSTR MSG_LASER_TOGGLE                   = _UxGT("Lézer váltás");
  LSTR MSG_LASER_EVAC_TOGGLE              = _UxGT("Hütés váltás");
  LSTR MSG_LASER_ASSIST_TOGGLE            = _UxGT("Levegö segéd");
  LSTR MSG_LASER_PULSE_MS                 = _UxGT("Impulzus teszt ms");
  LSTR MSG_LASER_FIRE_PULSE               = _UxGT("Tüz impulzus");
  LSTR MSG_FLOWMETER_FAULT                = _UxGT("Áramlási hiba");
  LSTR MSG_SPINDLE_TOGGLE                 = _UxGT("Orsóváltás");
  LSTR MSG_SPINDLE_EVAC_TOGGLE            = _UxGT("Vákuum váltás");
  LSTR MSG_SPINDLE_FORWARD                = _UxGT("Orsó elöre");
  LSTR MSG_SPINDLE_REVERSE                = _UxGT("Orsó hátra");
  LSTR MSG_SWITCH_PS_ON                   = _UxGT("Bekapcsolás");
  LSTR MSG_SWITCH_PS_OFF                  = _UxGT("Kikapcsolás");
  LSTR MSG_EXTRUDE                        = _UxGT("Adagol");
  LSTR MSG_RETRACT                        = _UxGT("Visszahúz");
  LSTR MSG_MOVE_AXIS                      = _UxGT("Tengelyek mozgatása");
  LSTR MSG_BED_LEVELING                   = _UxGT("Ágy szintezés");
  LSTR MSG_LEVEL_BED                      = _UxGT("Ágy szintezése");
  LSTR MSG_BED_TRAMMING                   = _UxGT("Sarok szint");
  LSTR MSG_BED_TRAMMING_RAISE             = _UxGT("Ágy emelése a szonda váltásig");
  LSTR MSG_BED_TRAMMING_IN_RANGE          = _UxGT("Minden sarok tolerancián belül. Szint jó.");
  LSTR MSG_BED_TRAMMING_GOOD_POINTS       = _UxGT("Jó pontok: ");
  LSTR MSG_BED_TRAMMING_LAST_Z            = _UxGT("Utolsó Z: ");
  LSTR MSG_NEXT_CORNER                    = _UxGT("Következö sarok");
  LSTR MSG_MESH_EDITOR                    = _UxGT("Háló szerkesztö");
  LSTR MSG_EDIT_MESH                      = _UxGT("Háló szerkesztése");
  LSTR MSG_EDITING_STOPPED                = _UxGT("Háló szerk. állj");
  LSTR MSG_PROBING_POINT                  = _UxGT("Próbapont");
  LSTR MSG_MESH_X                         = _UxGT("Index X");
  LSTR MSG_MESH_Y                         = _UxGT("Index Y");
  LSTR MSG_MESH_EDIT_Z                    = _UxGT("Z érték");
  LSTR MSG_CUSTOM_COMMANDS                = _UxGT("Egyéni parancs");
  LSTR MSG_M48_TEST                       = _UxGT("M48 Szonda teszt");
  LSTR MSG_M48_POINT                      = _UxGT("M48 Pont");
  LSTR MSG_M48_OUT_OF_BOUNDS              = _UxGT("Szonda határon kívül");
  LSTR MSG_M48_DEVIATION                  = _UxGT("Eltérés");
  LSTR MSG_IDEX_MENU                      = _UxGT("IDEX mód");
  LSTR MSG_OFFSETS_MENU                   = _UxGT("Eszköz eltolás");
  LSTR MSG_IDEX_MODE_AUTOPARK             = _UxGT("Automata parkolás");
  LSTR MSG_IDEX_MODE_DUPLICATE            = _UxGT("Duplikálás");
  LSTR MSG_IDEX_MODE_MIRRORED_COPY        = _UxGT("Tükrözött másolás");
  LSTR MSG_IDEX_MODE_FULL_CTRL            = _UxGT("Teljes felügyelet");
  LSTR MSG_IDEX_DUPE_GAP                  = _UxGT("X-hézag másolása");
  LSTR MSG_HOTEND_OFFSET_Z                = _UxGT("2. fej Z");
  LSTR MSG_HOTEND_OFFSET_A                = _UxGT("2. fej @");
  LSTR MSG_UBL_DOING_G29                  = _UxGT("Szintezz! G29");
  LSTR MSG_UBL_TOOLS                      = _UxGT("UBL eszköz");
  LSTR MSG_UBL_LEVEL_BED                  = _UxGT("Egységes ágy szint");
  LSTR MSG_LCD_TILTING_MESH               = _UxGT("Döntési pont");
  LSTR MSG_UBL_MANUAL_MESH                = _UxGT("Kézi háló építés");
  LSTR MSG_UBL_MESH_WIZARD                = _UxGT("UBL Háló varázsló");
  LSTR MSG_UBL_BC_INSERT                  = _UxGT("Tégy alátétet és mérj");
  LSTR MSG_UBL_BC_INSERT2                 = _UxGT("Mérés");
  LSTR MSG_UBL_BC_REMOVE                  = _UxGT("Üres ágyat mérj");
  LSTR MSG_UBL_MOVING_TO_NEXT             = _UxGT("Továbblépés");
  LSTR MSG_UBL_ACTIVATE_MESH              = _UxGT("UBL aktívál");
  LSTR MSG_UBL_DEACTIVATE_MESH            = _UxGT("UBL deaktívál");
  LSTR MSG_UBL_SET_TEMP_BED               = _UxGT("Ágy höfok");
  LSTR MSG_UBL_BED_TEMP_CUSTOM            = _UxGT("Egyéni ágy höfok");
  LSTR MSG_UBL_SET_TEMP_HOTEND            = _UxGT("Fejhöfok");
  LSTR MSG_UBL_HOTEND_TEMP_CUSTOM         = _UxGT("Egyéni fejhöfok");
  LSTR MSG_UBL_MESH_EDIT                  = _UxGT("Háló szerkesztés");
  LSTR MSG_UBL_EDIT_CUSTOM_MESH           = _UxGT("Egyéni háló szerkesztés");
  LSTR MSG_UBL_FINE_TUNE_MESH             = _UxGT("Finomított háló");
  LSTR MSG_UBL_DONE_EDITING_MESH          = _UxGT("Háló kész");
  LSTR MSG_UBL_BUILD_CUSTOM_MESH          = _UxGT("Egyéni háló építés");
  LSTR MSG_UBL_BUILD_MESH_MENU            = _UxGT("Háló építés");
  LSTR MSG_UBL_BUILD_MESH_M               = _UxGT("Háló építés ($)");
  LSTR MSG_UBL_BUILD_COLD_MESH            = _UxGT("Hideg háló építés");
  LSTR MSG_UBL_MESH_HEIGHT_ADJUST         = _UxGT("Háló magasság állítás");
  LSTR MSG_UBL_MESH_HEIGHT_AMOUNT         = _UxGT("Magasság összege");
  LSTR MSG_UBL_VALIDATE_MESH_MENU         = _UxGT("Háló elfogadás");
  LSTR MSG_UBL_VALIDATE_MESH_M            = _UxGT("Háló elfogadás ($)");
  LSTR MSG_UBL_VALIDATE_CUSTOM_MESH       = _UxGT("Valódi háló elfogadása");
  LSTR MSG_G26_HEATING_BED                = _UxGT("G26 Ágy fütés");
  LSTR MSG_G26_HEATING_NOZZLE             = _UxGT("G26 Fej fütés");
  LSTR MSG_G26_MANUAL_PRIME               = _UxGT("Kézi alapozás...");
  LSTR MSG_G26_FIXED_LENGTH               = _UxGT("Fix hosszúságú alap");
  LSTR MSG_G26_PRIME_DONE                 = _UxGT("Alapozás kész");
  LSTR MSG_G26_CANCELED                   = _UxGT("G26 Törölve");
  LSTR MSG_G26_LEAVING                    = _UxGT("Kilépö G26");
  LSTR MSG_UBL_CONTINUE_MESH              = _UxGT("Ágy háló folyt.");
  LSTR MSG_UBL_MESH_LEVELING              = _UxGT("Háló szintezés");
  LSTR MSG_UBL_3POINT_MESH_LEVELING       = _UxGT("3-Pontos szintezés");
  LSTR MSG_UBL_GRID_MESH_LEVELING         = _UxGT("Rács szintezés");
  LSTR MSG_UBL_MESH_LEVEL                 = _UxGT("Háló szint");
  LSTR MSG_UBL_SIDE_POINTS                = _UxGT("Oldal pontok");
  LSTR MSG_UBL_MAP_TYPE                   = _UxGT("Térkép típus");
  LSTR MSG_UBL_OUTPUT_MAP                 = _UxGT("Háló térkép kimenet");
  LSTR MSG_UBL_OUTPUT_MAP_HOST            = _UxGT("Host kimenet");
  LSTR MSG_UBL_OUTPUT_MAP_CSV             = _UxGT("CSV kimenet");
  LSTR MSG_UBL_OUTPUT_MAP_BACKUP          = _UxGT("Nyomtató bizt.mentés");
  LSTR MSG_UBL_INFO_UBL                   = _UxGT("UBL infó kimenet");
  LSTR MSG_UBL_FILLIN_AMOUNT              = _UxGT("Kitöltési költség");
  LSTR MSG_UBL_MANUAL_FILLIN              = _UxGT("Kézi kitöltés");
  LSTR MSG_UBL_SMART_FILLIN               = _UxGT("Okos kitöltés");
  LSTR MSG_UBL_FILLIN_MESH                = _UxGT("Háló kitöltés");
  LSTR MSG_UBL_INVALIDATE_ALL             = _UxGT("Minden érvénytelen");
  LSTR MSG_UBL_INVALIDATE_CLOSEST         = _UxGT("Közelebbi érvénytelen");
  LSTR MSG_UBL_FINE_TUNE_ALL              = _UxGT("Mindet finomhangolja");
  LSTR MSG_UBL_FINE_TUNE_CLOSEST          = _UxGT("Közelebbi finomhangolása");
  LSTR MSG_UBL_STORAGE_MESH_MENU          = _UxGT("Háló tárolás");
  LSTR MSG_UBL_STORAGE_SLOT               = _UxGT("Memória foglalat");
  LSTR MSG_UBL_LOAD_MESH                  = _UxGT("Ágy háló betöltés");
  LSTR MSG_UBL_SAVE_MESH                  = _UxGT("Ágy háló mentés");
  LSTR MSG_MESH_LOADED                    = _UxGT("M117 Háló %i betöltve");
  LSTR MSG_MESH_SAVED                     = _UxGT("M117 Háló %i mentve");
  LSTR MSG_UBL_NO_STORAGE                 = _UxGT("Nincs tároló");
  LSTR MSG_UBL_SAVE_ERROR                 = _UxGT("Hiba: UBL mentés");
  LSTR MSG_UBL_RESTORE_ERROR              = _UxGT("Hiba: UBL visszaáll.");
  LSTR MSG_UBL_Z_OFFSET                   = _UxGT("Z-eltolás: ");
  LSTR MSG_UBL_Z_OFFSET_STOPPED           = _UxGT("Z-eltolás leállítva");
  LSTR MSG_UBL_STEP_BY_STEP_MENU          = _UxGT("Lépésröl lépésre UBL");
  LSTR MSG_UBL_1_BUILD_COLD_MESH          = _UxGT("1. Hideg háló készítés");
  LSTR MSG_UBL_2_SMART_FILLIN             = _UxGT("2. Inteligens kitöltés");
  LSTR MSG_UBL_3_VALIDATE_MESH_MENU       = _UxGT("3. Háló érvényesítés");
  LSTR MSG_UBL_4_FINE_TUNE_ALL            = _UxGT("4. Minden finomítása");
  LSTR MSG_UBL_5_VALIDATE_MESH_MENU       = _UxGT("5. Háló érvényesítés");
  LSTR MSG_UBL_6_FINE_TUNE_ALL            = _UxGT("6. Minden finomítása");
  LSTR MSG_UBL_7_SAVE_MESH                = _UxGT("7. Ágy háló mentése");

  LSTR MSG_LED_CONTROL                    = _UxGT("LED vezérlés");
  LSTR MSG_LEDS                           = _UxGT("Világítás");
  LSTR MSG_LED_PRESETS                    = _UxGT("Beállított színek");
  LSTR MSG_SET_LEDS_RED                   = _UxGT("Piros");
  LSTR MSG_SET_LEDS_ORANGE                = _UxGT("Narancs");
  LSTR MSG_SET_LEDS_YELLOW                = _UxGT("Sárga");
  LSTR MSG_SET_LEDS_GREEN                 = _UxGT("Zöld");
  LSTR MSG_SET_LEDS_BLUE                  = _UxGT("Kék");
  LSTR MSG_SET_LEDS_INDIGO                = _UxGT("Indigó");
  LSTR MSG_SET_LEDS_VIOLET                = _UxGT("Viola");
  LSTR MSG_SET_LEDS_WHITE                 = _UxGT("Fehér");
  LSTR MSG_SET_LEDS_DEFAULT               = _UxGT("Alapérték");
  LSTR MSG_LED_CHANNEL_N                  = _UxGT("Csatorna {");
  LSTR MSG_LEDS2                          = _UxGT("LED-ek #2");
  LSTR MSG_NEO2_PRESETS                   = _UxGT("Fény #2 megadott");
  LSTR MSG_NEO2_BRIGHTNESS                = _UxGT("Fényerö");
  LSTR MSG_CUSTOM_LEDS                    = _UxGT("Egyéni szín");
  LSTR MSG_INTENSITY_R                    = _UxGT("Piros intenzitás");
  LSTR MSG_INTENSITY_G                    = _UxGT("Zöld intenzitás");
  LSTR MSG_INTENSITY_B                    = _UxGT("Kék intenzitás");
  LSTR MSG_INTENSITY_W                    = _UxGT("Fehér intenzitás");
  LSTR MSG_LED_BRIGHTNESS                 = _UxGT("Fényerö");

  LSTR MSG_MOVING                         = _UxGT("Mozgás...");
  LSTR MSG_FREE_XY                        = _UxGT("XY szabad");
  LSTR MSG_MOVE_X                         = _UxGT("X mozgás");
  LSTR MSG_MOVE_Y                         = _UxGT("Y mozgás");
  LSTR MSG_MOVE_Z                         = _UxGT("Z mozgás");
  LSTR MSG_MOVE_N                         = _UxGT("@ mozgás");
  LSTR MSG_MOVE_E                         = _UxGT("Adagoló");
  LSTR MSG_MOVE_EN                        = _UxGT("Adagoló *");
  LSTR MSG_HOTEND_TOO_COLD                = _UxGT("A fej túl hideg");
  LSTR MSG_MOVE_N_MM                      = _UxGT("Mozgás $mm");
  LSTR MSG_MOVE_01MM                      = _UxGT("Mozgás 0.1mm");
  LSTR MSG_MOVE_1MM                       = _UxGT("Mozgás 1mm");
  LSTR MSG_MOVE_10MM                      = _UxGT("Mozgás 10mm");
  LSTR MSG_MOVE_50MM                      = _UxGT("Mozgás 50mm");
  LSTR MSG_MOVE_100MM                     = _UxGT("Mozgás 100mm");
  LSTR MSG_MOVE_0001IN                    = _UxGT("Mozgás 0.025mm");
  LSTR MSG_MOVE_001IN                     = _UxGT("Mozgás 0.254mm");
  LSTR MSG_MOVE_01IN                      = _UxGT("Mozgás 2.54mm");
  LSTR MSG_MOVE_05IN                      = _UxGT("Mozgás 12.7mm");
  LSTR MSG_MOVE_1IN                       = _UxGT("Mozgáá 25.4mm");
  LSTR MSG_SPEED                          = _UxGT("Sebesség");
  LSTR MSG_MESH_Z_OFFSET                  = _UxGT("Z ágy");
  LSTR MSG_NOZZLE                         = _UxGT("Fej");
  LSTR MSG_NOZZLE_N                       = _UxGT("Fej ~");
  LSTR MSG_NOZZLE_PARKED                  = _UxGT("Fej parkolva");
  LSTR MSG_NOZZLE_STANDBY                 = _UxGT("Fej készenlétbe");
  LSTR MSG_BED                            = _UxGT("Ágy");
  LSTR MSG_CHAMBER                        = _UxGT("Burkolat");
  LSTR MSG_COOLER                         = _UxGT("Lézer hütövíz");
  LSTR MSG_COOLER_TOGGLE                  = _UxGT("Hütö kapcsoló");
  LSTR MSG_FLOWMETER_SAFETY               = _UxGT("Áramlásbiztonság");
  LSTR MSG_LASER                          = _UxGT("Lézer");
  LSTR MSG_FAN_SPEED                      = _UxGT("Hütés sebesség");
  LSTR MSG_FAN_SPEED_N                    = _UxGT("Hütés sebesség {");
  LSTR MSG_STORED_FAN_N                   = _UxGT("Tárolt hütés {");
  LSTR MSG_EXTRA_FAN_SPEED                = _UxGT("Extra hütés sebesség");
  LSTR MSG_EXTRA_FAN_SPEED_N              = _UxGT("Extra hütés sebesség {");
  LSTR MSG_CONTROLLER_FAN                 = _UxGT("Hütésvezérlés");
  LSTR MSG_CONTROLLER_FAN_IDLE_SPEED      = _UxGT("Alapjárat");
  LSTR MSG_CONTROLLER_FAN_AUTO_ON         = _UxGT("Automatikus mód");
  LSTR MSG_CONTROLLER_FAN_SPEED           = _UxGT("Aktív sebesség");
  LSTR MSG_CONTROLLER_FAN_DURATION        = _UxGT("Készenlét");
  LSTR MSG_FLOW                           = _UxGT("Folyás");
  LSTR MSG_FLOW_N                         = _UxGT("Folyás ~");
  LSTR MSG_CONTROL                        = _UxGT("Konfiguráció");
  LSTR MSG_MIN                            = " " LCD_STR_THERMOMETER _UxGT(" Minimum");
  LSTR MSG_MAX                            = " " LCD_STR_THERMOMETER _UxGT(" Maximum");
  LSTR MSG_FACTOR                         = " " LCD_STR_THERMOMETER _UxGT(" Tényezö");
  LSTR MSG_AUTOTEMP                       = _UxGT("Automata höfok");
  LSTR MSG_LCD_ON                         = _UxGT("Be");
  LSTR MSG_LCD_OFF                        = _UxGT("Ki");
  LSTR MSG_PID_AUTOTUNE                   = _UxGT("PID hangolás");
  LSTR MSG_PID_AUTOTUNE_E                 = _UxGT("PID hangolás *");
  LSTR MSG_PID_CYCLE                      = _UxGT("PID ciklus");
  LSTR MSG_PID_AUTOTUNE_DONE              = _UxGT("PID hangolás kész");
  LSTR MSG_PID_BAD_HEATER_ID              = _UxGT("Hangolási hiba! Rossz adagoló.");
  LSTR MSG_PID_TEMP_TOO_HIGH              = _UxGT("Hangolási hiba! Magas hömérséklet.");
  LSTR MSG_PID_TIMEOUT                    = _UxGT("Hangolási hiba! Idötúllépés.");
  LSTR MSG_SELECT_E                       = _UxGT("Kiválaszt *");
  LSTR MSG_ACC                            = _UxGT("Gyorsítás");
  LSTR MSG_JERK                           = _UxGT("Rántás");
  LSTR MSG_VA_JERK                        = _UxGT("Seb.") STR_A _UxGT("-Rántás");
  LSTR MSG_VB_JERK                        = _UxGT("Seb.") STR_B _UxGT("-Rántás");
  LSTR MSG_VC_JERK                        = _UxGT("Seb.") STR_C _UxGT("-Rántás");
  LSTR MSG_VN_JERK                        = _UxGT("Seb.@-Rántás");
  LSTR MSG_VE_JERK                        = _UxGT("E ránt. seb.");
  LSTR MSG_JUNCTION_DEVIATION             = _UxGT("Csomopont eltérés");
  LSTR MSG_MAX_SPEED                      = _UxGT("Max Sebesség (mm/s)");
  LSTR MSG_VMAX_A                         = _UxGT("Max Seb. ") STR_A;
  LSTR MSG_VMAX_B                         = _UxGT("Max Seb. ") STR_B;
  LSTR MSG_VMAX_C                         = _UxGT("Max Seb. ") STR_C;
  LSTR MSG_VMAX_N                         = _UxGT("Max Seb. @");
  LSTR MSG_VMAX_E                         = _UxGT("Max Seb. E");
  LSTR MSG_VMAX_EN                        = _UxGT("Max sebesség *");
  LSTR MSG_VMIN                           = _UxGT("Min sebesség");
  LSTR MSG_VTRAV_MIN                      = _UxGT("Min utazó.seb.");
  LSTR MSG_ACCELERATION                   = _UxGT("Gyorsulás");
  LSTR MSG_AMAX_A                         = _UxGT("Max gyors. ") STR_A;
  LSTR MSG_AMAX_B                         = _UxGT("Max gyors. ") STR_B;
  LSTR MSG_AMAX_C                         = _UxGT("Max gyors. ") STR_C;
  LSTR MSG_AMAX_N                         = _UxGT("Max gyors. @");
  LSTR MSG_AMAX_E                         = _UxGT("Max gyors. E");
  LSTR MSG_AMAX_EN                        = _UxGT("Max gyorsulás *");
  LSTR MSG_A_RETRACT                      = _UxGT("Visszahúzás");
  LSTR MSG_A_TRAVEL                       = _UxGT("Utazás");
  LSTR MSG_XY_FREQUENCY_LIMIT             = _UxGT("Max frekvencia");
  LSTR MSG_XY_FREQUENCY_FEEDRATE          = _UxGT("Min elötolás");
  LSTR MSG_STEPS_PER_MM                   = _UxGT("Lépés/mm");
  LSTR MSG_A_STEPS                        = STR_A _UxGT(" Lépés/mm");
  LSTR MSG_B_STEPS                        = STR_B _UxGT(" Lépés/mm");
  LSTR MSG_C_STEPS                        = STR_C _UxGT(" Lépés/mm");
  LSTR MSG_N_STEPS                        = _UxGT("@ lépés/mm");
  LSTR MSG_E_STEPS                        = _UxGT("E lépés/mm");
  LSTR MSG_EN_STEPS                       = _UxGT("*Lépés/mm");
  LSTR MSG_TEMPERATURE                    = _UxGT("Höfok");
  LSTR MSG_MOTION                         = _UxGT("Mozgatások");
  LSTR MSG_FILAMENT                       = _UxGT("Nyomtatószál");
  LSTR MSG_VOLUMETRIC_ENABLED             = _UxGT("E mm³-ben");
  LSTR MSG_VOLUMETRIC_LIMIT               = _UxGT("E Limit mm³-ben");
  LSTR MSG_VOLUMETRIC_LIMIT_E             = _UxGT("E Limit *");
  LSTR MSG_FILAMENT_DIAM                  = _UxGT("Szál. átm.");
  LSTR MSG_FILAMENT_DIAM_E                = _UxGT("Szál. átm. *");
  LSTR MSG_FILAMENT_UNLOAD                = _UxGT("Kiadás mm");
  LSTR MSG_FILAMENT_LOAD                  = _UxGT("Betöltés mm");
  LSTR MSG_ADVANCE_K                      = _UxGT("Haladó K");
  LSTR MSG_ADVANCE_K_E                    = _UxGT("Haladó K *");
  LSTR MSG_CONTRAST                       = _UxGT("LCD kontraszt");
  LSTR MSG_STORE_EEPROM                   = _UxGT("Mentés EEPROM");
  LSTR MSG_LOAD_EEPROM                    = _UxGT("Betöltés EEPROM");
  LSTR MSG_RESTORE_DEFAULTS               = _UxGT("Alapértelmezett");
  LSTR MSG_INIT_EEPROM                    = _UxGT("EEPROM inicializálás");
  LSTR MSG_ERR_EEPROM_CRC                 = _UxGT("Hiba: EEPROM CRC");
  LSTR MSG_ERR_EEPROM_SIZE                = _UxGT("Hiba: EEPROM mérete");
  LSTR MSG_ERR_EEPROM_VERSION             = _UxGT("Hiba: EEPROM verzió");
  LSTR MSG_SETTINGS_STORED                = _UxGT("Beállítások mentve");
  LSTR MSG_MEDIA_UPDATE                   = _UxGT("Tároló frissítés");
  LSTR MSG_RESET_PRINTER                  = _UxGT("Nyomtató újraindítása");
  LSTR MSG_REFRESH                        = LCD_STR_REFRESH _UxGT("Frissítés");
  LSTR MSG_INFO_SCREEN                    = _UxGT("<Infó képernyö>");
  LSTR MSG_PREPARE                        = _UxGT("Vezérlés");
  LSTR MSG_TUNE                           = _UxGT("Hangolás");
  LSTR MSG_POWER_MONITOR                  = _UxGT("Teljesítménymonitor");
  LSTR MSG_CURRENT                        = _UxGT("Jelenlegi");
  LSTR MSG_VOLTAGE                        = _UxGT("Feszültség");
  LSTR MSG_POWER                          = _UxGT("Energia");
  LSTR MSG_START_PRINT                    = _UxGT("Nyomtatás indítása");
  LSTR MSG_BUTTON_NEXT                    = _UxGT("Tovább");
  LSTR MSG_BUTTON_INIT                    = _UxGT("Kezdet");
  LSTR MSG_BUTTON_STOP                    = _UxGT("Állj");
  LSTR MSG_BUTTON_PRINT                   = _UxGT("Nyomtatás");
  LSTR MSG_BUTTON_RESET                   = _UxGT("Újraindítás");
  LSTR MSG_BUTTON_IGNORE                  = _UxGT("Mellöz");
  LSTR MSG_BUTTON_CANCEL                  = _UxGT("Mégse");
  LSTR MSG_BUTTON_DONE                    = _UxGT("Kész");
  LSTR MSG_BUTTON_BACK                    = _UxGT("Vissza");
  LSTR MSG_BUTTON_PROCEED                 = _UxGT("Folytatás");
  LSTR MSG_BUTTON_SKIP                    = _UxGT("Kihagy");
  LSTR MSG_PAUSING                        = _UxGT("Szüneteltetve...");
  LSTR MSG_PAUSE_PRINT                    = _UxGT("Nyomtatás szünetelés");
  LSTR MSG_RESUME_PRINT                   = _UxGT("Nyomtatás folytatása");
  LSTR MSG_HOST_START_PRINT               = _UxGT("Hoszt indítás");
  LSTR MSG_STOP_PRINT                     = _UxGT("Nyomtatás leállítása");
  LSTR MSG_END_LOOPS                      = _UxGT("Hurok ismétlés vége");
  LSTR MSG_PRINTING_OBJECT                = _UxGT("Objektum nyomtatása");
  LSTR MSG_CANCEL_OBJECT                  = _UxGT("Objektum törlése");
  LSTR MSG_CANCEL_OBJECT_N                = _UxGT("Objektum törlése {");
  LSTR MSG_OUTAGE_RECOVERY                = _UxGT("Kiesés helyreáll.");
  LSTR MSG_MEDIA_MENU                     = _UxGT("Nyomtatás tárolóról");
  LSTR MSG_NO_MEDIA                       = _UxGT("Nincs tároló");
  LSTR MSG_DWELL                          = _UxGT("Alvás...");
  LSTR MSG_USERWAIT                       = _UxGT("Katt a folytatáshoz...");
  LSTR MSG_PRINT_PAUSED                   = _UxGT("Nyomtatás szünetelve");
  LSTR MSG_PRINTING                       = _UxGT("Nyomtatás...");
  LSTR MSG_PRINT_ABORTED                  = _UxGT("Nyomtatás leállítva");
  LSTR MSG_PRINT_DONE                     = _UxGT("Nyomtatás kész");
  LSTR MSG_NO_MOVE                        = _UxGT("Nincs mozgás.");
  LSTR MSG_KILLED                         = _UxGT("HALOTT! ");
  LSTR MSG_STOPPED                        = _UxGT("MEGÁLLT! ");
  LSTR MSG_CONTROL_RETRACT                = _UxGT("Visszahúzás mm");
  LSTR MSG_CONTROL_RETRACT_SWAP           = _UxGT("Visszahúzás cs. mm");
  LSTR MSG_CONTROL_RETRACTF               = _UxGT("Viszahúzás");
  LSTR MSG_CONTROL_RETRACT_ZHOP           = _UxGT("Ugrás mm");
  LSTR MSG_CONTROL_RETRACT_RECOVER        = _UxGT("Visszah.helyre mm");
  LSTR MSG_CONTROL_RETRACT_RECOVER_SWAP   = _UxGT("Csere.visszah.helyre mm");
  LSTR MSG_CONTROL_RETRACT_RECOVERF       = _UxGT("Visszahúzás V");
  LSTR MSG_CONTROL_RETRACT_RECOVER_SWAPF  = _UxGT("S Vissza.h V");
  LSTR MSG_AUTORETRACT                    = _UxGT("Auto visszah.");
  LSTR MSG_FILAMENT_SWAP_LENGTH           = _UxGT("Visszahúzás távolság");
  LSTR MSG_FILAMENT_SWAP_EXTRA            = _UxGT("Extra csere");
  LSTR MSG_FILAMENT_PURGE_LENGTH          = _UxGT("Tisztítási távolság");
  LSTR MSG_TOOL_CHANGE                    = _UxGT("Szerszámcsere");
  LSTR MSG_TOOL_CHANGE_ZLIFT              = _UxGT("Z emelés");
  LSTR MSG_SINGLENOZZLE_PRIME_SPEED       = _UxGT("Fösebesség");
  LSTR MSG_SINGLENOZZLE_RETRACT_SPEED     = _UxGT("Visszah. sebesség");
  LSTR MSG_FILAMENT_PARK_ENABLED          = _UxGT("Fej parkolás");
  LSTR MSG_SINGLENOZZLE_UNRETRACT_SPEED   = _UxGT("Visszav.visszah. sebesség");
  LSTR MSG_SINGLENOZZLE_FAN_SPEED         = _UxGT("FAN sebesség");
  LSTR MSG_SINGLENOZZLE_FAN_TIME          = _UxGT("FAN idö");
  LSTR MSG_TOOL_MIGRATION_ON              = _UxGT("Auto BE");
  LSTR MSG_TOOL_MIGRATION_OFF             = _UxGT("Auto KI");
  LSTR MSG_TOOL_MIGRATION                 = _UxGT("Szerszámcsere");
  LSTR MSG_TOOL_MIGRATION_AUTO            = _UxGT("Automata csere");
  LSTR MSG_TOOL_MIGRATION_END             = _UxGT("Utolsó adagoló");
  LSTR MSG_TOOL_MIGRATION_SWAP            = _UxGT("Csere *");
  LSTR MSG_FILAMENTCHANGE                 = _UxGT("Szálcsere");
  LSTR MSG_FILAMENTCHANGE_E               = _UxGT("Szálcsere *");
  LSTR MSG_FILAMENTLOAD                   = _UxGT("Szál betöltés");
  LSTR MSG_FILAMENTLOAD_E                 = _UxGT("Szál betöltés *");
  LSTR MSG_FILAMENTUNLOAD                 = _UxGT("Szál eltávolítás");
  LSTR MSG_FILAMENTUNLOAD_E               = _UxGT("Szál eltávolítás *");
  LSTR MSG_FILAMENTUNLOAD_ALL             = _UxGT("Mindet eltávolít");
  LSTR MSG_ATTACH_MEDIA                   = _UxGT("Tároló");
  LSTR MSG_CHANGE_MEDIA                   = _UxGT("Tároló csere");
  LSTR MSG_RELEASE_MEDIA                  = _UxGT("Tároló Kiadása");
  LSTR MSG_ZPROBE_OUT                     = _UxGT("Z szonda tálcán kivül");
  LSTR MSG_SKEW_FACTOR                    = _UxGT("Ferdeség faktor");
  LSTR MSG_BLTOUCH                        = _UxGT("BLTouch");
  LSTR MSG_BLTOUCH_SELFTEST               = _UxGT("Önteszt");
  LSTR MSG_BLTOUCH_RESET                  = _UxGT("Visszaállítás");
  LSTR MSG_BLTOUCH_STOW                   = _UxGT("Elhelyez");
  LSTR MSG_BLTOUCH_DEPLOY                 = _UxGT("Telepít");
  LSTR MSG_BLTOUCH_SW_MODE                = _UxGT("SW-Mód");
  LSTR MSG_BLTOUCH_5V_MODE                = _UxGT("5V-Mód");
  LSTR MSG_BLTOUCH_OD_MODE                = _UxGT("OD-Mód");
  LSTR MSG_BLTOUCH_MODE_STORE             = _UxGT("Módok");
  LSTR MSG_BLTOUCH_MODE_STORE_5V          = _UxGT("BLTouch 5V mód");
  LSTR MSG_BLTOUCH_MODE_STORE_OD          = _UxGT("BLTouch OD mód");
  LSTR MSG_BLTOUCH_MODE_ECHO              = _UxGT("Jelentés");
  LSTR MSG_BLTOUCH_MODE_CHANGE            = _UxGT("VESZÉLY: A rossz beállítások kárt okozhatnak! Biztos továbblép?");
  LSTR MSG_TOUCHMI_PROBE                  = _UxGT("TouchMI");
  LSTR MSG_TOUCHMI_INIT                   = _UxGT("Kezd TouchMI");
  LSTR MSG_TOUCHMI_ZTEST                  = _UxGT("Z eltolás teszt");
  LSTR MSG_TOUCHMI_SAVE                   = _UxGT("Mentés");
  LSTR MSG_MANUAL_DEPLOY_TOUCHMI          = _UxGT("TouchMI használ");
  LSTR MSG_MANUAL_DEPLOY                  = _UxGT("Z-Szonda telepítés");
  LSTR MSG_MANUAL_STOW                    = _UxGT("Z-Szonda elhelyezés");
  LSTR MSG_HOME_FIRST                     = _UxGT("Elöször %s kell");
  LSTR MSG_ZPROBE_OFFSETS                 = _UxGT("Szonda eltolások");
  LSTR MSG_ZPROBE_XOFFSET                 = _UxGT("X szonda eltolás");
  LSTR MSG_ZPROBE_YOFFSET                 = _UxGT("Y szonda eltolás");
  LSTR MSG_ZPROBE_ZOFFSET                 = _UxGT("Z szonda eltolás");
  LSTR MSG_MOVE_NOZZLE_TO_BED             = _UxGT("Fej az ágyhoz");
  LSTR MSG_BABYSTEP_X                     = _UxGT("Mikrolépés X");
  LSTR MSG_BABYSTEP_Y                     = _UxGT("Mikrolépés Y");
  LSTR MSG_BABYSTEP_Z                     = _UxGT("Mikrolépés Z");
  LSTR MSG_BABYSTEP_N                     = _UxGT("Mikrolépés @");
  LSTR MSG_BABYSTEP_TOTAL                 = _UxGT("Teljes");
  LSTR MSG_ENDSTOP_ABORT                  = _UxGT("Végállás megszakítva!");
  LSTR MSG_HEATING_FAILED_LCD             = _UxGT("Fütés hiba!");
  LSTR MSG_ERR_REDUNDANT_TEMP             = _UxGT("Hiba: SZÜKSÉGTELEN HÖFOK");
  LSTR MSG_THERMAL_RUNAWAY                = _UxGT("FÜTÉS KIMARADÁS");
  LSTR MSG_THERMAL_RUNAWAY_BED            = _UxGT("ÁGY FÜTÉS KIMARADÁS");
  LSTR MSG_THERMAL_RUNAWAY_CHAMBER        = _UxGT("KAMRA FÜTÉS KIMARADÁS");
  LSTR MSG_THERMAL_RUNAWAY_COOLER         = _UxGT("Hütés kimaradás");
  LSTR MSG_COOLING_FAILED                 = _UxGT("Hütés sikertelen");
  LSTR MSG_ERR_MAXTEMP                    = _UxGT("Hiba: MAX höfok");
  LSTR MSG_ERR_MINTEMP                    = _UxGT("Hiba: MIN höfok");
  LSTR MSG_HALTED                         = _UxGT("A NYOMTATÓ LEÁLLT");
  LSTR MSG_PLEASE_RESET                   = _UxGT("Indítsd újra!");
  LSTR MSG_HEATING                        = _UxGT("Fütés...");
  LSTR MSG_COOLING                        = _UxGT("Hütés...");
  LSTR MSG_BED_HEATING                    = _UxGT("Ágy fütés...");
  LSTR MSG_BED_COOLING                    = _UxGT("Ágy hütés...");
  LSTR MSG_PROBE_HEATING                  = _UxGT("Szonda fütése...");
  LSTR MSG_PROBE_COOLING                  = _UxGT("Szonda hütése...");
  LSTR MSG_CHAMBER_HEATING                = _UxGT("Kamra fütés...");
  LSTR MSG_CHAMBER_COOLING                = _UxGT("Kamra hütés...");
  LSTR MSG_LASER_COOLING                  = _UxGT("Lézer hütés...");
  LSTR MSG_DELTA_CALIBRATE                = _UxGT("Delta kalibráció");
  LSTR MSG_DELTA_CALIBRATE_X              = _UxGT("X kalibrálás");
  LSTR MSG_DELTA_CALIBRATE_Y              = _UxGT("Y kalibrálás");
  LSTR MSG_DELTA_CALIBRATE_Z              = _UxGT("Z kalibrálás");
  LSTR MSG_DELTA_CALIBRATE_CENTER         = _UxGT("Központ kalibrálás");
  LSTR MSG_DELTA_SETTINGS                 = _UxGT("Delta beállítások");
  LSTR MSG_DELTA_AUTO_CALIBRATE           = _UxGT("Auto kalibráció");
  LSTR MSG_DELTA_DIAG_ROD                 = _UxGT("Diag rúd");
  LSTR MSG_DELTA_HEIGHT                   = _UxGT("Magasság");
  LSTR MSG_DELTA_RADIUS                   = _UxGT("Sugár");
  LSTR MSG_INFO_MENU                      = _UxGT("A Nyomtatóról");
  LSTR MSG_INFO_PRINTER_MENU              = _UxGT("Nyomtató infó");
  LSTR MSG_3POINT_LEVELING                = _UxGT("3-Pontos szintezés");
  LSTR MSG_LINEAR_LEVELING                = _UxGT("Lineáris szintezés");
  LSTR MSG_BILINEAR_LEVELING              = _UxGT("Bilineáris szintezés");
  LSTR MSG_UBL_LEVELING                   = _UxGT("Egységes ágy szintezés");
  LSTR MSG_MESH_LEVELING                  = _UxGT("Háló szintezés");
  LSTR MSG_MESH_DONE                      = _UxGT("Háló szintezés kész");
  LSTR MSG_INFO_STATS_MENU                = _UxGT("Statisztikák");
  LSTR MSG_INFO_BOARD_MENU                = _UxGT("Alaplap infó");
  LSTR MSG_INFO_THERMISTOR_MENU           = _UxGT("Termisztorok");
  LSTR MSG_INFO_EXTRUDERS                 = _UxGT("Adagolók");
  LSTR MSG_INFO_BAUDRATE                  = _UxGT("Átviteli sebesség");
  LSTR MSG_INFO_PROTOCOL                  = _UxGT("Protokol");
  LSTR MSG_INFO_RUNAWAY_OFF               = _UxGT("Futáselemzés: KI");
  LSTR MSG_INFO_RUNAWAY_ON                = _UxGT("Futáselemzés: BE");
  LSTR MSG_HOTEND_IDLE_TIMEOUT            = _UxGT("Fej üresjárati idök.");

  LSTR MSG_CASE_LIGHT                     = _UxGT("Munkalámpa");
  LSTR MSG_CASE_LIGHT_BRIGHTNESS          = _UxGT("Fényerösség");
  LSTR MSG_KILL_EXPECTED_PRINTER          = _UxGT("HELYTELEN NYOMTATÓ");

  LSTR MSG_INFO_PRINT_COUNT               = _UxGT("Nyomtatások");
  LSTR MSG_INFO_COMPLETED_PRINTS          = _UxGT("Befejezett");
  LSTR MSG_INFO_PRINT_TIME                = _UxGT("Összes");
  LSTR MSG_INFO_PRINT_LONGEST             = _UxGT("Leghosszabb");
  LSTR MSG_INFO_PRINT_FILAMENT            = _UxGT("Kiadott");

  LSTR MSG_INFO_MIN_TEMP                  = _UxGT("Min höfok");
  LSTR MSG_INFO_MAX_TEMP                  = _UxGT("Max höfok");
  LSTR MSG_INFO_PSU                       = _UxGT("PSU");
  LSTR MSG_DRIVE_STRENGTH                 = _UxGT("Meghajtási erö");
  LSTR MSG_DAC_PERCENT_N                  = _UxGT("@ meghajtó %");
  LSTR MSG_ERROR_TMC                      = _UxGT("TMC CSATLAKOZÁSI HIBA");
  LSTR MSG_DAC_EEPROM_WRITE               = _UxGT("DAC EEPROM írása");
  LSTR MSG_FILAMENT_CHANGE_HEADER         = _UxGT("NYOMTATÓSZÁL CSERE");
  LSTR MSG_FILAMENT_CHANGE_HEADER_PAUSE   = _UxGT("NYOMTATÁS SZÜNETEL");
  LSTR MSG_FILAMENT_CHANGE_HEADER_LOAD    = _UxGT("SZÁL BETÖLTÉS");
  LSTR MSG_FILAMENT_CHANGE_HEADER_UNLOAD  = _UxGT("SZÁL ELTÁVOLÍTÁS");
  LSTR MSG_FILAMENT_CHANGE_OPTION_HEADER  = _UxGT("FOLYTATÁSI OPCIÓ:");
  LSTR MSG_FILAMENT_CHANGE_OPTION_PURGE   = _UxGT("Tisztítsd meg");
  LSTR MSG_FILAMENT_CHANGE_OPTION_RESUME  = _UxGT("Folytatás");
  LSTR MSG_FILAMENT_CHANGE_NOZZLE         = _UxGT("  Fej: ");
  LSTR MSG_RUNOUT_SENSOR                  = _UxGT("Túlfutás szenzor");
  LSTR MSG_RUNOUT_DISTANCE_MM             = _UxGT("Túlfutás táv. mm");
  LSTR MSG_KILL_HOMING_FAILED             = _UxGT("Tájolási hiba");
  LSTR MSG_LCD_PROBING_FAILED             = _UxGT("Szondázás hiba");

  LSTR MSG_MMU2_CHOOSE_FILAMENT_HEADER    = _UxGT("SZÁLVÁLASZTÁS");
  LSTR MSG_MMU2_MENU                      = _UxGT("MMU");
  LSTR MSG_KILL_MMU2_FIRMWARE             = _UxGT("MMU szoftver feltöltése!");
  LSTR MSG_MMU2_NOT_RESPONDING            = _UxGT("MMU figyelmeztetés.");
  LSTR MSG_MMU2_RESUME                    = _UxGT("Nyomtatás folytatása");
  LSTR MSG_MMU2_RESUMING                  = _UxGT("Folytatás...");
  LSTR MSG_MMU2_LOAD_FILAMENT             = _UxGT("Szál betöltése");
  LSTR MSG_MMU2_LOAD_ALL                  = _UxGT("Összes betöltése");
  LSTR MSG_MMU2_LOAD_TO_NOZZLE            = _UxGT("Fej betöltése");
  LSTR MSG_MMU2_EJECT_FILAMENT            = _UxGT("Szál kidobás");
  LSTR MSG_MMU2_EJECT_FILAMENT_N          = _UxGT("Szál kidobás ~");
  LSTR MSG_MMU2_UNLOAD_FILAMENT           = _UxGT("Kiadja a szálat");
  LSTR MSG_MMU2_LOADING_FILAMENT          = _UxGT("Szál betölt. %i...");
  LSTR MSG_MMU2_EJECTING_FILAMENT         = _UxGT("Szál kidobás. ...");
  LSTR MSG_MMU2_UNLOADING_FILAMENT        = _UxGT("Szál kiadása....");
  LSTR MSG_MMU2_ALL                       = _UxGT("Mind");
  LSTR MSG_MMU2_FILAMENT_N                = _UxGT("Nyomtatószál ~");
  LSTR MSG_MMU2_RESET                     = _UxGT("MMU újraindítás");
  LSTR MSG_MMU2_RESETTING                 = _UxGT("MMU újraindul...");
  LSTR MSG_MMU2_EJECT_RECOVER             = _UxGT("Kidob, kattint");

  LSTR MSG_MIX                            = _UxGT("Kever");
  LSTR MSG_MIX_COMPONENT_N                = _UxGT("Összetevö {");
  LSTR MSG_MIXER                          = _UxGT("Keverö");
  LSTR MSG_GRADIENT                       = _UxGT("Színátm.");
  LSTR MSG_FULL_GRADIENT                  = _UxGT("Teljes színátm.");
  LSTR MSG_TOGGLE_MIX                     = _UxGT("Váltás keverésre");
  LSTR MSG_CYCLE_MIX                      = _UxGT("Ciklikus keverés");
  LSTR MSG_GRADIENT_MIX                   = _UxGT("Színátm. keverés");
  LSTR MSG_REVERSE_GRADIENT               = _UxGT("Fordított színátm.");
  LSTR MSG_ACTIVE_VTOOL                   = _UxGT("Aktív V-szerszám");
  LSTR MSG_START_VTOOL                    = _UxGT("Kezdés V-szerszám");
  LSTR MSG_END_VTOOL                      = _UxGT("  Vége V-szerszám");
  LSTR MSG_GRADIENT_ALIAS                 = _UxGT("Ál V-szerszám");
  LSTR MSG_RESET_VTOOLS                   = _UxGT("Újra V-szerszám");
  LSTR MSG_COMMIT_VTOOL                   = _UxGT("Gyors V-szerszám Kev.");
  LSTR MSG_VTOOLS_RESET                   = _UxGT("V-szersz. visszaáll.");
  LSTR MSG_START_Z                        = _UxGT("Kezdés Z:");
  LSTR MSG_END_Z                          = _UxGT("  Vége Z:");

  LSTR MSG_GAMES                          = _UxGT("Játékok");
  LSTR MSG_BRICKOUT                       = _UxGT("Brickout");
  LSTR MSG_INVADERS                       = _UxGT("Invaders");
  LSTR MSG_SNAKE                          = _UxGT("Sn4k3");
  LSTR MSG_MAZE                           = _UxGT("Maze");

  LSTR MSG_BAD_PAGE                       = _UxGT("Rossz oldalindex");
  LSTR MSG_BAD_PAGE_SPEED                 = _UxGT("Rossz oldalsebesség");

  LSTR MSG_EDIT_PASSWORD                  = _UxGT("Jelszó szerkesztése");
  LSTR MSG_LOGIN_REQUIRED                 = _UxGT("Belépés szükséges");
  LSTR MSG_PASSWORD_SETTINGS              = _UxGT("Jelszóbeállítások");
  LSTR MSG_ENTER_DIGIT                    = _UxGT("Írja be a számokat");
  LSTR MSG_CHANGE_PASSWORD                = _UxGT("Jelszó Beáll/Szerk");
  LSTR MSG_REMOVE_PASSWORD                = _UxGT("Jelszó törlése");
  LSTR MSG_PASSWORD_SET                   = _UxGT("A jelszó ");
  LSTR MSG_START_OVER                     = _UxGT("Újrakezdés");
  LSTR MSG_REMINDER_SAVE_SETTINGS         = _UxGT("Mentsd el!");
  LSTR MSG_PASSWORD_REMOVED               = _UxGT("Jelszó törölve");

  //
  // Filament Change screens show up to 2 lines on a 3-line display
  //
  LSTR MSG_ADVANCED_PAUSE_WAITING         = _UxGT(MSG_1_LINE("Katt a folytatáshoz"));
  LSTR MSG_PAUSE_PRINT_PARKING            = _UxGT(MSG_1_LINE("Parkolás..."));
  LSTR MSG_FILAMENT_CHANGE_INIT           = _UxGT(MSG_1_LINE("Kérlek várj..."));
  LSTR MSG_FILAMENT_CHANGE_INSERT         = _UxGT(MSG_1_LINE("Behelyez majd katt"));
  LSTR MSG_FILAMENT_CHANGE_HEAT           = _UxGT(MSG_1_LINE("Katt a fütéshez"));
  LSTR MSG_FILAMENT_CHANGE_HEATING        = _UxGT(MSG_1_LINE("Fütés..."));
  LSTR MSG_FILAMENT_CHANGE_UNLOAD         = _UxGT(MSG_1_LINE("Kiadás..."));
  LSTR MSG_FILAMENT_CHANGE_LOAD           = _UxGT(MSG_1_LINE("Betöltés..."));
  LSTR MSG_FILAMENT_CHANGE_PURGE          = _UxGT(MSG_1_LINE("Tisztítás..."));
  LSTR MSG_FILAMENT_CHANGE_CONT_PURGE     = _UxGT(MSG_1_LINE("Katt ha kész"));
  LSTR MSG_FILAMENT_CHANGE_RESUME         = _UxGT(MSG_1_LINE("Folytatás..."));

  LSTR MSG_TMC_DRIVERS                    = _UxGT("TMC meghajtók");
  LSTR MSG_TMC_CURRENT                    = _UxGT("Meghajtó áram");
  LSTR MSG_TMC_HYBRID_THRS                = _UxGT("Hibrid küszöbérték");
  LSTR MSG_TMC_HOMING_THRS                = _UxGT("Motoros kezdöpont");
  LSTR MSG_TMC_STEPPING_MODE              = _UxGT("Léptetö mód");
  LSTR MSG_TMC_STEALTH_ENABLED            = _UxGT("StealthChop mód");
  LSTR MSG_SERVICE_RESET                  = _UxGT("Újraindítás");
  LSTR MSG_SERVICE_IN                     = _UxGT(" be:");
  LSTR MSG_BACKLASH                       = _UxGT("Holtjáték");
  LSTR MSG_BACKLASH_CORRECTION            = _UxGT("Korrekció");
  LSTR MSG_BACKLASH_SMOOTHING             = _UxGT("Simítás");

  LSTR MSG_LEVEL_X_AXIS                   = _UxGT("X tengely szint");
  LSTR MSG_AUTO_CALIBRATE                 = _UxGT("Önkalibrálás");
  LSTR MSG_FTDI_HEATER_TIMEOUT            = _UxGT("Tétlenségi idökorlát, a hömérséklet csökkent. Nyomd meg az OK gombot az ismételt felfütéshez, és újra a folytatáshoz.");
  LSTR MSG_HEATER_TIMEOUT                 = _UxGT("Fütés idökorlátja");
  LSTR MSG_REHEAT                         = _UxGT("Újrafüt");
  LSTR MSG_REHEATING                      = _UxGT("Újrafütés...");

  LSTR MSG_PROBE_WIZARD                   = _UxGT("Z szonda varázsló");
  LSTR MSG_PROBE_WIZARD_PROBING           = _UxGT("Z referencia mérés");
  LSTR MSG_PROBE_WIZARD_MOVING            = _UxGT("Menj a próba pontra");

  LSTR MSG_SOUND                          = _UxGT("Hang");

  LSTR MSG_TOP_LEFT                       = _UxGT("Bal felsö");
  LSTR MSG_BOTTOM_LEFT                    = _UxGT("Bal alsó");
  LSTR MSG_TOP_RIGHT                      = _UxGT("Jobb felsö");
  LSTR MSG_BOTTOM_RIGHT                   = _UxGT("Jobb alsó");
  LSTR MSG_CALIBRATION_COMPLETED          = _UxGT("Kalibrálás befejezve");
  LSTR MSG_CALIBRATION_FAILED             = _UxGT("Kalibrálási hiba");

  LSTR MSG_DRIVER_BACKWARD                = _UxGT(" meghajtók hátra");

  LSTR MSG_SD_CARD                        = _UxGT("SD Kártya");
  LSTR MSG_USB_DISK                       = _UxGT("USB Lemez");

  LSTR MSG_SHORT_DAY                      = _UxGT("n"); // Csak egy karakter
  LSTR MSG_SHORT_HOUR                     = _UxGT("ó"); // Csak egy karakter
  LSTR MSG_SHORT_MINUTE                   = _UxGT("p"); // Csak egy karakter
}

namespace LanguageWide_hu {
  using namespace LanguageNarrow_hu;
  #if LCD_WIDTH >= 20 || HAS_DWIN_E3V2
    LSTR MSG_INFO_PRINT_COUNT             = _UxGT("Nyomtatás számláló");
    LSTR MSG_INFO_COMPLETED_PRINTS        = _UxGT("Befejezett");
    LSTR MSG_INFO_PRINT_TIME              = _UxGT("Összes nyomtatási idö");
    LSTR MSG_INFO_PRINT_LONGEST           = _UxGT("Leghosszabb munkaidö");
    LSTR MSG_INFO_PRINT_FILAMENT          = _UxGT("Összes anyag");
  #endif
}

namespace LanguageTall_hu {
  using namespace LanguageWide_hu;
  #if LCD_HEIGHT >= 4
    // Filament Change screens show up to 3 lines on a 4-line display
    LSTR MSG_ADVANCED_PAUSE_WAITING       = _UxGT(MSG_2_LINE("Nyomj gombot", "nyomtatás folytatáshoz"));
    LSTR MSG_FILAMENT_CHANGE_INIT         = _UxGT(MSG_3_LINE("Várj míg", "szálcsere", "indítás"));
    LSTR MSG_FILAMENT_CHANGE_INSERT       = _UxGT(MSG_3_LINE("Szál behelyezés", "majd nyomj gombot", "a folytatáshoz"));
    LSTR MSG_FILAMENT_CHANGE_HEAT         = _UxGT(MSG_2_LINE("Nyomj gombot", "a fej fütéséhez"));
    LSTR MSG_FILAMENT_CHANGE_HEATING      = _UxGT(MSG_2_LINE("Fej fütése", "Kérlek várj..."));
    LSTR MSG_FILAMENT_CHANGE_UNLOAD       = _UxGT(MSG_2_LINE("Várj a", "szál kiadására"));
    LSTR MSG_FILAMENT_CHANGE_LOAD         = _UxGT(MSG_2_LINE("Várj a", "szál betöltésére"));
    LSTR MSG_FILAMENT_CHANGE_PURGE        = _UxGT(MSG_2_LINE("Várj a", "szál tisztításra"));
    LSTR MSG_FILAMENT_CHANGE_CONT_PURGE   = _UxGT(MSG_2_LINE("Kattints a készre", "szál tiszta"));
    LSTR MSG_FILAMENT_CHANGE_RESUME       = _UxGT(MSG_2_LINE("Várj a nyomtatóra", "majd folytat..."));
  #endif
}

namespace Language_hu {
  using namespace LanguageTall_hu;
}<|MERGE_RESOLUTION|>--- conflicted
+++ resolved
@@ -81,20 +81,7 @@
   LSTR MSG_HOME_OFFSET_Z                  = _UxGT("Z Kezdö eltol.");
   LSTR MSG_HOME_OFFSETS_APPLIED           = _UxGT("Eltolás beállítva.");
   LSTR MSG_TRAMMING_WIZARD                = _UxGT("Elektromos varázsló");
-<<<<<<< HEAD
   LSTR MSG_TW_SELECT_TRAM_REF             = _UxGT("Eredeti választása");
-  #if HAS_PREHEAT
-    LSTR MSG_PREHEAT_1                    = _UxGT("Fütés ") PREHEAT_1_LABEL;
-    LSTR MSG_PREHEAT_1_H                  = _UxGT("Fütés ") PREHEAT_1_LABEL " ~";
-    LSTR MSG_PREHEAT_1_END                = _UxGT("Fütés ") PREHEAT_1_LABEL _UxGT(" Fej");
-    LSTR MSG_PREHEAT_1_END_E              = _UxGT("Fütés ") PREHEAT_1_LABEL _UxGT(" Fej ~");
-    LSTR MSG_PREHEAT_1_ALL                = _UxGT("Fütés ") PREHEAT_1_LABEL _UxGT(" Mind");
-    LSTR MSG_PREHEAT_1_BEDONLY            = _UxGT("Fütés ") PREHEAT_1_LABEL _UxGT(" Ágy");
-    LSTR MSG_PREHEAT_1_SETTINGS           = _UxGT("Fütés ") PREHEAT_1_LABEL _UxGT(" Beáll");
-=======
-  LSTR MSG_SELECT_ORIGIN                  = _UxGT("Eredeti választása");
-  LSTR MSG_LAST_VALUE_SP                  = _UxGT("Utolsó érték ");
->>>>>>> bcf61cc9
 
   LSTR MSG_PREHEAT_1                      = _UxGT("Fütés ") PREHEAT_1_LABEL;
   LSTR MSG_PREHEAT_1_H                    = _UxGT("Fütés ") PREHEAT_1_LABEL " ~";
