--- conflicted
+++ resolved
@@ -291,17 +291,7 @@
   LSTR MSG_MOVE_01IN                      = _UxGT("Posunúť o 0,1in");
   LSTR MSG_MOVE_1IN                       = _UxGT("Posunúť o 1,0in");
   LSTR MSG_SPEED                          = _UxGT("Rýchlosť");
-<<<<<<< HEAD
-  LSTR MSG_MAXSPEED                       = _UxGT("Max rýchl. (mm/s)");
-  LSTR MSG_MAXSPEED_X                     = _UxGT("Max rýchl. ") STR_A;
-  LSTR MSG_MAXSPEED_Y                     = _UxGT("Max rýchl. ") STR_B;
-  LSTR MSG_MAXSPEED_Z                     = _UxGT("Max rýchl. ") STR_C;
-  LSTR MSG_MAXSPEED_E                     = _UxGT("Max rýchl. ") STR_E;
-  LSTR MSG_MAXSPEED_A                     = _UxGT("Max rýchl. @");
   LSTR MSG_MESH_Z_OFFSET                  = _UxGT("Výška podl.");
-=======
-  LSTR MSG_BED_Z                          = _UxGT("Výška podl.");
->>>>>>> 0aebcc4d
   LSTR MSG_NOZZLE                         = _UxGT("Tryska");
   LSTR MSG_NOZZLE_N                       = _UxGT("Tryska ~");
   LSTR MSG_NOZZLE_PARKED                  = _UxGT("Tryska zaparkovaná");
