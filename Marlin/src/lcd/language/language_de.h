/**
 * Marlin 3D Printer Firmware
 * Copyright (c) 2020 MarlinFirmware [https://github.com/MarlinFirmware/Marlin]
 *
 * Based on Sprinter and grbl.
 * Copyright (c) 2011 Camiel Gubbels / Erik van der Zalm
 *
 * This program is free software: you can redistribute it and/or modify
 * it under the terms of the GNU General Public License as published by
 * the Free Software Foundation, either version 3 of the License, or
 * (at your option) any later version.
 *
 * This program is distributed in the hope that it will be useful,
 * but WITHOUT ANY WARRANTY; without even the implied warranty of
 * MERCHANTABILITY or FITNESS FOR A PARTICULAR PURPOSE.  See the
 * GNU General Public License for more details.
 *
 * You should have received a copy of the GNU General Public License
 * along with this program.  If not, see <https://www.gnu.org/licenses/>.
 *
 */
#pragma once

/**
 * German
 *
 * LCD Menu Messages
 * See also https://marlinfw.org/docs/development/lcd_language.html
 */

namespace LanguageNarrow_de {
  using namespace Language_en; // Inherit undefined strings from English

  constexpr uint8_t CHARSIZE              = 2;
  LSTR LANGUAGE                           = _UxGT("Deutsch");

  LSTR WELCOME_MSG                        = MACHINE_NAME _UxGT(" bereit");
  LSTR MSG_YES                            = _UxGT("JA");
  LSTR MSG_NO                             = _UxGT("NEIN");
  LSTR MSG_HIGH                           = _UxGT("HOCH");
  LSTR MSG_LOW                            = _UxGT("RUNTER");
  LSTR MSG_BACK                           = _UxGT("Zurück");
  LSTR MSG_ERROR                          = _UxGT("Fehler");
  LSTR MSG_MEDIA_ABORTING                 = _UxGT("Abbruch...");
  LSTR MSG_MEDIA_INSERTED                 = _UxGT("Medium erkannt");
  LSTR MSG_MEDIA_REMOVED                  = _UxGT("Medium entfernt");
  LSTR MSG_MEDIA_WAITING                  = _UxGT("Warten auf Medium");
  LSTR MSG_MEDIA_INIT_FAIL                = _UxGT("Medium Init fehlgesch.");
  LSTR MSG_MEDIA_READ_ERROR               = _UxGT("Medium Lesefehler");
  LSTR MSG_MEDIA_USB_REMOVED              = _UxGT("USB Gerät entfernt");
  LSTR MSG_MEDIA_USB_FAILED               = _UxGT("USB Start fehlge.");
  LSTR MSG_KILL_SUBCALL_OVERFLOW          = _UxGT("Subcall überschritten");
  LSTR MSG_LCD_ENDSTOPS                   = _UxGT("Endstopp"); // Max length 8 characters
  LSTR MSG_LCD_SOFT_ENDSTOPS              = _UxGT("Software-Endstopp");
  LSTR MSG_MAIN_MENU                      = _UxGT("Hauptmenü");
  LSTR MSG_ADVANCED_SETTINGS              = _UxGT("Erw. Einstellungen");
  LSTR MSG_CONFIGURATION                  = _UxGT("Konfiguration");
  LSTR MSG_RUN_AUTO_FILES                 = _UxGT("Autostart");
  LSTR MSG_DISABLE_STEPPERS               = _UxGT("Motoren deaktivieren"); // M84 :: Max length 19 characters
  LSTR MSG_DEBUG_MENU                     = _UxGT("Debug-Menü");
  LSTR MSG_PROGRESS_BAR_TEST              = _UxGT("Statusbalken-Test");
  LSTR MSG_HOMING                         = _UxGT("Homing");
  LSTR MSG_AUTO_HOME                      = _UxGT("Auto Home");
  LSTR MSG_AUTO_HOME_A                    = _UxGT("Home @");
  LSTR MSG_AUTO_HOME_X                    = _UxGT("Home X");
  LSTR MSG_AUTO_HOME_Y                    = _UxGT("Home Y");
  LSTR MSG_AUTO_HOME_Z                    = _UxGT("Home Z");
  LSTR MSG_FILAMENT_SET                   = _UxGT("Fila. Einstellungen");
  LSTR MSG_FILAMENT_MAN                   = _UxGT("Filament Management");
  LSTR MSG_MANUAL_LEVELING                = _UxGT("Manuell Nivellierung");
  LSTR MSG_TRAM_FL                        = _UxGT("Vorne Links");
  LSTR MSG_TRAM_FR                        = _UxGT("Vorne Rechts");
  LSTR MSG_TRAM_C                         = _UxGT("Mitte");
  LSTR MSG_TRAM_BL                        = _UxGT("Hinten Links");
  LSTR MSG_TRAM_BR                        = _UxGT("Hinten Rechts");
  LSTR MSG_MANUAL_MESH                    = _UxGT("Manuelles Netz");
  LSTR MSG_AUTO_MESH                      = _UxGT("Netz auto. erstellen");
  LSTR MSG_AUTO_Z_ALIGN                   = _UxGT("Z-Achsen ausgleichen");
  LSTR MSG_ITERATION                      = _UxGT("G34 Iteration: %i");
  LSTR MSG_DECREASING_ACCURACY            = _UxGT("Genauigkeit sinkt!");
  LSTR MSG_ACCURACY_ACHIEVED              = _UxGT("Genauigkeit erreicht");
  LSTR MSG_LEVEL_BED_HOMING               = _UxGT("XYZ homen");
  LSTR MSG_LEVEL_BED_WAITING              = _UxGT("Klick zum Starten");
  LSTR MSG_LEVEL_BED_NEXT_POINT           = _UxGT("Nächste Koordinate");
  LSTR MSG_LEVEL_BED_DONE                 = _UxGT("Nivellieren fertig!");
  LSTR MSG_Z_FADE_HEIGHT                  = _UxGT("Ausblendhöhe");
  LSTR MSG_SET_HOME_OFFSETS               = _UxGT("Setze Homeversatz");
  LSTR MSG_HOME_OFFSET_X                  = _UxGT("Homeversatz X");
  LSTR MSG_HOME_OFFSET_Y                  = _UxGT("Homeversatz Y");
  LSTR MSG_HOME_OFFSET_Z                  = _UxGT("Homeversatz Z");
  LSTR MSG_HOME_OFFSETS_APPLIED           = _UxGT("Homeversatz aktiv");
  LSTR MSG_TRAMMING_WIZARD                = _UxGT("Tramming Assistent");
<<<<<<< HEAD
  LSTR MSG_TW_SELECT_TRAM_REF             = _UxGT("Wählen Sie Ursprung");
  #if HAS_PREHEAT
    LSTR MSG_PREHEAT_1                    = PREHEAT_1_LABEL _UxGT(" Vorwärmen");
    LSTR MSG_PREHEAT_1_H                  = PREHEAT_1_LABEL _UxGT(" Vorwärmen ~");
    LSTR MSG_PREHEAT_1_END                = PREHEAT_1_LABEL _UxGT(" Extr. Vorwärmen");
    LSTR MSG_PREHEAT_1_END_E              = PREHEAT_1_LABEL _UxGT(" Extr. Vorwärm. ~");
    LSTR MSG_PREHEAT_1_ALL                = PREHEAT_1_LABEL _UxGT(" Alles Vorwärmen");
    LSTR MSG_PREHEAT_1_BEDONLY            = PREHEAT_1_LABEL _UxGT(" Bett Vorwärmen");
    LSTR MSG_PREHEAT_1_SETTINGS           = PREHEAT_1_LABEL _UxGT(" Einstellungen");
    #ifdef PREHEAT_2_LABEL
      LSTR MSG_PREHEAT_2                  = PREHEAT_2_LABEL _UxGT(" Vorwärmen");
      LSTR MSG_PREHEAT_2_SETTINGS         = PREHEAT_2_LABEL _UxGT(" Vorwärmen Konf");
    #endif
    #ifdef PREHEAT_3_LABEL
      LSTR MSG_PREHEAT_3                  = PREHEAT_3_LABEL _UxGT(" Vorwärmen");
      LSTR MSG_PREHEAT_3_SETTINGS         = PREHEAT_3_LABEL _UxGT(" Vorwärmen Konf");
    #endif
    LSTR MSG_PREHEAT_M                    = _UxGT("$ Vorwärmen");
    LSTR MSG_PREHEAT_M_H                  = _UxGT("$ Vorwärmen") " ~";
    LSTR MSG_PREHEAT_M_END                = _UxGT("$ Extr. Vorwärmen");
    LSTR MSG_PREHEAT_M_END_E              = _UxGT("$ Extr. Vorwärm. ~");
    LSTR MSG_PREHEAT_M_ALL                = _UxGT("$ Alles Vorwärmen");
    LSTR MSG_PREHEAT_M_BEDONLY            = _UxGT("$ Bett Vorwärmen");
    LSTR MSG_PREHEAT_M_SETTINGS           = _UxGT("$ Einstellungen");
  #endif
=======
  LSTR MSG_SELECT_ORIGIN                  = _UxGT("Wählen Sie Ursprung");
  LSTR MSG_LAST_VALUE_SP                  = _UxGT("Letzter Wert ");

  LSTR MSG_PREHEAT_1                      = PREHEAT_1_LABEL _UxGT(" Vorwärmen");
  LSTR MSG_PREHEAT_1_H                    = PREHEAT_1_LABEL _UxGT(" Vorwärmen ~");
  LSTR MSG_PREHEAT_1_END                  = PREHEAT_1_LABEL _UxGT(" Extr. Vorwärmen");
  LSTR MSG_PREHEAT_1_END_E                = PREHEAT_1_LABEL _UxGT(" Extr. Vorwärm. ~");
  LSTR MSG_PREHEAT_1_ALL                  = PREHEAT_1_LABEL _UxGT(" Alles Vorwärmen");
  LSTR MSG_PREHEAT_1_BEDONLY              = PREHEAT_1_LABEL _UxGT(" Bett Vorwärmen");
  LSTR MSG_PREHEAT_1_SETTINGS             = PREHEAT_1_LABEL _UxGT(" Einstellungen");

  LSTR MSG_PREHEAT_M                      = _UxGT("$ Vorwärmen");
  LSTR MSG_PREHEAT_M_H                    = _UxGT("$ Vorwärmen") " ~";
  LSTR MSG_PREHEAT_M_END                  = _UxGT("$ Extr. Vorwärmen");
  LSTR MSG_PREHEAT_M_END_E                = _UxGT("$ Extr. Vorwärm. ~");
  LSTR MSG_PREHEAT_M_ALL                  = _UxGT("$ Alles Vorwärmen");
  LSTR MSG_PREHEAT_M_BEDONLY              = _UxGT("$ Bett Vorwärmen");
  LSTR MSG_PREHEAT_M_SETTINGS             = _UxGT("$ Einstellungen");

>>>>>>> bcf61cc9
  LSTR MSG_PREHEAT_CUSTOM                 = _UxGT("benutzerdef. Heizen");
  LSTR MSG_COOLDOWN                       = _UxGT("Abkühlen");

  LSTR MSG_CUTTER_FREQUENCY               = _UxGT("Frequenz");
  LSTR MSG_LASER_MENU                     = _UxGT("Laser");
  LSTR MSG_SPINDLE_MENU                   = _UxGT("Spindel-Steuerung");
  LSTR MSG_LASER_POWER                    = _UxGT("Laserleistung");
  LSTR MSG_SPINDLE_POWER                  = _UxGT("Spindelleistung");
  LSTR MSG_LASER_TOGGLE                   = _UxGT("Laser umschalten");
  LSTR MSG_LASER_EVAC_TOGGLE              = _UxGT("Gebläse umschalten");
  LSTR MSG_LASER_ASSIST_TOGGLE            = _UxGT("Luftunterstützung");
  LSTR MSG_LASER_PULSE_MS                 = _UxGT("Test Impuls ms");
  LSTR MSG_LASER_FIRE_PULSE               = _UxGT("Fire Impuls");
  LSTR MSG_FLOWMETER_FAULT                = _UxGT("Feh. Kühlmittelfluss");
  LSTR MSG_SPINDLE_TOGGLE                 = _UxGT("Spindel umschalten");
  LSTR MSG_SPINDLE_EVAC_TOGGLE            = _UxGT("Vakuum umschalten");
  LSTR MSG_SPINDLE_FORWARD                = _UxGT("Spindel vorwärts");
  LSTR MSG_SPINDLE_REVERSE                = _UxGT("Spindelrichtung");
  LSTR MSG_SWITCH_PS_ON                   = _UxGT("Netzteil ein");
  LSTR MSG_SWITCH_PS_OFF                  = _UxGT("Netzteil aus");
  LSTR MSG_EXTRUDE                        = _UxGT("Extrudieren");
  LSTR MSG_RETRACT                        = _UxGT("Einzug");
  LSTR MSG_MOVE_AXIS                      = _UxGT("Achsen bewegen");
  LSTR MSG_BED_LEVELING                   = _UxGT("Bett-Nivellierung");
  LSTR MSG_LEVEL_BED                      = _UxGT("Bett nivellieren");
  LSTR MSG_BED_TRAMMING                   = _UxGT("Bett ausrichten");
  LSTR MSG_BED_TRAMMING_MANUAL            = _UxGT("Manuelles ausrichten");
  LSTR MSG_BED_TRAMMING_RAISE             = _UxGT("Das Bett anpassen, bis zum auslösen.");
  LSTR MSG_BED_TRAMMING_IN_RANGE          = _UxGT("Ecken in der Toleranz. Bett ausger.");
  LSTR MSG_BED_TRAMMING_GOOD_POINTS       = _UxGT("Gute Punkte: ");
  LSTR MSG_BED_TRAMMING_LAST_Z            = _UxGT("Letztes Z: ");
  LSTR MSG_NEXT_CORNER                    = _UxGT("Nächste Ecke");
  LSTR MSG_MESH_EDITOR                    = _UxGT("Netz Editor");
  LSTR MSG_MESH_VIEWER                    = _UxGT("Netzbetrachter");
  LSTR MSG_EDIT_MESH                      = _UxGT("Netz bearbeiten");
  LSTR MSG_MESH_VIEW                      = _UxGT("Netz ansehen");
  LSTR MSG_EDITING_STOPPED                = _UxGT("Netzbearb. angeh.");
  LSTR MSG_NO_VALID_MESH                  = _UxGT("Kein gültiges Netz");
  LSTR MSG_ACTIVATE_MESH                  = _UxGT("Nivellierung aktiv.");
  LSTR MSG_PROBING_POINT                  = _UxGT("Messpunkt");
  LSTR MSG_MESH_X                         = _UxGT("Index X");
  LSTR MSG_MESH_Y                         = _UxGT("Index Y");
  LSTR MSG_MESH_INSET                     = _UxGT("Mesh-Einsatz");
  LSTR MSG_MESH_MIN_X                     = _UxGT("Mesh X Minimum");
  LSTR MSG_MESH_MAX_X                     = _UxGT("Mesh X Maximum");
  LSTR MSG_MESH_MIN_Y                     = _UxGT("Mesh Y Minimum");
  LSTR MSG_MESH_MAX_Y                     = _UxGT("Mesh Y Maximum");
  LSTR MSG_MESH_AMAX                      = _UxGT("Bereich maximieren");
  LSTR MSG_MESH_CENTER                    = _UxGT("Center Area");
  LSTR MSG_MESH_EDIT_Z                    = _UxGT("Z-Wert");
  LSTR MSG_MESH_CANCEL                    = _UxGT("Mesh abgebrochen");
  LSTR MSG_CUSTOM_COMMANDS                = _UxGT("Benutzer-Menü");
  LSTR MSG_M48_TEST                       = _UxGT("M48 Sondentest");
  LSTR MSG_M48_POINT                      = _UxGT("M48 Punkt");
  LSTR MSG_M48_OUT_OF_BOUNDS              = _UxGT("Zu weit draußen");
  LSTR MSG_M48_DEVIATION                  = _UxGT("Abweichung");
  LSTR MSG_IDEX_MENU                      = _UxGT("IDEX-Modus");
  LSTR MSG_OFFSETS_MENU                   = _UxGT("Werkzeugversätze");
  LSTR MSG_IDEX_MODE_AUTOPARK             = _UxGT("Autom. parken");
  LSTR MSG_IDEX_MODE_DUPLICATE            = _UxGT("Duplizieren");
  LSTR MSG_IDEX_MODE_MIRRORED_COPY        = _UxGT("Spiegelkopie");
  LSTR MSG_IDEX_MODE_FULL_CTRL            = _UxGT("vollstä. Kontrolle");
  LSTR MSG_IDEX_DUPE_GAP                  = _UxGT("X-Lücke duplizieren");
  LSTR MSG_HOTEND_OFFSET_Z                = _UxGT("2. Düse Z");
  LSTR MSG_HOTEND_OFFSET_A                = _UxGT("2. Düse @");
  LSTR MSG_UBL_DOING_G29                  = _UxGT("G29 ausführen");
  LSTR MSG_UBL_TOOLS                      = _UxGT("UBL-Werkzeuge");
  LSTR MSG_UBL_LEVEL_BED                  = _UxGT("Unified Bed Leveling");
  LSTR MSG_LCD_TILTING_MESH               = _UxGT("Berührungspunkt");
  LSTR MSG_UBL_TILT_MESH                  = _UxGT("Tilt Mesh");
  LSTR MSG_UBL_TILTING_GRID               = _UxGT("Tilting Grid Size");
  LSTR MSG_UBL_MESH_TILTED                = _UxGT("Mesh Tilted");
  LSTR MSG_UBL_MANUAL_MESH                = _UxGT("Netz manuell erst.");
  LSTR MSG_UBL_MESH_WIZARD                = _UxGT("UBL Netz Assistent");
  LSTR MSG_UBL_BC_INSERT                  = _UxGT("Unterlegen & messen");
  LSTR MSG_UBL_BC_INSERT2                 = _UxGT("Messen");
  LSTR MSG_UBL_BC_REMOVE                  = _UxGT("Entfernen & messen");
  LSTR MSG_UBL_MOVING_TO_NEXT             = _UxGT("Nächster Punkt...");
  LSTR MSG_UBL_ACTIVATE_MESH              = _UxGT("UBL aktivieren");
  LSTR MSG_UBL_DEACTIVATE_MESH            = _UxGT("UBL deaktivieren");
  LSTR MSG_UBL_SET_TEMP_BED               = _UxGT("Betttemperatur");
  LSTR MSG_UBL_BED_TEMP_CUSTOM            = _UxGT("Betttemperatur");
  LSTR MSG_UBL_SET_TEMP_HOTEND            = _UxGT("Hotend-Temp.");
  LSTR MSG_UBL_HOTEND_TEMP_CUSTOM         = _UxGT("Hotend-Temp.");
  LSTR MSG_UBL_MESH_EDIT                  = _UxGT("Netz bearbeiten");
  LSTR MSG_UBL_EDIT_CUSTOM_MESH           = _UxGT("Eigenes Netz bearb.");
  LSTR MSG_UBL_FINE_TUNE_MESH             = _UxGT("Feineinstellung...");
  LSTR MSG_UBL_DONE_EDITING_MESH          = _UxGT("Bearbeitung beendet");
  LSTR MSG_UBL_BUILD_CUSTOM_MESH          = _UxGT("Eigenes Netz erst.");
  LSTR MSG_UBL_BUILD_MESH_MENU            = _UxGT("Netz erstellen");
  LSTR MSG_UBL_BUILD_MESH_M               = _UxGT("$ Netz erstellen");
  LSTR MSG_UBL_BUILD_COLD_MESH            = _UxGT("Netz erstellen kalt");
  LSTR MSG_UBL_MESH_HEIGHT_ADJUST         = _UxGT("Netzhöhe einst.");
  LSTR MSG_UBL_MESH_HEIGHT_AMOUNT         = _UxGT("Höhe");
  LSTR MSG_UBL_VALIDATE_MESH_MENU         = _UxGT("Netz validieren");
  LSTR MSG_UBL_VALIDATE_MESH_M            = _UxGT("$ Netz validieren");
  LSTR MSG_UBL_VALIDATE_CUSTOM_MESH       = _UxGT("Eig. Netz validieren");
  LSTR MSG_G26_HEATING_BED                = _UxGT("G26 heizt Bett");
  LSTR MSG_G26_HEATING_NOZZLE             = _UxGT("G26 Düse aufheizen");
  LSTR MSG_G26_MANUAL_PRIME               = _UxGT("Manuell Prime...");
  LSTR MSG_G26_FIXED_LENGTH               = _UxGT("Feste Länge Prime");
  LSTR MSG_G26_PRIME_DONE                 = _UxGT("Priming fertig");
  LSTR MSG_G26_CANCELED                   = _UxGT("G26 abgebrochen");
  LSTR MSG_G26_LEAVING                    = _UxGT("G26 verlassen");
  LSTR MSG_UBL_CONTINUE_MESH              = _UxGT("Netzerst. forts.");
  LSTR MSG_UBL_MESH_LEVELING              = _UxGT("Netz-Nivellierung");
  LSTR MSG_UBL_3POINT_MESH_LEVELING       = _UxGT("3-Punkt-Nivell.");
  LSTR MSG_UBL_GRID_MESH_LEVELING         = _UxGT("Gitternetz-Nivell.");
  LSTR MSG_UBL_MESH_LEVEL                 = _UxGT("Netz nivellieren");
  LSTR MSG_UBL_SIDE_POINTS                = _UxGT("Eckpunkte");
  LSTR MSG_UBL_MAP_TYPE                   = _UxGT("Kartentyp");
  LSTR MSG_UBL_OUTPUT_MAP                 = _UxGT("Karte ausgeben");
  LSTR MSG_UBL_OUTPUT_MAP_HOST            = _UxGT("Ausgabe für Host");
  LSTR MSG_UBL_OUTPUT_MAP_CSV             = _UxGT("Ausgabe für CSV");
  LSTR MSG_UBL_OUTPUT_MAP_BACKUP          = _UxGT("Externe Sicherung");
  LSTR MSG_UBL_INFO_UBL                   = _UxGT("UBL-Info ausgeben");
  LSTR MSG_UBL_FILLIN_AMOUNT              = _UxGT("Menge an Füllung");
  LSTR MSG_UBL_MANUAL_FILLIN              = _UxGT("Manuelles Füllen");
  LSTR MSG_UBL_SMART_FILLIN               = _UxGT("Cleveres Füllen");
  LSTR MSG_UBL_FILLIN_MESH                = _UxGT("Netz Füllen");
  LSTR MSG_UBL_MESH_FILLED                = _UxGT("Fehlende Punkte erg.");
  LSTR MSG_UBL_MESH_INVALID               = _UxGT("Ungültiges Netz");
  LSTR MSG_UBL_INVALIDATE_ALL             = _UxGT("Alles annullieren");
  LSTR MSG_UBL_INVALIDATE_CLOSEST         = _UxGT("Nächstlieg. ann.");
  LSTR MSG_UBL_FINE_TUNE_ALL              = _UxGT("Feineinst. Alles");
  LSTR MSG_UBL_FINE_TUNE_CLOSEST          = _UxGT("Feineinst. Nächstl.");
  LSTR MSG_UBL_STORAGE_MESH_MENU          = _UxGT("Netz-Speicherplatz");
  LSTR MSG_UBL_STORAGE_SLOT               = _UxGT("Speicherort");
  LSTR MSG_UBL_LOAD_MESH                  = _UxGT("Bettnetz laden");
  LSTR MSG_UBL_SAVE_MESH                  = _UxGT("Bettnetz speichern");
  LSTR MSG_UBL_INVALID_SLOT               = _UxGT("Wähle einen Mesh-Slot");
  LSTR MSG_MESH_LOADED                    = _UxGT("Netz %i geladen");
  LSTR MSG_MESH_SAVED                     = _UxGT("Netz %i gespeichert");
  LSTR MSG_UBL_NO_STORAGE                 = _UxGT("Kein Speicher");
  LSTR MSG_UBL_SAVE_ERROR                 = _UxGT("Err:UBL speichern");
  LSTR MSG_UBL_RESTORE_ERROR              = _UxGT("Err:UBL wiederherst.");
  LSTR MSG_UBL_Z_OFFSET                   = _UxGT("Z-Versatz: ");
  LSTR MSG_UBL_Z_OFFSET_STOPPED           = _UxGT("Z-Versatz angehalten");
  LSTR MSG_UBL_STEP_BY_STEP_MENU          = _UxGT("Schrittweises UBL");
  LSTR MSG_UBL_1_BUILD_COLD_MESH          = _UxGT("1.Netz kalt erstellen");
  LSTR MSG_UBL_2_SMART_FILLIN             = _UxGT("2.Intelligent Füllen");
  LSTR MSG_UBL_3_VALIDATE_MESH_MENU       = _UxGT("3.Netz validieren");
  LSTR MSG_UBL_4_FINE_TUNE_ALL            = _UxGT("4.Alles Feineinst.");
  LSTR MSG_UBL_5_VALIDATE_MESH_MENU       = _UxGT("5.Netz validieren");
  LSTR MSG_UBL_6_FINE_TUNE_ALL            = _UxGT("6.Alles Feineinst.");
  LSTR MSG_UBL_7_SAVE_MESH                = _UxGT("7.Bettnetz speichern");

  LSTR MSG_LED_CONTROL                    = _UxGT("Licht-Steuerung");
  LSTR MSG_LEDS                           = _UxGT("Licht");
  LSTR MSG_LED_PRESETS                    = _UxGT("Licht-Einstellung");
  LSTR MSG_SET_LEDS_RED                   = _UxGT("Rot");
  LSTR MSG_SET_LEDS_ORANGE                = _UxGT("Orange");
  LSTR MSG_SET_LEDS_YELLOW                = _UxGT("Gelb");
  LSTR MSG_SET_LEDS_GREEN                 = _UxGT("Grün");
  LSTR MSG_SET_LEDS_BLUE                  = _UxGT("Blau");
  LSTR MSG_SET_LEDS_INDIGO                = _UxGT("Indigo");
  LSTR MSG_SET_LEDS_VIOLET                = _UxGT("Violett");
  LSTR MSG_SET_LEDS_WHITE                 = _UxGT("Weiß");
  LSTR MSG_SET_LEDS_DEFAULT               = _UxGT("Standard");
  LSTR MSG_LED_CHANNEL_N                  = _UxGT("Kanal {");
  LSTR MSG_LEDS2                          = _UxGT("Lichter #2");
  LSTR MSG_NEO2_PRESETS                   = _UxGT("Licht #2 Voreinst.");
  LSTR MSG_NEO2_BRIGHTNESS                = _UxGT("Helligkeit");
  LSTR MSG_CUSTOM_LEDS                    = _UxGT("Benutzerdefiniert");
  LSTR MSG_INTENSITY_R                    = _UxGT("Intensität Rot");
  LSTR MSG_INTENSITY_G                    = _UxGT("Intensität Grün");
  LSTR MSG_INTENSITY_B                    = _UxGT("Intensität Blau");
  LSTR MSG_INTENSITY_W                    = _UxGT("Intensität Weiß");
  LSTR MSG_LED_BRIGHTNESS                 = _UxGT("Helligkeit");

  LSTR MSG_MOVING                         = _UxGT("In Bewegung...");
  LSTR MSG_FREE_XY                        = _UxGT("Abstand XY");
  LSTR MSG_MOVE_X                         = _UxGT("Bewege X");
  LSTR MSG_MOVE_Y                         = _UxGT("Bewege Y");
  LSTR MSG_MOVE_Z                         = _UxGT("Bewege Z");
  LSTR MSG_MOVE_N                         = _UxGT("Bewege @");
  LSTR MSG_MOVE_E                         = _UxGT("Bewege Extruder");
  LSTR MSG_MOVE_EN                        = _UxGT("Bewege Extruder *");
  LSTR MSG_HOTEND_TOO_COLD                = _UxGT("Hotend zu kalt");
  LSTR MSG_MOVE_N_MM                      = _UxGT(" $ mm");
  LSTR MSG_MOVE_01MM                      = _UxGT("  0,1  mm");
  LSTR MSG_MOVE_1MM                       = _UxGT("  1,0  mm");
  LSTR MSG_MOVE_10MM                      = _UxGT(" 10,0  mm");
  LSTR MSG_MOVE_50MM                      = _UxGT(" 50,0  mm");
  LSTR MSG_MOVE_100MM                     = _UxGT("100,0  mm");
  LSTR MSG_MOVE_0001IN                    = _UxGT("0.001 in");
  LSTR MSG_MOVE_001IN                     = _UxGT("0.010 in");
  LSTR MSG_MOVE_01IN                      = _UxGT("0.100 in");
  LSTR MSG_MOVE_1IN                       = _UxGT("1.000 in");
  LSTR MSG_SPEED                          = _UxGT("Geschw.");
  LSTR MSG_MESH_Z_OFFSET                  = _UxGT("Bett Z");
  LSTR MSG_NOZZLE                         = _UxGT("Düse");
  LSTR MSG_NOZZLE_N                       = _UxGT("Düse ~");
  LSTR MSG_NOZZLE_PARKED                  = _UxGT("Düse geparkt");
  LSTR MSG_NOZZLE_STANDBY                 = _UxGT("Düse bereit");
  LSTR MSG_BED                            = _UxGT("Bett");
  LSTR MSG_CHAMBER                        = _UxGT("Gehäuse");
  LSTR MSG_COOLER                         = _UxGT("Laser-Kühlmittel");
  LSTR MSG_COOLER_TOGGLE                  = _UxGT("Kühler umschalten");
  LSTR MSG_FLOWMETER_SAFETY               = _UxGT("Durchflusssicherheit");
  LSTR MSG_LASER                          = _UxGT("Laser");
  LSTR MSG_FAN_SPEED                      = _UxGT("Lüfter");
  LSTR MSG_FAN_SPEED_N                    = _UxGT("Lüfter ~");
  LSTR MSG_STORED_FAN_N                   = _UxGT("Gespeich. Lüfter ~");
  LSTR MSG_EXTRA_FAN_SPEED                = _UxGT("Geschw. Extralüfter");
  LSTR MSG_EXTRA_FAN_SPEED_N              = _UxGT("Geschw. Extralüfter ~");
  LSTR MSG_CONTROLLER_FAN                 = _UxGT("Lüfter Kontroller");
  LSTR MSG_CONTROLLER_FAN_IDLE_SPEED      = _UxGT("Lüfter Leerlauf");
  LSTR MSG_CONTROLLER_FAN_AUTO_ON         = _UxGT("Motorlast Modus");
  LSTR MSG_CONTROLLER_FAN_SPEED           = _UxGT("Lüfter Motorlast");
  LSTR MSG_CONTROLLER_FAN_DURATION        = _UxGT("Ausschalt Delay");
  LSTR MSG_FLOW                           = _UxGT("Flussrate");
  LSTR MSG_FLOW_N                         = _UxGT("Flussrate ~");
  LSTR MSG_CONTROL                        = _UxGT("Einstellungen");
  LSTR MSG_MIN                            = " " LCD_STR_THERMOMETER _UxGT(" min");
  LSTR MSG_MAX                            = " " LCD_STR_THERMOMETER _UxGT(" max");
  LSTR MSG_FACTOR                         = " " LCD_STR_THERMOMETER _UxGT(" Faktor");
  LSTR MSG_AUTOTEMP                       = _UxGT("Auto Temperatur");
  LSTR MSG_LCD_ON                         = _UxGT("an");
  LSTR MSG_LCD_OFF                        = _UxGT("aus");
  LSTR MSG_PID_AUTOTUNE                   = _UxGT("PID Autotune");
  LSTR MSG_PID_AUTOTUNE_E                 = _UxGT("PID Autotune *");
  LSTR MSG_PID_CYCLE                      = _UxGT("PID Zyklus");
  LSTR MSG_PID_AUTOTUNE_DONE              = _UxGT("PID Tuning fertig");
  LSTR MSG_PID_AUTOTUNE_FAILED            = _UxGT("PID Autotune fehlge.!");
  LSTR MSG_BAD_HEATER_ID                  = _UxGT("ungültiger Extruder.");
  LSTR MSG_TEMP_TOO_HIGH                  = _UxGT("Temperatur zu hoch.");
  LSTR MSG_TIMEOUT                        = _UxGT("Timeout");
  LSTR MSG_PID_BAD_HEATER_ID              = _UxGT("Autotune fehlge.! Ungültiger Extruder");
  LSTR MSG_PID_TEMP_TOO_HIGH              = _UxGT("Autotune fehlge.! Temperatur zu hoch.");
  LSTR MSG_PID_TIMEOUT                    = _UxGT("Autotune fehlge.! Timeout.");
  LSTR MSG_MPC_MEASURING_AMBIENT          = _UxGT("teste Wärmeverlust");
  LSTR MSG_MPC_AUTOTUNE                   = _UxGT("Autotune MPC");
  LSTR MSG_MPC_EDIT                       = _UxGT("MPC * bearbeiten");
  LSTR MSG_MPC_POWER_E                    = _UxGT("* Leistung");
  LSTR MSG_MPC_BLOCK_HEAT_CAPACITY_E      = _UxGT("Block C *");
  LSTR MSG_SENSOR_RESPONSIVENESS_E        = _UxGT("Sensor res *");
  LSTR MSG_MPC_AMBIENT_XFER_COEFF_E       = _UxGT("Ambient h *");
  LSTR MSG_MPC_AMBIENT_XFER_COEFF_FAN_E   = _UxGT("Amb. h fan *");
  LSTR MSG_SELECT_E                       = _UxGT("Auswählen *");
  LSTR MSG_ACC                            = _UxGT("Beschleunigung");
  LSTR MSG_JERK                           = _UxGT("Jerk");
  LSTR MSG_VA_JERK                        = _UxGT("Max ") STR_A _UxGT(" Jerk");
  LSTR MSG_VB_JERK                        = _UxGT("Max ") STR_B _UxGT(" Jerk");
  LSTR MSG_VC_JERK                        = _UxGT("Max ") STR_C _UxGT(" Jerk");
  LSTR MSG_VN_JERK                        = _UxGT("Max @ Jerk");
  LSTR MSG_VE_JERK                        = _UxGT("Max ") STR_E _UxGT(" Jerk");
  LSTR MSG_JUNCTION_DEVIATION             = _UxGT("Junction Dev");
  LSTR MSG_MAX_SPEED                      = _UxGT("Max Geschw. (mm/s)");
  LSTR MSG_VMAX_A                         = _UxGT("V max ") STR_A;
  LSTR MSG_VMAX_B                         = _UxGT("V max ") STR_B;
  LSTR MSG_VMAX_C                         = _UxGT("V max ") STR_C;
  LSTR MSG_VMAX_N                         = _UxGT("V max @");
  LSTR MSG_VMAX_E                         = _UxGT("V max ") STR_E;
  LSTR MSG_VMAX_EN                        = _UxGT("V max *");
  LSTR MSG_VMIN                           = _UxGT("V min ");
  LSTR MSG_VTRAV_MIN                      = _UxGT("V min Leerfahrt");
  LSTR MSG_ACCELERATION                   = _UxGT("Beschleunigung");
  LSTR MSG_AMAX_A                         = _UxGT("A max ") STR_A;
  LSTR MSG_AMAX_B                         = _UxGT("A max ") STR_B;
  LSTR MSG_AMAX_C                         = _UxGT("A max ") STR_C;
  LSTR MSG_AMAX_N                         = _UxGT("A max @");
  LSTR MSG_AMAX_E                         = _UxGT("A max ") STR_E;
  LSTR MSG_AMAX_EN                        = _UxGT("A max *");
  LSTR MSG_A_RETRACT                      = _UxGT("A Einzug");
  LSTR MSG_A_TRAVEL                       = _UxGT("A Leerfahrt");
  LSTR MSG_XY_FREQUENCY_LIMIT             = _UxGT("max. Frequenz");
  LSTR MSG_XY_FREQUENCY_FEEDRATE          = _UxGT("min. Vorschub");
  LSTR MSG_STEPS_PER_MM                   = _UxGT("Steps/mm");
  LSTR MSG_A_STEPS                        = STR_A _UxGT(" Steps/mm");
  LSTR MSG_B_STEPS                        = STR_B _UxGT(" Steps/mm");
  LSTR MSG_C_STEPS                        = STR_C _UxGT(" Steps/mm");
  LSTR MSG_N_STEPS                        = _UxGT("@ Steps/mm");
  LSTR MSG_E_STEPS                        = _UxGT("E Steps/mm");
  LSTR MSG_EN_STEPS                       = _UxGT("* Steps/mm");
  LSTR MSG_TEMPERATURE                    = _UxGT("Temperatur");
  LSTR MSG_MOTION                         = _UxGT("Bewegung");
  LSTR MSG_FILAMENT                       = _UxGT("Filament");
  LSTR MSG_VOLUMETRIC_ENABLED             = _UxGT("E in mm") SUPERSCRIPT_THREE;
  LSTR MSG_VOLUMETRIC_LIMIT               = _UxGT("E Limit in mm") SUPERSCRIPT_THREE;
  LSTR MSG_VOLUMETRIC_LIMIT_E             = _UxGT("E Limit *");
  LSTR MSG_FILAMENT_DIAM                  = _UxGT("Filamentdurchmesser");
  LSTR MSG_FILAMENT_DIAM_E                = _UxGT("Filamentdurchmesser *");
  LSTR MSG_FILAMENT_UNLOAD                = _UxGT("Entladen mm");
  LSTR MSG_FILAMENT_LOAD                  = _UxGT("Laden mm");
  LSTR MSG_ADVANCE_K                      = _UxGT("Vorschubfaktor");
  LSTR MSG_ADVANCE_K_E                    = _UxGT("Vorschubfaktor *");
  LSTR MSG_CONTRAST                       = _UxGT("LCD-Kontrast");
  LSTR MSG_BRIGHTNESS                     = _UxGT("LCD-Helligkeit");
  LSTR MSG_SCREEN_TIMEOUT                 = _UxGT("LCD Timeout (m)");
  LSTR MSG_BRIGHTNESS_OFF                 = _UxGT("LCD ausschalten");
  LSTR MSG_STORE_EEPROM                   = _UxGT("Konfig. speichern");
  LSTR MSG_LOAD_EEPROM                    = _UxGT("Konfig. laden");
  LSTR MSG_RESTORE_DEFAULTS               = _UxGT("Standardwerte laden");
  LSTR MSG_INIT_EEPROM                    = _UxGT("Werkseinstellungen");
  LSTR MSG_ERR_EEPROM_CRC                 = _UxGT("EEPROM CRC Fehler");
  LSTR MSG_ERR_EEPROM_SIZE                = _UxGT("EEPROM Größe Fehler");
  LSTR MSG_ERR_EEPROM_VERSION             = _UxGT("EEPROM Version Fehler");
  LSTR MSG_SETTINGS_STORED                = _UxGT("Einstell. gespei.");
  LSTR MSG_MEDIA_UPDATE                   = _UxGT("FW Update vom Medium");
  LSTR MSG_RESET_PRINTER                  = _UxGT("Drucker neustarten");
  LSTR MSG_REFRESH                        = LCD_STR_REFRESH _UxGT("Aktualisieren");
  LSTR MSG_INFO_SCREEN                    = _UxGT("Info");
  LSTR MSG_INFO_MACHINENAME               = _UxGT("Machine Name");
  LSTR MSG_INFO_SIZE                      = _UxGT("Größe");
  LSTR MSG_INFO_FWVERSION                 = _UxGT("Firmware Version");
  LSTR MSG_INFO_BUILD                     = _UxGT("Build Datum");
  LSTR MSG_PREPARE                        = _UxGT("Vorbereitung");
  LSTR MSG_TUNE                           = _UxGT("Justierung");
  LSTR MSG_POWER_MONITOR                  = _UxGT("Power Monitor");
  LSTR MSG_CURRENT                        = _UxGT("Strom");
  LSTR MSG_VOLTAGE                        = _UxGT("Spannung");
  LSTR MSG_POWER                          = _UxGT("Power");
  LSTR MSG_START_PRINT                    = _UxGT("Starte Druck");
  LSTR MSG_BUTTON_NEXT                    = _UxGT("Weiter");
  LSTR MSG_BUTTON_INIT                    = _UxGT("Bestätigen");
  LSTR MSG_BUTTON_STOP                    = _UxGT("Stop");
  LSTR MSG_BUTTON_PRINT                   = _UxGT("Drucken");
  LSTR MSG_BUTTON_RESET                   = _UxGT("Reseten");
  LSTR MSG_BUTTON_IGNORE                  = _UxGT("Ignorieren");
  LSTR MSG_BUTTON_CANCEL                  = _UxGT("Abbrechen");
  LSTR MSG_BUTTON_CONFIRM                 = _UxGT("Bestätigen");
  LSTR MSG_BUTTON_CONTINUE                = _UxGT("Fortsetzen");
  LSTR MSG_BUTTON_DONE                    = _UxGT("Fertig");
  LSTR MSG_BUTTON_BACK                    = _UxGT("Zurück");
  LSTR MSG_BUTTON_PROCEED                 = _UxGT("Weiter");
  LSTR MSG_BUTTON_SKIP                    = _UxGT("Überspringen");
  LSTR MSG_BUTTON_INFO                    = _UxGT("Info");
  LSTR MSG_BUTTON_LEVEL                   = _UxGT("Level");
  LSTR MSG_BUTTON_PAUSE                   = _UxGT("Pause");
  LSTR MSG_BUTTON_RESUME                  = _UxGT("Fortsetzen");
  LSTR MSG_BUTTON_ADVANCED                = _UxGT("Erweitert");
  LSTR MSG_BUTTON_SAVE                    = _UxGT("Speichern");
  LSTR MSG_BUTTON_PURGE                   = _UxGT("Reinigen");
  LSTR MSG_PAUSING                        = _UxGT("Pause...");
  LSTR MSG_PAUSE_PRINT                    = _UxGT("SD-Druck pausieren");
  LSTR MSG_ADVANCED_PAUSE                 = _UxGT("Erweiterte Pause");
  LSTR MSG_RESUME_PRINT                   = _UxGT("SD-Druck fortsetzen");
  LSTR MSG_HOST_START_PRINT               = _UxGT("Host-Druck starten");
  LSTR MSG_STOP_PRINT                     = _UxGT("SD-Druck abbrechen");
  LSTR MSG_END_LOOPS                      = _UxGT("Wiederholung beenden");
  LSTR MSG_PRINTING_OBJECT                = _UxGT("Objekt drucken");
  LSTR MSG_CANCEL_OBJECT                  = _UxGT("Objekt abbrechen");
  LSTR MSG_CANCEL_OBJECT_N                = _UxGT("Objekt abbrechen {");
  LSTR MSG_OUTAGE_RECOVERY                = _UxGT("Wiederh. n. Stroma.");
  LSTR MSG_CONTINUE_PRINT_JOB             = _UxGT("Druckauftrag fortset.");
  LSTR MSG_MEDIA_MENU                     = _UxGT("Druck vom Medium");
  LSTR MSG_NO_MEDIA                       = _UxGT("Kein Medium");
  LSTR MSG_DWELL                          = _UxGT("Warten...");
  LSTR MSG_USERWAIT                       = _UxGT("Klick zum Fortsetzen");
  LSTR MSG_PRINT_PAUSED                   = _UxGT("Druck pausiert...");
  LSTR MSG_PRINTING                       = _UxGT("Druckt...");
  LSTR MSG_STOPPING                       = _UxGT("Stoppen...");
  LSTR MSG_REMAINING_TIME                 = _UxGT("Verbleiben");
  LSTR MSG_PRINT_ABORTED                  = _UxGT("Druck abgebrochen");
  LSTR MSG_PRINT_DONE                     = _UxGT("Druck fertig");
  LSTR MSG_PRINTER_KILLED                 = _UxGT("Drucker killed!");
  LSTR MSG_TURN_OFF                       = _UxGT("Drucker ausschalten");
  LSTR MSG_NO_MOVE                        = _UxGT("Motoren angeschaltet");
  LSTR MSG_KILLED                         = _UxGT("ABGEBROCHEN");
  LSTR MSG_STOPPED                        = _UxGT("ANGEHALTEN");
  LSTR MSG_FWRETRACT                      = _UxGT("Firmware Retract");
  LSTR MSG_CONTROL_RETRACT                = _UxGT("Einzug mm");
  LSTR MSG_CONTROL_RETRACT_SWAP           = _UxGT("Wechs. Einzug mm");
  LSTR MSG_CONTROL_RETRACTF               = _UxGT("V Einzug");
  LSTR MSG_CONTROL_RETRACT_ZHOP           = _UxGT("Z-Sprung mm");
  LSTR MSG_CONTROL_RETRACT_RECOVER        = _UxGT("Unretr. mm");
  LSTR MSG_CONTROL_RETRACT_RECOVER_SWAP   = _UxGT("Wechs. Unretr. mm");
  LSTR MSG_CONTROL_RETRACT_RECOVERF       = _UxGT("Unretract V");
  LSTR MSG_CONTROL_RETRACT_RECOVER_SWAPF  = _UxGT("S UnRet V");
  LSTR MSG_AUTORETRACT                    = _UxGT("Autom. Einzug");
  LSTR MSG_FILAMENT_SWAP_LENGTH           = _UxGT("Einzugslänge");
  LSTR MSG_FILAMENT_SWAP_EXTRA            = _UxGT("Extra Einzug");
  LSTR MSG_FILAMENT_PURGE_LENGTH          = _UxGT("Entladelänge");
  LSTR MSG_TOOL_CHANGE                    = _UxGT("Werkzeugwechsel");
  LSTR MSG_TOOL_CHANGE_ZLIFT              = _UxGT("Z anheben");
  LSTR MSG_SINGLENOZZLE_PRIME_SPEED       = _UxGT("Prime-Geschwin.");
  LSTR MSG_SINGLENOZZLE_RETRACT_SPEED     = _UxGT("Einzug-Geschwin.");
  LSTR MSG_FILAMENT_PARK_ENABLED          = _UxGT("Kopf parken");
  LSTR MSG_SINGLENOZZLE_UNRETRACT_SPEED   = _UxGT("Rückzugsgeschwindigkeit");
  LSTR MSG_SINGLENOZZLE_FAN_SPEED         = _UxGT("Lüfter Geschwindigkeit");
  LSTR MSG_SINGLENOZZLE_FAN_TIME          = _UxGT("Lüfter Zeit");
  LSTR MSG_TOOL_MIGRATION_ON              = _UxGT("Auto AN");
  LSTR MSG_TOOL_MIGRATION_OFF             = _UxGT("Auto AUS");
  LSTR MSG_TOOL_MIGRATION                 = _UxGT("Werkzeugmigration");
  LSTR MSG_TOOL_MIGRATION_AUTO            = _UxGT("Auto-Migration");
  LSTR MSG_TOOL_MIGRATION_END             = _UxGT("Letzter Extruder");
  LSTR MSG_TOOL_MIGRATION_SWAP            = _UxGT("Migrieren zu *");
  LSTR MSG_FILAMENTCHANGE                 = _UxGT("Filament wechseln");
  LSTR MSG_FILAMENTCHANGE_E               = _UxGT("Filament wechseln *");
  LSTR MSG_FILAMENTLOAD                   = _UxGT("Filament laden");
  LSTR MSG_FILAMENTLOAD_E                 = _UxGT("Filament laden *");
  LSTR MSG_FILAMENTUNLOAD                 = _UxGT("Filament entladen");
  LSTR MSG_FILAMENTUNLOAD_E               = _UxGT("Filament entladen *");
  LSTR MSG_FILAMENTUNLOAD_ALL             = _UxGT("Alles entladen");
  LSTR MSG_ATTACH_MEDIA                   = _UxGT("Medium initial."); // Manually initialize the SD-card via user interface
  LSTR MSG_CHANGE_MEDIA                   = _UxGT("Medium getauscht"); // SD-card changed by user. For machines with no autocarddetect. Both send "M21"
  LSTR MSG_RELEASE_MEDIA                  = _UxGT("Medium freigeben"); // if Marlin gets confused - M22
  LSTR MSG_ZPROBE_OUT                     = _UxGT("Z-Sonde außerhalb");
  LSTR MSG_SKEW_FACTOR                    = _UxGT("Korrekturfaktor");
  LSTR MSG_BLTOUCH                        = _UxGT("BLTouch");
  LSTR MSG_BLTOUCH_SELFTEST               = _UxGT("Selbsttest");
  LSTR MSG_BLTOUCH_RESET                  = _UxGT("Zurücksetzen");
  LSTR MSG_BLTOUCH_STOW                   = _UxGT("Einfahren");
  LSTR MSG_BLTOUCH_DEPLOY                 = _UxGT("Ausfahren");
  LSTR MSG_BLTOUCH_SW_MODE                = _UxGT("SW-Modus");
  LSTR MSG_BLTOUCH_SPEED_MODE             = _UxGT("High Speed");
  LSTR MSG_BLTOUCH_5V_MODE                = _UxGT("5V-Modus");
  LSTR MSG_BLTOUCH_OD_MODE                = _UxGT("OD-Modus");
  LSTR MSG_BLTOUCH_MODE_STORE             = _UxGT("Mode-Store");
  LSTR MSG_BLTOUCH_MODE_STORE_5V          = _UxGT("Setze auf 5V");
  LSTR MSG_BLTOUCH_MODE_STORE_OD          = _UxGT("Setze auf OD");
  LSTR MSG_BLTOUCH_MODE_ECHO              = _UxGT("Modus: ");
  LSTR MSG_BLTOUCH_MODE_CHANGE            = _UxGT("ACHTUNG: Falsche Einstellung - kann zu Beschädigung führen! Fortfahren?");
  LSTR MSG_TOUCHMI_PROBE                  = _UxGT("TouchMI");
  LSTR MSG_TOUCHMI_INIT                   = _UxGT("TouchMI initial.");
  LSTR MSG_TOUCHMI_ZTEST                  = _UxGT("Test Z-Versatz");
  LSTR MSG_TOUCHMI_SAVE                   = _UxGT("Speichern");
  LSTR MSG_MANUAL_DEPLOY_TOUCHMI          = _UxGT("TouchMI ausfahren");
  LSTR MSG_MANUAL_DEPLOY                  = _UxGT("Z-Sonde ausfahren");
  LSTR MSG_MANUAL_STOW                    = _UxGT("Z-Sonde einfahren");
  LSTR MSG_HOME_FIRST                     = _UxGT("Vorher %s homen");
  LSTR MSG_ZPROBE_SETTINGS                = _UxGT("Sondeneinstellungen");
  LSTR MSG_ZPROBE_OFFSETS                 = _UxGT("Sondenversatz");
  LSTR MSG_ZPROBE_XOFFSET                 = _UxGT("Sondenversatz X");
  LSTR MSG_ZPROBE_YOFFSET                 = _UxGT("Sondenversatz Y");
  LSTR MSG_ZPROBE_ZOFFSET                 = _UxGT("Sondenversatz Z");
  LSTR MSG_ZPROBE_MARGIN                  = _UxGT("Sondenrand");
  LSTR MSG_Z_FEED_RATE                    = _UxGT("Z-Vorschub");
  LSTR MSG_ENABLE_HS_MODE                 = _UxGT("HS-Modus aktivieren");
  LSTR MSG_MOVE_NOZZLE_TO_BED             = _UxGT("Bewege Düse zum Bett");
  LSTR MSG_BABYSTEP_X                     = _UxGT("Babystep X");
  LSTR MSG_BABYSTEP_Y                     = _UxGT("Babystep Y");
  LSTR MSG_BABYSTEP_Z                     = _UxGT("Babystep Z");
  LSTR MSG_BABYSTEP_N                     = _UxGT("Babystep @");
  LSTR MSG_BABYSTEP_TOTAL                 = _UxGT("Total");
  LSTR MSG_ENDSTOP_ABORT                  = _UxGT("Abbr. mit Endstopp");
  LSTR MSG_HEATING_FAILED_LCD             = _UxGT("HEIZEN ERFOLGLOS");
  LSTR MSG_ERR_REDUNDANT_TEMP             = _UxGT("REDUND. TEMP-ABWEI.");
  LSTR MSG_THERMAL_RUNAWAY                = " " LCD_STR_THERMOMETER _UxGT(" NICHT ERREICHT");
  LSTR MSG_TEMP_MALFUNCTION               = _UxGT("TEMP-FEHLER");
  LSTR MSG_THERMAL_RUNAWAY_BED            = _UxGT("BETT") " " LCD_STR_THERMOMETER _UxGT(" NICHT ERREICHT");
  LSTR MSG_THERMAL_RUNAWAY_CHAMBER        = _UxGT("GEH.") " " LCD_STR_THERMOMETER _UxGT(" NICHT ERREICHT");
  LSTR MSG_THERMAL_RUNAWAY_COOLER         = _UxGT("Kühler Runaway");
  LSTR MSG_COOLING_FAILED                 = _UxGT("Kühlung fehlgeschla.");
  LSTR MSG_ERR_MAXTEMP                    = " " LCD_STR_THERMOMETER _UxGT(" ÜBERSCHRITTEN");
  LSTR MSG_ERR_MINTEMP                    = " " LCD_STR_THERMOMETER _UxGT(" UNTERSCHRITTEN");
  LSTR MSG_HALTED                         = _UxGT("DRUCKER GESTOPPT");
  LSTR MSG_PLEASE_WAIT                    = _UxGT("Bitte warten...");
  LSTR MSG_PLEASE_RESET                   = _UxGT("Bitte neustarten");
  LSTR MSG_PREHEATING                     = _UxGT("vorheizen...");
  LSTR MSG_HEATING                        = _UxGT("heizt...");
  LSTR MSG_COOLING                        = _UxGT("kühlt...");
  LSTR MSG_BED_HEATING                    = _UxGT("Bett heizt...");
  LSTR MSG_BED_COOLING                    = _UxGT("Bett kühlt...");
  LSTR MSG_PROBE_HEATING                  = _UxGT("Sonde heizt...");
  LSTR MSG_PROBE_COOLING                  = _UxGT("Sonde kühlt...");
  LSTR MSG_CHAMBER_HEATING                = _UxGT("Gehäuse heizt...");
  LSTR MSG_CHAMBER_COOLING                = _UxGT("Gehäuse kühlt...");
  LSTR MSG_LASER_COOLING                  = _UxGT("Laser kühlt...");
  LSTR MSG_DELTA_CALIBRATE                = _UxGT("Delta kalibrieren");
  LSTR MSG_DELTA_CALIBRATE_X              = _UxGT("Kalibriere X");
  LSTR MSG_DELTA_CALIBRATE_Y              = _UxGT("Kalibriere Y");
  LSTR MSG_DELTA_CALIBRATE_Z              = _UxGT("Kalibriere Z");
  LSTR MSG_DELTA_CALIBRATE_CENTER         = _UxGT("Kalibriere Mitte");
  LSTR MSG_DELTA_SETTINGS                 = _UxGT("Delta Einst. anzeig.");
  LSTR MSG_DELTA_AUTO_CALIBRATE           = _UxGT("Autom. Kalibrierung");
  LSTR MSG_DELTA_DIAG_ROD                 = _UxGT("Diag Rod");
  LSTR MSG_DELTA_HEIGHT                   = _UxGT("Höhe");
  LSTR MSG_DELTA_RADIUS                   = _UxGT("Radius");
  LSTR MSG_INFO_MENU                      = _UxGT("Über den Drucker");
  LSTR MSG_INFO_PRINTER_MENU              = _UxGT("Drucker-Info");
  LSTR MSG_3POINT_LEVELING                = _UxGT("3-Punkt-Nivellierung");
  LSTR MSG_LINEAR_LEVELING                = _UxGT("Lineare Nivellierung");
  LSTR MSG_BILINEAR_LEVELING              = _UxGT("Bilineare Nivell.");
  LSTR MSG_UBL_LEVELING                   = _UxGT("Einheit. Bettnivell.");
  LSTR MSG_MESH_LEVELING                  = _UxGT("Netz-Nivellierung");
  LSTR MSG_MESH_DONE                      = _UxGT("Nivellierung fertig");
  LSTR MSG_INFO_STATS_MENU                = _UxGT("Drucker-Statistik");
  LSTR MSG_INFO_BOARD_MENU                = _UxGT("Board-Info");
  LSTR MSG_INFO_THERMISTOR_MENU           = _UxGT("Thermistoren");
  LSTR MSG_INFO_EXTRUDERS                 = _UxGT("Extruder");
  LSTR MSG_INFO_BAUDRATE                  = _UxGT("Baudrate");
  LSTR MSG_INFO_PROTOCOL                  = _UxGT("Protokoll");
  LSTR MSG_INFO_RUNAWAY_OFF               = _UxGT("Runaway Watch: AUS");
  LSTR MSG_INFO_RUNAWAY_ON                = _UxGT("Runaway Watch: AN");
  LSTR MSG_HOTEND_IDLE_TIMEOUT            = _UxGT("Hotend Idle Timeout");
  LSTR MSG_FAN_SPEED_FAULT                = _UxGT("Fehler Lüftergeschw.");

  LSTR MSG_CASE_LIGHT                     = _UxGT("Beleuchtung");
  LSTR MSG_CASE_LIGHT_BRIGHTNESS          = _UxGT("Helligkeit");
  LSTR MSG_KILL_EXPECTED_PRINTER          = _UxGT("Falscher Drucker");

  LSTR MSG_COLORS_GET                     = _UxGT("Farbe");
  LSTR MSG_COLORS_SELECT                  = _UxGT("Farben auswählen");
  LSTR MSG_COLORS_APPLIED                 = _UxGT("Farben verwenden");
  LSTR MSG_COLORS_RED                     = _UxGT("Rot");
  LSTR MSG_COLORS_GREEN                   = _UxGT("Grün");
  LSTR MSG_COLORS_BLUE                    = _UxGT("Blau");
  LSTR MSG_COLORS_WHITE                   = _UxGT("Weiß");
  LSTR MSG_UI_LANGUAGE                    = _UxGT("UI Sprache");
  LSTR MSG_SOUND_ENABLE                   = _UxGT("Ton aktivieren");
  LSTR MSG_LOCKSCREEN                     = _UxGT("Bildschirm sperren");
  LSTR MSG_LOCKSCREEN_LOCKED              = _UxGT("Drucker ist gesperrt,");
  LSTR MSG_LOCKSCREEN_UNLOCK              = _UxGT("Scrollen zum Entsper.");

  LSTR MSG_PLEASE_WAIT_REBOOT             = _UxGT("Auf Neustart warten");
  LSTR MSG_PLEASE_PREHEAT                 = _UxGT("Bitte vorheizen");
  LSTR MSG_INFO_PRINT_COUNT               = _UxGT("Drucke");
  LSTR MSG_INFO_COMPLETED_PRINTS          = _UxGT("Komplette");
  LSTR MSG_INFO_PRINT_TIME                = _UxGT("Gesamte");
  LSTR MSG_INFO_PRINT_LONGEST             = _UxGT("Längste");
  LSTR MSG_INFO_PRINT_FILAMENT            = _UxGT("Extrud.");

  LSTR MSG_INFO_MIN_TEMP                  = _UxGT("Min Temp");
  LSTR MSG_INFO_MAX_TEMP                  = _UxGT("Max Temp");
  LSTR MSG_INFO_PSU                       = _UxGT("Netzteil");
  LSTR MSG_DRIVE_STRENGTH                 = _UxGT("Motorleistung");
  LSTR MSG_DAC_PERCENT_N                  = _UxGT("@ Treiber %");
  LSTR MSG_ERROR_TMC                      = _UxGT("TMC Verbindungsfehler");
  LSTR MSG_DAC_EEPROM_WRITE               = _UxGT("Werte speichern");
  LSTR MSG_FILAMENT_CHANGE_HEADER         = _UxGT("FILAMENT WECHSEL");
  LSTR MSG_FILAMENT_CHANGE_HEADER_PAUSE   = _UxGT("DRUCK PAUSIERT");
  LSTR MSG_FILAMENT_CHANGE_HEADER_LOAD    = _UxGT("FILAMENT LADEN");
  LSTR MSG_FILAMENT_CHANGE_HEADER_UNLOAD  = _UxGT("FILAMENT ENTLADEN");
  LSTR MSG_FILAMENT_CHANGE_OPTION_HEADER  = _UxGT("FORTS. OPTIONEN:");
  LSTR MSG_FILAMENT_CHANGE_OPTION_PURGE   = _UxGT("Mehr entladen");
  LSTR MSG_FILAMENT_CHANGE_OPTION_RESUME  = _UxGT("Druck weiter");
  LSTR MSG_FILAMENT_CHANGE_PURGE_CONTINUE = _UxGT("Löschen o. fortfah.?");
  LSTR MSG_FILAMENT_CHANGE_NOZZLE         = _UxGT("  Düse: ");
  LSTR MSG_RUNOUT_SENSOR                  = _UxGT("Runout-Sensor");
  LSTR MSG_RUNOUT_DISTANCE_MM             = _UxGT("Runout-Weg mm");
  LSTR MSG_RUNOUT_ENABLE                  = _UxGT("Runout aktivieren");
  LSTR MSG_RUNOUT_ACTIVE                  = _UxGT("Runout aktiv");
  LSTR MSG_INVERT_EXTRUDER                = _UxGT("Invert Extruder");
  LSTR MSG_EXTRUDER_MIN_TEMP              = _UxGT("Extruder Min Temp.");
  LSTR MSG_FANCHECK                       = _UxGT("Lüftergeschw. prüfen");
  LSTR MSG_KILL_HOMING_FAILED             = _UxGT("Homing gescheitert");
  LSTR MSG_LCD_PROBING_FAILED             = _UxGT("Probing gescheitert");

  LSTR MSG_MMU2_CHOOSE_FILAMENT_HEADER    = _UxGT("FILAMENT WÄHLEN");
  LSTR MSG_MMU2_MENU                      = _UxGT("MMU");
  LSTR MSG_KILL_MMU2_FIRMWARE             = _UxGT("Update MMU Firmware!");
  LSTR MSG_MMU2_NOT_RESPONDING            = _UxGT("MMU handeln erfor.");
  LSTR MSG_MMU2_RESUME                    = _UxGT("Druck fortsetzen");
  LSTR MSG_MMU2_RESUMING                  = _UxGT("Fortfahren...");
  LSTR MSG_MMU2_LOAD_FILAMENT             = _UxGT("Filament laden");
  LSTR MSG_MMU2_LOAD_ALL                  = _UxGT("Lade alle");
  LSTR MSG_MMU2_LOAD_TO_NOZZLE            = _UxGT("Düse laden");
  LSTR MSG_MMU2_EJECT_FILAMENT            = _UxGT("Filament auswerfen");
  LSTR MSG_MMU2_EJECT_FILAMENT_N          = _UxGT("Filament ~ auswerfen");
  LSTR MSG_MMU2_UNLOAD_FILAMENT           = _UxGT("Filament entladen ");
  LSTR MSG_MMU2_LOADING_FILAMENT          = _UxGT("Lade Fila. %i...");
  LSTR MSG_MMU2_EJECTING_FILAMENT         = _UxGT("Fila. auswerfen...");
  LSTR MSG_MMU2_UNLOADING_FILAMENT        = _UxGT("Fila. entladen...");
  LSTR MSG_MMU2_ALL                       = _UxGT("Alle");
  LSTR MSG_MMU2_FILAMENT_N                = _UxGT("Filament ~");
  LSTR MSG_MMU2_RESET                     = _UxGT("setze MMU zurück");
  LSTR MSG_MMU2_RESETTING                 = _UxGT("MMU zurücksetzen...");
  LSTR MSG_MMU2_EJECT_RECOVER             = _UxGT("Entfernen, klicken");

  LSTR MSG_MIX                            = _UxGT("Mix");
  LSTR MSG_MIX_COMPONENT_N                = _UxGT("Komponente {");
  LSTR MSG_MIXER                          = _UxGT("Mixer");
  LSTR MSG_GRADIENT                       = _UxGT("Gradient"); // equal Farbverlauf
  LSTR MSG_FULL_GRADIENT                  = _UxGT("Volle Gradient");
  LSTR MSG_TOGGLE_MIX                     = _UxGT("Mix umschalten");
  LSTR MSG_CYCLE_MIX                      = _UxGT("Zyklus Mix");
  LSTR MSG_GRADIENT_MIX                   = _UxGT("Gradient Mix");
  LSTR MSG_REVERSE_GRADIENT               = _UxGT("Umgekehrte Gradient");
  LSTR MSG_ACTIVE_VTOOL                   = _UxGT("Aktives V-Tool");
  LSTR MSG_START_VTOOL                    = _UxGT("V-Tool Start");
  LSTR MSG_END_VTOOL                      = _UxGT("V-Tool Ende");
  LSTR MSG_GRADIENT_ALIAS                 = _UxGT("V-Tool Alias");
  LSTR MSG_RESET_VTOOLS                   = _UxGT("V-Tools Reseten");
  LSTR MSG_COMMIT_VTOOL                   = _UxGT("V-Tool Mix sichern");
  LSTR MSG_VTOOLS_RESET                   = _UxGT("V-Tools ist resetet");
  LSTR MSG_START_Z                        = _UxGT("Z Start:");
  LSTR MSG_END_Z                          = _UxGT("Z Ende:");

  LSTR MSG_GAMES                          = _UxGT("Spiele");
  LSTR MSG_BRICKOUT                       = _UxGT("Brickout");
  LSTR MSG_INVADERS                       = _UxGT("Invaders");
  LSTR MSG_SNAKE                          = _UxGT("Sn4k3");
  LSTR MSG_MAZE                           = _UxGT("Maze");

  LSTR MSG_BAD_PAGE                       = _UxGT("ungült. Seitenzahl");
  LSTR MSG_BAD_PAGE_SPEED                 = _UxGT("ungült. Seitengeschw.");

  LSTR MSG_EDIT_PASSWORD                  = _UxGT("Passwort bearbeiten");
  LSTR MSG_LOGIN_REQUIRED                 = _UxGT("Login erforderlich");
  LSTR MSG_PASSWORD_SETTINGS              = _UxGT("Passwort Einstellungen");
  LSTR MSG_ENTER_DIGIT                    = _UxGT("PIN eingeben");
  LSTR MSG_CHANGE_PASSWORD                = _UxGT("Passwort ändern");
  LSTR MSG_REMOVE_PASSWORD                = _UxGT("Passwort löschen");
  LSTR MSG_PASSWORD_SET                   = _UxGT("Passwort ist ");
  LSTR MSG_START_OVER                     = _UxGT("von vorn beginnen");
  LSTR MSG_REMINDER_SAVE_SETTINGS         = _UxGT("Bald speichern!");
  LSTR MSG_PASSWORD_REMOVED               = _UxGT("Passwort gelöscht");

  //
  // Die Filament-Change-Bildschirme können bis zu 2 Zeilen auf einem 3-Zeilen-Display.
  //
  LSTR MSG_ADVANCED_PAUSE_WAITING         = _UxGT(MSG_1_LINE("Klick zum Fortsetzen"));
  LSTR MSG_PAUSE_PRINT_PARKING            = _UxGT(MSG_1_LINE("Pausiert..."));
  LSTR MSG_FILAMENT_CHANGE_INIT           = _UxGT(MSG_1_LINE("Bitte warten..."));
  LSTR MSG_FILAMENT_CHANGE_INSERT         = _UxGT(MSG_1_LINE("Laden und Klick"));
  LSTR MSG_FILAMENT_CHANGE_HEAT           = _UxGT(MSG_1_LINE("Klick zum Heizen"));
  LSTR MSG_FILAMENT_CHANGE_HEATING        = _UxGT(MSG_1_LINE("Heizen..."));
  LSTR MSG_FILAMENT_CHANGE_UNLOAD         = _UxGT(MSG_1_LINE("Entnehmen..."));
  LSTR MSG_FILAMENT_CHANGE_LOAD           = _UxGT(MSG_1_LINE("Laden..."));
  LSTR MSG_FILAMENT_CHANGE_PURGE          = _UxGT(MSG_1_LINE("Spülen..."));
  LSTR MSG_FILAMENT_CHANGE_CONT_PURGE     = _UxGT(MSG_2_LINE("Klick zum beenden", "der Düsenspülung"));
  LSTR MSG_FILAMENT_CHANGE_RESUME         = _UxGT(MSG_1_LINE("Fortsetzen..."));

  LSTR MSG_TMC_DRIVERS                    = _UxGT("TMC Treiber"); // Max length 18 characters
  LSTR MSG_TMC_CURRENT                    = _UxGT("Treiber Strom");
  LSTR MSG_TMC_HYBRID_THRS                = _UxGT("Hybrid threshold");
  LSTR MSG_TMC_HOMING_THRS                = _UxGT("Sensorloses Homing");
  LSTR MSG_TMC_STEPPING_MODE              = _UxGT("Schrittmodus");
  LSTR MSG_TMC_STEALTH_ENABLED            = _UxGT("StealthChop einsch.");
  LSTR MSG_SERVICE_RESET                  = _UxGT("Reset");
  LSTR MSG_SERVICE_IN                     = _UxGT(" im:");
  LSTR MSG_BACKLASH                       = _UxGT("Spiel");
  LSTR MSG_BACKLASH_CORRECTION            = _UxGT("Korrektur");
  LSTR MSG_BACKLASH_SMOOTHING             = _UxGT("Glätten");

  LSTR MSG_LEVEL_X_AXIS                   = _UxGT("X Achse leveln");
  LSTR MSG_AUTO_CALIBRATE                 = _UxGT("Auto. Kalibiren");
  LSTR MSG_FTDI_HEATER_TIMEOUT            = _UxGT("Idle Timeout, Temperatur gefallen. Drücke Okay, um erneut aufzuheizen und fortzufahren.");
  LSTR MSG_HEATER_TIMEOUT                 = _UxGT("Heizungs Timeout");
  LSTR MSG_REHEAT                         = _UxGT("Erneut aufheizen");
  LSTR MSG_REHEATING                      = _UxGT("Erneut aufhei. ...");
  LSTR MSG_REHEATDONE                     = _UxGT("Aufwärmen fertig");

  LSTR MSG_PROBE_WIZARD                   = _UxGT("Sonden-Assistent");
  LSTR MSG_PROBE_WIZARD_PROBING           = _UxGT("Sonden-Bezug");
  LSTR MSG_PROBE_WIZARD_MOVING            = _UxGT("Bewege zur Position");

  LSTR MSG_XATC                           = _UxGT("X-Verdreh-Assistent");
  LSTR MSG_XATC_DONE                      = _UxGT("X-Verdreh-Assi fertig!");
  LSTR MSG_XATC_UPDATE_Z_OFFSET           = _UxGT("Z-Versatz Sonde akt. auf ");

  LSTR MSG_SOUND                          = _UxGT("Ton");

  LSTR MSG_TOP_LEFT                       = _UxGT("Oben Links");
  LSTR MSG_BOTTOM_LEFT                    = _UxGT("Unten Links");
  LSTR MSG_TOP_RIGHT                      = _UxGT("Oben Rechts");
  LSTR MSG_BOTTOM_RIGHT                   = _UxGT("Unten Rechts");
  LSTR MSG_CALIBRATION_COMPLETED          = _UxGT("Kalibrierung beendet");
  LSTR MSG_CALIBRATION_FAILED             = _UxGT("Kalibrierung geschei.");

  LSTR MSG_DRIVER_BACKWARD                = _UxGT(" Driver zurück");

  LSTR MSG_SD_CARD                        = _UxGT("SD Karte");
  LSTR MSG_USB_DISK                       = _UxGT("USB Disk");

  LSTR MSG_HOST_SHUTDOWN                  = _UxGT("Host abschalten");

  LSTR MSG_SHORT_DAY                      = _UxGT("t"); // One character only
  LSTR MSG_SHORT_HOUR                     = _UxGT("h"); // One character only
  LSTR MSG_SHORT_MINUTE                   = _UxGT("m"); // One character only
}

namespace LanguageWide_de {
  using namespace LanguageNarrow_de;
  #if LCD_WIDTH >= 20 || HAS_DWIN_E3V2
    LSTR MSG_MEDIA_NOT_INSERTED           = _UxGT("Kein Medium eingelegt.");
    LSTR MSG_PLEASE_WAIT_REBOOT           = _UxGT("Bitte auf Neustart warten.");
    LSTR MSG_PLEASE_PREHEAT               = _UxGT("Bitte das Hotend vorheizen.");
    LSTR MSG_INFO_PRINT_COUNT_RESET       = _UxGT("Druckzähler zurücksetzen");
    LSTR MSG_INFO_PRINT_COUNT             = _UxGT("Gesamte Drucke");
    LSTR MSG_INFO_COMPLETED_PRINTS        = _UxGT("Komplette Drucke");
    LSTR MSG_INFO_PRINT_TIME              = _UxGT("Gesamte Druckzeit");
    LSTR MSG_INFO_PRINT_LONGEST           = _UxGT("Längste Druckzeit");
    LSTR MSG_INFO_PRINT_FILAMENT          = _UxGT("Gesamt Extrudiert");
  #endif
}

namespace LanguageTall_de {
  using namespace LanguageWide_de;
  #if LCD_HEIGHT >= 4
    // Filament Change screens show up to 3 lines on a 4-line display
    LSTR MSG_ADVANCED_PAUSE_WAITING       = _UxGT(MSG_2_LINE("Knopf drücken um", "Druck fortzusetzen"));
    LSTR MSG_PAUSE_PRINT_PARKING          = _UxGT(MSG_2_LINE("Druck ist", "pausiert..."));
    LSTR MSG_FILAMENT_CHANGE_INIT         = _UxGT(MSG_3_LINE("Warte auf den", "Start des", "Filamentwechsels..."));
    LSTR MSG_FILAMENT_CHANGE_INSERT       = _UxGT(MSG_3_LINE("Filament einlegen", "und Knopf drücken", "um fortzusetzen"));
    LSTR MSG_FILAMENT_CHANGE_HEAT         = _UxGT(MSG_2_LINE("Knopf drücken um", "Düse aufzuheizen"));
    LSTR MSG_FILAMENT_CHANGE_HEATING      = _UxGT(MSG_2_LINE("Düse heizt auf", "bitte warten..."));
    LSTR MSG_FILAMENT_CHANGE_UNLOAD       = _UxGT(MSG_3_LINE("Warte auf", "Entnahme", "des Filaments..."));
    LSTR MSG_FILAMENT_CHANGE_LOAD         = _UxGT(MSG_3_LINE("Warte auf", "Laden des", "Filaments..."));
    LSTR MSG_FILAMENT_CHANGE_PURGE        = _UxGT(MSG_3_LINE("Warte auf", "Spülung", "der Düse..."));
    LSTR MSG_FILAMENT_CHANGE_CONT_PURGE   = _UxGT(MSG_3_LINE("Klicke um", "die Düsenspülung", "zu beenden"));
    LSTR MSG_FILAMENT_CHANGE_RESUME       = _UxGT(MSG_3_LINE("Warte auf", "Fortsetzen des", "Drucks..."));
  #endif
}

namespace Language_de {
  using namespace LanguageTall_de;
}<|MERGE_RESOLUTION|>--- conflicted
+++ resolved
@@ -90,7 +90,6 @@
   LSTR MSG_HOME_OFFSET_Z                  = _UxGT("Homeversatz Z");
   LSTR MSG_HOME_OFFSETS_APPLIED           = _UxGT("Homeversatz aktiv");
   LSTR MSG_TRAMMING_WIZARD                = _UxGT("Tramming Assistent");
-<<<<<<< HEAD
   LSTR MSG_TW_SELECT_TRAM_REF             = _UxGT("Wählen Sie Ursprung");
   #if HAS_PREHEAT
     LSTR MSG_PREHEAT_1                    = PREHEAT_1_LABEL _UxGT(" Vorwärmen");
@@ -116,27 +115,6 @@
     LSTR MSG_PREHEAT_M_BEDONLY            = _UxGT("$ Bett Vorwärmen");
     LSTR MSG_PREHEAT_M_SETTINGS           = _UxGT("$ Einstellungen");
   #endif
-=======
-  LSTR MSG_SELECT_ORIGIN                  = _UxGT("Wählen Sie Ursprung");
-  LSTR MSG_LAST_VALUE_SP                  = _UxGT("Letzter Wert ");
-
-  LSTR MSG_PREHEAT_1                      = PREHEAT_1_LABEL _UxGT(" Vorwärmen");
-  LSTR MSG_PREHEAT_1_H                    = PREHEAT_1_LABEL _UxGT(" Vorwärmen ~");
-  LSTR MSG_PREHEAT_1_END                  = PREHEAT_1_LABEL _UxGT(" Extr. Vorwärmen");
-  LSTR MSG_PREHEAT_1_END_E                = PREHEAT_1_LABEL _UxGT(" Extr. Vorwärm. ~");
-  LSTR MSG_PREHEAT_1_ALL                  = PREHEAT_1_LABEL _UxGT(" Alles Vorwärmen");
-  LSTR MSG_PREHEAT_1_BEDONLY              = PREHEAT_1_LABEL _UxGT(" Bett Vorwärmen");
-  LSTR MSG_PREHEAT_1_SETTINGS             = PREHEAT_1_LABEL _UxGT(" Einstellungen");
-
-  LSTR MSG_PREHEAT_M                      = _UxGT("$ Vorwärmen");
-  LSTR MSG_PREHEAT_M_H                    = _UxGT("$ Vorwärmen") " ~";
-  LSTR MSG_PREHEAT_M_END                  = _UxGT("$ Extr. Vorwärmen");
-  LSTR MSG_PREHEAT_M_END_E                = _UxGT("$ Extr. Vorwärm. ~");
-  LSTR MSG_PREHEAT_M_ALL                  = _UxGT("$ Alles Vorwärmen");
-  LSTR MSG_PREHEAT_M_BEDONLY              = _UxGT("$ Bett Vorwärmen");
-  LSTR MSG_PREHEAT_M_SETTINGS             = _UxGT("$ Einstellungen");
-
->>>>>>> bcf61cc9
   LSTR MSG_PREHEAT_CUSTOM                 = _UxGT("benutzerdef. Heizen");
   LSTR MSG_COOLDOWN                       = _UxGT("Abkühlen");
 
