/**
 * Marlin 3D Printer Firmware
 * Copyright (c) 2020 MarlinFirmware [https://github.com/MarlinFirmware/Marlin]
 *
 * Based on Sprinter and grbl.
 * Copyright (c) 2011 Camiel Gubbels / Erik van der Zalm
 *
 * This program is free software: you can redistribute it and/or modify
 * it under the terms of the GNU General Public License as published by
 * the Free Software Foundation, either version 3 of the License, or
 * (at your option) any later version.
 *
 * This program is distributed in the hope that it will be useful,
 * but WITHOUT ANY WARRANTY; without even the implied warranty of
 * MERCHANTABILITY or FITNESS FOR A PARTICULAR PURPOSE.  See the
 * GNU General Public License for more details.
 *
 * You should have received a copy of the GNU General Public License
 * along with this program.  If not, see <https://www.gnu.org/licenses/>.
 *
 */
#pragma once

/**
 * Russian
 *
 * LCD Menu Messages
 * See also https://marlinfw.org/docs/development/lcd_language.html
 */
#define DISPLAY_CHARSET_ISO10646_5

namespace Language_ru {
  using namespace Language_en; // Inherit undefined strings from English

  constexpr uint8_t    CHARSIZE                            = 2;
  PROGMEM Language_Str LANGUAGE                            = _UxGT("Russian");

  PROGMEM Language_Str WELCOME_MSG                         = MACHINE_NAME _UxGT(" Готов.");
  PROGMEM Language_Str MSG_YES                             = _UxGT("Да");
  PROGMEM Language_Str MSG_NO                              = _UxGT("Нет");
  PROGMEM Language_Str MSG_BACK                            = _UxGT("Назад");
  PROGMEM Language_Str MSG_MEDIA_ABORTING                  = _UxGT("Прерывание...");
  PROGMEM Language_Str MSG_MEDIA_INSERTED                  = _UxGT("SD-карта вставлена");
  PROGMEM Language_Str MSG_MEDIA_REMOVED                   = _UxGT("SD-карта извлечена");
  PROGMEM Language_Str MSG_MEDIA_WAITING                   = _UxGT("Вставьте SD-карту");
  #if LCD_WIDTH > 21
    PROGMEM Language_Str MSG_SD_INIT_FAIL                  = _UxGT("Сбой инициализации SD");
  #else
    PROGMEM Language_Str MSG_SD_INIT_FAIL                  = _UxGT("Сбой инициализ. SD");
  #endif
  PROGMEM Language_Str MSG_MEDIA_READ_ERROR                = _UxGT("Ошибка считывания");
  PROGMEM Language_Str MSG_MEDIA_USB_REMOVED               = _UxGT("USB диск удалён");
  PROGMEM Language_Str MSG_MEDIA_USB_FAILED                = _UxGT("Ошибка USB диска");
  #if LCD_WIDTH > 21
    PROGMEM Language_Str MSG_KILL_SUBCALL_OVERFLOW         = _UxGT("Переполнение вызова");
  #else
    PROGMEM Language_Str MSG_KILL_SUBCALL_OVERFLOW         = _UxGT("Переполн. вызова");
  #endif
  PROGMEM Language_Str MSG_LCD_SOFT_ENDSTOPS               = _UxGT("Прогр. эндстопы");
  PROGMEM Language_Str MSG_LCD_ENDSTOPS                    = _UxGT("Эндстопы"); // Max length 8 characters
  PROGMEM Language_Str MSG_MAIN                            = _UxGT("Основное меню");
  PROGMEM Language_Str MSG_ADVANCED_SETTINGS               = _UxGT("Другие настройки");
  PROGMEM Language_Str MSG_CONFIGURATION                   = _UxGT("Конфигурация");
  PROGMEM Language_Str MSG_RUN_AUTO_FILES                  = _UxGT("Автостарт");
  PROGMEM Language_Str MSG_DISABLE_STEPPERS                = _UxGT("Выключить двигатели");
  PROGMEM Language_Str MSG_DEBUG_MENU                      = _UxGT("Меню отладки");
  PROGMEM Language_Str MSG_PROGRESS_BAR_TEST               = _UxGT("Тест индикатора");
  PROGMEM Language_Str MSG_AUTO_HOME                       = _UxGT("Парковка XYZ");
  PROGMEM Language_Str MSG_AUTO_HOME_X                     = _UxGT("Парковка X");
  PROGMEM Language_Str MSG_AUTO_HOME_Y                     = _UxGT("Парковка Y");
  PROGMEM Language_Str MSG_AUTO_HOME_Z                     = _UxGT("Парковка Z");
  PROGMEM Language_Str MSG_AUTO_Z_ALIGN                    = _UxGT("Авто Z-выравнивание");
  PROGMEM Language_Str MSG_ITERATION                       = _UxGT("G34 Итерация: %i");
  PROGMEM Language_Str MSG_DECREASING_ACCURACY             = _UxGT("Уменьшение точности!");
  PROGMEM Language_Str MSG_ACCURACY_ACHIEVED               = _UxGT("Точность достигнута");
  PROGMEM Language_Str MSG_LEVEL_BED_HOMING                = _UxGT("Нулевое положение");
  PROGMEM Language_Str MSG_LEVEL_BED_WAITING               = _UxGT("Нажмите чтобы начать");
  PROGMEM Language_Str MSG_LEVEL_BED_NEXT_POINT            = _UxGT("Следующая точка");
  PROGMEM Language_Str MSG_LEVEL_BED_DONE                  = _UxGT("Выравнивание готово!");
  PROGMEM Language_Str MSG_Z_FADE_HEIGHT                   = _UxGT("Высота спада");
  #if LCD_WIDTH > 21
    PROGMEM Language_Str MSG_SET_HOME_OFFSETS              = _UxGT("Установ. смещения дома");
  #else
    PROGMEM Language_Str MSG_SET_HOME_OFFSETS              = _UxGT("Установ.смещ.дома");
  #endif
  PROGMEM Language_Str MSG_HOME_OFFSETS_APPLIED            = _UxGT("Смещения применены");
  PROGMEM Language_Str MSG_SET_ORIGIN                      = _UxGT("Установить ноль");
  #if PREHEAT_COUNT
    PROGMEM Language_Str MSG_PREHEAT_1                     = _UxGT("Преднагрев ") PREHEAT_1_LABEL;
    PROGMEM Language_Str MSG_PREHEAT_1_H                   = _UxGT("Нагрев ") PREHEAT_1_LABEL " ~";
    PROGMEM Language_Str MSG_PREHEAT_1_END                 = _UxGT("Нагрев ") PREHEAT_1_LABEL _UxGT(" сопло");
    PROGMEM Language_Str MSG_PREHEAT_1_END_E               = _UxGT("Нагрев ") PREHEAT_1_LABEL _UxGT(" сопло ~");
    PROGMEM Language_Str MSG_PREHEAT_1_ALL                 = _UxGT("Нагрев ") PREHEAT_1_LABEL _UxGT(" всё");
    PROGMEM Language_Str MSG_PREHEAT_1_BEDONLY             = _UxGT("Нагрев ") PREHEAT_1_LABEL _UxGT(" стол");
    PROGMEM Language_Str MSG_PREHEAT_1_SETTINGS            = _UxGT("Нагрев ") PREHEAT_1_LABEL _UxGT(" правка");

    PROGMEM Language_Str MSG_PREHEAT_M                     = _UxGT("Преднагрев $");
    PROGMEM Language_Str MSG_PREHEAT_M_H                   = _UxGT("Нагрев $ ~");
    PROGMEM Language_Str MSG_PREHEAT_M_END                 = _UxGT("Нагрев $ сопло");
    PROGMEM Language_Str MSG_PREHEAT_M_END_E               = _UxGT("Нагрев $ сопло ~");
    PROGMEM Language_Str MSG_PREHEAT_M_ALL                 = _UxGT("Нагрев $ всё");
    PROGMEM Language_Str MSG_PREHEAT_M_BEDONLY             = _UxGT("Нагрев $ стол");
    PROGMEM Language_Str MSG_PREHEAT_M_SETTINGS            = _UxGT("Нагрев $ правка");
  #endif
  PROGMEM Language_Str MSG_PREHEAT_CUSTOM                  = _UxGT("Нагрев Свой");
  PROGMEM Language_Str MSG_COOLDOWN                        = _UxGT("Охлаждение");
  PROGMEM Language_Str MSG_CUTTER_FREQUENCY                = _UxGT("Частота");
  PROGMEM Language_Str MSG_LASER_MENU                      = _UxGT("Управление лазером");
<<<<<<< HEAD
  PROGMEM Language_Str MSG_LASER_TOGGLE                    = _UxGT("Переключить лазер");
  PROGMEM Language_Str MSG_LASER_POWER                     = _UxGT("Мощность лазера");
  PROGMEM Language_Str MSG_SPINDLE_MENU                    = _UxGT("Управление шпинделем");
  PROGMEM Language_Str MSG_SPINDLE_TOGGLE                  = _UxGT("Переключить шпиндель");
=======
>>>>>>> e7e1c514
  #if LCD_WIDTH > 21
    PROGMEM Language_Str MSG_SPINDLE_MENU                  = _UxGT("Управление шпинделем");
    PROGMEM Language_Str MSG_LASER_TOGGLE                  = _UxGT("Переключить лазер");
    PROGMEM Language_Str MSG_SPINDLE_TOGGLE                = _UxGT("Переключ.шпиндель");
    PROGMEM Language_Str MSG_SPINDLE_POWER                 = _UxGT("Мощность шпинделя");
<<<<<<< HEAD
=======
    PROGMEM Language_Str MSG_LASER_POWER                   = _UxGT("Мощность лазера");
    PROGMEM Language_Str MSG_LASER_PULSE_MS                = _UxGT("Тестовый импульс мс");
    PROGMEM Language_Str MSG_LASER_EVAC_TOGGLE             = _UxGT("Переключить обдув");
    PROGMEM Language_Str MSG_SPINDLE_EVAC_TOGGLE           = _UxGT("Переключить вакуум");
>>>>>>> e7e1c514
  #else
    PROGMEM Language_Str MSG_SPINDLE_MENU                  = _UxGT("Управление шпинд.");
    PROGMEM Language_Str MSG_LASER_TOGGLE                  = _UxGT("Переключ.лазер");
    PROGMEM Language_Str MSG_SPINDLE_TOGGLE                = _UxGT("Переключ.шпинд");
    PROGMEM Language_Str MSG_SPINDLE_POWER                 = _UxGT("Мощн.шпинделя");
<<<<<<< HEAD
  #endif
=======
    PROGMEM Language_Str MSG_LASER_POWER                   = _UxGT("Мощн. лазера");
    PROGMEM Language_Str MSG_LASER_PULSE_MS                = _UxGT("Тест. имп. мс");
    PROGMEM Language_Str MSG_LASER_EVAC_TOGGLE             = _UxGT("Переключ. обдув");
    PROGMEM Language_Str MSG_SPINDLE_EVAC_TOGGLE           = _UxGT("Переключ. вакуум");
  #endif
  PROGMEM Language_Str MSG_LASER_ASSIST_TOGGLE             = _UxGT("Управление обдувом");
  PROGMEM Language_Str MSG_FLOWMETER_FAULT                 = _UxGT("Ошибка обдува");
  PROGMEM Language_Str MSG_LASER_FIRE_PULSE                = _UxGT("Импульс лазера");
>>>>>>> e7e1c514
  PROGMEM Language_Str MSG_SPINDLE_FORWARD                 = _UxGT("Шпиндель вперёд");
  PROGMEM Language_Str MSG_SPINDLE_REVERSE                 = _UxGT("Инверсия шпинделя");

  PROGMEM Language_Str MSG_SWITCH_PS_ON                    = _UxGT("Включить питание");
  PROGMEM Language_Str MSG_SWITCH_PS_OFF                   = _UxGT("Выключить питание");
  PROGMEM Language_Str MSG_EXTRUDE                         = _UxGT("Экструзия");
  PROGMEM Language_Str MSG_RETRACT                         = _UxGT("Втягивание");
  PROGMEM Language_Str MSG_MOVE_AXIS                       = _UxGT("Движение по осям");
  PROGMEM Language_Str MSG_BED_LEVELING                    = _UxGT("Выравнивание стола");
  PROGMEM Language_Str MSG_LEVEL_BED                       = _UxGT("Выровнять стол");
  PROGMEM Language_Str MSG_LEVEL_CORNERS                   = _UxGT("Выровнять углы");
  PROGMEM Language_Str MSG_NEXT_CORNER                     = _UxGT("Следующий угол");
  #if LCD_WIDTH > 21
    PROGMEM Language_Str MSG_MESH_EDITOR                   = _UxGT("Смещение по Z");
    PROGMEM Language_Str MSG_EDITING_STOPPED               = _UxGT("Правка сетки окончена");
  #else
    PROGMEM Language_Str MSG_MESH_EDITOR                   = _UxGT("Смещение Z");
    PROGMEM Language_Str MSG_EDITING_STOPPED               = _UxGT("Правка окончена");
  #endif
  PROGMEM Language_Str MSG_EDIT_MESH                       = _UxGT("Редактировать сетку");
  PROGMEM Language_Str MSG_PROBING_MESH                    = _UxGT("Точка сетки");
  PROGMEM Language_Str MSG_MESH_X                          = _UxGT("Индекс X");
  PROGMEM Language_Str MSG_MESH_Y                          = _UxGT("Индекс Y");
  PROGMEM Language_Str MSG_MESH_EDIT_Z                     = _UxGT("Значение Z");
  PROGMEM Language_Str MSG_CUSTOM_COMMANDS                 = _UxGT("Свои команды");

  PROGMEM Language_Str MSG_M48_TEST                        = _UxGT("M48 тест Z-зонда");
  PROGMEM Language_Str MSG_M48_DEVIATION                   = _UxGT("Отклонение");
  PROGMEM Language_Str MSG_M48_POINT                       = _UxGT("M48 точка");
  PROGMEM Language_Str MSG_M48_OUT_OF_BOUNDS               = _UxGT("Зонд за пределами");

  PROGMEM Language_Str MSG_IDEX_MENU                       = _UxGT("Меню IDEX");
  PROGMEM Language_Str MSG_OFFSETS_MENU                    = _UxGT("Размещение сопел");
  PROGMEM Language_Str MSG_IDEX_MODE_AUTOPARK              = _UxGT("Авто парковка");
  PROGMEM Language_Str MSG_IDEX_MODE_DUPLICATE             = _UxGT("Размножение");
  PROGMEM Language_Str MSG_IDEX_MODE_MIRRORED_COPY         = _UxGT("Зеркальная копия");
  PROGMEM Language_Str MSG_IDEX_MODE_FULL_CTRL             = _UxGT("Полный контроль");
  PROGMEM Language_Str MSG_IDEX_DUPE_GAP                   = _UxGT("Дублировать X-зазор");

  PROGMEM Language_Str MSG_HOTEND_OFFSET_X                 = _UxGT("2-е сопло X");
  PROGMEM Language_Str MSG_HOTEND_OFFSET_Y                 = _UxGT("2-е сопло Y");
  PROGMEM Language_Str MSG_HOTEND_OFFSET_Z                 = _UxGT("2-е сопло Z");

  PROGMEM Language_Str MSG_UBL_DOING_G29                   = _UxGT("Выполняем G29");
  PROGMEM Language_Str MSG_UBL_TOOLS                       = _UxGT("Инструменты UBL");
  PROGMEM Language_Str MSG_UBL_LEVEL_BED                   = _UxGT("Настройка UBL");
  PROGMEM Language_Str MSG_LCD_TILTING_MESH                = _UxGT("Точка разворота");
  PROGMEM Language_Str MSG_UBL_MANUAL_MESH                 = _UxGT("Ручной ввод сетки");
  #if LCD_WIDTH > 21
    PROGMEM Language_Str MSG_UBL_BC_INSERT                 = _UxGT("Разместить шайбу и измерить");
    PROGMEM Language_Str MSG_UBL_BC_REMOVE                 = _UxGT("Убрать и замерить стол");
  #else
    PROGMEM Language_Str MSG_UBL_BC_INSERT                 = _UxGT("Разм.шайбу,измерить");
    PROGMEM Language_Str MSG_UBL_BC_REMOVE                 = _UxGT("Убрать, измер. стол");
  #endif
  PROGMEM Language_Str MSG_UBL_BC_INSERT2                  = _UxGT("Измерение");
  PROGMEM Language_Str MSG_UBL_MOVING_TO_NEXT              = _UxGT("Двигаемся дальше");
  PROGMEM Language_Str MSG_UBL_ACTIVATE_MESH               = _UxGT("Активировать UBL");
  PROGMEM Language_Str MSG_UBL_DEACTIVATE_MESH             = _UxGT("Деактивировать UBL");
  PROGMEM Language_Str MSG_UBL_MESH_EDIT                   = _UxGT("Редактор сеток");
  PROGMEM Language_Str MSG_UBL_EDIT_CUSTOM_MESH            = _UxGT("Править свою сетку");
  #if LCD_WIDTH > 21
    PROGMEM Language_Str MSG_UBL_SET_TEMP_BED              = _UxGT("Температура стола");
    PROGMEM Language_Str MSG_UBL_BED_TEMP_CUSTOM           = _UxGT("Температура стола");
    PROGMEM Language_Str MSG_UBL_SET_TEMP_HOTEND           = _UxGT("Температура сопла");
    PROGMEM Language_Str MSG_UBL_HOTEND_TEMP_CUSTOM        = _UxGT("Температура сопла");
    PROGMEM Language_Str MSG_UBL_BUILD_CUSTOM_MESH         = _UxGT("Построить свою сетку");
    PROGMEM Language_Str MSG_UBL_DONE_EDITING_MESH         = _UxGT("Правка сетки завершена");
  #else
    PROGMEM Language_Str MSG_UBL_SET_TEMP_BED              = LCD_STR_THERMOMETER _UxGT(" стола, ") LCD_STR_DEGREE "C";
    PROGMEM Language_Str MSG_UBL_BED_TEMP_CUSTOM           = LCD_STR_THERMOMETER _UxGT(" стола, ") LCD_STR_DEGREE "C";
    PROGMEM Language_Str MSG_UBL_SET_TEMP_HOTEND           = LCD_STR_THERMOMETER _UxGT(" сопла, ") LCD_STR_DEGREE "C";
    PROGMEM Language_Str MSG_UBL_HOTEND_TEMP_CUSTOM        = LCD_STR_THERMOMETER _UxGT(" сопла, ") LCD_STR_DEGREE "C";
    PROGMEM Language_Str MSG_UBL_BUILD_CUSTOM_MESH         = _UxGT("Построить свою");
    PROGMEM Language_Str MSG_UBL_DONE_EDITING_MESH         = _UxGT("Правка завершена");
  #endif
  PROGMEM Language_Str MSG_UBL_FINE_TUNE_MESH              = _UxGT("Точная правка сетки");
  PROGMEM Language_Str MSG_UBL_BUILD_MESH_MENU             = _UxGT("Построить сетку");
  #if PREHEAT_COUNT
    PROGMEM Language_Str MSG_UBL_BUILD_MESH_M              = _UxGT("Построить сетку $");
  #endif
  #if LCD_WIDTH > 21
    PROGMEM Language_Str MSG_UBL_BUILD_COLD_MESH           = _UxGT("Построить холодную сетку");
  #else
    PROGMEM Language_Str MSG_UBL_BUILD_COLD_MESH           = _UxGT("Строить холод.сетку");
  #endif
  PROGMEM Language_Str MSG_UBL_MESH_HEIGHT_ADJUST          = _UxGT("Правка высоты сетки");
  PROGMEM Language_Str MSG_UBL_MESH_HEIGHT_AMOUNT          = _UxGT("Высота");
  PROGMEM Language_Str MSG_UBL_VALIDATE_MESH_MENU          = _UxGT("Проверить сетку");
  #if LCD_WIDTH > 21
    #if PREHEAT_COUNT
      PROGMEM Language_Str MSG_UBL_VALIDATE_MESH_M         = _UxGT("Проверить сетку $");
    #endif
    PROGMEM Language_Str MSG_UBL_VALIDATE_CUSTOM_MESH      = _UxGT("Проверить свою сетку");
  #else
    #if PREHEAT_COUNT
      PROGMEM Language_Str MSG_UBL_VALIDATE_MESH_M         = _UxGT("Провер. сетку $");
    #endif
    PROGMEM Language_Str MSG_UBL_VALIDATE_CUSTOM_MESH      = _UxGT("Провер. свою сетку");
  #endif
  PROGMEM Language_Str MSG_G26_HEATING_BED                 = _UxGT("G26 нагрев стола");
  PROGMEM Language_Str MSG_G26_HEATING_NOZZLE              = _UxGT("G26 нагрев сопла");
  PROGMEM Language_Str MSG_G26_MANUAL_PRIME                = _UxGT("Ручная грунтовка");
  PROGMEM Language_Str MSG_G26_FIXED_LENGTH                = _UxGT("Грунт фикс. длины");
  PROGMEM Language_Str MSG_G26_PRIME_DONE                  = _UxGT("Грунтовка сделана");
  PROGMEM Language_Str MSG_G26_CANCELED                    = _UxGT("G26 завершена");
  PROGMEM Language_Str MSG_G26_LEAVING                     = _UxGT("Выйти из G26");
  PROGMEM Language_Str MSG_UBL_CONTINUE_MESH               = _UxGT("Продолжить сетку");
  PROGMEM Language_Str MSG_UBL_MESH_LEVELING               = _UxGT("Выравнивание сетки");
  #if LCD_WIDTH > 21
    PROGMEM Language_Str MSG_UBL_3POINT_MESH_LEVELING      = _UxGT("3-х точечное выравнивание");
  #else
    PROGMEM Language_Str MSG_UBL_3POINT_MESH_LEVELING      = _UxGT("3-точечное выравн.");
  #endif
  PROGMEM Language_Str MSG_UBL_GRID_MESH_LEVELING          = _UxGT("Калибровка растера");
  PROGMEM Language_Str MSG_UBL_MESH_LEVEL                  = _UxGT("Выровнять сетку");
  PROGMEM Language_Str MSG_UBL_SIDE_POINTS                 = _UxGT("Крайние точки");
  PROGMEM Language_Str MSG_UBL_MAP_TYPE                    = _UxGT("Тип карты");
  PROGMEM Language_Str MSG_UBL_OUTPUT_MAP                  = _UxGT("Вывести карту сетки");
  PROGMEM Language_Str MSG_UBL_OUTPUT_MAP_HOST             = _UxGT("Вывести на хост");
  PROGMEM Language_Str MSG_UBL_OUTPUT_MAP_CSV              = _UxGT("Вывести в CSV");
  #if LCD_WIDTH > 21
    PROGMEM Language_Str MSG_UBL_OUTPUT_MAP_BACKUP         = _UxGT("Сохранить сетку снаружи");
    PROGMEM Language_Str MSG_UBL_INFO_UBL                  = _UxGT("Вывод информации UBL");
  #else
    PROGMEM Language_Str MSG_UBL_OUTPUT_MAP_BACKUP         = _UxGT("Сохранить снаружи");
    PROGMEM Language_Str MSG_UBL_INFO_UBL                  = _UxGT("Информация UBL");
  #endif
  PROGMEM Language_Str MSG_UBL_FILLIN_AMOUNT               = _UxGT("Кол-во заполнителя");
  PROGMEM Language_Str MSG_UBL_MANUAL_FILLIN               = _UxGT("Ручное заполнение");
  PROGMEM Language_Str MSG_UBL_SMART_FILLIN                = _UxGT("Умное заполнение");
  PROGMEM Language_Str MSG_UBL_FILLIN_MESH                 = _UxGT("Заполнить сетку");
  PROGMEM Language_Str MSG_UBL_INVALIDATE_ALL              = _UxGT("Аннулировать всё");
  PROGMEM Language_Str MSG_UBL_INVALIDATE_CLOSEST          = _UxGT("Аннулир. ближайшую");
  PROGMEM Language_Str MSG_UBL_FINE_TUNE_ALL               = _UxGT("Точно править всё");
  PROGMEM Language_Str MSG_UBL_FINE_TUNE_CLOSEST           = _UxGT("Настр. ближ. точку");
  PROGMEM Language_Str MSG_UBL_STORAGE_MESH_MENU           = _UxGT("Хранилище сеток");
  PROGMEM Language_Str MSG_UBL_STORAGE_SLOT                = _UxGT("Слот памяти");
  PROGMEM Language_Str MSG_UBL_LOAD_MESH                   = _UxGT("Загрузить сетку");
  PROGMEM Language_Str MSG_UBL_SAVE_MESH                   = _UxGT("Сохранить сетку");
  PROGMEM Language_Str MSG_MESH_LOADED                     = _UxGT("Сетка %i загружена");
  PROGMEM Language_Str MSG_MESH_SAVED                      = _UxGT("Сетка %i сохранена");
  PROGMEM Language_Str MSG_UBL_NO_STORAGE                  = _UxGT("Нет хранилища");
  PROGMEM Language_Str MSG_UBL_SAVE_ERROR                  = _UxGT("Ошибка: Сохран. UBL");
  PROGMEM Language_Str MSG_UBL_RESTORE_ERROR               = _UxGT("Ошибка: Восстан.UBL");
  PROGMEM Language_Str MSG_UBL_Z_OFFSET                    = _UxGT("Смещение Z: ");
  PROGMEM Language_Str MSG_UBL_Z_OFFSET_STOPPED            = _UxGT("Смещение Z останов.");
  PROGMEM Language_Str MSG_UBL_STEP_BY_STEP_MENU           = _UxGT("UBL пошагово");
  PROGMEM Language_Str MSG_UBL_1_BUILD_COLD_MESH           = _UxGT("1.Строить холодную");
  PROGMEM Language_Str MSG_UBL_2_SMART_FILLIN              = _UxGT("2.Умное заполнение");
  PROGMEM Language_Str MSG_UBL_3_VALIDATE_MESH_MENU        = _UxGT("3.Проверить сетку");
  PROGMEM Language_Str MSG_UBL_4_FINE_TUNE_ALL             = _UxGT("4.Точно настр. всё");
  PROGMEM Language_Str MSG_UBL_5_VALIDATE_MESH_MENU        = _UxGT("5.Проверить сетку");
  PROGMEM Language_Str MSG_UBL_6_FINE_TUNE_ALL             = _UxGT("6.Точно настр. всё");
  PROGMEM Language_Str MSG_UBL_7_SAVE_MESH                 = _UxGT("7.Сохранить сетку");

  PROGMEM Language_Str MSG_LED_CONTROL                     = _UxGT("Настройка подсветки");
  PROGMEM Language_Str MSG_LEDS                            = _UxGT("Подсветка");
  PROGMEM Language_Str MSG_LED_PRESETS                     = _UxGT("Предустановки света");
  PROGMEM Language_Str MSG_SET_LEDS_RED                    = _UxGT("Красный");
  PROGMEM Language_Str MSG_SET_LEDS_ORANGE                 = _UxGT("Оранжевый");
  PROGMEM Language_Str MSG_SET_LEDS_YELLOW                 = _UxGT("Жёлтый");
  PROGMEM Language_Str MSG_SET_LEDS_GREEN                  = _UxGT("Зелёный");
  PROGMEM Language_Str MSG_SET_LEDS_BLUE                   = _UxGT("Синий");
  PROGMEM Language_Str MSG_SET_LEDS_INDIGO                 = _UxGT("Индиго");
  PROGMEM Language_Str MSG_SET_LEDS_VIOLET                 = _UxGT("Фиолетовый");
  PROGMEM Language_Str MSG_SET_LEDS_WHITE                  = _UxGT("Белый");
  PROGMEM Language_Str MSG_SET_LEDS_DEFAULT                = _UxGT("Свет по умолчанию");
  PROGMEM Language_Str MSG_LED_CHANNEL_N                   = _UxGT("Канал =");
  PROGMEM Language_Str MSG_LEDS2                           = _UxGT("Свет #2");
  #if LCD_WIDTH > 21
    PROGMEM Language_Str MSG_NEO2_PRESETS                  = _UxGT("Свет #2 предустановки");
  #else
    PROGMEM Language_Str MSG_NEO2_PRESETS                  = _UxGT("Свет #2 предустан.");
  #endif
  PROGMEM Language_Str MSG_NEO2_BRIGHTNESS                 = _UxGT("Яркость");
  PROGMEM Language_Str MSG_CUSTOM_LEDS                     = _UxGT("Свой цвет подсветки");
  PROGMEM Language_Str MSG_INTENSITY_R                     = _UxGT("Уровень красного");
  PROGMEM Language_Str MSG_INTENSITY_G                     = _UxGT("Уровень зелёного");
  PROGMEM Language_Str MSG_INTENSITY_B                     = _UxGT("Уровень синего");
  PROGMEM Language_Str MSG_INTENSITY_W                     = _UxGT("Уровень белого");
  PROGMEM Language_Str MSG_LED_BRIGHTNESS                  = _UxGT("Яркость");

  PROGMEM Language_Str MSG_MOVING                          = _UxGT("Движемся...");
  PROGMEM Language_Str MSG_FREE_XY                         = _UxGT("Освободить XY");
  PROGMEM Language_Str MSG_MOVE_X                          = _UxGT("Движение по X");
  PROGMEM Language_Str MSG_MOVE_Y                          = _UxGT("Движение по Y");
  PROGMEM Language_Str MSG_MOVE_Z                          = _UxGT("Движение по Z");
  PROGMEM Language_Str MSG_MOVE_E                          = _UxGT("Экструдер");
  PROGMEM Language_Str MSG_MOVE_EN                         = _UxGT("Экструдер *");
  PROGMEM Language_Str MSG_HOTEND_TOO_COLD                 = _UxGT("Сопло не нагрето");
  PROGMEM Language_Str MSG_MOVE_N_MM                       = _UxGT("Движение %sмм");
  PROGMEM Language_Str MSG_MOVE_01MM                       = _UxGT("Движение 0.1мм");
  PROGMEM Language_Str MSG_MOVE_1MM                        = _UxGT("Движение 1мм");
  PROGMEM Language_Str MSG_MOVE_10MM                       = _UxGT("Движение 10мм");
  PROGMEM Language_Str MSG_SPEED                           = _UxGT("Скорость");
  PROGMEM Language_Str MSG_BED_Z                           = _UxGT("Z стола");
  PROGMEM Language_Str MSG_NOZZLE                          = _UxGT("Сопло, ") LCD_STR_DEGREE "C";
  PROGMEM Language_Str MSG_NOZZLE_N                        = _UxGT("Сопло ~");
  PROGMEM Language_Str MSG_NOZZLE_PARKED                   = _UxGT("Сопло запарковано");
  PROGMEM Language_Str MSG_NOZZLE_STANDBY                  = _UxGT("Сопло ожидает");
  PROGMEM Language_Str MSG_BED                             = _UxGT("Стол,  ") LCD_STR_DEGREE "C";
  PROGMEM Language_Str MSG_CHAMBER                         = _UxGT("Камера,") LCD_STR_DEGREE "C";
<<<<<<< HEAD
=======
  #if LCD_WIDTH > 21
    PROGMEM Language_Str MSG_COOLER                        = _UxGT("Охлаждение лазера");
    PROGMEM Language_Str MSG_COOLER_TOGGLE                 = _UxGT("Переключ. охлажд.");
    PROGMEM Language_Str MSG_FLOWMETER_SAFETY              = _UxGT("Безопасн. потока");
  #else
    PROGMEM Language_Str MSG_COOLER                        = _UxGT("Охлажд. лазера");
    PROGMEM Language_Str MSG_COOLER_TOGGLE                 = _UxGT("Переключ. охл.");
    PROGMEM Language_Str MSG_FLOWMETER_SAFETY              = _UxGT("Безопас.потока");
  #endif
  PROGMEM Language_Str MSG_LASER                           = _UxGT("Лазер");
>>>>>>> e7e1c514
  PROGMEM Language_Str MSG_FAN_SPEED                       = _UxGT("Кулер");
  PROGMEM Language_Str MSG_FAN_SPEED_N                     = _UxGT("Кулер ~");
  PROGMEM Language_Str MSG_STORED_FAN_N                    = _UxGT("Сохранённый кулер ~");
  PROGMEM Language_Str MSG_EXTRA_FAN_SPEED                 = _UxGT("Дополн. кулер");
  PROGMEM Language_Str MSG_EXTRA_FAN_SPEED_N               = _UxGT("Дополн. кулер ~");
  PROGMEM Language_Str MSG_CONTROLLER_FAN                  = _UxGT("Контроллер кулера");
  PROGMEM Language_Str MSG_CONTROLLER_FAN_IDLE_SPEED       = _UxGT("Холостые обороты");
  PROGMEM Language_Str MSG_CONTROLLER_FAN_AUTO_ON          = _UxGT("Автовключение");
  PROGMEM Language_Str MSG_CONTROLLER_FAN_SPEED            = _UxGT("Рабочие обороты");
  PROGMEM Language_Str MSG_CONTROLLER_FAN_DURATION         = _UxGT("Период простоя");
  PROGMEM Language_Str MSG_FLOW                            = _UxGT("Поток");
  PROGMEM Language_Str MSG_FLOW_N                          = _UxGT("Поток ~");
  PROGMEM Language_Str MSG_CONTROL                         = _UxGT("Настройки");
  PROGMEM Language_Str MSG_MIN                             = " " LCD_STR_THERMOMETER ", " LCD_STR_DEGREE _UxGT("С  мин");
  PROGMEM Language_Str MSG_MAX                             = " " LCD_STR_THERMOMETER ", " LCD_STR_DEGREE _UxGT("С макс");
  PROGMEM Language_Str MSG_FACTOR                          = " " LCD_STR_THERMOMETER _UxGT(" Фактор");
  PROGMEM Language_Str MSG_AUTOTEMP                        = _UxGT("Автотемпер.");
  PROGMEM Language_Str MSG_LCD_ON                          = _UxGT("Вкл");
  PROGMEM Language_Str MSG_LCD_OFF                         = _UxGT("Выкл");

  PROGMEM Language_Str MSG_PID_AUTOTUNE                    = _UxGT("Автоподбор PID");
  PROGMEM Language_Str MSG_PID_AUTOTUNE_E                  = _UxGT("Автоподбор PID *");
  PROGMEM Language_Str MSG_PID_AUTOTUNE_DONE               = _UxGT("Подбор PID выполнен");
  PROGMEM Language_Str MSG_PID_BAD_EXTRUDER_NUM            = _UxGT("Сбой автоподбора. Плохой экструдер.");
  PROGMEM Language_Str MSG_PID_TEMP_TOO_HIGH               = _UxGT("Сбой автоподбора. Температура повышена.");
  PROGMEM Language_Str MSG_PID_TIMEOUT                     = _UxGT("Сбой автоподбора! Завершение времени.");

  PROGMEM Language_Str MSG_SELECT                          = _UxGT("Выбор");
  PROGMEM Language_Str MSG_SELECT_E                        = _UxGT("Выбор *");
  PROGMEM Language_Str MSG_ACC                             = _UxGT("Ускорение");
  PROGMEM Language_Str MSG_JERK                            = _UxGT("Рывок");
  PROGMEM Language_Str MSG_VA_JERK                         = _UxGT("V") LCD_STR_A _UxGT("-рывок");
  PROGMEM Language_Str MSG_VB_JERK                         = _UxGT("V") LCD_STR_B _UxGT("-рывок");
  PROGMEM Language_Str MSG_VC_JERK                         = _UxGT("V") LCD_STR_C _UxGT("-рывок");
  PROGMEM Language_Str MSG_VE_JERK                         = _UxGT("Ve-рывок");
  #if LCD_WIDTH > 21
    PROGMEM Language_Str MSG_JUNCTION_DEVIATION            = _UxGT("Отклонение узла");
  #else
    PROGMEM Language_Str MSG_JUNCTION_DEVIATION            = _UxGT("Отклон. узла");
  #endif
  PROGMEM Language_Str MSG_VELOCITY                        = _UxGT("Скорость, мм/с");
  PROGMEM Language_Str MSG_VMAX_A                          = _UxGT("Скор.макс ") LCD_STR_A;
  PROGMEM Language_Str MSG_VMAX_B                          = _UxGT("Скор.макс ") LCD_STR_B;
  PROGMEM Language_Str MSG_VMAX_C                          = _UxGT("Скор.макс ") LCD_STR_C;
  PROGMEM Language_Str MSG_VMAX_E                          = _UxGT("Скор.макс ") LCD_STR_E;
  PROGMEM Language_Str MSG_VMAX_EN                         = _UxGT("Скор.макс *");
  PROGMEM Language_Str MSG_VMIN                            = _UxGT("Скор.мин");
  PROGMEM Language_Str MSG_VTRAV_MIN                       = _UxGT("Перемещение мин");
  PROGMEM Language_Str MSG_ACCELERATION                    = _UxGT("Ускорение, мм/с2");
  PROGMEM Language_Str MSG_AMAX_A                          = _UxGT("Ускор.макс ") LCD_STR_A;
  PROGMEM Language_Str MSG_AMAX_B                          = _UxGT("Ускор.макс ") LCD_STR_B;
  PROGMEM Language_Str MSG_AMAX_C                          = _UxGT("Ускор.макс ") LCD_STR_C;
  PROGMEM Language_Str MSG_AMAX_E                          = _UxGT("Ускор.макс ") LCD_STR_E;
  PROGMEM Language_Str MSG_AMAX_EN                         = _UxGT("Ускор.макс *");
  PROGMEM Language_Str MSG_A_RETRACT                       = _UxGT("Ускор.втягив.");
  PROGMEM Language_Str MSG_A_TRAVEL                        = _UxGT("Ускор.путеш.");
  PROGMEM Language_Str MSG_XY_FREQUENCY_LIMIT              = _UxGT("Частота макс.");
  PROGMEM Language_Str MSG_XY_FREQUENCY_FEEDRATE           = _UxGT("Подача мин.");
  PROGMEM Language_Str MSG_STEPS_PER_MM                    = _UxGT("Шагов/мм");
  PROGMEM Language_Str MSG_A_STEPS                         = LCD_STR_A _UxGT(" шаг/мм");
  PROGMEM Language_Str MSG_B_STEPS                         = LCD_STR_B _UxGT(" шаг/мм");
  PROGMEM Language_Str MSG_C_STEPS                         = LCD_STR_C _UxGT(" шаг/мм");
  PROGMEM Language_Str MSG_E_STEPS                         = _UxGT("E шаг/мм");
  PROGMEM Language_Str MSG_EN_STEPS                        = _UxGT("* шаг/мм");
  PROGMEM Language_Str MSG_TEMPERATURE                     = _UxGT("Температура");
  PROGMEM Language_Str MSG_MOTION                          = _UxGT("Движение");
  PROGMEM Language_Str MSG_FILAMENT                        = _UxGT("Филамент");
  PROGMEM Language_Str MSG_VOLUMETRIC_ENABLED              = _UxGT("E в мм") SUPERSCRIPT_THREE;
  PROGMEM Language_Str MSG_VOLUMETRIC_LIMIT                = _UxGT("E огран.,мм") SUPERSCRIPT_THREE;
  PROGMEM Language_Str MSG_VOLUMETRIC_LIMIT_E              = _UxGT("E огран. *");
  #if LCD_WIDTH > 21
    PROGMEM Language_Str MSG_FILAMENT_DIAM                 = _UxGT("Диам. филамента");
    PROGMEM Language_Str MSG_FILAMENT_DIAM_E               = _UxGT("Диам. филамента *");
  #else
    PROGMEM Language_Str MSG_FILAMENT_DIAM                 = _UxGT("Диам. филам.");
    PROGMEM Language_Str MSG_FILAMENT_DIAM_E               = _UxGT("Диам. филам. *");
  #endif
  PROGMEM Language_Str MSG_FILAMENT_UNLOAD                 = _UxGT("Загрузка, мм");
  PROGMEM Language_Str MSG_FILAMENT_LOAD                   = _UxGT("Выгрузка, мм");
  PROGMEM Language_Str MSG_ADVANCE_K                       = _UxGT("Kоэф. продвиж.");
  PROGMEM Language_Str MSG_ADVANCE_K_E                     = _UxGT("Kоэф. продвиж. *");
  PROGMEM Language_Str MSG_CONTRAST                        = _UxGT("Контраст экрана");
  PROGMEM Language_Str MSG_STORE_EEPROM                    = _UxGT("Сохранить настройки");
  PROGMEM Language_Str MSG_LOAD_EEPROM                     = _UxGT("Загрузить настройки");
  PROGMEM Language_Str MSG_RESTORE_DEFAULTS                = _UxGT("На базовые параметры");
  #if LCD_WIDTH > 21
    PROGMEM Language_Str MSG_INIT_EEPROM                   = _UxGT("Инициализация EEPROM");
  #else
    PROGMEM Language_Str MSG_INIT_EEPROM                   = _UxGT("Инициализ. EEPROM");
  #endif
  PROGMEM Language_Str MSG_ERR_EEPROM_CRC                  = _UxGT("Сбой EEPROM: CRC");
  PROGMEM Language_Str MSG_ERR_EEPROM_INDEX                = _UxGT("Сбой EEPROM: индекс");
  PROGMEM Language_Str MSG_ERR_EEPROM_VERSION              = _UxGT("Сбой EEPROM: версия");
  PROGMEM Language_Str MSG_SETTINGS_STORED                 = _UxGT("Параметры сохранены");
  PROGMEM Language_Str MSG_MEDIA_UPDATE                    = _UxGT("Обновление прошивки");
  PROGMEM Language_Str MSG_RESET_PRINTER                   = _UxGT("Сброс принтера");
  PROGMEM Language_Str MSG_REFRESH                         =  LCD_STR_REFRESH  _UxGT(" Обновить");
  PROGMEM Language_Str MSG_INFO_SCREEN                     = _UxGT("Главный экран");
  PROGMEM Language_Str MSG_PREPARE                         = _UxGT("Подготовить");
  PROGMEM Language_Str MSG_TUNE                            = _UxGT("Настроить");
  PROGMEM Language_Str MSG_POWER_MONITOR                   = _UxGT("Монитор питания");
  PROGMEM Language_Str MSG_CURRENT                         = _UxGT("Ток");
  PROGMEM Language_Str MSG_VOLTAGE                         = _UxGT("Напряжение");
  PROGMEM Language_Str MSG_POWER                           = _UxGT("Мощность");
  PROGMEM Language_Str MSG_START_PRINT                     = _UxGT("Начало печати");

  PROGMEM Language_Str MSG_BUTTON_NEXT                     = _UxGT("Дальше"); //short text for buttons
  PROGMEM Language_Str MSG_BUTTON_INIT                     = _UxGT("Иниц-я");
  PROGMEM Language_Str MSG_BUTTON_STOP                     = _UxGT("Стоп");
  PROGMEM Language_Str MSG_BUTTON_PRINT                    = _UxGT("Печать");
  PROGMEM Language_Str MSG_BUTTON_RESET                    = _UxGT("Сброс");
  PROGMEM Language_Str MSG_BUTTON_IGNORE                   = _UxGT("Игнорир.");
  PROGMEM Language_Str MSG_BUTTON_CANCEL                   = _UxGT("Отмена");
  PROGMEM Language_Str MSG_BUTTON_DONE                     = _UxGT("Готово");
  PROGMEM Language_Str MSG_BUTTON_BACK                     = _UxGT("Назад");
  PROGMEM Language_Str MSG_BUTTON_PROCEED                  = _UxGT("Продолжить");
  PROGMEM Language_Str MSG_BUTTON_SKIP                     = _UxGT("Пропустить");

  PROGMEM Language_Str MSG_PAUSE_PRINT                     = _UxGT("Пауза печати");
  PROGMEM Language_Str MSG_RESUME_PRINT                    = _UxGT("Продолжить печать");
  PROGMEM Language_Str MSG_HOST_START_PRINT                = _UxGT("Старт с хоста");
  PROGMEM Language_Str MSG_STOP_PRINT                      = _UxGT("Остановить печать");
  PROGMEM Language_Str MSG_PRINTING_OBJECT                 = _UxGT("Печать объекта");
  PROGMEM Language_Str MSG_CANCEL_OBJECT                   = _UxGT("Завершить объект");
  PROGMEM Language_Str MSG_CANCEL_OBJECT_N                 = _UxGT("Завершить объект =");
  PROGMEM Language_Str MSG_OUTAGE_RECOVERY                 = _UxGT("Восстановение сбоя");
  PROGMEM Language_Str MSG_MEDIA_MENU                      = _UxGT("Печать с SD карты");
  PROGMEM Language_Str MSG_NO_MEDIA                        = _UxGT("Нет SD карты");
  PROGMEM Language_Str MSG_DWELL                           = _UxGT("Сон...");
  PROGMEM Language_Str MSG_USERWAIT                        = _UxGT("Продолжить...");
  PROGMEM Language_Str MSG_PRINT_PAUSED                    = _UxGT("Печать на паузе");
  PROGMEM Language_Str MSG_PRINTING                        = _UxGT("Печать...");
  PROGMEM Language_Str MSG_PRINT_ABORTED                   = _UxGT("Печать отменена");
  PROGMEM Language_Str MSG_PRINT_DONE                      = _UxGT("Печать завершена");
  PROGMEM Language_Str MSG_NO_MOVE                         = _UxGT("Нет движения.");
  PROGMEM Language_Str MSG_KILLED                          = _UxGT("УБИТО. ");
  PROGMEM Language_Str MSG_STOPPED                         = _UxGT("ОСТАНОВЛЕНО. ");
  #if LCD_WIDTH > 21
    PROGMEM Language_Str MSG_CONTROL_RETRACT               = _UxGT("Втягивание, мм");
    PROGMEM Language_Str MSG_CONTROL_RETRACT_SWAP          = _UxGT("Смена втягив., мм");
    PROGMEM Language_Str MSG_CONTROL_RETRACT_RECOVER_SWAP  = _UxGT("Возврат смены, мм");
    PROGMEM Language_Str MSG_CONTROL_RETRACT_RECOVER_SWAPF = _UxGT("Возврат смены, V");
    PROGMEM Language_Str MSG_AUTORETRACT                   = _UxGT("Автовтягивание");
  #else
    PROGMEM Language_Str MSG_CONTROL_RETRACT               = _UxGT("Втягив., мм");
    PROGMEM Language_Str MSG_CONTROL_RETRACT_SWAP          = _UxGT("Смена втяг.,мм");
    PROGMEM Language_Str MSG_CONTROL_RETRACT_RECOVER_SWAP  = _UxGT("Возвр.смены,мм");
    PROGMEM Language_Str MSG_CONTROL_RETRACT_RECOVER_SWAPF = _UxGT("Возвр.смены V");
    PROGMEM Language_Str MSG_AUTORETRACT                   = _UxGT("Автовтягив.");
  #endif
  PROGMEM Language_Str MSG_CONTROL_RETRACT_ZHOP            = _UxGT("Подскок, мм");
  PROGMEM Language_Str MSG_CONTROL_RETRACTF                = _UxGT("Втягивание V");
  PROGMEM Language_Str MSG_CONTROL_RETRACT_RECOVER         = _UxGT("Возврат, мм");
  PROGMEM Language_Str MSG_CONTROL_RETRACT_RECOVERF        = _UxGT("Возврат V");

  PROGMEM Language_Str MSG_FILAMENT_SWAP_LENGTH            = _UxGT("Поменять длины");
  #if LCD_WIDTH > 21
    PROGMEM Language_Str MSG_FILAMENT_SWAP_EXTRA           = _UxGT("Поменять дополнительно");
  #else
    PROGMEM Language_Str MSG_FILAMENT_SWAP_EXTRA           = _UxGT("Поменять дополнит.");
  #endif
  PROGMEM Language_Str MSG_FILAMENT_PURGE_LENGTH           = _UxGT("Очистить длину");

  PROGMEM Language_Str MSG_TOOL_CHANGE                     = _UxGT("Смена сопел");
  PROGMEM Language_Str MSG_TOOL_CHANGE_ZLIFT               = _UxGT("Поднятие по Z");
  #if LCD_WIDTH > 21
    PROGMEM Language_Str MSG_SINGLENOZZLE_PRIME_SPEED      = _UxGT("Начальная скор.");
    PROGMEM Language_Str MSG_SINGLENOZZLE_RETRACT_SPEED    = _UxGT("Скорость втягив.");
  #else
    PROGMEM Language_Str MSG_SINGLENOZZLE_PRIME_SPEED      = _UxGT("Началь.скор.");
    PROGMEM Language_Str MSG_SINGLENOZZLE_RETRACT_SPEED    = _UxGT("Скор.втягив.");
  #endif
  PROGMEM Language_Str MSG_FILAMENT_PARK_ENABLED           = _UxGT("Парковать голову");
  PROGMEM Language_Str MSG_SINGLENOZZLE_UNRETRACT_SPEED    = _UxGT("Вернуть скорость");
  PROGMEM Language_Str MSG_SINGLENOZZLE_FAN_SPEED          = _UxGT("Обороти кулера");
  PROGMEM Language_Str MSG_SINGLENOZZLE_FAN_TIME           = _UxGT("Время кулера");
  PROGMEM Language_Str MSG_TOOL_MIGRATION_ON               = _UxGT("Авто Вкл.");
  PROGMEM Language_Str MSG_TOOL_MIGRATION_OFF              = _UxGT("Авто Выкл.");
  PROGMEM Language_Str MSG_TOOL_MIGRATION                  = _UxGT("Замена инструмента");
  PROGMEM Language_Str MSG_TOOL_MIGRATION_AUTO             = _UxGT("Авто замена");
  PROGMEM Language_Str MSG_TOOL_MIGRATION_END              = _UxGT("Последний экструдер");
  PROGMEM Language_Str MSG_TOOL_MIGRATION_SWAP             = _UxGT("Замена на *");
  PROGMEM Language_Str MSG_FILAMENTCHANGE                  = _UxGT("Смена филамента");
  PROGMEM Language_Str MSG_FILAMENTCHANGE_E                = _UxGT("Смена филамента *");
  PROGMEM Language_Str MSG_FILAMENTLOAD                    = _UxGT("Загрузить филамент");
  #if LCD_WIDTH > 21
    PROGMEM Language_Str MSG_FILAMENTLOAD_E                = _UxGT("Загрузить филамент *");
    PROGMEM Language_Str MSG_FILAMENTUNLOAD_E              = _UxGT("Выгрузить филамент *");
  #else
    PROGMEM Language_Str MSG_FILAMENTLOAD_E                = _UxGT("Подать филамент *");
    PROGMEM Language_Str MSG_FILAMENTUNLOAD_E              = _UxGT("Убрать филамент *");
  #endif
  PROGMEM Language_Str MSG_FILAMENTUNLOAD_ALL              = _UxGT("Выгрузить всё");
  PROGMEM Language_Str MSG_ATTACH_MEDIA                    = _UxGT("Установить SD карту");
  PROGMEM Language_Str MSG_CHANGE_MEDIA                    = _UxGT("Сменить SD карту");
  PROGMEM Language_Str MSG_RELEASE_MEDIA                   = _UxGT("Освободить SD карту");
  PROGMEM Language_Str MSG_ZPROBE_OUT                      = _UxGT("Z-зонд вне стола");
  PROGMEM Language_Str MSG_SKEW_FACTOR                     = _UxGT("Фактор наклона");
  PROGMEM Language_Str MSG_BLTOUCH                         = _UxGT("Z-зонд BLTouch");
  PROGMEM Language_Str MSG_BLTOUCH_SELFTEST                = _UxGT("Тестирование BLTouch");
  PROGMEM Language_Str MSG_BLTOUCH_RESET                   = _UxGT("Сброс BLTouch");
  PROGMEM Language_Str MSG_BLTOUCH_STOW                    = _UxGT("Поднять BLTouch");
  PROGMEM Language_Str MSG_BLTOUCH_DEPLOY                  = _UxGT("Опустить BLTouch");
  PROGMEM Language_Str MSG_BLTOUCH_SW_MODE                 = _UxGT("Режим SW");
  PROGMEM Language_Str MSG_BLTOUCH_5V_MODE                 = _UxGT("Режим 5V");
  PROGMEM Language_Str MSG_BLTOUCH_OD_MODE                 = _UxGT("Режим OD");
  PROGMEM Language_Str MSG_BLTOUCH_MODE_STORE              = _UxGT("Режим сохранения");
  PROGMEM Language_Str MSG_BLTOUCH_MODE_STORE_5V           = _UxGT("Установить на 5V");
  PROGMEM Language_Str MSG_BLTOUCH_MODE_STORE_OD           = _UxGT("Установить на OD");
  PROGMEM Language_Str MSG_BLTOUCH_MODE_ECHO               = _UxGT("Слив отчёта");
  PROGMEM Language_Str MSG_BLTOUCH_MODE_CHANGE             = _UxGT("ОПАСНОСТЬ: Неправильные параметры приводят к повреждениям! Продолжить?");
  PROGMEM Language_Str MSG_TOUCHMI_PROBE                   = _UxGT("Z-Зонд TouchMI");
  PROGMEM Language_Str MSG_TOUCHMI_INIT                    = _UxGT("Инициализация");
  PROGMEM Language_Str MSG_TOUCHMI_ZTEST                   = _UxGT("Тест Z-смещения");
  PROGMEM Language_Str MSG_TOUCHMI_SAVE                    = _UxGT("Сохранить");
  PROGMEM Language_Str MSG_MANUAL_DEPLOY_TOUCHMI           = _UxGT("Установить TouchMI");
  PROGMEM Language_Str MSG_MANUAL_DEPLOY                   = _UxGT("Установить зонд");
  PROGMEM Language_Str MSG_MANUAL_STOW                     = _UxGT("Загрузить зонд");
  PROGMEM Language_Str MSG_HOME_FIRST                      = _UxGT("Сначала паркуй %s%s%s");
  PROGMEM Language_Str MSG_ZPROBE_OFFSETS                  = _UxGT("Смещения Z-зонда");
  PROGMEM Language_Str MSG_ZPROBE_XOFFSET                  = _UxGT("Смещение X");
  PROGMEM Language_Str MSG_ZPROBE_YOFFSET                  = _UxGT("Смещение Y");
  PROGMEM Language_Str MSG_ZPROBE_ZOFFSET                  = _UxGT("Смещение Z");
  PROGMEM Language_Str MSG_MOVE_NOZZLE_TO_BED              = _UxGT("Двигать сопло к столу");
  PROGMEM Language_Str MSG_BABYSTEP_X                      = _UxGT("Микрошаг X");
  PROGMEM Language_Str MSG_BABYSTEP_Y                      = _UxGT("Микрошаг Y");
  PROGMEM Language_Str MSG_BABYSTEP_Z                      = _UxGT("Микрошаг Z");
  PROGMEM Language_Str MSG_BABYSTEP_TOTAL                  = _UxGT("Сумарно");
  PROGMEM Language_Str MSG_ENDSTOP_ABORT                   = _UxGT("Сработал концевик");
  PROGMEM Language_Str MSG_HEATING_FAILED_LCD              = _UxGT("Разогрев не удался");
  PROGMEM Language_Str MSG_ERR_REDUNDANT_TEMP              = _UxGT("Ошибка:Избыточная Т");
  PROGMEM Language_Str MSG_THERMAL_RUNAWAY                 = _UxGT("УТЕЧКА ТЕПЛА");
  PROGMEM Language_Str MSG_THERMAL_RUNAWAY_BED             = _UxGT("УТЕЧКА ТЕПЛА СТОЛА");
  PROGMEM Language_Str MSG_THERMAL_RUNAWAY_CHAMBER         = _UxGT("УТЕЧКА ТЕПЛА КАМЕРЫ");
  PROGMEM Language_Str MSG_ERR_MAXTEMP                     = _UxGT("Ошибка: Т макс.");
  PROGMEM Language_Str MSG_ERR_MINTEMP                     = _UxGT("Ошибка: Т мин.");
  PROGMEM Language_Str MSG_HALTED                          = _UxGT("ПРИНТЕР ОСТАНОВЛЕН");
  PROGMEM Language_Str MSG_PLEASE_RESET                    = _UxGT("Сделайте сброс");
  PROGMEM Language_Str MSG_SHORT_DAY                       = _UxGT("д"); // One character only
  PROGMEM Language_Str MSG_SHORT_HOUR                      = _UxGT("ч"); // One character only
  PROGMEM Language_Str MSG_SHORT_MINUTE                    = _UxGT("м"); // One character only
  PROGMEM Language_Str MSG_HEATING                         = _UxGT("Нагрев...");
  PROGMEM Language_Str MSG_COOLING                         = _UxGT("Охлаждение...");
  PROGMEM Language_Str MSG_BED_HEATING                     = _UxGT("Нагрев стола...");
  PROGMEM Language_Str MSG_BED_COOLING                     = _UxGT("Охлаждение стола...");
  PROGMEM Language_Str MSG_PROBE_HEATING                   = _UxGT("Нагрев зонда...");
  PROGMEM Language_Str MSG_PROBE_COOLING                   = _UxGT("Охлаждение зонда...");
  PROGMEM Language_Str MSG_CHAMBER_HEATING                 = _UxGT("Нагрев камеры...");
  PROGMEM Language_Str MSG_CHAMBER_COOLING                 = _UxGT("Охладжение камеры...");
  PROGMEM Language_Str MSG_DELTA_CALIBRATE                 = _UxGT("Калибровка Delta");
  PROGMEM Language_Str MSG_DELTA_CALIBRATE_X               = _UxGT("Калибровать X");
  PROGMEM Language_Str MSG_DELTA_CALIBRATE_Y               = _UxGT("Калибровать Y");
  PROGMEM Language_Str MSG_DELTA_CALIBRATE_Z               = _UxGT("Калибровать Z");
  PROGMEM Language_Str MSG_DELTA_CALIBRATE_CENTER          = _UxGT("Калибровать центр");
  PROGMEM Language_Str MSG_DELTA_SETTINGS                  = _UxGT("Настройки Delta");
  PROGMEM Language_Str MSG_DELTA_AUTO_CALIBRATE            = _UxGT("Авто калибровка");
  PROGMEM Language_Str MSG_DELTA_HEIGHT_CALIBRATE          = _UxGT("Высота Delta");
  #if LCD_WIDTH >= 20
    PROGMEM Language_Str MSG_DELTA_Z_OFFSET_CALIBRATE      = _UxGT("Зондировать Z-смещение");
    PROGMEM Language_Str MSG_DELTA_DIAG_ROD                = _UxGT("Стержень диагонали");
  #else
    PROGMEM Language_Str MSG_DELTA_Z_OFFSET_CALIBRATE      = _UxGT("Зондир. Z-смещения");
    PROGMEM Language_Str MSG_DELTA_DIAG_ROD                = _UxGT("Стержень диаг.");
  #endif
  PROGMEM Language_Str MSG_DELTA_HEIGHT                    = _UxGT("Высота");
  PROGMEM Language_Str MSG_DELTA_RADIUS                    = _UxGT("Радиус");
  PROGMEM Language_Str MSG_INFO_MENU                       = _UxGT("О принтере");
  PROGMEM Language_Str MSG_INFO_PRINTER_MENU               = _UxGT("Данные принтера");
  #if LCD_WIDTH > 21
    PROGMEM Language_Str MSG_3POINT_LEVELING               = _UxGT("3-точечное выравнивание");
    PROGMEM Language_Str MSG_LINEAR_LEVELING               = _UxGT("Линейное выравнивание");
    PROGMEM Language_Str MSG_BILINEAR_LEVELING             = _UxGT("Билинейное выравнивание");
  #else
    PROGMEM Language_Str MSG_3POINT_LEVELING               = _UxGT("3-точ. выравнив.");
    PROGMEM Language_Str MSG_LINEAR_LEVELING               = _UxGT("Линейное выравн.");
    PROGMEM Language_Str MSG_BILINEAR_LEVELING             = _UxGT("Билин. выравнив.");
  #endif
  PROGMEM Language_Str MSG_UBL_LEVELING                    = _UxGT("Управление UBL");
  PROGMEM Language_Str MSG_MESH_LEVELING                   = _UxGT("Выравнивание сетки");

  PROGMEM Language_Str MSG_INFO_STATS_MENU                 = _UxGT("Статистика принтера");
  PROGMEM Language_Str MSG_INFO_BOARD_MENU                 = _UxGT("Данные платы");
  PROGMEM Language_Str MSG_INFO_THERMISTOR_MENU            = _UxGT("Термисторы");
  PROGMEM Language_Str MSG_INFO_EXTRUDERS                  = _UxGT("Экструдеры");
  PROGMEM Language_Str MSG_INFO_BAUDRATE                   = _UxGT("Скорость,БОД");
  PROGMEM Language_Str MSG_INFO_PROTOCOL                   = _UxGT("Протокол");
  #if LCD_WIDTH > 21
    PROGMEM Language_Str MSG_INFO_RUNAWAY_OFF              = _UxGT("Контроль утечки Т: Выкл");
    PROGMEM Language_Str MSG_INFO_RUNAWAY_ON               = _UxGT("Контроль утечки Т: Вкл");
    PROGMEM Language_Str MSG_HOTEND_IDLE_TIMEOUT           = _UxGT("Время простоя хотенда");
  #else
    PROGMEM Language_Str MSG_INFO_RUNAWAY_OFF              = _UxGT("Контр.утечки Т:Выкл");
    PROGMEM Language_Str MSG_INFO_RUNAWAY_ON               = _UxGT("Контр.утечки Т:Вкл");
    PROGMEM Language_Str MSG_HOTEND_IDLE_TIMEOUT           = _UxGT("Время прост.хот-а");
  #endif
  PROGMEM Language_Str MSG_CASE_LIGHT                      = _UxGT("Подсветка корпуса");
  PROGMEM Language_Str MSG_CASE_LIGHT_BRIGHTNESS           = _UxGT("Яркость подсветки");
  PROGMEM Language_Str MSG_KILL_EXPECTED_PRINTER           = _UxGT("Неверный принтер");

  #if LCD_WIDTH >= 20
    PROGMEM Language_Str MSG_INFO_PRINT_COUNT              = _UxGT("Счётчик печати");
    PROGMEM Language_Str MSG_INFO_PRINT_TIME               = _UxGT("Общее время печати");
    PROGMEM Language_Str MSG_INFO_PRINT_LONGEST            = _UxGT("Наидольшее задание");
    PROGMEM Language_Str MSG_INFO_PRINT_FILAMENT           = _UxGT("Длина филамента");
  #else
    PROGMEM Language_Str MSG_INFO_PRINT_COUNT              = _UxGT("Отпечатков");
    PROGMEM Language_Str MSG_INFO_PRINT_TIME               = _UxGT("Всего");
    PROGMEM Language_Str MSG_INFO_PRINT_LONGEST            = _UxGT("Наидольшее");
    PROGMEM Language_Str MSG_INFO_PRINT_FILAMENT           = _UxGT("Выдавлено");
  #endif
  PROGMEM Language_Str MSG_INFO_COMPLETED_PRINTS           = _UxGT("Завершено");

  PROGMEM Language_Str MSG_INFO_MIN_TEMP                   = _UxGT("Мин.  ") LCD_STR_THERMOMETER;
  PROGMEM Language_Str MSG_INFO_MAX_TEMP                   = _UxGT("Макс. ") LCD_STR_THERMOMETER;
  PROGMEM Language_Str MSG_INFO_PSU                        = _UxGT("БП");
  PROGMEM Language_Str MSG_DRIVE_STRENGTH                  = _UxGT("Сила привода");
  PROGMEM Language_Str MSG_DAC_PERCENT_X                   = _UxGT("X Привод, %");
  PROGMEM Language_Str MSG_DAC_PERCENT_Y                   = _UxGT("Y Привод, %");
  PROGMEM Language_Str MSG_DAC_PERCENT_Z                   = _UxGT("Z Привод, %");
  PROGMEM Language_Str MSG_DAC_PERCENT_E                   = _UxGT("E Привод, %");
  PROGMEM Language_Str MSG_ERROR_TMC                       = _UxGT("СБОЙ СВЯЗИ С TMC");
  PROGMEM Language_Str MSG_DAC_EEPROM_WRITE                = _UxGT("Запись DAC в EEPROM");
  PROGMEM Language_Str MSG_FILAMENT_CHANGE_HEADER          = _UxGT("ЗАМЕНА ФИЛАМЕНТА");
  PROGMEM Language_Str MSG_FILAMENT_CHANGE_HEADER_PAUSE    = _UxGT("ПЕЧАТЬ НА ПАУЗЕ");
  PROGMEM Language_Str MSG_FILAMENT_CHANGE_HEADER_LOAD     = _UxGT("ЗАГРУЗКА ФИЛАМЕНТА");
  PROGMEM Language_Str MSG_FILAMENT_CHANGE_HEADER_UNLOAD   = _UxGT("ВЫГРУЗКА ФИЛАМЕНТА");
  PROGMEM Language_Str MSG_FILAMENT_CHANGE_OPTION_HEADER   = _UxGT("ОПЦИИ ПРОДОЛЖЕНИЯ:");
  PROGMEM Language_Str MSG_FILAMENT_CHANGE_OPTION_PURGE    = _UxGT("Выдавить ещё");
  PROGMEM Language_Str MSG_FILAMENT_CHANGE_OPTION_RESUME   = _UxGT("Возобновить печать");
  PROGMEM Language_Str MSG_FILAMENT_CHANGE_NOZZLE          = _UxGT("  Сопла: ");
  #if LCD_WIDTH > 21
    PROGMEM Language_Str MSG_RUNOUT_SENSOR                 = _UxGT("Датчик оконч. филамента");
  #else
    PROGMEM Language_Str MSG_RUNOUT_SENSOR                 = _UxGT("Датчик оконч.филам.");
  #endif
  PROGMEM Language_Str MSG_RUNOUT_DISTANCE_MM              = _UxGT("До конца, мм");
  PROGMEM Language_Str MSG_KILL_HOMING_FAILED              = _UxGT("Ошибка парковки");
  PROGMEM Language_Str MSG_LCD_PROBING_FAILED              = _UxGT("Ошибка зондирования");

  PROGMEM Language_Str MSG_MMU2_CHOOSE_FILAMENT_HEADER     = _UxGT("ВЫБИРЕТЕ ФИЛАМЕНТ");
  PROGMEM Language_Str MSG_MMU2_MENU                       = _UxGT("Настройки MMU");
  #if LCD_WIDTH > 21
    PROGMEM Language_Str MSG_KILL_MMU2_FIRMWARE            = _UxGT("Обновить прошивку MMU!");
  #else
    PROGMEM Language_Str MSG_KILL_MMU2_FIRMWARE            = _UxGT("Обнови прошивку MMU");
  #endif
  PROGMEM Language_Str MSG_MMU2_NOT_RESPONDING             = _UxGT("MMU требует внимания");
  PROGMEM Language_Str MSG_MMU2_RESUME                     = _UxGT("Продолжить печать");
  PROGMEM Language_Str MSG_MMU2_RESUMING                   = _UxGT("Продолжение...");
  PROGMEM Language_Str MSG_MMU2_LOAD_FILAMENT              = _UxGT("Загрузить филамент");
  PROGMEM Language_Str MSG_MMU2_LOAD_ALL                   = _UxGT("Загрузить всё");
  PROGMEM Language_Str MSG_MMU2_LOAD_TO_NOZZLE             = _UxGT("Загрузить в сопло");
  PROGMEM Language_Str MSG_MMU2_EJECT_FILAMENT             = _UxGT("Извлечь филамент");
  PROGMEM Language_Str MSG_MMU2_EJECT_FILAMENT_N           = _UxGT("Извлечь филамент ~");
  PROGMEM Language_Str MSG_MMU2_UNLOAD_FILAMENT            = _UxGT("Выгрузить филамент");
  PROGMEM Language_Str MSG_MMU2_LOADING_FILAMENT           = _UxGT("Загрузка %i...");
  #if LCD_WIDTH > 21
    PROGMEM Language_Str MSG_MMU2_EJECTING_FILAMENT        = _UxGT("Извлечение филамента...");
  #else
    PROGMEM Language_Str MSG_MMU2_EJECTING_FILAMENT        = _UxGT("Извлеч.филамента...");
  #endif
  PROGMEM Language_Str MSG_MMU2_UNLOADING_FILAMENT         = _UxGT("Выгрузка....");
  PROGMEM Language_Str MSG_MMU2_ALL                        = _UxGT("Всё");
  PROGMEM Language_Str MSG_MMU2_FILAMENT_N                 = _UxGT("Филамент ~");
  PROGMEM Language_Str MSG_MMU2_RESET                      = _UxGT("Перезапуск MMU");
  PROGMEM Language_Str MSG_MMU2_RESETTING                  = _UxGT("Перезапуск MMU...");
  PROGMEM Language_Str MSG_MMU2_EJECT_RECOVER              = _UxGT("Удалите и нажмите");

  #if LCD_WIDTH > 21
    PROGMEM Language_Str MSG_MIX                           = _UxGT("Смешивание");
  #else
    PROGMEM Language_Str MSG_MIX                           = _UxGT("Смешив.");
  #endif
  PROGMEM Language_Str MSG_MIX_COMPONENT_N                 = _UxGT("Компонент =");
  PROGMEM Language_Str MSG_MIXER                           = _UxGT("Смеситель");
  PROGMEM Language_Str MSG_GRADIENT                        = _UxGT("Градиент");
  PROGMEM Language_Str MSG_FULL_GRADIENT                   = _UxGT("Полный градиент");
  PROGMEM Language_Str MSG_CYCLE_MIX                       = _UxGT("Цикличное смешивание");
  PROGMEM Language_Str MSG_GRADIENT_MIX                    = _UxGT("Градиент смешивания");
  PROGMEM Language_Str MSG_REVERSE_GRADIENT                = _UxGT("Сменить градиент");
  #if LCD_WIDTH > 21
    PROGMEM Language_Str MSG_TOGGLE_MIX                    = _UxGT("Переключить смешивание");
    PROGMEM Language_Str MSG_ACTIVE_VTOOL                  = _UxGT("Активация В-инструм.");
    PROGMEM Language_Str MSG_START_VTOOL                   = _UxGT("Начало В-инструмента");
    PROGMEM Language_Str MSG_END_VTOOL                     = _UxGT("Конец В-инструмента");
    PROGMEM Language_Str MSG_GRADIENT_ALIAS                = _UxGT("Псевдоним В-инструмента");
    PROGMEM Language_Str MSG_RESET_VTOOLS                  = _UxGT("Сброс В-инструментов");
    PROGMEM Language_Str MSG_COMMIT_VTOOL                  = _UxGT("Смешать В-инструменты");
    PROGMEM Language_Str MSG_VTOOLS_RESET                  = _UxGT("В-инструменты сброшены");
  #else
    PROGMEM Language_Str MSG_TOGGLE_MIX                    = _UxGT("Перекл. смешивание");
    PROGMEM Language_Str MSG_ACTIVE_VTOOL                  = _UxGT("Актив.В-инструм.");
    PROGMEM Language_Str MSG_START_VTOOL                   = _UxGT("В-инструм.нач.");
    PROGMEM Language_Str MSG_END_VTOOL                     = _UxGT("В-инструм.кон.");
    PROGMEM Language_Str MSG_GRADIENT_ALIAS                = _UxGT("Псевдоним В-инстр.");
    PROGMEM Language_Str MSG_RESET_VTOOLS                  = _UxGT("Сброс В-инструм.");
    PROGMEM Language_Str MSG_COMMIT_VTOOL                  = _UxGT("Смешать В-инструм.");
    PROGMEM Language_Str MSG_VTOOLS_RESET                  = _UxGT("В-инструм. сброшены");
  #endif
  PROGMEM Language_Str MSG_START_Z                         = _UxGT("Начало Z");
  PROGMEM Language_Str MSG_END_Z                           = _UxGT(" Конец Z");

  PROGMEM Language_Str MSG_GAMES                           = _UxGT("Игры");
  PROGMEM Language_Str MSG_BRICKOUT                        = _UxGT("Кирпичи");
  PROGMEM Language_Str MSG_INVADERS                        = _UxGT("Вторжение");
  PROGMEM Language_Str MSG_SNAKE                           = _UxGT("Змейка");
  PROGMEM Language_Str MSG_MAZE                            = _UxGT("Лабиринт");

  #if LCD_WIDTH > 21
    PROGMEM Language_Str MSG_BAD_PAGE                      = _UxGT("Плохой индекс страницы");
    PROGMEM Language_Str MSG_BAD_PAGE_SPEED                = _UxGT("Плохая скорость страницы");
  #else
    PROGMEM Language_Str MSG_BAD_PAGE                      = _UxGT("Плохая страница");
    PROGMEM Language_Str MSG_BAD_PAGE_SPEED                = _UxGT("Плохая скор.стран.");
  #endif

  PROGMEM Language_Str MSG_EDIT_PASSWORD                   = _UxGT("Редактировать пароль");
  PROGMEM Language_Str MSG_LOGIN_REQUIRED                  = _UxGT("Нужен логин");
  PROGMEM Language_Str MSG_PASSWORD_SETTINGS               = _UxGT("Настройки пароля");
  PROGMEM Language_Str MSG_ENTER_DIGIT                     = _UxGT("Введите цифру");
  PROGMEM Language_Str MSG_CHANGE_PASSWORD                 = _UxGT("Смените пароль");
  PROGMEM Language_Str MSG_REMOVE_PASSWORD                 = _UxGT("Удалить пароль");
  PROGMEM Language_Str MSG_PASSWORD_SET                    = _UxGT("Пароль это ");
  PROGMEM Language_Str MSG_START_OVER                      = _UxGT("Старт через");
  #if LCD_WIDTH > 21
    PROGMEM Language_Str MSG_REMINDER_SAVE_SETTINGS        = _UxGT("Запомни для сохранения!");
  #else
    PROGMEM Language_Str MSG_REMINDER_SAVE_SETTINGS        = _UxGT("Запомни, сохрани!");
  #endif
  PROGMEM Language_Str MSG_PASSWORD_REMOVED                = _UxGT("Пароль удалён");

  PROGMEM Language_Str MSG_PAUSE_PRINT_PARKING             = _UxGT(MSG_1_LINE("Парковка..."));
  //
  // Filament Change screens show up to 3 lines on a 4-line display
  //                        ...or up to 2 lines on a 3-line display
  //
  #if LCD_HEIGHT >= 4
    PROGMEM Language_Str MSG_ADVANCED_PAUSE_WAITING        = _UxGT(MSG_3_LINE("Нажмите кнопку", "для продолжения", "печати"));
    PROGMEM Language_Str MSG_FILAMENT_CHANGE_INIT          = _UxGT(MSG_2_LINE("Ожидайте начала", "смены филамента"));
    PROGMEM Language_Str MSG_FILAMENT_CHANGE_INSERT        = _UxGT(MSG_3_LINE("Вставьте филамент", "и нажмите кнопку", "для продолжения"));
    PROGMEM Language_Str MSG_FILAMENT_CHANGE_HEAT          = _UxGT(MSG_3_LINE("Нажмите кнопку", "для нагрева", "сопла..."));
    PROGMEM Language_Str MSG_FILAMENT_CHANGE_HEATING       = _UxGT(MSG_2_LINE("Нагрев сопла", "Ждите..."));
    PROGMEM Language_Str MSG_FILAMENT_CHANGE_UNLOAD        = _UxGT(MSG_3_LINE("Ожидайте", "выгрузки", "филамента"));
    PROGMEM Language_Str MSG_FILAMENT_CHANGE_LOAD          = _UxGT(MSG_3_LINE("Ожидайте", "загрузки", "филамента"));
    PROGMEM Language_Str MSG_FILAMENT_CHANGE_PURGE         = _UxGT(MSG_3_LINE("Ожидайте", "экструзии", "филамента"));
    PROGMEM Language_Str MSG_FILAMENT_CHANGE_CONT_PURGE    = _UxGT(MSG_3_LINE("Нажмите кнопку", "для завершения", "очистки филамента"));
    PROGMEM Language_Str MSG_FILAMENT_CHANGE_RESUME        = _UxGT(MSG_3_LINE("Ожидайте", "возобновления", "печати"));
  #else
    PROGMEM Language_Str MSG_ADVANCED_PAUSE_WAITING        = _UxGT(MSG_1_LINE("Продолжить печать"));
    PROGMEM Language_Str MSG_FILAMENT_CHANGE_INIT          = _UxGT(MSG_1_LINE("Ожидайте..."));
    PROGMEM Language_Str MSG_FILAMENT_CHANGE_INSERT        = _UxGT(MSG_1_LINE("Вставь и нажми"));
    PROGMEM Language_Str MSG_FILAMENT_CHANGE_HEAT          = _UxGT(MSG_1_LINE("Нагреть сопло"));
    PROGMEM Language_Str MSG_FILAMENT_CHANGE_HEATING       = _UxGT(MSG_1_LINE("Нагрев..."));
    PROGMEM Language_Str MSG_FILAMENT_CHANGE_UNLOAD        = _UxGT(MSG_1_LINE("Выгрузка..."));
    PROGMEM Language_Str MSG_FILAMENT_CHANGE_LOAD          = _UxGT(MSG_1_LINE("Загрузка..."));
    PROGMEM Language_Str MSG_FILAMENT_CHANGE_PURGE         = _UxGT(MSG_1_LINE("Выдавливание..."));
    PROGMEM Language_Str MSG_FILAMENT_CHANGE_CONT_PURGE    = _UxGT(MSG_1_LINE("Завершить очистку"));
    PROGMEM Language_Str MSG_FILAMENT_CHANGE_RESUME        = _UxGT(MSG_1_LINE("Возобновление..."));
  #endif

  PROGMEM Language_Str MSG_TMC_DRIVERS                     = _UxGT("Драйвера TMC");
  PROGMEM Language_Str MSG_TMC_CURRENT                     = _UxGT("Ток двигателей");
  PROGMEM Language_Str MSG_TMC_HYBRID_THRS                 = _UxGT("Гибридный режим");
  PROGMEM Language_Str MSG_TMC_HOMING_THRS                 = _UxGT("Режим без эндстопов");
  PROGMEM Language_Str MSG_TMC_STEPPING_MODE               = _UxGT("Режим драйвера");
  PROGMEM Language_Str MSG_TMC_STEALTH_ENABLED             = _UxGT("Тихий режим вкл");

  PROGMEM Language_Str MSG_SERVICE_RESET                   = _UxGT("Сброс");
  PROGMEM Language_Str MSG_SERVICE_IN                      = _UxGT(" в:");
  PROGMEM Language_Str MSG_BACKLASH                        = _UxGT("Люфт");
  PROGMEM Language_Str MSG_BACKLASH_CORRECTION             = _UxGT("Исправление");
  PROGMEM Language_Str MSG_BACKLASH_SMOOTHING              = _UxGT("Сглаживание");

  PROGMEM Language_Str MSG_LEVEL_X_AXIS                    = _UxGT("Уровень оси X");
  PROGMEM Language_Str MSG_AUTO_CALIBRATE                  = _UxGT("Авто калибровка");
  #if LCD_WIDTH > 21
    PROGMEM Language_Str MSG_HEATER_TIMEOUT                = _UxGT("Время нагревателя вышло");
  #else
    PROGMEM Language_Str MSG_HEATER_TIMEOUT                = _UxGT("Время нагрев. вышло");
  #endif
  PROGMEM Language_Str MSG_REHEAT                          = _UxGT("Возобновить нагрев");
  PROGMEM Language_Str MSG_REHEATING                       = _UxGT("Нагрев...");

  PROGMEM Language_Str MSG_PROBE_WIZARD                    = _UxGT("Мастер Z-зонда");
  #if LCD_WIDTH > 21
    PROGMEM Language_Str MSG_PROBE_WIZARD_PROBING          = _UxGT("Зондиров. контрольной точки Z");
    PROGMEM Language_Str MSG_PROBE_WIZARD_MOVING           = _UxGT("Движение к точке зондирования");
  #else
    PROGMEM Language_Str MSG_PROBE_WIZARD_PROBING          = _UxGT("Зондир.контр.точки Z");
    PROGMEM Language_Str MSG_PROBE_WIZARD_MOVING           = _UxGT("Движ. к точке зондир.");
  #endif

  PROGMEM Language_Str MSG_SOUND                           = _UxGT("Звук");

  PROGMEM Language_Str MSG_TOP_LEFT                        = _UxGT("Верхний левый");
  PROGMEM Language_Str MSG_BOTTOM_LEFT                     = _UxGT("Нижний левый");
  PROGMEM Language_Str MSG_TOP_RIGHT                       = _UxGT("Верхний правый");
  PROGMEM Language_Str MSG_BOTTOM_RIGHT                    = _UxGT("Нижний правый");
  PROGMEM Language_Str MSG_CALIBRATION_COMPLETED           = _UxGT("Калибровка успешна");
  PROGMEM Language_Str MSG_CALIBRATION_FAILED              = _UxGT("Ошибка калибровки");
}

#if FAN_COUNT == 1
  #define MSG_FIRST_FAN_SPEED       MSG_FAN_SPEED
  #define MSG_EXTRA_FIRST_FAN_SPEED MSG_EXTRA_FAN_SPEED
#else
  #define MSG_FIRST_FAN_SPEED       MSG_FAN_SPEED_N
  #define MSG_EXTRA_FIRST_FAN_SPEED MSG_EXTRA_FAN_SPEED_N
#endif<|MERGE_RESOLUTION|>--- conflicted
+++ resolved
@@ -106,33 +106,20 @@
   PROGMEM Language_Str MSG_COOLDOWN                        = _UxGT("Охлаждение");
   PROGMEM Language_Str MSG_CUTTER_FREQUENCY                = _UxGT("Частота");
   PROGMEM Language_Str MSG_LASER_MENU                      = _UxGT("Управление лазером");
-<<<<<<< HEAD
-  PROGMEM Language_Str MSG_LASER_TOGGLE                    = _UxGT("Переключить лазер");
-  PROGMEM Language_Str MSG_LASER_POWER                     = _UxGT("Мощность лазера");
-  PROGMEM Language_Str MSG_SPINDLE_MENU                    = _UxGT("Управление шпинделем");
-  PROGMEM Language_Str MSG_SPINDLE_TOGGLE                  = _UxGT("Переключить шпиндель");
-=======
->>>>>>> e7e1c514
   #if LCD_WIDTH > 21
     PROGMEM Language_Str MSG_SPINDLE_MENU                  = _UxGT("Управление шпинделем");
     PROGMEM Language_Str MSG_LASER_TOGGLE                  = _UxGT("Переключить лазер");
     PROGMEM Language_Str MSG_SPINDLE_TOGGLE                = _UxGT("Переключ.шпиндель");
     PROGMEM Language_Str MSG_SPINDLE_POWER                 = _UxGT("Мощность шпинделя");
-<<<<<<< HEAD
-=======
     PROGMEM Language_Str MSG_LASER_POWER                   = _UxGT("Мощность лазера");
     PROGMEM Language_Str MSG_LASER_PULSE_MS                = _UxGT("Тестовый импульс мс");
     PROGMEM Language_Str MSG_LASER_EVAC_TOGGLE             = _UxGT("Переключить обдув");
     PROGMEM Language_Str MSG_SPINDLE_EVAC_TOGGLE           = _UxGT("Переключить вакуум");
->>>>>>> e7e1c514
   #else
     PROGMEM Language_Str MSG_SPINDLE_MENU                  = _UxGT("Управление шпинд.");
     PROGMEM Language_Str MSG_LASER_TOGGLE                  = _UxGT("Переключ.лазер");
     PROGMEM Language_Str MSG_SPINDLE_TOGGLE                = _UxGT("Переключ.шпинд");
     PROGMEM Language_Str MSG_SPINDLE_POWER                 = _UxGT("Мощн.шпинделя");
-<<<<<<< HEAD
-  #endif
-=======
     PROGMEM Language_Str MSG_LASER_POWER                   = _UxGT("Мощн. лазера");
     PROGMEM Language_Str MSG_LASER_PULSE_MS                = _UxGT("Тест. имп. мс");
     PROGMEM Language_Str MSG_LASER_EVAC_TOGGLE             = _UxGT("Переключ. обдув");
@@ -141,7 +128,6 @@
   PROGMEM Language_Str MSG_LASER_ASSIST_TOGGLE             = _UxGT("Управление обдувом");
   PROGMEM Language_Str MSG_FLOWMETER_FAULT                 = _UxGT("Ошибка обдува");
   PROGMEM Language_Str MSG_LASER_FIRE_PULSE                = _UxGT("Импульс лазера");
->>>>>>> e7e1c514
   PROGMEM Language_Str MSG_SPINDLE_FORWARD                 = _UxGT("Шпиндель вперёд");
   PROGMEM Language_Str MSG_SPINDLE_REVERSE                 = _UxGT("Инверсия шпинделя");
 
@@ -345,8 +331,6 @@
   PROGMEM Language_Str MSG_NOZZLE_STANDBY                  = _UxGT("Сопло ожидает");
   PROGMEM Language_Str MSG_BED                             = _UxGT("Стол,  ") LCD_STR_DEGREE "C";
   PROGMEM Language_Str MSG_CHAMBER                         = _UxGT("Камера,") LCD_STR_DEGREE "C";
-<<<<<<< HEAD
-=======
   #if LCD_WIDTH > 21
     PROGMEM Language_Str MSG_COOLER                        = _UxGT("Охлаждение лазера");
     PROGMEM Language_Str MSG_COOLER_TOGGLE                 = _UxGT("Переключ. охлажд.");
@@ -357,7 +341,6 @@
     PROGMEM Language_Str MSG_FLOWMETER_SAFETY              = _UxGT("Безопас.потока");
   #endif
   PROGMEM Language_Str MSG_LASER                           = _UxGT("Лазер");
->>>>>>> e7e1c514
   PROGMEM Language_Str MSG_FAN_SPEED                       = _UxGT("Кулер");
   PROGMEM Language_Str MSG_FAN_SPEED_N                     = _UxGT("Кулер ~");
   PROGMEM Language_Str MSG_STORED_FAN_N                    = _UxGT("Сохранённый кулер ~");
