--- conflicted
+++ resolved
@@ -121,11 +121,7 @@
   PROGMEM Language_Str MSG_MOVE_AXIS                       = _UxGT("Flytta Axel");
   PROGMEM Language_Str MSG_BED_LEVELING                    = _UxGT("Bädd Nivellering");
   PROGMEM Language_Str MSG_LEVEL_BED                       = _UxGT("Nivellera Bädd");
-<<<<<<< HEAD
-  PROGMEM Language_Str MSG_BED_TRAMMING                    = _UxGT("Nivellera Hörn");
-=======
   PROGMEM Language_Str MSG_BED_TRAMMING                    = _UxGT("Bädd Justering");
->>>>>>> b1bc2e80
   PROGMEM Language_Str MSG_BED_TRAMMING_RAISE              = _UxGT("Höj Bädd tills nästa Sond Triggad");
   PROGMEM Language_Str MSG_BED_TRAMMING_IN_RANGE           = _UxGT("Alla Hörn inom Tolerans. Nivellering Bädd");
   PROGMEM Language_Str MSG_BED_TRAMMING_GOOD_POINTS        = _UxGT("Bra Punkter: ");
