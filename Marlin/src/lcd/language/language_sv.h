--- conflicted
+++ resolved
@@ -244,270 +244,6 @@
   LSTR MSG_INTENSITY_W                    = _UxGT("Vit Intensitet");
   LSTR MSG_LED_BRIGHTNESS                 = _UxGT("Brightness");
 
-<<<<<<< HEAD
-  PROGMEM Language_Str MSG_MOVING                          = _UxGT("Flyttar...");
-  PROGMEM Language_Str MSG_FREE_XY                         = _UxGT("Fri XY");
-  PROGMEM Language_Str MSG_MOVE_X                          = _UxGT("Flytta X");
-  PROGMEM Language_Str MSG_MOVE_Y                          = _UxGT("Flytta Y");
-  PROGMEM Language_Str MSG_MOVE_Z                          = _UxGT("Flytta Z");
-  PROGMEM Language_Str MSG_MOVE_E                          = _UxGT("Extruder");
-  PROGMEM Language_Str MSG_MOVE_EN                         = _UxGT("Extruder *");
-  PROGMEM Language_Str MSG_HOTEND_TOO_COLD                 = _UxGT("Hetände för kall");
-  PROGMEM Language_Str MSG_MOVE_N_MM                       = _UxGT("Flytta %smm");
-  PROGMEM Language_Str MSG_MOVE_01MM                       = _UxGT("Flytta 0.1mm");
-  PROGMEM Language_Str MSG_MOVE_1MM                        = _UxGT("Flytta 1mm");
-  PROGMEM Language_Str MSG_MOVE_10MM                       = _UxGT("Flytta 10mm");
-  PROGMEM Language_Str MSG_MOVE_0001IN                     = _UxGT("Flytta 0.001tum");
-  PROGMEM Language_Str MSG_MOVE_001IN                      = _UxGT("Flytta 0.01tum");
-  PROGMEM Language_Str MSG_MOVE_01IN                       = _UxGT("Flytta 0.1tum");
-  PROGMEM Language_Str MSG_SPEED                           = _UxGT("Hastighet");
-  PROGMEM Language_Str MSG_MESH_Z_OFFSET                   = _UxGT("Bädd Z");
-  PROGMEM Language_Str MSG_NOZZLE                          = _UxGT("Munstycke");
-  PROGMEM Language_Str MSG_NOZZLE_N                        = _UxGT("Munstycke ~");
-  PROGMEM Language_Str MSG_NOZZLE_PARKED                   = _UxGT("Munstycke Parkerad");
-  PROGMEM Language_Str MSG_NOZZLE_STANDBY                  = _UxGT("Munstycke Standby");
-  PROGMEM Language_Str MSG_BED                             = _UxGT("Bädd");
-  PROGMEM Language_Str MSG_CHAMBER                         = _UxGT("Inkapsling");
-  PROGMEM Language_Str MSG_FAN_SPEED                       = _UxGT("Fläkt Hastighet");
-  PROGMEM Language_Str MSG_FAN_SPEED_N                     = _UxGT("Fläkt Hastighet ~");
-  PROGMEM Language_Str MSG_STORED_FAN_N                    = _UxGT("Lagrad Fläkt ~");
-  PROGMEM Language_Str MSG_EXTRA_FAN_SPEED                 = _UxGT("Extra Fläkt Hastighet");
-  PROGMEM Language_Str MSG_EXTRA_FAN_SPEED_N               = _UxGT("Extra Fläkt Hastighet ~");
-  PROGMEM Language_Str MSG_CONTROLLER_FAN                  = _UxGT("Kontroller Fläkt");
-  PROGMEM Language_Str MSG_CONTROLLER_FAN_IDLE_SPEED       = _UxGT("Overksam Hastighet");
-  PROGMEM Language_Str MSG_CONTROLLER_FAN_AUTO_ON          = _UxGT("Auto läga");
-  PROGMEM Language_Str MSG_CONTROLLER_FAN_SPEED            = _UxGT("Aktive Hastighet");
-  PROGMEM Language_Str MSG_CONTROLLER_FAN_DURATION         = _UxGT("Overksam Period");
-  PROGMEM Language_Str MSG_FLOW                            = _UxGT("Flöde");
-  PROGMEM Language_Str MSG_FLOW_N                          = _UxGT("Flöde ~");
-  PROGMEM Language_Str MSG_CONTROL                         = _UxGT("Kontroll");
-  PROGMEM Language_Str MSG_MIN                             = " " LCD_STR_THERMOMETER _UxGT(" Min");
-  PROGMEM Language_Str MSG_MAX                             = " " LCD_STR_THERMOMETER _UxGT(" Max");
-  PROGMEM Language_Str MSG_FACTOR                          = " " LCD_STR_THERMOMETER _UxGT(" Fakt");
-  PROGMEM Language_Str MSG_AUTOTEMP                        = _UxGT("Autotemp");
-  PROGMEM Language_Str MSG_LCD_ON                          = _UxGT("På");
-  PROGMEM Language_Str MSG_LCD_OFF                         = _UxGT("Av");
-  PROGMEM Language_Str MSG_PID_AUTOTUNE                    = _UxGT("PID Autojustera");
-  PROGMEM Language_Str MSG_PID_AUTOTUNE_E                  = _UxGT("PID Autojustera *");
-  PROGMEM Language_Str MSG_PID_AUTOTUNE_DONE               = _UxGT("PID tuning done");
-  PROGMEM Language_Str MSG_PID_BAD_EXTRUDER_NUM            = _UxGT("Autojustera misslyckad. Dålig extruder.");
-  PROGMEM Language_Str MSG_PID_TEMP_TOO_HIGH               = _UxGT("Autojustera misslyckad. Temperatur för hög.");
-  PROGMEM Language_Str MSG_PID_TIMEOUT                     = _UxGT("Autojustera misslyckad! Tidsgräns.");
-  PROGMEM Language_Str MSG_SELECT                          = _UxGT("Välj");
-  PROGMEM Language_Str MSG_SELECT_E                        = _UxGT("Välj *");
-  PROGMEM Language_Str MSG_ACC                             = _UxGT("Accel");
-  PROGMEM Language_Str MSG_JERK                            = _UxGT("Ryck");
-  PROGMEM Language_Str MSG_VA_JERK                         = _UxGT("V") LCD_STR_A _UxGT("-Ryck");
-  PROGMEM Language_Str MSG_VB_JERK                         = _UxGT("V") LCD_STR_B _UxGT("-Ryck");
-  PROGMEM Language_Str MSG_VC_JERK                         = _UxGT("V") LCD_STR_C _UxGT("-Ryck");
-  PROGMEM Language_Str MSG_VE_JERK                         = _UxGT("Ve-Ryck");
-  PROGMEM Language_Str MSG_JUNCTION_DEVIATION              = _UxGT("Knutpunkt Avv");
-  PROGMEM Language_Str MSG_VELOCITY                        = _UxGT("Hastighet");
-  PROGMEM Language_Str MSG_VMAX_A                          = _UxGT("Vmax ") LCD_STR_A;
-  PROGMEM Language_Str MSG_VMAX_B                          = _UxGT("Vmax ") LCD_STR_B;
-  PROGMEM Language_Str MSG_VMAX_C                          = _UxGT("Vmax ") LCD_STR_C;
-  PROGMEM Language_Str MSG_VMAX_E                          = _UxGT("Vmax ") LCD_STR_E;
-  PROGMEM Language_Str MSG_VMAX_EN                         = _UxGT("Vmax *");
-  PROGMEM Language_Str MSG_VMIN                            = _UxGT("Vmin");
-  PROGMEM Language_Str MSG_VTRAV_MIN                       = _UxGT("VTrav Min");
-  PROGMEM Language_Str MSG_ACCELERATION                    = _UxGT("Acceleration");
-  PROGMEM Language_Str MSG_AMAX_A                          = _UxGT("Amax ") LCD_STR_A;
-  PROGMEM Language_Str MSG_AMAX_B                          = _UxGT("Amax ") LCD_STR_B;
-  PROGMEM Language_Str MSG_AMAX_C                          = _UxGT("Amax ") LCD_STR_C;
-  PROGMEM Language_Str MSG_AMAX_E                          = _UxGT("Amax ") LCD_STR_E;
-  PROGMEM Language_Str MSG_AMAX_EN                         = _UxGT("Amax *");
-  PROGMEM Language_Str MSG_A_RETRACT                       = _UxGT("A-Dra tillbaka");
-  PROGMEM Language_Str MSG_A_TRAVEL                        = _UxGT("A-Färdas");
-  PROGMEM Language_Str MSG_XY_FREQUENCY_LIMIT              = _UxGT("Frekvens max");
-  PROGMEM Language_Str MSG_XY_FREQUENCY_FEEDRATE           = _UxGT("Flöde min");
-  PROGMEM Language_Str MSG_STEPS_PER_MM                    = _UxGT("Steg/mm");
-  PROGMEM Language_Str MSG_A_STEPS                         = LCD_STR_A _UxGT(" Steg/mm");
-  PROGMEM Language_Str MSG_B_STEPS                         = LCD_STR_B _UxGT(" Steg/mm");
-  PROGMEM Language_Str MSG_C_STEPS                         = LCD_STR_C _UxGT(" Steg/mm");
-  PROGMEM Language_Str MSG_E_STEPS                         = _UxGT("E Steg/mm");
-  PROGMEM Language_Str MSG_EN_STEPS                        = _UxGT("* Steg/mm");
-  PROGMEM Language_Str MSG_TEMPERATURE                     = _UxGT("Temperatur");
-  PROGMEM Language_Str MSG_MOTION                          = _UxGT("Rörelse");
-  PROGMEM Language_Str MSG_FILAMENT                        = _UxGT("Tråd");
-  PROGMEM Language_Str MSG_VOLUMETRIC_ENABLED              = _UxGT("E i mm³");
-  PROGMEM Language_Str MSG_VOLUMETRIC_LIMIT                = _UxGT("E Gräns i mm³");
-  PROGMEM Language_Str MSG_VOLUMETRIC_LIMIT_E              = _UxGT("E Gräns *");
-  PROGMEM Language_Str MSG_FILAMENT_DIAM                   = _UxGT("Tråd Dia.");
-  PROGMEM Language_Str MSG_FILAMENT_DIAM_E                 = _UxGT("Tråd Dia. *");
-  PROGMEM Language_Str MSG_FILAMENT_UNLOAD                 = _UxGT("Lossa mm");
-  PROGMEM Language_Str MSG_FILAMENT_LOAD                   = _UxGT("Ladda mm");
-  PROGMEM Language_Str MSG_ADVANCE_K                       = _UxGT("Advancera K");
-  PROGMEM Language_Str MSG_ADVANCE_K_E                     = _UxGT("Advancera K *");
-  PROGMEM Language_Str MSG_CONTRAST                        = _UxGT("LCD Kontrast");
-  PROGMEM Language_Str MSG_STORE_EEPROM                    = _UxGT("Spara Inställningar");
-  PROGMEM Language_Str MSG_LOAD_EEPROM                     = _UxGT("Ladda Inställningar");
-  PROGMEM Language_Str MSG_RESTORE_DEFAULTS                = _UxGT("Återställ Standard");
-  PROGMEM Language_Str MSG_INIT_EEPROM                     = _UxGT("Initiera EEPROM");
-  PROGMEM Language_Str MSG_ERR_EEPROM_CRC                  = _UxGT("EEPROM CRC Fel");
-  PROGMEM Language_Str MSG_ERR_EEPROM_INDEX                = _UxGT("EEPROM Index Fel");
-  PROGMEM Language_Str MSG_ERR_EEPROM_VERSION              = _UxGT("EEPROM Version Fel");
-  PROGMEM Language_Str MSG_SETTINGS_STORED                 = _UxGT("Inställningar Lagrad");
-  PROGMEM Language_Str MSG_MEDIA_UPDATE                    = _UxGT("Media Uppdatera");
-  PROGMEM Language_Str MSG_RESET_PRINTER                   = _UxGT("Återställ Skrivare");
-  PROGMEM Language_Str MSG_REFRESH                         = LCD_STR_REFRESH _UxGT("Uppdatera");
-  PROGMEM Language_Str MSG_INFO_SCREEN                     = _UxGT("Info Skärm");
-  PROGMEM Language_Str MSG_PREPARE                         = _UxGT("Förbered");
-  PROGMEM Language_Str MSG_TUNE                            = _UxGT("Justera");
-  PROGMEM Language_Str MSG_POWER_MONITOR                   = _UxGT("Ström övervakning");
-  PROGMEM Language_Str MSG_CURRENT                         = _UxGT("Ström");
-  PROGMEM Language_Str MSG_VOLTAGE                         = _UxGT("Spänning");
-  PROGMEM Language_Str MSG_POWER                           = _UxGT("Ström");
-  PROGMEM Language_Str MSG_START_PRINT                     = _UxGT("Start Utskrift");
-  PROGMEM Language_Str MSG_BUTTON_NEXT                     = _UxGT("Nästa");
-  PROGMEM Language_Str MSG_BUTTON_INIT                     = _UxGT("Initiera");
-  PROGMEM Language_Str MSG_BUTTON_STOP                     = _UxGT("Stoppa");
-  PROGMEM Language_Str MSG_BUTTON_PRINT                    = _UxGT("Skriv");
-  PROGMEM Language_Str MSG_BUTTON_RESET                    = _UxGT("Återställa");
-  PROGMEM Language_Str MSG_BUTTON_IGNORE                   = _UxGT("Ignorera");
-  PROGMEM Language_Str MSG_BUTTON_CANCEL                   = _UxGT("Avbryt");
-  PROGMEM Language_Str MSG_BUTTON_DONE                     = _UxGT("Färdig");
-  PROGMEM Language_Str MSG_BUTTON_BACK                     = _UxGT("Bakåt");
-  PROGMEM Language_Str MSG_BUTTON_PROCEED                  = _UxGT("Fortsätt");
-  PROGMEM Language_Str MSG_BUTTON_SKIP                     = _UxGT("Hoppa över");
-  PROGMEM Language_Str MSG_PAUSING                         = _UxGT("Paus..");
-  PROGMEM Language_Str MSG_PAUSE_PRINT                     = _UxGT("Pausera Utskrift");
-  PROGMEM Language_Str MSG_RESUME_PRINT                    = _UxGT("Återuppta Utskrift");
-  PROGMEM Language_Str MSG_HOST_START_PRINT                = _UxGT("Värd Start");
-  PROGMEM Language_Str MSG_STOP_PRINT                      = _UxGT("Stoppa Utskrift");
-  PROGMEM Language_Str MSG_END_LOOPS                       = _UxGT("Slut Upprepningsloop");
-  PROGMEM Language_Str MSG_PRINTING_OBJECT                 = _UxGT("Skriver Objekt");
-  PROGMEM Language_Str MSG_CANCEL_OBJECT                   = _UxGT("Avbryt Objekt");
-  PROGMEM Language_Str MSG_CANCEL_OBJECT_N                 = _UxGT("Avbryt Objekt =");
-  PROGMEM Language_Str MSG_OUTAGE_RECOVERY                 = _UxGT("Ström Avbrott");
-  PROGMEM Language_Str MSG_MEDIA_MENU                      = _UxGT("Skriv fråm Media");
-  PROGMEM Language_Str MSG_NO_MEDIA                        = _UxGT("Inget Media");
-  PROGMEM Language_Str MSG_DWELL                           = _UxGT("Sov...");
-  PROGMEM Language_Str MSG_USERWAIT                        = _UxGT("Klick för att återuppta...");
-  PROGMEM Language_Str MSG_PRINT_PAUSED                    = _UxGT("Utskrift Pausad");
-  PROGMEM Language_Str MSG_PRINTING                        = _UxGT("Skriver...");
-  PROGMEM Language_Str MSG_PRINT_ABORTED                   = _UxGT("Utskrift Avbruten");
-  PROGMEM Language_Str MSG_PRINT_DONE                      = _UxGT("Utskrift Färdig");
-  PROGMEM Language_Str MSG_NO_MOVE                         = _UxGT("Ingen Flytt.");
-  PROGMEM Language_Str MSG_KILLED                          = _UxGT("DÖDAD. ");
-  PROGMEM Language_Str MSG_STOPPED                         = _UxGT("STOPPAD. ");
-  PROGMEM Language_Str MSG_CONTROL_RETRACT                 = _UxGT("Dra tillbaka mm");
-  PROGMEM Language_Str MSG_CONTROL_RETRACT_SWAP            = _UxGT("Byt Dra.mm");
-  PROGMEM Language_Str MSG_CONTROL_RETRACTF                = _UxGT("Dra tillbaka V");
-  PROGMEM Language_Str MSG_CONTROL_RETRACT_ZHOP            = _UxGT("Hoppa mm");
-  PROGMEM Language_Str MSG_CONTROL_RETRACT_RECOVER         = _UxGT("Åter dra tillbaka. mm");
-  PROGMEM Language_Str MSG_CONTROL_RETRACT_RECOVER_SWAP    = _UxGT("Byt åter dra t. mm");
-  PROGMEM Language_Str MSG_CONTROL_RETRACT_RECOVERF        = _UxGT("Återdrat. V");
-  PROGMEM Language_Str MSG_CONTROL_RETRACT_RECOVER_SWAPF   = _UxGT("Byt åter dra. V");
-  PROGMEM Language_Str MSG_AUTORETRACT                     = _UxGT("Auto-Dra-tillbka");
-  PROGMEM Language_Str MSG_FILAMENT_SWAP_LENGTH            = _UxGT("Byt Längd");
-  PROGMEM Language_Str MSG_FILAMENT_SWAP_EXTRA             = _UxGT("Byt Extra");
-  PROGMEM Language_Str MSG_FILAMENT_PURGE_LENGTH           = _UxGT("Rensa Längd");
-  PROGMEM Language_Str MSG_TOOL_CHANGE                     = _UxGT("Byt verktyg");
-  PROGMEM Language_Str MSG_TOOL_CHANGE_ZLIFT               = _UxGT("Z Höj");
-  PROGMEM Language_Str MSG_SINGLENOZZLE_PRIME_SPEED        = _UxGT("Grund Hastighet");
-  PROGMEM Language_Str MSG_SINGLENOZZLE_RETRACT_SPEED      = _UxGT("Återgå Hastighet");
-  PROGMEM Language_Str MSG_FILAMENT_PARK_ENABLED           = _UxGT("Parkera Huvud");
-  PROGMEM Language_Str MSG_SINGLENOZZLE_UNRETRACT_SPEED    = _UxGT("Återgår Hastighet");
-  PROGMEM Language_Str MSG_SINGLENOZZLE_FAN_SPEED          = _UxGT("Fläkt Hastighet");
-  PROGMEM Language_Str MSG_SINGLENOZZLE_FAN_TIME           = _UxGT("Fläkt Tid");
-  PROGMEM Language_Str MSG_TOOL_MIGRATION_ON               = _UxGT("Auto PÅ");
-  PROGMEM Language_Str MSG_TOOL_MIGRATION_OFF              = _UxGT("Auto AV");
-  PROGMEM Language_Str MSG_TOOL_MIGRATION                  = _UxGT("Verktyg Migration");
-  PROGMEM Language_Str MSG_TOOL_MIGRATION_AUTO             = _UxGT("Auto-migration");
-  PROGMEM Language_Str MSG_TOOL_MIGRATION_END              = _UxGT("Senast Extruder");
-  PROGMEM Language_Str MSG_TOOL_MIGRATION_SWAP             = _UxGT("Migrera till *");
-  PROGMEM Language_Str MSG_FILAMENTCHANGE                  = _UxGT("Byt Tråd");
-  PROGMEM Language_Str MSG_FILAMENTCHANGE_E                = _UxGT("Byt Tråd *");
-  PROGMEM Language_Str MSG_FILAMENTLOAD                    = _UxGT("Ladda Tråd");
-  PROGMEM Language_Str MSG_FILAMENTLOAD_E                  = _UxGT("Ladda *");
-  PROGMEM Language_Str MSG_FILAMENTUNLOAD                  = _UxGT("Lossa Tråd");
-  PROGMEM Language_Str MSG_FILAMENTUNLOAD_E                = _UxGT("Lossa *");
-  PROGMEM Language_Str MSG_FILAMENTUNLOAD_ALL              = _UxGT("Lossa All");
-  PROGMEM Language_Str MSG_ATTACH_MEDIA                    = _UxGT("Bifoga Media");
-  PROGMEM Language_Str MSG_CHANGE_MEDIA                    = _UxGT("Byt Media");
-  PROGMEM Language_Str MSG_RELEASE_MEDIA                   = _UxGT("Släpp Media");
-  PROGMEM Language_Str MSG_ZPROBE_OUT                      = _UxGT("Z Sond Utanför Bädd");
-  PROGMEM Language_Str MSG_SKEW_FACTOR                     = _UxGT("Skev Faktor");
-  PROGMEM Language_Str MSG_BLTOUCH                         = _UxGT("BLTouch");
-  PROGMEM Language_Str MSG_BLTOUCH_SELFTEST                = _UxGT("Själv-Test");
-  PROGMEM Language_Str MSG_BLTOUCH_RESET                   = _UxGT("Återställ");
-  PROGMEM Language_Str MSG_BLTOUCH_STOW                    = _UxGT("Stuva undan");
-  PROGMEM Language_Str MSG_BLTOUCH_DEPLOY                  = _UxGT("Fällut");
-  PROGMEM Language_Str MSG_BLTOUCH_SW_MODE                 = _UxGT("SW-Läge");
-  PROGMEM Language_Str MSG_BLTOUCH_5V_MODE                 = _UxGT("5V-Läge");
-  PROGMEM Language_Str MSG_BLTOUCH_OD_MODE                 = _UxGT("OD-Läge");
-  PROGMEM Language_Str MSG_BLTOUCH_MODE_STORE              = _UxGT("Läge-Lägring");
-  PROGMEM Language_Str MSG_BLTOUCH_MODE_STORE_5V           = _UxGT("Sätt BLTouch to 5V");
-  PROGMEM Language_Str MSG_BLTOUCH_MODE_STORE_OD           = _UxGT("Sätt BLTouch to OD");
-  PROGMEM Language_Str MSG_BLTOUCH_MODE_ECHO               = _UxGT("Reportera Dränering");
-  PROGMEM Language_Str MSG_BLTOUCH_MODE_CHANGE             = _UxGT("FARA: Dålig inställningar kan orsaka skada! Fortsätt ändå?");
-  PROGMEM Language_Str MSG_TOUCHMI_PROBE                   = _UxGT("TouchMI");
-  PROGMEM Language_Str MSG_TOUCHMI_INIT                    = _UxGT("Initiera TouchMI");
-  PROGMEM Language_Str MSG_TOUCHMI_ZTEST                   = _UxGT("Z Offset Test");
-  PROGMEM Language_Str MSG_TOUCHMI_SAVE                    = _UxGT("Spara");
-  PROGMEM Language_Str MSG_MANUAL_DEPLOY_TOUCHMI           = _UxGT("Fällut TouchMI");
-  PROGMEM Language_Str MSG_MANUAL_DEPLOY                   = _UxGT("Fällut Z-Sond");
-  PROGMEM Language_Str MSG_MANUAL_STOW                     = _UxGT("Stuva undan Z-Sond");
-  PROGMEM Language_Str MSG_HOME_FIRST                      = _UxGT("Hem %s%s%s Först");
-  PROGMEM Language_Str MSG_ZPROBE_OFFSETS                  = _UxGT("Sond Offsets");
-  PROGMEM Language_Str MSG_ZPROBE_XOFFSET                  = _UxGT("Sond X Offset");
-  PROGMEM Language_Str MSG_ZPROBE_YOFFSET                  = _UxGT("Sond Y Offset");
-  PROGMEM Language_Str MSG_ZPROBE_ZOFFSET                  = _UxGT("Sond Z Offset");
-  PROGMEM Language_Str MSG_MOVE_NOZZLE_TO_BED              = _UxGT("Flytta Munstycke till Bädd");
-  PROGMEM Language_Str MSG_BABYSTEP_X                      = _UxGT("Småsteg X");
-  PROGMEM Language_Str MSG_BABYSTEP_Y                      = _UxGT("Småsteg Y");
-  PROGMEM Language_Str MSG_BABYSTEP_Z                      = _UxGT("Småsteg Z");
-  PROGMEM Language_Str MSG_BABYSTEP_TOTAL                  = _UxGT("Total");
-  PROGMEM Language_Str MSG_ENDSTOP_ABORT                   = _UxGT("Slutstopp Avbrott");
-  PROGMEM Language_Str MSG_HEATING_FAILED_LCD              = _UxGT("Värma Misslyckad");
-  PROGMEM Language_Str MSG_ERR_REDUNDANT_TEMP              = _UxGT("Fel: REDUNDANT TEMP");
-  PROGMEM Language_Str MSG_THERMAL_RUNAWAY                 = _UxGT("TERMISK ÖVERDRIFT");
-  PROGMEM Language_Str MSG_THERMAL_RUNAWAY_BED             = _UxGT("BÄDD TERMISK ÖVERDRIFT");
-  PROGMEM Language_Str MSG_THERMAL_RUNAWAY_CHAMBER         = _UxGT("KAMMARE T. ÖVERDRIFT");
-  PROGMEM Language_Str MSG_ERR_MAXTEMP                     = _UxGT("Fel: MAXTEMP");
-  PROGMEM Language_Str MSG_ERR_MINTEMP                     = _UxGT("Fel: MINTEMP");
-  PROGMEM Language_Str MSG_HALTED                          = _UxGT("Utskrift stoppad");
-  PROGMEM Language_Str MSG_PLEASE_RESET                    = _UxGT("Snälla Återställ");
-  PROGMEM Language_Str MSG_SHORT_DAY                       = _UxGT("d"); // One character only
-  PROGMEM Language_Str MSG_SHORT_HOUR                      = _UxGT("t"); // One character only
-  PROGMEM Language_Str MSG_SHORT_MINUTE                    = _UxGT("m"); // One character only
-  PROGMEM Language_Str MSG_HEATING                         = _UxGT("Värmer...");
-  PROGMEM Language_Str MSG_COOLING                         = _UxGT("Kyler...");
-  PROGMEM Language_Str MSG_BED_HEATING                     = _UxGT("Bädd Värmer...");
-  PROGMEM Language_Str MSG_BED_COOLING                     = _UxGT("Bädd Kyler...");
-  PROGMEM Language_Str MSG_PROBE_HEATING                   = _UxGT("Sond Värmer...");
-  PROGMEM Language_Str MSG_PROBE_COOLING                   = _UxGT("Sond Kyler...");
-  PROGMEM Language_Str MSG_CHAMBER_HEATING                 = _UxGT("Kammare Värmer...");
-  PROGMEM Language_Str MSG_CHAMBER_COOLING                 = _UxGT("Kammare Kyler...");
-  PROGMEM Language_Str MSG_DELTA_CALIBRATE                 = _UxGT("Delta Kalibrering");
-  PROGMEM Language_Str MSG_DELTA_CALIBRATE_X               = _UxGT("Kalibrera X");
-  PROGMEM Language_Str MSG_DELTA_CALIBRATE_Y               = _UxGT("Kalibrera Y");
-  PROGMEM Language_Str MSG_DELTA_CALIBRATE_Z               = _UxGT("Kalibrera Z");
-  PROGMEM Language_Str MSG_DELTA_CALIBRATE_CENTER          = _UxGT("Kalibrera Center");
-  PROGMEM Language_Str MSG_DELTA_SETTINGS                  = _UxGT("Delta Inställningar");
-  PROGMEM Language_Str MSG_DELTA_AUTO_CALIBRATE            = _UxGT("Auto Kalibrering");
-  PROGMEM Language_Str MSG_DELTA_HEIGHT_CALIBRATE          = _UxGT("Sätt Delta Höjd");
-  PROGMEM Language_Str MSG_DELTA_Z_OFFSET_CALIBRATE        = _UxGT("Sond Z-offset");
-  PROGMEM Language_Str MSG_DELTA_DIAG_ROD                  = _UxGT("Diag Rod");
-  PROGMEM Language_Str MSG_DELTA_HEIGHT                    = _UxGT("Höjd");
-  PROGMEM Language_Str MSG_DELTA_RADIUS                    = _UxGT("Radius");
-  PROGMEM Language_Str MSG_INFO_MENU                       = _UxGT("Om Skrivaren");
-  PROGMEM Language_Str MSG_INFO_PRINTER_MENU               = _UxGT("Skrivare Info");
-  PROGMEM Language_Str MSG_3POINT_LEVELING                 = _UxGT("3-Punkt Nivellering");
-  PROGMEM Language_Str MSG_LINEAR_LEVELING                 = _UxGT("Linjär Nivellering");
-  PROGMEM Language_Str MSG_BILINEAR_LEVELING               = _UxGT("Bilinjär Nivellering");
-  PROGMEM Language_Str MSG_UBL_LEVELING                    = _UxGT("Enhetlig Bädd Nivellering (UBL)");
-  PROGMEM Language_Str MSG_MESH_LEVELING                   = _UxGT("Nät Nivellering");
-  PROGMEM Language_Str MSG_INFO_STATS_MENU                 = _UxGT("Skrivar Stats");
-  PROGMEM Language_Str MSG_INFO_BOARD_MENU                 = _UxGT("Kort Info");
-  PROGMEM Language_Str MSG_INFO_THERMISTOR_MENU            = _UxGT("Termistor");
-  PROGMEM Language_Str MSG_INFO_EXTRUDERS                  = _UxGT("Extruderare");
-  PROGMEM Language_Str MSG_INFO_BAUDRATE                   = _UxGT("Baud");
-  PROGMEM Language_Str MSG_INFO_PROTOCOL                   = _UxGT("Protokoll");
-  PROGMEM Language_Str MSG_INFO_RUNAWAY_OFF                = _UxGT("Överdrift Övervakning: AV");
-  PROGMEM Language_Str MSG_INFO_RUNAWAY_ON                 = _UxGT("Överdrift Övervakning: PÅ");
-  PROGMEM Language_Str MSG_HOTEND_IDLE_TIMEOUT             = _UxGT("Hetände Overksam Tidsgräns");
-=======
   LSTR MSG_MOVING                         = _UxGT("Flyttar...");
   LSTR MSG_FREE_XY                        = _UxGT("Fri XY");
   LSTR MSG_MOVE_X                         = _UxGT("Flytta X");
@@ -781,7 +517,7 @@
   LSTR MSG_INFO_RUNAWAY_OFF               = _UxGT("Överdrift Övervakning: AV");
   LSTR MSG_INFO_RUNAWAY_ON                = _UxGT("Överdrift Övervakning: PÅ");
   LSTR MSG_HOTEND_IDLE_TIMEOUT            = _UxGT("Hetände Overksam Tidsgräns");
->>>>>>> 639b1f64
+
 
   LSTR MSG_CASE_LIGHT                     = _UxGT("Lådljus");
   LSTR MSG_CASE_LIGHT_BRIGHTNESS          = _UxGT("Ljus ljusstyrka");
