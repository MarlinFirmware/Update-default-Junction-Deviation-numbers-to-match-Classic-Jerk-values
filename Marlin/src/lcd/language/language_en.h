--- conflicted
+++ resolved
@@ -328,16 +328,9 @@
   PROGMEM Language_Str MSG_LOAD_EEPROM                     = _UxGT("Load Settings");
   PROGMEM Language_Str MSG_RESTORE_DEFAULTS                = _UxGT("Restore Defaults");
   PROGMEM Language_Str MSG_INIT_EEPROM                     = _UxGT("Initialize EEPROM");
-<<<<<<< HEAD
-  PROGMEM Language_Str MSG_ERR_EEPROM_CRC                  = _UxGT("Err: EEPROM CRC");
-  PROGMEM Language_Str MSG_ERR_EEPROM_INDEX                = _UxGT("Err: EEPROM Index");
-  PROGMEM Language_Str MSG_ERR_EEPROM_VERSION              = _UxGT("Err: EEPROM Version");
-  PROGMEM Language_Str MSG_HOTEND_PROTECTION               = _UxGT("Hotend Protection");
-=======
   PROGMEM Language_Str MSG_ERR_EEPROM_CRC                  = _UxGT("EEPROM CRC Error");
   PROGMEM Language_Str MSG_ERR_EEPROM_INDEX                = _UxGT("EEPROM Index Error");
   PROGMEM Language_Str MSG_ERR_EEPROM_VERSION              = _UxGT("EEPROM Version Error");
->>>>>>> 2ec482a1
   PROGMEM Language_Str MSG_SETTINGS_STORED                 = _UxGT("Settings Stored");
   PROGMEM Language_Str MSG_MEDIA_UPDATE                    = _UxGT("Media Update");
   PROGMEM Language_Str MSG_RESET_PRINTER                   = _UxGT("Reset Printer");
@@ -495,6 +488,7 @@
   PROGMEM Language_Str MSG_INFO_PROTOCOL                   = _UxGT("Protocol");
   PROGMEM Language_Str MSG_INFO_RUNAWAY_OFF                = _UxGT("Runaway Watch: OFF");
   PROGMEM Language_Str MSG_INFO_RUNAWAY_ON                 = _UxGT("Runaway Watch: ON");
+  PROGMEM Language_Str MSG_HOTEND_PROTECTION               = _UxGT("Hotend Protection");
 
   PROGMEM Language_Str MSG_CASE_LIGHT                      = _UxGT("Case Light");
   PROGMEM Language_Str MSG_CASE_LIGHT_BRIGHTNESS           = _UxGT("Light Brightness");
