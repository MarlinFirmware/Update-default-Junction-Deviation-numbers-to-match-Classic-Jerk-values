--- conflicted
+++ resolved
@@ -694,12 +694,9 @@
   LSTR MSG_UBL_LEVELING                   = _UxGT("Unified Bed Leveling");
   LSTR MSG_MESH_LEVELING                  = _UxGT("Mesh Leveling");
   LSTR MSG_MESH_DONE                      = _UxGT("Mesh probing done");
-<<<<<<< HEAD
   LSTR MSG_MESH_SETTINGS                  = _UxGT("Mesh Settings");
-=======
   LSTR MSG_INFO_PRINTER_STATS_MENU        = _UxGT("Printer Stats");
   LSTR MSG_INFO_STATS_MENU                = _UxGT("Stats");
->>>>>>> d2bda128
   LSTR MSG_RESET_STATS                    = _UxGT("Reset Print Stats?");
   LSTR MSG_INFO_STATS_MENU                = _UxGT("Printer Stats");
   LSTR MSG_INFO_BOARD_MENU                = _UxGT("Board Info");
