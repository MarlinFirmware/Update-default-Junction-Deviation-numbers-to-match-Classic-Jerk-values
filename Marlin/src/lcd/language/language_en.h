/**
 * Marlin 3D Printer Firmware
 * Copyright (c) 2019 MarlinFirmware [https://github.com/MarlinFirmware/Marlin]
 *
 * Based on Sprinter and grbl.
 * Copyright (c) 2011 Camiel Gubbels / Erik van der Zalm
 *
 * This program is free software: you can redistribute it and/or modify
 * it under the terms of the GNU General Public License as published by
 * the Free Software Foundation, either version 3 of the License, or
 * (at your option) any later version.
 *
 * This program is distributed in the hope that it will be useful,
 * but WITHOUT ANY WARRANTY; without even the implied warranty of
 * MERCHANTABILITY or FITNESS FOR A PARTICULAR PURPOSE.  See the
 * GNU General Public License for more details.
 *
 * You should have received a copy of the GNU General Public License
 * along with this program.  If not, see <http://www.gnu.org/licenses/>.
 *
 */
#pragma once

/**
 * English
 *
 * LCD Menu Messages
 * See also http://marlinfw.org/docs/development/lcd_language.html
 *
 */

#define en 1234
#if LCD_LANGUAGE == en
  #define NOT_EXTENDED_ISO10646_1_5X7
#endif
#undef en

#ifndef THIS_LANGUAGES_SPECIAL_SYMBOLS
  #define THIS_LANGUAGES_SPECIAL_SYMBOLS      _UxGT("³")
#endif

#ifdef NOT_EXTENDED_ISO10646_1_5X7
  #define MSG_CUBED                           _UxGT("^3")
#else
  #define MSG_CUBED                           _UxGT("³")
#endif

#ifndef CHARSIZE
  #define CHARSIZE 1
#endif

#ifndef WELCOME_MSG
  #define WELCOME_MSG                         MACHINE_NAME _UxGT(" Ready.")
#endif
#ifndef MSG_YES
  #define MSG_YES                             _UxGT("YES")
#endif
#ifndef MSG_NO
  #define MSG_NO                              _UxGT("NO")
#endif
#ifndef MSG_BACK
  #define MSG_BACK                            _UxGT("Back")
#endif
#ifndef MSG_SD_INSERTED
  #define MSG_SD_INSERTED                     _UxGT("Card inserted")
#endif
#ifndef MSG_SD_REMOVED
  #define MSG_SD_REMOVED                      _UxGT("Card removed")
#endif
#ifndef MSG_SD_RELEASED
  #define MSG_SD_RELEASED                     _UxGT("Card released")
#endif
#ifndef MSG_LCD_ENDSTOPS
  #define MSG_LCD_ENDSTOPS                    _UxGT("Endstops") // Max length 8 characters
#endif
#ifndef MSG_LCD_SOFT_ENDSTOPS
  #define MSG_LCD_SOFT_ENDSTOPS               _UxGT("Soft Endstops")
#endif
#ifndef MSG_MAIN
  #define MSG_MAIN                            _UxGT("Main")
#endif
#ifndef MSG_ADVANCED_SETTINGS
  #define MSG_ADVANCED_SETTINGS               _UxGT("Advanced Settings")
#endif
#ifndef MSG_CONFIGURATION
  #define MSG_CONFIGURATION                   _UxGT("Configuration")
#endif
#ifndef MSG_AUTOSTART
  #define MSG_AUTOSTART                       _UxGT("Autostart")
#endif
#ifndef MSG_DISABLE_STEPPERS
  #define MSG_DISABLE_STEPPERS                _UxGT("Disable steppers")
#endif
#ifndef MSG_DEBUG_MENU
  #define MSG_DEBUG_MENU                      _UxGT("Debug Menu")
#endif
#ifndef MSG_PROGRESS_BAR_TEST
  #define MSG_PROGRESS_BAR_TEST               _UxGT("Progress Bar Test")
#endif
#ifndef MSG_AUTO_HOME
  #define MSG_AUTO_HOME                       _UxGT("Auto home")
#endif
#ifndef MSG_AUTO_HOME_X
  #define MSG_AUTO_HOME_X                     _UxGT("Home X")
#endif
#ifndef MSG_AUTO_HOME_Y
  #define MSG_AUTO_HOME_Y                     _UxGT("Home Y")
#endif
#ifndef MSG_AUTO_HOME_Z
  #define MSG_AUTO_HOME_Z                     _UxGT("Home Z")
#endif
#ifndef MSG_AUTO_Z_ALIGN
  #define MSG_AUTO_Z_ALIGN                    _UxGT("Auto Z-Align")
#endif
#ifndef MSG_LEVEL_BED_HOMING
  #define MSG_LEVEL_BED_HOMING                _UxGT("Homing XYZ")
#endif
#ifndef MSG_LEVEL_BED_WAITING
  #define MSG_LEVEL_BED_WAITING               _UxGT("Click to Begin")
#endif
#ifndef MSG_LEVEL_BED_NEXT_POINT
  #define MSG_LEVEL_BED_NEXT_POINT            _UxGT("Next Point")
#endif
#ifndef MSG_LEVEL_BED_DONE
  #define MSG_LEVEL_BED_DONE                  _UxGT("Leveling Done!")
#endif
#ifndef MSG_Z_FADE_HEIGHT
  #define MSG_Z_FADE_HEIGHT                   _UxGT("Fade Height")
#endif
#ifndef MSG_SET_HOME_OFFSETS
  #define MSG_SET_HOME_OFFSETS                _UxGT("Set home offsets")
#endif
#ifndef MSG_HOME_OFFSETS_APPLIED
  #define MSG_HOME_OFFSETS_APPLIED            _UxGT("Offsets applied")
#endif
#ifndef MSG_SET_ORIGIN
  #define MSG_SET_ORIGIN                      _UxGT("Set origin")
#endif
#ifndef MSG_PREHEAT_1
  #define MSG_PREHEAT_1                       _UxGT("Preheat " PREHEAT_1_LABEL)
#endif
#ifndef MSG_PREHEAT_1_N
  #define MSG_PREHEAT_1_N                     MSG_PREHEAT_1 _UxGT(" ")
#endif
#ifndef MSG_PREHEAT_1_ALL
  #define MSG_PREHEAT_1_ALL                   MSG_PREHEAT_1 _UxGT(" All")
#endif
#ifndef MSG_PREHEAT_1_END
  #define MSG_PREHEAT_1_END                   MSG_PREHEAT_1 _UxGT(" End")
#endif
#ifndef MSG_PREHEAT_1_BEDONLY
  #define MSG_PREHEAT_1_BEDONLY               MSG_PREHEAT_1 _UxGT(" Bed")
#endif
#ifndef MSG_PREHEAT_1_SETTINGS
  #define MSG_PREHEAT_1_SETTINGS              MSG_PREHEAT_1 _UxGT(" conf")
#endif
#ifndef MSG_PREHEAT_2
  #define MSG_PREHEAT_2                       _UxGT("Preheat " PREHEAT_2_LABEL)
#endif
#ifndef MSG_PREHEAT_2_N
  #define MSG_PREHEAT_2_N                     MSG_PREHEAT_2 _UxGT(" ")
#endif
#ifndef MSG_PREHEAT_2_ALL
  #define MSG_PREHEAT_2_ALL                   MSG_PREHEAT_2 _UxGT(" All")
#endif
#ifndef MSG_PREHEAT_2_END
  #define MSG_PREHEAT_2_END                   MSG_PREHEAT_2 _UxGT(" End")
#endif
#ifndef MSG_PREHEAT_2_BEDONLY
  #define MSG_PREHEAT_2_BEDONLY               MSG_PREHEAT_2 _UxGT(" Bed")
#endif
#ifndef MSG_PREHEAT_2_SETTINGS
  #define MSG_PREHEAT_2_SETTINGS              MSG_PREHEAT_2 _UxGT(" conf")
#endif
#ifndef MSG_PREHEAT_CUSTOM
  #define MSG_PREHEAT_CUSTOM                  _UxGT("Preheat Custom")
#endif
#ifndef MSG_COOLDOWN
  #define MSG_COOLDOWN                        _UxGT("Cooldown")
#endif
#ifndef MSG_LASER_MENU
  #define MSG_LASER_MENU                      _UxGT("Laser Control")
#endif
#ifndef MSG_LASER_OFF
  #define MSG_LASER_OFF                       _UxGT("Laser Off")
#endif
#ifndef MSG_LASER_ON
  #define MSG_LASER_ON                        _UxGT("Laser On")
#endif
#ifndef MSG_LASER_POWER
  #define MSG_LASER_POWER                     _UxGT("Laser power")
#endif
#ifndef MSG_SPINDLE_MENU
  #define MSG_SPINDLE_MENU                    _UxGT("Spindle Control")
#endif
#ifndef MSG_SPINDLE_OFF
  #define MSG_SPINDLE_OFF                     _UxGT("Spindle Off")
#endif
#ifndef MSG_SPINDLE_ON
  #define MSG_SPINDLE_ON                      _UxGT("Spindle On")
#endif
#ifndef MSG_SPINDLE_POWER
  #define MSG_SPINDLE_POWER                   _UxGT("Spindle power")
#endif
#ifndef MSG_SPINDLE_REVERSE
  #define MSG_SPINDLE_REVERSE                 _UxGT("Spindle Reverse")
#endif
#ifndef MSG_SWITCH_PS_ON
  #define MSG_SWITCH_PS_ON                    _UxGT("Switch power on")
#endif
#ifndef MSG_SWITCH_PS_OFF
  #define MSG_SWITCH_PS_OFF                   _UxGT("Switch power off")
#endif
#ifndef MSG_EXTRUDE
  #define MSG_EXTRUDE                         _UxGT("Extrude")
#endif
#ifndef MSG_RETRACT
  #define MSG_RETRACT                         _UxGT("Retract")
#endif
#ifndef MSG_MOVE_AXIS
  #define MSG_MOVE_AXIS                       _UxGT("Move axis")
#endif
#ifndef MSG_BED_LEVELING
  #define MSG_BED_LEVELING                    _UxGT("Bed Leveling")
#endif
#ifndef MSG_LEVEL_BED
  #define MSG_LEVEL_BED                       _UxGT("Level bed")
#endif
#ifndef MSG_LEVEL_CORNERS
  #define MSG_LEVEL_CORNERS                   _UxGT("Level corners")
#endif
#ifndef MSG_NEXT_CORNER
  #define MSG_NEXT_CORNER                     _UxGT("Next corner")
#endif
#ifndef MSG_EDITING_STOPPED
  #define MSG_EDITING_STOPPED                 _UxGT("Mesh Editing Stopped")
#endif
#ifndef MSG_MESH_X
  #define MSG_MESH_X                          _UxGT("Index X")
#endif
#ifndef MSG_MESH_Y
  #define MSG_MESH_Y                          _UxGT("Index Y")
#endif
#ifndef MSG_MESH_EDIT_Z
  #define MSG_MESH_EDIT_Z                     _UxGT("Z Value")
#endif
#ifndef MSG_USER_MENU
  #define MSG_USER_MENU                       _UxGT("Custom Commands")
#endif
#ifndef MSG_UBL_DOING_G29
  #define MSG_UBL_DOING_G29                   _UxGT("Doing G29")
#endif
#ifndef MSG_UBL_UNHOMED
  #define MSG_UBL_UNHOMED                     _UxGT("Home XYZ first")
#endif
#ifndef MSG_UBL_TOOLS
  #define MSG_UBL_TOOLS                       _UxGT("UBL Tools")
#endif
#ifndef MSG_UBL_LEVEL_BED
  #define MSG_UBL_LEVEL_BED                   _UxGT("Unified Bed Leveling")
#endif
#ifndef MSG_LCD_PROBING_MESH
  #define MSG_LCD_PROBING_MESH                _UxGT("Probing point")
#endif
#ifndef MSG_LCD_TILTING_MESH
  #define MSG_LCD_TILTING_MESH                _UxGT("Tilting point")
#endif
#ifndef MSG_M48_TEST
  #define MSG_M48_TEST                        _UxGT("M48 Probe Test")
#endif
#ifndef MSG_M48_DEVIATION
  #define MSG_M48_DEVIATION                   _UxGT("Deviation")
#endif
#ifndef MSG_IDEX_MENU
  #define MSG_IDEX_MENU                       _UxGT("IDEX Mode")
#endif
#ifndef MSG_OFFSETS_MENU
  #define MSG_OFFSETS_MENU                    _UxGT("Tool Offsets")
#endif
#ifndef MSG_IDEX_MODE_AUTOPARK
  #define MSG_IDEX_MODE_AUTOPARK              _UxGT("Auto-Park")
#endif
#ifndef MSG_IDEX_MODE_DUPLICATE
  #define MSG_IDEX_MODE_DUPLICATE             _UxGT("Duplication")
#endif
#ifndef MSG_IDEX_MODE_MIRRORED_COPY
  #define MSG_IDEX_MODE_MIRRORED_COPY         _UxGT("Mirrored copy")
#endif
#ifndef MSG_IDEX_MODE_FULL_CTRL
  #define MSG_IDEX_MODE_FULL_CTRL             _UxGT("Full control")
#endif
#ifndef MSG_X_OFFSET
  #define MSG_X_OFFSET                        _UxGT("2nd nozzle X")
#endif
#ifndef MSG_Y_OFFSET
  #define MSG_Y_OFFSET                        _UxGT("2nd nozzle Y")
#endif
#ifndef MSG_Z_OFFSET
  #define MSG_Z_OFFSET                        _UxGT("2nd nozzle Z")
#endif
#ifndef MSG_UBL_MANUAL_MESH
  #define MSG_UBL_MANUAL_MESH                 _UxGT("Manually Build Mesh")
#endif
#ifndef MSG_UBL_BC_INSERT
  #define MSG_UBL_BC_INSERT                   _UxGT("Place shim & measure")
#endif
#ifndef MSG_UBL_BC_INSERT2
  #define MSG_UBL_BC_INSERT2                  _UxGT("Measure")
#endif
#ifndef MSG_UBL_BC_REMOVE
  #define MSG_UBL_BC_REMOVE                   _UxGT("Remove & measure bed")
#endif
#ifndef MSG_UBL_MOVING_TO_NEXT
  #define MSG_UBL_MOVING_TO_NEXT              _UxGT("Moving to next")
#endif
#ifndef MSG_UBL_ACTIVATE_MESH
  #define MSG_UBL_ACTIVATE_MESH               _UxGT("Activate UBL")
#endif
#ifndef MSG_UBL_DEACTIVATE_MESH
  #define MSG_UBL_DEACTIVATE_MESH             _UxGT("Deactivate UBL")
#endif
#ifndef MSG_UBL_SET_TEMP_BED
  #define MSG_UBL_SET_TEMP_BED                _UxGT("Bed Temp")
#endif
#ifndef MSG_UBL_BED_TEMP_CUSTOM
  #define MSG_UBL_BED_TEMP_CUSTOM             MSG_UBL_SET_TEMP_BED
#endif
#ifndef MSG_UBL_SET_TEMP_HOTEND
  #define MSG_UBL_SET_TEMP_HOTEND             _UxGT("Hotend Temp")
#endif
#ifndef MSG_UBL_HOTEND_TEMP_CUSTOM
  #define MSG_UBL_HOTEND_TEMP_CUSTOM          MSG_UBL_SET_TEMP_HOTEND
#endif
#ifndef MSG_UBL_MESH_EDIT
  #define MSG_UBL_MESH_EDIT                   _UxGT("Mesh Edit")
#endif
#ifndef MSG_UBL_EDIT_CUSTOM_MESH
  #define MSG_UBL_EDIT_CUSTOM_MESH            _UxGT("Edit Custom Mesh")
#endif
#ifndef MSG_UBL_FINE_TUNE_MESH
  #define MSG_UBL_FINE_TUNE_MESH              _UxGT("Fine Tuning Mesh")
#endif
#ifndef MSG_UBL_DONE_EDITING_MESH
  #define MSG_UBL_DONE_EDITING_MESH           _UxGT("Done Editing Mesh")
#endif
#ifndef MSG_UBL_BUILD_CUSTOM_MESH
  #define MSG_UBL_BUILD_CUSTOM_MESH           _UxGT("Build Custom Mesh")
#endif
#ifndef MSG_UBL_BUILD_MESH_MENU
  #define MSG_UBL_BUILD_MESH_MENU             _UxGT("Build Mesh")
#endif
#ifndef MSG_UBL_BUILD_MESH_M1
  #define MSG_UBL_BUILD_MESH_M1               _UxGT("Build Mesh (" PREHEAT_1_LABEL ")")
#endif
#ifndef MSG_UBL_BUILD_MESH_M2
  #define MSG_UBL_BUILD_MESH_M2               _UxGT("Build Mesh (" PREHEAT_2_LABEL ")")
#endif
#ifndef MSG_UBL_BUILD_COLD_MESH
  #define MSG_UBL_BUILD_COLD_MESH             _UxGT("Build Cold Mesh")
#endif
#ifndef MSG_UBL_MESH_HEIGHT_ADJUST
  #define MSG_UBL_MESH_HEIGHT_ADJUST          _UxGT("Adjust Mesh Height")
#endif
#ifndef MSG_UBL_MESH_HEIGHT_AMOUNT
  #define MSG_UBL_MESH_HEIGHT_AMOUNT          _UxGT("Height Amount")
#endif
#ifndef MSG_UBL_VALIDATE_MESH_MENU
  #define MSG_UBL_VALIDATE_MESH_MENU          _UxGT("Validate Mesh")
#endif
#ifndef MSG_UBL_VALIDATE_MESH_M1
  #define MSG_UBL_VALIDATE_MESH_M1            _UxGT("Validate Mesh (" PREHEAT_1_LABEL ")")
#endif
#ifndef MSG_UBL_VALIDATE_MESH_M2
  #define MSG_UBL_VALIDATE_MESH_M2            _UxGT("Validate Mesh (" PREHEAT_2_LABEL ")")
#endif
#ifndef MSG_UBL_VALIDATE_CUSTOM_MESH
  #define MSG_UBL_VALIDATE_CUSTOM_MESH        _UxGT("Validate Custom Mesh")
#endif
#ifndef MSG_UBL_CONTINUE_MESH
  #define MSG_UBL_CONTINUE_MESH               _UxGT("Continue Bed Mesh")
#endif
#ifndef MSG_UBL_MESH_LEVELING
  #define MSG_UBL_MESH_LEVELING               _UxGT("Mesh Leveling")
#endif
#ifndef MSG_UBL_3POINT_MESH_LEVELING
  #define MSG_UBL_3POINT_MESH_LEVELING        _UxGT("3-Point Leveling")
#endif
#ifndef MSG_UBL_GRID_MESH_LEVELING
  #define MSG_UBL_GRID_MESH_LEVELING          _UxGT("Grid Mesh Leveling")
#endif
#ifndef MSG_UBL_MESH_LEVEL
  #define MSG_UBL_MESH_LEVEL                  _UxGT("Level Mesh")
#endif
#ifndef MSG_UBL_SIDE_POINTS
  #define MSG_UBL_SIDE_POINTS                 _UxGT("Side Points")
#endif
#ifndef MSG_UBL_MAP_TYPE
  #define MSG_UBL_MAP_TYPE                    _UxGT("Map Type")
#endif
#ifndef MSG_UBL_OUTPUT_MAP
  #define MSG_UBL_OUTPUT_MAP                  _UxGT("Output Mesh Map")
#endif
#ifndef MSG_UBL_OUTPUT_MAP_HOST
  #define MSG_UBL_OUTPUT_MAP_HOST             _UxGT("Output for Host")
#endif
#ifndef MSG_UBL_OUTPUT_MAP_CSV
  #define MSG_UBL_OUTPUT_MAP_CSV              _UxGT("Output for CSV")
#endif
#ifndef MSG_UBL_OUTPUT_MAP_BACKUP
  #define MSG_UBL_OUTPUT_MAP_BACKUP           _UxGT("Off Printer Backup")
#endif
#ifndef MSG_UBL_INFO_UBL
  #define MSG_UBL_INFO_UBL                    _UxGT("Output UBL Info")
#endif
#ifndef MSG_EDIT_MESH
  #define MSG_EDIT_MESH                       _UxGT("Edit Mesh")
#endif
#ifndef MSG_UBL_FILLIN_AMOUNT
  #define MSG_UBL_FILLIN_AMOUNT               _UxGT("Fill-in Amount")
#endif
#ifndef MSG_UBL_MANUAL_FILLIN
  #define MSG_UBL_MANUAL_FILLIN               _UxGT("Manual Fill-in")
#endif
#ifndef MSG_UBL_SMART_FILLIN
  #define MSG_UBL_SMART_FILLIN                _UxGT("Smart Fill-in")
#endif
#ifndef MSG_UBL_FILLIN_MESH
  #define MSG_UBL_FILLIN_MESH                 _UxGT("Fill-in Mesh")
#endif
#ifndef MSG_UBL_INVALIDATE_ALL
  #define MSG_UBL_INVALIDATE_ALL              _UxGT("Invalidate All")
#endif
#ifndef MSG_UBL_INVALIDATE_CLOSEST
  #define MSG_UBL_INVALIDATE_CLOSEST          _UxGT("Invalidate Closest")
#endif
#ifndef MSG_UBL_FINE_TUNE_ALL
  #define MSG_UBL_FINE_TUNE_ALL               _UxGT("Fine Tune All")
#endif
#ifndef MSG_UBL_FINE_TUNE_CLOSEST
  #define MSG_UBL_FINE_TUNE_CLOSEST           _UxGT("Fine Tune Closest")
#endif
#ifndef MSG_UBL_STORAGE_MESH_MENU
  #define MSG_UBL_STORAGE_MESH_MENU           _UxGT("Mesh Storage")
#endif
#ifndef MSG_UBL_STORAGE_SLOT
  #define MSG_UBL_STORAGE_SLOT                _UxGT("Memory Slot")
#endif
#ifndef MSG_UBL_LOAD_MESH
  #define MSG_UBL_LOAD_MESH                   _UxGT("Load Bed Mesh")
#endif
#ifndef MSG_UBL_SAVE_MESH
  #define MSG_UBL_SAVE_MESH                   _UxGT("Save Bed Mesh")
#endif
#ifndef MSG_MESH_LOADED
  #define MSG_MESH_LOADED                     _UxGT("Mesh %i loaded")
#endif
#ifndef MSG_MESH_SAVED
  #define MSG_MESH_SAVED                      _UxGT("Mesh %i saved")
#endif
#ifndef MSG_NO_STORAGE
  #define MSG_NO_STORAGE                      _UxGT("No storage")
#endif
#ifndef MSG_UBL_SAVE_ERROR
  #define MSG_UBL_SAVE_ERROR                  _UxGT("Err: UBL Save")
#endif
#ifndef MSG_UBL_RESTORE_ERROR
  #define MSG_UBL_RESTORE_ERROR               _UxGT("Err: UBL Restore")
#endif
#ifndef MSG_UBL_Z_OFFSET_STOPPED
  #define MSG_UBL_Z_OFFSET_STOPPED            _UxGT("Z-Offset Stopped")
#endif
#ifndef MSG_UBL_STEP_BY_STEP_MENU
  #define MSG_UBL_STEP_BY_STEP_MENU           _UxGT("Step-By-Step UBL")
#endif

#ifndef MSG_LED_CONTROL
  #define MSG_LED_CONTROL                     _UxGT("LED Control")
#endif
#ifndef MSG_LEDS
  #define MSG_LEDS                            _UxGT("Lights")
#endif
#ifndef MSG_LED_PRESETS
  #define MSG_LED_PRESETS                     _UxGT("Light Presets")
#endif
#ifndef MSG_SET_LEDS_RED
  #define MSG_SET_LEDS_RED                    _UxGT("Red")
#endif
#ifndef MSG_SET_LEDS_ORANGE
  #define MSG_SET_LEDS_ORANGE                 _UxGT("Orange")
#endif
#ifndef MSG_SET_LEDS_YELLOW
  #define MSG_SET_LEDS_YELLOW                 _UxGT("Yellow")
#endif
#ifndef MSG_SET_LEDS_GREEN
  #define MSG_SET_LEDS_GREEN                  _UxGT("Green")
#endif
#ifndef MSG_SET_LEDS_BLUE
  #define MSG_SET_LEDS_BLUE                   _UxGT("Blue")
#endif
#ifndef MSG_SET_LEDS_INDIGO
  #define MSG_SET_LEDS_INDIGO                 _UxGT("Indigo")
#endif
#ifndef MSG_SET_LEDS_VIOLET
  #define MSG_SET_LEDS_VIOLET                 _UxGT("Violet")
#endif
#ifndef MSG_SET_LEDS_WHITE
  #define MSG_SET_LEDS_WHITE                  _UxGT("White")
#endif
#ifndef MSG_SET_LEDS_DEFAULT
  #define MSG_SET_LEDS_DEFAULT                _UxGT("Default")
#endif
#ifndef MSG_CUSTOM_LEDS
  #define MSG_CUSTOM_LEDS                     _UxGT("Custom Lights")
#endif
#ifndef MSG_INTENSITY_R
  #define MSG_INTENSITY_R                     _UxGT("Red Intensity")
#endif
#ifndef MSG_INTENSITY_G
  #define MSG_INTENSITY_G                     _UxGT("Green Intensity")
#endif
#ifndef MSG_INTENSITY_B
  #define MSG_INTENSITY_B                     _UxGT("Blue Intensity")
#endif
#ifndef MSG_INTENSITY_W
  #define MSG_INTENSITY_W                     _UxGT("White Intensity")
#endif
#ifndef MSG_LED_BRIGHTNESS
  #define MSG_LED_BRIGHTNESS                  _UxGT("Brightness")
#endif

#ifndef MSG_MOVING
  #define MSG_MOVING                          _UxGT("Moving...")
#endif
#ifndef MSG_FREE_XY
  #define MSG_FREE_XY                         _UxGT("Free XY")
#endif
#ifndef MSG_MOVE_X
  #define MSG_MOVE_X                          _UxGT("Move X")
#endif
#ifndef MSG_MOVE_Y
  #define MSG_MOVE_Y                          _UxGT("Move Y")
#endif
#ifndef MSG_MOVE_Z
  #define MSG_MOVE_Z                          _UxGT("Move Z")
#endif
#ifndef MSG_MOVE_E
  #define MSG_MOVE_E                          _UxGT("Extruder")
#endif
#ifndef MSG_HOTEND_TOO_COLD
  #define MSG_HOTEND_TOO_COLD                 _UxGT("Hotend too cold")
#endif
<<<<<<< HEAD
#ifndef MSG_MOVE_001MM
  #define MSG_MOVE_001MM                     _UxGT("Move 0.01mm")
=======
#ifndef MSG_MOVE_Z_DIST
  #define MSG_MOVE_Z_DIST                     _UxGT("Move %smm")
>>>>>>> 3765e674
#endif
#ifndef MSG_MOVE_01MM
  #define MSG_MOVE_01MM                       _UxGT("Move 0.1mm")
#endif
#ifndef MSG_MOVE_1MM
  #define MSG_MOVE_1MM                        _UxGT("Move 1mm")
#endif
#ifndef MSG_MOVE_10MM
  #define MSG_MOVE_10MM                       _UxGT("Move 10mm")
#endif
#ifndef MSG_SPEED
  #define MSG_SPEED                           _UxGT("Speed")
#endif
#ifndef MSG_BED_Z
  #define MSG_BED_Z                           _UxGT("Bed Z")
#endif
#ifndef MSG_NOZZLE
  #define MSG_NOZZLE                          _UxGT("Nozzle")
#endif
#ifndef MSG_BED
  #define MSG_BED                             _UxGT("Bed")
#endif
#ifndef MSG_CHAMBER
  #define MSG_CHAMBER                         _UxGT("Enclosure")
#endif
#ifndef MSG_FAN_SPEED
  #define MSG_FAN_SPEED                       _UxGT("Fan speed")
#endif
#ifndef MSG_EXTRA_FAN_SPEED
  #define MSG_EXTRA_FAN_SPEED                 _UxGT("Extra fan speed")
#endif
#ifndef MSG_FLOW
  #define MSG_FLOW                            _UxGT("Flow")
#endif
#ifndef MSG_CONTROL
  #define MSG_CONTROL                         _UxGT("Control")
#endif
#ifndef MSG_MIN
  #define MSG_MIN                             _UxGT(" ") LCD_STR_THERMOMETER _UxGT(" Min")
#endif
#ifndef MSG_MAX
  #define MSG_MAX                             _UxGT(" ") LCD_STR_THERMOMETER _UxGT(" Max")
#endif
#ifndef MSG_FACTOR
  #define MSG_FACTOR                          _UxGT(" ") LCD_STR_THERMOMETER _UxGT(" Fact")
#endif
#ifndef MSG_AUTOTEMP
  #define MSG_AUTOTEMP                        _UxGT("Autotemp")
#endif
#ifndef MSG_LCD_ON
  #define MSG_LCD_ON                          _UxGT("On")
#endif
#ifndef MSG_LCD_OFF
  #define MSG_LCD_OFF                         _UxGT("Off")
#endif
#ifndef MSG_PID_P
  #define MSG_PID_P                           _UxGT("PID-P")
#endif
#ifndef MSG_PID_I
  #define MSG_PID_I                           _UxGT("PID-I")
#endif
#ifndef MSG_PID_D
  #define MSG_PID_D                           _UxGT("PID-D")
#endif
#ifndef MSG_PID_C
  #define MSG_PID_C                           _UxGT("PID-C")
#endif
#ifndef MSG_SELECT
  #define MSG_SELECT                          _UxGT("Select")
#endif
#ifndef MSG_ACC
  #define MSG_ACC                             _UxGT("Accel")
#endif
#ifndef MSG_JERK
  #define MSG_JERK                            _UxGT("Jerk")
#endif
#if IS_KINEMATIC
  #ifndef MSG_VA_JERK
    #define MSG_VA_JERK                       _UxGT("Va-jerk")
  #endif
  #ifndef MSG_VB_JERK
    #define MSG_VB_JERK                       _UxGT("Vb-jerk")
  #endif
  #ifndef MSG_VC_JERK
    #define MSG_VC_JERK                       _UxGT("Vc-jerk")
  #endif
#else
  #ifndef MSG_VA_JERK
    #define MSG_VA_JERK                       _UxGT("Vx-jerk")
  #endif
  #ifndef MSG_VB_JERK
    #define MSG_VB_JERK                       _UxGT("Vy-jerk")
  #endif
  #ifndef MSG_VC_JERK
    #define MSG_VC_JERK                       _UxGT("Vz-jerk")
  #endif
#endif
#ifndef MSG_VE_JERK
  #define MSG_VE_JERK                         _UxGT("Ve-jerk")
#endif
#ifndef MSG_JUNCTION_DEVIATION
  #define MSG_JUNCTION_DEVIATION              _UxGT("Junction Dev")
#endif
#ifndef MSG_VELOCITY
  #define MSG_VELOCITY                        _UxGT("Velocity")
#endif
#ifndef MSG_VMAX
  #define MSG_VMAX                            _UxGT("Vmax ")
#endif
#ifndef MSG_VMIN
  #define MSG_VMIN                            _UxGT("Vmin")
#endif
#ifndef MSG_VTRAV_MIN
  #define MSG_VTRAV_MIN                       _UxGT("VTrav min")
#endif
#ifndef MSG_ACCELERATION
  #define MSG_ACCELERATION                    _UxGT("Acceleration")
#endif
#ifndef MSG_AMAX
  #define MSG_AMAX                            _UxGT("Amax ")
#endif
#ifndef MSG_A_RETRACT
  #define MSG_A_RETRACT                       _UxGT("A-retract")
#endif
#ifndef MSG_A_TRAVEL
  #define MSG_A_TRAVEL                        _UxGT("A-travel")
#endif
#ifndef MSG_STEPS_PER_MM
  #define MSG_STEPS_PER_MM                    _UxGT("Steps/mm")
#endif
#if IS_KINEMATIC
  #ifndef MSG_ASTEPS
    #define MSG_ASTEPS                        _UxGT("Asteps/mm")
  #endif
  #ifndef MSG_BSTEPS
    #define MSG_BSTEPS                        _UxGT("Bsteps/mm")
  #endif
  #ifndef MSG_CSTEPS
    #define MSG_CSTEPS                        _UxGT("Csteps/mm")
  #endif
#else
  #ifndef MSG_ASTEPS
    #define MSG_ASTEPS                        _UxGT("Xsteps/mm")
  #endif
  #ifndef MSG_BSTEPS
    #define MSG_BSTEPS                        _UxGT("Ysteps/mm")
  #endif
  #ifndef MSG_CSTEPS
    #define MSG_CSTEPS                        _UxGT("Zsteps/mm")
  #endif
#endif
#ifndef MSG_ESTEPS
  #define MSG_ESTEPS                          _UxGT("Esteps/mm")
#endif
#ifndef MSG_E1STEPS
  #define MSG_E1STEPS                         _UxGT("E1steps/mm")
#endif
#ifndef MSG_E2STEPS
  #define MSG_E2STEPS                         _UxGT("E2steps/mm")
#endif
#ifndef MSG_E3STEPS
  #define MSG_E3STEPS                         _UxGT("E3steps/mm")
#endif
#ifndef MSG_E4STEPS
  #define MSG_E4STEPS                         _UxGT("E4steps/mm")
#endif
#ifndef MSG_E5STEPS
  #define MSG_E5STEPS                         _UxGT("E5steps/mm")
#endif
#ifndef MSG_E6STEPS
  #define MSG_E6STEPS                         _UxGT("E6steps/mm")
#endif
#ifndef MSG_TEMPERATURE
  #define MSG_TEMPERATURE                     _UxGT("Temperature")
#endif
#ifndef MSG_MOTION
  #define MSG_MOTION                          _UxGT("Motion")
#endif
#ifndef MSG_FILAMENT
  #define MSG_FILAMENT                        _UxGT("Filament")
#endif
#ifndef MSG_VOLUMETRIC_ENABLED
  #define MSG_VOLUMETRIC_ENABLED              _UxGT("E in mm") MSG_CUBED
#endif
#ifndef MSG_FILAMENT_DIAM
  #define MSG_FILAMENT_DIAM                   _UxGT("Fil. Dia.")
#endif
#ifndef MSG_FILAMENT_UNLOAD
  #define MSG_FILAMENT_UNLOAD                 _UxGT("Unload mm")
#endif
#ifndef MSG_FILAMENT_LOAD
  #define MSG_FILAMENT_LOAD                   _UxGT("Load mm")
#endif
#ifndef MSG_ADVANCE_K
  #define MSG_ADVANCE_K                       _UxGT("Advance K")
#endif
#ifndef MSG_CONTRAST
  #define MSG_CONTRAST                        _UxGT("LCD contrast")
#endif
#ifndef MSG_STORE_EEPROM
  #define MSG_STORE_EEPROM                    _UxGT("Store settings")
#endif
#ifndef MSG_LOAD_EEPROM
  #define MSG_LOAD_EEPROM                     _UxGT("Load settings")
#endif
#ifndef MSG_RESTORE_FAILSAFE
  #define MSG_RESTORE_FAILSAFE                _UxGT("Restore failsafe")
#endif
#ifndef MSG_INIT_EEPROM
  #define MSG_INIT_EEPROM                     _UxGT("Initialize EEPROM")
#endif
#ifndef MSG_SD_UPDATE
  #define MSG_SD_UPDATE                       _UxGT("SD Update")
#endif
#ifndef MSG_RESET_PRINTER
  #define MSG_RESET_PRINTER                   _UxGT("Reset Printer")
#endif
#ifndef MSG_REFRESH
  #define MSG_REFRESH                         _UxGT("Refresh")
#endif
#ifndef MSG_WATCH
  #define MSG_WATCH                           _UxGT("Info screen")
#endif
#ifndef MSG_PREPARE
  #define MSG_PREPARE                         _UxGT("Prepare")
#endif
#ifndef MSG_TUNE
  #define MSG_TUNE                            _UxGT("Tune")
#endif
#ifndef MSG_START_PRINT
  #define MSG_START_PRINT                     _UxGT("Start print")
#endif
#ifndef MSG_BUTTON_NEXT
  #define MSG_BUTTON_NEXT                     _UxGT("Next")
#endif
#ifndef MSG_BUTTON_INIT
  #define MSG_BUTTON_INIT                     _UxGT("Init")
#endif
#ifndef MSG_BUTTON_STOP
  #define MSG_BUTTON_STOP                     _UxGT("Stop")
#endif
#ifndef MSG_BUTTON_PRINT
  #define MSG_BUTTON_PRINT                    _UxGT("Print")
#endif
#ifndef MSG_BUTTON_RESET
  #define MSG_BUTTON_RESET                    _UxGT("Reset")
#endif
#ifndef MSG_BUTTON_CANCEL
  #define MSG_BUTTON_CANCEL                   _UxGT("Cancel")
#endif
#ifndef MSG_BUTTON_DONE
  #define MSG_BUTTON_DONE                     _UxGT("Done")
#endif
#ifndef MSG_PAUSE_PRINT
  #define MSG_PAUSE_PRINT                     _UxGT("Pause print")
#endif
#ifndef MSG_RESUME_PRINT
  #define MSG_RESUME_PRINT                    _UxGT("Resume print")
#endif
#ifndef MSG_STOP_PRINT
  #define MSG_STOP_PRINT                      _UxGT("Stop print")
#endif
#ifndef MSG_OUTAGE_RECOVERY
  #define MSG_OUTAGE_RECOVERY                 _UxGT("Outage Recovery")
#endif
#ifndef MSG_CARD_MENU
  #define MSG_CARD_MENU                       _UxGT("Print from SD")
#endif
#ifndef MSG_NO_CARD
  #define MSG_NO_CARD                         _UxGT("No SD card")
#endif
#ifndef MSG_DWELL
  #define MSG_DWELL                           _UxGT("Sleep...")
#endif
#ifndef MSG_USERWAIT
  #define MSG_USERWAIT                        _UxGT("Click to resume...")
#endif
#ifndef MSG_PRINT_PAUSED
  #define MSG_PRINT_PAUSED                    _UxGT("Print paused")
#endif
#ifndef MSG_PRINTING
  #define MSG_PRINTING                        _UxGT("Printing...")
#endif
#ifndef MSG_PRINT_ABORTED
  #define MSG_PRINT_ABORTED                   _UxGT("Print aborted")
#endif
#ifndef MSG_NO_MOVE
  #define MSG_NO_MOVE                         _UxGT("No move.")
#endif
#ifndef MSG_KILLED
  #define MSG_KILLED                          _UxGT("KILLED. ")
#endif
#ifndef MSG_STOPPED
  #define MSG_STOPPED                         _UxGT("STOPPED. ")
#endif
#ifndef MSG_CONTROL_RETRACT
  #define MSG_CONTROL_RETRACT                 _UxGT("Retract mm")
#endif
#ifndef MSG_CONTROL_RETRACT_SWAP
  #define MSG_CONTROL_RETRACT_SWAP            _UxGT("Swap Re.mm")
#endif
#ifndef MSG_CONTROL_RETRACTF
  #define MSG_CONTROL_RETRACTF                _UxGT("Retract  V")
#endif
#ifndef MSG_CONTROL_RETRACT_ZHOP
  #define MSG_CONTROL_RETRACT_ZHOP            _UxGT("Hop mm")
#endif
#ifndef MSG_CONTROL_RETRACT_RECOVER
  #define MSG_CONTROL_RETRACT_RECOVER         _UxGT("UnRet mm")
#endif
#ifndef MSG_CONTROL_RETRACT_RECOVER_SWAP
  #define MSG_CONTROL_RETRACT_RECOVER_SWAP    _UxGT("S UnRet mm")
#endif
#ifndef MSG_CONTROL_RETRACT_RECOVERF
  #define MSG_CONTROL_RETRACT_RECOVERF        _UxGT("UnRet V")
#endif
#ifndef MSG_CONTROL_RETRACT_RECOVER_SWAPF
  #define MSG_CONTROL_RETRACT_RECOVER_SWAPF   _UxGT("S UnRet V")
#endif
#ifndef MSG_AUTORETRACT
  #define MSG_AUTORETRACT                     _UxGT("AutoRetr.")
#endif
#ifndef MSG_FILAMENT_SWAP_LENGTH
  #define MSG_FILAMENT_SWAP_LENGTH            _UxGT("Swap Length")
#endif
#ifndef MSG_FILAMENT_PURGE_LENGTH
  #define MSG_FILAMENT_PURGE_LENGTH           _UxGT("Purge Length")
#endif
#ifndef MSG_TOOL_CHANGE
  #define MSG_TOOL_CHANGE                     _UxGT("Tool Change")
#endif
#ifndef MSG_TOOL_CHANGE_ZLIFT
  #define MSG_TOOL_CHANGE_ZLIFT               _UxGT("Z Raise")
#endif
#ifndef MSG_SINGLENOZZLE_PRIME_SPD
  #define MSG_SINGLENOZZLE_PRIME_SPD          _UxGT("Prime Speed")
#endif
#ifndef MSG_SINGLENOZZLE_RETRACT_SPD
  #define MSG_SINGLENOZZLE_RETRACT_SPD        _UxGT("Retract Speed")
#endif
#ifndef MSG_NOZZLE_STANDBY
  #define MSG_NOZZLE_STANDBY                  _UxGT("Nozzle Standby")
#endif
#ifndef MSG_FILAMENTCHANGE
  #define MSG_FILAMENTCHANGE                  _UxGT("Change filament")
#endif
#ifndef MSG_FILAMENTLOAD
  #define MSG_FILAMENTLOAD                    _UxGT("Load filament")
#endif
#ifndef MSG_FILAMENTUNLOAD
  #define MSG_FILAMENTUNLOAD                  _UxGT("Unload filament")
#endif
#ifndef MSG_FILAMENTUNLOAD_ALL
  #define MSG_FILAMENTUNLOAD_ALL              _UxGT("Unload All")
#endif
#ifndef MSG_INIT_SDCARD
  #define MSG_INIT_SDCARD                     _UxGT("Init. SD card")
#endif
#ifndef MSG_CHANGE_SDCARD
  #define MSG_CHANGE_SDCARD                   _UxGT("Change SD card")
#endif
#ifndef MSG_RELEASE_SDCARD
  #define MSG_RELEASE_SDCARD                  _UxGT("Release SD card")
#endif
#ifndef MSG_ZPROBE_OUT
  #define MSG_ZPROBE_OUT                      _UxGT("Z Probe past bed")
#endif
#ifndef MSG_SKEW_FACTOR
  #define MSG_SKEW_FACTOR                     _UxGT("Skew Factor")
#endif
#ifndef MSG_BLTOUCH
  #define MSG_BLTOUCH                         _UxGT("BLTouch")
#endif
#ifndef MSG_BLTOUCH_SELFTEST
  #define MSG_BLTOUCH_SELFTEST                _UxGT("Cmd: Self-Test")
#endif
#ifndef MSG_BLTOUCH_RESET
  #define MSG_BLTOUCH_RESET                   _UxGT("Cmd: Reset")
#endif
#ifndef MSG_BLTOUCH_STOW
  #define MSG_BLTOUCH_STOW                    _UxGT("Cmd: Stow")
#endif
#ifndef MSG_BLTOUCH_DEPLOY
  #define MSG_BLTOUCH_DEPLOY                  _UxGT("Cmd: Deploy")
#endif
#ifndef MSG_BLTOUCH_SW_MODE
  #define MSG_BLTOUCH_SW_MODE                 _UxGT("Cmd: SW-Mode")
#endif
#ifndef MSG_BLTOUCH_5V_MODE
  #define MSG_BLTOUCH_5V_MODE                 _UxGT("Cmd: 5V-Mode")
#endif
#ifndef MSG_BLTOUCH_OD_MODE
  #define MSG_BLTOUCH_OD_MODE                 _UxGT("Cmd: OD-Mode")
#endif
#ifndef MSG_BLTOUCH_MODE_STORE
  #define MSG_BLTOUCH_MODE_STORE              _UxGT("Cmd: Mode-Store")
#endif
#ifndef MSG_BLTOUCH_MODE_STORE_5V
  #define MSG_BLTOUCH_MODE_STORE_5V           _UxGT("Set BLTouch to 5V")
#endif
#ifndef MSG_BLTOUCH_MODE_STORE_OD
  #define MSG_BLTOUCH_MODE_STORE_OD           _UxGT("Set BLTouch to OD")
#endif
#ifndef MSG_BLTOUCH_MODE_ECHO
  #define MSG_BLTOUCH_MODE_ECHO               _UxGT("Report Drain")
#endif
#ifndef MSG_BLTOUCH_MODE_CHANGE
  #define MSG_BLTOUCH_MODE_CHANGE             _UxGT("DANGER: Bad settings can cause damage! Proceed anyway?")
#endif
#ifndef MSG_TOUCHMI_PROBE
  #define MSG_TOUCHMI_PROBE                   _UxGT("TouchMI")
#endif
#ifndef MSG_TOUCHMI_INIT
  #define MSG_TOUCHMI_INIT                    _UxGT("Init TouchMI")
#endif
#ifndef MSG_TOUCHMI_ZTEST
  #define MSG_TOUCHMI_ZTEST                   _UxGT("Z offset Test")
#endif
#ifndef MSG_TOUCHMI_SAVE
  #define MSG_TOUCHMI_SAVE                    _UxGT("Save")
#endif
#ifndef MSG_MANUAL_DEPLOY_TOUCHMI
  #define MSG_MANUAL_DEPLOY_TOUCHMI           _UxGT("Deploy TouchMI")
#endif
#ifndef MSG_MANUAL_DEPLOY
  #define MSG_MANUAL_DEPLOY                   _UxGT("Deploy Z-Probe")
#endif
#ifndef MSG_MANUAL_STOW
  #define MSG_MANUAL_STOW                     _UxGT("Stow Z-Probe")
#endif
#ifndef MSG_HOME
  #define MSG_HOME                            _UxGT("Home") // Used as MSG_HOME " " MSG_X MSG_Y MSG_Z " " MSG_FIRST
#endif
#ifndef MSG_FIRST
  #define MSG_FIRST                           _UxGT("first")
#endif
#ifndef MSG_ZPROBE_ZOFFSET
  #define MSG_ZPROBE_ZOFFSET                  _UxGT("Probe Z Offset")
#endif
#ifndef MSG_BABYSTEP_X
  #define MSG_BABYSTEP_X                      _UxGT("Babystep X")
#endif
#ifndef MSG_BABYSTEP_Y
  #define MSG_BABYSTEP_Y                      _UxGT("Babystep Y")
#endif
#ifndef MSG_BABYSTEP_Z
  #define MSG_BABYSTEP_Z                      _UxGT("Babystep Z")
#endif
#ifndef MSG_BABYSTEP_TOTAL
  #define MSG_BABYSTEP_TOTAL                  _UxGT("Total")
#endif
#ifndef MSG_ENDSTOP_ABORT
  #define MSG_ENDSTOP_ABORT                   _UxGT("Endstop abort")
#endif
#ifndef MSG_HEATING_FAILED_LCD
  #define MSG_HEATING_FAILED_LCD              _UxGT("Heating failed")
#endif
#ifndef MSG_HEATING_FAILED_LCD_BED
  #define MSG_HEATING_FAILED_LCD_BED          _UxGT("Bed heating failed")
#endif
#ifndef MSG_HEATING_FAILED_LCD_CHAMBER
  #define MSG_HEATING_FAILED_LCD_CHAMBER      _UxGT("Chamber heating fail")
#endif
#ifndef MSG_ERR_REDUNDANT_TEMP
  #define MSG_ERR_REDUNDANT_TEMP              _UxGT("Err: REDUNDANT TEMP")
#endif
#ifndef MSG_THERMAL_RUNAWAY
  #define MSG_THERMAL_RUNAWAY                 _UxGT("THERMAL RUNAWAY")
#endif
#ifndef MSG_THERMAL_RUNAWAY_BED
  #define MSG_THERMAL_RUNAWAY_BED             _UxGT("BED THERMAL RUNAWAY")
#endif
#ifndef MSG_THERMAL_RUNAWAY_CHAMBER
  #define MSG_THERMAL_RUNAWAY_CHAMBER         _UxGT("CHAMBER T. RUNAWAY")
#endif
#ifndef MSG_ERR_MAXTEMP
  #define MSG_ERR_MAXTEMP                     _UxGT("Err: MAXTEMP")
#endif
#ifndef MSG_ERR_MINTEMP
  #define MSG_ERR_MINTEMP                     _UxGT("Err: MINTEMP")
#endif
#ifndef MSG_ERR_MAXTEMP_BED
  #define MSG_ERR_MAXTEMP_BED                 _UxGT("Err: MAXTEMP BED")
#endif
#ifndef MSG_ERR_MINTEMP_BED
  #define MSG_ERR_MINTEMP_BED                 _UxGT("Err: MINTEMP BED")
#endif
#ifndef MSG_ERR_MAXTEMP_CHAMBER
  #define MSG_ERR_MAXTEMP_CHAMBER             _UxGT("Err: MAXTEMP CHAMBER")
#endif
#ifndef MSG_ERR_MINTEMP_CHAMBER
  #define MSG_ERR_MINTEMP_CHAMBER             _UxGT("Err: MINTEMP CHAMBER")
#endif
#ifndef MSG_ERR_Z_HOMING
  #define MSG_ERR_Z_HOMING                    MSG_HOME _UxGT(" ") MSG_X MSG_Y _UxGT(" ") MSG_FIRST
#endif
#ifndef MSG_HALTED
  #define MSG_HALTED                          _UxGT("PRINTER HALTED")
#endif
#ifndef MSG_PLEASE_RESET
  #define MSG_PLEASE_RESET                    _UxGT("Please reset")
#endif
#ifndef MSG_SHORT_DAY
  #define MSG_SHORT_DAY                       _UxGT("d") // One character only
#endif
#ifndef MSG_SHORT_HOUR
  #define MSG_SHORT_HOUR                      _UxGT("h") // One character only
#endif
#ifndef MSG_SHORT_MINUTE
  #define MSG_SHORT_MINUTE                    _UxGT("m") // One character only
#endif
#ifndef MSG_HEATING
  #define MSG_HEATING                         _UxGT("Heating...")
#endif
#ifndef MSG_COOLING
  #define MSG_COOLING                         _UxGT("Cooling...")
#endif
#ifndef MSG_BED_HEATING
  #define MSG_BED_HEATING                     _UxGT("Bed heating...")
#endif
#ifndef MSG_BED_COOLING
  #define MSG_BED_COOLING                     _UxGT("Bed cooling...")
#endif
#ifndef MSG_CHAMBER_HEATING
  #define MSG_CHAMBER_HEATING                 _UxGT("Chamber heating...")
#endif
#ifndef MSG_CHAMBER_COOLING
  #define MSG_CHAMBER_COOLING                 _UxGT("Chamber cooling...")
#endif
#ifndef MSG_DELTA_CALIBRATE
  #define MSG_DELTA_CALIBRATE                 _UxGT("Delta Calibration")
#endif
#ifndef MSG_DELTA_CALIBRATE_X
  #define MSG_DELTA_CALIBRATE_X               _UxGT("Calibrate X")
#endif
#ifndef MSG_DELTA_CALIBRATE_Y
  #define MSG_DELTA_CALIBRATE_Y               _UxGT("Calibrate Y")
#endif
#ifndef MSG_DELTA_CALIBRATE_Z
  #define MSG_DELTA_CALIBRATE_Z               _UxGT("Calibrate Z")
#endif
#ifndef MSG_DELTA_CALIBRATE_CENTER
  #define MSG_DELTA_CALIBRATE_CENTER          _UxGT("Calibrate Center")
#endif
#ifndef MSG_DELTA_SETTINGS
  #define MSG_DELTA_SETTINGS                  _UxGT("Delta Settings")
#endif
#ifndef MSG_DELTA_AUTO_CALIBRATE
  #define MSG_DELTA_AUTO_CALIBRATE            _UxGT("Auto Calibration")
#endif
#ifndef MSG_DELTA_HEIGHT_CALIBRATE
  #define MSG_DELTA_HEIGHT_CALIBRATE          _UxGT("Set Delta Height")
#endif
#ifndef MSG_DELTA_Z_OFFSET_CALIBRATE
  #define MSG_DELTA_Z_OFFSET_CALIBRATE        _UxGT("Probe Z-offset")
#endif
#ifndef MSG_DELTA_DIAG_ROD
  #define MSG_DELTA_DIAG_ROD                  _UxGT("Diag Rod")
#endif
#ifndef MSG_DELTA_HEIGHT
  #define MSG_DELTA_HEIGHT                    _UxGT("Height")
#endif
#ifndef MSG_DELTA_RADIUS
  #define MSG_DELTA_RADIUS                    _UxGT("Radius")
#endif
#ifndef MSG_INFO_MENU
  #define MSG_INFO_MENU                       _UxGT("About Printer")
#endif
#ifndef MSG_INFO_PRINTER_MENU
  #define MSG_INFO_PRINTER_MENU               _UxGT("Printer Info")
#endif
#ifndef MSG_3POINT_LEVELING
  #define MSG_3POINT_LEVELING                 _UxGT("3-Point Leveling")
#endif
#ifndef MSG_LINEAR_LEVELING
  #define MSG_LINEAR_LEVELING                 _UxGT("Linear Leveling")
#endif
#ifndef MSG_BILINEAR_LEVELING
  #define MSG_BILINEAR_LEVELING               _UxGT("Bilinear Leveling")
#endif
#ifndef MSG_UBL_LEVELING
  #define MSG_UBL_LEVELING                    _UxGT("Unified Bed Leveling")
#endif
#ifndef MSG_MESH_LEVELING
  #define MSG_MESH_LEVELING                   _UxGT("Mesh Leveling")
#endif
#ifndef MSG_INFO_STATS_MENU
  #define MSG_INFO_STATS_MENU                 _UxGT("Printer Stats")
#endif
#ifndef MSG_INFO_BOARD_MENU
  #define MSG_INFO_BOARD_MENU                 _UxGT("Board Info")
#endif
#ifndef MSG_INFO_THERMISTOR_MENU
  #define MSG_INFO_THERMISTOR_MENU            _UxGT("Thermistors")
#endif
#ifndef MSG_INFO_EXTRUDERS
  #define MSG_INFO_EXTRUDERS                  _UxGT("Extruders")
#endif
#ifndef MSG_INFO_BAUDRATE
  #define MSG_INFO_BAUDRATE                   _UxGT("Baud")
#endif
#ifndef MSG_INFO_PROTOCOL
  #define MSG_INFO_PROTOCOL                   _UxGT("Protocol")
#endif
#ifndef MSG_CASE_LIGHT
  #define MSG_CASE_LIGHT                      _UxGT("Case light")
#endif
#ifndef MSG_CASE_LIGHT_BRIGHTNESS
  #define MSG_CASE_LIGHT_BRIGHTNESS           _UxGT("Light Brightness")
#endif
#if LCD_WIDTH >= 20
  #ifndef MSG_INFO_PRINT_COUNT
    #define MSG_INFO_PRINT_COUNT              _UxGT("Print Count")
  #endif
  #ifndef MSG_INFO_COMPLETED_PRINTS
    #define MSG_INFO_COMPLETED_PRINTS         _UxGT("Completed")
  #endif
  #ifndef MSG_INFO_PRINT_TIME
    #define MSG_INFO_PRINT_TIME               _UxGT("Total print time")
  #endif
  #ifndef MSG_INFO_PRINT_LONGEST
    #define MSG_INFO_PRINT_LONGEST            _UxGT("Longest job time")
  #endif
  #ifndef MSG_INFO_PRINT_FILAMENT
    #define MSG_INFO_PRINT_FILAMENT           _UxGT("Extruded total")
  #endif
#else
  #ifndef MSG_INFO_PRINT_COUNT
    #define MSG_INFO_PRINT_COUNT              _UxGT("Prints")
  #endif
  #ifndef MSG_INFO_COMPLETED_PRINTS
    #define MSG_INFO_COMPLETED_PRINTS         _UxGT("Completed")
  #endif
  #ifndef MSG_INFO_PRINT_TIME
    #define MSG_INFO_PRINT_TIME               _UxGT("Total")
  #endif
  #ifndef MSG_INFO_PRINT_LONGEST
    #define MSG_INFO_PRINT_LONGEST            _UxGT("Longest")
  #endif
  #ifndef MSG_INFO_PRINT_FILAMENT
    #define MSG_INFO_PRINT_FILAMENT           _UxGT("Extruded")
  #endif
#endif
#ifndef MSG_INFO_MIN_TEMP
  #define MSG_INFO_MIN_TEMP                   _UxGT("Min Temp")
#endif
#ifndef MSG_INFO_MAX_TEMP
  #define MSG_INFO_MAX_TEMP                   _UxGT("Max Temp")
#endif
#ifndef MSG_INFO_PSU
  #define MSG_INFO_PSU                        _UxGT("PSU")
#endif
#ifndef MSG_DRIVE_STRENGTH
  #define MSG_DRIVE_STRENGTH                  _UxGT("Drive Strength")
#endif
#ifndef MSG_DAC_PERCENT
  #define MSG_DAC_PERCENT                     _UxGT("Driver %")
#endif
#ifndef MSG_DAC_EEPROM_WRITE
  #define MSG_DAC_EEPROM_WRITE                _UxGT("DAC EEPROM Write")
#endif
#ifndef MSG_FILAMENT_CHANGE_HEADER_PAUSE
  #define MSG_FILAMENT_CHANGE_HEADER_PAUSE    _UxGT("PRINT PAUSED")
#endif
#ifndef MSG_FILAMENT_CHANGE_HEADER_LOAD
  #define MSG_FILAMENT_CHANGE_HEADER_LOAD     _UxGT("LOAD FILAMENT")
#endif
#ifndef MSG_FILAMENT_CHANGE_HEADER_UNLOAD
  #define MSG_FILAMENT_CHANGE_HEADER_UNLOAD   _UxGT("UNLOAD FILAMENT")
#endif
#ifndef MSG_FILAMENT_CHANGE_OPTION_HEADER
  #define MSG_FILAMENT_CHANGE_OPTION_HEADER   _UxGT("RESUME OPTIONS:")
#endif
#ifndef MSG_FILAMENT_CHANGE_OPTION_PURGE
  #define MSG_FILAMENT_CHANGE_OPTION_PURGE    _UxGT("Purge more")
#endif
#ifndef MSG_FILAMENT_CHANGE_OPTION_RESUME
  #define MSG_FILAMENT_CHANGE_OPTION_RESUME   _UxGT("Continue")
#endif
#ifndef MSG_FILAMENT_CHANGE_NOZZLE
  #define MSG_FILAMENT_CHANGE_NOZZLE          _UxGT("  Nozzle: ")
#endif
#ifndef MSG_RUNOUT_SENSOR
  #define MSG_RUNOUT_SENSOR                   _UxGT("Runout Sensor")
#endif
#ifndef MSG_RUNOUT_DISTANCE_MM
  #define MSG_RUNOUT_DISTANCE_MM              _UxGT("Runout Dist mm")
#endif
#ifndef MSG_ERR_HOMING_FAILED
  #define MSG_ERR_HOMING_FAILED               _UxGT("Homing failed")
#endif
#ifndef MSG_ERR_PROBING_FAILED
  #define MSG_ERR_PROBING_FAILED              _UxGT("Probing failed")
#endif
#ifndef MSG_M600_TOO_COLD
  #define MSG_M600_TOO_COLD                   _UxGT("M600: Too cold")
#endif

#ifndef MSG_MMU2_FILAMENT_CHANGE_HEADER
  #define MSG_MMU2_FILAMENT_CHANGE_HEADER     _UxGT("FILAMENT CHANGE")
#endif
#ifndef MSG_MMU2_CHOOSE_FILAMENT_HEADER
  #define MSG_MMU2_CHOOSE_FILAMENT_HEADER     _UxGT("CHOOSE FILAMENT")
#endif
#ifndef MSG_MMU2_MENU
  #define MSG_MMU2_MENU                       _UxGT("MMU")
#endif
#ifndef MSG_MMU2_WRONG_FIRMWARE
  #define MSG_MMU2_WRONG_FIRMWARE             _UxGT("Update MMU firmware!")
#endif
#ifndef MSG_MMU2_NOT_RESPONDING
  #define MSG_MMU2_NOT_RESPONDING             _UxGT("MMU needs attention.")
#endif
#ifndef MSG_MMU2_RESUME
  #define MSG_MMU2_RESUME                     _UxGT("Resume print")
#endif
#ifndef MSG_MMU2_RESUMING
  #define MSG_MMU2_RESUMING                   _UxGT("Resuming...")
#endif
#ifndef MSG_MMU2_LOAD_FILAMENT
  #define MSG_MMU2_LOAD_FILAMENT              _UxGT("Load filament")
#endif
#ifndef MSG_MMU2_LOAD_ALL
  #define MSG_MMU2_LOAD_ALL                   _UxGT("Load all")
#endif
#ifndef MSG_MMU2_LOAD_TO_NOZZLE
  #define MSG_MMU2_LOAD_TO_NOZZLE             _UxGT("Load to nozzle")
#endif
#ifndef MSG_MMU2_EJECT_FILAMENT
  #define MSG_MMU2_EJECT_FILAMENT             _UxGT("Eject filament")
#endif
#ifndef MSG_MMU2_EJECT_FILAMENT0
  #define MSG_MMU2_EJECT_FILAMENT0            _UxGT("Eject filament 1")
#endif
#ifndef MSG_MMU2_EJECT_FILAMENT1
  #define MSG_MMU2_EJECT_FILAMENT1            _UxGT("Eject filament 2")
#endif
#ifndef MSG_MMU2_EJECT_FILAMENT2
  #define MSG_MMU2_EJECT_FILAMENT2            _UxGT("Eject filament 3")
#endif
#ifndef MSG_MMU2_EJECT_FILAMENT3
  #define MSG_MMU2_EJECT_FILAMENT3            _UxGT("Eject filament 4")
#endif
#ifndef MSG_MMU2_EJECT_FILAMENT4
  #define MSG_MMU2_EJECT_FILAMENT4            _UxGT("Eject filament 5")
#endif
#ifndef MSG_MMU2_UNLOAD_FILAMENT
  #define MSG_MMU2_UNLOAD_FILAMENT            _UxGT("Unload filament")
#endif
#ifndef MSG_MMU2_LOADING_FILAMENT
  #define MSG_MMU2_LOADING_FILAMENT           _UxGT("Loading fil. %i...")
#endif
#ifndef MSG_MMU2_EJECTING_FILAMENT
  #define MSG_MMU2_EJECTING_FILAMENT          _UxGT("Ejecting fil. ...")
#endif
#ifndef MSG_MMU2_UNLOADING_FILAMENT
  #define MSG_MMU2_UNLOADING_FILAMENT         _UxGT("Unloading fil....")
#endif
#ifndef MSG_MMU2_ALL
  #define MSG_MMU2_ALL                        _UxGT("All")
#endif
#ifndef MSG_MMU2_FILAMENT0
  #define MSG_MMU2_FILAMENT0                  _UxGT("Filament 1")
#endif
#ifndef MSG_MMU2_FILAMENT1
  #define MSG_MMU2_FILAMENT1                  _UxGT("Filament 2")
#endif
#ifndef MSG_MMU2_FILAMENT2
  #define MSG_MMU2_FILAMENT2                  _UxGT("Filament 3")
#endif
#ifndef MSG_MMU2_FILAMENT3
  #define MSG_MMU2_FILAMENT3                  _UxGT("Filament 4")
#endif
#ifndef MSG_MMU2_FILAMENT4
  #define MSG_MMU2_FILAMENT4                  _UxGT("Filament 5")
#endif
#ifndef MSG_MMU2_RESET
  #define MSG_MMU2_RESET                      _UxGT("Reset MMU")
#endif
#ifndef MSG_MMU2_RESETTING
  #define MSG_MMU2_RESETTING                  _UxGT("Resetting MMU...")
#endif
#ifndef MSG_MMU2_EJECT_RECOVER
  #define MSG_MMU2_EJECT_RECOVER              _UxGT("Remove, click")
#endif

#ifndef MSG_MIX
  #define MSG_MIX                             _UxGT("Mix")
#endif
#ifndef MSG_MIX_COMPONENT
  #define MSG_MIX_COMPONENT                   _UxGT("Component")
#endif
#ifndef MSG_MIXER
  #define MSG_MIXER                           _UxGT("Mixer")
#endif
#ifndef MSG_GRADIENT
  #define MSG_GRADIENT                        _UxGT("Gradient")
#endif
#ifndef MSG_FULL_GRADIENT
  #define MSG_FULL_GRADIENT                   _UxGT("Full gradient")
#endif
#ifndef MSG_TOGGLE_MIX
  #define MSG_TOGGLE_MIX                      _UxGT("Toggle mix")
#endif
#ifndef MSG_CYCLE_MIX
  #define MSG_CYCLE_MIX                       _UxGT("Cycle mix")
#endif
#ifndef MSG_GRADIENT_MIX
  #define MSG_GRADIENT_MIX                    _UxGT("Gradient mix")
#endif
#ifndef MSG_REVERSE_GRADIENT
  #define MSG_REVERSE_GRADIENT                _UxGT("Reverse Gradient")
#endif
#ifndef MSG_ACTIVE_VTOOL
  #define MSG_ACTIVE_VTOOL                    _UxGT("Active V-tool")
#endif
#ifndef MSG_START_VTOOL
  #define MSG_START_VTOOL                     _UxGT("Start V-tool")
#endif
#ifndef MSG_END_VTOOL
  #define MSG_END_VTOOL                       _UxGT("  End V-tool")
#endif
#ifndef MSG_GRADIENT_ALIAS
  #define MSG_GRADIENT_ALIAS                  _UxGT("Alias V-tool")
#endif
#ifndef MSG_RESET_VTOOLS
  #define MSG_RESET_VTOOLS                    _UxGT("Reset V-tools")
#endif
#ifndef MSG_COMMIT_VTOOL
  #define MSG_COMMIT_VTOOL                    _UxGT("Commit V-tool Mix")
#endif
#ifndef MSG_VTOOLS_RESET
  #define MSG_VTOOLS_RESET                    _UxGT("V-tools were reset")
#endif
#ifndef MSG_START_Z
  #define MSG_START_Z                         _UxGT("Start Z")
#endif
#ifndef MSG_END_Z
  #define MSG_END_Z                           _UxGT("  End Z")
#endif

#ifndef MSG_GAMES
  #define MSG_GAMES                           _UxGT("Games")
#endif
#ifndef MSG_BRICKOUT
  #define MSG_BRICKOUT                        _UxGT("Brickout")
#endif
#ifndef MSG_INVADERS
  #define MSG_INVADERS                        _UxGT("Invaders")
#endif
#ifndef MSG_SNAKE
  #define MSG_SNAKE                           _UxGT("Sn4k3")
#endif
#ifndef MSG_MAZE
  #define MSG_MAZE                            _UxGT("Maze")
#endif

//
// Filament Change screens show up to 3 lines on a 4-line display
//                        ...or up to 2 lines on a 3-line display
//
#if LCD_HEIGHT >= 4
  #ifndef MSG_ADVANCED_PAUSE_WAITING_1
    #define MSG_ADVANCED_PAUSE_WAITING_1      _UxGT("Press button")
    #define MSG_ADVANCED_PAUSE_WAITING_2      _UxGT("to resume print")
  #endif
  #ifndef MSG_PAUSE_PRINT_INIT_1
    #define MSG_PAUSE_PRINT_INIT_1            _UxGT("Parking...")
  #endif
  #ifndef MSG_FILAMENT_CHANGE_INIT_1
    #define MSG_FILAMENT_CHANGE_INIT_1        _UxGT("Wait for")
    #define MSG_FILAMENT_CHANGE_INIT_2        _UxGT("filament change")
    #define MSG_FILAMENT_CHANGE_INIT_3        _UxGT("to start")
  #endif
  #ifndef MSG_FILAMENT_CHANGE_INSERT_1
    #define MSG_FILAMENT_CHANGE_INSERT_1      _UxGT("Insert filament")
    #define MSG_FILAMENT_CHANGE_INSERT_2      _UxGT("and press button")
    #define MSG_FILAMENT_CHANGE_INSERT_3      _UxGT("to continue")
  #endif
  #ifndef MSG_FILAMENT_CHANGE_HEAT_1
    #define MSG_FILAMENT_CHANGE_HEAT_1        _UxGT("Press button")
    #define MSG_FILAMENT_CHANGE_HEAT_2        _UxGT("to heat nozzle")
  #endif
  #ifndef MSG_FILAMENT_CHANGE_HEATING_1
    #define MSG_FILAMENT_CHANGE_HEATING_1     _UxGT("Nozzle heating")
    #define MSG_FILAMENT_CHANGE_HEATING_2     _UxGT("Please wait...")
  #endif
  #ifndef MSG_FILAMENT_CHANGE_UNLOAD_1
    #define MSG_FILAMENT_CHANGE_UNLOAD_1      _UxGT("Wait for")
    #define MSG_FILAMENT_CHANGE_UNLOAD_2      _UxGT("filament unload")
  #endif
  #ifndef MSG_FILAMENT_CHANGE_LOAD_1
    #define MSG_FILAMENT_CHANGE_LOAD_1        _UxGT("Wait for")
    #define MSG_FILAMENT_CHANGE_LOAD_2        _UxGT("filament load")
  #endif
  #ifndef MSG_FILAMENT_CHANGE_PURGE_1
    #define MSG_FILAMENT_CHANGE_PURGE_1       _UxGT("Wait for")
    #define MSG_FILAMENT_CHANGE_PURGE_2       _UxGT("filament purge")
  #endif
  #ifndef MSG_FILAMENT_CHANGE_CONT_PURGE_1
    #define MSG_FILAMENT_CHANGE_CONT_PURGE_1  _UxGT("Click to finish")
    #define MSG_FILAMENT_CHANGE_CONT_PURGE_2  _UxGT("filament purge")
  #endif
  #ifndef MSG_FILAMENT_CHANGE_RESUME_1
    #define MSG_FILAMENT_CHANGE_RESUME_1      _UxGT("Wait for print")
    #define MSG_FILAMENT_CHANGE_RESUME_2      _UxGT("to resume...")
  #endif
#else // LCD_HEIGHT < 4
  #ifndef MSG_ADVANCED_PAUSE_WAITING_1
    #define MSG_ADVANCED_PAUSE_WAITING_1      _UxGT("Click to continue")
  #endif
  #ifndef MSG_PAUSE_PRINT_INIT_1
    #define MSG_PAUSE_PRINT_INIT_1            _UxGT("Parking...")
  #endif
  #ifndef MSG_FILAMENT_CHANGE_INIT_1
    #define MSG_FILAMENT_CHANGE_INIT_1        _UxGT("Please wait...")
  #endif
  #ifndef MSG_FILAMENT_CHANGE_INSERT_1
    #define MSG_FILAMENT_CHANGE_INSERT_1      _UxGT("Insert and Click")
  #endif
  #ifndef MSG_FILAMENT_CHANGE_HEAT_1
    #define MSG_FILAMENT_CHANGE_HEAT_1        _UxGT("Click to heat")
  #endif
  #ifndef MSG_FILAMENT_CHANGE_HEATING_1
    #define MSG_FILAMENT_CHANGE_HEATING_1     _UxGT("Heating...")
  #endif
  #ifndef MSG_FILAMENT_CHANGE_UNLOAD_1
    #define MSG_FILAMENT_CHANGE_UNLOAD_1      _UxGT("Ejecting...")
  #endif
  #ifndef MSG_FILAMENT_CHANGE_LOAD_1
    #define MSG_FILAMENT_CHANGE_LOAD_1        _UxGT("Loading...")
  #endif
  #ifndef MSG_FILAMENT_CHANGE_PURGE_1
    #define MSG_FILAMENT_CHANGE_PURGE_1       _UxGT("Purging...")
  #endif
  #ifndef MSG_FILAMENT_CHANGE_CONT_PURGE_1
    #define MSG_FILAMENT_CHANGE_CONT_PURGE_1  _UxGT("Click to finish")
  #endif
  #ifndef MSG_FILAMENT_CHANGE_RESUME_1
    #define MSG_FILAMENT_CHANGE_RESUME_1      _UxGT("Resuming...")
  #endif
#endif // LCD_HEIGHT < 4

#ifndef MSG_TMC_DRIVERS
  #define MSG_TMC_DRIVERS                     _UxGT("TMC drivers")
#endif
#ifndef MSG_TMC_CURRENT
  #define MSG_TMC_CURRENT                     _UxGT("Driver current")
#endif
#ifndef MSG_TMC_HYBRID_THRS
  #define MSG_TMC_HYBRID_THRS                 _UxGT("Hybrid threshold")
#endif
#ifndef MSG_TMC_HOMING_THRS
  #define MSG_TMC_HOMING_THRS                 _UxGT("Sensorless homing")
#endif
#ifndef MSG_TMC_STEPPING_MODE
  #define MSG_TMC_STEPPING_MODE               _UxGT("Stepping mode")
#endif
#ifndef MSG_TMC_STEALTH_ENABLED
  #define MSG_TMC_STEALTH_ENABLED             _UxGT("StealthChop enabled")
#endif

#ifndef MSG_SERVICE_RESET
  #define MSG_SERVICE_RESET                   _UxGT("Reset")
#endif
#ifndef MSG_SERVICE_IN
  #define MSG_SERVICE_IN                      _UxGT(" in:")
#endif

#ifndef MSG_BACKLASH
  #define MSG_BACKLASH                        _UxGT("Backlash")
#endif
#ifndef MSG_BACKLASH_CORRECTION
  #define MSG_BACKLASH_CORRECTION             _UxGT("Correction")
#endif
#ifndef MSG_BACKLASH_SMOOTHING
  #define MSG_BACKLASH_SMOOTHING              _UxGT("Smoothing")
#endif<|MERGE_RESOLUTION|>--- conflicted
+++ resolved
@@ -549,13 +549,8 @@
 #ifndef MSG_HOTEND_TOO_COLD
   #define MSG_HOTEND_TOO_COLD                 _UxGT("Hotend too cold")
 #endif
-<<<<<<< HEAD
-#ifndef MSG_MOVE_001MM
-  #define MSG_MOVE_001MM                     _UxGT("Move 0.01mm")
-=======
 #ifndef MSG_MOVE_Z_DIST
   #define MSG_MOVE_Z_DIST                     _UxGT("Move %smm")
->>>>>>> 3765e674
 #endif
 #ifndef MSG_MOVE_01MM
   #define MSG_MOVE_01MM                       _UxGT("Move 0.1mm")
