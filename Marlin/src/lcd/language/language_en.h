/**
 * Marlin 3D Printer Firmware
 * Copyright (c) 2020 MarlinFirmware [https://github.com/MarlinFirmware/Marlin]
 *
 * Based on Sprinter and grbl.
 * Copyright (c) 2011 Camiel Gubbels / Erik van der Zalm
 *
 * This program is free software: you can redistribute it and/or modify
 * it under the terms of the GNU General Public License as published by
 * the Free Software Foundation, either version 3 of the License, or
 * (at your option) any later version.
 *
 * This program is distributed in the hope that it will be useful,
 * but WITHOUT ANY WARRANTY; without even the implied warranty of
 * MERCHANTABILITY or FITNESS FOR A PARTICULAR PURPOSE.  See the
 * GNU General Public License for more details.
 *
 * You should have received a copy of the GNU General Public License
 * along with this program.  If not, see <https://www.gnu.org/licenses/>.
 *
 */
#pragma once

/**
 * English
 *
 * LCD Menu Messages
 * See also https://marlinfw.org/docs/development/lcd_language.html
 *
 * Substitutions are applied for the following characters when used in menu items titles:
 *
 *   $ displays an inserted string
 *   { displays  '0'....'10' for indexes 0 - 10
 *   ~ displays  '1'....'11' for indexes 0 - 10
 *   * displays 'E1'...'E11' for indexes 0 - 10 (By default. Uses LCD_FIRST_TOOL)
 *   @ displays an axis name such as XYZUVW, or E for an extruder
 */

#define en 1234
#if LCD_LANGUAGE == en
  #define NOT_EXTENDED_ISO10646_1_5X7
#endif
#undef en

#define MEDIA_TYPE_EN "Media"

#ifndef PREHEAT_1_LABEL
  #define PREHEAT_1_LABEL ""
#endif

#ifndef PREHEAT_2_LABEL
  #define PREHEAT_2_LABEL ""
#endif

#ifndef PREHEAT_3_LABEL
  #define PREHEAT_3_LABEL ""
#endif

#ifndef PREHEAT_4_LABEL
  #define PREHEAT_4_LABEL ""
#endif

#ifndef CUSTOM_MENU_MAIN_TITLE
  #define CUSTOM_MENU_MAIN_TITLE ""
#endif

namespace LanguageNarrow_en {
  constexpr uint8_t CHARSIZE              = 2;
  LSTR LANGUAGE                           = _UxGT("English");

  // These strings should be translated
  LSTR WELCOME_MSG                        = MACHINE_NAME _UxGT(" Ready.");
  LSTR MSG_YES                            = _UxGT("YES");
  LSTR MSG_NO                             = _UxGT("NO");
  LSTR MSG_HIGH                           = _UxGT("HIGH");
  LSTR MSG_LOW                            = _UxGT("LOW");
  LSTR MSG_BACK                           = _UxGT("Back");
  LSTR MSG_ERROR                          = _UxGT("Error");
  LSTR MSG_MEDIA_ABORTING                 = _UxGT("Aborting...");
  LSTR MSG_MEDIA_INSERTED                 = MEDIA_TYPE_EN _UxGT(" Inserted");
  LSTR MSG_MEDIA_REMOVED                  = MEDIA_TYPE_EN _UxGT(" Removed");
  LSTR MSG_MEDIA_WAITING                  = _UxGT("Waiting for ") MEDIA_TYPE_EN;
  LSTR MSG_MEDIA_INIT_FAIL                = MEDIA_TYPE_EN _UxGT(" Init Fail");
  LSTR MSG_MEDIA_READ_ERROR               = MEDIA_TYPE_EN _UxGT(" read error");
  LSTR MSG_MEDIA_USB_REMOVED              = _UxGT("USB device removed");
  LSTR MSG_MEDIA_USB_FAILED               = _UxGT("USB start failed");
  LSTR MSG_MEDIA_SORT                     = _UxGT("Sort ") MEDIA_TYPE_EN;
  LSTR MSG_MEDIA_UPDATE                   = MEDIA_TYPE_EN _UxGT(" Update");
  LSTR MSG_KILL_SUBCALL_OVERFLOW          = _UxGT("Subcall Overflow");
  LSTR MSG_LCD_ENDSTOPS                   = _UxGT("Endstops"); // Max length 8 characters
  LSTR MSG_LCD_SOFT_ENDSTOPS              = _UxGT("Soft Endstops");
  LSTR MSG_MAIN_MENU                      = _UxGT("Main Menu");
  LSTR MSG_ADVANCED_SETTINGS              = _UxGT("Advanced Settings");
  LSTR MSG_CONFIGURATION                  = _UxGT("Configuration");
  LSTR MSG_RUN_AUTO_FILES                 = _UxGT("Run Auto Files");
  LSTR MSG_DISABLE_STEPPERS               = _UxGT("Disable Steppers");
  LSTR MSG_DEBUG_MENU                     = _UxGT("Debug Menu");
  LSTR MSG_PROGRESS_BAR_TEST              = _UxGT("Progress Bar Test");
  LSTR MSG_ENDSTOP_TEST                   = _UxGT("Endstop Test");
  LSTR MSG_Z_PROBE                        = _UxGT("Z Probe");
  LSTR MSG_HOMING                         = _UxGT("Homing");
  LSTR MSG_HOMING_FEEDRATE                = _UxGT("Homing Feedrate");
  LSTR MSG_HOMING_FEEDRATE_N              = _UxGT("@ Homing FR");
  LSTR MSG_AUTO_HOME                      = _UxGT("Auto Home");
  LSTR MSG_HOME_ALL                       = _UxGT("Home All");
  LSTR MSG_AUTO_HOME_N                    = _UxGT("Home @");
  LSTR MSG_AUTO_HOME_X                    = _UxGT("Home X");
  LSTR MSG_AUTO_HOME_Y                    = _UxGT("Home Y");
  LSTR MSG_AUTO_HOME_Z                    = _UxGT("Home Z");
  LSTR MSG_Z_AFTER_HOME                   = _UxGT("Z After Homing");
  LSTR MSG_FILAMENT_SET                   = _UxGT("Filament Settings");
  LSTR MSG_FILAMENT_MAN                   = _UxGT("Filament Management");
  LSTR MSG_MANUAL_LEVELING                = _UxGT("Manual Leveling");
  LSTR MSG_TRAM_FL                        = _UxGT("Front Left");
  LSTR MSG_TRAM_FR                        = _UxGT("Front Right");
  LSTR MSG_TRAM_C                         = _UxGT("Center");
  LSTR MSG_TRAM_BL                        = _UxGT("Back Left");
  LSTR MSG_TRAM_BR                        = _UxGT("Back Right");
  LSTR MSG_MANUAL_MESH                    = _UxGT("Manual Mesh");
  LSTR MSG_AUTO_MESH                      = _UxGT("Auto Build Mesh");
  LSTR MSG_AUTO_Z_ALIGN                   = _UxGT("Auto Z-Align");
  LSTR MSG_ITERATION                      = _UxGT("G34 Iteration: %i");
  LSTR MSG_DECREASING_ACCURACY            = _UxGT("Accuracy Decreasing!");
  LSTR MSG_ACCURACY_ACHIEVED              = _UxGT("Accuracy Achieved");
  LSTR MSG_LEVEL_BED_HOMING               = _UxGT("Homing XYZ");
  LSTR MSG_LEVEL_BED_WAITING              = _UxGT("Click to Begin");
  LSTR MSG_LEVEL_BED_NEXT_POINT           = _UxGT("Next Point");
  LSTR MSG_LEVEL_BED_DONE                 = _UxGT("Leveling Done!");
  LSTR MSG_Z_FADE_HEIGHT                  = _UxGT("Fade Height");
  LSTR MSG_SET_HOME_OFFSETS               = _UxGT("Set Home Offsets");
  LSTR MSG_HOME_OFFSET_X                  = _UxGT("Home Offset X"); // DWIN
  LSTR MSG_HOME_OFFSET_Y                  = _UxGT("Home Offset Y"); // DWIN
  LSTR MSG_HOME_OFFSET_Z                  = _UxGT("Home Offset Z"); // DWIN
  LSTR MSG_HOME_OFFSETS_APPLIED           = _UxGT("Offsets Applied");
  LSTR MSG_ERR_M428_TOO_FAR               = _UxGT("MIN/MAX Too Far");
  LSTR MSG_SELECT_ORIGIN                  = _UxGT("Select Origin");
  LSTR MSG_LAST_VALUE_SP                  = _UxGT("Last value ");

  LSTR MSG_PREHEAT_1                      = _UxGT("Preheat ") PREHEAT_1_LABEL;
  LSTR MSG_PREHEAT_1_H                    = _UxGT("Preheat ") PREHEAT_1_LABEL " ~";
  LSTR MSG_PREHEAT_1_END                  = _UxGT("Preheat ") PREHEAT_1_LABEL _UxGT(" End");
  LSTR MSG_PREHEAT_1_END_E                = _UxGT("Preheat ") PREHEAT_1_LABEL _UxGT(" End ~");
  LSTR MSG_PREHEAT_1_ALL                  = _UxGT("Preheat ") PREHEAT_1_LABEL _UxGT(" All");
  LSTR MSG_PREHEAT_1_BEDONLY              = _UxGT("Preheat ") PREHEAT_1_LABEL _UxGT(" Bed");
  LSTR MSG_PREHEAT_1_SETTINGS             = _UxGT("Preheat ") PREHEAT_1_LABEL _UxGT(" Conf");

  LSTR MSG_PREHEAT_2                      = _UxGT("Preheat ") PREHEAT_2_LABEL;
  LSTR MSG_PREHEAT_3                      = _UxGT("Preheat ") PREHEAT_3_LABEL;
  LSTR MSG_PREHEAT_4                      = PREHEAT_4_LABEL;

  LSTR MSG_PREHEAT_M                      = _UxGT("Preheat $");
  LSTR MSG_PREHEAT_M_H                    = _UxGT("Preheat $ ~");
  LSTR MSG_PREHEAT_M_END                  = _UxGT("Preheat $ End");
  LSTR MSG_PREHEAT_M_END_E                = _UxGT("Preheat $ End ~");
  LSTR MSG_PREHEAT_M_ALL                  = _UxGT("Preheat $ All");
  LSTR MSG_PREHEAT_M_BEDONLY              = _UxGT("Preheat $ Bed");
  LSTR MSG_PREHEAT_M_SETTINGS             = _UxGT("Preheat $ Conf");

  LSTR MSG_PREHEAT_HOTEND                 = _UxGT("Preheat Hotend");
  LSTR MSG_PREHEAT_CUSTOM                 = _UxGT("Preheat Custom");
  LSTR MSG_PREHEAT                        = _UxGT("Preheat");
  LSTR MSG_COOLDOWN                       = _UxGT("Cooldown");

  LSTR MSG_CUTTER_FREQUENCY               = _UxGT("Frequency");
  LSTR MSG_LASER_MENU                     = _UxGT("Laser Control");
  LSTR MSG_SPINDLE_MENU                   = _UxGT("Spindle Control");
  LSTR MSG_LASER_POWER                    = _UxGT("Laser Power");
  LSTR MSG_SPINDLE_POWER                  = _UxGT("Spindle Pwr");
  LSTR MSG_LASER_TOGGLE                   = _UxGT("Toggle Laser");
  LSTR MSG_LASER_EVAC_TOGGLE              = _UxGT("Toggle Blower");
  LSTR MSG_LASER_ASSIST_TOGGLE            = _UxGT("Air Assist");
  LSTR MSG_LASER_PULSE_MS                 = _UxGT("Test Pulse ms");
  LSTR MSG_LASER_FIRE_PULSE               = _UxGT("Fire Pulse");
  LSTR MSG_FLOWMETER_FAULT                = _UxGT("Coolant Flow Fault");
  LSTR MSG_SPINDLE_TOGGLE                 = _UxGT("Toggle Spindle");
  LSTR MSG_SPINDLE_EVAC_TOGGLE            = _UxGT("Toggle Vacuum");
  LSTR MSG_SPINDLE_FORWARD                = _UxGT("Spindle Forward");
  LSTR MSG_SPINDLE_REVERSE                = _UxGT("Spindle Reverse");
  LSTR MSG_SWITCH_PS_ON                   = _UxGT("Switch Power On");
  LSTR MSG_SWITCH_PS_OFF                  = _UxGT("Switch Power Off");
  LSTR MSG_POWER_EDM_FAULT                = _UxGT("Power EDM Fault");
  LSTR MSG_EXTRUDE                        = _UxGT("Extrude");
  LSTR MSG_RETRACT                        = _UxGT("Retract");
  LSTR MSG_MOVE_AXIS                      = _UxGT("Move Axis");
  LSTR MSG_PROBE_AND_LEVEL                = _UxGT("Probe and Level");
  LSTR MSG_BED_LEVELING                   = _UxGT("Bed Leveling");
  LSTR MSG_LEVEL_BED                      = _UxGT("Level Bed");
  LSTR MSG_BED_TRAMMING                   = _UxGT("Bed Tramming");
  LSTR MSG_BED_TRAMMING_MANUAL            = _UxGT("Manual Tramming");
  LSTR MSG_BED_TRAMMING_RAISE             = _UxGT("Adjust bed until the probe triggers.");
  LSTR MSG_BED_TRAMMING_IN_RANGE          = _UxGT("Corners within tolerance. Bed trammed.");
  LSTR MSG_BED_TRAMMING_GOOD_POINTS       = _UxGT("Good Points: ");
  LSTR MSG_BED_TRAMMING_LAST_Z            = _UxGT("Last Z: ");
  LSTR MSG_NEXT_CORNER                    = _UxGT("Next Corner");
  LSTR MSG_MESH_EDITOR                    = _UxGT("Mesh Editor");
  LSTR MSG_MESH_VIEWER                    = _UxGT("Mesh Viewer");
  LSTR MSG_EDIT_MESH                      = _UxGT("Edit Mesh");
  LSTR MSG_MESH_VIEW                      = _UxGT("View Mesh");
  LSTR MSG_EDITING_STOPPED                = _UxGT("Mesh Editing Stopped");
  LSTR MSG_NO_VALID_MESH                  = _UxGT("No valid mesh");
  LSTR MSG_ACTIVATE_MESH                  = _UxGT("Activate Leveling");
  LSTR MSG_PROBING_POINT                  = _UxGT("Probing Point");
  LSTR MSG_MESH_X                         = _UxGT("Index X");
  LSTR MSG_MESH_Y                         = _UxGT("Index Y");
  LSTR MSG_MESH_INSET                     = _UxGT("Mesh Inset");
  LSTR MSG_MESH_MIN_X                     = _UxGT("Mesh X Minimum");
  LSTR MSG_MESH_MAX_X                     = _UxGT("Mesh X Maximum");
  LSTR MSG_MESH_MIN_Y                     = _UxGT("Mesh Y Minimum");
  LSTR MSG_MESH_MAX_Y                     = _UxGT("Mesh Y Maximum");
  LSTR MSG_MESH_AMAX                      = _UxGT("Maximize Area");
  LSTR MSG_MESH_CENTER                    = _UxGT("Center Area");
  LSTR MSG_MESH_EDIT_Z                    = _UxGT("Z Value");
  LSTR MSG_MESH_CANCEL                    = _UxGT("Mesh cancelled");
  LSTR MSG_MESH_RESET                     = _UxGT("Mesh reset");
  LSTR MSG_CUSTOM_COMMANDS                = _UxGT("Custom Commands");
  LSTR MSG_CUSTOM_MENU_MAIN_TITLE         = _UxGT(CUSTOM_MENU_MAIN_TITLE);
  LSTR MSG_TOOL_HEAD_TH                   = _UxGT(CUSTOM_MENU_MAIN_TITLE" (TH)");
  LSTR MSG_PRESENT_BED                    = _UxGT("Present Bed");
  LSTR MSG_M48_TEST                       = _UxGT("M48 Probe Test");
  LSTR MSG_M48_POINT                      = _UxGT("M48 Point");
  LSTR MSG_M48_OUT_OF_BOUNDS              = _UxGT("Probe out of bounds");
  LSTR MSG_M48_DEVIATION                  = _UxGT("Deviation");
  LSTR MSG_IDEX_MENU                      = _UxGT("IDEX Mode");
  LSTR MSG_OFFSETS_MENU                   = _UxGT("Tool Offsets");
  LSTR MSG_IDEX_MODE_AUTOPARK             = _UxGT("Auto-Park");
  LSTR MSG_IDEX_MODE_DUPLICATE            = _UxGT("Duplication");
  LSTR MSG_IDEX_MODE_MIRRORED_COPY        = _UxGT("Mirrored Copy");
  LSTR MSG_IDEX_MODE_FULL_CTRL            = _UxGT("Full Control");
  LSTR MSG_IDEX_DUPE_GAP                  = _UxGT("Duplicate X-Gap");
  LSTR MSG_HOTEND_OFFSET_Z                = _UxGT("2nd Nozzle Z");
  LSTR MSG_HOTEND_OFFSET_N                = _UxGT("2nd Nozzle @");
  LSTR MSG_UBL_DOING_G29                  = _UxGT("Doing G29");
  LSTR MSG_UBL_TOOLS                      = _UxGT("UBL Tools");
  LSTR MSG_LCD_TILTING_MESH               = _UxGT("Tilting Point");
  LSTR MSG_UBL_TILT_MESH                  = _UxGT("Tilt Mesh");
  LSTR MSG_UBL_TILTING_GRID               = _UxGT("Tilting Grid Size");
  LSTR MSG_UBL_MESH_TILTED                = _UxGT("Mesh Tilted");
  LSTR MSG_UBL_MANUAL_MESH                = _UxGT("Manually Build Mesh");
  LSTR MSG_UBL_MESH_WIZARD                = _UxGT("UBL Mesh Wizard");
  LSTR MSG_UBL_BC_INSERT                  = _UxGT("Place Shim & Measure");
  LSTR MSG_UBL_BC_INSERT2                 = _UxGT("Measure");
  LSTR MSG_UBL_BC_REMOVE                  = _UxGT("Remove & Measure Bed");
  LSTR MSG_UBL_MOVING_TO_NEXT             = _UxGT("Moving to next");
  LSTR MSG_UBL_SET_TEMP_BED               = _UxGT("Bed Temp");
  LSTR MSG_UBL_BED_TEMP_CUSTOM            = _UxGT("Bed Temp");
  LSTR MSG_UBL_SET_TEMP_HOTEND            = _UxGT("Hotend Temp");
  LSTR MSG_UBL_HOTEND_TEMP_CUSTOM         = _UxGT("Hotend Temp");
  LSTR MSG_UBL_EDIT_CUSTOM_MESH           = _UxGT("Edit Custom Mesh");
  LSTR MSG_UBL_FINE_TUNE_MESH             = _UxGT("Fine Tuning Mesh");
  LSTR MSG_UBL_DONE_EDITING_MESH          = _UxGT("Done Editing Mesh");
  LSTR MSG_UBL_BUILD_CUSTOM_MESH          = _UxGT("Build Custom Mesh");
  LSTR MSG_UBL_BUILD_MESH_MENU            = _UxGT("Build Mesh");
  LSTR MSG_UBL_BUILD_MESH_M               = _UxGT("Build Mesh ($)");
  LSTR MSG_UBL_BUILD_COLD_MESH            = _UxGT("Build Cold Mesh");
  LSTR MSG_UBL_MESH_HEIGHT_ADJUST         = _UxGT("Adjust Mesh Height");
  LSTR MSG_UBL_MESH_HEIGHT_AMOUNT         = _UxGT("Height Amount");
  LSTR MSG_UBL_VALIDATE_MESH_MENU         = _UxGT("Validate Mesh");
  LSTR MSG_UBL_VALIDATE_MESH_M            = _UxGT("Validate Mesh ($)");
  LSTR MSG_UBL_VALIDATE_CUSTOM_MESH       = _UxGT("Validate Custom Mesh");
  LSTR MSG_G26_HEATING_BED                = _UxGT("G26 Heating Bed");
  LSTR MSG_G26_HEATING_NOZZLE             = _UxGT("G26 Heating Nozzle");
  LSTR MSG_G26_MANUAL_PRIME               = _UxGT("Manual priming...");
  LSTR MSG_G26_FIXED_LENGTH               = _UxGT("Fixed Length Prime");
  LSTR MSG_G26_PRIME_DONE                 = _UxGT("Done Priming");
  LSTR MSG_G26_CANCELED                   = _UxGT("G26 Canceled");
  LSTR MSG_G26_LEAVING                    = _UxGT("Leaving G26");
  LSTR MSG_UBL_CONTINUE_MESH              = _UxGT("Continue Bed Mesh");
  LSTR MSG_UBL_MESH_LEVELING              = _UxGT("Mesh Leveling");
  LSTR MSG_UBL_3POINT_MESH_LEVELING       = _UxGT("3-Point Leveling");
  LSTR MSG_UBL_GRID_MESH_LEVELING         = _UxGT("Grid Mesh Leveling");
  LSTR MSG_UBL_MESH_LEVEL                 = _UxGT("Level Mesh");
  LSTR MSG_UBL_SIDE_POINTS                = _UxGT("Side Points");
  LSTR MSG_UBL_MAP_TYPE                   = _UxGT("Map Type");
  LSTR MSG_UBL_OUTPUT_MAP                 = _UxGT("Output Mesh Map");
  LSTR MSG_UBL_OUTPUT_MAP_HOST            = _UxGT("Output for Host");
  LSTR MSG_UBL_OUTPUT_MAP_CSV             = _UxGT("Output for CSV");
  LSTR MSG_UBL_OUTPUT_MAP_BACKUP          = _UxGT("Off Printer Backup");
  LSTR MSG_UBL_INFO_UBL                   = _UxGT("Output UBL Info");
  LSTR MSG_UBL_FILLIN_AMOUNT              = _UxGT("Fill-in Amount");
  LSTR MSG_UBL_MANUAL_FILLIN              = _UxGT("Manual Fill-in");
  LSTR MSG_UBL_SMART_FILLIN               = _UxGT("Smart Fill-in");
  LSTR MSG_UBL_FILLIN_MESH                = _UxGT("Fill-in Mesh");
  LSTR MSG_UBL_MESH_FILLED                = _UxGT("Missing Points Filled");
  LSTR MSG_UBL_MESH_INVALID               = _UxGT("Invalid Mesh");
  LSTR MSG_UBL_INVALIDATE_ALL             = _UxGT("Invalidate All");
  LSTR MSG_UBL_INVALIDATE_CLOSEST         = _UxGT("Invalidate Closest");
  LSTR MSG_UBL_FINE_TUNE_ALL              = _UxGT("Fine Tune All");
  LSTR MSG_UBL_FINE_TUNE_CLOSEST          = _UxGT("Fine Tune Closest");
  LSTR MSG_UBL_STORAGE_MESH_MENU          = _UxGT("Mesh Storage");
  LSTR MSG_UBL_STORAGE_SLOT               = _UxGT("Memory Slot");
  LSTR MSG_UBL_LOAD_MESH                  = _UxGT("Load Bed Mesh");
  LSTR MSG_UBL_SAVE_MESH                  = _UxGT("Save Bed Mesh");
  LSTR MSG_UBL_INVALID_SLOT               = _UxGT("First Select a Mesh Slot");
  LSTR MSG_MESH_LOADED                    = _UxGT("Mesh %i Loaded");
  LSTR MSG_MESH_SAVED                     = _UxGT("Mesh %i Saved");
  LSTR MSG_MESH_ACTIVE                    = _UxGT("Mesh %i active");
  LSTR MSG_UBL_NO_STORAGE                 = _UxGT("No Storage");
  LSTR MSG_UBL_SAVE_ERROR                 = _UxGT("UBL Save Error");
  LSTR MSG_UBL_RESTORE_ERROR              = _UxGT("UBL Restore Error");
  LSTR MSG_UBL_Z_OFFSET                   = _UxGT("Z-Offset: ");
  LSTR MSG_UBL_Z_OFFSET_STOPPED           = _UxGT("Z-Offset Stopped");
  LSTR MSG_UBL_STEP_BY_STEP_MENU          = _UxGT("Step-By-Step UBL");
  LSTR MSG_UBL_1_BUILD_COLD_MESH          = _UxGT("1. Build Cold Mesh");
  LSTR MSG_UBL_2_SMART_FILLIN             = _UxGT("2. Smart Fill-in");
  LSTR MSG_UBL_3_VALIDATE_MESH_MENU       = _UxGT("3. Validate Mesh");
  LSTR MSG_UBL_4_FINE_TUNE_ALL            = _UxGT("4. Fine Tune All");
  LSTR MSG_UBL_5_VALIDATE_MESH_MENU       = _UxGT("5. Validate Mesh");
  LSTR MSG_UBL_6_FINE_TUNE_ALL            = _UxGT("6. Fine Tune All");
  LSTR MSG_UBL_7_SAVE_MESH                = _UxGT("7. Save Bed Mesh");

  LSTR MSG_LED_CONTROL                    = _UxGT("LED Control");
  LSTR MSG_LIGHTS                         = _UxGT("Lights");
  LSTR MSG_LIGHT_N                        = _UxGT("Light #{");
  LSTR MSG_LED_PRESETS                    = _UxGT("Light Presets");
  LSTR MSG_SET_LEDS_RED                   = _UxGT("Red");
  LSTR MSG_SET_LEDS_ORANGE                = _UxGT("Orange");
  LSTR MSG_SET_LEDS_YELLOW                = _UxGT("Yellow");
  LSTR MSG_SET_LEDS_GREEN                 = _UxGT("Green");
  LSTR MSG_SET_LEDS_BLUE                  = _UxGT("Blue");
  LSTR MSG_SET_LEDS_INDIGO                = _UxGT("Indigo");
  LSTR MSG_SET_LEDS_VIOLET                = _UxGT("Violet");
  LSTR MSG_SET_LEDS_WHITE                 = _UxGT("White");
  LSTR MSG_SET_LEDS_DEFAULT               = _UxGT("Default");
  LSTR MSG_LED_CHANNEL_N                  = _UxGT("Channel {");
  LSTR MSG_NEO2_PRESETS                   = _UxGT("Light #2 Presets");
  LSTR MSG_NEO2_BRIGHTNESS                = _UxGT("Brightness");
  LSTR MSG_CUSTOM_LEDS                    = _UxGT("Custom Lights");
  LSTR MSG_INTENSITY_R                    = _UxGT("Red Intensity");
  LSTR MSG_INTENSITY_G                    = _UxGT("Green Intensity");
  LSTR MSG_INTENSITY_B                    = _UxGT("Blue Intensity");
  LSTR MSG_INTENSITY_W                    = _UxGT("White Intensity");
  LSTR MSG_LED_BRIGHTNESS                 = _UxGT("Brightness");
  LSTR MSG_LIGHT_ENCODER                  = _UxGT("Encoder Light");
  LSTR MSG_LIGHT_ENCODER_PRESETS          = _UxGT("Encoder Light Presets");

  LSTR MSG_MOVING                         = _UxGT("Moving...");
  LSTR MSG_FREE_XY                        = _UxGT("Free XY");
  LSTR MSG_MOVE_X                         = _UxGT("Move X"); // Used by draw_edit_screen
  LSTR MSG_MOVE_Y                         = _UxGT("Move Y");
  LSTR MSG_MOVE_Z                         = _UxGT("Move Z");
  LSTR MSG_MOVE_N                         = _UxGT("Move @");
  LSTR MSG_MOVE_E                         = _UxGT("Move Extruder");
  LSTR MSG_MOVE_EN                        = _UxGT("Move *");
  LSTR MSG_HOTEND_TOO_COLD                = _UxGT("Hotend too cold");
  LSTR MSG_MOVE_N_MM                      = _UxGT("Move $mm");
  LSTR MSG_MOVE_N_IN                      = _UxGT("Move $in");
  LSTR MSG_MOVE_N_DEG                     = _UxGT("Move $") LCD_STR_DEGREE;
  LSTR MSG_LIVE_MOVE                      = _UxGT("Live Move");
  LSTR MSG_SPEED                          = _UxGT("Speed");
  LSTR MSG_MESH_Z_OFFSET                  = _UxGT("Bed Z");
  LSTR MSG_NOZZLE                         = _UxGT("Nozzle");
  LSTR MSG_NOZZLE_N                       = _UxGT("Nozzle ~");
  LSTR MSG_NOZZLE_PARKED                  = _UxGT("Nozzle Parked");
  LSTR MSG_NOZZLE_STANDBY                 = _UxGT("Nozzle Standby");
  LSTR MSG_BED                            = _UxGT("Bed");
  LSTR MSG_CHAMBER                        = _UxGT("Enclosure");
  LSTR MSG_COOLER                         = _UxGT("Laser Coolant");
  LSTR MSG_COOLER_TOGGLE                  = _UxGT("Toggle Cooler");
  LSTR MSG_FLOWMETER_SAFETY               = _UxGT("Flow Safety");
  LSTR MSG_CUTTER                         = _UxGT("Cutter");
  LSTR MSG_LASER                          = _UxGT("Laser");
  LSTR MSG_FAN_SPEED                      = _UxGT("Fan Speed");
  LSTR MSG_FAN_SPEED_N                    = _UxGT("Fan Speed ~");
  LSTR MSG_STORED_FAN_N                   = _UxGT("Stored Fan ~");
  LSTR MSG_EXTRA_FAN_SPEED                = _UxGT("Extra Fan Speed");
  LSTR MSG_EXTRA_FAN_SPEED_N              = _UxGT("Extra Fan Speed ~");
  LSTR MSG_CONTROLLER_FAN                 = _UxGT("Controller Fan");
  LSTR MSG_CONTROLLER_FAN_IDLE_SPEED      = _UxGT("Idle Speed");
  LSTR MSG_CONTROLLER_FAN_AUTO_ON         = _UxGT("Auto Mode");
  LSTR MSG_CONTROLLER_FAN_SPEED           = _UxGT("Active Speed");
  LSTR MSG_CONTROLLER_FAN_DURATION        = _UxGT("Idle Period");
  LSTR MSG_FLOW_PERCENTAGE                = _UxGT("Set Flowrate Percentage");
  LSTR MSG_FLOW                           = _UxGT("Flow");
  LSTR MSG_FLOW_N                         = _UxGT("Flow ~");
  LSTR MSG_CONTROL                        = _UxGT("Control");
  LSTR MSG_MIN                            = " " LCD_STR_THERMOMETER _UxGT(" Min");
  LSTR MSG_MAX                            = " " LCD_STR_THERMOMETER _UxGT(" Max");
  LSTR MSG_FACTOR                         = " " LCD_STR_THERMOMETER _UxGT(" Fact");
  LSTR MSG_AUTOTEMP                       = _UxGT("Autotemp");
  LSTR MSG_TIMEOUT                        = _UxGT("Timeout");
  LSTR MSG_LCD_ON                         = _UxGT("On");
  LSTR MSG_LCD_OFF                        = _UxGT("Off");

  LSTR MSG_PID_AUTOTUNE                   = _UxGT("PID Autotune");
  LSTR MSG_PID_AUTOTUNE_E                 = _UxGT("Autotune * PID");
  LSTR MSG_PID_CYCLE                      = _UxGT("PID Cycles");
  LSTR MSG_PID_AUTOTUNE_DONE              = _UxGT("PID tuning done");
  LSTR MSG_PID_AUTOTUNE_FAILED            = _UxGT("Autotune failed!");

  LSTR MSG_PID_FOR_NOZZLE                 = _UxGT("for NOZZLE is running.");
  LSTR MSG_PID_FOR_BED                    = _UxGT("for BED is running.");
  LSTR MSG_PID_FOR_CHAMBER                = _UxGT("for CHAMBER is running.");

  LSTR MSG_TEMP_NOZZLE                    = _UxGT("Nozzle Temperature");
  LSTR MSG_TEMP_BED                       = _UxGT("Bed Temperature");
  LSTR MSG_TEMP_CHAMBER                   = _UxGT("Chamber Temperature");

  LSTR MSG_BAD_HEATER_ID                  = _UxGT("Bad extruder.");
  LSTR MSG_TEMP_TOO_HIGH                  = _UxGT("Temperature too high.");
  LSTR MSG_TEMP_TOO_LOW                   = _UxGT("Temperature too low");

  LSTR MSG_PID_BAD_HEATER_ID              = _UxGT("Autotune failed! Bad extruder.");
  LSTR MSG_PID_TEMP_TOO_HIGH              = _UxGT("Autotune failed! Temperature too high.");
  LSTR MSG_PID_TIMEOUT                    = _UxGT("Autotune failed! Timeout.");

  LSTR MSG_HOTEND_TEMP_GRAPH              = _UxGT("Hotend Temp Graph");
  LSTR MSG_BED_TEMP_GRAPH                 = _UxGT("Bed Temp Graph");
  LSTR MSG_CHAMBER_TEMP_GRAPH             = _UxGT("Chamber Temp Graph");

  LSTR MSG_MPC_MEASURING_AMBIENT          = _UxGT("Testing heat loss");
  LSTR MSG_MPC_HEATING_PAST_200           = _UxGT("Heating to >200C");
  LSTR MSG_MPC_COOLING_TO_AMBIENT         = _UxGT("Cooling to ambient");
  LSTR MSG_MPC_AUTOTUNE                   = _UxGT("MPC Autotune");
  LSTR MSG_MPC_EDIT                       = _UxGT("Edit * MPC");
  LSTR MSG_MPC_POWER                      = _UxGT("Heater Power");
  LSTR MSG_MPC_POWER_E                    = _UxGT("Power *");
  LSTR MSG_MPC_BLOCK_HEAT_CAPACITY        = _UxGT("Heat Capacity");
  LSTR MSG_MPC_BLOCK_HEAT_CAPACITY_E      = _UxGT("Heat Cap. *");
  LSTR MSG_SENSOR_RESPONSIVENESS          = _UxGT("Sensor Resp.");
  LSTR MSG_SENSOR_RESPONSIVENESS_E        = _UxGT("Sensor Resp. *");
  LSTR MSG_MPC_AMBIENT_XFER_COEFF         = _UxGT("Ambient Coeff.");
  LSTR MSG_MPC_AMBIENT_XFER_COEFF_E       = _UxGT("Ambient Co. *");
  LSTR MSG_MPC_AMBIENT_XFER_COEFF_FAN     = _UxGT("Fan coeff.");
  LSTR MSG_MPC_AMBIENT_XFER_COEFF_FAN_E   = _UxGT("Fan coeff. *");

  LSTR MSG_SELECT_E                       = _UxGT("Select *");
  LSTR MSG_ACC                            = _UxGT("Accel");
  LSTR MSG_JERK                           = _UxGT("Jerk");
  LSTR MSG_VA_JERK                        = _UxGT("Max ") STR_A _UxGT(" Jerk");
  LSTR MSG_VB_JERK                        = _UxGT("Max ") STR_B _UxGT(" Jerk");
  LSTR MSG_VC_JERK                        = _UxGT("Max ") STR_C _UxGT(" Jerk");
  LSTR MSG_VN_JERK                        = _UxGT("Max @ Jerk");
  LSTR MSG_VE_JERK                        = _UxGT("Max E Jerk");
  LSTR MSG_JUNCTION_DEVIATION             = _UxGT("Junction Dev");
  LSTR MSG_STEP_SMOOTHING                 = _UxGT("Step Smoothing");
  LSTR MSG_MAX_SPEED                      = _UxGT("Max Speed (mm/s)");
  LSTR MSG_VMAX_A                         = _UxGT("Max ") STR_A _UxGT(" Speed");
  LSTR MSG_VMAX_B                         = _UxGT("Max ") STR_B _UxGT(" Speed");
  LSTR MSG_VMAX_C                         = _UxGT("Max ") STR_C _UxGT(" Speed");
  LSTR MSG_VMAX_N                         = _UxGT("Max @ Speed");
  LSTR MSG_VMAX_E                         = _UxGT("Max E Speed");
  LSTR MSG_VMAX_EN                        = _UxGT("Max * Speed");
  LSTR MSG_VMIN                           = _UxGT("Min Velocity");
  LSTR MSG_VTRAV_MIN                      = _UxGT("Min Travel Speed");
  LSTR MSG_ACCELERATION                   = _UxGT("Acceleration");
  LSTR MSG_AMAX_A                         = _UxGT("Max ") STR_A _UxGT(" Accel");
  LSTR MSG_AMAX_B                         = _UxGT("Max ") STR_B _UxGT(" Accel");
  LSTR MSG_AMAX_C                         = _UxGT("Max ") STR_C _UxGT(" Accel");
  LSTR MSG_AMAX_N                         = _UxGT("Max @ Accel");
  LSTR MSG_AMAX_E                         = _UxGT("Max E Accel");
  LSTR MSG_AMAX_EN                        = _UxGT("Max * Accel");
  LSTR MSG_A_RETRACT                      = _UxGT("Retract Accel");
  LSTR MSG_A_TRAVEL                       = _UxGT("Travel Accel");
  LSTR MSG_INPUT_SHAPING                  = _UxGT("Input Shaping");
<<<<<<< HEAD
  LSTR MSG_SHAPING_ENABLE                 = _UxGT("Enable @ shaping");
  LSTR MSG_SHAPING_DISABLE                = _UxGT("Disable @ shaping");
  LSTR MSG_SHAPING_FREQ                   = _UxGT("@ frequency");
  LSTR MSG_SHAPING_ZETA                   = _UxGT("@ damping");
  LSTR MSG_SHAPING_A_FREQ                 = STR_A _UxGT(" frequency"); // ProUI
  LSTR MSG_SHAPING_B_FREQ                 = STR_B _UxGT(" frequency"); // ProUI
  LSTR MSG_SHAPING_C_FREQ                 = STR_C _UxGT(" frequency"); // ProUI
  LSTR MSG_SHAPING_A_ZETA                 = STR_A _UxGT(" damping");   // ProUI
  LSTR MSG_SHAPING_B_ZETA                 = STR_B _UxGT(" damping");   // ProUI
  LSTR MSG_SHAPING_C_ZETA                 = STR_C _UxGT(" damping");   // ProUI
=======
  LSTR MSG_SHAPING_ENABLE_N               = _UxGT("Enable @ shaping");
  LSTR MSG_SHAPING_DISABLE_N              = _UxGT("Disable @ shaping");
  LSTR MSG_SHAPING_FREQ_N                 = _UxGT("@ frequency");
  LSTR MSG_SHAPING_ZETA_N                 = _UxGT("@ damping");
  LSTR MSG_SHAPING_A_FREQ                 = STR_A _UxGT(" frequency");  // ProUI
  LSTR MSG_SHAPING_B_FREQ                 = STR_B _UxGT(" frequency");  // ProUI
  LSTR MSG_SHAPING_C_FREQ                 = STR_C _UxGT(" frequency");  // ProUI
  LSTR MSG_SHAPING_A_ZETA                 = STR_A _UxGT(" damping");    // ProUI
  LSTR MSG_SHAPING_B_ZETA                 = STR_B _UxGT(" damping");    // ProUI
  LSTR MSG_SHAPING_C_ZETA                 = STR_C _UxGT(" damping");    // ProUI
>>>>>>> 7b104a10
  LSTR MSG_XY_FREQUENCY_LIMIT             = _UxGT("XY Freq Limit");
  LSTR MSG_XY_FREQUENCY_FEEDRATE          = _UxGT("Min FR Factor");
  LSTR MSG_STEPS_PER_MM                   = _UxGT("Steps/mm");
  LSTR MSG_A_STEPS                        = STR_A _UxGT(" Steps/mm");
  LSTR MSG_B_STEPS                        = STR_B _UxGT(" Steps/mm");
  LSTR MSG_C_STEPS                        = STR_C _UxGT(" Steps/mm");
  LSTR MSG_N_STEPS                        = _UxGT("@ steps/mm");
  LSTR MSG_E_STEPS                        = _UxGT("E steps/mm");
  LSTR MSG_EN_STEPS                       = _UxGT("* Steps/mm");
  LSTR MSG_TEMPERATURE                    = _UxGT("Temperature");
  LSTR MSG_MOTION                         = _UxGT("Motion");
  LSTR MSG_FILAMENT                       = _UxGT("Filament");
  LSTR MSG_FILAMENT_EN                    = _UxGT("Filament *");
  LSTR MSG_VOLUMETRIC_ENABLED             = _UxGT("E in mm") SUPERSCRIPT_THREE;
  LSTR MSG_VOLUMETRIC_LIMIT               = _UxGT("E Limit in mm") SUPERSCRIPT_THREE;
  LSTR MSG_VOLUMETRIC_LIMIT_E             = _UxGT("E Limit *");
  LSTR MSG_FILAMENT_DIAM                  = _UxGT("Fil. Dia.");
  LSTR MSG_FILAMENT_DIAM_E                = _UxGT("Fil. Dia. *");
  LSTR MSG_FILAMENT_UNLOAD                = _UxGT("Unload mm");
  LSTR MSG_FILAMENT_LOAD                  = _UxGT("Load mm");
  LSTR MSG_SEGMENTS_PER_SECOND            = _UxGT("Segments/Sec");
  LSTR MSG_DRAW_MIN_X                     = _UxGT("Draw Min X");
  LSTR MSG_DRAW_MAX_X                     = _UxGT("Draw Max X");
  LSTR MSG_DRAW_MIN_Y                     = _UxGT("Draw Min Y");
  LSTR MSG_DRAW_MAX_Y                     = _UxGT("Draw Max Y");
  LSTR MSG_MAX_BELT_LEN                   = _UxGT("Max Belt Len");
  LSTR MSG_LINEAR_ADVANCE                 = _UxGT("Linear Advance");
  LSTR MSG_ADVANCE_K                      = _UxGT("Advance K");
  LSTR MSG_ADVANCE_K_E                    = _UxGT("Advance K *");
  LSTR MSG_CONTRAST                       = _UxGT("LCD Contrast");
  LSTR MSG_BRIGHTNESS                     = _UxGT("LCD Brightness");
  LSTR MSG_SCREEN_TIMEOUT                 = _UxGT("LCD Timeout (m)");
  LSTR MSG_BRIGHTNESS_OFF                 = _UxGT("Backlight Off");
  LSTR MSG_STORE_EEPROM                   = _UxGT("Store Settings");
  LSTR MSG_LOAD_EEPROM                    = _UxGT("Load Settings");
  LSTR MSG_RESTORE_DEFAULTS               = _UxGT("Restore Defaults");
  LSTR MSG_INIT_EEPROM                    = _UxGT("Initialize EEPROM");
  LSTR MSG_EEPROM_INITIALIZED             = _UxGT("EEPROM Initialized");
  LSTR MSG_ERR_EEPROM_CRC                 = _UxGT("Err: EEPROM CRC");
  LSTR MSG_ERR_EEPROM_SIZE                = _UxGT("Err: EEPROM Size");
  LSTR MSG_ERR_EEPROM_VERSION             = _UxGT("Err: EEPROM Version");
  LSTR MSG_ERR_EEPROM_CORRUPT             = _UxGT("Err: EEPROM Corrupt");
  LSTR MSG_SETTINGS_STORED                = _UxGT("Settings Stored");
  LSTR MSG_HAS_PREVIEW                    = _UxGT("Has preview");
  LSTR MSG_RESET_PRINTER                  = _UxGT("Reset Printer");
  LSTR MSG_REFRESH                        = LCD_STR_REFRESH _UxGT("Refresh");
  LSTR MSG_INFO_SCREEN                    = _UxGT("Info Screen");
  LSTR MSG_INFO_MACHINENAME               = _UxGT("Machine Name");
  LSTR MSG_INFO_SIZE                      = _UxGT("Size");
  LSTR MSG_INFO_FWVERSION                 = _UxGT("Firmware Version");
  LSTR MSG_INFO_BUILD                     = _UxGT("Build Datetime");
  LSTR MSG_PREPARE                        = _UxGT("Prepare");
  LSTR MSG_TUNE                           = _UxGT("Tune");
  LSTR MSG_POWER_MONITOR                  = _UxGT("Power monitor");
  LSTR MSG_CURRENT                        = _UxGT("Current");
  LSTR MSG_VOLTAGE                        = _UxGT("Voltage");
  LSTR MSG_POWER                          = _UxGT("Power");
  LSTR MSG_START_PRINT                    = _UxGT("Start Print");
  LSTR MSG_BUTTON_NEXT                    = _UxGT("Next");
  LSTR MSG_BUTTON_INIT                    = _UxGT("Init");
  LSTR MSG_BUTTON_STOP                    = _UxGT("Stop");
  LSTR MSG_BUTTON_PRINT                   = _UxGT("Print");
  LSTR MSG_BUTTON_RESET                   = _UxGT("Reset");
  LSTR MSG_BUTTON_IGNORE                  = _UxGT("Ignore");
  LSTR MSG_BUTTON_CANCEL                  = _UxGT("Cancel");
  LSTR MSG_BUTTON_CONFIRM                 = _UxGT("Confirm");
  LSTR MSG_BUTTON_CONTINUE                = _UxGT("Continue");
  LSTR MSG_BUTTON_DONE                    = _UxGT("Done");
  LSTR MSG_BUTTON_BACK                    = _UxGT("Back");
  LSTR MSG_BUTTON_PROCEED                 = _UxGT("Proceed");
  LSTR MSG_BUTTON_SKIP                    = _UxGT("Skip");
  LSTR MSG_BUTTON_INFO                    = _UxGT("Info");
  LSTR MSG_BUTTON_LEVEL                   = _UxGT("Level");
  LSTR MSG_BUTTON_PAUSE                   = _UxGT("Pause");
  LSTR MSG_BUTTON_RESUME                  = _UxGT("Resume");
  LSTR MSG_BUTTON_ADVANCED                = _UxGT("Advanced");
  LSTR MSG_BUTTON_SAVE                    = _UxGT("Save");
  LSTR MSG_BUTTON_PURGE                   = _UxGT("Purge");
  LSTR MSG_PAUSING                        = _UxGT("Pausing...");
  LSTR MSG_PAUSE_PRINT                    = _UxGT("Pause Print");
  LSTR MSG_ADVANCED_PAUSE                 = _UxGT("Advanced Pause");
  LSTR MSG_RESUME_PRINT                   = _UxGT("Resume Print");
  LSTR MSG_STOP_PRINT                     = _UxGT("Stop Print");
  LSTR MSG_CANCEL_PRINT                   = _UxGT("Cancel Print");
  LSTR MSG_OUTAGE_RECOVERY                = _UxGT("Power Outage");
  LSTR MSG_RESUME_BED_TEMP                = _UxGT("Resume Bed Temp");

  #if LCD_WIDTH < 20 || !HAS_DWIN_E3V2
    LSTR MSG_HOST_START_PRINT             = _UxGT("Host Start");
    LSTR MSG_PRINTING_OBJECT              = _UxGT("Print Obj");
    LSTR MSG_CANCEL_OBJECT                = _UxGT("Cancel Obj");
    LSTR MSG_CANCEL_OBJECT_N              = _UxGT("Cancel Obj {");
    LSTR MSG_CONTINUE_PRINT_JOB           = _UxGT("Continue Job");
    LSTR MSG_MEDIA_MENU                   = MEDIA_TYPE_EN _UxGT(" Print");
    LSTR MSG_TURN_OFF                     = _UxGT("Turn off now");
    LSTR MSG_END_LOOPS                    = _UxGT("End Loops");
  #endif

  LSTR MSG_NO_MEDIA                       = _UxGT("No ") MEDIA_TYPE_EN;
  LSTR MSG_DWELL                          = _UxGT("Sleep...");
  LSTR MSG_USERWAIT                       = _UxGT("Click to Resume...");
  LSTR MSG_PRINT_PAUSED                   = _UxGT("Print Paused");
  LSTR MSG_PRINTING                       = _UxGT("Printing...");
  LSTR MSG_STOPPING                       = _UxGT("Stopping...");
  LSTR MSG_REMAINING_TIME                 = _UxGT("Remaining");
  LSTR MSG_PRINT_ABORTED                  = _UxGT("Print Aborted");
  LSTR MSG_PRINT_DONE                     = _UxGT("Print Done");
  LSTR MSG_PRINTER_KILLED                 = _UxGT("Printer killed!");
  LSTR MSG_NO_MOVE                        = _UxGT("No Move.");
  LSTR MSG_KILLED                         = _UxGT("KILLED. ");
  LSTR MSG_STOPPED                        = _UxGT("STOPPED. ");
  LSTR MSG_FWRETRACT                      = _UxGT("Firmware Retract");
  LSTR MSG_CONTROL_RETRACT                = _UxGT("Retract mm");
  LSTR MSG_CONTROL_RETRACT_SWAP           = _UxGT("Swap Re.mm");
  LSTR MSG_CONTROL_RETRACTF               = _UxGT("Retract V");
  LSTR MSG_CONTROL_RETRACT_ZHOP           = _UxGT("Hop mm");
  LSTR MSG_CONTROL_RETRACT_RECOVER        = _UxGT("Unretr. mm");
  LSTR MSG_CONTROL_RETRACT_RECOVER_SWAP   = _UxGT("S Unretr. mm");
  LSTR MSG_CONTROL_RETRACT_RECOVERF       = _UxGT("Unretract V");
  LSTR MSG_CONTROL_RETRACT_RECOVER_SWAPF  = _UxGT("S UnRet V");
  LSTR MSG_AUTORETRACT                    = _UxGT("Auto-Retract");
  LSTR MSG_FILAMENT_SWAP_LENGTH           = _UxGT("Swap Length");
  LSTR MSG_FILAMENT_SWAP_EXTRA            = _UxGT("Swap Extra");
  LSTR MSG_FILAMENT_PURGE_LENGTH          = _UxGT("Purge Length");
  LSTR MSG_TOOL_CHANGE                    = _UxGT("Tool Change");
  LSTR MSG_TOOL_HEAD_SWAP                 = _UxGT("Park For Tool Head Swap");
  LSTR MSG_FILAMENT_SWAP                  = _UxGT("Park For Filament Change");
  LSTR MSG_TOOL_CHANGE_ZLIFT              = _UxGT("Z Raise");
  LSTR MSG_SINGLENOZZLE_PRIME_SPEED       = _UxGT("Prime Speed");
  LSTR MSG_SINGLENOZZLE_WIPE_RETRACT      = _UxGT("Wipe Retract");
  LSTR MSG_SINGLENOZZLE_RETRACT_SPEED     = _UxGT("Retract Speed");
  LSTR MSG_FILAMENT_PARK_ENABLED          = _UxGT("Park Head");
  LSTR MSG_PARK_FAILED                    = _UxGT("Head cannot be parked");
  LSTR MSG_SINGLENOZZLE_UNRETRACT_SPEED   = _UxGT("Recover Speed");
  LSTR MSG_SINGLENOZZLE_FAN_SPEED         = _UxGT("Fan Speed");
  LSTR MSG_SINGLENOZZLE_FAN_TIME          = _UxGT("Fan Time");
  LSTR MSG_TOOL_MIGRATION_ON              = _UxGT("Auto ON");
  LSTR MSG_TOOL_MIGRATION_OFF             = _UxGT("Auto OFF");
  LSTR MSG_TOOL_MIGRATION                 = _UxGT("Tool Migration");
  LSTR MSG_TOOL_MIGRATION_AUTO            = _UxGT("Auto-migration");
  LSTR MSG_TOOL_MIGRATION_END             = _UxGT("Last Extruder");
  LSTR MSG_TOOL_MIGRATION_SWAP            = _UxGT("Migrate to *");
  LSTR MSG_FILAMENTCHANGE                 = _UxGT("Change Filament");
  LSTR MSG_FILAMENTCHANGE_E               = _UxGT("Change * Filament");
  LSTR MSG_FILAMENTLOAD                   = _UxGT("Load Filament");
  LSTR MSG_FILAMENTLOAD_E                 = _UxGT("Load * Filament");
  LSTR MSG_FILAMENTUNLOAD                 = _UxGT("Unload Filament");
  LSTR MSG_FILAMENTUNLOAD_E               = _UxGT("Unload * Filament");
  LSTR MSG_FILAMENTUNLOAD_ALL             = _UxGT("Unload All");
  LSTR MSG_ATTACH_MEDIA                   = _UxGT("Attach ") MEDIA_TYPE_EN;
  LSTR MSG_ATTACH_SD_MEDIA                = _UxGT("Attach SD Card");
  LSTR MSG_ATTACH_USB_MEDIA               = _UxGT("Attach USB Drive");
  LSTR MSG_CHANGE_MEDIA                   = _UxGT("Change ") MEDIA_TYPE_EN;
  LSTR MSG_RELEASE_MEDIA                  = _UxGT("Release ") MEDIA_TYPE_EN;
  LSTR MSG_ZPROBE_OUT                     = _UxGT("Z Probe Past Bed");
  LSTR MSG_SKEW_FACTOR                    = _UxGT("Skew Factor");
  LSTR MSG_BLTOUCH                        = _UxGT("BLTouch");
  LSTR MSG_BLTOUCH_SELFTEST               = _UxGT("Self-Test");
  LSTR MSG_BLTOUCH_RESET                  = _UxGT("Reset");
  LSTR MSG_BLTOUCH_STOW                   = _UxGT("Stow");
  LSTR MSG_BLTOUCH_DEPLOY                 = _UxGT("Deploy");
  LSTR MSG_BLTOUCH_SW_MODE                = _UxGT("SW-Mode");
  LSTR MSG_BLTOUCH_SPEED_MODE             = _UxGT("High Speed");
  LSTR MSG_BLTOUCH_5V_MODE                = _UxGT("5V-Mode");
  LSTR MSG_BLTOUCH_OD_MODE                = _UxGT("OD-Mode");
  LSTR MSG_BLTOUCH_MODE_STORE             = _UxGT("Mode-Store");
  LSTR MSG_BLTOUCH_MODE_STORE_5V          = _UxGT("Set BLTouch to 5V");
  LSTR MSG_BLTOUCH_MODE_STORE_OD          = _UxGT("Set BLTouch to OD");
  LSTR MSG_BLTOUCH_MODE_ECHO              = _UxGT("Report Drain");
  LSTR MSG_BLTOUCH_MODE_CHANGE            = _UxGT("DANGER: Bad settings can cause damage! Proceed anyway?");
  LSTR MSG_TOUCHMI_PROBE                  = _UxGT("TouchMI");
  LSTR MSG_TOUCHMI_INIT                   = _UxGT("Init TouchMI");
  LSTR MSG_TOUCHMI_ZTEST                  = _UxGT("Z Offset Test");
  LSTR MSG_TOUCHMI_SAVE                   = _UxGT("Save");
  LSTR MSG_MANUAL_DEPLOY_TOUCHMI          = _UxGT("Deploy TouchMI");
  LSTR MSG_MANUAL_DEPLOY                  = _UxGT("Deploy Z-Probe");
  LSTR MSG_MANUAL_PENUP                   = _UxGT("Pen up");
  LSTR MSG_MANUAL_PENDOWN                 = _UxGT("Pen down");
  LSTR MSG_MANUAL_STOW                    = _UxGT("Stow Z-Probe");
  LSTR MSG_HOME_FIRST                     = _UxGT("Home %s First");
  LSTR MSG_ZPROBE_SETTINGS                = _UxGT("Probe Settings");
  LSTR MSG_ZPROBE_OFFSETS                 = _UxGT("Probe Offsets");
  LSTR MSG_ZPROBE_XOFFSET                 = _UxGT("Probe X Offset");
  LSTR MSG_ZPROBE_YOFFSET                 = _UxGT("Probe Y Offset");
  LSTR MSG_ZPROBE_ZOFFSET                 = _UxGT("Probe Z Offset");
  LSTR MSG_ZPROBE_OFFSET_N                = _UxGT("Probe @ Offset");
  LSTR MSG_BABYSTEP_PROBE_Z               = _UxGT("Babystep Probe Z");
  LSTR MSG_ZPROBE_MARGIN                  = _UxGT("Probe Margin");
  LSTR MSG_ZOFFSET                        = _UxGT("Z Offset");
  LSTR MSG_Z_FEED_RATE                    = _UxGT("Z Feedrate");
  LSTR MSG_ENABLE_HS_MODE                 = _UxGT("Enable HS mode");
  LSTR MSG_MOVE_NOZZLE_TO_BED             = _UxGT("Move Nozzle to Bed");
  LSTR MSG_BABYSTEP_X                     = _UxGT("Babystep X");
  LSTR MSG_BABYSTEP_Y                     = _UxGT("Babystep Y");
  LSTR MSG_BABYSTEP_Z                     = _UxGT("Babystep Z");
  LSTR MSG_BABYSTEP_N                     = _UxGT("Babystep @");
  LSTR MSG_BABYSTEP_TOTAL                 = _UxGT("Total");
  LSTR MSG_ENDSTOP_ABORT                  = _UxGT("Endstop Abort");
  LSTR MSG_ERR_HEATING_FAILED             = _UxGT("Heating Failed");
  LSTR MSG_ERR_REDUNDANT_TEMP             = _UxGT("Err: REDUNDANT TEMP");
  LSTR MSG_ERR_THERMAL_RUNAWAY            = _UxGT("THERMAL RUNAWAY");
  LSTR MSG_ERR_TEMP_MALFUNCTION           = _UxGT("TEMP MALFUNCTION");
  LSTR MSG_ERR_COOLING_FAILED             = _UxGT("Cooling Failed");
  LSTR MSG_ERR_MAXTEMP                    = _UxGT("Err: MAXTEMP");
  LSTR MSG_ERR_MINTEMP                    = _UxGT("Err: MINTEMP");
  LSTR MSG_HALTED                         = _UxGT("PRINTER HALTED");
  LSTR MSG_PLEASE_WAIT                    = _UxGT("Please wait...");
  LSTR MSG_PLEASE_RESET                   = _UxGT("Please Reset");
  LSTR MSG_PREHEATING                     = _UxGT("Preheating...");
  LSTR MSG_HEATING                        = _UxGT("Heating...");
  LSTR MSG_COOLING                        = _UxGT("Cooling...");
  LSTR MSG_BED_HEATING                    = _UxGT("Bed Heating...");
  LSTR MSG_BED_COOLING                    = _UxGT("Bed Cooling...");
  LSTR MSG_BED_ANNEALING                  = _UxGT("Annealing...");
  LSTR MSG_PROBE_HEATING                  = _UxGT("Probe Heating...");
  LSTR MSG_PROBE_COOLING                  = _UxGT("Probe Cooling...");
  LSTR MSG_CHAMBER_HEATING                = _UxGT("Chamber Heating...");
  LSTR MSG_CHAMBER_COOLING                = _UxGT("Chamber Cooling...");
  LSTR MSG_LASER_COOLING                  = _UxGT("Laser Cooling...");
  LSTR MSG_DELTA_CALIBRATE                = _UxGT("Delta Calibration");
  LSTR MSG_DELTA_CALIBRATION_IN_PROGRESS  = _UxGT("Delta Calibration in progress");
  LSTR MSG_DELTA_CALIBRATE_X              = _UxGT("Calibrate X");
  LSTR MSG_DELTA_CALIBRATE_Y              = _UxGT("Calibrate Y");
  LSTR MSG_DELTA_CALIBRATE_Z              = _UxGT("Calibrate Z");
  LSTR MSG_DELTA_CALIBRATE_CENTER         = _UxGT("Calibrate Center");
  LSTR MSG_DELTA_SETTINGS                 = _UxGT("Delta Settings");
  LSTR MSG_DELTA_AUTO_CALIBRATE           = _UxGT("Auto Calibration");
  LSTR MSG_DELTA_DIAG_ROD                 = _UxGT("Diag Rod");
  LSTR MSG_DELTA_HEIGHT                   = _UxGT("Height");
  LSTR MSG_DELTA_RADIUS                   = _UxGT("Radius");
  LSTR MSG_INFO_MENU                      = _UxGT("About Printer");
  LSTR MSG_INFO_PRINTER_MENU              = _UxGT("Printer Info");
  LSTR MSG_3POINT_LEVELING                = _UxGT("3-Point Leveling");
  LSTR MSG_LINEAR_LEVELING                = _UxGT("Linear Leveling");
  LSTR MSG_BILINEAR_LEVELING              = _UxGT("Bilinear Leveling");
  LSTR MSG_UBL_LEVELING                   = _UxGT("Unified Bed Leveling");
  LSTR MSG_MESH_LEVELING                  = _UxGT("Mesh Leveling");
  LSTR MSG_MESH_DONE                      = _UxGT("Mesh probing done");
  LSTR MSG_INFO_PRINTER_STATS_MENU        = _UxGT("Printer Stats");
  LSTR MSG_INFO_STATS_MENU                = _UxGT("Stats");
  LSTR MSG_RESET_STATS                    = _UxGT("Reset Print Stats?");
  LSTR MSG_INFO_BOARD_MENU                = _UxGT("Board Info");
  LSTR MSG_INFO_THERMISTOR_MENU           = _UxGT("Thermistors");
  LSTR MSG_INFO_EXTRUDERS                 = _UxGT("Extruders");
  LSTR MSG_INFO_BAUDRATE                  = _UxGT("Baud");
  LSTR MSG_INFO_PROTOCOL                  = _UxGT("Protocol");
  LSTR MSG_INFO_RUNAWAY_OFF               = _UxGT("Runaway Watch: OFF");
  LSTR MSG_INFO_RUNAWAY_ON                = _UxGT("Runaway Watch: ON");
  LSTR MSG_HOTEND_IDLE_TIMEOUT            = _UxGT("Hotend Idle Timeout");
  LSTR MSG_BED_IDLE_TIMEOUT               = _UxGT("Bed Idle Timeout");
  LSTR MSG_HOTEND_IDLE_DISABLE            = _UxGT("Disable Timeout");
  LSTR MSG_HOTEND_IDLE_NOZZLE_TARGET      = _UxGT("Nozzle Idle Temp");
  LSTR MSG_HOTEND_IDLE_BED_TARGET         = _UxGT("Bed Idle Temp");
  LSTR MSG_FAN_SPEED_FAULT                = _UxGT("Fan speed fault");

  LSTR MSG_CASE_LIGHT                     = _UxGT("Case Light");
  LSTR MSG_CASE_LIGHT_BRIGHTNESS          = _UxGT("Light Brightness");
  LSTR MSG_KILL_EXPECTED_PRINTER          = _UxGT("INCORRECT PRINTER");

  LSTR MSG_INFO_PRINT_COUNT               = _UxGT("Prints");
  LSTR MSG_INFO_PRINT_TIME                = _UxGT("Total");
  LSTR MSG_INFO_PRINT_LONGEST             = _UxGT("Longest");
  LSTR MSG_INFO_PRINT_FILAMENT            = _UxGT("Extruded");
  LSTR MSG_INFO_COMPLETED_PRINTS          = _UxGT("Completed");
  LSTR MSG_INFO_MIN_TEMP                  = _UxGT("Min Temp");
  LSTR MSG_INFO_MAX_TEMP                  = _UxGT("Max Temp");
  LSTR MSG_INFO_PSU                       = _UxGT("PSU");

  LSTR MSG_DRIVE_STRENGTH                 = _UxGT("Drive Strength");
  LSTR MSG_DAC_PERCENT_N                  = _UxGT("@ Driver %");
  LSTR MSG_ERROR_TMC                      = _UxGT("TMC CONNECTION ERROR");
  LSTR MSG_DAC_EEPROM_WRITE               = _UxGT("DAC EEPROM Write");
  LSTR MSG_FILAMENT_CHANGE_HEADER         = _UxGT("FILAMENT CHANGE");
  LSTR MSG_FILAMENT_CHANGE_HEADER_PAUSE   = _UxGT("PRINT PAUSED");
  LSTR MSG_FILAMENT_CHANGE_HEADER_LOAD    = _UxGT("LOAD FILAMENT");
  LSTR MSG_FILAMENT_CHANGE_HEADER_UNLOAD  = _UxGT("UNLOAD FILAMENT");
  LSTR MSG_FILAMENT_CHANGE_OPTION_HEADER  = _UxGT("RESUME OPTIONS:");
  LSTR MSG_FILAMENT_CHANGE_OPTION_PURGE   = _UxGT("Purge more");
  LSTR MSG_FILAMENT_CHANGE_OPTION_RESUME  = _UxGT("Continue");
  LSTR MSG_FILAMENT_CHANGE_PURGE_CONTINUE = _UxGT("Purge or Continue?"); // ProUI
  LSTR MSG_FILAMENT_CHANGE_NOZZLE         = _UxGT("  Nozzle: ");
  LSTR MSG_RUNOUT_SENSOR                  = _UxGT("Runout Sensor");
  LSTR MSG_SENSOR                         = _UxGT("Sensor");
  LSTR MSG_RUNOUT_DISTANCE_MM             = _UxGT("Runout Dist mm");
  LSTR MSG_EXTRUDER_MIN_TEMP              = _UxGT("Extruder Min Temp."); // ProUI
  LSTR MSG_FANCHECK                       = _UxGT("Fan Tacho Check");
  LSTR MSG_KILL_HOMING_FAILED             = _UxGT("Homing Failed");
  LSTR MSG_LCD_PROBING_FAILED             = _UxGT("Probing Failed");

  // Ender-3 V2 DWIN - ProUI / JyersUI
  LSTR MSG_COLORS_GET                     = _UxGT("Get Color");               // ProUI
  LSTR MSG_COLORS_SELECT                  = _UxGT("Select Colors");           // ProUI
  LSTR MSG_COLORS_APPLIED                 = _UxGT("Colors applied");          // ProUI
  LSTR MSG_COLORS_RED                     = _UxGT("Red");                     // ProUI / JyersUI
  LSTR MSG_COLORS_GREEN                   = _UxGT("Green");                   // ProUI / JyersUI
  LSTR MSG_COLORS_BLUE                    = _UxGT("Blue");                    // ProUI / JyersUI
  LSTR MSG_COLORS_WHITE                   = _UxGT("White");                   // ProUI
  LSTR MSG_UI_LANGUAGE                    = _UxGT("UI Language");             // ProUI
  LSTR MSG_SOUND_ENABLE                   = _UxGT("Enable sound");            // ProUI
  LSTR MSG_LOCKSCREEN                     = _UxGT("Lock Screen");             // ProUI
  LSTR MSG_LOCKSCREEN_LOCKED              = _UxGT("Printer is Locked,");      // ProUI
  LSTR MSG_LOCKSCREEN_UNLOCK              = _UxGT("Scroll to unlock.");       // ProUI
  LSTR MSG_PLEASE_WAIT_REBOOT             = _UxGT("Please wait for reboot."); // ProUI
  LSTR MSG_MEDIA_NOT_INSERTED             = _UxGT("No Media");                // ProUI
  LSTR MSG_PLEASE_PREHEAT                 = _UxGT("Please Preheat");          // ProUI
  LSTR MSG_SCREEN_BACKGROUND              = _UxGT("Screen Background");       // ProUI
  LSTR MSG_CURSOR                         = _UxGT("Cursor");                  // ProUI
  LSTR MSG_TITLE_BACKGROUND               = _UxGT("Title Background");        // ProUI
  LSTR MSG_TITLE_TEXT                     = _UxGT("Title Text");              // ProUI
  LSTR MSG_TEXT                           = _UxGT("Text");                    // ProUI
  LSTR MSG_SELECTED                       = _UxGT("Selected");                // ProUI
  LSTR MSG_SPLIT_LINE                     = _UxGT("Split Line");              // ProUI
  LSTR MSG_HIGHLIGHT                      = _UxGT("Highlight");               // ProUI
  LSTR MSG_STATUS_BACKGROUND              = _UxGT("Status Background");       // ProUI
  LSTR MSG_STATUS_TEXT                    = _UxGT("Status Text");             // ProUI
  LSTR MSG_POPUP_BACKGROUND               = _UxGT("Popup Background");        // ProUI
  LSTR MSG_POPUP_TEXT                     = _UxGT("Popup Text");              // ProUI
  LSTR MSG_ALERT_BACKGROUND               = _UxGT("Alert Background");        // ProUI
  LSTR MSG_ALERT_TEXT                     = _UxGT("Alert Text");              // ProUI
  LSTR MSG_PERCENT_TEXT                   = _UxGT("Percent Text");            // ProUI
  LSTR MSG_BAR_FILL                       = _UxGT("Bar Fill");                // ProUI
  LSTR MSG_INDICATOR_VALUE                = _UxGT("Indicator value");         // ProUI
  LSTR MSG_COORDINATE_VALUE               = _UxGT("Coordinate value");        // ProUI
  LSTR MSG_LOWER                          = _UxGT("Lower");                   // ProUI
  LSTR MSG_RAISE                          = _UxGT("Raise");                   // ProUI

  // Prusa MMU 2
  LSTR MSG_MMU2_CHOOSE_FILAMENT_HEADER    = _UxGT("CHOOSE FILAMENT");
  LSTR MSG_MMU2_MENU                      = _UxGT("MMU");
  LSTR MSG_KILL_MMU2_FIRMWARE             = _UxGT("Update MMU Firmware!");
  LSTR MSG_MMU2_NOT_RESPONDING            = _UxGT("MMU Needs Attention.");
  LSTR MSG_MMU2_RESUME                    = _UxGT("Resume");
  LSTR MSG_MMU2_RESUMING                  = _UxGT("MMU Resuming...");
  LSTR MSG_MMU2_LOAD_FILAMENT             = _UxGT("Load");
  LSTR MSG_MMU2_LOAD_ALL                  = _UxGT("Load All");
  LSTR MSG_MMU2_LOAD_TO_NOZZLE            = _UxGT("Load to Nozzle");
  LSTR MSG_MMU2_CUT_FILAMENT              = _UxGT("Cut");
  LSTR MSG_MMU2_EJECT_FILAMENT            = _UxGT("Eject");
  LSTR MSG_MMU2_EJECT_FILAMENT_N          = _UxGT("Eject ~");
  LSTR MSG_MMU2_UNLOAD_FILAMENT           = _UxGT("Unload");
  LSTR MSG_MMU2_LOADING_FILAMENT          = _UxGT("Filament %i Load...");
  LSTR MSG_MMU2_CUTTING_FILAMENT          = _UxGT("Filament %i Cut...");
  LSTR MSG_MMU2_EJECTING_FILAMENT         = _UxGT("Filament %i Eject...");
  LSTR MSG_MMU2_UNLOADING_FILAMENT        = _UxGT("Filament %i Unload...");
  LSTR MSG_MMU2_ALL                       = _UxGT("All");
  LSTR MSG_MMU2_FILAMENT_N                = _UxGT("Filament ~");
  LSTR MSG_MMU2_RESET                     = _UxGT("Reset MMU");
  LSTR MSG_MMU2_RESETTING                 = _UxGT("Resetting...");
  LSTR MSG_MMU2_EJECT_RECOVER             = _UxGT("Eject Recover");
  LSTR MSG_MMU2_REMOVE_AND_CLICK          = _UxGT("Remove and click...");

  LSTR MSG_MMU_SENSITIVITY                = _UxGT("Sensitivity");
  LSTR MSG_MMU_CUTTER                     = _UxGT("Cutter");
  LSTR MSG_MMU_CUTTER_MODE                = _UxGT("Cutter Mode");
  LSTR MSG_MMU_CUTTER_MODE_DISABLE        = _UxGT("Disable");
  LSTR MSG_MMU_CUTTER_MODE_ENABLE         = _UxGT("Enable");
  LSTR MSG_MMU_CUTTER_MODE_ALWAYS         = _UxGT("Always");
  LSTR MSG_MMU_SPOOL_JOIN                 = _UxGT("Spool Join");

  LSTR MSG_MMU_STATISTICS                 = _UxGT("Statistics");
  LSTR MSG_MMU_RESET_FAIL_STATS           = _UxGT("Reset Fail Stats");
  LSTR MSG_MMU_RESET_STATS                = _UxGT("Reset All Stats");
  LSTR MSG_MMU_CURRENT_PRINT              = _UxGT("Curr. print");
  LSTR MSG_MMU_CURRENT_PRINT_FAILURES     = _UxGT("Curr. print failures");
  LSTR MSG_MMU_LAST_PRINT                 = _UxGT("Last print");
  LSTR MSG_MMU_LAST_PRINT_FAILURES        = _UxGT("Last print failures");
  LSTR MSG_MMU_TOTAL                      = _UxGT("Total");
  LSTR MSG_MMU_TOTAL_FAILURES             = _UxGT("Total failures");
  LSTR MSG_MMU_DEV_INCREMENT_FAILS        = _UxGT("Increment fails");
  LSTR MSG_MMU_DEV_INCREMENT_LOAD_FAILS   = _UxGT("Increment load fails");
  LSTR MSG_MMU_FAILS                      = _UxGT("MMU fails");
  LSTR MSG_MMU_LOAD_FAILS                 = _UxGT("MMU load fails");
  LSTR MSG_MMU_POWER_FAILS                = _UxGT("MMU power fails");
  LSTR MSG_MMU_MATERIAL_CHANGES           = _UxGT("Material changes");

  // Mixing Extruder (e.g., Geeetech A10M / A20M)
  LSTR MSG_MIX                            = _UxGT("Mix");
  LSTR MSG_MIX_COMPONENT_N                = _UxGT("Component {");
  LSTR MSG_MIXER                          = _UxGT("Mixer");
  LSTR MSG_GRADIENT                       = _UxGT("Gradient");
  LSTR MSG_FULL_GRADIENT                  = _UxGT("Full Gradient");
  LSTR MSG_TOGGLE_MIX                     = _UxGT("Toggle Mix");
  LSTR MSG_CYCLE_MIX                      = _UxGT("Cycle Mix");
  LSTR MSG_GRADIENT_MIX                   = _UxGT("Gradient Mix");
  LSTR MSG_REVERSE_GRADIENT               = _UxGT("Reverse Gradient");
  LSTR MSG_ACTIVE_VTOOL                   = _UxGT("Active V-tool");
  LSTR MSG_START_VTOOL                    = _UxGT("Start V-tool");
  LSTR MSG_END_VTOOL                      = _UxGT("  End V-tool");
  LSTR MSG_GRADIENT_ALIAS                 = _UxGT("Alias V-tool");
  LSTR MSG_RESET_VTOOLS                   = _UxGT("Reset V-tools");
  LSTR MSG_COMMIT_VTOOL                   = _UxGT("Commit V-tool Mix");
  LSTR MSG_VTOOLS_RESET                   = _UxGT("V-tools Were Reset");
  LSTR MSG_START_Z                        = _UxGT("Start Z:");
  LSTR MSG_END_Z                          = _UxGT("  End Z:");

  // Games Menu
  LSTR MSG_GAMES                          = _UxGT("Games");
  LSTR MSG_BRICKOUT                       = _UxGT("Brickout");
  LSTR MSG_INVADERS                       = _UxGT("Invaders");
  LSTR MSG_SNAKE                          = _UxGT("Sn4k3");
  LSTR MSG_MAZE                           = _UxGT("Maze");

  // Direct Stepping
  LSTR MSG_BAD_PAGE                       = _UxGT("Bad page index");
  LSTR MSG_BAD_PAGE_SPEED                 = _UxGT("Bad page speed");

  // Password Lock
  LSTR MSG_EDIT_PASSWORD                  = _UxGT("Edit Password");
  LSTR MSG_LOGIN_REQUIRED                 = _UxGT("Login Required");
  LSTR MSG_PASSWORD_SETTINGS              = _UxGT("Password Settings");
  LSTR MSG_ENTER_DIGIT                    = _UxGT("Enter Digit");
  LSTR MSG_CHANGE_PASSWORD                = _UxGT("Set/Edit Password");
  LSTR MSG_REMOVE_PASSWORD                = _UxGT("Remove Password");
  LSTR MSG_PASSWORD_SET                   = _UxGT("Password is ");
  LSTR MSG_START_OVER                     = _UxGT("Start Over");
  LSTR MSG_REMINDER_SAVE_SETTINGS         = _UxGT("Remember to Save!");
  LSTR MSG_PASSWORD_REMOVED               = _UxGT("Password Removed");

  // Filament Change screens show up to 2 lines on a 3-line display
  LSTR MSG_ADVANCED_PAUSE_WAITING         = _UxGT(MSG_1_LINE("Click to continue"));
  LSTR MSG_PAUSE_PRINT_PARKING            = _UxGT(MSG_1_LINE("Parking..."));
  LSTR MSG_FILAMENT_CHANGE_INIT           = _UxGT(MSG_1_LINE("Please wait..."));
  LSTR MSG_FILAMENT_CHANGE_INSERT         = _UxGT(MSG_1_LINE("Insert and Click"));
  LSTR MSG_FILAMENT_CHANGE_HEAT           = _UxGT(MSG_1_LINE("Click to heat"));
  LSTR MSG_FILAMENT_CHANGE_HEATING        = _UxGT(MSG_1_LINE("Heating..."));
  LSTR MSG_FILAMENT_CHANGE_UNLOAD         = _UxGT(MSG_1_LINE("Ejecting..."));
  LSTR MSG_FILAMENT_CHANGE_LOAD           = _UxGT(MSG_1_LINE("Loading..."));
  LSTR MSG_FILAMENT_CHANGE_PURGE          = _UxGT(MSG_1_LINE("Purging..."));
  LSTR MSG_FILAMENT_CHANGE_CONT_PURGE     = _UxGT(MSG_1_LINE("Click to finish"));
  LSTR MSG_FILAMENT_CHANGE_RESUME         = _UxGT(MSG_1_LINE("Resuming..."));
  LSTR MSG_TMC_DRIVERS                    = _UxGT("TMC Drivers");
  LSTR MSG_TMC_CURRENT                    = _UxGT("Driver Current");
  LSTR MSG_TMC_ACURRENT                   = STR_A _UxGT("Driver Current");
  LSTR MSG_TMC_BCURRENT                   = STR_B _UxGT("Driver Current");
  LSTR MSG_TMC_CCURRENT                   = STR_C _UxGT("Driver Current");
  LSTR MSG_TMC_ECURRENT                   = _UxGT("E Driver Current");
  LSTR MSG_TMC_HYBRID_THRS                = _UxGT("Hybrid Threshold");
  LSTR MSG_TMC_HOMING_THRS                = _UxGT("Sensorless Homing");
  LSTR MSG_TMC_STEPPING_MODE              = _UxGT("Stepping Mode");
  LSTR MSG_TMC_STEALTH_ENABLED            = _UxGT("StealthChop Enabled");
  LSTR MSG_SERVICE_RESET                  = _UxGT("Reset");
  LSTR MSG_SERVICE_IN                     = _UxGT(" in:");
  LSTR MSG_BACKLASH                       = _UxGT("Backlash");
  LSTR MSG_BACKLASH_CORRECTION            = _UxGT("Correction");
  LSTR MSG_BACKLASH_SMOOTHING             = _UxGT("Smoothing");

  LSTR MSG_FIXED_TIME_MOTION              = _UxGT("Fixed-Time Motion");
  LSTR MSG_FTM_CMPN_MODE                  = _UxGT("@ Comp. Mode:");
  LSTR MSG_FTM_ZV                         = _UxGT("ZV");
  LSTR MSG_FTM_ZVD                        = _UxGT("ZVD");
  LSTR MSG_FTM_ZVDD                       = _UxGT("ZVDD");
  LSTR MSG_FTM_ZVDDD                      = _UxGT("ZVDDD");
  LSTR MSG_FTM_EI                         = _UxGT("EI");
  LSTR MSG_FTM_2HEI                       = _UxGT("2HEI");
  LSTR MSG_FTM_3HEI                       = _UxGT("3HEI");
  LSTR MSG_FTM_MZV                        = _UxGT("MZV");
  //LSTR MSG_FTM_ULENDO_FBS               = _UxGT("Ulendo FBS");
  //LSTR MSG_FTM_DISCTF                   = _UxGT("DISCTF");
  LSTR MSG_FTM_DYN_MODE                   = _UxGT("DF Mode:");
  LSTR MSG_FTM_Z_BASED                    = _UxGT("Z-based");
  LSTR MSG_FTM_MASS_BASED                 = _UxGT("Mass-based");
  LSTR MSG_FTM_BASE_FREQ_N                = _UxGT("@ Base Freq.");
  LSTR MSG_FTM_DFREQ_K_N                  = _UxGT("@ Dyn. Freq.");
  LSTR MSG_FTM_ZETA_N                     = _UxGT("@ Damping");
  LSTR MSG_FTM_VTOL_N                     = _UxGT("@ Vib. Level");

  LSTR MSG_LEVEL_X_AXIS                   = _UxGT("Level X Axis");
  LSTR MSG_AUTO_CALIBRATE                 = _UxGT("Auto Calibrate");
  LSTR MSG_FTDI_HEATER_TIMEOUT            = _UxGT("Idle timeout, temperature decreased. Press Okay to reheat and again to resume.");
  LSTR MSG_HEATER_TIMEOUT                 = _UxGT("Heater Timeout");
  LSTR MSG_REHEAT                         = _UxGT("Reheat");
  LSTR MSG_REHEATING                      = _UxGT("Reheating...");
  LSTR MSG_REHEATDONE                     = _UxGT("Reheat Done");

  LSTR MSG_PROBE_WIZARD                   = _UxGT("Z Probe Wizard");
  LSTR MSG_PROBE_WIZARD_PROBING           = _UxGT("Probing Z Reference");
  LSTR MSG_PROBE_WIZARD_MOVING            = _UxGT("Moving to Probing Pos");

  LSTR MSG_XATC                           = _UxGT("X-Twist Wizard");
  LSTR MSG_XATC_DONE                      = _UxGT("X-Twist Wizard Done!");
  LSTR MSG_XATC_UPDATE_Z_OFFSET           = _UxGT("Update Z-Offset to ");

  LSTR MSG_SOUND                          = _UxGT("Sound");

  LSTR MSG_TOP_LEFT                       = _UxGT("Top Left");
  LSTR MSG_BOTTOM_LEFT                    = _UxGT("Bottom Left");
  LSTR MSG_TOP_RIGHT                      = _UxGT("Top Right");
  LSTR MSG_BOTTOM_RIGHT                   = _UxGT("Bottom Right");
  LSTR MSG_CALIBRATION_COMPLETED          = _UxGT("Calibration Completed");
  LSTR MSG_CALIBRATION_FAILED             = _UxGT("Calibration Failed");

  LSTR MSG_DRIVER_BACKWARD                = _UxGT(" driver backward");

  LSTR MSG_SD_CARD                        = _UxGT("SD Card");
  LSTR MSG_USB_DISK                       = _UxGT("USB Disk");

  LSTR MSG_HOST_SHUTDOWN                  = _UxGT("Host Shutdown");

  LSTR MSG_SHORT_DAY                      = _UxGT("d"); // One character only
  LSTR MSG_SHORT_HOUR                     = _UxGT("h"); // One character only
  LSTR MSG_SHORT_MINUTE                   = _UxGT("m"); // One character only

  // These strings can be the same in all languages
  LSTR MSG_MARLIN                         = _UxGT("Marlin");
  LSTR MSG_PID_P                          = _UxGT("PID-P");
  LSTR MSG_PID_P_E                        = _UxGT("PID-P *");
  LSTR MSG_PID_I                          = _UxGT("PID-I");
  LSTR MSG_PID_I_E                        = _UxGT("PID-I *");
  LSTR MSG_PID_D                          = _UxGT("PID-D");
  LSTR MSG_PID_D_E                        = _UxGT("PID-D *");
  LSTR MSG_PID_C                          = _UxGT("PID-C");
  LSTR MSG_PID_C_E                        = _UxGT("PID-C *");
  LSTR MSG_PID_F                          = _UxGT("PID-F");
  LSTR MSG_PID_F_E                        = _UxGT("PID-F *");
  LSTR MSG_BACKLASH_N                     = _UxGT("@");

  // DGUS-Specific message strings, not used elsewhere
  LSTR DGUS_MSG_NOT_WHILE_PRINTING        = _UxGT("Not allowed during print");
  LSTR DGUS_MSG_NOT_WHILE_IDLE            = _UxGT("Not allowed while idle");
  LSTR DGUS_MSG_NO_FILE_SELECTED          = _UxGT("No file selected");
  LSTR DGUS_MSG_EXECUTING_COMMAND         = _UxGT("Executing command...");
  LSTR DGUS_MSG_BED_PID_DISABLED          = _UxGT("Bed PID disabled");
  LSTR DGUS_MSG_PID_DISABLED              = _UxGT("PID disabled");
  LSTR DGUS_MSG_PID_AUTOTUNING            = _UxGT("PID autotuning...");
  LSTR DGUS_MSG_INVALID_RECOVERY_DATA     = _UxGT("Invalid recovery data");

  LSTR DGUS_MSG_HOMING_REQUIRED           = _UxGT("Homing required");
  LSTR DGUS_MSG_BUSY                      = _UxGT("Busy");
  LSTR DGUS_MSG_HOMING                    = _UxGT("Homing...");
  LSTR DGUS_MSG_FW_OUTDATED               = _UxGT("DWIN GUI/OS update required");
  LSTR DGUS_MSG_ABL_REQUIRED              = _UxGT("Auto bed leveling required");
  LSTR DGUS_MSG_PROBING_FAILED            = _UxGT("Probing failed");
  LSTR DGUS_MSG_PROBING_SUCCESS           = _UxGT("Probing successful");
  LSTR DGUS_MSG_RESET_EEPROM              = _UxGT("EEPROM reset");
  LSTR DGUS_MSG_WRITE_EEPROM_FAILED       = _UxGT("EEPROM write failed");
  LSTR DGUS_MSG_READ_EEPROM_FAILED        = _UxGT("EEPROM read failed");
  LSTR DGUS_MSG_FILAMENT_RUNOUT           = _UxGT("Filament runout E%d");

  //
  // MMU3 Translatable Strings
  //

  LSTR MSG_TITLE_FINDA_DIDNT_TRIGGER      = _UxGT("FINDA DIDNT TRIGGER");
  LSTR MSG_TITLE_FINDA_FILAMENT_STUCK     = _UxGT("FINDA FILAM. STUCK");
  LSTR MSG_TITLE_FSENSOR_DIDNT_TRIGGER    = _UxGT("FSENSOR DIDNT TRIGG.");
  LSTR MSG_TITLE_FSENSOR_FILAMENT_STUCK   = _UxGT("FSENSOR FIL. STUCK");
  LSTR MSG_TITLE_PULLEY_CANNOT_MOVE       = _UxGT("PULLEY CANNOT MOVE");
  LSTR MSG_TITLE_FSENSOR_TOO_EARLY        = _UxGT("FSENSOR TOO EARLY");
  LSTR MSG_TITLE_INSPECT_FINDA            = _UxGT("INSPECT FINDA");
  LSTR MSG_TITLE_LOAD_TO_EXTRUDER_FAILED  = _UxGT("LOAD TO EXTR. FAILED");
  LSTR MSG_TITLE_SELECTOR_CANNOT_MOVE     = _UxGT("SELECTOR CANNOT MOVE");
  LSTR MSG_TITLE_SELECTOR_CANNOT_HOME     = _UxGT("SELECTOR CANNOT HOME");
  LSTR MSG_TITLE_IDLER_CANNOT_MOVE        = _UxGT("IDLER CANNOT MOVE");
  LSTR MSG_TITLE_IDLER_CANNOT_HOME        = _UxGT("IDLER CANNOT HOME");
  LSTR MSG_TITLE_TMC_WARNING_TMC_TOO_HOT  = _UxGT("WARNING TMC TOO HOT");
  LSTR MSG_TITLE_TMC_OVERHEAT_ERROR       = _UxGT("TMC OVERHEAT ERROR");
  LSTR MSG_TITLE_TMC_DRIVER_ERROR         = _UxGT("TMC DRIVER ERROR");
  LSTR MSG_TITLE_TMC_DRIVER_RESET         = _UxGT("TMC DRIVER RESET");
  LSTR MSG_TITLE_TMC_UNDERVOLTAGE_ERROR   = _UxGT("TMC UNDERVOLTAGE ERR");
  LSTR MSG_TITLE_TMC_DRIVER_SHORTED       = _UxGT("TMC DRIVER SHORTED");
  LSTR MSG_TITLE_SELFTEST_FAILED          = _UxGT("MMU SELFTEST FAILED");
  LSTR MSG_TITLE_MMU_MCU_ERROR            = _UxGT("MMU MCU ERROR");
  LSTR MSG_TITLE_MMU_NOT_RESPONDING       = _UxGT("MMU NOT RESPONDING");
  LSTR MSG_TITLE_COMMUNICATION_ERROR      = _UxGT("COMMUNICATION ERROR");
  LSTR MSG_TITLE_FILAMENT_ALREADY_LOADED  = _UxGT("FIL. ALREADY LOADED");
  LSTR MSG_TITLE_INVALID_TOOL             = _UxGT("INVALID TOOL");
  LSTR MSG_TITLE_QUEUE_FULL               = _UxGT("QUEUE FULL");
  LSTR MSG_TITLE_FW_UPDATE_NEEDED         = _UxGT("MMU FW UPDATE NEEDED");
  LSTR MSG_TITLE_FW_RUNTIME_ERROR         = _UxGT("FW RUNTIME ERROR");
  LSTR MSG_TITLE_UNLOAD_MANUALLY          = _UxGT("UNLOAD MANUALLY");
  LSTR MSG_TITLE_FILAMENT_EJECTED         = _UxGT("FILAMENT EJECTED");
  LSTR MSG_TITLE_FILAMENT_CHANGE          = _UxGT("FILAMENT CHANGE");
  LSTR MSG_TITLE_UNKNOWN_ERROR            = _UxGT("UNKNOWN ERROR");

  LSTR MSG_DESC_FINDA_DIDNT_TRIGGER       = _UxGT("FINDA didn't trigger while loading the filament. Ensure the filament can move and FINDA works.");
  LSTR MSG_DESC_FINDA_FILAMENT_STUCK      = _UxGT("FINDA didn't switch off while unloading filament. Try unloading manually. Ensure filament can move and FINDA works.");
  LSTR MSG_DESC_FSENSOR_DIDNT_TRIGGER     = _UxGT("Filament sensor didn't trigger while loading the filament. Ensure the sensor is calibrated and the filament reached it.");
  LSTR MSG_DESC_FSENSOR_FILAMENT_STUCK    = _UxGT("Filament sensor didn't switch off while unloading filament. Ensure filament can move and the sensor works.");
  LSTR MSG_DESC_PULLEY_CANNOT_MOVE        = _UxGT("Pulley motor stalled. Ensure the pulley can move and check the wiring.");
  LSTR MSG_DESC_FSENSOR_TOO_EARLY         = _UxGT("Filament sensor triggered too early while loading to extruder. Check there isn't anything stuck in PTFE tube. Check that sensor reads properly.");
  LSTR MSG_DESC_INSPECT_FINDA             = _UxGT("Selector can't move due to FINDA detecting a filament. Make sure no filament is in Selector and FINDA works properly.");
  LSTR MSG_DESC_LOAD_TO_EXTRUDER_FAILED   = _UxGT("Loading to extruder failed. Inspect the filament tip shape. Refine the sensor calibration, if needed.");
  LSTR MSG_DESC_SELECTOR_CANNOT_HOME      = _UxGT("The Selector cannot home properly. Check for anything blocking its movement.");
  LSTR MSG_DESC_CANNOT_MOVE               = _UxGT("Can't move Selector or Idler.");
  LSTR MSG_DESC_IDLER_CANNOT_HOME         = _UxGT("The Idler cannot home properly. Check for anything blocking its movement.");
  LSTR MSG_DESC_TMC                       = _UxGT("More details online.");
  LSTR MSG_DESC_MMU_NOT_RESPONDING        = _UxGT("MMU not responding. Check the wiring and connectors.");
  LSTR MSG_DESC_COMMUNICATION_ERROR       = _UxGT("MMU not responding correctly. Check the wiring and connectors.");
  LSTR MSG_DESC_FILAMENT_ALREADY_LOADED   = _UxGT("Cannot perform the action, filament is already loaded. Unload it first.");
  LSTR MSG_DESC_INVALID_TOOL              = _UxGT("Requested filament tool is not available on this hardware. Check the G-code for tool index out of range (T0-T4).");
  LSTR MSG_DESC_QUEUE_FULL                = _UxGT("MMU Firmware internal error, please reset the MMU.");
  LSTR MSG_DESC_FW_RUNTIME_ERROR          = _UxGT("Internal runtime error. Try resetting the MMU or updating the firmware.");
  LSTR MSG_DESC_UNLOAD_MANUALLY           = _UxGT("Filament detected unexpectedly. Ensure no filament is loaded. Check the sensors and wiring.");
  LSTR MSG_DESC_FILAMENT_EJECTED          = _UxGT("Remove the ejected filament from the front of the MMU.");
  LSTR MSG_DESC_FILAMENT_CHANGE           = _UxGT("M600 Filament Change. Load a new filament or eject the old one.");
  LSTR MSG_DESC_UNKNOWN_ERROR             = _UxGT("Unexpected error occurred.");

  LSTR MSG_DESC_FW_UPDATE_NEEDED          = _UxGT("MMU FW version is not supported. Update to version " STRINGIFY(mmuVersionMajor) "." STRINGIFY(mmuVersionMinor) "." STRINGIFY(mmuVersionPatch) ".");

  LSTR MSG_BTN_RETRY                      = _UxGT("Retry");
  LSTR MSG_BTN_RESET_MMU                  = _UxGT("ResetMMU");
  LSTR MSG_BTN_UNLOAD                     = _UxGT("Unload");
  LSTR MSG_BTN_LOAD                       = _UxGT("Load");
  LSTR MSG_BTN_EJECT                      = _UxGT("Eject");
  LSTR MSG_BTN_STOP                       = _UxGT("Stop");
  LSTR MSG_BTN_DISABLE_MMU                = _UxGT("Disable");
  LSTR MSG_BTN_MORE                       = _UxGT("More Info");

  // Prusa MMU
  LSTR MSG_DONE                           = _UxGT("Done");
  LSTR MSG_FINISHING_MOVEMENTS            = _UxGT("Finishing movements");
  LSTR MSG_LOADING_FILAMENT               = _UxGT("Loading filament");
  LSTR MSG_UNLOADING_FILAMENT             = _UxGT("Unloading filament");
  LSTR MSG_TESTING_FILAMENT               = _UxGT("Testing filament");
  LSTR MSG_EJECT_FROM_MMU                 = _UxGT("Eject from MMU");
  LSTR MSG_CUT_FILAMENT                   = _UxGT("Cut filament");
  LSTR MSG_OFF                            = _UxGT("Off");
  LSTR MSG_ON                             = _UxGT("On");
  LSTR MSG_PROGRESS_OK                    = _UxGT("OK");
  LSTR MSG_PROGRESS_ENGAGE_IDLER          = _UxGT("Engaging idler");
  LSTR MSG_PROGRESS_DISENGAGE_IDLER       = _UxGT("Disengaging idler");
  LSTR MSG_PROGRESS_UNLOAD_FINDA          = _UxGT("Unloading to FINDA");
  LSTR MSG_PROGRESS_UNLOAD_PULLEY         = _UxGT("Unloading to pulley");
  LSTR MSG_PROGRESS_FEED_FINDA            = _UxGT("Feeding to FINDA");
  LSTR MSG_PROGRESS_FEED_EXTRUDER         = _UxGT("Feeding to extruder");
  LSTR MSG_PROGRESS_FEED_NOZZLE           = _UxGT("Feeding to nozzle");
  LSTR MSG_PROGRESS_AVOID_GRIND           = _UxGT("Avoiding grind");
  LSTR MSG_PROGRESS_WAIT_USER             = _UxGT("ERR Wait for User");
  LSTR MSG_PROGRESS_ERR_INTERNAL          = _UxGT("ERR Internal");
  LSTR MSG_PROGRESS_ERR_HELP_FIL          = _UxGT("ERR Help filament");
  LSTR MSG_PROGRESS_ERR_TMC               = _UxGT("ERR TMC failed");
  LSTR MSG_PROGRESS_SELECT_SLOT           = _UxGT("Selecting fil. slot");
  LSTR MSG_PROGRESS_PREPARE_BLADE         = _UxGT("Preparing blade");
  LSTR MSG_PROGRESS_PUSH_FILAMENT         = _UxGT("Pushing filament");
  LSTR MSG_PROGRESS_PERFORM_CUT           = _UxGT("Performing cut");
  LSTR MSG_PROGRESSPSTRETURN_SELECTOR     = _UxGT("Returning selector");
  LSTR MSG_PROGRESS_PARK_SELECTOR         = _UxGT("Parking selector");
  LSTR MSG_PROGRESS_EJECT_FILAMENT        = _UxGT("Ejecting filament");
  LSTR MSG_PROGRESSPSTRETRACT_FINDA       = _UxGT("Retract from FINDA");
  LSTR MSG_PROGRESS_HOMING                = _UxGT("Homing");
  LSTR MSG_PROGRESS_MOVING_SELECTOR       = _UxGT("Moving selector");
  LSTR MSG_PROGRESS_FEED_FSENSOR          = _UxGT("Feeding to FSensor");
}

namespace LanguageWide_en {
  using namespace LanguageNarrow_en;
  #if LCD_WIDTH >= 20 || HAS_DWIN_E3V2
    LSTR MSG_PLEASE_WAIT_REBOOT           = _UxGT("Please wait for reboot."); // ProUI
    LSTR MSG_EXIT_TO_MAIN_MENU            = _UxGT("Exit to Main Menu");       // ProUI

    LSTR MSG_DISABLE_MANUAL_TRAMMING      = _UxGT("Disable manual tramming"); // ProUI
    LSTR MSG_TRAMMING_WIZARD              = _UxGT("Tramming Wizard");         // ProUI
    LSTR MSG_TRAMMING_WIZARD_START        = _UxGT("Tramming Wizard Start");   // ProUI
    LSTR MSG_CORNERS_LEVELED              = _UxGT("Corners leveled");         // ProUI
    LSTR MSG_CORNERS_NOT_LEVELED          = _UxGT("Corners not leveled");     // ProUI
    LSTR MSG_KNOB_ADJUSTMENT_REQUIRED     = _UxGT("Knob adjustment required");// ProUI
    LSTR MSG_PROBE_FOR_Z_VALUE            = _UxGT("Probe for Z Value");       // ProUI
    LSTR MSG_ZERO_CURRENT_POINT           = _UxGT("Zero Current Point");      // ProUI
    LSTR MSG_CALCULATING_AVERAGE          = _UxGT("Calculating average");     // ProUI
    LSTR MSG_AND_RELATIVE_HEIGHTS         = _UxGT("and relative heights");    // ProUI
    LSTR MSG_TOLERANCE_ACHIEVED           = _UxGT("Tolerance achieved!");     // ProUI

    LSTR MSG_POSITION_UNKNOWN             = _UxGT("WARNING: Current position unknown. Home axes.");
    LSTR MSG_POSITION_UNKNOWN_Z           = _UxGT("WARNING: Z position unknown, move Z to home");

    LSTR MSG_OUTAGE_RECOVERY2             = _UxGT("It looks like the last");
    LSTR MSG_OUTAGE_RECOVERY3             = _UxGT("file was interrupted.");

    LSTR MSG_HOST_START_PRINT             = _UxGT("Start Host Print");
    LSTR MSG_PRINTING_OBJECT              = _UxGT("Printing Object");
    LSTR MSG_CANCEL_OBJECT                = _UxGT("Cancel Object");
    LSTR MSG_CANCEL_OBJECT_N              = _UxGT("Cancel Object {");
    LSTR MSG_CONTINUE_PRINT_JOB           = _UxGT("Continue Print Job");
    LSTR MSG_MEDIA_MENU                   = _UxGT("Select from ") MEDIA_TYPE_EN;
    LSTR MSG_TURN_OFF                     = _UxGT("Turn off the printer");
    LSTR MSG_END_LOOPS                    = _UxGT("End Repeat Loops");

    LSTR MSG_MEDIA_NOT_INSERTED           = MEDIA_TYPE_EN _UxGT(" not inserted."); // ProUI
    LSTR MSG_PLEASE_PREHEAT               = _UxGT("Please preheat hotend.");  // ProUI
    LSTR MSG_INFO_PRINT_COUNT             = _UxGT("Print Count");
    LSTR MSG_INFO_PRINT_COUNT_RESET       = _UxGT("Reset Print Count");       // ProUI
    LSTR MSG_INFO_PRINT_TIME              = _UxGT("Print Time");
    LSTR MSG_INFO_PRINT_LONGEST           = _UxGT("Longest Job Time");
    LSTR MSG_INFO_PRINT_FILAMENT          = _UxGT("Extruded Total");
    LSTR MSG_HOMING_FEEDRATE_N            = _UxGT("@ Homing Feedrate");
    LSTR MSG_HOMING_FEEDRATE_X            = _UxGT("X Homing Feedrate");
    LSTR MSG_HOMING_FEEDRATE_Y            = _UxGT("Y Homing Feedrate");
    LSTR MSG_HOMING_FEEDRATE_Z            = _UxGT("Z Homing Feedrate");
    LSTR MSG_EEPROM_INITIALIZED           = _UxGT("Default Settings Restored");

    LSTR MSG_MPC_TARGET                   = _UxGT("MPC target:     Celsius"); // ProUI
    LSTR MSG_PID_TARGET                   = _UxGT("PID target:     Celsius"); // ProUI
    LSTR MSG_TARGET                       = _UxGT("Target:     Celsius");     // ProUI

  #endif
}

namespace LanguageTall_en {
  using namespace LanguageWide_en;
  #if LCD_HEIGHT >= 4
    // Filament Change screens show up to 3 lines on a 4-line display
    LSTR MSG_ADVANCED_PAUSE_WAITING       = _UxGT(MSG_2_LINE("Press Button", "to resume print"));
    LSTR MSG_PAUSE_PRINT_PARKING          = _UxGT(MSG_1_LINE("Parking..."));
    LSTR MSG_FILAMENT_CHANGE_INIT         = _UxGT(MSG_3_LINE("Wait for", "filament change", "to start"));
    LSTR MSG_FILAMENT_CHANGE_INSERT       = _UxGT(MSG_3_LINE("Insert filament", "and press button", "to continue"));
    LSTR MSG_FILAMENT_CHANGE_HEAT         = _UxGT(MSG_2_LINE("Press button", "to heat nozzle"));
    LSTR MSG_FILAMENT_CHANGE_HEATING      = _UxGT(MSG_2_LINE("Nozzle heating", "Please wait..."));
    LSTR MSG_FILAMENT_CHANGE_UNLOAD       = _UxGT(MSG_2_LINE("Wait for", "filament unload"));
    LSTR MSG_FILAMENT_CHANGE_LOAD         = _UxGT(MSG_2_LINE("Wait for", "filament load"));
    LSTR MSG_FILAMENT_CHANGE_PURGE        = _UxGT(MSG_2_LINE("Wait for", "filament purge"));
    LSTR MSG_FILAMENT_CHANGE_CONT_PURGE   = _UxGT(MSG_2_LINE("Click to finish", "filament purge"));
    LSTR MSG_FILAMENT_CHANGE_RESUME       = _UxGT(MSG_2_LINE("Wait for print", "to resume..."));
  #endif
}

namespace Language_en {
  using namespace LanguageTall_en;
}<|MERGE_RESOLUTION|>--- conflicted
+++ resolved
@@ -452,18 +452,6 @@
   LSTR MSG_A_RETRACT                      = _UxGT("Retract Accel");
   LSTR MSG_A_TRAVEL                       = _UxGT("Travel Accel");
   LSTR MSG_INPUT_SHAPING                  = _UxGT("Input Shaping");
-<<<<<<< HEAD
-  LSTR MSG_SHAPING_ENABLE                 = _UxGT("Enable @ shaping");
-  LSTR MSG_SHAPING_DISABLE                = _UxGT("Disable @ shaping");
-  LSTR MSG_SHAPING_FREQ                   = _UxGT("@ frequency");
-  LSTR MSG_SHAPING_ZETA                   = _UxGT("@ damping");
-  LSTR MSG_SHAPING_A_FREQ                 = STR_A _UxGT(" frequency"); // ProUI
-  LSTR MSG_SHAPING_B_FREQ                 = STR_B _UxGT(" frequency"); // ProUI
-  LSTR MSG_SHAPING_C_FREQ                 = STR_C _UxGT(" frequency"); // ProUI
-  LSTR MSG_SHAPING_A_ZETA                 = STR_A _UxGT(" damping");   // ProUI
-  LSTR MSG_SHAPING_B_ZETA                 = STR_B _UxGT(" damping");   // ProUI
-  LSTR MSG_SHAPING_C_ZETA                 = STR_C _UxGT(" damping");   // ProUI
-=======
   LSTR MSG_SHAPING_ENABLE_N               = _UxGT("Enable @ shaping");
   LSTR MSG_SHAPING_DISABLE_N              = _UxGT("Disable @ shaping");
   LSTR MSG_SHAPING_FREQ_N                 = _UxGT("@ frequency");
@@ -474,7 +462,6 @@
   LSTR MSG_SHAPING_A_ZETA                 = STR_A _UxGT(" damping");    // ProUI
   LSTR MSG_SHAPING_B_ZETA                 = STR_B _UxGT(" damping");    // ProUI
   LSTR MSG_SHAPING_C_ZETA                 = STR_C _UxGT(" damping");    // ProUI
->>>>>>> 7b104a10
   LSTR MSG_XY_FREQUENCY_LIMIT             = _UxGT("XY Freq Limit");
   LSTR MSG_XY_FREQUENCY_FEEDRATE          = _UxGT("Min FR Factor");
   LSTR MSG_STEPS_PER_MM                   = _UxGT("Steps/mm");
