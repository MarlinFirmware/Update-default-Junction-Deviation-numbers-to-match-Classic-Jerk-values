--- conflicted
+++ resolved
@@ -27,15 +27,12 @@
  * LCD Menu Messages
  * See also https://marlinfw.org/docs/development/lcd_language.html
  *
-<<<<<<< HEAD
-=======
  * Substitutions are applied for the following characters when used
  * in menu items that call lcd_put_u8str_ind_P with an index:
  *
  *   = displays  '0'....'10' for indexes 0 - 10
  *   ~ displays  '1'....'11' for indexes 0 - 10
  *   * displays 'E1'...'E11' for indexes 0 - 10 (By default. Uses LCD_FIRST_TOOL)
->>>>>>> c574bcce
  */
 
 #define en 1234
@@ -234,6 +231,10 @@
   PROGMEM Language_Str MSG_SET_LEDS_VIOLET                 = _UxGT("Violet");
   PROGMEM Language_Str MSG_SET_LEDS_WHITE                  = _UxGT("White");
   PROGMEM Language_Str MSG_SET_LEDS_DEFAULT                = _UxGT("Default");
+  PROGMEM Language_Str MSG_LED_CHANNEL_N                   = _UxGT("Channel =");
+  PROGMEM Language_Str MSG_LEDS2                           = _UxGT("Lights #2");
+  PROGMEM Language_Str MSG_NEO2_PRESETS                    = _UxGT("Light #2 Presets");
+  PROGMEM Language_Str MSG_NEO2_BRIGHTNESS                 = _UxGT("Brightness");
   PROGMEM Language_Str MSG_CUSTOM_LEDS                     = _UxGT("Custom Lights");
   PROGMEM Language_Str MSG_INTENSITY_R                     = _UxGT("Red Intensity");
   PROGMEM Language_Str MSG_INTENSITY_G                     = _UxGT("Green Intensity");
@@ -374,6 +375,7 @@
   PROGMEM Language_Str MSG_PAUSING                         = _UxGT("Pausing...");
   PROGMEM Language_Str MSG_PAUSE_PRINT                     = _UxGT("Pause Print");
   PROGMEM Language_Str MSG_RESUME_PRINT                    = _UxGT("Resume Print");
+  PROGMEM Language_Str MSG_HOST_START_PRINT                = _UxGT("Host Start");
   PROGMEM Language_Str MSG_STOP_PRINT                      = _UxGT("Stop Print");
   PROGMEM Language_Str MSG_PRINTING_OBJECT                 = _UxGT("Printing Object");
   PROGMEM Language_Str MSG_CANCEL_OBJECT                   = _UxGT("Cancel Object");
@@ -460,18 +462,12 @@
   PROGMEM Language_Str MSG_BABYSTEP_TOTAL                  = _UxGT("Total");
   PROGMEM Language_Str MSG_ENDSTOP_ABORT                   = _UxGT("Endstop Abort");
   PROGMEM Language_Str MSG_HEATING_FAILED_LCD              = _UxGT("Heating Failed");
-  PROGMEM Language_Str MSG_HEATING_FAILED_LCD_BED          = _UxGT("Bed Heating Failed");
-  PROGMEM Language_Str MSG_HEATING_FAILED_LCD_CHAMBER      = _UxGT("Chamber Heating Fail");
   PROGMEM Language_Str MSG_ERR_REDUNDANT_TEMP              = _UxGT("Err: REDUNDANT TEMP");
   PROGMEM Language_Str MSG_THERMAL_RUNAWAY                 = _UxGT("THERMAL RUNAWAY");
   PROGMEM Language_Str MSG_THERMAL_RUNAWAY_BED             = _UxGT("BED THERMAL RUNAWAY");
   PROGMEM Language_Str MSG_THERMAL_RUNAWAY_CHAMBER         = _UxGT("CHAMBER T. RUNAWAY");
   PROGMEM Language_Str MSG_ERR_MAXTEMP                     = _UxGT("Err: MAXTEMP");
   PROGMEM Language_Str MSG_ERR_MINTEMP                     = _UxGT("Err: MINTEMP");
-  PROGMEM Language_Str MSG_ERR_MAXTEMP_BED                 = _UxGT("Err: MAXTEMP BED");
-  PROGMEM Language_Str MSG_ERR_MINTEMP_BED                 = _UxGT("Err: MINTEMP BED");
-  PROGMEM Language_Str MSG_ERR_MAXTEMP_CHAMBER             = _UxGT("Err: MAXTEMP CHAMBER");
-  PROGMEM Language_Str MSG_ERR_MINTEMP_CHAMBER             = _UxGT("Err: MINTEMP CHAMBER");
   PROGMEM Language_Str MSG_HALTED                          = _UxGT("PRINTER HALTED");
   PROGMEM Language_Str MSG_PLEASE_RESET                    = _UxGT("Please Reset");
   PROGMEM Language_Str MSG_SHORT_DAY                       = _UxGT("d"); // One character only
@@ -481,6 +477,8 @@
   PROGMEM Language_Str MSG_COOLING                         = _UxGT("Cooling...");
   PROGMEM Language_Str MSG_BED_HEATING                     = _UxGT("Bed Heating...");
   PROGMEM Language_Str MSG_BED_COOLING                     = _UxGT("Bed Cooling...");
+  PROGMEM Language_Str MSG_PROBE_HEATING                   = _UxGT("Probe Heating...");
+  PROGMEM Language_Str MSG_PROBE_COOLING                   = _UxGT("Probe Cooling...");
   PROGMEM Language_Str MSG_CHAMBER_HEATING                 = _UxGT("Chamber Heating...");
   PROGMEM Language_Str MSG_CHAMBER_COOLING                 = _UxGT("Chamber Cooling...");
   PROGMEM Language_Str MSG_DELTA_CALIBRATE                 = _UxGT("Delta Calibration");
@@ -552,7 +550,6 @@
   PROGMEM Language_Str MSG_RUNOUT_DISTANCE_MM              = _UxGT("Runout Dist mm");
   PROGMEM Language_Str MSG_KILL_HOMING_FAILED              = _UxGT("Homing Failed");
   PROGMEM Language_Str MSG_LCD_PROBING_FAILED              = _UxGT("Probing Failed");
-  PROGMEM Language_Str MSG_M600_TOO_COLD                   = _UxGT("M600: Too Cold");
 
   PROGMEM Language_Str MSG_MMU2_CHOOSE_FILAMENT_HEADER     = _UxGT("CHOOSE FILAMENT");
   PROGMEM Language_Str MSG_MMU2_MENU                       = _UxGT("MMU");
