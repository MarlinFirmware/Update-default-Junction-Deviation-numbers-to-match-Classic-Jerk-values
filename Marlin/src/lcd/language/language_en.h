/**
 * Marlin 3D Printer Firmware
 * Copyright (c) 2019 MarlinFirmware [https://github.com/MarlinFirmware/Marlin]
 *
 * Based on Sprinter and grbl.
 * Copyright (c) 2011 Camiel Gubbels / Erik van der Zalm
 *
 * This program is free software: you can redistribute it and/or modify
 * it under the terms of the GNU General Public License as published by
 * the Free Software Foundation, either version 3 of the License, or
 * (at your option) any later version.
 *
 * This program is distributed in the hope that it will be useful,
 * but WITHOUT ANY WARRANTY; without even the implied warranty of
 * MERCHANTABILITY or FITNESS FOR A PARTICULAR PURPOSE.  See the
 * GNU General Public License for more details.
 *
 * You should have received a copy of the GNU General Public License
 * along with this program.  If not, see <http://www.gnu.org/licenses/>.
 *
 */
#pragma once

/**
 * English
 *
 * LCD Menu Messages
 * See also http://marlinfw.org/docs/development/lcd_language.html
 *
 */

#define en 1234
#if LCD_LANGUAGE == en
  #define NOT_EXTENDED_ISO10646_1_5X7
#endif
#undef en

#ifndef THIS_LANGUAGES_SPECIAL_SYMBOLS
  #define THIS_LANGUAGES_SPECIAL_SYMBOLS      _UxGT("³")
#endif

#ifdef NOT_EXTENDED_ISO10646_1_5X7
  #define MSG_CUBED                           _UxGT("^3")
#else
  #define MSG_CUBED                           _UxGT("³")
#endif

#ifndef CHARSIZE
  #define CHARSIZE 1
#endif

#ifndef WELCOME_MSG
  #define WELCOME_MSG                         MACHINE_NAME _UxGT(" Ready.")
#endif
#ifndef MSG_YES
  #define MSG_YES                             _UxGT("YES")
#endif
#ifndef MSG_NO
  #define MSG_NO                              _UxGT("NO")
#endif
#ifndef MSG_BACK
  #define MSG_BACK                            _UxGT("Back")
#endif
#ifndef MSG_SD_INSERTED
  #define MSG_SD_INSERTED                     _UxGT("Card Inserted")
#endif
#ifndef MSG_SD_REMOVED
  #define MSG_SD_REMOVED                      _UxGT("Card Removed")
#endif
#ifndef MSG_SD_RELEASED
  #define MSG_SD_RELEASED                     _UxGT("Card Released")
#endif
#ifndef MSG_LCD_ENDSTOPS
  #define MSG_LCD_ENDSTOPS                    _UxGT("Endstops") // Max length 8 characters
#endif
#ifndef MSG_LCD_SOFT_ENDSTOPS
  #define MSG_LCD_SOFT_ENDSTOPS               _UxGT("Soft Endstops")
#endif
#ifndef MSG_MAIN
  #define MSG_MAIN                            _UxGT("Main")
#endif
#ifndef MSG_ADVANCED_SETTINGS
  #define MSG_ADVANCED_SETTINGS               _UxGT("Advanced Settings")
#endif
#ifndef MSG_CONFIGURATION
  #define MSG_CONFIGURATION                   _UxGT("Configuration")
#endif
#ifndef MSG_AUTOSTART
  #define MSG_AUTOSTART                       _UxGT("Autostart")
#endif
#ifndef MSG_DISABLE_STEPPERS
  #define MSG_DISABLE_STEPPERS                _UxGT("Disable Steppers")
#endif
#ifndef MSG_DEBUG_MENU
  #define MSG_DEBUG_MENU                      _UxGT("Debug Menu")
#endif
#ifndef MSG_PROGRESS_BAR_TEST
  #define MSG_PROGRESS_BAR_TEST               _UxGT("Progress Bar Test")
#endif
#ifndef MSG_AUTO_HOME
  #define MSG_AUTO_HOME                       _UxGT("Auto Home")
#endif
#ifndef MSG_AUTO_HOME_X
  #define MSG_AUTO_HOME_X                     _UxGT("Home X")
#endif
#ifndef MSG_AUTO_HOME_Y
  #define MSG_AUTO_HOME_Y                     _UxGT("Home Y")
#endif
#ifndef MSG_AUTO_HOME_Z
  #define MSG_AUTO_HOME_Z                     _UxGT("Home Z")
#endif
#ifndef MSG_AUTO_Z_ALIGN
  #define MSG_AUTO_Z_ALIGN                    _UxGT("Auto Z-Align")
#endif
#ifndef MSG_LEVEL_BED_HOMING
  #define MSG_LEVEL_BED_HOMING                _UxGT("Homing XYZ")
#endif
#ifndef MSG_LEVEL_BED_WAITING
  #define MSG_LEVEL_BED_WAITING               _UxGT("Click to Begin")
#endif
#ifndef MSG_LEVEL_BED_NEXT_POINT
  #define MSG_LEVEL_BED_NEXT_POINT            _UxGT("Next Point")
#endif
#ifndef MSG_LEVEL_BED_DONE
  #define MSG_LEVEL_BED_DONE                  _UxGT("Leveling Done!")
#endif
#ifndef MSG_Z_FADE_HEIGHT
  #define MSG_Z_FADE_HEIGHT                   _UxGT("Fade Height")
#endif
#ifndef MSG_SET_HOME_OFFSETS
  #define MSG_SET_HOME_OFFSETS                _UxGT("Set Home Offsets")
#endif
#ifndef MSG_HOME_OFFSETS_APPLIED
  #define MSG_HOME_OFFSETS_APPLIED            _UxGT("Offsets Applied")
#endif
#ifndef MSG_SET_ORIGIN
  #define MSG_SET_ORIGIN                      _UxGT("Set Origin")
#endif
#ifndef MSG_PREHEAT_1
  #define MSG_PREHEAT_1                       _UxGT("Preheat " PREHEAT_1_LABEL)
#endif
#ifndef MSG_PREHEAT_1_N
  #define MSG_PREHEAT_1_N                     MSG_PREHEAT_1 _UxGT(" ")
#endif
#ifndef MSG_PREHEAT_1_ALL
  #define MSG_PREHEAT_1_ALL                   MSG_PREHEAT_1 _UxGT(" All")
#endif
#ifndef MSG_PREHEAT_1_END
  #define MSG_PREHEAT_1_END                   MSG_PREHEAT_1 _UxGT(" End")
#endif
#ifndef MSG_PREHEAT_1_BEDONLY
  #define MSG_PREHEAT_1_BEDONLY               MSG_PREHEAT_1 _UxGT(" Bed")
#endif
#ifndef MSG_PREHEAT_1_SETTINGS
  #define MSG_PREHEAT_1_SETTINGS              MSG_PREHEAT_1 _UxGT(" Conf")
#endif
#ifndef MSG_PREHEAT_2
  #define MSG_PREHEAT_2                       _UxGT("Preheat " PREHEAT_2_LABEL)
#endif
#ifndef MSG_PREHEAT_2_N
  #define MSG_PREHEAT_2_N                     MSG_PREHEAT_2 _UxGT(" ")
#endif
#ifndef MSG_PREHEAT_2_ALL
  #define MSG_PREHEAT_2_ALL                   MSG_PREHEAT_2 _UxGT(" All")
#endif
#ifndef MSG_PREHEAT_2_END
  #define MSG_PREHEAT_2_END                   MSG_PREHEAT_2 _UxGT(" End")
#endif
#ifndef MSG_PREHEAT_2_BEDONLY
  #define MSG_PREHEAT_2_BEDONLY               MSG_PREHEAT_2 _UxGT(" Bed")
#endif
#ifndef MSG_PREHEAT_2_SETTINGS
  #define MSG_PREHEAT_2_SETTINGS              MSG_PREHEAT_2 _UxGT(" Conf")
#endif
#ifndef MSG_PREHEAT_CUSTOM
  #define MSG_PREHEAT_CUSTOM                  _UxGT("Preheat Custom")
#endif
#ifndef MSG_COOLDOWN
  #define MSG_COOLDOWN                        _UxGT("Cooldown")
#endif
#ifndef MSG_LASER_MENU
  #define MSG_LASER_MENU                      _UxGT("Laser Control")
#endif
#ifndef MSG_LASER_OFF
  #define MSG_LASER_OFF                       _UxGT("Laser Off")
#endif
#ifndef MSG_LASER_ON
  #define MSG_LASER_ON                        _UxGT("Laser On")
#endif
#ifndef MSG_LASER_POWER
  #define MSG_LASER_POWER                     _UxGT("Laser Power")
#endif
#ifndef MSG_SPINDLE_MENU
  #define MSG_SPINDLE_MENU                    _UxGT("Spindle Control")
#endif
#ifndef MSG_SPINDLE_OFF
  #define MSG_SPINDLE_OFF                     _UxGT("Spindle Off")
#endif
#ifndef MSG_SPINDLE_ON
  #define MSG_SPINDLE_ON                      _UxGT("Spindle On")
#endif
#ifndef MSG_SPINDLE_POWER
  #define MSG_SPINDLE_POWER                   _UxGT("Spindle Power")
#endif
#ifndef MSG_SPINDLE_REVERSE
  #define MSG_SPINDLE_REVERSE                 _UxGT("Spindle Reverse")
#endif
#ifndef MSG_SWITCH_PS_ON
  #define MSG_SWITCH_PS_ON                    _UxGT("Switch Power On")
#endif
#ifndef MSG_SWITCH_PS_OFF
  #define MSG_SWITCH_PS_OFF                   _UxGT("Switch Power Off")
#endif
#ifndef MSG_EXTRUDE
  #define MSG_EXTRUDE                         _UxGT("Extrude")
#endif
#ifndef MSG_RETRACT
  #define MSG_RETRACT                         _UxGT("Retract")
#endif
#ifndef MSG_MOVE_AXIS
  #define MSG_MOVE_AXIS                       _UxGT("Move Axis")
#endif
#ifndef MSG_BED_LEVELING
  #define MSG_BED_LEVELING                    _UxGT("Bed Leveling")
#endif
#ifndef MSG_LEVEL_BED
  #define MSG_LEVEL_BED                       _UxGT("Level Bed")
#endif
#ifndef MSG_LEVEL_CORNERS
  #define MSG_LEVEL_CORNERS                   _UxGT("Level Corners")
#endif
#ifndef MSG_NEXT_CORNER
  #define MSG_NEXT_CORNER                     _UxGT("Next Corner")
#endif
#ifndef MSG_EDITING_STOPPED
  #define MSG_EDITING_STOPPED                 _UxGT("Mesh Editing Stopped")
#endif
#ifndef MSG_PROBING_MESH
  #define MSG_PROBING_MESH                    _UxGT("Probing point")
#endif
#ifndef MSG_MESH_X
  #define MSG_MESH_X                          _UxGT("Index X")
#endif
#ifndef MSG_MESH_Y
  #define MSG_MESH_Y                          _UxGT("Index Y")
#endif
#ifndef MSG_MESH_EDIT_Z
  #define MSG_MESH_EDIT_Z                     _UxGT("Z Value")
#endif
#ifndef MSG_USER_MENU
  #define MSG_USER_MENU                       _UxGT("Custom Commands")
#endif
#ifndef MSG_UBL_DOING_G29
  #define MSG_UBL_DOING_G29                   _UxGT("Doing G29")
#endif
#ifndef MSG_UBL_UNHOMED
  #define MSG_UBL_UNHOMED                     _UxGT("Home XYZ First")
#endif
#ifndef MSG_UBL_TOOLS
  #define MSG_UBL_TOOLS                       _UxGT("UBL Tools")
#endif
#ifndef MSG_UBL_LEVEL_BED
  #define MSG_UBL_LEVEL_BED                   _UxGT("Unified Bed Leveling")
#endif
<<<<<<< HEAD
#ifndef MSG_LCD_PROBING_MESH
  #define MSG_LCD_PROBING_MESH                _UxGT("Probing Point")
#endif
=======
>>>>>>> f59a7e8b
#ifndef MSG_LCD_TILTING_MESH
  #define MSG_LCD_TILTING_MESH                _UxGT("Tilting Point")
#endif
#ifndef MSG_M48_TEST
  #define MSG_M48_TEST                        _UxGT("M48 Probe Test")
#endif
#ifndef MSG_M48_DEVIATION
  #define MSG_M48_DEVIATION                   _UxGT("Deviation")
#endif
#ifndef MSG_IDEX_MENU
  #define MSG_IDEX_MENU                       _UxGT("IDEX Mode")
#endif
#ifndef MSG_OFFSETS_MENU
  #define MSG_OFFSETS_MENU                    _UxGT("Tool Offsets")
#endif
#ifndef MSG_IDEX_MODE_AUTOPARK
  #define MSG_IDEX_MODE_AUTOPARK              _UxGT("Auto-Park")
#endif
#ifndef MSG_IDEX_MODE_DUPLICATE
  #define MSG_IDEX_MODE_DUPLICATE             _UxGT("Duplication")
#endif
#ifndef MSG_IDEX_MODE_MIRRORED_COPY
  #define MSG_IDEX_MODE_MIRRORED_COPY         _UxGT("Mirrored Copy")
#endif
#ifndef MSG_IDEX_MODE_FULL_CTRL
  #define MSG_IDEX_MODE_FULL_CTRL             _UxGT("Full Control")
#endif
#ifndef MSG_X_OFFSET
  #define MSG_X_OFFSET                        _UxGT("2nd Nozzle X")
#endif
#ifndef MSG_Y_OFFSET
  #define MSG_Y_OFFSET                        _UxGT("2nd Nozzle Y")
#endif
#ifndef MSG_Z_OFFSET
  #define MSG_Z_OFFSET                        _UxGT("2nd nNozzle Z")
#endif
#ifndef MSG_UBL_MANUAL_MESH
  #define MSG_UBL_MANUAL_MESH                 _UxGT("Manually Build Mesh")
#endif
#ifndef MSG_UBL_BC_INSERT
  #define MSG_UBL_BC_INSERT                   _UxGT("Place Shim & Measure")
#endif
#ifndef MSG_UBL_BC_INSERT2
  #define MSG_UBL_BC_INSERT2                  _UxGT("Measure")
#endif
#ifndef MSG_UBL_BC_REMOVE
  #define MSG_UBL_BC_REMOVE                   _UxGT("Remove & Measure Bed")
#endif
#ifndef MSG_UBL_MOVING_TO_NEXT
  #define MSG_UBL_MOVING_TO_NEXT              _UxGT("Moving to next")
#endif
#ifndef MSG_UBL_ACTIVATE_MESH
  #define MSG_UBL_ACTIVATE_MESH               _UxGT("Activate UBL")
#endif
#ifndef MSG_UBL_DEACTIVATE_MESH
  #define MSG_UBL_DEACTIVATE_MESH             _UxGT("Deactivate UBL")
#endif
#ifndef MSG_UBL_SET_TEMP_BED
  #define MSG_UBL_SET_TEMP_BED                _UxGT("Bed Temp")
#endif
#ifndef MSG_UBL_BED_TEMP_CUSTOM
  #define MSG_UBL_BED_TEMP_CUSTOM             MSG_UBL_SET_TEMP_BED
#endif
#ifndef MSG_UBL_SET_TEMP_HOTEND
  #define MSG_UBL_SET_TEMP_HOTEND             _UxGT("Hotend Temp")
#endif
#ifndef MSG_UBL_HOTEND_TEMP_CUSTOM
  #define MSG_UBL_HOTEND_TEMP_CUSTOM          MSG_UBL_SET_TEMP_HOTEND
#endif
#ifndef MSG_UBL_MESH_EDIT
  #define MSG_UBL_MESH_EDIT                   _UxGT("Mesh Edit")
#endif
#ifndef MSG_UBL_EDIT_CUSTOM_MESH
  #define MSG_UBL_EDIT_CUSTOM_MESH            _UxGT("Edit Custom Mesh")
#endif
#ifndef MSG_UBL_FINE_TUNE_MESH
  #define MSG_UBL_FINE_TUNE_MESH              _UxGT("Fine Tuning Mesh")
#endif
#ifndef MSG_UBL_DONE_EDITING_MESH
  #define MSG_UBL_DONE_EDITING_MESH           _UxGT("Done Editing Mesh")
#endif
#ifndef MSG_UBL_BUILD_CUSTOM_MESH
  #define MSG_UBL_BUILD_CUSTOM_MESH           _UxGT("Build Custom Mesh")
#endif
#ifndef MSG_UBL_BUILD_MESH_MENU
  #define MSG_UBL_BUILD_MESH_MENU             _UxGT("Build Mesh")
#endif
#ifndef MSG_UBL_BUILD_MESH_M1
  #define MSG_UBL_BUILD_MESH_M1               _UxGT("Build Mesh (" PREHEAT_1_LABEL ")")
#endif
#ifndef MSG_UBL_BUILD_MESH_M2
  #define MSG_UBL_BUILD_MESH_M2               _UxGT("Build Mesh (" PREHEAT_2_LABEL ")")
#endif
#ifndef MSG_UBL_BUILD_COLD_MESH
  #define MSG_UBL_BUILD_COLD_MESH             _UxGT("Build Cold Mesh")
#endif
#ifndef MSG_UBL_MESH_HEIGHT_ADJUST
  #define MSG_UBL_MESH_HEIGHT_ADJUST          _UxGT("Adjust Mesh Height")
#endif
#ifndef MSG_UBL_MESH_HEIGHT_AMOUNT
  #define MSG_UBL_MESH_HEIGHT_AMOUNT          _UxGT("Height Amount")
#endif
#ifndef MSG_UBL_VALIDATE_MESH_MENU
  #define MSG_UBL_VALIDATE_MESH_MENU          _UxGT("Validate Mesh")
#endif
#ifndef MSG_UBL_VALIDATE_MESH_M1
  #define MSG_UBL_VALIDATE_MESH_M1            _UxGT("Validate Mesh (" PREHEAT_1_LABEL ")")
#endif
#ifndef MSG_UBL_VALIDATE_MESH_M2
  #define MSG_UBL_VALIDATE_MESH_M2            _UxGT("Validate Mesh (" PREHEAT_2_LABEL ")")
#endif
#ifndef MSG_UBL_VALIDATE_CUSTOM_MESH
  #define MSG_UBL_VALIDATE_CUSTOM_MESH        _UxGT("Validate Custom Mesh")
#endif
#ifndef MSG_UBL_CONTINUE_MESH
  #define MSG_UBL_CONTINUE_MESH               _UxGT("Continue Bed Mesh")
#endif
#ifndef MSG_UBL_MESH_LEVELING
  #define MSG_UBL_MESH_LEVELING               _UxGT("Mesh Leveling")
#endif
#ifndef MSG_UBL_3POINT_MESH_LEVELING
  #define MSG_UBL_3POINT_MESH_LEVELING        _UxGT("3-Point Leveling")
#endif
#ifndef MSG_UBL_GRID_MESH_LEVELING
  #define MSG_UBL_GRID_MESH_LEVELING          _UxGT("Grid Mesh Leveling")
#endif
#ifndef MSG_UBL_MESH_LEVEL
  #define MSG_UBL_MESH_LEVEL                  _UxGT("Level Mesh")
#endif
#ifndef MSG_UBL_SIDE_POINTS
  #define MSG_UBL_SIDE_POINTS                 _UxGT("Side Points")
#endif
#ifndef MSG_UBL_MAP_TYPE
  #define MSG_UBL_MAP_TYPE                    _UxGT("Map Type")
#endif
#ifndef MSG_UBL_OUTPUT_MAP
  #define MSG_UBL_OUTPUT_MAP                  _UxGT("Output Mesh Map")
#endif
#ifndef MSG_UBL_OUTPUT_MAP_HOST
  #define MSG_UBL_OUTPUT_MAP_HOST             _UxGT("Output for Host")
#endif
#ifndef MSG_UBL_OUTPUT_MAP_CSV
  #define MSG_UBL_OUTPUT_MAP_CSV              _UxGT("Output for CSV")
#endif
#ifndef MSG_UBL_OUTPUT_MAP_BACKUP
  #define MSG_UBL_OUTPUT_MAP_BACKUP           _UxGT("Off Printer Backup")
#endif
#ifndef MSG_UBL_INFO_UBL
  #define MSG_UBL_INFO_UBL                    _UxGT("Output UBL Info")
#endif
#ifndef MSG_EDIT_MESH
  #define MSG_EDIT_MESH                       _UxGT("Edit Mesh")
#endif
#ifndef MSG_UBL_FILLIN_AMOUNT
  #define MSG_UBL_FILLIN_AMOUNT               _UxGT("Fill-in Amount")
#endif
#ifndef MSG_UBL_MANUAL_FILLIN
  #define MSG_UBL_MANUAL_FILLIN               _UxGT("Manual Fill-in")
#endif
#ifndef MSG_UBL_SMART_FILLIN
  #define MSG_UBL_SMART_FILLIN                _UxGT("Smart Fill-in")
#endif
#ifndef MSG_UBL_FILLIN_MESH
  #define MSG_UBL_FILLIN_MESH                 _UxGT("Fill-in Mesh")
#endif
#ifndef MSG_UBL_INVALIDATE_ALL
  #define MSG_UBL_INVALIDATE_ALL              _UxGT("Invalidate All")
#endif
#ifndef MSG_UBL_INVALIDATE_CLOSEST
  #define MSG_UBL_INVALIDATE_CLOSEST          _UxGT("Invalidate Closest")
#endif
#ifndef MSG_UBL_FINE_TUNE_ALL
  #define MSG_UBL_FINE_TUNE_ALL               _UxGT("Fine Tune All")
#endif
#ifndef MSG_UBL_FINE_TUNE_CLOSEST
  #define MSG_UBL_FINE_TUNE_CLOSEST           _UxGT("Fine Tune Closest")
#endif
#ifndef MSG_UBL_STORAGE_MESH_MENU
  #define MSG_UBL_STORAGE_MESH_MENU           _UxGT("Mesh Storage")
#endif
#ifndef MSG_UBL_STORAGE_SLOT
  #define MSG_UBL_STORAGE_SLOT                _UxGT("Memory Slot")
#endif
#ifndef MSG_UBL_LOAD_MESH
  #define MSG_UBL_LOAD_MESH                   _UxGT("Load Bed Mesh")
#endif
#ifndef MSG_UBL_SAVE_MESH
  #define MSG_UBL_SAVE_MESH                   _UxGT("Save Bed Mesh")
#endif
#ifndef MSG_MESH_LOADED
  #define MSG_MESH_LOADED                     _UxGT("Mesh %i Loaded")
#endif
#ifndef MSG_MESH_SAVED
  #define MSG_MESH_SAVED                      _UxGT("Mesh %i Saved")
#endif
#ifndef MSG_NO_STORAGE
  #define MSG_NO_STORAGE                      _UxGT("No Storage")
#endif
#ifndef MSG_UBL_SAVE_ERROR
  #define MSG_UBL_SAVE_ERROR                  _UxGT("Err: UBL Save")
#endif
#ifndef MSG_UBL_RESTORE_ERROR
  #define MSG_UBL_RESTORE_ERROR               _UxGT("Err: UBL Restore")
#endif
#ifndef MSG_UBL_Z_OFFSET_STOPPED
  #define MSG_UBL_Z_OFFSET_STOPPED            _UxGT("Z-Offset Stopped")
#endif
#ifndef MSG_UBL_STEP_BY_STEP_MENU
  #define MSG_UBL_STEP_BY_STEP_MENU           _UxGT("Step-By-Step UBL")
#endif

#ifndef MSG_LED_CONTROL
  #define MSG_LED_CONTROL                     _UxGT("LED Control")
#endif
#ifndef MSG_LEDS
  #define MSG_LEDS                            _UxGT("Lights")
#endif
#ifndef MSG_LED_PRESETS
  #define MSG_LED_PRESETS                     _UxGT("Light Presets")
#endif
#ifndef MSG_SET_LEDS_RED
  #define MSG_SET_LEDS_RED                    _UxGT("Red")
#endif
#ifndef MSG_SET_LEDS_ORANGE
  #define MSG_SET_LEDS_ORANGE                 _UxGT("Orange")
#endif
#ifndef MSG_SET_LEDS_YELLOW
  #define MSG_SET_LEDS_YELLOW                 _UxGT("Yellow")
#endif
#ifndef MSG_SET_LEDS_GREEN
  #define MSG_SET_LEDS_GREEN                  _UxGT("Green")
#endif
#ifndef MSG_SET_LEDS_BLUE
  #define MSG_SET_LEDS_BLUE                   _UxGT("Blue")
#endif
#ifndef MSG_SET_LEDS_INDIGO
  #define MSG_SET_LEDS_INDIGO                 _UxGT("Indigo")
#endif
#ifndef MSG_SET_LEDS_VIOLET
  #define MSG_SET_LEDS_VIOLET                 _UxGT("Violet")
#endif
#ifndef MSG_SET_LEDS_WHITE
  #define MSG_SET_LEDS_WHITE                  _UxGT("White")
#endif
#ifndef MSG_SET_LEDS_DEFAULT
  #define MSG_SET_LEDS_DEFAULT                _UxGT("Default")
#endif
#ifndef MSG_CUSTOM_LEDS
  #define MSG_CUSTOM_LEDS                     _UxGT("Custom Lights")
#endif
#ifndef MSG_INTENSITY_R
  #define MSG_INTENSITY_R                     _UxGT("Red Intensity")
#endif
#ifndef MSG_INTENSITY_G
  #define MSG_INTENSITY_G                     _UxGT("Green Intensity")
#endif
#ifndef MSG_INTENSITY_B
  #define MSG_INTENSITY_B                     _UxGT("Blue Intensity")
#endif
#ifndef MSG_INTENSITY_W
  #define MSG_INTENSITY_W                     _UxGT("White Intensity")
#endif
#ifndef MSG_LED_BRIGHTNESS
  #define MSG_LED_BRIGHTNESS                  _UxGT("Brightness")
#endif

#ifndef MSG_MOVING
  #define MSG_MOVING                          _UxGT("Moving...")
#endif
#ifndef MSG_FREE_XY
  #define MSG_FREE_XY                         _UxGT("Free XY")
#endif
#ifndef MSG_MOVE_X
  #define MSG_MOVE_X                          _UxGT("Move X")
#endif
#ifndef MSG_MOVE_Y
  #define MSG_MOVE_Y                          _UxGT("Move Y")
#endif
#ifndef MSG_MOVE_Z
  #define MSG_MOVE_Z                          _UxGT("Move Z")
#endif
#ifndef MSG_MOVE_E
  #define MSG_MOVE_E                          _UxGT("Extruder")
#endif
#ifndef MSG_HOTEND_TOO_COLD
  #define MSG_HOTEND_TOO_COLD                 _UxGT("Hotend too cold")
#endif
#ifndef MSG_MOVE_Z_DIST
  #define MSG_MOVE_Z_DIST                     _UxGT("Move %smm")
#endif
#ifndef MSG_MOVE_01MM
  #define MSG_MOVE_01MM                       _UxGT("Move 0.1mm")
#endif
#ifndef MSG_MOVE_1MM
  #define MSG_MOVE_1MM                        _UxGT("Move 1mm")
#endif
#ifndef MSG_MOVE_10MM
  #define MSG_MOVE_10MM                       _UxGT("Move 10mm")
#endif
#ifndef MSG_SPEED
  #define MSG_SPEED                           _UxGT("Speed")
#endif
#ifndef MSG_BED_Z
  #define MSG_BED_Z                           _UxGT("Bed Z")
#endif
#ifndef MSG_NOZZLE
  #define MSG_NOZZLE                          _UxGT("Nozzle")
#endif
#ifndef MSG_BED
  #define MSG_BED                             _UxGT("Bed")
#endif
#ifndef MSG_CHAMBER
  #define MSG_CHAMBER                         _UxGT("Enclosure")
#endif
#ifndef MSG_FAN_SPEED
  #define MSG_FAN_SPEED                       _UxGT("Fan Speed")
#endif
#ifndef MSG_EXTRA_FAN_SPEED
  #define MSG_EXTRA_FAN_SPEED                 _UxGT("Extra Fan Speed")
#endif
#ifndef MSG_FLOW
  #define MSG_FLOW                            _UxGT("Flow")
#endif
#ifndef MSG_CONTROL
  #define MSG_CONTROL                         _UxGT("Control")
#endif
#ifndef MSG_MIN
  #define MSG_MIN                             _UxGT(" ") LCD_STR_THERMOMETER _UxGT(" Min")
#endif
#ifndef MSG_MAX
  #define MSG_MAX                             _UxGT(" ") LCD_STR_THERMOMETER _UxGT(" Max")
#endif
#ifndef MSG_FACTOR
  #define MSG_FACTOR                          _UxGT(" ") LCD_STR_THERMOMETER _UxGT(" Fact")
#endif
#ifndef MSG_AUTOTEMP
  #define MSG_AUTOTEMP                        _UxGT("Autotemp")
#endif
#ifndef MSG_LCD_ON
  #define MSG_LCD_ON                          _UxGT("On")
#endif
#ifndef MSG_LCD_OFF
  #define MSG_LCD_OFF                         _UxGT("Off")
#endif
#ifndef MSG_PID_P
  #define MSG_PID_P                           _UxGT("PID-P")
#endif
#ifndef MSG_PID_I
  #define MSG_PID_I                           _UxGT("PID-I")
#endif
#ifndef MSG_PID_D
  #define MSG_PID_D                           _UxGT("PID-D")
#endif
#ifndef MSG_PID_C
  #define MSG_PID_C                           _UxGT("PID-C")
#endif
#ifndef MSG_SELECT
  #define MSG_SELECT                          _UxGT("Select")
#endif
#ifndef MSG_ACC
  #define MSG_ACC                             _UxGT("Accel")
#endif
#ifndef MSG_JERK
  #define MSG_JERK                            _UxGT("Jerk")
#endif
#if IS_KINEMATIC
  #ifndef MSG_VA_JERK
    #define MSG_VA_JERK                       _UxGT("Va-Jerk")
  #endif
  #ifndef MSG_VB_JERK
    #define MSG_VB_JERK                       _UxGT("Vb-Jerk")
  #endif
  #ifndef MSG_VC_JERK
    #define MSG_VC_JERK                       _UxGT("Vc-Jerk")
  #endif
#else
  #ifndef MSG_VA_JERK
    #define MSG_VA_JERK                       _UxGT("Vx-Jerk")
  #endif
  #ifndef MSG_VB_JERK
    #define MSG_VB_JERK                       _UxGT("Vy-Jerk")
  #endif
  #ifndef MSG_VC_JERK
    #define MSG_VC_JERK                       _UxGT("Vz-Jerk")
  #endif
#endif
#ifndef MSG_VE_JERK
  #define MSG_VE_JERK                         _UxGT("Ve-Jerk")
#endif
#ifndef MSG_JUNCTION_DEVIATION
  #define MSG_JUNCTION_DEVIATION              _UxGT("Junction Dev")
#endif
#ifndef MSG_VELOCITY
  #define MSG_VELOCITY                        _UxGT("Velocity")
#endif
#ifndef MSG_VMAX
  #define MSG_VMAX                            _UxGT("Vmax ")
#endif
#ifndef MSG_VMIN
  #define MSG_VMIN                            _UxGT("Vmin")
#endif
#ifndef MSG_VTRAV_MIN
  #define MSG_VTRAV_MIN                       _UxGT("VTrav Min")
#endif
#ifndef MSG_ACCELERATION
  #define MSG_ACCELERATION                    _UxGT("Acceleration")
#endif
#ifndef MSG_AMAX
  #define MSG_AMAX                            _UxGT("Amax ")
#endif
#ifndef MSG_A_RETRACT
  #define MSG_A_RETRACT                       _UxGT("A-Retract")
#endif
#ifndef MSG_A_TRAVEL
  #define MSG_A_TRAVEL                        _UxGT("A-Travel")
#endif
#ifndef MSG_STEPS_PER_MM
  #define MSG_STEPS_PER_MM                    _UxGT("Steps/mm")
#endif
#if IS_KINEMATIC
  #ifndef MSG_ASTEPS
    #define MSG_ASTEPS                        _UxGT("Asteps/mm")
  #endif
  #ifndef MSG_BSTEPS
    #define MSG_BSTEPS                        _UxGT("Bsteps/mm")
  #endif
  #ifndef MSG_CSTEPS
    #define MSG_CSTEPS                        _UxGT("Csteps/mm")
  #endif
#else
  #ifndef MSG_ASTEPS
    #define MSG_ASTEPS                        _UxGT("Xsteps/mm")
  #endif
  #ifndef MSG_BSTEPS
    #define MSG_BSTEPS                        _UxGT("Ysteps/mm")
  #endif
  #ifndef MSG_CSTEPS
    #define MSG_CSTEPS                        _UxGT("Zsteps/mm")
  #endif
#endif
#ifndef MSG_ESTEPS
  #define MSG_ESTEPS                          _UxGT("Esteps/mm")
#endif
#ifndef MSG_E1STEPS
  #define MSG_E1STEPS                         _UxGT("E1steps/mm")
#endif
#ifndef MSG_E2STEPS
  #define MSG_E2STEPS                         _UxGT("E2steps/mm")
#endif
#ifndef MSG_E3STEPS
  #define MSG_E3STEPS                         _UxGT("E3steps/mm")
#endif
#ifndef MSG_E4STEPS
  #define MSG_E4STEPS                         _UxGT("E4steps/mm")
#endif
#ifndef MSG_E5STEPS
  #define MSG_E5STEPS                         _UxGT("E5steps/mm")
#endif
#ifndef MSG_E6STEPS
  #define MSG_E6STEPS                         _UxGT("E6steps/mm")
#endif
#ifndef MSG_TEMPERATURE
  #define MSG_TEMPERATURE                     _UxGT("Temperature")
#endif
#ifndef MSG_MOTION
  #define MSG_MOTION                          _UxGT("Motion")
#endif
#ifndef MSG_FILAMENT
  #define MSG_FILAMENT                        _UxGT("Filament")
#endif
#ifndef MSG_VOLUMETRIC_ENABLED
  #define MSG_VOLUMETRIC_ENABLED              _UxGT("E in mm") MSG_CUBED
#endif
#ifndef MSG_FILAMENT_DIAM
  #define MSG_FILAMENT_DIAM                   _UxGT("Fil. Dia.")
#endif
#ifndef MSG_FILAMENT_UNLOAD
  #define MSG_FILAMENT_UNLOAD                 _UxGT("Unload mm")
#endif
#ifndef MSG_FILAMENT_LOAD
  #define MSG_FILAMENT_LOAD                   _UxGT("Load mm")
#endif
#ifndef MSG_ADVANCE_K
  #define MSG_ADVANCE_K                       _UxGT("Advance K")
#endif
#ifndef MSG_CONTRAST
  #define MSG_CONTRAST                        _UxGT("LCD Contrast")
#endif
#ifndef MSG_STORE_EEPROM
  #define MSG_STORE_EEPROM                    _UxGT("Store Settings")
#endif
#ifndef MSG_LOAD_EEPROM
  #define MSG_LOAD_EEPROM                     _UxGT("Load Settings")
#endif
#ifndef MSG_RESTORE_FAILSAFE
  #define MSG_RESTORE_FAILSAFE                _UxGT("Restore failsafe")
#endif
#ifndef MSG_INIT_EEPROM
  #define MSG_INIT_EEPROM                     _UxGT("Initialize EEPROM")
#endif
#ifndef MSG_SD_UPDATE
  #define MSG_SD_UPDATE                       _UxGT("SD Update")
#endif
#ifndef MSG_RESET_PRINTER
  #define MSG_RESET_PRINTER                   _UxGT("Reset Printer")
#endif
#ifndef MSG_REFRESH
  #define MSG_REFRESH                         _UxGT("Refresh")
#endif
#ifndef MSG_WATCH
  #define MSG_WATCH                           _UxGT("Info Screen")
#endif
#ifndef MSG_PREPARE
  #define MSG_PREPARE                         _UxGT("Prepare")
#endif
#ifndef MSG_TUNE
  #define MSG_TUNE                            _UxGT("Tune")
#endif
#ifndef MSG_START_PRINT
  #define MSG_START_PRINT                     _UxGT("Start Print")
#endif
#ifndef MSG_BUTTON_NEXT
  #define MSG_BUTTON_NEXT                     _UxGT("Next")
#endif
#ifndef MSG_BUTTON_INIT
  #define MSG_BUTTON_INIT                     _UxGT("Init")
#endif
#ifndef MSG_BUTTON_STOP
  #define MSG_BUTTON_STOP                     _UxGT("Stop")
#endif
#ifndef MSG_BUTTON_PRINT
  #define MSG_BUTTON_PRINT                    _UxGT("Print")
#endif
#ifndef MSG_BUTTON_RESET
  #define MSG_BUTTON_RESET                    _UxGT("Reset")
#endif
#ifndef MSG_BUTTON_CANCEL
  #define MSG_BUTTON_CANCEL                   _UxGT("Cancel")
#endif
#ifndef MSG_BUTTON_DONE
  #define MSG_BUTTON_DONE                     _UxGT("Done")
#endif
#ifndef MSG_PAUSE_PRINT
  #define MSG_PAUSE_PRINT                     _UxGT("Pause Print")
#endif
#ifndef MSG_RESUME_PRINT
  #define MSG_RESUME_PRINT                    _UxGT("Resume Print")
#endif
#ifndef MSG_STOP_PRINT
  #define MSG_STOP_PRINT                      _UxGT("Stop Print")
#endif
#ifndef MSG_OUTAGE_RECOVERY
  #define MSG_OUTAGE_RECOVERY                 _UxGT("Outage Recovery")
#endif
#ifndef MSG_CARD_MENU
  #define MSG_CARD_MENU                       _UxGT("Print from SD")
#endif
#ifndef MSG_NO_CARD
  #define MSG_NO_CARD                         _UxGT("No SD Card")
#endif
#ifndef MSG_DWELL
  #define MSG_DWELL                           _UxGT("Sleep...")
#endif
#ifndef MSG_USERWAIT
  #define MSG_USERWAIT                        _UxGT("Click to Resume...")
#endif
#ifndef MSG_PRINT_PAUSED
  #define MSG_PRINT_PAUSED                    _UxGT("Print Paused")
#endif
#ifndef MSG_PRINTING
  #define MSG_PRINTING                        _UxGT("Printing...")
#endif
#ifndef MSG_PRINT_ABORTED
  #define MSG_PRINT_ABORTED                   _UxGT("Print Aborted")
#endif
#ifndef MSG_NO_MOVE
  #define MSG_NO_MOVE                         _UxGT("No Move.")
#endif
#ifndef MSG_KILLED
  #define MSG_KILLED                          _UxGT("KILLED. ")
#endif
#ifndef MSG_STOPPED
  #define MSG_STOPPED                         _UxGT("STOPPED. ")
#endif
#ifndef MSG_CONTROL_RETRACT
  #define MSG_CONTROL_RETRACT                 _UxGT("Retract mm")
#endif
#ifndef MSG_CONTROL_RETRACT_SWAP
  #define MSG_CONTROL_RETRACT_SWAP            _UxGT("Swap Re.mm")
#endif
#ifndef MSG_CONTROL_RETRACTF
  #define MSG_CONTROL_RETRACTF                _UxGT("Retract  V")
#endif
#ifndef MSG_CONTROL_RETRACT_ZHOP
  #define MSG_CONTROL_RETRACT_ZHOP            _UxGT("Hop mm")
#endif
#ifndef MSG_CONTROL_RETRACT_RECOVER
  #define MSG_CONTROL_RETRACT_RECOVER         _UxGT("UnRet mm")
#endif
#ifndef MSG_CONTROL_RETRACT_RECOVER_SWAP
  #define MSG_CONTROL_RETRACT_RECOVER_SWAP    _UxGT("S UnRet mm")
#endif
#ifndef MSG_CONTROL_RETRACT_RECOVERF
  #define MSG_CONTROL_RETRACT_RECOVERF        _UxGT("UnRet V")
#endif
#ifndef MSG_CONTROL_RETRACT_RECOVER_SWAPF
  #define MSG_CONTROL_RETRACT_RECOVER_SWAPF   _UxGT("S UnRet V")
#endif
#ifndef MSG_AUTORETRACT
  #define MSG_AUTORETRACT                     _UxGT("AutoRetr.")
#endif
#ifndef MSG_FILAMENT_SWAP_LENGTH
  #define MSG_FILAMENT_SWAP_LENGTH            _UxGT("Swap Length")
#endif
#ifndef MSG_FILAMENT_PURGE_LENGTH
  #define MSG_FILAMENT_PURGE_LENGTH           _UxGT("Purge Length")
#endif
#ifndef MSG_TOOL_CHANGE
  #define MSG_TOOL_CHANGE                     _UxGT("Tool Change")
#endif
#ifndef MSG_TOOL_CHANGE_ZLIFT
  #define MSG_TOOL_CHANGE_ZLIFT               _UxGT("Z Raise")
#endif
#ifndef MSG_SINGLENOZZLE_PRIME_SPD
  #define MSG_SINGLENOZZLE_PRIME_SPD          _UxGT("Prime Speed")
#endif
#ifndef MSG_SINGLENOZZLE_RETRACT_SPD
  #define MSG_SINGLENOZZLE_RETRACT_SPD        _UxGT("Retract Speed")
#endif
#ifndef MSG_NOZZLE_STANDBY
  #define MSG_NOZZLE_STANDBY                  _UxGT("Nozzle Standby")
#endif
#ifndef MSG_FILAMENTCHANGE
  #define MSG_FILAMENTCHANGE                  _UxGT("Change Filament")
#endif
#ifndef MSG_FILAMENTLOAD
  #define MSG_FILAMENTLOAD                    _UxGT("Load Filament")
#endif
#ifndef MSG_FILAMENTUNLOAD
  #define MSG_FILAMENTUNLOAD                  _UxGT("Unload Filament")
#endif
#ifndef MSG_FILAMENTUNLOAD_ALL
  #define MSG_FILAMENTUNLOAD_ALL              _UxGT("Unload All")
#endif
#ifndef MSG_INIT_SDCARD
  #define MSG_INIT_SDCARD                     _UxGT("Init. SD Card")
#endif
#ifndef MSG_CHANGE_SDCARD
  #define MSG_CHANGE_SDCARD                   _UxGT("Change SD Card")
#endif
#ifndef MSG_RELEASE_SDCARD
  #define MSG_RELEASE_SDCARD                  _UxGT("Release SD Card")
#endif
#ifndef MSG_ZPROBE_OUT
  #define MSG_ZPROBE_OUT                      _UxGT("Z Probe Past Bed")
#endif
#ifndef MSG_SKEW_FACTOR
  #define MSG_SKEW_FACTOR                     _UxGT("Skew Factor")
#endif
#ifndef MSG_BLTOUCH
  #define MSG_BLTOUCH                         _UxGT("BLTouch")
#endif
#ifndef MSG_BLTOUCH_SELFTEST
  #define MSG_BLTOUCH_SELFTEST                _UxGT("Cmd: Self-Test")
#endif
#ifndef MSG_BLTOUCH_RESET
  #define MSG_BLTOUCH_RESET                   _UxGT("Cmd: Reset")
#endif
#ifndef MSG_BLTOUCH_STOW
  #define MSG_BLTOUCH_STOW                    _UxGT("Cmd: Stow")
#endif
#ifndef MSG_BLTOUCH_DEPLOY
  #define MSG_BLTOUCH_DEPLOY                  _UxGT("Cmd: Deploy")
#endif
#ifndef MSG_BLTOUCH_SW_MODE
  #define MSG_BLTOUCH_SW_MODE                 _UxGT("Cmd: SW-Mode")
#endif
#ifndef MSG_BLTOUCH_5V_MODE
  #define MSG_BLTOUCH_5V_MODE                 _UxGT("Cmd: 5V-Mode")
#endif
#ifndef MSG_BLTOUCH_OD_MODE
  #define MSG_BLTOUCH_OD_MODE                 _UxGT("Cmd: OD-Mode")
#endif
#ifndef MSG_BLTOUCH_MODE_STORE
  #define MSG_BLTOUCH_MODE_STORE              _UxGT("Cmd: Mode-Store")
#endif
#ifndef MSG_BLTOUCH_MODE_STORE_5V
  #define MSG_BLTOUCH_MODE_STORE_5V           _UxGT("Set BLTouch to 5V")
#endif
#ifndef MSG_BLTOUCH_MODE_STORE_OD
  #define MSG_BLTOUCH_MODE_STORE_OD           _UxGT("Set BLTouch to OD")
#endif
#ifndef MSG_BLTOUCH_MODE_ECHO
  #define MSG_BLTOUCH_MODE_ECHO               _UxGT("Report Drain")
#endif
#ifndef MSG_BLTOUCH_MODE_CHANGE
  #define MSG_BLTOUCH_MODE_CHANGE             _UxGT("DANGER: Bad settings can cause damage! Proceed anyway?")
#endif
#ifndef MSG_TOUCHMI_PROBE
  #define MSG_TOUCHMI_PROBE                   _UxGT("TouchMI")
#endif
#ifndef MSG_TOUCHMI_INIT
  #define MSG_TOUCHMI_INIT                    _UxGT("Init TouchMI")
#endif
#ifndef MSG_TOUCHMI_ZTEST
  #define MSG_TOUCHMI_ZTEST                   _UxGT("Z Offset Test")
#endif
#ifndef MSG_TOUCHMI_SAVE
  #define MSG_TOUCHMI_SAVE                    _UxGT("Save")
#endif
#ifndef MSG_MANUAL_DEPLOY_TOUCHMI
  #define MSG_MANUAL_DEPLOY_TOUCHMI           _UxGT("Deploy TouchMI")
#endif
#ifndef MSG_MANUAL_DEPLOY
  #define MSG_MANUAL_DEPLOY                   _UxGT("Deploy Z-Probe")
#endif
#ifndef MSG_MANUAL_STOW
  #define MSG_MANUAL_STOW                     _UxGT("Stow Z-Probe")
#endif
#ifndef MSG_HOME
  #define MSG_HOME                            _UxGT("Home") // Used as MSG_HOME " " MSG_X MSG_Y MSG_Z " " MSG_FIRST
#endif
#ifndef MSG_FIRST
  #define MSG_FIRST                           _UxGT("First")
#endif
#ifndef MSG_ZPROBE_ZOFFSET
  #define MSG_ZPROBE_ZOFFSET                  _UxGT("Probe Z Offset")
#endif
#ifndef MSG_BABYSTEP_X
  #define MSG_BABYSTEP_X                      _UxGT("Babystep X")
#endif
#ifndef MSG_BABYSTEP_Y
  #define MSG_BABYSTEP_Y                      _UxGT("Babystep Y")
#endif
#ifndef MSG_BABYSTEP_Z
  #define MSG_BABYSTEP_Z                      _UxGT("Babystep Z")
#endif
#ifndef MSG_BABYSTEP_TOTAL
  #define MSG_BABYSTEP_TOTAL                  _UxGT("Total")
#endif
#ifndef MSG_ENDSTOP_ABORT
  #define MSG_ENDSTOP_ABORT                   _UxGT("Endstop Abort")
#endif
#ifndef MSG_HEATING_FAILED_LCD
  #define MSG_HEATING_FAILED_LCD              _UxGT("Heating Failed")
#endif
#ifndef MSG_HEATING_FAILED_LCD_BED
  #define MSG_HEATING_FAILED_LCD_BED          _UxGT("Bed Heating Failed")
#endif
#ifndef MSG_HEATING_FAILED_LCD_CHAMBER
  #define MSG_HEATING_FAILED_LCD_CHAMBER      _UxGT("Chamber Heating Fail")
#endif
#ifndef MSG_ERR_REDUNDANT_TEMP
  #define MSG_ERR_REDUNDANT_TEMP              _UxGT("Err: REDUNDANT TEMP")
#endif
#ifndef MSG_THERMAL_RUNAWAY
  #define MSG_THERMAL_RUNAWAY                 _UxGT("THERMAL RUNAWAY")
#endif
#ifndef MSG_THERMAL_RUNAWAY_BED
  #define MSG_THERMAL_RUNAWAY_BED             _UxGT("BED THERMAL RUNAWAY")
#endif
#ifndef MSG_THERMAL_RUNAWAY_CHAMBER
  #define MSG_THERMAL_RUNAWAY_CHAMBER         _UxGT("CHAMBER T. RUNAWAY")
#endif
#ifndef MSG_ERR_MAXTEMP
  #define MSG_ERR_MAXTEMP                     _UxGT("Err: MAXTEMP")
#endif
#ifndef MSG_ERR_MINTEMP
  #define MSG_ERR_MINTEMP                     _UxGT("Err: MINTEMP")
#endif
#ifndef MSG_ERR_MAXTEMP_BED
  #define MSG_ERR_MAXTEMP_BED                 _UxGT("Err: MAXTEMP BED")
#endif
#ifndef MSG_ERR_MINTEMP_BED
  #define MSG_ERR_MINTEMP_BED                 _UxGT("Err: MINTEMP BED")
#endif
#ifndef MSG_ERR_MAXTEMP_CHAMBER
  #define MSG_ERR_MAXTEMP_CHAMBER             _UxGT("Err: MAXTEMP CHAMBER")
#endif
#ifndef MSG_ERR_MINTEMP_CHAMBER
  #define MSG_ERR_MINTEMP_CHAMBER             _UxGT("Err: MINTEMP CHAMBER")
#endif
#ifndef MSG_ERR_Z_HOMING
  #define MSG_ERR_Z_HOMING                    MSG_HOME _UxGT(" ") MSG_X MSG_Y _UxGT(" ") MSG_FIRST
#endif
#ifndef MSG_HALTED
  #define MSG_HALTED                          _UxGT("PRINTER HALTED")
#endif
#ifndef MSG_PLEASE_RESET
  #define MSG_PLEASE_RESET                    _UxGT("Please Reset")
#endif
#ifndef MSG_SHORT_DAY
  #define MSG_SHORT_DAY                       _UxGT("d") // One character only
#endif
#ifndef MSG_SHORT_HOUR
  #define MSG_SHORT_HOUR                      _UxGT("h") // One character only
#endif
#ifndef MSG_SHORT_MINUTE
  #define MSG_SHORT_MINUTE                    _UxGT("m") // One character only
#endif
#ifndef MSG_HEATING
  #define MSG_HEATING                         _UxGT("Heating...")
#endif
#ifndef MSG_COOLING
  #define MSG_COOLING                         _UxGT("Cooling...")
#endif
#ifndef MSG_BED_HEATING
  #define MSG_BED_HEATING                     _UxGT("Bed Heating...")
#endif
#ifndef MSG_BED_COOLING
  #define MSG_BED_COOLING                     _UxGT("Bed Cooling...")
#endif
#ifndef MSG_CHAMBER_HEATING
  #define MSG_CHAMBER_HEATING                 _UxGT("Chamber Heating...")
#endif
#ifndef MSG_CHAMBER_COOLING
  #define MSG_CHAMBER_COOLING                 _UxGT("Chamber Cooling...")
#endif
#ifndef MSG_DELTA_CALIBRATE
  #define MSG_DELTA_CALIBRATE                 _UxGT("Delta Calibration")
#endif
#ifndef MSG_DELTA_CALIBRATE_X
  #define MSG_DELTA_CALIBRATE_X               _UxGT("Calibrate X")
#endif
#ifndef MSG_DELTA_CALIBRATE_Y
  #define MSG_DELTA_CALIBRATE_Y               _UxGT("Calibrate Y")
#endif
#ifndef MSG_DELTA_CALIBRATE_Z
  #define MSG_DELTA_CALIBRATE_Z               _UxGT("Calibrate Z")
#endif
#ifndef MSG_DELTA_CALIBRATE_CENTER
  #define MSG_DELTA_CALIBRATE_CENTER          _UxGT("Calibrate Center")
#endif
#ifndef MSG_DELTA_SETTINGS
  #define MSG_DELTA_SETTINGS                  _UxGT("Delta Settings")
#endif
#ifndef MSG_DELTA_AUTO_CALIBRATE
  #define MSG_DELTA_AUTO_CALIBRATE            _UxGT("Auto Calibration")
#endif
#ifndef MSG_DELTA_HEIGHT_CALIBRATE
  #define MSG_DELTA_HEIGHT_CALIBRATE          _UxGT("Set Delta Height")
#endif
#ifndef MSG_DELTA_Z_OFFSET_CALIBRATE
  #define MSG_DELTA_Z_OFFSET_CALIBRATE        _UxGT("Probe Z-offset")
#endif
#ifndef MSG_DELTA_DIAG_ROD
  #define MSG_DELTA_DIAG_ROD                  _UxGT("Diag Rod")
#endif
#ifndef MSG_DELTA_HEIGHT
  #define MSG_DELTA_HEIGHT                    _UxGT("Height")
#endif
#ifndef MSG_DELTA_RADIUS
  #define MSG_DELTA_RADIUS                    _UxGT("Radius")
#endif
#ifndef MSG_INFO_MENU
  #define MSG_INFO_MENU                       _UxGT("About Printer")
#endif
#ifndef MSG_INFO_PRINTER_MENU
  #define MSG_INFO_PRINTER_MENU               _UxGT("Printer Info")
#endif
#ifndef MSG_3POINT_LEVELING
  #define MSG_3POINT_LEVELING                 _UxGT("3-Point Leveling")
#endif
#ifndef MSG_LINEAR_LEVELING
  #define MSG_LINEAR_LEVELING                 _UxGT("Linear Leveling")
#endif
#ifndef MSG_BILINEAR_LEVELING
  #define MSG_BILINEAR_LEVELING               _UxGT("Bilinear Leveling")
#endif
#ifndef MSG_UBL_LEVELING
  #define MSG_UBL_LEVELING                    _UxGT("Unified Bed Leveling")
#endif
#ifndef MSG_MESH_LEVELING
  #define MSG_MESH_LEVELING                   _UxGT("Mesh Leveling")
#endif
#ifndef MSG_INFO_STATS_MENU
  #define MSG_INFO_STATS_MENU                 _UxGT("Printer Stats")
#endif
#ifndef MSG_INFO_BOARD_MENU
  #define MSG_INFO_BOARD_MENU                 _UxGT("Board Info")
#endif
#ifndef MSG_INFO_THERMISTOR_MENU
  #define MSG_INFO_THERMISTOR_MENU            _UxGT("Thermistors")
#endif
#ifndef MSG_INFO_EXTRUDERS
  #define MSG_INFO_EXTRUDERS                  _UxGT("Extruders")
#endif
#ifndef MSG_INFO_BAUDRATE
  #define MSG_INFO_BAUDRATE                   _UxGT("Baud")
#endif
#ifndef MSG_INFO_PROTOCOL
  #define MSG_INFO_PROTOCOL                   _UxGT("Protocol")
#endif
#ifndef MSG_CASE_LIGHT
  #define MSG_CASE_LIGHT                      _UxGT("Case Light")
#endif
#ifndef MSG_CASE_LIGHT_BRIGHTNESS
  #define MSG_CASE_LIGHT_BRIGHTNESS           _UxGT("Light Brightness")
#endif
#if LCD_WIDTH >= 20
  #ifndef MSG_INFO_PRINT_COUNT
    #define MSG_INFO_PRINT_COUNT              _UxGT("Print Count")
  #endif
  #ifndef MSG_INFO_COMPLETED_PRINTS
    #define MSG_INFO_COMPLETED_PRINTS         _UxGT("Completed")
  #endif
  #ifndef MSG_INFO_PRINT_TIME
    #define MSG_INFO_PRINT_TIME               _UxGT("Total Print time")
  #endif
  #ifndef MSG_INFO_PRINT_LONGEST
    #define MSG_INFO_PRINT_LONGEST            _UxGT("Longest Job Time")
  #endif
  #ifndef MSG_INFO_PRINT_FILAMENT
    #define MSG_INFO_PRINT_FILAMENT           _UxGT("Extruded Total")
  #endif
#else
  #ifndef MSG_INFO_PRINT_COUNT
    #define MSG_INFO_PRINT_COUNT              _UxGT("Prints")
  #endif
  #ifndef MSG_INFO_COMPLETED_PRINTS
    #define MSG_INFO_COMPLETED_PRINTS         _UxGT("Completed")
  #endif
  #ifndef MSG_INFO_PRINT_TIME
    #define MSG_INFO_PRINT_TIME               _UxGT("Total")
  #endif
  #ifndef MSG_INFO_PRINT_LONGEST
    #define MSG_INFO_PRINT_LONGEST            _UxGT("Longest")
  #endif
  #ifndef MSG_INFO_PRINT_FILAMENT
    #define MSG_INFO_PRINT_FILAMENT           _UxGT("Extruded")
  #endif
#endif
#ifndef MSG_INFO_MIN_TEMP
  #define MSG_INFO_MIN_TEMP                   _UxGT("Min Temp")
#endif
#ifndef MSG_INFO_MAX_TEMP
  #define MSG_INFO_MAX_TEMP                   _UxGT("Max Temp")
#endif
#ifndef MSG_INFO_PSU
  #define MSG_INFO_PSU                        _UxGT("PSU")
#endif
#ifndef MSG_DRIVE_STRENGTH
  #define MSG_DRIVE_STRENGTH                  _UxGT("Drive Strength")
#endif
#ifndef MSG_DAC_PERCENT
  #define MSG_DAC_PERCENT                     _UxGT("Driver %")
#endif
#ifndef MSG_DAC_EEPROM_WRITE
  #define MSG_DAC_EEPROM_WRITE                _UxGT("DAC EEPROM Write")
#endif
#ifndef MSG_FILAMENT_CHANGE_HEADER_PAUSE
  #define MSG_FILAMENT_CHANGE_HEADER_PAUSE    _UxGT("PRINT PAUSED")
#endif
#ifndef MSG_FILAMENT_CHANGE_HEADER_LOAD
  #define MSG_FILAMENT_CHANGE_HEADER_LOAD     _UxGT("LOAD FILAMENT")
#endif
#ifndef MSG_FILAMENT_CHANGE_HEADER_UNLOAD
  #define MSG_FILAMENT_CHANGE_HEADER_UNLOAD   _UxGT("UNLOAD FILAMENT")
#endif
#ifndef MSG_FILAMENT_CHANGE_OPTION_HEADER
  #define MSG_FILAMENT_CHANGE_OPTION_HEADER   _UxGT("RESUME OPTIONS:")
#endif
#ifndef MSG_FILAMENT_CHANGE_OPTION_PURGE
  #define MSG_FILAMENT_CHANGE_OPTION_PURGE    _UxGT("Purge more")
#endif
#ifndef MSG_FILAMENT_CHANGE_OPTION_RESUME
  #define MSG_FILAMENT_CHANGE_OPTION_RESUME   _UxGT("Continue")
#endif
#ifndef MSG_FILAMENT_CHANGE_NOZZLE
  #define MSG_FILAMENT_CHANGE_NOZZLE          _UxGT("  Nozzle: ")
#endif
#ifndef MSG_RUNOUT_SENSOR
  #define MSG_RUNOUT_SENSOR                   _UxGT("Runout Sensor")
#endif
#ifndef MSG_RUNOUT_DISTANCE_MM
  #define MSG_RUNOUT_DISTANCE_MM              _UxGT("Runout Dist mm")
#endif
#ifndef MSG_ERR_HOMING_FAILED
  #define MSG_ERR_HOMING_FAILED               _UxGT("Homing Failed")
#endif
#ifndef MSG_ERR_PROBING_FAILED
  #define MSG_ERR_PROBING_FAILED              _UxGT("Probing Failed")
#endif
#ifndef MSG_M600_TOO_COLD
  #define MSG_M600_TOO_COLD                   _UxGT("M600: Too Cold")
#endif

#ifndef MSG_MMU2_FILAMENT_CHANGE_HEADER
  #define MSG_MMU2_FILAMENT_CHANGE_HEADER     _UxGT("FILAMENT CHANGE")
#endif
#ifndef MSG_MMU2_CHOOSE_FILAMENT_HEADER
  #define MSG_MMU2_CHOOSE_FILAMENT_HEADER     _UxGT("CHOOSE FILAMENT")
#endif
#ifndef MSG_MMU2_MENU
  #define MSG_MMU2_MENU                       _UxGT("MMU")
#endif
#ifndef MSG_MMU2_WRONG_FIRMWARE
  #define MSG_MMU2_WRONG_FIRMWARE             _UxGT("Update MMU Firmware!")
#endif
#ifndef MSG_MMU2_NOT_RESPONDING
  #define MSG_MMU2_NOT_RESPONDING             _UxGT("MMU Needs Attention.")
#endif
#ifndef MSG_MMU2_RESUME
  #define MSG_MMU2_RESUME                     _UxGT("Resume Print")
#endif
#ifndef MSG_MMU2_RESUMING
  #define MSG_MMU2_RESUMING                   _UxGT("Resuming...")
#endif
#ifndef MSG_MMU2_LOAD_FILAMENT
  #define MSG_MMU2_LOAD_FILAMENT              _UxGT("Load Filament")
#endif
#ifndef MSG_MMU2_LOAD_ALL
  #define MSG_MMU2_LOAD_ALL                   _UxGT("Load All")
#endif
#ifndef MSG_MMU2_LOAD_TO_NOZZLE
  #define MSG_MMU2_LOAD_TO_NOZZLE             _UxGT("Load to Nozzle")
#endif
#ifndef MSG_MMU2_EJECT_FILAMENT
  #define MSG_MMU2_EJECT_FILAMENT             _UxGT("Eject Filament")
#endif
#ifndef MSG_MMU2_EJECT_FILAMENT0
  #define MSG_MMU2_EJECT_FILAMENT0            _UxGT("Eject Filament 1")
#endif
#ifndef MSG_MMU2_EJECT_FILAMENT1
  #define MSG_MMU2_EJECT_FILAMENT1            _UxGT("Eject Filament 2")
#endif
#ifndef MSG_MMU2_EJECT_FILAMENT2
  #define MSG_MMU2_EJECT_FILAMENT2            _UxGT("Eject Filament 3")
#endif
#ifndef MSG_MMU2_EJECT_FILAMENT3
  #define MSG_MMU2_EJECT_FILAMENT3            _UxGT("Eject Filament 4")
#endif
#ifndef MSG_MMU2_EJECT_FILAMENT4
  #define MSG_MMU2_EJECT_FILAMENT4            _UxGT("Eject Filament 5")
#endif
#ifndef MSG_MMU2_UNLOAD_FILAMENT
  #define MSG_MMU2_UNLOAD_FILAMENT            _UxGT("Unload Filament")
#endif
#ifndef MSG_MMU2_LOADING_FILAMENT
  #define MSG_MMU2_LOADING_FILAMENT           _UxGT("Loading Fil. %i...")
#endif
#ifndef MSG_MMU2_EJECTING_FILAMENT
  #define MSG_MMU2_EJECTING_FILAMENT          _UxGT("Ejecting Fil. ...")
#endif
#ifndef MSG_MMU2_UNLOADING_FILAMENT
  #define MSG_MMU2_UNLOADING_FILAMENT         _UxGT("Unloading Fil....")
#endif
#ifndef MSG_MMU2_ALL
  #define MSG_MMU2_ALL                        _UxGT("All")
#endif
#ifndef MSG_MMU2_FILAMENT0
  #define MSG_MMU2_FILAMENT0                  _UxGT("Filament 1")
#endif
#ifndef MSG_MMU2_FILAMENT1
  #define MSG_MMU2_FILAMENT1                  _UxGT("Filament 2")
#endif
#ifndef MSG_MMU2_FILAMENT2
  #define MSG_MMU2_FILAMENT2                  _UxGT("Filament 3")
#endif
#ifndef MSG_MMU2_FILAMENT3
  #define MSG_MMU2_FILAMENT3                  _UxGT("Filament 4")
#endif
#ifndef MSG_MMU2_FILAMENT4
  #define MSG_MMU2_FILAMENT4                  _UxGT("Filament 5")
#endif
#ifndef MSG_MMU2_RESET
  #define MSG_MMU2_RESET                      _UxGT("Reset MMU")
#endif
#ifndef MSG_MMU2_RESETTING
  #define MSG_MMU2_RESETTING                  _UxGT("Resetting MMU...")
#endif
#ifndef MSG_MMU2_EJECT_RECOVER
  #define MSG_MMU2_EJECT_RECOVER              _UxGT("Remove, click")
#endif

#ifndef MSG_MIX
  #define MSG_MIX                             _UxGT("Mix")
#endif
#ifndef MSG_MIX_COMPONENT
  #define MSG_MIX_COMPONENT                   _UxGT("Component")
#endif
#ifndef MSG_MIXER
  #define MSG_MIXER                           _UxGT("Mixer")
#endif
#ifndef MSG_GRADIENT
  #define MSG_GRADIENT                        _UxGT("Gradient")
#endif
#ifndef MSG_FULL_GRADIENT
  #define MSG_FULL_GRADIENT                   _UxGT("Full Gradient")
#endif
#ifndef MSG_TOGGLE_MIX
  #define MSG_TOGGLE_MIX                      _UxGT("Toggle Mix")
#endif
#ifndef MSG_CYCLE_MIX
  #define MSG_CYCLE_MIX                       _UxGT("Cycle Mix")
#endif
#ifndef MSG_GRADIENT_MIX
  #define MSG_GRADIENT_MIX                    _UxGT("Gradient Mix")
#endif
#ifndef MSG_REVERSE_GRADIENT
  #define MSG_REVERSE_GRADIENT                _UxGT("Reverse Gradient")
#endif
#ifndef MSG_ACTIVE_VTOOL
  #define MSG_ACTIVE_VTOOL                    _UxGT("Active V-tool")
#endif
#ifndef MSG_START_VTOOL
  #define MSG_START_VTOOL                     _UxGT("Start V-tool")
#endif
#ifndef MSG_END_VTOOL
  #define MSG_END_VTOOL                       _UxGT("  End V-tool")
#endif
#ifndef MSG_GRADIENT_ALIAS
  #define MSG_GRADIENT_ALIAS                  _UxGT("Alias V-tool")
#endif
#ifndef MSG_RESET_VTOOLS
  #define MSG_RESET_VTOOLS                    _UxGT("Reset V-tools")
#endif
#ifndef MSG_COMMIT_VTOOL
  #define MSG_COMMIT_VTOOL                    _UxGT("Commit V-tool Mix")
#endif
#ifndef MSG_VTOOLS_RESET
  #define MSG_VTOOLS_RESET                    _UxGT("V-tools Were Reset")
#endif
#ifndef MSG_START_Z
  #define MSG_START_Z                         _UxGT("Start Z")
#endif
#ifndef MSG_END_Z
  #define MSG_END_Z                           _UxGT("  End Z")
#endif

#ifndef MSG_GAMES
  #define MSG_GAMES                           _UxGT("Games")
#endif
#ifndef MSG_BRICKOUT
  #define MSG_BRICKOUT                        _UxGT("Brickout")
#endif
#ifndef MSG_INVADERS
  #define MSG_INVADERS                        _UxGT("Invaders")
#endif
#ifndef MSG_SNAKE
  #define MSG_SNAKE                           _UxGT("Sn4k3")
#endif
#ifndef MSG_MAZE
  #define MSG_MAZE                            _UxGT("Maze")
#endif

//
// Filament Change screens show up to 3 lines on a 4-line display
//                        ...or up to 2 lines on a 3-line display
//
#if LCD_HEIGHT >= 4
  #ifndef MSG_ADVANCED_PAUSE_WAITING_1
    #define MSG_ADVANCED_PAUSE_WAITING_1      _UxGT("Press Button")
    #define MSG_ADVANCED_PAUSE_WAITING_2      _UxGT("to resume print")
  #endif
  #ifndef MSG_PAUSE_PRINT_INIT_1
    #define MSG_PAUSE_PRINT_INIT_1            _UxGT("Parking...")
  #endif
  #ifndef MSG_FILAMENT_CHANGE_INIT_1
    #define MSG_FILAMENT_CHANGE_INIT_1        _UxGT("Wait for")
    #define MSG_FILAMENT_CHANGE_INIT_2        _UxGT("filament change")
    #define MSG_FILAMENT_CHANGE_INIT_3        _UxGT("to start")
  #endif
  #ifndef MSG_FILAMENT_CHANGE_INSERT_1
    #define MSG_FILAMENT_CHANGE_INSERT_1      _UxGT("Insert filament")
    #define MSG_FILAMENT_CHANGE_INSERT_2      _UxGT("and press button")
    #define MSG_FILAMENT_CHANGE_INSERT_3      _UxGT("to continue")
  #endif
  #ifndef MSG_FILAMENT_CHANGE_HEAT_1
    #define MSG_FILAMENT_CHANGE_HEAT_1        _UxGT("Press button")
    #define MSG_FILAMENT_CHANGE_HEAT_2        _UxGT("to heat nozzle")
  #endif
  #ifndef MSG_FILAMENT_CHANGE_HEATING_1
    #define MSG_FILAMENT_CHANGE_HEATING_1     _UxGT("Nozzle heating")
    #define MSG_FILAMENT_CHANGE_HEATING_2     _UxGT("Please wait...")
  #endif
  #ifndef MSG_FILAMENT_CHANGE_UNLOAD_1
    #define MSG_FILAMENT_CHANGE_UNLOAD_1      _UxGT("Wait for")
    #define MSG_FILAMENT_CHANGE_UNLOAD_2      _UxGT("filament unload")
  #endif
  #ifndef MSG_FILAMENT_CHANGE_LOAD_1
    #define MSG_FILAMENT_CHANGE_LOAD_1        _UxGT("Wait for")
    #define MSG_FILAMENT_CHANGE_LOAD_2        _UxGT("filament load")
  #endif
  #ifndef MSG_FILAMENT_CHANGE_PURGE_1
    #define MSG_FILAMENT_CHANGE_PURGE_1       _UxGT("Wait for")
    #define MSG_FILAMENT_CHANGE_PURGE_2       _UxGT("filament purge")
  #endif
  #ifndef MSG_FILAMENT_CHANGE_CONT_PURGE_1
    #define MSG_FILAMENT_CHANGE_CONT_PURGE_1  _UxGT("Click to finish")
    #define MSG_FILAMENT_CHANGE_CONT_PURGE_2  _UxGT("filament purge")
  #endif
  #ifndef MSG_FILAMENT_CHANGE_RESUME_1
    #define MSG_FILAMENT_CHANGE_RESUME_1      _UxGT("Wait for print")
    #define MSG_FILAMENT_CHANGE_RESUME_2      _UxGT("to resume...")
  #endif
#else // LCD_HEIGHT < 4
  #ifndef MSG_ADVANCED_PAUSE_WAITING_1
    #define MSG_ADVANCED_PAUSE_WAITING_1      _UxGT("Click to continue")
  #endif
  #ifndef MSG_PAUSE_PRINT_INIT_1
    #define MSG_PAUSE_PRINT_INIT_1            _UxGT("Parking...")
  #endif
  #ifndef MSG_FILAMENT_CHANGE_INIT_1
    #define MSG_FILAMENT_CHANGE_INIT_1        _UxGT("Please wait...")
  #endif
  #ifndef MSG_FILAMENT_CHANGE_INSERT_1
    #define MSG_FILAMENT_CHANGE_INSERT_1      _UxGT("Insert and Click")
  #endif
  #ifndef MSG_FILAMENT_CHANGE_HEAT_1
    #define MSG_FILAMENT_CHANGE_HEAT_1        _UxGT("Click to heat")
  #endif
  #ifndef MSG_FILAMENT_CHANGE_HEATING_1
    #define MSG_FILAMENT_CHANGE_HEATING_1     _UxGT("Heating...")
  #endif
  #ifndef MSG_FILAMENT_CHANGE_UNLOAD_1
    #define MSG_FILAMENT_CHANGE_UNLOAD_1      _UxGT("Ejecting...")
  #endif
  #ifndef MSG_FILAMENT_CHANGE_LOAD_1
    #define MSG_FILAMENT_CHANGE_LOAD_1        _UxGT("Loading...")
  #endif
  #ifndef MSG_FILAMENT_CHANGE_PURGE_1
    #define MSG_FILAMENT_CHANGE_PURGE_1       _UxGT("Purging...")
  #endif
  #ifndef MSG_FILAMENT_CHANGE_CONT_PURGE_1
    #define MSG_FILAMENT_CHANGE_CONT_PURGE_1  _UxGT("Click to finish")
  #endif
  #ifndef MSG_FILAMENT_CHANGE_RESUME_1
    #define MSG_FILAMENT_CHANGE_RESUME_1      _UxGT("Resuming...")
  #endif
#endif // LCD_HEIGHT < 4

#ifndef MSG_TMC_DRIVERS
  #define MSG_TMC_DRIVERS                     _UxGT("TMC Drivers")
#endif
#ifndef MSG_TMC_CURRENT
  #define MSG_TMC_CURRENT                     _UxGT("Driver Current")
#endif
#ifndef MSG_TMC_HYBRID_THRS
  #define MSG_TMC_HYBRID_THRS                 _UxGT("Hybrid Threshold")
#endif
#ifndef MSG_TMC_HOMING_THRS
  #define MSG_TMC_HOMING_THRS                 _UxGT("Sensorless Homing")
#endif
#ifndef MSG_TMC_STEPPING_MODE
  #define MSG_TMC_STEPPING_MODE               _UxGT("Stepping Mode")
#endif
#ifndef MSG_TMC_STEALTH_ENABLED
  #define MSG_TMC_STEALTH_ENABLED             _UxGT("StealthChop Enabled")
#endif

#ifndef MSG_SERVICE_RESET
  #define MSG_SERVICE_RESET                   _UxGT("Reset")
#endif
#ifndef MSG_SERVICE_IN
  #define MSG_SERVICE_IN                      _UxGT(" in:")
#endif

#ifndef MSG_BACKLASH
  #define MSG_BACKLASH                        _UxGT("Backlash")
#endif
#ifndef MSG_BACKLASH_CORRECTION
  #define MSG_BACKLASH_CORRECTION             _UxGT("Correction")
#endif
#ifndef MSG_BACKLASH_SMOOTHING
  #define MSG_BACKLASH_SMOOTHING              _UxGT("Smoothing")
#endif<|MERGE_RESOLUTION|>--- conflicted
+++ resolved
@@ -236,7 +236,7 @@
   #define MSG_EDITING_STOPPED                 _UxGT("Mesh Editing Stopped")
 #endif
 #ifndef MSG_PROBING_MESH
-  #define MSG_PROBING_MESH                    _UxGT("Probing point")
+  #define MSG_PROBING_MESH                    _UxGT("Probing Point")
 #endif
 #ifndef MSG_MESH_X
   #define MSG_MESH_X                          _UxGT("Index X")
@@ -262,12 +262,6 @@
 #ifndef MSG_UBL_LEVEL_BED
   #define MSG_UBL_LEVEL_BED                   _UxGT("Unified Bed Leveling")
 #endif
-<<<<<<< HEAD
-#ifndef MSG_LCD_PROBING_MESH
-  #define MSG_LCD_PROBING_MESH                _UxGT("Probing Point")
-#endif
-=======
->>>>>>> f59a7e8b
 #ifndef MSG_LCD_TILTING_MESH
   #define MSG_LCD_TILTING_MESH                _UxGT("Tilting Point")
 #endif
