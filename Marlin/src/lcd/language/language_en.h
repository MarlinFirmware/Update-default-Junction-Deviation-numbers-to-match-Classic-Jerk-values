--- conflicted
+++ resolved
@@ -1101,13 +1101,10 @@
     LSTR MSG_INFO_PRINT_LONGEST           = _UxGT("Longest Job Time");
     LSTR MSG_INFO_PRINT_FILAMENT          = _UxGT("Extruded Total");
     LSTR MSG_HOMING_FEEDRATE_N            = _UxGT("@ Homing Feedrate");
-<<<<<<< HEAD
     LSTR MSG_HOMING_FEEDRATE_X            = _UxGT("X Homing Feedrate");
     LSTR MSG_HOMING_FEEDRATE_Y            = _UxGT("Y Homing Feedrate");
     LSTR MSG_HOMING_FEEDRATE_Z            = _UxGT("Z Homing Feedrate");
-=======
     LSTR MSG_EEPROM_INITIALIZED           = _UxGT("Default Settings Restored");
->>>>>>> d62a6314
   #endif
 }
 
