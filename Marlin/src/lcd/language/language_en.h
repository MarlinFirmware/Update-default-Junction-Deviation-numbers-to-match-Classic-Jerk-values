--- conflicted
+++ resolved
@@ -372,7 +372,6 @@
   PROGMEM Language_Str MSG_FILAMENT_PURGE_LENGTH           = _UxGT("Purge Length");
   PROGMEM Language_Str MSG_TOOL_CHANGE                     = _UxGT("Tool Change");
   PROGMEM Language_Str MSG_TOOL_CHANGE_ZLIFT               = _UxGT("Z Raise");
-<<<<<<< HEAD
   PROGMEM Language_Str MSG_SINGLENOZZLE_PRIME_SPEED        = _UxGT("Prime Speed");
   PROGMEM Language_Str MSG_SINGLENOZZLE_RETRACT_SPEED      = _UxGT("Retract Speed");
   PROGMEM Language_Str MSG_FILAMENT_PARK_ENABLED           = _UxGT("Park Head");
@@ -386,10 +385,6 @@
   PROGMEM Language_Str MSG_TOOL_MIGRATION_END              = _UxGT("Last Extruder");
   PROGMEM Language_Str MSG_TOOL_MIGRATION_SWAP             = _UxGT("Migrate to *");
   PROGMEM Language_Str MSG_NOZZLE_STANDBY                  = _UxGT("Nozzle Standby");
-=======
-  PROGMEM Language_Str MSG_SINGLENOZZLE_PRIME_SPD          = _UxGT("Prime Speed");
-  PROGMEM Language_Str MSG_SINGLENOZZLE_RETRACT_SPD        = _UxGT("Retract Speed");
->>>>>>> be0e313c
   PROGMEM Language_Str MSG_FILAMENTCHANGE                  = _UxGT("Change Filament");
   PROGMEM Language_Str MSG_FILAMENTCHANGE_E                = _UxGT("Change Filament *");
   PROGMEM Language_Str MSG_FILAMENTLOAD                    = _UxGT("Load Filament");
