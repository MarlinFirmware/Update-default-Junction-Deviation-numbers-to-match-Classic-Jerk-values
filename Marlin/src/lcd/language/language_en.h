/**
 * Marlin 3D Printer Firmware
 * Copyright (c) 2019 MarlinFirmware [https://github.com/MarlinFirmware/Marlin]
 *
 * Based on Sprinter and grbl.
 * Copyright (c) 2011 Camiel Gubbels / Erik van der Zalm
 *
 * This program is free software: you can redistribute it and/or modify
 * it under the terms of the GNU General Public License as published by
 * the Free Software Foundation, either version 3 of the License, or
 * (at your option) any later version.
 *
 * This program is distributed in the hope that it will be useful,
 * but WITHOUT ANY WARRANTY; without even the implied warranty of
 * MERCHANTABILITY or FITNESS FOR A PARTICULAR PURPOSE.  See the
 * GNU General Public License for more details.
 *
 * You should have received a copy of the GNU General Public License
 * along with this program.  If not, see <http://www.gnu.org/licenses/>.
 *
 */
#pragma once

/**
 * English
 *
 * LCD Menu Messages
 * See also http://marlinfw.org/docs/development/lcd_language.html
 *
 */

#define en 1234
#if LCD_LANGUAGE == en
  #define NOT_EXTENDED_ISO10646_1_5X7
#endif
#undef en

namespace Language_en {
  constexpr uint8_t    CHARSIZE                            = 2;
  PROGMEM Language_Str LANGUAGE                            = _UxGT("English");

  #ifdef NOT_EXTENDED_ISO10646_1_5X7
    PROGMEM Language_Str MSG_CUBED                         = _UxGT("^3");
  #else
    PROGMEM Language_Str MSG_CUBED                         = _UxGT("³");
  #endif

  PROGMEM Language_Str WELCOME_MSG                         = MACHINE_NAME _UxGT(" Ready.");
  PROGMEM Language_Str MSG_YES                             = _UxGT("YES");
  PROGMEM Language_Str MSG_NO                              = _UxGT("NO");
  PROGMEM Language_Str MSG_BACK                            = _UxGT("Back");
  PROGMEM Language_Str MSG_MEDIA_ABORTING                  = _UxGT("Aborting...");
  PROGMEM Language_Str MSG_MEDIA_INSERTED                  = _UxGT("Media Inserted");
  PROGMEM Language_Str MSG_MEDIA_REMOVED                   = _UxGT("Media Removed");
  PROGMEM Language_Str MSG_MEDIA_RELEASED                  = _UxGT("Media Released");
  PROGMEM Language_Str MSG_MEDIA_WAITING                   = _UxGT("Waiting for media");
  PROGMEM Language_Str MSG_MEDIA_READ_ERROR                = _UxGT("Media read error");
  PROGMEM Language_Str MSG_MEDIA_USB_REMOVED               = _UxGT("USB device removed");
  PROGMEM Language_Str MSG_MEDIA_USB_FAILED                = _UxGT("USB start failed");
  PROGMEM Language_Str MSG_LCD_ENDSTOPS                    = _UxGT("Endstops"); // Max length 8 characters
  PROGMEM Language_Str MSG_LCD_SOFT_ENDSTOPS               = _UxGT("Soft Endstops");
  PROGMEM Language_Str MSG_MAIN                            = _UxGT("Main");
  PROGMEM Language_Str MSG_ADVANCED_SETTINGS               = _UxGT("Advanced Settings");
  PROGMEM Language_Str MSG_CONFIGURATION                   = _UxGT("Configuration");
  PROGMEM Language_Str MSG_AUTOSTART                       = _UxGT("Autostart");
  PROGMEM Language_Str MSG_DISABLE_STEPPERS                = _UxGT("Disable Steppers");
  PROGMEM Language_Str MSG_DEBUG_MENU                      = _UxGT("Debug Menu");
  PROGMEM Language_Str MSG_PROGRESS_BAR_TEST               = _UxGT("Progress Bar Test");
  PROGMEM Language_Str MSG_AUTO_HOME                       = _UxGT("Auto Home");
  PROGMEM Language_Str MSG_AUTO_HOME_X                     = _UxGT("Home X");
  PROGMEM Language_Str MSG_AUTO_HOME_Y                     = _UxGT("Home Y");
  PROGMEM Language_Str MSG_AUTO_HOME_Z                     = _UxGT("Home Z");
  PROGMEM Language_Str MSG_AUTO_Z_ALIGN                    = _UxGT("Auto Z-Align");
  PROGMEM Language_Str MSG_LEVEL_BED_HOMING                = _UxGT("Homing XYZ");
  PROGMEM Language_Str MSG_LEVEL_BED_WAITING               = _UxGT("Click to Begin");
  PROGMEM Language_Str MSG_LEVEL_BED_NEXT_POINT            = _UxGT("Next Point");
  PROGMEM Language_Str MSG_LEVEL_BED_DONE                  = _UxGT("Leveling Done!");
  PROGMEM Language_Str MSG_Z_FADE_HEIGHT                   = _UxGT("Fade Height");
  PROGMEM Language_Str MSG_SET_HOME_OFFSETS                = _UxGT("Set Home Offsets");
  PROGMEM Language_Str MSG_HOME_OFFSETS_APPLIED            = _UxGT("Offsets Applied");
  PROGMEM Language_Str MSG_SET_ORIGIN                      = _UxGT("Set Origin");
  PROGMEM Language_Str MSG_PREHEAT_1                       = _UxGT("Preheat ") PREHEAT_1_LABEL;
  PROGMEM Language_Str MSG_PREHEAT_1_H                     = _UxGT("Preheat ") PREHEAT_1_LABEL " ~";
  PROGMEM Language_Str MSG_PREHEAT_1_END                   = _UxGT("Preheat ") PREHEAT_1_LABEL _UxGT(" End");
  PROGMEM Language_Str MSG_PREHEAT_1_END_E                 = _UxGT("Preheat ") PREHEAT_1_LABEL _UxGT(" End ~");
  PROGMEM Language_Str MSG_PREHEAT_1_ALL                   = _UxGT("Preheat ") PREHEAT_1_LABEL _UxGT(" All");
  PROGMEM Language_Str MSG_PREHEAT_1_BEDONLY               = _UxGT("Preheat ") PREHEAT_1_LABEL _UxGT(" Bed");
  PROGMEM Language_Str MSG_PREHEAT_1_SETTINGS              = _UxGT("Preheat ") PREHEAT_1_LABEL _UxGT(" Conf");
  PROGMEM Language_Str MSG_PREHEAT_2                       = _UxGT("Preheat ") PREHEAT_2_LABEL;
  PROGMEM Language_Str MSG_PREHEAT_2_H                     = _UxGT("Preheat ") PREHEAT_2_LABEL " ~";
  PROGMEM Language_Str MSG_PREHEAT_2_END                   = _UxGT("Preheat ") PREHEAT_2_LABEL _UxGT(" End");
  PROGMEM Language_Str MSG_PREHEAT_2_END_E                 = _UxGT("Preheat ") PREHEAT_2_LABEL _UxGT(" End ~");
  PROGMEM Language_Str MSG_PREHEAT_2_ALL                   = _UxGT("Preheat ") PREHEAT_2_LABEL _UxGT(" All");
  PROGMEM Language_Str MSG_PREHEAT_2_BEDONLY               = _UxGT("Preheat ") PREHEAT_2_LABEL _UxGT(" Bed");
  PROGMEM Language_Str MSG_PREHEAT_2_SETTINGS              = _UxGT("Preheat ") PREHEAT_2_LABEL _UxGT(" Conf");
  PROGMEM Language_Str MSG_PREHEAT_CUSTOM                  = _UxGT("Preheat Custom");
  PROGMEM Language_Str MSG_COOLDOWN                        = _UxGT("Cooldown");
  PROGMEM Language_Str MSG_LASER_MENU                      = _UxGT("Laser Control");
  PROGMEM Language_Str MSG_LASER_OFF                       = _UxGT("Laser Off");
  PROGMEM Language_Str MSG_LASER_ON                        = _UxGT("Laser On");
  PROGMEM Language_Str MSG_LASER_POWER                     = _UxGT("Laser Power");
  PROGMEM Language_Str MSG_SPINDLE_MENU                    = _UxGT("Spindle Control");
  PROGMEM Language_Str MSG_SPINDLE_OFF                     = _UxGT("Spindle Off");
  PROGMEM Language_Str MSG_SPINDLE_ON                      = _UxGT("Spindle On");
  PROGMEM Language_Str MSG_SPINDLE_POWER                   = _UxGT("Spindle Power");
  PROGMEM Language_Str MSG_SPINDLE_REVERSE                 = _UxGT("Spindle Reverse");
  PROGMEM Language_Str MSG_SWITCH_PS_ON                    = _UxGT("Switch Power On");
  PROGMEM Language_Str MSG_SWITCH_PS_OFF                   = _UxGT("Switch Power Off");
  PROGMEM Language_Str MSG_EXTRUDE                         = _UxGT("Extrude");
  PROGMEM Language_Str MSG_RETRACT                         = _UxGT("Retract");
  PROGMEM Language_Str MSG_MOVE_AXIS                       = _UxGT("Move Axis");
  PROGMEM Language_Str MSG_BED_LEVELING                    = _UxGT("Bed Leveling");
  PROGMEM Language_Str MSG_LEVEL_BED                       = _UxGT("Level Bed");
  PROGMEM Language_Str MSG_LEVEL_CORNERS                   = _UxGT("Level Corners");
  PROGMEM Language_Str MSG_NEXT_CORNER                     = _UxGT("Next Corner");
  PROGMEM Language_Str MSG_MESH_EDITOR                     = _UxGT("Mesh Editor");
  PROGMEM Language_Str MSG_EDIT_MESH                       = _UxGT("Edit Mesh");
  PROGMEM Language_Str MSG_EDITING_STOPPED                 = _UxGT("Mesh Editing Stopped");
  PROGMEM Language_Str MSG_PROBING_MESH                    = _UxGT("Probing Point");
  PROGMEM Language_Str MSG_MESH_X                          = _UxGT("Index X");
  PROGMEM Language_Str MSG_MESH_Y                          = _UxGT("Index Y");
  PROGMEM Language_Str MSG_MESH_EDIT_Z                     = _UxGT("Z Value");
  PROGMEM Language_Str MSG_USER_MENU                       = _UxGT("Custom Commands");
  PROGMEM Language_Str MSG_M48_TEST                        = _UxGT("M48 Probe Test");
  PROGMEM Language_Str MSG_M48_POINT                       = _UxGT("M48 Point");
  PROGMEM Language_Str MSG_M48_DEVIATION                   = _UxGT("Deviation");
  PROGMEM Language_Str MSG_IDEX_MENU                       = _UxGT("IDEX Mode");
  PROGMEM Language_Str MSG_OFFSETS_MENU                    = _UxGT("Tool Offsets");
  PROGMEM Language_Str MSG_IDEX_MODE_AUTOPARK              = _UxGT("Auto-Park");
  PROGMEM Language_Str MSG_IDEX_MODE_DUPLICATE             = _UxGT("Duplication");
  PROGMEM Language_Str MSG_IDEX_MODE_MIRRORED_COPY         = _UxGT("Mirrored Copy");
  PROGMEM Language_Str MSG_IDEX_MODE_FULL_CTRL             = _UxGT("Full Control");
  PROGMEM Language_Str MSG_HOTEND_OFFSET_X                 = _UxGT("2nd Nozzle X");
  PROGMEM Language_Str MSG_HOTEND_OFFSET_Y                 = _UxGT("2nd Nozzle Y");
  PROGMEM Language_Str MSG_HOTEND_OFFSET_Z                 = _UxGT("2nd Nozzle Z");
  PROGMEM Language_Str MSG_UBL_DOING_G29                   = _UxGT("Doing G29");
  PROGMEM Language_Str MSG_UBL_TOOLS                       = _UxGT("UBL Tools");
  PROGMEM Language_Str MSG_UBL_LEVEL_BED                   = _UxGT("Unified Bed Leveling");
  PROGMEM Language_Str MSG_LCD_TILTING_MESH                = _UxGT("Tilting Point");
  PROGMEM Language_Str MSG_UBL_MANUAL_MESH                 = _UxGT("Manually Build Mesh");
  PROGMEM Language_Str MSG_UBL_BC_INSERT                   = _UxGT("Place Shim & Measure");
  PROGMEM Language_Str MSG_UBL_BC_INSERT2                  = _UxGT("Measure");
  PROGMEM Language_Str MSG_UBL_BC_REMOVE                   = _UxGT("Remove & Measure Bed");
  PROGMEM Language_Str MSG_UBL_MOVING_TO_NEXT              = _UxGT("Moving to next");
  PROGMEM Language_Str MSG_UBL_ACTIVATE_MESH               = _UxGT("Activate UBL");
  PROGMEM Language_Str MSG_UBL_DEACTIVATE_MESH             = _UxGT("Deactivate UBL");
  PROGMEM Language_Str MSG_UBL_SET_TEMP_BED                = _UxGT("Bed Temp");
  PROGMEM Language_Str MSG_UBL_BED_TEMP_CUSTOM             = _UxGT("Bed Temp");
  PROGMEM Language_Str MSG_UBL_SET_TEMP_HOTEND             = _UxGT("Hotend Temp");
  PROGMEM Language_Str MSG_UBL_HOTEND_TEMP_CUSTOM          = _UxGT("Hotend Temp");
  PROGMEM Language_Str MSG_UBL_MESH_EDIT                   = _UxGT("Mesh Edit");
  PROGMEM Language_Str MSG_UBL_EDIT_CUSTOM_MESH            = _UxGT("Edit Custom Mesh");
  PROGMEM Language_Str MSG_UBL_FINE_TUNE_MESH              = _UxGT("Fine Tuning Mesh");
  PROGMEM Language_Str MSG_UBL_DONE_EDITING_MESH           = _UxGT("Done Editing Mesh");
  PROGMEM Language_Str MSG_UBL_BUILD_CUSTOM_MESH           = _UxGT("Build Custom Mesh");
  PROGMEM Language_Str MSG_UBL_BUILD_MESH_MENU             = _UxGT("Build Mesh");
  PROGMEM Language_Str MSG_UBL_BUILD_MESH_M1               = _UxGT("Build Mesh (") PREHEAT_1_LABEL _UxGT(")");
  PROGMEM Language_Str MSG_UBL_BUILD_MESH_M2               = _UxGT("Build Mesh (") PREHEAT_2_LABEL _UxGT(")");
  PROGMEM Language_Str MSG_UBL_BUILD_COLD_MESH             = _UxGT("Build Cold Mesh");
  PROGMEM Language_Str MSG_UBL_MESH_HEIGHT_ADJUST          = _UxGT("Adjust Mesh Height");
  PROGMEM Language_Str MSG_UBL_MESH_HEIGHT_AMOUNT          = _UxGT("Height Amount");
  PROGMEM Language_Str MSG_UBL_VALIDATE_MESH_MENU          = _UxGT("Validate Mesh");
  PROGMEM Language_Str MSG_UBL_VALIDATE_MESH_M1            = _UxGT("Validate Mesh (") PREHEAT_1_LABEL _UxGT(")");
  PROGMEM Language_Str MSG_UBL_VALIDATE_MESH_M2            = _UxGT("Validate Mesh (") PREHEAT_2_LABEL _UxGT(")");
  PROGMEM Language_Str MSG_UBL_VALIDATE_CUSTOM_MESH        = _UxGT("Validate Custom Mesh");
  PROGMEM Language_Str MSG_G26_HEATING_BED                 = _UxGT("G26 Heating Bed");
  PROGMEM Language_Str MSG_G26_HEATING_NOZZLE              = _UxGT("G26 Heating Nozzle");
  PROGMEM Language_Str MSG_G26_MANUAL_PRIME                = _UxGT("Manual priming...");
  PROGMEM Language_Str MSG_G26_FIXED_LENGTH                = _UxGT("Fixed Length Prime");
  PROGMEM Language_Str MSG_G26_PRIME_DONE                  = _UxGT("Done Priming");
  PROGMEM Language_Str MSG_G26_CANCELED                    = _UxGT("G26 Canceled");
  PROGMEM Language_Str MSG_G26_LEAVING                     = _UxGT("Leaving G26");
  PROGMEM Language_Str MSG_UBL_CONTINUE_MESH               = _UxGT("Continue Bed Mesh");
  PROGMEM Language_Str MSG_UBL_MESH_LEVELING               = _UxGT("Mesh Leveling");
  PROGMEM Language_Str MSG_UBL_3POINT_MESH_LEVELING        = _UxGT("3-Point Leveling");
  PROGMEM Language_Str MSG_UBL_GRID_MESH_LEVELING          = _UxGT("Grid Mesh Leveling");
  PROGMEM Language_Str MSG_UBL_MESH_LEVEL                  = _UxGT("Level Mesh");
  PROGMEM Language_Str MSG_UBL_SIDE_POINTS                 = _UxGT("Side Points");
  PROGMEM Language_Str MSG_UBL_MAP_TYPE                    = _UxGT("Map Type");
  PROGMEM Language_Str MSG_UBL_OUTPUT_MAP                  = _UxGT("Output Mesh Map");
  PROGMEM Language_Str MSG_UBL_OUTPUT_MAP_HOST             = _UxGT("Output for Host");
  PROGMEM Language_Str MSG_UBL_OUTPUT_MAP_CSV              = _UxGT("Output for CSV");
  PROGMEM Language_Str MSG_UBL_OUTPUT_MAP_BACKUP           = _UxGT("Off Printer Backup");
  PROGMEM Language_Str MSG_UBL_INFO_UBL                    = _UxGT("Output UBL Info");
  PROGMEM Language_Str MSG_UBL_FILLIN_AMOUNT               = _UxGT("Fill-in Amount");
  PROGMEM Language_Str MSG_UBL_MANUAL_FILLIN               = _UxGT("Manual Fill-in");
  PROGMEM Language_Str MSG_UBL_SMART_FILLIN                = _UxGT("Smart Fill-in");
  PROGMEM Language_Str MSG_UBL_FILLIN_MESH                 = _UxGT("Fill-in Mesh");
  PROGMEM Language_Str MSG_UBL_INVALIDATE_ALL              = _UxGT("Invalidate All");
  PROGMEM Language_Str MSG_UBL_INVALIDATE_CLOSEST          = _UxGT("Invalidate Closest");
  PROGMEM Language_Str MSG_UBL_FINE_TUNE_ALL               = _UxGT("Fine Tune All");
  PROGMEM Language_Str MSG_UBL_FINE_TUNE_CLOSEST           = _UxGT("Fine Tune Closest");
  PROGMEM Language_Str MSG_UBL_STORAGE_MESH_MENU           = _UxGT("Mesh Storage");
  PROGMEM Language_Str MSG_UBL_STORAGE_SLOT                = _UxGT("Memory Slot");
  PROGMEM Language_Str MSG_UBL_LOAD_MESH                   = _UxGT("Load Bed Mesh");
  PROGMEM Language_Str MSG_UBL_SAVE_MESH                   = _UxGT("Save Bed Mesh");
  PROGMEM Language_Str MSG_MESH_LOADED                     = _UxGT("M117 Mesh %i Loaded");
  PROGMEM Language_Str MSG_MESH_SAVED                      = _UxGT("M117 Mesh %i Saved");
  PROGMEM Language_Str MSG_UBL_NO_STORAGE                  = _UxGT("No Storage");
  PROGMEM Language_Str MSG_UBL_SAVE_ERROR                  = _UxGT("Err: UBL Save");
  PROGMEM Language_Str MSG_UBL_RESTORE_ERROR               = _UxGT("Err: UBL Restore");
  PROGMEM Language_Str MSG_UBL_Z_OFFSET                    = _UxGT("Z-Offset: ");
  PROGMEM Language_Str MSG_UBL_Z_OFFSET_STOPPED            = _UxGT("Z-Offset Stopped");
  PROGMEM Language_Str MSG_UBL_STEP_BY_STEP_MENU           = _UxGT("Step-By-Step UBL");
  PROGMEM Language_Str MSG_UBL_1_BUILD_COLD_MESH           = _UxGT("1. Build Cold Mesh");
  PROGMEM Language_Str MSG_UBL_2_SMART_FILLIN              = _UxGT("2. Smart Fill-in");
  PROGMEM Language_Str MSG_UBL_3_VALIDATE_MESH_MENU        = _UxGT("3. Validate Mesh");
  PROGMEM Language_Str MSG_UBL_4_FINE_TUNE_ALL             = _UxGT("4. Fine Tune All");
  PROGMEM Language_Str MSG_UBL_5_VALIDATE_MESH_MENU        = _UxGT("5. Validate Mesh");
  PROGMEM Language_Str MSG_UBL_6_FINE_TUNE_ALL             = _UxGT("6. Fine Tune All");
  PROGMEM Language_Str MSG_UBL_7_SAVE_MESH                 = _UxGT("7. Save Bed Mesh");

  PROGMEM Language_Str MSG_LED_CONTROL                     = _UxGT("LED Control");
  PROGMEM Language_Str MSG_LEDS                            = _UxGT("Lights");
  PROGMEM Language_Str MSG_LED_PRESETS                     = _UxGT("Light Presets");
  PROGMEM Language_Str MSG_SET_LEDS_RED                    = _UxGT("Red");
  PROGMEM Language_Str MSG_SET_LEDS_ORANGE                 = _UxGT("Orange");
  PROGMEM Language_Str MSG_SET_LEDS_YELLOW                 = _UxGT("Yellow");
  PROGMEM Language_Str MSG_SET_LEDS_GREEN                  = _UxGT("Green");
  PROGMEM Language_Str MSG_SET_LEDS_BLUE                   = _UxGT("Blue");
  PROGMEM Language_Str MSG_SET_LEDS_INDIGO                 = _UxGT("Indigo");
  PROGMEM Language_Str MSG_SET_LEDS_VIOLET                 = _UxGT("Violet");
  PROGMEM Language_Str MSG_SET_LEDS_WHITE                  = _UxGT("White");
  PROGMEM Language_Str MSG_SET_LEDS_DEFAULT                = _UxGT("Default");
  PROGMEM Language_Str MSG_CUSTOM_LEDS                     = _UxGT("Custom Lights");
  PROGMEM Language_Str MSG_INTENSITY_R                     = _UxGT("Red Intensity");
  PROGMEM Language_Str MSG_INTENSITY_G                     = _UxGT("Green Intensity");
  PROGMEM Language_Str MSG_INTENSITY_B                     = _UxGT("Blue Intensity");
  PROGMEM Language_Str MSG_INTENSITY_W                     = _UxGT("White Intensity");
  PROGMEM Language_Str MSG_LED_BRIGHTNESS                  = _UxGT("Brightness");

  PROGMEM Language_Str MSG_MOVING                          = _UxGT("Moving...");
  PROGMEM Language_Str MSG_FREE_XY                         = _UxGT("Free XY");
  PROGMEM Language_Str MSG_MOVE_X                          = _UxGT("Move X");
  PROGMEM Language_Str MSG_MOVE_Y                          = _UxGT("Move Y");
  PROGMEM Language_Str MSG_MOVE_Z                          = _UxGT("Move Z");
  PROGMEM Language_Str MSG_MOVE_E                          = _UxGT("Extruder");
  PROGMEM Language_Str MSG_MOVE_EN                         = _UxGT("Extruder *");
  PROGMEM Language_Str MSG_HOTEND_TOO_COLD                 = _UxGT("Hotend too cold");
  PROGMEM Language_Str MSG_MOVE_Z_DIST                     = _UxGT("Move %smm");
  PROGMEM Language_Str MSG_MOVE_01MM                       = _UxGT("Move 0.1mm");
  PROGMEM Language_Str MSG_MOVE_1MM                        = _UxGT("Move 1mm");
  PROGMEM Language_Str MSG_MOVE_10MM                       = _UxGT("Move 10mm");
  PROGMEM Language_Str MSG_SPEED                           = _UxGT("Speed");
  PROGMEM Language_Str MSG_BED_Z                           = _UxGT("Bed Z");
  PROGMEM Language_Str MSG_NOZZLE                          = _UxGT("Nozzle");
  PROGMEM Language_Str MSG_NOZZLE_N                        = _UxGT("Nozzle ~");
  PROGMEM Language_Str MSG_BED                             = _UxGT("Bed");
  PROGMEM Language_Str MSG_CHAMBER                         = _UxGT("Enclosure");
  PROGMEM Language_Str MSG_FAN_SPEED                       = _UxGT("Fan Speed");
  PROGMEM Language_Str MSG_FAN_SPEED_N                     = _UxGT("Fan Speed =");
  PROGMEM Language_Str MSG_STORED_FAN_N                    = _UxGT("Stored Fan =");
  PROGMEM Language_Str MSG_EXTRA_FAN_SPEED                 = _UxGT("Extra Fan Speed");
<<<<<<< HEAD
  PROGMEM Language_Str MSG_EXTRA_FAN_SPEED_1               = _UxGT("Extra Fan Speed 1");
  PROGMEM Language_Str MSG_EXTRA_FAN_SPEED_2               = _UxGT("Extra Fan Speed 2");
  PROGMEM Language_Str MSG_EXTRA_FAN_SPEED_3               = _UxGT("Extra Fan Speed 3");
  PROGMEM Language_Str MSG_CONTROLLER_FAN                  = _UxGT("Fan Controller");
  PROGMEM Language_Str MSG_CONTROLLER_FAN_IDLE_SPEED       = _UxGT("Fan Idle");
  PROGMEM Language_Str MSG_CONTROLLER_FAN_AUTO_ON          = _UxGT("Motorload mode");
  PROGMEM Language_Str MSG_CONTROLLER_FAN_SPEED            = _UxGT("Fan Motorload");
  PROGMEM Language_Str MSG_CONTROLLER_FAN_DURATION         = _UxGT("Poweroff Delay");
=======
  PROGMEM Language_Str MSG_EXTRA_FAN_SPEED_N               = _UxGT("Extra Fan Speed =");
>>>>>>> 8f09d2e7
  PROGMEM Language_Str MSG_FLOW                            = _UxGT("Flow");
  PROGMEM Language_Str MSG_FLOW_N                          = _UxGT("Flow ~");
  PROGMEM Language_Str MSG_CONTROL                         = _UxGT("Control");
  PROGMEM Language_Str MSG_MIN                             = " " LCD_STR_THERMOMETER _UxGT(" Min");
  PROGMEM Language_Str MSG_MAX                             = " " LCD_STR_THERMOMETER _UxGT(" Max");
  PROGMEM Language_Str MSG_FACTOR                          = " " LCD_STR_THERMOMETER _UxGT(" Fact");
  PROGMEM Language_Str MSG_AUTOTEMP                        = _UxGT("Autotemp");
  PROGMEM Language_Str MSG_LCD_ON                          = _UxGT("On");
  PROGMEM Language_Str MSG_LCD_OFF                         = _UxGT("Off");
  PROGMEM Language_Str MSG_PID_AUTOTUNE                    = _UxGT("PID Autotune");
  PROGMEM Language_Str MSG_PID_AUTOTUNE_E                  = _UxGT("PID Autotune *");
  PROGMEM Language_Str MSG_PID_P                           = _UxGT("PID-P");
  PROGMEM Language_Str MSG_PID_P_E                         = _UxGT("PID-P *");
  PROGMEM Language_Str MSG_PID_I                           = _UxGT("PID-I");
  PROGMEM Language_Str MSG_PID_I_E                         = _UxGT("PID-I *");
  PROGMEM Language_Str MSG_PID_D                           = _UxGT("PID-D");
  PROGMEM Language_Str MSG_PID_D_E                         = _UxGT("PID-D *");
  PROGMEM Language_Str MSG_PID_C                           = _UxGT("PID-C");
  PROGMEM Language_Str MSG_PID_C_E                         = _UxGT("PID-C *");
  PROGMEM Language_Str MSG_SELECT                          = _UxGT("Select");
  PROGMEM Language_Str MSG_SELECT_E                        = _UxGT("Select *");
  PROGMEM Language_Str MSG_ACC                             = _UxGT("Accel");
  PROGMEM Language_Str MSG_JERK                            = _UxGT("Jerk");
  PROGMEM Language_Str MSG_VA_JERK                         = _UxGT("V") LCD_STR_A _UxGT("-Jerk");
  PROGMEM Language_Str MSG_VB_JERK                         = _UxGT("V") LCD_STR_B _UxGT("-Jerk");
  PROGMEM Language_Str MSG_VC_JERK                         = _UxGT("V") LCD_STR_C _UxGT("-Jerk");
  PROGMEM Language_Str MSG_VE_JERK                         = _UxGT("Ve-Jerk");
  PROGMEM Language_Str MSG_JUNCTION_DEVIATION              = _UxGT("Junction Dev");
  PROGMEM Language_Str MSG_VELOCITY                        = _UxGT("Velocity");
  PROGMEM Language_Str MSG_VMAX_A                          = _UxGT("Vmax ") LCD_STR_A;
  PROGMEM Language_Str MSG_VMAX_B                          = _UxGT("Vmax ") LCD_STR_B;
  PROGMEM Language_Str MSG_VMAX_C                          = _UxGT("Vmax ") LCD_STR_C;
  PROGMEM Language_Str MSG_VMAX_E                          = _UxGT("Vmax ") LCD_STR_E;
  PROGMEM Language_Str MSG_VMAX_EN                         = _UxGT("Vmax *");
  PROGMEM Language_Str MSG_VMIN                            = _UxGT("Vmin");
  PROGMEM Language_Str MSG_VTRAV_MIN                       = _UxGT("VTrav Min");
  PROGMEM Language_Str MSG_ACCELERATION                    = _UxGT("Acceleration");
  PROGMEM Language_Str MSG_AMAX_A                          = _UxGT("Amax ") LCD_STR_A;
  PROGMEM Language_Str MSG_AMAX_B                          = _UxGT("Amax ") LCD_STR_B;
  PROGMEM Language_Str MSG_AMAX_C                          = _UxGT("Amax ") LCD_STR_C;
  PROGMEM Language_Str MSG_AMAX_E                          = _UxGT("Amax ") LCD_STR_E;
  PROGMEM Language_Str MSG_AMAX_EN                         = _UxGT("Amax *");
  PROGMEM Language_Str MSG_A_RETRACT                       = _UxGT("A-Retract");
  PROGMEM Language_Str MSG_A_TRAVEL                        = _UxGT("A-Travel");
  PROGMEM Language_Str MSG_STEPS_PER_MM                    = _UxGT("Steps/mm");
  PROGMEM Language_Str MSG_A_STEPS                         = LCD_STR_A _UxGT("steps/mm");
  PROGMEM Language_Str MSG_B_STEPS                         = LCD_STR_B _UxGT("steps/mm");
  PROGMEM Language_Str MSG_C_STEPS                         = LCD_STR_C _UxGT("steps/mm");
  PROGMEM Language_Str MSG_E_STEPS                         = _UxGT("Esteps/mm");
  PROGMEM Language_Str MSG_EN_STEPS                        = _UxGT("*steps/mm");
  PROGMEM Language_Str MSG_TEMPERATURE                     = _UxGT("Temperature");
  PROGMEM Language_Str MSG_MOTION                          = _UxGT("Motion");
  PROGMEM Language_Str MSG_FILAMENT                        = _UxGT("Filament");
  PROGMEM Language_Str MSG_VOLUMETRIC_ENABLED              = _UxGT("E in mm³");
  PROGMEM Language_Str MSG_FILAMENT_DIAM                   = _UxGT("Fil. Dia.");
  PROGMEM Language_Str MSG_FILAMENT_DIAM_E                 = _UxGT("Fil. Dia. *");
  PROGMEM Language_Str MSG_FILAMENT_UNLOAD                 = _UxGT("Unload mm");
  PROGMEM Language_Str MSG_FILAMENT_LOAD                   = _UxGT("Load mm");
  PROGMEM Language_Str MSG_ADVANCE_K                       = _UxGT("Advance K");
  PROGMEM Language_Str MSG_ADVANCE_K_E                     = _UxGT("Advance K *");
  PROGMEM Language_Str MSG_CONTRAST                        = _UxGT("LCD Contrast");
  PROGMEM Language_Str MSG_STORE_EEPROM                    = _UxGT("Store Settings");
  PROGMEM Language_Str MSG_LOAD_EEPROM                     = _UxGT("Load Settings");
  PROGMEM Language_Str MSG_RESTORE_FAILSAFE                = _UxGT("Restore failsafe");
  PROGMEM Language_Str MSG_INIT_EEPROM                     = _UxGT("Initialize EEPROM");
  PROGMEM Language_Str MSG_MEDIA_UPDATE                    = _UxGT("Media Update");
  PROGMEM Language_Str MSG_RESET_PRINTER                   = _UxGT("Reset Printer");
  PROGMEM Language_Str MSG_REFRESH                         = LCD_STR_REFRESH  _UxGT("Refresh");
  PROGMEM Language_Str MSG_WATCH                           = _UxGT("Info Screen");
  PROGMEM Language_Str MSG_PREPARE                         = _UxGT("Prepare");
  PROGMEM Language_Str MSG_TUNE                            = _UxGT("Tune");
  PROGMEM Language_Str MSG_START_PRINT                     = _UxGT("Start Print");
  PROGMEM Language_Str MSG_BUTTON_NEXT                     = _UxGT("Next");
  PROGMEM Language_Str MSG_BUTTON_INIT                     = _UxGT("Init");
  PROGMEM Language_Str MSG_BUTTON_STOP                     = _UxGT("Stop");
  PROGMEM Language_Str MSG_BUTTON_PRINT                    = _UxGT("Print");
  PROGMEM Language_Str MSG_BUTTON_RESET                    = _UxGT("Reset");
  PROGMEM Language_Str MSG_BUTTON_CANCEL                   = _UxGT("Cancel");
  PROGMEM Language_Str MSG_BUTTON_DONE                     = _UxGT("Done");
  PROGMEM Language_Str MSG_BUTTON_BACK                     = _UxGT("Back");
  PROGMEM Language_Str MSG_BUTTON_PROCEED                  = _UxGT("Proceed");
  PROGMEM Language_Str MSG_PAUSE_PRINT                     = _UxGT("Pause Print");
  PROGMEM Language_Str MSG_RESUME_PRINT                    = _UxGT("Resume Print");
  PROGMEM Language_Str MSG_STOP_PRINT                      = _UxGT("Stop Print");
  PROGMEM Language_Str MSG_PRINTING_OBJECT                 = _UxGT("Printing Object");
  PROGMEM Language_Str MSG_CANCEL_OBJECT                   = _UxGT("Cancel Object");
  PROGMEM Language_Str MSG_CANCEL_OBJECT_N                 = _UxGT("Cancel Object =");
  PROGMEM Language_Str MSG_OUTAGE_RECOVERY                 = _UxGT("Outage Recovery");
  PROGMEM Language_Str MSG_MEDIA_MENU                      = _UxGT("Print from Media");
  PROGMEM Language_Str MSG_NO_MEDIA                        = _UxGT("No Media");
  PROGMEM Language_Str MSG_DWELL                           = _UxGT("Sleep...");
  PROGMEM Language_Str MSG_USERWAIT                        = _UxGT("Click to Resume...");
  PROGMEM Language_Str MSG_PRINT_PAUSED                    = _UxGT("Print Paused");
  PROGMEM Language_Str MSG_PRINTING                        = _UxGT("Printing...");
  PROGMEM Language_Str MSG_PRINT_ABORTED                   = _UxGT("Print Aborted");
  PROGMEM Language_Str MSG_NO_MOVE                         = _UxGT("No Move.");
  PROGMEM Language_Str MSG_KILLED                          = _UxGT("KILLED. ");
  PROGMEM Language_Str MSG_STOPPED                         = _UxGT("STOPPED. ");
  PROGMEM Language_Str MSG_CONTROL_RETRACT                 = _UxGT("Retract mm");
  PROGMEM Language_Str MSG_CONTROL_RETRACT_SWAP            = _UxGT("Swap Re.mm");
  PROGMEM Language_Str MSG_CONTROL_RETRACTF                = _UxGT("Retract  V");
  PROGMEM Language_Str MSG_CONTROL_RETRACT_ZHOP            = _UxGT("Hop mm");
  PROGMEM Language_Str MSG_CONTROL_RETRACT_RECOVER         = _UxGT("UnRet mm");
  PROGMEM Language_Str MSG_CONTROL_RETRACT_RECOVER_SWAP    = _UxGT("S UnRet mm");
  PROGMEM Language_Str MSG_CONTROL_RETRACT_RECOVERF        = _UxGT("UnRet V");
  PROGMEM Language_Str MSG_CONTROL_RETRACT_RECOVER_SWAPF   = _UxGT("S UnRet V");
  PROGMEM Language_Str MSG_AUTORETRACT                     = _UxGT("AutoRetr.");
  PROGMEM Language_Str MSG_FILAMENT_SWAP_LENGTH            = _UxGT("Swap Length");
  PROGMEM Language_Str MSG_FILAMENT_PURGE_LENGTH           = _UxGT("Purge Length");
  PROGMEM Language_Str MSG_TOOL_CHANGE                     = _UxGT("Tool Change");
  PROGMEM Language_Str MSG_TOOL_CHANGE_ZLIFT               = _UxGT("Z Raise");
  PROGMEM Language_Str MSG_SINGLENOZZLE_PRIME_SPD          = _UxGT("Prime Speed");
  PROGMEM Language_Str MSG_SINGLENOZZLE_RETRACT_SPD        = _UxGT("Retract Speed");
  PROGMEM Language_Str MSG_NOZZLE_STANDBY                  = _UxGT("Nozzle Standby");
  PROGMEM Language_Str MSG_FILAMENTCHANGE                  = _UxGT("Change Filament");
  PROGMEM Language_Str MSG_FILAMENTCHANGE_E                = _UxGT("Change Filament *");
  PROGMEM Language_Str MSG_FILAMENTLOAD                    = _UxGT("Load Filament");
  PROGMEM Language_Str MSG_FILAMENTLOAD_E                  = _UxGT("Load Filament *");
  PROGMEM Language_Str MSG_FILAMENTUNLOAD                  = _UxGT("Unload Filament");
  PROGMEM Language_Str MSG_FILAMENTUNLOAD_E                = _UxGT("Unload Filament *");
  PROGMEM Language_Str MSG_FILAMENTUNLOAD_ALL              = _UxGT("Unload All");
  PROGMEM Language_Str MSG_INIT_MEDIA                      = _UxGT("Init. Media");
  PROGMEM Language_Str MSG_CHANGE_MEDIA                    = _UxGT("Change Media");
  PROGMEM Language_Str MSG_RELEASE_MEDIA                   = _UxGT("Release Media");
  PROGMEM Language_Str MSG_ZPROBE_OUT                      = _UxGT("Z Probe Past Bed");
  PROGMEM Language_Str MSG_SKEW_FACTOR                     = _UxGT("Skew Factor");
  PROGMEM Language_Str MSG_BLTOUCH                         = _UxGT("BLTouch");
  PROGMEM Language_Str MSG_BLTOUCH_SELFTEST                = _UxGT("Cmd: Self-Test");
  PROGMEM Language_Str MSG_BLTOUCH_RESET                   = _UxGT("Cmd: Reset");
  PROGMEM Language_Str MSG_BLTOUCH_STOW                    = _UxGT("Cmd: Stow");
  PROGMEM Language_Str MSG_BLTOUCH_DEPLOY                  = _UxGT("Cmd: Deploy");
  PROGMEM Language_Str MSG_BLTOUCH_SW_MODE                 = _UxGT("Cmd: SW-Mode");
  PROGMEM Language_Str MSG_BLTOUCH_5V_MODE                 = _UxGT("Cmd: 5V-Mode");
  PROGMEM Language_Str MSG_BLTOUCH_OD_MODE                 = _UxGT("Cmd: OD-Mode");
  PROGMEM Language_Str MSG_BLTOUCH_MODE_STORE              = _UxGT("Cmd: Mode-Store");
  PROGMEM Language_Str MSG_BLTOUCH_MODE_STORE_5V           = _UxGT("Set BLTouch to 5V");
  PROGMEM Language_Str MSG_BLTOUCH_MODE_STORE_OD           = _UxGT("Set BLTouch to OD");
  PROGMEM Language_Str MSG_BLTOUCH_MODE_ECHO               = _UxGT("Report Drain");
  PROGMEM Language_Str MSG_BLTOUCH_MODE_CHANGE             = _UxGT("DANGER: Bad settings can cause damage! Proceed anyway?");
  PROGMEM Language_Str MSG_TOUCHMI_PROBE                   = _UxGT("TouchMI");
  PROGMEM Language_Str MSG_TOUCHMI_INIT                    = _UxGT("Init TouchMI");
  PROGMEM Language_Str MSG_TOUCHMI_ZTEST                   = _UxGT("Z Offset Test");
  PROGMEM Language_Str MSG_TOUCHMI_SAVE                    = _UxGT("Save");
  PROGMEM Language_Str MSG_MANUAL_DEPLOY_TOUCHMI           = _UxGT("Deploy TouchMI");
  PROGMEM Language_Str MSG_MANUAL_DEPLOY                   = _UxGT("Deploy Z-Probe");
  PROGMEM Language_Str MSG_MANUAL_STOW                     = _UxGT("Stow Z-Probe");
  PROGMEM Language_Str MSG_HOME_FIRST                      = _UxGT("Home %s%s%s First");
  PROGMEM Language_Str MSG_ZPROBE_ZOFFSET                  = _UxGT("Probe Z Offset");
  PROGMEM Language_Str MSG_BABYSTEP_X                      = _UxGT("Babystep X");
  PROGMEM Language_Str MSG_BABYSTEP_Y                      = _UxGT("Babystep Y");
  PROGMEM Language_Str MSG_BABYSTEP_Z                      = _UxGT("Babystep Z");
  PROGMEM Language_Str MSG_BABYSTEP_TOTAL                  = _UxGT("Total");
  PROGMEM Language_Str MSG_ENDSTOP_ABORT                   = _UxGT("Endstop Abort");
  PROGMEM Language_Str MSG_HEATING_FAILED_LCD              = _UxGT("Heating Failed");
  PROGMEM Language_Str MSG_HEATING_FAILED_LCD_BED          = _UxGT("Bed Heating Failed");
  PROGMEM Language_Str MSG_HEATING_FAILED_LCD_CHAMBER      = _UxGT("Chamber Heating Fail");
  PROGMEM Language_Str MSG_ERR_REDUNDANT_TEMP              = _UxGT("Err: REDUNDANT TEMP");
  PROGMEM Language_Str MSG_THERMAL_RUNAWAY                 = _UxGT("THERMAL RUNAWAY");
  PROGMEM Language_Str MSG_THERMAL_RUNAWAY_BED             = _UxGT("BED THERMAL RUNAWAY");
  PROGMEM Language_Str MSG_THERMAL_RUNAWAY_CHAMBER         = _UxGT("CHAMBER T. RUNAWAY");
  PROGMEM Language_Str MSG_ERR_MAXTEMP                     = _UxGT("Err: MAXTEMP");
  PROGMEM Language_Str MSG_ERR_MINTEMP                     = _UxGT("Err: MINTEMP");
  PROGMEM Language_Str MSG_ERR_MAXTEMP_BED                 = _UxGT("Err: MAXTEMP BED");
  PROGMEM Language_Str MSG_ERR_MINTEMP_BED                 = _UxGT("Err: MINTEMP BED");
  PROGMEM Language_Str MSG_ERR_MAXTEMP_CHAMBER             = _UxGT("Err: MAXTEMP CHAMBER");
  PROGMEM Language_Str MSG_ERR_MINTEMP_CHAMBER             = _UxGT("Err: MINTEMP CHAMBER");
  PROGMEM Language_Str MSG_ERR_Z_HOMING                    = _UxGT("Home XY First");
  PROGMEM Language_Str MSG_HALTED                          = _UxGT("PRINTER HALTED");
  PROGMEM Language_Str MSG_PLEASE_RESET                    = _UxGT("Please Reset");
  PROGMEM Language_Str MSG_SHORT_DAY                       = _UxGT("d"); // One character only
  PROGMEM Language_Str MSG_SHORT_HOUR                      = _UxGT("h"); // One character only
  PROGMEM Language_Str MSG_SHORT_MINUTE                    = _UxGT("m"); // One character only
  PROGMEM Language_Str MSG_HEATING                         = _UxGT("Heating...");
  PROGMEM Language_Str MSG_COOLING                         = _UxGT("Cooling...");
  PROGMEM Language_Str MSG_BED_HEATING                     = _UxGT("Bed Heating...");
  PROGMEM Language_Str MSG_BED_COOLING                     = _UxGT("Bed Cooling...");
  PROGMEM Language_Str MSG_CHAMBER_HEATING                 = _UxGT("Chamber Heating...");
  PROGMEM Language_Str MSG_CHAMBER_COOLING                 = _UxGT("Chamber Cooling...");
  PROGMEM Language_Str MSG_DELTA_CALIBRATE                 = _UxGT("Delta Calibration");
  PROGMEM Language_Str MSG_DELTA_CALIBRATE_X               = _UxGT("Calibrate X");
  PROGMEM Language_Str MSG_DELTA_CALIBRATE_Y               = _UxGT("Calibrate Y");
  PROGMEM Language_Str MSG_DELTA_CALIBRATE_Z               = _UxGT("Calibrate Z");
  PROGMEM Language_Str MSG_DELTA_CALIBRATE_CENTER          = _UxGT("Calibrate Center");
  PROGMEM Language_Str MSG_DELTA_SETTINGS                  = _UxGT("Delta Settings");
  PROGMEM Language_Str MSG_DELTA_AUTO_CALIBRATE            = _UxGT("Auto Calibration");
  PROGMEM Language_Str MSG_DELTA_HEIGHT_CALIBRATE          = _UxGT("Set Delta Height");
  PROGMEM Language_Str MSG_DELTA_Z_OFFSET_CALIBRATE        = _UxGT("Probe Z-offset");
  PROGMEM Language_Str MSG_DELTA_DIAG_ROD                  = _UxGT("Diag Rod");
  PROGMEM Language_Str MSG_DELTA_HEIGHT                    = _UxGT("Height");
  PROGMEM Language_Str MSG_DELTA_RADIUS                    = _UxGT("Radius");
  PROGMEM Language_Str MSG_INFO_MENU                       = _UxGT("About Printer");
  PROGMEM Language_Str MSG_INFO_PRINTER_MENU               = _UxGT("Printer Info");
  PROGMEM Language_Str MSG_3POINT_LEVELING                 = _UxGT("3-Point Leveling");
  PROGMEM Language_Str MSG_LINEAR_LEVELING                 = _UxGT("Linear Leveling");
  PROGMEM Language_Str MSG_BILINEAR_LEVELING               = _UxGT("Bilinear Leveling");
  PROGMEM Language_Str MSG_UBL_LEVELING                    = _UxGT("Unified Bed Leveling");
  PROGMEM Language_Str MSG_MESH_LEVELING                   = _UxGT("Mesh Leveling");
  PROGMEM Language_Str MSG_INFO_STATS_MENU                 = _UxGT("Printer Stats");
  PROGMEM Language_Str MSG_INFO_BOARD_MENU                 = _UxGT("Board Info");
  PROGMEM Language_Str MSG_INFO_THERMISTOR_MENU            = _UxGT("Thermistors");
  PROGMEM Language_Str MSG_INFO_EXTRUDERS                  = _UxGT("Extruders");
  PROGMEM Language_Str MSG_INFO_BAUDRATE                   = _UxGT("Baud");
  PROGMEM Language_Str MSG_INFO_PROTOCOL                   = _UxGT("Protocol");
  PROGMEM Language_Str MSG_INFO_RUNAWAY_OFF                = _UxGT("Runaway Watch: OFF");
  PROGMEM Language_Str MSG_INFO_RUNAWAY_ON                 = _UxGT("Runaway Watch: ON");

  PROGMEM Language_Str MSG_CASE_LIGHT                      = _UxGT("Case Light");
  PROGMEM Language_Str MSG_CASE_LIGHT_BRIGHTNESS           = _UxGT("Light Brightness");
  PROGMEM Language_Str MSG_EXPECTED_PRINTER                = _UxGT("INCORRECT PRINTER");

  #if LCD_WIDTH >= 20
    PROGMEM Language_Str MSG_INFO_PRINT_COUNT              = _UxGT("Print Count");
    PROGMEM Language_Str MSG_INFO_COMPLETED_PRINTS         = _UxGT("Completed");
    PROGMEM Language_Str MSG_INFO_PRINT_TIME               = _UxGT("Total Print time");
    PROGMEM Language_Str MSG_INFO_PRINT_LONGEST            = _UxGT("Longest Job Time");
    PROGMEM Language_Str MSG_INFO_PRINT_FILAMENT           = _UxGT("Extruded Total");
  #else
    PROGMEM Language_Str MSG_INFO_PRINT_COUNT              = _UxGT("Prints");
    PROGMEM Language_Str MSG_INFO_COMPLETED_PRINTS         = _UxGT("Completed");
    PROGMEM Language_Str MSG_INFO_PRINT_TIME               = _UxGT("Total");
    PROGMEM Language_Str MSG_INFO_PRINT_LONGEST            = _UxGT("Longest");
    PROGMEM Language_Str MSG_INFO_PRINT_FILAMENT           = _UxGT("Extruded");
  #endif

  PROGMEM Language_Str MSG_INFO_MIN_TEMP                   = _UxGT("Min Temp");
  PROGMEM Language_Str MSG_INFO_MAX_TEMP                   = _UxGT("Max Temp");
  PROGMEM Language_Str MSG_INFO_PSU                        = _UxGT("PSU");
  PROGMEM Language_Str MSG_DRIVE_STRENGTH                  = _UxGT("Drive Strength");
  PROGMEM Language_Str MSG_DAC_PERCENT                     = _UxGT("Driver %");
  PROGMEM Language_Str MSG_ERROR_TMC                       = _UxGT("TMC CONNECTION ERROR");
  PROGMEM Language_Str MSG_DAC_EEPROM_WRITE                = _UxGT("DAC EEPROM Write");
  PROGMEM Language_Str MSG_FILAMENT_CHANGE_HEADER          = _UxGT("FILAMENT CHANGE");
  PROGMEM Language_Str MSG_FILAMENT_CHANGE_HEADER_PAUSE    = _UxGT("PRINT PAUSED");
  PROGMEM Language_Str MSG_FILAMENT_CHANGE_HEADER_LOAD     = _UxGT("LOAD FILAMENT");
  PROGMEM Language_Str MSG_FILAMENT_CHANGE_HEADER_UNLOAD   = _UxGT("UNLOAD FILAMENT");
  PROGMEM Language_Str MSG_FILAMENT_CHANGE_OPTION_HEADER   = _UxGT("RESUME OPTIONS:");
  PROGMEM Language_Str MSG_FILAMENT_CHANGE_OPTION_PURGE    = _UxGT("Purge more");
  PROGMEM Language_Str MSG_FILAMENT_CHANGE_OPTION_RESUME   = _UxGT("Continue");
  PROGMEM Language_Str MSG_FILAMENT_CHANGE_NOZZLE          = _UxGT("  Nozzle: ");
  PROGMEM Language_Str MSG_RUNOUT_SENSOR                   = _UxGT("Runout Sensor");
  PROGMEM Language_Str MSG_RUNOUT_DISTANCE_MM              = _UxGT("Runout Dist mm");
  PROGMEM Language_Str MSG_LCD_HOMING_FAILED               = _UxGT("Homing Failed");
  PROGMEM Language_Str MSG_LCD_PROBING_FAILED              = _UxGT("Probing Failed");
  PROGMEM Language_Str MSG_M600_TOO_COLD                   = _UxGT("M600: Too Cold");

  PROGMEM Language_Str MSG_MMU2_CHOOSE_FILAMENT_HEADER     = _UxGT("CHOOSE FILAMENT");
  PROGMEM Language_Str MSG_MMU2_MENU                       = _UxGT("MMU");
  PROGMEM Language_Str MSG_MMU2_WRONG_FIRMWARE             = _UxGT("Update MMU Firmware!");
  PROGMEM Language_Str MSG_MMU2_NOT_RESPONDING             = _UxGT("MMU Needs Attention.");
  PROGMEM Language_Str MSG_MMU2_RESUME                     = _UxGT("Resume Print");
  PROGMEM Language_Str MSG_MMU2_RESUMING                   = _UxGT("Resuming...");
  PROGMEM Language_Str MSG_MMU2_LOAD_FILAMENT              = _UxGT("Load Filament");
  PROGMEM Language_Str MSG_MMU2_LOAD_ALL                   = _UxGT("Load All");
  PROGMEM Language_Str MSG_MMU2_LOAD_TO_NOZZLE             = _UxGT("Load to Nozzle");
  PROGMEM Language_Str MSG_MMU2_EJECT_FILAMENT             = _UxGT("Eject Filament");
  PROGMEM Language_Str MSG_MMU2_EJECT_FILAMENT_N           = _UxGT("Eject Filament ~");
  PROGMEM Language_Str MSG_MMU2_UNLOAD_FILAMENT            = _UxGT("Unload Filament");
  PROGMEM Language_Str MSG_MMU2_LOADING_FILAMENT           = _UxGT("Loading Fil. %i...");
  PROGMEM Language_Str MSG_MMU2_EJECTING_FILAMENT          = _UxGT("Ejecting Fil. ...");
  PROGMEM Language_Str MSG_MMU2_UNLOADING_FILAMENT         = _UxGT("Unloading Fil....");
  PROGMEM Language_Str MSG_MMU2_ALL                        = _UxGT("All");
  PROGMEM Language_Str MSG_MMU2_FILAMENT_N                 = _UxGT("Filament ~");
  PROGMEM Language_Str MSG_MMU2_RESET                      = _UxGT("Reset MMU");
  PROGMEM Language_Str MSG_MMU2_RESETTING                  = _UxGT("Resetting MMU...");
  PROGMEM Language_Str MSG_MMU2_EJECT_RECOVER              = _UxGT("Remove, click");

  PROGMEM Language_Str MSG_MIX                             = _UxGT("Mix");
  PROGMEM Language_Str MSG_MIX_COMPONENT_N                 = _UxGT("Component =");
  PROGMEM Language_Str MSG_MIXER                           = _UxGT("Mixer");
  PROGMEM Language_Str MSG_GRADIENT                        = _UxGT("Gradient");
  PROGMEM Language_Str MSG_FULL_GRADIENT                   = _UxGT("Full Gradient");
  PROGMEM Language_Str MSG_TOGGLE_MIX                      = _UxGT("Toggle Mix");
  PROGMEM Language_Str MSG_CYCLE_MIX                       = _UxGT("Cycle Mix");
  PROGMEM Language_Str MSG_GRADIENT_MIX                    = _UxGT("Gradient Mix");
  PROGMEM Language_Str MSG_REVERSE_GRADIENT                = _UxGT("Reverse Gradient");
  PROGMEM Language_Str MSG_ACTIVE_VTOOL                    = _UxGT("Active V-tool");
  PROGMEM Language_Str MSG_START_VTOOL                     = _UxGT("Start V-tool");
  PROGMEM Language_Str MSG_END_VTOOL                       = _UxGT("  End V-tool");
  PROGMEM Language_Str MSG_GRADIENT_ALIAS                  = _UxGT("Alias V-tool");
  PROGMEM Language_Str MSG_RESET_VTOOLS                    = _UxGT("Reset V-tools");
  PROGMEM Language_Str MSG_COMMIT_VTOOL                    = _UxGT("Commit V-tool Mix");
  PROGMEM Language_Str MSG_VTOOLS_RESET                    = _UxGT("V-tools Were Reset");
  PROGMEM Language_Str MSG_START_Z                         = _UxGT("Start Z:");
  PROGMEM Language_Str MSG_END_Z                           = _UxGT("  End Z:");

  PROGMEM Language_Str MSG_GAMES                           = _UxGT("Games");
  PROGMEM Language_Str MSG_BRICKOUT                        = _UxGT("Brickout");
  PROGMEM Language_Str MSG_INVADERS                        = _UxGT("Invaders");
  PROGMEM Language_Str MSG_SNAKE                           = _UxGT("Sn4k3");
  PROGMEM Language_Str MSG_MAZE                            = _UxGT("Maze");

  #define MSG_1_LINE(A)     A "\0"   "\0"
  #define MSG_2_LINE(A,B)   A "\0" B "\0"
  #define MSG_3_LINE(A,B,C) A "\0" B "\0" C

  //
  // Filament Change screens show up to 3 lines on a 4-line display
  //                        ...or up to 2 lines on a 3-line display
  //
  #if LCD_HEIGHT >= 4
    PROGMEM Language_Str MSG_ADVANCED_PAUSE_WAITING        = _UxGT(MSG_2_LINE("Press Button", "to resume print"));
    PROGMEM Language_Str MSG_PAUSE_PRINT_INIT              = _UxGT(MSG_1_LINE("Parking..."));
    PROGMEM Language_Str MSG_FILAMENT_CHANGE_INIT          = _UxGT(MSG_3_LINE("Wait for", "filament change", "to start"));
    PROGMEM Language_Str MSG_FILAMENT_CHANGE_INSERT        = _UxGT(MSG_3_LINE("Insert filament", "and press button", "to continue"));
    PROGMEM Language_Str MSG_FILAMENT_CHANGE_HEAT          = _UxGT(MSG_2_LINE("Press button", "to heat nozzle"));
    PROGMEM Language_Str MSG_FILAMENT_CHANGE_HEATING       = _UxGT(MSG_2_LINE("Nozzle heating", "Please wait..."));
    PROGMEM Language_Str MSG_FILAMENT_CHANGE_UNLOAD        = _UxGT(MSG_2_LINE("Wait for", "filament unload"));
    PROGMEM Language_Str MSG_FILAMENT_CHANGE_LOAD          = _UxGT(MSG_2_LINE("Wait for", "filament load"));
    PROGMEM Language_Str MSG_FILAMENT_CHANGE_PURGE         = _UxGT(MSG_2_LINE("Wait for", "filament purge"));
    PROGMEM Language_Str MSG_FILAMENT_CHANGE_CONT_PURGE    = _UxGT(MSG_2_LINE("Click to finish", "filament purge"));
    PROGMEM Language_Str MSG_FILAMENT_CHANGE_RESUME        = _UxGT(MSG_2_LINE("Wait for print", "to resume..."));
  #else
    PROGMEM Language_Str MSG_ADVANCED_PAUSE_WAITING        = _UxGT(MSG_1_LINE("Click to continue"));
    PROGMEM Language_Str MSG_PAUSE_PRINT_INIT              = _UxGT(MSG_1_LINE("Parking..."));
    PROGMEM Language_Str MSG_FILAMENT_CHANGE_INIT          = _UxGT(MSG_1_LINE("Please wait..."));
    PROGMEM Language_Str MSG_FILAMENT_CHANGE_INSERT        = _UxGT(MSG_1_LINE("Insert and Click"));
    PROGMEM Language_Str MSG_FILAMENT_CHANGE_HEAT          = _UxGT(MSG_1_LINE("Click to heat"));
    PROGMEM Language_Str MSG_FILAMENT_CHANGE_HEATING       = _UxGT(MSG_1_LINE("Heating..."));
    PROGMEM Language_Str MSG_FILAMENT_CHANGE_UNLOAD        = _UxGT(MSG_1_LINE("Ejecting..."));
    PROGMEM Language_Str MSG_FILAMENT_CHANGE_LOAD          = _UxGT(MSG_1_LINE("Loading..."));
    PROGMEM Language_Str MSG_FILAMENT_CHANGE_PURGE         = _UxGT(MSG_1_LINE("Purging..."));
    PROGMEM Language_Str MSG_FILAMENT_CHANGE_CONT_PURGE    = _UxGT(MSG_1_LINE("Click to finish"));
    PROGMEM Language_Str MSG_FILAMENT_CHANGE_RESUME        = _UxGT(MSG_1_LINE("Resuming..."));
  #endif
  PROGMEM Language_Str MSG_TMC_DRIVERS                     = _UxGT("TMC Drivers");
  PROGMEM Language_Str MSG_TMC_CURRENT                     = _UxGT("Driver Current");
  PROGMEM Language_Str MSG_TMC_HYBRID_THRS                 = _UxGT("Hybrid Threshold");
  PROGMEM Language_Str MSG_TMC_HOMING_THRS                 = _UxGT("Sensorless Homing");
  PROGMEM Language_Str MSG_TMC_STEPPING_MODE               = _UxGT("Stepping Mode");
  PROGMEM Language_Str MSG_TMC_STEALTH_ENABLED             = _UxGT("StealthChop Enabled");
  PROGMEM Language_Str MSG_SERVICE_RESET                   = _UxGT("Reset");
  PROGMEM Language_Str MSG_SERVICE_IN                      = _UxGT(" in:");
  PROGMEM Language_Str MSG_BACKLASH                        = _UxGT("Backlash");
  PROGMEM Language_Str MSG_BACKLASH_A                      = LCD_STR_A;
  PROGMEM Language_Str MSG_BACKLASH_B                      = LCD_STR_B;
  PROGMEM Language_Str MSG_BACKLASH_C                      = LCD_STR_C;
  PROGMEM Language_Str MSG_BACKLASH_CORRECTION             = _UxGT("Correction");
  PROGMEM Language_Str MSG_BACKLASH_SMOOTHING              = _UxGT("Smoothing");
}

#if FAN_COUNT == 1
  #define MSG_FIRST_FAN_SPEED       MSG_FAN_SPEED
  #define MSG_FIRST_EXTRA_FAN_SPEED MSG_EXTRA_FAN_SPEED
#else
  #define MSG_FIRST_FAN_SPEED       MSG_FAN_SPEED_N
  #define MSG_FIRST_EXTRA_FAN_SPEED MSG_EXTRA_FAN_SPEED_N
#endif<|MERGE_RESOLUTION|>--- conflicted
+++ resolved
@@ -251,18 +251,12 @@
   PROGMEM Language_Str MSG_FAN_SPEED_N                     = _UxGT("Fan Speed =");
   PROGMEM Language_Str MSG_STORED_FAN_N                    = _UxGT("Stored Fan =");
   PROGMEM Language_Str MSG_EXTRA_FAN_SPEED                 = _UxGT("Extra Fan Speed");
-<<<<<<< HEAD
-  PROGMEM Language_Str MSG_EXTRA_FAN_SPEED_1               = _UxGT("Extra Fan Speed 1");
-  PROGMEM Language_Str MSG_EXTRA_FAN_SPEED_2               = _UxGT("Extra Fan Speed 2");
-  PROGMEM Language_Str MSG_EXTRA_FAN_SPEED_3               = _UxGT("Extra Fan Speed 3");
+  PROGMEM Language_Str MSG_EXTRA_FAN_SPEED_N               = _UxGT("Extra Fan Speed =");
   PROGMEM Language_Str MSG_CONTROLLER_FAN                  = _UxGT("Fan Controller");
   PROGMEM Language_Str MSG_CONTROLLER_FAN_IDLE_SPEED       = _UxGT("Fan Idle");
   PROGMEM Language_Str MSG_CONTROLLER_FAN_AUTO_ON          = _UxGT("Motorload mode");
   PROGMEM Language_Str MSG_CONTROLLER_FAN_SPEED            = _UxGT("Fan Motorload");
   PROGMEM Language_Str MSG_CONTROLLER_FAN_DURATION         = _UxGT("Poweroff Delay");
-=======
-  PROGMEM Language_Str MSG_EXTRA_FAN_SPEED_N               = _UxGT("Extra Fan Speed =");
->>>>>>> 8f09d2e7
   PROGMEM Language_Str MSG_FLOW                            = _UxGT("Flow");
   PROGMEM Language_Str MSG_FLOW_N                          = _UxGT("Flow ~");
   PROGMEM Language_Str MSG_CONTROL                         = _UxGT("Control");
