--- conflicted
+++ resolved
@@ -110,20 +110,6 @@
   PROGMEM Language_Str MSG_LASER_MENU                      = _UxGT("Керування лазером");
   #if LCD_WIDTH > 21
     PROGMEM Language_Str MSG_LASER_POWER                   = _UxGT("Потужність лазера");
-<<<<<<< HEAD
-    PROGMEM Language_Str MSG_SPINDLE_MENU                  = _UxGT("Керування шпінделем");
-  #else
-    PROGMEM Language_Str MSG_LASER_POWER                   = _UxGT("Потуж.лазера");
-    PROGMEM Language_Str MSG_SPINDLE_MENU                  = _UxGT("Керув. шпінделем");
-  #endif
-  PROGMEM Language_Str MSG_SPINDLE_TOGGLE                  = _UxGT("Перемкнути шпіндель");
-  PROGMEM Language_Str MSG_LASER_TOGGLE                    = _UxGT("Перемкнути лазер");
-  #if LCD_WIDTH > 21
-    PROGMEM Language_Str MSG_SPINDLE_POWER                 = _UxGT("Потуж. шпінделя");
-  #else
-    PROGMEM Language_Str MSG_SPINDLE_POWER                 = _UxGT("Потуж. шпінд.");
-  #endif
-=======
     PROGMEM Language_Str MSG_SPINDLE_TOGGLE                = _UxGT("Перемкн. шпіндель");
     PROGMEM Language_Str MSG_SPINDLE_EVAC_TOGGLE           = _UxGT("Перемкнути вакуум");
     PROGMEM Language_Str MSG_LASER_TOGGLE                  = _UxGT("Перемкнути лазер");
@@ -142,7 +128,6 @@
   PROGMEM Language_Str MSG_LASER_ASSIST_TOGGLE             = _UxGT("Керування обдувом");
   PROGMEM Language_Str MSG_FLOWMETER_FAULT                 = _UxGT("Помилка обдуву");
   PROGMEM Language_Str MSG_LASER_FIRE_PULSE                = _UxGT("Імпульс лазеру");
->>>>>>> e7e1c514
   PROGMEM Language_Str MSG_SPINDLE_FORWARD                 = _UxGT("Шпіндель вперед");
   PROGMEM Language_Str MSG_SPINDLE_REVERSE                 = _UxGT("Шпіндель назад");
 
@@ -351,8 +336,6 @@
   PROGMEM Language_Str MSG_NOZZLE_STANDBY                  = _UxGT("Сопло очікує");
   PROGMEM Language_Str MSG_BED                             = _UxGT("Стіл,  ") LCD_STR_DEGREE "C";
   PROGMEM Language_Str MSG_CHAMBER                         = _UxGT("Камера,") LCD_STR_DEGREE "C";
-<<<<<<< HEAD
-=======
   #if LCD_WIDTH > 21
     PROGMEM Language_Str MSG_COOLER                        = _UxGT("Охолодження лазеру");
     PROGMEM Language_Str MSG_COOLER_TOGGLE                 = _UxGT("Перемк. охолодж.");
@@ -362,7 +345,6 @@
   #endif
   PROGMEM Language_Str MSG_FLOWMETER_SAFETY                = _UxGT("Безпека потоку");
   PROGMEM Language_Str MSG_LASER                           = _UxGT("Лазер");
->>>>>>> e7e1c514
   PROGMEM Language_Str MSG_FAN_SPEED                       = _UxGT("Швидк. вент.");
   PROGMEM Language_Str MSG_FAN_SPEED_N                     = _UxGT("Швидк. вент. ~");
   #if LCD_WIDTH > 21
