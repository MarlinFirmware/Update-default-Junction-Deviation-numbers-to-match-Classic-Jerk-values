/**
 * Marlin 3D Printer Firmware
 * Copyright (c) 2020 MarlinFirmware [https://github.com/MarlinFirmware/Marlin]
 *
 * Based on Sprinter and grbl.
 * Copyright (c) 2011 Camiel Gubbels / Erik van der Zalm
 *
 * This program is free software: you can redistribute it and/or modify
 * it under the terms of the GNU General Public License as published by
 * the Free Software Foundation, either version 3 of the License, or
 * (at your option) any later version.
 *
 * This program is distributed in the hope that it will be useful,
 * but WITHOUT ANY WARRANTY; without even the implied warranty of
 * MERCHANTABILITY or FITNESS FOR A PARTICULAR PURPOSE.  See the
 * GNU General Public License for more details.
 *
 * You should have received a copy of the GNU General Public License
 * along with this program.  If not, see <https://www.gnu.org/licenses/>.
 *
 */
#pragma once

/**
 * French
 *
 * LCD Menu Messages
 * See also https://marlinfw.org/docs/development/lcd_language.html
 */

#define DISPLAY_CHARSET_ISO10646_1

namespace Language_fr {
  using namespace Language_en; // Inherit undefined strings from English

  constexpr uint8_t CHARSIZE              = 2;
  LSTR LANGUAGE                           = _UxGT("Français");

  LSTR WELCOME_MSG                        = MACHINE_NAME _UxGT(" prête.");
  LSTR MSG_YES                            = _UxGT("Oui");
  LSTR MSG_NO                             = _UxGT("Non");
  LSTR MSG_BACK                           = _UxGT("Retour");
  LSTR MSG_MEDIA_ABORTING                 = _UxGT("Annulation...");
  LSTR MSG_MEDIA_INSERTED                 = _UxGT("Média inséré");
  LSTR MSG_MEDIA_REMOVED                  = _UxGT("Média retiré");
  LSTR MSG_MEDIA_WAITING                  = _UxGT("Attente média");
  LSTR MSG_MEDIA_READ_ERROR               = _UxGT("Err lecture média");
  LSTR MSG_MEDIA_USB_REMOVED              = _UxGT("USB débranché");
  LSTR MSG_MEDIA_USB_FAILED               = _UxGT("Erreur média USB");
  LSTR MSG_LCD_ENDSTOPS                   = _UxGT("Butées");
  LSTR MSG_LCD_SOFT_ENDSTOPS              = _UxGT("Butées SW");
  LSTR MSG_MAIN                           = _UxGT("Menu principal");
  LSTR MSG_ADVANCED_SETTINGS              = _UxGT("Config. avancée");
  LSTR MSG_CONFIGURATION                  = _UxGT("Configuration");
  LSTR MSG_RUN_AUTO_FILES                 = _UxGT("Exéc. auto.gcode");
  LSTR MSG_DISABLE_STEPPERS               = _UxGT("Arrêter moteurs");
  LSTR MSG_DEBUG_MENU                     = _UxGT("Menu debug");
  LSTR MSG_PROGRESS_BAR_TEST              = _UxGT("Test barre progress.");
  LSTR MSG_HOMING                         = _UxGT("Origine");
  LSTR MSG_AUTO_HOME                      = _UxGT("Origine auto");
  LSTR MSG_AUTO_HOME_A                    = _UxGT("Origine @ auto");
  LSTR MSG_AUTO_HOME_X                    = _UxGT("Origine X auto");
  LSTR MSG_AUTO_HOME_Y                    = _UxGT("Origine Y auto");
  LSTR MSG_AUTO_HOME_Z                    = _UxGT("Origine Z auto");
  LSTR MSG_AUTO_Z_ALIGN                   = _UxGT("Align. Z auto");
  LSTR MSG_LEVEL_BED_HOMING               = _UxGT("Origine XYZ...");
  LSTR MSG_LEVEL_BED_WAITING              = _UxGT("Clic pour commencer");
  LSTR MSG_LEVEL_BED_NEXT_POINT           = _UxGT("Point suivant");
  LSTR MSG_LEVEL_BED_DONE                 = _UxGT("Mise à niveau OK!");
  LSTR MSG_Z_FADE_HEIGHT                  = _UxGT("Hauteur lissée");
  LSTR MSG_SET_HOME_OFFSETS               = _UxGT("Régl. décal origine");
  LSTR MSG_HOME_OFFSET_X                  = _UxGT("Décal. origine X");
  LSTR MSG_HOME_OFFSET_Y                  = _UxGT("Décal. origine Y");
  LSTR MSG_HOME_OFFSET_Z                  = _UxGT("Décal. origine Z");
  LSTR MSG_HOME_OFFSETS_APPLIED           = _UxGT("Décalages appliqués");
  LSTR MSG_TRAMMING_WIZARD                = _UxGT("Assistant Molettes");
  LSTR MSG_SELECT_ORIGIN                  = _UxGT("Molette du lit"); // Not a selection of the origin
  LSTR MSG_LAST_VALUE_SP                  = _UxGT("Ecart origine ");
  #if HAS_PREHEAT
    LSTR MSG_PREHEAT_1                    = _UxGT("Préchauffage ") PREHEAT_1_LABEL;
    LSTR MSG_PREHEAT_1_H                  = _UxGT("Préchauffage ") PREHEAT_1_LABEL " ~";
    LSTR MSG_PREHEAT_1_END                = _UxGT("Préch. ") PREHEAT_1_LABEL _UxGT(" buse");
    LSTR MSG_PREHEAT_1_END_E              = _UxGT("Préch. ") PREHEAT_1_LABEL _UxGT(" buse ~");
    LSTR MSG_PREHEAT_1_ALL                = _UxGT("Préch. ") PREHEAT_1_LABEL _UxGT(" Tout");
    LSTR MSG_PREHEAT_1_BEDONLY            = _UxGT("Préch. ") PREHEAT_1_LABEL _UxGT(" lit");
    LSTR MSG_PREHEAT_1_SETTINGS           = _UxGT("Régler préch. ") PREHEAT_1_LABEL;

    LSTR MSG_PREHEAT_M                    = _UxGT("Préchauffage $");
    LSTR MSG_PREHEAT_M_H                  = _UxGT("Préchauffage $ ~");
    LSTR MSG_PREHEAT_M_END                = _UxGT("Préch. $ buse");
    LSTR MSG_PREHEAT_M_END_E              = _UxGT("Préch. $ buse ~");
    LSTR MSG_PREHEAT_M_ALL                = _UxGT("Préch. $ Tout");
    LSTR MSG_PREHEAT_M_BEDONLY            = _UxGT("Préch. $ lit");
    LSTR MSG_PREHEAT_M_SETTINGS           = _UxGT("Régler préch. $");
  #endif
  LSTR MSG_PREHEAT_CUSTOM                 = _UxGT("Préchauf. perso");
  LSTR MSG_COOLDOWN                       = _UxGT("Refroidir");
  LSTR MSG_LASER_MENU                     = _UxGT("Contrôle Laser");
  LSTR MSG_LASER_POWER                    = _UxGT("Puissance");
  LSTR MSG_SPINDLE_REVERSE                = _UxGT("Inverser broches");
  LSTR MSG_SWITCH_PS_ON                   = _UxGT("Allumer alim.");
  LSTR MSG_SWITCH_PS_OFF                  = _UxGT("Eteindre alim.");
  LSTR MSG_EXTRUDE                        = _UxGT("Extrusion");
  LSTR MSG_RETRACT                        = _UxGT("Rétractation");
  LSTR MSG_MOVE_AXIS                      = _UxGT("Déplacer un axe");
  LSTR MSG_BED_LEVELING                   = _UxGT("Régler Niv. lit");
  LSTR MSG_LEVEL_BED                      = _UxGT("Niveau du lit");
  LSTR MSG_BED_TRAMMING                   = _UxGT("Niveau des coins");
  LSTR MSG_BED_TRAMMING_RAISE             = _UxGT("Relever le coin jusqu'à la sonde");
  LSTR MSG_BED_TRAMMING_IN_RANGE          = _UxGT("Coins dans la tolérance. Niveau lit.");
  LSTR MSG_NEXT_CORNER                    = _UxGT("Coin suivant");
  LSTR MSG_MESH_EDITOR                    = _UxGT("Modif. maille"); // 13 car. max
  LSTR MSG_EDIT_MESH                      = _UxGT("Modifier grille");
  LSTR MSG_EDITING_STOPPED                = _UxGT("Modification arrêtée");
  LSTR MSG_PROBING_POINT                  = _UxGT("Mesure point");
  LSTR MSG_MESH_X                         = _UxGT("Index X");
  LSTR MSG_MESH_Y                         = _UxGT("Index Y");
  LSTR MSG_MESH_EDIT_Z                    = _UxGT("Valeur Z");
  LSTR MSG_CUSTOM_COMMANDS                = _UxGT("Commandes perso");

  LSTR MSG_LCD_TILTING_MESH               = _UxGT("Mesure point");
  LSTR MSG_M48_TEST                       = _UxGT("Ecart sonde Z M48");
  LSTR MSG_M48_DEVIATION                  = _UxGT("Ecart");
  LSTR MSG_M48_POINT                      = _UxGT("Point M48");
  LSTR MSG_IDEX_MENU                      = _UxGT("Mode IDEX");
  LSTR MSG_IDEX_MODE_AUTOPARK             = _UxGT("Auto-Park");
  LSTR MSG_IDEX_MODE_DUPLICATE            = _UxGT("Duplication");
  LSTR MSG_IDEX_MODE_MIRRORED_COPY        = _UxGT("Copie miroir");
  LSTR MSG_IDEX_MODE_FULL_CTRL            = _UxGT("Contrôle complet");
  LSTR MSG_OFFSETS_MENU                   = _UxGT("Offsets Outil");
  LSTR MSG_HOTEND_OFFSET_Z                = _UxGT("Buse 2 Z");
  LSTR MSG_HOTEND_OFFSET_A                = _UxGT("Buse 2 @");
  LSTR MSG_G26_HEATING_BED                = _UxGT("G26: Chauffage du lit");
  LSTR MSG_G26_HEATING_NOZZLE             = _UxGT("Buse en chauffe...");
  LSTR MSG_G26_MANUAL_PRIME               = _UxGT("Amorce manuelle...");
  LSTR MSG_G26_FIXED_LENGTH               = _UxGT("Amorce longueur fixe");
  LSTR MSG_G26_PRIME_DONE                 = _UxGT("Amorce terminée");
  LSTR MSG_G26_CANCELED                   = _UxGT("G26 annulé");
  LSTR MSG_G26_LEAVING                    = _UxGT("Sortie G26");
  LSTR MSG_UBL_DOING_G29                  = _UxGT("G29 en cours");
  LSTR MSG_UBL_TOOLS                      = _UxGT("Outils UBL");
  LSTR MSG_UBL_LEVEL_BED                  = _UxGT("Niveau lit unifié");
  LSTR MSG_UBL_MANUAL_MESH                = _UxGT("Maillage manuel");
  LSTR MSG_UBL_BC_INSERT                  = _UxGT("Poser câle & mesurer");
  LSTR MSG_UBL_BC_INSERT2                 = _UxGT("Mesure");
  LSTR MSG_UBL_BC_REMOVE                  = _UxGT("ôter et mesurer lit");
  LSTR MSG_UBL_MOVING_TO_NEXT             = _UxGT("Aller au suivant");
  LSTR MSG_UBL_ACTIVATE_MESH              = _UxGT("Activer l'UBL");
  LSTR MSG_UBL_DEACTIVATE_MESH            = _UxGT("Désactiver l'UBL");
  LSTR MSG_UBL_SET_TEMP_BED               = _UxGT("Température lit");
  LSTR MSG_UBL_BED_TEMP_CUSTOM            = _UxGT("Température lit");
  LSTR MSG_UBL_SET_TEMP_HOTEND            = _UxGT("Température buse");
  LSTR MSG_UBL_HOTEND_TEMP_CUSTOM         = _UxGT("Température buse");
  LSTR MSG_UBL_MESH_EDIT                  = _UxGT("Modifier grille");
  LSTR MSG_UBL_EDIT_CUSTOM_MESH           = _UxGT("Modif. grille perso");
  LSTR MSG_UBL_FINE_TUNE_MESH             = _UxGT("Réglage fin");
  LSTR MSG_UBL_DONE_EDITING_MESH          = _UxGT("Terminer");
  LSTR MSG_UBL_BUILD_MESH_MENU            = _UxGT("Créer la grille");
  #if HAS_PREHEAT
    LSTR MSG_UBL_BUILD_MESH_M             = _UxGT("Créer grille $");
    LSTR MSG_UBL_VALIDATE_MESH_M          = _UxGT("Impr. grille $");
  #endif
  LSTR MSG_UBL_BUILD_CUSTOM_MESH          = _UxGT("Créer grille ...");
  LSTR MSG_UBL_BUILD_COLD_MESH            = _UxGT("Mesure à froid");
  LSTR MSG_UBL_MESH_HEIGHT_ADJUST         = _UxGT("Ajuster haut. couche");
  LSTR MSG_UBL_MESH_HEIGHT_AMOUNT         = _UxGT("Hauteur (x0.1mm)");
  LSTR MSG_UBL_VALIDATE_MESH_MENU         = _UxGT("Vérifier grille");
  LSTR MSG_UBL_VALIDATE_CUSTOM_MESH       = _UxGT("Impr. grille ...");
  LSTR MSG_UBL_CONTINUE_MESH              = _UxGT("Continuer grille");
  LSTR MSG_UBL_MESH_LEVELING              = _UxGT("Niveau par mailles");
  LSTR MSG_UBL_3POINT_MESH_LEVELING       = _UxGT("Niveau à 3 points");
  LSTR MSG_UBL_GRID_MESH_LEVELING         = _UxGT("Niveau par grille");
  LSTR MSG_UBL_MESH_LEVEL                 = _UxGT("Effectuer mesures");
  LSTR MSG_UBL_SIDE_POINTS                = _UxGT("Points latéraux");
  LSTR MSG_UBL_MAP_TYPE                   = _UxGT("Type de carte");
  LSTR MSG_UBL_OUTPUT_MAP                 = _UxGT("Exporter grille");
  LSTR MSG_UBL_OUTPUT_MAP_HOST            = _UxGT("Export pour hôte");
  LSTR MSG_UBL_OUTPUT_MAP_CSV             = _UxGT("Export en CSV");
  LSTR MSG_UBL_OUTPUT_MAP_BACKUP          = _UxGT("Export sauvegarde");
  LSTR MSG_UBL_INFO_UBL                   = _UxGT("Infos debug UBL");
  LSTR MSG_UBL_FILLIN_AMOUNT              = _UxGT("Nombre de points");
  LSTR MSG_UBL_MANUAL_FILLIN              = _UxGT("Remplissage manuel");
  LSTR MSG_UBL_SMART_FILLIN               = _UxGT("Remplissage auto");
  LSTR MSG_UBL_FILLIN_MESH                = _UxGT("Remplissage grille");
  LSTR MSG_UBL_INVALIDATE_ALL             = _UxGT("Tout effacer");
  LSTR MSG_UBL_INVALIDATE_CLOSEST         = _UxGT("Effacer le + près");
  LSTR MSG_UBL_FINE_TUNE_ALL              = _UxGT("Réglage fin (tous)");
  LSTR MSG_UBL_FINE_TUNE_CLOSEST          = _UxGT("Réglage fin + près");
  LSTR MSG_UBL_STORAGE_MESH_MENU          = _UxGT("Stockage grille");
  LSTR MSG_UBL_STORAGE_SLOT               = _UxGT("Slot mémoire");
  LSTR MSG_UBL_LOAD_MESH                  = _UxGT("Charger la grille");
  LSTR MSG_UBL_SAVE_MESH                  = _UxGT("Stocker la grille");
  LSTR MSG_MESH_LOADED                    = _UxGT("Grille %i chargée");
  LSTR MSG_MESH_SAVED                     = _UxGT("Grille %i enreg.");
  LSTR MSG_UBL_NO_STORAGE                 = _UxGT("Pas de mémoire");
  LSTR MSG_UBL_SAVE_ERROR                 = _UxGT("Err: Enreg. UBL");
  LSTR MSG_UBL_RESTORE_ERROR              = _UxGT("Err: Ouvrir UBL");
  LSTR MSG_UBL_Z_OFFSET                   = _UxGT("Z-Offset: ");
  LSTR MSG_UBL_Z_OFFSET_STOPPED           = _UxGT("Décal. Z arrêté");
  LSTR MSG_UBL_STEP_BY_STEP_MENU          = _UxGT("Assistant UBL");
  LSTR MSG_UBL_1_BUILD_COLD_MESH          = _UxGT("1.Mesure à froid");
  LSTR MSG_UBL_2_SMART_FILLIN             = _UxGT("2.Compléter auto.");
  LSTR MSG_UBL_3_VALIDATE_MESH_MENU       = _UxGT("3.Vérifier grille");
  LSTR MSG_UBL_4_FINE_TUNE_ALL            = _UxGT("4.Réglage fin");
  LSTR MSG_UBL_5_VALIDATE_MESH_MENU       = _UxGT("5.Vérifier grille");
  LSTR MSG_UBL_6_FINE_TUNE_ALL            = _UxGT("6.Réglage fin");
  LSTR MSG_UBL_7_SAVE_MESH                = _UxGT("7.Stocker grille");

  LSTR MSG_LED_CONTROL                    = _UxGT("Contrôle LED");
  LSTR MSG_LEDS                           = _UxGT("Lumière");
  LSTR MSG_LED_PRESETS                    = _UxGT("Préregl. LED");
  LSTR MSG_SET_LEDS_RED                   = _UxGT("Rouge");
  LSTR MSG_SET_LEDS_ORANGE                = _UxGT("Orange");
  LSTR MSG_SET_LEDS_YELLOW                = _UxGT("Jaune");
  LSTR MSG_SET_LEDS_GREEN                 = _UxGT("Vert");
  LSTR MSG_SET_LEDS_BLUE                  = _UxGT("Bleu");
  LSTR MSG_SET_LEDS_INDIGO                = _UxGT("Indigo");
  LSTR MSG_SET_LEDS_VIOLET                = _UxGT("Violet");
  LSTR MSG_SET_LEDS_WHITE                 = _UxGT("Blanc");
  LSTR MSG_SET_LEDS_DEFAULT               = _UxGT("Defaut");
  LSTR MSG_CUSTOM_LEDS                    = _UxGT("LEDs perso.");
  LSTR MSG_INTENSITY_R                    = _UxGT("Intensité rouge");
  LSTR MSG_INTENSITY_G                    = _UxGT("Intensité vert");
  LSTR MSG_INTENSITY_B                    = _UxGT("Intensité bleu");
  LSTR MSG_INTENSITY_W                    = _UxGT("Intensité blanc");
  LSTR MSG_LED_BRIGHTNESS                 = _UxGT("Luminosité");

  LSTR MSG_MOVING                         = _UxGT("Déplacement...");
  LSTR MSG_FREE_XY                        = _UxGT("Débloquer XY");
  LSTR MSG_MOVE_X                         = _UxGT("Déplacer X");
  LSTR MSG_MOVE_Y                         = _UxGT("Déplacer Y");
  LSTR MSG_MOVE_Z                         = _UxGT("Déplacer Z");
  LSTR MSG_MOVE_N                         = _UxGT("Déplacer @");
  LSTR MSG_MOVE_E                         = _UxGT("Extruder");
  LSTR MSG_MOVE_EN                        = _UxGT("Extruder *");
  LSTR MSG_HOTEND_TOO_COLD                = _UxGT("Buse trop froide");
  LSTR MSG_MOVE_N_MM                      = _UxGT("Déplacer $mm");
  LSTR MSG_MOVE_01MM                      = _UxGT("Déplacer 0.1mm");
  LSTR MSG_MOVE_1MM                       = _UxGT("Déplacer 1mm");
  LSTR MSG_MOVE_10MM                      = _UxGT("Déplacer 10mm");
  LSTR MSG_MOVE_100MM                     = _UxGT("Déplacer 100mm");
  LSTR MSG_MOVE_0001IN                    = _UxGT("Déplacer 0.001\"");
  LSTR MSG_MOVE_001IN                     = _UxGT("Déplacer 0.01\"");
  LSTR MSG_MOVE_01IN                      = _UxGT("Déplacer 0.1\"");
  LSTR MSG_MOVE_1IN                       = _UxGT("Déplacer 1\"");
  LSTR MSG_SPEED                          = _UxGT("Vitesse");
  LSTR MSG_BED_Z                          = _UxGT("Lit Z");
  LSTR MSG_NOZZLE                         = _UxGT("Buse");
  LSTR MSG_NOZZLE_N                       = _UxGT("Buse ~");
  LSTR MSG_BED                            = _UxGT("Lit");
  LSTR MSG_CHAMBER                        = _UxGT("Caisson");
  LSTR MSG_FAN_SPEED                      = _UxGT("Vit.  ventil.  "); // 15 car. max
  LSTR MSG_FAN_SPEED_N                    = _UxGT("Vit.  ventil. ~");
  LSTR MSG_STORED_FAN_N                   = _UxGT("Vit.  enreg.  ~");
  LSTR MSG_EXTRA_FAN_SPEED                = _UxGT("Extra ventil.  ");
  LSTR MSG_EXTRA_FAN_SPEED_N              = _UxGT("Extra ventil. ~");

  LSTR MSG_FLOW                           = _UxGT("Flux");
  LSTR MSG_FLOW_N                         = _UxGT("Flux ~");
  LSTR MSG_CONTROL                        = _UxGT("Contrôler");
  LSTR MSG_MIN                            = " " LCD_STR_THERMOMETER _UxGT(" Min");
  LSTR MSG_MAX                            = " " LCD_STR_THERMOMETER _UxGT(" Max");
  LSTR MSG_FACTOR                         = " " LCD_STR_THERMOMETER _UxGT(" Facteur");
  LSTR MSG_AUTOTEMP                       = _UxGT("Temp. Auto.");
  LSTR MSG_LCD_ON                         = _UxGT("Marche");
  LSTR MSG_LCD_OFF                        = _UxGT("Arrêt");
  LSTR MSG_PID_AUTOTUNE                   = _UxGT("PID Autotune");
  LSTR MSG_PID_AUTOTUNE_E                 = _UxGT("PID Autotune *");
  LSTR MSG_PID_AUTOTUNE_DONE              = _UxGT("Tuning PID terminé");
  LSTR MSG_PID_BAD_EXTRUDER_NUM           = _UxGT("Echec Autotune! E incorrect");
  LSTR MSG_PID_TEMP_TOO_HIGH              = _UxGT("Echec Autotune! Temp. trop haute");
  LSTR MSG_PID_TIMEOUT                    = _UxGT("Echec Autotune! Opér. expirée");
  LSTR MSG_SELECT                         = _UxGT("Sélectionner");
  LSTR MSG_SELECT_E                       = _UxGT("Sélectionner *");
  LSTR MSG_ACC                            = _UxGT("Accélération");
  LSTR MSG_JERK                           = _UxGT("Jerk");
  LSTR MSG_VA_JERK                        = _UxGT("V") STR_A _UxGT(" jerk");
  LSTR MSG_VB_JERK                        = _UxGT("V") STR_B _UxGT(" jerk");
  LSTR MSG_VC_JERK                        = _UxGT("V") STR_C _UxGT(" jerk");
  LSTR MSG_VN_JERK                        = _UxGT("V@ jerk");
  LSTR MSG_VE_JERK                        = _UxGT("Ve jerk");
  LSTR MSG_MAX_SPEED                      = _UxGT("Max Vélocité");
  LSTR MSG_VMAX_A                         = _UxGT("Vit. Max ") STR_A;
  LSTR MSG_VMAX_B                         = _UxGT("Vit. Max ") STR_B;
  LSTR MSG_VMAX_C                         = _UxGT("Vit. Max ") STR_C;
  LSTR MSG_VMAX_N                         = _UxGT("Vit. Max @");
  LSTR MSG_VMAX_E                         = _UxGT("Vit. Max E");
  LSTR MSG_VMAX_EN                        = _UxGT("Vit. Max *");
  LSTR MSG_JUNCTION_DEVIATION             = _UxGT("Déviat. jonct.");
  LSTR MSG_VMIN                           = _UxGT("Vit. Min");
  LSTR MSG_VTRAV_MIN                      = _UxGT("Vmin course");
  LSTR MSG_ACCELERATION                   = _UxGT("Accélération");
  LSTR MSG_AMAX_A                         = _UxGT("Max Accél. ") STR_A;
  LSTR MSG_AMAX_B                         = _UxGT("Max Accél. ") STR_B;
  LSTR MSG_AMAX_C                         = _UxGT("Max Accél. ") STR_C;
  LSTR MSG_AMAX_N                         = _UxGT("Max Accél. @");
  LSTR MSG_AMAX_E                         = _UxGT("Max Accél. E");
  LSTR MSG_AMAX_EN                        = _UxGT("Max Accél. *");
  LSTR MSG_A_RETRACT                      = _UxGT("Acc.rétraction");
  LSTR MSG_A_TRAVEL                       = _UxGT("Acc.course");
  LSTR MSG_XY_FREQUENCY_LIMIT             = _UxGT("Fréquence max");
  LSTR MSG_XY_FREQUENCY_FEEDRATE          = _UxGT("Vitesse min");
  LSTR MSG_STEPS_PER_MM                   = _UxGT("Pas/mm");
  LSTR MSG_A_STEPS                        = STR_A _UxGT(" pas/mm");
  LSTR MSG_B_STEPS                        = STR_B _UxGT(" pas/mm");
  LSTR MSG_C_STEPS                        = STR_C _UxGT(" pas/mm");
  LSTR MSG_N_STEPS                        = _UxGT("@ pas/mm");
  LSTR MSG_E_STEPS                        = _UxGT("E pas/mm");
  LSTR MSG_EN_STEPS                       = _UxGT("* pas/mm");
  LSTR MSG_TEMPERATURE                    = _UxGT("Température");
  LSTR MSG_MOTION                         = _UxGT("Mouvement");
  LSTR MSG_FILAMENT                       = _UxGT("Filament");
  LSTR MSG_VOLUMETRIC_ENABLED             = _UxGT("E en mm") SUPERSCRIPT_THREE;
  LSTR MSG_VOLUMETRIC_LIMIT               = _UxGT("Limite en mm") SUPERSCRIPT_THREE;
  LSTR MSG_VOLUMETRIC_LIMIT_E             = _UxGT("Limite *");
  LSTR MSG_FILAMENT_DIAM                  = _UxGT("Diamètre fil.");
  LSTR MSG_FILAMENT_DIAM_E                = _UxGT("Diamètre fil. *");
  LSTR MSG_FILAMENT_UNLOAD                = _UxGT("Retrait mm");
  LSTR MSG_FILAMENT_LOAD                  = _UxGT("Charger mm");
  LSTR MSG_ADVANCE_K                      = _UxGT("Avance K");
  LSTR MSG_ADVANCE_K_E                    = _UxGT("Avance K *");
  LSTR MSG_BRIGHTNESS                     = _UxGT("Luminosité LCD");
  LSTR MSG_CONTRAST                       = _UxGT("Contraste LCD");
  LSTR MSG_SCREEN_TIMEOUT                 = _UxGT("Veille LCD (m)");
  LSTR MSG_BRIGHTNESS_OFF                 = _UxGT("Éteindre l'écran LCD");
  LSTR MSG_STORE_EEPROM                   = _UxGT("Enregistrer config.");
  LSTR MSG_LOAD_EEPROM                    = _UxGT("Charger config.");
  LSTR MSG_RESTORE_DEFAULTS               = _UxGT("Restaurer défauts");
  LSTR MSG_INIT_EEPROM                    = _UxGT("Initialiser EEPROM");
  LSTR MSG_SETTINGS_STORED                = _UxGT("Config. enregistrée");
  LSTR MSG_MEDIA_UPDATE                   = _UxGT("MaJ Firmware SD");
  LSTR MSG_RESET_PRINTER                  = _UxGT("RaZ imprimante");
  LSTR MSG_REFRESH                        = LCD_STR_REFRESH  _UxGT("Actualiser");
  LSTR MSG_INFO_SCREEN                    = _UxGT("Surveiller");
  LSTR MSG_PREPARE                        = _UxGT("Préparer");
  LSTR MSG_TUNE                           = _UxGT("Régler");
  LSTR MSG_START_PRINT                    = _UxGT("Démarrer impression");
  LSTR MSG_BUTTON_NEXT                    = _UxGT("Suivant");
  LSTR MSG_BUTTON_INIT                    = _UxGT("Init.");
  LSTR MSG_BUTTON_STOP                    = _UxGT("Stop");
  LSTR MSG_BUTTON_PRINT                   = _UxGT("Imprimer");
  LSTR MSG_BUTTON_RESET                   = _UxGT("Reset");
  LSTR MSG_BUTTON_IGNORE                  = _UxGT("Ignorer");
  LSTR MSG_BUTTON_CANCEL                  = _UxGT("Annuler");
  LSTR MSG_BUTTON_DONE                    = _UxGT("Terminé");
  LSTR MSG_BUTTON_BACK                    = _UxGT("Retour");
  LSTR MSG_BUTTON_PROCEED                 = _UxGT("Procéder");
  LSTR MSG_BUTTON_SKIP                    = _UxGT("Passer");
  LSTR MSG_PAUSING                        = _UxGT("Mise en pause...");
  LSTR MSG_PAUSE_PRINT                    = _UxGT("Pause impression");
  LSTR MSG_RESUME_PRINT                   = _UxGT("Reprendre impr.");
  LSTR MSG_STOP_PRINT                     = _UxGT("Arrêter impr.");
  LSTR MSG_PRINTING_OBJECT                = _UxGT("Impression objet");
  LSTR MSG_CANCEL_OBJECT                  = _UxGT("Annuler objet");
  LSTR MSG_CANCEL_OBJECT_N                = _UxGT("Annuler objet =");
  LSTR MSG_OUTAGE_RECOVERY                = _UxGT("Récup. coup.");
  LSTR MSG_MEDIA_MENU                     = _UxGT("Impression SD");
  LSTR MSG_NO_MEDIA                       = _UxGT("Pas de média");
  LSTR MSG_DWELL                          = _UxGT("Repos...");
  LSTR MSG_USERWAIT                       = _UxGT("Attente utilis.");
  LSTR MSG_PRINT_PAUSED                   = _UxGT("Impr. en pause");
  LSTR MSG_PRINTING                       = _UxGT("Impression");
  LSTR MSG_PRINT_ABORTED                  = _UxGT("Impr. annulée");
  LSTR MSG_NO_MOVE                        = _UxGT("Moteurs bloqués");
  LSTR MSG_KILLED                         = _UxGT("KILLED");
  LSTR MSG_STOPPED                        = _UxGT("STOPPÉ");
  LSTR MSG_CONTROL_RETRACT                = _UxGT("Rétractation mm");
  LSTR MSG_CONTROL_RETRACT_SWAP           = _UxGT("Ech. rétr. mm");
  LSTR MSG_CONTROL_RETRACTF               = _UxGT("Vit. rétract°");
  LSTR MSG_CONTROL_RETRACT_ZHOP           = _UxGT("Saut Z mm");
  LSTR MSG_CONTROL_RETRACT_RECOVER        = _UxGT("Rét.reprise mm");
  LSTR MSG_CONTROL_RETRACT_RECOVER_SWAP   = _UxGT("Ech.reprise mm");
  LSTR MSG_CONTROL_RETRACT_RECOVERF       = _UxGT("V.rét. reprise");
  LSTR MSG_CONTROL_RETRACT_RECOVER_SWAPF  = _UxGT("V.éch. reprise");
  LSTR MSG_AUTORETRACT                    = _UxGT("Rétraction auto");
  LSTR MSG_TOOL_CHANGE                    = _UxGT("Changement outil");
  LSTR MSG_TOOL_CHANGE_ZLIFT              = _UxGT("Augmenter Z");
  LSTR MSG_SINGLENOZZLE_PRIME_SPEED       = _UxGT("Vitesse primaire");
<<<<<<< HEAD
=======
  LSTR MSG_SINGLENOZZLE_WIPE_RETRACT      = _UxGT("Purge Retract");
>>>>>>> 551f5ada
  LSTR MSG_SINGLENOZZLE_RETRACT_SPEED     = _UxGT("Vitesse rétract°");
  LSTR MSG_FILAMENT_PARK_ENABLED          = _UxGT("Garer Extrudeur");
  LSTR MSG_SINGLENOZZLE_UNRETRACT_SPEED   = _UxGT("Vitesse reprise");
  LSTR MSG_SINGLENOZZLE_FAN_SPEED         = _UxGT("Vit.  ventil.");
  LSTR MSG_SINGLENOZZLE_FAN_TIME          = _UxGT("Temps ventil.");
  LSTR MSG_TOOL_MIGRATION_ON              = _UxGT("Auto ON");
  LSTR MSG_TOOL_MIGRATION_OFF             = _UxGT("Auto OFF");
  LSTR MSG_TOOL_MIGRATION                 = _UxGT("Migration d'outil");
  LSTR MSG_TOOL_MIGRATION_AUTO            = _UxGT("Migration auto");
  LSTR MSG_TOOL_MIGRATION_END             = _UxGT("Extrudeur Final");
  LSTR MSG_TOOL_MIGRATION_SWAP            = _UxGT("Migrer vers *");
  LSTR MSG_NOZZLE_STANDBY                 = _UxGT("Attente buse");
  LSTR MSG_FILAMENT_SWAP_LENGTH           = _UxGT("Longueur retrait");
  LSTR MSG_FILAMENT_SWAP_EXTRA            = _UxGT("Longueur Extra");
  LSTR MSG_FILAMENT_PURGE_LENGTH          = _UxGT("Longueur de purge");
  LSTR MSG_FILAMENTCHANGE                 = _UxGT("Changer filament");
  LSTR MSG_FILAMENTCHANGE_E               = _UxGT("Changer filament *");
  LSTR MSG_FILAMENTLOAD                   = _UxGT("Charger filament");
  LSTR MSG_FILAMENTLOAD_E                 = _UxGT("Charger filament *");
  LSTR MSG_FILAMENTUNLOAD                 = _UxGT("Retrait filament");
  LSTR MSG_FILAMENTUNLOAD_E               = _UxGT("Retrait filament *");
  LSTR MSG_FILAMENTUNLOAD_ALL             = _UxGT("Retirer tout");
  LSTR MSG_ATTACH_MEDIA                   = _UxGT("Charger le média");
  LSTR MSG_CHANGE_MEDIA                   = _UxGT("Actualiser média");
  LSTR MSG_RELEASE_MEDIA                  = _UxGT("Retirer le média");
  LSTR MSG_ZPROBE_OUT                     = _UxGT("Sonde Z hors lit");
  LSTR MSG_SKEW_FACTOR                    = _UxGT("Facteur écart");
  LSTR MSG_BLTOUCH                        = _UxGT("BLTouch");
  LSTR MSG_BLTOUCH_SELFTEST               = _UxGT("Self-Test");
  LSTR MSG_BLTOUCH_RESET                  = _UxGT("Reset");
  LSTR MSG_BLTOUCH_STOW                   = _UxGT("Ranger");
  LSTR MSG_BLTOUCH_DEPLOY                 = _UxGT("Déployer");
  LSTR MSG_BLTOUCH_SW_MODE                = _UxGT("Mode SW");
  LSTR MSG_BLTOUCH_5V_MODE                = _UxGT("Mode 5V");
  LSTR MSG_BLTOUCH_OD_MODE                = _UxGT("Mode OD");
  LSTR MSG_BLTOUCH_MODE_STORE             = _UxGT("Appliquer Mode");
  LSTR MSG_BLTOUCH_MODE_STORE_5V          = _UxGT("Mise en 5V");
  LSTR MSG_BLTOUCH_MODE_STORE_OD          = _UxGT("Mise en OD");
  LSTR MSG_BLTOUCH_MODE_ECHO              = _UxGT("Afficher Mode");
  LSTR MSG_TOUCHMI_PROBE                  = _UxGT("TouchMI");
  LSTR MSG_TOUCHMI_INIT                   = _UxGT("Init. TouchMI");
  LSTR MSG_TOUCHMI_ZTEST                  = _UxGT("Test décalage Z");
  LSTR MSG_TOUCHMI_SAVE                   = _UxGT("Sauvegarde");
  LSTR MSG_MANUAL_DEPLOY_TOUCHMI          = _UxGT("Déployer TouchMI");
  LSTR MSG_MANUAL_DEPLOY                  = _UxGT("Déployer Sonde Z");
  LSTR MSG_MANUAL_STOW                    = _UxGT("Ranger Sonde Z");
  LSTR MSG_HOME_FIRST                     = _UxGT("Origine %s%s%s Premier");
  LSTR MSG_ZPROBE_OFFSETS                 = _UxGT("Position sonde Z");
  LSTR MSG_ZPROBE_XOFFSET                 = _UxGT("Décalage X");
  LSTR MSG_ZPROBE_YOFFSET                 = _UxGT("Décalage Y");
  LSTR MSG_ZPROBE_ZOFFSET                 = _UxGT("Décalage Z");
  LSTR MSG_BABYSTEP_X                     = _UxGT("Babystep X");
  LSTR MSG_BABYSTEP_Y                     = _UxGT("Babystep Y");
  LSTR MSG_BABYSTEP_Z                     = _UxGT("Babystep Z");
  LSTR MSG_BABYSTEP_N                     = _UxGT("Babystep @");
  LSTR MSG_BABYSTEP_TOTAL                 = _UxGT("Total");
  LSTR MSG_ENDSTOP_ABORT                  = _UxGT("Butée abandon");
  LSTR MSG_HEATING_FAILED_LCD             = _UxGT("Err de chauffe");
  LSTR MSG_ERR_REDUNDANT_TEMP             = _UxGT("Err TEMP. REDONDANTE");
  LSTR MSG_THERMAL_RUNAWAY                = _UxGT("Err THERMIQUE");
  LSTR MSG_ERR_MAXTEMP                    = _UxGT("Err TEMP. MAX");
  LSTR MSG_ERR_MINTEMP                    = _UxGT("Err TEMP. MIN");

  LSTR MSG_HALTED                         = _UxGT("IMPR. STOPPÉE");
  LSTR MSG_PLEASE_RESET                   = _UxGT("Redémarrer SVP");
  LSTR MSG_SHORT_DAY                      = _UxGT("j"); // One character only
  LSTR MSG_SHORT_HOUR                     = _UxGT("h"); // One character only
  LSTR MSG_SHORT_MINUTE                   = _UxGT("m"); // One character only

  LSTR MSG_HEATING                        = _UxGT("en chauffe...");
  LSTR MSG_COOLING                        = _UxGT("Refroidissement");
  LSTR MSG_BED_HEATING                    = _UxGT("Lit en chauffe...");
  LSTR MSG_BED_COOLING                    = _UxGT("Refroid. du lit...");
  LSTR MSG_PROBE_HEATING                  = _UxGT("Probe en chauffe...");
  LSTR MSG_PROBE_COOLING                  = _UxGT("Refroid. Probe...");
  LSTR MSG_CHAMBER_HEATING                = _UxGT("Chauffe caisson...");
  LSTR MSG_CHAMBER_COOLING                = _UxGT("Refroid. caisson...");
  LSTR MSG_DELTA_CALIBRATE                = _UxGT("Calibration Delta");
  LSTR MSG_DELTA_CALIBRATE_X              = _UxGT("Calibrer X");
  LSTR MSG_DELTA_CALIBRATE_Y              = _UxGT("Calibrer Y");
  LSTR MSG_DELTA_CALIBRATE_Z              = _UxGT("Calibrer Z");
  LSTR MSG_DELTA_CALIBRATE_CENTER         = _UxGT("Calibrer centre");
  LSTR MSG_DELTA_SETTINGS                 = _UxGT("Réglages Delta");
  LSTR MSG_DELTA_AUTO_CALIBRATE           = _UxGT("Calibration Auto");
  LSTR MSG_DELTA_DIAG_ROD                 = _UxGT("Diagonale");
  LSTR MSG_DELTA_HEIGHT                   = _UxGT("Hauteur");
  LSTR MSG_DELTA_RADIUS                   = _UxGT("Rayon");

  LSTR MSG_INFO_MENU                      = _UxGT("Infos imprimante");
  LSTR MSG_INFO_PRINTER_MENU              = _UxGT("Infos imprimante");
  LSTR MSG_3POINT_LEVELING                = _UxGT("Niveau à 3 points");
  LSTR MSG_LINEAR_LEVELING                = _UxGT("Niveau linéaire");
  LSTR MSG_BILINEAR_LEVELING              = _UxGT("Niveau bilinéaire");
  LSTR MSG_UBL_LEVELING                   = _UxGT("Niveau lit unifié");
  LSTR MSG_MESH_LEVELING                  = _UxGT("Niveau par grille");
  LSTR MSG_MESH_DONE                      = _UxGT("Niveau terminé");
  LSTR MSG_INFO_STATS_MENU                = _UxGT("Stats. imprimante");
  LSTR MSG_INFO_BOARD_MENU                = _UxGT("Infos carte");
  LSTR MSG_INFO_THERMISTOR_MENU           = _UxGT("Thermistances");
  LSTR MSG_INFO_EXTRUDERS                 = _UxGT("Extrudeurs");
  LSTR MSG_INFO_BAUDRATE                  = _UxGT("Bauds");
  LSTR MSG_INFO_PROTOCOL                  = _UxGT("Protocole");
  LSTR MSG_INFO_RUNAWAY_OFF               = _UxGT("Protection inactive");
  LSTR MSG_INFO_RUNAWAY_ON                = _UxGT("Protection active");
  LSTR MSG_HOTEND_IDLE_TIMEOUT            = _UxGT("Hotend Idle Timeout");

  LSTR MSG_CASE_LIGHT                     = _UxGT("Lumière caisson");
  LSTR MSG_CASE_LIGHT_BRIGHTNESS          = _UxGT("Luminosité");
  LSTR MSG_KILL_EXPECTED_PRINTER          = _UxGT("Imprimante incorrecte");

  #if LCD_WIDTH >= 20 || HAS_DWIN_E3V2
    LSTR MSG_INFO_PRINT_COUNT             = _UxGT("Nbre impressions");
    LSTR MSG_INFO_COMPLETED_PRINTS        = _UxGT("Terminées");
    LSTR MSG_INFO_PRINT_TIME              = _UxGT("Tps impr. total");
    LSTR MSG_INFO_PRINT_LONGEST           = _UxGT("Impr. la + longue");
    LSTR MSG_INFO_PRINT_FILAMENT          = _UxGT("Total filament");
  #else
    LSTR MSG_INFO_PRINT_COUNT             = _UxGT("Impressions");
    LSTR MSG_INFO_COMPLETED_PRINTS        = _UxGT("Terminées");
    LSTR MSG_INFO_PRINT_TIME              = _UxGT("Total");
    LSTR MSG_INFO_PRINT_LONGEST           = _UxGT("+ long");
    LSTR MSG_INFO_PRINT_FILAMENT          = _UxGT("Filament");
  #endif

  LSTR MSG_INFO_MIN_TEMP                  = _UxGT("Temp Min");
  LSTR MSG_INFO_MAX_TEMP                  = _UxGT("Temp Max");
  LSTR MSG_INFO_PSU                       = _UxGT("Alim.");
  LSTR MSG_DRIVE_STRENGTH                 = _UxGT("Puiss. moteur ");
  LSTR MSG_DAC_PERCENT_N                  = _UxGT("Driver @ %");
  LSTR MSG_DAC_EEPROM_WRITE               = _UxGT("DAC EEPROM sauv.");
  LSTR MSG_ERROR_TMC                      = _UxGT("ERREUR CONNEXION TMC");

  LSTR MSG_FILAMENT_CHANGE_HEADER         = _UxGT("CHANGER FILAMENT");
  LSTR MSG_FILAMENT_CHANGE_HEADER_PAUSE   = _UxGT("IMPR. PAUSE");
  LSTR MSG_FILAMENT_CHANGE_HEADER_LOAD    = _UxGT("CHARGER FIL");
  LSTR MSG_FILAMENT_CHANGE_HEADER_UNLOAD  = _UxGT("DECHARGER FIL");
  LSTR MSG_FILAMENT_CHANGE_OPTION_HEADER  = _UxGT("OPTIONS REPRISE:");
  LSTR MSG_FILAMENT_CHANGE_OPTION_PURGE   = _UxGT("Purger encore");
  LSTR MSG_FILAMENT_CHANGE_OPTION_RESUME  = _UxGT("Reprendre impr.");
  LSTR MSG_FILAMENT_CHANGE_NOZZLE         = _UxGT("  Buse: ");
  LSTR MSG_RUNOUT_SENSOR                  = _UxGT("Capteur fil.");
  LSTR MSG_KILL_HOMING_FAILED             = _UxGT("Echec origine");
  LSTR MSG_LCD_PROBING_FAILED             = _UxGT("Echec sonde");

  LSTR MSG_KILL_MMU2_FIRMWARE             = _UxGT("MAJ firmware MMU!!");
  LSTR MSG_MMU2_CHOOSE_FILAMENT_HEADER    = _UxGT("CHOISIR FILAMENT");
  LSTR MSG_MMU2_MENU                      = _UxGT("MMU");
  LSTR MSG_MMU2_NOT_RESPONDING            = _UxGT("MMU ne répond plus");
  LSTR MSG_MMU2_RESUME                    = _UxGT("Continuer Imp. MMU");
  LSTR MSG_MMU2_RESUMING                  = _UxGT("Reprise MMU...");
  LSTR MSG_MMU2_LOAD_FILAMENT             = _UxGT("Charge dans MMU");
  LSTR MSG_MMU2_LOAD_ALL                  = _UxGT("Charger tous dans MMU");
  LSTR MSG_MMU2_LOAD_TO_NOZZLE            = _UxGT("Charger dans buse");
  LSTR MSG_MMU2_EJECT_FILAMENT            = _UxGT("Ejecter fil. du MMU");
  LSTR MSG_MMU2_EJECT_FILAMENT_N          = _UxGT("Ejecter fil. ~");
  LSTR MSG_MMU2_UNLOAD_FILAMENT           = _UxGT("Retrait filament");
  LSTR MSG_MMU2_LOADING_FILAMENT          = _UxGT("Chargem. fil. %i...");
  LSTR MSG_MMU2_EJECTING_FILAMENT         = _UxGT("Ejection fil...");
  LSTR MSG_MMU2_UNLOADING_FILAMENT        = _UxGT("Retrait fil....");
  LSTR MSG_MMU2_ALL                       = _UxGT("Tous");
  LSTR MSG_MMU2_FILAMENT_N                = _UxGT("Filament ~");
  LSTR MSG_MMU2_RESET                     = _UxGT("Réinit. MMU");
  LSTR MSG_MMU2_RESETTING                 = _UxGT("Réinit. MMU...");
  LSTR MSG_MMU2_EJECT_RECOVER             = _UxGT("Retrait, click");

  LSTR MSG_MIX_COMPONENT_N                = _UxGT("Composante =");
  LSTR MSG_MIXER                          = _UxGT("Mixeur");
  LSTR MSG_GRADIENT                       = _UxGT("Dégradé");
  LSTR MSG_FULL_GRADIENT                  = _UxGT("Dégradé complet");
  LSTR MSG_TOGGLE_MIX                     = _UxGT("Toggle mix");
  LSTR MSG_CYCLE_MIX                      = _UxGT("Cycle mix");
  LSTR MSG_GRADIENT_MIX                   = _UxGT("Mix dégradé");
  LSTR MSG_REVERSE_GRADIENT               = _UxGT("Inverser dégradé");
  LSTR MSG_ACTIVE_VTOOL                   = _UxGT("Active V-tool");
  LSTR MSG_START_VTOOL                    = _UxGT("Début V-tool");
  LSTR MSG_END_VTOOL                      = _UxGT("  Fin V-tool");
  LSTR MSG_GRADIENT_ALIAS                 = _UxGT("Alias V-tool");
  LSTR MSG_RESET_VTOOLS                   = _UxGT("Réinit. V-tools");
  LSTR MSG_COMMIT_VTOOL                   = _UxGT("Valider Mix V-tool");
  LSTR MSG_VTOOLS_RESET                   = _UxGT("V-tools réinit. ok");
  LSTR MSG_START_Z                        = _UxGT("Début Z:");
  LSTR MSG_END_Z                          = _UxGT("  Fin Z:");
  LSTR MSG_GAMES                          = _UxGT("Jeux");
  LSTR MSG_BRICKOUT                       = _UxGT("Casse-briques");
  LSTR MSG_INVADERS                       = _UxGT("Invaders");
  LSTR MSG_SNAKE                          = _UxGT("Sn4k3");
  LSTR MSG_MAZE                           = _UxGT("Labyrinthe");

  LSTR MSG_BAD_PAGE                       = _UxGT("Erreur index page");
  LSTR MSG_BAD_PAGE_SPEED                 = _UxGT("Erreur vitesse page");

  #if LCD_HEIGHT >= 4
    // Up to 3 lines allowed
    LSTR MSG_ADVANCED_PAUSE_WAITING       = _UxGT(MSG_2_LINE("Presser bouton", "pour reprendre"));
    LSTR MSG_PAUSE_PRINT_PARKING          = _UxGT(MSG_1_LINE("Parking..."));
    LSTR MSG_FILAMENT_CHANGE_INIT         = _UxGT(MSG_2_LINE("Attente filament", "pour démarrer"));
    LSTR MSG_FILAMENT_CHANGE_INSERT       = _UxGT(MSG_3_LINE("Insérer filament", "et app. bouton", "pour continuer..."));
    LSTR MSG_FILAMENT_CHANGE_HEAT         = _UxGT(MSG_2_LINE("Presser le bouton", "pour chauffer..."));
    LSTR MSG_FILAMENT_CHANGE_HEATING      = _UxGT(MSG_2_LINE("Buse en chauffe", "Patienter SVP..."));
    LSTR MSG_FILAMENT_CHANGE_UNLOAD       = _UxGT(MSG_2_LINE("Attente", "retrait du filament"));
    LSTR MSG_FILAMENT_CHANGE_LOAD         = _UxGT(MSG_2_LINE("Attente", "chargement filament"));
    LSTR MSG_FILAMENT_CHANGE_PURGE        = _UxGT(MSG_2_LINE("Attente", "Purge filament"));
    LSTR MSG_FILAMENT_CHANGE_CONT_PURGE   = _UxGT(MSG_2_LINE("Presser pour finir", "la purge du filament"));
    LSTR MSG_FILAMENT_CHANGE_RESUME       = _UxGT(MSG_2_LINE("Attente reprise", "impression"));
  #else // LCD_HEIGHT < 4
    // Up to 2 lines allowed
    LSTR MSG_ADVANCED_PAUSE_WAITING       = _UxGT(MSG_1_LINE("Clic pour continuer"));
    LSTR MSG_FILAMENT_CHANGE_INIT         = _UxGT(MSG_1_LINE("Patience..."));
    LSTR MSG_FILAMENT_CHANGE_INSERT       = _UxGT(MSG_1_LINE("Insérer fil."));
    LSTR MSG_FILAMENT_CHANGE_HEAT         = _UxGT(MSG_1_LINE("Chauffer ?"));
    LSTR MSG_FILAMENT_CHANGE_HEATING      = _UxGT(MSG_1_LINE("Chauffage..."));
    LSTR MSG_FILAMENT_CHANGE_UNLOAD       = _UxGT(MSG_1_LINE("Retrait fil..."));
    LSTR MSG_FILAMENT_CHANGE_LOAD         = _UxGT(MSG_1_LINE("Chargement..."));
    LSTR MSG_FILAMENT_CHANGE_PURGE        = _UxGT(MSG_1_LINE("Purge..."));
    LSTR MSG_FILAMENT_CHANGE_CONT_PURGE   = _UxGT(MSG_1_LINE("Terminer ?"));
    LSTR MSG_FILAMENT_CHANGE_RESUME       = _UxGT(MSG_1_LINE("Reprise..."));
  #endif // LCD_HEIGHT < 4

  LSTR MSG_TMC_CURRENT                    = _UxGT("Courant driver");
  LSTR MSG_TMC_HYBRID_THRS                = _UxGT("Seuil hybride");
  LSTR MSG_TMC_HOMING_THRS                = _UxGT("Home sans capteur");
  LSTR MSG_TMC_STEPPING_MODE              = _UxGT("Mode pas à pas");
  LSTR MSG_TMC_STEALTH_ENABLED            = _UxGT("StealthChop activé");
  LSTR MSG_SERVICE_RESET                  = _UxGT("Réinit.");
  LSTR MSG_SERVICE_IN                     = _UxGT("  dans:");
  LSTR MSG_BACKLASH_CORRECTION            = _UxGT("Correction");
  LSTR MSG_BACKLASH_SMOOTHING             = _UxGT("Lissage");

  LSTR MSG_LEVEL_X_AXIS                   = _UxGT("Niveau axe X");
  LSTR MSG_AUTO_CALIBRATE                 = _UxGT("Etalon. auto.");
  #if ENABLED(TOUCH_UI_FTDI_EVE)
    LSTR MSG_HEATER_TIMEOUT               = _UxGT("En protection, temp. réduite. Ok pour rechauffer et continuer.");
  #else
    LSTR MSG_HEATER_TIMEOUT               = _UxGT("En protection");
  #endif
  LSTR MSG_REHEAT                         = _UxGT("Chauffer");
  LSTR MSG_REHEATING                      = _UxGT("Réchauffe...");

  LSTR MSG_PROBE_WIZARD                   = _UxGT("Assistant Sonde Z");
  LSTR MSG_PROBE_WIZARD_PROBING           = _UxGT("Mesure référence");
  LSTR MSG_PROBE_WIZARD_MOVING            = _UxGT("Dépl. vers pos");

  LSTR MSG_SOUND                          = _UxGT("Sons");

  LSTR MSG_TOP_LEFT                       = _UxGT("Coin haut gauche");
  LSTR MSG_BOTTOM_LEFT                    = _UxGT("Coin bas gauche");
  LSTR MSG_TOP_RIGHT                      = _UxGT("Coin haut droit");
  LSTR MSG_BOTTOM_RIGHT                   = _UxGT("Coin bas droit");
  LSTR MSG_CALIBRATION_COMPLETED          = _UxGT("Calibration terminée");
  LSTR MSG_CALIBRATION_FAILED             = _UxGT("Échec de l'étalonnage");

  LSTR MSG_SD_CARD                        = _UxGT("Carte SD");
  LSTR MSG_USB_DISK                       = _UxGT("Clé USB");
}<|MERGE_RESOLUTION|>--- conflicted
+++ resolved
@@ -376,10 +376,7 @@
   LSTR MSG_TOOL_CHANGE                    = _UxGT("Changement outil");
   LSTR MSG_TOOL_CHANGE_ZLIFT              = _UxGT("Augmenter Z");
   LSTR MSG_SINGLENOZZLE_PRIME_SPEED       = _UxGT("Vitesse primaire");
-<<<<<<< HEAD
-=======
   LSTR MSG_SINGLENOZZLE_WIPE_RETRACT      = _UxGT("Purge Retract");
->>>>>>> 551f5ada
   LSTR MSG_SINGLENOZZLE_RETRACT_SPEED     = _UxGT("Vitesse rétract°");
   LSTR MSG_FILAMENT_PARK_ENABLED          = _UxGT("Garer Extrudeur");
   LSTR MSG_SINGLENOZZLE_UNRETRACT_SPEED   = _UxGT("Vitesse reprise");
