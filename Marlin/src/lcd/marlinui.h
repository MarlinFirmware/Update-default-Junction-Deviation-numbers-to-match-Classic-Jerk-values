--- conflicted
+++ resolved
@@ -205,7 +205,6 @@
 
   static void init();
 
-<<<<<<< HEAD
   #if HAS_DISPLAY || HAS_DWIN_E3V2
     static void init_lcd();
     // Erase the LCD contents. Do the lowest-level thing required to clear the LCD.
@@ -213,14 +212,6 @@
   #else
     static void init_lcd() {}
     static void clear_lcd() {}
-=======
-  static void reinit_lcd() { TERN_(REINIT_NOISY_LCD, init_lcd()); }
-
-  #if HAS_WIRED_LCD
-    static bool detected();
-  #else
-    static bool detected() { return true; }
->>>>>>> 0226692e
   #endif
 
   #if HAS_MULTI_LANGUAGE
