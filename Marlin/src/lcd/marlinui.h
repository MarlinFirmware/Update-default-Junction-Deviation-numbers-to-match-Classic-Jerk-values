/**
 * Marlin 3D Printer Firmware
 * Copyright (c) 2020 MarlinFirmware [https://github.com/MarlinFirmware/Marlin]
 *
 * Based on Sprinter and grbl.
 * Copyright (c) 2011 Camiel Gubbels / Erik van der Zalm
 *
 * This program is free software: you can redistribute it and/or modify
 * it under the terms of the GNU General Public License as published by
 * the Free Software Foundation, either version 3 of the License, or
 * (at your option) any later version.
 *
 * This program is distributed in the hope that it will be useful,
 * but WITHOUT ANY WARRANTY; without even the implied warranty of
 * MERCHANTABILITY or FITNESS FOR A PARTICULAR PURPOSE.  See the
 * GNU General Public License for more details.
 *
 * You should have received a copy of the GNU General Public License
 * along with this program.  If not, see <https://www.gnu.org/licenses/>.
 *
 */
#pragma once

#include "../inc/MarlinConfig.h"

#include "../module/motion.h"

#include "buttons.h"

#if HAS_BUZZER
  #include "../libs/buzzer.h"
#endif

#if ENABLED(SDSUPPORT)
  #include "../sd/cardreader.h"
#endif

#if ENABLED(TOUCH_SCREEN_CALIBRATION)
  #include "tft_io/touch_calibration.h"
#endif

#if ANY(HAS_LCD_MENU, ULTIPANEL_FEEDMULTIPLY, SOFT_RESET_ON_KILL)
  #define HAS_ENCODER_ACTION 1
#endif

#if HAS_STATUS_MESSAGE
  #define START_OF_UTF8_CHAR(C) (((C) & 0xC0u) != 0x80U)
#endif

#if E_MANUAL > 1
  #define MULTI_E_MANUAL 1
#endif

#if HAS_DISPLAY
  #include "../module/printcounter.h"
#endif

#if ENABLED(ADVANCED_PAUSE_FEATURE) && EITHER(HAS_LCD_MENU, EXTENSIBLE_UI)
  #include "../feature/pause.h"
  #include "../module/motion.h" // for active_extruder
#endif

#define START_OF_UTF8_CHAR(C) (((C) & 0xC0u) != 0x80U)

#if HAS_WIRED_LCD

  enum LCDViewAction : uint8_t {
    LCDVIEW_NONE,
    LCDVIEW_REDRAW_NOW,
    LCDVIEW_CALL_REDRAW_NEXT,
    LCDVIEW_CLEAR_CALL_REDRAW,
    LCDVIEW_CALL_NO_REDRAW
  };

  #if HAS_ADC_BUTTONS
    uint8_t get_ADC_keyValue();
  #endif

  #define LCD_UPDATE_INTERVAL TERN(HAS_TOUCH_BUTTONS, 50, 100)

  #if HAS_LCD_MENU

    #include "lcdprint.h"

    #if !HAS_GRAPHICAL_TFT
      void _wrap_string(uint8_t &col, uint8_t &row, const char * const string, read_byte_cb_t cb_read_byte, const bool wordwrap=false);
      inline void wrap_string_P(uint8_t &col, uint8_t &row, PGM_P const pstr, const bool wordwrap=false) { _wrap_string(col, row, pstr, read_byte_rom, wordwrap); }
      inline void wrap_string(uint8_t &col, uint8_t &row, const char * const string, const bool wordwrap=false) { _wrap_string(col, row, string, read_byte_ram, wordwrap); }
    #endif

    typedef void (*screenFunc_t)();
    typedef void (*menuAction_t)();

  #endif // HAS_LCD_MENU

#endif // HAS_WIRED_LCD

#if HAS_MARLINUI_U8GLIB
  enum MarlinFont : uint8_t {
    FONT_STATUSMENU = 1,
    FONT_EDIT,
    FONT_MENU
  };
#else
  enum HD44780CharSet : uint8_t {
    CHARSET_MENU,
    CHARSET_INFO,
    CHARSET_BOOT
  };
#endif

#if PREHEAT_COUNT
  typedef struct {
    #if HAS_HOTEND
      celsius_t hotend_temp;
    #endif
    #if HAS_HEATED_BED
      celsius_t bed_temp;
    #endif
    #if HAS_FAN
      uint16_t fan_speed;
    #endif
  } preheat_t;
#endif

#if HAS_LCD_MENU

  // Manual Movement class
  class ManualMove {
  private:
    static AxisEnum axis;
    #if MULTI_E_MANUAL
      static int8_t e_index;
    #else
      static int8_t constexpr e_index = 0;
    #endif
    static millis_t start_time;
    #if IS_KINEMATIC
      static xyze_pos_t all_axes_destination;
    #endif
  public:
    static float menu_scale;
    #if IS_KINEMATIC
      static float offset;
    #endif
    template <typename T>
    void set_destination(const T& dest) {
      #if IS_KINEMATIC
        // Moves are segmented, so the entire move is not submitted at once.
        // Using a separate variable prevents corrupting the in-progress move.
        all_axes_destination = current_position;
        all_axes_destination.set(dest);
      #else
        // Moves are submitted as single line to the planner using buffer_line.
        current_position.set(dest);
      #endif
    }
    float axis_value(const AxisEnum axis) {
      return NATIVE_TO_LOGICAL(processing ? destination[axis] : SUM_TERN(IS_KINEMATIC, current_position[axis], offset), axis);
    }
    bool apply_diff(const AxisEnum axis, const_float_t diff, const_float_t min, const_float_t max) {
      #if IS_KINEMATIC
        float &valref = offset;
        const float rmin = min - current_position[axis], rmax = max - current_position[axis];
      #else
        float &valref = current_position[axis];
        const float rmin = min, rmax = max;
      #endif
      valref += diff;
      const float pre = valref;
      if (min != max) {
        if (diff < 0)
          NOLESS(valref, rmin);
        else
          NOMORE(valref, rmax);
      }
      return pre != valref;
    }
    #if IS_KINEMATIC
      static bool processing;
    #else
      static bool constexpr processing = false;
    #endif
    static void task();
    static void soon(const AxisEnum axis OPTARG(MULTI_E_MANUAL, const int8_t eindex=active_extruder));
  };

#endif

////////////////////////////////////////////
//////////// MarlinUI Singleton ////////////
////////////////////////////////////////////

class MarlinUI {
public:

  MarlinUI() {
    TERN_(HAS_LCD_MENU, currentScreen = status_screen);
  }

  #if HAS_MULTI_LANGUAGE
    static uint8_t language;
    static void set_language(const uint8_t lang);
  #endif

  #if HAS_MARLINUI_U8GLIB
    static void update_language_font();
  #endif

  #if ENABLED(SOUND_MENU_ITEM)
    static bool buzzer_enabled; // Initialized by settings.load()
  #else
    static constexpr bool buzzer_enabled = true;
  #endif

  #if HAS_BUZZER
    static void buzz(const long duration, const uint16_t freq);
  #endif

  FORCE_INLINE static void chirp() {
    TERN_(HAS_CHIRP, buzz(LCD_FEEDBACK_FREQUENCY_DURATION_MS, LCD_FEEDBACK_FREQUENCY_HZ));
  }

  #if ENABLED(LCD_HAS_STATUS_INDICATORS)
    static void update_indicators();
  #endif

  // LCD implementations
  static void clear_lcd();

  #if BOTH(HAS_LCD_MENU, TOUCH_SCREEN_CALIBRATION)
    static void check_touch_calibration() {
      if (touch_calibration.need_calibration()) currentScreen = touch_calibration_screen;
    }
  #endif

  #if ENABLED(SDSUPPORT)
    #define MEDIA_MENU_GATEWAY TERN(PASSWORD_ON_SD_PRINT_MENU, password.media_gatekeeper, menu_media)
    static void media_changed(const uint8_t old_stat, const uint8_t stat);
  #endif

  #if ENABLED(DWIN_CREALITY_LCD)
    static void refresh();
  #else
    FORCE_INLINE static void refresh() {
      TERN_(HAS_WIRED_LCD, refresh(LCDVIEW_CLEAR_CALL_REDRAW));
    }
  #endif

  #if HAS_WIRED_LCD
    static bool detected();
    static void init_lcd();
  #else
    static inline bool detected() { return true; }
    static inline void init_lcd() {}
  #endif

  #if HAS_PRINT_PROGRESS
    #if HAS_PRINT_PROGRESS_PERMYRIAD
      typedef uint16_t progress_t;
      #define PROGRESS_SCALE 100U
      #define PROGRESS_MASK 0x7FFF
    #else
      typedef uint8_t progress_t;
      #define PROGRESS_SCALE 1U
      #define PROGRESS_MASK 0x7F
    #endif
    #if ENABLED(LCD_SET_PROGRESS_MANUALLY)
      static progress_t progress_override;
      static void set_progress(const progress_t p) { progress_override = _MIN(p, 100U * (PROGRESS_SCALE)); }
      static void set_progress_done() { progress_override = (PROGRESS_MASK + 1U) + 100U * (PROGRESS_SCALE); }
      static void progress_reset() { if (progress_override & (PROGRESS_MASK + 1U)) set_progress(0); }
      #if ENABLED(SHOW_REMAINING_TIME)
        static inline uint32_t _calculated_remaining_time() {
          const duration_t elapsed = print_job_timer.duration();
          const progress_t progress = _get_progress();
          return progress ? elapsed.value * (100 * (PROGRESS_SCALE) - progress) / progress : 0;
        }
        #if ENABLED(USE_M73_REMAINING_TIME)
          static uint32_t remaining_time;
          FORCE_INLINE static void set_remaining_time(const uint32_t r) { remaining_time = r; }
          FORCE_INLINE static uint32_t get_remaining_time() { return remaining_time ?: _calculated_remaining_time(); }
          FORCE_INLINE static void reset_remaining_time() { set_remaining_time(0); }
        #else
          FORCE_INLINE static uint32_t get_remaining_time() { return _calculated_remaining_time(); }
        #endif
      #endif
    #endif
    static progress_t _get_progress();
    #if HAS_PRINT_PROGRESS_PERMYRIAD
      FORCE_INLINE static uint16_t get_progress_permyriad() { return _get_progress(); }
    #endif
    static uint8_t get_progress_percent() { return uint8_t(_get_progress() / (PROGRESS_SCALE)); }
  #else
    static constexpr uint8_t get_progress_percent() { return 0; }
  #endif

  #if HAS_STATUS_MESSAGE
    static char status_message[];
    static uint8_t alert_level; // Higher levels block lower levels

    #if ENABLED(STATUS_MESSAGE_SCROLLING)
      static uint8_t status_scroll_offset;
      static void advance_status_scroll();
      static char* status_and_len(uint8_t &len);
    #endif

    static bool has_status();
    static void reset_status(const bool no_welcome=false);
    static void set_status(const char * const message, const bool persist=false);
    static void set_status_P(PGM_P const message, const int8_t level=0);
    static void status_printf_P(const uint8_t level, PGM_P const fmt, ...);
    static void set_alert_status_P(PGM_P const message);
    static inline void reset_alert_level() { alert_level = 0; }
  #else
    static constexpr bool has_status() { return false; }
    static inline void reset_status(const bool=false) {}
    static void set_status(const char *message, const bool=false);
    static void set_status_P(PGM_P message, const int8_t=0);
    static void status_printf_P(const uint8_t, PGM_P message, ...);
    static inline void set_alert_status_P(PGM_P const) {}
    static inline void reset_alert_level() {}
  #endif

  #if HAS_DISPLAY

    static void init();
    static void update();

    static void abort_print();
    static void pause_print();
    static void resume_print();
    static void flow_fault();

    #if BOTH(PSU_CONTROL, PS_OFF_CONFIRM)
      static void poweroff();
    #endif

    #if HAS_WIRED_LCD

      static millis_t next_button_update_ms;

      static LCDViewAction lcdDrawUpdate;
      FORCE_INLINE static bool should_draw() { return bool(lcdDrawUpdate); }
      FORCE_INLINE static void refresh(const LCDViewAction type) { lcdDrawUpdate = type; }

      #if ENABLED(SHOW_CUSTOM_BOOTSCREEN)
        static void draw_custom_bootscreen(const uint8_t frame=0);
        static void show_custom_bootscreen();
      #endif

      #if ENABLED(SHOW_BOOTSCREEN)
        #ifndef BOOTSCREEN_TIMEOUT
          #define BOOTSCREEN_TIMEOUT 2500
        #endif
        static void draw_marlin_bootscreen(const bool line2=false);
        static void show_marlin_bootscreen();
        static void show_bootscreen();
        static void bootscreen_completion(const millis_t sofar);
      #endif

      #if HAS_MARLINUI_U8GLIB

        static void set_font(const MarlinFont font_nr);

      #else

        static void set_custom_characters(const HD44780CharSet screen_charset=CHARSET_INFO);

        #if ENABLED(LCD_PROGRESS_BAR)
          static millis_t progress_bar_ms;  // Start time for the current progress bar cycle
          static void draw_progress_bar(const uint8_t percent);
          #if PROGRESS_MSG_EXPIRE > 0
            static millis_t expire_status_ms; // = 0
            FORCE_INLINE static void reset_progress_bar_timeout() { expire_status_ms = 0; }
          #endif
        #endif

      #endif

      static uint8_t lcd_status_update_delay;

      #if HAS_LCD_CONTRAST
        static int16_t contrast;
        static void set_contrast(const int16_t value);
        FORCE_INLINE static void refresh_contrast() { set_contrast(contrast); }
      #endif

      #if BOTH(FILAMENT_LCD_DISPLAY, SDSUPPORT)
        static millis_t next_filament_display;
      #endif

      static void quick_feedback(const bool clear_buttons=true);
      #if HAS_BUZZER
        static void completion_feedback(const bool good=true);
      #else
        static inline void completion_feedback(const bool=true) {}
      #endif

      #if DISABLED(LIGHTWEIGHT_UI)
        static void draw_status_message(const bool blink);
      #endif

      #if ENABLED(ADVANCED_PAUSE_FEATURE)
        static void draw_hotend_status(const uint8_t row, const uint8_t extruder);
      #endif

      #if HAS_TOUCH_BUTTONS
        static bool on_edit_screen;
        static void screen_click(const uint8_t row, const uint8_t col, const uint8_t x, const uint8_t y);
      #endif

      static void status_screen();

    #endif

    #if HAS_MARLINUI_U8GLIB
      static bool drawing_screen, first_page;
    #else
      static constexpr bool drawing_screen = false, first_page = true;
    #endif

    static bool get_blink();
    static void kill_screen(PGM_P const lcd_error, PGM_P const lcd_component);
    static void draw_kill_screen();

  #else // No LCD

    static inline void init() {}
    static inline void update() {}
    static inline void return_to_status() {}

  #endif

  #if ENABLED(SDSUPPORT)
    #if BOTH(SCROLL_LONG_FILENAMES, HAS_LCD_MENU)
      #define MARLINUI_SCROLL_NAME 1
    #endif
    #if MARLINUI_SCROLL_NAME
      static uint8_t filename_scroll_pos, filename_scroll_max;
    #endif
    static const char * scrolled_filename(CardReader &theCard, const uint8_t maxlen, uint8_t hash, const bool doScroll);
  #endif

  #if PREHEAT_COUNT
    static preheat_t material_preset[PREHEAT_COUNT];
    static PGM_P get_preheat_label(const uint8_t m);
  #endif

  #if SCREENS_CAN_TIME_OUT
    static inline void reset_status_timeout(const millis_t ms) { return_to_status_ms = ms + LCD_TIMEOUT_TO_STATUS; }
  #else
    static inline void reset_status_timeout(const millis_t) {}
  #endif

  #if HAS_LCD_MENU

    #if HAS_TOUCH_BUTTONS
      static uint8_t touch_buttons;
      static uint8_t repeat_delay;
    #else
      static constexpr uint8_t touch_buttons = 0;
    #endif

    #if ENABLED(ENCODER_RATE_MULTIPLIER)
      static bool encoderRateMultiplierEnabled;
      static millis_t lastEncoderMovementMillis;
      static void enable_encoder_multiplier(const bool onoff);
      #define ENCODER_RATE_MULTIPLY(F) (ui.encoderRateMultiplierEnabled = F)
    #else
      #define ENCODER_RATE_MULTIPLY(F) NOOP
    #endif

    // Manual Movement
    static ManualMove manual_move;

    // Select Screen (modal NO/YES style dialog)
    static bool selection;
    static void set_selection(const bool sel) { selection = sel; }
    static bool update_selection();

    static void synchronize(PGM_P const msg=nullptr);

    static screenFunc_t currentScreen;
    static bool screen_changed;
    static void goto_screen(const screenFunc_t screen, const uint16_t encoder=0, const uint8_t top=0, const uint8_t items=0);
    static void push_current_screen();

    // goto_previous_screen and go_back may also be used as menu item callbacks
    static void _goto_previous_screen(TERN_(TURBO_BACK_MENU_ITEM, const bool is_back));
    static inline void goto_previous_screen() { _goto_previous_screen(TERN_(TURBO_BACK_MENU_ITEM, false)); }
    static inline void go_back()              { _goto_previous_screen(TERN_(TURBO_BACK_MENU_ITEM, true)); }

    static void return_to_status();
    static inline bool on_status_screen() { return currentScreen == status_screen; }
    FORCE_INLINE static void run_current_screen() { (*currentScreen)(); }

    #if ENABLED(LIGHTWEIGHT_UI)
      static void lcd_in_status(const bool inStatus);
    #endif

    FORCE_INLINE static bool screen_is_sticky() {
      return TERN1(SCREENS_CAN_TIME_OUT, defer_return_to_status);
    }

    FORCE_INLINE static void defer_status_screen(const bool defer=true) {
      TERN(SCREENS_CAN_TIME_OUT, defer_return_to_status = defer, UNUSED(defer));
    }

    static inline void goto_previous_screen_no_defer() {
      defer_status_screen(false);
      goto_previous_screen();
    }

    #if ENABLED(SD_REPRINT_LAST_SELECTED_FILE)
      static void reselect_last_file();
    #endif

    #if ENABLED(AUTO_BED_LEVELING_UBL)
      static void ubl_plot(const uint8_t x_plot, const uint8_t y_plot);
    #endif

    #if ENABLED(AUTO_BED_LEVELING_UBL)
      static void ubl_mesh_edit_start(const_float_t initial);
      static float ubl_mesh_value();
    #endif

    static void draw_select_screen_prompt(PGM_P const pref, const char * const string=nullptr, PGM_P const suff=nullptr);

  #else

    static constexpr bool on_status_screen() { return true; }

    #if HAS_WIRED_LCD
      FORCE_INLINE static void run_current_screen() { status_screen(); }
    #endif

  #endif

  #if EITHER(HAS_LCD_MENU, EXTENSIBLE_UI)
    static bool lcd_clicked;
    static inline bool use_click() {
      const bool click = lcd_clicked;
      lcd_clicked = false;
      return click;
    }
  #else
    static constexpr bool lcd_clicked = false;
    static inline bool use_click() { return false; }
  #endif

<<<<<<< HEAD
  #if BOTH(HAS_LCD_MENU, ADVANCED_PAUSE_FEATURE)
=======
  #if ENABLED(ADVANCED_PAUSE_FEATURE) && EITHER(HAS_LCD_MENU, EXTENSIBLE_UI)
>>>>>>> 52718f33
    static void pause_show_message(const PauseMessage message, const PauseMode mode=PAUSE_MODE_SAME, const uint8_t extruder=active_extruder);
  #else
    static inline void _pause_show_message() {}
    #define pause_show_message(...) _pause_show_message()
  #endif

  //
  // EEPROM: Reset / Init / Load / Store
  //
  #if HAS_LCD_MENU
    static void reset_settings();
  #endif

  #if ENABLED(EEPROM_SETTINGS)
    #if HAS_LCD_MENU
      static void init_eeprom();
      static void load_settings();
      static void store_settings();
    #endif
    #if DISABLED(EEPROM_AUTO_INIT)
      static void eeprom_alert(const uint8_t msgid);
      static inline void eeprom_alert_crc()     { eeprom_alert(0); }
      static inline void eeprom_alert_index()   { eeprom_alert(1); }
      static inline void eeprom_alert_version() { eeprom_alert(2); }
    #endif
  #endif

  //
  // Special handling if a move is underway
  //
  #if ANY(DELTA_CALIBRATION_MENU, DELTA_AUTO_CALIBRATION, PROBE_OFFSET_WIZARD) || (ENABLED(LCD_BED_LEVELING) && EITHER(PROBE_MANUALLY, MESH_BED_LEVELING))
    #define LCD_HAS_WAIT_FOR_MOVE 1
    static bool wait_for_move;
  #else
    static constexpr bool wait_for_move = false;
  #endif

  //
  // Block interaction while under external control
  //
  #if HAS_LCD_MENU && EITHER(AUTO_BED_LEVELING_UBL, G26_MESH_VALIDATION)
    static bool external_control;
    FORCE_INLINE static void capture() { external_control = true; }
    FORCE_INLINE static void release() { external_control = false; }
    #if ENABLED(AUTO_BED_LEVELING_UBL)
      static void external_encoder();
    #endif
  #else
    static constexpr bool external_control = false;
  #endif

  #if HAS_ENCODER_ACTION

    static volatile uint8_t buttons;
    #if IS_RRW_KEYPAD
      static volatile uint8_t keypad_buttons;
      static bool handle_keypad();
    #endif
    #if HAS_SLOW_BUTTONS
      static volatile uint8_t slow_buttons;
      static uint8_t read_slow_buttons();
    #endif

    static void update_buttons();
    static inline bool button_pressed() { return BUTTON_CLICK() || TERN(TOUCH_SCREEN, touch_pressed(), false); }
    #if EITHER(AUTO_BED_LEVELING_UBL, G26_MESH_VALIDATION)
      static void wait_for_release();
    #endif

    static uint32_t encoderPosition;

    #define ENCODERBASE (TERN(REVERSE_ENCODER_DIRECTION, -1, +1))

    #if EITHER(REVERSE_MENU_DIRECTION, REVERSE_SELECT_DIRECTION)
      static int8_t encoderDirection;
    #else
      static constexpr int8_t encoderDirection = ENCODERBASE;
    #endif

    FORCE_INLINE static void encoder_direction_normal() {
      #if EITHER(REVERSE_MENU_DIRECTION, REVERSE_SELECT_DIRECTION)
        encoderDirection = ENCODERBASE;
      #endif
    }

    FORCE_INLINE static void encoder_direction_menus() {
      TERN_(REVERSE_MENU_DIRECTION, encoderDirection = -(ENCODERBASE));
    }

    FORCE_INLINE static void encoder_direction_select() {
      TERN_(REVERSE_SELECT_DIRECTION, encoderDirection = -(ENCODERBASE));
    }

  #else

    static inline void update_buttons() {}

  #endif

  #if ENABLED(TOUCH_SCREEN_CALIBRATION)
    static void touch_calibration_screen();
  #endif

  #if HAS_GRAPHICAL_TFT
    static void move_axis_screen();
  #endif

private:

  #if SCREENS_CAN_TIME_OUT
    static millis_t return_to_status_ms;
    static bool defer_return_to_status;
  #else
    static constexpr bool defer_return_to_status = false;
  #endif

  #if HAS_STATUS_MESSAGE
    static void finish_status(const bool persist);
  #endif

  #if HAS_WIRED_LCD
    static void draw_status_screen();
    #if HAS_GRAPHICAL_TFT
      static void tft_idle();
      #if ENABLED(TOUCH_SCREEN)
        static bool touch_pressed();
      #endif
    #endif
  #endif
};

extern MarlinUI ui;

#define LCD_MESSAGEPGM_P(x)      ui.set_status_P(x)
#define LCD_ALERTMESSAGEPGM_P(x) ui.set_alert_status_P(x)

#define LCD_MESSAGEPGM(x)        LCD_MESSAGEPGM_P(GET_TEXT(x))
#define LCD_ALERTMESSAGEPGM(x)   LCD_ALERTMESSAGEPGM_P(GET_TEXT(x))<|MERGE_RESOLUTION|>--- conflicted
+++ resolved
@@ -549,11 +549,7 @@
     static inline bool use_click() { return false; }
   #endif
 
-<<<<<<< HEAD
-  #if BOTH(HAS_LCD_MENU, ADVANCED_PAUSE_FEATURE)
-=======
   #if ENABLED(ADVANCED_PAUSE_FEATURE) && EITHER(HAS_LCD_MENU, EXTENSIBLE_UI)
->>>>>>> 52718f33
     static void pause_show_message(const PauseMessage message, const PauseMode mode=PAUSE_MODE_SAME, const uint8_t extruder=active_extruder);
   #else
     static inline void _pause_show_message() {}
