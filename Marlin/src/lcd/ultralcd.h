--- conflicted
+++ resolved
@@ -472,11 +472,6 @@
 
     // goto_previous_screen and go_back may also be used as menu item callbacks
     #if ENABLED(TURBO_BACK_MENU_ITEM)
-<<<<<<< HEAD
-      // Various menu items require a "void (*)()" to point to
-      // this function so a default argument *won't* work
-      FORCE_INLINE static void goto_previous_screen() { goto_previous_screen(false); }
-=======
       static void _goto_previous_screen(const bool is_back);
       static inline void goto_previous_screen() { _goto_previous_screen(false); }
       static inline void go_back()              { _goto_previous_screen(true); }
@@ -484,7 +479,6 @@
       static void _goto_previous_screen();
       FORCE_INLINE static void goto_previous_screen() { _goto_previous_screen(); }
       FORCE_INLINE static void go_back()              { _goto_previous_screen(); }
->>>>>>> ac71cdc2
     #endif
 
     static void return_to_status();
