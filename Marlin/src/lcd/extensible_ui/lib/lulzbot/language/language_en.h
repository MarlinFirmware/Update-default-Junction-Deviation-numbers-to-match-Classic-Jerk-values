--- conflicted
+++ resolved
@@ -66,11 +66,7 @@
   PROGMEM Language_Str AMAX_E3                  = u8"Amax E3";
   PROGMEM Language_Str AMAX_E4                  = u8"Amax E4";
   PROGMEM Language_Str JERK                     = u8"Jerk";
-<<<<<<< HEAD
-  PROGMEM Language_Str JUNCTION_DEV             = u8"Junc Dev";
-=======
   PROGMEM Language_Str JUNC_DEVIATION           = u8"Junc Dev";
->>>>>>> a6b0223e
   PROGMEM Language_Str BACKLASH                 = u8"Backlash";
   PROGMEM Language_Str SMOOTHING                = u8"Smoothing";
   PROGMEM Language_Str CORRECTION               = u8"Correction";
