/**
 * Marlin 3D Printer Firmware
 * Copyright (c) 2020 MarlinFirmware [https://github.com/MarlinFirmware/Marlin]
 *
 * Based on Sprinter and grbl.
 * Copyright (c) 2011 Camiel Gubbels / Erik van der Zalm
 *
 * This program is free software: you can redistribute it and/or modify
 * it under the terms of the GNU General Public License as published by
 * the Free Software Foundation, either version 3 of the License, or
 * (at your option) any later version.
 *
 * This program is distributed in the hope that it will be useful,
 * but WITHOUT ANY WARRANTY; without even the implied warranty of
 * MERCHANTABILITY or FITNESS FOR A PARTICULAR PURPOSE.  See the
 * GNU General Public License for more details.
 *
 * You should have received a copy of the GNU General Public License
 * along with this program.  If not, see <https://www.gnu.org/licenses/>.
 *
 */

#include "../inc/MarlinConfig.h"

#include "../MarlinCore.h" // for printingIsPaused

#if LED_POWEROFF_TIMEOUT > 0 || ALL(HAS_WIRED_LCD, PRINTER_EVENT_LEDS) || (HAS_BACKLIGHT_TIMEOUT && defined(NEOPIXEL_BKGD_INDEX_FIRST))
  #include "../feature/leds/leds.h"
#endif

#if ENABLED(HOST_ACTION_COMMANDS)
  #include "../feature/host_actions.h"
#endif

#if ALL(BROWSE_MEDIA_ON_INSERT, PASSWORD_ON_SD_PRINT_MENU)
  #include "../feature/password/password.h"
#endif

// All displays share the MarlinUI class
#include "marlinui.h"
MarlinUI ui;

#if HAS_DISPLAY
  #include "../gcode/queue.h"
  #include "utf8.h"
#endif

#if ENABLED(DWIN_CREALITY_LCD)
  #include "e3v2/creality/dwin.h"
#elif ENABLED(DWIN_LCD_PROUI)
  #include "e3v2/proui/dwin.h"
#elif ENABLED(DWIN_CREALITY_LCD_JYERSUI)
  #include "e3v2/jyersui/dwin.h"
#endif

#if ENABLED(LCD_PROGRESS_BAR) && !IS_TFTGLCD_PANEL
  #define BASIC_PROGRESS_BAR 1
#endif

#if ANY(HAS_DISPLAY, HAS_STATUS_MESSAGE, BASIC_PROGRESS_BAR)
  #include "../module/printcounter.h"
#endif

#if LCD_HAS_WAIT_FOR_MOVE
  bool MarlinUI::wait_for_move; // = false
#endif

constexpr uint8_t epps = ENCODER_PULSES_PER_STEP;

#define BLOCK_CLICK_AFTER_MOVEMENT_MS 100
#define RESET_ENCODER_AFTER_MS (2000UL / (ENCODER_PULSES_PER_STEP))

#if HAS_STATUS_MESSAGE
  #if ENABLED(STATUS_MESSAGE_SCROLLING) && ANY(HAS_WIRED_LCD, DWIN_LCD_PROUI)
    uint8_t MarlinUI::status_scroll_offset; // = 0
  #endif
  MString<MAX_MESSAGE_LENGTH> MarlinUI::status_message;
  uint8_t MarlinUI::alert_level; // = 0
  #if HAS_STATUS_MESSAGE_TIMEOUT
    millis_t MarlinUI::status_message_expire_ms; // = 0
  #endif
  statusResetFunc_t MarlinUI::status_reset_callback; // = nullptr
#endif

#if ENABLED(SET_PROGRESS_MANUALLY)
  #if ENABLED(SET_PROGRESS_PERCENT)
    MarlinUI::progress_t MarlinUI::progress_override; // = 0
  #endif
  #if ENABLED(SET_REMAINING_TIME)
    uint32_t MarlinUI::remaining_time;
  #endif
  #if ENABLED(SET_INTERACTION_TIME)
    uint32_t MarlinUI::interaction_time;
  #endif
#endif

#if HAS_MULTI_LANGUAGE
  uint8_t MarlinUI::language; // Initialized by settings.load()
  void MarlinUI::set_language(const uint8_t lang) {
    if (lang < NUM_LANGUAGES) {
      language = lang;
      TERN_(HAS_MARLINUI_U8GLIB, update_language_font());
      return_to_status();
      refresh();
    }
  }
#endif

#if HAS_LCD_CONTRAST
  uint8_t MarlinUI::contrast = LCD_CONTRAST_DEFAULT; // Initialized by settings.load()
  void MarlinUI::set_contrast(const uint8_t value) {
    contrast = constrain(value, LCD_CONTRAST_MIN, LCD_CONTRAST_MAX);
    _set_contrast();
  }
#endif

#if HAS_LCD_BRIGHTNESS
  uint8_t MarlinUI::brightness = LCD_BRIGHTNESS_DEFAULT;
  bool MarlinUI::backlight = true;

  void MarlinUI::set_brightness(const uint8_t value) {
    backlight = !!value;
    if (backlight) brightness = constrain(value, LCD_BRIGHTNESS_MIN, LCD_BRIGHTNESS_MAX);
    _set_brightness();
  }
#endif

#if ENABLED(SOUND_MENU_ITEM)
  bool MarlinUI::sound_on = ENABLED(SOUND_ON_DEFAULT);
#endif

#if ENABLED(PCA9632_BUZZER)
  void MarlinUI::buzz(const long duration, const uint16_t freq/*=0*/) {
    if (sound_on) PCA9632_buzz(duration, freq);
  }
#endif

#if HAS_PREHEAT
  #include "../module/temperature.h"

  preheat_t MarlinUI::material_preset[PREHEAT_COUNT];  // Initialized by settings.load()

  FSTR_P MarlinUI::get_preheat_label(const uint8_t m) {
    #define _PDEF(N) static PGMSTR(preheat_##N##_label, PREHEAT_##N##_LABEL);
    #define _PLBL(N) preheat_##N##_label,
    REPEAT_1(PREHEAT_COUNT, _PDEF);
    static PGM_P const preheat_labels[PREHEAT_COUNT] PROGMEM = { REPEAT_1(PREHEAT_COUNT, _PLBL) };
    return FPSTR((PGM_P)pgm_read_ptr(&preheat_labels[m]));
  }

  void MarlinUI::apply_preheat(const uint8_t m, const uint8_t pmask, const uint8_t e/*=active_extruder*/) {
    const preheat_t &pre = material_preset[m];
    TERN_(HAS_HOTEND,           if (TEST(pmask, PT_HOTEND))  thermalManager.setTargetHotend(pre.hotend_temp, e));
    TERN_(HAS_HEATED_BED,       if (TEST(pmask, PT_BED))     thermalManager.setTargetBed(pre.bed_temp));
    //TERN_(HAS_HEATED_CHAMBER, if (TEST(pmask, PT_CHAMBER)) thermalManager.setTargetChamber(pre.chamber_temp));
    TERN_(HAS_FAN,              if (TEST(pmask, PT_FAN))     thermalManager.set_fan_speed(0, pre.fan_speed));
  }
#endif

#if ANY(HAS_MARLINUI_MENU, EXTENSIBLE_UI)
  bool MarlinUI::lcd_clicked;
#endif

#if LCD_WITH_BLINK

  bool MarlinUI::get_blink() {
    static uint8_t blink = 0;
    static millis_t next_blink_ms = 0;
    millis_t ms = millis();
    if (ELAPSED(ms, next_blink_ms)) {
      blink ^= 0xFF;
      next_blink_ms = ms + 1000 - (LCD_UPDATE_INTERVAL) / 2;
    }
    return blink != 0;
  }

#endif

#if HAS_U8GLIB_I2C_OLED && PINS_EXIST(I2C_SCL, I2C_SDA) && DISABLED(SOFT_I2C_EEPROM)
  #include <Wire.h>
#endif

// Encoder Handling
#if HAS_ENCODER_ACTION
  uint32_t MarlinUI::encoderPosition;
  volatile int8_t encoderDiff; // Updated in update_buttons, added to encoderPosition every LCD update
#endif

#if HAS_BACKLIGHT_TIMEOUT

  #if ENABLED(EDITABLE_DISPLAY_TIMEOUT)
    uint8_t MarlinUI::backlight_timeout_minutes; // Initialized by settings.load()
  #else
    constexpr uint8_t MarlinUI::backlight_timeout_minutes;
  #endif
  constexpr uint8_t MarlinUI::backlight_timeout_min, MarlinUI::backlight_timeout_max;
  millis_t MarlinUI::backlight_off_ms = 0;

  void MarlinUI::refresh_backlight_timeout() {
    backlight_off_ms = backlight_timeout_minutes ? millis() + MIN_TO_MS(backlight_timeout_minutes) : 0;
    #ifdef NEOPIXEL_BKGD_INDEX_FIRST
      neo.reset_background_color();
      neo.show();
    #elif PIN_EXISTS(LCD_BACKLIGHT)
      WRITE(LCD_BACKLIGHT_PIN, HIGH);
    #endif
  }

#elif HAS_DISPLAY_SLEEP

  #if ENABLED(EDITABLE_DISPLAY_TIMEOUT)
    uint8_t MarlinUI::sleep_timeout_minutes; // Initialized by settings.load()
  #else
    constexpr uint8_t MarlinUI::sleep_timeout_minutes;
  #endif
  constexpr uint8_t MarlinUI::sleep_timeout_min, MarlinUI::sleep_timeout_max;

  millis_t MarlinUI::screen_timeout_ms = 0;
  void MarlinUI::refresh_screen_timeout() {
    screen_timeout_ms = sleep_timeout_minutes ? millis() + MIN_TO_MS(sleep_timeout_minutes) : 0;
    wake_display();
  }

#endif

void MarlinUI::init() {

  #if HAS_U8GLIB_I2C_OLED && PINS_EXIST(I2C_SCL, I2C_SDA) && DISABLED(SOFT_I2C_EEPROM)
    Wire.begin(uint8_t(I2C_SDA_PIN), uint8_t(I2C_SCL_PIN));
  #endif

  init_lcd();

  #if HAS_DIGITAL_BUTTONS
    #if BUTTON_EXISTS(EN1)
      SET_INPUT_PULLUP(BTN_EN1);
    #endif
    #if BUTTON_EXISTS(EN2)
      SET_INPUT_PULLUP(BTN_EN2);
    #endif
    #if BUTTON_EXISTS(ENC)
      SET_INPUT_PULLUP(BTN_ENC);
    #endif
    #if BUTTON_EXISTS(ENC_EN)
      SET_INPUT_PULLUP(BTN_ENC_EN);
    #endif
    #if BUTTON_EXISTS(BACK)
      SET_INPUT_PULLUP(BTN_BACK);
    #endif
    #if BUTTON_EXISTS(UP)
      SET_INPUT(BTN_UP);
    #endif
    #if BUTTON_EXISTS(DOWN)
      SET_INPUT(BTN_DOWN);
    #endif
    #if BUTTON_EXISTS(LFT)
      SET_INPUT(BTN_LEFT);
    #endif
    #if BUTTON_EXISTS(RT)
      SET_INPUT(BTN_RIGHT);
    #endif
  #endif

  #if HAS_SHIFT_ENCODER

    #if ENABLED(SR_LCD_2W_NL) // Non latching 2 wire shift register

      SET_OUTPUT(SR_DATA_PIN);
      SET_OUTPUT(SR_CLK_PIN);

    #elif PIN_EXISTS(SHIFT_CLK)

      SET_OUTPUT(SHIFT_CLK_PIN);
      OUT_WRITE(SHIFT_LD_PIN, HIGH);
      #if PIN_EXISTS(SHIFT_EN)
        OUT_WRITE(SHIFT_EN_PIN, LOW);
      #endif
      SET_INPUT_PULLUP(SHIFT_OUT_PIN);

    #endif

  #endif // HAS_SHIFT_ENCODER

  #if ALL(HAS_ENCODER_ACTION, HAS_SLOW_BUTTONS)
    slow_buttons = 0;
  #endif

  update_buttons();

  TERN_(HAS_ENCODER_ACTION, encoderDiff = 0);

  reset_status(); // Set welcome message
}

#if HAS_WIRED_LCD

  #if HAS_MARLINUI_U8GLIB
    #include "dogm/marlinui_DOGM.h"
  #endif

  #include "lcdprint.h"

  #include "../module/temperature.h"
  #include "../module/planner.h"
  #include "../module/motion.h"

  #if HAS_MARLINUI_MENU
    #include "../module/settings.h"
  #endif

  #if ENABLED(AUTO_BED_LEVELING_UBL)
    #include "../feature/bedlevel/bedlevel.h"
  #endif

  #if HAS_TRINAMIC_CONFIG
    #include "../feature/tmc_util.h"
  #endif

  #if HAS_ADC_BUTTONS
    #include "../module/thermistor/thermistors.h"
  #endif

  #if HAS_POWER_MONITOR
    #include "../feature/power_monitor.h"
  #endif

  #if LED_POWEROFF_TIMEOUT > 0
    #include "../feature/power.h"
  #endif

  #if HAS_ENCODER_ACTION
    volatile uint8_t MarlinUI::buttons;
    #if HAS_SLOW_BUTTONS
      volatile uint8_t MarlinUI::slow_buttons;
    #endif
    #if HAS_TOUCH_BUTTONS
      #include "touch/touch_buttons.h"
      bool MarlinUI::on_edit_screen = false;
    #endif
  #endif

  #if HAS_SCREEN_TIMEOUT
    bool MarlinUI::defer_return_to_status;
    millis_t MarlinUI::return_to_status_ms = 0;
  #endif

  uint8_t MarlinUI::lcd_status_update_delay = 1; // First update one loop delayed

  #if ALL(FILAMENT_LCD_DISPLAY, HAS_MEDIA)
    millis_t MarlinUI::next_filament_display; // = 0
  #endif

  millis_t MarlinUI::next_button_update_ms; // = 0

  #if HAS_MARLINUI_U8GLIB
    bool MarlinUI::drawing_screen, MarlinUI::first_page; // = false
  #endif

  #if IS_DWIN_MARLINUI
    bool MarlinUI::did_first_redraw;
  #endif

  #if HAS_MEDIA

    #if MARLINUI_SCROLL_NAME
      uint8_t MarlinUI::filename_scroll_pos, MarlinUI::filename_scroll_max;
    #endif

    const char * MarlinUI::scrolled_filename(CardReader &theCard, const uint8_t maxlen, uint8_t hash, const bool doScroll) {
      const char *outstr = theCard.longest_filename();
      if (theCard.longFilename[0]) {
        #if MARLINUI_SCROLL_NAME
          if (doScroll) {
            for (uint8_t l = FILENAME_LENGTH; l--;)
              hash = ((hash << 1) | (hash >> 7)) ^ theCard.filename[l];      // rotate, xor
            static uint8_t filename_scroll_hash;
            if (filename_scroll_hash != hash) {                              // If the hash changed...
              filename_scroll_hash = hash;                                   // Save the new hash
              filename_scroll_max = _MAX(0, utf8_strlen(theCard.longFilename) - maxlen); // Update the scroll limit
              filename_scroll_pos = 0;                                       // Reset scroll to the start
              lcd_status_update_delay = 8;                                   // Don't scroll right away
            }
            // Advance byte position corresponding to filename_scroll_pos char position
            outstr += TERN(UTF_FILENAME_SUPPORT, utf8_byte_pos_by_char_num(outstr, filename_scroll_pos), filename_scroll_pos);
          }
        #else
          theCard.longFilename[
            TERN(UTF_FILENAME_SUPPORT, utf8_byte_pos_by_char_num(theCard.longFilename, maxlen), maxlen)
          ] = '\0'; // cutoff at screen edge
        #endif
      }
      return outstr;
    }

  #endif

  #if HAS_MARLINUI_MENU
    #include "menu/menu.h"

    screenFunc_t MarlinUI::currentScreen; // Initialized in CTOR
    bool MarlinUI::screen_changed;

    #if ENABLED(ENCODER_RATE_MULTIPLIER)
      bool MarlinUI::encoder_multiplier_enabled;
    #endif

    #if ANY(REVERSE_MENU_DIRECTION, REVERSE_SELECT_DIRECTION)
      int8_t MarlinUI::encoderDirection = ENCODERBASE;
    #endif

    #if HAS_TOUCH_BUTTONS
      uint8_t MarlinUI::touch_buttons;
      uint16_t MarlinUI::repeat_delay;
    #endif

    #if ANY(AUTO_BED_LEVELING_UBL, G26_MESH_VALIDATION)

      bool MarlinUI::external_control; // = false

      void MarlinUI::wait_for_release() {
        while (button_pressed()) safe_delay(50);
        safe_delay(50);
      }

    #endif

    #if !HAS_GRAPHICAL_TFT

      void _wrap_string(uint8_t &col, uint8_t &row, const char * const string, read_byte_cb_t cb_read_byte, const bool wordwrap/*=false*/) {
        SETCURSOR(col, row);
        if (!string) return;

        auto _newline = [&col, &row]{
          col = 0; row++;                 // Move col to string len (plus space)
          SETCURSOR(0, row);              // Simulate carriage return
        };

        const uint8_t *p = (uint8_t*)string;
        lchar_t wc;
        if (wordwrap) {
          const uint8_t *wrd = nullptr;
          uint8_t c = 0;
          // find the end of the part
          for (;;) {
            if (!wrd) wrd = p;            // Get word start /before/ advancing
            p = get_utf8_value_cb(p, cb_read_byte, wc);
            const bool eol = !wc;         // zero ends the string
            // End or a break between phrases?
            if (eol || wc == ' ' || wc == '-' || wc == '+' || wc == '.' || wc == '\n') {
              const bool newline_after = wc == '\n';
              if (!c && (wc == ' ' || newline_after)) { if (wrd) wrd++; continue; } // collapse extra spaces
              // Past the right and the word is not too long?
              if (col + c > LCD_WIDTH && col >= (LCD_WIDTH) / 4) _newline(); // should it wrap?
              c += !eol;                  // +1 so the space will be printed
              col += c;                   // advance col to new position
              while (c) {                 // character countdown
                --c;                      // count down to zero
                wrd = get_utf8_value_cb(wrd, cb_read_byte, wc); // get characters again
                lcd_put_lchar(wc);        // character to the LCD
              }
              if (eol) break;             // all done!
              if (newline_after) _newline();
              wrd = nullptr;              // set up for next word
            }
            else c++;                     // count word characters
          }
        }
        else {
          for (;;) {
            p = get_utf8_value_cb(p, cb_read_byte, wc);
            if (!wc) break;
            lcd_put_lchar(wc);
            col++;
            if (col >= LCD_WIDTH) _newline();
          }
        }
      }

      void MarlinUI::draw_select_screen_prompt(FSTR_P const fpre, const char * const string/*=nullptr*/, FSTR_P const fsuf/*=nullptr*/) {
        const uint8_t plen = utf8_strlen_P(FTOP(fpre)), slen = fsuf ? utf8_strlen_P(FTOP(fsuf)) : 0;
        uint8_t col = 0, row = 0;
        if (!string && plen + slen <= LCD_WIDTH) {
          col = (LCD_WIDTH - plen - slen) / 2;
          row = LCD_HEIGHT > 3 ? 1 : 0;
        }
        if (LCD_HEIGHT >= 8) row = LCD_HEIGHT / 2 - 2;
        wrap_string_P(col, row, FTOP(fpre), true);
        if (string) {
          if (col) { col = 0; row++; } // Move to the start of the next line
          wrap_string(col, row, string);
        }
        if (fsuf) wrap_string_P(col, row, FTOP(fsuf));
      }

    #endif // !HAS_GRAPHICAL_TFT

  #endif // HAS_MARLINUI_MENU

  #if IS_RRW_KEYPAD && HAS_ENCODER_ACTION

    volatile uint8_t MarlinUI::keypad_buttons;

    #if HAS_MARLINUI_MENU && !HAS_ADC_BUTTONS

      void _reprapworld_keypad_move(const AxisEnum axis, const int16_t dir) {
        ui.manual_move.menu_scale = REPRAPWORLD_KEYPAD_MOVE_STEP;
        ui.encoderPosition = dir;
        switch (axis) {
          TERN_(HAS_X_AXIS, case X_AXIS:)
          TERN_(HAS_Y_AXIS, case Y_AXIS:)
          TERN_(HAS_Z_AXIS, case Z_AXIS:)
            lcd_move_axis(axis);
          default: break;
        }
      }

    #endif

    bool MarlinUI::handle_keypad() {

      #if HAS_ADC_BUTTONS

        #define ADC_MIN_KEY_DELAY 100
        if (keypad_buttons) {
          #if HAS_ENCODER_ACTION
            refresh(LCDVIEW_REDRAW_NOW);
            #if HAS_MARLINUI_MENU
              if (encoderDirection == -(ENCODERBASE)) { // HAS_ADC_BUTTONS forces REVERSE_MENU_DIRECTION, so this indicates menu navigation
                     if (RRK(EN_KEYPAD_UP))     encoderPosition += ENCODER_STEPS_PER_MENU_ITEM;
                else if (RRK(EN_KEYPAD_DOWN))   encoderPosition -= ENCODER_STEPS_PER_MENU_ITEM;
                else if (RRK(EN_KEYPAD_LEFT))   { MenuItem_back::action(); quick_feedback(); }
                else if (RRK(EN_KEYPAD_RIGHT))  { return_to_status(); quick_feedback(); }
              }
              else
            #endif
            {
              #if HAS_MARLINUI_MENU
                     if (RRK(EN_KEYPAD_UP))     encoderPosition -= epps;
                else if (RRK(EN_KEYPAD_DOWN))   encoderPosition += epps;
                else if (RRK(EN_KEYPAD_LEFT))   { MenuItem_back::action(); quick_feedback(); }
                else if (RRK(EN_KEYPAD_RIGHT))  encoderPosition = 0;
              #else
                     if (RRK(EN_KEYPAD_UP)   || RRK(EN_KEYPAD_LEFT))  encoderPosition -= epps;
                else if (RRK(EN_KEYPAD_DOWN) || RRK(EN_KEYPAD_RIGHT)) encoderPosition += epps;
              #endif
            }
          #endif
          next_button_update_ms = millis() + ADC_MIN_KEY_DELAY;
          return true;
        }

      #else // !HAS_ADC_BUTTONS

        static uint8_t keypad_debounce = 0;

        if (!RRK( EN_KEYPAD_F1    | EN_KEYPAD_F2
                | EN_KEYPAD_F3    | EN_KEYPAD_DOWN
                | EN_KEYPAD_RIGHT | EN_KEYPAD_MIDDLE
                | EN_KEYPAD_UP    | EN_KEYPAD_LEFT )
        ) {
          if (keypad_debounce > 0) keypad_debounce--;
        }
        else if (!keypad_debounce) {
          keypad_debounce = 2;

          const bool homed = all_axes_homed();

          #if HAS_MARLINUI_MENU

            if (RRK(EN_KEYPAD_MIDDLE))  goto_screen(menu_move);

            #if NONE(DELTA, Z_HOME_TO_MAX)
              if (RRK(EN_KEYPAD_F2))    _reprapworld_keypad_move(Z_AXIS,  1);
            #endif

            if (homed) {
              #if ANY(DELTA, Z_HOME_TO_MAX)
                if (RRK(EN_KEYPAD_F2))  _reprapworld_keypad_move(Z_AXIS,  1);
              #endif
              if (RRK(EN_KEYPAD_F3))    _reprapworld_keypad_move(Z_AXIS, -1);
              if (RRK(EN_KEYPAD_LEFT))  _reprapworld_keypad_move(X_AXIS, -1);
              if (RRK(EN_KEYPAD_RIGHT)) _reprapworld_keypad_move(X_AXIS,  1);
              if (RRK(EN_KEYPAD_DOWN))  _reprapworld_keypad_move(Y_AXIS,  1);
              if (RRK(EN_KEYPAD_UP))    _reprapworld_keypad_move(Y_AXIS, -1);
            }

          #endif // HAS_MARLINUI_MENU

          if (!homed && RRK(EN_KEYPAD_F1)) queue.inject_P(G28_STR);
          return true;
        }

      #endif // !HAS_ADC_BUTTONS

      return false;
    }

  #endif // IS_RRW_KEYPAD && HAS_ENCODER_ACTION

  /**
   * Status Screen
   *
   * This is very display-dependent, so the lcd implementation draws this.
   */

  #if BASIC_PROGRESS_BAR
    millis_t MarlinUI::progress_bar_ms; // = 0
    #if PROGRESS_MSG_EXPIRE > 0
      millis_t MarlinUI::expire_status_ms; // = 0
    #endif
  #endif

  void MarlinUI::status_screen() {

    #if BASIC_PROGRESS_BAR

      //
      // HD44780 implements the following message blinking and
      // message expiration because Status Line and Progress Bar
      // share the same line on the display.
      //

      #if DISABLED(PROGRESS_MSG_ONCE) || PROGRESS_MSG_EXPIRE > 0
        #define GOT_MS
        const millis_t ms = millis();
      #endif

      // If the message will blink rather than expire...
      #if DISABLED(PROGRESS_MSG_ONCE)
        if (ELAPSED(ms, progress_bar_ms + PROGRESS_BAR_MSG_TIME + PROGRESS_BAR_BAR_TIME))
          progress_bar_ms = ms;
      #endif

      #if PROGRESS_MSG_EXPIRE > 0

        // Handle message expire
        if (expire_status_ms) {

          // Expire the message if a job is active and the bar has ticks
          if (get_progress_percent() > 2 && !print_job_timer.isPaused()) {
            if (ELAPSED(ms, expire_status_ms)) {
              status_message.clear();
              expire_status_ms = 0;
            }
          }
          else {
            // Defer message expiration before bar appears
            // and during any pause (not just SD)
            expire_status_ms += LCD_UPDATE_INTERVAL;
          }
        }

      #endif // PROGRESS_MSG_EXPIRE

    #endif // BASIC_PROGRESS_BAR

    bool did_expire = status_reset_callback && (*status_reset_callback)();

    #if HAS_STATUS_MESSAGE_TIMEOUT
      #ifndef GOT_MS
        #define GOT_MS
        const millis_t ms = millis();
      #endif
      did_expire |= status_message_expire_ms && ELAPSED(ms, status_message_expire_ms);
    #endif

    if (did_expire) reset_status();

    #if HAS_MARLINUI_MENU
      if (use_click()) {
        #if ALL(FILAMENT_LCD_DISPLAY, HAS_MEDIA)
          pause_filament_display();
        #endif
        goto_screen(menu_main);
        reinit_lcd(); // Revive a noisy shared SPI LCD
        return;
      }

    #endif

    #if ENABLED(ULTIPANEL_FEEDMULTIPLY)

      const int16_t old_frm = feedrate_percentage;
            int16_t new_frm = old_frm + int16_t(encoderPosition);

      // Dead zone at 100% feedrate
      if (old_frm == 100) {
        if (int16_t(encoderPosition) > ENCODER_FEEDRATE_DEADZONE)
          new_frm -= ENCODER_FEEDRATE_DEADZONE;
        else if (int16_t(encoderPosition) < -(ENCODER_FEEDRATE_DEADZONE))
          new_frm += ENCODER_FEEDRATE_DEADZONE;
        else
          new_frm = old_frm;
      }
      else if ((old_frm < 100) == (new_frm > 100)) // Crossing 100? Stick at 100.
        new_frm = 100;

      LIMIT(new_frm, SPEED_EDIT_MIN, SPEED_EDIT_MAX);

      if (old_frm != new_frm) {
        feedrate_percentage = new_frm;
        encoderPosition = 0;
        #if ALL(HAS_SOUND, BEEP_ON_FEEDRATE_CHANGE)
          static millis_t next_beep;
          #ifndef GOT_MS
            const millis_t ms = millis();
          #endif
          if (ELAPSED(ms, next_beep)) {
            BUZZ(FEEDRATE_CHANGE_BEEP_DURATION, FEEDRATE_CHANGE_BEEP_FREQUENCY);
            next_beep = ms + 500UL;
          }
        #endif
      }

    #elif ENABLED(ULTIPANEL_FLOWPERCENT)

      const int16_t old_fp = planner.flow_percentage[active_extruder];
            int16_t new_fp = old_fp + int16_t(encoderPosition);

      // Dead zone at 100% flow percentage
      if (old_fp == 100) {
        if (int16_t(encoderPosition) > ENCODER_FEEDRATE_DEADZONE)
          new_fp -= ENCODER_FEEDRATE_DEADZONE;
        else if (int16_t(encoderPosition) < -(ENCODER_FEEDRATE_DEADZONE))
          new_fp += ENCODER_FEEDRATE_DEADZONE;
        else
          new_fp = old_fp;
      }
      else if ((old_fp < 100) == (new_fp > 100)) // Crossing 100? Stick at 100.
        new_fp = 100;

      LIMIT(new_fp, FLOW_EDIT_MIN, FLOW_EDIT_MAX);

      if (old_fp != new_fp) {
        planner.set_flow(active_extruder, new_fp);
        encoderPosition = 0;
      }

    #endif // ULTIPANEL_FLOWPERCENT

    draw_status_screen();
  }

  void MarlinUI::kill_screen(FSTR_P const lcd_error, FSTR_P const lcd_component) {
    init();
    status_printf(1, F(S_FMT ": " S_FMT), FTOP(lcd_error), FTOP(lcd_component));
    TERN_(HAS_MARLINUI_MENU, return_to_status());

    // RED ALERT. RED ALERT.
    #if ENABLED(PRINTER_EVENT_LEDS)
      leds.set_color(LEDColorRed());
      #ifdef NEOPIXEL_BKGD_INDEX_FIRST
        neo.set_background_color(255, 0, 0, 0);
        neo.show();
      #endif
    #endif

    draw_kill_screen();
  }

  void MarlinUI::quick_feedback(const bool clear_buttons/*=true*/) {
    wake_display(); // Wake the screen for any click sound

    TERN_(HAS_MARLINUI_MENU, refresh());

    #if HAS_ENCODER_ACTION
      if (clear_buttons)
        TERN_(HAS_ADC_BUTTONS, keypad_buttons =) buttons = 0;
      next_button_update_ms = millis() + 500;
    #else
      UNUSED(clear_buttons);
    #endif

    chirp();  // Buzz and wait. Is the delay needed for buttons to settle?

    #if HAS_CHIRP && HAS_MARLINUI_MENU
      #if HAS_BEEPER
        for (int8_t i = 5; i--;) { buzzer.tick(); delay(2); }
      #else
        delay(10);
      #endif
    #endif
  }

  #if HAS_MARLINUI_MENU

    ManualMove MarlinUI::manual_move{};

    millis_t ManualMove::start_time = 0;
    float ManualMove::menu_scale = 1;
    screenFunc_t ManualMove::screen_ptr;
    #if IS_KINEMATIC
      float ManualMove::offset = 0;
      xyze_pos_t ManualMove::all_axes_destination = { 0 };
      bool ManualMove::processing = false;
    #endif
    #if MULTI_E_MANUAL
      int8_t ManualMove::e_index = 0;
    #endif
    AxisEnum ManualMove::axis = NO_AXIS_ENUM;
    #if ENABLED(MANUAL_E_MOVES_RELATIVE)
      float ManualMove::e_origin = 0;
    #endif

    /**
     * If a manual move has been posted and its time has arrived, and if the planner
     * has a space for it, then add a linear move to current_position the planner.
     *
     * If any manual move needs to be interrupted, make sure to force a manual move
     * by setting manual_move.start_time to millis() after updating current_position.
     *
     * To post a manual move:
     *   - Update current_position to the new place you want to go.
     *   - Set manual_move.axis to an axis like X_AXIS. Use ALL_AXES_ENUM for diagonal moves.
     *   - Set manual_move.start_time to a point in the future (in ms) when the move should be done.
     *
     * For kinematic machines:
     *   - Set manual_move.offset to modify one axis and post the move.
     *     This is used to achieve more rapid stepping on kinematic machines.
     */
    void ManualMove::task() {

      if (processing) return;   // Prevent re-entry from idle() calls

      // Add a manual move to the queue?
      if (axis == NO_AXIS_ENUM || PENDING(millis(), start_time) || planner.is_full()) return;

      const feedRate_t fr_mm_s = (axis < LOGICAL_AXES) ? manual_feedrate_mm_s[axis] : XY_PROBE_FEEDRATE_MM_S;

      #if IS_KINEMATIC

        #if HAS_MULTI_EXTRUDER
          REMEMBER(ae, active_extruder);
          #if MULTI_E_MANUAL
            if (axis == E_AXIS) active_extruder = e_index;
          #endif
        #endif

        // Apply a linear offset to a single axis
        if (axis == ALL_AXES_ENUM)
          destination = all_axes_destination;
        else if (axis <= LOGICAL_AXES) {
          destination = current_position;
          destination[axis] += offset;
        }

        // Reset for the next move
        offset = 0;
        axis = NO_AXIS_ENUM;

        // DELTA and SCARA machines use segmented moves, which could fill the planner during the call to
        // move_to_destination. This will cause idle() to be called, which can then call this function while the
        // previous invocation is being blocked. Modifications to offset shouldn't be made while
        // processing is true or the planner will get out of sync.
        processing = true;
        prepare_internal_move_to_destination(fr_mm_s);  // will set current_position from destination
        processing = false;

      #else

        // For Cartesian / Core motion simply move to the current_position
        planner.buffer_line(current_position, fr_mm_s,
          TERN_(MULTI_E_MANUAL, axis == E_AXIS ? e_index :) active_extruder
        );

        //SERIAL_ECHOLNPGM("Add planner.move with Axis ", C(AXIS_CHAR(axis)), " at FR ", fr_mm_s);

        axis = NO_AXIS_ENUM;

      #endif
    }

    //
    // Tell ui.update() to start a move to current_position after a short delay.
    //
    void ManualMove::soon(const AxisEnum move_axis
      OPTARG(MULTI_E_MANUAL, const int8_t eindex/*=active_extruder*/)
    ) {
      TERN_(MULTI_E_MANUAL, if (move_axis == E_AXIS) e_index = eindex);
      start_time = millis() + (menu_scale < 0.99f ? 0UL : 250UL); // delay for bigger moves
      axis = move_axis;
      //SERIAL_ECHOLNPGM("Post Move with Axis ", C(AXIS_CHAR(axis)), " soon.");
    }

    #if ENABLED(AUTO_BED_LEVELING_UBL)

      void MarlinUI::external_encoder() {
        if (external_control && encoderDiff) {
          bedlevel.encoder_diff += encoderDiff; // Encoder for UBL G29 mesh editing
          encoderDiff = 0;                      // Hide encoder events from the screen handler
          refresh(LCDVIEW_REDRAW_NOW);          // ...but keep the refresh.
        }
      }

    #endif

  #endif // HAS_MARLINUI_MENU

  /**
   * Update the LCD, read encoder buttons, etc.
   *   - Read button states
   *   - Check the SD Card slot state
   *   - Act on RepRap World keypad input
   *   - Update the encoder position
   *   - Apply acceleration to the encoder position
   *   - Do refresh(LCDVIEW_CALL_REDRAW_NOW) on controller events
   *   - Reset the Info Screen timeout if there's any input
   *   - Update status indicators, if any
   *
   *   Run the current LCD menu handler callback function:
   *   - Call the handler only if lcdDrawUpdate != LCDVIEW_NONE
   *   - Before calling the handler, LCDVIEW_CALL_NO_REDRAW => LCDVIEW_NONE
   *   - Call the menu handler. Menu handlers should do the following:
   *     - If a value changes, set lcdDrawUpdate to LCDVIEW_REDRAW_NOW and draw the value
   *       (Encoder events automatically set lcdDrawUpdate for you.)
   *     - if (should_draw()) { redraw }
   *     - Before exiting the handler set lcdDrawUpdate to:
   *       - LCDVIEW_CLEAR_CALL_REDRAW to clear screen and set LCDVIEW_CALL_REDRAW_NEXT.
   *       - LCDVIEW_REDRAW_NOW to draw now (including remaining stripes).
   *       - LCDVIEW_CALL_REDRAW_NEXT to draw now and get LCDVIEW_REDRAW_NOW on the next loop.
   *       - LCDVIEW_CALL_NO_REDRAW to draw now and get LCDVIEW_NONE on the next loop.
   *     - NOTE: For graphical displays menu handlers may be called 2 or more times per loop,
   *             so don't change lcdDrawUpdate without considering this.
   *
   *   After the menu handler callback runs (or not):
   *   - Clear the LCD if lcdDrawUpdate == LCDVIEW_CLEAR_CALL_REDRAW
   *   - Update lcdDrawUpdate for the next loop (i.e., move one state down, usually)
   *
   * This function is only called from the main thread.
   */

  LCDViewAction MarlinUI::lcdDrawUpdate = LCDVIEW_CLEAR_CALL_REDRAW;
  millis_t next_lcd_update_ms;

  inline bool can_encode() {
    return !BUTTON_PRESSED(ENC_EN); // Update encoder only when ENC_EN is not LOW (pressed)
  }

  void MarlinUI::update() {

    static uint16_t max_display_update_time = 0;
    static millis_t next_click_enable_ms = 0;
    const millis_t ms = millis();

    #if LED_POWEROFF_TIMEOUT > 0
      leds.update_timeout(powerManager.psu_on);
    #endif

    #if HAS_MARLINUI_MENU

      // Handle any queued Move Axis motion
      manual_move.task();

      // Update button states for button_pressed(), etc.
      // If the state changes the next update may be delayed 300-500ms.
      update_buttons();

      // If the action button is pressed...
      static bool wait_for_unclick; // = false

      auto do_click = [&]{
        wait_for_unclick = true;                        //  - Set debounce flag to ignore continuous clicks
        lcd_clicked = !wait_for_user;                   //  - Keep the click if not waiting for a user-click
        wait_for_user = false;                          //  - Any click clears wait for user
        quick_feedback();                               //  - Always make a click sound
      };

      #if HAS_TOUCH_BUTTONS
        if (touch_buttons) {
          reset_status_timeout(ms);
          if (touch_buttons & (EN_A | EN_B)) {              // Menu arrows, in priority
            if (ELAPSED(ms, next_button_update_ms)) {
              encoderDiff = (ENCODER_STEPS_PER_MENU_ITEM) * epps * encoderDirection;
              if (touch_buttons & EN_A) encoderDiff *= -1;
              TERN_(AUTO_BED_LEVELING_UBL, external_encoder());
              next_button_update_ms = ms + repeat_delay;    // Assume the repeat delay
              if (!wait_for_unclick) {
                next_button_update_ms += 250;               // Longer delay on first press
                wait_for_unclick = true;                    // Avoid Back/Select click while repeating
                chirp();
              }
            }
          }
          else if (!wait_for_unclick && (buttons & EN_C))   // OK button, if not waiting for a debounce release:
            do_click();
        }
        // keep wait_for_unclick value
      #endif

      if (!touch_buttons) {
        // Integrated LCD click handling via button_pressed
        if (!external_control && button_pressed()) {
          if (!wait_for_unclick) {
            if (ELAPSED(ms, next_click_enable_ms))
              do_click();              // Handle the click
            else
              wait_for_unclick = true;
          }
        }
        else
          wait_for_unclick = false;
      }

      if (LCD_BACK_CLICKED()) {
        quick_feedback();
        goto_previous_screen();
      }

    #endif // HAS_MARLINUI_MENU

    if (ELAPSED(ms, next_lcd_update_ms) || TERN0(HAS_MARLINUI_U8GLIB, drawing_screen)) {

      next_lcd_update_ms = ms + LCD_UPDATE_INTERVAL;

      #if HAS_TOUCH_BUTTONS

        if (on_status_screen()) next_lcd_update_ms += (LCD_UPDATE_INTERVAL) * 2;

        TERN_(HAS_ENCODER_ACTION, touch_buttons = touchBt.read_buttons());

      #endif

      TERN_(LCD_HAS_STATUS_INDICATORS, update_indicators());

      #if HAS_ENCODER_ACTION

        TERN_(HAS_SLOW_BUTTONS, slow_buttons = read_slow_buttons()); // Buttons that take too long to read in interrupt context

        if (TERN0(IS_RRW_KEYPAD, handle_keypad()))
          reset_status_timeout(ms);

        static int8_t lastEncoderDiff;
        if (lastEncoderDiff != encoderDiff) wake_display();

        #if ENCODER_PULSES_PER_STEP > 1
          static millis_t encoder_reset_timeout_ms;
          if (lastEncoderDiff != encoderDiff) {
            encoder_reset_timeout_ms = ms + RESET_ENCODER_AFTER_MS;
          }
          else if (ELAPSED(ms, encoder_reset_timeout_ms)) {
            // Reset encoder substeps after a while.
            // This solves the issue of the haptic ticks of some encoders
            // physically getting out of sync with the actual steps after a while.
            encoderDiff = 0;
          }
          lastEncoderDiff = encoderDiff;
        #endif

        const uint8_t abs_diff = ABS(encoderDiff);
        const bool encoderPastThreshold = (abs_diff >= epps);
        if (encoderPastThreshold && TERN1(IS_TFTGLCD_PANEL, !external_control)) {

          #if ALL(HAS_MARLINUI_MENU, ENCODER_RATE_MULTIPLIER)

<<<<<<< HEAD
            int32_t encoderMultiplier = 1;

            if (encoderRateMultiplierEnabled) {
              if (lastEncoderMovementMillis) {
                const float encoderMovementSteps = float(abs_diff) / epps;
                // Note that the rate is always calculated between two passes through the
                // loop and that the abs of the encoderDiff value is tracked.
                const float encoderStepRate = encoderMovementSteps / float(ms - lastEncoderMovementMillis) * 1000;

                if (encoderStepRate >= ENCODER_100X_STEPS_PER_SEC)     encoderMultiplier = 100;
                else if (encoderStepRate >= ENCODER_10X_STEPS_PER_SEC) encoderMultiplier = 10;
=======
              int32_t encoder_multiplier = 1;

              if (encoder_multiplier_enabled) {
                // Note that the rate is always calculated between two passes through the
                // loop and that the abs of the encoderDiff value is tracked.
                static millis_t encoder_mult_prev_ms = 0;
                const float encoderStepRate = ((float(abs_diff) / float(epps)) * 1000.0f) / float(ms - encoder_mult_prev_ms);
                encoder_mult_prev_ms = ms;

                if (encoderStepRate >= ENCODER_100X_STEPS_PER_SEC)     encoder_multiplier = 100;
                else if (encoderStepRate >= ENCODER_10X_STEPS_PER_SEC) encoder_multiplier = 10;
>>>>>>> 4aa48beb

                // Enable to output the encoder steps per second value
                //#define ENCODER_RATE_MULTIPLIER_DEBUG
                #if ENABLED(ENCODER_RATE_MULTIPLIER_DEBUG)
                  SERIAL_ECHO_START();
                  SERIAL_ECHOPGM("Enc Step Rate: ", encoderStepRate);
<<<<<<< HEAD
                  SERIAL_ECHOPGM("  Multiplier: ", encoderMultiplier);
=======
                  SERIAL_ECHOPGM("  Multiplier: ", encoder_multiplier);
>>>>>>> 4aa48beb
                  SERIAL_ECHOPGM("  ENCODER_10X_STEPS_PER_SEC: ", ENCODER_10X_STEPS_PER_SEC);
                  SERIAL_ECHOPGM("  ENCODER_100X_STEPS_PER_SEC: ", ENCODER_100X_STEPS_PER_SEC);
                  SERIAL_EOL();
                #endif
              }

<<<<<<< HEAD
              lastEncoderMovementMillis = ms;
            } // encoderRateMultiplierEnabled

          #else
=======
            #else

              constexpr int32_t encoder_multiplier = 1;
>>>>>>> 4aa48beb

            constexpr int32_t encoderMultiplier = 1;

<<<<<<< HEAD
          #endif // ENCODER_RATE_MULTIPLIER
=======
            if (can_encode()) encoderPosition += (encoderDiff * encoder_multiplier) / epps;
>>>>>>> 4aa48beb

          int8_t fullSteps = encoderDiff / epps;
          if (fullSteps != 0) {
            next_click_enable_ms = ms + BLOCK_CLICK_AFTER_MOVEMENT_MS;
            encoderDiff -= fullSteps * epps;
            if (can_encode() && !lcd_clicked)
              encoderPosition += (fullSteps * encoderMultiplier);
          }
        } 

        if (encoderPastThreshold || lcd_clicked) {
          reset_status_timeout(ms);

          #if HAS_BACKLIGHT_TIMEOUT
            refresh_backlight_timeout();
          #elif HAS_DISPLAY_SLEEP
            refresh_screen_timeout();
          #endif

          refresh(LCDVIEW_REDRAW_NOW);

          #if LED_POWEROFF_TIMEOUT > 0
            if (!powerManager.psu_on) leds.reset_timeout(ms);
          #endif
        } // encoder activity

      #endif // HAS_ENCODER_ACTION

      // This runs every ~100ms when idling often enough.
      // Instead of tracking changes just redraw the Status Screen once per second.
      if (on_status_screen() && !lcd_status_update_delay--) {
        lcd_status_update_delay = TERN(HAS_MARLINUI_U8GLIB, 12, 9);
        if (max_display_update_time) max_display_update_time--;  // Be sure never go to a very big number
        refresh(LCDVIEW_REDRAW_NOW);
      }

      #if ALL(HAS_MARLINUI_MENU, SCROLL_LONG_FILENAMES)
        // If scrolling of long file names is enabled and we are in the sd card menu,
        // cause a refresh to occur until all the text has scrolled into view.
        if (currentScreen == menu_media && !lcd_status_update_delay--) {
          lcd_status_update_delay = ++filename_scroll_pos >= filename_scroll_max ? 12 : 4; // Long delay at end and start
          if (filename_scroll_pos > filename_scroll_max) filename_scroll_pos = 0;
          refresh(LCDVIEW_REDRAW_NOW);
          reset_status_timeout(ms);
        }
      #endif

      // Then we want to use only 50% of the time
      const uint16_t bbr2 = planner.block_buffer_runtime() >> 1;

      if ((should_draw() || drawing_screen) && (!bbr2 || bbr2 > max_display_update_time)) {

        // Change state of drawing flag between screen updates
        if (!drawing_screen) switch (lcdDrawUpdate) {
          case LCDVIEW_CALL_NO_REDRAW:
            refresh(LCDVIEW_NONE);
            break;
          case LCDVIEW_CLEAR_CALL_REDRAW:
          case LCDVIEW_CALL_REDRAW_NEXT:
            refresh(LCDVIEW_REDRAW_NOW);
          case LCDVIEW_REDRAW_NOW:        // set above, or by a handler through LCDVIEW_CALL_REDRAW_NEXT
          case LCDVIEW_NONE:
            break;
        } // switch

        TERN_(HAS_ADC_BUTTONS, keypad_buttons = 0);

        #if HAS_MARLINUI_U8GLIB

          #if ENABLED(LIGHTWEIGHT_UI)
            const bool in_status = on_status_screen(),
                       do_u8g_loop = !in_status;
            lcd_in_status(in_status);
            if (in_status) status_screen();
          #else
            constexpr bool do_u8g_loop = true;
          #endif

          if (do_u8g_loop) {
            if (!drawing_screen) {                // If not already drawing pages
              u8g.firstPage();                    // Start the first page
              drawing_screen = first_page = true; // Flag as drawing pages
            }
            set_font(FONT_MENU);                  // Setup font for every page draw
            u8g.setColorIndex(1);                 // And reset the color
            run_current_screen();                 // Draw and process the current screen
            first_page = false;

            // The screen handler can clear drawing_screen for an action that changes the screen.
            // If still drawing and there's another page, update max-time and return now.
            // The nextPage will already be set up on the next call.
            if (drawing_screen && (drawing_screen = u8g.nextPage())) {
              if (on_status_screen())
                NOLESS(max_display_update_time, millis() - ms);
              return;
            }
          }

        #else

          run_current_screen();

          // Apply all DWIN drawing after processing
          TERN_(IS_DWIN_MARLINUI, dwinUpdateLCD());

        #endif

        TERN_(HAS_MARLINUI_MENU, lcd_clicked = false);

        // Keeping track of the longest time for an individual LCD update.
        // Used to do screen throttling when the planner starts to fill up.
        if (on_status_screen())
          NOLESS(max_display_update_time, millis() - ms);
      }

      #if HAS_SCREEN_TIMEOUT
        // Return to Status Screen after a timeout
        if (on_status_screen() || defer_return_to_status)
          reset_status_timeout(ms);
        else if (ELAPSED(ms, return_to_status_ms))
          return_to_status();
      #endif

      #if HAS_BACKLIGHT_TIMEOUT
        if (backlight_off_ms && ELAPSED(ms, backlight_off_ms)) {
          #ifdef NEOPIXEL_BKGD_INDEX_FIRST
            neo.set_background_off();
            neo.show();
          #elif PIN_EXIST(LCD_BACKLIGHT)
            WRITE(LCD_BACKLIGHT_PIN, LOW); // Backlight off
          #endif
          backlight_off_ms = 0;
        }
      #elif HAS_DISPLAY_SLEEP
        if (screen_timeout_ms && ELAPSED(ms, screen_timeout_ms))
          sleep_display();
      #endif

      // Change state of drawing flag between screen updates
      if (!drawing_screen) switch (lcdDrawUpdate) {
        case LCDVIEW_CLEAR_CALL_REDRAW:
          clear_lcd(); break;
        case LCDVIEW_REDRAW_NOW:
          refresh(LCDVIEW_NONE);
        case LCDVIEW_NONE:
        case LCDVIEW_CALL_REDRAW_NEXT:
        case LCDVIEW_CALL_NO_REDRAW:
        default: break;
      } // switch

    } // ELAPSED(ms, next_lcd_update_ms)

    TERN_(HAS_GRAPHICAL_TFT, tft_idle());
  }

  #if HAS_ADC_BUTTONS

    typedef struct {
      raw_adc_t ADCKeyValueMin, ADCKeyValueMax;
      uint8_t  ADCKeyNo;
    } _stADCKeypadTable_;

    #ifndef ADC_BUTTONS_VALUE_SCALE
      #define ADC_BUTTONS_VALUE_SCALE       1.0  // for the power voltage equal to the reference voltage
    #endif
    #ifndef ADC_BUTTONS_R_PULLUP
      #define ADC_BUTTONS_R_PULLUP          4.7  // common pull-up resistor in the voltage divider
    #endif
    #ifndef ADC_BUTTONS_LEFT_R_PULLDOWN
      #define ADC_BUTTONS_LEFT_R_PULLDOWN   0.47 // pull-down resistor for LEFT button voltage divider
    #endif
    #ifndef ADC_BUTTONS_RIGHT_R_PULLDOWN
      #define ADC_BUTTONS_RIGHT_R_PULLDOWN  4.7  // pull-down resistor for RIGHT button voltage divider
    #endif
    #ifndef ADC_BUTTONS_UP_R_PULLDOWN
      #define ADC_BUTTONS_UP_R_PULLDOWN     1.0  // pull-down resistor for UP button voltage divider
    #endif
    #ifndef ADC_BUTTONS_DOWN_R_PULLDOWN
      #define ADC_BUTTONS_DOWN_R_PULLDOWN   10.0 // pull-down resistor for DOWN button voltage divider
    #endif
    #ifndef ADC_BUTTONS_MIDDLE_R_PULLDOWN
      #define ADC_BUTTONS_MIDDLE_R_PULLDOWN 2.2  // pull-down resistor for MIDDLE button voltage divider
    #endif

    // Calculate the ADC value for the voltage divider with specified pull-down resistor value
    #define ADC_BUTTON_VALUE(r)  raw_adc_t(HAL_ADC_RANGE * (ADC_BUTTONS_VALUE_SCALE) * r / (r + ADC_BUTTONS_R_PULLUP))

    static constexpr raw_adc_t adc_button_tolerance = HAL_ADC_RANGE *   25 / 1024,
                                   adc_other_button = raw_adc_t(uint32_t(HAL_ADC_RANGE * 1000UL) / 1024UL);
    static const _stADCKeypadTable_ stADCKeyTable[] PROGMEM = {
      // VALUE_MIN, VALUE_MAX, KEY
      { adc_other_button, HAL_ADC_RANGE, 1 + BLEN_KEYPAD_F1     }, // F1
      { adc_other_button, HAL_ADC_RANGE, 1 + BLEN_KEYPAD_F2     }, // F2
      { adc_other_button, HAL_ADC_RANGE, 1 + BLEN_KEYPAD_F3     }, // F3
      {  ADC_BUTTON_VALUE(ADC_BUTTONS_LEFT_R_PULLDOWN)   - adc_button_tolerance,
         ADC_BUTTON_VALUE(ADC_BUTTONS_LEFT_R_PULLDOWN)   + adc_button_tolerance, 1 + BLEN_KEYPAD_LEFT   }, // LEFT  ( 272 ...  472)
      {  ADC_BUTTON_VALUE(ADC_BUTTONS_RIGHT_R_PULLDOWN)  - adc_button_tolerance,
         ADC_BUTTON_VALUE(ADC_BUTTONS_RIGHT_R_PULLDOWN)  + adc_button_tolerance, 1 + BLEN_KEYPAD_RIGHT  }, // RIGHT (1948 ... 2148)
      {  ADC_BUTTON_VALUE(ADC_BUTTONS_UP_R_PULLDOWN)     - adc_button_tolerance,
         ADC_BUTTON_VALUE(ADC_BUTTONS_UP_R_PULLDOWN)     + adc_button_tolerance, 1 + BLEN_KEYPAD_UP     }, // UP    ( 618 ...  818)
      {  ADC_BUTTON_VALUE(ADC_BUTTONS_DOWN_R_PULLDOWN)   - adc_button_tolerance,
         ADC_BUTTON_VALUE(ADC_BUTTONS_DOWN_R_PULLDOWN)   + adc_button_tolerance, 1 + BLEN_KEYPAD_DOWN   }, // DOWN  (2686 ... 2886)
      {  ADC_BUTTON_VALUE(ADC_BUTTONS_MIDDLE_R_PULLDOWN) - adc_button_tolerance,
         ADC_BUTTON_VALUE(ADC_BUTTONS_MIDDLE_R_PULLDOWN) + adc_button_tolerance, 1 + BLEN_KEYPAD_MIDDLE }, // ENTER (1205 ... 1405)
    };

    uint8_t get_ADC_keyValue() {
      if (thermalManager.ADCKey_count >= 16) {
        const raw_adc_t currentkpADCValue = thermalManager.current_ADCKey_raw;
        thermalManager.current_ADCKey_raw = HAL_ADC_RANGE;
        thermalManager.ADCKey_count = 0;
        if (currentkpADCValue < adc_other_button)
          for (uint8_t i = 0; i < ADC_KEY_NUM; ++i) {
            const raw_adc_t lo = pgm_read_word(&stADCKeyTable[i].ADCKeyValueMin),
                            hi = pgm_read_word(&stADCKeyTable[i].ADCKeyValueMax);
            if (WITHIN(currentkpADCValue, lo, hi)) return pgm_read_byte(&stADCKeyTable[i].ADCKeyNo);
          }
      }
      return 0;
    }

  #endif // HAS_ADC_BUTTONS

  #if HAS_ENCODER_ACTION

    /**
     * Read encoder buttons from the hardware registers
     * Warning: This function is called from interrupt context!
     */
    void MarlinUI::update_buttons() {
      const millis_t now = millis();
      if (ELAPSED(now, next_button_update_ms)) {

        #if HAS_DIGITAL_BUTTONS

          #if ANY_BUTTON(EN1, EN2, ENC, BACK)

            uint8_t newbutton = 0;
            if (BUTTON_PRESSED(EN1))                 newbutton |= EN_A;
            if (BUTTON_PRESSED(EN2))                 newbutton |= EN_B;
            if (can_encode() && BUTTON_PRESSED(ENC)) newbutton |= EN_C;
            if (BUTTON_PRESSED(BACK))                newbutton |= EN_D;

          #else

            constexpr uint8_t newbutton = 0;

          #endif

          //
          // Directional buttons
          //
          #if ANY_BUTTON(UP, DOWN, LEFT, RIGHT)

            const int8_t pulses = epps * encoderDirection;

            if (BUTTON_PRESSED(UP)) {
              encoderDiff = (ENCODER_STEPS_PER_MENU_ITEM) * pulses;
              next_button_update_ms = now + 300;
            }
            else if (BUTTON_PRESSED(DOWN)) {
              encoderDiff = -(ENCODER_STEPS_PER_MENU_ITEM) * pulses;
              next_button_update_ms = now + 300;
            }
            else if (BUTTON_PRESSED(LEFT)) {
              encoderDiff = -pulses;
              next_button_update_ms = now + 300;
            }
            else if (BUTTON_PRESSED(RIGHT)) {
              encoderDiff = pulses;
              next_button_update_ms = now + 300;
            }

          #endif // UP || DOWN || LEFT || RIGHT

          buttons = (newbutton | TERN0(HAS_SLOW_BUTTONS, slow_buttons)
            #if ALL(HAS_TOUCH_BUTTONS, HAS_ENCODER_ACTION)
              | (touch_buttons & TERN(HAS_ENCODER_WHEEL, ~(EN_A | EN_B), 0xFF))
            #endif
          );

        #elif HAS_ADC_BUTTONS

          buttons = 0;

        #endif

        #if HAS_ADC_BUTTONS
          if (keypad_buttons == 0) {
            const uint8_t b = get_ADC_keyValue();
            if (WITHIN(b, 1, 8)) keypad_buttons = _BV(b - 1);
          }
        #endif

        #if HAS_SHIFT_ENCODER
          /**
           * Set up Rotary Encoder bit values (for two pin encoders to indicate movement).
           * These values are independent of which pins are used for EN_A / EN_B indications.
           * The rotary encoder part is also independent of the LCD chipset.
           */
          uint8_t val = 0;
          WRITE(SHIFT_LD_PIN, LOW);
          WRITE(SHIFT_LD_PIN, HIGH);
          for (uint8_t i = 0; i < 8; ++i) {
            val >>= 1;
            if (READ(SHIFT_OUT_PIN)) SBI(val, 7);
            WRITE(SHIFT_CLK_PIN, HIGH);
            WRITE(SHIFT_CLK_PIN, LOW);
          }
          TERN(REPRAPWORLD_KEYPAD, keypad_buttons, buttons) = ~val;
        #endif

        #if IS_TFTGLCD_PANEL
          next_button_update_ms = now + (LCD_UPDATE_INTERVAL / 2);
          buttons = slow_buttons;
          TERN_(AUTO_BED_LEVELING_UBL, external_encoder());
        #endif

      } // next_button_update_ms

      #if HAS_ENCODER_WHEEL
        #define ENCODER_DEBOUNCE_MS 3 
        static uint8_t lastEncoderBits, enc;
        static uint8_t buttons_was = buttons;
        static millis_t en_A_blocked_ms, en_B_blocked_ms;

        const bool en_A = (buttons & EN_A),
                   en_B = (buttons & EN_B),
                   en_A_was = (buttons_was & EN_A),
                   en_B_was = (buttons_was & EN_B);

        buttons_was = buttons;
        
        if (en_A != en_A_was) en_A_blocked_ms = now + (ENCODER_DEBOUNCE_MS);
        else if (ELAPSED(now, en_A_blocked_ms)) SET_BIT_TO(enc, 0, en_A);
        if (en_B != en_B_was) en_B_blocked_ms = now + (ENCODER_DEBOUNCE_MS);
        else if (ELAPSED(now, en_B_blocked_ms)) SET_BIT_TO(enc, 1, en_B);

        bool valid = true;
        #define ENCODER_SPIN(_E1, _E2) switch (lastEncoderBits) { case _E1: encoderDiff += encoderDirection; break; case _E2: encoderDiff -= encoderDirection; break; default: valid = false; }
        if (enc != lastEncoderBits) {
          switch (enc) {
            case 0: ENCODER_SPIN(1, 2); break;
            case 2: ENCODER_SPIN(0, 3); break;
            case 3: ENCODER_SPIN(2, 1); break;
            case 1: ENCODER_SPIN(3, 0); break;
          }
          #if ALL(HAS_MARLINUI_MENU, AUTO_BED_LEVELING_UBL)
            external_encoder();
          #endif
          if (valid) lastEncoderBits = enc;
        }

      #endif // HAS_ENCODER_WHEEL
    }

  #endif // HAS_ENCODER_ACTION

#endif // HAS_WIRED_LCD

void MarlinUI::completion_feedback(const bool good/*=true*/) {
  wake_display(); // Wake the screen for all audio feedback
  #if HAS_SOUND
    if (good) OKAY_BUZZ(); else ERR_BUZZ();
  #endif
}

void MarlinUI::host_notify_P(PGM_P const pstr) {
  TERN_(HOST_STATUS_NOTIFICATIONS, hostui.notify_P(pstr));
}
void MarlinUI::host_notify(const char * const cstr) {
  TERN_(HOST_STATUS_NOTIFICATIONS, hostui.notify(cstr));
}

#include <stdarg.h>

#if HAS_STATUS_MESSAGE

  #if ENABLED(EXTENSIBLE_UI)
    #include "extui/ui_api.h"
  #endif

  /**
   * Reset the status message
   */
  void MarlinUI::reset_status(const bool no_welcome) {
    #if SERVICE_INTERVAL_1 > 0
      static PGMSTR(service1, "> " SERVICE_NAME_1 "!");
    #endif
    #if SERVICE_INTERVAL_2 > 0
      static PGMSTR(service2, "> " SERVICE_NAME_2 "!");
    #endif
    #if SERVICE_INTERVAL_3 > 0
      static PGMSTR(service3, "> " SERVICE_NAME_3 "!");
    #endif

    FSTR_P msg;
    if (printingIsPaused())
      msg = GET_TEXT_F(MSG_PRINT_PAUSED);
    #if HAS_MEDIA
      else if (IS_SD_PRINTING())
        return set_status_no_expire(card.longest_filename());
    #endif
    else if (print_job_timer.isRunning())
      msg = GET_TEXT_F(MSG_PRINTING);

    #if SERVICE_INTERVAL_1 > 0
      else if (print_job_timer.needsService(1)) msg = FPSTR(service1);
    #endif
    #if SERVICE_INTERVAL_2 > 0
      else if (print_job_timer.needsService(2)) msg = FPSTR(service2);
    #endif
    #if SERVICE_INTERVAL_3 > 0
      else if (print_job_timer.needsService(3)) msg = FPSTR(service3);
    #endif

    else if (!no_welcome) msg = GET_TEXT_F(WELCOME_MSG);

    else if (ENABLED(DWIN_LCD_PROUI))
        msg = F("");
    else
      return;

    set_min_status(msg);
  }

  /**
   * Try to set the alert level.
   * @param level Alert level. Negative to ignore and reset the level. Non-zero never expires.
   * @return      TRUE if the level could NOT be set.
   */
  bool MarlinUI::set_alert_level(int8_t &level) {
    if (level < 0) level = alert_level = 0;
    if (level < alert_level) return true;
    alert_level = level;
    return false;
  }

  /**
   * @brief Set Status with a C- or P-string and alert level.
   *
   * @param ustr  A C- or P-string, according to pgm.
   * @param level Alert level. Negative to ignore and reset the level. Non-zero never expires.
   * @param pgm   Program string flag. Only relevant on AVR.
   */
  void MarlinUI::_set_status_and_level(const char * const ustr, int8_t level, const bool pgm) {
    if (set_alert_level(level)) return;

    pgm ? host_notify_P(ustr) : host_notify(ustr);

    MString<30> msg;
    pgm ? msg.set_P(ustr) : msg.set(ustr);
    status_message.set(&msg).utrunc(MAX_MESSAGE_LENGTH);

    finish_status(level > 0); // Persist if the status has a level
  }

  /**
   * @brief Set Status with a C- or P-string and persistence flag.
   *
   * @param ustr    A C- or P-string, according to pgm.
   * @param persist Don't expire (Requires STATUS_EXPIRE_SECONDS) - and set alert level to 1.
   * @param pgm     Program string flag. Only relevant on AVR.
   */
  void MarlinUI::_set_status(const char * const ustr, const bool persist, const bool pgm) {
    if (alert_level) return;

    pgm ? host_notify_P(ustr) : host_notify(ustr);

    // Remove the last partial Unicode glyph, if any
    (pgm ? status_message.set_P(ustr) : status_message.set(ustr)).utrunc(MAX_MESSAGE_LENGTH);

    finish_status(persist);
  }

  /**
   * @brief Set Alert with a C- or P-string and alert level.
   *
   * @param ustr  A C- or P-string, according to pgm.
   * @param level Alert level. Negative to ignore and reset the level. Non-zero never expires.
   * @param pgm   Program string flag. Only relevant on AVR.
   */
  void MarlinUI::_set_alert(const char * const ustr, const int8_t level, const bool pgm) {
    pgm ? set_status_and_level_P(ustr, level) : set_status_and_level(ustr, level);
    wake_display();
    TERN_(HAS_MARLINUI_MENU, return_to_status());
  }

  /**
   * @brief Set a status with a format string and parameters.
   *
   * @param pfmt    A constant format P-string
   */
  void MarlinUI::status_printf_P(int8_t level, PGM_P const fmt, ...) {
    if (set_alert_level(level)) return;

    va_list args;
    va_start(args, fmt);
    vsnprintf_P(status_message, MAX_MESSAGE_LENGTH, fmt, args);
    va_end(args);

    host_notify(status_message);

    finish_status(level > 0);
  }

  void MarlinUI::finish_status(const bool persist) {

    UNUSED(persist);

    set_status_reset_fn();

    TERN_(HAS_STATUS_MESSAGE_TIMEOUT, status_message_expire_ms = persist ? 0 : millis() + (STATUS_MESSAGE_TIMEOUT_SEC) * 1000UL);

    #if HAS_WIRED_LCD

      #if BASIC_PROGRESS_BAR || ALL(FILAMENT_LCD_DISPLAY, HAS_MEDIA)
        const millis_t ms = millis();
      #endif

      #if BASIC_PROGRESS_BAR
        progress_bar_ms = ms;
        #if PROGRESS_MSG_EXPIRE > 0
          expire_status_ms = persist ? 0 : ms + PROGRESS_MSG_EXPIRE;
        #endif
      #endif

      #if ALL(FILAMENT_LCD_DISPLAY, HAS_MEDIA)
        pause_filament_display(ms); // Show status message for 5s
      #endif

    #endif

    #if ENABLED(STATUS_MESSAGE_SCROLLING) && ANY(HAS_WIRED_LCD, DWIN_LCD_PROUI)
      status_scroll_offset = 0;
    #endif

    TERN_(EXTENSIBLE_UI, ExtUI::onStatusChanged(status_message));
    TERN_(DWIN_CREALITY_LCD, dwinStatusChanged(status_message));
    TERN_(DWIN_LCD_PROUI, dwinCheckStatusMessage());
    TERN_(DWIN_CREALITY_LCD_JYERSUI, jyersDWIN.updateStatus(status_message));
  }

  #if ENABLED(STATUS_MESSAGE_SCROLLING)

    void MarlinUI::advance_status_scroll() {
      // Advance by one UTF8 code-word
      if (status_scroll_offset < status_message.glyphs())
        while (!START_OF_UTF8_CHAR(status_message[++status_scroll_offset]));
      else
        status_scroll_offset = 0;
    }

    char* MarlinUI::status_and_len(uint8_t &len) {
      char *out = &status_message + status_scroll_offset;
      len = utf8_strlen(out);
      return out;
    }

  #endif

#else // !HAS_STATUS_MESSAGE

  //
  // Send the status line as a host notification
  //
  void MarlinUI::_set_status(const char * const cstr, const bool, const bool pgm) {
    host_notify(cstr);
  }
  void MarlinUI::_set_alert(const char * const cstr, const int8_t, const bool pgm) {
    host_notify(cstr);
  }
  void MarlinUI::_set_status_and_level(const char * const ustr, const int8_t=0, const bool pgm) {
    pgm ? host_notify_P(ustr) : host_notify(ustr);
  }
  void MarlinUI::status_printf_P(int8_t level, PGM_P const fmt, ...) {
    MString<30> msg;

    va_list args;
    va_start(args, fmt);
    vsnprintf_P(&msg, 30, fmt, args);
    va_end(args);

    host_notify(msg);
  }

#endif // !HAS_STATUS_MESSAGE

#if HAS_DISPLAY

  #if HAS_MEDIA
    extern bool wait_for_user, wait_for_heatup;
  #endif

  void MarlinUI::abort_print() {
    #if HAS_MEDIA
      wait_for_heatup = wait_for_user = false;
      card.abortFilePrintSoon();
    #endif
    #ifdef ACTION_ON_CANCEL
      hostui.cancel();
    #endif
    print_job_timer.stop();
    TERN_(HOST_PROMPT_SUPPORT, hostui.prompt_open(PROMPT_INFO, F("UI Aborted"), FPSTR(DISMISS_STR)));
    LCD_MESSAGE(MSG_PRINT_ABORTED);
    TERN_(HAS_MARLINUI_MENU, return_to_status());
    TERN_(DWIN_LCD_PROUI, hmiFlag.abort_flag = true);
  }

  #if ALL(HAS_MARLINUI_MENU, PSU_CONTROL)

    void MarlinUI::poweroff() {
      queue.inject(F("M81" TERN_(POWER_OFF_WAIT_FOR_COOLDOWN, "S")));
      return_to_status();
    }

  #endif

  #if ENABLED(FLOWMETER_SAFETY)
    void MarlinUI::flow_fault() {
      LCD_ALERTMESSAGE(MSG_FLOWMETER_FAULT);
      BUZZ(1000, 440);
      TERN_(HAS_MARLINUI_MENU, return_to_status());
    }
  #endif

  void MarlinUI::pause_print() {
    #if HAS_MARLINUI_MENU
      synchronize(GET_TEXT_F(MSG_PAUSING));
      defer_status_screen();
    #endif

    wake_display();

    TERN_(HOST_PROMPT_SUPPORT, hostui.prompt_open(PROMPT_PAUSE_RESUME, F("UI Pause"), F("Resume")));

    LCD_MESSAGE(MSG_PRINT_PAUSED);

    #if ENABLED(PARK_HEAD_ON_PAUSE)
      pause_show_message(PAUSE_MESSAGE_PARKING, PAUSE_MODE_PAUSE_PRINT); // Show message immediately to let user know about pause in progress
      queue.inject(F("M25 P\nM24"));
    #elif HAS_MEDIA
      queue.inject(F("M25"));
    #elif defined(ACTION_ON_PAUSE)
      hostui.pause();
    #endif
  }

  void MarlinUI::resume_print() {
    reset_status();
    TERN_(PARK_HEAD_ON_PAUSE, wait_for_heatup = wait_for_user = false);
    TERN_(HAS_MEDIA, if (IS_SD_PAUSED()) queue.inject_P(M24_STR));
    #ifdef ACTION_ON_RESUME
      hostui.resume();
    #endif
    print_job_timer.start(); // Also called by M24
  }

  #if HAS_TOUCH_BUTTONS

    /**
     * Screen Click
     *  - On menu screens move directly to the touched item
     *  - On menu screens, right side (last 3 cols) acts like a scroll - half up => prev page, half down = next page
     *  - On select screens (and others) touch the Left Half for ←, Right Half for →
     *  - On edit screens, touch Top Half for ↑, Bottom Half for ↓
     */
    void MarlinUI::screen_click(const uint8_t row, const uint8_t col, const uint8_t, const uint8_t) {
      const millis_t now = millis();
      if (PENDING(now, next_button_update_ms)) return;
      next_button_update_ms = now + repeat_delay;    // Assume the repeat delay
      const int8_t xdir = col < (LCD_WIDTH ) / 2 ? -1 : 1,
                   ydir = row < (LCD_HEIGHT) / 2 ? -1 : 1;
      if (on_edit_screen)
        encoderDiff = epps * ydir;
      else if (screen_items > 0) {
        // Last 5 cols act as a scroll :-)
        if (col > (LCD_WIDTH) - 5)
          // 2 * LCD_HEIGHT to scroll to bottom of next page. (LCD_HEIGHT would only go 1 item down.)
          encoderDiff = epps * (encoderLine - encoderTopLine + 2 * (LCD_HEIGHT)) * ydir;
        else
          encoderDiff = epps * (row - encoderPosition + encoderTopLine);
      }
      else if (!on_status_screen())
        encoderDiff = epps * xdir;
    }

  #endif

#endif // HAS_DISPLAY

#if HAS_PRINT_PROGRESS

  MarlinUI::progress_t MarlinUI::_get_progress() {
    return (
      TERN0(SET_PROGRESS_PERCENT, (progress_override & PROGRESS_MASK))
      #if HAS_MEDIA
        ?: TERN(HAS_PRINT_PROGRESS_PERMYRIAD, card.permyriadDone(), card.percentDone())
      #endif
    );
  }

  #if LCD_WITH_BLINK && HAS_EXTRA_PROGRESS

    // Renew and redraw all enabled progress strings
    void MarlinUI::rotate_progress() {
      typedef void (*PrintProgress_t)();
      const PrintProgress_t progFunc[] = {
        OPTITEM(SHOW_PROGRESS_PERCENT, drawPercent)
        OPTITEM(SHOW_ELAPSED_TIME, drawElapsed)
        OPTITEM(SHOW_REMAINING_TIME, drawRemain)
        OPTITEM(SHOW_INTERACTION_TIME, drawInter)
      };
      static bool prev_blink;
      static uint8_t i;
      if (prev_blink != get_blink()) {
        prev_blink = get_blink();
        if (++i >= COUNT(progFunc)) i = 0;
        (*progFunc[i])();
      }
    }

  #endif // LCD_WITH_BLINK && HAS_EXTRA_PROGRESS

#endif // HAS_PRINT_PROGRESS

#if HAS_MEDIA

  #if ENABLED(EXTENSIBLE_UI)
    #include "extui/ui_api.h"
  #endif

  void MarlinUI::media_changed(const uint8_t old_status, const uint8_t status) {
    if (old_status == status) {
      TERN_(EXTENSIBLE_UI, ExtUI::onMediaError()); // Failed to mount/unmount
      return;
    }

    if (status) {
      if (old_status < 2) {
        #if ENABLED(EXTENSIBLE_UI)
          ExtUI::onMediaInserted();
        #elif ENABLED(BROWSE_MEDIA_ON_INSERT)
          clear_menu_history();
          quick_feedback();
          goto_screen(MEDIA_MENU_GATEWAY);
        #else
          LCD_MESSAGE(MSG_MEDIA_INSERTED);
        #endif
      }
    }
    else {
      if (old_status < 2) {
        #if ENABLED(EXTENSIBLE_UI)
          ExtUI::onMediaRemoved();
        #elif HAS_SD_DETECT
          LCD_MESSAGE(MSG_MEDIA_REMOVED);
          #if HAS_MARLINUI_MENU
            if (!defer_return_to_status) return_to_status();
          #endif
        #endif
      }
    }

    reinit_lcd(); // Revive a noisy shared SPI LCD

    refresh();

    #if HAS_WIRED_LCD || LED_POWEROFF_TIMEOUT > 0
      const millis_t ms = millis();
    #endif

    TERN_(HAS_WIRED_LCD, next_lcd_update_ms = ms + LCD_UPDATE_INTERVAL); // Delay LCD update for SD activity

    #if LED_POWEROFF_TIMEOUT > 0
      leds.reset_timeout(ms);
    #endif
  }

#endif // HAS_MEDIA

#if HAS_MARLINUI_MENU
  void MarlinUI::reset_settings() {
    settings.reset();
    completion_feedback();
    #if ENABLED(TOUCH_SCREEN_CALIBRATION)
      if (touch_calibration.need_calibration()) ui.goto_screen(touch_screen_calibration);
    #endif
  }

  #if ANY(BABYSTEP_GFX_OVERLAY, MESH_EDIT_GFX_OVERLAY)
    void MarlinUI::zoffset_overlay(const_float_t zvalue) {
      // Determine whether the user is raising or lowering the nozzle.
      static int8_t dir;
      static float old_zvalue;
      if (zvalue != old_zvalue) {
        dir = zvalue ? zvalue < old_zvalue ? -1 : 1 : 0;
        old_zvalue = zvalue;
      }
      zoffset_overlay(dir);
    }
  #endif

#endif

#if ALL(EXTENSIBLE_UI, ADVANCED_PAUSE_FEATURE)

  void MarlinUI::pause_show_message(
    const PauseMessage message,
    const PauseMode mode/*=PAUSE_MODE_SAME*/,
    const uint8_t extruder/*=active_extruder*/
  ) {
    pause_mode = mode;
    ExtUI::pauseModeStatus = message;
    switch (message) {
      case PAUSE_MESSAGE_PARKING:  ExtUI::onUserConfirmRequired(GET_TEXT_F(MSG_PAUSE_PRINT_PARKING)); break;
      case PAUSE_MESSAGE_CHANGING: ExtUI::onUserConfirmRequired(GET_TEXT_F(MSG_FILAMENT_CHANGE_INIT)); break;
      case PAUSE_MESSAGE_UNLOAD:   ExtUI::onUserConfirmRequired(GET_TEXT_F(MSG_FILAMENT_CHANGE_UNLOAD)); break;
      case PAUSE_MESSAGE_WAITING:  ExtUI::onUserConfirmRequired(GET_TEXT_F(MSG_ADVANCED_PAUSE_WAITING)); break;
      case PAUSE_MESSAGE_INSERT:   ExtUI::onUserConfirmRequired(GET_TEXT_F(MSG_FILAMENT_CHANGE_INSERT)); break;
      case PAUSE_MESSAGE_LOAD:     ExtUI::onUserConfirmRequired(GET_TEXT_F(MSG_FILAMENT_CHANGE_LOAD)); break;
      case PAUSE_MESSAGE_PURGE:
        ExtUI::onUserConfirmRequired(GET_TEXT_F(TERN(ADVANCED_PAUSE_CONTINUOUS_PURGE, MSG_FILAMENT_CHANGE_CONT_PURGE, MSG_FILAMENT_CHANGE_PURGE)));
        break;
      case PAUSE_MESSAGE_RESUME:   ExtUI::onUserConfirmRequired(GET_TEXT_F(MSG_FILAMENT_CHANGE_RESUME)); break;
      case PAUSE_MESSAGE_HEAT:     ExtUI::onUserConfirmRequired(GET_TEXT_F(MSG_FILAMENT_CHANGE_HEAT)); break;
      case PAUSE_MESSAGE_HEATING:  ExtUI::onUserConfirmRequired(GET_TEXT_F(MSG_FILAMENT_CHANGE_HEATING)); break;
      case PAUSE_MESSAGE_OPTION:   ExtUI::onUserConfirmRequired(GET_TEXT_F(MSG_FILAMENT_CHANGE_OPTION_HEADER)); break;
      case PAUSE_MESSAGE_STATUS:   break;
      default: break;
    }
  }

#endif

#if ENABLED(EEPROM_SETTINGS)

  #if HAS_MARLINUI_MENU
    void MarlinUI::init_eeprom() {
      const bool good = settings.init_eeprom();
      completion_feedback(good);
      return_to_status();
    }
    void MarlinUI::load_settings() {
      const bool good = settings.load();
      completion_feedback(good);
    }
    void MarlinUI::store_settings() {
      const bool good = settings.save();
      completion_feedback(good);
    }
  #endif

  #if DISABLED(EEPROM_AUTO_INIT)

    static inline FSTR_P eeprom_err(const EEPROM_Error err) {
      switch (err) {
        case ERR_EEPROM_VERSION:  return GET_TEXT_F(MSG_ERR_EEPROM_VERSION);
        case ERR_EEPROM_SIZE:     return GET_TEXT_F(MSG_ERR_EEPROM_SIZE);
        case ERR_EEPROM_CRC:      return GET_TEXT_F(MSG_ERR_EEPROM_CRC);
        case ERR_EEPROM_CORRUPT:  return GET_TEXT_F(MSG_ERR_EEPROM_CORRUPT);
        default: return nullptr;
      }
    }

    void MarlinUI::eeprom_alert(const EEPROM_Error err) {
      FSTR_P const err_msg = eeprom_err(err);
      set_status(err_msg);
      TERN_(HOST_PROMPT_SUPPORT, hostui.notify(err_msg));
      #if HAS_MARLINUI_MENU
        editable.uint8 = err;
        goto_screen([]{
          FSTR_P const restore_msg = GET_TEXT_F(MSG_INIT_EEPROM);
          char msg[utf8_strlen(restore_msg) + 1];
          strcpy_P(msg, FTOP(restore_msg));
          MenuItem_confirm::select_screen(
            GET_TEXT_F(MSG_BUTTON_RESET), GET_TEXT_F(MSG_BUTTON_IGNORE),
            init_eeprom, return_to_status,
            eeprom_err((EEPROM_Error)editable.uint8), msg, F("?")
          );
        });
      #endif
    }

  #endif // EEPROM_AUTO_INIT

#endif // EEPROM_SETTINGS<|MERGE_RESOLUTION|>--- conflicted
+++ resolved
@@ -1052,66 +1052,35 @@
 
           #if ALL(HAS_MARLINUI_MENU, ENCODER_RATE_MULTIPLIER)
 
-<<<<<<< HEAD
-            int32_t encoderMultiplier = 1;
-
-            if (encoderRateMultiplierEnabled) {
-              if (lastEncoderMovementMillis) {
-                const float encoderMovementSteps = float(abs_diff) / epps;
-                // Note that the rate is always calculated between two passes through the
-                // loop and that the abs of the encoderDiff value is tracked.
-                const float encoderStepRate = encoderMovementSteps / float(ms - lastEncoderMovementMillis) * 1000;
-
-                if (encoderStepRate >= ENCODER_100X_STEPS_PER_SEC)     encoderMultiplier = 100;
-                else if (encoderStepRate >= ENCODER_10X_STEPS_PER_SEC) encoderMultiplier = 10;
-=======
-              int32_t encoder_multiplier = 1;
-
-              if (encoder_multiplier_enabled) {
-                // Note that the rate is always calculated between two passes through the
-                // loop and that the abs of the encoderDiff value is tracked.
-                static millis_t encoder_mult_prev_ms = 0;
-                const float encoderStepRate = ((float(abs_diff) / float(epps)) * 1000.0f) / float(ms - encoder_mult_prev_ms);
-                encoder_mult_prev_ms = ms;
-
-                if (encoderStepRate >= ENCODER_100X_STEPS_PER_SEC)     encoder_multiplier = 100;
-                else if (encoderStepRate >= ENCODER_10X_STEPS_PER_SEC) encoder_multiplier = 10;
->>>>>>> 4aa48beb
-
-                // Enable to output the encoder steps per second value
-                //#define ENCODER_RATE_MULTIPLIER_DEBUG
-                #if ENABLED(ENCODER_RATE_MULTIPLIER_DEBUG)
-                  SERIAL_ECHO_START();
-                  SERIAL_ECHOPGM("Enc Step Rate: ", encoderStepRate);
-<<<<<<< HEAD
-                  SERIAL_ECHOPGM("  Multiplier: ", encoderMultiplier);
-=======
-                  SERIAL_ECHOPGM("  Multiplier: ", encoder_multiplier);
->>>>>>> 4aa48beb
-                  SERIAL_ECHOPGM("  ENCODER_10X_STEPS_PER_SEC: ", ENCODER_10X_STEPS_PER_SEC);
-                  SERIAL_ECHOPGM("  ENCODER_100X_STEPS_PER_SEC: ", ENCODER_100X_STEPS_PER_SEC);
-                  SERIAL_EOL();
-                #endif
-              }
-
-<<<<<<< HEAD
-              lastEncoderMovementMillis = ms;
-            } // encoderRateMultiplierEnabled
+            int32_t encoder_multiplier = 1;
+
+            if (encoder_multiplier_enabled) {
+              // Note that the rate is always calculated between two passes through the
+              // loop and that the abs of the encoderDiff value is tracked.
+              static millis_t encoder_mult_prev_ms = 0;
+              const float encoderStepRate = ((float(abs_diff) / float(epps)) * 1000.0f) / float(ms - encoder_mult_prev_ms);
+              encoder_mult_prev_ms = ms;
+
+              if (encoderStepRate >= ENCODER_100X_STEPS_PER_SEC)     encoder_multiplier = 100;
+              else if (encoderStepRate >= ENCODER_10X_STEPS_PER_SEC) encoder_multiplier = 10;
+
+              // Enable to output the encoder steps per second value
+              //#define ENCODER_RATE_MULTIPLIER_DEBUG
+              #if ENABLED(ENCODER_RATE_MULTIPLIER_DEBUG)
+                SERIAL_ECHO_START();
+                SERIAL_ECHOPGM("Enc Step Rate: ", encoderStepRate);
+                SERIAL_ECHOPGM("  Multiplier: ", encoder_multiplier);
+                SERIAL_ECHOPGM("  ENCODER_10X_STEPS_PER_SEC: ", ENCODER_10X_STEPS_PER_SEC);
+                SERIAL_ECHOPGM("  ENCODER_100X_STEPS_PER_SEC: ", ENCODER_100X_STEPS_PER_SEC);
+                SERIAL_EOL();
+              #endif
+            }
 
           #else
-=======
-            #else
-
-              constexpr int32_t encoder_multiplier = 1;
->>>>>>> 4aa48beb
-
-            constexpr int32_t encoderMultiplier = 1;
-
-<<<<<<< HEAD
+
+            constexpr int32_t encoder_multiplier = 1;
+
           #endif // ENCODER_RATE_MULTIPLIER
-=======
-            if (can_encode()) encoderPosition += (encoderDiff * encoder_multiplier) / epps;
->>>>>>> 4aa48beb
 
           int8_t fullSteps = encoderDiff / epps;
           if (fullSteps != 0) {
@@ -1120,7 +1089,7 @@
             if (can_encode() && !lcd_clicked)
               encoderPosition += (fullSteps * encoderMultiplier);
           }
-        } 
+        }
 
         if (encoderPastThreshold || lcd_clicked) {
           reset_status_timeout(ms);
@@ -1433,7 +1402,7 @@
       } // next_button_update_ms
 
       #if HAS_ENCODER_WHEEL
-        #define ENCODER_DEBOUNCE_MS 3 
+        #define ENCODER_DEBOUNCE_MS 3
         static uint8_t lastEncoderBits, enc;
         static uint8_t buttons_was = buttons;
         static millis_t en_A_blocked_ms, en_B_blocked_ms;
@@ -1444,7 +1413,7 @@
                    en_B_was = (buttons_was & EN_B);
 
         buttons_was = buttons;
-        
+
         if (en_A != en_A_was) en_A_blocked_ms = now + (ENCODER_DEBOUNCE_MS);
         else if (ELAPSED(now, en_A_blocked_ms)) SET_BIT_TO(enc, 0, en_A);
         if (en_B != en_B_was) en_B_blocked_ms = now + (ENCODER_DEBOUNCE_MS);
