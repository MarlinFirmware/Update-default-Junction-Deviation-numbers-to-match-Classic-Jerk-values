--- conflicted
+++ resolved
@@ -70,11 +70,7 @@
 constexpr uint8_t epps = ENCODER_PULSES_PER_STEP;
 
 #if HAS_STATUS_MESSAGE
-<<<<<<< HEAD
-  #if BOTH(HAS_WIRED_LCD, STATUS_MESSAGE_SCROLLING) || BOTH(DWIN_CREALITY_LCD_ENHANCED, STATUS_MESSAGE_SCROLLING)
-=======
   #if ENABLED(STATUS_MESSAGE_SCROLLING) && EITHER(HAS_WIRED_LCD, DWIN_CREALITY_LCD_ENHANCED)
->>>>>>> 589a6d7f
     uint8_t MarlinUI::status_scroll_offset; // = 0
   #endif
   char MarlinUI::status_message[MAX_MESSAGE_LENGTH + 1];
@@ -1505,20 +1501,11 @@
         next_filament_display = ms + 5000UL; // Show status message for 5s
       #endif
 
-<<<<<<< HEAD
-      TERN_(STATUS_MESSAGE_SCROLLING, status_scroll_offset = 0);
-    #else // HAS_WIRED_LCD
-      #if BOTH(DWIN_CREALITY_LCD_ENHANCED, STATUS_MESSAGE_SCROLLING)
-        status_scroll_offset = 0;
-      #endif
-      UNUSED(persist);
-=======
     #endif
 
     #if ENABLED(STATUS_MESSAGE_SCROLLING) && EITHER(HAS_WIRED_LCD, DWIN_CREALITY_LCD_ENHANCED)
       status_scroll_offset = 0;
->>>>>>> 589a6d7f
-    #endif
+      #endif
 
     TERN_(EXTENSIBLE_UI, ExtUI::onStatusChanged(status_message));
     TERN_(DWIN_CREALITY_LCD, DWIN_StatusChanged(status_message));
