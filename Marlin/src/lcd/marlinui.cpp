--- conflicted
+++ resolved
@@ -1042,17 +1042,13 @@
           static int8_t lastEncoderDiff;
           static millis_t encoder_reset_timeout_ms;
           if (lastEncoderDiff != encoderDiff) {
-            TERN_(HAS_TOUCH_SLEEP, wakeup_screen());
+            wake_display();
             encoder_reset_timeout_ms = ms + RESET_ENCODER_AFTER_MS;
           } else if (ELAPSED(ms, encoder_reset_timeout_ms)) {
               // Reset encoder substeps after a while.
               // This solves the issue of the haptic ticks of some encoders physically getting out of sync with the actual steps after a while .
               encoderDiff = 0;
           }
-<<<<<<< HEAD
-=======
-          if (lastEncoderDiff != encoderDiff) wake_display();
->>>>>>> d8e73d30
           lastEncoderDiff = encoderDiff;
         #endif
 
