/**
 * Marlin 3D Printer Firmware
 * Copyright (c) 2020 MarlinFirmware [https://github.com/MarlinFirmware/Marlin]
 *
 * Based on Sprinter and grbl.
 * Copyright (c) 2011 Camiel Gubbels / Erik van der Zalm
 *
 * This program is free software: you can redistribute it and/or modify
 * it under the terms of the GNU General Public License as published by
 * the Free Software Foundation, either version 3 of the License, or
 * (at your option) any later version.
 *
 * This program is distributed in the hope that it will be useful,
 * but WITHOUT ANY WARRANTY; without even the implied warranty of
 * MERCHANTABILITY or FITNESS FOR A PARTICULAR PURPOSE.  See the
 * GNU General Public License for more details.
 *
 * You should have received a copy of the GNU General Public License
 * along with this program.  If not, see <https://www.gnu.org/licenses/>.
 *
 */

#include "../inc/MarlinConfig.h"

#include "../MarlinCore.h" // for printingIsPaused

#ifdef LED_BACKLIGHT_TIMEOUT
  #include "../feature/leds/leds.h"
#endif

#if ENABLED(HOST_ACTION_COMMANDS)
  #include "../feature/host_actions.h"
#endif

#if ENABLED(BROWSE_MEDIA_ON_INSERT, PASSWORD_ON_SD_PRINT_MENU)
  #include "../feature/password/password.h"
#endif

// All displays share the MarlinUI class
#include "marlinui.h"
MarlinUI ui;

#if HAS_DISPLAY
  #include "../gcode/queue.h"
  #include "fontutils.h"
  #include "../sd/cardreader.h"
#endif

#if ENABLED(DWIN_CREALITY_LCD)
  #include "dwin/e3v2/dwin.h"
#endif

#if ENABLED(LCD_PROGRESS_BAR) && !IS_TFTGLCD_PANEL
  #define BASIC_PROGRESS_BAR 1
#endif

#if ANY(HAS_DISPLAY, HAS_STATUS_MESSAGE, BASIC_PROGRESS_BAR)
  #include "../module/printcounter.h"
#endif

#if LCD_HAS_WAIT_FOR_MOVE
  bool MarlinUI::wait_for_move; // = false
#endif

constexpr uint8_t epps = ENCODER_PULSES_PER_STEP;

#if HAS_STATUS_MESSAGE
  #if HAS_WIRED_LCD
    #if ENABLED(STATUS_MESSAGE_SCROLLING)
      uint8_t MarlinUI::status_scroll_offset; // = 0
      constexpr uint8_t MAX_MESSAGE_LENGTH = _MAX(LONG_FILENAME_LENGTH, MAX_LANG_CHARSIZE * 2 * (LCD_WIDTH));
    #else
      constexpr uint8_t MAX_MESSAGE_LENGTH = MAX_LANG_CHARSIZE * (LCD_WIDTH);
    #endif
  #else
    constexpr uint8_t MAX_MESSAGE_LENGTH = 63;
  #endif
  char MarlinUI::status_message[MAX_MESSAGE_LENGTH + 1];
  uint8_t MarlinUI::alert_level; // = 0
#endif

#if ENABLED(LCD_SET_PROGRESS_MANUALLY)
  MarlinUI::progress_t MarlinUI::progress_override; // = 0
  #if ENABLED(USE_M73_REMAINING_TIME)
    uint32_t MarlinUI::remaining_time;
  #endif
#endif

#if HAS_MULTI_LANGUAGE
  uint8_t MarlinUI::language; // Initialized by settings.load()
  void MarlinUI::set_language(const uint8_t lang) {
    if (lang < NUM_LANGUAGES) {
      language = lang;
      TERN_(HAS_MARLINUI_U8GLIB, update_language_font());
      return_to_status();
      refresh();
    }
  }
#endif

#if ENABLED(SOUND_MENU_ITEM)
  bool MarlinUI::buzzer_enabled = true;
#endif

#if EITHER(PCA9632_BUZZER, USE_BEEPER)
  #include "../libs/buzzer.h" // for BUZZ() macro
  #if ENABLED(PCA9632_BUZZER)
    #include "../feature/leds/pca9632.h"
  #endif
  void MarlinUI::buzz(const long duration, const uint16_t freq) {
    if (!buzzer_enabled) return;
    #if ENABLED(PCA9632_BUZZER)
      PCA9632_buzz(duration, freq);
    #elif USE_BEEPER
      buzzer.tone(duration, freq);
    #endif
  }
#endif

#if PREHEAT_COUNT
  preheat_t MarlinUI::material_preset[PREHEAT_COUNT];  // Initialized by settings.load()
  PGM_P MarlinUI::get_preheat_label(const uint8_t m) {
    #define _PDEF(N) static PGMSTR(preheat_##N##_label, PREHEAT_##N##_LABEL);
    #define _PLBL(N) preheat_##N##_label,
    REPEAT_1(PREHEAT_COUNT, _PDEF);
    static PGM_P const preheat_labels[PREHEAT_COUNT] PROGMEM = { REPEAT_1(PREHEAT_COUNT, _PLBL) };
    return (PGM_P)pgm_read_ptr(&preheat_labels[m]);
  }
#endif

#if EITHER(HAS_LCD_MENU, EXTENSIBLE_UI)
  bool MarlinUI::lcd_clicked;
#endif

#if HAS_WIRED_LCD
<<<<<<< HEAD

  #if HAS_MARLINUI_U8GLIB
    #include "dogm/marlinui_DOGM.h"
  #endif

  #include "lcdprint.h"

  #include "../sd/cardreader.h"

  #include "../module/temperature.h"
  #include "../module/planner.h"
  #include "../module/motion.h"

  #if HAS_LCD_MENU
    #include "../module/settings.h"
  #endif

  #if ENABLED(AUTO_BED_LEVELING_UBL)
    #include "../feature/bedlevel/bedlevel.h"
  #endif

  #if HAS_TRINAMIC_CONFIG
    #include "../feature/tmc_util.h"
  #endif

  #if HAS_ADC_BUTTONS
    #include "../module/thermistor/thermistors.h"
  #endif

  #if HAS_POWER_MONITOR
    #include "../feature/power_monitor.h"
=======

  #if HAS_MARLINUI_U8GLIB
    #include "dogm/marlinui_DOGM.h"
  #endif

  #include "lcdprint.h"

  #include "../sd/cardreader.h"

  #include "../module/temperature.h"
  #include "../module/planner.h"
  #include "../module/motion.h"

  #if HAS_LCD_MENU
    #include "../module/settings.h"
  #endif

  #if ENABLED(AUTO_BED_LEVELING_UBL)
    #include "../feature/bedlevel/bedlevel.h"
  #endif

  #if HAS_TRINAMIC_CONFIG
    #include "../feature/tmc_util.h"
  #endif

  #if HAS_ADC_BUTTONS
    #include "../module/thermistor/thermistors.h"
  #endif

  #if HAS_POWER_MONITOR
    #include "../feature/power_monitor.h"
  #endif

  #if ENABLED(PSU_CONTROL) && defined(LED_BACKLIGHT_TIMEOUT)
    #include "../feature/power.h"
>>>>>>> 52718f33
  #endif

  #if HAS_ENCODER_ACTION
    volatile uint8_t MarlinUI::buttons;
    #if HAS_SLOW_BUTTONS
      volatile uint8_t MarlinUI::slow_buttons;
    #endif
    #if HAS_TOUCH_BUTTONS
      #include "touch/touch_buttons.h"
      bool MarlinUI::on_edit_screen = false;
    #endif
  #endif

  #if SCREENS_CAN_TIME_OUT
    bool MarlinUI::defer_return_to_status;
    millis_t MarlinUI::return_to_status_ms = 0;
  #endif

  uint8_t MarlinUI::lcd_status_update_delay = 1; // First update one loop delayed

  #if BOTH(FILAMENT_LCD_DISPLAY, SDSUPPORT)
    millis_t MarlinUI::next_filament_display; // = 0
  #endif

  millis_t MarlinUI::next_button_update_ms; // = 0

  #if HAS_MARLINUI_U8GLIB
    bool MarlinUI::drawing_screen, MarlinUI::first_page; // = false
  #endif

  // Encoder Handling
  #if HAS_ENCODER_ACTION
    uint32_t MarlinUI::encoderPosition;
    volatile int8_t encoderDiff; // Updated in update_buttons, added to encoderPosition every LCD update
  #endif

  #if ENABLED(SDSUPPORT)

    #include "../sd/cardreader.h"

    #if MARLINUI_SCROLL_NAME
      uint8_t MarlinUI::filename_scroll_pos, MarlinUI::filename_scroll_max;
    #endif

    const char * MarlinUI::scrolled_filename(CardReader &theCard, const uint8_t maxlen, uint8_t hash, const bool doScroll) {
      const char *outstr = theCard.longest_filename();
      if (theCard.longFilename[0]) {
        #if MARLINUI_SCROLL_NAME
          if (doScroll) {
            for (uint8_t l = FILENAME_LENGTH; l--;)
              hash = ((hash << 1) | (hash >> 7)) ^ theCard.filename[l];      // rotate, xor
            static uint8_t filename_scroll_hash;
            if (filename_scroll_hash != hash) {                              // If the hash changed...
              filename_scroll_hash = hash;                                   // Save the new hash
              filename_scroll_max = _MAX(0, utf8_strlen(theCard.longFilename) - maxlen); // Update the scroll limit
              filename_scroll_pos = 0;                                       // Reset scroll to the start
              lcd_status_update_delay = 8;                                   // Don't scroll right away
            }
            // Advance byte position corresponding to filename_scroll_pos char position
            outstr += TERN(UTF_FILENAME_SUPPORT, utf8_byte_pos_by_char_num(outstr, filename_scroll_pos), filename_scroll_pos);
          }
        #else
          theCard.longFilename[
            TERN(UTF_FILENAME_SUPPORT, utf8_byte_pos_by_char_num(theCard.longFilename, maxlen), maxlen)
          ] = '\0'; // cutoff at screen edge
        #endif
      }
      return outstr;
    }

  #endif

  #if HAS_LCD_MENU
    #include "menu/menu.h"

    screenFunc_t MarlinUI::currentScreen; // Initialized in CTOR
    bool MarlinUI::screen_changed;

    #if ENABLED(ENCODER_RATE_MULTIPLIER)
      bool MarlinUI::encoderRateMultiplierEnabled;
      millis_t MarlinUI::lastEncoderMovementMillis = 0;
      void MarlinUI::enable_encoder_multiplier(const bool onoff) {
        encoderRateMultiplierEnabled = onoff;
        lastEncoderMovementMillis = 0;
      }
    #endif

    #if EITHER(REVERSE_MENU_DIRECTION, REVERSE_SELECT_DIRECTION)
      int8_t MarlinUI::encoderDirection = ENCODERBASE;
    #endif

    #if HAS_TOUCH_BUTTONS
      uint8_t MarlinUI::touch_buttons;
      uint8_t MarlinUI::repeat_delay;
    #endif

    #if EITHER(AUTO_BED_LEVELING_UBL, G26_MESH_VALIDATION)

      bool MarlinUI::external_control; // = false

      void MarlinUI::wait_for_release() {
        while (button_pressed()) safe_delay(50);
        safe_delay(50);
      }

    #endif

    #if !HAS_GRAPHICAL_TFT

      void _wrap_string(uint8_t &col, uint8_t &row, const char * const string, read_byte_cb_t cb_read_byte, bool wordwrap/*=false*/) {
        SETCURSOR(col, row);
        if (!string) return;

        auto _newline = [&col, &row]{
          col = 0; row++;                 // Move col to string len (plus space)
          SETCURSOR(0, row);              // Simulate carriage return
        };

        uint8_t *p = (uint8_t*)string;
        wchar_t ch;
        if (wordwrap) {
          uint8_t *wrd = nullptr, c = 0;
          // find the end of the part
          for (;;) {
            if (!wrd) wrd = p;            // Get word start /before/ advancing
            p = get_utf8_value_cb(p, cb_read_byte, &ch);
            const bool eol = !ch;         // zero ends the string
            // End or a break between phrases?
            if (eol || ch == ' ' || ch == '-' || ch == '+' || ch == '.') {
              if (!c && ch == ' ') { if (wrd) wrd++; continue; } // collapse extra spaces
              // Past the right and the word is not too long?
              if (col + c > LCD_WIDTH && col >= (LCD_WIDTH) / 4) _newline(); // should it wrap?
              c += !eol;                  // +1 so the space will be printed
              col += c;                   // advance col to new position
              while (c) {                 // character countdown
                --c;                      // count down to zero
                wrd = get_utf8_value_cb(wrd, cb_read_byte, &ch); // get characters again
                lcd_put_wchar(ch);        // character to the LCD
              }
              if (eol) break;             // all done!
              wrd = nullptr;              // set up for next word
            }
            else c++;                     // count word characters
          }
        }
        else {
          for (;;) {
            p = get_utf8_value_cb(p, cb_read_byte, &ch);
            if (!ch) break;
            lcd_put_wchar(ch);
            col++;
            if (col >= LCD_WIDTH) _newline();
          }
        }
      }

      void MarlinUI::draw_select_screen_prompt(PGM_P const pref, const char * const string/*=nullptr*/, PGM_P const suff/*=nullptr*/) {
        const uint8_t plen = utf8_strlen_P(pref), slen = suff ? utf8_strlen_P(suff) : 0;
        uint8_t col = 0, row = 0;
        if (!string && plen + slen <= LCD_WIDTH) {
          col = (LCD_WIDTH - plen - slen) / 2;
          row = LCD_HEIGHT > 3 ? 1 : 0;
        }
        wrap_string_P(col, row, pref, true);
        if (string) {
          if (col) { col = 0; row++; } // Move to the start of the next line
          wrap_string(col, row, string);
        }
        if (suff) wrap_string_P(col, row, suff);
      }

    #endif // !HAS_GRAPHICAL_TFT

  #endif // HAS_LCD_MENU

  void MarlinUI::init() {

    init_lcd();

    #if HAS_DIGITAL_BUTTONS
      #if BUTTON_EXISTS(EN1)
        SET_INPUT_PULLUP(BTN_EN1);
      #endif
      #if BUTTON_EXISTS(EN2)
        SET_INPUT_PULLUP(BTN_EN2);
      #endif
      #if BUTTON_EXISTS(ENC)
        SET_INPUT_PULLUP(BTN_ENC);
      #endif
      #if BUTTON_EXISTS(ENC_EN)
        SET_INPUT_PULLUP(BTN_ENC_EN);
      #endif
      #if BUTTON_EXISTS(BACK)
        SET_INPUT_PULLUP(BTN_BACK);
      #endif
      #if BUTTON_EXISTS(UP)
        SET_INPUT(BTN_UP);
      #endif
      #if BUTTON_EXISTS(DWN)
        SET_INPUT(BTN_DWN);
      #endif
      #if BUTTON_EXISTS(LFT)
        SET_INPUT(BTN_LFT);
      #endif
      #if BUTTON_EXISTS(RT)
        SET_INPUT(BTN_RT);
      #endif
    #endif

    #if HAS_SHIFT_ENCODER

      #if ENABLED(SR_LCD_2W_NL) // Non latching 2 wire shift register

        SET_OUTPUT(SR_DATA_PIN);
        SET_OUTPUT(SR_CLK_PIN);

      #elif PIN_EXISTS(SHIFT_CLK)

        SET_OUTPUT(SHIFT_CLK_PIN);
        OUT_WRITE(SHIFT_LD_PIN, HIGH);
        #if PIN_EXISTS(SHIFT_EN)
          OUT_WRITE(SHIFT_EN_PIN, LOW);
        #endif
        SET_INPUT_PULLUP(SHIFT_OUT_PIN);

      #endif

    #endif // HAS_SHIFT_ENCODER

    #if BOTH(HAS_ENCODER_ACTION, HAS_SLOW_BUTTONS)
      slow_buttons = 0;
    #endif

    update_buttons();

    TERN_(HAS_ENCODER_ACTION, encoderDiff = 0);
  }

  bool MarlinUI::get_blink() {
    static uint8_t blink = 0;
    static millis_t next_blink_ms = 0;
    millis_t ms = millis();
    if (ELAPSED(ms, next_blink_ms)) {
      blink ^= 0xFF;
      next_blink_ms = ms + 1000 - (LCD_UPDATE_INTERVAL) / 2;
    }
    return blink != 0;
  }

  ////////////////////////////////////////////
  ///////////// Keypad Handling //////////////
  ////////////////////////////////////////////

  #if IS_RRW_KEYPAD && HAS_ENCODER_ACTION

    volatile uint8_t MarlinUI::keypad_buttons;

    #if HAS_LCD_MENU && !HAS_ADC_BUTTONS

      void lcd_move_x();
      void lcd_move_y();
      void lcd_move_z();

      void _reprapworld_keypad_move(const AxisEnum axis, const int16_t dir) {
        ui.manual_move.menu_scale = REPRAPWORLD_KEYPAD_MOVE_STEP;
        ui.encoderPosition = dir;
        switch (axis) {
          case X_AXIS: lcd_move_x(); break;
          case Y_AXIS: lcd_move_y(); break;
          case Z_AXIS: lcd_move_z();
          default: break;
        }
      }

    #endif

    bool MarlinUI::handle_keypad() {

      #if HAS_ADC_BUTTONS

        #define ADC_MIN_KEY_DELAY 100
        if (keypad_buttons) {
          #if HAS_ENCODER_ACTION
            refresh(LCDVIEW_REDRAW_NOW);
            #if HAS_LCD_MENU
              if (encoderDirection == -(ENCODERBASE)) { // HAS_ADC_BUTTONS forces REVERSE_MENU_DIRECTION, so this indicates menu navigation
                     if (RRK(EN_KEYPAD_UP))     encoderPosition += ENCODER_STEPS_PER_MENU_ITEM;
                else if (RRK(EN_KEYPAD_DOWN))   encoderPosition -= ENCODER_STEPS_PER_MENU_ITEM;
                else if (RRK(EN_KEYPAD_LEFT))   { MenuItem_back::action(); quick_feedback(); }
                else if (RRK(EN_KEYPAD_RIGHT))  { return_to_status(); quick_feedback(); }
              }
              else
            #endif
            {
              #if HAS_LCD_MENU
                     if (RRK(EN_KEYPAD_UP))     encoderPosition -= epps;
                else if (RRK(EN_KEYPAD_DOWN))   encoderPosition += epps;
                else if (RRK(EN_KEYPAD_LEFT))   { MenuItem_back::action(); quick_feedback(); }
                else if (RRK(EN_KEYPAD_RIGHT))  encoderPosition = 0;
              #else
                     if (RRK(EN_KEYPAD_UP)   || RRK(EN_KEYPAD_LEFT))  encoderPosition -= epps;
                else if (RRK(EN_KEYPAD_DOWN) || RRK(EN_KEYPAD_RIGHT)) encoderPosition += epps;
              #endif
            }
          #endif
          next_button_update_ms = millis() + ADC_MIN_KEY_DELAY;
          return true;
        }

      #else // !HAS_ADC_BUTTONS

        static uint8_t keypad_debounce = 0;

        if (!RRK( EN_KEYPAD_F1    | EN_KEYPAD_F2
                | EN_KEYPAD_F3    | EN_KEYPAD_DOWN
                | EN_KEYPAD_RIGHT | EN_KEYPAD_MIDDLE
                | EN_KEYPAD_UP    | EN_KEYPAD_LEFT )
        ) {
          if (keypad_debounce > 0) keypad_debounce--;
        }
        else if (!keypad_debounce) {
          keypad_debounce = 2;

          const bool homed = all_axes_homed();

          #if HAS_LCD_MENU

            if (RRK(EN_KEYPAD_MIDDLE))  goto_screen(menu_move);

            #if NONE(DELTA, Z_HOME_TO_MAX)
              if (RRK(EN_KEYPAD_F2))    _reprapworld_keypad_move(Z_AXIS,  1);
            #endif

            if (homed) {
              #if EITHER(DELTA, Z_HOME_TO_MAX)
                if (RRK(EN_KEYPAD_F2))  _reprapworld_keypad_move(Z_AXIS,  1);
              #endif
              if (RRK(EN_KEYPAD_F3))    _reprapworld_keypad_move(Z_AXIS, -1);
              if (RRK(EN_KEYPAD_LEFT))  _reprapworld_keypad_move(X_AXIS, -1);
              if (RRK(EN_KEYPAD_RIGHT)) _reprapworld_keypad_move(X_AXIS,  1);
              if (RRK(EN_KEYPAD_DOWN))  _reprapworld_keypad_move(Y_AXIS,  1);
              if (RRK(EN_KEYPAD_UP))    _reprapworld_keypad_move(Y_AXIS, -1);
            }

          #endif // HAS_LCD_MENU

          if (!homed && RRK(EN_KEYPAD_F1)) queue.inject_P(G28_STR);
          return true;
        }

      #endif // !HAS_ADC_BUTTONS

      return false;
    }

  #endif // IS_RRW_KEYPAD && HAS_ENCODER_ACTION

  /**
   * Status Screen
   *
   * This is very display-dependent, so the lcd implementation draws this.
   */

  #if BASIC_PROGRESS_BAR
    millis_t MarlinUI::progress_bar_ms; // = 0
    #if PROGRESS_MSG_EXPIRE > 0
      millis_t MarlinUI::expire_status_ms; // = 0
    #endif
  #endif

  void MarlinUI::status_screen() {

    TERN_(HAS_LCD_MENU, ENCODER_RATE_MULTIPLY(false));

    #if BASIC_PROGRESS_BAR

      //
      // HD44780 implements the following message blinking and
      // message expiration because Status Line and Progress Bar
      // share the same line on the display.
      //

      #if DISABLED(PROGRESS_MSG_ONCE) || (PROGRESS_MSG_EXPIRE > 0)
        #define GOT_MS
        const millis_t ms = millis();
      #endif

      // If the message will blink rather than expire...
      #if DISABLED(PROGRESS_MSG_ONCE)
        if (ELAPSED(ms, progress_bar_ms + PROGRESS_BAR_MSG_TIME + PROGRESS_BAR_BAR_TIME))
          progress_bar_ms = ms;
      #endif

      #if PROGRESS_MSG_EXPIRE > 0

        // Handle message expire
        if (expire_status_ms) {

          // Expire the message if a job is active and the bar has ticks
          if (get_progress_percent() > 2 && !print_job_timer.isPaused()) {
            if (ELAPSED(ms, expire_status_ms)) {
              status_message[0] = '\0';
              expire_status_ms = 0;
            }
          }
          else {
            // Defer message expiration before bar appears
            // and during any pause (not just SD)
            expire_status_ms += LCD_UPDATE_INTERVAL;
          }
        }

      #endif // PROGRESS_MSG_EXPIRE

    #endif // BASIC_PROGRESS_BAR

    #if HAS_LCD_MENU
      if (use_click()) {
        #if BOTH(FILAMENT_LCD_DISPLAY, SDSUPPORT)
          next_filament_display = millis() + 5000UL;  // Show status message for 5s
        #endif
        goto_screen(menu_main);
        #if DISABLED(NO_LCD_REINIT)
          init_lcd(); // May revive the LCD if static electricity killed it
        #endif
        return;
      }

    #endif

    #if ENABLED(ULTIPANEL_FEEDMULTIPLY)

      const int16_t old_frm = feedrate_percentage;
            int16_t new_frm = old_frm + int16_t(encoderPosition);

      // Dead zone at 100% feedrate
      if (old_frm == 100) {
        if (int16_t(encoderPosition) > ENCODER_FEEDRATE_DEADZONE)
          new_frm -= ENCODER_FEEDRATE_DEADZONE;
        else if (int16_t(encoderPosition) < -(ENCODER_FEEDRATE_DEADZONE))
          new_frm += ENCODER_FEEDRATE_DEADZONE;
        else
          new_frm = old_frm;
      }
      else if ((old_frm < 100 && new_frm > 100) || (old_frm > 100 && new_frm < 100))
        new_frm = 100;

      LIMIT(new_frm, 10, 999);

      if (old_frm != new_frm) {
        feedrate_percentage = new_frm;
        encoderPosition = 0;
        #if BOTH(HAS_BUZZER, BEEP_ON_FEEDRATE_CHANGE)
          static millis_t next_beep;
          #ifndef GOT_MS
            const millis_t ms = millis();
          #endif
          if (ELAPSED(ms, next_beep)) {
            buzz(FEEDRATE_CHANGE_BEEP_DURATION, FEEDRATE_CHANGE_BEEP_FREQUENCY);
            next_beep = ms + 500UL;
          }
        #endif
      }

    #endif // ULTIPANEL_FEEDMULTIPLY

    draw_status_screen();
  }

  void MarlinUI::kill_screen(PGM_P lcd_error, PGM_P lcd_component) {
    init();
    status_printf_P(1, PSTR(S_FMT ": " S_FMT), lcd_error, lcd_component);
    TERN_(HAS_LCD_MENU, return_to_status());

    // RED ALERT. RED ALERT.
    #ifdef LED_BACKLIGHT_TIMEOUT
      leds.set_color(LEDColorRed());
      #ifdef NEOPIXEL_BKGD_INDEX_FIRST
        neo.set_background_color(255, 0, 0, 0);
        neo.show();
      #endif
    #endif

    draw_kill_screen();
  }

  void MarlinUI::quick_feedback(const bool clear_buttons/*=true*/) {

    TERN_(HAS_LCD_MENU, refresh());

    #if HAS_ENCODER_ACTION
      if (clear_buttons) buttons = 0;
      next_button_update_ms = millis() + 500;
    #else
      UNUSED(clear_buttons);
    #endif

    #if HAS_CHIRP
      chirp(); // Buzz and wait. Is the delay needed for buttons to settle?
      #if BOTH(HAS_LCD_MENU, USE_BEEPER)
        for (int8_t i = 5; i--;) { buzzer.tick(); delay(2); }
      #elif HAS_LCD_MENU
        delay(10);
      #endif
    #endif
  }

  ////////////////////////////////////////////
  /////////////// Manual Move ////////////////
  ////////////////////////////////////////////

  #if HAS_LCD_MENU

    ManualMove MarlinUI::manual_move{};

    millis_t ManualMove::start_time = 0;
    float ManualMove::menu_scale = 1;
    #if IS_KINEMATIC
      float ManualMove::offset = 0;
      xyze_pos_t ManualMove::all_axes_destination = { 0 };
      bool ManualMove::processing = false;
    #endif
    #if MULTI_E_MANUAL
      int8_t ManualMove::e_index = 0;
    #endif
    AxisEnum ManualMove::axis = NO_AXIS_ENUM;

    /**
     * If a manual move has been posted and its time has arrived, and if the planner
     * has a space for it, then add a linear move to current_position the planner.
     *
     * If any manual move needs to be interrupted, make sure to force a manual move
     * by setting manual_move.start_time to millis() after updating current_position.
     *
     * To post a manual move:
     *   - Update current_position to the new place you want to go.
     *   - Set manual_move.axis to an axis like X_AXIS. Use ALL_AXES_ENUM for diagonal moves.
     *   - Set manual_move.start_time to a point in the future (in ms) when the move should be done.
     *
     * For kinematic machines:
     *   - Set manual_move.offset to modify one axis and post the move.
     *     This is used to achieve more rapid stepping on kinematic machines.
     *
     * Currently used by the _lcd_move_xyz function in menu_motion.cpp
     * and the ubl_map_move_to_xy funtion in menu_ubl.cpp.
     */
    void ManualMove::task() {

      if (processing) return;   // Prevent re-entry from idle() calls

      // Add a manual move to the queue?
      if (axis != NO_AXIS_ENUM && ELAPSED(millis(), start_time) && !planner.is_full()) {

        const feedRate_t fr_mm_s = (axis <= LOGICAL_AXES) ? manual_feedrate_mm_s[axis] : XY_PROBE_FEEDRATE_MM_S;

        #if IS_KINEMATIC

          #if HAS_MULTI_EXTRUDER
            REMEMBER(ae, active_extruder);
            #if MULTI_E_MANUAL
              if (axis == E_AXIS) active_extruder = e_index;
            #endif
          #endif

          // Apply a linear offset to a single axis
          if (axis == ALL_AXES_ENUM)
            destination = all_axes_destination;
          else if (axis <= XYZE) {
            destination = current_position;
            destination[axis] += offset;
          }

          // Reset for the next move
          offset = 0;
          axis = NO_AXIS_ENUM;

          // DELTA and SCARA machines use segmented moves, which could fill the planner during the call to
          // move_to_destination. This will cause idle() to be called, which can then call this function while the
          // previous invocation is being blocked. Modifications to offset shouldn't be made while
          // processing is true or the planner will get out of sync.
          processing = true;
          prepare_internal_move_to_destination(fr_mm_s);  // will set current_position from destination
          processing = false;

        #else

          // For Cartesian / Core motion simply move to the current_position
          planner.buffer_line(current_position, fr_mm_s,
            TERN_(MULTI_E_MANUAL, axis == E_AXIS ? e_index :) active_extruder
          );

          //SERIAL_ECHOLNPAIR("Add planner.move with Axis ", AS_CHAR(axis_codes[axis]), " at FR ", fr_mm_s);

          axis = NO_AXIS_ENUM;

        #endif
      }
    }

    //
    // Tell ui.update() to start a move to current_position after a short delay.
    //
    void ManualMove::soon(const AxisEnum move_axis
      OPTARG(MULTI_E_MANUAL, const int8_t eindex/*=active_extruder*/)
    ) {
      TERN_(MULTI_E_MANUAL, if (move_axis == E_AXIS) e_index = eindex);
      start_time = millis() + (menu_scale < 0.99f ? 0UL : 250UL); // delay for bigger moves
      axis = move_axis;
      //SERIAL_ECHOLNPAIR("Post Move with Axis ", AS_CHAR(axis_codes[axis]), " soon.");
    }

    #if ENABLED(AUTO_BED_LEVELING_UBL)

      void MarlinUI::external_encoder() {
        if (external_control && encoderDiff) {
          ubl.encoder_diff += encoderDiff;  // Encoder for UBL G29 mesh editing
          encoderDiff = 0;                  // Hide encoder events from the screen handler
          refresh(LCDVIEW_REDRAW_NOW);      // ...but keep the refresh.
        }
      }

    #endif

  #endif // HAS_LCD_MENU

  /**
   * Update the LCD, read encoder buttons, etc.
   *   - Read button states
   *   - Check the SD Card slot state
   *   - Act on RepRap World keypad input
   *   - Update the encoder position
   *   - Apply acceleration to the encoder position
   *   - Do refresh(LCDVIEW_CALL_REDRAW_NOW) on controller events
   *   - Reset the Info Screen timeout if there's any input
   *   - Update status indicators, if any
   *
   *   Run the current LCD menu handler callback function:
   *   - Call the handler only if lcdDrawUpdate != LCDVIEW_NONE
   *   - Before calling the handler, LCDVIEW_CALL_NO_REDRAW => LCDVIEW_NONE
   *   - Call the menu handler. Menu handlers should do the following:
   *     - If a value changes, set lcdDrawUpdate to LCDVIEW_REDRAW_NOW and draw the value
   *       (Encoder events automatically set lcdDrawUpdate for you.)
   *     - if (should_draw()) { redraw }
   *     - Before exiting the handler set lcdDrawUpdate to:
   *       - LCDVIEW_CLEAR_CALL_REDRAW to clear screen and set LCDVIEW_CALL_REDRAW_NEXT.
   *       - LCDVIEW_REDRAW_NOW to draw now (including remaining stripes).
   *       - LCDVIEW_CALL_REDRAW_NEXT to draw now and get LCDVIEW_REDRAW_NOW on the next loop.
   *       - LCDVIEW_CALL_NO_REDRAW to draw now and get LCDVIEW_NONE on the next loop.
   *     - NOTE: For graphical displays menu handlers may be called 2 or more times per loop,
   *             so don't change lcdDrawUpdate without considering this.
   *
   *   After the menu handler callback runs (or not):
   *   - Clear the LCD if lcdDrawUpdate == LCDVIEW_CLEAR_CALL_REDRAW
   *   - Update lcdDrawUpdate for the next loop (i.e., move one state down, usually)
   *
   * This function is only called from the main thread.
   */

  LCDViewAction MarlinUI::lcdDrawUpdate = LCDVIEW_CLEAR_CALL_REDRAW;
  millis_t next_lcd_update_ms;

  inline bool can_encode() {
    return !BUTTON_PRESSED(ENC_EN); // Update encoder only when ENC_EN is not LOW (pressed)
  }

  void MarlinUI::update() {

    static uint16_t max_display_update_time = 0;
    millis_t ms = millis();

<<<<<<< HEAD
    #ifdef LED_BACKLIGHT_TIMEOUT
      leds.update_timeout(powersupply_on);
=======
    #if ENABLED(PSU_CONTROL) && defined(LED_BACKLIGHT_TIMEOUT)
      leds.update_timeout(powerManager.psu_on);
>>>>>>> 52718f33
    #endif

    #if HAS_LCD_MENU

      // Handle any queued Move Axis motion
      manual_move.task();

      // Update button states for button_pressed(), etc.
      // If the state changes the next update may be delayed 300-500ms.
      update_buttons();

      // If the action button is pressed...
      static bool wait_for_unclick; // = false

      auto do_click = [&]{
        wait_for_unclick = true;                        //  - Set debounce flag to ignore continuous clicks
        lcd_clicked = !wait_for_user;                   //  - Keep the click if not waiting for a user-click
        wait_for_user = false;                          //  - Any click clears wait for user
        quick_feedback();                               //  - Always make a click sound
      };

      #if HAS_TOUCH_BUTTONS
        if (touch_buttons) {
          reset_status_timeout(ms);
          if (touch_buttons & (EN_A | EN_B)) {              // Menu arrows, in priority
            if (ELAPSED(ms, next_button_update_ms)) {
              encoderDiff = (ENCODER_STEPS_PER_MENU_ITEM) * epps * encoderDirection;
              if (touch_buttons & EN_A) encoderDiff *= -1;
              TERN_(AUTO_BED_LEVELING_UBL, external_encoder());
              next_button_update_ms = ms + repeat_delay;    // Assume the repeat delay
              if (!wait_for_unclick) {
                next_button_update_ms += 250;               // Longer delay on first press
                wait_for_unclick = true;                    // Avoid Back/Select click while repeating
                chirp();
              }
            }
          }
          else if (!wait_for_unclick && (buttons & EN_C))   // OK button, if not waiting for a debounce release:
            do_click();
        }
        // keep wait_for_unclick value
      #endif

      if (!touch_buttons) {
        // Integrated LCD click handling via button_pressed
        if (!external_control && button_pressed()) {
          if (!wait_for_unclick) do_click();              // Handle the click
        }
        else
          wait_for_unclick = false;
      }

      if (LCD_BACK_CLICKED()) {
        quick_feedback();
        goto_previous_screen();
      }

    #endif // HAS_LCD_MENU

    if (ELAPSED(ms, next_lcd_update_ms) || TERN0(HAS_MARLINUI_U8GLIB, drawing_screen)) {

      next_lcd_update_ms = ms + LCD_UPDATE_INTERVAL;

      #if HAS_TOUCH_BUTTONS

        if (on_status_screen()) next_lcd_update_ms += (LCD_UPDATE_INTERVAL) * 2;

        TERN_(HAS_ENCODER_ACTION, touch_buttons = touch.read_buttons());

      #endif
<<<<<<< HEAD

      TERN_(LCD_HAS_STATUS_INDICATORS, update_indicators());

      #if HAS_ENCODER_ACTION

        TERN_(HAS_SLOW_BUTTONS, slow_buttons = read_slow_buttons()); // Buttons that take too long to read in interrupt context

        if (TERN0(IS_RRW_KEYPAD, handle_keypad()))
          reset_status_timeout(ms);

        uint8_t abs_diff = ABS(encoderDiff);

        #if ENCODER_PULSES_PER_STEP > 1
          // When reversing the encoder direction, a movement step can be missed because
          // encoderDiff has a non-zero residual value, making the controller unresponsive.
          // The fix clears the residual value when the encoder is idle.
          // Also check if past half the threshold to compensate for missed single steps.
          static int8_t lastEncoderDiff;

          // Timeout? No decoder change since last check. 10 or 20 times per second.
          if (encoderDiff == lastEncoderDiff && abs_diff <= epps / 2)   // Same direction & size but not over a half-step?
            encoderDiff = 0;                                            // Clear residual pulses.
          else if (WITHIN(abs_diff, epps / 2 + 1, epps - 1)) {          // Past half of threshold?
            abs_diff = epps;                                            // Treat as a full step size
            encoderDiff = (encoderDiff < 0 ? -1 : 1) * abs_diff;        // ...in the spin direction.
          }
          lastEncoderDiff = encoderDiff;
        #endif

        const bool encoderPastThreshold = (abs_diff >= epps);
        if (encoderPastThreshold || lcd_clicked) {
          if (encoderPastThreshold && TERN1(IS_TFTGLCD_PANEL, !external_control)) {

            #if BOTH(HAS_LCD_MENU, ENCODER_RATE_MULTIPLIER)

              int32_t encoderMultiplier = 1;

              if (encoderRateMultiplierEnabled) {
                const float encoderMovementSteps = float(abs_diff) / epps;

                if (lastEncoderMovementMillis) {
                  // Note that the rate is always calculated between two passes through the
                  // loop and that the abs of the encoderDiff value is tracked.
                  const float encoderStepRate = encoderMovementSteps / float(ms - lastEncoderMovementMillis) * 1000;

                  if (encoderStepRate >= ENCODER_100X_STEPS_PER_SEC)     encoderMultiplier = 100;
                  else if (encoderStepRate >= ENCODER_10X_STEPS_PER_SEC) encoderMultiplier = 10;

                  // Enable to output the encoder steps per second value
                  //#define ENCODER_RATE_MULTIPLIER_DEBUG
                  #if ENABLED(ENCODER_RATE_MULTIPLIER_DEBUG)
                    SERIAL_ECHO_START();
                    SERIAL_ECHOPAIR("Enc Step Rate: ", encoderStepRate);
                    SERIAL_ECHOPAIR("  Multiplier: ", encoderMultiplier);
                    SERIAL_ECHOPAIR("  ENCODER_10X_STEPS_PER_SEC: ", ENCODER_10X_STEPS_PER_SEC);
                    SERIAL_ECHOPAIR("  ENCODER_100X_STEPS_PER_SEC: ", ENCODER_100X_STEPS_PER_SEC);
                    SERIAL_EOL();
                  #endif
                }

                lastEncoderMovementMillis = ms;
              } // encoderRateMultiplierEnabled

            #else

              constexpr int32_t encoderMultiplier = 1;

            #endif // ENCODER_RATE_MULTIPLIER

            if (can_encode()) encoderPosition += (encoderDiff * encoderMultiplier) / epps;

=======

      TERN_(LCD_HAS_STATUS_INDICATORS, update_indicators());

      #if HAS_ENCODER_ACTION

        TERN_(HAS_SLOW_BUTTONS, slow_buttons = read_slow_buttons()); // Buttons that take too long to read in interrupt context

        if (TERN0(IS_RRW_KEYPAD, handle_keypad()))
          reset_status_timeout(ms);

        uint8_t abs_diff = ABS(encoderDiff);

        #if ENCODER_PULSES_PER_STEP > 1
          // When reversing the encoder direction, a movement step can be missed because
          // encoderDiff has a non-zero residual value, making the controller unresponsive.
          // The fix clears the residual value when the encoder is idle.
          // Also check if past half the threshold to compensate for missed single steps.
          static int8_t lastEncoderDiff;

          // Timeout? No decoder change since last check. 10 or 20 times per second.
          if (encoderDiff == lastEncoderDiff && abs_diff <= epps / 2)   // Same direction & size but not over a half-step?
            encoderDiff = 0;                                            // Clear residual pulses.
          else if (WITHIN(abs_diff, epps / 2 + 1, epps - 1)) {          // Past half of threshold?
            abs_diff = epps;                                            // Treat as a full step size
            encoderDiff = (encoderDiff < 0 ? -1 : 1) * abs_diff;        // ...in the spin direction.
          }
          lastEncoderDiff = encoderDiff;
        #endif

        const bool encoderPastThreshold = (abs_diff >= epps);
        if (encoderPastThreshold || lcd_clicked) {
          if (encoderPastThreshold && TERN1(IS_TFTGLCD_PANEL, !external_control)) {

            #if BOTH(HAS_LCD_MENU, ENCODER_RATE_MULTIPLIER)

              int32_t encoderMultiplier = 1;

              if (encoderRateMultiplierEnabled) {
                const float encoderMovementSteps = float(abs_diff) / epps;

                if (lastEncoderMovementMillis) {
                  // Note that the rate is always calculated between two passes through the
                  // loop and that the abs of the encoderDiff value is tracked.
                  const float encoderStepRate = encoderMovementSteps / float(ms - lastEncoderMovementMillis) * 1000;

                  if (encoderStepRate >= ENCODER_100X_STEPS_PER_SEC)     encoderMultiplier = 100;
                  else if (encoderStepRate >= ENCODER_10X_STEPS_PER_SEC) encoderMultiplier = 10;

                  // Enable to output the encoder steps per second value
                  //#define ENCODER_RATE_MULTIPLIER_DEBUG
                  #if ENABLED(ENCODER_RATE_MULTIPLIER_DEBUG)
                    SERIAL_ECHO_START();
                    SERIAL_ECHOPAIR("Enc Step Rate: ", encoderStepRate);
                    SERIAL_ECHOPAIR("  Multiplier: ", encoderMultiplier);
                    SERIAL_ECHOPAIR("  ENCODER_10X_STEPS_PER_SEC: ", ENCODER_10X_STEPS_PER_SEC);
                    SERIAL_ECHOPAIR("  ENCODER_100X_STEPS_PER_SEC: ", ENCODER_100X_STEPS_PER_SEC);
                    SERIAL_EOL();
                  #endif
                }

                lastEncoderMovementMillis = ms;
              } // encoderRateMultiplierEnabled

            #else

              constexpr int32_t encoderMultiplier = 1;

            #endif // ENCODER_RATE_MULTIPLIER

            if (can_encode()) encoderPosition += (encoderDiff * encoderMultiplier) / epps;

>>>>>>> 52718f33
            encoderDiff = 0;
          }

          reset_status_timeout(ms);

          refresh(LCDVIEW_REDRAW_NOW);

<<<<<<< HEAD
          #ifdef LED_BACKLIGHT_TIMEOUT
            if (!powersupply_on) leds.reset_timeout(ms);
=======
          #if ENABLED(PSU_CONTROL) && defined(LED_BACKLIGHT_TIMEOUT)
            if (!powerManager.psu_on) leds.reset_timeout(ms);
>>>>>>> 52718f33
          #endif
        }

      #endif

      // This runs every ~100ms when idling often enough.
      // Instead of tracking changes just redraw the Status Screen once per second.
      if (on_status_screen() && !lcd_status_update_delay--) {
        lcd_status_update_delay = TERN(HAS_MARLINUI_U8GLIB, 12, 9);
        if (max_display_update_time) max_display_update_time--;  // Be sure never go to a very big number
        refresh(LCDVIEW_REDRAW_NOW);
      }

      #if BOTH(HAS_LCD_MENU, SCROLL_LONG_FILENAMES)
        // If scrolling of long file names is enabled and we are in the sd card menu,
        // cause a refresh to occur until all the text has scrolled into view.
        if (currentScreen == menu_media && !lcd_status_update_delay--) {
          lcd_status_update_delay = ++filename_scroll_pos >= filename_scroll_max ? 12 : 4; // Long delay at end and start
          if (filename_scroll_pos > filename_scroll_max) filename_scroll_pos = 0;
          refresh(LCDVIEW_REDRAW_NOW);
          reset_status_timeout(ms);
        }
      #endif

      // Then we want to use only 50% of the time
      const uint16_t bbr2 = planner.block_buffer_runtime() >> 1;

      if ((should_draw() || drawing_screen) && (!bbr2 || bbr2 > max_display_update_time)) {

        // Change state of drawing flag between screen updates
        if (!drawing_screen) switch (lcdDrawUpdate) {
          case LCDVIEW_CALL_NO_REDRAW:
            refresh(LCDVIEW_NONE);
            break;
          case LCDVIEW_CLEAR_CALL_REDRAW:
          case LCDVIEW_CALL_REDRAW_NEXT:
            refresh(LCDVIEW_REDRAW_NOW);
          case LCDVIEW_REDRAW_NOW:        // set above, or by a handler through LCDVIEW_CALL_REDRAW_NEXT
          case LCDVIEW_NONE:
            break;
        } // switch

        TERN_(HAS_ADC_BUTTONS, keypad_buttons = 0);

        #if HAS_MARLINUI_U8GLIB

          #if ENABLED(LIGHTWEIGHT_UI)
            const bool in_status = on_status_screen(),
                       do_u8g_loop = !in_status;
            lcd_in_status(in_status);
            if (in_status) status_screen();
          #else
            constexpr bool do_u8g_loop = true;
          #endif

          if (do_u8g_loop) {
            if (!drawing_screen) {                // If not already drawing pages
              u8g.firstPage();                    // Start the first page
              drawing_screen = first_page = true; // Flag as drawing pages
            }
            set_font(FONT_MENU);                  // Setup font for every page draw
            u8g.setColorIndex(1);                 // And reset the color
            run_current_screen();                 // Draw and process the current screen
            first_page = false;

            // The screen handler can clear drawing_screen for an action that changes the screen.
            // If still drawing and there's another page, update max-time and return now.
            // The nextPage will already be set up on the next call.
            if (drawing_screen && (drawing_screen = u8g.nextPage())) {
              if (on_status_screen())
                NOLESS(max_display_update_time, millis() - ms);
              return;
            }
          }

        #else
<<<<<<< HEAD

          run_current_screen();

=======

          run_current_screen();

>>>>>>> 52718f33
        #endif

        TERN_(HAS_LCD_MENU, lcd_clicked = false);

        // Keeping track of the longest time for an individual LCD update.
        // Used to do screen throttling when the planner starts to fill up.
        if (on_status_screen())
          NOLESS(max_display_update_time, millis() - ms);
      }

      #if SCREENS_CAN_TIME_OUT
        // Return to Status Screen after a timeout
        if (on_status_screen() || defer_return_to_status)
          reset_status_timeout(ms);
        else if (ELAPSED(ms, return_to_status_ms))
          return_to_status();
      #endif

      // Change state of drawing flag between screen updates
      if (!drawing_screen) switch (lcdDrawUpdate) {
        case LCDVIEW_CLEAR_CALL_REDRAW:
          clear_lcd(); break;
        case LCDVIEW_REDRAW_NOW:
          refresh(LCDVIEW_NONE);
        case LCDVIEW_NONE:
        case LCDVIEW_CALL_REDRAW_NEXT:
        case LCDVIEW_CALL_NO_REDRAW:
        default: break;
      } // switch

    } // ELAPSED(ms, next_lcd_update_ms)

    TERN_(HAS_GRAPHICAL_TFT, tft_idle());
  }

  #if HAS_ADC_BUTTONS

    typedef struct {
      uint16_t ADCKeyValueMin, ADCKeyValueMax;
      uint8_t  ADCKeyNo;
    } _stADCKeypadTable_;

    #ifndef ADC_BUTTONS_VALUE_SCALE
      #define ADC_BUTTONS_VALUE_SCALE       1.0  // for the power voltage equal to the reference voltage
    #endif
    #ifndef ADC_BUTTONS_R_PULLUP
      #define ADC_BUTTONS_R_PULLUP          4.7  // common pull-up resistor in the voltage divider
    #endif
    #ifndef ADC_BUTTONS_LEFT_R_PULLDOWN
      #define ADC_BUTTONS_LEFT_R_PULLDOWN   0.47 // pull-down resistor for LEFT button voltage divider
    #endif
    #ifndef ADC_BUTTONS_RIGHT_R_PULLDOWN
      #define ADC_BUTTONS_RIGHT_R_PULLDOWN  4.7  // pull-down resistor for RIGHT button voltage divider
    #endif
    #ifndef ADC_BUTTONS_UP_R_PULLDOWN
      #define ADC_BUTTONS_UP_R_PULLDOWN     1.0  // pull-down resistor for UP button voltage divider
    #endif
    #ifndef ADC_BUTTONS_DOWN_R_PULLDOWN
      #define ADC_BUTTONS_DOWN_R_PULLDOWN   10.0 // pull-down resistor for DOWN button voltage divider
    #endif
    #ifndef ADC_BUTTONS_MIDDLE_R_PULLDOWN
      #define ADC_BUTTONS_MIDDLE_R_PULLDOWN 2.2  // pull-down resistor for MIDDLE button voltage divider
    #endif

    // Calculate the ADC value for the voltage divider with specified pull-down resistor value
    #define ADC_BUTTON_VALUE(r)  int(HAL_ADC_RANGE * (ADC_BUTTONS_VALUE_SCALE) * r / (r + ADC_BUTTONS_R_PULLUP))

    static constexpr uint16_t adc_button_tolerance = HAL_ADC_RANGE *   25 / 1024,
                                  adc_other_button = HAL_ADC_RANGE * 1000 / 1024;
    static const _stADCKeypadTable_ stADCKeyTable[] PROGMEM = {
      // VALUE_MIN, VALUE_MAX, KEY
      { adc_other_button, HAL_ADC_RANGE, 1 + BLEN_KEYPAD_F1     }, // F1
      { adc_other_button, HAL_ADC_RANGE, 1 + BLEN_KEYPAD_F2     }, // F2
      { adc_other_button, HAL_ADC_RANGE, 1 + BLEN_KEYPAD_F3     }, // F3
      {  ADC_BUTTON_VALUE(ADC_BUTTONS_LEFT_R_PULLDOWN)   - adc_button_tolerance,
         ADC_BUTTON_VALUE(ADC_BUTTONS_LEFT_R_PULLDOWN)   + adc_button_tolerance, 1 + BLEN_KEYPAD_LEFT   }, // LEFT  ( 272 ...  472)
      {  ADC_BUTTON_VALUE(ADC_BUTTONS_RIGHT_R_PULLDOWN)  - adc_button_tolerance,
         ADC_BUTTON_VALUE(ADC_BUTTONS_RIGHT_R_PULLDOWN)  + adc_button_tolerance, 1 + BLEN_KEYPAD_RIGHT  }, // RIGHT (1948 ... 2148)
      {  ADC_BUTTON_VALUE(ADC_BUTTONS_UP_R_PULLDOWN)     - adc_button_tolerance,
         ADC_BUTTON_VALUE(ADC_BUTTONS_UP_R_PULLDOWN)     + adc_button_tolerance, 1 + BLEN_KEYPAD_UP     }, // UP    ( 618 ...  818)
      {  ADC_BUTTON_VALUE(ADC_BUTTONS_DOWN_R_PULLDOWN)   - adc_button_tolerance,
         ADC_BUTTON_VALUE(ADC_BUTTONS_DOWN_R_PULLDOWN)   + adc_button_tolerance, 1 + BLEN_KEYPAD_DOWN   }, // DOWN  (2686 ... 2886)
      {  ADC_BUTTON_VALUE(ADC_BUTTONS_MIDDLE_R_PULLDOWN) - adc_button_tolerance,
         ADC_BUTTON_VALUE(ADC_BUTTONS_MIDDLE_R_PULLDOWN) + adc_button_tolerance, 1 + BLEN_KEYPAD_MIDDLE }, // ENTER (1205 ... 1405)
    };

    uint8_t get_ADC_keyValue() {
      if (thermalManager.ADCKey_count >= 16) {
        const uint16_t currentkpADCValue = thermalManager.current_ADCKey_raw;
        thermalManager.current_ADCKey_raw = HAL_ADC_RANGE;
        thermalManager.ADCKey_count = 0;
        if (currentkpADCValue < adc_other_button)
          LOOP_L_N(i, ADC_KEY_NUM) {
            const uint16_t lo = pgm_read_word(&stADCKeyTable[i].ADCKeyValueMin),
                           hi = pgm_read_word(&stADCKeyTable[i].ADCKeyValueMax);
            if (WITHIN(currentkpADCValue, lo, hi)) return pgm_read_byte(&stADCKeyTable[i].ADCKeyNo);
          }
      }
      return 0;
    }

  #endif // HAS_ADC_BUTTONS

  #if HAS_ENCODER_ACTION

    /**
     * Read encoder buttons from the hardware registers
     * Warning: This function is called from interrupt context!
     */
    void MarlinUI::update_buttons() {
      const millis_t now = millis();
      if (ELAPSED(now, next_button_update_ms)) {

        #if HAS_DIGITAL_BUTTONS

          #if ANY_BUTTON(EN1, EN2, ENC, BACK)

            uint8_t newbutton = 0;
            if (BUTTON_PRESSED(EN1))                 newbutton |= EN_A;
            if (BUTTON_PRESSED(EN2))                 newbutton |= EN_B;
            if (can_encode() && BUTTON_PRESSED(ENC)) newbutton |= EN_C;
            if (BUTTON_PRESSED(BACK))                newbutton |= EN_D;

          #else

            constexpr uint8_t newbutton = 0;

          #endif

          //
          // Directional buttons
          //
          #if ANY_BUTTON(UP, DWN, LFT, RT)

            const int8_t pulses = epps * encoderDirection;

            if (BUTTON_PRESSED(UP)) {
              encoderDiff = (ENCODER_STEPS_PER_MENU_ITEM) * pulses;
              next_button_update_ms = now + 300;
            }
            else if (BUTTON_PRESSED(DWN)) {
              encoderDiff = -(ENCODER_STEPS_PER_MENU_ITEM) * pulses;
              next_button_update_ms = now + 300;
            }
            else if (BUTTON_PRESSED(LFT)) {
              encoderDiff = -pulses;
              next_button_update_ms = now + 300;
            }
            else if (BUTTON_PRESSED(RT)) {
              encoderDiff = pulses;
              next_button_update_ms = now + 300;
            }

          #endif // UP || DWN || LFT || RT

          buttons = (newbutton | TERN0(HAS_SLOW_BUTTONS, slow_buttons)
            #if BOTH(HAS_TOUCH_BUTTONS, HAS_ENCODER_ACTION)
              | (touch_buttons & TERN(HAS_ENCODER_WHEEL, ~(EN_A | EN_B), 0xFF))
            #endif
          );

        #elif HAS_ADC_BUTTONS

          buttons = 0;

        #endif

        #if HAS_ADC_BUTTONS
          if (keypad_buttons == 0) {
            const uint8_t b = get_ADC_keyValue();
            if (WITHIN(b, 1, 8)) keypad_buttons = _BV(b - 1);
          }
        #endif

        #if HAS_SHIFT_ENCODER
          /**
           * Set up Rotary Encoder bit values (for two pin encoders to indicate movement).
           * These values are independent of which pins are used for EN_A / EN_B indications.
           * The rotary encoder part is also independent of the LCD chipset.
           */
          uint8_t val = 0;
          WRITE(SHIFT_LD_PIN, LOW);
          WRITE(SHIFT_LD_PIN, HIGH);
          LOOP_L_N(i, 8) {
            val >>= 1;
            if (READ(SHIFT_OUT_PIN)) SBI(val, 7);
            WRITE(SHIFT_CLK_PIN, HIGH);
            WRITE(SHIFT_CLK_PIN, LOW);
          }
          TERN(REPRAPWORLD_KEYPAD, keypad_buttons, buttons) = ~val;
        #endif

        #if IS_TFTGLCD_PANEL
          next_button_update_ms = now + (LCD_UPDATE_INTERVAL / 2);
          buttons = slow_buttons;
          TERN_(AUTO_BED_LEVELING_UBL, external_encoder());
        #endif

      } // next_button_update_ms

      #if HAS_ENCODER_WHEEL
        static uint8_t lastEncoderBits;

        // Manage encoder rotation
        #define ENCODER_SPIN(_E1, _E2) switch (lastEncoderBits) { case _E1: encoderDiff += encoderDirection; break; case _E2: encoderDiff -= encoderDirection; }

        uint8_t enc = 0;
        if (buttons & EN_A) enc |= B01;
        if (buttons & EN_B) enc |= B10;
        if (enc != lastEncoderBits) {
          switch (enc) {
            case ENCODER_PHASE_0: ENCODER_SPIN(ENCODER_PHASE_3, ENCODER_PHASE_1); break;
            case ENCODER_PHASE_1: ENCODER_SPIN(ENCODER_PHASE_0, ENCODER_PHASE_2); break;
            case ENCODER_PHASE_2: ENCODER_SPIN(ENCODER_PHASE_1, ENCODER_PHASE_3); break;
            case ENCODER_PHASE_3: ENCODER_SPIN(ENCODER_PHASE_2, ENCODER_PHASE_0); break;
          }
          #if BOTH(HAS_LCD_MENU, AUTO_BED_LEVELING_UBL)
            external_encoder();
          #endif
          lastEncoderBits = enc;
        }

      #endif // HAS_ENCODER_WHEEL
    }

  #endif // HAS_ENCODER_ACTION

#endif // HAS_WIRED_LCD

#if HAS_STATUS_MESSAGE

  ////////////////////////////////////////////
  ////////////// Status Message //////////////
  ////////////////////////////////////////////

  #if ENABLED(EXTENSIBLE_UI)
    #include "extui/ui_api.h"
  #endif

  bool MarlinUI::has_status() { return (status_message[0] != '\0'); }

  void MarlinUI::set_status(const char * const message, const bool persist) {
    if (alert_level) return;

    TERN_(HOST_PROMPT_SUPPORT, host_action_notify(message));

    // Here we have a problem. The message is encoded in UTF8, so
    // arbitrarily cutting it will be a problem. We MUST be sure
    // that there is no cutting in the middle of a multibyte character!

    // Get a pointer to the null terminator
    const char* pend = message + strlen(message);

    //  If length of supplied UTF8 string is greater than
    // our buffer size, start cutting whole UTF8 chars
    while ((pend - message) > MAX_MESSAGE_LENGTH) {
      --pend;
      while (!START_OF_UTF8_CHAR(*pend)) --pend;
    };

    // At this point, we have the proper cut point. Use it
    uint8_t maxLen = pend - message;
    strncpy(status_message, message, maxLen);
    status_message[maxLen] = '\0';

    finish_status(persist);
  }

  /**
   * Reset the status message
   */

  void MarlinUI::reset_status(const bool no_welcome) {
    #if SERVICE_INTERVAL_1 > 0
      static PGMSTR(service1, "> " SERVICE_NAME_1 "!");
    #endif
    #if SERVICE_INTERVAL_2 > 0
      static PGMSTR(service2, "> " SERVICE_NAME_2 "!");
    #endif
    #if SERVICE_INTERVAL_3 > 0
      static PGMSTR(service3, "> " SERVICE_NAME_3 "!");
    #endif
    PGM_P msg;
    if (printingIsPaused())
      msg = GET_TEXT(MSG_PRINT_PAUSED);
    #if ENABLED(SDSUPPORT)
      else if (IS_SD_PRINTING())
        return set_status(card.longest_filename(), true);
    #endif
    else if (print_job_timer.isRunning())
      msg = GET_TEXT(MSG_PRINTING);

    #if SERVICE_INTERVAL_1 > 0
      else if (print_job_timer.needsService(1)) msg = service1;
    #endif
    #if SERVICE_INTERVAL_2 > 0
      else if (print_job_timer.needsService(2)) msg = service2;
    #endif
    #if SERVICE_INTERVAL_3 > 0
      else if (print_job_timer.needsService(3)) msg = service3;
    #endif

    else if (!no_welcome)
      msg = GET_TEXT(WELCOME_MSG);
    else
      return;

    set_status_P(msg, -1);
  }

  void MarlinUI::set_status_P(PGM_P const message, int8_t level) {
    if (level < 0) level = alert_level = 0;
    if (level < alert_level) return;
    alert_level = level;

    TERN_(HOST_PROMPT_SUPPORT, host_action_notify_P(message));

    // Since the message is encoded in UTF8 it must
    // only be cut on a character boundary.

    // Get a pointer to the null terminator
    PGM_P pend = message + strlen_P(message);

    // If length of supplied UTF8 string is greater than
    // the buffer size, start cutting whole UTF8 chars
    while ((pend - message) > MAX_MESSAGE_LENGTH) {
      --pend;
      while (!START_OF_UTF8_CHAR(pgm_read_byte(pend))) --pend;
    };

    // At this point, we have the proper cut point. Use it
    uint8_t maxLen = pend - message;
    strncpy_P(status_message, message, maxLen);
    status_message[maxLen] = '\0';

    finish_status(level > 0);
  }

  void MarlinUI::set_alert_status_P(PGM_P const message) {
    set_status_P(message, 1);
    TERN_(HAS_LCD_MENU, return_to_status());
  }

  #include <stdarg.h>

  void MarlinUI::status_printf_P(const uint8_t level, PGM_P const fmt, ...) {
    if (level < alert_level) return;
    alert_level = level;
    va_list args;
    va_start(args, fmt);
    vsnprintf_P(status_message, MAX_MESSAGE_LENGTH, fmt, args);
    va_end(args);
    finish_status(level > 0);
  }

  void MarlinUI::finish_status(const bool persist) {

    #if HAS_WIRED_LCD

      #if !(BASIC_PROGRESS_BAR && (PROGRESS_MSG_EXPIRE) > 0)
        UNUSED(persist);
      #endif

      #if ENABLED(LCD_PROGRESS_BAR) || BOTH(FILAMENT_LCD_DISPLAY, SDSUPPORT)
        const millis_t ms = millis();
      #endif

      #if BASIC_PROGRESS_BAR
        progress_bar_ms = ms;
        #if PROGRESS_MSG_EXPIRE > 0
          expire_status_ms = persist ? 0 : ms + PROGRESS_MSG_EXPIRE;
        #endif
      #endif

      #if BOTH(FILAMENT_LCD_DISPLAY, SDSUPPORT)
        next_filament_display = ms + 5000UL; // Show status message for 5s
      #endif

      #if ENABLED(STATUS_MESSAGE_SCROLLING)
        status_scroll_offset = 0;
      #endif
    #else // HAS_WIRED_LCD
      UNUSED(persist);
    #endif

    TERN_(EXTENSIBLE_UI, ExtUI::onStatusChanged(status_message));
    TERN_(DWIN_CREALITY_LCD, DWIN_StatusChanged(status_message));
  }

  #if ENABLED(STATUS_MESSAGE_SCROLLING)

    void MarlinUI::advance_status_scroll() {
      // Advance by one UTF8 code-word
      if (status_scroll_offset < utf8_strlen(status_message))
        while (!START_OF_UTF8_CHAR(status_message[++status_scroll_offset]));
      else
        status_scroll_offset = 0;
    }

    char* MarlinUI::status_and_len(uint8_t &len) {
      char *out = status_message + status_scroll_offset;
      len = utf8_strlen(out);
      return out;
    }

  #endif

#endif

#if HAS_DISPLAY

  #if ENABLED(SDSUPPORT)
    extern bool wait_for_user, wait_for_heatup;
  #endif

  void MarlinUI::abort_print() {
    #if ENABLED(SDSUPPORT)
      wait_for_heatup = wait_for_user = false;
      card.abortFilePrintSoon();
    #endif
    #ifdef ACTION_ON_CANCEL
      host_action_cancel();
    #endif
    IF_DISABLED(SDSUPPORT, print_job_timer.stop());
    TERN_(HOST_PROMPT_SUPPORT, host_prompt_open(PROMPT_INFO, PSTR("UI Aborted"), DISMISS_STR));
    LCD_MESSAGEPGM(MSG_PRINT_ABORTED);
    TERN_(HAS_LCD_MENU, return_to_status());
  }

  #if BOTH(PSU_CONTROL, PS_OFF_CONFIRM)
    void MarlinUI::poweroff() {
      queue.inject_P(PSTR("M81"));
      goto_previous_screen();
    }
  #endif

  void MarlinUI::flow_fault() {
    LCD_ALERTMESSAGEPGM(MSG_FLOWMETER_FAULT);
    TERN_(HAS_BUZZER, buzz(1000, 440));
    TERN_(HAS_LCD_MENU, return_to_status());
  }

  #if ANY(PARK_HEAD_ON_PAUSE, SDSUPPORT)
    #include "../gcode/queue.h"
  #endif

  void MarlinUI::pause_print() {
    #if HAS_LCD_MENU
      synchronize(GET_TEXT(MSG_PAUSING));
      defer_status_screen();
    #endif

    TERN_(HOST_PROMPT_SUPPORT, host_prompt_open(PROMPT_PAUSE_RESUME, PSTR("UI Pause"), PSTR("Resume")));

    LCD_MESSAGEPGM(MSG_PRINT_PAUSED);

    #if ENABLED(PARK_HEAD_ON_PAUSE)
      pause_show_message(PAUSE_MESSAGE_PARKING, PAUSE_MODE_PAUSE_PRINT); // Show message immediately to let user know about pause in progress
      queue.inject_P(PSTR("M25 P\nM24"));
    #elif ENABLED(SDSUPPORT)
      queue.inject_P(PSTR("M25"));
    #elif defined(ACTION_ON_PAUSE)
      host_action_pause();
    #endif
  }

  void MarlinUI::resume_print() {
    reset_status();
    TERN_(PARK_HEAD_ON_PAUSE, wait_for_heatup = wait_for_user = false);
    TERN_(SDSUPPORT, if (IS_SD_PAUSED()) queue.inject_P(M24_STR));
    #ifdef ACTION_ON_RESUME
      host_action_resume();
    #endif
    print_job_timer.start(); // Also called by M24
  }

  #if HAS_PRINT_PROGRESS

    MarlinUI::progress_t MarlinUI::_get_progress() {
      return (
        TERN0(LCD_SET_PROGRESS_MANUALLY, (progress_override & PROGRESS_MASK))
        #if ENABLED(SDSUPPORT)
          ?: TERN(HAS_PRINT_PROGRESS_PERMYRIAD, card.permyriadDone(), card.percentDone())
        #endif
      );
    }

  #endif

  #if HAS_TOUCH_BUTTONS

    //
    // Screen Click
    //  - On menu screens move directly to the touched item
    //  - On menu screens, right side (last 3 cols) acts like a scroll - half up => prev page, half down = next page
    //  - On select screens (and others) touch the Right Half for +, Left Half for -
    //  - On edit screens, touch Up Half for -,  Bottom Half to +
    //
    void MarlinUI::screen_click(const uint8_t row, const uint8_t col, const uint8_t, const uint8_t) {
      const millis_t now = millis();
      if (PENDING(now, next_button_update_ms)) return;
      next_button_update_ms = now + repeat_delay;    // Assume the repeat delay
      const int8_t xdir = col < (LCD_WIDTH ) / 2 ? -1 : 1,
                   ydir = row < (LCD_HEIGHT) / 2 ? -1 : 1;
      if (on_edit_screen)
        encoderDiff = epps * ydir;
      else if (screen_items > 0) {
        // Last 5 cols act as a scroll :-)
        if (col > (LCD_WIDTH) - 5)
          // 2 * LCD_HEIGHT to scroll to bottom of next page. (LCD_HEIGHT would only go 1 item down.)
          encoderDiff = epps * (encoderLine - encoderTopLine + 2 * (LCD_HEIGHT)) * ydir;
        else
          encoderDiff = epps * (row - encoderPosition + encoderTopLine);
      }
      else if (!on_status_screen())
        encoderDiff = epps * xdir;
    }

  #endif

#elif !HAS_STATUS_MESSAGE // && !HAS_DISPLAY

  //
  // Send the status line as a host notification
  //
  void MarlinUI::set_status(const char * const message, const bool) {
    TERN(HOST_PROMPT_SUPPORT, host_action_notify(message), UNUSED(message));
  }
  void MarlinUI::set_status_P(PGM_P message, const int8_t) {
    TERN(HOST_PROMPT_SUPPORT, host_action_notify_P(message), UNUSED(message));
  }
  void MarlinUI::status_printf_P(const uint8_t, PGM_P const message, ...) {
    TERN(HOST_PROMPT_SUPPORT, host_action_notify_P(message), UNUSED(message));
  }

#endif // !HAS_DISPLAY && !HAS_STATUS_MESSAGE

#if ENABLED(SDSUPPORT)

  #if ENABLED(EXTENSIBLE_UI)
    #include "extui/ui_api.h"
  #endif

  void MarlinUI::media_changed(const uint8_t old_status, const uint8_t status) {
    if (old_status == status) {
      TERN_(EXTENSIBLE_UI, ExtUI::onMediaError()); // Failed to mount/unmount
      return;
    }

    if (status) {
      if (old_status < 2) {
        #if ENABLED(EXTENSIBLE_UI)
          ExtUI::onMediaInserted();
        #elif ENABLED(BROWSE_MEDIA_ON_INSERT)
          clear_menu_history();
          quick_feedback();
          goto_screen(MEDIA_MENU_GATEWAY);
        #else
          LCD_MESSAGEPGM(MSG_MEDIA_INSERTED);
        #endif
      }
    }
    else {
      if (old_status < 2) {
        #if ENABLED(EXTENSIBLE_UI)
          ExtUI::onMediaRemoved();
        #elif PIN_EXISTS(SD_DETECT)
          LCD_MESSAGEPGM(MSG_MEDIA_REMOVED);
          #if HAS_LCD_MENU
            if (!defer_return_to_status) return_to_status();
          #endif
        #endif
      }
    }

    #if PIN_EXISTS(SD_DETECT) && DISABLED(NO_LCD_REINIT)
      init_lcd(); // Revive a noisy shared SPI LCD
    #endif

    refresh();

    #if HAS_WIRED_LCD || defined(LED_BACKLIGHT_TIMEOUT)
      const millis_t ms = millis();
    #endif

    TERN_(HAS_WIRED_LCD, next_lcd_update_ms = ms + LCD_UPDATE_INTERVAL); // Delay LCD update for SD activity

    #ifdef LED_BACKLIGHT_TIMEOUT
      leds.reset_timeout(ms);
    #endif
  }

#endif // SDSUPPORT

#if HAS_LCD_MENU
  void MarlinUI::reset_settings() {
    settings.reset();
    completion_feedback();
    #if ENABLED(TOUCH_SCREEN_CALIBRATION)
      if (touch_calibration.need_calibration()) ui.goto_screen(touch_screen_calibration);
    #endif
  }
#endif

#if BOTH(EXTENSIBLE_UI, ADVANCED_PAUSE_FEATURE)

  void MarlinUI::pause_show_message(
    const PauseMessage message,
    const PauseMode mode/*=PAUSE_MODE_SAME*/,
    const uint8_t extruder/*=active_extruder*/
  ) {
    if (mode == PAUSE_MODE_SAME)
      return;
    pause_mode = mode;
    switch (message) {
      case PAUSE_MESSAGE_PARKING:  ExtUI::onUserConfirmRequired_P(GET_TEXT(MSG_PAUSE_PRINT_PARKING));
      case PAUSE_MESSAGE_CHANGING: ExtUI::onUserConfirmRequired_P(GET_TEXT(MSG_FILAMENT_CHANGE_INIT));
      case PAUSE_MESSAGE_UNLOAD:   ExtUI::onUserConfirmRequired_P(GET_TEXT(MSG_FILAMENT_CHANGE_UNLOAD));
      case PAUSE_MESSAGE_WAITING:  ExtUI::onUserConfirmRequired_P(GET_TEXT(MSG_ADVANCED_PAUSE_WAITING));
      case PAUSE_MESSAGE_INSERT:   ExtUI::onUserConfirmRequired_P(GET_TEXT(MSG_FILAMENT_CHANGE_INSERT));
      case PAUSE_MESSAGE_LOAD:     ExtUI::onUserConfirmRequired_P(GET_TEXT(MSG_FILAMENT_CHANGE_LOAD));
      case PAUSE_MESSAGE_PURGE:
        #if ENABLED(ADVANCED_PAUSE_CONTINUOUS_PURGE)
          ExtUI::onUserConfirmRequired_P(GET_TEXT(MSG_FILAMENT_CHANGE_CONT_PURGE));
        #else
          ExtUI::onUserConfirmRequired_P(GET_TEXT(MSG_FILAMENT_CHANGE_PURGE));
        #endif
      case PAUSE_MESSAGE_RESUME:   ExtUI::onUserConfirmRequired_P(GET_TEXT(MSG_FILAMENT_CHANGE_RESUME));
      case PAUSE_MESSAGE_HEAT:     ExtUI::onUserConfirmRequired_P(GET_TEXT(MSG_FILAMENT_CHANGE_HEAT));
      case PAUSE_MESSAGE_HEATING:  ExtUI::onUserConfirmRequired_P(GET_TEXT(MSG_FILAMENT_CHANGE_HEATING));
      case PAUSE_MESSAGE_OPTION:   ExtUI::onUserConfirmRequired_P(GET_TEXT(MSG_FILAMENT_CHANGE_OPTION_HEADER));
      case PAUSE_MESSAGE_STATUS:
      default: break;
    }
  }

#endif

#if ENABLED(EEPROM_SETTINGS)

  #if HAS_LCD_MENU
    void MarlinUI::init_eeprom() {
      const bool good = settings.init_eeprom();
      completion_feedback(good);
      return_to_status();
    }
    void MarlinUI::load_settings() {
      const bool good = settings.load();
      completion_feedback(good);
    }
    void MarlinUI::store_settings() {
      const bool good = settings.save();
      completion_feedback(good);
    }
  #endif

  #if DISABLED(EEPROM_AUTO_INIT)

    static inline PGM_P eeprom_err(const uint8_t msgid) {
      switch (msgid) {
        default:
        case 0: return GET_TEXT(MSG_ERR_EEPROM_CRC);
        case 1: return GET_TEXT(MSG_ERR_EEPROM_INDEX);
        case 2: return GET_TEXT(MSG_ERR_EEPROM_VERSION);
      }
    }

    void MarlinUI::eeprom_alert(const uint8_t msgid) {
      #if HAS_LCD_MENU
        editable.uint8 = msgid;
        goto_screen([]{
          PGM_P const restore_msg = GET_TEXT(MSG_INIT_EEPROM);
          char msg[utf8_strlen_P(restore_msg) + 1];
          strcpy_P(msg, restore_msg);
          MenuItem_confirm::select_screen(
            GET_TEXT(MSG_BUTTON_RESET), GET_TEXT(MSG_BUTTON_IGNORE),
            init_eeprom, return_to_status,
            eeprom_err(editable.uint8), msg, PSTR("?")
          );
        });
      #else
        set_status_P(eeprom_err(msgid));
      #endif
    }

  #endif // EEPROM_AUTO_INIT

#endif // EEPROM_SETTINGS<|MERGE_RESOLUTION|>--- conflicted
+++ resolved
@@ -133,7 +133,6 @@
 #endif
 
 #if HAS_WIRED_LCD
-<<<<<<< HEAD
 
   #if HAS_MARLINUI_U8GLIB
     #include "dogm/marlinui_DOGM.h"
@@ -165,43 +164,10 @@
 
   #if HAS_POWER_MONITOR
     #include "../feature/power_monitor.h"
-=======
-
-  #if HAS_MARLINUI_U8GLIB
-    #include "dogm/marlinui_DOGM.h"
-  #endif
-
-  #include "lcdprint.h"
-
-  #include "../sd/cardreader.h"
-
-  #include "../module/temperature.h"
-  #include "../module/planner.h"
-  #include "../module/motion.h"
-
-  #if HAS_LCD_MENU
-    #include "../module/settings.h"
-  #endif
-
-  #if ENABLED(AUTO_BED_LEVELING_UBL)
-    #include "../feature/bedlevel/bedlevel.h"
-  #endif
-
-  #if HAS_TRINAMIC_CONFIG
-    #include "../feature/tmc_util.h"
-  #endif
-
-  #if HAS_ADC_BUTTONS
-    #include "../module/thermistor/thermistors.h"
-  #endif
-
-  #if HAS_POWER_MONITOR
-    #include "../feature/power_monitor.h"
   #endif
 
   #if ENABLED(PSU_CONTROL) && defined(LED_BACKLIGHT_TIMEOUT)
     #include "../feature/power.h"
->>>>>>> 52718f33
   #endif
 
   #if HAS_ENCODER_ACTION
@@ -872,13 +838,8 @@
     static uint16_t max_display_update_time = 0;
     millis_t ms = millis();
 
-<<<<<<< HEAD
-    #ifdef LED_BACKLIGHT_TIMEOUT
-      leds.update_timeout(powersupply_on);
-=======
     #if ENABLED(PSU_CONTROL) && defined(LED_BACKLIGHT_TIMEOUT)
       leds.update_timeout(powerManager.psu_on);
->>>>>>> 52718f33
     #endif
 
     #if HAS_LCD_MENU
@@ -949,7 +910,6 @@
         TERN_(HAS_ENCODER_ACTION, touch_buttons = touch.read_buttons());
 
       #endif
-<<<<<<< HEAD
 
       TERN_(LCD_HAS_STATUS_INDICATORS, update_indicators());
 
@@ -1021,79 +981,6 @@
 
             if (can_encode()) encoderPosition += (encoderDiff * encoderMultiplier) / epps;
 
-=======
-
-      TERN_(LCD_HAS_STATUS_INDICATORS, update_indicators());
-
-      #if HAS_ENCODER_ACTION
-
-        TERN_(HAS_SLOW_BUTTONS, slow_buttons = read_slow_buttons()); // Buttons that take too long to read in interrupt context
-
-        if (TERN0(IS_RRW_KEYPAD, handle_keypad()))
-          reset_status_timeout(ms);
-
-        uint8_t abs_diff = ABS(encoderDiff);
-
-        #if ENCODER_PULSES_PER_STEP > 1
-          // When reversing the encoder direction, a movement step can be missed because
-          // encoderDiff has a non-zero residual value, making the controller unresponsive.
-          // The fix clears the residual value when the encoder is idle.
-          // Also check if past half the threshold to compensate for missed single steps.
-          static int8_t lastEncoderDiff;
-
-          // Timeout? No decoder change since last check. 10 or 20 times per second.
-          if (encoderDiff == lastEncoderDiff && abs_diff <= epps / 2)   // Same direction & size but not over a half-step?
-            encoderDiff = 0;                                            // Clear residual pulses.
-          else if (WITHIN(abs_diff, epps / 2 + 1, epps - 1)) {          // Past half of threshold?
-            abs_diff = epps;                                            // Treat as a full step size
-            encoderDiff = (encoderDiff < 0 ? -1 : 1) * abs_diff;        // ...in the spin direction.
-          }
-          lastEncoderDiff = encoderDiff;
-        #endif
-
-        const bool encoderPastThreshold = (abs_diff >= epps);
-        if (encoderPastThreshold || lcd_clicked) {
-          if (encoderPastThreshold && TERN1(IS_TFTGLCD_PANEL, !external_control)) {
-
-            #if BOTH(HAS_LCD_MENU, ENCODER_RATE_MULTIPLIER)
-
-              int32_t encoderMultiplier = 1;
-
-              if (encoderRateMultiplierEnabled) {
-                const float encoderMovementSteps = float(abs_diff) / epps;
-
-                if (lastEncoderMovementMillis) {
-                  // Note that the rate is always calculated between two passes through the
-                  // loop and that the abs of the encoderDiff value is tracked.
-                  const float encoderStepRate = encoderMovementSteps / float(ms - lastEncoderMovementMillis) * 1000;
-
-                  if (encoderStepRate >= ENCODER_100X_STEPS_PER_SEC)     encoderMultiplier = 100;
-                  else if (encoderStepRate >= ENCODER_10X_STEPS_PER_SEC) encoderMultiplier = 10;
-
-                  // Enable to output the encoder steps per second value
-                  //#define ENCODER_RATE_MULTIPLIER_DEBUG
-                  #if ENABLED(ENCODER_RATE_MULTIPLIER_DEBUG)
-                    SERIAL_ECHO_START();
-                    SERIAL_ECHOPAIR("Enc Step Rate: ", encoderStepRate);
-                    SERIAL_ECHOPAIR("  Multiplier: ", encoderMultiplier);
-                    SERIAL_ECHOPAIR("  ENCODER_10X_STEPS_PER_SEC: ", ENCODER_10X_STEPS_PER_SEC);
-                    SERIAL_ECHOPAIR("  ENCODER_100X_STEPS_PER_SEC: ", ENCODER_100X_STEPS_PER_SEC);
-                    SERIAL_EOL();
-                  #endif
-                }
-
-                lastEncoderMovementMillis = ms;
-              } // encoderRateMultiplierEnabled
-
-            #else
-
-              constexpr int32_t encoderMultiplier = 1;
-
-            #endif // ENCODER_RATE_MULTIPLIER
-
-            if (can_encode()) encoderPosition += (encoderDiff * encoderMultiplier) / epps;
-
->>>>>>> 52718f33
             encoderDiff = 0;
           }
 
@@ -1101,13 +988,8 @@
 
           refresh(LCDVIEW_REDRAW_NOW);
 
-<<<<<<< HEAD
-          #ifdef LED_BACKLIGHT_TIMEOUT
-            if (!powersupply_on) leds.reset_timeout(ms);
-=======
           #if ENABLED(PSU_CONTROL) && defined(LED_BACKLIGHT_TIMEOUT)
             if (!powerManager.psu_on) leds.reset_timeout(ms);
->>>>>>> 52718f33
           #endif
         }
 
@@ -1184,15 +1066,9 @@
           }
 
         #else
-<<<<<<< HEAD
 
           run_current_screen();
 
-=======
-
-          run_current_screen();
-
->>>>>>> 52718f33
         #endif
 
         TERN_(HAS_LCD_MENU, lcd_clicked = false);
