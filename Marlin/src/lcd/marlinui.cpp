--- conflicted
+++ resolved
@@ -1355,11 +1355,7 @@
   void MarlinUI::set_status(const char * const cstr, const bool persist) {
     if (alert_level) return;
 
-<<<<<<< HEAD
-    TERN_(HOST_STATUS_NOTIFICATIONS, host_action_notify(message));
-=======
-    TERN_(HOST_PROMPT_SUPPORT, host_action_notify(cstr));
->>>>>>> de5aefd0
+    TERN_(HOST_STATUS_NOTIFICATIONS, host_action_notify(cstr));
 
     // Here we have a problem. The message is encoded in UTF8, so
     // arbitrarily cutting it will be a problem. We MUST be sure
@@ -1431,11 +1427,7 @@
     if (level < alert_level) return;
     alert_level = level;
 
-<<<<<<< HEAD
-    TERN_(HOST_STATUS_NOTIFICATIONS, host_action_notify_P(message));
-=======
-    TERN_(HOST_PROMPT_SUPPORT, host_action_notify(fstr));
->>>>>>> de5aefd0
+    TERN_(HOST_STATUS_NOTIFICATIONS, host_action_notify(fstr));
 
     // Since the message is encoded in UTF8 it must
     // only be cut on a character boundary.
@@ -1458,13 +1450,8 @@
     finish_status(level > 0);
   }
 
-<<<<<<< HEAD
-  void MarlinUI::set_alert_status_P(PGM_P const pstr) {
-    set_status_P(pstr, 1);
-=======
   void MarlinUI::set_alert_status(FSTR_P const fstr) {
     set_status(fstr, 1);
->>>>>>> de5aefd0
     TERN_(HAS_TOUCH_SLEEP, wakeup_screen());
     TERN_(HAS_LCD_MENU, return_to_status());
   }
