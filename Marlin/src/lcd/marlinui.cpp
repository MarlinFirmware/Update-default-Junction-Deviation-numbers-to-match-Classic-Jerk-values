/**
 * Marlin 3D Printer Firmware
 * Copyright (c) 2020 MarlinFirmware [https://github.com/MarlinFirmware/Marlin]
 *
 * Based on Sprinter and grbl.
 * Copyright (c) 2011 Camiel Gubbels / Erik van der Zalm
 *
 * This program is free software: you can redistribute it and/or modify
 * it under the terms of the GNU General Public License as published by
 * the Free Software Foundation, either version 3 of the License, or
 * (at your option) any later version.
 *
 * This program is distributed in the hope that it will be useful,
 * but WITHOUT ANY WARRANTY; without even the implied warranty of
 * MERCHANTABILITY or FITNESS FOR A PARTICULAR PURPOSE.  See the
 * GNU General Public License for more details.
 *
 * You should have received a copy of the GNU General Public License
 * along with this program.  If not, see <https://www.gnu.org/licenses/>.
 *
 */

#include "../inc/MarlinConfig.h"

#include "../MarlinCore.h" // for printingIsPaused

#ifdef LED_BACKLIGHT_TIMEOUT
  #include "../feature/leds/leds.h"
#endif

#if ENABLED(HOST_ACTION_COMMANDS)
  #include "../feature/host_actions.h"
#endif

#if BOTH(BROWSE_MEDIA_ON_INSERT, PASSWORD_ON_SD_PRINT_MENU)
  #include "../feature/password/password.h"
#endif

// All displays share the MarlinUI class
#include "marlinui.h"
MarlinUI ui;

#if HAS_DISPLAY
  #include "../gcode/queue.h"
  #include "fontutils.h"
  #include "../sd/cardreader.h"
#endif

#if ENABLED(DWIN_CREALITY_LCD)
  #include "e3v2/creality/dwin.h"
#elif ENABLED(DWIN_CREALITY_LCD_ENHANCED)
  #include "e3v2/enhanced/dwin.h"
#elif ENABLED(DWIN_CREALITY_LCD_JYERSUI)
  #include "e3v2/jyersui/dwin.h"
#endif

#if ENABLED(LCD_PROGRESS_BAR) && !IS_TFTGLCD_PANEL
  #define BASIC_PROGRESS_BAR 1
#endif

#if ANY(HAS_DISPLAY, HAS_STATUS_MESSAGE, BASIC_PROGRESS_BAR)
  #include "../module/printcounter.h"
#endif

#if LCD_HAS_WAIT_FOR_MOVE
  bool MarlinUI::wait_for_move; // = false
#endif

constexpr uint8_t epps = ENCODER_PULSES_PER_STEP;

#if HAS_STATUS_MESSAGE
  #if BOTH(HAS_WIRED_LCD, STATUS_MESSAGE_SCROLLING)
    uint8_t MarlinUI::status_scroll_offset; // = 0
  #endif
  char MarlinUI::status_message[MAX_MESSAGE_LENGTH + 1];
  uint8_t MarlinUI::alert_level; // = 0
#endif

#if ENABLED(LCD_SET_PROGRESS_MANUALLY)
  MarlinUI::progress_t MarlinUI::progress_override; // = 0
  #if ENABLED(USE_M73_REMAINING_TIME)
    uint32_t MarlinUI::remaining_time;
  #endif
#endif

#if HAS_MULTI_LANGUAGE
  uint8_t MarlinUI::language; // Initialized by settings.load()
  void MarlinUI::set_language(const uint8_t lang) {
    if (lang < NUM_LANGUAGES) {
      language = lang;
      TERN_(HAS_MARLINUI_U8GLIB, update_language_font());
      return_to_status();
      refresh();
    }
  }
#endif

#if HAS_LCD_CONTRAST
  uint8_t MarlinUI::contrast; // Initialized by settings.load()

  void MarlinUI::set_contrast(const uint8_t value) {
    contrast = constrain(value, LCD_CONTRAST_MIN, LCD_CONTRAST_MAX);
    _set_contrast();
  }
#endif

#if HAS_LCD_BRIGHTNESS
  uint8_t MarlinUI::brightness = DEFAULT_LCD_BRIGHTNESS;
  bool MarlinUI::backlight = true;

  void MarlinUI::set_brightness(const uint8_t value) {
    backlight = !!value;
    if (backlight) brightness = constrain(value, LCD_BRIGHTNESS_MIN, LCD_BRIGHTNESS_MAX);
    _set_brightness();
  }
#endif

#if ENABLED(SOUND_MENU_ITEM)
  bool MarlinUI::buzzer_enabled = true;
#endif

#if EITHER(PCA9632_BUZZER, USE_BEEPER)
  #include "../libs/buzzer.h" // for BUZZ() macro
  #if ENABLED(PCA9632_BUZZER)
    #include "../feature/leds/pca9632.h"
  #endif
  void MarlinUI::buzz(const long duration, const uint16_t freq) {
    if (!buzzer_enabled) return;
    #if ENABLED(PCA9632_BUZZER)
      PCA9632_buzz(duration, freq);
    #elif USE_BEEPER
      buzzer.tone(duration, freq);
    #endif
  }
#endif

#if PREHEAT_COUNT
  preheat_t MarlinUI::material_preset[PREHEAT_COUNT];  // Initialized by settings.load()
  PGM_P MarlinUI::get_preheat_label(const uint8_t m) {
    #define _PDEF(N) static PGMSTR(preheat_##N##_label, PREHEAT_##N##_LABEL);
    #define _PLBL(N) preheat_##N##_label,
    REPEAT_1(PREHEAT_COUNT, _PDEF);
    static PGM_P const preheat_labels[PREHEAT_COUNT] PROGMEM = { REPEAT_1(PREHEAT_COUNT, _PLBL) };
    return (PGM_P)pgm_read_ptr(&preheat_labels[m]);
  }
#endif

#if EITHER(HAS_LCD_MENU, EXTENSIBLE_UI)
  bool MarlinUI::lcd_clicked;
#endif

#if EITHER(HAS_WIRED_LCD, DWIN_CREALITY_LCD_JYERSUI)

  bool MarlinUI::get_blink() {
    static uint8_t blink = 0;
    static millis_t next_blink_ms = 0;
    millis_t ms = millis();
    if (ELAPSED(ms, next_blink_ms)) {
      blink ^= 0xFF;
      next_blink_ms = ms + 1000 - (LCD_UPDATE_INTERVAL) / 2;
    }
    return blink != 0;
  }

#endif

#if HAS_WIRED_LCD

  #if HAS_MARLINUI_U8GLIB
    #include "dogm/marlinui_DOGM.h"
  #endif

  #include "lcdprint.h"

  #include "../sd/cardreader.h"

  #include "../module/temperature.h"
  #include "../module/planner.h"
  #include "../module/motion.h"

  #if HAS_LCD_MENU
    #include "../module/settings.h"
  #endif

  #if ENABLED(AUTO_BED_LEVELING_UBL)
    #include "../feature/bedlevel/bedlevel.h"
  #endif

  #if HAS_TRINAMIC_CONFIG
    #include "../feature/tmc_util.h"
  #endif

  #if HAS_ADC_BUTTONS
    #include "../module/thermistor/thermistors.h"
  #endif

  #if HAS_POWER_MONITOR
    #include "../feature/power_monitor.h"
  #endif

  #if ENABLED(PSU_CONTROL) && defined(LED_BACKLIGHT_TIMEOUT)
    #include "../feature/power.h"
  #endif

  #if HAS_ENCODER_ACTION
    volatile uint8_t MarlinUI::buttons;
    #if HAS_SLOW_BUTTONS
      volatile uint8_t MarlinUI::slow_buttons;
    #endif
    #if HAS_TOUCH_BUTTONS
      #include "touch/touch_buttons.h"
      bool MarlinUI::on_edit_screen = false;
    #endif
  #endif

  #if SCREENS_CAN_TIME_OUT
    bool MarlinUI::defer_return_to_status;
    millis_t MarlinUI::return_to_status_ms = 0;
  #endif

  uint8_t MarlinUI::lcd_status_update_delay = 1; // First update one loop delayed

  #if BOTH(FILAMENT_LCD_DISPLAY, SDSUPPORT)
    millis_t MarlinUI::next_filament_display; // = 0
  #endif

  millis_t MarlinUI::next_button_update_ms; // = 0

  #if HAS_MARLINUI_U8GLIB
    bool MarlinUI::drawing_screen, MarlinUI::first_page; // = false
  #endif

  #if IS_DWIN_MARLINUI
    bool MarlinUI::did_first_redraw;
  #endif

  // Encoder Handling
  #if HAS_ENCODER_ACTION
    uint32_t MarlinUI::encoderPosition;
    volatile int8_t encoderDiff; // Updated in update_buttons, added to encoderPosition every LCD update
  #endif

  #if ENABLED(SDSUPPORT)

    #include "../sd/cardreader.h"

    #if MARLINUI_SCROLL_NAME
      uint8_t MarlinUI::filename_scroll_pos, MarlinUI::filename_scroll_max;
    #endif

    const char * MarlinUI::scrolled_filename(CardReader &theCard, const uint8_t maxlen, uint8_t hash, const bool doScroll) {
      const char *outstr = theCard.longest_filename();
      if (theCard.longFilename[0]) {
        #if MARLINUI_SCROLL_NAME
          if (doScroll) {
            for (uint8_t l = FILENAME_LENGTH; l--;)
              hash = ((hash << 1) | (hash >> 7)) ^ theCard.filename[l];      // rotate, xor
            static uint8_t filename_scroll_hash;
            if (filename_scroll_hash != hash) {                              // If the hash changed...
              filename_scroll_hash = hash;                                   // Save the new hash
              filename_scroll_max = _MAX(0, utf8_strlen(theCard.longFilename) - maxlen); // Update the scroll limit
              filename_scroll_pos = 0;                                       // Reset scroll to the start
              lcd_status_update_delay = 8;                                   // Don't scroll right away
            }
            // Advance byte position corresponding to filename_scroll_pos char position
            outstr += TERN(UTF_FILENAME_SUPPORT, utf8_byte_pos_by_char_num(outstr, filename_scroll_pos), filename_scroll_pos);
          }
        #else
          theCard.longFilename[
            TERN(UTF_FILENAME_SUPPORT, utf8_byte_pos_by_char_num(theCard.longFilename, maxlen), maxlen)
          ] = '\0'; // cutoff at screen edge
        #endif
      }
      return outstr;
    }

  #endif

  #if HAS_LCD_MENU
    #include "menu/menu.h"

    screenFunc_t MarlinUI::currentScreen; // Initialized in CTOR
    bool MarlinUI::screen_changed;

    #if ENABLED(ENCODER_RATE_MULTIPLIER)
      bool MarlinUI::encoderRateMultiplierEnabled;
      millis_t MarlinUI::lastEncoderMovementMillis = 0;
      void MarlinUI::enable_encoder_multiplier(const bool onoff) {
        encoderRateMultiplierEnabled = onoff;
        lastEncoderMovementMillis = 0;
      }
    #endif

    #if EITHER(REVERSE_MENU_DIRECTION, REVERSE_SELECT_DIRECTION)
      int8_t MarlinUI::encoderDirection = ENCODERBASE;
    #endif

    #if HAS_TOUCH_BUTTONS
      uint8_t MarlinUI::touch_buttons;
      uint8_t MarlinUI::repeat_delay;
    #endif

    #if EITHER(AUTO_BED_LEVELING_UBL, G26_MESH_VALIDATION)

      bool MarlinUI::external_control; // = false

      void MarlinUI::wait_for_release() {
        while (button_pressed()) safe_delay(50);
        safe_delay(50);
      }

    #endif

    #if !HAS_GRAPHICAL_TFT

      void _wrap_string(uint8_t &col, uint8_t &row, const char * const string, read_byte_cb_t cb_read_byte, bool wordwrap/*=false*/) {
        SETCURSOR(col, row);
        if (!string) return;

        auto _newline = [&col, &row]{
          col = 0; row++;                 // Move col to string len (plus space)
          SETCURSOR(0, row);              // Simulate carriage return
        };

        uint8_t *p = (uint8_t*)string;
        wchar_t ch;
        if (wordwrap) {
          uint8_t *wrd = nullptr, c = 0;
          // find the end of the part
          for (;;) {
            if (!wrd) wrd = p;            // Get word start /before/ advancing
            p = get_utf8_value_cb(p, cb_read_byte, &ch);
            const bool eol = !ch;         // zero ends the string
            // End or a break between phrases?
            if (eol || ch == ' ' || ch == '-' || ch == '+' || ch == '.') {
              if (!c && ch == ' ') { if (wrd) wrd++; continue; } // collapse extra spaces
              // Past the right and the word is not too long?
              if (col + c > LCD_WIDTH && col >= (LCD_WIDTH) / 4) _newline(); // should it wrap?
              c += !eol;                  // +1 so the space will be printed
              col += c;                   // advance col to new position
              while (c) {                 // character countdown
                --c;                      // count down to zero
                wrd = get_utf8_value_cb(wrd, cb_read_byte, &ch); // get characters again
                lcd_put_wchar(ch);        // character to the LCD
              }
              if (eol) break;             // all done!
              wrd = nullptr;              // set up for next word
            }
            else c++;                     // count word characters
          }
        }
        else {
          for (;;) {
            p = get_utf8_value_cb(p, cb_read_byte, &ch);
            if (!ch) break;
            lcd_put_wchar(ch);
            col++;
            if (col >= LCD_WIDTH) _newline();
          }
        }
      }

      void MarlinUI::draw_select_screen_prompt(PGM_P const pref, const char * const string/*=nullptr*/, PGM_P const suff/*=nullptr*/) {
        const uint8_t plen = utf8_strlen_P(pref), slen = suff ? utf8_strlen_P(suff) : 0;
        uint8_t col = 0, row = 0;
        if (!string && plen + slen <= LCD_WIDTH) {
          col = (LCD_WIDTH - plen - slen) / 2;
          row = LCD_HEIGHT > 3 ? 1 : 0;
        }
        if (LCD_HEIGHT >= 8) row = LCD_HEIGHT / 2 - 2;
        wrap_string_P(col, row, pref, true);
        if (string) {
          if (col) { col = 0; row++; } // Move to the start of the next line
          wrap_string(col, row, string);
        }
        if (suff) wrap_string_P(col, row, suff);
      }

    #endif // !HAS_GRAPHICAL_TFT

  #endif // HAS_LCD_MENU

  void MarlinUI::init() {

    init_lcd();

    #if HAS_DIGITAL_BUTTONS
      #if BUTTON_EXISTS(EN1)
        SET_INPUT_PULLUP(BTN_EN1);
      #endif
      #if BUTTON_EXISTS(EN2)
        SET_INPUT_PULLUP(BTN_EN2);
      #endif
      #if BUTTON_EXISTS(ENC)
        SET_INPUT_PULLUP(BTN_ENC);
      #endif
      #if BUTTON_EXISTS(ENC_EN)
        SET_INPUT_PULLUP(BTN_ENC_EN);
      #endif
      #if BUTTON_EXISTS(BACK)
        SET_INPUT_PULLUP(BTN_BACK);
      #endif
      #if BUTTON_EXISTS(UP)
        SET_INPUT(BTN_UP);
      #endif
      #if BUTTON_EXISTS(DWN)
        SET_INPUT(BTN_DWN);
      #endif
      #if BUTTON_EXISTS(LFT)
        SET_INPUT(BTN_LFT);
      #endif
      #if BUTTON_EXISTS(RT)
        SET_INPUT(BTN_RT);
      #endif
    #endif

    #if HAS_SHIFT_ENCODER

      #if ENABLED(SR_LCD_2W_NL) // Non latching 2 wire shift register

        SET_OUTPUT(SR_DATA_PIN);
        SET_OUTPUT(SR_CLK_PIN);

      #elif PIN_EXISTS(SHIFT_CLK)

        SET_OUTPUT(SHIFT_CLK_PIN);
        OUT_WRITE(SHIFT_LD_PIN, HIGH);
        #if PIN_EXISTS(SHIFT_EN)
          OUT_WRITE(SHIFT_EN_PIN, LOW);
        #endif
        SET_INPUT_PULLUP(SHIFT_OUT_PIN);

      #endif

    #endif // HAS_SHIFT_ENCODER

    #if BOTH(HAS_ENCODER_ACTION, HAS_SLOW_BUTTONS)
      slow_buttons = 0;
    #endif

    update_buttons();

    TERN_(HAS_ENCODER_ACTION, encoderDiff = 0);
  }

  ////////////////////////////////////////////
  ///////////// Keypad Handling //////////////
  ////////////////////////////////////////////

  #if IS_RRW_KEYPAD && HAS_ENCODER_ACTION

    volatile uint8_t MarlinUI::keypad_buttons;

    #if HAS_LCD_MENU && !HAS_ADC_BUTTONS

      void lcd_move_x();
      void lcd_move_y();
      void lcd_move_z();

      void _reprapworld_keypad_move(const AxisEnum axis, const int16_t dir) {
        ui.manual_move.menu_scale = REPRAPWORLD_KEYPAD_MOVE_STEP;
        ui.encoderPosition = dir;
        switch (axis) {
          case X_AXIS: lcd_move_x(); break;
          case Y_AXIS: lcd_move_y(); break;
          case Z_AXIS: lcd_move_z();
          default: break;
        }
      }

    #endif

    bool MarlinUI::handle_keypad() {

      #if HAS_ADC_BUTTONS

        #define ADC_MIN_KEY_DELAY 100
        if (keypad_buttons) {
          #if HAS_ENCODER_ACTION
            refresh(LCDVIEW_REDRAW_NOW);
            #if HAS_LCD_MENU
              if (encoderDirection == -(ENCODERBASE)) { // HAS_ADC_BUTTONS forces REVERSE_MENU_DIRECTION, so this indicates menu navigation
                     if (RRK(EN_KEYPAD_UP))     encoderPosition += ENCODER_STEPS_PER_MENU_ITEM;
                else if (RRK(EN_KEYPAD_DOWN))   encoderPosition -= ENCODER_STEPS_PER_MENU_ITEM;
                else if (RRK(EN_KEYPAD_LEFT))   { MenuItem_back::action(); quick_feedback(); }
                else if (RRK(EN_KEYPAD_RIGHT))  { return_to_status(); quick_feedback(); }
              }
              else
            #endif
            {
              #if HAS_LCD_MENU
                     if (RRK(EN_KEYPAD_UP))     encoderPosition -= epps;
                else if (RRK(EN_KEYPAD_DOWN))   encoderPosition += epps;
                else if (RRK(EN_KEYPAD_LEFT))   { MenuItem_back::action(); quick_feedback(); }
                else if (RRK(EN_KEYPAD_RIGHT))  encoderPosition = 0;
              #else
                     if (RRK(EN_KEYPAD_UP)   || RRK(EN_KEYPAD_LEFT))  encoderPosition -= epps;
                else if (RRK(EN_KEYPAD_DOWN) || RRK(EN_KEYPAD_RIGHT)) encoderPosition += epps;
              #endif
            }
          #endif
          next_button_update_ms = millis() + ADC_MIN_KEY_DELAY;
          return true;
        }

      #else // !HAS_ADC_BUTTONS

        static uint8_t keypad_debounce = 0;

        if (!RRK( EN_KEYPAD_F1    | EN_KEYPAD_F2
                | EN_KEYPAD_F3    | EN_KEYPAD_DOWN
                | EN_KEYPAD_RIGHT | EN_KEYPAD_MIDDLE
                | EN_KEYPAD_UP    | EN_KEYPAD_LEFT )
        ) {
          if (keypad_debounce > 0) keypad_debounce--;
        }
        else if (!keypad_debounce) {
          keypad_debounce = 2;

          const bool homed = all_axes_homed();

          #if HAS_LCD_MENU

            if (RRK(EN_KEYPAD_MIDDLE))  goto_screen(menu_move);

            #if NONE(DELTA, Z_HOME_TO_MAX)
              if (RRK(EN_KEYPAD_F2))    _reprapworld_keypad_move(Z_AXIS,  1);
            #endif

            if (homed) {
              #if EITHER(DELTA, Z_HOME_TO_MAX)
                if (RRK(EN_KEYPAD_F2))  _reprapworld_keypad_move(Z_AXIS,  1);
              #endif
              if (RRK(EN_KEYPAD_F3))    _reprapworld_keypad_move(Z_AXIS, -1);
              if (RRK(EN_KEYPAD_LEFT))  _reprapworld_keypad_move(X_AXIS, -1);
              if (RRK(EN_KEYPAD_RIGHT)) _reprapworld_keypad_move(X_AXIS,  1);
              if (RRK(EN_KEYPAD_DOWN))  _reprapworld_keypad_move(Y_AXIS,  1);
              if (RRK(EN_KEYPAD_UP))    _reprapworld_keypad_move(Y_AXIS, -1);
            }

          #endif // HAS_LCD_MENU

          if (!homed && RRK(EN_KEYPAD_F1)) queue.inject_P(G28_STR);
          return true;
        }

      #endif // !HAS_ADC_BUTTONS

      return false;
    }

  #endif // IS_RRW_KEYPAD && HAS_ENCODER_ACTION

  /**
   * Status Screen
   *
   * This is very display-dependent, so the lcd implementation draws this.
   */

  #if BASIC_PROGRESS_BAR
    millis_t MarlinUI::progress_bar_ms; // = 0
    #if PROGRESS_MSG_EXPIRE > 0
      millis_t MarlinUI::expire_status_ms; // = 0
    #endif
  #endif

  void MarlinUI::status_screen() {

    TERN_(HAS_LCD_MENU, ENCODER_RATE_MULTIPLY(false));

    #if BASIC_PROGRESS_BAR

      //
      // HD44780 implements the following message blinking and
      // message expiration because Status Line and Progress Bar
      // share the same line on the display.
      //

      #if DISABLED(PROGRESS_MSG_ONCE) || (PROGRESS_MSG_EXPIRE > 0)
        #define GOT_MS
        const millis_t ms = millis();
      #endif

      // If the message will blink rather than expire...
      #if DISABLED(PROGRESS_MSG_ONCE)
        if (ELAPSED(ms, progress_bar_ms + PROGRESS_BAR_MSG_TIME + PROGRESS_BAR_BAR_TIME))
          progress_bar_ms = ms;
      #endif

      #if PROGRESS_MSG_EXPIRE > 0

        // Handle message expire
        if (expire_status_ms) {

          // Expire the message if a job is active and the bar has ticks
          if (get_progress_percent() > 2 && !print_job_timer.isPaused()) {
            if (ELAPSED(ms, expire_status_ms)) {
              status_message[0] = '\0';
              expire_status_ms = 0;
            }
          }
          else {
            // Defer message expiration before bar appears
            // and during any pause (not just SD)
            expire_status_ms += LCD_UPDATE_INTERVAL;
          }
        }

      #endif // PROGRESS_MSG_EXPIRE

    #endif // BASIC_PROGRESS_BAR

    #if HAS_LCD_MENU
      if (use_click()) {
        #if BOTH(FILAMENT_LCD_DISPLAY, SDSUPPORT)
          next_filament_display = millis() + 5000UL;  // Show status message for 5s
        #endif
        goto_screen(menu_main);
        #if DISABLED(NO_LCD_REINIT)
          init_lcd(); // May revive the LCD if static electricity killed it
        #endif
        return;
      }

    #endif

    #if ENABLED(ULTIPANEL_FEEDMULTIPLY)

      const int16_t old_frm = feedrate_percentage;
            int16_t new_frm = old_frm + int16_t(encoderPosition);

      // Dead zone at 100% feedrate
      if (old_frm == 100) {
        if (int16_t(encoderPosition) > ENCODER_FEEDRATE_DEADZONE)
          new_frm -= ENCODER_FEEDRATE_DEADZONE;
        else if (int16_t(encoderPosition) < -(ENCODER_FEEDRATE_DEADZONE))
          new_frm += ENCODER_FEEDRATE_DEADZONE;
        else
          new_frm = old_frm;
      }
      else if ((old_frm < 100 && new_frm > 100) || (old_frm > 100 && new_frm < 100))
        new_frm = 100;

      LIMIT(new_frm, 10, 999);

      if (old_frm != new_frm) {
        feedrate_percentage = new_frm;
        encoderPosition = 0;
        #if BOTH(HAS_BUZZER, BEEP_ON_FEEDRATE_CHANGE)
          static millis_t next_beep;
          #ifndef GOT_MS
            const millis_t ms = millis();
          #endif
          if (ELAPSED(ms, next_beep)) {
            buzz(FEEDRATE_CHANGE_BEEP_DURATION, FEEDRATE_CHANGE_BEEP_FREQUENCY);
            next_beep = ms + 500UL;
          }
        #endif
      }

    #endif // ULTIPANEL_FEEDMULTIPLY

    draw_status_screen();
  }

  void MarlinUI::kill_screen(FSTR_P const lcd_error, FSTR_P const lcd_component) {
    init();
    status_printf(1, F(S_FMT ": " S_FMT), FTOP(lcd_error), FTOP(lcd_component));
    TERN_(HAS_LCD_MENU, return_to_status());

    // RED ALERT. RED ALERT.
    #ifdef LED_BACKLIGHT_TIMEOUT
      leds.set_color(LEDColorRed());
      #ifdef NEOPIXEL_BKGD_INDEX_FIRST
        neo.set_background_color(255, 0, 0, 0);
        neo.show();
      #endif
    #endif

    draw_kill_screen();
  }

  #if HAS_TOUCH_SLEEP
    #if HAS_TOUCH_BUTTONS
      #include "touch/touch_buttons.h"
    #else
      #include "tft/touch.h"
    #endif
    // Wake up a sleeping TFT
    void MarlinUI::wakeup_screen() {
      TERN(HAS_TOUCH_BUTTONS, touchBt.wakeUp(), touch.wakeUp());
    }
  #endif

  void MarlinUI::quick_feedback(const bool clear_buttons/*=true*/) {
    TERN_(HAS_TOUCH_SLEEP, wakeup_screen()); // Wake up the TFT with most buttons
    TERN_(HAS_LCD_MENU, refresh());

    #if HAS_ENCODER_ACTION
      if (clear_buttons) buttons = 0;
      next_button_update_ms = millis() + 500;
    #else
      UNUSED(clear_buttons);
    #endif

    #if HAS_CHIRP
      chirp(); // Buzz and wait. Is the delay needed for buttons to settle?
      #if BOTH(HAS_LCD_MENU, USE_BEEPER)
        for (int8_t i = 5; i--;) { buzzer.tick(); delay(2); }
      #elif HAS_LCD_MENU
        delay(10);
      #endif
    #endif
  }

  ////////////////////////////////////////////
  /////////////// Manual Move ////////////////
  ////////////////////////////////////////////

  #if HAS_LCD_MENU

    ManualMove MarlinUI::manual_move{};

    millis_t ManualMove::start_time = 0;
    float ManualMove::menu_scale = 1;
    #if IS_KINEMATIC
      float ManualMove::offset = 0;
      xyze_pos_t ManualMove::all_axes_destination = { 0 };
      bool ManualMove::processing = false;
    #endif
    #if MULTI_E_MANUAL
      int8_t ManualMove::e_index = 0;
    #endif
    AxisEnum ManualMove::axis = NO_AXIS_ENUM;

    /**
     * If a manual move has been posted and its time has arrived, and if the planner
     * has a space for it, then add a linear move to current_position the planner.
     *
     * If any manual move needs to be interrupted, make sure to force a manual move
     * by setting manual_move.start_time to millis() after updating current_position.
     *
     * To post a manual move:
     *   - Update current_position to the new place you want to go.
     *   - Set manual_move.axis to an axis like X_AXIS. Use ALL_AXES_ENUM for diagonal moves.
     *   - Set manual_move.start_time to a point in the future (in ms) when the move should be done.
     *
     * For kinematic machines:
     *   - Set manual_move.offset to modify one axis and post the move.
     *     This is used to achieve more rapid stepping on kinematic machines.
     *
     * Currently used by the _lcd_move_xyz function in menu_motion.cpp
     * and the ubl_map_move_to_xy function in menu_ubl.cpp.
     */
    void ManualMove::task() {

      if (processing) return;   // Prevent re-entry from idle() calls

      // Add a manual move to the queue?
      if (axis != NO_AXIS_ENUM && ELAPSED(millis(), start_time) && !planner.is_full()) {

        const feedRate_t fr_mm_s = (axis <= LOGICAL_AXES) ? manual_feedrate_mm_s[axis] : XY_PROBE_FEEDRATE_MM_S;

        #if IS_KINEMATIC

          #if HAS_MULTI_EXTRUDER
            REMEMBER(ae, active_extruder);
            #if MULTI_E_MANUAL
              if (axis == E_AXIS) active_extruder = e_index;
            #endif
          #endif

          // Apply a linear offset to a single axis
          if (axis == ALL_AXES_ENUM)
            destination = all_axes_destination;
          else if (axis <= XYZE) {
            destination = current_position;
            destination[axis] += offset;
          }

          // Reset for the next move
          offset = 0;
          axis = NO_AXIS_ENUM;

          // DELTA and SCARA machines use segmented moves, which could fill the planner during the call to
          // move_to_destination. This will cause idle() to be called, which can then call this function while the
          // previous invocation is being blocked. Modifications to offset shouldn't be made while
          // processing is true or the planner will get out of sync.
          processing = true;
          prepare_internal_move_to_destination(fr_mm_s);  // will set current_position from destination
          processing = false;

        #else

          // For Cartesian / Core motion simply move to the current_position
          planner.buffer_line(current_position, fr_mm_s,
            TERN_(MULTI_E_MANUAL, axis == E_AXIS ? e_index :) active_extruder
          );

          //SERIAL_ECHOLNPGM("Add planner.move with Axis ", AS_CHAR(axis_codes[axis]), " at FR ", fr_mm_s);

          axis = NO_AXIS_ENUM;

        #endif
      }
    }

    //
    // Tell ui.update() to start a move to current_position after a short delay.
    //
    void ManualMove::soon(const AxisEnum move_axis
      OPTARG(MULTI_E_MANUAL, const int8_t eindex/*=active_extruder*/)
    ) {
      TERN_(MULTI_E_MANUAL, if (move_axis == E_AXIS) e_index = eindex);
      start_time = millis() + (menu_scale < 0.99f ? 0UL : 250UL); // delay for bigger moves
      axis = move_axis;
      //SERIAL_ECHOLNPGM("Post Move with Axis ", AS_CHAR(axis_codes[axis]), " soon.");
    }

    #if ENABLED(AUTO_BED_LEVELING_UBL)

      void MarlinUI::external_encoder() {
        if (external_control && encoderDiff) {
          ubl.encoder_diff += encoderDiff;  // Encoder for UBL G29 mesh editing
          encoderDiff = 0;                  // Hide encoder events from the screen handler
          refresh(LCDVIEW_REDRAW_NOW);      // ...but keep the refresh.
        }
      }

    #endif

  #endif // HAS_LCD_MENU

  /**
   * Update the LCD, read encoder buttons, etc.
   *   - Read button states
   *   - Check the SD Card slot state
   *   - Act on RepRap World keypad input
   *   - Update the encoder position
   *   - Apply acceleration to the encoder position
   *   - Do refresh(LCDVIEW_CALL_REDRAW_NOW) on controller events
   *   - Reset the Info Screen timeout if there's any input
   *   - Update status indicators, if any
   *
   *   Run the current LCD menu handler callback function:
   *   - Call the handler only if lcdDrawUpdate != LCDVIEW_NONE
   *   - Before calling the handler, LCDVIEW_CALL_NO_REDRAW => LCDVIEW_NONE
   *   - Call the menu handler. Menu handlers should do the following:
   *     - If a value changes, set lcdDrawUpdate to LCDVIEW_REDRAW_NOW and draw the value
   *       (Encoder events automatically set lcdDrawUpdate for you.)
   *     - if (should_draw()) { redraw }
   *     - Before exiting the handler set lcdDrawUpdate to:
   *       - LCDVIEW_CLEAR_CALL_REDRAW to clear screen and set LCDVIEW_CALL_REDRAW_NEXT.
   *       - LCDVIEW_REDRAW_NOW to draw now (including remaining stripes).
   *       - LCDVIEW_CALL_REDRAW_NEXT to draw now and get LCDVIEW_REDRAW_NOW on the next loop.
   *       - LCDVIEW_CALL_NO_REDRAW to draw now and get LCDVIEW_NONE on the next loop.
   *     - NOTE: For graphical displays menu handlers may be called 2 or more times per loop,
   *             so don't change lcdDrawUpdate without considering this.
   *
   *   After the menu handler callback runs (or not):
   *   - Clear the LCD if lcdDrawUpdate == LCDVIEW_CLEAR_CALL_REDRAW
   *   - Update lcdDrawUpdate for the next loop (i.e., move one state down, usually)
   *
   * This function is only called from the main thread.
   */

  LCDViewAction MarlinUI::lcdDrawUpdate = LCDVIEW_CLEAR_CALL_REDRAW;
  millis_t next_lcd_update_ms;

  inline bool can_encode() {
    return !BUTTON_PRESSED(ENC_EN); // Update encoder only when ENC_EN is not LOW (pressed)
  }

  void MarlinUI::update() {

    static uint16_t max_display_update_time = 0;
    millis_t ms = millis();

    #if ENABLED(PSU_CONTROL) && defined(LED_BACKLIGHT_TIMEOUT)
      leds.update_timeout(powerManager.psu_on);
    #endif

    #if HAS_LCD_MENU

      // Handle any queued Move Axis motion
      manual_move.task();

      // Update button states for button_pressed(), etc.
      // If the state changes the next update may be delayed 300-500ms.
      update_buttons();

      // If the action button is pressed...
      static bool wait_for_unclick; // = false

      auto do_click = [&]{
        wait_for_unclick = true;                        //  - Set debounce flag to ignore continuous clicks
        lcd_clicked = !wait_for_user;                   //  - Keep the click if not waiting for a user-click
        wait_for_user = false;                          //  - Any click clears wait for user
        quick_feedback();                               //  - Always make a click sound
      };

      #if HAS_TOUCH_BUTTONS
        if (touch_buttons) {
          reset_status_timeout(ms);
          if (touch_buttons & (EN_A | EN_B)) {              // Menu arrows, in priority
            if (ELAPSED(ms, next_button_update_ms)) {
              encoderDiff = (ENCODER_STEPS_PER_MENU_ITEM) * epps * encoderDirection;
              if (touch_buttons & EN_A) encoderDiff *= -1;
              TERN_(AUTO_BED_LEVELING_UBL, external_encoder());
              next_button_update_ms = ms + repeat_delay;    // Assume the repeat delay
              if (!wait_for_unclick) {
                next_button_update_ms += 250;               // Longer delay on first press
                wait_for_unclick = true;                    // Avoid Back/Select click while repeating
                chirp();
              }
            }
          }
          else if (!wait_for_unclick && (buttons & EN_C))   // OK button, if not waiting for a debounce release:
            do_click();
        }
        // keep wait_for_unclick value
      #endif

      if (!touch_buttons) {
        // Integrated LCD click handling via button_pressed
        if (!external_control && button_pressed()) {
          if (!wait_for_unclick) do_click();              // Handle the click
        }
        else
          wait_for_unclick = false;
      }

      if (LCD_BACK_CLICKED()) {
        quick_feedback();
        goto_previous_screen();
      }

    #endif // HAS_LCD_MENU

    if (ELAPSED(ms, next_lcd_update_ms) || TERN0(HAS_MARLINUI_U8GLIB, drawing_screen)) {

      next_lcd_update_ms = ms + LCD_UPDATE_INTERVAL;

      #if HAS_TOUCH_BUTTONS

        if (on_status_screen()) next_lcd_update_ms += (LCD_UPDATE_INTERVAL) * 2;

        TERN_(HAS_ENCODER_ACTION, touch_buttons = touchBt.read_buttons());

      #endif

      TERN_(LCD_HAS_STATUS_INDICATORS, update_indicators());

      #if HAS_ENCODER_ACTION

        TERN_(HAS_SLOW_BUTTONS, slow_buttons = read_slow_buttons()); // Buttons that take too long to read in interrupt context

        if (TERN0(IS_RRW_KEYPAD, handle_keypad()))
          reset_status_timeout(ms);

        uint8_t abs_diff = ABS(encoderDiff);

        #if ENCODER_PULSES_PER_STEP > 1
          // When reversing the encoder direction, a movement step can be missed because
          // encoderDiff has a non-zero residual value, making the controller unresponsive.
          // The fix clears the residual value when the encoder is idle.
          // Also check if past half the threshold to compensate for missed single steps.
          static int8_t lastEncoderDiff;

          // Timeout? No decoder change since last check. 10 or 20 times per second.
          if (encoderDiff == lastEncoderDiff && abs_diff <= epps / 2)   // Same direction & size but not over a half-step?
            encoderDiff = 0;                                            // Clear residual pulses.
          else if (WITHIN(abs_diff, epps / 2 + 1, epps - 1)) {          // Past half of threshold?
            abs_diff = epps;                                            // Treat as a full step size
            encoderDiff = (encoderDiff < 0 ? -1 : 1) * abs_diff;        // ...in the spin direction.
          }
          TERN_(HAS_TOUCH_SLEEP, if (lastEncoderDiff != encoderDiff) wakeup_screen());
          lastEncoderDiff = encoderDiff;
        #endif

        const bool encoderPastThreshold = (abs_diff >= epps);
        if (encoderPastThreshold || lcd_clicked) {
          if (encoderPastThreshold && TERN1(IS_TFTGLCD_PANEL, !external_control)) {

            #if BOTH(HAS_LCD_MENU, ENCODER_RATE_MULTIPLIER)

              int32_t encoderMultiplier = 1;

              if (encoderRateMultiplierEnabled) {
                const float encoderMovementSteps = float(abs_diff) / epps;

                if (lastEncoderMovementMillis) {
                  // Note that the rate is always calculated between two passes through the
                  // loop and that the abs of the encoderDiff value is tracked.
                  const float encoderStepRate = encoderMovementSteps / float(ms - lastEncoderMovementMillis) * 1000;

                  if (encoderStepRate >= ENCODER_100X_STEPS_PER_SEC)     encoderMultiplier = 100;
                  else if (encoderStepRate >= ENCODER_10X_STEPS_PER_SEC) encoderMultiplier = 10;

                  // Enable to output the encoder steps per second value
                  //#define ENCODER_RATE_MULTIPLIER_DEBUG
                  #if ENABLED(ENCODER_RATE_MULTIPLIER_DEBUG)
                    SERIAL_ECHO_START();
                    SERIAL_ECHOPGM("Enc Step Rate: ", encoderStepRate);
                    SERIAL_ECHOPGM("  Multiplier: ", encoderMultiplier);
                    SERIAL_ECHOPGM("  ENCODER_10X_STEPS_PER_SEC: ", ENCODER_10X_STEPS_PER_SEC);
                    SERIAL_ECHOPGM("  ENCODER_100X_STEPS_PER_SEC: ", ENCODER_100X_STEPS_PER_SEC);
                    SERIAL_EOL();
                  #endif
                }

                lastEncoderMovementMillis = ms;
              } // encoderRateMultiplierEnabled

            #else

              constexpr int32_t encoderMultiplier = 1;

            #endif // ENCODER_RATE_MULTIPLIER

            if (can_encode()) encoderPosition += (encoderDiff * encoderMultiplier) / epps;

            encoderDiff = 0;
          }

          reset_status_timeout(ms);

          refresh(LCDVIEW_REDRAW_NOW);

          #if ENABLED(PSU_CONTROL) && defined(LED_BACKLIGHT_TIMEOUT)
            if (!powerManager.psu_on) leds.reset_timeout(ms);
          #endif
        }

      #endif

      // This runs every ~100ms when idling often enough.
      // Instead of tracking changes just redraw the Status Screen once per second.
      if (on_status_screen() && !lcd_status_update_delay--) {
        lcd_status_update_delay = TERN(HAS_MARLINUI_U8GLIB, 12, 9);
        if (max_display_update_time) max_display_update_time--;  // Be sure never go to a very big number
        refresh(LCDVIEW_REDRAW_NOW);
      }

      #if BOTH(HAS_LCD_MENU, SCROLL_LONG_FILENAMES)
        // If scrolling of long file names is enabled and we are in the sd card menu,
        // cause a refresh to occur until all the text has scrolled into view.
        if (currentScreen == menu_media && !lcd_status_update_delay--) {
          lcd_status_update_delay = ++filename_scroll_pos >= filename_scroll_max ? 12 : 4; // Long delay at end and start
          if (filename_scroll_pos > filename_scroll_max) filename_scroll_pos = 0;
          refresh(LCDVIEW_REDRAW_NOW);
          reset_status_timeout(ms);
        }
      #endif

      // Then we want to use only 50% of the time
      const uint16_t bbr2 = planner.block_buffer_runtime() >> 1;

      if ((should_draw() || drawing_screen) && (!bbr2 || bbr2 > max_display_update_time)) {

        // Change state of drawing flag between screen updates
        if (!drawing_screen) switch (lcdDrawUpdate) {
          case LCDVIEW_CALL_NO_REDRAW:
            refresh(LCDVIEW_NONE);
            break;
          case LCDVIEW_CLEAR_CALL_REDRAW:
          case LCDVIEW_CALL_REDRAW_NEXT:
            refresh(LCDVIEW_REDRAW_NOW);
          case LCDVIEW_REDRAW_NOW:        // set above, or by a handler through LCDVIEW_CALL_REDRAW_NEXT
          case LCDVIEW_NONE:
            break;
        } // switch

        TERN_(HAS_ADC_BUTTONS, keypad_buttons = 0);

        #if HAS_MARLINUI_U8GLIB

          #if ENABLED(LIGHTWEIGHT_UI)
            const bool in_status = on_status_screen(),
                       do_u8g_loop = !in_status;
            lcd_in_status(in_status);
            if (in_status) status_screen();
          #else
            constexpr bool do_u8g_loop = true;
          #endif

          if (do_u8g_loop) {
            if (!drawing_screen) {                // If not already drawing pages
              u8g.firstPage();                    // Start the first page
              drawing_screen = first_page = true; // Flag as drawing pages
            }
            set_font(FONT_MENU);                  // Setup font for every page draw
            u8g.setColorIndex(1);                 // And reset the color
            run_current_screen();                 // Draw and process the current screen
            first_page = false;

            // The screen handler can clear drawing_screen for an action that changes the screen.
            // If still drawing and there's another page, update max-time and return now.
            // The nextPage will already be set up on the next call.
            if (drawing_screen && (drawing_screen = u8g.nextPage())) {
              if (on_status_screen())
                NOLESS(max_display_update_time, millis() - ms);
              return;
            }
          }

        #else

          run_current_screen();

          // Apply all DWIN drawing after processing
          TERN_(IS_DWIN_MARLINUI, DWIN_UpdateLCD());

        #endif

        TERN_(HAS_LCD_MENU, lcd_clicked = false);

        // Keeping track of the longest time for an individual LCD update.
        // Used to do screen throttling when the planner starts to fill up.
        if (on_status_screen())
          NOLESS(max_display_update_time, millis() - ms);
      }

      #if SCREENS_CAN_TIME_OUT
        // Return to Status Screen after a timeout
        if (on_status_screen() || defer_return_to_status)
          reset_status_timeout(ms);
        else if (ELAPSED(ms, return_to_status_ms))
          return_to_status();
      #endif

      // Change state of drawing flag between screen updates
      if (!drawing_screen) switch (lcdDrawUpdate) {
        case LCDVIEW_CLEAR_CALL_REDRAW:
          clear_lcd(); break;
        case LCDVIEW_REDRAW_NOW:
          refresh(LCDVIEW_NONE);
        case LCDVIEW_NONE:
        case LCDVIEW_CALL_REDRAW_NEXT:
        case LCDVIEW_CALL_NO_REDRAW:
        default: break;
      } // switch

    } // ELAPSED(ms, next_lcd_update_ms)

    TERN_(HAS_GRAPHICAL_TFT, tft_idle());
  }

  #if HAS_ADC_BUTTONS

    typedef struct {
      uint16_t ADCKeyValueMin, ADCKeyValueMax;
      uint8_t  ADCKeyNo;
    } _stADCKeypadTable_;

    #ifndef ADC_BUTTONS_VALUE_SCALE
      #define ADC_BUTTONS_VALUE_SCALE       1.0  // for the power voltage equal to the reference voltage
    #endif
    #ifndef ADC_BUTTONS_R_PULLUP
      #define ADC_BUTTONS_R_PULLUP          4.7  // common pull-up resistor in the voltage divider
    #endif
    #ifndef ADC_BUTTONS_LEFT_R_PULLDOWN
      #define ADC_BUTTONS_LEFT_R_PULLDOWN   0.47 // pull-down resistor for LEFT button voltage divider
    #endif
    #ifndef ADC_BUTTONS_RIGHT_R_PULLDOWN
      #define ADC_BUTTONS_RIGHT_R_PULLDOWN  4.7  // pull-down resistor for RIGHT button voltage divider
    #endif
    #ifndef ADC_BUTTONS_UP_R_PULLDOWN
      #define ADC_BUTTONS_UP_R_PULLDOWN     1.0  // pull-down resistor for UP button voltage divider
    #endif
    #ifndef ADC_BUTTONS_DOWN_R_PULLDOWN
      #define ADC_BUTTONS_DOWN_R_PULLDOWN   10.0 // pull-down resistor for DOWN button voltage divider
    #endif
    #ifndef ADC_BUTTONS_MIDDLE_R_PULLDOWN
      #define ADC_BUTTONS_MIDDLE_R_PULLDOWN 2.2  // pull-down resistor for MIDDLE button voltage divider
    #endif

    // Calculate the ADC value for the voltage divider with specified pull-down resistor value
    #define ADC_BUTTON_VALUE(r)  int(HAL_ADC_RANGE * (ADC_BUTTONS_VALUE_SCALE) * r / (r + ADC_BUTTONS_R_PULLUP))

    static constexpr uint16_t adc_button_tolerance = HAL_ADC_RANGE *   25 / 1024,
                                  adc_other_button = HAL_ADC_RANGE * 1000 / 1024;
    static const _stADCKeypadTable_ stADCKeyTable[] PROGMEM = {
      // VALUE_MIN, VALUE_MAX, KEY
      { adc_other_button, HAL_ADC_RANGE, 1 + BLEN_KEYPAD_F1     }, // F1
      { adc_other_button, HAL_ADC_RANGE, 1 + BLEN_KEYPAD_F2     }, // F2
      { adc_other_button, HAL_ADC_RANGE, 1 + BLEN_KEYPAD_F3     }, // F3
      {  ADC_BUTTON_VALUE(ADC_BUTTONS_LEFT_R_PULLDOWN)   - adc_button_tolerance,
         ADC_BUTTON_VALUE(ADC_BUTTONS_LEFT_R_PULLDOWN)   + adc_button_tolerance, 1 + BLEN_KEYPAD_LEFT   }, // LEFT  ( 272 ...  472)
      {  ADC_BUTTON_VALUE(ADC_BUTTONS_RIGHT_R_PULLDOWN)  - adc_button_tolerance,
         ADC_BUTTON_VALUE(ADC_BUTTONS_RIGHT_R_PULLDOWN)  + adc_button_tolerance, 1 + BLEN_KEYPAD_RIGHT  }, // RIGHT (1948 ... 2148)
      {  ADC_BUTTON_VALUE(ADC_BUTTONS_UP_R_PULLDOWN)     - adc_button_tolerance,
         ADC_BUTTON_VALUE(ADC_BUTTONS_UP_R_PULLDOWN)     + adc_button_tolerance, 1 + BLEN_KEYPAD_UP     }, // UP    ( 618 ...  818)
      {  ADC_BUTTON_VALUE(ADC_BUTTONS_DOWN_R_PULLDOWN)   - adc_button_tolerance,
         ADC_BUTTON_VALUE(ADC_BUTTONS_DOWN_R_PULLDOWN)   + adc_button_tolerance, 1 + BLEN_KEYPAD_DOWN   }, // DOWN  (2686 ... 2886)
      {  ADC_BUTTON_VALUE(ADC_BUTTONS_MIDDLE_R_PULLDOWN) - adc_button_tolerance,
         ADC_BUTTON_VALUE(ADC_BUTTONS_MIDDLE_R_PULLDOWN) + adc_button_tolerance, 1 + BLEN_KEYPAD_MIDDLE }, // ENTER (1205 ... 1405)
    };

    uint8_t get_ADC_keyValue() {
      if (thermalManager.ADCKey_count >= 16) {
        const uint16_t currentkpADCValue = thermalManager.current_ADCKey_raw;
        thermalManager.current_ADCKey_raw = HAL_ADC_RANGE;
        thermalManager.ADCKey_count = 0;
        if (currentkpADCValue < adc_other_button)
          LOOP_L_N(i, ADC_KEY_NUM) {
            const uint16_t lo = pgm_read_word(&stADCKeyTable[i].ADCKeyValueMin),
                           hi = pgm_read_word(&stADCKeyTable[i].ADCKeyValueMax);
            if (WITHIN(currentkpADCValue, lo, hi)) return pgm_read_byte(&stADCKeyTable[i].ADCKeyNo);
          }
      }
      return 0;
    }

  #endif // HAS_ADC_BUTTONS

  #if HAS_ENCODER_ACTION

    /**
     * Read encoder buttons from the hardware registers
     * Warning: This function is called from interrupt context!
     */
    void MarlinUI::update_buttons() {
      const millis_t now = millis();
      if (ELAPSED(now, next_button_update_ms)) {

        #if HAS_DIGITAL_BUTTONS

          #if ANY_BUTTON(EN1, EN2, ENC, BACK)

            uint8_t newbutton = 0;
            if (BUTTON_PRESSED(EN1))                 newbutton |= EN_A;
            if (BUTTON_PRESSED(EN2))                 newbutton |= EN_B;
            if (can_encode() && BUTTON_PRESSED(ENC)) newbutton |= EN_C;
            if (BUTTON_PRESSED(BACK))                newbutton |= EN_D;

          #else

            constexpr uint8_t newbutton = 0;

          #endif

          //
          // Directional buttons
          //
          #if ANY_BUTTON(UP, DWN, LFT, RT)

            const int8_t pulses = epps * encoderDirection;

            if (BUTTON_PRESSED(UP)) {
              encoderDiff = (ENCODER_STEPS_PER_MENU_ITEM) * pulses;
              next_button_update_ms = now + 300;
            }
            else if (BUTTON_PRESSED(DWN)) {
              encoderDiff = -(ENCODER_STEPS_PER_MENU_ITEM) * pulses;
              next_button_update_ms = now + 300;
            }
            else if (BUTTON_PRESSED(LFT)) {
              encoderDiff = -pulses;
              next_button_update_ms = now + 300;
            }
            else if (BUTTON_PRESSED(RT)) {
              encoderDiff = pulses;
              next_button_update_ms = now + 300;
            }

          #endif // UP || DWN || LFT || RT

          buttons = (newbutton | TERN0(HAS_SLOW_BUTTONS, slow_buttons)
            #if BOTH(HAS_TOUCH_BUTTONS, HAS_ENCODER_ACTION)
              | (touch_buttons & TERN(HAS_ENCODER_WHEEL, ~(EN_A | EN_B), 0xFF))
            #endif
          );

        #elif HAS_ADC_BUTTONS

          buttons = 0;

        #endif

        #if HAS_ADC_BUTTONS
          if (keypad_buttons == 0) {
            const uint8_t b = get_ADC_keyValue();
            if (WITHIN(b, 1, 8)) keypad_buttons = _BV(b - 1);
          }
        #endif

        #if HAS_SHIFT_ENCODER
          /**
           * Set up Rotary Encoder bit values (for two pin encoders to indicate movement).
           * These values are independent of which pins are used for EN_A / EN_B indications.
           * The rotary encoder part is also independent of the LCD chipset.
           */
          uint8_t val = 0;
          WRITE(SHIFT_LD_PIN, LOW);
          WRITE(SHIFT_LD_PIN, HIGH);
          LOOP_L_N(i, 8) {
            val >>= 1;
            if (READ(SHIFT_OUT_PIN)) SBI(val, 7);
            WRITE(SHIFT_CLK_PIN, HIGH);
            WRITE(SHIFT_CLK_PIN, LOW);
          }
          TERN(REPRAPWORLD_KEYPAD, keypad_buttons, buttons) = ~val;
        #endif

        #if IS_TFTGLCD_PANEL
          next_button_update_ms = now + (LCD_UPDATE_INTERVAL / 2);
          buttons = slow_buttons;
          TERN_(AUTO_BED_LEVELING_UBL, external_encoder());
        #endif

      } // next_button_update_ms

      #if HAS_ENCODER_WHEEL
        static uint8_t lastEncoderBits;

        // Manage encoder rotation
        #define ENCODER_SPIN(_E1, _E2) switch (lastEncoderBits) { case _E1: encoderDiff += encoderDirection; break; case _E2: encoderDiff -= encoderDirection; }

        uint8_t enc = 0;
        if (buttons & EN_A) enc |= B01;
        if (buttons & EN_B) enc |= B10;
        if (enc != lastEncoderBits) {
          switch (enc) {
            case ENCODER_PHASE_0: ENCODER_SPIN(ENCODER_PHASE_3, ENCODER_PHASE_1); break;
            case ENCODER_PHASE_1: ENCODER_SPIN(ENCODER_PHASE_0, ENCODER_PHASE_2); break;
            case ENCODER_PHASE_2: ENCODER_SPIN(ENCODER_PHASE_1, ENCODER_PHASE_3); break;
            case ENCODER_PHASE_3: ENCODER_SPIN(ENCODER_PHASE_2, ENCODER_PHASE_0); break;
          }
          #if BOTH(HAS_LCD_MENU, AUTO_BED_LEVELING_UBL)
            external_encoder();
          #endif
          lastEncoderBits = enc;
        }

      #endif // HAS_ENCODER_WHEEL
    }

  #endif // HAS_ENCODER_ACTION

#endif // HAS_WIRED_LCD

#if HAS_STATUS_MESSAGE

  ////////////////////////////////////////////
  ////////////// Status Message //////////////
  ////////////////////////////////////////////

  #if ENABLED(EXTENSIBLE_UI)
    #include "extui/ui_api.h"
  #endif

  bool MarlinUI::has_status() { return (status_message[0] != '\0'); }

  void MarlinUI::set_status(const char * const cstr, const bool persist) {
    if (alert_level) return;

    TERN_(HOST_PROMPT_SUPPORT, host_action_notify(cstr));

    // Here we have a problem. The message is encoded in UTF8, so
    // arbitrarily cutting it will be a problem. We MUST be sure
    // that there is no cutting in the middle of a multibyte character!

    // Get a pointer to the null terminator
    const char* pend = cstr + strlen(cstr);

    //  If length of supplied UTF8 string is greater than
    // our buffer size, start cutting whole UTF8 chars
    while ((pend - cstr) > MAX_MESSAGE_LENGTH) {
      --pend;
      while (!START_OF_UTF8_CHAR(*pend)) --pend;
    };

    // At this point, we have the proper cut point. Use it
    uint8_t maxLen = pend - cstr;
    strncpy(status_message, cstr, maxLen);
    status_message[maxLen] = '\0';

    finish_status(persist);
  }

  /**
   * Reset the status message
   */

  void MarlinUI::reset_status(const bool no_welcome) {
    #if SERVICE_INTERVAL_1 > 0
      static PGMSTR(service1, "> " SERVICE_NAME_1 "!");
    #endif
    #if SERVICE_INTERVAL_2 > 0
      static PGMSTR(service2, "> " SERVICE_NAME_2 "!");
    #endif
    #if SERVICE_INTERVAL_3 > 0
      static PGMSTR(service3, "> " SERVICE_NAME_3 "!");
    #endif
    FSTR_P msg;
    if (printingIsPaused())
      msg = GET_TEXT_F(MSG_PRINT_PAUSED);
    #if ENABLED(SDSUPPORT)
      else if (IS_SD_PRINTING())
        return set_status(card.longest_filename(), true);
    #endif
    else if (print_job_timer.isRunning())
      msg = GET_TEXT_F(MSG_PRINTING);

    #if SERVICE_INTERVAL_1 > 0
      else if (print_job_timer.needsService(1)) msg = FPSTR(service1);
    #endif
    #if SERVICE_INTERVAL_2 > 0
      else if (print_job_timer.needsService(2)) msg = FPSTR(service2);
    #endif
    #if SERVICE_INTERVAL_3 > 0
      else if (print_job_timer.needsService(3)) msg = FPSTR(service3);
    #endif

    else if (!no_welcome)
      msg = GET_TEXT_F(WELCOME_MSG);
    else
      return;

    set_status(msg, -1);
  }

  void MarlinUI::set_status(FSTR_P const fstr, int8_t level) {
    PGM_P const pstr = FTOP(fstr);
    if (level < 0) level = alert_level = 0;
    if (level < alert_level) return;
    alert_level = level;

    TERN_(HOST_PROMPT_SUPPORT, host_action_notify(fstr));

    // Since the message is encoded in UTF8 it must
    // only be cut on a character boundary.

    // Get a pointer to the null terminator
    PGM_P pend = pstr + strlen_P(pstr);

    // If length of supplied UTF8 string is greater than
    // the buffer size, start cutting whole UTF8 chars
    while ((pend - pstr) > MAX_MESSAGE_LENGTH) {
      --pend;
      while (!START_OF_UTF8_CHAR(pgm_read_byte(pend))) --pend;
    };

    // At this point, we have the proper cut point. Use it
    uint8_t maxLen = pend - pstr;
    strncpy_P(status_message, pstr, maxLen);
    status_message[maxLen] = '\0';

    finish_status(level > 0);
  }

  void MarlinUI::set_alert_status(FSTR_P const fstr) {
    set_status(fstr, 1);
    TERN_(HAS_TOUCH_SLEEP, wakeup_screen());
    TERN_(HAS_LCD_MENU, return_to_status());
  }

  #include <stdarg.h>

  void MarlinUI::status_printf(const uint8_t level, FSTR_P const fmt, ...) {
    if (level < alert_level) return;
    alert_level = level;
    va_list args;
    va_start(args, FTOP(fmt));
    vsnprintf_P(status_message, MAX_MESSAGE_LENGTH, FTOP(fmt), args);
    va_end(args);
    finish_status(level > 0);
  }

  void MarlinUI::finish_status(const bool persist) {

    #if HAS_WIRED_LCD

      #if !(BASIC_PROGRESS_BAR && (PROGRESS_MSG_EXPIRE) > 0)
        UNUSED(persist);
      #endif

      #if BASIC_PROGRESS_BAR || BOTH(FILAMENT_LCD_DISPLAY, SDSUPPORT)
        const millis_t ms = millis();
      #endif

      #if BASIC_PROGRESS_BAR
        progress_bar_ms = ms;
        #if PROGRESS_MSG_EXPIRE > 0
          expire_status_ms = persist ? 0 : ms + PROGRESS_MSG_EXPIRE;
        #endif
      #endif

      #if BOTH(FILAMENT_LCD_DISPLAY, SDSUPPORT)
        next_filament_display = ms + 5000UL; // Show status message for 5s
      #endif

      TERN_(STATUS_MESSAGE_SCROLLING, status_scroll_offset = 0);
    #else // HAS_WIRED_LCD
      UNUSED(persist);
    #endif

    TERN_(EXTENSIBLE_UI, ExtUI::onStatusChanged(status_message));
    TERN_(HAS_DWIN_E3V2_BASIC, DWIN_StatusChanged(status_message));
    TERN_(DWIN_CREALITY_LCD_JYERSUI, CrealityDWIN.Update_Status(status_message));
  }

  #if ENABLED(STATUS_MESSAGE_SCROLLING)

    void MarlinUI::advance_status_scroll() {
      // Advance by one UTF8 code-word
      if (status_scroll_offset < utf8_strlen(status_message))
        while (!START_OF_UTF8_CHAR(status_message[++status_scroll_offset]));
      else
        status_scroll_offset = 0;
    }

    char* MarlinUI::status_and_len(uint8_t &len) {
      char *out = status_message + status_scroll_offset;
      len = utf8_strlen(out);
      return out;
    }

  #endif

#endif

#if HAS_DISPLAY

  #if ENABLED(SDSUPPORT)
    extern bool wait_for_user, wait_for_heatup;
  #endif

  void MarlinUI::abort_print() {
    #if ENABLED(SDSUPPORT)
      wait_for_heatup = wait_for_user = false;
      card.abortFilePrintSoon();
    #endif
    #ifdef ACTION_ON_CANCEL
      host_action_cancel();
    #endif
    IF_DISABLED(SDSUPPORT, print_job_timer.stop());
    TERN_(HOST_PROMPT_SUPPORT, host_prompt_open(PROMPT_INFO, F("UI Aborted"), FPSTR(DISMISS_STR)));
    LCD_MESSAGE(MSG_PRINT_ABORTED);
    TERN_(HAS_LCD_MENU, return_to_status());
  }

  #if BOTH(PSU_CONTROL, PS_OFF_CONFIRM)
    void MarlinUI::poweroff() {
      queue.inject(F("M81"));
      goto_previous_screen();
    }
  #endif

  void MarlinUI::flow_fault() {
    LCD_ALERTMESSAGE(MSG_FLOWMETER_FAULT);
    TERN_(HAS_BUZZER, buzz(1000, 440));
    TERN_(HAS_LCD_MENU, return_to_status());
  }

  #if ANY(PARK_HEAD_ON_PAUSE, SDSUPPORT)
    #include "../gcode/queue.h"
  #endif

  void MarlinUI::pause_print() {
    #if HAS_LCD_MENU
      synchronize(GET_TEXT(MSG_PAUSING));
      defer_status_screen();
    #endif

    TERN_(HAS_TOUCH_SLEEP, wakeup_screen());
    TERN_(HOST_PROMPT_SUPPORT, host_prompt_open(PROMPT_PAUSE_RESUME, F("UI Pause"), F("Resume")));

    LCD_MESSAGE(MSG_PRINT_PAUSED);

    #if ENABLED(PARK_HEAD_ON_PAUSE)
      pause_show_message(PAUSE_MESSAGE_PARKING, PAUSE_MODE_PAUSE_PRINT); // Show message immediately to let user know about pause in progress
      queue.inject(F("M25 P\nM24"));
    #elif ENABLED(SDSUPPORT)
      queue.inject(F("M25"));
    #elif defined(ACTION_ON_PAUSE)
      host_action_pause();
    #endif
  }

  void MarlinUI::resume_print() {
    reset_status();
    TERN_(PARK_HEAD_ON_PAUSE, wait_for_heatup = wait_for_user = false);
    TERN_(SDSUPPORT, if (IS_SD_PAUSED()) queue.inject_P(M24_STR));
    #ifdef ACTION_ON_RESUME
      host_action_resume();
    #endif
    print_job_timer.start(); // Also called by M24
  }

  #if HAS_PRINT_PROGRESS

    MarlinUI::progress_t MarlinUI::_get_progress() {
      return (
        TERN0(LCD_SET_PROGRESS_MANUALLY, (progress_override & PROGRESS_MASK))
        #if ENABLED(SDSUPPORT)
          ?: TERN(HAS_PRINT_PROGRESS_PERMYRIAD, card.permyriadDone(), card.percentDone())
        #endif
      );
    }

  #endif

  #if HAS_TOUCH_BUTTONS

    //
    // Screen Click
    //  - On menu screens move directly to the touched item
    //  - On menu screens, right side (last 3 cols) acts like a scroll - half up => prev page, half down = next page
    //  - On select screens (and others) touch the Right Half for +, Left Half for -
    //  - On edit screens, touch Up Half for -,  Bottom Half to +
    //
    void MarlinUI::screen_click(const uint8_t row, const uint8_t col, const uint8_t, const uint8_t) {
      const millis_t now = millis();
      if (PENDING(now, next_button_update_ms)) return;
      next_button_update_ms = now + repeat_delay;    // Assume the repeat delay
      const int8_t xdir = col < (LCD_WIDTH ) / 2 ? -1 : 1,
                   ydir = row < (LCD_HEIGHT) / 2 ? -1 : 1;
      if (on_edit_screen)
        encoderDiff = epps * ydir;
      else if (screen_items > 0) {
        // Last 5 cols act as a scroll :-)
        if (col > (LCD_WIDTH) - 5)
          // 2 * LCD_HEIGHT to scroll to bottom of next page. (LCD_HEIGHT would only go 1 item down.)
          encoderDiff = epps * (encoderLine - encoderTopLine + 2 * (LCD_HEIGHT)) * ydir;
        else
          encoderDiff = epps * (row - encoderPosition + encoderTopLine);
      }
      else if (!on_status_screen())
        encoderDiff = epps * xdir;
    }

  #endif

#elif !HAS_STATUS_MESSAGE // && !HAS_DISPLAY

  //
  // Send the status line as a host notification
  //
  void MarlinUI::set_status(const char * const cstr, const bool) {
    TERN(HOST_PROMPT_SUPPORT, host_action_notify(cstr), UNUSED(cstr));
  }
  void MarlinUI::set_status(FSTR_P const fstr, const int8_t) {
    TERN(HOST_PROMPT_SUPPORT, host_action_notify(fstr), UNUSED(fstr));
  }
  void MarlinUI::status_printf(const uint8_t, FSTR_P const fstr, ...) {
    TERN(HOST_PROMPT_SUPPORT, host_action_notify(fstr), UNUSED(fstr));
  }

#endif // !HAS_DISPLAY && !HAS_STATUS_MESSAGE

#if ENABLED(SDSUPPORT)

  #if ENABLED(EXTENSIBLE_UI)
    #include "extui/ui_api.h"
  #endif

  void MarlinUI::media_changed(const uint8_t old_status, const uint8_t status) {
    if (old_status == status) {
      TERN_(EXTENSIBLE_UI, ExtUI::onMediaError()); // Failed to mount/unmount
      return;
    }

    if (status) {
      if (old_status < 2) {
        #if ENABLED(EXTENSIBLE_UI)
          ExtUI::onMediaInserted();
        #elif ENABLED(BROWSE_MEDIA_ON_INSERT)
          clear_menu_history();
          quick_feedback();
          goto_screen(MEDIA_MENU_GATEWAY);
        #else
          LCD_MESSAGE(MSG_MEDIA_INSERTED);
        #endif
      }
    }
    else {
      if (old_status < 2) {
        #if ENABLED(EXTENSIBLE_UI)
          ExtUI::onMediaRemoved();
        #elif PIN_EXISTS(SD_DETECT)
          LCD_MESSAGE(MSG_MEDIA_REMOVED);
          #if HAS_LCD_MENU
            if (!defer_return_to_status) return_to_status();
          #endif
        #endif
      }
    }

    #if PIN_EXISTS(SD_DETECT) && DISABLED(NO_LCD_REINIT)
      init_lcd(); // Revive a noisy shared SPI LCD
    #endif

    refresh();

    #if HAS_WIRED_LCD || defined(LED_BACKLIGHT_TIMEOUT)
      const millis_t ms = millis();
    #endif

    TERN_(HAS_WIRED_LCD, next_lcd_update_ms = ms + LCD_UPDATE_INTERVAL); // Delay LCD update for SD activity

    #ifdef LED_BACKLIGHT_TIMEOUT
      leds.reset_timeout(ms);
    #endif
  }

#endif // SDSUPPORT

#if HAS_LCD_MENU
  void MarlinUI::reset_settings() {
    settings.reset();
    completion_feedback();
    #if ENABLED(TOUCH_SCREEN_CALIBRATION)
      if (touch_calibration.need_calibration()) ui.goto_screen(touch_screen_calibration);
    #endif
  }

  #if EITHER(BABYSTEP_ZPROBE_GFX_OVERLAY, MESH_EDIT_GFX_OVERLAY)
    void MarlinUI::zoffset_overlay(const_float_t zvalue) {
      // Determine whether the user is raising or lowering the nozzle.
      static int8_t dir;
      static float old_zvalue;
      if (zvalue != old_zvalue) {
        dir = zvalue ? zvalue < old_zvalue ? -1 : 1 : 0;
        old_zvalue = zvalue;
      }
      zoffset_overlay(dir);
    }
  #endif

#endif

#if BOTH(EXTENSIBLE_UI, ADVANCED_PAUSE_FEATURE)
  void MarlinUI::pause_show_message(
    const PauseMessage message,
    const PauseMode mode/*=PAUSE_MODE_SAME*/,
    const uint8_t extruder/*=active_extruder*/
  ) {
<<<<<<< HEAD
    //if (mode == PAUSE_MODE_SAME)
      //return;
    SERIAL_ECHOLNPGM("PauseMsg=", message);
=======
>>>>>>> bd6a1a28
    pause_mode = mode;
    ExtUI::pauseModeStatus = message;
    switch (message) {
      case PAUSE_MESSAGE_PARKING:  ExtUI::onUserConfirmRequired(GET_TEXT_F(MSG_PAUSE_PRINT_PARKING)); break;
      case PAUSE_MESSAGE_CHANGING: ExtUI::onUserConfirmRequired(GET_TEXT_F(MSG_FILAMENT_CHANGE_INIT)); break;
      case PAUSE_MESSAGE_UNLOAD:   ExtUI::onUserConfirmRequired(GET_TEXT_F(MSG_FILAMENT_CHANGE_UNLOAD)); break;
      case PAUSE_MESSAGE_WAITING:  ExtUI::onUserConfirmRequired(GET_TEXT_F(MSG_ADVANCED_PAUSE_WAITING)); break;
      case PAUSE_MESSAGE_INSERT:   ExtUI::onUserConfirmRequired(GET_TEXT_F(MSG_FILAMENT_CHANGE_INSERT)); break;
      case PAUSE_MESSAGE_LOAD:     ExtUI::onUserConfirmRequired(GET_TEXT_F(MSG_FILAMENT_CHANGE_LOAD)); break;
      case PAUSE_MESSAGE_PURGE:
        ExtUI::onUserConfirmRequired(GET_TEXT_F(TERN(ADVANCED_PAUSE_CONTINUOUS_PURGE, MSG_FILAMENT_CHANGE_CONT_PURGE, MSG_FILAMENT_CHANGE_PURGE)));
        break;
      case PAUSE_MESSAGE_RESUME:   ExtUI::onUserConfirmRequired(GET_TEXT_F(MSG_FILAMENT_CHANGE_RESUME)); break;
      case PAUSE_MESSAGE_HEAT:     ExtUI::onUserConfirmRequired(GET_TEXT_F(MSG_FILAMENT_CHANGE_HEAT)); break;
      case PAUSE_MESSAGE_HEATING:  ExtUI::onUserConfirmRequired(GET_TEXT_F(MSG_FILAMENT_CHANGE_HEATING)); break;
      case PAUSE_MESSAGE_OPTION:   ExtUI::onUserConfirmRequired(GET_TEXT_F(MSG_FILAMENT_CHANGE_OPTION_HEADER)); break;
      case PAUSE_MESSAGE_STATUS:   break;
      default: break;
    }
  }

#endif

#if ENABLED(EEPROM_SETTINGS)

  #if HAS_LCD_MENU
    void MarlinUI::init_eeprom() {
      const bool good = settings.init_eeprom();
      completion_feedback(good);
      return_to_status();
    }
    void MarlinUI::load_settings() {
      const bool good = settings.load();
      completion_feedback(good);
    }
    void MarlinUI::store_settings() {
      const bool good = settings.save();
      completion_feedback(good);
    }
  #endif

  #if DISABLED(EEPROM_AUTO_INIT)

    static inline PGM_P eeprom_err(const uint8_t msgid) {
      switch (msgid) {
        default:
        case 0: return GET_TEXT(MSG_ERR_EEPROM_CRC);
        case 1: return GET_TEXT(MSG_ERR_EEPROM_INDEX);
        case 2: return GET_TEXT(MSG_ERR_EEPROM_VERSION);
      }
    }

    void MarlinUI::eeprom_alert(const uint8_t msgid) {
      #if HAS_LCD_MENU
        editable.uint8 = msgid;
        goto_screen([]{
          PGM_P const restore_msg = GET_TEXT(MSG_INIT_EEPROM);
          char msg[utf8_strlen_P(restore_msg) + 1];
          strcpy_P(msg, restore_msg);
          MenuItem_confirm::select_screen(
            GET_TEXT(MSG_BUTTON_RESET), GET_TEXT(MSG_BUTTON_IGNORE),
            init_eeprom, return_to_status,
            eeprom_err(editable.uint8), msg, PSTR("?")
          );
        });
      #else
        set_status(FPSTR(eeprom_err(msgid)));
      #endif
    }

  #endif // EEPROM_AUTO_INIT

#endif // EEPROM_SETTINGS<|MERGE_RESOLUTION|>--- conflicted
+++ resolved
@@ -1737,12 +1737,7 @@
     const PauseMode mode/*=PAUSE_MODE_SAME*/,
     const uint8_t extruder/*=active_extruder*/
   ) {
-<<<<<<< HEAD
-    //if (mode == PAUSE_MODE_SAME)
-      //return;
     SERIAL_ECHOLNPGM("PauseMsg=", message);
-=======
->>>>>>> bd6a1a28
     pause_mode = mode;
     ExtUI::pauseModeStatus = message;
     switch (message) {
