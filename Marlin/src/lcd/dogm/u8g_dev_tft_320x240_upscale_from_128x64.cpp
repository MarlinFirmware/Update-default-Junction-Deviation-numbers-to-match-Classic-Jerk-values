/**
 * Marlin 3D Printer Firmware
 * Copyright (c) 2020 MarlinFirmware [https://github.com/MarlinFirmware/Marlin]
 *
 * Based on Sprinter and grbl.
 * Copyright (c) 2011 Camiel Gubbels / Erik van der Zalm
 *
 * This program is free software: you can redistribute it and/or modify
 * it under the terms of the GNU General Public License as published by
 * the Free Software Foundation, either version 3 of the License, or
 * (at your option) any later version.
 *
 * This program is distributed in the hope that it will be useful,
 * but WITHOUT ANY WARRANTY; without even the implied warranty of
 * MERCHANTABILITY or FITNESS FOR A PARTICULAR PURPOSE.  See the
 * GNU General Public License for more details.
 *
 * You should have received a copy of the GNU General Public License
 * along with this program.  If not, see <https://www.gnu.org/licenses/>.
 *
 */

/*

  u8g_dev_tft_320x240_upscale_from_128x64.cpp

  Universal 8bit Graphics Library

  Copyright (c) 2011, olikraus@gmail.com
  All rights reserved.

  Redistribution and use in source and binary forms, with or without modification,
  are permitted provided that the following conditions are met:

  * Redistributions of source code must retain the above copyright notice, this list
    of conditions and the following disclaimer.

  * Redistributions in binary form must reproduce the above copyright notice, this
    list of conditions and the following disclaimer in the documentation and/or other
    materials provided with the distribution.

  THIS SOFTWARE IS PROVIDED BY THE COPYRIGHT HOLDERS AND
  CONTRIBUTORS "AS IS" AND ANY EXPRESS OR IMPLIED WARRANTIES,
  INCLUDING, BUT NOT LIMITED TO, THE IMPLIED WARRANTIES OF
  MERCHANTABILITY AND FITNESS FOR A PARTICULAR PURPOSE ARE
  DISCLAIMED. IN NO EVENT SHALL THE COPYRIGHT HOLDER OR
  CONTRIBUTORS BE LIABLE FOR ANY DIRECT, INDIRECT, INCIDENTAL,
  SPECIAL, EXEMPLARY, OR CONSEQUENTIAL DAMAGES (INCLUDING, BUT
  NOT LIMITED TO, PROCUREMENT OF SUBSTITUTE GOODS OR SERVICES;
  LOSS OF USE, DATA, OR PROFITS; OR BUSINESS INTERRUPTION) HOWEVER
  CAUSED AND ON ANY THEORY OF LIABILITY, WHETHER IN CONTRACT,
  STRICT LIABILITY, OR TORT (INCLUDING NEGLIGENCE OR OTHERWISE)
  ARISING IN ANY WAY OUT OF THE USE OF THIS SOFTWARE, EVEN IF
  ADVISED OF THE POSSIBILITY OF SUCH DAMAGE.

*/

#include "../../inc/MarlinConfig.h"

#if HAS_GRAPHICAL_LCD && (PIN_EXISTS(FSMC_CS) || ENABLED(SPI_GRAPHICAL_TFT))

#include "HAL_LCD_com_defines.h"
#include "ultralcd_DOGM.h"

#include <string.h>

#if EITHER(LCD_USE_DMA_FSMC, LCD_USE_DMA_SPI)
  #define HAS_LCD_IO 1
#endif

#if HAS_LCD_IO
  extern void LCD_IO_Init(uint8_t cs, uint8_t rs);
  extern uint16_t LCD_IO_ReadData(uint16_t Reg);
  extern uint32_t LCD_IO_ReadData(uint16_t RegValue, uint8_t ReadSize);
  extern void LCD_IO_WriteReg(uint16_t Reg);
  extern void LCD_IO_WriteData(uint16_t RegValue);
  extern void LCD_IO_WriteSequence(uint16_t *data, uint16_t length);
  extern void LCD_IO_WriteSequence_Async(uint16_t *data, uint16_t length);
  extern void LCD_IO_WaitSequence_Async();
  extern void LCD_IO_WriteMultiple(uint16_t color, uint32_t count);
#endif

#define WIDTH LCD_PIXEL_WIDTH
#define HEIGHT LCD_PIXEL_HEIGHT
#define PAGE_HEIGHT 8

#define X_LO LCD_PIXEL_OFFSET_X
#define Y_LO LCD_PIXEL_OFFSET_Y
#define X_HI (X_LO + (FSMC_UPSCALE) * WIDTH  - 1)
#define Y_HI (Y_LO + (FSMC_UPSCALE) * HEIGHT - 1)

// see https://ee-programming-notepad.blogspot.com/2016/10/16-bit-color-generator-picker.html

#define COLOR_BLACK       0x0000  // #000000
#define COLOR_WHITE       0xFFFF  // #FFFFFF
#define COLOR_SILVER      0xC618  // #C0C0C0
#define COLOR_GREY        0x7BEF  // #808080
#define COLOR_DARKGREY    0x4208  // #404040
#define COLOR_DARKGREY2   0x39E7  // #303030
#define COLOR_DARK        0x0003  // Some dark color

#define COLOR_RED         0xF800  // #FF0000
#define COLOR_LIME        0x7E00  // #00FF00
#define COLOR_BLUE        0x001F  // #0000FF
#define COLOR_YELLOW      0xFFE0  // #FFFF00
#define COLOR_MAGENTA     0xF81F  // #FF00FF
#define COLOR_FUCHSIA     0xF81F  // #FF00FF
#define COLOR_CYAN        0x07FF  // #00FFFF
#define COLOR_AQUA        0x07FF  // #00FFFF

#define COLOR_MAROON      0x7800  // #800000
#define COLOR_GREEN       0x03E0  // #008000
#define COLOR_NAVY        0x000F  // #000080
#define COLOR_OLIVE       0x8400  // #808000
#define COLOR_PURPLE      0x8010  // #800080
#define COLOR_TEAL        0x0410  // #008080

#define COLOR_ORANGE      0xFC00  // #FF7F00

#ifndef TFT_MARLINUI_COLOR
  #define TFT_MARLINUI_COLOR COLOR_WHITE
#endif
#ifndef TFT_MARLINBG_COLOR
  #define TFT_MARLINBG_COLOR COLOR_BLACK
#endif
#ifndef TFT_DISABLED_COLOR
  #define TFT_DISABLED_COLOR COLOR_DARK
#endif
#ifndef TFT_BTCANCEL_COLOR
  #define TFT_BTCANCEL_COLOR COLOR_RED
#endif
#ifndef TFT_BTARROWS_COLOR
  #define TFT_BTARROWS_COLOR COLOR_BLUE
#endif
#ifndef TFT_BTOKMENU_COLOR
  #define TFT_BTOKMENU_COLOR COLOR_RED
#endif

static uint32_t lcd_id = 0;

#define ST7789V_CASET       0x2A   /* Column address register */
#define ST7789V_RASET       0x2B   /* Row address register */
#define ST7789V_WRITE_RAM   0x2C   /* Write data to GRAM */


/* Mind the mess: with landscape screen orientation 'Horizontal' is Y and 'Vertical' is X */
#define ILI9328_HASET       0x20   /* Horizontal GRAM address register (0-255) */
#define ILI9328_VASET       0x21   /* Vertical GRAM address register (0-511)*/
#define ILI9328_WRITE_RAM   0x22   /* Write data to GRAM */

#define ILI9328_HASTART     0x50   /* Horizontal address start position (0-255) */
#define ILI9328_HAEND       0x51   /* Horizontal address end position (0-255) */
#define ILI9328_VASTART     0x52   /* Vertical address start position (0-511) */
#define ILI9328_VAEND       0x53   /* Vertical address end position (0-511) */


static void setWindow_ili9328(u8g_t *u8g, u8g_dev_t *dev, uint16_t Xmin, uint16_t Ymin, uint16_t Xmax, uint16_t Ymax) {
  #if HAS_LCD_IO
    #define IO_REG_DATA(R,D) do { LCD_IO_WriteReg(R); LCD_IO_WriteData(D); }while(0)
  #else
    #define IO_REG_DATA(R,D) do { u8g_WriteByte(u8g, dev, R); u8g_WriteSequence(u8g, dev, 2, (uint8_t *)&D); }while(0)
  #endif

  #if NONE(LCD_USE_DMA_FSMC, LCD_USE_DMA_SPI)
    u8g_SetAddress(u8g, dev, 0);
  #endif

  IO_REG_DATA(ILI9328_HASTART, Ymin);
  IO_REG_DATA(ILI9328_HAEND,   Ymax);
  IO_REG_DATA(ILI9328_VASTART, Xmin);
  IO_REG_DATA(ILI9328_VAEND,   Xmax);

  IO_REG_DATA(ILI9328_HASET,   Ymin);
  IO_REG_DATA(ILI9328_VASET,   Xmin);

  #if HAS_LCD_IO
    LCD_IO_WriteReg(ILI9328_WRITE_RAM);
  #else
    u8g_WriteByte(u8g, dev, ILI9328_WRITE_RAM);
    u8g_SetAddress(u8g, dev, 1);
  #endif
}

static void setWindow_st7789v(u8g_t *u8g, u8g_dev_t *dev, uint16_t Xmin, uint16_t Ymin, uint16_t Xmax, uint16_t Ymax) {
  #if HAS_LCD_IO
    LCD_IO_WriteReg(ST7789V_CASET);
    LCD_IO_WriteData((Xmin >> 8) & 0xFF);
    LCD_IO_WriteData(Xmin & 0xFF);
    LCD_IO_WriteData((Xmax >> 8) & 0xFF);
    LCD_IO_WriteData(Xmax & 0xFF);

    LCD_IO_WriteReg(ST7789V_RASET);
    LCD_IO_WriteData((Ymin >> 8) & 0xFF);
    LCD_IO_WriteData(Ymin & 0xFF);
    LCD_IO_WriteData((Ymax >> 8) & 0xFF);
    LCD_IO_WriteData(Ymax & 0xFF);

    LCD_IO_WriteReg(ST7789V_WRITE_RAM);
  #else
    u8g_SetAddress(u8g, dev, 0); u8g_WriteByte(u8g, dev, ST7789V_CASET); u8g_SetAddress(u8g, dev, 1);
    u8g_WriteByte(u8g, dev, (Xmin >> 8) & 0xFF);
    u8g_WriteByte(u8g, dev, Xmin & 0xFF);
    u8g_WriteByte(u8g, dev, (Xmax >> 8) & 0xFF);
    u8g_WriteByte(u8g, dev, Xmax & 0xFF);

    u8g_SetAddress(u8g, dev, 0); u8g_WriteByte(u8g, dev, ST7789V_RASET); u8g_SetAddress(u8g, dev, 1);
    u8g_WriteByte(u8g, dev, (Ymin >> 8) & 0xFF);
    u8g_WriteByte(u8g, dev, Ymin & 0xFF);
    u8g_WriteByte(u8g, dev, (Ymax >> 8) & 0xFF);
    u8g_WriteByte(u8g, dev, Ymax & 0xFF);

    u8g_SetAddress(u8g, dev, 0); u8g_WriteByte(u8g, dev, ST7789V_WRITE_RAM); u8g_SetAddress(u8g, dev, 1);
  #endif
}

static void setWindow_none(u8g_t *u8g, u8g_dev_t *dev, uint16_t Xmin, uint16_t Ymin, uint16_t Xmax, uint16_t Ymax) {}
void (*setWindow)(u8g_t *u8g, u8g_dev_t *dev, uint16_t Xmin, uint16_t Ymin, uint16_t Xmax, uint16_t Ymax) = setWindow_none;


#define ESC_REG(x)      0xFFFF, 0x00FF & (uint16_t)x
#define ESC_DELAY(x)    0xFFFF, 0x8000 | (x & 0x7FFF)
#define ESC_END         0xFFFF, 0x7FFF
#define ESC_FFFF        0xFFFF, 0xFFFF

#if HAS_LCD_IO
  void writeEscSequence(const uint16_t *sequence) {
    uint16_t data;
    for (;;) {
      data = *sequence++;
      if (data != 0xFFFF) {
        LCD_IO_WriteData(data);
        continue;
      }
      data = *sequence++;
      if (data == 0x7FFF) return;
      if (data == 0xFFFF) {
        LCD_IO_WriteData(data);
      } else if (data & 0x8000) {
        delay(data & 0x7FFF);
      } else if ((data & 0xFF00) == 0) {
        LCD_IO_WriteReg(data);
      }
    }
  }
  #define WRITE_ESC_SEQUENCE(V) writeEscSequence(V)
#else
  void writeEscSequence8(u8g_t *u8g, u8g_dev_t *dev, const uint16_t *sequence) {
    uint16_t data;
    u8g_SetAddress(u8g, dev, 1);
    for (;;) {
      data = *sequence++;
      if (data != 0xFFFF) {
        u8g_WriteByte(u8g, dev, data & 0xFF);
        continue;
      }
      data = *sequence++;
      if (data == 0x7FFF) return;
      if (data == 0xFFFF) {
        u8g_WriteByte(u8g, dev, data & 0xFF);
      } else if (data & 0x8000) {
        delay(data & 0x7FFF);
      } else if ((data & 0xFF00) == 0) {
        u8g_SetAddress(u8g, dev, 0);
        u8g_WriteByte(u8g, dev, data & 0xFF);
        u8g_SetAddress(u8g, dev, 1);
      }
    }
  }

  #define WRITE_ESC_SEQUENCE(V) writeEscSequence8(u8g, dev, V)

  void writeEscSequence16(u8g_t *u8g, u8g_dev_t *dev, const uint16_t *sequence) {
    uint16_t data;
    u8g_SetAddress(u8g, dev, 0);
    for (;;) {
      data = *sequence++;
      if (data != 0xFFFF) {
        u8g_WriteSequence(u8g, dev, 2, (uint8_t *)&data);
        continue;
      }
      data = *sequence++;
      if (data == 0x7FFF) return;
      if (data == 0xFFFF) {
        u8g_WriteSequence(u8g, dev, 2, (uint8_t *)&data);
      } else if (data & 0x8000) {
        delay(data & 0x7FFF);
      } else if ((data & 0xFF00) == 0) {
        u8g_WriteByte(u8g, dev, data & 0xFF);
      }
    }
    u8g_SetAddress(u8g, dev, 1);
  }
#endif

static const uint16_t st7789v_init[] = {
  ESC_REG(0x0010), ESC_DELAY(10),
  ESC_REG(0x0001), ESC_DELAY(200),
  ESC_REG(0x0011), ESC_DELAY(120),
  ESC_REG(0x0036), 0x00A0,
  ESC_REG(0x003A), 0x0055,
  ESC_REG(0x002A), 0x0000, 0x0000, 0x0001, 0x003F,
  ESC_REG(0x002B), 0x0000, 0x0000, 0x0000, 0x00EF,
  ESC_REG(0x00B2), 0x000C, 0x000C, 0x0000, 0x0033, 0x0033,
  ESC_REG(0x00B7), 0x0035,
  ESC_REG(0x00BB), 0x001F,
  ESC_REG(0x00C0), 0x002C,
  ESC_REG(0x00C2), 0x0001, 0x00C3,
  ESC_REG(0x00C4), 0x0020,
  ESC_REG(0x00C6), 0x000F,
  ESC_REG(0x00D0), 0x00A4, 0x00A1,
  ESC_REG(0x0029),
  ESC_REG(0x0011),
  ESC_END
};

static const uint16_t ili9328_init[] = {
  ESC_REG(0x0001), 0x0100,
  ESC_REG(0x0002), 0x0400,
  ESC_REG(0x0003), 0x1038,
  ESC_REG(0x0004), 0x0000,
  ESC_REG(0x0008), 0x0202,
  ESC_REG(0x0009), 0x0000,
  ESC_REG(0x000A), 0x0000,
  ESC_REG(0x000C), 0x0000,
  ESC_REG(0x000D), 0x0000,
  ESC_REG(0x000F), 0x0000,
  ESC_REG(0x0010), 0x0000,
  ESC_REG(0x0011), 0x0007,
  ESC_REG(0x0012), 0x0000,
  ESC_REG(0x0013), 0x0000,
  ESC_REG(0x0007), 0x0001,
  ESC_DELAY(200),
  ESC_REG(0x0010), 0x1690,
  ESC_REG(0x0011), 0x0227,
  ESC_DELAY(50),
  ESC_REG(0x0012), 0x008C,
  ESC_DELAY(50),
  ESC_REG(0x0013), 0x1500,
  ESC_REG(0x0029), 0x0004,
  ESC_REG(0x002B), 0x000D,
  ESC_DELAY(50),
  ESC_REG(0x0050), 0x0000,
  ESC_REG(0x0051), 0x00EF,
  ESC_REG(0x0052), 0x0000,
  ESC_REG(0x0053), 0x013F,
  ESC_REG(0x0020), 0x0000,
  ESC_REG(0x0021), 0x0000,
  ESC_REG(0x0060), 0x2700,
  ESC_REG(0x0061), 0x0001,
  ESC_REG(0x006A), 0x0000,
  ESC_REG(0x0080), 0x0000,
  ESC_REG(0x0081), 0x0000,
  ESC_REG(0x0082), 0x0000,
  ESC_REG(0x0083), 0x0000,
  ESC_REG(0x0084), 0x0000,
  ESC_REG(0x0085), 0x0000,
  ESC_REG(0x0090), 0x0010,
  ESC_REG(0x0092), 0x0600,
  ESC_REG(0x0007), 0x0133,
  ESC_REG(0x0022),
  ESC_END
};

static const uint16_t ili9341_init[] = {
  ESC_REG(0x0010), ESC_DELAY(10),
  ESC_REG(0x0001), ESC_DELAY(200),
  ESC_REG(0x0036), 0x00E8,
  ESC_REG(0x003A), 0x0055,
  ESC_REG(0x002A), 0x0000, 0x0000, 0x0001, 0x003F,
  ESC_REG(0x002B), 0x0000, 0x0000, 0x0000, 0x00EF,
  ESC_REG(0x00C5), 0x003E, 0x0028,
  ESC_REG(0x00C7), 0x0086,
  ESC_REG(0x00B1), 0x0000, 0x0018,
  ESC_REG(0x00C0), 0x0023,
  ESC_REG(0x00C1), 0x0010,
  ESC_REG(0x0029),
  ESC_REG(0x0011),
  ESC_DELAY(100),
  ESC_END
};

<<<<<<< HEAD
#if HAS_XPT2046_BUTTONS
=======
static const uint16_t st9677_init[] = {
  ESC_REG(0x0010), ESC_DELAY(120),
  ESC_REG(0x0001), ESC_DELAY(120),
  ESC_REG(0x0011), ESC_DELAY(120),
  ESC_REG(0x00F0), 0x00C3,
  ESC_REG(0x00F0), 0x0096,
  ESC_REG(0x0036), TERN(GRAPHICAL_TFT_ROTATE_180, 0x00E8, 0x0028),
  ESC_REG(0x003A), 0x0055,
  ESC_REG(0x00B4), 0x0001,
  ESC_REG(0x00B7), 0x00C6,
  ESC_REG(0x00E8), 0x0040, 0x008A, 0x0000, 0x0000, 0x0029, 0x0019, 0x00A5, 0x0033,
  ESC_REG(0x00C1), 0x0006,
  ESC_REG(0x00C2), 0x00A7,
  ESC_REG(0x00C5), 0x0018,
  ESC_REG(0x00E0), 0x00F0, 0x0009, 0x000B, 0x0006, 0x0004, 0x0015, 0x002F, 0x0054, 0x0042, 0x003C, 0x0017, 0x0014, 0x0018, 0x001B,
  ESC_REG(0x00E1), 0x00F0, 0x0009, 0x000B, 0x0006, 0x0004, 0x0003, 0x002D, 0x0043, 0x0042, 0x003B, 0x0016, 0x0014, 0x0017, 0x001B,
  ESC_REG(0x00F0), 0x003C,
  ESC_REG(0x00F0), 0x0069, ESC_DELAY(120),
  ESC_REG(0x0029),
  ESC_REG(0x0011),
  ESC_DELAY(100),
  ESC_END
};

#if ENABLED(TOUCH_BUTTONS)
>>>>>>> bba157e5

  static const uint8_t buttonD[] = {
    B01111111,B11111111,B11111111,B11111110,
    B10000000,B00000000,B00000000,B00000001,
    B10000000,B00000000,B00000000,B00000001,
    B10000000,B00000000,B00000000,B00000001,
    B10000000,B00000000,B00000000,B00000001,
    B10000000,B00000000,B00000000,B00000001,
    B10000000,B00011000,B00110000,B00000001,
    B10000000,B00001100,B01100000,B00000001,
    B10000000,B00000110,B11000000,B00000001,
    B10000000,B00000011,B10000000,B00000001,
    B10000000,B00000011,B10000000,B00000001,
    B10000000,B00000110,B11000000,B00000001,
    B10000000,B00001100,B01100000,B00000001,
    B10000000,B00011000,B00110000,B00000001,
    B10000000,B00000000,B00000000,B00000001,
    B10000000,B00000000,B00000000,B00000001,
    B10000000,B00000000,B00000000,B00000001,
    B10000000,B00000000,B00000000,B00000001,
    B10000000,B00000000,B00000000,B00000001,
    B01111111,B11111111,B11111111,B11111110,
  };

  #if ENABLED(REVERSE_MENU_DIRECTION)

    static const uint8_t buttonA[] = {
      B01111111,B11111111,B11111111,B11111110,
      B10000000,B00000000,B00000000,B00000001,
      B10000000,B00000000,B00000000,B00000001,
      B10000000,B00000000,B00000000,B00000001,
      B10000000,B00000000,B00000000,B00000001,
      B10000000,B11100000,B00000000,B00000001,
      B10000000,B11100000,B00000000,B00000001,
      B10000000,B11100000,B00000000,B00000001,
      B10000000,B11100000,B00000000,B00000001,
      B10000000,B11100000,B00111111,B11100001,
      B10000111,B11111100,B00111111,B11100001,
      B10000011,B11111000,B00000000,B00000001,
      B10000001,B11110000,B00000000,B00000001,
      B10000000,B11100000,B00000000,B00000001,
      B10000000,B01000000,B00000000,B00000001,
      B10000000,B00000000,B00000000,B00000001,
      B10000000,B00000000,B00000000,B00000001,
      B10000000,B00000000,B00000000,B00000001,
      B10000000,B00000000,B00000000,B00000001,
      B01111111,B11111111,B11111111,B11111110,
    };
    static const uint8_t buttonB[] = {
      B01111111,B11111111,B11111111,B11111110,
      B10000000,B00000000,B00000000,B00000001,
      B10000000,B00000000,B00000000,B00000001,
      B10000000,B00000000,B00000000,B00000001,
      B10000000,B00000000,B00000000,B00000001,
      B10000000,B01100000,B00000010,B00000001,
      B10000000,B01100000,B00000111,B00000001,
      B10000000,B01100000,B00001111,B10000001,
      B10000000,B01100000,B00011111,B11000001,
      B10000111,B11111110,B00111111,B11100001,
      B10000111,B11111110,B00000111,B00000001,
      B10000000,B01100000,B00000111,B00000001,
      B10000000,B01100000,B00000111,B00000001,
      B10000000,B01100000,B00000111,B00000001,
      B10000000,B01100000,B00000111,B00000001,
      B10000000,B00000000,B00000000,B00000001,
      B10000000,B00000000,B00000000,B00000001,
      B10000000,B00000000,B00000000,B00000001,
      B10000000,B00000000,B00000000,B00000001,
      B01111111,B11111111,B11111111,B11111110,
    };

  #else

    static const uint8_t buttonA[] = {
      B01111111,B11111111,B11111111,B11111110,
      B10000000,B00000000,B00000000,B00000001,
      B10000000,B00000000,B00000000,B00000001,
      B10000000,B00000000,B00000000,B00000001,
      B10000000,B00000000,B00000000,B00000001,
      B10000000,B01000000,B00000000,B00000001,
      B10000000,B11100000,B00000000,B00000001,
      B10000001,B11110000,B00000000,B00000001,
      B10000011,B11111000,B00000000,B00000001,
      B10000111,B11111100,B00111111,B11100001,
      B10000000,B11100000,B00111111,B11100001,
      B10000000,B11100000,B00000000,B00000001,
      B10000000,B11100000,B00000000,B00000001,
      B10000000,B11100000,B00000000,B00000001,
      B10000000,B11100000,B00000000,B00000001,
      B10000000,B00000000,B00000000,B00000001,
      B10000000,B00000000,B00000000,B00000001,
      B10000000,B00000000,B00000000,B00000001,
      B10000000,B00000000,B00000000,B00000001,
      B01111111,B11111111,B11111111,B11111110,
    };

    static const uint8_t buttonB[] = {
      B01111111,B11111111,B11111111,B11111110,
      B10000000,B00000000,B00000000,B00000001,
      B10000000,B00000000,B00000000,B00000001,
      B10000000,B00000000,B00000000,B00000001,
      B10000000,B00000000,B00000000,B00000001,
      B10000000,B01100000,B00000111,B00000001,
      B10000000,B01100000,B00000111,B00000001,
      B10000000,B01100000,B00000111,B00000001,
      B10000000,B01100000,B00000111,B00000001,
      B10000111,B11111110,B00000111,B00000001,
      B10000111,B11111110,B00111111,B11100001,
      B10000000,B01100000,B00011111,B11000001,
      B10000000,B01100000,B00001111,B10000001,
      B10000000,B01100000,B00000111,B00000001,
      B10000000,B01100000,B00000010,B00000001,
      B10000000,B00000000,B00000000,B00000001,
      B10000000,B00000000,B00000000,B00000001,
      B10000000,B00000000,B00000000,B00000001,
      B10000000,B00000000,B00000000,B00000001,
      B01111111,B11111111,B11111111,B11111110,
    };

  #endif

  static const uint8_t buttonC[] = {
    B01111111,B11111111,B11111111,B11111110,
    B10000000,B00000000,B00000000,B00000001,
    B10000000,B00000000,B00000000,B00000001,
    B10000000,B00000000,B00000000,B00000001,
    B10000000,B00000000,B00000000,B00000001,
    B10000000,B00000000,B00000000,B00000001,
    B10000000,B00000000,B00011100,B00000001,
    B10000000,B00000100,B00011100,B00000001,
    B10000000,B00001100,B00011100,B00000001,
    B10000000,B00011111,B11111100,B00000001,
    B10000000,B00111111,B11111100,B00000001,
    B10000000,B00011111,B11111100,B00000001,
    B10000000,B00001100,B00000000,B00000001,
    B10000000,B00000100,B00000000,B00000001,
    B10000000,B00000000,B00000000,B00000001,
    B10000000,B00000000,B00000000,B00000001,
    B10000000,B00000000,B00000000,B00000001,
    B10000000,B00000000,B00000000,B00000001,
    B10000000,B00000000,B00000000,B00000001,
    B01111111,B11111111,B11111111,B11111110,
  };

  #define BUTTON_SIZE_X 32
  #define BUTTON_SIZE_Y 20

  // 14, 90, 166, 242, 185 are the original values upscaled 2x.
  #define BUTTOND_X_LO (14 / 2) * (FSMC_UPSCALE)
  #define BUTTOND_X_HI (BUTTOND_X_LO + (FSMC_UPSCALE) * BUTTON_SIZE_X - 1)

  #define BUTTONA_X_LO (90 / 2) * (FSMC_UPSCALE)
  #define BUTTONA_X_HI (BUTTONA_X_LO + (FSMC_UPSCALE) * BUTTON_SIZE_X - 1)

  #define BUTTONB_X_LO (166 / 2) * (FSMC_UPSCALE)
  #define BUTTONB_X_HI (BUTTONB_X_LO + (FSMC_UPSCALE) * BUTTON_SIZE_X - 1)

  #define BUTTONC_X_LO (242 / 2) * (FSMC_UPSCALE)
  #define BUTTONC_X_HI (BUTTONC_X_LO + (FSMC_UPSCALE) * BUTTON_SIZE_X - 1)

  #define BUTTON_Y_LO (140 / 2) * (FSMC_UPSCALE) + 44 //184 2x, 254 3x
  #define BUTTON_Y_HI (BUTTON_Y_LO + (FSMC_UPSCALE) * BUTTON_SIZE_Y - 1)

  void drawImage(const uint8_t *data, u8g_t *u8g, u8g_dev_t *dev, uint16_t length, uint16_t height, uint16_t color) {
    uint16_t buffer[BUTTON_SIZE_X * sq(FSMC_UPSCALE)];

    if (length > BUTTON_SIZE_X) return;

    for (uint16_t i = 0; i < height; i++) {
      uint16_t k = 0;
      for (uint16_t j = 0; j < length; j++) {
        uint16_t v = TFT_MARLINBG_COLOR;
        if (*(data + (i * (length >> 3) + (j >> 3))) & (0x80 >> (j & 7)))
          v = color;
        else
          v = TFT_MARLINBG_COLOR;
        LOOP_L_N(n, FSMC_UPSCALE) buffer[k++] = v;
      }
      #if HAS_LCD_IO
        LOOP_S_L_N(n, 1, FSMC_UPSCALE)
          for (uint16_t l = 0; l < length * (FSMC_UPSCALE); l++)
            buffer[l + (length * (FSMC_UPSCALE) * n)] = buffer[l];

        LCD_IO_WriteSequence(buffer, length * sq(FSMC_UPSCALE));
      #else
        u8g_WriteSequence(u8g, dev, k << 1, (uint8_t*)buffer);
        u8g_WriteSequence(u8g, dev, k << 1, (uint8_t*)buffer);
      #endif
    }
  }

#endif // HAS_XPT2046_BUTTONS

// Used to fill RGB565 (16bits) background
inline void memset2(const void *ptr, uint16_t fill, size_t cnt) {
  uint16_t* wptr = (uint16_t*)ptr;
  for (size_t i = 0; i < cnt; i += 2) { *wptr = fill; wptr++; }
}

static bool preinit = true;
static uint8_t page;

uint8_t u8g_dev_tft_320x240_upscale_from_128x64_fn(u8g_t *u8g, u8g_dev_t *dev, uint8_t msg, void *arg) {
  u8g_pb_t *pb = (u8g_pb_t *)(dev->dev_mem);

  #if ENABLED(SPI_GRAPHICAL_TFT)
    LCD_IO_Init(-1, -1);
  #endif

  #if HAS_LCD_IO
    static uint16_t bufferA[WIDTH * sq(FSMC_UPSCALE)], bufferB[WIDTH * sq(FSMC_UPSCALE)];
    uint16_t* buffer = &bufferA[0];
    bool allow_async = DISABLED(SPI_GRAPHICAL_TFT);
  #else
    uint16_t buffer[WIDTH*2]; // 16-bit RGB 565 pixel line buffer
  #endif

  switch (msg) {
    case U8G_DEV_MSG_INIT:
      dev->com_fn(u8g, U8G_COM_MSG_INIT, U8G_SPI_CLK_CYCLE_NONE, &lcd_id);

      switch (lcd_id & 0xFFFF) {
        case 0x8552:   // ST7789V
          WRITE_ESC_SEQUENCE(st7789v_init);
          setWindow = setWindow_st7789v;
          break;
        case 0x9328:  // ILI9328
          WRITE_ESC_SEQUENCE(ili9328_init);
          setWindow = setWindow_ili9328;
          break;
        case 0x9341:   // ILI9341
        case 0x8066:   // Anycubic / TronXY TFTs (480x320)
          WRITE_ESC_SEQUENCE(ili9341_init);
          setWindow = setWindow_st7789v;
          break;
        case 0x7796:
          WRITE_ESC_SEQUENCE(TERN(HAS_LCD_IO, st9677_init, ili9341_init));
          setWindow = setWindow_st7789v;
          break;
        case 0x0404:  // No connected display on FSMC
          lcd_id = 0;
          return 0;
        case 0xFFFF:  // No connected display on SPI
          lcd_id = 0;
          return 0;
        default:
          setWindow = (lcd_id & 0xFF000000) ? setWindow_st7789v : setWindow_ili9328;
          break;
      }

      if (preinit) {
        preinit = false;
        return u8g_dev_pb8v1_base_fn(u8g, dev, msg, arg);
      }

      // Clear Screen
      setWindow(u8g, dev, 0, 0, LCD_FULL_PIXEL_WIDTH - 1, LCD_FULL_PIXEL_HEIGHT - 1);
      #if HAS_LCD_IO
        LCD_IO_WriteMultiple(TFT_MARLINBG_COLOR, LCD_FULL_PIXEL_WIDTH * LCD_FULL_PIXEL_HEIGHT);
      #else
        memset2(buffer, TFT_MARLINBG_COLOR, 160);
        for (uint16_t i = 0; i < 960; i++)
          u8g_WriteSequence(u8g, dev, 160, (uint8_t *)buffer);
      #endif

      // Bottom buttons
      #if HAS_XPT2046_BUTTONS
        setWindow(u8g, dev, BUTTOND_X_LO, BUTTON_Y_LO,  BUTTOND_X_HI, BUTTON_Y_HI);
        drawImage(buttonD, u8g, dev, 32, 20, TFT_BTCANCEL_COLOR);

        setWindow(u8g, dev, BUTTONA_X_LO, BUTTON_Y_LO,  BUTTONA_X_HI, BUTTON_Y_HI);
        drawImage(buttonA, u8g, dev, 32, 20, TFT_BTARROWS_COLOR);

        setWindow(u8g, dev, BUTTONB_X_LO, BUTTON_Y_LO,  BUTTONB_X_HI, BUTTON_Y_HI);
        drawImage(buttonB, u8g, dev, 32, 20, TFT_BTARROWS_COLOR);

        setWindow(u8g, dev, BUTTONC_X_LO, BUTTON_Y_LO,  BUTTONC_X_HI, BUTTON_Y_HI);
        drawImage(buttonC, u8g, dev, 32, 20, TFT_BTOKMENU_COLOR);
      #endif // HAS_XPT2046_BUTTONS

      return 0;

    case U8G_DEV_MSG_STOP: preinit = true; break;

    case U8G_DEV_MSG_PAGE_FIRST:
      page = 0;
      setWindow(u8g, dev, X_LO, Y_LO, X_HI, Y_HI);
      break;

    case U8G_DEV_MSG_PAGE_NEXT:
      if (++page > (HEIGHT / PAGE_HEIGHT)) return 1;

      LOOP_L_N(y, PAGE_HEIGHT) {
        uint32_t k = 0;
        #if HAS_LCD_IO
          buffer = (y & 1) ? bufferB : bufferA;
        #endif
        for (uint16_t i = 0; i < (uint32_t)pb->width; i++) {
          const uint8_t b = *(((uint8_t *)pb->buf) + i);
          const uint16_t c = TEST(b, y) ? TFT_MARLINUI_COLOR : TFT_MARLINBG_COLOR;
          LOOP_L_N(n, FSMC_UPSCALE) buffer[k++] = c;
        }
        #if HAS_LCD_IO
          LOOP_S_L_N(n, 1, FSMC_UPSCALE)
            for (uint16_t l = 0; l < WIDTH * (FSMC_UPSCALE); l++)
              buffer[l + WIDTH * (FSMC_UPSCALE) * n] = buffer[l];

          if (allow_async) {
            if (y > 0 || page > 1) LCD_IO_WaitSequence_Async();
            if (y == 7 && page == 8)
              LCD_IO_WriteSequence(buffer, COUNT(bufferA)); // last line of last page
            else
              LCD_IO_WriteSequence_Async(buffer, COUNT(bufferA));
          }
          else
            LCD_IO_WriteSequence(buffer, COUNT(bufferA));
        #else
          uint8_t* bufptr = (uint8_t*) buffer;
          for (uint8_t i = 2; i--;) {
            u8g_WriteSequence(u8g, dev, WIDTH, &bufptr[0]);
            u8g_WriteSequence(u8g, dev, WIDTH, &bufptr[WIDTH]);
            u8g_WriteSequence(u8g, dev, WIDTH, &bufptr[WIDTH*2]);
            u8g_WriteSequence(u8g, dev, WIDTH, &bufptr[WIDTH*3]);
          }
        #endif
      }
      break;

    case U8G_DEV_MSG_SLEEP_ON:
      // Enter Sleep Mode (10h)
      return 1;
    case U8G_DEV_MSG_SLEEP_OFF:
      // Sleep Out (11h)
      return 1;
  }
  return u8g_dev_pb8v1_base_fn(u8g, dev, msg, arg);
}

U8G_PB_DEV(u8g_dev_tft_320x240_upscale_from_128x64, WIDTH, HEIGHT, PAGE_HEIGHT, u8g_dev_tft_320x240_upscale_from_128x64_fn, U8G_COM_HAL_FSMC_FN);

#endif // HAS_GRAPHICAL_LCD && FSMC_CS<|MERGE_RESOLUTION|>--- conflicted
+++ resolved
@@ -379,9 +379,6 @@
   ESC_END
 };
 
-<<<<<<< HEAD
-#if HAS_XPT2046_BUTTONS
-=======
 static const uint16_t st9677_init[] = {
   ESC_REG(0x0010), ESC_DELAY(120),
   ESC_REG(0x0001), ESC_DELAY(120),
@@ -406,8 +403,7 @@
   ESC_END
 };
 
-#if ENABLED(TOUCH_BUTTONS)
->>>>>>> bba157e5
+#if HAS_XPT2046_BUTTONS
 
   static const uint8_t buttonD[] = {
     B01111111,B11111111,B11111111,B11111110,
