--- conflicted
+++ resolved
@@ -404,17 +404,10 @@
   }
 #endif
 
-<<<<<<< HEAD
-#if DO_DRAW_FLOWMETER
-  FORCE_INLINE void _draw_flowmeter_status() {
-    if (PAGE_CONTAINS(28 - INFO_FONT_ASCENT, 28 - 1))
-      _draw_centered_flowrate(cooler.flowrate, STATUS_FLOWMETER_TEXT_X, 28);
-=======
 #if DO_DRAW_AMMETER
   FORCE_INLINE void _draw_ammeter_status() {
     if (PAGE_CONTAINS(28 - INFO_FONT_ASCENT, 28 - 1))
       _draw_centered_current(ammeter.read(), STATUS_AMMETER_TEXT_X, 28);
->>>>>>> de38cae0
   }
 #endif
 
