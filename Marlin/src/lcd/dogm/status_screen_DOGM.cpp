--- conflicted
+++ resolved
@@ -672,14 +672,10 @@
   if (PAGE_UNDER(6 + 1 + 12 + 1 + 6 + 1)) {
     // Extruders
     #if DO_DRAW_HOTENDS
-<<<<<<< HEAD
-      LOOP_L_N(e, MAX_HOTEND_DRAW) {
+      for (uint8_t e = 0; e < MAX_HOTEND_DRAW; ++e) {
         if (TERN0(MANUAL_SWITCHING_TOOLHEAD, e != active_extruder)) continue;
         _draw_hotend_status((heater_id_t)e, blink);
       }
-=======
-      for (uint8_t e = 0; e < MAX_HOTEND_DRAW; ++e) _draw_hotend_status((heater_id_t)e, blink);
->>>>>>> 86c81166
     #endif
 
     // Laser / Spindle
