--- conflicted
+++ resolved
@@ -20,13 +20,8 @@
  *
  */
 
-<<<<<<< HEAD
 // NOTE - The HAL version of the RRD device uses a generic ST7920 device.
 // See u8g_dev_st7920_128x64_HAL.cpp
-=======
-// NOTE - the HAL version of the rrd device uses a generic ST7920 device.
-// See u8g_dev_st7920_128x64_HAL.cpp for the HAL version.
->>>>>>> 38406634
 
 #include "../../inc/MarlinConfigPre.h"
 
