--- conflicted
+++ resolved
@@ -1043,15 +1043,9 @@
   }
   void setUserConfirmed() { TERN_(HAS_RESUME_CONTINUE, wait_for_user = false); }
 
-<<<<<<< HEAD
-  bool isWaitingOnUser() {
-    return TERN(HAS_RESUME_CONTINUE, wait_for_user, false);
-  }
-=======
   #if M600_PURGE_MORE_RESUMABLE
     void setPauseMenuResponse(PauseMenuResponse response) { pause_menu_response = response; }
   #endif
->>>>>>> 718227a9
 
   void printFile(const char *filename) {
     TERN(SDSUPPORT, card.openAndPrintFile(filename), UNUSED(filename));
