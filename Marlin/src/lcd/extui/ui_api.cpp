--- conflicted
+++ resolved
@@ -1119,12 +1119,8 @@
   #if ENABLED(ADVANCED_PAUSE_FEATURE)
     void setPauseMenuResponse(PauseMenuResponse response) { pause_menu_response = response; }
     PauseMode getPauseMode() { return pause_mode; }
-  #endif
-
-  #if ENABLED(ADVANCED_PAUSE_FEATURE)
 
     PauseMessage pauseModeStatus = PAUSE_MESSAGE_STATUS;
-<<<<<<< HEAD
 
     void stdOnPauseMode(
       const PauseMessage message,
@@ -1153,9 +1149,6 @@
       }
     }
 
-=======
-    PauseMode getPauseMode() { return pause_mode; }
->>>>>>> 466282f3
   #endif
 
   void printFile(const char *filename) {
@@ -1264,11 +1257,8 @@
 //
 // MarlinUI passthroughs to ExtUI
 //
-<<<<<<< HEAD
 #if DISABLED(HAS_DWIN_E3V2)
   void MarlinUI::init_lcd() { ExtUI::onStartup(); }
-=======
->>>>>>> 466282f3
 
   void MarlinUI::update() { ExtUI::onIdle(); }
 
