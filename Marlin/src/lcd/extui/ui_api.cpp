--- conflicted
+++ resolved
@@ -381,11 +381,7 @@
     return !thermalManager.tooColdToExtrude(extruder - E0);
   }
 
-<<<<<<< HEAD
-  GcodeSuite::MarlinBusyState getMachineState() { return TERN0(HOST_KEEPALIVE_FEATURE, GcodeSuite::busy_state); }
-=======
   GcodeSuite::MarlinBusyState getMachineBusyState() { return TERN0(HOST_KEEPALIVE_FEATURE, GcodeSuite::busy_state); }
->>>>>>> 4a4820d8
 
   #if HAS_SOFTWARE_ENDSTOPS
     bool getSoftEndstopState() { return soft_endstop._enabled; }
