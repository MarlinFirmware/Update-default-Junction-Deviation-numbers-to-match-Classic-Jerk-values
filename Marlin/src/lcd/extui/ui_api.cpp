--- conflicted
+++ resolved
@@ -1025,11 +1025,7 @@
   bool isPrintingFromMedia() { return IS_SD_PRINTING(); }
 
   bool isPrinting() {
-<<<<<<< HEAD
-    return commandsInQueue() || isPrintingFromMedia() || printJobOngoing() || print_job_timer.isPaused();
-=======
     return commandsInQueue() || isPrintingFromMedia() || printJobOngoing() || printingIsPaused();
->>>>>>> b65cdbed
   }
 
   bool isPrintingPaused() {
