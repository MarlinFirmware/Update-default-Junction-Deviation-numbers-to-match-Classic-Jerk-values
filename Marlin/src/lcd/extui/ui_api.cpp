/**
 * Marlin 3D Printer Firmware
 * Copyright (c) 2020 MarlinFirmware [https://github.com/MarlinFirmware/Marlin]
 *
 * Based on Sprinter and grbl.
 * Copyright (c) 2011 Camiel Gubbels / Erik van der Zalm
 *
 * This program is free software: you can redistribute it and/or modify
 * it under the terms of the GNU General Public License as published by
 * the Free Software Foundation, either version 3 of the License, or
 * (at your option) any later version.
 *
 * This program is distributed in the hope that it will be useful,
 * but WITHOUT ANY WARRANTY; without even the implied warranty of
 * MERCHANTABILITY or FITNESS FOR A PARTICULAR PURPOSE.  See the
 * GNU General Public License for more details.
 *
 * You should have received a copy of the GNU General Public License
 * along with this program.  If not, see <https://www.gnu.org/licenses/>.
 *
 */

/**************
 * ui_api.cpp *
 **************/

/****************************************************************************
 *   Written By Marcio Teixeira 2018 - Aleph Objects, Inc.                  *
 *                                                                          *
 *   This program is free software: you can redistribute it and/or modify   *
 *   it under the terms of the GNU General Public License as published by   *
 *   the Free Software Foundation, either version 3 of the License, or      *
 *   (at your option) any later version.                                    *
 *                                                                          *
 *   This program is distributed in the hope that it will be useful,        *
 *   but WITHOUT ANY WARRANTY; without even the implied warranty of         *
 *   MERCHANTABILITY or FITNESS FOR A PARTICULAR PURPOSE.  See the          *
 *   GNU General Public License for more details.                           *
 *                                                                          *
 *   To view a copy of the GNU General Public License, go to the following  *
 *   location: <https://www.gnu.org/licenses/>.                             *
 ****************************************************************************/

#include "../../inc/MarlinConfigPre.h"

#if ENABLED(EXTENSIBLE_UI)

#include "../marlinui.h"
#include "../../gcode/queue.h"
#include "../../module/motion.h"
#include "../../module/planner.h"
#include "../../module/probe.h"
#include "../../module/temperature.h"
#include "../../module/printcounter.h"
#include "../../libs/duration_t.h"
#include "../../HAL/shared/Delay.h"
#include "../../sd/cardreader.h"

#if ENABLED(PRINTCOUNTER)
  #include "../../core/utility.h"
  #include "../../libs/numtostr.h"
#endif

#if HAS_MULTI_EXTRUDER
  #include "../../module/tool_change.h"
#endif

#if ENABLED(EMERGENCY_PARSER)
  #include "../../feature/e_parser.h"
#endif

#if HAS_TRINAMIC_CONFIG
  #include "../../feature/tmc_util.h"
  #include "../../module/stepper/indirection.h"
#endif

#include "ui_api.h"

#if ENABLED(BACKLASH_GCODE)
  #include "../../feature/backlash.h"
#endif

#if HAS_LEVELING
  #include "../../feature/bedlevel/bedlevel.h"
#endif

#if HAS_FILAMENT_SENSOR
  #include "../../feature/runout.h"
#endif

#if ENABLED(CASE_LIGHT_ENABLE)
  #include "../../feature/caselight.h"
#endif

#if ENABLED(BABYSTEPPING)
  #include "../../feature/babystep.h"
#endif

#if ENABLED(HOST_PROMPT_SUPPORT)
  #include "../../feature/host_actions.h"
#endif

namespace ExtUI {
  static struct {
    uint8_t printer_killed : 1;
    #if ENABLED(JOYSTICK)
      uint8_t jogging : 1;
    #endif
    #if ENABLED(SDSUPPORT)
      uint8_t was_sd_printing : 1;
    #endif
  } flags;

  #ifdef __SAM3X8E__
    /**
     * Implement a special millis() to allow time measurement
     * within an ISR (such as when the printer is killed).
     *
     * To keep proper time, must be called at least every 1s.
     */
    uint32_t safe_millis() {
      // Not killed? Just call millis()
      if (!flags.printer_killed) return millis();

      static uint32_t currTimeHI = 0; /* Current time */

      // Machine was killed, reinit SysTick so we are able to compute time without ISRs
      if (currTimeHI == 0) {
        // Get the last time the Arduino time computed (from CMSIS) and convert it to SysTick
        currTimeHI = uint32_t((GetTickCount() * uint64_t(F_CPU / 8000)) >> 24);

        // Reinit the SysTick timer to maximize its period
        SysTick->LOAD  = SysTick_LOAD_RELOAD_Msk;                    // get the full range for the systick timer
        SysTick->VAL   = 0;                                          // Load the SysTick Counter Value
        SysTick->CTRL  = // MCLK/8 as source
                         // No interrupts
                         SysTick_CTRL_ENABLE_Msk;                    // Enable SysTick Timer
     }

      // Check if there was a timer overflow from the last read
      if (SysTick->CTRL & SysTick_CTRL_COUNTFLAG_Msk) {
        // There was. This means (SysTick_LOAD_RELOAD_Msk * 1000 * 8)/F_CPU ms has elapsed
        currTimeHI++;
      }

      // Calculate current time in milliseconds
      uint32_t currTimeLO = SysTick_LOAD_RELOAD_Msk - SysTick->VAL; // (in MCLK/8)
      uint64_t currTime = ((uint64_t)currTimeLO) | (((uint64_t)currTimeHI) << 24);

      // The ms count is
      return (uint32_t)(currTime / (F_CPU / 8000));
    }
  #endif // __SAM3X8E__

  void delay_us(uint32_t us) { DELAY_US(us); }

  void delay_ms(uint32_t ms) {
    if (flags.printer_killed)
      DELAY_US(ms * 1000);
    else
      safe_delay(ms);
  }

  void yield() {
    if (!flags.printer_killed) thermalManager.manage_heater();
  }

  void enableHeater(const extruder_t extruder) {
    #if HAS_HOTEND && HEATER_IDLE_HANDLER
      thermalManager.reset_hotend_idle_timer(extruder - E0);
    #else
      UNUSED(extruder);
    #endif
  }

  void enableHeater(const heater_t heater) {
    #if HEATER_IDLE_HANDLER
      switch (heater) {
        #if HAS_HEATED_BED
          case BED: thermalManager.reset_bed_idle_timer(); return;
        #endif
        #if ENABLED(HAS_HEATED_CHAMBER)
          case CHAMBER: return; // Chamber has no idle timer
        #endif
        #if ENABLED(HAS_COOLER)
          case COOLER: return;  // Cooler has no idle timer
        #endif
        default:
          TERN_(HAS_HOTEND, thermalManager.reset_hotend_idle_timer(heater - H0));
          break;
      }
    #else
      UNUSED(heater);
    #endif
  }

  #if ENABLED(JOYSTICK)
    /**
     * Jogs in the direction given by the vector (dx, dy, dz).
     * The values range from -1 to 1 mapping to the maximum
     * feedrate for an axis.
     *
     * The axis will continue to jog until this function is
     * called with all zeros.
     */
    void jog(const xyz_float_t &dir) {
      // The "destination" variable is used as a scratchpad in
      // Marlin by GCODE routines, but should remain untouched
      // during manual jogging, allowing us to reuse the space
      // for our direction vector.
      destination = dir;
      flags.jogging = !NEAR_ZERO(dir.x) || !NEAR_ZERO(dir.y) || !NEAR_ZERO(dir.z);
    }

    // Called by the polling routine in "joystick.cpp"
    void _joystick_update(xyz_float_t &norm_jog) {
      if (flags.jogging) {
        #define OUT_OF_RANGE(VALUE) (VALUE < -1.0f || VALUE > 1.0f)

        if (OUT_OF_RANGE(destination.x) || OUT_OF_RANGE(destination.y) || OUT_OF_RANGE(destination.z)) {
          // If destination on any axis is out of range, it
          // probably means the UI forgot to stop jogging and
          // ran GCODE that wrote a position to destination.
          // To prevent a disaster, stop jogging.
          flags.jogging = false;
          return;
        }
        norm_jog = destination;
      }
    }
  #endif

  bool isHeaterIdle(const extruder_t extruder) {
    #if HAS_HOTEND && HEATER_IDLE_HANDLER
      return thermalManager.heater_idle[extruder - E0].timed_out;
    #else
      UNUSED(extruder);
      return false;
    #endif
  }

  bool isHeaterIdle(const heater_t heater) {
    #if HEATER_IDLE_HANDLER
      switch (heater) {
        #if ENABLED(HAS_HEATED_BED)
          case BED: return thermalManager.heater_idle[thermalManager.IDLE_INDEX_BED].timed_out;
        #endif
        #if ENABLED(HAS_HEATED_CHAMBER)
          case CHAMBER: return false; // Chamber has no idle timer
        #endif
        default:
          return TERN0(HAS_HOTEND, thermalManager.heater_idle[heater - H0].timed_out);
      }
    #else
      UNUSED(heater);
      return false;
    #endif
  }

  #ifdef TOUCH_UI_LCD_TEMP_SCALING
    #define GET_TEMP_ADJUSTMENT(A) (float(A) / (TOUCH_UI_LCD_TEMP_SCALING))
  #else
    #define GET_TEMP_ADJUSTMENT(A) A
  #endif

  float getActualTemp_celsius(const heater_t heater) {
    switch (heater) {
      #if ENABLED(HAS_HEATED_BED)
        case BED: return GET_TEMP_ADJUSTMENT(thermalManager.degBed());
      #endif
      #if ENABLED(HAS_HEATED_CHAMBER)
        case CHAMBER: return GET_TEMP_ADJUSTMENT(thermalManager.degChamber());
      #endif
      default: return GET_TEMP_ADJUSTMENT(thermalManager.degHotend(heater - H0));
    }
  }

  float getActualTemp_celsius(const extruder_t extruder) {
    return GET_TEMP_ADJUSTMENT(thermalManager.degHotend(extruder - E0));
  }

  float getTargetTemp_celsius(const heater_t heater) {
    switch (heater) {
      #if ENABLED(HAS_HEATED_BED)
        case BED: return GET_TEMP_ADJUSTMENT(thermalManager.degTargetBed());
      #endif
      #if ENABLED(HAS_HEATED_CHAMBER)
        case CHAMBER: return GET_TEMP_ADJUSTMENT(thermalManager.degTargetChamber());
      #endif
      default: return GET_TEMP_ADJUSTMENT(thermalManager.degTargetHotend(heater - H0));
    }
  }

  float getTargetTemp_celsius(const extruder_t extruder) {
    return GET_TEMP_ADJUSTMENT(thermalManager.degTargetHotend(extruder - E0));
  }

  float getTargetFan_percent(const fan_t fan) {
    #if HAS_FAN
      return thermalManager.fanSpeedPercent(fan - FAN0);
    #else
      UNUSED(fan);
      return 0;
    #endif
  }

  float getActualFan_percent(const fan_t fan) {
    #if HAS_FAN
      return thermalManager.scaledFanSpeedPercent(fan - FAN0);
    #else
      UNUSED(fan);
      return 0;
    #endif
  }

  float getAxisPosition_mm(const axis_t axis) {
    return TERN0(JOYSTICK, flags.jogging) ? destination[axis] : current_position[axis];
  }

  float getAxisPosition_mm(const extruder_t extruder) {
    const extruder_t old_tool = getActiveTool();
    setActiveTool(extruder, true);
    const float epos = TERN0(JOYSTICK, flags.jogging) ? destination.e : current_position.e;
    setActiveTool(old_tool, true);
    return epos;
  }

  void setAxisPosition_mm(const_float_t position, const axis_t axis, const feedRate_t feedrate/*=0*/) {
    // Get motion limit from software endstops, if any
    float min, max;
    soft_endstop.get_manual_axis_limits((AxisEnum)axis, min, max);

    // Delta limits XY based on the current offset from center
    // This assumes the center is 0,0
    #if ENABLED(DELTA)
      if (axis != Z) {
        max = SQRT(sq(float(DELTA_PRINTABLE_RADIUS)) - sq(current_position[Y - axis])); // (Y - axis) == the other axis
        min = -max;
      }
    #endif

    current_position[axis] = constrain(position, min, max);
    line_to_current_position(feedrate ?: manual_feedrate_mm_s[axis]);
  }

  void setAxisPosition_mm(const_float_t position, const extruder_t extruder, const feedRate_t feedrate/*=0*/) {
    setActiveTool(extruder, true);

    current_position.e = position;
    line_to_current_position(feedrate ?: manual_feedrate_mm_s.e);
  }

  void setActiveTool(const extruder_t extruder, bool no_move) {
    #if HAS_MULTI_EXTRUDER
      const uint8_t e = extruder - E0;
      if (e != active_extruder) tool_change(e, no_move);
      active_extruder = e;
    #else
      UNUSED(extruder);
      UNUSED(no_move);
    #endif
  }

  extruder_t getTool(const uint8_t extruder) {
    switch (extruder) {
      case 7:  return E7;
      case 6:  return E6;
      case 5:  return E5;
      case 4:  return E4;
      case 3:  return E3;
      case 2:  return E2;
      case 1:  return E1;
      default: return E0;
    }
  }

  extruder_t getActiveTool() { return getTool(active_extruder); }

  bool isMoving() { return planner.has_blocks_queued(); }

  bool canMove(const axis_t axis) {
    switch (axis) {
      #if IS_KINEMATIC || ENABLED(NO_MOTION_BEFORE_HOMING)
        case X: return axis_should_home(X_AXIS);
        case Y: return axis_should_home(Y_AXIS);
        case Z: return axis_should_home(Z_AXIS);
      #else
        case X: case Y: case Z: return true;
      #endif
      default: return false;
    }
  }

  bool canMove(const extruder_t extruder) {
    return !thermalManager.tooColdToExtrude(extruder - E0);
  }

  #if HAS_SOFTWARE_ENDSTOPS
    bool getSoftEndstopState() { return soft_endstop._enabled; }
    void setSoftEndstopState(const bool value) { soft_endstop._enabled = value; }
  #endif

  #if HAS_TRINAMIC_CONFIG
    float getAxisCurrent_mA(const axis_t axis) {
      switch (axis) {
        #if AXIS_IS_TMC(X)
          case X: return stepperX.getMilliamps();
        #endif
        #if AXIS_IS_TMC(X2)
          case X2: return stepperX2.getMilliamps();
        #endif
        #if AXIS_IS_TMC(Y)
          case Y: return stepperY.getMilliamps();
        #endif
        #if AXIS_IS_TMC(Y2)
          case Y2: return stepperY2.getMilliamps();
        #endif
        #if AXIS_IS_TMC(Z)
          case Z: return stepperZ.getMilliamps();
        #endif
        #if AXIS_IS_TMC(Z2)
          case Z2: return stepperZ2.getMilliamps();
        #endif
        default: return NAN;
      };
    }

    float getAxisCurrent_mA(const extruder_t extruder) {
      switch (extruder) {
        #if AXIS_IS_TMC(E0)
          case E0: return stepperE0.getMilliamps();
        #endif
        #if AXIS_IS_TMC(E1)
          case E1: return stepperE1.getMilliamps();
        #endif
        #if AXIS_IS_TMC(E2)
          case E2: return stepperE2.getMilliamps();
        #endif
        #if AXIS_IS_TMC(E3)
          case E3: return stepperE3.getMilliamps();
        #endif
        #if AXIS_IS_TMC(E4)
          case E4: return stepperE4.getMilliamps();
        #endif
        #if AXIS_IS_TMC(E5)
          case E5: return stepperE5.getMilliamps();
        #endif
        #if AXIS_IS_TMC(E6)
          case E6: return stepperE6.getMilliamps();
        #endif
        #if AXIS_IS_TMC(E7)
          case E7: return stepperE7.getMilliamps();
        #endif
        default: return NAN;
      };
    }

    void setAxisCurrent_mA(const_float_t mA, const axis_t axis) {
      switch (axis) {
        #if AXIS_IS_TMC(X)
          case X: stepperX.rms_current(constrain(mA, 400, 1500)); break;
        #endif
        #if AXIS_IS_TMC(X2)
          case X2: stepperX2.rms_current(constrain(mA, 400, 1500)); break;
        #endif
        #if AXIS_IS_TMC(Y)
          case Y: stepperY.rms_current(constrain(mA, 400, 1500)); break;
        #endif
        #if AXIS_IS_TMC(Y2)
          case Y2: stepperY2.rms_current(constrain(mA, 400, 1500)); break;
        #endif
        #if AXIS_IS_TMC(Z)
          case Z: stepperZ.rms_current(constrain(mA, 400, 1500)); break;
        #endif
        #if AXIS_IS_TMC(Z2)
          case Z2: stepperZ2.rms_current(constrain(mA, 400, 1500)); break;
        #endif
        default: break;
      };
    }

    void setAxisCurrent_mA(const_float_t mA, const extruder_t extruder) {
      switch (extruder) {
        #if AXIS_IS_TMC(E0)
          case E0: stepperE0.rms_current(constrain(mA, 400, 1500)); break;
        #endif
        #if AXIS_IS_TMC(E1)
          case E1: stepperE1.rms_current(constrain(mA, 400, 1500)); break;
        #endif
        #if AXIS_IS_TMC(E2)
          case E2: stepperE2.rms_current(constrain(mA, 400, 1500)); break;
        #endif
        #if AXIS_IS_TMC(E3)
          case E3: stepperE3.rms_current(constrain(mA, 400, 1500)); break;
        #endif
        #if AXIS_IS_TMC(E4)
          case E4: stepperE4.rms_current(constrain(mA, 400, 1500)); break;
        #endif
        #if AXIS_IS_TMC(E5)
          case E5: stepperE5.rms_current(constrain(mA, 400, 1500)); break;
        #endif
        #if AXIS_IS_TMC(E6)
          case E6: stepperE6.rms_current(constrain(mA, 400, 1500)); break;
        #endif
        #if AXIS_IS_TMC(E7)
          case E7: stepperE7.rms_current(constrain(mA, 400, 1500)); break;
        #endif
        default: break;
      };
    }

    int getTMCBumpSensitivity(const axis_t axis) {
      switch (axis) {
        #if ENABLED(X_SENSORLESS)
          case X:  return stepperX.homing_threshold();
        #endif
        #if ENABLED(X2_SENSORLESS)
          case X2: return stepperX2.homing_threshold();
        #endif
        #if ENABLED(Y_SENSORLESS)
          case Y:  return stepperY.homing_threshold();
        #endif
        #if ENABLED(Y2_SENSORLESS)
          case Y2: return stepperY2.homing_threshold();
        #endif
        #if ENABLED(Z_SENSORLESS)
          case Z:  return stepperZ.homing_threshold();
        #endif
        #if ENABLED(Z2_SENSORLESS)
          case Z2: return stepperZ2.homing_threshold();
        #endif
        #if ENABLED(Z3_SENSORLESS)
          case Z3: return stepperZ3.homing_threshold();
        #endif
        #if ENABLED(Z4_SENSORLESS)
          case Z4: return stepperZ4.homing_threshold();
        #endif
        default: return 0;
      }
    }

    void setTMCBumpSensitivity(const_float_t value, const axis_t axis) {
      switch (axis) {
        #if X_SENSORLESS || Y_SENSORLESS || Z_SENSORLESS
          #if X_SENSORLESS
            case X:  stepperX.homing_threshold(value);  break;
          #endif
          #if X2_SENSORLESS
            case X2: stepperX2.homing_threshold(value); break;
          #endif
          #if Y_SENSORLESS
            case Y: stepperY.homing_threshold(value); break;
          #endif
          #if Y2_SENSORLESS
            case Y2: stepperY2.homing_threshold(value); break;
          #endif
          #if Z_SENSORLESS
            case Z: stepperZ.homing_threshold(value); break;
          #endif
          #if Z2_SENSORLESS
            case Z2: stepperZ2.homing_threshold(value); break;
          #endif
          #if Z3_SENSORLESS
            case Z3: stepperZ3.homing_threshold(value); break;
          #endif
          #if Z4_SENSORLESS
            case Z4: stepperZ4.homing_threshold(value); break;
          #endif
        #else
          UNUSED(value);
        #endif
        default: break;
      }
    }
  #endif

  float getAxisSteps_per_mm(const axis_t axis) {
    return planner.settings.axis_steps_per_mm[axis];
  }

  float getAxisSteps_per_mm(const extruder_t extruder) {
    UNUSED_E(extruder);
    return planner.settings.axis_steps_per_mm[E_AXIS_N(extruder - E0)];
  }

  void setAxisSteps_per_mm(const_float_t value, const axis_t axis) {
    planner.settings.axis_steps_per_mm[axis] = value;
    planner.refresh_positioning();
  }

  void setAxisSteps_per_mm(const_float_t value, const extruder_t extruder) {
    UNUSED_E(extruder);
    planner.settings.axis_steps_per_mm[E_AXIS_N(extruder - E0)] = value;
    planner.refresh_positioning();
  }

  feedRate_t getAxisMaxFeedrate_mm_s(const axis_t axis) {
    return planner.settings.max_feedrate_mm_s[axis];
  }

  feedRate_t getAxisMaxFeedrate_mm_s(const extruder_t extruder) {
    UNUSED_E(extruder);
    return planner.settings.max_feedrate_mm_s[E_AXIS_N(extruder - E0)];
  }

  void setAxisMaxFeedrate_mm_s(const feedRate_t value, const axis_t axis) {
    planner.set_max_feedrate(axis, value);
  }

  void setAxisMaxFeedrate_mm_s(const feedRate_t value, const extruder_t extruder) {
    UNUSED_E(extruder);
    planner.set_max_feedrate(E_AXIS_N(extruder - E0), value);
  }

  float getAxisMaxAcceleration_mm_s2(const axis_t axis) {
    return planner.settings.max_acceleration_mm_per_s2[axis];
  }

  float getAxisMaxAcceleration_mm_s2(const extruder_t extruder) {
    UNUSED_E(extruder);
    return planner.settings.max_acceleration_mm_per_s2[E_AXIS_N(extruder - E0)];
  }

  void setAxisMaxAcceleration_mm_s2(const_float_t value, const axis_t axis) {
    planner.set_max_acceleration(axis, value);
  }

  void setAxisMaxAcceleration_mm_s2(const_float_t value, const extruder_t extruder) {
    UNUSED_E(extruder);
    planner.set_max_acceleration(E_AXIS_N(extruder - E0), value);
  }

  #if HAS_FILAMENT_SENSOR
    bool getFilamentRunoutEnabled()                 { return runout.enabled; }
    void setFilamentRunoutEnabled(const bool value) { runout.enabled = value; }
    bool getFilamentRunoutState()                   { return runout.filament_ran_out; }
    void setFilamentRunoutState(const bool value)   { runout.filament_ran_out = value; }

    #if HAS_FILAMENT_RUNOUT_DISTANCE
      float getFilamentRunoutDistance_mm()                 { return runout.runout_distance(); }
      void setFilamentRunoutDistance_mm(const_float_t value) { runout.set_runout_distance(constrain(value, 0, 999)); }
    #endif
  #endif

  #if ENABLED(CASE_LIGHT_ENABLE)
    bool getCaseLightState()                 { return caselight.on; }
    void setCaseLightState(const bool value) {
      caselight.on = value;
      caselight.update_enabled();
    }

    #if CASELIGHT_USES_BRIGHTNESS
      float getCaseLightBrightness_percent()                 { return ui8_to_percent(caselight.brightness); }
      void setCaseLightBrightness_percent(const_float_t value) {
         caselight.brightness = map(constrain(value, 0, 100), 0, 100, 0, 255);
         caselight.update_brightness();
      }
    #endif
  #endif

  #if ENABLED(LIN_ADVANCE)
    float getLinearAdvance_mm_mm_s(const extruder_t extruder) {
      return (extruder < EXTRUDERS) ? planner.extruder_advance_K[extruder - E0] : 0;
    }

    void setLinearAdvance_mm_mm_s(const_float_t value, const extruder_t extruder) {
      if (extruder < EXTRUDERS)
        planner.extruder_advance_K[extruder - E0] = constrain(value, 0, 10);
    }
  #endif

  #if HAS_JUNCTION_DEVIATION

    float getJunctionDeviation_mm() {
      return planner.junction_deviation_mm;
    }

    void setJunctionDeviation_mm(const_float_t value) {
      planner.junction_deviation_mm = constrain(value, 0.001, 0.3);
      TERN_(LIN_ADVANCE, planner.recalculate_max_e_jerk());
    }

  #else
    float getAxisMaxJerk_mm_s(const axis_t axis) { return planner.max_jerk[axis]; }
    float getAxisMaxJerk_mm_s(const extruder_t) { return planner.max_jerk.e; }
    void setAxisMaxJerk_mm_s(const_float_t value, const axis_t axis) { planner.set_max_jerk((AxisEnum)axis, value); }
    void setAxisMaxJerk_mm_s(const_float_t value, const extruder_t) { planner.set_max_jerk(E_AXIS, value); }
  #endif

  #if ENABLED(DUAL_X_CARRIAGE)
    uint8_t getIDEX_Mode() { return dual_x_carriage_mode; }
  #endif

  #if PREHEAT_COUNT
      uint16_t getMaterial_preset_E(const uint16_t index) { return ui.material_preset[index].hotend_temp; }
    #if HAS_HEATED_BED
      uint16_t getMaterial_preset_B(const uint16_t index) { return ui.material_preset[index].bed_temp; }
    #endif
  #endif

  feedRate_t getFeedrate_mm_s()                       { return feedrate_mm_s; }
  int16_t getFlowPercentage(const extruder_t extr)    { return planner.flow_percentage[extr]; }
  feedRate_t getMinFeedrate_mm_s()                    { return planner.settings.min_feedrate_mm_s; }
  feedRate_t getMinTravelFeedrate_mm_s()              { return planner.settings.min_travel_feedrate_mm_s; }
  float getPrintingAcceleration_mm_s2()               { return planner.settings.acceleration; }
  float getRetractAcceleration_mm_s2()                { return planner.settings.retract_acceleration; }
  float getTravelAcceleration_mm_s2()                 { return planner.settings.travel_acceleration; }
  void setFeedrate_mm_s(const feedRate_t fr)          { feedrate_mm_s = fr; }
  void setFlow_percent(const int16_t flow, const extruder_t extr) { planner.set_flow(extr, flow); }
  void setMinFeedrate_mm_s(const feedRate_t fr)       { planner.settings.min_feedrate_mm_s = fr; }
  void setMinTravelFeedrate_mm_s(const feedRate_t fr) { planner.settings.min_travel_feedrate_mm_s = fr; }
  void setPrintingAcceleration_mm_s2(const_float_t acc) { planner.settings.acceleration = acc; }
  void setRetractAcceleration_mm_s2(const_float_t acc) { planner.settings.retract_acceleration = acc; }
  void setTravelAcceleration_mm_s2(const_float_t acc)  { planner.settings.travel_acceleration = acc; }

  #if ENABLED(BABYSTEPPING)

    bool babystepAxis_steps(const int16_t steps, const axis_t axis) {
      switch (axis) {
        #if ENABLED(BABYSTEP_XY)
          case X: babystep.add_steps(X_AXIS, steps); break;
          case Y: babystep.add_steps(Y_AXIS, steps); break;
        #endif
        case Z: babystep.add_steps(Z_AXIS, steps); break;
        default: return false;
      };
      return true;
    }

    /**
     * This function adjusts an axis during a print.
     *
     * When linked_nozzles is false, each nozzle in a multi-nozzle
     * printer can be babystepped independently of the others. This
     * lets the user to fine tune the Z-offset and Nozzle Offsets
     * while observing the first layer of a print, regardless of
     * what nozzle is printing.
     */
    void smartAdjustAxis_steps(const int16_t steps, const axis_t axis, bool linked_nozzles) {
      const float mm = steps * planner.steps_to_mm[axis];
      UNUSED(mm);

      if (!babystepAxis_steps(steps, axis)) return;

      #if ENABLED(BABYSTEP_ZPROBE_OFFSET)
        // Make it so babystepping in Z adjusts the Z probe offset.
        if (axis == Z && TERN1(HAS_MULTI_EXTRUDER, (linked_nozzles || active_extruder == 0)))
          probe.offset.z += mm;
      #endif

      #if HAS_MULTI_EXTRUDER && HAS_HOTEND_OFFSET
        /**
         * When linked_nozzles is false, as an axis is babystepped
         * adjust the hotend offsets so that the other nozzles are
         * unaffected by the babystepping of the active nozzle.
         */
        if (!linked_nozzles) {
          HOTEND_LOOP()
            if (e != active_extruder)
              hotend_offset[e][axis] += mm;

          normalizeNozzleOffset(X);
          normalizeNozzleOffset(Y);
          normalizeNozzleOffset(Z);
        }
      #else
        UNUSED(linked_nozzles);
      #endif
    }

    /**
     * Converts a mm displacement to a number of whole number of
     * steps that is at least mm long.
     */
    int16_t mmToWholeSteps(const_float_t mm, const axis_t axis) {
      const float steps = mm / planner.steps_to_mm[axis];
      return steps > 0 ? CEIL(steps) : FLOOR(steps);
    }

  #endif // BABYSTEPPING

  float getZOffset_mm() {
    return (0.0f
      #if HAS_BED_PROBE
        + probe.offset.z
      #elif ENABLED(BABYSTEP_DISPLAY_TOTAL)
        + planner.steps_to_mm[Z_AXIS] * babystep.axis_total[BS_AXIS_IND(Z_AXIS)]
      #endif
    );
  }

  void setZOffset_mm(const_float_t value) {
    #if HAS_BED_PROBE
      if (WITHIN(value, Z_PROBE_OFFSET_RANGE_MIN, Z_PROBE_OFFSET_RANGE_MAX))
        probe.offset.z = value;
    #elif ENABLED(BABYSTEP_DISPLAY_TOTAL)
      babystep.add_mm(Z_AXIS, value - getZOffset_mm());
    #else
      UNUSED(value);
    #endif
  }

  #if HAS_HOTEND_OFFSET

    float getNozzleOffset_mm(const axis_t axis, const extruder_t extruder) {
      if (extruder - E0 >= HOTENDS) return 0;
      return hotend_offset[extruder - E0][axis];
    }

    void setNozzleOffset_mm(const_float_t value, const axis_t axis, const extruder_t extruder) {
      if (extruder - E0 >= HOTENDS) return;
      hotend_offset[extruder - E0][axis] = value;
    }

    /**
     * The UI should call this if needs to guarantee the first
     * nozzle offset is zero (such as when it doesn't allow the
     * user to edit the offset the first nozzle).
     */
    void normalizeNozzleOffset(const axis_t axis) {
      const float offs = hotend_offset[0][axis];
      HOTEND_LOOP() hotend_offset[e][axis] -= offs;
    }

  #endif // HAS_HOTEND_OFFSET

  #if HAS_BED_PROBE
    float getProbeOffset_mm(const axis_t axis) { return probe.offset.pos[axis]; }
    void setProbeOffset_mm(const_float_t val, const axis_t axis) { probe.offset.pos[axis] = val; }
  #endif

  #if ENABLED(BACKLASH_GCODE)
    float getAxisBacklash_mm(const axis_t axis)       { return backlash.distance_mm[axis]; }
    void setAxisBacklash_mm(const_float_t value, const axis_t axis)
                                                      { backlash.distance_mm[axis] = constrain(value,0,5); }

    float getBacklashCorrection_percent()             { return ui8_to_percent(backlash.correction); }
    void setBacklashCorrection_percent(const_float_t value) { backlash.correction = map(constrain(value, 0, 100), 0, 100, 0, 255); }

    #ifdef BACKLASH_SMOOTHING_MM
      float getBacklashSmoothing_mm()                 { return backlash.smoothing_mm; }
      void setBacklashSmoothing_mm(const_float_t value) { backlash.smoothing_mm = constrain(value, 0, 999); }
    #endif
  #endif

  uint32_t getProgress_seconds_elapsed() {
    const duration_t elapsed = print_job_timer.duration();
    return elapsed.value;
  }

  #if HAS_LEVELING

    bool getLevelingActive() { return planner.leveling_active; }
    void setLevelingActive(const bool state) { set_bed_leveling_enabled(state); }
    bool getMeshValid() { return leveling_is_valid(); }

    #if HAS_MESH

      bed_mesh_t& getMeshArray() { return Z_VALUES_ARR; }
      float getMeshPoint(const xy_uint8_t &pos) { return Z_VALUES(pos.x, pos.y); }
      void setMeshPoint(const xy_uint8_t &pos, const_float_t zoff) {
        if (WITHIN(pos.x, 0, (GRID_MAX_POINTS_X) - 1) && WITHIN(pos.y, 0, (GRID_MAX_POINTS_Y) - 1)) {
          Z_VALUES(pos.x, pos.y) = zoff;
          TERN_(ABL_BILINEAR_SUBDIVISION, bed_level_virt_interpolate());
        }
      }

      void moveToMeshPoint(const xy_uint8_t &pos, const_float_t z) {
        #if EITHER(MESH_BED_LEVELING, AUTO_BED_LEVELING_UBL)
          const feedRate_t old_feedrate = feedrate_mm_s;
          const float x_target = MESH_MIN_X + pos.x * (MESH_X_DIST),
                      y_target = MESH_MIN_Y + pos.y * (MESH_Y_DIST);
          if (x_target != current_position.x || y_target != current_position.y) {
            // If moving across bed, raise nozzle to safe height over bed
            feedrate_mm_s = Z_PROBE_FEEDRATE_FAST;
            destination = current_position;
            destination.z = Z_CLEARANCE_BETWEEN_PROBES;
            prepare_line_to_destination();
            feedrate_mm_s = XY_PROBE_FEEDRATE;
            destination.x = x_target;
            destination.y = y_target;
            prepare_line_to_destination();
          }
          feedrate_mm_s = Z_PROBE_FEEDRATE_FAST;
          destination.z = z;
          prepare_line_to_destination();
          feedrate_mm_s = old_feedrate;
        #else
          UNUSED(pos);
          UNUSED(z);
        #endif
      }

    #endif // HAS_MESH

  #endif // HAS_LEVELING

  #if ENABLED(HOST_PROMPT_SUPPORT)
    void setHostResponse(const uint8_t response) { host_response_handler(response); }
  #endif

  #if ENABLED(PRINTCOUNTER)
    char* getFailedPrints_str(char buffer[21])   { strcpy(buffer,i16tostr3left(print_job_timer.getStats().totalPrints - print_job_timer.getStats().finishedPrints)); return buffer; }
    char* getTotalPrints_str(char buffer[21])    { strcpy(buffer,i16tostr3left(print_job_timer.getStats().totalPrints));    return buffer; }
    char* getFinishedPrints_str(char buffer[21]) { strcpy(buffer,i16tostr3left(print_job_timer.getStats().finishedPrints)); return buffer; }
    char* getTotalPrintTime_str(char buffer[21]) { return duration_t(print_job_timer.getStats().printTime).toString(buffer); }
    char* getLongestPrint_str(char buffer[21])   { return duration_t(print_job_timer.getStats().longestPrint).toString(buffer); }
    char* getFilamentUsed_str(char buffer[21])   {
      printStatistics stats = print_job_timer.getStats();
      sprintf_P(buffer, PSTR("%ld.%im"), long(stats.filamentUsed / 1000), int16_t(stats.filamentUsed / 100) % 10);
      return buffer;
    }
  #endif

  float getFeedrate_percent() { return feedrate_percentage; }

  #if ENABLED(PIDTEMP)
    float getPIDValues_Kp(const extruder_t tool) { return PID_PARAM(Kp, tool); }
    float getPIDValues_Ki(const extruder_t tool) { return unscalePID_i(PID_PARAM(Ki, tool)); }
    float getPIDValues_Kd(const extruder_t tool) { return unscalePID_d(PID_PARAM(Kd, tool)); }

    void setPIDValues(const_float_t p, const_float_t i, const_float_t d, extruder_t tool) {
      thermalManager.temp_hotend[tool].pid.Kp = p;
      thermalManager.temp_hotend[tool].pid.Ki = scalePID_i(i);
      thermalManager.temp_hotend[tool].pid.Kd = scalePID_d(d);
      thermalManager.updatePID();
    }

    void startPIDTune(const_float_t temp, extruder_t tool) {
      thermalManager.PID_autotune(temp, (heater_id_t)tool, 8, true);
    }
  #endif

  #if ENABLED(PIDTEMPBED)
    float getBedPIDValues_Kp() { return thermalManager.temp_bed.pid.Kp; }
    float getBedPIDValues_Ki() { return unscalePID_i(thermalManager.temp_bed.pid.Ki); }
    float getBedPIDValues_Kd() { return unscalePID_d(thermalManager.temp_bed.pid.Kd); }

    void setBedPIDValues(const_float_t p, const_float_t i, const_float_t d) {
      thermalManager.temp_bed.pid.Kp = p;
      thermalManager.temp_bed.pid.Ki = scalePID_i(i);
      thermalManager.temp_bed.pid.Kd = scalePID_d(d);
      thermalManager.updatePID();
    }

    void startBedPIDTune(const_float_t temp) {
      thermalManager.PID_autotune(temp, H_BED, 4, true);
    }
  #endif

  void injectCommands_P(PGM_P const gcode) { queue.inject_P(gcode); }
  void injectCommands(char * const gcode)  { queue.inject(gcode); }

  bool commandsInQueue() { return (planner.movesplanned() || queue.has_commands_queued()); }

  bool isAxisPositionKnown(const axis_t axis) { return axis_is_trusted((AxisEnum)axis); }
  bool isAxisPositionKnown(const extruder_t) { return axis_is_trusted(E_AXIS); }
  bool isPositionKnown() { return all_axes_trusted(); }
  bool isMachineHomed() { return all_axes_homed(); }

  PGM_P getFirmwareName_str() {
    static PGMSTR(firmware_name, "Marlin " SHORT_BUILD_VERSION);
    return firmware_name;
  }

  void setTargetTemp_celsius(const_float_t inval, const heater_t heater) {
    float value = inval;
    #ifdef TOUCH_UI_LCD_TEMP_SCALING
      value *= TOUCH_UI_LCD_TEMP_SCALING;
    #endif
    enableHeater(heater);
    switch (heater) {
      #if HAS_HEATED_CHAMBER
        case CHAMBER: thermalManager.setTargetChamber(LROUND(constrain(value, 0, CHAMBER_MAX_TARGET))); break;
      #endif
      #if HAS_COOLER
        case COOLER: thermalManager.setTargetCooler(LROUND(constrain(value, 0, COOLER_MAXTEMP))); break;
      #endif
      #if HAS_HEATED_BED
        case BED: thermalManager.setTargetBed(LROUND(constrain(value, 0, BED_MAX_TARGET))); break;
      #endif
      default: {
        #if HAS_HOTEND
          const int16_t e = heater - H0;
          thermalManager.setTargetHotend(LROUND(constrain(value, 0, thermalManager.hotend_max_target(e))), e);
        #endif
      } break;
    }
  }

  void setTargetTemp_celsius(const_float_t inval, const extruder_t extruder) {
    float value = inval;
    #ifdef TOUCH_UI_LCD_TEMP_SCALING
      value *= TOUCH_UI_LCD_TEMP_SCALING;
    #endif
    #if HAS_HOTEND
      const int16_t e = extruder - E0;
      enableHeater(extruder);
      thermalManager.setTargetHotend(LROUND(constrain(value, 0, thermalManager.hotend_max_target(e))), e);
    #endif
  }

  void setTargetFan_percent(const_float_t value, const fan_t fan) {
    #if HAS_FAN
      if (fan < FAN_COUNT)
        thermalManager.set_fan_speed(fan - FAN0, map(constrain(value, 0, 100), 0, 100, 0, 255));
    #else
      UNUSED(value);
      UNUSED(fan);
    #endif
  }

  void setFeedrate_percent(const_float_t value) { feedrate_percentage = constrain(value, 10, 500); }

  void coolDown() {
    #if HAS_HOTEND
      HOTEND_LOOP() thermalManager.setTargetHotend(0, e);
    #endif
    TERN_(HAS_HEATED_BED, thermalManager.setTargetBed(0));
    TERN_(HAS_FAN, thermalManager.zero_fan_speeds());
  }

  bool awaitingUserConfirm() { return wait_for_user; }

  void setUserConfirmed() { TERN_(HAS_RESUME_CONTINUE, wait_for_user = false); }

  void printFile(const char *filename) {
    UNUSED(filename);
    TERN_(SDSUPPORT, card.openAndPrintFile(filename));
  }

  bool isPrintingFromMediaPaused() {
    return TERN0(SDSUPPORT, isPrintingFromMedia() && !IS_SD_PRINTING());
  }

  bool isPrintingFromMedia() {
    #if ENABLED(SDSUPPORT)
      // Account for when IS_SD_PRINTING() reports the end of the
      // print when there is still SD card data in the planner.
      flags.was_sd_printing = card.isFileOpen() || (flags.was_sd_printing && commandsInQueue());
      return flags.was_sd_printing;
    #else
      return false;
    #endif
  }

  bool isPrinting() {
    return (commandsInQueue() || isPrintingFromMedia() || TERN0(SDSUPPORT, IS_SD_PRINTING())) || print_job_timer.isRunning() || print_job_timer.isPaused();
  }

  bool isPrintingPaused() {
    return isPrinting() && (isPrintingFromMediaPaused() || print_job_timer.isPaused());
  }

  bool isMediaInserted() { return TERN0(SDSUPPORT, IS_SD_INSERTED() && card.isMounted()); }

  void pausePrint() { ui.pause_print(); }
  void resumePrint() { ui.resume_print(); }
  void stopPrint() { ui.abort_print(); }

  void onUserConfirmRequired_P(PGM_P const pstr) {
    char msg[strlen_P(pstr) + 1];
    strcpy_P(msg, pstr);
    onUserConfirmRequired(msg);
  }

  void onStatusChanged_P(PGM_P const pstr) {
<<<<<<< HEAD
    onStatusChanged(pstr);
=======
    char msg[strlen_P(pstr) + 1];
    strcpy_P(msg, pstr);
    onStatusChanged(msg);
>>>>>>> 6430489e
  }

  FileList::FileList() { refresh(); }

  void FileList::refresh() { num_files = 0xFFFF; }

  bool FileList::seek(const uint16_t pos, const bool skip_range_check) {
    #if ENABLED(SDSUPPORT)
      if (!skip_range_check && (pos + 1) > count()) return false;
      card.getfilename_sorted(SD_ORDER(pos, count()));
      return card.filename[0] != '\0';
    #else
      UNUSED(pos);
      UNUSED(skip_range_check);
      return false;
    #endif
  }

  const char* FileList::filename() {
    return TERN(SDSUPPORT, card.longest_filename(), "");
  }

  const char* FileList::shortFilename() {
    return TERN(SDSUPPORT, card.filename, "");
  }

  const char* FileList::longFilename() {
    return TERN(SDSUPPORT, card.longFilename, "");
  }

  bool FileList::isDir() {
    return TERN0(SDSUPPORT, card.flag.filenameIsDir);
  }

  uint16_t FileList::count() {
    return TERN0(SDSUPPORT, (num_files = (num_files == 0xFFFF ? card.get_num_Files() : num_files)));
  }

  bool FileList::isAtRootDir() {
    return TERN1(SDSUPPORT, card.flag.workDirIsRoot);
  }

  void FileList::upDir() {
    #if ENABLED(SDSUPPORT)
      card.cdup();
      num_files = 0xFFFF;
    #endif
  }

  void FileList::changeDir(const char * const dirname) {
    #if ENABLED(SDSUPPORT)
      card.cd(dirname);
      num_files = 0xFFFF;
    #else
      UNUSED(dirname);
    #endif
  }

} // namespace ExtUI

// At the moment we hook into MarlinUI methods, but this could be cleaned up in the future

void MarlinUI::init() { ExtUI::onStartup(); }

void MarlinUI::update() { ExtUI::onIdle(); }

void MarlinUI::kill_screen(PGM_P const error, PGM_P const component) {
  using namespace ExtUI;
  if (!flags.printer_killed) {
    flags.printer_killed = true;
    onPrinterKilled(error, component);
  }
}

#endif // EXTENSIBLE_UI<|MERGE_RESOLUTION|>--- conflicted
+++ resolved
@@ -1065,13 +1065,9 @@
   }
 
   void onStatusChanged_P(PGM_P const pstr) {
-<<<<<<< HEAD
-    onStatusChanged(pstr);
-=======
     char msg[strlen_P(pstr) + 1];
     strcpy_P(msg, pstr);
     onStatusChanged(msg);
->>>>>>> 6430489e
   }
 
   FileList::FileList() { refresh(); }
