--- conflicted
+++ resolved
@@ -474,18 +474,8 @@
 
 void DGUSScreenHandler::HandleMotorLockUnlock(DGUS_VP_Variable &var, void *val_ptr) {
   DEBUG_ECHOLNPGM("HandleMotorLockUnlock");
-<<<<<<< HEAD
-
-  char buf[4];
-  const int16_t lock = BE16_P(val_ptr);
-  strcpy_P(buf, lock ? PSTR("M18") : PSTR("M17"));
-
-  //DEBUG_ECHOPGM(" ", buf);
-  queue.enqueue_one_now(buf);
-=======
-  const int16_t lock = swap16(*(uint16_t*)val_ptr);
+  const int16_t lock = BE16_P(*(uint16_t*)val_ptr);
   queue.enqueue_one_now(lock ? F("M18") : F("M17"));
->>>>>>> 5979aab1
 }
 
 void DGUSScreenHandler::HandleSettings(DGUS_VP_Variable &var, void *val_ptr) {
