/**
 * Marlin 3D Printer Firmware
 * Copyright (c) 2020 MarlinFirmware [https://github.com/MarlinFirmware/Marlin]
 *
 * Based on Sprinter and grbl.
 * Copyright (c) 2011 Camiel Gubbels / Erik van der Zalm
 *
 * This program is free software: you can redistribute it and/or modify
 * it under the terms of the GNU General Public License as published by
 * the Free Software Foundation, either version 3 of the License, or
 * (at your option) any later version.
 *
 * This program is distributed in the hope that it will be useful,
 * but WITHOUT ANY WARRANTY; without even the implied warranty of
 * MERCHANTABILITY or FITNESS FOR A PARTICULAR PURPOSE.  See the
 * GNU General Public License for more details.
 *
 * You should have received a copy of the GNU General Public License
 * along with this program.  If not, see <https://www.gnu.org/licenses/>.
 *
 */
#pragma once

#include "../DGUSScreenHandlerBase.h"

enum DGUSLCD_Screens : uint8_t;

class DGUSScreenHandlerMKS : public DGUSScreenHandler {
public:
  DGUSScreenHandlerMKS() = default;

  #if 0
  static void sendinfoscreen_ch(const uint16_t *line1, const uint16_t *line2, const uint16_t *line3, const uint16_t *line4);
  static void sendinfoscreen_en(PGM_P const line1, PGM_P const line2, PGM_P const line3, PGM_P const line4);
  static void sendinfoscreen(const void *line1, const void *line2, const void *line3, const void *line4, uint16_t language);
  #endif

  static void ScreenBackChange(DGUS_VP_Variable &var, void *val_ptr);

  static void EEPROM_CTRL(DGUS_VP_Variable &var, void *val_ptr);
<<<<<<< HEAD
  static void LanguageChange_MKS(DGUS_VP_Variable &var, void *val_ptr);
  #if HAS_BED_PROBE
    static void GetOffsetValue(DGUS_VP_Variable &var, void *val_ptr);
  #endif
  static void Level_Ctrl_MKS(DGUS_VP_Variable &var, void *val_ptr);
=======
  static void LanguageChange(DGUS_VP_Variable &var, void *val_ptr);
  static void GetOffsetValue(DGUS_VP_Variable &var, void *val_ptr);
  static void Level_Ctrl(DGUS_VP_Variable &var, void *val_ptr);
>>>>>>> a8419738
  static void MeshLevel(DGUS_VP_Variable &var, void *val_ptr);
  static void MeshLevelDistanceConfig(DGUS_VP_Variable &var, void *val_ptr);
  static void ManualAssistLeveling(DGUS_VP_Variable &var, void *val_ptr);
  static void ZoffsetConfirm(DGUS_VP_Variable &var, void *val_ptr);
  static void Z_offset_select(DGUS_VP_Variable &var, void *val_ptr);
  static void GetManualMovestep(DGUS_VP_Variable &var, void *val_ptr);
  static void GetZoffsetDistance(DGUS_VP_Variable &var, void *val_ptr);
  static void GetMinExtrudeTemp(DGUS_VP_Variable &var, void *val_ptr);
  static void GetParkPos(DGUS_VP_Variable &var, void *val_ptr);
  #if ENABLED(PREVENT_COLD_EXTRUSION)
    static void HandleGetExMinTemp(DGUS_VP_Variable &var, void *val_ptr);
  #endif
  static void DGUS_LanguageDisplay(uint8_t var);
  static void TMC_ChangeConfig(DGUS_VP_Variable &var, void *val_ptr);
  static void GetTurnOffCtrl(DGUS_VP_Variable &var, void *val_ptr);
  static void LanguagePInit();
  static void DGUS_Runout_Idle();
  static void DGUS_RunoutInit();
  static void DGUS_ExtrudeLoadInit();
  static void LCD_BLK_Adjust(DGUS_VP_Variable &var, void *val_ptr);
  static void SD_FileBack(DGUS_VP_Variable &var, void *val_ptr);

  static void HandleStepPerMMChanged(DGUS_VP_Variable &var, void *val_ptr);
  static void HandleStepPerMMExtruderChanged(DGUS_VP_Variable &var, void *val_ptr);
  static void HandleMaxSpeedChange(DGUS_VP_Variable &var, void *val_ptr);
  static void HandleExtruderMaxSpeedChange(DGUS_VP_Variable &var, void *val_ptr);
  static void HandleAccChange(DGUS_VP_Variable &var, void *val_ptr);
  static void HandleMaxAccChange(DGUS_VP_Variable &var, void *val_ptr);
  static void HandleExtruderAccChange(DGUS_VP_Variable &var, void *val_ptr);
  static void HandleChangeLevelPoint(DGUS_VP_Variable &var, void *val_ptr);
  static void HandleTravelAccChange(DGUS_VP_Variable &var, void *val_ptr);
  static void HandleFeedRateMinChange(DGUS_VP_Variable &var, void *val_ptr);
  static void HandleMin_T_F(DGUS_VP_Variable &var, void *val_ptr);

  #if HAS_PID_HEATING
    static void FilamentLoadUnload(DGUS_VP_Variable &var, void *val_ptr, const int filamentDir);
    static void FilamentLoad(DGUS_VP_Variable &var, void *val_ptr);
    static void FilamentUnLoad(DGUS_VP_Variable &var, void *val_ptr);
    static void GetManualFilament(DGUS_VP_Variable &var, void *val_ptr);
    static void GetManualFilamentSpeed(DGUS_VP_Variable &var, void *val_ptr);
  #endif

  #if ENABLED(SDSUPPORT)
    // Marlin informed us about SD print completion.
    static void SDPrintingFinished();
  #else
    static void PrintReturn(DGUS_VP_Variable &var, void *val_ptr);
  #endif

  static void DGUSLCD_SendPrintTimeToDisplay(DGUS_VP_Variable &var);
  static void DGUSLCD_SendBabyStepToDisplay(DGUS_VP_Variable &var);
  static void DGUSLCD_SendFanToDisplay(DGUS_VP_Variable &var);
  static void DGUSLCD_SendGbkToDisplay(DGUS_VP_Variable &var);
  static void DGUSLCD_SendStringToDisplay_Language(DGUS_VP_Variable &var);
  static void DGUSLCD_SendTMCStepValue(DGUS_VP_Variable &var);

  static void DGUSLCD_SetUint8(DGUS_VP_Variable &var, void *val_ptr);

  static bool loop();
};

enum MKS_Choose : uint8_t { MKS_Language_Choose, MKS_Language_NoChoose };
enum MKS_Language : uint8_t { MKS_SimpleChinese, MKS_English };

extern MKS_Language mks_language_index;
extern bool DGUSAutoTurnOff;

#if ENABLED(POWER_LOSS_RECOVERY)
  #define PLR_SCREEN_RECOVER MKSLCD_SCREEN_PRINT
  #define PLR_SCREEN_CANCEL MKSLCD_SCREEN_HOME
#endif

typedef DGUSScreenHandlerMKS DGUSScreenHandlerClass;<|MERGE_RESOLUTION|>--- conflicted
+++ resolved
@@ -38,17 +38,9 @@
   static void ScreenBackChange(DGUS_VP_Variable &var, void *val_ptr);
 
   static void EEPROM_CTRL(DGUS_VP_Variable &var, void *val_ptr);
-<<<<<<< HEAD
-  static void LanguageChange_MKS(DGUS_VP_Variable &var, void *val_ptr);
-  #if HAS_BED_PROBE
-    static void GetOffsetValue(DGUS_VP_Variable &var, void *val_ptr);
-  #endif
-  static void Level_Ctrl_MKS(DGUS_VP_Variable &var, void *val_ptr);
-=======
   static void LanguageChange(DGUS_VP_Variable &var, void *val_ptr);
   static void GetOffsetValue(DGUS_VP_Variable &var, void *val_ptr);
   static void Level_Ctrl(DGUS_VP_Variable &var, void *val_ptr);
->>>>>>> a8419738
   static void MeshLevel(DGUS_VP_Variable &var, void *val_ptr);
   static void MeshLevelDistanceConfig(DGUS_VP_Variable &var, void *val_ptr);
   static void ManualAssistLeveling(DGUS_VP_Variable &var, void *val_ptr);
