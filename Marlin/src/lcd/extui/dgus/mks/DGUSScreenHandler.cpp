--- conflicted
+++ resolved
@@ -1442,12 +1442,7 @@
     }
 
     #if ENABLED(DGUS_MKS_RUNOUT_SENSOR)
-<<<<<<< HEAD
-      if (booted && (printJobOngoing() || printingIsPaused()))
-        DGUS_Runout_Idle();
-=======
       if (booted && printingIsActive()) DGUS_Runout_Idle();
->>>>>>> b65cdbed
     #endif
   #endif // SHOW_BOOTSCREEN
 
