/**
 * Marlin 3D Printer Firmware
 * Copyright (c) 2020 MarlinFirmware [https://github.com/MarlinFirmware/Marlin]
 *
 * Based on Sprinter and grbl.
 * Copyright (c) 2011 Camiel Gubbels / Erik van der Zalm
 *
 * This program is free software: you can redistribute it and/or modify
 * it under the terms of the GNU General Public License as published by
 * the Free Software Foundation, either version 3 of the License, or
 * (at your option) any later version.
 *
 * This program is distributed in the hope that it will be useful,
 * but WITHOUT ANY WARRANTY; without even the implied warranty of
 * MERCHANTABILITY or FITNESS FOR A PARTICULAR PURPOSE.  See the
 * GNU General Public License for more details.
 *
 * You should have received a copy of the GNU General Public License
 * along with this program.  If not, see <https://www.gnu.org/licenses/>.
 *
 */

/**
 * lcd/extui/lib/chiron_tft.cpp
 *
 * Extensible_UI implementation for Anycubic Chiron
 * Written By Nick Wells, 2020 [https://github.com/SwiftNick]
 *  (not affiliated with Anycubic, Ltd.)
 */

#include "../../../../inc/MarlinConfigPre.h"

#if ENABLED(ANYCUBIC_LCD_CHIRON)

#include "chiron_tft.h"
#include "Tunes.h"
#include "FileNavigator.h"

#include "../../../../gcode/queue.h"
#include "../../../../sd/cardreader.h"
#include "../../../../libs/numtostr.h"
#include "../../../../MarlinCore.h"
#include "../../../../core/ctstring.h"

namespace Anycubic {

ChironTFT Chiron;
#if AUTO_DETECT_CHIRON_TFT
  panel_type_t   ChironTFT::panel_type = AC_panel_unknown;
#endif
last_error_t     ChironTFT::last_error;
printer_state_t  ChironTFT::printer_state;
paused_state_t   ChironTFT::pause_state;
heater_state_t   ChironTFT::hotend_state;
heater_state_t   ChironTFT::hotbed_state;
xy_uint8_t       ChironTFT::selectedmeshpoint;
char             ChironTFT::selectedfile[MAX_PATH_LEN + 1];
char             ChironTFT::panel_command[MAX_CMND_LEN + 1];
uint8_t          ChironTFT::command_len;
float            ChironTFT::live_Zoffset;
file_menu_t      ChironTFT::file_menu;

void ChironTFT::Startup() {
  selectedfile[0]   = '\0';
  panel_command[0]  = '\0';
  command_len       = 0;
  last_error        = AC_error_none;
  printer_state     = AC_printer_idle;
  pause_state       = AC_paused_idle;
  hotend_state      = AC_heater_off;
  hotbed_state      = AC_heater_off;
  live_Zoffset      = 0.0;
  file_menu         = AC_menu_file;

  // Setup pins for powerloss detection
  // Two IO pins are connected on the Trigorilla Board
  // On a power interruption the OUTAGECON_PIN goes low.

  #if ENABLED(POWER_LOSS_RECOVERY)
    OUT_WRITE(OUTAGECON_PIN, HIGH);
  #endif

  // Filament runout is handled by Marlin settings in Configuration.h
  // opt_set    FIL_RUNOUT_STATE HIGH  // Pin state indicating that filament is NOT present.
  // opt_enable FIL_RUNOUT_PULLUP
  TFTSer.begin(115200);

  // wait for the TFT panel to initialise and finish the animation
  delay_ms(250);

  // There are different panels for the Chiron with slightly different commands
  // So we need to know what we are working with.

  // Panel type can be defined otherwise detect it automatically
  if (panel_type == AC_panel_unknown) DetectPanelType();

  // Signal Board has reset
  SendtoTFTLN(AC_msg_main_board_has_reset);

  // Enable leveling and Disable end stops during print
  // as Z home places nozzle above the bed so we need to allow it past the end stops
  injectCommands_P(AC_cmnd_enable_leveling);

  // Startup tunes are defined in Tunes.h
  PlayTune(BEEPER_PIN, TERN(AC_DEFAULT_STARTUP_TUNE, Anycubic_PowerOn, GB_PowerOn), 1);

  #if ACDEBUGLEVEL
    SERIAL_ECHOLNPAIR("AC Debug Level ", ACDEBUGLEVEL);
  #endif
  SendtoTFTLN(AC_msg_ready);
}

void ChironTFT::DetectPanelType() {
  #if AUTO_DETECT_CHIRON_TFT
    // Send a query to the TFT
    SendtoTFTLN(AC_Test_for_OldPanel); // The panel will respond with 'SXY 480 320'
    SendtoTFTLN(AC_Test_for_NewPanel); // the panel will respond with '[0]=0   ' to '[19]=0   '
  #endif
}

void ChironTFT::IdleLoop()  {
  if (ReadTFTCommand()) {
    ProcessPanelRequest();
    command_len = 0;
  }
  CheckHeaters();
}

void ChironTFT::PrinterKilled(PGM_P error,PGM_P component)  {
  SendtoTFTLN(AC_msg_kill_lcd);
  #if ACDEBUG(AC_MARLIN)
    SERIAL_ECHOLNPAIR("PrinterKilled()\nerror: ", error , "\ncomponent: ", component);
  #endif
}

void ChironTFT::MediaEvent(media_event_t event)  {
  #if ACDEBUG(AC_MARLIN)
    SERIAL_ECHOLNPAIR("ProcessMediaStatus() ", event);
  #endif
  switch (event) {
    case AC_media_inserted:
      SendtoTFTLN(AC_msg_sd_card_inserted);
      break;

    case AC_media_removed:
      SendtoTFTLN(AC_msg_sd_card_removed);
      break;

    case AC_media_error:
      last_error = AC_error_noSD;
      SendtoTFTLN(AC_msg_no_sd_card);
      break;
  }
}

void ChironTFT::TimerEvent(timer_event_t event)  {
  #if ACDEBUG(AC_MARLIN)
    SERIAL_ECHOLNPAIR("TimerEvent() ", event);
    SERIAL_ECHOLNPAIR("Printer State: ", printer_state);
  #endif

  switch (event) {
    case AC_timer_started: {
      live_Zoffset = 0.0; // reset print offset
      setSoftEndstopState(false);  // disable endstops to print
      printer_state = AC_printer_printing;
      SendtoTFTLN(AC_msg_print_from_sd_card);
    } break;

    case AC_timer_paused: {
      printer_state = AC_printer_paused;
      pause_state   = AC_paused_idle;
      SendtoTFTLN(AC_msg_paused);
    } break;

    case AC_timer_stopped: {
      if (printer_state != AC_printer_idle) {
        printer_state = AC_printer_stopping;
        SendtoTFTLN(AC_msg_print_complete);
      }
      setSoftEndstopState(true); // enable endstops
    } break;
  }
}

void ChironTFT::FilamentRunout()  {
  #if ACDEBUG(AC_MARLIN)
    SERIAL_ECHOLNPAIR("FilamentRunout() printer_state ", printer_state);
  #endif
  // 1 Signal filament out
  last_error = AC_error_filament_runout;
  SendtoTFTLN(isPrintingFromMedia() ? AC_msg_filament_out_alert : AC_msg_filament_out_block);
  PlayTune(BEEPER_PIN, FilamentOut, 1);
}

void ChironTFT::ConfirmationRequest(const char * const msg)  {
  // M108 continue
  #if ACDEBUG(AC_MARLIN)
    SERIAL_ECHOLNPAIR("ConfirmationRequest() ", msg, " printer_state:", printer_state);
  #endif
  switch (printer_state) {
    case AC_printer_pausing: {
      if (strcmp_P(msg, MARLIN_msg_print_paused) == 0 || strcmp_P(msg, MARLIN_msg_nozzle_parked) == 0) {
        SendtoTFTLN(AC_msg_paused); // enable continue button
        printer_state = AC_printer_paused;
      }
    } break;

    case AC_printer_resuming_from_power_outage:
    case AC_printer_printing:
    case AC_printer_paused: {
      // Heater timout, send acknowledgement
      if (strcmp_P(msg, MARLIN_msg_heater_timeout) == 0) {
        pause_state = AC_paused_heater_timed_out;
        SendtoTFTLN(AC_msg_paused); // enable continue button
        PlayTune(BEEPER_PIN,Heater_Timedout,1);
      }
      // Reheat finished, send acknowledgement
      else if (strcmp_P(msg, MARLIN_msg_reheat_done) == 0) {
        pause_state = AC_paused_idle;
        SendtoTFTLN(AC_msg_paused); // enable continue button
      }
      // Filament Purging, send acknowledgement enter run mode
      else if (strcmp_P(msg, MARLIN_msg_filament_purging) == 0) {
        pause_state = AC_paused_purging_filament;
        SendtoTFTLN(AC_msg_paused); // enable continue button
      }
    } break;
    default:
    break;
  }
}

void ChironTFT::StatusChange(const char * const msg)  {
  #if ACDEBUG(AC_MARLIN)
    SERIAL_ECHOLNPAIR("StatusChange() ", msg);
    SERIAL_ECHOLNPAIR("printer_state:", printer_state);
  #endif
  bool msg_matched = false;
  // The only way to get printer status is to parse messages
  // Use the state to minimise the work we do here.
  switch (printer_state) {
    case AC_printer_probing: {
      // If probing completes ok save the mesh and park
      // Ignore the custom machine name
      if (strcmp_P(msg + strlen(CUSTOM_MACHINE_NAME), MARLIN_msg_ready) == 0) {
        injectCommands_P(PSTR("M500\nG27"));
        SendtoTFTLN(AC_msg_probing_complete);
        printer_state = AC_printer_idle;
        msg_matched = true;
      }
      // If probing fails dont save the mesh raise the probe above the bad point
      if (strcmp_P(msg, MARLIN_msg_probing_failed) == 0) {
        PlayTune(BEEPER_PIN, BeepBeepBeeep, 1);
        injectCommands_P(PSTR("G1 Z50 F500"));
        SendtoTFTLN(AC_msg_probing_complete);
        printer_state = AC_printer_idle;
        msg_matched = true;
      }
    } break;

    case AC_printer_printing: {
      if (strcmp_P(msg, MARLIN_msg_reheating) == 0) {
        SendtoTFTLN(AC_msg_paused); // enable continue button
        msg_matched = true;
       }
    } break;

    case AC_printer_pausing: {
      if (strcmp_P(msg, MARLIN_msg_print_paused) == 0) {
        SendtoTFTLN(AC_msg_paused);
        printer_state = AC_printer_paused;
        pause_state = AC_paused_idle;
        msg_matched = true;
       }
    } break;

    case AC_printer_stopping: {
      if (strcmp_P(msg, MARLIN_msg_print_aborted) == 0) {
        SendtoTFTLN(AC_msg_stop);
        printer_state = AC_printer_idle;
        msg_matched = true;
      }
    } break;
    default:
    break;
  }

  // If not matched earlier see if this was a heater message
  if (!msg_matched) {
    if (strcmp_P(msg, MARLIN_msg_extruder_heating) == 0) {
      SendtoTFTLN(AC_msg_nozzle_heating);
      hotend_state = AC_heater_temp_set;
    }
    else if (strcmp_P(msg, MARLIN_msg_bed_heating) == 0) {
      SendtoTFTLN(AC_msg_bed_heating);
      hotbed_state = AC_heater_temp_set;
    }
    else if (strcmp_P(msg, MARLIN_msg_EEPROM_version) == 0) {
      last_error = AC_error_EEPROM;
    }
  }
}

void ChironTFT::PowerLossRecovery()  {
  printer_state = AC_printer_resuming_from_power_outage; // Play tune to notify user we can recover.
  last_error = AC_error_powerloss;
  PlayTune(BEEPER_PIN, SOS, 1);
  SERIAL_ECHOLNPGM_P(AC_msg_powerloss_recovery);
}

void ChironTFT::PrintComplete() {
  SendtoTFT(AC_msg_print_complete);
  printer_state = AC_printer_idle;
  setSoftEndstopState(true); // enable endstops
}

void ChironTFT::SendtoTFT(PGM_P str) {  // A helper to print PROGMEM string to the panel
  #if ACDEBUG(AC_SOME)
    SERIAL_ECHOPGM_P(str);
  #endif
  while (const char c = pgm_read_byte(str++)) TFTSer.write(c);
}

void ChironTFT::SendtoTFTLN(PGM_P str = nullptr) {
  if (str) {
    #if ACDEBUG(AC_SOME)
      SERIAL_ECHOPGM("> ");
    #endif
    SendtoTFT(str);
    #if ACDEBUG(AC_SOME)
      SERIAL_EOL();
    #endif
<<<<<<< HEAD
    size_t msgH = HASH(msg);
    switch (printer_state) {
      case AC_printer_pausing: {
        if (msgH == MARLIN_msg_print_paused || msgH == MARLIN_msg_nozzle_parked) {
          SendtoTFTLN(AC_msg_paused); // enable continue button
          printer_state = AC_printer_paused;
        }
      } break;

      case AC_printer_resuming_from_power_outage:
      case AC_printer_printing:
      case AC_printer_paused: {
        switch(msgH) {
          // Heater timout, send acknowledgement
          case MARLIN_msg_heater_timeout: {
            pause_state = AC_paused_heater_timed_out;
            SendtoTFTLN(AC_msg_paused); // enable continue button
            PlayTune(BEEPER_PIN,Heater_Timedout,1);
            break;
          }
          // Reheat finished, send acknowledgement
          case MARLIN_msg_reheat_done: {
            pause_state = AC_paused_idle;
            SendtoTFTLN(AC_msg_paused); // enable continue button
            break;
          }
          // Filament Purging, send acknowledgement enter run mode
          case MARLIN_msg_filament_purging: {
            pause_state = AC_paused_purging_filament;
            SendtoTFTLN(AC_msg_paused); // enable continue button
            break;
          }

        }
      } break;
      default:
      break;
    }
  }

  void ChironTFT::StatusChange(const char * const msg)  {
    #if ACDEBUG(AC_MARLIN)
      SERIAL_ECHOLNPAIR("StatusChange() ", msg);
      SERIAL_ECHOLNPAIR("printer_state:", printer_state);
    #endif
    bool msg_matched = false;
    // The only way to get printer status is to parse messages
    // Use the state to minimise the work we do here.
    // TODO: Now we are using hashes here, could we reverse the switch/case order here for cleaner code ?
    size_t msgH = HASH(msg);
    switch (printer_state) {
      case AC_printer_probing: {
        // If probing completes ok save the mesh and park
        // Ignore the custom machine name
        if (strcmp_P(msg + strlen(CUSTOM_MACHINE_NAME), MARLIN_msg_ready) == 0) {
          injectCommands_P(PSTR("M500\nG27"));
          SendtoTFTLN(AC_msg_probing_complete);
          printer_state = AC_printer_idle;
          msg_matched = true;
        }
        // If probing fails dont save the mesh raise the probe above the bad point
        if (msgH == MARLIN_msg_probing_failed) {
          PlayTune(BEEPER_PIN, BeepBeepBeeep, 1);
          injectCommands_P(PSTR("G1 Z50 F500"));
          SendtoTFTLN(AC_msg_probing_complete);
          printer_state = AC_printer_idle;
          msg_matched = true;
        }
      } break;

      case AC_printer_printing: {
        if (msgH == MARLIN_msg_reheating) {
          SendtoTFTLN(AC_msg_paused); // enable continue button
          msg_matched = true;
         }
      } break;

      case AC_printer_pausing: {
        if (msgH == MARLIN_msg_print_paused) {
          SendtoTFTLN(AC_msg_paused);
          printer_state = AC_printer_paused;
          pause_state = AC_paused_idle;
          msg_matched = true;
         }
      } break;

      case AC_printer_stopping: {
        if (msgH == MARLIN_msg_print_aborted) {
          SendtoTFTLN(AC_msg_stop);
          printer_state = AC_printer_idle;
          msg_matched = true;
        }
      } break;
      default:
      break;
    }

    // If not matched earlier see if this was a heater message
    if (!msg_matched) {
      if (msgH == MARLIN_msg_extruder_heating) {
        SendtoTFTLN(AC_msg_nozzle_heating);
        hotend_state = AC_heater_temp_set;
      }
      else if (msgH == MARLIN_msg_bed_heating) {
        SendtoTFTLN(AC_msg_bed_heating);
        hotbed_state = AC_heater_temp_set;
      }
    }
  }

  void ChironTFT::PowerLossRecovery()  {
    printer_state = AC_printer_resuming_from_power_outage; // Play tune to notify user we can recover.
    PlayTune(BEEPER_PIN, SOS, 1);
    SERIAL_ECHOLNPGM("Resuming from power outage...");
    SERIAL_ECHOLNPGM("Select SD file then press resume");
=======
  }
  TFTSer.println();
}

bool ChironTFT::ReadTFTCommand() {
  bool command_ready = false;
  while (TFTSer.available() > 0 && command_len < MAX_CMND_LEN) {
    panel_command[command_len] = TFTSer.read();
    if (panel_command[command_len] == '\n') {
      command_ready = true;
      break;
    }
    command_len++;
>>>>>>> d3a2c6a0
  }

  if (command_ready || command_len == MAX_CMND_LEN) {
    panel_command[command_len] = '\0';
    #if ACDEBUG(AC_ALL)
      SERIAL_ECHOLNPAIR("len(",command_len,") < ", panel_command);
    #endif
    command_ready = true;
  }
  return command_ready;
}

int8_t ChironTFT::FindToken(char c) {
  int8_t pos = 0;
  do {
    if (panel_command[pos] == c) {
      #if ACDEBUG(AC_INFO)
        SERIAL_ECHOLNPAIR("Tpos:", pos, " ", c);
      #endif
      return pos;
    }
  } while(++pos < command_len);
  #if ACDEBUG(AC_INFO)
    SERIAL_ECHOLNPAIR("Not found: ", c);
  #endif
  return -1;
}

void ChironTFT::CheckHeaters() {
  uint8_t faultDuration = 0;

  // if the hotend temp is abnormal, confirm state before signalling panel
  celsius_float_t temp = getActualTemp_celsius(E0);
  while (!WITHIN(temp, HEATER_0_MINTEMP, HEATER_0_MAXTEMP)) {
    faultDuration++;
    if (faultDuration >= AC_HEATER_FAULT_VALIDATION_TIME) {
      SendtoTFTLN(AC_msg_nozzle_temp_abnormal);
      last_error = AC_error_abnormal_temp_t0;
      SERIAL_ECHOLNPAIR("Extruder temp abnormal! : ", temp);
      break;
    }
    delay_ms(500);
    temp = getActualTemp_celsius(E0);
  }

  // If the hotbed temp is abnormal, confirm state before signaling panel
  faultDuration = 0;
  temp = getActualTemp_celsius(BED);
  while (!WITHIN(temp, BED_MINTEMP, BED_MAXTEMP)) {
    faultDuration++;
    if (faultDuration >= AC_HEATER_FAULT_VALIDATION_TIME) {
      SendtoTFTLN(AC_msg_nozzle_temp_abnormal);
      last_error = AC_error_abnormal_temp_bed;
      SERIAL_ECHOLNPAIR("Bed temp abnormal! : ", temp);
      break;
    }
    delay_ms(500);
    temp = getActualTemp_celsius(E0);
  }

  // Update panel with hotend heater status
  if (hotend_state != AC_heater_temp_reached) {
    if (WITHIN(getActualTemp_celsius(E0) - getTargetTemp_celsius(E0), -(TEMP_WINDOW), TEMP_WINDOW)) {
      SendtoTFTLN(AC_msg_nozzle_heating_done);
      hotend_state = AC_heater_temp_reached;
    }
  }

  // Update panel with bed heater status
  if (hotbed_state != AC_heater_temp_reached) {
    if (WITHIN(getActualTemp_celsius(BED) - getTargetTemp_celsius(BED), -(TEMP_BED_WINDOW), TEMP_BED_WINDOW)) {
      SendtoTFTLN(AC_msg_bed_heating_done);
      hotbed_state = AC_heater_temp_reached;
    }
  }
}

void ChironTFT::SendFileList(int8_t startindex) {
  // Respond to panel request for 4 files starting at index
  #if ACDEBUG(AC_INFO)
    SERIAL_ECHOLNPAIR("## SendFileList ## ", startindex);
  #endif
  SendtoTFTLN(PSTR("FN "));
  filenavigator.getFiles(startindex, panel_type, 4);
  SendtoTFTLN(PSTR("END"));
}

void ChironTFT::SelectFile() {
  if (panel_type == AC_panel_new) {
    strncpy(selectedfile, panel_command + 4, command_len - 3);
    selectedfile[command_len - 4] = '\0';
  }
  else {
    strncpy(selectedfile, panel_command + 4, command_len - 4);
    selectedfile[command_len - 5] = '\0';
  }
  #if ACDEBUG(AC_FILE)
    SERIAL_ECHOLNPAIR(" Selected File: ",selectedfile);
  #endif
  switch (selectedfile[0]) {
    case '/':   // Valid file selected
      SendtoTFTLN(AC_msg_sd_file_open_success);
      break;

    case '<':   // .. (go up folder level)
      filenavigator.upDIR();
      SendtoTFTLN(AC_msg_sd_file_open_failed);
      SendFileList( 0 );
      break;
    default:   // enter sub folder
      // for new panel remove the '.GCO' tag that was added to the end of the path
      if (panel_type == AC_panel_new)
        selectedfile[strlen(selectedfile) - 4] = '\0';
      filenavigator.changeDIR(selectedfile);
      SendtoTFTLN(AC_msg_sd_file_open_failed);
      SendFileList( 0 );
      break;
  }
}

void ChironTFT::ProcessPanelRequest() {
  // Break these up into logical blocks // as its easier to navigate than one huge switch case!
  int8_t tpos = FindToken('A');
  // Panel request are 'A0' - 'A36'
  if (tpos != -1) {
    const int8_t req = atoi(&panel_command[tpos+1]);

    // Information requests A0 - A8 and A33
    if (req <= 8 || req == 33) PanelInfo(req);

    // Simple Actions A9 - A28
    else if (req <= 28) PanelAction(req);

    // Process Initiation
    else if (req <= 36) PanelProcess(req);
  }
  else {
    #if AUTO_DETECT_CHIRON_TFT
      // This may be a response to a panel type detection query
      if (panel_type == AC_panel_unknown) {
        tpos = FindToken('S'); // old panel will respond to 'SIZE' with 'SXY 480 320'
        if (tpos != -1) {
          if (panel_command[tpos+1]== 'X' && panel_command[tpos+2]=='Y') {
            panel_type = AC_panel_standard;
            SERIAL_ECHOLNPGM_P(AC_msg_old_panel_detected);
          }
        }
        else {
          tpos = FindToken('['); // new panel will respond to 'J200' with '[0]=0'
          if (tpos != -1) {
            if (panel_command[tpos+1]== '0' && panel_command[tpos+2]==']') {
              panel_type = AC_panel_new;
              SERIAL_ECHOLNPGM_P(AC_msg_new_panel_detected);
            }
          }
        }
        return;
      }
    #endif

    SendtoTFTLN(); // Ignore unknown requests
  }
}

void ChironTFT::PanelInfo(uint8_t req) {
  // information requests A0-A8 and A33
  switch (req) {
    case 0:   // A0 Get HOTEND Temp
      SendtoTFT(PSTR("A0V "));
      TFTSer.println(getActualTemp_celsius(E0));
      break;

    case 1:   // A1 Get HOTEND Target Temp
      SendtoTFT(PSTR("A1V "));
      TFTSer.println(getTargetTemp_celsius(E0));
      break;

    case 2:   // A2 Get BED Temp
      SendtoTFT(PSTR("A2V "));
      TFTSer.println(getActualTemp_celsius(BED));
      break;

    case 3:   // A3 Get BED Target Temp
      SendtoTFT(PSTR("A3V "));
      TFTSer.println(getTargetTemp_celsius(BED));
      break;

    case 4:   // A4 Get FAN Speed
      SendtoTFT(PSTR("A4V "));
      TFTSer.println(getActualFan_percent(FAN0));
      break;

    case 5:   // A5 Get Current Coordinates
      SendtoTFT(PSTR("A5V X: "));
      TFTSer.print(getAxisPosition_mm(X));
      SendtoTFT(PSTR(" Y: "));
      TFTSer.print(getAxisPosition_mm(Y));
      SendtoTFT(PSTR(" Z: "));
      TFTSer.println(getAxisPosition_mm(Z));
      break;

    case 6:   // A6 Get printing progress
      if (isPrintingFromMedia()) {
        SendtoTFT(PSTR("A6V "));
        TFTSer.println(ui8tostr2(getProgress_percent()));
      }
      else
        SendtoTFTLN(PSTR("A6V ---"));
      break;

    case 7: { // A7 Get Printing Time
      uint32_t time = getProgress_seconds_elapsed() / 60;
      SendtoTFT(PSTR("A7V "));
      TFTSer.print(ui8tostr2(time / 60));
      SendtoTFT(PSTR(" H "));
      TFTSer.print(ui8tostr2(time % 60));
      SendtoTFT(PSTR(" M"));
      #if ACDEBUG(AC_ALL)
        SERIAL_ECHOLNPAIR("Print time ", ui8tostr2(time / 60), ":", ui8tostr2(time % 60));
      #endif
    } break;

    case 8:   // A8 Get SD Card list A8 S0
      if (!isMediaInserted()) safe_delay(500);
      if (!isMediaInserted())   // Make sure the card is removed
        SendtoTFTLN(AC_msg_no_sd_card);
      else if (panel_command[3] == 'S')
        SendFileList( atoi( &panel_command[4] ) );
      break;

    case 33:   // A33 Get firmware info
      SendtoTFT(PSTR("J33 "));
      // If there is an error recorded, show that instead of the FW version
      if (!GetLastError()) SendtoTFTLN(PSTR(SHORT_BUILD_VERSION));
      break;
  }
}

void ChironTFT::PanelAction(uint8_t req) {
  switch (req) {
    case  9:   // A9 Pause SD print
      if (isPrintingFromMedia()) {
        SendtoTFTLN(AC_msg_pause);
        pausePrint();
        printer_state = AC_printer_pausing;
      }
      else
        SendtoTFTLN(AC_msg_stop);
      break;

    case 10: // A10 Resume SD Print
      if (pause_state == AC_paused_idle || printer_state == AC_printer_resuming_from_power_outage)
        resumePrint();
      else
        setUserConfirmed();
      break;

    case 11:   // A11 Stop SD print
      if (isPrintingFromMedia()) {
        printer_state = AC_printer_stopping;
        stopPrint();
      }
      else {
        if (printer_state == AC_printer_resuming_from_power_outage)
          injectCommands_P(PSTR("M1000 C")); // Cancel recovery
        SendtoTFTLN(AC_msg_stop);
        printer_state = AC_printer_idle;
      }
      break;

    case 12:   // A12 Kill printer
      kill();  // from marlincore.h
      break;

    case 13:   // A13 Select file
      SelectFile();
      break;

    case 14: { // A14 Start Printing
      // Allows printer to restart the job if we dont want to recover
      if (printer_state == AC_printer_resuming_from_power_outage) {
        injectCommands_P(PSTR("M1000 C")); // Cancel recovery
        printer_state = AC_printer_idle;
      }
      #if ACDebugLevel >= 1
        SERIAL_ECHOLNPAIR_F("Print: ", selectedfile);
      #endif
      printFile(selectedfile);
      SendtoTFTLN(AC_msg_print_from_sd_card);
    } break;

    case 15:   // A15 Resuming from outage
      if (printer_state == AC_printer_resuming_from_power_outage) {
        // Need to home here to restore the Z position
        injectCommands_P(AC_cmnd_power_loss_recovery);
        injectCommands_P(PSTR("M1000"));  // home and start recovery
      }
      break;

    case 16: { // A16 Set HotEnd temp  A17 S170
      const float set_Htemp = atof(&panel_command[5]);
      hotend_state = set_Htemp ? AC_heater_temp_set : AC_heater_off;
      switch ((char)panel_command[4]) {
        // Set Temp
        case 'S': case 'C': setTargetTemp_celsius(set_Htemp, E0);
      }
    } break;

    case 17: { // A17 Set bed temp
      const float set_Btemp = atof(&panel_command[5]);
      hotbed_state = set_Btemp ? AC_heater_temp_set : AC_heater_off;
      if (panel_command[4] == 'S')
        setTargetTemp_celsius(set_Btemp, BED);
    } break;

    case 18:   // A18 Set Fan Speed
      if (panel_command[4] == 'S')
        setTargetFan_percent(atof(&panel_command[5]), FAN0);
      break;

    case 19:   // A19 Motors off
      if (!isPrinting()) {
        disable_all_steppers(); // from marlincore.h
        SendtoTFTLN(AC_msg_ready);
      }
      break;

    case 20:   // A20 Read/write print speed
      if (panel_command[4] == 'S')
        setFeedrate_percent(atoi(&panel_command[5]));
      else {
        SendtoTFT(PSTR("A20V "));
        TFTSer.println(getFeedrate_percent());
      }
      break;

    case 21:   // A21 Home Axis  A21 X
      if (!isPrinting()) {
        switch ((char)panel_command[4]) {
          case 'X': injectCommands_P(PSTR("G28X")); break;
          case 'Y': injectCommands_P(PSTR("G28Y")); break;
          case 'Z': injectCommands_P(PSTR("G28Z")); break;
          case 'C': injectCommands_P(G28_STR); break;
        }
      }
      break;

    case 22: {   // A22 Move Axis
      // The commands have changed on the new panel
      // Old TFT A22 X -1F1500      A22 X +1F1500
      // New TFT A22 X-1.0 F1500    A22 X1.0 F1500

      // lets just wrap this in a gcode relative nonprint move and let the controller deal with it
      // G91 G0 <panel command> G90

      if (!isPrinting()) { // Ignore request if printing
        char MoveCmnd[30];
        sprintf_P(MoveCmnd, PSTR("G91\nG0%s\nG90"), panel_command + 3);
        #if ACDEBUG(AC_ACTION)
          SERIAL_ECHOLNPAIR("Move: ", MoveCmnd);
        #endif
        setSoftEndstopState(true);  // enable endstops
        injectCommands(MoveCmnd);
      }
    } break;

    case 23:   // A23 Preheat PLA
      // Ignore request if printing
      if (!isPrinting()) {
        // Temps defined in configuration.h
        setTargetTemp_celsius(PREHEAT_1_TEMP_BED, BED);
        setTargetTemp_celsius(PREHEAT_1_TEMP_HOTEND, E0);
        SendtoTFTLN();
        hotbed_state = AC_heater_temp_set;
        hotend_state = AC_heater_temp_set;
      }
      break;

    case 24:   // A24 Preheat ABS
      // Ignore request if printing
      if (!isPrinting()) {
        setTargetTemp_celsius(PREHEAT_2_TEMP_BED, BED);
        setTargetTemp_celsius(PREHEAT_2_TEMP_HOTEND, E0);
        SendtoTFTLN();
        hotbed_state = AC_heater_temp_set;
        hotend_state = AC_heater_temp_set;
      }
      break;

    case 25:   // A25 Cool Down
      // Ignore request if printing
      if (!isPrinting()) {
        setTargetTemp_celsius(0, E0);
        setTargetTemp_celsius(0, BED);
        SendtoTFTLN(AC_msg_ready);
        hotbed_state = AC_heater_off;
        hotend_state = AC_heater_off;
      }
      break;

    case 26:   // A26 Refresh SD
      if (card.isMounted())card.release();
      card.mount();
      safe_delay(500);
      filenavigator.reset();
      break;

    case 27:   // A27 Servo Angles adjust
      break;

    case 28:   // A28 Filament set A28 O/C
      // Ignore request if printing
      if (isPrinting()) break;
      SendtoTFTLN();
      break;
  }
}

void ChironTFT::PanelProcess(uint8_t req) {
  switch (req) {
    case 29: { // A29 Read Mesh Point A29 X1 Y1
      xy_uint8_t pos;
      float pos_z;
      pos.x = atoi(&panel_command[FindToken('X')+1]);
      pos.y = atoi(&panel_command[FindToken('Y')+1]);
      pos_z = getMeshPoint(pos);

      SendtoTFT(PSTR("A29V "));
      TFTSer.println(pos_z * 100);
      if (!isPrinting()) {
        setSoftEndstopState(true);  // disable endstops
        // If the same meshpoint is selected twice in a row, move the head to that ready for adjustment
        if ((selectedmeshpoint.x == pos.x) && (selectedmeshpoint.y == pos.y)) {
          if (!isPositionKnown())
            injectCommands_P(G28_STR); // home

          if (isPositionKnown()) {
            #if ACDEBUG(AC_INFO)
              SERIAL_ECHOLNPAIR("Moving to mesh point at x: ", pos.x, " y: ", pos.y, " z: ", pos_z);
            #endif
            // Go up before moving
            setAxisPosition_mm(3.0,Z);

            setAxisPosition_mm(17 + (93 * pos.x), X);
            setAxisPosition_mm(20 + (93 * pos.y), Y);
            setAxisPosition_mm(0.0, Z);
            #if ACDEBUG(AC_INFO)
              SERIAL_ECHOLNPAIR("Current Z: ", getAxisPosition_mm(Z));
            #endif
          }
        }
        selectedmeshpoint.x = pos.x;
        selectedmeshpoint.y = pos.y;
      }
    } break;

    case 30: {   // A30 Auto leveling
      if (FindToken('S') != -1) { // Start probing New panel adds spaces..
        // Ignore request if printing
        if (isPrinting())
          SendtoTFTLN(AC_msg_probing_not_allowed); // forbid auto leveling
        else {


          SendtoTFTLN(AC_msg_start_probing);
          injectCommands_P(PSTR("G28\nG29"));
          printer_state = AC_printer_probing;
        }
      }
      else {
        SendtoTFTLN(AC_msg_start_probing); // Just enter levelling menu
      }
    } break;

    case 31: { // A31 Adjust all Probe Points
      // The tokens can occur in different places on the new panel so we need to find it.

      if (FindToken('C') != -1) { // Restore and apply original offsets
        if (!isPrinting()) {
          injectCommands_P(PSTR("M501\nM420 S1"));
          selectedmeshpoint.x = selectedmeshpoint.y = 99;
          SERIAL_ECHOLNPGM_P(AC_msg_mesh_changes_abandoned);
        }
      }

      else if (FindToken('D') != -1) { // Save Z Offset tables and restore leveling state
        if (!isPrinting()) {
          setAxisPosition_mm(1.0,Z); // Lift nozzle before any further movements are made
          injectCommands_P(PSTR("M500"));
          SERIAL_ECHOLNPGM_P(AC_msg_mesh_changes_saved);
          selectedmeshpoint.x = selectedmeshpoint.y = 99;
        }
      }

      else if (FindToken('G') != -1) { // Get current offset
        SendtoTFT(PSTR("A31V "));
        // When printing use the live z Offset position
        // we will use babystepping to move the print head
        if (isPrinting())
          TFTSer.println(live_Zoffset);
        else {
          TFTSer.println(getZOffset_mm());
          selectedmeshpoint.x = selectedmeshpoint.y = 99;
        }
      }

      else {
        int8_t tokenpos = FindToken('S');
        if (tokenpos != -1) { // Set offset (adjusts all points by value)
          float Zshift = atof(&panel_command[tokenpos+1]);
          setSoftEndstopState(false);  // disable endstops
          // Allow temporary Z position nudging during print
          // From the leveling panel use the all points UI to adjust the print pos.
          if (isPrinting()) {
            #if ACDEBUG(AC_INFO)
              SERIAL_ECHOLNPAIR("Change Zoffset from:", live_Zoffset, " to ", live_Zoffset + Zshift);
            #endif
            if (isAxisPositionKnown(Z)) {
              #if ACDEBUG(AC_INFO)
                const float currZpos = getAxisPosition_mm(Z);
                SERIAL_ECHOLNPAIR("Nudge Z pos from ", currZpos, " to ", currZpos + constrain(Zshift, -0.05, 0.05));
              #endif
              // Use babystepping to adjust the head position
              int16_t steps = mmToWholeSteps(constrain(Zshift,-0.05,0.05), Z);
              #if ACDEBUG(AC_INFO)
                SERIAL_ECHOLNPAIR("Steps to move Z: ", steps);
              #endif
              babystepAxis_steps(steps, Z);
              live_Zoffset += Zshift;
            }
            SendtoTFT(PSTR("A31V "));
            TFTSer.println(live_Zoffset);
          }
          else {
            GRID_LOOP(x, y) {
              const xy_uint8_t pos { x, y };
              const float currval = getMeshPoint(pos);
              setMeshPoint(pos, constrain(currval + Zshift, AC_LOWEST_MESHPOINT_VAL, 2));
              #if ACDEBUG(AC_INFO)
                SERIAL_ECHOLNPAIR("Change mesh point X", x," Y",y ," from ", currval, " to ", getMeshPoint(pos) );
              #endif
            }
            const float currZOffset = getZOffset_mm();
            #if ACDEBUG(AC_INFO)
              SERIAL_ECHOLNPAIR("Change probe offset from ", currZOffset, " to  ", currZOffset + Zshift);
            #endif

            setZOffset_mm(currZOffset + Zshift);
            SendtoTFT(PSTR("A31V "));
            TFTSer.println(getZOffset_mm());

            if (isAxisPositionKnown(Z)) {
              // Move Z axis
              const float currZpos = getAxisPosition_mm(Z);
              #if ACDEBUG(AC_INFO)
                SERIAL_ECHOLNPAIR("Move Z pos from ", currZpos, " to ", currZpos + constrain(Zshift, -0.05, 0.05));
              #endif
              setAxisPosition_mm(currZpos+constrain(Zshift,-0.05,0.05),Z);
            }
          }
        }
      }
    } break;

    case 32: { // A32 clean leveling beep flag
      // Ignore request if printing
      //if (isPrinting()) break;
      //injectCommands_P(PSTR("M500\nM420 S1\nG1 Z10 F240\nG1 X0 Y0 F6000"));
      //TFTSer.println();
    } break;

    // A33 firmware info request see PanelInfo()

    case 34: {  // A34 Adjust single mesh point A34 C/S X1 Y1 V123
      if (panel_command[3] == 'C') { // Restore original offsets
        injectCommands_P(PSTR("M501\nM420 S1"));
        selectedmeshpoint.x = selectedmeshpoint.y = 99;
        //printer_state = AC_printer_idle;
      }
      else {
        xy_uint8_t pos;
        pos.x = atoi(&panel_command[5]);
        pos.y = atoi(&panel_command[8]);

        float currmesh = getMeshPoint(pos);
        float newval   = atof(&panel_command[11])/100;
        #if ACDEBUG(AC_INFO)
          SERIAL_ECHOLNPAIR("Change mesh point x:", pos.x, " y:", pos.y);
          SERIAL_ECHOLNPAIR("from ", currmesh, " to ", newval);
        #endif
        // Update Meshpoint
        setMeshPoint(pos,newval);
        if (printer_state == AC_printer_idle || printer_state == AC_printer_probing /*!isPrinting()*/) {
          // if we are at the current mesh point indicated on the panel Move Z pos +/- 0.05mm
          // (The panel changes the mesh value by +/- 0.05mm on each button press)
          if (selectedmeshpoint.x == pos.x && selectedmeshpoint.y == pos.y) {
            setSoftEndstopState(false);
            float currZpos = getAxisPosition_mm(Z);
            #if ACDEBUG(AC_INFO)
              SERIAL_ECHOLNPAIR("Move Z pos from ", currZpos, " to ", currZpos + constrain(newval - currmesh, -0.05, 0.05));
            #endif
            setAxisPosition_mm(currZpos + constrain(newval - currmesh, -0.05, 0.05), Z);
          }
        }
      }
    }  break;

    case 36:    // A36 Auto leveling for new TFT bet that was a typo in the panel code!
      SendtoTFTLN(AC_msg_start_probing);
      break;
  }
}

bool ChironTFT::GetLastError() {
  switch (last_error) {
    case AC_error_abnormal_temp_bed: SendtoTFTLN(AC_msg_error_bed_temp);    break;
    case AC_error_abnormal_temp_t0:  SendtoTFTLN(AC_msg_error_hotend_temp); break;
    case AC_error_noSD:              SendtoTFTLN(AC_msg_error_sd_card);     break;
    case AC_error_powerloss:         SendtoTFTLN(AC_msg_power_loss);        break;
    case AC_error_EEPROM:            SendtoTFTLN(AC_msg_eeprom_version);    break;
    case AC_error_filament_runout:   SendtoTFTLN(AC_msg_filament_out);      break;
    default: return false;
  }
  last_error = AC_error_none;
  return true;
}

} // Anycubic namespace

#endif // ANYCUBIC_LCD_CHIRON<|MERGE_RESOLUTION|>--- conflicted
+++ resolved
@@ -198,9 +198,10 @@
   #if ACDEBUG(AC_MARLIN)
     SERIAL_ECHOLNPAIR("ConfirmationRequest() ", msg, " printer_state:", printer_state);
   #endif
+  size_t msgH = HASH(msg);
   switch (printer_state) {
     case AC_printer_pausing: {
-      if (strcmp_P(msg, MARLIN_msg_print_paused) == 0 || strcmp_P(msg, MARLIN_msg_nozzle_parked) == 0) {
+      if (msgH == MARLIN_msg_print_paused || msgH == MARLIN_msg_nozzle_parked) {
         SendtoTFTLN(AC_msg_paused); // enable continue button
         printer_state = AC_printer_paused;
       }
@@ -209,21 +210,26 @@
     case AC_printer_resuming_from_power_outage:
     case AC_printer_printing:
     case AC_printer_paused: {
-      // Heater timout, send acknowledgement
-      if (strcmp_P(msg, MARLIN_msg_heater_timeout) == 0) {
-        pause_state = AC_paused_heater_timed_out;
-        SendtoTFTLN(AC_msg_paused); // enable continue button
-        PlayTune(BEEPER_PIN,Heater_Timedout,1);
-      }
-      // Reheat finished, send acknowledgement
-      else if (strcmp_P(msg, MARLIN_msg_reheat_done) == 0) {
-        pause_state = AC_paused_idle;
-        SendtoTFTLN(AC_msg_paused); // enable continue button
-      }
-      // Filament Purging, send acknowledgement enter run mode
-      else if (strcmp_P(msg, MARLIN_msg_filament_purging) == 0) {
-        pause_state = AC_paused_purging_filament;
-        SendtoTFTLN(AC_msg_paused); // enable continue button
+      switch(msgH) {
+        // Heater timout, send acknowledgement
+        case MARLIN_msg_heater_timeout: {
+          pause_state = AC_paused_heater_timed_out;
+          SendtoTFTLN(AC_msg_paused); // enable continue button
+          PlayTune(BEEPER_PIN,Heater_Timedout,1);
+          break;
+        }
+        // Reheat finished, send acknowledgement
+        case MARLIN_msg_reheat_done: {
+          pause_state = AC_paused_idle;
+          SendtoTFTLN(AC_msg_paused); // enable continue button
+          break;
+        }
+        // Filament Purging, send acknowledgement enter run mode
+        case MARLIN_msg_filament_purging: {
+          pause_state = AC_paused_purging_filament;
+          SendtoTFTLN(AC_msg_paused); // enable continue button
+          break;
+        }
       }
     } break;
     default:
@@ -239,6 +245,8 @@
   bool msg_matched = false;
   // The only way to get printer status is to parse messages
   // Use the state to minimise the work we do here.
+  // TODO: Now we are using hashes here, could we reverse the switch/case order here for cleaner code ?
+  size_t msgH = HASH(msg);
   switch (printer_state) {
     case AC_printer_probing: {
       // If probing completes ok save the mesh and park
@@ -250,7 +258,7 @@
         msg_matched = true;
       }
       // If probing fails dont save the mesh raise the probe above the bad point
-      if (strcmp_P(msg, MARLIN_msg_probing_failed) == 0) {
+      if (msgH == MARLIN_msg_probing_failed) {
         PlayTune(BEEPER_PIN, BeepBeepBeeep, 1);
         injectCommands_P(PSTR("G1 Z50 F500"));
         SendtoTFTLN(AC_msg_probing_complete);
@@ -260,14 +268,14 @@
     } break;
 
     case AC_printer_printing: {
-      if (strcmp_P(msg, MARLIN_msg_reheating) == 0) {
+      if (msgH == MARLIN_msg_reheating) {
         SendtoTFTLN(AC_msg_paused); // enable continue button
         msg_matched = true;
        }
     } break;
 
     case AC_printer_pausing: {
-      if (strcmp_P(msg, MARLIN_msg_print_paused) == 0) {
+      if (msgH == MARLIN_msg_print_paused) {
         SendtoTFTLN(AC_msg_paused);
         printer_state = AC_printer_paused;
         pause_state = AC_paused_idle;
@@ -276,7 +284,7 @@
     } break;
 
     case AC_printer_stopping: {
-      if (strcmp_P(msg, MARLIN_msg_print_aborted) == 0) {
+      if (msgH == MARLIN_msg_print_aborted) {
         SendtoTFTLN(AC_msg_stop);
         printer_state = AC_printer_idle;
         msg_matched = true;
@@ -288,15 +296,15 @@
 
   // If not matched earlier see if this was a heater message
   if (!msg_matched) {
-    if (strcmp_P(msg, MARLIN_msg_extruder_heating) == 0) {
+    if (msgH == MARLIN_msg_extruder_heating) {
       SendtoTFTLN(AC_msg_nozzle_heating);
       hotend_state = AC_heater_temp_set;
     }
-    else if (strcmp_P(msg, MARLIN_msg_bed_heating) == 0) {
+    else if (msgH == MARLIN_msg_bed_heating) {
       SendtoTFTLN(AC_msg_bed_heating);
       hotbed_state = AC_heater_temp_set;
     }
-    else if (strcmp_P(msg, MARLIN_msg_EEPROM_version) == 0) {
+    else if (msgH == MARLIN_msg_EEPROM_version) {
       last_error = AC_error_EEPROM;
     }
   }
@@ -331,123 +339,6 @@
     #if ACDEBUG(AC_SOME)
       SERIAL_EOL();
     #endif
-<<<<<<< HEAD
-    size_t msgH = HASH(msg);
-    switch (printer_state) {
-      case AC_printer_pausing: {
-        if (msgH == MARLIN_msg_print_paused || msgH == MARLIN_msg_nozzle_parked) {
-          SendtoTFTLN(AC_msg_paused); // enable continue button
-          printer_state = AC_printer_paused;
-        }
-      } break;
-
-      case AC_printer_resuming_from_power_outage:
-      case AC_printer_printing:
-      case AC_printer_paused: {
-        switch(msgH) {
-          // Heater timout, send acknowledgement
-          case MARLIN_msg_heater_timeout: {
-            pause_state = AC_paused_heater_timed_out;
-            SendtoTFTLN(AC_msg_paused); // enable continue button
-            PlayTune(BEEPER_PIN,Heater_Timedout,1);
-            break;
-          }
-          // Reheat finished, send acknowledgement
-          case MARLIN_msg_reheat_done: {
-            pause_state = AC_paused_idle;
-            SendtoTFTLN(AC_msg_paused); // enable continue button
-            break;
-          }
-          // Filament Purging, send acknowledgement enter run mode
-          case MARLIN_msg_filament_purging: {
-            pause_state = AC_paused_purging_filament;
-            SendtoTFTLN(AC_msg_paused); // enable continue button
-            break;
-          }
-
-        }
-      } break;
-      default:
-      break;
-    }
-  }
-
-  void ChironTFT::StatusChange(const char * const msg)  {
-    #if ACDEBUG(AC_MARLIN)
-      SERIAL_ECHOLNPAIR("StatusChange() ", msg);
-      SERIAL_ECHOLNPAIR("printer_state:", printer_state);
-    #endif
-    bool msg_matched = false;
-    // The only way to get printer status is to parse messages
-    // Use the state to minimise the work we do here.
-    // TODO: Now we are using hashes here, could we reverse the switch/case order here for cleaner code ?
-    size_t msgH = HASH(msg);
-    switch (printer_state) {
-      case AC_printer_probing: {
-        // If probing completes ok save the mesh and park
-        // Ignore the custom machine name
-        if (strcmp_P(msg + strlen(CUSTOM_MACHINE_NAME), MARLIN_msg_ready) == 0) {
-          injectCommands_P(PSTR("M500\nG27"));
-          SendtoTFTLN(AC_msg_probing_complete);
-          printer_state = AC_printer_idle;
-          msg_matched = true;
-        }
-        // If probing fails dont save the mesh raise the probe above the bad point
-        if (msgH == MARLIN_msg_probing_failed) {
-          PlayTune(BEEPER_PIN, BeepBeepBeeep, 1);
-          injectCommands_P(PSTR("G1 Z50 F500"));
-          SendtoTFTLN(AC_msg_probing_complete);
-          printer_state = AC_printer_idle;
-          msg_matched = true;
-        }
-      } break;
-
-      case AC_printer_printing: {
-        if (msgH == MARLIN_msg_reheating) {
-          SendtoTFTLN(AC_msg_paused); // enable continue button
-          msg_matched = true;
-         }
-      } break;
-
-      case AC_printer_pausing: {
-        if (msgH == MARLIN_msg_print_paused) {
-          SendtoTFTLN(AC_msg_paused);
-          printer_state = AC_printer_paused;
-          pause_state = AC_paused_idle;
-          msg_matched = true;
-         }
-      } break;
-
-      case AC_printer_stopping: {
-        if (msgH == MARLIN_msg_print_aborted) {
-          SendtoTFTLN(AC_msg_stop);
-          printer_state = AC_printer_idle;
-          msg_matched = true;
-        }
-      } break;
-      default:
-      break;
-    }
-
-    // If not matched earlier see if this was a heater message
-    if (!msg_matched) {
-      if (msgH == MARLIN_msg_extruder_heating) {
-        SendtoTFTLN(AC_msg_nozzle_heating);
-        hotend_state = AC_heater_temp_set;
-      }
-      else if (msgH == MARLIN_msg_bed_heating) {
-        SendtoTFTLN(AC_msg_bed_heating);
-        hotbed_state = AC_heater_temp_set;
-      }
-    }
-  }
-
-  void ChironTFT::PowerLossRecovery()  {
-    printer_state = AC_printer_resuming_from_power_outage; // Play tune to notify user we can recover.
-    PlayTune(BEEPER_PIN, SOS, 1);
-    SERIAL_ECHOLNPGM("Resuming from power outage...");
-    SERIAL_ECHOLNPGM("Select SD file then press resume");
-=======
   }
   TFTSer.println();
 }
@@ -461,7 +352,6 @@
       break;
     }
     command_len++;
->>>>>>> d3a2c6a0
   }
 
   if (command_ready || command_len == MAX_CMND_LEN) {
