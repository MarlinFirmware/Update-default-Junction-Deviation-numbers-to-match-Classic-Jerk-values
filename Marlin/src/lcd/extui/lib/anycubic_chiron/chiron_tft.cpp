/**
 * Marlin 3D Printer Firmware
 * Copyright (c) 2020 MarlinFirmware [https://github.com/MarlinFirmware/Marlin]
 *
 * Based on Sprinter and grbl.
 * Copyright (c) 2011 Camiel Gubbels / Erik van der Zalm
 *
 * This program is free software: you can redistribute it and/or modify
 * it under the terms of the GNU General Public License as published by
 * the Free Software Foundation, either version 3 of the License, or
 * (at your option) any later version.
 *
 * This program is distributed in the hope that it will be useful,
 * but WITHOUT ANY WARRANTY; without even the implied warranty of
 * MERCHANTABILITY or FITNESS FOR A PARTICULAR PURPOSE.  See the
 * GNU General Public License for more details.
 *
 * You should have received a copy of the GNU General Public License
 * along with this program.  If not, see <https://www.gnu.org/licenses/>.
 *
 */

/**
 * lcd/extui/lib/chiron_tft.cpp
 *
 * Extensible_UI implementation for Anycubic Chiron
 * Written By Nick Wells, 2021 [https://github.com/SwiftNick]
 *  (not affiliated with Anycubic, Ltd.)
 */

#include "../../../../inc/MarlinConfigPre.h"

#if ENABLED(ANYCUBIC_LCD_CHIRON)

#include "chiron_tft.h"
#include "Tunes.h"
#include "FileNavigator.h"

#include "../../../../gcode/queue.h"
#include "../../../../sd/cardreader.h"
#include "../../../../libs/numtostr.h"
#include "../../../../MarlinCore.h"

namespace Anycubic {
  ChironTFT Chiron;
  last_error_t     ChironTFT::last_error;
  panel_type_t     ChironTFT::panel_type;
  printer_state_t  ChironTFT::printer_state;
  paused_state_t   ChironTFT::pause_state;
  heater_state_t   ChironTFT::hotend_state;
  heater_state_t   ChironTFT::hotbed_state;
  xy_uint8_t       ChironTFT::selectedmeshpoint;
  char             ChironTFT::selectedfile[MAX_PATH_LEN];
  char             ChironTFT::panel_command[MAX_CMND_LEN];
  uint8_t          ChironTFT::command_len;
  float            ChironTFT::live_Zoffset;
  file_menu_t      ChironTFT::file_menu;

  ChironTFT::ChironTFT(){}
  void ChironTFT::Startup() {
    selectedfile[0]   = '\0';
    panel_command[0]  = '\0';
    command_len       = 0;
    last_error        = AC_error_none;
    panel_type        = AC_panel_unknown;
    printer_state     = AC_printer_idle;
    pause_state       = AC_paused_idle;
    hotend_state      = AC_heater_off;
    hotbed_state      = AC_heater_off;
    live_Zoffset      = 0.0;
    file_menu         = AC_menu_file;

    // Setup pins for powerloss detection
    // Two IO pins are connected on the Trigorilla Board
    // On a power interruption the OUTAGECON_PIN goes low.

    #if ENABLED(POWER_LOSS_RECOVERY)
      OUT_WRITE(OUTAGECON_PIN, HIGH);
    #endif

    // Filament runout is handled by Marlin settings in Configuration.h
    // opt_set    FIL_RUNOUT_STATE HIGH  // Pin state indicating that filament is NOT present.
    // opt_enable FIL_RUNOUT_PULLUP
    TFTSer.begin(115200);
    
    // wait for the TFT panel to initialise and finish the animation
    delay_ms(250);

    // There are different panels for the Chiron with slightly different commands
    // So we need to know what we are working with.

<<<<<<< HEAD
    #ifdef CHIRON_TFT_STANDARD
      panel_type = AC_panel_standard;
    #endif
    #ifdef CHIRON_TFT_NEW
      panel_type = AC_panel_new;
    #endif
    // Panel type can be defined otherwise detect it automatically
    if(panel_type == AC_panel_unknown) DetectPanelType();

    // Signal Board has reset
    SendtoTFTLN(AC_msg_main_board_has_reset);

    // Enable leveling and Disable end stops during print
    // as Z home places nozzle above the bed so we need to allow it past the end stops
    injectCommands_P(AC_cmnd_enable_leveling);
    
    // Startup tunes are defined in Tunes.h
    #if ENABLED(AC_DEFAULT_STARTUP_TUNE)
      PlayTune(BEEPER_PIN, Anycubic_PowerOn, 1);
    #else
      PlayTune(BEEPER_PIN, GB_PowerOn, 1);
    #endif
    
    #if ACDEBUGLEVEL
      SERIAL_ECHOLNPAIR("AC Debug Level ", ACDEBUGLEVEL);
    #endif
    SendtoTFTLN(AC_msg_ready);
  }
  void ChironTFT::DetectPanelType() {
    // Send a query to the TFT
    SendtoTFTLN(AC_Test_for_OldPanel); // The panel will respond with 'SXY 480 320'
    SendtoTFTLN(AC_Test_for_NewPanel); // the panel will respond with '[0]=0   ' to '[19]=0   '
=======
ChironTFT Chiron;
#if AUTO_DETECT_CHIRON_TFT
  panel_type_t   ChironTFT::panel_type = AC_panel_unknown;
#endif
last_error_t     ChironTFT::last_error;
printer_state_t  ChironTFT::printer_state;
paused_state_t   ChironTFT::pause_state;
heater_state_t   ChironTFT::hotend_state;
heater_state_t   ChironTFT::hotbed_state;
xy_uint8_t       ChironTFT::selectedmeshpoint;
char             ChironTFT::selectedfile[MAX_PATH_LEN + 1];
char             ChironTFT::panel_command[MAX_CMND_LEN + 1];
uint8_t          ChironTFT::command_len;
float            ChironTFT::live_Zoffset;
file_menu_t      ChironTFT::file_menu;

void ChironTFT::Startup() {
  selectedfile[0]   = '\0';
  panel_command[0]  = '\0';
  command_len       = 0;
  last_error        = AC_error_none;
  printer_state     = AC_printer_idle;
  pause_state       = AC_paused_idle;
  hotend_state      = AC_heater_off;
  hotbed_state      = AC_heater_off;
  live_Zoffset      = 0.0;
  file_menu         = AC_menu_file;

  // Setup pins for powerloss detection
  // Two IO pins are connected on the Trigorilla Board
  // On a power interruption the OUTAGECON_PIN goes low.

  #if ENABLED(POWER_LOSS_RECOVERY)
    OUT_WRITE(OUTAGECON_PIN, HIGH);
  #endif

  // Filament runout is handled by Marlin settings in Configuration.h
  // opt_set    FIL_RUNOUT_STATE HIGH  // Pin state indicating that filament is NOT present.
  // opt_enable FIL_RUNOUT_PULLUP
  TFTSer.begin(115200);

  // wait for the TFT panel to initialise and finish the animation
  delay_ms(250);

  // There are different panels for the Chiron with slightly different commands
  // So we need to know what we are working with.

  // Panel type can be defined otherwise detect it automatically
  if (panel_type == AC_panel_unknown) DetectPanelType();

  // Signal Board has reset
  SendtoTFTLN(AC_msg_main_board_has_reset);

  // Enable leveling and Disable end stops during print
  // as Z home places nozzle above the bed so we need to allow it past the end stops
  injectCommands_P(AC_cmnd_enable_leveling);

  // Startup tunes are defined in Tunes.h
  PlayTune(BEEPER_PIN, TERN(AC_DEFAULT_STARTUP_TUNE, Anycubic_PowerOn, GB_PowerOn), 1);

  #if ACDEBUGLEVEL
    SERIAL_ECHOLNPAIR("AC Debug Level ", ACDEBUGLEVEL);
  #endif
  SendtoTFTLN(AC_msg_ready);
}

void ChironTFT::DetectPanelType() {
  #if AUTO_DETECT_CHIRON_TFT
    // Send a query to the TFT
    SendtoTFTLN(AC_Test_for_OldPanel); // The panel will respond with 'SXY 480 320'
    SendtoTFTLN(AC_Test_for_NewPanel); // the panel will respond with '[0]=0   ' to '[19]=0   '
  #endif
}

void ChironTFT::IdleLoop()  {
  if (ReadTFTCommand()) {
    ProcessPanelRequest();
    command_len = 0;
  }
  CheckHeaters();
}

void ChironTFT::PrinterKilled(PGM_P error,PGM_P component)  {
  SendtoTFTLN(AC_msg_kill_lcd);
  #if ACDEBUG(AC_MARLIN)
    SERIAL_ECHOLNPAIR("PrinterKilled()\nerror: ", error , "\ncomponent: ", component);
  #endif
}

void ChironTFT::MediaEvent(media_event_t event)  {
  #if ACDEBUG(AC_MARLIN)
    SERIAL_ECHOLNPAIR("ProcessMediaStatus() ", event);
  #endif
  switch (event) {
    case AC_media_inserted:
      SendtoTFTLN(AC_msg_sd_card_inserted);
      break;

    case AC_media_removed:
      SendtoTFTLN(AC_msg_sd_card_removed);
      break;

    case AC_media_error:
      last_error = AC_error_noSD;
      SendtoTFTLN(AC_msg_no_sd_card);
      break;
>>>>>>> 1fb40f5b
  }
  void ChironTFT::IdleLoop()  {
    if (ReadTFTCommand()) {
      ProcessPanelRequest();
      command_len = 0;
    }
    CheckHeaters();
  }
<<<<<<< HEAD
  void ChironTFT::PrinterKilled(PGM_P error,PGM_P component)  {
    SendtoTFTLN(AC_msg_kill_lcd);
    #if ACDEBUG(AC_MARLIN)
      SERIAL_ECHOLNPAIR("PrinterKilled()\nerror: ", error , "\ncomponent: ", component);
    #endif
=======
}

void ChironTFT::FilamentRunout()  {
  #if ACDEBUG(AC_MARLIN)
    SERIAL_ECHOLNPAIR("FilamentRunout() printer_state ", printer_state);
  #endif
  // 1 Signal filament out
  last_error = AC_error_filament_runout;
  SendtoTFTLN(isPrintingFromMedia() ? AC_msg_filament_out_alert : AC_msg_filament_out_block);
  PlayTune(BEEPER_PIN, FilamentOut, 1);
}

void ChironTFT::ConfirmationRequest(const char * const msg)  {
  // M108 continue
  #if ACDEBUG(AC_MARLIN)
    SERIAL_ECHOLNPAIR("ConfirmationRequest() ", msg, " printer_state:", printer_state);
  #endif
  switch (printer_state) {
    case AC_printer_pausing: {
      if (strcmp_P(msg, MARLIN_msg_print_paused) == 0 || strcmp_P(msg, MARLIN_msg_nozzle_parked) == 0) {
        SendtoTFTLN(AC_msg_paused); // enable continue button
        printer_state = AC_printer_paused;
      }
    } break;

    case AC_printer_resuming_from_power_outage:
    case AC_printer_printing:
    case AC_printer_paused: {
      // Heater timout, send acknowledgement
      if (strcmp_P(msg, MARLIN_msg_heater_timeout) == 0) {
        pause_state = AC_paused_heater_timed_out;
        SendtoTFTLN(AC_msg_paused); // enable continue button
        PlayTune(BEEPER_PIN,Heater_Timedout,1);
      }
      // Reheat finished, send acknowledgement
      else if (strcmp_P(msg, MARLIN_msg_reheat_done) == 0) {
        pause_state = AC_paused_idle;
        SendtoTFTLN(AC_msg_paused); // enable continue button
      }
      // Filament Purging, send acknowledgement enter run mode
      else if (strcmp_P(msg, MARLIN_msg_filament_purging) == 0) {
        pause_state = AC_paused_purging_filament;
        SendtoTFTLN(AC_msg_paused); // enable continue button
      }
    } break;
    default:
    break;
>>>>>>> 1fb40f5b
  }
  void ChironTFT::MediaEvent(media_event_t event)  {
    #if ACDEBUG(AC_MARLIN)
      SERIAL_ECHOLNPAIR("ProcessMediaStatus() ", event);
    #endif
    switch (event) {
      case AC_media_inserted:
        SendtoTFTLN(AC_msg_sd_card_inserted);
      break;

      case AC_media_removed:
        SendtoTFTLN(AC_msg_sd_card_removed);
      break;

      case AC_media_error:
      last_error = AC_error_noSD;
        SendtoTFTLN(AC_msg_no_sd_card);
      break;
    }
  }
  void ChironTFT::TimerEvent(timer_event_t event)  {
    #if ACDEBUG(AC_MARLIN)
      SERIAL_ECHOLNPAIR("TimerEvent() ", event);
      SERIAL_ECHOLNPAIR("Printer State: ", printer_state);
    #endif

    switch (event) {
      case AC_timer_started: {
        live_Zoffset = 0.0; // reset print offset
        setSoftEndstopState(false);  // disable endstops to print
        printer_state = AC_printer_printing;
        SendtoTFTLN(AC_msg_print_from_sd_card);
      } break;

      case AC_timer_paused: {
        printer_state = AC_printer_paused;
        pause_state   = AC_paused_idle;
        SendtoTFTLN(AC_msg_paused);
      } break;

      case AC_timer_stopped: {
        if (printer_state != AC_printer_idle) {
          printer_state = AC_printer_stopping;
          SendtoTFTLN(AC_msg_print_complete);
        }
        setSoftEndstopState(true); // enable endstops
      } break;
    }
    else if (strcmp_P(msg, MARLIN_msg_EEPROM_version) == 0) {
      last_error = AC_error_EEPROM;
    }
  }
<<<<<<< HEAD
  void ChironTFT::FilamentRunout()  {
    #if ACDEBUG(AC_MARLIN)
      SERIAL_ECHOLNPAIR("FilamentRunout() printer_state ", printer_state);
=======
}

void ChironTFT::PowerLossRecovery()  {
  printer_state = AC_printer_resuming_from_power_outage; // Play tune to notify user we can recover.
  last_error = AC_error_powerloss;
  PlayTune(BEEPER_PIN, SOS, 1);
  SERIAL_ECHOLNPGM_P(AC_msg_powerloss_recovery);
}

void ChironTFT::PrintComplete() {
  SendtoTFT(AC_msg_print_complete);
  printer_state = AC_printer_idle;
  setSoftEndstopState(true); // enable endstops
}

void ChironTFT::SendtoTFT(PGM_P str) {  // A helper to print PROGMEM string to the panel
  #if ACDEBUG(AC_SOME)
    SERIAL_ECHOPGM_P(str);
  #endif
  while (const char c = pgm_read_byte(str++)) TFTSer.write(c);
}

void ChironTFT::SendtoTFTLN(PGM_P str = nullptr) {
  if (str) {
    #if ACDEBUG(AC_SOME)
      SERIAL_ECHOPGM("> ");
    #endif
    SendtoTFT(str);
    #if ACDEBUG(AC_SOME)
      SERIAL_EOL();
>>>>>>> 1fb40f5b
    #endif
    // 1 Signal filament out
    last_error = AC_error_filament_runout;
    SendtoTFTLN(isPrintingFromMedia() ? AC_msg_filament_out_alert : AC_msg_filament_out_block);
    PlayTune(BEEPER_PIN, FilamentOut, 1);
  }
  void ChironTFT::ConfirmationRequest(const char * const msg)  {
    // M108 continue
    #if ACDEBUG(AC_MARLIN)
      SERIAL_ECHOLNPAIR("ConfirmationRequest() ", msg, " printer_state:", printer_state);
    #endif
    switch (printer_state) {
      case AC_printer_pausing: {
        if (strcmp_P(msg, MARLIN_msg_print_paused) == 0 || strcmp_P(msg, MARLIN_msg_nozzle_parked) == 0) {
          SendtoTFTLN(AC_msg_paused); // enable continue button
          printer_state = AC_printer_paused;
        }
      } break;

      case AC_printer_resuming_from_power_outage:
      case AC_printer_printing:
      case AC_printer_paused: {
        // Heater timout, send acknowledgement
        if (strcmp_P(msg, MARLIN_msg_heater_timeout) == 0) {
          pause_state = AC_paused_heater_timed_out;
          SendtoTFTLN(AC_msg_paused); // enable continue button
          PlayTune(BEEPER_PIN,Heater_Timedout,1);
        }
        // Reheat finished, send acknowledgement
        else if (strcmp_P(msg, MARLIN_msg_reheat_done) == 0) {
          pause_state = AC_paused_idle;
          SendtoTFTLN(AC_msg_paused); // enable continue button
        }
        // Filament Purging, send acknowledgement enter run mode
        else if (strcmp_P(msg, MARLIN_msg_filament_purging) == 0) {
          pause_state = AC_paused_purging_filament;
          SendtoTFTLN(AC_msg_paused); // enable continue button
        }
      } break;
      default:
      break;
    }
  }
<<<<<<< HEAD
  void ChironTFT::StatusChange(const char * const msg)  {
    #if ACDEBUG(AC_MARLIN)
      SERIAL_ECHOLNPAIR("StatusChange() ", msg);
      SERIAL_ECHOLNPAIR("printer_state:", printer_state);
    #endif
    bool msg_matched = false;
    // The only way to get printer status is to parse messages
    // Use the state to minimise the work we do here.
    switch (printer_state) {
      case AC_printer_probing: {
        // If probing completes ok save the mesh and park
        // Ignore the custom machine name
        if (strcmp_P(msg + strlen(CUSTOM_MACHINE_NAME), MARLIN_msg_ready) == 0) {
          injectCommands_P(PSTR("M500\nG27"));
          SendtoTFTLN(AC_msg_probing_complete);
          printer_state = AC_printer_idle;
          msg_matched = true;
        }
        // If probing fails dont save the mesh raise the probe above the bad point
        if (strcmp_P(msg, MARLIN_msg_probing_failed) == 0) {
          PlayTune(BEEPER_PIN, BeepBeepBeeep, 1);
          injectCommands_P(PSTR("G1 Z50 F500"));
          SendtoTFTLN(AC_msg_probing_complete);
          printer_state = AC_printer_idle;
          msg_matched = true;
        }
      } break;

      case AC_printer_printing: {
        if (strcmp_P(msg, MARLIN_msg_reheating) == 0) {
          SendtoTFTLN(AC_msg_paused); // enable continue button
          msg_matched = true;
         }
      } break;

      case AC_printer_pausing: {
        if (strcmp_P(msg, MARLIN_msg_print_paused) == 0) {
          SendtoTFTLN(AC_msg_paused);
          printer_state = AC_printer_paused;
          pause_state = AC_paused_idle;
          msg_matched = true;
         }
      } break;

      case AC_printer_stopping: {
        if (strcmp_P(msg, MARLIN_msg_print_aborted) == 0) {
          SendtoTFTLN(AC_msg_stop);
          printer_state = AC_printer_idle;
          msg_matched = true;
        }
      } break;
      default:
=======

  if (command_ready || command_len == MAX_CMND_LEN) {
    panel_command[command_len] = '\0';
    #if ACDEBUG(AC_ALL)
      SERIAL_ECHOLNPAIR("len(",command_len,") < ", panel_command);
    #endif
    command_ready = true;
  }
  return command_ready;
}

int8_t ChironTFT::FindToken(char c) {
  int8_t pos = 0;
  do {
    if (panel_command[pos] == c) {
      #if ACDEBUG(AC_INFO)
        SERIAL_ECHOLNPAIR("Tpos:", pos, " ", c);
      #endif
      return pos;
    }
  } while(++pos < command_len);
  #if ACDEBUG(AC_INFO)
    SERIAL_ECHOLNPAIR("Not found: ", c);
  #endif
  return -1;
}

void ChironTFT::CheckHeaters() {
  uint8_t faultDuration = 0;
  float temp = 0;

  // if the hotend temp is abnormal, confirm state before signalling panel
  temp = getActualTemp_celsius(E0);
  while (!WITHIN(temp, HEATER_0_MINTEMP, HEATER_0_MAXTEMP)) {
    faultDuration++;
    if (faultDuration >= AC_HEATER_FAULT_VALIDATION_TIME) {
      SendtoTFTLN(AC_msg_nozzle_temp_abnormal);
      last_error = AC_error_abnormal_temp_t0;
      SERIAL_ECHOLNPAIR("Extruder temp abnormal! : ", temp);
>>>>>>> 1fb40f5b
      break;
    }

<<<<<<< HEAD
    // If not matched earlier see if this was a heater message
    if (!msg_matched) {
      if (strcmp_P(msg, MARLIN_msg_extruder_heating) == 0) {
        SendtoTFTLN(AC_msg_nozzle_heating);
        hotend_state = AC_heater_temp_set;
      }
      else if (strcmp_P(msg, MARLIN_msg_bed_heating) == 0) {
        SendtoTFTLN(AC_msg_bed_heating);
        hotbed_state = AC_heater_temp_set;
      }
      else if (strcmp_P(msg, MARLIN_msg_EEPROM_version) == 0) {
        last_error = AC_error_EEPROM;
      }
=======
  // If the hotbed temp is abnormal, confirm state before signaling panel
  faultDuration = 0;
  temp = getActualTemp_celsius(BED);
  while (!WITHIN(temp, BED_MINTEMP, BED_MAXTEMP)) {
    faultDuration++;
    if (faultDuration >= AC_HEATER_FAULT_VALIDATION_TIME) {
      SendtoTFTLN(AC_msg_nozzle_temp_abnormal);
      last_error = AC_error_abnormal_temp_bed;
      SERIAL_ECHOLNPAIR("Bed temp abnormal! : ", temp);
      break;
>>>>>>> 1fb40f5b
    }
  }
  void ChironTFT::PowerLossRecovery()  {
    printer_state = AC_printer_resuming_from_power_outage; // Play tune to notify user we can recover.
    last_error = AC_error_powerloss;
    PlayTune(BEEPER_PIN, SOS, 1);
    SERIAL_ECHOLNPGM_P(AC_msg_powerloss_recovery);
  }
  void ChironTFT::PrintComplete() {
    SendtoTFT(AC_msg_print_complete);
    printer_state = AC_printer_idle;
    setSoftEndstopState(true); // enable endstops
  }
  void ChironTFT::SendtoTFT(PGM_P str) {  // A helper to print PROGMEM string to the panel
    #if ACDEBUG(AC_SOME)
      serialprintPGM(str);
    #endif
    while (const char c = pgm_read_byte(str++)) TFTSer.write(c);
  }
  void ChironTFT::SendtoTFTLN(PGM_P str = nullptr) {
    if (str) {
      #if ACDEBUG(AC_SOME)
        SERIAL_ECHOPGM("> ");
      #endif
      SendtoTFT(str);
      #if ACDEBUG(AC_SOME)
        SERIAL_EOL();
      #endif
    }
    TFTSer.println();
  }
  bool ChironTFT::ReadTFTCommand() {
    bool command_ready = false;
    while(TFTSer.available() > 0 && command_len < MAX_CMND_LEN-1) {
      panel_command[command_len] = TFTSer.read();
      if (panel_command[command_len] == '\n') {
        command_ready = true;
        break;
      }
      command_len++;
    }

    if (command_ready || command_len == MAX_CMND_LEN-1) {
      panel_command[command_len] = 0x00;
      #if ACDEBUG(AC_ALL)
        SERIAL_ECHOLNPAIR("len(",command_len,") < ", panel_command);
      #endif
      command_ready = true;
    }
    return command_ready;
  }
<<<<<<< HEAD
  int8_t ChironTFT::FindToken(char c) {
    int8_t pos = 0;
    do {
      if (panel_command[pos] == c) {
        #if ACDEBUG(AC_INFO)
          SERIAL_ECHOLNPAIR("Tpos:", pos, " ",c);  
        #endif
        return pos;
      } 
    } while(++pos < command_len);
    #if ACDEBUG(AC_INFO)
      SERIAL_ECHOLNPAIR("Not found: ",c);  
    #endif
    return -1;
  }
  void ChironTFT::CheckHeaters() {
    uint8_t faultDuration = 0;
    float temp = 0;

    // if the hotend temp is abnormal, confirm state before signalling panel
    temp = getActualTemp_celsius(E0);
    while (!WITHIN(temp, HEATER_0_MINTEMP, HEATER_0_MAXTEMP)) {
      faultDuration++;
      if (faultDuration >= AC_HEATER_FAULT_VALIDATION_TIME) {
        SendtoTFTLN(AC_msg_nozzle_temp_abnormal);
        last_error = AC_error_abnormal_temp_t0;
        SERIAL_ECHOLNPAIR("Extruder temp abnormal! : ", temp);
        break;
      }
      delay_ms(500);
      temp = getActualTemp_celsius(E0);
    }

    // If the hotbed temp is abnormal, confirm state before signaling panel
    faultDuration = 0;
    temp = getActualTemp_celsius(BED);
    while (!WITHIN(temp, BED_MINTEMP, BED_MAXTEMP)) {
      faultDuration++;
      if (faultDuration >= AC_HEATER_FAULT_VALIDATION_TIME) {
        SendtoTFTLN(AC_msg_nozzle_temp_abnormal);
        last_error = AC_error_abnormal_temp_bed;
        SERIAL_ECHOLNPAIR("Bed temp abnormal! : ", temp);
        break;
      }
      delay_ms(500);
      temp = getActualTemp_celsius(E0);
    }

    // Update panel with hotend heater status
    if (hotend_state != AC_heater_temp_reached) {
      if (WITHIN(getActualTemp_celsius(E0) - getTargetTemp_celsius(E0), -1, 1)) {
        SendtoTFTLN(AC_msg_nozzle_heating_done);
        hotend_state = AC_heater_temp_reached;
      }
    }

    // Update panel with bed heater status
    if (hotbed_state != AC_heater_temp_reached) {
      if (WITHIN(getActualTemp_celsius(BED) - getTargetTemp_celsius(BED), -0.5, 0.5)) {
        SendtoTFTLN(AC_msg_bed_heating_done);
        hotbed_state = AC_heater_temp_reached;
      }
    }
  }
  void ChironTFT::SendFileList(int8_t startindex) {
    // Respond to panel request for 4 files starting at index
    #if ACDEBUG(AC_INFO)
      SERIAL_ECHOLNPAIR("## SendFileList ## ", startindex);
    #endif
    SendtoTFTLN(PSTR("FN "));
    filenavigator.getFiles(startindex, panel_type, 4);
    SendtoTFTLN(PSTR("END"));
  }
  void ChironTFT::SelectFile() {
    if(panel_type == AC_panel_new) {
      strncpy(selectedfile, panel_command + 4, command_len - 3);
      selectedfile[command_len - 4] = '\0';
    }
    else {
      strncpy(selectedfile, panel_command + 4, command_len - 4);
      selectedfile[command_len - 5] = '\0';
    }
    #if ACDEBUG(AC_FILE)
      SERIAL_ECHOLNPAIR(" Selected File: ",selectedfile);
    #endif
    switch (selectedfile[0]) {
      case '/':   // Valid file selected
        SendtoTFTLN(AC_msg_sd_file_open_success);
        break;

      case '<':   // .. (go up folder level)
        filenavigator.upDIR();
        SendtoTFTLN(AC_msg_sd_file_open_failed);
        SendFileList( 0 );
        break;
      default:   // enter sub folder
        // for new panel remove the '.GCO' tag that was added to the end of the path
        if(panel_type == AC_panel_new) {
          selectedfile[strlen(selectedfile)-4] = '\0';
        }  
        filenavigator.changeDIR(selectedfile);
        SendtoTFTLN(AC_msg_sd_file_open_failed);
        SendFileList( 0 );
        break;
    }
  }
  void ChironTFT::ProcessPanelRequest() {
    // Break these up into logical blocks // as its easier to navigate than one huge switch case!
    int8_t tpos = FindToken('A');
    // Panel request are 'A0' - 'A36'
    if(tpos != -1) {
      int8_t req = atoi(&panel_command[tpos+1]);
=======
}

void ChironTFT::SendFileList(int8_t startindex) {
  // Respond to panel request for 4 files starting at index
  #if ACDEBUG(AC_INFO)
    SERIAL_ECHOLNPAIR("## SendFileList ## ", startindex);
  #endif
  SendtoTFTLN(PSTR("FN "));
  filenavigator.getFiles(startindex, panel_type, 4);
  SendtoTFTLN(PSTR("END"));
}

void ChironTFT::SelectFile() {
  if (panel_type == AC_panel_new) {
    strncpy(selectedfile, panel_command + 4, command_len - 3);
    selectedfile[command_len - 4] = '\0';
  }
  else {
    strncpy(selectedfile, panel_command + 4, command_len - 4);
    selectedfile[command_len - 5] = '\0';
  }
  #if ACDEBUG(AC_FILE)
    SERIAL_ECHOLNPAIR(" Selected File: ",selectedfile);
  #endif
  switch (selectedfile[0]) {
    case '/':   // Valid file selected
      SendtoTFTLN(AC_msg_sd_file_open_success);
      break;

    case '<':   // .. (go up folder level)
      filenavigator.upDIR();
      SendtoTFTLN(AC_msg_sd_file_open_failed);
      SendFileList( 0 );
      break;
    default:   // enter sub folder
      // for new panel remove the '.GCO' tag that was added to the end of the path
      if (panel_type == AC_panel_new)
        selectedfile[strlen(selectedfile) - 4] = '\0';
      filenavigator.changeDIR(selectedfile);
      SendtoTFTLN(AC_msg_sd_file_open_failed);
      SendFileList( 0 );
      break;
  }
}

void ChironTFT::ProcessPanelRequest() {
  // Break these up into logical blocks // as its easier to navigate than one huge switch case!
  const int8_t tpos = FindToken('A');
  // Panel request are 'A0' - 'A36'
  if (tpos != -1) {
    const int8_t req = atoi(&panel_command[tpos+1]);

    // Information requests A0 - A8 and A33
    if (req <= 8 || req == 33) PanelInfo(req);

    // Simple Actions A9 - A28
    else if (req <= 28) PanelAction(req);

    // Process Initiation
    else if (req <= 36) PanelProcess(req);
  }
  else {
    #if AUTO_DETECT_CHIRON_TFT
      // This may be a response to a panel type detection query
      if (panel_type == AC_panel_unknown) {
        tpos = FindToken('S'); // old panel will respond to 'SIZE' with 'SXY 480 320'
        if (tpos != -1) {
          if (panel_command[tpos+1]== 'X' && panel_command[tpos+2]=='Y') {
            panel_type = AC_panel_standard;
            SERIAL_ECHOLNPGM_P(AC_msg_old_panel_detected);
          }
        }
        else {
          tpos = FindToken('['); // new panel will respond to 'J200' with '[0]=0'
          if (tpos != -1) {
            if (panel_command[tpos+1]== '0' && panel_command[tpos+2]==']') {
              panel_type = AC_panel_new;
              SERIAL_ECHOLNPGM_P(AC_msg_new_panel_detected);
            }
          }
        }
        return;
      }
    #endif

    SendtoTFTLN(); // Ignore unknown requests
  }
}
>>>>>>> 1fb40f5b

      // Information requests A0 - A8 and A33
      if (req <= 8 || req == 33) PanelInfo(req);

      // Simple Actions A9 - A28
      else if ( req <= 28) PanelAction(req);

      // Process Initiation
      else if (req <= 36) PanelProcess(req);
    }

    // This may be a response to a panel type detection query
    else if(panel_type == AC_panel_unknown) {
      tpos = FindToken('S'); // old panel will respond to 'SIZE' with 'SXY 480 320'
      if(tpos != -1) {
        if(panel_command[tpos+1]== 'X' && panel_command[tpos+2]=='Y') {
          panel_type = AC_panel_standard;
          SERIAL_ECHOLNPGM_P(AC_msg_old_panel_detected);
        }
      }
      else {
        tpos = FindToken('['); // new panel will respond to 'J200' with '[0]=0'
        if(tpos != -1) {
          if(panel_command[tpos+1]== '0' && panel_command[tpos+2]==']') {
            panel_type = AC_panel_new;
            SERIAL_ECHOLNPGM_P(AC_msg_new_panel_detected);
          }
        }
      }
    } 
    else SendtoTFTLN(); // Unknown so ignore it
  }
  void ChironTFT::PanelInfo(uint8_t req) {
    // information requests A0-A8 and A33
    switch (req) {
      case 0:   // A0 Get HOTEND Temp
        SendtoTFT(PSTR("A0V "));
        TFTSer.println(getActualTemp_celsius(E0));
        break;

      case 1:   // A1 Get HOTEND Target Temp
        SendtoTFT(PSTR("A1V "));
        TFTSer.println(getTargetTemp_celsius(E0));
        break;

      case 2:   // A2 Get BED Temp
        SendtoTFT(PSTR("A2V "));
        TFTSer.println(getActualTemp_celsius(BED));
        break;

      case 3:   // A3 Get BED Target Temp
        SendtoTFT(PSTR("A3V "));
        TFTSer.println(getTargetTemp_celsius(BED));
        break;

      case 4:   // A4 Get FAN Speed
        SendtoTFT(PSTR("A4V "));
        TFTSer.println(getActualFan_percent(FAN0));
        break;

<<<<<<< HEAD
      case 5:   // A5 Get Current Coordinates
        SendtoTFT(PSTR("A5V X: "));
        TFTSer.print(getAxisPosition_mm(X));
        SendtoTFT(PSTR(" Y: "));
        TFTSer.print(getAxisPosition_mm(Y));
        SendtoTFT(PSTR(" Z: "));
        TFTSer.println(getAxisPosition_mm(Z));
        break;
=======
    case 33:   // A33 Get firmware info
      SendtoTFT(PSTR("J33 "));
      // If there is an error recorded, show that instead of the FW version
      if (!GetLastError()) SendtoTFTLN(PSTR(SHORT_BUILD_VERSION));
      break;
  }
}

void ChironTFT::PanelAction(uint8_t req) {
  switch (req) {
    case  9:   // A9 Pause SD print
      if (isPrintingFromMedia()) {
        SendtoTFTLN(AC_msg_pause);
        pausePrint();
        printer_state = AC_printer_pausing;
      }
      else
        SendtoTFTLN(AC_msg_stop);
      break;
>>>>>>> 1fb40f5b

      case 6:   // A6 Get printing progress
        if (isPrintingFromMedia()) {
          SendtoTFT(PSTR("A6V "));
          TFTSer.println(ui8tostr2(getProgress_percent()));
        }
        else
          SendtoTFTLN(PSTR("A6V ---"));
        break;

      case 7: { // A7 Get Printing Time
        uint32_t time = getProgress_seconds_elapsed() / 60;
        SendtoTFT(PSTR("A7V "));
        TFTSer.print(ui8tostr2(time / 60));
        SendtoTFT(PSTR(" H "));
        TFTSer.print(ui8tostr2(time % 60));
        SendtoTFT(PSTR(" M"));
        #if ACDEBUG(AC_ALL)
          SERIAL_ECHOLNPAIR("Print time ", ui8tostr2(time / 60), ":", ui8tostr2(time % 60));
        #endif
      } break;

      case 8:   // A8 Get SD Card list A8 S0
        if (!isMediaInserted()) safe_delay(500);
        if (!isMediaInserted())   // Make sure the card is removed
          SendtoTFTLN(AC_msg_no_sd_card);
        else if (panel_command[3] == 'S')
          SendFileList( atoi( &panel_command[4] ) );
        break;

      case 33:   // A33 Get firmware info
        SendtoTFT(PSTR("J33 "));
        // If there is an error recorded, show that instead of the FW version
        if(GetLastError() == false) {
          SendtoTFTLN(PSTR(SHORT_BUILD_VERSION));
        }
        break;
    }
  }
  void ChironTFT::PanelAction(uint8_t req) {
    switch (req) {
      case  9:   // A9 Pause SD print
        if (isPrintingFromMedia()) {
          SendtoTFTLN(AC_msg_pause);
          pausePrint();
          printer_state = AC_printer_pausing;
        }
        else
          SendtoTFTLN(AC_msg_stop);
        break;

      case 10: // A10 Resume SD Print
        if (pause_state == AC_paused_idle || printer_state == AC_printer_resuming_from_power_outage)
          resumePrint();
        else
          setUserConfirmed();
        break;

<<<<<<< HEAD
      case 11:   // A11 Stop SD print
        if (isPrintingFromMedia()) {
          printer_state = AC_printer_stopping;
          stopPrint();
        }
        else {
          if (printer_state == AC_printer_resuming_from_power_outage)
            injectCommands_P(PSTR("M1000 C")); // Cancel recovery
          SendtoTFTLN(AC_msg_stop);
          printer_state = AC_printer_idle;
        }
        break;
=======
    case 14: { // A14 Start Printing
      // Allows printer to restart the job if we dont want to recover
      if (printer_state == AC_printer_resuming_from_power_outage) {
        injectCommands_P(PSTR("M1000 C")); // Cancel recovery
        printer_state = AC_printer_idle;
      }
      #if ACDebugLevel >= 1
        SERIAL_ECHOLNPAIR_F("Print: ", selectedfile);
      #endif
      printFile(selectedfile);
      SendtoTFTLN(AC_msg_print_from_sd_card);
    } break;

    case 15:   // A15 Resuming from outage
      if (printer_state == AC_printer_resuming_from_power_outage) {
        // Need to home here to restore the Z position
        injectCommands_P(AC_cmnd_power_loss_recovery);
        injectCommands_P(PSTR("M1000"));  // home and start recovery
      }
      break;
>>>>>>> 1fb40f5b

      case 12:   // A12 Kill printer
        kill();  // from marlincore.h
        break;

      case 13:   // A13 Select file
        SelectFile();
        break;

      case 14: { // A14 Start Printing
        // Allows printer to restart the job if we dont want to recover
        if (printer_state == AC_printer_resuming_from_power_outage) {
          injectCommands_P(PSTR("M1000 C")); // Cancel recovery
          printer_state = AC_printer_idle;
        }
        #if ACDebugLevel >= 1
          SERIAL_ECHOLNPAIR_F("Print: ", selectedfile);
        #endif
        printFile(selectedfile);
        SendtoTFTLN(AC_msg_print_from_sd_card);
      } break;

      case 15:   // A15 Resuming from outage
        if (printer_state == AC_printer_resuming_from_power_outage) {
          // Need to home here to restore the Z position
          injectCommands_P(AC_cmnd_power_loss_recovery);
          injectCommands_P(PSTR("M1000"));  // home and start recovery
        }
        break;

      case 16: { // A16 Set HotEnd temp  A17 S170
        const float set_Htemp = atof(&panel_command[5]);
        hotend_state = set_Htemp ? AC_heater_temp_set : AC_heater_off;
        switch ((char)panel_command[4]) {
          // Set Temp
          case 'S': case 'C': setTargetTemp_celsius(set_Htemp, E0);
        }
      } break;

      case 17: { // A17 Set bed temp
        const float set_Btemp = atof(&panel_command[5]);
        hotbed_state = set_Btemp ? AC_heater_temp_set : AC_heater_off;
        if (panel_command[4] == 'S')
          setTargetTemp_celsius(set_Btemp, BED);
      } break;

      case 18:   // A18 Set Fan Speed
        if (panel_command[4] == 'S')
          setTargetFan_percent(atof(&panel_command[5]), FAN0);
        break;

<<<<<<< HEAD
      case 19:   // A19 Motors off
        if (!isPrinting()) {
          disable_all_steppers(); // from marlincore.h
          SendtoTFTLN(AC_msg_ready);
        }
        break;

      case 20:   // A20 Read/write print speed
        if (panel_command[4] == 'S')
          setFeedrate_percent(atoi(&panel_command[5]));
        else {
          SendtoTFT(PSTR("A20V "));
          TFTSer.println(getFeedrate_percent());
        }
        break;

      case 21:   // A21 Home Axis  A21 X
        if (!isPrinting()) {
          switch ((char)panel_command[4]) {
            case 'X': injectCommands_P(PSTR("G28X")); break;
            case 'Y': injectCommands_P(PSTR("G28Y")); break;
            case 'Z': injectCommands_P(PSTR("G28Z")); break;
            case 'C': injectCommands_P(G28_STR); break;
          }
        }
        break;
=======
    case 22: {   // A22 Move Axis
      // The commands have changed on the new panel
      // Old TFT A22 X -1F1500      A22 X +1F1500
      // New TFT A22 X-1.0 F1500    A22 X1.0 F1500

      // lets just wrap this in a gcode relative nonprint move and let the controller deal with it
      // G91 G0 <panel command> G90

      if (!isPrinting()) { // Ignore request if printing
        char MoveCmnd[30];
        sprintf_P(MoveCmnd, PSTR("G91\nG0 %s \nG90"), panel_command+3);
        #if ACDEBUG(AC_ACTION)
          SERIAL_ECHOLNPAIR("Move: ", MoveCmnd);
        #endif
        setSoftEndstopState(true);  // enable endstops
        injectCommands(MoveCmnd);
      }
    } break;
>>>>>>> 1fb40f5b

      case 22: {   // A22 Move Axis  
        // The commands have changed on the new panel 
        // Old TFT A22 X -1F1500      A22 X +1F1500
        // New TFT A22 X-1.0 F1500    A22 X1.0 F1500
        
        // lets just wrap this in a gcode relative nonprint move and let the controller deal with it
        // G91 G0 <panel command> G90
   
        if (!isPrinting()) { // Ignore request if printing
          char MoveCmnd[30];
          sprintf_P(MoveCmnd, PSTR("G91\nG0 %s \nG90"), panel_command+3);
          #if ACDEBUG(AC_ACTION)
            SERIAL_ECHOLNPAIR("Move: ", MoveCmnd);
          #endif
          setSoftEndstopState(true);  // enable endstops
          injectCommands(MoveCmnd);
        }
      } break;

      case 23:   // A23 Preheat PLA
        // Ignore request if printing
        if (!isPrinting()) {
          // Temps defined in configuration.h
          setTargetTemp_celsius(PREHEAT_1_TEMP_BED, BED);
          setTargetTemp_celsius(PREHEAT_1_TEMP_HOTEND, E0);
          SendtoTFTLN();
          hotbed_state = AC_heater_temp_set;
          hotend_state = AC_heater_temp_set;
        }
        break;

      case 24:   // A24 Preheat ABS
        // Ignore request if printing
        if (!isPrinting()) {
          setTargetTemp_celsius(PREHEAT_2_TEMP_BED, BED);
          setTargetTemp_celsius(PREHEAT_2_TEMP_HOTEND, E0);
          SendtoTFTLN();
          hotbed_state = AC_heater_temp_set;
          hotend_state = AC_heater_temp_set;
        }
        break;

<<<<<<< HEAD
      case 25:   // A25 Cool Down
        // Ignore request if printing
        if (!isPrinting()) {
          setTargetTemp_celsius(0, E0);
          setTargetTemp_celsius(0, BED);
          SendtoTFTLN(AC_msg_ready);
          hotbed_state = AC_heater_off;
          hotend_state = AC_heater_off;
        }
        break;
=======
    case 26:   // A26 Refresh SD
      if (card.isMounted())card.release();
      card.mount();
      safe_delay(500);
      filenavigator.reset();
      break;
>>>>>>> 1fb40f5b

      case 26:   // A26 Refresh SD
        if(card.isMounted())card.release();
        card.mount();
        safe_delay(500);
        filenavigator.reset();
        break;

      case 27:   // A27 Servo Angles adjust
        break;

      case 28:   // A28 Filament set A28 O/C
        // Ignore request if printing
        if (isPrinting()) break;
        SendtoTFTLN();
        break;
    }
  }
<<<<<<< HEAD
  void ChironTFT::PanelProcess(uint8_t req) {
    switch (req) {
      case 29: { // A29 Read Mesh Point A29 X1 Y1
        xy_uint8_t pos;
        float pos_z;
        pos.x = atoi(&panel_command[FindToken('X')+1]);
        pos.y = atoi(&panel_command[FindToken('Y')+1]);
        pos_z = getMeshPoint(pos);

        SendtoTFT(PSTR("A29V "));
        TFTSer.println(pos_z * 100);
        if (!isPrinting()) {
          setSoftEndstopState(true);  // disable endstops
          // If the same meshpoint is selected twice in a row, move the head to that ready for adjustment
          if ((selectedmeshpoint.x == pos.x) && (selectedmeshpoint.y == pos.y)) {
            if (!isPositionKnown())
              injectCommands_P(G28_STR); // home

            if (isPositionKnown()) {
              #if ACDEBUG(AC_INFO)
                SERIAL_ECHOLNPAIR("Moving to mesh point at x: ", pos.x, " y: ", pos.y, " z: ", pos_z);
              #endif
              // Go up before moving
              setAxisPosition_mm(3.0,Z);

              setAxisPosition_mm(17 + (93 * pos.x), X);
              setAxisPosition_mm(20 + (93 * pos.y), Y);
              setAxisPosition_mm(0.0, Z);
              #if ACDEBUG(AC_INFO)
                SERIAL_ECHOLNPAIR("Current Z: ", getAxisPosition_mm(Z));
              #endif
            }
=======
}

void ChironTFT::PanelProcess(uint8_t req) {
  switch (req) {
    case 29: { // A29 Read Mesh Point A29 X1 Y1
      xy_uint8_t pos;
      float pos_z;
      pos.x = atoi(&panel_command[FindToken('X')+1]);
      pos.y = atoi(&panel_command[FindToken('Y')+1]);
      pos_z = getMeshPoint(pos);

      SendtoTFT(PSTR("A29V "));
      TFTSer.println(pos_z * 100);
      if (!isPrinting()) {
        setSoftEndstopState(true);  // disable endstops
        // If the same meshpoint is selected twice in a row, move the head to that ready for adjustment
        if ((selectedmeshpoint.x == pos.x) && (selectedmeshpoint.y == pos.y)) {
          if (!isPositionKnown())
            injectCommands_P(G28_STR); // home

          if (isPositionKnown()) {
            #if ACDEBUG(AC_INFO)
              SERIAL_ECHOLNPAIR("Moving to mesh point at x: ", pos.x, " y: ", pos.y, " z: ", pos_z);
            #endif
            // Go up before moving
            setAxisPosition_mm(3.0,Z);

            setAxisPosition_mm(17 + (93 * pos.x), X);
            setAxisPosition_mm(20 + (93 * pos.y), Y);
            setAxisPosition_mm(0.0, Z);
            #if ACDEBUG(AC_INFO)
              SERIAL_ECHOLNPAIR("Current Z: ", getAxisPosition_mm(Z));
            #endif
>>>>>>> 1fb40f5b
          }
          selectedmeshpoint.x = pos.x;
          selectedmeshpoint.y = pos.y;
        }
      } break;

<<<<<<< HEAD
      case 30: {   // A30 Auto leveling
        if (FindToken('S') != -1) { // Start probing New panel adds spaces.. 
          // Ignore request if printing
          if (isPrinting())
            SendtoTFTLN(AC_msg_probing_not_allowed); // forbid auto leveling
          else {
												
											   
            SendtoTFTLN(AC_msg_start_probing);
            injectCommands_P(PSTR("G28\nG29"));
            printer_state = AC_printer_probing;
          }
        }
        else {
          SendtoTFTLN(AC_msg_start_probing); // Just enter levelling menu
        }
      } break;

      case 31: { // A31 Adjust all Probe Points
        // The tokens can occur in different places on the new panel so we need to find it.

        if(FindToken('C') != -1) { // Restore and apply original offsets
          if (!isPrinting()) {
            injectCommands_P(PSTR("M501\nM420 S1"));
            selectedmeshpoint.x = selectedmeshpoint.y = 99;
            SERIAL_ECHOLNPGM_P(AC_msg_mesh_changes_abandoned);
          }
        }
        
        else if(FindToken('D') != -1) { // Save Z Offset tables and restore leveling state
          if (!isPrinting()) {
            setAxisPosition_mm(1.0,Z); // Lift nozzle before any further movements are made
            injectCommands_P(PSTR("M500"));
            SERIAL_ECHOLNPGM_P(AC_msg_mesh_changes_saved);
            selectedmeshpoint.x = selectedmeshpoint.y = 99;
          }
        }
        
        else if(FindToken('G') != -1) { // Get current offset
          SendtoTFT(PSTR("A31V "));
          // When printing use the live z Offset position
          // we will use babystepping to move the print head
          if (isPrinting())
            TFTSer.println(live_Zoffset);
          else {
            TFTSer.println(getZOffset_mm());
            selectedmeshpoint.x = selectedmeshpoint.y = 99;
          }
        }

        else {
          int8_t tokenpos = FindToken('S');
          if(tokenpos != -1) { // Set offset (adjusts all points by value)
            float Zshift = atof(&panel_command[tokenpos+1]);
            setSoftEndstopState(false);  // disable endstops
            // Allow temporary Z position nudging during print
            // From the leveling panel use the all points UI to adjust the print pos.
            if (isPrinting()) {
=======
    case 30: {   // A30 Auto leveling
      if (FindToken('S') != -1) { // Start probing New panel adds spaces..
        // Ignore request if printing
        if (isPrinting())
          SendtoTFTLN(AC_msg_probing_not_allowed); // forbid auto leveling
        else {


          SendtoTFTLN(AC_msg_start_probing);
          injectCommands_P(PSTR("G28\nG29"));
          printer_state = AC_printer_probing;
        }
      }
      else {
        SendtoTFTLN(AC_msg_start_probing); // Just enter levelling menu
      }
    } break;

    case 31: { // A31 Adjust all Probe Points
      // The tokens can occur in different places on the new panel so we need to find it.

      if (FindToken('C') != -1) { // Restore and apply original offsets
        if (!isPrinting()) {
          injectCommands_P(PSTR("M501\nM420 S1"));
          selectedmeshpoint.x = selectedmeshpoint.y = 99;
          SERIAL_ECHOLNPGM_P(AC_msg_mesh_changes_abandoned);
        }
      }

      else if (FindToken('D') != -1) { // Save Z Offset tables and restore leveling state
        if (!isPrinting()) {
          setAxisPosition_mm(1.0,Z); // Lift nozzle before any further movements are made
          injectCommands_P(PSTR("M500"));
          SERIAL_ECHOLNPGM_P(AC_msg_mesh_changes_saved);
          selectedmeshpoint.x = selectedmeshpoint.y = 99;
        }
      }

      else if (FindToken('G') != -1) { // Get current offset
        SendtoTFT(PSTR("A31V "));
        // When printing use the live z Offset position
        // we will use babystepping to move the print head
        if (isPrinting())
          TFTSer.println(live_Zoffset);
        else {
          TFTSer.println(getZOffset_mm());
          selectedmeshpoint.x = selectedmeshpoint.y = 99;
        }
      }

      else {
        int8_t tokenpos = FindToken('S');
        if (tokenpos != -1) { // Set offset (adjusts all points by value)
          float Zshift = atof(&panel_command[tokenpos+1]);
          setSoftEndstopState(false);  // disable endstops
          // Allow temporary Z position nudging during print
          // From the leveling panel use the all points UI to adjust the print pos.
          if (isPrinting()) {
            #if ACDEBUG(AC_INFO)
              SERIAL_ECHOLNPAIR("Change Zoffset from:", live_Zoffset, " to ", live_Zoffset + Zshift);
            #endif
            if (isAxisPositionKnown(Z)) {
>>>>>>> 1fb40f5b
              #if ACDEBUG(AC_INFO)
                SERIAL_ECHOLNPAIR("Change Zoffset from:", live_Zoffset, " to ", live_Zoffset + Zshift);
              #endif
              if (isAxisPositionKnown(Z)) {
                #if ACDEBUG(AC_INFO)
                  const float currZpos = getAxisPosition_mm(Z);
                  SERIAL_ECHOLNPAIR("Nudge Z pos from ", currZpos, " to ", currZpos + constrain(Zshift, -0.05, 0.05));
                #endif
                // Use babystepping to adjust the head position
                int16_t steps = mmToWholeSteps(constrain(Zshift,-0.05,0.05), Z);
                #if ACDEBUG(AC_INFO)
                  SERIAL_ECHOLNPAIR("Steps to move Z: ", steps);
                #endif
                babystepAxis_steps(steps, Z);
                live_Zoffset += Zshift;
              }
              SendtoTFT(PSTR("A31V "));
              TFTSer.println(live_Zoffset);
            }
            else {
              GRID_LOOP(x, y) {
                const xy_uint8_t pos { x, y };
                const float currval = getMeshPoint(pos);
                setMeshPoint(pos, constrain(currval + Zshift, AC_LOWEST_MESHPOINT_VAL, 2));
                #if ACDEBUG(AC_INFO)
                  SERIAL_ECHOLNPAIR("Change mesh point X", x," Y",y ," from ", currval, " to ", getMeshPoint(pos) );
                #endif
              }
              const float currZOffset = getZOffset_mm();
              #if ACDEBUG(AC_INFO)
                SERIAL_ECHOLNPAIR("Change probe offset from ", currZOffset, " to  ", currZOffset + Zshift);
              #endif
<<<<<<< HEAD
=======
              babystepAxis_steps(steps, Z);
              live_Zoffset += Zshift;
            }
            SendtoTFT(PSTR("A31V "));
            TFTSer.println(live_Zoffset);
          }
          else {
            GRID_LOOP(x, y) {
              const xy_uint8_t pos { x, y };
              const float currval = getMeshPoint(pos);
              setMeshPoint(pos, constrain(currval + Zshift, AC_LOWEST_MESHPOINT_VAL, 2));
              #if ACDEBUG(AC_INFO)
                SERIAL_ECHOLNPAIR("Change mesh point X", x," Y",y ," from ", currval, " to ", getMeshPoint(pos) );
              #endif
            }
            const float currZOffset = getZOffset_mm();
            #if ACDEBUG(AC_INFO)
              SERIAL_ECHOLNPAIR("Change probe offset from ", currZOffset, " to  ", currZOffset + Zshift);
            #endif
>>>>>>> 1fb40f5b

              setZOffset_mm(currZOffset + Zshift);
              SendtoTFT(PSTR("A31V "));
              TFTSer.println(getZOffset_mm());

              if (isAxisPositionKnown(Z)) {
                // Move Z axis
                const float currZpos = getAxisPosition_mm(Z);
                #if ACDEBUG(AC_INFO)
                  SERIAL_ECHOLNPAIR("Move Z pos from ", currZpos, " to ", currZpos + constrain(Zshift, -0.05, 0.05));
                #endif
                setAxisPosition_mm(currZpos+constrain(Zshift,-0.05,0.05),Z);
              }
            }
          }
        }
      } break;

      case 32: { // A32 clean leveling beep flag
        // Ignore request if printing
        //if (isPrinting()) break;
        //injectCommands_P(PSTR("M500\nM420 S1\nG1 Z10 F240\nG1 X0 Y0 F6000"));
        //TFTSer.println();
      } break;

      // A33 firmware info request see PanelInfo()

      case 34: {  // A34 Adjust single mesh point A34 C/S X1 Y1 V123
        if (panel_command[3] == 'C') { // Restore original offsets
          injectCommands_P(PSTR("M501\nM420 S1"));
          selectedmeshpoint.x = selectedmeshpoint.y = 99;
          //printer_state = AC_printer_idle;
        }
        else {
          xy_uint8_t pos;
          pos.x = atoi(&panel_command[5]);
          pos.y = atoi(&panel_command[8]);

          float currmesh = getMeshPoint(pos);
          float newval   = atof(&panel_command[11])/100;
          #if ACDEBUG(AC_INFO)
            SERIAL_ECHOLNPAIR("Change mesh point x:", pos.x, " y:", pos.y);
            SERIAL_ECHOLNPAIR("from ", currmesh, " to ", newval);
          #endif
          // Update Meshpoint
          setMeshPoint(pos,newval);
          if (printer_state == AC_printer_idle || printer_state == AC_printer_probing /*!isPrinting()*/) {
            // if we are at the current mesh point indicated on the panel Move Z pos +/- 0.05mm
            // (The panel changes the mesh value by +/- 0.05mm on each button press)
            if (selectedmeshpoint.x == pos.x && selectedmeshpoint.y == pos.y) {
              setSoftEndstopState(false);
              float currZpos = getAxisPosition_mm(Z);
              #if ACDEBUG(AC_INFO)
                SERIAL_ECHOLNPAIR("Move Z pos from ", currZpos, " to ", currZpos + constrain(newval - currmesh, -0.05, 0.05));
              #endif
              setAxisPosition_mm(currZpos + constrain(newval - currmesh, -0.05, 0.05), Z);
            }
          }
        }
<<<<<<< HEAD
      }  break;
	  
      case 36: {  // A36 Auto leveling for new TFT bet that was a typo in the panel code!
        SendtoTFTLN(AC_msg_start_probing);
      } break;												  
    }
  }
  bool ChironTFT::GetLastError() {
    switch(last_error)
    {
      case AC_error_abnormal_temp_bed:
        SendtoTFTLN(AC_msg_error_bed_temp);
      break;
      case AC_error_abnormal_temp_t0:
        SendtoTFTLN(AC_msg_error_hotend_temp);
      break;
      case AC_error_noSD:
        SendtoTFTLN(AC_msg_error_sd_card);
      break;
      case AC_error_powerloss:
        SendtoTFTLN(AC_msg_power_loss);
      break;
      case AC_error_EEPROM:
        SendtoTFTLN(AC_msg_eeprom_version);
      break;
      case AC_error_filament_runout:
        SendtoTFTLN(AC_msg_filament_out);
      break;
      default:      
      return false;
    }
    last_error = AC_error_none;
    return true;
  }
} // Anyccubic namespace
=======
      }
    }  break;

    case 36:    // A36 Auto leveling for new TFT bet that was a typo in the panel code!
      SendtoTFTLN(AC_msg_start_probing);
      break;
  }
}

bool ChironTFT::GetLastError() {
  switch (last_error) {
    case AC_error_abnormal_temp_bed: SendtoTFTLN(AC_msg_error_bed_temp);    break;
    case AC_error_abnormal_temp_t0:  SendtoTFTLN(AC_msg_error_hotend_temp); break;
    case AC_error_noSD:              SendtoTFTLN(AC_msg_error_sd_card);     break;
    case AC_error_powerloss:         SendtoTFTLN(AC_msg_power_loss);        break;
    case AC_error_EEPROM:            SendtoTFTLN(AC_msg_eeprom_version);    break;
    case AC_error_filament_runout:   SendtoTFTLN(AC_msg_filament_out);      break;
    default: return false;
  }
  last_error = AC_error_none;
  return true;
}

} // Anycubic namespace

>>>>>>> 1fb40f5b
#endif // ANYCUBIC_LCD_CHIRON<|MERGE_RESOLUTION|>--- conflicted
+++ resolved
@@ -24,7 +24,7 @@
  * lcd/extui/lib/chiron_tft.cpp
  *
  * Extensible_UI implementation for Anycubic Chiron
- * Written By Nick Wells, 2021 [https://github.com/SwiftNick]
+ * Written By Nick Wells, 2020 [https://github.com/SwiftNick]
  *  (not affiliated with Anycubic, Ltd.)
  */
 
@@ -42,87 +42,7 @@
 #include "../../../../MarlinCore.h"
 
 namespace Anycubic {
-  ChironTFT Chiron;
-  last_error_t     ChironTFT::last_error;
-  panel_type_t     ChironTFT::panel_type;
-  printer_state_t  ChironTFT::printer_state;
-  paused_state_t   ChironTFT::pause_state;
-  heater_state_t   ChironTFT::hotend_state;
-  heater_state_t   ChironTFT::hotbed_state;
-  xy_uint8_t       ChironTFT::selectedmeshpoint;
-  char             ChironTFT::selectedfile[MAX_PATH_LEN];
-  char             ChironTFT::panel_command[MAX_CMND_LEN];
-  uint8_t          ChironTFT::command_len;
-  float            ChironTFT::live_Zoffset;
-  file_menu_t      ChironTFT::file_menu;
-
-  ChironTFT::ChironTFT(){}
-  void ChironTFT::Startup() {
-    selectedfile[0]   = '\0';
-    panel_command[0]  = '\0';
-    command_len       = 0;
-    last_error        = AC_error_none;
-    panel_type        = AC_panel_unknown;
-    printer_state     = AC_printer_idle;
-    pause_state       = AC_paused_idle;
-    hotend_state      = AC_heater_off;
-    hotbed_state      = AC_heater_off;
-    live_Zoffset      = 0.0;
-    file_menu         = AC_menu_file;
-
-    // Setup pins for powerloss detection
-    // Two IO pins are connected on the Trigorilla Board
-    // On a power interruption the OUTAGECON_PIN goes low.
-
-    #if ENABLED(POWER_LOSS_RECOVERY)
-      OUT_WRITE(OUTAGECON_PIN, HIGH);
-    #endif
-
-    // Filament runout is handled by Marlin settings in Configuration.h
-    // opt_set    FIL_RUNOUT_STATE HIGH  // Pin state indicating that filament is NOT present.
-    // opt_enable FIL_RUNOUT_PULLUP
-    TFTSer.begin(115200);
-    
-    // wait for the TFT panel to initialise and finish the animation
-    delay_ms(250);
-
-    // There are different panels for the Chiron with slightly different commands
-    // So we need to know what we are working with.
-
-<<<<<<< HEAD
-    #ifdef CHIRON_TFT_STANDARD
-      panel_type = AC_panel_standard;
-    #endif
-    #ifdef CHIRON_TFT_NEW
-      panel_type = AC_panel_new;
-    #endif
-    // Panel type can be defined otherwise detect it automatically
-    if(panel_type == AC_panel_unknown) DetectPanelType();
-
-    // Signal Board has reset
-    SendtoTFTLN(AC_msg_main_board_has_reset);
-
-    // Enable leveling and Disable end stops during print
-    // as Z home places nozzle above the bed so we need to allow it past the end stops
-    injectCommands_P(AC_cmnd_enable_leveling);
-    
-    // Startup tunes are defined in Tunes.h
-    #if ENABLED(AC_DEFAULT_STARTUP_TUNE)
-      PlayTune(BEEPER_PIN, Anycubic_PowerOn, 1);
-    #else
-      PlayTune(BEEPER_PIN, GB_PowerOn, 1);
-    #endif
-    
-    #if ACDEBUGLEVEL
-      SERIAL_ECHOLNPAIR("AC Debug Level ", ACDEBUGLEVEL);
-    #endif
-    SendtoTFTLN(AC_msg_ready);
-  }
-  void ChironTFT::DetectPanelType() {
-    // Send a query to the TFT
-    SendtoTFTLN(AC_Test_for_OldPanel); // The panel will respond with 'SXY 480 320'
-    SendtoTFTLN(AC_Test_for_NewPanel); // the panel will respond with '[0]=0   ' to '[19]=0   '
-=======
+
 ChironTFT Chiron;
 #if AUTO_DETECT_CHIRON_TFT
   panel_type_t   ChironTFT::panel_type = AC_panel_unknown;
@@ -229,22 +149,37 @@
       last_error = AC_error_noSD;
       SendtoTFTLN(AC_msg_no_sd_card);
       break;
->>>>>>> 1fb40f5b
-  }
-  void ChironTFT::IdleLoop()  {
-    if (ReadTFTCommand()) {
-      ProcessPanelRequest();
-      command_len = 0;
-    }
-    CheckHeaters();
-  }
-<<<<<<< HEAD
-  void ChironTFT::PrinterKilled(PGM_P error,PGM_P component)  {
-    SendtoTFTLN(AC_msg_kill_lcd);
-    #if ACDEBUG(AC_MARLIN)
-      SERIAL_ECHOLNPAIR("PrinterKilled()\nerror: ", error , "\ncomponent: ", component);
-    #endif
-=======
+  }
+}
+
+void ChironTFT::TimerEvent(timer_event_t event)  {
+  #if ACDEBUG(AC_MARLIN)
+    SERIAL_ECHOLNPAIR("TimerEvent() ", event);
+    SERIAL_ECHOLNPAIR("Printer State: ", printer_state);
+  #endif
+
+  switch (event) {
+    case AC_timer_started: {
+      live_Zoffset = 0.0; // reset print offset
+      setSoftEndstopState(false);  // disable endstops to print
+      printer_state = AC_printer_printing;
+      SendtoTFTLN(AC_msg_print_from_sd_card);
+    } break;
+
+    case AC_timer_paused: {
+      printer_state = AC_printer_paused;
+      pause_state   = AC_paused_idle;
+      SendtoTFTLN(AC_msg_paused);
+    } break;
+
+    case AC_timer_stopped: {
+      if (printer_state != AC_printer_idle) {
+        printer_state = AC_printer_stopping;
+        SendtoTFTLN(AC_msg_print_complete);
+      }
+      setSoftEndstopState(true); // enable endstops
+    } break;
+  }
 }
 
 void ChironTFT::FilamentRunout()  {
@@ -292,64 +227,78 @@
     } break;
     default:
     break;
->>>>>>> 1fb40f5b
-  }
-  void ChironTFT::MediaEvent(media_event_t event)  {
-    #if ACDEBUG(AC_MARLIN)
-      SERIAL_ECHOLNPAIR("ProcessMediaStatus() ", event);
-    #endif
-    switch (event) {
-      case AC_media_inserted:
-        SendtoTFTLN(AC_msg_sd_card_inserted);
-      break;
-
-      case AC_media_removed:
-        SendtoTFTLN(AC_msg_sd_card_removed);
-      break;
-
-      case AC_media_error:
-      last_error = AC_error_noSD;
-        SendtoTFTLN(AC_msg_no_sd_card);
-      break;
+  }
+}
+
+void ChironTFT::StatusChange(const char * const msg)  {
+  #if ACDEBUG(AC_MARLIN)
+    SERIAL_ECHOLNPAIR("StatusChange() ", msg);
+    SERIAL_ECHOLNPAIR("printer_state:", printer_state);
+  #endif
+  bool msg_matched = false;
+  // The only way to get printer status is to parse messages
+  // Use the state to minimise the work we do here.
+  switch (printer_state) {
+    case AC_printer_probing: {
+      // If probing completes ok save the mesh and park
+      // Ignore the custom machine name
+      if (strcmp_P(msg + strlen(CUSTOM_MACHINE_NAME), MARLIN_msg_ready) == 0) {
+        injectCommands_P(PSTR("M500\nG27"));
+        SendtoTFTLN(AC_msg_probing_complete);
+        printer_state = AC_printer_idle;
+        msg_matched = true;
+      }
+      // If probing fails dont save the mesh raise the probe above the bad point
+      if (strcmp_P(msg, MARLIN_msg_probing_failed) == 0) {
+        PlayTune(BEEPER_PIN, BeepBeepBeeep, 1);
+        injectCommands_P(PSTR("G1 Z50 F500"));
+        SendtoTFTLN(AC_msg_probing_complete);
+        printer_state = AC_printer_idle;
+        msg_matched = true;
+      }
+    } break;
+
+    case AC_printer_printing: {
+      if (strcmp_P(msg, MARLIN_msg_reheating) == 0) {
+        SendtoTFTLN(AC_msg_paused); // enable continue button
+        msg_matched = true;
+       }
+    } break;
+
+    case AC_printer_pausing: {
+      if (strcmp_P(msg, MARLIN_msg_print_paused) == 0) {
+        SendtoTFTLN(AC_msg_paused);
+        printer_state = AC_printer_paused;
+        pause_state = AC_paused_idle;
+        msg_matched = true;
+       }
+    } break;
+
+    case AC_printer_stopping: {
+      if (strcmp_P(msg, MARLIN_msg_print_aborted) == 0) {
+        SendtoTFTLN(AC_msg_stop);
+        printer_state = AC_printer_idle;
+        msg_matched = true;
+      }
+    } break;
+    default:
+    break;
+  }
+
+  // If not matched earlier see if this was a heater message
+  if (!msg_matched) {
+    if (strcmp_P(msg, MARLIN_msg_extruder_heating) == 0) {
+      SendtoTFTLN(AC_msg_nozzle_heating);
+      hotend_state = AC_heater_temp_set;
     }
-  }
-  void ChironTFT::TimerEvent(timer_event_t event)  {
-    #if ACDEBUG(AC_MARLIN)
-      SERIAL_ECHOLNPAIR("TimerEvent() ", event);
-      SERIAL_ECHOLNPAIR("Printer State: ", printer_state);
-    #endif
-
-    switch (event) {
-      case AC_timer_started: {
-        live_Zoffset = 0.0; // reset print offset
-        setSoftEndstopState(false);  // disable endstops to print
-        printer_state = AC_printer_printing;
-        SendtoTFTLN(AC_msg_print_from_sd_card);
-      } break;
-
-      case AC_timer_paused: {
-        printer_state = AC_printer_paused;
-        pause_state   = AC_paused_idle;
-        SendtoTFTLN(AC_msg_paused);
-      } break;
-
-      case AC_timer_stopped: {
-        if (printer_state != AC_printer_idle) {
-          printer_state = AC_printer_stopping;
-          SendtoTFTLN(AC_msg_print_complete);
-        }
-        setSoftEndstopState(true); // enable endstops
-      } break;
+    else if (strcmp_P(msg, MARLIN_msg_bed_heating) == 0) {
+      SendtoTFTLN(AC_msg_bed_heating);
+      hotbed_state = AC_heater_temp_set;
     }
     else if (strcmp_P(msg, MARLIN_msg_EEPROM_version) == 0) {
       last_error = AC_error_EEPROM;
     }
   }
-<<<<<<< HEAD
-  void ChironTFT::FilamentRunout()  {
-    #if ACDEBUG(AC_MARLIN)
-      SERIAL_ECHOLNPAIR("FilamentRunout() printer_state ", printer_state);
-=======
 }
 
 void ChironTFT::PowerLossRecovery()  {
@@ -380,104 +329,21 @@
     SendtoTFT(str);
     #if ACDEBUG(AC_SOME)
       SERIAL_EOL();
->>>>>>> 1fb40f5b
     #endif
-    // 1 Signal filament out
-    last_error = AC_error_filament_runout;
-    SendtoTFTLN(isPrintingFromMedia() ? AC_msg_filament_out_alert : AC_msg_filament_out_block);
-    PlayTune(BEEPER_PIN, FilamentOut, 1);
-  }
-  void ChironTFT::ConfirmationRequest(const char * const msg)  {
-    // M108 continue
-    #if ACDEBUG(AC_MARLIN)
-      SERIAL_ECHOLNPAIR("ConfirmationRequest() ", msg, " printer_state:", printer_state);
-    #endif
-    switch (printer_state) {
-      case AC_printer_pausing: {
-        if (strcmp_P(msg, MARLIN_msg_print_paused) == 0 || strcmp_P(msg, MARLIN_msg_nozzle_parked) == 0) {
-          SendtoTFTLN(AC_msg_paused); // enable continue button
-          printer_state = AC_printer_paused;
-        }
-      } break;
-
-      case AC_printer_resuming_from_power_outage:
-      case AC_printer_printing:
-      case AC_printer_paused: {
-        // Heater timout, send acknowledgement
-        if (strcmp_P(msg, MARLIN_msg_heater_timeout) == 0) {
-          pause_state = AC_paused_heater_timed_out;
-          SendtoTFTLN(AC_msg_paused); // enable continue button
-          PlayTune(BEEPER_PIN,Heater_Timedout,1);
-        }
-        // Reheat finished, send acknowledgement
-        else if (strcmp_P(msg, MARLIN_msg_reheat_done) == 0) {
-          pause_state = AC_paused_idle;
-          SendtoTFTLN(AC_msg_paused); // enable continue button
-        }
-        // Filament Purging, send acknowledgement enter run mode
-        else if (strcmp_P(msg, MARLIN_msg_filament_purging) == 0) {
-          pause_state = AC_paused_purging_filament;
-          SendtoTFTLN(AC_msg_paused); // enable continue button
-        }
-      } break;
-      default:
+  }
+  TFTSer.println();
+}
+
+bool ChironTFT::ReadTFTCommand() {
+  bool command_ready = false;
+  while (TFTSer.available() > 0 && command_len < MAX_CMND_LEN) {
+    panel_command[command_len] = TFTSer.read();
+    if (panel_command[command_len] == '\n') {
+      command_ready = true;
       break;
     }
-  }
-<<<<<<< HEAD
-  void ChironTFT::StatusChange(const char * const msg)  {
-    #if ACDEBUG(AC_MARLIN)
-      SERIAL_ECHOLNPAIR("StatusChange() ", msg);
-      SERIAL_ECHOLNPAIR("printer_state:", printer_state);
-    #endif
-    bool msg_matched = false;
-    // The only way to get printer status is to parse messages
-    // Use the state to minimise the work we do here.
-    switch (printer_state) {
-      case AC_printer_probing: {
-        // If probing completes ok save the mesh and park
-        // Ignore the custom machine name
-        if (strcmp_P(msg + strlen(CUSTOM_MACHINE_NAME), MARLIN_msg_ready) == 0) {
-          injectCommands_P(PSTR("M500\nG27"));
-          SendtoTFTLN(AC_msg_probing_complete);
-          printer_state = AC_printer_idle;
-          msg_matched = true;
-        }
-        // If probing fails dont save the mesh raise the probe above the bad point
-        if (strcmp_P(msg, MARLIN_msg_probing_failed) == 0) {
-          PlayTune(BEEPER_PIN, BeepBeepBeeep, 1);
-          injectCommands_P(PSTR("G1 Z50 F500"));
-          SendtoTFTLN(AC_msg_probing_complete);
-          printer_state = AC_printer_idle;
-          msg_matched = true;
-        }
-      } break;
-
-      case AC_printer_printing: {
-        if (strcmp_P(msg, MARLIN_msg_reheating) == 0) {
-          SendtoTFTLN(AC_msg_paused); // enable continue button
-          msg_matched = true;
-         }
-      } break;
-
-      case AC_printer_pausing: {
-        if (strcmp_P(msg, MARLIN_msg_print_paused) == 0) {
-          SendtoTFTLN(AC_msg_paused);
-          printer_state = AC_printer_paused;
-          pause_state = AC_paused_idle;
-          msg_matched = true;
-         }
-      } break;
-
-      case AC_printer_stopping: {
-        if (strcmp_P(msg, MARLIN_msg_print_aborted) == 0) {
-          SendtoTFTLN(AC_msg_stop);
-          printer_state = AC_printer_idle;
-          msg_matched = true;
-        }
-      } break;
-      default:
-=======
+    command_len++;
+  }
 
   if (command_ready || command_len == MAX_CMND_LEN) {
     panel_command[command_len] = '\0';
@@ -517,25 +383,12 @@
       SendtoTFTLN(AC_msg_nozzle_temp_abnormal);
       last_error = AC_error_abnormal_temp_t0;
       SERIAL_ECHOLNPAIR("Extruder temp abnormal! : ", temp);
->>>>>>> 1fb40f5b
       break;
     }
-
-<<<<<<< HEAD
-    // If not matched earlier see if this was a heater message
-    if (!msg_matched) {
-      if (strcmp_P(msg, MARLIN_msg_extruder_heating) == 0) {
-        SendtoTFTLN(AC_msg_nozzle_heating);
-        hotend_state = AC_heater_temp_set;
-      }
-      else if (strcmp_P(msg, MARLIN_msg_bed_heating) == 0) {
-        SendtoTFTLN(AC_msg_bed_heating);
-        hotbed_state = AC_heater_temp_set;
-      }
-      else if (strcmp_P(msg, MARLIN_msg_EEPROM_version) == 0) {
-        last_error = AC_error_EEPROM;
-      }
-=======
+    delay_ms(500);
+    temp = getActualTemp_celsius(E0);
+  }
+
   // If the hotbed temp is abnormal, confirm state before signaling panel
   faultDuration = 0;
   temp = getActualTemp_celsius(BED);
@@ -546,172 +399,26 @@
       last_error = AC_error_abnormal_temp_bed;
       SERIAL_ECHOLNPAIR("Bed temp abnormal! : ", temp);
       break;
->>>>>>> 1fb40f5b
     }
-  }
-  void ChironTFT::PowerLossRecovery()  {
-    printer_state = AC_printer_resuming_from_power_outage; // Play tune to notify user we can recover.
-    last_error = AC_error_powerloss;
-    PlayTune(BEEPER_PIN, SOS, 1);
-    SERIAL_ECHOLNPGM_P(AC_msg_powerloss_recovery);
-  }
-  void ChironTFT::PrintComplete() {
-    SendtoTFT(AC_msg_print_complete);
-    printer_state = AC_printer_idle;
-    setSoftEndstopState(true); // enable endstops
-  }
-  void ChironTFT::SendtoTFT(PGM_P str) {  // A helper to print PROGMEM string to the panel
-    #if ACDEBUG(AC_SOME)
-      serialprintPGM(str);
-    #endif
-    while (const char c = pgm_read_byte(str++)) TFTSer.write(c);
-  }
-  void ChironTFT::SendtoTFTLN(PGM_P str = nullptr) {
-    if (str) {
-      #if ACDEBUG(AC_SOME)
-        SERIAL_ECHOPGM("> ");
-      #endif
-      SendtoTFT(str);
-      #if ACDEBUG(AC_SOME)
-        SERIAL_EOL();
-      #endif
+    delay_ms(500);
+    temp = getActualTemp_celsius(E0);
+  }
+
+  // Update panel with hotend heater status
+  if (hotend_state != AC_heater_temp_reached) {
+    if (WITHIN(getActualTemp_celsius(E0) - getTargetTemp_celsius(E0), -1, 1)) {
+      SendtoTFTLN(AC_msg_nozzle_heating_done);
+      hotend_state = AC_heater_temp_reached;
     }
-    TFTSer.println();
-  }
-  bool ChironTFT::ReadTFTCommand() {
-    bool command_ready = false;
-    while(TFTSer.available() > 0 && command_len < MAX_CMND_LEN-1) {
-      panel_command[command_len] = TFTSer.read();
-      if (panel_command[command_len] == '\n') {
-        command_ready = true;
-        break;
-      }
-      command_len++;
+  }
+
+  // Update panel with bed heater status
+  if (hotbed_state != AC_heater_temp_reached) {
+    if (WITHIN(getActualTemp_celsius(BED) - getTargetTemp_celsius(BED), -0.5, 0.5)) {
+      SendtoTFTLN(AC_msg_bed_heating_done);
+      hotbed_state = AC_heater_temp_reached;
     }
-
-    if (command_ready || command_len == MAX_CMND_LEN-1) {
-      panel_command[command_len] = 0x00;
-      #if ACDEBUG(AC_ALL)
-        SERIAL_ECHOLNPAIR("len(",command_len,") < ", panel_command);
-      #endif
-      command_ready = true;
-    }
-    return command_ready;
-  }
-<<<<<<< HEAD
-  int8_t ChironTFT::FindToken(char c) {
-    int8_t pos = 0;
-    do {
-      if (panel_command[pos] == c) {
-        #if ACDEBUG(AC_INFO)
-          SERIAL_ECHOLNPAIR("Tpos:", pos, " ",c);  
-        #endif
-        return pos;
-      } 
-    } while(++pos < command_len);
-    #if ACDEBUG(AC_INFO)
-      SERIAL_ECHOLNPAIR("Not found: ",c);  
-    #endif
-    return -1;
-  }
-  void ChironTFT::CheckHeaters() {
-    uint8_t faultDuration = 0;
-    float temp = 0;
-
-    // if the hotend temp is abnormal, confirm state before signalling panel
-    temp = getActualTemp_celsius(E0);
-    while (!WITHIN(temp, HEATER_0_MINTEMP, HEATER_0_MAXTEMP)) {
-      faultDuration++;
-      if (faultDuration >= AC_HEATER_FAULT_VALIDATION_TIME) {
-        SendtoTFTLN(AC_msg_nozzle_temp_abnormal);
-        last_error = AC_error_abnormal_temp_t0;
-        SERIAL_ECHOLNPAIR("Extruder temp abnormal! : ", temp);
-        break;
-      }
-      delay_ms(500);
-      temp = getActualTemp_celsius(E0);
-    }
-
-    // If the hotbed temp is abnormal, confirm state before signaling panel
-    faultDuration = 0;
-    temp = getActualTemp_celsius(BED);
-    while (!WITHIN(temp, BED_MINTEMP, BED_MAXTEMP)) {
-      faultDuration++;
-      if (faultDuration >= AC_HEATER_FAULT_VALIDATION_TIME) {
-        SendtoTFTLN(AC_msg_nozzle_temp_abnormal);
-        last_error = AC_error_abnormal_temp_bed;
-        SERIAL_ECHOLNPAIR("Bed temp abnormal! : ", temp);
-        break;
-      }
-      delay_ms(500);
-      temp = getActualTemp_celsius(E0);
-    }
-
-    // Update panel with hotend heater status
-    if (hotend_state != AC_heater_temp_reached) {
-      if (WITHIN(getActualTemp_celsius(E0) - getTargetTemp_celsius(E0), -1, 1)) {
-        SendtoTFTLN(AC_msg_nozzle_heating_done);
-        hotend_state = AC_heater_temp_reached;
-      }
-    }
-
-    // Update panel with bed heater status
-    if (hotbed_state != AC_heater_temp_reached) {
-      if (WITHIN(getActualTemp_celsius(BED) - getTargetTemp_celsius(BED), -0.5, 0.5)) {
-        SendtoTFTLN(AC_msg_bed_heating_done);
-        hotbed_state = AC_heater_temp_reached;
-      }
-    }
-  }
-  void ChironTFT::SendFileList(int8_t startindex) {
-    // Respond to panel request for 4 files starting at index
-    #if ACDEBUG(AC_INFO)
-      SERIAL_ECHOLNPAIR("## SendFileList ## ", startindex);
-    #endif
-    SendtoTFTLN(PSTR("FN "));
-    filenavigator.getFiles(startindex, panel_type, 4);
-    SendtoTFTLN(PSTR("END"));
-  }
-  void ChironTFT::SelectFile() {
-    if(panel_type == AC_panel_new) {
-      strncpy(selectedfile, panel_command + 4, command_len - 3);
-      selectedfile[command_len - 4] = '\0';
-    }
-    else {
-      strncpy(selectedfile, panel_command + 4, command_len - 4);
-      selectedfile[command_len - 5] = '\0';
-    }
-    #if ACDEBUG(AC_FILE)
-      SERIAL_ECHOLNPAIR(" Selected File: ",selectedfile);
-    #endif
-    switch (selectedfile[0]) {
-      case '/':   // Valid file selected
-        SendtoTFTLN(AC_msg_sd_file_open_success);
-        break;
-
-      case '<':   // .. (go up folder level)
-        filenavigator.upDIR();
-        SendtoTFTLN(AC_msg_sd_file_open_failed);
-        SendFileList( 0 );
-        break;
-      default:   // enter sub folder
-        // for new panel remove the '.GCO' tag that was added to the end of the path
-        if(panel_type == AC_panel_new) {
-          selectedfile[strlen(selectedfile)-4] = '\0';
-        }  
-        filenavigator.changeDIR(selectedfile);
-        SendtoTFTLN(AC_msg_sd_file_open_failed);
-        SendFileList( 0 );
-        break;
-    }
-  }
-  void ChironTFT::ProcessPanelRequest() {
-    // Break these up into logical blocks // as its easier to navigate than one huge switch case!
-    int8_t tpos = FindToken('A');
-    // Panel request are 'A0' - 'A36'
-    if(tpos != -1) {
-      int8_t req = atoi(&panel_command[tpos+1]);
-=======
+  }
 }
 
 void ChironTFT::SendFileList(int8_t startindex) {
@@ -800,77 +507,73 @@
     SendtoTFTLN(); // Ignore unknown requests
   }
 }
->>>>>>> 1fb40f5b
-
-      // Information requests A0 - A8 and A33
-      if (req <= 8 || req == 33) PanelInfo(req);
-
-      // Simple Actions A9 - A28
-      else if ( req <= 28) PanelAction(req);
-
-      // Process Initiation
-      else if (req <= 36) PanelProcess(req);
-    }
-
-    // This may be a response to a panel type detection query
-    else if(panel_type == AC_panel_unknown) {
-      tpos = FindToken('S'); // old panel will respond to 'SIZE' with 'SXY 480 320'
-      if(tpos != -1) {
-        if(panel_command[tpos+1]== 'X' && panel_command[tpos+2]=='Y') {
-          panel_type = AC_panel_standard;
-          SERIAL_ECHOLNPGM_P(AC_msg_old_panel_detected);
-        }
-      }
-      else {
-        tpos = FindToken('['); // new panel will respond to 'J200' with '[0]=0'
-        if(tpos != -1) {
-          if(panel_command[tpos+1]== '0' && panel_command[tpos+2]==']') {
-            panel_type = AC_panel_new;
-            SERIAL_ECHOLNPGM_P(AC_msg_new_panel_detected);
-          }
-        }
-      }
-    } 
-    else SendtoTFTLN(); // Unknown so ignore it
-  }
-  void ChironTFT::PanelInfo(uint8_t req) {
-    // information requests A0-A8 and A33
-    switch (req) {
-      case 0:   // A0 Get HOTEND Temp
-        SendtoTFT(PSTR("A0V "));
-        TFTSer.println(getActualTemp_celsius(E0));
-        break;
-
-      case 1:   // A1 Get HOTEND Target Temp
-        SendtoTFT(PSTR("A1V "));
-        TFTSer.println(getTargetTemp_celsius(E0));
-        break;
-
-      case 2:   // A2 Get BED Temp
-        SendtoTFT(PSTR("A2V "));
-        TFTSer.println(getActualTemp_celsius(BED));
-        break;
-
-      case 3:   // A3 Get BED Target Temp
-        SendtoTFT(PSTR("A3V "));
-        TFTSer.println(getTargetTemp_celsius(BED));
-        break;
-
-      case 4:   // A4 Get FAN Speed
-        SendtoTFT(PSTR("A4V "));
-        TFTSer.println(getActualFan_percent(FAN0));
-        break;
-
-<<<<<<< HEAD
-      case 5:   // A5 Get Current Coordinates
-        SendtoTFT(PSTR("A5V X: "));
-        TFTSer.print(getAxisPosition_mm(X));
-        SendtoTFT(PSTR(" Y: "));
-        TFTSer.print(getAxisPosition_mm(Y));
-        SendtoTFT(PSTR(" Z: "));
-        TFTSer.println(getAxisPosition_mm(Z));
-        break;
-=======
+
+void ChironTFT::PanelInfo(uint8_t req) {
+  // information requests A0-A8 and A33
+  switch (req) {
+    case 0:   // A0 Get HOTEND Temp
+      SendtoTFT(PSTR("A0V "));
+      TFTSer.println(getActualTemp_celsius(E0));
+      break;
+
+    case 1:   // A1 Get HOTEND Target Temp
+      SendtoTFT(PSTR("A1V "));
+      TFTSer.println(getTargetTemp_celsius(E0));
+      break;
+
+    case 2:   // A2 Get BED Temp
+      SendtoTFT(PSTR("A2V "));
+      TFTSer.println(getActualTemp_celsius(BED));
+      break;
+
+    case 3:   // A3 Get BED Target Temp
+      SendtoTFT(PSTR("A3V "));
+      TFTSer.println(getTargetTemp_celsius(BED));
+      break;
+
+    case 4:   // A4 Get FAN Speed
+      SendtoTFT(PSTR("A4V "));
+      TFTSer.println(getActualFan_percent(FAN0));
+      break;
+
+    case 5:   // A5 Get Current Coordinates
+      SendtoTFT(PSTR("A5V X: "));
+      TFTSer.print(getAxisPosition_mm(X));
+      SendtoTFT(PSTR(" Y: "));
+      TFTSer.print(getAxisPosition_mm(Y));
+      SendtoTFT(PSTR(" Z: "));
+      TFTSer.println(getAxisPosition_mm(Z));
+      break;
+
+    case 6:   // A6 Get printing progress
+      if (isPrintingFromMedia()) {
+        SendtoTFT(PSTR("A6V "));
+        TFTSer.println(ui8tostr2(getProgress_percent()));
+      }
+      else
+        SendtoTFTLN(PSTR("A6V ---"));
+      break;
+
+    case 7: { // A7 Get Printing Time
+      uint32_t time = getProgress_seconds_elapsed() / 60;
+      SendtoTFT(PSTR("A7V "));
+      TFTSer.print(ui8tostr2(time / 60));
+      SendtoTFT(PSTR(" H "));
+      TFTSer.print(ui8tostr2(time % 60));
+      SendtoTFT(PSTR(" M"));
+      #if ACDEBUG(AC_ALL)
+        SERIAL_ECHOLNPAIR("Print time ", ui8tostr2(time / 60), ":", ui8tostr2(time % 60));
+      #endif
+    } break;
+
+    case 8:   // A8 Get SD Card list A8 S0
+      if (!isMediaInserted()) safe_delay(500);
+      if (!isMediaInserted())   // Make sure the card is removed
+        SendtoTFTLN(AC_msg_no_sd_card);
+      else if (panel_command[3] == 'S')
+        SendFileList( atoi( &panel_command[4] ) );
+      break;
+
     case 33:   // A33 Get firmware info
       SendtoTFT(PSTR("J33 "));
       // If there is an error recorded, show that instead of the FW version
@@ -890,79 +593,35 @@
       else
         SendtoTFTLN(AC_msg_stop);
       break;
->>>>>>> 1fb40f5b
-
-      case 6:   // A6 Get printing progress
-        if (isPrintingFromMedia()) {
-          SendtoTFT(PSTR("A6V "));
-          TFTSer.println(ui8tostr2(getProgress_percent()));
-        }
-        else
-          SendtoTFTLN(PSTR("A6V ---"));
-        break;
-
-      case 7: { // A7 Get Printing Time
-        uint32_t time = getProgress_seconds_elapsed() / 60;
-        SendtoTFT(PSTR("A7V "));
-        TFTSer.print(ui8tostr2(time / 60));
-        SendtoTFT(PSTR(" H "));
-        TFTSer.print(ui8tostr2(time % 60));
-        SendtoTFT(PSTR(" M"));
-        #if ACDEBUG(AC_ALL)
-          SERIAL_ECHOLNPAIR("Print time ", ui8tostr2(time / 60), ":", ui8tostr2(time % 60));
-        #endif
-      } break;
-
-      case 8:   // A8 Get SD Card list A8 S0
-        if (!isMediaInserted()) safe_delay(500);
-        if (!isMediaInserted())   // Make sure the card is removed
-          SendtoTFTLN(AC_msg_no_sd_card);
-        else if (panel_command[3] == 'S')
-          SendFileList( atoi( &panel_command[4] ) );
-        break;
-
-      case 33:   // A33 Get firmware info
-        SendtoTFT(PSTR("J33 "));
-        // If there is an error recorded, show that instead of the FW version
-        if(GetLastError() == false) {
-          SendtoTFTLN(PSTR(SHORT_BUILD_VERSION));
-        }
-        break;
-    }
-  }
-  void ChironTFT::PanelAction(uint8_t req) {
-    switch (req) {
-      case  9:   // A9 Pause SD print
-        if (isPrintingFromMedia()) {
-          SendtoTFTLN(AC_msg_pause);
-          pausePrint();
-          printer_state = AC_printer_pausing;
-        }
-        else
-          SendtoTFTLN(AC_msg_stop);
-        break;
-
-      case 10: // A10 Resume SD Print
-        if (pause_state == AC_paused_idle || printer_state == AC_printer_resuming_from_power_outage)
-          resumePrint();
-        else
-          setUserConfirmed();
-        break;
-
-<<<<<<< HEAD
-      case 11:   // A11 Stop SD print
-        if (isPrintingFromMedia()) {
-          printer_state = AC_printer_stopping;
-          stopPrint();
-        }
-        else {
-          if (printer_state == AC_printer_resuming_from_power_outage)
-            injectCommands_P(PSTR("M1000 C")); // Cancel recovery
-          SendtoTFTLN(AC_msg_stop);
-          printer_state = AC_printer_idle;
-        }
-        break;
-=======
+
+    case 10: // A10 Resume SD Print
+      if (pause_state == AC_paused_idle || printer_state == AC_printer_resuming_from_power_outage)
+        resumePrint();
+      else
+        setUserConfirmed();
+      break;
+
+    case 11:   // A11 Stop SD print
+      if (isPrintingFromMedia()) {
+        printer_state = AC_printer_stopping;
+        stopPrint();
+      }
+      else {
+        if (printer_state == AC_printer_resuming_from_power_outage)
+          injectCommands_P(PSTR("M1000 C")); // Cancel recovery
+        SendtoTFTLN(AC_msg_stop);
+        printer_state = AC_printer_idle;
+      }
+      break;
+
+    case 12:   // A12 Kill printer
+      kill();  // from marlincore.h
+      break;
+
+    case 13:   // A13 Select file
+      SelectFile();
+      break;
+
     case 14: { // A14 Start Printing
       // Allows printer to restart the job if we dont want to recover
       if (printer_state == AC_printer_resuming_from_power_outage) {
@@ -983,86 +642,55 @@
         injectCommands_P(PSTR("M1000"));  // home and start recovery
       }
       break;
->>>>>>> 1fb40f5b
-
-      case 12:   // A12 Kill printer
-        kill();  // from marlincore.h
-        break;
-
-      case 13:   // A13 Select file
-        SelectFile();
-        break;
-
-      case 14: { // A14 Start Printing
-        // Allows printer to restart the job if we dont want to recover
-        if (printer_state == AC_printer_resuming_from_power_outage) {
-          injectCommands_P(PSTR("M1000 C")); // Cancel recovery
-          printer_state = AC_printer_idle;
+
+    case 16: { // A16 Set HotEnd temp  A17 S170
+      const float set_Htemp = atof(&panel_command[5]);
+      hotend_state = set_Htemp ? AC_heater_temp_set : AC_heater_off;
+      switch ((char)panel_command[4]) {
+        // Set Temp
+        case 'S': case 'C': setTargetTemp_celsius(set_Htemp, E0);
+      }
+    } break;
+
+    case 17: { // A17 Set bed temp
+      const float set_Btemp = atof(&panel_command[5]);
+      hotbed_state = set_Btemp ? AC_heater_temp_set : AC_heater_off;
+      if (panel_command[4] == 'S')
+        setTargetTemp_celsius(set_Btemp, BED);
+    } break;
+
+    case 18:   // A18 Set Fan Speed
+      if (panel_command[4] == 'S')
+        setTargetFan_percent(atof(&panel_command[5]), FAN0);
+      break;
+
+    case 19:   // A19 Motors off
+      if (!isPrinting()) {
+        disable_all_steppers(); // from marlincore.h
+        SendtoTFTLN(AC_msg_ready);
+      }
+      break;
+
+    case 20:   // A20 Read/write print speed
+      if (panel_command[4] == 'S')
+        setFeedrate_percent(atoi(&panel_command[5]));
+      else {
+        SendtoTFT(PSTR("A20V "));
+        TFTSer.println(getFeedrate_percent());
+      }
+      break;
+
+    case 21:   // A21 Home Axis  A21 X
+      if (!isPrinting()) {
+        switch ((char)panel_command[4]) {
+          case 'X': injectCommands_P(PSTR("G28X")); break;
+          case 'Y': injectCommands_P(PSTR("G28Y")); break;
+          case 'Z': injectCommands_P(PSTR("G28Z")); break;
+          case 'C': injectCommands_P(G28_STR); break;
         }
-        #if ACDebugLevel >= 1
-          SERIAL_ECHOLNPAIR_F("Print: ", selectedfile);
-        #endif
-        printFile(selectedfile);
-        SendtoTFTLN(AC_msg_print_from_sd_card);
-      } break;
-
-      case 15:   // A15 Resuming from outage
-        if (printer_state == AC_printer_resuming_from_power_outage) {
-          // Need to home here to restore the Z position
-          injectCommands_P(AC_cmnd_power_loss_recovery);
-          injectCommands_P(PSTR("M1000"));  // home and start recovery
-        }
-        break;
-
-      case 16: { // A16 Set HotEnd temp  A17 S170
-        const float set_Htemp = atof(&panel_command[5]);
-        hotend_state = set_Htemp ? AC_heater_temp_set : AC_heater_off;
-        switch ((char)panel_command[4]) {
-          // Set Temp
-          case 'S': case 'C': setTargetTemp_celsius(set_Htemp, E0);
-        }
-      } break;
-
-      case 17: { // A17 Set bed temp
-        const float set_Btemp = atof(&panel_command[5]);
-        hotbed_state = set_Btemp ? AC_heater_temp_set : AC_heater_off;
-        if (panel_command[4] == 'S')
-          setTargetTemp_celsius(set_Btemp, BED);
-      } break;
-
-      case 18:   // A18 Set Fan Speed
-        if (panel_command[4] == 'S')
-          setTargetFan_percent(atof(&panel_command[5]), FAN0);
-        break;
-
-<<<<<<< HEAD
-      case 19:   // A19 Motors off
-        if (!isPrinting()) {
-          disable_all_steppers(); // from marlincore.h
-          SendtoTFTLN(AC_msg_ready);
-        }
-        break;
-
-      case 20:   // A20 Read/write print speed
-        if (panel_command[4] == 'S')
-          setFeedrate_percent(atoi(&panel_command[5]));
-        else {
-          SendtoTFT(PSTR("A20V "));
-          TFTSer.println(getFeedrate_percent());
-        }
-        break;
-
-      case 21:   // A21 Home Axis  A21 X
-        if (!isPrinting()) {
-          switch ((char)panel_command[4]) {
-            case 'X': injectCommands_P(PSTR("G28X")); break;
-            case 'Y': injectCommands_P(PSTR("G28Y")); break;
-            case 'Z': injectCommands_P(PSTR("G28Z")); break;
-            case 'C': injectCommands_P(G28_STR); break;
-          }
-        }
-        break;
-=======
+      }
+      break;
+
     case 22: {   // A22 Move Axis
       // The commands have changed on the new panel
       // Old TFT A22 X -1F1500      A22 X +1F1500
@@ -1081,121 +709,57 @@
         injectCommands(MoveCmnd);
       }
     } break;
->>>>>>> 1fb40f5b
-
-      case 22: {   // A22 Move Axis  
-        // The commands have changed on the new panel 
-        // Old TFT A22 X -1F1500      A22 X +1F1500
-        // New TFT A22 X-1.0 F1500    A22 X1.0 F1500
-        
-        // lets just wrap this in a gcode relative nonprint move and let the controller deal with it
-        // G91 G0 <panel command> G90
-   
-        if (!isPrinting()) { // Ignore request if printing
-          char MoveCmnd[30];
-          sprintf_P(MoveCmnd, PSTR("G91\nG0 %s \nG90"), panel_command+3);
-          #if ACDEBUG(AC_ACTION)
-            SERIAL_ECHOLNPAIR("Move: ", MoveCmnd);
-          #endif
-          setSoftEndstopState(true);  // enable endstops
-          injectCommands(MoveCmnd);
-        }
-      } break;
-
-      case 23:   // A23 Preheat PLA
-        // Ignore request if printing
-        if (!isPrinting()) {
-          // Temps defined in configuration.h
-          setTargetTemp_celsius(PREHEAT_1_TEMP_BED, BED);
-          setTargetTemp_celsius(PREHEAT_1_TEMP_HOTEND, E0);
-          SendtoTFTLN();
-          hotbed_state = AC_heater_temp_set;
-          hotend_state = AC_heater_temp_set;
-        }
-        break;
-
-      case 24:   // A24 Preheat ABS
-        // Ignore request if printing
-        if (!isPrinting()) {
-          setTargetTemp_celsius(PREHEAT_2_TEMP_BED, BED);
-          setTargetTemp_celsius(PREHEAT_2_TEMP_HOTEND, E0);
-          SendtoTFTLN();
-          hotbed_state = AC_heater_temp_set;
-          hotend_state = AC_heater_temp_set;
-        }
-        break;
-
-<<<<<<< HEAD
-      case 25:   // A25 Cool Down
-        // Ignore request if printing
-        if (!isPrinting()) {
-          setTargetTemp_celsius(0, E0);
-          setTargetTemp_celsius(0, BED);
-          SendtoTFTLN(AC_msg_ready);
-          hotbed_state = AC_heater_off;
-          hotend_state = AC_heater_off;
-        }
-        break;
-=======
+
+    case 23:   // A23 Preheat PLA
+      // Ignore request if printing
+      if (!isPrinting()) {
+        // Temps defined in configuration.h
+        setTargetTemp_celsius(PREHEAT_1_TEMP_BED, BED);
+        setTargetTemp_celsius(PREHEAT_1_TEMP_HOTEND, E0);
+        SendtoTFTLN();
+        hotbed_state = AC_heater_temp_set;
+        hotend_state = AC_heater_temp_set;
+      }
+      break;
+
+    case 24:   // A24 Preheat ABS
+      // Ignore request if printing
+      if (!isPrinting()) {
+        setTargetTemp_celsius(PREHEAT_2_TEMP_BED, BED);
+        setTargetTemp_celsius(PREHEAT_2_TEMP_HOTEND, E0);
+        SendtoTFTLN();
+        hotbed_state = AC_heater_temp_set;
+        hotend_state = AC_heater_temp_set;
+      }
+      break;
+
+    case 25:   // A25 Cool Down
+      // Ignore request if printing
+      if (!isPrinting()) {
+        setTargetTemp_celsius(0, E0);
+        setTargetTemp_celsius(0, BED);
+        SendtoTFTLN(AC_msg_ready);
+        hotbed_state = AC_heater_off;
+        hotend_state = AC_heater_off;
+      }
+      break;
+
     case 26:   // A26 Refresh SD
       if (card.isMounted())card.release();
       card.mount();
       safe_delay(500);
       filenavigator.reset();
       break;
->>>>>>> 1fb40f5b
-
-      case 26:   // A26 Refresh SD
-        if(card.isMounted())card.release();
-        card.mount();
-        safe_delay(500);
-        filenavigator.reset();
-        break;
-
-      case 27:   // A27 Servo Angles adjust
-        break;
-
-      case 28:   // A28 Filament set A28 O/C
-        // Ignore request if printing
-        if (isPrinting()) break;
-        SendtoTFTLN();
-        break;
-    }
-  }
-<<<<<<< HEAD
-  void ChironTFT::PanelProcess(uint8_t req) {
-    switch (req) {
-      case 29: { // A29 Read Mesh Point A29 X1 Y1
-        xy_uint8_t pos;
-        float pos_z;
-        pos.x = atoi(&panel_command[FindToken('X')+1]);
-        pos.y = atoi(&panel_command[FindToken('Y')+1]);
-        pos_z = getMeshPoint(pos);
-
-        SendtoTFT(PSTR("A29V "));
-        TFTSer.println(pos_z * 100);
-        if (!isPrinting()) {
-          setSoftEndstopState(true);  // disable endstops
-          // If the same meshpoint is selected twice in a row, move the head to that ready for adjustment
-          if ((selectedmeshpoint.x == pos.x) && (selectedmeshpoint.y == pos.y)) {
-            if (!isPositionKnown())
-              injectCommands_P(G28_STR); // home
-
-            if (isPositionKnown()) {
-              #if ACDEBUG(AC_INFO)
-                SERIAL_ECHOLNPAIR("Moving to mesh point at x: ", pos.x, " y: ", pos.y, " z: ", pos_z);
-              #endif
-              // Go up before moving
-              setAxisPosition_mm(3.0,Z);
-
-              setAxisPosition_mm(17 + (93 * pos.x), X);
-              setAxisPosition_mm(20 + (93 * pos.y), Y);
-              setAxisPosition_mm(0.0, Z);
-              #if ACDEBUG(AC_INFO)
-                SERIAL_ECHOLNPAIR("Current Z: ", getAxisPosition_mm(Z));
-              #endif
-            }
-=======
+
+    case 27:   // A27 Servo Angles adjust
+      break;
+
+    case 28:   // A28 Filament set A28 O/C
+      // Ignore request if printing
+      if (isPrinting()) break;
+      SendtoTFTLN();
+      break;
+  }
 }
 
 void ChironTFT::PanelProcess(uint8_t req) {
@@ -1229,73 +793,13 @@
             #if ACDEBUG(AC_INFO)
               SERIAL_ECHOLNPAIR("Current Z: ", getAxisPosition_mm(Z));
             #endif
->>>>>>> 1fb40f5b
-          }
-          selectedmeshpoint.x = pos.x;
-          selectedmeshpoint.y = pos.y;
-        }
-      } break;
-
-<<<<<<< HEAD
-      case 30: {   // A30 Auto leveling
-        if (FindToken('S') != -1) { // Start probing New panel adds spaces.. 
-          // Ignore request if printing
-          if (isPrinting())
-            SendtoTFTLN(AC_msg_probing_not_allowed); // forbid auto leveling
-          else {
-												
-											   
-            SendtoTFTLN(AC_msg_start_probing);
-            injectCommands_P(PSTR("G28\nG29"));
-            printer_state = AC_printer_probing;
           }
         }
-        else {
-          SendtoTFTLN(AC_msg_start_probing); // Just enter levelling menu
-        }
-      } break;
-
-      case 31: { // A31 Adjust all Probe Points
-        // The tokens can occur in different places on the new panel so we need to find it.
-
-        if(FindToken('C') != -1) { // Restore and apply original offsets
-          if (!isPrinting()) {
-            injectCommands_P(PSTR("M501\nM420 S1"));
-            selectedmeshpoint.x = selectedmeshpoint.y = 99;
-            SERIAL_ECHOLNPGM_P(AC_msg_mesh_changes_abandoned);
-          }
-        }
-        
-        else if(FindToken('D') != -1) { // Save Z Offset tables and restore leveling state
-          if (!isPrinting()) {
-            setAxisPosition_mm(1.0,Z); // Lift nozzle before any further movements are made
-            injectCommands_P(PSTR("M500"));
-            SERIAL_ECHOLNPGM_P(AC_msg_mesh_changes_saved);
-            selectedmeshpoint.x = selectedmeshpoint.y = 99;
-          }
-        }
-        
-        else if(FindToken('G') != -1) { // Get current offset
-          SendtoTFT(PSTR("A31V "));
-          // When printing use the live z Offset position
-          // we will use babystepping to move the print head
-          if (isPrinting())
-            TFTSer.println(live_Zoffset);
-          else {
-            TFTSer.println(getZOffset_mm());
-            selectedmeshpoint.x = selectedmeshpoint.y = 99;
-          }
-        }
-
-        else {
-          int8_t tokenpos = FindToken('S');
-          if(tokenpos != -1) { // Set offset (adjusts all points by value)
-            float Zshift = atof(&panel_command[tokenpos+1]);
-            setSoftEndstopState(false);  // disable endstops
-            // Allow temporary Z position nudging during print
-            // From the leveling panel use the all points UI to adjust the print pos.
-            if (isPrinting()) {
-=======
+        selectedmeshpoint.x = pos.x;
+        selectedmeshpoint.y = pos.y;
+      }
+    } break;
+
     case 30: {   // A30 Auto leveling
       if (FindToken('S') != -1) { // Start probing New panel adds spaces..
         // Ignore request if printing
@@ -1358,41 +862,15 @@
               SERIAL_ECHOLNPAIR("Change Zoffset from:", live_Zoffset, " to ", live_Zoffset + Zshift);
             #endif
             if (isAxisPositionKnown(Z)) {
->>>>>>> 1fb40f5b
               #if ACDEBUG(AC_INFO)
-                SERIAL_ECHOLNPAIR("Change Zoffset from:", live_Zoffset, " to ", live_Zoffset + Zshift);
+                const float currZpos = getAxisPosition_mm(Z);
+                SERIAL_ECHOLNPAIR("Nudge Z pos from ", currZpos, " to ", currZpos + constrain(Zshift, -0.05, 0.05));
               #endif
-              if (isAxisPositionKnown(Z)) {
-                #if ACDEBUG(AC_INFO)
-                  const float currZpos = getAxisPosition_mm(Z);
-                  SERIAL_ECHOLNPAIR("Nudge Z pos from ", currZpos, " to ", currZpos + constrain(Zshift, -0.05, 0.05));
-                #endif
-                // Use babystepping to adjust the head position
-                int16_t steps = mmToWholeSteps(constrain(Zshift,-0.05,0.05), Z);
-                #if ACDEBUG(AC_INFO)
-                  SERIAL_ECHOLNPAIR("Steps to move Z: ", steps);
-                #endif
-                babystepAxis_steps(steps, Z);
-                live_Zoffset += Zshift;
-              }
-              SendtoTFT(PSTR("A31V "));
-              TFTSer.println(live_Zoffset);
-            }
-            else {
-              GRID_LOOP(x, y) {
-                const xy_uint8_t pos { x, y };
-                const float currval = getMeshPoint(pos);
-                setMeshPoint(pos, constrain(currval + Zshift, AC_LOWEST_MESHPOINT_VAL, 2));
-                #if ACDEBUG(AC_INFO)
-                  SERIAL_ECHOLNPAIR("Change mesh point X", x," Y",y ," from ", currval, " to ", getMeshPoint(pos) );
-                #endif
-              }
-              const float currZOffset = getZOffset_mm();
+              // Use babystepping to adjust the head position
+              int16_t steps = mmToWholeSteps(constrain(Zshift,-0.05,0.05), Z);
               #if ACDEBUG(AC_INFO)
-                SERIAL_ECHOLNPAIR("Change probe offset from ", currZOffset, " to  ", currZOffset + Zshift);
+                SERIAL_ECHOLNPAIR("Steps to move Z: ", steps);
               #endif
-<<<<<<< HEAD
-=======
               babystepAxis_steps(steps, Z);
               live_Zoffset += Zshift;
             }
@@ -1412,103 +890,64 @@
             #if ACDEBUG(AC_INFO)
               SERIAL_ECHOLNPAIR("Change probe offset from ", currZOffset, " to  ", currZOffset + Zshift);
             #endif
->>>>>>> 1fb40f5b
-
-              setZOffset_mm(currZOffset + Zshift);
-              SendtoTFT(PSTR("A31V "));
-              TFTSer.println(getZOffset_mm());
-
-              if (isAxisPositionKnown(Z)) {
-                // Move Z axis
-                const float currZpos = getAxisPosition_mm(Z);
-                #if ACDEBUG(AC_INFO)
-                  SERIAL_ECHOLNPAIR("Move Z pos from ", currZpos, " to ", currZpos + constrain(Zshift, -0.05, 0.05));
-                #endif
-                setAxisPosition_mm(currZpos+constrain(Zshift,-0.05,0.05),Z);
-              }
+
+            setZOffset_mm(currZOffset + Zshift);
+            SendtoTFT(PSTR("A31V "));
+            TFTSer.println(getZOffset_mm());
+
+            if (isAxisPositionKnown(Z)) {
+              // Move Z axis
+              const float currZpos = getAxisPosition_mm(Z);
+              #if ACDEBUG(AC_INFO)
+                SERIAL_ECHOLNPAIR("Move Z pos from ", currZpos, " to ", currZpos + constrain(Zshift, -0.05, 0.05));
+              #endif
+              setAxisPosition_mm(currZpos+constrain(Zshift,-0.05,0.05),Z);
             }
           }
         }
-      } break;
-
-      case 32: { // A32 clean leveling beep flag
-        // Ignore request if printing
-        //if (isPrinting()) break;
-        //injectCommands_P(PSTR("M500\nM420 S1\nG1 Z10 F240\nG1 X0 Y0 F6000"));
-        //TFTSer.println();
-      } break;
-
-      // A33 firmware info request see PanelInfo()
-
-      case 34: {  // A34 Adjust single mesh point A34 C/S X1 Y1 V123
-        if (panel_command[3] == 'C') { // Restore original offsets
-          injectCommands_P(PSTR("M501\nM420 S1"));
-          selectedmeshpoint.x = selectedmeshpoint.y = 99;
-          //printer_state = AC_printer_idle;
-        }
-        else {
-          xy_uint8_t pos;
-          pos.x = atoi(&panel_command[5]);
-          pos.y = atoi(&panel_command[8]);
-
-          float currmesh = getMeshPoint(pos);
-          float newval   = atof(&panel_command[11])/100;
-          #if ACDEBUG(AC_INFO)
-            SERIAL_ECHOLNPAIR("Change mesh point x:", pos.x, " y:", pos.y);
-            SERIAL_ECHOLNPAIR("from ", currmesh, " to ", newval);
-          #endif
-          // Update Meshpoint
-          setMeshPoint(pos,newval);
-          if (printer_state == AC_printer_idle || printer_state == AC_printer_probing /*!isPrinting()*/) {
-            // if we are at the current mesh point indicated on the panel Move Z pos +/- 0.05mm
-            // (The panel changes the mesh value by +/- 0.05mm on each button press)
-            if (selectedmeshpoint.x == pos.x && selectedmeshpoint.y == pos.y) {
-              setSoftEndstopState(false);
-              float currZpos = getAxisPosition_mm(Z);
-              #if ACDEBUG(AC_INFO)
-                SERIAL_ECHOLNPAIR("Move Z pos from ", currZpos, " to ", currZpos + constrain(newval - currmesh, -0.05, 0.05));
-              #endif
-              setAxisPosition_mm(currZpos + constrain(newval - currmesh, -0.05, 0.05), Z);
-            }
+      }
+    } break;
+
+    case 32: { // A32 clean leveling beep flag
+      // Ignore request if printing
+      //if (isPrinting()) break;
+      //injectCommands_P(PSTR("M500\nM420 S1\nG1 Z10 F240\nG1 X0 Y0 F6000"));
+      //TFTSer.println();
+    } break;
+
+    // A33 firmware info request see PanelInfo()
+
+    case 34: {  // A34 Adjust single mesh point A34 C/S X1 Y1 V123
+      if (panel_command[3] == 'C') { // Restore original offsets
+        injectCommands_P(PSTR("M501\nM420 S1"));
+        selectedmeshpoint.x = selectedmeshpoint.y = 99;
+        //printer_state = AC_printer_idle;
+      }
+      else {
+        xy_uint8_t pos;
+        pos.x = atoi(&panel_command[5]);
+        pos.y = atoi(&panel_command[8]);
+
+        float currmesh = getMeshPoint(pos);
+        float newval   = atof(&panel_command[11])/100;
+        #if ACDEBUG(AC_INFO)
+          SERIAL_ECHOLNPAIR("Change mesh point x:", pos.x, " y:", pos.y);
+          SERIAL_ECHOLNPAIR("from ", currmesh, " to ", newval);
+        #endif
+        // Update Meshpoint
+        setMeshPoint(pos,newval);
+        if (printer_state == AC_printer_idle || printer_state == AC_printer_probing /*!isPrinting()*/) {
+          // if we are at the current mesh point indicated on the panel Move Z pos +/- 0.05mm
+          // (The panel changes the mesh value by +/- 0.05mm on each button press)
+          if (selectedmeshpoint.x == pos.x && selectedmeshpoint.y == pos.y) {
+            setSoftEndstopState(false);
+            float currZpos = getAxisPosition_mm(Z);
+            #if ACDEBUG(AC_INFO)
+              SERIAL_ECHOLNPAIR("Move Z pos from ", currZpos, " to ", currZpos + constrain(newval - currmesh, -0.05, 0.05));
+            #endif
+            setAxisPosition_mm(currZpos + constrain(newval - currmesh, -0.05, 0.05), Z);
           }
         }
-<<<<<<< HEAD
-      }  break;
-	  
-      case 36: {  // A36 Auto leveling for new TFT bet that was a typo in the panel code!
-        SendtoTFTLN(AC_msg_start_probing);
-      } break;												  
-    }
-  }
-  bool ChironTFT::GetLastError() {
-    switch(last_error)
-    {
-      case AC_error_abnormal_temp_bed:
-        SendtoTFTLN(AC_msg_error_bed_temp);
-      break;
-      case AC_error_abnormal_temp_t0:
-        SendtoTFTLN(AC_msg_error_hotend_temp);
-      break;
-      case AC_error_noSD:
-        SendtoTFTLN(AC_msg_error_sd_card);
-      break;
-      case AC_error_powerloss:
-        SendtoTFTLN(AC_msg_power_loss);
-      break;
-      case AC_error_EEPROM:
-        SendtoTFTLN(AC_msg_eeprom_version);
-      break;
-      case AC_error_filament_runout:
-        SendtoTFTLN(AC_msg_filament_out);
-      break;
-      default:      
-      return false;
-    }
-    last_error = AC_error_none;
-    return true;
-  }
-} // Anyccubic namespace
-=======
       }
     }  break;
 
@@ -1534,5 +973,4 @@
 
 } // Anycubic namespace
 
->>>>>>> 1fb40f5b
 #endif // ANYCUBIC_LCD_CHIRON