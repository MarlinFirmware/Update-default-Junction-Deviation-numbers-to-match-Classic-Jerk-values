/******************************
 * stepper_current_screen.cpp *
 ******************************/

/****************************************************************************
 *   Written By Mark Pelletier  2017 - Aleph Objects, Inc.                  *
 *   Written By Marcio Teixeira 2018 - Aleph Objects, Inc.                  *
 *                                                                          *
 *   This program is free software: you can redistribute it and/or modify   *
 *   it under the terms of the GNU General Public License as published by   *
 *   the Free Software Foundation, either version 3 of the License, or      *
 *   (at your option) any later version.                                    *
 *                                                                          *
 *   This program is distributed in the hope that it will be useful,        *
 *   but WITHOUT ANY WARRANTY; without even the implied warranty of         *
 *   MERCHANTABILITY or FITNESS FOR A PARTICULAR PURPOSE.  See the          *
 *   GNU General Public License for more details.                           *
 *                                                                          *
 *   To view a copy of the GNU General Public License, go to the following  *
 *   location: <https://www.gnu.org/licenses/>.                              *
 ****************************************************************************/

#include "../config.h"

#if BOTH(TOUCH_UI_FTDI_EVE, HAS_TRINAMIC_CONFIG)

#include "screens.h"

using namespace FTDI;
using namespace ExtUI;
using namespace Theme;

void StepperCurrentScreen::onRedraw(draw_mode_t what) {
  widgets_t w(what);
  w.precision(0);
  w.units(GET_TEXT_F(MSG_UNITS_MILLIAMP));
  w.heading(                     GET_TEXT_F(MSG_TMC_CURRENT));
<<<<<<< HEAD
  w.color(x_axis)  .adjuster( 2, GET_TEXT_F(MSG_AXIS_X),  getAxisCurrent_mA(X) );
  w.color(y_axis)  .adjuster( 4, GET_TEXT_F(MSG_AXIS_Y),  getAxisCurrent_mA(Y) );
  w.color(z_axis)  .adjuster( 6, GET_TEXT_F(MSG_AXIS_Z),  getAxisCurrent_mA(Z) );
  #if EXTRUDERS == 1
    w.color(e_axis).adjuster( 8, GET_TEXT_F(MSG_AXIS_E),  getAxisCurrent_mA(E0) );
  #elif EXTRUDERS > 1
    w.color(e_axis).adjuster( 8, GET_TEXT_F(MSG_AXIS_E1), getAxisCurrent_mA(E0) );
    w.color(e_axis).adjuster(10, GET_TEXT_F(MSG_AXIS_E2), getAxisCurrent_mA(E1) );
    #if EXTRUDERS > 2
    w.color(e_axis).adjuster(12, GET_TEXT_F(MSG_AXIS_E3), getAxisCurrent_mA(E2) );
    #endif
    #if EXTRUDERS > 3
    w.color(e_axis).adjuster(14, GET_TEXT_F(MSG_AXIS_E4), getAxisCurrent_mA(E3) );
=======
  #if AXIS_IS_TMC(X)
    w.color(x_axis)  .adjuster( 2, GET_TEXT_F(MSG_AXIS_X),  getAxisCurrent_mA(X) );
  #endif
  #if AXIS_IS_TMC(X2)
    w.color(x_axis)  .adjuster( 4, GET_TEXT_F(MSG_AXIS_X2),  getAxisCurrent_mA(X2) );
  #endif
  #if AXIS_IS_TMC(Y)
    w.color(y_axis)  .adjuster( 6, GET_TEXT_F(MSG_AXIS_Y),  getAxisCurrent_mA(Y) );
  #endif
  #if AXIS_IS_TMC(Y2)
    w.color(x_axis)  .adjuster( 8, GET_TEXT_F(MSG_AXIS_Y2),  getAxisCurrent_mA(Y2) );
  #endif
  #if AXIS_IS_TMC(Z)
    w.color(z_axis)  .adjuster(10, GET_TEXT_F(MSG_AXIS_Z),  getAxisCurrent_mA(Z) );
  #endif
  #if AXIS_IS_TMC(Z2)
    w.color(z_axis)  .adjuster(12, GET_TEXT_F(MSG_AXIS_Z2), getAxisCurrent_mA(Z2) );
  #endif
  #if AXIS_IS_TMC(E0)
    w.color(e_axis)  .adjuster(14, GET_TEXT_F(
    #if EXTRUDERS == 1
      MSG_AXIS_E
    #else
      MSG_AXIS_E1
>>>>>>> c574bcce
    #endif
    ),  getAxisCurrent_mA(E0) );
  #endif
  #if AXIS_IS_TMC(E1)
    w.color(e_axis).adjuster(16, GET_TEXT_F(MSG_AXIS_E2), getAxisCurrent_mA(E1) );
  #endif
  #if AXIS_IS_TMC(E2)
    w.color(e_axis).adjuster(18, GET_TEXT_F(MSG_AXIS_E3), getAxisCurrent_mA(E2) );
  #endif
  #if AXIS_IS_TMC(E3)
    w.color(e_axis).adjuster(20, GET_TEXT_F(MSG_AXIS_E4), getAxisCurrent_mA(E3) );
  #endif
  w.increments();
}

bool StepperCurrentScreen::onTouchHeld(uint8_t tag) {
  const float increment = getIncrement();
  switch (tag) {
<<<<<<< HEAD
    case  2: UI_DECREMENT(AxisCurrent_mA, X ); break;
    case  3: UI_INCREMENT(AxisCurrent_mA, X ); break;
    case  4: UI_DECREMENT(AxisCurrent_mA, Y ); break;
    case  5: UI_INCREMENT(AxisCurrent_mA, Y ); break;
    case  6: UI_DECREMENT(AxisCurrent_mA, Z ); break;
    case  7: UI_INCREMENT(AxisCurrent_mA, Z ); break;
    case  8: UI_DECREMENT(AxisCurrent_mA, E0); break;
    case  9: UI_INCREMENT(AxisCurrent_mA, E0); break;
    #if EXTRUDERS > 1
    case 10: UI_DECREMENT(AxisCurrent_mA, E1); break;
    case 11: UI_INCREMENT(AxisCurrent_mA, E1); break;
=======
    #if AXIS_IS_TMC(X)
      case  2: UI_DECREMENT(AxisCurrent_mA, X ); break;
      case  3: UI_INCREMENT(AxisCurrent_mA, X ); break;
    #endif
    #if AXIS_IS_TMC(X2)
      case  4: UI_DECREMENT(AxisCurrent_mA, X2 ); break;
      case  5: UI_INCREMENT(AxisCurrent_mA, X2 ); break;
    #endif
    #if AXIS_IS_TMC(Y)
      case  6: UI_DECREMENT(AxisCurrent_mA, Y ); break;
      case  7: UI_INCREMENT(AxisCurrent_mA, Y ); break;
    #endif
    #if AXIS_IS_TMC(Y2)
      case  8: UI_DECREMENT(AxisCurrent_mA, Y2 ); break;
      case  9: UI_INCREMENT(AxisCurrent_mA, Y2 ); break;
    #endif
    #if AXIS_IS_TMC(Z)
      case 10: UI_DECREMENT(AxisCurrent_mA, Z ); break;
      case 11: UI_INCREMENT(AxisCurrent_mA, Z ); break;
    #endif
    #if AXIS_IS_TMC(Z2)
      case 12: UI_DECREMENT(AxisCurrent_mA, Z2 ); break;
      case 13: UI_INCREMENT(AxisCurrent_mA, Z2 ); break;
    #endif
    #if AXIS_IS_TMC(E0)
      case 14: UI_DECREMENT(AxisCurrent_mA, E0); break;
      case 15: UI_INCREMENT(AxisCurrent_mA, E0); break;
    #endif
    #if AXIS_IS_TMC(E1)
      case 16: UI_DECREMENT(AxisCurrent_mA, E1); break;
      case 17: UI_INCREMENT(AxisCurrent_mA, E1); break;
>>>>>>> c574bcce
    #endif
    #if AXIS_IS_TMC(E2)
      case 18: UI_DECREMENT(AxisCurrent_mA, E2); break;
      case 19: UI_INCREMENT(AxisCurrent_mA, E2); break;
    #endif
    #if AXIS_IS_TMC(E3)
      case 20: UI_DECREMENT(AxisCurrent_mA, E3); break;
      case 21: UI_INCREMENT(AxisCurrent_mA, E3); break;
    #endif
    default:
      return false;
  }
  SaveSettingsDialogBox::settingsChanged();
  return true;
}

#endif // TOUCH_UI_FTDI_EVE<|MERGE_RESOLUTION|>--- conflicted
+++ resolved
@@ -35,21 +35,6 @@
   w.precision(0);
   w.units(GET_TEXT_F(MSG_UNITS_MILLIAMP));
   w.heading(                     GET_TEXT_F(MSG_TMC_CURRENT));
-<<<<<<< HEAD
-  w.color(x_axis)  .adjuster( 2, GET_TEXT_F(MSG_AXIS_X),  getAxisCurrent_mA(X) );
-  w.color(y_axis)  .adjuster( 4, GET_TEXT_F(MSG_AXIS_Y),  getAxisCurrent_mA(Y) );
-  w.color(z_axis)  .adjuster( 6, GET_TEXT_F(MSG_AXIS_Z),  getAxisCurrent_mA(Z) );
-  #if EXTRUDERS == 1
-    w.color(e_axis).adjuster( 8, GET_TEXT_F(MSG_AXIS_E),  getAxisCurrent_mA(E0) );
-  #elif EXTRUDERS > 1
-    w.color(e_axis).adjuster( 8, GET_TEXT_F(MSG_AXIS_E1), getAxisCurrent_mA(E0) );
-    w.color(e_axis).adjuster(10, GET_TEXT_F(MSG_AXIS_E2), getAxisCurrent_mA(E1) );
-    #if EXTRUDERS > 2
-    w.color(e_axis).adjuster(12, GET_TEXT_F(MSG_AXIS_E3), getAxisCurrent_mA(E2) );
-    #endif
-    #if EXTRUDERS > 3
-    w.color(e_axis).adjuster(14, GET_TEXT_F(MSG_AXIS_E4), getAxisCurrent_mA(E3) );
-=======
   #if AXIS_IS_TMC(X)
     w.color(x_axis)  .adjuster( 2, GET_TEXT_F(MSG_AXIS_X),  getAxisCurrent_mA(X) );
   #endif
@@ -74,7 +59,6 @@
       MSG_AXIS_E
     #else
       MSG_AXIS_E1
->>>>>>> c574bcce
     #endif
     ),  getAxisCurrent_mA(E0) );
   #endif
@@ -93,19 +77,6 @@
 bool StepperCurrentScreen::onTouchHeld(uint8_t tag) {
   const float increment = getIncrement();
   switch (tag) {
-<<<<<<< HEAD
-    case  2: UI_DECREMENT(AxisCurrent_mA, X ); break;
-    case  3: UI_INCREMENT(AxisCurrent_mA, X ); break;
-    case  4: UI_DECREMENT(AxisCurrent_mA, Y ); break;
-    case  5: UI_INCREMENT(AxisCurrent_mA, Y ); break;
-    case  6: UI_DECREMENT(AxisCurrent_mA, Z ); break;
-    case  7: UI_INCREMENT(AxisCurrent_mA, Z ); break;
-    case  8: UI_DECREMENT(AxisCurrent_mA, E0); break;
-    case  9: UI_INCREMENT(AxisCurrent_mA, E0); break;
-    #if EXTRUDERS > 1
-    case 10: UI_DECREMENT(AxisCurrent_mA, E1); break;
-    case 11: UI_INCREMENT(AxisCurrent_mA, E1); break;
-=======
     #if AXIS_IS_TMC(X)
       case  2: UI_DECREMENT(AxisCurrent_mA, X ); break;
       case  3: UI_INCREMENT(AxisCurrent_mA, X ); break;
@@ -137,7 +108,6 @@
     #if AXIS_IS_TMC(E1)
       case 16: UI_DECREMENT(AxisCurrent_mA, E1); break;
       case 17: UI_INCREMENT(AxisCurrent_mA, E1); break;
->>>>>>> c574bcce
     #endif
     #if AXIS_IS_TMC(E2)
       case 18: UI_DECREMENT(AxisCurrent_mA, E2); break;
