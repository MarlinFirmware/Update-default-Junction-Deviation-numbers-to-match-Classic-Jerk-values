/************
 * boards.h *
 ************/

/****************************************************************************
 *   Written By Mark Pelletier  2017 - Aleph Objects, Inc.                  *
 *   Written By Marcio Teixeira 2018 - Aleph Objects, Inc.                  *
 *                                                                          *
 *   This program is free software: you can redistribute it and/or modify   *
 *   it under the terms of the GNU General Public License as published by   *
 *   the Free Software Foundation, either version 3 of the License, or      *
 *   (at your option) any later version.                                    *
 *                                                                          *
 *   This program is distributed in the hope that it will be useful,        *
 *   but WITHOUT ANY WARRANTY; without even the implied warranty of         *
 *   MERCHANTABILITY or FITNESS FOR A PARTICULAR PURPOSE.  See the          *
 *   GNU General Public License for more details.                           *
 *                                                                          *
 *   To view a copy of the GNU General Public License, go to the following  *
 *   location: <https://www.gnu.org/licenses/>.                             *
 ****************************************************************************/

#pragma once

#define HAS_RESOLUTION (defined(TOUCH_UI_320x240) || defined(TOUCH_UI_480x272) || defined(TOUCH_UI_800x480))

#define IS_FT800 \
    constexpr uint16_t ftdi_chip = 800; \
    using namespace FTDI_FT800; \
    namespace DL { \
      using namespace FTDI_FT800_DL; \
    } \
    typedef ft800_memory_map ftdi_memory_map; \
    typedef ft800_registers  ftdi_registers;

#define IS_FT810 \
    constexpr uint16_t ftdi_chip = 810; \
    using namespace FTDI_FT810; \
    namespace DL { \
      using namespace FTDI_FT800_DL; \
      using namespace FTDI_FT810_DL; \
    } \
    typedef ft810_memory_map ftdi_memory_map; \
    typedef ft810_registers  ftdi_registers;


#ifdef LCD_FTDI_VM800B35A
  #if !HAS_RESOLUTION
    #define TOUCH_UI_320x240
  #endif
  #ifndef FTDI_API_LEVEL
    #define FTDI_API_LEVEL                800
  #endif
  namespace FTDI {
    IS_FT800
    constexpr bool Use_Crystal              = true;  // 0 = use internal oscillator, 1 = module has a crystal populated
    constexpr bool GPIO_0_Audio_Enable      = false; /* 1 = does use GPIO00 for amplifier control, 0 = not in use for Audio */
    constexpr bool GPIO_1_Audio_Shutdown    = true;  /* 1 = does use GPIO01 for amplifier control, 0 = not in use for Audio */
    constexpr uint8_t Swizzle               = 2;
    constexpr uint8_t CSpread               = 1;

    constexpr uint16_t touch_threshold      = 1200; /* touch-sensitivity */
  }

/*
 * Settings for the Haoyu Electronics, 4.3" Graphical LCD Touchscreen,       480x272, SPI, FT800 (FT800CB-HY43B)
 *                  Haoyu Electronics,   5" Graphical LCD Touchscreen,       480x272, SPI, FT800 (FT800CB-HY50B)
 *
 *    http://www.hotmcu.com/43-graphical-lcd-touchscreen-480x272-spi-ft800-p-111.html?cPath=6_16
 *    http://www.hotmcu.com/5-graphical-lcd-touchscreen-480x272-spi-ft800-p-124.html?cPath=6_16
 *
 * Datasheet:
 *
 *    http://www.hantronix.com/files/data/1278363262430-3.pdf
 *    http://www.haoyuelectronics.com/Attachment/HY43-LCD/LCD%20DataSheet.pdf
 *    http://www.haoyuelectronics.com/Attachment/HY5-LCD-HD/KD50G21-40NT-A1.pdf
 *
 */

#elif defined(LCD_HAOYU_FT800CB)
  #if !HAS_RESOLUTION
    #define TOUCH_UI_480x272
  #endif
  #ifndef FTDI_API_LEVEL
    #define FTDI_API_LEVEL                800
  #endif
  namespace FTDI {
    IS_FT800
    constexpr bool Use_Crystal              = true; // 0 = use internal oscillator, 1 = module has a crystal populated
    constexpr bool GPIO_0_Audio_Enable      = false;
    constexpr bool GPIO_1_Audio_Shutdown    = false;
    constexpr uint8_t Swizzle               = 0;
    constexpr uint8_t CSpread               = 1;
    constexpr uint16_t touch_threshold      = 2000; /* touch-sensitivity */
  }

/*
 * Settings for the Haoyu Electronics, 5" Graphical LCD Touchscreen, 800x480, SPI, FT810
 *
 *    http://www.hotmcu.com/5-graphical-lcd-touchscreen-800x480-spi-ft810-p-286.html
 *
 * Datasheet:
 *
 *    http://www.haoyuelectronics.com/Attachment/HY5-LCD-HD/KD50G21-40NT-A1.pdf
 *
 */

#elif defined(LCD_HAOYU_FT810CB)
  #if !HAS_RESOLUTION
    #define TOUCH_UI_800x480
  #endif
  #ifndef FTDI_API_LEVEL
    #define FTDI_API_LEVEL                810
  #endif
  namespace FTDI {
    IS_FT810
    constexpr bool Use_Crystal              = true; // 0 = use internal oscillator, 1 = module has a crystal populated
    constexpr bool GPIO_0_Audio_Enable      = false;
    constexpr bool GPIO_1_Audio_Shutdown    = false;
    constexpr uint8_t Swizzle               = 0;
    constexpr uint8_t CSpread               = 1;
    constexpr uint16_t touch_threshold      = 2000; /* touch-sensitivity */
  }

<<<<<<< HEAD
/*
 * Settings for the 4D Systems,        4.3" Embedded SPI Display             480x272, SPI, FT800 (4DLCD-FT843)
 *
 *    https://4dsystems.com.au/4dlcd-ft843
 *
=======
/**
 * Settings for the 4D Systems, 4.3" Embedded SPI Display 480x272, SPI, FT800 (4DLCD-FT843)
 *  https://4dsystems.com.au/4dlcd-ft843
>>>>>>> 63911cc6
 * Datasheet:
 *
 *    https://4dsystems.com.au/mwdownloads/download/link/id/52/
 *
 */

#elif defined(LCD_4DSYSTEMS_4DLCD_FT843)
  #if !HAS_RESOLUTION
    #define TOUCH_UI_480x272
  #endif
  #ifndef FTDI_API_LEVEL
    #define FTDI_API_LEVEL                800
  #endif
  namespace FTDI {
    IS_FT800
    constexpr bool Use_Crystal              = true; // 0 = use internal oscillator, 1 = module has a crystal populated
    constexpr bool GPIO_0_Audio_Enable      = false;
    constexpr bool GPIO_1_Audio_Shutdown    = true;
    constexpr uint8_t Swizzle               = 0;
    constexpr uint8_t CSpread               = 1;
    constexpr uint16_t touch_threshold      = 1200; /* touch-sensitivity */
  }

/*
 * Settings for the Aleph Objects Color LCD User Interface
 *
 *    https://code.alephobjects.com/source/aotctl/
 *
 * Datasheet:
 *
 *    https://www.hantronix.com/files/data/s1501799605s500-gh7.pdf
 *
 */
#elif defined(LCD_ALEPHOBJECTS_CLCD_UI)
  #if !HAS_RESOLUTION
    #define TOUCH_UI_800x480
  #endif
  #ifndef FTDI_API_LEVEL
    #define FTDI_API_LEVEL                810
  #endif
  namespace FTDI {
    IS_FT810
    constexpr bool Use_Crystal              = false; // 0 = use internal oscillator, 1 = module has a crystal populated
    constexpr bool GPIO_0_Audio_Enable      = true;  // The AO CLCD uses GPIO0 to enable audio
    constexpr bool GPIO_1_Audio_Shutdown    = false;
    constexpr uint8_t Swizzle               = 0;
    constexpr uint8_t CSpread               = 0;
    constexpr uint16_t touch_threshold      = 2000; /* touch-sensitivity */
  }

<<<<<<< HEAD
#else

  #error "Unknown or no TOUCH_UI_FTDI_EVE board specified. To add a new board, modify 'ftdi_eve_boards.h'."
#endif
=======
/**
 * FYSETC Color LCD
 *  https://www.aliexpress.com/item/4000627651757.html
 * Product information:
 *  https://github.com/FYSETC/TFT81050
 */
#elif defined(LCD_FYSETC_TFT81050)
  #if !HAS_RESOLUTION
    #define TOUCH_UI_800x480
  #endif
  #ifndef FTDI_API_LEVEL
    #define FTDI_API_LEVEL 810
  #endif
  namespace FTDI {
    IS_FT810
    constexpr bool Use_Crystal            = false; // 0 = use internal oscillator, 1 = module has a crystal populated
    constexpr bool GPIO_0_Audio_Enable    = true;  // The AO CLCD uses GPIO0 to enable audio
    constexpr bool GPIO_1_Audio_Shutdown  = false;
    constexpr uint8_t Swizzle             = 0;
    constexpr uint8_t CSpread             = 0;
    constexpr uint16_t touch_threshold    = 2000; /* touch-sensitivity */
  }

/**
 * Settings for EVE3-50G - Matrix Orbital 5.0" 800x480, BT815
 * https://www.matrixorbital.com/ftdi-eve/eve-bt815-bt816/eve3-50g
 * use for example with: https://github.com/RudolphRiedel/EVE_display-adapter
 */
#elif defined(LCD_EVE3_50G)
  #if !HAS_RESOLUTION
    #define TOUCH_UI_800x480
    #define TOUCH_UI_800x480_GENERIC    // use more common timing parameters as the original set
  #endif
  #ifndef FTDI_API_LEVEL
    #define FTDI_API_LEVEL                810
  #endif
  namespace FTDI {
    IS_FT810
    constexpr bool Use_Crystal            = true; // 0 = use internal oscillator, 1 = module has a crystal populated
    constexpr bool GPIO_0_Audio_Enable    = false;
    constexpr bool GPIO_1_Audio_Shutdown  = false;
    #define USE_GT911 // this display uses an alternative touch-controller and we need to tell the init function to switch
    constexpr uint8_t Swizzle             = 0;
    constexpr uint8_t CSpread             = 1;
    constexpr uint8_t Pclkpol             = 1;
    constexpr uint16_t touch_threshold    = 1200; /* touch-sensitivity */

    constexpr uint32_t default_transform_a  =  0x000109E4;
    constexpr uint32_t default_transform_b  =  0x000007A6;
    constexpr uint32_t default_transform_c  =  0xFFEC1EBA;
    constexpr uint32_t default_transform_d  =  0x0000072C;
    constexpr uint32_t default_transform_e  =  0x0001096A;
    constexpr uint32_t default_transform_f  =  0xFFF469CF;
  }

/**
 * Settings for EVE2-50G - Matrix Orbital 5.0" 800x480, FT813
 * https://www.matrixorbital.com/ftdi-eve/eve-bt815-bt816/eve3-50g
 * use for example with: https://github.com/RudolphRiedel/EVE_display-adapter
 */
#elif defined(LCD_EVE2_50G)
  #if !HAS_RESOLUTION
    #define TOUCH_UI_800x480
    #define TOUCH_UI_800x480_GENERIC    // use more common timing parameters as the original set
  #endif
  #ifndef FTDI_API_LEVEL
    #define FTDI_API_LEVEL                810
  #endif
  namespace FTDI {
    IS_FT810
    constexpr bool Use_Crystal            = false; // 0 = use internal oscillator, 1 = module has a crystal populated
    constexpr bool GPIO_0_Audio_Enable    = false;
    constexpr bool GPIO_1_Audio_Shutdown  = false;
    #define PATCH_GT911 // this display uses an alternative touch-controller and we need to tell the init function to patch the FT813 for it
    constexpr uint8_t Pclkpol             = 1;
    constexpr uint8_t Swizzle             = 0;
    constexpr uint8_t CSpread             = 1;
    constexpr uint16_t touch_threshold    = 1200; /* touch-sensitivity */

    constexpr uint32_t default_transform_a  =  0x000109E4;
    constexpr uint32_t default_transform_b  =  0x000007A6;
    constexpr uint32_t default_transform_c  =  0xFFEC1EBA;
    constexpr uint32_t default_transform_d  =  0x0000072C;
    constexpr uint32_t default_transform_e  =  0x0001096A;
    constexpr uint32_t default_transform_f  =  0xFFF469CF;
  }

#else

  #error "Unknown or no TOUCH_UI_FTDI_EVE board specified. To add a new board, modify this file."

#endif


/* this data is used to patch FT813 displays that use a GT911 as a touch-controller */
#ifdef PATCH_GT911
  constexpr PROGMEM unsigned char GT911_data[] = {
    26,255,255,255,32,32,48,0,4,0,0,0,2,0,0,0,
    34,255,255,255,0,176,48,0,120,218,237,84,221,111,84,69,20,63,51,179,93,160,148,101,111,76,5,44,141,123,111,161,11,219,154,16,9,16,17,229,156,75,26,11,13,21,227,3,16,252,184,179,
    45,219,143,45,41,125,144,72,67,100,150,71,189,113,18,36,17,165,100,165,198,16,32,17,149,196,240,128,161,16,164,38,54,240,0,209,72,130,15,38,125,48,66,82,30,76,19,31,172,103,46,
    139,24,255,4,227,157,204,156,51,115,102,206,231,239,220,5,170,94,129,137,75,194,216,98,94,103,117,115,121,76,131,177,125,89,125,82,123,60,243,58,142,242,204,185,243,188,118,156,
    227,155,203,238,238,195,251,205,229,71,92,28,169,190,184,84,143,113,137,53,244,103,181,237,87,253,113,137,233,48,12,198,165,181,104,139,25,84,253,155,114,74,191,0,54,138,163,
    12,62,131,207,129,23,217,34,91,31,128,65,246,163,175,213,8,147,213,107,35,203,94,108,3,111,40,171,83,24,15,165,177,222,116,97,23,188,140,206,150,42,102,181,87,78,86,182,170,134,
    215,241,121,26,243,252,2,76,115,217,139,222,206,173,136,132,81,61,35,185,39,113,23,46,199,76,178,54,151,183,224,0,40,189,28,149,182,58,131,79,152,30,76,34,98,234,162,216,133,141,
    102,39,170,40,192,101,53,201,146,191,37,77,44,177,209,74,211,5,206,187,5,6,216,47,53,96,123,22,50,103,251,192,84,17,74,227,185,56,106,51,91,161,96,182,163,48,171,141,139,65,152,
    66,66,11,102,43,158,75,36,80,147,184,147,139,112,17,235,216,103,111,239,245,92,10,175,194,40,44,58,125,5,59,112,50,103,245,4,78,192,5,156,194,51,60,191,134,75,110,173,237,46,192,
    121,156,192,115,184,218,120,67,63,115,46,11,102,10,97,232,50,235,114,182,148,118,178,41,188,12,135,77,202,124,12,96,238,35,161,234,189,129,23,249,212,139,230,25,53,48,205,52,93,
    163,117,53,154,170,81,85,163,178,70,69,66,167,241,14,46,241,1,226,136,152,179,197,59,184,148,254,49,132,48,15,176,137,192,76,131,196,105,104,162,86,81,160,165,255,26,173,162,137,
    86,145,210,183,192,55,175,194,211,60,91,120,230,184,174,27,41,131,155,40,224,29,87,179,232,16,55,55,7,165,147,81,23,165,49,101,54,224,75,180,81,108,18,29,226,69,225,110,175,224,
    42,212,25,47,130,193,110,234,192,215,252,56,74,162,24,46,251,174,54,106,68,245,14,9,155,160,22,120,207,104,240,29,90,178,140,28,24,220,47,166,112,61,251,208,192,111,56,239,238,
    93,255,251,62,99,32,193,75,61,190,235,123,229,110,218,194,85,79,225,59,98,20,238,227,235,220,11,221,149,25,180,116,194,159,111,96,192,24,213,59,139,179,156,215,69,230,19,24,35,
    135,117,206,171,206,162,67,129,234,61,235,11,104,103,84,64,223,167,254,40,163,101,92,84,43,150,46,249,219,205,7,116,11,91,104,61,57,75,223,8,48,25,28,119,252,222,113,49,86,249,
    74,180,211,156,181,61,215,168,157,7,251,199,150,242,250,91,58,132,94,121,7,53,151,139,98,6,165,153,69,214,32,110,211,100,101,31,89,45,81,98,23,205,205,197,209,109,186,198,35,
    141,191,249,25,60,132,223,153,251,98,20,239,146,139,20,217,250,41,250,137,58,177,90,57,79,51,108,233,20,253,194,187,49,222,205,114,141,96,48,175,219,107,54,111,138,22,154,103,
    108,79,58,252,179,178,79,164,195,2,153,36,39,170,199,201,167,197,85,106,8,59,177,81,46,56,2,230,75,114,17,55,112,188,65,208,137,77,114,10,115,55,58,208,197,173,122,87,6,140,
    110,42,208,124,163,70,108,241,104,18,245,98,214,187,134,53,42,221,22,182,133,211,116,148,177,194,209,192,85,90,199,58,55,203,2,229,19,137,187,161,228,154,112,203,145,125,244,
    188,220,118,228,41,201,181,41,195,144,215,183,51,80,250,21,217,16,217,200,235,109,227,188,122,218,142,60,170,224,112,240,184,130,229,224,113,5,223,148,163,80,165,183,130,187,
    132,116,64,238,161,85,220,115,139,205,98,227,244,29,102,125,7,37,243,123,223,11,26,92,63,243,116,61,191,138,123,244,160,84,186,74,31,5,174,247,119,135,199,248,253,135,242,97,
    102,145,190,144,14,85,238,221,231,193,158,48,205,25,120,248,15,220,29,158,9,70,185,30,103,229,33,254,23,237,160,172,62,193,90,222,224,232,14,200,56,90,104,142,227,120,110,6,
    21,211,203,65,150,99,151,220,247,87,164,50,159,49,239,234,58,142,0,109,108,123,18,79,227,36,100,248,222,205,96,127,120,26,171,228,69,63,36,17,252,200,17,116,242,187,227,88,143,
    247,2,75,191,6,130,59,188,11,55,240,31,243,122,152,226,183,207,154,73,188,39,219,43,105,222,87,41,143,141,140,175,73,112,184,252,61,184,16,90,250,35,168,82,119,176,57,116,94,
    200,150,22,190,179,44,104,12,235,84,149,102,252,89,154,193,99,228,106,242,125,248,64,194,255,223,127,242,83,11,255,2,70,214,226,128,0,0
  };
#endif // PATCH_GT911
>>>>>>> 63911cc6
<|MERGE_RESOLUTION|>--- conflicted
+++ resolved
@@ -122,17 +122,9 @@
     constexpr uint16_t touch_threshold      = 2000; /* touch-sensitivity */
   }
 
-<<<<<<< HEAD
-/*
- * Settings for the 4D Systems,        4.3" Embedded SPI Display             480x272, SPI, FT800 (4DLCD-FT843)
- *
- *    https://4dsystems.com.au/4dlcd-ft843
- *
-=======
 /**
  * Settings for the 4D Systems, 4.3" Embedded SPI Display 480x272, SPI, FT800 (4DLCD-FT843)
  *  https://4dsystems.com.au/4dlcd-ft843
->>>>>>> 63911cc6
  * Datasheet:
  *
  *    https://4dsystems.com.au/mwdownloads/download/link/id/52/
@@ -183,12 +175,6 @@
     constexpr uint16_t touch_threshold      = 2000; /* touch-sensitivity */
   }
 
-<<<<<<< HEAD
-#else
-
-  #error "Unknown or no TOUCH_UI_FTDI_EVE board specified. To add a new board, modify 'ftdi_eve_boards.h'."
-#endif
-=======
 /**
  * FYSETC Color LCD
  *  https://www.aliexpress.com/item/4000627651757.html
@@ -278,8 +264,7 @@
 
 #else
 
-  #error "Unknown or no TOUCH_UI_FTDI_EVE board specified. To add a new board, modify this file."
-
+  #error "Unknown or no TOUCH_UI_FTDI_EVE board specified. To add a new board, modify 'ftdi_eve_boards.h'."
 #endif
 
 
@@ -312,5 +297,4 @@
     247,2,75,191,6,130,59,188,11,55,240,31,243,122,152,226,183,207,154,73,188,39,219,43,105,222,87,41,143,141,140,175,73,112,184,252,61,184,16,90,250,35,168,82,119,176,57,116,94,
     200,150,22,190,179,44,104,12,235,84,149,102,252,89,154,193,99,228,106,242,125,248,64,194,255,223,127,242,83,11,255,2,70,214,226,128,0,0
   };
-#endif // PATCH_GT911
->>>>>>> 63911cc6
+#endif // PATCH_GT911