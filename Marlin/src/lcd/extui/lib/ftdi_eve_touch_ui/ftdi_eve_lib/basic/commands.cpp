/****************
 * commands.cpp *
 ****************/

/****************************************************************************
 *   Written By Mark Pelletier  2017 - Aleph Objects, Inc.                  *
 *   Written By Marcio Teixeira 2018 - Aleph Objects, Inc.                  *
 *                                                                          *
 *   This program is free software: you can redistribute it and/or modify   *
 *   it under the terms of the GNU General Public License as published by   *
 *   the Free Software Foundation, either version 3 of the License, or      *
 *   (at your option) any later version.                                    *
 *                                                                          *
 *   This program is distributed in the hope that it will be useful,        *
 *   but WITHOUT ANY WARRANTY; without even the implied warranty of         *
 *   MERCHANTABILITY or FITNESS FOR A PARTICULAR PURPOSE.  See the          *
 *   GNU General Public License for more details.                           *
 *                                                                          *
 *   To view a copy of the GNU General Public License, go to the following  *
 *   location: <https://www.gnu.org/licenses/>.                             *
 ****************************************************************************/

#include "ftdi_basic.h"

#ifdef FTDI_BASIC

#define MULTIPLE_OF_4(val) ((((val)+3)>>2)<<2)

using namespace FTDI;
using namespace FTDI::SPI;

void CLCD::enable() {
  mem_write_8(REG::PCLK, Pclk);
}

void CLCD::disable() {
  mem_write_8(REG::PCLK, 0x00);
}

void CLCD::set_brightness(uint8_t brightness) {
  mem_write_8(REG::PWM_DUTY, min(128,brightness));
}

uint8_t CLCD::get_brightness() {
  return mem_read_8(REG::PWM_DUTY);
}

void CLCD::turn_on_backlight() {
  mem_write_8(REG::PWM_DUTY, 128);
}

void CLCD::FontMetrics::load(const uint8_t font) {
  static_assert(sizeof(FontMetrics) == 148, "Sizeof font metrics is incorrect");
  uint32_t rom_fontroot = mem_read_32(MAP::ROM_FONT_ADDR);
  mem_read_bulk(rom_fontroot + 148 * (font - 16), (uint8_t*) this, 148);
}

uint16_t CLCD::FontMetrics::get_text_width(const char *str, size_t n) const {
  uint16_t width = 0;
  const uint8_t *p = (const uint8_t *) str;
  for (;;) {
    const uint8_t val = *p++; n--;
    if (!val || n == 0) break;
    width += val < 128 ? char_widths[val] : 0;
  }
  return width;
}

uint16_t CLCD::FontMetrics::get_text_width(progmem_str str, size_t n) const {
  uint16_t width = 0;
  const uint8_t *p = (const uint8_t *) str;
  for (;;) {
    const uint8_t val = pgm_read_byte(p++); n--;
    if (!val || n == 0) break;
    width += val < 128 ? char_widths[val] : 0;
  }
  return width;
}

/************************** HOST COMMAND FUNCTION *********************************/

void CLCD::host_cmd(unsigned char host_command, unsigned char byte2) {  // Sends 24-Bit Host Command to LCD
  if (host_command != FTDI::ACTIVE) {
    host_command |= 0x40;
  }
  spi_ftdi_select();
  spi_send(host_command);
  spi_send(byte2);
  spi_send(0x00);
  spi_ftdi_deselect();
}

/************************** MEMORY READ FUNCTIONS *********************************/

void CLCD::spi_read_addr(uint32_t reg_address) {
  spi_send((reg_address >> 16) & 0x3F);  // Address [21:16]
  spi_send((reg_address >> 8 ) & 0xFF);  // Address [15:8]
  spi_send((reg_address >> 0)  & 0xFF);  // Address [7:0]
  spi_send(0x00);                        // Dummy Byte
}

// Write 4-Byte Address, Read Multiple Bytes
void CLCD::mem_read_bulk(uint32_t reg_address, uint8_t *data, uint16_t len) {
  spi_ftdi_select();
  spi_read_addr(reg_address);
  spi_read_bulk (data, len);
  spi_ftdi_deselect();
}

// Write 4-Byte Address, Read 1-Byte Data
uint8_t CLCD::mem_read_8(uint32_t reg_address) {
  spi_ftdi_select();
  spi_read_addr(reg_address);
  uint8_t r_data = spi_read_8();
  spi_ftdi_deselect();
  return r_data;
}

// Write 4-Byte Address, Read 2-Bytes Data
uint16_t CLCD::mem_read_16(uint32_t reg_address) {
  using namespace SPI::least_significant_byte_first;
  spi_ftdi_select();
  spi_read_addr(reg_address);
  uint16_t r_data = spi_read_16();
  spi_ftdi_deselect();
  return r_data;
}

// Write 4-Byte Address, Read 4-Bytes Data
uint32_t CLCD::mem_read_32(uint32_t reg_address) {
  using namespace SPI::least_significant_byte_first;
  spi_ftdi_select();
  spi_read_addr(reg_address);
  uint32_t r_data = spi_read_32();
  spi_ftdi_deselect();
  return r_data;
}

/************************** MEMORY WRITE FUNCTIONS *********************************/

// Generic operations for transforming a byte, for use with _mem_write_bulk:
static inline uint8_t reverse_byte(uint8_t a) {
  return ((a & 0x1)  << 7) | ((a & 0x2)  << 5) |
         ((a & 0x4)  << 3) | ((a & 0x8)  << 1) |
         ((a & 0x10) >> 1) | ((a & 0x20) >> 3) |
         ((a & 0x40) >> 5) | ((a & 0x80) >> 7);
}
static inline uint8_t xbm_write(const uint8_t *p) {return reverse_byte(pgm_read_byte(p));}

void CLCD::spi_write_addr(uint32_t reg_address) {
  spi_send((reg_address >> 16) | 0x80);  // Address [21:16]
  spi_send((reg_address >> 8 ) & 0xFF);  // Address [15:8]
  spi_send((reg_address >> 0)  & 0xFF);  // Address [7:0]
}

// Write 3-Byte Address, Multiple Bytes, plus padding bytes, from RAM
void CLCD::mem_write_bulk(uint32_t reg_address, const void *data, uint16_t len, uint8_t padding) {
  spi_ftdi_select();
  spi_write_addr(reg_address);
  spi_write_bulk<ram_write>(data, len, padding);
  spi_ftdi_deselect();
}

// Write 3-Byte Address, Multiple Bytes, plus padding bytes, from PROGMEM
void CLCD::mem_write_bulk(uint32_t reg_address, progmem_str str, uint16_t len, uint8_t padding) {
  spi_ftdi_select();
  spi_write_addr(reg_address);
  spi_write_bulk<pgm_write>(str, len, padding);
  spi_ftdi_deselect();
}

 // Write 3-Byte Address, Multiple Bytes, plus padding bytes, from PROGMEM
void CLCD::mem_write_pgm(uint32_t reg_address, const void *data, uint16_t len, uint8_t padding) {
  spi_ftdi_select();
  spi_write_addr(reg_address);
  spi_write_bulk<pgm_write>(data, len, padding);
  spi_ftdi_deselect();
}

// Write 3-Byte Address, Multiple Bytes, plus padding bytes, from PROGMEM, reversing bytes (suitable for loading XBM images)
void CLCD::mem_write_xbm(uint32_t reg_address, progmem_str data, uint16_t len, uint8_t padding) {
  spi_ftdi_select();
  spi_write_addr(reg_address);
  spi_write_bulk<xbm_write>(data, len, padding);
  spi_ftdi_deselect();
}

// Write 3-Byte Address, Write 1-Byte Data
void CLCD::mem_write_8(uint32_t reg_address, uint8_t data) {
  spi_ftdi_select();
  spi_write_addr(reg_address);
  spi_write_8(data);
  spi_ftdi_deselect();
}

// Write 3-Byte Address, Write 2-Bytes Data
void CLCD::mem_write_16(uint32_t reg_address, uint16_t data) {
  using namespace SPI::least_significant_byte_first;
  spi_ftdi_select();
  spi_write_addr(reg_address);
  spi_write_16(data);
  spi_ftdi_deselect();
}

// Write 3-Byte Address, Write 4-Bytes Data
void CLCD::mem_write_32(uint32_t reg_address, uint32_t data) {
  using namespace SPI::least_significant_byte_first;
  spi_ftdi_select();
  spi_write_addr(reg_address);
  spi_write_32(data);
  spi_ftdi_deselect();
}

// Fill area of len size with repeated data bytes
void CLCD::mem_write_fill(uint32_t reg_address, uint8_t data, uint16_t len) {
  spi_ftdi_select();
  spi_write_addr(reg_address);
  while (len--) spi_write_8(data);
  spi_ftdi_deselect();
}

/******************* FT800/810 Co-processor Commands *********************************/

#if FTDI_API_LEVEL == 800
uint32_t CLCD::CommandFifo::command_write_ptr = 0xFFFFFFFFul;
#endif

void CLCD::CommandFifo::cmd(uint32_t cmd32) {
  write((void*)&cmd32, sizeof(uint32_t));
}

void CLCD::CommandFifo::cmd(void* data, uint16_t len) {
  write(data, len);
}

void CLCD::CommandFifo::bgcolor(uint32_t rgb) {
  cmd(CMD_BGCOLOR);
  cmd(rgb);
}

void CLCD::CommandFifo::fgcolor(uint32_t rgb) {
  cmd(CMD_FGCOLOR);
  cmd(rgb);
}

void CLCD::CommandFifo::gradcolor(uint32_t rgb) {
  cmd(CMD_GRADCOLOR);
  cmd(rgb);
}

// This sends the a text command to the command preprocessor, must be followed by str()
void CLCD::CommandFifo::button(int16_t x, int16_t y, int16_t w, int16_t h, int16_t font,  uint16_t option) {
  struct {
    int32_t type = CMD_BUTTON;
    int16_t x;
    int16_t y;
    int16_t w;
    int16_t h;
    int16_t font;
    uint16_t option;
  } cmd_data;

  cmd_data.x      = x;
  cmd_data.y      = y;
  cmd_data.w      = w;
  cmd_data.h      = h;
  cmd_data.font   = font;
  cmd_data.option = option;

  cmd( &cmd_data, sizeof(cmd_data) );
}

// This sends the a text command to the command preprocessor, must be followed by str()
void CLCD::CommandFifo::text(int16_t x, int16_t y, int16_t font,  uint16_t options) {
  struct {
    int32_t type = CMD_TEXT;
    int16_t x;
    int16_t y;
    int16_t font;
    uint16_t options;
    } cmd_data;

  cmd_data.x       = x;
  cmd_data.y       = y;
  cmd_data.font    = font;
  cmd_data.options = options;

  cmd( &cmd_data, sizeof(cmd_data) );
}

// This sends the a toggle command to the command preprocessor, must be followed by str()
void CLCD::CommandFifo::toggle(int16_t x, int16_t y, int16_t w, int16_t font, uint16_t options, bool state) {
  struct {
    int32_t type = CMD_TOGGLE;
    int16_t x;
    int16_t y;
    int16_t w;
    int16_t font;
    uint16_t options;
    uint16_t state;
  } cmd_data;

  cmd_data.x       = x;
  cmd_data.y       = y;
  cmd_data.w       = w;
  cmd_data.font    = font;
  cmd_data.options = options;
  cmd_data.state   = state ? 65535 : 0;

  cmd( &cmd_data, sizeof(cmd_data) );
}

// This sends the a keys command to the command preprocessor, must be followed by str()
void CLCD::CommandFifo::keys(int16_t x, int16_t y, int16_t w, int16_t h, int16_t font, uint16_t options) {
  struct {
    int32_t type = CMD_KEYS;
    int16_t x;
    int16_t y;
    int16_t w;
    int16_t h;
    int16_t font;
    uint16_t options;
  } cmd_data;

  cmd_data.x       = x;
  cmd_data.y       = y;
  cmd_data.w       = w;
  cmd_data.h       = h;
  cmd_data.font    = font;
  cmd_data.options = options;

  cmd( &cmd_data, sizeof(cmd_data) );
}

void CLCD::CommandFifo::clock(int16_t x, int16_t y, int16_t r, uint16_t options, int16_t h, int16_t m, int16_t s, int16_t ms)
{
  struct {
    int32_t type = CMD_CLOCK;
    int16_t x;
    int16_t y;
    int16_t r;
    uint16_t options;
    int16_t h;
    int16_t m;
    int16_t s;
    int16_t ms;
  } cmd_data;

  cmd_data.x       = x;
  cmd_data.y       = y;
  cmd_data.r       = r;
  cmd_data.options = options;
  cmd_data.h       = h;
  cmd_data.m       = m;
  cmd_data.s       = s;
  cmd_data.ms      = ms;

  cmd( &cmd_data, sizeof(cmd_data) );
}

void CLCD::CommandFifo::gauge(int16_t x, int16_t y, int16_t r, uint16_t options, uint16_t major, uint16_t minor, uint16_t val, uint16_t range)
{
  struct {
    int32_t  type = CMD_GAUGE;
    int16_t  x;
    int16_t  y;
    int16_t  r;
    uint16_t options;
    uint16_t major;
    uint16_t minor;
    uint16_t val;
    uint16_t range;
  } cmd_data;

  cmd_data.x       = x;
  cmd_data.y       = y;
  cmd_data.r       = r;
  cmd_data.options = options;
  cmd_data.major   = major;
  cmd_data.minor   = minor;
  cmd_data.val     = val;
  cmd_data.range   = range;

  cmd( &cmd_data, sizeof(cmd_data) );
}

void CLCD::CommandFifo::dial(int16_t x, int16_t y, int16_t r, uint16_t options, uint16_t val)
{
  struct {
    int32_t  type = CMD_DIAL;
    int16_t  x;
    int16_t  y;
    int16_t  r;
    uint16_t options;
    uint16_t val;
  } cmd_data;

  cmd_data.x       = x;
  cmd_data.y       = y;
  cmd_data.r       = r;
  cmd_data.options = options;
  cmd_data.val     = val;

  cmd( &cmd_data, sizeof(cmd_data) );
}

void CLCD::CommandFifo::scrollbar(int16_t x, int16_t y, int16_t w, int16_t h, uint16_t options, uint16_t val, uint16_t size, uint16_t range) {
  struct {
    int32_t  type = CMD_SCROLLBAR;
    int16_t  x;
    int16_t  y;
    int16_t  w;
    uint16_t h;
    uint16_t options;
    uint16_t val;
    uint16_t size;
    uint16_t range;
  } cmd_data;

  cmd_data.x       = x;
  cmd_data.y       = y;
  cmd_data.w       = w;
  cmd_data.h       = h;
  cmd_data.options = options;
  cmd_data.val     = val;
  cmd_data.size    = size;
  cmd_data.range   = range;

  cmd( &cmd_data, sizeof(cmd_data) );
}

void CLCD::CommandFifo::progress(int16_t x, int16_t y, int16_t w, int16_t h, uint16_t options,  uint16_t val, uint16_t range) {
  struct {
    int32_t  type = CMD_PROGRESS;
    int16_t  x;
    int16_t  y;
    int16_t  w;
    int16_t  h;
    uint16_t options;
    uint16_t val;
    uint16_t range;
  } cmd_data;

  cmd_data.x       = x;
  cmd_data.y       = y;
  cmd_data.w       = w;
  cmd_data.h       = h;
  cmd_data.options = options;
  cmd_data.val     = val;
  cmd_data.range   = range;

  cmd( &cmd_data, sizeof(cmd_data) );
}

void CLCD::CommandFifo::slider(int16_t x, int16_t y, int16_t w, int16_t h, uint16_t options, uint16_t val, uint16_t range) {
  struct {
    int32_t type = CMD_SLIDER;
    int16_t x;
    int16_t y;
    int16_t w;
    int16_t h;
    uint16_t options;
    uint16_t val;
    uint16_t range;
  } cmd_data;

  cmd_data.x       = x;
  cmd_data.y       = y;
  cmd_data.w       = w;
  cmd_data.h       = h;
  cmd_data.options = options;
  cmd_data.val     = val;
  cmd_data.range   = range;

  cmd( &cmd_data, sizeof(cmd_data) );
}

void CLCD::CommandFifo::gradient(int16_t x0, int16_t y0, uint32_t rgb0, int16_t x1, int16_t y1, uint32_t rgb1) {
  struct {
    int32_t type = CMD_GRADIENT;
    int16_t x0;
    int16_t y0;
    uint32_t rgb0;
    int16_t x1;
    int16_t y1;
    uint32_t rgb1;
  } cmd_data;

  cmd_data.x0      = x0;
  cmd_data.y0      = y0;
  cmd_data.rgb0    = rgb0;
  cmd_data.x1      = x1;
  cmd_data.y1      = y1;
  cmd_data.rgb1    = rgb1;

  cmd( &cmd_data, sizeof(cmd_data) );
}

void CLCD::CommandFifo::number(int16_t x, int16_t y, int16_t font, uint16_t options, int32_t n) {
  struct {
    int32_t  type = CMD_NUMBER;
    int16_t  x;
    int16_t  y;
    int16_t  font;
    uint16_t options;
    int16_t n;
  } cmd_data;

  cmd_data.x       = x;
  cmd_data.y       = y;
  cmd_data.font    = font;
  cmd_data.options = options;
  cmd_data.n       = n;

  cmd( &cmd_data, sizeof(cmd_data) );
}

void CLCD::CommandFifo::memzero(uint32_t ptr, uint32_t size) {
  struct {
    uint32_t  type = CMD_MEMZERO;
    uint32_t  ptr;
    uint32_t  size;
  } cmd_data;

  cmd_data.ptr    = ptr;
  cmd_data.size   = size;

  cmd( &cmd_data, sizeof(cmd_data) );
}

void CLCD::CommandFifo::memset(uint32_t ptr, uint32_t val, uint32_t size) {
  struct {
    uint32_t  type = CMD_MEMSET;
    uint32_t  ptr;
    uint32_t  val;
    uint32_t  size;
  } cmd_data;

  cmd_data.ptr    = ptr;
  cmd_data.val    = val;
  cmd_data.size   = size;

  cmd( &cmd_data, sizeof(cmd_data) );
}

void CLCD::CommandFifo::memcpy(uint32_t dst, uint32_t src, uint32_t size) {
  struct {
    uint32_t  type = CMD_MEMCPY;
    uint32_t  dst;
    uint32_t  src;
    uint32_t  size;
  } cmd_data;

  cmd_data.dst    = dst;
  cmd_data.src    = src;
  cmd_data.size   = size;

  cmd( &cmd_data, sizeof(cmd_data) );
}

void CLCD::CommandFifo::memcrc(uint32_t ptr, uint32_t num, uint32_t result) {
  struct {
    uint32_t  type = CMD_MEMCRC;
    uint32_t  ptr;
    uint32_t  num;
    uint32_t  result;
  } cmd_data;

  cmd_data.ptr    = ptr;
  cmd_data.num    = num;
  cmd_data.result   = result;

  cmd( &cmd_data, sizeof(cmd_data) );
}

void CLCD::CommandFifo::memwrite(uint32_t ptr, uint32_t value) {
  struct {
    uint32_t  type = CMD_MEMWRITE;
    uint32_t  ptr;
    uint32_t  num;
    uint32_t  value;
  } cmd_data;

  cmd_data.ptr    = ptr;
  cmd_data.num    = 4;
  cmd_data.value  = value;

  cmd( &cmd_data, sizeof(cmd_data) );
}

void CLCD::CommandFifo::append(uint32_t ptr, uint32_t size) {
  struct {
    uint32_t  type = CMD_APPEND;
    uint32_t  ptr;
    uint32_t  size;
  } cmd_data;

  cmd_data.ptr    = ptr;
  cmd_data.size   = size;

  cmd( &cmd_data, sizeof(cmd_data) );
}

void CLCD::CommandFifo::inflate(uint32_t ptr) {
  struct {
    uint32_t  type = CMD_INFLATE;
    uint32_t  ptr;
  } cmd_data;

  cmd_data.ptr    = ptr;

  cmd( &cmd_data, sizeof(cmd_data) );
}

void CLCD::CommandFifo::getptr(uint32_t result) {
  struct {
    uint32_t  type = CMD_GETPTR;
    uint32_t  result;
  } cmd_data;

  cmd_data.result    = result;

  cmd( &cmd_data, sizeof(cmd_data) );
}

void CLCD::CommandFifo::track(int16_t x, int16_t y, int16_t w, int16_t h, uint16_t tag) {
  struct {
    uint32_t type = CMD_TRACK;
    int16_t  x;
    int16_t  y;
    int16_t  w;
    int16_t  h;
    int16_t  tag;
  } cmd_data;

  cmd_data.x       = x;
  cmd_data.y       = y;
  cmd_data.w       = w;
  cmd_data.h       = h;
  cmd_data.tag     = tag;

  cmd( &cmd_data, sizeof(cmd_data) );
}

void CLCD::CommandFifo::sketch(int16_t x, int16_t y, uint16_t w, uint16_t h, uint32_t ptr, uint16_t format) {
  struct {
    uint32_t type = CMD_SKETCH;
    int16_t   x;
    int16_t   y;
    uint16_t  w;
    uint16_t  h;
    uint32_t  ptr;
    uint16_t  format;
  } cmd_data;

  cmd_data.x       = x;
  cmd_data.y       = y;
  cmd_data.w       = w;
  cmd_data.h       = h;
  cmd_data.ptr     = ptr;
  cmd_data.format  = format;

  cmd( &cmd_data, sizeof(cmd_data) );
}

void CLCD::CommandFifo::snapshot(uint32_t ptr) {
  struct {
    uint32_t type = CMD_SNAPSHOT;
    uint32_t  ptr;
  } cmd_data;

  cmd_data.ptr     = ptr;

  cmd( &cmd_data, sizeof(cmd_data) );
}

void CLCD::CommandFifo::spinner(int16_t x, int16_t y, uint16_t style, uint16_t scale) {
  struct {
    uint32_t type = CMD_SPINNER;
    uint16_t x;
    uint16_t y;
    uint16_t style;
    uint16_t scale;
  } cmd_data;

  cmd_data.x     = x;
  cmd_data.y     = y;
  cmd_data.style = style;
  cmd_data.scale = scale;

  cmd( &cmd_data, sizeof(cmd_data) );
}

void CLCD::CommandFifo::loadimage(uint32_t ptr, uint32_t options) {
  struct {
    uint32_t type = CMD_LOADIMAGE;
    uint32_t ptr;
    uint32_t options;
  } cmd_data;

  cmd_data.ptr     = ptr;
  cmd_data.options = options;

  cmd( &cmd_data, sizeof(cmd_data) );
}

void CLCD::CommandFifo::getprops(uint32_t ptr, uint32_t width, uint32_t height) {
  struct {
    uint32_t  type = CMD_GETPROPS;
    uint32_t  ptr;
    uint32_t  width;
    uint32_t  height;
  } cmd_data;

  cmd_data.ptr    = ptr;
  cmd_data.width  = width;
  cmd_data.height = height;

  cmd( &cmd_data, sizeof(cmd_data) );
}

void CLCD::CommandFifo::scale(int32_t sx, int32_t sy) {
  struct {
    uint32_t type = CMD_SCALE;
    int32_t  sx;
    int32_t  sy;
  } cmd_data;

  cmd_data.sx       = sx;
  cmd_data.sy       = sy;

  cmd( &cmd_data, sizeof(cmd_data) );
}

void CLCD::CommandFifo::rotate(int32_t a) {
  struct {
    uint32_t type = CMD_ROTATE;
    int32_t  a;
  } cmd_data;

  cmd_data.a       = a;

  cmd( &cmd_data, sizeof(cmd_data) );
}

void CLCD::CommandFifo::translate(int32_t tx, int32_t ty) {
  struct {
    uint32_t type = CMD_TRANSLATE;
    int32_t  tx;
    int32_t  ty;
  } cmd_data;

  cmd_data.tx       = tx;
  cmd_data.ty       = ty;

  cmd( &cmd_data, sizeof(cmd_data) );
}

#if FTDI_API_LEVEL >= 810
void CLCD::CommandFifo::setbase(uint8_t base) {
  struct {
    int32_t  type = CMD_SETBASE;
    uint32_t base;
  } cmd_data;

  cmd_data.base     = base;

  cmd( &cmd_data, sizeof(cmd_data) );
}
#endif

#if FTDI_API_LEVEL >= 810
void CLCD::CommandFifo::setbitmap(uint32_t addr, uint16_t fmt, uint16_t w, uint16_t h) {
  struct {
    uint32_t type = CMD_SETBITMAP;
    uint32_t addr;
    uint16_t fmt;
    uint16_t w;
    uint16_t h;
    uint16_t dummy;
  } cmd_data;

  cmd_data.addr    = addr;
  cmd_data.fmt     = fmt;
  cmd_data.w       = w;
  cmd_data.h       = h;
  cmd_data.dummy   = 0;

  cmd( &cmd_data, sizeof(cmd_data) );
}
#endif

#if FTDI_API_LEVEL >= 810
void CLCD::CommandFifo::snapshot2(uint32_t format, uint32_t ptr, int16_t x, int16_t y, uint16_t w, uint16_t h) {
  struct {
    uint32_t type = CMD_SNAPSHOT2;
    uint32_t  format;
    uint32_t  ptr;
    int16_t   x;
    int16_t   y;
    uint16_t  w;
    uint16_t  h;
  } cmd_data;

  cmd_data.format  = format;
  cmd_data.ptr     = ptr;
  cmd_data.x       = x;
  cmd_data.y       = y;
  cmd_data.w       = w;
  cmd_data.h       = h;

  cmd( &cmd_data, sizeof(cmd_data) );
}
#endif

#if FTDI_API_LEVEL >= 810
void CLCD::CommandFifo::mediafifo(uint32_t ptr, uint32_t size) {
  struct {
    uint32_t type = CMD_MEDIAFIFO;
    uint32_t ptr;
    uint32_t size;
  } cmd_data;

  cmd_data.ptr  = ptr;
  cmd_data.size = size;

  cmd( &cmd_data, sizeof(cmd_data) );
}
#endif

#if FTDI_API_LEVEL >= 810
void CLCD::CommandFifo::videostart() {
  cmd( CMD_VIDEOSTART );
}
#endif

#if FTDI_API_LEVEL >= 810
void CLCD::CommandFifo::videoframe(uint32_t dst, uint32_t ptr) {
  struct {
    uint32_t type = CMD_VIDEOFRAME;
    uint32_t dst;
    uint32_t ptr;
  } cmd_data;

  cmd_data.dst = dst;
  cmd_data.ptr = ptr;

  cmd( &cmd_data, sizeof(cmd_data) );
}
#endif

#if FTDI_API_LEVEL >= 810
void CLCD::CommandFifo::playvideo(uint32_t options) {
  struct {
    uint32_t type = CMD_PLAYVIDEO;
    uint32_t options;
  } cmd_data;

  cmd_data.options = options;

  cmd( &cmd_data, sizeof(cmd_data) );
}
#endif

#if FTDI_API_LEVEL >= 810
void CLCD::CommandFifo::setrotate(uint8_t rotation) {
  struct {
    uint32_t  type = CMD_SETROTATE;
    uint32_t  rotation;
  } cmd_data;

  cmd_data.rotation = rotation;

  cmd( &cmd_data, sizeof(cmd_data) );
}
#endif

#if FTDI_API_LEVEL >= 810
void CLCD::CommandFifo::romfont(uint8_t font, uint8_t romslot) {
  struct {
    uint32_t  type = CMD_ROMFONT;
    uint32_t  font;
    uint32_t  romslot;
  } cmd_data;

  cmd_data.font    = font;
  cmd_data.romslot = romslot;

  cmd( &cmd_data, sizeof(cmd_data) );
}
#endif

/**************************** FT800/810 Co-Processor Command FIFO ****************************/

bool CLCD::CommandFifo::is_processing() {
  return (mem_read_32(REG::CMD_READ) & 0x0FFF) != (mem_read_32(REG::CMD_WRITE) & 0x0FFF);
}

bool CLCD::CommandFifo::has_fault() {
  uint16_t Cmd_Read_Reg  = mem_read_32(REG::CMD_READ) & 0x0FFF;
  return Cmd_Read_Reg == 0x0FFF;
}

#if FTDI_API_LEVEL == 800
void CLCD::CommandFifo::start() {
  if (command_write_ptr == 0xFFFFFFFFul) {
    command_write_ptr = mem_read_32(REG::CMD_WRITE) & 0x0FFF;
  }
}

void CLCD::CommandFifo::execute() {
  if (command_write_ptr != 0xFFFFFFFFul) {
    mem_write_32(REG::CMD_WRITE, command_write_ptr);
  }
}

void CLCD::CommandFifo::reset() {
  safe_delay(100);
  mem_write_32(REG::CPURESET,  0x00000001);
  mem_write_32(REG::CMD_WRITE, 0x00000000);
  mem_write_32(REG::CMD_READ,  0x00000000);
  mem_write_32(REG::CPURESET,  0x00000000);
  safe_delay(300);
  command_write_ptr = 0xFFFFFFFFul;
};

template <class T> bool CLCD::CommandFifo::_write_unaligned(T data, uint16_t len) {
  const char *ptr = (const char*)data;
  uint32_t bytes_tail, bytes_head;
  uint32_t command_read_ptr;

  #if ENABLED(TOUCH_UI_DEBUG)
    if (command_write_ptr == 0xFFFFFFFFul)
      SERIAL_ECHO_MSG("Attempt to write to FIFO before CommandFifo::Cmd_Start().");
  #endif

  /* Wait until there is enough space in the circular buffer for the transfer */
  do {
    command_read_ptr = mem_read_32(REG::CMD_READ) & 0x0FFF;
    if (command_read_ptr <= command_write_ptr) {
      bytes_tail = 4096U - command_write_ptr;
      bytes_head = command_read_ptr;
    }
    else {
      bytes_tail = command_read_ptr - command_write_ptr;
      bytes_head = 0;
    }
    // Check for faults which can lock up the command processor
    if (has_fault()) {
      #if ENABLED(TOUCH_UI_DEBUG)
        SERIAL_ECHOLNPGM("Fault waiting for space in the command processor");
      #endif
      return false;
    }
  } while ((bytes_tail + bytes_head) < len);

  /* Write as many bytes as possible following REG::CMD_WRITE */
  uint16_t bytes_to_write = min(len, bytes_tail);
  mem_write_bulk (MAP::RAM_CMD + command_write_ptr, T(ptr), bytes_to_write);
  command_write_ptr += bytes_to_write;
  ptr  += bytes_to_write;
  len  -= bytes_to_write;

  if (len > 0) {
    /* Write remaining bytes at start of circular buffer */
    mem_write_bulk (MAP::RAM_CMD, T(ptr), len);
    command_write_ptr = len;
  }

  if (command_write_ptr == 4096U) {
    command_write_ptr = 0;
  }
  return true;
}

// Writes len bytes into the FIFO, if len is not
// divisible by four, zero bytes will be written
// to align to the boundary.

template <class T> bool CLCD::CommandFifo::write(T data, uint16_t len) {
  const uint8_t padding = MULTIPLE_OF_4(len) - len;

  uint8_t pad_bytes[] = {0, 0, 0, 0};
  return _write_unaligned(data,      len) &&
         _write_unaligned(pad_bytes, padding);
}
#else
void CLCD::CommandFifo::start() {
}

void CLCD::CommandFifo::execute() {
}

void CLCD::CommandFifo::reset() {
  #if ENABLED(TOUCH_UI_DEBUG)
    SERIAL_ECHOLNPGM("Resetting command processor");
  #endif
  safe_delay(100);
  mem_write_32(REG::CPURESET,  0x00000001);
  mem_write_32(REG::CMD_WRITE, 0x00000000);
  mem_write_32(REG::CMD_READ,  0x00000000);
  mem_write_32(REG::CPURESET,  0x00000000);
  safe_delay(300);
};

// Writes len bytes into the FIFO, if len is not
// divisible by four, zero bytes will be written
// to align to the boundary.

template <class T> bool CLCD::CommandFifo::write(T data, uint16_t len) {
  const uint8_t padding = MULTIPLE_OF_4(len) - len;

  if (has_fault()) {
    #if ENABLED(TOUCH_UI_DEBUG)
      SERIAL_ECHOLNPGM("Faulted... ignoring write.");
    #endif
    return false;
  }
  // The FT810 provides a special register that can be used
  // for writing data without us having to do our own FIFO
  // management.
  uint16_t Command_Space = mem_read_32(REG::CMDB_SPACE) & 0x0FFF;
  if (Command_Space < (len + padding)) {
    #if ENABLED(TOUCH_UI_DEBUG)
      SERIAL_ECHO_START();
      SERIAL_ECHOPAIR("Waiting for ", len + padding);
      SERIAL_ECHOLNPAIR(" bytes in command queue, now free: ", Command_Space);
    #endif
    do {
      Command_Space = mem_read_32(REG::CMDB_SPACE) & 0x0FFF;
      if (has_fault()) {
        #if ENABLED(TOUCH_UI_DEBUG)
          SERIAL_ECHOLNPGM("... fault");
        #endif
        return false;
      }
    } while (Command_Space < len + padding);
    #if ENABLED(TOUCH_UI_DEBUG)
      SERIAL_ECHOLNPGM("... done");
    #endif
  }
  mem_write_bulk(REG::CMDB_WRITE, data, len, padding);
  return true;
}
#endif

template bool CLCD::CommandFifo::write(const void*, uint16_t);
template bool CLCD::CommandFifo::write(progmem_str, uint16_t);

// CO_PROCESSOR COMMANDS

void CLCD::CommandFifo::str(const char * data) {
  write(data, strlen(data)+1);
}

void CLCD::CommandFifo::str(progmem_str data) {
  write(data, strlen_P((const char*)data)+1);
}

/******************* LCD INITIALIZATION ************************/

void CLCD::init() {
  spi_init();                                  // Set Up I/O Lines for SPI and FT800/810 Control
  ftdi_reset();                                // Power down/up the FT8xx with the apropriate delays

  host_cmd(Use_Crystal ? CLKEXT : CLKINT, 0);
  host_cmd(FTDI::ACTIVE, 0);                        // Activate the System Clock

  delay(40); // FTDI/BRT recommendation: no SPI traffic during startup. EVE needs at the very least 45ms to start, so leave her alone for a little while.

  /* read the device-id until it returns 0x7C or times out, should take less than 150ms */
  uint8_t counter;
  for (counter = 0; counter < 250; counter++) {
   uint8_t device_id = mem_read_8(REG::ID);            // Read Device ID, Should Be 0x7C;
<<<<<<< HEAD
   if (device_id == 0x7c) {
     if (ENABLED(TOUCH_UI_DEBUG)) SERIAL_ECHO_MSG("FTDI chip initialized ");
=======
   if (device_id == 0x7C) {
     #if ENABLED(TOUCH_UI_DEBUG)
       SERIAL_ECHO_MSG("FTDI chip initialized");
     #endif
>>>>>>> c76008bd
     break;
   }
   else
     delay(1);

<<<<<<< HEAD
   if (ENABLED(TOUCH_UI_DEBUG) && counter > 248) {
     SERIAL_ECHO_START();
     SERIAL_ECHOLNPAIR("Timeout waiting for device ID, should be 124, got ", device_id);
   }
=======
   if (counter == 249) {
      #if ENABLED(TOUCH_UI_DEBUG)
        SERIAL_ECHO_MSG("Timeout waiting for device ID, should be 124, got ", device_id);
      #endif
    }
>>>>>>> c76008bd
  }

  /* Ensure all units are in working condition, usually the touch-controller needs a little more time */
  for (counter = 0; counter < 100; counter++) {
    uint8_t reset_status = mem_read_8(REG::CPURESET) & 0x03;
    if (reset_status == 0x00) {
      if (ENABLED(TOUCH_UI_DEBUG)) SERIAL_ECHO_MSG("FTDI chip all units running ");
      break;
    }
    else
      delay(1);

<<<<<<< HEAD
    if (ENABLED(TOUCH_UI_DEBUG) && counter > 98) {
      SERIAL_ECHO_START();
      SERIAL_ECHOLNPAIR("Timeout waiting for reset status. Should be 0x00, got ", reset_status);
    }
=======
    if (ENABLED(TOUCH_UI_DEBUG) && counter == 99)
      SERIAL_ECHO_MSG("Timeout waiting for reset status. Should be 0x00, got ", reset_status);
>>>>>>> c76008bd
  }

  #if ENABLED(USE_GT911)   /* switch BT815 to use Goodix GT911 touch controller */
  {
    mem_write_32(REG::TOUCH_CONFIG, 0x000005d1);
  }
  #endif

  #if ENABLED(PATCH_GT911) /* patch FT813 use Goodix GT911 touch controller */
  {
    mem_write_pgm(REG::CMDB_WRITE, GT911_data, sizeof(GT911_data)); /* write binary blob to command-fifo */
    delay(10);
    mem_write_8(REG::TOUCH_OVERSAMPLE, 0x0F);  /* setup oversample to 0x0f as "hidden" in binary-blob for AN_336 */
    mem_write_16(REG::TOUCH_CONFIG, 0x05d0); /* write magic cookie as requested by AN_336 */

    /* specific to the EVE2 modules from Matrix-Orbital we have to use GPIO3 to reset GT911 */
    mem_write_16(REG::GPIOX_DIR,0x8008); /* Reset-Value is 0x8000, adding 0x08 sets GPIO3 to output, default-value for REG_GPIOX is 0x8000 -> Low output on GPIO3 */
    delay(1); /* wait more than 100µs */
    mem_write_8(REG::CPURESET, 0x00); /* clear all resets */
    delay(56); /* wait more than 55ms */
    mem_write_16(REG::GPIOX_DIR,0x8000); /* setting GPIO3 back to input */
  }
  #endif

  mem_write_8(REG::PWM_DUTY, 0);   // turn off Backlight, Frequency already is set to 250Hz default

  /* Configure the FT8xx Registers */
  mem_write_16(REG::HCYCLE,  FTDI::Hcycle);
  mem_write_16(REG::HOFFSET, FTDI::Hoffset);
  mem_write_16(REG::HSYNC0,  FTDI::Hsync0);
  mem_write_16(REG::HSYNC1,  FTDI::Hsync1);
  mem_write_16(REG::VCYCLE,  FTDI::Vcycle);
  mem_write_16(REG::VOFFSET, FTDI::Voffset);
  mem_write_16(REG::VSYNC0,  FTDI::Vsync0);
  mem_write_16(REG::VSYNC1,  FTDI::Vsync1);
  mem_write_16(REG::HSIZE,   FTDI::Hsize);
  mem_write_16(REG::VSIZE,   FTDI::Vsize);
  mem_write_8(REG::SWIZZLE,  FTDI::Swizzle);
  mem_write_8(REG::PCLK_POL, FTDI::Pclkpol);
  mem_write_8(REG::CSPREAD,  FTDI::CSpread);

  /* write a basic display-list to get things started */
  mem_write_32(MAP::RAM_DL,      DL::CLEAR_COLOR_RGB);
  mem_write_32(MAP::RAM_DL + 4, (DL::CLEAR | 0x07)); /* clear color, stencil and tag buffer */
  mem_write_32(MAP::RAM_DL + 8,  DL::DL_DISPLAY);    /* end of display list */

  mem_write_8(REG::DLSWAP, 0x02); // activate display list, Bad Magic Cookie 2 = switch to new list after current frame is scanned out

  //mem_write_8(REG::TOUCH_MODE, 0x03);      // Configure the Touch Screen, Bad Magic Cookie, 3 = CONTINUOUS = Reset Default
  //mem_write_8(REG::TOUCH_ADC_MODE, 0x01);  // Bad Magic Cookie, 1 = single touch = Reset Default
  //mem_write_8(REG::TOUCH_OVERSAMPLE, 0x0F); // Reset Default = 7 - why 15?
  mem_write_16(REG::TOUCH_RZTHRESH, touch_threshold); /* setup touch sensitivity */
  mem_write_8(REG::VOL_SOUND, 0x00);       // Turn Synthesizer Volume Off

  /* turn on the display by setting DISP high */
  /* turn on the Audio Amplifier by setting GPIO_1 high for the select few modules supporting this */
  /* no need to use GPIOX here since DISP/GPIO_0 and GPIO_1 are on REG::GPIO for FT81x as well */
  if (GPIO_1_Audio_Shutdown) {
    mem_write_8(REG::GPIO_DIR,   GPIO_DISP  | GPIO_GP1);
    mem_write_8(REG::GPIO,       GPIO_DISP  | GPIO_GP1);
  } else if (GPIO_0_Audio_Enable) {
    mem_write_8(REG::GPIO_DIR,   GPIO_DISP  | GPIO_GP0);
    mem_write_8(REG::GPIO,       GPIO_DISP  | GPIO_GP0);
  }
  else {
    mem_write_8(REG::GPIO, GPIO_DISP); /* REG::GPIO_DIR is set to output for GPIO_DISP by default */
  }

  mem_write_8(REG::PCLK, Pclk); // Turns on Clock by setting PCLK Register to the value necessary for the module

  mem_write_16(REG::PWM_HZ, 0x00FA);

  // Turning off dithering seems to help prevent horizontal line artifacts on certain colors
  mem_write_8(REG::DITHER,  0);

  default_touch_transform();
  default_display_orientation();
}

void CLCD::default_touch_transform() {
  // Set Initial Values for Touch Transform Registers
  mem_write_32(REG::ROTATE, 0);
  mem_write_32(REG::TOUCH_TRANSFORM_A, FTDI::default_transform_a);
  mem_write_32(REG::TOUCH_TRANSFORM_B, FTDI::default_transform_b);
  mem_write_32(REG::TOUCH_TRANSFORM_C, FTDI::default_transform_c);
  mem_write_32(REG::TOUCH_TRANSFORM_D, FTDI::default_transform_d);
  mem_write_32(REG::TOUCH_TRANSFORM_E, FTDI::default_transform_e);
  mem_write_32(REG::TOUCH_TRANSFORM_F, FTDI::default_transform_f);
}

void CLCD::default_display_orientation() {
  #if FTDI_API_LEVEL >= 810
    // Set the initial display orientation. On the FT810, we use the command
    // processor to do this since it will also update the transform matrices.
    CommandFifo cmd;
    cmd.setrotate(
        ENABLED(TOUCH_UI_MIRRORED) * 4
      + ENABLED(TOUCH_UI_PORTRAIT) * 2
      + ENABLED(TOUCH_UI_INVERTED) * 1
    );
    cmd.execute();
  #elif ANY(TOUCH_UI_PORTRAIT, TOUCH_UI_MIRRORED)
    #error "PORTRAIT or MIRRORED orientation not supported on the FT800."
  #elif ENABLED(TOUCH_UI_INVERTED)
    mem_write_32(REG::ROTATE, 1);
  #endif
}

#endif // FTDI_BASIC<|MERGE_RESOLUTION|>--- conflicted
+++ resolved
@@ -1072,32 +1072,15 @@
   uint8_t counter;
   for (counter = 0; counter < 250; counter++) {
    uint8_t device_id = mem_read_8(REG::ID);            // Read Device ID, Should Be 0x7C;
-<<<<<<< HEAD
-   if (device_id == 0x7c) {
+   if (device_id == 0x7C) {
      if (ENABLED(TOUCH_UI_DEBUG)) SERIAL_ECHO_MSG("FTDI chip initialized ");
-=======
-   if (device_id == 0x7C) {
-     #if ENABLED(TOUCH_UI_DEBUG)
-       SERIAL_ECHO_MSG("FTDI chip initialized");
-     #endif
->>>>>>> c76008bd
      break;
    }
    else
      delay(1);
 
-<<<<<<< HEAD
-   if (ENABLED(TOUCH_UI_DEBUG) && counter > 248) {
-     SERIAL_ECHO_START();
-     SERIAL_ECHOLNPAIR("Timeout waiting for device ID, should be 124, got ", device_id);
-   }
-=======
-   if (counter == 249) {
-      #if ENABLED(TOUCH_UI_DEBUG)
-        SERIAL_ECHO_MSG("Timeout waiting for device ID, should be 124, got ", device_id);
-      #endif
-    }
->>>>>>> c76008bd
+    if (TERN0(TOUCH_UI_DEBUG, counter > 248))
+      SERIAL_ECHO_MSG("Timeout waiting for device ID, should be 124, got ", device_id);
   }
 
   /* Ensure all units are in working condition, usually the touch-controller needs a little more time */
@@ -1110,25 +1093,15 @@
     else
       delay(1);
 
-<<<<<<< HEAD
-    if (ENABLED(TOUCH_UI_DEBUG) && counter > 98) {
-      SERIAL_ECHO_START();
-      SERIAL_ECHOLNPAIR("Timeout waiting for reset status. Should be 0x00, got ", reset_status);
-    }
-=======
-    if (ENABLED(TOUCH_UI_DEBUG) && counter == 99)
+    if (TERN0(TOUCH_UI_DEBUG, counter > 98))
       SERIAL_ECHO_MSG("Timeout waiting for reset status. Should be 0x00, got ", reset_status);
->>>>>>> c76008bd
   }
 
   #if ENABLED(USE_GT911)   /* switch BT815 to use Goodix GT911 touch controller */
-  {
-    mem_write_32(REG::TOUCH_CONFIG, 0x000005d1);
-  }
+    mem_write_32(REG::TOUCH_CONFIG, 0x000005D1);
   #endif
 
   #if ENABLED(PATCH_GT911) /* patch FT813 use Goodix GT911 touch controller */
-  {
     mem_write_pgm(REG::CMDB_WRITE, GT911_data, sizeof(GT911_data)); /* write binary blob to command-fifo */
     delay(10);
     mem_write_8(REG::TOUCH_OVERSAMPLE, 0x0F);  /* setup oversample to 0x0f as "hidden" in binary-blob for AN_336 */
@@ -1140,7 +1113,6 @@
     mem_write_8(REG::CPURESET, 0x00); /* clear all resets */
     delay(56); /* wait more than 55ms */
     mem_write_16(REG::GPIOX_DIR,0x8000); /* setting GPIO3 back to input */
-  }
   #endif
 
   mem_write_8(REG::PWM_DUTY, 0);   // turn off Backlight, Frequency already is set to 250Hz default
@@ -1179,13 +1151,13 @@
   if (GPIO_1_Audio_Shutdown) {
     mem_write_8(REG::GPIO_DIR,   GPIO_DISP  | GPIO_GP1);
     mem_write_8(REG::GPIO,       GPIO_DISP  | GPIO_GP1);
-  } else if (GPIO_0_Audio_Enable) {
+  }
+  else if (GPIO_0_Audio_Enable) {
     mem_write_8(REG::GPIO_DIR,   GPIO_DISP  | GPIO_GP0);
     mem_write_8(REG::GPIO,       GPIO_DISP  | GPIO_GP0);
   }
-  else {
+  else
     mem_write_8(REG::GPIO, GPIO_DISP); /* REG::GPIO_DIR is set to output for GPIO_DISP by default */
-  }
 
   mem_write_8(REG::PCLK, Pclk); // Turns on Clock by setting PCLK Register to the value necessary for the module
 
