/**
 * Marlin 3D Printer Firmware
 * Copyright (c) 2020 MarlinFirmware [https://github.com/MarlinFirmware/Marlin]
 *
 * Based on Sprinter and grbl.
 * Copyright (c) 2011 Camiel Gubbels / Erik van der Zalm
 *
 * This program is free software: you can redistribute it and/or modify
 * it under the terms of the GNU General Public License as published by
 * the Free Software Foundation, either version 3 of the License, or
 * (at your option) any later version.
 *
 * This program is distributed in the hope that it will be useful,
 * but WITHOUT ANY WARRANTY; without even the implied warranty of
 * MERCHANTABILITY or FITNESS FOR A PARTICULAR PURPOSE.  See the
 * GNU General Public License for more details.
 *
 * You should have received a copy of the GNU General Public License
 * along with this program.  If not, see <https://www.gnu.org/licenses/>.
 *
 */
#pragma once

/**
 * @file tft_lvgl_configuration.h
 * @date    2020-02-21
 * */

//#ifdef __cplusplus
//extern "C" {
//#endif

#include <lvgl.h>

<<<<<<< HEAD
void tft_lvgl_init();
void my_disp_flush(lv_disp_drv_t * disp, const lv_area_t * area, lv_color_t * color_p);
bool my_touchpad_read(lv_indev_drv_t * indev_driver, lv_indev_data_t * data);
=======
//#define TFT_ROTATION TFT_ROTATE_180
#define USE_WIFI_FUNCTION 0

extern void tft_lvgl_init();
extern void my_disp_flush(lv_disp_drv_t * disp, const lv_area_t * area, lv_color_t * color_p);
extern bool my_touchpad_read(lv_indev_drv_t * indev_driver, lv_indev_data_t * data);
extern bool my_mousewheel_read(lv_indev_drv_t * indev_drv, lv_indev_data_t * data);

extern void LCD_Clear(uint16_t Color);
extern void tft_set_point(uint16_t x, uint16_t y, uint16_t point);
extern void LCD_setWindowArea(uint16_t StartX, uint16_t StartY, uint16_t width, uint16_t heigh);
extern void LCD_WriteRAM_Prepare(void);
extern void lcd_draw_logo();
extern void lv_encoder_pin_init();
extern void lv_update_encoder();

extern lv_fs_res_t spi_flash_open_cb (lv_fs_drv_t * drv, void * file_p, const char * path, lv_fs_mode_t mode);
extern lv_fs_res_t spi_flash_close_cb (lv_fs_drv_t * drv, void * file_p);
extern lv_fs_res_t spi_flash_read_cb (lv_fs_drv_t * drv, void * file_p, void * buf, uint32_t btr, uint32_t * br);
extern lv_fs_res_t spi_flash_seek_cb(lv_fs_drv_t * drv, void * file_p, uint32_t pos);
extern lv_fs_res_t spi_flash_tell_cb(lv_fs_drv_t * drv, void * file_p, uint32_t * pos_p);
>>>>>>> c574bcce

void LCD_Clear(uint16_t Color);
void tft_set_point(uint16_t x, uint16_t y, uint16_t point);
void ili9320_SetWindows(uint16_t StartX, uint16_t StartY, uint16_t width, uint16_t heigh);
void LCD_WriteRAM_Prepare(void);

//#ifdef __cplusplus
//} /* extern "C" */
//#endif<|MERGE_RESOLUTION|>--- conflicted
+++ resolved
@@ -22,21 +22,16 @@
 #pragma once
 
 /**
- * @file tft_lvgl_configuration.h
- * @date    2020-02-21
- * */
+ * @file lcd/extui/lib/mks_ui/tft_lvgl_configuration.h
+ * @date 2020-02-21
+ */
 
-//#ifdef __cplusplus
-//extern "C" {
-//#endif
+#ifdef __cplusplus
+  extern "C" { /* C-declarations for C++ */
+#endif
 
 #include <lvgl.h>
 
-<<<<<<< HEAD
-void tft_lvgl_init();
-void my_disp_flush(lv_disp_drv_t * disp, const lv_area_t * area, lv_color_t * color_p);
-bool my_touchpad_read(lv_indev_drv_t * indev_driver, lv_indev_data_t * data);
-=======
 //#define TFT_ROTATION TFT_ROTATE_180
 #define USE_WIFI_FUNCTION 0
 
@@ -58,13 +53,13 @@
 extern lv_fs_res_t spi_flash_read_cb (lv_fs_drv_t * drv, void * file_p, void * buf, uint32_t btr, uint32_t * br);
 extern lv_fs_res_t spi_flash_seek_cb(lv_fs_drv_t * drv, void * file_p, uint32_t pos);
 extern lv_fs_res_t spi_flash_tell_cb(lv_fs_drv_t * drv, void * file_p, uint32_t * pos_p);
->>>>>>> c574bcce
 
-void LCD_Clear(uint16_t Color);
-void tft_set_point(uint16_t x, uint16_t y, uint16_t point);
-void ili9320_SetWindows(uint16_t StartX, uint16_t StartY, uint16_t width, uint16_t heigh);
-void LCD_WriteRAM_Prepare(void);
+extern lv_fs_res_t sd_open_cb (lv_fs_drv_t * drv, void * file_p, const char * path, lv_fs_mode_t mode);
+extern lv_fs_res_t sd_close_cb (lv_fs_drv_t * drv, void * file_p);
+extern lv_fs_res_t sd_read_cb (lv_fs_drv_t * drv, void * file_p, void * buf, uint32_t btr, uint32_t * br);
+extern lv_fs_res_t sd_seek_cb(lv_fs_drv_t * drv, void * file_p, uint32_t pos);
+extern lv_fs_res_t sd_tell_cb(lv_fs_drv_t * drv, void * file_p, uint32_t * pos_p);
 
-//#ifdef __cplusplus
-//} /* extern "C" */
-//#endif+#ifdef __cplusplus
+  } /* C-declarations for C++ */
+#endif