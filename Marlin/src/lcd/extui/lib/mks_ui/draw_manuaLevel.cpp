--- conflicted
+++ resolved
@@ -36,10 +36,6 @@
 extern lv_group_t *g;
 static lv_obj_t *scr;
 
-<<<<<<< HEAD
-//static lv_obj_t *buttonMoveZ,*buttonTest,*buttonZ0,*buttonStop,*buttonReturn;
-static lv_obj_t * scr;
-=======
 enum {
   ID_M_POINT1 = 1,
   ID_M_POINT2,
@@ -48,37 +44,16 @@
   ID_M_POINT5,
   ID_MANUAL_RETURN
 };
->>>>>>> c574bcce
 
 static void event_handler(lv_obj_t *obj, lv_event_t event) {
   if (event != LV_EVENT_RELEASED) return;
 
   switch (obj->mks_obj_id) {
     case ID_M_POINT1:
-<<<<<<< HEAD
-      if (event == LV_EVENT_CLICKED) {
-        // nothing to do
-      }
-      else if (event == LV_EVENT_RELEASED) {
-
-        if (queue.length == 0) {
-          if (uiCfg.leveling_first_time) {
-            queue.enqueue_now_P(PSTR("G28"));
-            uiCfg.leveling_first_time = 0;
-          }
-
-          queue.enqueue_now_P(PSTR("G1 Z10"));
-
-          ZERO(public_buf_l);
-          sprintf_P(public_buf_l, PSTR("G1 X%d Y%d"), X_MIN_POS + 30, Y_MIN_POS + 30);
-          queue.enqueue_one_now(public_buf_l);
-          queue.enqueue_now_P(PSTR("G1 Z0"));
-=======
       if (queue.length == 0) {
         if (uiCfg.leveling_first_time) {
           queue.enqueue_now_P(PSTR("G28"));
           uiCfg.leveling_first_time = 0;
->>>>>>> c574bcce
         }
         queue.enqueue_now_P(PSTR("G1 Z10"));
         sprintf_P(public_buf_l, PSTR("G1 X%d Y%d"), (int)gCfgItems.levelingPos[0][0], (int)gCfgItems.levelingPos[0][1]);
@@ -87,29 +62,10 @@
       }
       break;
     case ID_M_POINT2:
-<<<<<<< HEAD
-      if (event == LV_EVENT_CLICKED) {
-        // nothing to do
-      }
-      else if (event == LV_EVENT_RELEASED) {
-        if (queue.length == 0) {
-          if (uiCfg.leveling_first_time) {
-            queue.enqueue_now_P(PSTR("G28"));
-            uiCfg.leveling_first_time = 0;
-          }
-
-          queue.enqueue_now_P(PSTR("G1 Z10"));
-
-          ZERO(public_buf_l);
-          sprintf_P(public_buf_l, PSTR("G1 X%d Y%d"), X_MAX_POS - 30, Y_MIN_POS + 30);
-          queue.enqueue_one_now(public_buf_l);
-          queue.enqueue_now_P(PSTR("G1 Z0"));
-=======
       if (queue.length == 0) {
         if (uiCfg.leveling_first_time) {
           queue.enqueue_now_P(PSTR("G28"));
           uiCfg.leveling_first_time = 0;
->>>>>>> c574bcce
         }
         queue.enqueue_now_P(PSTR("G1 Z10"));
         sprintf_P(public_buf_l, PSTR("G1 X%d Y%d"), (int)gCfgItems.levelingPos[1][0], (int)gCfgItems.levelingPos[1][1]);
@@ -118,29 +74,10 @@
       }
       break;
     case ID_M_POINT3:
-<<<<<<< HEAD
-      if (event == LV_EVENT_CLICKED) {
-        // nothing to do
-      }
-      else if (event == LV_EVENT_RELEASED) {
-        if (queue.length == 0) {
-          if (uiCfg.leveling_first_time) {
-            queue.enqueue_now_P(PSTR("G28"));
-            uiCfg.leveling_first_time = 0;
-          }
-
-          queue.enqueue_now_P(PSTR("G1 Z10"));
-
-          ZERO(public_buf_l);
-          sprintf_P(public_buf_l, PSTR("G1 X%d Y%d"), X_MAX_POS - 30, Y_MAX_POS - 30);
-          queue.enqueue_one_now(public_buf_l);
-          queue.enqueue_now_P(PSTR("G1 Z0"));
-=======
       if (queue.length == 0) {
         if (uiCfg.leveling_first_time) {
           queue.enqueue_now_P(PSTR("G28"));
           uiCfg.leveling_first_time = 0;
->>>>>>> c574bcce
         }
         queue.enqueue_now_P(PSTR("G1 Z10"));
         sprintf_P(public_buf_l, PSTR("G1 X%d Y%d"), (int)gCfgItems.levelingPos[2][0], (int)gCfgItems.levelingPos[2][1]);
@@ -150,29 +87,10 @@
 
       break;
     case ID_M_POINT4:
-<<<<<<< HEAD
-      if (event == LV_EVENT_CLICKED) {
-        // nothing to do
-      }
-      else if (event == LV_EVENT_RELEASED) {
-        if (queue.length == 0) {
-          if (uiCfg.leveling_first_time) {
-            queue.enqueue_now_P(PSTR("G28"));
-            uiCfg.leveling_first_time = 0;
-          }
-
-          queue.enqueue_now_P(PSTR("G1 Z10"));
-
-          ZERO(public_buf_l);
-          sprintf_P(public_buf_l, PSTR("G1 X%d Y%d"), X_MIN_POS + 30, Y_MAX_POS - 30);
-          queue.enqueue_one_now(public_buf_l);
-          queue.enqueue_now_P(PSTR("G1 Z0"));
-=======
       if (queue.length == 0) {
         if (uiCfg.leveling_first_time) {
           queue.enqueue_now_P(PSTR("G28"));
           uiCfg.leveling_first_time = 0;
->>>>>>> c574bcce
         }
         queue.enqueue_now_P(PSTR("G1 Z10"));
         sprintf_P(public_buf_l, PSTR("G1 X%d Y%d"), (int)gCfgItems.levelingPos[3][0], (int)gCfgItems.levelingPos[3][1]);
@@ -181,29 +99,10 @@
       }
       break;
     case ID_M_POINT5:
-<<<<<<< HEAD
-      if (event == LV_EVENT_CLICKED) {
-        // nothing to do
-      }
-      else if (event == LV_EVENT_RELEASED) {
-        if (queue.length == 0) {
-          if (uiCfg.leveling_first_time) {
-            queue.enqueue_now_P(PSTR("G28"));
-            uiCfg.leveling_first_time = 0;
-          }
-
-          queue.enqueue_now_P(PSTR("G1 Z10"));
-
-          ZERO(public_buf_l);
-          sprintf_P(public_buf_l, PSTR("G1 X%d Y%d"), X_BED_SIZE / 2, Y_BED_SIZE / 2);
-          queue.enqueue_one_now(public_buf_l);
-          queue.enqueue_now_P(PSTR("G1 Z0"));
-=======
       if (queue.length == 0) {
         if (uiCfg.leveling_first_time) {
           queue.enqueue_now_P(PSTR("G28"));
           uiCfg.leveling_first_time = 0;
->>>>>>> c574bcce
         }
         queue.enqueue_now_P(PSTR("G1 Z10"));
         sprintf_P(public_buf_l, PSTR("G1 X%d Y%d"), (int)gCfgItems.levelingPos[4][0], (int)gCfgItems.levelingPos[4][1]);
@@ -218,123 +117,7 @@
   }
 }
 
-
 void lv_draw_manualLevel(void) {
-<<<<<<< HEAD
-  lv_obj_t *buttonPoint1, *buttonPoint2, *buttonPoint3, *buttonPoint4, *buttonPoint5;
-  lv_obj_t *buttonBack;
-
-  if (disp_state_stack._disp_state[disp_state_stack._disp_index] != LEVELING_UI) {
-    disp_state_stack._disp_index++;
-    disp_state_stack._disp_state[disp_state_stack._disp_index] = LEVELING_UI;
-  }
-  disp_state = LEVELING_UI;
-
-  scr = lv_obj_create(NULL, NULL);
-
-  // static lv_style_t tool_style;
-
-  lv_obj_set_style(scr, &tft_style_scr);
-  lv_scr_load(scr);
-  lv_obj_clean(scr);
-
-  lv_obj_t * title = lv_label_create(scr, NULL);
-  lv_obj_set_style(title, &tft_style_label_rel);
-  lv_obj_set_pos(title, TITLE_XPOS, TITLE_YPOS);
-  lv_label_set_text(title, creat_title_text());
-
-  lv_refr_now(lv_refr_get_disp_refreshing());
-
-  LV_IMG_DECLARE(bmp_pic);
-
-  /*Create an Image button*/
-  buttonPoint1 = lv_imgbtn_create(scr, NULL);
-  buttonPoint2 = lv_imgbtn_create(scr, NULL);
-  buttonPoint3 = lv_imgbtn_create(scr, NULL);
-  buttonPoint4 = lv_imgbtn_create(scr, NULL);
-  buttonPoint5 = lv_imgbtn_create(scr, NULL);
-  buttonBack   = lv_imgbtn_create(scr, NULL);
-
-  lv_obj_set_event_cb_mks(buttonPoint1, event_handler, ID_M_POINT1, "bmp_leveling1.bin", 0);
-  lv_imgbtn_set_src(buttonPoint1, LV_BTN_STATE_REL, &bmp_pic);
-  lv_imgbtn_set_src(buttonPoint1, LV_BTN_STATE_PR, &bmp_pic);
-  lv_imgbtn_set_style(buttonPoint1, LV_BTN_STATE_PR, &tft_style_label_pre);
-  lv_imgbtn_set_style(buttonPoint1, LV_BTN_STATE_REL, &tft_style_label_rel);
-  lv_obj_clear_protect(buttonPoint1, LV_PROTECT_FOLLOW);
-  #if 1
-    lv_obj_set_event_cb_mks(buttonPoint2, event_handler, ID_M_POINT2, "bmp_leveling2.bin", 0);
-    lv_imgbtn_set_src(buttonPoint2, LV_BTN_STATE_REL, &bmp_pic);
-    lv_imgbtn_set_src(buttonPoint2, LV_BTN_STATE_PR, &bmp_pic);
-    lv_imgbtn_set_style(buttonPoint2, LV_BTN_STATE_PR, &tft_style_label_pre);
-    lv_imgbtn_set_style(buttonPoint2, LV_BTN_STATE_REL, &tft_style_label_rel);
-
-    lv_obj_set_event_cb_mks(buttonPoint3, event_handler, ID_M_POINT3, "bmp_leveling3.bin", 0);
-    lv_imgbtn_set_src(buttonPoint3, LV_BTN_STATE_REL, &bmp_pic);
-    lv_imgbtn_set_src(buttonPoint3, LV_BTN_STATE_PR, &bmp_pic);
-    lv_imgbtn_set_style(buttonPoint3, LV_BTN_STATE_PR, &tft_style_label_pre);
-    lv_imgbtn_set_style(buttonPoint3, LV_BTN_STATE_REL, &tft_style_label_rel);
-
-    lv_obj_set_event_cb_mks(buttonPoint4, event_handler, ID_M_POINT4, "bmp_leveling4.bin", 0);
-    lv_imgbtn_set_src(buttonPoint4, LV_BTN_STATE_REL, &bmp_pic);
-    lv_imgbtn_set_src(buttonPoint4, LV_BTN_STATE_PR, &bmp_pic);
-    lv_imgbtn_set_style(buttonPoint4, LV_BTN_STATE_PR, &tft_style_label_pre);
-    lv_imgbtn_set_style(buttonPoint4, LV_BTN_STATE_REL, &tft_style_label_rel);
-
-    lv_obj_set_event_cb_mks(buttonPoint5, event_handler, ID_M_POINT5, "bmp_leveling5.bin", 0);
-    lv_imgbtn_set_src(buttonPoint5, LV_BTN_STATE_REL, &bmp_pic);
-    lv_imgbtn_set_src(buttonPoint5, LV_BTN_STATE_PR, &bmp_pic);
-    lv_imgbtn_set_style(buttonPoint5, LV_BTN_STATE_PR, &tft_style_label_pre);
-    lv_imgbtn_set_style(buttonPoint5, LV_BTN_STATE_REL, &tft_style_label_rel);
-
-    lv_obj_set_event_cb_mks(buttonBack, event_handler, ID_MANUAL_RETURN, "bmp_return.bin", 0);
-    lv_imgbtn_set_src(buttonBack, LV_BTN_STATE_REL, &bmp_pic);
-    lv_imgbtn_set_src(buttonBack, LV_BTN_STATE_PR, &bmp_pic);
-    lv_imgbtn_set_style(buttonBack, LV_BTN_STATE_PR, &tft_style_label_pre);
-    lv_imgbtn_set_style(buttonBack, LV_BTN_STATE_REL, &tft_style_label_rel);
-  #endif
-
-  lv_obj_set_pos(buttonPoint1, INTERVAL_V, titleHeight);
-  lv_obj_set_pos(buttonPoint2, BTN_X_PIXEL + INTERVAL_V * 2, titleHeight);
-  lv_obj_set_pos(buttonPoint3, BTN_X_PIXEL * 2 + INTERVAL_V * 3, titleHeight);
-  lv_obj_set_pos(buttonPoint4, BTN_X_PIXEL * 3 + INTERVAL_V * 4, titleHeight);
-  lv_obj_set_pos(buttonPoint5, INTERVAL_V, BTN_Y_PIXEL + INTERVAL_H + titleHeight);
-  lv_obj_set_pos(buttonBack, BTN_X_PIXEL * 3 + INTERVAL_V * 4, BTN_Y_PIXEL + INTERVAL_H + titleHeight);
-
-  /*Create a label on the Image button*/
-  lv_btn_set_layout(buttonPoint1, LV_LAYOUT_OFF);
-  lv_btn_set_layout(buttonPoint2, LV_LAYOUT_OFF);
-  lv_btn_set_layout(buttonPoint3, LV_LAYOUT_OFF);
-  lv_btn_set_layout(buttonPoint4, LV_LAYOUT_OFF);
-  lv_btn_set_layout(buttonPoint5, LV_LAYOUT_OFF);
-  lv_btn_set_layout(buttonBack, LV_LAYOUT_OFF);
-
-  lv_obj_t * label_Point1 = lv_label_create(buttonPoint1, NULL);
-  lv_obj_t * label_Point2 = lv_label_create(buttonPoint2, NULL);
-  lv_obj_t * label_Point3 = lv_label_create(buttonPoint3, NULL);
-  lv_obj_t * label_Point4 = lv_label_create(buttonPoint4, NULL);
-  lv_obj_t * label_Point5 = lv_label_create(buttonPoint5, NULL);
-  lv_obj_t * label_Back   = lv_label_create(buttonBack, NULL);
-
-  if (gCfgItems.multiple_language != 0) {
-    lv_label_set_text(label_Point1, leveling_menu.position1);
-    lv_obj_align(label_Point1, buttonPoint1, LV_ALIGN_IN_BOTTOM_MID, 0, BUTTON_TEXT_Y_OFFSET);
-
-    lv_label_set_text(label_Point2, leveling_menu.position2);
-    lv_obj_align(label_Point2, buttonPoint2, LV_ALIGN_IN_BOTTOM_MID, 0, BUTTON_TEXT_Y_OFFSET);
-
-    lv_label_set_text(label_Point3, leveling_menu.position3);
-    lv_obj_align(label_Point3, buttonPoint3, LV_ALIGN_IN_BOTTOM_MID, 0, BUTTON_TEXT_Y_OFFSET);
-
-    lv_label_set_text(label_Point4, leveling_menu.position4);
-    lv_obj_align(label_Point4, buttonPoint4, LV_ALIGN_IN_BOTTOM_MID, 0, BUTTON_TEXT_Y_OFFSET);
-
-    lv_label_set_text(label_Point5, leveling_menu.position5);
-    lv_obj_align(label_Point5, buttonPoint5, LV_ALIGN_IN_BOTTOM_MID, 0, BUTTON_TEXT_Y_OFFSET);
-
-    lv_label_set_text(label_Back, common_menu.text_back);
-    lv_obj_align(label_Back, buttonBack, LV_ALIGN_IN_BOTTOM_MID, 0, BUTTON_TEXT_Y_OFFSET);
-  }
-=======
   scr = lv_screen_create(LEVELING_UI);
   // Create an Image button
   lv_obj_t *buttonPoint1 = lv_big_button_create(scr, "F:/bmp_leveling1.bin", leveling_menu.position1, INTERVAL_V, titleHeight, event_handler, ID_M_POINT1);
@@ -344,9 +127,13 @@
   lv_big_button_create(scr, "F:/bmp_leveling4.bin", leveling_menu.position4, BTN_X_PIXEL * 3 + INTERVAL_V * 4, titleHeight, event_handler, ID_M_POINT4);
   lv_big_button_create(scr, "F:/bmp_leveling5.bin", leveling_menu.position5, INTERVAL_V, BTN_Y_PIXEL + INTERVAL_H + titleHeight, event_handler, ID_M_POINT5);
   lv_big_button_create(scr, "F:/bmp_return.bin", common_menu.text_back, BTN_X_PIXEL * 3 + INTERVAL_V * 4, BTN_Y_PIXEL + INTERVAL_H + titleHeight, event_handler, ID_MANUAL_RETURN);
->>>>>>> c574bcce
 }
 
-void lv_clear_manualLevel() { lv_obj_del(scr); }
+void lv_clear_manualLevel() {
+  #if HAS_ROTARY_ENCODER
+    if (gCfgItems.encoder_enable) lv_group_remove_all_objs(g);
+  #endif
+  lv_obj_del(scr);
+}
 
 #endif // HAS_TFT_LVGL_UI