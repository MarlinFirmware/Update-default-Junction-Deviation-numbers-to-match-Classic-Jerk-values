/**
 * Marlin 3D Printer Firmware
 * Copyright (c) 2020 MarlinFirmware [https://github.com/MarlinFirmware/Marlin]
 *
 * Based on Sprinter and grbl.
 * Copyright (c) 2011 Camiel Gubbels / Erik van der Zalm
 *
 * This program is free software: you can redistribute it and/or modify
 * it under the terms of the GNU General Public License as published by
 * the Free Software Foundation, either version 3 of the License, or
 * (at your option) any later version.
 *
 * This program is distributed in the hope that it will be useful,
 * but WITHOUT ANY WARRANTY; without even the implied warranty of
 * MERCHANTABILITY or FITNESS FOR A PARTICULAR PURPOSE.  See the
 * GNU General Public License for more details.
 *
 * You should have received a copy of the GNU General Public License
 * along with this program.  If not, see <https://www.gnu.org/licenses/>.
 *
 */
#include "../../../../inc/MarlinConfigPre.h"

#if HAS_TFT_LVGL_UI

#include "../../../../MarlinCore.h"
#include "draw_ready_print.h"
#include "draw_set.h"
#include "lv_conf.h"
//#include "../lvgl/src/lv_objx/lv_imgbtn.h"
//#include "../lvgl/src/lv_objx/lv_img.h"
//#include "../lvgl/src/lv_core/lv_disp.h"
//#include "../lvgl/src/lv_core/lv_refr.h"
#include "draw_ui.h"
#include "../../../../gcode/queue.h"
#include "pic_manager.h"

static lv_obj_t * scr;

#define ID_S_WIFI         1
#define ID_S_FAN          2
#define ID_S_ABOUT        3
#define ID_S_CONTINUE     4
#define ID_S_MOTOR_OFF    5
#define ID_S_LANGUAGE     6
#define ID_S_MACHINE_PARA 7
#define ID_S_EEPROM_SET   8
#define ID_S_RETURN       9

static void event_handler(lv_obj_t * obj, lv_event_t event) {
  switch (obj->mks_obj_id) {
    case ID_S_WIFI:
      if (event == LV_EVENT_CLICKED) {
        // nothing to do
      }
      else if (event == LV_EVENT_RELEASED) {
      }
      break;
    case ID_S_FAN:
      if (event == LV_EVENT_CLICKED) {
        // nothing to do
      }
      else if (event == LV_EVENT_RELEASED) {
        lv_obj_del(scr);
        lv_draw_fan();
      }
      break;
    case ID_S_ABOUT:
      if (event == LV_EVENT_CLICKED) {
        // nothing to do
      }
      else if (event == LV_EVENT_RELEASED) {
        lv_obj_del(scr);
        lv_draw_about();
      }
      break;
    case ID_S_CONTINUE:

      break;
    case ID_S_MOTOR_OFF:
      if (event == LV_EVENT_CLICKED) {
        // nothing to do
      }
      else if (event == LV_EVENT_RELEASED) {
        #if HAS_SUICIDE
          suicide();
        #else
          queue.enqueue_now_P(PSTR("M84"));
        #endif
      }
      break;
    case ID_S_LANGUAGE:
      if (event == LV_EVENT_CLICKED) {
        // nothing to do
      }
      else if (event == LV_EVENT_RELEASED) {
        lv_obj_del(scr);
        lv_draw_language();
      }
      break;
    case ID_S_MACHINE_PARA:
      if (event == LV_EVENT_CLICKED) {

      }
      else if (event == LV_EVENT_RELEASED) {
        lv_obj_del(scr);
        lv_draw_machine_para();
      }
      break;
    case ID_S_EEPROM_SET:
      if (event == LV_EVENT_CLICKED) {

      }
      else if (event == LV_EVENT_RELEASED) {
        lv_obj_del(scr);
        lv_draw_eeprom_settings();
      }
      break;
    case ID_S_RETURN:
      if (event == LV_EVENT_CLICKED) {
        // nothing to do
      }
      else if (event == LV_EVENT_RELEASED) {
        lv_obj_del(scr);
        lv_draw_ready_print();
      }
      break;

  }
}

void lv_draw_set(void) {
  lv_obj_t *buttonFan, *buttonAbout;
  lv_obj_t *buMotorOff, *buttonBack;
  #if HAS_LANG_SELECT_SCREEN
    lv_obj_t *buttonLanguage;
  #endif
  lv_obj_t *buttonMachinePara;
  lv_obj_t *buttonEepromSet;

  if (disp_state_stack._disp_state[disp_state_stack._disp_index] != SET_UI) {
    disp_state_stack._disp_index++;
    disp_state_stack._disp_state[disp_state_stack._disp_index] = SET_UI;
  }
  disp_state = SET_UI;

  scr = lv_obj_create(NULL, NULL);

  // static lv_style_t tool_style;

  lv_obj_set_style(scr, &tft_style_scr);
  lv_scr_load(scr);
  lv_obj_clean(scr);

  lv_obj_t * title = lv_label_create(scr, NULL);
  lv_obj_set_style(title, &tft_style_label_rel);
  lv_obj_set_pos(title, TITLE_XPOS, TITLE_YPOS);
  lv_label_set_text(title, creat_title_text());

  lv_refr_now(lv_refr_get_disp_refreshing());

  LV_IMG_DECLARE(bmp_pic);

  /*Create an Image button*/
<<<<<<< HEAD
  // buttonWifi = lv_imgbtn_create(scr, NULL);
=======
  //buttonWifi = lv_imgbtn_create(scr, NULL);
>>>>>>> d20d4591
  buttonFan   = lv_imgbtn_create(scr, NULL);
  buttonAbout = lv_imgbtn_create(scr, NULL);
  // buttonContinue = lv_imgbtn_create(scr, NULL);
  buMotorOff = lv_imgbtn_create(scr, NULL);
  #if HAS_LANG_SELECT_SCREEN
    buttonLanguage = lv_imgbtn_create(scr, NULL);
  #endif
  buttonMachinePara = lv_imgbtn_create(scr, NULL);
  buttonEepromSet   = lv_imgbtn_create(scr, NULL);
  buttonBack        = lv_imgbtn_create(scr, NULL);


<<<<<<< HEAD
  // lv_obj_set_event_cb_mks(buttonWifi, event_handler,ID_S_WIFI,"bmp_Wifi.bin",0);
  // lv_imgbtn_set_src(buttonWifi, LV_BTN_STATE_REL, &bmp_pic);
  // lv_imgbtn_set_src(buttonWifi, LV_BTN_STATE_PR, &bmp_pic);
  // lv_imgbtn_set_style(buttonWifi, LV_BTN_STATE_PR, &tft_style_label_pre);
  // lv_imgbtn_set_style(buttonWifi, LV_BTN_STATE_REL, &tft_style_label_rel);
  // lv_obj_clear_protect(buttonWifi, LV_PROTECT_FOLLOW);
=======
  //lv_obj_set_event_cb_mks(buttonWifi, event_handler,ID_S_WIFI,"bmp_Wifi.bin",0);
  //lv_imgbtn_set_src(buttonWifi, LV_BTN_STATE_REL, &bmp_pic);
  //lv_imgbtn_set_src(buttonWifi, LV_BTN_STATE_PR, &bmp_pic);
  //lv_imgbtn_set_style(buttonWifi, LV_BTN_STATE_PR, &tft_style_label_pre);
  //lv_imgbtn_set_style(buttonWifi, LV_BTN_STATE_REL, &tft_style_label_rel);
  //lv_obj_clear_protect(buttonWifi, LV_PROTECT_FOLLOW);
>>>>>>> d20d4591
  #if 1
    lv_obj_set_event_cb_mks(buttonFan, event_handler, ID_S_FAN, "bmp_fan.bin", 0);
    lv_imgbtn_set_src(buttonFan, LV_BTN_STATE_REL, &bmp_pic);
    lv_imgbtn_set_src(buttonFan, LV_BTN_STATE_PR, &bmp_pic);
    lv_imgbtn_set_style(buttonFan, LV_BTN_STATE_PR, &tft_style_label_pre);
    lv_imgbtn_set_style(buttonFan, LV_BTN_STATE_REL, &tft_style_label_rel);

    lv_obj_set_event_cb_mks(buttonAbout, event_handler, ID_S_ABOUT, "bmp_about.bin", 0);
    lv_imgbtn_set_src(buttonAbout, LV_BTN_STATE_REL, &bmp_pic);
    lv_imgbtn_set_src(buttonAbout, LV_BTN_STATE_PR, &bmp_pic);
    lv_imgbtn_set_style(buttonAbout, LV_BTN_STATE_PR, &tft_style_label_pre);
    lv_imgbtn_set_style(buttonAbout, LV_BTN_STATE_REL, &tft_style_label_rel);

<<<<<<< HEAD
    // lv_obj_set_event_cb_mks(buttonContinue, event_handler,ID_S_CONTINUE,"bmp_Breakpoint.bin",0);
    // lv_imgbtn_set_src(buttonContinue, LV_BTN_STATE_REL, &bmp_pic);
    // lv_imgbtn_set_src(buttonContinue, LV_BTN_STATE_PR, &bmp_pic);
    // lv_imgbtn_set_style(buttonContinue, LV_BTN_STATE_PR, &tft_style_label_pre);
    // lv_imgbtn_set_style(buttonContinue, LV_BTN_STATE_REL, &tft_style_label_rel);
=======
    //lv_obj_set_event_cb_mks(buttonContinue, event_handler,ID_S_CONTINUE,"bmp_Breakpoint.bin",0);
    //lv_imgbtn_set_src(buttonContinue, LV_BTN_STATE_REL, &bmp_pic);
    //lv_imgbtn_set_src(buttonContinue, LV_BTN_STATE_PR, &bmp_pic);
    //lv_imgbtn_set_style(buttonContinue, LV_BTN_STATE_PR, &tft_style_label_pre);
    //lv_imgbtn_set_style(buttonContinue, LV_BTN_STATE_REL, &tft_style_label_rel);
>>>>>>> d20d4591
    #if HAS_SUICIDE
      lv_obj_set_event_cb_mks(buMotorOff, event_handler, ID_S_MOTOR_OFF, "bmp_Mamual.bin", 0);
    #else
      lv_obj_set_event_cb_mks(buMotorOff, event_handler, ID_S_MOTOR_OFF, "bmp_function1.bin", 0);
    #endif
    lv_imgbtn_set_src(buMotorOff, LV_BTN_STATE_REL, &bmp_pic);
    lv_imgbtn_set_src(buMotorOff, LV_BTN_STATE_PR, &bmp_pic);
    lv_imgbtn_set_style(buMotorOff, LV_BTN_STATE_PR, &tft_style_label_pre);
    lv_imgbtn_set_style(buMotorOff, LV_BTN_STATE_REL, &tft_style_label_rel);

    #if HAS_LANG_SELECT_SCREEN
      lv_obj_set_event_cb_mks(buttonLanguage, event_handler, ID_S_LANGUAGE, "bmp_language.bin", 0);
      lv_imgbtn_set_src(buttonLanguage, LV_BTN_STATE_REL, &bmp_pic);
      lv_imgbtn_set_src(buttonLanguage, LV_BTN_STATE_PR, &bmp_pic);
      lv_imgbtn_set_style(buttonLanguage, LV_BTN_STATE_PR, &tft_style_label_pre);
      lv_imgbtn_set_style(buttonLanguage, LV_BTN_STATE_REL, &tft_style_label_rel);
    #endif
    lv_obj_set_event_cb_mks(buttonMachinePara, event_handler, ID_S_MACHINE_PARA, "bmp_machine_para.bin", 0);
    lv_imgbtn_set_src(buttonMachinePara, LV_BTN_STATE_REL, &bmp_pic);
    lv_imgbtn_set_src(buttonMachinePara, LV_BTN_STATE_PR, &bmp_pic);
    lv_imgbtn_set_style(buttonMachinePara, LV_BTN_STATE_PR, &tft_style_label_pre);
    lv_imgbtn_set_style(buttonMachinePara, LV_BTN_STATE_REL, &tft_style_label_rel);

    lv_obj_set_event_cb_mks(buttonEepromSet, event_handler, ID_S_EEPROM_SET, "bmp_eeprom_settings.bin", 0);
    lv_imgbtn_set_src(buttonEepromSet, LV_BTN_STATE_REL, &bmp_pic);
    lv_imgbtn_set_src(buttonEepromSet, LV_BTN_STATE_PR, &bmp_pic);
    lv_imgbtn_set_style(buttonEepromSet, LV_BTN_STATE_PR, &tft_style_label_pre);
    lv_imgbtn_set_style(buttonEepromSet, LV_BTN_STATE_REL, &tft_style_label_rel);
    lv_obj_set_event_cb_mks(buttonBack, event_handler, ID_S_RETURN, "bmp_return.bin", 0);
    lv_imgbtn_set_src(buttonBack, LV_BTN_STATE_REL, &bmp_pic);
    lv_imgbtn_set_src(buttonBack, LV_BTN_STATE_PR, &bmp_pic);
    lv_imgbtn_set_style(buttonBack, LV_BTN_STATE_PR, &tft_style_label_pre);
    lv_imgbtn_set_style(buttonBack, LV_BTN_STATE_REL, &tft_style_label_rel);
  #endif // if 1

  /*lv_obj_set_pos(buttonWifi,INTERVAL_V,titleHeight);
  lv_obj_set_pos(buttonFan,BTN_X_PIXEL+INTERVAL_V*2,titleHeight);
  lv_obj_set_pos(buttonAbout,BTN_X_PIXEL*2+INTERVAL_V*3,titleHeight);
  lv_obj_set_pos(buttonContinue,BTN_X_PIXEL*3+INTERVAL_V*4,titleHeight);
  lv_obj_set_pos(buMotorOff,INTERVAL_V, BTN_Y_PIXEL+INTERVAL_H+titleHeight);
  lv_obj_set_pos(buttonLanguage,BTN_X_PIXEL+INTERVAL_V*2,BTN_Y_PIXEL+INTERVAL_H+titleHeight);
  lv_obj_set_pos(buttonBack,BTN_X_PIXEL*3+INTERVAL_V*4, BTN_Y_PIXEL+INTERVAL_H+titleHeight);*/

  // lv_obj_set_pos(buttonWifi,INTERVAL_V,titleHeight);
  lv_obj_set_pos(buttonFan, BTN_X_PIXEL + INTERVAL_V * 2, titleHeight);
  lv_obj_set_pos(buttonAbout, BTN_X_PIXEL * 2 + INTERVAL_V * 3, titleHeight);
  // lv_obj_set_pos(buttonContinue,BTN_X_PIXEL*3+INTERVAL_V*4,titleHeight);
  lv_obj_set_pos(buMotorOff, BTN_X_PIXEL * 3 + INTERVAL_V * 4, titleHeight);
  #if HAS_LANG_SELECT_SCREEN
    lv_obj_set_pos(buttonLanguage, INTERVAL_V, titleHeight);
  #endif
  lv_obj_set_pos(buttonMachinePara, INTERVAL_V, BTN_Y_PIXEL + INTERVAL_H + titleHeight);
  lv_obj_set_pos(buttonEepromSet, BTN_X_PIXEL + INTERVAL_V * 2, BTN_Y_PIXEL + INTERVAL_H + titleHeight);
  lv_obj_set_pos(buttonBack, BTN_X_PIXEL * 3 + INTERVAL_V * 4, BTN_Y_PIXEL + INTERVAL_H + titleHeight);

  /*Create a label on the Image button*/
  // lv_btn_set_layout(buttonWifi, LV_LAYOUT_OFF);
  lv_btn_set_layout(buttonFan, LV_LAYOUT_OFF);
  lv_btn_set_layout(buttonAbout, LV_LAYOUT_OFF);
  // lv_btn_set_layout(buttonContinue, LV_LAYOUT_OFF);
  lv_btn_set_layout(buMotorOff, LV_LAYOUT_OFF);
  #if HAS_LANG_SELECT_SCREEN
    lv_btn_set_layout(buttonLanguage, LV_LAYOUT_OFF);
  #endif
  lv_btn_set_layout(buttonMachinePara, LV_LAYOUT_OFF);
  lv_btn_set_layout(buttonEepromSet, LV_LAYOUT_OFF);
  lv_btn_set_layout(buttonBack, LV_LAYOUT_OFF);

<<<<<<< HEAD
  // lv_obj_t * labelWifi= lv_label_create(buttonWifi, NULL);
=======
  //lv_obj_t * labelWifi= lv_label_create(buttonWifi, NULL);
>>>>>>> d20d4591
  lv_obj_t * labelFan    = lv_label_create(buttonFan, NULL);
  lv_obj_t * label_About = lv_label_create(buttonAbout, NULL);
  // lv_obj_t * label_Continue = lv_label_create(buttonContinue, NULL);
  lv_obj_t * label_MotorOff = lv_label_create(buMotorOff, NULL);
  #if HAS_LANG_SELECT_SCREEN
    lv_obj_t * label_Language = lv_label_create(buttonLanguage, NULL);
  #endif
  lv_obj_t * label_MachinePara = lv_label_create(buttonMachinePara, NULL);
  lv_obj_t * label_EepromSet   = lv_label_create(buttonEepromSet, NULL);
  lv_obj_t * label_Back        = lv_label_create(buttonBack, NULL);

  if (gCfgItems.multiple_language != 0) {
    // lv_label_set_text(labelWifi, set_menu.wifi);
    // lv_obj_align(labelWifi, buttonWifi, LV_ALIGN_IN_BOTTOM_MID,0, BUTTON_TEXT_Y_OFFSET);

    lv_label_set_text(labelFan, set_menu.fan);
    lv_obj_align(labelFan, buttonFan, LV_ALIGN_IN_BOTTOM_MID, 0, BUTTON_TEXT_Y_OFFSET);

    lv_label_set_text(label_About, set_menu.about);
    lv_obj_align(label_About, buttonAbout, LV_ALIGN_IN_BOTTOM_MID, 0, BUTTON_TEXT_Y_OFFSET);

    // lv_label_set_text(label_Continue, set_menu.breakpoint);
    // lv_obj_align(label_Continue, buttonContinue, LV_ALIGN_IN_BOTTOM_MID,0, BUTTON_TEXT_Y_OFFSET);
    #if HAS_SUICIDE
      lv_label_set_text(label_MotorOff, set_menu.shutdown);
    #else
      lv_label_set_text(label_MotorOff, set_menu.motoroff);
    #endif
    lv_obj_align(label_MotorOff, buMotorOff, LV_ALIGN_IN_BOTTOM_MID, 0, BUTTON_TEXT_Y_OFFSET);

    #if HAS_LANG_SELECT_SCREEN
      lv_label_set_text(label_Language, set_menu.language);
      lv_obj_align(label_Language, buttonLanguage, LV_ALIGN_IN_BOTTOM_MID, 0, BUTTON_TEXT_Y_OFFSET);
    #endif
    lv_label_set_text(label_MachinePara, set_menu.machine_para);
    lv_obj_align(label_MachinePara, buttonMachinePara, LV_ALIGN_IN_BOTTOM_MID, 0, BUTTON_TEXT_Y_OFFSET);

    lv_label_set_text(label_EepromSet, set_menu.eepromSet);
    lv_obj_align(label_EepromSet, buttonEepromSet, LV_ALIGN_IN_BOTTOM_MID, 0, BUTTON_TEXT_Y_OFFSET);

    lv_label_set_text(label_Back, common_menu.text_back);
    lv_obj_align(label_Back, buttonBack, LV_ALIGN_IN_BOTTOM_MID, 0, BUTTON_TEXT_Y_OFFSET);
  }
}

void lv_clear_set() { lv_obj_del(scr); }

#endif // HAS_TFT_LVGL_UI<|MERGE_RESOLUTION|>--- conflicted
+++ resolved
@@ -146,7 +146,7 @@
 
   scr = lv_obj_create(NULL, NULL);
 
-  // static lv_style_t tool_style;
+  //static lv_style_t tool_style;
 
   lv_obj_set_style(scr, &tft_style_scr);
   lv_scr_load(scr);
@@ -162,14 +162,10 @@
   LV_IMG_DECLARE(bmp_pic);
 
   /*Create an Image button*/
-<<<<<<< HEAD
-  // buttonWifi = lv_imgbtn_create(scr, NULL);
-=======
   //buttonWifi = lv_imgbtn_create(scr, NULL);
->>>>>>> d20d4591
   buttonFan   = lv_imgbtn_create(scr, NULL);
   buttonAbout = lv_imgbtn_create(scr, NULL);
-  // buttonContinue = lv_imgbtn_create(scr, NULL);
+  //buttonContinue = lv_imgbtn_create(scr, NULL);
   buMotorOff = lv_imgbtn_create(scr, NULL);
   #if HAS_LANG_SELECT_SCREEN
     buttonLanguage = lv_imgbtn_create(scr, NULL);
@@ -179,21 +175,12 @@
   buttonBack        = lv_imgbtn_create(scr, NULL);
 
 
-<<<<<<< HEAD
-  // lv_obj_set_event_cb_mks(buttonWifi, event_handler,ID_S_WIFI,"bmp_Wifi.bin",0);
-  // lv_imgbtn_set_src(buttonWifi, LV_BTN_STATE_REL, &bmp_pic);
-  // lv_imgbtn_set_src(buttonWifi, LV_BTN_STATE_PR, &bmp_pic);
-  // lv_imgbtn_set_style(buttonWifi, LV_BTN_STATE_PR, &tft_style_label_pre);
-  // lv_imgbtn_set_style(buttonWifi, LV_BTN_STATE_REL, &tft_style_label_rel);
-  // lv_obj_clear_protect(buttonWifi, LV_PROTECT_FOLLOW);
-=======
   //lv_obj_set_event_cb_mks(buttonWifi, event_handler,ID_S_WIFI,"bmp_Wifi.bin",0);
   //lv_imgbtn_set_src(buttonWifi, LV_BTN_STATE_REL, &bmp_pic);
   //lv_imgbtn_set_src(buttonWifi, LV_BTN_STATE_PR, &bmp_pic);
   //lv_imgbtn_set_style(buttonWifi, LV_BTN_STATE_PR, &tft_style_label_pre);
   //lv_imgbtn_set_style(buttonWifi, LV_BTN_STATE_REL, &tft_style_label_rel);
   //lv_obj_clear_protect(buttonWifi, LV_PROTECT_FOLLOW);
->>>>>>> d20d4591
   #if 1
     lv_obj_set_event_cb_mks(buttonFan, event_handler, ID_S_FAN, "bmp_fan.bin", 0);
     lv_imgbtn_set_src(buttonFan, LV_BTN_STATE_REL, &bmp_pic);
@@ -207,19 +194,11 @@
     lv_imgbtn_set_style(buttonAbout, LV_BTN_STATE_PR, &tft_style_label_pre);
     lv_imgbtn_set_style(buttonAbout, LV_BTN_STATE_REL, &tft_style_label_rel);
 
-<<<<<<< HEAD
-    // lv_obj_set_event_cb_mks(buttonContinue, event_handler,ID_S_CONTINUE,"bmp_Breakpoint.bin",0);
-    // lv_imgbtn_set_src(buttonContinue, LV_BTN_STATE_REL, &bmp_pic);
-    // lv_imgbtn_set_src(buttonContinue, LV_BTN_STATE_PR, &bmp_pic);
-    // lv_imgbtn_set_style(buttonContinue, LV_BTN_STATE_PR, &tft_style_label_pre);
-    // lv_imgbtn_set_style(buttonContinue, LV_BTN_STATE_REL, &tft_style_label_rel);
-=======
     //lv_obj_set_event_cb_mks(buttonContinue, event_handler,ID_S_CONTINUE,"bmp_Breakpoint.bin",0);
     //lv_imgbtn_set_src(buttonContinue, LV_BTN_STATE_REL, &bmp_pic);
     //lv_imgbtn_set_src(buttonContinue, LV_BTN_STATE_PR, &bmp_pic);
     //lv_imgbtn_set_style(buttonContinue, LV_BTN_STATE_PR, &tft_style_label_pre);
     //lv_imgbtn_set_style(buttonContinue, LV_BTN_STATE_REL, &tft_style_label_rel);
->>>>>>> d20d4591
     #if HAS_SUICIDE
       lv_obj_set_event_cb_mks(buMotorOff, event_handler, ID_S_MOTOR_OFF, "bmp_Mamual.bin", 0);
     #else
@@ -263,10 +242,10 @@
   lv_obj_set_pos(buttonLanguage,BTN_X_PIXEL+INTERVAL_V*2,BTN_Y_PIXEL+INTERVAL_H+titleHeight);
   lv_obj_set_pos(buttonBack,BTN_X_PIXEL*3+INTERVAL_V*4, BTN_Y_PIXEL+INTERVAL_H+titleHeight);*/
 
-  // lv_obj_set_pos(buttonWifi,INTERVAL_V,titleHeight);
+  //lv_obj_set_pos(buttonWifi,INTERVAL_V,titleHeight);
   lv_obj_set_pos(buttonFan, BTN_X_PIXEL + INTERVAL_V * 2, titleHeight);
   lv_obj_set_pos(buttonAbout, BTN_X_PIXEL * 2 + INTERVAL_V * 3, titleHeight);
-  // lv_obj_set_pos(buttonContinue,BTN_X_PIXEL*3+INTERVAL_V*4,titleHeight);
+  //lv_obj_set_pos(buttonContinue,BTN_X_PIXEL*3+INTERVAL_V*4,titleHeight);
   lv_obj_set_pos(buMotorOff, BTN_X_PIXEL * 3 + INTERVAL_V * 4, titleHeight);
   #if HAS_LANG_SELECT_SCREEN
     lv_obj_set_pos(buttonLanguage, INTERVAL_V, titleHeight);
@@ -276,10 +255,10 @@
   lv_obj_set_pos(buttonBack, BTN_X_PIXEL * 3 + INTERVAL_V * 4, BTN_Y_PIXEL + INTERVAL_H + titleHeight);
 
   /*Create a label on the Image button*/
-  // lv_btn_set_layout(buttonWifi, LV_LAYOUT_OFF);
+  //lv_btn_set_layout(buttonWifi, LV_LAYOUT_OFF);
   lv_btn_set_layout(buttonFan, LV_LAYOUT_OFF);
   lv_btn_set_layout(buttonAbout, LV_LAYOUT_OFF);
-  // lv_btn_set_layout(buttonContinue, LV_LAYOUT_OFF);
+  //lv_btn_set_layout(buttonContinue, LV_LAYOUT_OFF);
   lv_btn_set_layout(buMotorOff, LV_LAYOUT_OFF);
   #if HAS_LANG_SELECT_SCREEN
     lv_btn_set_layout(buttonLanguage, LV_LAYOUT_OFF);
@@ -288,14 +267,10 @@
   lv_btn_set_layout(buttonEepromSet, LV_LAYOUT_OFF);
   lv_btn_set_layout(buttonBack, LV_LAYOUT_OFF);
 
-<<<<<<< HEAD
-  // lv_obj_t * labelWifi= lv_label_create(buttonWifi, NULL);
-=======
   //lv_obj_t * labelWifi= lv_label_create(buttonWifi, NULL);
->>>>>>> d20d4591
   lv_obj_t * labelFan    = lv_label_create(buttonFan, NULL);
   lv_obj_t * label_About = lv_label_create(buttonAbout, NULL);
-  // lv_obj_t * label_Continue = lv_label_create(buttonContinue, NULL);
+  //lv_obj_t * label_Continue = lv_label_create(buttonContinue, NULL);
   lv_obj_t * label_MotorOff = lv_label_create(buMotorOff, NULL);
   #if HAS_LANG_SELECT_SCREEN
     lv_obj_t * label_Language = lv_label_create(buttonLanguage, NULL);
@@ -305,8 +280,8 @@
   lv_obj_t * label_Back        = lv_label_create(buttonBack, NULL);
 
   if (gCfgItems.multiple_language != 0) {
-    // lv_label_set_text(labelWifi, set_menu.wifi);
-    // lv_obj_align(labelWifi, buttonWifi, LV_ALIGN_IN_BOTTOM_MID,0, BUTTON_TEXT_Y_OFFSET);
+    //lv_label_set_text(labelWifi, set_menu.wifi);
+    //lv_obj_align(labelWifi, buttonWifi, LV_ALIGN_IN_BOTTOM_MID,0, BUTTON_TEXT_Y_OFFSET);
 
     lv_label_set_text(labelFan, set_menu.fan);
     lv_obj_align(labelFan, buttonFan, LV_ALIGN_IN_BOTTOM_MID, 0, BUTTON_TEXT_Y_OFFSET);
@@ -314,8 +289,8 @@
     lv_label_set_text(label_About, set_menu.about);
     lv_obj_align(label_About, buttonAbout, LV_ALIGN_IN_BOTTOM_MID, 0, BUTTON_TEXT_Y_OFFSET);
 
-    // lv_label_set_text(label_Continue, set_menu.breakpoint);
-    // lv_obj_align(label_Continue, buttonContinue, LV_ALIGN_IN_BOTTOM_MID,0, BUTTON_TEXT_Y_OFFSET);
+    //lv_label_set_text(label_Continue, set_menu.breakpoint);
+    //lv_obj_align(label_Continue, buttonContinue, LV_ALIGN_IN_BOTTOM_MID,0, BUTTON_TEXT_Y_OFFSET);
     #if HAS_SUICIDE
       lv_label_set_text(label_MotorOff, set_menu.shutdown);
     #else
