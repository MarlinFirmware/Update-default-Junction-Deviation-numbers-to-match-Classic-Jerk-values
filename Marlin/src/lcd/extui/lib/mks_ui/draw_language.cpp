--- conflicted
+++ resolved
@@ -49,12 +49,8 @@
 
 static void disp_language(uint8_t language, uint8_t state);
 
-<<<<<<< HEAD
-static lv_obj_t * scr;
-=======
 extern lv_group_t *g;
 static lv_obj_t *scr;
->>>>>>> c574bcce
 static lv_obj_t *buttonCN, *buttonT_CN, *buttonEN, *buttonRU;
 static lv_obj_t *buttonES, *buttonFR, *buttonIT;
 
@@ -62,110 +58,6 @@
   if (event != LV_EVENT_RELEASED) return;
   switch (obj->mks_obj_id) {
     case ID_CN:
-<<<<<<< HEAD
-      if (event == LV_EVENT_CLICKED) {
-        // nothing to do
-      }
-      else if (event == LV_EVENT_RELEASED) {
-        disp_language(gCfgItems.language, UNSELECTED);
-        lv_obj_set_event_cb_mks(buttonCN, event_handler, ID_CN, "bmp_simplified_cn_sel.bin", 0);
-        gCfgItems.language = LANG_SIMPLE_CHINESE;
-        gCfg_to_spiFlah();
-        disp_language_init();
-      }
-      break;
-    case ID_T_CN:
-      if (event == LV_EVENT_CLICKED) {
-        // nothing to do
-      }
-      else if (event == LV_EVENT_RELEASED) {
-        disp_language(gCfgItems.language, UNSELECTED);
-        lv_obj_set_event_cb_mks(buttonT_CN, event_handler, ID_T_CN, "bmp_traditional_cn_sel.bin", 0);
-        gCfgItems.language = LANG_COMPLEX_CHINESE;
-        gCfg_to_spiFlah();
-        disp_language_init();
-      }
-      break;
-    case ID_EN:
-      if (event == LV_EVENT_CLICKED) {
-        // nothing to do
-      }
-      else if (event == LV_EVENT_RELEASED) {
-        disp_language(gCfgItems.language, UNSELECTED);
-        lv_obj_set_event_cb_mks(buttonEN, event_handler, ID_EN, "bmp_english_sel.bin", 0);
-        gCfgItems.language = LANG_ENGLISH;
-        gCfg_to_spiFlah();
-        disp_language_init();
-      }
-      break;
-    case ID_RU:
-      if (event == LV_EVENT_CLICKED) {
-        // nothing to do
-      }
-      else if (event == LV_EVENT_RELEASED) {
-        disp_language(gCfgItems.language, UNSELECTED);
-        lv_obj_set_event_cb_mks(buttonRU, event_handler, ID_RU, "bmp_russian_sel.bin", 0);
-        gCfgItems.language = LANG_RUSSIAN;
-        gCfg_to_spiFlah();
-        disp_language_init();
-      }
-      break;
-    case ID_ES:
-      if (event == LV_EVENT_CLICKED) {
-        // nothing to do
-      }
-      else if (event == LV_EVENT_RELEASED) {
-        disp_language(gCfgItems.language, UNSELECTED);
-        lv_obj_set_event_cb_mks(buttonES, event_handler, ID_ES, "bmp_spanish_sel.bin", 0);
-        gCfgItems.language = LANG_SPANISH;
-        gCfg_to_spiFlah();
-        disp_language_init();
-      }
-      break;
-    case ID_FR:
-      if (event == LV_EVENT_CLICKED) {
-        // nothing to do
-      }
-      else if (event == LV_EVENT_RELEASED) {
-        disp_language(gCfgItems.language, UNSELECTED);
-        lv_obj_set_event_cb_mks(buttonFR, event_handler, ID_FR, "bmp_french_sel.bin", 0);
-        gCfgItems.language = LANG_FRENCH;
-        gCfg_to_spiFlah();
-        disp_language_init();
-      }
-      break;
-    case ID_IT:
-      if (event == LV_EVENT_CLICKED) {
-        // nothing to do
-      }
-      else if (event == LV_EVENT_RELEASED) {
-        disp_language(gCfgItems.language, UNSELECTED);
-        lv_obj_set_event_cb_mks(buttonIT, event_handler, ID_FR, "bmp_italy_sel.bin", 0);
-        gCfgItems.language = LANG_ITALY;
-        gCfg_to_spiFlah();
-        disp_language_init();
-      }
-      break;
-    case ID_L_RETURN:
-      if (event == LV_EVENT_CLICKED) {
-
-      }
-      else if (event == LV_EVENT_RELEASED) {
-
-        buttonCN   = NULL;
-        buttonT_CN = NULL;
-        buttonEN   = NULL;
-        buttonRU   = NULL;
-        buttonES   = NULL;
-        buttonFR   = NULL;
-        buttonFR   = NULL;
-        buttonIT   = NULL;
-        buttonBack = NULL;
-
-        lv_obj_del(scr);
-        lv_draw_set();
-      }
-=======
       disp_language(gCfgItems.language, UNSELECTED);
       lv_imgbtn_set_src_both(buttonCN, "F:/bmp_simplified_cn_sel.bin");
       lv_obj_refresh_ext_draw_pad(buttonCN);
@@ -232,7 +124,6 @@
       buttonIT   = nullptr;
       lv_clear_language();
       lv_draw_set();
->>>>>>> c574bcce
       break;
   }
 }
@@ -246,42 +137,42 @@
   switch (language) {
     case LANG_SIMPLE_CHINESE:
       id = ID_CN;
-      strcpy_P(public_buf_l, PSTR("bmp_simplified_cn"));
+      strcpy_P(public_buf_l, PSTR("F:/bmp_simplified_cn"));
       obj = buttonCN;
       break;
     case LANG_COMPLEX_CHINESE:
       id = ID_T_CN;
-      strcpy_P(public_buf_l, PSTR("bmp_traditional_cn"));
+      strcpy_P(public_buf_l, PSTR("F:/bmp_traditional_cn"));
       obj = buttonT_CN;
       break;
     case LANG_ENGLISH:
       id = ID_EN;
-      strcpy_P(public_buf_l, PSTR("bmp_english"));
+      strcpy_P(public_buf_l, PSTR("F:/bmp_english"));
       obj = buttonEN;
       break;
     case LANG_RUSSIAN:
       id = ID_RU;
-      strcpy_P(public_buf_l, PSTR("bmp_russian"));
+      strcpy_P(public_buf_l, PSTR("F:/bmp_russian"));
       obj = buttonRU;
       break;
     case LANG_SPANISH:
       id = ID_ES;
-      strcpy_P(public_buf_l, PSTR("bmp_spanish"));
+      strcpy_P(public_buf_l, PSTR("F:/bmp_spanish"));
       obj = buttonES;
       break;
     case LANG_FRENCH:
       id = ID_FR;
-      strcpy_P(public_buf_l, PSTR("bmp_french"));
+      strcpy_P(public_buf_l, PSTR("F:/bmp_french"));
       obj = buttonFR;
       break;
     case LANG_ITALY:
       id = ID_IT;
-      strcpy_P(public_buf_l, PSTR("bmp_italy"));
+      strcpy_P(public_buf_l, PSTR("F:/bmp_italy"));
       obj = buttonIT;
       break;
     default:
       id = ID_CN;
-      strcpy_P(public_buf_l, PSTR("bmp_simplified_cn"));
+      strcpy_P(public_buf_l, PSTR("F:/bmp_simplified_cn"));
       obj = buttonCN;
       break;
   }
@@ -290,158 +181,13 @@
 
   strcat_P(public_buf_l, PSTR(".bin"));
 
-<<<<<<< HEAD
-  lv_obj_set_event_cb_mks(obj, event_handler, id, public_buf_l, 0);
-=======
   lv_obj_set_event_cb_mks(obj, event_handler, id, nullptr, 0);
   lv_imgbtn_set_src_both(obj, public_buf_l);
->>>>>>> c574bcce
 
   if (state == UNSELECTED) lv_obj_refresh_ext_draw_pad(obj);
 }
 
 void lv_draw_language(void) {
-<<<<<<< HEAD
-
-  if (disp_state_stack._disp_state[disp_state_stack._disp_index] != LANGUAGE_UI) {
-    disp_state_stack._disp_index++;
-    disp_state_stack._disp_state[disp_state_stack._disp_index] = LANGUAGE_UI;
-  }
-  disp_state = LANGUAGE_UI;
-
-  scr = lv_obj_create(NULL, NULL);
-
-  // static lv_style_t tool_style;
-
-  lv_obj_set_style(scr, &tft_style_scr);
-  lv_scr_load(scr);
-  lv_obj_clean(scr);
-
-  lv_obj_t * title = lv_label_create(scr, NULL);
-  lv_obj_set_style(title, &tft_style_label_rel);
-  lv_obj_set_pos(title, TITLE_XPOS, TITLE_YPOS);
-  lv_label_set_text(title, creat_title_text());
-
-  lv_refr_now(lv_refr_get_disp_refreshing());
-
-  LV_IMG_DECLARE(bmp_pic);
-
-  /*Create an Image button*/
-  buttonCN   = lv_imgbtn_create(scr, NULL);
-  buttonT_CN = lv_imgbtn_create(scr, NULL);
-  buttonEN   = lv_imgbtn_create(scr, NULL);
-  buttonRU   = lv_imgbtn_create(scr, NULL);
-  buttonES   = lv_imgbtn_create(scr, NULL);
-  buttonFR   = lv_imgbtn_create(scr, NULL);
-  buttonIT   = lv_imgbtn_create(scr, NULL);
-  buttonBack = lv_imgbtn_create(scr, NULL);
-
-  lv_obj_set_event_cb_mks(buttonCN, event_handler, ID_CN, "bmp_simplified_cn.bin", 0);
-  lv_imgbtn_set_src(buttonCN, LV_BTN_STATE_REL, &bmp_pic);
-  lv_imgbtn_set_src(buttonCN, LV_BTN_STATE_PR, &bmp_pic);
-  lv_imgbtn_set_style(buttonCN, LV_BTN_STATE_PR, &tft_style_label_pre);
-  lv_imgbtn_set_style(buttonCN, LV_BTN_STATE_REL, &tft_style_label_rel);
-  lv_obj_clear_protect(buttonCN, LV_PROTECT_FOLLOW);
-  #if 1
-    lv_obj_set_event_cb_mks(buttonT_CN, event_handler, ID_T_CN, "bmp_traditional_cn.bin", 0);
-    lv_imgbtn_set_src(buttonT_CN, LV_BTN_STATE_REL, &bmp_pic);
-    lv_imgbtn_set_src(buttonT_CN, LV_BTN_STATE_PR, &bmp_pic);
-    lv_imgbtn_set_style(buttonT_CN, LV_BTN_STATE_PR, &tft_style_label_pre);
-    lv_imgbtn_set_style(buttonT_CN, LV_BTN_STATE_REL, &tft_style_label_rel);
-
-    lv_obj_set_event_cb_mks(buttonEN, event_handler, ID_EN, "bmp_english.bin", 0);
-    lv_imgbtn_set_src(buttonEN, LV_BTN_STATE_REL, &bmp_pic);
-    lv_imgbtn_set_src(buttonEN, LV_BTN_STATE_PR, &bmp_pic);
-    lv_imgbtn_set_style(buttonEN, LV_BTN_STATE_PR, &tft_style_label_pre);
-    lv_imgbtn_set_style(buttonEN, LV_BTN_STATE_REL, &tft_style_label_rel);
-
-    lv_obj_set_event_cb_mks(buttonRU, event_handler, ID_RU, "bmp_russian.bin", 0);
-    lv_imgbtn_set_src(buttonRU, LV_BTN_STATE_REL, &bmp_pic);
-    lv_imgbtn_set_src(buttonRU, LV_BTN_STATE_PR, &bmp_pic);
-    lv_imgbtn_set_style(buttonRU, LV_BTN_STATE_PR, &tft_style_label_pre);
-    lv_imgbtn_set_style(buttonRU, LV_BTN_STATE_REL, &tft_style_label_rel);
-
-    lv_obj_set_event_cb_mks(buttonES, event_handler, ID_ES, "bmp_spanish.bin", 0);
-    lv_imgbtn_set_src(buttonES, LV_BTN_STATE_REL, &bmp_pic);
-    lv_imgbtn_set_src(buttonES, LV_BTN_STATE_PR, &bmp_pic);
-    lv_imgbtn_set_style(buttonES, LV_BTN_STATE_PR, &tft_style_label_pre);
-    lv_imgbtn_set_style(buttonES, LV_BTN_STATE_REL, &tft_style_label_rel);
-
-    lv_obj_set_event_cb_mks(buttonFR, event_handler, ID_FR, "bmp_french.bin", 0);
-    lv_imgbtn_set_src(buttonFR, LV_BTN_STATE_REL, &bmp_pic);
-    lv_imgbtn_set_src(buttonFR, LV_BTN_STATE_PR, &bmp_pic);
-    lv_imgbtn_set_style(buttonFR, LV_BTN_STATE_PR, &tft_style_label_pre);
-    lv_imgbtn_set_style(buttonFR, LV_BTN_STATE_REL, &tft_style_label_rel);
-
-    lv_obj_set_event_cb_mks(buttonIT, event_handler, ID_IT, "bmp_italy.bin", 0);
-    lv_imgbtn_set_src(buttonIT, LV_BTN_STATE_REL, &bmp_pic);
-    lv_imgbtn_set_src(buttonIT, LV_BTN_STATE_PR, &bmp_pic);
-    lv_imgbtn_set_style(buttonIT, LV_BTN_STATE_PR, &tft_style_label_pre);
-    lv_imgbtn_set_style(buttonIT, LV_BTN_STATE_REL, &tft_style_label_rel);
-
-    lv_obj_set_event_cb_mks(buttonBack, event_handler, ID_L_RETURN, "bmp_return.bin", 0);
-    lv_imgbtn_set_src(buttonBack, LV_BTN_STATE_REL, &bmp_pic);
-    lv_imgbtn_set_src(buttonBack, LV_BTN_STATE_PR, &bmp_pic);
-    lv_imgbtn_set_style(buttonBack, LV_BTN_STATE_PR, &tft_style_label_pre);
-    lv_imgbtn_set_style(buttonBack, LV_BTN_STATE_REL, &tft_style_label_rel);
-  #endif // if 1
-
-  lv_obj_set_pos(buttonCN, INTERVAL_V, titleHeight);
-  lv_obj_set_pos(buttonT_CN, BTN_X_PIXEL + INTERVAL_V * 2, titleHeight);
-  lv_obj_set_pos(buttonEN, BTN_X_PIXEL * 2 + INTERVAL_V * 3, titleHeight);
-  lv_obj_set_pos(buttonRU, BTN_X_PIXEL * 3 + INTERVAL_V * 4, titleHeight);
-  lv_obj_set_pos(buttonES, INTERVAL_V, BTN_Y_PIXEL + INTERVAL_H + titleHeight);
-  lv_obj_set_pos(buttonFR, BTN_X_PIXEL + INTERVAL_V * 2, BTN_Y_PIXEL + INTERVAL_H + titleHeight);
-  lv_obj_set_pos(buttonIT, BTN_X_PIXEL * 2 + INTERVAL_V * 3, BTN_Y_PIXEL + INTERVAL_H + titleHeight);
-  lv_obj_set_pos(buttonBack, BTN_X_PIXEL * 3 + INTERVAL_V * 4, BTN_Y_PIXEL + INTERVAL_H + titleHeight);
-
-  /*Create a label on the Image button*/
-  lv_btn_set_layout(buttonCN, LV_LAYOUT_OFF);
-  lv_btn_set_layout(buttonT_CN, LV_LAYOUT_OFF);
-  lv_btn_set_layout(buttonEN, LV_LAYOUT_OFF);
-  lv_btn_set_layout(buttonRU, LV_LAYOUT_OFF);
-  lv_btn_set_layout(buttonES, LV_LAYOUT_OFF);
-  lv_btn_set_layout(buttonFR, LV_LAYOUT_OFF);
-  lv_btn_set_layout(buttonIT, LV_LAYOUT_OFF);
-  lv_btn_set_layout(buttonBack, LV_LAYOUT_OFF);
-
-  lv_obj_t * label_CN   = lv_label_create(buttonCN, NULL);
-  lv_obj_t * label_T_CN = lv_label_create(buttonT_CN, NULL);
-  lv_obj_t * label_EN   = lv_label_create(buttonEN, NULL);
-  lv_obj_t * label_RU   = lv_label_create(buttonRU, NULL);
-  lv_obj_t * label_ES   = lv_label_create(buttonES, NULL);
-  lv_obj_t * label_FR   = lv_label_create(buttonFR, NULL);
-  lv_obj_t * label_IT   = lv_label_create(buttonIT, NULL);
-  lv_obj_t * label_Back = lv_label_create(buttonBack, NULL);
-
-  disp_language(gCfgItems.language, SELECTED);
-
-  if (gCfgItems.multiple_language != 0) {
-    lv_label_set_text(label_CN, language_menu.chinese_s);
-    lv_obj_align(label_CN, buttonCN, LV_ALIGN_IN_BOTTOM_MID, 0, BUTTON_TEXT_Y_OFFSET);
-
-    lv_label_set_text(label_T_CN, language_menu.chinese_t);
-    lv_obj_align(label_T_CN, buttonT_CN, LV_ALIGN_IN_BOTTOM_MID, 0, BUTTON_TEXT_Y_OFFSET);
-
-    lv_label_set_text(label_EN, language_menu.english);
-    lv_obj_align(label_EN, buttonEN, LV_ALIGN_IN_BOTTOM_MID, 0, BUTTON_TEXT_Y_OFFSET);
-
-    lv_label_set_text(label_RU, language_menu.russian);
-    lv_obj_align(label_RU, buttonRU, LV_ALIGN_IN_BOTTOM_MID, 0, BUTTON_TEXT_Y_OFFSET);
-
-    lv_label_set_text(label_ES, language_menu.spanish);
-    lv_obj_align(label_ES, buttonES, LV_ALIGN_IN_BOTTOM_MID, 0, BUTTON_TEXT_Y_OFFSET);
-
-    lv_label_set_text(label_FR, language_menu.french);
-    lv_obj_align(label_FR, buttonFR, LV_ALIGN_IN_BOTTOM_MID, 0, BUTTON_TEXT_Y_OFFSET);
-
-    lv_label_set_text(label_IT, language_menu.italy);
-    lv_obj_align(label_IT, buttonIT, LV_ALIGN_IN_BOTTOM_MID, 0, BUTTON_TEXT_Y_OFFSET);
-
-    lv_label_set_text(label_Back, common_menu.text_back);
-    lv_obj_align(label_Back, buttonBack, LV_ALIGN_IN_BOTTOM_MID, 0, BUTTON_TEXT_Y_OFFSET);
-  }
-=======
   scr = lv_screen_create(LANGUAGE_UI);
   // Create image buttons
   buttonCN = lv_big_button_create(scr, "F:/bmp_simplified_cn.bin", language_menu.chinese_s, INTERVAL_V, titleHeight, event_handler, ID_CN);
@@ -454,9 +200,13 @@
   buttonIT = lv_big_button_create(scr, "F:/bmp_italy.bin", language_menu.italy, BTN_X_PIXEL * 2 + INTERVAL_V * 3, BTN_Y_PIXEL + INTERVAL_H + titleHeight, event_handler, ID_IT);
   lv_big_button_create(scr, "F:/bmp_return.bin", common_menu.text_back, BTN_X_PIXEL * 3 + INTERVAL_V * 4, BTN_Y_PIXEL + INTERVAL_H + titleHeight, event_handler, ID_L_RETURN);
   disp_language(gCfgItems.language, SELECTED);
->>>>>>> c574bcce
-}
-
-void lv_clear_language() { lv_obj_del(scr); }
+}
+
+void lv_clear_language() {
+  #if HAS_ROTARY_ENCODER
+    if (gCfgItems.encoder_enable) lv_group_remove_all_objs(g);
+  #endif
+  lv_obj_del(scr);
+}
 
 #endif // HAS_TFT_LVGL_UI