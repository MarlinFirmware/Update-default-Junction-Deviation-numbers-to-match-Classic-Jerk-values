/**
 * Marlin 3D Printer Firmware
 * Copyright (c) 2020 MarlinFirmware [https://github.com/MarlinFirmware/Marlin]
 *
 * Based on Sprinter and grbl.
 * Copyright (c) 2011 Camiel Gubbels / Erik van der Zalm
 *
 * This program is free software: you can redistribute it and/or modify
 * it under the terms of the GNU General Public License as published by
 * the Free Software Foundation, either version 3 of the License, or
 * (at your option) any later version.
 *
 * This program is distributed in the hope that it will be useful,
 * but WITHOUT ANY WARRANTY; without even the implied warranty of
 * MERCHANTABILITY or FITNESS FOR A PARTICULAR PURPOSE.  See the
 * GNU General Public License for more details.
 *
 * You should have received a copy of the GNU General Public License
 * along with this program.  If not, see <https://www.gnu.org/licenses/>.
 *
 */
#include "../../../../inc/MarlinConfigPre.h"

#if HAS_TFT_LVGL_UI

#include "../../../../MarlinCore.h"

#include "draw_ui.h"
#include "tft_multi_language.h"

// ********************************************* //

common_menu_def              common_menu;
main_menu_def                main_menu;
preheat_menu_def             preheat_menu;
move_menu_def                move_menu;
home_menu_def                home_menu;
file_menu_def                file_menu;
extrude_menu_def             extrude_menu;
leveling_menu_def            leveling_menu;
set_menu_def                 set_menu;
more_menu_def                more_menu;
wifi_menu_def                wifi_menu;
cloud_menu_def               cloud_menu;
about_menu_def               about_menu;
fan_menu_def                 fan_menu;
filament_menu_def            filament_menu;
printing_menu_def            printing_menu;
operation_menu_def           operation_menu;
pause_menu_def               pause_menu;
speed_menu_def               speed_menu;
printing_more_menu_def       printing_more_menu;
dialog_menu_def              dialog_menu;
language_menu_def            language_menu;
print_file_dialog_menu_def   print_file_dialog_menu;
filesys_menu_def             filesys_menu;
tool_menu_def                tool_menu;
MachinePara_menu_def         MachinePara_menu;
pause_msg_def                pause_msg_menu;
eeprom_def                   eeprom_menu;

machine_common_def machine_menu;
void machine_setting_disp() {
  if (gCfgItems.language == LANG_SIMPLE_CHINESE) {
    MachinePara_menu.title              = MACHINE_PARA_TITLE_CN;
    MachinePara_menu.MachineSetting     = MACHINE_TYPE_CNOFIG_CN;
    MachinePara_menu.MotorSetting       = MOTOR_CONFIG_CN;
    MachinePara_menu.leveling           = MACHINE_LEVELING_CONFIG_CN;
    MachinePara_menu.AdvanceSetting     = ADVANCE_CONFIG_CN;

    machine_menu.default_value = DEFAULT_CN;
    machine_menu.next          = NEXT_CN;
    machine_menu.previous      = PREVIOUS_CN;

    machine_menu.MachineConfigTitle = MACHINE_CONFIG_TITLE_CN;
    machine_menu.MachineType        = MACHINE_TYPE_CN;
    machine_menu.Stroke             = MACHINE_STROKE_CN;
    machine_menu.HomeDir            = MACHINE_HOMEDIR_CN;
    machine_menu.EndStopType        = MACHINE_ENDSTOP_TYPE_CN;
    machine_menu.FilamentConf       = MACHINE_FILAMENT_CONFIG_CN;

    machine_menu.MachineTypeConfTitle = MACHINE_TYPE_CONFIG_TITLE_CN;
    machine_menu.xyz                  = MACHINE_TYPE_XYZ_CN;
    machine_menu.delta                = MACHINE_TYPE_DELTA_CN;
    machine_menu.corexy               = MACHINE_TYPE_COREXY_CN;

    machine_menu.StrokeConfTitle = MACHINE_STROKE_CONF_TITLE_CN;
    machine_menu.xStroke         = X_MAX_LENGTH_CN;
    machine_menu.yStroke         = Y_MAX_LENGTH_CN;
    machine_menu.zStroke         = Z_MAX_LENGTH_CN;

    machine_menu.xmin = X_MIN_LENGTH_CN;
    machine_menu.ymin = Y_MIN_LENGTH_CN;
    machine_menu.zmin = Z_MIN_LENGTH_CN;

    machine_menu.HomeDirConfTitle = HOME_DIR_CONF_TITLE_CN;
    machine_menu.xHomeDir         = HOME_DIR_X_CN;
    machine_menu.yHomeDir         = HOME_DIR_Y_CN;
    machine_menu.zHomeDir         = HOME_DIR_Z_CN;
    machine_menu.min              = HOME_MIN_CN;
    machine_menu.max              = HOME_MAX_CN;

    machine_menu.EndstopConfTitle = ENDSTOP_CONF_TITLE_CN;
    machine_menu.xEndstop_min     = MIN_ENDSTOP_X_CN;
    machine_menu.yEndstop_min     = MIN_ENDSTOP_Y_CN;
    machine_menu.zEndstop_min     = MIN_ENDSTOP_Z_CN;
    machine_menu.xEndstop_max     = MAX_ENDSTOP_X_CN;
    machine_menu.yEndstop_max     = MAX_ENDSTOP_Y_CN;
    machine_menu.zEndstop_max     = MAX_ENDSTOP_Z_CN;
    machine_menu.FilamentEndstop  = ENDSTOP_FIL_CN;
    machine_menu.LevelingEndstop  = ENDSTOP_LEVEL_CN;
    machine_menu.opened           = ENDSTOP_OPENED_CN;
    machine_menu.closed           = ENDSTOP_CLOSED_CN;

    machine_menu.FilamentConfTitle   = FILAMENT_CONF_TITLE_CN;
    machine_menu.InLength            = FILAMENT_IN_LENGTH_CN;
    machine_menu.InSpeed             = FILAMENT_IN_SPEED_CN;
    machine_menu.FilamentTemperature = FILAMENT_TEMPERATURE_CN;
    machine_menu.OutLength           = FILAMENT_OUT_LENGTH_CN;
    machine_menu.OutSpeed            = FILAMENT_OUT_SPEED_CN;

    machine_menu.LevelingParaConfTitle   = LEVELING_CONF_TITLE_CN;
    machine_menu.LevelingParaConf        = LEVELING_PARA_CONF_CN;
    machine_menu.LevelingManuPosConf     = LEVELING_MANUAL_POS_CN;
    machine_menu.LevelingAutoCommandConf = LEVELING_AUTO_COMMAND_CN;
    machine_menu.LevelingAutoZoffsetConf = LEVELING_AUTO_ZOFFSET_CN;

    machine_menu.LevelingSubConfTitle = LEVELING_PARA_CONF_TITLE_CN;
    machine_menu.AutoLevelEnable      = AUTO_LEVELING_ENABLE_CN;
    machine_menu.BLtouchEnable        = BLTOUCH_LEVELING_ENABLE_CN;
    machine_menu.ProbePort            = PROBE_PORT_CN;
    machine_menu.ProbeXoffset         = PROBE_X_OFFSET_CN;
    machine_menu.ProbeYoffset         = PROBE_Y_OFFSET_CN;
    machine_menu.ProbeZoffset         = PROBE_Z_OFFSET_CN;
    machine_menu.ProbeXYspeed         = PROBE_XY_SPEED_CN;
    machine_menu.ProbeZspeed          = PROBE_Z_SPEED_CN;
    machine_menu.enable               = ENABLE_CN;
    machine_menu.disable              = DISABLE_CN;
    machine_menu.locked               = LOCKED_CN;
    machine_menu.z_min                = Z_MIN_CN;
    machine_menu.z_max                = Z_MAX_CN;

    machine_menu.LevelingSubDeltaConfTitle = DELTA_LEVEL_CONF_TITLE_CN;
    machine_menu.MachineRadius             = DELTA_MACHINE_RADIUS_CN;
    machine_menu.DiagonalRod               = DELTA_DIAGONAL_ROD_CN;
    machine_menu.PrintableRadius           = DELTA_PRINT_RADIUS_CN;
    machine_menu.DeltaHeight               = DELTA_HEIGHT_CN;
    machine_menu.SmoothRodOffset           = SMOOTH_ROD_OFFSET_CN;
    machine_menu.EffectorOffset            = EFFECTOR_OFFSET_CN;
    machine_menu.CalibrationRadius         = CALIBRATION_RADIUS_CN;

    machine_menu.LevelingSubXYZConfTitle = XYZ_LEVEL_CONF_TITLE_CN;

    machine_menu.TemperatureConfTitle = TEMPERATURE_CONF_TITLE_CN;
    machine_menu.NozzleConf           = NOZZLE_CONF_CN;
    machine_menu.HotBedConf           = HOTBED_CONF_CN;
    machine_menu.PreheatTemperConf    = PREHEAT_TEMPER_CN;

    machine_menu.NozzleConfTitle      = NOZZLE_CONF_TITLE_CN;
    machine_menu.NozzleCnt            = NOZZLECNT_CN;
    machine_menu.NozzleType           = NOZZLE_TYPE_CN;
    machine_menu.NozzleAdjustType     = NOZZLE_ADJUST_TYPE_CN;
    machine_menu.NozzleMinTemperature = NOZZLE_MIN_TEMPERATURE_CN;
    machine_menu.NozzleMaxTemperature = NOZZLE_MAX_TEMPERATURE_CN;
    machine_menu.Extrude_Min_Temper   = EXTRUD_MIN_TEMPER_CN;

    machine_menu.HotbedConfTitle      = HOTBED_CONF_TITLE_CN;
    machine_menu.HotbedAjustType      = HOTBED_ADJUST_CN;
    machine_menu.HotbedMinTemperature = HOTBED_MIN_TEMPERATURE_CN;
    machine_menu.HotbedMaxTemperature = HOTBED_MAX_TEMPERATURE_CN;

    machine_menu.MotorConfTitle        = MOTOR_CONF_TITLE_CN;
    machine_menu.MaxFeedRateConf       = MAXFEEDRATE_CONF_CN;
    machine_menu.AccelerationConf      = ACCELERATION_CONF_CN;
    machine_menu.JerkConf              = JERKCONF_CN;
    machine_menu.StepsConf             = STEPSCONF_CN;
    machine_menu.TMCcurrentConf        = TMC_CURRENT_CN;
    machine_menu.TMCStepModeConf       = TMC_STEP_MODE_CN;
    machine_menu.MotorDirConf          = MOTORDIRCONF_CN;
    machine_menu.HomeFeedRateConf      = HOMEFEEDRATECONF_CN;
    machine_menu.PausePosition         = PAUSE_POSITION_CN;
    machine_menu.WifiSettings          = WIFI_SETTINGS_CN;
    machine_menu.HomingSensitivityConf = HOMING_SENSITIVITY_CONF_CN;
    machine_menu.EncoderSettings         = ENCODER_SETTINGS_CN;

    machine_menu.MaxFeedRateConfTitle = MAXFEEDRATE_CONF_TITLE_CN;
    machine_menu.XMaxFeedRate         = X_MAXFEEDRATE_CN;
    machine_menu.YMaxFeedRate         = Y_MAXFEEDRATE_CN;
    machine_menu.ZMaxFeedRate         = Z_MAXFEEDRATE_CN;
    machine_menu.E0MaxFeedRate        = E0_MAXFEEDRATE_CN;
    machine_menu.E1MaxFeedRate        = E1_MAXFEEDRATE_CN;

    machine_menu.AccelerationConfTitle = ACCELERATION_CONF_TITLE_CN;
    machine_menu.PrintAcceleration     = PRINT_ACCELERATION_CN;
    machine_menu.RetractAcceleration   = RETRACT_ACCELERATION_CN;
    machine_menu.TravelAcceleration    = TRAVEL_ACCELERATION_CN;
    machine_menu.X_Acceleration        = X_ACCELERATION_CN;
    machine_menu.Y_Acceleration        = Y_ACCELERATION_CN;
    machine_menu.Z_Acceleration        = Z_ACCELERATION_CN;
    machine_menu.E0_Acceleration       = E0_ACCELERATION_CN;
    machine_menu.E1_Acceleration       = E1_ACCELERATION_CN;

    machine_menu.JerkConfTitle = JERK_CONF_TITLE_CN;
    machine_menu.X_Jerk        = X_JERK_CN;
    machine_menu.Y_Jerk        = Y_JERK_CN;
    machine_menu.Z_Jerk        = Z_JERK_CN;
    machine_menu.E_Jerk        = E_JERK_CN;

    machine_menu.StepsConfTitle = STEPS_CONF_TITLE_CN;
    machine_menu.X_Steps        = X_STEPS_CN;
    machine_menu.Y_Steps        = Y_STEPS_CN;
    machine_menu.Z_Steps        = Z_STEPS_CN;
    machine_menu.E0_Steps       = E0_STEPS_CN;
    machine_menu.E1_Steps       = E1_STEPS_CN;

    machine_menu.TmcCurrentConfTitle = TMC_CURRENT_CONF_TITLE_CN;
    machine_menu.X_Current           = X_TMC_CURRENT_CN;
    machine_menu.Y_Current           = Y_TMC_CURRENT_CN;
    machine_menu.Z_Current           = Z_TMC_CURRENT_CN;
    machine_menu.E0_Current          = E0_TMC_CURRENT_CN;
    machine_menu.E1_Current          = E1_TMC_CURRENT_CN;

    machine_menu.TmcStepModeConfTitle = TMC_MODE_CONF_TITLE_CN;
    machine_menu.X_StepMode           = X_TMC_MODE_CN;
    machine_menu.Y_StepMode           = Y_TMC_MODE_CN;
    machine_menu.Z_StepMode           = Z_TMC_MODE_CN;
    machine_menu.E0_StepMode          = E0_TMC_MODE_CN;
    machine_menu.E1_StepMode          = E1_TMC_MODE_CN;

    machine_menu.MotorDirConfTitle = MOTORDIR_CONF_TITLE_CN;
    machine_menu.X_MotorDir        = X_MOTORDIR_CN;
    machine_menu.Y_MotorDir        = Y_MOTORDIR_CN;
    machine_menu.Z_MotorDir        = Z_MOTORDIR_CN;
    machine_menu.E0_MotorDir       = E0_MOTORDIR_CN;
    machine_menu.E1_MotorDir       = E1_MOTORDIR_CN;
    machine_menu.Invert_0          = INVERT_P_CN;
    machine_menu.Invert_1          = INVERT_N_CN;

    machine_menu.HomeFeedRateConfTitle = HOMEFEEDRATE_CONF_TITLE_CN;
    machine_menu.XY_HomeFeedRate       = X_HOMESPEED_CN;
    machine_menu.Z_HomeFeedRate = Z_HOMESPEED_CN;

    machine_menu.AdvancedConfTitle = ADVANCED_CONF_TITLE_CN;
    machine_menu.PwrOffDection     = PWROFF_DECTION_CN;
    machine_menu.PwrOffAfterPrint  = PWROFF_AFTER_PRINT_CN;
    machine_menu.HaveUps           = HAVE_UPS_CN;
    machine_menu.Z2andZ2Endstop    = Z2_AND_Z2ENDSTOP_CONF_CN;
    machine_menu.EnablePinsInvert  = ENABLE_PINS_CONF_CN;

    machine_menu.Z2ConfTitle     = Z2_AND_Z2ENDSTOP_CONF_TITLE_CN;
    machine_menu.Z2Enable        = Z2_ENABLE_CN;
    machine_menu.Z2EndstopEnable = Z2_ENDSTOP_CN;
    machine_menu.Z2Port          = Z2_PORT_CN;

    machine_menu.EnablePinsInvertTitle = ENABLE_PINS_CONF_TITLE_CN;
    machine_menu.XInvert               = X_ENABLE_PINS_INVERT_CN;
    machine_menu.YInvert               = Y_ENABLE_PINS_INVERT_CN;
    machine_menu.ZInvert               = Z_ENABLE_PINS_INVERT_CN;
    machine_menu.EInvert               = E_ENABLE_PINS_INVERT_CN;

    machine_menu.key_back    = KEY_BACK_CN;
    machine_menu.key_reset   = KEY_REST_CN;
    machine_menu.key_confirm = KEY_CONFIRM_CN;

    machine_menu.PausePosText   = PAUSE_POSITION_CN;
    machine_menu.xPos           = PAUSE_POSITION_X_CN;
    machine_menu.yPos           = PAUSE_POSITION_Y_CN;
    machine_menu.zPos           = PAUSE_POSITION_Z_CN;
    machine_menu.WifiConfTitle  = WIFI_SETTINGS_TITLE_CN;
    machine_menu.wifiMode       = WIFI_SETTINGS_MODE_CN;
    machine_menu.wifiName       = WIFI_SETTINGS_NAME_CN;
    machine_menu.wifiPassWord   = WIFI_SETTINGS_PASSWORD_CN;
    machine_menu.wifiCloud      = WIFI_SETTINGS_CLOUD_CN;
    machine_menu.wifiConfig     = WIFI_SETTINGS_CONFIG_CN;
    machine_menu.wifiEdit       = WIFI_SETTINGS_EDIT_CN;
    machine_menu.wifiConfigTips = WIFI_CONFIG_TIPS_CN;

    machine_menu.OffsetConfTitle = OFFSET_TITLE_CN;
    machine_menu.Xoffset         = OFFSET_X_CN;
    machine_menu.Yoffset         = OFFSET_Y_CN;
    machine_menu.Zoffset         = OFFSET_Z_CN;

    machine_menu.HomingSensitivityConfTitle = HOMING_SENSITIVITY_CONF_TITLE_CN;
    machine_menu.X_Sensitivity              = X_SENSITIVITY_CN;
    machine_menu.Y_Sensitivity              = Y_SENSITIVITY_CN;
    machine_menu.Z_Sensitivity              = Z_SENSITIVITY_CN;
    machine_menu.Z2_Sensitivity             = Z2_SENSITIVITY_CN;

    machine_menu.EncoderConfTitle = ENCODER_CONF_TITLE_CN;
    machine_menu.EncoderConfText              = ENCODER_CONF_TEXT_CN;
  }
  else if (gCfgItems.language == LANG_COMPLEX_CHINESE) {
    MachinePara_menu.title              = MACHINE_PARA_TITLE_T_CN;
    MachinePara_menu.MachineSetting     = MACHINE_TYPE_CNOFIG_T_CN;
    MachinePara_menu.MotorSetting       = MOTOR_CONFIG_T_CN;
    MachinePara_menu.leveling           = MACHINE_LEVELING_CONFIG_T_CN;
    MachinePara_menu.AdvanceSetting     = ADVANCE_CONFIG_T_CN;

    machine_menu.default_value = DEFAULT_T_CN;
    machine_menu.next          = NEXT_T_CN;
    machine_menu.previous      = PREVIOUS_T_CN;

    machine_menu.MachineConfigTitle = MACHINE_CONFIG_TITLE_T_CN;
    machine_menu.MachineType        = MACHINE_TYPE_T_CN;
    machine_menu.Stroke             = MACHINE_STROKE_T_CN;
    machine_menu.HomeDir            = MACHINE_HOMEDIR_T_CN;
    machine_menu.EndStopType        = MACHINE_ENDSTOP_TYPE_T_CN;
    machine_menu.FilamentConf       = MACHINE_FILAMENT_CONFIG_T_CN;

    machine_menu.MachineTypeConfTitle = MACHINE_TYPE_CONFIG_TITLE_T_CN;
    machine_menu.xyz                  = MACHINE_TYPE_XYZ_T_CN;
    machine_menu.delta                = MACHINE_TYPE_DELTA_T_CN;
    machine_menu.corexy               = MACHINE_TYPE_COREXY_T_CN;

    machine_menu.StrokeConfTitle = MACHINE_STROKE_CONF_TITLE_T_CN;
    machine_menu.xStroke         = X_MAX_LENGTH_T_CN;
    machine_menu.yStroke         = Y_MAX_LENGTH_T_CN;
    machine_menu.zStroke         = Z_MAX_LENGTH_T_CN;

    machine_menu.xmin = X_MIN_LENGTH_T_CN;
    machine_menu.ymin = Y_MIN_LENGTH_T_CN;
    machine_menu.zmin = Z_MIN_LENGTH_T_CN;

    machine_menu.HomeDirConfTitle = HOME_DIR_CONF_TITLE_T_CN;
    machine_menu.xHomeDir         = HOME_DIR_X_T_CN;
    machine_menu.yHomeDir         = HOME_DIR_Y_T_CN;
    machine_menu.zHomeDir         = HOME_DIR_Z_T_CN;
    machine_menu.min              = HOME_MIN_T_CN;
    machine_menu.max              = HOME_MAX_T_CN;

    machine_menu.EndstopConfTitle = ENDSTOP_CONF_TITLE_T_CN;
    machine_menu.xEndstop_min     = MIN_ENDSTOP_X_T_CN;
    machine_menu.yEndstop_min     = MIN_ENDSTOP_Y_T_CN;
    machine_menu.zEndstop_min     = MIN_ENDSTOP_Z_T_CN;
    machine_menu.xEndstop_max     = MAX_ENDSTOP_X_T_CN;
    machine_menu.yEndstop_max     = MAX_ENDSTOP_Y_T_CN;
    machine_menu.zEndstop_max     = MAX_ENDSTOP_Z_T_CN;
    machine_menu.FilamentEndstop  = ENDSTOP_FIL_T_CN;
    machine_menu.LevelingEndstop  = ENDSTOP_LEVEL_T_CN;
    machine_menu.opened           = ENDSTOP_OPENED_T_CN;
    machine_menu.closed           = ENDSTOP_CLOSED_T_CN;

    machine_menu.FilamentConfTitle   = FILAMENT_CONF_TITLE_T_CN;
    machine_menu.InLength            = FILAMENT_IN_LENGTH_T_CN;
    machine_menu.InSpeed             = FILAMENT_IN_SPEED_T_CN;
    machine_menu.FilamentTemperature = FILAMENT_TEMPERATURE_T_CN;
    machine_menu.OutLength           = FILAMENT_OUT_LENGTH_T_CN;
    machine_menu.OutSpeed            = FILAMENT_OUT_SPEED_T_CN;

    machine_menu.LevelingParaConfTitle   = LEVELING_CONF_TITLE_T_CN;
    machine_menu.LevelingParaConf        = LEVELING_PARA_CONF_T_CN;
    machine_menu.LevelingManuPosConf     = LEVELING_MANUAL_POS_T_CN;
    machine_menu.LevelingAutoCommandConf = LEVELING_AUTO_COMMAND_T_CN;
    machine_menu.LevelingAutoZoffsetConf = LEVELING_AUTO_ZOFFSET_T_CN;

    machine_menu.LevelingSubConfTitle = LEVELING_PARA_CONF_TITLE_T_CN;
    machine_menu.AutoLevelEnable      = AUTO_LEVELING_ENABLE_T_CN;
    machine_menu.BLtouchEnable        = BLTOUCH_LEVELING_ENABLE_T_CN;
    machine_menu.ProbePort            = PROBE_PORT_T_CN;
    machine_menu.ProbeXoffset         = PROBE_X_OFFSET_T_CN;
    machine_menu.ProbeYoffset         = PROBE_Y_OFFSET_T_CN;
    machine_menu.ProbeZoffset         = PROBE_Z_OFFSET_T_CN;
    machine_menu.ProbeXYspeed         = PROBE_XY_SPEED_T_CN;
    machine_menu.ProbeZspeed          = PROBE_Z_SPEED_T_CN;
    machine_menu.enable               = ENABLE_T_CN;
    machine_menu.disable              = DISABLE_T_CN;
    machine_menu.locked               = LOCKED_T_CN;
    machine_menu.z_min                = Z_MIN_T_CN;
    machine_menu.z_max                = Z_MAX_T_CN;

    machine_menu.LevelingSubDeltaConfTitle = DELTA_LEVEL_CONF_TITLE_T_CN;
    machine_menu.MachineRadius             = DELTA_MACHINE_RADIUS_T_CN;
    machine_menu.DiagonalRod               = DELTA_DIAGONAL_ROD_T_CN;
    machine_menu.PrintableRadius           = DELTA_PRINT_RADIUS_T_CN;
    machine_menu.DeltaHeight               = DELTA_HEIGHT_T_CN;
    machine_menu.SmoothRodOffset           = SMOOTH_ROD_OFFSET_T_CN;
    machine_menu.EffectorOffset            = EFFECTOR_OFFSET_T_CN;
    machine_menu.CalibrationRadius         = CALIBRATION_RADIUS_T_CN;

    machine_menu.LevelingSubXYZConfTitle = XYZ_LEVEL_CONF_TITLE_T_CN;

    machine_menu.TemperatureConfTitle = TEMPERATURE_CONF_TITLE_T_CN;
    machine_menu.NozzleConf           = NOZZLE_CONF_T_CN;
    machine_menu.HotBedConf           = HOTBED_CONF_T_CN;
    machine_menu.PreheatTemperConf    = PREHEAT_TEMPER_T_CN;

    machine_menu.NozzleConfTitle      = NOZZLE_CONF_TITLE_T_CN;
    machine_menu.NozzleCnt            = NOZZLECNT_T_CN;
    machine_menu.NozzleType           = NOZZLE_TYPE_T_CN;
    machine_menu.NozzleAdjustType     = NOZZLE_ADJUST_TYPE_T_CN;
    machine_menu.NozzleMinTemperature = NOZZLE_MIN_TEMPERATURE_T_CN;
    machine_menu.NozzleMaxTemperature = NOZZLE_MAX_TEMPERATURE_T_CN;
    machine_menu.Extrude_Min_Temper   = EXTRUD_MIN_TEMPER_T_CN;

    machine_menu.HotbedConfTitle      = HOTBED_CONF_TITLE_T_CN;
    machine_menu.HotbedAjustType      = HOTBED_ADJUST_T_CN;
    machine_menu.HotbedMinTemperature = HOTBED_MIN_TEMPERATURE_T_CN;
    machine_menu.HotbedMaxTemperature = HOTBED_MAX_TEMPERATURE_T_CN;

    machine_menu.MotorConfTitle        = MOTOR_CONF_TITLE_T_CN;
    machine_menu.MaxFeedRateConf       = MAXFEEDRATE_CONF_T_CN;
    machine_menu.AccelerationConf      = ACCELERATION_CONF_T_CN;
    machine_menu.JerkConf              = JERKCONF_T_CN;
    machine_menu.StepsConf             = STEPSCONF_T_CN;
    machine_menu.TMCcurrentConf        = TMC_CURRENT_T_CN;
    machine_menu.TMCStepModeConf       = TMC_STEP_MODE_T_CN;
    machine_menu.MotorDirConf          = MOTORDIRCONF_T_CN;
    machine_menu.HomeFeedRateConf      = HOMEFEEDRATECONF_T_CN;
    machine_menu.PausePosition         = PAUSE_POSITION_T_CN;
    machine_menu.WifiSettings          = WIFI_SETTINGS_T_CN;
    machine_menu.HomingSensitivityConf = HOMING_SENSITIVITY_CONF_T_CN;
    machine_menu.EncoderSettings         = ENCODER_SETTINGS_T_CN;

    machine_menu.MaxFeedRateConfTitle = MAXFEEDRATE_CONF_TITLE_T_CN;
    machine_menu.XMaxFeedRate         = X_MAXFEEDRATE_T_CN;
    machine_menu.YMaxFeedRate         = Y_MAXFEEDRATE_T_CN;
    machine_menu.ZMaxFeedRate         = Z_MAXFEEDRATE_T_CN;
    machine_menu.E0MaxFeedRate        = E0_MAXFEEDRATE_T_CN;
    machine_menu.E1MaxFeedRate        = E1_MAXFEEDRATE_T_CN;

    machine_menu.AccelerationConfTitle = ACCELERATION_CONF_TITLE_T_CN;
    machine_menu.PrintAcceleration     = PRINT_ACCELERATION_T_CN;
    machine_menu.RetractAcceleration   = RETRACT_ACCELERATION_T_CN;
    machine_menu.TravelAcceleration    = TRAVEL_ACCELERATION_T_CN;
    machine_menu.X_Acceleration        = X_ACCELERATION_T_CN;
    machine_menu.Y_Acceleration        = Y_ACCELERATION_T_CN;
    machine_menu.Z_Acceleration        = Z_ACCELERATION_T_CN;
    machine_menu.E0_Acceleration       = E0_ACCELERATION_T_CN;
    machine_menu.E1_Acceleration       = E1_ACCELERATION_T_CN;

    machine_menu.JerkConfTitle = JERK_CONF_TITLE_T_CN;
    machine_menu.X_Jerk        = X_JERK_T_CN;
    machine_menu.Y_Jerk        = Y_JERK_T_CN;
    machine_menu.Z_Jerk        = Z_JERK_T_CN;
    machine_menu.E_Jerk        = E_JERK_T_CN;

    machine_menu.StepsConfTitle = STEPS_CONF_TITLE_T_CN;
    machine_menu.X_Steps        = X_STEPS_T_CN;
    machine_menu.Y_Steps        = Y_STEPS_T_CN;
    machine_menu.Z_Steps        = Z_STEPS_T_CN;
    machine_menu.E0_Steps       = E0_STEPS_T_CN;
    machine_menu.E1_Steps       = E1_STEPS_T_CN;

    machine_menu.TmcCurrentConfTitle = TMC_CURRENT_CONF_TITLE_T_CN;
    machine_menu.X_Current           = X_TMC_CURRENT_T_CN;
    machine_menu.Y_Current           = Y_TMC_CURRENT_T_CN;
    machine_menu.Z_Current           = Z_TMC_CURRENT_T_CN;
    machine_menu.E0_Current          = E0_TMC_CURRENT_T_CN;
    machine_menu.E1_Current          = E1_TMC_CURRENT_T_CN;

    machine_menu.TmcStepModeConfTitle = TMC_MODE_CONF_TITLE_T_CN;
    machine_menu.X_StepMode           = X_TMC_MODE_T_CN;
    machine_menu.Y_StepMode           = Y_TMC_MODE_T_CN;
    machine_menu.Z_StepMode           = Z_TMC_MODE_T_CN;
    machine_menu.E0_StepMode          = E0_TMC_MODE_T_CN;
    machine_menu.E1_StepMode          = E1_TMC_MODE_T_CN;

    machine_menu.MotorDirConfTitle = MOTORDIR_CONF_TITLE_T_CN;
    machine_menu.X_MotorDir        = X_MOTORDIR_T_CN;
    machine_menu.Y_MotorDir        = Y_MOTORDIR_T_CN;
    machine_menu.Z_MotorDir        = Z_MOTORDIR_T_CN;
    machine_menu.E0_MotorDir       = E0_MOTORDIR_T_CN;
    machine_menu.E1_MotorDir       = E1_MOTORDIR_T_CN;
    machine_menu.Invert_0          = INVERT_P_T_CN;
    machine_menu.Invert_1          = INVERT_N_T_CN;

    machine_menu.HomeFeedRateConfTitle = HOMEFEEDRATE_CONF_TITLE_T_CN;
    machine_menu.XY_HomeFeedRate       = X_HOMESPEED_T_CN;
    machine_menu.Z_HomeFeedRate = Z_HOMESPEED_T_CN;

    machine_menu.AdvancedConfTitle = ADVANCED_CONF_TITLE_T_CN;
    machine_menu.PwrOffDection     = PWROFF_DECTION_T_CN;
    machine_menu.PwrOffAfterPrint  = PWROFF_AFTER_PRINT_T_CN;
    machine_menu.HaveUps           = HAVE_UPS_T_CN;
    machine_menu.Z2andZ2Endstop    = Z2_AND_Z2ENDSTOP_CONF_T_CN;
    machine_menu.EnablePinsInvert  = ENABLE_PINS_CONF_T_CN;

    machine_menu.Z2ConfTitle     = Z2_AND_Z2ENDSTOP_CONF_TITLE_T_CN;
    machine_menu.Z2Enable        = Z2_ENABLE_T_CN;
    machine_menu.Z2EndstopEnable = Z2_ENDSTOP_T_CN;
    machine_menu.Z2Port          = Z2_PORT_T_CN;

    machine_menu.EnablePinsInvertTitle = ENABLE_PINS_CONF_TITLE_T_CN;
    machine_menu.XInvert               = X_ENABLE_PINS_INVERT_T_CN;
    machine_menu.YInvert               = Y_ENABLE_PINS_INVERT_T_CN;
    machine_menu.ZInvert               = Z_ENABLE_PINS_INVERT_T_CN;
    machine_menu.EInvert               = E_ENABLE_PINS_INVERT_T_CN;

    machine_menu.key_back    = KEY_BACK_T_CN;
    machine_menu.key_reset   = KEY_REST_T_CN;
    machine_menu.key_confirm = KEY_CONFIRM_T_CN;

    machine_menu.PausePosText = PAUSE_POSITION_T_CN;
    machine_menu.xPos         = PAUSE_POSITION_X_T_CN;
    machine_menu.yPos         = PAUSE_POSITION_Y_T_CN;
    machine_menu.zPos         = PAUSE_POSITION_Z_T_CN;

    machine_menu.WifiConfTitle  = WIFI_SETTINGS_TITLE_T_CN;
    machine_menu.wifiMode       = WIFI_SETTINGS_MODE_T_CN;
    machine_menu.wifiName       = WIFI_SETTINGS_NAME_T_CN;
    machine_menu.wifiPassWord   = WIFI_SETTINGS_PASSWORD_T_CN;
    machine_menu.wifiCloud      = WIFI_SETTINGS_CLOUD_T_CN;
    machine_menu.wifiConfig     = WIFI_SETTINGS_CONFIG_T_CN;
    machine_menu.wifiEdit       = WIFI_SETTINGS_EDIT_T_CN;
    machine_menu.wifiConfigTips = WIFI_CONFIG_TIPS_T_CN;

    machine_menu.OffsetConfTitle = OFFSET_TITLE_T_CN;
    machine_menu.Xoffset         = OFFSET_X_T_CN;
    machine_menu.Yoffset         = OFFSET_Y_T_CN;
    machine_menu.Zoffset         = OFFSET_Z_T_CN;

    machine_menu.HomingSensitivityConfTitle = HOMING_SENSITIVITY_CONF_TITLE_T_CN;
    machine_menu.X_Sensitivity              = X_SENSITIVITY_T_CN;
    machine_menu.Y_Sensitivity              = Y_SENSITIVITY_T_CN;
    machine_menu.Z_Sensitivity              = Z_SENSITIVITY_T_CN;
    machine_menu.Z2_Sensitivity             = Z2_SENSITIVITY_T_CN;

    machine_menu.EncoderConfTitle = ENCODER_CONF_TITLE_T_CN;
    machine_menu.EncoderConfText              = ENCODER_CONF_TEXT_T_CN;
  }
  else {
    MachinePara_menu.title              = MACHINE_PARA_TITLE_EN;
    MachinePara_menu.MachineSetting     = MACHINE_TYPE_CNOFIG_EN;
    MachinePara_menu.MotorSetting       = MOTOR_CONFIG_EN;
    MachinePara_menu.leveling           = MACHINE_LEVELING_CONFIG_EN;
    MachinePara_menu.AdvanceSetting     = ADVANCE_CONFIG_EN;

    machine_menu.default_value = DEFAULT_EN;
    machine_menu.next          = NEXT_EN;
    machine_menu.previous      = PREVIOUS_EN;

    machine_menu.MachineConfigTitle = MACHINE_CONFIG_TITLE_EN;
    machine_menu.MachineType        = MACHINE_TYPE_EN;
    machine_menu.Stroke             = MACHINE_STROKE_EN;
    machine_menu.HomeDir            = MACHINE_HOMEDIR_EN;
    machine_menu.EndStopType        = MACHINE_ENDSTOP_TYPE_EN;
    machine_menu.FilamentConf       = MACHINE_FILAMENT_CONFIG_EN;

    machine_menu.MachineTypeConfTitle = MACHINE_TYPE_CONFIG_TITLE_EN;
    machine_menu.xyz                  = MACHINE_TYPE_XYZ_EN;
    machine_menu.delta                = MACHINE_TYPE_DELTA_EN;
    machine_menu.corexy               = MACHINE_TYPE_COREXY_EN;

    machine_menu.StrokeConfTitle = MACHINE_STROKE_CONF_TITLE_EN;
    machine_menu.xStroke         = X_MAX_LENGTH_EN;
    machine_menu.yStroke         = Y_MAX_LENGTH_EN;
    machine_menu.zStroke         = Z_MAX_LENGTH_EN;

    machine_menu.xmin = X_MIN_LENGTH_EN;
    machine_menu.ymin = Y_MIN_LENGTH_EN;
    machine_menu.zmin = Z_MIN_LENGTH_EN;

    machine_menu.HomeDirConfTitle = HOME_DIR_CONF_TITLE_EN;
    machine_menu.xHomeDir         = HOME_DIR_X_EN;
    machine_menu.yHomeDir         = HOME_DIR_Y_EN;
    machine_menu.zHomeDir         = HOME_DIR_Z_EN;
    machine_menu.min              = HOME_MIN_EN;
    machine_menu.max              = HOME_MAX_EN;

    machine_menu.EndstopConfTitle = ENDSTOP_CONF_TITLE_EN;
    machine_menu.xEndstop_min     = MIN_ENDSTOP_X_EN;
    machine_menu.yEndstop_min     = MIN_ENDSTOP_Y_EN;
    machine_menu.zEndstop_min     = MIN_ENDSTOP_Z_EN;
    machine_menu.xEndstop_max     = MAX_ENDSTOP_X_EN;
    machine_menu.yEndstop_max     = MAX_ENDSTOP_Y_EN;
    machine_menu.zEndstop_max     = MAX_ENDSTOP_Z_EN;
    machine_menu.FilamentEndstop  = ENDSTOP_FIL_EN;
    machine_menu.LevelingEndstop  = ENDSTOP_LEVEL_EN;
    machine_menu.opened           = ENDSTOP_OPENED_EN;
    machine_menu.closed           = ENDSTOP_CLOSED_EN;

    machine_menu.FilamentConfTitle   = FILAMENT_CONF_TITLE_EN;
    machine_menu.InLength            = FILAMENT_IN_LENGTH_EN;
    machine_menu.InSpeed             = FILAMENT_IN_SPEED_EN;
    machine_menu.FilamentTemperature = FILAMENT_TEMPERATURE_EN;
    machine_menu.OutLength           = FILAMENT_OUT_LENGTH_EN;
    machine_menu.OutSpeed            = FILAMENT_OUT_SPEED_EN;

    machine_menu.LevelingParaConfTitle   = LEVELING_CONF_TITLE_EN;
    machine_menu.LevelingParaConf        = LEVELING_PARA_CONF_EN;
    machine_menu.LevelingManuPosConf     = LEVELING_MANUAL_POS_EN;
    machine_menu.LevelingAutoCommandConf = LEVELING_AUTO_COMMAND_EN;
    machine_menu.LevelingAutoZoffsetConf = LEVELING_AUTO_ZOFFSET_EN;

    machine_menu.LevelingSubConfTitle = LEVELING_PARA_CONF_TITLE_EN;
    machine_menu.AutoLevelEnable      = AUTO_LEVELING_ENABLE_EN;
    machine_menu.BLtouchEnable        = BLTOUCH_LEVELING_ENABLE_EN;
    machine_menu.ProbePort            = PROBE_PORT_EN;
    machine_menu.ProbeXoffset         = PROBE_X_OFFSET_EN;
    machine_menu.ProbeYoffset         = PROBE_Y_OFFSET_EN;
    machine_menu.ProbeZoffset         = PROBE_Z_OFFSET_EN;
    machine_menu.ProbeXYspeed         = PROBE_XY_SPEED_EN;
    machine_menu.ProbeZspeed          = PROBE_Z_SPEED_EN;
    machine_menu.enable               = ENABLE_EN;
    machine_menu.disable              = DISABLE_EN;
    machine_menu.locked               = LOCKED_EN;
    machine_menu.z_min                = Z_MIN_EN;
    machine_menu.z_max                = Z_MAX_EN;

    machine_menu.LevelingSubDeltaConfTitle = DELTA_LEVEL_CONF_TITLE_EN;
    machine_menu.MachineRadius             = DELTA_MACHINE_RADIUS_EN;
    machine_menu.DiagonalRod               = DELTA_DIAGONAL_ROD_EN;
    machine_menu.PrintableRadius           = DELTA_PRINT_RADIUS_EN;
    machine_menu.DeltaHeight               = DELTA_HEIGHT_EN;
    machine_menu.SmoothRodOffset           = SMOOTH_ROD_OFFSET_EN;
    machine_menu.EffectorOffset            = EFFECTOR_OFFSET_EN;
    machine_menu.CalibrationRadius         = CALIBRATION_RADIUS_EN;

    machine_menu.LevelingSubXYZConfTitle = XYZ_LEVEL_CONF_TITLE_EN;

    machine_menu.TemperatureConfTitle = TEMPERATURE_CONF_TITLE_EN;
    machine_menu.NozzleConf           = NOZZLE_CONF_EN;
    machine_menu.HotBedConf           = HOTBED_CONF_EN;
    machine_menu.PreheatTemperConf    = PREHEAT_TEMPER_EN;

    machine_menu.NozzleConfTitle      = NOZZLE_CONF_TITLE_EN;
    machine_menu.NozzleCnt            = NOZZLECNT_EN;
    machine_menu.NozzleType           = NOZZLE_TYPE_EN;
    machine_menu.NozzleAdjustType     = NOZZLE_ADJUST_TYPE_EN;
    machine_menu.NozzleMinTemperature = NOZZLE_MIN_TEMPERATURE_EN;
    machine_menu.NozzleMaxTemperature = NOZZLE_MAX_TEMPERATURE_EN;
    machine_menu.Extrude_Min_Temper   = EXTRUD_MIN_TEMPER_EN;

    machine_menu.HotbedEnable         = HOTBED_ENABLE_EN;
    machine_menu.HotbedConfTitle      = HOTBED_CONF_TITLE_EN;
    machine_menu.HotbedAjustType      = HOTBED_ADJUST_EN;
    machine_menu.HotbedMinTemperature = HOTBED_MIN_TEMPERATURE_EN;
    machine_menu.HotbedMaxTemperature = HOTBED_MAX_TEMPERATURE_EN;

    machine_menu.MotorConfTitle        = MOTOR_CONF_TITLE_EN;
    machine_menu.MaxFeedRateConf       = MAXFEEDRATE_CONF_EN;
    machine_menu.AccelerationConf      = ACCELERATION_CONF_EN;
    machine_menu.JerkConf              = JERKCONF_EN;
    machine_menu.StepsConf             = STEPSCONF_EN;
    machine_menu.TMCcurrentConf        = TMC_CURRENT_EN;
    machine_menu.TMCStepModeConf       = TMC_STEP_MODE_EN;
    machine_menu.MotorDirConf          = MOTORDIRCONF_EN;
    machine_menu.HomeFeedRateConf      = HOMEFEEDRATECONF_EN;
    machine_menu.PausePosition         = PAUSE_POSITION_EN;
    machine_menu.WifiSettings          = WIFI_SETTINGS_EN;
    machine_menu.HomingSensitivityConf = HOMING_SENSITIVITY_CONF_EN;
    machine_menu.EncoderSettings         = ENCODER_SETTINGS_EN;

    machine_menu.MaxFeedRateConfTitle = MAXFEEDRATE_CONF_TITLE_EN;
    machine_menu.XMaxFeedRate         = X_MAXFEEDRATE_EN;
    machine_menu.YMaxFeedRate         = Y_MAXFEEDRATE_EN;
    machine_menu.ZMaxFeedRate         = Z_MAXFEEDRATE_EN;
    machine_menu.E0MaxFeedRate        = E0_MAXFEEDRATE_EN;
    machine_menu.E1MaxFeedRate        = E1_MAXFEEDRATE_EN;

    machine_menu.AccelerationConfTitle = ACCELERATION_CONF_TITLE_EN;
    machine_menu.PrintAcceleration     = PRINT_ACCELERATION_EN;
    machine_menu.RetractAcceleration   = RETRACT_ACCELERATION_EN;
    machine_menu.TravelAcceleration    = TRAVEL_ACCELERATION_EN;
    machine_menu.X_Acceleration        = X_ACCELERATION_EN;
    machine_menu.Y_Acceleration        = Y_ACCELERATION_EN;
    machine_menu.Z_Acceleration        = Z_ACCELERATION_EN;
    machine_menu.E0_Acceleration       = E0_ACCELERATION_EN;
    machine_menu.E1_Acceleration       = E1_ACCELERATION_EN;

    machine_menu.JerkConfTitle = JERK_CONF_TITLE_EN;
    machine_menu.X_Jerk        = X_JERK_EN;
    machine_menu.Y_Jerk        = Y_JERK_EN;
    machine_menu.Z_Jerk        = Z_JERK_EN;
    machine_menu.E_Jerk        = E_JERK_EN;

    machine_menu.StepsConfTitle = STEPS_CONF_TITLE_EN;
    machine_menu.X_Steps        = X_STEPS_EN;
    machine_menu.Y_Steps        = Y_STEPS_EN;
    machine_menu.Z_Steps        = Z_STEPS_EN;
    machine_menu.E0_Steps       = E0_STEPS_EN;
    machine_menu.E1_Steps       = E1_STEPS_EN;

    machine_menu.TmcCurrentConfTitle = TMC_CURRENT_CONF_TITLE_EN;
    machine_menu.X_Current           = X_TMC_CURRENT_EN;
    machine_menu.Y_Current           = Y_TMC_CURRENT_EN;
    machine_menu.Z_Current           = Z_TMC_CURRENT_EN;
    machine_menu.E0_Current          = E0_TMC_CURRENT_EN;
    machine_menu.E1_Current          = E1_TMC_CURRENT_EN;

    machine_menu.TmcStepModeConfTitle = TMC_MODE_CONF_TITLE_EN;
    machine_menu.X_StepMode           = X_TMC_MODE_EN;
    machine_menu.Y_StepMode           = Y_TMC_MODE_EN;
    machine_menu.Z_StepMode           = Z_TMC_MODE_EN;
    machine_menu.E0_StepMode          = E0_TMC_MODE_EN;
    machine_menu.E1_StepMode          = E1_TMC_MODE_EN;

    machine_menu.MotorDirConfTitle = MOTORDIR_CONF_TITLE_EN;
    machine_menu.X_MotorDir        = X_MOTORDIR_EN;
    machine_menu.Y_MotorDir        = Y_MOTORDIR_EN;
    machine_menu.Z_MotorDir        = Z_MOTORDIR_EN;
    machine_menu.E0_MotorDir       = E0_MOTORDIR_EN;
    machine_menu.E1_MotorDir       = E1_MOTORDIR_EN;
    machine_menu.Invert_0          = INVERT_P_EN;
    machine_menu.Invert_1          = INVERT_N_EN;

    machine_menu.HomeFeedRateConfTitle = HOMEFEEDRATE_CONF_TITLE_EN;
    machine_menu.XY_HomeFeedRate       = X_HOMESPEED_EN;
    machine_menu.Z_HomeFeedRate = Z_HOMESPEED_EN;

    machine_menu.AdvancedConfTitle = ADVANCED_CONF_TITLE_EN;
    machine_menu.PwrOffDection     = PWROFF_DECTION_EN;
    machine_menu.PwrOffAfterPrint  = PWROFF_AFTER_PRINT_EN;
    machine_menu.HaveUps           = HAVE_UPS_EN;
    machine_menu.Z2andZ2Endstop    = Z2_AND_Z2ENDSTOP_CONF_EN;
    machine_menu.EnablePinsInvert  = ENABLE_PINS_CONF_EN;

    machine_menu.Z2ConfTitle     = Z2_AND_Z2ENDSTOP_CONF_TITLE_EN;
    machine_menu.Z2Enable        = Z2_ENABLE_EN;
    machine_menu.Z2EndstopEnable = Z2_ENDSTOP_EN;
    machine_menu.Z2Port          = Z2_PORT_EN;

    machine_menu.EnablePinsInvertTitle = ENABLE_PINS_CONF_TITLE_EN;
    machine_menu.XInvert               = X_ENABLE_PINS_INVERT_EN;
    machine_menu.YInvert               = Y_ENABLE_PINS_INVERT_EN;
    machine_menu.ZInvert               = Z_ENABLE_PINS_INVERT_EN;
    machine_menu.EInvert               = E_ENABLE_PINS_INVERT_EN;

    machine_menu.key_back    = KEY_BACK_EN;
    machine_menu.key_reset   = KEY_REST_EN;
    machine_menu.key_confirm = KEY_CONFIRM_EN;
    //
    machine_menu.high_level = MOTOR_EN_HIGH_LEVEL_EN;
    machine_menu.low_level  = MOTOR_EN_LOW_LEVEL_EN;

    machine_menu.PausePosText   = PAUSE_POSITION_EN;
    machine_menu.xPos           = PAUSE_POSITION_X_EN;
    machine_menu.yPos           = PAUSE_POSITION_Y_EN;
    machine_menu.zPos           = PAUSE_POSITION_Z_EN;
    machine_menu.WifiConfTitle  = WIFI_SETTINGS_TITLE_EN;
    machine_menu.wifiMode       = WIFI_SETTINGS_MODE_EN;
    machine_menu.wifiName       = WIFI_SETTINGS_NAME_EN;
    machine_menu.wifiPassWord   = WIFI_SETTINGS_PASSWORD_EN;
    machine_menu.wifiCloud      = WIFI_SETTINGS_CLOUD_EN;
    machine_menu.wifiConfig     = WIFI_SETTINGS_CONFIG_EN;
    machine_menu.wifiEdit       = WIFI_SETTINGS_EDIT_EN;
    machine_menu.wifiConfigTips = WIFI_CONFIG_TIPS_EN;

    machine_menu.OffsetConfTitle = OFFSET_TITLE_EN;
    machine_menu.Xoffset         = OFFSET_X_EN;
    machine_menu.Yoffset         = OFFSET_Y_EN;
    machine_menu.Zoffset         = OFFSET_Z_EN;

    machine_menu.HomingSensitivityConfTitle = HOMING_SENSITIVITY_CONF_TITLE_EN;
    machine_menu.X_Sensitivity              = X_SENSITIVITY_EN;
    machine_menu.Y_Sensitivity              = Y_SENSITIVITY_EN;
    machine_menu.Z_Sensitivity              = Z_SENSITIVITY_EN;
    machine_menu.Z2_Sensitivity             = Z2_SENSITIVITY_EN;

    machine_menu.EncoderConfTitle = ENCODER_CONF_TITLE_EN;
    machine_menu.EncoderConfText              = ENCODER_CONF_TEXT_EN;
  }
}

void disp_language_init() {
  preheat_menu.value_state = TEXT_VALUE;
  preheat_menu.step_1c     = TEXT_1C;
  preheat_menu.step_5c     = TEXT_5C;
  preheat_menu.step_10c    = TEXT_10C;

  move_menu.x_add = AXIS_X_ADD_TEXT;
  move_menu.x_dec = AXIS_X_DEC_TEXT;
  move_menu.y_add = AXIS_Y_ADD_TEXT;
  move_menu.y_dec = AXIS_Y_DEC_TEXT;
  move_menu.z_add = AXIS_Z_ADD_TEXT;
  move_menu.z_dec = AXIS_Z_DEC_TEXT;

  move_menu.step_001mm = TEXT_001MM;
  move_menu.step_005mm = TEXT_005MM;
  move_menu.step_01mm  = TEXT_01MM;
  move_menu.step_1mm   = TEXT_1MM;
  move_menu.step_10mm  = TEXT_10MM;

  home_menu.home_x   = HOME_X_TEXT;
  home_menu.home_y   = HOME_Y_TEXT;
  home_menu.home_z   = HOME_Z_TEXT;
  home_menu.home_all = HOME_ALL_TEXT;

  extrude_menu.temp_value     = TEXT_VALUE_T;
  extrude_menu.count_value_mm = TEXT_VALUE_mm;
  extrude_menu.count_value_cm = TEXT_VALUE_cm;
  extrude_menu.count_value_m  = TEXT_VALUE_m;
  extrude_menu.step_1mm       = EXTRUDE_1MM_TEXT;
  extrude_menu.step_5mm       = EXTRUDE_5MM_TEXT;
  extrude_menu.step_10mm      = EXTRUDE_10MM_TEXT;

  fan_menu.full = FAN_OPEN_TEXT;
  fan_menu.half = FAN_HALF_TEXT;
  fan_menu.off  = FAN_CLOSE_TEXT;

  speed_menu.step_1percent  = STEP_1PERCENT;
  speed_menu.step_5percent  = STEP_5PERCENT;
  speed_menu.step_10percent = STEP_10PERCENT;

  language_menu.chinese_s  = LANGUAGE_S_CN;
  language_menu.chinese_t  = LANGUAGE_T_CN;
  language_menu.english    = LANGUAGE_EN;
  language_menu.russian    = LANGUAGE_RU;
  language_menu.spanish    = LANGUAGE_SP;
  language_menu.german     = LANGUAGE_GE;
  language_menu.japan      = LANGUAGE_JP;
  language_menu.korean     = LANGUAGE_KR;
  language_menu.portuguese = LANGUAGE_PR;
  language_menu.italy      = LANGUAGE_IT;
  language_menu.brazil     = LANGUAGE_BR;
  language_menu.french     = LANGUAGE_FR;

  about_menu.type_name  = ABOUT_TYPE_TEXT;
  about_menu.firmware_v = ABOUT_VERSION_TEXT;

  wifi_menu.ip           = WIFI_IP_TEXT;
  wifi_menu.wifi         = WIFI_NAME_TEXT;
  wifi_menu.key          = WIFI_KEY_TEXT;
  wifi_menu.state_ap     = WIFI_STATE_AP_TEXT;
  wifi_menu.state_sta    = WIFI_STATE_STA_TEXT;
  wifi_menu.connected    = WIFI_CONNECTED_TEXT;
  wifi_menu.disconnected = WIFI_DISCONNECTED_TEXT;
  wifi_menu.exception    = WIFI_EXCEPTION_TEXT;

  printing_menu.temp1    = TEXT_VALUE;
  printing_menu.temp2    = TEXT_VALUE;
  printing_menu.bed_temp = TEXT_VALUE;

  filament_menu.stat_temp = TEXT_VALUE;

  machine_menu.key_0     = KEYBOARD_KEY0_EN;
  machine_menu.key_1     = KEYBOARD_KEY1_EN;
  machine_menu.key_2     = KEYBOARD_KEY2_EN;
  machine_menu.key_3     = KEYBOARD_KEY3_EN;
  machine_menu.key_4     = KEYBOARD_KEY4_EN;
  machine_menu.key_5     = KEYBOARD_KEY5_EN;
  machine_menu.key_6     = KEYBOARD_KEY6_EN;
  machine_menu.key_7     = KEYBOARD_KEY7_EN;
  machine_menu.key_8     = KEYBOARD_KEY8_EN;
  machine_menu.key_9     = KEYBOARD_KEY9_EN;
  machine_menu.key_point = KEYBOARD_KEY_POINT_EN;
  machine_menu.negative  = KEYBOARD_KEY_NEGATIVE_EN;
  // wifi-list
  #if ENABLED(MKS_WIFI_MODULE)
    list_menu.title        = TEXT_WIFI_MENU_TITLE_EN;
    list_menu.file_pages   = FILE_PAGES_EN;

    // tips
    tips_menu.joining      = TEXT_WIFI_JOINING_EN;
    tips_menu.failedJoin   = TEXT_WIFI_FAILED_JOIN_EN;
    tips_menu.wifiConected = TEXT_WIFI_WIFI_CONECTED_EN;
  #endif
  machine_setting_disp();

  operation_menu.babystep = TEXT_BABY_STEP_EN;

  switch (gCfgItems.language) {
    case LANG_SIMPLE_CHINESE:
      common_menu.dialog_confirm_title  = TITLE_DIALOG_CONFIRM_CN;
      common_menu.text_back             = BACK_TEXT_CN;
      common_menu.close_machine_tips    = DIALOG_CLOSE_MACHINE_CN;
      common_menu.unbind_printer_tips   = DIALOG_UNBIND_PRINTER_CN;
      common_menu.print_special_title   = PRINTING_GBK;
      common_menu.pause_special_title   = PRINTING_PAUSE_GBK;
      common_menu.operate_special_title = PRINTING_OPERATION_GBK;
      //
      main_menu.title        = TITLE_READYPRINT_CN;
      main_menu.preheat      = PREHEAT_TEXT_CN;
      main_menu.move         = MOVE_TEXT_CN;
      main_menu.home         = HOME_TEXT_CN;
      main_menu.print        = PRINT_TEXT_CN;
      main_menu.extrude      = EXTRUDE_TEXT_CN;
      main_menu.leveling     = LEVELING_TEXT_CN;
      main_menu.autoleveling = AUTO_LEVELING_TEXT_CN;
      main_menu.fan          = FAN_TEXT_CN;
      main_menu.set          = SET_TEXT_CN;
      main_menu.more         = MORE_TEXT_CN;
      main_menu.tool         = TOOL_TEXT_CN;
      // TOOL
      tool_menu.title        = TOOL_TEXT_CN;
      tool_menu.preheat      = TOOL_PREHEAT_CN;
      tool_menu.extrude      = TOOL_EXTRUDE_CN;
      tool_menu.move         = TOOL_MOVE_CN;
      tool_menu.home         = TOOL_HOME_CN;
      tool_menu.leveling     = TOOL_LEVELING_CN;
      tool_menu.autoleveling = TOOL_AUTO_LEVELING_CN;
      tool_menu.filament     = TOOL_FILAMENT_CN;
      tool_menu.more         = TOOL_MORE_CN;
      //
      preheat_menu.adjust_title = TITLE_ADJUST_CN;
      preheat_menu.title        = TITLE_PREHEAT_CN;
      preheat_menu.add          = ADD_TEXT_CN;
      preheat_menu.dec          = DEC_TEXT_CN;
      preheat_menu.ext1         = EXTRUDER_1_TEXT_CN;
      preheat_menu.ext2         = EXTRUDER_2_TEXT_CN;
      preheat_menu.hotbed       = HEATBED_TEXT_CN;
      preheat_menu.off          = CLOSE_TEXT_CN;

      preheat_menu.value_state = TEXT_VALUE_CN;
      preheat_menu.step_1c     = TEXT_1C_CN;
      preheat_menu.step_5c     = TEXT_5C_CN;
      preheat_menu.step_10c    = TEXT_10C_CN;
      //
      move_menu.title = MOVE_TEXT_CN;
      //
      home_menu.title    = TITLE_HOME_CN;
      home_menu.stopmove = HOME_STOPMOVE_CN;
      //
      file_menu.title             = TITLE_CHOOSEFILE_CN;
      file_menu.page_up           = PAGE_UP_TEXT_CN;
      file_menu.page_down         = PAGE_DOWN_TEXT_CN;
      file_menu.file_loading      = FILE_LOADING_CN;
      file_menu.no_file           = NO_FILE_CN;
      file_menu.no_file_and_check = NO_FILE_CN;
      //
      extrude_menu.title       = TITLE_EXTRUDE_CN;
      extrude_menu.in          = EXTRUDER_IN_TEXT_CN;
      extrude_menu.out         = EXTRUDER_OUT_TEXT_CN;
      extrude_menu.ext1        = EXTRUDER_1_TEXT_CN;
      extrude_menu.ext2        = EXTRUDER_2_TEXT_CN;
      extrude_menu.low         = EXTRUDE_LOW_SPEED_TEXT_CN;
      extrude_menu.normal      = EXTRUDE_MEDIUM_SPEED_TEXT_CN;
      extrude_menu.high        = EXTRUDE_HIGH_SPEED_TEXT_CN;
      extrude_menu.temper_text = EXTRUDER_TEMP_TEXT_CN;
      extrude_menu.temp_value  = EXTRUDE_TEXT_VALUE_T_CN;
      //
      leveling_menu.title     = TITLE_LEVELING_CN;
      leveling_menu.position1 = LEVELING_POINT1_TEXT_CN;
      leveling_menu.position2 = LEVELING_POINT2_TEXT_CN;
      leveling_menu.position3 = LEVELING_POINT3_TEXT_CN;
      leveling_menu.position4 = LEVELING_POINT4_TEXT_CN;
      leveling_menu.position5 = LEVELING_POINT5_TEXT_CN;
      //
      set_menu.title        = TITLE_SET_CN;
      set_menu.filesys      = FILESYS_TEXT_CN;
      set_menu.wifi         = WIFI_TEXT_CN;
      set_menu.about        = ABOUT_TEXT_CN;
      set_menu.fan          = FAN_TEXT_CN;
      set_menu.filament     = FILAMENT_TEXT_CN;
      set_menu.breakpoint   = BREAK_POINT_TEXT_CN;
      set_menu.motoroff     = MOTOR_OFF_TEXT_CN;
      set_menu.motoroffXY   = MOTOR_OFF_XY_TEXT_CN;
      set_menu.language     = LANGUAGE_TEXT_CN;
      set_menu.shutdown     = SHUTDOWN_TEXT_CN;
      set_menu.machine_para = MACHINE_PARA_CN;
      set_menu.eepromSet    = EEPROM_SETTINGS_CN;
      //
      filesys_menu.title   = TITLE_FILESYS_CN;
      filesys_menu.sd_sys  = SD_CARD_TEXT_CN;
      filesys_menu.usb_sys = U_DISK_TEXT_CN;
      //
      more_menu.title       = TITLE_MORE_CN;
<<<<<<< HEAD
      more_menu.gcode       = MORE_GCODE_CN;
      more_menu.entergcode  = MORE_ENTER_GCODE_CN;
=======
>>>>>>> c753fc69
      #if ENABLED(USER_CMD_1_ENABLE)
        more_menu.custom1 = MORE_CUSTOM1_TEXT_CN;
      #endif
      #if ENABLED(USER_CMD_2_ENABLE)
        more_menu.custom2 = MORE_CUSTOM2_TEXT_CN;
      #endif
      #if ENABLED(USER_CMD_3_ENABLE)
        more_menu.custom3 = MORE_CUSTOM3_TEXT_CN;
      #endif
      #if ENABLED(USER_CMD_4_ENABLE)
        more_menu.custom4 = MORE_CUSTOM4_TEXT_CN;
      #endif
      #if ENABLED(USER_CMD_5_ENABLE)
        more_menu.custom5 = MORE_CUSTOM5_TEXT_CN;
      #endif
      #if ENABLED(USER_CMD_6_ENABLE)
        more_menu.custom6 = MORE_CUSTOM6_TEXT_CN;
      #endif
      #if ENABLED(USER_CMD_7_ENABLE)
        more_menu.custom7 = MORE_CUSTOM7_TEXT_CN;
      #endif
      // WIFI
      wifi_menu.title = WIFI_TEXT;
      wifi_menu.cloud     = CLOUD_TEXT_CN;
      wifi_menu.reconnect = WIFI_RECONNECT_TEXT_CN;
      // CLOUD
      cloud_menu.title        = TITLE_CLOUD_TEXT_CN;
      cloud_menu.bind         = CLOUD_BINDED_CN;
      cloud_menu.binded       = CLOUD_BINDED_CN;
      cloud_menu.unbind       = CLOUD_UNBIND_CN;
      cloud_menu.unbinding    = CLOUD_UNBINDED_CN;
      cloud_menu.disconnected = CLOUD_DISCONNECTED_CN;
      cloud_menu.unbinded     = CLOUD_UNBINDED_CN;
      cloud_menu.disable      = CLOUD_DISABLE_CN;
      //
      about_menu.title   = ABOUT_TEXT_CN;
      about_menu.type    = ABOUT_TYPE_TEXT_CN;
      about_menu.version = ABOUT_VERSION_TEXT_CN;
      about_menu.wifi    = ABOUT_WIFI_TEXT_CN;

      //
      fan_menu.title = FAN_TEXT_CN;
      fan_menu.add   = FAN_ADD_TEXT_CN;
      fan_menu.dec   = FAN_DEC_TEXT_CN;
      fan_menu.state = FAN_TIPS1_TEXT_CN;
      //
      filament_menu.title                               = TITLE_FILAMENT_CN;
      filament_menu.in                                  = FILAMENT_IN_TEXT_CN;
      filament_menu.out                                 = FILAMENT_OUT_TEXT_CN;
      filament_menu.ext1                                = FILAMENT_EXT0_TEXT_CN;
      filament_menu.ext2                                = FILAMENT_EXT1_TEXT_CN;
      filament_menu.ready_replace                       = FILAMENT_CHANGE_TEXT_CN;
      filament_menu.filament_dialog_load_heat           = FILAMENT_DIALOG_LOAD_HEAT_TIPS_CN;
      filament_menu.filament_dialog_load_heat_confirm   = FILAMENT_DIALOG_LOAD_CONFIRM1_TIPS_CN;
      filament_menu.filament_dialog_loading             = FILAMENT_DIALOG_LOADING_TIPS_CN;
      filament_menu.filament_dialog_load_completed      = FILAMENT_DIALOG_LOAD_COMPLETE_TIPS_CN;
      filament_menu.filament_dialog_unload_heat         = FILAMENT_DIALOG_UNLOAD_HEAT_TIPS_CN;
      filament_menu.filament_dialog_unload_heat_confirm = FILAMENT_DIALOG_UNLOAD_CONFIRM_TIPS_CN;
      filament_menu.filament_dialog_unloading           = FILAMENT_DIALOG_UNLOADING_TIPS_CN;
      filament_menu.filament_dialog_unload_completed    = FILAMENT_DIALOG_UNLOAD_COMPLETE_TIPS_CN;

      //
      language_menu.title = TITLE_LANGUAGE_CN;
      language_menu.next  = PAGE_DOWN_TEXT_CN;
      language_menu.up    = PAGE_UP_TEXT_CN;

      //
      printing_menu.title  = TITLE_PRINTING_CN;
      printing_menu.option = PRINTING_OPERATION_CN;
      printing_menu.stop   = PRINTING_STOP_CN;
      printing_menu.pause  = PRINTING_PAUSE_CN;
      printing_menu.resume = PRINTING_RESUME_CN;

      //
      operation_menu.title      = TITLE_OPERATION_CN;
      operation_menu.pause      = PRINTING_PAUSE_CN;
      operation_menu.stop       = PRINTING_STOP_CN;
      operation_menu.temp       = PRINTING_TEMP_CN;
      operation_menu.fan        = FAN_TEXT_CN;
      operation_menu.filament   = FILAMENT_TEXT_CN;
      operation_menu.extr       = PRINTING_EXTRUDER_CN;
      operation_menu.speed      = PRINTING_CHANGESPEED_CN;
      operation_menu.more       = PRINTING_MORE_CN;
      operation_menu.move       = PRINTING_MOVE_CN;
      operation_menu.auto_off   = AUTO_SHUTDOWN_CN;
      operation_menu.manual_off = MANUAL_SHUTDOWN_CN;
      //
      pause_menu.title    = TITLE_PAUSE_CN;
      pause_menu.resume   = PRINTING_RESUME_CN;
      pause_menu.stop     = PRINTING_STOP_CN;
      pause_menu.extrude  = PRINTING_EXTRUDER_CN;
      pause_menu.move     = PRINTING_MOVE_CN;
      pause_menu.filament = FILAMENT_TEXT_CN;
      pause_menu.more     = PRINTING_MORE_CN;

      //
      speed_menu.title         = PRINTING_CHANGESPEED_CN;
      speed_menu.add           = ADD_TEXT_CN;
      speed_menu.dec           = DEC_TEXT_CN;
      speed_menu.move          = MOVE_SPEED_CN;
      speed_menu.extrude       = EXTRUDER_SPEED_CN;
      speed_menu.extrude_speed = EXTRUDER_SPEED_STATE_CN;
      speed_menu.move_speed    = MOVE_SPEED_STATE_CN;
      //
      printing_more_menu.title      = TITLE_MORE_CN;
      printing_more_menu.fan        = FAN_TEXT_CN;
      printing_more_menu.auto_close = AUTO_SHUTDOWN_CN;
      printing_more_menu.manual     = MANUAL_SHUTDOWN_CN;
      printing_more_menu.speed      = PRINTING_CHANGESPEED_CN;
      printing_more_menu.temp       = PRINTING_TEMP_CN;

      print_file_dialog_menu.confirm               = DIALOG_CONFIRM_CN;
      print_file_dialog_menu.cancel                = DIALOG_CANCLE_CN;
      print_file_dialog_menu.print_file            = DIALOG_PRINT_MODEL_CN;
      print_file_dialog_menu.cancel_print          = DIALOG_CANCEL_PRINT_CN;
      print_file_dialog_menu.retry                 = DIALOG_RETRY_CN;
      print_file_dialog_menu.stop                  = DIALOG_STOP_CN;
      print_file_dialog_menu.no_file_print_tips    = DIALOG_ERROR_TIPS1_CN;
      print_file_dialog_menu.print_from_breakpoint = DIALOG_REPRINT_FROM_BREAKPOINT_CN;

      print_file_dialog_menu.close_machine_error = DIALOG_ERROR_TIPS2_CN;
      print_file_dialog_menu.filament_no_press   = DIALOG_FILAMENT_NO_PRESS_CN;

      print_file_dialog_menu.print_finish     = DIALOG_PRINT_FINISH_CN;
      print_file_dialog_menu.print_time       = DIALOG_PRINT_TIME_CN;
      print_file_dialog_menu.reprint          = DIALOG_REPRINT_CN;
      print_file_dialog_menu.wifi_enable_tips = DIALOG_WIFI_ENABLE_TIPS_CN;

      pause_msg_menu.pausing       = MESSAGE_PAUSING_CN;
      pause_msg_menu.changing      = MESSAGE_CHANGING_CN;
      pause_msg_menu.unload        = MESSAGE_UNLOAD_CN;
      pause_msg_menu.waiting       = MESSAGE_WAITING_CN;
      pause_msg_menu.insert        = MESSAGE_INSERT_CN;
      pause_msg_menu.load          = MESSAGE_LOAD_CN;
      pause_msg_menu.purge         = MESSAGE_PURGE_CN;
      pause_msg_menu.resume        = MESSAGE_RESUME_CN;
      pause_msg_menu.heat          = MESSAGE_HEAT_CN;
      pause_msg_menu.heating       = MESSAGE_HEATING_CN;
      pause_msg_menu.option        = MESSAGE_OPTION_CN;
      pause_msg_menu.purgeMore     = MESSAGE_PURGE_MORE_CN;
      pause_msg_menu.continuePrint = MESSAGE_CONTINUE_PRINT_CN;
      eeprom_menu.title            = EEPROM_SETTINGS_TITLE_CN;
      eeprom_menu.store            = EEPROM_SETTINGS_STORE_CN;
      eeprom_menu.read             = EEPROM_SETTINGS_READ_CN;
      eeprom_menu.revert           = EEPROM_SETTINGS_REVERT_CN;
      eeprom_menu.storeTips        = EEPROM_STORE_TIPS_CN;
      eeprom_menu.readTips         =  EEPROM_READ_TIPS_CN;
      eeprom_menu.revertTips       =  EEPROM_REVERT_TIPS_CN;
      break;

      #if 1
        #if 1

          case LANG_COMPLEX_CHINESE:
            common_menu.dialog_confirm_title  = TITLE_DIALOG_CONFIRM_T_CN;
            common_menu.text_back             = BACK_TEXT_T_CN;
            common_menu.close_machine_tips    = DIALOG_CLOSE_MACHINE_T_CN;
            common_menu.unbind_printer_tips   = DIALOG_UNBIND_PRINTER_T_CN;
            common_menu.print_special_title   = PRINTING_GBK;
            common_menu.pause_special_title   = PRINTING_PAUSE_GBK;
            common_menu.operate_special_title = PRINTING_OPERATION_GBK;
            //
            main_menu.title        = TITLE_READYPRINT_T_CN;
            main_menu.preheat      = PREHEAT_TEXT_T_CN;
            main_menu.move         = MOVE_TEXT_T_CN;
            main_menu.home         = HOME_TEXT_T_CN;
            main_menu.print        = PRINT_TEXT_T_CN;
            main_menu.extrude      = EXTRUDE_TEXT_T_CN;
            main_menu.leveling     = LEVELING_TEXT_T_CN;
            main_menu.autoleveling = AUTO_LEVELING_TEXT_T_CN;
            main_menu.fan          = FAN_TEXT_T_CN;
            main_menu.set          = SET_TEXT_T_CN;
            main_menu.more         = MORE_TEXT_T_CN;
            main_menu.tool         = TOOL_TEXT_T_CN;
            // TOOL
            tool_menu.title        = TOOL_TEXT_T_CN;
            tool_menu.preheat      = TOOL_PREHEAT_T_CN;
            tool_menu.extrude      = TOOL_EXTRUDE_T_CN;
            tool_menu.move         = TOOL_MOVE_T_CN;
            tool_menu.home         = TOOL_HOME_T_CN;
            tool_menu.leveling     = TOOL_LEVELING_T_CN;
            tool_menu.autoleveling = TOOL_AUTO_LEVELING_T_CN;
            tool_menu.filament     = TOOL_FILAMENT_T_CN;
            tool_menu.more         = TOOL_MORE_T_CN;
            //
            preheat_menu.adjust_title = TITLE_ADJUST_T_CN;
            preheat_menu.title        = TITLE_PREHEAT_T_CN;
            preheat_menu.add          = ADD_TEXT_T_CN;
            preheat_menu.dec          = DEC_TEXT_T_CN;
            preheat_menu.ext1         = EXTRUDER_1_TEXT_T_CN;
            preheat_menu.ext2         = EXTRUDER_2_TEXT_T_CN;
            preheat_menu.hotbed       = HEATBED_TEXT_T_CN;
            preheat_menu.off          = CLOSE_TEXT_T_CN;
            preheat_menu.value_state  = TEXT_VALUE_T_CN;
            preheat_menu.step_1c      = TEXT_1C_T_CN;
            preheat_menu.step_5c      = TEXT_5C_T_CN;
            preheat_menu.step_10c     = TEXT_10C_T_CN;
            //
            move_menu.title   = MOVE_TEXT_T_CN;
            //
            home_menu.title    = TITLE_HOME_T_CN;
            home_menu.stopmove = HOME_STOPMOVE_T_CN;
            //
            file_menu.title             = TITLE_CHOOSEFILE_T_CN;
            file_menu.page_up           = PAGE_UP_TEXT_T_CN;
            file_menu.page_down         = PAGE_DOWN_TEXT_T_CN;
            file_menu.file_loading      = FILE_LOADING_T_CN;
            file_menu.no_file           = NO_FILE_T_CN;
            file_menu.no_file_and_check = NO_FILE_T_CN;
            //
            extrude_menu.title       = TITLE_EXTRUDE_T_CN;
            extrude_menu.in          = EXTRUDER_IN_TEXT_T_CN;
            extrude_menu.out         = EXTRUDER_OUT_TEXT_T_CN;
            extrude_menu.ext1        = EXTRUDER_1_TEXT_T_CN;
            extrude_menu.ext2        = EXTRUDER_2_TEXT_T_CN;
            extrude_menu.low         = EXTRUDE_LOW_SPEED_TEXT_T_CN;
            extrude_menu.normal      = EXTRUDE_MEDIUM_SPEED_TEXT_T_CN;
            extrude_menu.high        = EXTRUDE_HIGH_SPEED_TEXT_T_CN;
            extrude_menu.temper_text = EXTRUDER_TEMP_TEXT_T_CN;
            extrude_menu.temp_value  = EXTRUDE_TEXT_VALUE_T_T_CN;
            //
            leveling_menu.title     = TITLE_LEVELING_CN;
            leveling_menu.position1 = LEVELING_POINT1_TEXT_T_CN;
            leveling_menu.position2 = LEVELING_POINT2_TEXT_T_CN;
            leveling_menu.position3 = LEVELING_POINT3_TEXT_T_CN;
            leveling_menu.position4 = LEVELING_POINT4_TEXT_T_CN;
            leveling_menu.position5 = LEVELING_POINT5_TEXT_T_CN;
            //
            set_menu.title        = TITLE_SET_T_CN;
            set_menu.filesys      = FILESYS_TEXT_T_CN;
            set_menu.wifi         = WIFI_TEXT_T_CN;
            set_menu.about        = ABOUT_TEXT_T_CN;
            set_menu.fan          = FAN_TEXT_T_CN;
            set_menu.filament     = FILAMENT_TEXT_T_CN;
            set_menu.breakpoint   = BREAK_POINT_TEXT_T_CN;
            set_menu.motoroff     = MOTOR_OFF_TEXT_T_CN;
            set_menu.motoroffXY   = MOTOR_OFF_XY_TEXT_T_CN;
            set_menu.language     = LANGUAGE_TEXT_T_CN;
            set_menu.shutdown     = SHUTDOWN_TEXT_T_CN;
            set_menu.machine_para = MACHINE_PARA_T_CN;
            set_menu.eepromSet    = EEPROM_SETTINGS_T_CN;
            filesys_menu.title    = TITLE_FILESYS_T_CN;
            filesys_menu.sd_sys   = SD_CARD_TEXT_T_CN;
            filesys_menu.usb_sys  = U_DISK_TEXT_T_CN;
            //
            more_menu.title       = TITLE_MORE_T_CN;
<<<<<<< HEAD
            more_menu.gcode       = MORE_GCODE_T_CN;
            more_menu.entergcode  = MORE_ENTER_GCODE_T_CN;
=======
>>>>>>> c753fc69
            #if ENABLED(USER_CMD_1_ENABLE)
              more_menu.custom1 = MORE_CUSTOM1_TEXT_T_CN;
            #endif
            #if ENABLED(USER_CMD_2_ENABLE)
              more_menu.custom2 = MORE_CUSTOM2_TEXT_T_CN;
            #endif
            #if ENABLED(USER_CMD_3_ENABLE)
              more_menu.custom3 = MORE_CUSTOM3_TEXT_T_CN;
            #endif
            #if ENABLED(USER_CMD_4_ENABLE)
              more_menu.custom4 = MORE_CUSTOM4_TEXT_T_CN;
            #endif
            #if ENABLED(USER_CMD_5_ENABLE)
              more_menu.custom5 = MORE_CUSTOM5_TEXT_T_CN;
            #endif
            #if ENABLED(USER_CMD_6_ENABLE)
              more_menu.custom6 = MORE_CUSTOM6_TEXT_T_CN;
            #endif
            #if ENABLED(USER_CMD_7_ENABLE)
              more_menu.custom7 = MORE_CUSTOM7_TEXT_T_CN;
            #endif
            // WIFI
            wifi_menu.title     = WIFI_TEXT;
            wifi_menu.cloud     = CLOUD_TEXT_T_CN;
            wifi_menu.reconnect = WIFI_RECONNECT_TEXT_T_CN;
            // CLOUD
            cloud_menu.title        = TITLE_CLOUD_TEXT_T_CN;
            cloud_menu.bind         = CLOUD_BINDED_T_CN;
            cloud_menu.binded       = CLOUD_BINDED_T_CN;
            cloud_menu.unbind       = CLOUD_UNBIND_T_CN;
            cloud_menu.unbinding    = CLOUD_UNBINDED_T_CN;
            cloud_menu.disconnected = CLOUD_DISCONNECTED_T_CN;
            cloud_menu.unbinded     = CLOUD_UNBINDED_T_CN;
            cloud_menu.disable      = CLOUD_DISABLE_T_CN;
            //
            about_menu.title   = ABOUT_TEXT_T_CN;
            about_menu.type    = ABOUT_TYPE_TEXT_T_CN;
            about_menu.version = ABOUT_VERSION_TEXT_T_CN;
            about_menu.wifi    = ABOUT_WIFI_TEXT_T_CN;

            //
            fan_menu.title = FAN_TEXT_T_CN;
            fan_menu.add   = FAN_ADD_TEXT_T_CN;
            fan_menu.dec   = FAN_DEC_TEXT_T_CN;
            fan_menu.state = FAN_TIPS1_TEXT_T_CN;
            //
            filament_menu.title                               = TITLE_FILAMENT_T_CN;
            filament_menu.in                                  = FILAMENT_IN_TEXT_T_CN;
            filament_menu.out                                 = FILAMENT_OUT_TEXT_T_CN;
            filament_menu.ext1                                = FILAMENT_EXT0_TEXT_T_CN;
            filament_menu.ext2                                = FILAMENT_EXT1_TEXT_T_CN;
            filament_menu.ready_replace                       = FILAMENT_CHANGE_TEXT_T_CN;
            filament_menu.filament_dialog_load_heat           = FILAMENT_DIALOG_LOAD_HEAT_TIPS_T_CN;
            filament_menu.filament_dialog_load_heat_confirm   = FILAMENT_DIALOG_LOAD_CONFIRM1_TIPS_T_CN;
            filament_menu.filament_dialog_loading             = FILAMENT_DIALOG_LOADING_TIPS_T_CN;
            filament_menu.filament_dialog_load_completed      = FILAMENT_DIALOG_LOAD_COMPLETE_TIPS_T_CN;
            filament_menu.filament_dialog_unload_heat         = FILAMENT_DIALOG_UNLOAD_HEAT_TIPS_T_CN;
            filament_menu.filament_dialog_unload_heat_confirm = FILAMENT_DIALOG_UNLOAD_CONFIRM_TIPS_T_CN;
            filament_menu.filament_dialog_unloading           = FILAMENT_DIALOG_UNLOADING_TIPS_T_CN;
            filament_menu.filament_dialog_unload_completed    = FILAMENT_DIALOG_UNLOAD_COMPLETE_TIPS_T_CN;

            //
            language_menu.title = TITLE_LANGUAGE_T_CN;
            language_menu.next  = PAGE_DOWN_TEXT_T_CN;
            language_menu.up    = PAGE_UP_TEXT_T_CN;

            //
            printing_menu.title  = TITLE_PRINTING_T_CN;
            printing_menu.option = PRINTING_OPERATION_T_CN;
            printing_menu.stop   = PRINTING_STOP_T_CN;
            printing_menu.pause  = PRINTING_PAUSE_T_CN;
            printing_menu.resume = PRINTING_RESUME_T_CN;

            //
            operation_menu.title      = TITLE_OPERATION_T_CN;
            operation_menu.pause      = PRINTING_PAUSE_T_CN;
            operation_menu.stop       = PRINTING_STOP_T_CN;
            operation_menu.temp       = PRINTING_TEMP_T_CN;
            operation_menu.fan        = FAN_TEXT_T_CN;
            operation_menu.extr       = PRINTING_EXTRUDER_T_CN;
            operation_menu.speed      = PRINTING_CHANGESPEED_T_CN;
            operation_menu.filament   = FILAMENT_TEXT_T_CN;
            operation_menu.more       = PRINTING_MORE_T_CN;
            operation_menu.move       = PRINTING_MOVE_T_CN;
            operation_menu.auto_off   = AUTO_SHUTDOWN_T_CN;
            operation_menu.manual_off = MANUAL_SHUTDOWN_T_CN;
            //
            pause_menu.title    = TITLE_PAUSE_T_CN;
            pause_menu.resume   = PRINTING_RESUME_T_CN;
            pause_menu.stop     = PRINTING_STOP_T_CN;
            pause_menu.extrude  = PRINTING_EXTRUDER_T_CN;
            pause_menu.move     = PRINTING_MOVE_T_CN;
            pause_menu.filament = FILAMENT_TEXT_T_CN;
            pause_menu.more     = PRINTING_MORE_T_CN;

            //
            speed_menu.title         = PRINTING_CHANGESPEED_T_CN;
            speed_menu.add           = ADD_TEXT_T_CN;
            speed_menu.dec           = DEC_TEXT_T_CN;
            speed_menu.move          = MOVE_SPEED_T_CN;
            speed_menu.extrude       = EXTRUDER_SPEED_T_CN;
            speed_menu.extrude_speed = EXTRUDER_SPEED_STATE_T_CN;
            speed_menu.move_speed    = MOVE_SPEED_STATE_T_CN;
            //
            printing_more_menu.title      = TITLE_MORE_T_CN;
            printing_more_menu.fan        = FAN_TEXT_T_CN;
            printing_more_menu.auto_close = AUTO_SHUTDOWN_T_CN;
            printing_more_menu.manual     = MANUAL_SHUTDOWN_T_CN;
            printing_more_menu.speed      = PRINTING_CHANGESPEED_T_CN;
            printing_more_menu.temp       = PRINTING_TEMP_T_CN;

            print_file_dialog_menu.confirm               = DIALOG_CONFIRM_T_CN;
            print_file_dialog_menu.cancel                = DIALOG_CANCLE_T_CN;
            print_file_dialog_menu.print_file            = DIALOG_PRINT_MODEL_T_CN;
            print_file_dialog_menu.cancel_print          = DIALOG_CANCEL_PRINT_T_CN;
            print_file_dialog_menu.retry                 = DIALOG_RETRY_T_CN;
            print_file_dialog_menu.stop                  = DIALOG_STOP_T_CN;
            print_file_dialog_menu.no_file_print_tips    = DIALOG_ERROR_TIPS1_T_CN;
            print_file_dialog_menu.print_from_breakpoint = DIALOG_REPRINT_FROM_BREAKPOINT_T_CN;

            print_file_dialog_menu.close_machine_error = DIALOG_ERROR_TIPS2_T_CN;
            print_file_dialog_menu.filament_no_press   = DIALOG_FILAMENT_NO_PRESS_T_CN;
            print_file_dialog_menu.print_finish        = DIALOG_PRINT_FINISH_T_CN;
            print_file_dialog_menu.print_time          = DIALOG_PRINT_TIME_T_CN;
            print_file_dialog_menu.reprint             = DIALOG_REPRINT_T_CN;
            print_file_dialog_menu.wifi_enable_tips    = DIALOG_WIFI_ENABLE_TIPS_T_CN;

            pause_msg_menu.pausing       = MESSAGE_PAUSING_T_CN;
            pause_msg_menu.changing      = MESSAGE_CHANGING_T_CN;
            pause_msg_menu.unload        = MESSAGE_UNLOAD_T_CN;
            pause_msg_menu.waiting       = MESSAGE_WAITING_T_CN;
            pause_msg_menu.insert        = MESSAGE_INSERT_T_CN;
            pause_msg_menu.load          = MESSAGE_LOAD_T_CN;
            pause_msg_menu.purge         = MESSAGE_PURGE_T_CN;
            pause_msg_menu.resume        = MESSAGE_RESUME_T_CN;
            pause_msg_menu.heat          = MESSAGE_HEAT_T_CN;
            pause_msg_menu.heating       = MESSAGE_HEATING_T_CN;
            pause_msg_menu.option        = MESSAGE_OPTION_T_CN;
            pause_msg_menu.purgeMore     = MESSAGE_PURGE_MORE_T_CN;
            pause_msg_menu.continuePrint = MESSAGE_CONTINUE_PRINT_T_CN;
            eeprom_menu.title            = EEPROM_SETTINGS_TITLE_T_CN;
            eeprom_menu.store            = EEPROM_SETTINGS_STORE_T_CN;
            eeprom_menu.read             = EEPROM_SETTINGS_READ_T_CN;
            eeprom_menu.revert           = EEPROM_SETTINGS_REVERT_T_CN;
            eeprom_menu.storeTips        = EEPROM_STORE_TIPS_T_CN;
            eeprom_menu.readTips         =  EEPROM_READ_TIPS_T_CN;
            eeprom_menu.revertTips       =  EEPROM_REVERT_TIPS_T_CN;
            break;
          case LANG_ENGLISH:
            common_menu.dialog_confirm_title  = TITLE_DIALOG_CONFIRM_EN;
            common_menu.text_back             = BACK_TEXT_EN;
            common_menu.close_machine_tips    = DIALOG_CLOSE_MACHINE_EN;
            common_menu.unbind_printer_tips   = DIALOG_UNBIND_PRINTER_EN;
            common_menu.print_special_title   = PRINTING_OTHER_LANGUGE;
            common_menu.pause_special_title   = PRINTING_PAUSE_OTHER_LANGUGE;
            common_menu.operate_special_title = PRINTING_OPERATION_OTHER_LANGUGE;
            //
            main_menu.title        = TITLE_READYPRINT_EN;
            main_menu.preheat      = PREHEAT_TEXT_EN;
            main_menu.move         = MOVE_TEXT_EN;
            main_menu.home         = HOME_TEXT_EN;
            main_menu.print        = PRINT_TEXT_EN;
            main_menu.extrude      = EXTRUDE_TEXT_EN;
            main_menu.leveling     = LEVELING_TEXT_EN;
            main_menu.autoleveling = AUTO_LEVELING_TEXT_EN;
            main_menu.fan          = FAN_TEXT_EN;
            main_menu.set          = SET_TEXT_EN;
            main_menu.more         = MORE_TEXT_EN;
            main_menu.tool         = TOOL_TEXT_EN;
            // TOOL
            tool_menu.title        = TOOL_TEXT_EN;
            tool_menu.preheat      = TOOL_PREHEAT_EN;
            tool_menu.extrude      = TOOL_EXTRUDE_EN;
            tool_menu.move         = TOOL_MOVE_EN;
            tool_menu.home         = TOOL_HOME_EN;
            tool_menu.leveling     = TOOL_LEVELING_EN;
            tool_menu.autoleveling = TOOL_AUTO_LEVELING_EN;
            tool_menu.filament     = TOOL_FILAMENT_EN;
            tool_menu.more         = TOOL_MORE_EN;
            //
            preheat_menu.adjust_title = TITLE_ADJUST_EN;
            preheat_menu.title        = TITLE_PREHEAT_EN;
            preheat_menu.add          = ADD_TEXT_EN;
            preheat_menu.dec          = DEC_TEXT_EN;
            preheat_menu.ext1         = EXTRUDER_1_TEXT_EN;
            preheat_menu.ext2         = EXTRUDER_2_TEXT_EN;
            preheat_menu.hotbed       = HEATBED_TEXT_EN;
            preheat_menu.off          = CLOSE_TEXT_EN;
            //
            move_menu.title    = TITLE_MOVE_EN;
            //
            home_menu.title    = TITLE_HOME_EN;
            home_menu.stopmove = HOME_STOPMOVE_EN;
            //
            file_menu.title             = TITLE_CHOOSEFILE_EN;
            file_menu.page_up           = PAGE_UP_TEXT_EN;
            file_menu.page_down         = PAGE_DOWN_TEXT_EN;
            file_menu.file_loading      = FILE_LOADING_EN;
            file_menu.no_file           = NO_FILE_EN;
            file_menu.no_file_and_check = NO_FILE_EN;
            //
            extrude_menu.title       = TITLE_EXTRUDE_EN;
            extrude_menu.in          = EXTRUDER_IN_TEXT_EN;
            extrude_menu.out         = EXTRUDER_OUT_TEXT_EN;
            extrude_menu.ext1        = EXTRUDER_1_TEXT_EN;
            extrude_menu.ext2        = EXTRUDER_2_TEXT_EN;
            extrude_menu.low         = EXTRUDE_LOW_SPEED_TEXT_EN;
            extrude_menu.normal      = EXTRUDE_MEDIUM_SPEED_TEXT_EN;
            extrude_menu.high        = EXTRUDE_HIGH_SPEED_TEXT_EN;
            extrude_menu.temper_text = EXTRUDER_TEMP_TEXT_EN;
            //
            leveling_menu.title     = TITLE_LEVELING_EN;
            leveling_menu.position1 = LEVELING_POINT1_TEXT_EN;
            leveling_menu.position2 = LEVELING_POINT2_TEXT_EN;
            leveling_menu.position3 = LEVELING_POINT3_TEXT_EN;
            leveling_menu.position4 = LEVELING_POINT4_TEXT_EN;
            leveling_menu.position5 = LEVELING_POINT5_TEXT_EN;
            //
            set_menu.title        = TITLE_SET_EN;
            set_menu.filesys      = FILESYS_TEXT_EN;
            set_menu.wifi         = WIFI_TEXT_EN;
            set_menu.about        = ABOUT_TEXT_EN;
            set_menu.fan          = FAN_TEXT_EN;
            set_menu.filament     = FILAMENT_TEXT_EN;
            set_menu.breakpoint   = BREAK_POINT_TEXT_EN;
            set_menu.motoroff     = MOTOR_OFF_TEXT_EN;
            set_menu.motoroffXY   = MOTOR_OFF_XY_TEXT_EN;
            set_menu.language     = LANGUAGE_TEXT_EN;
            set_menu.shutdown     = SHUTDOWN_TEXT_EN;
            set_menu.machine_para = MACHINE_PARA_EN;
            set_menu.eepromSet    = EEPROM_SETTINGS_EN;
            //
            more_menu.title       = TITLE_MORE_EN;
<<<<<<< HEAD
            more_menu.gcode       = MORE_GCODE_EN;
            more_menu.entergcode  = MORE_ENTER_GCODE_EN;
=======
>>>>>>> c753fc69
            TERN_(USER_CMD_1_ENABLE, more_menu.custom1 = MORE_CUSTOM1_TEXT_EN);
            TERN_(USER_CMD_2_ENABLE, more_menu.custom2 = MORE_CUSTOM2_TEXT_EN);
            TERN_(USER_CMD_3_ENABLE, more_menu.custom3 = MORE_CUSTOM3_TEXT_EN);
            TERN_(USER_CMD_4_ENABLE, more_menu.custom4 = MORE_CUSTOM4_TEXT_EN);
            TERN_(USER_CMD_5_ENABLE, more_menu.custom5 = MORE_CUSTOM5_TEXT_EN);
            TERN_(USER_CMD_6_ENABLE, more_menu.custom6 = MORE_CUSTOM6_TEXT_EN);
            TERN_(USER_CMD_7_ENABLE, more_menu.custom7 = MORE_CUSTOM7_TEXT_EN);

            //
            filesys_menu.title   = TITLE_FILESYS_EN;
            filesys_menu.sd_sys  = SD_CARD_TEXT_EN;
            filesys_menu.usb_sys = U_DISK_TEXT_EN;
            // WIFI
            wifi_menu.title     = WIFI_TEXT;
            wifi_menu.cloud     = CLOUD_TEXT_EN;
            wifi_menu.reconnect = WIFI_RECONNECT_TEXT_EN;

            cloud_menu.title        = TITLE_CLOUD_TEXT_EN;
            cloud_menu.bind         = CLOUD_BINDED_EN;
            cloud_menu.binded       = CLOUD_BINDED_EN;
            cloud_menu.unbind       = CLOUD_UNBIND_EN;
            cloud_menu.unbinding    = CLOUD_UNBINDED_EN;
            cloud_menu.disconnected = CLOUD_DISCONNECTED_EN;
            cloud_menu.unbinded     = CLOUD_UNBINDED_EN;
            cloud_menu.disable      = CLOUD_DISABLE_EN;
            //
            about_menu.title   = TITLE_ABOUT_EN;
            about_menu.type    = ABOUT_TYPE_TEXT_EN;
            about_menu.version = ABOUT_VERSION_TEXT_EN;
            about_menu.wifi    = ABOUT_WIFI_TEXT_EN;
            //
            fan_menu.title = TITLE_FAN_EN;
            fan_menu.add   = FAN_ADD_TEXT_EN;
            fan_menu.dec   = FAN_DEC_TEXT_EN;
            fan_menu.state = FAN_TIPS1_TEXT_EN;
            //
            filament_menu.title                               = TITLE_FILAMENT_EN;
            filament_menu.in                                  = FILAMENT_IN_TEXT_EN;
            filament_menu.out                                 = FILAMENT_OUT_TEXT_EN;
            filament_menu.ext1                                = FILAMENT_EXT0_TEXT_EN;
            filament_menu.ext2                                = FILAMENT_EXT1_TEXT_EN;
            filament_menu.ready_replace                       = FILAMENT_CHANGE_TEXT_EN;
            filament_menu.filament_dialog_load_heat           = FILAMENT_DIALOG_LOAD_HEAT_TIPS_EN;
            filament_menu.filament_dialog_load_heat_confirm   = FILAMENT_DIALOG_LOAD_CONFIRM1_TIPS_EN;
            filament_menu.filament_dialog_loading             = FILAMENT_DIALOG_LOADING_TIPS_EN;
            filament_menu.filament_dialog_load_completed      = FILAMENT_DIALOG_LOAD_COMPLETE_TIPS_EN;
            filament_menu.filament_dialog_unload_heat         = FILAMENT_DIALOG_UNLOAD_HEAT_TIPS_EN;
            filament_menu.filament_dialog_unload_heat_confirm = FILAMENT_DIALOG_UNLOAD_CONFIRM_TIPS_EN;
            filament_menu.filament_dialog_unloading           = FILAMENT_DIALOG_UNLOADING_TIPS_EN;
            filament_menu.filament_dialog_unload_completed    = FILAMENT_DIALOG_UNLOAD_COMPLETE_TIPS_EN;

            //
            language_menu.title = TITLE_LANGUAGE_EN;
            language_menu.next  = PAGE_DOWN_TEXT_EN;
            language_menu.up    = PAGE_UP_TEXT_EN;
            //
            printing_menu.title  = TITLE_PRINTING_EN;
            printing_menu.option = PRINTING_OPERATION_EN;
            printing_menu.stop   = PRINTING_STOP_EN;
            printing_menu.pause  = PRINTING_PAUSE_EN;
            printing_menu.resume = PRINTING_RESUME_EN;

            //
            operation_menu.title      = TITLE_OPERATION_EN;
            operation_menu.pause      = PRINTING_PAUSE_EN;
            operation_menu.stop       = PRINTING_STOP_EN;
            operation_menu.temp       = PRINTING_TEMP_EN;
            operation_menu.fan        = FAN_TEXT_EN;
            operation_menu.extr       = PRINTING_EXTRUDER_EN;
            operation_menu.speed      = PRINTING_CHANGESPEED_EN;
            operation_menu.filament   = FILAMENT_TEXT_EN;
            operation_menu.more       = PRINTING_MORE_EN;
            operation_menu.move       = PRINTING_MOVE_EN;
            operation_menu.auto_off   = AUTO_SHUTDOWN_EN;
            operation_menu.manual_off = MANUAL_SHUTDOWN_EN;
            //
            pause_menu.title    = TITLE_PAUSE_EN;
            pause_menu.resume   = PRINTING_RESUME_EN;
            pause_menu.stop     = PRINTING_STOP_EN;
            pause_menu.extrude  = PRINTING_EXTRUDER_EN;
            pause_menu.move     = PRINTING_MOVE_EN;
            pause_menu.filament = FILAMENT_TEXT_EN;
            pause_menu.more     = PRINTING_MORE_EN;

            //
            speed_menu.title         = TITLE_CHANGESPEED_EN;
            speed_menu.add           = ADD_TEXT_EN;
            speed_menu.dec           = DEC_TEXT_EN;
            speed_menu.move          = MOVE_SPEED_EN;
            speed_menu.extrude       = EXTRUDER_SPEED_EN;
            speed_menu.extrude_speed = EXTRUDER_SPEED_STATE_EN;
            speed_menu.move_speed    = MOVE_SPEED_STATE_EN;
            //
            printing_more_menu.title      = TITLE_MORE_EN;
            printing_more_menu.fan        = FAN_TEXT_EN;
            printing_more_menu.auto_close = AUTO_SHUTDOWN_EN;
            printing_more_menu.manual     = MANUAL_SHUTDOWN_EN;
            printing_more_menu.speed      = PRINTING_CHANGESPEED_EN;
            printing_more_menu.temp       = PRINTING_TEMP_EN;

            print_file_dialog_menu.confirm               = DIALOG_CONFIRM_EN;
            print_file_dialog_menu.cancel                = DIALOG_CANCLE_EN;
            print_file_dialog_menu.print_file            = DIALOG_PRINT_MODEL_EN;
            print_file_dialog_menu.cancel_print          = DIALOG_CANCEL_PRINT_EN;
            print_file_dialog_menu.retry                 = DIALOG_RETRY_EN;
            print_file_dialog_menu.stop                  = DIALOG_STOP_EN;
            print_file_dialog_menu.no_file_print_tips    = DIALOG_ERROR_TIPS1_EN;
            print_file_dialog_menu.print_from_breakpoint = DIALOG_REPRINT_FROM_BREAKPOINT_EN;
            print_file_dialog_menu.close_machine_error   = DIALOG_ERROR_TIPS2_EN;
            print_file_dialog_menu.filament_no_press     = DIALOG_FILAMENT_NO_PRESS_EN;
            print_file_dialog_menu.print_finish          = DIALOG_PRINT_FINISH_EN;
            print_file_dialog_menu.print_time            = DIALOG_PRINT_TIME_EN;
            print_file_dialog_menu.reprint               = DIALOG_REPRINT_EN;
            print_file_dialog_menu.wifi_enable_tips      = DIALOG_WIFI_ENABLE_TIPS_EN;

            pause_msg_menu.pausing       = MESSAGE_PAUSING_EN;
            pause_msg_menu.changing      = MESSAGE_CHANGING_EN;
            pause_msg_menu.unload        = MESSAGE_UNLOAD_EN;
            pause_msg_menu.waiting       = MESSAGE_WAITING_EN;
            pause_msg_menu.insert        = MESSAGE_INSERT_EN;
            pause_msg_menu.load          = MESSAGE_LOAD_EN;
            pause_msg_menu.purge         = MESSAGE_PURGE_EN;
            pause_msg_menu.resume        = MESSAGE_RESUME_EN;
            pause_msg_menu.heat          = MESSAGE_HEAT_EN;
            pause_msg_menu.heating       = MESSAGE_HEATING_EN;
            pause_msg_menu.option        = MESSAGE_OPTION_EN;
            pause_msg_menu.purgeMore     = MESSAGE_PURGE_MORE_EN;
            pause_msg_menu.continuePrint = MESSAGE_CONTINUE_PRINT_EN;
            eeprom_menu.title            = EEPROM_SETTINGS_TITLE_EN;
            eeprom_menu.store            = EEPROM_SETTINGS_STORE_EN;
            eeprom_menu.read             = EEPROM_SETTINGS_READ_EN;
            eeprom_menu.revert           = EEPROM_SETTINGS_REVERT_EN;
            eeprom_menu.storeTips        = EEPROM_STORE_TIPS_EN;
            eeprom_menu.readTips         =  EEPROM_READ_TIPS_EN;
            eeprom_menu.revertTips       =  EEPROM_REVERT_TIPS_EN;
            break;
          case LANG_RUSSIAN:
            common_menu.dialog_confirm_title  = TITLE_DIALOG_CONFIRM_RU;
            common_menu.text_back             = BACK_TEXT_RU;
            common_menu.close_machine_tips    = DIALOG_CLOSE_MACHINE_RU;
            common_menu.unbind_printer_tips   = DIALOG_UNBIND_PRINTER_RU;
            common_menu.print_special_title   = PRINTING_OTHER_LANGUGE;
            common_menu.pause_special_title   = PRINTING_PAUSE_OTHER_LANGUGE;
            common_menu.operate_special_title = PRINTING_OPERATION_OTHER_LANGUGE;
            //
            main_menu.title        = TITLE_READYPRINT_RU;
            main_menu.preheat      = PREHEAT_TEXT_RU;
            main_menu.move         = MOVE_TEXT_RU;
            main_menu.home         = HOME_TEXT_RU;
            main_menu.print        = PRINT_TEXT_RU;
            main_menu.extrude      = EXTRUDE_TEXT_RU;
            main_menu.leveling     = LEVELING_TEXT_RU;
            main_menu.autoleveling = AUTO_LEVELING_TEXT_RU;
            main_menu.fan          = FAN_TEXT_RU;
            main_menu.set          = SET_TEXT_RU;
            main_menu.more         = MORE_TEXT_RU;
            main_menu.tool         = TOOL_TEXT_RU;
            // TOOL
            tool_menu.title        = TOOL_TEXT_RU;
            tool_menu.preheat      = TOOL_PREHEAT_RU;
            tool_menu.extrude      = TOOL_EXTRUDE_RU;
            tool_menu.move         = TOOL_MOVE_RU;
            tool_menu.home         = TOOL_HOME_RU;
            tool_menu.leveling     = TOOL_LEVELING_RU;
            tool_menu.autoleveling = TOOL_AUTO_LEVELING_RU;
            tool_menu.filament     = TOOL_FILAMENT_RU;
            tool_menu.more         = TOOL_MORE_RU;
            //
            preheat_menu.adjust_title = TITLE_ADJUST_RU;
            preheat_menu.title        = TITLE_PREHEAT_RU;
            preheat_menu.add          = ADD_TEXT_RU;
            preheat_menu.dec          = DEC_TEXT_RU;
            preheat_menu.ext1         = EXTRUDER_1_TEXT_RU;
            preheat_menu.ext2         = EXTRUDER_2_TEXT_RU;
            preheat_menu.hotbed       = HEATBED_TEXT_RU;
            preheat_menu.off          = CLOSE_TEXT_RU;
            //
            move_menu.title    = MOVE_TEXT_RU;
            //
            home_menu.title    = TITLE_HOME_RU;
            home_menu.stopmove = HOME_STOPMOVE_RU;
            //
            file_menu.title             = TITLE_CHOOSEFILE_RU;
            file_menu.page_up           = PAGE_UP_TEXT_RU;
            file_menu.page_down         = PAGE_DOWN_TEXT_RU;
            file_menu.file_loading      = FILE_LOADING_RU;
            file_menu.no_file           = NO_FILE_RU;
            file_menu.no_file_and_check = NO_FILE_RU;
            //
            extrude_menu.title       = TITLE_EXTRUDE_RU;
            extrude_menu.in          = EXTRUDER_IN_TEXT_RU;
            extrude_menu.out         = EXTRUDER_OUT_TEXT_RU;
            extrude_menu.ext1        = EXTRUDER_1_TEXT_RU;
            extrude_menu.ext2        = EXTRUDER_2_TEXT_RU;
            extrude_menu.low         = EXTRUDE_LOW_SPEED_TEXT_RU;
            extrude_menu.normal      = EXTRUDE_MEDIUM_SPEED_TEXT_RU;
            extrude_menu.high        = EXTRUDE_HIGH_SPEED_TEXT_RU;
            extrude_menu.temper_text = EXTRUDER_TEMP_TEXT_RU;
            //
            leveling_menu.title     = TITLE_LEVELING_RU;
            leveling_menu.position1 = LEVELING_POINT1_TEXT_RU;
            leveling_menu.position2 = LEVELING_POINT2_TEXT_RU;
            leveling_menu.position3 = LEVELING_POINT3_TEXT_RU;
            leveling_menu.position4 = LEVELING_POINT4_TEXT_RU;
            leveling_menu.position5 = LEVELING_POINT5_TEXT_RU;
            //
            set_menu.title        = TITLE_SET_RU;
            set_menu.filesys      = FILESYS_TEXT_RU;
            set_menu.wifi         = WIFI_TEXT_RU;
            set_menu.about        = ABOUT_TEXT_RU;
            set_menu.fan          = FAN_TEXT_RU;
            set_menu.filament     = FILAMENT_TEXT_RU;
            set_menu.breakpoint   = BREAK_POINT_TEXT_RU;
            set_menu.motoroff     = MOTOR_OFF_TEXT_RU;
            set_menu.motoroffXY   = MOTOR_OFF_XY_TEXT_RU;
            set_menu.language     = LANGUAGE_TEXT_RU;
            set_menu.shutdown     = SHUTDOWN_TEXT_RU;
            set_menu.machine_para = MACHINE_PARA_RU;
            set_menu.eepromSet    = EEPROM_SETTINGS_RU;
            more_menu.title       = TITLE_MORE_RU;
            more_menu.gcode       = MORE_GCODE_RU;
            more_menu.entergcode  = MORE_ENTER_GCODE_RU;
            #if ENABLED(USER_CMD_1_ENABLE)
              more_menu.custom1 = MORE_CUSTOM1_TEXT_RU;
            #endif
            #if ENABLED(USER_CMD_2_ENABLE)
              more_menu.custom2 = MORE_CUSTOM2_TEXT_RU;
            #endif
            #if ENABLED(USER_CMD_3_ENABLE)
              more_menu.custom3 = MORE_CUSTOM3_TEXT_RU;
            #endif
            #if ENABLED(USER_CMD_4_ENABLE)
              more_menu.custom4 = MORE_CUSTOM4_TEXT_RU;
            #endif
            #if ENABLED(USER_CMD_5_ENABLE)
              more_menu.custom5 = MORE_CUSTOM5_TEXT_RU;
            #endif
            #if ENABLED(USER_CMD_6_ENABLE)
              more_menu.custom6 = MORE_CUSTOM6_TEXT_RU;
            #endif
            #if ENABLED(USER_CMD_7_ENABLE)
              more_menu.custom7 = MORE_CUSTOM7_TEXT_RU;
            #endif
            //
            filesys_menu.title   = TITLE_FILESYS_RU;
            filesys_menu.sd_sys  = SD_CARD_TEXT_RU;
            filesys_menu.usb_sys = U_DISK_TEXT_RU;
            // WIFI
            wifi_menu.title     = WIFI_TEXT;
            wifi_menu.cloud     = CLOUD_TEXT_RU;
            wifi_menu.reconnect = WIFI_RECONNECT_TEXT_RU;

            machine_menu.next          = NEXT_RU;
            machine_menu.previous      = PREVIOUS_RU;
            machine_menu.enable        = ENABLE_RU;
            machine_menu.disable       = DISABLE_RU;
            machine_menu.key_confirm   = KEY_CONFIRM_RU;

            MachinePara_menu.MachineSetting    = MACHINE_TYPE_CNOFIG_RU;
            MachinePara_menu.title             = MACHINE_PARA_TITLE_RU;
            machine_menu.MachineConfigTitle    = MACHINE_CONFIG_TITLE_RU;
            MachinePara_menu.MotorSetting      = MOTOR_CONFIG_RU;
            MachinePara_menu.leveling          = MACHINE_LEVELING_CONFIG_RU;
            MachinePara_menu.AdvanceSetting    = ADVANCE_CONFIG_RU;
            machine_menu.MotorConfTitle        = MOTOR_CONF_TITLE_RU;
            machine_menu.MaxFeedRateConf       = MAXFEEDRATE_CONF_RU;
            machine_menu.AccelerationConf      = ACCELERATION_CONF_RU;
            machine_menu.JerkConf              = JERKCONF_RU;
            machine_menu.StepsConf             = STEPSCONF_RU;
            machine_menu.TMCcurrentConf        = TMC_CURRENT_RU;
            machine_menu.TMCStepModeConf       = TMC_STEP_MODE_RU;
            machine_menu.PausePosition         = PAUSE_POSITION_RU;
            machine_menu.FilamentConf          = MACHINE_FILAMENT_CONFIG_RU;
            machine_menu.EncoderSettings       = ENCODER_SETTINGS_RU;
            machine_menu.AdvancedConfTitle     = ADVANCED_CONF_TITLE_RU;

            machine_menu.LevelingParaConfTitle   = LEVELING_CONF_TITLE_RU;
            machine_menu.LevelingParaConf        = LEVELING_PARA_CONF_RU;
            machine_menu.LevelingManuPosConf     = LEVELING_MANUAL_POS_RU;
            machine_menu.LevelingAutoCommandConf = LEVELING_AUTO_COMMAND_RU;
            machine_menu.LevelingAutoZoffsetConf = LEVELING_AUTO_ZOFFSET_RU;

            machine_menu.AccelerationConfTitle = ACCELERATION_CONF_TITLE_RU;
            machine_menu.PrintAcceleration     = PRINT_ACCELERATION_RU;
            machine_menu.RetractAcceleration   = RETRACT_ACCELERATION_RU;
            machine_menu.TravelAcceleration    = TRAVEL_ACCELERATION_RU;
            machine_menu.X_Acceleration        = X_ACCELERATION_RU;
            machine_menu.Y_Acceleration        = Y_ACCELERATION_RU;
            machine_menu.Z_Acceleration        = Z_ACCELERATION_RU;
            machine_menu.E0_Acceleration       = E0_ACCELERATION_RU;
            machine_menu.E1_Acceleration       = E1_ACCELERATION_RU;

            machine_menu.MaxFeedRateConfTitle = MAXFEEDRATE_CONF_TITLE_RU;
            machine_menu.XMaxFeedRate         = X_MAXFEEDRATE_RU;
            machine_menu.YMaxFeedRate         = Y_MAXFEEDRATE_RU;
            machine_menu.ZMaxFeedRate         = Z_MAXFEEDRATE_RU;
            machine_menu.E0MaxFeedRate        = E0_MAXFEEDRATE_RU;
            machine_menu.E1MaxFeedRate        = E1_MAXFEEDRATE_RU;

            machine_menu.JerkConfTitle = JERK_CONF_TITLE_RU;
            machine_menu.X_Jerk        = X_JERK_RU;
            machine_menu.Y_Jerk        = Y_JERK_RU;
            machine_menu.Z_Jerk        = Z_JERK_RU;
            machine_menu.E_Jerk        = E_JERK_RU;

            machine_menu.StepsConfTitle = STEPS_CONF_TITLE_RU;
            machine_menu.X_Steps        = X_STEPS_RU;
            machine_menu.Y_Steps        = Y_STEPS_RU;
            machine_menu.Z_Steps        = Z_STEPS_RU;
            machine_menu.E0_Steps       = E0_STEPS_RU;
            machine_menu.E1_Steps       = E1_STEPS_RU;

            machine_menu.TmcCurrentConfTitle = TMC_CURRENT_CONF_TITLE_RU;
            machine_menu.X_Current           = X_TMC_CURRENT_RU;
            machine_menu.Y_Current           = Y_TMC_CURRENT_RU;
            machine_menu.Z_Current           = Z_TMC_CURRENT_RU;
            machine_menu.E0_Current          = E0_TMC_CURRENT_RU;
            machine_menu.E1_Current          = E1_TMC_CURRENT_RU;

            machine_menu.TmcStepModeConfTitle = TMC_MODE_CONF_TITLE_RU;
            machine_menu.X_StepMode           = X_TMC_MODE_RU;
            machine_menu.Y_StepMode           = Y_TMC_MODE_RU;
            machine_menu.Z_StepMode           = Z_TMC_MODE_RU;
            machine_menu.E0_StepMode          = E0_TMC_MODE_RU;
            machine_menu.E1_StepMode          = E1_TMC_MODE_RU;

            machine_menu.PausePosText   = PAUSE_POSITION_RU;
            machine_menu.xPos           = PAUSE_POSITION_X_RU;
            machine_menu.yPos           = PAUSE_POSITION_Y_RU;
            machine_menu.zPos           = PAUSE_POSITION_Z_RU;

            machine_menu.OffsetConfTitle = OFFSET_TITLE_RU;
            machine_menu.Xoffset         = OFFSET_X_RU;
            machine_menu.Yoffset         = OFFSET_Y_RU;
            machine_menu.Zoffset         = OFFSET_Z_RU;

            machine_menu.FilamentConfTitle   = FILAMENT_CONF_TITLE_RU;
            machine_menu.InLength            = FILAMENT_IN_LENGTH_RU;
            machine_menu.InSpeed             = FILAMENT_IN_SPEED_RU;
            machine_menu.FilamentTemperature = FILAMENT_TEMPERATURE_RU;
            machine_menu.OutLength           = FILAMENT_OUT_LENGTH_RU;
            machine_menu.OutSpeed            = FILAMENT_OUT_SPEED_RU;

            machine_menu.EncoderConfTitle    = ENCODER_CONF_TITLE_RU;
            machine_menu.EncoderConfText     = ENCODER_CONF_TEXT_RU;

            cloud_menu.title        = TITLE_CLOUD_TEXT_RU;
            cloud_menu.bind         = CLOUD_BINDED_RU;
            cloud_menu.binded       = CLOUD_BINDED_RU;
            cloud_menu.unbind       = CLOUD_UNBIND_RU;
            cloud_menu.unbinding    = CLOUD_UNBINDED_RU;
            cloud_menu.disconnected = CLOUD_DISCONNECTED_RU;
            cloud_menu.unbinded     = CLOUD_UNBINDED_RU;
            cloud_menu.disable      = CLOUD_DISABLE_RU;
            //
            about_menu.title   = ABOUT_TEXT_RU;
            about_menu.type    = ABOUT_TYPE_TEXT_RU;
            about_menu.version = ABOUT_VERSION_TEXT_RU;
            about_menu.wifi    = ABOUT_WIFI_TEXT_RU;
            //
            fan_menu.title = FAN_TEXT_RU;
            fan_menu.add   = FAN_ADD_TEXT_RU;
            fan_menu.dec   = FAN_DEC_TEXT_RU;
            fan_menu.state = FAN_TIPS1_TEXT_RU;
            //
            filament_menu.title                               = TITLE_FILAMENT_RU;
            filament_menu.in                                  = FILAMENT_IN_TEXT_RU;
            filament_menu.out                                 = FILAMENT_OUT_TEXT_RU;
            filament_menu.ext1                                = FILAMENT_EXT0_TEXT_RU;
            filament_menu.ext2                                = FILAMENT_EXT1_TEXT_RU;
            filament_menu.ready_replace                       = FILAMENT_CHANGE_TEXT_RU;
            filament_menu.filament_dialog_load_heat           = FILAMENT_DIALOG_LOAD_HEAT_TIPS_RU;
            filament_menu.filament_dialog_load_heat_confirm   = FILAMENT_DIALOG_LOAD_CONFIRM1_TIPS_RU;
            filament_menu.filament_dialog_loading             = FILAMENT_DIALOG_LOADING_TIPS_RU;
            filament_menu.filament_dialog_load_completed      = FILAMENT_DIALOG_LOAD_COMPLETE_TIPS_RU;
            filament_menu.filament_dialog_unload_heat         = FILAMENT_DIALOG_UNLOAD_HEAT_TIPS_RU;
            filament_menu.filament_dialog_unload_heat_confirm = FILAMENT_DIALOG_UNLOAD_CONFIRM_TIPS_RU;
            filament_menu.filament_dialog_unloading           = FILAMENT_DIALOG_UNLOADING_TIPS_RU;
            filament_menu.filament_dialog_unload_completed    = FILAMENT_DIALOG_UNLOAD_COMPLETE_TIPS_RU;

            //
            language_menu.title = LANGUAGE_TEXT_RU;
            language_menu.next  = PAGE_DOWN_TEXT_RU;
            language_menu.up    = PAGE_UP_TEXT_RU;
            //
            printing_menu.title  = TITLE_PRINTING_RU;
            printing_menu.option = PRINTING_OPERATION_RU;
            printing_menu.stop   = PRINTING_STOP_RU;
            printing_menu.pause  = PRINTING_PAUSE_RU;
            printing_menu.resume = PRINTING_RESUME_RU;

            //
            operation_menu.title      = TITLE_OPERATION_RU;
            operation_menu.pause      = PRINTING_PAUSE_RU;
            operation_menu.stop       = PRINTING_STOP_RU;
            operation_menu.temp       = PRINTING_TEMP_RU;
            operation_menu.fan        = FAN_TEXT_RU;
            operation_menu.extr       = PRINTING_EXTRUDER_RU;
            operation_menu.speed      = PRINTING_CHANGESPEED_RU;
            operation_menu.filament   = FILAMENT_TEXT_RU;
            operation_menu.more       = PRINTING_MORE_RU;
            operation_menu.move       = PRINTING_MOVE_RU;
            operation_menu.auto_off   = AUTO_SHUTDOWN_RU;
            operation_menu.manual_off = MANUAL_SHUTDOWN_RU;
            //
            pause_menu.title    = TITLE_PAUSE_RU;
            pause_menu.resume   = PRINTING_RESUME_RU;
            pause_menu.stop     = PRINTING_STOP_RU;
            pause_menu.extrude  = PRINTING_EXTRUDER_RU;
            pause_menu.move     = PRINTING_MOVE_RU;
            pause_menu.filament = FILAMENT_TEXT_RU;
            pause_menu.more     = PRINTING_MORE_RU;

            //
            speed_menu.title         = PRINTING_CHANGESPEED_RU;
            speed_menu.add           = ADD_TEXT_RU;
            speed_menu.dec           = DEC_TEXT_RU;
            speed_menu.move          = MOVE_SPEED_RU;
            speed_menu.extrude       = EXTRUDER_SPEED_RU;
            speed_menu.extrude_speed = EXTRUDER_SPEED_STATE_RU;
            speed_menu.move_speed    = MOVE_SPEED_STATE_RU;
            //
            printing_more_menu.title      = TITLE_MORE_RU;
            printing_more_menu.fan        = FAN_TEXT_RU;
            printing_more_menu.auto_close = AUTO_SHUTDOWN_RU;
            printing_more_menu.manual     = MANUAL_SHUTDOWN_RU;
            printing_more_menu.speed      = PRINTING_CHANGESPEED_RU;
            printing_more_menu.temp       = PRINTING_TEMP_RU;
            print_file_dialog_menu.confirm               = DIALOG_CONFIRM_RU;
            print_file_dialog_menu.cancel                = DIALOG_CANCLE_RU;
            print_file_dialog_menu.print_file            = DIALOG_PRINT_MODEL_RU;
            print_file_dialog_menu.cancel_print          = DIALOG_CANCEL_PRINT_RU;
            print_file_dialog_menu.retry                 = DIALOG_RETRY_RU;
            print_file_dialog_menu.stop                  = DIALOG_STOP_RU;
            print_file_dialog_menu.no_file_print_tips    = DIALOG_ERROR_TIPS1_RU;
            print_file_dialog_menu.print_from_breakpoint = DIALOG_REPRINT_FROM_BREAKPOINT_RU;
            print_file_dialog_menu.close_machine_error   = DIALOG_ERROR_TIPS2_RU;
            print_file_dialog_menu.filament_no_press     = DIALOG_FILAMENT_NO_PRESS_RU;
            print_file_dialog_menu.print_finish          = DIALOG_PRINT_FINISH_RU;
            print_file_dialog_menu.print_time            = DIALOG_PRINT_TIME_RU;
            print_file_dialog_menu.reprint               = DIALOG_REPRINT_RU;
            print_file_dialog_menu.wifi_enable_tips      = DIALOG_WIFI_ENABLE_TIPS_RU;

            pause_msg_menu.pausing       = MESSAGE_PAUSING_RU;
            pause_msg_menu.changing      = MESSAGE_CHANGING_RU;
            pause_msg_menu.unload        = MESSAGE_UNLOAD_RU;
            pause_msg_menu.waiting       = MESSAGE_WAITING_RU;
            pause_msg_menu.insert        = MESSAGE_INSERT_RU;
            pause_msg_menu.load          = MESSAGE_LOAD_RU;
            pause_msg_menu.purge         = MESSAGE_PURGE_RU;
            pause_msg_menu.resume        = MESSAGE_RESUME_RU;
            pause_msg_menu.heat          = MESSAGE_HEAT_RU;
            pause_msg_menu.heating       = MESSAGE_HEATING_RU;
            pause_msg_menu.option        = MESSAGE_OPTION_RU;
            pause_msg_menu.purgeMore     = MESSAGE_PURGE_MORE_RU;
            pause_msg_menu.continuePrint = MESSAGE_CONTINUE_PRINT_RU;
            eeprom_menu.title            = EEPROM_SETTINGS_TITLE_RU;
            eeprom_menu.store            = EEPROM_SETTINGS_STORE_RU;
            eeprom_menu.read             = EEPROM_SETTINGS_READ_RU;
            eeprom_menu.revert           = EEPROM_SETTINGS_REVERT_RU;
            eeprom_menu.storeTips        = EEPROM_STORE_TIPS_RU;
            eeprom_menu.readTips         =  EEPROM_READ_TIPS_RU;
            eeprom_menu.revertTips       =  EEPROM_REVERT_TIPS_RU;
            break;
          case LANG_SPANISH:
            common_menu.dialog_confirm_title  = TITLE_DIALOG_CONFIRM_SP;
            common_menu.text_back             = BACK_TEXT_SP;
            common_menu.close_machine_tips    = DIALOG_CLOSE_MACHINE_SP;
            common_menu.unbind_printer_tips   = DIALOG_UNBIND_PRINTER_SP;
            common_menu.print_special_title   = PRINTING_SP;
            common_menu.pause_special_title   = PRINTING_PAUSAR_SP;
            common_menu.operate_special_title = PRINTING_AJUSTES_SP;
            //
            main_menu.title        = TITLE_READYPRINT_SP;
            main_menu.preheat      = PREHEAT_TEXT_SP;
            main_menu.move         = MOVE_TEXT_SP;
            main_menu.home         = HOME_TEXT_SP;
            main_menu.print        = PRINT_TEXT_SP;
            main_menu.extrude      = EXTRUDE_TEXT_SP;
            main_menu.leveling     = LEVELING_TEXT_SP;
            main_menu.autoleveling = AUTO_LEVELING_TEXT_SP;
            main_menu.fan          = FAN_TEXT_SP;
            main_menu.set          = SET_TEXT_SP;
            main_menu.more         = MORE_TEXT_SP;
            main_menu.tool         = TOOL_TEXT_SP;
            // TOOL
            tool_menu.title        = TOOL_TEXT_SP;
            tool_menu.preheat      = TOOL_PREHEAT_SP;
            tool_menu.extrude      = TOOL_EXTRUDE_SP;
            tool_menu.move         = TOOL_MOVE_SP;
            tool_menu.home         = TOOL_HOME_SP;
            tool_menu.leveling     = TOOL_LEVELING_SP;
            tool_menu.autoleveling = TOOL_AUTO_LEVELING_SP;
            tool_menu.filament     = TOOL_FILAMENT_SP;
            tool_menu.more         = TOOL_MORE_SP;
            //
            preheat_menu.adjust_title = TITLE_ADJUST_SP;
            preheat_menu.title        = TITLE_PREHEAT_SP;
            preheat_menu.add          = ADD_TEXT_SP;
            preheat_menu.dec          = DEC_TEXT_SP;
            preheat_menu.ext1         = EXTRUDER_1_TEXT_SP;
            preheat_menu.ext2         = EXTRUDER_2_TEXT_SP;
            preheat_menu.hotbed       = HEATBED_TEXT_SP;
            preheat_menu.off          = CLOSE_TEXT_SP;
            //
            move_menu.title = MOVE_TEXT_SP;
            //
            home_menu.title    = TITLE_HOME_SP;
            home_menu.home_x   = HOME_X_TEXT_SP;
            home_menu.home_y   = HOME_Y_TEXT_SP;
            home_menu.home_z   = HOME_Z_TEXT_SP;
            home_menu.home_all = HOME_ALL_TEXT_SP;
            home_menu.stopmove = HOME_STOPMOVE_SP;
            //
            file_menu.title             = TITLE_CHOOSEFILE_SP;
            file_menu.page_up           = PAGE_UP_TEXT_SP;
            file_menu.page_down         = PAGE_DOWN_TEXT_SP;
            file_menu.file_loading      = FILE_LOADING_SP;
            file_menu.no_file           = NO_FILE_SP;
            file_menu.no_file_and_check = NO_FILE_SP;
            //
            extrude_menu.title       = TITLE_EXTRUDE_SP;
            extrude_menu.in          = EXTRUDER_IN_TEXT_SP;
            extrude_menu.out         = EXTRUDER_OUT_TEXT_SP;
            extrude_menu.ext1        = EXTRUDER_1_TEXT_SP;
            extrude_menu.ext2        = EXTRUDER_2_TEXT_SP;
            extrude_menu.low         = EXTRUDE_LOW_SPEED_TEXT_SP;
            extrude_menu.normal      = EXTRUDE_MEDIUM_SPEED_TEXT_SP;
            extrude_menu.high        = EXTRUDE_HIGH_SPEED_TEXT_SP;
            extrude_menu.temper_text = EXTRUDER_TEMP_TEXT_SP;
            //
            leveling_menu.title     = TITLE_LEVELING_SP;
            leveling_menu.position1 = LEVELING_POINT1_TEXT_SP;
            leveling_menu.position2 = LEVELING_POINT2_TEXT_SP;
            leveling_menu.position3 = LEVELING_POINT3_TEXT_SP;
            leveling_menu.position4 = LEVELING_POINT4_TEXT_SP;
            leveling_menu.position5 = LEVELING_POINT5_TEXT_SP;
            //
            set_menu.title        = TITLE_SET_SP;
            set_menu.filesys      = FILESYS_TEXT_SP;
            set_menu.wifi         = WIFI_TEXT_SP;
            set_menu.about        = ABOUT_TEXT_SP;
            set_menu.fan          = FAN_TEXT_SP;
            set_menu.filament     = FILAMENT_TEXT_SP;
            set_menu.breakpoint   = BREAK_POINT_TEXT_SP;
            set_menu.motoroff     = MOTOR_OFF_TEXT_SP;
            set_menu.motoroffXY   = MOTOR_OFF_XY_TEXT_SP;
            set_menu.language     = LANGUAGE_TEXT_SP;
            set_menu.shutdown     = SHUTDOWN_TEXT_SP;
            set_menu.machine_para = MACHINE_PARA_SP;
            set_menu.eepromSet    = EEPROM_SETTINGS_SP;
            more_menu.title       = TITLE_MORE_SP;
            more_menu.gcode       = MORE_GCODE_SP;
            more_menu.entergcode  = MORE_ENTER_GCODE_SP;
            #if ENABLED(USER_CMD_1_ENABLE)
              more_menu.custom1 = MORE_CUSTOM1_TEXT_SP;
            #endif
            #if ENABLED(USER_CMD_2_ENABLE)
              more_menu.custom2 = MORE_CUSTOM2_TEXT_SP;
            #endif
            #if ENABLED(USER_CMD_3_ENABLE)
              more_menu.custom3 = MORE_CUSTOM3_TEXT_SP;
            #endif
            #if ENABLED(USER_CMD_4_ENABLE)
              more_menu.custom4 = MORE_CUSTOM4_TEXT_SP;
            #endif
            #if ENABLED(USER_CMD_5_ENABLE)
              more_menu.custom5 = MORE_CUSTOM5_TEXT_SP;
            #endif
            #if ENABLED(USER_CMD_6_ENABLE)
              more_menu.custom6 = MORE_CUSTOM6_TEXT_SP;
            #endif
            #if ENABLED(USER_CMD_7_ENABLE)
              more_menu.custom7 = MORE_CUSTOM7_TEXT_SP;
            #endif
            //
            filesys_menu.title   = TITLE_FILESYS_SP;
            filesys_menu.sd_sys  = SD_CARD_TEXT_SP;
            filesys_menu.usb_sys = U_DISK_TEXT_SP;

            // WIFI
            wifi_menu.title     = WIFI_TEXT;
            wifi_menu.cloud     = CLOUD_TEXT_SP;
            wifi_menu.reconnect = WIFI_RECONNECT_TEXT_SP;

            cloud_menu.title        = TITLE_CLOUD_TEXT_SP;
            cloud_menu.bind         = CLOUD_BINDED_SP;
            cloud_menu.binded       = CLOUD_BINDED_SP;
            cloud_menu.unbind       = CLOUD_UNBIND_SP;
            cloud_menu.unbinding    = CLOUD_UNBINDED_SP;
            cloud_menu.disconnected = CLOUD_DISCONNECTED_SP;
            cloud_menu.unbinded     = CLOUD_UNBINDED_SP;
            cloud_menu.disable      = CLOUD_DISABLE_SP;
            //
            about_menu.title   = ABOUT_TEXT_SP;
            about_menu.type    = ABOUT_TYPE_TEXT_SP;
            about_menu.version = ABOUT_VERSION_TEXT_SP;
            about_menu.wifi    = ABOUT_WIFI_TEXT_SP;
            //
            fan_menu.title = FAN_TEXT_SP;
            fan_menu.add   = FAN_ADD_TEXT_SP;
            fan_menu.dec   = FAN_DEC_TEXT_SP;
            fan_menu.state = FAN_TIPS1_TEXT_SP;
            //
            filament_menu.title                               = TITLE_FILAMENT_SP;
            filament_menu.in                                  = FILAMENT_IN_TEXT_SP;
            filament_menu.out                                 = FILAMENT_OUT_TEXT_SP;
            filament_menu.ext1                                = FILAMENT_EXT0_TEXT_SP;
            filament_menu.ext2                                = FILAMENT_EXT1_TEXT_SP;
            filament_menu.ready_replace                       = FILAMENT_CHANGE_TEXT_SP;
            filament_menu.filament_dialog_load_heat           = FILAMENT_DIALOG_LOAD_HEAT_TIPS_SP;
            filament_menu.filament_dialog_load_heat_confirm   = FILAMENT_DIALOG_LOAD_CONFIRM1_TIPS_SP;
            filament_menu.filament_dialog_loading             = FILAMENT_DIALOG_LOADING_TIPS_SP;
            filament_menu.filament_dialog_load_completed      = FILAMENT_DIALOG_LOAD_COMPLETE_TIPS_SP;
            filament_menu.filament_dialog_unload_heat         = FILAMENT_DIALOG_UNLOAD_HEAT_TIPS_SP;
            filament_menu.filament_dialog_unload_heat_confirm = FILAMENT_DIALOG_UNLOAD_CONFIRM_TIPS_SP;
            filament_menu.filament_dialog_unloading           = FILAMENT_DIALOG_UNLOADING_TIPS_SP;
            filament_menu.filament_dialog_unload_completed    = FILAMENT_DIALOG_UNLOAD_COMPLETE_TIPS_SP;

            //
            language_menu.title = LANGUAGE_TEXT_SP;
            language_menu.next  = PAGE_DOWN_TEXT_SP;
            language_menu.up    = PAGE_UP_TEXT_SP;
            //
            printing_menu.title  = TITLE_PRINTING_SP;
            printing_menu.option = PRINTING_OPERATION_SP;
            printing_menu.stop   = PRINTING_STOP_SP;
            printing_menu.pause  = PRINTING_PAUSE_SP;
            printing_menu.resume = PRINTING_RESUME_SP;

            //
            operation_menu.title      = TITLE_OPERATION_SP;
            operation_menu.pause      = PRINTING_PAUSE_SP;
            operation_menu.stop       = PRINTING_STOP_SP;
            operation_menu.temp       = PRINTING_TEMP_SP;
            operation_menu.fan        = FAN_TEXT_SP;
            operation_menu.extr       = PRINTING_EXTRUDER_SP;
            operation_menu.speed      = PRINTING_CHANGESPEED_SP;
            operation_menu.filament   = FILAMENT_TEXT_SP;
            operation_menu.more       = PRINTING_MORE_SP;
            operation_menu.move       = PRINTING_MOVE_SP;
            operation_menu.auto_off   = AUTO_SHUTDOWN_SP;
            operation_menu.manual_off = MANUAL_SHUTDOWN_SP;
            //
            pause_menu.title    = TITLE_PAUSE_RU;
            pause_menu.resume   = PRINTING_RESUME_SP;
            pause_menu.stop     = PRINTING_STOP_SP;
            pause_menu.extrude  = PRINTING_EXTRUDER_SP;
            pause_menu.move     = PRINTING_MOVE_SP;
            pause_menu.filament = FILAMENT_TEXT_SP;
            pause_menu.more     = PRINTING_MORE_SP;

            //
            speed_menu.title         = PRINTING_CHANGESPEED_SP;
            speed_menu.add           = ADD_TEXT_SP;
            speed_menu.dec           = DEC_TEXT_SP;
            speed_menu.move          = MOVE_SPEED_SP;
            speed_menu.extrude       = EXTRUDER_SPEED_SP;
            speed_menu.extrude_speed = EXTRUDER_SPEED_STATE_SP;
            speed_menu.move_speed    = MOVE_SPEED_STATE_SP;
            //
            printing_more_menu.title      = TITLE_MORE_SP;
            printing_more_menu.fan        = FAN_TEXT_SP;
            printing_more_menu.auto_close = AUTO_SHUTDOWN_SP;
            printing_more_menu.manual     = MANUAL_SHUTDOWN_SP;
            printing_more_menu.speed      = PRINTING_CHANGESPEED_SP;
            printing_more_menu.temp       = PRINTING_TEMP_SP;

            print_file_dialog_menu.confirm               = DIALOG_CONFIRM_SP;
            print_file_dialog_menu.cancel                = DIALOG_CANCLE_SP;
            print_file_dialog_menu.print_file            = DIALOG_PRINT_MODEL_SP;
            print_file_dialog_menu.cancel_print          = DIALOG_CANCEL_PRINT_SP;
            print_file_dialog_menu.retry                 = DIALOG_RETRY_SP;
            print_file_dialog_menu.stop                  = DIALOG_STOP_SP;
            print_file_dialog_menu.no_file_print_tips    = DIALOG_ERROR_TIPS1_SP;
            print_file_dialog_menu.print_from_breakpoint = DIALOG_REPRINT_FROM_BREAKPOINT_SP;
            print_file_dialog_menu.close_machine_error   = DIALOG_ERROR_TIPS2_SP;
            print_file_dialog_menu.filament_no_press     = DIALOG_FILAMENT_NO_PRESS_SP;
            print_file_dialog_menu.print_finish          = DIALOG_PRINT_FINISH_SP;
            print_file_dialog_menu.print_time            = DIALOG_PRINT_TIME_SP;
            print_file_dialog_menu.reprint               = DIALOG_REPRINT_SP;
            print_file_dialog_menu.wifi_enable_tips      = DIALOG_WIFI_ENABLE_TIPS_SP;

            pause_msg_menu.pausing       = MESSAGE_PAUSING_SP;
            pause_msg_menu.changing      = MESSAGE_CHANGING_SP;
            pause_msg_menu.unload        = MESSAGE_UNLOAD_SP;
            pause_msg_menu.waiting       = MESSAGE_WAITING_SP;
            pause_msg_menu.insert        = MESSAGE_INSERT_SP;
            pause_msg_menu.load          = MESSAGE_LOAD_SP;
            pause_msg_menu.purge         = MESSAGE_PURGE_SP;
            pause_msg_menu.resume        = MESSAGE_RESUME_SP;
            pause_msg_menu.heat          = MESSAGE_HEAT_SP;
            pause_msg_menu.heating       = MESSAGE_HEATING_SP;
            pause_msg_menu.option        = MESSAGE_OPTION_SP;
            pause_msg_menu.purgeMore     = MESSAGE_PURGE_MORE_SP;
            pause_msg_menu.continuePrint = MESSAGE_CONTINUE_PRINT_SP;
            eeprom_menu.title            = EEPROM_SETTINGS_TITLE_SP;
            eeprom_menu.store            = EEPROM_SETTINGS_STORE_SP;
            eeprom_menu.read             = EEPROM_SETTINGS_READ_SP;
            eeprom_menu.revert           = EEPROM_SETTINGS_REVERT_SP;
            eeprom_menu.storeTips        = EEPROM_STORE_TIPS_SP;
            eeprom_menu.readTips         =  EEPROM_READ_TIPS_SP;
            eeprom_menu.revertTips       =  EEPROM_REVERT_TIPS_SP;
            break;

        #endif // if 1

        case LANG_FRENCH:
          common_menu.dialog_confirm_title  = TITLE_DIALOG_CONFIRM_FR;
          common_menu.text_back             = BACK_TEXT_FR;
          common_menu.close_machine_tips    = DIALOG_CLOSE_MACHINE_FR;
          common_menu.unbind_printer_tips   = DIALOG_UNBIND_PRINTER_FR;
          common_menu.print_special_title   = PRINTING_OTHER_LANGUGE;
          common_menu.pause_special_title   = PRINTING_PAUSE_OTHER_LANGUGE;
          common_menu.operate_special_title = PRINTING_OPERATION_OTHER_LANGUGE;

          //
          main_menu.title        = TITLE_READYPRINT_FR;
          main_menu.preheat      = PREHEAT_TEXT_FR;
          main_menu.move         = MOVE_TEXT_FR;
          main_menu.home         = HOME_TEXT_FR;
          main_menu.print        = PRINT_TEXT_FR;
          main_menu.extrude      = EXTRUDE_TEXT_FR;
          main_menu.leveling     = LEVELING_TEXT_FR;
          main_menu.autoleveling = AUTO_LEVELING_TEXT_FR;
          main_menu.fan          = FAN_TEXT_FR;
          main_menu.set          = SET_TEXT_FR;
          main_menu.more         = MORE_TEXT_FR;
          main_menu.tool         = TOOL_TEXT_FR;
          // TOOL
          tool_menu.title        = TOOL_TEXT_FR;
          tool_menu.preheat      = TOOL_PREHEAT_FR;
          tool_menu.extrude      = TOOL_EXTRUDE_FR;
          tool_menu.move         = TOOL_MOVE_FR;
          tool_menu.home         = TOOL_HOME_FR;
          tool_menu.leveling     = TOOL_LEVELING_FR;
          tool_menu.autoleveling = TOOL_AUTO_LEVELING_FR;
          tool_menu.filament     = TOOL_FILAMENT_FR;
          tool_menu.more         = TOOL_MORE_FR;
          //
          preheat_menu.adjust_title = TITLE_ADJUST_FR;
          preheat_menu.title        = TITLE_PREHEAT_FR;
          preheat_menu.add          = ADD_TEXT_FR;
          preheat_menu.dec          = DEC_TEXT_FR;
          preheat_menu.ext1         = EXTRUDER_1_TEXT_FR;
          preheat_menu.ext2         = EXTRUDER_2_TEXT_FR;
          preheat_menu.hotbed       = HEATBED_TEXT_FR;
          preheat_menu.off          = CLOSE_TEXT_FR;
          //
          move_menu.title = MOVE_TEXT_FR;
          //
          home_menu.title    = TITLE_HOME_FR;
          home_menu.stopmove = HOME_STOPMOVE_FR;
          //
          file_menu.title     = TITLE_CHOOSEFILE_FR;
          file_menu.page_up   = PAGE_UP_TEXT_FR;
          file_menu.page_down = PAGE_DOWN_TEXT_FR;
          //
          extrude_menu.title       = TITLE_EXTRUDE_FR;
          extrude_menu.in          = EXTRUDER_IN_TEXT_FR;
          extrude_menu.out         = EXTRUDER_OUT_TEXT_FR;
          extrude_menu.ext1        = EXTRUDER_1_TEXT_FR;
          extrude_menu.ext2        = EXTRUDER_2_TEXT_FR;
          extrude_menu.low         = EXTRUDE_LOW_SPEED_TEXT_FR;
          extrude_menu.normal      = EXTRUDE_MEDIUM_SPEED_TEXT_FR;
          extrude_menu.high        = EXTRUDE_HIGH_SPEED_TEXT_FR;
          extrude_menu.temper_text = EXTRUDER_TEMP_TEXT_FR;
          //
          leveling_menu.title     = TITLE_LEVELING_FR;
          leveling_menu.position1 = LEVELING_POINT1_TEXT_FR;
          leveling_menu.position2 = LEVELING_POINT2_TEXT_FR;
          leveling_menu.position3 = LEVELING_POINT3_TEXT_FR;
          leveling_menu.position4 = LEVELING_POINT4_TEXT_FR;
          leveling_menu.position5 = LEVELING_POINT5_TEXT_FR;
          //
          set_menu.title        = TITLE_SET_FR;
          set_menu.filesys      = FILESYS_TEXT_FR;
          set_menu.wifi         = WIFI_TEXT_FR;
          set_menu.about        = ABOUT_TEXT_FR;
          set_menu.fan          = FAN_TEXT_FR;
          set_menu.filament     = FILAMENT_TEXT_FR;
          set_menu.breakpoint   = BREAK_POINT_TEXT_FR;
          set_menu.motoroff     = MOTOR_OFF_TEXT_FR;
          set_menu.motoroffXY   = MOTOR_OFF_XY_TEXT_FR;
          set_menu.language     = LANGUAGE_TEXT_FR;
          set_menu.shutdown     = SHUTDOWN_TEXT_FR;
          set_menu.machine_para = MACHINE_PARA_FR;
          set_menu.eepromSet    = EEPROM_SETTINGS_FR;
          more_menu.title       = TITLE_MORE_FR;
          more_menu.gcode       = MORE_GCODE_FR;
          more_menu.entergcode  = MORE_ENTER_GCODE_FR;
          #if ENABLED(USER_CMD_1_ENABLE)
            more_menu.custom1 = MORE_CUSTOM1_TEXT_FR;
          #endif
          #if ENABLED(USER_CMD_2_ENABLE)
            more_menu.custom2 = MORE_CUSTOM2_TEXT_FR;
          #endif
          #if ENABLED(USER_CMD_3_ENABLE)
            more_menu.custom3 = MORE_CUSTOM3_TEXT_FR;
          #endif
          #if ENABLED(USER_CMD_4_ENABLE)
            more_menu.custom4 = MORE_CUSTOM4_TEXT_FR;
          #endif
          #if ENABLED(USER_CMD_5_ENABLE)
            more_menu.custom5 = MORE_CUSTOM5_TEXT_FR;
          #endif
          #if ENABLED(USER_CMD_6_ENABLE)
            more_menu.custom6 = MORE_CUSTOM6_TEXT_FR;
          #endif
          #if ENABLED(USER_CMD_7_ENABLE)
            more_menu.custom7 = MORE_CUSTOM7_TEXT_FR;
          #endif
          //
          filesys_menu.title          = TITLE_FILESYS_FR;
          filesys_menu.sd_sys         = SD_CARD_TEXT_FR;
          filesys_menu.usb_sys        = U_DISK_TEXT_FR;
          file_menu.file_loading      = FILE_LOADING_FR;
          file_menu.no_file           = NO_FILE_FR;
          file_menu.no_file_and_check = NO_FILE_FR;
          // WIFI
          wifi_menu.title     = WIFI_NAME_TEXT_FR;
          wifi_menu.cloud     = CLOUD_TEXT_FR;
          wifi_menu.reconnect = WIFI_RECONNECT_TEXT_FR;

          cloud_menu.title        = TITLE_CLOUD_TEXT_FR;
          cloud_menu.bind         = CLOUD_BINDED_FR;
          cloud_menu.binded       = CLOUD_BINDED_FR;
          cloud_menu.unbind       = CLOUD_UNBIND_FR;
          cloud_menu.unbinding    = CLOUD_UNBINDED_FR;
          cloud_menu.disconnected = CLOUD_DISCONNECTED_FR;
          cloud_menu.unbinded     = CLOUD_UNBINDED_FR;
          cloud_menu.disable      = CLOUD_DISABLE_FR;
          //
          about_menu.title   = ABOUT_TEXT_FR;
          about_menu.type    = ABOUT_TYPE_TEXT_FR;
          about_menu.version = ABOUT_VERSION_TEXT_FR;
          about_menu.wifi    = ABOUT_WIFI_TEXT_FR;
          //
          fan_menu.title = FAN_TEXT_FR;
          fan_menu.add   = FAN_ADD_TEXT_FR;
          fan_menu.dec   = FAN_DEC_TEXT_FR;
          fan_menu.state = FAN_TIPS1_TEXT_FR;
          //
          filament_menu.title                               = TITLE_FILAMENT_FR;
          filament_menu.in                                  = FILAMENT_IN_TEXT_FR;
          filament_menu.out                                 = FILAMENT_OUT_TEXT_FR;
          filament_menu.ext1                                = FILAMENT_EXT0_TEXT_FR;
          filament_menu.ext2                                = FILAMENT_EXT1_TEXT_FR;
          filament_menu.ready_replace                       = FILAMENT_CHANGE_TEXT_FR;
          filament_menu.filament_dialog_load_heat           = FILAMENT_DIALOG_LOAD_HEAT_TIPS_FR;
          filament_menu.filament_dialog_load_heat_confirm   = FILAMENT_DIALOG_LOAD_CONFIRM1_TIPS_FR;
          filament_menu.filament_dialog_loading             = FILAMENT_DIALOG_LOADING_TIPS_FR;
          filament_menu.filament_dialog_load_completed      = FILAMENT_DIALOG_LOAD_COMPLETE_TIPS_FR;
          filament_menu.filament_dialog_unload_heat         = FILAMENT_DIALOG_UNLOAD_HEAT_TIPS_FR;
          filament_menu.filament_dialog_unload_heat_confirm = FILAMENT_DIALOG_UNLOAD_CONFIRM_TIPS_FR;
          filament_menu.filament_dialog_unloading           = FILAMENT_DIALOG_UNLOADING_TIPS_FR;
          filament_menu.filament_dialog_unload_completed    = FILAMENT_DIALOG_UNLOAD_COMPLETE_TIPS_FR;

          //
          language_menu.title = LANGUAGE_TEXT_FR;

          //
          printing_menu.title  = TITLE_PRINTING_FR;
          printing_menu.option = PRINTING_OPERATION_FR;
          printing_menu.stop   = PRINTING_STOP_FR;
          printing_menu.pause  = PRINTING_PAUSE_FR;
          printing_menu.resume = PRINTING_RESUME_FR;

          //
          operation_menu.title      = TITLE_OPERATION_FR;
          operation_menu.pause      = PRINTING_PAUSE_FR;
          operation_menu.stop       = PRINTING_STOP_FR;
          operation_menu.temp       = PRINTING_TEMP_FR;
          operation_menu.fan        = FAN_TEXT_FR;
          operation_menu.extr       = PRINTING_EXTRUDER_FR;
          operation_menu.speed      = PRINTING_CHANGESPEED_FR;
          operation_menu.filament   = FILAMENT_TEXT_FR;
          operation_menu.more       = PRINTING_MORE_FR;
          operation_menu.move       = PRINTING_MOVE_FR;
          operation_menu.auto_off   = AUTO_SHUTDOWN_FR;
          operation_menu.manual_off = MANUAL_SHUTDOWN_FR;
          //
          pause_menu.title    = TITLE_PAUSE_FR;
          pause_menu.resume   = PRINTING_RESUME_FR;
          pause_menu.stop     = PRINTING_STOP_FR;
          pause_menu.extrude  = PRINTING_EXTRUDER_FR;
          pause_menu.move     = PRINTING_MOVE_FR;
          pause_menu.filament = FILAMENT_TEXT_FR;
          pause_menu.more     = PRINTING_MORE_FR;

          //
          speed_menu.title         = PRINTING_CHANGESPEED_FR;
          speed_menu.add           = ADD_TEXT_FR;
          speed_menu.dec           = DEC_TEXT_FR;
          speed_menu.move          = MOVE_SPEED_FR;
          speed_menu.extrude       = EXTRUDER_SPEED_FR;
          speed_menu.extrude_speed = EXTRUDER_SPEED_STATE_FR;
          speed_menu.move_speed    = MOVE_SPEED_STATE_FR;
          //
          printing_more_menu.fan        = FAN_TEXT_FR;
          printing_more_menu.auto_close = AUTO_SHUTDOWN_FR;
          printing_more_menu.manual     = MANUAL_SHUTDOWN_FR;
          printing_more_menu.speed      = PRINTING_CHANGESPEED_FR;
          printing_more_menu.temp       = PRINTING_TEMP_FR;

          print_file_dialog_menu.confirm               = DIALOG_CONFIRM_FR;
          print_file_dialog_menu.cancel                = DIALOG_CANCLE_FR;
          print_file_dialog_menu.print_file            = DIALOG_PRINT_MODEL_FR;
          print_file_dialog_menu.cancel_print          = DIALOG_CANCEL_PRINT_FR;
          print_file_dialog_menu.retry                 = DIALOG_RETRY_FR;
          print_file_dialog_menu.stop                  = DIALOG_STOP_FR;
          print_file_dialog_menu.no_file_print_tips    = DIALOG_ERROR_TIPS1_FR;
          print_file_dialog_menu.print_from_breakpoint = DIALOG_REPRINT_FROM_BREAKPOINT_FR;
          print_file_dialog_menu.close_machine_error   = DIALOG_ERROR_TIPS2_FR;
          print_file_dialog_menu.filament_no_press     = DIALOG_FILAMENT_NO_PRESS_FR;
          print_file_dialog_menu.print_finish          = DIALOG_PRINT_FINISH_FR;
          print_file_dialog_menu.print_time            = DIALOG_PRINT_TIME_FR;
          print_file_dialog_menu.reprint               = DIALOG_REPRINT_FR;
          print_file_dialog_menu.wifi_enable_tips      = DIALOG_WIFI_ENABLE_TIPS_FR;

          pause_msg_menu.pausing       = MESSAGE_PAUSING_FR;
          pause_msg_menu.changing      = MESSAGE_CHANGING_FR;
          pause_msg_menu.unload        = MESSAGE_UNLOAD_FR;
          pause_msg_menu.waiting       = MESSAGE_WAITING_FR;
          pause_msg_menu.insert        = MESSAGE_INSERT_FR;
          pause_msg_menu.load          = MESSAGE_LOAD_FR;
          pause_msg_menu.purge         = MESSAGE_PURGE_FR;
          pause_msg_menu.resume        = MESSAGE_RESUME_FR;
          pause_msg_menu.heat          = MESSAGE_HEAT_FR;
          pause_msg_menu.heating       = MESSAGE_HEATING_FR;
          pause_msg_menu.option        = MESSAGE_OPTION_FR;
          pause_msg_menu.purgeMore     = MESSAGE_PURGE_MORE_FR;
          pause_msg_menu.continuePrint = MESSAGE_CONTINUE_PRINT_FR;
          eeprom_menu.title            = EEPROM_SETTINGS_TITLE_FR;
          eeprom_menu.store            = EEPROM_SETTINGS_STORE_FR;
          eeprom_menu.read             = EEPROM_SETTINGS_READ_FR;
          eeprom_menu.revert           = EEPROM_SETTINGS_REVERT_FR;
          eeprom_menu.storeTips        = EEPROM_STORE_TIPS_FR;
          eeprom_menu.readTips         =  EEPROM_READ_TIPS_FR;
          eeprom_menu.revertTips       =  EEPROM_REVERT_TIPS_FR;
          break;

        case LANG_ITALY:
          common_menu.dialog_confirm_title  = TITLE_DIALOG_CONFIRM_IT;
          common_menu.text_back             = BACK_TEXT_IT;
          common_menu.close_machine_tips    = DIALOG_CLOSE_MACHINE_IT;
          common_menu.unbind_printer_tips   = DIALOG_UNBIND_PRINTER_IT;
          common_menu.print_special_title   = PRINTING_OTHER_LANGUGE;
          common_menu.pause_special_title   = PRINTING_PAUSE_OTHER_LANGUGE;
          common_menu.operate_special_title = PRINTING_OPERATION_OTHER_LANGUGE;

          //
          main_menu.title        = TITLE_READYPRINT_IT;
          main_menu.preheat      = PREHEAT_TEXT_IT;
          main_menu.move         = MOVE_TEXT_IT;
          main_menu.home         = HOME_TEXT_IT;
          main_menu.print        = PRINT_TEXT_IT;
          main_menu.extrude      = EXTRUDE_TEXT_IT;
          main_menu.leveling     = LEVELING_TEXT_IT;
          main_menu.autoleveling = AUTO_LEVELING_TEXT_IT;
          main_menu.fan          = FAN_TEXT_IT;
          main_menu.set          = SET_TEXT_IT;
          main_menu.more         = MORE_TEXT_IT;
          main_menu.tool         = TOOL_TEXT_IT;
          // TOOL
          tool_menu.title        = TOOL_TEXT_IT;
          tool_menu.preheat      = TOOL_PREHEAT_IT;
          tool_menu.extrude      = TOOL_EXTRUDE_IT;
          tool_menu.move         = TOOL_MOVE_IT;
          tool_menu.home         = TOOL_HOME_IT;
          tool_menu.leveling     = TOOL_LEVELING_IT;
          tool_menu.autoleveling = TOOL_AUTO_LEVELING_IT;
          tool_menu.filament     = TOOL_FILAMENT_IT;
          tool_menu.more         = TOOL_MORE_IT;
          //
          preheat_menu.adjust_title = TITLE_ADJUST_IT;
          preheat_menu.title        = TITLE_PREHEAT_IT;
          preheat_menu.add          = ADD_TEXT_IT;
          preheat_menu.dec          = DEC_TEXT_IT;
          preheat_menu.ext1         = EXTRUDER_1_TEXT_IT;
          preheat_menu.ext2         = EXTRUDER_2_TEXT_IT;
          preheat_menu.hotbed       = HEATBED_TEXT_IT;
          preheat_menu.off          = CLOSE_TEXT_IT;
          //
          move_menu.title = MOVE_TEXT_IT;
          //
          home_menu.title    = TITLE_HOME_IT;
          home_menu.stopmove = HOME_STOPMOVE_IT;
          //
          file_menu.title             = TITLE_CHOOSEFILE_IT;
          file_menu.page_up           = PAGE_UP_TEXT_IT;
          file_menu.page_down         = PAGE_DOWN_TEXT_IT;
          file_menu.file_loading      = FILE_LOADING_IT;
          file_menu.no_file           = NO_FILE_IT;
          file_menu.no_file_and_check = NO_FILE_IT;
          //
          extrude_menu.title       = TITLE_EXTRUDE_IT;
          extrude_menu.in          = EXTRUDER_IN_TEXT_IT;
          extrude_menu.out         = EXTRUDER_OUT_TEXT_IT;
          extrude_menu.ext1        = EXTRUDER_1_TEXT_IT;
          extrude_menu.ext2        = EXTRUDER_2_TEXT_IT;
          extrude_menu.low         = EXTRUDE_LOW_SPEED_TEXT_IT;
          extrude_menu.normal      = EXTRUDE_MEDIUM_SPEED_TEXT_IT;
          extrude_menu.high        = EXTRUDE_HIGH_SPEED_TEXT_IT;
          extrude_menu.temper_text = EXTRUDER_TEMP_TEXT_IT;
          //
          leveling_menu.title     = TITLE_LEVELING_IT;
          leveling_menu.position1 = LEVELING_POINT1_TEXT_IT;
          leveling_menu.position2 = LEVELING_POINT2_TEXT_IT;
          leveling_menu.position3 = LEVELING_POINT3_TEXT_IT;
          leveling_menu.position4 = LEVELING_POINT4_TEXT_IT;
          leveling_menu.position5 = LEVELING_POINT5_TEXT_IT;
          //
          set_menu.title        = TITLE_SET_IT;
          set_menu.filesys      = FILESYS_TEXT_IT;
          set_menu.wifi         = WIFI_TEXT_IT;
          set_menu.about        = ABOUT_TEXT_IT;
          set_menu.fan          = FAN_TEXT_IT;
          set_menu.filament     = FILAMENT_TEXT_IT;
          set_menu.breakpoint   = BREAK_POINT_TEXT_IT;
          set_menu.motoroff     = MOTOR_OFF_TEXT_IT;
          set_menu.motoroffXY   = MOTOR_OFF_XY_TEXT_IT;
          set_menu.language     = LANGUAGE_TEXT_IT;
          set_menu.shutdown     = SHUTDOWN_TEXT_IT;
          set_menu.machine_para = MACHINE_PARA_IT;
          set_menu.eepromSet    = EEPROM_SETTINGS_IT;
          more_menu.title       = TITLE_MORE_IT;
          more_menu.gcode       = MORE_GCODE_IT;
          more_menu.entergcode  = MORE_ENTER_GCODE_IT;
          #if ENABLED(USER_CMD_1_ENABLE)
            more_menu.custom1 = MORE_CUSTOM1_TEXT_IT;
          #endif
          #if ENABLED(USER_CMD_2_ENABLE)
            more_menu.custom2 = MORE_CUSTOM2_TEXT_IT;
          #endif
          #if ENABLED(USER_CMD_3_ENABLE)
            more_menu.custom3 = MORE_CUSTOM3_TEXT_IT;
          #endif
          #if ENABLED(USER_CMD_4_ENABLE)
            more_menu.custom4 = MORE_CUSTOM4_TEXT_IT;
          #endif
          #if ENABLED(USER_CMD_5_ENABLE)
            more_menu.custom5 = MORE_CUSTOM5_TEXT_IT;
          #endif
          #if ENABLED(USER_CMD_6_ENABLE)
            more_menu.custom6 = MORE_CUSTOM6_TEXT_IT;
          #endif
          #if ENABLED(USER_CMD_7_ENABLE)
            more_menu.custom7 = MORE_CUSTOM7_TEXT_IT;
          #endif
          //
          filesys_menu.title   = TITLE_FILESYS_IT;
          filesys_menu.sd_sys  = SD_CARD_TEXT_IT;
          filesys_menu.usb_sys = U_DISK_TEXT_IT;

          // WIFI
          wifi_menu.title     = WIFI_NAME_TEXT_IT;
          wifi_menu.cloud     = CLOSE_TEXT_IT;
          wifi_menu.reconnect = WIFI_RECONNECT_TEXT_IT;

          cloud_menu.title        = TITLE_CLOUD_TEXT_IT;
          cloud_menu.bind         = CLOUD_BINDED_IT;
          cloud_menu.binded       = CLOUD_BINDED_IT;
          cloud_menu.unbind       = CLOUD_UNBIND_IT;
          cloud_menu.unbinding    = CLOUD_UNBINDED_IT;
          cloud_menu.disconnected = CLOUD_DISCONNECTED_IT;
          cloud_menu.unbinded     = CLOUD_UNBINDED_IT;
          cloud_menu.disable      = CLOUD_DISABLE_IT;
          //
          about_menu.title   = ABOUT_TEXT_IT;
          about_menu.type    = ABOUT_TYPE_TEXT_IT;
          about_menu.version = ABOUT_VERSION_TEXT_IT;
          about_menu.wifi    = ABOUT_WIFI_TEXT_IT;
          //
          fan_menu.title = FAN_TEXT_IT;
          fan_menu.add   = FAN_ADD_TEXT_IT;
          fan_menu.dec   = FAN_DEC_TEXT_IT;
          fan_menu.state = FAN_TIPS1_TEXT_IT;
          //
          filament_menu.title                               = TITLE_FILAMENT_IT;
          filament_menu.in                                  = FILAMENT_IN_TEXT_IT;
          filament_menu.out                                 = FILAMENT_OUT_TEXT_IT;
          filament_menu.ext1                                = FILAMENT_EXT0_TEXT_IT;
          filament_menu.ext2                                = FILAMENT_EXT1_TEXT_IT;
          filament_menu.ready_replace                       = FILAMENT_CHANGE_TEXT_IT;
          filament_menu.filament_dialog_load_heat           = FILAMENT_DIALOG_LOAD_HEAT_TIPS_IT;
          filament_menu.filament_dialog_load_heat_confirm   = FILAMENT_DIALOG_LOAD_CONFIRM1_TIPS_IT;
          filament_menu.filament_dialog_loading             = FILAMENT_DIALOG_LOADING_TIPS_IT;
          filament_menu.filament_dialog_load_completed      = FILAMENT_DIALOG_LOAD_COMPLETE_TIPS_IT;
          filament_menu.filament_dialog_unload_heat         = FILAMENT_DIALOG_UNLOAD_HEAT_TIPS_IT;
          filament_menu.filament_dialog_unload_heat_confirm = FILAMENT_DIALOG_UNLOAD_CONFIRM_TIPS_IT;
          filament_menu.filament_dialog_unloading           = FILAMENT_DIALOG_UNLOADING_TIPS_IT;
          filament_menu.filament_dialog_unload_completed    = FILAMENT_DIALOG_UNLOAD_COMPLETE_TIPS_IT;

          //
          language_menu.title = LANGUAGE_TEXT_IT;

          //
          printing_menu.title  = TITLE_PRINTING_IT;
          printing_menu.option = PRINTING_OPERATION_IT;
          printing_menu.stop   = PRINTING_STOP_IT;
          printing_menu.pause  = PRINTING_PAUSE_IT;
          printing_menu.resume = PRINTING_RESUME_IT;

          //
          operation_menu.title      = TITLE_OPERATION_IT;
          operation_menu.pause      = PRINTING_PAUSE_IT;
          operation_menu.stop       = PRINTING_STOP_IT;
          operation_menu.temp       = PRINTING_TEMP_IT;
          operation_menu.fan        = FAN_TEXT_IT;
          operation_menu.extr       = PRINTING_EXTRUDER_IT;
          operation_menu.speed      = PRINTING_CHANGESPEED_IT;
          operation_menu.filament   = FILAMENT_TEXT_IT;
          operation_menu.more       = PRINTING_MORE_IT;
          operation_menu.move       = PRINTING_MOVE_IT;
          operation_menu.auto_off   = AUTO_SHUTDOWN_IT;
          operation_menu.manual_off = MANUAL_SHUTDOWN_IT;
          //
          pause_menu.title    = TITLE_PAUSE_IT;
          pause_menu.resume   = PRINTING_RESUME_IT;
          pause_menu.stop     = PRINTING_STOP_IT;
          pause_menu.extrude  = PRINTING_EXTRUDER_IT;
          pause_menu.move     = PRINTING_MOVE_IT;
          pause_menu.filament = FILAMENT_TEXT_IT;
          pause_menu.more     = PRINTING_MORE_IT;

          //
          speed_menu.title         = PRINTING_CHANGESPEED_IT;
          speed_menu.add           = ADD_TEXT_IT;
          speed_menu.dec           = DEC_TEXT_IT;
          speed_menu.move          = MOVE_SPEED_IT;
          speed_menu.extrude       = EXTRUDER_SPEED_IT;
          speed_menu.extrude_speed = EXTRUDER_SPEED_STATE_IT;
          speed_menu.move_speed    = MOVE_SPEED_STATE_IT;
          //
          printing_more_menu.fan        = FAN_TEXT_IT;
          printing_more_menu.auto_close = AUTO_SHUTDOWN_IT;
          printing_more_menu.manual     = MANUAL_SHUTDOWN_IT;
          printing_more_menu.temp       = PRINTING_TEMP_IT;
          printing_more_menu.speed      = PRINTING_CHANGESPEED_IT;

          print_file_dialog_menu.confirm               = DIALOG_CONFIRM_IT;
          print_file_dialog_menu.cancel                = DIALOG_CANCLE_IT;
          print_file_dialog_menu.print_file            = DIALOG_PRINT_MODEL_IT;
          print_file_dialog_menu.cancel_print          = DIALOG_CANCEL_PRINT_IT;
          print_file_dialog_menu.retry                 = DIALOG_RETRY_IT;
          print_file_dialog_menu.stop                  = DIALOG_STOP_IT;
          print_file_dialog_menu.no_file_print_tips    = DIALOG_ERROR_TIPS1_IT;
          print_file_dialog_menu.print_from_breakpoint = DIALOG_REPRINT_FROM_BREAKPOINT_IT;
          print_file_dialog_menu.close_machine_error   = DIALOG_ERROR_TIPS2_IT;
          print_file_dialog_menu.filament_no_press     = DIALOG_FILAMENT_NO_PRESS_IT;
          print_file_dialog_menu.print_finish          = DIALOG_PRINT_FINISH_IT;
          print_file_dialog_menu.print_time            = DIALOG_PRINT_TIME_IT;
          print_file_dialog_menu.reprint               = DIALOG_REPRINT_IT;
          print_file_dialog_menu.wifi_enable_tips      = DIALOG_WIFI_ENABLE_TIPS_IT;

          pause_msg_menu.pausing       = MESSAGE_PAUSING_IT;
          pause_msg_menu.changing      = MESSAGE_CHANGING_IT;
          pause_msg_menu.unload        = MESSAGE_UNLOAD_IT;
          pause_msg_menu.waiting       = MESSAGE_WAITING_IT;
          pause_msg_menu.insert        = MESSAGE_INSERT_IT;
          pause_msg_menu.load          = MESSAGE_LOAD_IT;
          pause_msg_menu.purge         = MESSAGE_PURGE_IT;
          pause_msg_menu.resume        = MESSAGE_RESUME_IT;
          pause_msg_menu.heat          = MESSAGE_HEAT_IT;
          pause_msg_menu.heating       = MESSAGE_HEATING_IT;
          pause_msg_menu.option        = MESSAGE_OPTION_IT;
          pause_msg_menu.purgeMore     = MESSAGE_PURGE_MORE_IT;
          pause_msg_menu.continuePrint = MESSAGE_CONTINUE_PRINT_IT;
          eeprom_menu.title            = EEPROM_SETTINGS_TITLE_IT;
          eeprom_menu.store            = EEPROM_SETTINGS_STORE_IT;
          eeprom_menu.read             = EEPROM_SETTINGS_READ_IT;
          eeprom_menu.revert           = EEPROM_SETTINGS_REVERT_IT;
          eeprom_menu.storeTips        = EEPROM_STORE_TIPS_IT;
          eeprom_menu.readTips         =  EEPROM_READ_TIPS_IT;
          eeprom_menu.revertTips       =  EEPROM_REVERT_TIPS_IT;
          break;

      #endif // if 1

    default:
      common_menu.dialog_confirm_title  = TITLE_DIALOG_CONFIRM_EN;
      common_menu.text_back             = BACK_TEXT_EN;
      common_menu.close_machine_tips    = DIALOG_CLOSE_MACHINE_EN;
      common_menu.unbind_printer_tips   = DIALOG_UNBIND_PRINTER_EN;
      common_menu.print_special_title   = PRINTING_OTHER_LANGUGE;
      common_menu.pause_special_title   = PRINTING_PAUSE_OTHER_LANGUGE;
      common_menu.operate_special_title = PRINTING_OPERATION_OTHER_LANGUGE;
      //
      main_menu.title        = TITLE_READYPRINT_EN;
      main_menu.preheat      = PREHEAT_TEXT_EN;
      main_menu.move         = MOVE_TEXT_EN;
      main_menu.home         = HOME_TEXT_EN;
      main_menu.print        = PRINT_TEXT_EN;
      main_menu.extrude      = EXTRUDE_TEXT_EN;
      main_menu.leveling     = LEVELING_TEXT_EN;
      main_menu.autoleveling = AUTO_LEVELING_TEXT_EN;
      main_menu.fan          = FAN_TEXT_EN;
      main_menu.set          = SET_TEXT_EN;
      main_menu.more         = MORE_TEXT_EN;
      main_menu.tool         = TOOL_TEXT_EN;
      // TOOL
      tool_menu.title        = TOOL_TEXT_EN;
      tool_menu.preheat      = TOOL_PREHEAT_EN;
      tool_menu.extrude      = TOOL_EXTRUDE_EN;
      tool_menu.move         = TOOL_MOVE_EN;
      tool_menu.home         = TOOL_HOME_EN;
      tool_menu.leveling     = TOOL_LEVELING_EN;
      tool_menu.autoleveling = TOOL_AUTO_LEVELING_EN;
      tool_menu.filament     = TOOL_FILAMENT_EN;
      tool_menu.more         = TOOL_MORE_EN;
      //
      preheat_menu.adjust_title = TITLE_ADJUST_EN;
      preheat_menu.title        = TITLE_PREHEAT_EN;
      preheat_menu.add          = ADD_TEXT_EN;
      preheat_menu.dec          = DEC_TEXT_EN;
      preheat_menu.ext1         = EXTRUDER_1_TEXT_EN;
      preheat_menu.ext2         = EXTRUDER_2_TEXT_EN;
      preheat_menu.hotbed       = HEATBED_TEXT_EN;
      preheat_menu.off          = CLOSE_TEXT_EN;
      //
      move_menu.title = TITLE_MOVE_EN;
      //
      home_menu.title    = TITLE_HOME_EN;
      home_menu.stopmove = HOME_STOPMOVE_EN;
      //
      file_menu.title             = TITLE_CHOOSEFILE_EN;
      file_menu.page_up           = PAGE_UP_TEXT_EN;
      file_menu.page_down         = PAGE_DOWN_TEXT_EN;
      file_menu.file_loading      = FILE_LOADING_EN;
      file_menu.no_file           = NO_FILE_EN;
      file_menu.no_file_and_check = NO_FILE_EN;
      //
      extrude_menu.title       = TITLE_EXTRUDE_EN;
      extrude_menu.in          = EXTRUDER_IN_TEXT_EN;
      extrude_menu.out         = EXTRUDER_OUT_TEXT_EN;
      extrude_menu.ext1        = EXTRUDER_1_TEXT_EN;
      extrude_menu.ext2        = EXTRUDER_2_TEXT_EN;
      extrude_menu.low         = EXTRUDE_LOW_SPEED_TEXT_EN;
      extrude_menu.normal      = EXTRUDE_MEDIUM_SPEED_TEXT_EN;
      extrude_menu.high        = EXTRUDE_HIGH_SPEED_TEXT_EN;
      extrude_menu.temper_text = EXTRUDER_TEMP_TEXT_EN;
      //
      leveling_menu.title     = TITLE_LEVELING_EN;
      leveling_menu.position1 = LEVELING_POINT1_TEXT_EN;
      leveling_menu.position2 = LEVELING_POINT2_TEXT_EN;
      leveling_menu.position3 = LEVELING_POINT3_TEXT_EN;
      leveling_menu.position4 = LEVELING_POINT4_TEXT_EN;
      leveling_menu.position5 = LEVELING_POINT5_TEXT_EN;
      //
      set_menu.title        = TITLE_SET_EN;
      set_menu.filesys      = FILESYS_TEXT_EN;
      set_menu.wifi         = WIFI_TEXT_EN;
      set_menu.about        = ABOUT_TEXT_EN;
      set_menu.fan          = FAN_TEXT_EN;
      set_menu.filament     = FILAMENT_TEXT_EN;
      set_menu.breakpoint   = BREAK_POINT_TEXT_EN;
      set_menu.motoroff     = MOTOR_OFF_TEXT_EN;
      set_menu.motoroffXY   = MOTOR_OFF_XY_TEXT_EN;
      set_menu.language     = LANGUAGE_TEXT_EN;
      set_menu.shutdown     = SHUTDOWN_TEXT_EN;
      set_menu.machine_para = MACHINE_PARA_EN;
      set_menu.eepromSet    = EEPROM_SETTINGS_EN;
      //
      more_menu.title       = TITLE_MORE_EN;
<<<<<<< HEAD
      more_menu.gcode       = MORE_GCODE_EN;
      more_menu.entergcode  = MORE_ENTER_GCODE_EN;
=======
>>>>>>> c753fc69
      TERN_(USER_CMD_1_ENABLE, more_menu.custom1 = MORE_CUSTOM1_TEXT_EN);
      TERN_(USER_CMD_2_ENABLE, more_menu.custom2 = MORE_CUSTOM2_TEXT_EN);
      TERN_(USER_CMD_3_ENABLE, more_menu.custom3 = MORE_CUSTOM3_TEXT_EN);
      TERN_(USER_CMD_4_ENABLE, more_menu.custom4 = MORE_CUSTOM4_TEXT_EN);
      TERN_(USER_CMD_5_ENABLE, more_menu.custom5 = MORE_CUSTOM5_TEXT_EN);
      TERN_(USER_CMD_6_ENABLE, more_menu.custom6 = MORE_CUSTOM6_TEXT_EN);
      TERN_(USER_CMD_7_ENABLE, more_menu.custom7 = MORE_CUSTOM7_TEXT_EN);
      //
      filesys_menu.title   = TITLE_FILESYS_EN;
      filesys_menu.sd_sys  = SD_CARD_TEXT_EN;
      filesys_menu.usb_sys = U_DISK_TEXT_EN;
      // WIFI
      wifi_menu.title     = WIFI_TEXT;
      wifi_menu.cloud     = CLOUD_TEXT_EN;
      wifi_menu.reconnect = WIFI_RECONNECT_TEXT_EN;

      cloud_menu.title        = TITLE_CLOUD_TEXT_EN;
      cloud_menu.bind         = CLOUD_BINDED_EN;
      cloud_menu.binded       = CLOUD_BINDED_EN;
      cloud_menu.unbind       = CLOUD_UNBIND_EN;
      cloud_menu.unbinding    = CLOUD_UNBINDED_EN;
      cloud_menu.disconnected = CLOUD_DISCONNECTED_EN;
      cloud_menu.unbinded     = CLOUD_UNBINDED_EN;
      cloud_menu.disable      = CLOUD_DISABLE_EN;
      //
      about_menu.title   = TITLE_ABOUT_EN;
      about_menu.type    = ABOUT_TYPE_TEXT_EN;
      about_menu.version = ABOUT_VERSION_TEXT_EN;
      about_menu.wifi    = ABOUT_WIFI_TEXT_EN;
      //
      fan_menu.title = TITLE_FAN_EN;
      fan_menu.add   = FAN_ADD_TEXT_EN;
      fan_menu.dec   = FAN_DEC_TEXT_EN;
      fan_menu.state = FAN_TIPS1_TEXT_EN;
      //
      filament_menu.title                               = TITLE_FILAMENT_EN;
      filament_menu.in                                  = FILAMENT_IN_TEXT_EN;
      filament_menu.out                                 = FILAMENT_OUT_TEXT_EN;
      filament_menu.ext1                                = FILAMENT_EXT0_TEXT_EN;
      filament_menu.ext2                                = FILAMENT_EXT1_TEXT_EN;
      filament_menu.ready_replace                       = FILAMENT_CHANGE_TEXT_EN;
      filament_menu.filament_dialog_load_heat           = FILAMENT_DIALOG_LOAD_HEAT_TIPS_EN;
      filament_menu.filament_dialog_load_heat_confirm   = FILAMENT_DIALOG_LOAD_CONFIRM1_TIPS_EN;
      filament_menu.filament_dialog_loading             = FILAMENT_DIALOG_LOADING_TIPS_EN;
      filament_menu.filament_dialog_load_completed      = FILAMENT_DIALOG_LOAD_COMPLETE_TIPS_EN;
      filament_menu.filament_dialog_unload_heat         = FILAMENT_DIALOG_UNLOAD_HEAT_TIPS_EN;
      filament_menu.filament_dialog_unload_heat_confirm = FILAMENT_DIALOG_UNLOAD_CONFIRM_TIPS_EN;
      filament_menu.filament_dialog_unloading           = FILAMENT_DIALOG_UNLOADING_TIPS_EN;
      filament_menu.filament_dialog_unload_completed    = FILAMENT_DIALOG_UNLOAD_COMPLETE_TIPS_EN;

      //
      language_menu.title = TITLE_LANGUAGE_EN;
      language_menu.next  = PAGE_DOWN_TEXT_EN;
      language_menu.up    = PAGE_UP_TEXT_EN;
      //
      printing_menu.title  = TITLE_PRINTING_EN;
      printing_menu.option = PRINTING_OPERATION_EN;
      printing_menu.stop   = PRINTING_STOP_EN;
      printing_menu.pause  = PRINTING_PAUSE_EN;
      printing_menu.resume = PRINTING_RESUME_EN;

      //
      operation_menu.title      = TITLE_OPERATION_EN;
      operation_menu.pause      = PRINTING_PAUSE_EN;
      operation_menu.stop       = PRINTING_STOP_EN;
      operation_menu.temp       = PRINTING_TEMP_EN;
      operation_menu.fan        = FAN_TEXT_EN;
      operation_menu.extr       = PRINTING_EXTRUDER_EN;
      operation_menu.speed      = PRINTING_CHANGESPEED_EN;
      operation_menu.filament   = FILAMENT_TEXT_EN;
      operation_menu.more       = PRINTING_MORE_EN;
      operation_menu.move       = PRINTING_MOVE_EN;
      operation_menu.auto_off   = AUTO_SHUTDOWN_EN;
      operation_menu.manual_off = MANUAL_SHUTDOWN_EN;
      //
      pause_menu.title    = TITLE_PAUSE_EN;
      pause_menu.resume   = PRINTING_RESUME_EN;
      pause_menu.stop     = PRINTING_STOP_EN;
      pause_menu.extrude  = PRINTING_EXTRUDER_EN;
      pause_menu.move     = PRINTING_MOVE_EN;
      pause_menu.filament = FILAMENT_TEXT_EN;
      pause_menu.more     = PRINTING_MORE_EN;

      //
      speed_menu.title         = TITLE_CHANGESPEED_EN;
      speed_menu.add           = ADD_TEXT_EN;
      speed_menu.dec           = DEC_TEXT_EN;
      speed_menu.move          = MOVE_SPEED_EN;
      speed_menu.extrude       = EXTRUDER_SPEED_EN;
      speed_menu.extrude_speed = EXTRUDER_SPEED_STATE_EN;
      speed_menu.move_speed    = MOVE_SPEED_STATE_EN;
      //
      printing_more_menu.title      = TITLE_MORE_EN;
      printing_more_menu.fan        = FAN_TEXT_EN;
      printing_more_menu.auto_close = AUTO_SHUTDOWN_EN;
      printing_more_menu.manual     = MANUAL_SHUTDOWN_EN;
      printing_more_menu.speed      = PRINTING_CHANGESPEED_EN;
      printing_more_menu.temp       = PRINTING_TEMP_EN;

      print_file_dialog_menu.confirm               = DIALOG_CONFIRM_EN;
      print_file_dialog_menu.cancel                = DIALOG_CANCLE_EN;
      print_file_dialog_menu.print_file            = DIALOG_PRINT_MODEL_EN;
      print_file_dialog_menu.cancel_print          = DIALOG_CANCEL_PRINT_EN;
      print_file_dialog_menu.retry                 = DIALOG_RETRY_EN;
      print_file_dialog_menu.stop                  = DIALOG_STOP_EN;
      print_file_dialog_menu.no_file_print_tips    = DIALOG_ERROR_TIPS1_EN;
      print_file_dialog_menu.print_from_breakpoint = DIALOG_REPRINT_FROM_BREAKPOINT_EN;
      print_file_dialog_menu.close_machine_error   = DIALOG_ERROR_TIPS2_EN;
      print_file_dialog_menu.filament_no_press     = DIALOG_FILAMENT_NO_PRESS_EN;
      print_file_dialog_menu.print_finish          = DIALOG_PRINT_FINISH_EN;
      print_file_dialog_menu.print_time            = DIALOG_PRINT_TIME_EN;
      print_file_dialog_menu.reprint               = DIALOG_REPRINT_EN;
      print_file_dialog_menu.wifi_enable_tips      = DIALOG_WIFI_ENABLE_TIPS_EN;

      pause_msg_menu.pausing       = MESSAGE_PAUSING_EN;
      pause_msg_menu.changing      = MESSAGE_CHANGING_EN;
      pause_msg_menu.unload        = MESSAGE_UNLOAD_EN;
      pause_msg_menu.waiting       = MESSAGE_WAITING_EN;
      pause_msg_menu.insert        = MESSAGE_INSERT_EN;
      pause_msg_menu.load          = MESSAGE_LOAD_EN;
      pause_msg_menu.purge         = MESSAGE_PURGE_EN;
      pause_msg_menu.resume        = MESSAGE_RESUME_EN;
      pause_msg_menu.heat          = MESSAGE_HEAT_EN;
      pause_msg_menu.heating       = MESSAGE_HEATING_EN;
      pause_msg_menu.option        = MESSAGE_OPTION_EN;
      pause_msg_menu.purgeMore     = MESSAGE_PURGE_MORE_EN;
      pause_msg_menu.continuePrint = MESSAGE_CONTINUE_PRINT_EN;
      eeprom_menu.title            = EEPROM_SETTINGS_TITLE_EN;
      eeprom_menu.store            = EEPROM_SETTINGS_STORE_EN;
      eeprom_menu.read             = EEPROM_SETTINGS_READ_EN;
      eeprom_menu.revert           = EEPROM_SETTINGS_REVERT_EN;
      eeprom_menu.storeTips        = EEPROM_STORE_TIPS_EN;
      eeprom_menu.readTips         =  EEPROM_READ_TIPS_EN;
      eeprom_menu.revertTips       =  EEPROM_REVERT_TIPS_EN;
      break;
  }
}

#endif // HAS_TFT_LVGL_UI<|MERGE_RESOLUTION|>--- conflicted
+++ resolved
@@ -945,32 +945,15 @@
       filesys_menu.usb_sys = U_DISK_TEXT_CN;
       //
       more_menu.title       = TITLE_MORE_CN;
-<<<<<<< HEAD
       more_menu.gcode       = MORE_GCODE_CN;
       more_menu.entergcode  = MORE_ENTER_GCODE_CN;
-=======
->>>>>>> c753fc69
-      #if ENABLED(USER_CMD_1_ENABLE)
-        more_menu.custom1 = MORE_CUSTOM1_TEXT_CN;
-      #endif
-      #if ENABLED(USER_CMD_2_ENABLE)
-        more_menu.custom2 = MORE_CUSTOM2_TEXT_CN;
-      #endif
-      #if ENABLED(USER_CMD_3_ENABLE)
-        more_menu.custom3 = MORE_CUSTOM3_TEXT_CN;
-      #endif
-      #if ENABLED(USER_CMD_4_ENABLE)
-        more_menu.custom4 = MORE_CUSTOM4_TEXT_CN;
-      #endif
-      #if ENABLED(USER_CMD_5_ENABLE)
-        more_menu.custom5 = MORE_CUSTOM5_TEXT_CN;
-      #endif
-      #if ENABLED(USER_CMD_6_ENABLE)
-        more_menu.custom6 = MORE_CUSTOM6_TEXT_CN;
-      #endif
-      #if ENABLED(USER_CMD_7_ENABLE)
-        more_menu.custom7 = MORE_CUSTOM7_TEXT_CN;
-      #endif
+      TERN_(USER_CMD_1_ENABLE, more_menu.custom1 = MORE_CUSTOM1_TEXT_CN);
+      TERN_(USER_CMD_2_ENABLE, more_menu.custom2 = MORE_CUSTOM2_TEXT_CN);
+      TERN_(USER_CMD_3_ENABLE, more_menu.custom3 = MORE_CUSTOM3_TEXT_CN);
+      TERN_(USER_CMD_4_ENABLE, more_menu.custom4 = MORE_CUSTOM4_TEXT_CN);
+      TERN_(USER_CMD_5_ENABLE, more_menu.custom5 = MORE_CUSTOM5_TEXT_CN);
+      TERN_(USER_CMD_6_ENABLE, more_menu.custom6 = MORE_CUSTOM6_TEXT_CN);
+      TERN_(USER_CMD_7_ENABLE, more_menu.custom7 = MORE_CUSTOM7_TEXT_CN);
       // WIFI
       wifi_menu.title = WIFI_TEXT;
       wifi_menu.cloud     = CLOUD_TEXT_CN;
@@ -1196,32 +1179,15 @@
             filesys_menu.usb_sys  = U_DISK_TEXT_T_CN;
             //
             more_menu.title       = TITLE_MORE_T_CN;
-<<<<<<< HEAD
             more_menu.gcode       = MORE_GCODE_T_CN;
             more_menu.entergcode  = MORE_ENTER_GCODE_T_CN;
-=======
->>>>>>> c753fc69
-            #if ENABLED(USER_CMD_1_ENABLE)
-              more_menu.custom1 = MORE_CUSTOM1_TEXT_T_CN;
-            #endif
-            #if ENABLED(USER_CMD_2_ENABLE)
-              more_menu.custom2 = MORE_CUSTOM2_TEXT_T_CN;
-            #endif
-            #if ENABLED(USER_CMD_3_ENABLE)
-              more_menu.custom3 = MORE_CUSTOM3_TEXT_T_CN;
-            #endif
-            #if ENABLED(USER_CMD_4_ENABLE)
-              more_menu.custom4 = MORE_CUSTOM4_TEXT_T_CN;
-            #endif
-            #if ENABLED(USER_CMD_5_ENABLE)
-              more_menu.custom5 = MORE_CUSTOM5_TEXT_T_CN;
-            #endif
-            #if ENABLED(USER_CMD_6_ENABLE)
-              more_menu.custom6 = MORE_CUSTOM6_TEXT_T_CN;
-            #endif
-            #if ENABLED(USER_CMD_7_ENABLE)
-              more_menu.custom7 = MORE_CUSTOM7_TEXT_T_CN;
-            #endif
+            TERN_(USER_CMD_1_ENABLE, more_menu.custom1 = MORE_CUSTOM1_TEXT_T_CN);
+            TERN_(USER_CMD_2_ENABLE, more_menu.custom2 = MORE_CUSTOM2_TEXT_T_CN);
+            TERN_(USER_CMD_3_ENABLE, more_menu.custom3 = MORE_CUSTOM3_TEXT_T_CN);
+            TERN_(USER_CMD_4_ENABLE, more_menu.custom4 = MORE_CUSTOM4_TEXT_T_CN);
+            TERN_(USER_CMD_5_ENABLE, more_menu.custom5 = MORE_CUSTOM5_TEXT_T_CN);
+            TERN_(USER_CMD_6_ENABLE, more_menu.custom6 = MORE_CUSTOM6_TEXT_T_CN);
+            TERN_(USER_CMD_7_ENABLE, more_menu.custom7 = MORE_CUSTOM7_TEXT_T_CN);
             // WIFI
             wifi_menu.title     = WIFI_TEXT;
             wifi_menu.cloud     = CLOUD_TEXT_T_CN;
@@ -1434,11 +1400,8 @@
             set_menu.eepromSet    = EEPROM_SETTINGS_EN;
             //
             more_menu.title       = TITLE_MORE_EN;
-<<<<<<< HEAD
             more_menu.gcode       = MORE_GCODE_EN;
             more_menu.entergcode  = MORE_ENTER_GCODE_EN;
-=======
->>>>>>> c753fc69
             TERN_(USER_CMD_1_ENABLE, more_menu.custom1 = MORE_CUSTOM1_TEXT_EN);
             TERN_(USER_CMD_2_ENABLE, more_menu.custom2 = MORE_CUSTOM2_TEXT_EN);
             TERN_(USER_CMD_3_ENABLE, more_menu.custom3 = MORE_CUSTOM3_TEXT_EN);
@@ -2704,11 +2667,8 @@
       set_menu.eepromSet    = EEPROM_SETTINGS_EN;
       //
       more_menu.title       = TITLE_MORE_EN;
-<<<<<<< HEAD
       more_menu.gcode       = MORE_GCODE_EN;
       more_menu.entergcode  = MORE_ENTER_GCODE_EN;
-=======
->>>>>>> c753fc69
       TERN_(USER_CMD_1_ENABLE, more_menu.custom1 = MORE_CUSTOM1_TEXT_EN);
       TERN_(USER_CMD_2_ENABLE, more_menu.custom2 = MORE_CUSTOM2_TEXT_EN);
       TERN_(USER_CMD_3_ENABLE, more_menu.custom3 = MORE_CUSTOM3_TEXT_EN);
