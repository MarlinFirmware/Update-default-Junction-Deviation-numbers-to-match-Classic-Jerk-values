--- conflicted
+++ resolved
@@ -945,9 +945,8 @@
       filesys_menu.usb_sys = U_DISK_TEXT_CN;
       //
       more_menu.title       = TITLE_MORE_CN;
-<<<<<<< HEAD
       more_menu.gcode       = MORE_GCODE_CN;
-      more_menu.entergcode  = MORE_ENTER_GCODE_CN; 
+      more_menu.entergcode  = MORE_ENTER_GCODE_CN;
       #if ENABLED(USER_CMD_1_ENABLE)
         more_menu.custom1 = MORE_CUSTOM1_TEXT_CN;
       #endif
@@ -966,8 +965,6 @@
       #if ENABLED(USER_CMD_6_ENABLE)
         more_menu.custom6 = MORE_CUSTOM6_TEXT_CN;
       #endif
-=======
->>>>>>> 44c57ab0
       // WIFI
       wifi_menu.title = WIFI_TEXT;
       wifi_menu.cloud     = CLOUD_TEXT_CN;
@@ -1194,9 +1191,8 @@
             filesys_menu.usb_sys  = U_DISK_TEXT_T_CN;
             //
             more_menu.title       = TITLE_MORE_T_CN;
-<<<<<<< HEAD
             more_menu.gcode       = MORE_GCODE_T_CN;
-            more_menu.entergcode  = MORE_ENTER_GCODE_T_CN; 
+            more_menu.entergcode  = MORE_ENTER_GCODE_T_CN;
             #if ENABLED(USER_CMD_1_ENABLE)
               more_menu.custom1 = MORE_CUSTOM1_TEXT_T_CN;
             #endif
@@ -1215,8 +1211,6 @@
             #if ENABLED(USER_CMD_6_ENABLE)
               more_menu.custom6 = MORE_CUSTOM6_TEXT_T_CN;
             #endif
-=======
->>>>>>> 44c57ab0
             // WIFI
             wifi_menu.title = WIFI_TEXT;
             wifi_menu.cloud     = CLOUD_TEXT_T_CN;
@@ -1429,7 +1423,7 @@
             set_menu.eepromSet    = EEPROM_SETTINGS_EN;
             more_menu.title       = TITLE_MORE_EN;
             more_menu.gcode       = MORE_GCODE_EN;
-            more_menu.entergcode  = MORE_ENTER_GCODE_EN; 
+            more_menu.entergcode  = MORE_ENTER_GCODE_EN;
             #if ENABLED(USER_CMD_1_ENABLE)
               more_menu.custom1 = MORE_CUSTOM1_TEXT_EN;
             #endif
@@ -1662,7 +1656,7 @@
             set_menu.eepromSet    = EEPROM_SETTINGS_RU;
             more_menu.title       = TITLE_MORE_RU;
             more_menu.gcode       = MORE_GCODE_RU;
-            more_menu.entergcode  = MORE_ENTER_GCODE_RU; 
+            more_menu.entergcode  = MORE_ENTER_GCODE_RU;
             #if ENABLED(USER_CMD_1_ENABLE)
               more_menu.custom1 = MORE_CUSTOM1_TEXT_RU;
             #endif
@@ -1690,7 +1684,6 @@
             wifi_menu.cloud     = CLOUD_TEXT_RU;
             wifi_menu.reconnect = WIFI_RECONNECT_TEXT_RU;
 
-<<<<<<< HEAD
             machine_menu.next          = NEXT_RU;
             machine_menu.previous      = PREVIOUS_RU;
             machine_menu.enable        = ENABLE_RU;
@@ -1785,9 +1778,6 @@
             machine_menu.EncoderConfTitle    = ENCODER_CONF_TITLE_RU;
             machine_menu.EncoderConfText     = ENCODER_CONF_TEXT_RU;
 
-            
-=======
->>>>>>> 44c57ab0
             cloud_menu.title        = TITLE_CLOUD_TEXT_RU;
             cloud_menu.bind         = CLOUD_BINDED_RU;
             cloud_menu.binded       = CLOUD_BINDED_RU;
@@ -1995,7 +1985,7 @@
             set_menu.eepromSet    = EEPROM_SETTINGS_SP;
             more_menu.title       = TITLE_MORE_SP;
             more_menu.gcode       = MORE_GCODE_SP;
-            more_menu.entergcode  = MORE_ENTER_GCODE_SP; 
+            more_menu.entergcode  = MORE_ENTER_GCODE_SP;
             #if ENABLED(USER_CMD_1_ENABLE)
               more_menu.custom1 = MORE_CUSTOM1_TEXT_SP;
             #endif
@@ -2229,7 +2219,7 @@
           set_menu.eepromSet    = EEPROM_SETTINGS_FR;
           more_menu.title       = TITLE_MORE_FR;
           more_menu.gcode       = MORE_GCODE_FR;
-          more_menu.entergcode  = MORE_ENTER_GCODE_FR; 
+          more_menu.entergcode  = MORE_ENTER_GCODE_FR;
           #if ENABLED(USER_CMD_1_ENABLE)
             more_menu.custom1 = MORE_CUSTOM1_TEXT_FR;
           #endif
@@ -2464,7 +2454,7 @@
           set_menu.eepromSet    = EEPROM_SETTINGS_IT;
           more_menu.title       = TITLE_MORE_IT;
           more_menu.gcode       = MORE_GCODE_IT;
-          more_menu.entergcode  = MORE_ENTER_GCODE_IT; 
+          more_menu.entergcode  = MORE_ENTER_GCODE_IT;
           #if ENABLED(USER_CMD_1_ENABLE)
             more_menu.custom1 = MORE_CUSTOM1_TEXT_IT;
           #endif
@@ -2698,9 +2688,8 @@
       set_menu.eepromSet    = EEPROM_SETTINGS_EN;
       //
       more_menu.title       = TITLE_MORE_EN;
-<<<<<<< HEAD
       more_menu.gcode       = MORE_GCODE_EN;
-      more_menu.entergcode  = MORE_ENTER_GCODE_EN; 
+      more_menu.entergcode  = MORE_ENTER_GCODE_EN;
       #if ENABLED(USER_CMD_1_ENABLE)
         more_menu.custom1 = MORE_CUSTOM1_TEXT_EN;
       #endif
@@ -2719,8 +2708,6 @@
       #if ENABLED(USER_CMD_6_ENABLE)
         more_menu.custom6 = MORE_CUSTOM6_TEXT_EN;
       #endif
-=======
->>>>>>> 44c57ab0
       //
       filesys_menu.title   = TITLE_FILESYS_EN;
       filesys_menu.sd_sys  = SD_CARD_TEXT_EN;
