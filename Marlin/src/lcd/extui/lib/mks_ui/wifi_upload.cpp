/**
 * Marlin 3D Printer Firmware
 * Copyright (c) 2020 MarlinFirmware [https://github.com/MarlinFirmware/Marlin]
 *
 * Based on Sprinter and grbl.
 * Copyright (c) 2011 Camiel Gubbels / Erik van der Zalm
 *
 * This program is free software: you can redistribute it and/or modify
 * it under the terms of the GNU General Public License as published by
 * the Free Software Foundation, either version 3 of the License, or
 * (at your option) any later version.
 *
 * This program is distributed in the hope that it will be useful,
 * but WITHOUT ANY WARRANTY; without even the implied warranty of
 * MERCHANTABILITY or FITNESS FOR A PARTICULAR PURPOSE.  See the
 * GNU General Public License for more details.
 *
 * You should have received a copy of the GNU General Public License
 * along with this program.  If not, see <https://www.gnu.org/licenses/>.
 *
 */
#include "../../../../inc/MarlinConfigPre.h"

#if BOTH(HAS_TFT_LVGL_UI, MKS_WIFI_MODULE)

#include "draw_ui.h"
#include "wifi_module.h"
#include "wifi_upload.h"

#include "../../../../MarlinCore.h"
#include "../../../../sd/cardreader.h"

#define WIFI_SET()        WRITE(WIFI_RESET_PIN, HIGH);
#define WIFI_RESET()      WRITE(WIFI_RESET_PIN, LOW);
#define WIFI_IO1_SET()    WRITE(WIFI_IO1_PIN, HIGH);
#define WIFI_IO1_RESET()  WRITE(WIFI_IO1_PIN, LOW);

extern SZ_USART_FIFO  WifiRxFifo;

extern int readUsartFifo(SZ_USART_FIFO *fifo, int8_t *buf, int32_t len);
extern int writeUsartFifo(SZ_USART_FIFO * fifo, int8_t * buf, int32_t len);
void esp_port_begin(uint8_t interrupt);
extern int usartFifoAvailable(SZ_USART_FIFO *fifo);
void wifi_delay(int n);

#define ARRAY_SIZE(a) sizeof(a) / sizeof((a)[0])

//typedef signed char bool;

// ESP8266 command codes
const uint8_t ESP_FLASH_BEGIN = 0x02;
const uint8_t ESP_FLASH_DATA = 0x03;
const uint8_t ESP_FLASH_END = 0x04;
const uint8_t ESP_MEM_BEGIN = 0x05;
const uint8_t ESP_MEM_END = 0x06;
const uint8_t ESP_MEM_DATA = 0x07;
const uint8_t ESP_SYNC = 0x08;
const uint8_t ESP_WRITE_REG = 0x09;
const uint8_t ESP_READ_REG = 0x0A;

// MAC address storage locations
const uint32_t ESP_OTP_MAC0 = 0x3FF00050;
const uint32_t ESP_OTP_MAC1 = 0x3FF00054;
const uint32_t ESP_OTP_MAC2 = 0x3FF00058;
const uint32_t ESP_OTP_MAC3 = 0x3FF0005C;

const size_t EspFlashBlockSize = 0x0400;      // 1K byte blocks

const uint8_t ESP_IMAGE_MAGIC = 0xE9;
const uint8_t ESP_CHECKSUM_MAGIC = 0xEF;

const uint32_t ESP_ERASE_CHIP_ADDR = 0x40004984;  // &SPIEraseChip
const uint32_t ESP_SEND_PACKET_ADDR = 0x40003C80; // &send_packet
const uint32_t ESP_SPI_READ_ADDR = 0x40004B1C;    // &SPIRead
const uint32_t ESP_UNKNOWN_ADDR = 0x40001121;   // not used
const uint32_t ESP_USER_DATA_RAM_ADDR = 0x3FFE8000; // &user data ram
const uint32_t ESP_IRAM_ADDR = 0x40100000;      // instruction RAM
const uint32_t ESP_FLASH_ADDR = 0x40200000;     // address of start of Flash

UPLOAD_STRUCT esp_upload;

static const unsigned int retriesPerReset = 3;
static const uint32_t connectAttemptInterval = 50;
static const unsigned int percentToReportIncrement = 5; // how often we report % complete
static const uint32_t defaultTimeout = 500;
static const uint32_t eraseTimeout = 15000;
static const uint32_t blockWriteTimeout = 200;
static const uint32_t blockWriteInterval = 15;      // 15ms is long enough, 10ms is mostly too short
static SdFile update_file, *update_curDir;

// Messages corresponding to result codes, should make sense when followed by " error"
const char *resultMessages[] = {
  "no",
  "timeout",
  "comm write",
  "connect",
  "bad reply",
  "file read",
  "empty file",
  "response header",
  "slip frame",
  "slip state",
  "slip data"
};

// A note on baud rates.
// The ESP8266 supports 921600, 460800, 230400, 115200, 74880 and some lower baud rates.
// 921600b is not reliable because even though it sometimes succeeds in connecting, we get a bad response during uploading after a few blocks.
// Probably our UART ISR cannot receive bytes fast enough, perhaps because of the latency of the system tick ISR.
// 460800b doesn't always manage to connect, but if it does then uploading appears to be reliable.
// 230400b always manages to connect.
static const uint32_t uploadBaudRates[] = { 460800, 230400, 115200, 74880 };

signed char IsReady() {
  return esp_upload.state == upload_idle;
}

<<<<<<< HEAD
void uploadPort_write(const uint8_t *buf, size_t len) {
  #if 0
  int i;

  for (i = 0; i < len; i++) {
    while (USART_GetFlagStatus(USART1, USART_FLAG_TC) == RESET) { /* nada */ }
    USART_SendData(USART1, *(buf + i));
  }
  #endif
=======
void uploadPort_write(const uint8_t *buf, const size_t len) {
  for (size_t i = 0; i < len; i++)
    WIFISERIAL.write(*(buf + i));
>>>>>>> 082fce5e
}

char uploadPort_read() {
  uint8_t retChar;
<<<<<<< HEAD
  if (readUsartFifo(&WifiRxFifo, (int8_t *)&retChar, 1) == 1)
    return retChar;
  else
    return 0;
=======
  retChar = WIFISERIAL.read();
  return _MAX(retChar, 0);
>>>>>>> 082fce5e
}

int uploadPort_available() {
  return usartFifoAvailable(&WifiRxFifo);
}

void uploadPort_begin() {
  esp_port_begin(1);
}

void uploadPort_close() {
  //WIFI_COM.end();
  //WIFI_COM.begin(115200, true);
  esp_port_begin(0);
}

void flushInput() {
  while (uploadPort_available() != 0) {
    (void)uploadPort_read();
    //IWDG_ReloadCounter();
  }
}

// Extract 1-4 bytes of a value in little-endian order from a buffer beginning at a specified offset
uint32_t getData(unsigned byteCnt, const uint8_t *buf, int ofst) {
  uint32_t val = 0;
  if (buf && byteCnt) {
    unsigned int shiftCnt = 0;
    NOMORE(byteCnt, 4U);
    do {
      val |= (uint32_t)buf[ofst++] << shiftCnt;
      shiftCnt += 8;
    } while (--byteCnt);
  }
  return val;
}

// Put 1-4 bytes of a value in little-endian order into a buffer beginning at a specified offset.
void putData(uint32_t val, unsigned byteCnt, uint8_t *buf, int ofst) {
  if (buf && byteCnt) {
    NOMORE(byteCnt, 4U);
    do {
      buf[ofst++] = (uint8_t)(val & 0xFF);
      val >>= 8;
    } while (--byteCnt);
  }
}

// Read a byte optionally performing SLIP decoding.  The return values are:
//
//  2 - an escaped byte was read successfully
//  1 - a non-escaped byte was read successfully
//  0 - no data was available
//   -1 - the value 0xC0 was encountered (shouldn't happen)
//   -2 - a SLIP escape byte was found but the following byte wasn't available
//   -3 - a SLIP escape byte was followed by an invalid byte
int ReadByte(uint8_t *data, signed char slipDecode) {
  if (uploadPort_available() == 0) return 0;

  // At least one byte is available
  *data = uploadPort_read();

<<<<<<< HEAD
  if (*data == 0xC0) {
    // this shouldn't happen
    return(-1);
  }

  // if not the SLIP escape, we're done
  if (*data != 0xDB) {
    return(1);
  }
=======
  if (!slipDecode) return 1;

  if (*data == 0xC0) return -1; // This shouldn't happen
  if (*data != 0xDB) return 1;  // If not the SLIP escape, we're done
>>>>>>> 082fce5e

  // SLIP escape, check availability of subsequent byte
  if (uploadPort_available() == 0) return -2;

  // process the escaped byte
  *data = uploadPort_read();
<<<<<<< HEAD
  if (*data == 0xDC) {
    *data = 0xC0;
    return(2);
  }

  if (*data == 0xDD) {
    *data = 0xDB;
    return(2);
  }
  // invalid
  return(-3);
=======
  if (*data == 0xDC) { *data = 0xC0; return 2; }
  if (*data == 0xDD) { *data = 0xDB; return 2; }

  return -3; // invalid
>>>>>>> 082fce5e
}
// When we write a sync packet, there must be no gaps between most of the characters.
// So use this function, which does a block write to the UART buffer in the latest CoreNG.
void _writePacketRaw(const uint8_t *buf, size_t len) {
  uploadPort_write(buf, len);
}

// Write a byte to the serial port optionally SLIP encoding. Return the number of bytes actually written.
void WriteByteRaw(uint8_t b) {
  uploadPort_write((const uint8_t *)&b, 1);
}

// Write a byte to the serial port optionally SLIP encoding. Return the number of bytes actually written.
void WriteByteSlip(const uint8_t b) {
  if (b == 0xC0) {
    WriteByteRaw(0xDB);
    WriteByteRaw(0xDC);
  }
  else if (b == 0xDB) {
    WriteByteRaw(0xDB);
    WriteByteRaw(0xDD);
  }
  else
    uploadPort_write((const uint8_t *)&b, 1);
}

// Wait for a data packet to be returned.  If the body of the packet is
// non-zero length, return an allocated buffer indirectly containing the
// data and return the data length. Note that if the pointer for returning
// the data buffer is nullptr, the response is expected to be two bytes of zero.
//
// If an error occurs, return a negative value.  Otherwise, return the number
// of bytes in the response (or zero if the response was not the standard "two bytes of zero").
EspUploadResult readPacket(uint8_t op, uint32_t *valp, size_t *bodyLen, uint32_t msTimeout) {
  typedef enum {
    begin = 0,
    header,
    body,
    end,
    done
  } PacketState;

  uint8_t resp, opRet;

  const size_t headerLength = 8;

  uint32_t startTime = getWifiTick();
  uint8_t hdr[headerLength];
  uint16_t hdrIdx = 0;

  uint16_t bodyIdx = 0;
  uint8_t respBuf[2];

  // wait for the response
  uint16_t needBytes = 1;

  PacketState state = begin;

  *bodyLen = 0;

  while (state != done) {
    uint8_t c;
    EspUploadResult stat;

    //IWDG_ReloadCounter();
    watchdog_refresh();

    if (getWifiTickDiff(startTime, getWifiTick()) > msTimeout)
      return timeout;

    if (uploadPort_available() < needBytes) {
      // insufficient data available
      // preferably, return to Spin() here
      continue;
    }

    // sufficient bytes have been received for the current state, process them
    switch (state) {
      case begin: // expecting frame start
        c = uploadPort_read();
<<<<<<< HEAD
        if (c != (uint8_t)0xC0) {
          break;
        }
        state = header;
        needBytes = 2;

        break;
      case end:   // expecting frame end
        c = uploadPort_read();
        if (c != (uint8_t)0xC0) {
          return slipFrame;
        }
        state = done;

        break;

      case header:  // reading an 8-byte header
      case body:    // reading the response body
        {
          int rslt;
          // retrieve a byte with SLIP decoding
          rslt = ReadByte(&c, 1);
          if (rslt != 1 && rslt != 2) {
            // some error occurred
            stat = (rslt == 0 || rslt == -2) ? slipData : slipFrame;
            return stat;
          }
          else if (state == header) {
            //store the header byte
            hdr[hdrIdx++] = c;
            if (hdrIdx >= headerLength) {
              // get the body length, prepare a buffer for it
              *bodyLen = (uint16_t)getData(2, hdr, 2);

              // extract the value, if requested
              if (valp != 0) {
                *valp = getData(4, hdr, 4);
              }

              if (*bodyLen != 0) {
                state = body;
              }
              else {
                needBytes = 1;
                state = end;
              }
            }
          }
          else {
            // Store the response body byte, check for completion
            if (bodyIdx < ARRAY_SIZE(respBuf)) {
              respBuf[bodyIdx] = c;
            }
            ++bodyIdx;
            if (bodyIdx >= *bodyLen) {
=======
        if (c == (uint8_t)0xC0) break;
        state = header;
        needBytes = 2;
        break;
      case end:   // expecting frame end
        c = uploadPort_read();
        if (c != (uint8_t)0xC0) return slipFrame;
        state = done;
        break;

      case header:  // reading an 8-byte header
      case body: {  // reading the response body
        int rslt;
        // retrieve a byte with SLIP decoding
        rslt = ReadByte(&c, 1);
        if (rslt != 1 && rslt != 2) {
          // some error occurred
          stat = (rslt == 0 || rslt == -2) ? slipData : slipFrame;
          return stat;
        }
        else if (state == header) {
          //store the header byte
          hdr[hdrIdx++] = c;
          if (hdrIdx >= headerLength) {
            // get the body length, prepare a buffer for it
            *bodyLen = (uint16_t)getData(2, hdr, 2);

            // extract the value, if requested
            if (valp)
              *valp = getData(4, hdr, 4);

            if (*bodyLen != 0)
              state = body;
            else {
>>>>>>> 082fce5e
              needBytes = 1;
              state = end;
            }
          }
        }
<<<<<<< HEAD
        break;

      default:    // this shouldn't happen
        return slipState;
=======
        else {
          // Store the response body byte, check for completion
          if (bodyIdx < ARRAY_SIZE(respBuf))
            respBuf[bodyIdx] = c;

          if (++bodyIdx >= *bodyLen) {
            needBytes = 1;
            state = end;
          }
        }
      } break;

      default: return slipState;  // this shouldn't happen
>>>>>>> 082fce5e
    }
  }

  // Extract elements from the header
  resp = (uint8_t)getData(1, hdr, 0);
  opRet = (uint8_t)getData(1, hdr, 1);

  // Sync packets often provoke a response with a zero opcode instead of ESP_SYNC
<<<<<<< HEAD
  if (resp != 0x01 || opRet != op) {
    //printf("resp %02x %02x\n", resp, opRet); //debug
    return respHeader;
  }
=======
  if (resp != 0x01 || opRet != op) return respHeader;
>>>>>>> 082fce5e

  return success;
}

// Send a block of data performing SLIP encoding of the content.
void _writePacket(const uint8_t *data, size_t len) {
  unsigned char outBuf[2048] = {0};
  unsigned int outIndex = 0;
  while (len != 0) {
    if (*data == 0xC0) {
      outBuf[outIndex++] = 0xDB;
      outBuf[outIndex++] = 0xDC;
    }
    else if (*data == 0xDB) {
      outBuf[outIndex++] = 0xDB;
      outBuf[outIndex++] = 0xDD;
    }
    else {
      outBuf[outIndex++] = *data;
    }
    data++;
    --len;
  }
  uploadPort_write((const uint8_t *)outBuf, outIndex);
}

// Send a packet to the serial port while performing SLIP framing. The packet data comprises a header and an optional data block.
// A SLIP packet begins and ends with 0xC0.  The data encapsulated has the bytes
// 0xC0 and 0xDB replaced by the two-byte sequences {0xDB, 0xDC} and {0xDB, 0xDD} respectively.

void writePacket(const uint8_t *hdr, size_t hdrLen, const uint8_t *data, size_t dataLen) {
  WriteByteRaw(0xC0);           // send the packet start character
  _writePacket(hdr, hdrLen);    // send the header
  _writePacket(data, dataLen);  // send the data block
  WriteByteRaw(0xC0);           // send the packet end character
}

// Send a packet to the serial port while performing SLIP framing. The packet data comprises a header and an optional data block.
// This is like writePacket except that it does a fast block write for both the header and the main data with no SLIP encoding. Used to send sync commands.
void writePacketRaw(const uint8_t *hdr, size_t hdrLen, const uint8_t *data, size_t dataLen) {
  WriteByteRaw(0xC0);             // send the packet start character
  _writePacketRaw(hdr, hdrLen);   // send the header
  _writePacketRaw(data, dataLen); // send the data block in raw mode
  WriteByteRaw(0xC0);             // send the packet end character
}

// Send a command to the attached device together with the supplied data, if any.
// The data is supplied via a list of one or more segments.
void sendCommand(uint8_t op, uint32_t checkVal, const uint8_t *data, size_t dataLen) {
  // populate the header
  uint8_t hdr[8];
  putData(0, 1, hdr, 0);
  putData(op, 1, hdr, 1);
  putData(dataLen, 2, hdr, 2);
  putData(checkVal, 4, hdr, 4);

  // send the packet
<<<<<<< HEAD
  //flushInput();
=======
>>>>>>> 082fce5e
  if (op == ESP_SYNC)
    writePacketRaw(hdr, sizeof(hdr), data, dataLen);
  else
    writePacket(hdr, sizeof(hdr), data, dataLen);
}

// Send a command to the attached device together with the supplied data, if any, and get the response
EspUploadResult doCommand(uint8_t op, const uint8_t *data, size_t dataLen, uint32_t checkVal, uint32_t *valp, uint32_t msTimeout) {
  size_t bodyLen;
  EspUploadResult stat;

  sendCommand(op, checkVal, data, dataLen);

  stat = readPacket(op, valp, &bodyLen, msTimeout);
  if (stat == success && bodyLen != 2)
    stat = badReply;

  return stat;
}

// Send a synchronising packet to the serial port in an attempt to induce
// the ESP8266 to auto-baud lock on the baud rate.
EspUploadResult Sync(uint16_t timeout) {
  uint8_t buf[36];
  EspUploadResult stat;
  int i ;

  // compose the data for the sync attempt
  memset(buf, 0x55, sizeof(buf));
  buf[0] = 0x07;
  buf[1] = 0x07;
  buf[2] = 0x12;
  buf[3] = 0x20;

  stat = doCommand(ESP_SYNC, buf, sizeof(buf), 0, 0, timeout);

  // If we got a response other than sync, discard it and wait for a sync response. This happens at higher baud rates.
  for (i = 0; i < 10 && stat == respHeader; ++i) {
    size_t bodyLen;
    stat = readPacket(ESP_SYNC, 0, &bodyLen, timeout);
  }

  if (stat == success) {
    // Read and discard additional replies
    for (;;) {
      size_t bodyLen;
      EspUploadResult rc = readPacket(ESP_SYNC, 0, &bodyLen, defaultTimeout);
      watchdog_refresh();
      if (rc != success || bodyLen != 2) break;
    }
  }
  //DEBUG
  //else debug//printf("stat=%d\n", (int)stat);
  return stat;
}

// Send a command to the device to begin the Flash process.
EspUploadResult flashBegin(uint32_t addr, uint32_t size) {
  // determine the number of blocks represented by the size
  uint32_t blkCnt;
  uint8_t buf[16];
  uint32_t timeout;

  blkCnt = (size + EspFlashBlockSize - 1) / EspFlashBlockSize;

  // ensure that the address is on a block boundary
  addr &= ~(EspFlashBlockSize - 1);

  // begin the Flash process
  putData(size, 4, buf, 0);
  putData(blkCnt, 4, buf, 4);
  putData(EspFlashBlockSize, 4, buf, 8);
  putData(addr, 4, buf, 12);

  timeout = (size != 0) ? eraseTimeout : defaultTimeout;
  return doCommand(ESP_FLASH_BEGIN, buf, sizeof(buf), 0, 0, timeout);
}

// Send a command to the device to terminate the Flash process
EspUploadResult flashFinish(signed char reboot) {
  uint8_t buf[4];
  putData(reboot ? 0 : 1, 4, buf, 0);
  return doCommand(ESP_FLASH_END, buf, sizeof(buf), 0, 0, defaultTimeout);
}

// Compute the checksum of a block of data
uint16_t checksum(const uint8_t *data, uint16_t dataLen, uint16_t cksum) {
  if (data) while (dataLen--) cksum ^= (uint16_t)*data++;
  return cksum;
}

EspUploadResult flashWriteBlock(uint16_t flashParmVal, uint16_t flashParmMask) {
  const uint32_t blkSize = EspFlashBlockSize;
  int i;

  // Allocate a data buffer for the combined header and block data
  const uint16_t hdrOfst = 0;
  const uint16_t dataOfst = 16;
  const uint16_t blkBufSize = dataOfst + blkSize;
  uint32_t blkBuf32[blkBufSize/4];
  uint8_t * const blkBuf = (uint8_t*)(blkBuf32);
  uint32_t cnt;
  uint16_t cksum;
  EspUploadResult stat;

  // Prepare the header for the block
  putData(blkSize, 4, blkBuf, hdrOfst + 0);
  putData(esp_upload.uploadBlockNumber, 4, blkBuf, hdrOfst + 4);
  putData(0, 4, blkBuf, hdrOfst + 8);
  putData(0, 4, blkBuf, hdrOfst + 12);

  // Get the data for the block
  cnt = update_file.read(blkBuf + dataOfst, blkSize); //->Read(reinterpret_cast<char *>(blkBuf + dataOfst), blkSize);
  if (cnt != blkSize) {
    if (update_file.curPosition() == esp_upload.fileSize) {
      // partial last block, fill the remainder
      memset(blkBuf + dataOfst + cnt, 0xFF, blkSize - cnt);
    }
    else
      return fileRead;
  }

  // Patch the flash parameters into the first block if it is loaded at address 0
  if (esp_upload.uploadBlockNumber == 0 && esp_upload.uploadAddress == 0 && blkBuf[dataOfst] == ESP_IMAGE_MAGIC && flashParmMask != 0) {
    // update the Flash parameters
    uint32_t flashParm = getData(2, blkBuf + dataOfst + 2, 0) & ~(uint32_t)flashParmMask;
    putData(flashParm | flashParmVal, 2, blkBuf + dataOfst + 2, 0);
  }

  // Calculate the block checksum
  cksum = checksum(blkBuf + dataOfst, blkSize, ESP_CHECKSUM_MAGIC);

  for (i = 0; i < 3; i++)
    if ((stat = doCommand(ESP_FLASH_DATA, blkBuf, blkBufSize, cksum, 0, blockWriteTimeout)) == success)
      break;
  return stat;
<<<<<<< HEAD
  #else
    return success;
  #endif
}

void upload_spin() {
  #if 0
  switch (esp_upload.state) {
  case resetting:

    if (esp_upload.connectAttemptNumber == 9) {
      // Time to give up
      //Network::ResetWiFi();
      esp_upload.uploadResult = connected;
      esp_upload.state = done;
    }
    else {

      // Reset the serial port at the new baud rate. Also reset the ESP8266.
      //  const uint32_t baud = uploadBaudRates[esp_upload.connectAttemptNumber/esp_upload.retriesPerBaudRate];
      if (esp_upload.connectAttemptNumber % esp_upload.retriesPerBaudRate == 0) {
      }
      //uploadPort.begin(baud);
      //uploadPort_close();

      uploadPort_begin();

      wifi_delay(2000);

      flushInput();

      esp_upload.lastAttemptTime = esp_upload.lastResetTime = getWifiTick();
      esp_upload.state = connecting;
    }

    break;

  case connecting:
    if ((getWifiTickDiff(esp_upload.lastAttemptTime, getWifiTick()) >= connectAttemptInterval) && (getWifiTickDiff(esp_upload.lastResetTime, getWifiTick()) >= 500)) {
      // Attempt to establish a connection to the ESP8266.
      EspUploadResult res = Sync(5000);
      esp_upload.lastAttemptTime = getWifiTick();
      if (res == success) {
        // Successful connection
        //MessageF(" success on attempt %d\n", (connectAttemptNumber % retriesPerBaudRate) + 1);
        //printf("connect success\n");
        esp_upload.state = erasing;
      }
      else {
        // This attempt failed
        esp_upload.connectAttemptNumber++;
        if (esp_upload.connectAttemptNumber % retriesPerReset == 0) {
          esp_upload.state = resetting;   // try a reset and a lower baud rate
        }
      }
    }
    break;

  case erasing:
    if (getWifiTickDiff(esp_upload.lastAttemptTime, getWifiTick()) >= blockWriteInterval) {
      uint32_t eraseSize;
      const uint32_t sectorsPerBlock = 16;
      const uint32_t sectorSize = 4096;
      const uint32_t numSectors = (esp_upload.fileSize + sectorSize - 1)/sectorSize;
      const uint32_t startSector = esp_upload.uploadAddress/sectorSize;

      uint32_t headSectors = sectorsPerBlock - (startSector % sectorsPerBlock);
      NOMORE(headSectors, numSectors);

      eraseSize = (numSectors < 2 * headSectors)
                ? (numSectors + 1) / 2 * sectorSize
                : (numSectors - headSectors) * sectorSize;

      //MessageF("Erasing %u bytes...\n", fileSize);
      esp_upload.uploadResult = flashBegin(esp_upload.uploadAddress, eraseSize);
      if (esp_upload.uploadResult == success) {
        //MessageF("Uploading file...\n");
        esp_upload.uploadBlockNumber = 0;
        esp_upload.uploadNextPercentToReport = percentToReportIncrement;
        esp_upload.lastAttemptTime = getWifiTick();
        esp_upload.state = uploading;
=======
}

void upload_spin() {

  switch (esp_upload.state) {
    case resetting:
      if (esp_upload.connectAttemptNumber == 9) {
        esp_upload.uploadResult = connected;
        esp_upload.state = done;
>>>>>>> 082fce5e
      }
      else {
        uploadPort_begin();
        wifi_delay(2000);
        flushInput();
        esp_upload.lastAttemptTime = esp_upload.lastResetTime = getWifiTick();
        esp_upload.state = connecting;
      }
      break;

    case connecting:
      if ((getWifiTickDiff(esp_upload.lastAttemptTime, getWifiTick()) >= connectAttemptInterval) && (getWifiTickDiff(esp_upload.lastResetTime, getWifiTick()) >= 500)) {
        EspUploadResult res = Sync(5000);
        esp_upload.lastAttemptTime = getWifiTick();
        if (res == success)
          esp_upload.state = erasing;
        else {
          esp_upload.connectAttemptNumber++;
          if (esp_upload.connectAttemptNumber % retriesPerReset == 0)
            esp_upload.state = resetting;
        }
      }
      break;

    case erasing:
      if (getWifiTickDiff(esp_upload.lastAttemptTime, getWifiTick()) >= blockWriteInterval) {
        uint32_t eraseSize;
        const uint32_t sectorsPerBlock = 16;
        const uint32_t sectorSize = 4096;
        const uint32_t numSectors = (esp_upload.fileSize + sectorSize - 1)/sectorSize;
        const uint32_t startSector = esp_upload.uploadAddress/sectorSize;

        uint32_t headSectors = sectorsPerBlock - (startSector % sectorsPerBlock);
        NOMORE(headSectors, numSectors);

        eraseSize = (numSectors < 2 * headSectors)
                  ? (numSectors + 1) / 2 * sectorSize
                  : (numSectors - headSectors) * sectorSize;

        esp_upload.uploadResult = flashBegin(esp_upload.uploadAddress, eraseSize);
        if (esp_upload.uploadResult == success) {
          esp_upload.uploadBlockNumber = 0;
          esp_upload.uploadNextPercentToReport = percentToReportIncrement;
          esp_upload.lastAttemptTime = getWifiTick();
          esp_upload.state = uploading;
        }
        else
          esp_upload.state = done;
      }
      break;

    case uploading:
      // The ESP needs several milliseconds to recover from one packet before it will accept another
      if (getWifiTickDiff(esp_upload.lastAttemptTime, getWifiTick()) >= 15) {
        unsigned int percentComplete;
        const uint32_t blkCnt = (esp_upload.fileSize + EspFlashBlockSize - 1) / EspFlashBlockSize;
        if (esp_upload.uploadBlockNumber < blkCnt) {
          esp_upload.uploadResult = flashWriteBlock(0, 0);
          esp_upload.lastAttemptTime = getWifiTick();
          if (esp_upload.uploadResult != success)
            esp_upload.state = done;
          percentComplete = (100 * esp_upload.uploadBlockNumber)/blkCnt;
          ++esp_upload.uploadBlockNumber;
          if (percentComplete >= esp_upload.uploadNextPercentToReport)
            esp_upload.uploadNextPercentToReport += percentToReportIncrement;
        }
        else
          esp_upload.state = done;
      }
      break;

    case done:
      update_file.close();
      esp_upload.state = upload_idle;
      break;

    default: break;
  }
}

// Try to upload the given file at the given address
void SendUpdateFile(const char *file, uint32_t address) {
  const char * const fname = card.diveToFile(true, update_curDir, ESP_FIRMWARE_FILE);
  if (!update_file.open(update_curDir, fname, O_READ)) return;

  esp_upload.fileSize = update_file.fileSize();

<<<<<<< HEAD
  esp_upload.fileSize = f_size(&esp_upload.uploadFile);
=======
>>>>>>> 082fce5e
  if (esp_upload.fileSize == 0) {
    update_file.close();
    return;
  }

  esp_upload.uploadAddress = address;
  esp_upload.connectAttemptNumber = 0;
  esp_upload.state = resetting;
}

static const uint32_t FirmwareAddress = 0x00000000, WebFilesAddress = 0x00100000;

void ResetWiFiForUpload(int begin_or_end) {
  //#if 0
  uint32_t start, now;

  start = getWifiTick();
  now = start;

  if (begin_or_end == 0) {
    SET_OUTPUT(WIFI_IO0_PIN);
    WRITE(WIFI_IO0_PIN, LOW);
  }
  else
    SET_INPUT_PULLUP(WIFI_IO0_PIN);

  WIFI_RESET();
  while (getWifiTickDiff(start, now) < 500) now = getWifiTick();
  WIFI_SET();
  //#endif
}

int32_t wifi_upload(int type) {
  esp_upload.retriesPerBaudRate = 9;

  ResetWiFiForUpload(0);

  switch (type) {
    case 0: SendUpdateFile(ESP_FIRMWARE_FILE, FirmwareAddress); break;
    case 1: SendUpdateFile(ESP_WEB_FIRMWARE_FILE, FirmwareAddress); break;
    case 2: SendUpdateFile(ESP_WEB_FILE, WebFilesAddress); break;
    default: return -1;
  }

  while (esp_upload.state != upload_idle) {
    upload_spin();
    watchdog_refresh();
  }

  ResetWiFiForUpload(1);

  return esp_upload.uploadResult == success ? 0 : -1;
}

#endif // HAS_TFT_LVGL_UI && MKS_WIFI_MODULE<|MERGE_RESOLUTION|>--- conflicted
+++ resolved
@@ -115,34 +115,15 @@
   return esp_upload.state == upload_idle;
 }
 
-<<<<<<< HEAD
-void uploadPort_write(const uint8_t *buf, size_t len) {
-  #if 0
-  int i;
-
-  for (i = 0; i < len; i++) {
-    while (USART_GetFlagStatus(USART1, USART_FLAG_TC) == RESET) { /* nada */ }
-    USART_SendData(USART1, *(buf + i));
-  }
-  #endif
-=======
 void uploadPort_write(const uint8_t *buf, const size_t len) {
   for (size_t i = 0; i < len; i++)
     WIFISERIAL.write(*(buf + i));
->>>>>>> 082fce5e
 }
 
 char uploadPort_read() {
   uint8_t retChar;
-<<<<<<< HEAD
-  if (readUsartFifo(&WifiRxFifo, (int8_t *)&retChar, 1) == 1)
-    return retChar;
-  else
-    return 0;
-=======
   retChar = WIFISERIAL.read();
   return _MAX(retChar, 0);
->>>>>>> 082fce5e
 }
 
 int uploadPort_available() {
@@ -205,46 +186,20 @@
   // At least one byte is available
   *data = uploadPort_read();
 
-<<<<<<< HEAD
-  if (*data == 0xC0) {
-    // this shouldn't happen
-    return(-1);
-  }
-
-  // if not the SLIP escape, we're done
-  if (*data != 0xDB) {
-    return(1);
-  }
-=======
   if (!slipDecode) return 1;
 
   if (*data == 0xC0) return -1; // This shouldn't happen
   if (*data != 0xDB) return 1;  // If not the SLIP escape, we're done
->>>>>>> 082fce5e
 
   // SLIP escape, check availability of subsequent byte
   if (uploadPort_available() == 0) return -2;
 
   // process the escaped byte
   *data = uploadPort_read();
-<<<<<<< HEAD
-  if (*data == 0xDC) {
-    *data = 0xC0;
-    return(2);
-  }
-
-  if (*data == 0xDD) {
-    *data = 0xDB;
-    return(2);
-  }
-  // invalid
-  return(-3);
-=======
   if (*data == 0xDC) { *data = 0xC0; return 2; }
   if (*data == 0xDD) { *data = 0xDB; return 2; }
 
   return -3; // invalid
->>>>>>> 082fce5e
 }
 // When we write a sync packet, there must be no gaps between most of the characters.
 // So use this function, which does a block write to the UART buffer in the latest CoreNG.
@@ -325,63 +280,6 @@
     switch (state) {
       case begin: // expecting frame start
         c = uploadPort_read();
-<<<<<<< HEAD
-        if (c != (uint8_t)0xC0) {
-          break;
-        }
-        state = header;
-        needBytes = 2;
-
-        break;
-      case end:   // expecting frame end
-        c = uploadPort_read();
-        if (c != (uint8_t)0xC0) {
-          return slipFrame;
-        }
-        state = done;
-
-        break;
-
-      case header:  // reading an 8-byte header
-      case body:    // reading the response body
-        {
-          int rslt;
-          // retrieve a byte with SLIP decoding
-          rslt = ReadByte(&c, 1);
-          if (rslt != 1 && rslt != 2) {
-            // some error occurred
-            stat = (rslt == 0 || rslt == -2) ? slipData : slipFrame;
-            return stat;
-          }
-          else if (state == header) {
-            //store the header byte
-            hdr[hdrIdx++] = c;
-            if (hdrIdx >= headerLength) {
-              // get the body length, prepare a buffer for it
-              *bodyLen = (uint16_t)getData(2, hdr, 2);
-
-              // extract the value, if requested
-              if (valp != 0) {
-                *valp = getData(4, hdr, 4);
-              }
-
-              if (*bodyLen != 0) {
-                state = body;
-              }
-              else {
-                needBytes = 1;
-                state = end;
-              }
-            }
-          }
-          else {
-            // Store the response body byte, check for completion
-            if (bodyIdx < ARRAY_SIZE(respBuf)) {
-              respBuf[bodyIdx] = c;
-            }
-            ++bodyIdx;
-            if (bodyIdx >= *bodyLen) {
-=======
         if (c == (uint8_t)0xC0) break;
         state = header;
         needBytes = 2;
@@ -416,18 +314,11 @@
             if (*bodyLen != 0)
               state = body;
             else {
->>>>>>> 082fce5e
               needBytes = 1;
               state = end;
             }
           }
         }
-<<<<<<< HEAD
-        break;
-
-      default:    // this shouldn't happen
-        return slipState;
-=======
         else {
           // Store the response body byte, check for completion
           if (bodyIdx < ARRAY_SIZE(respBuf))
@@ -441,7 +332,6 @@
       } break;
 
       default: return slipState;  // this shouldn't happen
->>>>>>> 082fce5e
     }
   }
 
@@ -450,14 +340,7 @@
   opRet = (uint8_t)getData(1, hdr, 1);
 
   // Sync packets often provoke a response with a zero opcode instead of ESP_SYNC
-<<<<<<< HEAD
-  if (resp != 0x01 || opRet != op) {
-    //printf("resp %02x %02x\n", resp, opRet); //debug
-    return respHeader;
-  }
-=======
   if (resp != 0x01 || opRet != op) return respHeader;
->>>>>>> 082fce5e
 
   return success;
 }
@@ -515,10 +398,6 @@
   putData(checkVal, 4, hdr, 4);
 
   // send the packet
-<<<<<<< HEAD
-  //flushInput();
-=======
->>>>>>> 082fce5e
   if (op == ESP_SYNC)
     writePacketRaw(hdr, sizeof(hdr), data, dataLen);
   else
@@ -655,89 +534,6 @@
     if ((stat = doCommand(ESP_FLASH_DATA, blkBuf, blkBufSize, cksum, 0, blockWriteTimeout)) == success)
       break;
   return stat;
-<<<<<<< HEAD
-  #else
-    return success;
-  #endif
-}
-
-void upload_spin() {
-  #if 0
-  switch (esp_upload.state) {
-  case resetting:
-
-    if (esp_upload.connectAttemptNumber == 9) {
-      // Time to give up
-      //Network::ResetWiFi();
-      esp_upload.uploadResult = connected;
-      esp_upload.state = done;
-    }
-    else {
-
-      // Reset the serial port at the new baud rate. Also reset the ESP8266.
-      //  const uint32_t baud = uploadBaudRates[esp_upload.connectAttemptNumber/esp_upload.retriesPerBaudRate];
-      if (esp_upload.connectAttemptNumber % esp_upload.retriesPerBaudRate == 0) {
-      }
-      //uploadPort.begin(baud);
-      //uploadPort_close();
-
-      uploadPort_begin();
-
-      wifi_delay(2000);
-
-      flushInput();
-
-      esp_upload.lastAttemptTime = esp_upload.lastResetTime = getWifiTick();
-      esp_upload.state = connecting;
-    }
-
-    break;
-
-  case connecting:
-    if ((getWifiTickDiff(esp_upload.lastAttemptTime, getWifiTick()) >= connectAttemptInterval) && (getWifiTickDiff(esp_upload.lastResetTime, getWifiTick()) >= 500)) {
-      // Attempt to establish a connection to the ESP8266.
-      EspUploadResult res = Sync(5000);
-      esp_upload.lastAttemptTime = getWifiTick();
-      if (res == success) {
-        // Successful connection
-        //MessageF(" success on attempt %d\n", (connectAttemptNumber % retriesPerBaudRate) + 1);
-        //printf("connect success\n");
-        esp_upload.state = erasing;
-      }
-      else {
-        // This attempt failed
-        esp_upload.connectAttemptNumber++;
-        if (esp_upload.connectAttemptNumber % retriesPerReset == 0) {
-          esp_upload.state = resetting;   // try a reset and a lower baud rate
-        }
-      }
-    }
-    break;
-
-  case erasing:
-    if (getWifiTickDiff(esp_upload.lastAttemptTime, getWifiTick()) >= blockWriteInterval) {
-      uint32_t eraseSize;
-      const uint32_t sectorsPerBlock = 16;
-      const uint32_t sectorSize = 4096;
-      const uint32_t numSectors = (esp_upload.fileSize + sectorSize - 1)/sectorSize;
-      const uint32_t startSector = esp_upload.uploadAddress/sectorSize;
-
-      uint32_t headSectors = sectorsPerBlock - (startSector % sectorsPerBlock);
-      NOMORE(headSectors, numSectors);
-
-      eraseSize = (numSectors < 2 * headSectors)
-                ? (numSectors + 1) / 2 * sectorSize
-                : (numSectors - headSectors) * sectorSize;
-
-      //MessageF("Erasing %u bytes...\n", fileSize);
-      esp_upload.uploadResult = flashBegin(esp_upload.uploadAddress, eraseSize);
-      if (esp_upload.uploadResult == success) {
-        //MessageF("Uploading file...\n");
-        esp_upload.uploadBlockNumber = 0;
-        esp_upload.uploadNextPercentToReport = percentToReportIncrement;
-        esp_upload.lastAttemptTime = getWifiTick();
-        esp_upload.state = uploading;
-=======
 }
 
 void upload_spin() {
@@ -747,7 +543,6 @@
       if (esp_upload.connectAttemptNumber == 9) {
         esp_upload.uploadResult = connected;
         esp_upload.state = done;
->>>>>>> 082fce5e
       }
       else {
         uploadPort_begin();
@@ -835,10 +630,6 @@
 
   esp_upload.fileSize = update_file.fileSize();
 
-<<<<<<< HEAD
-  esp_upload.fileSize = f_size(&esp_upload.uploadFile);
-=======
->>>>>>> 082fce5e
   if (esp_upload.fileSize == 0) {
     update_file.close();
     return;
