--- conflicted
+++ resolved
@@ -463,12 +463,9 @@
   const char *custom4;
   const char *custom5;
   const char *custom6;
-<<<<<<< HEAD
+  const char *custom7;
   const char *gcode;
   const char *entergcode;
-=======
-  const char *custom7;
->>>>>>> 35c1b330
   const char *back;
 } more_menu_def;
 
