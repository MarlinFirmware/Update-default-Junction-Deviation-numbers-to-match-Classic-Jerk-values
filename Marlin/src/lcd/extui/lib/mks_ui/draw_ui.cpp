--- conflicted
+++ resolved
@@ -430,36 +430,7 @@
 
 #if HAS_GCODE_PREVIEW
 
-<<<<<<< HEAD
   uint32_t gPicturePreviewStart = 0;
-=======
-void gcode_preview(char *path, int xpos_pixel, int ypos_pixel) {
-  #if ENABLED(SDSUPPORT)
-    //uint8_t ress;
-    //uint32_t write;
-    volatile uint32_t i, j;
-    volatile uint16_t *p_index;
-    //int res;
-    char *cur_name;
-
-    cur_name = strrchr(path, '/');
-    card.openFileRead(cur_name);
-
-    if (gPicturePreviewStart <= 0) {
-      while (1) {
-        uint32_t br = card.read(public_buf, 400);
-        uint32_t* p1 = (uint32_t *)strstr((char *)public_buf, ";gimage:");
-        if (p1) {
-          gPicturePreviewStart += (uint32_t)p1 - (uint32_t)((uint32_t *)(&public_buf[0]));
-          break;
-        }
-        else {
-          gPicturePreviewStart += br;
-        }
-        if (br < 400) break;
-      }
-    }
->>>>>>> e1191ded
 
   void preview_gcode_prehandle(char *path) {
     #if ENABLED(SDSUPPORT)
