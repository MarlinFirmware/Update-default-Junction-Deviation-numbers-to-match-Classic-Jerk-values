--- conflicted
+++ resolved
@@ -593,7 +593,7 @@
   if (strlen(public_buf_m) > MAX_TITLE_LEN) {
     ZERO(public_buf_m);
     tmpText = 0;
-    for (index = 0; index <= disp_state_stack._disp_index && (!tmpText || *tmpText == 0); index++) 
+    for (index = 0; index <= disp_state_stack._disp_index && (!tmpText || *tmpText == 0); index++)
       tmpText = getDispText(index);
     if (*tmpText != 0) {
       titleText_cat(public_buf_m, sizeof(public_buf_m), tmpText);
@@ -941,12 +941,7 @@
   last_disp_state = disp_state_stack._disp_state[disp_state_stack._disp_index];
 
   switch (disp_state_stack._disp_state[disp_state_stack._disp_index]) {
-<<<<<<< HEAD
-    case PRINT_READY_UI:              
-=======
-    case PRINT_READY_UI:
->>>>>>> a88ae208
-                                      lv_clear_ready_print(); break;
+    case PRINT_READY_UI:              lv_clear_ready_print(); break;
     case PRINT_FILE_UI:               lv_clear_print_file(); break;
     case PRINTING_UI:                 lv_clear_printing(); break;
     case MOVE_MOTOR_UI:               lv_clear_move_motor(); break;
@@ -967,11 +962,7 @@
     #if ENABLED(MKS_WIFI_MODULE)
       case WIFI_UI:                   lv_clear_wifi(); break;
     #endif
-<<<<<<< HEAD
     case MORE_UI:                     lv_clear_more(); break;
-=======
-    case MORE_UI:                     /* Clear_more(); */ break;
->>>>>>> a88ae208
     case FILETRANSFER_UI:             break;
     case DIALOG_UI:                   lv_clear_dialog(); break;
     case FILETRANSFERSTATE_UI:        break;
@@ -1078,13 +1069,8 @@
       #if ENABLED(MKS_WIFI_MODULE)
         case WIFI_UI:                   lv_draw_wifi(); break;
       #endif
-<<<<<<< HEAD
       case MORE_UI:                     break;
       case PRINT_MORE_UI:               lv_draw_more(); break;
-=======
-      case PRINT_MORE_UI:               /* draw_printmore(); */ break;
-      case MORE_UI:                     break;
->>>>>>> a88ae208
       case FILAMENTCHANGE_UI:           lv_draw_filament_change(); break;
       case LEVELING_UI:                 lv_draw_manualLevel(); break;
       #if ENABLED(MKS_WIFI_MODULE)
