--- conflicted
+++ resolved
@@ -33,12 +33,8 @@
 #include "../../../../sd/cardreader.h"
 #include "../../../../inc/MarlinConfig.h"
 
-<<<<<<< HEAD
-static lv_obj_t * scr;
-=======
 static lv_obj_t *scr;
 extern lv_group_t*  g;
->>>>>>> c574bcce
 
 static lv_obj_t *buttonPageUp, *buttonPageDown, *buttonBack,
                 *buttonGcode[FILE_BTN_CNT], *labelPageUp[FILE_BTN_CNT], *buttonText[FILE_BTN_CNT];
@@ -119,17 +115,8 @@
   return false;
 }
 
-<<<<<<< HEAD
-LV_IMG_DECLARE(bmp_pic_117x92);
-LV_IMG_DECLARE(bmp_pic_100x100);
-LV_IMG_DECLARE(bmp_pic);
-LV_IMG_DECLARE(bmp_pic_100x40);
-
-static void event_handler(lv_obj_t * obj, lv_event_t event) {
-=======
 static void event_handler(lv_obj_t *obj, lv_event_t event) {
   if (event != LV_EVENT_RELEASED) return;
->>>>>>> c574bcce
   uint8_t i, file_count = 0;
   //switch (obj->mks_obj_id)
   //{
@@ -141,16 +128,6 @@
       if (dir_offset[curDirLever].cur_page_first_offset >= FILE_NUM)
         list_file.Sd_file_offset = dir_offset[curDirLever].cur_page_first_offset - FILE_NUM;
 
-<<<<<<< HEAD
-        #if ENABLED(SDSUPPORT)
-          file_count = search_file();
-        #endif
-        if (file_count != 0) {
-          dir_offset[curDirLever].curPage--;
-          lv_obj_del(scr);
-          disp_gcode_icon(file_count);
-        }
-=======
       #if ENABLED(SDSUPPORT)
         file_count = search_file();
       #endif
@@ -158,29 +135,10 @@
         dir_offset[curDirLever].curPage--;
         lv_clear_print_file();
         disp_gcode_icon(file_count);
->>>>>>> c574bcce
       }
     }
   }
   else if (obj->mks_obj_id == ID_P_DOWN) {
-<<<<<<< HEAD
-    if (event == LV_EVENT_CLICKED) {
-    }
-    else if (event == LV_EVENT_RELEASED) {
-      if (dir_offset[curDirLever].cur_page_last_offset > 0) {
-        list_file.Sd_file_cnt    = 0;
-        list_file.Sd_file_offset = dir_offset[curDirLever].cur_page_last_offset + 1;
-        #if ENABLED(SDSUPPORT)
-          file_count = search_file();
-        #endif
-        if (file_count != 0) {
-          dir_offset[curDirLever].curPage++;
-          lv_obj_del(scr);
-          disp_gcode_icon(file_count);
-        }
-        if (file_count < FILE_NUM)
-          dir_offset[curDirLever].cur_page_last_offset = 0;
-=======
     if (dir_offset[curDirLever].cur_page_last_offset > 0) {
       list_file.Sd_file_cnt    = 0;
       list_file.Sd_file_offset = dir_offset[curDirLever].cur_page_last_offset + 1;
@@ -191,40 +149,12 @@
         dir_offset[curDirLever].curPage++;
         lv_clear_print_file();
         disp_gcode_icon(file_count);
->>>>>>> c574bcce
       }
       if (file_count < FILE_NUM)
         dir_offset[curDirLever].cur_page_last_offset = 0;
     }
   }
   else if (obj->mks_obj_id == ID_P_RETURN) {
-<<<<<<< HEAD
-    if (event == LV_EVENT_CLICKED) {
-    }
-    else if (event == LV_EVENT_RELEASED) {
-      if (curDirLever > 0) {
-        int8_t *ch = (int8_t *)strrchr(list_file.curDirPath, '/');
-        if (ch) {
-          *ch = 0;
-          #if ENABLED(SDSUPPORT)
-            card.cdup();
-          #endif
-          dir_offset[curDirLever].curPage               = 0;
-          dir_offset[curDirLever].cur_page_first_offset = 0;
-          dir_offset[curDirLever].cur_page_last_offset  = 0;
-          curDirLever--;
-          list_file.Sd_file_offset = dir_offset[curDirLever].cur_page_first_offset;
-          #if ENABLED(SDSUPPORT)
-            file_count = search_file();
-          #endif
-          lv_obj_del(scr);
-          disp_gcode_icon(file_count);
-        }
-      }
-      else {
-        lv_obj_del(scr);
-        lv_draw_ready_print();
-=======
     if (curDirLever > 0) {
       int8_t *ch = (int8_t *)strrchr(list_file.curDirPath, '/');
       if (ch) {
@@ -242,7 +172,6 @@
         #endif
         lv_clear_print_file();
         disp_gcode_icon(file_count);
->>>>>>> c574bcce
       }
     }
     else {
@@ -253,29 +182,6 @@
   else {
     for (i = 0; i < FILE_BTN_CNT; i++) {
       if (obj->mks_obj_id == (i + 1)) {
-<<<<<<< HEAD
-        if (event == LV_EVENT_CLICKED) {
-        }
-        else if (event == LV_EVENT_RELEASED) {
-          if (list_file.file_name[i][0] != 0) {
-            if (list_file.IsFolder[i] == 1) {
-              ZERO(list_file.curDirPath);
-              strcpy(list_file.curDirPath,  list_file.file_name[i]);
-              curDirLever++;
-              list_file.Sd_file_offset = dir_offset[curDirLever].cur_page_first_offset;
-              #if ENABLED(SDSUPPORT)
-                file_count = search_file();
-              #endif
-              lv_obj_del(scr);
-              disp_gcode_icon(file_count);
-            }
-            else {
-              sel_id = i;
-              lv_obj_del(scr);
-              lv_draw_dialog(DIALOG_TYPE_PRINT_FILE);
-            }
-            break;
-=======
         if (list_file.file_name[i][0] != 0) {
           if (list_file.IsFolder[i]) {
             strcpy(list_file.curDirPath, list_file.file_name[i]);
@@ -286,7 +192,6 @@
             #endif
             lv_clear_print_file();
             disp_gcode_icon(file_count);
->>>>>>> c574bcce
           }
           else {
             sel_id = i;
@@ -321,15 +226,9 @@
   #endif
   disp_gcode_icon(file_count);
 
-<<<<<<< HEAD
-  //lv_obj_t * labelPageUp = lv_label_create(buttonPageUp, NULL);
-  //lv_obj_t * labelPageDown = lv_label_create(buttonPageDown, NULL);
-  //lv_obj_t * label_Back = lv_label_create(buttonBack, NULL);
-=======
   //lv_obj_t *labelPageUp = lv_label_create_empty(buttonPageUp);
   //lv_obj_t *labelPageDown = lv_label_create_empty(buttonPageDown);
   //lv_obj_t *label_Back = lv_label_create_empty(buttonBack);
->>>>>>> c574bcce
 
   /*
   if (gCfgItems.multiple_language) {
@@ -344,56 +243,18 @@
   }
   */
 }
-
+static char test_public_buf_l[40];
 void disp_gcode_icon(uint8_t file_num) {
   uint8_t i;
 
   scr = lv_screen_create(PRINT_FILE_UI, "");
 
-<<<<<<< HEAD
-  buttonPageUp   = lv_imgbtn_create(scr, NULL);
-  buttonPageDown = lv_imgbtn_create(scr, NULL);
-  buttonBack     = lv_imgbtn_create(scr, NULL);
-
-  lv_obj_set_event_cb_mks(buttonPageUp, event_handler, ID_P_UP, "bmp_pageUp.bin", 0);
-  lv_imgbtn_set_src(buttonPageUp, LV_BTN_STATE_REL, &bmp_pic_117x92);
-  lv_imgbtn_set_src(buttonPageUp, LV_BTN_STATE_PR, &bmp_pic_117x92);
-  lv_imgbtn_set_style(buttonPageUp, LV_BTN_STATE_PR, &tft_style_label_pre);
-  lv_imgbtn_set_style(buttonPageUp, LV_BTN_STATE_REL, &tft_style_label_rel);
-  lv_obj_clear_protect(buttonPageUp, LV_PROTECT_FOLLOW);
-
-  #if 1
-    lv_obj_set_event_cb_mks(buttonPageDown, event_handler, ID_P_DOWN, "bmp_pageDown.bin", 0);
-    lv_imgbtn_set_src(buttonPageDown, LV_BTN_STATE_REL, &bmp_pic_117x92);
-    lv_imgbtn_set_src(buttonPageDown, LV_BTN_STATE_PR, &bmp_pic_117x92);
-    lv_imgbtn_set_style(buttonPageDown, LV_BTN_STATE_PR, &tft_style_label_pre);
-    lv_imgbtn_set_style(buttonPageDown, LV_BTN_STATE_REL, &tft_style_label_rel);
-
-    lv_obj_set_event_cb_mks(buttonBack, event_handler, ID_P_RETURN, "bmp_back.bin", 0);
-    lv_imgbtn_set_src(buttonBack, LV_BTN_STATE_REL, &bmp_pic_117x92);
-    lv_imgbtn_set_src(buttonBack, LV_BTN_STATE_PR, &bmp_pic_117x92);
-    lv_imgbtn_set_style(buttonBack, LV_BTN_STATE_PR, &tft_style_label_pre);
-    lv_imgbtn_set_style(buttonBack, LV_BTN_STATE_REL, &tft_style_label_rel);
-  #endif
-
-  lv_obj_set_pos(buttonPageUp, OTHER_BTN_XPIEL * 3 + INTERVAL_V * 4, titleHeight);
-  lv_obj_set_pos(buttonPageDown, OTHER_BTN_XPIEL * 3 + INTERVAL_V * 4, titleHeight + OTHER_BTN_YPIEL + INTERVAL_H);
-  lv_obj_set_pos(buttonBack, OTHER_BTN_XPIEL * 3 + INTERVAL_V * 4, titleHeight + OTHER_BTN_YPIEL * 2 + INTERVAL_H * 2);
-
-  /*Create a label on the Image button*/
-
-  lv_btn_set_layout(buttonPageUp, LV_LAYOUT_OFF);
-  lv_btn_set_layout(buttonPageDown, LV_LAYOUT_OFF);
-  lv_btn_set_layout(buttonBack, LV_LAYOUT_OFF);
-
-=======
   // Create image buttons
   buttonPageUp   = lv_imgbtn_create(scr, "F:/bmp_pageUp.bin", OTHER_BTN_XPIEL * 3 + INTERVAL_V * 4, titleHeight, event_handler, ID_P_UP);
   buttonPageDown = lv_imgbtn_create(scr, "F:/bmp_pageDown.bin", OTHER_BTN_XPIEL * 3 + INTERVAL_V * 4, titleHeight + OTHER_BTN_YPIEL + INTERVAL_H, event_handler, ID_P_DOWN);
   buttonBack     = lv_imgbtn_create(scr, "F:/bmp_back.bin", OTHER_BTN_XPIEL * 3 + INTERVAL_V * 4, titleHeight + OTHER_BTN_YPIEL * 2 + INTERVAL_H * 2, event_handler, ID_P_RETURN);
 
   // Create labels on the image buttons
->>>>>>> c574bcce
   for (i = 0; i < FILE_BTN_CNT; i++) {
     /*
     if (seq) {
@@ -417,16 +278,9 @@
       ZERO(public_buf_m);
       cutFileName((char *)list_file.long_name[i], 16, 8, (char *)public_buf_m);
 
-<<<<<<< HEAD
-      if (list_file.IsFolder[i] == 1) {
-        lv_obj_set_event_cb_mks(buttonGcode[i], event_handler, (i + 1), "bmp_dir.bin", 0);
-        lv_imgbtn_set_src(buttonGcode[i], LV_BTN_STATE_REL, &bmp_pic);
-        lv_imgbtn_set_src(buttonGcode[i], LV_BTN_STATE_PR, &bmp_pic);
-=======
       if (list_file.IsFolder[i]) {
         lv_obj_set_event_cb_mks(buttonGcode[i], event_handler, (i + 1), nullptr, 0);
         lv_imgbtn_set_src_both(buttonGcode[i], "F:/bmp_dir.bin");
->>>>>>> c574bcce
         if (i < 3)
           lv_obj_set_pos(buttonGcode[i], BTN_X_PIXEL * i + INTERVAL_V * (i + 1), titleHeight);
         else
@@ -437,11 +291,6 @@
       }
       else {
         if (have_pre_pic((char *)list_file.file_name[i])) {
-<<<<<<< HEAD
-          lv_obj_set_event_cb_mks(buttonGcode[i], event_handler, (i + 1), list_file.file_name[i], 1);
-          lv_imgbtn_set_src(buttonGcode[i], LV_BTN_STATE_REL, &bmp_pic_100x100);
-          lv_imgbtn_set_src(buttonGcode[i], LV_BTN_STATE_PR, &bmp_pic_100x100);
-=======
 
           //lv_obj_set_event_cb_mks(buttonGcode[i], event_handler, (i + 1), list_file.file_name[i], 1);
 
@@ -451,7 +300,6 @@
           if (temp) strcpy(temp, ".bin");
           lv_obj_set_event_cb_mks(buttonGcode[i], event_handler, (i + 1), nullptr, 0);
           lv_imgbtn_set_src_both(buttonGcode[i], test_public_buf_l);
->>>>>>> c574bcce
           if (i < 3) {
             lv_obj_set_pos(buttonGcode[i], BTN_X_PIXEL * i + INTERVAL_V * (i + 1) + FILE_PRE_PIC_X_OFFSET, titleHeight + FILE_PRE_PIC_Y_OFFSET);
             buttonText[i] = lv_btn_create(scr, nullptr);
@@ -460,13 +308,7 @@
             lv_btn_use_label_style(buttonText[i]);
             lv_obj_clear_protect(buttonText[i], LV_PROTECT_FOLLOW);
             lv_btn_set_layout(buttonText[i], LV_LAYOUT_OFF);
-<<<<<<< HEAD
-            //lv_obj_set_event_cb_mks(buttonText[i], event_handler,(i+10),NULL,0);
-            //lv_imgbtn_set_src(buttonText[i], LV_BTN_STATE_REL, &bmp_pic_100x40);
-            //lv_imgbtn_set_src(buttonText[i], LV_BTN_STATE_PR, &bmp_pic_100x40);
-=======
             //lv_obj_set_event_cb_mks(buttonText[i], event_handler,(i+10),nullptr, 0);
->>>>>>> c574bcce
             lv_obj_set_pos(buttonText[i], BTN_X_PIXEL * i + INTERVAL_V * (i + 1) + FILE_PRE_PIC_X_OFFSET, titleHeight + FILE_PRE_PIC_Y_OFFSET + 100);
             lv_obj_set_size(buttonText[i], 100, 40);
           }
@@ -478,13 +320,7 @@
             lv_btn_use_label_style(buttonText[i]);
             lv_obj_clear_protect(buttonText[i], LV_PROTECT_FOLLOW);
             lv_btn_set_layout(buttonText[i], LV_LAYOUT_OFF);
-<<<<<<< HEAD
-            //lv_obj_set_event_cb_mks(buttonText[i], event_handler,(i+10),NULL,0);
-            //lv_imgbtn_set_src(buttonText[i], LV_BTN_STATE_REL, &bmp_pic_100x40);
-            //lv_imgbtn_set_src(buttonText[i], LV_BTN_STATE_PR, &bmp_pic_100x40);
-=======
             //lv_obj_set_event_cb_mks(buttonText[i], event_handler,(i+10),nullptr, 0);
->>>>>>> c574bcce
             lv_obj_set_pos(buttonText[i], BTN_X_PIXEL * (i - 3) + INTERVAL_V * ((i - 3) + 1) + FILE_PRE_PIC_X_OFFSET, BTN_Y_PIXEL + INTERVAL_H + titleHeight + FILE_PRE_PIC_Y_OFFSET + 100);
             lv_obj_set_size(buttonText[i], 100, 40);
           }
@@ -492,14 +328,8 @@
           lv_obj_align(labelPageUp[i], buttonText[i], LV_ALIGN_IN_BOTTOM_MID, 0, 0);
         }
         else {
-<<<<<<< HEAD
-          lv_obj_set_event_cb_mks(buttonGcode[i], event_handler, (i + 1), "bmp_file.bin", 0);
-          lv_imgbtn_set_src(buttonGcode[i], LV_BTN_STATE_REL, &bmp_pic);
-          lv_imgbtn_set_src(buttonGcode[i], LV_BTN_STATE_PR, &bmp_pic);
-=======
           lv_obj_set_event_cb_mks(buttonGcode[i], event_handler, (i + 1), nullptr, 0);
           lv_imgbtn_set_src_both(buttonGcode[i], "F:/bmp_file.bin");
->>>>>>> c574bcce
           if (i < 3)
             lv_obj_set_pos(buttonGcode[i], BTN_X_PIXEL * i + INTERVAL_V * (i + 1), titleHeight);
           else
@@ -509,15 +339,26 @@
           lv_obj_align(labelPageUp[i], buttonGcode[i], LV_ALIGN_IN_BOTTOM_MID, 0, -5);
         }
       }
+      #if HAS_ROTARY_ENCODER
+        if (gCfgItems.encoder_enable) lv_group_add_obj(g, buttonGcode[i]);
+      #endif
+
     #else // !TFT35
     #endif // !TFT35
   }
-}
-
-void lv_open_gcode_file(char *path) {
+  #if HAS_ROTARY_ENCODER
+    if (gCfgItems.encoder_enable) {
+      lv_group_add_obj(g, buttonPageUp);
+      lv_group_add_obj(g, buttonPageDown);
+      lv_group_add_obj(g, buttonBack);
+    }
+  #endif
+}
+
+uint32_t lv_open_gcode_file(char *path) {
   #if ENABLED(SDSUPPORT)
     uint32_t *ps4;
-    int pre_sread_cnt;
+    uint32_t pre_sread_cnt = 0;
     char *cur_name;
 
     cur_name = strrchr(path, '/');
@@ -530,9 +371,9 @@
       pre_sread_cnt = (uint32_t)ps4 - (uint32_t)((uint32_t *)(&public_buf[0]));
       card.setIndex(pre_sread_cnt);
     }
+    return pre_sread_cnt;
   #endif // SDSUPPORT
 }
-
 
 int ascii2dec_test(char *ascii) {
   int result = 0;
@@ -606,15 +447,11 @@
 
 void lv_close_gcode_file() {TERN_(SDSUPPORT, card.closefile());}
 
-<<<<<<< HEAD
-void cutFileName(char *path, int len, int bytePerLine,  char *outStr) {
-=======
 void lv_gcode_file_seek(uint32_t pos) {
   card.setIndex(pos);
 }
 
 void cutFileName(char *path, int len, int bytePerLine, char *outStr) {
->>>>>>> c574bcce
   #if _LFN_UNICODE
     TCHAR *tmpFile;
     TCHAR *strIndex1 = 0, *strIndex2 = 0, *beginIndex;
@@ -696,6 +533,11 @@
   #endif
 }
 
-void lv_clear_print_file() { lv_obj_del(scr); }
+void lv_clear_print_file() {
+  #if HAS_ROTARY_ENCODER
+    if (gCfgItems.encoder_enable) lv_group_remove_all_objs(g);
+  #endif
+  lv_obj_del(scr);
+}
 
 #endif // HAS_TFT_LVGL_UI