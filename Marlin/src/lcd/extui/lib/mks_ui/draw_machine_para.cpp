--- conflicted
+++ resolved
@@ -28,17 +28,6 @@
 
 #include "../../../../inc/MarlinConfig.h"
 
-<<<<<<< HEAD
-static lv_obj_t * scr;
-
-#define ID_PARA_RETURN        1
-#define ID_PARA_MACHINE       2
-#define ID_PARA_MACHINE_ARROW 3
-#define ID_PARA_MOTOR         4
-#define ID_PARA_MOTOR_ARROW   5
-#define ID_PARA_ADVANCE       6
-#define ID_PARA_ADVANCE_ARROW 7
-=======
 extern lv_group_t *g;
 static lv_obj_t *scr;
 
@@ -49,7 +38,6 @@
   ID_PARA_LEVEL,
   ID_PARA_ADVANCE
 };
->>>>>>> c574bcce
 
 static void event_handler(lv_obj_t *obj, lv_event_t event) {
   if (event != LV_EVENT_RELEASED) return;
@@ -66,13 +54,10 @@
       lv_clear_machine_para();
       lv_draw_motor_settings();
       break;
-<<<<<<< HEAD
-=======
     case ID_PARA_LEVEL:
       lv_clear_machine_para();
       lv_draw_level_settings();
       break;
->>>>>>> c574bcce
     case ID_PARA_ADVANCE:
       lv_clear_machine_para();
       lv_draw_advance_settings();
@@ -81,135 +66,19 @@
 }
 
 void lv_draw_machine_para(void) {
-<<<<<<< HEAD
-  lv_obj_t *buttonBack, *label_Back;
-  lv_obj_t *buttonMachine, *labelMachine, *buttonMachineNarrow;
-  lv_obj_t *buttonMotor, *labelMotor, *buttonMotorNarrow;
-  lv_obj_t *buttonAdvance, *labelAdvance, *buttonAdvanceNarrow;
-  lv_obj_t * line1, * line2, * line3;
-  if (disp_state_stack._disp_state[disp_state_stack._disp_index] != MACHINE_PARA_UI) {
-    disp_state_stack._disp_index++;
-    disp_state_stack._disp_state[disp_state_stack._disp_index] = MACHINE_PARA_UI;
-  }
-  disp_state = MACHINE_PARA_UI;
-
-  scr = lv_obj_create(NULL, NULL);
-
-  lv_obj_set_style(scr, &tft_style_scr);
-  lv_scr_load(scr);
-  lv_obj_clean(scr);
-
-  lv_obj_t * title = lv_label_create(scr, NULL);
-  lv_obj_set_style(title, &tft_style_label_rel);
-  lv_obj_set_pos(title, TITLE_XPOS, TITLE_YPOS);
-  lv_label_set_text(title, creat_title_text());
-
-  lv_refr_now(lv_refr_get_disp_refreshing());
-
-  LV_IMG_DECLARE(bmp_para_back);
-  LV_IMG_DECLARE(bmp_para_arrow);
-
-  buttonMachine = lv_btn_create(scr, NULL);                                 /*Add a button the current screen*/
-  lv_obj_set_pos(buttonMachine, PARA_UI_POS_X, PARA_UI_POS_Y);              /*Set its position*/
-  lv_obj_set_size(buttonMachine, PARA_UI_SIZE_X, PARA_UI_SIZE_Y);           /*Set its size*/
-  //lv_obj_set_event_cb(buttonMachine, event_handler);
-  lv_obj_set_event_cb_mks(buttonMachine, event_handler, ID_PARA_MACHINE, NULL, 0);
-  lv_btn_set_style(buttonMachine, LV_BTN_STYLE_REL, &tft_style_label_rel);  /*Set the button's released style*/
-  lv_btn_set_style(buttonMachine, LV_BTN_STYLE_PR, &tft_style_label_pre);   /*Set the button's pressed style*/
-  lv_btn_set_layout(buttonMachine, LV_LAYOUT_OFF);
-  labelMachine = lv_label_create(buttonMachine, NULL);                      /*Add a label to the button*/
-
-  buttonMachineNarrow = lv_imgbtn_create(scr, NULL);
-  lv_obj_set_pos(buttonMachineNarrow, PARA_UI_POS_X + PARA_UI_SIZE_X, PARA_UI_POS_Y + PARA_UI_ARROW_V);
-  lv_obj_set_event_cb_mks(buttonMachineNarrow, event_handler, ID_PARA_MACHINE_ARROW, "bmp_arrow.bin", 0);
-  lv_imgbtn_set_src(buttonMachineNarrow, LV_BTN_STATE_REL, &bmp_para_arrow);
-  lv_imgbtn_set_src(buttonMachineNarrow, LV_BTN_STATE_PR, &bmp_para_arrow);
-  lv_imgbtn_set_style(buttonMachineNarrow, LV_BTN_STATE_PR, &tft_style_label_pre);
-  lv_imgbtn_set_style(buttonMachineNarrow, LV_BTN_STATE_REL, &tft_style_label_rel);
-  lv_btn_set_layout(buttonMachineNarrow, LV_LAYOUT_OFF);
-
-  line1 = lv_line_create(scr, NULL);
-  lv_ex_line(line1, line_points[0]);
-
-  buttonMotor = lv_btn_create(scr, NULL);                                   /*Add a button the current screen*/
-  lv_obj_set_pos(buttonMotor, PARA_UI_POS_X, PARA_UI_POS_Y * 2);            /*Set its position*/
-  lv_obj_set_size(buttonMotor, PARA_UI_SIZE_X, PARA_UI_SIZE_Y);             /*Set its size*/
-  //lv_obj_set_event_cb(buttonMotor, event_handler);
-  lv_obj_set_event_cb_mks(buttonMotor, event_handler, ID_PARA_MOTOR, NULL, 0);
-  lv_btn_set_style(buttonMotor, LV_BTN_STYLE_REL, &tft_style_label_rel);    /*Set the button's released style*/
-  lv_btn_set_style(buttonMotor, LV_BTN_STYLE_PR, &tft_style_label_pre);     /*Set the button's pressed style*/
-  lv_btn_set_layout(buttonMotor, LV_LAYOUT_OFF);
-  labelMotor = lv_label_create(buttonMotor, NULL);                          /*Add a label to the button*/
-
-  buttonMotorNarrow = lv_imgbtn_create(scr, NULL);
-  lv_obj_set_pos(buttonMotorNarrow, PARA_UI_POS_X + PARA_UI_SIZE_X, PARA_UI_POS_Y * 2 + PARA_UI_ARROW_V);
-  lv_obj_set_event_cb_mks(buttonMotorNarrow, event_handler, ID_PARA_MOTOR_ARROW, "bmp_arrow.bin", 0);
-  lv_imgbtn_set_src(buttonMotorNarrow, LV_BTN_STATE_REL, &bmp_para_arrow);
-  lv_imgbtn_set_src(buttonMotorNarrow, LV_BTN_STATE_PR, &bmp_para_arrow);
-  lv_imgbtn_set_style(buttonMotorNarrow, LV_BTN_STATE_PR, &tft_style_label_pre);
-  lv_imgbtn_set_style(buttonMotorNarrow, LV_BTN_STATE_REL, &tft_style_label_rel);
-  lv_btn_set_layout(buttonMotorNarrow, LV_LAYOUT_OFF);
-
-  line2 = lv_line_create(scr, NULL);
-  lv_ex_line(line2, line_points[1]);
-
-  buttonAdvance = lv_btn_create(scr, NULL);                                 /*Add a button the current screen*/
-  lv_obj_set_pos(buttonAdvance, PARA_UI_POS_X, PARA_UI_POS_Y * 3);          /*Set its position*/
-  lv_obj_set_size(buttonAdvance, PARA_UI_SIZE_X, PARA_UI_SIZE_Y);           /*Set its size*/
-  //lv_obj_set_event_cb(buttonMotor, event_handler);
-  lv_obj_set_event_cb_mks(buttonAdvance, event_handler, ID_PARA_ADVANCE, NULL, 0);
-  lv_btn_set_style(buttonAdvance, LV_BTN_STYLE_REL, &tft_style_label_rel);  /*Set the button's released style*/
-  lv_btn_set_style(buttonAdvance, LV_BTN_STYLE_PR, &tft_style_label_pre);   /*Set the button's pressed style*/
-  lv_btn_set_layout(buttonAdvance, LV_LAYOUT_OFF);
-  labelAdvance = lv_label_create(buttonAdvance, NULL);                      /*Add a label to the button*/
-
-  buttonAdvanceNarrow = lv_imgbtn_create(scr, NULL);
-  lv_obj_set_pos(buttonAdvanceNarrow, PARA_UI_POS_X + PARA_UI_SIZE_X, PARA_UI_POS_Y * 3 + PARA_UI_ARROW_V);
-  lv_obj_set_event_cb_mks(buttonAdvanceNarrow, event_handler, ID_PARA_ADVANCE_ARROW, "bmp_arrow.bin", 0);
-  lv_imgbtn_set_src(buttonAdvanceNarrow, LV_BTN_STATE_REL, &bmp_para_arrow);
-  lv_imgbtn_set_src(buttonAdvanceNarrow, LV_BTN_STATE_PR, &bmp_para_arrow);
-  lv_imgbtn_set_style(buttonAdvanceNarrow, LV_BTN_STATE_PR, &tft_style_label_pre);
-  lv_imgbtn_set_style(buttonAdvanceNarrow, LV_BTN_STATE_REL, &tft_style_label_rel);
-  lv_btn_set_layout(buttonAdvanceNarrow, LV_LAYOUT_OFF);
-
-  line3 = lv_line_create(scr, NULL);
-  lv_ex_line(line3, line_points[2]);
-
-  buttonBack = lv_imgbtn_create(scr, NULL);
-  lv_obj_set_event_cb_mks(buttonBack, event_handler, ID_PARA_RETURN, "bmp_back70x40.bin", 0);
-  lv_imgbtn_set_src(buttonBack, LV_BTN_STATE_REL, &bmp_para_back);
-  lv_imgbtn_set_src(buttonBack, LV_BTN_STATE_PR, &bmp_para_back);
-  lv_imgbtn_set_style(buttonBack, LV_BTN_STATE_PR, &tft_style_label_pre);
-  lv_imgbtn_set_style(buttonBack, LV_BTN_STATE_REL, &tft_style_label_rel);
-
-  lv_obj_set_pos(buttonBack, PARA_UI_BACL_POS_X, PARA_UI_BACL_POS_Y);
-  lv_btn_set_layout(buttonBack, LV_LAYOUT_OFF);
-  label_Back = lv_label_create(buttonBack, NULL);
-
-  if (gCfgItems.multiple_language != 0) {
-    lv_label_set_text(label_Back, common_menu.text_back);
-    lv_obj_align(label_Back, buttonBack, LV_ALIGN_CENTER, 0, 0);
-
-    lv_label_set_text(labelMachine, MachinePara_menu.MachineSetting);
-    lv_obj_align(labelMachine, buttonMachine, LV_ALIGN_IN_LEFT_MID, 0, 0);
-
-    lv_label_set_text(labelMotor, MachinePara_menu.MotorSetting);
-    lv_obj_align(labelMotor, buttonMotor, LV_ALIGN_IN_LEFT_MID, 0, 0);
-
-    lv_label_set_text(labelAdvance, MachinePara_menu.AdvanceSetting);
-    lv_obj_align(labelAdvance, buttonAdvance, LV_ALIGN_IN_LEFT_MID, 0, 0);
-  }
-
-=======
   scr = lv_screen_create(MACHINE_PARA_UI);
   lv_screen_menu_item(scr, MachinePara_menu.MachineSetting, PARA_UI_POS_X, PARA_UI_POS_Y, event_handler, ID_PARA_MACHINE, 0);
   lv_screen_menu_item(scr, MachinePara_menu.MotorSetting, PARA_UI_POS_X, PARA_UI_POS_Y * 2, event_handler, ID_PARA_MOTOR, 1);
   lv_screen_menu_item(scr, MachinePara_menu.leveling, PARA_UI_POS_X, PARA_UI_POS_Y * 3, event_handler, ID_PARA_LEVEL, 2);
   lv_screen_menu_item(scr, MachinePara_menu.AdvanceSetting, PARA_UI_POS_X, PARA_UI_POS_Y * 4, event_handler, ID_PARA_ADVANCE, 3);
   lv_big_button_create(scr, "F:/bmp_back70x40.bin", common_menu.text_back, PARA_UI_BACL_POS_X + 10, PARA_UI_BACL_POS_Y, event_handler, ID_PARA_RETURN, true);
->>>>>>> c574bcce
 }
 
-void lv_clear_machine_para() { lv_obj_del(scr); }
+void lv_clear_machine_para() {
+  #if HAS_ROTARY_ENCODER
+    if (gCfgItems.encoder_enable) lv_group_remove_all_objs(g);
+  #endif
+  lv_obj_del(scr);
+}
 
 #endif // HAS_TFT_LVGL_UI