/**
 * Marlin 3D Printer Firmware
 * Copyright (c) 2020 MarlinFirmware [https://github.com/MarlinFirmware/Marlin]
 *
 * Based on Sprinter and grbl.
 * Copyright (c) 2011 Camiel Gubbels / Erik van der Zalm
 *
 * This program is free software: you can redistribute it and/or modify
 * it under the terms of the GNU General Public License as published by
 * the Free Software Foundation, either version 3 of the License, or
 * (at your option) any later version.
 *
 * This program is distributed in the hope that it will be useful,
 * but WITHOUT ANY WARRANTY; without even the implied warranty of
 * MERCHANTABILITY or FITNESS FOR A PARTICULAR PURPOSE.  See the
 * GNU General Public License for more details.
 *
 * You should have received a copy of the GNU General Public License
 * along with this program.  If not, see <https://www.gnu.org/licenses/>.
 *
 */

/**
 * draw_dialog.cpp
 */

#include "../../../../inc/MarlinConfigPre.h"

#if HAS_TFT_LVGL_UI

#include "draw_ui.h"
#include <lv_conf.h>

//#include "../lvgl/src/lv_objx/lv_imgbtn.h"
//#include "../lvgl/src/lv_objx/lv_img.h"
//#include "../lvgl/src/lv_core/lv_disp.h"
//#include "../lvgl/src/lv_core/lv_refr.h"

#include "../../../../sd/cardreader.h"
#include "../../../../gcode/queue.h"
#include "../../../../module/temperature.h"
#include "../../../../module/planner.h"
<<<<<<< HEAD
=======
#include "../../../../gcode/gcode.h"
#include "../../../../inc/MarlinConfig.h"

#if ENABLED(EEPROM_SETTINGS)
  #include "../../../../module/settings.h"
#endif
>>>>>>> c574bcce

#if ENABLED(POWER_LOSS_RECOVERY)
  #include "../../../../feature/powerloss.h"
#endif

#if ENABLED(PARK_HEAD_ON_PAUSE)
  #include "../../../../feature/pause.h"
#endif

<<<<<<< HEAD
#include "pic_manager.h"
=======
extern lv_group_t *g;
static lv_obj_t *scr, *tempText1, *filament_bar;
>>>>>>> c574bcce

static lv_obj_t * scr;
extern uint8_t sel_id;
<<<<<<< HEAD
extern uint8_t once_flag;
extern uint8_t gcode_preview_over;
uint8_t DialogType;

static void btn_ok_event_cb(lv_obj_t * btn, lv_event_t event) {
  if (event == LV_EVENT_CLICKED) {
    // nothing to do
  }
  else if (event == LV_EVENT_RELEASED) {
    if (DialogType == DIALOG_TYPE_PRINT_FILE) {
      #if HAS_GCODE_PREVIEW
        preview_gcode_prehandle(list_file.file_name[sel_id]);
      #endif
      reset_print_time();
      start_print_time();

      uiCfg.print_state = WORKING;
      lv_clear_dialog();
      lv_draw_printing();

      #if ENABLED(SDSUPPORT)
        if (gcode_preview_over != 1) {
          char *cur_name;
          cur_name = strrchr(list_file.file_name[sel_id], '/');

          SdFile file, *curDir;
          card.endFilePrint();
          const char * const fname = card.diveToFile(true, curDir, cur_name);
          if (!fname) return;
          if (file.open(curDir, fname, O_READ)) {
            gCfgItems.curFilesize = file.fileSize();
            file.close();
            update_spi_flash();
          }
          card.openFileRead(cur_name);
          if (card.isFileOpen()) {
            feedrate_percentage = 100;
            //saved_feedrate_percentage = feedrate_percentage;
            planner.flow_percentage[0] = 100;
            planner.e_factor[0]        = planner.flow_percentage[0] * 0.01f;
            #if EXTRUDERS == 2
              planner.flow_percentage[1] = 100;
              planner.e_factor[1]        = planner.flow_percentage[1] * 0.01f;
            #endif
            card.startFileprint();
            #if ENABLED(POWER_LOSS_RECOVERY)
              recovery.prepare();
            #endif
            once_flag = 0;
          }
        }
      #endif
    }
    else if (DialogType == DIALOG_TYPE_STOP) {
      stop_print_time();
      lv_clear_dialog();
      lv_draw_ready_print();

      #if ENABLED(SDSUPPORT)
        //card.endFilePrint();
        //wait_for_heatup = false;
        uiCfg.print_state           = IDLE;
        card.flag.abort_sd_printing = true;
        //queue.clear();
        //quickstop_stepper();
        //print_job_timer.stop();
        //thermalManager.disable_all_heaters();

        //#if ENABLED(POWER_LOSS_RECOVERY)
        //  recovery.purge();
        //#endif
        //queue.enqueue_now_P(PSTR("G91\nG1 Z10\nG90\nG28 X0 Y0"));
        //queue.inject_P(PSTR("G91\nG1 Z10\nG90\nG28 X0 Y0\nM84\nM107"));
      #endif
    }
    else if (DialogType == DIALOG_TYPE_FINISH_PRINT) {
      clear_cur_ui();
      lv_draw_ready_print();
    }
    #if ENABLED(ADVANCED_PAUSE_FEATURE)
      else if (DialogType == DIALOG_PAUSE_MESSAGE_WAITING
            || DialogType == DIALOG_PAUSE_MESSAGE_INSERT
            || DialogType == DIALOG_PAUSE_MESSAGE_HEAT
      ) {
        wait_for_user = false;
      }
      else if (DialogType == DIALOG_PAUSE_MESSAGE_OPTION) {
        pause_menu_response = PAUSE_RESPONSE_EXTRUDE_MORE;
      }
      else if (DialogType == DIALOG_PAUSE_MESSAGE_RESUME) {
        clear_cur_ui();
        draw_return_ui();
      }
    #endif
    else if (DialogType == DIALOG_STORE_EEPROM_TIPS) {
      gcode.process_subcommands_now_P(PSTR("M500"));
      clear_cur_ui();
      draw_return_ui();
    }
    else if (DialogType == DIALOG_READ_EEPROM_TIPS) {
      gcode.process_subcommands_now_P(PSTR("M501"));
      clear_cur_ui();
      draw_return_ui();
    }
    else if (DialogType == DIALOG_REVERT_EEPROM_TIPS) {
      gcode.process_subcommands_now_P(PSTR("M502"));
      clear_cur_ui();
      draw_return_ui();
    }
=======
extern bool once_flag, gcode_preview_over;
extern int upload_result;
extern uint32_t upload_time;
extern uint32_t upload_size;
extern bool temps_update_flag;

static void btn_ok_event_cb(lv_obj_t *btn, lv_event_t event) {
  if (event != LV_EVENT_RELEASED) return;
  if (DIALOG_IS(TYPE_PRINT_FILE)) {
    #if HAS_GCODE_PREVIEW
      preview_gcode_prehandle(list_file.file_name[sel_id]);
    #endif
    reset_print_time();
    start_print_time();

    uiCfg.print_state = WORKING;
    lv_clear_dialog();
    lv_draw_printing();

    #if ENABLED(SDSUPPORT)
      if (!gcode_preview_over) {
        char *cur_name;
        cur_name = strrchr(list_file.file_name[sel_id], '/');

        SdFile file, *curDir;
        card.endFilePrint();
        const char * const fname = card.diveToFile(true, curDir, cur_name);
        if (!fname) return;
        if (file.open(curDir, fname, O_READ)) {
          gCfgItems.curFilesize = file.fileSize();
          file.close();
          update_spi_flash();
        }
        card.openFileRead(cur_name);
        if (card.isFileOpen()) {
          feedrate_percentage = 100;
          //saved_feedrate_percentage = feedrate_percentage;
          planner.flow_percentage[0] = 100;
          planner.e_factor[0]        = planner.flow_percentage[0] * 0.01f;
          #if HAS_MULTI_EXTRUDER
            planner.flow_percentage[1] = 100;
            planner.e_factor[1]        = planner.flow_percentage[1] * 0.01f;
          #endif
          card.startFileprint();
          #if ENABLED(POWER_LOSS_RECOVERY)
            recovery.prepare();
          #endif
          once_flag = false;
        }
      }
    #endif
  }
  else if (DIALOG_IS(TYPE_STOP)) {
    wait_for_heatup = false;
    stop_print_time();
    lv_clear_dialog();
    lv_draw_ready_print();

    #if ENABLED(SDSUPPORT)
      //card.endFilePrint();
      //wait_for_heatup = false;
      uiCfg.print_state           = IDLE;
      card.flag.abort_sd_printing = true;
      //queue.clear();
      //quickstop_stepper();
      //print_job_timer.stop();
      //thermalManager.disable_all_heaters();

      //#if ENABLED(POWER_LOSS_RECOVERY)
      //  recovery.purge();
      //#endif
      //queue.enqueue_now_P(PSTR("G91\nG1 Z10\nG90\nG28 X0 Y0"));
      //queue.inject_P(PSTR("G91\nG1 Z10\nG90\nG28 X0 Y0\nM84\nM107"));
    #endif
  }
  else if (DIALOG_IS(TYPE_FINISH_PRINT)) {
    clear_cur_ui();
    lv_draw_ready_print();
  }
  #if ENABLED(ADVANCED_PAUSE_FEATURE)
    else if (DIALOG_IS(PAUSE_MESSAGE_WAITING, PAUSE_MESSAGE_INSERT, PAUSE_MESSAGE_HEAT))
      wait_for_user = false;
    else if (DIALOG_IS(PAUSE_MESSAGE_OPTION))
      pause_menu_response = PAUSE_RESPONSE_EXTRUDE_MORE;
    else if (DIALOG_IS(PAUSE_MESSAGE_RESUME)) {
      clear_cur_ui();
      draw_return_ui();
    }
  #endif
  else if (DIALOG_IS(STORE_EEPROM_TIPS)) {
    TERN_(EEPROM_SETTINGS, (void)settings.save());
    clear_cur_ui();
    draw_return_ui();
  }
  else if (DIALOG_IS(READ_EEPROM_TIPS)) {
    TERN_(EEPROM_SETTINGS, (void)settings.load());
    clear_cur_ui();
    draw_return_ui();
  }
  else if (DIALOG_IS(REVERT_EEPROM_TIPS)) {
    TERN_(EEPROM_SETTINGS, (void)settings.reset());
    clear_cur_ui();
    draw_return_ui();
  }
  else if (DIALOG_IS(WIFI_CONFIG_TIPS)) {
    uiCfg.configWifi = 1;
    clear_cur_ui();
    draw_return_ui();
  }
  else if (DIALOG_IS(TYPE_FILAMENT_HEAT_LOAD_COMPLETED))
    uiCfg.filament_heat_completed_load = 1;
  else if (DIALOG_IS(TYPE_FILAMENT_HEAT_UNLOAD_COMPLETED))
    uiCfg.filament_heat_completed_unload = 1;
  else if (DIALOG_IS(TYPE_FILAMENT_LOAD_COMPLETED, TYPE_FILAMENT_UNLOAD_COMPLETED)) {
    clear_cur_ui();
    draw_return_ui();
>>>>>>> c574bcce
  }
}

static void btn_cancel_event_cb(lv_obj_t *btn, lv_event_t event) {
  if (event != LV_EVENT_RELEASED) return;
  if (DIALOG_IS(PAUSE_MESSAGE_OPTION)) {
    #if ENABLED(ADVANCED_PAUSE_FEATURE)
      pause_menu_response = PAUSE_RESPONSE_RESUME_PRINT;
    #endif
  }
<<<<<<< HEAD
  else if (event == LV_EVENT_RELEASED) {
    if (DialogType == DIALOG_PAUSE_MESSAGE_OPTION) {
      #if ENABLED(ADVANCED_PAUSE_FEATURE)
        pause_menu_response = PAUSE_RESPONSE_RESUME_PRINT;
      #endif
    }
    else {
      clear_cur_ui();
      draw_return_ui();
    }
=======
  else if (DIALOG_IS(TYPE_FILAMENT_LOAD_HEAT, TYPE_FILAMENT_UNLOAD_HEAT, TYPE_FILAMENT_HEAT_LOAD_COMPLETED, TYPE_FILAMENT_HEAT_UNLOAD_COMPLETED)) {
    thermalManager.temp_hotend[uiCfg.curSprayerChoose].target= uiCfg.desireSprayerTempBak;
    clear_cur_ui();
    draw_return_ui();
  }
  else if (DIALOG_IS(TYPE_FILAMENT_LOADING, TYPE_FILAMENT_UNLOADING)) {
    queue.enqueue_one_P(PSTR("M410"));
    uiCfg.filament_rate                = 0;
    uiCfg.filament_loading_completed   = 0;
    uiCfg.filament_unloading_completed = 0;
    uiCfg.filament_loading_time_flg    = 0;
    uiCfg.filament_loading_time_cnt    = 0;
    uiCfg.filament_unloading_time_flg  = 0;
    uiCfg.filament_unloading_time_cnt  = 0;
    thermalManager.temp_hotend[uiCfg.curSprayerChoose].target = uiCfg.desireSprayerTempBak;
    clear_cur_ui();
    draw_return_ui();
  }
  else {
    clear_cur_ui();
    draw_return_ui();
>>>>>>> c574bcce
  }
}

void lv_draw_dialog(uint8_t type) {
<<<<<<< HEAD

  if (disp_state_stack._disp_state[disp_state_stack._disp_index] != DIALOG_UI) {
    disp_state_stack._disp_index++;
    disp_state_stack._disp_state[disp_state_stack._disp_index] = DIALOG_UI;
  }
  disp_state = DIALOG_UI;

  DialogType = type;

  scr = lv_obj_create(NULL, NULL);


  lv_obj_set_style(scr, &tft_style_scr);
  lv_scr_load(scr);
  lv_obj_clean(scr);

  lv_obj_t * title = lv_label_create(scr, NULL);
  lv_obj_set_style(title, &tft_style_label_rel);
  lv_obj_set_pos(title, TITLE_XPOS, TITLE_YPOS);
  lv_label_set_text(title, creat_title_text());

  lv_refr_now(lv_refr_get_disp_refreshing());

  //LV_IMG_DECLARE(bmp_pic);

  static lv_style_t style_btn_rel;                                 // A variable to store the released style
  lv_style_copy(&style_btn_rel, &lv_style_plain);                  // Initialize from a built-in style
  style_btn_rel.body.border.color = lv_color_hex3(0x269);
  style_btn_rel.body.border.width = 1;
  style_btn_rel.body.main_color   = lv_color_hex3(0xADF);
  style_btn_rel.body.grad_color   = lv_color_hex3(0x46B);
  style_btn_rel.body.shadow.width = 4;
  style_btn_rel.body.shadow.type  = LV_SHADOW_BOTTOM;
  style_btn_rel.body.radius       = LV_RADIUS_CIRCLE;
  style_btn_rel.text.color        = lv_color_hex3(0xDEF);
  style_btn_rel.text.font         = &TERN(HAS_SPI_FLASH_FONT, gb2312_puhui32, lv_font_roboto_22);

  static lv_style_t style_btn_pr;                                  // A variable to store the pressed style
  lv_style_copy(&style_btn_pr, &style_btn_rel);                    // Initialize from the released style
  style_btn_pr.body.border.color = lv_color_hex3(0x46B);
  style_btn_pr.body.main_color   = lv_color_hex3(0x8BD);
  style_btn_pr.body.grad_color   = lv_color_hex3(0x24A);
  style_btn_pr.body.shadow.width = 2;
  style_btn_pr.text.color        = lv_color_hex3(0xBCD);
  style_btn_pr.text.font         = &TERN(HAS_SPI_FLASH_FONT, gb2312_puhui32, lv_font_roboto_22);

  lv_obj_t * labelDialog = lv_label_create(scr, NULL);
  lv_obj_set_style(labelDialog, &tft_style_label_rel);

  if (DialogType == DIALOG_TYPE_FINISH_PRINT || DialogType == DIALOG_PAUSE_MESSAGE_RESUME) {
    lv_obj_t * btnOk = lv_btn_create(scr, NULL);                   // Add a button the current screen
    lv_obj_set_pos(btnOk, BTN_OK_X + 90, BTN_OK_Y);                // Set its position
    lv_obj_set_size(btnOk, 100, 50);                               // Set its size
    lv_obj_set_event_cb(btnOk, btn_ok_event_cb);
    lv_btn_set_style(btnOk, LV_BTN_STYLE_REL, &style_btn_rel);     // Set the button's released style
    lv_btn_set_style(btnOk, LV_BTN_STYLE_PR, &style_btn_pr);       // Set the button's pressed style
    lv_obj_t * labelOk = lv_label_create(btnOk, NULL);             // Add a label to the button
    lv_label_set_text(labelOk, print_file_dialog_menu.confirm);    // Set the labels text
  }
  else if (DialogType == DIALOG_PAUSE_MESSAGE_WAITING
        || DialogType == DIALOG_PAUSE_MESSAGE_INSERT
        || DialogType == DIALOG_PAUSE_MESSAGE_HEAT
  ) {
    lv_obj_t * btnOk = lv_btn_create(scr, NULL);                   // Add a button the current screen
    lv_obj_set_pos(btnOk, BTN_OK_X + 90, BTN_OK_Y);                // Set its position
    lv_obj_set_size(btnOk, 100, 50);                               // Set its size
    lv_obj_set_event_cb(btnOk, btn_ok_event_cb);
    lv_btn_set_style(btnOk, LV_BTN_STYLE_REL, &style_btn_rel);     // Set the button's released style
    lv_btn_set_style(btnOk, LV_BTN_STYLE_PR, &style_btn_pr);       // Set the button's pressed style
    lv_obj_t * labelOk = lv_label_create(btnOk, NULL);             // Add a label to the button
    lv_label_set_text(labelOk, print_file_dialog_menu.confirm);    // Set the labels text
  }
  else if (DialogType == DIALOG_PAUSE_MESSAGE_PAUSING
        || DialogType == DIALOG_PAUSE_MESSAGE_CHANGING
        || DialogType == DIALOG_PAUSE_MESSAGE_UNLOAD
        || DialogType == DIALOG_PAUSE_MESSAGE_LOAD
        || DialogType == DIALOG_PAUSE_MESSAGE_PURGE
        || DialogType == DIALOG_PAUSE_MESSAGE_RESUME
        || DialogType == DIALOG_PAUSE_MESSAGE_HEATING
  ) {
    // nothing to do
  }
  else {
    lv_obj_t * btnOk = lv_btn_create(scr, NULL);                   // Add a button the current screen
    lv_obj_set_pos(btnOk, BTN_OK_X, BTN_OK_Y);                     // Set its position
    lv_obj_set_size(btnOk, 100, 50);                               // Set its size
    lv_obj_set_event_cb(btnOk, btn_ok_event_cb);
    lv_btn_set_style(btnOk, LV_BTN_STYLE_REL, &style_btn_rel);     // Set the button's released style
    lv_btn_set_style(btnOk, LV_BTN_STYLE_PR, &style_btn_pr);       // Set the button's pressed style
    lv_obj_t * labelOk = lv_label_create(btnOk, NULL);             // Add a label to the button

    lv_obj_t * btnCancel = lv_btn_create(scr, NULL);               // Add a button the current screen
    lv_obj_set_pos(btnCancel, BTN_CANCEL_X, BTN_CANCEL_Y);         // Set its position
    lv_obj_set_size(btnCancel, 100, 50);                           // Set its size
    lv_obj_set_event_cb(btnCancel, btn_cancel_event_cb);
    lv_btn_set_style(btnCancel, LV_BTN_STYLE_REL, &style_btn_rel); // Set the button's released style
    lv_btn_set_style(btnCancel, LV_BTN_STYLE_PR, &style_btn_pr);   // Set the button's pressed style
    lv_obj_t * labelCancel = lv_label_create(btnCancel, NULL);     // Add a label to the button

    if (DialogType == DIALOG_PAUSE_MESSAGE_OPTION) {
=======
  lv_obj_t *btnOk = nullptr, *btnCancel = nullptr;
  uiCfg.dialogType = type;
  scr = lv_screen_create(DIALOG_UI);

  lv_obj_t *labelDialog = lv_label_create(scr, "");

  if (DIALOG_IS(TYPE_FINISH_PRINT, PAUSE_MESSAGE_RESUME)) {
      btnOk = lv_button_btn_create(scr, BTN_OK_X + 90, BTN_OK_Y, 100, 50, btn_ok_event_cb);
      lv_obj_t *labelOk = lv_label_create_empty(btnOk);             // Add a label to the button
      lv_label_set_text(labelOk, print_file_dialog_menu.confirm);    // Set the labels text
  }
  else if (DIALOG_IS(PAUSE_MESSAGE_WAITING, PAUSE_MESSAGE_INSERT, PAUSE_MESSAGE_HEAT)) {
    btnOk = lv_button_btn_create(scr, BTN_OK_X + 90, BTN_OK_Y, 100, 50, btn_ok_event_cb);
    lv_obj_t *labelOk = lv_label_create_empty(btnOk);             // Add a label to the button
    lv_label_set_text(labelOk, print_file_dialog_menu.confirm);    // Set the labels text
  }
  else if (DIALOG_IS(PAUSE_MESSAGE_PAUSING, PAUSE_MESSAGE_CHANGING, PAUSE_MESSAGE_UNLOAD, PAUSE_MESSAGE_LOAD, PAUSE_MESSAGE_PURGE, PAUSE_MESSAGE_RESUME, PAUSE_MESSAGE_HEATING)) {
    // nothing to do
  }
  else if (DIALOG_IS(WIFI_ENABLE_TIPS)) {
    btnCancel = lv_button_btn_create(scr, BTN_OK_X + 90, BTN_OK_Y, 100, 50, btn_cancel_event_cb);
    lv_obj_t *labelCancel = lv_label_create_empty(btnCancel);
    lv_label_set_text(labelCancel, print_file_dialog_menu.cancle);
  }
  else if (DIALOG_IS(TRANSFER_NO_DEVICE)) {
    btnCancel = lv_button_btn_create(scr, BTN_OK_X + 90, BTN_OK_Y, 100, 50, btn_cancel_event_cb);
    lv_obj_t *labelCancel = lv_label_create_empty(btnCancel);
    lv_label_set_text(labelCancel, print_file_dialog_menu.cancle);
  }
  #if ENABLED(USE_WIFI_FUNCTION)
    else if (DIALOG_IS(TYPE_UPLOAD_FILE)) {
      if (upload_result == 2) {
        btnCancel = lv_button_btn_create(scr, BTN_OK_X + 90, BTN_OK_Y, 100, 50, btn_cancel_event_cb);
        lv_obj_t *labelCancel = lv_label_create_empty(btnCancel);
        lv_label_set_text(labelCancel, print_file_dialog_menu.cancle);
      }
      else if (upload_result == 3) {
        btnOk = lv_button_btn_create(scr, BTN_OK_X + 90, BTN_OK_Y, 100, 50, btn_ok_event_cb);
        lv_obj_t *labelOk = lv_label_create_empty(btnOk);
        lv_label_set_text(labelOk, print_file_dialog_menu.confirm);
      }
    }
  #endif
  else if (DIALOG_IS(TYPE_FILAMENT_LOAD_HEAT, TYPE_FILAMENT_UNLOAD_HEAT)) {
    btnCancel = lv_button_btn_create(scr, BTN_OK_X+90, BTN_OK_Y, 100, 50, btn_cancel_event_cb);
    lv_obj_t *labelCancel = lv_label_create_empty(btnCancel);
    lv_label_set_text(labelCancel, print_file_dialog_menu.cancle);

    tempText1 = lv_label_create_empty(scr);
    filament_sprayer_temp();
  }
  else if (DIALOG_IS(TYPE_FILAMENT_LOAD_COMPLETED, TYPE_FILAMENT_UNLOAD_COMPLETED)) {
    btnOk = lv_button_btn_create(scr, BTN_OK_X + 90, BTN_OK_Y, 100, 50, btn_ok_event_cb);
    lv_obj_t *labelOk = lv_label_create_empty(btnOk);
    lv_label_set_text(labelOk, print_file_dialog_menu.confirm);
  }
  else if (DIALOG_IS(TYPE_FILAMENT_LOADING, TYPE_FILAMENT_UNLOADING)) {
    btnCancel = lv_button_btn_create(scr, BTN_OK_X + 90, BTN_OK_Y, 100, 50, btn_cancel_event_cb);
    lv_obj_t *labelCancel = lv_label_create_empty(btnCancel);
    lv_label_set_text(labelCancel, print_file_dialog_menu.cancle);

    filament_bar = lv_bar_create(scr, nullptr);
    lv_obj_set_pos(filament_bar, (TFT_WIDTH-400)/2, ((TFT_HEIGHT - titleHeight)-40)/2);
    lv_obj_set_size(filament_bar, 400, 25);
    lv_bar_set_style(filament_bar, LV_BAR_STYLE_INDIC, &lv_bar_style_indic);
    lv_bar_set_anim_time(filament_bar, 1000);
    lv_bar_set_value(filament_bar, 0, LV_ANIM_ON);
  }
  else {
    btnOk = lv_button_btn_create(scr, BTN_OK_X, BTN_OK_Y, 100, 50, btn_ok_event_cb);
    lv_obj_t *labelOk = lv_label_create_empty(btnOk);             // Add a label to the button

    btnCancel = lv_button_btn_create(scr, BTN_CANCEL_X, BTN_CANCEL_Y, 100, 50, btn_cancel_event_cb);
    lv_obj_t *labelCancel = lv_label_create_empty(btnCancel);     // Add a label to the button

    if (DIALOG_IS(PAUSE_MESSAGE_OPTION)) {
>>>>>>> c574bcce
      lv_label_set_text(labelOk, pause_msg_menu.purgeMore);        // Set the labels text
      lv_label_set_text(labelCancel, pause_msg_menu.continuePrint);
    }
    else {
      lv_label_set_text(labelOk, print_file_dialog_menu.confirm);  // Set the labels text
      lv_label_set_text(labelCancel, print_file_dialog_menu.cancle);
    }
  }
<<<<<<< HEAD
  if (DialogType == DIALOG_TYPE_PRINT_FILE) {
=======
  if (DIALOG_IS(TYPE_PRINT_FILE)) {
>>>>>>> c574bcce
    lv_label_set_text(labelDialog, print_file_dialog_menu.print_file);
    lv_obj_align(labelDialog, nullptr, LV_ALIGN_CENTER, 0, -20);

<<<<<<< HEAD
    lv_obj_t * labelFile = lv_label_create(scr, NULL);
    lv_obj_set_style(labelFile, &tft_style_label_rel);

    lv_label_set_text(labelFile, list_file.long_name[sel_id]);
    lv_obj_align(labelFile, NULL, LV_ALIGN_CENTER, 0, -60);
  }
  else if (DialogType == DIALOG_TYPE_STOP) {
=======
    lv_obj_t *labelFile = lv_label_create(scr, list_file.long_name[sel_id]);
    lv_obj_align(labelFile, nullptr, LV_ALIGN_CENTER, 0, -60);
  }
  else if (DIALOG_IS(TYPE_STOP)) {
>>>>>>> c574bcce
    lv_label_set_text(labelDialog, print_file_dialog_menu.cancle_print);
    lv_obj_align(labelDialog, nullptr, LV_ALIGN_CENTER, 0, -20);
  }
<<<<<<< HEAD
  else if (DialogType == DIALOG_TYPE_FINISH_PRINT) {
=======
  else if (DIALOG_IS(TYPE_FINISH_PRINT)) {
>>>>>>> c574bcce
    lv_label_set_text(labelDialog, print_file_dialog_menu.print_finish);
    lv_obj_align(labelDialog, nullptr, LV_ALIGN_CENTER, 0, -20);
  }
<<<<<<< HEAD
  else if (DialogType == DIALOG_PAUSE_MESSAGE_PAUSING) {
=======
  else if (DIALOG_IS(PAUSE_MESSAGE_PAUSING)) {
>>>>>>> c574bcce
    lv_label_set_text(labelDialog, pause_msg_menu.pausing);
    lv_obj_align(labelDialog, nullptr, LV_ALIGN_CENTER, 0, -20);
  }
<<<<<<< HEAD
  else if (DialogType == DIALOG_PAUSE_MESSAGE_CHANGING) {
=======
  else if (DIALOG_IS(PAUSE_MESSAGE_CHANGING)) {
>>>>>>> c574bcce
    lv_label_set_text(labelDialog, pause_msg_menu.changing);
    lv_obj_align(labelDialog, nullptr, LV_ALIGN_CENTER, 0, -20);
  }
<<<<<<< HEAD
  else if (DialogType == DIALOG_PAUSE_MESSAGE_UNLOAD) {
=======
  else if (DIALOG_IS(PAUSE_MESSAGE_UNLOAD)) {
>>>>>>> c574bcce
    lv_label_set_text(labelDialog, pause_msg_menu.unload);
    lv_obj_align(labelDialog, nullptr, LV_ALIGN_CENTER, 0, -20);
  }
<<<<<<< HEAD
  else if (DialogType == DIALOG_PAUSE_MESSAGE_WAITING) {
=======
  else if (DIALOG_IS(PAUSE_MESSAGE_WAITING)) {
>>>>>>> c574bcce
    lv_label_set_text(labelDialog, pause_msg_menu.waiting);
    lv_obj_align(labelDialog, nullptr, LV_ALIGN_CENTER, 0, -20);
  }
<<<<<<< HEAD
  else if (DialogType == DIALOG_PAUSE_MESSAGE_INSERT) {
=======
  else if (DIALOG_IS(PAUSE_MESSAGE_INSERT)) {
>>>>>>> c574bcce
    lv_label_set_text(labelDialog, pause_msg_menu.insert);
    lv_obj_align(labelDialog, nullptr, LV_ALIGN_CENTER, 0, -20);
  }
<<<<<<< HEAD
  else if (DialogType == DIALOG_PAUSE_MESSAGE_LOAD) {
=======
  else if (DIALOG_IS(PAUSE_MESSAGE_LOAD)) {
>>>>>>> c574bcce
    lv_label_set_text(labelDialog, pause_msg_menu.load);
    lv_obj_align(labelDialog, nullptr, LV_ALIGN_CENTER, 0, -20);
  }
<<<<<<< HEAD
  else if (DialogType == DIALOG_PAUSE_MESSAGE_PURGE) {
=======
  else if (DIALOG_IS(PAUSE_MESSAGE_PURGE)) {
>>>>>>> c574bcce
    lv_label_set_text(labelDialog, pause_msg_menu.purge);
    lv_obj_align(labelDialog, nullptr, LV_ALIGN_CENTER, 0, -20);
  }
<<<<<<< HEAD
  else if (DialogType == DIALOG_PAUSE_MESSAGE_RESUME) {
=======
  else if (DIALOG_IS(PAUSE_MESSAGE_RESUME)) {
>>>>>>> c574bcce
    lv_label_set_text(labelDialog, pause_msg_menu.resume);
    lv_obj_align(labelDialog, nullptr, LV_ALIGN_CENTER, 0, -20);
  }
<<<<<<< HEAD
  else if (DialogType == DIALOG_PAUSE_MESSAGE_HEAT) {
=======
  else if (DIALOG_IS(PAUSE_MESSAGE_HEAT)) {
>>>>>>> c574bcce
    lv_label_set_text(labelDialog, pause_msg_menu.heat);
    lv_obj_align(labelDialog, nullptr, LV_ALIGN_CENTER, 0, -20);
  }
<<<<<<< HEAD
  else if (DialogType == DIALOG_PAUSE_MESSAGE_HEATING) {
=======
  else if (DIALOG_IS(PAUSE_MESSAGE_HEATING)) {
>>>>>>> c574bcce
    lv_label_set_text(labelDialog, pause_msg_menu.heating);
    lv_obj_align(labelDialog, nullptr, LV_ALIGN_CENTER, 0, -20);
  }
<<<<<<< HEAD
  else if (DialogType == DIALOG_PAUSE_MESSAGE_OPTION) {
=======
  else if (DIALOG_IS(PAUSE_MESSAGE_OPTION)) {
>>>>>>> c574bcce
    lv_label_set_text(labelDialog, pause_msg_menu.option);
    lv_obj_align(labelDialog, nullptr, LV_ALIGN_CENTER, 0, -20);
  }
<<<<<<< HEAD
  else if (DialogType == DIALOG_STORE_EEPROM_TIPS) {
=======
  else if (DIALOG_IS(STORE_EEPROM_TIPS)) {
>>>>>>> c574bcce
    lv_label_set_text(labelDialog, eeprom_menu.storeTips);
    lv_obj_align(labelDialog, nullptr, LV_ALIGN_CENTER, 0, -20);
  }
<<<<<<< HEAD
  else if (DialogType == DIALOG_READ_EEPROM_TIPS) {
=======
  else if (DIALOG_IS(READ_EEPROM_TIPS)) {
>>>>>>> c574bcce
    lv_label_set_text(labelDialog, eeprom_menu.readTips);
    lv_obj_align(labelDialog, nullptr, LV_ALIGN_CENTER, 0, -20);
  }
<<<<<<< HEAD
  else if (DialogType == DIALOG_REVERT_EEPROM_TIPS) {
=======
  else if (DIALOG_IS(REVERT_EEPROM_TIPS)) {
>>>>>>> c574bcce
    lv_label_set_text(labelDialog, eeprom_menu.revertTips);
    lv_obj_align(labelDialog, nullptr, LV_ALIGN_CENTER, 0, -20);
  }
<<<<<<< HEAD
=======
  else if (DIALOG_IS(WIFI_CONFIG_TIPS)) {
    lv_label_set_text(labelDialog, machine_menu.wifiConfigTips);
    lv_obj_align(labelDialog, nullptr, LV_ALIGN_CENTER, 0, -20);
  }
  else if (DIALOG_IS(WIFI_ENABLE_TIPS)) {
    lv_label_set_text(labelDialog, print_file_dialog_menu.wifi_enable_tips);
    lv_obj_align(labelDialog, nullptr, LV_ALIGN_CENTER, 0, -20);
  }
  else if (DIALOG_IS(TRANSFER_NO_DEVICE)) {
    lv_label_set_text(labelDialog, DIALOG_UPDATE_NO_DEVICE_EN);
    lv_obj_align(labelDialog, nullptr, LV_ALIGN_CENTER, 0, -20);
  }
  #if ENABLED(USE_WIFI_FUNCTION)
    else if (DIALOG_IS(TYPE_UPLOAD_FILE)) {
      if (upload_result == 1) {
        lv_label_set_text(labelDialog, DIALOG_UPLOAD_ING_EN);
        lv_obj_align(labelDialog, nullptr, LV_ALIGN_CENTER, 0, -20);
      }
      else if (upload_result == 2) {
        lv_label_set_text(labelDialog, DIALOG_UPLOAD_ERROR_EN);
        lv_obj_align(labelDialog, nullptr, LV_ALIGN_CENTER, 0, -20);
      }
      else if (upload_result == 3) {
        char buf[200];
        int _index = 0;

        strcpy(buf, DIALOG_UPLOAD_FINISH_EN);
        _index = strlen(buf);
        buf[_index] = '\n';
        _index++;
        strcat(buf, DIALOG_UPLOAD_SIZE_EN);

        _index = strlen(buf);
        buf[_index] = ':';
        _index++;
        sprintf(&buf[_index], " %d KBytes\n", (int)(upload_size / 1024));

        strcat(buf, DIALOG_UPLOAD_TIME_EN);
        _index = strlen(buf);
        buf[_index] = ':';
        _index++;
        sprintf(&buf[_index], " %d s\n", (int)upload_time);

        strcat(buf, DIALOG_UPLOAD_SPEED_EN);
        _index = strlen(buf);
        buf[_index] = ':';
        _index++;
        sprintf(&buf[_index], " %d KBytes/s\n", (int)(upload_size / upload_time / 1024));

        lv_label_set_text(labelDialog, buf);
        lv_obj_align(labelDialog, nullptr, LV_ALIGN_CENTER, 0, -20);
      }
    }
  #endif // USE_WIFI_FUNCTION
  else if (DIALOG_IS(TYPE_FILAMENT_LOAD_HEAT)) {
    lv_label_set_text(labelDialog, filament_menu.filament_dialog_load_heat);
    lv_obj_align(labelDialog, nullptr, LV_ALIGN_CENTER, 0, -20);
  }
  else if (DIALOG_IS(TYPE_FILAMENT_HEAT_LOAD_COMPLETED)) {
    lv_label_set_text(labelDialog, filament_menu.filament_dialog_load_heat_confirm);
    lv_obj_align(labelDialog, nullptr, LV_ALIGN_CENTER, 0, -20);
  }
  else if (DIALOG_IS(TYPE_FILAMENT_UNLOAD_HEAT)) {
    lv_label_set_text(labelDialog, filament_menu.filament_dialog_unload_heat);
    lv_obj_align(labelDialog, nullptr, LV_ALIGN_CENTER, 0, -20);
  }
  else if (DIALOG_IS(TYPE_FILAMENT_HEAT_UNLOAD_COMPLETED)) {
    lv_label_set_text(labelDialog, filament_menu.filament_dialog_unload_heat_confirm);
    lv_obj_align(labelDialog, nullptr, LV_ALIGN_CENTER, 0, -20);
  }
  else if (DIALOG_IS(TYPE_FILAMENT_LOAD_COMPLETED)) {
    lv_label_set_text(labelDialog, filament_menu.filament_dialog_load_completed);
    lv_obj_align(labelDialog, nullptr, LV_ALIGN_CENTER, 0, -20);
  }
  else if (DIALOG_IS(TYPE_FILAMENT_UNLOAD_COMPLETED)) {
    lv_label_set_text(labelDialog, filament_menu.filament_dialog_unload_completed);
    lv_obj_align(labelDialog, nullptr, LV_ALIGN_CENTER, 0, -20);
  }
  else if (DIALOG_IS(TYPE_FILAMENT_LOADING)) {
    lv_label_set_text(labelDialog, filament_menu.filament_dialog_loading);
    lv_obj_align(labelDialog, nullptr, LV_ALIGN_CENTER, 0, -70);
  }
  else if (DIALOG_IS(TYPE_FILAMENT_UNLOADING)) {
    lv_label_set_text(labelDialog, filament_menu.filament_dialog_unloading);
    lv_obj_align(labelDialog, nullptr, LV_ALIGN_CENTER, 0, -70);
  }
  #if HAS_ROTARY_ENCODER
    if (gCfgItems.encoder_enable) {
      if (btnOk) lv_group_add_obj(g, btnOk);
      if (btnCancel) lv_group_add_obj(g, btnCancel);
    }
  #endif
}

void filament_sprayer_temp() {
  char buf[20] = {0};
  sprintf(buf, preheat_menu.value_state, (int)thermalManager.temp_hotend[uiCfg.curSprayerChoose].celsius, (int)thermalManager.temp_hotend[uiCfg.curSprayerChoose].target);

  strcpy(public_buf_l, uiCfg.curSprayerChoose < 1 ? extrude_menu.ext1 : extrude_menu.ext2);
  strcat_P(public_buf_l, PSTR(": "));
  strcat(public_buf_l, buf);
  lv_label_set_text(tempText1, public_buf_l);
  lv_obj_align(tempText1, nullptr, LV_ALIGN_CENTER, 0, -50);
}

void filament_dialog_handle() {
  if (temps_update_flag && (DIALOG_IS(TYPE_FILAMENT_LOAD_HEAT, TYPE_FILAMENT_UNLOAD_HEAT))) {
    filament_sprayer_temp();
    temps_update_flag = false;
  }
  if (uiCfg.filament_heat_completed_load == 1) {
    uiCfg.filament_heat_completed_load = 0;
    lv_clear_dialog();
    lv_draw_dialog(DIALOG_TYPE_FILAMENT_LOADING);
    planner.synchronize();
    uiCfg.filament_loading_time_flg = 1;
    uiCfg.filament_loading_time_cnt = 0;
    sprintf_P(public_buf_m, PSTR("T%d\nG91\nG1 E%d F%d\nG90"), uiCfg.curSprayerChoose, gCfgItems.filamentchange_load_length, gCfgItems.filamentchange_load_speed);
    queue.inject(public_buf_m);
  }
  if (uiCfg.filament_heat_completed_unload == 1) {
    uiCfg.filament_heat_completed_unload = 0;
    lv_clear_dialog();
    lv_draw_dialog(DIALOG_TYPE_FILAMENT_UNLOADING);
    planner.synchronize();
    uiCfg.filament_unloading_time_flg = 1;
    uiCfg.filament_unloading_time_cnt = 0;
    sprintf_P(public_buf_m, PSTR("T%d\nG91\nG1 E-%d F%d\nG90"), uiCfg.curSprayerChoose, gCfgItems.filamentchange_unload_length, gCfgItems.filamentchange_unload_speed);
    queue.inject(public_buf_m);
  }

  if (((abs((int)((int)thermalManager.temp_hotend[uiCfg.curSprayerChoose].celsius - gCfgItems.filament_limit_temper)) <= 1)
    || ((int)thermalManager.temp_hotend[uiCfg.curSprayerChoose].celsius > gCfgItems.filament_limit_temper))
    && (uiCfg.filament_load_heat_flg == 1)
  ) {
    uiCfg.filament_load_heat_flg = 0;
    lv_clear_dialog();
    lv_draw_dialog(DIALOG_TYPE_FILAMENT_HEAT_LOAD_COMPLETED);
  }

  if (uiCfg.filament_loading_completed == 1) {
    uiCfg.filament_rate = 0;
    uiCfg.filament_loading_completed = 0;
    lv_clear_dialog();
    lv_draw_dialog(DIALOG_TYPE_FILAMENT_LOAD_COMPLETED);
  }
  if (((abs((int)((int)thermalManager.temp_hotend[uiCfg.curSprayerChoose].celsius - gCfgItems.filament_limit_temper)) <= 1)
     || ((int)thermalManager.temp_hotend[uiCfg.curSprayerChoose].celsius > gCfgItems.filament_limit_temper))
     && (uiCfg.filament_unload_heat_flg == 1)
  ) {
    uiCfg.filament_unload_heat_flg = 0;
    lv_clear_dialog();
    lv_draw_dialog(DIALOG_TYPE_FILAMENT_HEAT_UNLOAD_COMPLETED);
  }

  if (uiCfg.filament_unloading_completed == 1) {
    uiCfg.filament_rate = 0;
    uiCfg.filament_unloading_completed = 0;
    lv_clear_dialog();
    lv_draw_dialog(DIALOG_TYPE_FILAMENT_UNLOAD_COMPLETED);
  }

  if (DIALOG_IS(TYPE_FILAMENT_LOADING, TYPE_FILAMENT_UNLOADING))
    lv_filament_setbar();
>>>>>>> c574bcce
}

void lv_clear_dialog() { lv_obj_del(scr); }

#endif // HAS_TFT_LVGL_UI<|MERGE_RESOLUTION|>--- conflicted
+++ resolved
@@ -40,15 +40,12 @@
 #include "../../../../gcode/queue.h"
 #include "../../../../module/temperature.h"
 #include "../../../../module/planner.h"
-<<<<<<< HEAD
-=======
 #include "../../../../gcode/gcode.h"
 #include "../../../../inc/MarlinConfig.h"
 
 #if ENABLED(EEPROM_SETTINGS)
   #include "../../../../module/settings.h"
 #endif
->>>>>>> c574bcce
 
 #if ENABLED(POWER_LOSS_RECOVERY)
   #include "../../../../feature/powerloss.h"
@@ -58,126 +55,10 @@
   #include "../../../../feature/pause.h"
 #endif
 
-<<<<<<< HEAD
-#include "pic_manager.h"
-=======
 extern lv_group_t *g;
 static lv_obj_t *scr, *tempText1, *filament_bar;
->>>>>>> c574bcce
-
-static lv_obj_t * scr;
+
 extern uint8_t sel_id;
-<<<<<<< HEAD
-extern uint8_t once_flag;
-extern uint8_t gcode_preview_over;
-uint8_t DialogType;
-
-static void btn_ok_event_cb(lv_obj_t * btn, lv_event_t event) {
-  if (event == LV_EVENT_CLICKED) {
-    // nothing to do
-  }
-  else if (event == LV_EVENT_RELEASED) {
-    if (DialogType == DIALOG_TYPE_PRINT_FILE) {
-      #if HAS_GCODE_PREVIEW
-        preview_gcode_prehandle(list_file.file_name[sel_id]);
-      #endif
-      reset_print_time();
-      start_print_time();
-
-      uiCfg.print_state = WORKING;
-      lv_clear_dialog();
-      lv_draw_printing();
-
-      #if ENABLED(SDSUPPORT)
-        if (gcode_preview_over != 1) {
-          char *cur_name;
-          cur_name = strrchr(list_file.file_name[sel_id], '/');
-
-          SdFile file, *curDir;
-          card.endFilePrint();
-          const char * const fname = card.diveToFile(true, curDir, cur_name);
-          if (!fname) return;
-          if (file.open(curDir, fname, O_READ)) {
-            gCfgItems.curFilesize = file.fileSize();
-            file.close();
-            update_spi_flash();
-          }
-          card.openFileRead(cur_name);
-          if (card.isFileOpen()) {
-            feedrate_percentage = 100;
-            //saved_feedrate_percentage = feedrate_percentage;
-            planner.flow_percentage[0] = 100;
-            planner.e_factor[0]        = planner.flow_percentage[0] * 0.01f;
-            #if EXTRUDERS == 2
-              planner.flow_percentage[1] = 100;
-              planner.e_factor[1]        = planner.flow_percentage[1] * 0.01f;
-            #endif
-            card.startFileprint();
-            #if ENABLED(POWER_LOSS_RECOVERY)
-              recovery.prepare();
-            #endif
-            once_flag = 0;
-          }
-        }
-      #endif
-    }
-    else if (DialogType == DIALOG_TYPE_STOP) {
-      stop_print_time();
-      lv_clear_dialog();
-      lv_draw_ready_print();
-
-      #if ENABLED(SDSUPPORT)
-        //card.endFilePrint();
-        //wait_for_heatup = false;
-        uiCfg.print_state           = IDLE;
-        card.flag.abort_sd_printing = true;
-        //queue.clear();
-        //quickstop_stepper();
-        //print_job_timer.stop();
-        //thermalManager.disable_all_heaters();
-
-        //#if ENABLED(POWER_LOSS_RECOVERY)
-        //  recovery.purge();
-        //#endif
-        //queue.enqueue_now_P(PSTR("G91\nG1 Z10\nG90\nG28 X0 Y0"));
-        //queue.inject_P(PSTR("G91\nG1 Z10\nG90\nG28 X0 Y0\nM84\nM107"));
-      #endif
-    }
-    else if (DialogType == DIALOG_TYPE_FINISH_PRINT) {
-      clear_cur_ui();
-      lv_draw_ready_print();
-    }
-    #if ENABLED(ADVANCED_PAUSE_FEATURE)
-      else if (DialogType == DIALOG_PAUSE_MESSAGE_WAITING
-            || DialogType == DIALOG_PAUSE_MESSAGE_INSERT
-            || DialogType == DIALOG_PAUSE_MESSAGE_HEAT
-      ) {
-        wait_for_user = false;
-      }
-      else if (DialogType == DIALOG_PAUSE_MESSAGE_OPTION) {
-        pause_menu_response = PAUSE_RESPONSE_EXTRUDE_MORE;
-      }
-      else if (DialogType == DIALOG_PAUSE_MESSAGE_RESUME) {
-        clear_cur_ui();
-        draw_return_ui();
-      }
-    #endif
-    else if (DialogType == DIALOG_STORE_EEPROM_TIPS) {
-      gcode.process_subcommands_now_P(PSTR("M500"));
-      clear_cur_ui();
-      draw_return_ui();
-    }
-    else if (DialogType == DIALOG_READ_EEPROM_TIPS) {
-      gcode.process_subcommands_now_P(PSTR("M501"));
-      clear_cur_ui();
-      draw_return_ui();
-    }
-    else if (DialogType == DIALOG_REVERT_EEPROM_TIPS) {
-      gcode.process_subcommands_now_P(PSTR("M502"));
-      clear_cur_ui();
-      draw_return_ui();
-    }
-=======
 extern bool once_flag, gcode_preview_over;
 extern int upload_result;
 extern uint32_t upload_time;
@@ -294,7 +175,6 @@
   else if (DIALOG_IS(TYPE_FILAMENT_LOAD_COMPLETED, TYPE_FILAMENT_UNLOAD_COMPLETED)) {
     clear_cur_ui();
     draw_return_ui();
->>>>>>> c574bcce
   }
 }
 
@@ -305,18 +185,6 @@
       pause_menu_response = PAUSE_RESPONSE_RESUME_PRINT;
     #endif
   }
-<<<<<<< HEAD
-  else if (event == LV_EVENT_RELEASED) {
-    if (DialogType == DIALOG_PAUSE_MESSAGE_OPTION) {
-      #if ENABLED(ADVANCED_PAUSE_FEATURE)
-        pause_menu_response = PAUSE_RESPONSE_RESUME_PRINT;
-      #endif
-    }
-    else {
-      clear_cur_ui();
-      draw_return_ui();
-    }
-=======
   else if (DIALOG_IS(TYPE_FILAMENT_LOAD_HEAT, TYPE_FILAMENT_UNLOAD_HEAT, TYPE_FILAMENT_HEAT_LOAD_COMPLETED, TYPE_FILAMENT_HEAT_UNLOAD_COMPLETED)) {
     thermalManager.temp_hotend[uiCfg.curSprayerChoose].target= uiCfg.desireSprayerTempBak;
     clear_cur_ui();
@@ -338,113 +206,10 @@
   else {
     clear_cur_ui();
     draw_return_ui();
->>>>>>> c574bcce
   }
 }
 
 void lv_draw_dialog(uint8_t type) {
-<<<<<<< HEAD
-
-  if (disp_state_stack._disp_state[disp_state_stack._disp_index] != DIALOG_UI) {
-    disp_state_stack._disp_index++;
-    disp_state_stack._disp_state[disp_state_stack._disp_index] = DIALOG_UI;
-  }
-  disp_state = DIALOG_UI;
-
-  DialogType = type;
-
-  scr = lv_obj_create(NULL, NULL);
-
-
-  lv_obj_set_style(scr, &tft_style_scr);
-  lv_scr_load(scr);
-  lv_obj_clean(scr);
-
-  lv_obj_t * title = lv_label_create(scr, NULL);
-  lv_obj_set_style(title, &tft_style_label_rel);
-  lv_obj_set_pos(title, TITLE_XPOS, TITLE_YPOS);
-  lv_label_set_text(title, creat_title_text());
-
-  lv_refr_now(lv_refr_get_disp_refreshing());
-
-  //LV_IMG_DECLARE(bmp_pic);
-
-  static lv_style_t style_btn_rel;                                 // A variable to store the released style
-  lv_style_copy(&style_btn_rel, &lv_style_plain);                  // Initialize from a built-in style
-  style_btn_rel.body.border.color = lv_color_hex3(0x269);
-  style_btn_rel.body.border.width = 1;
-  style_btn_rel.body.main_color   = lv_color_hex3(0xADF);
-  style_btn_rel.body.grad_color   = lv_color_hex3(0x46B);
-  style_btn_rel.body.shadow.width = 4;
-  style_btn_rel.body.shadow.type  = LV_SHADOW_BOTTOM;
-  style_btn_rel.body.radius       = LV_RADIUS_CIRCLE;
-  style_btn_rel.text.color        = lv_color_hex3(0xDEF);
-  style_btn_rel.text.font         = &TERN(HAS_SPI_FLASH_FONT, gb2312_puhui32, lv_font_roboto_22);
-
-  static lv_style_t style_btn_pr;                                  // A variable to store the pressed style
-  lv_style_copy(&style_btn_pr, &style_btn_rel);                    // Initialize from the released style
-  style_btn_pr.body.border.color = lv_color_hex3(0x46B);
-  style_btn_pr.body.main_color   = lv_color_hex3(0x8BD);
-  style_btn_pr.body.grad_color   = lv_color_hex3(0x24A);
-  style_btn_pr.body.shadow.width = 2;
-  style_btn_pr.text.color        = lv_color_hex3(0xBCD);
-  style_btn_pr.text.font         = &TERN(HAS_SPI_FLASH_FONT, gb2312_puhui32, lv_font_roboto_22);
-
-  lv_obj_t * labelDialog = lv_label_create(scr, NULL);
-  lv_obj_set_style(labelDialog, &tft_style_label_rel);
-
-  if (DialogType == DIALOG_TYPE_FINISH_PRINT || DialogType == DIALOG_PAUSE_MESSAGE_RESUME) {
-    lv_obj_t * btnOk = lv_btn_create(scr, NULL);                   // Add a button the current screen
-    lv_obj_set_pos(btnOk, BTN_OK_X + 90, BTN_OK_Y);                // Set its position
-    lv_obj_set_size(btnOk, 100, 50);                               // Set its size
-    lv_obj_set_event_cb(btnOk, btn_ok_event_cb);
-    lv_btn_set_style(btnOk, LV_BTN_STYLE_REL, &style_btn_rel);     // Set the button's released style
-    lv_btn_set_style(btnOk, LV_BTN_STYLE_PR, &style_btn_pr);       // Set the button's pressed style
-    lv_obj_t * labelOk = lv_label_create(btnOk, NULL);             // Add a label to the button
-    lv_label_set_text(labelOk, print_file_dialog_menu.confirm);    // Set the labels text
-  }
-  else if (DialogType == DIALOG_PAUSE_MESSAGE_WAITING
-        || DialogType == DIALOG_PAUSE_MESSAGE_INSERT
-        || DialogType == DIALOG_PAUSE_MESSAGE_HEAT
-  ) {
-    lv_obj_t * btnOk = lv_btn_create(scr, NULL);                   // Add a button the current screen
-    lv_obj_set_pos(btnOk, BTN_OK_X + 90, BTN_OK_Y);                // Set its position
-    lv_obj_set_size(btnOk, 100, 50);                               // Set its size
-    lv_obj_set_event_cb(btnOk, btn_ok_event_cb);
-    lv_btn_set_style(btnOk, LV_BTN_STYLE_REL, &style_btn_rel);     // Set the button's released style
-    lv_btn_set_style(btnOk, LV_BTN_STYLE_PR, &style_btn_pr);       // Set the button's pressed style
-    lv_obj_t * labelOk = lv_label_create(btnOk, NULL);             // Add a label to the button
-    lv_label_set_text(labelOk, print_file_dialog_menu.confirm);    // Set the labels text
-  }
-  else if (DialogType == DIALOG_PAUSE_MESSAGE_PAUSING
-        || DialogType == DIALOG_PAUSE_MESSAGE_CHANGING
-        || DialogType == DIALOG_PAUSE_MESSAGE_UNLOAD
-        || DialogType == DIALOG_PAUSE_MESSAGE_LOAD
-        || DialogType == DIALOG_PAUSE_MESSAGE_PURGE
-        || DialogType == DIALOG_PAUSE_MESSAGE_RESUME
-        || DialogType == DIALOG_PAUSE_MESSAGE_HEATING
-  ) {
-    // nothing to do
-  }
-  else {
-    lv_obj_t * btnOk = lv_btn_create(scr, NULL);                   // Add a button the current screen
-    lv_obj_set_pos(btnOk, BTN_OK_X, BTN_OK_Y);                     // Set its position
-    lv_obj_set_size(btnOk, 100, 50);                               // Set its size
-    lv_obj_set_event_cb(btnOk, btn_ok_event_cb);
-    lv_btn_set_style(btnOk, LV_BTN_STYLE_REL, &style_btn_rel);     // Set the button's released style
-    lv_btn_set_style(btnOk, LV_BTN_STYLE_PR, &style_btn_pr);       // Set the button's pressed style
-    lv_obj_t * labelOk = lv_label_create(btnOk, NULL);             // Add a label to the button
-
-    lv_obj_t * btnCancel = lv_btn_create(scr, NULL);               // Add a button the current screen
-    lv_obj_set_pos(btnCancel, BTN_CANCEL_X, BTN_CANCEL_Y);         // Set its position
-    lv_obj_set_size(btnCancel, 100, 50);                           // Set its size
-    lv_obj_set_event_cb(btnCancel, btn_cancel_event_cb);
-    lv_btn_set_style(btnCancel, LV_BTN_STYLE_REL, &style_btn_rel); // Set the button's released style
-    lv_btn_set_style(btnCancel, LV_BTN_STYLE_PR, &style_btn_pr);   // Set the button's pressed style
-    lv_obj_t * labelCancel = lv_label_create(btnCancel, NULL);     // Add a label to the button
-
-    if (DialogType == DIALOG_PAUSE_MESSAGE_OPTION) {
-=======
   lv_obj_t *btnOk = nullptr, *btnCancel = nullptr;
   uiCfg.dialogType = type;
   scr = lv_screen_create(DIALOG_UI);
@@ -521,7 +286,6 @@
     lv_obj_t *labelCancel = lv_label_create_empty(btnCancel);     // Add a label to the button
 
     if (DIALOG_IS(PAUSE_MESSAGE_OPTION)) {
->>>>>>> c574bcce
       lv_label_set_text(labelOk, pause_msg_menu.purgeMore);        // Set the labels text
       lv_label_set_text(labelCancel, pause_msg_menu.continuePrint);
     }
@@ -530,153 +294,77 @@
       lv_label_set_text(labelCancel, print_file_dialog_menu.cancle);
     }
   }
-<<<<<<< HEAD
-  if (DialogType == DIALOG_TYPE_PRINT_FILE) {
-=======
   if (DIALOG_IS(TYPE_PRINT_FILE)) {
->>>>>>> c574bcce
     lv_label_set_text(labelDialog, print_file_dialog_menu.print_file);
     lv_obj_align(labelDialog, nullptr, LV_ALIGN_CENTER, 0, -20);
 
-<<<<<<< HEAD
-    lv_obj_t * labelFile = lv_label_create(scr, NULL);
-    lv_obj_set_style(labelFile, &tft_style_label_rel);
-
-    lv_label_set_text(labelFile, list_file.long_name[sel_id]);
-    lv_obj_align(labelFile, NULL, LV_ALIGN_CENTER, 0, -60);
-  }
-  else if (DialogType == DIALOG_TYPE_STOP) {
-=======
     lv_obj_t *labelFile = lv_label_create(scr, list_file.long_name[sel_id]);
     lv_obj_align(labelFile, nullptr, LV_ALIGN_CENTER, 0, -60);
   }
   else if (DIALOG_IS(TYPE_STOP)) {
->>>>>>> c574bcce
     lv_label_set_text(labelDialog, print_file_dialog_menu.cancle_print);
     lv_obj_align(labelDialog, nullptr, LV_ALIGN_CENTER, 0, -20);
   }
-<<<<<<< HEAD
-  else if (DialogType == DIALOG_TYPE_FINISH_PRINT) {
-=======
   else if (DIALOG_IS(TYPE_FINISH_PRINT)) {
->>>>>>> c574bcce
     lv_label_set_text(labelDialog, print_file_dialog_menu.print_finish);
     lv_obj_align(labelDialog, nullptr, LV_ALIGN_CENTER, 0, -20);
   }
-<<<<<<< HEAD
-  else if (DialogType == DIALOG_PAUSE_MESSAGE_PAUSING) {
-=======
   else if (DIALOG_IS(PAUSE_MESSAGE_PAUSING)) {
->>>>>>> c574bcce
     lv_label_set_text(labelDialog, pause_msg_menu.pausing);
     lv_obj_align(labelDialog, nullptr, LV_ALIGN_CENTER, 0, -20);
   }
-<<<<<<< HEAD
-  else if (DialogType == DIALOG_PAUSE_MESSAGE_CHANGING) {
-=======
   else if (DIALOG_IS(PAUSE_MESSAGE_CHANGING)) {
->>>>>>> c574bcce
     lv_label_set_text(labelDialog, pause_msg_menu.changing);
     lv_obj_align(labelDialog, nullptr, LV_ALIGN_CENTER, 0, -20);
   }
-<<<<<<< HEAD
-  else if (DialogType == DIALOG_PAUSE_MESSAGE_UNLOAD) {
-=======
   else if (DIALOG_IS(PAUSE_MESSAGE_UNLOAD)) {
->>>>>>> c574bcce
     lv_label_set_text(labelDialog, pause_msg_menu.unload);
     lv_obj_align(labelDialog, nullptr, LV_ALIGN_CENTER, 0, -20);
   }
-<<<<<<< HEAD
-  else if (DialogType == DIALOG_PAUSE_MESSAGE_WAITING) {
-=======
   else if (DIALOG_IS(PAUSE_MESSAGE_WAITING)) {
->>>>>>> c574bcce
     lv_label_set_text(labelDialog, pause_msg_menu.waiting);
     lv_obj_align(labelDialog, nullptr, LV_ALIGN_CENTER, 0, -20);
   }
-<<<<<<< HEAD
-  else if (DialogType == DIALOG_PAUSE_MESSAGE_INSERT) {
-=======
   else if (DIALOG_IS(PAUSE_MESSAGE_INSERT)) {
->>>>>>> c574bcce
     lv_label_set_text(labelDialog, pause_msg_menu.insert);
     lv_obj_align(labelDialog, nullptr, LV_ALIGN_CENTER, 0, -20);
   }
-<<<<<<< HEAD
-  else if (DialogType == DIALOG_PAUSE_MESSAGE_LOAD) {
-=======
   else if (DIALOG_IS(PAUSE_MESSAGE_LOAD)) {
->>>>>>> c574bcce
     lv_label_set_text(labelDialog, pause_msg_menu.load);
     lv_obj_align(labelDialog, nullptr, LV_ALIGN_CENTER, 0, -20);
   }
-<<<<<<< HEAD
-  else if (DialogType == DIALOG_PAUSE_MESSAGE_PURGE) {
-=======
   else if (DIALOG_IS(PAUSE_MESSAGE_PURGE)) {
->>>>>>> c574bcce
     lv_label_set_text(labelDialog, pause_msg_menu.purge);
     lv_obj_align(labelDialog, nullptr, LV_ALIGN_CENTER, 0, -20);
   }
-<<<<<<< HEAD
-  else if (DialogType == DIALOG_PAUSE_MESSAGE_RESUME) {
-=======
   else if (DIALOG_IS(PAUSE_MESSAGE_RESUME)) {
->>>>>>> c574bcce
     lv_label_set_text(labelDialog, pause_msg_menu.resume);
     lv_obj_align(labelDialog, nullptr, LV_ALIGN_CENTER, 0, -20);
   }
-<<<<<<< HEAD
-  else if (DialogType == DIALOG_PAUSE_MESSAGE_HEAT) {
-=======
   else if (DIALOG_IS(PAUSE_MESSAGE_HEAT)) {
->>>>>>> c574bcce
     lv_label_set_text(labelDialog, pause_msg_menu.heat);
     lv_obj_align(labelDialog, nullptr, LV_ALIGN_CENTER, 0, -20);
   }
-<<<<<<< HEAD
-  else if (DialogType == DIALOG_PAUSE_MESSAGE_HEATING) {
-=======
   else if (DIALOG_IS(PAUSE_MESSAGE_HEATING)) {
->>>>>>> c574bcce
     lv_label_set_text(labelDialog, pause_msg_menu.heating);
     lv_obj_align(labelDialog, nullptr, LV_ALIGN_CENTER, 0, -20);
   }
-<<<<<<< HEAD
-  else if (DialogType == DIALOG_PAUSE_MESSAGE_OPTION) {
-=======
   else if (DIALOG_IS(PAUSE_MESSAGE_OPTION)) {
->>>>>>> c574bcce
     lv_label_set_text(labelDialog, pause_msg_menu.option);
     lv_obj_align(labelDialog, nullptr, LV_ALIGN_CENTER, 0, -20);
   }
-<<<<<<< HEAD
-  else if (DialogType == DIALOG_STORE_EEPROM_TIPS) {
-=======
   else if (DIALOG_IS(STORE_EEPROM_TIPS)) {
->>>>>>> c574bcce
     lv_label_set_text(labelDialog, eeprom_menu.storeTips);
     lv_obj_align(labelDialog, nullptr, LV_ALIGN_CENTER, 0, -20);
   }
-<<<<<<< HEAD
-  else if (DialogType == DIALOG_READ_EEPROM_TIPS) {
-=======
   else if (DIALOG_IS(READ_EEPROM_TIPS)) {
->>>>>>> c574bcce
     lv_label_set_text(labelDialog, eeprom_menu.readTips);
     lv_obj_align(labelDialog, nullptr, LV_ALIGN_CENTER, 0, -20);
   }
-<<<<<<< HEAD
-  else if (DialogType == DIALOG_REVERT_EEPROM_TIPS) {
-=======
   else if (DIALOG_IS(REVERT_EEPROM_TIPS)) {
->>>>>>> c574bcce
     lv_label_set_text(labelDialog, eeprom_menu.revertTips);
     lv_obj_align(labelDialog, nullptr, LV_ALIGN_CENTER, 0, -20);
   }
-<<<<<<< HEAD
-=======
   else if (DIALOG_IS(WIFI_CONFIG_TIPS)) {
     lv_label_set_text(labelDialog, machine_menu.wifiConfigTips);
     lv_obj_align(labelDialog, nullptr, LV_ALIGN_CENTER, 0, -20);
@@ -841,9 +529,17 @@
 
   if (DIALOG_IS(TYPE_FILAMENT_LOADING, TYPE_FILAMENT_UNLOADING))
     lv_filament_setbar();
->>>>>>> c574bcce
-}
-
-void lv_clear_dialog() { lv_obj_del(scr); }
+}
+
+void lv_filament_setbar() {
+  lv_bar_set_value(filament_bar, uiCfg.filament_rate, LV_ANIM_ON);
+}
+
+void lv_clear_dialog() {
+  #if HAS_ROTARY_ENCODER
+    if (gCfgItems.encoder_enable) lv_group_remove_all_objs(g);
+  #endif
+  lv_obj_del(scr);
+}
 
 #endif // HAS_TFT_LVGL_UI