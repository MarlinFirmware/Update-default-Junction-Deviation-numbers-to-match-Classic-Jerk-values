﻿/**
 * Marlin 3D Printer Firmware
 * Copyright (c) 2020 MarlinFirmware [https://github.com/MarlinFirmware/Marlin]
 *
 * Based on Sprinter and grbl.
 * Copyright (c) 2011 Camiel Gubbels / Erik van der Zalm
 *
 * This program is free software: you can redistribute it and/or modify
 * it under the terms of the GNU General Public License as published by
 * the Free Software Foundation, either version 3 of the License, or
 * (at your option) any later version.
 *
 * This program is distributed in the hope that it will be useful,
 * but WITHOUT ANY WARRANTY; without even the implied warranty of
 * MERCHANTABILITY or FITNESS FOR A PARTICULAR PURPOSE.  See the
 * GNU General Public License for more details.
 *
 * You should have received a copy of the GNU General Public License
 * along with this program.  If not, see <https://www.gnu.org/licenses/>.
 *
 */
#pragma once

//#ifdef __cplusplus
//extern "C" { /* C-declarations for C++ */
//#endif

#include <stdint.h>

#define W25X_WriteEnable        0x06
#define W25X_WriteDisable       0x04
#define W25X_ReadStatusReg      0x05
#define W25X_WriteStatusReg     0x01
#define W25X_ReadData           0x03
#define W25X_FastReadData       0x0B
#define W25X_FastReadDual       0x3B
#define W25X_PageProgram        0x02
#define W25X_BlockErase         0xD8
#define W25X_SectorErase        0x20
#define W25X_ChipErase          0xC7
#define W25X_PowerDown          0xB9
#define W25X_ReleasePowerDown   0xAB
#define W25X_DeviceID           0xAB
#define W25X_ManufactDeviceID   0x90
#define W25X_JedecDeviceID      0x9F

#define WIP_Flag                0x01  /* Write In Progress (WIP) flag */

#define Dummy_Byte              0xA5

#define SPI_FLASH_SectorSize         4096
#define SPI_FLASH_PageSize           256
#define SPI_FLASH_PerWritePageSize   256

#if 0

  #define PIC_NAME_MAX_LEN        50

  #define LOGO_MAX_SIZE           (300*1024)
  #define TITLELOGO_MAX_SIZE      (150*1024)
  #define DEFAULT_VIEW_MAX_SIZE   (200*200*2)
  #define FLASH_VIEW_MAX_SIZE     (200*200*2)

<<<<<<< HEAD
  //ͼƬ
  //Robin2�洢��ַ
  #define PIC_NAME_ADDR           0x003000  
  #define PIC_SIZE_ADDR           0x007000  
  #define PIC_COUNTER_ADDR        0x008000  
  #define PIC_LOGO_ADDR           0x009000  
  //#define PIC_DATA_ADDR         0x02f000  
=======
  //Robin 2
  #define PIC_NAME_ADDR           0x003000
  #define PIC_SIZE_ADDR           0x007000
  #define PIC_COUNTER_ADDR        0x008000
  #define PIC_LOGO_ADDR           0x009000
  //#define PIC_DATA_ADDR         0x02f000
>>>>>>> d20d4591

  #define DEFAULT_VIEW_ADDR       0XC5800
  #define BAK_VIEW_ADDR           (DEFAULT_VIEW_ADDR+90*1024)
  #define PIC_ICON_LOGO_ADDR      (BAK_VIEW_ADDR+80*1024)

<<<<<<< HEAD
  #define PIC_DATA_ADDR           (PIC_ICON_LOGO_ADDR+350*1024) 

  // �ֿ�
  #define FONTINFOADDR            0x600000 
  #define UNIGBK_FLASH_ADDR       (FONTINFOADDR+4096) // 4*1024
  #define GBK_FLASH_ADDR          (UNIGBK_FLASH_ADDR+180224) // 176*1024

  #define PER_PIC_MAX_SPACE       (32*1024) 
=======
  #define PIC_DATA_ADDR           (PIC_ICON_LOGO_ADDR+350*1024)

  #define FONTINFOADDR            0x600000
  #define UNIGBK_FLASH_ADDR       (FONTINFOADDR+4096) // 4*1024
  #define GBK_FLASH_ADDR          (UNIGBK_FLASH_ADDR+180224) // 176*1024

  #define PER_PIC_MAX_SPACE       (32*1024)
>>>>>>> d20d4591

  union union32 {
    uint8_t bytes[4];
    uint32_t dwords;
  };
<<<<<<< HEAD
 
=======

>>>>>>> d20d4591
  struct pic_msg {
    uint8_t name[PIC_NAME_MAX_LEN];
    union union32 size;
  };

  typedef struct pic_msg PIC_MSG;

#endif // if 0

class ext_FLASH {
public:
  void init(uint8_t spiRate);
  static uint8_t spi_flash_Rec();
  static uint8_t spi_flash_read_write_byte(uint8_t data);
  static void spi_flash_Read(uint8_t* buf, uint16_t nbyte);
  static void spi_flash_Send(uint8_t b);
  static void spi_flash_SendBlock(uint8_t token, const uint8_t* buf);
  static uint16_t W25QXX_ReadID(void);
  static void SPI_FLASH_WriteEnable(void);
  static void SPI_FLASH_WaitForWriteEnd(void);
  static void SPI_FLASH_SectorErase(uint32_t SectorAddr);
  static void SPI_FLASH_BlockErase(uint32_t BlockAddr);
  static void SPI_FLASH_BulkErase(void);
  static void SPI_FLASH_PageWrite(uint8_t* pBuffer, uint32_t WriteAddr, uint16_t NumByteToWrite);
  static void SPI_FLASH_BufferWrite(uint8_t* pBuffer, uint32_t WriteAddr, uint16_t NumByteToWrite);
  static void SPI_FLASH_BufferRead(uint8_t* pBuffer, uint32_t ReadAddr, uint16_t NumByteToRead);
  //uint32_t lv_get_pic_addr(uint8_t *Pname);
  void lv_pic_read(uint8_t *P_Rbuff, uint32_t addr, uint32_t size);
};

extern ext_FLASH W25QXX;

//extern uint32_t lv_get_pic_addr(uint8_t *Pname);

//#ifdef __cplusplus
//} /* C-declarations for C++ */
//#endif<|MERGE_RESOLUTION|>--- conflicted
+++ resolved
@@ -61,37 +61,17 @@
   #define DEFAULT_VIEW_MAX_SIZE   (200*200*2)
   #define FLASH_VIEW_MAX_SIZE     (200*200*2)
 
-<<<<<<< HEAD
-  //ͼƬ
-  //Robin2�洢��ַ
-  #define PIC_NAME_ADDR           0x003000  
-  #define PIC_SIZE_ADDR           0x007000  
-  #define PIC_COUNTER_ADDR        0x008000  
-  #define PIC_LOGO_ADDR           0x009000  
-  //#define PIC_DATA_ADDR         0x02f000  
-=======
   //Robin 2
   #define PIC_NAME_ADDR           0x003000
   #define PIC_SIZE_ADDR           0x007000
   #define PIC_COUNTER_ADDR        0x008000
   #define PIC_LOGO_ADDR           0x009000
   //#define PIC_DATA_ADDR         0x02f000
->>>>>>> d20d4591
 
   #define DEFAULT_VIEW_ADDR       0XC5800
   #define BAK_VIEW_ADDR           (DEFAULT_VIEW_ADDR+90*1024)
   #define PIC_ICON_LOGO_ADDR      (BAK_VIEW_ADDR+80*1024)
 
-<<<<<<< HEAD
-  #define PIC_DATA_ADDR           (PIC_ICON_LOGO_ADDR+350*1024) 
-
-  // �ֿ�
-  #define FONTINFOADDR            0x600000 
-  #define UNIGBK_FLASH_ADDR       (FONTINFOADDR+4096) // 4*1024
-  #define GBK_FLASH_ADDR          (UNIGBK_FLASH_ADDR+180224) // 176*1024
-
-  #define PER_PIC_MAX_SPACE       (32*1024) 
-=======
   #define PIC_DATA_ADDR           (PIC_ICON_LOGO_ADDR+350*1024)
 
   #define FONTINFOADDR            0x600000
@@ -99,17 +79,12 @@
   #define GBK_FLASH_ADDR          (UNIGBK_FLASH_ADDR+180224) // 176*1024
 
   #define PER_PIC_MAX_SPACE       (32*1024)
->>>>>>> d20d4591
 
   union union32 {
     uint8_t bytes[4];
     uint32_t dwords;
   };
-<<<<<<< HEAD
- 
-=======
 
->>>>>>> d20d4591
   struct pic_msg {
     uint8_t name[PIC_NAME_MAX_LEN];
     union union32 size;
