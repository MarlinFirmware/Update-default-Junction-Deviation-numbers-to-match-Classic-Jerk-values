--- conflicted
+++ resolved
@@ -201,36 +201,6 @@
       dtostrf(gCfgItems.pausePosZ, 1, 1, public_buf_m);
       break;
     case level_pos_x1:
-<<<<<<< HEAD
-      itoa(gCfgItems.trammingPos[0][X_AXIS], public_buf_m, 10);
-      break;
-    case level_pos_y1:
-      itoa(gCfgItems.trammingPos[0][Y_AXIS], public_buf_m, 10);
-      break;
-    case level_pos_x2:
-      itoa(gCfgItems.trammingPos[1][X_AXIS], public_buf_m, 10);
-      break;
-    case level_pos_y2:
-      itoa(gCfgItems.trammingPos[1][Y_AXIS], public_buf_m, 10);
-      break;
-    case level_pos_x3:
-      itoa(gCfgItems.trammingPos[2][X_AXIS], public_buf_m, 10);
-      break;
-    case level_pos_y3:
-      itoa(gCfgItems.trammingPos[2][Y_AXIS], public_buf_m, 10);
-      break;
-    case level_pos_x4:
-      itoa(gCfgItems.trammingPos[3][X_AXIS], public_buf_m, 10);
-      break;
-    case level_pos_y4:
-      itoa(gCfgItems.trammingPos[3][Y_AXIS], public_buf_m, 10);
-      break;
-    case level_pos_x5:
-      itoa(gCfgItems.trammingPos[4][X_AXIS], public_buf_m, 10);
-      break;
-    case level_pos_y5:
-      itoa(gCfgItems.trammingPos[4][Y_AXIS], public_buf_m, 10);
-=======
       itoa(gCfgItems.trammingPos[0].x, public_buf_m, 10);
       break;
     case level_pos_y1:
@@ -259,7 +229,6 @@
       break;
     case level_pos_y5:
       itoa(gCfgItems.trammingPos[4].y, public_buf_m, 10);
->>>>>>> e0ed57db
       break;
     #if HAS_BED_PROBE
       case x_offset:
