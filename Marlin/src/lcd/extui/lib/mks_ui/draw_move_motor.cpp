--- conflicted
+++ resolved
@@ -35,11 +35,7 @@
 
 static lv_obj_t *labelV, *buttonV, *labelP;
 static lv_task_t *updatePosTask;
-<<<<<<< HEAD
 static char cur_label = 'Z';
-=======
-static char cur_label = 'Z'; 
->>>>>>> 35c1b330
 static float cur_pos = 0;
 
 void disp_cur_pos();
@@ -69,7 +65,6 @@
   }
 
   switch (obj->mks_obj_id) {
-<<<<<<< HEAD
     case ID_M_X_P:
       if (queue.length <= (BUFSIZE - 3)) {
         queue.enqueue_one_P(PSTR("G91"));
@@ -124,8 +119,6 @@
         cur_label = 'Z';
       }
       break;
-=======
->>>>>>> 35c1b330
     case ID_M_STEP:
       if (abs(10 * (int)uiCfg.move_dist) == 100)
         uiCfg.move_dist = 0.1;
@@ -137,7 +130,6 @@
       clear_cur_ui();
       draw_return_ui();
       return;
-<<<<<<< HEAD
   }
   disp_cur_pos();
 }
@@ -150,20 +142,6 @@
     default: return;
   }
   disp_cur_pos();
-=======
-  }
-  disp_cur_pos();
-}
-
-void refresh_pos(lv_task_t *) {
-  switch (cur_label) {
-    case 'X': cur_pos = current_position.x; break;
-    case 'Y': cur_pos = current_position.y; break;
-    case 'Z': cur_pos = current_position.z; break;
-    default: return;
-  }
-  disp_cur_pos();
->>>>>>> 35c1b330
 }
 
 void lv_draw_move_motor() {
