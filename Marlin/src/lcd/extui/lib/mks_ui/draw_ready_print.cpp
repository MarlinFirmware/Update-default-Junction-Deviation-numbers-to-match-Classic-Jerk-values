/**
 * Marlin 3D Printer Firmware
 * Copyright (c) 2020 MarlinFirmware [https://github.com/MarlinFirmware/Marlin]
 *
 * Based on Sprinter and grbl.
 * Copyright (c) 2011 Camiel Gubbels / Erik van der Zalm
 *
 * This program is free software: you can redistribute it and/or modify
 * it under the terms of the GNU General Public License as published by
 * the Free Software Foundation, either version 3 of the License, or
 * (at your option) any later version.
 *
 * This program is distributed in the hope that it will be useful,
 * but WITHOUT ANY WARRANTY; without even the implied warranty of
 * MERCHANTABILITY or FITNESS FOR A PARTICULAR PURPOSE.  See the
 * GNU General Public License for more details.
 *
 * You should have received a copy of the GNU General Public License
 * along with this program.  If not, see <https://www.gnu.org/licenses/>.
 *
 */
#include "../../../../inc/MarlinConfigPre.h"

#if HAS_TFT_LVGL_UI

#include "draw_ready_print.h"
#include "draw_tool.h"
#include <lv_conf.h>
#include "tft_lvgl_configuration.h"
#include "mks_hardware_test.h"
#include "draw_ui.h"

#include <lvgl.h>

#include "../../../../module/temperature.h"
#include "../../../../inc/MarlinConfig.h"

#if ENABLED(TOUCH_SCREEN_CALIBRATION)
  #include "../../../tft_io/touch_calibration.h"
  #include "draw_touch_calibration.h"
#endif

#include <stdio.h>

#define ICON_POS_Y          38
#define TARGET_LABEL_MOD_Y -36
#define LABEL_MOD_Y         30
#define SECOND_EXT_MOD_Y   100

extern lv_group_t*  g;
static lv_obj_t *scr;
static lv_obj_t *labelExt1, *labelExt1Target, *labelFan;

#if HAS_MULTI_EXTRUDER
  static lv_obj_t *labelExt2, *labelExt2Target;
#endif

#if HAS_HEATED_BED
  static lv_obj_t *labelBed, *labelBedTarget;
#endif

#if ENABLED(MKS_TEST)
  uint8_t curent_disp_ui = 0;
#endif

enum { ID_TOOL = 1, ID_SET, ID_PRINT, ID_INFO_EXT, ID_INFO_BED, ID_INFO_FAN };

static void event_handler(lv_obj_t *obj, lv_event_t event) {
  if (event != LV_EVENT_RELEASED) return;
  lv_clear_ready_print();
  switch (obj->mks_obj_id) {
<<<<<<< HEAD
    case ID_TOOL:
      lv_draw_tool();
      break;
    case ID_SET:
      lv_draw_set();
      break;
    case ID_PRINT:
      TERN(MULTI_VOLUME, lv_draw_media_select(), lv_draw_print_file());
      break;
=======
    case ID_TOOL:   lv_draw_tool(); break;
    case ID_SET:    lv_draw_set(); break;
    case ID_INFO_EXT:  uiCfg.curTempType = 0; lv_draw_preHeat(); break;
    case ID_INFO_BED:  uiCfg.curTempType = 1; lv_draw_preHeat(); break;
    case ID_INFO_FAN:  lv_draw_fan(); break;
    case ID_PRINT:  lv_draw_print_file(); break;
>>>>>>> c4424851
  }
}

lv_obj_t *limit_info, *det_info;
lv_style_t limit_style, det_style;
void disp_Limit_ok() {
  limit_style.text.color.full = 0xFFFF;
  lv_obj_set_style(limit_info, &limit_style);
  lv_label_set_text(limit_info, "Limit:ok");
}
void disp_Limit_error() {
  limit_style.text.color.full = 0xF800;
  lv_obj_set_style(limit_info, &limit_style);
  lv_label_set_text(limit_info, "Limit:error");
}

void disp_det_ok() {
  det_style.text.color.full = 0xFFFF;
  lv_obj_set_style(det_info, &det_style);
  lv_label_set_text(det_info, "det:ok");
}
void disp_det_error() {
  det_style.text.color.full = 0xF800;
  lv_obj_set_style(det_info, &det_style);
  lv_label_set_text(det_info, "det:error");
}

lv_obj_t *e1, *e2, *e3, *bed;
void mks_disp_test() {
  char buf[30] = {0};
  sprintf_P(buf, PSTR("e1:%d"), thermalManager.degHotend(0));
  lv_label_set_text(e1, buf);
  #if HAS_MULTI_HOTEND
    sprintf_P(buf, PSTR("e2:%d"), thermalManager.degHotend(1));
    lv_label_set_text(e2, buf);
  #endif
  #if HAS_HEATED_BED
    sprintf_P(buf, PSTR("bed:%d"), thermalManager.degBed());
    lv_label_set_text(bed, buf);
  #endif
}

void lv_draw_ready_print() {
  char buf[30] = {0};
  lv_obj_t *buttonTool;

  disp_state_stack._disp_index = 0;
  ZERO(disp_state_stack._disp_state);
  scr = lv_screen_create(PRINT_READY_UI, "");

  if (mks_test_flag == 0x1E) {
    // Create image buttons
    buttonTool = lv_imgbtn_create(scr, "F:/bmp_tool.bin", event_handler, ID_TOOL);

    lv_obj_set_pos(buttonTool, 360, 180);

    lv_obj_t *label_tool = lv_label_create_empty(buttonTool);
    if (gCfgItems.multiple_language) {
      lv_label_set_text(label_tool, main_menu.tool);
      lv_obj_align(label_tool, buttonTool, LV_ALIGN_IN_BOTTOM_MID, 0, BUTTON_TEXT_Y_OFFSET);
    }

    e1 = lv_label_create_empty(scr);
    lv_obj_set_pos(e1, 20, 20);
    sprintf_P(buf, PSTR("e1:  %d"), thermalManager.degHotend(0));
    lv_label_set_text(e1, buf);

    #if HAS_MULTI_HOTEND
      e2 = lv_label_create_empty(scr);
      lv_obj_set_pos(e2, 20, 45);
      sprintf_P(buf, PSTR("e1:  %d"), thermalManager.degHotend(1));
      lv_label_set_text(e2, buf);
    #endif

    #if HAS_HEATED_BED
      bed = lv_label_create_empty(scr);
      lv_obj_set_pos(bed, 20, 95);
      sprintf_P(buf, PSTR("bed:  %d"), thermalManager.degBed());
      lv_label_set_text(bed, buf);
    #endif

    limit_info = lv_label_create_empty(scr);

    lv_style_copy(&limit_style, &lv_style_scr);
    limit_style.body.main_color.full = 0x0000;
    limit_style.body.grad_color.full = 0x0000;
    limit_style.text.color.full      = 0xFFFF;
    lv_obj_set_style(limit_info, &limit_style);

    lv_obj_set_pos(limit_info, 20, 120);
    lv_label_set_text(limit_info, " ");

    det_info = lv_label_create_empty(scr);

    lv_style_copy(&det_style, &lv_style_scr);
    det_style.body.main_color.full = 0x0000;
    det_style.body.grad_color.full = 0x0000;
    det_style.text.color.full      = 0xFFFF;
    lv_obj_set_style(det_info, &det_style);

    lv_obj_set_pos(det_info, 20, 145);
    lv_label_set_text(det_info, " ");
  }
  else {
    lv_big_button_create(scr, "F:/bmp_tool.bin", main_menu.tool, 20, 180, event_handler, ID_TOOL);
    lv_big_button_create(scr, "F:/bmp_set.bin", main_menu.set, 180, 180, event_handler, ID_SET);
    lv_big_button_create(scr, "F:/bmp_printing.bin", main_menu.print, 340, 180, event_handler, ID_PRINT);

    // Monitoring
    lv_obj_t *buttonExt1 = lv_big_button_create(scr, "F:/bmp_ext1_state.bin", " ", 55, ICON_POS_Y, event_handler, ID_INFO_EXT);
    #if HAS_MULTI_EXTRUDER
        lv_obj_t *buttonExt2 = lv_big_button_create(scr, "F:/bmp_ext2_state.bin", " ", 55, ICON_POS_Y + SECOND_EXT_MOD_Y, event_handler, ID_INFO_EXT);
    #endif
    #if HAS_HEATED_BED
        lv_obj_t *buttonBedstate = lv_big_button_create(scr, "F:/bmp_bed_state.bin", " ", 210, ICON_POS_Y, event_handler, ID_INFO_BED);
    #endif
    lv_obj_t *buttonFanstate = lv_big_button_create(scr, "F:/bmp_fan_state.bin", " ", 380, ICON_POS_Y, event_handler, ID_INFO_FAN);

    labelExt1 = lv_label_create(scr, 55, LABEL_MOD_Y, nullptr);
    labelExt1Target = lv_label_create(scr, 55, LABEL_MOD_Y, nullptr);

    #if HAS_MULTI_EXTRUDER
      labelExt2 = lv_label_create(scr, 55, LABEL_MOD_Y + SECOND_EXT_MOD_Y, nullptr);
      labelExt2Target = lv_label_create(scr, 55, LABEL_MOD_Y + SECOND_EXT_MOD_Y, nullptr);
    #endif

    #if HAS_HEATED_BED
      labelBed = lv_label_create(scr, 210, LABEL_MOD_Y, nullptr);
      labelBedTarget = lv_label_create(scr, 210, LABEL_MOD_Y, nullptr);
    #endif

    labelFan = lv_label_create(scr, 380, 80, nullptr);

    sprintf_P(buf, PSTR("%d"), thermalManager.degHotend(0));
    lv_label_set_text(labelExt1, buf);
    lv_obj_align(labelExt1, buttonExt1, LV_ALIGN_CENTER, 0, LABEL_MOD_Y);
    sprintf_P(buf, PSTR("-> %d"), thermalManager.degTargetHotend(0));
    lv_label_set_text(labelExt1Target, buf);
    lv_obj_align(labelExt1Target, buttonExt1, LV_ALIGN_CENTER, 0, TARGET_LABEL_MOD_Y);

    #if HAS_MULTI_EXTRUDER
      sprintf_P(buf, PSTR("%d"), thermalManager.degHotend(1));
      lv_label_set_text(labelExt2, buf);
      lv_obj_align(labelExt2, buttonExt2, LV_ALIGN_CENTER, 0, LABEL_MOD_Y);
      sprintf_P(buf, PSTR("-> %d"), thermalManager.degTargetHotend(1));
      lv_label_set_text(labelExt2Target, buf);
      lv_obj_align(labelExt2Target, buttonExt2, LV_ALIGN_CENTER, 0, TARGET_LABEL_MOD_Y);
    #endif

    #if HAS_HEATED_BED
      sprintf_P(buf, PSTR("%d"), thermalManager.degBed());
      lv_label_set_text(labelBed, buf);
      lv_obj_align(labelBed, buttonBedstate, LV_ALIGN_CENTER, 0, LABEL_MOD_Y);
      sprintf_P(buf, PSTR("-> %d"), thermalManager.degTargetBed());
      lv_label_set_text(labelBedTarget, buf);
      lv_obj_align(labelBedTarget, buttonBedstate, LV_ALIGN_CENTER, 0, TARGET_LABEL_MOD_Y);
    #endif

    sprintf_P(buf, PSTR("%d%%"), thermalManager.fanPercent(thermalManager.fan_speed[0]));
    lv_label_set_text(labelFan, buf);
    lv_obj_align(labelFan, buttonFanstate, LV_ALIGN_CENTER, 0, LABEL_MOD_Y);
  }

  #if ENABLED(TOUCH_SCREEN_CALIBRATION)
    // If calibration is required, let's trigger it now, handles the case when there is default value in configuration files
    if (!touch_calibration.calibration_loaded()) {
      lv_clear_ready_print();
      lv_draw_touch_calibration_screen();
    }
  #endif
}

void lv_temp_refr() {
  #if HAS_HEATED_BED
    sprintf(public_buf_l, printing_menu.bed_temp, thermalManager.degBed(), thermalManager.degTargetBed());
    lv_label_set_text(labelBed, public_buf_l);
  #endif

  sprintf(public_buf_l, printing_menu.temp1, thermalManager.degHotend(0), thermalManager.degTargetHotend(0));
  lv_label_set_text(labelExt1, public_buf_l);

  #if HAS_MULTI_EXTRUDER
    sprintf(public_buf_l, printing_menu.temp1, thermalManager.degHotend(1), thermalManager.degTargetHotend(1));
    lv_label_set_text(labelExt2, public_buf_l);
  #endif
}

void lv_clear_ready_print() {
  #if HAS_ROTARY_ENCODER
    if (gCfgItems.encoder_enable) lv_group_remove_all_objs(g);
  #endif
  lv_obj_del(scr);
}

#endif // HAS_TFT_LVGL_UI<|MERGE_RESOLUTION|>--- conflicted
+++ resolved
@@ -69,24 +69,12 @@
   if (event != LV_EVENT_RELEASED) return;
   lv_clear_ready_print();
   switch (obj->mks_obj_id) {
-<<<<<<< HEAD
-    case ID_TOOL:
-      lv_draw_tool();
-      break;
-    case ID_SET:
-      lv_draw_set();
-      break;
-    case ID_PRINT:
-      TERN(MULTI_VOLUME, lv_draw_media_select(), lv_draw_print_file());
-      break;
-=======
     case ID_TOOL:   lv_draw_tool(); break;
     case ID_SET:    lv_draw_set(); break;
     case ID_INFO_EXT:  uiCfg.curTempType = 0; lv_draw_preHeat(); break;
     case ID_INFO_BED:  uiCfg.curTempType = 1; lv_draw_preHeat(); break;
     case ID_INFO_FAN:  lv_draw_fan(); break;
-    case ID_PRINT:  lv_draw_print_file(); break;
->>>>>>> c4424851
+    case ID_PRINT: TERN(MULTI_VOLUME, lv_draw_media_select(), lv_draw_print_file()); break;
   }
 }
 
