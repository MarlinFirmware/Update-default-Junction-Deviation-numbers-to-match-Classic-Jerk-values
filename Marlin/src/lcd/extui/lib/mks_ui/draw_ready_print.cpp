--- conflicted
+++ resolved
@@ -111,13 +111,8 @@
 lv_obj_t *e1, *e2, *e3, *bed;
 void mks_disp_test() {
   char buf[30] = {0};
-<<<<<<< HEAD
-  // lv_obj_t * label_tool2 = lv_label_create(scr, NULL);
-  // lv_obj_set_pos(label_tool,20,50);
-=======
   //lv_obj_t * label_tool2 = lv_label_create(scr, NULL);
   //lv_obj_set_pos(label_tool,20,50);
->>>>>>> d20d4591
   ZERO(buf);
   sprintf_P(buf, PSTR("e1:%d"), (int)thermalManager.temp_hotend[0].celsius);
   lv_label_set_text(e1, buf);
@@ -141,54 +136,6 @@
 void lv_draw_ready_print(void) {
   char buf[30] = {0};
   lv_obj_t *buttonPrint, *buttonTool, *buttonSet;
-<<<<<<< HEAD
-
-  disp_state_stack._disp_index = 0;
-  ZERO(disp_state_stack._disp_state);
-  disp_state_stack._disp_state[disp_state_stack._disp_index] = PRINT_READY_UI;
-
-  disp_state = PRINT_READY_UI;
-
-  scr = lv_obj_create(NULL, NULL);
-
-  lv_obj_set_style(scr, &tft_style_scr);
-  lv_scr_load(scr);
-  lv_obj_clean(scr);
-  // lv_obj_set_hidden(scr,true);
-  lv_refr_now(lv_refr_get_disp_refreshing());
-
-  LV_IMG_DECLARE(bmp_pic);
-
-  if (mks_test_flag == 0x1e) {
-    // lv_obj_t * title = lv_label_create(scr, NULL);
-    // lv_obj_set_style(title, &tft_style_label_rel);
-    // lv_obj_set_pos(title,TITLE_XPOS,TITLE_YPOS);
-    // lv_label_set_text(title, creat_title_text());
-
-    /*Create an Image button*/
-    // buttonPrint = lv_imgbtn_create(scr, NULL);
-    buttonTool = lv_imgbtn_create(scr, NULL);
-    // buttonSet = lv_imgbtn_create(scr, NULL);
-
-    // lv_obj_set_event_cb_mks(buttonPrint, event_handler,ID_PRINT,"bmp_printing.bin",0);
-    // lv_imgbtn_set_src_mks(buttonPrint, LV_BTN_STATE_REL, &bmp_pic,(uint8_t *)"bmp_printing.bin");
-    // lv_imgbtn_set_src(buttonPrint, LV_BTN_STATE_REL, &bmp_pic);
-    // lv_imgbtn_set_src(buttonPrint, LV_BTN_STATE_PR, &bmp_pic);
-    // lv_imgbtn_set_style(buttonPrint, LV_BTN_STATE_PR, &tft_style_label_pre);
-    // lv_imgbtn_set_style(buttonPrint, LV_BTN_STATE_REL, &tft_style_label_rel);
-    // lv_obj_clear_protect(buttonPrint, LV_PROTECT_FOLLOW);
-
-    #if 1
-      // lv_obj_set_event_cb_mks(buttonSet, event_handler,ID_SET,"bmp_set.bin",0);
-      // lv_imgbtn_set_src_mks(buttonSet, LV_BTN_STATE_REL, &bmp_pic,(uint8_t *)"bmp_set.bin");
-      // lv_imgbtn_set_src(buttonSet, LV_BTN_STATE_REL, &bmp_pic);
-      // lv_imgbtn_set_src(buttonSet, LV_BTN_STATE_PR, &bmp_pic);
-      // lv_imgbtn_set_style(buttonSet, LV_BTN_STATE_PR, &tft_style_label_pre);
-      // lv_imgbtn_set_style(buttonSet, LV_BTN_STATE_REL, &tft_style_label_rel);
-
-      lv_obj_set_event_cb_mks(buttonTool, event_handler, ID_TOOL, "bmp_tool.bin", 0);
-      // lv_imgbtn_set_src_mks(buttonTool, LV_BTN_STATE_REL, &bmp_pic,(uint8_t *)"bmp_tool.bin");
-=======
 
   disp_state_stack._disp_index = 0;
   ZERO(disp_state_stack._disp_state);
@@ -235,7 +182,6 @@
 
       lv_obj_set_event_cb_mks(buttonTool, event_handler, ID_TOOL, "bmp_tool.bin", 0);
       //lv_imgbtn_set_src_mks(buttonTool, LV_BTN_STATE_REL, &bmp_pic,(uint8_t *)"bmp_tool.bin");
->>>>>>> d20d4591
       lv_imgbtn_set_src(buttonTool, LV_BTN_STATE_REL, &bmp_pic);
       lv_imgbtn_set_src(buttonTool, LV_BTN_STATE_PR, &bmp_pic);
       lv_imgbtn_set_style(buttonTool, LV_BTN_STATE_PR, &tft_style_label_pre);
@@ -243,32 +189,6 @@
     #endif
 
     lv_obj_set_pos(buttonTool, 360, 180);
-<<<<<<< HEAD
-    // lv_obj_set_pos(buttonSet,180,90);
-    // lv_obj_set_pos(buttonPrint,340,90);
-
-    // lv_obj_set_pos(buttonTool,SIMPLE_FIRST_PAGE_GRAP+1,(TFT_HEIGHT-BTN_Y_PIXEL)/2+2);
-    // lv_obj_set_pos(buttonSet,BTN_X_PIXEL+SIMPLE_FIRST_PAGE_GRAP*2+1,(TFT_HEIGHT-BTN_Y_PIXEL)/2+2);
-    // lv_obj_set_pos(buttonPrint,BTN_X_PIXEL*2+SIMPLE_FIRST_PAGE_GRAP*3+1,(TFT_HEIGHT-BTN_Y_PIXEL)/2+2);
-
-    /*Create a label on the Image button*/
-    // lv_btn_set_layout(buttonPrint, LV_LAYOUT_OFF);
-    // lv_btn_set_layout(buttonSet, LV_LAYOUT_OFF);
-    lv_btn_set_layout(buttonTool, LV_LAYOUT_OFF);
-
-    // lv_obj_t * label_print = lv_label_create(buttonPrint, NULL);
-    // lv_obj_t * label_set = lv_label_create(buttonSet, NULL);
-    lv_obj_t * label_tool = lv_label_create(buttonTool, NULL);
-    if (gCfgItems.multiple_language != 0) {
-      // lv_label_set_text(label_print, main_menu.print);
-      // lv_obj_align(label_print, buttonPrint, LV_ALIGN_IN_BOTTOM_MID,0, BUTTON_TEXT_Y_OFFSET);
-
-      // lv_label_set_text(label_set, main_menu.set);
-      // lv_obj_align(label_set, buttonSet, LV_ALIGN_IN_BOTTOM_MID,0, BUTTON_TEXT_Y_OFFSET);
-
-      // lv_label_set_style(label_tool,LV_BTN_STATE_PR,&tft_style_label_pre);
-      // lv_label_set_style(label_tool,LV_BTN_STATE_REL,&tft_style_label_rel);
-=======
     //lv_obj_set_pos(buttonSet,180,90);
     //lv_obj_set_pos(buttonPrint,340,90);
 
@@ -293,7 +213,6 @@
 
       //lv_label_set_style(label_tool,LV_BTN_STATE_PR,&tft_style_label_pre);
       //lv_label_set_style(label_tool,LV_BTN_STATE_REL,&tft_style_label_rel);
->>>>>>> d20d4591
       lv_label_set_text(label_tool, main_menu.tool);
       lv_obj_align(label_tool, buttonTool, LV_ALIGN_IN_BOTTOM_MID, 0, BUTTON_TEXT_Y_OFFSET);
     }
@@ -310,17 +229,10 @@
         lv_label_set_text(e2, buf);
       #endif
 
-<<<<<<< HEAD
-      // e3 = lv_label_create(scr, NULL);
-      // lv_obj_set_pos(e3,20,70);
-      // sprintf_P(buf, PSTR("e1:  %d"), (int)thermalManager.temp_hotend[2].celsius);
-      // lv_label_set_text(e3, buf);
-=======
       //e3 = lv_label_create(scr, NULL);
       //lv_obj_set_pos(e3,20,70);
       //sprintf_P(buf, PSTR("e1:  %d"), (int)thermalManager.temp_hotend[2].celsius);
       //lv_label_set_text(e3, buf);
->>>>>>> d20d4591
 
       #if HAS_HEATED_BED
         bed = lv_label_create(scr, NULL);
@@ -354,17 +266,10 @@
 
   }
   else {
-<<<<<<< HEAD
-    // lv_obj_t * title = lv_label_create(scr, NULL);
-    // lv_obj_set_style(title, &tft_style_label_rel);
-    // lv_obj_set_pos(title,TITLE_XPOS,TITLE_YPOS);
-    // lv_label_set_text(title, creat_title_text());
-=======
     //lv_obj_t * title = lv_label_create(scr, NULL);
     //lv_obj_set_style(title, &tft_style_label_rel);
     //lv_obj_set_pos(title,TITLE_XPOS,TITLE_YPOS);
     //lv_label_set_text(title, creat_title_text());
->>>>>>> d20d4591
 
     /*Create an Image button*/
     buttonPrint = lv_imgbtn_create(scr, NULL);
@@ -381,22 +286,14 @@
 
     #if 1
       lv_obj_set_event_cb_mks(buttonSet, event_handler, ID_SET, "bmp_set.bin", 0);
-<<<<<<< HEAD
-      // lv_imgbtn_set_src_mks(buttonSet, LV_BTN_STATE_REL, &bmp_pic,(uint8_t *)"bmp_set.bin");
-=======
       //lv_imgbtn_set_src_mks(buttonSet, LV_BTN_STATE_REL, &bmp_pic,(uint8_t *)"bmp_set.bin");
->>>>>>> d20d4591
       lv_imgbtn_set_src(buttonSet, LV_BTN_STATE_REL, &bmp_pic);
       lv_imgbtn_set_src(buttonSet, LV_BTN_STATE_PR, &bmp_pic);
       lv_imgbtn_set_style(buttonSet, LV_BTN_STATE_PR, &tft_style_label_pre);
       lv_imgbtn_set_style(buttonSet, LV_BTN_STATE_REL, &tft_style_label_rel);
 
       lv_obj_set_event_cb_mks(buttonTool, event_handler, ID_TOOL, "bmp_tool.bin", 0);
-<<<<<<< HEAD
-      // lv_imgbtn_set_src_mks(buttonTool, LV_BTN_STATE_REL, &bmp_pic,(uint8_t *)"bmp_tool.bin");
-=======
       //lv_imgbtn_set_src_mks(buttonTool, LV_BTN_STATE_REL, &bmp_pic,(uint8_t *)"bmp_tool.bin");
->>>>>>> d20d4591
       lv_imgbtn_set_src(buttonTool, LV_BTN_STATE_REL, &bmp_pic);
       lv_imgbtn_set_src(buttonTool, LV_BTN_STATE_PR, &bmp_pic);
       lv_imgbtn_set_style(buttonTool, LV_BTN_STATE_PR, &tft_style_label_pre);
@@ -407,9 +304,9 @@
     lv_obj_set_pos(buttonSet, 180, 90);
     lv_obj_set_pos(buttonPrint, 340, 90);
 
-    // lv_obj_set_pos(buttonTool,SIMPLE_FIRST_PAGE_GRAP+1,(TFT_HEIGHT-BTN_Y_PIXEL)/2+2);
-    // lv_obj_set_pos(buttonSet,BTN_X_PIXEL+SIMPLE_FIRST_PAGE_GRAP*2+1,(TFT_HEIGHT-BTN_Y_PIXEL)/2+2);
-    // lv_obj_set_pos(buttonPrint,BTN_X_PIXEL*2+SIMPLE_FIRST_PAGE_GRAP*3+1,(TFT_HEIGHT-BTN_Y_PIXEL)/2+2);
+    //lv_obj_set_pos(buttonTool,SIMPLE_FIRST_PAGE_GRAP+1,(TFT_HEIGHT-BTN_Y_PIXEL)/2+2);
+    //lv_obj_set_pos(buttonSet,BTN_X_PIXEL+SIMPLE_FIRST_PAGE_GRAP*2+1,(TFT_HEIGHT-BTN_Y_PIXEL)/2+2);
+    //lv_obj_set_pos(buttonPrint,BTN_X_PIXEL*2+SIMPLE_FIRST_PAGE_GRAP*3+1,(TFT_HEIGHT-BTN_Y_PIXEL)/2+2);
 
     /*Create a label on the Image button*/
     lv_btn_set_layout(buttonPrint, LV_LAYOUT_OFF);
@@ -426,13 +323,8 @@
       lv_label_set_text(label_set, main_menu.set);
       lv_obj_align(label_set, buttonSet, LV_ALIGN_IN_BOTTOM_MID, 0, BUTTON_TEXT_Y_OFFSET);
 
-<<<<<<< HEAD
-      // lv_label_set_style(label_tool,LV_BTN_STATE_PR,&tft_style_label_pre);
-      // lv_label_set_style(label_tool,LV_BTN_STATE_REL,&tft_style_label_rel);
-=======
       //lv_label_set_style(label_tool,LV_BTN_STATE_PR,&tft_style_label_pre);
       //lv_label_set_style(label_tool,LV_BTN_STATE_REL,&tft_style_label_rel);
->>>>>>> d20d4591
       lv_label_set_text(label_tool, main_menu.tool);
       lv_obj_align(label_tool, buttonTool, LV_ALIGN_IN_BOTTOM_MID, 0, BUTTON_TEXT_Y_OFFSET);
     }
