/**
 * Marlin 3D Printer Firmware
 * Copyright (c) 2020 MarlinFirmware [https://github.com/MarlinFirmware/Marlin]
 *
 * Based on Sprinter and grbl.
 * Copyright (c) 2011 Camiel Gubbels / Erik van der Zalm
 *
 * This program is free software: you can redistribute it and/or modify
 * it under the terms of the GNU General Public License as published by
 * the Free Software Foundation, either version 3 of the License, or
 * (at your option) any later version.
 *
 * This program is distributed in the hope that it will be useful,
 * but WITHOUT ANY WARRANTY; without even the implied warranty of
 * MERCHANTABILITY or FITNESS FOR A PARTICULAR PURPOSE.  See the
 * GNU General Public License for more details.
 *
 * You should have received a copy of the GNU General Public License
 * along with this program.  If not, see <https://www.gnu.org/licenses/>.
 *
 */
#include "../../../../inc/MarlinConfigPre.h"

#if HAS_TFT_LVGL_UI

#include "draw_ui.h"
#include <lv_conf.h>
//#include "../lvgl/src/lv_objx/lv_imgbtn.h"
//#include "../lvgl/src/lv_objx/lv_img.h"
//#include "../lvgl/src/lv_core/lv_disp.h"
//#include "../lvgl/src/lv_core/lv_refr.h"

#include "../../../../module/temperature.h"
#include "../../../../gcode/queue.h"
#include "../../../../inc/MarlinConfig.h"

<<<<<<< HEAD
static lv_obj_t * scr;
static lv_obj_t * buttoType, *buttonStep, *buttonSpeed;
static lv_obj_t * labelType;
static lv_obj_t * labelStep;
static lv_obj_t * labelSpeed;
static lv_obj_t * tempText;
static lv_obj_t * ExtruText;

#define ID_E_ADD    1
#define ID_E_DEC    2
#define ID_E_TYPE   3
#define ID_E_STEP   4
#define ID_E_SPEED  5
#define ID_E_RETURN 6

static int32_t extructAmount;

static void event_handler(lv_obj_t * obj, lv_event_t event) {
=======
static lv_obj_t *scr;
extern lv_group_t *g;
static lv_obj_t *buttonType, *buttonStep, *buttonSpeed;
static lv_obj_t *labelType;
static lv_obj_t *labelStep;
static lv_obj_t *labelSpeed;
static lv_obj_t *tempText;
static lv_obj_t *ExtruText;

enum {
  ID_E_ADD = 1,
  ID_E_DEC,
  ID_E_TYPE,
  ID_E_STEP,
  ID_E_SPEED,
  ID_E_RETURN
};

static int32_t extrudeAmount;

static void event_handler(lv_obj_t *obj, lv_event_t event) {
  if (event != LV_EVENT_RELEASED) return;
>>>>>>> c574bcce
  switch (obj->mks_obj_id) {
    case ID_E_ADD:
      if (thermalManager.temp_hotend[uiCfg.curSprayerChoose].celsius >= EXTRUDE_MINTEMP) {
        queue.enqueue_now_P(PSTR("G91"));
        sprintf_P((char *)public_buf_l, PSTR("G1 E%d F%d"), uiCfg.extruStep, 60 * uiCfg.extruSpeed);
        queue.enqueue_one_now(public_buf_l);
        queue.enqueue_now_P(PSTR("G90"));
        extrudeAmount += uiCfg.extruStep;
        disp_extru_amount();
      }
      break;
    case ID_E_DEC:
      if (thermalManager.temp_hotend[uiCfg.curSprayerChoose].celsius >= EXTRUDE_MINTEMP) {
        queue.enqueue_now_P(PSTR("G91"));
        sprintf_P((char *)public_buf_l, PSTR("G1 E%d F%d"), 0 - uiCfg.extruStep, 60 * uiCfg.extruSpeed);
        queue.enqueue_one_now(public_buf_l);
        queue.enqueue_now_P(PSTR("G90"));
        extrudeAmount -= uiCfg.extruStep;
        disp_extru_amount();
      }
      break;
    case ID_E_TYPE:
<<<<<<< HEAD
      if (event == LV_EVENT_CLICKED) {
        // nothing to do
      }
      else if (event == LV_EVENT_RELEASED) {
        if (EXTRUDERS == 2) {
          if (uiCfg.curSprayerChoose == 0) {
            uiCfg.curSprayerChoose = 1;
            queue.inject_P(PSTR("T1"));
          }
          else {
            uiCfg.curSprayerChoose = 0;
            queue.inject_P(PSTR("T0"));
          }
        }
        else {
          uiCfg.curSprayerChoose = 0;
        }
        extructAmount = 0;
        disp_hotend_temp();
        disp_ext_type();
        disp_extru_amount();
=======
      if (ENABLED(HAS_MULTI_EXTRUDER)) {
        if (uiCfg.curSprayerChoose == 0) {
          uiCfg.curSprayerChoose = 1;
          queue.inject_P(PSTR("T1"));
        }
        else {
          uiCfg.curSprayerChoose = 0;
          queue.inject_P(PSTR("T0"));
        }
>>>>>>> c574bcce
      }
      else
        uiCfg.curSprayerChoose = 0;

      extrudeAmount = 0;
      disp_hotend_temp();
      disp_ext_type();
      disp_extru_amount();
      break;
    case ID_E_STEP:
      switch (abs(uiCfg.extruStep)) {
        case  1: uiCfg.extruStep = 5; break;
        case  5: uiCfg.extruStep = 10; break;
        case 10: uiCfg.extruStep = 1; break;
        default: break;
      }
      disp_ext_step();
      break;
    case ID_E_SPEED:
      switch (uiCfg.extruSpeed) {
        case  1: uiCfg.extruSpeed = 10; break;
        case 10: uiCfg.extruSpeed = 20; break;
        case 20: uiCfg.extruSpeed = 1; break;
        default: break;
      }
      disp_ext_speed();
      break;
    case ID_E_RETURN:
      clear_cur_ui();
      draw_return_ui();
      break;
  }
}


void lv_draw_extrusion(void) {
<<<<<<< HEAD
  lv_obj_t *buttonAdd, *buttonDec, *buttonBack;

  if (disp_state_stack._disp_state[disp_state_stack._disp_index] != EXTRUSION_UI) {
    disp_state_stack._disp_index++;
    disp_state_stack._disp_state[disp_state_stack._disp_index] = EXTRUSION_UI;
  }
  disp_state = EXTRUSION_UI;

  scr = lv_obj_create(NULL, NULL);

  lv_obj_set_style(scr, &tft_style_scr);
  lv_scr_load(scr);
  lv_obj_clean(scr);

  lv_obj_t * title = lv_label_create(scr, NULL);
  lv_obj_set_style(title, &tft_style_label_rel);
  lv_obj_set_pos(title, TITLE_XPOS, TITLE_YPOS);
  lv_label_set_text(title, creat_title_text());

  lv_refr_now(lv_refr_get_disp_refreshing());

  LV_IMG_DECLARE(bmp_pic);

  /*Create an Image button*/
  buttonAdd   = lv_imgbtn_create(scr, NULL);
  buttonDec   = lv_imgbtn_create(scr, NULL);
  buttoType   = lv_imgbtn_create(scr, NULL);
  buttonStep  = lv_imgbtn_create(scr, NULL);
  buttonSpeed = lv_imgbtn_create(scr, NULL);
  buttonBack  = lv_imgbtn_create(scr, NULL);

  lv_obj_set_event_cb_mks(buttonAdd, event_handler, ID_E_ADD, "bmp_in.bin", 0);
  lv_imgbtn_set_src(buttonAdd, LV_BTN_STATE_REL, &bmp_pic);
  lv_imgbtn_set_src(buttonAdd, LV_BTN_STATE_PR, &bmp_pic);
  lv_imgbtn_set_style(buttonAdd, LV_BTN_STATE_PR, &tft_style_label_pre);
  lv_imgbtn_set_style(buttonAdd, LV_BTN_STATE_REL, &tft_style_label_rel);
  lv_obj_clear_protect(buttonAdd, LV_PROTECT_FOLLOW);
  #if 1
    lv_obj_set_event_cb_mks(buttonDec, event_handler, ID_E_DEC, "bmp_out.bin", 0);
    lv_imgbtn_set_src(buttonDec, LV_BTN_STATE_REL, &bmp_pic);
    lv_imgbtn_set_src(buttonDec, LV_BTN_STATE_PR, &bmp_pic);
    lv_imgbtn_set_style(buttonDec, LV_BTN_STATE_PR, &tft_style_label_pre);
    lv_imgbtn_set_style(buttonDec, LV_BTN_STATE_REL, &tft_style_label_rel);

    lv_imgbtn_set_src(buttoType, LV_BTN_STATE_REL, &bmp_pic);
    lv_imgbtn_set_src(buttoType, LV_BTN_STATE_PR, &bmp_pic);
    lv_imgbtn_set_style(buttoType, LV_BTN_STATE_PR, &tft_style_label_pre);
    lv_imgbtn_set_style(buttoType, LV_BTN_STATE_REL, &tft_style_label_rel);

    lv_imgbtn_set_src(buttonStep, LV_BTN_STATE_REL, &bmp_pic);
    lv_imgbtn_set_src(buttonStep, LV_BTN_STATE_PR, &bmp_pic);
    lv_imgbtn_set_style(buttonStep, LV_BTN_STATE_PR, &tft_style_label_pre);
    lv_imgbtn_set_style(buttonStep, LV_BTN_STATE_REL, &tft_style_label_rel);

    lv_imgbtn_set_src(buttonSpeed, LV_BTN_STATE_REL, &bmp_pic);
    lv_imgbtn_set_src(buttonSpeed, LV_BTN_STATE_PR, &bmp_pic);
    lv_imgbtn_set_style(buttonSpeed, LV_BTN_STATE_PR, &tft_style_label_pre);
    lv_imgbtn_set_style(buttonSpeed, LV_BTN_STATE_REL, &tft_style_label_rel);

    lv_obj_set_event_cb_mks(buttonBack, event_handler, ID_E_RETURN, "bmp_return.bin", 0);
    lv_imgbtn_set_src(buttonBack, LV_BTN_STATE_REL, &bmp_pic);
    lv_imgbtn_set_src(buttonBack, LV_BTN_STATE_PR, &bmp_pic);
    lv_imgbtn_set_style(buttonBack, LV_BTN_STATE_PR, &tft_style_label_pre);
    lv_imgbtn_set_style(buttonBack, LV_BTN_STATE_REL, &tft_style_label_rel);
  #endif

  lv_obj_set_pos(buttonAdd, INTERVAL_V, titleHeight);
  lv_obj_set_pos(buttonDec, BTN_X_PIXEL * 3 + INTERVAL_V * 4, titleHeight);
  lv_obj_set_pos(buttoType, INTERVAL_V, BTN_Y_PIXEL + INTERVAL_H + titleHeight);
  lv_obj_set_pos(buttonStep, BTN_X_PIXEL + INTERVAL_V * 2, BTN_Y_PIXEL + INTERVAL_H + titleHeight);
  lv_obj_set_pos(buttonSpeed, BTN_X_PIXEL * 2 + INTERVAL_V * 3, BTN_Y_PIXEL + INTERVAL_H + titleHeight);
  lv_obj_set_pos(buttonBack, BTN_X_PIXEL * 3 + INTERVAL_V * 4, BTN_Y_PIXEL + INTERVAL_H + titleHeight);

  /*Create a label on the Image button*/
  lv_btn_set_layout(buttonAdd, LV_LAYOUT_OFF);
  lv_btn_set_layout(buttonDec, LV_LAYOUT_OFF);
  lv_btn_set_layout(buttoType, LV_LAYOUT_OFF);
  lv_btn_set_layout(buttonStep, LV_LAYOUT_OFF);
  lv_btn_set_layout(buttonSpeed, LV_LAYOUT_OFF);
  lv_btn_set_layout(buttonBack, LV_LAYOUT_OFF);

  lv_obj_t * labelAdd = lv_label_create(buttonAdd, NULL);
  lv_obj_t * labelDec = lv_label_create(buttonDec, NULL);
  labelType  = lv_label_create(buttoType, NULL);
  labelStep  = lv_label_create(buttonStep, NULL);
  labelSpeed = lv_label_create(buttonSpeed, NULL);
  lv_obj_t * label_Back = lv_label_create(buttonBack, NULL);

  if (gCfgItems.multiple_language != 0) {
    lv_label_set_text(labelAdd, extrude_menu.in);
    lv_obj_align(labelAdd, buttonAdd, LV_ALIGN_IN_BOTTOM_MID, 0, BUTTON_TEXT_Y_OFFSET);

    lv_label_set_text(labelDec, extrude_menu.out);
    lv_obj_align(labelDec, buttonDec, LV_ALIGN_IN_BOTTOM_MID, 0, BUTTON_TEXT_Y_OFFSET);

    lv_label_set_text(label_Back, common_menu.text_back);
    lv_obj_align(label_Back, buttonBack, LV_ALIGN_IN_BOTTOM_MID, 0, BUTTON_TEXT_Y_OFFSET);
  }

=======
  scr = lv_screen_create(EXTRUSION_UI);
  // Create image buttons
  lv_obj_t *buttonAdd = lv_big_button_create(scr, "F:/bmp_in.bin", extrude_menu.in, INTERVAL_V, titleHeight, event_handler, ID_E_ADD);
  lv_obj_clear_protect(buttonAdd, LV_PROTECT_FOLLOW);
  lv_big_button_create(scr, "F:/bmp_out.bin", extrude_menu.out, BTN_X_PIXEL * 3 + INTERVAL_V * 4, titleHeight, event_handler, ID_E_DEC);

  buttonType = lv_imgbtn_create(scr, nullptr, INTERVAL_V, BTN_Y_PIXEL + INTERVAL_H + titleHeight, event_handler, ID_E_TYPE);
  buttonStep = lv_imgbtn_create(scr, nullptr, BTN_X_PIXEL + INTERVAL_V * 2, BTN_Y_PIXEL + INTERVAL_H + titleHeight, event_handler, ID_E_STEP);
  buttonSpeed = lv_imgbtn_create(scr, nullptr, BTN_X_PIXEL * 2 + INTERVAL_V * 3, BTN_Y_PIXEL + INTERVAL_H + titleHeight, event_handler, ID_E_SPEED);

  #if HAS_ROTARY_ENCODER
    if (gCfgItems.encoder_enable) {
      lv_group_add_obj(g, buttonType);
      lv_group_add_obj(g, buttonStep);
      lv_group_add_obj(g, buttonSpeed);
    }
  #endif

  lv_big_button_create(scr, "F:/bmp_return.bin", common_menu.text_back, BTN_X_PIXEL * 3 + INTERVAL_V * 4, BTN_Y_PIXEL + INTERVAL_H + titleHeight, event_handler, ID_E_RETURN);

  // Create labels on the image buttons
  labelType = lv_label_create_empty(buttonType);
  labelStep = lv_label_create_empty(buttonStep);
  labelSpeed = lv_label_create_empty(buttonSpeed);

>>>>>>> c574bcce
  disp_ext_type();
  disp_ext_step();
  disp_ext_speed();

  tempText = lv_label_create_empty(scr);
  lv_obj_set_style(tempText, &tft_style_label_rel);
  disp_hotend_temp();

  ExtruText = lv_label_create_empty(scr);
  lv_obj_set_style(ExtruText, &tft_style_label_rel);
  disp_extru_amount();
}

void disp_ext_type() {
  if (uiCfg.curSprayerChoose == 1) {
<<<<<<< HEAD
    lv_obj_set_event_cb_mks(buttoType, event_handler, ID_E_TYPE, "bmp_extru2.bin", 0);
    if (gCfgItems.multiple_language != 0) {
=======
    lv_imgbtn_set_src_both(buttonType, "F:/bmp_extru2.bin");
    if (gCfgItems.multiple_language) {
>>>>>>> c574bcce
      lv_label_set_text(labelType, extrude_menu.ext2);
      lv_obj_align(labelType, buttonType, LV_ALIGN_IN_BOTTOM_MID, 0, BUTTON_TEXT_Y_OFFSET);
    }
  }
  else {
<<<<<<< HEAD
    lv_obj_set_event_cb_mks(buttoType, event_handler, ID_E_TYPE, "bmp_extru1.bin", 0);
    if (gCfgItems.multiple_language != 0) {
=======
    lv_imgbtn_set_src_both(buttonType, "F:/bmp_extru1.bin");
    if (gCfgItems.multiple_language) {
>>>>>>> c574bcce
      lv_label_set_text(labelType, extrude_menu.ext1);
      lv_obj_align(labelType, buttonType, LV_ALIGN_IN_BOTTOM_MID, 0, BUTTON_TEXT_Y_OFFSET);
    }
  }
}

void disp_ext_speed() {
  if (uiCfg.extruSpeed == 20)
<<<<<<< HEAD
    lv_obj_set_event_cb_mks(buttonSpeed, event_handler, ID_E_SPEED, "bmp_speed_high.bin", 0);
  else if (uiCfg.extruSpeed == 1)
    lv_obj_set_event_cb_mks(buttonSpeed, event_handler, ID_E_SPEED, "bmp_speed_slow.bin", 0);
  else
    lv_obj_set_event_cb_mks(buttonSpeed, event_handler, ID_E_SPEED, "bmp_speed_normal.bin", 0);

  if (gCfgItems.multiple_language != 0) {
=======
    lv_imgbtn_set_src_both(buttonSpeed, "F:/bmp_speed_high.bin");
  else if (uiCfg.extruSpeed == 1)
    lv_imgbtn_set_src_both(buttonSpeed, "F:/bmp_speed_slow.bin");
  else
    lv_imgbtn_set_src_both(buttonSpeed, "F:/bmp_speed_normal.bin");

  if (gCfgItems.multiple_language) {
>>>>>>> c574bcce
    if (uiCfg.extruSpeed == 20) {
      lv_label_set_text(labelSpeed, extrude_menu.high);
      lv_obj_align(labelSpeed, buttonSpeed, LV_ALIGN_IN_BOTTOM_MID, 0, BUTTON_TEXT_Y_OFFSET);
    }
    else if (uiCfg.extruSpeed == 1) {
      lv_label_set_text(labelSpeed, extrude_menu.low);
      lv_obj_align(labelSpeed, buttonSpeed, LV_ALIGN_IN_BOTTOM_MID, 0, BUTTON_TEXT_Y_OFFSET);
    }
    else {
      lv_label_set_text(labelSpeed, extrude_menu.normal);
      lv_obj_align(labelSpeed, buttonSpeed, LV_ALIGN_IN_BOTTOM_MID, 0, BUTTON_TEXT_Y_OFFSET);
    }
  }
}

void disp_hotend_temp() {
  char buf[20] = {0};
  sprintf(buf, extrude_menu.temp_value, (int)thermalManager.temp_hotend[uiCfg.curSprayerChoose].celsius, (int)thermalManager.temp_hotend[uiCfg.curSprayerChoose].target);
  strcpy(public_buf_l, extrude_menu.temper_text);
  strcat(public_buf_l, buf);
  lv_label_set_text(tempText, public_buf_l);
  lv_obj_align(tempText, nullptr, LV_ALIGN_CENTER, 0, -50);
}

void disp_extru_amount() {
  char buf1[10] = {0};

  public_buf_l[0] = '\0';

  if (extrudeAmount < 999 && extrudeAmount > -99)
    sprintf(buf1, extrude_menu.count_value_mm, extrudeAmount);
  else if (extrudeAmount < 9999 && extrudeAmount > -999)
    sprintf(buf1, extrude_menu.count_value_cm, extrudeAmount / 10);
  else
    sprintf(buf1, extrude_menu.count_value_m, extrudeAmount / 1000);
  strcat(public_buf_l, uiCfg.curSprayerChoose < 1 ? extrude_menu.ext1 : extrude_menu.ext2);
  strcat(public_buf_l, buf1);

  lv_label_set_text(ExtruText, public_buf_l);
  lv_obj_align(ExtruText, nullptr, LV_ALIGN_CENTER, 0, -75);
}

void disp_ext_step() {
  if (uiCfg.extruStep == 1)
<<<<<<< HEAD
    lv_obj_set_event_cb_mks(buttonStep, event_handler, ID_E_STEP, "bmp_step1_mm.bin", 0);
  else if (uiCfg.extruStep == 5)
    lv_obj_set_event_cb_mks(buttonStep, event_handler, ID_E_STEP, "bmp_step5_mm.bin", 0);
  else if (uiCfg.extruStep == 10)
    lv_obj_set_event_cb_mks(buttonStep, event_handler, ID_E_STEP, "bmp_step10_mm.bin", 0);

  if (gCfgItems.multiple_language != 0) {
=======
    lv_imgbtn_set_src_both(buttonStep, "F:/bmp_step1_mm.bin");
  else if (uiCfg.extruStep == 5)
    lv_imgbtn_set_src_both(buttonStep, "F:/bmp_step5_mm.bin");
  else if (uiCfg.extruStep == 10)
    lv_imgbtn_set_src_both(buttonStep, "F:/bmp_step10_mm.bin");

  if (gCfgItems.multiple_language) {
>>>>>>> c574bcce
    if (uiCfg.extruStep == 1) {
      lv_label_set_text(labelStep, extrude_menu.step_1mm);
      lv_obj_align(labelStep, buttonStep, LV_ALIGN_IN_BOTTOM_MID, 0, BUTTON_TEXT_Y_OFFSET);
    }
    else if (uiCfg.extruStep == 5) {
      lv_label_set_text(labelStep, extrude_menu.step_5mm);
      lv_obj_align(labelStep, buttonStep, LV_ALIGN_IN_BOTTOM_MID, 0, BUTTON_TEXT_Y_OFFSET);
    }
    else if (uiCfg.extruStep == 10) {
      lv_label_set_text(labelStep, extrude_menu.step_10mm);
      lv_obj_align(labelStep, buttonStep, LV_ALIGN_IN_BOTTOM_MID, 0, BUTTON_TEXT_Y_OFFSET);
    }
  }
}

void lv_clear_extrusion() { lv_obj_del(scr); }

#endif // HAS_TFT_LVGL_UI<|MERGE_RESOLUTION|>--- conflicted
+++ resolved
@@ -34,26 +34,6 @@
 #include "../../../../gcode/queue.h"
 #include "../../../../inc/MarlinConfig.h"
 
-<<<<<<< HEAD
-static lv_obj_t * scr;
-static lv_obj_t * buttoType, *buttonStep, *buttonSpeed;
-static lv_obj_t * labelType;
-static lv_obj_t * labelStep;
-static lv_obj_t * labelSpeed;
-static lv_obj_t * tempText;
-static lv_obj_t * ExtruText;
-
-#define ID_E_ADD    1
-#define ID_E_DEC    2
-#define ID_E_TYPE   3
-#define ID_E_STEP   4
-#define ID_E_SPEED  5
-#define ID_E_RETURN 6
-
-static int32_t extructAmount;
-
-static void event_handler(lv_obj_t * obj, lv_event_t event) {
-=======
 static lv_obj_t *scr;
 extern lv_group_t *g;
 static lv_obj_t *buttonType, *buttonStep, *buttonSpeed;
@@ -76,7 +56,6 @@
 
 static void event_handler(lv_obj_t *obj, lv_event_t event) {
   if (event != LV_EVENT_RELEASED) return;
->>>>>>> c574bcce
   switch (obj->mks_obj_id) {
     case ID_E_ADD:
       if (thermalManager.temp_hotend[uiCfg.curSprayerChoose].celsius >= EXTRUDE_MINTEMP) {
@@ -99,29 +78,6 @@
       }
       break;
     case ID_E_TYPE:
-<<<<<<< HEAD
-      if (event == LV_EVENT_CLICKED) {
-        // nothing to do
-      }
-      else if (event == LV_EVENT_RELEASED) {
-        if (EXTRUDERS == 2) {
-          if (uiCfg.curSprayerChoose == 0) {
-            uiCfg.curSprayerChoose = 1;
-            queue.inject_P(PSTR("T1"));
-          }
-          else {
-            uiCfg.curSprayerChoose = 0;
-            queue.inject_P(PSTR("T0"));
-          }
-        }
-        else {
-          uiCfg.curSprayerChoose = 0;
-        }
-        extructAmount = 0;
-        disp_hotend_temp();
-        disp_ext_type();
-        disp_extru_amount();
-=======
       if (ENABLED(HAS_MULTI_EXTRUDER)) {
         if (uiCfg.curSprayerChoose == 0) {
           uiCfg.curSprayerChoose = 1;
@@ -131,7 +87,6 @@
           uiCfg.curSprayerChoose = 0;
           queue.inject_P(PSTR("T0"));
         }
->>>>>>> c574bcce
       }
       else
         uiCfg.curSprayerChoose = 0;
@@ -166,109 +121,7 @@
   }
 }
 
-
 void lv_draw_extrusion(void) {
-<<<<<<< HEAD
-  lv_obj_t *buttonAdd, *buttonDec, *buttonBack;
-
-  if (disp_state_stack._disp_state[disp_state_stack._disp_index] != EXTRUSION_UI) {
-    disp_state_stack._disp_index++;
-    disp_state_stack._disp_state[disp_state_stack._disp_index] = EXTRUSION_UI;
-  }
-  disp_state = EXTRUSION_UI;
-
-  scr = lv_obj_create(NULL, NULL);
-
-  lv_obj_set_style(scr, &tft_style_scr);
-  lv_scr_load(scr);
-  lv_obj_clean(scr);
-
-  lv_obj_t * title = lv_label_create(scr, NULL);
-  lv_obj_set_style(title, &tft_style_label_rel);
-  lv_obj_set_pos(title, TITLE_XPOS, TITLE_YPOS);
-  lv_label_set_text(title, creat_title_text());
-
-  lv_refr_now(lv_refr_get_disp_refreshing());
-
-  LV_IMG_DECLARE(bmp_pic);
-
-  /*Create an Image button*/
-  buttonAdd   = lv_imgbtn_create(scr, NULL);
-  buttonDec   = lv_imgbtn_create(scr, NULL);
-  buttoType   = lv_imgbtn_create(scr, NULL);
-  buttonStep  = lv_imgbtn_create(scr, NULL);
-  buttonSpeed = lv_imgbtn_create(scr, NULL);
-  buttonBack  = lv_imgbtn_create(scr, NULL);
-
-  lv_obj_set_event_cb_mks(buttonAdd, event_handler, ID_E_ADD, "bmp_in.bin", 0);
-  lv_imgbtn_set_src(buttonAdd, LV_BTN_STATE_REL, &bmp_pic);
-  lv_imgbtn_set_src(buttonAdd, LV_BTN_STATE_PR, &bmp_pic);
-  lv_imgbtn_set_style(buttonAdd, LV_BTN_STATE_PR, &tft_style_label_pre);
-  lv_imgbtn_set_style(buttonAdd, LV_BTN_STATE_REL, &tft_style_label_rel);
-  lv_obj_clear_protect(buttonAdd, LV_PROTECT_FOLLOW);
-  #if 1
-    lv_obj_set_event_cb_mks(buttonDec, event_handler, ID_E_DEC, "bmp_out.bin", 0);
-    lv_imgbtn_set_src(buttonDec, LV_BTN_STATE_REL, &bmp_pic);
-    lv_imgbtn_set_src(buttonDec, LV_BTN_STATE_PR, &bmp_pic);
-    lv_imgbtn_set_style(buttonDec, LV_BTN_STATE_PR, &tft_style_label_pre);
-    lv_imgbtn_set_style(buttonDec, LV_BTN_STATE_REL, &tft_style_label_rel);
-
-    lv_imgbtn_set_src(buttoType, LV_BTN_STATE_REL, &bmp_pic);
-    lv_imgbtn_set_src(buttoType, LV_BTN_STATE_PR, &bmp_pic);
-    lv_imgbtn_set_style(buttoType, LV_BTN_STATE_PR, &tft_style_label_pre);
-    lv_imgbtn_set_style(buttoType, LV_BTN_STATE_REL, &tft_style_label_rel);
-
-    lv_imgbtn_set_src(buttonStep, LV_BTN_STATE_REL, &bmp_pic);
-    lv_imgbtn_set_src(buttonStep, LV_BTN_STATE_PR, &bmp_pic);
-    lv_imgbtn_set_style(buttonStep, LV_BTN_STATE_PR, &tft_style_label_pre);
-    lv_imgbtn_set_style(buttonStep, LV_BTN_STATE_REL, &tft_style_label_rel);
-
-    lv_imgbtn_set_src(buttonSpeed, LV_BTN_STATE_REL, &bmp_pic);
-    lv_imgbtn_set_src(buttonSpeed, LV_BTN_STATE_PR, &bmp_pic);
-    lv_imgbtn_set_style(buttonSpeed, LV_BTN_STATE_PR, &tft_style_label_pre);
-    lv_imgbtn_set_style(buttonSpeed, LV_BTN_STATE_REL, &tft_style_label_rel);
-
-    lv_obj_set_event_cb_mks(buttonBack, event_handler, ID_E_RETURN, "bmp_return.bin", 0);
-    lv_imgbtn_set_src(buttonBack, LV_BTN_STATE_REL, &bmp_pic);
-    lv_imgbtn_set_src(buttonBack, LV_BTN_STATE_PR, &bmp_pic);
-    lv_imgbtn_set_style(buttonBack, LV_BTN_STATE_PR, &tft_style_label_pre);
-    lv_imgbtn_set_style(buttonBack, LV_BTN_STATE_REL, &tft_style_label_rel);
-  #endif
-
-  lv_obj_set_pos(buttonAdd, INTERVAL_V, titleHeight);
-  lv_obj_set_pos(buttonDec, BTN_X_PIXEL * 3 + INTERVAL_V * 4, titleHeight);
-  lv_obj_set_pos(buttoType, INTERVAL_V, BTN_Y_PIXEL + INTERVAL_H + titleHeight);
-  lv_obj_set_pos(buttonStep, BTN_X_PIXEL + INTERVAL_V * 2, BTN_Y_PIXEL + INTERVAL_H + titleHeight);
-  lv_obj_set_pos(buttonSpeed, BTN_X_PIXEL * 2 + INTERVAL_V * 3, BTN_Y_PIXEL + INTERVAL_H + titleHeight);
-  lv_obj_set_pos(buttonBack, BTN_X_PIXEL * 3 + INTERVAL_V * 4, BTN_Y_PIXEL + INTERVAL_H + titleHeight);
-
-  /*Create a label on the Image button*/
-  lv_btn_set_layout(buttonAdd, LV_LAYOUT_OFF);
-  lv_btn_set_layout(buttonDec, LV_LAYOUT_OFF);
-  lv_btn_set_layout(buttoType, LV_LAYOUT_OFF);
-  lv_btn_set_layout(buttonStep, LV_LAYOUT_OFF);
-  lv_btn_set_layout(buttonSpeed, LV_LAYOUT_OFF);
-  lv_btn_set_layout(buttonBack, LV_LAYOUT_OFF);
-
-  lv_obj_t * labelAdd = lv_label_create(buttonAdd, NULL);
-  lv_obj_t * labelDec = lv_label_create(buttonDec, NULL);
-  labelType  = lv_label_create(buttoType, NULL);
-  labelStep  = lv_label_create(buttonStep, NULL);
-  labelSpeed = lv_label_create(buttonSpeed, NULL);
-  lv_obj_t * label_Back = lv_label_create(buttonBack, NULL);
-
-  if (gCfgItems.multiple_language != 0) {
-    lv_label_set_text(labelAdd, extrude_menu.in);
-    lv_obj_align(labelAdd, buttonAdd, LV_ALIGN_IN_BOTTOM_MID, 0, BUTTON_TEXT_Y_OFFSET);
-
-    lv_label_set_text(labelDec, extrude_menu.out);
-    lv_obj_align(labelDec, buttonDec, LV_ALIGN_IN_BOTTOM_MID, 0, BUTTON_TEXT_Y_OFFSET);
-
-    lv_label_set_text(label_Back, common_menu.text_back);
-    lv_obj_align(label_Back, buttonBack, LV_ALIGN_IN_BOTTOM_MID, 0, BUTTON_TEXT_Y_OFFSET);
-  }
-
-=======
   scr = lv_screen_create(EXTRUSION_UI);
   // Create image buttons
   lv_obj_t *buttonAdd = lv_big_button_create(scr, "F:/bmp_in.bin", extrude_menu.in, INTERVAL_V, titleHeight, event_handler, ID_E_ADD);
@@ -294,7 +147,6 @@
   labelStep = lv_label_create_empty(buttonStep);
   labelSpeed = lv_label_create_empty(buttonSpeed);
 
->>>>>>> c574bcce
   disp_ext_type();
   disp_ext_step();
   disp_ext_speed();
@@ -310,25 +162,15 @@
 
 void disp_ext_type() {
   if (uiCfg.curSprayerChoose == 1) {
-<<<<<<< HEAD
-    lv_obj_set_event_cb_mks(buttoType, event_handler, ID_E_TYPE, "bmp_extru2.bin", 0);
-    if (gCfgItems.multiple_language != 0) {
-=======
     lv_imgbtn_set_src_both(buttonType, "F:/bmp_extru2.bin");
     if (gCfgItems.multiple_language) {
->>>>>>> c574bcce
       lv_label_set_text(labelType, extrude_menu.ext2);
       lv_obj_align(labelType, buttonType, LV_ALIGN_IN_BOTTOM_MID, 0, BUTTON_TEXT_Y_OFFSET);
     }
   }
   else {
-<<<<<<< HEAD
-    lv_obj_set_event_cb_mks(buttoType, event_handler, ID_E_TYPE, "bmp_extru1.bin", 0);
-    if (gCfgItems.multiple_language != 0) {
-=======
     lv_imgbtn_set_src_both(buttonType, "F:/bmp_extru1.bin");
     if (gCfgItems.multiple_language) {
->>>>>>> c574bcce
       lv_label_set_text(labelType, extrude_menu.ext1);
       lv_obj_align(labelType, buttonType, LV_ALIGN_IN_BOTTOM_MID, 0, BUTTON_TEXT_Y_OFFSET);
     }
@@ -337,15 +179,6 @@
 
 void disp_ext_speed() {
   if (uiCfg.extruSpeed == 20)
-<<<<<<< HEAD
-    lv_obj_set_event_cb_mks(buttonSpeed, event_handler, ID_E_SPEED, "bmp_speed_high.bin", 0);
-  else if (uiCfg.extruSpeed == 1)
-    lv_obj_set_event_cb_mks(buttonSpeed, event_handler, ID_E_SPEED, "bmp_speed_slow.bin", 0);
-  else
-    lv_obj_set_event_cb_mks(buttonSpeed, event_handler, ID_E_SPEED, "bmp_speed_normal.bin", 0);
-
-  if (gCfgItems.multiple_language != 0) {
-=======
     lv_imgbtn_set_src_both(buttonSpeed, "F:/bmp_speed_high.bin");
   else if (uiCfg.extruSpeed == 1)
     lv_imgbtn_set_src_both(buttonSpeed, "F:/bmp_speed_slow.bin");
@@ -353,7 +186,6 @@
     lv_imgbtn_set_src_both(buttonSpeed, "F:/bmp_speed_normal.bin");
 
   if (gCfgItems.multiple_language) {
->>>>>>> c574bcce
     if (uiCfg.extruSpeed == 20) {
       lv_label_set_text(labelSpeed, extrude_menu.high);
       lv_obj_align(labelSpeed, buttonSpeed, LV_ALIGN_IN_BOTTOM_MID, 0, BUTTON_TEXT_Y_OFFSET);
@@ -398,15 +230,6 @@
 
 void disp_ext_step() {
   if (uiCfg.extruStep == 1)
-<<<<<<< HEAD
-    lv_obj_set_event_cb_mks(buttonStep, event_handler, ID_E_STEP, "bmp_step1_mm.bin", 0);
-  else if (uiCfg.extruStep == 5)
-    lv_obj_set_event_cb_mks(buttonStep, event_handler, ID_E_STEP, "bmp_step5_mm.bin", 0);
-  else if (uiCfg.extruStep == 10)
-    lv_obj_set_event_cb_mks(buttonStep, event_handler, ID_E_STEP, "bmp_step10_mm.bin", 0);
-
-  if (gCfgItems.multiple_language != 0) {
-=======
     lv_imgbtn_set_src_both(buttonStep, "F:/bmp_step1_mm.bin");
   else if (uiCfg.extruStep == 5)
     lv_imgbtn_set_src_both(buttonStep, "F:/bmp_step5_mm.bin");
@@ -414,7 +237,6 @@
     lv_imgbtn_set_src_both(buttonStep, "F:/bmp_step10_mm.bin");
 
   if (gCfgItems.multiple_language) {
->>>>>>> c574bcce
     if (uiCfg.extruStep == 1) {
       lv_label_set_text(labelStep, extrude_menu.step_1mm);
       lv_obj_align(labelStep, buttonStep, LV_ALIGN_IN_BOTTOM_MID, 0, BUTTON_TEXT_Y_OFFSET);
@@ -430,6 +252,11 @@
   }
 }
 
-void lv_clear_extrusion() { lv_obj_del(scr); }
+void lv_clear_extrusion() {
+  #if HAS_ROTARY_ENCODER
+    if (gCfgItems.encoder_enable) lv_group_remove_all_objs(g);
+  #endif
+  lv_obj_del(scr);
+}
 
 #endif // HAS_TFT_LVGL_UI