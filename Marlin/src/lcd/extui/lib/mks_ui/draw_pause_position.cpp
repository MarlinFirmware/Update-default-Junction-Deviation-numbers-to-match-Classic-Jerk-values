/**
 * Marlin 3D Printer Firmware
 * Copyright (c) 2020 MarlinFirmware [https://github.com/MarlinFirmware/Marlin]
 *
 * Based on Sprinter and grbl.
 * Copyright (c) 2011 Camiel Gubbels / Erik van der Zalm
 *
 * This program is free software: you can redistribute it and/or modify
 * it under the terms of the GNU General Public License as published by
 * the Free Software Foundation, either version 3 of the License, or
 * (at your option) any later version.
 *
 * This program is distributed in the hope that it will be useful,
 * but WITHOUT ANY WARRANTY; without even the implied warranty of
 * MERCHANTABILITY or FITNESS FOR A PARTICULAR PURPOSE.  See the
 * GNU General Public License for more details.
 *
 * You should have received a copy of the GNU General Public License
 * along with this program.  If not, see <https://www.gnu.org/licenses/>.
 *
 */
#include "../../../../inc/MarlinConfigPre.h"

#if HAS_TFT_LVGL_UI

#include "draw_ui.h"
#include <lv_conf.h>

#include "../../../../module/planner.h"
#include "../../../../inc/MarlinConfig.h"

<<<<<<< HEAD
static lv_obj_t * scr;
=======
extern lv_group_t *g;
static lv_obj_t *scr;
>>>>>>> c574bcce

enum {
  ID_PAUSE_RETURN = 1,
  ID_PAUSE_X,
  ID_PAUSE_Y,
  ID_PAUSE_Z
};

static void event_handler(lv_obj_t *obj, lv_event_t event) {
  if (event != LV_EVENT_RELEASED) return;
  switch (obj->mks_obj_id) {
    case ID_PAUSE_RETURN:
      lv_clear_pause_position();
      draw_return_ui();
      break;
    case ID_PAUSE_X:
      value = pause_pos_x;
      lv_clear_pause_position();
      lv_draw_number_key();
      break;
    case ID_PAUSE_Y:
      value = pause_pos_y;
      lv_clear_pause_position();
      lv_draw_number_key();
      break;
    case ID_PAUSE_Z:
      value = pause_pos_z;
      lv_clear_pause_position();
      lv_draw_number_key();
      break;
  }
}

void lv_draw_pause_position(void) {
<<<<<<< HEAD
  lv_obj_t *buttonBack = NULL, *label_Back = NULL;
  lv_obj_t *buttonXText = NULL, *labelXText = NULL, *buttonXValue = NULL, *labelXValue = NULL;
  lv_obj_t *buttonYText = NULL, *labelYText = NULL, *buttonYValue = NULL, *labelYValue = NULL;
  lv_obj_t *buttonZText = NULL, *labelZText = NULL, *buttonZValue = NULL, *labelZValue = NULL;

  lv_obj_t * line1 = NULL, * line2 = NULL, * line3 = NULL;
  if (disp_state_stack._disp_state[disp_state_stack._disp_index] != PAUSE_POS_UI) {
    disp_state_stack._disp_index++;
    disp_state_stack._disp_state[disp_state_stack._disp_index] = PAUSE_POS_UI;
  }
  disp_state = PAUSE_POS_UI;

  scr = lv_obj_create(NULL, NULL);

  lv_obj_set_style(scr, &tft_style_scr);
  lv_scr_load(scr);
  lv_obj_clean(scr);

  lv_obj_t * title = lv_label_create(scr, NULL);
  lv_obj_set_style(title, &tft_style_label_rel);
  lv_obj_set_pos(title, TITLE_XPOS, TITLE_YPOS);
  lv_label_set_text(title, machine_menu.PausePosText);

  lv_refr_now(lv_refr_get_disp_refreshing());

  LV_IMG_DECLARE(bmp_para_back);
  // LV_IMG_DECLARE(bmp_para_arrow);
  LV_IMG_DECLARE(bmp_para_bank);

  buttonXText = lv_btn_create(scr, NULL);                                 /*Add a button the current screen*/
  lv_obj_set_pos(buttonXText, PARA_UI_POS_X, PARA_UI_POS_Y);              /*Set its position*/
  lv_obj_set_size(buttonXText, PARA_UI_VALUE_SIZE_X, PARA_UI_SIZE_Y);     /*Set its size*/
  lv_obj_set_event_cb(buttonXText, event_handler);
  lv_btn_set_style(buttonXText, LV_BTN_STYLE_REL, &tft_style_label_rel);  /*Set the button's released style*/
  lv_btn_set_style(buttonXText, LV_BTN_STYLE_PR, &tft_style_label_pre);   /*Set the button's pressed style*/
  lv_btn_set_layout(buttonXText, LV_LAYOUT_OFF);
  labelXText = lv_label_create(buttonXText, NULL);                        /*Add a label to the button*/

  buttonXValue = lv_imgbtn_create(scr, NULL);
  lv_obj_set_pos(buttonXValue, PARA_UI_VALUE_POS_X, PARA_UI_POS_Y + PARA_UI_VALUE_V);
  lv_obj_set_event_cb_mks(buttonXValue, event_handler, ID_PAUSE_X, "bmp_value_blank.bin", 0);
  lv_imgbtn_set_src(buttonXValue, LV_BTN_STATE_REL, &bmp_para_bank);
  lv_imgbtn_set_src(buttonXValue, LV_BTN_STATE_PR, &bmp_para_bank);
  lv_imgbtn_set_style(buttonXValue, LV_BTN_STATE_PR, &style_para_value_pre);
  lv_imgbtn_set_style(buttonXValue, LV_BTN_STATE_REL, &style_para_value_rel);
  lv_btn_set_layout(buttonXValue, LV_LAYOUT_OFF);
  labelXValue = lv_label_create(buttonXValue, NULL);
=======
  scr = lv_screen_create(PAUSE_POS_UI, machine_menu.PausePosText);
>>>>>>> c574bcce

  sprintf_P(public_buf_l, PSTR("%.1f"), gCfgItems.pausePosX);
  lv_screen_menu_item_1_edit(scr, machine_menu.xPos, PARA_UI_POS_X, PARA_UI_POS_Y, event_handler, ID_PAUSE_X, 0, public_buf_l);

<<<<<<< HEAD
  buttonYText = lv_btn_create(scr, NULL);                                 /*Add a button the current screen*/
  lv_obj_set_pos(buttonYText, PARA_UI_POS_X, PARA_UI_POS_Y * 2);          /*Set its position*/
  lv_obj_set_size(buttonYText, PARA_UI_VALUE_SIZE_X, PARA_UI_SIZE_Y);     /*Set its size*/
  lv_obj_set_event_cb(buttonYText, event_handler);
  lv_btn_set_style(buttonYText, LV_BTN_STYLE_REL, &tft_style_label_rel);  /*Set the button's released style*/
  lv_btn_set_style(buttonYText, LV_BTN_STYLE_PR, &tft_style_label_pre);   /*Set the button's pressed style*/
  lv_btn_set_layout(buttonYText, LV_LAYOUT_OFF);
  labelYText = lv_label_create(buttonYText, NULL);                        /*Add a label to the button*/

  buttonYValue = lv_imgbtn_create(scr, NULL);
  lv_obj_set_pos(buttonYValue, PARA_UI_VALUE_POS_X, PARA_UI_POS_Y * 2 + PARA_UI_VALUE_V);
  lv_obj_set_event_cb_mks(buttonYValue, event_handler, ID_PAUSE_Y, "bmp_value_blank.bin", 0);
  lv_imgbtn_set_src(buttonYValue, LV_BTN_STATE_REL, &bmp_para_bank);
  lv_imgbtn_set_src(buttonYValue, LV_BTN_STATE_PR, &bmp_para_bank);
  lv_imgbtn_set_style(buttonYValue, LV_BTN_STATE_PR, &style_para_value_pre);
  lv_imgbtn_set_style(buttonYValue, LV_BTN_STATE_REL, &style_para_value_rel);
  lv_btn_set_layout(buttonYValue, LV_LAYOUT_OFF);
  labelYValue = lv_label_create(buttonYValue, NULL);

  line2 = lv_line_create(scr, NULL);
  lv_ex_line(line2, line_points[1]);

  buttonZText = lv_btn_create(scr, NULL);                                 /*Add a button the current screen*/
  lv_obj_set_pos(buttonZText, PARA_UI_POS_X, PARA_UI_POS_Y * 3);          /*Set its position*/
  lv_obj_set_size(buttonZText, PARA_UI_VALUE_SIZE_X, PARA_UI_SIZE_Y);     /*Set its size*/
  lv_obj_set_event_cb(buttonZText, event_handler);
  lv_btn_set_style(buttonZText, LV_BTN_STYLE_REL, &tft_style_label_rel);  /*Set the button's released style*/
  lv_btn_set_style(buttonZText, LV_BTN_STYLE_PR, &tft_style_label_pre);   /*Set the button's pressed style*/
  lv_btn_set_layout(buttonZText, LV_LAYOUT_OFF);
  labelZText = lv_label_create(buttonZText, NULL);                        /*Add a label to the button*/

  buttonZValue = lv_imgbtn_create(scr, NULL);
  lv_obj_set_pos(buttonZValue, PARA_UI_VALUE_POS_X, PARA_UI_POS_Y * 3 + PARA_UI_VALUE_V);
  lv_obj_set_event_cb_mks(buttonZValue, event_handler, ID_PAUSE_Z, "bmp_value_blank.bin", 0);
  lv_imgbtn_set_src(buttonZValue, LV_BTN_STATE_REL, &bmp_para_bank);
  lv_imgbtn_set_src(buttonZValue, LV_BTN_STATE_PR, &bmp_para_bank);
  lv_imgbtn_set_style(buttonZValue, LV_BTN_STATE_PR, &style_para_value_pre);
  lv_imgbtn_set_style(buttonZValue, LV_BTN_STATE_REL, &style_para_value_rel);
  lv_btn_set_layout(buttonZValue, LV_LAYOUT_OFF);
  labelZValue = lv_label_create(buttonZValue, NULL);

  line3 = lv_line_create(scr, NULL);
  lv_ex_line(line3, line_points[2]);

  buttonBack = lv_imgbtn_create(scr, NULL);
  lv_obj_set_event_cb_mks(buttonBack, event_handler, ID_PAUSE_RETURN, "bmp_back70x40.bin", 0);
  lv_imgbtn_set_src(buttonBack, LV_BTN_STATE_REL, &bmp_para_back);
  lv_imgbtn_set_src(buttonBack, LV_BTN_STATE_PR, &bmp_para_back);
  lv_imgbtn_set_style(buttonBack, LV_BTN_STATE_PR, &tft_style_label_pre);
  lv_imgbtn_set_style(buttonBack, LV_BTN_STATE_REL, &tft_style_label_rel);

  lv_obj_set_pos(buttonBack, PARA_UI_BACL_POS_X, PARA_UI_BACL_POS_Y);
  lv_btn_set_layout(buttonBack, LV_LAYOUT_OFF);
  label_Back = lv_label_create(buttonBack, NULL);

  if (gCfgItems.multiple_language != 0) {
    ZERO(public_buf_l);
    sprintf_P(public_buf_l, PSTR("%.1f"), gCfgItems.pausePosX);
    lv_label_set_text(labelXValue, public_buf_l);
    lv_obj_align(labelXValue, buttonXValue, LV_ALIGN_CENTER, 0, 0);

    ZERO(public_buf_l);
    sprintf_P(public_buf_l, PSTR("%.1f"), gCfgItems.pausePosY);
    lv_label_set_text(labelYValue, public_buf_l);
    lv_obj_align(labelYValue, buttonYValue, LV_ALIGN_CENTER, 0, 0);

    ZERO(public_buf_l);
    sprintf_P(public_buf_l, PSTR("%.1f"), gCfgItems.pausePosZ);
    lv_label_set_text(labelZValue, public_buf_l);
    lv_obj_align(labelZValue, buttonZValue, LV_ALIGN_CENTER, 0, 0);

    lv_label_set_text(labelXText, machine_menu.xPos);
    lv_obj_align(labelXText, buttonXText, LV_ALIGN_IN_LEFT_MID, 0, 0);

    lv_label_set_text(labelYText, machine_menu.yPos);
    lv_obj_align(labelYText, buttonYText, LV_ALIGN_IN_LEFT_MID, 0, 0);

    lv_label_set_text(labelZText, machine_menu.zPos);
    lv_obj_align(labelZText, buttonZText, LV_ALIGN_IN_LEFT_MID, 0, 0);

    lv_label_set_text(label_Back, common_menu.text_back);
    lv_obj_align(label_Back, buttonBack, LV_ALIGN_CENTER, 0, 0);
  }
=======
  sprintf_P(public_buf_l, PSTR("%.1f"), gCfgItems.pausePosY);
  lv_screen_menu_item_1_edit(scr, machine_menu.yPos, PARA_UI_POS_X, PARA_UI_POS_Y * 2, event_handler, ID_PAUSE_Y, 1, public_buf_l);

  sprintf_P(public_buf_l, PSTR("%.1f"), gCfgItems.pausePosZ);
  lv_screen_menu_item_1_edit(scr, machine_menu.zPos, PARA_UI_POS_X, PARA_UI_POS_Y * 3, event_handler, ID_PAUSE_Z, 2, public_buf_l);

  lv_big_button_create(scr, "F:/bmp_back70x40.bin", common_menu.text_back, PARA_UI_BACL_POS_X, PARA_UI_BACL_POS_Y, event_handler, ID_PAUSE_RETURN, true);
>>>>>>> c574bcce
}

void lv_clear_pause_position() { lv_obj_del(scr); }

#endif // HAS_TFT_LVGL_UI<|MERGE_RESOLUTION|>--- conflicted
+++ resolved
@@ -29,12 +29,8 @@
 #include "../../../../module/planner.h"
 #include "../../../../inc/MarlinConfig.h"
 
-<<<<<<< HEAD
-static lv_obj_t * scr;
-=======
 extern lv_group_t *g;
 static lv_obj_t *scr;
->>>>>>> c574bcce
 
 enum {
   ID_PAUSE_RETURN = 1,
@@ -69,146 +65,11 @@
 }
 
 void lv_draw_pause_position(void) {
-<<<<<<< HEAD
-  lv_obj_t *buttonBack = NULL, *label_Back = NULL;
-  lv_obj_t *buttonXText = NULL, *labelXText = NULL, *buttonXValue = NULL, *labelXValue = NULL;
-  lv_obj_t *buttonYText = NULL, *labelYText = NULL, *buttonYValue = NULL, *labelYValue = NULL;
-  lv_obj_t *buttonZText = NULL, *labelZText = NULL, *buttonZValue = NULL, *labelZValue = NULL;
-
-  lv_obj_t * line1 = NULL, * line2 = NULL, * line3 = NULL;
-  if (disp_state_stack._disp_state[disp_state_stack._disp_index] != PAUSE_POS_UI) {
-    disp_state_stack._disp_index++;
-    disp_state_stack._disp_state[disp_state_stack._disp_index] = PAUSE_POS_UI;
-  }
-  disp_state = PAUSE_POS_UI;
-
-  scr = lv_obj_create(NULL, NULL);
-
-  lv_obj_set_style(scr, &tft_style_scr);
-  lv_scr_load(scr);
-  lv_obj_clean(scr);
-
-  lv_obj_t * title = lv_label_create(scr, NULL);
-  lv_obj_set_style(title, &tft_style_label_rel);
-  lv_obj_set_pos(title, TITLE_XPOS, TITLE_YPOS);
-  lv_label_set_text(title, machine_menu.PausePosText);
-
-  lv_refr_now(lv_refr_get_disp_refreshing());
-
-  LV_IMG_DECLARE(bmp_para_back);
-  // LV_IMG_DECLARE(bmp_para_arrow);
-  LV_IMG_DECLARE(bmp_para_bank);
-
-  buttonXText = lv_btn_create(scr, NULL);                                 /*Add a button the current screen*/
-  lv_obj_set_pos(buttonXText, PARA_UI_POS_X, PARA_UI_POS_Y);              /*Set its position*/
-  lv_obj_set_size(buttonXText, PARA_UI_VALUE_SIZE_X, PARA_UI_SIZE_Y);     /*Set its size*/
-  lv_obj_set_event_cb(buttonXText, event_handler);
-  lv_btn_set_style(buttonXText, LV_BTN_STYLE_REL, &tft_style_label_rel);  /*Set the button's released style*/
-  lv_btn_set_style(buttonXText, LV_BTN_STYLE_PR, &tft_style_label_pre);   /*Set the button's pressed style*/
-  lv_btn_set_layout(buttonXText, LV_LAYOUT_OFF);
-  labelXText = lv_label_create(buttonXText, NULL);                        /*Add a label to the button*/
-
-  buttonXValue = lv_imgbtn_create(scr, NULL);
-  lv_obj_set_pos(buttonXValue, PARA_UI_VALUE_POS_X, PARA_UI_POS_Y + PARA_UI_VALUE_V);
-  lv_obj_set_event_cb_mks(buttonXValue, event_handler, ID_PAUSE_X, "bmp_value_blank.bin", 0);
-  lv_imgbtn_set_src(buttonXValue, LV_BTN_STATE_REL, &bmp_para_bank);
-  lv_imgbtn_set_src(buttonXValue, LV_BTN_STATE_PR, &bmp_para_bank);
-  lv_imgbtn_set_style(buttonXValue, LV_BTN_STATE_PR, &style_para_value_pre);
-  lv_imgbtn_set_style(buttonXValue, LV_BTN_STATE_REL, &style_para_value_rel);
-  lv_btn_set_layout(buttonXValue, LV_LAYOUT_OFF);
-  labelXValue = lv_label_create(buttonXValue, NULL);
-=======
   scr = lv_screen_create(PAUSE_POS_UI, machine_menu.PausePosText);
->>>>>>> c574bcce
 
   sprintf_P(public_buf_l, PSTR("%.1f"), gCfgItems.pausePosX);
   lv_screen_menu_item_1_edit(scr, machine_menu.xPos, PARA_UI_POS_X, PARA_UI_POS_Y, event_handler, ID_PAUSE_X, 0, public_buf_l);
 
-<<<<<<< HEAD
-  buttonYText = lv_btn_create(scr, NULL);                                 /*Add a button the current screen*/
-  lv_obj_set_pos(buttonYText, PARA_UI_POS_X, PARA_UI_POS_Y * 2);          /*Set its position*/
-  lv_obj_set_size(buttonYText, PARA_UI_VALUE_SIZE_X, PARA_UI_SIZE_Y);     /*Set its size*/
-  lv_obj_set_event_cb(buttonYText, event_handler);
-  lv_btn_set_style(buttonYText, LV_BTN_STYLE_REL, &tft_style_label_rel);  /*Set the button's released style*/
-  lv_btn_set_style(buttonYText, LV_BTN_STYLE_PR, &tft_style_label_pre);   /*Set the button's pressed style*/
-  lv_btn_set_layout(buttonYText, LV_LAYOUT_OFF);
-  labelYText = lv_label_create(buttonYText, NULL);                        /*Add a label to the button*/
-
-  buttonYValue = lv_imgbtn_create(scr, NULL);
-  lv_obj_set_pos(buttonYValue, PARA_UI_VALUE_POS_X, PARA_UI_POS_Y * 2 + PARA_UI_VALUE_V);
-  lv_obj_set_event_cb_mks(buttonYValue, event_handler, ID_PAUSE_Y, "bmp_value_blank.bin", 0);
-  lv_imgbtn_set_src(buttonYValue, LV_BTN_STATE_REL, &bmp_para_bank);
-  lv_imgbtn_set_src(buttonYValue, LV_BTN_STATE_PR, &bmp_para_bank);
-  lv_imgbtn_set_style(buttonYValue, LV_BTN_STATE_PR, &style_para_value_pre);
-  lv_imgbtn_set_style(buttonYValue, LV_BTN_STATE_REL, &style_para_value_rel);
-  lv_btn_set_layout(buttonYValue, LV_LAYOUT_OFF);
-  labelYValue = lv_label_create(buttonYValue, NULL);
-
-  line2 = lv_line_create(scr, NULL);
-  lv_ex_line(line2, line_points[1]);
-
-  buttonZText = lv_btn_create(scr, NULL);                                 /*Add a button the current screen*/
-  lv_obj_set_pos(buttonZText, PARA_UI_POS_X, PARA_UI_POS_Y * 3);          /*Set its position*/
-  lv_obj_set_size(buttonZText, PARA_UI_VALUE_SIZE_X, PARA_UI_SIZE_Y);     /*Set its size*/
-  lv_obj_set_event_cb(buttonZText, event_handler);
-  lv_btn_set_style(buttonZText, LV_BTN_STYLE_REL, &tft_style_label_rel);  /*Set the button's released style*/
-  lv_btn_set_style(buttonZText, LV_BTN_STYLE_PR, &tft_style_label_pre);   /*Set the button's pressed style*/
-  lv_btn_set_layout(buttonZText, LV_LAYOUT_OFF);
-  labelZText = lv_label_create(buttonZText, NULL);                        /*Add a label to the button*/
-
-  buttonZValue = lv_imgbtn_create(scr, NULL);
-  lv_obj_set_pos(buttonZValue, PARA_UI_VALUE_POS_X, PARA_UI_POS_Y * 3 + PARA_UI_VALUE_V);
-  lv_obj_set_event_cb_mks(buttonZValue, event_handler, ID_PAUSE_Z, "bmp_value_blank.bin", 0);
-  lv_imgbtn_set_src(buttonZValue, LV_BTN_STATE_REL, &bmp_para_bank);
-  lv_imgbtn_set_src(buttonZValue, LV_BTN_STATE_PR, &bmp_para_bank);
-  lv_imgbtn_set_style(buttonZValue, LV_BTN_STATE_PR, &style_para_value_pre);
-  lv_imgbtn_set_style(buttonZValue, LV_BTN_STATE_REL, &style_para_value_rel);
-  lv_btn_set_layout(buttonZValue, LV_LAYOUT_OFF);
-  labelZValue = lv_label_create(buttonZValue, NULL);
-
-  line3 = lv_line_create(scr, NULL);
-  lv_ex_line(line3, line_points[2]);
-
-  buttonBack = lv_imgbtn_create(scr, NULL);
-  lv_obj_set_event_cb_mks(buttonBack, event_handler, ID_PAUSE_RETURN, "bmp_back70x40.bin", 0);
-  lv_imgbtn_set_src(buttonBack, LV_BTN_STATE_REL, &bmp_para_back);
-  lv_imgbtn_set_src(buttonBack, LV_BTN_STATE_PR, &bmp_para_back);
-  lv_imgbtn_set_style(buttonBack, LV_BTN_STATE_PR, &tft_style_label_pre);
-  lv_imgbtn_set_style(buttonBack, LV_BTN_STATE_REL, &tft_style_label_rel);
-
-  lv_obj_set_pos(buttonBack, PARA_UI_BACL_POS_X, PARA_UI_BACL_POS_Y);
-  lv_btn_set_layout(buttonBack, LV_LAYOUT_OFF);
-  label_Back = lv_label_create(buttonBack, NULL);
-
-  if (gCfgItems.multiple_language != 0) {
-    ZERO(public_buf_l);
-    sprintf_P(public_buf_l, PSTR("%.1f"), gCfgItems.pausePosX);
-    lv_label_set_text(labelXValue, public_buf_l);
-    lv_obj_align(labelXValue, buttonXValue, LV_ALIGN_CENTER, 0, 0);
-
-    ZERO(public_buf_l);
-    sprintf_P(public_buf_l, PSTR("%.1f"), gCfgItems.pausePosY);
-    lv_label_set_text(labelYValue, public_buf_l);
-    lv_obj_align(labelYValue, buttonYValue, LV_ALIGN_CENTER, 0, 0);
-
-    ZERO(public_buf_l);
-    sprintf_P(public_buf_l, PSTR("%.1f"), gCfgItems.pausePosZ);
-    lv_label_set_text(labelZValue, public_buf_l);
-    lv_obj_align(labelZValue, buttonZValue, LV_ALIGN_CENTER, 0, 0);
-
-    lv_label_set_text(labelXText, machine_menu.xPos);
-    lv_obj_align(labelXText, buttonXText, LV_ALIGN_IN_LEFT_MID, 0, 0);
-
-    lv_label_set_text(labelYText, machine_menu.yPos);
-    lv_obj_align(labelYText, buttonYText, LV_ALIGN_IN_LEFT_MID, 0, 0);
-
-    lv_label_set_text(labelZText, machine_menu.zPos);
-    lv_obj_align(labelZText, buttonZText, LV_ALIGN_IN_LEFT_MID, 0, 0);
-
-    lv_label_set_text(label_Back, common_menu.text_back);
-    lv_obj_align(label_Back, buttonBack, LV_ALIGN_CENTER, 0, 0);
-  }
-=======
   sprintf_P(public_buf_l, PSTR("%.1f"), gCfgItems.pausePosY);
   lv_screen_menu_item_1_edit(scr, machine_menu.yPos, PARA_UI_POS_X, PARA_UI_POS_Y * 2, event_handler, ID_PAUSE_Y, 1, public_buf_l);
 
@@ -216,9 +77,13 @@
   lv_screen_menu_item_1_edit(scr, machine_menu.zPos, PARA_UI_POS_X, PARA_UI_POS_Y * 3, event_handler, ID_PAUSE_Z, 2, public_buf_l);
 
   lv_big_button_create(scr, "F:/bmp_back70x40.bin", common_menu.text_back, PARA_UI_BACL_POS_X, PARA_UI_BACL_POS_Y, event_handler, ID_PAUSE_RETURN, true);
->>>>>>> c574bcce
 }
 
-void lv_clear_pause_position() { lv_obj_del(scr); }
+void lv_clear_pause_position() {
+  #if HAS_ROTARY_ENCODER
+    if (gCfgItems.encoder_enable) lv_group_remove_all_objs(g);
+  #endif
+  lv_obj_del(scr);
+}
 
 #endif // HAS_TFT_LVGL_UI