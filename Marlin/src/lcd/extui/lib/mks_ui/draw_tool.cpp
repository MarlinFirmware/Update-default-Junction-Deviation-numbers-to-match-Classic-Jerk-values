--- conflicted
+++ resolved
@@ -31,22 +31,6 @@
 //#include "../lvgl/src/lv_core/lv_refr.h"
 
 #include "../../../../gcode/queue.h"
-<<<<<<< HEAD
-
-// static lv_obj_t *buttonMoveZ,*buttonTest,*buttonZ0,*buttonStop,*buttonReturn;
-static lv_obj_t * scr;
-
-#define ID_T_PRE_HEAT   1
-#define ID_T_EXTRUCT    2
-#define ID_T_MOV        3
-#define ID_T_HOME       4
-#define ID_T_LEVELING   5
-#define ID_T_FILAMENT   6
-#define ID_T_MORE       7
-#define ID_T_RETURN     8
-
-static void event_handler(lv_obj_t * obj, lv_event_t event) {
-=======
 #include "../../../../module/temperature.h"
 #include "../../../../inc/MarlinConfig.h"
 
@@ -70,7 +54,6 @@
 
 static void event_handler(lv_obj_t *obj, lv_event_t event) {
   if (event != LV_EVENT_RELEASED) return;
->>>>>>> c574bcce
   switch (obj->mks_obj_id) {
     case ID_T_PRE_HEAT:
       lv_clear_tool();
@@ -89,33 +72,6 @@
       lv_draw_home();
       break;
     case ID_T_LEVELING:
-<<<<<<< HEAD
-      if (event == LV_EVENT_CLICKED) {
-        // nothing to do
-      }
-      else if (event == LV_EVENT_RELEASED) {
-        #if ENABLED(AUTO_BED_LEVELING_BILINEAR)
-          queue.enqueue_one_P(PSTR("G28"));
-          queue.enqueue_one_P(PSTR("G29"));
-        #else
-          uiCfg.leveling_first_time = 1;
-          lv_clear_tool();
-          lv_draw_manualLevel();
-        #endif
-      }
-      break;
-    case ID_T_FILAMENT: break;
-    case ID_T_MORE: break;
-    case ID_T_RETURN:
-      if (event == LV_EVENT_CLICKED) {
-        // nothing to do
-      }
-      else if (event == LV_EVENT_RELEASED) {
-        TERN_(MKS_TEST, curent_disp_ui = 1);
-        lv_obj_del(scr);
-        lv_draw_ready_print();
-      }
-=======
       #if ENABLED(AUTO_BED_LEVELING_BILINEAR)
         //queue.enqueue_one_P(PSTR("G28"));
         //queue.enqueue_one_P(PSTR("G29"));
@@ -138,160 +94,11 @@
       TERN_(MKS_TEST, curent_disp_ui = 1);
       lv_clear_tool();
       lv_draw_ready_print();
->>>>>>> c574bcce
       break;
   }
 }
 
 void lv_draw_tool(void) {
-<<<<<<< HEAD
-  lv_obj_t *buttonPreHeat, *buttonExtrusion, *buttonMove, *buttonHome, *buttonLevel;
-  lv_obj_t *buttonBack;
-
-  if (disp_state_stack._disp_state[disp_state_stack._disp_index] != TOOL_UI) {
-    disp_state_stack._disp_index++;
-    disp_state_stack._disp_state[disp_state_stack._disp_index] = TOOL_UI;
-  }
-  disp_state = TOOL_UI;
-
-  scr = lv_obj_create(NULL, NULL);
-
-  //static lv_style_t tool_style;
-
-  lv_obj_set_style(scr, &tft_style_scr);
-  lv_scr_load(scr);
-  lv_obj_clean(scr);
-
-  lv_obj_t * title = lv_label_create(scr, NULL);
-  lv_obj_set_style(title, &tft_style_label_rel);
-  lv_obj_set_pos(title, TITLE_XPOS, TITLE_YPOS);
-  lv_label_set_text(title, creat_title_text());
-
-  lv_refr_now(lv_refr_get_disp_refreshing());
-
-  LV_IMG_DECLARE(bmp_pic);
-
-  /*Create an Image button*/
-  buttonPreHeat   = lv_imgbtn_create(scr, NULL);
-  buttonExtrusion = lv_imgbtn_create(scr, NULL);
-  buttonMove      = lv_imgbtn_create(scr, NULL);
-  buttonHome      = lv_imgbtn_create(scr, NULL);
-  buttonLevel     = lv_imgbtn_create(scr, NULL);
-  // buttonFilament = lv_imgbtn_create(scr, NULL);
-  // buttonMore = lv_imgbtn_create(scr, NULL);
-  buttonBack = lv_imgbtn_create(scr, NULL);
-
-  lv_obj_set_event_cb_mks(buttonPreHeat, event_handler, ID_T_PRE_HEAT, "bmp_preHeat.bin", 0);
-  lv_imgbtn_set_src(buttonPreHeat, LV_BTN_STATE_REL, &bmp_pic);
-  lv_imgbtn_set_src(buttonPreHeat, LV_BTN_STATE_PR, &bmp_pic);
-  lv_imgbtn_set_style(buttonPreHeat, LV_BTN_STATE_PR, &tft_style_label_pre);
-  lv_imgbtn_set_style(buttonPreHeat, LV_BTN_STATE_REL, &tft_style_label_rel);
-  lv_obj_clear_protect(buttonPreHeat, LV_PROTECT_FOLLOW);
-
-  #if 1
-    lv_obj_set_event_cb_mks(buttonExtrusion, event_handler, ID_T_EXTRUCT, "bmp_extruct.bin", 0);
-    lv_imgbtn_set_src(buttonExtrusion, LV_BTN_STATE_REL, &bmp_pic);
-    lv_imgbtn_set_src(buttonExtrusion, LV_BTN_STATE_PR, &bmp_pic);
-    lv_imgbtn_set_style(buttonExtrusion, LV_BTN_STATE_PR, &tft_style_label_pre);
-    lv_imgbtn_set_style(buttonExtrusion, LV_BTN_STATE_REL, &tft_style_label_rel);
-
-    lv_obj_set_event_cb_mks(buttonMove, event_handler, ID_T_MOV, "bmp_mov.bin", 0);
-    lv_imgbtn_set_src(buttonMove, LV_BTN_STATE_REL, &bmp_pic);
-    lv_imgbtn_set_src(buttonMove, LV_BTN_STATE_PR, &bmp_pic);
-    lv_imgbtn_set_style(buttonMove, LV_BTN_STATE_PR, &tft_style_label_pre);
-    lv_imgbtn_set_style(buttonMove, LV_BTN_STATE_REL, &tft_style_label_rel);
-
-    lv_obj_set_event_cb_mks(buttonHome, event_handler, ID_T_HOME, "bmp_zero.bin", 0);
-    lv_imgbtn_set_src(buttonHome, LV_BTN_STATE_REL, &bmp_pic);
-    lv_imgbtn_set_src(buttonHome, LV_BTN_STATE_PR, &bmp_pic);
-    lv_imgbtn_set_style(buttonHome, LV_BTN_STATE_PR, &tft_style_label_pre);
-    lv_imgbtn_set_style(buttonHome, LV_BTN_STATE_REL, &tft_style_label_rel);
-
-    lv_obj_set_event_cb_mks(buttonLevel, event_handler, ID_T_LEVELING, "bmp_leveling.bin", 0);
-    lv_imgbtn_set_src(buttonLevel, LV_BTN_STATE_REL, &bmp_pic);
-    lv_imgbtn_set_src(buttonLevel, LV_BTN_STATE_PR, &bmp_pic);
-    lv_imgbtn_set_style(buttonLevel, LV_BTN_STATE_PR, &tft_style_label_pre);
-    lv_imgbtn_set_style(buttonLevel, LV_BTN_STATE_REL, &tft_style_label_rel);
-
-    //lv_obj_set_event_cb_mks(buttonFilament, event_handler,ID_T_FILAMENT,"bmp_Filamentchange.bin",0);
-    //lv_imgbtn_set_src(buttonFilament, LV_BTN_STATE_REL, &bmp_pic);
-    //lv_imgbtn_set_src(buttonFilament, LV_BTN_STATE_PR, &bmp_pic);
-    //lv_imgbtn_set_style(buttonFilament, LV_BTN_STATE_PR, &tft_style_label_pre);
-    //lv_imgbtn_set_style(buttonFilament, LV_BTN_STATE_REL, &tft_style_label_rel);
-
-    //lv_obj_set_event_cb_mks(buttonMore, event_handler,ID_T_MORE,"bmp_More.bin",0);
-    //lv_imgbtn_set_src(buttonMore, LV_BTN_STATE_REL, &bmp_pic);
-    //lv_imgbtn_set_src(buttonMore, LV_BTN_STATE_PR, &bmp_pic);
-    //lv_imgbtn_set_style(buttonMore, LV_BTN_STATE_PR, &tft_style_label_pre);
-    //lv_imgbtn_set_style(buttonMore, LV_BTN_STATE_REL, &tft_style_label_rel);
-
-    lv_obj_set_event_cb_mks(buttonBack, event_handler, ID_T_RETURN, "bmp_return.bin", 0);
-    lv_imgbtn_set_src(buttonBack, LV_BTN_STATE_REL, &bmp_pic);
-    lv_imgbtn_set_src(buttonBack, LV_BTN_STATE_PR, &bmp_pic);
-    lv_imgbtn_set_style(buttonBack, LV_BTN_STATE_PR, &tft_style_label_pre);
-    lv_imgbtn_set_style(buttonBack, LV_BTN_STATE_REL, &tft_style_label_rel);
-  #endif // if 1
-
-  lv_obj_set_pos(buttonPreHeat, INTERVAL_V, titleHeight);
-  lv_obj_set_pos(buttonExtrusion, BTN_X_PIXEL + INTERVAL_V * 2, titleHeight);
-  lv_obj_set_pos(buttonMove, BTN_X_PIXEL * 2 + INTERVAL_V * 3, titleHeight);
-  lv_obj_set_pos(buttonHome, BTN_X_PIXEL * 3 + INTERVAL_V * 4, titleHeight);
-  lv_obj_set_pos(buttonLevel, INTERVAL_V, BTN_Y_PIXEL + INTERVAL_H + titleHeight);
-  //lv_obj_set_pos(buttonFilament,BTN_X_PIXEL+INTERVAL_V*2,BTN_Y_PIXEL+INTERVAL_H+titleHeight);
-  //lv_obj_set_pos(buttonMore,BTN_X_PIXEL*2+INTERVAL_V*3, BTN_Y_PIXEL+INTERVAL_H+titleHeight);
-  lv_obj_set_pos(buttonBack, BTN_X_PIXEL * 3 + INTERVAL_V * 4, BTN_Y_PIXEL + INTERVAL_H + titleHeight);
-
-  /*Create a label on the Image button*/
-  lv_btn_set_layout(buttonPreHeat, LV_LAYOUT_OFF);
-  lv_btn_set_layout(buttonExtrusion, LV_LAYOUT_OFF);
-  lv_btn_set_layout(buttonMove, LV_LAYOUT_OFF);
-  lv_btn_set_layout(buttonHome, LV_LAYOUT_OFF);
-  lv_btn_set_layout(buttonLevel, LV_LAYOUT_OFF);
-  //lv_btn_set_layout(buttonFilament, LV_LAYOUT_OFF);
-  //lv_btn_set_layout(buttonMore, LV_LAYOUT_OFF);
-  lv_btn_set_layout(buttonBack, LV_LAYOUT_OFF);
-
-  lv_obj_t * labelPreHeat   = lv_label_create(buttonPreHeat, NULL);
-  lv_obj_t * labelExtrusion = lv_label_create(buttonExtrusion, NULL);
-  lv_obj_t * label_Move     = lv_label_create(buttonMove, NULL);
-  lv_obj_t * label_Home     = lv_label_create(buttonHome, NULL);
-  lv_obj_t * label_Level    = lv_label_create(buttonLevel, NULL);
-  //lv_obj_t * label_Filament = lv_label_create(buttonFilament, NULL);
-  //lv_obj_t * label_More = lv_label_create(buttonMore, NULL);
-  lv_obj_t * label_Back = lv_label_create(buttonBack, NULL);
-
-  if (gCfgItems.multiple_language != 0) {
-    lv_label_set_text(labelPreHeat, tool_menu.preheat);
-    lv_obj_align(labelPreHeat, buttonPreHeat, LV_ALIGN_IN_BOTTOM_MID, 0, BUTTON_TEXT_Y_OFFSET);
-
-    lv_label_set_text(labelExtrusion, tool_menu.extrude);
-    lv_obj_align(labelExtrusion, buttonExtrusion, LV_ALIGN_IN_BOTTOM_MID, 0, BUTTON_TEXT_Y_OFFSET);
-
-    lv_label_set_text(label_Move, tool_menu.move);
-    lv_obj_align(label_Move, buttonMove, LV_ALIGN_IN_BOTTOM_MID, 0, BUTTON_TEXT_Y_OFFSET);
-
-    lv_label_set_text(label_Home, tool_menu.home);
-    lv_obj_align(label_Home, buttonHome, LV_ALIGN_IN_BOTTOM_MID, 0, BUTTON_TEXT_Y_OFFSET);
-
-    /*
-    if (gCfgItems.leveling_mode != 2) {
-      lv_label_set_text(label_Level, gCfgItems.leveling_mode == 1 ? tool_menu.autoleveling : tool_menu.leveling);
-      lv_obj_align(label_Level, buttonLevel, LV_ALIGN_IN_BOTTOM_MID, 0, BUTTON_TEXT_Y_OFFSET);
-    }
-    */
-    lv_label_set_text(label_Level, tool_menu.TERN(AUTO_BED_LEVELING_BILINEAR, autoleveling, leveling));
-    lv_obj_align(label_Level, buttonLevel, LV_ALIGN_IN_BOTTOM_MID, 0, BUTTON_TEXT_Y_OFFSET);
-
-    //lv_label_set_text(label_Filament, tool_menu.filament);
-    //lv_obj_align(label_Filament, buttonFilament, LV_ALIGN_IN_BOTTOM_MID, 0, BUTTON_TEXT_Y_OFFSET);
-
-    //lv_label_set_text(label_More, tool_menu.more);
-    //lv_obj_align(label_More, buttonMore, LV_ALIGN_IN_BOTTOM_MID, 0, BUTTON_TEXT_Y_OFFSET);
-
-    lv_label_set_text(label_Back, common_menu.text_back);
-    lv_obj_align(label_Back, buttonBack, LV_ALIGN_IN_BOTTOM_MID, 0, BUTTON_TEXT_Y_OFFSET);
-  }
-=======
   scr = lv_screen_create(TOOL_UI);
   lv_big_button_create(scr, "F:/bmp_preHeat.bin", tool_menu.preheat, INTERVAL_V, titleHeight, event_handler, ID_T_PRE_HEAT);
   lv_big_button_create(scr, "F:/bmp_extruct.bin", tool_menu.extrude, BTN_X_PIXEL + INTERVAL_V * 2, titleHeight, event_handler, ID_T_EXTRUCT);
@@ -300,9 +107,13 @@
   lv_big_button_create(scr, "F:/bmp_leveling.bin", tool_menu.TERN(AUTO_BED_LEVELING_BILINEAR, autoleveling, leveling), INTERVAL_V, BTN_Y_PIXEL + INTERVAL_H + titleHeight, event_handler, ID_T_LEVELING);
   lv_big_button_create(scr, "F:/bmp_filamentchange.bin", tool_menu.filament, BTN_X_PIXEL+INTERVAL_V*2,BTN_Y_PIXEL+INTERVAL_H+titleHeight, event_handler,ID_T_FILAMENT);
   lv_big_button_create(scr, "F:/bmp_return.bin", common_menu.text_back, BTN_X_PIXEL * 3 + INTERVAL_V * 4, BTN_Y_PIXEL + INTERVAL_H + titleHeight, event_handler, ID_T_RETURN);
->>>>>>> c574bcce
 }
 
-void lv_clear_tool() { lv_obj_del(scr); }
+void lv_clear_tool() {
+  #if HAS_ROTARY_ENCODER
+    if (gCfgItems.encoder_enable) lv_group_remove_all_objs(g);
+  #endif
+  lv_obj_del(scr);
+}
 
 #endif // HAS_TFT_LVGL_UI