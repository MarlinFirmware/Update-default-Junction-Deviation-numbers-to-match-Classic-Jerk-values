--- conflicted
+++ resolved
@@ -71,15 +71,9 @@
       uiCfg.desireSprayerTempBak = thermalManager.temp_hotend[uiCfg.curSprayerChoose].target;
       lv_draw_filament_change();
       break;
-<<<<<<< HEAD
       case ID_T_MORE:
-      #if ENABLED(CUSTOM_USER_MENUS)
-          lv_draw_more();
-      #endif
-      break;
-=======
-    case ID_T_MORE: lv_draw_more(); break;
->>>>>>> c74f9726
+        TERN_(CUSTOM_USER_MENUS, lv_draw_more());
+        break;
     case ID_T_RETURN:
       TERN_(MKS_TEST, curent_disp_ui = 1);
       lv_draw_ready_print();
@@ -95,13 +89,9 @@
   lv_big_button_create(scr, "F:/bmp_zero.bin", tool_menu.home, BTN_X_PIXEL * 3 + INTERVAL_V * 4, titleHeight, event_handler, ID_T_HOME);
   lv_big_button_create(scr, "F:/bmp_leveling.bin", tool_menu.TERN(AUTO_BED_LEVELING_BILINEAR, autoleveling, leveling), INTERVAL_V, BTN_Y_PIXEL + INTERVAL_H + titleHeight, event_handler, ID_T_LEVELING);
   lv_big_button_create(scr, "F:/bmp_filamentchange.bin", tool_menu.filament, BTN_X_PIXEL+INTERVAL_V*2,BTN_Y_PIXEL+INTERVAL_H+titleHeight, event_handler,ID_T_FILAMENT);
-<<<<<<< HEAD
   #if ENABLED(CUSTOM_USER_MENUS)
-    lv_big_button_create(scr, "F:/bmp_more.bin", tool_menu.more, BTN_X_PIXEL*2+INTERVAL_V*3, BTN_Y_PIXEL+INTERVAL_H+titleHeight, event_handler, ID_T_MORE);
+    lv_big_button_create(scr, "F:/bmp_more.bin", tool_menu.more, BTN_X_PIXEL * 2 + INTERVAL_V * 3, BTN_Y_PIXEL + INTERVAL_H + titleHeight, event_handler, ID_T_MORE);
   #endif
-=======
-  lv_big_button_create(scr, "F:/bmp_more.bin", tool_menu.more, BTN_X_PIXEL * 2 + INTERVAL_V * 3, BTN_Y_PIXEL + INTERVAL_H + titleHeight, event_handler, ID_T_MORE);
->>>>>>> c74f9726
   lv_big_button_create(scr, "F:/bmp_return.bin", common_menu.text_back, BTN_X_PIXEL * 3 + INTERVAL_V * 4, BTN_Y_PIXEL + INTERVAL_H + titleHeight, event_handler, ID_T_RETURN);
 }
 
