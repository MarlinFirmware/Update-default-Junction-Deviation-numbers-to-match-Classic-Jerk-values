/*****************
 * language_en.h *
 *****************/

/****************************************************************************
 *   Written By Marcio Teixeira 2019 - Aleph Objects, Inc.                  *
 *                                                                          *
 *   This program is free software: you can redistribute it and/or modify   *
 *   it under the terms of the GNU General Public License as published by   *
 *   the Free Software Foundation, either version 3 of the License, or      *
 *   (at your option) any later version.                                    *
 *                                                                          *
 *   This program is distributed in the hope that it will be useful,        *
 *   but WITHOUT ANY WARRANTY; without even the implied warranty of         *
 *   MERCHANTABILITY or FITNESS FOR A PARTICULAR PURPOSE.  See the          *
 *   GNU General Public License for more details.                           *
 *                                                                          *
 *   To view a copy of the GNU General Public License, go to the following  *
 *   location: <https://www.gnu.org/licenses/>.                             *
 ****************************************************************************/

#pragma once

#include "language.h"

#if ENABLED(TOUCH_UI_UTF8_COPYRIGHT)
  #define COPYRIGHT_SIGN    u8"©"
#else
  #define COPYRIGHT_SIGN    u8"(c)"
#endif

#if ENABLED(TOUCH_UI_UTF8_WESTERN_CHARSET)
  #define DEGREE_SIGN       u8"°"
#else
  #define DEGREE_SIGN       u8" "
#endif

namespace Language_en {
  PROGMEM Language_Str MSG_BUTTON_OKAY              = u8"Okay";
  PROGMEM Language_Str MSG_BUTTON_MENU              = u8"Menu";
  PROGMEM Language_Str MSG_BUTTON_MEDIA             = u8"Media";
  PROGMEM Language_Str MSG_BUTTON_OPEN              = u8"Open";
  PROGMEM Language_Str MSG_CLEAN_NOZZLE             = u8"Clean Nozzle";
  PROGMEM Language_Str MSG_VMAX_X                   = u8"Vmax X";
  PROGMEM Language_Str MSG_VMAX_Y                   = u8"Vmax Y";
  PROGMEM Language_Str MSG_VMAX_Z                   = u8"Vmax Z";
  PROGMEM Language_Str MSG_ACCEL_PRINTING           = u8"Printing";
  PROGMEM Language_Str MSG_ACCEL_TRAVEL             = u8"Travel";
  PROGMEM Language_Str MSG_ACCEL_RETRACT            = u8"Retraction";
  PROGMEM Language_Str MSG_AMAX_X                   = u8"Amax X";
  PROGMEM Language_Str MSG_AMAX_Y                   = u8"Amax Y";
  PROGMEM Language_Str MSG_AMAX_Z                   = u8"Amax Z";
  PROGMEM Language_Str MSG_AXIS_X                   = u8"X";
  PROGMEM Language_Str MSG_AXIS_X2                  = u8"X2";
  PROGMEM Language_Str MSG_AXIS_Y                   = u8"Y";
  PROGMEM Language_Str MSG_AXIS_Y2                  = u8"Y2";
  PROGMEM Language_Str MSG_AXIS_Z                   = u8"Z";
  PROGMEM Language_Str MSG_AXIS_Z2                  = u8"Z2";
  PROGMEM Language_Str MSG_AXIS_E                   = u8"E";
  PROGMEM Language_Str MSG_AXIS_E1                  = u8"E1";
  PROGMEM Language_Str MSG_AXIS_E2                  = u8"E2";
  PROGMEM Language_Str MSG_AXIS_E3                  = u8"E3";
  PROGMEM Language_Str MSG_AXIS_E4                  = u8"E4";
  PROGMEM Language_Str MSG_AXIS_ALL                 = u8"All";
  PROGMEM Language_Str MSG_HOME                     = u8"Home";
  PROGMEM Language_Str MSG_PRINT_STARTING           = u8"Print starting";
  PROGMEM Language_Str MSG_PRINT_FINISHED           = u8"Print finished";
  PROGMEM Language_Str MSG_PRINT_ERROR              = u8"Print error";
  PROGMEM Language_Str MSG_ABOUT_TOUCH_PANEL_1      = u8"Color Touch Panel";
  PROGMEM Language_Str MSG_ABOUT_TOUCH_PANEL_2      = WEBSITE_URL;
  PROGMEM Language_Str MSG_LICENSE                  = u8"This program is free software: you can redistribute it and/or modify it under the terms of "
                                                        "the GNU General Public License as published by the Free Software Foundation, either version 3 "
                                                        "of the License, or (at your option) any later version.\n\nTo view a copy of the GNU General "
                                                        "Public License, go to the following location: https://www.gnu.org/licenses.";
  PROGMEM Language_Str MSG_RUNOUT_1                 = u8"Runout 1";
  PROGMEM Language_Str MSG_RUNOUT_2                 = u8"Runout 2";
  PROGMEM Language_Str MSG_DISPLAY_MENU             = u8"Display";
  PROGMEM Language_Str MSG_INTERFACE                = u8"Interface";
  PROGMEM Language_Str MSG_MEASURE_AUTOMATICALLY    = u8"Measure automatically";
  PROGMEM Language_Str MSG_H_OFFSET                 = u8"H Offset";
  PROGMEM Language_Str MSG_V_OFFSET                 = u8"V Offset";
  PROGMEM Language_Str MSG_TOUCH_SCREEN             = u8"Touch Screen";
  PROGMEM Language_Str MSG_CALIBRATE                = u8"Calibrate";
  PROGMEM Language_Str MSG_UNITS_MILLIAMP           = u8"mA";
  PROGMEM Language_Str MSG_UNITS_MM                 = u8"mm";
  PROGMEM Language_Str MSG_UNITS_MM_S               = u8"mm/s";
  PROGMEM Language_Str MSG_UNITS_MM_S2              = u8"mm/s" SUPERSCRIPT_TWO;
  PROGMEM Language_Str MSG_UNITS_STEP_MM            = u8"st/mm";
  PROGMEM Language_Str MSG_UNITS_PERCENT            = u8"%";
  PROGMEM Language_Str MSG_UNITS_C                  = DEGREE_SIGN u8"C";
  PROGMEM Language_Str MSG_IDLE                     = u8"idle";
  PROGMEM Language_Str MSG_SET_MAXIMUM              = u8"Set Maximum";
  PROGMEM Language_Str MSG_PRINT_SPEED              = u8"Print Speed";
  PROGMEM Language_Str MSG_LINEAR_ADVANCE           = u8"Linear Advance";
  PROGMEM Language_Str MSG_LINEAR_ADVANCE_K         = u8"K";
  PROGMEM Language_Str MSG_LINEAR_ADVANCE_K1        = u8"K E1";
  PROGMEM Language_Str MSG_LINEAR_ADVANCE_K2        = u8"K E2";
  PROGMEM Language_Str MSG_LINEAR_ADVANCE_K3        = u8"K E3";
  PROGMEM Language_Str MSG_LINEAR_ADVANCE_K4        = u8"K E4";
  PROGMEM Language_Str MSG_NUDGE_NOZZLE             = u8"Nudge Nozzle";
  PROGMEM Language_Str MSG_ADJUST_BOTH_NOZZLES      = u8"Adjust Both Nozzles";
  PROGMEM Language_Str MSG_SHOW_OFFSETS             = u8"Show Offsets";
  PROGMEM Language_Str MSG_INCREMENT                = u8"Increment";
  PROGMEM Language_Str MSG_ERASE_FLASH_WARNING      = u8"Are you sure? SPI flash will be erased.";
  PROGMEM Language_Str MSG_ERASING                  = u8"Erasing...";
  PROGMEM Language_Str MSG_ERASED                   = u8"SPI flash erased";
  PROGMEM Language_Str MSG_CALIBRATION_WARNING      = u8"For best results, unload the filament and clean the hotend prior to starting calibration. Continue?";
  PROGMEM Language_Str MSG_START_PRINT_CONFIRMATION = u8"Start printing %s?";
  PROGMEM Language_Str MSG_ABORT_WARNING            = u8"Are you sure you want to cancel the print?";
  PROGMEM Language_Str MSG_EXTRUDER_SELECTION       = u8"Extruder Selection";
  PROGMEM Language_Str MSG_CURRENT_TEMPERATURE      = u8"Current Temp";
  PROGMEM Language_Str MSG_REMOVAL_TEMPERATURE      = u8"Removal Temp";
  PROGMEM Language_Str MSG_CAUTION                  = u8"Caution:";
  PROGMEM Language_Str MSG_HOT                      = u8"Hot!";
  PROGMEM Language_Str MSG_UNLOAD_FILAMENT          = u8"Unload/Retract";
  PROGMEM Language_Str MSG_LOAD_FILAMENT            = u8"Load/Extrude";
  PROGMEM Language_Str MSG_MOMENTARY                = u8"Momentary";
  PROGMEM Language_Str MSG_CONTINUOUS               = u8"Continuous";
  PROGMEM Language_Str MSG_PLEASE_WAIT              = u8"Please wait...";
  PROGMEM Language_Str MSG_PRINT_MENU               = u8"Print Menu";
  PROGMEM Language_Str MSG_FINE_MOTION              = u8"Fine motion";
  PROGMEM Language_Str MSG_ENABLE_MEDIA             = u8"Enable Media";
  PROGMEM Language_Str MSG_INSERT_MEDIA             = u8"Insert Media...";
  PROGMEM Language_Str MSG_LCD_BRIGHTNESS           = u8"LCD brightness";
  PROGMEM Language_Str MSG_SOUND_VOLUME             = u8"Sound volume";
  PROGMEM Language_Str MSG_SCREEN_LOCK              = u8"Screen lock";
  PROGMEM Language_Str MSG_BOOT_SCREEN              = u8"Boot screen";
  PROGMEM Language_Str MSG_SOUNDS                   = u8"Sounds";
  PROGMEM Language_Str MSG_CLICK_SOUNDS             = u8"Click sounds";
  PROGMEM Language_Str MSG_EEPROM_RESTORED          = u8"Settings restored from backup";
  PROGMEM Language_Str MSG_EEPROM_RESET             = u8"Settings restored to default";
  PROGMEM Language_Str MSG_EEPROM_SAVED             = u8"Settings saved!";
<<<<<<< HEAD
  PROGMEM Language_Str MSG_EEPROM_SAVE_PROMPT       = u8"Do you wish to save these settings as defaults?";
=======
  PROGMEM Language_Str MSG_EEPROM_SAVE_PROMPT       = u8"Settings applied. Save these settings for next power-on?";
>>>>>>> e7e1c514
  PROGMEM Language_Str MSG_EEPROM_RESET_WARNING     = u8"Are you sure? Customizations will be lost.";

  PROGMEM Language_Str MSG_PASSCODE_REJECTED        = u8"Wrong passcode!";
  PROGMEM Language_Str MSG_PASSCODE_ACCEPTED        = u8"Passcode accepted!";
  PROGMEM Language_Str MSG_PASSCODE_SELECT          = u8"Select Passcode:";
  PROGMEM Language_Str MSG_PASSCODE_REQUEST         = u8"Enter Passcode:";

  PROGMEM Language_Str MSG_TOUCH_CALIBRATION_START  = u8"Release to begin screen calibration";
  PROGMEM Language_Str MSG_TOUCH_CALIBRATION_PROMPT = u8"Touch the dots to calibrate";
  PROGMEM Language_Str MSG_BED_MAPPING_DONE         = u8"Bed mapping finished";
  PROGMEM Language_Str MSG_BED_MAPPING_INCOMPLETE   = u8"Not all points probed";
  PROGMEM Language_Str MSG_LEVELING                 = u8"Leveling";
  PROGMEM Language_Str MSG_AXIS_LEVELING            = u8"Axis Leveling";
  PROGMEM Language_Str MSG_PROBE_BED                = u8"Probe Mesh";
  PROGMEM Language_Str MSG_SHOW_MESH                = u8"View Mesh";
  PROGMEM Language_Str MSG_PRINT_TEST               = u8"Print Test (PLA)";
  PROGMEM Language_Str MSG_MOVE_Z_TO_TOP            = u8"Raise Z to Top";

  #if ENABLED(TOUCH_UI_LULZBOT_BIO)
    PROGMEM Language_Str MSG_MOVE_TO_HOME           = u8"Move to Home";
    PROGMEM Language_Str MSG_RAISE_PLUNGER          = u8"Raise Plunger";
    PROGMEM Language_Str MSG_RELEASE_XY_AXIS        = u8"Release X and Y Axis";
    PROGMEM Language_Str MSG_BED_TEMPERATURE        = u8"Bed Temperature";
    PROGMEM Language_Str MSG_HOME_XYZ_WARNING       = u8"About to move to home position. Ensure the top and the bed of the printer are clear.\n\nContinue?";
    PROGMEM Language_Str MSG_HOME_E_WARNING         = u8"About to re-home plunger and auto-level. Remove syringe prior to proceeding.\n\nContinue?";
  #endif

  #ifdef TOUCH_UI_COCOA_PRESS
    PROGMEM Language_Str MSG_BODY                   = u8"Body";
    PROGMEM Language_Str MSG_SELECT_CHOCOLATE_TYPE  = u8"Select Chocolate Type";
    PROGMEM Language_Str MSG_EXTERNAL               = u8"External";
    PROGMEM Language_Str MSG_CHOCOLATE              = u8"Chocolate";
    PROGMEM Language_Str MSG_UNLOAD_CARTRIDGE       = u8"Unload Cartridge";
    PROGMEM Language_Str MSG_LOAD_UNLOAD            = u8"Load/Unload";
    PROGMEM Language_Str MSG_FULL_LOAD              = u8"Full Load";
    PROGMEM Language_Str MSG_FULL_UNLOAD            = u8"Full Unload";
    PROGMEM Language_Str MSG_PREHEAT_CHOCOLATE      = u8"Preheat Chocolate";
    PROGMEM Language_Str MSG_PREHEAT_FINISHED       = u8"Preheat finished";
    PROGMEM Language_Str MSG_PREHEAT                = u8"Preheat";
    PROGMEM Language_Str MSG_BUTTON_PAUSE           = u8"Pause";
    PROGMEM Language_Str MSG_BUTTON_RESUME          = u8"Resume";
    PROGMEM Language_Str MSG_ELAPSED_PRINT          = u8"Elapsed Print";
    PROGMEM Language_Str MSG_XYZ_MOVE               = u8"XYZ Move";
    PROGMEM Language_Str MSG_E_MOVE                 = u8"Extrusion Move";
  #endif
}; // namespace Language_en<|MERGE_RESOLUTION|>--- conflicted
+++ resolved
@@ -130,11 +130,7 @@
   PROGMEM Language_Str MSG_EEPROM_RESTORED          = u8"Settings restored from backup";
   PROGMEM Language_Str MSG_EEPROM_RESET             = u8"Settings restored to default";
   PROGMEM Language_Str MSG_EEPROM_SAVED             = u8"Settings saved!";
-<<<<<<< HEAD
-  PROGMEM Language_Str MSG_EEPROM_SAVE_PROMPT       = u8"Do you wish to save these settings as defaults?";
-=======
   PROGMEM Language_Str MSG_EEPROM_SAVE_PROMPT       = u8"Settings applied. Save these settings for next power-on?";
->>>>>>> e7e1c514
   PROGMEM Language_Str MSG_EEPROM_RESET_WARNING     = u8"Are you sure? Customizations will be lost.";
 
   PROGMEM Language_Str MSG_PASSCODE_REJECTED        = u8"Wrong passcode!";
