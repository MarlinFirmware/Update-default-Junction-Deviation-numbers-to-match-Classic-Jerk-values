--- conflicted
+++ resolved
@@ -104,11 +104,7 @@
   switch (tag) {
     case 1: GOTO_PREVIOUS(); break;
     #if EITHER(Z_STEPPER_AUTO_ALIGN,MECHANICAL_GANTRY_CALIBRATION)
-<<<<<<< HEAD
-      case 2: SpinnerDialogBox::enqueueAndWait_P(PSTR("G34")); break;
-=======
       case 2: SpinnerDialogBox::enqueueAndWait(F("G34")); break;
->>>>>>> 718227a9
     #endif
     #if HAS_BED_PROBE
       case 3:
@@ -118,11 +114,7 @@
         #if ENABLED(AUTO_BED_LEVELING_UBL)
           BedMeshViewScreen::doProbe();
         #else
-<<<<<<< HEAD
-          SpinnerDialogBox::enqueueAndWait_P(PSTR(BED_LEVELING_COMMANDS));
-=======
           SpinnerDialogBox::enqueueAndWait(F(BED_LEVELING_COMMANDS));
->>>>>>> 718227a9
         #endif
         break;
     #endif
@@ -135,11 +127,7 @@
     #endif
     #if ENABLED(BLTOUCH)
       case 7: injectCommands_P(PSTR("M280 P0 S60")); break;
-<<<<<<< HEAD
-      case 8: SpinnerDialogBox::enqueueAndWait_P(PSTR("M280 P0 S90\nG4 P100\nM280 P0 S120")); break;
-=======
       case 8: SpinnerDialogBox::enqueueAndWait(F("M280 P0 S90\nG4 P100\nM280 P0 S120")); break;
->>>>>>> 718227a9
     #endif
     default: return false;
   }
