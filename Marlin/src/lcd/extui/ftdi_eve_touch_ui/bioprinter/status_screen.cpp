/*************************
 * bio_status_screen.cpp *
 *************************/

/****************************************************************************
 *   Written By Mark Pelletier  2017 - Aleph Objects, Inc.                  *
 *   Written By Marcio Teixeira 2018 - Aleph Objects, Inc.                  *
 *   Written By Marcio Teixeira 2019 - Cocoa Press                          *
 *                                                                          *
 *   This program is free software: you can redistribute it and/or modify   *
 *   it under the terms of the GNU General Public License as published by   *
 *   the Free Software Foundation, either version 3 of the License, or      *
 *   (at your option) any later version.                                    *
 *                                                                          *
 *   This program is distributed in the hope that it will be useful,        *
 *   but WITHOUT ANY WARRANTY; without even the implied warranty of         *
 *   MERCHANTABILITY or FITNESS FOR A PARTICULAR PURPOSE.  See the          *
 *   GNU General Public License for more details.                           *
 *                                                                          *
 *   To view a copy of the GNU General Public License, go to the following  *
 *   location: <https://www.gnu.org/licenses/>.                             *
 ****************************************************************************/

#include "../config.h"
#include "../screens.h"

#ifdef FTDI_BIO_STATUS_SCREEN

#if ENABLED(TOUCH_UI_PORTRAIT)
  #include "ui_portrait.h"
#else
  #include "ui_landscape.h"
#endif

#define GRID_COLS 2
#define GRID_ROWS 9

#define POLY(A) PolyUI::poly_reader_t(A, sizeof(A)/sizeof(A[0]))

const uint8_t shadow_depth = 5;
const float   max_speed  = 1.00;
const float   min_speed  = 0.02;
const float   emax_speed = 2.00;
const float   emin_speed = 0.70;

using namespace FTDI;
using namespace Theme;
using namespace ExtUI;

float StatusScreen::increment;
bool  StatusScreen::jog_xy;
bool  StatusScreen::fine_motion;

void StatusScreen::unlockMotors() {
  injectCommands_P(PSTR("M84 XY"));
  jog_xy = false;
}

void StatusScreen::draw_temperature(draw_mode_t what) {
  CommandProcessor cmd;
  PolyUI ui(cmd, what);

  int16_t x, y, h, v;

  cmd.tag(15);

  if (what & BACKGROUND) {
    cmd.cmd(COLOR_RGB(bg_color));

    // The LulzBot Bio shows the temperature for
    // the bed.

    #if ENABLED(TOUCH_UI_PORTRAIT)
      // Draw touch surfaces
      ui.bounds(POLY(target_temp), x, y, h, v);
      cmd.rectangle(x, y, h, v);
      ui.bounds(POLY(actual_temp), x, y, h, v);
      cmd.rectangle(x, y, h, v);
    #else
      ui.bounds(POLY(bed_temp), x, y, h, v);
      cmd.rectangle(x, y, h, v);
    #endif
    ui.bounds(POLY(bed_icon), x, y, h, v);
    cmd.rectangle(x, y, h, v);

    // Draw bed icon
    cmd.cmd(BITMAP_SOURCE(Bed_Heat_Icon_Info))
       .cmd(BITMAP_LAYOUT(Bed_Heat_Icon_Info))
       .cmd(BITMAP_SIZE  (Bed_Heat_Icon_Info))
       .cmd(COLOR_RGB(shadow_rgb))
       .icon (x + 2, y + 2, h, v, Bed_Heat_Icon_Info, icon_scale * 2)
       .cmd(COLOR_RGB(bg_text_enabled))
       .icon (x, y, h, v, Bed_Heat_Icon_Info, icon_scale * 2);

    #if ENABLED(TOUCH_UI_USE_UTF8)
      load_utf8_bitmaps(cmd); // Restore font bitmap handles
    #endif
  }

  if (what & FOREGROUND) {
    char str[15];
    cmd.cmd(COLOR_RGB(bg_text_enabled));
    cmd.font(font_medium);

    #if ENABLED(TOUCH_UI_PORTRAIT)
      if (!isHeaterIdle(BED) && getTargetTemp_celsius(BED) > 0)
        format_temp(str, getTargetTemp_celsius(BED));
      else
        strcpy_P(str, GET_TEXT(MSG_BED));

      ui.bounds(POLY(target_temp), x, y, h, v);
      cmd.text(x, y, h, v, str);

      format_temp(str, getActualTemp_celsius(BED));
      ui.bounds(POLY(actual_temp), x, y, h, v);
      cmd.text(x, y, h, v, str);
    #else
      if (!isHeaterIdle(BED) && getTargetTemp_celsius(BED) > 0)
        format_temp_and_temp(str, getActualTemp_celsius(BED), getTargetTemp_celsius(BED));
      else
        format_temp_and_idle(str, getActualTemp_celsius(BED));

      ui.bounds(POLY(bed_temp), x, y, h, v);
      cmd.text(x, y, h, v, str);
      #endif
  }
}

void StatusScreen::draw_syringe(draw_mode_t what) {
  int16_t x, y, h, v;
  const float fill_level = (
    #ifdef E_MAX_POS
      1.0 - min(1.0, max(0.0, getAxisPosition_mm(E0) / E_MAX_POS))
    #else
      0.75
    #endif
  );
  const bool e_homed = TERN1(TOUCH_UI_LULZBOT_BIO, isAxisPositionKnown(E0));

  CommandProcessor cmd;
  PolyUI ui(cmd, what);

  if (what & BACKGROUND) {
    // Paint the shadow for the syringe
    ui.color(shadow_rgb);
    ui.shadow(POLY(syringe_outline), shadow_depth);
  }

  if (what & FOREGROUND && e_homed) {
    // Paint the syringe icon
    ui.color(syringe_rgb);
    ui.fill(POLY(syringe_outline));

    ui.color(fluid_rgb);
    ui.bounds(POLY(syringe_fluid), x, y, h, v);
    cmd.cmd(SAVE_CONTEXT());
    cmd.cmd(SCISSOR_XY(x,y + v * (1.0 - fill_level)));
    cmd.cmd(SCISSOR_SIZE(h,  v *        fill_level));
    ui.fill(POLY(syringe_fluid), false);
    cmd.cmd(RESTORE_CONTEXT());

    ui.color(stroke_rgb);
    ui.fill(POLY(syringe));
  }
}

void StatusScreen::draw_arrows(draw_mode_t what) {
  const bool e_homed = TERN1(TOUCH_UI_LULZBOT_BIO, isAxisPositionKnown(E0)),
             z_homed = isAxisPositionKnown(Z);

  CommandProcessor cmd;
  PolyUI ui(cmd, what);

  ui.button_fill  (fill_rgb);
  ui.button_stroke(stroke_rgb, 28);
  ui.button_shadow(shadow_rgb, shadow_depth);

  constexpr uint8_t style = PolyUI::REGULAR;

  if ((what & BACKGROUND) || jog_xy) {
    ui.button(1, POLY(x_neg), style);
    ui.button(2, POLY(x_pos), style);
    ui.button(3, POLY(y_neg), style);
    ui.button(4, POLY(y_pos), style);
  }

  if ((what & BACKGROUND) || z_homed) {
    ui.button(5, POLY(z_neg), style);
    ui.button(6, POLY(z_pos), style);
  }

  if ((what & BACKGROUND) || e_homed) {
    ui.button(7, POLY(e_neg), style);
    ui.button(8, POLY(e_pos), style);
  }
}

void StatusScreen::draw_fine_motion(draw_mode_t what) {
  int16_t x, y, h, v;
  CommandProcessor cmd;
  PolyUI ui(cmd, what);

  cmd.font(
    #if ENABLED(TOUCH_UI_PORTRAIT)
      font_medium
    #else
      font_small
    #endif
  )
  .tag(16);

  if (what & BACKGROUND) {
    ui.bounds(POLY(fine_label), x, y, h, v);
    cmd.cmd(COLOR_RGB(bg_text_enabled))
       .text(x, y, h, v, GET_TEXT_F(MSG_FINE_MOTION));
  }

  if (what & FOREGROUND) {
    ui.bounds(POLY(fine_toggle), x, y, h, v);
    cmd.colors(ui_toggle)
       .toggle2(x, y, h, v, GET_TEXT_F(MSG_NO), GET_TEXT_F(MSG_YES), fine_motion);
  }
}

void StatusScreen::draw_overlay_icons(draw_mode_t what) {
  const bool e_homed = TERN1(TOUCH_UI_LULZBOT_BIO, isAxisPositionKnown(E0)),
             z_homed = isAxisPositionKnown(Z);

  CommandProcessor cmd;
  PolyUI ui(cmd, what);

  if (what & FOREGROUND) {
    ui.button_fill  (fill_rgb);
    ui.button_stroke(stroke_rgb, 28);
    ui.button_shadow(shadow_rgb, shadow_depth);

    constexpr uint8_t style = PolyUI::REGULAR;
    if (!jog_xy)  ui.button(12, POLY(padlock), style);
    if (!e_homed) ui.button(13, POLY(home_e), style);
    if (!z_homed) ui.button(14, POLY(home_z), style);
  }
}

void StatusScreen::draw_buttons(draw_mode_t what) {
  int16_t x, y, h, v;

  const bool has_media = isMediaInserted() && !isPrintingFromMedia();

  CommandProcessor cmd;
  PolyUI ui(cmd, what);

  ui.bounds(POLY(usb_btn), x, y, h, v);
  cmd.font(font_medium)
     .colors(normal_btn)
     .enabled(has_media)
     .colors(has_media ? action_btn : normal_btn)
     .tag(9).button(x, y, h, v,
        isPrintingFromMedia() ?
          GET_TEXT_F(MSG_PRINTING) :
          GET_TEXT_F(MSG_BUTTON_MEDIA)
      );

  ui.bounds(POLY(menu_btn), x, y, h, v);
  cmd.colors(!has_media ? action_btn : normal_btn).tag(10).button(x, y, h, v, GET_TEXT_F(MSG_BUTTON_MENU));
}

void StatusScreen::loadBitmaps() {
  // Load the bitmaps for the status screen
  constexpr uint32_t base = ftdi_memory_map::RAM_G;
  CLCD::mem_write_pgm(base + Bed_Heat_Icon_Info.RAMG_offset, Bed_Heat_Icon, sizeof(Bed_Heat_Icon));

  // Load fonts for internationalization
  #if ENABLED(TOUCH_UI_USE_UTF8)
    load_utf8_data(base + UTF8_FONT_OFFSET);
  #endif
}

void StatusScreen::onRedraw(draw_mode_t what) {
  if (what & BACKGROUND) {
    CommandProcessor cmd;
    cmd.cmd(CLEAR_COLOR_RGB(bg_color))
       .cmd(CLEAR(true,true,true))
       .tag(0);
  }

  draw_syringe(what);
  draw_temperature(what);
  draw_arrows(what);
  draw_overlay_icons(what);
  draw_buttons(what);
  draw_fine_motion(what);
}

bool StatusScreen::onTouchStart(uint8_t) {
  increment = 0;
  return true;
}

bool StatusScreen::onTouchEnd(uint8_t tag) {
  switch (tag) {
    case  1:
    case  2:
    case  3:
    case  4:
    case 12:
      if (!jog_xy) {
        jog_xy = true;
        injectCommands_P(PSTR("M17"));
      }
      jog({ 0, 0, 0 });
      break;
    case  5:
    case  6:
      jog({ 0, 0, 0 });
      break;
    case  9: GOTO_SCREEN(FilesScreen); break;
    case 10: GOTO_SCREEN(MainMenu); break;
    case 13: GOTO_SCREEN(BioConfirmHomeE); break;
<<<<<<< HEAD
    case 14: SpinnerDialogBox::enqueueAndWait_P(PSTR("G28Z")); break;
=======
    case 14: SpinnerDialogBox::enqueueAndWait(F("G28Z")); break;
>>>>>>> 718227a9
    case 15: GOTO_SCREEN(TemperatureScreen);  break;
    case 16: fine_motion = !fine_motion; break;
    default: return false;
  }
  // If a passcode is enabled, the LockScreen will prevent the
  // user from proceeding.
  LockScreen::check_passcode();
  return true;
}

bool StatusScreen::onTouchHeld(uint8_t tag) {
  if (tag >= 1 && tag <= 4 && !jog_xy) return false;
  const float s = min_speed + (fine_motion ? 0 : (max_speed - min_speed) * sq(increment));
  switch (tag) {
    case 1: jog({-s,  0,  0}); break;
    case 2: jog({ s,  0,  0}); break;
    case 4: jog({ 0, -s,  0}); break; // NOTE: Y directions inverted because bed rather than needle moves
    case 3: jog({ 0,  s,  0}); break;
    case 5: jog({ 0,  0, -s}); break;
    case 6: jog({ 0,  0,  s}); break;
    case 7: case 8:
    {
      if (ExtUI::isMoving()) return false;
      const feedRate_t feedrate = emin_speed + (fine_motion ? 0 : (emax_speed - emin_speed) * sq(increment));
      const float increment = 0.25 * feedrate * (tag == 7 ? -1 : 1);
      MoveAxisScreen::setManualFeedrate(E0, feedrate);
      UI_INCREMENT(AxisPosition_mm, E0);
      current_screen.onRefresh();
      break;
    }
    default:
      return false;
  }
  increment = min(1.0f, increment + 0.1f);
  return false;
}

void StatusScreen::setStatusMessage(progmem_str pstr) {
  BioPrintingDialogBox::setStatusMessage(pstr);
}

void StatusScreen::setStatusMessage(const char * const str) {
  BioPrintingDialogBox::setStatusMessage(str);
}

void StatusScreen::onIdle() {
  reset_menu_timeout();
  if (refresh_timer.elapsed(STATUS_UPDATE_INTERVAL)) {
    if (!EventLoop::is_touch_held())
      onRefresh();
    if (isPrintingFromMedia())
      BioPrintingDialogBox::show();
    refresh_timer.start();
  }
}

#endif // FTDI_BIO_STATUS_SCREEN<|MERGE_RESOLUTION|>--- conflicted
+++ resolved
@@ -316,11 +316,7 @@
     case  9: GOTO_SCREEN(FilesScreen); break;
     case 10: GOTO_SCREEN(MainMenu); break;
     case 13: GOTO_SCREEN(BioConfirmHomeE); break;
-<<<<<<< HEAD
-    case 14: SpinnerDialogBox::enqueueAndWait_P(PSTR("G28Z")); break;
-=======
     case 14: SpinnerDialogBox::enqueueAndWait(F("G28Z")); break;
->>>>>>> 718227a9
     case 15: GOTO_SCREEN(TemperatureScreen);  break;
     case 16: fine_motion = !fine_motion; break;
     default: return false;
