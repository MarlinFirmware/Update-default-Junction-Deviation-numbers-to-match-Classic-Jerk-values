/***********************
 * adjuster_widget.cpp *
 ***********************/

/****************************************************************************
 *   Written By Marcio Teixeira 2021 - Cocoa Press                          *
 *                                                                          *
 *   This program is free software: you can redistribute it and/or modify   *
 *   it under the terms of the GNU General Public License as published by   *
 *   the Free Software Foundation, either version 3 of the License, or      *
 *   (at your option) any later version.                                    *
 *                                                                          *
 *   This program is distributed in the hope that it will be useful,        *
 *   but WITHOUT ANY WARRANTY; without even the implied warranty of         *
 *   MERCHANTABILITY or FITNESS FOR A PARTICULAR PURPOSE.  See the          *
 *   GNU General Public License for more details.                           *
 *                                                                          *
 *   To view a copy of the GNU General Public License, go to the following  *
 *   location: <https://www.gnu.org/licenses/>.                             *
 ****************************************************************************/

#include "ftdi_extended.h"
#include "../../../../../../core/string.h"

#if ENABLED(FTDI_EXTENDED)

#define SUB_COLS          9
#define SUB_ROWS          1
#define VAL_POS           SUB_POS(1,1), SUB_SIZE(5,1)
#define INC_POS           SUB_POS(6,1), SUB_SIZE(2,1)
#define DEC_POS           SUB_POS(8,1), SUB_SIZE(2,1)

namespace FTDI {
  void draw_adjuster_value(CommandProcessor& cmd, int16_t x, int16_t y, int16_t w, int16_t h, float value, progmem_str units, int8_t width, uint8_t precision) {
    if (isnan(value)) {
      cmd.text(VAL_POS, '-');
      return;
    }
<<<<<<< HEAD
    cmd.text(VAL_POS, DString::format(F("%*.*f%s%s"), width, precision, value, units ? " " : "", units ? units : ""));
=======

    cmd.tag(0).text(VAL_POS, str);
>>>>>>> ab8e212c
  }

  void draw_adjuster(CommandProcessor& cmd, int16_t x, int16_t y, int16_t w, int16_t h, uint8_t tag, float value, progmem_str units, int8_t width, uint8_t precision, draw_mode_t what) {
    if (what & BACKGROUND)
      cmd.tag(0).button(VAL_POS, F(""), FTDI::OPT_FLAT);

    if (what & FOREGROUND) {
      draw_adjuster_value(cmd, x, y, w, h, value, units, width, precision);
      cmd.tag(tag  ).button(INC_POS, F("-"))
         .tag(tag+1).button(DEC_POS, F("+"));
    }
  }
} // namespace FTDI

#endif // FTDI_EXTENDED<|MERGE_RESOLUTION|>--- conflicted
+++ resolved
@@ -36,12 +36,8 @@
       cmd.text(VAL_POS, '-');
       return;
     }
-<<<<<<< HEAD
-    cmd.text(VAL_POS, DString::format(F("%*.*f%s%s"), width, precision, value, units ? " " : "", units ? units : ""));
-=======
 
     cmd.tag(0).text(VAL_POS, str);
->>>>>>> ab8e212c
   }
 
   void draw_adjuster(CommandProcessor& cmd, int16_t x, int16_t y, int16_t w, int16_t h, uint8_t tag, float value, progmem_str units, int8_t width, uint8_t precision, draw_mode_t what) {
