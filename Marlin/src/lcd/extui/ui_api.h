--- conflicted
+++ resolved
@@ -45,12 +45,9 @@
 #include "../../inc/MarlinConfig.h"
 #include "../marlinui.h"
 #include "../../gcode/gcode.h"
-<<<<<<< HEAD
-=======
 #if M600_PURGE_MORE_RESUMABLE
   #include "../../feature/pause.h"
 #endif
->>>>>>> 52718f33
 
 namespace ExtUI {
 
@@ -85,12 +82,8 @@
   void injectCommands(char * const);
   bool commandsInQueue();
 
-<<<<<<< HEAD
-  GcodeSuite::MarlinBusyState getMachineBusyState();
-=======
   GcodeSuite::MarlinBusyState getHostKeepaliveState();
   bool getHostKeepaliveIsPaused();
->>>>>>> 52718f33
 
   bool isHeaterIdle(const heater_t);
   bool isHeaterIdle(const extruder_t);
@@ -201,15 +194,11 @@
     void setHostResponse(const uint8_t);
   #endif
 
-<<<<<<< HEAD
-  inline void simulateUserClick() { ui.lcd_clicked = true; }
-=======
   inline void simulateUserClick() {
     #if EITHER(HAS_LCD_MENU, EXTENSIBLE_UI)
       ui.lcd_clicked = true;
     #endif
   }
->>>>>>> 52718f33
 
   #if ENABLED(PRINTCOUNTER)
     char* getFailedPrints_str(char buffer[21]);
