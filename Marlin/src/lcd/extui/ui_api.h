/**
 * Marlin 3D Printer Firmware
 * Copyright (c) 2020 MarlinFirmware [https://github.com/MarlinFirmware/Marlin]
 *
 * Based on Sprinter and grbl.
 * Copyright (c) 2011 Camiel Gubbels / Erik van der Zalm
 *
 * This program is free software: you can redistribute it and/or modify
 * it under the terms of the GNU General Public License as published by
 * the Free Software Foundation, either version 3 of the License, or
 * (at your option) any later version.
 *
 * This program is distributed in the hope that it will be useful,
 * but WITHOUT ANY WARRANTY; without even the implied warranty of
 * MERCHANTABILITY or FITNESS FOR A PARTICULAR PURPOSE.  See the
 * GNU General Public License for more details.
 *
 * You should have received a copy of the GNU General Public License
 * along with this program.  If not, see <https://www.gnu.org/licenses/>.
 *
 */
#pragma once

/************
 * ui_api.h *
 ************/

/****************************************************************************
 *   Written By Marcio Teixeira 2018 - Aleph Objects, Inc.                  *
 *                                                                          *
 *   This program is free software: you can redistribute it and/or modify   *
 *   it under the terms of the GNU General Public License as published by   *
 *   the Free Software Foundation, either version 3 of the License, or      *
 *   (at your option) any later version.                                    *
 *                                                                          *
 *   This program is distributed in the hope that it will be useful,        *
 *   but WITHOUT ANY WARRANTY; without even the implied warranty of         *
 *   MERCHANTABILITY or FITNESS FOR A PARTICULAR PURPOSE.  See the          *
 *   GNU General Public License for more details.                           *
 *                                                                          *
 *   To view a copy of the GNU General Public License, go to the following  *
 *   location: <https://www.gnu.org/licenses/>.                             *
 ****************************************************************************/

#include "../../inc/MarlinConfig.h"
#include "../marlinui.h"

namespace ExtUI {

  // The ExtUI implementation can store up to this many bytes
  // in the EEPROM when the methods onStoreSettings and
  // onLoadSettings are called.

  static constexpr size_t eeprom_data_size = 48;

  enum axis_t     : uint8_t { X, Y, Z, X2, Y2, Z2, Z3, Z4 };
  enum extruder_t : uint8_t { E0, E1, E2, E3, E4, E5, E6, E7 };
  enum heater_t   : uint8_t { H0, H1, H2, H3, H4, H5, BED, CHAMBER, COOLER };
  enum fan_t      : uint8_t { FAN0, FAN1, FAN2, FAN3, FAN4, FAN5, FAN6, FAN7 };
  enum result_t   : uint8_t { PID_BAD_EXTRUDER_NUM, PID_TEMP_TOO_HIGH, PID_TUNING_TIMEOUT, PID_DONE };

  constexpr uint8_t extruderCount = EXTRUDERS;
  constexpr uint8_t hotendCount   = HOTENDS;
  constexpr uint8_t fanCount      = FAN_COUNT;

  #if HAS_MESH
    typedef float bed_mesh_t[GRID_MAX_POINTS_X][GRID_MAX_POINTS_Y];
  #endif

  bool isMoving();
  bool isAxisPositionKnown(const axis_t);
  bool isAxisPositionKnown(const extruder_t);
  bool isPositionKnown(); // Axis position guaranteed, steppers active since homing
  bool isMachineHomed(); // Axis position most likely correct, steppers may have deactivated
  bool canMove(const axis_t);
  bool canMove(const extruder_t);
  void injectCommands_P(PGM_P const);
  void injectCommands(char * const);
  bool commandsInQueue();

  bool isHeaterIdle(const heater_t);
  bool isHeaterIdle(const extruder_t);
  void enableHeater(const heater_t);
  void enableHeater(const extruder_t);

  #if ENABLED(JOYSTICK)
    void jog(const xyz_float_t &dir);
    void _joystick_update(xyz_float_t &norm_jog);
  #endif

  /**
   * Getters and setters
   * Should be used by the EXTENSIBLE_UI to query or change Marlin's state.
   */
  PGM_P getFirmwareName_str();

  #if HAS_SOFTWARE_ENDSTOPS
    bool getSoftEndstopState();
    void setSoftEndstopState(const bool);
  #endif

  #if HAS_TRINAMIC_CONFIG
    float getAxisCurrent_mA(const axis_t);
    float getAxisCurrent_mA(const extruder_t);
    void  setAxisCurrent_mA(const_float_t, const axis_t);
    void  setAxisCurrent_mA(const_float_t, const extruder_t);

     int getTMCBumpSensitivity(const axis_t);
    void setTMCBumpSensitivity(const_float_t, const axis_t);
  #endif

  celsius_float_t getActualTemp_celsius(const heater_t);
  celsius_float_t getActualTemp_celsius(const extruder_t);
  celsius_float_t getTargetTemp_celsius(const heater_t);
  celsius_float_t getTargetTemp_celsius(const extruder_t);
  float getTargetFan_percent(const fan_t);
  float getActualFan_percent(const fan_t);
  float getAxisPosition_mm(const axis_t);
  float getAxisPosition_mm(const extruder_t);
  float getAxisSteps_per_mm(const axis_t);
  float getAxisSteps_per_mm(const extruder_t);
  feedRate_t getAxisMaxFeedrate_mm_s(const axis_t);
  feedRate_t getAxisMaxFeedrate_mm_s(const extruder_t);
  float getAxisMaxAcceleration_mm_s2(const axis_t);
  float getAxisMaxAcceleration_mm_s2(const extruder_t);
  feedRate_t getMinFeedrate_mm_s();
  feedRate_t getMinTravelFeedrate_mm_s();
  float getPrintingAcceleration_mm_s2();
  float getRetractAcceleration_mm_s2();
  float getTravelAcceleration_mm_s2();
  float getFeedrate_percent();
<<<<<<< HEAD
  feedRate_t getFeedrate_mm_s();
  void setFeedrate_mm_s(const feedRate_t fr);
  int16_t getFlowPercentage(const extruder_t);
=======
  int16_t getFlow_percent(const extruder_t);
>>>>>>> 2e0a1f1a

  inline uint8_t getProgress_percent() { return ui.get_progress_percent(); }

  #if HAS_PRINT_PROGRESS_PERMYRIAD
    inline uint16_t getProgress_permyriad() { return ui.get_progress_permyriad(); }
  #endif

  uint32_t getProgress_seconds_elapsed();

  #if PREHEAT_COUNT
    uint16_t getMaterial_preset_E(const uint16_t);
    #if HAS_HEATED_BED
      uint16_t getMaterial_preset_B(const uint16_t);
    #endif
  #endif

  #if ENABLED(DUAL_X_CARRIAGE)
    uint8_t getIDEX_Mode();
  #endif

  #if ENABLED(SHOW_REMAINING_TIME)
    inline uint32_t getProgress_seconds_remaining() { return ui.get_remaining_time(); }
  #endif

  #if HAS_LEVELING
    bool getLevelingActive();
    bool getLevelingIsInProgress();
    void setLevelingActive(const bool);
    bool getMeshValid();
    #if HAS_MESH
      bed_mesh_t& getMeshArray();
      float getMeshPoint(const xy_uint8_t &pos);
      void setMeshPoint(const xy_uint8_t &pos, const_float_t zval);
      void moveToMeshPoint(const xy_uint8_t &pos, const_float_t z);
      void onMeshLevelingStart();
      void onMeshUpdate(const int8_t xpos, const int8_t ypos, const_float_t zval);
      inline void onMeshUpdate(const xy_int8_t &pos, const_float_t zval) { onMeshUpdate(pos.x, pos.y, zval); }

      typedef enum : uint8_t {
        G29_START,        // Prior to start of probe
        G29_FINISH,       // Following probe of all points
        G29_POINT_START,  // Beginning probe of grid location
        G29_POINT_FINISH, // Finished probe of grid location
        G26_START,
        G26_FINISH,
        G26_POINT_START,
        G26_POINT_FINISH
      } probe_state_t;
      void onMeshUpdate(const int8_t xpos, const int8_t ypos, probe_state_t state);
      inline void onMeshUpdate(const xy_int8_t &pos, probe_state_t state) { onMeshUpdate(pos.x, pos.y, state); }
    #endif
  #endif

  #if ENABLED(G26_MESH_VALIDATION)    
  void onMeshValidationStarting();
  void onMeshValidationFinished();
  #endif

  void setCancelState();
  void resetCancelState();
  bool isCanceled();

  #if ENABLED(HOST_PROMPT_SUPPORT)
    void setHostResponse(const uint8_t);
  #endif

  #if ENABLED(PRINTCOUNTER)
    char* getFailedPrints_str(char buffer[21]);
    char* getTotalPrints_str(char buffer[21]);
    char* getFinishedPrints_str(char buffer[21]);
    char* getTotalPrintTime_str(char buffer[21]);
    char* getLongestPrint_str(char buffer[21]);
    char* getFilamentUsed_str(char buffer[21]);
  #endif

  void setTargetTemp_celsius(const_float_t, const heater_t);
  void setTargetTemp_celsius(const_float_t, const extruder_t);
  void setTargetFan_percent(const_float_t, const fan_t);
  void coolDown();
  void setAxisPosition_mm(const_float_t, const axis_t, const feedRate_t=0);
  void setAxisPosition_mm(const_float_t, const extruder_t, const feedRate_t=0);
  void setAxisSteps_per_mm(const_float_t, const axis_t);
  void setAxisSteps_per_mm(const_float_t, const extruder_t);
  void setAxisMaxFeedrate_mm_s(const feedRate_t, const axis_t);
  void setAxisMaxFeedrate_mm_s(const feedRate_t, const extruder_t);
  void setAxisMaxAcceleration_mm_s2(const_float_t, const axis_t);
  void setAxisMaxAcceleration_mm_s2(const_float_t, const extruder_t);
  void setFeedrate_mm_s(const feedRate_t);
  void setMinFeedrate_mm_s(const feedRate_t);
  void setMinTravelFeedrate_mm_s(const feedRate_t);
  void setPrintingAcceleration_mm_s2(const_float_t );
  void setRetractAcceleration_mm_s2(const_float_t );
  void setTravelAcceleration_mm_s2(const_float_t );
  void setFeedrate_percent(const_float_t );
  void setFlow_percent(const int16_t, const extruder_t);
  bool awaitingUserConfirm();
  void setUserConfirmed();
  bool isWaitingOnUser();

  #if ENABLED(LIN_ADVANCE)
    float getLinearAdvance_mm_mm_s(const extruder_t);
    void setLinearAdvance_mm_mm_s(const_float_t, const extruder_t);
  #endif

  #if HAS_JUNCTION_DEVIATION
    float getJunctionDeviation_mm();
    void setJunctionDeviation_mm(const_float_t );
  #else
    float getAxisMaxJerk_mm_s(const axis_t);
    float getAxisMaxJerk_mm_s(const extruder_t);
    void setAxisMaxJerk_mm_s(const_float_t, const axis_t);
    void setAxisMaxJerk_mm_s(const_float_t, const extruder_t);
  #endif

  extruder_t getTool(const uint8_t extruder);
  extruder_t getActiveTool();
  void setActiveTool(const extruder_t, bool no_move);

  #if ENABLED(BABYSTEPPING)
    int16_t mmToWholeSteps(const_float_t mm, const axis_t axis);

    bool babystepAxis_steps(const int16_t steps, const axis_t axis);
    void smartAdjustAxis_steps(const int16_t steps, const axis_t axis, bool linked_nozzles);
  #endif

  #if HAS_HOTEND_OFFSET
    float getNozzleOffset_mm(const axis_t, const extruder_t);
    void setNozzleOffset_mm(const_float_t, const axis_t, const extruder_t);
    void normalizeNozzleOffset(const axis_t axis);
  #endif

  float getZOffset_mm();
  void setZOffset_mm(const_float_t );

  #if HAS_BED_PROBE
    float getProbeOffset_mm(const axis_t);
    void setProbeOffset_mm(const_float_t, const axis_t);
  #endif

  #if ENABLED(BACKLASH_GCODE)
    float getAxisBacklash_mm(const axis_t);
    void setAxisBacklash_mm(const_float_t, const axis_t);

    float getBacklashCorrection_percent();
    void setBacklashCorrection_percent(const_float_t );

    #ifdef BACKLASH_SMOOTHING_MM
      float getBacklashSmoothing_mm();
      void setBacklashSmoothing_mm(const_float_t );
    #endif
  #endif

  #if HAS_FILAMENT_SENSOR
    bool getFilamentRunoutEnabled();
    void setFilamentRunoutEnabled(const bool);
    bool getFilamentRunoutState();
    void setFilamentRunoutState(const bool);

    #if HAS_FILAMENT_RUNOUT_DISTANCE
      float getFilamentRunoutDistance_mm();
      void setFilamentRunoutDistance_mm(const_float_t );
    #endif
  #endif

  #if ENABLED(CASE_LIGHT_ENABLE)
    bool getCaseLightState();
    void setCaseLightState(const bool);

    #if DISABLED(CASE_LIGHT_NO_BRIGHTNESS)
      float getCaseLightBrightness_percent();
      void setCaseLightBrightness_percent(const_float_t );
    #endif
  #endif

  #if ENABLED(PIDTEMP)
    float getPIDValues_Kp(const extruder_t);
    float getPIDValues_Ki(const extruder_t);
    float getPIDValues_Kd(const extruder_t);
    void setPIDValues(const_float_t, const_float_t , const_float_t , extruder_t);
    void startPIDTune(const_float_t, extruder_t);
  #endif

  #if ENABLED(PIDTEMPBED)
    float getBedPIDValues_Kp();
    float getBedPIDValues_Ki();
    float getBedPIDValues_Kd();
    void setBedPIDValues(const_float_t, const_float_t , const_float_t );
    void startBedPIDTune(const_float_t );
  #endif

  /**
   * Delay and timing routines
   * Should be used by the EXTENSIBLE_UI to safely pause or measure time
   * safe_millis must be called at least every 1 sec to guarantee time
   * yield should be called within lengthy loops
   */
  #ifdef __SAM3X8E__
    uint32_t safe_millis();
  #else
    FORCE_INLINE uint32_t safe_millis() { return millis(); } // TODO: Implement for AVR
  #endif

  void delay_us(uint32_t us);
  void delay_ms(uint32_t ms);
  void yield();

  /**
   * Media access routines
   *
   * Should be used by the EXTENSIBLE_UI to operate on files
   */
  bool isMediaInserted();
  bool isPrintingFromMediaPaused();
  bool isPrintingFromMedia();
  bool isPrinting();
  bool isPrintingPaused();

  void printFile(const char *filename);
  void stopPrint();
  void pausePrint();
  void resumePrint();

  class FileList {
    private:
      uint16_t num_files;

    public:
      FileList();
      void refresh();
      bool seek(const uint16_t, const bool skip_range_check = false);

      const char *longFilename();
      const char *shortFilename();
      const char *filename();
      bool isDir();

      void changeDir(const char * const dirname);
      void upDir();
      bool isAtRootDir();
      uint16_t count();
  };

  /**
   * Event callback routines
   *
   * Should be declared by EXTENSIBLE_UI and will be called by Marlin
   */
  void onStartup();
  void onIdle();
  void onMediaInserted();
  void onMediaError();
  void onMediaRemoved();
  void onPlayTone(const uint16_t frequency, const uint16_t duration);
  void onPrinterKilled(PGM_P const error, PGM_P const component);
  void onPrintTimerStarted();
  void onPrintTimerPaused();
  void onPrintTimerStopped();
  void onPrintFinished();
  void onFilamentRunout(const extruder_t extruder);
  void onUserConfirmRequired(const char * const msg);
  void onUserConfirmRequired_P(PGM_P const pstr);
  void onStatusChanged(const char * const msg);
  void onStatusChanged_P(PGM_P const pstr);
  void onHomingStart();
  void onHomingComplete();
  void onSteppersDisabled();
  void onSteppersEnabled();
  void onFactoryReset();
  void onStoreSettings(char *);
  void onLoadSettings(const char *);
  void onPostprocessSettings();
  void onConfigurationStoreWritten(bool success);
  void onConfigurationStoreRead(bool success);
  #if ENABLED(POWER_LOSS_RECOVERY)
    void onPowerLossResume();
  #endif
  #if HAS_PID_HEATING
    void onPidTuning(const result_t rst);
  #endif
};

/**
 * Helper macros to increment or decrement a value. For example:
 *
 *   UI_INCREMENT_BY(TargetTemp_celsius, 10, E0)
 *
 * Expands to:
 *
 *   setTargetTemp_celsius(getTargetTemp_celsius(E0) + 10, E0);
 *
 * Or, in the case where a constant increment is desired:
 *
 *   constexpr float increment = 10;
 *
 *   UI_INCREMENT(TargetTemp_celsius, E0)
 */
#define UI_INCREMENT_BY(method, inc, ...) ExtUI::set ## method(ExtUI::get ## method (__VA_ARGS__) + inc, ##__VA_ARGS__)
#define UI_DECREMENT_BY(method, inc, ...) ExtUI::set ## method(ExtUI::get ## method (__VA_ARGS__) - inc, ##__VA_ARGS__)

#define UI_INCREMENT(method, ...) UI_INCREMENT_BY(method, increment, ##__VA_ARGS__)
#define UI_DECREMENT(method, ...) UI_DECREMENT_BY(method, increment, ##__VA_ARGS__)<|MERGE_RESOLUTION|>--- conflicted
+++ resolved
@@ -129,13 +129,8 @@
   float getRetractAcceleration_mm_s2();
   float getTravelAcceleration_mm_s2();
   float getFeedrate_percent();
-<<<<<<< HEAD
-  feedRate_t getFeedrate_mm_s();
+  int16_t getFlow_percent(const extruder_t);  feedRate_t getFeedrate_mm_s();
   void setFeedrate_mm_s(const feedRate_t fr);
-  int16_t getFlowPercentage(const extruder_t);
-=======
-  int16_t getFlow_percent(const extruder_t);
->>>>>>> 2e0a1f1a
 
   inline uint8_t getProgress_percent() { return ui.get_progress_percent(); }
 
