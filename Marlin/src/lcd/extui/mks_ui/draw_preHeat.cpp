--- conflicted
+++ resolved
@@ -130,13 +130,8 @@
       else if (uiCfg.curTempType == 1) {
         uiCfg.extruderIndex = 0;
         uiCfg.curTempType = 0;
-<<<<<<< HEAD
-=======
         lv_obj_del(buttonAdd);
         lv_obj_del(buttonDec);
-        disp_add_dec();
-        disp_ext_heart();
->>>>>>> 5dce8d0a
       }
 
       disp_temp_type();
@@ -159,20 +154,16 @@
       draw_return_ui();
       break;
     case ID_P_ABS:
-    if (uiCfg.curTempType == 0) {
-      thermalManager.setTargetHotend(PREHEAT_2_TEMP_HOTEND, 0);
-      }
-      else if (uiCfg.curTempType == 1) {
+      if (uiCfg.curTempType == 0)
+        thermalManager.setTargetHotend(PREHEAT_2_TEMP_HOTEND, 0);
+      else if (uiCfg.curTempType == 1)
         thermalManager.setTargetBed(PREHEAT_2_TEMP_BED);
-      }
       break;
     case ID_P_PLA:
-    if (uiCfg.curTempType == 0) {
-      thermalManager.setTargetHotend(PREHEAT_1_TEMP_HOTEND, 0);
-      }
-      else if (uiCfg.curTempType == 1) {
+      if (uiCfg.curTempType == 0)
+        thermalManager.setTargetHotend(PREHEAT_1_TEMP_HOTEND, 0);
+      else if (uiCfg.curTempType == 1)
         thermalManager.setTargetBed(PREHEAT_1_TEMP_BED);
-      }
       break;
   }
 }
