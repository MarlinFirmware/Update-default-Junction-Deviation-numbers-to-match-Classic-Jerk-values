/**
 * Marlin 3D Printer Firmware
 * Copyright (c) 2021 MarlinFirmware [https://github.com/MarlinFirmware/Marlin]
 *
 * Based on Sprinter and grbl.
 * Copyright (c) 2011 Camiel Gubbels / Erik van der Zalm
 *
 * This program is free software: you can redistribute it and/or modify
 * it under the terms of the GNU General Public License as published by
 * the Free Software Foundation, either version 3 of the License, or
 * (at your option) any later version.
 *
 * This program is distributed in the hope that it will be useful,
 * but WITHOUT ANY WARRANTY; without even the implied warranty of
 * MERCHANTABILITY or FITNESS FOR A PARTICULAR PURPOSE.  See the
 * GNU General Public License for more details.
 *
 * You should have received a copy of the GNU General Public License
 * along with this program.  If not, see <https://www.gnu.org/licenses/>.
 *
 */
#include "../../../HAL/platforms.h"

#ifdef HAL_STM32

#include "../../../inc/MarlinConfigPre.h"

#if BOTH(HAS_TFT_LVGL_UI, MKS_WIFI_MODULE)

#include "tft_lvgl_configuration.h"

#include "draw_ui.h"
#include "wifiSerial.h"

WifiSerial WifiSerial1(USART1);

void WifiSerial::setRx(uint32_t _rx) { _serial.pin_rx = digitalPinToPinName(_rx); }
void WifiSerial::setTx(uint32_t _tx) { _serial.pin_tx = digitalPinToPinName(_tx); }
void WifiSerial::setRx(PinName _rx)  { _serial.pin_rx = _rx; }
void WifiSerial::setTx(PinName _tx)  { _serial.pin_tx = _tx; }

void WifiSerial::init(PinName _rx, PinName _tx) {
  _serial.pin_rx  = (_rx == _tx) ? NC : _rx;
  _serial.pin_tx  = _tx;
  _serial.rx_buff = wifiRxBuf;
  _serial.rx_head = 0;
  _serial.rx_tail = 0;
  _serial.tx_buff = wifiTxBuf;
  _serial.tx_head = 0;
  _serial.tx_tail = 0;
}

WifiSerial::WifiSerial(void *peripheral) {
  // If PIN_SERIALy_RX is not defined assume half-duplex
  _serial.pin_rx = NC;
  if (false) {
    // for else if / else below...
  }
  // If Serial is defined in variant set
  // the Rx/Tx pins for com port if defined
  #if defined(Serial) && defined(PIN_SERIAL_TX)
    else if ((void *)this == (void *)&Serial) {
      #ifdef PIN_SERIAL_RX
        setRx(PIN_SERIAL_RX);
      #endif
      setTx(PIN_SERIAL_TX);
    }
  #endif
  #if defined(PIN_SERIAL1_TX) && defined(USART1_BASE)
    else if (peripheral == USART1) {
      #ifdef PIN_SERIAL1_RX
        setRx(PIN_SERIAL1_RX);
      #endif
      setTx(PIN_SERIAL1_TX);
    }
  #endif
  #if defined(PIN_SERIAL2_TX) && defined(USART2_BASE)
    else if (peripheral == USART2) {
      #ifdef PIN_SERIAL2_RX
        setRx(PIN_SERIAL2_RX);
      #endif
      setTx(PIN_SERIAL2_TX);
    }
  #endif
  #if defined(PIN_SERIAL3_TX) && defined(USART3_BASE)
    else if (peripheral == USART3) {
      #ifdef PIN_SERIAL3_RX
        setRx(PIN_SERIAL3_RX);
      #endif
      setTx(PIN_SERIAL3_TX);
    }
  #endif
  #ifdef PIN_SERIAL4_TX
    else if (false
      #ifdef USART4_BASE
        || peripheral == USART4
      #elif defined(UART4_BASE)
        || peripheral == UART4
      #endif
    ) {
      #ifdef PIN_SERIAL4_RX
        setRx(PIN_SERIAL4_RX);
      #endif
      setTx(PIN_SERIAL4_TX);
    }
  #endif
  #ifdef PIN_SERIAL5_TX
    else if (false
      #ifdef USART5_BASE
        || peripheral == USART5
      #elif defined(UART5_BASE)
        || peripheral == UART5
      #endif
    ) {
      #ifdef PIN_SERIAL5_RX
        setRx(PIN_SERIAL5_RX);
      #endif
      setTx(PIN_SERIAL5_TX);
    }
  #endif
  #if defined(PIN_SERIAL6_TX) && defined(USART6_BASE)
    else if (peripheral == USART6) {
      #ifdef PIN_SERIAL6_RX
        setRx(PIN_SERIAL6_RX);
      #endif
        setTx(PIN_SERIAL6_TX);
    }
  #endif
  #ifdef PIN_SERIAL7_TX
    else if (false
      #ifdef USART7_BASE
        || peripheral == USART7
      #elif defined(UART7_BASE)
        || peripheral == UART7
      #endif
    ) {
      #ifdef PIN_SERIAL7_RX
        setRx(PIN_SERIAL7_RX);
      #endif
      setTx(PIN_SERIAL7_TX);
    }
  #endif
  #ifdef PIN_SERIAL8_TX
    else if (false
      #ifdef USART8_BASE
        || peripheral == USART8
      #elif defined(UART8_BASE)
        || peripheral == UART8
      #endif
    ) {
      #ifdef PIN_SERIAL8_RX
        setRx(PIN_SERIAL8_RX);
      #endif
      setTx(PIN_SERIAL8_TX);
    }
  #endif
  #if defined(PIN_SERIAL9_TX) && defined(UART9_BASE)
    else if (peripheral == UART9) {
      #ifdef PIN_SERIAL9_RX
        setRx(PIN_SERIAL9_RX);
      #endif
      setTx(PIN_SERIAL9_TX);
    }
  #endif
  #ifdef PIN_SERIAL10_TX
    else if (false
      #ifdef USART10_BASE
        || peripheral == USART10
      #elif defined(UART10_BASE)
        || peripheral == UART10
      #endif
    ) {
      #ifdef PIN_SERIAL10_RX
        setRx(PIN_SERIAL10_RX);
      #endif
      setTx(PIN_SERIAL10_TX);
    }
  #endif
  #if defined(PIN_SERIALLP1_TX) && defined(LPUART1_BASE)
    else if (peripheral == LPUART1) {
      #ifdef PIN_SERIALLP1_RX
        setRx(PIN_SERIALLP1_RX);
      #endif
      setTx(PIN_SERIALLP1_TX);
    }
  #endif
  // else get the pins of the first peripheral occurrence in PinMap
  else {
    _serial.pin_rx = pinmap_pin(peripheral, PinMap_UART_RX);
    _serial.pin_tx = pinmap_pin(peripheral, PinMap_UART_TX);
  }
  //if (halfDuplex == HALF_DUPLEX_ENABLED) _serial.pin_rx = NC;
  init(_serial.pin_rx, _serial.pin_tx);
}

void WifiSerial::flush() {
  // If we have never written a byte, no need to flush. This special
  // case is needed since there is no way to force the TXC (transmit
  // complete) bit to 1 during initialization
  if (!_written) return;

  while ((_serial.tx_head != _serial.tx_tail)) {
    // nop, the interrupt handler will free up space for us
  }
  // If we get here, nothing is queued anymore (DRIE is disabled) and
  // the hardware finished transmission (TXC is set).
}

bool WifiSerial::isHalfDuplex() const { return _serial.pin_rx == NC; }

void WifiSerial::enableHalfDuplexRx() {
  if (isHalfDuplex()) {
    // In half-duplex mode we have to wait for all TX characters to
    // be transmitted before we can receive data.
    flush();
    if (!_rx_enabled) {
      _rx_enabled = true;
      uart_enable_rx(&_serial);
    }
  }
}

// Actual interrupt handlers //////////////////////////////////////////////////////////////

void WifiSerial::_rx_complete_irq(serial_t *obj) {
  // No Parity error, read byte and store it in the buffer if there is room
  unsigned char c;

  if (uart_getc(obj, &c) == 0) {

    WRITE(WIFI_IO1_PIN, HIGH);

<<<<<<< HEAD
    rx_buffer_index_t i = (uint16_t)(obj->rx_head + 1) % WIFI_RX_BUF_SIZE;
=======
    rx_buffer_index_t i = uint16_t(obj->rx_head + 1) % WIFI_RX_BUF_SIZE;
>>>>>>> 96bc084f

    // if we should be storing the received character into the location
    // just before the tail (meaning that the head would advance to the
    // current location of the tail), we're about to overflow the buffer
    // and so we don't write the character or advance the head.
    if (i != obj->rx_tail) {
      obj->rx_buff[obj->rx_head] = c;
      obj->rx_head = i;
    }
  }
}

// Actual interrupt handlers //////////////////////////////////////////////////////////////

int WifiSerial::_tx_complete_irq(serial_t *obj) {
  // If interrupts are enabled, there must be more data in the output
  // buffer. Send the next byte
  obj->tx_tail = (obj->tx_tail + 1) % WIFI_TX_BUF_SIZE;

  return (obj->tx_head == obj->tx_tail) ? -1 : 0;
}

void WifiSerial::begin(unsigned long baud) { begin(baud, SERIAL_8N1); }

void WifiSerial::begin(unsigned long baud, byte config) {
  uint32_t databits = 0, stopbits = 0, parity = 0;

  _baud = baud;
  _config = config;

  // Manage databits
  switch (config & 0x07) {
    case 0x02: databits = 6; break;
    case 0x04: databits = 7; break;
    case 0x06: databits = 8; break;
    default: databits = 0; break;
  }

  if ((config & 0x30) == 0x30) {
    parity = UART_PARITY_ODD;
    databits++;
  }
  else if ((config & 0x20) == 0x20) {
    parity = UART_PARITY_EVEN;
    databits++;
  }
  else
    parity = UART_PARITY_NONE;

  stopbits = ((config & 0x08) == 0x08) ? UART_STOPBITS_2 : UART_STOPBITS_1;

  switch (databits) {
    #ifdef UART_WORDLENGTH_7B
      case 7: databits = UART_WORDLENGTH_7B; break;
    #endif
    case 8: databits = UART_WORDLENGTH_8B; break;
    case 9: databits = UART_WORDLENGTH_9B; break;
    default:
    case 0: Error_Handler(); break;
  }

  uart_init(&_serial, uint32_t(baud), databits, parity, stopbits);
  enableHalfDuplexRx();
  if (baud == WIFI_BAUDRATE)
    uart_attach_rx_callback(&_serial, _rx_complete_irq);
  else
    USART1->CR1 |= USART_CR1_RE;  // Preserve word length, etc. Use 'or' to preserve USART_CR1_M_8N1
}

void WifiSerial::end() {
  // wait for transmission of outgoing data
  flush();

  uart_deinit(&_serial);

  // clear any received data
  _serial.rx_head = _serial.rx_tail;
}

int WifiSerial::available() {
<<<<<<< HEAD
  return ((uint16_t)(WIFI_RX_BUF_SIZE + _serial.rx_head - _serial.rx_tail)) % WIFI_RX_BUF_SIZE;
=======
  return uint16_t(WIFI_RX_BUF_SIZE + _serial.rx_head - _serial.rx_tail) % WIFI_RX_BUF_SIZE;
>>>>>>> 96bc084f
}

//
// I/O
//
int WifiSerial::read() {
  enableHalfDuplexRx();
  // if the head isn't ahead of the tail, we don't have any characters
  if (_serial.rx_head == _serial.rx_tail) return -1;

  unsigned char c = _serial.rx_buff[_serial.rx_tail];
  _serial.rx_tail = (rx_buffer_index_t)(_serial.rx_tail + 1) % WIFI_RX_BUF_SIZE;
  return c;
}

int WifiSerial::write(uint8_t c) {
  _written = true;
  if (isHalfDuplex()) {
    if (_rx_enabled) {
      _rx_enabled = false;
      uart_enable_tx(&_serial);
    }
  }

  tx_buffer_index_t i = (_serial.tx_head + 1) % WIFI_TX_BUF_SIZE;

  // If the output buffer is full, there's nothing for it other than to
  // wait for the interrupt handler to empty it a bit
  while (i == _serial.tx_tail) {
    // nop, the interrupt handler will free up space for us
  }

  _serial.tx_buff[_serial.tx_head] = c;
  _serial.tx_head = i;

  if (!serial_tx_active(&_serial))
    uart_attach_tx_callback(&_serial, _tx_complete_irq);

  return 1;
}

#endif // HAS_TFT_LVGL_UI && MKS_WIFI_MODULE
#endif // HAL_STM32<|MERGE_RESOLUTION|>--- conflicted
+++ resolved
@@ -230,11 +230,7 @@
 
     WRITE(WIFI_IO1_PIN, HIGH);
 
-<<<<<<< HEAD
-    rx_buffer_index_t i = (uint16_t)(obj->rx_head + 1) % WIFI_RX_BUF_SIZE;
-=======
     rx_buffer_index_t i = uint16_t(obj->rx_head + 1) % WIFI_RX_BUF_SIZE;
->>>>>>> 96bc084f
 
     // if we should be storing the received character into the location
     // just before the tail (meaning that the head would advance to the
@@ -315,11 +311,7 @@
 }
 
 int WifiSerial::available() {
-<<<<<<< HEAD
-  return ((uint16_t)(WIFI_RX_BUF_SIZE + _serial.rx_head - _serial.rx_tail)) % WIFI_RX_BUF_SIZE;
-=======
   return uint16_t(WIFI_RX_BUF_SIZE + _serial.rx_head - _serial.rx_tail) % WIFI_RX_BUF_SIZE;
->>>>>>> 96bc084f
 }
 
 //
