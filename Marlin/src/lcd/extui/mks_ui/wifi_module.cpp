--- conflicted
+++ resolved
@@ -734,13 +734,8 @@
 
                   SdFile file;
                   SdFile *curDir;
-<<<<<<< HEAD
-                  card.abortFilePrint();
-                  const char * const fname = card.diveToFile(true, curDir, cur_name);
-=======
                   card.abortFilePrintNow();
                   const char * const fname = card.diveToFile(false, curDir, cur_name);
->>>>>>> b65cdbed
                   if (!fname) return;
                   if (file.open(curDir, fname, O_READ)) {
                     gCfgItems.curFilesize = file.fileSize();
