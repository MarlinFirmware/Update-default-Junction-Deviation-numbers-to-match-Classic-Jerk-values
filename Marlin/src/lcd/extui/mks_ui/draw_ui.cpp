--- conflicted
+++ resolved
@@ -638,11 +638,7 @@
         W25QXX.SPI_FLASH_BufferWrite(bmp_public_buf, BAK_VIEW_ADDR_TFT35 + row * 400, 400);
       #endif
       row++;
-<<<<<<< HEAD
-      card.abortFilePrint();
-=======
       card.abortFilePrintNow();
->>>>>>> b65cdbed
       if (row >= 200) {
         size = 809;
         row  = 0;
@@ -653,11 +649,7 @@
 
         SdFile file;
         SdFile *curDir;
-<<<<<<< HEAD
-        const char * const fname = card.diveToFile(true, curDir, cur_name);
-=======
         const char * const fname = card.diveToFile(false, curDir, cur_name);
->>>>>>> b65cdbed
         if (!fname) return;
         if (file.open(curDir, fname, O_READ)) {
           gCfgItems.curFilesize = file.fileSize();
