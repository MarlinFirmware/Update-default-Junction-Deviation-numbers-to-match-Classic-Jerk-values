--- conflicted
+++ resolved
@@ -45,11 +45,7 @@
   #if PIN_EXISTS(MT_DET_2)
     bool mt_det2_sta;
   #endif
-<<<<<<< HEAD
-  #if HAS_X_AXIS && X_HOME_DIR
-=======
   #if HAS_X_ENDSTOP
->>>>>>> 364fee21
     bool endstopx1_sta;
   #else
     constexpr static bool endstopx1_sta = true;
