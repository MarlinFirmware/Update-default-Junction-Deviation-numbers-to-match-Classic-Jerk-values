--- conflicted
+++ resolved
@@ -1200,11 +1200,7 @@
 
           #else
 
-<<<<<<< HEAD
           const int8_t pulses = epps * encoderDirection;
-=======
-            constexpr uint8_t newbutton = 0;
->>>>>>> 427931f7
 
           #endif
 
@@ -1298,7 +1294,6 @@
         // Manage encoder rotation
         #define ENCODER_SPIN(_E1, _E2) switch (lastEncoderBits) { case _E1: encoderDiff += encoderDirection; break; case _E2: encoderDiff -= encoderDirection; }
 
-<<<<<<< HEAD
       uint8_t enc = 0;
       if (buttons & EN_A) enc |= B01;
       if (buttons & EN_B) enc |= B10;
@@ -1312,24 +1307,6 @@
         TERN_(AUTO_BED_LEVELING_UBL, external_encoder());
         lastEncoderBits = enc;
       }
-=======
-        uint8_t enc = 0;
-        if (buttons & EN_A) enc |= B01;
-        if (buttons & EN_B) enc |= B10;
-        if (enc != lastEncoderBits) {
-          switch (enc) {
-            case encrot0: ENCODER_SPIN(encrot3, encrot1); break;
-            case encrot1: ENCODER_SPIN(encrot0, encrot2); break;
-            case encrot2: ENCODER_SPIN(encrot1, encrot3); break;
-            case encrot3: ENCODER_SPIN(encrot2, encrot0); break;
-          }
-          if (external_control) {
-            TERN_(AUTO_BED_LEVELING_UBL, ubl.encoder_diff = encoderDiff); // Make encoder rotation available to UBL G29 mesh editing.
-            encoderDiff = 0;                    // Hide the encoder event from the current screen handler.
-          }
-          lastEncoderBits = enc;
-        }
->>>>>>> 427931f7
 
       #endif // HAS_ENCODER_WHEEL
 
