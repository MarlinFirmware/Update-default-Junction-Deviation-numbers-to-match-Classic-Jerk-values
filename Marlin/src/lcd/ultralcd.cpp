/**
 * Marlin 3D Printer Firmware
 * Copyright (c) 2020 MarlinFirmware [https://github.com/MarlinFirmware/Marlin]
 *
 * Based on Sprinter and grbl.
 * Copyright (c) 2011 Camiel Gubbels / Erik van der Zalm
 *
 * This program is free software: you can redistribute it and/or modify
 * it under the terms of the GNU General Public License as published by
 * the Free Software Foundation, either version 3 of the License, or
 * (at your option) any later version.
 *
 * This program is distributed in the hope that it will be useful,
 * but WITHOUT ANY WARRANTY; without even the implied warranty of
 * MERCHANTABILITY or FITNESS FOR A PARTICULAR PURPOSE.  See the
 * GNU General Public License for more details.
 *
 * You should have received a copy of the GNU General Public License
 * along with this program.  If not, see <http://www.gnu.org/licenses/>.
 *
 */

#include "../inc/MarlinConfigPre.h"

#ifdef LED_BACKLIGHT_TIMEOUT
  #include "../feature/leds/leds.h"
#endif

#if ENABLED(HOST_ACTION_COMMANDS)
  #include "../feature/host_actions.h"
#endif

// All displays share the MarlinUI class
#include "ultralcd.h"
MarlinUI ui;

#if HAS_DISPLAY
  #include "../module/printcounter.h"
  #include "../MarlinCore.h"
  #include "../gcode/queue.h"
  #include "fontutils.h"
  #include "../sd/cardreader.h"
  #if EITHER(EXTENSIBLE_UI, DWIN_CREALITY_LCD)
    #define START_OF_UTF8_CHAR(C) (((C) & 0xC0u) != 0x80u)
  #endif
#endif

#if LCD_HAS_WAIT_FOR_MOVE
  bool MarlinUI::wait_for_move; // = false
#endif

#if HAS_SPI_LCD
  #if ENABLED(STATUS_MESSAGE_SCROLLING)
    uint8_t MarlinUI::status_scroll_offset; // = 0
    constexpr uint8_t MAX_MESSAGE_LENGTH = _MAX(LONG_FILENAME_LENGTH, MAX_LANG_CHARSIZE * 2 * (LCD_WIDTH));
  #else
    constexpr uint8_t MAX_MESSAGE_LENGTH = MAX_LANG_CHARSIZE * (LCD_WIDTH);
  #endif
#elif EITHER(EXTENSIBLE_UI, DWIN_CREALITY_LCD)
  constexpr uint8_t MAX_MESSAGE_LENGTH = 63;
#endif

#if EITHER(HAS_SPI_LCD, EXTENSIBLE_UI)
  uint8_t MarlinUI::alert_level; // = 0
  char MarlinUI::status_message[MAX_MESSAGE_LENGTH + 1];
#endif

#if ENABLED(LCD_SET_PROGRESS_MANUALLY)
  MarlinUI::progress_t MarlinUI::progress_override; // = 0
  #if BOTH(LCD_SET_PROGRESS_MANUALLY, USE_M73_REMAINING_TIME)
    uint32_t MarlinUI::remaining_time;
  #endif
#endif

#if ENABLED(PCA9632_BUZZER) || USE_BEEPER
  #include "../libs/buzzer.h" // for BUZZ() macro
  #if ENABLED(PCA9632_BUZZER)
    #include "../feature/leds/pca9632.h"
  #endif
  void MarlinUI::buzz(const long duration, const uint16_t freq) {
    #if ENABLED(PCA9632_BUZZER)
      pca9632_buzz(duration, freq);
    #elif USE_BEEPER
      buzzer.tone(duration, freq);
    #endif
  }
#endif

#if HAS_SPI_LCD

#if HAS_GRAPHICAL_LCD
  #include "dogm/ultralcd_DOGM.h"
#endif

#include "lcdprint.h"

#include "../sd/cardreader.h"
#include "../module/configuration_store.h"
#include "../module/temperature.h"
#include "../module/planner.h"
#include "../module/motion.h"

#if ENABLED(AUTO_BED_LEVELING_UBL)
  #include "../feature/bedlevel/bedlevel.h"
#endif

#if HAS_TRINAMIC_CONFIG
  #include "../feature/tmc_util.h"
#endif

#if HAS_ADC_BUTTONS
  #include "../module/thermistor/thermistors.h"
#endif

#if HAS_POWER_MONITOR
  #include "../feature/power_monitor.h"
#endif

#if HAS_ENCODER_ACTION
  volatile uint8_t MarlinUI::buttons;
  #if HAS_SLOW_BUTTONS
    volatile uint8_t MarlinUI::slow_buttons;
  #endif
  #if ENABLED(TOUCH_BUTTONS)
    #include "../feature/touch/xpt2046.h"
    bool MarlinUI::on_edit_screen = false;
  #endif
#endif

#if HAS_LCD_MENU && LCD_TIMEOUT_TO_STATUS > 0
  bool MarlinUI::defer_return_to_status;
#endif

uint8_t MarlinUI::lcd_status_update_delay = 1; // First update one loop delayed

#if BOTH(FILAMENT_LCD_DISPLAY, SDSUPPORT)
  millis_t MarlinUI::next_filament_display; // = 0
#endif

millis_t MarlinUI::next_button_update_ms; // = 0

#if HAS_GRAPHICAL_LCD
  bool MarlinUI::drawing_screen, MarlinUI::first_page; // = false
#endif

// Encoder Handling
#if HAS_ENCODER_ACTION
  uint32_t MarlinUI::encoderPosition;
  volatile int8_t encoderDiff; // Updated in update_buttons, added to encoderPosition every LCD update
#endif

#if PREHEAT_COUNT
  preheat_t MarlinUI::material_preset[PREHEAT_COUNT];  // Initialized by settings.load()

  PGM_P MarlinUI::get_preheat_label(const uint8_t m) {
    #ifdef PREHEAT_1_LABEL
      static PGMSTR(preheat_0_label, PREHEAT_1_LABEL);
    #endif
    #ifdef PREHEAT_2_LABEL
      static PGMSTR(preheat_1_label, PREHEAT_2_LABEL);
    #endif
    #ifdef PREHEAT_3_LABEL
      static PGMSTR(preheat_2_label, PREHEAT_3_LABEL);
    #endif
    #ifdef PREHEAT_4_LABEL
      static PGMSTR(preheat_3_label, PREHEAT_4_LABEL);
    #endif
    #ifdef PREHEAT_5_LABEL
      static PGMSTR(preheat_4_label, PREHEAT_5_LABEL);
    #endif

    #define _PLBL(N) preheat_##N##_label,
<<<<<<< HEAD
    static PGM_P const preheat_labels[PREHEAT_COUNT] PROGMEM = { REPEAT(PREHEAT_COUNT, _PLBL) };
=======
    static PGM_P const preheat_labels[PREHEAT_COUNT] PROGMEM = ARRAY_N(PREHEAT_COUNT, REPEAT(PREHEAT_COUNT, _PLBL));
>>>>>>> 301e05b8

    return (PGM_P)pgm_read_ptr(&preheat_labels[m]);
  }
#endif

#if ENABLED(SDSUPPORT)

  #include "../sd/cardreader.h"

  #if MARLINUI_SCROLL_NAME
    uint8_t MarlinUI::filename_scroll_pos, MarlinUI::filename_scroll_max;
  #endif

  const char * MarlinUI::scrolled_filename(CardReader &theCard, const uint8_t maxlen, uint8_t hash, const bool doScroll) {
    const char *outstr = theCard.longest_filename();
    if (theCard.longFilename[0]) {
      #if MARLINUI_SCROLL_NAME
        if (doScroll) {
          for (uint8_t l = FILENAME_LENGTH; l--;)
            hash = ((hash << 1) | (hash >> 7)) ^ theCard.filename[l];      // rotate, xor
          static uint8_t filename_scroll_hash;
          if (filename_scroll_hash != hash) {                              // If the hash changed...
            filename_scroll_hash = hash;                                   // Save the new hash
            filename_scroll_max = _MAX(0, utf8_strlen(theCard.longFilename) - maxlen); // Update the scroll limit
            filename_scroll_pos = 0;                                       // Reset scroll to the start
            lcd_status_update_delay = 8;                                   // Don't scroll right away
          }
          outstr += filename_scroll_pos;
        }
      #else
        theCard.longFilename[maxlen] = '\0'; // cutoff at screen edge
      #endif
    }
    return outstr;
  }

#endif

#if HAS_LCD_MENU
  #include "menu/menu.h"

  screenFunc_t MarlinUI::currentScreen; // Initialized in CTOR
  bool MarlinUI::screen_changed;

  #if ENABLED(ENCODER_RATE_MULTIPLIER)
    bool MarlinUI::encoderRateMultiplierEnabled;
    millis_t MarlinUI::lastEncoderMovementMillis = 0;
    void MarlinUI::enable_encoder_multiplier(const bool onoff) {
      encoderRateMultiplierEnabled = onoff;
      lastEncoderMovementMillis = 0;
    }
  #endif

  #if EITHER(REVERSE_MENU_DIRECTION, REVERSE_SELECT_DIRECTION)
    int8_t MarlinUI::encoderDirection = ENCODERBASE;
  #endif

  #if ENABLED(TOUCH_BUTTONS)
    uint8_t MarlinUI::touch_buttons;
    uint8_t MarlinUI::repeat_delay;
  #endif

  bool MarlinUI::lcd_clicked;

  bool MarlinUI::use_click() {
    const bool click = lcd_clicked;
    lcd_clicked = false;
    return click;
  }

  #if EITHER(AUTO_BED_LEVELING_UBL, G26_MESH_VALIDATION)

    bool MarlinUI::external_control; // = false

    void MarlinUI::wait_for_release() {
      while (button_pressed()) safe_delay(50);
      safe_delay(50);
    }

  #endif

  void _wrap_string(uint8_t &col, uint8_t &row, const char * const string, read_byte_cb_t cb_read_byte, bool wordwrap/*=false*/) {
    SETCURSOR(col, row);
    if (!string) return;

    auto _newline = [&col, &row]{
      col = 0; row++;                 // Move col to string len (plus space)
      SETCURSOR(0, row);              // Simulate carriage return
    };

    uint8_t *p = (uint8_t*)string;
    wchar_t ch;
    if (wordwrap) {
      uint8_t *wrd = nullptr, c = 0;
      // find the end of the part
      for (;;) {
        if (!wrd) wrd = p;            // Get word start /before/ advancing
        p = get_utf8_value_cb(p, cb_read_byte, &ch);
        const bool eol = !ch;         // zero ends the string
        // End or a break between phrases?
        if (eol || ch == ' ' || ch == '-' || ch == '+' || ch == '.') {
          if (!c && ch == ' ') { if (wrd) wrd++; continue; } // collapse extra spaces
          // Past the right and the word is not too long?
          if (col + c > LCD_WIDTH && col >= (LCD_WIDTH) / 4) _newline(); // should it wrap?
          c += !eol;                  // +1 so the space will be printed
          col += c;                   // advance col to new position
          while (c) {                 // character countdown
            --c;                      // count down to zero
            wrd = get_utf8_value_cb(wrd, cb_read_byte, &ch); // get characters again
            lcd_put_wchar(ch);        // character to the LCD
          }
          if (eol) break;             // all done!
          wrd = nullptr;              // set up for next word
        }
        else c++;                     // count word characters
      }
    }
    else {
      for (;;) {
        p = get_utf8_value_cb(p, cb_read_byte, &ch);
        if (!ch) break;
        lcd_put_wchar(ch);
        col++;
        if (col >= LCD_WIDTH) _newline();
      }
    }
  }

  void MarlinUI::draw_select_screen_prompt(PGM_P const pref, const char * const string/*=nullptr*/, PGM_P const suff/*=nullptr*/) {
    const uint8_t plen = utf8_strlen_P(pref), slen = suff ? utf8_strlen_P(suff) : 0;
    uint8_t col = 0, row = 0;
    if (!string && plen + slen <= LCD_WIDTH) {
      col = (LCD_WIDTH - plen - slen) / 2;
      row = LCD_HEIGHT > 3 ? 1 : 0;
    }
    wrap_string_P(col, row, pref, true);
    if (string) {
      if (col) { col = 0; row++; } // Move to the start of the next line
      wrap_string(col, row, string);
    }
    if (suff) wrap_string_P(col, row, suff);
  }

#endif // HAS_LCD_MENU

void MarlinUI::init() {

  init_lcd();

  #if HAS_DIGITAL_BUTTONS

    #if BUTTON_EXISTS(EN1)
      SET_INPUT_PULLUP(BTN_EN1);
    #endif
    #if BUTTON_EXISTS(EN2)
      SET_INPUT_PULLUP(BTN_EN2);
    #endif
    #if BUTTON_EXISTS(ENC)
      SET_INPUT_PULLUP(BTN_ENC);
    #endif

    #if BUTTON_EXISTS(BACK)
      SET_INPUT_PULLUP(BTN_BACK);
    #endif

    #if BUTTON_EXISTS(UP)
      SET_INPUT(BTN_UP);
    #endif
    #if BUTTON_EXISTS(DWN)
      SET_INPUT(BTN_DWN);
    #endif
    #if BUTTON_EXISTS(LFT)
      SET_INPUT(BTN_LFT);
    #endif
    #if BUTTON_EXISTS(RT)
      SET_INPUT(BTN_RT);
    #endif

  #endif // !HAS_DIGITAL_BUTTONS

  #if HAS_SHIFT_ENCODER

    #if ENABLED(SR_LCD_2W_NL) // Non latching 2 wire shift register

      SET_OUTPUT(SR_DATA_PIN);
      SET_OUTPUT(SR_CLK_PIN);

    #elif defined(SHIFT_CLK)

      SET_OUTPUT(SHIFT_CLK);
      OUT_WRITE(SHIFT_LD, HIGH);
      #if defined(SHIFT_EN) && SHIFT_EN >= 0
        OUT_WRITE(SHIFT_EN, LOW);
      #endif
      SET_INPUT_PULLUP(SHIFT_OUT);

    #endif

  #endif // HAS_SHIFT_ENCODER

  #if ENABLED(SDSUPPORT) && PIN_EXISTS(SD_DETECT)
    SET_INPUT_PULLUP(SD_DETECT_PIN);
  #endif

  #if HAS_ENCODER_ACTION && HAS_SLOW_BUTTONS
    slow_buttons = 0;
  #endif

  update_buttons();

  TERN_(HAS_ENCODER_ACTION, encoderDiff = 0);
}

bool MarlinUI::get_blink() {
  static uint8_t blink = 0;
  static millis_t next_blink_ms = 0;
  millis_t ms = millis();
  if (ELAPSED(ms, next_blink_ms)) {
    blink ^= 0xFF;
    next_blink_ms = ms + 1000 - (LCD_UPDATE_INTERVAL) / 2;
  }
  return blink != 0;
}

////////////////////////////////////////////
///////////// Keypad Handling //////////////
////////////////////////////////////////////

#if BOTH(REPRAPWORLD_KEYPAD, HAS_ENCODER_ACTION)

  volatile uint8_t MarlinUI::keypad_buttons;

  #if HAS_LCD_MENU && !HAS_ADC_BUTTONS

    void lcd_move_x();
    void lcd_move_y();
    void lcd_move_z();

    void _reprapworld_keypad_move(const AxisEnum axis, const int16_t dir) {
      ui.manual_move.menu_scale = REPRAPWORLD_KEYPAD_MOVE_STEP;
      ui.encoderPosition = dir;
      switch (axis) {
        case X_AXIS: lcd_move_x(); break;
        case Y_AXIS: lcd_move_y(); break;
        case Z_AXIS: lcd_move_z();
        default: break;
      }
    }

  #endif

  bool MarlinUI::handle_keypad() {

    #if HAS_ADC_BUTTONS

      #define ADC_MIN_KEY_DELAY 100
      if (keypad_buttons) {
        #if HAS_ENCODER_ACTION
          refresh(LCDVIEW_REDRAW_NOW);
          #if HAS_LCD_MENU
            if (encoderDirection == -(ENCODERBASE)) { // ADC_KEYPAD forces REVERSE_MENU_DIRECTION, so this indicates menu navigation
                   if (RRK(EN_KEYPAD_UP))     encoderPosition += ENCODER_STEPS_PER_MENU_ITEM;
              else if (RRK(EN_KEYPAD_DOWN))   encoderPosition -= ENCODER_STEPS_PER_MENU_ITEM;
              else if (RRK(EN_KEYPAD_LEFT))   { MenuItem_back::action(); quick_feedback(); }
              else if (RRK(EN_KEYPAD_RIGHT))  { return_to_status(); quick_feedback(); }
            }
            else
          #endif
          {
            #if HAS_LCD_MENU
                   if (RRK(EN_KEYPAD_UP))     encoderPosition -= ENCODER_PULSES_PER_STEP;
              else if (RRK(EN_KEYPAD_DOWN))   encoderPosition += ENCODER_PULSES_PER_STEP;
              else if (RRK(EN_KEYPAD_LEFT))   { MenuItem_back::action(); quick_feedback(); }
              else if (RRK(EN_KEYPAD_RIGHT))  encoderPosition = 0;
            #else
                   if (RRK(EN_KEYPAD_UP)   || RRK(EN_KEYPAD_LEFT))  encoderPosition -= ENCODER_PULSES_PER_STEP;
              else if (RRK(EN_KEYPAD_DOWN) || RRK(EN_KEYPAD_RIGHT)) encoderPosition += ENCODER_PULSES_PER_STEP;
            #endif
          }
        #endif
        next_button_update_ms = millis() + ADC_MIN_KEY_DELAY;
        return true;
      }

    #else // !HAS_ADC_BUTTONS

      static uint8_t keypad_debounce = 0;

      if (!RRK( EN_KEYPAD_F1    | EN_KEYPAD_F2
              | EN_KEYPAD_F3    | EN_KEYPAD_DOWN
              | EN_KEYPAD_RIGHT | EN_KEYPAD_MIDDLE
              | EN_KEYPAD_UP    | EN_KEYPAD_LEFT )
      ) {
        if (keypad_debounce > 0) keypad_debounce--;
      }
      else if (!keypad_debounce) {
        keypad_debounce = 2;

        const bool homed = all_axes_homed();

        #if HAS_LCD_MENU

          if (RRK(EN_KEYPAD_MIDDLE))  goto_screen(menu_move);

          #if DISABLED(DELTA) && Z_HOME_DIR < 0
            if (RRK(EN_KEYPAD_F2))    _reprapworld_keypad_move(Z_AXIS,  1);
          #endif

          if (homed) {
            #if ENABLED(DELTA) || Z_HOME_DIR != -1
              if (RRK(EN_KEYPAD_F2))  _reprapworld_keypad_move(Z_AXIS,  1);
            #endif
            if (RRK(EN_KEYPAD_F3))    _reprapworld_keypad_move(Z_AXIS, -1);
            if (RRK(EN_KEYPAD_LEFT))  _reprapworld_keypad_move(X_AXIS, -1);
            if (RRK(EN_KEYPAD_RIGHT)) _reprapworld_keypad_move(X_AXIS,  1);
            if (RRK(EN_KEYPAD_DOWN))  _reprapworld_keypad_move(Y_AXIS,  1);
            if (RRK(EN_KEYPAD_UP))    _reprapworld_keypad_move(Y_AXIS, -1);
          }

        #endif // HAS_LCD_MENU

        if (!homed && RRK(EN_KEYPAD_F1)) queue.inject_P(G28_STR);
        return true;
      }

    #endif // !ADC_KEYPAD

    return false;
  }

#endif // REPRAPWORLD_KEYPAD

/**
 * Status Screen
 *
 * This is very display-dependent, so the lcd implementation draws this.
 */

#if ENABLED(LCD_PROGRESS_BAR)
  millis_t MarlinUI::progress_bar_ms; // = 0
  #if PROGRESS_MSG_EXPIRE > 0
    millis_t MarlinUI::expire_status_ms; // = 0
  #endif
#endif

void MarlinUI::status_screen() {

  TERN_(HAS_LCD_MENU, ENCODER_RATE_MULTIPLY(false));

  #if ENABLED(LCD_PROGRESS_BAR)

    //
    // HD44780 implements the following message blinking and
    // message expiration because Status Line and Progress Bar
    // share the same line on the display.
    //

    #if DISABLED(PROGRESS_MSG_ONCE) || (PROGRESS_MSG_EXPIRE > 0)
      #define GOT_MS
      const millis_t ms = millis();
    #endif

    // If the message will blink rather than expire...
    #if DISABLED(PROGRESS_MSG_ONCE)
      if (ELAPSED(ms, progress_bar_ms + PROGRESS_BAR_MSG_TIME + PROGRESS_BAR_BAR_TIME))
        progress_bar_ms = ms;
    #endif

    #if PROGRESS_MSG_EXPIRE > 0

      // Handle message expire
      if (expire_status_ms) {

        // Expire the message if a job is active and the bar has ticks
        if (get_progress_percent() > 2 && !print_job_timer.isPaused()) {
          if (ELAPSED(ms, expire_status_ms)) {
            status_message[0] = '\0';
            expire_status_ms = 0;
          }
        }
        else {
          // Defer message expiration before bar appears
          // and during any pause (not just SD)
          expire_status_ms += LCD_UPDATE_INTERVAL;
        }
      }

    #endif // PROGRESS_MSG_EXPIRE

  #endif // LCD_PROGRESS_BAR

  #if HAS_LCD_MENU
    if (use_click()) {
      #if BOTH(FILAMENT_LCD_DISPLAY, SDSUPPORT)
        next_filament_display = millis() + 5000UL;  // Show status message for 5s
      #endif
      goto_screen(menu_main);
      #if DISABLED(NO_LCD_REINIT)
        init_lcd(); // May revive the LCD if static electricity killed it
      #endif
      return;
    }

  #endif

  #if ENABLED(ULTIPANEL_FEEDMULTIPLY)

    const int16_t old_frm = feedrate_percentage;
          int16_t new_frm = old_frm + int16_t(encoderPosition);

    // Dead zone at 100% feedrate
    if (old_frm == 100) {
      if (int16_t(encoderPosition) > ENCODER_FEEDRATE_DEADZONE)
        new_frm -= ENCODER_FEEDRATE_DEADZONE;
      else if (int16_t(encoderPosition) < -(ENCODER_FEEDRATE_DEADZONE))
        new_frm += ENCODER_FEEDRATE_DEADZONE;
      else
        new_frm = old_frm;
    }
    else if ((old_frm < 100 && new_frm > 100) || (old_frm > 100 && new_frm < 100))
      new_frm = 100;

    LIMIT(new_frm, 10, 999);

    if (old_frm != new_frm) {
      feedrate_percentage = new_frm;
      encoderPosition = 0;
      #if BOTH(HAS_BUZZER, BEEP_ON_FEEDRATE_CHANGE)
        static millis_t next_beep;
        #ifndef GOT_MS
          const millis_t ms = millis();
        #endif
        if (ELAPSED(ms, next_beep)) {
          buzz(FEEDRATE_CHANGE_BEEP_DURATION, FEEDRATE_CHANGE_BEEP_FREQUENCY);
          next_beep = ms + 500UL;
        }
      #endif
    }

  #endif // ULTIPANEL_FEEDMULTIPLY

  draw_status_screen();
}

void MarlinUI::kill_screen(PGM_P lcd_error, PGM_P lcd_component) {
  init();
  status_printf_P(1, PSTR(S_FMT ": " S_FMT), lcd_error, lcd_component);
  TERN_(HAS_LCD_MENU, return_to_status());

  // RED ALERT. RED ALERT.
  #ifdef LED_BACKLIGHT_TIMEOUT
    leds.set_color(LEDColorRed());
    #ifdef NEOPIXEL_BKGD_LED_INDEX
      neo.set_pixel_color(NEOPIXEL_BKGD_LED_INDEX, 255, 0, 0, 0);
      neo.show();
    #endif
  #endif

  draw_kill_screen();
}

void MarlinUI::quick_feedback(const bool clear_buttons/*=true*/) {

  TERN_(HAS_LCD_MENU, refresh());

  #if HAS_ENCODER_ACTION
    if (clear_buttons) buttons = 0;
    next_button_update_ms = millis() + 500;
  #else
    UNUSED(clear_buttons);
  #endif

  #if HAS_CHIRP
    chirp(); // Buzz and wait. Is the delay needed for buttons to settle?
    #if BOTH(HAS_LCD_MENU, USE_BEEPER)
      for (int8_t i = 5; i--;) { buzzer.tick(); delay(2); }
    #elif HAS_LCD_MENU
      delay(10);
    #endif
  #endif
}

////////////////////////////////////////////
/////////////// Manual Move ////////////////
////////////////////////////////////////////

#if HAS_LCD_MENU

  ManualMove MarlinUI::manual_move{};

  millis_t ManualMove::start_time = 0;
  float ManualMove::menu_scale = 1;
  TERN_(IS_KINEMATIC, float ManualMove::offset = 0);
  TERN_(IS_KINEMATIC, bool ManualMove::processing = false);
  TERN_(MULTI_MANUAL, int8_t ManualMove::e_index = 0);
  uint8_t ManualMove::axis = (uint8_t)NO_AXIS;

  /**
   * If a manual move has been posted and its time has arrived, and if the planner
   * has a space for it, then add a linear move to current_position the planner.
   *
   * If any manual move needs to be interrupted, make sure to force a manual move
   * by setting manual_move.start_time to millis() after updating current_position.
   *
   * To post a manual move:
   *   - Update current_position to the new place you want to go.
   *   - Set manual_move.axis to an axis like X_AXIS. Use ALL_AXES for diagonal moves.
   *   - Set manual_move.start_time to a point in the future (in ms) when the move should be done.
   *
   * For kinematic machines:
   *   - Set manual_move.offset to modify one axis and post the move.
   *     This is used to achieve more rapid stepping on kinematic machines.
   *
   * Currently used by the _lcd_move_xyz function in menu_motion.cpp
   * and the ubl_map_move_to_xy funtion in menu_ubl.cpp.
   */
  void ManualMove::task() {

    if (processing) return;   // Prevent re-entry from idle() calls

    // Add a manual move to the queue?
    if (axis != (uint8_t)NO_AXIS && ELAPSED(millis(), start_time) && !planner.is_full()) {

      const feedRate_t fr_mm_s = (uint8_t(axis) <= E_AXIS) ? manual_feedrate_mm_s[axis] : XY_PROBE_FEEDRATE_MM_S;

      #if IS_KINEMATIC

        #if EXTRUDERS > 1
          const int8_t old_extruder = active_extruder;
          if (axis == E_AXIS) active_extruder = e_index;
        #endif

        // Apply a linear offset to a single axis
        destination = current_position;
        if (axis <= XYZE) destination[axis] += offset;

        // Reset for the next move
        offset = 0;
        axis = (uint8_t)NO_AXIS;

        // DELTA and SCARA machines use segmented moves, which could fill the planner during the call to
        // move_to_destination. This will cause idle() to be called, which can then call this function while the
        // previous invocation is being blocked. Modifications to offset shouldn't be made while
        // processing is true or the planner will get out of sync.
        processing = true;
        prepare_internal_move_to_destination(fr_mm_s);  // will set current_position from destination
        processing = false;

        #if EXTRUDERS > 1
          active_extruder = old_extruder;
        #endif

      #else

        // For Cartesian / Core motion simply move to the current_position
        planner.buffer_line(current_position, fr_mm_s, axis == E_AXIS ? e_index : active_extruder);

        //SERIAL_ECHOLNPAIR("Add planner.move with Axis ", int(axis), " at FR ", fr_mm_s);

        axis = (uint8_t)NO_AXIS;

      #endif
    }
  }

  //
  // Tell ui.update() to start a move to current_position after a short delay.
  //
  void ManualMove::soon(AxisEnum move_axis
    #if MULTI_MANUAL
      , const int8_t eindex/*=-1*/
    #endif
  ) {
    #if MULTI_MANUAL
      if (move_axis == E_AXIS) e_index = eindex >= 0 ? eindex : active_extruder;
    #endif
    start_time = millis() + (menu_scale < 0.99f ? 0UL : 250UL); // delay for bigger moves
    axis = (uint8_t)move_axis;
    //SERIAL_ECHOLNPAIR("Post Move with Axis ", int(axis), " soon.");
  }

#endif // HAS_LCD_MENU

#if ENABLED(AUTO_BED_LEVELING_UBL)

  void MarlinUI::external_encoder() {
    if (external_control && encoderDiff) {
      ubl.encoder_diff += encoderDiff;  // Encoder for UBL G29 mesh editing
      encoderDiff = 0;                  // Hide encoder events from the screen handler
      refresh(LCDVIEW_REDRAW_NOW);      // ...but keep the refresh.
    }
  }

#endif

/**
 * Update the LCD, read encoder buttons, etc.
 *   - Read button states
 *   - Check the SD Card slot state
 *   - Act on RepRap World keypad input
 *   - Update the encoder position
 *   - Apply acceleration to the encoder position
 *   - Do refresh(LCDVIEW_CALL_REDRAW_NOW) on controller events
 *   - Reset the Info Screen timeout if there's any input
 *   - Update status indicators, if any
 *
 *   Run the current LCD menu handler callback function:
 *   - Call the handler only if lcdDrawUpdate != LCDVIEW_NONE
 *   - Before calling the handler, LCDVIEW_CALL_NO_REDRAW => LCDVIEW_NONE
 *   - Call the menu handler. Menu handlers should do the following:
 *     - If a value changes, set lcdDrawUpdate to LCDVIEW_REDRAW_NOW and draw the value
 *       (Encoder events automatically set lcdDrawUpdate for you.)
 *     - if (should_draw()) { redraw }
 *     - Before exiting the handler set lcdDrawUpdate to:
 *       - LCDVIEW_CLEAR_CALL_REDRAW to clear screen and set LCDVIEW_CALL_REDRAW_NEXT.
 *       - LCDVIEW_REDRAW_NOW to draw now (including remaining stripes).
 *       - LCDVIEW_CALL_REDRAW_NEXT to draw now and get LCDVIEW_REDRAW_NOW on the next loop.
 *       - LCDVIEW_CALL_NO_REDRAW to draw now and get LCDVIEW_NONE on the next loop.
 *     - NOTE: For graphical displays menu handlers may be called 2 or more times per loop,
 *             so don't change lcdDrawUpdate without considering this.
 *
 *   After the menu handler callback runs (or not):
 *   - Clear the LCD if lcdDrawUpdate == LCDVIEW_CLEAR_CALL_REDRAW
 *   - Update lcdDrawUpdate for the next loop (i.e., move one state down, usually)
 *
 * This function is only called from the main thread.
 */

LCDViewAction MarlinUI::lcdDrawUpdate = LCDVIEW_CLEAR_CALL_REDRAW;
millis_t next_lcd_update_ms;

void MarlinUI::update() {

  static uint16_t max_display_update_time = 0;
  millis_t ms = millis();

  #if HAS_LCD_MENU && LCD_TIMEOUT_TO_STATUS > 0
    static millis_t return_to_status_ms = 0;
    #define RESET_STATUS_TIMEOUT() (return_to_status_ms = ms + LCD_TIMEOUT_TO_STATUS)
  #else
    #define RESET_STATUS_TIMEOUT() NOOP
  #endif

  #ifdef LED_BACKLIGHT_TIMEOUT
    leds.update_timeout(powersupply_on);
  #endif

  #if HAS_LCD_MENU

    // Handle any queued Move Axis motion
    manual_move.task();

    // Update button states for button_pressed(), etc.
    // If the state changes the next update may be delayed 300-500ms.
    update_buttons();

    // If the action button is pressed...
    static bool wait_for_unclick; // = false

    auto do_click = [&]{
      wait_for_unclick = true;                        //  - Set debounce flag to ignore continous clicks
      lcd_clicked = !wait_for_user;                   //  - Keep the click if not waiting for a user-click
      wait_for_user = false;                          //  - Any click clears wait for user
      quick_feedback();                               //  - Always make a click sound
    };

    #if ENABLED(TOUCH_BUTTONS)
      if (touch_buttons) {
        RESET_STATUS_TIMEOUT();
        if (touch_buttons & (EN_A | EN_B)) {              // Menu arrows, in priority
          if (ELAPSED(ms, next_button_update_ms)) {
            encoderDiff = (ENCODER_STEPS_PER_MENU_ITEM) * (ENCODER_PULSES_PER_STEP) * encoderDirection;
            if (touch_buttons & EN_A) encoderDiff *= -1;
            TERN_(AUTO_BED_LEVELING_UBL, external_encoder());
            next_button_update_ms = ms + repeat_delay;    // Assume the repeat delay
            if (!wait_for_unclick) {
              next_button_update_ms += 250;               // Longer delay on first press
              wait_for_unclick = true;                    // Avoid Back/Select click while repeating
              chirp();
            }
          }
        }
        else if (!wait_for_unclick && (buttons & EN_C))   // OK button, if not waiting for a debounce release:
          do_click();
      }
      else // keep wait_for_unclick value

    #endif // TOUCH_BUTTONS

      {
        // Integrated LCD click handling via button_pressed
        if (!external_control && button_pressed()) {
          if (!wait_for_unclick) do_click();              // Handle the click
        }
        else
          wait_for_unclick = false;
      }

    if (LCD_BACK_CLICKED()) {
      quick_feedback();
      goto_previous_screen();
    }

  #endif // HAS_LCD_MENU

  if (ELAPSED(ms, next_lcd_update_ms) || TERN0(HAS_GRAPHICAL_LCD, drawing_screen)) {

    next_lcd_update_ms = ms + LCD_UPDATE_INTERVAL;

    #if ENABLED(TOUCH_BUTTONS)

      if (on_status_screen()) next_lcd_update_ms += (LCD_UPDATE_INTERVAL) * 2;

      TERN_(HAS_ENCODER_ACTION, touch_buttons = touch.read_buttons());

    #endif

    TERN_(LCD_HAS_STATUS_INDICATORS, update_indicators());

    #if HAS_ENCODER_ACTION

      TERN_(HAS_SLOW_BUTTONS, slow_buttons = read_slow_buttons()); // Buttons that take too long to read in interrupt context

      if (TERN0(REPRAPWORLD_KEYPAD, handle_keypad()))
        RESET_STATUS_TIMEOUT();

      const float abs_diff = ABS(encoderDiff);
      const bool encoderPastThreshold = (abs_diff >= (ENCODER_PULSES_PER_STEP));
      if (encoderPastThreshold || lcd_clicked) {
        if (encoderPastThreshold) {

          #if BOTH(HAS_LCD_MENU, ENCODER_RATE_MULTIPLIER)

            int32_t encoderMultiplier = 1;

            if (encoderRateMultiplierEnabled) {
              const float encoderMovementSteps = abs_diff / (ENCODER_PULSES_PER_STEP);

              if (lastEncoderMovementMillis) {
                // Note that the rate is always calculated between two passes through the
                // loop and that the abs of the encoderDiff value is tracked.
                const float encoderStepRate = encoderMovementSteps / float(ms - lastEncoderMovementMillis) * 1000;

                if (encoderStepRate >= ENCODER_100X_STEPS_PER_SEC)     encoderMultiplier = 100;
                else if (encoderStepRate >= ENCODER_10X_STEPS_PER_SEC) encoderMultiplier = 10;

                #if ENABLED(ENCODER_RATE_MULTIPLIER_DEBUG)
                  SERIAL_ECHO_START();
                  SERIAL_ECHOPAIR("Enc Step Rate: ", encoderStepRate);
                  SERIAL_ECHOPAIR("  Multiplier: ", encoderMultiplier);
                  SERIAL_ECHOPAIR("  ENCODER_10X_STEPS_PER_SEC: ", ENCODER_10X_STEPS_PER_SEC);
                  SERIAL_ECHOPAIR("  ENCODER_100X_STEPS_PER_SEC: ", ENCODER_100X_STEPS_PER_SEC);
                  SERIAL_EOL();
                #endif
              }

              lastEncoderMovementMillis = ms;
            } // encoderRateMultiplierEnabled

          #else

            constexpr int32_t encoderMultiplier = 1;

          #endif // ENCODER_RATE_MULTIPLIER

          encoderPosition += (encoderDiff * encoderMultiplier) / (ENCODER_PULSES_PER_STEP);
          encoderDiff = 0;
        }

        RESET_STATUS_TIMEOUT();

        refresh(LCDVIEW_REDRAW_NOW);

        #ifdef LED_BACKLIGHT_TIMEOUT
          leds.reset_timeout(ms);
        #endif
      }

    #endif

    // This runs every ~100ms when idling often enough.
    // Instead of tracking changes just redraw the Status Screen once per second.
    if (on_status_screen() && !lcd_status_update_delay--) {
      lcd_status_update_delay = TERN(HAS_GRAPHICAL_LCD, 12, 9);
      if (max_display_update_time) max_display_update_time--;  // Be sure never go to a very big number
      refresh(LCDVIEW_REDRAW_NOW);
    }

    #if BOTH(HAS_LCD_MENU, SCROLL_LONG_FILENAMES)
      // If scrolling of long file names is enabled and we are in the sd card menu,
      // cause a refresh to occur until all the text has scrolled into view.
      if (currentScreen == menu_media && !lcd_status_update_delay--) {
        lcd_status_update_delay = 4;
        if (++filename_scroll_pos > filename_scroll_max) {
          filename_scroll_pos = 0;
          lcd_status_update_delay = 12;
        }
        refresh(LCDVIEW_REDRAW_NOW);
        RESET_STATUS_TIMEOUT();
      }
    #endif

    // Then we want to use only 50% of the time
    const uint16_t bbr2 = planner.block_buffer_runtime() >> 1;

    if ((should_draw() || drawing_screen) && (!bbr2 || bbr2 > max_display_update_time)) {

      // Change state of drawing flag between screen updates
      if (!drawing_screen) switch (lcdDrawUpdate) {
        case LCDVIEW_CALL_NO_REDRAW:
          refresh(LCDVIEW_NONE);
          break;
        case LCDVIEW_CLEAR_CALL_REDRAW:
        case LCDVIEW_CALL_REDRAW_NEXT:
          refresh(LCDVIEW_REDRAW_NOW);
        case LCDVIEW_REDRAW_NOW:        // set above, or by a handler through LCDVIEW_CALL_REDRAW_NEXT
        case LCDVIEW_NONE:
          break;
      } // switch

      TERN_(HAS_ADC_BUTTONS, keypad_buttons = 0);

      #if HAS_GRAPHICAL_LCD

        #if ENABLED(LIGHTWEIGHT_UI)
          const bool in_status = on_status_screen(),
                     do_u8g_loop = !in_status;
          lcd_in_status(in_status);
          if (in_status) status_screen();
        #else
          constexpr bool do_u8g_loop = true;
        #endif

        if (do_u8g_loop) {
          if (!drawing_screen) {                // If not already drawing pages
            u8g.firstPage();                    // Start the first page
            drawing_screen = first_page = true; // Flag as drawing pages
          }
          set_font(FONT_MENU);                  // Setup font for every page draw
          u8g.setColorIndex(1);                 // And reset the color
          run_current_screen();                 // Draw and process the current screen
          first_page = false;

          // The screen handler can clear drawing_screen for an action that changes the screen.
          // If still drawing and there's another page, update max-time and return now.
          // The nextPage will already be set up on the next call.
          if (drawing_screen && (drawing_screen = u8g.nextPage())) {
            if (on_status_screen())
              NOLESS(max_display_update_time, millis() - ms);
            return;
          }
        }

      #else

        run_current_screen();

      #endif

      TERN_(HAS_LCD_MENU, lcd_clicked = false);

      // Keeping track of the longest time for an individual LCD update.
      // Used to do screen throttling when the planner starts to fill up.
      if (on_status_screen())
        NOLESS(max_display_update_time, millis() - ms);
    }

    #if HAS_LCD_MENU && LCD_TIMEOUT_TO_STATUS > 0
      // Return to Status Screen after a timeout
      if (on_status_screen() || defer_return_to_status)
        RESET_STATUS_TIMEOUT();
      else if (ELAPSED(ms, return_to_status_ms))
        return_to_status();
    #endif

    // Change state of drawing flag between screen updates
    if (!drawing_screen) switch (lcdDrawUpdate) {
      case LCDVIEW_CLEAR_CALL_REDRAW:
        clear_lcd(); break;
      case LCDVIEW_REDRAW_NOW:
        refresh(LCDVIEW_NONE);
      case LCDVIEW_NONE:
      case LCDVIEW_CALL_REDRAW_NEXT:
      case LCDVIEW_CALL_NO_REDRAW:
      default: break;
    } // switch

  } // ELAPSED(ms, next_lcd_update_ms)
}

#if HAS_ADC_BUTTONS

  typedef struct {
    uint16_t ADCKeyValueMin, ADCKeyValueMax;
    uint8_t  ADCKeyNo;
  } _stADCKeypadTable_;

  #ifndef ADC_BUTTONS_VALUE_SCALE
    #define ADC_BUTTONS_VALUE_SCALE       1.0  // for the power voltage equal to the reference voltage
  #endif
  #ifndef ADC_BUTTONS_R_PULLUP
    #define ADC_BUTTONS_R_PULLUP          4.7  // common pull-up resistor in the voltage divider
  #endif
  #ifndef ADC_BUTTONS_LEFT_R_PULLDOWN
    #define ADC_BUTTONS_LEFT_R_PULLDOWN   0.47 // pull-down resistor for LEFT button voltage divider
  #endif
  #ifndef ADC_BUTTONS_RIGHT_R_PULLDOWN
    #define ADC_BUTTONS_RIGHT_R_PULLDOWN  4.7  // pull-down resistor for RIGHT button voltage divider
  #endif
  #ifndef ADC_BUTTONS_UP_R_PULLDOWN
    #define ADC_BUTTONS_UP_R_PULLDOWN     1.0  // pull-down resistor for UP button voltage divider
  #endif
  #ifndef ADC_BUTTONS_DOWN_R_PULLDOWN
    #define ADC_BUTTONS_DOWN_R_PULLDOWN   10.0 // pull-down resistor for DOWN button voltage divider
  #endif
  #ifndef ADC_BUTTONS_MIDDLE_R_PULLDOWN
    #define ADC_BUTTONS_MIDDLE_R_PULLDOWN 2.2  // pull-down resistor for MIDDLE button voltage divider
  #endif

  // Calculate the ADC value for the voltage divider with specified pull-down resistor value
  #define ADC_BUTTON_VALUE(r)  int(HAL_ADC_RANGE * (ADC_BUTTONS_VALUE_SCALE) * r / (r + ADC_BUTTONS_R_PULLUP))

  static constexpr uint16_t adc_button_tolerance = HAL_ADC_RANGE *   25 / 1024,
                                adc_other_button = HAL_ADC_RANGE * 1000 / 1024;
  static const _stADCKeypadTable_ stADCKeyTable[] PROGMEM = {
    // VALUE_MIN, VALUE_MAX, KEY
    { adc_other_button, HAL_ADC_RANGE, 1 + BLEN_KEYPAD_F1     }, // F1
    { adc_other_button, HAL_ADC_RANGE, 1 + BLEN_KEYPAD_F2     }, // F2
    { adc_other_button, HAL_ADC_RANGE, 1 + BLEN_KEYPAD_F3     }, // F3
    {  ADC_BUTTON_VALUE(ADC_BUTTONS_LEFT_R_PULLDOWN)   - adc_button_tolerance,
       ADC_BUTTON_VALUE(ADC_BUTTONS_LEFT_R_PULLDOWN)   + adc_button_tolerance, 1 + BLEN_KEYPAD_LEFT   }, // LEFT  ( 272 ...  472)
    {  ADC_BUTTON_VALUE(ADC_BUTTONS_RIGHT_R_PULLDOWN)  - adc_button_tolerance,
       ADC_BUTTON_VALUE(ADC_BUTTONS_RIGHT_R_PULLDOWN)  + adc_button_tolerance, 1 + BLEN_KEYPAD_RIGHT  }, // RIGHT (1948 ... 2148)
    {  ADC_BUTTON_VALUE(ADC_BUTTONS_UP_R_PULLDOWN)     - adc_button_tolerance,
       ADC_BUTTON_VALUE(ADC_BUTTONS_UP_R_PULLDOWN)     + adc_button_tolerance, 1 + BLEN_KEYPAD_UP     }, // UP    ( 618 ...  818)
    {  ADC_BUTTON_VALUE(ADC_BUTTONS_DOWN_R_PULLDOWN)   - adc_button_tolerance,
       ADC_BUTTON_VALUE(ADC_BUTTONS_DOWN_R_PULLDOWN)   + adc_button_tolerance, 1 + BLEN_KEYPAD_DOWN   }, // DOWN  (2686 ... 2886)
    {  ADC_BUTTON_VALUE(ADC_BUTTONS_MIDDLE_R_PULLDOWN) - adc_button_tolerance,
       ADC_BUTTON_VALUE(ADC_BUTTONS_MIDDLE_R_PULLDOWN) + adc_button_tolerance, 1 + BLEN_KEYPAD_MIDDLE }, // ENTER (1205 ... 1405)
  };

  uint8_t get_ADC_keyValue() {
    if (thermalManager.ADCKey_count >= 16) {
      const uint16_t currentkpADCValue = thermalManager.current_ADCKey_raw;
      thermalManager.current_ADCKey_raw = HAL_ADC_RANGE;
      thermalManager.ADCKey_count = 0;
      if (currentkpADCValue < adc_other_button)
        LOOP_L_N(i, ADC_KEY_NUM) {
          const uint16_t lo = pgm_read_word(&stADCKeyTable[i].ADCKeyValueMin),
                         hi = pgm_read_word(&stADCKeyTable[i].ADCKeyValueMax);
          if (WITHIN(currentkpADCValue, lo, hi)) return pgm_read_byte(&stADCKeyTable[i].ADCKeyNo);
        }
    }
    return 0;
  }

#endif // HAS_ADC_BUTTONS

#if HAS_ENCODER_ACTION

  /**
   * Read encoder buttons from the hardware registers
   * Warning: This function is called from interrupt context!
   */
  void MarlinUI::update_buttons() {
    const millis_t now = millis();
    if (ELAPSED(now, next_button_update_ms)) {

      #if HAS_DIGITAL_BUTTONS

        #if ANY_BUTTON(EN1, EN2, ENC, BACK)

          uint8_t newbutton = 0;

          #if BUTTON_EXISTS(EN1)
            if (BUTTON_PRESSED(EN1)) newbutton |= EN_A;
          #endif
          #if BUTTON_EXISTS(EN2)
            if (BUTTON_PRESSED(EN2)) newbutton |= EN_B;
          #endif
          #if BUTTON_EXISTS(ENC)
            if (BUTTON_PRESSED(ENC)) newbutton |= EN_C;
          #endif
          #if BUTTON_EXISTS(BACK)
            if (BUTTON_PRESSED(BACK)) newbutton |= EN_D;
          #endif

        #else

          constexpr uint8_t newbutton = 0;

        #endif

        //
        // Directional buttons
        //
        #if ANY_BUTTON(UP, DWN, LFT, RT)

          const int8_t pulses = (ENCODER_PULSES_PER_STEP) * encoderDirection;

          if (false) {
            // for the else-ifs below
          }
          #if BUTTON_EXISTS(UP)
            else if (BUTTON_PRESSED(UP)) {
              encoderDiff = (ENCODER_STEPS_PER_MENU_ITEM) * pulses;
              next_button_update_ms = now + 300;
            }
          #endif
          #if BUTTON_EXISTS(DWN)
            else if (BUTTON_PRESSED(DWN)) {
              encoderDiff = -(ENCODER_STEPS_PER_MENU_ITEM) * pulses;
              next_button_update_ms = now + 300;
            }
          #endif
          #if BUTTON_EXISTS(LFT)
            else if (BUTTON_PRESSED(LFT)) {
              encoderDiff = -pulses;
              next_button_update_ms = now + 300;
            }
          #endif
          #if BUTTON_EXISTS(RT)
            else if (BUTTON_PRESSED(RT)) {
              encoderDiff = pulses;
              next_button_update_ms = now + 300;
            }
          #endif

        #endif // UP || DWN || LFT || RT

        buttons = (newbutton
          #if HAS_SLOW_BUTTONS
            | slow_buttons
          #endif
          #if BOTH(TOUCH_BUTTONS, HAS_ENCODER_ACTION)
            | (touch_buttons & TERN(HAS_ENCODER_WHEEL, ~(EN_A | EN_B), 0xFF))
          #endif
        );

      #elif HAS_ADC_BUTTONS

        buttons = 0;

      #endif

      #if HAS_ADC_BUTTONS
        if (keypad_buttons == 0) {
          const uint8_t b = get_ADC_keyValue();
          if (WITHIN(b, 1, 8)) keypad_buttons = _BV(b - 1);
        }
      #endif

      #if HAS_SHIFT_ENCODER
        /**
         * Set up Rotary Encoder bit values (for two pin encoders to indicate movement).
         * These values are independent of which pins are used for EN_A / EN_B indications.
         * The rotary encoder part is also independent of the LCD chipset.
         */
        uint8_t val = 0;
        WRITE(SHIFT_LD, LOW);
        WRITE(SHIFT_LD, HIGH);
        LOOP_L_N(i, 8) {
          val >>= 1;
          if (READ(SHIFT_OUT)) SBI(val, 7);
          WRITE(SHIFT_CLK, HIGH);
          WRITE(SHIFT_CLK, LOW);
        }
        TERN(REPRAPWORLD_KEYPAD, keypad_buttons, buttons) = ~val;
      #endif

    } // next_button_update_ms

    #if HAS_ENCODER_WHEEL
      static uint8_t lastEncoderBits;

      #define encrot0 0
      #define encrot1 2
      #define encrot2 3
      #define encrot3 1

      // Manage encoder rotation
      #define ENCODER_SPIN(_E1, _E2) switch (lastEncoderBits) { case _E1: encoderDiff += encoderDirection; break; case _E2: encoderDiff -= encoderDirection; }

      uint8_t enc = 0;
      if (buttons & EN_A) enc |= B01;
      if (buttons & EN_B) enc |= B10;
      if (enc != lastEncoderBits) {
        switch (enc) {
          case encrot0: ENCODER_SPIN(encrot3, encrot1); break;
          case encrot1: ENCODER_SPIN(encrot0, encrot2); break;
          case encrot2: ENCODER_SPIN(encrot1, encrot3); break;
          case encrot3: ENCODER_SPIN(encrot2, encrot0); break;
        }
        TERN_(AUTO_BED_LEVELING_UBL, external_encoder());
        lastEncoderBits = enc;
      }

    #endif // HAS_ENCODER_WHEEL
  }

#endif // HAS_ENCODER_ACTION

#endif // HAS_SPI_LCD

#if HAS_DISPLAY

  #if ENABLED(EXTENSIBLE_UI)
    #include "extui/ui_api.h"
  #endif

  ////////////////////////////////////////////
  /////////////// Status Line ////////////////
  ////////////////////////////////////////////

  #if ENABLED(STATUS_MESSAGE_SCROLLING)
    void MarlinUI::advance_status_scroll() {
      // Advance by one UTF8 code-word
      if (status_scroll_offset < utf8_strlen(status_message))
        while (!START_OF_UTF8_CHAR(status_message[++status_scroll_offset]));
      else
        status_scroll_offset = 0;
    }
    char* MarlinUI::status_and_len(uint8_t &len) {
      char *out = status_message + status_scroll_offset;
      len = utf8_strlen(out);
      return out;
    }
  #endif

  void MarlinUI::finish_status(const bool persist) {

    #if !(ENABLED(LCD_PROGRESS_BAR) && (PROGRESS_MSG_EXPIRE) > 0)
      UNUSED(persist);
    #endif

    #if ENABLED(LCD_PROGRESS_BAR) || BOTH(FILAMENT_LCD_DISPLAY, SDSUPPORT)
      const millis_t ms = millis();
    #endif

    #if ENABLED(LCD_PROGRESS_BAR)
      progress_bar_ms = ms;
      #if PROGRESS_MSG_EXPIRE > 0
        expire_status_ms = persist ? 0 : ms + PROGRESS_MSG_EXPIRE;
      #endif
    #endif

    #if BOTH(FILAMENT_LCD_DISPLAY, SDSUPPORT)
      next_filament_display = ms + 5000UL; // Show status message for 5s
    #endif

    #if BOTH(HAS_SPI_LCD, STATUS_MESSAGE_SCROLLING)
      status_scroll_offset = 0;
    #endif

    TERN_(EXTENSIBLE_UI, ExtUI::onStatusChanged(status_message));
  }

  bool MarlinUI::has_status() { return (status_message[0] != '\0'); }

  void MarlinUI::set_status(const char * const message, const bool persist) {
    if (alert_level) return;

    TERN_(HOST_PROMPT_SUPPORT, host_action_notify(message));

    // Here we have a problem. The message is encoded in UTF8, so
    // arbitrarily cutting it will be a problem. We MUST be sure
    // that there is no cutting in the middle of a multibyte character!

    // Get a pointer to the null terminator
    const char* pend = message + strlen(message);

    //  If length of supplied UTF8 string is greater than
    // our buffer size, start cutting whole UTF8 chars
    while ((pend - message) > MAX_MESSAGE_LENGTH) {
      --pend;
      while (!START_OF_UTF8_CHAR(*pend)) --pend;
    };

    // At this point, we have the proper cut point. Use it
    uint8_t maxLen = pend - message;
    strncpy(status_message, message, maxLen);
    status_message[maxLen] = '\0';

    finish_status(persist);
  }

  #include <stdarg.h>

  void MarlinUI::status_printf_P(const uint8_t level, PGM_P const fmt, ...) {
    if (level < alert_level) return;
    alert_level = level;
    va_list args;
    va_start(args, fmt);
    vsnprintf_P(status_message, MAX_MESSAGE_LENGTH, fmt, args);
    va_end(args);
    finish_status(level > 0);
  }

  void MarlinUI::set_status_P(PGM_P const message, int8_t level) {
    if (level < 0) level = alert_level = 0;
    if (level < alert_level) return;
    alert_level = level;

    TERN_(HOST_PROMPT_SUPPORT, host_action_notify_P(message));

    // Since the message is encoded in UTF8 it must
    // only be cut on a character boundary.

    // Get a pointer to the null terminator
    PGM_P pend = message + strlen_P(message);

    // If length of supplied UTF8 string is greater than
    // the buffer size, start cutting whole UTF8 chars
    while ((pend - message) > MAX_MESSAGE_LENGTH) {
      --pend;
      while (!START_OF_UTF8_CHAR(pgm_read_byte(pend))) --pend;
    };

    // At this point, we have the proper cut point. Use it
    uint8_t maxLen = pend - message;
    strncpy_P(status_message, message, maxLen);
    status_message[maxLen] = '\0';

    finish_status(level > 0);
  }

  void MarlinUI::set_alert_status_P(PGM_P const message) {
    set_status_P(message, 1);
    TERN_(HAS_LCD_MENU, return_to_status());
  }

  PGM_P print_paused = GET_TEXT(MSG_PRINT_PAUSED);

  /**
   * Reset the status message
   */
  void MarlinUI::reset_status(const bool no_welcome) {
    PGM_P printing = GET_TEXT(MSG_PRINTING);
    PGM_P welcome  = GET_TEXT(WELCOME_MSG);
    #if SERVICE_INTERVAL_1 > 0
      static PGMSTR(service1, "> " SERVICE_NAME_1 "!");
    #endif
    #if SERVICE_INTERVAL_2 > 0
      static PGMSTR(service2, "> " SERVICE_NAME_2 "!");
    #endif
    #if SERVICE_INTERVAL_3 > 0
      static PGMSTR(service3, "> " SERVICE_NAME_3 "!");
    #endif
    PGM_P msg;
    if (printingIsPaused())
      msg = print_paused;
    #if ENABLED(SDSUPPORT)
      else if (IS_SD_PRINTING())
        return set_status(card.longest_filename(), true);
    #endif
    else if (print_job_timer.isRunning())
      msg = printing;

    #if SERVICE_INTERVAL_1 > 0
      else if (print_job_timer.needsService(1)) msg = service1;
    #endif
    #if SERVICE_INTERVAL_2 > 0
      else if (print_job_timer.needsService(2)) msg = service2;
    #endif
    #if SERVICE_INTERVAL_3 > 0
      else if (print_job_timer.needsService(3)) msg = service3;
    #endif

    else if (!no_welcome)
      msg = welcome;
    else
      return;

    set_status_P(msg, -1);
  }

  #if ENABLED(SDSUPPORT)
    extern bool wait_for_user, wait_for_heatup;
  #endif

  void MarlinUI::abort_print() {
    #if ENABLED(SDSUPPORT)
      wait_for_heatup = wait_for_user = false;
      card.flag.abort_sd_printing = true;
    #endif
    #ifdef ACTION_ON_CANCEL
      host_action_cancel();
    #endif
    TERN_(HOST_PROMPT_SUPPORT, host_prompt_open(PROMPT_INFO, PSTR("UI Aborted"), DISMISS_STR));
    print_job_timer.stop();
    set_status_P(GET_TEXT(MSG_PRINT_ABORTED));
    TERN_(HAS_LCD_MENU, return_to_status());
  }

  #if ANY(PARK_HEAD_ON_PAUSE, SDSUPPORT)
    #include "../gcode/queue.h"
  #endif

  void MarlinUI::pause_print() {
    #if HAS_LCD_MENU
      synchronize(GET_TEXT(MSG_PAUSING));
      defer_status_screen();
    #endif

    TERN_(HOST_PROMPT_SUPPORT, host_prompt_open(PROMPT_PAUSE_RESUME, PSTR("UI Pause"), PSTR("Resume")));

    set_status_P(print_paused);

    #if ENABLED(PARK_HEAD_ON_PAUSE)
      TERN_(HAS_SPI_LCD, lcd_pause_show_message(PAUSE_MESSAGE_PARKING, PAUSE_MODE_PAUSE_PRINT)); // Show message immediately to let user know about pause in progress
      queue.inject_P(PSTR("M25 P\nM24"));
    #elif ENABLED(SDSUPPORT)
      queue.inject_P(PSTR("M25"));
    #elif defined(ACTION_ON_PAUSE)
      host_action_pause();
    #endif
  }

  void MarlinUI::resume_print() {
    reset_status();
    TERN_(PARK_HEAD_ON_PAUSE, wait_for_heatup = wait_for_user = false);
    if (IS_SD_PAUSED()) queue.inject_P(M24_STR);
    #ifdef ACTION_ON_RESUME
      host_action_resume();
    #endif
    print_job_timer.start(); // Also called by M24
  }

  #if HAS_PRINT_PROGRESS

    MarlinUI::progress_t MarlinUI::_get_progress() {
      return (
        TERN0(LCD_SET_PROGRESS_MANUALLY, (progress_override & PROGRESS_MASK))
        #if ENABLED(SDSUPPORT)
          ?: TERN(HAS_PRINT_PROGRESS_PERMYRIAD, card.permyriadDone(), card.percentDone())
        #endif
      );
    }

  #endif

  #if ENABLED(TOUCH_BUTTONS)

    //
    // Screen Click
    //  - On menu screens move directly to the touched item
    //  - On menu screens, right side (last 3 cols) acts like a scroll - half up => prev page, half down = next page
    //  - On select screens (and others) touch the Right Half for +, Left Half for -
    //  - On edit screens, touch Up Half for -,  Bottom Half to +
    //
    void MarlinUI::screen_click(const uint8_t row, const uint8_t col, const uint8_t, const uint8_t) {
      const int8_t xdir = col < (LCD_WIDTH ) / 2 ? -1 : 1,
                   ydir = row < (LCD_HEIGHT) / 2 ? -1 : 1;
      if (on_edit_screen)
        encoderDiff = ENCODER_PULSES_PER_STEP * ydir;
      else if (screen_items > 0) {
        // Last 3 cols act as a scroll :-)
        if (col > (LCD_WIDTH) - 5)
          // 2 * LCD_HEIGHT to scroll to bottom of next page. (LCD_HEIGHT would only go 1 item down.)
          encoderDiff = ENCODER_PULSES_PER_STEP * (encoderLine - encoderTopLine + 2 * (LCD_HEIGHT)) * ydir;
        else
          encoderDiff = ENCODER_PULSES_PER_STEP * (row - encoderPosition + encoderTopLine);
      }
      else if (!on_status_screen())
        encoderDiff = ENCODER_PULSES_PER_STEP * xdir;
    }

  #endif

#else // !HAS_DISPLAY

  //
  // Send the status line as a host notification
  //
  void MarlinUI::set_status(const char * const message, const bool) {
    TERN(HOST_PROMPT_SUPPORT, host_action_notify(message), UNUSED(message));
  }
  void MarlinUI::set_status_P(PGM_P message, const int8_t) {
    TERN(HOST_PROMPT_SUPPORT, host_action_notify_P(message), UNUSED(message));
  }
  void MarlinUI::status_printf_P(const uint8_t, PGM_P const message, ...) {
    TERN(HOST_PROMPT_SUPPORT, host_action_notify_P(message), UNUSED(message));
  }

#endif // !HAS_DISPLAY

#if ENABLED(SDSUPPORT)

  void MarlinUI::media_changed(const uint8_t old_status, const uint8_t status) {
    if (old_status == status) {
      TERN_(EXTENSIBLE_UI, ExtUI::onMediaError()); // Failed to mount/unmount
      return;
    }

    if (status) {
      if (old_status < 2) {
        TERN_(EXTENSIBLE_UI, ExtUI::onMediaInserted()); // ExtUI response
        set_status_P(GET_TEXT(MSG_MEDIA_INSERTED));
      }
    }
    else {
      if (old_status < 2) {
        TERN_(EXTENSIBLE_UI, ExtUI::onMediaRemoved()); // ExtUI response
        #if PIN_EXISTS(SD_DETECT)
          set_status_P(GET_TEXT(MSG_MEDIA_REMOVED));
          #if HAS_LCD_MENU
            if (!defer_return_to_status) return_to_status();
          #endif
        #endif
      }
    }

    #if PIN_EXISTS(SD_DETECT) && DISABLED(NO_LCD_REINIT)
      init_lcd(); // Revive a noisy shared SPI LCD
    #endif

    refresh();

    #if HAS_SPI_LCD || defined(LED_BACKLIGHT_TIMEOUT)
      const millis_t ms = millis();
    #endif

    TERN_(HAS_SPI_LCD, next_lcd_update_ms = ms + LCD_UPDATE_INTERVAL); // Delay LCD update for SD activity

    #ifdef LED_BACKLIGHT_TIMEOUT
      leds.reset_timeout(ms);
    #endif
  }

#endif // SDSUPPORT

#if HAS_LCD_MENU
  void MarlinUI::reset_settings() { settings.reset(); completion_feedback(); }
#endif

#if ENABLED(EEPROM_SETTINGS)

  #if HAS_LCD_MENU
    void MarlinUI::init_eeprom() {
      const bool good = settings.init_eeprom();
      completion_feedback(good);
      return_to_status();
    }
    void MarlinUI::load_settings() {
      const bool good = settings.load();
      completion_feedback(good);
    }
    void MarlinUI::store_settings() {
      const bool good = settings.save();
      completion_feedback(good);
    }
  #endif

  #if DISABLED(EEPROM_AUTO_INIT)

    static inline PGM_P eeprom_err(const uint8_t msgid) {
      switch (msgid) {
        default:
        case 0: return GET_TEXT(MSG_ERR_EEPROM_CRC);
        case 1: return GET_TEXT(MSG_ERR_EEPROM_INDEX);
        case 2: return GET_TEXT(MSG_ERR_EEPROM_VERSION);
      }
    }

    void MarlinUI::eeprom_alert(const uint8_t msgid) {
      #if HAS_LCD_MENU
        editable.uint8 = msgid;
        goto_screen([]{
          PGM_P const restore_msg = GET_TEXT(MSG_INIT_EEPROM);
          char msg[utf8_strlen_P(restore_msg) + 1];
          strcpy_P(msg, restore_msg);
          MenuItem_confirm::select_screen(
            GET_TEXT(MSG_BUTTON_RESET), GET_TEXT(MSG_BUTTON_IGNORE),
            init_eeprom, return_to_status,
            eeprom_err(editable.uint8), msg, PSTR("?")
          );
        });
      #else
        set_status_P(eeprom_err(msgid));
      #endif
    }

  #endif // EEPROM_AUTO_INIT

#endif // EEPROM_SETTINGS<|MERGE_RESOLUTION|>--- conflicted
+++ resolved
@@ -170,11 +170,7 @@
     #endif
 
     #define _PLBL(N) preheat_##N##_label,
-<<<<<<< HEAD
     static PGM_P const preheat_labels[PREHEAT_COUNT] PROGMEM = { REPEAT(PREHEAT_COUNT, _PLBL) };
-=======
-    static PGM_P const preheat_labels[PREHEAT_COUNT] PROGMEM = ARRAY_N(PREHEAT_COUNT, REPEAT(PREHEAT_COUNT, _PLBL));
->>>>>>> 301e05b8
 
     return (PGM_P)pgm_read_ptr(&preheat_labels[m]);
   }
