--- conflicted
+++ resolved
@@ -270,13 +270,7 @@
 void EachMomentUpdate();
 void DWIN_HandleScreen();
 void DWIN_StatusChanged(const char *text);
-<<<<<<< HEAD
 void DWIN_StartHoming();
-=======
-
-inline void DWIN_StartHoming() { HMI_flag.home_flag = true; }
-
->>>>>>> 8bf6b190
 void DWIN_CompletedHoming();
 #if ENABLED(MESH_BED_LEVELING)
 void DWIN_ManualMeshUpdate(const int8_t xpos, const int8_t ypos, const float zval);
