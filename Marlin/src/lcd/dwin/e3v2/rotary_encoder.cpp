/**
 * Marlin 3D Printer Firmware
 * Copyright (c) 2020 MarlinFirmware [https://github.com/MarlinFirmware/Marlin]
 *
 * Based on Sprinter and grbl.
 * Copyright (c) 2011 Camiel Gubbels / Erik van der Zalm
 *
 * This program is free software: you can redistribute it and/or modify
 * it under the terms of the GNU General Public License as published by
 * the Free Software Foundation, either version 3 of the License, or
 * (at your option) any later version.
 *
 * This program is distributed in the hope that it will be useful,
 * but WITHOUT ANY WARRANTY; without even the implied warranty of
 * MERCHANTABILITY or FITNESS FOR A PARTICULAR PURPOSE.  See the
 * GNU General Public License for more details.
 *
 * You should have received a copy of the GNU General Public License
 * along with this program.  If not, see <https://www.gnu.org/licenses/>.
 *
 */

/*****************************************************************************
 * @file     rotary_encoder.cpp
 * @author   LEO / Creality3D
 * @date     2019/07/06
 * @version  2.0.1
 * @brief    Rotary encoder functions
 *****************************************************************************/

#include "../../../inc/MarlinConfigPre.h"

#if ENABLED(DWIN_CREALITY_LCD)

#include "rotary_encoder.h"
#include "../../buttons.h"

#include "../../../MarlinCore.h"
#include "../../../HAL/shared/Delay.h"

#if HAS_BUZZER
  #include "../../../libs/buzzer.h"
#endif

#include <stdlib.h>

<<<<<<< HEAD
#define ENCODER_PHASE_0 0
#define ENCODER_PHASE_1 2
#define ENCODER_PHASE_2 3
#define ENCODER_PHASE_3 1

=======
>>>>>>> 1d5862a3
#ifndef ENCODER_PULSES_PER_STEP
  #define ENCODER_PULSES_PER_STEP 4
#endif

<<<<<<< HEAD
#define _BUTTON_PRESSED(BN) !READ(BTN_##BN)
#define BUTTON_PRESSED(BN)  (_BUTTON_PRESSED_##BN)

#if BUTTON_EXISTS(EN1)
  #define _BUTTON_PRESSED_EN1 _BUTTON_PRESSED(EN1)
#else
  #define _BUTTON_PRESSED_EN1 false
#endif
#if BUTTON_EXISTS(EN2)
  #define _BUTTON_PRESSED_EN2 _BUTTON_PRESSED(EN2)
#else
  #define _BUTTON_PRESSED_EN2 false
#endif
#if BUTTON_EXISTS(ENC)
  #define _BUTTON_PRESSED_ENC _BUTTON_PRESSED(ENC)
#else
  #define _BUTTON_PRESSED_ENC false
#endif
#if BUTTON_EXISTS(UP)
  #define _BUTTON_PRESSED_UP _BUTTON_PRESSED(UP)
#else
  #define _BUTTON_PRESSED_UP false
#endif
#if BUTTON_EXISTS(DWN)
  #define _BUTTON_PRESSED_DWN _BUTTON_PRESSED(DWN)
#else
  #define _BUTTON_PRESSED_DWN false
#endif
#if BUTTON_EXISTS(LFT)
  #define _BUTTON_PRESSED_LFT _BUTTON_PRESSED(LFT)
#else
  #define _BUTTON_PRESSED_LFT false
#endif
#if BUTTON_EXISTS(RT)
  #define _BUTTON_PRESSED_RT _BUTTON_PRESSED(RT)
#else
  #define _BUTTON_PRESSED_RT false
#endif
#if BUTTON_EXISTS(BACK)
  #define _BUTTON_PRESSED_BACK _BUTTON_PRESSED(BACK)
#else
  #define _BUTTON_PRESSED_BACK false
#endif

=======
>>>>>>> 1d5862a3
ENCODER_Rate EncoderRate;

// Buzzer
void Encoder_tick() {
<<<<<<< HEAD
  WRITE(BEEPER_PIN, HIGH);
  delay(10);
  WRITE(BEEPER_PIN, LOW);
=======
  #if PIN_EXISTS(BEEPER)
    WRITE(BEEPER_PIN, HIGH);
    delay(10);
    WRITE(BEEPER_PIN, LOW);
  #endif
>>>>>>> 1d5862a3
}

// Encoder initialization
void Encoder_Configuration() {
  #if BUTTON_EXISTS(EN1)
    SET_INPUT_PULLUP(BTN_EN1);
  #endif
  #if BUTTON_EXISTS(EN2)
    SET_INPUT_PULLUP(BTN_EN2);
  #endif
  #if BUTTON_EXISTS(ENC)
    SET_INPUT_PULLUP(BTN_ENC);
  #endif
  #if PIN_EXISTS(BEEPER)
    SET_OUTPUT(BEEPER_PIN);
  #endif
}

// Analyze encoder value and return state
ENCODER_DiffState Encoder_ReceiveAnalyze() {
  const millis_t now = millis();
  static uint8_t lastEncoderBits;
  uint8_t newbutton = 0;
  static signed char temp_diff = 0;

  ENCODER_DiffState temp_diffState = ENCODER_DIFF_NO;
  if (BUTTON_PRESSED(EN1)) newbutton |= EN_A;
  if (BUTTON_PRESSED(EN2)) newbutton |= EN_B;
  if (BUTTON_PRESSED(ENC)) {
    static millis_t next_click_update_ms;
    if (ELAPSED(now, next_click_update_ms)) {
      next_click_update_ms = millis() + 300;
      Encoder_tick();
      #if PIN_EXISTS(LCD_LED)
        //LED_Action();
      #endif
      const bool was_waiting = wait_for_user;
      wait_for_user = false;
      return was_waiting ? ENCODER_DIFF_NO : ENCODER_DIFF_ENTER;
    }
    else return ENCODER_DIFF_NO;
  }
  if (newbutton != lastEncoderBits) {
    switch (newbutton) {
      case ENCODER_PHASE_0:
             if (lastEncoderBits == ENCODER_PHASE_3) temp_diff++;
        else if (lastEncoderBits == ENCODER_PHASE_1) temp_diff--;
        break;
      case ENCODER_PHASE_1:
             if (lastEncoderBits == ENCODER_PHASE_0) temp_diff++;
        else if (lastEncoderBits == ENCODER_PHASE_2) temp_diff--;
        break;
      case ENCODER_PHASE_2:
             if (lastEncoderBits == ENCODER_PHASE_1) temp_diff++;
        else if (lastEncoderBits == ENCODER_PHASE_3) temp_diff--;
        break;
      case ENCODER_PHASE_3:
             if (lastEncoderBits == ENCODER_PHASE_2) temp_diff++;
        else if (lastEncoderBits == ENCODER_PHASE_0) temp_diff--;
        break;
    }
    lastEncoderBits = newbutton;
  }

  if (abs(temp_diff) >= ENCODER_PULSES_PER_STEP) {
    if (temp_diff > 0) temp_diffState = ENCODER_DIFF_CW;
    else temp_diffState = ENCODER_DIFF_CCW;

    #if ENABLED(ENCODER_RATE_MULTIPLIER)

      millis_t ms = millis();
      int32_t encoderMultiplier = 1;

      // if must encoder rati multiplier
      if (EncoderRate.enabled) {
        const float abs_diff = ABS(temp_diff),
                    encoderMovementSteps = abs_diff / (ENCODER_PULSES_PER_STEP);
        if (EncoderRate.lastEncoderTime) {
          // Note that the rate is always calculated between two passes through the
          // loop and that the abs of the temp_diff value is tracked.
          const float encoderStepRate = encoderMovementSteps / float(ms - EncoderRate.lastEncoderTime) * 1000;
               if (encoderStepRate >= ENCODER_100X_STEPS_PER_SEC) encoderMultiplier = 100;
          else if (encoderStepRate >= ENCODER_10X_STEPS_PER_SEC)  encoderMultiplier = 10;
          else if (encoderStepRate >= ENCODER_5X_STEPS_PER_SEC)   encoderMultiplier = 5;
        }
        EncoderRate.lastEncoderTime = ms;
      }

    #else

      constexpr int32_t encoderMultiplier = 1;

    #endif

    // EncoderRate.encoderMoveValue += (temp_diff * encoderMultiplier) / (ENCODER_PULSES_PER_STEP);
    EncoderRate.encoderMoveValue = (temp_diff * encoderMultiplier) / (ENCODER_PULSES_PER_STEP);
    if (EncoderRate.encoderMoveValue < 0) EncoderRate.encoderMoveValue = -EncoderRate.encoderMoveValue;

    temp_diff = 0;
  }
  return temp_diffState;
}

#if PIN_EXISTS(LCD_LED)

  // Take the low 24 valid bits  24Bit: G7 G6 G5 G4 G3 G2 G1 G0 R7 R6 R5 R4 R3 R2 R1 R0 B7 B6 B5 B4 B3 B2 B1 B0
  uint16_t LED_DataArray[LED_NUM];

  // LED light operation
  void LED_Action() {
    LED_Control(RGB_SCALE_WARM_WHITE,0x0F);
    delay(30);
    LED_Control(RGB_SCALE_WARM_WHITE,0x00);
  }

  // LED initialization
  void LED_Configuration() {
    SET_OUTPUT(LCD_LED_PIN);
  }

  // LED write data
  void LED_WriteData() {
    uint8_t tempCounter_LED, tempCounter_Bit;
    for (tempCounter_LED = 0; tempCounter_LED < LED_NUM; tempCounter_LED++) {
      for (tempCounter_Bit = 0; tempCounter_Bit < 24; tempCounter_Bit++) {
        if (LED_DataArray[tempCounter_LED] & (0x800000 >> tempCounter_Bit)) {
          LED_DATA_HIGH;
          DELAY_NS(300);
          LED_DATA_LOW;
          DELAY_NS(200);
        }
        else {
          LED_DATA_HIGH;
          LED_DATA_LOW;
          DELAY_NS(200);
        }
      }
    }
  }

  // LED control
  //  RGB_Scale: RGB color ratio
  //  luminance: brightness (0~0xFF)
  void LED_Control(const uint8_t RGB_Scale, const uint8_t luminance) {
    for (uint8_t i = 0; i < LED_NUM; i++) {
      LED_DataArray[i] = 0;
      switch (RGB_Scale) {
<<<<<<< HEAD
        case RGB_SCALE_R10_G7_B5: LED_DataArray[i] = (luminance * 10 / 10) << 8 | (luminance * 7 / 10) << 16 | luminance * 5 / 10; break;
        case RGB_SCALE_R10_G7_B4: LED_DataArray[i] = (luminance * 10 / 10) << 8 | (luminance * 7 / 10) << 16 | luminance * 4 / 10; break;
        case RGB_SCALE_R10_G8_B7: LED_DataArray[i] = (luminance * 10 / 10) << 8 | (luminance * 8 / 10) << 16 | luminance * 7 / 10; break;
=======
        case RGB_SCALE_R10_G7_B5: LED_DataArray[i] = (luminance * 10/10) << 8 | (luminance * 7/10) << 16 | luminance * 5/10; break;
        case RGB_SCALE_R10_G7_B4: LED_DataArray[i] = (luminance * 10/10) << 8 | (luminance * 7/10) << 16 | luminance * 4/10; break;
        case RGB_SCALE_R10_G8_B7: LED_DataArray[i] = (luminance * 10/10) << 8 | (luminance * 8/10) << 16 | luminance * 7/10; break;
>>>>>>> 1d5862a3
      }
    }
    LED_WriteData();
  }

  // LED gradient control
  //  RGB_Scale: RGB color ratio
  //  luminance: brightness (0~0xFF)
  //  change_Time: gradient time (ms)
  void LED_GraduallyControl(const uint8_t RGB_Scale, const uint8_t luminance, const uint16_t change_Interval) {
    struct { uint8_t g, r, b; } led_data[LED_NUM];
    for (uint8_t i = 0; i < LED_NUM; i++) {
      switch (RGB_Scale) {
        case RGB_SCALE_R10_G7_B5:
          led_data[i] = { luminance * 7/10, luminance * 10/10, luminance * 5/10 };
          break;
        case RGB_SCALE_R10_G7_B4:
          led_data[i] = { luminance * 7/10, luminance * 10/10, luminance * 4/10 };
          break;
        case RGB_SCALE_R10_G8_B7:
          led_data[i] = { luminance * 8/10, luminance * 10/10, luminance * 7/10 };
          break;
      }
    }

    struct { bool g, r, b; } led_flag = { false, false, false };
    for (uint8_t i = 0; i < LED_NUM; i++) {
      while (1) {
        const uint8_t g = uint8_t(LED_DataArray[i] >> 16),
                      r = uint8_t(LED_DataArray[i] >> 8),
                      b = uint8_t(LED_DataArray[i]);
        if (g == led_data[i].g) led_flag.g = true;
        else LED_DataArray[i] += (g > led_data[i].g) ? -0x010000 : 0x010000;
        if (r == led_data[i].r) led_flag.r = true;
        else LED_DataArray[i] += (r > led_data[i].r) ? -0x000100 : 0x000100;
        if (b == led_data[i].b) led_flag.b = true;
        else LED_DataArray[i] += (b > led_data[i].b) ? -0x000001 : 0x000001;
        LED_WriteData();
        if (led_flag.r && led_flag.g && led_flag.b) break;
        delay(change_Interval);
      }
    }
  }

#endif // LCD_LED

#endif // DWIN_CREALITY_LCD<|MERGE_RESOLUTION|>--- conflicted
+++ resolved
@@ -44,80 +44,19 @@
 
 #include <stdlib.h>
 
-<<<<<<< HEAD
-#define ENCODER_PHASE_0 0
-#define ENCODER_PHASE_1 2
-#define ENCODER_PHASE_2 3
-#define ENCODER_PHASE_3 1
-
-=======
->>>>>>> 1d5862a3
 #ifndef ENCODER_PULSES_PER_STEP
   #define ENCODER_PULSES_PER_STEP 4
 #endif
 
-<<<<<<< HEAD
-#define _BUTTON_PRESSED(BN) !READ(BTN_##BN)
-#define BUTTON_PRESSED(BN)  (_BUTTON_PRESSED_##BN)
-
-#if BUTTON_EXISTS(EN1)
-  #define _BUTTON_PRESSED_EN1 _BUTTON_PRESSED(EN1)
-#else
-  #define _BUTTON_PRESSED_EN1 false
-#endif
-#if BUTTON_EXISTS(EN2)
-  #define _BUTTON_PRESSED_EN2 _BUTTON_PRESSED(EN2)
-#else
-  #define _BUTTON_PRESSED_EN2 false
-#endif
-#if BUTTON_EXISTS(ENC)
-  #define _BUTTON_PRESSED_ENC _BUTTON_PRESSED(ENC)
-#else
-  #define _BUTTON_PRESSED_ENC false
-#endif
-#if BUTTON_EXISTS(UP)
-  #define _BUTTON_PRESSED_UP _BUTTON_PRESSED(UP)
-#else
-  #define _BUTTON_PRESSED_UP false
-#endif
-#if BUTTON_EXISTS(DWN)
-  #define _BUTTON_PRESSED_DWN _BUTTON_PRESSED(DWN)
-#else
-  #define _BUTTON_PRESSED_DWN false
-#endif
-#if BUTTON_EXISTS(LFT)
-  #define _BUTTON_PRESSED_LFT _BUTTON_PRESSED(LFT)
-#else
-  #define _BUTTON_PRESSED_LFT false
-#endif
-#if BUTTON_EXISTS(RT)
-  #define _BUTTON_PRESSED_RT _BUTTON_PRESSED(RT)
-#else
-  #define _BUTTON_PRESSED_RT false
-#endif
-#if BUTTON_EXISTS(BACK)
-  #define _BUTTON_PRESSED_BACK _BUTTON_PRESSED(BACK)
-#else
-  #define _BUTTON_PRESSED_BACK false
-#endif
-
-=======
->>>>>>> 1d5862a3
 ENCODER_Rate EncoderRate;
 
 // Buzzer
 void Encoder_tick() {
-<<<<<<< HEAD
-  WRITE(BEEPER_PIN, HIGH);
-  delay(10);
-  WRITE(BEEPER_PIN, LOW);
-=======
   #if PIN_EXISTS(BEEPER)
     WRITE(BEEPER_PIN, HIGH);
     delay(10);
     WRITE(BEEPER_PIN, LOW);
   #endif
->>>>>>> 1d5862a3
 }
 
 // Encoder initialization
@@ -265,15 +204,9 @@
     for (uint8_t i = 0; i < LED_NUM; i++) {
       LED_DataArray[i] = 0;
       switch (RGB_Scale) {
-<<<<<<< HEAD
-        case RGB_SCALE_R10_G7_B5: LED_DataArray[i] = (luminance * 10 / 10) << 8 | (luminance * 7 / 10) << 16 | luminance * 5 / 10; break;
-        case RGB_SCALE_R10_G7_B4: LED_DataArray[i] = (luminance * 10 / 10) << 8 | (luminance * 7 / 10) << 16 | luminance * 4 / 10; break;
-        case RGB_SCALE_R10_G8_B7: LED_DataArray[i] = (luminance * 10 / 10) << 8 | (luminance * 8 / 10) << 16 | luminance * 7 / 10; break;
-=======
         case RGB_SCALE_R10_G7_B5: LED_DataArray[i] = (luminance * 10/10) << 8 | (luminance * 7/10) << 16 | luminance * 5/10; break;
         case RGB_SCALE_R10_G7_B4: LED_DataArray[i] = (luminance * 10/10) << 8 | (luminance * 7/10) << 16 | luminance * 4/10; break;
         case RGB_SCALE_R10_G8_B7: LED_DataArray[i] = (luminance * 10/10) << 8 | (luminance * 8/10) << 16 | luminance * 7/10; break;
->>>>>>> 1d5862a3
       }
     }
     LED_WriteData();
