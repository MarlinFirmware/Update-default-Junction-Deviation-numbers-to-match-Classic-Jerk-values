--- conflicted
+++ resolved
@@ -1154,7 +1154,6 @@
 void HMI_Move_X(void) {
   ENCODER_DiffState encoder_diffState = Encoder_ReceiveAnalyze();
   if (encoder_diffState != ENCODER_DIFF_NO) {
-<<<<<<< HEAD
     if (encoder_diffState == ENCODER_DIFF_CW) {
       HMI_ValueStruct.Move_X_scale += EncoderRate.encoderMoveValue;
     }
@@ -1162,27 +1161,9 @@
       HMI_ValueStruct.Move_X_scale -= EncoderRate.encoderMoveValue;
     }
 
-    NOLESS(HMI_ValueStruct.Move_X_scale, (X_MIN_POS) * MINUNITMULT);
-    NOMORE(HMI_ValueStruct.Move_X_scale, (X_MAX_POS) * MINUNITMULT);
-    current_position[X_AXIS] = HMI_ValueStruct.Move_X_scale / 10;
-    DWIN_Draw_FloatValue(true, true, 0, font8x16, Color_White, Select_Color, 3, 1, 216, MBASE(1), HMI_ValueStruct.Move_X_scale);
-=======
-    if (Apply_Encoder(encoder_diffState, HMI_ValueStruct.Move_X_scaled)) {
-      checkkey = AxisMove;
-      EncoderRate.enabled = false;
-      DWIN_Draw_FloatValue(true, true, 0, font8x16, Color_White, Color_Bg_Black, 3, 1, 216, MBASE(1), HMI_ValueStruct.Move_X_scaled);
-      if (!planner.is_full()) {
-        // Wait for planner moves to finish!
-        planner.synchronize();
-        planner.buffer_line(current_position, homing_feedrate(X_AXIS), active_extruder);
-      }
-      DWIN_UpdateLCD();
-      return;
-    }
     LIMIT(HMI_ValueStruct.Move_X_scaled, (X_MIN_POS) * MINUNITMULT, (X_MAX_POS) * MINUNITMULT);
     current_position.x = HMI_ValueStruct.Move_X_scaled / MINUNITMULT;
     DWIN_Draw_FloatValue(true, true, 0, font8x16, Color_White, Select_Color, 3, UNITFDIGITS, 216, MBASE(1), HMI_ValueStruct.Move_X_scaled);
->>>>>>> 9d24ee8d
     DWIN_UpdateLCD();
 
     DWIN_Draw_FloatValue(true, true, 0, font8x16, Color_White, Color_Bg_Black, 3, 1, 216, MBASE(1), HMI_ValueStruct.Move_X_scale);
@@ -1207,7 +1188,6 @@
 void HMI_Move_Y(void) {
   ENCODER_DiffState encoder_diffState = Encoder_ReceiveAnalyze();
   if (encoder_diffState != ENCODER_DIFF_NO) {
-<<<<<<< HEAD
     if (encoder_diffState == ENCODER_DIFF_CW) {
       HMI_ValueStruct.Move_Y_scale += EncoderRate.encoderMoveValue;
     }
@@ -1215,27 +1195,9 @@
       HMI_ValueStruct.Move_Y_scale -= EncoderRate.encoderMoveValue;
     }
 
-    NOLESS(HMI_ValueStruct.Move_Y_scale, (Y_MIN_POS) * MINUNITMULT);
-    NOMORE(HMI_ValueStruct.Move_Y_scale, (Y_MAX_POS) * MINUNITMULT);
-    current_position[Y_AXIS] = HMI_ValueStruct.Move_Y_scale / 10;
-    DWIN_Draw_FloatValue(true, true, 0, font8x16, Color_White, Select_Color, 3, 1, 216, MBASE(2), HMI_ValueStruct.Move_Y_scale);
-=======
-    if (Apply_Encoder(encoder_diffState, HMI_ValueStruct.Move_Y_scaled)) {
-      checkkey = AxisMove;
-      EncoderRate.enabled = false;
-      DWIN_Draw_FloatValue(true, true, 0, font8x16, Color_White, Color_Bg_Black, 3, 1, 216, MBASE(2), HMI_ValueStruct.Move_Y_scaled);
-      if (!planner.is_full()) {
-        // Wait for planner moves to finish!
-        planner.synchronize();
-        planner.buffer_line(current_position, homing_feedrate(Y_AXIS), active_extruder);
-      }
-      DWIN_UpdateLCD();
-      return;
-    }
     LIMIT(HMI_ValueStruct.Move_Y_scaled, (Y_MIN_POS) * MINUNITMULT, (Y_MAX_POS) * MINUNITMULT);
     current_position.y = HMI_ValueStruct.Move_Y_scaled / MINUNITMULT;
     DWIN_Draw_FloatValue(true, true, 0, font8x16, Color_White, Select_Color, 3, UNITFDIGITS, 216, MBASE(2), HMI_ValueStruct.Move_Y_scaled);
->>>>>>> 9d24ee8d
     DWIN_UpdateLCD();
 
     DWIN_Draw_FloatValue(true, true, 0, font8x16, Color_White, Color_Bg_Black, 3, 1, 216, MBASE(2), HMI_ValueStruct.Move_Y_scale);
@@ -1260,7 +1222,6 @@
 void HMI_Move_Z(void) {
   ENCODER_DiffState encoder_diffState = Encoder_ReceiveAnalyze();
   if (encoder_diffState != ENCODER_DIFF_NO) {
-<<<<<<< HEAD
     if (encoder_diffState == ENCODER_DIFF_CW) {
       HMI_ValueStruct.Move_Z_scale += EncoderRate.encoderMoveValue;
     }
@@ -1268,27 +1229,9 @@
       HMI_ValueStruct.Move_Z_scale -= EncoderRate.encoderMoveValue;
     }
 
-    NOLESS(HMI_ValueStruct.Move_Z_scale, Z_MIN_POS * MINUNITMULT);
-    NOMORE(HMI_ValueStruct.Move_Z_scale, Z_MAX_POS * MINUNITMULT);
-    current_position[Z_AXIS] = HMI_ValueStruct.Move_Z_scale / 10;
-    DWIN_Draw_FloatValue(true, true, 0, font8x16, Color_White, Select_Color, 3, 1, 216, MBASE(3), HMI_ValueStruct.Move_Z_scale);
-=======
-    if (Apply_Encoder(encoder_diffState, HMI_ValueStruct.Move_Z_scaled)) {
-      checkkey = AxisMove;
-      EncoderRate.enabled = false;
-      DWIN_Draw_FloatValue(true, true, 0, font8x16, Color_White, Color_Bg_Black, 3, UNITFDIGITS, 216, MBASE(3), HMI_ValueStruct.Move_Z_scaled);
-      if (!planner.is_full()) {
-        // Wait for planner moves to finish!
-        planner.synchronize();
-        planner.buffer_line(current_position, homing_feedrate(Z_AXIS), active_extruder);
-      }
-      DWIN_UpdateLCD();
-      return;
-    }
     LIMIT(HMI_ValueStruct.Move_Z_scaled, Z_MIN_POS * MINUNITMULT, Z_MAX_POS * MINUNITMULT);
     current_position.z = HMI_ValueStruct.Move_Z_scaled / MINUNITMULT;
     DWIN_Draw_FloatValue(true, true, 0, font8x16, Color_White, Select_Color, 3, UNITFDIGITS, 216, MBASE(3), HMI_ValueStruct.Move_Z_scaled);
->>>>>>> 9d24ee8d
     DWIN_UpdateLCD();
 
     DWIN_Draw_FloatValue(true, true, 0, font8x16, Color_White, Color_Bg_Black, 3, 1, 216, MBASE(3), HMI_ValueStruct.Move_Z_scale);
@@ -1311,7 +1254,6 @@
 
 #if HAS_HOTEND
 
-<<<<<<< HEAD
   void HMI_Move_E(void) {
     static float last_E_scale = 0;
     ENCODER_DiffState encoder_diffState = Encoder_ReceiveAnalyze();
@@ -1332,30 +1274,6 @@
         HMI_ValueStruct.Move_E_scale = last_E_scale - (EXTRUDE_MAXLENGTH) * MINUNITMULT;
       current_position.e = HMI_ValueStruct.Move_E_scale / 10;
       DWIN_Draw_Signed_Float(font8x16, Select_Color, 3, UNITFDIGITS, 216, MBASE(4), HMI_ValueStruct.Move_E_scale);
-=======
-  void HMI_Move_E() {
-    static float last_E_scaled = 0;
-    ENCODER_DiffState encoder_diffState = Encoder_ReceiveAnalyze();
-    if (encoder_diffState != ENCODER_DIFF_NO) {
-      if (Apply_Encoder(encoder_diffState, HMI_ValueStruct.Move_E_scaled)) {
-        checkkey = AxisMove;
-        EncoderRate.enabled = false;
-        last_E_scaled = HMI_ValueStruct.Move_E_scaled;
-        DWIN_Draw_Signed_Float(font8x16, Color_Bg_Black, 3, UNITFDIGITS, 216, MBASE(4), HMI_ValueStruct.Move_E_scaled);
-        if (!planner.is_full()) {
-          planner.synchronize(); // Wait for planner moves to finish!
-          planner.buffer_line(current_position, MMM_TO_MMS(FEEDRATE_E), active_extruder);
-        }
-        DWIN_UpdateLCD();
-        return;
-      }
-      if ((HMI_ValueStruct.Move_E_scaled - last_E_scaled) > (EXTRUDE_MAXLENGTH) * MINUNITMULT)
-        HMI_ValueStruct.Move_E_scaled = last_E_scaled + (EXTRUDE_MAXLENGTH) * MINUNITMULT;
-      else if ((last_E_scaled - HMI_ValueStruct.Move_E_scaled) > (EXTRUDE_MAXLENGTH) * MINUNITMULT)
-        HMI_ValueStruct.Move_E_scaled = last_E_scaled - (EXTRUDE_MAXLENGTH) * MINUNITMULT;
-      current_position.e = HMI_ValueStruct.Move_E_scaled / MINUNITMULT;
-      DWIN_Draw_Signed_Float(font8x16, Select_Color, 3, UNITFDIGITS, 216, MBASE(4), HMI_ValueStruct.Move_E_scaled);
->>>>>>> 9d24ee8d
       DWIN_UpdateLCD();
 
       if (!planner.is_full()) {
