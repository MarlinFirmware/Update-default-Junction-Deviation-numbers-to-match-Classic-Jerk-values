--- conflicted
+++ resolved
@@ -48,11 +48,6 @@
 #include "../../../core/macros.h"
 #include "../../../gcode/queue.h"
 
-<<<<<<< HEAD
-=======
-#include "../../../feature/babystep.h"
-
->>>>>>> 0f9eb480
 #include "../../../module/temperature.h"
 #include "../../../module/printcounter.h"
 #include "../../../module/motion.h"
@@ -74,13 +69,10 @@
   #include "../../../module/probe.h"
 #endif
 
-<<<<<<< HEAD
 #if ENABLED(BABYSTEP_ZPROBE_OFFSET) || (!HAS_BED_PROBE && ENABLED(BABYSTEPPING))
   #include "../../../feature/babystep.h"
 #endif
 
-=======
->>>>>>> 0f9eb480
 #if ENABLED(POWER_LOSS_RECOVERY)
   #include "../../../feature/powerloss.h"
 #endif
@@ -1144,7 +1136,6 @@
 
 #endif
 
-<<<<<<< HEAD
 #if EITHER(BABYSTEPPING, HAS_BED_PROBE)
 
   void HMI_Zoffset(void) {
@@ -1170,36 +1161,6 @@
         }
         DWIN_UpdateLCD();
         return;
-=======
-void HMI_Zoffset(void) {
-  ENCODER_DiffState encoder_diffState = Encoder_ReceiveAnalyze();
-  if (encoder_diffState != ENCODER_DIFF_NO) {
-    last_zoffset = dwin_zoffset;
-    if (encoder_diffState == ENCODER_DIFF_CW) {
-      HMI_ValueStruct.offset_value += EncoderRate.encoderMoveValue;
-    }
-    else if (encoder_diffState == ENCODER_DIFF_CCW) {
-      HMI_ValueStruct.offset_value -= EncoderRate.encoderMoveValue;
-    }
-    else if (encoder_diffState == ENCODER_DIFF_ENTER) {
-      EncoderRate.encoderRateEnabled = 0;
-      dwin_zoffset = HMI_ValueStruct.offset_value / 100;
-      #if HAS_BED_PROBE
-        if (WITHIN(dwin_zoffset - last_zoffset, Z_PROBE_OFFSET_RANGE_MIN, Z_PROBE_OFFSET_RANGE_MAX))
-          probe.offset.z = dwin_zoffset;
-        TERN_(EEPROM_SETTINGS, settings.save());
-      #elif ENABLED(BABYSTEPPING)
-        babystep.add_mm(Z_AXIS, dwin_zoffset - last_zoffset);
-      #endif
-
-      if (HMI_ValueStruct.show_mode == -4) {
-        checkkey = Prepare;
-        DWIN_Draw_Signed_Float(font8x16, Background_black, 2, 2, 202, MBASE(4 + MROWS - index_prepare), TERN(HAS_BED_PROBE, probe.offset.z * 100, HMI_ValueStruct.offset_value));
-      }
-      else {
-        checkkey = Tune;
-        DWIN_Draw_Signed_Float(font8x16, Background_black, 2, 2, 202, MBASE(5 + MROWS - index_tune), TERN(HAS_BED_PROBE, probe.offset.z * 100, HMI_ValueStruct.offset_value));
->>>>>>> 0f9eb480
       }
       NOLESS(HMI_ValueStruct.offset_value, (Z_PROBE_OFFSET_RANGE_MIN) * 100);
       NOMORE(HMI_ValueStruct.offset_value, (Z_PROBE_OFFSET_RANGE_MAX) * 100);
@@ -1214,16 +1175,6 @@
         DWIN_Draw_Signed_Float(font8x16, Select_Color, 2, 2, 202, MBASE(5 + MROWS - index_tune), HMI_ValueStruct.offset_value);
       DWIN_UpdateLCD();
     }
-<<<<<<< HEAD
-=======
-    NOLESS(HMI_ValueStruct.offset_value, (Z_PROBE_OFFSET_RANGE_MIN) * 100);
-    NOMORE(HMI_ValueStruct.offset_value, (Z_PROBE_OFFSET_RANGE_MAX) * 100);
-    if (HMI_ValueStruct.show_mode == -4)
-      DWIN_Draw_Signed_Float(font8x16, Select_Color, 2, 2, 202, MBASE(4 + MROWS - index_prepare), HMI_ValueStruct.offset_value);
-    else
-      DWIN_Draw_Signed_Float(font8x16, Select_Color, 2, 2, 202, MBASE(5 + MROWS - index_tune), HMI_ValueStruct.offset_value);
-    DWIN_UpdateLCD();
->>>>>>> 0f9eb480
   }
 
 #endif // BABYSTEPPING || HAS_BED_PROBE
@@ -3056,19 +3007,12 @@
             break;
         #endif
       case 5: // Z-offset
-<<<<<<< HEAD
         #if EITHER(BABYSTEPPING, HAS_BED_PROBE)
           checkkey = Homeoffset;
           HMI_ValueStruct.offset_value = BABY_Z_VAR * 100;
           DWIN_Draw_Signed_Float(font8x16, Select_Color, 2, 2, 202, MBASE(5 + MROWS - index_tune), HMI_ValueStruct.offset_value);
           EncoderRate.encoderRateEnabled = 1;
         #endif
-=======
-        checkkey = Homeoffset;
-        HMI_ValueStruct.offset_value = BABY_Z_VAR * 100;
-        DWIN_Draw_Signed_Float(font8x16, Select_Color, 2, 2, 202, MBASE(5 + MROWS - index_tune), HMI_ValueStruct.offset_value);
-        EncoderRate.encoderRateEnabled = 1;
->>>>>>> 0f9eb480
         break;
 
       case 6: // Language
