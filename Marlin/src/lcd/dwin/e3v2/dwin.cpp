--- conflicted
+++ resolved
@@ -2397,8 +2397,8 @@
 
 #include "../../../libs/buzzer.h"
 
-<<<<<<< HEAD
 void HMI_AudioFeedback(const bool success/*=true*/) {
+  #if HAS_BUZZER
   if (success) {
     buzzer.tone(100, 659);
     buzzer.tone(10, 0);
@@ -2406,18 +2406,7 @@
   }
   else
     buzzer.tone(40, 440);
-=======
-void HMI_AudioFeedback(const bool success=true) {
-  #if HAS_BUZZER
-    if (success) {
-      buzzer.tone(100, 659);
-      buzzer.tone(10, 0);
-      buzzer.tone(100, 698);
-    }
-    else
-      buzzer.tone(40, 440);
-  #endif
->>>>>>> 4479b022
+  #endif
 }
 
 /* Prepare */
