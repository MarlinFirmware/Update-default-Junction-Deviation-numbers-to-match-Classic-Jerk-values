/**
 * Marlin 3D Printer Firmware
 * Copyright (c) 2020 MarlinFirmware [https://github.com/MarlinFirmware/Marlin]
 *
 * Based on Sprinter and grbl.
 * Copyright (c) 2011 Camiel Gubbels / Erik van der Zalm
 *
 * This program is free software: you can redistribute it and/or modify
 * it under the terms of the GNU General Public License as published by
 * the Free Software Foundation, either version 3 of the License, or
 * (at your option) any later version.
 *
 * This program is distributed in the hope that it will be useful,
 * but WITHOUT ANY WARRANTY; without even the implied warranty of
 * MERCHANTABILITY or FITNESS FOR A PARTICULAR PURPOSE.  See the
 * GNU General Public License for more details.
 *
 * You should have received a copy of the GNU General Public License
 * along with this program.  If not, see <https://www.gnu.org/licenses/>.
 *
 */

#include "../../inc/MarlinConfigPre.h"

#if HAS_MARLINUI_HD44780

/**
 * marlinui_HD44780.cpp
 *
 * LCD display implementations for Hitachi HD44780.
 * These are the most common LCD character displays.
 */

#include "marlinui_HD44780.h"
#include "../marlinui.h"
#include "../../libs/numtostr.h"

#include "../../sd/cardreader.h"
#include "../../module/temperature.h"
#include "../../module/printcounter.h"
#include "../../module/planner.h"
#include "../../module/motion.h"

#if DISABLED(LCD_PROGRESS_BAR) && ALL(FILAMENT_LCD_DISPLAY, HAS_MEDIA)
  #include "../../feature/filwidth.h"
  #include "../../gcode/parser.h"
#endif

#if ANY(HAS_COOLER, LASER_COOLANT_FLOW_METER)
  #include "../../feature/cooler.h"
#endif

#if ENABLED(I2C_AMMETER)
  #include "../../feature/ammeter.h"
#endif

#if ENABLED(AUTO_BED_LEVELING_UBL)
  #include "../../feature/bedlevel/bedlevel.h"
#endif

#if HAS_CUTTER
  #include "../../feature/spindle_laser.h"
#endif

//
// Create LCD instance and chipset-specific information
//

#if ENABLED(LCD_I2C_TYPE_PCF8575)

  LCD_CLASS lcd(LCD_I2C_ADDRESS, LCD_I2C_PIN_EN, LCD_I2C_PIN_RW, LCD_I2C_PIN_RS, LCD_I2C_PIN_D4, LCD_I2C_PIN_D5, LCD_I2C_PIN_D6, LCD_I2C_PIN_D7);

#elif ANY(LCD_I2C_TYPE_MCP23017, LCD_I2C_TYPE_MCP23008)

  LCD_CLASS lcd(LCD_I2C_ADDRESS OPTARG(DETECT_I2C_LCD_DEVICE, 1));

#elif ENABLED(LCD_I2C_TYPE_PCA8574)

  LCD_CLASS lcd(LCD_I2C_ADDRESS, LCD_WIDTH, LCD_HEIGHT);

#elif ENABLED(SR_LCD_2W_NL)

  // 2 wire Non-latching LCD SR from:
  // https://github.com/fmalpartida/New-LiquidCrystal/wiki/schematics#user-content-ShiftRegister_connection

  LCD_CLASS lcd(SR_DATA_PIN, SR_CLK_PIN
    #if PIN_EXISTS(SR_STROBE)
      , SR_STROBE_PIN
    #endif
  );

#elif ENABLED(SR_LCD_3W_NL)

  // NewLiquidCrystal was not working
  // https://github.com/mikeshub/SailfishLCD
  // uses the code directly from Sailfish

  LCD_CLASS lcd(SR_STROBE_PIN, SR_DATA_PIN, SR_CLK_PIN);

#elif ENABLED(LCM1602)

  LCD_CLASS lcd(0x27, 2, 1, 0, 4, 5, 6, 7, 3, POSITIVE);

#elif ENABLED(YHCB2004)

  #ifndef YHCB2004_SS_PIN
    #define YHCB2004_SS_PIN   SS
  #endif
  #ifndef YHCB2004_SCK_PIN
    #define YHCB2004_SCK_PIN  SCK
  #endif
  #ifndef YHCB2004_MOSI_PIN
    #define YHCB2004_MOSI_PIN MOSI
  #endif
  #ifndef YHCB2004_MISO_PIN
    #define YHCB2004_MISO_PIN MISO
  #endif
  #if !PINS_EXIST(YHCB2004_SS, YHCB2004_SCK, YHCB2004_MOSI, YHCB2004_MISO)
    #error "YHCB2004 display requires YHCB2004_SS_PIN, YHCB2004_SCK_PIN, YHCB2004_MOSI_PIN, and YHCB2004_MISO_PIN."
  #endif

  LCD_CLASS lcd(YHCB2004_SS_PIN, 20, 4, YHCB2004_SCK_PIN, YHCB2004_MOSI_PIN, YHCB2004_MISO_PIN); // SS, cols, rows, SCK, MOSI, MISO

#else

  // Standard direct-connected LCD implementations
  LCD_CLASS lcd(LCD_PINS_RS, LCD_PINS_EN, LCD_PINS_D4, LCD_PINS_D5, LCD_PINS_D6, LCD_PINS_D7);

#endif

static void createChar_P(const char c, const byte * const ptr) {
  byte temp[8];
  for (uint8_t i = 0; i < 8; ++i)
    temp[i] = pgm_read_byte(&ptr[i]);
  lcd.createChar(c, temp);
}

#if ENABLED(LCD_PROGRESS_BAR)
  #define LCD_STR_PROGRESS  "\x03\x04\x05"
#endif

#if ENABLED(LCD_USE_I2C_BUZZER)

  void MarlinUI::buzz(const long duration, const uint16_t freq/*=0*/) {
    if (sound_on) lcd.buzz(duration, freq);
  }

#endif

void MarlinUI::set_custom_characters(const HD44780CharSet screen_charset/*=CHARSET_INFO*/) {
  #if NONE(LCD_PROGRESS_BAR, SHOW_BOOTSCREEN)
    UNUSED(screen_charset);
  #endif

  // CHARSET_BOOT
  #if ENABLED(SHOW_BOOTSCREEN)
    const static PROGMEM byte corner[4][8] = { {
      B00000,
      B00000,
      B00000,
      B00000,
      B00001,
      B00010,
      B00100,
      B00100
    }, {
      B00000,
      B00000,
      B00000,
      B11100,
      B11100,
      B01100,
      B00100,
      B00100
    }, {
      B00100,
      B00010,
      B00001,
      B00000,
      B00000,
      B00000,
      B00000,
      B00000
    }, {
      B00100,
      B01000,
      B10000,
      B00000,
      B00000,
      B00000,
      B00000,
      B00000
    } };
  #endif // SHOW_BOOTSCREEN

  // CHARSET_INFO
  const static PROGMEM byte bedTemp[8] = {
    B00000,
    B11111,
    B10101,
    B10001,
    B10101,
    B11111,
    B00000,
    B00000
  };

  const static PROGMEM byte degree[8] = {
    B01100,
    B10010,
    B10010,
    B01100,
    B00000,
    B00000,
    B00000,
    B00000
  };

  const static PROGMEM byte thermometer[8] = {
    B00100,
    B01010,
    B01010,
    B01010,
    B01010,
    B10001,
    B10001,
    B01110
  };

  const static PROGMEM byte uplevel[8] = {
    B00100,
    B01110,
    B11111,
    B00100,
    B11100,
    B00000,
    B00000,
    B00000
  };

  const static PROGMEM byte feedrate[8] = {
    #if LCD_INFO_SCREEN_STYLE == 1
      B00000,
      B00100,
      B10010,
      B01001,
      B10010,
      B00100,
      B00000,
      B00000
    #else
      B11100,
      B10000,
      B11000,
      B10111,
      B00101,
      B00110,
      B00101,
      B00000
    #endif
  };

  const static PROGMEM byte clock[8] = {
    B00000,
    B01110,
    B10011,
    B10101,
    B10001,
    B01110,
    B00000,
    B00000
  };

  #if ENABLED(LCD_PROGRESS_BAR)

    // CHARSET_INFO
    const static PROGMEM byte progress[3][8] = { {
      B00000,
      B10000,
      B10000,
      B10000,
      B10000,
      B10000,
      B10000,
      B00000
    }, {
      B00000,
      B10100,
      B10100,
      B10100,
      B10100,
      B10100,
      B10100,
      B00000
    }, {
      B00000,
      B10101,
      B10101,
      B10101,
      B10101,
      B10101,
      B10101,
      B00000
    } };

  #endif // LCD_PROGRESS_BAR

  #if ALL(HAS_MEDIA, HAS_MARLINUI_MENU)

    // CHARSET_MENU
    const static PROGMEM byte refresh[8] = {
      B00000,
      B00110,
      B11001,
      B11000,
      B00011,
      B10011,
      B01100,
      B00000,
    };
    const static PROGMEM byte folder[8] = {
      B00000,
      B11100,
      B11111,
      B10001,
      B10001,
      B11111,
      B00000,
      B00000
    };

  #endif // HAS_MEDIA

  #if ENABLED(SHOW_BOOTSCREEN)
    // Set boot screen corner characters
    if (screen_charset == CHARSET_BOOT) {
      for (uint8_t i = 4; i--;)
        createChar_P(i, corner[i]);
    }
    else
  #endif
    { // Info Screen uses 5 special characters
      createChar_P(LCD_STR_BEDTEMP[0], bedTemp);
      createChar_P(LCD_STR_DEGREE[0], degree);
      createChar_P(LCD_STR_THERMOMETER[0], thermometer);
      createChar_P(LCD_STR_FEEDRATE[0], feedrate);
      createChar_P(LCD_STR_CLOCK[0], clock);

      #if ENABLED(LCD_PROGRESS_BAR)
        if (screen_charset == CHARSET_INFO) { // 3 Progress bar characters for info screen
          for (int16_t i = 3; i--;)
            createChar_P(LCD_STR_PROGRESS[i], progress[i]);
        }
        else
      #endif
        {
          createChar_P(LCD_STR_UPLEVEL[0], uplevel);
          #if ALL(HAS_MEDIA, HAS_MARLINUI_MENU)
            // SD Card sub-menu special characters
            createChar_P(LCD_STR_REFRESH[0], refresh);
            createChar_P(LCD_STR_FOLDER[0], folder);
          #endif
        }
    }

}

void MarlinUI::init_lcd() {

  #if ENABLED(LCD_I2C_TYPE_PCF8575)
    lcd.begin(LCD_WIDTH, LCD_HEIGHT);
    #ifdef LCD_I2C_PIN_BL
      lcd.setBacklightPin(LCD_I2C_PIN_BL, POSITIVE);
      lcd.setBacklight(HIGH);
    #endif

  #elif ENABLED(LCD_I2C_TYPE_MCP23017)
    lcd.setMCPType(LTI_TYPE_MCP23017);
    lcd.begin(LCD_WIDTH, LCD_HEIGHT);
    update_indicators();

  #elif ENABLED(LCD_I2C_TYPE_MCP23008)
    lcd.setMCPType(LTI_TYPE_MCP23008);
    lcd.begin(LCD_WIDTH, LCD_HEIGHT);

  #elif ENABLED(LCD_I2C_TYPE_PCA8574)
    lcd.init();
    lcd.backlight();

  #else
    lcd.begin(LCD_WIDTH, LCD_HEIGHT);
  #endif

  set_custom_characters(on_status_screen() ? CHARSET_INFO : CHARSET_MENU);

  lcd.clear();
}

bool MarlinUI::detected() {
  return TERN1(DETECT_I2C_LCD_DEVICE, lcd.LcdDetected() == 1);
}

#if HAS_SLOW_BUTTONS
  uint8_t MarlinUI::read_slow_buttons() {
    #if ENABLED(LCD_I2C_TYPE_MCP23017)
      // Reading these buttons is too slow for interrupt context
      // so they are read during LCD update in the main loop.
      uint8_t slow_bits = lcd.readButtons()
        #if !BUTTON_EXISTS(ENC)
          << B_I2C_BTN_OFFSET
        #endif
      ;
      #if ENABLED(LCD_I2C_VIKI)
        if ((slow_bits & (B_MI | B_RI)) && PENDING(millis(), next_button_update_ms)) // LCD clicked
          slow_bits &= ~(B_MI | B_RI); // Disable LCD clicked buttons if screen is updated
      #endif
      return slow_bits;
    #endif // LCD_I2C_TYPE_MCP23017
  }
#endif

void MarlinUI::clear_lcd() { lcd.clear(); }

#if ENABLED(SHOW_BOOTSCREEN)

  void lcd_erase_line(const lcd_uint_t line) {
    lcd_moveto(0, line);
    for (uint8_t i = LCD_WIDTH + 1; --i;)
      lcd_put_u8str(F(" "));
  }

  // Scroll the PSTR 'text' in a 'len' wide field for 'time' milliseconds at position col,line
  void lcd_scroll(const lcd_uint_t col, const lcd_uint_t line, FSTR_P const ftxt, const uint8_t len, const int16_t time) {
    uint8_t slen = utf8_strlen(ftxt);
    if (slen < len) {
      lcd_put_u8str_max(col, line, ftxt, len);
      for (; slen < len; ++slen) lcd_put_u8str(F(" "));
      safe_delay(time);
    }
    else {
      PGM_P p = FTOP(ftxt);
      int dly = time / _MAX(slen, 1);
      for (uint8_t i = 0; i <= slen; ++i) {

        // Print the text at the correct place
        lcd_put_u8str_max_P(col, line, p, len);

        // Fill with spaces
        for (uint8_t ix = slen - i; ix < len; ++ix) lcd_put_u8str(F(" "));

        // Delay
        safe_delay(dly);

        // Advance to the next UTF8 valid position
        p++;
        while (!START_OF_UTF8_CHAR(pgm_read_byte(p))) p++;
      }
    }
  }

  static void logo_lines(FSTR_P const extra) {
    int16_t indent = (LCD_WIDTH - 8 - utf8_strlen(extra)) / 2;
    lcd_put_lchar(indent, 0, '\x00'); lcd_put_u8str(F( "------" )); lcd_put_u8str(F("\x01"));
    lcd_put_u8str(indent, 1, F("|Marlin|")); lcd_put_u8str(extra);
    lcd_put_lchar(indent, 2, '\x02'); lcd_put_u8str(F( "------" )); lcd_put_u8str(F("\x03"));
  }

  void MarlinUI::show_bootscreen() {
    set_custom_characters(CHARSET_BOOT);
    lcd.clear();

    #define LCD_EXTRA_SPACE (LCD_WIDTH-8)

    #define CENTER_OR_SCROLL(STRING,DELAY) { \
      lcd_erase_line(3); \
      const int len = utf8_strlen(STRING); \
      if (len <= LCD_WIDTH) { \
        lcd_put_u8str((LCD_WIDTH - len) / 2, 3, F(STRING)); \
        safe_delay(DELAY); \
      } \
      else \
        lcd_scroll(0, 3, F(STRING), LCD_WIDTH, DELAY); \
    }

    //
    // Show the Marlin logo with splash line 1
    //
    if (LCD_EXTRA_SPACE >= utf8_strlen(SHORT_BUILD_VERSION) + 1) {
      //
      // Show the Marlin logo, splash line1, and splash line 2
      //
      logo_lines(F(" " SHORT_BUILD_VERSION));
      CENTER_OR_SCROLL(MARLIN_WEBSITE_URL, 2000);
    }
    else {
      //
      // Show the Marlin logo and short build version
      // After a delay show the website URL
      //
      logo_lines(FPSTR(NUL_STR));
      CENTER_OR_SCROLL(SHORT_BUILD_VERSION, 1500);
      CENTER_OR_SCROLL(MARLIN_WEBSITE_URL, 1500);
      #ifdef STRING_SPLASH_LINE3
        CENTER_OR_SCROLL(STRING_SPLASH_LINE3, 1500);
      #endif
    }
  }

  void MarlinUI::bootscreen_completion(const millis_t) {
    lcd.clear();
    safe_delay(100);
    set_custom_characters(CHARSET_INFO);
    lcd.clear();
  }

#endif // SHOW_BOOTSCREEN

void MarlinUI::draw_kill_screen() {
  lcd_uint_t x = 0, y = 0;
  lcd_put_u8str(x, y, status_message);
  y = 2;
  #if LCD_HEIGHT >= 4
    lcd_put_u8str(x, y++, GET_TEXT_F(MSG_HALTED));
  #endif
  lcd_put_u8str(x, y, GET_TEXT_F(MSG_PLEASE_RESET));
}

//
// Before homing, blink '123' <-> '???'.
// Homed but unknown... '123' <-> '   '.
// Homed and known, display constantly.
//
FORCE_INLINE void _draw_axis_value(const AxisEnum axis, const char *value, const bool blink) {
  lcd_put_lchar('X' + uint8_t(axis));
  if (blink)
    lcd_put_u8str(value);
  else if (axis_should_home(axis))
    while (const char c = *value++) lcd_put_lchar(c <= '.' ? c : '?');
  else if (NONE(HOME_AFTER_DEACTIVATE, DISABLE_REDUCED_ACCURACY_WARNING) && !axis_is_trusted(axis))
    lcd_put_u8str(TERN0(HAS_Z_AXIS, axis == Z_AXIS) ? F("       ") : F("    "));
  else
    lcd_put_u8str(value);
}

/**
 * @brief Draw current and target for a heater/cooler
 * @details Print at the current LCD position the current/target for a single heater,
 *          blinking the target temperature of an idle heater has timed out.
 *
 * @param heater_id The heater ID, such as 0, 1, ..., H_BED, H_CHAMBER, etc.
 * @param prefix A char to draw in front (e.g., a thermometer or icon)
 * @param blink Flag to show the blink state instead of the regular state
 */
FORCE_INLINE void _draw_heater_status(const heater_id_t heater_id, const char prefix, const bool blink) {
  #if HAS_HEATED_BED
    const bool isBed = heater_id == H_BED;
    const celsius_t t1 = (isBed ? thermalManager.wholeDegBed()  : thermalManager.wholeDegHotend(heater_id)),
                    t2 = (isBed ? thermalManager.degTargetBed() : thermalManager.degTargetHotend(heater_id));
  #else
    const celsius_t t1 = thermalManager.wholeDegHotend(heater_id), t2 = thermalManager.degTargetHotend(heater_id);
  #endif

  if (prefix >= 0) lcd_put_lchar(prefix);

  if (t1 >= 0)
    lcd_put_u8str(ui16tostr3rj(t1));
  else {
    #if ENABLED(SHOW_TEMPERATURE_BELOW_ZERO)
      char * const str = i16tostr3rj(t1);
      lcd_put_u8str(&str[1]);
    #else
      lcd_put_u8str(F("err"));
    #endif
  }

  lcd_put_u8str(F("/"));

  #if !HEATER_IDLE_HANDLER
    UNUSED(blink);
  #else
    if (!blink && thermalManager.heater_idle[thermalManager.idle_index_for_id(heater_id)].timed_out)
      lcd_put_u8str(F("   "));
    else
  #endif
      lcd_put_u8str(i16tostr3left(t2));

  if (prefix >= 0) {
    lcd_put_lchar(LCD_STR_DEGREE[0]);
    lcd_put_u8str(F(" "));
    if (t2 < 10) lcd_put_u8str(F(" "));
  }
}

#if HAS_COOLER

  FORCE_INLINE void _draw_cooler_status(const char prefix, const bool blink) {
    const celsius_t t2 = thermalManager.degTargetCooler();

    if (prefix >= 0) lcd_put_lchar(prefix);

    lcd_put_u8str(i16tostr3rj(thermalManager.wholeDegCooler()));
    lcd_put_u8str(F("/"));

    #if !HEATER_IDLE_HANDLER
      UNUSED(blink);
    #else
      if (!blink && thermalManager.heater_idle[thermalManager.idle_index_for_id(heater_id)].timed_out) {
        lcd_put_u8str(F(" "));
        if (t2 >= 10) lcd_put_u8str(F(" "));
        if (t2 >= 100) lcd_put_u8str(F(" "));
      }
      else
    #endif
        lcd_put_u8str(i16tostr3left(t2));

    if (prefix >= 0) {
      lcd_put_lchar(LCD_STR_DEGREE[0]);
      lcd_put_u8str(F(" "));
      if (t2 < 10) lcd_put_u8str(F(" "));
    }
  }

#endif // HAS_COOLER

#if ENABLED(LASER_COOLANT_FLOW_METER)
  FORCE_INLINE void _draw_flowmeter_status() {
    lcd_put_u8str(F("~"));
    lcd_put_u8str(ftostr11ns(cooler.flowrate));
    lcd_put_u8str(F("L"));
  }
#endif

#if ENABLED(I2C_AMMETER)
  FORCE_INLINE void _draw_ammeter_status() {
    lcd_put_u8str(F(" "));
    ammeter.read();
    if (ammeter.current <= 0.999f) {
      lcd_put_u8str(ui16tostr3rj(uint16_t(ammeter.current * 1000 + 0.5f)));
      lcd_put_u8str(F("mA"));
    }
    else {
      lcd_put_u8str(ftostr12ns(ammeter.current));
      lcd_put_u8str(F("A"));
    }
  }
#endif

FORCE_INLINE void _draw_bed_status(const bool blink) {
  _draw_heater_status(H_BED, TERN0(HAS_LEVELING, blink && planner.leveling_active) ? '_' : LCD_STR_BEDTEMP[0], blink);
}

#if HAS_CUTTER

  FORCE_INLINE void _draw_cutter_status() {
    lcd_put_u8str(TERN(LASER_FEATURE, GET_TEXT_F(MSG_LASER), GET_TEXT_F(MSG_CUTTER)));
    lcd_put_u8str(F(": "));

    #if CUTTER_UNIT_IS(RPM)
      lcd_put_u8str(ftostr61rj(float(cutter.unitPower) / 1000));
      lcd_put_u8str(F("K"));
    #else
      lcd_put_u8str(cutter_power2str(cutter.unitPower));
      #if CUTTER_UNIT_IS(PERCENT)
        lcd_put_u8str(F("%"));
      #endif
    #endif

    lcd_put_u8str(F(" "));
    lcd_put_u8str(cutter.enabled() ? GET_TEXT_F(MSG_LCD_ON) : GET_TEXT_F(MSG_LCD_OFF));
    lcd_put_u8str(F(" "));

    switch (cutter.cutter_mode) {
      case CUTTER_MODE_STANDARD:   lcd_put_u8str(F("S")); break;
      case CUTTER_MODE_CONTINUOUS: lcd_put_u8str(F("C")); break;
      case CUTTER_MODE_DYNAMIC:    lcd_put_u8str(F("D")); break;
      case CUTTER_MODE_ERROR:      lcd_put_u8str(F("!")); break;
    }
  }

#endif // HAS_CUTTER

#if ENABLED(LCD_PROGRESS_BAR)

  void MarlinUI::draw_progress_bar(const uint8_t percent) {
    const int16_t tix = int16_t(percent * (LCD_WIDTH) * 3) / 100,
                  cel = tix / 3,
                  rem = tix % 3;
    uint8_t i = LCD_WIDTH;
    char msg[LCD_WIDTH + 1], b = ' ';
    msg[LCD_WIDTH] = '\0';
    while (i--) {
      if (i == cel - 1)
        b = LCD_STR_PROGRESS[2];
      else if (i == cel && rem != 0)
        b = LCD_STR_PROGRESS[rem - 1];
      msg[i] = b;
    }
    lcd_put_u8str(msg);
  }

#endif // LCD_PROGRESS_BAR

void MarlinUI::draw_status_message(const bool blink) {

  lcd_moveto(0, LCD_HEIGHT - 1);

  #if ENABLED(LCD_PROGRESS_BAR)

    // Draw the progress bar if the message has shown long enough
    // or if there is no message set.
    if (ELAPSED(millis(), progress_bar_ms + PROGRESS_BAR_MSG_TIME) || !has_status()) {
      const uint8_t progress = get_progress_percent();
      if (progress > 2) return draw_progress_bar(progress);
    }

  #elif ALL(FILAMENT_LCD_DISPLAY, HAS_MEDIA)

    // Alternate Status message and Filament display
    if (ELAPSED(millis(), next_filament_display)) {
      lcd_put_u8str(F("Dia "));
      lcd_put_u8str(ftostr12ns(filwidth.measured_mm));
      lcd_put_u8str(F(" V"));
      lcd_put_u8str(i16tostr3rj(planner.volumetric_percent(parser.volumetric_enabled)));
      lcd_put_u8str(F("%"));
      return;
    }

  #endif // FILAMENT_LCD_DISPLAY && HAS_MEDIA

  #if ENABLED(STATUS_MESSAGE_SCROLLING)
    static bool last_blink = false;

    // Get the UTF8 character count of the string
    uint8_t slen = status_message.glyphs();

    // If the string fits into the LCD, just print it and do not scroll it
    if (slen <= LCD_WIDTH) {

      // The string isn't scrolling and may not fill the screen
      lcd_put_u8str(status_message);

      // Fill the rest with spaces
      while (slen < LCD_WIDTH) { lcd_put_u8str(F(" ")); ++slen; }
    }
    else {
      // String is larger than the available space in screen.

      // Get a pointer to the next valid UTF8 character
      // and the string remaining length
      uint8_t rlen;
      const char *stat = status_and_len(rlen);
      lcd_put_u8str_max(stat, LCD_WIDTH);     // The string leaves space

      // If the remaining string doesn't completely fill the screen
      if (rlen < LCD_WIDTH) {
        uint8_t chars = LCD_WIDTH - rlen;     // Amount of space left in characters
        lcd_put_u8str(F(" "));                   // Always at 1+ spaces left, draw a space
        if (--chars) {                        // Draw a second space if there's room
          lcd_put_u8str(F(" "));
          if (--chars) {                      // Draw a third space if there's room
            lcd_put_u8str(F(" "));
            if (--chars)
              lcd_put_u8str_max(status_message, chars); // Print a second copy of the message
          }
        }
      }
      if (last_blink != blink) {
        last_blink = blink;
        advance_status_scroll();
      }
    }
  #else
    UNUSED(blink);

    // Get the UTF8 character count of the string
    uint8_t slen = status_message.glyphs();

    // Just print the string to the LCD
    lcd_put_u8str_max(status_message, LCD_WIDTH);

    // Fill the rest with spaces if there are missing spaces
    for (; slen < LCD_WIDTH; ++slen) lcd_put_u8str(F(" "));
  #endif
}

#if HAS_PRINT_PROGRESS
  #define TPOFFSET (LCD_WIDTH - 1)
  static uint8_t timepos = TPOFFSET - 6;
  static char buffer[8];

  #if ENABLED(SHOW_PROGRESS_PERCENT)
    static lcd_uint_t pc = 0, pr = 2;
    inline void setPercentPos(const lcd_uint_t c, const lcd_uint_t r) { pc = c; pr = r; }
    void MarlinUI::drawPercent() {
      const uint8_t progress = ui.get_progress_percent();
      if (progress) {
        lcd_moveto(pc, pr);
        lcd_put_u8str(F(TERN(IS_SD_PRINTING, "SD", "P:")));
        lcd_put_u8str(TERN(PRINT_PROGRESS_SHOW_DECIMALS, permyriadtostr4(ui.get_progress_permyriad()), ui8tostr3rj(progress)));
        lcd_put_u8str(F("%"));
      }
    }
  #endif

  #if ENABLED(SHOW_REMAINING_TIME)
    void MarlinUI::drawRemain() {
      if (printJobOngoing()) {
        const duration_t remaint = ui.get_remaining_time();
        timepos = TPOFFSET - remaint.toDigital(buffer);
        TERN_(NOT(LCD_INFO_SCREEN_STYLE), lcd_put_lchar(timepos - 1, 2, 0x20);)
        lcd_put_lchar(TERN(LCD_INFO_SCREEN_STYLE, 11, timepos), 2, 'R');
        lcd_put_u8str(buffer);
      }
    }
  #endif

  #if ENABLED(SHOW_INTERACTION_TIME)
    void MarlinUI::drawInter() {
      const duration_t interactt = ui.interaction_time;
      if (printingIsActive() && interactt.value) {
        timepos = TPOFFSET - interactt.toDigital(buffer);
        TERN_(NOT(LCD_INFO_SCREEN_STYLE), lcd_put_lchar(timepos - 1, 2, 0x20);)
        lcd_put_lchar(TERN(LCD_INFO_SCREEN_STYLE, 11, timepos), 2, 'C');
        lcd_put_u8str(buffer);
      }
    }
  #endif

  #if ENABLED(SHOW_ELAPSED_TIME)
    void MarlinUI::drawElapsed() {
      if (printJobOngoing()) {
        const duration_t elapsedt = print_job_timer.duration();
        timepos = TPOFFSET - elapsedt.toDigital(buffer);
        TERN_(NOT(LCD_INFO_SCREEN_STYLE), lcd_put_lchar(timepos - 1, 2, 0x20);)
        lcd_put_lchar(TERN(LCD_INFO_SCREEN_STYLE, 11, timepos), 2, 'E');
        lcd_put_u8str(buffer);
      }
    }
  #endif
#endif // HAS_PRINT_PROGRESS

/**
 *  LCD_INFO_SCREEN_STYLE 0 : Classic Status Screen
 *
 *  16x2   |000/000 B000/000|
 *         |0123456789012345|
 *
 *  16x4   |000/000 B000/000|
 *         |SD---%  Z 000.00|
 *         |F---%     T--:--|
 *         |0123456789012345|
 *
 *  20x2   |T000/000° B000/000° |
 *         |01234567890123456789|
 *
 *  20x4   |T000/000° B000/000° |
 *         |X 000 Y 000 Z000.000|
 *         |F---%  SD---% T--:--|
 *         |01234567890123456789|
 *
 *  LCD_INFO_SCREEN_STYLE 1 : Průša-style Status Screen
 *
 *  |T000/000°  Z 000.00 |
 *  |B000/000°  F---%    |
 *  |SD---%     T--:--   |
 *  |01234567890123456789|
 *
 *  |T000/000°  Z 000.00 |
 *  |T000/000°  F---%    |
 *  |B000/000°  SD---%   |
 *  |01234567890123456789|
 */

void MarlinUI::draw_status_screen() {

  const bool blink = get_blink();
  lcd_moveto(0, 0);

  #if LCD_INFO_SCREEN_STYLE == 0

    // ========== Line 1 ==========

    #if LCD_WIDTH < 20

      //
      // Hotend 0 Temperature
      //
      #if HAS_HOTEND
        _draw_heater_status(H_E0, -1, blink);

        //
        // Hotend 1 or Bed Temperature
        //
        #if HAS_MULTI_HOTEND
          lcd_moveto(8, 0);
          _draw_heater_status(H_E1, LCD_STR_THERMOMETER[0], blink);
        #elif HAS_HEATED_BED
          lcd_moveto(8, 0);
          _draw_bed_status(blink);
        #endif

      #elif HAS_CUTTER

        //
        // Cutter Status
        //
        lcd_moveto(0, 0);
        _draw_cutter_status();

      #endif

    #else // LCD_WIDTH >= 20

      //
      // Hotend 0 Temperature
      //
      #if HAS_HOTEND
        _draw_heater_status(H_E0, LCD_STR_THERMOMETER[0], blink);

        //
        // Hotend 1 or Bed Temperature
        //
        #if HAS_MULTI_HOTEND
          lcd_moveto(10, 0);
          _draw_heater_status(H_E1, LCD_STR_THERMOMETER[0], blink);
        #elif HAS_HEATED_BED
          lcd_moveto(10, 0);
          _draw_bed_status(blink);
        #endif

      #elif HAS_CUTTER

        //
        // Cutter Status
        //
        lcd_moveto(0, 0);
        _draw_cutter_status();

      #endif

      TERN_(HAS_COOLER, _draw_cooler_status('*', blink));
      TERN_(LASER_COOLANT_FLOW_METER, _draw_flowmeter_status());
      TERN_(I2C_AMMETER, _draw_ammeter_status());

    #endif // LCD_WIDTH >= 20

    // ========== Line 2 ==========

    #if LCD_HEIGHT > 2

      #if LCD_WIDTH < 20

        #if HAS_PRINT_PROGRESS
          TERN_(SHOW_PROGRESS_PERCENT, setPercentPos(0, 2));
          rotate_progress();
        #endif

      #else // LCD_WIDTH >= 20

        lcd_moveto(0, 1);

        // If the first line has two extruder temps,
        // show more temperatures on the next line

        #if HOTENDS > 2 || (HAS_MULTI_HOTEND && HAS_HEATED_BED)

          #if HOTENDS > 2
            _draw_heater_status(H_E2, LCD_STR_THERMOMETER[0], blink);
            lcd_moveto(10, 1);
          #endif

          _draw_bed_status(blink);

        #else // HOTENDS <= 2 && (HOTENDS <= 1 || !HAS_HEATED_BED)

          #if HAS_DUAL_MIXING

            // Two-component mix / gradient instead of XY

            char mixer_messages[15];
            PGM_P mix_label;
            #if ENABLED(GRADIENT_MIX)
              if (mixer.gradient.enabled) {
                mixer.update_mix_from_gradient();
                mix_label = PSTR("Gr");
              }
              else
            #endif
              {
                mixer.update_mix_from_vtool();
                mix_label = PSTR("Mx");
              }
            sprintf_P(mixer_messages, PSTR(S_FMT " %d;%d%% "), mix_label, int(mixer.mix[0]), int(mixer.mix[1]));
            lcd_put_u8str(mixer_messages);

          #else // !HAS_DUAL_MIXING

            const bool show_e_total = TERN1(HAS_X_AXIS, TERN0(LCD_SHOW_E_TOTAL, printingIsActive()));

            if (show_e_total) {
              #if ENABLED(LCD_SHOW_E_TOTAL)
                char tmp[20];
                const uint8_t escale = e_move_accumulator >= 100000.0f ? 10 : 1; // After 100m switch to cm
                sprintf_P(tmp, PSTR("E %ld%cm       "), uint32_t(_MAX(e_move_accumulator, 0.0f)) / escale, escale == 10 ? 'c' : 'm'); // 1234567mm
                lcd_put_u8str(tmp);
              #endif
            }
            else {
              #if HAS_X_AXIS
                const xy_pos_t lpos = current_position.asLogical();
                _draw_axis_value(X_AXIS, ftostr4sign(lpos.x), blink);
              #endif
              #if HAS_Y_AXIS
                TERN_(HAS_X_AXIS, lcd_put_u8str(F(" ")));
                _draw_axis_value(Y_AXIS, ftostr4sign(lpos.y), blink);
              #endif
            }

          #endif // !HAS_DUAL_MIXING

        #endif // HOTENDS <= 2 && (HOTENDS <= 1 || !HAS_HEATED_BED)

      #endif // LCD_WIDTH >= 20

      #if HAS_Z_AXIS
        lcd_moveto(LCD_WIDTH - 8, 1);
        _draw_axis_value(Z_AXIS, ftostr52sp(LOGICAL_Z_POSITION(current_position.z)), blink);
        #if HAS_LEVELING && !HAS_HEATED_BED
          lcd_put_lchar(planner.leveling_active || blink ? '_' : ' ');
        #endif
      #endif

    #endif // LCD_HEIGHT > 2

    // ========== Line 3 ==========

    #if LCD_HEIGHT > 3

      lcd_put_lchar(0, 2, LCD_STR_FEEDRATE[0]);
      lcd_put_u8str(i16tostr3rj(feedrate_percentage));
      lcd_put_u8str(F("%"));

      #if LCD_WIDTH >= 20

        #if HAS_PRINT_PROGRESS
          TERN_(SHOW_PROGRESS_PERCENT, setPercentPos(6, 2));
          rotate_progress();
        #else
          char c;
          uint16_t per;
          #if HAS_FAN0
            if (true
              #if ALL(HAS_EXTRUDERS, ADAPTIVE_FAN_SLOWING)
                && (blink || thermalManager.fan_speed_scaler[0] < 128)
              #endif
            ) {
              uint16_t spd = thermalManager.fan_speed[0];
              if (blink) c = 'F';
              #if ENABLED(ADAPTIVE_FAN_SLOWING)
                else { c = '*'; spd = thermalManager.scaledFanSpeed(0, spd); }
              #endif
              per = thermalManager.pwmToPercent(spd);
            }
            else
          #endif
            {
              #if HAS_EXTRUDERS
                c = 'E';
                per = planner.flow_percentage[0];
              #endif
            }
          lcd_put_lchar(c);
          lcd_put_u8str(i16tostr3rj(per));
          lcd_put_u8str(F("%"));
        #endif
      #endif

    #endif // LCD_HEIGHT > 3

  #elif LCD_INFO_SCREEN_STYLE == 1

    // ========== Line 1 ==========

    //
    // Hotend 0 Temperature
    //
    _draw_heater_status(H_E0, LCD_STR_THERMOMETER[0], blink);

    //
    // Z Coordinate
    //
    #if HAS_Z_AXIS
      lcd_moveto(LCD_WIDTH - 9, 0);
      _draw_axis_value(Z_AXIS, ftostr52sp(LOGICAL_Z_POSITION(current_position.z)), blink);
    #endif

    #if HAS_LEVELING && (HAS_MULTI_HOTEND || !HAS_HEATED_BED)
      lcd_put_lchar(LCD_WIDTH - 1, 0, planner.leveling_active || blink ? '_' : ' ');
    #endif

    // ========== Line 2 ==========

    //
    // Hotend 1 or Bed Temperature
    //
    lcd_moveto(0, 1);
    #if HAS_MULTI_HOTEND
      _draw_heater_status(H_E1, LCD_STR_THERMOMETER[0], blink);
    #elif HAS_HEATED_BED
      _draw_bed_status(blink);
    #endif

    lcd_put_lchar(LCD_WIDTH - 9, 1, LCD_STR_FEEDRATE[0]);
    lcd_put_u8str(i16tostr3rj(feedrate_percentage));
    lcd_put_u8str(F("%"));

    // ========== Line 3 ==========

    //
    // Progress percent, Hotend 2, or Bed
    //
    lcd_moveto(0, 2);
    #if HOTENDS > 2
      _draw_heater_status(H_E2, LCD_STR_THERMOMETER[0], blink);
    #elif HAS_MULTI_HOTEND && HAS_HEATED_BED
      _draw_bed_status(blink);
    #elif HAS_PRINT_PROGRESS
      #define DREW_PRINT_PROGRESS 1
      TERN_(SHOW_PROGRESS_PERCENT, setPercentPos(0, 2));
      rotate_progress();
    #endif

    //
    // All progress strings
    //
    #if HAS_PRINT_PROGRESS && !DREW_PRINT_PROGRESS
      TERN_(SHOW_PROGRESS_PERCENT, setPercentPos(LCD_WIDTH - 9, 2));
      rotate_progress();
    #endif
  #endif // LCD_INFO_SCREEN_STYLE 1

  // ========= Last Line ========

  //
  // Status Message (which may be a Progress Bar or Filament display)
  //
  draw_status_message(blink);
}

#if HAS_MARLINUI_MENU

  #include "../menu/menu.h"

  #if ENABLED(ADVANCED_PAUSE_FEATURE)

    void MarlinUI::draw_hotend_status(const uint8_t row, const uint8_t extruder) {
      if (row < LCD_HEIGHT) {
        lcd_moveto(LCD_WIDTH - 9, row);
        _draw_heater_status((heater_id_t)extruder, LCD_STR_THERMOMETER[0], get_blink());
      }
    }

  #endif // ADVANCED_PAUSE_FEATURE

  // Draw a static item with no left-right margin required. Centered by default.
<<<<<<< HEAD
  void MenuItem_static::draw(const uint8_t row, FSTR_P const fstr, const uint8_t style/*=SS_DEFAULT*/, const char * const vstr/*=nullptr*/) {
=======
  void MenuItem_static::draw(const uint8_t row, FSTR_P const fstr, const uint8_t style/*=SS_DEFAULT*/, const char *vstr/*=nullptr*/) {
>>>>>>> bcf61cc9
    lcd_moveto(0, row);

    int8_t n = LCD_WIDTH;
    const bool center = bool(style & SS_CENTER), full = bool(style & SS_FULL);
    const int8_t plen = fstr ? utf8_strlen(fstr) : 0,
<<<<<<< HEAD
                 vlen = vstr ? utf8_strlen(vstr) : 0,
                 rlen = itemRAlignedStringC ? utf8_strlen(itemRAlignedStringC) + 1 : 0;
    int8_t n = _MAX(LCD_WIDTH - rlen, 0);
    if (style & SS_CENTER) {
      int8_t pad = (LCD_WIDTH - plen - vlen) / 2;
      for (;pad && n; pad--, n--) lcd_put_u8str(F(" "));
    }
    if (plen) n -= lcd_put_u8str(fstr, itemIndex, itemStringC, itemStringF, n);
    if (vlen) n -= lcd_put_u8str_max(vstr, n);
    for (; n; --n) lcd_put_u8str(F(" "));
    if (rlen) { lcd_put_u8str(F(" ")); lcd_put_u8str_max(itemRAlignedStringC, LCD_WIDTH - 1); };
=======
                 vlen = vstr ? utf8_strlen(vstr) : 0;
    int8_t pad = (center || full) ? n - plen - vlen : 0;

    // SS_CENTER: Pad with half of the unused space first
    if (center) for (int8_t lpad = pad / 2; lpad > 0; --lpad) { lcd_put_u8str(F(" ")); n--; }

    // Draw as much of the label as fits
    if (plen) {
      const int8_t expl = n;
      n = lcd_put_u8str(fstr, itemIndex, itemStringC, itemStringF, n);
      pad -= (expl - n - plen); // Reduce the padding
    }

    if (vlen && n > 0) {
      // SS_FULL: Pad with enough space to justify the value
      if (full && !center) {
        // Move the leading colon from the value to the label
        if (*vstr == ':') { n -= lcd_put_u8str(F(":")); vstr++; }
        // Move spaces to the padding
        while (*vstr == ' ') { vstr++; pad++; }
        // Pad in-between
        for (; pad > 0; --pad) { lcd_put_u8str(F(" ")); n--; }
      }
      n -= lcd_put_u8str_max(vstr, n);
    }

    for (; n > 0; --n) lcd_put_u8str(F(" "));
>>>>>>> bcf61cc9
  }

  // Draw a generic menu item with pre_char (if selected) and post_char
  void MenuItemBase::_draw(const bool sel, const uint8_t row, FSTR_P const ftpl, const char pre_char, const char post_char) {
    const uint8_t rlen = itemRAlignedStringC ? utf8_strlen(itemRAlignedStringC) + 1 : 0;
    int8_t post_char_len = post_char == ' ' ? 0 : 1;
    uint8_t n = _MAX(LCD_WIDTH - 1 - post_char_len - rlen, 0);
    lcd_put_lchar(0, row, sel ? pre_char : ' ');
    n -= lcd_put_u8str(ftpl, itemIndex, itemStringC, itemStringF, n);
    for (; n; --n) lcd_put_u8str(F(" "));
    if (rlen) { lcd_put_u8str(F(" ")); lcd_put_u8str_max(itemRAlignedStringC, LCD_WIDTH - 2 - post_char_len); };
    if (post_char_len) lcd_put_lchar(post_char);
  }

  // Draw a menu item with a (potentially) editable value
  void MenuEditItemBase::draw(const bool sel, const uint8_t row, FSTR_P const ftpl, const char * const inStr, const bool pgm) {
    const uint8_t vlen = inStr ? (pgm ? utf8_strlen_P(inStr) : utf8_strlen(inStr)) : 0;
    lcd_put_lchar(0, row, sel ? LCD_STR_ARROW_RIGHT[0] : ' ');
    uint8_t n = LCD_WIDTH - 2 - vlen;
    n -= lcd_put_u8str(ftpl, itemIndex, itemStringC, itemStringF, n);
    if (vlen) {
      lcd_put_u8str(F(":"));
      for (; n; --n) lcd_put_u8str(F(" "));
      if (pgm) lcd_put_u8str_P(inStr); else lcd_put_u8str(inStr);
    }
  }

  // Low-level draw_edit_screen can be used to draw an edit screen from anyplace
  void MenuEditItemBase::draw_edit_screen(FSTR_P const ftpl, const char * const value/*=nullptr*/) {
    ui.encoder_direction_normal();
    uint8_t n = LCD_WIDTH - 1;
    n -= lcd_put_u8str(0, 1, ftpl, itemIndex, itemStringC, itemStringF, n);
    if (value) {
      lcd_put_u8str(F(":")); n--;
      const uint8_t len = utf8_strlen(value) + 1;   // Plus one for a leading space
      const lcd_uint_t valrow = n < len ? 2 : 1;    // Value on the next row if it won't fit
      lcd_put_lchar(LCD_WIDTH - len, valrow, ' ');  // Right-justified, padded, leading space
      lcd_put_u8str(value);
    }
  }

  // The Select Screen presents a prompt and two "buttons"
  void MenuItem_confirm::draw_select_screen(FSTR_P const yes, FSTR_P const no, const bool yesno, FSTR_P const pref, const char * const string/*=nullptr*/, FSTR_P const suff/*=nullptr*/) {
    ui.draw_select_screen_prompt(pref, string, suff);
    if (no) {
      SETCURSOR(0, LCD_HEIGHT - 1);
      lcd_put_lchar(yesno ? ' ' : '['); lcd_put_u8str(no); lcd_put_lchar(yesno ? ' ' : ']');
    }
    if (yes) {
      SETCURSOR_RJ(utf8_strlen(yes) + 2, LCD_HEIGHT - 1);
      lcd_put_lchar(yesno ? '[' : ' '); lcd_put_u8str(yes); lcd_put_lchar(yesno ? ']' : ' ');
    }
  }

  #if HAS_MEDIA

    void MenuItem_sdbase::draw(const bool sel, const uint8_t row, FSTR_P const, CardReader &theCard, const bool isDir) {
      lcd_put_lchar(0, row, sel ? LCD_STR_ARROW_RIGHT[0] : ' ');
      constexpr uint8_t maxlen = LCD_WIDTH - 2;
      uint8_t n = maxlen - lcd_put_u8str_max(ui.scrolled_filename(theCard, maxlen, row, sel), maxlen);
      for (; n; --n) lcd_put_u8str(F(" "));
      lcd_put_lchar(isDir ? LCD_STR_FOLDER[0] : ' ');
    }

  #endif

  #if ENABLED(LCD_HAS_STATUS_INDICATORS)

    void MarlinUI::update_indicators() {
      // Set the LEDS - referred to as backlights by the LiquidTWI2 library
      static uint8_t ledsprev = 0;
      uint8_t leds = 0;

      if (TERN0(HAS_HEATED_BED, thermalManager.degTargetBed() > 0)) leds |= LED_A;
      if (TERN0(HAS_HOTEND, thermalManager.degTargetHotend(0) > 0)) leds |= LED_B;

      #if HAS_FAN
        if ( TERN0(HAS_FAN0, thermalManager.fan_speed[0])
          || TERN0(HAS_FAN1, thermalManager.fan_speed[1])
          || TERN0(HAS_FAN2, thermalManager.fan_speed[2])
          || TERN0(HAS_FAN3, thermalManager.fan_speed[3])
          || TERN0(HAS_FAN4, thermalManager.fan_speed[4])
          || TERN0(HAS_FAN5, thermalManager.fan_speed[5])
          || TERN0(HAS_FAN6, thermalManager.fan_speed[6])
          || TERN0(HAS_FAN7, thermalManager.fan_speed[7])
        ) leds |= LED_C;
      #endif // HAS_FAN

      if (TERN0(HAS_MULTI_HOTEND, thermalManager.degTargetHotend(1) > 0)) leds |= LED_C;

      if (leds != ledsprev) {
        lcd.setBacklight(leds);
        ledsprev = leds;
      }
    }

  #endif // LCD_HAS_STATUS_INDICATORS

  #if ENABLED(AUTO_BED_LEVELING_UBL)

    #define HD44780_CHAR_WIDTH    5
    #define HD44780_CHAR_HEIGHT   8
    #define MESH_MAP_COLS         7
    #define MESH_MAP_ROWS         4

    #define CHAR_LINE_TOP         0
    #define CHAR_LINE_BOT         1
    #define CHAR_EDGE_L           2
    #define CHAR_EDGE_R           3
    #define CHAR_UL_UL            4
    #define CHAR_LR_UL            5
    #define CHAR_UL_LR            6
    #define CHAR_LR_LR            7

    #define TOP_LEFT         _BV(0)
    #define TOP_RIGHT        _BV(1)
    #define LOWER_LEFT       _BV(2)
    #define LOWER_RIGHT      _BV(3)

    /**
     * Possible map screens:
     *
     * 16x2   |X000.00  Y000.00|
     *        |(00,00)  Z00.000|
     *
     * 20x2   | X:000.00  Y:000.00 |
     *        | (00,00)   Z:00.000 |
     *
     * 16x4   |+-------+(00,00)|
     *        ||       |X000.00|
     *        ||       |Y000.00|
     *        |+-------+Z00.000|
     *
     * 20x4   | +-------+  (00,00) |
     *        | |       |  X:000.00|
     *        | |       |  Y:000.00|
     *        | +-------+  Z:00.000|
     */

    typedef struct {
      uint8_t custom_char_bits[HD44780_CHAR_HEIGHT];
    } custom_char;

    typedef struct {
      lcd_uint_t column, row,
                 x_pixel_offset, y_pixel_offset;
      uint8_t x_pixel_mask;
    } coordinate;

    void add_edges_to_custom_char(custom_char &custom, const coordinate &ul, const coordinate &lr, const coordinate &brc, const uint8_t cell_location);
    FORCE_INLINE static void clear_custom_char(custom_char * const cc) { ZERO(cc->custom_char_bits); }

    coordinate pixel_location(int16_t x, int16_t y) {
      coordinate ret_val;
      int16_t xp, yp, r, c;

      x++; y++; // +1 because lines on the left and top

      c = x / (HD44780_CHAR_WIDTH);
      r = y / (HD44780_CHAR_HEIGHT);

      ret_val.column = c;
      ret_val.row    = r;

      xp = x - c * (HD44780_CHAR_WIDTH);                                    // Get the pixel offsets into the character cell
      xp = HD44780_CHAR_WIDTH - 1 - xp;                                     // Column within relevant character cell (0 on the right)
      yp = y - r * (HD44780_CHAR_HEIGHT);

      ret_val.x_pixel_mask   = _BV(xp);
      ret_val.x_pixel_offset = xp;
      ret_val.y_pixel_offset = yp;
      return ret_val;
    }

    inline coordinate pixel_location(const lcd_uint_t x, const lcd_uint_t y) { return pixel_location((int16_t)x, (int16_t)y); }

    void prep_and_put_map_char(custom_char &chrdata, const coordinate &ul, const coordinate &lr, const coordinate &brc, const uint8_t cl, const char c, const lcd_uint_t x, const lcd_uint_t y) {
      add_edges_to_custom_char(chrdata, ul, lr, brc, cl);
      lcd.createChar(c, (uint8_t*)&chrdata);
      lcd_put_lchar(x, y, c);
    }

    void MarlinUI::ubl_plot(const uint8_t x_plot, const uint8_t y_plot) {

      #if LCD_WIDTH >= 20
        #define _LCD_W_POS 12
        #define _PLOT_X 1
        #define _MAP_X 3
        #define _LABEL(C,X,Y) lcd_put_u8str_P(X, Y, C)
        #define _XLABEL(X,Y) _LABEL(X_LBL,X,Y)
        #define _YLABEL(X,Y) _LABEL(Y_LBL,X,Y)
        #define _ZLABEL(X,Y) _LABEL(Z_LBL,X,Y)
      #else
        #define _LCD_W_POS 8
        #define _PLOT_X 0
        #define _MAP_X 1
        #define _LABEL(X,Y,C) lcd_put_lchar(X, Y, C)
        #define _XLABEL(X,Y) _LABEL('X',X,Y)
        #define _YLABEL(X,Y) _LABEL('Y',X,Y)
        #define _ZLABEL(X,Y) _LABEL('Z',X,Y)
      #endif

      #if LCD_HEIGHT <= 3   // 16x2 or 20x2 display

        /**
         * Show X and Y positions
         */
        _XLABEL(_PLOT_X, 0);
        lcd_put_u8str(ftostr52(LOGICAL_X_POSITION(bedlevel.get_mesh_x(x_plot))));
        _YLABEL(_LCD_W_POS, 0);
        lcd_put_u8str(ftostr52(LOGICAL_Y_POSITION(bedlevel.get_mesh_y(y_plot))));

        lcd_moveto(_PLOT_X, 0);

      #else // 16x4 or 20x4 display

        coordinate upper_left, lower_right, bottom_right_corner;
        custom_char new_char;
        uint8_t i, n, n_rows, n_cols;
        lcd_uint_t j, k, l, m, bottom_line, right_edge,
                   x_map_pixels, y_map_pixels,
                   pixels_per_x_mesh_pnt, pixels_per_y_mesh_pnt,
                   suppress_x_offset = 0, suppress_y_offset = 0;

        const uint8_t y_plot_inv = (GRID_MAX_POINTS_Y) - 1 - y_plot;

        upper_left.column  = 0;
        upper_left.row     = 0;
        lower_right.column = 0;
        lower_right.row    = 0;

        clear_lcd();

        x_map_pixels = (HD44780_CHAR_WIDTH) * (MESH_MAP_COLS) - 2;          // Minus 2 because we are drawing a box around the map
        y_map_pixels = (HD44780_CHAR_HEIGHT) * (MESH_MAP_ROWS) - 2;

        pixels_per_x_mesh_pnt = x_map_pixels / (GRID_MAX_POINTS_X);
        pixels_per_y_mesh_pnt = y_map_pixels / (GRID_MAX_POINTS_Y);

        if (pixels_per_x_mesh_pnt >= HD44780_CHAR_WIDTH) {                  // There are only 2 custom characters available, so the X
          pixels_per_x_mesh_pnt = HD44780_CHAR_WIDTH;                       // Size of the mesh point needs to fit within them independent
          suppress_x_offset = 1;                                            // Of where the starting pixel is located.
        }

        if (pixels_per_y_mesh_pnt >= HD44780_CHAR_HEIGHT) {                 // There are only 2 custom characters available, so the Y
          pixels_per_y_mesh_pnt = HD44780_CHAR_HEIGHT;                      // Size of the mesh point needs to fit within them independent
          suppress_y_offset = 1;                                            // Of where the starting pixel is located.
        }

        x_map_pixels = pixels_per_x_mesh_pnt * (GRID_MAX_POINTS_X);         // Now we have the right number of pixels to make both
        y_map_pixels = pixels_per_y_mesh_pnt * (GRID_MAX_POINTS_Y);         // Directions fit nicely

        right_edge   = pixels_per_x_mesh_pnt * (GRID_MAX_POINTS_X) + 1;     // Find location of right edge within the character cell
        bottom_line  = pixels_per_y_mesh_pnt * (GRID_MAX_POINTS_Y) + 1;     // Find location of bottom line within the character cell

        n_rows = bottom_line / (HD44780_CHAR_HEIGHT) + 1;
        n_cols = right_edge / (HD44780_CHAR_WIDTH) + 1;

        for (i = 0; i < n_cols; i++) {
          lcd_put_lchar(i, 0, CHAR_LINE_TOP);                               // Box Top line
          lcd_put_lchar(i, n_rows - 1, CHAR_LINE_BOT);                      // Box Bottom line
        }

        for (j = 0; j < n_rows; j++) {
          lcd_put_lchar(0, j, CHAR_EDGE_L);                                 // Box Left edge
          lcd_put_lchar(n_cols - 1, j, CHAR_EDGE_R);                        // Box Right edge
        }

        /**
         * If the entire 4th row is not in use, do not put vertical bars all the way down to the bottom of the display
         */

        k = pixels_per_y_mesh_pnt * (GRID_MAX_POINTS_Y) + 2;
        l = (HD44780_CHAR_HEIGHT) * n_rows;
        if (l > k && l - k >= (HD44780_CHAR_HEIGHT) / 2) {
          lcd_put_lchar(0, n_rows - 1, ' ');                                // Box Left edge
          lcd_put_lchar(n_cols - 1, n_rows - 1, ' ');                       // Box Right edge
        }

        clear_custom_char(&new_char);
        new_char.custom_char_bits[0] = 0b11111U;                            // Char #0 is used for the box top line
        lcd.createChar(CHAR_LINE_TOP, (uint8_t*)&new_char);

        clear_custom_char(&new_char);
        k = (GRID_MAX_POINTS_Y) * pixels_per_y_mesh_pnt + 1;                // Row of pixels for the bottom box line
        l = k % (HD44780_CHAR_HEIGHT);                                      // Row within relevant character cell
        new_char.custom_char_bits[l] = 0b11111U;                            // Char #1 is used for the box bottom line
        lcd.createChar(CHAR_LINE_BOT, (uint8_t*)&new_char);

        clear_custom_char(&new_char);
        for (j = 0; j < HD44780_CHAR_HEIGHT; j++)
          new_char.custom_char_bits[j] = 0b10000U;                          // Char #2 is used for the box left edge
        lcd.createChar(CHAR_EDGE_L, (uint8_t*)&new_char);

        clear_custom_char(&new_char);
        m = (GRID_MAX_POINTS_X) * pixels_per_x_mesh_pnt + 1;                // Column of pixels for the right box line
        n = m % (HD44780_CHAR_WIDTH);                                       // Column within relevant character cell
        i = HD44780_CHAR_WIDTH - 1 - n;                                     // Column within relevant character cell (0 on the right)
        for (j = 0; j < HD44780_CHAR_HEIGHT; j++)
          new_char.custom_char_bits[j] = (uint8_t)_BV(i);                   // Char #3 is used for the box right edge
        lcd.createChar(CHAR_EDGE_R, (uint8_t*)&new_char);

        i = x_plot * pixels_per_x_mesh_pnt - suppress_x_offset;
        j = y_plot_inv * pixels_per_y_mesh_pnt - suppress_y_offset;
        upper_left = pixel_location(i, j);

        k = (x_plot + 1) * pixels_per_x_mesh_pnt - 1 - suppress_x_offset;
        l = (y_plot_inv + 1) * pixels_per_y_mesh_pnt - 1 - suppress_y_offset;
        lower_right = pixel_location(k, l);

        bottom_right_corner = pixel_location(x_map_pixels, y_map_pixels);

        /**
         * First, handle the simple case where everything is within a single character cell.
         * If part of the Mesh Plot is outside of this character cell, we will follow up
         * and deal with that next.
         */

        clear_custom_char(&new_char);
        const lcd_uint_t ypix = _MIN(upper_left.y_pixel_offset + pixels_per_y_mesh_pnt, HD44780_CHAR_HEIGHT);
        for (j = upper_left.y_pixel_offset; j < ypix; j++) {
          i = upper_left.x_pixel_mask;
          for (k = 0; k < pixels_per_x_mesh_pnt; k++) {
            new_char.custom_char_bits[j] |= i;
            i >>= 1;
          }
        }

        prep_and_put_map_char(new_char, upper_left, lower_right, bottom_right_corner, TOP_LEFT, CHAR_UL_UL, upper_left.column, upper_left.row);

        /**
         * Next, check for two side by side character cells being used to display the Mesh Point
         * If found...  do the right hand character cell next.
         */
        if (upper_left.column == lower_right.column - 1) {
          l = upper_left.x_pixel_offset;
          clear_custom_char(&new_char);
          for (j = upper_left.y_pixel_offset; j < ypix; j++) {
            i = _BV(HD44780_CHAR_WIDTH - 1);                                // Fill in the left side of the right character cell
            for (k = 0; k < pixels_per_x_mesh_pnt - 1 - l; k++) {
              new_char.custom_char_bits[j] |= i;
              i >>= 1;
            }
          }
          prep_and_put_map_char(new_char, upper_left, lower_right, bottom_right_corner, TOP_RIGHT, CHAR_LR_UL, lower_right.column, upper_left.row);
        }

        /**
         * Next, check for two character cells stacked on top of each other being used to display the Mesh Point
         */
        if (upper_left.row == lower_right.row - 1) {
          l = HD44780_CHAR_HEIGHT - upper_left.y_pixel_offset;              // Number of pixel rows in top character cell
          k = pixels_per_y_mesh_pnt - l;                                    // Number of pixel rows in bottom character cell
          clear_custom_char(&new_char);
          for (j = 0; j < k; j++) {
            i = upper_left.x_pixel_mask;
            for (m = 0; m < pixels_per_x_mesh_pnt; m++) {                   // Fill in the top side of the bottom character cell
              new_char.custom_char_bits[j] |= i;
              if (!(i >>= 1)) break;
            }
          }
          prep_and_put_map_char(new_char, upper_left, lower_right, bottom_right_corner, LOWER_LEFT, CHAR_UL_LR, upper_left.column, lower_right.row);
        }

        /**
         * Next, check for four character cells being used to display the Mesh Point.  If that is
         * what is here, we work to fill in the character cell that is down one and to the right one
         * from the upper_left character cell.
         */

        if (upper_left.column == lower_right.column - 1 && upper_left.row == lower_right.row - 1) {
          l = HD44780_CHAR_HEIGHT - upper_left.y_pixel_offset;              // Number of pixel rows in top character cell
          k = pixels_per_y_mesh_pnt - l;                                    // Number of pixel rows in bottom character cell
          clear_custom_char(&new_char);
          for (j = 0; j < k; j++) {
            l = upper_left.x_pixel_offset;
            i = _BV(HD44780_CHAR_WIDTH - 1);                                // Fill in the left side of the right character cell
            for (m = 0; m < pixels_per_x_mesh_pnt - 1 - l; m++) {           // Fill in the top side of the bottom character cell
              new_char.custom_char_bits[j] |= i;
              i >>= 1;
            }
          }
          prep_and_put_map_char(new_char, upper_left, lower_right, bottom_right_corner, LOWER_RIGHT, CHAR_LR_LR, lower_right.column, lower_right.row);
        }

      #endif

      /**
       * Print plot position
       */
      lcd_put_lchar(_LCD_W_POS, 0, '(');
      lcd_put_u8str(ui8tostr3rj(x_plot));
      lcd_put_u8str(F(","));
      lcd_put_u8str(ui8tostr3rj(y_plot));
      lcd_put_u8str(F(")"));

      #if LCD_HEIGHT <= 3   // 16x2 or 20x2 display

        /**
         * Print Z values
         */
        _ZLABEL(_LCD_W_POS, 1);
        if (!isnan(bedlevel.z_values[x_plot][y_plot]))
          lcd_put_u8str(ftostr43sign(bedlevel.z_values[x_plot][y_plot]));
        else
          lcd_put_u8str(F(" -----"));

      #else                 // 16x4 or 20x4 display

        /**
         * Show all values at right of screen
         */
        _XLABEL(_LCD_W_POS, 1);
        lcd_put_u8str(ftostr52(LOGICAL_X_POSITION(bedlevel.get_mesh_x(x_plot))));
        _YLABEL(_LCD_W_POS, 2);
        lcd_put_u8str(ftostr52(LOGICAL_Y_POSITION(bedlevel.get_mesh_y(y_plot))));

        /**
         * Show the location value
         */
        _ZLABEL(_LCD_W_POS, 3);
        if (!isnan(bedlevel.z_values[x_plot][y_plot]))
          lcd_put_u8str(ftostr43sign(bedlevel.z_values[x_plot][y_plot]));
        else
          lcd_put_u8str(F(" -----"));

      #endif // LCD_HEIGHT > 3
    }

    void add_edges_to_custom_char(custom_char &custom, const coordinate &ul, const coordinate &lr, const coordinate &brc, const uint8_t cell_location) {
      uint8_t i, k;
      int16_t n_rows = lr.row    - ul.row    + 1,
              n_cols = lr.column - ul.column + 1;

      /**
       * Check if Top line of box needs to be filled in
       */

      if (ul.row == 0 && (cell_location & (TOP_LEFT|TOP_RIGHT))) {   // Only fill in the top line for the top character cells

        if (n_cols == 1) {
          if (ul.column != brc.column)
            custom.custom_char_bits[0] = 0xFF;                              // Single column in middle
          else
            for (i = brc.x_pixel_offset; i < HD44780_CHAR_WIDTH; i++)       // Single column on right side
              SBI(custom.custom_char_bits[0], i);
        }
        else if ((cell_location & TOP_LEFT) || lr.column != brc.column)     // Multiple column in the middle or with right cell in middle
          custom.custom_char_bits[0] = 0xFF;
        else
          for (i = brc.x_pixel_offset; i < HD44780_CHAR_WIDTH; i++)
            SBI(custom.custom_char_bits[0], i);
      }

      /**
       * Check if left line of box needs to be filled in
       */
      if (cell_location & (TOP_LEFT|LOWER_LEFT)) {
        if (ul.column == 0) {                                               // Left column of characters on LCD Display
          k = ul.row == brc.row ? brc.y_pixel_offset : HD44780_CHAR_HEIGHT; // If it isn't the last row... do the full character cell
          for (i = 0; i < k; i++)
            SBI(custom.custom_char_bits[i], HD44780_CHAR_WIDTH - 1);
        }
      }

      /**
       * Check if bottom line of box needs to be filled in
       */

      // Single row of mesh plot cells
      if (n_rows == 1 /* && (cell_location & (TOP_LEFT|TOP_RIGHT)) */ && ul.row == brc.row) {
        if (n_cols == 1)                                                    // Single row, single column case
          k = ul.column == brc.column ? brc.x_pixel_mask : 0x01;
        else if (cell_location & TOP_RIGHT)                                 // Single row, multiple column case
          k = lr.column == brc.column ? brc.x_pixel_mask : 0x01;
        else                                                                // Single row, left of multiple columns
          k = 0x01;
        while (k < _BV(HD44780_CHAR_WIDTH)) {
          custom.custom_char_bits[brc.y_pixel_offset] |= k;
          k <<= 1;
        }
      }

      // Double row of characters on LCD Display
      // And this is a bottom custom character
      if (n_rows == 2 && (cell_location & (LOWER_LEFT|LOWER_RIGHT)) && lr.row == brc.row) {
        if (n_cols == 1)                                                    // Double row, single column case
          k = ul.column == brc.column ? brc.x_pixel_mask : 0x01;
        else if (cell_location & LOWER_RIGHT)                               // Double row, multiple column case
          k = lr.column == brc.column ? brc.x_pixel_mask : 0x01;
        else                                                                // Double row, left of multiple columns
          k = 0x01;
        while (k < _BV(HD44780_CHAR_WIDTH)) {
          custom.custom_char_bits[brc.y_pixel_offset] |= k;
          k <<= 1;
        }
      }

      /**
       * Check if right line of box needs to be filled in
       */

      // Nothing to do if the lower right part of the mesh pnt isn't in the same column as the box line
      if (lr.column == brc.column) {
        // This mesh point is in the same character cell as the right box line
        if (ul.column == brc.column || (cell_location & (TOP_RIGHT|LOWER_RIGHT))) {
          // If not the last row... do the full character cell
          k = ul.row == brc.row ? brc.y_pixel_offset : HD44780_CHAR_HEIGHT;
          for (i = 0; i < k; i++) custom.custom_char_bits[i] |= brc.x_pixel_mask;
        }
      }
    }

  #endif // AUTO_BED_LEVELING_UBL

#endif // HAS_MARLINUI_MENU

#endif // HAS_MARLINUI_HD44780<|MERGE_RESOLUTION|>--- conflicted
+++ resolved
@@ -1163,29 +1163,12 @@
   #endif // ADVANCED_PAUSE_FEATURE
 
   // Draw a static item with no left-right margin required. Centered by default.
-<<<<<<< HEAD
-  void MenuItem_static::draw(const uint8_t row, FSTR_P const fstr, const uint8_t style/*=SS_DEFAULT*/, const char * const vstr/*=nullptr*/) {
-=======
   void MenuItem_static::draw(const uint8_t row, FSTR_P const fstr, const uint8_t style/*=SS_DEFAULT*/, const char *vstr/*=nullptr*/) {
->>>>>>> bcf61cc9
     lcd_moveto(0, row);
 
     int8_t n = LCD_WIDTH;
     const bool center = bool(style & SS_CENTER), full = bool(style & SS_FULL);
     const int8_t plen = fstr ? utf8_strlen(fstr) : 0,
-<<<<<<< HEAD
-                 vlen = vstr ? utf8_strlen(vstr) : 0,
-                 rlen = itemRAlignedStringC ? utf8_strlen(itemRAlignedStringC) + 1 : 0;
-    int8_t n = _MAX(LCD_WIDTH - rlen, 0);
-    if (style & SS_CENTER) {
-      int8_t pad = (LCD_WIDTH - plen - vlen) / 2;
-      for (;pad && n; pad--, n--) lcd_put_u8str(F(" "));
-    }
-    if (plen) n -= lcd_put_u8str(fstr, itemIndex, itemStringC, itemStringF, n);
-    if (vlen) n -= lcd_put_u8str_max(vstr, n);
-    for (; n; --n) lcd_put_u8str(F(" "));
-    if (rlen) { lcd_put_u8str(F(" ")); lcd_put_u8str_max(itemRAlignedStringC, LCD_WIDTH - 1); };
-=======
                  vlen = vstr ? utf8_strlen(vstr) : 0;
     int8_t pad = (center || full) ? n - plen - vlen : 0;
 
@@ -1213,27 +1196,21 @@
     }
 
     for (; n > 0; --n) lcd_put_u8str(F(" "));
->>>>>>> bcf61cc9
   }
 
   // Draw a generic menu item with pre_char (if selected) and post_char
   void MenuItemBase::_draw(const bool sel, const uint8_t row, FSTR_P const ftpl, const char pre_char, const char post_char) {
-    const uint8_t rlen = itemRAlignedStringC ? utf8_strlen(itemRAlignedStringC) + 1 : 0;
-    int8_t post_char_len = post_char == ' ' ? 0 : 1;
-    uint8_t n = _MAX(LCD_WIDTH - 1 - post_char_len - rlen, 0);
     lcd_put_lchar(0, row, sel ? pre_char : ' ');
-    n -= lcd_put_u8str(ftpl, itemIndex, itemStringC, itemStringF, n);
+    uint8_t n = lcd_put_u8str(ftpl, itemIndex, itemStringC, itemStringF, LCD_WIDTH - 2);
     for (; n; --n) lcd_put_u8str(F(" "));
-    if (rlen) { lcd_put_u8str(F(" ")); lcd_put_u8str_max(itemRAlignedStringC, LCD_WIDTH - 2 - post_char_len); };
-    if (post_char_len) lcd_put_lchar(post_char);
+    lcd_put_lchar(post_char);
   }
 
   // Draw a menu item with a (potentially) editable value
   void MenuEditItemBase::draw(const bool sel, const uint8_t row, FSTR_P const ftpl, const char * const inStr, const bool pgm) {
     const uint8_t vlen = inStr ? (pgm ? utf8_strlen_P(inStr) : utf8_strlen(inStr)) : 0;
     lcd_put_lchar(0, row, sel ? LCD_STR_ARROW_RIGHT[0] : ' ');
-    uint8_t n = LCD_WIDTH - 2 - vlen;
-    n -= lcd_put_u8str(ftpl, itemIndex, itemStringC, itemStringF, n);
+    uint8_t n = lcd_put_u8str(ftpl, itemIndex, itemStringC, itemStringF, LCD_WIDTH - 2 - vlen);
     if (vlen) {
       lcd_put_u8str(F(":"));
       for (; n; --n) lcd_put_u8str(F(" "));
@@ -1244,8 +1221,7 @@
   // Low-level draw_edit_screen can be used to draw an edit screen from anyplace
   void MenuEditItemBase::draw_edit_screen(FSTR_P const ftpl, const char * const value/*=nullptr*/) {
     ui.encoder_direction_normal();
-    uint8_t n = LCD_WIDTH - 1;
-    n -= lcd_put_u8str(0, 1, ftpl, itemIndex, itemStringC, itemStringF, n);
+    uint8_t n = lcd_put_u8str(0, 1, ftpl, itemIndex, itemStringC, itemStringF, LCD_WIDTH - 1);
     if (value) {
       lcd_put_u8str(F(":")); n--;
       const uint8_t len = utf8_strlen(value) + 1;   // Plus one for a leading space
