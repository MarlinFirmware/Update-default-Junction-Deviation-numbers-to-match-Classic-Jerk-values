/**
 * Marlin 3D Printer Firmware
 * Copyright (c) 2020 MarlinFirmware [https://github.com/MarlinFirmware/Marlin]
 *
 * Based on Sprinter and grbl.
 * Copyright (c) 2011 Camiel Gubbels / Erik van der Zalm
 *
 * This program is free software: you can redistribute it and/or modify
 * it under the terms of the GNU General Public License as published by
 * the Free Software Foundation, either version 3 of the License, or
 * (at your option) any later version.
 *
 * This program is distributed in the hope that it will be useful,
 * but WITHOUT ANY WARRANTY; without even the implied warranty of
 * MERCHANTABILITY or FITNESS FOR A PARTICULAR PURPOSE.  See the
 * GNU General Public License for more details.
 *
 * You should have received a copy of the GNU General Public License
 * along with this program.  If not, see <https://www.gnu.org/licenses/>.
 *
 */

#include "../../inc/MarlinConfigPre.h"

#if HAS_MARLINUI_HD44780

/**
 * marlinui_HD44780.cpp
 *
 * LCD display implementations for Hitachi HD44780.
 * These are the most common LCD character displays.
 */

#include "marlinui_HD44780.h"
#include "../marlinui.h"
#include "../../libs/numtostr.h"

#include "../../sd/cardreader.h"
#include "../../module/temperature.h"
#include "../../module/printcounter.h"
#include "../../module/planner.h"
#include "../../module/motion.h"

#if DISABLED(LCD_PROGRESS_BAR) && BOTH(FILAMENT_LCD_DISPLAY, SDSUPPORT)
  #include "../../feature/filwidth.h"
  #include "../../gcode/parser.h"
#endif

#if EITHER(HAS_COOLER, LASER_COOLANT_FLOW_METER)
  #include "../../feature/cooler.h"
#endif

#if ENABLED(I2C_AMMETER)
  #include "../../feature/ammeter.h"
#endif

#if ENABLED(AUTO_BED_LEVELING_UBL)
  #include "../../feature/bedlevel/bedlevel.h"
#endif

#if HAS_CUTTER
  #include "../../feature/spindle_laser.h"
#endif

//
// Create LCD instance and chipset-specific information
//

#if ENABLED(LCD_I2C_TYPE_PCF8575)

  LCD_CLASS lcd(LCD_I2C_ADDRESS, LCD_I2C_PIN_EN, LCD_I2C_PIN_RW, LCD_I2C_PIN_RS, LCD_I2C_PIN_D4, LCD_I2C_PIN_D5, LCD_I2C_PIN_D6, LCD_I2C_PIN_D7);

#elif EITHER(LCD_I2C_TYPE_MCP23017, LCD_I2C_TYPE_MCP23008)

  LCD_CLASS lcd(LCD_I2C_ADDRESS OPTARG(DETECT_I2C_LCD_DEVICE, 1));

#elif ENABLED(LCD_I2C_TYPE_PCA8574)

  LCD_CLASS lcd(LCD_I2C_ADDRESS, LCD_WIDTH, LCD_HEIGHT);

#elif ENABLED(SR_LCD_2W_NL)

  // 2 wire Non-latching LCD SR from:
  // https://bitbucket.org/fmalpartida/new-liquidcrystal/wiki/schematics#!shiftregister-connection

  LCD_CLASS lcd(SR_DATA_PIN, SR_CLK_PIN
    #if PIN_EXISTS(SR_STROBE)
      , SR_STROBE_PIN
    #endif
  );

#elif ENABLED(SR_LCD_3W_NL)

  // NewLiquidCrystal was not working
  // https://github.com/mikeshub/SailfishLCD
  // uses the code directly from Sailfish

  LCD_CLASS lcd(SR_STROBE_PIN, SR_DATA_PIN, SR_CLK_PIN);

#elif ENABLED(LCM1602)

  LCD_CLASS lcd(0x27, 2, 1, 0, 4, 5, 6, 7, 3, POSITIVE);

#elif ENABLED(YHCB2004)

  LCD_CLASS lcd(YHCB2004_CLK, 20, 4, YHCB2004_MOSI, YHCB2004_MISO); // CLK, cols, rows, MOSI, MISO

#else

  // Standard direct-connected LCD implementations
  LCD_CLASS lcd(LCD_PINS_RS, LCD_PINS_ENABLE, LCD_PINS_D4, LCD_PINS_D5, LCD_PINS_D6, LCD_PINS_D7);

#endif

static void createChar_P(const char c, const byte * const ptr) {
  byte temp[8];
  LOOP_L_N(i, 8)
    temp[i] = pgm_read_byte(&ptr[i]);
  lcd.createChar(c, temp);
}

#if ENABLED(LCD_PROGRESS_BAR)
  #define LCD_STR_PROGRESS  "\x03\x04\x05"
#endif

#if ENABLED(LCD_USE_I2C_BUZZER)

  void MarlinUI::buzz(const long duration, const uint16_t freq) {
    if (sound_on) lcd.buzz(duration, freq);
  }

#endif

void MarlinUI::set_custom_characters(const HD44780CharSet screen_charset/*=CHARSET_INFO*/) {
  #if NONE(LCD_PROGRESS_BAR, SHOW_BOOTSCREEN)
    UNUSED(screen_charset);
  #endif

  // CHARSET_BOOT
  #if ENABLED(SHOW_BOOTSCREEN)
    const static PROGMEM byte corner[4][8] = { {
      B00000,
      B00000,
      B00000,
      B00000,
      B00001,
      B00010,
      B00100,
      B00100
    }, {
      B00000,
      B00000,
      B00000,
      B11100,
      B11100,
      B01100,
      B00100,
      B00100
    }, {
      B00100,
      B00010,
      B00001,
      B00000,
      B00000,
      B00000,
      B00000,
      B00000
    }, {
      B00100,
      B01000,
      B10000,
      B00000,
      B00000,
      B00000,
      B00000,
      B00000
    } };
  #endif // SHOW_BOOTSCREEN

  // CHARSET_INFO
  const static PROGMEM byte bedTemp[8] = {
    B00000,
    B11111,
    B10101,
    B10001,
    B10101,
    B11111,
    B00000,
    B00000
  };

  const static PROGMEM byte degree[8] = {
    B01100,
    B10010,
    B10010,
    B01100,
    B00000,
    B00000,
    B00000,
    B00000
  };

  const static PROGMEM byte thermometer[8] = {
    B00100,
    B01010,
    B01010,
    B01010,
    B01010,
    B10001,
    B10001,
    B01110
  };

  const static PROGMEM byte uplevel[8] = {
    B00100,
    B01110,
    B11111,
    B00100,
    B11100,
    B00000,
    B00000,
    B00000
  };

  const static PROGMEM byte feedrate[8] = {
    #if LCD_INFO_SCREEN_STYLE == 1
      B00000,
      B00100,
      B10010,
      B01001,
      B10010,
      B00100,
      B00000,
      B00000
    #else
      B11100,
      B10000,
      B11000,
      B10111,
      B00101,
      B00110,
      B00101,
      B00000
    #endif
  };

  const static PROGMEM byte clock[8] = {
    B00000,
    B01110,
    B10011,
    B10101,
    B10001,
    B01110,
    B00000,
    B00000
  };

  #if ENABLED(LCD_PROGRESS_BAR)

    // CHARSET_INFO
    const static PROGMEM byte progress[3][8] = { {
      B00000,
      B10000,
      B10000,
      B10000,
      B10000,
      B10000,
      B10000,
      B00000
    }, {
      B00000,
      B10100,
      B10100,
      B10100,
      B10100,
      B10100,
      B10100,
      B00000
    }, {
      B00000,
      B10101,
      B10101,
      B10101,
      B10101,
      B10101,
      B10101,
      B00000
    } };

  #endif // LCD_PROGRESS_BAR

  #if BOTH(SDSUPPORT, HAS_MARLINUI_MENU)

    // CHARSET_MENU
    const static PROGMEM byte refresh[8] = {
      B00000,
      B00110,
      B11001,
      B11000,
      B00011,
      B10011,
      B01100,
      B00000,
    };
    const static PROGMEM byte folder[8] = {
      B00000,
      B11100,
      B11111,
      B10001,
      B10001,
      B11111,
      B00000,
      B00000
    };

  #endif // SDSUPPORT

  #if ENABLED(SHOW_BOOTSCREEN)
    // Set boot screen corner characters
    if (screen_charset == CHARSET_BOOT) {
      for (uint8_t i = 4; i--;)
        createChar_P(i, corner[i]);
    }
    else
  #endif
    { // Info Screen uses 5 special characters
      createChar_P(LCD_STR_BEDTEMP[0], bedTemp);
      createChar_P(LCD_STR_DEGREE[0], degree);
      createChar_P(LCD_STR_THERMOMETER[0], thermometer);
      createChar_P(LCD_STR_FEEDRATE[0], feedrate);
      createChar_P(LCD_STR_CLOCK[0], clock);

      #if ENABLED(LCD_PROGRESS_BAR)
        if (screen_charset == CHARSET_INFO) { // 3 Progress bar characters for info screen
          for (int16_t i = 3; i--;)
            createChar_P(LCD_STR_PROGRESS[i], progress[i]);
        }
        else
      #endif
        {
          createChar_P(LCD_STR_UPLEVEL[0], uplevel);
          #if BOTH(SDSUPPORT, HAS_MARLINUI_MENU)
            // SD Card sub-menu special characters
            createChar_P(LCD_STR_REFRESH[0], refresh);
            createChar_P(LCD_STR_FOLDER[0], folder);
          #endif
        }
    }

}

void MarlinUI::init_lcd() {

  #if ENABLED(LCD_I2C_TYPE_PCF8575)
    lcd.begin(LCD_WIDTH, LCD_HEIGHT);
    #ifdef LCD_I2C_PIN_BL
      lcd.setBacklightPin(LCD_I2C_PIN_BL, POSITIVE);
      lcd.setBacklight(HIGH);
    #endif

  #elif ENABLED(LCD_I2C_TYPE_MCP23017)
    lcd.setMCPType(LTI_TYPE_MCP23017);
    lcd.begin(LCD_WIDTH, LCD_HEIGHT);
    update_indicators();

  #elif ENABLED(LCD_I2C_TYPE_MCP23008)
    lcd.setMCPType(LTI_TYPE_MCP23008);
    lcd.begin(LCD_WIDTH, LCD_HEIGHT);

  #elif ENABLED(LCD_I2C_TYPE_PCA8574)
    lcd.init();
    lcd.backlight();

  #else
    lcd.begin(LCD_WIDTH, LCD_HEIGHT);
  #endif

  set_custom_characters(on_status_screen() ? CHARSET_INFO : CHARSET_MENU);

  lcd.clear();
}

bool MarlinUI::detected() {
  return TERN1(DETECT_I2C_LCD_DEVICE, lcd.LcdDetected() == 1);
}

#if HAS_SLOW_BUTTONS
  uint8_t MarlinUI::read_slow_buttons() {
    #if ENABLED(LCD_I2C_TYPE_MCP23017)
      // Reading these buttons is too slow for interrupt context
      // so they are read during LCD update in the main loop.
      uint8_t slow_bits = lcd.readButtons()
        #if !BUTTON_EXISTS(ENC)
          << B_I2C_BTN_OFFSET
        #endif
      ;
      #if ENABLED(LCD_I2C_VIKI)
        if ((slow_bits & (B_MI | B_RI)) && PENDING(millis(), next_button_update_ms)) // LCD clicked
          slow_bits &= ~(B_MI | B_RI); // Disable LCD clicked buttons if screen is updated
      #endif
      return slow_bits;
    #endif // LCD_I2C_TYPE_MCP23017
  }
#endif

void MarlinUI::clear_lcd() { lcd.clear(); }

#if ENABLED(SHOW_BOOTSCREEN)

  void lcd_erase_line(const lcd_uint_t line) {
    lcd_moveto(0, line);
    for (uint8_t i = LCD_WIDTH + 1; --i;)
      lcd_put_u8str(F(" "));
  }

  // Scroll the PSTR 'text' in a 'len' wide field for 'time' milliseconds at position col,line
  void lcd_scroll(const lcd_uint_t col, const lcd_uint_t line, FSTR_P const ftxt, const uint8_t len, const int16_t time) {
    uint8_t slen = utf8_strlen(ftxt);
    if (slen < len) {
      lcd_put_u8str_max(col, line, ftxt, len);
      for (; slen < len; ++slen) lcd_put_u8str(F(" "));
      safe_delay(time);
    }
    else {
      PGM_P p = FTOP(ftxt);
      int dly = time / _MAX(slen, 1);
      LOOP_LE_N(i, slen) {

        // Print the text at the correct place
        lcd_put_u8str_max_P(col, line, p, len);

        // Fill with spaces
        for (uint8_t ix = slen - i; ix < len; ++ix) lcd_put_u8str(F(" "));

        // Delay
        safe_delay(dly);

        // Advance to the next UTF8 valid position
        p++;
        while (!START_OF_UTF8_CHAR(pgm_read_byte(p))) p++;
      }
    }
  }

  static void logo_lines(FSTR_P const extra) {
    int16_t indent = (LCD_WIDTH - 8 - utf8_strlen(extra)) / 2;
    lcd_put_lchar(indent, 0, '\x00'); lcd_put_u8str(F( "------" )); lcd_put_u8str(F("\x01"));
    lcd_put_u8str(indent, 1, F("|Marlin|")); lcd_put_u8str(extra);
    lcd_put_lchar(indent, 2, '\x02'); lcd_put_u8str(F( "------" )); lcd_put_u8str(F("\x03"));
  }

  void MarlinUI::show_bootscreen() {
    set_custom_characters(CHARSET_BOOT);
    lcd.clear();

    #define LCD_EXTRA_SPACE (LCD_WIDTH-8)

    #define CENTER_OR_SCROLL(STRING,DELAY) { \
      lcd_erase_line(3); \
      const int len = utf8_strlen(STRING); \
      if (len <= LCD_WIDTH) { \
        lcd_put_u8str((LCD_WIDTH - len) / 2, 3, F(STRING)); \
        safe_delay(DELAY); \
      } \
      else \
        lcd_scroll(0, 3, F(STRING), LCD_WIDTH, DELAY); \
    }

    //
    // Show the Marlin logo with splash line 1
    //
    if (LCD_EXTRA_SPACE >= utf8_strlen(SHORT_BUILD_VERSION) + 1) {
      //
      // Show the Marlin logo, splash line1, and splash line 2
      //
      logo_lines(F(" " SHORT_BUILD_VERSION));
      CENTER_OR_SCROLL(MARLIN_WEBSITE_URL, 2000);
    }
    else {
      //
      // Show the Marlin logo and short build version
      // After a delay show the website URL
      //
      logo_lines(FPSTR(NUL_STR));
      CENTER_OR_SCROLL(SHORT_BUILD_VERSION, 1500);
      CENTER_OR_SCROLL(MARLIN_WEBSITE_URL, 1500);
      #ifdef STRING_SPLASH_LINE3
        CENTER_OR_SCROLL(STRING_SPLASH_LINE3, 1500);
      #endif
    }
  }

  void MarlinUI::bootscreen_completion(const millis_t) {
    lcd.clear();
    safe_delay(100);
    set_custom_characters(CHARSET_INFO);
    lcd.clear();
  }

#endif // SHOW_BOOTSCREEN

void MarlinUI::draw_kill_screen() {
  lcd_uint_t x = 0, y = 0;
  lcd_put_u8str(x, y, status_message);
  y = 2;
  #if LCD_HEIGHT >= 4
    lcd_put_u8str(x, y++, GET_TEXT_F(MSG_HALTED));
  #endif
  lcd_put_u8str(x, y, GET_TEXT_F(MSG_PLEASE_RESET));
}

//
// Before homing, blink '123' <-> '???'.
// Homed but unknown... '123' <-> '   '.
// Homed and known, display constantly.
//
FORCE_INLINE void _draw_axis_value(const AxisEnum axis, const char *value, const bool blink) {
  lcd_put_lchar('X' + uint8_t(axis));
  if (blink)
    lcd_put_u8str(value);
  else if (axis_should_home(axis))
    while (const char c = *value++) lcd_put_lchar(c <= '.' ? c : '?');
  else if (NONE(HOME_AFTER_DEACTIVATE, DISABLE_REDUCED_ACCURACY_WARNING) && !axis_is_trusted(axis))
    lcd_put_u8str(TERN0(HAS_Z_AXIS, axis == Z_AXIS) ? F("       ") : F("    "));
  else
    lcd_put_u8str(value);
}

/**
 * @brief Draw current and target for a heater/cooler
 * @details Print at the current LCD position the current/target for a single heater,
 *          blinking the target temperature of an idle heater has timed out.
 *
 * @param heater_id The heater ID, such as 0, 1, ..., H_BED, H_CHAMBER, etc.
 * @param prefix A char to draw in front (e.g., a thermometer or icon)
 * @param blink Flag to show the blink state instead of the regular state
 */
FORCE_INLINE void _draw_heater_status(const heater_id_t heater_id, const char prefix, const bool blink) {
  #if HAS_HEATED_BED
    const bool isBed = heater_id == H_BED;
    const celsius_t t1 = (isBed ? thermalManager.wholeDegBed()  : thermalManager.wholeDegHotend(heater_id)),
                    t2 = (isBed ? thermalManager.degTargetBed() : thermalManager.degTargetHotend(heater_id));
  #else
    const celsius_t t1 = thermalManager.wholeDegHotend(heater_id), t2 = thermalManager.degTargetHotend(heater_id);
  #endif

  if (prefix >= 0) lcd_put_lchar(prefix);

  if (t1 >= 0)
    lcd_put_u8str(ui16tostr3rj(t1));
  else {
    #if ENABLED(SHOW_TEMPERATURE_BELOW_ZERO)
      char * const str = i16tostr3rj(t1);
      lcd_put_u8str(&str[1]);
    #else
      lcd_put_u8str(F("err"));
    #endif
  }

  lcd_put_u8str(F("/"));

  #if !HEATER_IDLE_HANDLER
    UNUSED(blink);
  #else
    if (!blink && thermalManager.heater_idle[thermalManager.idle_index_for_id(heater_id)].timed_out)
      lcd_put_u8str(F("   "));
    else
  #endif
      lcd_put_u8str(i16tostr3left(t2));

  if (prefix >= 0) {
    lcd_put_lchar(LCD_STR_DEGREE[0]);
    lcd_put_u8str(F(" "));
    if (t2 < 10) lcd_put_u8str(F(" "));
  }
}

#if HAS_COOLER

  FORCE_INLINE void _draw_cooler_status(const char prefix, const bool blink) {
    const celsius_t t2 = thermalManager.degTargetCooler();

    if (prefix >= 0) lcd_put_lchar(prefix);

    lcd_put_u8str(i16tostr3rj(thermalManager.wholeDegCooler()));
    lcd_put_u8str(F("/"));

    #if !HEATER_IDLE_HANDLER
      UNUSED(blink);
    #else
      if (!blink && thermalManager.heater_idle[thermalManager.idle_index_for_id(heater_id)].timed_out) {
        lcd_put_u8str(F(" "));
        if (t2 >= 10) lcd_put_u8str(F(" "));
        if (t2 >= 100) lcd_put_u8str(F(" "));
      }
      else
    #endif
        lcd_put_u8str(i16tostr3left(t2));

    if (prefix >= 0) {
      lcd_put_lchar(LCD_STR_DEGREE[0]);
      lcd_put_u8str(F(" "));
      if (t2 < 10) lcd_put_u8str(F(" "));
    }
  }

#endif // HAS_COOLER

#if ENABLED(LASER_COOLANT_FLOW_METER)
  FORCE_INLINE void _draw_flowmeter_status() {
    lcd_put_u8str(F("~"));
    lcd_put_u8str(ftostr11ns(cooler.flowrate));
    lcd_put_u8str(F("L"));
  }
#endif

#if ENABLED(I2C_AMMETER)
  FORCE_INLINE void _draw_ammeter_status() {
    lcd_put_u8str(F(" "));
    ammeter.read();
    if (ammeter.current <= 0.999f) {
      lcd_put_u8str(ui16tostr3rj(uint16_t(ammeter.current * 1000 + 0.5f)));
      lcd_put_u8str(F("mA"));
    }
    else {
      lcd_put_u8str(ftostr12ns(ammeter.current));
      lcd_put_u8str(F("A"));
    }
  }
#endif

FORCE_INLINE void _draw_bed_status(const bool blink) {
  _draw_heater_status(H_BED, TERN0(HAS_LEVELING, blink && planner.leveling_active) ? '_' : LCD_STR_BEDTEMP[0], blink);
}

#if HAS_CUTTER

  FORCE_INLINE void _draw_cutter_status() {
    lcd_put_u8str(TERN(LASER_FEATURE, GET_TEXT_F(MSG_LASER), GET_TEXT_F(MSG_CUTTER)));
    lcd_put_u8str(F(": "));

    #if CUTTER_UNIT_IS(RPM)
      lcd_put_u8str(ftostr61rj(float(cutter.unitPower) / 1000));
      lcd_put_u8str(F("K"));
    #else
      lcd_put_u8str(cutter_power2str(cutter.unitPower));
      #if CUTTER_UNIT_IS(PERCENT)
        lcd_put_u8str(F("%"));
      #endif
    #endif

    lcd_put_u8str(F(" "));
    lcd_put_u8str(cutter.enabled() ? GET_TEXT_F(MSG_LCD_ON) : GET_TEXT_F(MSG_LCD_OFF));
    lcd_put_u8str(F(" "));

    switch (cutter.cutter_mode) {
      case CUTTER_MODE_STANDARD:   lcd_put_u8str(F("S")); break;
      case CUTTER_MODE_CONTINUOUS: lcd_put_u8str(F("C")); break;
      case CUTTER_MODE_DYNAMIC:    lcd_put_u8str(F("D")); break;
      case CUTTER_MODE_ERROR:      lcd_put_u8str(F("!")); break;
    }
  }

#endif // HAS_CUTTER

#if ENABLED(LCD_PROGRESS_BAR)

  void MarlinUI::draw_progress_bar(const uint8_t percent) {
    const int16_t tix = int16_t(percent * (LCD_WIDTH) * 3) / 100,
                  cel = tix / 3,
                  rem = tix % 3;
    uint8_t i = LCD_WIDTH;
    char msg[LCD_WIDTH + 1], b = ' ';
    msg[LCD_WIDTH] = '\0';
    while (i--) {
      if (i == cel - 1)
        b = LCD_STR_PROGRESS[2];
      else if (i == cel && rem != 0)
        b = LCD_STR_PROGRESS[rem - 1];
      msg[i] = b;
    }
    lcd_put_u8str(msg);
  }

#endif // LCD_PROGRESS_BAR

void MarlinUI::draw_status_message(const bool blink) {

  lcd_moveto(0, LCD_HEIGHT - 1);

  #if ENABLED(LCD_PROGRESS_BAR)

    // Draw the progress bar if the message has shown long enough
    // or if there is no message set.
    if (ELAPSED(millis(), progress_bar_ms + PROGRESS_BAR_MSG_TIME) || !has_status()) {
      const uint8_t progress = get_progress_percent();
      if (progress > 2) return draw_progress_bar(progress);
    }

  #elif BOTH(FILAMENT_LCD_DISPLAY, SDSUPPORT)

    // Alternate Status message and Filament display
    if (ELAPSED(millis(), next_filament_display)) {
      lcd_put_u8str(F("Dia "));
      lcd_put_u8str(ftostr12ns(filwidth.measured_mm));
      lcd_put_u8str(F(" V"));
      lcd_put_u8str(i16tostr3rj(planner.volumetric_percent(parser.volumetric_enabled)));
      lcd_put_u8str(F("%"));
      return;
    }

  #endif // FILAMENT_LCD_DISPLAY && SDSUPPORT

  #if ENABLED(STATUS_MESSAGE_SCROLLING)
    static bool last_blink = false;

    // Get the UTF8 character count of the string
    uint8_t slen = utf8_strlen(status_message);

    // If the string fits into the LCD, just print it and do not scroll it
    if (slen <= LCD_WIDTH) {

      // The string isn't scrolling and may not fill the screen
      lcd_put_u8str(status_message);

      // Fill the rest with spaces
      while (slen < LCD_WIDTH) { lcd_put_u8str(F(" ")); ++slen; }
    }
    else {
      // String is larger than the available space in screen.

      // Get a pointer to the next valid UTF8 character
      // and the string remaining length
      uint8_t rlen;
      const char *stat = status_and_len(rlen);
      lcd_put_u8str_max(stat, LCD_WIDTH);     // The string leaves space

      // If the remaining string doesn't completely fill the screen
      if (rlen < LCD_WIDTH) {
        uint8_t chars = LCD_WIDTH - rlen;     // Amount of space left in characters
        lcd_put_u8str(F(" "));                   // Always at 1+ spaces left, draw a space
        if (--chars) {                        // Draw a second space if there's room
          lcd_put_u8str(F(" "));
          if (--chars) {                      // Draw a third space if there's room
            lcd_put_u8str(F(" "));
            if (--chars)
              lcd_put_u8str_max(status_message, chars); // Print a second copy of the message
          }
        }
      }
      if (last_blink != blink) {
        last_blink = blink;
        advance_status_scroll();
      }
    }
  #else
    UNUSED(blink);

    // Get the UTF8 character count of the string
    uint8_t slen = utf8_strlen(status_message);

    // Just print the string to the LCD
    lcd_put_u8str_max(status_message, LCD_WIDTH);

    // Fill the rest with spaces if there are missing spaces
    for (; slen < LCD_WIDTH; ++slen) lcd_put_u8str(F(" "));
  #endif
}

#if HAS_PRINT_PROGRESS
  #define TPOFFSET (LCD_WIDTH - 1)
  static uint8_t timepos = TPOFFSET - 6;
  static char buffer[8];
  static lcd_uint_t pc, pr;

  #if ENABLED(SHOW_PROGRESS_PERCENT)
    void MarlinUI::drawPercent() {
      const uint8_t progress = ui.get_progress_percent();
      if (progress) {
        lcd_moveto(pc, pr);
        lcd_put_u8str(F(TERN(IS_SD_PRINTING, "SD", "P:")));
        lcd_put_u8str(TERN(PRINT_PROGRESS_SHOW_DECIMALS, permyriadtostr4(ui.get_progress_permyriad()), ui8tostr3rj(progress)));
        lcd_put_u8str(F("%"));
      }
    }
  #endif
  #if ENABLED(SHOW_REMAINING_TIME)
    void MarlinUI::drawRemain() {
      if (printJobOngoing()) {
        const duration_t remaint = ui.get_remaining_time();
        timepos = TPOFFSET - remaint.toDigital(buffer);
        TERN_(NOT(LCD_INFO_SCREEN_STYLE), lcd_put_lchar(timepos - 1, 2, 0x20);)
        lcd_put_lchar(TERN(LCD_INFO_SCREEN_STYLE, 11, timepos), 2, 'R');
        lcd_put_u8str(buffer);
      }
    }
  #endif
  #if ENABLED(SHOW_INTERACTION_TIME)
    void MarlinUI::drawInter() {
      const duration_t interactt = ui.interaction_time;
      if (printingIsActive() && interactt.value) {
        timepos = TPOFFSET - interactt.toDigital(buffer);
        TERN_(NOT(LCD_INFO_SCREEN_STYLE), lcd_put_lchar(timepos - 1, 2, 0x20);)
        lcd_put_lchar(TERN(LCD_INFO_SCREEN_STYLE, 11, timepos), 2, 'C');
        lcd_put_u8str(buffer);
      }
    }
  #endif
  #if ENABLED(SHOW_ELAPSED_TIME)
    void MarlinUI::drawElapsed() {
      if (printJobOngoing()) {
        const duration_t elapsedt = print_job_timer.duration();
        timepos = TPOFFSET - elapsedt.toDigital(buffer);
        TERN_(NOT(LCD_INFO_SCREEN_STYLE), lcd_put_lchar(timepos - 1, 2, 0x20);)
        lcd_put_lchar(TERN(LCD_INFO_SCREEN_STYLE, 11, timepos), 2, 'E');
        lcd_put_u8str(buffer);
      }
    }
  #endif
#endif // HAS_PRINT_PROGRESS

/**
 *  LCD_INFO_SCREEN_STYLE 0 : Classic Status Screen
 *
 *  16x2   |000/000 B000/000|
 *         |0123456789012345|
 *
 *  16x4   |000/000 B000/000|
 *         |SD---%  Z 000.00|
 *         |F---%     T--:--|
 *         |0123456789012345|
 *
 *  20x2   |T000/000° B000/000° |
 *         |01234567890123456789|
 *
 *  20x4   |T000/000° B000/000° |
 *         |X 000 Y 000 Z000.000|
 *         |F---%  SD---% T--:--|
 *         |01234567890123456789|
 *
 *  LCD_INFO_SCREEN_STYLE 1 : Průša-style Status Screen
 *
 *  |T000/000°  Z 000.00 |
 *  |B000/000°  F---%    |
 *  |SD---%     T--:--   |
 *  |01234567890123456789|
 *
 *  |T000/000°  Z 000.00 |
 *  |T000/000°  F---%    |
 *  |B000/000°  SD---%   |
 *  |01234567890123456789|
 */

void MarlinUI::draw_status_screen() {

  const bool blink = get_blink();
  lcd_moveto(0, 0);

  #if LCD_INFO_SCREEN_STYLE == 0

    // ========== Line 1 ==========

    #if LCD_WIDTH < 20

      //
      // Hotend 0 Temperature
      //
      #if HAS_HOTEND
        _draw_heater_status(H_E0, -1, blink);

        //
        // Hotend 1 or Bed Temperature
        //
        #if HAS_MULTI_HOTEND
          lcd_moveto(8, 0);
          _draw_heater_status(H_E1, LCD_STR_THERMOMETER[0], blink);
        #elif HAS_HEATED_BED
          lcd_moveto(8, 0);
          _draw_bed_status(blink);
        #endif

      #elif HAS_CUTTER

        //
        // Cutter Status
        //
        lcd_moveto(0, 0);
        _draw_cutter_status();

      #endif

    #else // LCD_WIDTH >= 20

      //
      // Hotend 0 Temperature
      //
      #if HAS_HOTEND
        _draw_heater_status(H_E0, LCD_STR_THERMOMETER[0], blink);

        //
        // Hotend 1 or Bed Temperature
        //
        #if HAS_MULTI_HOTEND
          lcd_moveto(10, 0);
          _draw_heater_status(H_E1, LCD_STR_THERMOMETER[0], blink);
        #elif HAS_HEATED_BED
          lcd_moveto(10, 0);
          _draw_bed_status(blink);
        #endif

      #elif HAS_CUTTER

        //
        // Cutter Status
        //
        lcd_moveto(0, 0);
        _draw_cutter_status();

      #endif

      TERN_(HAS_COOLER, _draw_cooler_status('*', blink));
      TERN_(LASER_COOLANT_FLOW_METER, _draw_flowmeter_status());
      TERN_(I2C_AMMETER, _draw_ammeter_status());

    #endif // LCD_WIDTH >= 20

    // ========== Line 2 ==========

    #if LCD_HEIGHT > 2

      #if LCD_WIDTH < 20

        #if HAS_PRINT_PROGRESS
          pc = 0; pr = 2;
          rotate_progress();
        #endif

      #else // LCD_WIDTH >= 20

        lcd_moveto(0, 1);

        // If the first line has two extruder temps,
        // show more temperatures on the next line

        #if HOTENDS > 2 || (HAS_MULTI_HOTEND && HAS_HEATED_BED)

          #if HOTENDS > 2
            _draw_heater_status(H_E2, LCD_STR_THERMOMETER[0], blink);
            lcd_moveto(10, 1);
          #endif

          _draw_bed_status(blink);

        #else // HOTENDS <= 2 && (HOTENDS <= 1 || !HAS_HEATED_BED)

          #if HAS_DUAL_MIXING

            // Two-component mix / gradient instead of XY

            char mixer_messages[12];
            const char *mix_label;
            #if ENABLED(GRADIENT_MIX)
              if (mixer.gradient.enabled) {
                mixer.update_mix_from_gradient();
                mix_label = "Gr";
              }
              else
            #endif
              {
                mixer.update_mix_from_vtool();
                mix_label = "Mx";
              }
            sprintf_P(mixer_messages, PSTR("%s %d;%d%% "), mix_label, int(mixer.mix[0]), int(mixer.mix[1]));
            lcd_put_u8str(mixer_messages);

          #else // !HAS_DUAL_MIXING

            const bool show_e_total = TERN1(HAS_X_AXIS, TERN0(LCD_SHOW_E_TOTAL, printingIsActive()));

            if (show_e_total) {
              #if ENABLED(LCD_SHOW_E_TOTAL)
                char tmp[20];
                const uint8_t escale = e_move_accumulator >= 100000.0f ? 10 : 1; // After 100m switch to cm
                sprintf_P(tmp, PSTR("E %ld%cm       "), uint32_t(_MAX(e_move_accumulator, 0.0f)) / escale, escale == 10 ? 'c' : 'm'); // 1234567mm
                lcd_put_u8str(tmp);
              #endif
            }
            else {
              #if HAS_X_AXIS
                const xy_pos_t lpos = current_position.asLogical();
                _draw_axis_value(X_AXIS, ftostr4sign(lpos.x), blink);
              #endif
              #if HAS_Y_AXIS
                TERN_(HAS_X_AXIS, lcd_put_u8str(F(" ")));
                _draw_axis_value(Y_AXIS, ftostr4sign(lpos.y), blink);
              #endif
            }

          #endif // !HAS_DUAL_MIXING

        #endif // HOTENDS <= 2 && (HOTENDS <= 1 || !HAS_HEATED_BED)

      #endif // LCD_WIDTH >= 20

      #if HAS_Z_AXIS
        lcd_moveto(LCD_WIDTH - 8, 1);
        _draw_axis_value(Z_AXIS, ftostr52sp(LOGICAL_Z_POSITION(current_position.z)), blink);
<<<<<<< HEAD
      #endif

      #if HAS_LEVELING && !HAS_HEATED_BED
        lcd_put_lchar(planner.leveling_active || blink ? '_' : ' ');
=======
        #if HAS_LEVELING && !HAS_HEATED_BED
          lcd_put_lchar(planner.leveling_active || blink ? '_' : ' ');
        #endif
>>>>>>> 46345548
      #endif

    #endif // LCD_HEIGHT > 2

    // ========== Line 3 ==========

    #if LCD_HEIGHT > 3

      lcd_put_lchar(0, 2, LCD_STR_FEEDRATE[0]);
      lcd_put_u8str(i16tostr3rj(feedrate_percentage));
      lcd_put_u8str(F("%"));

      #if LCD_WIDTH >= 20

        #if HAS_PRINT_PROGRESS
          pc = 6; pr = 2;
          rotate_progress();
        #else
          char c;
          uint16_t per;
          #if HAS_FAN0
            if (true
              #if BOTH(HAS_EXTRUDERS, ADAPTIVE_FAN_SLOWING)
                && (blink || thermalManager.fan_speed_scaler[0] < 128)
              #endif
            ) {
              uint16_t spd = thermalManager.fan_speed[0];
              if (blink) c = 'F';
              #if ENABLED(ADAPTIVE_FAN_SLOWING)
                else { c = '*'; spd = thermalManager.scaledFanSpeed(0, spd); }
              #endif
              per = thermalManager.pwmToPercent(spd);
            }
            else
          #endif
            {
              #if HAS_EXTRUDERS
                c = 'E';
                per = planner.flow_percentage[0];
              #endif
            }
          lcd_put_lchar(c);
          lcd_put_u8str(i16tostr3rj(per));
          lcd_put_u8str(F("%"));
        #endif
      #endif

    #endif // LCD_HEIGHT > 3

  #elif LCD_INFO_SCREEN_STYLE == 1

    // ========== Line 1 ==========

    //
    // Hotend 0 Temperature
    //
    _draw_heater_status(H_E0, LCD_STR_THERMOMETER[0], blink);

    //
    // Z Coordinate
    //
    #if HAS_Z_AXIS
      lcd_moveto(LCD_WIDTH - 9, 0);
      _draw_axis_value(Z_AXIS, ftostr52sp(LOGICAL_Z_POSITION(current_position.z)), blink);
    #endif

    #if HAS_LEVELING && (HAS_MULTI_HOTEND || !HAS_HEATED_BED)
      lcd_put_lchar(LCD_WIDTH - 1, 0, planner.leveling_active || blink ? '_' : ' ');
    #endif

    // ========== Line 2 ==========

    //
    // Hotend 1 or Bed Temperature
    //
    lcd_moveto(0, 1);
    #if HAS_MULTI_HOTEND
      _draw_heater_status(H_E1, LCD_STR_THERMOMETER[0], blink);
    #elif HAS_HEATED_BED
      _draw_bed_status(blink);
    #endif

    lcd_put_lchar(LCD_WIDTH - 9, 1, LCD_STR_FEEDRATE[0]);
    lcd_put_u8str(i16tostr3rj(feedrate_percentage));
    lcd_put_u8str(F("%"));

    // ========== Line 3 ==========

    //
    // Progress percent, Hotend 2, or Bed
    //
    lcd_moveto(0, 2);
    #if HOTENDS > 2
      _draw_heater_status(H_E2, LCD_STR_THERMOMETER[0], blink);
    #elif HAS_MULTI_HOTEND && HAS_HEATED_BED
      _draw_bed_status(blink);
    #elif HAS_PRINT_PROGRESS
      #define DREW_PRINT_PROGRESS 1
      pc = 0; pr = 2;
      rotate_progress();
    #endif

    //
    // All progress strings
    //
    #if HAS_PRINT_PROGRESS && !DREW_PRINT_PROGRESS
      pc = LCD_WIDTH - 9; pr = 2;
      rotate_progress();
    #endif
  #endif // LCD_INFO_SCREEN_STYLE 1

  // ========= Last Line ========

  //
  // Status Message (which may be a Progress Bar or Filament display)
  //
  draw_status_message(blink);
}

#if HAS_MARLINUI_MENU

  #include "../menu/menu.h"

  #if ENABLED(ADVANCED_PAUSE_FEATURE)

    void MarlinUI::draw_hotend_status(const uint8_t row, const uint8_t extruder) {
      if (row < LCD_HEIGHT) {
        lcd_moveto(LCD_WIDTH - 9, row);
        _draw_heater_status((heater_id_t)extruder, LCD_STR_THERMOMETER[0], get_blink());
      }
    }

  #endif // ADVANCED_PAUSE_FEATURE

  // Draw a static item with no left-right margin required. Centered by default.
  void MenuItem_static::draw(const uint8_t row, FSTR_P const fstr, const uint8_t style/*=SS_DEFAULT*/, const char * const vstr/*=nullptr*/) {
    int8_t n = LCD_WIDTH;
    lcd_moveto(0, row);
    const int8_t plen = fstr ? utf8_strlen(fstr) : 0,
                 vlen = vstr ? utf8_strlen(vstr) : 0;
    if (style & SS_CENTER) {
      int8_t pad = (LCD_WIDTH - plen - vlen) / 2;
      while (--pad >= 0) { lcd_put_u8str(F(" ")); n--; }
    }
    if (plen) n = lcd_put_u8str(fstr, itemIndex, itemStringC, itemStringF, n);
    if (vlen) n -= lcd_put_u8str_max(vstr, n);
    for (; n > 0; --n) lcd_put_u8str(F(" "));
  }

  // Draw a generic menu item with pre_char (if selected) and post_char
  void MenuItemBase::_draw(const bool sel, const uint8_t row, FSTR_P const ftpl, const char pre_char, const char post_char) {
    lcd_put_lchar(0, row, sel ? pre_char : ' ');
    uint8_t n = lcd_put_u8str(ftpl, itemIndex, itemStringC, itemStringF, LCD_WIDTH - 2);
    for (; n; --n) lcd_put_u8str(F(" "));
    lcd_put_lchar(post_char);
  }

  // Draw a menu item with a (potentially) editable value
  void MenuEditItemBase::draw(const bool sel, const uint8_t row, FSTR_P const ftpl, const char * const inStr, const bool pgm) {
    const uint8_t vlen = inStr ? (pgm ? utf8_strlen_P(inStr) : utf8_strlen(inStr)) : 0;
    lcd_put_lchar(0, row, sel ? LCD_STR_ARROW_RIGHT[0] : ' ');
    uint8_t n = lcd_put_u8str(ftpl, itemIndex, itemStringC, itemStringF, LCD_WIDTH - 2 - vlen);
    if (vlen) {
      lcd_put_u8str(F(":"));
      for (; n; --n) lcd_put_u8str(F(" "));
      if (pgm) lcd_put_u8str_P(inStr); else lcd_put_u8str(inStr);
    }
  }

  // Low-level draw_edit_screen can be used to draw an edit screen from anyplace
  void MenuEditItemBase::draw_edit_screen(FSTR_P const ftpl, const char * const value/*=nullptr*/) {
    ui.encoder_direction_normal();
    uint8_t n = lcd_put_u8str(0, 1, ftpl, itemIndex, itemStringC, itemStringF, LCD_WIDTH - 1);
    if (value) {
      lcd_put_u8str(F(":")); n--;
      const uint8_t len = utf8_strlen(value) + 1;   // Plus one for a leading space
      const lcd_uint_t valrow = n < len ? 2 : 1;    // Value on the next row if it won't fit
      lcd_put_lchar(LCD_WIDTH - len, valrow, ' ');  // Right-justified, padded, leading space
      lcd_put_u8str(value);
    }
  }

  // The Select Screen presents a prompt and two "buttons"
  void MenuItem_confirm::draw_select_screen(FSTR_P const yes, FSTR_P const no, const bool yesno, FSTR_P const pref, const char * const string/*=nullptr*/, FSTR_P const suff/*=nullptr*/) {
    ui.draw_select_screen_prompt(pref, string, suff);
    if (no) {
      SETCURSOR(0, LCD_HEIGHT - 1);
      lcd_put_lchar(yesno ? ' ' : '['); lcd_put_u8str(no); lcd_put_lchar(yesno ? ' ' : ']');
    }
    if (yes) {
      SETCURSOR_RJ(utf8_strlen(yes) + 2, LCD_HEIGHT - 1);
      lcd_put_lchar(yesno ? '[' : ' '); lcd_put_u8str(yes); lcd_put_lchar(yesno ? ']' : ' ');
    }
  }

  #if ENABLED(SDSUPPORT)

    void MenuItem_sdbase::draw(const bool sel, const uint8_t row, FSTR_P const, CardReader &theCard, const bool isDir) {
      lcd_put_lchar(0, row, sel ? LCD_STR_ARROW_RIGHT[0] : ' ');
      constexpr uint8_t maxlen = LCD_WIDTH - 2;
      uint8_t n = maxlen - lcd_put_u8str_max(ui.scrolled_filename(theCard, maxlen, row, sel), maxlen);
      for (; n; --n) lcd_put_u8str(F(" "));
      lcd_put_lchar(isDir ? LCD_STR_FOLDER[0] : ' ');
    }

  #endif

  #if ENABLED(LCD_HAS_STATUS_INDICATORS)

    void MarlinUI::update_indicators() {
      // Set the LEDS - referred to as backlights by the LiquidTWI2 library
      static uint8_t ledsprev = 0;
      uint8_t leds = 0;

      if (TERN0(HAS_HEATED_BED, thermalManager.degTargetBed() > 0)) leds |= LED_A;
      if (TERN0(HAS_HOTEND, thermalManager.degTargetHotend(0) > 0)) leds |= LED_B;

      #if HAS_FAN
        if ( TERN0(HAS_FAN0, thermalManager.fan_speed[0])
          || TERN0(HAS_FAN1, thermalManager.fan_speed[1])
          || TERN0(HAS_FAN2, thermalManager.fan_speed[2])
          || TERN0(HAS_FAN3, thermalManager.fan_speed[3])
          || TERN0(HAS_FAN4, thermalManager.fan_speed[4])
          || TERN0(HAS_FAN5, thermalManager.fan_speed[5])
          || TERN0(HAS_FAN6, thermalManager.fan_speed[6])
          || TERN0(HAS_FAN7, thermalManager.fan_speed[7])
        ) leds |= LED_C;
      #endif // HAS_FAN

      if (TERN0(HAS_MULTI_HOTEND, thermalManager.degTargetHotend(1) > 0)) leds |= LED_C;

      if (leds != ledsprev) {
        lcd.setBacklight(leds);
        ledsprev = leds;
      }
    }

  #endif // LCD_HAS_STATUS_INDICATORS

  #if ENABLED(AUTO_BED_LEVELING_UBL)

    #define HD44780_CHAR_WIDTH    5
    #define HD44780_CHAR_HEIGHT   8
    #define MESH_MAP_COLS         7
    #define MESH_MAP_ROWS         4

    #define CHAR_LINE_TOP         0
    #define CHAR_LINE_BOT         1
    #define CHAR_EDGE_L           2
    #define CHAR_EDGE_R           3
    #define CHAR_UL_UL            4
    #define CHAR_LR_UL            5
    #define CHAR_UL_LR            6
    #define CHAR_LR_LR            7

    #define TOP_LEFT         _BV(0)
    #define TOP_RIGHT        _BV(1)
    #define LOWER_LEFT       _BV(2)
    #define LOWER_RIGHT      _BV(3)

    /**
     * Possible map screens:
     *
     * 16x2   |X000.00  Y000.00|
     *        |(00,00)  Z00.000|
     *
     * 20x2   | X:000.00  Y:000.00 |
     *        | (00,00)   Z:00.000 |
     *
     * 16x4   |+-------+(00,00)|
     *        ||       |X000.00|
     *        ||       |Y000.00|
     *        |+-------+Z00.000|
     *
     * 20x4   | +-------+  (00,00) |
     *        | |       |  X:000.00|
     *        | |       |  Y:000.00|
     *        | +-------+  Z:00.000|
     */

    typedef struct {
      uint8_t custom_char_bits[HD44780_CHAR_HEIGHT];
    } custom_char;

    typedef struct {
      lcd_uint_t column, row,
                 x_pixel_offset, y_pixel_offset;
      uint8_t x_pixel_mask;
    } coordinate;

    void add_edges_to_custom_char(custom_char &custom, const coordinate &ul, const coordinate &lr, const coordinate &brc, const uint8_t cell_location);
    FORCE_INLINE static void clear_custom_char(custom_char * const cc) { ZERO(cc->custom_char_bits); }

    coordinate pixel_location(int16_t x, int16_t y) {
      coordinate ret_val;
      int16_t xp, yp, r, c;

      x++; y++; // +1 because lines on the left and top

      c = x / (HD44780_CHAR_WIDTH);
      r = y / (HD44780_CHAR_HEIGHT);

      ret_val.column = c;
      ret_val.row    = r;

      xp = x - c * (HD44780_CHAR_WIDTH);                                    // Get the pixel offsets into the character cell
      xp = HD44780_CHAR_WIDTH - 1 - xp;                                     // Column within relevant character cell (0 on the right)
      yp = y - r * (HD44780_CHAR_HEIGHT);

      ret_val.x_pixel_mask   = _BV(xp);
      ret_val.x_pixel_offset = xp;
      ret_val.y_pixel_offset = yp;
      return ret_val;
    }

    inline coordinate pixel_location(const lcd_uint_t x, const lcd_uint_t y) { return pixel_location((int16_t)x, (int16_t)y); }

    void prep_and_put_map_char(custom_char &chrdata, const coordinate &ul, const coordinate &lr, const coordinate &brc, const uint8_t cl, const char c, const lcd_uint_t x, const lcd_uint_t y) {
      add_edges_to_custom_char(chrdata, ul, lr, brc, cl);
      lcd.createChar(c, (uint8_t*)&chrdata);
      lcd_put_lchar(x, y, c);
    }

    void MarlinUI::ubl_plot(const uint8_t x_plot, const uint8_t y_plot) {

      #if LCD_WIDTH >= 20
        #define _LCD_W_POS 12
        #define _PLOT_X 1
        #define _MAP_X 3
        #define _LABEL(C,X,Y) lcd_put_u8str_P(X, Y, C)
        #define _XLABEL(X,Y) _LABEL(X_LBL,X,Y)
        #define _YLABEL(X,Y) _LABEL(Y_LBL,X,Y)
        #define _ZLABEL(X,Y) _LABEL(Z_LBL,X,Y)
      #else
        #define _LCD_W_POS 8
        #define _PLOT_X 0
        #define _MAP_X 1
        #define _LABEL(X,Y,C) lcd_put_lchar(X, Y, C)
        #define _XLABEL(X,Y) _LABEL('X',X,Y)
        #define _YLABEL(X,Y) _LABEL('Y',X,Y)
        #define _ZLABEL(X,Y) _LABEL('Z',X,Y)
      #endif

      #if LCD_HEIGHT <= 3   // 16x2 or 20x2 display

        /**
         * Show X and Y positions
         */
        _XLABEL(_PLOT_X, 0);
        lcd_put_u8str(ftostr52(LOGICAL_X_POSITION(bedlevel.get_mesh_x(x_plot))));
        _YLABEL(_LCD_W_POS, 0);
        lcd_put_u8str(ftostr52(LOGICAL_Y_POSITION(bedlevel.get_mesh_y(y_plot))));

        lcd_moveto(_PLOT_X, 0);

      #else // 16x4 or 20x4 display

        coordinate upper_left, lower_right, bottom_right_corner;
        custom_char new_char;
        uint8_t i, n, n_rows, n_cols;
        lcd_uint_t j, k, l, m, bottom_line, right_edge,
                   x_map_pixels, y_map_pixels,
                   pixels_per_x_mesh_pnt, pixels_per_y_mesh_pnt,
                   suppress_x_offset = 0, suppress_y_offset = 0;

        const uint8_t y_plot_inv = (GRID_MAX_POINTS_Y) - 1 - y_plot;

        upper_left.column  = 0;
        upper_left.row     = 0;
        lower_right.column = 0;
        lower_right.row    = 0;

        clear_lcd();

        x_map_pixels = (HD44780_CHAR_WIDTH) * (MESH_MAP_COLS) - 2;          // Minus 2 because we are drawing a box around the map
        y_map_pixels = (HD44780_CHAR_HEIGHT) * (MESH_MAP_ROWS) - 2;

        pixels_per_x_mesh_pnt = x_map_pixels / (GRID_MAX_POINTS_X);
        pixels_per_y_mesh_pnt = y_map_pixels / (GRID_MAX_POINTS_Y);

        if (pixels_per_x_mesh_pnt >= HD44780_CHAR_WIDTH) {                  // There are only 2 custom characters available, so the X
          pixels_per_x_mesh_pnt = HD44780_CHAR_WIDTH;                       // Size of the mesh point needs to fit within them independent
          suppress_x_offset = 1;                                            // Of where the starting pixel is located.
        }

        if (pixels_per_y_mesh_pnt >= HD44780_CHAR_HEIGHT) {                 // There are only 2 custom characters available, so the Y
          pixels_per_y_mesh_pnt = HD44780_CHAR_HEIGHT;                      // Size of the mesh point needs to fit within them independent
          suppress_y_offset = 1;                                            // Of where the starting pixel is located.
        }

        x_map_pixels = pixels_per_x_mesh_pnt * (GRID_MAX_POINTS_X);         // Now we have the right number of pixels to make both
        y_map_pixels = pixels_per_y_mesh_pnt * (GRID_MAX_POINTS_Y);         // Directions fit nicely

        right_edge   = pixels_per_x_mesh_pnt * (GRID_MAX_POINTS_X) + 1;     // Find location of right edge within the character cell
        bottom_line  = pixels_per_y_mesh_pnt * (GRID_MAX_POINTS_Y) + 1;     // Find location of bottom line within the character cell

        n_rows = bottom_line / (HD44780_CHAR_HEIGHT) + 1;
        n_cols = right_edge / (HD44780_CHAR_WIDTH) + 1;

        for (i = 0; i < n_cols; i++) {
          lcd_put_lchar(i, 0, CHAR_LINE_TOP);                               // Box Top line
          lcd_put_lchar(i, n_rows - 1, CHAR_LINE_BOT);                      // Box Bottom line
        }

        for (j = 0; j < n_rows; j++) {
          lcd_put_lchar(0, j, CHAR_EDGE_L);                                 // Box Left edge
          lcd_put_lchar(n_cols - 1, j, CHAR_EDGE_R);                        // Box Right edge
        }

        /**
         * If the entire 4th row is not in use, do not put vertical bars all the way down to the bottom of the display
         */

        k = pixels_per_y_mesh_pnt * (GRID_MAX_POINTS_Y) + 2;
        l = (HD44780_CHAR_HEIGHT) * n_rows;
        if (l > k && l - k >= (HD44780_CHAR_HEIGHT) / 2) {
          lcd_put_lchar(0, n_rows - 1, ' ');                                // Box Left edge
          lcd_put_lchar(n_cols - 1, n_rows - 1, ' ');                       // Box Right edge
        }

        clear_custom_char(&new_char);
        new_char.custom_char_bits[0] = 0b11111U;                            // Char #0 is used for the box top line
        lcd.createChar(CHAR_LINE_TOP, (uint8_t*)&new_char);

        clear_custom_char(&new_char);
        k = (GRID_MAX_POINTS_Y) * pixels_per_y_mesh_pnt + 1;                // Row of pixels for the bottom box line
        l = k % (HD44780_CHAR_HEIGHT);                                      // Row within relevant character cell
        new_char.custom_char_bits[l] = 0b11111U;                            // Char #1 is used for the box bottom line
        lcd.createChar(CHAR_LINE_BOT, (uint8_t*)&new_char);

        clear_custom_char(&new_char);
        for (j = 0; j < HD44780_CHAR_HEIGHT; j++)
          new_char.custom_char_bits[j] = 0b10000U;                          // Char #2 is used for the box left edge
        lcd.createChar(CHAR_EDGE_L, (uint8_t*)&new_char);

        clear_custom_char(&new_char);
        m = (GRID_MAX_POINTS_X) * pixels_per_x_mesh_pnt + 1;                // Column of pixels for the right box line
        n = m % (HD44780_CHAR_WIDTH);                                       // Column within relevant character cell
        i = HD44780_CHAR_WIDTH - 1 - n;                                     // Column within relevant character cell (0 on the right)
        for (j = 0; j < HD44780_CHAR_HEIGHT; j++)
          new_char.custom_char_bits[j] = (uint8_t)_BV(i);                   // Char #3 is used for the box right edge
        lcd.createChar(CHAR_EDGE_R, (uint8_t*)&new_char);

        i = x_plot * pixels_per_x_mesh_pnt - suppress_x_offset;
        j = y_plot_inv * pixels_per_y_mesh_pnt - suppress_y_offset;
        upper_left = pixel_location(i, j);

        k = (x_plot + 1) * pixels_per_x_mesh_pnt - 1 - suppress_x_offset;
        l = (y_plot_inv + 1) * pixels_per_y_mesh_pnt - 1 - suppress_y_offset;
        lower_right = pixel_location(k, l);

        bottom_right_corner = pixel_location(x_map_pixels, y_map_pixels);

        /**
         * First, handle the simple case where everything is within a single character cell.
         * If part of the Mesh Plot is outside of this character cell, we will follow up
         * and deal with that next.
         */

        clear_custom_char(&new_char);
        const lcd_uint_t ypix = _MIN(upper_left.y_pixel_offset + pixels_per_y_mesh_pnt, HD44780_CHAR_HEIGHT);
        for (j = upper_left.y_pixel_offset; j < ypix; j++) {
          i = upper_left.x_pixel_mask;
          for (k = 0; k < pixels_per_x_mesh_pnt; k++) {
            new_char.custom_char_bits[j] |= i;
            i >>= 1;
          }
        }

        prep_and_put_map_char(new_char, upper_left, lower_right, bottom_right_corner, TOP_LEFT, CHAR_UL_UL, upper_left.column, upper_left.row);

        /**
         * Next, check for two side by side character cells being used to display the Mesh Point
         * If found...  do the right hand character cell next.
         */
        if (upper_left.column == lower_right.column - 1) {
          l = upper_left.x_pixel_offset;
          clear_custom_char(&new_char);
          for (j = upper_left.y_pixel_offset; j < ypix; j++) {
            i = _BV(HD44780_CHAR_WIDTH - 1);                                // Fill in the left side of the right character cell
            for (k = 0; k < pixels_per_x_mesh_pnt - 1 - l; k++) {
              new_char.custom_char_bits[j] |= i;
              i >>= 1;
            }
          }
          prep_and_put_map_char(new_char, upper_left, lower_right, bottom_right_corner, TOP_RIGHT, CHAR_LR_UL, lower_right.column, upper_left.row);
        }

        /**
         * Next, check for two character cells stacked on top of each other being used to display the Mesh Point
         */
        if (upper_left.row == lower_right.row - 1) {
          l = HD44780_CHAR_HEIGHT - upper_left.y_pixel_offset;              // Number of pixel rows in top character cell
          k = pixels_per_y_mesh_pnt - l;                                    // Number of pixel rows in bottom character cell
          clear_custom_char(&new_char);
          for (j = 0; j < k; j++) {
            i = upper_left.x_pixel_mask;
            for (m = 0; m < pixels_per_x_mesh_pnt; m++) {                   // Fill in the top side of the bottom character cell
              new_char.custom_char_bits[j] |= i;
              if (!(i >>= 1)) break;
            }
          }
          prep_and_put_map_char(new_char, upper_left, lower_right, bottom_right_corner, LOWER_LEFT, CHAR_UL_LR, upper_left.column, lower_right.row);
        }

        /**
         * Next, check for four character cells being used to display the Mesh Point.  If that is
         * what is here, we work to fill in the character cell that is down one and to the right one
         * from the upper_left character cell.
         */

        if (upper_left.column == lower_right.column - 1 && upper_left.row == lower_right.row - 1) {
          l = HD44780_CHAR_HEIGHT - upper_left.y_pixel_offset;              // Number of pixel rows in top character cell
          k = pixels_per_y_mesh_pnt - l;                                    // Number of pixel rows in bottom character cell
          clear_custom_char(&new_char);
          for (j = 0; j < k; j++) {
            l = upper_left.x_pixel_offset;
            i = _BV(HD44780_CHAR_WIDTH - 1);                                // Fill in the left side of the right character cell
            for (m = 0; m < pixels_per_x_mesh_pnt - 1 - l; m++) {           // Fill in the top side of the bottom character cell
              new_char.custom_char_bits[j] |= i;
              i >>= 1;
            }
          }
          prep_and_put_map_char(new_char, upper_left, lower_right, bottom_right_corner, LOWER_RIGHT, CHAR_LR_LR, lower_right.column, lower_right.row);
        }

      #endif

      /**
       * Print plot position
       */
      lcd_put_lchar(_LCD_W_POS, 0, '(');
      lcd_put_u8str(ui8tostr3rj(x_plot));
      lcd_put_u8str(F(","));
      lcd_put_u8str(ui8tostr3rj(y_plot));
      lcd_put_u8str(F(")"));

      #if LCD_HEIGHT <= 3   // 16x2 or 20x2 display

        /**
         * Print Z values
         */
        _ZLABEL(_LCD_W_POS, 1);
        if (!isnan(bedlevel.z_values[x_plot][y_plot]))
          lcd_put_u8str(ftostr43sign(bedlevel.z_values[x_plot][y_plot]));
        else
          lcd_put_u8str(F(" -----"));

      #else                 // 16x4 or 20x4 display

        /**
         * Show all values at right of screen
         */
        _XLABEL(_LCD_W_POS, 1);
        lcd_put_u8str(ftostr52(LOGICAL_X_POSITION(bedlevel.get_mesh_x(x_plot))));
        _YLABEL(_LCD_W_POS, 2);
        lcd_put_u8str(ftostr52(LOGICAL_Y_POSITION(bedlevel.get_mesh_y(y_plot))));

        /**
         * Show the location value
         */
        _ZLABEL(_LCD_W_POS, 3);
        if (!isnan(bedlevel.z_values[x_plot][y_plot]))
          lcd_put_u8str(ftostr43sign(bedlevel.z_values[x_plot][y_plot]));
        else
          lcd_put_u8str(F(" -----"));

      #endif // LCD_HEIGHT > 3
    }

    void add_edges_to_custom_char(custom_char &custom, const coordinate &ul, const coordinate &lr, const coordinate &brc, const uint8_t cell_location) {
      uint8_t i, k;
      int16_t n_rows = lr.row    - ul.row    + 1,
              n_cols = lr.column - ul.column + 1;

      /**
       * Check if Top line of box needs to be filled in
       */

      if (ul.row == 0 && (cell_location & (TOP_LEFT|TOP_RIGHT))) {   // Only fill in the top line for the top character cells

        if (n_cols == 1) {
          if (ul.column != brc.column)
            custom.custom_char_bits[0] = 0xFF;                              // Single column in middle
          else
            for (i = brc.x_pixel_offset; i < HD44780_CHAR_WIDTH; i++)       // Single column on right side
              SBI(custom.custom_char_bits[0], i);
        }
        else if ((cell_location & TOP_LEFT) || lr.column != brc.column)     // Multiple column in the middle or with right cell in middle
          custom.custom_char_bits[0] = 0xFF;
        else
          for (i = brc.x_pixel_offset; i < HD44780_CHAR_WIDTH; i++)
            SBI(custom.custom_char_bits[0], i);
      }

      /**
       * Check if left line of box needs to be filled in
       */
      if (cell_location & (TOP_LEFT|LOWER_LEFT)) {
        if (ul.column == 0) {                                               // Left column of characters on LCD Display
          k = ul.row == brc.row ? brc.y_pixel_offset : HD44780_CHAR_HEIGHT; // If it isn't the last row... do the full character cell
          for (i = 0; i < k; i++)
            SBI(custom.custom_char_bits[i], HD44780_CHAR_WIDTH - 1);
        }
      }

      /**
       * Check if bottom line of box needs to be filled in
       */

      // Single row of mesh plot cells
      if (n_rows == 1 /* && (cell_location & (TOP_LEFT|TOP_RIGHT)) */ && ul.row == brc.row) {
        if (n_cols == 1)                                                    // Single row, single column case
          k = ul.column == brc.column ? brc.x_pixel_mask : 0x01;
        else if (cell_location & TOP_RIGHT)                                 // Single row, multiple column case
          k = lr.column == brc.column ? brc.x_pixel_mask : 0x01;
        else                                                                // Single row, left of multiple columns
          k = 0x01;
        while (k < _BV(HD44780_CHAR_WIDTH)) {
          custom.custom_char_bits[brc.y_pixel_offset] |= k;
          k <<= 1;
        }
      }

      // Double row of characters on LCD Display
      // And this is a bottom custom character
      if (n_rows == 2 && (cell_location & (LOWER_LEFT|LOWER_RIGHT)) && lr.row == brc.row) {
        if (n_cols == 1)                                                    // Double row, single column case
          k = ul.column == brc.column ? brc.x_pixel_mask : 0x01;
        else if (cell_location & LOWER_RIGHT)                               // Double row, multiple column case
          k = lr.column == brc.column ? brc.x_pixel_mask : 0x01;
        else                                                                // Double row, left of multiple columns
          k = 0x01;
        while (k < _BV(HD44780_CHAR_WIDTH)) {
          custom.custom_char_bits[brc.y_pixel_offset] |= k;
          k <<= 1;
        }
      }

      /**
       * Check if right line of box needs to be filled in
       */

      // Nothing to do if the lower right part of the mesh pnt isn't in the same column as the box line
      if (lr.column == brc.column) {
        // This mesh point is in the same character cell as the right box line
        if (ul.column == brc.column || (cell_location & (TOP_RIGHT|LOWER_RIGHT))) {
          // If not the last row... do the full character cell
          k = ul.row == brc.row ? brc.y_pixel_offset : HD44780_CHAR_HEIGHT;
          for (i = 0; i < k; i++) custom.custom_char_bits[i] |= brc.x_pixel_mask;
        }
      }
    }

  #endif // AUTO_BED_LEVELING_UBL

#endif // HAS_MARLINUI_MENU

#endif // HAS_MARLINUI_HD44780<|MERGE_RESOLUTION|>--- conflicted
+++ resolved
@@ -1005,16 +1005,9 @@
       #if HAS_Z_AXIS
         lcd_moveto(LCD_WIDTH - 8, 1);
         _draw_axis_value(Z_AXIS, ftostr52sp(LOGICAL_Z_POSITION(current_position.z)), blink);
-<<<<<<< HEAD
-      #endif
-
-      #if HAS_LEVELING && !HAS_HEATED_BED
-        lcd_put_lchar(planner.leveling_active || blink ? '_' : ' ');
-=======
         #if HAS_LEVELING && !HAS_HEATED_BED
           lcd_put_lchar(planner.leveling_active || blink ? '_' : ' ');
         #endif
->>>>>>> 46345548
       #endif
 
     #endif // LCD_HEIGHT > 2
