/**
 * Marlin 3D Printer Firmware
 * Copyright (c) 2020 MarlinFirmware [https://github.com/MarlinFirmware/Marlin]
 *
 * Based on Sprinter and grbl.
 * Copyright (c) 2011 Camiel Gubbels / Erik van der Zalm
 *
 * This program is free software: you can redistribute it and/or modify
 * it under the terms of the GNU General Public License as published by
 * the Free Software Foundation, either version 3 of the License, or
 * (at your option) any later version.
 *
 * This program is distributed in the hope that it will be useful,
 * but WITHOUT ANY WARRANTY; without even the implied warranty of
 * MERCHANTABILITY or FITNESS FOR A PARTICULAR PURPOSE.  See the
 * GNU General Public License for more details.
 *
 * You should have received a copy of the GNU General Public License
 * along with this program.  If not, see <https://www.gnu.org/licenses/>.
 *
 */

#include "../../inc/MarlinConfigPre.h"

#if HAS_MARLINUI_HD44780

/**
 * marlinui_HD44780.cpp
 *
 * LCD display implementations for Hitachi HD44780.
 * These are the most common LCD character displays.
 */

#include "marlinui_HD44780.h"
#include "../marlinui.h"
#include "../../libs/numtostr.h"

#include "../../sd/cardreader.h"
#include "../../module/temperature.h"
#include "../../module/printcounter.h"
#include "../../module/planner.h"
#include "../../module/motion.h"

#if DISABLED(LCD_PROGRESS_BAR) && BOTH(FILAMENT_LCD_DISPLAY, SDSUPPORT)
  #include "../../feature/filwidth.h"
  #include "../../gcode/parser.h"
#endif

#if EITHER(HAS_COOLER, LASER_COOLANT_FLOW_METER)
  #include "../../feature/cooler.h"
#endif

#if ENABLED(AUTO_BED_LEVELING_UBL)
  #include "../../feature/bedlevel/bedlevel.h"
#endif

//
// Create LCD instance and chipset-specific information
//

#if ENABLED(LCD_I2C_TYPE_PCF8575)

  LCD_CLASS lcd(LCD_I2C_ADDRESS, LCD_I2C_PIN_EN, LCD_I2C_PIN_RW, LCD_I2C_PIN_RS, LCD_I2C_PIN_D4, LCD_I2C_PIN_D5, LCD_I2C_PIN_D6, LCD_I2C_PIN_D7);

#elif EITHER(LCD_I2C_TYPE_MCP23017, LCD_I2C_TYPE_MCP23008)

  LCD_CLASS lcd(LCD_I2C_ADDRESS
    #ifdef DETECT_DEVICE
      , 1
    #endif
  );

#elif ENABLED(LCD_I2C_TYPE_PCA8574)

  LCD_CLASS lcd(LCD_I2C_ADDRESS, LCD_WIDTH, LCD_HEIGHT);

#elif ENABLED(SR_LCD_2W_NL)

  // 2 wire Non-latching LCD SR from:
  // https://bitbucket.org/fmalpartida/new-liquidcrystal/wiki/schematics#!shiftregister-connection

  LCD_CLASS lcd(SR_DATA_PIN, SR_CLK_PIN
    #if PIN_EXISTS(SR_STROBE)
      , SR_STROBE_PIN
    #endif
  );

#elif ENABLED(SR_LCD_3W_NL)

  // NewLiquidCrystal was not working
  // https://github.com/mikeshub/SailfishLCD
  // uses the code directly from Sailfish

  LCD_CLASS lcd(SR_STROBE_PIN, SR_DATA_PIN, SR_CLK_PIN);

#elif ENABLED(LCM1602)

  LCD_CLASS lcd(0x27, 2, 1, 0, 4, 5, 6, 7, 3, POSITIVE);

#elif ENABLED(YHCB2004)

  LCD_CLASS lcd(YHCB2004_CLK, 20, 4, YHCB2004_MOSI, YHCB2004_MISO); // CLK, cols, rows, MOSI, MISO

#else

  // Standard direct-connected LCD implementations
  LCD_CLASS lcd(LCD_PINS_RS, LCD_PINS_ENABLE, LCD_PINS_D4, LCD_PINS_D5, LCD_PINS_D6, LCD_PINS_D7);

#endif

static void createChar_P(const char c, const byte * const ptr) {
  byte temp[8];
  LOOP_L_N(i, 8)
    temp[i] = pgm_read_byte(&ptr[i]);
  lcd.createChar(c, temp);
}

#if ENABLED(LCD_PROGRESS_BAR)
  #define LCD_STR_PROGRESS  "\x03\x04\x05"
#endif

#if ENABLED(LCD_USE_I2C_BUZZER)
  void MarlinUI::buzz(const long duration, const uint16_t freq) {
    if (!buzzer_enabled) return;
    lcd.buzz(duration, freq);
  }
#endif

void MarlinUI::set_custom_characters(const HD44780CharSet screen_charset/*=CHARSET_INFO*/) {
  #if NONE(LCD_PROGRESS_BAR, SHOW_BOOTSCREEN)
    UNUSED(screen_charset);
  #endif

  // CHARSET_BOOT
  #if ENABLED(SHOW_BOOTSCREEN)
    const static PROGMEM byte corner[4][8] = { {
      B00000,
      B00000,
      B00000,
      B00000,
      B00001,
      B00010,
      B00100,
      B00100
    }, {
      B00000,
      B00000,
      B00000,
      B11100,
      B11100,
      B01100,
      B00100,
      B00100
    }, {
      B00100,
      B00010,
      B00001,
      B00000,
      B00000,
      B00000,
      B00000,
      B00000
    }, {
      B00100,
      B01000,
      B10000,
      B00000,
      B00000,
      B00000,
      B00000,
      B00000
    } };
  #endif // SHOW_BOOTSCREEN

  // CHARSET_INFO
  const static PROGMEM byte bedTemp[8] = {
    B00000,
    B11111,
    B10101,
    B10001,
    B10101,
    B11111,
    B00000,
    B00000
  };

  const static PROGMEM byte degree[8] = {
    B01100,
    B10010,
    B10010,
    B01100,
    B00000,
    B00000,
    B00000,
    B00000
  };

  const static PROGMEM byte thermometer[8] = {
    B00100,
    B01010,
    B01010,
    B01010,
    B01010,
    B10001,
    B10001,
    B01110
  };

  const static PROGMEM byte uplevel[8] = {
    B00100,
    B01110,
    B11111,
    B00100,
    B11100,
    B00000,
    B00000,
    B00000
  };

  const static PROGMEM byte feedrate[8] = {
    #if LCD_INFO_SCREEN_STYLE == 1
      B00000,
      B00100,
      B10010,
      B01001,
      B10010,
      B00100,
      B00000,
      B00000
    #else
      B11100,
      B10000,
      B11000,
      B10111,
      B00101,
      B00110,
      B00101,
      B00000
    #endif
  };

  const static PROGMEM byte clock[8] = {
    B00000,
    B01110,
    B10011,
    B10101,
    B10001,
    B01110,
    B00000,
    B00000
  };

  #if ENABLED(LCD_PROGRESS_BAR)

    // CHARSET_INFO
    const static PROGMEM byte progress[3][8] = { {
      B00000,
      B10000,
      B10000,
      B10000,
      B10000,
      B10000,
      B10000,
      B00000
    }, {
      B00000,
      B10100,
      B10100,
      B10100,
      B10100,
      B10100,
      B10100,
      B00000
    }, {
      B00000,
      B10101,
      B10101,
      B10101,
      B10101,
      B10101,
      B10101,
      B00000
    } };

  #endif // LCD_PROGRESS_BAR

  #if BOTH(SDSUPPORT, HAS_LCD_MENU)

    // CHARSET_MENU
    const static PROGMEM byte refresh[8] = {
      B00000,
      B00110,
      B11001,
      B11000,
      B00011,
      B10011,
      B01100,
      B00000,
    };
    const static PROGMEM byte folder[8] = {
      B00000,
      B11100,
      B11111,
      B10001,
      B10001,
      B11111,
      B00000,
      B00000
    };

  #endif // SDSUPPORT

  #if ENABLED(SHOW_BOOTSCREEN)
    // Set boot screen corner characters
    if (screen_charset == CHARSET_BOOT) {
      for (uint8_t i = 4; i--;)
        createChar_P(i, corner[i]);
    }
    else
  #endif
    { // Info Screen uses 5 special characters
      createChar_P(LCD_STR_BEDTEMP[0], bedTemp);
      createChar_P(LCD_STR_DEGREE[0], degree);
      createChar_P(LCD_STR_THERMOMETER[0], thermometer);
      createChar_P(LCD_STR_FEEDRATE[0], feedrate);
      createChar_P(LCD_STR_CLOCK[0], clock);

      #if ENABLED(LCD_PROGRESS_BAR)
        if (screen_charset == CHARSET_INFO) { // 3 Progress bar characters for info screen
          for (int16_t i = 3; i--;)
            createChar_P(LCD_STR_PROGRESS[i], progress[i]);
        }
        else
      #endif
        {
          createChar_P(LCD_STR_UPLEVEL[0], uplevel);
          #if BOTH(SDSUPPORT, HAS_LCD_MENU)
            // SD Card sub-menu special characters
            createChar_P(LCD_STR_REFRESH[0], refresh);
            createChar_P(LCD_STR_FOLDER[0], folder);
          #endif
        }
    }

}

void MarlinUI::init_lcd() {

  #if ENABLED(LCD_I2C_TYPE_PCF8575)
    lcd.begin(LCD_WIDTH, LCD_HEIGHT);
    #ifdef LCD_I2C_PIN_BL
      lcd.setBacklightPin(LCD_I2C_PIN_BL, POSITIVE);
      lcd.setBacklight(HIGH);
    #endif

  #elif ENABLED(LCD_I2C_TYPE_MCP23017)
    lcd.setMCPType(LTI_TYPE_MCP23017);
    lcd.begin(LCD_WIDTH, LCD_HEIGHT);
    update_indicators();

  #elif ENABLED(LCD_I2C_TYPE_MCP23008)
    lcd.setMCPType(LTI_TYPE_MCP23008);
    lcd.begin(LCD_WIDTH, LCD_HEIGHT);

  #elif ENABLED(LCD_I2C_TYPE_PCA8574)
    lcd.init();
    lcd.backlight();

  #else
    lcd.begin(LCD_WIDTH, LCD_HEIGHT);
  #endif

  set_custom_characters(on_status_screen() ? CHARSET_INFO : CHARSET_MENU);

  lcd.clear();
}

bool MarlinUI::detected() {
  return (true
    #if EITHER(LCD_I2C_TYPE_MCP23017, LCD_I2C_TYPE_MCP23008) && defined(DETECT_DEVICE)
      && lcd.LcdDetected() == 1
    #endif
  );
}

#if HAS_SLOW_BUTTONS
  uint8_t MarlinUI::read_slow_buttons() {
    #if ENABLED(LCD_I2C_TYPE_MCP23017)
      // Reading these buttons is too slow for interrupt context
      // so they are read during LCD update in the main loop.
      uint8_t slow_bits = lcd.readButtons()
        #if !BUTTON_EXISTS(ENC)
          << B_I2C_BTN_OFFSET
        #endif
      ;
      #if ENABLED(LCD_I2C_VIKI)
        if ((slow_bits & (B_MI | B_RI)) && PENDING(millis(), next_button_update_ms)) // LCD clicked
          slow_bits &= ~(B_MI | B_RI); // Disable LCD clicked buttons if screen is updated
      #endif
      return slow_bits;
    #endif // LCD_I2C_TYPE_MCP23017
  }
#endif

void MarlinUI::clear_lcd() { lcd.clear(); }

#if ENABLED(SHOW_BOOTSCREEN)

  void lcd_erase_line(const lcd_uint_t line) {
    lcd_moveto(0, line);
    for (uint8_t i = LCD_WIDTH + 1; --i;)
      lcd_put_wchar(' ');
  }

  // Scroll the PSTR 'text' in a 'len' wide field for 'time' milliseconds at position col,line
  void lcd_scroll(const lcd_uint_t col, const lcd_uint_t line, PGM_P const text, const uint8_t len, const int16_t time) {
    uint8_t slen = utf8_strlen_P(text);
    if (slen < len) {
      lcd_put_u8str_max_P(col, line, text, len);
      for (; slen < len; ++slen) lcd_put_wchar(' ');
      safe_delay(time);
    }
    else {
      PGM_P p = text;
      int dly = time / _MAX(slen, 1);
      LOOP_LE_N(i, slen) {

        // Print the text at the correct place
        lcd_put_u8str_max_P(col, line, p, len);

        // Fill with spaces
        for (uint8_t ix = slen - i; ix < len; ++ix) lcd_put_wchar(' ');

        // Delay
        safe_delay(dly);

        // Advance to the next UTF8 valid position
        p++;
        while (!START_OF_UTF8_CHAR(pgm_read_byte(p))) p++;
      }
    }
  }

  static void logo_lines(PGM_P const extra) {
    int16_t indent = (LCD_WIDTH - 8 - utf8_strlen_P(extra)) / 2;
    lcd_put_wchar(indent, 0, '\x00'); lcd_put_u8str_P(PSTR( "------" ));  lcd_put_wchar('\x01');
    lcd_put_u8str_P(indent, 1, PSTR("|Marlin|"));  lcd_put_u8str_P(extra);
    lcd_put_wchar(indent, 2, '\x02'); lcd_put_u8str_P(PSTR( "------" ));  lcd_put_wchar('\x03');
  }

  void MarlinUI::show_bootscreen() {
    set_custom_characters(CHARSET_BOOT);
    lcd.clear();

    #define LCD_EXTRA_SPACE (LCD_WIDTH-8)

    #define CENTER_OR_SCROLL(STRING,DELAY) \
      lcd_erase_line(3); \
      if (utf8_strlen(STRING) <= LCD_WIDTH) { \
        lcd_put_u8str_P((LCD_WIDTH - utf8_strlen_P(PSTR(STRING))) / 2, 3, PSTR(STRING)); \
        safe_delay(DELAY); \
      } \
      else { \
        lcd_scroll(0, 3, PSTR(STRING), LCD_WIDTH, DELAY); \
      }

    //
    // Show the Marlin logo with splash line 1
    //
    if (LCD_EXTRA_SPACE >= utf8_strlen(SHORT_BUILD_VERSION) + 1) {
      //
      // Show the Marlin logo, splash line1, and splash line 2
      //
      logo_lines(PSTR(" " SHORT_BUILD_VERSION));
      CENTER_OR_SCROLL(MARLIN_WEBSITE_URL, 2000);
    }
    else {
      //
      // Show the Marlin logo and short build version
      // After a delay show the website URL
      //
      logo_lines(NUL_STR);
      CENTER_OR_SCROLL(SHORT_BUILD_VERSION, 1500);
      CENTER_OR_SCROLL(MARLIN_WEBSITE_URL, 1500);
      #ifdef STRING_SPLASH_LINE3
        CENTER_OR_SCROLL(STRING_SPLASH_LINE3, 1500);
      #endif
    }

    lcd.clear();
    safe_delay(100);
    set_custom_characters(CHARSET_INFO);
    lcd.clear();
  }

#endif // SHOW_BOOTSCREEN

void MarlinUI::draw_kill_screen() {
  lcd_put_u8str(0, 0, status_message);
  lcd_uint_t y = 2;
  #if LCD_HEIGHT >= 4
    lcd_put_u8str_P(0, y++, GET_TEXT(MSG_HALTED));
  #endif
  lcd_put_u8str_P(0, y, GET_TEXT(MSG_PLEASE_RESET));
}

//
// Before homing, blink '123' <-> '???'.
// Homed but unknown... '123' <-> '   '.
// Homed and known, display constantly.
//
FORCE_INLINE void _draw_axis_value(const AxisEnum axis, const char *value, const bool blink) {
  lcd_put_wchar('X' + uint8_t(axis));
  if (blink)
    lcd_put_u8str(value);
  else if (axis_should_home(axis))
    while (const char c = *value++) lcd_put_wchar(c <= '.' ? c : '?');
  else if (NONE(HOME_AFTER_DEACTIVATE, DISABLE_REDUCED_ACCURACY_WARNING) && !axis_is_trusted(axis))
    lcd_put_u8str_P(axis == Z_AXIS ? PSTR("       ") : PSTR("    "));
  else
    lcd_put_u8str(value);
}


FORCE_INLINE void _draw_heater_status(const heater_id_t heater_id, const char prefix, const bool blink) {
  #if HAS_HEATED_BED
    const bool isBed = TERN(HAS_HEATED_CHAMBER, heater_id == H_BED, heater_id < 0);
    const celsius_t t1 = (isBed ? thermalManager.wholeDegBed()  : thermalManager.wholeDegHotend(heater_id)),
                    t2 = (isBed ? thermalManager.degTargetBed() : thermalManager.degTargetHotend(heater_id));
  #else
    const celsius_t t1 = thermalManager.wholeDegHotend(heater_id), t2 = thermalManager.degTargetHotend(heater_id);
  #endif

  if (prefix >= 0) lcd_put_wchar(prefix);

  lcd_put_u8str(i16tostr3rj(t1));
  lcd_put_wchar('/');

  #if !HEATER_IDLE_HANDLER
    UNUSED(blink);
  #else
    if (!blink && thermalManager.heater_idle[thermalManager.idle_index_for_id(heater_id)].timed_out) {
      lcd_put_wchar(' ');
      if (t2 >= 10) lcd_put_wchar(' ');
      if (t2 >= 100) lcd_put_wchar(' ');
    }
    else
  #endif
      lcd_put_u8str(i16tostr3left(t2));

  if (prefix >= 0) {
    lcd_put_wchar(LCD_STR_DEGREE[0]);
    lcd_put_wchar(' ');
    if (t2 < 10) lcd_put_wchar(' ');
  }
}

#if HAS_COOLER
FORCE_INLINE void _draw_cooler_status(const char prefix, const bool blink) {
<<<<<<< HEAD
  const float t1 = thermalManager.wholeDegCooler(), t2 = thermalManager.degTargetCooler();
=======
  const celsius_t t2 = thermalManager.degTargetCooler();
>>>>>>> c4620bb5

  if (prefix >= 0) lcd_put_wchar(prefix);

  lcd_put_u8str(i16tostr3rj(thermalManager.wholeDegCooler()));
  lcd_put_wchar('/');

  #if !HEATER_IDLE_HANDLER
    UNUSED(blink);
  #else
    if (!blink && thermalManager.heater_idle[thermalManager.idle_index_for_id(heater_id)].timed_out) {
      lcd_put_wchar(' ');
      if (t2 >= 10) lcd_put_wchar(' ');
      if (t2 >= 100) lcd_put_wchar(' ');
    }
    else
  #endif
      lcd_put_u8str(i16tostr3left(t2));

  if (prefix >= 0) {
    lcd_put_wchar(LCD_STR_DEGREE[0]);
    lcd_put_wchar(' ');
    if (t2 < 10) lcd_put_wchar(' ');
  }
}
#endif

#if ENABLED(LASER_COOLANT_FLOW_METER)
  FORCE_INLINE void _draw_flowmeter_status() {
    lcd_put_u8str("~ ");
    lcd_put_u8str(ftostr11ns(cooler.flowrate));
    lcd_put_wchar('L');
  }
#endif

FORCE_INLINE void _draw_bed_status(const bool blink) {
  _draw_heater_status(H_BED, TERN0(HAS_LEVELING, blink && planner.leveling_active) ? '_' : LCD_STR_BEDTEMP[0], blink);
}

#if HAS_PRINT_PROGRESS

  FORCE_INLINE void _draw_print_progress() {
    const uint8_t progress = ui.get_progress_percent();
    lcd_put_u8str_P(PSTR(TERN(SDSUPPORT, "SD", "P:")));
    if (progress)
      lcd_put_u8str(ui8tostr3rj(progress));
    else
      lcd_put_u8str_P(PSTR("---"));
    lcd_put_wchar('%');
  }

#endif

#if ENABLED(LCD_PROGRESS_BAR)

  void MarlinUI::draw_progress_bar(const uint8_t percent) {
    const int16_t tix = int16_t(percent * (LCD_WIDTH) * 3) / 100,
                  cel = tix / 3,
                  rem = tix % 3;
    uint8_t i = LCD_WIDTH;
    char msg[LCD_WIDTH + 1], b = ' ';
    msg[LCD_WIDTH] = '\0';
    while (i--) {
      if (i == cel - 1)
        b = LCD_STR_PROGRESS[2];
      else if (i == cel && rem != 0)
        b = LCD_STR_PROGRESS[rem - 1];
      msg[i] = b;
    }
    lcd_put_u8str(msg);
  }

#endif // LCD_PROGRESS_BAR

void MarlinUI::draw_status_message(const bool blink) {

  lcd_moveto(0, LCD_HEIGHT - 1);

  #if ENABLED(LCD_PROGRESS_BAR)

    // Draw the progress bar if the message has shown long enough
    // or if there is no message set.
    if (ELAPSED(millis(), progress_bar_ms + PROGRESS_BAR_MSG_TIME) || !has_status()) {
      const uint8_t progress = get_progress_percent();
      if (progress > 2) return draw_progress_bar(progress);
    }

  #elif BOTH(FILAMENT_LCD_DISPLAY, SDSUPPORT)

    // Alternate Status message and Filament display
    if (ELAPSED(millis(), next_filament_display)) {
      lcd_put_u8str_P(PSTR("Dia "));
      lcd_put_u8str(ftostr12ns(filwidth.measured_mm));
      lcd_put_u8str_P(PSTR(" V"));
      lcd_put_u8str(i16tostr3rj(planner.volumetric_percent(parser.volumetric_enabled)));
      lcd_put_wchar('%');
      return;
    }

  #endif // FILAMENT_LCD_DISPLAY && SDSUPPORT

  #if ENABLED(STATUS_MESSAGE_SCROLLING)
    static bool last_blink = false;

    // Get the UTF8 character count of the string
    uint8_t slen = utf8_strlen(status_message);

    // If the string fits into the LCD, just print it and do not scroll it
    if (slen <= LCD_WIDTH) {

      // The string isn't scrolling and may not fill the screen
      lcd_put_u8str(status_message);

      // Fill the rest with spaces
      while (slen < LCD_WIDTH) { lcd_put_wchar(' '); ++slen; }
    }
    else {
      // String is larger than the available space in screen.

      // Get a pointer to the next valid UTF8 character
      // and the string remaining length
      uint8_t rlen;
      const char *stat = status_and_len(rlen);
      lcd_put_u8str_max(stat, LCD_WIDTH);     // The string leaves space

      // If the remaining string doesn't completely fill the screen
      if (rlen < LCD_WIDTH) {
        uint8_t chars = LCD_WIDTH - rlen;     // Amount of space left in characters
        lcd_put_wchar(' ');                   // Always at 1+ spaces left, draw a space
        if (--chars) {                        // Draw a second space if there's room
          lcd_put_wchar(' ');
          if (--chars) {                      // Draw a third space if there's room
            lcd_put_wchar(' ');
            if (--chars)
              lcd_put_u8str_max(status_message, chars); // Print a second copy of the message
          }
        }
      }
      if (last_blink != blink) {
        last_blink = blink;
        advance_status_scroll();
      }
    }
  #else
    UNUSED(blink);

    // Get the UTF8 character count of the string
    uint8_t slen = utf8_strlen(status_message);

    // Just print the string to the LCD
    lcd_put_u8str_max(status_message, LCD_WIDTH);

    // Fill the rest with spaces if there are missing spaces
    while (slen < LCD_WIDTH) {
      lcd_put_wchar(' ');
      ++slen;
    }
  #endif
}

/**
 *  LCD_INFO_SCREEN_STYLE 0 : Classic Status Screen
 *
 *  16x2   |000/000 B000/000|
 *         |0123456789012345|
 *
 *  16x4   |000/000 B000/000|
 *         |SD---%  Z 000.00|
 *         |F---%     T--:--|
 *         |0123456789012345|
 *
 *  20x2   |T000/000° B000/000° |
 *         |01234567890123456789|
 *
 *  20x4   |T000/000° B000/000° |
 *         |X 000 Y 000 Z000.000|
 *         |F---%  SD---% T--:--|
 *         |01234567890123456789|
 *
 *  LCD_INFO_SCREEN_STYLE 1 : Průša-style Status Screen
 *
 *  |T000/000°  Z 000.00 |
 *  |B000/000°  F---%    |
 *  |SD---%     T--:--   |
 *  |01234567890123456789|
 *
 *  |T000/000°  Z 000.00 |
 *  |T000/000°  F---%    |
 *  |B000/000°  SD---%   |
 *  |01234567890123456789|
 */

inline uint8_t draw_elapsed_or_remaining_time(uint8_t timepos, const bool blink) {
  char buffer[14];

  #if ENABLED(SHOW_REMAINING_TIME)
    const bool show_remain = TERN1(ROTATE_PROGRESS_DISPLAY, blink) && (printingIsActive() || marlin_state == MF_SD_COMPLETE);
    if (show_remain) {
      #if ENABLED(USE_M73_REMAINING_TIME)
        duration_t remaining = ui.get_remaining_time();
      #else
        uint8_t progress = ui.get_progress_percent();
        uint32_t elapsed = print_job_timer.duration();
        duration_t remaining = (progress > 0) ? ((elapsed * 25600 / progress) >> 8) - elapsed : 0;
      #endif
      timepos -= remaining.toDigital(buffer);
      lcd_put_wchar(timepos, 2, 'R');
    }
  #else
    constexpr bool show_remain = false;
  #endif

  if (!show_remain) {
    duration_t elapsed = print_job_timer.duration();
    timepos -= elapsed.toDigital(buffer);
    lcd_put_wchar(timepos, 2, LCD_STR_CLOCK[0]);
  }
  lcd_put_u8str(buffer);
  return timepos;
}

void MarlinUI::draw_status_screen() {

  const bool blink = get_blink();
  lcd_moveto(0, 0);

  #if LCD_INFO_SCREEN_STYLE == 0

    // ========== Line 1 ==========

    #if LCD_WIDTH < 20

      //
      // Hotend 0 Temperature
      //
      #if HAS_HOTEND
        _draw_heater_status(H_E0, -1, blink);

        //
        // Hotend 1 or Bed Temperature
        //
        #if HAS_MULTI_HOTEND
          lcd_moveto(8, 0);
          _draw_heater_status(H_E1, LCD_STR_THERMOMETER[0], blink);
        #elif HAS_HEATED_BED
          lcd_moveto(8, 0);
          _draw_bed_status(blink);
        #endif
      #endif

    #else // LCD_WIDTH >= 20

      //
      // Hotend 0 Temperature
      //
      #if HAS_HOTEND
        _draw_heater_status(H_E0, LCD_STR_THERMOMETER[0], blink);

        //
        // Hotend 1 or Bed Temperature
        //
        #if HAS_MULTI_HOTEND
          lcd_moveto(10, 0);
          _draw_heater_status(H_E1, LCD_STR_THERMOMETER[0], blink);
        #elif HAS_HEATED_BED
          lcd_moveto(10, 0);
          _draw_bed_status(blink);
        #endif
      #endif

      #if HAS_COOLER
        _draw_cooler_status('*', blink);
      #endif
      #if ENABLED(LASER_COOLANT_FLOW_METER)
        _draw_flowmeter_status();
      #endif

    #endif // LCD_WIDTH >= 20

    // ========== Line 2 ==========

    #if LCD_HEIGHT > 2

      #if LCD_WIDTH < 20

        #if HAS_PRINT_PROGRESS
          lcd_moveto(0, 2);
          _draw_print_progress();
        #endif

      #else // LCD_WIDTH >= 20

        lcd_moveto(0, 1);

        // If the first line has two extruder temps,
        // show more temperatures on the next line

        #if HOTENDS > 2 || (HAS_MULTI_HOTEND && HAS_HEATED_BED)

          #if HOTENDS > 2
            _draw_heater_status(H_E2, LCD_STR_THERMOMETER[0], blink);
            lcd_moveto(10, 1);
          #endif

          _draw_bed_status(blink);

        #else // HOTENDS <= 2 && (HOTENDS <= 1 || !HAS_HEATED_BED)

          #if HAS_DUAL_MIXING

            // Two-component mix / gradient instead of XY

            char mixer_messages[12];
            const char *mix_label;
            #if ENABLED(GRADIENT_MIX)
              if (mixer.gradient.enabled) {
                mixer.update_mix_from_gradient();
                mix_label = "Gr";
              }
              else
            #endif
              {
                mixer.update_mix_from_vtool();
                mix_label = "Mx";
              }
            sprintf_P(mixer_messages, PSTR("%s %d;%d%% "), mix_label, int(mixer.mix[0]), int(mixer.mix[1]));
            lcd_put_u8str(mixer_messages);

          #else // !HAS_DUAL_MIXING

            const bool show_e_total = TERN0(LCD_SHOW_E_TOTAL, printingIsActive() || marlin_state == MF_SD_COMPLETE);

            if (show_e_total) {
              #if ENABLED(LCD_SHOW_E_TOTAL)
                char tmp[20];
                const uint8_t escale = e_move_accumulator >= 100000.0f ? 10 : 1; // After 100m switch to cm
                sprintf_P(tmp, PSTR("E %ld%cm       "), uint32_t(_MAX(e_move_accumulator, 0.0f)) / escale, escale == 10 ? 'c' : 'm'); // 1234567mm
                lcd_put_u8str(tmp);
              #endif
            }
            else {
              const xy_pos_t lpos = current_position.asLogical();
              _draw_axis_value(X_AXIS, ftostr4sign(lpos.x), blink);
              lcd_put_wchar(' ');
              _draw_axis_value(Y_AXIS, ftostr4sign(lpos.y), blink);
            }

          #endif // !HAS_DUAL_MIXING

        #endif // HOTENDS <= 2 && (HOTENDS <= 1 || !HAS_HEATED_BED)

      #endif // LCD_WIDTH >= 20

      lcd_moveto(LCD_WIDTH - 8, 1);
      _draw_axis_value(Z_AXIS, ftostr52sp(LOGICAL_Z_POSITION(current_position.z)), blink);

      #if HAS_LEVELING && !HAS_HEATED_BED
        lcd_put_wchar(planner.leveling_active || blink ? '_' : ' ');
      #endif

    #endif // LCD_HEIGHT > 2

    // ========== Line 3 ==========

    #if LCD_HEIGHT > 3

      lcd_put_wchar(0, 2, LCD_STR_FEEDRATE[0]);
      lcd_put_u8str(i16tostr3rj(feedrate_percentage));
      lcd_put_wchar('%');

      const uint8_t timepos = draw_elapsed_or_remaining_time(LCD_WIDTH - 1, blink);

      #if LCD_WIDTH >= 20
        lcd_moveto(timepos - 7, 2);
        #if HAS_PRINT_PROGRESS
          _draw_print_progress();
        #else
          char c;
          uint16_t per;
          #if HAS_FAN0
            if (true
              #if EXTRUDERS && ENABLED(ADAPTIVE_FAN_SLOWING)
                && (blink || thermalManager.fan_speed_scaler[0] < 128)
              #endif
            ) {
              uint16_t spd = thermalManager.fan_speed[0];
              if (blink) c = 'F';
              #if ENABLED(ADAPTIVE_FAN_SLOWING)
                else { c = '*'; spd = thermalManager.scaledFanSpeed(0, spd); }
              #endif
              per = thermalManager.pwmToPercent(spd);
            }
            else
          #endif
            {
              #if EXTRUDERS
                c = 'E';
                per = planner.flow_percentage[0];
              #endif
            }
          lcd_put_wchar(c);
          lcd_put_u8str(i16tostr3rj(per));
          lcd_put_wchar('%');
        #endif
      #endif

    #endif // LCD_HEIGHT > 3

  #elif LCD_INFO_SCREEN_STYLE == 1

    // ========== Line 1 ==========

    //
    // Hotend 0 Temperature
    //
    _draw_heater_status(H_E0, LCD_STR_THERMOMETER[0], blink);

    //
    // Z Coordinate
    //
    lcd_moveto(LCD_WIDTH - 9, 0);
    _draw_axis_value(Z_AXIS, ftostr52sp(LOGICAL_Z_POSITION(current_position.z)), blink);

    #if HAS_LEVELING && (HAS_MULTI_HOTEND || !HAS_HEATED_BED)
      lcd_put_wchar(LCD_WIDTH - 1, 0, planner.leveling_active || blink ? '_' : ' ');
    #endif

    // ========== Line 2 ==========

    //
    // Hotend 1 or Bed Temperature
    //
    lcd_moveto(0, 1);
    #if HAS_MULTI_HOTEND
      _draw_heater_status(H_E1, LCD_STR_THERMOMETER[0], blink);
    #elif HAS_HEATED_BED
      _draw_bed_status(blink);
    #endif

    lcd_put_wchar(LCD_WIDTH - 9, 1, LCD_STR_FEEDRATE[0]);
    lcd_put_u8str(i16tostr3rj(feedrate_percentage));
    lcd_put_wchar('%');

    // ========== Line 3 ==========

    //
    // SD Percent, Hotend 2, or Bed
    //
    lcd_moveto(0, 2);
    #if HOTENDS > 2
      _draw_heater_status(H_E2, LCD_STR_THERMOMETER[0], blink);
    #elif HAS_MULTI_HOTEND && HAS_HEATED_BED
      _draw_bed_status(blink);
    #elif HAS_PRINT_PROGRESS
      #define DREW_PRINT_PROGRESS 1
      _draw_print_progress();
    #endif

    //
    // Elapsed Time or SD Percent
    //
    lcd_moveto(LCD_WIDTH - 9, 2);

    #if HAS_PRINT_PROGRESS && !DREW_PRINT_PROGRESS

      _draw_print_progress();

    #else

      (void)draw_elapsed_or_remaining_time(LCD_WIDTH - 4, blink);

    #endif

  #endif // LCD_INFO_SCREEN_STYLE 1

  // ========= Last Line ========

  //
  // Status Message (which may be a Progress Bar or Filament display)
  //
  draw_status_message(blink);
}

#if HAS_LCD_MENU

  #include "../menu/menu.h"

  #if ENABLED(ADVANCED_PAUSE_FEATURE)

    void MarlinUI::draw_hotend_status(const uint8_t row, const uint8_t extruder) {
      if (row < LCD_HEIGHT) {
        lcd_moveto(LCD_WIDTH - 9, row);
        _draw_heater_status((heater_id_t)extruder, LCD_STR_THERMOMETER[0], get_blink());
      }
    }

  #endif // ADVANCED_PAUSE_FEATURE

  // Draw a static item with no left-right margin required. Centered by default.
  void MenuItem_static::draw(const uint8_t row, PGM_P const pstr, const uint8_t style/*=SS_DEFAULT*/, const char * const vstr/*=nullptr*/) {
    int8_t n = LCD_WIDTH;
    lcd_moveto(0, row);
    const int8_t plen = pstr ? utf8_strlen_P(pstr) : 0,
                 vlen = vstr ? utf8_strlen(vstr) : 0;
    if (style & SS_CENTER) {
      int8_t pad = (LCD_WIDTH - plen - vlen) / 2;
      while (--pad >= 0) { lcd_put_wchar(' '); n--; }
    }
    if (plen) n = lcd_put_u8str_ind_P(pstr, itemIndex, itemString, n);
    if (vlen) n -= lcd_put_u8str_max(vstr, n);
    for (; n > 0; --n) lcd_put_wchar(' ');
  }

  // Draw a generic menu item with pre_char (if selected) and post_char
  void MenuItemBase::_draw(const bool sel, const uint8_t row, PGM_P const pstr, const char pre_char, const char post_char) {
    lcd_put_wchar(0, row, sel ? pre_char : ' ');
    uint8_t n = lcd_put_u8str_ind_P(pstr, itemIndex, itemString, LCD_WIDTH - 2);
    for (; n; --n) lcd_put_wchar(' ');
    lcd_put_wchar(post_char);
  }

  // Draw a menu item with a (potentially) editable value
  void MenuEditItemBase::draw(const bool sel, const uint8_t row, PGM_P const pstr, const char * const inStr, const bool pgm) {
    const uint8_t vlen = inStr ? (pgm ? utf8_strlen_P(inStr) : utf8_strlen(inStr)) : 0;
    lcd_put_wchar(0, row, sel ? LCD_STR_ARROW_RIGHT[0] : ' ');
    uint8_t n = lcd_put_u8str_ind_P(pstr, itemIndex, itemString, LCD_WIDTH - 2 - vlen);
    if (vlen) {
      lcd_put_wchar(':');
      for (; n; --n) lcd_put_wchar(' ');
      if (pgm) lcd_put_u8str_P(inStr); else lcd_put_u8str(inStr);
    }
  }

  // Low-level draw_edit_screen can be used to draw an edit screen from anyplace
  void MenuEditItemBase::draw_edit_screen(PGM_P const pstr, const char * const value/*=nullptr*/) {
    ui.encoder_direction_normal();
    uint8_t n = lcd_put_u8str_ind_P(0, 1, pstr, itemIndex, itemString, LCD_WIDTH - 1);
    if (value) {
      lcd_put_wchar(':'); n--;
      const uint8_t len = utf8_strlen(value) + 1;   // Plus one for a leading space
      const lcd_uint_t valrow = n < len ? 2 : 1;    // Value on the next row if it won't fit
      lcd_put_wchar(LCD_WIDTH - len, valrow, ' ');  // Right-justified, padded, leading space
      lcd_put_u8str(value);
    }
  }

  // The Select Screen presents a prompt and two "buttons"
  void MenuItem_confirm::draw_select_screen(PGM_P const yes, PGM_P const no, const bool yesno, PGM_P const pref, const char * const string/*=nullptr*/, PGM_P const suff/*=nullptr*/) {
    ui.draw_select_screen_prompt(pref, string, suff);
    SETCURSOR(0, LCD_HEIGHT - 1);
    lcd_put_wchar(yesno ? ' ' : '['); lcd_put_u8str_P(no); lcd_put_wchar(yesno ? ' ' : ']');
    SETCURSOR_RJ(utf8_strlen_P(yes) + 2, LCD_HEIGHT - 1);
    lcd_put_wchar(yesno ? '[' : ' '); lcd_put_u8str_P(yes); lcd_put_wchar(yesno ? ']' : ' ');
  }

  #if ENABLED(SDSUPPORT)

    void MenuItem_sdbase::draw(const bool sel, const uint8_t row, PGM_P const, CardReader &theCard, const bool isDir) {
      lcd_put_wchar(0, row, sel ? LCD_STR_ARROW_RIGHT[0] : ' ');
      constexpr uint8_t maxlen = LCD_WIDTH - 2;
      uint8_t n = maxlen - lcd_put_u8str_max(ui.scrolled_filename(theCard, maxlen, row, sel), maxlen);
      for (; n; --n) lcd_put_wchar(' ');
      lcd_put_wchar(isDir ? LCD_STR_FOLDER[0] : ' ');
    }

  #endif

  #if ENABLED(LCD_HAS_STATUS_INDICATORS)

    void MarlinUI::update_indicators() {
      // Set the LEDS - referred to as backlights by the LiquidTWI2 library
      static uint8_t ledsprev = 0;
      uint8_t leds = 0;

      if (TERN0(HAS_HEATED_BED, thermalManager.degTargetBed() > 0)) leds |= LED_A;
      if (TERN0(HAS_HOTEND, thermalManager.degTargetHotend(0) > 0)) leds |= LED_B;

      #if HAS_FAN
        if ( TERN0(HAS_FAN0, thermalManager.fan_speed[0])
          || TERN0(HAS_FAN1, thermalManager.fan_speed[1])
          || TERN0(HAS_FAN2, thermalManager.fan_speed[2])
          || TERN0(HAS_FAN3, thermalManager.fan_speed[3])
          || TERN0(HAS_FAN4, thermalManager.fan_speed[4])
          || TERN0(HAS_FAN5, thermalManager.fan_speed[5])
          || TERN0(HAS_FAN6, thermalManager.fan_speed[6])
          || TERN0(HAS_FAN7, thermalManager.fan_speed[7])
        ) leds |= LED_C;
      #endif // HAS_FAN

      if (TERN0(HAS_MULTI_HOTEND, thermalManager.degTargetHotend(1) > 0)) leds |= LED_C;

      if (leds != ledsprev) {
        lcd.setBacklight(leds);
        ledsprev = leds;
      }
    }

  #endif // LCD_HAS_STATUS_INDICATORS

  #if ENABLED(AUTO_BED_LEVELING_UBL)

    #define HD44780_CHAR_WIDTH    5
    #define HD44780_CHAR_HEIGHT   8
    #define MESH_MAP_COLS         7
    #define MESH_MAP_ROWS         4

    #define CHAR_LINE_TOP         0
    #define CHAR_LINE_BOT         1
    #define CHAR_EDGE_L           2
    #define CHAR_EDGE_R           3
    #define CHAR_UL_UL            4
    #define CHAR_LR_UL            5
    #define CHAR_UL_LR            6
    #define CHAR_LR_LR            7

    #define TOP_LEFT         _BV(0)
    #define TOP_RIGHT        _BV(1)
    #define LOWER_LEFT       _BV(2)
    #define LOWER_RIGHT      _BV(3)

    /**
     * Possible map screens:
     *
     * 16x2   |X000.00  Y000.00|
     *        |(00,00)  Z00.000|
     *
     * 20x2   | X:000.00  Y:000.00 |
     *        | (00,00)   Z:00.000 |
     *
     * 16x4   |+-------+(00,00)|
     *        ||       |X000.00|
     *        ||       |Y000.00|
     *        |+-------+Z00.000|
     *
     * 20x4   | +-------+  (00,00) |
     *        | |       |  X:000.00|
     *        | |       |  Y:000.00|
     *        | +-------+  Z:00.000|
     */

    typedef struct {
      uint8_t custom_char_bits[HD44780_CHAR_HEIGHT];
    } custom_char;

    typedef struct {
      lcd_uint_t column, row,
                 x_pixel_offset, y_pixel_offset;
      uint8_t x_pixel_mask;
    } coordinate;

    void add_edges_to_custom_char(custom_char &custom, const coordinate &ul, const coordinate &lr, const coordinate &brc, const uint8_t cell_location);
    FORCE_INLINE static void clear_custom_char(custom_char * const cc) { ZERO(cc->custom_char_bits); }

    coordinate pixel_location(int16_t x, int16_t y) {
      coordinate ret_val;
      int16_t xp, yp, r, c;

      x++; y++; // +1 because lines on the left and top

      c = x / (HD44780_CHAR_WIDTH);
      r = y / (HD44780_CHAR_HEIGHT);

      ret_val.column = c;
      ret_val.row    = r;

      xp = x - c * (HD44780_CHAR_WIDTH);                                    // Get the pixel offsets into the character cell
      xp = HD44780_CHAR_WIDTH - 1 - xp;                                     // Column within relevant character cell (0 on the right)
      yp = y - r * (HD44780_CHAR_HEIGHT);

      ret_val.x_pixel_mask   = _BV(xp);
      ret_val.x_pixel_offset = xp;
      ret_val.y_pixel_offset = yp;
      return ret_val;
    }

    inline coordinate pixel_location(const lcd_uint_t x, const lcd_uint_t y) { return pixel_location((int16_t)x, (int16_t)y); }

    void prep_and_put_map_char(custom_char &chrdata, const coordinate &ul, const coordinate &lr, const coordinate &brc, const uint8_t cl, const char c, const lcd_uint_t x, const lcd_uint_t y) {
      add_edges_to_custom_char(chrdata, ul, lr, brc, cl);
      lcd.createChar(c, (uint8_t*)&chrdata);
      lcd_put_wchar(x, y, c);
    }

    void MarlinUI::ubl_plot(const uint8_t x_plot, const uint8_t y_plot) {

      #if LCD_WIDTH >= 20
        #define _LCD_W_POS 12
        #define _PLOT_X 1
        #define _MAP_X 3
        #define _LABEL(C,X,Y) lcd_put_u8str_P(X, Y, C)
        #define _XLABEL(X,Y) _LABEL(X_LBL,X,Y)
        #define _YLABEL(X,Y) _LABEL(Y_LBL,X,Y)
        #define _ZLABEL(X,Y) _LABEL(Z_LBL,X,Y)
      #else
        #define _LCD_W_POS 8
        #define _PLOT_X 0
        #define _MAP_X 1
        #define _LABEL(X,Y,C) lcd_put_wchar(X, Y, C)
        #define _XLABEL(X,Y) _LABEL('X',X,Y)
        #define _YLABEL(X,Y) _LABEL('Y',X,Y)
        #define _ZLABEL(X,Y) _LABEL('Z',X,Y)
      #endif

      #if LCD_HEIGHT <= 3   // 16x2 or 20x2 display

        /**
         * Show X and Y positions
         */
        _XLABEL(_PLOT_X, 0);
        lcd_put_u8str(ftostr52(LOGICAL_X_POSITION(ubl.mesh_index_to_xpos(x_plot))));
        _YLABEL(_LCD_W_POS, 0);
        lcd_put_u8str(ftostr52(LOGICAL_Y_POSITION(ubl.mesh_index_to_ypos(y_plot))));

        lcd_moveto(_PLOT_X, 0);

      #else // 16x4 or 20x4 display

        coordinate upper_left, lower_right, bottom_right_corner;
        custom_char new_char;
        uint8_t i, n, n_rows, n_cols;
        lcd_uint_t j, k, l, m, bottom_line, right_edge,
                   x_map_pixels, y_map_pixels,
                   pixels_per_x_mesh_pnt, pixels_per_y_mesh_pnt,
                   suppress_x_offset = 0, suppress_y_offset = 0;

        const uint8_t y_plot_inv = (GRID_MAX_POINTS_Y) - 1 - y_plot;

        upper_left.column  = 0;
        upper_left.row     = 0;
        lower_right.column = 0;
        lower_right.row    = 0;

        clear_lcd();

        x_map_pixels = (HD44780_CHAR_WIDTH) * (MESH_MAP_COLS) - 2;          // Minus 2 because we are drawing a box around the map
        y_map_pixels = (HD44780_CHAR_HEIGHT) * (MESH_MAP_ROWS) - 2;

        pixels_per_x_mesh_pnt = x_map_pixels / (GRID_MAX_POINTS_X);
        pixels_per_y_mesh_pnt = y_map_pixels / (GRID_MAX_POINTS_Y);

        if (pixels_per_x_mesh_pnt >= HD44780_CHAR_WIDTH) {                  // There are only 2 custom characters available, so the X
          pixels_per_x_mesh_pnt = HD44780_CHAR_WIDTH;                       // Size of the mesh point needs to fit within them independent
          suppress_x_offset = 1;                                            // Of where the starting pixel is located.
        }

        if (pixels_per_y_mesh_pnt >= HD44780_CHAR_HEIGHT) {                 // There are only 2 custom characters available, so the Y
          pixels_per_y_mesh_pnt = HD44780_CHAR_HEIGHT;                      // Size of the mesh point needs to fit within them independent
          suppress_y_offset = 1;                                            // Of where the starting pixel is located.
        }

        x_map_pixels = pixels_per_x_mesh_pnt * (GRID_MAX_POINTS_X);         // Now we have the right number of pixels to make both
        y_map_pixels = pixels_per_y_mesh_pnt * (GRID_MAX_POINTS_Y);         // Directions fit nicely

        right_edge   = pixels_per_x_mesh_pnt * (GRID_MAX_POINTS_X) + 1;     // Find location of right edge within the character cell
        bottom_line  = pixels_per_y_mesh_pnt * (GRID_MAX_POINTS_Y) + 1;     // Find location of bottome line within the character cell

        n_rows = bottom_line / (HD44780_CHAR_HEIGHT) + 1;
        n_cols = right_edge / (HD44780_CHAR_WIDTH) + 1;

        for (i = 0; i < n_cols; i++) {
          lcd_put_wchar(i, 0, CHAR_LINE_TOP);                               // Box Top line
          lcd_put_wchar(i, n_rows - 1, CHAR_LINE_BOT);                      // Box Bottom line
        }

        for (j = 0; j < n_rows; j++) {
          lcd_put_wchar(0, j, CHAR_EDGE_L);                                 // Box Left edge
          lcd_put_wchar(n_cols - 1, j, CHAR_EDGE_R);                        // Box Right edge
        }

        /**
         * If the entire 4th row is not in use, do not put vertical bars all the way down to the bottom of the display
         */

        k = pixels_per_y_mesh_pnt * (GRID_MAX_POINTS_Y) + 2;
        l = (HD44780_CHAR_HEIGHT) * n_rows;
        if (l > k && l - k >= (HD44780_CHAR_HEIGHT) / 2) {
          lcd_put_wchar(0, n_rows - 1, ' ');                                // Box Left edge
          lcd_put_wchar(n_cols - 1, n_rows - 1, ' ');                       // Box Right edge
        }

        clear_custom_char(&new_char);
        new_char.custom_char_bits[0] = 0b11111U;                            // Char #0 is used for the box top line
        lcd.createChar(CHAR_LINE_TOP, (uint8_t*)&new_char);

        clear_custom_char(&new_char);
        k = (GRID_MAX_POINTS_Y) * pixels_per_y_mesh_pnt + 1;                // Row of pixels for the bottom box line
        l = k % (HD44780_CHAR_HEIGHT);                                      // Row within relevant character cell
        new_char.custom_char_bits[l] = 0b11111U;                            // Char #1 is used for the box bottom line
        lcd.createChar(CHAR_LINE_BOT, (uint8_t*)&new_char);

        clear_custom_char(&new_char);
        for (j = 0; j < HD44780_CHAR_HEIGHT; j++)
          new_char.custom_char_bits[j] = 0b10000U;                          // Char #2 is used for the box left edge
        lcd.createChar(CHAR_EDGE_L, (uint8_t*)&new_char);

        clear_custom_char(&new_char);
        m = (GRID_MAX_POINTS_X) * pixels_per_x_mesh_pnt + 1;                // Column of pixels for the right box line
        n = m % (HD44780_CHAR_WIDTH);                                       // Column within relevant character cell
        i = HD44780_CHAR_WIDTH - 1 - n;                                     // Column within relevant character cell (0 on the right)
        for (j = 0; j < HD44780_CHAR_HEIGHT; j++)
          new_char.custom_char_bits[j] = (uint8_t)_BV(i);                   // Char #3 is used for the box right edge
        lcd.createChar(CHAR_EDGE_R, (uint8_t*)&new_char);

        i = x_plot * pixels_per_x_mesh_pnt - suppress_x_offset;
        j = y_plot_inv * pixels_per_y_mesh_pnt - suppress_y_offset;
        upper_left = pixel_location(i, j);

        k = (x_plot + 1) * pixels_per_x_mesh_pnt - 1 - suppress_x_offset;
        l = (y_plot_inv + 1) * pixels_per_y_mesh_pnt - 1 - suppress_y_offset;
        lower_right = pixel_location(k, l);

        bottom_right_corner = pixel_location(x_map_pixels, y_map_pixels);

        /**
         * First, handle the simple case where everything is within a single character cell.
         * If part of the Mesh Plot is outside of this character cell, we will follow up
         * and deal with that next.
         */

        clear_custom_char(&new_char);
        const lcd_uint_t ypix = _MIN(upper_left.y_pixel_offset + pixels_per_y_mesh_pnt, HD44780_CHAR_HEIGHT);
        for (j = upper_left.y_pixel_offset; j < ypix; j++) {
          i = upper_left.x_pixel_mask;
          for (k = 0; k < pixels_per_x_mesh_pnt; k++) {
            new_char.custom_char_bits[j] |= i;
            i >>= 1;
          }
        }

        prep_and_put_map_char(new_char, upper_left, lower_right, bottom_right_corner, TOP_LEFT, CHAR_UL_UL, upper_left.column, upper_left.row);

        /**
         * Next, check for two side by side character cells being used to display the Mesh Point
         * If found...  do the right hand character cell next.
         */
        if (upper_left.column == lower_right.column - 1) {
          l = upper_left.x_pixel_offset;
          clear_custom_char(&new_char);
          for (j = upper_left.y_pixel_offset; j < ypix; j++) {
            i = _BV(HD44780_CHAR_WIDTH - 1);                                // Fill in the left side of the right character cell
            for (k = 0; k < pixels_per_x_mesh_pnt - 1 - l; k++) {
              new_char.custom_char_bits[j] |= i;
              i >>= 1;
            }
          }
          prep_and_put_map_char(new_char, upper_left, lower_right, bottom_right_corner, TOP_RIGHT, CHAR_LR_UL, lower_right.column, upper_left.row);
        }

        /**
         * Next, check for two character cells stacked on top of each other being used to display the Mesh Point
         */
        if (upper_left.row == lower_right.row - 1) {
          l = HD44780_CHAR_HEIGHT - upper_left.y_pixel_offset;              // Number of pixel rows in top character cell
          k = pixels_per_y_mesh_pnt - l;                                    // Number of pixel rows in bottom character cell
          clear_custom_char(&new_char);
          for (j = 0; j < k; j++) {
            i = upper_left.x_pixel_mask;
            for (m = 0; m < pixels_per_x_mesh_pnt; m++) {                   // Fill in the top side of the bottom character cell
              new_char.custom_char_bits[j] |= i;
              if (!(i >>= 1)) break;
            }
          }
          prep_and_put_map_char(new_char, upper_left, lower_right, bottom_right_corner, LOWER_LEFT, CHAR_UL_LR, upper_left.column, lower_right.row);
        }

        /**
         * Next, check for four character cells being used to display the Mesh Point.  If that is
         * what is here, we work to fill in the character cell that is down one and to the right one
         * from the upper_left character cell.
         */

        if (upper_left.column == lower_right.column - 1 && upper_left.row == lower_right.row - 1) {
          l = HD44780_CHAR_HEIGHT - upper_left.y_pixel_offset;              // Number of pixel rows in top character cell
          k = pixels_per_y_mesh_pnt - l;                                    // Number of pixel rows in bottom character cell
          clear_custom_char(&new_char);
          for (j = 0; j < k; j++) {
            l = upper_left.x_pixel_offset;
            i = _BV(HD44780_CHAR_WIDTH - 1);                                // Fill in the left side of the right character cell
            for (m = 0; m < pixels_per_x_mesh_pnt - 1 - l; m++) {           // Fill in the top side of the bottom character cell
              new_char.custom_char_bits[j] |= i;
              i >>= 1;
            }
          }
          prep_and_put_map_char(new_char, upper_left, lower_right, bottom_right_corner, LOWER_RIGHT, CHAR_LR_LR, lower_right.column, lower_right.row);
        }

      #endif

      /**
       * Print plot position
       */
      lcd_put_wchar(_LCD_W_POS, 0, '(');
      lcd_put_u8str(ui8tostr3rj(x_plot));
      lcd_put_wchar(',');
      lcd_put_u8str(ui8tostr3rj(y_plot));
      lcd_put_wchar(')');

      #if LCD_HEIGHT <= 3   // 16x2 or 20x2 display

        /**
         * Print Z values
         */
        _ZLABEL(_LCD_W_POS, 1);
        if (!isnan(ubl.z_values[x_plot][y_plot]))
          lcd_put_u8str(ftostr43sign(ubl.z_values[x_plot][y_plot]));
        else
          lcd_put_u8str_P(PSTR(" -----"));

      #else                 // 16x4 or 20x4 display

        /**
         * Show all values at right of screen
         */
        _XLABEL(_LCD_W_POS, 1);
        lcd_put_u8str(ftostr52(LOGICAL_X_POSITION(ubl.mesh_index_to_xpos(x_plot))));
        _YLABEL(_LCD_W_POS, 2);
        lcd_put_u8str(ftostr52(LOGICAL_Y_POSITION(ubl.mesh_index_to_ypos(y_plot))));

        /**
         * Show the location value
         */
        _ZLABEL(_LCD_W_POS, 3);
        if (!isnan(ubl.z_values[x_plot][y_plot]))
          lcd_put_u8str(ftostr43sign(ubl.z_values[x_plot][y_plot]));
        else
          lcd_put_u8str_P(PSTR(" -----"));

      #endif // LCD_HEIGHT > 3
    }

    void add_edges_to_custom_char(custom_char &custom, const coordinate &ul, const coordinate &lr, const coordinate &brc, const uint8_t cell_location) {
      uint8_t i, k;
      int16_t n_rows = lr.row    - ul.row    + 1,
              n_cols = lr.column - ul.column + 1;

      /**
       * Check if Top line of box needs to be filled in
       */

      if (ul.row == 0 && (cell_location & (TOP_LEFT|TOP_RIGHT))) {   // Only fill in the top line for the top character cells

        if (n_cols == 1) {
          if (ul.column != brc.column)
            custom.custom_char_bits[0] = 0xFF;                              // Single column in middle
          else
            for (i = brc.x_pixel_offset; i < HD44780_CHAR_WIDTH; i++)       // Single column on right side
              SBI(custom.custom_char_bits[0], i);
        }
        else if ((cell_location & TOP_LEFT) || lr.column != brc.column)     // Multiple column in the middle or with right cell in middle
          custom.custom_char_bits[0] = 0xFF;
        else
          for (i = brc.x_pixel_offset; i < HD44780_CHAR_WIDTH; i++)
            SBI(custom.custom_char_bits[0], i);
      }

      /**
       * Check if left line of box needs to be filled in
       */
      if (cell_location & (TOP_LEFT|LOWER_LEFT)) {
        if (ul.column == 0) {                                               // Left column of characters on LCD Display
          k = ul.row == brc.row ? brc.y_pixel_offset : HD44780_CHAR_HEIGHT; // If it isn't the last row... do the full character cell
          for (i = 0; i < k; i++)
            SBI(custom.custom_char_bits[i], HD44780_CHAR_WIDTH - 1);
        }
      }

      /**
       * Check if bottom line of box needs to be filled in
       */

      // Single row of mesh plot cells
      if (n_rows == 1 /* && (cell_location & (TOP_LEFT|TOP_RIGHT)) */ && ul.row == brc.row) {
        if (n_cols == 1)                                                    // Single row, single column case
          k = ul.column == brc.column ? brc.x_pixel_mask : 0x01;
        else if (cell_location & TOP_RIGHT)                                 // Single row, multiple column case
          k = lr.column == brc.column ? brc.x_pixel_mask : 0x01;
        else                                                                // Single row, left of multiple columns
          k = 0x01;
        while (k < _BV(HD44780_CHAR_WIDTH)) {
          custom.custom_char_bits[brc.y_pixel_offset] |= k;
          k <<= 1;
        }
      }

      // Double row of characters on LCD Display
      // And this is a bottom custom character
      if (n_rows == 2 && (cell_location & (LOWER_LEFT|LOWER_RIGHT)) && lr.row == brc.row) {
        if (n_cols == 1)                                                    // Double row, single column case
          k = ul.column == brc.column ? brc.x_pixel_mask : 0x01;
        else if (cell_location & LOWER_RIGHT)                               // Double row, multiple column case
          k = lr.column == brc.column ? brc.x_pixel_mask : 0x01;
        else                                                                // Double row, left of multiple columns
          k = 0x01;
        while (k < _BV(HD44780_CHAR_WIDTH)) {
          custom.custom_char_bits[brc.y_pixel_offset] |= k;
          k <<= 1;
        }
      }

      /**
       * Check if right line of box needs to be filled in
       */

      // Nothing to do if the lower right part of the mesh pnt isn't in the same column as the box line
      if (lr.column == brc.column) {
        // This mesh point is in the same character cell as the right box line
        if (ul.column == brc.column || (cell_location & (TOP_RIGHT|LOWER_RIGHT))) {
          // If not the last row... do the full character cell
          k = ul.row == brc.row ? brc.y_pixel_offset : HD44780_CHAR_HEIGHT;
          for (i = 0; i < k; i++) custom.custom_char_bits[i] |= brc.x_pixel_mask;
        }
      }
    }

  #endif // AUTO_BED_LEVELING_UBL

#endif // HAS_LCD_MENU

#endif // HAS_MARLINUI_HD44780<|MERGE_RESOLUTION|>--- conflicted
+++ resolved
@@ -557,11 +557,7 @@
 
 #if HAS_COOLER
 FORCE_INLINE void _draw_cooler_status(const char prefix, const bool blink) {
-<<<<<<< HEAD
-  const float t1 = thermalManager.wholeDegCooler(), t2 = thermalManager.degTargetCooler();
-=======
   const celsius_t t2 = thermalManager.degTargetCooler();
->>>>>>> c4620bb5
 
   if (prefix >= 0) lcd_put_wchar(prefix);
 
