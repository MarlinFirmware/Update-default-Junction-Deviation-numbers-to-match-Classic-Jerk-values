/**
 * Marlin 3D Printer Firmware
 * Copyright (c) 2020 MarlinFirmware [https://github.com/MarlinFirmware/Marlin]
 *
 * Based on Sprinter and grbl.
 * Copyright (c) 2011 Camiel Gubbels / Erik van der Zalm
 *
 * This program is free software: you can redistribute it and/or modify
 * it under the terms of the GNU General Public License as published by
 * the Free Software Foundation, either version 3 of the License, or
 * (at your option) any later version.
 *
 * This program is distributed in the hope that it will be useful,
 * but WITHOUT ANY WARRANTY; without even the implied warranty of
 * MERCHANTABILITY or FITNESS FOR A PARTICULAR PURPOSE.  See the
 * GNU General Public License for more details.
 *
 * You should have received a copy of the GNU General Public License
 * along with this program.  If not, see <https://www.gnu.org/licenses/>.
 *
 */
#pragma once

/**
 * File: pins/pins.h
 *
 * Include pins definitions
 *
 * Pins numbering schemes:
 *
 *  - Digital I/O pin number if used by READ/WRITE macros. (e.g., X_STEP_DIR)
 *    The FastIO headers map digital pins to their ports and functions.
 *
 *  - Analog Input number if used by analogRead or DAC. (e.g., TEMP_n_PIN)
 *    These numbers are the same in any pin mapping.
 */

#define MAX_E_STEPPERS 8

#if   MB(RAMPS_13_EFB, RAMPS_14_EFB, RAMPS_PLUS_EFB, RAMPS_14_RE_ARM_EFB, RAMPS_SMART_EFB, RAMPS_DUO_EFB, RAMPS4DUE_EFB)
  #define FET_ORDER_EFB 1
#elif MB(RAMPS_13_EEB, RAMPS_14_EEB, RAMPS_PLUS_EEB, RAMPS_14_RE_ARM_EEB, RAMPS_SMART_EEB, RAMPS_DUO_EEB, RAMPS4DUE_EEB)
  #define FET_ORDER_EEB 1
#elif MB(RAMPS_13_EFF, RAMPS_14_EFF, RAMPS_PLUS_EFF, RAMPS_14_RE_ARM_EFF, RAMPS_SMART_EFF, RAMPS_DUO_EFF, RAMPS4DUE_EFF)
  #define FET_ORDER_EFF 1
#elif MB(RAMPS_13_EEF, RAMPS_14_EEF, RAMPS_PLUS_EEF, RAMPS_14_RE_ARM_EEF, RAMPS_SMART_EEF, RAMPS_DUO_EEF, RAMPS4DUE_EEF)
  #define FET_ORDER_EEF 1
#elif MB(RAMPS_13_SF,  RAMPS_14_SF,  RAMPS_PLUS_SF,  RAMPS_14_RE_ARM_SF,  RAMPS_SMART_SF,  RAMPS_DUO_SF,  RAMPS4DUE_SF) || EITHER(SPINDLE_FEATURE, LASER_FEATURE)
  #define FET_ORDER_SF 1
#elif HAS_MULTI_HOTEND && TEMP_SENSOR_BED
  #define FET_ORDER_EEB 1
#elif HAS_MULTI_HOTEND
  #define FET_ORDER_EEF 1
#elif TEMP_SENSOR_BED
  #define FET_ORDER_EFB 1
#else
  #define FET_ORDER_EFF 1
#endif

#if !(BOTH(IS_ULTRA_LCD, IS_NEWPANEL) && ANY(PANEL_ONE, VIKI2, miniVIKI, WYH_L12864, MINIPANEL, REPRAPWORLD_KEYPAD))
  #define HAS_FREE_AUX2_PINS 1
#endif

// Test the target within the included pins file
#ifdef __MARLIN_DEPS__
  #define NOT_TARGET(V...) 0
#else
  #define NOT_TARGET(V...) NONE(V)
#endif

//
// RAMPS 1.3 / 1.4 - ATmega1280, ATmega2560
//

#if MB(RAMPS_OLD)
  #include "ramps/pins_RAMPS_OLD.h"             // ATmega2560, ATmega1280                 env:mega2560 env:mega1280
#elif MB(RAMPS_13_EFB, RAMPS_13_EEB, RAMPS_13_EFF, RAMPS_13_EEF, RAMPS_13_SF)
  #include "ramps/pins_RAMPS_13.h"              // ATmega2560, ATmega1280                 env:mega2560 env:mega1280
#elif MB(RAMPS_14_EFB, RAMPS_14_EEB, RAMPS_14_EFF, RAMPS_14_EEF, RAMPS_14_SF)
  #include "ramps/pins_RAMPS.h"                 // ATmega2560, ATmega1280                 env:mega2560 env:mega1280
#elif MB(RAMPS_PLUS_EFB, RAMPS_PLUS_EEB, RAMPS_PLUS_EFF, RAMPS_PLUS_EEF, RAMPS_PLUS_SF)
  #include "ramps/pins_RAMPS_PLUS.h"            // ATmega2560, ATmega1280                 env:mega2560 env:mega1280

//
// RAMPS Derivatives - ATmega1280, ATmega2560
//

#elif MB(3DRAG)
  #include "ramps/pins_3DRAG.h"                 // ATmega2560, ATmega1280                 env:mega2560 env:mega1280
#elif MB(K8200)
  #include "ramps/pins_K8200.h"                 // ATmega2560, ATmega1280                 env:mega2560 env:mega1280
#elif MB(K8400)
  #include "ramps/pins_K8400.h"                 // ATmega2560, ATmega1280                 env:mega2560 env:mega1280
#elif MB(K8600)
  #include "ramps/pins_K8600.h"                 // ATmega2560, ATmega1280                 env:mega2560 env:mega1280
#elif MB(K8800)
  #include "ramps/pins_K8800.h"                 // ATmega2560, ATmega1280                 env:mega2560 env:mega1280
#elif MB(BAM_DICE)
  #include "ramps/pins_RAMPS.h"                 // ATmega2560, ATmega1280                 env:mega2560 env:mega1280
#elif MB(BAM_DICE_DUE)
  #include "ramps/pins_BAM_DICE_DUE.h"          // ATmega2560, ATmega1280                 env:mega2560 env:mega1280
#elif MB(MKS_BASE)
  #include "ramps/pins_MKS_BASE_10.h"           // ATmega2560                             env:mega2560
#elif MB(MKS_BASE_14)
  #include "ramps/pins_MKS_BASE_14.h"           // ATmega2560                             env:mega2560
#elif MB(MKS_BASE_15)
  #include "ramps/pins_MKS_BASE_15.h"           // ATmega2560                             env:mega2560
#elif MB(MKS_BASE_16)
  #include "ramps/pins_MKS_BASE_16.h"           // ATmega2560                             env:mega2560
#elif MB(MKS_BASE_HEROIC)
  #include "ramps/pins_MKS_BASE_HEROIC.h"       // ATmega2560                             env:mega2560
#elif MB(MKS_GEN_13)
  #include "ramps/pins_MKS_GEN_13.h"            // ATmega2560, ATmega1280                 env:mega2560 env:mega1280
#elif MB(MKS_GEN_L)
  #include "ramps/pins_MKS_GEN_L.h"             // ATmega2560, ATmega1280                 env:mega2560 env:mega1280
#elif MB(KFB_2)
  #include "ramps/pins_BIQU_KFB_2.h"            // ATmega2560                             env:mega2560
#elif MB(ZRIB_V20)
  #include "ramps/pins_ZRIB_V20.h"              // ATmega2560, ATmega1280                 env:mega2560 env:mega1280
#elif MB(ZRIB_V52)
  #include "ramps/pins_ZRIB_V52.h"              // ATmega2560, ATmega1280                 env:mega2560 env:mega1280
#elif MB(FELIX2)
  #include "ramps/pins_FELIX2.h"                // ATmega2560, ATmega1280                 env:mega2560 env:mega1280
#elif MB(RIGIDBOARD)
  #include "ramps/pins_RIGIDBOARD.h"            // ATmega2560, ATmega1280                 env:mega2560 env:mega1280
#elif MB(RIGIDBOARD_V2)
  #include "ramps/pins_RIGIDBOARD_V2.h"         // ATmega2560, ATmega1280                 env:mega2560 env:mega1280
#elif MB(SAINSMART_2IN1)
  #include "ramps/pins_SAINSMART_2IN1.h"        // ATmega2560, ATmega1280                 env:mega2560 env:mega1280
#elif MB(ULTIMAKER)
  #include "ramps/pins_ULTIMAKER.h"             // ATmega2560, ATmega1280                 env:mega2560 env:mega1280
#elif MB(ULTIMAKER_OLD)
  #include "ramps/pins_ULTIMAKER_OLD.h"         // ATmega2560, ATmega1280                 env:mega2560 env:mega1280
#elif MB(AZTEEG_X3)
  #include "ramps/pins_AZTEEG_X3.h"             // ATmega2560                             env:mega2560
#elif MB(AZTEEG_X3_PRO)
  #include "ramps/pins_AZTEEG_X3_PRO.h"         // ATmega2560                             env:mega2560
#elif MB(ULTIMAIN_2)
  #include "ramps/pins_ULTIMAIN_2.h"            // ATmega2560                             env:mega2560ext
#elif MB(FORMBOT_RAPTOR)
  #include "ramps/pins_FORMBOT_RAPTOR.h"        // ATmega2560                             env:mega2560
#elif MB(FORMBOT_RAPTOR2)
  #include "ramps/pins_FORMBOT_RAPTOR2.h"       // ATmega2560                             env:mega2560
#elif MB(FORMBOT_TREX2PLUS)
  #include "ramps/pins_FORMBOT_TREX2PLUS.h"     // ATmega2560                             env:mega2560
#elif MB(FORMBOT_TREX3)
  #include "ramps/pins_FORMBOT_TREX3.h"         // ATmega2560                             env:mega2560
#elif MB(RUMBA)
  #include "ramps/pins_RUMBA.h"                 // ATmega2560                             env:mega2560
#elif MB(RUMBA_RAISE3D)
  #include "ramps/pins_RUMBA_RAISE3D.h"         // ATmega2560                             env:mega2560
#elif MB(RL200)
  #include "ramps/pins_RL200.h"                 // ATmega2560                             env:mega2560
#elif MB(BQ_ZUM_MEGA_3D)
  #include "ramps/pins_BQ_ZUM_MEGA_3D.h"        // ATmega2560                             env:mega2560ext
#elif MB(MAKEBOARD_MINI)
  #include "ramps/pins_MAKEBOARD_MINI.h"        // ATmega2560                             env:mega2560
#elif MB(TRIGORILLA_13)
  #include "ramps/pins_TRIGORILLA_13.h"         // ATmega2560                             env:mega2560
#elif MB(TRIGORILLA_14, TRIGORILLA_14_11)
  #include "ramps/pins_TRIGORILLA_14.h"         // ATmega2560                             env:mega2560
#elif MB(RAMPS_ENDER_4)
  #include "ramps/pins_RAMPS_ENDER_4.h"         // ATmega2560                             env:mega2560
#elif MB(RAMPS_CREALITY)
  #include "ramps/pins_RAMPS_CREALITY.h"        // ATmega2560                             env:mega2560
#elif MB(DAGOMA_F5)
  #include "ramps/pins_DAGOMA_F5.h"             // ATmega2560                             env:mega2560
#elif MB(FYSETC_F6_13)
  #include "ramps/pins_FYSETC_F6_13.h"          // ATmega2560                             env:FYSETC_F6
#elif MB(FYSETC_F6_14)
  #include "ramps/pins_FYSETC_F6_14.h"          // ATmega2560                             env:FYSETC_F6
#elif MB(DUPLICATOR_I3_PLUS)
  #include "ramps/pins_DUPLICATOR_I3_PLUS.h"    // ATmega2560                             env:mega2560
#elif MB(VORON)
  #include "ramps/pins_VORON.h"                 // ATmega2560                             env:mega2560
#elif MB(TRONXY_V3_1_0)
  #include "ramps/pins_TRONXY_V3_1_0.h"         // ATmega2560                             env:mega2560
#elif MB(Z_BOLT_X_SERIES)
  #include "ramps/pins_Z_BOLT_X_SERIES.h"       // ATmega2560                             env:mega2560
#elif MB(TT_OSCAR)
  #include "ramps/pins_TT_OSCAR.h"              // ATmega2560                             env:mega2560
#elif MB(TANGO)
  #include "ramps/pins_TANGO.h"                 // ATmega2560                             env:mega2560
#elif MB(MKS_GEN_L_V2)
  #include "ramps/pins_MKS_GEN_L_V2.h"          // ATmega2560                             env:mega2560
#elif MB(COPYMASTER_3D)
  #include "ramps/pins_COPYMASTER_3D.h"         // ATmega2560                             env:mega2560
#elif MB(ORTUR_4)
  #include "ramps/pins_ORTUR_4.h"               // ATmega2560                             env:mega2560
#elif MB(TENLOG_D3_HERO)
  #include "ramps/pins_TENLOG_D3_HERO.h"        // ATmega2560                             env:mega2560
#elif MB(MKS_GEN_L_V21)
  #include "ramps/pins_MKS_GEN_L_V21.h"         // ATmega2560                             env:mega2560
#elif MB(RAMPS_S_12_EEFB, RAMPS_S_12_EEEB, RAMPS_S_12_EFFB)
  #include "ramps/pins_RAMPS_S_12.h"            // ATmega2560                             env:mega2560
#elif MB(LONGER3D_LK1_PRO, LONGER3D_LKx_PRO)
  #include "ramps/pins_LONGER3D_LKx_PRO.h"      // ATmega2560                             env:mega2560

//
// RAMBo and derivatives
//

#elif MB(RAMBO)
  #include "rambo/pins_RAMBO.h"                 // ATmega2560                             env:rambo
#elif MB(MINIRAMBO, MINIRAMBO_10A)
  #include "rambo/pins_MINIRAMBO.h"             // ATmega2560                             env:rambo
#elif MB(EINSY_RAMBO)
  #include "rambo/pins_EINSY_RAMBO.h"           // ATmega2560                             env:rambo
#elif MB(EINSY_RETRO)
  #include "rambo/pins_EINSY_RETRO.h"           // ATmega2560                             env:rambo
#elif MB(SCOOVO_X9H)
  #include "rambo/pins_SCOOVO_X9H.h"            // ATmega2560                             env:rambo
#elif MB(RAMBO_THINKERV2)
  #include "rambo/pins_RAMBO_THINKERV2.h"       // ATmega2560                             env:rambo

//
// Other ATmega1280, ATmega2560
//

#elif MB(CNCONTROLS_11)
  #include "mega/pins_CNCONTROLS_11.h"          // ATmega2560, ATmega1280                 env:mega2560 env:mega1280
#elif MB(CNCONTROLS_12)
  #include "mega/pins_CNCONTROLS_12.h"          // ATmega2560, ATmega1280                 env:mega2560 env:mega1280
#elif MB(CNCONTROLS_15)
  #include "mega/pins_CNCONTROLS_15.h"          // ATmega2560, ATmega1280                 env:mega2560 env:mega1280
#elif MB(MIGHTYBOARD_REVE)
  #include "mega/pins_MIGHTYBOARD_REVE.h"       // ATmega2560, ATmega1280                 env:mega2560ext env:mega1280 env:MightyBoard1280 env:MightyBoard2560
#elif MB(CHEAPTRONIC)
  #include "mega/pins_CHEAPTRONIC.h"            // ATmega2560                             env:mega2560
#elif MB(CHEAPTRONIC_V2)
  #include "mega/pins_CHEAPTRONICv2.h"          // ATmega2560                             env:mega2560
#elif MB(MEGATRONICS)
  #include "mega/pins_MEGATRONICS.h"            // ATmega2560                             env:mega2560
#elif MB(MEGATRONICS_2)
  #include "mega/pins_MEGATRONICS_2.h"          // ATmega2560                             env:mega2560
#elif MB(MEGATRONICS_3, MEGATRONICS_31, MEGATRONICS_32)
  #include "mega/pins_MEGATRONICS_3.h"          // ATmega2560                             env:mega2560
#elif MB(ELEFU_3)
  #include "mega/pins_ELEFU_3.h"                // ATmega2560                             env:mega2560
#elif MB(LEAPFROG)
  #include "mega/pins_LEAPFROG.h"               // ATmega2560, ATmega1280                 env:mega2560 env:mega1280
#elif MB(MEGACONTROLLER)
  #include "mega/pins_MEGACONTROLLER.h"         // ATmega2560                             env:mega2560
#elif MB(GT2560_REV_A)
  #include "mega/pins_GT2560_REV_A.h"           // ATmega2560, ATmega1280                 env:mega2560 env:mega1280
#elif MB(GT2560_REV_A_PLUS)
  #include "mega/pins_GT2560_REV_A_PLUS.h"      // ATmega2560, ATmega1280                 env:mega2560 env:mega1280
#elif MB(GT2560_V3)
  #include "mega/pins_GT2560_V3.h"              // ATmega2560                             env:mega2560
#elif MB(GT2560_REV_B)
  #include "mega/pins_GT2560_REV_B.h"           // ATmega2560                             env:mega2560
#elif MB(GT2560_V4)
  #include "mega/pins_GT2560_V4.h"              // ATmega2560                             env:mega2560
  #elif MB(GT2560_V4_A20)
  #include "mega/pins_GT2560_V4_A20.h"          // ATmega2560                             env:mega2560
#elif MB(GT2560_V3_MC2)
  #include "mega/pins_GT2560_V3_MC2.h"          // ATmega2560                             env:mega2560
#elif MB(GT2560_V3_A20)
  #include "mega/pins_GT2560_V3_A20.h"          // ATmega2560                             env:mega2560
#elif MB(EINSTART_S)
  #include "mega/pins_EINSTART-S.h"             // ATmega2560, ATmega1280                 env:mega2560ext env:mega1280
#elif MB(WANHAO_ONEPLUS)
  #include "mega/pins_WANHAO_ONEPLUS.h"         // ATmega2560                             env:mega2560
#elif MB(OVERLORD)
  #include "mega/pins_OVERLORD.h"               // ATmega2560                             env:mega2560
#elif MB(HJC2560C_REV1)
  #include "mega/pins_HJC2560C_REV2.h"          // ATmega2560                             env:mega2560
#elif MB(HJC2560C_REV2)
  #include "mega/pins_HJC2560C_REV2.h"          // ATmega2560                             env:mega2560
#elif MB(LEAPFROG_XEED2015)
  #include "mega/pins_LEAPFROG_XEED2015.h"      // ATmega2560                             env:mega2560
#elif MB(PICA)
  #include "mega/pins_PICA.h"                   // ATmega2560                             env:mega2560
#elif MB(PICA_REVB)
  #include "mega/pins_PICAOLD.h"                // ATmega2560                             env:mega2560
#elif MB(INTAMSYS40)
  #include "mega/pins_INTAMSYS40.h"             // ATmega2560                             env:mega2560
#elif MB(MALYAN_M180)
  #include "mega/pins_MALYAN_M180.h"            // ATmega2560                             env:mega2560
#elif MB(PROTONEER_CNC_SHIELD_V3)
  #include "mega/pins_PROTONEER_CNC_SHIELD_V3.h"// ATmega2560                             env:mega2560

//
// ATmega1281, ATmega2561
//

#elif MB(MINITRONICS)
  #include "mega/pins_MINITRONICS.h"            // ATmega1281                             env:mega1280
#elif MB(SILVER_GATE)
  #include "mega/pins_SILVER_GATE.h"            // ATmega2561                             env:mega2560

//
// Sanguinololu and Derivatives - ATmega644P, ATmega1284P
//

#elif MB(SANGUINOLOLU_11)
  #include "sanguino/pins_SANGUINOLOLU_11.h"    // ATmega644P, ATmega1284P                env:sanguino1284p_optimized env:sanguino1284p env:sanguino644p
#elif MB(SANGUINOLOLU_12)
  #include "sanguino/pins_SANGUINOLOLU_12.h"    // ATmega644P, ATmega1284P                env:sanguino1284p_optimized env:sanguino1284p env:sanguino644p
#elif MB(MELZI)
  #include "sanguino/pins_MELZI.h"              // ATmega644P, ATmega1284P                env:sanguino1284p_optimized env:sanguino1284p env:sanguino644p
#elif MB(MELZI_V2)
  #include "sanguino/pins_MELZI_V2.h"           // ATmega644P, ATmega1284P                env:sanguino1284p_optimized env:sanguino1284p env:sanguino644p
#elif MB(MELZI_MAKR3D)
  #include "sanguino/pins_MELZI_MAKR3D.h"       // ATmega644P, ATmega1284P                env:sanguino1284p_optimized env:sanguino1284p env:sanguino644p
#elif MB(MELZI_CREALITY)
  #include "sanguino/pins_MELZI_CREALITY.h"     // ATmega1284P                            env:melzi_optiboot_optimized env:melzi_optiboot env:melzi_optimized env:melzi
#elif MB(MELZI_MALYAN)
  #include "sanguino/pins_MELZI_MALYAN.h"       // ATmega644P, ATmega1284P                env:sanguino1284p_optimized env:sanguino1284p env:sanguino644p
#elif MB(MELZI_TRONXY)
  #include "sanguino/pins_MELZI_TRONXY.h"       // ATmega644P, ATmega1284P                env:sanguino1284p_optimized env:sanguino1284p env:sanguino644p
#elif MB(STB_11)
  #include "sanguino/pins_STB_11.h"             // ATmega644P, ATmega1284P                env:sanguino1284p_optimized env:sanguino1284p env:sanguino644p
#elif MB(AZTEEG_X1)
  #include "sanguino/pins_AZTEEG_X1.h"          // ATmega644P, ATmega1284P                env:sanguino1284p_optimized env:sanguino1284p env:sanguino644p
#elif MB(ZMIB_V2)
  #include "sanguino/pins_ZMIB_V2.h"            // ATmega644P, ATmega1284P                env:sanguino1284p_optimized env:sanguino1284p env:sanguino644p

//
// Other ATmega644P, ATmega644, ATmega1284P
//

#elif MB(GEN3_MONOLITHIC)
  #include "sanguino/pins_GEN3_MONOLITHIC.h"    // ATmega644P                             env:sanguino644p
#elif MB(GEN3_PLUS)
  #include "sanguino/pins_GEN3_PLUS.h"          // ATmega644P, ATmega1284P                env:sanguino1284p_optimized env:sanguino1284p env:sanguino644p
#elif MB(GEN6)
  #include "sanguino/pins_GEN6.h"               // ATmega644P, ATmega1284P                env:sanguino1284p_optimized env:sanguino1284p env:sanguino644p
#elif MB(GEN6_DELUXE)
  #include "sanguino/pins_GEN6_DELUXE.h"        // ATmega644P, ATmega1284P                env:sanguino1284p_optimized env:sanguino1284p env:sanguino644p
#elif MB(GEN7_CUSTOM)
  #include "sanguino/pins_GEN7_CUSTOM.h"        // ATmega644P, ATmega644, ATmega1284P     env:sanguino1284p_optimized env:sanguino1284p env:sanguino644p
#elif MB(GEN7_12)
  #include "sanguino/pins_GEN7_12.h"            // ATmega644P, ATmega644, ATmega1284P     env:sanguino1284p_optimized env:sanguino1284p env:sanguino644p
#elif MB(GEN7_13)
  #include "sanguino/pins_GEN7_13.h"            // ATmega644P, ATmega644, ATmega1284P     env:sanguino1284p_optimized env:sanguino1284p env:sanguino644p
#elif MB(GEN7_14)
  #include "sanguino/pins_GEN7_14.h"            // ATmega644P, ATmega644, ATmega1284P     env:sanguino1284p_optimized env:sanguino1284p env:sanguino644p
#elif MB(OMCA_A)
  #include "sanguino/pins_OMCA_A.h"             // ATmega644                              env:sanguino644p
#elif MB(OMCA)
  #include "sanguino/pins_OMCA.h"               // ATmega644P, ATmega644                  env:sanguino644p
#elif MB(ANET_10)
  #include "sanguino/pins_ANET_10.h"            // ATmega1284P                            env:sanguino1284p env:sanguino1284p_optimized env:melzi_optiboot
#elif MB(SETHI)
  #include "sanguino/pins_SETHI.h"              // ATmega644P, ATmega644, ATmega1284P     env:sanguino1284p_optimized env:sanguino1284p env:sanguino644p

//
// Teensyduino - AT90USB1286, AT90USB1286P
//

#elif MB(TEENSYLU)
  #include "teensy2/pins_TEENSYLU.h"            // AT90USB1286, AT90USB1286P              env:at90usb1286_cdc
#elif MB(PRINTRBOARD)
  #include "teensy2/pins_PRINTRBOARD.h"         // AT90USB1286                            env:at90usb1286_dfu
#elif MB(PRINTRBOARD_REVF)
  #include "teensy2/pins_PRINTRBOARD_REVF.h"    // AT90USB1286                            env:at90usb1286_dfu
#elif MB(BRAINWAVE)
  #include "teensy2/pins_BRAINWAVE.h"           // AT90USB646                             env:at90usb1286_cdc
#elif MB(BRAINWAVE_PRO)
  #include "teensy2/pins_BRAINWAVE_PRO.h"       // AT90USB1286                            env:at90usb1286_cdc
#elif MB(SAV_MKI)
  #include "teensy2/pins_SAV_MKI.h"             // AT90USB1286                            env:at90usb1286_cdc
#elif MB(TEENSY2)
  #include "teensy2/pins_TEENSY2.h"             // AT90USB1286                            env:teensy20
#elif MB(5DPRINT)
  #include "teensy2/pins_5DPRINT.h"             // AT90USB1286                            env:at90usb1286_dfu

//
// LPC1768 ARM Cortex M3
//

#elif MB(RAMPS_14_RE_ARM_EFB, RAMPS_14_RE_ARM_EEB, RAMPS_14_RE_ARM_EFF, RAMPS_14_RE_ARM_EEF, RAMPS_14_RE_ARM_SF)
  #include "lpc1768/pins_RAMPS_RE_ARM.h"        // LPC1768                                env:LPC1768
#elif MB(MKS_SBASE)
  #include "lpc1768/pins_MKS_SBASE.h"           // LPC1768                                env:LPC1768
#elif MB(MKS_SGEN_L)
  #include "lpc1768/pins_MKS_SGEN_L.h"          // LPC1768                                env:LPC1768
#elif MB(AZSMZ_MINI)
  #include "lpc1768/pins_AZSMZ_MINI.h"          // LPC1768                                env:LPC1768
#elif MB(BIQU_BQ111_A4)
  #include "lpc1768/pins_BIQU_BQ111_A4.h"       // LPC1768                                env:LPC1768
#elif MB(SELENA_COMPACT)
  #include "lpc1768/pins_SELENA_COMPACT.h"      // LPC1768                                env:LPC1768
#elif MB(BIQU_B300_V1_0)
  #include "lpc1768/pins_BIQU_B300_V1.0.h"      // LPC1768                                env:LPC1768
#elif MB(GMARSH_X6_REV1)
  #include "lpc1768/pins_GMARSH_X6_REV1.h"      // LPC1768                                env:LPC1768
#elif MB(BTT_SKR_V1_1)
  #include "lpc1768/pins_BTT_SKR_V1_1.h"        // LPC1768                                env:LPC1768
#elif MB(BTT_SKR_V1_3)
  #include "lpc1768/pins_BTT_SKR_V1_3.h"        // LPC1768                                env:LPC1768
#elif MB(BTT_SKR_V1_4)
  #include "lpc1768/pins_BTT_SKR_V1_4.h"        // LPC1768                                env:LPC1768

//
// LPC1769 ARM Cortex M3
//

#elif MB(MKS_SGEN)
  #include "lpc1769/pins_MKS_SGEN.h"            // LPC1769                                env:LPC1769
#elif MB(AZTEEG_X5_GT)
  #include "lpc1769/pins_AZTEEG_X5_GT.h"        // LPC1769                                env:LPC1769
#elif MB(AZTEEG_X5_MINI)
  #include "lpc1769/pins_AZTEEG_X5_MINI.h"      // LPC1769                                env:LPC1769
#elif MB(AZTEEG_X5_MINI_WIFI)
  #include "lpc1769/pins_AZTEEG_X5_MINI_WIFI.h" // LPC1769                                env:LPC1769
#elif MB(COHESION3D_REMIX)
  #include "lpc1769/pins_COHESION3D_REMIX.h"    // LPC1769                                env:LPC1769
#elif MB(COHESION3D_MINI)
  #include "lpc1769/pins_COHESION3D_MINI.h"     // LPC1769                                env:LPC1769
#elif MB(SMOOTHIEBOARD)
  #include "lpc1769/pins_SMOOTHIEBOARD.h"       // LPC1769                                env:LPC1769
#elif MB(TH3D_EZBOARD)
  #include "lpc1769/pins_TH3D_EZBOARD.h"        // LPC1769                                env:LPC1769
#elif MB(BTT_SKR_V1_4_TURBO)
  #include "lpc1769/pins_BTT_SKR_V1_4_TURBO.h"  // LPC1769                                env:LPC1769
#elif MB(MKS_SGEN_L_V2)
  #include "lpc1769/pins_MKS_SGEN_L_V2.h"       // LPC1769                                env:LPC1769
#elif MB(BTT_SKR_E3_TURBO)
  #include "lpc1769/pins_BTT_SKR_E3_TURBO.h"    // LPC1769                                env:LPC1769
#elif MB(FLY_CDY)
  #include "lpc1769/pins_FLY_CDY.h"             // LPC1769                                env:LPC1769

//
// Due (ATSAM) boards
//

#elif MB(DUE3DOM)
  #include "sam/pins_DUE3DOM.h"                 // SAM3X8E                                env:DUE env:DUE_USB env:DUE_debug
#elif MB(DUE3DOM_MINI)
  #include "sam/pins_DUE3DOM_MINI.h"            // SAM3X8E                                env:DUE env:DUE_USB env:DUE_debug
#elif MB(RADDS)
  #include "sam/pins_RADDS.h"                   // SAM3X8E                                env:DUE env:DUE_USB env:DUE_debug
#elif MB(RURAMPS4D_11)
  #include "sam/pins_RURAMPS4D_11.h"            // SAM3X8E                                env:DUE env:DUE_USB env:DUE_debug
#elif MB(RURAMPS4D_13)
  #include "sam/pins_RURAMPS4D_13.h"            // SAM3X8E                                env:DUE env:DUE_USB env:DUE_debug
#elif MB(RAMPS_FD_V1)
  #include "sam/pins_RAMPS_FD_V1.h"             // SAM3X8E                                env:DUE env:DUE_USB env:DUE_debug
#elif MB(RAMPS_FD_V2)
  #include "sam/pins_RAMPS_FD_V2.h"             // SAM3X8E                                env:DUE env:DUE_USB env:DUE_debug
#elif MB(RAMPS_SMART_EFB, RAMPS_SMART_EEB, RAMPS_SMART_EFF, RAMPS_SMART_EEF, RAMPS_SMART_SF)
  #include "sam/pins_RAMPS_SMART.h"             // SAM3X8E                                env:DUE env:DUE_USB env:DUE_debug
#elif MB(RAMPS_DUO_EFB, RAMPS_DUO_EEB, RAMPS_DUO_EFF, RAMPS_DUO_EEF, RAMPS_DUO_SF)
  #include "sam/pins_RAMPS_DUO.h"               // SAM3X8E                                env:DUE env:DUE_USB env:DUE_debug
#elif MB(RAMPS4DUE_EFB, RAMPS4DUE_EEB, RAMPS4DUE_EFF, RAMPS4DUE_EEF, RAMPS4DUE_SF)
  #include "sam/pins_RAMPS4DUE.h"               // SAM3X8E                                env:DUE env:DUE_USB env:DUE_debug
#elif MB(ULTRATRONICS_PRO)
  #include "sam/pins_ULTRATRONICS_PRO.h"        // SAM3X8E                                env:DUE env:DUE_debug
#elif MB(ARCHIM1)
  #include "sam/pins_ARCHIM1.h"                 // SAM3X8E                                env:DUE_archim env:DUE_archim_debug
#elif MB(ARCHIM2)
  #include "sam/pins_ARCHIM2.h"                 // SAM3X8E                                env:DUE_archim env:DUE_archim_debug
#elif MB(ALLIGATOR)
  #include "sam/pins_ALLIGATOR_R2.h"            // SAM3X8E                                env:DUE env:DUE_debug
#elif MB(ADSK)
  #include "sam/pins_ADSK.h"                    // SAM3X8E                                env:DUE env:DUE_debug
#elif MB(PRINTRBOARD_G2)
  #include "sam/pins_PRINTRBOARD_G2.h"          // SAM3X8C                                env:DUE_USB
#elif MB(CNCONTROLS_15D)
  #include "sam/pins_CNCONTROLS_15D.h"          // SAM3X8E                                env:DUE env:DUE_USB
#elif MB(KRATOS32)
  #include "sam/pins_KRATOS32.h"                // SAM3X8E                                env:DUE env:DUE_USB

//
// STM32 ARM Cortex-M0
//
#elif MB(MALYAN_M200_V2)
  #include "stm32f0/pins_MALYAN_M200_V2.h"      // STM32F0                                env:STM32F070RB_malyan env:STM32F070CB_malyan
#elif MB(MALYAN_M300)
  #include "stm32f0/pins_MALYAN_M300.h"         // STM32F070                              env:malyan_M300

//
// STM32 ARM Cortex-M3
//

#elif MB(STM32F103RE)
  #include "stm32f1/pins_STM32F1R.h"            // STM32F103RE                            env:STM32F103RE env:STM32F103RE_maple
#elif MB(MALYAN_M200)
  #include "stm32f1/pins_MALYAN_M200.h"         // STM32F103CB                            env:STM32F103CB_malyan env:STM32F103CB_malyan_maple
#elif MB(STM3R_MINI)
  #include "stm32f1/pins_STM3R_MINI.h"          // STM32F103VE?                           env:STM32F103VE env:STM32F103RE_maple
#elif MB(GTM32_PRO_VB)
  #include "stm32f1/pins_GTM32_PRO_VB.h"        // STM32F103VE                            env:STM32F103VE env:STM32F103RE_maple
#elif MB(GTM32_PRO_VD)
  #include "stm32f1/pins_GTM32_PRO_VD.h"        // STM32F103VE                            env:STM32F103VE env:STM32F103RE_maple
#elif MB(GTM32_MINI)
  #include "stm32f1/pins_GTM32_MINI.h"          // STM32F103VE                            env:STM32F103VE env:STM32F103RE_maple
#elif MB(GTM32_MINI_A30)
  #include "stm32f1/pins_GTM32_MINI_A30.h"      // STM32F103VE                            env:STM32F103VE env:STM32F103RE_maple
#elif MB(GTM32_REV_B)
  #include "stm32f1/pins_GTM32_REV_B.h"         // STM32F103VE                            env:STM32F103VE env:STM32F103RE_maple
#elif MB(MORPHEUS)
  #include "stm32f1/pins_MORPHEUS.h"            // STM32F103RE                            env:STM32F103RE env:STM32F103RE_maple
#elif MB(CHITU3D)
  #include "stm32f1/pins_CHITU3D.h"             // STM32F103ZE                            env:STM32F103ZE env:STM32F103RE_maple
#elif MB(MKS_ROBIN)
  #include "stm32f1/pins_MKS_ROBIN.h"           // STM32F1                                env:mks_robin env:mks_robin_maple
#elif MB(MKS_ROBIN_MINI)
  #include "stm32f1/pins_MKS_ROBIN_MINI.h"      // STM32F1                                env:mks_robin_mini env:mks_robin_mini_maple
#elif MB(MKS_ROBIN_NANO)
  #include "stm32f1/pins_MKS_ROBIN_NANO.h"      // STM32F1                                env:mks_robin_nano35 env:mks_robin_nano35_maple
#elif MB(MKS_ROBIN_NANO_V2)
  #include "stm32f1/pins_MKS_ROBIN_NANO_V2.h"   // STM32F1                                env:mks_robin_nano35 env:mks_robin_nano35_maple
#elif MB(MKS_ROBIN_LITE)
  #include "stm32f1/pins_MKS_ROBIN_LITE.h"      // STM32F1                                env:mks_robin_lite env:mks_robin_lite_maple
#elif MB(MKS_ROBIN_LITE3)
  #include "stm32f1/pins_MKS_ROBIN_LITE3.h"     // STM32F1                                env:mks_robin_lite3 env:mks_robin_lite3_maple
#elif MB(MKS_ROBIN_PRO)
  #include "stm32f1/pins_MKS_ROBIN_PRO.h"       // STM32F1                                env:mks_robin_pro env:mks_robin_pro_maple
#elif MB(MKS_ROBIN_E3)
  #include "stm32f1/pins_MKS_ROBIN_E3.h"        // STM32F1                                env:mks_robin_e3 env:mks_robin_e3_maple
#elif MB(MKS_ROBIN_E3_V1_1)
  #include "stm32f1/pins_MKS_ROBIN_E3_V1_1.h"   // STM32F1                                env:mks_robin_e3
#elif MB(MKS_ROBIN_E3D)
  #include "stm32f1/pins_MKS_ROBIN_E3D.h"       // STM32F1                                env:mks_robin_e3
#elif MB(MKS_ROBIN_E3D_V1_1)
  #include "stm32f1/pins_MKS_ROBIN_E3D_V1_1.h"  // STM32F1                                env:mks_robin_e3
#elif MB(MKS_ROBIN_E3P)
  #include "stm32f1/pins_MKS_ROBIN_E3P.h"       // STM32F1                                env:mks_robin_e3p env:mks_robin_e3p_maple
#elif MB(BTT_SKR_MINI_V1_1)
  #include "stm32f1/pins_BTT_SKR_MINI_V1_1.h"   // STM32F1                                env:STM32F103RC_btt env:STM32F103RC_btt_USB env:STM32F103RC_btt_maple env:STM32F103RC_btt_USB_maple
#elif MB(BTT_SKR_MINI_E3_V1_0)
  #include "stm32f1/pins_BTT_SKR_MINI_E3_V1_0.h"  // STM32F1                              env:STM32F103RC_btt env:STM32F103RC_btt_USB env:STM32F103RC_btt_maple env:STM32F103RC_btt_USB_maple
#elif MB(BTT_SKR_MINI_E3_V1_2)
  #include "stm32f1/pins_BTT_SKR_MINI_E3_V1_2.h"  // STM32F1                              env:STM32F103RC_btt env:STM32F103RC_btt_USB env:STM32F103RC_btt_maple env:STM32F103RC_btt_USB_maple
#elif MB(BTT_SKR_MINI_E3_V2_0)
  #include "stm32f1/pins_BTT_SKR_MINI_E3_V2_0.h"  // STM32F1                              env:STM32F103RC_btt env:STM32F103RC_btt_USB env:STM32F103RE_btt env:STM32F103RE_btt_USB env:STM32F103RC_btt_maple env:STM32F103RC_btt_USB_maple env:STM32F103RE_btt_maple env:STM32F103RE_btt_USB_maple
#elif MB(BTT_SKR_MINI_MZ_V1_0)
  #include "stm32f1/pins_BTT_SKR_MINI_MZ_V1_0.h"  // STM32F1                              env:STM32F103RC_btt env:STM32F103RC_btt_USB env:STM32F103RC_btt_maple env:STM32F103RC_btt_USB_maple
#elif MB(BTT_SKR_E3_DIP)
  #include "stm32f1/pins_BTT_SKR_E3_DIP.h"      // STM32F1                                env:STM32F103RC_btt env:STM32F103RC_btt_USB env:STM32F103RE_btt env:STM32F103RE_btt_USB env:STM32F103RC_btt_maple env:STM32F103RC_btt_USB_maple env:STM32F103RE_btt_maple env:STM32F103RE_btt_USB_maple
#elif MB(BTT_SKR_CR6)
  #include "stm32f1/pins_BTT_SKR_CR6.h"         // STM32F1                                env:STM32F103RE_btt env:STM32F103RE_btt_USB env:STM32F103RE_btt_maple env:STM32F103RE_btt_USB_maple
#elif MB(JGAURORA_A5S_A1)
  #include "stm32f1/pins_JGAURORA_A5S_A1.h"     // STM32F1                                env:jgaurora_a5s_a1 env:jgaurora_a5s_a1_maple
#elif MB(FYSETC_AIO_II)
  #include "stm32f1/pins_FYSETC_AIO_II.h"       // STM32F1                                env:STM32F103RC_fysetc env:STM32F103RC_fysetc_maple
#elif MB(FYSETC_CHEETAH)
  #include "stm32f1/pins_FYSETC_CHEETAH.h"      // STM32F1                                env:STM32F103RC_fysetc env:STM32F103RC_fysetc_maple
#elif MB(FYSETC_CHEETAH_V12)
  #include "stm32f1/pins_FYSETC_CHEETAH_V12.h"  // STM32F1                                env:STM32F103RC_fysetc env:STM32F103RC_fysetc_maple
#elif MB(LONGER3D_LK)
  #include "stm32f1/pins_LONGER3D_LK.h"         // STM32F1                                env:STM32F103VE_longer env:STM32F103VE_longer_maple
#elif MB(CCROBOT_MEEB_3DP)
  #include "stm32f1/pins_CCROBOT_MEEB_3DP.h"    // STM32F1                                env:STM32F103RC_meeb
#elif MB(CHITU3D_V5)
  #include "stm32f1/pins_CHITU3D_V5.h"          // STM32F1                                env:chitu_f103 env:chitu_f103_maple env:chitu_v5_gpio_init env:chitu_v5_gpio_init_maple
#elif MB(CHITU3D_V6)
  #include "stm32f1/pins_CHITU3D_V6.h"          // STM32F1                                env:chitu_f103 env:chitu_f103_maple
#elif MB(CHITU3D_V9)
  #include "stm32f1/pins_CHITU3D_V9.h"          // STM32F1                                env:chitu_f103 env:chitu_f103_maple
#elif MB(CREALITY_V4)
  #include "stm32f1/pins_CREALITY_V4.h"         // STM32F1                                env:STM32F103RET6_creality env:STM32F103RET6_creality_maple
#elif MB(CREALITY_V4210)
  #include "stm32f1/pins_CREALITY_V4210.h"      // STM32F1                                env:STM32F103RET6_creality env:STM32F103RET6_creality_maple
#elif MB(CREALITY_V427)
  #include "stm32f1/pins_CREALITY_V427.h"       // STM32F1                                env:STM32F103RET6_creality env:STM32F103RET6_creality_maple
#elif MB(CREALITY_V431, CREALITY_V431_A, CREALITY_V431_B, CREALITY_V431_C, CREALITY_V431_D)
  #include "stm32f1/pins_CREALITY_V431.h"       // STM32F1                                env:STM32F103RET6_creality env:STM32F103RET6_creality_maple
#elif MB(CREALITY_V452)
  #include "stm32f1/pins_CREALITY_V452.h"       // STM32F1                                env:STM32F103RET6_creality env:STM32F103RET6_creality_maple
#elif MB(CREALITY_V453)
  #include "stm32f1/pins_CREALITY_V453.h"       // STM32F1                                env:STM32F103RET6_creality env:STM32F103RET6_creality_maple
#elif MB(CREALITY_V24S1)
  #include "stm32f1/pins_CREALITY_V24S1.h"      // STM32F1                                env:STM32F103RET6_creality env:STM32F103RET6_creality_maple
#elif MB(TRIGORILLA_PRO)
  #include "stm32f1/pins_TRIGORILLA_PRO.h"      // STM32F1                                env:trigorilla_pro env:trigorilla_pro_maple
#elif MB(FLY_MINI)
  #include "stm32f1/pins_FLY_MINI.h"            // STM32F1                                env:FLY_MINI env:FLY_MINI_maple
#elif MB(FLSUN_HISPEED)
  #include "stm32f1/pins_FLSUN_HISPEED.h"       // STM32F1                                env:flsun_hispeedv1
#elif MB(BEAST)
  #include "stm32f1/pins_BEAST.h"               // STM32F103VE?                           env:STM32F103VE env:STM32F103RE_maple
#elif MB(MINGDA_MPX_ARM_MINI)
  #include "stm32f1/pins_MINGDA_MPX_ARM_MINI.h" // STM32F1                                env:mingda_mpx_arm_mini
#elif MB(ZONESTAR_ZM3E2)
  #include "stm32f1/pins_ZM3E2_V1_0.h"          // STM32F1                                env:STM32F103RC_ZM3E2_USB env:STM32F103RC_ZM3E2_USB_maple
#elif MB(ZONESTAR_ZM3E4)
  #include "stm32f1/pins_ZM3E4_V1_0.h"          // STM32F1                                env:STM32F103VC_ZM3E4_USB env:STM32F103VC_ZM3E4_USB_maple
#elif MB(ZONESTAR_ZM3E4V2)
  #include "stm32f1/pins_ZM3E4_V2_0.h"          // STM32F1                                env:STM32F103VE_ZM3E4V2_USB env:STM32F103VE_ZM3E4V2_USB_maple
#elif MB(ERYONE_ERY32_MINI)
  #include "stm32f1/pins_ERYONE_ERY32_MINI.h"   // STM32F103VET6                          env:ERYONE_ERY32_MINI_maple

//
// ARM Cortex-M4F
//

#elif MB(TEENSY31_32)
  #include "teensy3/pins_TEENSY31_32.h"         // TEENSY31_32                            env:teensy31
#elif MB(TEENSY35_36)
  #include "teensy3/pins_TEENSY35_36.h"         // TEENSY35_36                            env:teensy35 env:teensy36

//
// STM32 ARM Cortex-M4F
//

#elif MB(ARMED)
  #include "stm32f4/pins_ARMED.h"               // STM32F4                                env:ARMED
#elif MB(RUMBA32_V1_0, RUMBA32_V1_1)
  #include "stm32f4/pins_RUMBA32_AUS3D.h"       // STM32F4                                env:rumba32
#elif MB(RUMBA32_MKS)
  #include "stm32f4/pins_RUMBA32_MKS.h"         // STM32F4                                env:rumba32
#elif MB(RUMBA32_BTT)
  #include "stm32f4/pins_RUMBA32_BTT.h"         // STM32F4                                env:rumba32
#elif MB(BLACK_STM32F407VE)
  #include "stm32f4/pins_BLACK_STM32F407VE.h"   // STM32F4                                env:STM32F407VE_black
#elif MB(STEVAL_3DP001V1)
  #include "stm32f4/pins_STEVAL_3DP001V1.h"     // STM32F4                                env:STM32F401VE_STEVAL
#elif MB(BTT_SKR_PRO_V1_1)
  #include "stm32f4/pins_BTT_SKR_PRO_V1_1.h"    // STM32F4                                env:BIGTREE_SKR_PRO env:BIGTREE_SKR_PRO_usb_flash_drive
#elif MB(BTT_SKR_PRO_V1_2)
  #include "stm32f4/pins_BTT_SKR_PRO_V1_2.h"    // STM32F4                                env:BIGTREE_SKR_PRO env:BIGTREE_SKR_PRO_usb_flash_drive
#elif MB(BTT_GTR_V1_0)
  #include "stm32f4/pins_BTT_GTR_V1_0.h"        // STM32F4                                env:BIGTREE_GTR_V1_0 env:BIGTREE_GTR_V1_0_usb_flash_drive
#elif MB(BTT_BTT002_V1_0)
  #include "stm32f4/pins_BTT_BTT002_V1_0.h"     // STM32F4                                env:BIGTREE_BTT002
#elif MB(BTT_E3_RRF)
  #include "stm32f4/pins_BTT_E3_RRF.h"          // STM32F4                                env:BIGTREE_E3_RRF
#elif MB(BTT_SKR_V2_0_REV_A)
  #include "stm32f4/pins_BTT_SKR_V2_0_REV_A.h"  // STM32F4                                env:BIGTREE_SKR_2 env:BIGTREE_SKR_2_USB
#elif MB(BTT_SKR_V2_0_REV_B)
  #include "stm32f4/pins_BTT_SKR_V2_0_REV_B.h"  // STM32F4                                env:BIGTREE_SKR_2 env:BIGTREE_SKR_2_USB
#elif MB(BTT_OCTOPUS_V1_0)
  #include "stm32f4/pins_BTT_OCTOPUS_V1_0.h"    // STM32F4                                env:BIGTREE_OCTOPUS_V1 env:BIGTREE_OCTOPUS_V1_USB
#elif MB(BTT_OCTOPUS_V1_1)
  #include "stm32f4/pins_BTT_OCTOPUS_V1_1.h"    // STM32F4                                env:BIGTREE_OCTOPUS_V1 env:BIGTREE_OCTOPUS_V1_USB
#elif MB(BTT_OCTOPUS_PRO_V1_0)
  #include "stm32f4/pins_BTT_OCTOPUS_PRO_V1_0.h" // STM32F4                               env:BIGTREE_OCTOPUS_V1 env:BIGTREE_OCTOPUS_V1_USB env:BIGTREE_OCTOPUS_PRO_V1_F429 env:BIGTREE_OCTOPUS_PRO_V1_F429_USB
#elif MB(LERDGE_K)
  #include "stm32f4/pins_LERDGE_K.h"            // STM32F4                                env:LERDGEK env:LERDGEK_usb_flash_drive
#elif MB(LERDGE_S)
  #include "stm32f4/pins_LERDGE_S.h"            // STM32F4                                env:LERDGES env:LERDGES_usb_flash_drive
#elif MB(LERDGE_X)
  #include "stm32f4/pins_LERDGE_X.h"            // STM32F4                                env:LERDGEX env:LERDGEX_usb_flash_drive
#elif MB(VAKE403D)
  #include "stm32f4/pins_VAKE403D.h"            // STM32F4
#elif MB(FYSETC_S6)
  #include "stm32f4/pins_FYSETC_S6.h"           // STM32F4                                env:FYSETC_S6 env:FYSETC_S6_8000
#elif MB(FYSETC_S6_V2_0)
  #include "stm32f4/pins_FYSETC_S6_V2_0.h"      // STM32F4                                env:FYSETC_S6 env:FYSETC_S6_8000
#elif MB(FYSETC_SPIDER)
  #include "stm32f4/pins_FYSETC_SPIDER.h"       // STM32F4                                env:FYSETC_S6 env:FYSETC_S6_8000
#elif MB(FLYF407ZG)
  #include "stm32f4/pins_FLYF407ZG.h"           // STM32F4                                env:FLYF407ZG
#elif MB(MKS_ROBIN2)
  #include "stm32f4/pins_MKS_ROBIN2.h"          // STM32F4                                env:MKS_ROBIN2
#elif MB(MKS_ROBIN_PRO_V2)
  #include "stm32f4/pins_MKS_ROBIN_PRO_V2.h"    // STM32F4                                env:mks_robin_pro2
#elif MB(MKS_ROBIN_NANO_V3)
  #include "stm32f4/pins_MKS_ROBIN_NANO_V3.h"   // STM32F4                                env:mks_robin_nano_v3 env:mks_robin_nano_v3_usb_flash_drive env:mks_robin_nano_v3_usb_flash_drive_msc
#elif MB(ANET_ET4)
  #include "stm32f4/pins_ANET_ET4.h"            // STM32F4                                env:Anet_ET4_OpenBLT
#elif MB(ANET_ET4P)
  #include "stm32f4/pins_ANET_ET4P.h"           // STM32F4                                env:Anet_ET4_OpenBLT
#elif MB(FYSETC_CHEETAH_V20)
  #include "stm32f4/pins_FYSETC_CHEETAH_V20.h"  // STM32F4                                env:FYSETC_CHEETAH_V20
#elif MB(MKS_MONSTER8)
  #include "stm32f4/pins_MKS_MONSTER8.h"        // STM32F4                                env:mks_monster8 env:mks_monster8_usb_flash_drive env:mks_monster8_usb_flash_drive_msc
#elif MB(TH3D_EZBOARD_V2)
  #include "stm32f4/pins_TH3D_EZBOARD_V2.h"     // STM32F4                                env:TH3D_EZBoard_V2
#elif MB(INDEX_REV03)
  #include "stm32f4/pins_INDEX_REV03.h"         // STM32F4                                env:Index_Mobo_Rev03
#elif MB(MKS_ROBIN_NANO_V1_3_F4)
  #include "stm32f4/pins_MKS_ROBIN_NANO_V1_3_F4.h" // STM32F4                             env:mks_robin_nano_v1_3_f4
#elif MB(MKS_EAGLE)
  #include "stm32f4/pins_MKS_EAGLE.h"           // STM32F4                                env:mks_eagle

//
// ARM Cortex M7
//

#elif MB(REMRAM_V1)
  #include "stm32f7/pins_REMRAM_V1.h"           // STM32F7                                env:REMRAM_V1
#elif MB(NUCLEO_F767ZI)
  #include "stm32f7/pins_NUCLEO_F767ZI.h"       // STM32F7                                env:NUCLEO_F767ZI
#elif MB(BTT_SKR_SE_BX)
  #include "stm32h7/pins_BTT_SKR_SE_BX.h"       // STM32H7                                env:BTT_SKR_SE_BX
#elif MB(TEENSY41)
  #include "teensy4/pins_TEENSY41.h"            // Teensy-4.x                             env:teensy41
#elif MB(T41U5XBB)
  #include "teensy4/pins_T41U5XBB.h"            // Teensy-4.x                             env:teensy41

//
// Espressif ESP32
//

#elif MB(ESPRESSIF_ESP32)
  #include "esp32/pins_ESP32.h"                 // ESP32                                  env:esp32
#elif MB(MRR_ESPA)
  #include "esp32/pins_MRR_ESPA.h"              // ESP32                                  env:esp32
#elif MB(MRR_ESPE)
  #include "esp32/pins_MRR_ESPE.h"              // ESP32                                  env:esp32
#elif MB(E4D_BOX)
  #include "esp32/pins_E4D.h"                   // ESP32                                  env:esp32
#elif MB(FYSETC_E4)
  #include "esp32/pins_FYSETC_E4.h"             // ESP32                                  env:FYSETC_E4
<<<<<<< HEAD
#elif MB(RESP32_CUSTOM)
  #include "esp32/pins_RESP32_CUSTOM.h"         // ESP32                                  env:esp32
=======
#elif MB(PANDA_ZHU)
  #include "esp32/pins_PANDA_ZHU.h"             // ESP32                                  env:PANDA
#elif MB(PANDA_M4)
  #include "esp32/pins_PANDA_M4.h"              // ESP32                                  env:PANDA
>>>>>>> 18a924d4

//
// Adafruit Grand Central M4 (SAMD51 ARM Cortex-M4)
//

#elif MB(AGCM4_RAMPS_144)
  #include "samd/pins_RAMPS_144.h"              // SAMD51                                 env:SAMD51_grandcentral_m4

//
// Custom board (with custom PIO env)
//

#elif MB(CUSTOM)
  #include "pins_custom.h"                      //                                        env:custom

//
// Linux Native Debug board
//

#elif MB(LINUX_RAMPS)
  #include "linux/pins_RAMPS_LINUX.h"           // Native or Simulation                   lin:linux_native mac:simulator_macos_debug mac:simulator_macos_release win:simulator_windows lin:simulator_linux_debug lin:simulator_linux_release

#else

  //
  // Obsolete or unknown board
  //

  #define BOARD_MKS_13                  -1000
  #define BOARD_TRIGORILLA              -1001
  #define BOARD_RURAMPS4D               -1002
  #define BOARD_FORMBOT_TREX2           -1003
  #define BOARD_BIQU_SKR_V1_1           -1004
  #define BOARD_STM32F1R                -1005
  #define BOARD_STM32F103R              -1006
  #define BOARD_ESP32                   -1007
  #define BOARD_STEVAL                  -1008
  #define BOARD_BIGTREE_SKR_V1_1        -1009
  #define BOARD_BIGTREE_SKR_V1_3        -1010
  #define BOARD_BIGTREE_SKR_V1_4        -1011
  #define BOARD_BIGTREE_SKR_V1_4_TURBO  -1012
  #define BOARD_BIGTREE_BTT002_V1_0     -1013
  #define BOARD_BIGTREE_SKR_PRO_V1_1    -1014
  #define BOARD_BIGTREE_SKR_MINI_V1_1   -1015
  #define BOARD_BIGTREE_SKR_MINI_E3     -1016
  #define BOARD_BIGTREE_SKR_E3_DIP      -1017
  #define BOARD_RUMBA32                 -1018
  #define BOARD_RUMBA32_AUS3D           -1019
  #define BOARD_RAMPS_DAGOMA            -1020
  #define BOARD_RAMPS_LONGER3D_LK4PRO   -1021
  #define BOARD_BTT_SKR_V2_0            -1022
  #define BOARD_TH3D_EZBOARD_LITE_V2    -1023

  #if MB(MKS_13)
    #error "BOARD_MKS_13 has been renamed BOARD_MKS_GEN_13. Please update your configuration."
  #elif MB(TRIGORILLA)
    #error "BOARD_TRIGORILLA has been renamed BOARD_TRIGORILLA_13. Please update your configuration."
  #elif MB(RURAMPS4D)
    #error "BOARD_RURAMPS4D has been renamed BOARD_RURAMPS4D_11. Please update your configuration."
  #elif MB(FORMBOT_TREX2)
    #error "FORMBOT_TREX2 has been renamed BOARD_FORMBOT_TREX2PLUS. Please update your configuration."
  #elif MB(BIQU_SKR_V1_1)
    #error "BOARD_BIQU_SKR_V1_1 has been renamed BOARD_BTT_SKR_V1_1. Please update your configuration."
  #elif MB(BIGTREE_SKR_V1_1)
    #error "BOARD_BIGTREE_SKR_V1_1 has been renamed BOARD_BTT_SKR_V1_1. Please update your configuration."
  #elif MB(BIGTREE_SKR_V1_2)
    #error "BOARD_BIGTREE_SKR_V1_2 has been renamed BOARD_BTT_SKR_V1_2. Please update your configuration."
  #elif MB(BIGTREE_SKR_V1_3)
    #error "BOARD_BIGTREE_SKR_V1_3 has been renamed BOARD_BTT_SKR_V1_3. Please update your configuration."
  #elif MB(BIGTREE_SKR_V1_4)
    #error "BOARD_BIGTREE_SKR_V1_4 has been renamed BOARD_BTT_SKR_V1_4. Please update your configuration."
  #elif MB(BIGTREE_SKR_V1_4_TURBO)
    #error "BOARD_BIGTREE_SKR_V1_4_TURBO has been renamed BOARD_BTT_SKR_V1_4_TURBO. Please update your configuration."
  #elif MB(BIGTREE_BTT002_V1_0)
    #error "BOARD_BIGTREE_BTT002_V1_0 has been renamed BOARD_BTT_BTT002_V1_0. Please update your configuration."
  #elif MB(BIGTREE_SKR_PRO_V1_1)
    #error "BOARD_BIGTREE_SKR_PRO_V1_1 has been renamed BOARD_BTT_SKR_PRO_V1_1. Please update your configuration."
  #elif MB(BIGTREE_SKR_MINI_V1_1)
    #error "BOARD_BIGTREE_SKR_MINI_V1_1 has been renamed BOARD_BTT_SKR_MINI_V1_1. Please update your configuration."
  #elif MB(BIGTREE_SKR_MINI_E3)
    #error "BOARD_BIGTREE_SKR_MINI_E3 has been renamed BOARD_BTT_SKR_MINI_E3_V1_0. Please update your configuration."
  #elif MB(BIGTREE_SKR_E3_DIP)
    #error "BOARD_BIGTREE_SKR_E3_DIP has been renamed BOARD_BTT_SKR_E3_DIP. Please update your configuration."
  #elif MB(STM32F1R)
    #error "BOARD_STM32F1R has been renamed BOARD_STM32F103RE. Please update your configuration."
  #elif MB(STM32F103R)
    #error "BOARD_STM32F103R has been renamed BOARD_STM32F103RE. Please update your configuration."
  #elif MOTHERBOARD == BOARD_ESP32
    #error "BOARD_ESP32 has been renamed BOARD_ESPRESSIF_ESP32. Please update your configuration."
  #elif MB(STEVAL)
    #error "BOARD_STEVAL has been renamed BOARD_STEVAL_3DP001V1. Please update your configuration."
  #elif MB(RUMBA32)
    #error "BOARD_RUMBA32 is now BOARD_RUMBA32_MKS or BOARD_RUMBA32_V1_0. Please update your configuration."
  #elif MB(RUMBA32_AUS3D)
    #error "BOARD_RUMBA32_AUS3D is now BOARD_RUMBA32_V1_0. Please update your configuration."
  #elif MB(RAMPS_DAGOMA)
    #error "BOARD_RAMPS_DAGOMA is now BOARD_DAGOMA_F5. Please update your configuration."
  #elif MB(RAMPS_LONGER3D_LK4PRO)
    #error "BOARD_RAMPS_LONGER3D_LK4PRO is now BOARD_LONGER3D_LKx_PRO. Please update your configuration."
  #elif MB(BTT_SKR_V2_0)
    #error "BTT_SKR_V2_0 is now BTT_SKR_V2_0_REV_A or BTT_SKR_V2_0_REV_B. See https://bit.ly/3t5d9JQ for more information. Please update your configuration."
  #elif MB(BOARD_TH3D_EZBOARD_LITE_V2)
    #error "BOARD_TH3D_EZBOARD_LITE_V2 is now BOARD_TH3D_EZBOARD_V2. Please update your configuration."
  #elif defined(MOTHERBOARD)
    #error "Unknown MOTHERBOARD value set in Configuration.h."
  #else
    #error "MOTHERBOARD not defined! Use '#define MOTHERBOARD BOARD_...' in Configuration.h."
  #endif

  #undef BOARD_MKS_13
  #undef BOARD_TRIGORILLA
  #undef BOARD_RURAMPS4D
  #undef BOARD_FORMBOT_TREX2
  #undef BOARD_BIQU_SKR_V1_1
  #undef BOARD_STM32F1R
  #undef BOARD_STM32F103R
  #undef BOARD_ESP32
  #undef BOARD_STEVAL
  #undef BOARD_BIGTREE_SKR_MINI_E3
  #undef BOARD_BIGTREE_SKR_V1_1
  #undef BOARD_BIGTREE_SKR_V1_3
  #undef BOARD_BIGTREE_SKR_V1_4
  #undef BOARD_BIGTREE_SKR_V1_4_TURBO
  #undef BOARD_BIGTREE_BTT002_V1_0
  #undef BOARD_BIGTREE_SKR_PRO_V1_1
  #undef BOARD_BIGTREE_SKR_MINI_V1_1
  #undef BOARD_BIGTREE_SKR_E3_DIP
  #undef BOARD_RUMBA32
  #undef BOARD_RUMBA32_AUS3D
  #undef BOARD_RAMPS_DAGOMA
  #undef BOARD_RAMPS_LONGER3D_LK4PRO
  #undef BOARD_BTT_SKR_V2_0

#endif

//
// Post-process pins according to configured settings
//
#include "pins_postprocess.h"<|MERGE_RESOLUTION|>--- conflicted
+++ resolved
@@ -695,17 +695,14 @@
   #include "esp32/pins_MRR_ESPE.h"              // ESP32                                  env:esp32
 #elif MB(E4D_BOX)
   #include "esp32/pins_E4D.h"                   // ESP32                                  env:esp32
+#elif MB(RESP32_CUSTOM)
+  #include "esp32/pins_RESP32_CUSTOM.h"         // ESP32                                  env:esp32
 #elif MB(FYSETC_E4)
   #include "esp32/pins_FYSETC_E4.h"             // ESP32                                  env:FYSETC_E4
-<<<<<<< HEAD
-#elif MB(RESP32_CUSTOM)
-  #include "esp32/pins_RESP32_CUSTOM.h"         // ESP32                                  env:esp32
-=======
 #elif MB(PANDA_ZHU)
   #include "esp32/pins_PANDA_ZHU.h"             // ESP32                                  env:PANDA
 #elif MB(PANDA_M4)
   #include "esp32/pins_PANDA_M4.h"              // ESP32                                  env:PANDA
->>>>>>> 18a924d4
 
 //
 // Adafruit Grand Central M4 (SAMD51 ARM Cortex-M4)
