/**
 * Marlin 3D Printer Firmware
 * Copyright (c) 2019 MarlinFirmware [https://github.com/MarlinFirmware/Marlin]
 *
 * Based on Sprinter and grbl.
 * Copyright (c) 2011 Camiel Gubbels / Erik van der Zalm
 *
 * This program is free software: you can redistribute it and/or modify
 * it under the terms of the GNU General Public License as published by
 * the Free Software Foundation, either version 3 of the License, or
 * (at your option) any later version.
 *
 * This program is distributed in the hope that it will be useful,
 * but WITHOUT ANY WARRANTY; without even the implied warranty of
 * MERCHANTABILITY or FITNESS FOR A PARTICULAR PURPOSE.  See the
 * GNU General Public License for more details.
 *
 * You should have received a copy of the GNU General Public License
 * along with this program.  If not, see <http://www.gnu.org/licenses/>.
 *
 */
#pragma once

#include "../core/boards.h"

/**
 * Include pins definitions
 *
 * Pins numbering schemes:
 *
 *  - Digital I/O pin number if used by READ/WRITE macros. (e.g., X_STEP_DIR)
 *    The FastIO headers map digital pins to their ports and functions.
 *
 *  - Analog Input number if used by analogRead or DAC. (e.g., TEMP_n_PIN)
 *    These numbers are the same in any pin mapping.
 */

#define MAX_EXTRUDERS 6

#if   MB(RAMPS_13_EFB, RAMPS_14_EFB, RAMPS_PLUS_EFB, RAMPS_14_RE_ARM_EFB, RAMPS_SMART_EFB, RAMPS_DUO_EFB, RAMPS4DUE_EFB)
  #define IS_RAMPS_EFB
#elif MB(RAMPS_13_EEB, RAMPS_14_EEB, RAMPS_PLUS_EEB, RAMPS_14_RE_ARM_EEB, RAMPS_SMART_EEB, RAMPS_DUO_EEB, RAMPS4DUE_EEB)
  #define IS_RAMPS_EEB
#elif MB(RAMPS_13_EFF, RAMPS_14_EFF, RAMPS_PLUS_EFF, RAMPS_14_RE_ARM_EFF, RAMPS_SMART_EFF, RAMPS_DUO_EFF, RAMPS4DUE_EFF)
  #define IS_RAMPS_EFF
#elif MB(RAMPS_13_EEF, RAMPS_14_EEF, RAMPS_PLUS_EEF, RAMPS_14_RE_ARM_EEF, RAMPS_SMART_EEF, RAMPS_DUO_EEF, RAMPS4DUE_EEF)
  #define IS_RAMPS_EEF
#elif MB(RAMPS_13_SF,  RAMPS_14_SF,  RAMPS_PLUS_SF,  RAMPS_14_RE_ARM_SF,  RAMPS_SMART_SF,  RAMPS_DUO_SF,  RAMPS4DUE_SF)
  #define IS_RAMPS_SF
#endif

#define HAS_FREE_AUX2_PINS !(BOTH(ULTRA_LCD, NEWPANEL) && ANY(PANEL_ONE, VIKI2, miniVIKI, MINIPANEL, REPRAPWORLD_KEYPAD))

//
// RAMPS 1.3 / 1.4 - ATmega1280, ATmega2560
//

#if MB(RAMPS_OLD)
  #include "ramps/pins_RAMPS_OLD.h"             // ATmega1280, ATmega2560                 env:megaatmega1280 env:megaatmega2560
#elif MB(RAMPS_13_EFB)
  #include "ramps/pins_RAMPS_13.h"              // ATmega1280, ATmega2560                 env:megaatmega1280 env:megaatmega2560
#elif MB(RAMPS_13_EEB)
  #include "ramps/pins_RAMPS_13.h"              // ATmega1280, ATmega2560                 env:megaatmega1280 env:megaatmega2560
#elif MB(RAMPS_13_EFF)
  #include "ramps/pins_RAMPS_13.h"              // ATmega1280, ATmega2560                 env:megaatmega1280 env:megaatmega2560
#elif MB(RAMPS_13_EEF)
  #include "ramps/pins_RAMPS_13.h"              // ATmega1280, ATmega2560                 env:megaatmega1280 env:megaatmega2560
#elif MB(RAMPS_13_SF)
  #include "ramps/pins_RAMPS_13.h"              // ATmega1280, ATmega2560                 env:megaatmega1280 env:megaatmega2560
#elif MB(RAMPS_14_EFB)
  #include "ramps/pins_RAMPS.h"                 // ATmega1280, ATmega2560                 env:megaatmega1280 env:megaatmega2560
#elif MB(RAMPS_14_EEB)
  #include "ramps/pins_RAMPS.h"                 // ATmega1280, ATmega2560                 env:megaatmega1280 env:megaatmega2560
#elif MB(RAMPS_14_EFF)
  #include "ramps/pins_RAMPS.h"                 // ATmega1280, ATmega2560                 env:megaatmega1280 env:megaatmega2560
#elif MB(RAMPS_14_EEF)
  #include "ramps/pins_RAMPS.h"                 // ATmega1280, ATmega2560                 env:megaatmega1280 env:megaatmega2560
#elif MB(RAMPS_14_SF)
  #include "ramps/pins_RAMPS.h"                 // ATmega1280, ATmega2560                 env:megaatmega1280 env:megaatmega2560
#elif MB(RAMPS_PLUS_EFB)
  #include "ramps/pins_RAMPS_PLUS.h"            // ATmega1280, ATmega2560                 env:megaatmega1280 env:megaatmega2560
#elif MB(RAMPS_PLUS_EEB)
  #include "ramps/pins_RAMPS_PLUS.h"            // ATmega1280, ATmega2560                 env:megaatmega1280 env:megaatmega2560
#elif MB(RAMPS_PLUS_EFF)
  #include "ramps/pins_RAMPS_PLUS.h"            // ATmega1280, ATmega2560                 env:megaatmega1280 env:megaatmega2560
#elif MB(RAMPS_PLUS_EEF)
  #include "ramps/pins_RAMPS_PLUS.h"            // ATmega1280, ATmega2560                 env:megaatmega1280 env:megaatmega2560
#elif MB(RAMPS_PLUS_SF)
  #include "ramps/pins_RAMPS_PLUS.h"            // ATmega1280, ATmega2560                 env:megaatmega1280 env:megaatmega2560

//
// RAMPS Derivatives - ATmega1280, ATmega2560
//

#elif MB(3DRAG)
  #include "ramps/pins_3DRAG.h"                 // ATmega1280, ATmega2560                 env:megaatmega1280 env:megaatmega2560
#elif MB(K8200)
  #include "ramps/pins_K8200.h"                 // ATmega1280, ATmega2560                 env:megaatmega1280 env:megaatmega2560 (3DRAG)
#elif MB(K8400)
  #include "ramps/pins_K8400.h"                 // ATmega1280, ATmega2560                 env:megaatmega1280 env:megaatmega2560 (3DRAG)
#elif MB(K8800)
  #include "ramps/pins_K8800.h"                 // ATmega1280, ATmega2560                 env:megaatmega1280 env:megaatmega2560 (3DRAG)
#elif MB(BAM_DICE)
  #include "ramps/pins_RAMPS.h"                 // ATmega1280, ATmega2560                 env:megaatmega1280 env:megaatmega2560
#elif MB(BAM_DICE_DUE)
  #include "ramps/pins_BAM_DICE_DUE.h"          // ATmega1280, ATmega2560                 env:megaatmega1280 env:megaatmega2560
#elif MB(MKS_BASE)
  #include "ramps/pins_MKS_BASE.h"              // ATmega1280, ATmega2560                 env:megaatmega1280 env:megaatmega2560
#elif MB(MKS_BASE_14)
  #include "ramps/pins_MKS_BASE_14.h"           // ATmega2560                             env:megaatmega2560
#elif MB(MKS_BASE_15)
  #include "ramps/pins_MKS_BASE_15.h"           // ATmega1280, ATmega2560                 env:megaatmega1280 env:megaatmega2560
#elif MB(MKS_BASE_HEROIC)
  #include "ramps/pins_MKS_BASE_HEROIC.h"       // ATmega1280, ATmega2560                 env:megaatmega1280 env:megaatmega2560
#elif MB(MKS_GEN_13)
  #include "ramps/pins_MKS_GEN_13.h"            // ATmega1280, ATmega2560                 env:megaatmega1280 env:megaatmega2560
#elif MB(MKS_GEN_L)
  #include "ramps/pins_MKS_GEN_L.h"             // ATmega1280, ATmega2560                 env:megaatmega1280 env:megaatmega2560
#elif MB(KFB_2)
  #include "ramps/pins_BIQU_KFB_2.h"            // ATmega2560                             env:megaatmega2560
#elif MB(ZRIB_V20)
  #include "ramps/pins_ZRIB_V20.h"              // ATmega1280, ATmega2560                 env:megaatmega1280 env:megaatmega2560 (MKS_GEN_13)
#elif MB(FELIX2)
  #include "ramps/pins_FELIX2.h"                // ATmega1280, ATmega2560                 env:megaatmega1280 env:megaatmega2560
#elif MB(RIGIDBOARD)
  #include "ramps/pins_RIGIDBOARD.h"            // ATmega1280, ATmega2560                 env:megaatmega1280 env:megaatmega2560
#elif MB(RIGIDBOARD_V2)
  #include "ramps/pins_RIGIDBOARD_V2.h"         // ATmega1280, ATmega2560                 env:megaatmega1280 env:megaatmega2560
#elif MB(SAINSMART_2IN1)
  #include "ramps/pins_SAINSMART_2IN1.h"        // ATmega1280, ATmega2560                 env:megaatmega1280 env:megaatmega2560
#elif MB(ULTIMAKER)
  #include "ramps/pins_ULTIMAKER.h"             // ATmega1280, ATmega2560                 env:megaatmega1280 env:megaatmega2560
#elif MB(ULTIMAKER_OLD)
  #include "ramps/pins_ULTIMAKER_OLD.h"         // ATmega1280, ATmega2560                 env:megaatmega1280 env:megaatmega2560
#elif MB(AZTEEG_X3)
  #include "ramps/pins_AZTEEG_X3.h"             // ATmega2560                             env:megaatmega2560
#elif MB(AZTEEG_X3_PRO)
  #include "ramps/pins_AZTEEG_X3_PRO.h"         // ATmega2560                             env:megaatmega2560
#elif MB(ULTIMAIN_2)
  #include "ramps/pins_ULTIMAIN_2.h"            // ATmega2560                             env:megaatmega2560
#elif MB(FORMBOT_RAPTOR)
  #include "ramps/pins_FORMBOT_RAPTOR.h"        // ATmega2560                             env:megaatmega2560
#elif MB(FORMBOT_RAPTOR2)
  #include "ramps/pins_FORMBOT_RAPTOR2.h"       // ATmega2560                             env:megaatmega2560
#elif MB(FORMBOT_TREX2PLUS)
  #include "ramps/pins_FORMBOT_TREX2PLUS.h"     // ATmega2560                             env:megaatmega2560
#elif MB(FORMBOT_TREX3)
  #include "ramps/pins_FORMBOT_TREX3.h"         // ATmega2560                             env:megaatmega2560
#elif MB(RUMBA)
  #include "ramps/pins_RUMBA.h"                 // ATmega2560                             env:megaatmega2560
#elif MB(RUMBA_RAISE3D)
  #include "ramps/pins_RUMBA_RAISE3D.h"         // ATmega2560                             env:megaatmega2560
#elif MB(RL200)
  #include "ramps/pins_RL200.h"                 // ATmega2560                             env:megaatmega2560
#elif MB(BQ_ZUM_MEGA_3D)
  #include "ramps/pins_BQ_ZUM_MEGA_3D.h"        // ATmega2560                             env:megaatmega2560
#elif MB(MAKEBOARD_MINI)
  #include "ramps/pins_MAKEBOARD_MINI.h"        // ATmega2560                             env:megaatmega2560
#elif MB(TRIGORILLA_13)
  #include "ramps/pins_TRIGORILLA_13.h"         // ATmega2560                             env:megaatmega2560
#elif MB(TRIGORILLA_14)
  #include "ramps/pins_TRIGORILLA_14.h"         // ATmega2560                             env:megaatmega2560
#elif MB(TRIGORILLA_14_11)
  #include "ramps/pins_TRIGORILLA_14.h"         // ATmega2560                             env:megaatmega2560
#elif MB(RAMPS_ENDER_4)
  #include "ramps/pins_RAMPS_ENDER_4.h"         // ATmega2560                             env:megaatmega2560
#elif MB(RAMPS_CREALITY)
  #include "ramps/pins_RAMPS_CREALITY.h"        // ATmega2560                             env:megaatmega2560
#elif MB(RAMPS_DAGOMA)
  #include "ramps/pins_RAMPS_DAGOMA.h"          // ATmega2560                             env:megaatmega2560
#elif MB(FYSETC_F6_13)
  #include "ramps/pins_FYSETC_F6_13.h"          // ATmega2560                             env:fysetc_f6_13
#elif MB(DUPLICATOR_I3_PLUS)
  #include "ramps/pins_DUPLICATOR_I3_PLUS.h"    // ATmega2560                             env:megaatmega2560
#elif MB(VORON)
  #include "ramps/pins_VORON.h"                 // ATmega2560                             env:megaatmega2560
#elif MB(TRONXY_V3_1_0)
  #include "ramps/pins_TRONXY_V3_1_0.h"         // ATmega2560                             env:megaatmega2560
#elif MB(Z_BOLT_X_SERIES)
  #include "ramps/pins_Z_BOLT_X_SERIES.h"       // ATmega2560                             env:megaatmega2560
#elif MB(TT_OSCAR)
  #include "ramps/pins_TT_OSCAR.h"              // ATmega2560                             env:megaatmega2560
#elif MB(TANGO)
  #include "ramps/pins_TANGO.h"                 // ATmega2560                             env:megaatmega2560
#elif MB(MKS_GEN_L_V2)
  #include "ramps/pins_MKS_GEN_L_V2.h"          // ATmega2560                             env:megaatmega2560


//
// RAMBo and derivatives
//

#elif MB(RAMBO)
  #include "rambo/pins_RAMBO.h"                 // ATmega2560                             env:rambo
#elif MB(MINIRAMBO, MINIRAMBO_10A)
  #include "rambo/pins_MINIRAMBO.h"             // ATmega2560                             env:rambo
#elif MB(EINSY_RAMBO)
  #include "rambo/pins_EINSY_RAMBO.h"           // ATmega2560                             env:rambo
#elif MB(EINSY_RETRO)
  #include "rambo/pins_EINSY_RETRO.h"           // ATmega2560                             env:rambo
#elif MB(SCOOVO_X9H)
  #include "rambo/pins_SCOOVO_X9H.h"            // ATmega2560                             env:rambo

//
// Other ATmega1280, ATmega2560
//

#elif MB(CNCONTROLS_11)
  #include "mega/pins_CNCONTROLS_11.h"          // ATmega1280, ATmega2560                 env:megaatmega1280 env:megaatmega2560
#elif MB(CNCONTROLS_12)
  #include "mega/pins_CNCONTROLS_12.h"          // ATmega1280, ATmega2560                 env:megaatmega1280 env:megaatmega2560
#elif MB(CNCONTROLS_15)
  #include "mega/pins_CNCONTROLS_15.h"          // ATmega1280, ATmega2560                 env:megaatmega1280 env:megaatmega2560
#elif MB(MIGHTYBOARD_REVE)
  #include "mega/pins_MIGHTYBOARD_REVE.h"       // ATmega1280, ATmega2560                 env:megaatmega1280 env:megaatmega2560
#elif MB(CHEAPTRONIC)
  #include "mega/pins_CHEAPTRONIC.h"            // ATmega2560                             env:megaatmega2560
#elif MB(CHEAPTRONIC_V2)
  #include "mega/pins_CHEAPTRONICv2.h"          // ATmega2560                             env:megaatmega2560
#elif MB(MEGATRONICS)
  #include "mega/pins_MEGATRONICS.h"            // ATmega2560                             env:megaatmega2560
#elif MB(MEGATRONICS_2)
  #include "mega/pins_MEGATRONICS_2.h"          // ATmega2560                             env:megaatmega2560
#elif MB(MEGATRONICS_3, MEGATRONICS_31, MEGATRONICS_32)
  #include "mega/pins_MEGATRONICS_3.h"          // ATmega2560                             env:megaatmega2560
#elif MB(ELEFU_3)
  #include "mega/pins_ELEFU_3.h"                // ATmega2560                             env:megaatmega2560
#elif MB(LEAPFROG)
  #include "mega/pins_LEAPFROG.h"               // ATmega1280, ATmega2560                 env:megaatmega1280 env:megaatmega2560
#elif MB(MEGACONTROLLER)
  #include "mega/pins_MEGACONTROLLER.h"         // ATmega2560                             env:megaatmega2560
#elif MB(GT2560_REV_A)
  #include "mega/pins_GT2560_REV_A.h"           // ATmega1280, ATmega2560                 env:megaatmega1280 env:megaatmega2560
#elif MB(GT2560_REV_A_PLUS)
  #include "mega/pins_GT2560_REV_A_PLUS.h"      // ATmega1280, ATmega2560                 env:megaatmega1280 env:megaatmega2560
#elif MB(GT2560_V3)
  #include "mega/pins_GT2560_V3.h"              // ATmega2560                             env:megaatmega2560
#elif MB(GT2560_V3_MC2)
  #include "mega/pins_GT2560_V3_MC2.h"          // ATmega2560                             env:megaatmega2560
#elif MB(GT2560_V3_A20)
  #include "mega/pins_GT2560_V3_A20.h"          // ATmega2560                             env:megaatmega2560
#elif MB(EINSTART_S)
  #include "mega/pins_EINSTART-S.h"             // ATmega1280, ATmega2560                 env:megaatmega1280 env:megaatmega2560
#elif MB(WANHAO_ONEPLUS)
  #include "mega/pins_WANHAO_ONEPLUS.h"         // ATmega2560                             env:megaatmega2560
#elif MB(OVERLORD)
  #include "mega/pins_OVERLORD.h"               // ATmega2560                             env:megaatmega2560
#elif MB(HJC2560C_REV2)
  #include "mega/pins_HJC2560C_REV2.h"          // ATmega2560                             env:megaatmega2560

//
// ATmega1281, ATmega2561
//

#elif MB(MINITRONICS)
  #include "mega/pins_MINITRONICS.h"            // ATmega1281                             env:megaatmega1280
#elif MB(SILVER_GATE)
  #include "mega/pins_SILVER_GATE.h"            // ATmega2561                             env:megaatmega2560

//
// Sanguinololu and Derivatives - ATmega644P, ATmega1284P
//

#elif MB(SANGUINOLOLU_11)
  #include "sanguino/pins_SANGUINOLOLU_11.h"    // ATmega644P, ATmega1284P                env:sanguino_atmega644p env:sanguino_atmega1284p
#elif MB(SANGUINOLOLU_12)
  #include "sanguino/pins_SANGUINOLOLU_12.h"    // ATmega644P, ATmega1284P                env:sanguino_atmega644p env:sanguino_atmega1284p
#elif MB(MELZI)
  #include "sanguino/pins_MELZI.h"              // ATmega644P, ATmega1284P                env:sanguino_atmega644p env:sanguino_atmega1284p
#elif MB(MELZI_MAKR3D)
  #include "sanguino/pins_MELZI_MAKR3D.h"       // ATmega644P, ATmega1284P                env:sanguino_atmega644p env:sanguino_atmega1284p
#elif MB(MELZI_CREALITY)
  #include "sanguino/pins_MELZI_CREALITY.h"     // ATmega644P, ATmega1284P                env:sanguino_atmega644p env:sanguino_atmega1284p
#elif MB(MELZI_MALYAN)
  #include "sanguino/pins_MELZI_MALYAN.h"       // ATmega644P, ATmega1284P                env:sanguino_atmega644p env:sanguino_atmega1284p
#elif MB(MELZI_TRONXY)
  #include "sanguino/pins_MELZI_TRONXY.h"       // ATmega644P, ATmega1284P                env:sanguino_atmega644p env:sanguino_atmega1284p
#elif MB(STB_11)
  #include "sanguino/pins_STB_11.h"             // ATmega644P, ATmega1284P                env:sanguino_atmega644p env:sanguino_atmega1284p
#elif MB(AZTEEG_X1)
  #include "sanguino/pins_AZTEEG_X1.h"          // ATmega644P, ATmega1284P                env:sanguino_atmega644p env:sanguino_atmega1284p

//
// Other ATmega644P, ATmega644, ATmega1284P
//

#elif MB(GEN3_MONOLITHIC)
  #include "sanguino/pins_GEN3_MONOLITHIC.h"    // ATmega644P                             env:sanguino_atmega644p
#elif MB(GEN3_PLUS)
  #include "sanguino/pins_GEN3_PLUS.h"          // ATmega644P, ATmega1284P                env:sanguino_atmega644p env:sanguino_atmega1284p
#elif MB(GEN6)
  #include "sanguino/pins_GEN6.h"               // ATmega644P, ATmega1284P                env:sanguino_atmega644p env:sanguino_atmega1284p
#elif MB(GEN6_DELUXE)
  #include "sanguino/pins_GEN6_DELUXE.h"        // ATmega644P, ATmega1284P                env:sanguino_atmega644p env:sanguino_atmega1284p
#elif MB(GEN7_CUSTOM)
  #include "sanguino/pins_GEN7_CUSTOM.h"        // ATmega644P, ATmega644, ATmega1284P     env:sanguino_atmega644p env:sanguino_atmega1284p
#elif MB(GEN7_12)
  #include "sanguino/pins_GEN7_12.h"            // ATmega644P, ATmega644, ATmega1284P     env:sanguino_atmega644p env:sanguino_atmega1284p
#elif MB(GEN7_13)
  #include "sanguino/pins_GEN7_13.h"            // ATmega644P, ATmega644, ATmega1284P     env:sanguino_atmega644p env:sanguino_atmega1284p
#elif MB(GEN7_14)
  #include "sanguino/pins_GEN7_14.h"            // ATmega644P, ATmega644, ATmega1284P     env:sanguino_atmega644p env:sanguino_atmega1284p
#elif MB(OMCA_A)
  #include "sanguino/pins_OMCA_A.h"             // ATmega644                              env:sanguino_atmega644p
#elif MB(OMCA)
  #include "sanguino/pins_OMCA.h"               // ATmega644P, ATmega644                  env:sanguino_atmega644p
#elif MB(ANET_10)
  #include "sanguino/pins_ANET_10.h"            // ATmega1284P                            env:sanguino_atmega1284p
#elif MB(SETHI)
  #include "sanguino/pins_SETHI.h"              // ATmega644P, ATmega644, ATmega1284P     env:sanguino_atmega644p env:sanguino_atmega1284p

//
// Teensyduino - AT90USB1286, AT90USB1286P
//

#elif MB(TEENSYLU)
  #include "teensy2/pins_TEENSYLU.h"            // AT90USB1286, AT90USB1286P              env:at90usb1286_cdc
#elif MB(PRINTRBOARD)
  #include "teensy2/pins_PRINTRBOARD.h"         // AT90USB1286                            env:at90usb1286_dfu
#elif MB(PRINTRBOARD_REVF)
  #include "teensy2/pins_PRINTRBOARD_REVF.h"    // AT90USB1286                            env:at90usb1286_dfu
#elif MB(BRAINWAVE)
  #include "teensy2/pins_BRAINWAVE.h"           // AT90USB646                             env:at90usb1286_cdc
#elif MB(BRAINWAVE_PRO)
  #include "teensy2/pins_BRAINWAVE_PRO.h"       // AT90USB1286                            env:at90usb1286_cdc
#elif MB(SAV_MKI)
  #include "teensy2/pins_SAV_MKI.h"             // AT90USB1286                            env:at90usb1286_cdc
#elif MB(TEENSY2)
  #include "teensy2/pins_TEENSY2.h"             // AT90USB1286                            env:teensy20
#elif MB(5DPRINT)
  #include "teensy2/pins_5DPRINT.h"             // AT90USB1286                            env:at90usb1286_dfu

//
// LPC1768 ARM Cortex M3
//

#elif MB(RAMPS_14_RE_ARM_EFB)
  #include "lpc1768/pins_RAMPS_RE_ARM.h"        // LPC1768                                env:LPC1768
#elif MB(RAMPS_14_RE_ARM_EEB)
  #include "lpc1768/pins_RAMPS_RE_ARM.h"        // LPC1768                                env:LPC1768
#elif MB(RAMPS_14_RE_ARM_EFF)
  #include "lpc1768/pins_RAMPS_RE_ARM.h"        // LPC1768                                env:LPC1768
#elif MB(RAMPS_14_RE_ARM_EEF)
  #include "lpc1768/pins_RAMPS_RE_ARM.h"        // LPC1768                                env:LPC1768
#elif MB(RAMPS_14_RE_ARM_SF)
  #include "lpc1768/pins_RAMPS_RE_ARM.h"        // LPC1768                                env:LPC1768
#elif MB(MKS_SBASE)
  #include "lpc1768/pins_MKS_SBASE.h"           // LPC1768                                env:LPC1768
#elif MB(MKS_SGEN_L)
  #include "lpc1768/pins_MKS_SGEN_L.h"          // LPC1768                                env:LPC1768
#elif MB(AZSMZ_MINI)
  #include "lpc1768/pins_AZSMZ_MINI.h"          // LPC1768                                env:LPC1768
#elif MB(BIQU_BQ111_A4)
  #include "lpc1768/pins_BIQU_BQ111_A4.h"       // LPC1768                                env:LPC1768
#elif MB(SELENA_COMPACT)
  #include "lpc1768/pins_SELENA_COMPACT.h"      // LPC1768                                env:LPC1768
#elif MB(BIGTREE_SKR_V1_1)
  #include "lpc1768/pins_BIGTREE_SKR_V1.1.h"    // LPC1768                                env:LPC1768
#elif MB(BIQU_B300_V1_0)
  #include "lpc1768/pins_BIQU_B300_V1.0.h"      // LPC1768                                env:LPC1768
#elif MB(BIGTREE_SKR_V1_3)
  #include "lpc1768/pins_BIGTREE_SKR_V1.3.h"    // LPC1768                                env:LPC1768
#elif MB(GMARSH_X6_REV1)
  #include "lpc1768/pins_GMARSH_X6_REV1.h"      // LPC1768                                env:LPC1768

//
// LPC1769 ARM Cortex M3
//

#elif MB(MKS_SGEN)
  #include "lpc1769/pins_MKS_SGEN.h"            // LPC1769                                env:LPC1769
#elif MB(AZTEEG_X5_GT)
  #include "lpc1769/pins_AZTEEG_X5_GT.h"        // LPC1769                                env:LPC1769
#elif MB(AZTEEG_X5_MINI)
  #include "lpc1769/pins_AZTEEG_X5_MINI.h"      // LPC1769                                env:LPC1769
#elif MB(AZTEEG_X5_MINI_WIFI)
  #include "lpc1769/pins_AZTEEG_X5_MINI_WIFI.h" // LPC1769                                env:LPC1769
#elif MB(COHESION3D_REMIX)
  #include "lpc1769/pins_COHESION3D_REMIX.h"    // LPC1769                                env:LPC1769
#elif MB(COHESION3D_MINI)
  #include "lpc1769/pins_COHESION3D_MINI.h"     // LPC1769                                env:LPC1769
#elif MB(SMOOTHIEBOARD)
  #include "lpc1769/pins_SMOOTHIEBOARD.h"       // LPC1769                                env:LPC1769
#elif MB(TH3D_EZBOARD)
  #include "lpc1769/pins_TH3D_EZBOARD.h"        // LPC1769                                env:LPC1769

//
// Due (ATSAM) boards
//

#elif MB(DUE3DOM)
  #include "sam/pins_DUE3DOM.h"                 // SAM3X8E                                env:DUE env:DUE_USB env:DUE_debug
#elif MB(DUE3DOM_MINI)
  #include "sam/pins_DUE3DOM_MINI.h"            // SAM3X8E                                env:DUE env:DUE_USB env:DUE_debug
#elif MB(RADDS)
  #include "sam/pins_RADDS.h"                   // SAM3X8E                                env:DUE env:DUE_USB env:DUE_debug
#elif MB(RURAMPS4D_11)
  #include "sam/pins_RURAMPS4D_11.h"            // SAM3X8E                                env:DUE env:DUE_USB env:DUE_debug
#elif MB(RURAMPS4D_13)
  #include "sam/pins_RURAMPS4D_13.h"            // SAM3X8E                                env:DUE env:DUE_USB env:DUE_debug
#elif MB(RAMPS_FD_V1)
  #include "sam/pins_RAMPS_FD_V1.h"             // SAM3X8E                                env:DUE env:DUE_USB env:DUE_debug
#elif MB(RAMPS_FD_V2)
  #include "sam/pins_RAMPS_FD_V2.h"             // SAM3X8E                                env:DUE env:DUE_USB env:DUE_debug
#elif MB(RAMPS_SMART_EFB)
  #include "sam/pins_RAMPS_SMART.h"             // SAM3X8E                                env:DUE env:DUE_USB env:DUE_debug
#elif MB(RAMPS_SMART_EEB)
  #include "sam/pins_RAMPS_SMART.h"             // SAM3X8E                                env:DUE env:DUE_USB env:DUE_debug
#elif MB(RAMPS_SMART_EFF)
  #include "sam/pins_RAMPS_SMART.h"             // SAM3X8E                                env:DUE env:DUE_USB env:DUE_debug
#elif MB(RAMPS_SMART_EEF)
  #include "sam/pins_RAMPS_SMART.h"             // SAM3X8E                                env:DUE env:DUE_USB env:DUE_debug
#elif MB(RAMPS_SMART_SF)
  #include "sam/pins_RAMPS_SMART.h"             // SAM3X8E                                env:DUE env:DUE_USB env:DUE_debug
#elif MB(RAMPS_DUO_EFB)
  #include "sam/pins_RAMPS_DUO.h"               // SAM3X8E                                env:DUE env:DUE_USB env:DUE_debug
#elif MB(RAMPS_DUO_EEB)
  #include "sam/pins_RAMPS_DUO.h"               // SAM3X8E                                env:DUE env:DUE_USB env:DUE_debug
#elif MB(RAMPS_DUO_EFF)
  #include "sam/pins_RAMPS_DUO.h"               // SAM3X8E                                env:DUE env:DUE_USB env:DUE_debug
#elif MB(RAMPS_DUO_EEF)
  #include "sam/pins_RAMPS_DUO.h"               // SAM3X8E                                env:DUE env:DUE_USB env:DUE_debug
#elif MB(RAMPS_DUO_SF)
  #include "sam/pins_RAMPS_DUO.h"               // SAM3X8E                                env:DUE env:DUE_USB env:DUE_debug
#elif MB(RAMPS4DUE_EFB)
  #include "sam/pins_RAMPS4DUE.h"               // SAM3X8E                                env:DUE env:DUE_USB env:DUE_debug
#elif MB(RAMPS4DUE_EEB)
  #include "sam/pins_RAMPS4DUE.h"               // SAM3X8E                                env:DUE env:DUE_USB env:DUE_debug
#elif MB(RAMPS4DUE_EFF)
  #include "sam/pins_RAMPS4DUE.h"               // SAM3X8E                                env:DUE env:DUE_USB env:DUE_debug
#elif MB(RAMPS4DUE_EEF)
  #include "sam/pins_RAMPS4DUE.h"               // SAM3X8E                                env:DUE env:DUE_USB env:DUE_debug
#elif MB(RAMPS4DUE_SF)
  #include "sam/pins_RAMPS4DUE.h"               // SAM3X8E                                env:DUE env:DUE_USB env:DUE_debug
#elif MB(ULTRATRONICS_PRO)
  #include "sam/pins_ULTRATRONICS_PRO.h"        // SAM3X8E                                env:DUE env:DUE_debug
#elif MB(ARCHIM1)
  #include "sam/pins_ARCHIM1.h"                 // SAM3X8E                                env:DUE env:DUE_debug
#elif MB(ARCHIM2)
  #include "sam/pins_ARCHIM2.h"                 // SAM3X8E                                env:DUE env:DUE_debug
#elif MB(ALLIGATOR)
  #include "sam/pins_ALLIGATOR_R2.h"            // SAM3X8E                                env:DUE env:DUE_debug
#elif MB(ADSK)
  #include "sam/pins_ADSK.h"                    // SAM3X8E                                env:DUE env:DUE_debug
#elif MB(PRINTRBOARD_G2)
  #include "sam/pins_PRINTRBOARD_G2.h"          // SAM3X8C                                env:DUE_USB

//
// STM32 ARM Cortex-M3
//

#elif MB(STM32F103RE)
  #include "stm32/pins_STM32F1R.h"              // STM32F1                                env:STM32F103RE
#elif MB(MALYAN_M200)
  #include "stm32/pins_MALYAN_M200.h"           // STM32F1                                env:STM32F103CB_malyan
#elif MB(STM3R_MINI)
  #include "stm32/pins_STM3R_MINI.h"            // STM32F1                                env:STM32F103RE
#elif MB(GTM32_PRO_VB)
  #include "stm32/pins_GTM32_PRO_VB.h"          // STM32F1                                env:STM32F103RE
#elif MB(MORPHEUS)
  #include "stm32/pins_MORPHEUS.h"              // STM32F1                                env:STM32F103RE
#elif MB(CHITU3D)
  #include "stm32/pins_CHITU3D.h"               // STM32F1                                env:STM32F103RE
#elif MB(MKS_ROBIN)
  #include "stm32/pins_MKS_ROBIN.h"             // STM32F1                                env:mks_robin
#elif MB(MKS_ROBIN_MINI)
  #include "stm32/pins_MKS_ROBIN_MINI.h"        // STM32F1                                env:mks_robin_mini
#elif MB(MKS_ROBIN_NANO)
  #include "stm32/pins_MKS_ROBIN_NANO.h"        // STM32F1                                env:mks_robin_nano
#elif MB(MKS_ROBIN_LITE)
  #include "stm32/pins_MKS_ROBIN_LITE.h"        // STM32F1                                env:mks_robin_lite
#elif MB(BIGTREE_SKR_MINI_V1_1)
  #include "stm32/pins_BIGTREE_SKR_MINI_V1_1.h" // STM32F1                                env:STM32F103RC_bigtree env:STM32F103RC_bigtree_512K env:STM32F103RC_bigtree_NOUSB env:STM32F103RC_bigtree_512K_NOUSB
#elif MB(BTT_SKR_MINI_E3_V1_2)
  #include "stm32/pins_BTT_SKR_MINI_E3_V1_2.h"  // STM32F1                                env:STM32F103RC_bigtree env:STM32F103RC_bigtree_512K env:STM32F103RC_bigtree_NOUSB env:STM32F103RC_bigtree_512K_NOUSB
#elif MB(BIGTREE_SKR_MINI_E3)
  #include "stm32/pins_BIGTREE_SKR_MINI_E3.h"   // STM32F1                                env:STM32F103RC_bigtree env:STM32F103RC_bigtree_512K env:STM32F103RC_bigtree_NOUSB env:STM32F103RC_bigtree_512K_NOUSB
#elif MB(BIGTREE_SKR_E3_DIP)
  #include "stm32/pins_BIGTREE_SKR_E3_DIP.h"    // STM32F1                                env:STM32F103RC_bigtree env:STM32F103RC_bigtree_512K env:STM32F103RC_bigtree_NOUSB env:STM32F103RC_bigtree_512K_NOUSB
#elif MB(JGAURORA_A5S_A1)
  #include "stm32/pins_JGAURORA_A5S_A1.h"       // STM32F1                                env:jgaurora_a5s_a1
#elif MB(FYSETC_AIO_II)
  #include "stm32/pins_FYSETC_AIO_II.h"         // STM32F1                                env:STM32F103RC_fysetc
#elif MB(FYSETC_CHEETAH)
  #include "stm32/pins_FYSETC_CHEETAH.h"        // STM32F1                                env:STM32F103RC_fysetc
#elif MB(FYSETC_CHEETAH_V12)
  #include "stm32/pins_FYSETC_CHEETAH_V12.h"    // STM32F1                                env:STM32F103RC_fysetc
#elif MB(LONGER3D_LK)
  #include "stm32/pins_LONGER3D_LK.h"           // STM32F1                                env:STM32F103VE_longer

//
// ARM Cortex-M4F
//

#elif MB(TEENSY31_32)
  #include "teensy3/pins_TEENSY31_32.h"         // TEENSY31_32                            env:teensy31
#elif MB(TEENSY35_36)
  #include "teensy3/pins_TEENSY35_36.h"         // TEENSY35_36                            env:teensy35

//
// STM32 ARM Cortex-M4F
//

#elif MB(BEAST)
  #include "stm32/pins_BEAST.h"                 // STM32F4                                env:STM32F4
#elif MB(GENERIC_STM32F4)
  #include "stm32/pins_GENERIC_STM32F4.h"       // STM32F4                                env:STM32F4
#elif MB(ARMED)
  #include "stm32/pins_ARMED.h"                 // STM32F4                                env:ARMED
#elif MB(RUMBA32)
  #include "stm32/pins_RUMBA32.h"               // STM32F4                                env:RUMBA32
#elif MB(BLACK_STM32F407VE)
  #include "stm32/pins_BLACK_STM32F407VE.h"     // STM32F4                                env:STM32F407VE_black
#elif MB(STEVAL)
<<<<<<< HEAD
  #include "stm32/pins_STEVAL.h"                // STM32F4                                env:STM32F4
#elif MB(BIGTREE_SKR_PRO_V1_1)
  #include "stm32/pins_BIGTREE_SKR_PRO_V1.1.h"  // STM32F4                                env:BIGTREE_SKR_PRO
#elif MB(BIGTREE_BTT002_V1_0)
  #include "stm32/pins_BIGTREE_BTT002_V1.0.h"   // STM32F4                                env:BIGTREE_BTT002
#elif MB(LERDGE_K)
  #include "stm32/pins_LERDGE_K.h"              // STM32F4                                env:STM32F4
#elif MB(LERDGE_X)
  #include "stm32/pins_LERDGE_X.h"              // STM32F4                                env:STM32F4
=======
  #include "pins_STEVAL.h"            // STM32F4                                    env:STM32F4
>>>>>>> 9ae22354

//
// ARM Cortex M7
//

#elif MB(THE_BORG)
  #include "stm32/pins_THE_BORG.h"              // STM32F7                                env:STM32F7
#elif MB(REMRAM_V1)
<<<<<<< HEAD
  #include "stm32/pins_REMRAM_V1.h"             // STM32F7                                env:STM32F7
=======
  #include "pins_REMRAM_V1.h"         // STM32F7                                    env:STM32F7xx
#elif MB(NUCLEO)
  #include "pins_NUCLEO.h"            // STM32H7                                    env:STM32H7
>>>>>>> 9ae22354

//
// Espressif ESP32
//

#elif MB(ESPRESSIF_ESP32)

  #include "esp32/pins_ESP32.h"                 // ESP32                                  env:esp32

//
// Linux Native Debug board
//

#elif MB(LINUX_RAMPS)
  #include "linux/pins_RAMPS_LINUX.h"           // Linux                                  env:linux_native

#else
  #error "Unknown MOTHERBOARD value set in Configuration.h"
#endif

// Define certain undefined pins
#ifndef X_MS1_PIN
  #define X_MS1_PIN -1
#endif
#ifndef X_MS2_PIN
  #define X_MS2_PIN -1
#endif
#ifndef X_MS3_PIN
  #define X_MS3_PIN -1
#endif
#ifndef Y_MS1_PIN
  #define Y_MS1_PIN -1
#endif
#ifndef Y_MS2_PIN
  #define Y_MS2_PIN -1
#endif
#ifndef Y_MS3_PIN
  #define Y_MS3_PIN -1
#endif
#ifndef Z_MS1_PIN
  #define Z_MS1_PIN -1
#endif
#ifndef Z_MS2_PIN
  #define Z_MS2_PIN -1
#endif
#ifndef Z_MS3_PIN
  #define Z_MS3_PIN -1
#endif
#ifndef E0_MS1_PIN
  #define E0_MS1_PIN -1
#endif
#ifndef E0_MS2_PIN
  #define E0_MS2_PIN -1
#endif
#ifndef E0_MS3_PIN
  #define E0_MS3_PIN -1
#endif
#ifndef E1_MS1_PIN
  #define E1_MS1_PIN -1
#endif
#ifndef E1_MS2_PIN
  #define E1_MS2_PIN -1
#endif
#ifndef E1_MS3_PIN
  #define E1_MS3_PIN -1
#endif
#ifndef E2_MS1_PIN
  #define E2_MS1_PIN -1
#endif
#ifndef E2_MS2_PIN
  #define E2_MS2_PIN -1
#endif
#ifndef E2_MS3_PIN
  #define E2_MS3_PIN -1
#endif
#ifndef E3_MS1_PIN
  #define E3_MS1_PIN -1
#endif
#ifndef E3_MS2_PIN
  #define E3_MS2_PIN -1
#endif
#ifndef E3_MS3_PIN
  #define E3_MS3_PIN -1
#endif
#ifndef E4_MS1_PIN
  #define E4_MS1_PIN -1
#endif
#ifndef E4_MS2_PIN
  #define E4_MS2_PIN -1
#endif
#ifndef E4_MS3_PIN
  #define E4_MS3_PIN -1
#endif
#ifndef E5_MS1_PIN
  #define E5_MS1_PIN -1
#endif
#ifndef E5_MS2_PIN
  #define E5_MS2_PIN -1
#endif
#ifndef E5_MS3_PIN
  #define E5_MS3_PIN -1
#endif

#ifndef E0_STEP_PIN
  #define E0_STEP_PIN -1
#endif
#ifndef E0_DIR_PIN
  #define E0_DIR_PIN -1
#endif
#ifndef E0_ENABLE_PIN
  #define E0_ENABLE_PIN -1
#endif
#ifndef E1_STEP_PIN
  #define E1_STEP_PIN -1
#endif
#ifndef E1_DIR_PIN
  #define E1_DIR_PIN -1
#endif
#ifndef E1_ENABLE_PIN
  #define E1_ENABLE_PIN -1
#endif
#ifndef E2_STEP_PIN
  #define E2_STEP_PIN -1
#endif
#ifndef E2_DIR_PIN
  #define E2_DIR_PIN -1
#endif
#ifndef E2_ENABLE_PIN
  #define E2_ENABLE_PIN -1
#endif
#ifndef E3_STEP_PIN
  #define E3_STEP_PIN -1
#endif
#ifndef E3_DIR_PIN
  #define E3_DIR_PIN -1
#endif
#ifndef E3_ENABLE_PIN
  #define E3_ENABLE_PIN -1
#endif
#ifndef E4_STEP_PIN
  #define E4_STEP_PIN -1
#endif
#ifndef E4_DIR_PIN
  #define E4_DIR_PIN -1
#endif
#ifndef E4_ENABLE_PIN
  #define E4_ENABLE_PIN -1
#endif
#ifndef E5_STEP_PIN
  #define E5_STEP_PIN -1
#endif
#ifndef E5_DIR_PIN
  #define E5_DIR_PIN -1
#endif
#ifndef E5_ENABLE_PIN
  #define E5_ENABLE_PIN -1
#endif

#ifndef X_CS_PIN
  #define X_CS_PIN -1
#endif
#ifndef Y_CS_PIN
  #define Y_CS_PIN -1
#endif
#ifndef Z_CS_PIN
  #define Z_CS_PIN -1
#endif
#ifndef E0_CS_PIN
  #define E0_CS_PIN -1
#endif
#ifndef E1_CS_PIN
  #define E1_CS_PIN -1
#endif
#ifndef E2_CS_PIN
  #define E2_CS_PIN -1
#endif
#ifndef E3_CS_PIN
  #define E3_CS_PIN -1
#endif
#ifndef E4_CS_PIN
  #define E4_CS_PIN -1
#endif
#ifndef E5_CS_PIN
  #define E5_CS_PIN -1
#endif

#ifndef FAN_PIN
  #define FAN_PIN -1
#endif
#define FAN0_PIN FAN_PIN
#ifndef FAN1_PIN
  #define FAN1_PIN -1
#endif
#ifndef FAN2_PIN
  #define FAN2_PIN -1
#endif
#ifndef CONTROLLER_FAN_PIN
  #define CONTROLLER_FAN_PIN  -1
#endif

#ifndef FANMUX0_PIN
  #define FANMUX0_PIN -1
#endif
#ifndef FANMUX1_PIN
  #define FANMUX1_PIN -1
#endif
#ifndef FANMUX2_PIN
  #define FANMUX2_PIN -1
#endif

#ifndef HEATER_0_PIN
  #define HEATER_0_PIN -1
#endif
#ifndef HEATER_1_PIN
  #define HEATER_1_PIN -1
#endif
#ifndef HEATER_2_PIN
  #define HEATER_2_PIN -1
#endif
#ifndef HEATER_3_PIN
  #define HEATER_3_PIN -1
#endif
#ifndef HEATER_4_PIN
  #define HEATER_4_PIN -1
#endif
#ifndef HEATER_5_PIN
  #define HEATER_5_PIN -1
#endif
#ifndef HEATER_BED_PIN
  #define HEATER_BED_PIN -1
#endif

#ifndef TEMP_0_PIN
  #define TEMP_0_PIN -1
#endif
#ifndef TEMP_1_PIN
  #define TEMP_1_PIN -1
#endif
#ifndef TEMP_2_PIN
  #define TEMP_2_PIN -1
#endif
#ifndef TEMP_3_PIN
  #define TEMP_3_PIN -1
#endif
#ifndef TEMP_4_PIN
  #define TEMP_4_PIN -1
#endif
#ifndef TEMP_5_PIN
  #define TEMP_5_PIN -1
#endif
#ifndef TEMP_BED_PIN
  #define TEMP_BED_PIN -1
#endif

#ifndef SD_DETECT_PIN
  #define SD_DETECT_PIN -1
#endif
#ifndef SDPOWER_PIN
  #define SDPOWER_PIN -1
#endif
#ifndef SDSS
  #define SDSS -1
#endif
#ifndef LED_PIN
  #define LED_PIN -1
#endif
#if DISABLED(PSU_CONTROL) || !defined(PS_ON_PIN)
  #undef PS_ON_PIN
  #define PS_ON_PIN -1
#endif
#ifndef KILL_PIN
  #define KILL_PIN -1
#endif
#ifndef SUICIDE_PIN
  #define SUICIDE_PIN -1
#endif
#ifndef SUICIDE_PIN_INVERTING
  #define SUICIDE_PIN_INVERTING false
#endif

#ifndef NUM_SERVO_PLUGS
  #define NUM_SERVO_PLUGS 4
#endif

//
// Assign auto fan pins if needed
//
#ifndef E0_AUTO_FAN_PIN
  #ifdef ORIG_E0_AUTO_FAN_PIN
    #define E0_AUTO_FAN_PIN ORIG_E0_AUTO_FAN_PIN
  #else
    #define E0_AUTO_FAN_PIN -1
  #endif
#endif
#ifndef E1_AUTO_FAN_PIN
  #ifdef ORIG_E1_AUTO_FAN_PIN
    #define E1_AUTO_FAN_PIN ORIG_E1_AUTO_FAN_PIN
  #else
    #define E1_AUTO_FAN_PIN -1
  #endif
#endif
#ifndef E2_AUTO_FAN_PIN
  #ifdef ORIG_E2_AUTO_FAN_PIN
    #define E2_AUTO_FAN_PIN ORIG_E2_AUTO_FAN_PIN
  #else
    #define E2_AUTO_FAN_PIN -1
  #endif
#endif
#ifndef E3_AUTO_FAN_PIN
  #ifdef ORIG_E3_AUTO_FAN_PIN
    #define E3_AUTO_FAN_PIN ORIG_E3_AUTO_FAN_PIN
  #else
    #define E3_AUTO_FAN_PIN -1
  #endif
#endif
#ifndef E4_AUTO_FAN_PIN
  #ifdef ORIG_E4_AUTO_FAN_PIN
    #define E4_AUTO_FAN_PIN ORIG_E4_AUTO_FAN_PIN
  #else
    #define E4_AUTO_FAN_PIN -1
  #endif
#endif
#ifndef E5_AUTO_FAN_PIN
  #ifdef ORIG_E5_AUTO_FAN_PIN
    #define E5_AUTO_FAN_PIN ORIG_E5_AUTO_FAN_PIN
  #else
    #define E5_AUTO_FAN_PIN -1
  #endif
#endif
#ifndef CHAMBER_AUTO_FAN_PIN
  #ifdef ORIG_CHAMBER_AUTO_FAN_PIN
    #define CHAMBER_AUTO_FAN_PIN ORIG_CHAMBER_AUTO_FAN_PIN
  #else
    #define CHAMBER_AUTO_FAN_PIN -1
  #endif
#endif

//
// Assign endstop pins for boards with only 3 connectors
//
#ifdef X_STOP_PIN
  #if X_HOME_DIR < 0
    #define X_MIN_PIN X_STOP_PIN
    #define X_MAX_PIN -1
  #else
    #define X_MIN_PIN -1
    #define X_MAX_PIN X_STOP_PIN
  #endif
#elif X_HOME_DIR < 0
  #define X_STOP_PIN X_MIN_PIN
#else
  #define X_STOP_PIN X_MAX_PIN
#endif

#ifdef Y_STOP_PIN
  #if Y_HOME_DIR < 0
    #define Y_MIN_PIN Y_STOP_PIN
    #define Y_MAX_PIN -1
  #else
    #define Y_MIN_PIN -1
    #define Y_MAX_PIN Y_STOP_PIN
  #endif
#elif Y_HOME_DIR < 0
  #define Y_STOP_PIN Y_MIN_PIN
#else
  #define Y_STOP_PIN Y_MAX_PIN
#endif

#ifdef Z_STOP_PIN
  #if Z_HOME_DIR < 0
    #define Z_MIN_PIN Z_STOP_PIN
    #define Z_MAX_PIN -1
  #else
    #define Z_MIN_PIN -1
    #define Z_MAX_PIN Z_STOP_PIN
  #endif
#elif Z_HOME_DIR < 0
  #define Z_STOP_PIN Z_MIN_PIN
#else
  #define Z_STOP_PIN Z_MAX_PIN
#endif

//
// Disable unused endstop / probe pins
//
#if !HAS_CUSTOM_PROBE_PIN
  #undef Z_MIN_PROBE_PIN
  #define Z_MIN_PROBE_PIN    -1
#endif

#if DISABLED(USE_XMAX_PLUG)
  #undef X_MAX_PIN
  #define X_MAX_PIN          -1
#endif

#if DISABLED(USE_YMAX_PLUG)
  #undef Y_MAX_PIN
  #define Y_MAX_PIN          -1
#endif

#if DISABLED(USE_ZMAX_PLUG)
  #undef Z_MAX_PIN
  #define Z_MAX_PIN          -1
#endif

#if DISABLED(USE_XMIN_PLUG)
  #undef X_MIN_PIN
  #define X_MIN_PIN          -1
#endif

#if DISABLED(USE_YMIN_PLUG)
  #undef Y_MIN_PIN
  #define Y_MIN_PIN          -1
#endif

#if DISABLED(USE_ZMIN_PLUG)
  #undef Z_MIN_PIN
  #define Z_MIN_PIN          -1
#endif

#ifndef LCD_PINS_D4
  #define LCD_PINS_D4 -1
#endif

#if HAS_CHARACTER_LCD || TOUCH_UI_ULTIPANEL
  #ifndef LCD_PINS_D5
    #define LCD_PINS_D5 -1
  #endif
  #ifndef LCD_PINS_D6
    #define LCD_PINS_D6 -1
  #endif
  #ifndef LCD_PINS_D7
    #define LCD_PINS_D7 -1
  #endif
#endif

/**
 * Auto-Assignment for Dual X, Dual Y, Multi-Z Steppers
 *
 * By default X2 is assigned to the next open E plug
 * on the board, then in order, Y2, Z2, Z3. These can be
 * overridden in Configuration.h or Configuration_adv.h.
 */

#define __EPIN(p,q) E##p##_##q##_PIN
#define _EPIN(p,q) __EPIN(p,q)

// The X2 axis, if any, should be the next open extruder port
#if EITHER(DUAL_X_CARRIAGE, X_DUAL_STEPPER_DRIVERS)
  #ifndef X2_STEP_PIN
    #define X2_STEP_PIN   _EPIN(E_STEPPERS, STEP)
    #define X2_DIR_PIN    _EPIN(E_STEPPERS, DIR)
    #define X2_ENABLE_PIN _EPIN(E_STEPPERS, ENABLE)
    #if E_STEPPERS >= MAX_EXTRUDERS || !PIN_EXISTS(X2_STEP)
      #error "No E stepper plug left for X2!"
    #endif
  #endif
  #ifndef X2_MS1_PIN
    #define X2_MS1_PIN    _EPIN(E_STEPPERS, MS1)
  #endif
  #ifndef X2_MS2_PIN
    #define X2_MS2_PIN    _EPIN(E_STEPPERS, MS2)
  #endif
  #ifndef X2_MS3_PIN
    #define X2_MS3_PIN    _EPIN(E_STEPPERS, MS3)
  #endif
  #if AXIS_HAS_SPI(X2) && !defined(X2_CS_PIN)
    #define X2_CS_PIN     _EPIN(E_STEPPERS, CS)
  #endif
  #if AXIS_HAS_UART(X2)
    #ifndef X2_SERIAL_TX_PIN
      #define X2_SERIAL_TX_PIN _EPIN(E_STEPPERS, SERIAL_TX)
    #endif
    #ifndef X2_SERIAL_RX_PIN
      #define X2_SERIAL_RX_PIN _EPIN(E_STEPPERS, SERIAL_RX)
    #endif
  #endif
  #define Y2_E_INDEX INCREMENT(E_STEPPERS)
#else
  #define Y2_E_INDEX E_STEPPERS
#endif

#ifndef X2_CS_PIN
  #define X2_CS_PIN  -1
#endif
#ifndef X2_MS1_PIN
  #define X2_MS1_PIN -1
#endif
#ifndef X2_MS2_PIN
  #define X2_MS2_PIN -1
#endif
#ifndef X2_MS3_PIN
  #define X2_MS3_PIN -1
#endif

// The Y2 axis, if any, should be the next open extruder port
#if ENABLED(Y_DUAL_STEPPER_DRIVERS)
  #ifndef Y2_STEP_PIN
    #define Y2_STEP_PIN   _EPIN(Y2_E_INDEX, STEP)
    #define Y2_DIR_PIN    _EPIN(Y2_E_INDEX, DIR)
    #define Y2_ENABLE_PIN _EPIN(Y2_E_INDEX, ENABLE)
    #if Y2_E_INDEX >= MAX_EXTRUDERS || !PIN_EXISTS(Y2_STEP)
      #error "No E stepper plug left for Y2!"
    #endif
  #endif
  #ifndef Y2_MS1_PIN
    #define Y2_MS1_PIN    _EPIN(Y2_E_INDEX, MS1)
  #endif
  #ifndef Y2_MS2_PIN
    #define Y2_MS2_PIN    _EPIN(Y2_E_INDEX, MS2)
  #endif
  #ifndef Y2_MS3_PIN
    #define Y2_MS3_PIN    _EPIN(Y2_E_INDEX, MS3)
  #endif
  #if AXIS_HAS_SPI(Y2) && !defined(Y2_CS_PIN)
    #define Y2_CS_PIN     _EPIN(Y2_E_INDEX, CS)
  #endif
  #if AXIS_HAS_UART(Y2)
    #ifndef Y2_SERIAL_TX_PIN
      #define Y2_SERIAL_TX_PIN _EPIN(Y2_E_INDEX, SERIAL_TX)
    #endif
    #ifndef Y2_SERIAL_RX_PIN
      #define Y2_SERIAL_RX_PIN _EPIN(Y2_E_INDEX, SERIAL_RX)
    #endif
  #endif
  #define Z2_E_INDEX INCREMENT(Y2_E_INDEX)
#else
  #define Z2_E_INDEX Y2_E_INDEX
#endif

#ifndef Y2_CS_PIN
  #define Y2_CS_PIN  -1
#endif
#ifndef Y2_MS1_PIN
  #define Y2_MS1_PIN -1
#endif
#ifndef Y2_MS2_PIN
  #define Y2_MS2_PIN -1
#endif
#ifndef Y2_MS3_PIN
  #define Y2_MS3_PIN -1
#endif

// The Z2 axis, if any, should be the next open extruder port
#if Z_MULTI_STEPPER_DRIVERS
  #ifndef Z2_STEP_PIN
    #define Z2_STEP_PIN   _EPIN(Z2_E_INDEX, STEP)
    #define Z2_DIR_PIN    _EPIN(Z2_E_INDEX, DIR)
    #define Z2_ENABLE_PIN _EPIN(Z2_E_INDEX, ENABLE)
    #if Z2_E_INDEX >= MAX_EXTRUDERS || !PIN_EXISTS(Z2_STEP)
      #error "No E stepper plug left for Z2!"
    #endif
  #endif
  #ifndef Z2_MS1_PIN
    #define Z2_MS1_PIN    _EPIN(Z2_E_INDEX, MS1)
  #endif
  #ifndef Z2_MS2_PIN
    #define Z2_MS2_PIN    _EPIN(Z2_E_INDEX, MS2)
  #endif
  #ifndef Z2_MS3_PIN
    #define Z2_MS3_PIN    _EPIN(Z2_E_INDEX, MS3)
  #endif
  #if AXIS_HAS_SPI(Z2) && !defined(Z2_CS_PIN)
    #define Z2_CS_PIN     _EPIN(Z2_E_INDEX, CS)
  #endif
  #if AXIS_HAS_UART(Z2)
    #ifndef Z2_SERIAL_TX_PIN
      #define Z2_SERIAL_TX_PIN _EPIN(Z2_E_INDEX, SERIAL_TX)
    #endif
    #ifndef Z2_SERIAL_RX_PIN
      #define Z2_SERIAL_RX_PIN _EPIN(Z2_E_INDEX, SERIAL_RX)
    #endif
  #endif
  #define Z3_E_INDEX INCREMENT(Z2_E_INDEX)
#else
  #define Z3_E_INDEX Z2_E_INDEX
#endif

#ifndef Z2_CS_PIN
  #define Z2_CS_PIN  -1
#endif
#ifndef Z2_MS1_PIN
  #define Z2_MS1_PIN -1
#endif
#ifndef Z2_MS2_PIN
  #define Z2_MS2_PIN -1
#endif
#ifndef Z2_MS3_PIN
  #define Z2_MS3_PIN -1
#endif

#if ENABLED(Z_TRIPLE_STEPPER_DRIVERS)
  #ifndef Z3_STEP_PIN
    #define Z3_STEP_PIN   _EPIN(Z3_E_INDEX, STEP)
    #define Z3_DIR_PIN    _EPIN(Z3_E_INDEX, DIR)
    #define Z3_ENABLE_PIN _EPIN(Z3_E_INDEX, ENABLE)
    #if Z3_E_INDEX >= MAX_EXTRUDERS || !PIN_EXISTS(Z3_STEP)
      #error "No E stepper plug left for Z3!"
    #endif
  #endif
  #if AXIS_HAS_SPI(Z3)
    #ifndef Z3_CS_PIN
      #define Z3_CS_PIN     _EPIN(Z3_E_INDEX, CS)
    #endif
  #endif
  #ifndef Z3_MS1_PIN
    #define Z3_MS1_PIN    _EPIN(Z3_E_INDEX, MS1)
  #endif
  #ifndef Z3_MS2_PIN
    #define Z3_MS2_PIN    _EPIN(Z3_E_INDEX, MS2)
  #endif
  #ifndef Z3_MS3_PIN
    #define Z3_MS3_PIN    _EPIN(Z3_E_INDEX, MS3)
  #endif
  #if AXIS_HAS_UART(Z3)
    #ifndef Z3_SERIAL_TX_PIN
      #define Z3_SERIAL_TX_PIN _EPIN(Z3_E_INDEX, SERIAL_TX)
    #endif
    #ifndef Z3_SERIAL_RX_PIN
      #define Z3_SERIAL_RX_PIN _EPIN(Z3_E_INDEX, SERIAL_RX)
    #endif
  #endif
#endif

#ifndef Z3_CS_PIN
  #define Z3_CS_PIN  -1
#endif
#ifndef Z3_MS1_PIN
  #define Z3_MS1_PIN -1
#endif
#ifndef Z3_MS2_PIN
  #define Z3_MS2_PIN -1
#endif
#ifndef Z3_MS3_PIN
  #define Z3_MS3_PIN -1
#endif

#if HAS_GRAPHICAL_LCD
  #if !defined(ST7920_DELAY_1) && defined(BOARD_ST7920_DELAY_1)
    #define ST7920_DELAY_1 BOARD_ST7920_DELAY_1
  #endif
  #if !defined(ST7920_DELAY_2) && defined(BOARD_ST7920_DELAY_2)
    #define ST7920_DELAY_2 BOARD_ST7920_DELAY_2
  #endif
  #if !defined(ST7920_DELAY_3) && defined(BOARD_ST7920_DELAY_3)
    #define ST7920_DELAY_3 BOARD_ST7920_DELAY_3
  #endif
#else
  #undef ST7920_DELAY_1
  #undef ST7920_DELAY_2
  #undef ST7920_DELAY_3
#endif

#undef HAS_FREE_AUX2_PINS<|MERGE_RESOLUTION|>--- conflicted
+++ resolved
@@ -512,19 +512,7 @@
 #elif MB(BLACK_STM32F407VE)
   #include "stm32/pins_BLACK_STM32F407VE.h"     // STM32F4                                env:STM32F407VE_black
 #elif MB(STEVAL)
-<<<<<<< HEAD
-  #include "stm32/pins_STEVAL.h"                // STM32F4                                env:STM32F4
-#elif MB(BIGTREE_SKR_PRO_V1_1)
-  #include "stm32/pins_BIGTREE_SKR_PRO_V1.1.h"  // STM32F4                                env:BIGTREE_SKR_PRO
-#elif MB(BIGTREE_BTT002_V1_0)
-  #include "stm32/pins_BIGTREE_BTT002_V1.0.h"   // STM32F4                                env:BIGTREE_BTT002
-#elif MB(LERDGE_K)
-  #include "stm32/pins_LERDGE_K.h"              // STM32F4                                env:STM32F4
-#elif MB(LERDGE_X)
-  #include "stm32/pins_LERDGE_X.h"              // STM32F4                                env:STM32F4
-=======
   #include "pins_STEVAL.h"            // STM32F4                                    env:STM32F4
->>>>>>> 9ae22354
 
 //
 // ARM Cortex M7
@@ -533,13 +521,9 @@
 #elif MB(THE_BORG)
   #include "stm32/pins_THE_BORG.h"              // STM32F7                                env:STM32F7
 #elif MB(REMRAM_V1)
-<<<<<<< HEAD
-  #include "stm32/pins_REMRAM_V1.h"             // STM32F7                                env:STM32F7
-=======
   #include "pins_REMRAM_V1.h"         // STM32F7                                    env:STM32F7xx
 #elif MB(NUCLEO)
   #include "pins_NUCLEO.h"            // STM32H7                                    env:STM32H7
->>>>>>> 9ae22354
 
 //
 // Espressif ESP32
