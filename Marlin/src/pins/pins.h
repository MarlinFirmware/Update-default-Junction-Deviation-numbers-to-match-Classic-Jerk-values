--- conflicted
+++ resolved
@@ -627,13 +627,10 @@
   #include "stm32f1/pins_ERYONE_ERY32_MINI.h"   // STM32F103VET6                          env:ERYONE_ERY32_MINI_maple
 #elif MB(PANDA_PI_V29)
   #include "stm32f1/pins_PANDA_PI_V29.h"        // STM32F103RCT6                          env:PANDA_PI_V29
-<<<<<<< HEAD
+#elif MB(SOVOL_V131)
+  #include "stm32f1/pins_SOVOL_V131.h"          // GD32F1                                 env:GD32F103RET6_sovol_maple
 #elif MB(TRIGORILLA_V006)
   #include "gd32f1/pins_TRIGORILLA_V006.h"      // GD32F103                               env:trigorilla_v006
-=======
-#elif MB(SOVOL_V131)
-  #include "stm32f1/pins_SOVOL_V131.h"          // GD32F1                                 env:GD32F103RET6_sovol_maple
->>>>>>> 7e25e878
 
 //
 // ARM Cortex-M4F
