--- conflicted
+++ resolved
@@ -430,13 +430,10 @@
   #include "pins_MORPHEUS.h"          // STM32F1                                    env:STM32F1
 #elif MB(MKS_ROBIN)
   #include "pins_MKS_ROBIN.h"         // STM32F1                                    env:mks_robin
-<<<<<<< HEAD
+#elif MB(MKS_ROBIN_MINI)
+  #include "pins_MKS_ROBIN_MINI.h"    // STM32F1                                    env:mks_robin_mini
 #elif MB(MKS_ROBIN_NANO)
   #include "pins_MKS_ROBIN_NANO.h"    // STM32F1                                    env:mks_robin_nano
-=======
-#elif MB(MKS_ROBIN_MINI)
-  #include "pins_MKS_ROBIN_MINI.h"    // STM32F1                                    env:mks_robin_mini
->>>>>>> 07dac315
 #elif MB(JGAURORA_A5S_A1)
   #include "pins_JGAURORA_A5S_A1.h"   // STM32F1                                    env:JGAURORA_A5S_A1
 
