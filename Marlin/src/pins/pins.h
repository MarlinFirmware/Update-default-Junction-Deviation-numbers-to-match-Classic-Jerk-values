--- conflicted
+++ resolved
@@ -98,6 +98,8 @@
   #include "ramps/pins_K8200.h"                 // ATmega1280, ATmega2560                 env:mega1280 env:mega2560 (3DRAG)
 #elif MB(K8400)
   #include "ramps/pins_K8400.h"                 // ATmega1280, ATmega2560                 env:mega1280 env:mega2560 (3DRAG)
+#elif MB(K8600)
+  #include "ramps/pins_K8600.h"                 // ATmega1280, ATmega2560                 env:mega1280 env:mega2560
 #elif MB(K8800)
   #include "ramps/pins_K8800.h"                 // ATmega1280, ATmega2560                 env:mega1280 env:mega2560 (3DRAG)
 #elif MB(BAM_DICE)
@@ -190,13 +192,8 @@
   #include "ramps/pins_MKS_GEN_L_V2.h"          // ATmega2560                             env:mega2560
 #elif MB(COPYMASTER_3D)
   #include "ramps/pins_COPYMASTER_3D.h"         // ATmega2560                             env:mega2560
-<<<<<<< HEAD
-#elif MB(K8600)
-  #include "ramps/pins_K8600.h"                 // ATmega1280, ATmega2560                 env:mega1280 env:mega2560
-=======
 #elif MB(ORTUR_4)
   #include "ramps/pins_ORTUR_4.h"               // ATmega2560                             env:mega2560
->>>>>>> 544b1663
 
 //
 // RAMBo and derivatives
