/**
 * Marlin 3D Printer Firmware
 * Copyright (c) 2020 MarlinFirmware [https://github.com/MarlinFirmware/Marlin]
 *
 * Based on Sprinter and grbl.
 * Copyright (c) 2011 Camiel Gubbels / Erik van der Zalm
 *
 * This program is free software: you can redistribute it and/or modify
 * it under the terms of the GNU General Public License as published by
 * the Free Software Foundation, either version 3 of the License, or
 * (at your option) any later version.
 *
 * This program is distributed in the hope that it will be useful,
 * but WITHOUT ANY WARRANTY; without even the implied warranty of
 * MERCHANTABILITY or FITNESS FOR A PARTICULAR PURPOSE.  See the
 * GNU General Public License for more details.
 *
 * You should have received a copy of the GNU General Public License
 * along with this program.  If not, see <https://www.gnu.org/licenses/>.
 *
 */
#pragma once

/**
 * File: pins/pins.h
 *
 * Include pins definitions
 *
 * Pins numbering schemes:
 *
 *  - Digital I/O pin number if used by READ/WRITE macros. (e.g., X_STEP_DIR)
 *    The FastIO headers map digital pins to their ports and functions.
 *
 *  - Analog Input number if used by analogRead or DAC. (e.g., TEMP_n_PIN)
 *    These numbers are the same in any pin mapping.
 */

#define MAX_EXTRUDERS 8

#if   MB(RAMPS_13_EFB, RAMPS_14_EFB, RAMPS_PLUS_EFB, RAMPS_14_RE_ARM_EFB, RAMPS_SMART_EFB, RAMPS_DUO_EFB, RAMPS4DUE_EFB)
  #define IS_RAMPS_EFB
#elif MB(RAMPS_13_EEB, RAMPS_14_EEB, RAMPS_PLUS_EEB, RAMPS_14_RE_ARM_EEB, RAMPS_SMART_EEB, RAMPS_DUO_EEB, RAMPS4DUE_EEB)
  #define IS_RAMPS_EEB
#elif MB(RAMPS_13_EFF, RAMPS_14_EFF, RAMPS_PLUS_EFF, RAMPS_14_RE_ARM_EFF, RAMPS_SMART_EFF, RAMPS_DUO_EFF, RAMPS4DUE_EFF)
  #define IS_RAMPS_EFF
#elif MB(RAMPS_13_EEF, RAMPS_14_EEF, RAMPS_PLUS_EEF, RAMPS_14_RE_ARM_EEF, RAMPS_SMART_EEF, RAMPS_DUO_EEF, RAMPS4DUE_EEF)
  #define IS_RAMPS_EEF
#elif MB(RAMPS_13_SF,  RAMPS_14_SF,  RAMPS_PLUS_SF,  RAMPS_14_RE_ARM_SF,  RAMPS_SMART_SF,  RAMPS_DUO_SF,  RAMPS4DUE_SF)
  #define IS_RAMPS_SF
#endif

#if !(BOTH(IS_ULTRA_LCD, IS_NEWPANEL) && ANY(PANEL_ONE, VIKI2, miniVIKI, MINIPANEL, REPRAPWORLD_KEYPAD))
  #define HAS_FREE_AUX2_PINS 1
#endif

<<<<<<< HEAD
=======
// Test the target within the included pins file
#ifdef __MARLIN_DEPS__
  #define NOT_TARGET(V...) 0
#else
  #define NOT_TARGET(V...) NONE(V)
#endif

>>>>>>> c574bcce
//
// RAMPS 1.3 / 1.4 - ATmega1280, ATmega2560
//

#if MB(RAMPS_OLD)
  #include "ramps/pins_RAMPS_OLD.h"             // ATmega1280, ATmega2560                 env:mega1280 env:mega2560
#elif MB(RAMPS_13_EFB)
  #include "ramps/pins_RAMPS_13.h"              // ATmega1280, ATmega2560                 env:mega1280 env:mega2560
#elif MB(RAMPS_13_EEB)
  #include "ramps/pins_RAMPS_13.h"              // ATmega1280, ATmega2560                 env:mega1280 env:mega2560
#elif MB(RAMPS_13_EFF)
  #include "ramps/pins_RAMPS_13.h"              // ATmega1280, ATmega2560                 env:mega1280 env:mega2560
#elif MB(RAMPS_13_EEF)
  #include "ramps/pins_RAMPS_13.h"              // ATmega1280, ATmega2560                 env:mega1280 env:mega2560
#elif MB(RAMPS_13_SF)
  #include "ramps/pins_RAMPS_13.h"              // ATmega1280, ATmega2560                 env:mega1280 env:mega2560
#elif MB(RAMPS_14_EFB)
  #include "ramps/pins_RAMPS.h"                 // ATmega1280, ATmega2560                 env:mega1280 env:mega2560
#elif MB(RAMPS_14_EEB)
  #include "ramps/pins_RAMPS.h"                 // ATmega1280, ATmega2560                 env:mega1280 env:mega2560
#elif MB(RAMPS_14_EFF)
  #include "ramps/pins_RAMPS.h"                 // ATmega1280, ATmega2560                 env:mega1280 env:mega2560
#elif MB(RAMPS_14_EEF)
  #include "ramps/pins_RAMPS.h"                 // ATmega1280, ATmega2560                 env:mega1280 env:mega2560
#elif MB(RAMPS_14_SF)
  #include "ramps/pins_RAMPS.h"                 // ATmega1280, ATmega2560                 env:mega1280 env:mega2560
#elif MB(RAMPS_PLUS_EFB)
  #include "ramps/pins_RAMPS_PLUS.h"            // ATmega1280, ATmega2560                 env:mega1280 env:mega2560
#elif MB(RAMPS_PLUS_EEB)
  #include "ramps/pins_RAMPS_PLUS.h"            // ATmega1280, ATmega2560                 env:mega1280 env:mega2560
#elif MB(RAMPS_PLUS_EFF)
  #include "ramps/pins_RAMPS_PLUS.h"            // ATmega1280, ATmega2560                 env:mega1280 env:mega2560
#elif MB(RAMPS_PLUS_EEF)
  #include "ramps/pins_RAMPS_PLUS.h"            // ATmega1280, ATmega2560                 env:mega1280 env:mega2560
#elif MB(RAMPS_PLUS_SF)
  #include "ramps/pins_RAMPS_PLUS.h"            // ATmega1280, ATmega2560                 env:mega1280 env:mega2560

//
// RAMPS Derivatives - ATmega1280, ATmega2560
//

#elif MB(3DRAG)
  #include "ramps/pins_3DRAG.h"                 // ATmega1280, ATmega2560                 env:mega1280 env:mega2560
#elif MB(K8200)
  #include "ramps/pins_K8200.h"                 // ATmega1280, ATmega2560                 env:mega1280 env:mega2560 (3DRAG)
#elif MB(K8400)
  #include "ramps/pins_K8400.h"                 // ATmega1280, ATmega2560                 env:mega1280 env:mega2560 (3DRAG)
#elif MB(K8600)
  #include "ramps/pins_K8600.h"                 // ATmega1280, ATmega2560                 env:mega1280 env:mega2560
#elif MB(K8800)
  #include "ramps/pins_K8800.h"                 // ATmega1280, ATmega2560                 env:mega1280 env:mega2560 (3DRAG)
#elif MB(BAM_DICE)
  #include "ramps/pins_RAMPS.h"                 // ATmega1280, ATmega2560                 env:mega1280 env:mega2560
#elif MB(BAM_DICE_DUE)
  #include "ramps/pins_BAM_DICE_DUE.h"          // ATmega1280, ATmega2560                 env:mega1280 env:mega2560
#elif MB(MKS_BASE)
  #include "ramps/pins_MKS_BASE_10.h"           // ATmega2560                             env:mega2560
#elif MB(MKS_BASE_14)
  #include "ramps/pins_MKS_BASE_14.h"           // ATmega2560                             env:mega2560
#elif MB(MKS_BASE_15)
  #include "ramps/pins_MKS_BASE_15.h"           // ATmega2560                             env:mega2560
#elif MB(MKS_BASE_16)
  #include "ramps/pins_MKS_BASE_16.h"           // ATmega2560                             env:mega2560
#elif MB(MKS_BASE_HEROIC)
  #include "ramps/pins_MKS_BASE_HEROIC.h"       // ATmega2560                             env:mega2560
#elif MB(MKS_GEN_13)
  #include "ramps/pins_MKS_GEN_13.h"            // ATmega1280, ATmega2560                 env:mega1280 env:mega2560
#elif MB(MKS_GEN_L)
  #include "ramps/pins_MKS_GEN_L.h"             // ATmega1280, ATmega2560                 env:mega1280 env:mega2560
#elif MB(KFB_2)
  #include "ramps/pins_BIQU_KFB_2.h"            // ATmega2560                             env:mega2560
#elif MB(ZRIB_V20)
  #include "ramps/pins_ZRIB_V20.h"              // ATmega1280, ATmega2560                 env:mega1280 env:mega2560 (MKS_GEN_13)
#elif MB(FELIX2)
  #include "ramps/pins_FELIX2.h"                // ATmega1280, ATmega2560                 env:mega1280 env:mega2560
#elif MB(RIGIDBOARD)
  #include "ramps/pins_RIGIDBOARD.h"            // ATmega1280, ATmega2560                 env:mega1280 env:mega2560
#elif MB(RIGIDBOARD_V2)
  #include "ramps/pins_RIGIDBOARD_V2.h"         // ATmega1280, ATmega2560                 env:mega1280 env:mega2560
#elif MB(SAINSMART_2IN1)
  #include "ramps/pins_SAINSMART_2IN1.h"        // ATmega1280, ATmega2560                 env:mega1280 env:mega2560
#elif MB(ULTIMAKER)
  #include "ramps/pins_ULTIMAKER.h"             // ATmega1280, ATmega2560                 env:mega1280 env:mega2560
#elif MB(ULTIMAKER_OLD)
  #include "ramps/pins_ULTIMAKER_OLD.h"         // ATmega1280, ATmega2560                 env:mega1280 env:mega2560
#elif MB(AZTEEG_X3)
  #include "ramps/pins_AZTEEG_X3.h"             // ATmega2560                             env:mega2560
#elif MB(AZTEEG_X3_PRO)
  #include "ramps/pins_AZTEEG_X3_PRO.h"         // ATmega2560                             env:mega2560
#elif MB(ULTIMAIN_2)
  #include "ramps/pins_ULTIMAIN_2.h"            // ATmega2560                             env:mega2560ext
#elif MB(FORMBOT_RAPTOR)
  #include "ramps/pins_FORMBOT_RAPTOR.h"        // ATmega2560                             env:mega2560
#elif MB(FORMBOT_RAPTOR2)
  #include "ramps/pins_FORMBOT_RAPTOR2.h"       // ATmega2560                             env:mega2560
#elif MB(FORMBOT_TREX2PLUS)
  #include "ramps/pins_FORMBOT_TREX2PLUS.h"     // ATmega2560                             env:mega2560
#elif MB(FORMBOT_TREX3)
  #include "ramps/pins_FORMBOT_TREX3.h"         // ATmega2560                             env:mega2560
#elif MB(RUMBA)
  #include "ramps/pins_RUMBA.h"                 // ATmega2560                             env:mega2560
#elif MB(RUMBA_RAISE3D)
  #include "ramps/pins_RUMBA_RAISE3D.h"         // ATmega2560                             env:mega2560
#elif MB(RL200)
  #include "ramps/pins_RL200.h"                 // ATmega2560                             env:mega2560
#elif MB(BQ_ZUM_MEGA_3D)
  #include "ramps/pins_BQ_ZUM_MEGA_3D.h"        // ATmega2560                             env:mega2560ext
#elif MB(MAKEBOARD_MINI)
  #include "ramps/pins_MAKEBOARD_MINI.h"        // ATmega2560                             env:mega2560
#elif MB(TRIGORILLA_13)
  #include "ramps/pins_TRIGORILLA_13.h"         // ATmega2560                             env:mega2560
#elif MB(TRIGORILLA_14)
  #include "ramps/pins_TRIGORILLA_14.h"         // ATmega2560                             env:mega2560
#elif MB(TRIGORILLA_14_11)
  #include "ramps/pins_TRIGORILLA_14.h"         // ATmega2560                             env:mega2560
#elif MB(RAMPS_ENDER_4)
  #include "ramps/pins_RAMPS_ENDER_4.h"         // ATmega2560                             env:mega2560
#elif MB(RAMPS_CREALITY)
  #include "ramps/pins_RAMPS_CREALITY.h"        // ATmega2560                             env:mega2560
#elif MB(DAGOMA_F5)
  #include "ramps/pins_DAGOMA_F5.h"             // ATmega2560                             env:mega2560
#elif MB(FYSETC_F6_13)
  #include "ramps/pins_FYSETC_F6_13.h"          // ATmega2560                             env:FYSETC_F6_13
#elif MB(FYSETC_F6_14)
  #include "ramps/pins_FYSETC_F6_14.h"          // ATmega2560                             env:FYSETC_F6_14
#elif MB(DUPLICATOR_I3_PLUS)
  #include "ramps/pins_DUPLICATOR_I3_PLUS.h"    // ATmega2560                             env:mega2560
#elif MB(VORON)
  #include "ramps/pins_VORON.h"                 // ATmega2560                             env:mega2560
#elif MB(TRONXY_V3_1_0)
  #include "ramps/pins_TRONXY_V3_1_0.h"         // ATmega2560                             env:mega2560
#elif MB(Z_BOLT_X_SERIES)
  #include "ramps/pins_Z_BOLT_X_SERIES.h"       // ATmega2560                             env:mega2560
#elif MB(TT_OSCAR)
  #include "ramps/pins_TT_OSCAR.h"              // ATmega2560                             env:mega2560
#elif MB(TANGO)
  #include "ramps/pins_TANGO.h"                 // ATmega2560                             env:mega2560
#elif MB(MKS_GEN_L_V2)
  #include "ramps/pins_MKS_GEN_L_V2.h"          // ATmega2560                             env:mega2560
#elif MB(COPYMASTER_3D)
  #include "ramps/pins_COPYMASTER_3D.h"         // ATmega2560                             env:mega2560
#elif MB(ORTUR_4)
  #include "ramps/pins_ORTUR_4.h"               // ATmega2560                             env:mega2560
#elif MB(TENLOG_D3_HERO)
  #include "ramps/pins_TENLOG_D3_HERO.h"        // ATmega2560                             env:mega2560
<<<<<<< HEAD
=======
#elif MB(MKS_GEN_L_V21)
  #include "ramps/pins_MKS_GEN_L_V21.h"         // ATmega2560                             env:mega2560
#elif MB(RAMPS_S_12_EEFB)
  #include "ramps/pins_RAMPS_S_12.h"            // ATmega2560                             env:mega2560
#elif MB(RAMPS_S_12_EEEB)
  #include "ramps/pins_RAMPS_S_12.h"            // ATmega2560                             env:mega2560
#elif MB(RAMPS_S_12_EFFB)
  #include "ramps/pins_RAMPS_S_12.h"            // ATmega2560                             env:mega2560
>>>>>>> c574bcce

//
// RAMBo and derivatives
//

#elif MB(RAMBO)
  #include "rambo/pins_RAMBO.h"                 // ATmega2560                             env:rambo
#elif MB(MINIRAMBO, MINIRAMBO_10A)
  #include "rambo/pins_MINIRAMBO.h"             // ATmega2560                             env:rambo
#elif MB(EINSY_RAMBO)
  #include "rambo/pins_EINSY_RAMBO.h"           // ATmega2560                             env:rambo
#elif MB(EINSY_RETRO)
  #include "rambo/pins_EINSY_RETRO.h"           // ATmega2560                             env:rambo
#elif MB(SCOOVO_X9H)
  #include "rambo/pins_SCOOVO_X9H.h"            // ATmega2560                             env:rambo

//
// Other ATmega1280, ATmega2560
//

#elif MB(CNCONTROLS_11)
  #include "mega/pins_CNCONTROLS_11.h"          // ATmega1280, ATmega2560                 env:mega1280 env:mega2560
#elif MB(CNCONTROLS_12)
  #include "mega/pins_CNCONTROLS_12.h"          // ATmega1280, ATmega2560                 env:mega1280 env:mega2560
#elif MB(CNCONTROLS_15)
  #include "mega/pins_CNCONTROLS_15.h"          // ATmega1280, ATmega2560                 env:mega1280 env:mega2560
#elif MB(MIGHTYBOARD_REVE)
  #include "mega/pins_MIGHTYBOARD_REVE.h"       // ATmega1280, ATmega2560                 env:mega1280 env:mega2560ext
#elif MB(CHEAPTRONIC)
  #include "mega/pins_CHEAPTRONIC.h"            // ATmega2560                             env:mega2560
#elif MB(CHEAPTRONIC_V2)
  #include "mega/pins_CHEAPTRONICv2.h"          // ATmega2560                             env:mega2560
#elif MB(MEGATRONICS)
  #include "mega/pins_MEGATRONICS.h"            // ATmega2560                             env:mega2560
#elif MB(MEGATRONICS_2)
  #include "mega/pins_MEGATRONICS_2.h"          // ATmega2560                             env:mega2560
#elif MB(MEGATRONICS_3, MEGATRONICS_31, MEGATRONICS_32)
  #include "mega/pins_MEGATRONICS_3.h"          // ATmega2560                             env:mega2560
#elif MB(ELEFU_3)
  #include "mega/pins_ELEFU_3.h"                // ATmega2560                             env:mega2560
#elif MB(LEAPFROG)
  #include "mega/pins_LEAPFROG.h"               // ATmega1280, ATmega2560                 env:mega1280 env:mega2560
#elif MB(MEGACONTROLLER)
  #include "mega/pins_MEGACONTROLLER.h"         // ATmega2560                             env:mega2560
#elif MB(GT2560_REV_A)
  #include "mega/pins_GT2560_REV_A.h"           // ATmega1280, ATmega2560                 env:mega1280 env:mega2560
#elif MB(GT2560_REV_A_PLUS)
  #include "mega/pins_GT2560_REV_A_PLUS.h"      // ATmega1280, ATmega2560                 env:mega1280 env:mega2560
#elif MB(GT2560_V3)
  #include "mega/pins_GT2560_V3.h"              // ATmega2560                             env:mega2560
#elif MB(GT2560_V3_MC2)
  #include "mega/pins_GT2560_V3_MC2.h"          // ATmega2560                             env:mega2560
#elif MB(GT2560_V3_A20)
  #include "mega/pins_GT2560_V3_A20.h"          // ATmega2560                             env:mega2560
#elif MB(EINSTART_S)
  #include "mega/pins_EINSTART-S.h"             // ATmega1280, ATmega2560                 env:mega1280 env:mega2560ext
#elif MB(WANHAO_ONEPLUS)
  #include "mega/pins_WANHAO_ONEPLUS.h"         // ATmega2560                             env:mega2560
#elif MB(OVERLORD)
  #include "mega/pins_OVERLORD.h"               // ATmega2560                             env:mega2560
#elif MB(HJC2560C_REV2)
  #include "mega/pins_HJC2560C_REV2.h"          // ATmega2560                             env:mega2560
#elif MB(LEAPFROG_XEED2015)
  #include "mega/pins_LEAPFROG_XEED2015.h"      // ATmega2560                             env:mega2560
#elif MB(PICA)
  #include "mega/pins_PICA.h"                   // ATmega2560                             env:mega2560
#elif MB(PICA_REVB)
  #include "mega/pins_PICAOLD.h"                // ATmega2560                             env:mega2560
#elif MB(INTAMSYS40)
  #include "mega/pins_INTAMSYS40.h"             // ATmega2560                             env:mega2560

//
// ATmega1281, ATmega2561
//

#elif MB(MINITRONICS)
  #include "mega/pins_MINITRONICS.h"            // ATmega1281                             env:mega1280
#elif MB(SILVER_GATE)
  #include "mega/pins_SILVER_GATE.h"            // ATmega2561                             env:mega2560

//
// Sanguinololu and Derivatives - ATmega644P, ATmega1284P
//

#elif MB(SANGUINOLOLU_11)
  #include "sanguino/pins_SANGUINOLOLU_11.h"    // ATmega644P, ATmega1284P                env:sanguino644p env:sanguino1284p
#elif MB(SANGUINOLOLU_12)
  #include "sanguino/pins_SANGUINOLOLU_12.h"    // ATmega644P, ATmega1284P                env:sanguino644p env:sanguino1284p
#elif MB(MELZI)
  #include "sanguino/pins_MELZI.h"              // ATmega644P, ATmega1284P                env:sanguino644p env:sanguino1284p
#elif MB(MELZI_V2)
  #include "sanguino/pins_MELZI_V2.h"           // ATmega644P, ATmega1284P                env:sanguino644p env:sanguino1284p
#elif MB(MELZI_MAKR3D)
  #include "sanguino/pins_MELZI_MAKR3D.h"       // ATmega644P, ATmega1284P                env:sanguino644p env:sanguino1284p
#elif MB(MELZI_CREALITY)
  #include "sanguino/pins_MELZI_CREALITY.h"     // ATmega1284P                            env:melzi env:melzi_optimized env:melzi_optiboot
#elif MB(MELZI_MALYAN)
  #include "sanguino/pins_MELZI_MALYAN.h"       // ATmega644P, ATmega1284P                env:sanguino644p env:sanguino1284p
#elif MB(MELZI_TRONXY)
  #include "sanguino/pins_MELZI_TRONXY.h"       // ATmega644P, ATmega1284P                env:sanguino644p env:sanguino1284p
#elif MB(STB_11)
  #include "sanguino/pins_STB_11.h"             // ATmega644P, ATmega1284P                env:sanguino644p env:sanguino1284p
#elif MB(AZTEEG_X1)
  #include "sanguino/pins_AZTEEG_X1.h"          // ATmega644P, ATmega1284P                env:sanguino644p env:sanguino1284p
<<<<<<< HEAD
=======
#elif MB(ZMIB_V2)
  #include "sanguino/pins_ZMIB_V2.h"            // ATmega644P, ATmega1284P                env:sanguino644p env:sanguino1284p
>>>>>>> c574bcce

//
// Other ATmega644P, ATmega644, ATmega1284P
//

#elif MB(GEN3_MONOLITHIC)
  #include "sanguino/pins_GEN3_MONOLITHIC.h"    // ATmega644P                             env:sanguino644p
#elif MB(GEN3_PLUS)
  #include "sanguino/pins_GEN3_PLUS.h"          // ATmega644P, ATmega1284P                env:sanguino644p env:sanguino1284p
#elif MB(GEN6)
  #include "sanguino/pins_GEN6.h"               // ATmega644P, ATmega1284P                env:sanguino644p env:sanguino1284p
#elif MB(GEN6_DELUXE)
  #include "sanguino/pins_GEN6_DELUXE.h"        // ATmega644P, ATmega1284P                env:sanguino644p env:sanguino1284p
#elif MB(GEN7_CUSTOM)
  #include "sanguino/pins_GEN7_CUSTOM.h"        // ATmega644P, ATmega644, ATmega1284P     env:sanguino644p env:sanguino1284p
#elif MB(GEN7_12)
  #include "sanguino/pins_GEN7_12.h"            // ATmega644P, ATmega644, ATmega1284P     env:sanguino644p env:sanguino1284p
#elif MB(GEN7_13)
  #include "sanguino/pins_GEN7_13.h"            // ATmega644P, ATmega644, ATmega1284P     env:sanguino644p env:sanguino1284p
#elif MB(GEN7_14)
  #include "sanguino/pins_GEN7_14.h"            // ATmega644P, ATmega644, ATmega1284P     env:sanguino644p env:sanguino1284p
#elif MB(OMCA_A)
  #include "sanguino/pins_OMCA_A.h"             // ATmega644                              env:sanguino644p
#elif MB(OMCA)
  #include "sanguino/pins_OMCA.h"               // ATmega644P, ATmega644                  env:sanguino644p
#elif MB(ANET_10)
  #include "sanguino/pins_ANET_10.h"            // ATmega1284P                            env:sanguino1284p
#elif MB(SETHI)
  #include "sanguino/pins_SETHI.h"              // ATmega644P, ATmega644, ATmega1284P     env:sanguino644p env:sanguino1284p

//
// Teensyduino - AT90USB1286, AT90USB1286P
//

#elif MB(TEENSYLU)
  #include "teensy2/pins_TEENSYLU.h"            // AT90USB1286, AT90USB1286P              env:at90usb1286_cdc
#elif MB(PRINTRBOARD)
  #include "teensy2/pins_PRINTRBOARD.h"         // AT90USB1286                            env:at90usb1286_dfu
#elif MB(PRINTRBOARD_REVF)
  #include "teensy2/pins_PRINTRBOARD_REVF.h"    // AT90USB1286                            env:at90usb1286_dfu
#elif MB(BRAINWAVE)
  #include "teensy2/pins_BRAINWAVE.h"           // AT90USB646                             env:at90usb1286_cdc
#elif MB(BRAINWAVE_PRO)
  #include "teensy2/pins_BRAINWAVE_PRO.h"       // AT90USB1286                            env:at90usb1286_cdc
#elif MB(SAV_MKI)
  #include "teensy2/pins_SAV_MKI.h"             // AT90USB1286                            env:at90usb1286_cdc
#elif MB(TEENSY2)
  #include "teensy2/pins_TEENSY2.h"             // AT90USB1286                            env:teensy20
#elif MB(5DPRINT)
  #include "teensy2/pins_5DPRINT.h"             // AT90USB1286                            env:at90usb1286_dfu

//
// LPC1768 ARM Cortex M3
//

#elif MB(RAMPS_14_RE_ARM_EFB)
  #include "lpc1768/pins_RAMPS_RE_ARM.h"        // LPC1768                                env:LPC1768
#elif MB(RAMPS_14_RE_ARM_EEB)
  #include "lpc1768/pins_RAMPS_RE_ARM.h"        // LPC1768                                env:LPC1768
#elif MB(RAMPS_14_RE_ARM_EFF)
  #include "lpc1768/pins_RAMPS_RE_ARM.h"        // LPC1768                                env:LPC1768
#elif MB(RAMPS_14_RE_ARM_EEF)
  #include "lpc1768/pins_RAMPS_RE_ARM.h"        // LPC1768                                env:LPC1768
#elif MB(RAMPS_14_RE_ARM_SF)
  #include "lpc1768/pins_RAMPS_RE_ARM.h"        // LPC1768                                env:LPC1768
#elif MB(MKS_SBASE)
  #include "lpc1768/pins_MKS_SBASE.h"           // LPC1768                                env:LPC1768
#elif MB(MKS_SGEN_L)
  #include "lpc1768/pins_MKS_SGEN_L.h"          // LPC1768                                env:LPC1768
#elif MB(AZSMZ_MINI)
  #include "lpc1768/pins_AZSMZ_MINI.h"          // LPC1768                                env:LPC1768
#elif MB(BIQU_BQ111_A4)
  #include "lpc1768/pins_BIQU_BQ111_A4.h"       // LPC1768                                env:LPC1768
#elif MB(SELENA_COMPACT)
  #include "lpc1768/pins_SELENA_COMPACT.h"      // LPC1768                                env:LPC1768
#elif MB(BIQU_B300_V1_0)
  #include "lpc1768/pins_BIQU_B300_V1.0.h"      // LPC1768                                env:LPC1768
#elif MB(GMARSH_X6_REV1)
  #include "lpc1768/pins_GMARSH_X6_REV1.h"      // LPC1768                                env:LPC1768
#elif MB(BTT_SKR_V1_1)
  #include "lpc1768/pins_BTT_SKR_V1_1.h"        // LPC1768                                env:LPC1768
#elif MB(BTT_SKR_V1_3)
  #include "lpc1768/pins_BTT_SKR_V1_3.h"        // LPC1768                                env:LPC1768
#elif MB(BTT_SKR_V1_4)
  #include "lpc1768/pins_BTT_SKR_V1_4.h"        // LPC1768                                env:LPC1768

//
// LPC1769 ARM Cortex M3
//

#elif MB(MKS_SGEN)
  #include "lpc1769/pins_MKS_SGEN.h"            // LPC1769                                env:LPC1769
#elif MB(AZTEEG_X5_GT)
  #include "lpc1769/pins_AZTEEG_X5_GT.h"        // LPC1769                                env:LPC1769
#elif MB(AZTEEG_X5_MINI)
  #include "lpc1769/pins_AZTEEG_X5_MINI.h"      // LPC1769                                env:LPC1769
#elif MB(AZTEEG_X5_MINI_WIFI)
  #include "lpc1769/pins_AZTEEG_X5_MINI_WIFI.h" // LPC1769                                env:LPC1769
#elif MB(COHESION3D_REMIX)
  #include "lpc1769/pins_COHESION3D_REMIX.h"    // LPC1769                                env:LPC1769
#elif MB(COHESION3D_MINI)
  #include "lpc1769/pins_COHESION3D_MINI.h"     // LPC1769                                env:LPC1769
#elif MB(SMOOTHIEBOARD)
  #include "lpc1769/pins_SMOOTHIEBOARD.h"       // LPC1769                                env:LPC1769
#elif MB(TH3D_EZBOARD)
  #include "lpc1769/pins_TH3D_EZBOARD.h"        // LPC1769                                env:LPC1769
#elif MB(BTT_SKR_V1_4_TURBO)
  #include "lpc1769/pins_BTT_SKR_V1_4_TURBO.h"  // LPC1769                                env:LPC1769

//
// Due (ATSAM) boards
//

#elif MB(DUE3DOM)
  #include "sam/pins_DUE3DOM.h"                 // SAM3X8E                                env:DUE env:DUE_USB env:DUE_debug
#elif MB(DUE3DOM_MINI)
  #include "sam/pins_DUE3DOM_MINI.h"            // SAM3X8E                                env:DUE env:DUE_USB env:DUE_debug
#elif MB(RADDS)
  #include "sam/pins_RADDS.h"                   // SAM3X8E                                env:DUE env:DUE_USB env:DUE_debug
#elif MB(RURAMPS4D_11)
  #include "sam/pins_RURAMPS4D_11.h"            // SAM3X8E                                env:DUE env:DUE_USB env:DUE_debug
#elif MB(RURAMPS4D_13)
  #include "sam/pins_RURAMPS4D_13.h"            // SAM3X8E                                env:DUE env:DUE_USB env:DUE_debug
#elif MB(RAMPS_FD_V1)
  #include "sam/pins_RAMPS_FD_V1.h"             // SAM3X8E                                env:DUE env:DUE_USB env:DUE_debug
#elif MB(RAMPS_FD_V2)
  #include "sam/pins_RAMPS_FD_V2.h"             // SAM3X8E                                env:DUE env:DUE_USB env:DUE_debug
#elif MB(RAMPS_SMART_EFB)
  #include "sam/pins_RAMPS_SMART.h"             // SAM3X8E                                env:DUE env:DUE_USB env:DUE_debug
#elif MB(RAMPS_SMART_EEB)
  #include "sam/pins_RAMPS_SMART.h"             // SAM3X8E                                env:DUE env:DUE_USB env:DUE_debug
#elif MB(RAMPS_SMART_EFF)
  #include "sam/pins_RAMPS_SMART.h"             // SAM3X8E                                env:DUE env:DUE_USB env:DUE_debug
#elif MB(RAMPS_SMART_EEF)
  #include "sam/pins_RAMPS_SMART.h"             // SAM3X8E                                env:DUE env:DUE_USB env:DUE_debug
#elif MB(RAMPS_SMART_SF)
  #include "sam/pins_RAMPS_SMART.h"             // SAM3X8E                                env:DUE env:DUE_USB env:DUE_debug
#elif MB(RAMPS_DUO_EFB)
  #include "sam/pins_RAMPS_DUO.h"               // SAM3X8E                                env:DUE env:DUE_USB env:DUE_debug
#elif MB(RAMPS_DUO_EEB)
  #include "sam/pins_RAMPS_DUO.h"               // SAM3X8E                                env:DUE env:DUE_USB env:DUE_debug
#elif MB(RAMPS_DUO_EFF)
  #include "sam/pins_RAMPS_DUO.h"               // SAM3X8E                                env:DUE env:DUE_USB env:DUE_debug
#elif MB(RAMPS_DUO_EEF)
  #include "sam/pins_RAMPS_DUO.h"               // SAM3X8E                                env:DUE env:DUE_USB env:DUE_debug
#elif MB(RAMPS_DUO_SF)
  #include "sam/pins_RAMPS_DUO.h"               // SAM3X8E                                env:DUE env:DUE_USB env:DUE_debug
#elif MB(RAMPS4DUE_EFB)
  #include "sam/pins_RAMPS4DUE.h"               // SAM3X8E                                env:DUE env:DUE_USB env:DUE_debug
#elif MB(RAMPS4DUE_EEB)
  #include "sam/pins_RAMPS4DUE.h"               // SAM3X8E                                env:DUE env:DUE_USB env:DUE_debug
#elif MB(RAMPS4DUE_EFF)
  #include "sam/pins_RAMPS4DUE.h"               // SAM3X8E                                env:DUE env:DUE_USB env:DUE_debug
#elif MB(RAMPS4DUE_EEF)
  #include "sam/pins_RAMPS4DUE.h"               // SAM3X8E                                env:DUE env:DUE_USB env:DUE_debug
#elif MB(RAMPS4DUE_SF)
  #include "sam/pins_RAMPS4DUE.h"               // SAM3X8E                                env:DUE env:DUE_USB env:DUE_debug
#elif MB(ULTRATRONICS_PRO)
  #include "sam/pins_ULTRATRONICS_PRO.h"        // SAM3X8E                                env:DUE env:DUE_debug
#elif MB(ARCHIM1)
  #include "sam/pins_ARCHIM1.h"                 // SAM3X8E                                env:DUE_archim env:DUE_archim_debug
#elif MB(ARCHIM2)
  #include "sam/pins_ARCHIM2.h"                 // SAM3X8E                                env:DUE_archim env:DUE_archim_debug
#elif MB(ALLIGATOR)
  #include "sam/pins_ALLIGATOR_R2.h"            // SAM3X8E                                env:DUE env:DUE_debug
#elif MB(ADSK)
  #include "sam/pins_ADSK.h"                    // SAM3X8E                                env:DUE env:DUE_debug
#elif MB(PRINTRBOARD_G2)
  #include "sam/pins_PRINTRBOARD_G2.h"          // SAM3X8C                                env:DUE_USB
#elif MB(CNCONTROLS_15D)
  #include "sam/pins_CNCONTROLS_15D.h"          // SAM3X8E                                env:DUE env:DUE_USB

//
// STM32 ARM Cortex-M0
//
#elif MB(MALYAN_M200_V2)
  #include "stm32f0/pins_MALYAN_M200_V2.h"      // STM32F0                                env:STM32F070RB_malyan
#elif MB(MALYAN_M300)
  #include "stm32f0/pins_MALYAN_M300.h"         // STM32F070                              env:malyan_M300

//
// STM32 ARM Cortex-M3
//

#elif MB(STM32F103RE)
  #include "stm32f1/pins_STM32F1R.h"            // STM32F1                                env:STM32F103RE
#elif MB(MALYAN_M200)
  #include "stm32f1/pins_MALYAN_M200.h"         // STM32F1                                env:STM32F103CB_malyan
#elif MB(STM3R_MINI)
  #include "stm32f1/pins_STM3R_MINI.h"          // STM32F1                                env:STM32F103RE
#elif MB(GTM32_PRO_VB)
  #include "stm32f1/pins_GTM32_PRO_VB.h"        // STM32F1                                env:STM32F103RE
#elif MB(GTM32_MINI_A30)
  #include "stm32f1/pins_GTM32_MINI_A30.h"      // STM32F1                                env:STM32F103RE
#elif MB(GTM32_MINI)
  #include "stm32f1/pins_GTM32_MINI.h"          // STM32F1                                env:STM32F103RE
#elif MB(GTM32_REV_B)
  #include "stm32f1/pins_GTM32_REV_B.h"         // STM32F1                                env:STM32F103RE
#elif MB(MORPHEUS)
  #include "stm32f1/pins_MORPHEUS.h"            // STM32F1                                env:STM32F103RE
#elif MB(CHITU3D)
  #include "stm32f1/pins_CHITU3D.h"             // STM32F1                                env:STM32F103RE
#elif MB(MKS_ROBIN)
  #include "stm32f1/pins_MKS_ROBIN.h"           // STM32F1                                env:mks_robin
#elif MB(MKS_ROBIN_MINI)
  #include "stm32f1/pins_MKS_ROBIN_MINI.h"      // STM32F1                                env:mks_robin_mini
#elif MB(MKS_ROBIN_NANO)
  #include "stm32f1/pins_MKS_ROBIN_NANO.h"      // STM32F1                                env:mks_robin_nano35
#elif MB(MKS_ROBIN_NANO_V2)
  #include "stm32f1/pins_MKS_ROBIN_NANO_V2.h"   // STM32F1                                env:mks_robin_nano35
#elif MB(MKS_ROBIN_LITE)
  #include "stm32f1/pins_MKS_ROBIN_LITE.h"      // STM32F1                                env:mks_robin_lite
#elif MB(BTT_SKR_MINI_V1_1)
  #include "stm32f1/pins_BTT_SKR_MINI_V1_1.h"   // STM32F1                                env:STM32F103RC_btt env:STM32F103RC_btt_512K env:STM32F103RC_btt_USB env:STM32F103RC_btt_512K_USB
#elif MB(BTT_SKR_MINI_E3_V1_0)
  #include "stm32f1/pins_BTT_SKR_MINI_E3_V1_0.h"  // STM32F1                              env:STM32F103RC_btt env:STM32F103RC_btt_512K env:STM32F103RC_btt_USB env:STM32F103RC_btt_512K_USB
#elif MB(BTT_SKR_MINI_E3_V1_2)
  #include "stm32f1/pins_BTT_SKR_MINI_E3_V1_2.h"  // STM32F1                              env:STM32F103RC_btt env:STM32F103RC_btt_512K env:STM32F103RC_btt_USB env:STM32F103RC_btt_512K_USB
#elif MB(BTT_SKR_MINI_E3_V2_0)
  #include "stm32f1/pins_BTT_SKR_MINI_E3_V2_0.h"  // STM32F1                              env:STM32F103RC_btt env:STM32F103RC_btt_512K env:STM32F103RC_btt_USB env:STM32F103RC_btt_512K_USB
#elif MB(BTT_SKR_MINI_MZ_V1_0)
  #include "stm32f1/pins_BTT_SKR_MINI_MZ_V1_0.h"  // STM32F1                              env:STM32F103RC_btt env:STM32F103RC_btt_512K env:STM32F103RC_btt_USB env:STM32F103RC_btt_512K_USB
#elif MB(BTT_SKR_E3_DIP)
  #include "stm32f1/pins_BTT_SKR_E3_DIP.h"      // STM32F1                                env:STM32F103RE_btt env:STM32F103RE_btt_USB env:STM32F103RC_btt env:STM32F103RC_btt_512K env:STM32F103RC_btt_USB env:STM32F103RC_btt_512K_USB
#elif MB(JGAURORA_A5S_A1)
  #include "stm32f1/pins_JGAURORA_A5S_A1.h"     // STM32F1                                env:jgaurora_a5s_a1
#elif MB(FYSETC_AIO_II)
  #include "stm32f1/pins_FYSETC_AIO_II.h"       // STM32F1                                env:STM32F103RC_fysetc
#elif MB(FYSETC_CHEETAH)
  #include "stm32f1/pins_FYSETC_CHEETAH.h"      // STM32F1                                env:STM32F103RC_fysetc
#elif MB(FYSETC_CHEETAH_V12)
  #include "stm32f1/pins_FYSETC_CHEETAH_V12.h"  // STM32F1                                env:STM32F103RC_fysetc
#elif MB(LONGER3D_LK)
  #include "stm32f1/pins_LONGER3D_LK.h"         // STM32F1                                env:STM32F103VE_longer
#elif MB(MKS_ROBIN_LITE3)
  #include "stm32f1/pins_MKS_ROBIN_LITE3.h"     // STM32F1                                env:mks_robin_lite3
#elif MB(MKS_ROBIN_PRO)
  #include "stm32f1/pins_MKS_ROBIN_PRO.h"       // STM32F1                                env:mks_robin_pro
#elif MB(MKS_ROBIN_E3D)
  #include "stm32f1/pins_MKS_ROBIN_E3D.h"       // STM32F1                                env:mks_robin_e3
#elif MB(MKS_ROBIN_E3)
  #include "stm32f1/pins_MKS_ROBIN_E3.h"        // STM32F1                                env:mks_robin_e3
#elif MB(CCROBOT_MEEB_3DP)
  #include "stm32f1/pins_CCROBOT_MEEB_3DP.h"    // STM32F1                                env:STM32F103RC_meeb
#elif MB(CHITU3D_V5)
  #include "stm32f1/pins_CHITU3D_V5.h"          // STM32F1                                env:chitu_f103 env:chitu_v5_gpio_init
#elif MB(CHITU3D_V6)
  #include "stm32f1/pins_CHITU3D_V6.h"          // STM32F1                                env:chitu_f103
#elif MB(CREALITY_V4)
  #include "stm32f1/pins_CREALITY_V4.h"         // STM32F1                                env:STM32F103RET6_creality
#elif MB(TRIGORILLA_PRO)
  #include "stm32f1/pins_TRIGORILLA_PRO.h"      // STM32F1                                env:trigorilla_pro
#elif MB(FLY_MINI)
  #include "stm32f1/pins_FLY_MINI.h"            // STM32F1                                env:FLY_MINI
#elif MB(FLSUN_HISPEED)
  #include "stm32f1/pins_FLSUN_HISPEED.h"       // STM32F1                                env:flsun_hispeed

//
// ARM Cortex-M4F
//

#elif MB(TEENSY31_32)
  #include "teensy3/pins_TEENSY31_32.h"         // TEENSY31_32                            env:teensy31
#elif MB(TEENSY35_36)
  #include "teensy3/pins_TEENSY35_36.h"         // TEENSY35_36                            env:teensy35 env:teensy36

//
// STM32 ARM Cortex-M4F
//

#elif MB(BEAST)
  #include "stm32f4/pins_BEAST.h"               // STM32F4                                env:STM32F4
#elif MB(GENERIC_STM32F4)
  #include "stm32f4/pins_GENERIC_STM32F4.h"     // STM32F4                                env:STM32F4
#elif MB(ARMED)
  #include "stm32f4/pins_ARMED.h"               // STM32F4                                env:ARMED
#elif MB(RUMBA32_V1_0)
  #include "stm32f4/pins_RUMBA32_AUS3D.h"       // STM32F4                                env:rumba32
#elif MB(RUMBA32_V1_1)
  #include "stm32f4/pins_RUMBA32_AUS3D.h"       // STM32F4                                env:rumba32
#elif MB(RUMBA32_MKS)
  #include "stm32f4/pins_RUMBA32_MKS.h"         // STM32F4                                env:rumba32
#elif MB(BLACK_STM32F407VE)
  #include "stm32f4/pins_BLACK_STM32F407VE.h"   // STM32F4                                env:STM32F407VE_black
#elif MB(STEVAL_3DP001V1)
  #include "stm32f4/pins_STEVAL_3DP001V1.h"     // STM32F4                                env:STM32F401VE_STEVAL
#elif MB(BTT_SKR_PRO_V1_1)
  #include "stm32f4/pins_BTT_SKR_PRO_V1_1.h"    // STM32F4                                env:BIGTREE_SKR_PRO
#elif MB(BTT_SKR_PRO_V1_2)
  #include "stm32f4/pins_BTT_SKR_PRO_V1_2.h"    // STM32F4                                env:BIGTREE_SKR_PRO
#elif MB(BTT_GTR_V1_0)
  #include "stm32f4/pins_BTT_GTR_V1_0.h"        // STM32F4                                env:BIGTREE_GTR_V1_0
#elif MB(BTT_BTT002_V1_0)
  #include "stm32f4/pins_BTT_BTT002_V1_0.h"     // STM32F4                                env:BIGTREE_BTT002
#elif MB(LERDGE_K)
  #include "stm32f4/pins_LERDGE_K.h"            // STM32F4                                env:STM32F4
#elif MB(LERDGE_S)
  #include "stm32f4/pins_LERDGE_S.h"            // STM32F4                                env:LERDGE_S
#elif MB(LERDGE_X)
  #include "stm32f4/pins_LERDGE_X.h"            // STM32F4                                env:LERDGE_X
#elif MB(VAKE403D)
  #include "stm32f4/pins_VAKE403D.h"            // STM32F4                                env:STM32F4
#elif MB(FYSETC_S6)
  #include "stm32f4/pins_FYSETC_S6.h"           // STM32F4                                env:FYSETC_S6
#elif MB(FLYF407ZG)
  #include "stm32f4/pins_FLYF407ZG.h"           // STM32F4                                env:FLYF407ZG
#elif MB(MKS_ROBIN2)
  #include "stm32f4/pins_MKS_ROBIN2.h"          // STM32F4                                env:MKS_ROBIN2

//
// ARM Cortex M7
//

#elif MB(THE_BORG)
  #include "stm32f7/pins_THE_BORG.h"            // STM32F7                                env:STM32F7
#elif MB(REMRAM_V1)
  #include "stm32f7/pins_REMRAM_V1.h"           // STM32F7                                env:STM32F7
<<<<<<< HEAD
=======
#elif MB(NUCLEO_F767ZI)
  #include "stm32f7/pins_NUCLEO_F767ZI.h"       // STM32F7                                env:NUCLEO_F767ZI
#elif MB(TEENSY41)
  #include "teensy4/pins_TEENSY41.h"            // Teensy-4.x                             env:teensy41
#elif MB(T41U5XBB)
  #include "teensy4/pins_T41U5XBB.h"            // Teensy-4.x                             env:teensy41
>>>>>>> c574bcce

//
// Espressif ESP32
//

#elif MB(ESPRESSIF_ESP32)
  #include "esp32/pins_ESP32.h"                 // ESP32                                  env:esp32
#elif MB(MRR_ESPA)
  #include "esp32/pins_MRR_ESPA.h"              // ESP32                                  env:esp32
#elif MB(MRR_ESPE)
  #include "esp32/pins_MRR_ESPE.h"              // ESP32                                  env:esp32
#elif MB(E4D_BOX)
  #include "esp32/pins_E4D.h"                   // ESP32                                  env:esp32

//
// Adafruit Grand Central M4 (SAMD51 ARM Cortex-M4)
//

#elif MB(AGCM4_RAMPS_144)
  #include "samd/pins_RAMPS_144.h"              // SAMD51                                 env:SAMD51_grandcentral_m4

//
<<<<<<< HEAD
=======
// Custom board (with custom PIO env)
//

#elif MB(CUSTOM)
  #include "pins_custom.h"                      //                                        env:custom

//
>>>>>>> c574bcce
// Linux Native Debug board
//

#elif MB(LINUX_RAMPS)
  #include "linux/pins_RAMPS_LINUX.h"           // Linux                                  env:linux_native

#else

  //
  // Obsolete or unknown board
  //

  #define BOARD_MKS_13                  -1000
  #define BOARD_TRIGORILLA              -1001
  #define BOARD_RURAMPS4D               -1002
  #define BOARD_FORMBOT_TREX2           -1003
  #define BOARD_BIQU_SKR_V1_1           -1004
  #define BOARD_STM32F1R                -1005
  #define BOARD_STM32F103R              -1006
  #define BOARD_ESP32                   -1007
  #define BOARD_STEVAL                  -1008
  #define BOARD_BIGTREE_SKR_V1_1        -1009
  #define BOARD_BIGTREE_SKR_V1_3        -1010
  #define BOARD_BIGTREE_SKR_V1_4        -1011
  #define BOARD_BIGTREE_SKR_V1_4_TURBO  -1012
  #define BOARD_BIGTREE_BTT002_V1_0     -1013
  #define BOARD_BIGTREE_SKR_PRO_V1_1    -1014
  #define BOARD_BIGTREE_SKR_MINI_V1_1   -1015
  #define BOARD_BIGTREE_SKR_MINI_E3     -1016
  #define BOARD_BIGTREE_SKR_E3_DIP      -1017
  #define BOARD_RUMBA32                 -1018
  #define BOARD_RUMBA32_AUS3D           -1019
  #define BOARD_RAMPS_DAGOMA            -1020

  #if MB(MKS_13)
    #error "BOARD_MKS_13 has been renamed BOARD_MKS_GEN_13. Please update your configuration."
  #elif MB(TRIGORILLA)
    #error "BOARD_TRIGORILLA has been renamed BOARD_TRIGORILLA_13. Please update your configuration."
  #elif MB(RURAMPS4D)
    #error "BOARD_RURAMPS4D has been renamed BOARD_RURAMPS4D_11. Please update your configuration."
  #elif MB(FORMBOT_TREX2)
    #error "FORMBOT_TREX2 has been renamed BOARD_FORMBOT_TREX2PLUS. Please update your configuration."
  #elif MB(BIQU_SKR_V1_1)
    #error "BOARD_BIQU_SKR_V1_1 has been renamed BOARD_BTT_SKR_V1_1. Please update your configuration."
  #elif MB(BIGTREE_SKR_V1_1)
    #error "BOARD_BIGTREE_SKR_V1_1 has been renamed BOARD_BTT_SKR_V1_1. Please update your configuration."
  #elif MB(BIGTREE_SKR_V2_2)
    #error "BOARD_BIGTREE_SKR_V1_2 has been renamed BOARD_BTT_SKR_V1_2. Please update your configuration."
  #elif MB(BIGTREE_SKR_V1_3)
    #error "BOARD_BTT_SKR_V1_3 has been renamed BOARD_BTT_SKR_V1_3. Please update your configuration."
  #elif MB(BIGTREE_SKR_V1_4)
    #error "BOARD_BIGTREE_SKR_V1_4 has been renamed BOARD_BTT_SKR_V1_4. Please update your configuration."
  #elif MB(BIGTREE_SKR_V1_4_TURBO)
    #error "BOARD_BIGTREE_SKR_V1_4_TURBO has been renamed BOARD_BTT_SKR_V1_4_TURBO. Please update your configuration."
  #elif MB(BIGTREE_BTT002_V1_0)
    #error "BOARD_BIGTREE_BTT002_V1_0 has been renamed BOARD_BTT_BTT002_V1_0. Please update your configuration."
  #elif MB(BIGTREE_SKR_PRO_V1_1)
    #error "BOARD_BIGTREE_SKR_PRO_V1_1 has been renamed BOARD_BTT_SKR_PRO_V1_1. Please update your configuration."
  #elif MB(BIGTREE_SKR_MINI_V1_1)
    #error "BOARD_BIGTREE_SKR_MINI_V1_1 has been renamed BOARD_BTT_SKR_MINI_V1_1. Please update your configuration."
  #elif MB(BIGTREE_SKR_MINI_E3)
    #error "BOARD_BIGTREE_SKR_MINI_E3 has been renamed BOARD_BTT_SKR_MINI_E3_V1_0. Please update your configuration."
  #elif MB(BIGTREE_SKR_E3_DIP)
    #error "BOARD_BIGTREE_SKR_E3_DIP has been renamed BOARD_BTT_SKR_E3_DIP. Please update your configuration."
  #elif MB(STM32F1R)
    #error "BOARD_STM32F1R has been renamed BOARD_STM32F103RE. Please update your configuration."
  #elif MB(STM32F103R)
    #error "BOARD_STM32F103R has been renamed BOARD_STM32F103RE. Please update your configuration."
  #elif MOTHERBOARD == BOARD_ESP32
    #error "BOARD_ESP32 has been renamed BOARD_ESPRESSIF_ESP32. Please update your configuration."
  #elif MB(STEVAL)
    #error "BOARD_STEVAL has been renamed BOARD_STEVAL_3DP001V1. Please update your configuration."
  #elif MB(RUMBA32)
    #error "BOARD_RUMBA32 is now BOARD_RUMBA32_MKS or BOARD_RUMBA32_V1_0. Please update your configuration."
  #elif MB(RUMBA32_AUS3D)
    #error "BOARD_RUMBA32_AUS3D is now BOARD_RUMBA32_V1_0. Please update your configuration."
  #elif MB(RAMPS_DAGOMA)
    #error "BOARD_RAMPS_DAGOMA is now BOARD_DAGOMA_F5. Please update your configuration."
  #else
    #error "Unknown MOTHERBOARD value set in Configuration.h"
  #endif

  #undef BOARD_MKS_13
  #undef BOARD_TRIGORILLA
  #undef BOARD_RURAMPS4D
  #undef BOARD_FORMBOT_TREX2
  #undef BOARD_BIQU_SKR_V1_1
  #undef BOARD_STM32F1R
  #undef BOARD_STM32F103R
  #undef BOARD_ESP32
  #undef BOARD_STEVAL
  #undef BOARD_BIGTREE_SKR_MINI_E3
  #undef BOARD_BIGTREE_SKR_V1_1
  #undef BOARD_BIGTREE_SKR_V1_3
  #undef BOARD_BIGTREE_SKR_V1_4
  #undef BOARD_BIGTREE_SKR_V1_4_TURBO
  #undef BOARD_BIGTREE_BTT002_V1_0
  #undef BOARD_BIGTREE_SKR_PRO_V1_1
  #undef BOARD_BIGTREE_SKR_MINI_V1_1
  #undef BOARD_BIGTREE_SKR_E3_DIP
  #undef BOARD_RUMBA32
  #undef BOARD_RUMBA32_AUS3D
  #undef BOARD_RAMPS_DAGOMA

#endif

//
// Post-process pins according to configured settings
//
<<<<<<< HEAD
#ifdef X_STOP_PIN
  #if X_HOME_DIR < 0
    #define X_MIN_PIN X_STOP_PIN
    #ifndef X_MAX_PIN
      #define X_MAX_PIN -1
    #endif
  #else
    #define X_MAX_PIN X_STOP_PIN
    #ifndef X_MIN_PIN
      #define X_MIN_PIN -1
    #endif
  #endif
#elif X_HOME_DIR < 0
  #define X_STOP_PIN X_MIN_PIN
#else
  #define X_STOP_PIN X_MAX_PIN
#endif

#ifdef Y_STOP_PIN
  #if Y_HOME_DIR < 0
    #define Y_MIN_PIN Y_STOP_PIN
    #ifndef Y_MAX_PIN
      #define Y_MAX_PIN -1
    #endif
  #else
    #define Y_MAX_PIN Y_STOP_PIN
    #ifndef Y_MIN_PIN
      #define Y_MIN_PIN -1
    #endif
  #endif
#elif Y_HOME_DIR < 0
  #define Y_STOP_PIN Y_MIN_PIN
#else
  #define Y_STOP_PIN Y_MAX_PIN
#endif

#ifdef Z_STOP_PIN
  #if Z_HOME_DIR < 0
    #define Z_MIN_PIN Z_STOP_PIN
    #ifndef Z_MAX_PIN
      #define Z_MAX_PIN -1
    #endif
  #else
    #define Z_MAX_PIN Z_STOP_PIN
    #ifndef Z_MIN_PIN
      #define Z_MIN_PIN -1
    #endif
  #endif
#elif Z_HOME_DIR < 0
  #define Z_STOP_PIN Z_MIN_PIN
#else
  #define Z_STOP_PIN Z_MAX_PIN
#endif

//
// Disable unused endstop / probe pins
//
#if !HAS_CUSTOM_PROBE_PIN
  #undef Z_MIN_PROBE_PIN
  #define Z_MIN_PROBE_PIN    -1
#endif

#if DISABLED(USE_XMAX_PLUG)
  #undef X_MAX_PIN
  #define X_MAX_PIN          -1
#endif

#if DISABLED(USE_YMAX_PLUG)
  #undef Y_MAX_PIN
  #define Y_MAX_PIN          -1
#endif

#if DISABLED(USE_ZMAX_PLUG)
  #undef Z_MAX_PIN
  #define Z_MAX_PIN          -1
#endif

#if DISABLED(USE_XMIN_PLUG)
  #undef X_MIN_PIN
  #define X_MIN_PIN          -1
#endif

#if DISABLED(USE_YMIN_PLUG)
  #undef Y_MIN_PIN
  #define Y_MIN_PIN          -1
#endif

#if DISABLED(USE_ZMIN_PLUG)
  #undef Z_MIN_PIN
  #define Z_MIN_PIN          -1
#endif

#if HAS_FILAMENT_SENSOR
  #define FIL_RUNOUT1_PIN FIL_RUNOUT_PIN
#else
  #undef FIL_RUNOUT_PIN
  #undef FIL_RUNOUT1_PIN
#endif

#ifndef LCD_PINS_D4
  #define LCD_PINS_D4 -1
#endif

#if HAS_CHARACTER_LCD || TOUCH_UI_ULTIPANEL
  #ifndef LCD_PINS_D5
    #define LCD_PINS_D5 -1
  #endif
  #ifndef LCD_PINS_D6
    #define LCD_PINS_D6 -1
  #endif
  #ifndef LCD_PINS_D7
    #define LCD_PINS_D7 -1
  #endif
#endif

/**
 * Auto-Assignment for Dual X, Dual Y, Multi-Z Steppers
 *
 * By default X2 is assigned to the next open E plug
 * on the board, then in order, Y2, Z2, Z3. These can be
 * overridden in Configuration.h or Configuration_adv.h.
 */

#define __PEXI(p,q) PIN_EXISTS(E##p##_##q)
#define _PEXI(p,q) __PEXI(p,q)
#define __EPIN(p,q) E##p##_##q##_PIN
#define _EPIN(p,q) __EPIN(p,q)
#define DIAG_REMAPPED(p,q) (PIN_EXISTS(q) && _EPIN(p##_E_INDEX, DIAG) == q##_PIN)

// The X2 axis, if any, should be the next open extruder port
#define X2_E_INDEX E_STEPPERS

#if EITHER(DUAL_X_CARRIAGE, X_DUAL_STEPPER_DRIVERS)
  #ifndef X2_STEP_PIN
    #define X2_STEP_PIN   _EPIN(X2_E_INDEX, STEP)
    #define X2_DIR_PIN    _EPIN(X2_E_INDEX, DIR)
    #define X2_ENABLE_PIN _EPIN(X2_E_INDEX, ENABLE)
    #if X2_E_INDEX >= MAX_EXTRUDERS || !PIN_EXISTS(X2_STEP)
      #error "No E stepper plug left for X2!"
    #endif
  #endif
  #ifndef X2_MS1_PIN
    #define X2_MS1_PIN    _EPIN(X2_E_INDEX, MS1)
  #endif
  #ifndef X2_MS2_PIN
    #define X2_MS2_PIN    _EPIN(X2_E_INDEX, MS2)
  #endif
  #ifndef X2_MS3_PIN
    #define X2_MS3_PIN    _EPIN(X2_E_INDEX, MS3)
  #endif
  #if AXIS_HAS_SPI(X2) && !defined(X2_CS_PIN)
    #define X2_CS_PIN     _EPIN(X2_E_INDEX, CS)
  #endif
  #if AXIS_HAS_UART(X2)
    #ifndef X2_SERIAL_TX_PIN
      #define X2_SERIAL_TX_PIN _EPIN(X2_E_INDEX, SERIAL_TX)
    #endif
    #ifndef X2_SERIAL_RX_PIN
      #define X2_SERIAL_RX_PIN _EPIN(X2_E_INDEX, SERIAL_RX)
    #endif
  #endif

  //
  // Auto-assign pins for stallGuard sensorless homing
  //
  #if defined(X2_STALL_SENSITIVITY) && ENABLED(X_DUAL_ENDSTOPS) && _PEXI(X2_E_INDEX, DIAG)
    #define X2_DIAG_PIN _EPIN(X2_E_INDEX, DIAG)
    #if   DIAG_REMAPPED(X2, X_MIN)      // If already remapped in the pins file...
      #define X2_USE_ENDSTOP _XMIN_
    #elif DIAG_REMAPPED(X2, Y_MIN)
      #define X2_USE_ENDSTOP _YMIN_
    #elif DIAG_REMAPPED(X2, Z_MIN)
      #define X2_USE_ENDSTOP _ZMIN_
    #elif DIAG_REMAPPED(X2, X_MAX)
      #define X2_USE_ENDSTOP _XMAX_
    #elif DIAG_REMAPPED(X2, Y_MAX)
      #define X2_USE_ENDSTOP _YMAX_
    #elif DIAG_REMAPPED(X2, Z_MAX)
      #define X2_USE_ENDSTOP _ZMAX_
    #else                               // Otherwise use the driver DIAG_PIN directly
      #define _X2_USE_ENDSTOP(P) _E##P##_DIAG_
      #define X2_USE_ENDSTOP _X2_USE_ENDSTOP(X2_E_INDEX)
    #endif
    #undef X2_DIAG_PIN
  #endif

  #define Y2_E_INDEX INCREMENT(X2_E_INDEX)
#else
  #define Y2_E_INDEX X2_E_INDEX
#endif

#ifndef X2_CS_PIN
  #define X2_CS_PIN  -1
#endif
#ifndef X2_MS1_PIN
  #define X2_MS1_PIN -1
#endif
#ifndef X2_MS2_PIN
  #define X2_MS2_PIN -1
#endif
#ifndef X2_MS3_PIN
  #define X2_MS3_PIN -1
#endif

// The Y2 axis, if any, should be the next open extruder port
#if ENABLED(Y_DUAL_STEPPER_DRIVERS)
  #ifndef Y2_STEP_PIN
    #define Y2_STEP_PIN   _EPIN(Y2_E_INDEX, STEP)
    #define Y2_DIR_PIN    _EPIN(Y2_E_INDEX, DIR)
    #define Y2_ENABLE_PIN _EPIN(Y2_E_INDEX, ENABLE)
    #if Y2_E_INDEX >= MAX_EXTRUDERS || !PIN_EXISTS(Y2_STEP)
      #error "No E stepper plug left for Y2!"
    #endif
  #endif
  #ifndef Y2_MS1_PIN
    #define Y2_MS1_PIN    _EPIN(Y2_E_INDEX, MS1)
  #endif
  #ifndef Y2_MS2_PIN
    #define Y2_MS2_PIN    _EPIN(Y2_E_INDEX, MS2)
  #endif
  #ifndef Y2_MS3_PIN
    #define Y2_MS3_PIN    _EPIN(Y2_E_INDEX, MS3)
  #endif
  #if AXIS_HAS_SPI(Y2) && !defined(Y2_CS_PIN)
    #define Y2_CS_PIN     _EPIN(Y2_E_INDEX, CS)
  #endif
  #if AXIS_HAS_UART(Y2)
    #ifndef Y2_SERIAL_TX_PIN
      #define Y2_SERIAL_TX_PIN _EPIN(Y2_E_INDEX, SERIAL_TX)
    #endif
    #ifndef Y2_SERIAL_RX_PIN
      #define Y2_SERIAL_RX_PIN _EPIN(Y2_E_INDEX, SERIAL_RX)
    #endif
  #endif
  #if defined(Y2_STALL_SENSITIVITY) && ENABLED(Y_DUAL_ENDSTOPS) && _PEXI(Y2_E_INDEX, DIAG)
    #define Y2_DIAG_PIN _EPIN(Y2_E_INDEX, DIAG)
    #if   DIAG_REMAPPED(Y2, X_MIN)
      #define Y2_USE_ENDSTOP _XMIN_
    #elif DIAG_REMAPPED(Y2, Y_MIN)
      #define Y2_USE_ENDSTOP _YMIN_
    #elif DIAG_REMAPPED(Y2, Z_MIN)
      #define Y2_USE_ENDSTOP _ZMIN_
    #elif DIAG_REMAPPED(Y2, X_MAX)
      #define Y2_USE_ENDSTOP _XMAX_
    #elif DIAG_REMAPPED(Y2, Y_MAX)
      #define Y2_USE_ENDSTOP _YMAX_
    #elif DIAG_REMAPPED(Y2, Z_MAX)
      #define Y2_USE_ENDSTOP _ZMAX_
    #else
      #define _Y2_USE_ENDSTOP(P) _E##P##_DIAG_
      #define Y2_USE_ENDSTOP _Y2_USE_ENDSTOP(Y2_E_INDEX)
    #endif
    #undef Y2_DIAG_PIN
  #endif
  #define Z2_E_INDEX INCREMENT(Y2_E_INDEX)
#else
  #define Z2_E_INDEX Y2_E_INDEX
#endif

#ifndef Y2_CS_PIN
  #define Y2_CS_PIN  -1
#endif
#ifndef Y2_MS1_PIN
  #define Y2_MS1_PIN -1
#endif
#ifndef Y2_MS2_PIN
  #define Y2_MS2_PIN -1
#endif
#ifndef Y2_MS3_PIN
  #define Y2_MS3_PIN -1
#endif

// The Z2 axis, if any, should be the next open extruder port
#if NUM_Z_STEPPER_DRIVERS >= 2
  #ifndef Z2_STEP_PIN
    #define Z2_STEP_PIN   _EPIN(Z2_E_INDEX, STEP)
    #define Z2_DIR_PIN    _EPIN(Z2_E_INDEX, DIR)
    #define Z2_ENABLE_PIN _EPIN(Z2_E_INDEX, ENABLE)
    #if Z2_E_INDEX >= MAX_EXTRUDERS || !PIN_EXISTS(Z2_STEP)
      #error "No E stepper plug left for Z2!"
    #endif
  #endif
  #ifndef Z2_MS1_PIN
    #define Z2_MS1_PIN    _EPIN(Z2_E_INDEX, MS1)
  #endif
  #ifndef Z2_MS2_PIN
    #define Z2_MS2_PIN    _EPIN(Z2_E_INDEX, MS2)
  #endif
  #ifndef Z2_MS3_PIN
    #define Z2_MS3_PIN    _EPIN(Z2_E_INDEX, MS3)
  #endif
  #if AXIS_HAS_SPI(Z2) && !defined(Z2_CS_PIN)
    #define Z2_CS_PIN     _EPIN(Z2_E_INDEX, CS)
  #endif
  #if AXIS_HAS_UART(Z2)
    #ifndef Z2_SERIAL_TX_PIN
      #define Z2_SERIAL_TX_PIN _EPIN(Z2_E_INDEX, SERIAL_TX)
    #endif
    #ifndef Z2_SERIAL_RX_PIN
      #define Z2_SERIAL_RX_PIN _EPIN(Z2_E_INDEX, SERIAL_RX)
    #endif
  #endif
  #if defined(Z2_STALL_SENSITIVITY) && ENABLED(Z_MULTI_ENDSTOPS) && NUM_Z_STEPPER_DRIVERS >= 2 && _PEXI(Z2_E_INDEX, DIAG)
    #define Z2_DIAG_PIN _EPIN(Z2_E_INDEX, DIAG)
    #if   DIAG_REMAPPED(Z2, X_MIN)
      #define Z2_USE_ENDSTOP _XMIN_
    #elif DIAG_REMAPPED(Z2, Y_MIN)
      #define Z2_USE_ENDSTOP _YMIN_
    #elif DIAG_REMAPPED(Z2, Z_MIN)
      #define Z2_USE_ENDSTOP _ZMIN_
    #elif DIAG_REMAPPED(Z2, X_MAX)
      #define Z2_USE_ENDSTOP _XMAX_
    #elif DIAG_REMAPPED(Z2, Y_MAX)
      #define Z2_USE_ENDSTOP _YMAX_
    #elif DIAG_REMAPPED(Z2, Z_MAX)
      #define Z2_USE_ENDSTOP _ZMAX_
    #else
      #define _Z2_USE_ENDSTOP(P) _E##P##_DIAG_
      #define Z2_USE_ENDSTOP _Z2_USE_ENDSTOP(Z2_E_INDEX)
    #endif
    #undef Z2_DIAG_PIN
  #endif
  #define Z3_E_INDEX INCREMENT(Z2_E_INDEX)
#else
  #define Z3_E_INDEX Z2_E_INDEX
#endif

#ifndef Z2_CS_PIN
  #define Z2_CS_PIN  -1
#endif
#ifndef Z2_MS1_PIN
  #define Z2_MS1_PIN -1
#endif
#ifndef Z2_MS2_PIN
  #define Z2_MS2_PIN -1
#endif
#ifndef Z2_MS3_PIN
  #define Z2_MS3_PIN -1
#endif

#if NUM_Z_STEPPER_DRIVERS >= 3
  #ifndef Z3_STEP_PIN
    #define Z3_STEP_PIN   _EPIN(Z3_E_INDEX, STEP)
    #define Z3_DIR_PIN    _EPIN(Z3_E_INDEX, DIR)
    #define Z3_ENABLE_PIN _EPIN(Z3_E_INDEX, ENABLE)
    #if Z3_E_INDEX >= MAX_EXTRUDERS || !PIN_EXISTS(Z3_STEP)
      #error "No E stepper plug left for Z3!"
    #endif
  #endif
  #if AXIS_HAS_SPI(Z3)
    #ifndef Z3_CS_PIN
      #define Z3_CS_PIN   _EPIN(Z3_E_INDEX, CS)
    #endif
  #endif
  #ifndef Z3_MS1_PIN
    #define Z3_MS1_PIN    _EPIN(Z3_E_INDEX, MS1)
  #endif
  #ifndef Z3_MS2_PIN
    #define Z3_MS2_PIN    _EPIN(Z3_E_INDEX, MS2)
  #endif
  #ifndef Z3_MS3_PIN
    #define Z3_MS3_PIN    _EPIN(Z3_E_INDEX, MS3)
  #endif
  #if AXIS_HAS_UART(Z3)
    #ifndef Z3_SERIAL_TX_PIN
      #define Z3_SERIAL_TX_PIN _EPIN(Z3_E_INDEX, SERIAL_TX)
    #endif
    #ifndef Z3_SERIAL_RX_PIN
      #define Z3_SERIAL_RX_PIN _EPIN(Z3_E_INDEX, SERIAL_RX)
    #endif
  #endif
  #if defined(Z3_STALL_SENSITIVITY) && ENABLED(Z_MULTI_ENDSTOPS) && NUM_Z_STEPPER_DRIVERS >= 3 && _PEXI(Z3_E_INDEX, DIAG)
    #define Z3_DIAG_PIN _EPIN(Z3_E_INDEX, DIAG)
    #if   DIAG_REMAPPED(Z3, X_MIN)
      #define Z3_USE_ENDSTOP _XMIN_
    #elif DIAG_REMAPPED(Z3, Y_MIN)
      #define Z3_USE_ENDSTOP _YMIN_
    #elif DIAG_REMAPPED(Z3, Z_MIN)
      #define Z3_USE_ENDSTOP _ZMIN_
    #elif DIAG_REMAPPED(Z3, X_MAX)
      #define Z3_USE_ENDSTOP _XMAX_
    #elif DIAG_REMAPPED(Z3, Y_MAX)
      #define Z3_USE_ENDSTOP _YMAX_
    #elif DIAG_REMAPPED(Z3, Z_MAX)
      #define Z3_USE_ENDSTOP _ZMAX_
    #else
      #define _Z3_USE_ENDSTOP(P) _E##P##_DIAG_
      #define Z3_USE_ENDSTOP _Z3_USE_ENDSTOP(Z3_E_INDEX)
    #endif
    #undef Z3_DIAG_PIN
  #endif
  #define Z4_E_INDEX INCREMENT(Z3_E_INDEX)
#endif

#ifndef Z3_CS_PIN
  #define Z3_CS_PIN  -1
#endif
#ifndef Z3_MS1_PIN
  #define Z3_MS1_PIN -1
#endif
#ifndef Z3_MS2_PIN
  #define Z3_MS2_PIN -1
#endif
#ifndef Z3_MS3_PIN
  #define Z3_MS3_PIN -1
#endif

#if NUM_Z_STEPPER_DRIVERS >= 4
  #ifndef Z4_STEP_PIN
    #define Z4_STEP_PIN   _EPIN(Z4_E_INDEX, STEP)
    #define Z4_DIR_PIN    _EPIN(Z4_E_INDEX, DIR)
    #define Z4_ENABLE_PIN _EPIN(Z4_E_INDEX, ENABLE)
    #if Z4_E_INDEX >= MAX_EXTRUDERS || !PIN_EXISTS(Z4_STEP)
      #error "No E stepper plug left for Z4!"
    #endif
  #endif
  #if AXIS_HAS_SPI(Z4)
    #ifndef Z4_CS_PIN
      #define Z4_CS_PIN     _EPIN(Z4_E_INDEX, CS)
    #endif
  #endif
  #ifndef Z4_MS1_PIN
    #define Z4_MS1_PIN    _EPIN(Z4_E_INDEX, MS1)
  #endif
  #ifndef Z4_MS2_PIN
    #define Z4_MS2_PIN    _EPIN(Z4_E_INDEX, MS2)
  #endif
  #ifndef Z4_MS3_PIN
    #define Z4_MS3_PIN    _EPIN(Z4_E_INDEX, MS3)
  #endif
  #if AXIS_HAS_UART(Z4)
    #ifndef Z4_SERIAL_TX_PIN
      #define Z4_SERIAL_TX_PIN _EPIN(Z4_E_INDEX, SERIAL_TX)
    #endif
    #ifndef Z4_SERIAL_RX_PIN
      #define Z4_SERIAL_RX_PIN _EPIN(Z4_E_INDEX, SERIAL_RX)
    #endif
  #endif
  #if defined(Z4_STALL_SENSITIVITY) && ENABLED(Z_MULTI_ENDSTOPS) && NUM_Z_STEPPER_DRIVERS >= 4 && _PEXI(Z4_E_INDEX, DIAG)
    #define Z4_DIAG_PIN _EPIN(Z4_E_INDEX, DIAG)
    #if   DIAG_REMAPPED(Z4, X_MIN)
      #define Z4_USE_ENDSTOP _XMIN_
    #elif DIAG_REMAPPED(Z4, Y_MIN)
      #define Z4_USE_ENDSTOP _YMIN_
    #elif DIAG_REMAPPED(Z4, Z_MIN)
      #define Z4_USE_ENDSTOP _ZMIN_
    #elif DIAG_REMAPPED(Z4, X_MAX)
      #define Z4_USE_ENDSTOP _XMAX_
    #elif DIAG_REMAPPED(Z4, Y_MAX)
      #define Z4_USE_ENDSTOP _YMAX_
    #elif DIAG_REMAPPED(Z4, Z_MAX)
      #define Z4_USE_ENDSTOP _ZMAX_
    #else
      #define _Z4_USE_ENDSTOP(P) _E##P##_DIAG_
      #define Z4_USE_ENDSTOP _Z4_USE_ENDSTOP(Z4_E_INDEX)
    #endif
    #undef Z4_DIAG_PIN
  #endif
#endif

#ifndef Z4_CS_PIN
  #define Z4_CS_PIN  -1
#endif
#ifndef Z4_MS1_PIN
  #define Z4_MS1_PIN -1
#endif
#ifndef Z4_MS2_PIN
  #define Z4_MS2_PIN -1
#endif
#ifndef Z4_MS3_PIN
  #define Z4_MS3_PIN -1
#endif

#if HAS_GRAPHICAL_LCD
  #if !defined(ST7920_DELAY_1) && defined(BOARD_ST7920_DELAY_1)
    #define ST7920_DELAY_1 BOARD_ST7920_DELAY_1
  #endif
  #if !defined(ST7920_DELAY_2) && defined(BOARD_ST7920_DELAY_2)
    #define ST7920_DELAY_2 BOARD_ST7920_DELAY_2
  #endif
  #if !defined(ST7920_DELAY_3) && defined(BOARD_ST7920_DELAY_3)
    #define ST7920_DELAY_3 BOARD_ST7920_DELAY_3
  #endif
#else
  #undef ST7920_DELAY_1
  #undef ST7920_DELAY_2
  #undef ST7920_DELAY_3
#endif

#undef HAS_FREE_AUX2_PINS
#undef DIAG_REMAPPED
=======
#include "pins_postprocess.h"
>>>>>>> c574bcce
<|MERGE_RESOLUTION|>--- conflicted
+++ resolved
@@ -53,8 +53,6 @@
   #define HAS_FREE_AUX2_PINS 1
 #endif
 
-<<<<<<< HEAD
-=======
 // Test the target within the included pins file
 #ifdef __MARLIN_DEPS__
   #define NOT_TARGET(V...) 0
@@ -62,7 +60,6 @@
   #define NOT_TARGET(V...) NONE(V)
 #endif
 
->>>>>>> c574bcce
 //
 // RAMPS 1.3 / 1.4 - ATmega1280, ATmega2560
 //
@@ -208,8 +205,6 @@
   #include "ramps/pins_ORTUR_4.h"               // ATmega2560                             env:mega2560
 #elif MB(TENLOG_D3_HERO)
   #include "ramps/pins_TENLOG_D3_HERO.h"        // ATmega2560                             env:mega2560
-<<<<<<< HEAD
-=======
 #elif MB(MKS_GEN_L_V21)
   #include "ramps/pins_MKS_GEN_L_V21.h"         // ATmega2560                             env:mega2560
 #elif MB(RAMPS_S_12_EEFB)
@@ -218,7 +213,6 @@
   #include "ramps/pins_RAMPS_S_12.h"            // ATmega2560                             env:mega2560
 #elif MB(RAMPS_S_12_EFFB)
   #include "ramps/pins_RAMPS_S_12.h"            // ATmega2560                             env:mega2560
->>>>>>> c574bcce
 
 //
 // RAMBo and derivatives
@@ -323,11 +317,8 @@
   #include "sanguino/pins_STB_11.h"             // ATmega644P, ATmega1284P                env:sanguino644p env:sanguino1284p
 #elif MB(AZTEEG_X1)
   #include "sanguino/pins_AZTEEG_X1.h"          // ATmega644P, ATmega1284P                env:sanguino644p env:sanguino1284p
-<<<<<<< HEAD
-=======
 #elif MB(ZMIB_V2)
   #include "sanguino/pins_ZMIB_V2.h"            // ATmega644P, ATmega1284P                env:sanguino644p env:sanguino1284p
->>>>>>> c574bcce
 
 //
 // Other ATmega644P, ATmega644, ATmega1284P
@@ -436,6 +427,10 @@
   #include "lpc1769/pins_TH3D_EZBOARD.h"        // LPC1769                                env:LPC1769
 #elif MB(BTT_SKR_V1_4_TURBO)
   #include "lpc1769/pins_BTT_SKR_V1_4_TURBO.h"  // LPC1769                                env:LPC1769
+#elif MB(MKS_SGEN_L_V2)
+  #include "lpc1769/pins_MKS_SGEN_L_V2.h"       // LPC1769                                env:LPC1769
+#elif MB(BTT_SKR_E3_TURBO)
+  #include "lpc1769/pins_BTT_SKR_E3_TURBO.h"    // LPC1769                                env:LPC1769
 
 //
 // Due (ATSAM) boards
@@ -504,7 +499,7 @@
 // STM32 ARM Cortex-M0
 //
 #elif MB(MALYAN_M200_V2)
-  #include "stm32f0/pins_MALYAN_M200_V2.h"      // STM32F0                                env:STM32F070RB_malyan
+  #include "stm32f0/pins_MALYAN_M200_V2.h"      // STM32F0                                env:STM32F070RB_malyan env:STM32F070CB_malyan
 #elif MB(MALYAN_M300)
   #include "stm32f0/pins_MALYAN_M300.h"         // STM32F070                              env:malyan_M300
 
@@ -520,10 +515,10 @@
   #include "stm32f1/pins_STM3R_MINI.h"          // STM32F1                                env:STM32F103RE
 #elif MB(GTM32_PRO_VB)
   #include "stm32f1/pins_GTM32_PRO_VB.h"        // STM32F1                                env:STM32F103RE
+#elif MB(GTM32_MINI)
+  #include "stm32f1/pins_GTM32_MINI.h"          // STM32F1                                env:STM32F103RE
 #elif MB(GTM32_MINI_A30)
   #include "stm32f1/pins_GTM32_MINI_A30.h"      // STM32F1                                env:STM32F103RE
-#elif MB(GTM32_MINI)
-  #include "stm32f1/pins_GTM32_MINI.h"          // STM32F1                                env:STM32F103RE
 #elif MB(GTM32_REV_B)
   #include "stm32f1/pins_GTM32_REV_B.h"         // STM32F1                                env:STM32F103RE
 #elif MB(MORPHEUS)
@@ -531,7 +526,7 @@
 #elif MB(CHITU3D)
   #include "stm32f1/pins_CHITU3D.h"             // STM32F1                                env:STM32F103RE
 #elif MB(MKS_ROBIN)
-  #include "stm32f1/pins_MKS_ROBIN.h"           // STM32F1                                env:mks_robin
+  #include "stm32f1/pins_MKS_ROBIN.h"           // STM32F1                                env:mks_robin env:mks_robin_stm32
 #elif MB(MKS_ROBIN_MINI)
   #include "stm32f1/pins_MKS_ROBIN_MINI.h"      // STM32F1                                env:mks_robin_mini
 #elif MB(MKS_ROBIN_NANO)
@@ -540,6 +535,16 @@
   #include "stm32f1/pins_MKS_ROBIN_NANO_V2.h"   // STM32F1                                env:mks_robin_nano35
 #elif MB(MKS_ROBIN_LITE)
   #include "stm32f1/pins_MKS_ROBIN_LITE.h"      // STM32F1                                env:mks_robin_lite
+#elif MB(MKS_ROBIN_LITE3)
+  #include "stm32f1/pins_MKS_ROBIN_LITE3.h"     // STM32F1                                env:mks_robin_lite3
+#elif MB(MKS_ROBIN_PRO)
+  #include "stm32f1/pins_MKS_ROBIN_PRO.h"       // STM32F1                                env:mks_robin_pro
+#elif MB(MKS_ROBIN_E3)
+  #include "stm32f1/pins_MKS_ROBIN_E3.h"        // STM32F1                                env:mks_robin_e3
+#elif MB(MKS_ROBIN_E3D)
+  #include "stm32f1/pins_MKS_ROBIN_E3D.h"       // STM32F1                                env:mks_robin_e3
+#elif MB(MKS_ROBIN_E3P)
+  #include "stm32f1/pins_MKS_ROBIN_E3P.h"       // STM32F1                                env:mks_robin_e3p
 #elif MB(BTT_SKR_MINI_V1_1)
   #include "stm32f1/pins_BTT_SKR_MINI_V1_1.h"   // STM32F1                                env:STM32F103RC_btt env:STM32F103RC_btt_512K env:STM32F103RC_btt_USB env:STM32F103RC_btt_512K_USB
 #elif MB(BTT_SKR_MINI_E3_V1_0)
@@ -562,14 +567,6 @@
   #include "stm32f1/pins_FYSETC_CHEETAH_V12.h"  // STM32F1                                env:STM32F103RC_fysetc
 #elif MB(LONGER3D_LK)
   #include "stm32f1/pins_LONGER3D_LK.h"         // STM32F1                                env:STM32F103VE_longer
-#elif MB(MKS_ROBIN_LITE3)
-  #include "stm32f1/pins_MKS_ROBIN_LITE3.h"     // STM32F1                                env:mks_robin_lite3
-#elif MB(MKS_ROBIN_PRO)
-  #include "stm32f1/pins_MKS_ROBIN_PRO.h"       // STM32F1                                env:mks_robin_pro
-#elif MB(MKS_ROBIN_E3D)
-  #include "stm32f1/pins_MKS_ROBIN_E3D.h"       // STM32F1                                env:mks_robin_e3
-#elif MB(MKS_ROBIN_E3)
-  #include "stm32f1/pins_MKS_ROBIN_E3.h"        // STM32F1                                env:mks_robin_e3
 #elif MB(CCROBOT_MEEB_3DP)
   #include "stm32f1/pins_CCROBOT_MEEB_3DP.h"    // STM32F1                                env:STM32F103RC_meeb
 #elif MB(CHITU3D_V5)
@@ -578,6 +575,8 @@
   #include "stm32f1/pins_CHITU3D_V6.h"          // STM32F1                                env:chitu_f103
 #elif MB(CREALITY_V4)
   #include "stm32f1/pins_CREALITY_V4.h"         // STM32F1                                env:STM32F103RET6_creality
+#elif MB(CREALITY_V427)
+  #include "stm32f1/pins_CREALITY_V427.h"       // STM32F1                                env:STM32F103RET6_creality
 #elif MB(TRIGORILLA_PRO)
   #include "stm32f1/pins_TRIGORILLA_PRO.h"      // STM32F1                                env:trigorilla_pro
 #elif MB(FLY_MINI)
@@ -636,6 +635,8 @@
   #include "stm32f4/pins_FLYF407ZG.h"           // STM32F4                                env:FLYF407ZG
 #elif MB(MKS_ROBIN2)
   #include "stm32f4/pins_MKS_ROBIN2.h"          // STM32F4                                env:MKS_ROBIN2
+#elif MB(FYSETC_S6_V2_0)
+  #include "stm32f4/pins_FYSETC_S6_V2_0.h"      // STM32F4                                env:FYSETC_S6
 
 //
 // ARM Cortex M7
@@ -645,15 +646,12 @@
   #include "stm32f7/pins_THE_BORG.h"            // STM32F7                                env:STM32F7
 #elif MB(REMRAM_V1)
   #include "stm32f7/pins_REMRAM_V1.h"           // STM32F7                                env:STM32F7
-<<<<<<< HEAD
-=======
 #elif MB(NUCLEO_F767ZI)
   #include "stm32f7/pins_NUCLEO_F767ZI.h"       // STM32F7                                env:NUCLEO_F767ZI
 #elif MB(TEENSY41)
   #include "teensy4/pins_TEENSY41.h"            // Teensy-4.x                             env:teensy41
 #elif MB(T41U5XBB)
   #include "teensy4/pins_T41U5XBB.h"            // Teensy-4.x                             env:teensy41
->>>>>>> c574bcce
 
 //
 // Espressif ESP32
@@ -676,8 +674,6 @@
   #include "samd/pins_RAMPS_144.h"              // SAMD51                                 env:SAMD51_grandcentral_m4
 
 //
-<<<<<<< HEAD
-=======
 // Custom board (with custom PIO env)
 //
 
@@ -685,7 +681,6 @@
   #include "pins_custom.h"                      //                                        env:custom
 
 //
->>>>>>> c574bcce
 // Linux Native Debug board
 //
 
@@ -735,7 +730,7 @@
   #elif MB(BIGTREE_SKR_V2_2)
     #error "BOARD_BIGTREE_SKR_V1_2 has been renamed BOARD_BTT_SKR_V1_2. Please update your configuration."
   #elif MB(BIGTREE_SKR_V1_3)
-    #error "BOARD_BTT_SKR_V1_3 has been renamed BOARD_BTT_SKR_V1_3. Please update your configuration."
+    #error "BOARD_BIGTREE_SKR_V1_3 has been renamed BOARD_BTT_SKR_V1_3. Please update your configuration."
   #elif MB(BIGTREE_SKR_V1_4)
     #error "BOARD_BIGTREE_SKR_V1_4 has been renamed BOARD_BTT_SKR_V1_4. Please update your configuration."
   #elif MB(BIGTREE_SKR_V1_4_TURBO)
@@ -795,498 +790,4 @@
 //
 // Post-process pins according to configured settings
 //
-<<<<<<< HEAD
-#ifdef X_STOP_PIN
-  #if X_HOME_DIR < 0
-    #define X_MIN_PIN X_STOP_PIN
-    #ifndef X_MAX_PIN
-      #define X_MAX_PIN -1
-    #endif
-  #else
-    #define X_MAX_PIN X_STOP_PIN
-    #ifndef X_MIN_PIN
-      #define X_MIN_PIN -1
-    #endif
-  #endif
-#elif X_HOME_DIR < 0
-  #define X_STOP_PIN X_MIN_PIN
-#else
-  #define X_STOP_PIN X_MAX_PIN
-#endif
-
-#ifdef Y_STOP_PIN
-  #if Y_HOME_DIR < 0
-    #define Y_MIN_PIN Y_STOP_PIN
-    #ifndef Y_MAX_PIN
-      #define Y_MAX_PIN -1
-    #endif
-  #else
-    #define Y_MAX_PIN Y_STOP_PIN
-    #ifndef Y_MIN_PIN
-      #define Y_MIN_PIN -1
-    #endif
-  #endif
-#elif Y_HOME_DIR < 0
-  #define Y_STOP_PIN Y_MIN_PIN
-#else
-  #define Y_STOP_PIN Y_MAX_PIN
-#endif
-
-#ifdef Z_STOP_PIN
-  #if Z_HOME_DIR < 0
-    #define Z_MIN_PIN Z_STOP_PIN
-    #ifndef Z_MAX_PIN
-      #define Z_MAX_PIN -1
-    #endif
-  #else
-    #define Z_MAX_PIN Z_STOP_PIN
-    #ifndef Z_MIN_PIN
-      #define Z_MIN_PIN -1
-    #endif
-  #endif
-#elif Z_HOME_DIR < 0
-  #define Z_STOP_PIN Z_MIN_PIN
-#else
-  #define Z_STOP_PIN Z_MAX_PIN
-#endif
-
-//
-// Disable unused endstop / probe pins
-//
-#if !HAS_CUSTOM_PROBE_PIN
-  #undef Z_MIN_PROBE_PIN
-  #define Z_MIN_PROBE_PIN    -1
-#endif
-
-#if DISABLED(USE_XMAX_PLUG)
-  #undef X_MAX_PIN
-  #define X_MAX_PIN          -1
-#endif
-
-#if DISABLED(USE_YMAX_PLUG)
-  #undef Y_MAX_PIN
-  #define Y_MAX_PIN          -1
-#endif
-
-#if DISABLED(USE_ZMAX_PLUG)
-  #undef Z_MAX_PIN
-  #define Z_MAX_PIN          -1
-#endif
-
-#if DISABLED(USE_XMIN_PLUG)
-  #undef X_MIN_PIN
-  #define X_MIN_PIN          -1
-#endif
-
-#if DISABLED(USE_YMIN_PLUG)
-  #undef Y_MIN_PIN
-  #define Y_MIN_PIN          -1
-#endif
-
-#if DISABLED(USE_ZMIN_PLUG)
-  #undef Z_MIN_PIN
-  #define Z_MIN_PIN          -1
-#endif
-
-#if HAS_FILAMENT_SENSOR
-  #define FIL_RUNOUT1_PIN FIL_RUNOUT_PIN
-#else
-  #undef FIL_RUNOUT_PIN
-  #undef FIL_RUNOUT1_PIN
-#endif
-
-#ifndef LCD_PINS_D4
-  #define LCD_PINS_D4 -1
-#endif
-
-#if HAS_CHARACTER_LCD || TOUCH_UI_ULTIPANEL
-  #ifndef LCD_PINS_D5
-    #define LCD_PINS_D5 -1
-  #endif
-  #ifndef LCD_PINS_D6
-    #define LCD_PINS_D6 -1
-  #endif
-  #ifndef LCD_PINS_D7
-    #define LCD_PINS_D7 -1
-  #endif
-#endif
-
-/**
- * Auto-Assignment for Dual X, Dual Y, Multi-Z Steppers
- *
- * By default X2 is assigned to the next open E plug
- * on the board, then in order, Y2, Z2, Z3. These can be
- * overridden in Configuration.h or Configuration_adv.h.
- */
-
-#define __PEXI(p,q) PIN_EXISTS(E##p##_##q)
-#define _PEXI(p,q) __PEXI(p,q)
-#define __EPIN(p,q) E##p##_##q##_PIN
-#define _EPIN(p,q) __EPIN(p,q)
-#define DIAG_REMAPPED(p,q) (PIN_EXISTS(q) && _EPIN(p##_E_INDEX, DIAG) == q##_PIN)
-
-// The X2 axis, if any, should be the next open extruder port
-#define X2_E_INDEX E_STEPPERS
-
-#if EITHER(DUAL_X_CARRIAGE, X_DUAL_STEPPER_DRIVERS)
-  #ifndef X2_STEP_PIN
-    #define X2_STEP_PIN   _EPIN(X2_E_INDEX, STEP)
-    #define X2_DIR_PIN    _EPIN(X2_E_INDEX, DIR)
-    #define X2_ENABLE_PIN _EPIN(X2_E_INDEX, ENABLE)
-    #if X2_E_INDEX >= MAX_EXTRUDERS || !PIN_EXISTS(X2_STEP)
-      #error "No E stepper plug left for X2!"
-    #endif
-  #endif
-  #ifndef X2_MS1_PIN
-    #define X2_MS1_PIN    _EPIN(X2_E_INDEX, MS1)
-  #endif
-  #ifndef X2_MS2_PIN
-    #define X2_MS2_PIN    _EPIN(X2_E_INDEX, MS2)
-  #endif
-  #ifndef X2_MS3_PIN
-    #define X2_MS3_PIN    _EPIN(X2_E_INDEX, MS3)
-  #endif
-  #if AXIS_HAS_SPI(X2) && !defined(X2_CS_PIN)
-    #define X2_CS_PIN     _EPIN(X2_E_INDEX, CS)
-  #endif
-  #if AXIS_HAS_UART(X2)
-    #ifndef X2_SERIAL_TX_PIN
-      #define X2_SERIAL_TX_PIN _EPIN(X2_E_INDEX, SERIAL_TX)
-    #endif
-    #ifndef X2_SERIAL_RX_PIN
-      #define X2_SERIAL_RX_PIN _EPIN(X2_E_INDEX, SERIAL_RX)
-    #endif
-  #endif
-
-  //
-  // Auto-assign pins for stallGuard sensorless homing
-  //
-  #if defined(X2_STALL_SENSITIVITY) && ENABLED(X_DUAL_ENDSTOPS) && _PEXI(X2_E_INDEX, DIAG)
-    #define X2_DIAG_PIN _EPIN(X2_E_INDEX, DIAG)
-    #if   DIAG_REMAPPED(X2, X_MIN)      // If already remapped in the pins file...
-      #define X2_USE_ENDSTOP _XMIN_
-    #elif DIAG_REMAPPED(X2, Y_MIN)
-      #define X2_USE_ENDSTOP _YMIN_
-    #elif DIAG_REMAPPED(X2, Z_MIN)
-      #define X2_USE_ENDSTOP _ZMIN_
-    #elif DIAG_REMAPPED(X2, X_MAX)
-      #define X2_USE_ENDSTOP _XMAX_
-    #elif DIAG_REMAPPED(X2, Y_MAX)
-      #define X2_USE_ENDSTOP _YMAX_
-    #elif DIAG_REMAPPED(X2, Z_MAX)
-      #define X2_USE_ENDSTOP _ZMAX_
-    #else                               // Otherwise use the driver DIAG_PIN directly
-      #define _X2_USE_ENDSTOP(P) _E##P##_DIAG_
-      #define X2_USE_ENDSTOP _X2_USE_ENDSTOP(X2_E_INDEX)
-    #endif
-    #undef X2_DIAG_PIN
-  #endif
-
-  #define Y2_E_INDEX INCREMENT(X2_E_INDEX)
-#else
-  #define Y2_E_INDEX X2_E_INDEX
-#endif
-
-#ifndef X2_CS_PIN
-  #define X2_CS_PIN  -1
-#endif
-#ifndef X2_MS1_PIN
-  #define X2_MS1_PIN -1
-#endif
-#ifndef X2_MS2_PIN
-  #define X2_MS2_PIN -1
-#endif
-#ifndef X2_MS3_PIN
-  #define X2_MS3_PIN -1
-#endif
-
-// The Y2 axis, if any, should be the next open extruder port
-#if ENABLED(Y_DUAL_STEPPER_DRIVERS)
-  #ifndef Y2_STEP_PIN
-    #define Y2_STEP_PIN   _EPIN(Y2_E_INDEX, STEP)
-    #define Y2_DIR_PIN    _EPIN(Y2_E_INDEX, DIR)
-    #define Y2_ENABLE_PIN _EPIN(Y2_E_INDEX, ENABLE)
-    #if Y2_E_INDEX >= MAX_EXTRUDERS || !PIN_EXISTS(Y2_STEP)
-      #error "No E stepper plug left for Y2!"
-    #endif
-  #endif
-  #ifndef Y2_MS1_PIN
-    #define Y2_MS1_PIN    _EPIN(Y2_E_INDEX, MS1)
-  #endif
-  #ifndef Y2_MS2_PIN
-    #define Y2_MS2_PIN    _EPIN(Y2_E_INDEX, MS2)
-  #endif
-  #ifndef Y2_MS3_PIN
-    #define Y2_MS3_PIN    _EPIN(Y2_E_INDEX, MS3)
-  #endif
-  #if AXIS_HAS_SPI(Y2) && !defined(Y2_CS_PIN)
-    #define Y2_CS_PIN     _EPIN(Y2_E_INDEX, CS)
-  #endif
-  #if AXIS_HAS_UART(Y2)
-    #ifndef Y2_SERIAL_TX_PIN
-      #define Y2_SERIAL_TX_PIN _EPIN(Y2_E_INDEX, SERIAL_TX)
-    #endif
-    #ifndef Y2_SERIAL_RX_PIN
-      #define Y2_SERIAL_RX_PIN _EPIN(Y2_E_INDEX, SERIAL_RX)
-    #endif
-  #endif
-  #if defined(Y2_STALL_SENSITIVITY) && ENABLED(Y_DUAL_ENDSTOPS) && _PEXI(Y2_E_INDEX, DIAG)
-    #define Y2_DIAG_PIN _EPIN(Y2_E_INDEX, DIAG)
-    #if   DIAG_REMAPPED(Y2, X_MIN)
-      #define Y2_USE_ENDSTOP _XMIN_
-    #elif DIAG_REMAPPED(Y2, Y_MIN)
-      #define Y2_USE_ENDSTOP _YMIN_
-    #elif DIAG_REMAPPED(Y2, Z_MIN)
-      #define Y2_USE_ENDSTOP _ZMIN_
-    #elif DIAG_REMAPPED(Y2, X_MAX)
-      #define Y2_USE_ENDSTOP _XMAX_
-    #elif DIAG_REMAPPED(Y2, Y_MAX)
-      #define Y2_USE_ENDSTOP _YMAX_
-    #elif DIAG_REMAPPED(Y2, Z_MAX)
-      #define Y2_USE_ENDSTOP _ZMAX_
-    #else
-      #define _Y2_USE_ENDSTOP(P) _E##P##_DIAG_
-      #define Y2_USE_ENDSTOP _Y2_USE_ENDSTOP(Y2_E_INDEX)
-    #endif
-    #undef Y2_DIAG_PIN
-  #endif
-  #define Z2_E_INDEX INCREMENT(Y2_E_INDEX)
-#else
-  #define Z2_E_INDEX Y2_E_INDEX
-#endif
-
-#ifndef Y2_CS_PIN
-  #define Y2_CS_PIN  -1
-#endif
-#ifndef Y2_MS1_PIN
-  #define Y2_MS1_PIN -1
-#endif
-#ifndef Y2_MS2_PIN
-  #define Y2_MS2_PIN -1
-#endif
-#ifndef Y2_MS3_PIN
-  #define Y2_MS3_PIN -1
-#endif
-
-// The Z2 axis, if any, should be the next open extruder port
-#if NUM_Z_STEPPER_DRIVERS >= 2
-  #ifndef Z2_STEP_PIN
-    #define Z2_STEP_PIN   _EPIN(Z2_E_INDEX, STEP)
-    #define Z2_DIR_PIN    _EPIN(Z2_E_INDEX, DIR)
-    #define Z2_ENABLE_PIN _EPIN(Z2_E_INDEX, ENABLE)
-    #if Z2_E_INDEX >= MAX_EXTRUDERS || !PIN_EXISTS(Z2_STEP)
-      #error "No E stepper plug left for Z2!"
-    #endif
-  #endif
-  #ifndef Z2_MS1_PIN
-    #define Z2_MS1_PIN    _EPIN(Z2_E_INDEX, MS1)
-  #endif
-  #ifndef Z2_MS2_PIN
-    #define Z2_MS2_PIN    _EPIN(Z2_E_INDEX, MS2)
-  #endif
-  #ifndef Z2_MS3_PIN
-    #define Z2_MS3_PIN    _EPIN(Z2_E_INDEX, MS3)
-  #endif
-  #if AXIS_HAS_SPI(Z2) && !defined(Z2_CS_PIN)
-    #define Z2_CS_PIN     _EPIN(Z2_E_INDEX, CS)
-  #endif
-  #if AXIS_HAS_UART(Z2)
-    #ifndef Z2_SERIAL_TX_PIN
-      #define Z2_SERIAL_TX_PIN _EPIN(Z2_E_INDEX, SERIAL_TX)
-    #endif
-    #ifndef Z2_SERIAL_RX_PIN
-      #define Z2_SERIAL_RX_PIN _EPIN(Z2_E_INDEX, SERIAL_RX)
-    #endif
-  #endif
-  #if defined(Z2_STALL_SENSITIVITY) && ENABLED(Z_MULTI_ENDSTOPS) && NUM_Z_STEPPER_DRIVERS >= 2 && _PEXI(Z2_E_INDEX, DIAG)
-    #define Z2_DIAG_PIN _EPIN(Z2_E_INDEX, DIAG)
-    #if   DIAG_REMAPPED(Z2, X_MIN)
-      #define Z2_USE_ENDSTOP _XMIN_
-    #elif DIAG_REMAPPED(Z2, Y_MIN)
-      #define Z2_USE_ENDSTOP _YMIN_
-    #elif DIAG_REMAPPED(Z2, Z_MIN)
-      #define Z2_USE_ENDSTOP _ZMIN_
-    #elif DIAG_REMAPPED(Z2, X_MAX)
-      #define Z2_USE_ENDSTOP _XMAX_
-    #elif DIAG_REMAPPED(Z2, Y_MAX)
-      #define Z2_USE_ENDSTOP _YMAX_
-    #elif DIAG_REMAPPED(Z2, Z_MAX)
-      #define Z2_USE_ENDSTOP _ZMAX_
-    #else
-      #define _Z2_USE_ENDSTOP(P) _E##P##_DIAG_
-      #define Z2_USE_ENDSTOP _Z2_USE_ENDSTOP(Z2_E_INDEX)
-    #endif
-    #undef Z2_DIAG_PIN
-  #endif
-  #define Z3_E_INDEX INCREMENT(Z2_E_INDEX)
-#else
-  #define Z3_E_INDEX Z2_E_INDEX
-#endif
-
-#ifndef Z2_CS_PIN
-  #define Z2_CS_PIN  -1
-#endif
-#ifndef Z2_MS1_PIN
-  #define Z2_MS1_PIN -1
-#endif
-#ifndef Z2_MS2_PIN
-  #define Z2_MS2_PIN -1
-#endif
-#ifndef Z2_MS3_PIN
-  #define Z2_MS3_PIN -1
-#endif
-
-#if NUM_Z_STEPPER_DRIVERS >= 3
-  #ifndef Z3_STEP_PIN
-    #define Z3_STEP_PIN   _EPIN(Z3_E_INDEX, STEP)
-    #define Z3_DIR_PIN    _EPIN(Z3_E_INDEX, DIR)
-    #define Z3_ENABLE_PIN _EPIN(Z3_E_INDEX, ENABLE)
-    #if Z3_E_INDEX >= MAX_EXTRUDERS || !PIN_EXISTS(Z3_STEP)
-      #error "No E stepper plug left for Z3!"
-    #endif
-  #endif
-  #if AXIS_HAS_SPI(Z3)
-    #ifndef Z3_CS_PIN
-      #define Z3_CS_PIN   _EPIN(Z3_E_INDEX, CS)
-    #endif
-  #endif
-  #ifndef Z3_MS1_PIN
-    #define Z3_MS1_PIN    _EPIN(Z3_E_INDEX, MS1)
-  #endif
-  #ifndef Z3_MS2_PIN
-    #define Z3_MS2_PIN    _EPIN(Z3_E_INDEX, MS2)
-  #endif
-  #ifndef Z3_MS3_PIN
-    #define Z3_MS3_PIN    _EPIN(Z3_E_INDEX, MS3)
-  #endif
-  #if AXIS_HAS_UART(Z3)
-    #ifndef Z3_SERIAL_TX_PIN
-      #define Z3_SERIAL_TX_PIN _EPIN(Z3_E_INDEX, SERIAL_TX)
-    #endif
-    #ifndef Z3_SERIAL_RX_PIN
-      #define Z3_SERIAL_RX_PIN _EPIN(Z3_E_INDEX, SERIAL_RX)
-    #endif
-  #endif
-  #if defined(Z3_STALL_SENSITIVITY) && ENABLED(Z_MULTI_ENDSTOPS) && NUM_Z_STEPPER_DRIVERS >= 3 && _PEXI(Z3_E_INDEX, DIAG)
-    #define Z3_DIAG_PIN _EPIN(Z3_E_INDEX, DIAG)
-    #if   DIAG_REMAPPED(Z3, X_MIN)
-      #define Z3_USE_ENDSTOP _XMIN_
-    #elif DIAG_REMAPPED(Z3, Y_MIN)
-      #define Z3_USE_ENDSTOP _YMIN_
-    #elif DIAG_REMAPPED(Z3, Z_MIN)
-      #define Z3_USE_ENDSTOP _ZMIN_
-    #elif DIAG_REMAPPED(Z3, X_MAX)
-      #define Z3_USE_ENDSTOP _XMAX_
-    #elif DIAG_REMAPPED(Z3, Y_MAX)
-      #define Z3_USE_ENDSTOP _YMAX_
-    #elif DIAG_REMAPPED(Z3, Z_MAX)
-      #define Z3_USE_ENDSTOP _ZMAX_
-    #else
-      #define _Z3_USE_ENDSTOP(P) _E##P##_DIAG_
-      #define Z3_USE_ENDSTOP _Z3_USE_ENDSTOP(Z3_E_INDEX)
-    #endif
-    #undef Z3_DIAG_PIN
-  #endif
-  #define Z4_E_INDEX INCREMENT(Z3_E_INDEX)
-#endif
-
-#ifndef Z3_CS_PIN
-  #define Z3_CS_PIN  -1
-#endif
-#ifndef Z3_MS1_PIN
-  #define Z3_MS1_PIN -1
-#endif
-#ifndef Z3_MS2_PIN
-  #define Z3_MS2_PIN -1
-#endif
-#ifndef Z3_MS3_PIN
-  #define Z3_MS3_PIN -1
-#endif
-
-#if NUM_Z_STEPPER_DRIVERS >= 4
-  #ifndef Z4_STEP_PIN
-    #define Z4_STEP_PIN   _EPIN(Z4_E_INDEX, STEP)
-    #define Z4_DIR_PIN    _EPIN(Z4_E_INDEX, DIR)
-    #define Z4_ENABLE_PIN _EPIN(Z4_E_INDEX, ENABLE)
-    #if Z4_E_INDEX >= MAX_EXTRUDERS || !PIN_EXISTS(Z4_STEP)
-      #error "No E stepper plug left for Z4!"
-    #endif
-  #endif
-  #if AXIS_HAS_SPI(Z4)
-    #ifndef Z4_CS_PIN
-      #define Z4_CS_PIN     _EPIN(Z4_E_INDEX, CS)
-    #endif
-  #endif
-  #ifndef Z4_MS1_PIN
-    #define Z4_MS1_PIN    _EPIN(Z4_E_INDEX, MS1)
-  #endif
-  #ifndef Z4_MS2_PIN
-    #define Z4_MS2_PIN    _EPIN(Z4_E_INDEX, MS2)
-  #endif
-  #ifndef Z4_MS3_PIN
-    #define Z4_MS3_PIN    _EPIN(Z4_E_INDEX, MS3)
-  #endif
-  #if AXIS_HAS_UART(Z4)
-    #ifndef Z4_SERIAL_TX_PIN
-      #define Z4_SERIAL_TX_PIN _EPIN(Z4_E_INDEX, SERIAL_TX)
-    #endif
-    #ifndef Z4_SERIAL_RX_PIN
-      #define Z4_SERIAL_RX_PIN _EPIN(Z4_E_INDEX, SERIAL_RX)
-    #endif
-  #endif
-  #if defined(Z4_STALL_SENSITIVITY) && ENABLED(Z_MULTI_ENDSTOPS) && NUM_Z_STEPPER_DRIVERS >= 4 && _PEXI(Z4_E_INDEX, DIAG)
-    #define Z4_DIAG_PIN _EPIN(Z4_E_INDEX, DIAG)
-    #if   DIAG_REMAPPED(Z4, X_MIN)
-      #define Z4_USE_ENDSTOP _XMIN_
-    #elif DIAG_REMAPPED(Z4, Y_MIN)
-      #define Z4_USE_ENDSTOP _YMIN_
-    #elif DIAG_REMAPPED(Z4, Z_MIN)
-      #define Z4_USE_ENDSTOP _ZMIN_
-    #elif DIAG_REMAPPED(Z4, X_MAX)
-      #define Z4_USE_ENDSTOP _XMAX_
-    #elif DIAG_REMAPPED(Z4, Y_MAX)
-      #define Z4_USE_ENDSTOP _YMAX_
-    #elif DIAG_REMAPPED(Z4, Z_MAX)
-      #define Z4_USE_ENDSTOP _ZMAX_
-    #else
-      #define _Z4_USE_ENDSTOP(P) _E##P##_DIAG_
-      #define Z4_USE_ENDSTOP _Z4_USE_ENDSTOP(Z4_E_INDEX)
-    #endif
-    #undef Z4_DIAG_PIN
-  #endif
-#endif
-
-#ifndef Z4_CS_PIN
-  #define Z4_CS_PIN  -1
-#endif
-#ifndef Z4_MS1_PIN
-  #define Z4_MS1_PIN -1
-#endif
-#ifndef Z4_MS2_PIN
-  #define Z4_MS2_PIN -1
-#endif
-#ifndef Z4_MS3_PIN
-  #define Z4_MS3_PIN -1
-#endif
-
-#if HAS_GRAPHICAL_LCD
-  #if !defined(ST7920_DELAY_1) && defined(BOARD_ST7920_DELAY_1)
-    #define ST7920_DELAY_1 BOARD_ST7920_DELAY_1
-  #endif
-  #if !defined(ST7920_DELAY_2) && defined(BOARD_ST7920_DELAY_2)
-    #define ST7920_DELAY_2 BOARD_ST7920_DELAY_2
-  #endif
-  #if !defined(ST7920_DELAY_3) && defined(BOARD_ST7920_DELAY_3)
-    #define ST7920_DELAY_3 BOARD_ST7920_DELAY_3
-  #endif
-#else
-  #undef ST7920_DELAY_1
-  #undef ST7920_DELAY_2
-  #undef ST7920_DELAY_3
-#endif
-
-#undef HAS_FREE_AUX2_PINS
-#undef DIAG_REMAPPED
-=======
-#include "pins_postprocess.h"
->>>>>>> c574bcce
+#include "pins_postprocess.h"