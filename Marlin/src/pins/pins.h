/**
 * Marlin 3D Printer Firmware
 * Copyright (c) 2020 MarlinFirmware [https://github.com/MarlinFirmware/Marlin]
 *
 * Based on Sprinter and grbl.
 * Copyright (c) 2011 Camiel Gubbels / Erik van der Zalm
 *
 * This program is free software: you can redistribute it and/or modify
 * it under the terms of the GNU General Public License as published by
 * the Free Software Foundation, either version 3 of the License, or
 * (at your option) any later version.
 *
 * This program is distributed in the hope that it will be useful,
 * but WITHOUT ANY WARRANTY; without even the implied warranty of
 * MERCHANTABILITY or FITNESS FOR A PARTICULAR PURPOSE.  See the
 * GNU General Public License for more details.
 *
 * You should have received a copy of the GNU General Public License
 * along with this program.  If not, see <https://www.gnu.org/licenses/>.
 *
 */
#pragma once

/**
 * File: pins/pins.h
 *
 * Include pins definitions
 *
 * Pins numbering schemes:
 *
 *  - Digital I/O pin number if used by READ/WRITE macros. (e.g., X_STEP_DIR)
 *    The FastIO headers map digital pins to their ports and functions.
 *
 *  - Analog Input number if used by analogRead or DAC. (e.g., TEMP_n_PIN)
 *    These numbers are the same in any pin mapping.
 */

#define MAX_E_STEPPERS 8

#if NONE(FET_ORDER_EEF, FET_ORDER_EEB, FET_ORDER_EFF, FET_ORDER_EFB, FET_ORDER_SF)
  #if   MB(RAMPS_13_EFB, RAMPS_14_EFB, RAMPS_PLUS_EFB, RAMPS_14_RE_ARM_EFB, RAMPS_SMART_EFB, RAMPS_DUO_EFB, RAMPS4DUE_EFB, RAMPS_BTT_16_PLUS_EFB)
    #define FET_ORDER_EFB
  #elif MB(RAMPS_13_EEB, RAMPS_14_EEB, RAMPS_PLUS_EEB, RAMPS_14_RE_ARM_EEB, RAMPS_SMART_EEB, RAMPS_DUO_EEB, RAMPS4DUE_EEB, RAMPS_BTT_16_PLUS_EEB)
    #define FET_ORDER_EEB
  #elif MB(RAMPS_13_EFF, RAMPS_14_EFF, RAMPS_PLUS_EFF, RAMPS_14_RE_ARM_EFF, RAMPS_SMART_EFF, RAMPS_DUO_EFF, RAMPS4DUE_EFF, RAMPS_BTT_16_PLUS_EFF)
    #define FET_ORDER_EFF
  #elif MB(RAMPS_13_EEF, RAMPS_14_EEF, RAMPS_PLUS_EEF, RAMPS_14_RE_ARM_EEF, RAMPS_SMART_EEF, RAMPS_DUO_EEF, RAMPS4DUE_EEF, RAMPS_BTT_16_PLUS_EEF)
    #define FET_ORDER_EEF
  #elif MB(RAMPS_13_SF,  RAMPS_14_SF,  RAMPS_PLUS_SF,  RAMPS_14_RE_ARM_SF,  RAMPS_SMART_SF,  RAMPS_DUO_SF,  RAMPS4DUE_SF,  RAMPS_BTT_16_PLUS_SF)
    #define FET_ORDER_SF
  #elif ANY(HAS_MULTI_HOTEND, HEATERS_PARALLEL) || ALL(HAS_EXTRUDERS, HAS_CUTTER)
    #if TEMP_SENSOR_BED
      #define FET_ORDER_EEB
    #else
      #define FET_ORDER_EEF
    #endif
  #elif TEMP_SENSOR_BED
    #define FET_ORDER_EFB
  #else
    #define FET_ORDER_EFF
  #endif
#endif

#if !(ALL(HAS_WIRED_LCD, IS_NEWPANEL) && ANY(PANEL_ONE, VIKI2, miniVIKI, WYH_L12864, MINIPANEL, REPRAPWORLD_KEYPAD))
  #define HAS_FREE_AUX2_PINS 1
#endif

//
// Check for additional used endstop pins
//
#ifndef X_MIN_PIN
  #define X_MIN_PIN 1001
#endif
#ifndef Y_MIN_PIN
  #define Y_MIN_PIN 1002
#endif
#ifndef Z_MIN_PIN
  #define Z_MIN_PIN 1003
#endif
#ifndef X_MAX_PIN
  #define X_MAX_PIN 1004
#endif
#ifndef Y_MAX_PIN
  #define Y_MAX_PIN 1005
#endif
#ifndef Z_MAX_PIN
  #define Z_MAX_PIN 1006
#endif
#define _ENDSTOP_IS_ANY(P) (HAS_EXTRA_ENDSTOPS && (X2_STOP_PIN == P || Y2_STOP_PIN == P || Z2_STOP_PIN == P || Z3_STOP_PIN == P || Z4_STOP_PIN == P))
#if ENABLED(DUAL_X_CARRIAGE) || _ENDSTOP_IS_ANY(X_MIN_PIN) || _ENDSTOP_IS_ANY(X_MAX_PIN)
  #define NEEDS_X_MINMAX 1
#endif
#if _ENDSTOP_IS_ANY(Y_MIN_PIN) || _ENDSTOP_IS_ANY(Y_MAX_PIN)
  #define NEEDS_Y_MINMAX 1
#endif
#if _ENDSTOP_IS_ANY(Z_MIN_PIN) || _ENDSTOP_IS_ANY(Z_MAX_PIN) || ALL(Z_HOME_TO_MAX, Z_MIN_PROBE_USES_Z_MIN_ENDSTOP_PIN)
  #define NEEDS_Z_MINMAX 1
#endif
#undef _ENDSTOP_IS_ANY
#if X_MIN_PIN > 1000
  #undef X_MIN_PIN
#endif
#if Y_MIN_PIN > 1000
  #undef Y_MIN_PIN
#endif
#if Z_MIN_PIN > 1000
  #undef Z_MIN_PIN
#endif
#if X_MAX_PIN > 1000
  #undef X_MAX_PIN
#endif
#if Y_MAX_PIN > 1000
  #undef Y_MAX_PIN
#endif
#if Z_MAX_PIN > 1000
  #undef Z_MAX_PIN
#endif

// Test the target within the included pins file
#ifdef __MARLIN_DEPS__
  #define NOT_TARGET(V...) 0
#else
  #define NOT_TARGET NONE
#endif

#ifndef NO_CONTROLLER_CUSTOM_WIRING_WARNING
  #define CONTROLLER_WARNING(PF,CN,V...) static_assert(false, "\n\nWARNING! " CN " requires wiring modification! See pins_" PF ".h for details." V "\n (Define NO_CONTROLLER_CUSTOM_WIRING_WARNING to suppress this warning.)\n\n");
#else
  #define CONTROLLER_WARNING(...)
#endif

//
// RAMPS 1.3 / 1.4 / 1.6+ - ATmega1280, ATmega2560
//

#if MB(RAMPS_OLD)
  #include "ramps/pins_RAMPS_OLD.h"                 // ATmega2560, ATmega1280               env:mega2560 env:mega1280
#elif MB(RAMPS_13_EFB, RAMPS_13_EEB, RAMPS_13_EFF, RAMPS_13_EEF, RAMPS_13_SF)
  #include "ramps/pins_RAMPS_13.h"                  // ATmega2560, ATmega1280               env:mega2560 env:mega1280
#elif MB(RAMPS_14_EFB, RAMPS_14_EEB, RAMPS_14_EFF, RAMPS_14_EEF, RAMPS_14_SF)
  #include "ramps/pins_RAMPS.h"                     // ATmega2560, ATmega1280               env:mega2560 env:mega1280
#elif MB(RAMPS_PLUS_EFB, RAMPS_PLUS_EEB, RAMPS_PLUS_EFF, RAMPS_PLUS_EEF, RAMPS_PLUS_SF)
  #include "ramps/pins_RAMPS_PLUS.h"                // ATmega2560, ATmega1280               env:mega2560 env:mega1280
#elif MB(RAMPS_BTT_16_PLUS_EFB, RAMPS_BTT_16_PLUS_EEB, RAMPS_BTT_16_PLUS_EFF, RAMPS_BTT_16_PLUS_EEF, RAMPS_BTT_16_PLUS_SF)
  #include "ramps/pins_RAMPS_BTT_16_PLUS.h"         // ATmega2560, ATmega1280               env:mega2560 env:mega1280

//
// RAMPS Derivatives - ATmega1280, ATmega2560
//

#elif MB(3DRAG)
  #include "ramps/pins_3DRAG.h"                     // ATmega2560, ATmega1280               env:mega2560 env:mega1280
#elif MB(K8200)
  #include "ramps/pins_K8200.h"                     // ATmega2560, ATmega1280               env:mega2560 env:mega1280
#elif MB(K8400)
  #include "ramps/pins_K8400.h"                     // ATmega2560, ATmega1280               env:mega2560 env:mega1280
#elif MB(K8600)
  #include "ramps/pins_K8600.h"                     // ATmega2560, ATmega1280               env:mega2560 env:mega1280
#elif MB(K8800)
  #include "ramps/pins_K8800.h"                     // ATmega2560, ATmega1280               env:mega2560 env:mega1280
#elif MB(BAM_DICE)
  #include "ramps/pins_RAMPS.h"                     // ATmega2560, ATmega1280               env:mega2560 env:mega1280
#elif MB(BAM_DICE_DUE)
  #include "ramps/pins_BAM_DICE_DUE.h"              // ATmega2560, ATmega1280               env:mega2560 env:mega1280
#elif MB(MKS_BASE)
  #include "ramps/pins_MKS_BASE_10.h"               // ATmega2560                           env:mega2560
#elif MB(MKS_BASE_14)
  #include "ramps/pins_MKS_BASE_14.h"               // ATmega2560                           env:mega2560
#elif MB(MKS_BASE_15)
  #include "ramps/pins_MKS_BASE_15.h"               // ATmega2560                           env:mega2560
#elif MB(MKS_BASE_16)
  #include "ramps/pins_MKS_BASE_16.h"               // ATmega2560                           env:mega2560
#elif MB(MKS_BASE_HEROIC)
  #include "ramps/pins_MKS_BASE_HEROIC.h"           // ATmega2560                           env:mega2560
#elif MB(MKS_GEN_13)
  #include "ramps/pins_MKS_GEN_13.h"                // ATmega2560, ATmega1280               env:mega2560 env:mega1280
#elif MB(MKS_GEN_L)
  #include "ramps/pins_MKS_GEN_L.h"                 // ATmega2560                           env:mega2560
#elif MB(KFB_2)
  #include "ramps/pins_BIQU_KFB_2.h"                // ATmega2560                           env:mega2560
#elif MB(ZRIB_V20)
  #include "ramps/pins_ZRIB_V20.h"                  // ATmega2560, ATmega1280               env:mega2560 env:mega1280
#elif MB(ZRIB_V52)
  #include "ramps/pins_ZRIB_V52.h"                  // ATmega2560, ATmega1280               env:mega2560 env:mega1280
#elif MB(ZRIB_V53)
  #include "ramps/pins_ZRIB_V53.h"                  // ATmega2560, ATmega1280               env:mega2560 env:mega1280
#elif MB(FELIX2)
  #include "ramps/pins_FELIX2.h"                    // ATmega2560, ATmega1280               env:mega2560 env:mega1280
#elif MB(RIGIDBOARD)
  #include "ramps/pins_RIGIDBOARD.h"                // ATmega2560, ATmega1280               env:mega2560 env:mega1280
#elif MB(RIGIDBOARD_V2)
  #include "ramps/pins_RIGIDBOARD_V2.h"             // ATmega2560, ATmega1280               env:mega2560 env:mega1280
#elif MB(SAINSMART_2IN1)
  #include "ramps/pins_SAINSMART_2IN1.h"            // ATmega2560, ATmega1280               env:mega2560 env:mega1280
#elif MB(ULTIMAKER)
  #include "ramps/pins_ULTIMAKER.h"                 // ATmega2560, ATmega1280               env:mega2560 env:mega1280
#elif MB(ULTIMAKER_OLD)
  #include "ramps/pins_ULTIMAKER_OLD.h"             // ATmega2560, ATmega1280               env:mega2560 env:mega1280
#elif MB(AZTEEG_X3)
  #include "ramps/pins_AZTEEG_X3.h"                 // ATmega2560                           env:mega2560
#elif MB(AZTEEG_X3_PRO)
  #include "ramps/pins_AZTEEG_X3_PRO.h"             // ATmega2560                           env:mega2560
#elif MB(ULTIMAIN_2)
  #include "ramps/pins_ULTIMAIN_2.h"                // ATmega2560                           env:mega2560ext
#elif MB(RUMBA)
  #include "ramps/pins_RUMBA.h"                     // ATmega2560                           env:mega2560
#elif MB(RUMBA_RAISE3D)
  #include "ramps/pins_RUMBA_RAISE3D.h"             // ATmega2560                           env:mega2560
#elif MB(RL200)
  #include "ramps/pins_RL200.h"                     // ATmega2560                           env:mega2560
#elif MB(FORMBOT_TREX2PLUS)
  #include "ramps/pins_FORMBOT_TREX2PLUS.h"         // ATmega2560                           env:mega2560
#elif MB(FORMBOT_TREX3)
  #include "ramps/pins_FORMBOT_TREX3.h"             // ATmega2560                           env:mega2560
#elif MB(FORMBOT_RAPTOR)
  #include "ramps/pins_FORMBOT_RAPTOR.h"            // ATmega2560                           env:mega2560
#elif MB(FORMBOT_RAPTOR2)
  #include "ramps/pins_FORMBOT_RAPTOR2.h"           // ATmega2560                           env:mega2560
#elif MB(BQ_ZUM_MEGA_3D)
  #include "ramps/pins_BQ_ZUM_MEGA_3D.h"            // ATmega2560                           env:mega2560ext
#elif MB(MAKEBOARD_MINI)
  #include "ramps/pins_MAKEBOARD_MINI.h"            // ATmega2560                           env:mega2560
#elif MB(TRIGORILLA_13)
  #include "ramps/pins_TRIGORILLA_13.h"             // ATmega2560                           env:mega2560
#elif MB(TRIGORILLA_14, TRIGORILLA_14_11)
  #include "ramps/pins_TRIGORILLA_14.h"             // ATmega2560                           env:mega2560
#elif MB(RAMPS_ENDER_4)
  #include "ramps/pins_RAMPS_ENDER_4.h"             // ATmega2560                           env:mega2560
#elif MB(RAMPS_CREALITY)
  #include "ramps/pins_RAMPS_CREALITY.h"            // ATmega2560                           env:mega2560
#elif MB(DAGOMA_F5)
  #include "ramps/pins_DAGOMA_F5.h"                 // ATmega2560                           env:mega2560
#elif MB(DAGOMA_D6)
  #include "ramps/pins_DAGOMA_D6.h"                 // ATmega2560                           env:mega2560ext
#elif MB(FYSETC_F6_13)
  #include "ramps/pins_FYSETC_F6_13.h"              // ATmega2560                           env:FYSETC_F6
#elif MB(FYSETC_F6_14)
  #include "ramps/pins_FYSETC_F6_14.h"              // ATmega2560                           env:FYSETC_F6
#elif MB(DUPLICATOR_I3_PLUS)
  #include "ramps/pins_DUPLICATOR_I3_PLUS.h"        // ATmega2560                           env:mega2560
#elif MB(VORON)
  #include "ramps/pins_VORON.h"                     // ATmega2560                           env:mega2560
#elif MB(TRONXY_V3_1_0)
  #include "ramps/pins_TRONXY_V3_1_0.h"             // ATmega2560                           env:mega2560
#elif MB(Z_BOLT_X_SERIES)
  #include "ramps/pins_Z_BOLT_X_SERIES.h"           // ATmega2560                           env:mega2560
#elif MB(TT_OSCAR)
  #include "ramps/pins_TT_OSCAR.h"                  // ATmega2560                           env:mega2560
#elif MB(TANGO)
  #include "ramps/pins_TANGO.h"                     // ATmega2560                           env:mega2560
#elif MB(MKS_GEN_L_V2)
  #include "ramps/pins_MKS_GEN_L_V2.h"              // ATmega2560                           env:mega2560
#elif MB(MKS_GEN_L_V21)
  #include "ramps/pins_MKS_GEN_L_V21.h"             // ATmega2560                           env:mega2560
#elif MB(COPYMASTER_3D)
  #include "ramps/pins_COPYMASTER_3D.h"             // ATmega2560                           env:mega2560
#elif MB(ORTUR_4)
  #include "ramps/pins_ORTUR_4.h"                   // ATmega2560                           env:mega2560
#elif MB(TENLOG_D3_HERO)
  #include "ramps/pins_TENLOG_D3_HERO.h"            // ATmega2560                           env:mega2560
#elif MB(TENLOG_MB1_V23)
  #include "ramps/pins_TENLOG_MB1_V23.h"            // ATmega2560                           env:mega2560
#elif MB(RAMPS_S_12_EEFB, RAMPS_S_12_EEEB, RAMPS_S_12_EFFB)
  #include "ramps/pins_RAMPS_S_12.h"                // ATmega2560                           env:mega2560
#elif MB(LONGER3D_LK1_PRO, LONGER3D_LKx_PRO)
  #include "ramps/pins_LONGER3D_LKx_PRO.h"          // ATmega2560                           env:mega2560
#elif MB(PXMALION_CORE_I3)
  #include "ramps/pins_PXMALION_CORE_I3.h"          // ATmega2560                           env:mega2560
#elif MB(PANOWIN_CUTLASS)
  #include "ramps/pins_PANOWIN_CUTLASS.h"           // ATmega2560                           env:mega2560ext
#elif MB(KODAMA_BARDO)
  #include "ramps/pins_KODAMA_BARDO.h"              // ATmega2560                           env:mega2560ext
#elif MB(XTLW_MFF_V1)
  #include "ramps/pins_XTLW_MFF_V1.h"               // ATmega2560                           env:mega2560
#elif MB(XTLW_MFF_V2)
  #include "ramps/pins_XTLW_MFF_V2.h"               // ATmega2560                           env:mega2560

//
// RAMBo and derivatives
//

#elif MB(RAMBO)
  #include "rambo/pins_RAMBO.h"                     // ATmega2560                           env:rambo
#elif MB(MINIRAMBO, MINIRAMBO_10A)
  #include "rambo/pins_MINIRAMBO.h"                 // ATmega2560                           env:rambo
#elif MB(EINSY_RAMBO)
  #include "rambo/pins_EINSY_RAMBO.h"               // ATmega2560                           env:rambo
#elif MB(EINSY_RETRO)
  #include "rambo/pins_EINSY_RETRO.h"               // ATmega2560                           env:rambo
#elif MB(SCOOVO_X9H)
  #include "rambo/pins_SCOOVO_X9H.h"                // ATmega2560                           env:rambo
#elif MB(RAMBO_THINKERV2)
  #include "rambo/pins_RAMBO_THINKERV2.h"           // ATmega2560                           env:rambo

//
// Other ATmega1280, ATmega2560
//

#elif MB(CNCONTROLS_11)
  #include "mega/pins_CNCONTROLS_11.h"              // ATmega2560, ATmega1280               env:mega2560 env:mega1280
#elif MB(CNCONTROLS_12)
  #include "mega/pins_CNCONTROLS_12.h"              // ATmega2560, ATmega1280               env:mega2560 env:mega1280
#elif MB(CNCONTROLS_15)
  #include "mega/pins_CNCONTROLS_15.h"              // ATmega2560, ATmega1280               env:mega2560 env:mega1280
#elif MB(CHEAPTRONIC)
  #include "mega/pins_CHEAPTRONIC.h"                // ATmega2560                           env:mega2560
#elif MB(CHEAPTRONIC_V2)
  #include "mega/pins_CHEAPTRONICv2.h"              // ATmega2560                           env:mega2560
#elif MB(MIGHTYBOARD_REVE)
  #include "mega/pins_MIGHTYBOARD_REVE.h"           // ATmega2560, ATmega1280               env:mega2560ext env:MightyBoard1280 env:MightyBoard2560
#elif MB(MEGATRONICS)
  #include "mega/pins_MEGATRONICS.h"                // ATmega2560                           env:mega2560
#elif MB(MEGATRONICS_2)
  #include "mega/pins_MEGATRONICS_2.h"              // ATmega2560                           env:mega2560
#elif MB(MEGATRONICS_3, MEGATRONICS_31, MEGATRONICS_32)
  #include "mega/pins_MEGATRONICS_3.h"              // ATmega2560                           env:mega2560
#elif MB(ELEFU_3)
  #include "mega/pins_ELEFU_3.h"                    // ATmega2560                           env:mega2560
#elif MB(LEAPFROG)
  #include "mega/pins_LEAPFROG.h"                   // ATmega2560, ATmega1280               env:mega2560 env:mega1280
#elif MB(MEGACONTROLLER)
  #include "mega/pins_MEGACONTROLLER.h"             // ATmega2560                           env:mega2560
#elif MB(GT2560_REV_A)
  #include "mega/pins_GT2560_REV_A.h"               // ATmega2560, ATmega1280               env:mega2560 env:mega1280
#elif MB(GT2560_REV_A_PLUS)
  #include "mega/pins_GT2560_REV_A_PLUS.h"          // ATmega2560, ATmega1280               env:mega2560 env:mega1280
#elif MB(GT2560_REV_B)
  #include "mega/pins_GT2560_REV_B.h"               // ATmega2560                           env:mega2560
#elif MB(GT2560_V3)
  #include "mega/pins_GT2560_V3.h"                  // ATmega2560                           env:mega2560
#elif MB(GT2560_V3_MC2)
  #include "mega/pins_GT2560_V3_MC2.h"              // ATmega2560                           env:mega2560
#elif MB(GT2560_V3_A20)
  #include "mega/pins_GT2560_V3_A20.h"              // ATmega2560                           env:mega2560
#elif MB(GT2560_V4)
  #include "mega/pins_GT2560_V4.h"                  // ATmega2560                           env:mega2560
#elif MB(GT2560_V4_A20)
  #include "mega/pins_GT2560_V4_A20.h"              // ATmega2560                           env:mega2560
#elif MB(EINSTART_S)
  #include "mega/pins_EINSTART-S.h"                 // ATmega2560, ATmega1280               env:mega2560ext env:mega1280
#elif MB(WANHAO_ONEPLUS)
  #include "mega/pins_WANHAO_ONEPLUS.h"             // ATmega2560                           env:mega2560
#elif MB(OVERLORD)
  #include "mega/pins_OVERLORD.h"                   // ATmega2560                           env:mega2560
#elif MB(HJC2560C_REV1)
  #include "mega/pins_HJC2560C_REV2.h"              // ATmega2560                           env:mega2560
#elif MB(HJC2560C_REV2)
  #include "mega/pins_HJC2560C_REV2.h"              // ATmega2560                           env:mega2560
#elif MB(LEAPFROG_XEED2015)
  #include "mega/pins_LEAPFROG_XEED2015.h"          // ATmega2560                           env:mega2560
#elif MB(PICA_REVB)
  #include "mega/pins_PICAOLD.h"                    // ATmega2560                           env:mega2560
#elif MB(PICA)
  #include "mega/pins_PICA.h"                       // ATmega2560                           env:mega2560
#elif MB(INTAMSYS40)
  #include "mega/pins_INTAMSYS40.h"                 // ATmega2560                           env:mega2560
#elif MB(MALYAN_M180)
  #include "mega/pins_MALYAN_M180.h"                // ATmega2560                           env:mega2560
#elif MB(PROTONEER_CNC_SHIELD_V3)
  #include "mega/pins_PROTONEER_CNC_SHIELD_V3.h"    // ATmega2560                           env:mega2560
#elif MB(WEEDO_62A)
  #include "mega/pins_WEEDO_62A.h"                  // ATmega2560                           env:mega2560
#elif MB(GT2560_V41B)
  #include "mega/pins_GT2560_V41b.h"                // ATmega2560                           env:mega2560ext

//
// ATmega1281, ATmega2561
//

#elif MB(MINITRONICS)
  #include "mega/pins_MINITRONICS.h"                // ATmega1281                           env:mega1281
#elif MB(SILVER_GATE)
  #include "mega/pins_SILVER_GATE.h"                // ATmega2561                           env:mega2560

//
// Sanguinololu and Derivatives - ATmega644P, ATmega1284P
//

#elif MB(SANGUINOLOLU_11)
  #include "sanguino/pins_SANGUINOLOLU_11.h"        // ATmega644P, ATmega1284P              env:sanguino1284p_optimized env:sanguino1284p env:sanguino644p
#elif MB(SANGUINOLOLU_12)
  #include "sanguino/pins_SANGUINOLOLU_12.h"        // ATmega644P, ATmega1284P              env:sanguino1284p_optimized env:sanguino1284p env:sanguino644p
#elif MB(MELZI)
  #include "sanguino/pins_MELZI.h"                  // ATmega644P, ATmega1284P              env:sanguino1284p_optimized env:sanguino1284p env:sanguino644p
#elif MB(MELZI_V2)
  #include "sanguino/pins_MELZI_V2.h"               // ATmega644P, ATmega1284P              env:sanguino1284p_optimized env:sanguino1284p env:sanguino644p
#elif MB(MELZI_MAKR3D)
  #include "sanguino/pins_MELZI_MAKR3D.h"           // ATmega644P, ATmega1284P              env:sanguino1284p_optimized env:sanguino1284p env:sanguino644p
#elif MB(MELZI_CREALITY)
  #include "sanguino/pins_MELZI_CREALITY.h"         // ATmega1284P                          env:melzi_optiboot_optimized env:melzi_optiboot env:melzi_optimized env:melzi
#elif MB(MELZI_CREALITY_ENDER2)
  #include "sanguino/pins_MELZI_CREALITY_E2.h"      // ATmega1284P                          env:melzi_optiboot_optimized env:melzi_optiboot env:melzi_optimized env:melzi
#elif MB(MELZI_MALYAN)
  #include "sanguino/pins_MELZI_MALYAN.h"           // ATmega644P, ATmega1284P              env:sanguino1284p_optimized env:sanguino1284p env:sanguino644p
#elif MB(MELZI_TRONXY)
  #include "sanguino/pins_MELZI_TRONXY.h"           // ATmega644P, ATmega1284P              env:sanguino1284p_optimized env:sanguino1284p env:sanguino644p
#elif MB(STB_11)
  #include "sanguino/pins_STB_11.h"                 // ATmega644P, ATmega1284P              env:sanguino1284p_optimized env:sanguino1284p env:sanguino644p
#elif MB(AZTEEG_X1)
  #include "sanguino/pins_AZTEEG_X1.h"              // ATmega644P, ATmega1284P              env:sanguino1284p_optimized env:sanguino1284p env:sanguino644p
#elif MB(ANET_10)
  #include "sanguino/pins_ANET_10.h"                // ATmega1284P                          env:sanguino1284p env:sanguino1284p_optimized env:melzi_optiboot
#elif MB(ZMIB_V2)
  #include "sanguino/pins_ZMIB_V2.h"                // ATmega644P, ATmega1284P              env:sanguino1284p_optimized env:sanguino1284p env:sanguino644p

//
// Other ATmega644P, ATmega644, ATmega1284P
//

#elif MB(GEN3_MONOLITHIC)
  #include "sanguino/pins_GEN3_MONOLITHIC.h"        // ATmega644P                           env:sanguino644p
#elif MB(GEN3_PLUS)
  #include "sanguino/pins_GEN3_PLUS.h"              // ATmega644P, ATmega1284P              env:sanguino1284p_optimized env:sanguino1284p env:sanguino644p
#elif MB(GEN6)
  #include "sanguino/pins_GEN6.h"                   // ATmega644P, ATmega1284P              env:sanguino1284p_optimized env:sanguino1284p env:sanguino644p
#elif MB(GEN6_DELUXE)
  #include "sanguino/pins_GEN6_DELUXE.h"            // ATmega644P, ATmega1284P              env:sanguino1284p_optimized env:sanguino1284p env:sanguino644p
#elif MB(GEN7_CUSTOM)
  #include "sanguino/pins_GEN7_CUSTOM.h"            // ATmega644P, ATmega644, ATmega1284P   env:sanguino1284p_optimized env:sanguino1284p env:sanguino644p
#elif MB(GEN7_12)
  #include "sanguino/pins_GEN7_12.h"                // ATmega644P, ATmega644, ATmega1284P   env:sanguino1284p_optimized env:sanguino1284p env:sanguino644p
#elif MB(GEN7_13)
  #include "sanguino/pins_GEN7_13.h"                // ATmega644P, ATmega644, ATmega1284P   env:sanguino1284p_optimized env:sanguino1284p env:sanguino644p
#elif MB(GEN7_14)
  #include "sanguino/pins_GEN7_14.h"                // ATmega644P, ATmega644, ATmega1284P   env:sanguino1284p_optimized env:sanguino1284p env:sanguino644p
#elif MB(OMCA_A)
  #include "sanguino/pins_OMCA_A.h"                 // ATmega644                            env:sanguino644p
#elif MB(OMCA)
  #include "sanguino/pins_OMCA.h"                   // ATmega644P, ATmega644                env:sanguino644p
#elif MB(SETHI)
  #include "sanguino/pins_SETHI.h"                  // ATmega644P, ATmega644, ATmega1284P   env:sanguino1284p_optimized env:sanguino1284p env:sanguino644p

//
// Teensyduino - AT90USB1286, AT90USB1286P
//

#elif MB(TEENSYLU)
  #include "teensy2/pins_TEENSYLU.h"                // AT90USB1286, AT90USB1286P            env:at90usb1286_cdc
#elif MB(PRINTRBOARD)
  #include "teensy2/pins_PRINTRBOARD.h"             // AT90USB1286                          env:at90usb1286_dfu
#elif MB(PRINTRBOARD_REVF)
  #include "teensy2/pins_PRINTRBOARD_REVF.h"        // AT90USB1286                          env:at90usb1286_dfu
#elif MB(BRAINWAVE)
  #include "teensy2/pins_BRAINWAVE.h"               // AT90USB646                           env:at90usb1286_cdc
#elif MB(BRAINWAVE_PRO)
  #include "teensy2/pins_BRAINWAVE_PRO.h"           // AT90USB1286                          env:at90usb1286_cdc
#elif MB(SAV_MKI)
  #include "teensy2/pins_SAV_MKI.h"                 // AT90USB1286                          env:at90usb1286_cdc
#elif MB(TEENSY2)
  #include "teensy2/pins_TEENSY2.h"                 // AT90USB1286                          env:teensy20
#elif MB(5DPRINT)
  #include "teensy2/pins_5DPRINT.h"                 // AT90USB1286                          env:at90usb1286_dfu

//
// LPC1768 ARM Cortex-M3
//

#elif MB(RAMPS_14_RE_ARM_EFB, RAMPS_14_RE_ARM_EEB, RAMPS_14_RE_ARM_EFF, RAMPS_14_RE_ARM_EEF, RAMPS_14_RE_ARM_SF)
  #include "lpc1768/pins_RAMPS_RE_ARM.h"            // LPC1768                              env:LPC1768
#elif MB(MKS_SBASE)
  #include "lpc1768/pins_MKS_SBASE.h"               // LPC1768                              env:LPC1768
#elif MB(AZSMZ_MINI)
  #include "lpc1768/pins_AZSMZ_MINI.h"              // LPC1768                              env:LPC1768
#elif MB(BIQU_BQ111_A4)
  #include "lpc1768/pins_BIQU_BQ111_A4.h"           // LPC1768                              env:LPC1768
#elif MB(SELENA_COMPACT)
  #include "lpc1768/pins_SELENA_COMPACT.h"          // LPC1768                              env:LPC1768
#elif MB(BIQU_B300_V1_0)
  #include "lpc1768/pins_BIQU_B300_V1.0.h"          // LPC1768                              env:LPC1768
#elif MB(MKS_SGEN_L)
  #include "lpc1768/pins_MKS_SGEN_L.h"              // LPC1768                              env:LPC1768
#elif MB(GMARSH_X6_REV1)
  #include "lpc1768/pins_GMARSH_X6_REV1.h"          // LPC1768                              env:LPC1768
#elif MB(BTT_SKR_V1_1)
  #include "lpc1768/pins_BTT_SKR_V1_1.h"            // LPC1768                              env:LPC1768
#elif MB(BTT_SKR_V1_3)
  #include "lpc1768/pins_BTT_SKR_V1_3.h"            // LPC1768                              env:LPC1768
#elif MB(BTT_SKR_V1_4)
  #include "lpc1768/pins_BTT_SKR_V1_4.h"            // LPC1768                              env:LPC1768
#elif MB(EMOTRONIC)
  #include "lpc1768/pins_EMOTRONIC.h"               // LPC1768                              env:LPC1768

//
// LPC1769 ARM Cortex-M3
//

#elif MB(MKS_SGEN)
  #include "lpc1769/pins_MKS_SGEN.h"                // LPC1769                              env:LPC1769
#elif MB(AZTEEG_X5_GT)
  #include "lpc1769/pins_AZTEEG_X5_GT.h"            // LPC1769                              env:LPC1769
#elif MB(AZTEEG_X5_MINI)
  #include "lpc1769/pins_AZTEEG_X5_MINI.h"          // LPC1769                              env:LPC1769
#elif MB(AZTEEG_X5_MINI_WIFI)
  #include "lpc1769/pins_AZTEEG_X5_MINI_WIFI.h"     // LPC1769                              env:LPC1769
#elif MB(COHESION3D_REMIX)
  #include "lpc1769/pins_COHESION3D_REMIX.h"        // LPC1769                              env:LPC1769
#elif MB(COHESION3D_MINI)
  #include "lpc1769/pins_COHESION3D_MINI.h"         // LPC1769                              env:LPC1769
#elif MB(SMOOTHIEBOARD)
  #include "lpc1769/pins_SMOOTHIEBOARD.h"           // LPC1769                              env:LPC1769
#elif MB(TH3D_EZBOARD)
  #include "lpc1769/pins_TH3D_EZBOARD.h"            // LPC1769                              env:LPC1769
#elif MB(BTT_SKR_V1_4_TURBO)
  #include "lpc1769/pins_BTT_SKR_V1_4_TURBO.h"      // LPC1769                              env:LPC1769
#elif MB(MKS_SGEN_L_V2)
  #include "lpc1769/pins_MKS_SGEN_L_V2.h"           // LPC1769                              env:LPC1769
#elif MB(BTT_SKR_E3_TURBO)
  #include "lpc1769/pins_BTT_SKR_E3_TURBO.h"        // LPC1769                              env:LPC1769
#elif MB(FLY_CDY)
  #include "lpc1769/pins_FLY_CDY.h"                 // LPC1769                              env:LPC1769
#elif MB(XTLW_CLIMBER_8TH_LPC)
  #include "lpc1769/pins_XTLW_CLIMBER_8TH_LPC.h"    // LPC1769                              env:LPC1769

//
// SAM3X8E ARM Cortex-M3
//

#elif MB(DUE3DOM)
  #include "sam/pins_DUE3DOM.h"                     // SAM3X8E                              env:DUE env:DUE_USB env:DUE_debug
#elif MB(DUE3DOM_MINI)
  #include "sam/pins_DUE3DOM_MINI.h"                // SAM3X8E                              env:DUE env:DUE_USB env:DUE_debug
#elif MB(RADDS)
  #include "sam/pins_RADDS.h"                       // SAM3X8E                              env:DUE env:DUE_USB env:DUE_debug
#elif MB(RAMPS_FD_V1)
  #include "sam/pins_RAMPS_FD_V1.h"                 // SAM3X8E                              env:DUE env:DUE_USB env:DUE_debug
#elif MB(RAMPS_FD_V2)
  #include "sam/pins_RAMPS_FD_V2.h"                 // SAM3X8E                              env:DUE env:DUE_USB env:DUE_debug
#elif MB(RAMPS_SMART_EFB, RAMPS_SMART_EEB, RAMPS_SMART_EFF, RAMPS_SMART_EEF, RAMPS_SMART_SF)
  #include "sam/pins_RAMPS_SMART.h"                 // SAM3X8E                              env:DUE env:DUE_USB env:DUE_debug
#elif MB(RAMPS_DUO_EFB, RAMPS_DUO_EEB, RAMPS_DUO_EFF, RAMPS_DUO_EEF, RAMPS_DUO_SF)
  #include "sam/pins_RAMPS_DUO.h"                   // SAM3X8E                              env:DUE env:DUE_USB env:DUE_debug
#elif MB(RAMPS4DUE_EFB, RAMPS4DUE_EEB, RAMPS4DUE_EFF, RAMPS4DUE_EEF, RAMPS4DUE_SF)
  #include "sam/pins_RAMPS4DUE.h"                   // SAM3X8E                              env:DUE env:DUE_USB env:DUE_debug
#elif MB(RURAMPS4D_11)
  #include "sam/pins_RURAMPS4D_11.h"                // SAM3X8E                              env:DUE env:DUE_USB env:DUE_debug
#elif MB(RURAMPS4D_13)
  #include "sam/pins_RURAMPS4D_13.h"                // SAM3X8E                              env:DUE env:DUE_USB env:DUE_debug
#elif MB(ULTRATRONICS_PRO)
  #include "sam/pins_ULTRATRONICS_PRO.h"            // SAM3X8E                              env:DUE env:DUE_debug
#elif MB(ARCHIM1)
  #include "sam/pins_ARCHIM1.h"                     // SAM3X8E                              env:DUE_archim env:DUE_archim_debug
#elif MB(ARCHIM2)
  #include "sam/pins_ARCHIM2.h"                     // SAM3X8E                              env:DUE_archim env:DUE_archim_debug
#elif MB(ALLIGATOR)
  #include "sam/pins_ALLIGATOR_R2.h"                // SAM3X8E                              env:DUE env:DUE_debug
#elif MB(CNCONTROLS_15D)
  #include "sam/pins_CNCONTROLS_15D.h"              // SAM3X8E                              env:DUE env:DUE_USB
#elif MB(KRATOS32)
  #include "sam/pins_KRATOS32.h"                    // SAM3X8E                              env:DUE env:DUE_USB

//
// SAM3X8C ARM Cortex-M3
//

#elif MB(PRINTRBOARD_G2)
  #include "sam/pins_PRINTRBOARD_G2.h"              // SAM3X8C                              env:DUE_USB
#elif MB(ADSK)
  #include "sam/pins_ADSK.h"                        // SAM3X8C                              env:DUE env:DUE_debug

//
// STM32 ARM Cortex-M0+
//

#elif MB(BTT_EBB42_V1_1)
  #include "stm32g0/pins_BTT_EBB42_V1_1.h"          // STM32G0                              env:BTT_EBB42_V1_1_filament_extruder
#elif MB(BTT_SKR_MINI_E3_V3_0)
  #include "stm32g0/pins_BTT_SKR_MINI_E3_V3_0.h"    // STM32G0                              env:STM32G0B1RE_btt env:STM32G0B1RE_btt_xfer
#elif MB(BTT_MANTA_E3_EZ_V1_0)
  #include "stm32g0/pins_BTT_MANTA_E3_EZ_V1_0.h"    // STM32G0                              env:STM32G0B1RE_manta_btt
#elif MB(BTT_MANTA_M4P_V2_1)
  #include "stm32g0/pins_BTT_MANTA_M4P_V2_1.h"      // STM32G0                              env:STM32G0B1RE_manta_btt
#elif MB(BTT_MANTA_M5P_V1_0)
  #include "stm32g0/pins_BTT_MANTA_M5P_V1_0.h"      // STM32G0                              env:STM32G0B1RE_manta_btt
#elif MB(BTT_MANTA_M8P_V1_0)
  #include "stm32g0/pins_BTT_MANTA_M8P_V1_0.h"      // STM32G0                              env:STM32G0B1VE_btt
#elif MB(BTT_MANTA_M8P_V1_1)
  #include "stm32g0/pins_BTT_MANTA_M8P_V1_1.h"      // STM32G0                              env:STM32G0B1VE_btt

//
// STM32 ARM Cortex-M0
//

#elif MB(MALYAN_M200_V2)
  #include "stm32f0/pins_MALYAN_M200_V2.h"          // STM32F0                              env:STM32F070RB_malyan env:STM32F070CB_malyan
#elif MB(MALYAN_M300)
  #include "stm32f0/pins_MALYAN_M300.h"             // STM32F0                              env:malyan_M300

//
// STM32 ARM Cortex-M3
//

#elif MB(STM32F103RE)
  #include "stm32f1/pins_STM32F1R.h"                // STM32F1                              env:STM32F103RE env:STM32F103RE_maple
#elif MB(MALYAN_M200)
  #include "stm32f1/pins_MALYAN_M200.h"             // STM32F1                              env:STM32F103CB_malyan env:STM32F103CB_malyan_maple
#elif MB(STM3R_MINI)
  #include "stm32f1/pins_STM3R_MINI.h"              // STM32F1                              env:STM32F103VE env:STM32F103RE_maple
#elif MB(GTM32_PRO_VB)
  #include "stm32f1/pins_GTM32_PRO_VB.h"            // STM32F1                              env:STM32F103VE env:STM32F103VE_GTM32_maple
#elif MB(GTM32_PRO_VD)
  #include "stm32f1/pins_GTM32_PRO_VD.h"            // STM32F1                              env:STM32F103VE env:STM32F103VE_GTM32_maple
#elif MB(GTM32_MINI)
  #include "stm32f1/pins_GTM32_MINI.h"              // STM32F1                              env:STM32F103VE env:STM32F103VE_GTM32_maple
#elif MB(GTM32_MINI_A30)
  #include "stm32f1/pins_GTM32_MINI_A30.h"          // STM32F1                              env:STM32F103VE env:STM32F103VE_GTM32_maple
#elif MB(GTM32_REV_B)
  #include "stm32f1/pins_GTM32_REV_B.h"             // STM32F1                              env:STM32F103VE env:STM32F103VE_GTM32_maple
#elif MB(MORPHEUS)
  #include "stm32f1/pins_MORPHEUS.h"                // STM32F1                              env:STM32F103RE env:STM32F103RE_maple
#elif MB(CHITU3D)
  #include "stm32f1/pins_CHITU3D.h"                 // STM32F1                              env:STM32F103ZE env:STM32F103RE_maple
#elif MB(MKS_ROBIN)
  #include "stm32f1/pins_MKS_ROBIN.h"               // STM32F1                              env:mks_robin env:mks_robin_maple
#elif MB(MKS_ROBIN_MINI)
  #include "stm32f1/pins_MKS_ROBIN_MINI.h"          // STM32F1                              env:mks_robin_mini env:mks_robin_mini_maple
#elif MB(MKS_ROBIN_NANO)
  #include "stm32f1/pins_MKS_ROBIN_NANO.h"          // STM32F1                              env:mks_robin_nano_v1v2 env:mks_robin_nano_v1v2_maple env:mks_robin_nano_v1v2_usbmod
#elif MB(MKS_ROBIN_NANO_V2)
  #include "stm32f1/pins_MKS_ROBIN_NANO_V2.h"       // STM32F1                              env:mks_robin_nano_v1v2 env:mks_robin_nano_v1v2_maple
#elif MB(MKS_ROBIN_LITE)
  #include "stm32f1/pins_MKS_ROBIN_LITE.h"          // STM32F1                              env:mks_robin_lite env:mks_robin_lite_maple
#elif MB(MKS_ROBIN_LITE3)
  #include "stm32f1/pins_MKS_ROBIN_LITE3.h"         // STM32F1                              env:mks_robin_lite3 env:mks_robin_lite3_maple
#elif MB(MKS_ROBIN_PRO)
  #include "stm32f1/pins_MKS_ROBIN_PRO.h"           // STM32F1                              env:mks_robin_pro env:mks_robin_pro_maple
#elif MB(MKS_ROBIN_E3)
  #include "stm32f1/pins_MKS_ROBIN_E3.h"            // STM32F1                              env:mks_robin_e3 env:mks_robin_e3_maple
#elif MB(MKS_ROBIN_E3_V1_1)
  #include "stm32f1/pins_MKS_ROBIN_E3_V1_1.h"       // STM32F1                              env:mks_robin_e3
#elif MB(MKS_ROBIN_E3D)
  #include "stm32f1/pins_MKS_ROBIN_E3D.h"           // STM32F1                              env:mks_robin_e3
#elif MB(MKS_ROBIN_E3D_V1_1)
  #include "stm32f1/pins_MKS_ROBIN_E3D_V1_1.h"      // STM32F1                              env:mks_robin_e3 env:mks_robin_e3_maple
#elif MB(MKS_ROBIN_E3P)
  #include "stm32f1/pins_MKS_ROBIN_E3P.h"           // STM32F1                              env:mks_robin_e3p env:mks_robin_e3p_maple
#elif MB(BTT_SKR_MINI_V1_1)
  #include "stm32f1/pins_BTT_SKR_MINI_V1_1.h"       // STM32F1                              env:STM32F103RC_btt env:STM32F103RC_btt_USB env:STM32F103RC_btt_maple env:STM32F103RC_btt_USB_maple
#elif MB(BTT_SKR_MINI_E3_V1_0)
  #include "stm32f1/pins_BTT_SKR_MINI_E3_V1_0.h"    // STM32F1                              env:STM32F103RC_btt env:STM32F103RC_btt_USB env:STM32F103RC_btt_maple env:STM32F103RC_btt_USB_maple
#elif MB(BTT_SKR_MINI_E3_V1_2)
  #include "stm32f1/pins_BTT_SKR_MINI_E3_V1_2.h"    // STM32F1                              env:STM32F103RC_btt env:STM32F103RC_btt_USB env:STM32F103RC_btt_maple env:STM32F103RC_btt_USB_maple
#elif MB(BTT_SKR_MINI_E3_V2_0)
  #include "stm32f1/pins_BTT_SKR_MINI_E3_V2_0.h"    // STM32F1                              env:STM32F103RC_btt env:STM32F103RC_btt_USB env:STM32F103RE_btt env:STM32F103RE_btt_USB env:STM32F103RC_btt_maple env:STM32F103RC_btt_USB_maple env:STM32F103RE_btt_maple env:STM32F103RE_btt_USB_maple
#elif MB(BTT_SKR_MINI_MZ_V1_0)
  #include "stm32f1/pins_BTT_SKR_MINI_MZ_V1_0.h"    // STM32F1                              env:STM32F103RC_btt env:STM32F103RC_btt_USB env:STM32F103RC_btt_maple env:STM32F103RC_btt_USB_maple
#elif MB(BTT_SKR_E3_DIP)
  #include "stm32f1/pins_BTT_SKR_E3_DIP.h"          // STM32F1                              env:STM32F103RC_btt env:STM32F103RC_btt_USB env:STM32F103RE_btt env:STM32F103RE_btt_USB env:STM32F103RC_btt_maple env:STM32F103RC_btt_USB_maple env:STM32F103RE_btt_maple env:STM32F103RE_btt_USB_maple
#elif MB(BTT_SKR_CR6)
  #include "stm32f1/pins_BTT_SKR_CR6.h"             // STM32F1                              env:STM32F103RE_btt env:STM32F103RE_btt_USB env:STM32F103RE_btt_maple env:STM32F103RE_btt_USB_maple
#elif MB(JGAURORA_A5S_A1)
  #include "stm32f1/pins_JGAURORA_A5S_A1.h"         // STM32F1                              env:jgaurora_a5s_a1 env:jgaurora_a5s_a1_maple
#elif MB(FYSETC_AIO_II)
  #include "stm32f1/pins_FYSETC_AIO_II.h"           // STM32F1                              env:STM32F103RC_fysetc env:STM32F103RC_fysetc_maple
#elif MB(FYSETC_CHEETAH)
  #include "stm32f1/pins_FYSETC_CHEETAH.h"          // STM32F1                              env:STM32F103RC_fysetc env:STM32F103RC_fysetc_maple
#elif MB(FYSETC_CHEETAH_V12)
  #include "stm32f1/pins_FYSETC_CHEETAH_V12.h"      // STM32F1                              env:STM32F103RC_fysetc env:STM32F103RC_fysetc_maple
#elif MB(LONGER3D_LK)
  #include "stm32f1/pins_LONGER3D_LK.h"             // STM32F1                              env:STM32F103VE_longer env:STM32F103VE_longer_maple
#elif MB(CCROBOT_MEEB_3DP)
  #include "stm32f1/pins_CCROBOT_MEEB_3DP.h"        // STM32F1                              env:STM32F103RC_meeb_maple
#elif MB(CHITU3D_V5)
  #include "stm32f1/pins_CHITU3D_V5.h"              // STM32F1                              env:chitu_f103 env:chitu_f103_maple env:chitu_v5_gpio_init env:chitu_v5_gpio_init_maple
#elif MB(CHITU3D_V6)
  #include "stm32f1/pins_CHITU3D_V6.h"              // STM32F1                              env:chitu_f103 env:chitu_f103_maple
#elif MB(CHITU3D_V9)
  #include "stm32f1/pins_CHITU3D_V9.h"              // STM32F1                              env:chitu_f103 env:chitu_f103_maple
#elif MB(CREALITY_V4)
  #include "stm32f1/pins_CREALITY_V4.h"             // STM32F1                              env:STM32F103RE_creality env:STM32F103RE_creality_xfer env:STM32F103RC_creality env:STM32F103RC_creality_xfer env:STM32F103RE_creality_maple
#elif MB(CREALITY_V422)
  #include "stm32f1/pins_CREALITY_V422.h"           // STM32F1                              env:STM32F103RE_creality env:STM32F103RE_creality_xfer env:STM32F103RC_creality env:STM32F103RC_creality_xfer env:STM32F103RE_creality_maple
#elif MB(CREALITY_V423)
  #include "stm32f1/pins_CREALITY_V423.h"           // STM32F1                              env:STM32F103RE_creality env:STM32F103RE_creality_xfer env:STM32F103RC_creality env:STM32F103RC_creality_xfer
#elif MB(CREALITY_V425)
  #include "stm32f1/pins_CREALITY_V425.h"           // STM32F1                              env:STM32F103RE_creality env:STM32F103RE_creality_xfer env:STM32F103RC_creality env:STM32F103RC_creality_xfer env:STM32F103RE_creality_maple
#elif MB(CREALITY_V427)
  #include "stm32f1/pins_CREALITY_V427.h"           // STM32F1                              env:STM32F103RE_creality env:STM32F103RE_creality_xfer env:STM32F103RC_creality env:STM32F103RC_creality_xfer env:STM32F103RE_creality_maple
#elif MB(CREALITY_V4210)
  #include "stm32f1/pins_CREALITY_V4210.h"          // STM32F1                              env:STM32F103RE_creality env:STM32F103RE_creality_xfer env:STM32F103RC_creality env:STM32F103RC_creality_xfer env:STM32F103RE_creality_maple
#elif MB(CREALITY_V431, CREALITY_V431_A, CREALITY_V431_B, CREALITY_V431_C, CREALITY_V431_D)
  #include "stm32f1/pins_CREALITY_V431.h"           // STM32F1                              env:STM32F103RE_creality env:STM32F103RE_creality_xfer env:STM32F103RC_creality env:STM32F103RC_creality_xfer env:STM32F103RE_creality_maple
#elif MB(CREALITY_V452)
  #include "stm32f1/pins_CREALITY_V452.h"           // STM32F1                              env:STM32F103RE_creality env:STM32F103RE_creality_xfer env:STM32F103RC_creality env:STM32F103RC_creality_xfer env:STM32F103RE_creality_maple
#elif MB(CREALITY_V453)
  #include "stm32f1/pins_CREALITY_V453.h"           // STM32F1                              env:STM32F103RE_creality env:STM32F103RE_creality_xfer env:STM32F103RC_creality env:STM32F103RC_creality_xfer env:STM32F103RE_creality_maple
#elif MB(CREALITY_V521)
  #include "stm32f1/pins_CREALITY_V521.h"           // STM32F1                              env:STM32F103VE_creality
#elif MB(CREALITY_V24S1)
  #include "stm32f1/pins_CREALITY_V24S1.h"          // STM32F1                              env:STM32F103RE_creality env:STM32F103RE_creality_xfer env:STM32F103RC_creality env:STM32F103RC_creality_xfer env:STM32F103RE_creality_maple
#elif MB(CREALITY_V24S1_301)
  #include "stm32f1/pins_CREALITY_V24S1_301.h"      // STM32F1                              env:STM32F103RE_creality env:STM32F103RE_creality_xfer env:STM32F103RC_creality env:STM32F103RC_creality_xfer env:STM32F103RE_creality_maple
#elif MB(CREALITY_V25S1)
  #include "stm32f1/pins_CREALITY_V25S1.h"          // STM32F1                              env:STM32F103RE_creality_smartPro env:STM32F103RE_creality_smartPro_maple
#elif MB(TRIGORILLA_PRO)
  #include "stm32f1/pins_TRIGORILLA_PRO.h"          // STM32F1                              env:trigorilla_pro env:trigorilla_pro_maple env:trigorilla_pro_disk
#elif MB(FLY_MINI)
  #include "stm32f1/pins_FLY_MINI.h"                // STM32F1                              env:FLY_MINI env:FLY_MINI_maple
#elif MB(FLSUN_HISPEED)
  #include "stm32f1/pins_FLSUN_HISPEED.h"           // STM32F1                              env:flsun_hispeedv1
#elif MB(BEAST)
  #include "stm32f1/pins_BEAST.h"                   // STM32F1                              env:STM32F103VE env:STM32F103RE_maple
#elif MB(MINGDA_MPX_ARM_MINI)
  #include "stm32f1/pins_MINGDA_MPX_ARM_MINI.h"     // STM32F1                              env:mingda_mpx_arm_mini
#elif MB(ZONESTAR_ZM3E2)
  #include "stm32f1/pins_ZM3E2_V1_0.h"              // STM32F1                              env:STM32F103RC_ZM3E2_USB env:STM32F103RC_ZM3E2_USB_maple
#elif MB(ZONESTAR_ZM3E4)
  #include "stm32f1/pins_ZM3E4_V1_0.h"              // STM32F1                              env:STM32F103VC_ZM3E4_USB env:STM32F103VC_ZM3E4_USB_maple
#elif MB(ZONESTAR_ZM3E4V2)
  #include "stm32f1/pins_ZM3E4_V2_0.h"              // STM32F1                              env:STM32F103VE_ZM3E4V2_USB env:STM32F103VE_ZM3E4V2_USB_maple
#elif MB(ERYONE_ERY32_MINI)
  #include "stm32f1/pins_ERYONE_ERY32_MINI.h"       // STM32F1                              env:ERYONE_ERY32_MINI_maple
#elif MB(PANDA_PI_V29)
  #include "stm32f1/pins_PANDA_PI_V29.h"            // STM32F1                              env:PANDA_PI_V29
#elif MB(SOVOL_V131)
  #include "gd32f1/pins_SOVOL_V131.h"               // GD32F1                               env:GD32F103RET6_sovol_maple
#elif MB(TRIGORILLA_V006)
  #include "gd32f1/pins_TRIGORILLA_V006.h"          // GD32F1                               env:trigorilla_v006
#elif MB(KEDI_CONTROLLER_V1_2)
  #include "stm32f1/pins_KEDI_CONTROLLER_V1_2.h"    // STM32F1                              env:STM32F103RC_btt env:STM32F103RC_btt_USB env:STM32F103RC_btt_maple env:STM32F103RC_btt_USB_maple
#elif MB(MD_D301)
  #include "stm32f1/pins_MD_D301.h"                 // STM32F1                              env:mingda_d301 env:mingda_d301_maple
#elif MB(VOXELAB_AQUILA)
  #include "gd32f1/pins_VOXELAB_AQUILA.h"           // GD32F1, N32G4, STM32F1               env:GD32F103RC_voxelab_maple env:N32G455RE_voxelab_maple env:STM32F103RE_creality_maple env:STM32F103RE_creality
#elif MB(SPRINGER_CONTROLLER)
  #include "stm32f1/pins_ORCA_3D_SPRINGER.h"        // STM32F1                              env:STM32F103VC_orca3d

//
// ARM Cortex-M4F
//

#elif MB(TEENSY31_32)
  #include "teensy3/pins_TEENSY31_32.h"             // TEENSY31_32                          env:teensy31
#elif MB(TEENSY35_36)
  #include "teensy3/pins_TEENSY35_36.h"             // TEENSY35_36                          env:teensy35 env:teensy36

//
// STM32 ARM Cortex-M4F
//

#elif MB(ARMED)
  #include "stm32f4/pins_ARMED.h"                   // STM32F4                              env:ARMED
#elif MB(RUMBA32_V1_0, RUMBA32_V1_1)
  #include "stm32f4/pins_RUMBA32_AUS3D.h"           // STM32F4                              env:rumba32
#elif MB(RUMBA32_MKS)
  #include "stm32f4/pins_RUMBA32_MKS.h"             // STM32F4                              env:rumba32
#elif MB(RUMBA32_BTT)
  #include "stm32f4/pins_RUMBA32_BTT.h"             // STM32F4                              env:rumba32
#elif MB(BLACK_STM32F407VE)
  #include "stm32f4/pins_BLACK_STM32F407VE.h"       // STM32F4                              env:STM32F407VE_black
#elif MB(BLACK_STM32F407ZE)
  #error "BLACK_STM32F407ZE is not yet supported."
#elif MB(BTT_SKR_MINI_E3_V3_0_1)
  #include "stm32f4/pins_BTT_SKR_MINI_E3_V3_0_1.h"  // STM32F4                              env:STM32F401RC_btt env:STM32F401RC_btt_xfer
#elif MB(BTT_SKR_PRO_V1_1)
  #include "stm32f4/pins_BTT_SKR_PRO_V1_1.h"        // STM32F4                              env:BTT_SKR_PRO env:BTT_SKR_PRO_usb_flash_drive
#elif MB(BTT_SKR_PRO_V1_2)
  #include "stm32f4/pins_BTT_SKR_PRO_V1_2.h"        // STM32F4                              env:BTT_SKR_PRO env:BTT_SKR_PRO_usb_flash_drive
#elif MB(BTT_BTT002_V1_0)
  #include "stm32f4/pins_BTT_BTT002_V1_0.h"         // STM32F4                              env:BTT_BTT002 env:BTT_BTT002_VET6
#elif MB(BTT_E3_RRF)
  #include "stm32f4/pins_BTT_E3_RRF.h"              // STM32F4                              env:BTT_E3_RRF
#elif MB(BTT_SKR_V2_0_REV_A)
  #include "stm32f4/pins_BTT_SKR_V2_0_REV_A.h"      // STM32F4                              env:STM32F407VG_btt env:STM32F407VG_btt_USB env:STM32F407VG_btt_USB_debug
#elif MB(BTT_SKR_V2_0_REV_B)
  #include "stm32f4/pins_BTT_SKR_V2_0_REV_B.h"      // STM32F4                              env:STM32F407VG_btt env:STM32F407VG_btt_USB env:STM32F407VG_btt_USB_debug env:STM32F429VG_btt env:STM32F429VG_btt_USB env:STM32F429VG_btt_USB_debug
#elif MB(BTT_GTR_V1_0)
  #include "stm32f4/pins_BTT_GTR_V1_0.h"            // STM32F4                              env:BTT_GTR_V1_0 env:BTT_GTR_V1_0_usb_flash_drive
#elif MB(BTT_OCTOPUS_V1_0)
  #include "stm32f4/pins_BTT_OCTOPUS_V1_0.h"        // STM32F4                              env:STM32F446ZE_btt env:STM32F446ZE_btt_usb_flash_drive
#elif MB(BTT_OCTOPUS_V1_1)
  #include "stm32f4/pins_BTT_OCTOPUS_V1_1.h"        // STM32F4                              env:STM32F446ZE_btt env:STM32F446ZE_btt_usb_flash_drive env:STM32F429ZG_btt env:STM32F429ZG_btt_usb_flash_drive env:STM32F407ZE_btt env:STM32F407ZE_btt_usb_flash_drive
#elif MB(BTT_OCTOPUS_PRO_V1_0)
  #include "stm32f4/pins_BTT_OCTOPUS_PRO_V1_0.h"    // STM32F4                              env:STM32F446ZE_btt env:STM32F446ZE_btt_usb_flash_drive env:STM32F429ZG_btt env:STM32F429ZG_btt_usb_flash_drive env:STM32H723ZE_btt
#elif MB(LERDGE_K)
  #include "stm32f4/pins_LERDGE_K.h"                // STM32F4                              env:LERDGEK env:LERDGEK_usb_flash_drive
#elif MB(LERDGE_S)
  #include "stm32f4/pins_LERDGE_S.h"                // STM32F4                              env:LERDGES env:LERDGES_usb_flash_drive
#elif MB(LERDGE_X)
  #include "stm32f4/pins_LERDGE_X.h"                // STM32F4                              env:LERDGEX env:LERDGEX_usb_flash_drive
#elif MB(FYSETC_S6)
  #include "stm32f4/pins_FYSETC_S6.h"               // STM32F4                              env:FYSETC_S6 env:FYSETC_S6_8000
#elif MB(FYSETC_S6_V2_0)
  #include "stm32f4/pins_FYSETC_S6_V2_0.h"          // STM32F4                              env:FYSETC_S6 env:FYSETC_S6_8000
#elif MB(FYSETC_SPIDER)
  #include "stm32f4/pins_FYSETC_SPIDER.h"           // STM32F4                              env:FYSETC_S6 env:FYSETC_S6_8000
#elif MB(FYSETC_SPIDER_V2_2)
  #include "stm32f4/pins_FYSETC_SPIDER_V2_2.h"      // STM32F4                              env:FYSETC_S6 env:FYSETC_S6_8000
#elif MB(FLYF407ZG)
  #include "stm32f4/pins_FLYF407ZG.h"               // STM32F4                              env:FLYF407ZG
#elif MB(MKS_ROBIN2)
  #include "stm32f4/pins_MKS_ROBIN2.h"              // STM32F4                              env:mks_robin2
#elif MB(MKS_ROBIN_PRO_V2)
  #include "stm32f4/pins_MKS_ROBIN_PRO_V2.h"        // STM32F4                              env:mks_robin_pro2
#elif MB(MKS_ROBIN_NANO_V3)
  #include "stm32f4/pins_MKS_ROBIN_NANO_V3.h"       // STM32F4                              env:mks_robin_nano_v3 env:mks_robin_nano_v3_usb_flash_drive env:mks_robin_nano_v3_usb_flash_drive_msc
#elif MB(MKS_ROBIN_NANO_V3_1)
  #include "stm32f4/pins_MKS_ROBIN_NANO_V3.h"       // STM32F4                              env:mks_robin_nano_v3_1 env:mks_robin_nano_v3_1_usb_flash_drive env:mks_robin_nano_v3_1_usb_flash_drive_msc
#elif MB(MKS_MONSTER8_V1)
  #include "stm32f4/pins_MKS_MONSTER8_V1.h"         // STM32F4                              env:mks_monster8 env:mks_monster8_usb_flash_drive env:mks_monster8_usb_flash_drive_msc
#elif MB(MKS_MONSTER8_V2)
  #include "stm32f4/pins_MKS_MONSTER8_V2.h"         // STM32F4                              env:mks_monster8 env:mks_monster8_usb_flash_drive env:mks_monster8_usb_flash_drive_msc
#elif MB(ANET_ET4)
  #include "stm32f4/pins_ANET_ET4.h"                // STM32F4                              env:Anet_ET4_no_bootloader env:Anet_ET4_OpenBLT
#elif MB(ANET_ET4P)
  #include "stm32f4/pins_ANET_ET4P.h"               // STM32F4                              env:Anet_ET4_no_bootloader env:Anet_ET4_OpenBLT
#elif MB(FYSETC_CHEETAH_V20)
  #include "stm32f4/pins_FYSETC_CHEETAH_V20.h"      // STM32F4                              env:FYSETC_CHEETAH_V20
#elif MB(FYSETC_CHEETAH_V30)
  #include "stm32f4/pins_FYSETC_CHEETAH_V30.h"      // STM32F4                              env:FYSETC_CHEETAH_V30
#elif MB(TH3D_EZBOARD_V2)
  #include "stm32f4/pins_TH3D_EZBOARD_V2.h"         // STM32F4                              env:TH3D_EZBoard_V2_no_bootloader env:TH3D_EZBoard_V2_OpenBLT
#elif MB(OPULO_LUMEN_REV3)
  #include "stm32f4/pins_OPULO_LUMEN_REV3.h"        // STM32F4                              env:Opulo_Lumen_REV3
#elif MB(MKS_ROBIN_NANO_V1_3_F4)
  #include "stm32f4/pins_MKS_ROBIN_NANO_V1_3_F4.h"  // STM32F4                              env:mks_robin_nano_v1_3_f4 env:mks_robin_nano_v1_3_f4_usbmod
#elif MB(MKS_EAGLE)
  #include "stm32f4/pins_MKS_EAGLE.h"               // STM32F4                              env:mks_eagle env:mks_eagle_usb_flash_drive env:mks_eagle_usb_flash_drive_msc
#elif MB(ARTILLERY_RUBY)
  #include "stm32f4/pins_ARTILLERY_RUBY.h"          // STM32F4                              env:Artillery_Ruby
#elif MB(CREALITY_V24S1_301F4)
  #include "stm32f4/pins_CREALITY_V24S1_301F4.h"    // STM32F4                              env:STM32F401RC_creality env:STM32F401RC_creality_nobootloader env:STM32F401RC_creality_jlink env:STM32F401RC_creality_stlink
#elif MB(CREALITY_CR4NTXXC10)
  #include "stm32f4/pins_CREALITY_CR4NTXXC10.h"     // STM32F4                              env:STM32F401RE_freeruns env:STM32F401RE_freeruns_jlink env:STM32F401RE_freeruns_stlink
#elif MB(OPULO_LUMEN_REV4)
  #include "stm32f4/pins_OPULO_LUMEN_REV4.h"        // STM32F4                              env:Opulo_Lumen_REV4
#elif MB(FYSETC_SPIDER_KING407)
  #include "stm32f4/pins_FYSETC_SPIDER_KING407.h"   // STM32F4                              env:FYSETC_SPIDER_KING407
#elif MB(MKS_SKIPR_V1)
  #include "stm32f4/pins_MKS_SKIPR_V1_0.h"          // STM32F4                              env:mks_skipr_v1 env:mks_skipr_v1_nobootloader
#elif MB(TRONXY_CXY_446_V10)
  #include "stm32f4/pins_TRONXY_CXY_446_V10.h"      // STM32F4                              env:TRONXY_CXY_446_V10 env:TRONXY_CXY_446_V10_usb_flash_drive
#elif MB(CREALITY_F401RE)
  #include "stm32f4/pins_CREALITY_F401.h"           // STM32F4                              env:STM32F401RE_creality
#elif MB(BLACKPILL_CUSTOM)
  #include "stm32f4/pins_BLACKPILL_CUSTOM.h"        // STM32F4                              env:STM32F401CD_blackpill_stlink
#elif MB(I3DBEEZ9_V1)
  #include "stm32f4/pins_I3DBEEZ9.h"                // STM32F4                              env:I3DBEEZ9_V1
#elif MB(MELLOW_FLY_E3_V2)
  #include "stm32f4/pins_MELLOW_FLY_E3_V2.h"        // STM32F4                              env:FLY_E3_V2
#elif MB(BLACKBEEZMINI_V1)
  #include "stm32f4/pins_BLACKBEEZMINI.h"           // STM32F4                              env:BLACKBEEZMINI_V1
#elif MB(XTLW_CLIMBER_8TH)
  #include "stm32f4/pins_XTLW_CLIMBER_8TH.h"        // STM32F4                              env:XTLW_CLIMBER_8TH

//
// Other ARM Cortex-M4
//

#elif MB(CREALITY_CR4NS)
  #include "stm32f1/pins_CREALITY_CR4NS.h"          // STM32F1                              env:STM32F103RE_creality env:STM32F103RE_creality_maple

//
// ARM Cortex-M7
//

#elif MB(REMRAM_V1)
  #include "stm32f7/pins_REMRAM_V1.h"               // STM32F7                              env:REMRAM_V1
#elif MB(NUCLEO_F767ZI)
  #include "stm32f7/pins_NUCLEO_F767ZI.h"           // STM32F7                              env:NUCLEO_F767ZI
#elif MB(BTT_SKR_SE_BX_V2)
  #include "stm32h7/pins_BTT_SKR_SE_BX_V2.h"        // STM32H7                              env:BTT_SKR_SE_BX
#elif MB(BTT_SKR_SE_BX_V3)
  #include "stm32h7/pins_BTT_SKR_SE_BX_V3.h"        // STM32H7                              env:BTT_SKR_SE_BX
#elif MB(BTT_SKR_V3_0)
  #include "stm32h7/pins_BTT_SKR_V3_0.h"            // STM32H7                              env:STM32H743VI_btt env:STM32H723VG_btt
#elif MB(BTT_SKR_V3_0_EZ)
  #include "stm32h7/pins_BTT_SKR_V3_0_EZ.h"         // STM32H7                              env:STM32H743VI_btt env:STM32H723VG_btt
#elif MB(BTT_OCTOPUS_MAX_EZ_V1_0)
  #include "stm32h7/pins_BTT_OCTOPUS_MAX_EZ.h"      // STM32H7                              env:STM32H723ZE_btt
#elif MB(BTT_OCTOPUS_PRO_V1_0_1)
  #include "stm32h7/pins_BTT_OCTOPUS_PRO_V1_0_1.h"  // STM32H7                              env:STM32H723ZE_btt
#elif MB(BTT_OCTOPUS_PRO_V1_1)
  #include "stm32h7/pins_BTT_OCTOPUS_PRO_V1_1.h"    // STM32H7                              env:STM32H723ZE_btt
#elif MB(BTT_MANTA_M8P_V2_0)
  #include "stm32h7/pins_BTT_MANTA_M8P_V2_0.h"      // STM32H7                              env:STM32H723ZE_btt
#elif MB(BTT_KRAKEN_V1_0)
  #include "stm32h7/pins_BTT_KRAKEN_V1_0.h"         // STM32H7                              env:STM32H723ZG_btt
#elif MB(TEENSY41)
  #include "teensy4/pins_TEENSY41.h"                // Teensy-4.x                           env:teensy41
#elif MB(T41U5XBB)
  #include "teensy4/pins_T41U5XBB.h"                // Teensy-4.x                           env:teensy41

//
// Espressif ESP32
//

#elif MB(ESPRESSIF_ESP32)
  #include "esp32/pins_ESP32.h"                     // ESP32                                env:esp32
#elif MB(MRR_ESPA)
  #include "esp32/pins_MRR_ESPA.h"                  // ESP32                                env:esp32
#elif MB(MRR_ESPE)
  #include "esp32/pins_MRR_ESPE.h"                  // ESP32                                env:esp32
#elif MB(E4D_BOX)
  #include "esp32/pins_E4D.h"                       // ESP32                                env:esp32
#elif MB(RESP32_CUSTOM)
  #include "esp32/pins_RESP32_CUSTOM.h"             // ESP32                                env:esp32
#elif MB(FYSETC_E4)
  #include "esp32/pins_FYSETC_E4.h"                 // ESP32                                env:FYSETC_E4
#elif MB(PANDA_ZHU)
  #include "esp32/pins_PANDA_ZHU.h"                 // ESP32                                env:PANDA
#elif MB(PANDA_M4)
  #include "esp32/pins_PANDA_M4.h"                  // ESP32                                env:PANDA
#elif MB(MKS_TINYBEE)
  #include "esp32/pins_MKS_TINYBEE.h"               // ESP32                                env:mks_tinybee
#elif MB(ENWI_ESPNP)
  #include "esp32/pins_ENWI_ESPNP.h"                // ESP32                                env:esp32
#elif MB(GODI_CONTROLLER_V1_0)
  #include "esp32/pins_GODI_CONTROLLER_V1_0.h"      // ESP32                                env:godi_esp32
#elif MB(MM_JOKER)
  #include "esp32/pins_MM_JOKER.h"                  // ESP32                                env:esp32

//
// Adafruit Grand Central M4 (SAMD51 ARM Cortex-M4)
//

#elif MB(AGCM4_RAMPS_144)
  #include "samd/pins_RAMPS_144.h"                  // SAMD51                               env:SAMD51_grandcentral_m4
#elif MB(BRICOLEMON_V1_0)
  #include "samd/pins_BRICOLEMON_V1_0.h"            // SAMD51                               env:SAMD51_grandcentral_m4
#elif MB(BRICOLEMON_LITE_V1_0)
  #include "samd/pins_BRICOLEMON_LITE_V1_0.h"       // SAMD51                               env:SAMD51_grandcentral_m4

//
// ReprapWorld Minitronics (SAMD21)
//

#elif MB(MINITRONICS20)
  #include "samd/pins_MINITRONICS20.h"              // SAMD21                               env:SAMD21_minitronics20

//
// HC32 ARM Cortex-M4
//

#elif MB(AQUILA_V101)
  #include "hc32f4/pins_AQUILA_101.h"               // HC32F460                             env:HC32F460C_aquila_101
#elif MB(CREALITY_ENDER2P_V24S4)
  #include "hc32f4/pins_CREALITY_ENDER2P_V24S4.h"   // HC32F460                             env:HC32F460C_e2p24s4

//
// Custom board (with custom PIO env)
//

#elif MB(CUSTOM)
  #include "pins_custom.h"                          //                                      env:custom

//
// Linux Native Debug board
//

#elif MB(SIMULATED)
<<<<<<< HEAD
  #include "linux/pins_RAMPS_LINUX.h"               // Native or Simulation                 lin:linux_native mac:simulator_macos_debug mac:simulator_macos_release win:simulator_windows lin:simulator_linux_debug lin:simulator_linux_release lin:linux_native_sdl
=======
  #include "native/pins_RAMPS_NATIVE.h"             // Native or Simulation                 lin:linux_native mac:simulator_macos_debug mac:simulator_macos_release win:simulator_windows lin:simulator_linux_debug lin:simulator_linux_release
>>>>>>> 0de4a702

#else

  //
  // Obsolete or unknown board
  //

  #define BOARD_MKS_13                  99900
  #define BOARD_TRIGORILLA              99901
  #define BOARD_RURAMPS4D               99902
  #define BOARD_FORMBOT_TREX2           99903
  #define BOARD_BIQU_SKR_V1_1           99904
  #define BOARD_STM32F1R                99905
  #define BOARD_STM32F103R              99906
  #define BOARD_ESP32                   99907
  #define BOARD_STEVAL                  99908
  #define BOARD_STEVAL_3DP001V1         99908
  #define BOARD_BIGTREE_SKR_V1_1        99909
  #define BOARD_BIGTREE_SKR_V1_3        99910
  #define BOARD_BIGTREE_SKR_V1_4        99911
  #define BOARD_BIGTREE_SKR_V1_4_TURBO  99912
  #define BOARD_BIGTREE_BTT002_V1_0     99913
  #define BOARD_BIGTREE_SKR_PRO_V1_1    99914
  #define BOARD_BIGTREE_SKR_MINI_V1_1   99915
  #define BOARD_BIGTREE_SKR_MINI_E3     99916
  #define BOARD_BIGTREE_SKR_E3_DIP      99917
  #define BOARD_RUMBA32                 99918
  #define BOARD_RUMBA32_AUS3D           99919
  #define BOARD_RAMPS_DAGOMA            99920
  #define BOARD_RAMPS_LONGER3D_LK4PRO   99921
  #define BOARD_BTT_SKR_V2_0            99922
  #define BOARD_TH3D_EZBOARD_LITE_V2    99923
  #define BOARD_BTT_SKR_SE_BX           99924
  #define BOARD_MKS_MONSTER8            99925
  #define BOARD_LINUX_RAMPS             99926
  #define BOARD_BTT_MANTA_M4P_V1_0      99927
  #define BOARD_VAKE403D                99928
  #define BOARD_TRONXY_V10              99929

  #if MB(MKS_13)
    #error "BOARD_MKS_13 is now BOARD_MKS_GEN_13. Please update your configuration."
  #elif MB(TRIGORILLA)
    #error "BOARD_TRIGORILLA is now BOARD_TRIGORILLA_13. Please update your configuration."
  #elif MB(RURAMPS4D)
    #error "BOARD_RURAMPS4D is now BOARD_RURAMPS4D_11. Please update your configuration."
  #elif MB(FORMBOT_TREX2)
    #error "FORMBOT_TREX2 is now BOARD_FORMBOT_TREX2PLUS. Please update your configuration."
  #elif MB(BIQU_SKR_V1_1)
    #error "BOARD_BIQU_SKR_V1_1 is now BOARD_BTT_SKR_V1_1. Please update your configuration."
  #elif MB(BIGTREE_SKR_V1_1)
    #error "BOARD_BIGTREE_SKR_V1_1 is now BOARD_BTT_SKR_V1_1. Please update your configuration."
  #elif MB(BIGTREE_SKR_V1_3)
    #error "BOARD_BIGTREE_SKR_V1_3 is now BOARD_BTT_SKR_V1_3. Please update your configuration."
  #elif MB(BIGTREE_SKR_V1_4)
    #error "BOARD_BIGTREE_SKR_V1_4 is now BOARD_BTT_SKR_V1_4. Please update your configuration."
  #elif MB(BIGTREE_SKR_V1_4_TURBO)
    #error "BOARD_BIGTREE_SKR_V1_4_TURBO is now BOARD_BTT_SKR_V1_4_TURBO. Please update your configuration."
  #elif MB(BIGTREE_BTT002_V1_0)
    #error "BOARD_BIGTREE_BTT002_V1_0 is now BOARD_BTT_BTT002_V1_0. Please update your configuration."
  #elif MB(BIGTREE_SKR_PRO_V1_1)
    #error "BOARD_BIGTREE_SKR_PRO_V1_1 is now BOARD_BTT_SKR_PRO_V1_1. Please update your configuration."
  #elif MB(BIGTREE_SKR_MINI_V1_1)
    #error "BOARD_BIGTREE_SKR_MINI_V1_1 is now BOARD_BTT_SKR_MINI_V1_1. Please update your configuration."
  #elif MB(BIGTREE_SKR_MINI_E3)
    #error "BOARD_BIGTREE_SKR_MINI_E3 is now BOARD_BTT_SKR_MINI_E3_V1_0. Please update your configuration."
  #elif MB(BIGTREE_SKR_E3_DIP)
    #error "BOARD_BIGTREE_SKR_E3_DIP is now BOARD_BTT_SKR_E3_DIP. Please update your configuration."
  #elif MB(STM32F1R)
    #error "BOARD_STM32F1R is now BOARD_STM32F103RE. Please update your configuration."
  #elif MB(STM32F103R)
    #error "BOARD_STM32F103R is now BOARD_STM32F103RE. Please update your configuration."
  #elif MOTHERBOARD == BOARD_ESP32
    #error "BOARD_ESP32 is now BOARD_ESPRESSIF_ESP32. Please update your configuration."
  #elif MB(STEVAL)
    #error "BOARD_STEVAL_3DP001V1 (BOARD_STEVAL) is no longer supported in Marlin."
  #elif MB(RUMBA32)
    #error "BOARD_RUMBA32 is now BOARD_RUMBA32_MKS or BOARD_RUMBA32_V1_0. Please update your configuration."
  #elif MB(RUMBA32_AUS3D)
    #error "BOARD_RUMBA32_AUS3D is now BOARD_RUMBA32_V1_0. Please update your configuration."
  #elif MB(RAMPS_DAGOMA)
    #error "BOARD_RAMPS_DAGOMA is now BOARD_DAGOMA_F5. Please update your configuration."
  #elif MB(RAMPS_LONGER3D_LK4PRO)
    #error "BOARD_RAMPS_LONGER3D_LK4PRO is now BOARD_LONGER3D_LKx_PRO. Please update your configuration."
  #elif MB(BTT_SKR_V2_0)
    #error "BOARD_BTT_SKR_V2_0 is now BOARD_BTT_SKR_V2_0_REV_A or BOARD_BTT_SKR_V2_0_REV_B. See https://bit.ly/3t5d9JQ for more information. Please update your configuration."
  #elif MB(TH3D_EZBOARD_LITE_V2)
    #error "BOARD_TH3D_EZBOARD_LITE_V2 is now BOARD_TH3D_EZBOARD_V2. Please update your configuration."
  #elif MB(BTT_SKR_SE_BX)
    #error "BOARD_BTT_SKR_SE_BX is now BOARD_BTT_SKR_SE_BX_V2 or BOARD_BTT_SKR_SE_BX_V3. Please update your configuration."
  #elif MB(MKS_MONSTER8)
    #error "BOARD_MKS_MONSTER8 is now BOARD_MKS_MONSTER8_V1 or BOARD_MKS_MONSTER8_V2. Please update your configuration."
  #elif MB(LINUX_RAMPS)
    #error "BOARD_LINUX_RAMPS is now BOARD_SIMULATED. Please update your configuration."
  #elif MB(BTT_MANTA_M4P_V1_0)
    #error "BOARD_BTT_MANTA_M4P_V1_0 is now BOARD_BTT_MANTA_M4P_V2_1. Please update your configuration."
  #elif MB(TRONXY_V10)
    #error "BOARD_TRONXY_V10 is now BOARD_TRONXY_CXY_446_V10. Please update your configuration."
  #elif MB(VAKE403D)
    #error "BOARD_VAKE403D is no longer supported in Marlin."
  #elif defined(MOTHERBOARD)
    #error "Unknown MOTHERBOARD value set in Configuration.h."
  #else
    #error "MOTHERBOARD not defined! Use '#define MOTHERBOARD BOARD_...' in Configuration.h."
  #endif

  #undef BOARD_MKS_13
  #undef BOARD_TRIGORILLA
  #undef BOARD_RURAMPS4D
  #undef BOARD_FORMBOT_TREX2
  #undef BOARD_BIQU_SKR_V1_1
  #undef BOARD_STM32F1R
  #undef BOARD_STM32F103R
  #undef BOARD_ESP32
  #undef BOARD_STEVAL
  #undef BOARD_STEVAL_3DP001V1
  #undef BOARD_BIGTREE_SKR_V1_1
  #undef BOARD_BIGTREE_SKR_V1_3
  #undef BOARD_BIGTREE_SKR_V1_4
  #undef BOARD_BIGTREE_SKR_V1_4_TURBO
  #undef BOARD_BIGTREE_BTT002_V1_0
  #undef BOARD_BIGTREE_SKR_PRO_V1_1
  #undef BOARD_BIGTREE_SKR_MINI_V1_1
  #undef BOARD_BIGTREE_SKR_MINI_E3
  #undef BOARD_BIGTREE_SKR_E3_DIP
  #undef BOARD_RUMBA32
  #undef BOARD_RUMBA32_AUS3D
  #undef BOARD_RAMPS_DAGOMA
  #undef BOARD_RAMPS_LONGER3D_LK4PRO
  #undef BOARD_BTT_SKR_V2_0
  #undef BOARD_TH3D_EZBOARD_LITE_V2
  #undef BOARD_BTT_SKR_SE_BX
  #undef BOARD_MKS_MONSTER8
  #undef BOARD_LINUX_RAMPS
  #undef BOARD_BTT_MANTA_M4P_V1_0
  #undef BOARD_VAKE403D
  #undef BOARD_TRONXY_V10

#endif

//
// LCD / Controller Pins based on board expansion headers with adapters
//
#include "pins_lcd.h"

//
// Post-process pins according to configured settings
//
#include "pins_postprocess.h"

// Cleanup
#undef CONTROLLER_WARNING<|MERGE_RESOLUTION|>--- conflicted
+++ resolved
@@ -948,11 +948,7 @@
 //
 
 #elif MB(SIMULATED)
-<<<<<<< HEAD
-  #include "linux/pins_RAMPS_LINUX.h"               // Native or Simulation                 lin:linux_native mac:simulator_macos_debug mac:simulator_macos_release win:simulator_windows lin:simulator_linux_debug lin:simulator_linux_release lin:linux_native_sdl
-=======
   #include "native/pins_RAMPS_NATIVE.h"             // Native or Simulation                 lin:linux_native mac:simulator_macos_debug mac:simulator_macos_release win:simulator_windows lin:simulator_linux_debug lin:simulator_linux_release
->>>>>>> 0de4a702
 
 #else
 
