/**
 * Marlin 3D Printer Firmware
 * Copyright (c) 2020 MarlinFirmware [https://github.com/MarlinFirmware/Marlin]
 *
 * Based on Sprinter and grbl.
 * Copyright (c) 2011 Camiel Gubbels / Erik van der Zalm
 *
 * This program is free software: you can redistribute it and/or modify
 * it under the terms of the GNU General Public License as published by
 * the Free Software Foundation, either version 3 of the License, or
 * (at your option) any later version.
 *
 * This program is distributed in the hope that it will be useful,
 * but WITHOUT ANY WARRANTY; without even the implied warranty of
 * MERCHANTABILITY or FITNESS FOR A PARTICULAR PURPOSE.  See the
 * GNU General Public License for more details.
 *
 * You should have received a copy of the GNU General Public License
 * along with this program.  If not, see <https://www.gnu.org/licenses/>.
 *
 */
#pragma once

/**
 * File: pins/pins.h
 *
 * Include pins definitions
 *
 * Pins numbering schemes:
 *
 *  - Digital I/O pin number if used by READ/WRITE macros. (e.g., X_STEP_DIR)
 *    The FastIO headers map digital pins to their ports and functions.
 *
 *  - Analog Input number if used by analogRead or DAC. (e.g., TEMP_n_PIN)
 *    These numbers are the same in any pin mapping.
 */

#define MAX_E_STEPPERS 8

#if NONE(FET_ORDER_EEF, FET_ORDER_EEB, FET_ORDER_EFF, FET_ORDER_EFB, FET_ORDER_SF)
  #if   MB(RAMPS_13_EFB, RAMPS_14_EFB, RAMPS_PLUS_EFB, RAMPS_14_RE_ARM_EFB, RAMPS_SMART_EFB, RAMPS_DUO_EFB, RAMPS4DUE_EFB, RAMPS_BTT_16_PLUS_EFB)
    #define FET_ORDER_EFB 1
  #elif MB(RAMPS_13_EEB, RAMPS_14_EEB, RAMPS_PLUS_EEB, RAMPS_14_RE_ARM_EEB, RAMPS_SMART_EEB, RAMPS_DUO_EEB, RAMPS4DUE_EEB, RAMPS_BTT_16_PLUS_EEB)
    #define FET_ORDER_EEB 1
  #elif MB(RAMPS_13_EFF, RAMPS_14_EFF, RAMPS_PLUS_EFF, RAMPS_14_RE_ARM_EFF, RAMPS_SMART_EFF, RAMPS_DUO_EFF, RAMPS4DUE_EFF, RAMPS_BTT_16_PLUS_EFF)
    #define FET_ORDER_EFF 1
  #elif MB(RAMPS_13_EEF, RAMPS_14_EEF, RAMPS_PLUS_EEF, RAMPS_14_RE_ARM_EEF, RAMPS_SMART_EEF, RAMPS_DUO_EEF, RAMPS4DUE_EEF, RAMPS_BTT_16_PLUS_EEF)
    #define FET_ORDER_EEF 1
  #elif MB(RAMPS_13_SF,  RAMPS_14_SF,  RAMPS_PLUS_SF,  RAMPS_14_RE_ARM_SF,  RAMPS_SMART_SF,  RAMPS_DUO_SF,  RAMPS4DUE_SF,  RAMPS_BTT_16_PLUS_SF)
    #define FET_ORDER_SF 1
  #elif HAS_MULTI_HOTEND || (HAS_EXTRUDERS && HAS_CUTTER)
    #if TEMP_SENSOR_BED
      #define FET_ORDER_EEB 1
    #else
      #define FET_ORDER_EEF 1
    #endif
  #elif TEMP_SENSOR_BED
    #define FET_ORDER_EFB 1
  #else
    #define FET_ORDER_EFF 1
  #endif
#endif

#if !(ALL(HAS_WIRED_LCD, IS_NEWPANEL) && ANY(PANEL_ONE, VIKI2, miniVIKI, WYH_L12864, MINIPANEL, REPRAPWORLD_KEYPAD))
  #define HAS_FREE_AUX2_PINS 1
#endif

//
// Check for additional used endstop pins
//
#ifndef X_MIN_PIN
  #define X_MIN_PIN 1001
#endif
#ifndef Y_MIN_PIN
  #define Y_MIN_PIN 1002
#endif
#ifndef Z_MIN_PIN
  #define Z_MIN_PIN 1003
#endif
#ifndef X_MAX_PIN
  #define X_MAX_PIN 1004
#endif
#ifndef Y_MAX_PIN
  #define Y_MAX_PIN 1005
#endif
#ifndef Z_MAX_PIN
  #define Z_MAX_PIN 1006
#endif
#define _ENDSTOP_IS_ANY(P) (HAS_EXTRA_ENDSTOPS && (X2_STOP_PIN == P || Y2_STOP_PIN == P || Z2_STOP_PIN == P || Z3_STOP_PIN == P || Z4_STOP_PIN == P))
#if ENABLED(DUAL_X_CARRIAGE) || _ENDSTOP_IS_ANY(X_MIN_PIN) || _ENDSTOP_IS_ANY(X_MAX_PIN)
  #define NEEDS_X_MINMAX 1
#endif
#if _ENDSTOP_IS_ANY(Y_MIN_PIN) || _ENDSTOP_IS_ANY(Y_MAX_PIN)
  #define NEEDS_Y_MINMAX 1
#endif
#if _ENDSTOP_IS_ANY(Z_MIN_PIN) || _ENDSTOP_IS_ANY(Z_MAX_PIN) || ALL(Z_HOME_TO_MAX, Z_MIN_PROBE_USES_Z_MIN_ENDSTOP_PIN)
  #define NEEDS_Z_MINMAX 1
#endif
#undef _ENDSTOP_IS_ANY
#if X_MIN_PIN > 1000
  #undef X_MIN_PIN
#endif
#if Y_MIN_PIN > 1000
  #undef Y_MIN_PIN
#endif
#if Z_MIN_PIN > 1000
  #undef Z_MIN_PIN
#endif
#if X_MAX_PIN > 1000
  #undef X_MAX_PIN
#endif
#if Y_MAX_PIN > 1000
  #undef Y_MAX_PIN
#endif
#if Z_MAX_PIN > 1000
  #undef Z_MAX_PIN
#endif

// Test the target within the included pins file
#ifdef __MARLIN_DEPS__
  #define NOT_TARGET(V...) 0
#else
  #define NOT_TARGET NONE
#endif

//
// RAMPS 1.3 / 1.4 / 1.6+ - ATmega1280, ATmega2560
//

#if MB(RAMPS_OLD)
  #include "ramps/pins_RAMPS_OLD.h"                 // ATmega2560, ATmega1280               env:mega2560 env:mega1280
#elif MB(RAMPS_13_EFB, RAMPS_13_EEB, RAMPS_13_EFF, RAMPS_13_EEF, RAMPS_13_SF)
  #include "ramps/pins_RAMPS_13.h"                  // ATmega2560, ATmega1280               env:mega2560 env:mega1280
#elif MB(RAMPS_14_EFB, RAMPS_14_EEB, RAMPS_14_EFF, RAMPS_14_EEF, RAMPS_14_SF)
  #include "ramps/pins_RAMPS.h"                     // ATmega2560, ATmega1280               env:mega2560 env:mega1280
#elif MB(RAMPS_PLUS_EFB, RAMPS_PLUS_EEB, RAMPS_PLUS_EFF, RAMPS_PLUS_EEF, RAMPS_PLUS_SF)
  #include "ramps/pins_RAMPS_PLUS.h"                // ATmega2560, ATmega1280               env:mega2560 env:mega1280
#elif MB(RAMPS_BTT_16_PLUS_EFB, RAMPS_BTT_16_PLUS_EEB, RAMPS_BTT_16_PLUS_EFF, RAMPS_BTT_16_PLUS_EEF, RAMPS_BTT_16_PLUS_SF)
  #include "ramps/pins_RAMPS_BTT_16_PLUS.h"         // ATmega2560, ATmega1280               env:mega2560 env:mega1280

//
// RAMPS Derivatives - ATmega1280, ATmega2560
//

#elif MB(3DRAG)
  #include "ramps/pins_3DRAG.h"                     // ATmega2560, ATmega1280               env:mega2560 env:mega1280
#elif MB(K8200)
  #include "ramps/pins_K8200.h"                     // ATmega2560, ATmega1280               env:mega2560 env:mega1280
#elif MB(K8400)
  #include "ramps/pins_K8400.h"                     // ATmega2560, ATmega1280               env:mega2560 env:mega1280
#elif MB(K8600)
  #include "ramps/pins_K8600.h"                     // ATmega2560, ATmega1280               env:mega2560 env:mega1280
#elif MB(K8800)
  #include "ramps/pins_K8800.h"                     // ATmega2560, ATmega1280               env:mega2560 env:mega1280
#elif MB(BAM_DICE)
  #include "ramps/pins_RAMPS.h"                     // ATmega2560, ATmega1280               env:mega2560 env:mega1280
#elif MB(BAM_DICE_DUE)
  #include "ramps/pins_BAM_DICE_DUE.h"              // ATmega2560, ATmega1280               env:mega2560 env:mega1280
#elif MB(MKS_BASE)
  #include "ramps/pins_MKS_BASE_10.h"               // ATmega2560                           env:mega2560
#elif MB(MKS_BASE_14)
  #include "ramps/pins_MKS_BASE_14.h"               // ATmega2560                           env:mega2560
#elif MB(MKS_BASE_15)
  #include "ramps/pins_MKS_BASE_15.h"               // ATmega2560                           env:mega2560
#elif MB(MKS_BASE_16)
  #include "ramps/pins_MKS_BASE_16.h"               // ATmega2560                           env:mega2560
#elif MB(MKS_BASE_HEROIC)
  #include "ramps/pins_MKS_BASE_HEROIC.h"           // ATmega2560                           env:mega2560
#elif MB(MKS_GEN_13)
  #include "ramps/pins_MKS_GEN_13.h"                // ATmega2560, ATmega1280               env:mega2560 env:mega1280
#elif MB(MKS_GEN_L)
  #include "ramps/pins_MKS_GEN_L.h"                 // ATmega2560, ATmega1280               env:mega2560 env:mega1280
#elif MB(KFB_2)
  #include "ramps/pins_BIQU_KFB_2.h"                // ATmega2560                           env:mega2560
#elif MB(ZRIB_V20)
  #include "ramps/pins_ZRIB_V20.h"                  // ATmega2560, ATmega1280               env:mega2560 env:mega1280
#elif MB(ZRIB_V52)
  #include "ramps/pins_ZRIB_V52.h"                  // ATmega2560, ATmega1280               env:mega2560 env:mega1280
#elif MB(ZRIB_V53)
  #include "ramps/pins_ZRIB_V53.h"                  // ATmega2560, ATmega1280               env:mega2560 env:mega1280
#elif MB(FELIX2)
  #include "ramps/pins_FELIX2.h"                    // ATmega2560, ATmega1280               env:mega2560 env:mega1280
#elif MB(RIGIDBOARD)
  #include "ramps/pins_RIGIDBOARD.h"                // ATmega2560, ATmega1280               env:mega2560 env:mega1280
#elif MB(RIGIDBOARD_V2)
  #include "ramps/pins_RIGIDBOARD_V2.h"             // ATmega2560, ATmega1280               env:mega2560 env:mega1280
#elif MB(SAINSMART_2IN1)
  #include "ramps/pins_SAINSMART_2IN1.h"            // ATmega2560, ATmega1280               env:mega2560 env:mega1280
#elif MB(ULTIMAKER)
  #include "ramps/pins_ULTIMAKER.h"                 // ATmega2560, ATmega1280               env:mega2560 env:mega1280
#elif MB(ULTIMAKER_OLD)
  #include "ramps/pins_ULTIMAKER_OLD.h"             // ATmega2560, ATmega1280               env:mega2560 env:mega1280
#elif MB(AZTEEG_X3)
  #include "ramps/pins_AZTEEG_X3.h"                 // ATmega2560                           env:mega2560
#elif MB(AZTEEG_X3_PRO)
  #include "ramps/pins_AZTEEG_X3_PRO.h"             // ATmega2560                           env:mega2560
#elif MB(ULTIMAIN_2)
  #include "ramps/pins_ULTIMAIN_2.h"                // ATmega2560                           env:mega2560ext
#elif MB(FORMBOT_RAPTOR)
  #include "ramps/pins_FORMBOT_RAPTOR.h"            // ATmega2560                           env:mega2560
#elif MB(FORMBOT_RAPTOR2)
  #include "ramps/pins_FORMBOT_RAPTOR2.h"           // ATmega2560                           env:mega2560
#elif MB(FORMBOT_TREX2PLUS)
  #include "ramps/pins_FORMBOT_TREX2PLUS.h"         // ATmega2560                           env:mega2560
#elif MB(FORMBOT_TREX3)
  #include "ramps/pins_FORMBOT_TREX3.h"             // ATmega2560                           env:mega2560
#elif MB(RUMBA)
  #include "ramps/pins_RUMBA.h"                     // ATmega2560                           env:mega2560
#elif MB(RUMBA_RAISE3D)
  #include "ramps/pins_RUMBA_RAISE3D.h"             // ATmega2560                           env:mega2560
#elif MB(RL200)
  #include "ramps/pins_RL200.h"                     // ATmega2560                           env:mega2560
#elif MB(BQ_ZUM_MEGA_3D)
  #include "ramps/pins_BQ_ZUM_MEGA_3D.h"            // ATmega2560                           env:mega2560ext
#elif MB(MAKEBOARD_MINI)
  #include "ramps/pins_MAKEBOARD_MINI.h"            // ATmega2560                           env:mega2560
#elif MB(TRIGORILLA_13)
  #include "ramps/pins_TRIGORILLA_13.h"             // ATmega2560                           env:mega2560
#elif MB(TRIGORILLA_14, TRIGORILLA_14_11)
  #include "ramps/pins_TRIGORILLA_14.h"             // ATmega2560                           env:mega2560
#elif MB(RAMPS_ENDER_4)
  #include "ramps/pins_RAMPS_ENDER_4.h"             // ATmega2560                           env:mega2560
#elif MB(RAMPS_CREALITY)
  #include "ramps/pins_RAMPS_CREALITY.h"            // ATmega2560                           env:mega2560
#elif MB(DAGOMA_F5)
  #include "ramps/pins_DAGOMA_F5.h"                 // ATmega2560                           env:mega2560
#elif MB(FYSETC_F6_13)
  #include "ramps/pins_FYSETC_F6_13.h"              // ATmega2560                           env:FYSETC_F6
#elif MB(FYSETC_F6_14)
  #include "ramps/pins_FYSETC_F6_14.h"              // ATmega2560                           env:FYSETC_F6
#elif MB(DUPLICATOR_I3_PLUS)
  #include "ramps/pins_DUPLICATOR_I3_PLUS.h"        // ATmega2560                           env:mega2560
#elif MB(VORON)
  #include "ramps/pins_VORON.h"                     // ATmega2560                           env:mega2560
#elif MB(TRONXY_V3_1_0)
  #include "ramps/pins_TRONXY_V3_1_0.h"             // ATmega2560                           env:mega2560
#elif MB(Z_BOLT_X_SERIES)
  #include "ramps/pins_Z_BOLT_X_SERIES.h"           // ATmega2560                           env:mega2560
#elif MB(TT_OSCAR)
  #include "ramps/pins_TT_OSCAR.h"                  // ATmega2560                           env:mega2560
#elif MB(TANGO)
  #include "ramps/pins_TANGO.h"                     // ATmega2560                           env:mega2560
#elif MB(MKS_GEN_L_V2)
  #include "ramps/pins_MKS_GEN_L_V2.h"              // ATmega2560                           env:mega2560
#elif MB(COPYMASTER_3D)
  #include "ramps/pins_COPYMASTER_3D.h"             // ATmega2560                           env:mega2560
#elif MB(ORTUR_4)
  #include "ramps/pins_ORTUR_4.h"                   // ATmega2560                           env:mega2560
#elif MB(TENLOG_D3_HERO)
  #include "ramps/pins_TENLOG_D3_HERO.h"            // ATmega2560                           env:mega2560
#elif MB(TENLOG_MB1_V23)
  #include "ramps/pins_TENLOG_MB1_V23.h"            // ATmega2560                           env:mega2560
#elif MB(MKS_GEN_L_V21)
  #include "ramps/pins_MKS_GEN_L_V21.h"             // ATmega2560                           env:mega2560
#elif MB(RAMPS_S_12_EEFB, RAMPS_S_12_EEEB, RAMPS_S_12_EFFB)
  #include "ramps/pins_RAMPS_S_12.h"                // ATmega2560                           env:mega2560
#elif MB(LONGER3D_LK1_PRO, LONGER3D_LKx_PRO)
  #include "ramps/pins_LONGER3D_LKx_PRO.h"          // ATmega2560                           env:mega2560
#elif MB(PXMALION_CORE_I3)
  #include "ramps/pins_PXMALION_CORE_I3.h"          // ATmega2560                           env:mega2560
#elif MB(PANOWIN_CUTLASS)
  #include "ramps/pins_PANOWIN_CUTLASS.h"           // ATmega2560                           env:mega2560ext
#elif MB(KODAMA_BARDO)
  #include "ramps/pins_KODAMA_BARDO.h"              // ATmega2560                           env:mega2560ext

//
// RAMBo and derivatives
//

#elif MB(RAMBO)
  #include "rambo/pins_RAMBO.h"                     // ATmega2560                           env:rambo
#elif MB(MINIRAMBO, MINIRAMBO_10A)
  #include "rambo/pins_MINIRAMBO.h"                 // ATmega2560                           env:rambo
#elif MB(EINSY_RAMBO)
  #include "rambo/pins_EINSY_RAMBO.h"               // ATmega2560                           env:rambo
#elif MB(EINSY_RETRO)
  #include "rambo/pins_EINSY_RETRO.h"               // ATmega2560                           env:rambo
#elif MB(SCOOVO_X9H)
  #include "rambo/pins_SCOOVO_X9H.h"                // ATmega2560                           env:rambo
#elif MB(RAMBO_THINKERV2)
  #include "rambo/pins_RAMBO_THINKERV2.h"           // ATmega2560                           env:rambo

//
// Other ATmega1280, ATmega2560
//

#elif MB(CNCONTROLS_11)
  #include "mega/pins_CNCONTROLS_11.h"              // ATmega2560, ATmega1280               env:mega2560 env:mega1280
#elif MB(CNCONTROLS_12)
  #include "mega/pins_CNCONTROLS_12.h"              // ATmega2560, ATmega1280               env:mega2560 env:mega1280
#elif MB(CNCONTROLS_15)
  #include "mega/pins_CNCONTROLS_15.h"              // ATmega2560, ATmega1280               env:mega2560 env:mega1280
#elif MB(MIGHTYBOARD_REVE)
  #include "mega/pins_MIGHTYBOARD_REVE.h"           // ATmega2560, ATmega1280               env:mega2560ext env:MightyBoard1280 env:MightyBoard2560
#elif MB(CHEAPTRONIC)
  #include "mega/pins_CHEAPTRONIC.h"                // ATmega2560                           env:mega2560
#elif MB(CHEAPTRONIC_V2)
  #include "mega/pins_CHEAPTRONICv2.h"              // ATmega2560                           env:mega2560
#elif MB(MEGATRONICS)
  #include "mega/pins_MEGATRONICS.h"                // ATmega2560                           env:mega2560
#elif MB(MEGATRONICS_2)
  #include "mega/pins_MEGATRONICS_2.h"              // ATmega2560                           env:mega2560
#elif MB(MEGATRONICS_3, MEGATRONICS_31, MEGATRONICS_32)
  #include "mega/pins_MEGATRONICS_3.h"              // ATmega2560                           env:mega2560
#elif MB(ELEFU_3)
  #include "mega/pins_ELEFU_3.h"                    // ATmega2560                           env:mega2560
#elif MB(LEAPFROG)
  #include "mega/pins_LEAPFROG.h"                   // ATmega2560, ATmega1280               env:mega2560 env:mega1280
#elif MB(MEGACONTROLLER)
  #include "mega/pins_MEGACONTROLLER.h"             // ATmega2560                           env:mega2560
#elif MB(GT2560_REV_A)
  #include "mega/pins_GT2560_REV_A.h"               // ATmega2560, ATmega1280               env:mega2560 env:mega1280
#elif MB(GT2560_REV_A_PLUS)
  #include "mega/pins_GT2560_REV_A_PLUS.h"          // ATmega2560, ATmega1280               env:mega2560 env:mega1280
#elif MB(GT2560_V3)
  #include "mega/pins_GT2560_V3.h"                  // ATmega2560                           env:mega2560
#elif MB(GT2560_REV_B)
  #include "mega/pins_GT2560_REV_B.h"               // ATmega2560                           env:mega2560
#elif MB(GT2560_V4)
  #include "mega/pins_GT2560_V4.h"                  // ATmega2560                           env:mega2560
  #elif MB(GT2560_V4_A20)
  #include "mega/pins_GT2560_V4_A20.h"              // ATmega2560                           env:mega2560
#elif MB(GT2560_V3_MC2)
  #include "mega/pins_GT2560_V3_MC2.h"              // ATmega2560                           env:mega2560
#elif MB(GT2560_V3_A20)
  #include "mega/pins_GT2560_V3_A20.h"              // ATmega2560                           env:mega2560
#elif MB(EINSTART_S)
  #include "mega/pins_EINSTART-S.h"                 // ATmega2560, ATmega1280               env:mega2560ext env:mega1280
#elif MB(WANHAO_ONEPLUS)
  #include "mega/pins_WANHAO_ONEPLUS.h"             // ATmega2560                           env:mega2560
#elif MB(OVERLORD)
  #include "mega/pins_OVERLORD.h"                   // ATmega2560                           env:mega2560
#elif MB(HJC2560C_REV1)
  #include "mega/pins_HJC2560C_REV2.h"              // ATmega2560                           env:mega2560
#elif MB(HJC2560C_REV2)
  #include "mega/pins_HJC2560C_REV2.h"              // ATmega2560                           env:mega2560
#elif MB(LEAPFROG_XEED2015)
  #include "mega/pins_LEAPFROG_XEED2015.h"          // ATmega2560                           env:mega2560
#elif MB(PICA)
  #include "mega/pins_PICA.h"                       // ATmega2560                           env:mega2560
#elif MB(PICA_REVB)
  #include "mega/pins_PICAOLD.h"                    // ATmega2560                           env:mega2560
#elif MB(INTAMSYS40)
  #include "mega/pins_INTAMSYS40.h"                 // ATmega2560                           env:mega2560
#elif MB(MALYAN_M180)
  #include "mega/pins_MALYAN_M180.h"                // ATmega2560                           env:mega2560
#elif MB(PROTONEER_CNC_SHIELD_V3)
  #include "mega/pins_PROTONEER_CNC_SHIELD_V3.h"    // ATmega2560                           env:mega2560
#elif MB(WEEDO_62A)
  #include "mega/pins_WEEDO_62A.h"                  // ATmega2560                           env:mega2560
#elif MB(GT2560_V41B)
  #include "mega/pins_GT2560_V41b.h"                // ATmega2560                           env:mega2560

//
// ATmega1281, ATmega2561
//

#elif MB(MINITRONICS)
  #include "mega/pins_MINITRONICS.h"                // ATmega1281                           env:mega1280
#elif MB(SILVER_GATE)
  #include "mega/pins_SILVER_GATE.h"                // ATmega2561                           env:mega2560

//
// Sanguinololu and Derivatives - ATmega644P, ATmega1284P
//

#elif MB(SANGUINOLOLU_11)
  #include "sanguino/pins_SANGUINOLOLU_11.h"        // ATmega644P, ATmega1284P              env:sanguino1284p_optimized env:sanguino1284p env:sanguino644p
#elif MB(SANGUINOLOLU_12)
  #include "sanguino/pins_SANGUINOLOLU_12.h"        // ATmega644P, ATmega1284P              env:sanguino1284p_optimized env:sanguino1284p env:sanguino644p
#elif MB(MELZI)
  #include "sanguino/pins_MELZI.h"                  // ATmega644P, ATmega1284P              env:sanguino1284p_optimized env:sanguino1284p env:sanguino644p
#elif MB(MELZI_V2)
  #include "sanguino/pins_MELZI_V2.h"               // ATmega644P, ATmega1284P              env:sanguino1284p_optimized env:sanguino1284p env:sanguino644p
#elif MB(MELZI_MAKR3D)
  #include "sanguino/pins_MELZI_MAKR3D.h"           // ATmega644P, ATmega1284P              env:sanguino1284p_optimized env:sanguino1284p env:sanguino644p
#elif MB(MELZI_CREALITY)
  #include "sanguino/pins_MELZI_CREALITY.h"         // ATmega1284P                          env:melzi_optiboot_optimized env:melzi_optiboot env:melzi_optimized env:melzi
#elif MB(MELZI_CREALITY_ENDER2)
  #include "sanguino/pins_MELZI_CREALITY_E2.h"      // ATmega1284P                          env:melzi_optiboot_optimized env:melzi_optiboot env:melzi_optimized env:melzi
#elif MB(MELZI_MALYAN)
  #include "sanguino/pins_MELZI_MALYAN.h"           // ATmega644P, ATmega1284P              env:sanguino1284p_optimized env:sanguino1284p env:sanguino644p
#elif MB(MELZI_TRONXY)
  #include "sanguino/pins_MELZI_TRONXY.h"           // ATmega644P, ATmega1284P              env:sanguino1284p_optimized env:sanguino1284p env:sanguino644p
#elif MB(STB_11)
  #include "sanguino/pins_STB_11.h"                 // ATmega644P, ATmega1284P              env:sanguino1284p_optimized env:sanguino1284p env:sanguino644p
#elif MB(AZTEEG_X1)
  #include "sanguino/pins_AZTEEG_X1.h"              // ATmega644P, ATmega1284P              env:sanguino1284p_optimized env:sanguino1284p env:sanguino644p
#elif MB(ZMIB_V2)
  #include "sanguino/pins_ZMIB_V2.h"                // ATmega644P, ATmega1284P              env:sanguino1284p_optimized env:sanguino1284p env:sanguino644p

//
// Other ATmega644P, ATmega644, ATmega1284P
//

#elif MB(GEN3_MONOLITHIC)
  #include "sanguino/pins_GEN3_MONOLITHIC.h"        // ATmega644P                           env:sanguino644p
#elif MB(GEN3_PLUS)
  #include "sanguino/pins_GEN3_PLUS.h"              // ATmega644P, ATmega1284P              env:sanguino1284p_optimized env:sanguino1284p env:sanguino644p
#elif MB(GEN6)
  #include "sanguino/pins_GEN6.h"                   // ATmega644P, ATmega1284P              env:sanguino1284p_optimized env:sanguino1284p env:sanguino644p
#elif MB(GEN6_DELUXE)
  #include "sanguino/pins_GEN6_DELUXE.h"            // ATmega644P, ATmega1284P              env:sanguino1284p_optimized env:sanguino1284p env:sanguino644p
#elif MB(GEN7_CUSTOM)
  #include "sanguino/pins_GEN7_CUSTOM.h"            // ATmega644P, ATmega644, ATmega1284P   env:sanguino1284p_optimized env:sanguino1284p env:sanguino644p
#elif MB(GEN7_12)
  #include "sanguino/pins_GEN7_12.h"                // ATmega644P, ATmega644, ATmega1284P   env:sanguino1284p_optimized env:sanguino1284p env:sanguino644p
#elif MB(GEN7_13)
  #include "sanguino/pins_GEN7_13.h"                // ATmega644P, ATmega644, ATmega1284P   env:sanguino1284p_optimized env:sanguino1284p env:sanguino644p
#elif MB(GEN7_14)
  #include "sanguino/pins_GEN7_14.h"                // ATmega644P, ATmega644, ATmega1284P   env:sanguino1284p_optimized env:sanguino1284p env:sanguino644p
#elif MB(OMCA_A)
  #include "sanguino/pins_OMCA_A.h"                 // ATmega644                            env:sanguino644p
#elif MB(OMCA)
  #include "sanguino/pins_OMCA.h"                   // ATmega644P, ATmega644                env:sanguino644p
#elif MB(ANET_10)
  #include "sanguino/pins_ANET_10.h"                // ATmega1284P                          env:sanguino1284p env:sanguino1284p_optimized env:melzi_optiboot
#elif MB(SETHI)
  #include "sanguino/pins_SETHI.h"                  // ATmega644P, ATmega644, ATmega1284P   env:sanguino1284p_optimized env:sanguino1284p env:sanguino644p

//
// Teensyduino - AT90USB1286, AT90USB1286P
//

#elif MB(TEENSYLU)
  #include "teensy2/pins_TEENSYLU.h"                // AT90USB1286, AT90USB1286P            env:at90usb1286_cdc
#elif MB(PRINTRBOARD)
  #include "teensy2/pins_PRINTRBOARD.h"             // AT90USB1286                          env:at90usb1286_dfu
#elif MB(PRINTRBOARD_REVF)
  #include "teensy2/pins_PRINTRBOARD_REVF.h"        // AT90USB1286                          env:at90usb1286_dfu
#elif MB(BRAINWAVE)
  #include "teensy2/pins_BRAINWAVE.h"               // AT90USB646                           env:at90usb1286_cdc
#elif MB(BRAINWAVE_PRO)
  #include "teensy2/pins_BRAINWAVE_PRO.h"           // AT90USB1286                          env:at90usb1286_cdc
#elif MB(SAV_MKI)
  #include "teensy2/pins_SAV_MKI.h"                 // AT90USB1286                          env:at90usb1286_cdc
#elif MB(TEENSY2)
  #include "teensy2/pins_TEENSY2.h"                 // AT90USB1286                          env:teensy20
#elif MB(5DPRINT)
  #include "teensy2/pins_5DPRINT.h"                 // AT90USB1286                          env:at90usb1286_dfu

//
// LPC1768 ARM Cortex-M3
//

#elif MB(RAMPS_14_RE_ARM_EFB, RAMPS_14_RE_ARM_EEB, RAMPS_14_RE_ARM_EFF, RAMPS_14_RE_ARM_EEF, RAMPS_14_RE_ARM_SF)
  #include "lpc1768/pins_RAMPS_RE_ARM.h"            // LPC1768                              env:LPC1768
#elif MB(MKS_SBASE)
  #include "lpc1768/pins_MKS_SBASE.h"               // LPC1768                              env:LPC1768
#elif MB(MKS_SGEN_L)
  #include "lpc1768/pins_MKS_SGEN_L.h"              // LPC1768                              env:LPC1768
#elif MB(AZSMZ_MINI)
  #include "lpc1768/pins_AZSMZ_MINI.h"              // LPC1768                              env:LPC1768
#elif MB(BIQU_BQ111_A4)
  #include "lpc1768/pins_BIQU_BQ111_A4.h"           // LPC1768                              env:LPC1768
#elif MB(SELENA_COMPACT)
  #include "lpc1768/pins_SELENA_COMPACT.h"          // LPC1768                              env:LPC1768
#elif MB(BIQU_B300_V1_0)
  #include "lpc1768/pins_BIQU_B300_V1.0.h"          // LPC1768                              env:LPC1768
#elif MB(GMARSH_X6_REV1)
  #include "lpc1768/pins_GMARSH_X6_REV1.h"          // LPC1768                              env:LPC1768
#elif MB(BTT_SKR_V1_1)
  #include "lpc1768/pins_BTT_SKR_V1_1.h"            // LPC1768                              env:LPC1768
#elif MB(BTT_SKR_V1_3)
  #include "lpc1768/pins_BTT_SKR_V1_3.h"            // LPC1768                              env:LPC1768
#elif MB(BTT_SKR_V1_4)
  #include "lpc1768/pins_BTT_SKR_V1_4.h"            // LPC1768                              env:LPC1768
#elif MB(EMOTRONIC)
  #include "lpc1768/pins_EMOTRONIC.h"               // LPC1768                              env:LPC1768

//
// LPC1769 ARM Cortex-M3
//

#elif MB(MKS_SGEN)
  #include "lpc1769/pins_MKS_SGEN.h"                // LPC1769                              env:LPC1769
#elif MB(AZTEEG_X5_GT)
  #include "lpc1769/pins_AZTEEG_X5_GT.h"            // LPC1769                              env:LPC1769
#elif MB(AZTEEG_X5_MINI)
  #include "lpc1769/pins_AZTEEG_X5_MINI.h"          // LPC1769                              env:LPC1769
#elif MB(AZTEEG_X5_MINI_WIFI)
  #include "lpc1769/pins_AZTEEG_X5_MINI_WIFI.h"     // LPC1769                              env:LPC1769
#elif MB(COHESION3D_REMIX)
  #include "lpc1769/pins_COHESION3D_REMIX.h"        // LPC1769                              env:LPC1769
#elif MB(COHESION3D_MINI)
  #include "lpc1769/pins_COHESION3D_MINI.h"         // LPC1769                              env:LPC1769
#elif MB(SMOOTHIEBOARD)
  #include "lpc1769/pins_SMOOTHIEBOARD.h"           // LPC1769                              env:LPC1769
#elif MB(TH3D_EZBOARD)
  #include "lpc1769/pins_TH3D_EZBOARD.h"            // LPC1769                              env:LPC1769
#elif MB(BTT_SKR_V1_4_TURBO)
  #include "lpc1769/pins_BTT_SKR_V1_4_TURBO.h"      // LPC1769                              env:LPC1769
#elif MB(MKS_SGEN_L_V2)
  #include "lpc1769/pins_MKS_SGEN_L_V2.h"           // LPC1769                              env:LPC1769
#elif MB(BTT_SKR_E3_TURBO)
  #include "lpc1769/pins_BTT_SKR_E3_TURBO.h"        // LPC1769                              env:LPC1769
#elif MB(FLY_CDY)
  #include "lpc1769/pins_FLY_CDY.h"                 // LPC1769                              env:LPC1769

//
// Due (ATSAM) boards
//

#elif MB(DUE3DOM)
  #include "sam/pins_DUE3DOM.h"                     // SAM3X8E                              env:DUE env:DUE_USB env:DUE_debug
#elif MB(DUE3DOM_MINI)
  #include "sam/pins_DUE3DOM_MINI.h"                // SAM3X8E                              env:DUE env:DUE_USB env:DUE_debug
#elif MB(RADDS)
  #include "sam/pins_RADDS.h"                       // SAM3X8E                              env:DUE env:DUE_USB env:DUE_debug
#elif MB(RURAMPS4D_11)
  #include "sam/pins_RURAMPS4D_11.h"                // SAM3X8E                              env:DUE env:DUE_USB env:DUE_debug
#elif MB(RURAMPS4D_13)
  #include "sam/pins_RURAMPS4D_13.h"                // SAM3X8E                              env:DUE env:DUE_USB env:DUE_debug
#elif MB(RAMPS_FD_V1)
  #include "sam/pins_RAMPS_FD_V1.h"                 // SAM3X8E                              env:DUE env:DUE_USB env:DUE_debug
#elif MB(RAMPS_FD_V2)
  #include "sam/pins_RAMPS_FD_V2.h"                 // SAM3X8E                              env:DUE env:DUE_USB env:DUE_debug
#elif MB(RAMPS_SMART_EFB, RAMPS_SMART_EEB, RAMPS_SMART_EFF, RAMPS_SMART_EEF, RAMPS_SMART_SF)
  #include "sam/pins_RAMPS_SMART.h"                 // SAM3X8E                              env:DUE env:DUE_USB env:DUE_debug
#elif MB(RAMPS_DUO_EFB, RAMPS_DUO_EEB, RAMPS_DUO_EFF, RAMPS_DUO_EEF, RAMPS_DUO_SF)
  #include "sam/pins_RAMPS_DUO.h"                   // SAM3X8E                              env:DUE env:DUE_USB env:DUE_debug
#elif MB(RAMPS4DUE_EFB, RAMPS4DUE_EEB, RAMPS4DUE_EFF, RAMPS4DUE_EEF, RAMPS4DUE_SF)
  #include "sam/pins_RAMPS4DUE.h"                   // SAM3X8E                              env:DUE env:DUE_USB env:DUE_debug
#elif MB(ULTRATRONICS_PRO)
  #include "sam/pins_ULTRATRONICS_PRO.h"            // SAM3X8E                              env:DUE env:DUE_debug
#elif MB(ARCHIM1)
  #include "sam/pins_ARCHIM1.h"                     // SAM3X8E                              env:DUE_archim env:DUE_archim_debug
#elif MB(ARCHIM2)
  #include "sam/pins_ARCHIM2.h"                     // SAM3X8E                              env:DUE_archim env:DUE_archim_debug
#elif MB(ALLIGATOR)
  #include "sam/pins_ALLIGATOR_R2.h"                // SAM3X8E                              env:DUE env:DUE_debug
#elif MB(CNCONTROLS_15D)
  #include "sam/pins_CNCONTROLS_15D.h"              // SAM3X8E                              env:DUE env:DUE_USB
#elif MB(KRATOS32)
  #include "sam/pins_KRATOS32.h"                    // SAM3X8E                              env:DUE env:DUE_USB
#elif MB(PRINTRBOARD_G2)
  #include "sam/pins_PRINTRBOARD_G2.h"              // SAM3X8C                              env:DUE_USB
#elif MB(ADSK)
  #include "sam/pins_ADSK.h"                        // SAM3X8C                              env:DUE env:DUE_debug

//
// STM32 ARM Cortex-M0
//

#elif MB(MALYAN_M200_V2)
  #include "stm32f0/pins_MALYAN_M200_V2.h"          // STM32F0                              env:STM32F070RB_malyan env:STM32F070CB_malyan
#elif MB(MALYAN_M300)
  #include "stm32f0/pins_MALYAN_M300.h"             // STM32F0                              env:malyan_M300

//
// STM32 ARM Cortex-M0+
//

#elif MB(BTT_EBB42_V1_1)
  #include "stm32g0/pins_BTT_EBB42_V1_1.h"          // STM32G0                              env:BTT_EBB42_V1_1_filament_extruder
#elif MB(BTT_SKR_MINI_E3_V3_0)
  #include "stm32g0/pins_BTT_SKR_MINI_E3_V3_0.h"    // STM32G0                              env:STM32G0B1RE_btt env:STM32G0B1RE_btt_xfer
#elif MB(BTT_MANTA_M4P_V1_0)
  #include "stm32g0/pins_BTT_MANTA_M4P_V1_0.h"      // STM32G0                              env:STM32G0B1RE_manta_btt env:STM32G0B1RE_manta_btt_xfer
#elif MB(BTT_MANTA_M5P_V1_0)
  #include "stm32g0/pins_BTT_MANTA_M5P_V1_0.h"      // STM32G0                              env:STM32G0B1RE_manta_btt env:STM32G0B1RE_manta_btt_xfer
#elif MB(BTT_MANTA_E3_EZ_V1_0)
  #include "stm32g0/pins_BTT_MANTA_E3_EZ_V1_0.h"    // STM32G0                              env:STM32G0B1RE_manta_btt env:STM32G0B1RE_manta_btt_xfer
#elif MB(BTT_MANTA_M8P_V1_0)
  #include "stm32g0/pins_BTT_MANTA_M8P_V1_0.h"      // STM32G0                              env:STM32G0B1VE_btt env:STM32G0B1VE_btt_xfer
#elif MB(BTT_MANTA_M8P_V1_1)
  #include "stm32g0/pins_BTT_MANTA_M8P_V1_1.h"      // STM32G0                              env:STM32G0B1VE_btt env:STM32G0B1VE_btt_xfer

//
// STM32 ARM Cortex-M3
//

#elif MB(STM32F103RE)
  #include "stm32f1/pins_STM32F1R.h"                // STM32F1                              env:STM32F103RE env:STM32F103RE_maple
#elif MB(MALYAN_M200)
  #include "stm32f1/pins_MALYAN_M200.h"             // STM32F1                              env:STM32F103CB_malyan env:STM32F103CB_malyan_maple
#elif MB(STM3R_MINI)
  #include "stm32f1/pins_STM3R_MINI.h"              // STM32F1                              env:STM32F103VE env:STM32F103RE_maple
#elif MB(GTM32_PRO_VB)
  #include "stm32f1/pins_GTM32_PRO_VB.h"            // STM32F1                              env:STM32F103VE env:STM32F103VE_GTM32_maple
#elif MB(GTM32_PRO_VD)
  #include "stm32f1/pins_GTM32_PRO_VD.h"            // STM32F1                              env:STM32F103VE env:STM32F103VE_GTM32_maple
#elif MB(GTM32_MINI)
  #include "stm32f1/pins_GTM32_MINI.h"              // STM32F1                              env:STM32F103VE env:STM32F103VE_GTM32_maple
#elif MB(GTM32_MINI_A30)
  #include "stm32f1/pins_GTM32_MINI_A30.h"          // STM32F1                              env:STM32F103VE env:STM32F103VE_GTM32_maple
#elif MB(GTM32_REV_B)
  #include "stm32f1/pins_GTM32_REV_B.h"             // STM32F1                              env:STM32F103VE env:STM32F103VE_GTM32_maple
#elif MB(MORPHEUS)
  #include "stm32f1/pins_MORPHEUS.h"                // STM32F1                              env:STM32F103RE env:STM32F103RE_maple
#elif MB(CHITU3D)
  #include "stm32f1/pins_CHITU3D.h"                 // STM32F1                              env:STM32F103ZE env:STM32F103RE_maple
#elif MB(MKS_ROBIN)
  #include "stm32f1/pins_MKS_ROBIN.h"               // STM32F1                              env:mks_robin env:mks_robin_maple
#elif MB(MKS_ROBIN_MINI)
  #include "stm32f1/pins_MKS_ROBIN_MINI.h"          // STM32F1                              env:mks_robin_mini env:mks_robin_mini_maple
#elif MB(MKS_ROBIN_NANO)
  #include "stm32f1/pins_MKS_ROBIN_NANO.h"          // STM32F1                              env:mks_robin_nano_v1v2 env:mks_robin_nano_v1v2_maple env:mks_robin_nano_v1v2_usbmod
#elif MB(MKS_ROBIN_NANO_V2)
  #include "stm32f1/pins_MKS_ROBIN_NANO_V2.h"       // STM32F1                              env:mks_robin_nano_v1v2 env:mks_robin_nano_v1v2_maple
#elif MB(MKS_ROBIN_LITE)
  #include "stm32f1/pins_MKS_ROBIN_LITE.h"          // STM32F1                              env:mks_robin_lite env:mks_robin_lite_maple
#elif MB(MKS_ROBIN_LITE3)
  #include "stm32f1/pins_MKS_ROBIN_LITE3.h"         // STM32F1                              env:mks_robin_lite3 env:mks_robin_lite3_maple
#elif MB(MKS_ROBIN_PRO)
  #include "stm32f1/pins_MKS_ROBIN_PRO.h"           // STM32F1                              env:mks_robin_pro env:mks_robin_pro_maple
#elif MB(MKS_ROBIN_E3)
  #include "stm32f1/pins_MKS_ROBIN_E3.h"            // STM32F1                              env:mks_robin_e3 env:mks_robin_e3_maple
#elif MB(MKS_ROBIN_E3_V1_1)
  #include "stm32f1/pins_MKS_ROBIN_E3_V1_1.h"       // STM32F1                              env:mks_robin_e3
#elif MB(MKS_ROBIN_E3D)
  #include "stm32f1/pins_MKS_ROBIN_E3D.h"           // STM32F1                              env:mks_robin_e3
#elif MB(MKS_ROBIN_E3D_V1_1)
  #include "stm32f1/pins_MKS_ROBIN_E3D_V1_1.h"      // STM32F1                              env:mks_robin_e3 env:mks_robin_e3_maple
#elif MB(MKS_ROBIN_E3P)
  #include "stm32f1/pins_MKS_ROBIN_E3P.h"           // STM32F1                              env:mks_robin_e3p env:mks_robin_e3p_maple
#elif MB(BTT_SKR_MINI_V1_1)
  #include "stm32f1/pins_BTT_SKR_MINI_V1_1.h"       // STM32F1                              env:STM32F103RC_btt env:STM32F103RC_btt_USB env:STM32F103RC_btt_maple env:STM32F103RC_btt_USB_maple
#elif MB(BTT_SKR_MINI_E3_V1_0)
  #include "stm32f1/pins_BTT_SKR_MINI_E3_V1_0.h"    // STM32F1                              env:STM32F103RC_btt env:STM32F103RC_btt_USB env:STM32F103RC_btt_maple env:STM32F103RC_btt_USB_maple
#elif MB(BTT_SKR_MINI_E3_V1_2)
  #include "stm32f1/pins_BTT_SKR_MINI_E3_V1_2.h"    // STM32F1                              env:STM32F103RC_btt env:STM32F103RC_btt_USB env:STM32F103RC_btt_maple env:STM32F103RC_btt_USB_maple
#elif MB(BTT_SKR_MINI_E3_V2_0)
  #include "stm32f1/pins_BTT_SKR_MINI_E3_V2_0.h"    // STM32F1                              env:STM32F103RC_btt env:STM32F103RC_btt_USB env:STM32F103RE_btt env:STM32F103RE_btt_USB env:STM32F103RC_btt_maple env:STM32F103RC_btt_USB_maple env:STM32F103RE_btt_maple env:STM32F103RE_btt_USB_maple
#elif MB(BTT_SKR_MINI_MZ_V1_0)
  #include "stm32f1/pins_BTT_SKR_MINI_MZ_V1_0.h"    // STM32F1                              env:STM32F103RC_btt env:STM32F103RC_btt_USB env:STM32F103RC_btt_maple env:STM32F103RC_btt_USB_maple
#elif MB(BTT_SKR_E3_DIP)
  #include "stm32f1/pins_BTT_SKR_E3_DIP.h"          // STM32F1                              env:STM32F103RC_btt env:STM32F103RC_btt_USB env:STM32F103RE_btt env:STM32F103RE_btt_USB env:STM32F103RC_btt_maple env:STM32F103RC_btt_USB_maple env:STM32F103RE_btt_maple env:STM32F103RE_btt_USB_maple
#elif MB(BTT_SKR_CR6)
  #include "stm32f1/pins_BTT_SKR_CR6.h"             // STM32F1                              env:STM32F103RE_btt env:STM32F103RE_btt_USB env:STM32F103RE_btt_maple env:STM32F103RE_btt_USB_maple
#elif MB(JGAURORA_A5S_A1)
  #include "stm32f1/pins_JGAURORA_A5S_A1.h"         // STM32F1                              env:jgaurora_a5s_a1 env:jgaurora_a5s_a1_maple
#elif MB(FYSETC_AIO_II)
  #include "stm32f1/pins_FYSETC_AIO_II.h"           // STM32F1                              env:STM32F103RC_fysetc env:STM32F103RC_fysetc_maple
#elif MB(FYSETC_CHEETAH)
  #include "stm32f1/pins_FYSETC_CHEETAH.h"          // STM32F1                              env:STM32F103RC_fysetc env:STM32F103RC_fysetc_maple
#elif MB(FYSETC_CHEETAH_V12)
  #include "stm32f1/pins_FYSETC_CHEETAH_V12.h"      // STM32F1                              env:STM32F103RC_fysetc env:STM32F103RC_fysetc_maple
#elif MB(LONGER3D_LK)
  #include "stm32f1/pins_LONGER3D_LK.h"             // STM32F1                              env:STM32F103VE_longer env:STM32F103VE_longer_maple
#elif MB(CCROBOT_MEEB_3DP)
  #include "stm32f1/pins_CCROBOT_MEEB_3DP.h"        // STM32F1                              env:STM32F103RC_meeb_maple
#elif MB(CHITU3D_V5)
  #include "stm32f1/pins_CHITU3D_V5.h"              // STM32F1                              env:chitu_f103 env:chitu_f103_maple env:chitu_v5_gpio_init env:chitu_v5_gpio_init_maple
#elif MB(CHITU3D_V6)
  #include "stm32f1/pins_CHITU3D_V6.h"              // STM32F1                              env:chitu_f103 env:chitu_f103_maple
#elif MB(CHITU3D_V9)
  #include "stm32f1/pins_CHITU3D_V9.h"              // STM32F1                              env:chitu_f103 env:chitu_f103_maple
#elif MB(CREALITY_V4)
  #include "stm32f1/pins_CREALITY_V4.h"             // STM32F1                              env:STM32F103RE_creality env:STM32F103RE_creality_xfer env:STM32F103RC_creality env:STM32F103RC_creality_xfer env:STM32F103RE_creality_maple
#elif MB(CREALITY_V4210)
  #include "stm32f1/pins_CREALITY_V4210.h"          // STM32F1                              env:STM32F103RE_creality env:STM32F103RE_creality_xfer env:STM32F103RC_creality env:STM32F103RC_creality_xfer env:STM32F103RE_creality_maple
#elif MB(CREALITY_V425)
  #include "stm32f1/pins_CREALITY_V425.h"           // STM32F1                              env:STM32F103RE_creality env:STM32F103RE_creality_xfer env:STM32F103RC_creality env:STM32F103RC_creality_xfer env:STM32F103RE_creality_maple
#elif MB(CREALITY_V422)
  #include "stm32f1/pins_CREALITY_V422.h"           // STM32F1                              env:STM32F103RE_creality env:STM32F103RE_creality_xfer env:STM32F103RC_creality env:STM32F103RC_creality_xfer env:STM32F103RE_creality_maple
#elif MB(CREALITY_V423)
  #include "stm32f1/pins_CREALITY_V423.h"           // STM32F1                              env:STM32F103RE_creality env:STM32F103RE_creality_xfer env:STM32F103RC_creality env:STM32F103RC_creality_xfer
#elif MB(CREALITY_V427)
  #include "stm32f1/pins_CREALITY_V427.h"           // STM32F1                              env:STM32F103RE_creality env:STM32F103RE_creality_xfer env:STM32F103RC_creality env:STM32F103RC_creality_xfer env:STM32F103RE_creality_maple
#elif MB(CREALITY_V431, CREALITY_V431_A, CREALITY_V431_B, CREALITY_V431_C, CREALITY_V431_D)
  #include "stm32f1/pins_CREALITY_V431.h"           // STM32F1                              env:STM32F103RE_creality env:STM32F103RE_creality_xfer env:STM32F103RC_creality env:STM32F103RC_creality_xfer env:STM32F103RE_creality_maple
#elif MB(CREALITY_V452)
  #include "stm32f1/pins_CREALITY_V452.h"           // STM32F1                              env:STM32F103RE_creality env:STM32F103RE_creality_xfer env:STM32F103RC_creality env:STM32F103RC_creality_xfer env:STM32F103RE_creality_maple
#elif MB(CREALITY_V453)
  #include "stm32f1/pins_CREALITY_V453.h"           // STM32F1                              env:STM32F103RE_creality env:STM32F103RE_creality_xfer env:STM32F103RC_creality env:STM32F103RC_creality_xfer env:STM32F103RE_creality_maple
#elif MB(CREALITY_V24S1)
  #include "stm32f1/pins_CREALITY_V24S1.h"          // STM32F1                              env:STM32F103RE_creality env:STM32F103RE_creality_xfer env:STM32F103RC_creality env:STM32F103RC_creality_xfer env:STM32F103RE_creality_maple
#elif MB(CREALITY_V24S1_301)
  #include "stm32f1/pins_CREALITY_V24S1_301.h"      // STM32F1                              env:STM32F103RE_creality env:STM32F103RE_creality_xfer env:STM32F103RC_creality env:STM32F103RC_creality_xfer env:STM32F103RE_creality_maple
#elif MB(CREALITY_V25S1)
  #include "stm32f1/pins_CREALITY_V25S1.h"          // STM32F1                              env:STM32F103RE_creality_smartPro env:STM32F103RE_creality_smartPro_maple
#elif MB(CREALITY_V521)
  #include "stm32f1/pins_CREALITY_V521.h"           // STM32F1                              env:STM32F103VE_creality
#elif MB(TRIGORILLA_PRO)
  #include "stm32f1/pins_TRIGORILLA_PRO.h"          // STM32F1                              env:trigorilla_pro env:trigorilla_pro_maple env:trigorilla_pro_disk
#elif MB(FLY_MINI)
  #include "stm32f1/pins_FLY_MINI.h"                // STM32F1                              env:FLY_MINI env:FLY_MINI_maple
#elif MB(FLSUN_HISPEED)
  #include "stm32f1/pins_FLSUN_HISPEED.h"           // STM32F1                              env:flsun_hispeedv1
#elif MB(BEAST)
  #include "stm32f1/pins_BEAST.h"                   // STM32F1                              env:STM32F103VE env:STM32F103RE_maple
#elif MB(MINGDA_MPX_ARM_MINI)
  #include "stm32f1/pins_MINGDA_MPX_ARM_MINI.h"     // STM32F1                              env:mingda_mpx_arm_mini
#elif MB(ZONESTAR_ZM3E2)
  #include "stm32f1/pins_ZM3E2_V1_0.h"              // STM32F1                              env:STM32F103RC_ZM3E2_USB env:STM32F103RC_ZM3E2_USB_maple
#elif MB(ZONESTAR_ZM3E4)
  #include "stm32f1/pins_ZM3E4_V1_0.h"              // STM32F1                              env:STM32F103VC_ZM3E4_USB env:STM32F103VC_ZM3E4_USB_maple
#elif MB(ZONESTAR_ZM3E4V2)
  #include "stm32f1/pins_ZM3E4_V2_0.h"              // STM32F1                              env:STM32F103VE_ZM3E4V2_USB env:STM32F103VE_ZM3E4V2_USB_maple
#elif MB(ERYONE_ERY32_MINI)
  #include "stm32f1/pins_ERYONE_ERY32_MINI.h"       // STM32F1                              env:ERYONE_ERY32_MINI_maple
#elif MB(PANDA_PI_V29)
  #include "stm32f1/pins_PANDA_PI_V29.h"            // STM32F1                              env:PANDA_PI_V29
#elif MB(SOVOL_V131)
  #include "gd32f1/pins_SOVOL_V131.h"               // GD32F1                               env:GD32F103RET6_sovol_maple
#elif MB(TRIGORILLA_V006)
  #include "gd32f1/pins_TRIGORILLA_V006.h"          // GD32F1                               env:trigorilla_v006
#elif MB(KEDI_CONTROLLER_V1_2)
  #include "stm32f1/pins_KEDI_CONTROLLER_V1_2.h"    // STM32F1                              env:STM32F103RC_btt env:STM32F103RC_btt_USB env:STM32F103RC_btt_maple env:STM32F103RC_btt_USB_maple

//
// ARM Cortex-M4F
//

#elif MB(TEENSY31_32)
  #include "teensy3/pins_TEENSY31_32.h"             // TEENSY31_32                          env:teensy31
#elif MB(TEENSY35_36)
  #include "teensy3/pins_TEENSY35_36.h"             // TEENSY35_36                          env:teensy35 env:teensy36

//
// STM32 ARM Cortex-M4F
//

#elif MB(ARMED)
  #include "stm32f4/pins_ARMED.h"                   // STM32F4                              env:ARMED
#elif MB(RUMBA32_V1_0, RUMBA32_V1_1)
  #include "stm32f4/pins_RUMBA32_AUS3D.h"           // STM32F4                              env:rumba32
#elif MB(RUMBA32_MKS)
  #include "stm32f4/pins_RUMBA32_MKS.h"             // STM32F4                              env:rumba32
#elif MB(RUMBA32_BTT)
  #include "stm32f4/pins_RUMBA32_BTT.h"             // STM32F4                              env:rumba32
#elif MB(BLACK_STM32F407VE)
  #include "stm32f4/pins_BLACK_STM32F407VE.h"       // STM32F4                              env:STM32F407VE_black
#elif MB(BTT_SKR_PRO_V1_1)
  #include "stm32f4/pins_BTT_SKR_PRO_V1_1.h"        // STM32F4                              env:BIGTREE_SKR_PRO env:BIGTREE_SKR_PRO_usb_flash_drive
#elif MB(BTT_SKR_PRO_V1_2)
  #include "stm32f4/pins_BTT_SKR_PRO_V1_2.h"        // STM32F4                              env:BIGTREE_SKR_PRO env:BIGTREE_SKR_PRO_usb_flash_drive
#elif MB(BTT_GTR_V1_0)
  #include "stm32f4/pins_BTT_GTR_V1_0.h"            // STM32F4                              env:BIGTREE_GTR_V1_0 env:BIGTREE_GTR_V1_0_usb_flash_drive
#elif MB(BTT_BTT002_V1_0)
  #include "stm32f4/pins_BTT_BTT002_V1_0.h"         // STM32F4                              env:BIGTREE_BTT002 env:BIGTREE_BTT002_VET6
#elif MB(BTT_E3_RRF)
  #include "stm32f4/pins_BTT_E3_RRF.h"              // STM32F4                              env:BIGTREE_E3_RRF
#elif MB(BTT_SKR_MINI_E3_V3_0_1)
  #include "stm32f4/pins_BTT_SKR_MINI_E3_V3_0_1.h"  // STM32F4                              env:STM32F401RC_btt env:STM32F401RC_btt_xfer
#elif MB(BTT_SKR_V2_0_REV_A)
  #include "stm32f4/pins_BTT_SKR_V2_0_REV_A.h"      // STM32F4                              env:BIGTREE_SKR_2 env:BIGTREE_SKR_2_USB env:BIGTREE_SKR_2_USB_debug
#elif MB(BTT_SKR_V2_0_REV_B)
  #include "stm32f4/pins_BTT_SKR_V2_0_REV_B.h"      // STM32F4                              env:BIGTREE_SKR_2 env:BIGTREE_SKR_2_USB env:BIGTREE_SKR_2_USB_debug env:BIGTREE_SKR_2_F429 env:BIGTREE_SKR_2_F429_USB env:BIGTREE_SKR_2_F429_USB_debug
#elif MB(BTT_OCTOPUS_V1_0)
  #include "stm32f4/pins_BTT_OCTOPUS_V1_0.h"        // STM32F4                              env:STM32F446ZE_btt env:STM32F446ZE_btt_USB
#elif MB(BTT_OCTOPUS_V1_1)
  #include "stm32f4/pins_BTT_OCTOPUS_V1_1.h"        // STM32F4                              env:STM32F446ZE_btt env:STM32F446ZE_btt_USB env:STM32F429ZG_btt env:STM32F429ZG_btt_USB env:STM32F407ZE_btt env:STM32F407ZE_btt_USB
#elif MB(BTT_OCTOPUS_PRO_V1_0)
  #include "stm32f4/pins_BTT_OCTOPUS_PRO_V1_0.h"    // STM32F4                              env:STM32F446ZE_btt env:STM32F446ZE_btt_USB env:STM32F429ZG_btt env:STM32F429ZG_btt_USB env:STM32H723ZE_btt
#elif MB(LERDGE_K)
  #include "stm32f4/pins_LERDGE_K.h"                // STM32F4                              env:LERDGEK env:LERDGEK_usb_flash_drive
#elif MB(LERDGE_S)
  #include "stm32f4/pins_LERDGE_S.h"                // STM32F4                              env:LERDGES env:LERDGES_usb_flash_drive
#elif MB(LERDGE_X)
  #include "stm32f4/pins_LERDGE_X.h"                // STM32F4                              env:LERDGEX env:LERDGEX_usb_flash_drive
#elif MB(FYSETC_S6)
  #include "stm32f4/pins_FYSETC_S6.h"               // STM32F4                              env:FYSETC_S6 env:FYSETC_S6_8000
#elif MB(FYSETC_S6_V2_0)
  #include "stm32f4/pins_FYSETC_S6_V2_0.h"          // STM32F4                              env:FYSETC_S6 env:FYSETC_S6_8000
#elif MB(FYSETC_SPIDER)
  #include "stm32f4/pins_FYSETC_SPIDER.h"           // STM32F4                              env:FYSETC_S6 env:FYSETC_S6_8000
#elif MB(FYSETC_SPIDER_V2_2)
  #include "stm32f4/pins_FYSETC_SPIDER_V2_2.h"      // STM32F4                              env:FYSETC_S6 env:FYSETC_S6_8000
#elif MB(FLYF407ZG)
  #include "stm32f4/pins_FLYF407ZG.h"               // STM32F4                              env:FLYF407ZG
#elif MB(MKS_ROBIN2)
  #include "stm32f4/pins_MKS_ROBIN2.h"              // STM32F4                              env:mks_robin2
#elif MB(MKS_ROBIN_PRO_V2)
  #include "stm32f4/pins_MKS_ROBIN_PRO_V2.h"        // STM32F4                              env:mks_robin_pro2
#elif MB(MKS_ROBIN_NANO_V3)
  #include "stm32f4/pins_MKS_ROBIN_NANO_V3.h"       // STM32F4                              env:mks_robin_nano_v3 env:mks_robin_nano_v3_usb_flash_drive env:mks_robin_nano_v3_usb_flash_drive_msc
#elif MB(MKS_ROBIN_NANO_V3_1)
  #include "stm32f4/pins_MKS_ROBIN_NANO_V3.h"       // STM32F4                              env:mks_robin_nano_v3_1 env:mks_robin_nano_v3_1_usb_flash_drive env:mks_robin_nano_v3_1_usb_flash_drive_msc
#elif MB(ANET_ET4)
  #include "stm32f4/pins_ANET_ET4.h"                // STM32F4                              env:Anet_ET4_no_bootloader env:Anet_ET4_OpenBLT
#elif MB(ANET_ET4P)
  #include "stm32f4/pins_ANET_ET4P.h"               // STM32F4                              env:Anet_ET4_no_bootloader env:Anet_ET4_OpenBLT
#elif MB(FYSETC_CHEETAH_V20)
  #include "stm32f4/pins_FYSETC_CHEETAH_V20.h"      // STM32F4                              env:FYSETC_CHEETAH_V20
#elif MB(MKS_MONSTER8_V1)
  #include "stm32f4/pins_MKS_MONSTER8_V1.h"         // STM32F4                              env:mks_monster8 env:mks_monster8_usb_flash_drive env:mks_monster8_usb_flash_drive_msc
#elif MB(MKS_MONSTER8_V2)
  #include "stm32f4/pins_MKS_MONSTER8_V2.h"         // STM32F4                              env:mks_monster8 env:mks_monster8_usb_flash_drive env:mks_monster8_usb_flash_drive_msc
#elif MB(TH3D_EZBOARD_V2)
  #include "stm32f4/pins_TH3D_EZBOARD_V2.h"         // STM32F4                              env:TH3D_EZBoard_V2_no_bootloader env:TH3D_EZBoard_V2_OpenBLT
#elif MB(OPULO_LUMEN_REV3)
  #include "stm32f4/pins_OPULO_LUMEN_REV3.h"        // STM32F4                              env:Opulo_Lumen_REV3
#elif MB(MKS_ROBIN_NANO_V1_3_F4)
  #include "stm32f4/pins_MKS_ROBIN_NANO_V1_3_F4.h"  // STM32F4                              env:mks_robin_nano_v1_3_f4 env:mks_robin_nano_v1_3_f4_usbmod
#elif MB(MKS_EAGLE)
  #include "stm32f4/pins_MKS_EAGLE.h"               // STM32F4                              env:mks_eagle
#elif MB(ARTILLERY_RUBY)
  #include "stm32f4/pins_ARTILLERY_RUBY.h"          // STM32F4                              env:Artillery_Ruby
#elif MB(CREALITY_V24S1_301F4)
  #include "stm32f4/pins_CREALITY_V24S1_301F4.h"    // STM32F4                              env:STM32F401RC_creality env:STM32F401RC_creality_jlink env:STM32F401RC_creality_stlink
#elif MB(OPULO_LUMEN_REV4)
  #include "stm32f4/pins_OPULO_LUMEN_REV4.h"        // STM32F4                              env:Opulo_Lumen_REV4
#elif MB(FYSETC_SPIDER_KING407)
  #include "stm32f4/pins_FYSETC_SPIDER_KING407.h"   // STM32F4                              env:FYSETC_SPIDER_KING407
#elif MB(MKS_SKIPR_V1)
  #include "stm32f4/pins_MKS_SKIPR_V1_0.h"          // STM32F4                              env:mks_skipr_v1 env:mks_skipr_v1_nobootloader
#elif MB(TRONXY_V10)
  #include "stm32f4/pins_TRONXY_V10.h"              // STM32F4                              env:STM32F446_tronxy
#elif MB(CREALITY_F401RE)
  #include "stm32f4/pins_CREALITY_F401.h"           // STM32F4                              env:STM32F401RE_creality
#elif MB(BLACKPILL_CUSTOM)
  #include "stm32f4/pins_BLACKPILL_CUSTOM.h"        // STM32F4                              env:STM32F401CD_blackpill_stlink
#elif MB(I3DBEEZ9_V1)
  #include "stm32f4/pins_I3DBEEZ9.h"                // STM32F4                              env:I3DBEEZ9_V1

//
// ARM Cortex-M7
//

#elif MB(REMRAM_V1)
  #include "stm32f7/pins_REMRAM_V1.h"               // STM32F7                              env:REMRAM_V1
#elif MB(NUCLEO_F767ZI)
  #include "stm32f7/pins_NUCLEO_F767ZI.h"           // STM32F7                              env:NUCLEO_F767ZI
#elif MB(BTT_SKR_SE_BX_V2)
  #include "stm32h7/pins_BTT_SKR_SE_BX_V2.h"        // STM32H7                              env:BTT_SKR_SE_BX
#elif MB(BTT_SKR_SE_BX_V3)
  #include "stm32h7/pins_BTT_SKR_SE_BX_V3.h"        // STM32H7                              env:BTT_SKR_SE_BX
#elif MB(BTT_SKR_V3_0)
  #include "stm32h7/pins_BTT_SKR_V3_0.h"            // STM32H7                              env:STM32H743VI_btt env:STM32H723VG_btt
#elif MB(BTT_SKR_V3_0_EZ)
  #include "stm32h7/pins_BTT_SKR_V3_0_EZ.h"         // STM32H7                              env:STM32H743VI_btt env:STM32H723VG_btt
#elif MB(BTT_OCTOPUS_MAX_EZ_V1_0)
  #include "stm32h7/pins_BTT_OCTOPUS_MAX_EZ.h"      // STM32H7                              env:STM32H723ZE_btt
#elif MB(BTT_OCTOPUS_PRO_V1_1)
  #include "stm32h7/pins_BTT_OCTOPUS_PRO_V1_1.h"    // STM32H7                              env:STM32H723ZE_btt
#elif MB(TEENSY41)
  #include "teensy4/pins_TEENSY41.h"                // Teensy-4.x                           env:teensy41
#elif MB(T41U5XBB)
  #include "teensy4/pins_T41U5XBB.h"                // Teensy-4.x                           env:teensy41

//
// Espressif ESP32
//

#elif MB(ESPRESSIF_ESP32)
  #include "esp32/pins_ESP32.h"                     // ESP32                                env:esp32
#elif MB(MRR_ESPA)
  #include "esp32/pins_MRR_ESPA.h"                  // ESP32                                env:esp32
#elif MB(MRR_ESPE)
  #include "esp32/pins_MRR_ESPE.h"                  // ESP32                                env:esp32
#elif MB(E4D_BOX)
  #include "esp32/pins_E4D.h"                       // ESP32                                env:esp32
#elif MB(RESP32_CUSTOM)
  #include "esp32/pins_RESP32_CUSTOM.h"             // ESP32                                env:esp32
#elif MB(FYSETC_E4)
  #include "esp32/pins_FYSETC_E4.h"                 // ESP32                                env:FYSETC_E4
#elif MB(PANDA_ZHU)
  #include "esp32/pins_PANDA_ZHU.h"                 // ESP32                                env:PANDA
#elif MB(PANDA_M4)
  #include "esp32/pins_PANDA_M4.h"                  // ESP32                                env:PANDA
#elif MB(MKS_TINYBEE)
  #include "esp32/pins_MKS_TINYBEE.h"               // ESP32                                env:mks_tinybee
#elif MB(ENWI_ESPNP)
  #include "esp32/pins_ENWI_ESPNP.h"                // ESP32                                env:esp32
#elif MB(GODI_CONTROLLER_V1_0)
<<<<<<< HEAD
  #include "esp32/pins_GODI_CONTROLLER_V1_0.h"  // ESP32                                  env:godi_esp32
#elif MB(MM_JOKER)
  #include "esp32/pins_MM_JOKER.h"              // ESP32                                  env:esp32
=======
  #include "esp32/pins_GODI_CONTROLLER_V1_0.h"      // ESP32                                env:godi_esp32
>>>>>>> f66323ec

//
// Adafruit Grand Central M4 (SAMD51 ARM Cortex-M4)
//

#elif MB(AGCM4_RAMPS_144)
  #include "samd/pins_RAMPS_144.h"                  // SAMD51                               env:SAMD51_grandcentral_m4
#elif MB(BRICOLEMON_V1_0)
  #include "samd/pins_BRICOLEMON_V1_0.h"            // SAMD51                               env:SAMD51_grandcentral_m4
#elif MB(BRICOLEMON_LITE_V1_0)
  #include "samd/pins_BRICOLEMON_LITE_V1_0.h"       // SAMD51                               env:SAMD51_grandcentral_m4

//
// ReprapWorld Minitronics (SAMD21)
//

#elif MB(MINITRONICS20)
  #include "samd/pins_MINITRONICS20.h"              // SAMD21                               env:SAMD21_minitronics20

//
// Custom board (with custom PIO env)
//

#elif MB(CUSTOM)
  #include "pins_custom.h"                          //                                      env:custom

//
// Linux Native Debug board
//

#elif MB(SIMULATED)
  #include "linux/pins_RAMPS_LINUX.h"               // Native or Simulation                 lin:linux_native mac:simulator_macos_debug mac:simulator_macos_release win:simulator_windows lin:simulator_linux_debug lin:simulator_linux_release

#else

  //
  // Obsolete or unknown board
  //

  #define BOARD_MKS_13                  99900
  #define BOARD_TRIGORILLA              99901
  #define BOARD_RURAMPS4D               99902
  #define BOARD_FORMBOT_TREX2           99903
  #define BOARD_BIQU_SKR_V1_1           99904
  #define BOARD_STM32F1R                99905
  #define BOARD_STM32F103R              99906
  #define BOARD_ESP32                   99907
  #define BOARD_STEVAL                  99908
  #define BOARD_STEVAL_3DP001V1         99908
  #define BOARD_BIGTREE_SKR_V1_1        99909
  #define BOARD_BIGTREE_SKR_V1_3        99910
  #define BOARD_BIGTREE_SKR_V1_4        99911
  #define BOARD_BIGTREE_SKR_V1_4_TURBO  99912
  #define BOARD_BIGTREE_BTT002_V1_0     99913
  #define BOARD_BIGTREE_SKR_PRO_V1_1    99914
  #define BOARD_BIGTREE_SKR_MINI_V1_1   99915
  #define BOARD_BIGTREE_SKR_MINI_E3     99916
  #define BOARD_BIGTREE_SKR_E3_DIP      99917
  #define BOARD_RUMBA32                 99918
  #define BOARD_RUMBA32_AUS3D           99919
  #define BOARD_RAMPS_DAGOMA            99920
  #define BOARD_RAMPS_LONGER3D_LK4PRO   99921
  #define BOARD_BTT_SKR_V2_0            99922
  #define BOARD_TH3D_EZBOARD_LITE_V2    99923
  #define BOARD_BTT_SKR_SE_BX           99924
  #define BOARD_MKS_MONSTER8            99925
  #define BOARD_LINUX_RAMPS             99926

  #if MB(MKS_13)
    #error "BOARD_MKS_13 has been renamed BOARD_MKS_GEN_13. Please update your configuration."
  #elif MB(TRIGORILLA)
    #error "BOARD_TRIGORILLA has been renamed BOARD_TRIGORILLA_13. Please update your configuration."
  #elif MB(RURAMPS4D)
    #error "BOARD_RURAMPS4D has been renamed BOARD_RURAMPS4D_11. Please update your configuration."
  #elif MB(FORMBOT_TREX2)
    #error "FORMBOT_TREX2 has been renamed BOARD_FORMBOT_TREX2PLUS. Please update your configuration."
  #elif MB(BIQU_SKR_V1_1)
    #error "BOARD_BIQU_SKR_V1_1 has been renamed BOARD_BTT_SKR_V1_1. Please update your configuration."
  #elif MB(BIGTREE_SKR_V1_1)
    #error "BOARD_BIGTREE_SKR_V1_1 has been renamed BOARD_BTT_SKR_V1_1. Please update your configuration."
  #elif MB(BIGTREE_SKR_V1_2)
    #error "BOARD_BIGTREE_SKR_V1_2 has been renamed BOARD_BTT_SKR_V1_2. Please update your configuration."
  #elif MB(BIGTREE_SKR_V1_3)
    #error "BOARD_BIGTREE_SKR_V1_3 has been renamed BOARD_BTT_SKR_V1_3. Please update your configuration."
  #elif MB(BIGTREE_SKR_V1_4)
    #error "BOARD_BIGTREE_SKR_V1_4 has been renamed BOARD_BTT_SKR_V1_4. Please update your configuration."
  #elif MB(BIGTREE_SKR_V1_4_TURBO)
    #error "BOARD_BIGTREE_SKR_V1_4_TURBO has been renamed BOARD_BTT_SKR_V1_4_TURBO. Please update your configuration."
  #elif MB(BIGTREE_BTT002_V1_0)
    #error "BOARD_BIGTREE_BTT002_V1_0 has been renamed BOARD_BTT_BTT002_V1_0. Please update your configuration."
  #elif MB(BIGTREE_SKR_PRO_V1_1)
    #error "BOARD_BIGTREE_SKR_PRO_V1_1 has been renamed BOARD_BTT_SKR_PRO_V1_1. Please update your configuration."
  #elif MB(BIGTREE_SKR_MINI_V1_1)
    #error "BOARD_BIGTREE_SKR_MINI_V1_1 has been renamed BOARD_BTT_SKR_MINI_V1_1. Please update your configuration."
  #elif MB(BIGTREE_SKR_MINI_E3)
    #error "BOARD_BIGTREE_SKR_MINI_E3 has been renamed BOARD_BTT_SKR_MINI_E3_V1_0. Please update your configuration."
  #elif MB(BIGTREE_SKR_E3_DIP)
    #error "BOARD_BIGTREE_SKR_E3_DIP has been renamed BOARD_BTT_SKR_E3_DIP. Please update your configuration."
  #elif MB(STM32F1R)
    #error "BOARD_STM32F1R has been renamed BOARD_STM32F103RE. Please update your configuration."
  #elif MB(STM32F103R)
    #error "BOARD_STM32F103R has been renamed BOARD_STM32F103RE. Please update your configuration."
  #elif MOTHERBOARD == BOARD_ESP32
    #error "BOARD_ESP32 has been renamed BOARD_ESPRESSIF_ESP32. Please update your configuration."
  #elif MB(STEVAL)
    #error "BOARD_STEVAL_3DP001V1 (BOARD_STEVAL) is no longer supported in Marlin."
  #elif MB(RUMBA32)
    #error "BOARD_RUMBA32 is now BOARD_RUMBA32_MKS or BOARD_RUMBA32_V1_0. Please update your configuration."
  #elif MB(RUMBA32_AUS3D)
    #error "BOARD_RUMBA32_AUS3D is now BOARD_RUMBA32_V1_0. Please update your configuration."
  #elif MB(RAMPS_DAGOMA)
    #error "BOARD_RAMPS_DAGOMA is now BOARD_DAGOMA_F5. Please update your configuration."
  #elif MB(RAMPS_LONGER3D_LK4PRO)
    #error "BOARD_RAMPS_LONGER3D_LK4PRO is now BOARD_LONGER3D_LKx_PRO. Please update your configuration."
  #elif MB(BTT_SKR_V2_0)
    #error "BOARD_BTT_SKR_V2_0 is now BOARD_BTT_SKR_V2_0_REV_A or BOARD_BTT_SKR_V2_0_REV_B. See https://bit.ly/3t5d9JQ for more information. Please update your configuration."
  #elif MB(TH3D_EZBOARD_LITE_V2)
    #error "BOARD_TH3D_EZBOARD_LITE_V2 is now BOARD_TH3D_EZBOARD_V2. Please update your configuration."
  #elif MB(BTT_SKR_SE_BX)
    #error "BOARD_BTT_SKR_SE_BX is now BOARD_BTT_SKR_SE_BX_V2 or BOARD_BTT_SKR_SE_BX_V3. Please update your configuration."
  #elif MB(MKS_MONSTER8)
    #error "BOARD_MKS_MONSTER8 is now BOARD_MKS_MONSTER8_V1 or BOARD_MKS_MONSTER8_V2. Please update your configuration."
  #elif MB(LINUX_RAMPS)
    #error "BOARD_LINUX_RAMPS is now BOARD_SIMULATED. Please update your configuration."
  #elif defined(MOTHERBOARD)
    #error "Unknown MOTHERBOARD value set in Configuration.h."
  #else
    #error "MOTHERBOARD not defined! Use '#define MOTHERBOARD BOARD_...' in Configuration.h."
  #endif

  #undef BOARD_MKS_13
  #undef BOARD_TRIGORILLA
  #undef BOARD_RURAMPS4D
  #undef BOARD_FORMBOT_TREX2
  #undef BOARD_BIQU_SKR_V1_1
  #undef BOARD_STM32F1R
  #undef BOARD_STM32F103R
  #undef BOARD_ESP32
  #undef BOARD_STEVAL
  #undef BOARD_STEVAL_3DP001V1
  #undef BOARD_BIGTREE_SKR_V1_1
  #undef BOARD_BIGTREE_SKR_V1_3
  #undef BOARD_BIGTREE_SKR_V1_4
  #undef BOARD_BIGTREE_SKR_V1_4_TURBO
  #undef BOARD_BIGTREE_BTT002_V1_0
  #undef BOARD_BIGTREE_SKR_PRO_V1_1
  #undef BOARD_BIGTREE_SKR_MINI_V1_1
  #undef BOARD_BIGTREE_SKR_MINI_E3
  #undef BOARD_BIGTREE_SKR_E3_DIP
  #undef BOARD_RUMBA32
  #undef BOARD_RUMBA32_AUS3D
  #undef BOARD_RAMPS_DAGOMA
  #undef BOARD_RAMPS_LONGER3D_LK4PRO
  #undef BOARD_BTT_SKR_V2_0
  #undef BOARD_TH3D_EZBOARD_LITE_V2
  #undef BOARD_BTT_SKR_SE_BX
  #undef BOARD_MKS_MONSTER8
  #undef BOARD_LINUX_RAMPS

#endif

//
// Post-process pins according to configured settings
//
#include "pins_postprocess.h"<|MERGE_RESOLUTION|>--- conflicted
+++ resolved
@@ -855,13 +855,9 @@
 #elif MB(ENWI_ESPNP)
   #include "esp32/pins_ENWI_ESPNP.h"                // ESP32                                env:esp32
 #elif MB(GODI_CONTROLLER_V1_0)
-<<<<<<< HEAD
-  #include "esp32/pins_GODI_CONTROLLER_V1_0.h"  // ESP32                                  env:godi_esp32
+  #include "esp32/pins_GODI_CONTROLLER_V1_0.h"      // ESP32                                env:godi_esp32
 #elif MB(MM_JOKER)
-  #include "esp32/pins_MM_JOKER.h"              // ESP32                                  env:esp32
-=======
-  #include "esp32/pins_GODI_CONTROLLER_V1_0.h"      // ESP32                                env:godi_esp32
->>>>>>> f66323ec
+  #include "esp32/pins_MM_JOKER.h"                  // ESP32                                env:esp32
 
 //
 // Adafruit Grand Central M4 (SAMD51 ARM Cortex-M4)
