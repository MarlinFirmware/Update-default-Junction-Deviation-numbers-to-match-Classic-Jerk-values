--- conflicted
+++ resolved
@@ -701,13 +701,10 @@
   #include "stm32f4/pins_ARTILLERY_RUBY.h"      // STM32F4                                env:Artillery_Ruby
 #elif MB(CREALITY_V24S1_301F4)
   #include "stm32f4/pins_CREALITY_V24S1_301F4.h" // STM32F4                               env:STM32F401RC_creality env:STM32F401RC_creality_jlink env:STM32F401RC_creality_stlink
-<<<<<<< HEAD
-#elif MB(FYSETC_SPIDER_KING407)
-  #include "stm32f4/pins_FYSETC_SPIDER_KING407.h"  // STM32F4                             env:FYSETC_SPIDER_KING407
-=======
 #elif MB(OPULO_LUMEN_REV4)
   #include "stm32f4/pins_OPULO_LUMEN_REV4.h"    // STM32F4                                env:Opulo_Lumen_REV4
->>>>>>> 0ae64f11
+#elif MB(FYSETC_SPIDER_KING407)
+  #include "stm32f4/pins_FYSETC_SPIDER_KING407.h" // STM32F4                              env:FYSETC_SPIDER_KING407
 
 //
 // ARM Cortex M7
