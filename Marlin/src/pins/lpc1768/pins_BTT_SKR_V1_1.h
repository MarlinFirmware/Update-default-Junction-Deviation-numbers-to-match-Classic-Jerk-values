/**
 * Marlin 3D Printer Firmware
 * Copyright (c) 2020 MarlinFirmware [https://github.com/MarlinFirmware/Marlin]
 *
 * Based on Sprinter and grbl.
 * Copyright (c) 2011 Camiel Gubbels / Erik van der Zalm
 *
 * This program is free software: you can redistribute it and/or modify
 * it under the terms of the GNU General Public License as published by
 * the Free Software Foundation, either version 3 of the License, or
 * (at your option) any later version.
 *
 * This program is distributed in the hope that it will be useful,
 * but WITHOUT ANY WARRANTY; without even the implied warranty of
 * MERCHANTABILITY or FITNESS FOR A PARTICULAR PURPOSE.  See the
 * GNU General Public License for more details.
 *
 * You should have received a copy of the GNU General Public License
 * along with this program.  If not, see <https://www.gnu.org/licenses/>.
 *
 */
#pragma once

/**
 * BigTreeTech SKR 1.1 pin assignments
 */

#define BOARD_INFO_NAME "BTT SKR V1.1"

//
// Limit Switches
//
#define X_MIN_PIN                          P1_29
#define X_MAX_PIN                          P1_28
#define Y_MIN_PIN                          P1_27
#define Y_MAX_PIN                          P1_26
#define Z_MIN_PIN                          P1_25
#define Z_MAX_PIN                          P1_24

//
// Steppers
//
#define X_STEP_PIN                         P0_04
#define X_DIR_PIN                          P0_05
#define X_ENABLE_PIN                       P4_28

#define Y_STEP_PIN                         P2_01
#define Y_DIR_PIN                          P2_02
#define Y_ENABLE_PIN                       P2_00

#define Z_STEP_PIN                         P0_20
#define Z_DIR_PIN                          P0_21
#define Z_ENABLE_PIN                       P0_19

#define E0_STEP_PIN                        P0_11
#define E0_DIR_PIN                         P2_13
#define E0_ENABLE_PIN                      P2_12

/**        ------                  ------
 *   1.30 | 1  2 | 2.11      0.17 | 1  2 | 0.15
 *   0.18 | 3  4 | 0.16      3.26 | 3  4 | 1.23
 *   0.15   5  6 | --        3.25   5  6 | 0.18
 *     -- | 7  8 | --        1.31 | 7  8 | RESET
 *    GND | 9 10 | 5V         GND | 9 10 | --
 *         ------                  ------
 *          EXP1                    EXP2
 */
#define EXP1_01_PIN                        P1_30
#define EXP1_02_PIN                        P2_11
#define EXP1_03_PIN                        P0_18
#define EXP1_04_PIN                        P0_16
#define EXP1_05_PIN                        P0_15
#define EXP1_06_PIN                        -1     // NC
#define EXP1_07_PIN                        -1     // NC
#define EXP1_08_PIN                        -1     // NC

#define EXP2_01_PIN                        P0_17
#define EXP2_02_PIN                        P0_15
#define EXP2_03_PIN                        P3_26
#define EXP2_04_PIN                        P1_23
#define EXP2_05_PIN                        P3_25
#define EXP2_06_PIN                        P0_18
#define EXP2_07_PIN                        P1_31
#define EXP2_08_PIN                        -1     // RESET

/**
 * LCD / Controller
 *
 * As of 20 JAN 2019 only the REPRAP_DISCOUNT_FULL_GRAPHIC_SMART_CONTROLLER display has
 * been tested with these settings. It can be connected to the SKR using standard cables
 * via the EXP1 and EXP2 ports. Other displays may need a custom cable and/or changes to
 * the pins defined below.
 *
 * The SD card on the LCD controller uses the same SPI signals as the LCD, resulting in
 * garbage/lines on the LCD display during SD card access. The LCD code mitigates this
 * by redrawing the screen after SD card accesses.
 */

#if IS_TFTGLCD_PANEL

  #if ENABLED(TFTGLCD_PANEL_SPI)
    #define TFTGLCD_CS               EXP2_03_PIN
  #endif

#elif HAS_WIRED_LCD

  #define BTN_EN1                    EXP2_03_PIN
  #define BTN_EN2                    EXP2_05_PIN
  #define BTN_ENC                    EXP1_02_PIN

  #define LCD_SDSS                   EXP2_04_PIN
  #define LCD_PINS_RS                EXP1_04_PIN
  #define LCD_PINS_ENABLE            EXP2_06_PIN
  #define LCD_PINS_D4                EXP2_02_PIN

  #if ENABLED(MKS_MINI_12864)
    #define DOGLCD_CS                      P2_06
    #define DOGLCD_A0                EXP1_04_PIN
  #endif

#endif // HAS_WIRED_LCD

//
// SD Support
//
// MKS_MINI_12864 strongly prefers the SD card on the display and
// requires jumpers on the SKR V1.1 board as documented here:
// https://www.facebook.com/groups/505736576548648/permalink/630639874058317/
#ifndef SDCARD_CONNECTION
  #if ANY(MKS_MINI_12864, ENDER2_STOCKDISPLAY, IS_TFTGLCD_PANEL)
    #define SDCARD_CONNECTION                LCD
  #else
    #define SDCARD_CONNECTION            ONBOARD
  #endif
#endif

// Trinamic driver support

#if HAS_TRINAMIC_CONFIG
  // Using TMC devices in intelligent mode requires extra connections to each device. Unfortunately
  // the SKR does not have many free pins (especially if a display is in use). The SPI-based devices
  // will require 3 connections (clock, mosi, miso), plus a chip select line (CS) for each driver.
  // The UART-based devices require 2 pis per driver (one of which must be interrupt capable).
  // The same SPI pins can be shared with the display/SD card reader, meaning SPI-based devices are
  // probably a good choice for this board.
  //
  // SOFTWARE_DRIVER_ENABLE is a good option. It uses SPI to control the driver enable and allows the
  // hardware ENABLE pins for each driver to be repurposed as SPI chip select. To use this mode the
  // driver modules will probably need to be modified, removing the pin used for the enable line from
  // the module and wiring this connection directly to GND (as is the case for TMC2130).
  // Using this option and sharing all of the SPI pins allows 5 TMC2130 drivers to be used along with
  // a REPRAP_DISCOUNT_FULL_GRAPHIC_SMART_CONTROLLER without requiring the use of any extra pins.
  //
  // Other options will probably require the use of any free pins and the TFT serial port or a
  // different type of display (like the TFT), using the pins normally used for the display and encoder.
  // Unfortunately, tests show it's not possible to use endstop and thermistor pins for chip-select.
  // Sample settings are provided below, but only some have been tested.
  //
  // Another option is to share the enable and chip-select pins when using SPI. Several users have
  // reported that this works. However, it's unlikely that this configuration will allow SPI communi-
  // cation with the device when the drivers are active, meaning that some of the more advanced TMC
  // options may not be available.

  // When using any TMC SPI-based drivers, software SPI is used
  // because pins may be shared with the display or SD card.
  //#define TMC_USE_SW_SPI
  #define TMC_SPI_MOSI               EXP2_06_PIN
  #define TMC_SPI_MISO               EXP2_01_PIN
  // To minimize pin usage use the same clock pin as the display/SD card reader. (May generate LCD noise.)
  #define TMC_SPI_SCK                EXP2_02_PIN
  // If pin 2_06 is unused, it can be used for the clock to avoid the LCD noise.
<<<<<<< HEAD
  //#define TMC_SPI_SCK                     P2_06
=======
  //#define TMC_SPI_SCK                    P2_06
>>>>>>> 979abe2b

  #if ENABLED(SOFTWARE_DRIVER_ENABLE)

    // Software enable allows the enable pins to be repurposed as chip-select pins.
    // Note: Requires the driver modules to be modified to always be enabled with the enable pin removed.
    #if AXIS_DRIVER_TYPE_X(TMC2130)
      #define X_CS_PIN                     P4_28
      #undef X_ENABLE_PIN
    #endif

    #if AXIS_DRIVER_TYPE_Y(TMC2130)
      #define Y_CS_PIN                     P2_00
      #undef Y_ENABLE_PIN
    #endif

    #if AXIS_DRIVER_TYPE_Z(TMC2130)
      #define Z_CS_PIN                     P0_19
      #undef Z_ENABLE_PIN
    #endif

    #if AXIS_DRIVER_TYPE_E0(TMC2130)
      #define E0_CS_PIN                    P2_12
      #undef E0_ENABLE_PIN
    #endif

    #if AXIS_DRIVER_TYPE_E1(TMC2130)
      #define E1_CS_PIN                    P0_10
      #undef E1_ENABLE_PIN
    #endif

  #else                                           // !SOFTWARE_DRIVER_ENABLE

    // A chip-select pin is needed for each driver.

    // EXAMPLES

    // Example 1: No LCD attached or a TFT style display using the AUX header RX/TX pins.
    //            SDCARD_CONNECTION must not be 'LCD'. Nothing should be connected to EXP1/EXP2.
    //#define SKR_USE_LCD_PINS_FOR_CS
    #if ENABLED(SKR_USE_LCD_PINS_FOR_CS)
      #define X_CS_PIN               EXP2_04_PIN
      #define Y_CS_PIN               EXP2_03_PIN
      #define Z_CS_PIN               EXP1_02_PIN
      #define E0_CS_PIN              EXP2_05_PIN
      #define E1_CS_PIN              EXP2_07_PIN
    #endif

    // Example 2: A REPRAP_DISCOUNT_FULL_GRAPHIC_SMART_CONTROLLER
    //            The SD card reader attached to the LCD (if present) can't be used because
    //            the pins will be in use. So SDCARD_CONNECTION must not be 'LCD'.
    //#define SKR_USE_LCD_SD_CARD_PINS_FOR_CS
    #if ENABLED(SKR_USE_LCD_SD_CARD_PINS_FOR_CS)
      #define X_CS_PIN                     P0_02
      #define Y_CS_PIN                     P0_03
      #define Z_CS_PIN                     P2_06
      // We use SD_DETECT_PIN for E0
      #undef SD_DETECT_PIN
      #define E0_CS_PIN              EXP2_07_PIN
      // We use LCD_SDSS pin for E1
      #undef LCD_SDSS
      #define LCD_SDSS                     -1
      #define E1_CS_PIN              EXP2_04_PIN
    #endif

    // Example 3: Use the driver enable pins for chip-select.
    //            Commands must not be sent to the drivers when enabled. So certain
    //            advanced features (like driver monitoring) will not be available.
    //#define SKR_USE_ENABLE_CS
    #if ENABLED(SKR_USE_ENABLE_FOR_CS)
      #define X_CS_PIN              X_ENABLE_PIN
      #define Y_CS_PIN              Y_ENABLE_PIN
      #define Z_CS_PIN              Z_ENABLE_PIN
      #define E0_CS_PIN            E0_ENABLE_PIN
      #define E1_CS_PIN            E1_ENABLE_PIN
    #endif

  #endif // SOFTWARE_DRIVER_ENABLE

#endif

// Include common SKR pins
#include "pins_BTT_SKR_common.h"<|MERGE_RESOLUTION|>--- conflicted
+++ resolved
@@ -169,11 +169,7 @@
   // To minimize pin usage use the same clock pin as the display/SD card reader. (May generate LCD noise.)
   #define TMC_SPI_SCK                EXP2_02_PIN
   // If pin 2_06 is unused, it can be used for the clock to avoid the LCD noise.
-<<<<<<< HEAD
-  //#define TMC_SPI_SCK                     P2_06
-=======
   //#define TMC_SPI_SCK                    P2_06
->>>>>>> 979abe2b
 
   #if ENABLED(SOFTWARE_DRIVER_ENABLE)
 
