--- conflicted
+++ resolved
@@ -217,93 +217,74 @@
  * that the garbage/lines are erased immediately after the SD card accesses are completed.
  */
 
-#if HAS_WIRED_LCD
-<<<<<<< HEAD
-
-  #if IS_TFTGLCD_PANEL
-
-    #if ENABLED(TFTGLCD_PANEL_SPI)
-      #define TFTGLCD_CS                   P3_25  // EXP2.3
-    #endif
-
-    #if SD_CONNECTION_IS(LCD)
-      #define SD_DETECT_PIN                P0_28  // EXP2.4
-    #endif
-=======
+#if IS_TFTGLCD_PANEL
+
+  #if ENABLED(TFTGLCD_PANEL_SPI)
+    #define   TFTGLCD_CS                   P3_25  // EXP2.3
+  #endif
+
+  #if SD_CONNECTION_IS(LCD)
+    #define SD_DETECT_PIN                  P0_28  // EXP2.4
+  #endif
+
+#elif HAS_WIRED_LCD
+
   #define BEEPER_PIN                       P1_31  // EXP1.1
   #define BTN_ENC                          P1_30  // EXP1.2
   #define BTN_EN1                          P3_26  // EXP2.5
   #define BTN_EN2                          P3_25  // EXP2.3
   #define LCD_PINS_RS                      P0_16  // EXP1.4
-  #define LCD_SDSS                         P0_28  // EXP2.4
+  #define LCD_SDSS
   #define LCD_PINS_ENABLE                  P0_18  // EXP1.3
   #define LCD_PINS_D4                      P0_15  // EXP1.5
   #if ANY(VIKI2, miniVIKI)
-    #define DOGLCD_SCK                   SCK_PIN
-    #define DOGLCD_MOSI                 MOSI_PIN
-  #endif
->>>>>>> c2c6a679
-
-  #else
-
-    #define BEEPER_PIN                     P1_31  // EXP1.1
-    #define BTN_ENC                        P1_30  // EXP1.2
-    #define BTN_EN1                        P3_26  // EXP2.5
-    #define BTN_EN2                        P3_25  // EXP2.3
-    #define LCD_PINS_RS                    P0_16  // EXP1.4
-    #define LCD_SDSS
-    #define LCD_PINS_ENABLE                P0_18  // EXP1.3
-    #define LCD_PINS_D4                    P0_15  // EXP1.5
-    #if ANY(VIKI2, miniVIKI)
-      #define DOGLCD_SCK                   SCK_PIN
-      #define DOGLCD_MOSI                  MOSI_PIN
+    #define DOGLCD_SCK                     SCK_PIN
+    #define DOGLCD_MOSI                    MOSI_PIN
+  #endif
+
+  #if ENABLED(FYSETC_MINI_12864)
+    /**
+     * The FYSETC display can NOT use the SCK and MOSI pins on EXP2, so a
+     * special cable is needed to go between EXP2 on the FYSETC and the
+     * controller board's EXP2 and J8. It also means that a software SPI
+     * is needed to drive those pins.
+     *
+     * The FYSETC requires mode 3 SPI interface.
+     *
+     * Pins 6, 7 & 8 on EXP2 are no connects. That means a second special
+     * cable will be needed if the RGB LEDs are to be active.
+     */
+    #define DOGLCD_CS            LCD_PINS_ENABLE  // EXP1.3  (LCD_EN on FYSETC schematic)
+    #define DOGLCD_A0                LCD_PINS_RS  // EXP1.4  (LCD_A0 on FYSETC schematic)
+    #define DOGLCD_SCK                     P2_11  // J8-5  (SCK on FYSETC schematic)
+    #define DOGLCD_MOSI                    P4_28  // J8-6  (MOSI on FYSETC schematic)
+
+    //#define FORCE_SOFT_SPI                      // Use this if default of hardware SPI causes display problems
+                                                  // results in LCD soft SPI mode 3, SD soft SPI mode 0
+
+    #if EITHER(FYSETC_MINI_12864_1_2, FYSETC_MINI_12864_2_0)
+      #ifndef RGB_LED_R_PIN
+        #define RGB_LED_R_PIN              P2_12  // J8-4  (LCD_D6 on FYSETC schematic)
+      #endif
+      #ifndef RGB_LED_G_PIN
+        #define RGB_LED_G_PIN              P1_23  // J8-3  (LCD_D5 on FYSETC schematic)
+      #endif
+      #ifndef RGB_LED_B_PIN
+        #define RGB_LED_B_PIN              P1_22  // J8-2  (LCD_D7 on FYSETC schematic)
+      #endif
+    #elif ENABLED(FYSETC_MINI_12864_2_1)
+      #define NEOPIXEL_PIN                 P2_12
     #endif
 
-    #if ENABLED(FYSETC_MINI_12864)
-      /**
-       * The FYSETC display can NOT use the SCK and MOSI pins on EXP2, so a
-       * special cable is needed to go between EXP2 on the FYSETC and the
-       * controller board's EXP2 and J8. It also means that a software SPI
-       * is needed to drive those pins.
-       *
-       * The FYSETC requires mode 3 SPI interface.
-       *
-       * Pins 6, 7 & 8 on EXP2 are no connects. That means a second special
-       * cable will be needed if the RGB LEDs are to be active.
-       */
-      #define DOGLCD_CS          LCD_PINS_ENABLE  // EXP1.3  (LCD_EN on FYSETC schematic)
-      #define DOGLCD_A0              LCD_PINS_RS  // EXP1.4  (LCD_A0 on FYSETC schematic)
-      #define DOGLCD_SCK                   P2_11  // J8-5  (SCK on FYSETC schematic)
-      #define DOGLCD_MOSI                  P4_28  // J8-6  (MOSI on FYSETC schematic)
-
-      //#define FORCE_SOFT_SPI                    // Use this if default of hardware SPI causes display problems
-                                                  //   results in LCD soft SPI mode 3, SD soft SPI mode 0
-
-      #if EITHER(FYSETC_MINI_12864_1_2, FYSETC_MINI_12864_2_0)
-        #ifndef RGB_LED_R_PIN
-          #define RGB_LED_R_PIN            P2_12  // J8-4  (LCD_D6 on FYSETC schematic)
-        #endif
-        #ifndef RGB_LED_G_PIN
-          #define RGB_LED_G_PIN            P1_23  // J8-3  (LCD_D5 on FYSETC schematic)
-        #endif
-        #ifndef RGB_LED_B_PIN
-          #define RGB_LED_B_PIN            P1_22  // J8-2  (LCD_D7 on FYSETC schematic)
-        #endif
-      #elif ENABLED(FYSETC_MINI_12864_2_1)
-        #define NEOPIXEL_PIN               P2_12
-      #endif
-
-    #elif ENABLED(MINIPANEL)
-      // GLCD features
-      // Uncomment screen orientation
-      //#define LCD_SCREEN_ROT_90
-      //#define LCD_SCREEN_ROT_180
-      //#define LCD_SCREEN_ROT_270
-    #endif
-
-  #endif
-
-#endif
+  #elif ENABLED(MINIPANEL)
+    // GLCD features
+    // Uncomment screen orientation
+    //#define LCD_SCREEN_ROT_90
+    //#define LCD_SCREEN_ROT_180
+    //#define LCD_SCREEN_ROT_270
+  #endif
+
+#endif // HAS_WIRED_LCD
 
 /**
  * Example for trinamic drivers using the J8 connector on MKs Sbase.
