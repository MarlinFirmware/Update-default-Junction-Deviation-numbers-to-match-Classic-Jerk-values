--- conflicted
+++ resolved
@@ -65,11 +65,7 @@
   #define TEMP_BED_PIN                  P0_23_A0  // A0 (T0) - (67) - TEMP_BED_PIN
 #endif
 
-<<<<<<< HEAD
-#if HOTENDS == 1
-=======
 #if HOTENDS == 1 && !REDUNDANT_TEMP_MATCH(SOURCE, E1)
->>>>>>> 86feddb7
   #if TEMP_SENSOR_PROBE
     #define TEMP_PROBE_PIN            TEMP_1_PIN
   #elif TEMP_SENSOR_CHAMBER
