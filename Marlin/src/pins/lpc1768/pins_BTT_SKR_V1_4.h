--- conflicted
+++ resolved
@@ -305,22 +305,6 @@
     #define LCD_PINS_ENABLE                -1
     #define LCD_PINS_RS                    -1
 
-<<<<<<< HEAD
-    // Emulated DOGM have xpt calibration values independent of display resolution
-    #if ENABLED(SPI_GRAPHICAL_TFT)
-      #ifndef XPT2046_X_CALIBRATION
-        #define XPT2046_X_CALIBRATION    -11245
-      #endif
-      #ifndef XPT2046_Y_CALIBRATION
-        #define XPT2046_Y_CALIBRATION      8629
-      #endif
-      #ifndef XPT2046_X_OFFSET
-        #define XPT2046_X_OFFSET            685
-      #endif
-      #ifndef XPT2046_Y_OFFSET
-        #define XPT2046_Y_OFFSET           -285
-      #endif
-=======
     // XPT2046 Touch Screen calibration
     #if ENABLED(TFT_CLASSIC_UI)
       #ifndef XPT2046_X_CALIBRATION
@@ -350,7 +334,6 @@
       #endif
 
       #define TFT_BUFFER_SIZE               2400
->>>>>>> 88a2ac92
     #endif
 
   #elif IS_TFTGLCD_PANEL
