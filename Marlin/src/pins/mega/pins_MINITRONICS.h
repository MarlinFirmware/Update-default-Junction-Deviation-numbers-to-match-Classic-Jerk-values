/**
 * Marlin 3D Printer Firmware
 * Copyright (c) 2020 MarlinFirmware [https://github.com/MarlinFirmware/Marlin]
 *
 * Based on Sprinter and grbl.
 * Copyright (c) 2011 Camiel Gubbels / Erik van der Zalm
 *
 * This program is free software: you can redistribute it and/or modify
 * it under the terms of the GNU General Public License as published by
 * the Free Software Foundation, either version 3 of the License, or
 * (at your option) any later version.
 *
 * This program is distributed in the hope that it will be useful,
 * but WITHOUT ANY WARRANTY; without even the implied warranty of
 * MERCHANTABILITY or FITNESS FOR A PARTICULAR PURPOSE.  See the
 * GNU General Public License for more details.
 *
 * You should have received a copy of the GNU General Public License
 * along with this program.  If not, see <https://www.gnu.org/licenses/>.
 *
 */
#pragma once

/**
 * Minitronics v1.0/1.1 pin assignments
<<<<<<< HEAD
 * Schematic (1.0): https://green-candy.osdn.jp/external/MarlinFW/board_schematics/Minitronics%20v1.0/minitronics%20-%20Project.pdf
 * Origin (1.0): https://reprap.org/wiki/File:MinitronicsPDF.zip
 * Datasheet (1.1): https://green-candy.osdn.jp/external/MarlinFW/board_schematics/Minitronics%20v1.1/datasheet%20minitronics%20v1.1.pdf
 * Origin (1.1): https://reprapworld.nl/documentation/datasheet%20minitronics%20v1.1.pdf
=======
>>>>>>> 9b6ffe18
 * ATmega1281
 */

/**
 * Rev B   2 JAN 2017
 *
 *  Added pin definitions for M3, M4 & M5 spindle control commands
 */

#if NOT_TARGET(__AVR_ATmega1281__)
  #error "Oops! Select 'Minitronics' in 'Tools > Board.'"
#elif HOTENDS > 2 || E_STEPPERS > 2
  #error "Minitronics supports up to 2 hotends / E steppers."
#endif

#define BOARD_INFO_NAME "Minitronics v1.0/1.1"

// Just a wild guess because schematic does not say!
#define AVR_CHIPOSCILLATOR_FREQ 16000000

//
// Limit Switches
//
<<<<<<< HEAD
#define X_MIN_PIN                             PinE3
#define X_MAX_PIN                             PinE4
#define Y_MIN_PIN                             PinE4
#define Y_MAX_PIN                             PinE7
#define Z_MIN_PIN                             PinB4
=======
#define X_MIN_PIN                          PinE3
#define X_MAX_PIN                          PinE4
#define Y_MIN_PIN                          PinE4
#define Y_MAX_PIN                          PinE7
#define Z_MIN_PIN                          PinB4
>>>>>>> 9b6ffe18
#define Z_MAX_PIN                             -1

//
// Steppers
//
<<<<<<< HEAD
#define X_STEP_PIN                            PinF2
#define X_DIR_PIN                             PinF1
#define X_ENABLE_PIN                          PinF3

#define Y_STEP_PIN                            PinA1  // A6
#define Y_DIR_PIN                             PinA2  // A0
#define Y_ENABLE_PIN                          PinA0

#define Z_STEP_PIN                            PinA4  // A2
#define Z_DIR_PIN                             PinA5  // A6
#define Z_ENABLE_PIN                          PinA3  // A1

#define E0_STEP_PIN                           PinA7
#define E0_DIR_PIN                            PinA6
#define E0_ENABLE_PIN                         PinG2

#define E1_STEP_PIN                           PinC6
#define E1_DIR_PIN                            PinC5
#define E1_ENABLE_PIN                         PinC7
=======
#define X_STEP_PIN                         PinF2
#define X_DIR_PIN                          PinF1
#define X_ENABLE_PIN                       PinF3

#define Y_STEP_PIN                         PinA1  // A6
#define Y_DIR_PIN                          PinA2  // A0
#define Y_ENABLE_PIN                       PinA0

#define Z_STEP_PIN                         PinA4  // A2
#define Z_DIR_PIN                          PinA5  // A6
#define Z_ENABLE_PIN                       PinA3  // A1

#define E0_STEP_PIN                        PinA7
#define E0_DIR_PIN                         PinA6
#define E0_ENABLE_PIN                      PinG2

#define E1_STEP_PIN                        PinC6
#define E1_DIR_PIN                         PinC5
#define E1_ENABLE_PIN                      PinC7
>>>>>>> 9b6ffe18

//
// Temperature Sensors
//
<<<<<<< HEAD
#define TEMP_0_PIN                            PinB5  // Analog Input
#define TEMP_1_PIN                            PinB4  // Analog Input
#define TEMP_BED_PIN                          PinB4  // Analog Input
=======
#define TEMP_0_PIN                         PinB5  // Analog Input
#define TEMP_1_PIN                         PinB4  // Analog Input
#define TEMP_BED_PIN                       PinB4  // Analog Input
>>>>>>> 9b6ffe18

//
// Heaters / Fans
//
<<<<<<< HEAD
#define HEATER_0_PIN                          PinB5  // EXTRUDER 1
#define HEATER_1_PIN                          PinB6  // EXTRUDER 2
#define HEATER_BED_PIN                        PinE5  // BED

#ifndef FAN_PIN
  #define FAN_PIN                             PinB7
=======
#define HEATER_0_PIN                       PinB5  // EXTRUDER 1
#define HEATER_1_PIN                       PinB6  // EXTRUDER 2
#define HEATER_BED_PIN                     PinE5  // BED

#ifndef FAN_PIN
  #define FAN_PIN                          PinB7
>>>>>>> 9b6ffe18
#endif

//
// Misc. Functions
//
<<<<<<< HEAD
#define SDSS                                  PinB0
#define LED_PIN                               PinF0
=======
#define SDSS                               PinB0
#define LED_PIN                            PinF0
>>>>>>> 9b6ffe18

//
// LCD / Controller
//
#define BEEPER_PIN                            -1

#if ENABLED(REPRAPWORLD_GRAPHICAL_LCD)

<<<<<<< HEAD
  #define LCD_PINS_RS                         PinE7  // CS chip select /SS chip slave select
  #define LCD_PINS_ENABLE                     PinB2  // SID (MOSI)
  #define LCD_PINS_D4                         PinB1  // SCK (CLK) clock

  #define BTN_EN1                             PinD1
  #define BTN_EN2                             PinD0
  #define BTN_ENC                             PinG0

  #define SD_DETECT_PIN                       PinC0
=======
  #define LCD_PINS_RS                      PinE7  // CS chip select /SS chip slave select
  #define LCD_PINS_ENABLE                  PinB2  // SID (MOSI)
  #define LCD_PINS_D4                      PinB1  // SCK (CLK) clock

  #define BTN_EN1                          PinD1
  #define BTN_EN2                          PinD0
  #define BTN_ENC                          PinG0

  #define SD_DETECT_PIN                    PinC0
>>>>>>> 9b6ffe18

#else

  #define LCD_PINS_RS                         -1
  #define LCD_PINS_ENABLE                     -1

  // Buttons are directly attached using keypad
  #define BTN_EN1                             -1
  #define BTN_EN2                             -1
  #define BTN_ENC                             -1

  #define SD_DETECT_PIN                       -1  // Minitronics doesn't use this
#endif

//
// M3/M4/M5 - Spindle/Laser Control
//
#if HAS_CUTTER                                    // assumes we're only doing CNC work (no 3D printing)
  #undef HEATER_BED_PIN
  #undef TEMP_BED_PIN                             // need to free up some pins but also need to
  #undef TEMP_0_PIN                               // re-assign them (to unused pins) because Marlin
  #undef TEMP_1_PIN                               // requires the presence of certain pins or else it
<<<<<<< HEAD
  #define HEATER_BED_PIN                      PinG5  // won't compile
  #define TEMP_BED_PIN                        PinF4
  #define TEMP_0_PIN                          PinF5
  #define SPINDLE_LASER_ENA_PIN               PinF6  // using A6 because it already has a pullup
  #define SPINDLE_LASER_PWM_PIN               PinE5  // WARNING - LED & resistor pull up to +12/+24V stepper voltage
  #define SPINDLE_DIR_PIN                     PinF7
=======
  #define HEATER_BED_PIN                   PinG5  // won't compile
  #define TEMP_BED_PIN                     PinF4
  #define TEMP_0_PIN                       PinF5
  #define SPINDLE_LASER_ENA_PIN            PinF6  // using A6 because it already has a pullup
  #define SPINDLE_LASER_PWM_PIN            PinE5  // WARNING - LED & resistor pull up to +12/+24V stepper voltage
  #define SPINDLE_DIR_PIN                  PinF7
>>>>>>> 9b6ffe18
#endif<|MERGE_RESOLUTION|>--- conflicted
+++ resolved
@@ -23,13 +23,10 @@
 
 /**
  * Minitronics v1.0/1.1 pin assignments
-<<<<<<< HEAD
  * Schematic (1.0): https://green-candy.osdn.jp/external/MarlinFW/board_schematics/Minitronics%20v1.0/minitronics%20-%20Project.pdf
  * Origin (1.0): https://reprap.org/wiki/File:MinitronicsPDF.zip
  * Datasheet (1.1): https://green-candy.osdn.jp/external/MarlinFW/board_schematics/Minitronics%20v1.1/datasheet%20minitronics%20v1.1.pdf
  * Origin (1.1): https://reprapworld.nl/documentation/datasheet%20minitronics%20v1.1.pdf
-=======
->>>>>>> 9b6ffe18
  * ATmega1281
  */
 
@@ -53,45 +50,16 @@
 //
 // Limit Switches
 //
-<<<<<<< HEAD
-#define X_MIN_PIN                             PinE3
-#define X_MAX_PIN                             PinE4
-#define Y_MIN_PIN                             PinE4
-#define Y_MAX_PIN                             PinE7
-#define Z_MIN_PIN                             PinB4
-=======
 #define X_MIN_PIN                          PinE3
 #define X_MAX_PIN                          PinE4
 #define Y_MIN_PIN                          PinE4
 #define Y_MAX_PIN                          PinE7
 #define Z_MIN_PIN                          PinB4
->>>>>>> 9b6ffe18
 #define Z_MAX_PIN                             -1
 
 //
 // Steppers
 //
-<<<<<<< HEAD
-#define X_STEP_PIN                            PinF2
-#define X_DIR_PIN                             PinF1
-#define X_ENABLE_PIN                          PinF3
-
-#define Y_STEP_PIN                            PinA1  // A6
-#define Y_DIR_PIN                             PinA2  // A0
-#define Y_ENABLE_PIN                          PinA0
-
-#define Z_STEP_PIN                            PinA4  // A2
-#define Z_DIR_PIN                             PinA5  // A6
-#define Z_ENABLE_PIN                          PinA3  // A1
-
-#define E0_STEP_PIN                           PinA7
-#define E0_DIR_PIN                            PinA6
-#define E0_ENABLE_PIN                         PinG2
-
-#define E1_STEP_PIN                           PinC6
-#define E1_DIR_PIN                            PinC5
-#define E1_ENABLE_PIN                         PinC7
-=======
 #define X_STEP_PIN                         PinF2
 #define X_DIR_PIN                          PinF1
 #define X_ENABLE_PIN                       PinF3
@@ -111,51 +79,30 @@
 #define E1_STEP_PIN                        PinC6
 #define E1_DIR_PIN                         PinC5
 #define E1_ENABLE_PIN                      PinC7
->>>>>>> 9b6ffe18
 
 //
 // Temperature Sensors
 //
-<<<<<<< HEAD
-#define TEMP_0_PIN                            PinB5  // Analog Input
-#define TEMP_1_PIN                            PinB4  // Analog Input
-#define TEMP_BED_PIN                          PinB4  // Analog Input
-=======
 #define TEMP_0_PIN                         PinB5  // Analog Input
 #define TEMP_1_PIN                         PinB4  // Analog Input
 #define TEMP_BED_PIN                       PinB4  // Analog Input
->>>>>>> 9b6ffe18
 
 //
 // Heaters / Fans
 //
-<<<<<<< HEAD
-#define HEATER_0_PIN                          PinB5  // EXTRUDER 1
-#define HEATER_1_PIN                          PinB6  // EXTRUDER 2
-#define HEATER_BED_PIN                        PinE5  // BED
-
-#ifndef FAN_PIN
-  #define FAN_PIN                             PinB7
-=======
 #define HEATER_0_PIN                       PinB5  // EXTRUDER 1
 #define HEATER_1_PIN                       PinB6  // EXTRUDER 2
 #define HEATER_BED_PIN                     PinE5  // BED
 
 #ifndef FAN_PIN
   #define FAN_PIN                          PinB7
->>>>>>> 9b6ffe18
 #endif
 
 //
 // Misc. Functions
 //
-<<<<<<< HEAD
-#define SDSS                                  PinB0
-#define LED_PIN                               PinF0
-=======
 #define SDSS                               PinB0
 #define LED_PIN                            PinF0
->>>>>>> 9b6ffe18
 
 //
 // LCD / Controller
@@ -164,17 +111,6 @@
 
 #if ENABLED(REPRAPWORLD_GRAPHICAL_LCD)
 
-<<<<<<< HEAD
-  #define LCD_PINS_RS                         PinE7  // CS chip select /SS chip slave select
-  #define LCD_PINS_ENABLE                     PinB2  // SID (MOSI)
-  #define LCD_PINS_D4                         PinB1  // SCK (CLK) clock
-
-  #define BTN_EN1                             PinD1
-  #define BTN_EN2                             PinD0
-  #define BTN_ENC                             PinG0
-
-  #define SD_DETECT_PIN                       PinC0
-=======
   #define LCD_PINS_RS                      PinE7  // CS chip select /SS chip slave select
   #define LCD_PINS_ENABLE                  PinB2  // SID (MOSI)
   #define LCD_PINS_D4                      PinB1  // SCK (CLK) clock
@@ -184,7 +120,6 @@
   #define BTN_ENC                          PinG0
 
   #define SD_DETECT_PIN                    PinC0
->>>>>>> 9b6ffe18
 
 #else
 
@@ -207,19 +142,10 @@
   #undef TEMP_BED_PIN                             // need to free up some pins but also need to
   #undef TEMP_0_PIN                               // re-assign them (to unused pins) because Marlin
   #undef TEMP_1_PIN                               // requires the presence of certain pins or else it
-<<<<<<< HEAD
-  #define HEATER_BED_PIN                      PinG5  // won't compile
-  #define TEMP_BED_PIN                        PinF4
-  #define TEMP_0_PIN                          PinF5
-  #define SPINDLE_LASER_ENA_PIN               PinF6  // using A6 because it already has a pullup
-  #define SPINDLE_LASER_PWM_PIN               PinE5  // WARNING - LED & resistor pull up to +12/+24V stepper voltage
-  #define SPINDLE_DIR_PIN                     PinF7
-=======
   #define HEATER_BED_PIN                   PinG5  // won't compile
   #define TEMP_BED_PIN                     PinF4
   #define TEMP_0_PIN                       PinF5
   #define SPINDLE_LASER_ENA_PIN            PinF6  // using A6 because it already has a pullup
   #define SPINDLE_LASER_PWM_PIN            PinE5  // WARNING - LED & resistor pull up to +12/+24V stepper voltage
   #define SPINDLE_DIR_PIN                  PinF7
->>>>>>> 9b6ffe18
 #endif