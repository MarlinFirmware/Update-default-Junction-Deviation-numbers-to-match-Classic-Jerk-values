/**
 * Marlin 3D Printer Firmware
 * Copyright (c) 2020 MarlinFirmware [https://github.com/MarlinFirmware/Marlin]
 *
 * Based on Sprinter and grbl.
 * Copyright (c) 2011 Camiel Gubbels / Erik van der Zalm
 *
 * This program is free software: you can redistribute it and/or modify
 * it under the terms of the GNU General Public License as published by
 * the Free Software Foundation, either version 3 of the License, or
 * (at your option) any later version.
 *
 * This program is distributed in the hope that it will be useful,
 * but WITHOUT ANY WARRANTY; without even the implied warranty of
 * MERCHANTABILITY or FITNESS FOR A PARTICULAR PURPOSE.  See the
 * GNU General Public License for more details.
 *
 * You should have received a copy of the GNU General Public License
 * along with this program.  If not, see <https://www.gnu.org/licenses/>.
 *
 */
#pragma once

/**
 * Geeetech GT2560 Revision A board pin assignments, based on the work of
 * George Robles (https://georges3dprinters.com) and
 * Richard Smith <galorin@gmail.com>
<<<<<<< HEAD
 * Schematic: https://green-candy.osdn.jp/external/MarlinFW/board_schematics/Geeetech%20GT2560%20Revision%20A/GT2560_sch.pdf
 * Origin: https://www.geeetech.com/wiki/images/9/90/GT2560_sch.pdf
=======
>>>>>>> 9b6ffe18
 * ATmega2560
 */

#define ALLOW_MEGA1280
#include "env_validate.h"

#ifndef BOARD_INFO_NAME
  #define BOARD_INFO_NAME "GT2560 Rev.A"
#endif
#define DEFAULT_MACHINE_NAME "Prusa i3 Pro B"

#define AVR_CHIPOSCILLATOR_FREQ 16000000

// See page 327 of the ATmega2560 technical reference manual (DS40002211A).
// For CPU speed calculations it is necessary to give the programmed "fuse bits", that are internally programmed
// MCU configuration data structures not accessible by the MCU instruction pipeline itself.
#define AVR_EFUSE_VALUE 0xFD
#define AVR_HFUSE_VALUE 0xD8
#define AVR_LFUSE_VALUE 0xFF

//
// Limit Switches
//
<<<<<<< HEAD
#define X_MIN_PIN                             PinA0
#define X_MAX_PIN                             PinA2
#define Y_MIN_PIN                             PinA4
#define Y_MAX_PIN                             PinA6
#define Z_MIN_PIN                             PinC7

#if ENABLED(BLTOUCH)
  #if MB(GT2560_REV_A_PLUS)
    #define SERVO0_PIN                        PinB5
    #define Z_MAX_PIN                         PinC5
  #else
    #define SERVO0_PIN                        PinC5
    #define Z_MAX_PIN                         -1
  #endif
#else
  #define Z_MAX_PIN                           PinC5
=======
#define X_MIN_PIN                          PinA0
#define X_MAX_PIN                          PinA2
#define Y_MIN_PIN                          PinA4
#define Y_MAX_PIN                          PinA6
#define Z_MIN_PIN                          PinC7

#if ENABLED(BLTOUCH)
  #if MB(GT2560_REV_A_PLUS)
    #define SERVO0_PIN                     PinB5
    #define Z_MAX_PIN                      PinC5
  #else
    #define SERVO0_PIN                     PinC5
    #define Z_MAX_PIN                         -1
  #endif
#else
  #define Z_MAX_PIN                        PinC5
>>>>>>> 9b6ffe18
#endif

//
// Steppers
//
<<<<<<< HEAD
#define X_STEP_PIN                            PinA3
#define X_DIR_PIN                             PinA1
#define X_ENABLE_PIN                          PinA5

#define Y_STEP_PIN                            PinC6
#define Y_DIR_PIN                             PinC4
#define Y_ENABLE_PIN                          PinA7

#define Z_STEP_PIN                            PinC0
#define Z_DIR_PIN                             PinG2
#define Z_ENABLE_PIN                          PinC2

#define E0_STEP_PIN                           PinL6
#define E0_DIR_PIN                            PinL4
#define E0_ENABLE_PIN                         PinG0

#define E1_STEP_PIN                           PinL0
#define E1_DIR_PIN                            PinL2
#define E1_ENABLE_PIN                         PinL1
=======
#define X_STEP_PIN                         PinA3
#define X_DIR_PIN                          PinA1
#define X_ENABLE_PIN                       PinA5

#define Y_STEP_PIN                         PinC6
#define Y_DIR_PIN                          PinC4
#define Y_ENABLE_PIN                       PinA7

#define Z_STEP_PIN                         PinC0
#define Z_DIR_PIN                          PinG2
#define Z_ENABLE_PIN                       PinC2

#define E0_STEP_PIN                        PinL6
#define E0_DIR_PIN                         PinL4
#define E0_ENABLE_PIN                      PinG0

#define E1_STEP_PIN                        PinL0
#define E1_DIR_PIN                         PinL2
#define E1_ENABLE_PIN                      PinL1
>>>>>>> 9b6ffe18

//
// Temperature Sensors
//
<<<<<<< HEAD
#define TEMP_0_PIN                            PinH5
#define TEMP_1_PIN                            PinH6
#define TEMP_BED_PIN                          PinB4
=======
#define TEMP_0_PIN                         PinH5
#define TEMP_1_PIN                         PinH6
#define TEMP_BED_PIN                       PinB4
>>>>>>> 9b6ffe18

//
// Heaters / Fans
//
<<<<<<< HEAD
#define HEATER_0_PIN                          PinE4
#define HEATER_1_PIN                          PinE5
#define HEATER_BED_PIN                        PinG5
#ifndef FAN_PIN
  #define FAN_PIN                             PinH4
=======
#define HEATER_0_PIN                       PinE4
#define HEATER_1_PIN                       PinE5
#define HEATER_BED_PIN                     PinG5
#ifndef FAN_PIN
  #define FAN_PIN                          PinH4
>>>>>>> 9b6ffe18
#endif

//
// Misc. Functions
//
<<<<<<< HEAD
#define SDSS                                  PinB0
#define LED_PIN                               PinB7
#define PS_ON_PIN                             PinB6
#define SUICIDE_PIN                           PinF0  // Must be enabled at startup to keep power flowing
=======
#define SDSS                               PinB0
#define LED_PIN                            PinB7
#define PS_ON_PIN                          PinB6
#define SUICIDE_PIN                        PinF0  // Must be enabled at startup to keep power flowing
>>>>>>> 9b6ffe18
#define KILL_PIN                              -1

#if HAS_WIRED_LCD

<<<<<<< HEAD
  #define BEEPER_PIN                          PinD3
=======
  #define BEEPER_PIN                       PinD3
>>>>>>> 9b6ffe18

  #if IS_NEWPANEL

    #if ENABLED(MKS_MINI_12864)
<<<<<<< HEAD
      #define DOGLCD_A0                       PinE3
      #define DOGLCD_CS                       PinD0
      #define BTN_EN1                         PinG1
      #define BTN_EN2                         PinL7
    #elif ENABLED(FYSETC_MINI_12864)
      // Disconnect EXP2-1 and EXP2-2, otherwise future firmware upload won't work.
      #define DOGLCD_A0                       PinD1
      #define DOGLCD_CS                       PinH0

      #define NEOPIXEL_PIN                    PinD0
      #define BTN_EN1                         PinL7
      #define BTN_EN2                         PinG1

      #define LCD_RESET_PIN                   PinH1
=======
      #define DOGLCD_A0                    PinE3
      #define DOGLCD_CS                    PinD0
      #define BTN_EN1                      PinG1
      #define BTN_EN2                      PinL7
    #elif ENABLED(FYSETC_MINI_12864)
      // Disconnect EXP2-1 and EXP2-2, otherwise future firmware upload won't work.
      #define DOGLCD_A0                    PinD1
      #define DOGLCD_CS                    PinH0

      #define NEOPIXEL_PIN                 PinD0
      #define BTN_EN1                      PinL7
      #define BTN_EN2                      PinG1

      #define LCD_RESET_PIN                PinH1
>>>>>>> 9b6ffe18

      #define LCD_CONTRAST_INIT              220

      #define LCD_BACKLIGHT_PIN               -1
    #else
<<<<<<< HEAD
      #define LCD_PINS_RS                     PinD1
      #define LCD_PINS_ENABLE                 PinH0
      #define LCD_PINS_D4                     PinH1
      #define LCD_PINS_D5                     PinD0
      #define LCD_PINS_D6                     PinE3
      #define LCD_PINS_D7                     PinH3
      #define BTN_EN1                         PinL7
      #define BTN_EN2                         PinG1
    #endif

    #define BTN_ENC                           PinD2
    #define SD_DETECT_PIN                     PinD7

  #else                                           // !IS_NEWPANEL

    #define SHIFT_CLK_PIN                     PinD7
    #define SHIFT_LD_PIN                      PinL7
    #define SHIFT_OUT_PIN                     PinG1
    #define SHIFT_EN_PIN                      PinH0

    #define LCD_PINS_RS                       PinH1
    #define LCD_PINS_ENABLE                   PinE3
    #define LCD_PINS_D4                       PinH3
    #define LCD_PINS_D5                       PinD0
    #define LCD_PINS_D6                       PinD1
    #define LCD_PINS_D7                       PinD2
=======
      #define LCD_PINS_RS                  PinD1
      #define LCD_PINS_ENABLE              PinH0
      #define LCD_PINS_D4                  PinH1
      #define LCD_PINS_D5                  PinD0
      #define LCD_PINS_D6                  PinE3
      #define LCD_PINS_D7                  PinH3
      #define BTN_EN1                      PinL7
      #define BTN_EN2                      PinG1
    #endif

    #define BTN_ENC                        PinD2
    #define SD_DETECT_PIN                  PinD7

  #else                                           // !IS_NEWPANEL

    #define SHIFT_CLK_PIN                  PinD7
    #define SHIFT_LD_PIN                   PinL7
    #define SHIFT_OUT_PIN                  PinG1
    #define SHIFT_EN_PIN                   PinH0

    #define LCD_PINS_RS                    PinH1
    #define LCD_PINS_ENABLE                PinE3
    #define LCD_PINS_D4                    PinH3
    #define LCD_PINS_D5                    PinD0
    #define LCD_PINS_D6                    PinD1
    #define LCD_PINS_D7                    PinD2
>>>>>>> 9b6ffe18

    #if ENABLED(REPRAP_DISCOUNT_FULL_GRAPHIC_SMART_CONTROLLER)
      #define BTN_ENC_EN             LCD_PINS_D7  // Detect the presence of the encoder
    #endif

    #define SD_DETECT_PIN                     -1

  #endif // !IS_NEWPANEL

#endif // HAS_WIRED_LCD<|MERGE_RESOLUTION|>--- conflicted
+++ resolved
@@ -25,11 +25,8 @@
  * Geeetech GT2560 Revision A board pin assignments, based on the work of
  * George Robles (https://georges3dprinters.com) and
  * Richard Smith <galorin@gmail.com>
-<<<<<<< HEAD
  * Schematic: https://green-candy.osdn.jp/external/MarlinFW/board_schematics/Geeetech%20GT2560%20Revision%20A/GT2560_sch.pdf
  * Origin: https://www.geeetech.com/wiki/images/9/90/GT2560_sch.pdf
-=======
->>>>>>> 9b6ffe18
  * ATmega2560
  */
 
@@ -53,24 +50,6 @@
 //
 // Limit Switches
 //
-<<<<<<< HEAD
-#define X_MIN_PIN                             PinA0
-#define X_MAX_PIN                             PinA2
-#define Y_MIN_PIN                             PinA4
-#define Y_MAX_PIN                             PinA6
-#define Z_MIN_PIN                             PinC7
-
-#if ENABLED(BLTOUCH)
-  #if MB(GT2560_REV_A_PLUS)
-    #define SERVO0_PIN                        PinB5
-    #define Z_MAX_PIN                         PinC5
-  #else
-    #define SERVO0_PIN                        PinC5
-    #define Z_MAX_PIN                         -1
-  #endif
-#else
-  #define Z_MAX_PIN                           PinC5
-=======
 #define X_MIN_PIN                          PinA0
 #define X_MAX_PIN                          PinA2
 #define Y_MIN_PIN                          PinA4
@@ -87,33 +66,11 @@
   #endif
 #else
   #define Z_MAX_PIN                        PinC5
->>>>>>> 9b6ffe18
 #endif
 
 //
 // Steppers
 //
-<<<<<<< HEAD
-#define X_STEP_PIN                            PinA3
-#define X_DIR_PIN                             PinA1
-#define X_ENABLE_PIN                          PinA5
-
-#define Y_STEP_PIN                            PinC6
-#define Y_DIR_PIN                             PinC4
-#define Y_ENABLE_PIN                          PinA7
-
-#define Z_STEP_PIN                            PinC0
-#define Z_DIR_PIN                             PinG2
-#define Z_ENABLE_PIN                          PinC2
-
-#define E0_STEP_PIN                           PinL6
-#define E0_DIR_PIN                            PinL4
-#define E0_ENABLE_PIN                         PinG0
-
-#define E1_STEP_PIN                           PinL0
-#define E1_DIR_PIN                            PinL2
-#define E1_ENABLE_PIN                         PinL1
-=======
 #define X_STEP_PIN                         PinA3
 #define X_DIR_PIN                          PinA1
 #define X_ENABLE_PIN                       PinA5
@@ -133,82 +90,40 @@
 #define E1_STEP_PIN                        PinL0
 #define E1_DIR_PIN                         PinL2
 #define E1_ENABLE_PIN                      PinL1
->>>>>>> 9b6ffe18
 
 //
 // Temperature Sensors
 //
-<<<<<<< HEAD
-#define TEMP_0_PIN                            PinH5
-#define TEMP_1_PIN                            PinH6
-#define TEMP_BED_PIN                          PinB4
-=======
 #define TEMP_0_PIN                         PinH5
 #define TEMP_1_PIN                         PinH6
 #define TEMP_BED_PIN                       PinB4
->>>>>>> 9b6ffe18
 
 //
 // Heaters / Fans
 //
-<<<<<<< HEAD
-#define HEATER_0_PIN                          PinE4
-#define HEATER_1_PIN                          PinE5
-#define HEATER_BED_PIN                        PinG5
-#ifndef FAN_PIN
-  #define FAN_PIN                             PinH4
-=======
 #define HEATER_0_PIN                       PinE4
 #define HEATER_1_PIN                       PinE5
 #define HEATER_BED_PIN                     PinG5
 #ifndef FAN_PIN
   #define FAN_PIN                          PinH4
->>>>>>> 9b6ffe18
 #endif
 
 //
 // Misc. Functions
 //
-<<<<<<< HEAD
-#define SDSS                                  PinB0
-#define LED_PIN                               PinB7
-#define PS_ON_PIN                             PinB6
-#define SUICIDE_PIN                           PinF0  // Must be enabled at startup to keep power flowing
-=======
 #define SDSS                               PinB0
 #define LED_PIN                            PinB7
 #define PS_ON_PIN                          PinB6
 #define SUICIDE_PIN                        PinF0  // Must be enabled at startup to keep power flowing
->>>>>>> 9b6ffe18
 #define KILL_PIN                              -1
 
 #if HAS_WIRED_LCD
 
-<<<<<<< HEAD
-  #define BEEPER_PIN                          PinD3
-=======
   #define BEEPER_PIN                       PinD3
->>>>>>> 9b6ffe18
 
   #if IS_NEWPANEL
 
     #if ENABLED(MKS_MINI_12864)
-<<<<<<< HEAD
-      #define DOGLCD_A0                       PinE3
-      #define DOGLCD_CS                       PinD0
-      #define BTN_EN1                         PinG1
-      #define BTN_EN2                         PinL7
-    #elif ENABLED(FYSETC_MINI_12864)
-      // Disconnect EXP2-1 and EXP2-2, otherwise future firmware upload won't work.
-      #define DOGLCD_A0                       PinD1
-      #define DOGLCD_CS                       PinH0
-
-      #define NEOPIXEL_PIN                    PinD0
-      #define BTN_EN1                         PinL7
-      #define BTN_EN2                         PinG1
-
-      #define LCD_RESET_PIN                   PinH1
-=======
       #define DOGLCD_A0                    PinE3
       #define DOGLCD_CS                    PinD0
       #define BTN_EN1                      PinG1
@@ -223,40 +138,11 @@
       #define BTN_EN2                      PinG1
 
       #define LCD_RESET_PIN                PinH1
->>>>>>> 9b6ffe18
 
       #define LCD_CONTRAST_INIT              220
 
       #define LCD_BACKLIGHT_PIN               -1
     #else
-<<<<<<< HEAD
-      #define LCD_PINS_RS                     PinD1
-      #define LCD_PINS_ENABLE                 PinH0
-      #define LCD_PINS_D4                     PinH1
-      #define LCD_PINS_D5                     PinD0
-      #define LCD_PINS_D6                     PinE3
-      #define LCD_PINS_D7                     PinH3
-      #define BTN_EN1                         PinL7
-      #define BTN_EN2                         PinG1
-    #endif
-
-    #define BTN_ENC                           PinD2
-    #define SD_DETECT_PIN                     PinD7
-
-  #else                                           // !IS_NEWPANEL
-
-    #define SHIFT_CLK_PIN                     PinD7
-    #define SHIFT_LD_PIN                      PinL7
-    #define SHIFT_OUT_PIN                     PinG1
-    #define SHIFT_EN_PIN                      PinH0
-
-    #define LCD_PINS_RS                       PinH1
-    #define LCD_PINS_ENABLE                   PinE3
-    #define LCD_PINS_D4                       PinH3
-    #define LCD_PINS_D5                       PinD0
-    #define LCD_PINS_D6                       PinD1
-    #define LCD_PINS_D7                       PinD2
-=======
       #define LCD_PINS_RS                  PinD1
       #define LCD_PINS_ENABLE              PinH0
       #define LCD_PINS_D4                  PinH1
@@ -283,7 +169,6 @@
     #define LCD_PINS_D5                    PinD0
     #define LCD_PINS_D6                    PinD1
     #define LCD_PINS_D7                    PinD2
->>>>>>> 9b6ffe18
 
     #if ENABLED(REPRAP_DISCOUNT_FULL_GRAPHIC_SMART_CONTROLLER)
       #define BTN_ENC_EN             LCD_PINS_D7  // Detect the presence of the encoder
