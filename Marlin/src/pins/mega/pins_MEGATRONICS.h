--- conflicted
+++ resolved
@@ -55,11 +55,7 @@
 
 #define Y_STEP_PIN                            PinF6  // A6 (TODO: wtf? pin assignment? ff.)
 #define Y_DIR_PIN                             PinF7  // A7
-<<<<<<< HEAD
-#define Y_ENABLE_PIN                          
-=======
 #define Y_ENABLE_PIN
->>>>>>> fde3ce82
 
 #define Z_STEP_PIN                            PinF0  // A0
 #define Z_DIR_PIN                             PinF1  // A1
