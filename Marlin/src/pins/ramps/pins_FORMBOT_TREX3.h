--- conflicted
+++ resolved
@@ -22,11 +22,7 @@
 #pragma once
 
 /**
-<<<<<<< HEAD
  * Formbot T-Rex 3 pin assignments
-=======
- * Formbot pin assignments
->>>>>>> 9b6ffe18
  * ATmega2560
  */
 
@@ -46,11 +42,7 @@
 //
 // Servos
 //
-<<<<<<< HEAD
-#define SERVO0_PIN                            PinB5
-=======
 #define SERVO0_PIN                         PinB5
->>>>>>> 9b6ffe18
 #define SERVO1_PIN                            -1  // was 6
 #define SERVO2_PIN                            -1
 #define SERVO3_PIN                            -1
@@ -58,16 +50,6 @@
 //
 // Limit Switches
 //
-<<<<<<< HEAD
-#define X_MIN_PIN                             PinE5
-#ifndef X_MAX_PIN
-  #define X_MAX_PIN                           PinE4
-#endif
-#define Y_MIN_PIN                             PinJ1
-#define Y_MAX_PIN                             PinJ0
-#define Z_MIN_PIN                             PinD3
-#define Z_MAX_PIN                             PinD2
-=======
 #define X_MIN_PIN                          PinE5
 #ifndef X_MAX_PIN
   #define X_MAX_PIN                        PinE4
@@ -76,67 +58,17 @@
 #define Y_MAX_PIN                          PinJ0
 #define Z_MIN_PIN                          PinD3
 #define Z_MAX_PIN                          PinD2
->>>>>>> 9b6ffe18
 
 //
 // Z Probe (when not Z_MIN_PIN)
 //
 #ifndef Z_MIN_PROBE_PIN
-<<<<<<< HEAD
-  #define Z_MIN_PROBE_PIN                     PinC5
-=======
   #define Z_MIN_PROBE_PIN                  PinC5
->>>>>>> 9b6ffe18
 #endif
 
 //
 // Steppers
 //
-<<<<<<< HEAD
-#define X_STEP_PIN                            PinF0
-#define X_DIR_PIN                             PinF1
-#define X_ENABLE_PIN                          PinD7
-#ifndef X_CS_PIN
-  #define X_CS_PIN                            PinB0
-#endif
-
-#define Y_STEP_PIN                            PinF6
-#define Y_DIR_PIN                             PinF7
-#define Y_ENABLE_PIN                          PinF2
-#ifndef Y_CS_PIN
-  #define Y_CS_PIN                            PinL0
-#endif
-
-#define Z_STEP_PIN                            PinL3
-#define Z_DIR_PIN                             PinL1
-#define Z_ENABLE_PIN                          PinK0
-#ifndef Z_CS_PIN
-  #define Z_CS_PIN                            PinG1
-#endif
-
-#define E0_STEP_PIN                           PinA4
-#define E0_DIR_PIN                            PinA6
-#define E0_ENABLE_PIN                         PinA2
-#ifndef E0_CS_PIN
-  #define E0_CS_PIN                           PinL7
-#endif
-
-#define E1_STEP_PIN                           PinC1
-#define E1_DIR_PIN                            PinC3
-#define E1_ENABLE_PIN                         PinC7
-#ifndef E1_CS_PIN
-  #define E1_CS_PIN                           PinL5
-#endif
-
-#if HAS_X2_STEPPER
-  #define X2_STEP_PIN                         PinL7
-  #define X2_DIR_PIN                          PinL6
-  #define X2_ENABLE_PIN                       PinL5
-#else
-  #define E2_STEP_PIN                         PinL7
-  #define E2_DIR_PIN                          PinL6
-  #define E2_ENABLE_PIN                       PinL5
-=======
 #define X_STEP_PIN                         PinF0
 #define X_DIR_PIN                          PinF1
 #define X_ENABLE_PIN                       PinD7
@@ -180,23 +112,11 @@
   #define E2_STEP_PIN                      PinL7
   #define E2_DIR_PIN                       PinL6
   #define E2_ENABLE_PIN                    PinL5
->>>>>>> 9b6ffe18
 #endif
 
 //
 // Temperature Sensors
 //
-<<<<<<< HEAD
-#define TEMP_0_PIN                            PinB7  // Analog Input
-#define TEMP_1_PIN                            PinJ0  // Analog Input
-#define TEMP_BED_PIN                          PinJ1  // Analog Input
-
-// SPI for MAX Thermocouple
-#if DISABLED(SDSUPPORT)
-  #define TEMP_0_CS_PIN                       PinK4  // Don't use 53 if using Display/SD card
-#else
-  #define TEMP_0_CS_PIN                       PinK4  // Don't use 49 (SD_DETECT_PIN)
-=======
 #define TEMP_0_PIN                         PinB7  // Analog Input
 #define TEMP_1_PIN                         PinJ0  // Analog Input
 #define TEMP_BED_PIN                       PinJ1  // Analog Input
@@ -206,23 +126,11 @@
   #define TEMP_0_CS_PIN                    PinK4  // Don't use 53 if using Display/SD card
 #else
   #define TEMP_0_CS_PIN                    PinK4  // Don't use 49 (SD_DETECT_PIN)
->>>>>>> 9b6ffe18
 #endif
 
 //
 // Heaters / Fans
 //
-<<<<<<< HEAD
-#define HEATER_0_PIN                          PinB4
-#define HEATER_1_PIN                          PinH4
-#define HEATER_BED_PIN                        PinH5
-
-#define FAN_PIN                               PinH6
-#define FAN1_PIN                              PinB6
-
-#define FIL_RUNOUT_PIN                        PinA0
-#define FIL_RUNOUT2_PIN                       PinD0
-=======
 #define HEATER_0_PIN                       PinB4
 #define HEATER_1_PIN                       PinH4
 #define HEATER_BED_PIN                     PinH5
@@ -232,28 +140,10 @@
 
 #define FIL_RUNOUT_PIN                     PinA0
 #define FIL_RUNOUT2_PIN                    PinD0
->>>>>>> 9b6ffe18
 
 //
 // Misc. Functions
 //
-<<<<<<< HEAD
-#define SDSS                                  PinB0
-
-#ifndef LED_PIN
-  #define LED_PIN                             PinB7
-#endif
-
-#ifndef CASE_LIGHT_PIN
-  #define CASE_LIGHT_PIN                      PinE3
-#endif
-
-#define SPINDLE_LASER_PWM_PIN                 -1  // Hardware PWM
-#define SPINDLE_LASER_ENA_PIN                 PinG5  // Pullup!
-
-// Use the RAMPS 1.4 Analog input 5 on the AUX2 connector
-#define FILWIDTH_PIN                          PinE3  // Analog Input
-=======
 #define SDSS                               PinB0
 
 #ifndef LED_PIN
@@ -269,7 +159,6 @@
 
 // Use the RAMPS 1.4 Analog input 5 on the AUX2 connector
 #define FILWIDTH_PIN                       PinE3  // Analog Input
->>>>>>> 9b6ffe18
 
 //
 // LCD / Controller
@@ -277,23 +166,6 @@
 // Formbot only supports REPRAP_DISCOUNT_SMART_CONTROLLER
 //
 #if IS_RRD_SC
-<<<<<<< HEAD
-  #define LCD_PINS_RS                         PinH1
-  #define LCD_PINS_ENABLE                     PinH0
-  #define LCD_PINS_D4                         PinA1
-  #define LCD_PINS_D5                         PinA3
-  #define LCD_PINS_D6                         PinA5
-  #define LCD_PINS_D7                         PinA7
-  #define BTN_EN1                             PinC6
-  #define BTN_EN2                             PinC4
-  #define BTN_ENC                             PinC2
-  #define SD_DETECT_PIN                       PinL0
-  #ifndef KILL_PIN
-    #define KILL_PIN                          PinG0
-  #endif
-  #ifndef BEEPER_PIN
-    #define BEEPER_PIN                        PinC0
-=======
   #define LCD_PINS_RS                      PinH1
   #define LCD_PINS_ENABLE                  PinH0
   #define LCD_PINS_D4                      PinA1
@@ -309,7 +181,6 @@
   #endif
   #ifndef BEEPER_PIN
     #define BEEPER_PIN                     PinC0
->>>>>>> 9b6ffe18
   #endif
 #endif
 
