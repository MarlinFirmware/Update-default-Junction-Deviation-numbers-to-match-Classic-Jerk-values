--- conflicted
+++ resolved
@@ -22,11 +22,7 @@
 #pragma once
 
 /**
-<<<<<<< HEAD
  * ZONESTAR ZRIB V5.3 Based on MKS BASE v1.4 with A4982 stepper drivers and digital micro-stepping
-=======
- * ZRIB V5.3 Based on MKS BASE v1.4 with A4982 stepper drivers and digital micro-stepping
->>>>>>> 9b6ffe18
  * ATmega2560, ATmega1280
  */
 
@@ -46,61 +42,34 @@
 //
 // PIN 12 Connector
 //
-<<<<<<< HEAD
-#define PIN_12_PIN                            PinB6
-=======
 #define PIN_12_PIN                         PinB6
->>>>>>> 9b6ffe18
 
 //
 // XS1 Connector
 //
-<<<<<<< HEAD
-#define XS1_01_PIN                            PinL7
-#define XS1_03_PIN                            PinL6
-#define XS1_05_PIN                            PinL5
-#define XS1_07_PIN                            PinL4
-#define XS1_08_PIN                            PinL2
-=======
 #define XS1_01_PIN                         PinL7
 #define XS1_03_PIN                         PinL6
 #define XS1_05_PIN                         PinL5
 #define XS1_07_PIN                         PinL4
 #define XS1_08_PIN                         PinL2
->>>>>>> 9b6ffe18
 
 //
 // XS6 Connector
 //
-<<<<<<< HEAD
-#define XS6_01_PIN                            PinD1
-#define XS6_03_PIN                            PinB1
-#define XS6_05_PIN                            PinB2
-#define XS6_07_PIN                            PinB3
-#define XS6_08_PIN                            PinD0
-=======
 #define XS6_01_PIN                         PinD1
 #define XS6_03_PIN                         PinB1
 #define XS6_05_PIN                         PinB2
 #define XS6_07_PIN                         PinB3
 #define XS6_08_PIN                         PinD0
->>>>>>> 9b6ffe18
 
 //
 // Servos / XS3 Connector
 //
 #ifndef SERVO0_PIN
-<<<<<<< HEAD
-  #define SERVO0_PIN                          PinK3  // PWM
-#endif
-#ifndef SERVO1_PIN
-  #define SERVO1_PIN                          PinK4  // PWM
-=======
   #define SERVO0_PIN                       PinK3  // PWM
 #endif
 #ifndef SERVO1_PIN
   #define SERVO1_PIN                       PinK4  // PWM
->>>>>>> 9b6ffe18
 #endif
 
 //
@@ -108,47 +77,26 @@
 //
 #ifndef X_STOP_PIN
   #ifndef X_MIN_PIN
-<<<<<<< HEAD
-    #define X_MIN_PIN                         PinE5
-  #endif
-  #ifndef X_MAX_PIN
-    #define X_MAX_PIN                         PinE4
-=======
     #define X_MIN_PIN                      PinE5
   #endif
   #ifndef X_MAX_PIN
     #define X_MAX_PIN                      PinE4
->>>>>>> 9b6ffe18
   #endif
 #endif
 #ifndef Y_STOP_PIN
   #ifndef Y_MIN_PIN
-<<<<<<< HEAD
-    #define Y_MIN_PIN                         PinJ1
-  #endif
-  #ifndef Y_MAX_PIN
-    #define Y_MAX_PIN                         PinJ0
-=======
     #define Y_MIN_PIN                      PinJ1
   #endif
   #ifndef Y_MAX_PIN
     #define Y_MAX_PIN                      PinJ0
->>>>>>> 9b6ffe18
   #endif
 #endif
 #ifndef Z_STOP_PIN
   #ifndef Z_MIN_PIN
-<<<<<<< HEAD
-    #define Z_MIN_PIN                         PinD3
-  #endif
-  #ifndef Z_MAX_PIN
-    #define Z_MAX_PIN                         PinD2
-=======
     #define Z_MIN_PIN                      PinD3
   #endif
   #ifndef Z_MAX_PIN
     #define Z_MAX_PIN                      PinD2
->>>>>>> 9b6ffe18
   #endif
 #endif
 
@@ -156,54 +104,12 @@
 // Z Probe (when not Z_MIN_PIN)
 //
 #ifndef Z_MIN_PROBE_PIN
-<<<<<<< HEAD
-  #define Z_MIN_PROBE_PIN                     PinD2
-=======
   #define Z_MIN_PROBE_PIN                  PinD2
->>>>>>> 9b6ffe18
 #endif
 
 //
 // Steppers
 //
-<<<<<<< HEAD
-#define X_STEP_PIN                            PinF0
-#define X_DIR_PIN                             PinF1
-#define X_ENABLE_PIN                          PinD7
-
-#define Y_STEP_PIN                            PinF6
-#define Y_DIR_PIN                             PinF7
-#define Y_ENABLE_PIN                          PinF2
-
-#define Z_STEP_PIN                            PinL3
-#define Z_DIR_PIN                             PinL1
-#define Z_ENABLE_PIN                          PinK0
-
-#if NUM_Z_STEPPERS == 2
-  #define Z2_STEP_PIN                         PinA4  // E0 connector
-  #define Z2_DIR_PIN                          PinA6
-  #define Z2_ENABLE_PIN                       PinA2
-
-  #define E0_STEP_PIN                         PinC1  // E1 connector
-  #define E0_DIR_PIN                          PinC3
-  #define E0_ENABLE_PIN                       PinC7
-
-  #define E1_STEP_PIN                         PinG5  // E2 connector
-  #define E1_DIR_PIN                          PinE3
-  #define E1_ENABLE_PIN                       PinA0
-#else
-  #define E0_STEP_PIN                         PinA4
-  #define E0_DIR_PIN                          PinA6
-  #define E0_ENABLE_PIN                       PinA2
-
-  #define E1_STEP_PIN                         PinC1
-  #define E1_DIR_PIN                          PinC3
-  #define E1_ENABLE_PIN                       PinC7
-
-  #define E2_STEP_PIN                         PinG5
-  #define E2_DIR_PIN                          PinE3
-  #define E2_ENABLE_PIN                       PinA0
-=======
 #define X_STEP_PIN                         PinF0
 #define X_DIR_PIN                          PinF1
 #define X_ENABLE_PIN                       PinD7
@@ -240,22 +146,12 @@
   #define E2_STEP_PIN                      PinG5
   #define E2_DIR_PIN                       PinE3
   #define E2_ENABLE_PIN                    PinA0
->>>>>>> 9b6ffe18
 #endif
 
 //
 // Temperature Sensors
 //
 #ifndef TEMP_0_PIN
-<<<<<<< HEAD
-  #define TEMP_0_PIN                          PinB7  // Analog Input
-#endif
-#ifndef TEMP_1_PIN
-  #define TEMP_1_PIN                          PinJ0  // Analog Input
-#endif
-#ifndef TEMP_BED_PIN
-  #define TEMP_BED_PIN                        PinJ1  // Analog Input
-=======
   #define TEMP_0_PIN                       PinB7  // Analog Input
 #endif
 #ifndef TEMP_1_PIN
@@ -263,42 +159,26 @@
 #endif
 #ifndef TEMP_BED_PIN
   #define TEMP_BED_PIN                     PinJ1  // Analog Input
->>>>>>> 9b6ffe18
 #endif
 
 //
 // Heaters / Fans Connectors
 //
 
-<<<<<<< HEAD
-#define HEATER_0_PIN                          PinB4
-#define HEATER_1_PIN                          PinH4
-#define FAN_PIN                               PinH6
-#define HEATER_BED_PIN                        PinH5
-#define FAN1_PIN                              PinH3
-=======
 #define HEATER_0_PIN                       PinB4
 #define HEATER_1_PIN                       PinH4
 #define FAN_PIN                            PinH6
 #define HEATER_BED_PIN                     PinH5
 #define FAN1_PIN                           PinH3
->>>>>>> 9b6ffe18
 
 //
 // Misc. Functions
 //
 #ifndef SDSS
-<<<<<<< HEAD
-  #define SDSS                                PinB0
-#endif
-
-#define LED_PIN                               PinB7
-=======
   #define SDSS                             PinB0
 #endif
 
 #define LED_PIN                            PinB7
->>>>>>> 9b6ffe18
 
 #ifndef FIL_RUNOUT_PIN
   #define FIL_RUNOUT_PIN              XS1_01_PIN
@@ -433,25 +313,6 @@
  */
 
 #ifndef EXP1_08_PIN
-<<<<<<< HEAD
-  #define EXP1_01_PIN                         PinC0
-  #define EXP1_02_PIN                         PinC2
-  #define EXP1_03_PIN                         PinH0
-  #define EXP1_04_PIN                         PinH1
-  #define EXP1_05_PIN                         PinA1
-  #define EXP1_06_PIN                         PinA3
-  #define EXP1_07_PIN                         PinA5
-  #define EXP1_08_PIN                         PinA7
-
-  #define EXP2_01_PIN                 XS6_07_PIN
-  #define EXP2_02_PIN                 XS6_03_PIN
-  #define EXP2_03_PIN                         PinC6
-  #define EXP2_04_PIN                         PinB0
-  #define EXP2_05_PIN                         PinC4
-  #define EXP2_06_PIN                 XS6_05_PIN
-  #define EXP2_07_PIN                         PinL0
-  #define EXP2_08_PIN                         PinG0
-=======
   #define EXP1_01_PIN                      PinC0
   #define EXP1_02_PIN                      PinC2
   #define EXP1_03_PIN                      PinH0
@@ -469,7 +330,6 @@
   #define EXP2_06_PIN                 XS6_05_PIN
   #define EXP2_07_PIN                      PinL0
   #define EXP2_08_PIN                      PinG0
->>>>>>> 9b6ffe18
 #endif
 
 //////////////////////////
@@ -478,28 +338,6 @@
 
 #if ENABLED(ZONESTAR_12864LCD)
   #define LCDSCREEN_NAME "ZONESTAR LCD12864"
-<<<<<<< HEAD
-  #define LCD_SDSS                            PinH1
-  #define LCD_PINS_RS                         PinH1  // ST7920_CS_PIN  LCD_PIN_RS     (PIN4 of LCD module)
-  #define LCD_PINS_ENABLE                     PinA1  // ST7920_DAT_PIN LCD_PIN_R/W    (PIN5 of LCD module)
-  #define LCD_PINS_D4                         PinH0  // ST7920_CLK_PIN LCD_PIN_ENABLE (PIN6 of LCD module)
-  #define BTN_EN2                             PinA3
-  #define BTN_EN1                             PinA5
-  #define BTN_ENC                             PinA7
-  #define BEEPER_PIN                          PinC0
-  #define KILL_PIN                            PinC2
-#elif ENABLED(REPRAP_DISCOUNT_FULL_GRAPHIC_SMART_CONTROLLER)
-  #define LCDSCREEN_NAME "Reprap LCD12864"
-  // Use EXP1 & EXP2 connector
-  #define LCD_PINS_RS                         PinH1  // ST7920_CS_PIN  LCD_PIN_RS
-  #define LCD_PINS_ENABLE                     PinH0  // ST7920_DAT_PIN LCD_PIN_ENABLE
-  #define LCD_PINS_D4                         PinA1  // ST7920_CLK_PIN LCD_PIN_R/W
-  #define BTN_EN1                             PinC6
-  #define BTN_EN2                             PinC4
-  #define BTN_ENC                             PinC2
-  #define BEEPER_PIN                          PinC0
-  #define KILL_PIN                            PinG0
-=======
   #define LCD_SDSS                         PinH1
   #define LCD_PINS_RS                      PinH1  // ST7920_CS_PIN  LCD_PIN_RS     (PIN4 of LCD module)
   #define LCD_PINS_ENABLE                  PinA1  // ST7920_DAT_PIN LCD_PIN_R/W    (PIN5 of LCD module)
@@ -520,7 +358,6 @@
   #define BTN_ENC                          PinC2
   #define BEEPER_PIN                       PinC0
   #define KILL_PIN                         PinG0
->>>>>>> 9b6ffe18
 #endif
 
 //================================================================================
@@ -529,15 +366,6 @@
 
 #if EITHER(ZONESTAR_12864OLED, ZONESTAR_12864OLED_SSD1306)
   #define LCDSCREEN_NAME "ZONESTAR 12864OLED"
-<<<<<<< HEAD
-  #define LCD_SDSS                            PinH1
-  #define LCD_PINS_RS                         PinA1  // RESET Pull low for 1s to init
-  #define LCD_PINS_DC                         PinH0
-  #define DOGLCD_CS                           PinH1  // CS
-  #define BTN_EN2                             PinA3
-  #define BTN_EN1                             PinA5
-  #define BTN_ENC                             PinA7
-=======
   #define LCD_SDSS                         PinH1
   #define LCD_PINS_RS                      PinA1  // RESET Pull low for 1s to init
   #define LCD_PINS_DC                      PinH0
@@ -545,20 +373,14 @@
   #define BTN_EN2                          PinA3
   #define BTN_EN1                          PinA5
   #define BTN_ENC                          PinA7
->>>>>>> 9b6ffe18
   #define BEEPER_PIN                          -1
   #define KILL_PIN                            -1
   #if EITHER(OLED_HW_IIC, OLED_HW_SPI)
     #error "Oops! You must choose SW SPI for ZRIB V53 board and connect the OLED screen to EXP1 connector."
   #else                                           // SW_SPI
     #define DOGLCD_A0                LCD_PINS_DC
-<<<<<<< HEAD
-    #define DOGLCD_MOSI                       PinC2  // SDA
-    #define DOGLCD_SCK                        PinC0  // SCK
-=======
     #define DOGLCD_MOSI                    PinC2  // SDA
     #define DOGLCD_SCK                     PinC0  // SCK
->>>>>>> 9b6ffe18
   #endif
 #endif // OLED 128x64
 
@@ -574,11 +396,7 @@
   #define LCD_PINS_D5                EXP1_06_PIN
   #define LCD_PINS_D6                EXP1_07_PIN
   #define LCD_PINS_D7                EXP1_08_PIN
-<<<<<<< HEAD
-  #define ADC_KEYPAD_PIN                      PinB4  // A10 for ADCKEY
-=======
   #define ADC_KEYPAD_PIN                   PinB4  // A10 for ADCKEY
->>>>>>> 9b6ffe18
   #define BEEPER_PIN                 EXP1_01_PIN
 #endif
 
