/**
 * Marlin 3D Printer Firmware
 * Copyright (c) 2020 MarlinFirmware [https://github.com/MarlinFirmware/Marlin]
 *
 * Based on Sprinter and grbl.
 * Copyright (c) 2011 Camiel Gubbels / Erik van der Zalm
 *
 * This program is free software: you can redistribute it and/or modify
 * it under the terms of the GNU General Public License as published by
 * the Free Software Foundation, either version 3 of the License, or
 * (at your option) any later version.
 *
 * This program is distributed in the hope that it will be useful,
 * but WITHOUT ANY WARRANTY; without even the implied warranty of
 * MERCHANTABILITY or FITNESS FOR A PARTICULAR PURPOSE.  See the
 * GNU General Public License for more details.
 *
 * You should have received a copy of the GNU General Public License
 * along with this program.  If not, see <https://www.gnu.org/licenses/>.
 *
 */
#pragma once

//
// FYSETC F6 1.3 (and 1.4) pin assignments
<<<<<<< HEAD
// Schematic (1.3): https://green-candy.osdn.jp/external/MarlinFW/board_schematics/RAMPS/FYSETC%20F6%201.3/F6_V13.pdf
// Origin: https://github.com/FYSETC/FYSETC-F6/blob/master/Hardware/V1.3/F6_V13.pdf
=======
>>>>>>> 9b6ffe18
// ATmega2560
//

#if NOT_TARGET(__AVR_ATmega2560__)
  #error "Oops! Select 'FYSETC F6' in 'Tools > Board.'"
#endif

#ifndef BOARD_INFO_NAME
  #define BOARD_INFO_NAME "FYSETC F6 1.3"
#endif

<<<<<<< HEAD
#define AVR_CHIPOSCILLATOR_FREQ 16000000

#define RESET_PIN                             PinC7
#define SPI_FLASH_CS_PIN                      PinD6
=======
#define RESET_PIN                          PinC7
#define SPI_FLASH_CS_PIN                   PinD6
>>>>>>> 9b6ffe18

//
// Servos
//
<<<<<<< HEAD
#define SERVO0_PIN                            PinB7
#define SERVO1_PIN                            PinB5  // (PS_ON_PIN)
#define SERVO2_PIN                            PinB4  // (FIL_RUNOUT_PIN)
#define SERVO3_PIN                            PinG5  // (RGB_LED_G_PIN)
=======
#define SERVO0_PIN                         PinB7
#define SERVO1_PIN                         PinB5  // (PS_ON_PIN)
#define SERVO2_PIN                         PinB4  // (FIL_RUNOUT_PIN)
#define SERVO3_PIN                         PinG5  // (RGB_LED_G_PIN)
>>>>>>> 9b6ffe18

//
// Limit Switches
//
<<<<<<< HEAD
#define X_MIN_PIN                             PinK1
#define X_MAX_PIN                             PinK2
#define Y_MIN_PIN                             PinJ1
#define Y_MAX_PIN                             PinJ0
#define Z_MIN_PIN                             PinB6
#ifndef Z_MAX_PIN
  #define Z_MAX_PIN                           PinH6
=======
#define X_MIN_PIN                          PinK1
#define X_MAX_PIN                          PinK2
#define Y_MIN_PIN                          PinJ1
#define Y_MAX_PIN                          PinJ0
#define Z_MIN_PIN                          PinB6
#ifndef Z_MAX_PIN
  #define Z_MAX_PIN                        PinH6
>>>>>>> 9b6ffe18
#endif

#ifndef FIL_RUNOUT_PIN
  #define FIL_RUNOUT_PIN              SERVO2_PIN
#endif

//
// Z Probe (when not Z_MIN_PIN)
//
#ifndef Z_MIN_PROBE_PIN
<<<<<<< HEAD
  #define Z_MIN_PROBE_PIN                     PinH6  // Servos pin
=======
  #define Z_MIN_PROBE_PIN                  PinH6  // Servos pin
>>>>>>> 9b6ffe18
#endif

//
// Steppers
//
<<<<<<< HEAD
#define X_STEP_PIN                            PinF0
#define X_DIR_PIN                             PinF1
#define X_ENABLE_PIN                          PinD7
#ifndef X_CS_PIN
  #define X_CS_PIN                            PinG4
#endif

#define Y_STEP_PIN                            PinF6
#define Y_DIR_PIN                             PinF7
#define Y_ENABLE_PIN                          PinF2
#ifndef Y_CS_PIN
  #define Y_CS_PIN                            PinG2
#endif

#define Z_STEP_PIN                            PinL6
#define Z_DIR_PIN                             PinL1
#define Z_ENABLE_PIN                          PinF4
#ifndef Z_CS_PIN
  #define Z_CS_PIN                            PinJ7
#endif

#define E0_STEP_PIN                           PinA4
#define E0_DIR_PIN                            PinA6
#define E0_ENABLE_PIN                         PinA2
#ifndef E0_CS_PIN
  #define E0_CS_PIN                           PinL2
#endif

#define E1_STEP_PIN                           PinC1
#define E1_DIR_PIN                            PinC3
#define E1_ENABLE_PIN                         PinC7
#ifndef E1_CS_PIN
  #define E1_CS_PIN                           PinC5
#endif

#define E2_STEP_PIN                           PinF5
#define E2_DIR_PIN                            PinF3
#define E2_ENABLE_PIN                         PinG1
#ifndef E2_CS_PIN
  #define E2_CS_PIN                           PinL7
=======
#define X_STEP_PIN                         PinF0
#define X_DIR_PIN                          PinF1
#define X_ENABLE_PIN                       PinD7
#ifndef X_CS_PIN
  #define X_CS_PIN                         PinG4
#endif

#define Y_STEP_PIN                         PinF6
#define Y_DIR_PIN                          PinF7
#define Y_ENABLE_PIN                       PinF2
#ifndef Y_CS_PIN
  #define Y_CS_PIN                         PinG2
#endif

#define Z_STEP_PIN                         PinL6
#define Z_DIR_PIN                          PinL1
#define Z_ENABLE_PIN                       PinF4
#ifndef Z_CS_PIN
  #define Z_CS_PIN                         PinJ7
#endif

#define E0_STEP_PIN                        PinA4
#define E0_DIR_PIN                         PinA6
#define E0_ENABLE_PIN                      PinA2
#ifndef E0_CS_PIN
  #define E0_CS_PIN                        PinL2
#endif

#define E1_STEP_PIN                        PinC1
#define E1_DIR_PIN                         PinC3
#define E1_ENABLE_PIN                      PinC7
#ifndef E1_CS_PIN
  #define E1_CS_PIN                        PinC5
#endif

#define E2_STEP_PIN                        PinF5
#define E2_DIR_PIN                         PinF3
#define E2_ENABLE_PIN                      PinG1
#ifndef E2_CS_PIN
  #define E2_CS_PIN                        PinL7
>>>>>>> 9b6ffe18
#endif

//
// Sensorless homing DIAG pin is not directly connected to the MCU. Close
// the jumper next to the limit switch socket when using sensorless homing.
//

#if HAS_TMC_UART
  /**
   * TMC2208/TMC2209 stepper drivers
   *
   * Software serial communication pins.
   * At the moment, F6 rx pins are not pc interrupt pins
   */
  #ifndef X_SERIAL_TX_PIN
<<<<<<< HEAD
    #define X_SERIAL_TX_PIN                   PinJ2
=======
    #define X_SERIAL_TX_PIN                PinJ2
>>>>>>> 9b6ffe18
  #endif
  #ifndef X_SERIAL_RX_PIN
    #define X_SERIAL_RX_PIN                   -1  // 71
  #endif
  #ifndef Y_SERIAL_TX_PIN
<<<<<<< HEAD
    #define Y_SERIAL_TX_PIN                   PinJ4
=======
    #define Y_SERIAL_TX_PIN                PinJ4
>>>>>>> 9b6ffe18
  #endif
  #ifndef Y_SERIAL_RX_PIN
    #define Y_SERIAL_RX_PIN                   -1  // 73
  #endif
  #ifndef Z_SERIAL_TX_PIN
<<<<<<< HEAD
    #define Z_SERIAL_TX_PIN                   PinE6
=======
    #define Z_SERIAL_TX_PIN                PinE6
>>>>>>> 9b6ffe18
  #endif
  #ifndef Z_SERIAL_RX_PIN
    #define Z_SERIAL_RX_PIN                   -1  // 78
  #endif
  #ifndef E0_SERIAL_TX_PIN
<<<<<<< HEAD
    #define E0_SERIAL_TX_PIN                  PinJ6
=======
    #define E0_SERIAL_TX_PIN               PinJ6
>>>>>>> 9b6ffe18
  #endif
  #ifndef E0_SERIAL_RX_PIN
    #define E0_SERIAL_RX_PIN                  -1  // 76
  #endif
  #ifndef E1_SERIAL_TX_PIN
<<<<<<< HEAD
    #define E1_SERIAL_TX_PIN                  PinD4
=======
    #define E1_SERIAL_TX_PIN               PinD4
>>>>>>> 9b6ffe18
  #endif
  #ifndef E1_SERIAL_RX_PIN
    #define E1_SERIAL_RX_PIN                  -1  // 80
  #endif
  #ifndef E2_SERIAL_TX_PIN
<<<<<<< HEAD
    #define E2_SERIAL_TX_PIN                  PinD5
=======
    #define E2_SERIAL_TX_PIN               PinD5
>>>>>>> 9b6ffe18
  #endif
  #ifndef E2_SERIAL_RX_PIN
    #define E2_SERIAL_RX_PIN                  -1  // 22
  #endif
#endif

//
// Temperature Sensors
//
<<<<<<< HEAD
#define TEMP_0_PIN                            PinB6  // Analog Input
#define TEMP_1_PIN                            PinB7  // Analog Input
#define TEMP_2_PIN                            PinJ1  // Analog Input
#define TEMP_BED_PIN                          PinJ0  // Analog Input

#ifndef FILWIDTH_PIN
  #define FILWIDTH_PIN                        PinH6  // Analog Input on X+ endstop
=======
#define TEMP_0_PIN                         PinB6  // Analog Input
#define TEMP_1_PIN                         PinB7  // Analog Input
#define TEMP_2_PIN                         PinJ1  // Analog Input
#define TEMP_BED_PIN                       PinJ0  // Analog Input

#ifndef FILWIDTH_PIN
  #define FILWIDTH_PIN                     PinH6  // Analog Input on X+ endstop
>>>>>>> 9b6ffe18
#endif

//
// Heaters / Fans
//
<<<<<<< HEAD
#define HEATER_0_PIN                          PinE3
#define HEATER_1_PIN                          PinH3
#define HEATER_2_PIN                          PinH4
#define HEATER_BED_PIN                        PinH5

#define FAN_PIN                               PinL5
#define FAN1_PIN                              PinL4
#define FAN2_PIN                              PinL3
=======
#define HEATER_0_PIN                       PinE3
#define HEATER_1_PIN                       PinH3
#define HEATER_2_PIN                       PinH4
#define HEATER_BED_PIN                     PinH5

#define FAN_PIN                            PinL5
#define FAN1_PIN                           PinL4
#define FAN2_PIN                           PinL3
>>>>>>> 9b6ffe18

//
// Misc. Functions
//
<<<<<<< HEAD
#define SDSS                                  PinB0
#define LED_PIN                               PinB7
#define KILL_PIN                              PinG0
=======
#define SDSS                               PinB0
#define LED_PIN                            PinB7
#define KILL_PIN                           PinG0
>>>>>>> 9b6ffe18

#ifndef PS_ON_PIN
  #define PS_ON_PIN                   SERVO1_PIN
#endif

/**
 *               -----                                             -----
 *       5V/D41 | · · | GND                                    5V | · · | GND
 *        RESET | · · | D49 (SD_DETECT)             (LCD_D7)  D29 | · · | D27  (LCD_D6)
 *   (MOSI) D51 | · ·   D33 (BTN_EN2)               (LCD_D5)  D25 | · ·   D23  (LCD_D4)
 *  (SD_SS) D53 | · · | D31 (BTN_EN1)               (LCD_RS)  D16 | · · | D17  (LCD_EN)
 *    (SCK) D52 | · · | D50 (MISO)                 (BTN_ENC)  D35 | · · | D37  (BEEPER)
 *               -----                                             -----
 *               EXP2                                              EXP1
 */

//
// LCDs and Controllers
//
<<<<<<< HEAD
#define SD_DETECT_PIN                         PinL0

#if ENABLED(FYSETC_242_OLED_12864)
  #define BTN_EN1                             PinC0
  #define BTN_EN2                             PinA7
  #define BTN_ENC                             PinC2
  #define BEEPER_PIN                          PinC6

  #define LCD_PINS_DC                         PinA3
  #define LCD_PINS_RS                         PinC4
  #define DOGLCD_CS                           PinH1
  #define DOGLCD_MOSI                         PinA1
  #define DOGLCD_SCK                          PinH0
  #define DOGLCD_A0                  LCD_PINS_DC

  #undef KILL_PIN
  #define NEOPIXEL_PIN                        PinA5

#else
  #define BEEPER_PIN                          PinC0
=======
#define SD_DETECT_PIN                      PinL0

#if ENABLED(FYSETC_242_OLED_12864)
  #define BTN_EN1                          PinC0
  #define BTN_EN2                          PinA7
  #define BTN_ENC                          PinC2
  #define BEEPER_PIN                       PinC6

  #define LCD_PINS_DC                      PinA3
  #define LCD_PINS_RS                      PinC4
  #define DOGLCD_CS                        PinH1
  #define DOGLCD_MOSI                      PinA1
  #define DOGLCD_SCK                       PinH0
  #define DOGLCD_A0                  LCD_PINS_DC

  #undef KILL_PIN
  #define NEOPIXEL_PIN                     PinA5

#else
  #define BEEPER_PIN                       PinC0
>>>>>>> 9b6ffe18

  #if ENABLED(FYSETC_MINI_12864)
    //
    // See https://wiki.fysetc.com/Mini12864_Panel/
    //
<<<<<<< HEAD
    #define DOGLCD_A0                         PinH1
    #define DOGLCD_CS                         PinH0

    #if ENABLED(FYSETC_GENERIC_12864_1_1)
      #define LCD_BACKLIGHT_PIN               PinA5
=======
    #define DOGLCD_A0                      PinH1
    #define DOGLCD_CS                      PinH0

    #if ENABLED(FYSETC_GENERIC_12864_1_1)
      #define LCD_BACKLIGHT_PIN            PinA5
>>>>>>> 9b6ffe18
    #endif

    #define LCD_RESET_PIN                     23  // Must be high or open for LCD to operate normally.
                                  // Seems to work best if left open.

    #if EITHER(FYSETC_MINI_12864_1_2, FYSETC_MINI_12864_2_0)
      #ifndef RGB_LED_R_PIN
<<<<<<< HEAD
        #define RGB_LED_R_PIN                 PinA3
      #endif
      #ifndef RGB_LED_G_PIN
        #define RGB_LED_G_PIN                 PinA5
      #endif
      #ifndef RGB_LED_B_PIN
        #define RGB_LED_B_PIN                 PinA7
      #endif
    #elif ENABLED(FYSETC_MINI_12864_2_1)
      #define NEOPIXEL_PIN                    PinA3
=======
        #define RGB_LED_R_PIN              PinA3
      #endif
      #ifndef RGB_LED_G_PIN
        #define RGB_LED_G_PIN              PinA5
      #endif
      #ifndef RGB_LED_B_PIN
        #define RGB_LED_B_PIN              PinA7
      #endif
    #elif ENABLED(FYSETC_MINI_12864_2_1)
      #define NEOPIXEL_PIN                 PinA3
>>>>>>> 9b6ffe18
    #endif

  #elif HAS_MARLINUI_U8GLIB || HAS_MARLINUI_HD44780

<<<<<<< HEAD
    #define LCD_PINS_RS                       PinH1
    #define LCD_PINS_ENABLE                   PinH0
    #define LCD_PINS_D4                       PinA1
    #define LCD_PINS_D5                       PinA3
    #define LCD_PINS_D6                       PinA5
    #define LCD_PINS_D7                       PinA7

    #if ENABLED(MKS_MINI_12864)
      #define DOGLCD_CS                       PinA3
      #define DOGLCD_A0                       PinA5
=======
    #define LCD_PINS_RS                    PinH1
    #define LCD_PINS_ENABLE                PinH0
    #define LCD_PINS_D4                    PinA1
    #define LCD_PINS_D5                    PinA3
    #define LCD_PINS_D6                    PinA5
    #define LCD_PINS_D7                    PinA7

    #if ENABLED(MKS_MINI_12864)
      #define DOGLCD_CS                    PinA3
      #define DOGLCD_A0                    PinA5
>>>>>>> 9b6ffe18
    #endif

    #if ENABLED(REPRAP_DISCOUNT_FULL_GRAPHIC_SMART_CONTROLLER)
      #define BTN_ENC_EN             LCD_PINS_D7  // Detect the presence of the encoder
    #endif

  #endif

  #if IS_NEWPANEL
<<<<<<< HEAD
    #define BTN_EN1                           PinC6
    #define BTN_EN2                           PinC4
    #define BTN_ENC                           PinC2
=======
    #define BTN_EN1                        PinC6
    #define BTN_EN2                        PinC4
    #define BTN_ENC                        PinC2
>>>>>>> 9b6ffe18
  #endif
#endif

#ifndef RGB_LED_R_PIN
<<<<<<< HEAD
  #define RGB_LED_R_PIN                       PinE5
#endif
#ifndef RGB_LED_G_PIN
  #define RGB_LED_G_PIN                       PinG5
#endif
#ifndef RGB_LED_B_PIN
  #define RGB_LED_B_PIN                       PinH6
=======
  #define RGB_LED_R_PIN                    PinE5
#endif
#ifndef RGB_LED_G_PIN
  #define RGB_LED_G_PIN                    PinG5
#endif
#ifndef RGB_LED_B_PIN
  #define RGB_LED_B_PIN                    PinH6
>>>>>>> 9b6ffe18
#endif
#ifndef RGB_LED_W_PIN
  #define RGB_LED_W_PIN                       -1
#endif<|MERGE_RESOLUTION|>--- conflicted
+++ resolved
@@ -23,11 +23,8 @@
 
 //
 // FYSETC F6 1.3 (and 1.4) pin assignments
-<<<<<<< HEAD
 // Schematic (1.3): https://green-candy.osdn.jp/external/MarlinFW/board_schematics/RAMPS/FYSETC%20F6%201.3/F6_V13.pdf
 // Origin: https://github.com/FYSETC/FYSETC-F6/blob/master/Hardware/V1.3/F6_V13.pdf
-=======
->>>>>>> 9b6ffe18
 // ATmega2560
 //
 
@@ -39,43 +36,22 @@
   #define BOARD_INFO_NAME "FYSETC F6 1.3"
 #endif
 
-<<<<<<< HEAD
 #define AVR_CHIPOSCILLATOR_FREQ 16000000
 
 #define RESET_PIN                             PinC7
 #define SPI_FLASH_CS_PIN                      PinD6
-=======
-#define RESET_PIN                          PinC7
-#define SPI_FLASH_CS_PIN                   PinD6
->>>>>>> 9b6ffe18
 
 //
 // Servos
 //
-<<<<<<< HEAD
-#define SERVO0_PIN                            PinB7
-#define SERVO1_PIN                            PinB5  // (PS_ON_PIN)
-#define SERVO2_PIN                            PinB4  // (FIL_RUNOUT_PIN)
-#define SERVO3_PIN                            PinG5  // (RGB_LED_G_PIN)
-=======
 #define SERVO0_PIN                         PinB7
 #define SERVO1_PIN                         PinB5  // (PS_ON_PIN)
 #define SERVO2_PIN                         PinB4  // (FIL_RUNOUT_PIN)
 #define SERVO3_PIN                         PinG5  // (RGB_LED_G_PIN)
->>>>>>> 9b6ffe18
 
 //
 // Limit Switches
 //
-<<<<<<< HEAD
-#define X_MIN_PIN                             PinK1
-#define X_MAX_PIN                             PinK2
-#define Y_MIN_PIN                             PinJ1
-#define Y_MAX_PIN                             PinJ0
-#define Z_MIN_PIN                             PinB6
-#ifndef Z_MAX_PIN
-  #define Z_MAX_PIN                           PinH6
-=======
 #define X_MIN_PIN                          PinK1
 #define X_MAX_PIN                          PinK2
 #define Y_MIN_PIN                          PinJ1
@@ -83,7 +59,6 @@
 #define Z_MIN_PIN                          PinB6
 #ifndef Z_MAX_PIN
   #define Z_MAX_PIN                        PinH6
->>>>>>> 9b6ffe18
 #endif
 
 #ifndef FIL_RUNOUT_PIN
@@ -94,58 +69,12 @@
 // Z Probe (when not Z_MIN_PIN)
 //
 #ifndef Z_MIN_PROBE_PIN
-<<<<<<< HEAD
-  #define Z_MIN_PROBE_PIN                     PinH6  // Servos pin
-=======
   #define Z_MIN_PROBE_PIN                  PinH6  // Servos pin
->>>>>>> 9b6ffe18
 #endif
 
 //
 // Steppers
 //
-<<<<<<< HEAD
-#define X_STEP_PIN                            PinF0
-#define X_DIR_PIN                             PinF1
-#define X_ENABLE_PIN                          PinD7
-#ifndef X_CS_PIN
-  #define X_CS_PIN                            PinG4
-#endif
-
-#define Y_STEP_PIN                            PinF6
-#define Y_DIR_PIN                             PinF7
-#define Y_ENABLE_PIN                          PinF2
-#ifndef Y_CS_PIN
-  #define Y_CS_PIN                            PinG2
-#endif
-
-#define Z_STEP_PIN                            PinL6
-#define Z_DIR_PIN                             PinL1
-#define Z_ENABLE_PIN                          PinF4
-#ifndef Z_CS_PIN
-  #define Z_CS_PIN                            PinJ7
-#endif
-
-#define E0_STEP_PIN                           PinA4
-#define E0_DIR_PIN                            PinA6
-#define E0_ENABLE_PIN                         PinA2
-#ifndef E0_CS_PIN
-  #define E0_CS_PIN                           PinL2
-#endif
-
-#define E1_STEP_PIN                           PinC1
-#define E1_DIR_PIN                            PinC3
-#define E1_ENABLE_PIN                         PinC7
-#ifndef E1_CS_PIN
-  #define E1_CS_PIN                           PinC5
-#endif
-
-#define E2_STEP_PIN                           PinF5
-#define E2_DIR_PIN                            PinF3
-#define E2_ENABLE_PIN                         PinG1
-#ifndef E2_CS_PIN
-  #define E2_CS_PIN                           PinL7
-=======
 #define X_STEP_PIN                         PinF0
 #define X_DIR_PIN                          PinF1
 #define X_ENABLE_PIN                       PinD7
@@ -186,7 +115,6 @@
 #define E2_ENABLE_PIN                      PinG1
 #ifndef E2_CS_PIN
   #define E2_CS_PIN                        PinL7
->>>>>>> 9b6ffe18
 #endif
 
 //
@@ -202,61 +130,37 @@
    * At the moment, F6 rx pins are not pc interrupt pins
    */
   #ifndef X_SERIAL_TX_PIN
-<<<<<<< HEAD
-    #define X_SERIAL_TX_PIN                   PinJ2
-=======
     #define X_SERIAL_TX_PIN                PinJ2
->>>>>>> 9b6ffe18
   #endif
   #ifndef X_SERIAL_RX_PIN
     #define X_SERIAL_RX_PIN                   -1  // 71
   #endif
   #ifndef Y_SERIAL_TX_PIN
-<<<<<<< HEAD
-    #define Y_SERIAL_TX_PIN                   PinJ4
-=======
     #define Y_SERIAL_TX_PIN                PinJ4
->>>>>>> 9b6ffe18
   #endif
   #ifndef Y_SERIAL_RX_PIN
     #define Y_SERIAL_RX_PIN                   -1  // 73
   #endif
   #ifndef Z_SERIAL_TX_PIN
-<<<<<<< HEAD
-    #define Z_SERIAL_TX_PIN                   PinE6
-=======
     #define Z_SERIAL_TX_PIN                PinE6
->>>>>>> 9b6ffe18
   #endif
   #ifndef Z_SERIAL_RX_PIN
     #define Z_SERIAL_RX_PIN                   -1  // 78
   #endif
   #ifndef E0_SERIAL_TX_PIN
-<<<<<<< HEAD
-    #define E0_SERIAL_TX_PIN                  PinJ6
-=======
     #define E0_SERIAL_TX_PIN               PinJ6
->>>>>>> 9b6ffe18
   #endif
   #ifndef E0_SERIAL_RX_PIN
     #define E0_SERIAL_RX_PIN                  -1  // 76
   #endif
   #ifndef E1_SERIAL_TX_PIN
-<<<<<<< HEAD
-    #define E1_SERIAL_TX_PIN                  PinD4
-=======
     #define E1_SERIAL_TX_PIN               PinD4
->>>>>>> 9b6ffe18
   #endif
   #ifndef E1_SERIAL_RX_PIN
     #define E1_SERIAL_RX_PIN                  -1  // 80
   #endif
   #ifndef E2_SERIAL_TX_PIN
-<<<<<<< HEAD
-    #define E2_SERIAL_TX_PIN                  PinD5
-=======
     #define E2_SERIAL_TX_PIN               PinD5
->>>>>>> 9b6ffe18
   #endif
   #ifndef E2_SERIAL_RX_PIN
     #define E2_SERIAL_RX_PIN                  -1  // 22
@@ -266,15 +170,6 @@
 //
 // Temperature Sensors
 //
-<<<<<<< HEAD
-#define TEMP_0_PIN                            PinB6  // Analog Input
-#define TEMP_1_PIN                            PinB7  // Analog Input
-#define TEMP_2_PIN                            PinJ1  // Analog Input
-#define TEMP_BED_PIN                          PinJ0  // Analog Input
-
-#ifndef FILWIDTH_PIN
-  #define FILWIDTH_PIN                        PinH6  // Analog Input on X+ endstop
-=======
 #define TEMP_0_PIN                         PinB6  // Analog Input
 #define TEMP_1_PIN                         PinB7  // Analog Input
 #define TEMP_2_PIN                         PinJ1  // Analog Input
@@ -282,22 +177,11 @@
 
 #ifndef FILWIDTH_PIN
   #define FILWIDTH_PIN                     PinH6  // Analog Input on X+ endstop
->>>>>>> 9b6ffe18
 #endif
 
 //
 // Heaters / Fans
 //
-<<<<<<< HEAD
-#define HEATER_0_PIN                          PinE3
-#define HEATER_1_PIN                          PinH3
-#define HEATER_2_PIN                          PinH4
-#define HEATER_BED_PIN                        PinH5
-
-#define FAN_PIN                               PinL5
-#define FAN1_PIN                              PinL4
-#define FAN2_PIN                              PinL3
-=======
 #define HEATER_0_PIN                       PinE3
 #define HEATER_1_PIN                       PinH3
 #define HEATER_2_PIN                       PinH4
@@ -306,20 +190,13 @@
 #define FAN_PIN                            PinL5
 #define FAN1_PIN                           PinL4
 #define FAN2_PIN                           PinL3
->>>>>>> 9b6ffe18
 
 //
 // Misc. Functions
 //
-<<<<<<< HEAD
-#define SDSS                                  PinB0
-#define LED_PIN                               PinB7
-#define KILL_PIN                              PinG0
-=======
 #define SDSS                               PinB0
 #define LED_PIN                            PinB7
 #define KILL_PIN                           PinG0
->>>>>>> 9b6ffe18
 
 #ifndef PS_ON_PIN
   #define PS_ON_PIN                   SERVO1_PIN
@@ -339,28 +216,6 @@
 //
 // LCDs and Controllers
 //
-<<<<<<< HEAD
-#define SD_DETECT_PIN                         PinL0
-
-#if ENABLED(FYSETC_242_OLED_12864)
-  #define BTN_EN1                             PinC0
-  #define BTN_EN2                             PinA7
-  #define BTN_ENC                             PinC2
-  #define BEEPER_PIN                          PinC6
-
-  #define LCD_PINS_DC                         PinA3
-  #define LCD_PINS_RS                         PinC4
-  #define DOGLCD_CS                           PinH1
-  #define DOGLCD_MOSI                         PinA1
-  #define DOGLCD_SCK                          PinH0
-  #define DOGLCD_A0                  LCD_PINS_DC
-
-  #undef KILL_PIN
-  #define NEOPIXEL_PIN                        PinA5
-
-#else
-  #define BEEPER_PIN                          PinC0
-=======
 #define SD_DETECT_PIN                      PinL0
 
 #if ENABLED(FYSETC_242_OLED_12864)
@@ -381,25 +236,16 @@
 
 #else
   #define BEEPER_PIN                       PinC0
->>>>>>> 9b6ffe18
 
   #if ENABLED(FYSETC_MINI_12864)
     //
     // See https://wiki.fysetc.com/Mini12864_Panel/
     //
-<<<<<<< HEAD
-    #define DOGLCD_A0                         PinH1
-    #define DOGLCD_CS                         PinH0
-
-    #if ENABLED(FYSETC_GENERIC_12864_1_1)
-      #define LCD_BACKLIGHT_PIN               PinA5
-=======
     #define DOGLCD_A0                      PinH1
     #define DOGLCD_CS                      PinH0
 
     #if ENABLED(FYSETC_GENERIC_12864_1_1)
       #define LCD_BACKLIGHT_PIN            PinA5
->>>>>>> 9b6ffe18
     #endif
 
     #define LCD_RESET_PIN                     23  // Must be high or open for LCD to operate normally.
@@ -407,18 +253,6 @@
 
     #if EITHER(FYSETC_MINI_12864_1_2, FYSETC_MINI_12864_2_0)
       #ifndef RGB_LED_R_PIN
-<<<<<<< HEAD
-        #define RGB_LED_R_PIN                 PinA3
-      #endif
-      #ifndef RGB_LED_G_PIN
-        #define RGB_LED_G_PIN                 PinA5
-      #endif
-      #ifndef RGB_LED_B_PIN
-        #define RGB_LED_B_PIN                 PinA7
-      #endif
-    #elif ENABLED(FYSETC_MINI_12864_2_1)
-      #define NEOPIXEL_PIN                    PinA3
-=======
         #define RGB_LED_R_PIN              PinA3
       #endif
       #ifndef RGB_LED_G_PIN
@@ -429,23 +263,10 @@
       #endif
     #elif ENABLED(FYSETC_MINI_12864_2_1)
       #define NEOPIXEL_PIN                 PinA3
->>>>>>> 9b6ffe18
     #endif
 
   #elif HAS_MARLINUI_U8GLIB || HAS_MARLINUI_HD44780
 
-<<<<<<< HEAD
-    #define LCD_PINS_RS                       PinH1
-    #define LCD_PINS_ENABLE                   PinH0
-    #define LCD_PINS_D4                       PinA1
-    #define LCD_PINS_D5                       PinA3
-    #define LCD_PINS_D6                       PinA5
-    #define LCD_PINS_D7                       PinA7
-
-    #if ENABLED(MKS_MINI_12864)
-      #define DOGLCD_CS                       PinA3
-      #define DOGLCD_A0                       PinA5
-=======
     #define LCD_PINS_RS                    PinH1
     #define LCD_PINS_ENABLE                PinH0
     #define LCD_PINS_D4                    PinA1
@@ -456,7 +277,6 @@
     #if ENABLED(MKS_MINI_12864)
       #define DOGLCD_CS                    PinA3
       #define DOGLCD_A0                    PinA5
->>>>>>> 9b6ffe18
     #endif
 
     #if ENABLED(REPRAP_DISCOUNT_FULL_GRAPHIC_SMART_CONTROLLER)
@@ -466,28 +286,13 @@
   #endif
 
   #if IS_NEWPANEL
-<<<<<<< HEAD
-    #define BTN_EN1                           PinC6
-    #define BTN_EN2                           PinC4
-    #define BTN_ENC                           PinC2
-=======
     #define BTN_EN1                        PinC6
     #define BTN_EN2                        PinC4
     #define BTN_ENC                        PinC2
->>>>>>> 9b6ffe18
   #endif
 #endif
 
 #ifndef RGB_LED_R_PIN
-<<<<<<< HEAD
-  #define RGB_LED_R_PIN                       PinE5
-#endif
-#ifndef RGB_LED_G_PIN
-  #define RGB_LED_G_PIN                       PinG5
-#endif
-#ifndef RGB_LED_B_PIN
-  #define RGB_LED_B_PIN                       PinH6
-=======
   #define RGB_LED_R_PIN                    PinE5
 #endif
 #ifndef RGB_LED_G_PIN
@@ -495,7 +300,6 @@
 #endif
 #ifndef RGB_LED_B_PIN
   #define RGB_LED_B_PIN                    PinH6
->>>>>>> 9b6ffe18
 #endif
 #ifndef RGB_LED_W_PIN
   #define RGB_LED_W_PIN                       -1
