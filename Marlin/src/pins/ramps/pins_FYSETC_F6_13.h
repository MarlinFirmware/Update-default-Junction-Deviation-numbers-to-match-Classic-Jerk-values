--- conflicted
+++ resolved
@@ -25,7 +25,7 @@
 // FYSETC F6 1.3 (and 1.4) pin assignments
 //
 
-#ifndef __AVR_ATmega2560__
+#if NOT_TARGET(__AVR_ATmega2560__)
   #error "Oops! Select 'FYSETC F6' in 'Tools > Board.'"
 #endif
 
@@ -261,11 +261,7 @@
       #define NEOPIXEL_PIN                    25
     #endif
 
-<<<<<<< HEAD
-  #elif HAS_GRAPHICAL_LCD
-=======
   #elif HAS_MARLINUI_U8GLIB || HAS_MARLINUI_HD44780
->>>>>>> c574bcce
 
     #define LCD_PINS_RS                       16
     #define LCD_PINS_ENABLE                   17
