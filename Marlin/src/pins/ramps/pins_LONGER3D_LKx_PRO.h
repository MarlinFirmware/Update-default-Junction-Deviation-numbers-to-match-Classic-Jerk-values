--- conflicted
+++ resolved
@@ -41,9 +41,9 @@
 #endif
 #if SERIAL_PORT == 3 || SERIAL_PORT_2 == 3 || SERIAL_PORT_3 == 3 || LCD_SERIAL_PORT == 3
   #warning "Serial 3 is originally reserved for Y limit switches. Hardware changes are required to use it."
-  #define Y_STOP_PIN                          37
+  #define Y_STOP_PIN                          PinC0
   #if MB(LONGER3D_LKx_PRO)
-    #define Z_STOP_PIN                        35
+    #define Z_STOP_PIN                        PinC2
   #endif
 #endif
 
@@ -57,13 +57,8 @@
 //
 // Servos
 //
-<<<<<<< HEAD
-#if !MB(LONGER3D_LK1_PRO)
+#if MB(LONGER3D_LKx_PRO)
   #define SERVO0_PIN                          PinH4
-=======
-#if MB(LONGER3D_LKx_PRO)
-  #define SERVO0_PIN                           7
->>>>>>> a10f4c0e
 #endif
 #define SERVO1_PIN                            -1
 #define SERVO2_PIN                            -1
@@ -72,51 +67,29 @@
 //
 // Limit Switches
 //
-<<<<<<< HEAD
-#define X_STOP_PIN                            PinE5
-
-#ifdef CHANGE_Y_LIMIT_PINS
-  #define Y_STOP_PIN                          PinC0
+#if ENABLED(LONGER_LK5)
+  #define X_MIN_PIN                           PinE5
+  #define X_MAX_PIN                           PinE4
 #else
-  #define Y_MIN_PIN                           PinJ1
-  #define Y_MAX_PIN                           PinJ0
-#endif
-
-#if !MB(LONGER3D_LK1_PRO)
-  #ifdef CHANGE_Y_LIMIT_PINS
-    #define Z_STOP_PIN                        PinC2
-  #else
-    #define Z_MIN_PIN                         PinC2
-    #define Z_MAX_PIN                         PinC0
-  #endif
-#else
-  #define Z_MIN_PIN                           PinB5
-  #define Z_MAX_PIN                           PinC0
-=======
-#if ENABLED(LONGER_LK5)
-  #define X_MIN_PIN                            3
-  #define X_MAX_PIN                            2
-#else
-  #define X_STOP_PIN                           3
+  #define X_STOP_PIN                          PinE5
 #endif
 
 #if !ANY_PIN(Y_MIN, Y_MAX, Y_STOP)
   #if ENABLED(LONGER_LK5)
-    #define Y_STOP_PIN                        14
+    #define Y_STOP_PIN                        PinJ1
   #else
-    #define Y_MIN_PIN                         14
-    #define Y_MAX_PIN                         15
+    #define Y_MIN_PIN                         PinJ1
+    #define Y_MAX_PIN                         PinJ0
   #endif
 #endif
 
 #if !ANY_PIN(Z_MIN, Z_MAX, Z_STOP)
   #if MB(LONGER3D_LKx_PRO)
-    #define Z_MIN_PIN                         35
+    #define Z_MIN_PIN                         PinC2
   #else
-    #define Z_MIN_PIN                         11
+    #define Z_MIN_PIN                         PinB5
   #endif
-  #define Z_MAX_PIN                           37
->>>>>>> a10f4c0e
+  #define Z_MAX_PIN                           PinC0
 #endif
 
 //
