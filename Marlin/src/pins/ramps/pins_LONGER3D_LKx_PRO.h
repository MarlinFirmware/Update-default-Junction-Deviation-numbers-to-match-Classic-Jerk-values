/**
 * Marlin 3D Printer Firmware
 * Copyright (c) 2020 MarlinFirmware [https://github.com/MarlinFirmware/Marlin]
 *
 * Based on Sprinter and grbl.
 * Copyright (c) 2011 Camiel Gubbels / Erik van der Zalm
 *
 * This program is free software: you can redistribute it and/or modify
 * it under the terms of the GNU General Public License as published by
 * the Free Software Foundation, either version 3 of the License, or
 * (at your option) any later version.
 *
 * This program is distributed in the hope that it will be useful,
 * but WITHOUT ANY WARRANTY; without even the implied warranty of
 * MERCHANTABILITY or FITNESS FOR A PARTICULAR PURPOSE.  See the
 * GNU General Public License for more details.
 *
 * You should have received a copy of the GNU General Public License
 * along with this program.  If not, see <https://www.gnu.org/licenses/>.
 *
 */
#pragma once

/**
 * Longer3D LK1/LK4/LK5 Pro board pin assignments
 * ATmega2560
 */

#define REQUIRE_MEGA2560
#include "env_validate.h"

#if HAS_MULTI_HOTEND || E_STEPPERS > 1
  #error "Longer3D LGT KIT V1.0 only supports 1 hotend / E stepper."
#endif

#if SERIAL_PORT == 1 || SERIAL_PORT_2 == 1 || SERIAL_PORT_3 == 1
  #warning "Serial 1 is originally reserved for DGUS LCD."
#endif
#if SERIAL_PORT == 2 || SERIAL_PORT_2 == 2 || SERIAL_PORT_3 == 2 || LCD_SERIAL_PORT == 2
  #warning "Serial 2 has no connector. Hardware changes may be required to use it."
#endif
#if SERIAL_PORT == 3 || SERIAL_PORT_2 == 3 || SERIAL_PORT_3 == 3 || LCD_SERIAL_PORT == 3
  #warning "Serial 3 is originally reserved for Y limit switches. Hardware changes are required to use it."
<<<<<<< HEAD
  #define Y_STOP_PIN                          PinC0
  #if MB(LONGER3D_LKx_PRO)
    #define Z_STOP_PIN                        PinC2
=======
  #define Y_STOP_PIN                       PinC0
  #if MB(LONGER3D_LKx_PRO)
    #define Z_STOP_PIN                     PinC2
>>>>>>> 9b6ffe18
  #endif
#endif

#define BOARD_INFO_NAME "LGT KIT V1.0"
#if ENABLED(LONGER_LK5)
  #define DEFAULT_MACHINE_NAME "LONGER LK5"
#else
  #define DEFAULT_MACHINE_NAME "LONGER 3D Printer"
#endif

//
// Servos
//
#if MB(LONGER3D_LKx_PRO)
<<<<<<< HEAD
  #define SERVO0_PIN                          PinH4
=======
  #define SERVO0_PIN                       PinH4
>>>>>>> 9b6ffe18
#endif
#define SERVO1_PIN                            -1
#define SERVO2_PIN                            -1
#define SERVO3_PIN                            -1

//
// Limit Switches
//
#if ENABLED(LONGER_LK5)
<<<<<<< HEAD
  #define X_MIN_PIN                           PinE5
  #define X_MAX_PIN                           PinE4
#else
  #define X_STOP_PIN                          PinE5
=======
  #define X_MIN_PIN                        PinE5
  #define X_MAX_PIN                        PinE4
#else
  #define X_STOP_PIN                       PinE5
>>>>>>> 9b6ffe18
#endif

#if !ANY_PIN(Y_MIN, Y_MAX, Y_STOP)
  #if ENABLED(LONGER_LK5)
<<<<<<< HEAD
    #define Y_STOP_PIN                        PinJ1
  #else
    #define Y_MIN_PIN                         PinJ1
    #define Y_MAX_PIN                         PinJ0
=======
    #define Y_STOP_PIN                     PinJ1
  #else
    #define Y_MIN_PIN                      PinJ1
    #define Y_MAX_PIN                      PinJ0
>>>>>>> 9b6ffe18
  #endif
#endif

#if !ANY_PIN(Z_MIN, Z_MAX, Z_STOP)
  #if MB(LONGER3D_LKx_PRO)
<<<<<<< HEAD
    #define Z_MIN_PIN                         PinC2
  #else
    #define Z_MIN_PIN                         PinB5
  #endif
  #define Z_MAX_PIN                           PinC0
=======
    #define Z_MIN_PIN                      PinC2
  #else
    #define Z_MIN_PIN                      PinB5
  #endif
  #define Z_MAX_PIN                        PinC0
>>>>>>> 9b6ffe18
#endif

//
// Z Probe (when not Z_MIN_PIN)
//
#define Z_MIN_PROBE_PIN                       -1

//
// Steppers - No E1 pins
//
#define E1_STEP_PIN                           -1
#define E1_DIR_PIN                            -1
#define E1_ENABLE_PIN                         -1
#define E1_CS_PIN                             -1

//
// Temperature Sensors
//
#define TEMP_1_PIN                            -1

//
// Průša i3 MK2 Multiplexer Support
//
#if HAS_PRUSA_MMU1
  #define E_MUX2_PIN                          -1
#endif

//
// Misc. Functions
//
<<<<<<< HEAD
#define SD_DETECT_PIN                         PinL0
#define FIL_RUNOUT_PIN                        PinE4
=======
#define SD_DETECT_PIN                      PinL0
#define FIL_RUNOUT_PIN                     PinE4
>>>>>>> 9b6ffe18

//          ------------------        ----------------        ---------------        -------------
//    Aux-1 | D19 D18 GND 5V |    J21 | D4 D5 D6 GND |    J17 | D11 GND 24V |    J18 | D7 GND 5V |
//          ------------------        ----------------        ---------------        -------------

#if BOTH(CR10_STOCKDISPLAY, LONGER_LK5)
  /**           CR-10 Stock Display
   *                  ------
   *             GND | 9 10 | 5V
   * LCD_PINS_RS D5  | 7  8 | D4  LCD_PINS_ENABLE
   *     BTN_EN2 D19 | 5  6   D6  LCD_PINS_D4
   *     BTN_EN1 D18 | 3  4 | GND
   *  BEEPER_PIN D11 | 1  2 | D15 BTN_ENC
   *                  ------
   *      Connected via provided custom cable to:
   *      Aux-1, J21, J17 and Y-Max.
   */
  #define LCD_PINS_RS                         PinE3
  #define LCD_PINS_ENABLE                     PinG5
  #define LCD_PINS_D4                         PinH3
  #define BTN_EN1                             PinD3
  #define BTN_EN2                             PinD2
  #define BTN_ENC                             PinJ0
  #define BEEPER_PIN                          PinB5

  #define SDCARD_CONNECTION              ONBOARD

  #define LCD_PINS_DEFINED
#endif

//
// Other RAMPS 1.3 pins
//
#include "pins_RAMPS_13.h" // ... pins_RAMPS.h<|MERGE_RESOLUTION|>--- conflicted
+++ resolved
@@ -41,15 +41,9 @@
 #endif
 #if SERIAL_PORT == 3 || SERIAL_PORT_2 == 3 || SERIAL_PORT_3 == 3 || LCD_SERIAL_PORT == 3
   #warning "Serial 3 is originally reserved for Y limit switches. Hardware changes are required to use it."
-<<<<<<< HEAD
-  #define Y_STOP_PIN                          PinC0
-  #if MB(LONGER3D_LKx_PRO)
-    #define Z_STOP_PIN                        PinC2
-=======
   #define Y_STOP_PIN                       PinC0
   #if MB(LONGER3D_LKx_PRO)
     #define Z_STOP_PIN                     PinC2
->>>>>>> 9b6ffe18
   #endif
 #endif
 
@@ -64,11 +58,7 @@
 // Servos
 //
 #if MB(LONGER3D_LKx_PRO)
-<<<<<<< HEAD
-  #define SERVO0_PIN                          PinH4
-=======
   #define SERVO0_PIN                       PinH4
->>>>>>> 9b6ffe18
 #endif
 #define SERVO1_PIN                            -1
 #define SERVO2_PIN                            -1
@@ -78,50 +68,28 @@
 // Limit Switches
 //
 #if ENABLED(LONGER_LK5)
-<<<<<<< HEAD
-  #define X_MIN_PIN                           PinE5
-  #define X_MAX_PIN                           PinE4
-#else
-  #define X_STOP_PIN                          PinE5
-=======
   #define X_MIN_PIN                        PinE5
   #define X_MAX_PIN                        PinE4
 #else
   #define X_STOP_PIN                       PinE5
->>>>>>> 9b6ffe18
 #endif
 
 #if !ANY_PIN(Y_MIN, Y_MAX, Y_STOP)
   #if ENABLED(LONGER_LK5)
-<<<<<<< HEAD
-    #define Y_STOP_PIN                        PinJ1
-  #else
-    #define Y_MIN_PIN                         PinJ1
-    #define Y_MAX_PIN                         PinJ0
-=======
     #define Y_STOP_PIN                     PinJ1
   #else
     #define Y_MIN_PIN                      PinJ1
     #define Y_MAX_PIN                      PinJ0
->>>>>>> 9b6ffe18
   #endif
 #endif
 
 #if !ANY_PIN(Z_MIN, Z_MAX, Z_STOP)
   #if MB(LONGER3D_LKx_PRO)
-<<<<<<< HEAD
-    #define Z_MIN_PIN                         PinC2
-  #else
-    #define Z_MIN_PIN                         PinB5
-  #endif
-  #define Z_MAX_PIN                           PinC0
-=======
     #define Z_MIN_PIN                      PinC2
   #else
     #define Z_MIN_PIN                      PinB5
   #endif
   #define Z_MAX_PIN                        PinC0
->>>>>>> 9b6ffe18
 #endif
 
 //
@@ -152,13 +120,8 @@
 //
 // Misc. Functions
 //
-<<<<<<< HEAD
-#define SD_DETECT_PIN                         PinL0
-#define FIL_RUNOUT_PIN                        PinE4
-=======
 #define SD_DETECT_PIN                      PinL0
 #define FIL_RUNOUT_PIN                     PinE4
->>>>>>> 9b6ffe18
 
 //          ------------------        ----------------        ---------------        -------------
 //    Aux-1 | D19 D18 GND 5V |    J21 | D4 D5 D6 GND |    J17 | D11 GND 24V |    J18 | D7 GND 5V |
