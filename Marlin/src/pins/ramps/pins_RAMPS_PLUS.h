/**
 * Marlin 3D Printer Firmware
 * Copyright (c) 2020 MarlinFirmware [https://github.com/MarlinFirmware/Marlin]
 *
 * Based on Sprinter and grbl.
 * Copyright (c) 2011 Camiel Gubbels / Erik van der Zalm
 *
 * This program is free software: you can redistribute it and/or modify
 * it under the terms of the GNU General Public License as published by
 * the Free Software Foundation, either version 3 of the License, or
 * (at your option) any later version.
 *
 * This program is distributed in the hope that it will be useful,
 * but WITHOUT ANY WARRANTY; without even the implied warranty of
 * MERCHANTABILITY or FITNESS FOR A PARTICULAR PURPOSE.  See the
 * GNU General Public License for more details.
 *
 * You should have received a copy of the GNU General Public License
 * along with this program.  If not, see <https://www.gnu.org/licenses/>.
 *
 */
#pragma once

/**
 * Arduino Mega with RAMPS v1.4Plus, also known as 3DYMY version, pin assignments
 * ATmega2560, ATmega1280
 *
 * Applies to the following boards:
 *
 *  RAMPS_PLUS_EFB (Extruder, Fan, Bed)
 *  RAMPS_PLUS_EEB (Extruder, Extruder, Bed)
 *  RAMPS_PLUS_EFF (Extruder, Fan, Fan)
 *  RAMPS_PLUS_EEF (Extruder, Extruder, Fan)
 *  RAMPS_PLUS_SF  (Spindle, Controller Fan)
 *
 * Differences from RAMPS v1.4:
 *  - Swap heater E0 with E1
 *  - Swap pins 8 and 10. Bed/Fan/Hotend as labeled on the board are on pins 8/9/10.
 *  - Change EXP1/2 pins
 */

#include "env_validate.h"

#define BOARD_INFO_NAME "RAMPS 1.4 Plus"

<<<<<<< HEAD
#define MOSFET_A_PIN                          PinH5
#define MOSFET_C_PIN                          PinB4
=======
#define MOSFET_A_PIN                       PinH5
#define MOSFET_C_PIN                       PinB4
>>>>>>> 9b6ffe18

//
// Steppers
//
#define X_CS_PIN                              -1
#define Y_CS_PIN                              -1
#define Z_CS_PIN                              -1

// Swap E0 / E1 on 3DYMY
<<<<<<< HEAD
#define E0_STEP_PIN                           PinC1
#define E0_DIR_PIN                            PinC3
#define E0_ENABLE_PIN                         PinC7
#define E0_CS_PIN                             -1

#define E1_STEP_PIN                           PinA4
#define E1_DIR_PIN                            PinA6
#define E1_ENABLE_PIN                         PinA2
=======
#define E0_STEP_PIN                        PinC1
#define E0_DIR_PIN                         PinC3
#define E0_ENABLE_PIN                      PinC7
#define E0_CS_PIN                             -1

#define E1_STEP_PIN                        PinA4
#define E1_DIR_PIN                         PinA6
#define E1_ENABLE_PIN                      PinA2
>>>>>>> 9b6ffe18
#define E1_CS_PIN                             -1

/**             3DYMY Expansion Headers
 *         ------                     ------
 *     37 | 1  2 | 35      (MISO) 50 | 1  2 | 52 (SCK)
 *     31 | 3  4 | 41             29 | 3  4 | 53
 *     33   5  6 | 23             25   5  6 | 51 (MOSI)
 *     42 | 7  8 | 44             49 | 7  8 | 27
 *    GND | 9 10 | 5V            GND | 9 10 | --
 *         ------                     ------
 *          EXP1                       EXP2
 */
<<<<<<< HEAD
#define EXP1_01_PIN                           PinC0
#define EXP1_02_PIN                           PinC2
#define EXP1_03_PIN                           PinC6
#define EXP1_04_PIN                           PinG0
#define EXP1_05_PIN                           PinC4
#define EXP1_06_PIN                           PinA1
#define EXP1_07_PIN                           PinL7
#define EXP1_08_PIN                           PinL5

#define EXP2_01_PIN                           PinB3
#define EXP2_02_PIN                           PinB1
#define EXP2_03_PIN                           PinA7
#define EXP2_04_PIN                           PinB0
#define EXP2_05_PIN                           PinA3
#define EXP2_06_PIN                           PinB2
#define EXP2_07_PIN                           PinL0
#define EXP2_08_PIN                           PinA5
=======
#define EXP1_01_PIN                        PinC0
#define EXP1_02_PIN                        PinC2
#define EXP1_03_PIN                        PinC6
#define EXP1_04_PIN                        PinG0
#define EXP1_05_PIN                        PinC4
#define EXP1_06_PIN                        PinA1
#define EXP1_07_PIN                        PinL7
#define EXP1_08_PIN                        PinL5

#define EXP2_01_PIN                        PinB3
#define EXP2_02_PIN                        PinB1
#define EXP2_03_PIN                        PinA7
#define EXP2_04_PIN                        PinB0
#define EXP2_05_PIN                        PinA3
#define EXP2_06_PIN                        PinB2
#define EXP2_07_PIN                        PinL0
#define EXP2_08_PIN                        PinA5
>>>>>>> 9b6ffe18

#include "pins_RAMPS.h"<|MERGE_RESOLUTION|>--- conflicted
+++ resolved
@@ -43,13 +43,8 @@
 
 #define BOARD_INFO_NAME "RAMPS 1.4 Plus"
 
-<<<<<<< HEAD
-#define MOSFET_A_PIN                          PinH5
-#define MOSFET_C_PIN                          PinB4
-=======
 #define MOSFET_A_PIN                       PinH5
 #define MOSFET_C_PIN                       PinB4
->>>>>>> 9b6ffe18
 
 //
 // Steppers
@@ -59,16 +54,6 @@
 #define Z_CS_PIN                              -1
 
 // Swap E0 / E1 on 3DYMY
-<<<<<<< HEAD
-#define E0_STEP_PIN                           PinC1
-#define E0_DIR_PIN                            PinC3
-#define E0_ENABLE_PIN                         PinC7
-#define E0_CS_PIN                             -1
-
-#define E1_STEP_PIN                           PinA4
-#define E1_DIR_PIN                            PinA6
-#define E1_ENABLE_PIN                         PinA2
-=======
 #define E0_STEP_PIN                        PinC1
 #define E0_DIR_PIN                         PinC3
 #define E0_ENABLE_PIN                      PinC7
@@ -77,7 +62,6 @@
 #define E1_STEP_PIN                        PinA4
 #define E1_DIR_PIN                         PinA6
 #define E1_ENABLE_PIN                      PinA2
->>>>>>> 9b6ffe18
 #define E1_CS_PIN                             -1
 
 /**             3DYMY Expansion Headers
@@ -90,25 +74,6 @@
  *         ------                     ------
  *          EXP1                       EXP2
  */
-<<<<<<< HEAD
-#define EXP1_01_PIN                           PinC0
-#define EXP1_02_PIN                           PinC2
-#define EXP1_03_PIN                           PinC6
-#define EXP1_04_PIN                           PinG0
-#define EXP1_05_PIN                           PinC4
-#define EXP1_06_PIN                           PinA1
-#define EXP1_07_PIN                           PinL7
-#define EXP1_08_PIN                           PinL5
-
-#define EXP2_01_PIN                           PinB3
-#define EXP2_02_PIN                           PinB1
-#define EXP2_03_PIN                           PinA7
-#define EXP2_04_PIN                           PinB0
-#define EXP2_05_PIN                           PinA3
-#define EXP2_06_PIN                           PinB2
-#define EXP2_07_PIN                           PinL0
-#define EXP2_08_PIN                           PinA5
-=======
 #define EXP1_01_PIN                        PinC0
 #define EXP1_02_PIN                        PinC2
 #define EXP1_03_PIN                        PinC6
@@ -126,6 +91,5 @@
 #define EXP2_06_PIN                        PinB2
 #define EXP2_07_PIN                        PinL0
 #define EXP2_08_PIN                        PinA5
->>>>>>> 9b6ffe18
 
 #include "pins_RAMPS.h"