--- conflicted
+++ resolved
@@ -23,11 +23,8 @@
 
 /**
  * MKS BASE v1.6 with A4982 stepper drivers and digital micro-stepping
-<<<<<<< HEAD
  * Schematic: https://green-candy.osdn.jp/external/MarlinFW/board_schematics/RAMPS/MKS%20BASE%201.6/MKS%20Base%20V1.6_004%20SCH.pdf
  * Origin: https://github.com/makerbase-mks/MKS-BASE/blob/master/hardware/MKS%20Base%20V1.6_004/MKS%20Base%20V1.6_004%20SCH.pdf
-=======
->>>>>>> 9b6ffe18
  * ATmega2560
  */
 
@@ -41,11 +38,7 @@
 //
 // Servos
 //
-<<<<<<< HEAD
-#define SERVO1_PIN                            PinB6  // Digital 12 / Pin 25
-=======
 #define SERVO1_PIN                         PinB6  // Digital 12 / Pin 25
->>>>>>> 9b6ffe18
 
 //
 // Omitted RAMPS pins
