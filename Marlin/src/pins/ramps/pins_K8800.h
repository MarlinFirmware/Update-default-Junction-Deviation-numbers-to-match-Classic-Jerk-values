--- conflicted
+++ resolved
@@ -25,7 +25,7 @@
  * Velleman K8800 (Vertex)
  */
 
-#if !defined(__AVR_ATmega1280__) && !defined(__AVR_ATmega2560__)
+#if NOT_TARGET(__AVR_ATmega1280__, __AVR_ATmega2560__)
   #error "Oops! Select 'Arduino/Genuino Mega or Mega 2560' in 'Tools > Board.'"
 #endif
 
@@ -39,8 +39,13 @@
 //
 #define X_STOP_PIN                             3
 #define Y_STOP_PIN                            14
-#define Z_MIN_PIN                             68  // Used for bed leveling
-#define Z_MAX_PIN                             66
+#define Z_STOP_PIN                            66
+
+#ifndef Z_MIN_PROBE_PIN
+  #define Z_MIN_PROBE_PIN                     68
+#endif
+
+#define FIL_RUNOUT_PIN                        69  // PK7
 
 //
 // Steppers
@@ -61,10 +66,6 @@
 #define E0_DIR_PIN                            28
 #define E0_ENABLE_PIN                         24
 
-#define E1_STEP_PIN                           32
-#define E1_DIR_PIN                            34
-#define E1_ENABLE_PIN                         30
-
 //
 // Temperature Sensors
 //
@@ -80,35 +81,20 @@
 //
 // Misc. Functions
 //
+#define KILL_PIN                              20  // PD1
+#define CASE_LIGHT_PIN                         7
+
+//
+// SD Card
+//
 #define SDSS                                  25
-
-#define FIL_RUNOUT_PIN                        69  // PK7
-#define KILL_PIN                              20  // PD1
+#define SD_DETECT_PIN                         21  // PD0
 
 //
 // LCD / Controller
 //
-#define SD_DETECT_PIN                         21  // PD0
-#define LCD_SDSS                              53
 #define BEEPER_PIN                             6
 
-<<<<<<< HEAD
-#define DOGLCD_CS                             29
-#define DOGLCD_A0                             27
-
-#define LCD_PINS_RS                           27
-#define LCD_PINS_ENABLE                       29
-#define LCD_PINS_D4                           37
-#define LCD_PINS_D5                           35
-#define LCD_PINS_D6                           33
-#define LCD_PINS_D7                           31
-
-#if ENABLED(NEWPANEL)
-  #define BTN_EN1                             17
-  #define BTN_EN2                             16
-  #define BTN_ENC                             23
-#endif
-=======
 #if HAS_WIRED_LCD
 
   #define LCD_SDSS                            53
@@ -133,5 +119,4 @@
     #define BTN_ENC                           23
   #endif
 
-#endif // HAS_WIRED_LCD
->>>>>>> c574bcce
+#endif // HAS_WIRED_LCD