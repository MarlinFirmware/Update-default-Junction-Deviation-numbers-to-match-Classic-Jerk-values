/**
 * Marlin 3D Printer Firmware
 * Copyright (c) 2020 MarlinFirmware [https://github.com/MarlinFirmware/Marlin]
 *
 * Based on Sprinter and grbl.
 * Copyright (c) 2011 Camiel Gubbels / Erik van der Zalm
 *
 * This program is free software: you can redistribute it and/or modify
 * it under the terms of the GNU General Public License as published by
 * the Free Software Foundation, either version 3 of the License, or
 * (at your option) any later version.
 *
 * This program is distributed in the hope that it will be useful,
 * but WITHOUT ANY WARRANTY; without even the implied warranty of
 * MERCHANTABILITY or FITNESS FOR A PARTICULAR PURPOSE.  See the
 * GNU General Public License for more details.
 *
 * You should have received a copy of the GNU General Public License
 * along with this program.  If not, see <https://www.gnu.org/licenses/>.
 *
 */
#pragma once

/**
 * MKS Robin nano (STM32F130VET6) board pin assignments
 */

#if NOT_TARGET(__STM32F1__)
  #error "Oops! Select an STM32F1 board in 'Tools > Board.'"
#elif HOTENDS > 2 || E_STEPPERS > 2
  #error "MKS Robin nano supports up to 2 hotends / E-steppers. Comment out this line to continue."
#elif HAS_FSMC_TFT
  #error "MKS Robin nano v2 doesn't support FSMC-based TFT displays."
#endif

#define BOARD_INFO_NAME "MKS Robin nano V2.0"

//
// Release PB4 (Y_ENABLE_PIN) from JTAG NRST role
//

#define DISABLE_DEBUG

//
// EEPROM
//
//#define FLASH_EEPROM_EMULATION
//#define SDCARD_EEPROM_EMULATION

#if EITHER(NO_EEPROM_SELECTED, I2C_EEPROM)
  #define I2C_EEPROM                              // EEPROM on I2C-0
  #define MARLIN_EEPROM_SIZE              0x1000  // 4KB
#endif

//
// Note: MKS Robin board is using SPI2 interface.
//
//#define SPI_MODULE                           2
#define ENABLE_SPI2

//
// Limit Switches
//
#define X_DIAG_PIN                          PA15
#define Y_DIAG_PIN                          PA12
#define Z_DIAG_PIN                          PA11
#define E0_DIAG_PIN                         PC4
#define E1_DIAG_PIN                         PE7

#define X_STOP_PIN                          PA15
#define Y_STOP_PIN                          PA12
#define Z_MIN_PIN                           PA11
#define Z_MAX_PIN                           PC4

//
// Steppers
//
#define X_ENABLE_PIN                        PE4
#define X_STEP_PIN                          PE3
#define X_DIR_PIN                           PE2
#ifndef X_CS_PIN
  #define X_CS_PIN                          PD5
#endif

#define Y_ENABLE_PIN                        PE1
#define Y_STEP_PIN                          PE0
#define Y_DIR_PIN                           PB9
#ifndef Y_CS_PIN
  #define Y_CS_PIN                          PD7
#endif

#define Z_ENABLE_PIN                        PB8
#define Z_STEP_PIN                          PB5
#define Z_DIR_PIN                           PB4
#ifndef Z_CS_PIN
  #define Z_CS_PIN                          PD4
#endif

#define E0_ENABLE_PIN                       PB3
#define E0_STEP_PIN                         PD6
#define E0_DIR_PIN                          PD3
#ifndef E0_CS_PIN
  #define E0_CS_PIN                         PD9
#endif

#define E1_ENABLE_PIN                       PA3
#define E1_STEP_PIN                         PD15
#define E1_DIR_PIN                          PA1
#ifndef E1_CS_PIN
  #define E1_CS_PIN                         PD8
#endif

//
// Software SPI pins for TMC2130 stepper drivers
//
#if ENABLED(TMC_USE_SW_SPI)
  #ifndef TMC_SW_MOSI
    #define TMC_SW_MOSI                     PD14
  #endif
  #ifndef TMC_SW_MISO
    #define TMC_SW_MISO                     PD1
  #endif
  #ifndef TMC_SW_SCK
    #define TMC_SW_SCK                      PD0
  #endif
#endif

#if HAS_TMC_UART
  /**
   * TMC2208/TMC2209 stepper drivers
   *
   * Hardware serial communication ports.
   * If undefined software serial is used according to the pins below
   */
  //#define X_HARDWARE_SERIAL  MSerial1
  //#define Y_HARDWARE_SERIAL  MSerial1
  //#define Z_HARDWARE_SERIAL  MSerial1
  //#define E0_HARDWARE_SERIAL MSerial1
  //#define E1_HARDWARE_SERIAL MSerial1

  //
  // Software serial
  //

  #define X_SERIAL_TX_PIN                   PD5
  #define X_SERIAL_RX_PIN                   PD5

  #define Y_SERIAL_TX_PIN                   PD7
  #define Y_SERIAL_RX_PIN                   PD7

  #define Z_SERIAL_TX_PIN                   PD4
  #define Z_SERIAL_RX_PIN                   PD4

  #define E0_SERIAL_TX_PIN                  PD9
  #define E0_SERIAL_RX_PIN                  PD9

  #define E1_SERIAL_TX_PIN                  PD8
  #define E1_SERIAL_RX_PIN                  PD8

  // Reduce baud rate to improve software serial reliability
  #define TMC_BAUD_RATE                    19200
#endif // TMC2208 || TMC2209

//
// Temperature Sensors
//
#define TEMP_0_PIN                          PC1   // TH1
#define TEMP_1_PIN                          PC2   // TH2
#define TEMP_BED_PIN                        PC0   // TB1

//
// Heaters / Fans
//
#define HEATER_0_PIN                        PC3   // HEATER1
#define HEATER_1_PIN                        PB0   // HEATER2
#define HEATER_BED_PIN                      PA0   // HOT BED

#define FAN_PIN                             PB1   // FAN

//
// Thermocouples
//
//#define MAX6675_SS_PIN                    PE5   // TC1 - CS1
//#define MAX6675_SS_PIN                    PE6   // TC2 - CS2

//
// Misc. Functions
//
#if HAS_TFT_LVGL_UI
  //#define MKSPWC
  #ifdef MKSPWC
    #define SUICIDE_PIN                     PB2   // Enable MKSPWC SUICIDE PIN
    #define SUICIDE_PIN_INVERTING          false  // Enable MKSPWC PIN STATE
    #define KILL_PIN                        PA2   // Enable MKSPWC DET PIN
    #define KILL_PIN_STATE                  true  // Enable MKSPWC PIN STATE
  #endif

  #define MT_DET_1_PIN                      PA4   // LVGL UI FILAMENT RUNOUT1 PIN
  #define MT_DET_2_PIN                      PE6   // LVGL UI FILAMENT RUNOUT2 PIN
  #define MT_DET_PIN_INVERTING             false  // LVGL UI filament RUNOUT PIN STATE

  #define WIFI_IO0_PIN                      PC13  // MKS ESP WIFI IO0 PIN
  #define WIFI_IO1_PIN                      PC7   // MKS ESP WIFI IO1 PIN
  #define WIFI_RESET_PIN                    PE9   // MKS ESP WIFI RESET PIN

  #if ENABLED(MKS_TEST)
    #define MKS_TEST_POWER_LOSS_PIN         PA2   // PW_DET
    #define MKS_TEST_PS_ON_PIN              PB2   // PW_OFF
  #endif
#else
  //#define POWER_LOSS_PIN                  PA2   // PW_DET
  //#define PS_ON_PIN                       PB2   // PW_OFF
  #define FIL_RUNOUT_PIN                    PA4
  #define FIL_RUNOUT2_PIN                   PE6
#endif

#define SERVO0_PIN                          PA8   // Enable BLTOUCH

//#define LED_PIN                           PB2

//
// SD Card
//
#ifndef SDCARD_CONNECTION
  #define SDCARD_CONNECTION              ONBOARD
#endif

#define SDIO_SUPPORT
#define SDIO_CLOCK                       4500000  // 4.5 MHz
#define SD_DETECT_PIN                       PD12
#define ONBOARD_SD_CS_PIN                   PC11

//
// LCD / Controller
//

/**
 * Note: MKS Robin TFT screens use various TFT controllers.
 * If the screen stays white, disable 'LCD_RESET_PIN'
 * to let the bootloader init the screen.
 */

#if HAS_SPI_TFT

  // Shared SPI TFT

  #define LCD_BACKLIGHT_PIN                 PD13

  #define TOUCH_CS_PIN                      PE14  // SPI1_NSS
  #define TOUCH_SCK_PIN                     PA5   // SPI1_SCK
  #define TOUCH_MISO_PIN                    PA6   // SPI1_MISO
  #define TOUCH_MOSI_PIN                    PA7   // SPI1_MOSI

  #define BTN_EN1                           PE8
  #define BTN_EN2                           PE11
  #define BTN_ENC                           PE13

  #define TFT_CS_PIN                        PD11
  #define TFT_SCK_PIN                       PA5
  #define TFT_MISO_PIN                      PA6
  #define TFT_MOSI_PIN                      PA7
  #define TFT_DC_PIN                        PD10
  #define TFT_RST_PIN                       PC6
  #define TFT_A0_PIN                  TFT_DC_PIN

  #define TFT_RESET_PIN                     PC6
  #define TFT_BACKLIGHT_PIN                 PD13

  #define TOUCH_BUTTONS_HW_SPI
  #define TOUCH_BUTTONS_HW_SPI_DEVICE          1

  #define LCD_USE_DMA_SPI

#endif

<<<<<<< HEAD
#if ENABLED(TFT_LVGL_UI) || ENABLED(TFT_COLOR_UI)

  // LVGL

  #define XPT2046_X_CALIBRATION           -17253
  #define XPT2046_Y_CALIBRATION            11579
  #define XPT2046_X_OFFSET                   514
  #define XPT2046_Y_OFFSET                   -24

  #define TFT_BUFFER_SIZE                14400

#elif ENABLED(TFT_CLASSIC_UI)

  // Emulated DOGM SPI

  #ifndef XPT2046_X_CALIBRATION
    #define XPT2046_X_CALIBRATION         -11386
  #endif
  #ifndef XPT2046_Y_CALIBRATION
    #define XPT2046_Y_CALIBRATION           8684
  #endif
  #ifndef XPT2046_X_OFFSET
    #define XPT2046_X_OFFSET                 339
  #endif
  #ifndef XPT2046_Y_OFFSET
    #define XPT2046_Y_OFFSET                 -18
=======
#if ENABLED(SPI_GRAPHICAL_TFT)
  // Emulated DOGM SPI
  #ifndef GRAPHICAL_TFT_UPSCALE
    #define GRAPHICAL_TFT_UPSCALE              3
  #endif
  #ifndef TFT_PIXEL_OFFSET_Y
    #define TFT_PIXEL_OFFSET_Y                32
>>>>>>> e6d0a8ef
  #endif

  #define BTN_ENC                           PE13
  #define BTN_EN1                           PE8
  #define BTN_EN2                           PE11

  #define LCD_PINS_ENABLE                   PD13
  #define LCD_PINS_RS                       PC6

<<<<<<< HEAD
=======
#elif ENABLED(TFT_480x320_SPI)
  #define TFT_DRIVER                      ST7796
  #define TFT_BUFFER_SIZE                  14400
#endif

#if EITHER(TFT_LVGL_UI_SPI, TFT_480x320_SPI)
  #ifndef XPT2046_X_CALIBRATION
    #define XPT2046_X_CALIBRATION         -17253
  #endif
  #ifndef XPT2046_Y_CALIBRATION
    #define XPT2046_Y_CALIBRATION          11579
  #endif
  #ifndef XPT2046_X_OFFSET
    #define XPT2046_X_OFFSET                 514
  #endif
  #ifndef XPT2046_Y_OFFSET
    #define XPT2046_Y_OFFSET                 -24
  #endif
#elif ENABLED(SPI_GRAPHICAL_TFT)
  #ifndef XPT2046_X_CALIBRATION
    #define XPT2046_X_CALIBRATION         -11386
  #endif
  #ifndef XPT2046_Y_CALIBRATION
    #define XPT2046_Y_CALIBRATION           8684
  #endif
  #ifndef XPT2046_X_OFFSET
    #define XPT2046_X_OFFSET                 339
  #endif
  #ifndef XPT2046_Y_OFFSET
    #define XPT2046_Y_OFFSET                 -18
  #endif
>>>>>>> e6d0a8ef
#endif

#if HAS_WIRED_LCD && !HAS_SPI_TFT

  // NON TFT Displays

  #if ENABLED(MKS_MINI_12864)

    // MKS MINI12864 and MKS LCD12864B
    // If using MKS LCD12864A (Need to remove RPK2 resistor)

    #define LCD_BACKLIGHT_PIN               -1
    #define LCD_RESET_PIN                   -1
    #define DOGLCD_A0                       PD11
    #define DOGLCD_CS                       PE15
    #define DOGLCD_SCK                      PA5
    #define DOGLCD_MOSI                     PA7

  #elif IS_TFTGLCD_PANEL

    #if ENABLED(TFTGLCD_PANEL_SPI)
      #define PIN_SPI_SCK                   PA5
      #define PIN_TFT_MISO                  PA6
      #define PIN_TFT_MOSI                  PA7
      #define TFTGLCD_CS                    PE8
    #endif

    #ifndef BEEPER_PIN
      #define BEEPER_PIN                    -1
    #endif

  #else                                           // !MKS_MINI_12864

    #define LCD_PINS_D4                     PE14
    #if ENABLED(ULTIPANEL)
      #define LCD_PINS_D5                   PE15
      #define LCD_PINS_D6                   PD11
      #define LCD_PINS_D7                   PD10
    #endif

    #ifndef BOARD_ST7920_DELAY_1
      #define BOARD_ST7920_DELAY_1 DELAY_NS(125)
    #endif
    #ifndef BOARD_ST7920_DELAY_2
      #define BOARD_ST7920_DELAY_2 DELAY_NS(125)
    #endif
    #ifndef BOARD_ST7920_DELAY_3
      #define BOARD_ST7920_DELAY_3 DELAY_NS(125)
    #endif

  #endif // !MKS_MINI_12864

#endif // HAS_WIRED_LCD && !HAS_SPI_TFT

#define HAS_SPI_FLASH                          1
#if HAS_SPI_FLASH
  #define SPI_FLASH_SIZE               0x1000000  // 16MB
  #define W25QXX_CS_PIN                     PB12
  #define W25QXX_MOSI_PIN                   PB15
  #define W25QXX_MISO_PIN                   PB14
  #define W25QXX_SCK_PIN                    PB13
#endif

#ifndef BEEPER_PIN
  #define BEEPER_PIN                        PC5
#endif

#if ENABLED(SPEAKER) && BEEPER_PIN == PC5
  #error "MKS Robin nano default BEEPER_PIN is not a SPEAKER."
#endif<|MERGE_RESOLUTION|>--- conflicted
+++ resolved
@@ -273,34 +273,6 @@
 
 #endif
 
-<<<<<<< HEAD
-#if ENABLED(TFT_LVGL_UI) || ENABLED(TFT_COLOR_UI)
-
-  // LVGL
-
-  #define XPT2046_X_CALIBRATION           -17253
-  #define XPT2046_Y_CALIBRATION            11579
-  #define XPT2046_X_OFFSET                   514
-  #define XPT2046_Y_OFFSET                   -24
-
-  #define TFT_BUFFER_SIZE                14400
-
-#elif ENABLED(TFT_CLASSIC_UI)
-
-  // Emulated DOGM SPI
-
-  #ifndef XPT2046_X_CALIBRATION
-    #define XPT2046_X_CALIBRATION         -11386
-  #endif
-  #ifndef XPT2046_Y_CALIBRATION
-    #define XPT2046_Y_CALIBRATION           8684
-  #endif
-  #ifndef XPT2046_X_OFFSET
-    #define XPT2046_X_OFFSET                 339
-  #endif
-  #ifndef XPT2046_Y_OFFSET
-    #define XPT2046_Y_OFFSET                 -18
-=======
 #if ENABLED(SPI_GRAPHICAL_TFT)
   // Emulated DOGM SPI
   #ifndef GRAPHICAL_TFT_UPSCALE
@@ -308,7 +280,6 @@
   #endif
   #ifndef TFT_PIXEL_OFFSET_Y
     #define TFT_PIXEL_OFFSET_Y                32
->>>>>>> e6d0a8ef
   #endif
 
   #define BTN_ENC                           PE13
@@ -318,8 +289,6 @@
   #define LCD_PINS_ENABLE                   PD13
   #define LCD_PINS_RS                       PC6
 
-<<<<<<< HEAD
-=======
 #elif ENABLED(TFT_480x320_SPI)
   #define TFT_DRIVER                      ST7796
   #define TFT_BUFFER_SIZE                  14400
@@ -351,7 +320,6 @@
   #ifndef XPT2046_Y_OFFSET
     #define XPT2046_Y_OFFSET                 -18
   #endif
->>>>>>> e6d0a8ef
 #endif
 
 #if HAS_WIRED_LCD && !HAS_SPI_TFT
