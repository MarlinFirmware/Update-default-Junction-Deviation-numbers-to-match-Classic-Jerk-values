--- conflicted
+++ resolved
@@ -31,71 +31,4 @@
   #define FIL_RUNOUT2_PIN                   PF13
 #endif
 
-<<<<<<< HEAD
-// SPI Flash
-#define HAS_SPI_FLASH                          1
-#if HAS_SPI_FLASH
-  #define SPI_FLASH_SIZE                0x200000  // 2MB
-#endif
-
-// SPI 2
-#define W25QXX_CS_PIN                       PB12
-#define W25QXX_MOSI_PIN                     PB15
-#define W25QXX_MISO_PIN                     PB14
-#define W25QXX_SCK_PIN                      PB13
-
-//
-// TronXY TFT Support
-//
-
-#if HAS_FSMC_TFT
-
-  // Shared FSMC
-
-  #define TOUCH_CS_PIN                      PB7   // SPI1_NSS
-  #define TOUCH_SCK_PIN                     PA5   // SPI1_SCK
-  #define TOUCH_MISO_PIN                    PA6   // SPI1_MISO
-  #define TOUCH_MOSI_PIN                    PA7   // SPI1_MOSI
-
-  #define TFT_RESET_PIN                     PF11
-  #define TFT_BACKLIGHT_PIN                 PD13
-
-  #define LCD_USE_DMA_FSMC                        // Use DMA transfers to send data to the TFT
-  #define FSMC_CS_PIN                       PD7
-  #define FSMC_RS_PIN                       PD11
-  #define FSMC_DMA_DEV                      DMA2
-  #define FSMC_DMA_CHANNEL               DMA_CH5
-
-#endif
-
-#if ENABLED(TFT_LVGL_UI)
-  // LVGL
-  #define HAS_SPI_FLASH_FONT                   1
-  #define HAS_GCODE_PREVIEW                    1
-  #define HAS_GCODE_DEFAULT_VIEW_IN_FLASH      0
-  #define HAS_LANG_SELECT_SCREEN               1
-  #define HAS_BAK_VIEW_IN_FLASH                0
-  #define HAS_LOGO_IN_FLASH                    0
-#elif ENABLED(TFT_COLOR_UI)
-  // Color UI
-  #define TFT_BUFFER_SIZE                  14400
-#endif
-
-// SPI1(PA7)=LCD & SPI3(PB5)=STUFF, are not available
-// so SPI2 is required.
-#define SPI_DEVICE                             2
-#define SD_SCK_PIN                          PB13
-#define SD_MISO_PIN                         PB14
-#define SD_MOSI_PIN                         PB15
-#define SD_SS_PIN                           PB12
-
-//
-// SD Card
-//
-#define SDIO_SUPPORT
-#define SD_DETECT_PIN                       -1    // PF0, but it isn't connected
-#define SDIO_CLOCK                       4500000
-#define SDIO_READ_RETRIES                     16
-=======
-#include "pins_CHITU3D_common.h"
->>>>>>> 52718f33
+#include "pins_CHITU3D_common.h"