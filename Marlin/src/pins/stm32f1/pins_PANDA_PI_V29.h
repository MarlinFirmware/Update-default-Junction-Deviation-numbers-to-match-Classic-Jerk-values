/**
 * Marlin 3D Printer Firmware
 * Copyright (c) 2022 MarlinFirmware [https://github.com/MarlinFirmware/Marlin]
 *
 * Based on Sprinter and grbl.
 * Copyright (c) 2011 Camiel Gubbels / Erik van der Zalm
 *
 * This program is free software: you can redistribute it and/or modify
 * it under the terms of the GNU General Public License as published by
 * the Free Software Foundation, either version 3 of the License, or
 * (at your option) any later version.
 *
 * This program is distributed in the hope that it will be useful,
 * but WITHOUT ANY WARRANTY; without even the implied warranty of
 * MERCHANTABILITY or FITNESS FOR A PARTICULAR PURPOSE.  See the
 * GNU General Public License for more details.
 *
 * You should have received a copy of the GNU General Public License
 * along with this program.  If not, see <https://www.gnu.org/licenses/>.
 *
 */
#pragma once

#include "env_validate.h"

#define BOARD_INFO_NAME "PANDA PI V2.9"

// Release PB3/PB4 (TMC_SW Pins) from JTAG pins
#define DISABLE_JTAG

// Ignore temp readings during development.
//#define BOGUS_TEMPERATURE_GRACE_PERIOD    2000

#if EITHER(NO_EEPROM_SELECTED, FLASH_EEPROM_EMULATION)
  #define FLASH_EEPROM_EMULATION
  #define EEPROM_PAGE_SIZE     (0x800U)           // 2K
  #define EEPROM_START_ADDRESS (0x8000000UL + (STM32_FLASH_SIZE) * 1024UL - (EEPROM_PAGE_SIZE) * 2UL)
  #define MARLIN_EEPROM_SIZE    EEPROM_PAGE_SIZE  // 2K
#endif

#if ENABLED(BD_SENSOR)
  #define I2C_BD_SDA_PIN                    PC6
  #define I2C_BD_SCL_PIN                    PB2
<<<<<<< HEAD
  #define I2C_BD_DELAY   10                       // (ms)
=======
  #define I2C_BD_DELAY 10                         // (seconds)
>>>>>>> cbd16f15
#endif

//
// Servos
//
#define SERVO0_PIN                          PA11  // SERVOS

//
// Limit Switches
//
#define X_STOP_PIN                          PA3   // X-STOP
#define Y_STOP_PIN                          PC9   // Y-STOP
#define Z_STOP_PIN                          PA1   // Z-STOP

//
// Z Probe must be this pin
//
//#define Z_MIN_PROBE_PIN                   PA1   // PROBE

//
// Filament Runout Sensor
//
//#ifndef FIL_RUNOUT_PIN
//  #define FIL_RUNOUT_PIN                  PC2   // E0-STOP
//#endif

//
// Steppers
//
#define X_ENABLE_PIN                        PC12
#define X_STEP_PIN                          PC11
#define X_DIR_PIN                           PB6

#define Y_ENABLE_PIN                        PC12
#define Y_STEP_PIN                          PB5
#define Y_DIR_PIN                           PB4

#define Z_ENABLE_PIN                        PC12
#define Z_STEP_PIN                          PB3
#define Z_DIR_PIN                           PA15

#define E0_ENABLE_PIN                       PC12
#define E0_STEP_PIN                         PB15
#define E0_DIR_PIN                          PB14

//
// Software SPI pins for TMC2130 stepper drivers
//
#if ENABLED(TMC_USE_SW_SPI)
  #ifndef TMC_SW_MOSI
    #define TMC_SW_MOSI                     PB5
  #endif
  #ifndef TMC_SW_MISO
    #define TMC_SW_MISO                     PB4
  #endif
  #ifndef TMC_SW_SCK
    #define TMC_SW_SCK                      PB3
  #endif
#endif

#if HAS_TMC_UART
  /**
   * TMC2208/TMC2209 stepper drivers
   *
   * Hardware serial communication ports.
   * If undefined software serial is used according to the pins below
   */
  //#define X_HARDWARE_SERIAL  MSerial1
  //#define Y_HARDWARE_SERIAL  MSerial1
  //#define Z_HARDWARE_SERIAL  MSerial1
  //#define E0_HARDWARE_SERIAL MSerial1

  #define X_SERIAL_TX_PIN                   PC10
  #define X_SERIAL_RX_PIN        X_SERIAL_TX_PIN

  #define Y_SERIAL_TX_PIN                   PC11
  #define Y_SERIAL_RX_PIN        Y_SERIAL_TX_PIN

  #define Z_SERIAL_TX_PIN                   PC12
  #define Z_SERIAL_RX_PIN        Z_SERIAL_TX_PIN

  #define E0_SERIAL_TX_PIN                  PD2
  #define E0_SERIAL_RX_PIN      E0_SERIAL_TX_PIN

  // Reduce baud rate to improve software serial reliability
  #define TMC_BAUD_RATE                    19200
#endif

//
// Temperature Sensors
//
#define TEMP_0_PIN                          PB0   // Analog Input "TH0"
#define TEMP_BED_PIN                        PB1   // Analog Input "TB0"
#define TEMP_1_PIN                          PA2

//
// Heaters / Fans
//
#define HEATER_0_PIN                        PB12  // "HE"
#define HEATER_BED_PIN                      PB13  // "HB"
#define FAN_PIN                             PA8   // "FAN0"
#define HEATER_1_PIN                        PA12

//
// SD Support
//
#define ONBOARD_SPI_DEVICE                     1  // SPI1
#define ONBOARD_SD_CS_PIN                   PA4   // Chip select for "System" SD card
#define SDSS                   ONBOARD_SD_CS_PIN

#ifndef SDCARD_CONNECTION
  #define SDCARD_CONNECTION              ONBOARD
#endif
#if SD_CONNECTION_IS(ONBOARD)
  //#define SD_DETECT_PIN                   PA4
  #define SD_SCK_PIN                        PA5
  #define SD_MISO_PIN                       PA6
  #define SD_MOSI_PIN                       PA7
#elif SD_CONNECTION_IS(CUSTOM_CABLE)
  #error "SD CUSTOM_CABLE is not compatible with SKR E3 DIP."
#endif

//
// LCD / Controller
//
#if HAS_WIRED_LCD
  #define BTN_ENC                           PA0
  #define BTN_EN1                           PC4
  #define BTN_EN2                           PC5

  #define LCD_PINS_RS                       PC0
  #define LCD_PINS_ENABLE                   PC2
  #define LCD_PINS_D4                       PC1
#endif

#if BOTH(TOUCH_UI_FTDI_EVE, LCD_FYSETC_TFT81050)

  #ifndef NO_CONTROLLER_CUSTOM_WIRING_WARNING
    #error "CAUTION! LCD_FYSETC_TFT81050 requires wiring modifications. See 'pins_PANDA_PI_V29.h' for details. (Define NO_CONTROLLER_CUSTOM_WIRING_WARNING to suppress this warning.)"
  #endif

  /** FYSETC TFT TFT81050 display pinout
   *
   *                   Board                                   Display
   *                   ------                                  ------
   * (SD_DET)    PA15 | 1  2 | PB6 (BEEPER)  (SPI1-MISO) MISO | 1  2 | SCK   (SPI1-SCK)
   * (MOD_RESET) PA9  | 3  4 | RESET                MOD_RESET | 3  4 | SD_CS
   * (SD_CS)     PA10   5  6 | PB9 (FREE)              LCD_CS | 5  6   MOSI  (SPI1-MOSI)
   * (LCD_CS)    PB8  | 7  8 | PB7 (FREE)              SD_DET | 7  8 | RESET
   *             GND  | 9 10 |  5V                        GND | 9 10 | 5V
   *                   ------                                  ------
   *                    EXP1                                    EXP1
   *
   * Needs custom cable:
   *
   *    Board   Adapter   Display
   *   ----------------------------------
   *   EXP1-10 ---------- EXP1-10  5V
   *   EXP1-9 ----------- EXP1-9   GND
   *   SPI1-4 ----------- EXP1-6   MOSI
   *   EXP1-7 ----------- EXP1-5   LCD_CS
   *   SP11-3 ----------- EXP1-2   SCK
   *   EXP1-5 ----------- EXP1-4   SD_CS
   *   EXP1-4 ----------- EXP1-8   RESET
   *   EXP1-3 ----------- EXP1-3   MOD_RST
   *   SPI1-1 ----------- EXP1-1   MISO
   *   EXP1-1 ----------- EXP1-7   SD_DET
   */

  #define CLCD_SPI_BUS                         1  // SPI1 connector

  #define BEEPER_PIN                        PB6

  #define CLCD_MOD_RESET                    PA9
  #define CLCD_SPI_CS                       PB8

  #if SD_CONNECTION_IS(LCD) && BOTH(TOUCH_UI_FTDI_EVE, LCD_FYSETC_TFT81050)
    #define SD_DETECT_PIN                   PA15
    #define SD_SS_PIN                       PA10
  #endif

#elif HAS_WIRED_LCD

  #define BEEPER_PIN                        PC3

#endif<|MERGE_RESOLUTION|>--- conflicted
+++ resolved
@@ -41,11 +41,7 @@
 #if ENABLED(BD_SENSOR)
   #define I2C_BD_SDA_PIN                    PC6
   #define I2C_BD_SCL_PIN                    PB2
-<<<<<<< HEAD
-  #define I2C_BD_DELAY   10                       // (ms)
-=======
   #define I2C_BD_DELAY 10                         // (seconds)
->>>>>>> cbd16f15
 #endif
 
 //
