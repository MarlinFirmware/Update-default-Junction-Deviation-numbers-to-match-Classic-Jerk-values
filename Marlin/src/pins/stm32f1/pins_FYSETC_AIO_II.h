--- conflicted
+++ resolved
@@ -21,7 +21,7 @@
  */
 #pragma once
 
-#ifndef __STM32F1__
+#if NOT_TARGET(__STM32F1__)
   #error "Oops! Select an STM32F1 board in 'Tools > Board.'"
 #endif
 
@@ -33,7 +33,7 @@
 #define pins_v2_20190128                          // new pins define
 
 // Ignore temp readings during development.
-//#define BOGUS_TEMPERATURE_GRACE_PERIOD 2000
+//#define BOGUS_TEMPERATURE_GRACE_PERIOD    2000
 
 //
 // Flash EEPROM Emulation
@@ -93,17 +93,10 @@
   //
   // Hardware serial with switch
   //
-<<<<<<< HEAD
-  #define X_HARDWARE_SERIAL  Serial1
-  #define Y_HARDWARE_SERIAL  Serial1
-  #define Z_HARDWARE_SERIAL  Serial1
-  #define E0_HARDWARE_SERIAL Serial1
-=======
   #define X_HARDWARE_SERIAL  MSerial2
   #define Y_HARDWARE_SERIAL  MSerial2
   #define Z_HARDWARE_SERIAL  MSerial2
   #define E0_HARDWARE_SERIAL MSerial2
->>>>>>> c574bcce
 
   // The 4xTMC2209 module doesn't have a serial multiplexer and
   // needs to set *_SLAVE_ADDRESS in Configuration_adv.h for X,Y,Z,E0
@@ -122,7 +115,7 @@
 // Stepper current PWM
 //
 #ifndef MOTOR_CURRENT_PWM_RANGE
-  #define MOTOR_CURRENT_PWM_RANGE 1500            // origin:2000
+  #define MOTOR_CURRENT_PWM_RANGE           1500  // origin:2000
 #endif
 #define DEFAULT_PWM_MOTOR_CURRENT { 500, 500, 400 } // origin: {1300,1300,1250}
 
@@ -149,11 +142,11 @@
 //
 // LCD Pins
 //
-#if HAS_SPI_LCD
+#if HAS_WIRED_LCD
 
   #define BEEPER_PIN                        PC9
 
-  #if HAS_GRAPHICAL_LCD
+  #if HAS_MARLINUI_U8GLIB
 
     #define DOGLCD_A0                       PA15
     #ifdef pins_v2_20190128
@@ -162,7 +155,7 @@
       #define DOGLCD_CS                     PB7
     #endif
 
-    //#define LCD_CONTRAST_INIT 190
+    //#define LCD_CONTRAST_INIT              190
     //#define LCD_SCREEN_ROT_90
     //#define LCD_SCREEN_ROT_180
     //#define LCD_SCREEN_ROT_270
