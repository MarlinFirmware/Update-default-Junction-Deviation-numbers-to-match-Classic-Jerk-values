--- conflicted
+++ resolved
@@ -161,11 +161,8 @@
 #if ENABLED(TFT_320x240)                          // TFT32/28
   #define TFT_DRIVER                     ILI9341
   #define TFT_BUFFER_SIZE                  14400
-<<<<<<< HEAD
 
-=======
   #define ILI9341_COLOR_RGB
->>>>>>> 0967c87a
   // YV for normal screen mounting
   #define ILI9341_ORIENTATION  ILI9341_MADCTL_MY | ILI9341_MADCTL_MV
   // XV for 180° rotated screen mounting
