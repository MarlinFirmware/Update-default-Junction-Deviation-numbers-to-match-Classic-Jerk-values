--- conflicted
+++ resolved
@@ -56,11 +56,7 @@
 // SPI
 // Note: FLSun Hispeed (clone MKS_Robin_miniV2) board is using SPI2 interface.
 //
-<<<<<<< HEAD
-#define SPI_DEVICE                     2
-=======
 #define SPI_DEVICE                            2
->>>>>>> 290cfac5
 
 // SPI Flash
 #define HAS_SPI_FLASH                          1
@@ -249,13 +245,8 @@
   #define SCK_PIN                           PB13  // SPI2
   #define MISO_PIN                          PB14  // SPI2
   #define MOSI_PIN                          PB15  // SPI2
-<<<<<<< HEAD
-  #define SD_DETECT_PIN                     -1  // SD_CD
-  #define SS_PIN                            PC2   // SPI2_NSS
-=======
   #define SS_PIN                            PC2   // SPI2
   #define SD_DETECT_PIN                     -1    // SD_CD
->>>>>>> 290cfac5
 #endif
 
 //
