/**
 * Marlin 3D Printer Firmware
 * Copyright (c) 2020 MarlinFirmware [https://github.com/MarlinFirmware/Marlin]
 *
 * Based on Sprinter and grbl.
 * Copyright (c) 2011 Camiel Gubbels / Erik van der Zalm
 *
 * This program is free software: you can redistribute it and/or modify
 * it under the terms of the GNU General Public License as published by
 * the Free Software Foundation, either version 3 of the License, or
 * (at your option) any later version.
 *
 * This program is distributed in the hope that it will be useful,
 * but WITHOUT ANY WARRANTY; without even the implied warranty of
 * MERCHANTABILITY or FITNESS FOR A PARTICULAR PURPOSE.  See the
 * GNU General Public License for more details.
 *
 * You should have received a copy of the GNU General Public License
 * along with this program.  If not, see <https://www.gnu.org/licenses/>.
 *
 */
#pragma once

/**
 * FLSUN HiSpeed V1 (STM32F103VET6) board pin assignments
 * FLSun Hispeed (clone MKS_Robin_miniV2) board.
 *
 * MKS Robin Mini USB uses UART3 (PB10-TX, PB11-RX)
 * #define SERIAL_PORT 3
 */

#if NOT_TARGET(__STM32F1__, STM32F1xx)
  #error "Oops! Select an STM32F1 board in 'Tools > Board.'"
#elif HOTENDS > 1 || E_STEPPERS > 1
  #error "FLSUN HiSpeedV1 only supports one hotend / E-stepper. Comment out this line to continue."
#endif

#define BOARD_INFO_NAME      "FLSun HiSpeedV1"
#define BOARD_WEBSITE_URL    "github.com/Foxies-CSTL"

#define BOARD_NO_NATIVE_USB

// Avoid conflict with TIMER_SERVO when using the STM32 HAL
#define TEMP_TIMER                             5

//
// Release PB4 (Y_ENABLE_PIN) from JTAG NRST role
//
#define DISABLE_DEBUG

//
// EEPROM
//
#if ENABLED(SRAM_EEPROM_EMULATION)
  #undef NO_EEPROM_SELECTED
#endif
#if EITHER(NO_EEPROM_SELECTED, FLASH_EEPROM_EMULATION)
  #define FLASH_EEPROM_EMULATION
  #define EEPROM_PAGE_SIZE     (0x800U)           // 2KB
  #define EEPROM_START_ADDRESS (0x8000000UL + (STM32_FLASH_SIZE) * 1024UL - (EEPROM_PAGE_SIZE) * 2UL)
  #define MARLIN_EEPROM_SIZE    EEPROM_PAGE_SIZE  // 2KB
#endif

//
// SPI
// Note: FLSun Hispeed (clone MKS_Robin_miniV2) board is using SPI2 interface.
//
#define SD_SCK_PIN                          PB13  // SPI2
#define SD_MISO_PIN                         PB14  // SPI2
#define SD_MOSI_PIN                         PB15  // SPI2
#define SPI_DEVICE                             2

<<<<<<< HEAD
=======
// SPI Flash
#define HAS_SPI_FLASH                          1
#if HAS_SPI_FLASH
  // SPI 2
  #define SPI_FLASH_CS_PIN                  PB12  // SPI2_NSS / Flash chip-select
  #define SPI_FLASH_MOSI_PIN                PB15
  #define SPI_FLASH_MISO_PIN                PB14
  #define SPI_FLASH_SCK_PIN                 PB13
  #define SPI_FLASH_SIZE               0x1000000  // 16MB
#endif

>>>>>>> 79626062
//
// Servos
//
#ifndef SERVO0_PIN
  #define SERVO0_PIN                        PA8   // Enable BLTOUCH support on IO0 (WIFI connector)
#endif

//
// Limit Switches
//
#define X_DIAG_PIN                          PA15  //-X
#define Y_DIAG_PIN                          PA12  //-Y
#define Z_DIAG_PIN                          PC4   //-Z

#ifdef SENSORLESS_PROBING
  #define X_STOP_PIN                  X_DIAG_PIN 
  #define Y_STOP_PIN                  Y_DIAG_PIN
  #define Z_STOP_PIN                  Z_DIAG_PIN
  #define Z_MIN_PIN                   Z_DIAG_PIN 
#else
  #define X_STOP_PIN                  X_DIAG_PIN  // +X 
  #define Y_STOP_PIN                  Y_DIAG_PIN  // +Y
  #define Z_MAX_PIN                   Z_DIAG_PIN  // +Z
  #define Z_MIN_PIN                         PA11  // -Z
#endif

//
// Steppers
//
#define X_ENABLE_PIN                        PE4   // X_EN
#define X_STEP_PIN                          PE3   // X_STEP
#define X_DIR_PIN                           PE2   // X_DIR

#define Y_ENABLE_PIN                        PE1   // Y_EN
#define Y_STEP_PIN                          PE0   // Y_STEP
#define Y_DIR_PIN                           PB9   // Y_DIR

#define Z_ENABLE_PIN                        PB8   // Z_EN
#define Z_STEP_PIN                          PB5   // Z_STEP
#define Z_DIR_PIN                           PB4   // Z_DIR

#define E0_ENABLE_PIN                       PB3   // E0_EN
#define E0_STEP_PIN                         PD6   // E0_STEP
#define E0_DIR_PIN                          PD3   // E0_DIR

/**
 * FLSUN Hi-Speed has no hard-wired UART pins for TMC drivers.
 * Several wiring options are provided below, defaulting to
 * to the most compatible.
 */
#if HAS_TMC_UART
  #ifndef TMC_BAUD_RATE
    #define TMC_BAUD_RATE                   19200
  #endif
  #ifdef TMC_HARDWARE_SERIAL /*  TMC2209 */
    /**
    * HardwareSerial with one pin for four drivers.
    * Compatible with TMC2209. Provides best performance.
    * Requires SLAVE_ADDRESS definitions in Configuration_adv.h and proper
    * jumper configuration. Uses only one I/O pin like PA10/PA9/PC7/PA8.
    * Install the jumpers in the following way, for example:
    */
    // The 4xTMC2209 module doesn't have a serial multiplexer and
    // needs to set *_SLAVE_ADDRESS in Configuration_adv.h for X,Y,Z,E0
    //#define X_HARDWARE_SERIAL  MSerial3
    //#define Y_HARDWARE_SERIAL  MSerial3
    //#define Z_HARDWARE_SERIAL  MSerial3
    //#define E0_HARDWARE_SERIAL MSerial3
    #define  X_SLAVE_ADDRESS 3    // |  |  :
    #define  Y_SLAVE_ADDRESS 2    // :  |  :
    #define  Z_SLAVE_ADDRESS 1    // |  :  :
    //#define E0_SLAVE_ADDRESS 0    // :  :  :

    #define X_SERIAL_TX_PIN                  PA8  // IO0
    #define X_SERIAL_RX_PIN      X_SERIAL_TX_PIN  // IO0
    #define Y_SERIAL_TX_PIN      X_SERIAL_TX_PIN  // IO0
    #define Y_SERIAL_RX_PIN      X_SERIAL_TX_PIN  // IO0
    #define Z_SERIAL_TX_PIN      X_SERIAL_TX_PIN  // IO0
    #define Z_SERIAL_RX_PIN      X_SERIAL_TX_PIN  // IO0
  #else /*  TMC220x   */
    // SoftwareSerial with one pin per driver
    // Compatible with TMC2208 and TMC2209 drivers
    #define  X_SLAVE_ADDRESS 0
    #define  Y_SLAVE_ADDRESS 0
    #define  Z_SLAVE_ADDRESS 0
    
    #define X_SERIAL_TX_PIN                   PA10  // RXD1
    #define X_SERIAL_RX_PIN        X_SERIAL_TX_PIN
    #define Y_SERIAL_TX_PIN                   PA9   // TXD1
    #define Y_SERIAL_RX_PIN        Y_SERIAL_TX_PIN
    #define Z_SERIAL_TX_PIN                   PC7   // IO1
    #define Z_SERIAL_RX_PIN        Z_SERIAL_TX_PIN
  #endif

#else
  // Motor current PWM pins
  #define MOTOR_CURRENT_PWM_XY_PIN          PA6   // VREF2/3 CONTROL XY
  #define MOTOR_CURRENT_PWM_Z_PIN           PA7   // VREF4 CONTROL Z
  #define MOTOR_CURRENT_PWM_RANGE          1500   // (255 * (1000mA / 65535)) * 257 = 1000 is equal 1.6v Vref in turn equal 1Amp
  #ifndef DEFAULT_PWM_MOTOR_CURRENT
    #define DEFAULT_PWM_MOTOR_CURRENT { 900, 900, 900 }
  #endif

  /**
   * MKS Robin_Wifi or another ESP8266 module
   *
   *      __ESP(M1)__       -J1-
   *  GND| 15 | | 08 |+3v3  (22)  RXD1      (PA10)
   *     | 16 | | 07 |MOSI  (21)  TXD1      (PA9)   Active LOW, probably OK to leave floating
   *  IO2| 17 | | 06 |MISO  (19)  IO1       (PC7)   Leave as unused (ESP3D software configures this with a pullup so OK to leave as floating)
   *  IO0| 18 | | 05 |CLK   (18)  IO0       (PA8)   Must be HIGH (ESP3D software configures this with a pullup so OK to leave as floating)
   *  IO1| 19 | | 03 |EN    (03)  WIFI_EN           Must be HIGH for module to run
   *     | nc | | nc |      (01)  WIFI_CTRL (PA5)
   *   RX| 21 | | nc |
   *   TX| 22 | | 01 |RST
   *       ￣￣ AE￣￣
   */
  // Module ESP-WIFI
  #define WIFI_IO0_PIN                      PA8   // MKS ESP WIFI IO0 PIN
  #define WIFI_IO1_PIN       			          PC7   // MKS ESP WIFI IO1 PIN
  #define WIFI_RESET_PIN				            PA5   // MKS ESP WIFI RESET PIN
#endif

//
// EXTRUDER
//
#if AXIS_DRIVER_TYPE_E0(TMC2208) || AXIS_DRIVER_TYPE_E0(TMC2209)
  #define E0_SLAVE_ADDRESS 0
  #define E0_SERIAL_TX_PIN                  PA8   // IO0
  #define E0_SERIAL_RX_PIN                  PA8   // IO0
  #define TMC_BAUD_RATE                    19200
#else
  // Motor current PWM pins
  #define MOTOR_CURRENT_PWM_E_PIN           PB0   // VREF1 CONTROL E
  #define MOTOR_CURRENT_PWM_RANGE           1500  // (255 * (1000mA / 65535)) * 257 = 1000 is equal 1.6v Vref in turn equal 1Amp
  #ifndef DEFAULT_PWM_MOTOR_CURRENT
   #define DEFAULT_PWM_MOTOR_CURRENT { 900, 900, 900 }
  #endif
#endif

//
// Temperature Sensors (THM)
//
#define TEMP_0_PIN                          PC1   // TEMP_E0
#define TEMP_BED_PIN                        PC0   // TEMP_BED

//
// Heaters / Fans
//
#define HEATER_0_PIN                        PC3   // HEATER_E0
#define HEATER_BED_PIN                      PA0   // HEATER_BED-WKUP

#define FAN_PIN                             PB1   // E_FAN


/**
 *    Connector J2
 *      -------
 * DIO O|1   2|O  3v3
 * CSK O|3   5|O  GND
 * RST O|5   6|O  GND
 *      -------
 */
//#define SW_DIO                            PA13
//#define SW_CLK                            PA14
//#define SW_RST                            NRST  // (14)

//
// Power Supply Control
//
#if ENABLED(MKS_PWC)
  #if ENABLED(TFT_LVGL_UI)
    #undef PSU_CONTROL
    #undef MKS_PWC
    #define SUICIDE_PIN                     PB2   // Enable MKSPWC SUICIDE PIN
    #define SUICIDE_PIN_STATE               LOW   // Enable MKSPWC PIN STATE
  #else    
    #define PS_ON_PIN                       PB2   // PW_OFF
  #endif
  #define KILL_PIN                          PA2
  #define KILL_PIN_STATE                    HIGH
#endif

#if ENABLED(BACKUP_POWER_SUPPLY)
    #define POWER_LOSS_PIN                  PA2   // PW_DET (UPS) MKSPWC
    #define PS_ON_PIN                       PA3   // PW_CN /PW_OFF, you can change it to other pin
#else
    #define POWER_LOSS_PIN                  -1    // PW_DET
    #define PS_ON_PIN                       PB2   // PW_OFF
#endif

//
// Misc. Functions
//
#if HAS_TFT_LVGL_UI
  #define MT_DET_1_PIN                      PA4   // MT_DET
  #define MT_DET_PIN_STATE                  LOW
  #define FIL_RUNOUT_PIN           MT_DET_1_PIN   // MT_DET
#else
  #define FIL_RUNOUT_PIN                    PA4   // MT_DET  
#endif

//
// LED / NEOPixel
//
//#define LED_PIN                           PB2   // BOOT1

#if ENABLED(NEOPIXEL_LED)
  #define LED_PWM                           PC7   // IO1
  #ifndef NEOPIXEL_PIN
    #define NEOPIXEL_PIN                 LED_PWM  // USED WIFI IO0/IO1 PIN
  #endif
#endif

//
// SD Card
//
#ifndef SDCARD_CONNECTION
  #define SDCARD_CONNECTION              ONBOARD
#endif

// Use the on-board card socket labeled SD_Extender
#if SD_CONNECTION_IS(CUSTOM_CABLE)
  #define SD_SCK_PIN                        PC12
  #define SD_MISO_PIN                       PC8
  #define SD_MOSI_PIN                       PD2
  #define SD_SS_PIN                         -1
  #define SD_DETECT_PIN                     PD12  // SD_CD (if -1 no detection)
#else
  #define SDIO_SUPPORT
  #define SDIO_CLOCK                     4500000  // 4.5 MHz
  #define ONBOARD_SPI_DEVICE                   1  // SPI1
  #define ONBOARD_SD_CS_PIN                 PC11
  #define SD_DETECT_PIN                     -1    // SD_CD (-1 active refresh)
#endif

//
// LCD / Controller
//
#ifndef BEEPER_PIN
  #define BEEPER_PIN                        PC5
#endif

#if ENABLED(SPEAKER) && BEEPER_PIN == PC5
  #error "FLSun HiSpeed default BEEPER_PIN is not a SPEAKER."
#endif

//
// TFT with FSMC interface
//
#if HAS_FSMC_TFT
  /**
   * Note: MKS Robin TFT screens use various TFT controllers
   * Supported screens are based on the ILI9341, ST7789V and ILI9328 (320x240)
   * ILI9488 is not supported
   * Define init sequences for other screens in u8g_dev_tft_320x240_upscale_from_128x64.cpp
   *
   * If the screen stays white, disable 'LCD_RESET_PIN'
   * to let the bootloader init the screen.
   *
   * Setting an 'LCD_RESET_PIN' may cause a flicker when entering the LCD menu
   * because Marlin uses the reset as a failsafe to revive a glitchy LCD.
   */
  #define TFT_RESET_PIN                     PC6   // FSMC_RST
  #define TFT_BACKLIGHT_PIN                 PD13
  
  #define DOGLCD_MOSI                       -1    // Prevent auto-define by Conditionals_post.h
  #define DOGLCD_SCK                        -1

  #define TOUCH_CS_PIN                      PC2   // SPI2_NSS
  #define TOUCH_SCK_PIN                     PB13  // SPI2_SCK
  #define TOUCH_MISO_PIN                    PB14  // SPI2_MISO
  #define TOUCH_MOSI_PIN                    PB15  // SPI2_MOSI
  
  #define LCD_USE_DMA_FSMC                        // Use DMA transfers to send data to the TFT
  #define FSMC_CS_PIN                       PD7   // NE4
  #define FSMC_RS_PIN                       PD11  // A0  
  #define FSMC_DMA_DEV                      DMA2
  #define FSMC_DMA_CHANNEL               DMA_CH5

  #define TFT_CS_PIN                 FSMC_CS_PIN
  #define TFT_RS_PIN                 FSMC_RS_PIN

  #ifdef TFT_CLASSIC_UI
    #define TFT_MARLINBG_COLOR            0x3186  // Grey
    #define TFT_MARLINUI_COLOR            0xC7B6  // Green
    #define TFT_BTARROWS_COLOR            0xDEE6  // Yellow
    #define TFT_BTOKMENU_COLOR            0x145F  // Cyan
  #endif
  #define TFT_BUFFER_SIZE                  14400
#endif

// SPI Flash
#define HAS_SPI_FLASH                          1
#if HAS_SPI_FLASH
  // SPI 2
  #define SPI_FLASH_SIZE               0x1000000  // 16MB
  #define SPI_FLASH_CS_PIN                  PB12  // SPI2_NSS / Flash chip-select
  #define SPI_FLASH_MOSI_PIN                PB15
  #define SPI_FLASH_MISO_PIN                PB14
  #define SPI_FLASH_SCK_PIN                 PB13
#endif<|MERGE_RESOLUTION|>--- conflicted
+++ resolved
@@ -70,8 +70,6 @@
 #define SD_MOSI_PIN                         PB15  // SPI2
 #define SPI_DEVICE                             2
 
-<<<<<<< HEAD
-=======
 // SPI Flash
 #define HAS_SPI_FLASH                          1
 #if HAS_SPI_FLASH
@@ -83,7 +81,6 @@
   #define SPI_FLASH_SIZE               0x1000000  // 16MB
 #endif
 
->>>>>>> 79626062
 //
 // Servos
 //
@@ -374,15 +371,4 @@
     #define TFT_BTOKMENU_COLOR            0x145F  // Cyan
   #endif
   #define TFT_BUFFER_SIZE                  14400
-#endif
-
-// SPI Flash
-#define HAS_SPI_FLASH                          1
-#if HAS_SPI_FLASH
-  // SPI 2
-  #define SPI_FLASH_SIZE               0x1000000  // 16MB
-  #define SPI_FLASH_CS_PIN                  PB12  // SPI2_NSS / Flash chip-select
-  #define SPI_FLASH_MOSI_PIN                PB15
-  #define SPI_FLASH_MISO_PIN                PB14
-  #define SPI_FLASH_SCK_PIN                 PB13
 #endif