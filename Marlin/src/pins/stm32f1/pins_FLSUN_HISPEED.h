/**
 * Marlin 3D Printer Firmware
 * Copyright (c) 2020 MarlinFirmware [https://github.com/MarlinFirmware/Marlin]
 *
 * Based on Sprinter and grbl.
 * Copyright (c) 2011 Camiel Gubbels / Erik van der Zalm
 *
 * This program is free software: you can redistribute it and/or modify
 * it under the terms of the GNU General Public License as published by
 * the Free Software Foundation, either version 3 of the License, or
 * (at your option) any later version.
 *
 * This program is distributed in the hope that it will be useful,
 * but WITHOUT ANY WARRANTY; without even the implied warranty of
 * MERCHANTABILITY or FITNESS FOR A PARTICULAR PURPOSE.  See the
 * GNU General Public License for more details.
 *
 * You should have received a copy of the GNU General Public License
 * along with this program.  If not, see <https://www.gnu.org/licenses/>.
 *
 */
#pragma once

/**
 * FLSUN HiSpeed V1 (STM32F103VET6) board pin assignments
 * FLSun Hispeed (clone MKS_Robin_miniV2) board.
 *
 * MKS Robin Mini USB uses UART3 (PB10-TX, PB11-RX)
 * #define SERIAL_PORT_2 3
 */

#if NOT_TARGET(__STM32F1__, STM32F1xx)
  #error "Oops! Select an STM32F1 board in 'Tools > Board.'"
#elif HOTENDS > 1 || E_STEPPERS > 1
  #error "FLSUN HiSpeedV1 supports 1 hotend / E-stepper. Comment out this line to continue."
#endif

#define BOARD_INFO_NAME      "FLSun HiSpeedV1"
#define BOARD_WEBSITE_URL    "github.com/Foxies-CSTL"

//
// Release PB4 (Y_ENABLE_PIN) from JTAG NRST role
//
#define DISABLE_DEBUG

//
// EEPROM
//
#if EITHER(NO_EEPROM_SELECTED, FLASH_EEPROM_EMULATION)
  #define FLASH_EEPROM_EMULATION
  #define EEPROM_PAGE_SIZE     (0x800U)          // 2KB
  #define EEPROM_START_ADDRESS (0x8000000UL + (STM32_FLASH_SIZE) * 1024UL - (EEPROM_PAGE_SIZE) * 2UL)
  #define MARLIN_EEPROM_SIZE    EEPROM_PAGE_SIZE  // 2KB
#endif

// SPI
// Note: FLSun Hispeed (clone MKS_Robin_miniV2) board is using SPI2 interface.
//
#define ENABLE_SPI2

// SPI Flash
#define HAS_SPI_FLASH                          1
#define SPI_FLASH_SIZE                 0x1000000  // 16MB

#if HAS_SPI_FLASH
  // SPI 2
  #define W25QXX_CS_PIN                     PB12  // SPI2_NSS / Flash chip-select
  #define W25QXX_MOSI_PIN                   PB15
  #define W25QXX_MISO_PIN                   PB14
  #define W25QXX_SCK_PIN                    PB13
#endif

//
// Servos
//
//#define SERVO0_PIN                        PA8   // use IO0 to enable BLTOUCH support/remove Mks_Wifi

//
// Limit Switches
//
#define X_STOP_PIN                          PA15  // -X
#define Y_STOP_PIN                          PA12  // -Y
#define Z_MIN_PIN                           PA11  // -Z
#define Z_MAX_PIN                           PC4   // +Z

#ifndef FIL_RUNOUT_PIN
  #define FIL_RUNOUT_PIN            MT_DET_1_PIN
#endif

//
// Steppers
//
#define X_ENABLE_PIN                        PE4   // X_EN
#define X_STEP_PIN                          PE3   // X_STEP
#define X_DIR_PIN                           PE2   // X_DIR

#define Y_ENABLE_PIN                        PE1   // Y_EN
#define Y_STEP_PIN                          PE0   // Y_STEP
#define Y_DIR_PIN                           PB9   // Y_DIR

#define Z_ENABLE_PIN                        PB8   // Z_EN
#define Z_STEP_PIN                          PB5   // Z_STEP
#define Z_DIR_PIN                           PB4   // Z_DIR

#define E0_ENABLE_PIN                       PB3   // E0_EN
#define E0_STEP_PIN                         PD6   // E0_STEP
#define E0_DIR_PIN                          PD3   // E0_DIR

//
// Drivers
//
/*
 * For TMC220x in UART mode and serial use,
 * add #define SOFTWARE_SERIAL in you Configuration.h
<<<<<<< HEAD
 * For TMC220x in UART mode and hardware use, 
=======
 * For TMC2209 in UART mode and hardware use, 
>>>>>>> b9f077d1
 * add #define HARDWARE_SERIAL in you Configuration.h 
 * and position the jumpers in this way.
 * |= close
 * := open
 */
#if HAS_TMC220x

  #if ENABLED(HARDWARE_SERIAL)  /*  TMC2209 */
    #define X_SLAVE_ADDRESS                    3  // |  |  :
    #define Y_SLAVE_ADDRESS                    2  // :  |  :
    #define Z_SLAVE_ADDRESS                    1  // |  :  :
    //#define E0_SLAVE_ADDRESS                 0  // :  :  :

    #define X_SERIAL_TX_PIN                 PA9   // TXD1
    #define X_SERIAL_RX_PIN                 PA9   // TXD1

    #define Y_SERIAL_TX_PIN                 PA9   // TXD1
    #define Y_SERIAL_RX_PIN                 PA9   // TXD1

    #define Z_SERIAL_TX_PIN                 PA9   // TXD1
    #define Z_SERIAL_RX_PIN                 PA9   // TXD1

  #elif ENABLED(SOFTWARE_SERIAL)  /*  TMC220x   */
    /**
     * TMC2208 stepper UART-configurable by PDN_UART pin
     * Software serial
     */
    #define X_SLAVE_ADDRESS                    0
    #define Y_SLAVE_ADDRESS                    0
    #define Z_SLAVE_ADDRESS                    0

    #define X_SERIAL_TX_PIN                 PA10  // RXD1
    #define X_SERIAL_RX_PIN                 PA10  // RXD1

    #define Y_SERIAL_TX_PIN                 PA9   // TXD1
    #define Y_SERIAL_RX_PIN                 PA9   // TXD1

    #define Z_SERIAL_TX_PIN                 PC7   // IO1
    #define Z_SERIAL_RX_PIN                 PC7   // IO1

  #endif
  // Reduce baud rate to improve software serial reliability
  #define TMC_BAUD_RATE                    19200
#else

  // Motor current PWM pins
  #define MOTOR_CURRENT_PWM_XY_PIN          PA6   // VREF2/3 CONTROL XY
  #define MOTOR_CURRENT_PWM_Z_PIN           PA7   // VREF4 CONTROL Z
  #define MOTOR_CURRENT_PWM_RANGE           1500  // (255 * (1000mA / 65535)) * 257 = 1000 is equal 1.6v Vref in turn equal 1Amp
  #ifndef DEFAULT_PWM_MOTOR_CURRENT
    #define DEFAULT_PWM_MOTOR_CURRENT { 800, 800, 800 }
  #endif

  /**
   * src: MKS Robin_Mini V2
   *           __ESP(M1)__           -J1-
   *       GND| 15 | | 08 |+3v3      (22)=>RXD1(PA10)  //
   *          | 16 | | 07 |MOSI      (21)=>TXD1(PA9)   // active low, probably OK to leave floating
   *       IO2| 17 | | 06 |MISO      (19)=>IO1(PC7)    // Leave as unused (ESP3D software configures this with a pullup so OK to leave as floating)
   *       IO0| 18 | | 05 |CLK       (18)=>IO0(PA8)    // must be high (ESP3D software configures this with a pullup so OK to leave as floating)
   *       IO1| 19 | | 03 |EN        (03)=>WIFI_EN()   // Must be high for module to run
   *          | nc | | nc |          (01)=>WIFI_CTRL(PA5)
   *        RX| 21 | | nc |
   *        TX| 22 | | 01 |RST
   *            ￣￣ AE￣￣
   *
   */
  #ifdef ESP_WIFI
    #define WIFI_IO0_PIN                    PA8   // PC13 MKS ESP WIFI IO0 PIN
    #define WIFI_IO1_PIN                    PC7   // MKS ESP WIFI IO1 PIN
    #define WIFI_RESET_PIN                  PA5   // MKS ESP WIFI RESET PIN
  #endif
#endif

//
// EXTRUDER
//
#if AXIS_DRIVER_TYPE(E0,TMC2208)||AXIS_DRIVER_TYPE(E0,TMC2209)
  #define E0_SLAVE_ADDRESS                     0

  #define E0_SERIAL_TX_PIN                  PA8   // IO0
  #define E0_SERIAL_RX_PIN                  PA8   // IO0
  #define TMC_BAUD_RATE                    19200
#else
  // Motor current PWM pins
  #define MOTOR_CURRENT_PWM_E_PIN           PB0   // VREF1 CONTROL E
  #define MOTOR_CURRENT_PWM_RANGE           1500  // (255 * (1000mA / 65535)) * 257 = 1000 is equal 1.6v Vref in turn equal 1Amp
  #ifndef DEFAULT_PWM_MOTOR_CURRENT
   #define DEFAULT_PWM_MOTOR_CURRENT { 800, 800, 800 }
  #endif
#endif

//
// Temperature Sensors(THM)
//
#define TEMP_0_PIN                          PC1   // TEMP_E0
#define TEMP_BED_PIN                        PC0   // TEMP_BED

//
// Heaters / Fans
//
#define HEATER_0_PIN                        PC3   // HEATER_E0
#define HEATER_BED_PIN                      PA0   // HEATER_BED-WKUP

#define FAN_PIN                             PB1   // E_FAN
//#define CONTROLLER_FAN_PIN                PD6   // BOARD FAN

//
// Misc. Functions
//
//#define POWER_LOSS_PIN                    PA1   // PW_SO
#if ENABLED(BACKUP_POWER_SUPPLY)
  #define POWER_LOSS_PIN                    PA2   // PW_DET (UPS) MKSPWC
#endif

//
// Power Supply Control
//
#if ENABLED(PSU_CONTROL)
  #define KILL_PIN                          PA2   // PW_DET
  #define KILL_PIN_INVERTING                true  //
  //#define PS_ON_PIN                       PA3   // PW_CN /PW_OFF
#endif

#define MT_DET_1_PIN                        PA4   // MT_DET
#define MT_DET_2_PIN                        PE6   // FALA_CRTL
#define MT_DET_PIN_INVERTING               false

//
// LED / NEOPixel
//
//#define LED_PIN                           PB2   // BOOT1

#if ENABLED(NEOPIXEL_LED)
  #define LED_PWM                           PA8
  #ifndef NEOPIXEL_PIN
    #define NEOPIXEL_PIN                 LED_PWM  // USED WIFI IO0/IO1/TX/RX PIN
  #endif
#endif

//Others test.
//#define SERVO0_PIN                        PA5   // WIFI CRTL
//#define GPIO_CLEAR                        PA8   // IO0
//#define GPIO_SET                          PA5

//
// SD Card
//
#define SDIO_SUPPORT
#define SDIO_CLOCK                       4500000  // 4.5 MHz /* 18 MHz (18000000) or 4.5MHz (450000) */
//#define SDIO_CLOCK                    18000000  // 18 MHz (18000000)
#if ENABLED(SDIO_SUPPORT)
  #define SCK_PIN                           PB13  // SPI2
  #define MISO_PIN                          PB14  // SPI2
  #define MOSI_PIN                          PB15  // SPI2
  #define SD_DETECT_PIN                     PD12  // SD_CD
#endif

//
// LCD / Controller
//
#ifndef BEEPER_PIN
  #define BEEPER_PIN                        PC5
#endif

/**
 * Note: MKS Robin TFT screens use various TFT controllers
 * Supported screens are based on the ILI9341, ST7789V and ILI9328 (320x240)
 * ILI9488 is not supported
 * Define init sequences for other screens in u8g_dev_tft_320x240_upscale_from_128x64.cpp
 *
 * If the screen stays white, disable 'LCD_RESET_PIN'
 * to let the bootloader init the screen.
 *
 * Setting an 'LCD_RESET_PIN' may cause a flicker when entering the LCD menu
 * because Marlin uses the reset as a failsafe to revive a glitchy LCD.
 */

// MKS Robin TFT v2.0 with ILI9341
// Read display identification information (0xD3 on ILI9341)
//#define XPT2046_X_CALIBRATION            12013
//#define XPT2046_Y_CALIBRATION            -8711
//#define XPT2046_X_OFFSET                   -32
//#define XPT2046_Y_OFFSET                   256

// MKS Robin TFT v1.1 with ILI9328
//#define XPT2046_X_CALIBRATION           -11792
//#define XPT2046_Y_CALIBRATION             8947
//#define XPT2046_X_OFFSET                   342
//#define XPT2046_Y_OFFSET                   -19

// MKS Robin TFT v1.1 with R61505
//#define XPT2046_X_CALIBRATION            12489
//#define XPT2046_Y_CALIBRATION             9210
//#define XPT2046_X_OFFSET                   -52
//#define XPT2046_Y_OFFSET                   -17

// QQS-Pro uses MKS Robin TFT v2.0

// Shared FSMC Configs
#if HAS_FSMC_TFT
  #define DOGLCD_MOSI                       -1    // Prevent auto-define by Conditionals_post.h
  #define DOGLCD_SCK                        -1

  #define FSMC_CS_PIN                       PD7   // NE4
  #define FSMC_RS_PIN                       PD11  // A0

  #define TFT_RESET_PIN                     PC6   // FSMC_RST
  #define TFT_BACKLIGHT_PIN                 PD13

  #define LCD_USE_DMA_FSMC                        // Use DMA transfers to send data to the TFT
  #define FSMC_DMA_DEV                      DMA2
  #define FSMC_DMA_CHANNEL               DMA_CH5

  #define TOUCH_BUTTONS_HW_SPI
  #define TOUCH_BUTTONS_HW_SPI_DEVICE          2
#endif

// XPT2046 Touch Screen calibration
#if EITHER(TFT_LVGL_UI_FSMC, TFT_COLOR_UI)
  #define TFT_BUFFER_SIZE                  14400

  #ifndef XPT2046_X_CALIBRATION
    #define XPT2046_X_CALIBRATION          12218
  #endif
  #ifndef XPT2046_Y_CALIBRATION
    #define XPT2046_Y_CALIBRATION          -8814
  #endif
  #ifndef XPT2046_X_OFFSET
    #define XPT2046_X_OFFSET                 -35
  #endif
  #ifndef XPT2046_Y_OFFSET
    #define XPT2046_Y_OFFSET                 256
  #endif

#elif ENABLED(TFT_CLASSIC_UI)
  #ifndef XPT2046_X_CALIBRATION
    #define XPT2046_X_CALIBRATION          12149
  #endif
  #ifndef XPT2046_Y_CALIBRATION
    #define XPT2046_Y_CALIBRATION          -8746
  #endif
  #ifndef XPT2046_X_OFFSET
    #define XPT2046_X_OFFSET                 -35
  #endif
  #ifndef XPT2046_Y_OFFSET
    #define XPT2046_Y_OFFSET                 256
  #endif

  #define TFT_MARLINUI_COLOR              0xFFFF  // White
  #define TFT_BTARROWS_COLOR              0xDEE6  // 11011 110111 00110 Yellow
  #define TFT_BTOKMENU_COLOR              0x145F  // 00010 100010 11111 Cyan
#endif

#if NEED_TOUCH_PINS
  #define TOUCH_CS_PIN                      PC2   // SPI2_NSS
  #define TOUCH_SCK_PIN                     PB13  // SPI2_SCK
  #define TOUCH_MISO_PIN                    PB14  // SPI2_MISO
  #define TOUCH_MOSI_PIN                    PB15  // SPI2_MOSI
#endif<|MERGE_RESOLUTION|>--- conflicted
+++ resolved
@@ -112,11 +112,7 @@
 /*
  * For TMC220x in UART mode and serial use,
  * add #define SOFTWARE_SERIAL in you Configuration.h
-<<<<<<< HEAD
- * For TMC220x in UART mode and hardware use, 
-=======
  * For TMC2209 in UART mode and hardware use, 
->>>>>>> b9f077d1
  * add #define HARDWARE_SERIAL in you Configuration.h 
  * and position the jumpers in this way.
  * |= close
