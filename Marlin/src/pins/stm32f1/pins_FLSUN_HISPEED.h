/**
 * Marlin 3D Printer Firmware
 * Copyright (c) 2020 MarlinFirmware [https://github.com/MarlinFirmware/Marlin]
 *
 * Based on Sprinter and grbl.
 * Copyright (c) 2011 Camiel Gubbels / Erik van der Zalm
 *
 * This program is free software: you can redistribute it and/or modify
 * it under the terms of the GNU General Public License as published by
 * the Free Software Foundation, either version 3 of the License, or
 * (at your option) any later version.
 *
 * This program is distributed in the hope that it will be useful,
 * but WITHOUT ANY WARRANTY; without even the implied warranty of
 * MERCHANTABILITY or FITNESS FOR A PARTICULAR PURPOSE.  See the
 * GNU General Public License for more details.
 *
 * You should have received a copy of the GNU General Public License
 * along with this program.  If not, see <https://www.gnu.org/licenses/>.
 *
 */
#pragma once

/**
 * FLSUN HiSpeed V1 (STM32F103VET6) board pin assignments
 * FLSun Hispeed (clone MKS_Robin_miniV2) board.
 *
 * MKS Robin Mini USB uses UART3 (PB10-TX, PB11-RX)
 * #define SERIAL_PORT_2 3
 */

#if NOT_TARGET(__STM32F1__, STM32F1xx)
  #error "Oops! Select an STM32F1 board in 'Tools > Board.'"
#elif HOTENDS > 1 || E_STEPPERS > 1
  #error "FLSUN HiSpeedV1 supports 1 hotend / E-stepper. Comment out this line to continue."
#endif

#define BOARD_INFO_NAME      "FLSun HiSpeedV1"
#define BOARD_WEBSITE_URL    "github.com/Foxies-CSTL"

#define BOARD_NO_NATIVE_USB

//
// Release PB4 (Y_ENABLE_PIN) from JTAG NRST role
//
#define DISABLE_DEBUG

//
// EEPROM
//
#if EITHER(NO_EEPROM_SELECTED, FLASH_EEPROM_EMULATION)
  #define FLASH_EEPROM_EMULATION
  #define EEPROM_PAGE_SIZE     (0x800U)          // 2KB
  #define EEPROM_START_ADDRESS (0x8000000UL + (STM32_FLASH_SIZE) * 1024UL - (EEPROM_PAGE_SIZE) * 2UL)
  #define MARLIN_EEPROM_SIZE    EEPROM_PAGE_SIZE  // 2KB
#endif

// SPI
// Note: FLSun Hispeed (clone MKS_Robin_miniV2) board is using SPI2 interface.
//
#define SPI_DEVICE                          2

// SPI Flash
#define HAS_SPI_FLASH                       1
#define SPI_FLASH_SIZE                 0x1000000  // 16MB

#if HAS_SPI_FLASH
  // SPI 2
  #define W25QXX_CS_PIN                     PB12  // SPI2_NSS / Flash chip-select
  #define W25QXX_MOSI_PIN                   PB15
  #define W25QXX_MISO_PIN                   PB14
  #define W25QXX_SCK_PIN                    PB13
#endif

//
// Servos
//
//#define SERVO0_PIN                          PA8   // use IO0 to enable BLTOUCH support/remove Mks_Wifi

//
// Limit Switches
//
#define X_STOP_PIN                          PA15  // -X
#define Y_STOP_PIN                          PA12  // -Y
#define Z_MIN_PIN                           PA11  // -Z
#define Z_MAX_PIN                           PC4   // +Z

#ifndef FIL_RUNOUT_PIN
  #define FIL_RUNOUT_PIN            MT_DET_1_PIN
#endif

//
// Steppers
//
#define X_ENABLE_PIN                        PE4   // X_EN
#define X_STEP_PIN                          PE3   // X_STEP
#define X_DIR_PIN                           PE2   // X_DIR

#define Y_ENABLE_PIN                        PE1   // Y_EN
#define Y_STEP_PIN                          PE0   // Y_STEP
#define Y_DIR_PIN                           PB9   // Y_DIR

#define Z_ENABLE_PIN                        PB8   // Z_EN
#define Z_STEP_PIN                          PB5   // Z_STEP
#define Z_DIR_PIN                           PB4   // Z_DIR

#define E0_ENABLE_PIN                       PB3   // E0_EN
#define E0_STEP_PIN                         PD6   // E0_STEP
#define E0_DIR_PIN                          PD3   // E0_DIR

/**
 * FLSUN Hi-Speed has no hard-wired UART pins for TMC drivers.
 * Several wiring options are provided below, defaulting to
 * to the most compatible.
 */

//
// Drivers
//
#if HAS_TMC220x
  #define TMC_BAUD_RATE                   19200
  #ifdef HARDWARE_SERIAL /*  TMC2209 */
    /**
    * HardwareSerial with one pin for four drivers.
    * Compatible with TMC2209. Provides best performance.
    * Requires SLAVE_ADDRESS definitions in Configuration_adv.h and proper
    * jumper configuration. Uses only one I/O pin like PA10/PA9/PC7/PA8.
    * Install the jumpers in the following way, for example:
    */
    // The 4xTMC2209 module doesn't have a serial multiplexer and
    // needs to set *_SLAVE_ADDRESS in Configuration_adv.h for X,Y,Z,E0
    #define  X_SLAVE_ADDRESS 3    // |  |  :
    #define  Y_SLAVE_ADDRESS 2    // :  |  :
    #define  Z_SLAVE_ADDRESS 1    // |  :  :
    //#define E0_SLAVE_ADDRESS 0    // :  :  :

    #define X_SERIAL_TX_PIN                  PA8  // IO0
    #define X_SERIAL_RX_PIN                  PA8  // IO0
    #define Y_SERIAL_TX_PIN                  PA8  // IO0
    #define Y_SERIAL_RX_PIN                  PA8  // IO0
    #define Z_SERIAL_TX_PIN                  PA8  // IO0
    #define Z_SERIAL_RX_PIN                  PA8  // IO0
    #ifdef ESP_WIFI
      //Module ESP-WIFI
      #define ESP_WIFI_MODULE_COM               2
      #define ESP_WIFI_MODULE_BAUDRATE      BAUDRATE
      #define ESP_WIFI_MODULE_RESET_PIN         PA5
      #define ESP_WIFI_MODULE_ENABLE_PIN        -1
      #define ESP_WIFI_MODULE_TXD_PIN           PA9
      #define ESP_WIFI_MODULE_RXD_PIN           PA10
    #endif 
  #else /*  TMC220x   */
    // SoftwareSerial with one pin per driver
    // Compatible with TMC2208 and TMC2209 drivers
    #define  X_SLAVE_ADDRESS 0
    #define  Y_SLAVE_ADDRESS 0
    #define  Z_SLAVE_ADDRESS 0
    
    #define X_SERIAL_TX_PIN                   PA10  // RXD1
    #define X_SERIAL_RX_PIN                   PA10  // RXD1
    #define Y_SERIAL_TX_PIN                   PA9   // TXD1
    #define Y_SERIAL_RX_PIN                   PA9   // TXD1
    #define Z_SERIAL_TX_PIN                   PC7   // IO1
    #define Z_SERIAL_RX_PIN                   PC7   // IO1
  #endif

#else
  // Motor current PWM pins
  #define MOTOR_CURRENT_PWM_XY_PIN          PA6   // VREF2/3 CONTROL XY
  #define MOTOR_CURRENT_PWM_Z_PIN           PA7   // VREF4 CONTROL Z
  #define MOTOR_CURRENT_PWM_RANGE          1500   // (255 * (1000mA / 65535)) * 257 = 1000 is equal 1.6v Vref in turn equal 1Amp
  #ifndef DEFAULT_PWM_MOTOR_CURRENT
    #define DEFAULT_PWM_MOTOR_CURRENT { 800, 800, 800 }
  #endif

/**
 * MKS Robin_Wifi or another ESP8266 module
 *
 *      __ESP(M1)__       -J1-
 *  GND| 15 | | 08 |+3v3  (22)  RXD1      (PA10)
 *     | 16 | | 07 |MOSI  (21)  TXD1      (PA9)   Active LOW, probably OK to leave floating
 *  IO2| 17 | | 06 |MISO  (19)  IO1       (PC7)   Leave as unused (ESP3D software configures this with a pullup so OK to leave as floating)
 *  IO0| 18 | | 05 |CLK   (18)  IO0       (PA8)   Must be HIGH (ESP3D software configures this with a pullup so OK to leave as floating)
 *  IO1| 19 | | 03 |EN    (03)  WIFI_EN           Must be HIGH for module to run
 *     | nc | | nc |      (01)  WIFI_CTRL (PA5)
 *   RX| 21 | | nc |
 *   TX| 22 | | 01 |RST
 *       ￣￣ AE￣￣
 */
  //Module ESP-WIFI
  #define ESP_WIFI_MODULE_COM               2     // Must also set either SERIAL_PORT or SERIAL_PORT_2 to this
  #define ESP_WIFI_MODULE_BAUDRATE      BAUDRATE  // Must use same BAUDRATE as SERIAL_PORT & SERIAL_PORT_2
  #define ESP_WIFI_MODULE_RESET_PIN         PA5   // WIFI CTRL/RST
  #define ESP_WIFI_MODULE_ENABLE_PIN        -1
  #define ESP_WIFI_MODULE_TXD_PIN           PA9   // MKS or ESP WIFI RX PIN
  #define ESP_WIFI_MODULE_RXD_PIN           PA10  // MKS or ESP WIFI TX PIN
#endif

//
// EXTRUDER
//
#if AXIS_DRIVER_TYPE_E0(TMC2208) || AXIS_DRIVER_TYPE_E0(TMC2209)
  #define E0_SERIAL_TX_PIN                  PA8   // IO0
  #define E0_SERIAL_RX_PIN                  PA8   // IO0
  #define TMC_BAUD_RATE                   19200
#else
  // Motor current PWM pins
  #define MOTOR_CURRENT_PWM_E_PIN           PB0   // VREF1 CONTROL E
  #define MOTOR_CURRENT_PWM_RANGE          1500   // (255 * (1000mA / 65535)) * 257 = 1000 is equal 1.6v Vref in turn equal 1Amp
  #ifndef DEFAULT_PWM_MOTOR_CURRENT
   #define DEFAULT_PWM_MOTOR_CURRENT { 800, 800, 800 }
  #endif
#endif

//
// Temperature Sensors (THM)
//
#define TEMP_0_PIN                          PC1   // TEMP_E0
#define TEMP_BED_PIN                        PC0   // TEMP_BED

//
// Heaters / Fans
//
#define HEATER_0_PIN                        PC3   // HEATER_E0
#define HEATER_BED_PIN                      PA0   // HEATER_BED-WKUP

#define FAN_PIN                             PB1   // E_FAN

//
// Misc. Functions
//
//#define POWER_LOSS_PIN                      PA1   // PW_SO
#if ENABLED(BACKUP_POWER_SUPPLY)
  #define POWER_LOSS_PIN                    PA2   // PW_DET (UPS) MKSPWC
#endif

//
// 
/**   Connector J2
 *      -------
 * DIO O|1   2|O  3v3
 * CSK O|3   5|O  GND
 * RST O|5   6|O  GND
 *      -------
 */

//SW_DIO                                    PA13   //
//SW_CLK                                    PA14   //
//SW_RST                                    NRST   //(14)

//
// Power Supply Control
//
#if ENABLED(PSU_CONTROL)
  #define KILL_PIN                          PA2   // PW_DET
  #define KILL_PIN_INVERTING                true  //
  //#define PS_ON_PIN                         PA3   // PW_CN /PW_OFF
#endif

#define MT_DET_1_PIN                        PA4   // MT_DET
#define MT_DET_2_PIN                        PE6   // FALA_CRTL
#define MT_DET_PIN_INVERTING                false

//
// LED / NEOPixel
//
//#define LED_PIN                             PB2   // BOOT1

#if ENABLED(NEOPIXEL_LED)
  #define LED_PWM                           PC7  // IO1
  #ifndef NEOPIXEL_PIN
    #define NEOPIXEL_PIN                 LED_PWM  // USED WIFI IO0/IO1 PIN
  #endif
#endif

//
// SD Card
//
#ifndef SDCARD_CONNECTION
  #define SDCARD_CONNECTION              ONBOARD
#endif

// Use the on-board card socket labeled SD_Extender
#if SD_CONNECTION_IS(CUSTOM_CABLE) 
  #define SCK_PIN                           PC12
  #define MISO_PIN                          PC8
  #define MOSI_PIN                          PD2
  #define SS_PIN                            -1
  #define SD_DETECT_PIN                     PD12  // SD_CD (if -1 no detection)
#else
  #define SDIO_SUPPORT
<<<<<<< HEAD
  #define SDIO_CLOCK                      4500000  // 4.5 MHz
  #define SDIO_READ_RETRIES                    16
  #define ONBOARD_SPI_DEVICE                     1  // SPI1
  #define ONBOARD_SD_CS_PIN                   PC11
=======
  #define SDIO_CLOCK                     4500000  // 4.5 MHz
  #define SDIO_READ_RETRIES                   16
  #define ONBOARD_SPI_DEVICE                   1  // SPI1
  #define ONBOARD_SD_CS_PIN                 PC11
>>>>>>> 07b5aed6
  #define SD_DETECT_PIN                     -1    // SD_CD (-1 active refresh)
#endif

//
// LCD / Controller
//
#ifndef BEEPER_PIN
  #define BEEPER_PIN                        PC5
#endif

#if ENABLED(SPEAKER) && BEEPER_PIN == PC5
  #error "FLSun HiSpeed default BEEPER_PIN is not a SPEAKER."
#endif

/**
 * Note: MKS Robin TFT screens use various TFT controllers
 * Supported screens are based on the ILI9341, ST7789V and ILI9328 (320x240)
 * ILI9488 is not supported
 * Define init sequences for other screens in u8g_dev_tft_320x240_upscale_from_128x64.cpp
 *
 * If the screen stays white, disable 'LCD_RESET_PIN'
 * to let the bootloader init the screen.
 *
 * Setting an 'LCD_RESET_PIN' may cause a flicker when entering the LCD menu
 * because Marlin uses the reset as a failsafe to revive a glitchy LCD.
 */

// QQS-Pro uses MKS Robin TFT v2.0 320x240

// Shared FSMC Configs
#if HAS_FSMC_TFT
  #define DOGLCD_MOSI                       -1    // Prevent auto-define by Conditionals_post.h
  #define DOGLCD_SCK                        -1

  #define FSMC_CS_PIN                       PD7   // NE4
  #define FSMC_RS_PIN                       PD11  // A0

  #define TFT_RESET_PIN                     PC6   // FSMC_RST
  #define TFT_BACKLIGHT_PIN                 PD13

  #define LCD_USE_DMA_FSMC                        // Use DMA transfers to send data to the TFT
  #define FSMC_DMA_DEV                      DMA2
  #define FSMC_DMA_CHANNEL               DMA_CH5

  #define TOUCH_BUTTONS_HW_SPI
  #define TOUCH_BUTTONS_HW_SPI_DEVICE          2
#endif

// XPT2046 Touch Screen calibration
#if ANY(TFT_COLOR_UI, TFT_LVGL_UI, TFT_CLASSIC_UI)
  #define TFT_BUFFER_SIZE                  14400

  #ifndef XPT2046_X_CALIBRATION
    #define XPT2046_X_CALIBRATION          12033
  #endif
  #ifndef XPT2046_Y_CALIBRATION
    #define XPT2046_Y_CALIBRATION          -9047
  #endif
  #ifndef XPT2046_X_OFFSET
    #define XPT2046_X_OFFSET                 -30
  #endif
  #ifndef XPT2046_Y_OFFSET
    #define XPT2046_Y_OFFSET                 254
  #endif

  #ifdef TFT_CLASSIC_UI
    #define TFT_MARLINUI_COLOR            0xFFFF  // White
    #define TFT_BTARROWS_COLOR            0xDEE6  // Yellow
    #define TFT_BTOKMENU_COLOR            0x145F  // Cyan
  #endif
#endif

#if NEED_TOUCH_PINS
  #define TOUCH_CS_PIN                      PC2   // SPI2_NSS
  #define TOUCH_SCK_PIN                     PB13  // SPI2_SCK
  #define TOUCH_MISO_PIN                    PB14  // SPI2_MISO
  #define TOUCH_MOSI_PIN                    PB15  // SPI2_MOSI
#endif<|MERGE_RESOLUTION|>--- conflicted
+++ resolved
@@ -289,17 +289,10 @@
   #define SD_DETECT_PIN                     PD12  // SD_CD (if -1 no detection)
 #else
   #define SDIO_SUPPORT
-<<<<<<< HEAD
-  #define SDIO_CLOCK                      4500000  // 4.5 MHz
-  #define SDIO_READ_RETRIES                    16
-  #define ONBOARD_SPI_DEVICE                     1  // SPI1
-  #define ONBOARD_SD_CS_PIN                   PC11
-=======
   #define SDIO_CLOCK                     4500000  // 4.5 MHz
   #define SDIO_READ_RETRIES                   16
   #define ONBOARD_SPI_DEVICE                   1  // SPI1
   #define ONBOARD_SD_CS_PIN                 PC11
->>>>>>> 07b5aed6
   #define SD_DETECT_PIN                     -1    // SD_CD (-1 active refresh)
 #endif
 
