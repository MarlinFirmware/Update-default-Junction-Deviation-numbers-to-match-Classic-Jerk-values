/**
 * Marlin 3D Printer Firmware
 * Copyright (c) 2020 MarlinFirmware [https://github.com/MarlinFirmware/Marlin]
 *
 * Based on Sprinter and grbl.
 * Copyright (c) 2011 Camiel Gubbels / Erik van der Zalm
 *
 * This program is free software: you can redistribute it and/or modify
 * it under the terms of the GNU General Public License as published by
 * the Free Software Foundation, either version 3 of the License, or
 * (at your option) any later version.
 *
 * This program is distributed in the hope that it will be useful,
 * but WITHOUT ANY WARRANTY; without even the implied warranty of
 * MERCHANTABILITY or FITNESS FOR A PARTICULAR PURPOSE.  See the
 * GNU General Public License for more details.
 *
 * You should have received a copy of the GNU General Public License
 * along with this program.  If not, see <https://www.gnu.org/licenses/>.
 *
 */
#pragma once

/**
 * FLSUN HiSpeed V1 (STM32F103VET6) board pin assignments
 * FLSun Hispeed (clone MKS_Robin_miniV2) board.
 *
 * MKS Robin Mini USB uses UART3 (PB10-TX, PB11-RX)
 * #define SERIAL_PORT_2 3
 */

#if NOT_TARGET(__STM32F1__, STM32F1xx)
  #error "Oops! Select an STM32F1 board in 'Tools > Board.'"
#elif HOTENDS > 1 || E_STEPPERS > 1
  #error "FLSUN HiSpeedV1 only supports one hotend / E-stepper. Comment out this line to continue."
#endif

#define BOARD_INFO_NAME      "FLSun HiSpeedV1"
#define BOARD_WEBSITE_URL    "github.com/Foxies-CSTL"

#define BOARD_NO_NATIVE_USB

// Avoid conflict with TIMER_SERVO when using the STM32 HAL
#define TEMP_TIMER 5

//
// Release PB4 (Y_ENABLE_PIN) from JTAG NRST role
//
#define DISABLE_DEBUG

//
// EEPROM
//
#if EITHER(NO_EEPROM_SELECTED, FLASH_EEPROM_EMULATION)
  #define FLASH_EEPROM_EMULATION
  #define EEPROM_PAGE_SIZE     (0x800U)           // 2KB
  #define EEPROM_START_ADDRESS (0x8000000UL + (STM32_FLASH_SIZE) * 1024UL - (EEPROM_PAGE_SIZE) * 2UL)
  #define MARLIN_EEPROM_SIZE    EEPROM_PAGE_SIZE  // 2KB
#endif

//
// SPI
// Note: FLSun Hispeed (clone MKS_Robin_miniV2) board is using SPI2 interface.
//
#define SD_SCK_PIN                          PB13  // SPI2
#define SD_MISO_PIN                         PB14  // SPI2
#define SD_MOSI_PIN                         PB15  // SPI2
#define SPI_DEVICE 2

// SPI Flash
#define HAS_SPI_FLASH                       1
#define SPI_FLASH_SIZE                 0x1000000  // 16MB

#if HAS_SPI_FLASH
  // SPI 2
  #define W25QXX_CS_PIN                     PB12  // SPI2_NSS / Flash chip-select
  #define W25QXX_MOSI_PIN                   PB15
  #define W25QXX_MISO_PIN                   PB14
  #define W25QXX_SCK_PIN                    PB13
#endif

//
// Servos
//
//#define SERVO0_PIN                          PA8   // use IO0 to enable BLTOUCH support/remove Mks_Wifi

//
// Limit Switches
//
#define X_STOP_PIN                          PA15  // -X
#define Y_STOP_PIN                          PA12  // -Y
#define Z_MIN_PIN                           PA11  // -Z
#define Z_MAX_PIN                           PC4   // +Z

#ifndef FIL_RUNOUT_PIN
  #define FIL_RUNOUT_PIN            MT_DET_1_PIN
#endif

//
// Steppers
//
#define X_ENABLE_PIN                        PE4   // X_EN
#define X_STEP_PIN                          PE3   // X_STEP
#define X_DIR_PIN                           PE2   // X_DIR

#define Y_ENABLE_PIN                        PE1   // Y_EN
#define Y_STEP_PIN                          PE0   // Y_STEP
#define Y_DIR_PIN                           PB9   // Y_DIR

#define Z_ENABLE_PIN                        PB8   // Z_EN
#define Z_STEP_PIN                          PB5   // Z_STEP
#define Z_DIR_PIN                           PB4   // Z_DIR

#define E0_ENABLE_PIN                       PB3   // E0_EN
#define E0_STEP_PIN                         PD6   // E0_STEP
#define E0_DIR_PIN                          PD3   // E0_DIR

/**
 * FLSUN Hi-Speed has no hard-wired UART pins for TMC drivers.
 * Several wiring options are provided below, defaulting to
 * to the most compatible.
 */
#if HAS_TMC_UART
<<<<<<< HEAD
  #ifdef HARDWARE_SERIAL /*  TMC2209 */
    /**
    * HardwareSerial with one pin for four drivers.
    * Compatible with TMC2209. Provides best performance.
    * Requires SLAVE_ADDRESS definitions in Configuration_adv.h and proper
    * jumper configuration. Uses only one I/O pin like PA10/PA9/PC7/PA8.
    * Install the jumpers in the following way, for example:
    */
    // The 4xTMC2209 module doesn't have a serial multiplexer and
    // needs to set *_SLAVE_ADDRESS in Configuration_adv.h for X,Y,Z,E0
    #define  X_SLAVE_ADDRESS 3    // |  |  :
    #define  Y_SLAVE_ADDRESS 2    // :  |  :
    #define  Z_SLAVE_ADDRESS 1    // |  :  :
    //#define E0_SLAVE_ADDRESS 0    // :  :  :

    #define X_SERIAL_TX_PIN                  PA8  // IO0
    #define X_SERIAL_RX_PIN                  PA8  // IO0
    #define Y_SERIAL_TX_PIN                  PA8  // IO0
    #define Y_SERIAL_RX_PIN                  PA8  // IO0
    #define Z_SERIAL_TX_PIN                  PA8  // IO0
    #define Z_SERIAL_RX_PIN                  PA8  // IO0
    #ifdef ESP_WIFI
      //Module ESP-WIFI
      #define ESP_WIFI_MODULE_COM               2
      #define ESP_WIFI_MODULE_BAUDRATE      BAUDRATE
      #define ESP_WIFI_MODULE_RESET_PIN         PA5
      #define ESP_WIFI_MODULE_ENABLE_PIN        -1
      #define ESP_WIFI_MODULE_TXD_PIN           PA9
      #define ESP_WIFI_MODULE_RXD_PIN           PA10
    #endif 
  #else /*  TMC220x   */
    // SoftwareSerial with one pin per driver
    // Compatible with TMC2208 and TMC2209 drivers
    #define  X_SLAVE_ADDRESS 0
    #define  Y_SLAVE_ADDRESS 0
    #define  Z_SLAVE_ADDRESS 0
    
    #define X_SERIAL_TX_PIN                   PA10  // RXD1
    #define X_SERIAL_RX_PIN                   PA10  // RXD1
    #define Y_SERIAL_TX_PIN                   PA9   // TXD1
    #define Y_SERIAL_RX_PIN                   PA9   // TXD1
    #define Z_SERIAL_TX_PIN                   PC7   // IO1
    #define Z_SERIAL_RX_PIN                   PC7   // IO1
  #endif

=======
  // SoftwareSerial with one pin per driver
  // Compatible with TMC2208 and TMC2209 drivers
  #define X_SERIAL_TX_PIN                   PA10  // RXD1
  #define X_SERIAL_RX_PIN                   PA10  // RXD1
  #define Y_SERIAL_TX_PIN                   PA9   // TXD1
  #define Y_SERIAL_RX_PIN                   PA9   // TXD1
  #define Z_SERIAL_TX_PIN                   PC7   // IO1
  #define Z_SERIAL_RX_PIN                   PC7   // IO1
  #define TMC_BAUD_RATE                    19200
>>>>>>> a87e5197
#else
  // Motor current PWM pins
  #define MOTOR_CURRENT_PWM_XY_PIN          PA6   // VREF2/3 CONTROL XY
  #define MOTOR_CURRENT_PWM_Z_PIN           PA7   // VREF4 CONTROL Z
  #define MOTOR_CURRENT_PWM_RANGE          1500   // (255 * (1000mA / 65535)) * 257 = 1000 is equal 1.6v Vref in turn equal 1Amp
  #ifndef DEFAULT_PWM_MOTOR_CURRENT
    #define DEFAULT_PWM_MOTOR_CURRENT { 800, 800, 800 }
  #endif

  /**
   * MKS Robin_Wifi or another ESP8266 module
   *
   *      __ESP(M1)__       -J1-
   *  GND| 15 | | 08 |+3v3  (22)  RXD1      (PA10)
   *     | 16 | | 07 |MOSI  (21)  TXD1      (PA9)   Active LOW, probably OK to leave floating
   *  IO2| 17 | | 06 |MISO  (19)  IO1       (PC7)   Leave as unused (ESP3D software configures this with a pullup so OK to leave as floating)
   *  IO0| 18 | | 05 |CLK   (18)  IO0       (PA8)   Must be HIGH (ESP3D software configures this with a pullup so OK to leave as floating)
   *  IO1| 19 | | 03 |EN    (03)  WIFI_EN           Must be HIGH for module to run
   *     | nc | | nc |      (01)  WIFI_CTRL (PA5)
   *   RX| 21 | | nc |
   *   TX| 22 | | 01 |RST
   *       ￣￣ AE￣￣
   */
  // Module ESP-WIFI
  #define ESP_WIFI_MODULE_COM                  2  // Must also set either SERIAL_PORT or SERIAL_PORT_2 to this
  #define ESP_WIFI_MODULE_BAUDRATE      BAUDRATE  // Must use same BAUDRATE as SERIAL_PORT & SERIAL_PORT_2
  #define ESP_WIFI_MODULE_RESET_PIN         PA5   // WIFI CTRL/RST
  #define ESP_WIFI_MODULE_ENABLE_PIN        -1
  #define ESP_WIFI_MODULE_TXD_PIN           PA9   // MKS or ESP WIFI RX PIN
  #define ESP_WIFI_MODULE_RXD_PIN           PA10  // MKS or ESP WIFI TX PIN
#endif

//
// EXTRUDER
//
#if AXIS_DRIVER_TYPE_E0(TMC2208) || AXIS_DRIVER_TYPE_E0(TMC2209)
  #define E0_SLAVE_ADDRESS 0
  #define E0_SERIAL_TX_PIN                  PA8   // IO0
  #define E0_SERIAL_RX_PIN                  PA8   // IO0
  #define TMC_BAUD_RATE                   19200
#else
  // Motor current PWM pins
  #define MOTOR_CURRENT_PWM_E_PIN           PB0   // VREF1 CONTROL E
  #define MOTOR_CURRENT_PWM_RANGE          1500   // (255 * (1000mA / 65535)) * 257 = 1000 is equal 1.6v Vref in turn equal 1Amp
  #ifndef DEFAULT_PWM_MOTOR_CURRENT
   #define DEFAULT_PWM_MOTOR_CURRENT { 800, 800, 800 }
  #endif
#endif

//
// Temperature Sensors (THM)
//
#define TEMP_0_PIN                          PC1   // TEMP_E0
#define TEMP_BED_PIN                        PC0   // TEMP_BED

//
// Heaters / Fans
//
#define HEATER_0_PIN                        PC3   // HEATER_E0
#define HEATER_BED_PIN                      PA0   // HEATER_BED-WKUP

#define FAN_PIN                             PB1   // E_FAN

//
// Misc. Functions
//
//#define POWER_LOSS_PIN                      PA1   // PW_SO
#if ENABLED(BACKUP_POWER_SUPPLY)
  #define POWER_LOSS_PIN                    PA2   // PW_DET (UPS) MKSPWC
#endif

/**
 *    Connector J2
 *      -------
 * DIO O|1   2|O  3v3
 * CSK O|3   5|O  GND
 * RST O|5   6|O  GND
 *      -------
 */
//#define SW_DIO                            PA13
//#define SW_CLK                            PA14
//#define SW_RST                            NRST  // (14)

//
// Power Supply Control
//
#if ENABLED(PSU_CONTROL)
  #define KILL_PIN                          PA2   // PW_DET
  #define KILL_PIN_INVERTING                true
  //#define PS_ON_PIN                       PA3   // PW_CN /PW_OFF
#endif

#define MT_DET_1_PIN                        PA4   // MT_DET
#define MT_DET_2_PIN                        PE6   // FALA_CRTL
#define MT_DET_PIN_INVERTING                false

//
// LED / NEOPixel
//
//#define LED_PIN                             PB2   // BOOT1

#if ENABLED(NEOPIXEL_LED)
  #define LED_PWM                           PC7   // IO1
  #ifndef NEOPIXEL_PIN
    #define NEOPIXEL_PIN                 LED_PWM  // USED WIFI IO0/IO1 PIN
  #endif
#endif

//
// SD Card
//
#ifndef SDCARD_CONNECTION
  #define SDCARD_CONNECTION              ONBOARD
#endif

// Use the on-board card socket labeled SD_Extender
#if SD_CONNECTION_IS(CUSTOM_CABLE)
  #define SD_SCK_PIN                        PC12
  #define SD_MISO_PIN                       PC8
  #define SD_MOSI_PIN                       PD2
  #define SD_SS_PIN                         -1
  #define SD_DETECT_PIN                     PD12  // SD_CD (if -1 no detection)
#else
  #define SDIO_SUPPORT
  #define SDIO_CLOCK                     4500000  // 4.5 MHz
  #define SDIO_READ_RETRIES                   16
  #define ONBOARD_SPI_DEVICE                   1  // SPI1
  #define ONBOARD_SD_CS_PIN                 PC11
  #define SD_DETECT_PIN                     -1    // SD_CD (-1 active refresh)
#endif

//
// LCD / Controller
//
#ifndef BEEPER_PIN
  #define BEEPER_PIN                        PC5
#endif

#if ENABLED(SPEAKER) && BEEPER_PIN == PC5
  #error "FLSun HiSpeed default BEEPER_PIN is not a SPEAKER."
#endif

#if HAS_FSMC_TFT || HAS_GRAPHICAL_TFT
  #define TFT_CS_PIN                        PD7   // NE4
  #define TFT_RS_PIN                        PD11  // A0
#endif

#if HAS_FSMC_TFT
  /**
   * Note: MKS Robin TFT screens use various TFT controllers
   * Supported screens are based on the ILI9341, ST7789V and ILI9328 (320x240)
   * ILI9488 is not supported
   * Define init sequences for other screens in u8g_dev_tft_320x240_upscale_from_128x64.cpp
   *
   * If the screen stays white, disable 'LCD_RESET_PIN'
   * to let the bootloader init the screen.
   *
   * Setting an 'LCD_RESET_PIN' may cause a flicker when entering the LCD menu
   * because Marlin uses the reset as a failsafe to revive a glitchy LCD.
   */
  //#define TFT_RESET_PIN                   PC6   // FSMC_RST
  #define TFT_BACKLIGHT_PIN                 PD13
  #define FSMC_CS_PIN                 TFT_CS_PIN  // NE4
  #define FSMC_RS_PIN                 TFT_RS_PIN  // A0

  #define LCD_USE_DMA_FSMC                        // Use DMA transfers to send data to the TFT
  #define FSMC_DMA_DEV                      DMA2
  #define FSMC_DMA_CHANNEL               DMA_CH5
  #ifdef TFT_CLASSIC_UI
    #define TFT_MARLINBG_COLOR            0x3186  // Grey
    #define TFT_MARLINUI_COLOR            0xC7B6  // Green
    #define TFT_BTARROWS_COLOR            0xDEE6  // Yellow
    #define TFT_BTOKMENU_COLOR            0x145F  // Cyan
  #endif
  #define TFT_BUFFER_SIZE                  14400
#elif HAS_GRAPHICAL_TFT
  #define TFT_RESET_PIN                     PC6
  #define TFT_BACKLIGHT_PIN                 PD13
#endif

#if NEED_TOUCH_PINS
  #define TOUCH_CS_PIN                      PC2   // SPI2_NSS
  #define TOUCH_SCK_PIN                     PB13  // SPI2_SCK
  #define TOUCH_MISO_PIN                    PB14  // SPI2_MISO
  #define TOUCH_MOSI_PIN                    PB15  // SPI2_MOSI
  #define TOUCH_INT_PIN                     -1
#endif<|MERGE_RESOLUTION|>--- conflicted
+++ resolved
@@ -121,7 +121,6 @@
  * to the most compatible.
  */
 #if HAS_TMC_UART
-<<<<<<< HEAD
   #ifdef HARDWARE_SERIAL /*  TMC2209 */
     /**
     * HardwareSerial with one pin for four drivers.
@@ -167,17 +166,6 @@
     #define Z_SERIAL_RX_PIN                   PC7   // IO1
   #endif
 
-=======
-  // SoftwareSerial with one pin per driver
-  // Compatible with TMC2208 and TMC2209 drivers
-  #define X_SERIAL_TX_PIN                   PA10  // RXD1
-  #define X_SERIAL_RX_PIN                   PA10  // RXD1
-  #define Y_SERIAL_TX_PIN                   PA9   // TXD1
-  #define Y_SERIAL_RX_PIN                   PA9   // TXD1
-  #define Z_SERIAL_TX_PIN                   PC7   // IO1
-  #define Z_SERIAL_RX_PIN                   PC7   // IO1
-  #define TMC_BAUD_RATE                    19200
->>>>>>> a87e5197
 #else
   // Motor current PWM pins
   #define MOTOR_CURRENT_PWM_XY_PIN          PA6   // VREF2/3 CONTROL XY
