--- conflicted
+++ resolved
@@ -27,13 +27,8 @@
 
 #include "env_validate.h"
 
-<<<<<<< HEAD
-#if HAS_MULTI_HOTEND || E_STEPPERS > 1
-  //#error "Creality v4 only supports 1 hotend / E stepper."
-=======
 #if !E_ERROR && (HAS_MULTI_HOTEND || E_STEPPERS > 1)
   #error "Creality v4 only supports 1 hotend / E stepper."
->>>>>>> 238951a9
 #endif
 
 #ifndef BOARD_INFO_NAME
