--- conflicted
+++ resolved
@@ -269,12 +269,8 @@
 
     #endif // !MKS_MINI_12864 && !ENDER2_STOCKDISPLAY
 
-<<<<<<< HEAD
-  #endif // TFTGLCD_PANEL
-=======
   #endif // !MKS_MINI_12864 && !ENDER2_STOCKDISPLAY
 
->>>>>>> 94b3e6b9
 #endif
 
 #ifndef BOARD_ST7920_DELAY_1
