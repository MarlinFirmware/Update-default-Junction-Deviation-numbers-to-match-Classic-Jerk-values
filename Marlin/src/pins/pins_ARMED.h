/**
 * Marlin 3D Printer Firmware
 * Copyright (C) 2016 MarlinFirmware [https://github.com/MarlinFirmware/Marlin]
 *
 * Based on Sprinter and grbl.
 * Copyright (C) 2011 Camiel Gubbels / Erik van der Zalm
 *
 * This program is free software: you can redistribute it and/or modify
 * it under the terms of the GNU General Public License as published by
 * the Free Software Foundation, either version 3 of the License, or
 * (at your option) any later version.
 *
 * This program is distributed in the hope that it will be useful,
 * but WITHOUT ANY WARRANTY; without even the implied warranty of
 * MERCHANTABILITY or FITNESS FOR A PARTICULAR PURPOSE.  See the
 * GNU General Public License for more details.
 *
 * You should have received a copy of the GNU General Public License
 * along with this program.  If not, see <http://www.gnu.org/licenses/>.
 *
 */

#ifndef STM32F4
  #error "Oops! Select an STM32F4 board in 'Tools > Board.'"
#endif

#ifndef ARMED_V1_0
  #define ARMED_V1_1
#endif

#define DEFAULT_MACHINE_NAME "Arm'ed"
<<<<<<< HEAD
#ifndef BOARD_NAME
#define BOARD_NAME "ARMED_V1"
#endif
=======

#undef BOARD_NAME
#define BOARD_NAME "Arm'ed"
>>>>>>> 082f6a27

#define I2C_EEPROM

#undef E2END
#define E2END 0xFFF // EEPROM end address (4kB)

#if HOTENDS > 2 || E_STEPPERS > 2
  #error "Arm'ed supports up to 2 hotends / E-steppers."
#endif

//
// Limit Switches
//
#define X_MIN_PIN          PE0
#define X_MAX_PIN          -1
#define Y_MIN_PIN          PE1
#define Y_MAX_PIN          -1
#define Z_MIN_PIN          PE14
#define Z_MAX_PIN          -1

//
// Z Probe (when not Z_MIN_PIN)
//
// #ifndef Z_MIN_PROBE_PIN
//   #define Z_MIN_PROBE_PIN  PA4
// #endif

//
// Steppers
//

#ifdef ARMED_SWAP_X_E1
  #define X_STEP_PIN       PE4
  #define X_DIR_PIN        PE2
  #define X_ENABLE_PIN     PE3
  #define X_CS_PIN         PE5
#else
  #define X_STEP_PIN       PD3
  #define X_DIR_PIN        PD2
  #define X_ENABLE_PIN     PD0
  #define X_CS_PIN         PD1
#endif

#define Y_STEP_PIN         PE11
#define Y_DIR_PIN          PE10
#define Y_ENABLE_PIN       PE13
#define Y_CS_PIN           PE12

#define Z_STEP_PIN         PD6
#define Z_DIR_PIN          PD7
#define Z_ENABLE_PIN       PD4
#define Z_CS_PIN           PD5

#define E0_STEP_PIN        PB5
#define E0_DIR_PIN         PB6
#define E0_CS_PIN          PB4

#ifdef ARMED_V1_0
  #define E0_ENABLE_PIN    PB3
#else
  #define E0_ENABLE_PIN    PC12
#endif

#ifdef ARMED_SWAP_X_E1
  #define E1_STEP_PIN      PD3
  #define E1_DIR_PIN       PD2
  #define E1_ENABLE_PIN    PD0
  #define E1_CS_PIN        PD1
#else
  #define E1_STEP_PIN      PE4
  #define E1_DIR_PIN       PE2
  #define E1_ENABLE_PIN    PE3
  #define E1_CS_PIN        PE5
#endif

//
// Temperature Sensors
//
#define TEMP_0_PIN         PC0   // Analog Input
#define TEMP_1_PIN         PC1   // Analog Input
#define TEMP_BED_PIN       PC2   // Analog Input

// Heaters / Fans
//
#define HEATER_0_PIN       PA1   // PWM pin
#define HEATER_1_PIN       PA2   // PWM pin
#define HEATER_BED_PIN     PA0   // PWM pin

#define FAN_PIN            PC6   // PWM pin, Part cooling fan
#define FAN1_PIN           PC7   // PWM pin, Extruder fan
#define FAN2_PIN           PC8   // PWM pin, Controller fan

//
// Misc functions
//
#define SDSS               PE7
#define LED_PIN            PB7   // Heart beat
#define PS_ON_PIN          PA10
#define KILL_PIN           PA8
#define PWR_LOSS           PA4   // Power loss / nAC_FAULT

//
// LCD / Controller
//
#define SD_DETECT_PIN      PA15
#define BEEPER_PIN         PC9
#define LCD_PINS_RS        PE9
#define LCD_PINS_ENABLE    PE8
#define LCD_PINS_D4        PB12
#define LCD_PINS_D5        PB13
#define LCD_PINS_D6        PB14
#define LCD_PINS_D7        PB15
#define BTN_EN1            PC4
#define BTN_EN2            PC5
#define BTN_ENC            PC3

//
// Filament runout detection
//
#define FIL_RUNOUT_PIN     PA3

//
// Extension pins
//
#define EXT0_PIN           PB0
#define EXT1_PIN           PB1
#define EXT2_PIN           PB2
#define EXT3_PIN           PD8
#define EXT4_PIN           PD9
#define EXT5_PIN           PD10
#define EXT6_PIN           PD11
#define EXT7_PIN           PD12
#define EXT8_PIN           PB10
#define EXT9_PIN           PB11
<|MERGE_RESOLUTION|>--- conflicted
+++ resolved
@@ -29,15 +29,9 @@
 #endif
 
 #define DEFAULT_MACHINE_NAME "Arm'ed"
-<<<<<<< HEAD
-#ifndef BOARD_NAME
-#define BOARD_NAME "ARMED_V1"
-#endif
-=======
 
 #undef BOARD_NAME
 #define BOARD_NAME "Arm'ed"
->>>>>>> 082f6a27
 
 #define I2C_EEPROM
 
