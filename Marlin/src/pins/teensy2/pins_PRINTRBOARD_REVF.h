--- conflicted
+++ resolved
@@ -112,54 +112,13 @@
 //
 // Limit Switches
 //
-<<<<<<< HEAD
-#define X_STOP_PIN                            PinE3  // E3
-#define Y_STOP_PIN                            PinB4  // B4 PWM2A
-#define Z_STOP_PIN                            PinE4  // E4
-=======
 #define X_STOP_PIN                         PinE3  // E3
 #define Y_STOP_PIN                         PinB4  // B4 PWM2A
 #define Z_STOP_PIN                         PinE4  // E4
->>>>>>> 9b6ffe18
 
 //
 // Steppers
 //
-<<<<<<< HEAD
-#define X_STEP_PIN                            PinA0  // A0
-#define X_DIR_PIN                             PinA1  // A1
-#define X_ENABLE_PIN                          PinE7  // E7
-
-#define Y_STEP_PIN                            PinA2  // A2
-#define Y_DIR_PIN                             PinA3  // A3
-#define Y_ENABLE_PIN                          PinE6  // E6
-
-#define Z_STEP_PIN                            PinA4  // A4
-#define Z_DIR_PIN                             PinA5  // A5
-#define Z_ENABLE_PIN                          PinC7  // C7
-
-#define E0_STEP_PIN                           PinA6  // A6
-#define E0_DIR_PIN                            PinA7  // A7
-#define E0_ENABLE_PIN                         PinC3  // C3
-
-#if DISABLED(NO_EXTRUDRBOARD)
-#if DISABLED(NO_EXTRUDRBOARD_OUTPUT_SWAP)
-  #define E1_STEP_PIN                         PinB5  // B5
-  #define E1_DIR_PIN                          PinE5  // E5
-  #define E1_ENABLE_PIN                       PinF4  // F4
-
-  #define E2_STEP_PIN                         PinD2  // D2
-  #define E2_DIR_PIN                          PinD3  // D3
-  #define E2_ENABLE_PIN                       PinF5  // F5
-#else
-  #define E1_STEP_PIN                         PinD2  // D2
-  #define E1_DIR_PIN                          PinD3  // D3
-  #define E1_ENABLE_PIN                       PinF5  // F5
-
-  #define E2_STEP_PIN                         PinB5  // B5
-  #define E2_DIR_PIN                          PinE5  // E5
-  #define E2_ENABLE_PIN                       PinF4  // F4
-=======
 #define X_STEP_PIN                         PinA0  // A0
 #define X_DIR_PIN                          PinA1  // A1
 #define X_ENABLE_PIN                       PinE7  // E7
@@ -193,7 +152,6 @@
   #define E2_STEP_PIN                      PinB5  // B5
   #define E2_DIR_PIN                       PinE5  // E5
   #define E2_ENABLE_PIN                    PinF4  // F4
->>>>>>> 9b6ffe18
 #endif
 #endif // NO_EXTRUDRBOARD
 
@@ -218,18 +176,6 @@
 //
 // Temperature Sensors
 //
-<<<<<<< HEAD
-#define TEMP_0_PIN                            PinD1  // Analog Input (Extruder)
-#define TEMP_BED_PIN                          PinD0  // Analog Input (Bed)
-
-#if DISABLED(NO_EXTRUDRBOARD)
-#if DISABLED(NO_EXTRUDRBOARD_OUTPUT_SWAP)
-  #define TEMP_1_PIN                          PinD2  // Analog Input (Extrudrboard A THERM)
-  #define TEMP_2_PIN                          PinD3  // Analog Input (Extrudrboard B THERM)
-#else
-  #define TEMP_1_PIN                          PinD3  // Analog Input (Extrudrboard B THERM)
-  #define TEMP_2_PIN                          PinD2  // Analog Input (Extrudrboard A THERM)
-=======
 #define TEMP_0_PIN                         PinD1  // Analog Input (Extruder)
 #define TEMP_BED_PIN                       PinD0  // Analog Input (Bed)
 
@@ -240,25 +186,12 @@
 #else
   #define TEMP_1_PIN                       PinD3  // Analog Input (Extrudrboard B THERM)
   #define TEMP_2_PIN                       PinD2  // Analog Input (Extrudrboard A THERM)
->>>>>>> 9b6ffe18
 #endif
 #endif
 
 //
 // Heaters / Fans
 //
-<<<<<<< HEAD
-#define HEATER_0_PIN                          PinC5  // C5 PWM3B - Extruder
-#define HEATER_BED_PIN                        PinC4  // C4 PWM3C
-
-#if DISABLED(NO_EXTRUDRBOARD)
-#if DISABLED(NO_EXTRUDRBOARD_OUTPUT_SWAP)
-  #define HEATER_1_PIN                        PinF6  // F6 - Extrudrboard A HOTEND
-  #define HEATER_2_PIN                        PinF7  // F7 - Extrudrboard B HOTEND
-#else
-  #define HEATER_1_PIN                        PinF7  // F7 - Extrudrboard B HOTEND
-  #define HEATER_2_PIN                        PinF6  // F6 - Extrudrboard A HOTEND
-=======
 #define HEATER_0_PIN                       PinC5  // C5 PWM3B - Extruder
 #define HEATER_BED_PIN                     PinC4  // C4 PWM3C
 
@@ -269,16 +202,11 @@
 #else
   #define HEATER_1_PIN                     PinF7  // F7 - Extrudrboard B HOTEND
   #define HEATER_2_PIN                     PinF6  // F6 - Extrudrboard A HOTEND
->>>>>>> 9b6ffe18
 #endif
 #endif
 
 #ifndef FAN_PIN
-<<<<<<< HEAD
-  #define FAN_PIN                             PinC6  // C6 PWM3A
-=======
   #define FAN_PIN                          PinC6  // C6 PWM3A
->>>>>>> 9b6ffe18
 #endif
 
 //
@@ -287,29 +215,6 @@
 //#define USE_INTERNAL_SD
 
 #if HAS_WIRED_LCD
-<<<<<<< HEAD
-  #define LCD_PINS_RS                         PinE1  // E1       JP11-11
-  #define LCD_PINS_ENABLE                     PinE0  // E0       JP11-10
-  #define LCD_PINS_D4                         PinD7  // D7       JP11-8
-  #define LCD_PINS_D5                         PinD6  // D6       JP11-7
-  #define LCD_PINS_D6                         PinD5  // D5       JP11-6
-  #define LCD_PINS_D7                         PinD4  // D4       JP11-5
-
-  #if EITHER(VIKI2, miniVIKI)
-
-    #define BEEPER_PIN                        PinE0  // E0       JP11-10
-    #define DOGLCD_A0                         PinF2  // F2       JP2-2
-    #define DOGLCD_CS                         PinF3  // F3       JP2-4
-
-    #define BTN_EN1                           PinD2  // D2 TX1   JP2-5
-    #define BTN_EN2                           PinD3  // D3 RX1   JP2-7
-    #define BTN_ENC                           PinF7  // F7 TDI   JP2-12
-
-    #define SDSS                              PinD3  // F5 TMS   JP2-8
-
-    #define STAT_LED_RED_PIN                  PinC2  // C2       JP11-14
-    #define STAT_LED_BLUE_PIN                 PinC0  // C0       JP11-12
-=======
   #define LCD_PINS_RS                      PinE1  // E1       JP11-11
   #define LCD_PINS_ENABLE                  PinE0  // E0       JP11-10
   #define LCD_PINS_D4                      PinD7  // D7       JP11-8
@@ -331,7 +236,6 @@
 
     #define STAT_LED_RED_PIN               PinC2  // C2       JP11-14
     #define STAT_LED_BLUE_PIN              PinC0  // C0       JP11-12
->>>>>>> 9b6ffe18
 
     #define LCD_SCREEN_ROTATE                180  // 0, 90, 180, 270
 
@@ -339,24 +243,6 @@
 
     #if DISABLED(USE_INTERNAL_SD)
       //      PIN       FASTIO PIN#  ATUSB90 PIN# Teensy2.0++ PIN#  Printrboard RevF Conn.   MKSLCD12864 PIN#
-<<<<<<< HEAD
-      #define SDSS                            PinC1  //      36               C1                EXP2-13             EXP2-07
-      #define SD_DETECT_PIN                   PinE1  //      34               E1                EXP2-11             EXP2-04
-    #endif
-
-    //      PIN       FASTIO PIN#  ATUSB90 PIN# Teensy2.0++ PIN#  Printrboard RevF Conn.   MKSLCD12864 PIN#
-    #define DOGLCD_A0                         PinD4  //       29               D4                EXP2-05             EXP1-04
-    #define DOGLCD_CS                         PinD5  //       30               D5                EXP2-06             EXP1-05
-    #define BTN_ENC                           PinD6  //       31               D6                EXP2-07             EXP1-09
-    #define BEEPER_PIN                        PinD7  //       32               D7                EXP2-08             EXP1-10
-    #define KILL_PIN                          PinE0  //       33               E0                EXP2-10             EXP2-03
-    #define BTN_EN1                           PinC0  //       35               C0                EXP2-12             EXP2-06
-    #define BTN_EN2                           PinC2  //       37               C2                EXP2-14             EXP2-08
-    //#define LCD_BACKLIGHT_PIN               PinF5  //    56               F5                EXP1-12     Not Implemented
-    //#define SCK                             PinB1  //         11               B1                ICSP-04             EXP2-09
-    //#define MOSI                            PinB2  //         12               B2                ICSP-03             EXP2-05
-    //#define MISO                            PinB3  //         13               B3                ICSP-06             EXP2-05
-=======
       #define SDSS                         PinC1  //      36               C1                EXP2-13             EXP2-07
       #define SD_DETECT_PIN                PinE1  //      34               E1                EXP2-11             EXP2-04
     #endif
@@ -373,7 +259,6 @@
     //#define SCK                          PinB1  //         11               B1                ICSP-04             EXP2-09
     //#define MOSI                         PinB2  //         12               B2                ICSP-03             EXP2-05
     //#define MISO                         PinB3  //         13               B3                ICSP-06             EXP2-05
->>>>>>> 9b6ffe18
 
     // Alter timing for graphical display
     #define BOARD_ST7920_DELAY_1             313
@@ -382,15 +267,9 @@
 
   #else
 
-<<<<<<< HEAD
-    #define BTN_EN1                           PinC0  // C0       JP11-12
-    #define BTN_EN2                           PinC1  // C1       JP11-13
-    #define BTN_ENC                           PinC2  // C2       JP11-14
-=======
     #define BTN_EN1                        PinC0  // C0       JP11-12
     #define BTN_EN2                        PinC1  // C1       JP11-13
     #define BTN_ENC                        PinC2  // C2       JP11-14
->>>>>>> 9b6ffe18
 
   #endif
 
@@ -401,11 +280,7 @@
 //
 //      PIN       FASTIO PIN#  ATUSB90 PIN# Teensy2.0++ PIN#  Printrboard RevF Conn.
 #ifndef SDSS
-<<<<<<< HEAD
-  #define SDSS                                PinB0  //       10               B0
-=======
   #define SDSS                             PinB0  //       10               B0
->>>>>>> 9b6ffe18
 #endif
 
 /**
@@ -416,9 +291,5 @@
  * which will let you use Channel B on the Extrudrboard as E1.
  */
 #ifndef FILWIDTH_PIN
-<<<<<<< HEAD
-  #define FILWIDTH_PIN                        PinD2  // Analog Input
-=======
   #define FILWIDTH_PIN                     PinD2  // Analog Input
->>>>>>> 9b6ffe18
 #endif