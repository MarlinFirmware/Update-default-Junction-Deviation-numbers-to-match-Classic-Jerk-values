--- conflicted
+++ resolved
@@ -60,13 +60,8 @@
  * (Search the web for "Arduino DUE Board Pinout" to see the correct header.)
  */
 
-<<<<<<< HEAD
-#if NOT_TARGET(__SAM3X8E__,__AVR_ATmega2560__)
-  #error "Oops! Select 'Arduino Due'  or 'Mega 2560' in 'Tools > Board.'"
-=======
 #if NOT_TARGET(__SAM3X8E__, __AVR_ATmega2560__)
   #error "Oops! Select 'Arduino Due' or 'Mega 2560' in 'Tools > Board.'"
->>>>>>> 3c41f108
 #endif
 
 #define BOARD_INFO_NAME "RAMPS-SMART"
@@ -77,18 +72,6 @@
 #define I2C_EEPROM
 #define MARLIN_EEPROM_SIZE                0x1000
 
-<<<<<<< HEAD
-#define SDA_PIN 			20
-#define SCL_PIN 			21
-// see eeprom device data sheet for the following values, these are for 24xx256
-#define EEPROM_SERIAL_ADDR      0x50   // 7 bit i2c address (without R/W bit)
-#define EEPROM_PAGE_SIZE        64     // page write buffer size
-#define EEPROM_PAGE_WRITE_TIME  7      // page write time in milliseconds (docs say 5ms but that is too short)
-// TWI_MMR_IADRSZ_1_BYTE for 1 byte, or TWI_MMR_IADRSZ_2_BYTE for 2 byte
-#define TWI_CLOCK_FREQ          400000
-#define EEPROM_ADDRSZ_BYTES     TWI_MMR_IADRSZ_2_BYTE
-#define EEPROM_AVAILABLE EEPROM_I2C
-=======
 #define SDA_PIN                               20
 #define SCL_PIN                               21
 
@@ -100,7 +83,6 @@
 #define TWI_CLOCK_FREQ                    400000
 #define EEPROM_ADDRSZ_BYTES TWI_MMR_IADRSZ_2_BYTE // TWI_MMR_IADRSZ_1_BYTE for 1 byte, or TWI_MMR_IADRSZ_2_BYTE for 2 byte
 #define EEPROM_AVAILABLE              EEPROM_I2C
->>>>>>> 3c41f108
 
 #define RESET_PIN                             42  // Resets the board if the jumper is attached
 
