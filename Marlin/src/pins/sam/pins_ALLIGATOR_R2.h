--- conflicted
+++ resolved
@@ -26,7 +26,7 @@
  * https://reprap.org/wiki/Alligator_Board
  */
 
-#ifndef __SAM3X8E__
+#if NOT_TARGET(__SAM3X8E__)
   #error "Oops! Select 'Arduino Due' in 'Tools > Board.'"
 #endif
 
@@ -143,26 +143,17 @@
 //
 // LCD / Controller
 //
-<<<<<<< HEAD
-#if ENABLED(REPRAP_DISCOUNT_FULL_GRAPHIC_SMART_CONTROLLER)
-
-=======
 #if IS_RRD_FG_SC
->>>>>>> c574bcce
   #define LCD_PINS_RS                         18
   #define LCD_PINS_ENABLE                     15
   #define LCD_PINS_D4                         19
   #define BEEPER_PIN                          64
+  #undef UI_VOLTAGE_LEVEL
+  #define UI_VOLTAGE_LEVEL                     1
+#endif
 
-<<<<<<< HEAD
-=======
 #if IS_NEWPANEL
->>>>>>> c574bcce
   #define BTN_EN1                             14
   #define BTN_EN2                             16
   #define BTN_ENC                             17
-
-  #undef UI_VOLTAGE_LEVEL
-  #define UI_VOLTAGE_LEVEL                     1
-
-#endif // REPRAP_DISCOUNT_FULL_GRAPHIC_SMART_CONTROLLER+#endif