/**
 * Marlin 3D Printer Firmware
 * Copyright (c) 2020 MarlinFirmware [https://github.com/MarlinFirmware/Marlin]
 *
 * Based on Sprinter and grbl.
 * Copyright (c) 2011 Camiel Gubbels / Erik van der Zalm
 *
 * This program is free software: you can redistribute it and/or modify
 * it under the terms of the GNU General Public License as published by
 * the Free Software Foundation, either version 3 of the License, or
 * (at your option) any later version.
 *
 * This program is distributed in the hope that it will be useful,
 * but WITHOUT ANY WARRANTY; without even the implied warranty of
 * MERCHANTABILITY or FITNESS FOR A PARTICULAR PURPOSE.  See the
 * GNU General Public License for more details.
 *
 * You should have received a copy of the GNU General Public License
 * along with this program.  If not, see <https://www.gnu.org/licenses/>.
 *
 */
#pragma once

/**
 * Melzi (Malyan M150) pin assignments
 * ATmega644P, ATmega1284P
 */

#define BOARD_INFO_NAME "Melzi (Malyan)"

#if ENABLED(CR10_STOCKDISPLAY)
  #define LCD_PINS_RS                         17  // ST9720 CS
  #define LCD_PINS_ENABLE                     16  // ST9720 DAT
  #define LCD_PINS_D4                         11  // ST9720 CLK
  #define BTN_EN1                             30
  #define BTN_EN2                             29
  #define BTN_ENC                             28

  #define LCD_PINS_DEFINED
#endif

<<<<<<< HEAD
#define LCD_PINS_RS                           PinC1  // ST9720 CS
#define LCD_PINS_ENABLE                       PinC0  // ST9720 DAT
#define LCD_PINS_D4                           PinD3  // ST9720 CLK
#define BTN_EN1                               PinA1
#define BTN_EN2                               PinA2
#define BTN_ENC                               PinA3
=======
#include "pins_MELZI.h" // ... SANGUINOLOLU_12 ... SANGUINOLOLU_11
>>>>>>> a10f4c0e
<|MERGE_RESOLUTION|>--- conflicted
+++ resolved
@@ -29,23 +29,14 @@
 #define BOARD_INFO_NAME "Melzi (Malyan)"
 
 #if ENABLED(CR10_STOCKDISPLAY)
-  #define LCD_PINS_RS                         17  // ST9720 CS
-  #define LCD_PINS_ENABLE                     16  // ST9720 DAT
-  #define LCD_PINS_D4                         11  // ST9720 CLK
-  #define BTN_EN1                             30
-  #define BTN_EN2                             29
-  #define BTN_ENC                             28
+  #define LCD_PINS_RS                           PinC1  // ST9720 CS
+  #define LCD_PINS_ENABLE                       PinC0  // ST9720 DAT
+  #define LCD_PINS_D4                           PinD3  // ST9720 CLK
+  #define BTN_EN1                               PinA1
+  #define BTN_EN2                               PinA2
+  #define BTN_ENC                               PinA3
 
   #define LCD_PINS_DEFINED
 #endif
 
-<<<<<<< HEAD
-#define LCD_PINS_RS                           PinC1  // ST9720 CS
-#define LCD_PINS_ENABLE                       PinC0  // ST9720 DAT
-#define LCD_PINS_D4                           PinD3  // ST9720 CLK
-#define BTN_EN1                               PinA1
-#define BTN_EN2                               PinA2
-#define BTN_ENC                               PinA3
-=======
-#include "pins_MELZI.h" // ... SANGUINOLOLU_12 ... SANGUINOLOLU_11
->>>>>>> a10f4c0e
+#include "pins_MELZI.h" // ... SANGUINOLOLU_12 ... SANGUINOLOLU_11