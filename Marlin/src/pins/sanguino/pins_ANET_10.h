--- conflicted
+++ resolved
@@ -115,36 +115,13 @@
 //
 // Limit Switches
 //
-<<<<<<< HEAD
-#define X_STOP_PIN                            PinC2
-#define Y_STOP_PIN                            PinC3
-#define Z_STOP_PIN                            PinC4
-=======
 #define X_STOP_PIN                         PinC2
 #define Y_STOP_PIN                         PinC3
 #define Z_STOP_PIN                         PinC4
->>>>>>> 9b6ffe18
 
 //
 // Steppers
 //
-<<<<<<< HEAD
-#define X_STEP_PIN                            PinD7
-#define X_DIR_PIN                             PinC5
-#define X_ENABLE_PIN                          PinD6
-
-#define Y_STEP_PIN                            PinC6
-#define Y_DIR_PIN                             PinC7
-#define Y_ENABLE_PIN                          PinD6
-
-#define Z_STEP_PIN                            PinB3
-#define Z_DIR_PIN                             PinB2
-#define Z_ENABLE_PIN                          PinA5
-
-#define E0_STEP_PIN                           PinB1
-#define E0_DIR_PIN                            PinB0
-#define E0_ENABLE_PIN                         PinD6
-=======
 #define X_STEP_PIN                         PinD7
 #define X_DIR_PIN                          PinC5
 #define X_ENABLE_PIN                       PinD6
@@ -160,45 +137,27 @@
 #define E0_STEP_PIN                        PinB1
 #define E0_DIR_PIN                         PinB0
 #define E0_ENABLE_PIN                      PinD6
->>>>>>> 9b6ffe18
 
 //
 // Temperature Sensors
 //
-<<<<<<< HEAD
-#define TEMP_0_PIN                            PinB7  // Analog Input (pin 33 extruder)
-#define TEMP_BED_PIN                          PinB6  // Analog Input (pin 34 bed)
-=======
 #define TEMP_0_PIN                         PinB7  // Analog Input (pin 33 extruder)
 #define TEMP_BED_PIN                       PinB6  // Analog Input (pin 34 bed)
->>>>>>> 9b6ffe18
 
 //
 // Heaters / Fans
 //
-<<<<<<< HEAD
-#define HEATER_0_PIN                          PinD5  // (extruder)
-#define HEATER_BED_PIN                        PinD4  // (bed)
-
-#ifndef FAN_PIN
-  #define FAN_PIN                             PinB4
-=======
 #define HEATER_0_PIN                       PinD5  // (extruder)
 #define HEATER_BED_PIN                     PinD4  // (bed)
 
 #ifndef FAN_PIN
   #define FAN_PIN                          PinB4
->>>>>>> 9b6ffe18
 #endif
 
 //
 // Misc. Functions
 //
-<<<<<<< HEAD
-#define SDSS                                  PinA0
-=======
 #define SDSS                               PinA0
->>>>>>> 9b6ffe18
 #define LED_PIN                               -1
 
 /**
@@ -212,20 +171,6 @@
 
 #if HAS_WIRED_LCD
 
-<<<<<<< HEAD
-  #define LCD_SDSS                            PinA3
-
-  #if HAS_ADC_BUTTONS
-
-    #define SERVO0_PIN                        PinA4  // free for BLTouch/3D-Touch
-    #define LCD_PINS_RS                       PinA3
-    #define LCD_PINS_ENABLE                   PinA2
-    #define LCD_PINS_D4                       PinD2
-    #define LCD_PINS_D5                       PinD3
-    #define LCD_PINS_D6                       PinC0
-    #define LCD_PINS_D7                       PinC1
-    #define ADC_KEYPAD_PIN                    PinB1
-=======
   #define LCD_SDSS                         PinA3
 
   #if HAS_ADC_BUTTONS
@@ -238,7 +183,6 @@
     #define LCD_PINS_D6                    PinC0
     #define LCD_PINS_D7                    PinC1
     #define ADC_KEYPAD_PIN                 PinB1
->>>>>>> 9b6ffe18
 
   #elif IS_RRD_FG_SC
 
@@ -247,16 +191,6 @@
     // See below for alternative pin definitions for use with https://www.thingiverse.com/thing:2103748
 
     #if ENABLED(ANET_FULL_GRAPHICS_LCD_ALT_WIRING)
-<<<<<<< HEAD
-      #define SERVO0_PIN                      PinA1
-      #define BEEPER_PIN                      PinA4
-      #define LCD_PINS_RS                     PinA2
-      #define LCD_PINS_ENABLE                 PinC0
-      #define LCD_PINS_D4                     PinD3
-      #define BTN_EN1                         PinA3
-      #define BTN_EN2                         PinD2
-      #define BTN_ENC                         PinC1
-=======
       #define SERVO0_PIN                   PinA1
       #define BEEPER_PIN                   PinA4
       #define LCD_PINS_RS                  PinA2
@@ -265,21 +199,10 @@
       #define BTN_EN1                      PinA3
       #define BTN_EN2                      PinD2
       #define BTN_ENC                      PinC1
->>>>>>> 9b6ffe18
       #define BOARD_ST7920_DELAY_1           250
       #define BOARD_ST7920_DELAY_2           250
       #define BOARD_ST7920_DELAY_3           250
     #else
-<<<<<<< HEAD
-      #define SERVO0_PIN                      PinA2  // free for BLTouch/3D-Touch
-      #define BEEPER_PIN                      PinC1
-      #define LCD_PINS_RS                     PinA4
-      #define LCD_PINS_ENABLE                 PinA3
-      #define LCD_PINS_D4                     PinA1
-      #define BTN_EN1                         PinD3
-      #define BTN_EN2                         PinD2
-      #define BTN_ENC                         PinC0
-=======
       #define SERVO0_PIN                   PinA2  // free for BLTouch/3D-Touch
       #define BEEPER_PIN                   PinC1
       #define LCD_PINS_RS                  PinA4
@@ -288,7 +211,6 @@
       #define BTN_EN1                      PinD3
       #define BTN_EN2                      PinD2
       #define BTN_ENC                      PinC0
->>>>>>> 9b6ffe18
       #define BOARD_ST7920_DELAY_1           125
       #define BOARD_ST7920_DELAY_2            63
       #define BOARD_ST7920_DELAY_3           125
@@ -297,11 +219,7 @@
   #endif
 
 #else
-<<<<<<< HEAD
-  #define SERVO0_PIN                          PinA4
-=======
   #define SERVO0_PIN                       PinA4
->>>>>>> 9b6ffe18
 #endif
 
 #ifndef FIL_RUNOUT_PIN
