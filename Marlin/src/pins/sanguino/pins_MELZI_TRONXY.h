/**
 * Marlin 3D Printer Firmware
 * Copyright (c) 2020 MarlinFirmware [https://github.com/MarlinFirmware/Marlin]
 *
 * Based on Sprinter and grbl.
 * Copyright (c) 2011 Camiel Gubbels / Erik van der Zalm
 *
 * This program is free software: you can redistribute it and/or modify
 * it under the terms of the GNU General Public License as published by
 * the Free Software Foundation, either version 3 of the License, or
 * (at your option) any later version.
 *
 * This program is distributed in the hope that it will be useful,
 * but WITHOUT ANY WARRANTY; without even the implied warranty of
 * MERCHANTABILITY or FITNESS FOR A PARTICULAR PURPOSE.  See the
 * GNU General Public License for more details.
 *
 * You should have received a copy of the GNU General Public License
 * along with this program.  If not, see <https://www.gnu.org/licenses/>.
 *
 */
#pragma once

/**
 * Melzi pin assignments
 * ATmega644P, ATmega1284P
 */

#define BOARD_INFO_NAME "Melzi (Tronxy)"

#define Z_ENABLE_PIN                          14

#define LCD_SDSS                              -1

#if ENABLED(CR10_STOCKDISPLAY)
  #define LCD_PINS_RS                         30
  #define LCD_PINS_ENABLE                     28
  #define LCD_PINS_D4                         16
  #define LCD_PINS_D5                         17
  #define LCD_PINS_D6                         27
  #define LCD_PINS_D7                         29
  #define BTN_EN1                             10
  #define BTN_EN2                             11
  #define BTN_ENC                             26

  #define LCD_PINS_DEFINED
#endif

// Alter timing for graphical display
#if IS_U8GLIB_ST7920
  #define BOARD_ST7920_DELAY_1                 0
  #define BOARD_ST7920_DELAY_2               125
  #define BOARD_ST7920_DELAY_3                 0
#endif

<<<<<<< HEAD
#include "pins_MELZI.h" // ... SANGUINOLOLU_12 ... SANGUINOLOLU_11

#undef Z_ENABLE_PIN
#undef LCD_PINS_RS
#undef LCD_PINS_ENABLE
#undef LCD_PINS_D4
#undef LCD_PINS_D5
#undef LCD_PINS_D6
#undef LCD_PINS_D7
#undef BTN_EN1
#undef BTN_EN2
#undef BTN_ENC
#undef LCD_SDSS

#define Z_ENABLE_PIN                          PinD6
#define LCD_PINS_RS                           PinA1
#define LCD_PINS_ENABLE                       PinA3
#define LCD_PINS_D4                           PinC0
#define LCD_PINS_D5                           PinC1
#define LCD_PINS_D6                           PinA4
#define LCD_PINS_D7                           PinA2
#define BTN_EN1                               PinD2
#define BTN_EN2                               PinD3
#define BTN_ENC                               PinA5
=======
#include "pins_MELZI.h" // ... SANGUINOLOLU_12 ... SANGUINOLOLU_11
>>>>>>> a10f4c0e
<|MERGE_RESOLUTION|>--- conflicted
+++ resolved
@@ -28,20 +28,20 @@
 
 #define BOARD_INFO_NAME "Melzi (Tronxy)"
 
-#define Z_ENABLE_PIN                          14
+#define Z_ENABLE_PIN                          PinD6
 
 #define LCD_SDSS                              -1
 
 #if ENABLED(CR10_STOCKDISPLAY)
-  #define LCD_PINS_RS                         30
-  #define LCD_PINS_ENABLE                     28
-  #define LCD_PINS_D4                         16
-  #define LCD_PINS_D5                         17
-  #define LCD_PINS_D6                         27
-  #define LCD_PINS_D7                         29
-  #define BTN_EN1                             10
-  #define BTN_EN2                             11
-  #define BTN_ENC                             26
+  #define LCD_PINS_RS                           PinA1
+  #define LCD_PINS_ENABLE                       PinA3
+  #define LCD_PINS_D4                           PinC0
+  #define LCD_PINS_D5                           PinC1
+  #define LCD_PINS_D6                           PinA4
+  #define LCD_PINS_D7                           PinA2
+  #define BTN_EN1                               PinD2
+  #define BTN_EN2                               PinD3
+  #define BTN_ENC                               PinA5
 
   #define LCD_PINS_DEFINED
 #endif
@@ -53,31 +53,4 @@
   #define BOARD_ST7920_DELAY_3                 0
 #endif
 
-<<<<<<< HEAD
-#include "pins_MELZI.h" // ... SANGUINOLOLU_12 ... SANGUINOLOLU_11
-
-#undef Z_ENABLE_PIN
-#undef LCD_PINS_RS
-#undef LCD_PINS_ENABLE
-#undef LCD_PINS_D4
-#undef LCD_PINS_D5
-#undef LCD_PINS_D6
-#undef LCD_PINS_D7
-#undef BTN_EN1
-#undef BTN_EN2
-#undef BTN_ENC
-#undef LCD_SDSS
-
-#define Z_ENABLE_PIN                          PinD6
-#define LCD_PINS_RS                           PinA1
-#define LCD_PINS_ENABLE                       PinA3
-#define LCD_PINS_D4                           PinC0
-#define LCD_PINS_D5                           PinC1
-#define LCD_PINS_D6                           PinA4
-#define LCD_PINS_D7                           PinA2
-#define BTN_EN1                               PinD2
-#define BTN_EN2                               PinD3
-#define BTN_ENC                               PinA5
-=======
-#include "pins_MELZI.h" // ... SANGUINOLOLU_12 ... SANGUINOLOLU_11
->>>>>>> a10f4c0e
+#include "pins_MELZI.h" // ... SANGUINOLOLU_12 ... SANGUINOLOLU_11