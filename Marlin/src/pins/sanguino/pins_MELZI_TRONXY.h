/**
 * Marlin 3D Printer Firmware
 * Copyright (c) 2020 MarlinFirmware [https://github.com/MarlinFirmware/Marlin]
 *
 * Based on Sprinter and grbl.
 * Copyright (c) 2011 Camiel Gubbels / Erik van der Zalm
 *
 * This program is free software: you can redistribute it and/or modify
 * it under the terms of the GNU General Public License as published by
 * the Free Software Foundation, either version 3 of the License, or
 * (at your option) any later version.
 *
 * This program is distributed in the hope that it will be useful,
 * but WITHOUT ANY WARRANTY; without even the implied warranty of
 * MERCHANTABILITY or FITNESS FOR A PARTICULAR PURPOSE.  See the
 * GNU General Public License for more details.
 *
 * You should have received a copy of the GNU General Public License
 * along with this program.  If not, see <https://www.gnu.org/licenses/>.
 *
 */
#pragma once

/**
 * Melzi pin assignments
 * ATmega644P, ATmega1284P
 */

#define BOARD_INFO_NAME "Melzi (Tronxy)"

#define Z_ENABLE_PIN                          PinD6

#define LCD_SDSS                              -1

#if ENABLED(CR10_STOCKDISPLAY)
<<<<<<< HEAD
  #define LCD_PINS_RS                           PinA1
  #define LCD_PINS_ENABLE                       PinA3
  #define LCD_PINS_D4                           PinC0
  #define LCD_PINS_D5                           PinC1
  #define LCD_PINS_D6                           PinA4
  #define LCD_PINS_D7                           PinA2
  #define BTN_EN1                               PinD2
  #define BTN_EN2                               PinD3
  #define BTN_ENC                               PinA5
=======
  #define LCD_PINS_RS                         PinA1
  #define LCD_PINS_ENABLE                     PinA3
  #define LCD_PINS_D4                         PinC0
  #define LCD_PINS_D5                         PinC1
  #define LCD_PINS_D6                         PinA4
  #define LCD_PINS_D7                         PinA2
  #define BTN_EN1                             PinD2
  #define BTN_EN2                             PinD3
  #define BTN_ENC                             PinA5
>>>>>>> fde3ce82

  #define LCD_PINS_DEFINED
#endif

// Alter timing for graphical display
#if IS_U8GLIB_ST7920
  #define BOARD_ST7920_DELAY_1                 0
  #define BOARD_ST7920_DELAY_2               125
  #define BOARD_ST7920_DELAY_3                 0
#endif

#include "pins_MELZI.h" // ... SANGUINOLOLU_12 ... SANGUINOLOLU_11<|MERGE_RESOLUTION|>--- conflicted
+++ resolved
@@ -33,17 +33,6 @@
 #define LCD_SDSS                              -1
 
 #if ENABLED(CR10_STOCKDISPLAY)
-<<<<<<< HEAD
-  #define LCD_PINS_RS                           PinA1
-  #define LCD_PINS_ENABLE                       PinA3
-  #define LCD_PINS_D4                           PinC0
-  #define LCD_PINS_D5                           PinC1
-  #define LCD_PINS_D6                           PinA4
-  #define LCD_PINS_D7                           PinA2
-  #define BTN_EN1                               PinD2
-  #define BTN_EN2                               PinD3
-  #define BTN_ENC                               PinA5
-=======
   #define LCD_PINS_RS                         PinA1
   #define LCD_PINS_ENABLE                     PinA3
   #define LCD_PINS_D4                         PinC0
@@ -53,7 +42,6 @@
   #define BTN_EN1                             PinD2
   #define BTN_EN2                             PinD3
   #define BTN_ENC                             PinA5
->>>>>>> fde3ce82
 
   #define LCD_PINS_DEFINED
 #endif
