/**
 * Marlin 3D Printer Firmware
 * Copyright (c) 2020 MarlinFirmware [https://github.com/MarlinFirmware/Marlin]
 *
 * Based on Sprinter and grbl.
 * Copyright (c) 2011 Camiel Gubbels / Erik van der Zalm
 *
 * This program is free software: you can redistribute it and/or modify
 * it under the terms of the GNU General Public License as published by
 * the Free Software Foundation, either version 3 of the License, or
 * (at your option) any later version.
 *
 * This program is distributed in the hope that it will be useful,
 * but WITHOUT ANY WARRANTY; without even the implied warranty of
 * MERCHANTABILITY or FITNESS FOR A PARTICULAR PURPOSE.  See the
 * GNU General Public License for more details.
 *
 * You should have received a copy of the GNU General Public License
 * along with this program.  If not, see <https://www.gnu.org/licenses/>.
 *
 */
#pragma once

//
// Prepare a list of protected pins for M42/M43
//

#if PIN_EXISTS(X_MIN)
  #define _X_MIN X_MIN_PIN,
#else
  #define _X_MIN
#endif
#if PIN_EXISTS(X_MAX)
  #define _X_MAX X_MAX_PIN,
#else
  #define _X_MAX
#endif
#if PIN_EXISTS(X_CS) && AXIS_HAS_SPI(X)
  #define _X_CS X_CS_PIN,
#else
  #define _X_CS
#endif
#if PIN_EXISTS(X_MS1)
  #define _X_MS1 X_MS1_PIN,
#else
  #define _X_MS1
#endif
#if PIN_EXISTS(X_MS2)
  #define _X_MS2 X_MS2_PIN,
#else
  #define _X_MS2
#endif
#if PIN_EXISTS(X_MS3)
  #define _X_MS3 X_MS3_PIN,
#else
  #define _X_MS3
#endif
#if PIN_EXISTS(X_ENABLE)
  #define _X_ENABLE_PIN X_ENABLE_PIN,
#else
  #define _X_ENABLE_PIN
#endif

#define _X_PINS X_STEP_PIN, X_DIR_PIN, _X_ENABLE_PIN _X_MIN _X_MAX _X_MS1 _X_MS2 _X_MS3 _X_CS

#if PIN_EXISTS(Y_MIN)
  #define _Y_MIN Y_MIN_PIN,
#else
  #define _Y_MIN
#endif
#if PIN_EXISTS(Y_MAX)
  #define _Y_MAX Y_MAX_PIN,
#else
  #define _Y_MAX
#endif
#if PIN_EXISTS(Y_CS) && AXIS_HAS_SPI(Y)
  #define _Y_CS Y_CS_PIN,
#else
  #define _Y_CS
#endif
#if PIN_EXISTS(Y_MS1)
  #define _Y_MS1 Y_MS1_PIN,
#else
  #define _Y_MS1
#endif
#if PIN_EXISTS(Y_MS2)
  #define _Y_MS2 Y_MS2_PIN,
#else
  #define _Y_MS2
#endif
#if PIN_EXISTS(Y_MS3)
  #define _Y_MS3 Y_MS3_PIN,
#else
  #define _Y_MS3
#endif
#if PIN_EXISTS(Y_ENABLE)
  #define _Y_ENABLE_PIN Y_ENABLE_PIN,
#else
  #define _Y_ENABLE_PIN
#endif

#define _Y_PINS Y_STEP_PIN, Y_DIR_PIN, _Y_ENABLE_PIN _Y_MIN _Y_MAX _Y_MS1 _Y_MS2 _Y_MS3 _Y_CS

#if PIN_EXISTS(Z_MIN)
  #define _Z_MIN Z_MIN_PIN,
#else
  #define _Z_MIN
#endif
#if PIN_EXISTS(Z_MAX)
  #define _Z_MAX Z_MAX_PIN,
#else
  #define _Z_MAX
#endif
#if PIN_EXISTS(Z_CS) && AXIS_HAS_SPI(Z)
  #define _Z_CS Z_CS_PIN,
#else
  #define _Z_CS
#endif
#if PIN_EXISTS(Z_MS1)
  #define _Z_MS1 Z_MS1_PIN,
#else
  #define _Z_MS1
#endif
#if PIN_EXISTS(Z_MS2)
  #define _Z_MS2 Z_MS2_PIN,
#else
  #define _Z_MS2
#endif
#if PIN_EXISTS(Z_MS3)
  #define _Z_MS3 Z_MS3_PIN,
#else
  #define _Z_MS3
#endif
#if PIN_EXISTS(Z_ENABLE)
  #define _Z_ENABLE_PIN Z_ENABLE_PIN,
#else
  #define _Z_ENABLE_PIN
#endif

#define _Z_PINS Z_STEP_PIN, Z_DIR_PIN, _Z_ENABLE_PIN _Z_MIN _Z_MAX _Z_MS1 _Z_MS2 _Z_MS3 _Z_CS

//
// Extruder Chip Select, Digital Micro-steps
//

// Mixing stepper, Switching stepper, or regular stepper
#define E_NEEDED(N) (ENABLED(MIXING_EXTRUDER) && MIXING_STEPPERS > N) \
                 || (ENABLED(SWITCHING_EXTRUDER) && E_STEPPERS > N) \
                 || (NONE(SWITCHING_EXTRUDER, MIXING_EXTRUDER) && EXTRUDERS > N)

#define _E0_CS
#define _E0_MS1
#define _E0_MS2
#define _E0_MS3

#if E_NEEDED(0)
  #if PIN_EXISTS(E0_CS) && AXIS_HAS_SPI(E0)
    #undef _E0_CS
    #define _E0_CS E0_CS_PIN,
  #endif
  #if PIN_EXISTS(E0_MS1)
    #undef _E0_MS1
    #define _E0_MS1 E0_MS1_PIN,
  #endif
  #if PIN_EXISTS(E0_MS2)
    #undef _E0_MS2
    #define _E0_MS2 E0_MS2_PIN,
  #endif
  #if PIN_EXISTS(E0_MS3)
    #undef _E0_MS3
    #define _E0_MS3 E0_MS3_PIN,
  #endif
#endif

#define _E1_CS
#define _E1_MS1
#define _E1_MS2
#define _E1_MS3

#if E_NEEDED(1)
  #if PIN_EXISTS(E1_CS) && AXIS_HAS_SPI(E1)
    #undef _E1_CS
    #define _E1_CS E1_CS_PIN,
  #endif
  #if PIN_EXISTS(E1_MS1)
    #undef _E1_MS1
    #define _E1_MS1 E1_MS1_PIN,
  #endif
  #if PIN_EXISTS(E1_MS2)
    #undef _E1_MS2
    #define _E1_MS2 E1_MS2_PIN,
  #endif
  #if PIN_EXISTS(E1_MS3)
    #undef _E1_MS3
    #define _E1_MS3 E1_MS3_PIN,
  #endif
#endif

#define _E2_CS
#define _E2_MS1
#define _E2_MS2
#define _E2_MS3

#if E_NEEDED(2)
  #if PIN_EXISTS(E2_CS) && AXIS_HAS_SPI(E2)
    #undef _E2_CS
    #define _E2_CS E2_CS_PIN,
  #endif
  #if PIN_EXISTS(E2_MS1)
    #undef _E2_MS1
    #define _E2_MS1 E2_MS1_PIN,
  #endif
  #if PIN_EXISTS(E2_MS2)
    #undef _E2_MS2
    #define _E2_MS2 E2_MS2_PIN,
  #endif
  #if PIN_EXISTS(E2_MS3)
    #undef _E2_MS3
    #define _E2_MS3 E2_MS3_PIN,
  #endif
#endif

#define _E3_CS
#define _E3_MS1
#define _E3_MS2
#define _E3_MS3

#if E_NEEDED(3)
  #if PIN_EXISTS(E3_CS) && AXIS_HAS_SPI(E3)
    #undef _E3_CS
    #define _E3_CS E3_CS_PIN,
  #endif
  #if PIN_EXISTS(E3_MS1)
    #undef _E3_MS1
    #define _E3_MS1 E3_MS1_PIN,
  #endif
  #if PIN_EXISTS(E3_MS2)
    #undef _E3_MS2
    #define _E3_MS2 E3_MS2_PIN,
  #endif
  #if PIN_EXISTS(E3_MS3)
    #undef _E3_MS3
    #define _E3_MS3 E3_MS3_PIN,
  #endif
#endif

#define _E4_CS
#define _E4_MS1
#define _E4_MS2
#define _E4_MS3

#if E_NEEDED(4)
  #if PIN_EXISTS(E4_CS) && AXIS_HAS_SPI(E4)
    #undef _E4_CS
    #define _E4_CS E4_CS_PIN,
  #endif
  #if PIN_EXISTS(E4_MS1)
    #undef _E4_MS1
    #define _E4_MS1 E4_MS1_PIN,
  #endif
  #if PIN_EXISTS(E4_MS2)
    #undef _E4_MS2
    #define _E4_MS2 E4_MS2_PIN,
  #endif
  #if PIN_EXISTS(E4_MS3)
    #undef _E4_MS3
    #define _E4_MS3 E4_MS3_PIN,
  #endif
#endif

#define _E5_CS
#define _E5_MS1
#define _E5_MS2
#define _E5_MS3

#if E_NEEDED(5)
  #if PIN_EXISTS(E5_CS) && AXIS_HAS_SPI(E5)
    #undef _E5_CS
    #define _E5_CS E5_CS_PIN,
  #endif
  #if PIN_EXISTS(E5_MS1)
    #undef _E5_MS1
    #define _E5_MS1 E5_MS1_PIN,
  #endif
  #if PIN_EXISTS(E5_MS2)
    #undef _E5_MS2
    #define _E5_MS2 E5_MS2_PIN,
  #endif
  #if PIN_EXISTS(E5_MS3)
    #undef _E5_MS3
    #define _E5_MS3 E5_MS3_PIN,
  #endif
#endif

#define _E6_CS
#define _E6_MS1
#define _E6_MS2
#define _E6_MS3

#if E_NEEDED(6)
  #if PIN_EXISTS(E6_CS) && AXIS_HAS_SPI(E6)
    #undef _E6_CS
    #define _E6_CS E6_CS_PIN,
  #endif
  #if PIN_EXISTS(E6_MS2)
    #undef _E6_MS2
    #define _E6_MS2 E6_MS2_PIN,
  #endif
  #if PIN_EXISTS(E6_MS3)
    #undef _E6_MS3
    #define _E6_MS3 E6_MS3_PIN,
  #endif
  #if PIN_EXISTS(E6_MS4)
    #undef _E6_MS4
    #define _E6_MS4 E6_MS4_PIN,
  #endif
#endif

#define _E7_CS
#define _E7_MS1
#define _E7_MS2
#define _E7_MS3

#if E_NEEDED(7)
  #if PIN_EXISTS(E7_CS) && AXIS_HAS_SPI(E7)
    #undef _E7_CS
    #define _E7_CS E7_CS_PIN,
  #endif
  #if PIN_EXISTS(E7_MS3)
    #undef _E7_MS3
    #define _E7_MS3 E7_MS3_PIN,
  #endif
  #if PIN_EXISTS(E7_MS4)
    #undef _E7_MS4
    #define _E7_MS4 E7_MS4_PIN,
  #endif
  #if PIN_EXISTS(E7_MS5)
    #undef _E7_MS5
    #define _E7_MS5 E7_MS5_PIN,
  #endif
#endif

//
// E Steppers
//

#define _E0_PINS
#define _E1_PINS
#define _E2_PINS
#define _E3_PINS
#define _E4_PINS
#define _E5_PINS
#define _E6_PINS
#define _E7_PINS

#if EXTRUDERS
  #undef _E0_PINS
  #define _E0_PINS E0_STEP_PIN, E0_DIR_PIN, E0_ENABLE_PIN, _E0_CS _E0_MS1 _E0_MS2 _E0_MS3
#endif

#if ENABLED(SWITCHING_EXTRUDER)
                      // Tools 0 and 1 use E0
  #if EXTRUDERS > 2   // Tools 2 and 3 use E1
    #undef _E1_PINS
    #define _E1_PINS E1_STEP_PIN, E1_DIR_PIN, E1_ENABLE_PIN, _E1_CS _E1_MS1 _E1_MS2 _E1_MS3
    #if EXTRUDERS > 4 // Tools 4 and 5 use E2
      #undef _E2_PINS
      #define _E2_PINS E2_STEP_PIN, E2_DIR_PIN, E2_ENABLE_PIN, _E2_CS _E2_MS1 _E2_MS2 _E2_MS3
    #endif
  #endif

#elif EITHER(HAS_MULTI_EXTRUDER, MIXING_EXTRUDER)

  #undef _E1_PINS
  #define _E1_PINS E1_STEP_PIN, E1_DIR_PIN, E1_ENABLE_PIN, _E1_CS _E1_MS1 _E1_MS2 _E1_MS3
  #if EXTRUDERS > 2 || (ENABLED(MIXING_EXTRUDER) && MIXING_STEPPERS > 2)
    #undef _E2_PINS
    #define _E2_PINS E2_STEP_PIN, E2_DIR_PIN, E2_ENABLE_PIN, _E2_CS _E2_MS1 _E2_MS2 _E2_MS3
    #if EXTRUDERS > 3 || (ENABLED(MIXING_EXTRUDER) && MIXING_STEPPERS > 3)
      #undef _E3_PINS
      #define _E3_PINS E3_STEP_PIN, E3_DIR_PIN, E3_ENABLE_PIN, _E3_CS _E3_MS1 _E3_MS2 _E3_MS3
      #if EXTRUDERS > 4 || (ENABLED(MIXING_EXTRUDER) && MIXING_STEPPERS > 4)
        #undef _E4_PINS
        #define _E4_PINS E4_STEP_PIN, E4_DIR_PIN, E4_ENABLE_PIN, _E4_CS _E4_MS1 _E4_MS2 _E4_MS3
        #if EXTRUDERS > 5 || (ENABLED(MIXING_EXTRUDER) && MIXING_STEPPERS > 5)
          #undef _E5_PINS
          #define _E5_PINS E5_STEP_PIN, E5_DIR_PIN, E5_ENABLE_PIN, _E5_CS _E5_MS1 _E5_MS2 _E5_MS3
          #if EXTRUDERS > 6 || (ENABLED(MIXING_EXTRUDER) && MIXING_STEPPERS > 6)
            #undef _E6_PINS
            #define _E6_PINS E6_STEP_PIN, E6_DIR_PIN, E6_ENABLE_PIN, _E6_CS _E6_MS1 _E6_MS2 _E6_MS3
            #if EXTRUDERS > 7 || (ENABLED(MIXING_EXTRUDER) && MIXING_STEPPERS > 7)
              #undef _E7_PINS
              #define _E7_PINS E7_STEP_PIN, E7_DIR_PIN, E7_ENABLE_PIN, _E7_CS _E7_MS1 _E7_MS2 _E7_MS3
            #endif // EXTRUDERS > 7 || MIXING_EXTRUDER > 7
          #endif // EXTRUDERS > 6 || MIXING_EXTRUDER > 6
        #endif // EXTRUDERS > 5 || MIXING_EXTRUDER > 5
      #endif // EXTRUDERS > 4 || MIXING_EXTRUDER > 4
    #endif // EXTRUDERS > 3 || MIXING_EXTRUDER > 3
  #endif // EXTRUDERS > 2 || MIXING_EXTRUDER > 2

#endif // HAS_MULTI_EXTRUDER || MIXING_EXTRUDER

//
// Heaters, Fans, Temp Sensors
//

#ifndef E0_AUTO_FAN_PIN
  #define E0_AUTO_FAN_PIN -1
#endif
#ifndef E1_AUTO_FAN_PIN
  #define E1_AUTO_FAN_PIN -1
#endif
#ifndef E2_AUTO_FAN_PIN
  #define E2_AUTO_FAN_PIN -1
#endif
#ifndef E3_AUTO_FAN_PIN
  #define E3_AUTO_FAN_PIN -1
#endif
#ifndef E4_AUTO_FAN_PIN
  #define E4_AUTO_FAN_PIN -1
#endif
#ifndef E5_AUTO_FAN_PIN
  #define E5_AUTO_FAN_PIN -1
#endif
#ifndef E6_AUTO_FAN_PIN
  #define E6_AUTO_FAN_PIN -1
#endif
#ifndef E7_AUTO_FAN_PIN
  #define E7_AUTO_FAN_PIN -1
#endif

#define _H0_PINS
#define _H1_PINS
#define _H2_PINS
#define _H3_PINS
#define _H4_PINS
#define _H5_PINS
#define _H6_PINS
#define _H7_PINS

#if HAS_HOTEND
  #undef _H0_PINS
  #define _H0_PINS HEATER_0_PIN, E0_AUTO_FAN_PIN, analogInputToDigitalPin(TEMP_0_PIN),
  #if HAS_MULTI_HOTEND
    #undef _H1_PINS
    #define _H1_PINS HEATER_1_PIN, E1_AUTO_FAN_PIN, analogInputToDigitalPin(TEMP_1_PIN),
    #if HOTENDS > 2
      #undef _H2_PINS
      #define _H2_PINS HEATER_2_PIN, E2_AUTO_FAN_PIN, analogInputToDigitalPin(TEMP_2_PIN),
      #if HOTENDS > 3
        #undef _H3_PINS
        #define _H3_PINS HEATER_3_PIN, E3_AUTO_FAN_PIN, analogInputToDigitalPin(TEMP_3_PIN),
        #if HOTENDS > 4
          #undef _H4_PINS
          #define _H4_PINS HEATER_4_PIN, E4_AUTO_FAN_PIN, analogInputToDigitalPin(TEMP_4_PIN),
          #if HOTENDS > 5
            #undef _H5_PINS
            #define _H5_PINS HEATER_5_PIN, E5_AUTO_FAN_PIN, analogInputToDigitalPin(TEMP_5_PIN),
            #if HOTENDS > 6
              #undef _H6_PINS
              #define _H6_PINS HEATER_6_PIN, E6_AUTO_FAN_PIN, analogInputToDigitalPin(TEMP_6_PIN),
              #if HOTENDS > 7
                #undef _H7_PINS
                #define _H7_PINS HEATER_7_PIN, E7_AUTO_FAN_PIN, analogInputToDigitalPin(TEMP_7_PIN),
              #endif // HOTENDS > 7
            #endif // HOTENDS > 6
          #endif // HOTENDS > 5
        #endif // HOTENDS > 4
      #endif // HOTENDS > 3
    #endif // HOTENDS > 2
  #endif // HAS_MULTI_HOTEND
#endif // HOTENDS

//
// Dual X, Dual Y, Multi-Z
// Chip Select and Digital Micro-stepping
//

#if EITHER(DUAL_X_CARRIAGE, X_DUAL_STEPPER_DRIVERS)
  #if PIN_EXISTS(X2_CS) && AXIS_HAS_SPI(X2)
    #define _X2_CS X2_CS_PIN,
  #else
    #define _X2_CS
  #endif
  #if PIN_EXISTS(X2_MS1)
    #define _X2_MS1 X2_MS1_PIN,
  #else
    #define _X2_MS1
  #endif
  #if PIN_EXISTS(X2_MS2)
    #define _X2_MS2 X2_MS2_PIN,
  #else
    #define _X2_MS2
  #endif
  #if PIN_EXISTS(X2_MS3)
    #define _X2_MS3 X2_MS3_PIN,
  #else
    #define _X2_MS3
  #endif
  #define _X2_PINS X2_STEP_PIN, X2_DIR_PIN, X2_ENABLE_PIN, _X2_CS _X2_MS1 _X2_MS2 _X2_MS3
#else
  #define _X2_PINS
#endif

#if ENABLED(Y_DUAL_STEPPER_DRIVERS)
  #if PIN_EXISTS(Y2_CS) && AXIS_HAS_SPI(Y2)
    #define _Y2_CS Y2_CS_PIN,
  #else
    #define _Y2_CS
  #endif
  #if PIN_EXISTS(Y2_MS1)
    #define _Y2_MS1 Y2_MS1_PIN,
  #else
    #define _Y2_MS1
  #endif
  #if PIN_EXISTS(Y2_MS2)
    #define _Y2_MS2 Y2_MS2_PIN,
  #else
    #define _Y2_MS2
  #endif
  #if PIN_EXISTS(Y2_MS3)
    #define _Y2_MS3 Y2_MS3_PIN,
  #else
    #define _Y2_MS3
  #endif
  #define _Y2_PINS Y2_STEP_PIN, Y2_DIR_PIN, Y2_ENABLE_PIN, _Y2_CS _Y2_MS1 _Y2_MS2 _Y2_MS3
#else
  #define _Y2_PINS
#endif

#if NUM_Z_STEPPER_DRIVERS >= 2
  #if PIN_EXISTS(Z2_CS) && AXIS_HAS_SPI(Z2)
    #define _Z2_CS Z2_CS_PIN,
  #else
    #define _Z2_CS
  #endif
  #if PIN_EXISTS(Z2_MS1)
    #define _Z2_MS1 Z2_MS1_PIN,
  #else
    #define _Z2_MS1
  #endif
  #if PIN_EXISTS(Z2_MS2)
    #define _Z2_MS2 Z2_MS2_PIN,
  #else
    #define _Z2_MS2
  #endif
  #if PIN_EXISTS(Z2_MS3)
    #define _Z2_MS3 Z2_MS3_PIN,
  #else
    #define _Z2_MS3
  #endif
  #define _Z2_PINS Z2_STEP_PIN, Z2_DIR_PIN, Z2_ENABLE_PIN, _Z2_CS _Z2_MS1 _Z2_MS2 _Z2_MS3
#else
  #define _Z2_PINS
#endif

#if NUM_Z_STEPPER_DRIVERS >= 3
  #if PIN_EXISTS(Z3_CS) && AXIS_HAS_SPI(Z3)
    #define _Z3_CS Z3_CS_PIN,
  #else
    #define _Z3_CS
  #endif
  #if PIN_EXISTS(Z3_MS1)
    #define _Z3_MS1 Z3_MS1_PIN,
  #else
    #define _Z3_MS1
  #endif
  #if PIN_EXISTS(Z3_MS2)
    #define _Z3_MS2 Z3_MS2_PIN,
  #else
    #define _Z3_MS2
  #endif
  #if PIN_EXISTS(Z3_MS3)
    #define _Z3_MS3 Z3_MS3_PIN,
  #else
    #define _Z3_MS3
  #endif
  #define _Z3_PINS Z3_STEP_PIN, Z3_DIR_PIN, Z3_ENABLE_PIN, _Z3_CS _Z3_MS1 _Z3_MS2 _Z3_MS3
#else
  #define _Z3_PINS
#endif

#if NUM_Z_STEPPER_DRIVERS >= 4
  #if PIN_EXISTS(Z4_CS) && AXIS_HAS_SPI(Z4)
    #define _Z4_CS Z4_CS_PIN,
  #else
    #define _Z4_CS
  #endif
  #if PIN_EXISTS(Z4_MS1)
    #define _Z4_MS1 Z4_MS1_PIN,
  #else
    #define _Z4_MS1
  #endif
  #if PIN_EXISTS(Z4_MS2)
    #define _Z4_MS2 Z4_MS2_PIN,
  #else
    #define _Z4_MS2
  #endif
  #if PIN_EXISTS(Z4_MS3)
    #define _Z4_MS3 Z4_MS3_PIN,
  #else
    #define _Z4_MS3
  #endif
  #define _Z4_PINS Z4_STEP_PIN, Z4_DIR_PIN, Z4_ENABLE_PIN, _Z4_CS _Z4_MS1 _Z4_MS2 _Z4_MS3
#else
  #define _Z4_PINS
#endif

//
// Generate the final Sensitive Pins array,
// keeping the array as small as possible.
//

#if PIN_EXISTS(PS_ON)
  #define _PS_ON PS_ON_PIN,
#else
  #define _PS_ON
#endif

#if HAS_BED_PROBE && PIN_EXISTS(Z_MIN_PROBE)
  #define _Z_PROBE Z_MIN_PROBE_PIN,
#else
  #define _Z_PROBE
#endif

<<<<<<< HEAD
#if HAS_BED_PROBE && PIN_EXISTS(Z_MIN_M167)
  #define _Z_M167 Z_MIN_M167_PIN,
#else
  #define _Z_M167
#endif

#if TEMP_SENSOR_BED && PIN_EXISTS(HEATER_BED)
  #define _HEATER_BED HEATER_BED_PIN,
#else
  #define _HEATER_BED
#endif

=======
>>>>>>> 02643167
#if PIN_EXISTS(FAN)
  #define _FAN0 FAN_PIN,
#else
  #define _FAN0
#endif
#if PIN_EXISTS(FAN1)
  #define _FAN1 FAN1_PIN,
#else
  #define _FAN1
#endif
#if PIN_EXISTS(FAN2)
  #define _FAN2 FAN2_PIN,
#else
  #define _FAN2
#endif
#if PIN_EXISTS(FAN3)
  #define _FAN3 FAN3_PIN,
#else
  #define _FAN3
#endif
#if PIN_EXISTS(FAN4)
  #define _FAN4 FAN4_PIN,
#else
  #define _FAN4
#endif
#if PIN_EXISTS(FAN5)
  #define _FAN5 FAN5_PIN,
#else
  #define _FAN5
#endif
#if PIN_EXISTS(FAN6)
  #define _FAN6 FAN6_PIN,
#else
  #define _FAN6
#endif
#if PIN_EXISTS(FAN7)
  #define _FAN7 FAN7_PIN,
#else
  #define _FAN7
#endif
#if PIN_EXISTS(CONTROLLER_FAN)
  #define _FANC CONTROLLER_FAN_PIN,
#else
  #define _FANC
#endif

#if TEMP_SENSOR_BED && PINS_EXIST(TEMP_BED, HEATER_BED)
  #define _BED_PINS HEATER_BED_PIN, analogInputToDigitalPin(TEMP_BED_PIN),
#else
  #define _BED_PINS
#endif

#if TEMP_SENSOR_CHAMBER && PIN_EXISTS(TEMP_CHAMBER)
  #define _CHAMBER_TEMP analogInputToDigitalPin(TEMP_CHAMBER_PIN),
#else
  #define _CHAMBER_TEMP
#endif
#if TEMP_SENSOR_CHAMBER && PINS_EXIST(TEMP_CHAMBER, HEATER_CHAMBER)
  #define _CHAMBER_HEATER HEATER_CHAMBER_PIN,
#else
  #define _CHAMBER_HEATER
#endif
#if TEMP_SENSOR_CHAMBER && PINS_EXIST(TEMP_CHAMBER, CHAMBER_AUTO_FAN)
  #define _CHAMBER_FAN CHAMBER_AUTO_FAN_PIN,
#else
  #define _CHAMBER_FAN
#endif

#if TEMP_SENSOR_COOLER && PIN_EXISTS(TEMP_COOLER)
  #define _COOLER_TEMP analogInputToDigitalPin(TEMP_COOLER_PIN),
#else
  #define _COOLER_TEMP
#endif

#if TEMP_SENSOR_COOLER && PIN_EXISTS(COOLER)
  #define _COOLER COOLER_PIN,
#else
  #define _COOLER
#endif

#if TEMP_SENSOR_COOLER && PINS_EXIST(TEMP_COOLER, COOLER_AUTO_FAN)
  #define _COOLER_FAN COOLER_AUTO_FAN_PIN,
#else
  #define _COOLER_FAN
#endif

#ifndef HAL_SENSITIVE_PINS
  #define HAL_SENSITIVE_PINS
#endif

#define SENSITIVE_PINS { \
  _X_PINS _Y_PINS _Z_PINS _X2_PINS _Y2_PINS _Z2_PINS _Z3_PINS _Z4_PINS _Z_PROBE _Z_M167 \
  _E0_PINS _E1_PINS _E2_PINS _E3_PINS _E4_PINS _E5_PINS _E6_PINS _E7_PINS \
  _H0_PINS _H1_PINS _H2_PINS _H3_PINS _H4_PINS _H5_PINS _H6_PINS _H7_PINS \
  _PS_ON _FAN0 _FAN1 _FAN2 _FAN3 _FAN4 _FAN5 _FAN6 _FAN7 _FANC \
  _BED_PINS _COOLER _CHAMBER_TEMP _CHAMBER_HEATER _CHAMBER_FAN HAL_SENSITIVE_PINS \
}<|MERGE_RESOLUTION|>--- conflicted
+++ resolved
@@ -623,21 +623,12 @@
   #define _Z_PROBE
 #endif
 
-<<<<<<< HEAD
 #if HAS_BED_PROBE && PIN_EXISTS(Z_MIN_M167)
   #define _Z_M167 Z_MIN_M167_PIN,
 #else
   #define _Z_M167
 #endif
 
-#if TEMP_SENSOR_BED && PIN_EXISTS(HEATER_BED)
-  #define _HEATER_BED HEATER_BED_PIN,
-#else
-  #define _HEATER_BED
-#endif
-
-=======
->>>>>>> 02643167
 #if PIN_EXISTS(FAN)
   #define _FAN0 FAN_PIN,
 #else
