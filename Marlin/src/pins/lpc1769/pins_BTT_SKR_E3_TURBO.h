/**
 * Marlin 3D Printer Firmware
 * Copyright (c) 2020 MarlinFirmware [https://github.com/MarlinFirmware/Marlin]
 *
 * Based on Sprinter and grbl.
 * Copyright (c) 2011 Camiel Gubbels / Erik van der Zalm
 *
 * This program is free software: you can redistribute it and/or modify
 * it under the terms of the GNU General Public License as published by
 * the Free Software Foundation, either version 3 of the License, or
 * (at your option) any later version.
 *
 * This program is distributed in the hope that it will be useful,
 * but WITHOUT ANY WARRANTY; without even the implied warranty of
 * MERCHANTABILITY or FITNESS FOR A PARTICULAR PURPOSE.  See the
 * GNU General Public License for more details.
 *
 * You should have received a copy of the GNU General Public License
 * along with this program.  If not, see <https://www.gnu.org/licenses/>.
 *
 */
#pragma once

#include "env_validate.h"

#ifndef BOARD_INFO_NAME
  #define BOARD_INFO_NAME "BTT SKR E3 Turbo"
#endif

// Onboard I2C EEPROM
#define I2C_EEPROM
#define MARLIN_EEPROM_SIZE                0x1000  // 4KB (AT24C32)

//
// Servos
//
#define SERVO0_PIN                         P1_23

//
// TMC StallGuard DIAG pins
//
#define X_DIAG_PIN                         P1_29  // X-STOP
#define Y_DIAG_PIN                         P1_28  // Y-STOP
#define Z_DIAG_PIN                         P1_27  // Z-STOP
#define E0_DIAG_PIN                        P1_26  // E0DET
#define E1_DIAG_PIN                        P1_25  // E1DET

//
// Limit Switches
#define X_STOP_PIN                    X_DIAG_PIN
#define Y_STOP_PIN                    Y_DIAG_PIN
#define Z_STOP_PIN                    Z_DIAG_PIN

//
// Z Probe
//
#ifndef Z_MIN_PROBE_PIN
  #define Z_MIN_PROBE_PIN                  P1_22
#endif

//
// Filament Runout Sensor
//
#define FIL_RUNOUT_PIN                     P1_26  // E0DET
#define FIL_RUNOUT2_PIN                    P1_25  // E1DET

//
// Power Supply Control
//
#ifndef PS_ON_PIN
  #define PS_ON_PIN                        P1_21
#endif

// LED driving pin
#ifndef NEOPIXEL_PIN
  #define NEOPIXEL_PIN                     P1_24
#endif

//
// Power Loss Detection
//
#ifndef POWER_LOSS_PIN
  #define POWER_LOSS_PIN                   P1_20  // PWRDET
#endif

//
// Steppers
//
#define X_STEP_PIN                         P1_04
#define X_DIR_PIN                          P1_08
#define X_ENABLE_PIN                       P1_00
#ifndef X_CS_PIN
  #define X_CS_PIN                         P1_01
#endif

#define Y_STEP_PIN                         P1_14
#define Y_DIR_PIN                          P1_15
#define Y_ENABLE_PIN                       P1_09
#ifndef Y_CS_PIN
  #define Y_CS_PIN                         P1_10
#endif

#define Z_STEP_PIN                         P4_29
#define Z_DIR_PIN                          P4_28
#define Z_ENABLE_PIN                       P1_16
#ifndef Z_CS_PIN
  #define Z_CS_PIN                         P1_17
#endif

#define E0_STEP_PIN                        P2_06
#define E0_DIR_PIN                         P2_07
#define E0_ENABLE_PIN                      P0_04
#ifndef E0_CS_PIN
  #define E0_CS_PIN                        P0_05
#endif

#define E1_STEP_PIN                        P2_11
#define E1_DIR_PIN                         P2_12
#define E1_ENABLE_PIN                      P0_21
#ifndef E1_CS_PIN
  #define E1_CS_PIN                        P0_22
#endif

#if HAS_TMC_UART
  /**
   * TMC2208/TMC2209 stepper drivers
   *
   * Hardware serial communication ports.
   * If undefined software serial is used according to the pins below
   */

  //
  // Software serial
  //
  #define X_SERIAL_TX_PIN                  P1_01
  #define X_SERIAL_RX_PIN                  P1_01

  #define Y_SERIAL_TX_PIN                  P1_10
  #define Y_SERIAL_RX_PIN                  P1_10

  #define Z_SERIAL_TX_PIN                  P1_17
  #define Z_SERIAL_RX_PIN                  P1_17

  #define E0_SERIAL_TX_PIN                 P0_05
  #define E0_SERIAL_RX_PIN                 P0_05

  #define E1_SERIAL_TX_PIN                 P0_22
  #define E1_SERIAL_RX_PIN                 P0_22

  // Reduce baud rate to improve software serial reliability
  #define TMC_BAUD_RATE                    19200
#endif

//
// TMC Low Power Standby pins
//
#define X_STDBY_PIN                        P3_26
#define Y_STDBY_PIN                        P3_25
#define Z_STDBY_PIN                        P1_18
#define E0_STDBY_PIN                       P1_19
#define E1_STDBY_PIN                       P2_13

//
// Temperature Sensors
//
#define TEMP_0_PIN                         P0_24
#define TEMP_1_PIN                         P0_23
//#define TEMP_2_PIN                       P1_30  // Onboard thermistor
#define TEMP_BED_PIN                       P0_25

//
// Heaters / Fans
//
#define HEATER_0_PIN                       P2_03  // EXTRUDER 0
#define HEATER_1_PIN                       P2_04  // EXTRUDER 1
#define HEATER_BED_PIN                     P2_05  // BED
#define FAN_PIN                            P2_01
#define FAN1_PIN                           P2_02

#ifndef CONTROLLER_FAN_PIN
  #define CONTROLLER_FAN_PIN            FAN1_PIN
#endif

/**
 *                  _____
 *              5V | 1 2 | GND
 *  (LCD_EN) P0_18 | 3 4 | P0_17 (LCD_RS)
 *  (LCD_D4) P0_15 | 5 6   P0_20 (BTN_EN2)
 *           RESET | 7 8 | P0_19 (BTN_EN1)
 * (BTN_ENC) P0_16 | 9 10| P2_08 (BEEPER)
 *                  -----
 *                   EXP
 */

#define EXP1_03_PIN                        P0_18
#define EXP1_04_PIN                        P0_17
#define EXP1_05_PIN                        P0_15
#define EXP1_06_PIN                        P0_20
#define EXP1_07_PIN                        -1
#define EXP1_08_PIN                        P0_19
#define EXP1_09_PIN                        P0_16
#define EXP1_10_PIN                        P2_08

<<<<<<< HEAD
#if HAS_WIRED_LCD
=======
#if ENABLED(DWIN_CREALITY_LCD)
  #error "DWIN_CREALITY_LCD requires a custom cable with TX = P0_15, RX = P0_16. Comment out this line to continue."

  #define BEEPER_PIN                 EXP1_10_PIN
  #define BTN_EN1                    EXP1_03_PIN
  #define BTN_EN2                    EXP1_04_PIN
  #define BTN_ENC                    EXP1_06_PIN

#elif HAS_WIRED_LCD
>>>>>>> e7e1c514

  #if ENABLED(CR10_STOCKDISPLAY)

    #define BEEPER_PIN               EXP1_10_PIN

    #define BTN_EN1                  EXP1_08_PIN
    #define BTN_EN2                  EXP1_06_PIN
    #define BTN_ENC                  EXP1_09_PIN

    #define LCD_PINS_RS              EXP1_04_PIN
    #define LCD_PINS_ENABLE          EXP1_03_PIN
    #define LCD_PINS_D4              EXP1_05_PIN

  #elif ENABLED(ZONESTAR_LCD)                     // ANET A8 LCD Controller - Must convert to 3.3V - CONNECTING TO 5V WILL DAMAGE THE BOARD!

    #error "CAUTION! ZONESTAR_LCD requires wiring modifications. See 'pins_BTT_SKR_E3_TURBO.h' for details. Comment out this line to continue."

    #define LCD_PINS_RS              EXP1_05_PIN
    #define LCD_PINS_ENABLE          EXP1_09_PIN
    #define LCD_PINS_D4              EXP1_04_PIN
    #define LCD_PINS_D5              EXP1_06_PIN
    #define LCD_PINS_D6              EXP1_08_PIN
    #define LCD_PINS_D7              EXP1_10_PIN
    #define ADC_KEYPAD_PIN                 P1_23  // Repurpose servo pin for ADC - CONNECTING TO 5V WILL DAMAGE THE BOARD!

  #elif EITHER(MKS_MINI_12864, ENDER2_STOCKDISPLAY)

    #define BTN_EN1                  EXP1_08_PIN
    #define BTN_EN2                  EXP1_06_PIN
    #define BTN_ENC                  EXP1_09_PIN

    #define DOGLCD_CS                EXP1_04_PIN
    #define DOGLCD_A0                EXP1_05_PIN
    #define DOGLCD_SCK               EXP1_10_PIN
    #define DOGLCD_MOSI              EXP1_03_PIN
    #define FORCE_SOFT_SPI
    #define LCD_BACKLIGHT_PIN              -1

  #else

    #error "Only ZONESTAR_LCD, MKS_MINI_12864, ENDER2_STOCKDISPLAY, and CR10_STOCKDISPLAY are currently supported on the BTT_SKR_E3_TURBO."

  #endif

#endif // HAS_WIRED_LCD

//
// SD Support
//
#ifndef SDCARD_CONNECTION
  #define SDCARD_CONNECTION              ONBOARD
#endif

#if SD_CONNECTION_IS(ONBOARD)
  #define SD_DETECT_PIN                    P2_00
  #define SD_SCK_PIN                       P0_07
  #define SD_MISO_PIN                      P0_08
  #define SD_MOSI_PIN                      P0_09
  #define SD_SS_PIN                        P0_06
#elif SD_CONNECTION_IS(CUSTOM_CABLE)
  #error "SD CUSTOM_CABLE is not compatible with SKR E3 Turbo."
#endif

#define ON_BOARD_SPI_DEVICE                    1  // SPI1<|MERGE_RESOLUTION|>--- conflicted
+++ resolved
@@ -201,9 +201,6 @@
 #define EXP1_09_PIN                        P0_16
 #define EXP1_10_PIN                        P2_08
 
-<<<<<<< HEAD
-#if HAS_WIRED_LCD
-=======
 #if ENABLED(DWIN_CREALITY_LCD)
   #error "DWIN_CREALITY_LCD requires a custom cable with TX = P0_15, RX = P0_16. Comment out this line to continue."
 
@@ -213,7 +210,6 @@
   #define BTN_ENC                    EXP1_06_PIN
 
 #elif HAS_WIRED_LCD
->>>>>>> e7e1c514
 
   #if ENABLED(CR10_STOCKDISPLAY)
 
