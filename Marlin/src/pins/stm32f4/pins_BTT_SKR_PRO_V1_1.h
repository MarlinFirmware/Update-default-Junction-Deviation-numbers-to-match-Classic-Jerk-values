/**
 * Marlin 3D Printer Firmware
 * Copyright (c) 2020 MarlinFirmware [https://github.com/MarlinFirmware/Marlin]
 *
 * Based on Sprinter and grbl.
 * Copyright (c) 2011 Camiel Gubbels / Erik van der Zalm
 *
 * This program is free software: you can redistribute it and/or modify
 * it under the terms of the GNU General Public License as published by
 * the Free Software Foundation, either version 3 of the License, or
 * (at your option) any later version.
 *
 * This program is distributed in the hope that it will be useful,
 * but WITHOUT ANY WARRANTY; without even the implied warranty of
 * MERCHANTABILITY or FITNESS FOR A PARTICULAR PURPOSE.  See the
 * GNU General Public License for more details.
 *
 * You should have received a copy of the GNU General Public License
 * along with this program.  If not, see <https://www.gnu.org/licenses/>.
 *
 */
#pragma once

#if HOTENDS > 3 || E_STEPPERS > 3
  #error "BIGTREE SKR Pro V1.1 supports up to 3 hotends / E-steppers."
#endif

#define BOARD_INFO_NAME "BTT SKR Pro V1.1"

<<<<<<< HEAD
extern int home5x;
// Use one of these or SDCard-based Emulation will be used
#if NO_EEPROM_SELECTED
  //#define SRAM_EEPROM_EMULATION                 // Use BackSRAM-based EEPROM emulation
  #define FLASH_EEPROM_EMULATION                  // Use Flash-based EEPROM emulation
#endif

#if ENABLED(FLASH_EEPROM_EMULATION)
  // Decrease delays and flash wear by spreading writes across the
  // 128 kB sector allocated for EEPROM emulation.
  #define FLASH_EEPROM_LEVELING
#endif

//
// Servos
//
#define SERVO0_PIN                          PA1

//
// Trinamic Stallguard pins
//
#define X_DIAG_PIN                          PB10  // X-
#define Y_DIAG_PIN                          PE12  // Y-
#define Z_DIAG_PIN                          PG8   // Z-
#define E0_DIAG_PIN                         PE15  // E0
#define E1_DIAG_PIN                         PE10  // E1
#define E2_DIAG_PIN                         PG5   // E2

//
// Limit Switches
//
#ifdef X_STALL_SENSITIVITY
  #define X_STOP_PIN                  X_DIAG_PIN
  #if X_HOME_DIR < 0
    #define X_MAX_PIN                       PE15  // E0
  #else
    #define X_MIN_PIN                       PE15  // E0
  #endif
#else
  #define X_MIN_PIN                         PB10  // X-
  #if ENABLED(CNC_5X)
    #define E_MIN_PIN                       PE15  // E0
  #else
    #define X_MAX_PIN                       PE15
  #endif
#endif

#ifdef Y_STALL_SENSITIVITY
  #define Y_STOP_PIN                  Y_DIAG_PIN
  #if Y_HOME_DIR < 0
    #define Y_MAX_PIN                       PE10  // E1
  #else
    #define Y_MIN_PIN                       PE10  // E1
  #endif
#else
  #define Y_MIN_PIN                         PE12  // Y-
  #if ENABLED(CNC_5X)
    #define Z_MIN_M167_PIN                  PE10  // E1
    #define E_MAX_PIN                       PE6
  #else
    #define Y_MAX_PIN                       PE10
  #endif
#endif

#ifdef Z_STALL_SENSITIVITY
  #define Z_STOP_PIN                  Z_DIAG_PIN
  #if Z_HOME_DIR < 0
    #define Z_MAX_PIN                       PG5   // E2
  #else
    #define Z_MIN_PIN                       PG5   // E2
  #endif
#else
  #define Z_MIN_PIN                         PG8   // Z-
  #define Z_MAX_PIN                         PG5   // E2
#endif

//
// Z Probe must be this pin
//
#ifndef Z_MIN_PROBE_PIN
  #define Z_MIN_PROBE_PIN                   PA2
#endif

//
// Steppers
//
#define X_STEP_PIN                          PE9
#define X_DIR_PIN                           PF1
#define X_ENABLE_PIN                        PF2
#ifndef X_CS_PIN
  #define X_CS_PIN                          PA15
#endif

#define Y_STEP_PIN                          PE11
#define Y_DIR_PIN                           PE8
#define Y_ENABLE_PIN                        PD7
 #ifndef Y_CS_PIN
  #define Y_CS_PIN                          PB8
#endif

#define Z_STEP_PIN                          PE13
#define Z_DIR_PIN                           PC2
#define Z_ENABLE_PIN                        PC0
#ifndef Z_CS_PIN
  #define Z_CS_PIN                          PB9
#endif

#define E0_STEP_PIN                         PE14
#if ENABLED(CNC_5X)
  #define E0_DIR_PIN                        PD14  // Heater1 PIN for Workaround
  #define EA_DIR_PIN                        PA0   // PIN for direct direction change on M168
#else
  #define E0_DIR_PIN                        PA0
#endif
#define E0_ENABLE_PIN                       PC3
#ifndef E0_CS_PIN
  #define E0_CS_PIN                         PB3
#endif

#define E1_STEP_PIN                         PD15
#if ENABLED(CNC_5X)
  #define E1_DIR_PIN                        PB0   // Heater2 PIN for Workaround
  #define EB_DIR_PIN                        PE7   // PIN for direct direction change on M168
#else
  #define E1_DIR_PIN                        PE7
#endif
#define E1_ENABLE_PIN                       PA3
#ifndef E1_CS_PIN
  #define E1_CS_PIN                         PG15
#endif

#define E2_STEP_PIN                         PD13
#define E2_DIR_PIN                          PG9
#define E2_ENABLE_PIN                       PF0
#ifndef E2_CS_PIN
  #define E2_CS_PIN                         PG12
#endif

//
// Software SPI pins for TMC2130 stepper drivers
//
#if ENABLED(TMC_USE_SW_SPI)
  #ifndef TMC_SW_MOSI
    #define TMC_SW_MOSI                     PC12
  #endif
  #ifndef TMC_SW_MISO
    #define TMC_SW_MISO                     PC11
  #endif
  #ifndef TMC_SW_SCK
    #define TMC_SW_SCK                      PC10
  #endif
#endif

#if HAS_TMC_UART
  /**
   * TMC2208/TMC2209 stepper drivers
   *
   * Hardware serial communication ports.
   * If undefined software serial is used according to the pins below
   */
  //#define X_HARDWARE_SERIAL  Serial
  //#define X2_HARDWARE_SERIAL Serial1
  //#define Y_HARDWARE_SERIAL  Serial1
  //#define Y2_HARDWARE_SERIAL Serial1
  //#define Z_HARDWARE_SERIAL  Serial1
  //#define Z2_HARDWARE_SERIAL Serial1
  //#define E0_HARDWARE_SERIAL Serial1
  //#define E1_HARDWARE_SERIAL Serial1
  //#define E2_HARDWARE_SERIAL Serial1
  //#define E3_HARDWARE_SERIAL Serial1
  //#define E4_HARDWARE_SERIAL Serial1

  //
  // Software serial
  //
  #define X_SERIAL_TX_PIN                   PC13
  #define X_SERIAL_RX_PIN                   PC13

  #define Y_SERIAL_TX_PIN                   PE3
  #define Y_SERIAL_RX_PIN                   PE3

  #define Z_SERIAL_TX_PIN                   PE1
  #define Z_SERIAL_RX_PIN                   PE1

  #define E0_SERIAL_TX_PIN                  PD4
  #define E0_SERIAL_RX_PIN                  PD4

  #define E1_SERIAL_TX_PIN                  PD1
  #define E1_SERIAL_RX_PIN                  PD1

  #define E2_SERIAL_TX_PIN                  PD6
  #define E2_SERIAL_RX_PIN                  PD6

  // Reduce baud rate to improve software serial reliability
  #define TMC_BAUD_RATE 19200
#endif

//
// Temperature Sensors
//
#define TEMP_0_PIN                          PF4   // T1 <-> E0
#define TEMP_1_PIN                          PF5   // T2 <-> E1
#define TEMP_2_PIN                          PF6   // T3 <-> E2
#define TEMP_BED_PIN                        PF3   // T0 <-> Bed

//
// Heaters / Fans
//
#define HEATER_0_PIN                        PB1   // Heater0
#if DISABLED(CNC_5X)
#define HEATER_1_PIN                        PD14  // Heater1
#define HEATER_2_PIN                        PB0   // Heater2
#endif
#define HEATER_BED_PIN                      PD12  // Hotbed
#define FAN_PIN                             PC8   // Fan0
#define FAN1_PIN                            PE5   // Fan1
#if DISABLED(CNC_5X)
  #define FAN2_PIN                          PE6
#endif

#ifndef E0_AUTO_FAN_PIN
  #define E0_AUTO_FAN_PIN               FAN1_PIN
#endif

//
// Misc. Functions
//

#ifndef SDCARD_CONNECTION
  #define SDCARD_CONNECTION                  LCD
#endif

//
// Onboard SD card
// Must use soft SPI because Marlin's default hardware SPI is tied to LCD's EXP2
//
#if SD_CONNECTION_IS(ONBOARD)
  #define SOFTWARE_SPI                            // Use soft SPI for onboard SD
  #define SDSS                              PA4
  #define SCK_PIN                           PA5
  #define MISO_PIN                          PA6
  #define MOSI_PIN                          PB5
#endif

/**
 *               _____                                             _____
 *           NC | · · | GND                                    5V | · · | GND
 *        RESET | · · | PF12(SD_DETECT)             (LCD_D7)  PG7 | · · | PG6  (LCD_D6)
 *   (MOSI)PB15 | · · | PF11(BTN_EN2)               (LCD_D5)  PG3 | · · | PG2  (LCD_D4)
 *  (SD_SS)PB12 | · · | PG10(BTN_EN1)               (LCD_RS) PD10 | · · | PD11 (LCD_EN)
 *    (SCK)PB13 | · · | PB14(MISO)                 (BTN_ENC)  PA8 | · · | PG4  (BEEPER)
 *               ￣￣                                               ￣￣
 *               EXP2                                              EXP1
 */

//
// Have I2C external EEPROM  (AT24C256)
//
#define I2C_EXT_EEPROM

#if ENABLED(I2C_EXT_EEPROM)
  #define I2C_EEPROM
  #ifdef E2END
     #undef E2END
  #endif
  #define E2END 0x7FFF                            // EEPROM end address AT24C256 (32kB)
#endif

//
// M3/M4/M5 - Spindle/Laser Control
//
  #if HAS_CUTTER && !defined(SPINDLE_LASER_ENA_PIN)
    #define SPINDLE_LASER_ENA_PIN     TEMP_2_PIN  // Pullup or pulldown!
    #define SPINDLE_LASER_PWM_PIN     SERVO0_PIN  // Hardware PWM
    #define SPINDLE_DIR_PIN                 PA2
  #endif

//
// LCDs and Controllers
//
#if HAS_SPI_LCD
  #define BEEPER_PIN                        PG4
  #define BTN_ENC                           PA8
  #if SD_CONNECTION_IS(LCD)
    #define SDSS                            PB12  // Uses default hardware SPI for LCD's SD
  #endif

  #if ENABLED(CR10_STOCKDISPLAY)
    #define LCD_PINS_RS                     PG6

    #define BTN_EN1                         PD11
    #define BTN_EN2                         PG2

    #define LCD_PINS_ENABLE                 PG7
    #define LCD_PINS_D4                     PG3

    // CR10_Stock Display needs a different delay setting on SKR PRO v1.1, so undef it here.
    // It will be defined again at the #HAS_GRAPHICAL_LCD section below.
    #undef ST7920_DELAY_1
    #undef ST7920_DELAY_2
    #undef ST7920_DELAY_3

  #elif ENABLED(MKS_MINI_12864)
    #define DOGLCD_A0                       PG6
    #define DOGLCD_CS                       PG3

  #else

    #define LCD_PINS_RS                     PD10

    #define BTN_EN1                         PG10
    #define BTN_EN2                         PF11
    #define SD_DETECT_PIN                   PF12

    #define LCD_SDSS                        PB12

    #define LCD_PINS_ENABLE                 PD11
    #define LCD_PINS_D4                     PG2

    #if ENABLED(FYSETC_MINI_12864)
      #define DOGLCD_CS                     PD11
      #define DOGLCD_A0                     PD10
      //#define LCD_BACKLIGHT_PIN           -1
      #define LCD_RESET_PIN                 PG2   // Must be high or open for LCD to operate normally.
      #if EITHER(FYSETC_MINI_12864_1_2, FYSETC_MINI_12864_2_0)
        #ifndef RGB_LED_R_PIN
          #define RGB_LED_R_PIN             PG3
        #endif
        #ifndef RGB_LED_G_PIN
          #define RGB_LED_G_PIN             PG6
        #endif
        #ifndef RGB_LED_B_PIN
          #define RGB_LED_B_PIN             PG7
        #endif
      #elif ENABLED(FYSETC_MINI_12864_2_1)
        #define NEOPIXEL_PIN                PG3
      #endif
    #endif // !FYSETC_MINI_12864

    #if ENABLED(ULTIPANEL)
      #define LCD_PINS_D5                   PG3
      #define LCD_PINS_D6                   PG6
      #define LCD_PINS_D7                   PG7
    #endif

  #endif

  // Alter timing for graphical display
  #if HAS_GRAPHICAL_LCD
    #define BOARD_ST7920_DELAY_1 DELAY_NS(96)
    #define BOARD_ST7920_DELAY_2 DELAY_NS(48)
    #define BOARD_ST7920_DELAY_3 DELAY_NS(600)
  #endif

#endif // HAS_SPI_LCD

//
// WIFI
//

/**
 *          _____
 *      TX | 1 2 | GND      Enable PG1   // Must be high for module to run
 *  Enable | 3 4 | GPIO2    Reset  PG0   // active low, probably OK to leave floating
 *   Reset | 5 6 | GPIO0    GPIO2  PF15  // must be high (ESP3D software configures this with a pullup so OK to leave as floating)
 *     3.3V| 7 8 | RX       GPIO0  PF14  // Leave as unused (ESP3D software configures this with a pullup so OK to leave as floating)
 *           ￣￣
 *            W1
 */
#define ESP_WIFI_MODULE_COM 6                     // Must also set either SERIAL_PORT or SERIAL_PORT_2 to this
#define ESP_WIFI_MODULE_BAUDRATE        BAUDRATE  // Must use same BAUDRATE as SERIAL_PORT & SERIAL_PORT_2
#define ESP_WIFI_MODULE_RESET_PIN           PG0
#define ESP_WIFI_MODULE_ENABLE_PIN          PG1
#define ESP_WIFI_MODULE_GPIO0_PIN           PF14
#define ESP_WIFI_MODULE_GPIO2_PIN           PF15
=======
#include "pins_BTT_SKR_PRO_common.h"
>>>>>>> 02643167
<|MERGE_RESOLUTION|>--- conflicted
+++ resolved
@@ -27,382 +27,4 @@
 
 #define BOARD_INFO_NAME "BTT SKR Pro V1.1"
 
-<<<<<<< HEAD
-extern int home5x;
-// Use one of these or SDCard-based Emulation will be used
-#if NO_EEPROM_SELECTED
-  //#define SRAM_EEPROM_EMULATION                 // Use BackSRAM-based EEPROM emulation
-  #define FLASH_EEPROM_EMULATION                  // Use Flash-based EEPROM emulation
-#endif
-
-#if ENABLED(FLASH_EEPROM_EMULATION)
-  // Decrease delays and flash wear by spreading writes across the
-  // 128 kB sector allocated for EEPROM emulation.
-  #define FLASH_EEPROM_LEVELING
-#endif
-
-//
-// Servos
-//
-#define SERVO0_PIN                          PA1
-
-//
-// Trinamic Stallguard pins
-//
-#define X_DIAG_PIN                          PB10  // X-
-#define Y_DIAG_PIN                          PE12  // Y-
-#define Z_DIAG_PIN                          PG8   // Z-
-#define E0_DIAG_PIN                         PE15  // E0
-#define E1_DIAG_PIN                         PE10  // E1
-#define E2_DIAG_PIN                         PG5   // E2
-
-//
-// Limit Switches
-//
-#ifdef X_STALL_SENSITIVITY
-  #define X_STOP_PIN                  X_DIAG_PIN
-  #if X_HOME_DIR < 0
-    #define X_MAX_PIN                       PE15  // E0
-  #else
-    #define X_MIN_PIN                       PE15  // E0
-  #endif
-#else
-  #define X_MIN_PIN                         PB10  // X-
-  #if ENABLED(CNC_5X)
-    #define E_MIN_PIN                       PE15  // E0
-  #else
-    #define X_MAX_PIN                       PE15
-  #endif
-#endif
-
-#ifdef Y_STALL_SENSITIVITY
-  #define Y_STOP_PIN                  Y_DIAG_PIN
-  #if Y_HOME_DIR < 0
-    #define Y_MAX_PIN                       PE10  // E1
-  #else
-    #define Y_MIN_PIN                       PE10  // E1
-  #endif
-#else
-  #define Y_MIN_PIN                         PE12  // Y-
-  #if ENABLED(CNC_5X)
-    #define Z_MIN_M167_PIN                  PE10  // E1
-    #define E_MAX_PIN                       PE6
-  #else
-    #define Y_MAX_PIN                       PE10
-  #endif
-#endif
-
-#ifdef Z_STALL_SENSITIVITY
-  #define Z_STOP_PIN                  Z_DIAG_PIN
-  #if Z_HOME_DIR < 0
-    #define Z_MAX_PIN                       PG5   // E2
-  #else
-    #define Z_MIN_PIN                       PG5   // E2
-  #endif
-#else
-  #define Z_MIN_PIN                         PG8   // Z-
-  #define Z_MAX_PIN                         PG5   // E2
-#endif
-
-//
-// Z Probe must be this pin
-//
-#ifndef Z_MIN_PROBE_PIN
-  #define Z_MIN_PROBE_PIN                   PA2
-#endif
-
-//
-// Steppers
-//
-#define X_STEP_PIN                          PE9
-#define X_DIR_PIN                           PF1
-#define X_ENABLE_PIN                        PF2
-#ifndef X_CS_PIN
-  #define X_CS_PIN                          PA15
-#endif
-
-#define Y_STEP_PIN                          PE11
-#define Y_DIR_PIN                           PE8
-#define Y_ENABLE_PIN                        PD7
- #ifndef Y_CS_PIN
-  #define Y_CS_PIN                          PB8
-#endif
-
-#define Z_STEP_PIN                          PE13
-#define Z_DIR_PIN                           PC2
-#define Z_ENABLE_PIN                        PC0
-#ifndef Z_CS_PIN
-  #define Z_CS_PIN                          PB9
-#endif
-
-#define E0_STEP_PIN                         PE14
-#if ENABLED(CNC_5X)
-  #define E0_DIR_PIN                        PD14  // Heater1 PIN for Workaround
-  #define EA_DIR_PIN                        PA0   // PIN for direct direction change on M168
-#else
-  #define E0_DIR_PIN                        PA0
-#endif
-#define E0_ENABLE_PIN                       PC3
-#ifndef E0_CS_PIN
-  #define E0_CS_PIN                         PB3
-#endif
-
-#define E1_STEP_PIN                         PD15
-#if ENABLED(CNC_5X)
-  #define E1_DIR_PIN                        PB0   // Heater2 PIN for Workaround
-  #define EB_DIR_PIN                        PE7   // PIN for direct direction change on M168
-#else
-  #define E1_DIR_PIN                        PE7
-#endif
-#define E1_ENABLE_PIN                       PA3
-#ifndef E1_CS_PIN
-  #define E1_CS_PIN                         PG15
-#endif
-
-#define E2_STEP_PIN                         PD13
-#define E2_DIR_PIN                          PG9
-#define E2_ENABLE_PIN                       PF0
-#ifndef E2_CS_PIN
-  #define E2_CS_PIN                         PG12
-#endif
-
-//
-// Software SPI pins for TMC2130 stepper drivers
-//
-#if ENABLED(TMC_USE_SW_SPI)
-  #ifndef TMC_SW_MOSI
-    #define TMC_SW_MOSI                     PC12
-  #endif
-  #ifndef TMC_SW_MISO
-    #define TMC_SW_MISO                     PC11
-  #endif
-  #ifndef TMC_SW_SCK
-    #define TMC_SW_SCK                      PC10
-  #endif
-#endif
-
-#if HAS_TMC_UART
-  /**
-   * TMC2208/TMC2209 stepper drivers
-   *
-   * Hardware serial communication ports.
-   * If undefined software serial is used according to the pins below
-   */
-  //#define X_HARDWARE_SERIAL  Serial
-  //#define X2_HARDWARE_SERIAL Serial1
-  //#define Y_HARDWARE_SERIAL  Serial1
-  //#define Y2_HARDWARE_SERIAL Serial1
-  //#define Z_HARDWARE_SERIAL  Serial1
-  //#define Z2_HARDWARE_SERIAL Serial1
-  //#define E0_HARDWARE_SERIAL Serial1
-  //#define E1_HARDWARE_SERIAL Serial1
-  //#define E2_HARDWARE_SERIAL Serial1
-  //#define E3_HARDWARE_SERIAL Serial1
-  //#define E4_HARDWARE_SERIAL Serial1
-
-  //
-  // Software serial
-  //
-  #define X_SERIAL_TX_PIN                   PC13
-  #define X_SERIAL_RX_PIN                   PC13
-
-  #define Y_SERIAL_TX_PIN                   PE3
-  #define Y_SERIAL_RX_PIN                   PE3
-
-  #define Z_SERIAL_TX_PIN                   PE1
-  #define Z_SERIAL_RX_PIN                   PE1
-
-  #define E0_SERIAL_TX_PIN                  PD4
-  #define E0_SERIAL_RX_PIN                  PD4
-
-  #define E1_SERIAL_TX_PIN                  PD1
-  #define E1_SERIAL_RX_PIN                  PD1
-
-  #define E2_SERIAL_TX_PIN                  PD6
-  #define E2_SERIAL_RX_PIN                  PD6
-
-  // Reduce baud rate to improve software serial reliability
-  #define TMC_BAUD_RATE 19200
-#endif
-
-//
-// Temperature Sensors
-//
-#define TEMP_0_PIN                          PF4   // T1 <-> E0
-#define TEMP_1_PIN                          PF5   // T2 <-> E1
-#define TEMP_2_PIN                          PF6   // T3 <-> E2
-#define TEMP_BED_PIN                        PF3   // T0 <-> Bed
-
-//
-// Heaters / Fans
-//
-#define HEATER_0_PIN                        PB1   // Heater0
-#if DISABLED(CNC_5X)
-#define HEATER_1_PIN                        PD14  // Heater1
-#define HEATER_2_PIN                        PB0   // Heater2
-#endif
-#define HEATER_BED_PIN                      PD12  // Hotbed
-#define FAN_PIN                             PC8   // Fan0
-#define FAN1_PIN                            PE5   // Fan1
-#if DISABLED(CNC_5X)
-  #define FAN2_PIN                          PE6
-#endif
-
-#ifndef E0_AUTO_FAN_PIN
-  #define E0_AUTO_FAN_PIN               FAN1_PIN
-#endif
-
-//
-// Misc. Functions
-//
-
-#ifndef SDCARD_CONNECTION
-  #define SDCARD_CONNECTION                  LCD
-#endif
-
-//
-// Onboard SD card
-// Must use soft SPI because Marlin's default hardware SPI is tied to LCD's EXP2
-//
-#if SD_CONNECTION_IS(ONBOARD)
-  #define SOFTWARE_SPI                            // Use soft SPI for onboard SD
-  #define SDSS                              PA4
-  #define SCK_PIN                           PA5
-  #define MISO_PIN                          PA6
-  #define MOSI_PIN                          PB5
-#endif
-
-/**
- *               _____                                             _____
- *           NC | · · | GND                                    5V | · · | GND
- *        RESET | · · | PF12(SD_DETECT)             (LCD_D7)  PG7 | · · | PG6  (LCD_D6)
- *   (MOSI)PB15 | · · | PF11(BTN_EN2)               (LCD_D5)  PG3 | · · | PG2  (LCD_D4)
- *  (SD_SS)PB12 | · · | PG10(BTN_EN1)               (LCD_RS) PD10 | · · | PD11 (LCD_EN)
- *    (SCK)PB13 | · · | PB14(MISO)                 (BTN_ENC)  PA8 | · · | PG4  (BEEPER)
- *               ￣￣                                               ￣￣
- *               EXP2                                              EXP1
- */
-
-//
-// Have I2C external EEPROM  (AT24C256)
-//
-#define I2C_EXT_EEPROM
-
-#if ENABLED(I2C_EXT_EEPROM)
-  #define I2C_EEPROM
-  #ifdef E2END
-     #undef E2END
-  #endif
-  #define E2END 0x7FFF                            // EEPROM end address AT24C256 (32kB)
-#endif
-
-//
-// M3/M4/M5 - Spindle/Laser Control
-//
-  #if HAS_CUTTER && !defined(SPINDLE_LASER_ENA_PIN)
-    #define SPINDLE_LASER_ENA_PIN     TEMP_2_PIN  // Pullup or pulldown!
-    #define SPINDLE_LASER_PWM_PIN     SERVO0_PIN  // Hardware PWM
-    #define SPINDLE_DIR_PIN                 PA2
-  #endif
-
-//
-// LCDs and Controllers
-//
-#if HAS_SPI_LCD
-  #define BEEPER_PIN                        PG4
-  #define BTN_ENC                           PA8
-  #if SD_CONNECTION_IS(LCD)
-    #define SDSS                            PB12  // Uses default hardware SPI for LCD's SD
-  #endif
-
-  #if ENABLED(CR10_STOCKDISPLAY)
-    #define LCD_PINS_RS                     PG6
-
-    #define BTN_EN1                         PD11
-    #define BTN_EN2                         PG2
-
-    #define LCD_PINS_ENABLE                 PG7
-    #define LCD_PINS_D4                     PG3
-
-    // CR10_Stock Display needs a different delay setting on SKR PRO v1.1, so undef it here.
-    // It will be defined again at the #HAS_GRAPHICAL_LCD section below.
-    #undef ST7920_DELAY_1
-    #undef ST7920_DELAY_2
-    #undef ST7920_DELAY_3
-
-  #elif ENABLED(MKS_MINI_12864)
-    #define DOGLCD_A0                       PG6
-    #define DOGLCD_CS                       PG3
-
-  #else
-
-    #define LCD_PINS_RS                     PD10
-
-    #define BTN_EN1                         PG10
-    #define BTN_EN2                         PF11
-    #define SD_DETECT_PIN                   PF12
-
-    #define LCD_SDSS                        PB12
-
-    #define LCD_PINS_ENABLE                 PD11
-    #define LCD_PINS_D4                     PG2
-
-    #if ENABLED(FYSETC_MINI_12864)
-      #define DOGLCD_CS                     PD11
-      #define DOGLCD_A0                     PD10
-      //#define LCD_BACKLIGHT_PIN           -1
-      #define LCD_RESET_PIN                 PG2   // Must be high or open for LCD to operate normally.
-      #if EITHER(FYSETC_MINI_12864_1_2, FYSETC_MINI_12864_2_0)
-        #ifndef RGB_LED_R_PIN
-          #define RGB_LED_R_PIN             PG3
-        #endif
-        #ifndef RGB_LED_G_PIN
-          #define RGB_LED_G_PIN             PG6
-        #endif
-        #ifndef RGB_LED_B_PIN
-          #define RGB_LED_B_PIN             PG7
-        #endif
-      #elif ENABLED(FYSETC_MINI_12864_2_1)
-        #define NEOPIXEL_PIN                PG3
-      #endif
-    #endif // !FYSETC_MINI_12864
-
-    #if ENABLED(ULTIPANEL)
-      #define LCD_PINS_D5                   PG3
-      #define LCD_PINS_D6                   PG6
-      #define LCD_PINS_D7                   PG7
-    #endif
-
-  #endif
-
-  // Alter timing for graphical display
-  #if HAS_GRAPHICAL_LCD
-    #define BOARD_ST7920_DELAY_1 DELAY_NS(96)
-    #define BOARD_ST7920_DELAY_2 DELAY_NS(48)
-    #define BOARD_ST7920_DELAY_3 DELAY_NS(600)
-  #endif
-
-#endif // HAS_SPI_LCD
-
-//
-// WIFI
-//
-
-/**
- *          _____
- *      TX | 1 2 | GND      Enable PG1   // Must be high for module to run
- *  Enable | 3 4 | GPIO2    Reset  PG0   // active low, probably OK to leave floating
- *   Reset | 5 6 | GPIO0    GPIO2  PF15  // must be high (ESP3D software configures this with a pullup so OK to leave as floating)
- *     3.3V| 7 8 | RX       GPIO0  PF14  // Leave as unused (ESP3D software configures this with a pullup so OK to leave as floating)
- *           ￣￣
- *            W1
- */
-#define ESP_WIFI_MODULE_COM 6                     // Must also set either SERIAL_PORT or SERIAL_PORT_2 to this
-#define ESP_WIFI_MODULE_BAUDRATE        BAUDRATE  // Must use same BAUDRATE as SERIAL_PORT & SERIAL_PORT_2
-#define ESP_WIFI_MODULE_RESET_PIN           PG0
-#define ESP_WIFI_MODULE_ENABLE_PIN          PG1
-#define ESP_WIFI_MODULE_GPIO0_PIN           PF14
-#define ESP_WIFI_MODULE_GPIO2_PIN           PF15
-=======
-#include "pins_BTT_SKR_PRO_common.h"
->>>>>>> 02643167
+#include "pins_BTT_SKR_PRO_common.h"