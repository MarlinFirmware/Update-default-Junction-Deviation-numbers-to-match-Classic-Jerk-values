--- conflicted
+++ resolved
@@ -199,10 +199,6 @@
 //#define SUICIDE_PIN                       PB2   // Enable MKSPWC support
 //#define KILL_PIN                          PA2   // Enable MKSPWC support
 //#define KILL_PIN_INVERTING                true  // Enable MKSPWC support
-<<<<<<< HEAD
-#define SERVO0_PIN                          PA8   // Enable BLTOUCH
-=======
->>>>>>> d6a56b88
 //#define LED_PIN                           PB2
 
 #ifndef SDCARD_CONNECTION
