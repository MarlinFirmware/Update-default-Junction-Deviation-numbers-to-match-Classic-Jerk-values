--- conflicted
+++ resolved
@@ -235,24 +235,12 @@
 #if HAS_FSMC_TFT
   //#define TFT_DRIVER             LERDGE_ST7796
 
-<<<<<<< HEAD
-#if HAS_FSMC_TFT
-  //#define TFT_DRIVER             LERDGE_ST7796
-
   #define TFT_RESET_PIN                     PD6
   #define TFT_BACKLIGHT_PIN                 PD3
 
   #define TFT_CS_PIN                        PD7
   #define TFT_RS_PIN                        PD11
 
-=======
-  #define TFT_RESET_PIN                     PD6
-  #define TFT_BACKLIGHT_PIN                 PD3
-
-  #define TFT_CS_PIN                        PD7
-  #define TFT_RS_PIN                        PD11
-
->>>>>>> 52718f33
   #define TOUCH_CS_PIN                      PG15
   #define TOUCH_SCK_PIN                     PB3
   #define TOUCH_MOSI_PIN                    PB5
