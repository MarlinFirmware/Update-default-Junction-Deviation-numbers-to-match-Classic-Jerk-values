/**
 * Marlin 3D Printer Firmware
 * Copyright (c) 2020 MarlinFirmware [https://github.com/MarlinFirmware/Marlin]
 *
 * Based on Sprinter and grbl.
 * Copyright (c) 2011 Camiel Gubbels / Erik van der Zalm
 *
 * This program is free software: you can redistribute it and/or modify
 * it under the terms of the GNU General Public License as published by
 * the Free Software Foundation, either version 3 of the License, or
 * (at your option) any later version.
 *
 * This program is distributed in the hope that it will be useful,
 * but WITHOUT ANY WARRANTY; without even the implied warranty of
 * MERCHANTABILITY or FITNESS FOR A PARTICULAR PURPOSE.  See the
 * GNU General Public License for more details.
 *
 * You should have received a copy of the GNU General Public License
 * along with this program.  If not, see <https://www.gnu.org/licenses/>.
 *
 */
#pragma once

#define ALLOW_STM32DUINO
#include "env_validate.h"

#if HOTENDS > 2 || E_STEPPERS > 2
  #error "MKS Robin Nano V3 supports up to 2 hotends / E-steppers."
#elif HAS_FSMC_TFT
  #error "MKS Robin Nano V3 doesn't support FSMC-based TFT displays."
#endif

#define BOARD_INFO_NAME "MKS Robin Nano V3"

// USB Flash Drive support
#define HAS_OTG_USB_HOST_SUPPORT

// Avoid conflict with TIMER_TONE
#define STEP_TIMER                            10

// Use one of these or SDCard-based Emulation will be used
//#define SRAM_EEPROM_EMULATION                   // Use BackSRAM-based EEPROM emulation
//#define FLASH_EEPROM_EMULATION                  // Use Flash-based EEPROM emulation
#define I2C_EEPROM
#define MARLIN_EEPROM_SIZE                0x1000  // 4KB
#define I2C_SCL_PIN                         PB6
#define I2C_SDA_PIN                         PB7

//
// Release PB4 (Z_DIR_PIN) from JTAG NRST role
//
//#define DISABLE_DEBUG

//
// Servos
//
#define SERVO0_PIN                          PA8   // Enable BLTOUCH

//
// Limit Switches
//
#define X_DIAG_PIN                          PA15
#define Y_DIAG_PIN                          PD2
#define Z_DIAG_PIN                          PC8
#define E0_DIAG_PIN                         PC4
#define E1_DIAG_PIN                         PE7

//
#define X_STOP_PIN                          PA15
#define Y_STOP_PIN                          PD2
#define Z_MIN_PIN                           PC8
#define Z_MAX_PIN                           PC4

//
// Steppers
//
#define X_ENABLE_PIN                        PE4
#define X_STEP_PIN                          PE3
#define X_DIR_PIN                           PE2
#ifndef X_CS_PIN
  #define X_CS_PIN                          PD5
#endif

#define Y_ENABLE_PIN                        PE1
#define Y_STEP_PIN                          PE0
#define Y_DIR_PIN                           PB9
#ifndef Y_CS_PIN
  #define Y_CS_PIN                          PD7
#endif

#define Z_ENABLE_PIN                        PB8
#define Z_STEP_PIN                          PB5
#define Z_DIR_PIN                           PB4
#ifndef Z_CS_PIN
  #define Z_CS_PIN                          PD4
#endif

#define E0_ENABLE_PIN                       PB3
#define E0_STEP_PIN                         PD6
#define E0_DIR_PIN                          PD3
#ifndef E0_CS_PIN
  #define E0_CS_PIN                         PD9
#endif

#define E1_ENABLE_PIN                       PA3
#define E1_STEP_PIN                         PD15
#define E1_DIR_PIN                          PA1
#ifndef E1_CS_PIN
  #define E1_CS_PIN                         PD8
#endif

//
// Software SPI pins for TMC2130 stepper drivers
// This board only supports SW SPI for stepper drivers
//
#if HAS_TMC_SPI
  #define TMC_USE_SW_SPI
#endif
#if ENABLED(TMC_USE_SW_SPI)
  #if !defined(TMC_SW_MOSI) || TMC_SW_MOSI == -1
    #define TMC_SW_MOSI                     PD14
  #endif
  #if !defined(TMC_SW_MISO) || TMC_SW_MISO == -1
    #define TMC_SW_MISO                     PD1
  #endif
  #if !defined(TMC_SW_SCK) || TMC_SW_SCK == -1
    #define TMC_SW_SCK                      PD0
  #endif
#endif

#if HAS_TMC_UART
  //
  // Software serial
  // No Hardware serial for steppers
  //
  #define X_SERIAL_TX_PIN                   PD5
  #define X_SERIAL_RX_PIN                   PD5

  #define Y_SERIAL_TX_PIN                   PD7
  #define Y_SERIAL_RX_PIN                   PD7

  #define Z_SERIAL_TX_PIN                   PD4
  #define Z_SERIAL_RX_PIN                   PD4

  #define E0_SERIAL_TX_PIN                  PD9
  #define E0_SERIAL_RX_PIN                  PD9

  #define E1_SERIAL_TX_PIN                  PD8
  #define E1_SERIAL_RX_PIN                  PD8

  // Reduce baud rate to improve software serial reliability
  #define TMC_BAUD_RATE                    19200
#endif

//
// Temperature Sensors
//
#define TEMP_0_PIN                          PC1   // TH1
#define TEMP_1_PIN                          PA2   // TH2
#define TEMP_BED_PIN                        PC0   // TB1

//
// Heaters / Fans
//
#define HEATER_0_PIN                        PE5   // HEATER1
#define HEATER_1_PIN                        PB0   // HEATER2
#define HEATER_BED_PIN                      PA0   // HOT BED

#define FAN_PIN                             PC14  // FAN
#define FAN1_PIN                            PB1   // FAN1

//
// Thermocouples
//
//#define TEMP_0_CS_PIN             HEATER_0_PIN  // TC1 - CS1
//#define TEMP_0_CS_PIN             HEATER_1_PIN  // TC2 - CS2

//
// Misc. Functions
//
#define MT_DET_1_PIN                        PA4
#define MT_DET_2_PIN                        PE6
#define MT_DET_PIN_INVERTING               false  // LVGL UI filament RUNOUT PIN STATE

#ifndef FIL_RUNOUT_PIN
  #define FIL_RUNOUT_PIN            MT_DET_1_PIN
#endif
#ifndef FIL_RUNOUT2_PIN
  #define FIL_RUNOUT2_PIN           MT_DET_2_PIN
#endif

#ifndef POWER_LOSS_PIN
<<<<<<< HEAD
  #define POWER_LOSS_PIN                  PW_DET
#endif
#define PS_ON_PIN                         PW_OFF
=======
  #define POWER_LOSS_PIN                    PA13  // PW_DET
#endif
#define PS_ON_PIN                           PB2   // PW_OFF
>>>>>>> 52718f33

//
// Enable MKSPWC support
//
//#define SUICIDE_PIN                       PB2
//#define KILL_PIN                          PA2
//#define KILL_PIN_INVERTING                true

//#define LED_PIN                           PB2

// Random Info
#define USB_SERIAL              -1  // USB Serial
#define WIFI_SERIAL              3  // USART3
#define MKS_WIFI_MODULE_SERIAL   1  // USART1
#define MKS_WIFI_MODULE_SPI      2  // SPI2

#ifndef SDCARD_CONNECTION
  #define SDCARD_CONNECTION              ONBOARD
#endif

// MKS WIFI MODULE
#if ENABLED(MKS_WIFI_MODULE)
  #define WIFI_IO0_PIN                      PC13  // MKS ESP WIFI IO0 PIN
  #define WIFI_IO1_PIN                      PC7   // MKS ESP WIFI IO1 PIN
  #define WIFI_RESET_PIN                    PE9   // MKS ESP WIFI RESET PIN
#endif

// MKS TEST
#if ENABLED(MKS_TEST)
  #define MKS_TEST_POWER_LOSS_PIN           PA13   // PW_DET
  #define MKS_TEST_PS_ON_PIN                PB2    // PW_OFF
#endif

//
// Onboard SD card
//
// detect pin dont work when ONBOARD and NO_SD_HOST_DRIVE disabled
#if SD_CONNECTION_IS(ONBOARD)
  #define ENABLE_SPI3
  #define SD_SS_PIN                         -1
  #define SDSS                              PC9
  #define SD_SCK_PIN                        PC10
  #define SD_MISO_PIN                       PC11
  #define SD_MOSI_PIN                       PC12
  #define SD_DETECT_PIN                     PD12
#endif

//
// LCD SD
//
#if SD_CONNECTION_IS(LCD)
  #define ENABLE_SPI1
  #define SDSS                              PE10
  #define SD_SCK_PIN                        PA5
  #define SD_MISO_PIN                       PA6
  #define SD_MOSI_PIN                       PA7
  #define SD_DETECT_PIN                     PE12
#endif

//
// LCD / Controller
#define SPI_FLASH
#define HAS_SPI_FLASH 1
#define SPI_DEVICE                             2
#define SPI_FLASH_SIZE                 0x1000000
#if ENABLED(SPI_FLASH)
  #define W25QXX_CS_PIN                     PB12
  #define W25QXX_MOSI_PIN                   PC3
  #define W25QXX_MISO_PIN                   PC2
  #define W25QXX_SCK_PIN                    PB13
#endif

/**
 *                _____                                             _____
 *   (BEEPER)PC5 | · · | PE13(BTN_ENC)             (SPI1 MISO) PA6 | · · | PA5 (SPI1 SCK)
 *  (LCD_EN)PD13 | · · | PC6(LCD_RS)                 (BTN_EN1) PE8 | · · | PE10 (SPI1 CS)
 *  (LCD_D4)PE14 | · ·   PE15(LCD_D5)               (BTN_EN2) PE11 | · ·   PA7 (SPI1 MOSI)
 *  (LCD_D6)PD11 | · · | PD10(LCD_D7)               (SPI1_RS) PE12 | · · | RESET
 *           GND | · · | 5V                                    GND | · · | 3.3V
 *                ￣￣￣                                             ￣￣￣
 *                EXP1                                               EXP2
 */

#if ANY(TFT_COLOR_UI, TFT_LVGL_UI, TFT_CLASSIC_UI)
  #ifndef TOUCH_CALIBRATION_X
    #define TOUCH_CALIBRATION_X           -17253
  #endif
  #ifndef TOUCH_CALIBRATION_Y
    #define TOUCH_CALIBRATION_Y            11579
  #endif
  #ifndef TOUCH_OFFSET_X
    #define TOUCH_OFFSET_X                   514
  #endif
  #ifndef TOUCH_OFFSET_Y
    #define TOUCH_OFFSET_Y                   -24
  #endif
  #ifndef TOUCH_ORIENTATION
    #define TOUCH_ORIENTATION    TOUCH_LANDSCAPE
  #endif

  #define TFT_CS_PIN                        PD11
  #define TFT_SCK_PIN                       PA5
  #define TFT_MISO_PIN                      PA6
  #define TFT_MOSI_PIN                      PA7
  #define TFT_DC_PIN                        PD10
  #define TFT_RST_PIN                       PC6
  #define TFT_A0_PIN                  TFT_DC_PIN

  #define TFT_RESET_PIN                     PC6
  #define TFT_BACKLIGHT_PIN                 PD13

  #define TOUCH_BUTTONS_HW_SPI
  #define TOUCH_BUTTONS_HW_SPI_DEVICE          1

  #define LCD_BACKLIGHT_PIN                 PD13
  #ifndef TFT_WIDTH
    #define TFT_WIDTH                        480
  #endif
  #ifndef TFT_HEIGHT
    #define TFT_HEIGHT                       320
  #endif

  #define TOUCH_CS_PIN                      PE14  // SPI1_NSS
  #define TOUCH_SCK_PIN                     PA5   // SPI1_SCK
  #define TOUCH_MISO_PIN                    PA6   // SPI1_MISO
  #define TOUCH_MOSI_PIN                    PA7   // SPI1_MOSI

  #define BTN_EN1                           PE8
  #define BTN_EN2                           PE11
  #define BEEPER_PIN                        PC5
  #define BTN_ENC                           PE13

  #define LCD_READ_ID                       0xD3
  #define LCD_USE_DMA_SPI

  #define TFT_BUFFER_SIZE                  14400

#elif HAS_WIRED_LCD

  #define BEEPER_PIN                        PC5
  #define BTN_ENC                           PE13
  #define LCD_PINS_ENABLE                   PD13
  #define LCD_PINS_RS                       PC6
  #define BTN_EN1                           PE8
  #define BTN_EN2                           PE11
  #define LCD_BACKLIGHT_PIN                 -1

  // MKS MINI12864 and MKS LCD12864B; If using MKS LCD12864A (Need to remove RPK2 resistor)
  #if ENABLED(MKS_MINI_12864)
    //#define LCD_BACKLIGHT_PIN             -1
    //#define LCD_RESET_PIN                 -1
    #define DOGLCD_A0                       PD11
    #define DOGLCD_CS                       PE15
    //#define DOGLCD_SCK                    PA5
    //#define DOGLCD_MOSI                   PA7

    // Required for MKS_MINI_12864 with this board
    //#define MKS_LCD12864B
    //#undef SHOW_BOOTSCREEN

  #elif ENABLED(MKS_MINI_12864_V3)
    #define DOGLCD_CS                       PD13
    #define DOGLCD_A0                       PC6
    #define LCD_PINS_DC                DOGLCD_A0
    #define LCD_BACKLIGHT_PIN               -1
    #define LCD_RESET_PIN                   PE14
    #define NEOPIXEL_PIN                    PE15
    #define DOGLCD_MOSI                     PA7
    #define DOGLCD_SCK                      PA5
    #if SD_CONNECTION_IS(ONBOARD)
      #define FORCE_SOFT_SPI
    #endif

  #else // !MKS_MINI_12864

    #define LCD_PINS_D4                     PE14
    #if ENABLED(ULTIPANEL)
      #define LCD_PINS_D5                   PE15
      #define LCD_PINS_D6                   PD11
      #define LCD_PINS_D7                   PD10
    #endif

    #define BOARD_ST7920_DELAY_1    DELAY_NS(96)
    #define BOARD_ST7920_DELAY_2    DELAY_NS(48)
    #define BOARD_ST7920_DELAY_3    DELAY_NS(600)

  #endif // !MKS_MINI_12864

#endif // HAS_WIRED_LCD<|MERGE_RESOLUTION|>--- conflicted
+++ resolved
@@ -190,15 +190,9 @@
 #endif
 
 #ifndef POWER_LOSS_PIN
-<<<<<<< HEAD
-  #define POWER_LOSS_PIN                  PW_DET
-#endif
-#define PS_ON_PIN                         PW_OFF
-=======
   #define POWER_LOSS_PIN                    PA13  // PW_DET
 #endif
 #define PS_ON_PIN                           PB2   // PW_OFF
->>>>>>> 52718f33
 
 //
 // Enable MKSPWC support
@@ -261,7 +255,7 @@
 //
 // LCD / Controller
 #define SPI_FLASH
-#define HAS_SPI_FLASH 1
+#define HAS_SPI_FLASH                          1
 #define SPI_DEVICE                             2
 #define SPI_FLASH_SIZE                 0x1000000
 #if ENABLED(SPI_FLASH)
