--- conflicted
+++ resolved
@@ -161,11 +161,7 @@
 const char PT_ICON_MOVE_10MM[] PROGMEM                  = "Deslocar 10 mm";
 const char PT_ICON_MOVE_1MM[] PROGMEM                   = "Deslocar 1 mm";
 const char PT_ICON_MOVE_01MM[] PROGMEM                  = "Deslocar 0,1 mm";
-<<<<<<< HEAD
-const char PT_OPTION_LIGHTLED[] PROGMEM                 = "Led";
-=======
 const char PT_OPTION_LIGHTLED[] PROGMEM                 = "Luz";
->>>>>>> 4e02be34
 const char PT_OPTION_BOX_FAN[] PROGMEM                  = "Ventoinha";
 const char PT_OPTION_INFO[] PROGMEM                     = "Vers""\xe3""o";
 const char PT_OPTION_CONTACT[] PROGMEM                  = "Suporte";
