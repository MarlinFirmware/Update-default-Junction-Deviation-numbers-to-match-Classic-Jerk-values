--- conflicted
+++ resolved
@@ -602,12 +602,6 @@
                     y0 = pgm_read_float(&(ubl.mesh_index_to_ypos[cell_yi  ])),  // 64 byte table lookup avoids mul+add
                     x1 = pgm_read_float(&(ubl.mesh_index_to_xpos[cell_xi+1])),  // 64 byte table lookup avoids mul+add
                     y1 = pgm_read_float(&(ubl.mesh_index_to_ypos[cell_yi+1]));  // 64 byte table lookup avoids mul+add
-<<<<<<< HEAD
-
-        float cx = rx - x0,   // cell-relative x
-              cy = ry - y0;   // cell-relative y
-=======
->>>>>>> 6f86c46f
 
         float cx = rx - x0,   // cell-relative x
               cy = ry - y0,   // cell-relative y
