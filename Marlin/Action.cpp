--- conflicted
+++ resolved
@@ -194,13 +194,8 @@
 	endstops_hit_on_purpose();
 
 	previous_millis_cmd = millis();
-<<<<<<< HEAD
-
-	PrintManager::knownPosition(true);
-=======
 #ifdef DOGLCD
 	PrintManager::knownPosition(true);
 #endif //DOGLCD
->>>>>>> 95398ccc
 	lcd_enable_button();
 }