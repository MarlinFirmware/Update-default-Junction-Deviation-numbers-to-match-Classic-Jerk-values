--- conflicted
+++ resolved
@@ -814,32 +814,28 @@
         if (LCD_CLICKED)
             timeoutToStatus = millis() + LCD_TIMEOUT_TO_STATUS;
 #endif//ULTIPANEL
-<<<<<<< HEAD
+
+#ifdef DOGLCD        // Changes due to different driver architecture of the DOGM display
+        blink++;     // Variable for fan animation and alive dot
+        u8g.firstPage();
+        do 
+        {
+            u8g.setFont(u8g_font_6x10_marlin);
+            u8g.setPrintPos(125,0);
+            if (blink % 2) u8g.setColorIndex(1); else u8g.setColorIndex(0); // Set color for the alive dot
+            u8g.drawPixel(127,63); // draw alive dot
+            u8g.setColorIndex(1); // black on white
+            (*currentMenu)();
+            if (!lcdDrawUpdate)  break; // Terminate display update, when nothing new to draw. This must be done before the last dogm.next()
+        } while( u8g.nextPage() );
+#else        
         (*currentMenu)();
+#endif
 
 #ifdef LCD_HAS_STATUS_INDICATORS
         lcd_implementation_update_indicators();
-#endif        
-        
-=======
-
-#ifdef DOGLCD        // Changes due to different driver architecture of the DOGM display
-		blink++;	   // Variable for fan animation and alive dot
-		u8g.firstPage();
-		do {
-				u8g.setFont(u8g_font_6x10_marlin);
-				u8g.setPrintPos(125,0);
-				if (blink % 2) u8g.setColorIndex(1); else u8g.setColorIndex(0); // Set color for the alive dot
-				u8g.drawPixel(127,63);	// draw alive dot
-				u8g.setColorIndex(1);	// black on white
-				(*currentMenu)();
-				if (!lcdDrawUpdate)  break; // Terminate display update, when nothing new to draw. This must be done before the last dogm.next()
-		   } while( u8g.nextPage() );
-#else        
-        (*currentMenu)();
-#endif
-
->>>>>>> 993dd802
+#endif
+
 #ifdef ULTIPANEL
         if(timeoutToStatus < millis() && currentMenu != lcd_status_screen)
         {
