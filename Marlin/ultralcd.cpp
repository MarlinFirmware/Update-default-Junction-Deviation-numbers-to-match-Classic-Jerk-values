#include "temperature.h"
#include "ultralcd.h"
#ifdef ULTRA_LCD
#include "Marlin.h"
#include "language.h"
#include "cardreader.h"
#include "temperature.h"
#include "stepper.h"
#include "ConfigurationStore.h"

int8_t encoderDiff; /* encoderDiff is updated from interrupt context and added to encoderPosition every LCD update */

/* Configuration settings */
int plaPreheatHotendTemp;
int plaPreheatHPBTemp;
int plaPreheatFanSpeed;

int absPreheatHotendTemp;
int absPreheatHPBTemp;
int absPreheatFanSpeed;

#ifdef FILAMENT_LCD_DISPLAY
  unsigned long message_millis = 0;
#endif

#ifdef ULTIPANEL
  static float manual_feedrate[] = MANUAL_FEEDRATE;
#endif // ULTIPANEL

/* !Configuration settings */

//Function pointer to menu functions.
typedef void (*menuFunc_t)();

uint8_t lcd_status_message_level;
char lcd_status_message[LCD_WIDTH+1] = WELCOME_MSG;

#ifdef DOGLCD
#include "dogm_lcd_implementation.h"
#else
#include "ultralcd_implementation_hitachi_HD44780.h"
#endif

/** forward declarations **/

void copy_and_scalePID_i();
void copy_and_scalePID_d();

/* Different menus */
static void lcd_status_screen();
#ifdef ULTIPANEL
extern bool powersupply;
static void lcd_main_menu();
static void lcd_tune_menu();
static void lcd_prepare_menu();
static void lcd_move_menu();
static void lcd_control_menu();
static void lcd_control_temperature_menu();
static void lcd_control_temperature_preheat_pla_settings_menu();
static void lcd_control_temperature_preheat_abs_settings_menu();
static void lcd_control_motion_menu();
#ifdef DOGLCD
static void lcd_set_contrast();
#endif
static void lcd_control_retract_menu();
static void lcd_sdcard_menu();

static void lcd_quick_feedback();//Cause an LCD refresh, and give the user visual or audible feedback that something has happened

/* Different types of actions that can be used in menu items. */
static void menu_action_back(menuFunc_t data);
static void menu_action_submenu(menuFunc_t data);
static void menu_action_gcode(const char* pgcode);
static void menu_action_function(menuFunc_t data);
static void menu_action_sdfile(const char* filename, char* longFilename);
static void menu_action_sddirectory(const char* filename, char* longFilename);
static void menu_action_setting_edit_bool(const char* pstr, bool* ptr);
static void menu_action_setting_edit_int3(const char* pstr, int* ptr, int minValue, int maxValue);
static void menu_action_setting_edit_float3(const char* pstr, float* ptr, float minValue, float maxValue);
static void menu_action_setting_edit_float32(const char* pstr, float* ptr, float minValue, float maxValue);
static void menu_action_setting_edit_float5(const char* pstr, float* ptr, float minValue, float maxValue);
static void menu_action_setting_edit_float51(const char* pstr, float* ptr, float minValue, float maxValue);
static void menu_action_setting_edit_float52(const char* pstr, float* ptr, float minValue, float maxValue);
static void menu_action_setting_edit_long5(const char* pstr, unsigned long* ptr, unsigned long minValue, unsigned long maxValue);
static void menu_action_setting_edit_callback_bool(const char* pstr, bool* ptr, menuFunc_t callbackFunc);
static void menu_action_setting_edit_callback_int3(const char* pstr, int* ptr, int minValue, int maxValue, menuFunc_t callbackFunc);
static void menu_action_setting_edit_callback_float3(const char* pstr, float* ptr, float minValue, float maxValue, menuFunc_t callbackFunc);
static void menu_action_setting_edit_callback_float32(const char* pstr, float* ptr, float minValue, float maxValue, menuFunc_t callbackFunc);
static void menu_action_setting_edit_callback_float5(const char* pstr, float* ptr, float minValue, float maxValue, menuFunc_t callbackFunc);
static void menu_action_setting_edit_callback_float51(const char* pstr, float* ptr, float minValue, float maxValue, menuFunc_t callbackFunc);
static void menu_action_setting_edit_callback_float52(const char* pstr, float* ptr, float minValue, float maxValue, menuFunc_t callbackFunc);
static void menu_action_setting_edit_callback_long5(const char* pstr, unsigned long* ptr, unsigned long minValue, unsigned long maxValue, menuFunc_t callbackFunc);

#define ENCODER_FEEDRATE_DEADZONE 10

#if !defined(LCD_I2C_VIKI)
  #ifndef ENCODER_STEPS_PER_MENU_ITEM
    #define ENCODER_STEPS_PER_MENU_ITEM 5
  #endif
  #ifndef ENCODER_PULSES_PER_STEP
    #define ENCODER_PULSES_PER_STEP 1
  #endif
#else
  #ifndef ENCODER_STEPS_PER_MENU_ITEM
    #define ENCODER_STEPS_PER_MENU_ITEM 2 // VIKI LCD rotary encoder uses a different number of steps per rotation
  #endif
  #ifndef ENCODER_PULSES_PER_STEP
    #define ENCODER_PULSES_PER_STEP 1
  #endif
#endif


/* Helper macros for menus */
#define START_MENU() do { \
    if (encoderPosition > 0x8000) encoderPosition = 0; \
    if (encoderPosition / ENCODER_STEPS_PER_MENU_ITEM < currentMenuViewOffset) currentMenuViewOffset = encoderPosition / ENCODER_STEPS_PER_MENU_ITEM;\
    uint8_t _lineNr = currentMenuViewOffset, _menuItemNr; \
    bool wasClicked = LCD_CLICKED;\
    for(uint8_t _drawLineNr = 0; _drawLineNr < LCD_HEIGHT; _drawLineNr++, _lineNr++) { \
        _menuItemNr = 0;
#define MENU_ITEM(type, label, args...) do { \
    if (_menuItemNr == _lineNr) { \
        if (lcdDrawUpdate) { \
            const char* _label_pstr = PSTR(label); \
            if ((encoderPosition / ENCODER_STEPS_PER_MENU_ITEM) == _menuItemNr) { \
                lcd_implementation_drawmenu_ ## type ## _selected (_drawLineNr, _label_pstr , ## args ); \
            }else{\
                lcd_implementation_drawmenu_ ## type (_drawLineNr, _label_pstr , ## args ); \
            }\
        }\
        if (wasClicked && (encoderPosition / ENCODER_STEPS_PER_MENU_ITEM) == _menuItemNr) {\
            lcd_quick_feedback(); \
            menu_action_ ## type ( args ); \
            return;\
        }\
    }\
    _menuItemNr++;\
} while(0)
#define MENU_ITEM_DUMMY() do { _menuItemNr++; } while(0)
#define MENU_ITEM_EDIT(type, label, args...) MENU_ITEM(setting_edit_ ## type, label, PSTR(label) , ## args )
#define MENU_ITEM_EDIT_CALLBACK(type, label, args...) MENU_ITEM(setting_edit_callback_ ## type, label, PSTR(label) , ## args )
#define END_MENU() \
    if (encoderPosition / ENCODER_STEPS_PER_MENU_ITEM >= _menuItemNr) encoderPosition = _menuItemNr * ENCODER_STEPS_PER_MENU_ITEM - 1; \
    if ((uint8_t)(encoderPosition / ENCODER_STEPS_PER_MENU_ITEM) >= currentMenuViewOffset + LCD_HEIGHT) { currentMenuViewOffset = (encoderPosition / ENCODER_STEPS_PER_MENU_ITEM) - LCD_HEIGHT + 1; lcdDrawUpdate = 1; _lineNr = currentMenuViewOffset - 1; _drawLineNr = -1; } \
    } } while(0)

/** Used variables to keep track of the menu */
#ifndef REPRAPWORLD_KEYPAD
volatile uint8_t buttons;//Contains the bits of the currently pressed buttons.
#else
volatile uint8_t buttons_reprapworld_keypad; // to store the reprapworld_keypad shift register values
#endif
#ifdef LCD_HAS_SLOW_BUTTONS
volatile uint8_t slow_buttons;//Contains the bits of the currently pressed buttons.
#endif
uint8_t currentMenuViewOffset;              /* scroll offset in the current menu */
uint32_t blocking_enc;
uint8_t lastEncoderBits;
uint32_t encoderPosition;
#if (SDCARDDETECT > 0)
bool lcd_oldcardstatus;
#endif
#endif //ULTIPANEL

menuFunc_t currentMenu = lcd_status_screen; /* function pointer to the currently active menu */
uint32_t lcd_next_update_millis;
uint8_t lcd_status_update_delay;
bool ignore_click = false;
bool wait_for_unclick;
uint8_t lcdDrawUpdate = 2;                  /* Set to none-zero when the LCD needs to draw, decreased after every draw. Set to 2 in LCD routines so the LCD gets at least 1 full redraw (first redraw is partial) */

//prevMenu and prevEncoderPosition are used to store the previous menu location when editing settings.
menuFunc_t prevMenu = NULL;
uint16_t prevEncoderPosition;
//Variables used when editing values.
const char* editLabel;
void* editValue;
int32_t minEditValue, maxEditValue;
menuFunc_t callbackFunc;

// place-holders for Ki and Kd edits
float raw_Ki, raw_Kd;

static void lcd_goto_menu(menuFunc_t menu, const uint32_t encoder=0, const bool feedback=true) {
<<<<<<< HEAD
    if (currentMenu != menu) {
        currentMenu = menu;
        encoderPosition = encoder;
        if (feedback) lcd_quick_feedback();

        // For LCD_PROGRESS_BAR re-initialize the custom characters
        #if defined(LCD_PROGRESS_BAR) && defined(SDSUPPORT)
            lcd_set_custom_characters(menu == lcd_status_screen);
        #endif
    }
=======
  if (currentMenu != menu) {
    currentMenu = menu;
    encoderPosition = encoder;
    if (feedback) lcd_quick_feedback();

    // For LCD_PROGRESS_BAR re-initialize the custom characters
    #if defined(LCD_PROGRESS_BAR) && defined(SDSUPPORT)
      lcd_set_custom_characters(menu == lcd_status_screen);
    #endif
  }
>>>>>>> 65ee8d80
}

/* Main status screen. It's up to the implementation specific part to show what is needed. As this is very display dependent */
static void lcd_status_screen()
{
  #if defined(LCD_PROGRESS_BAR) && defined(SDSUPPORT)
    uint16_t mil = millis();
    #ifndef PROGRESS_MSG_ONCE
      if (mil > progressBarTick + PROGRESS_BAR_MSG_TIME + PROGRESS_BAR_BAR_TIME) {
        progressBarTick = mil;
      }
    #endif
    #if PROGRESS_MSG_EXPIRE > 0
      // keep the message alive if paused, count down otherwise
      if (messageTick > 0) {
        if (card.isFileOpen()) {
          if (IS_SD_PRINTING) {
            if ((mil-messageTick) >= PROGRESS_MSG_EXPIRE) {
              lcd_status_message[0] = '\0';
              messageTick = 0;
            }
          }
          else {
            messageTick += LCD_UPDATE_INTERVAL;
          }
        }
        else {
          messageTick = 0;
        }
      }
    #endif
  #endif //LCD_PROGRESS_BAR

  if (lcd_status_update_delay)
    lcd_status_update_delay--;
  else
    lcdDrawUpdate = 1;

  if (lcdDrawUpdate) {
    lcd_implementation_status_screen();
    lcd_status_update_delay = 10;   /* redraw the main screen every second. This is easier then trying keep track of all things that change on the screen */
  }
#ifdef ULTIPANEL

    bool current_click = LCD_CLICKED;

    if (ignore_click) {
        if (wait_for_unclick) {
          if (!current_click) {
              ignore_click = wait_for_unclick = false;
          }
          else {
              current_click = false;
          }
        }
        else if (current_click) {
            lcd_quick_feedback();
            wait_for_unclick = true;
            current_click = false;
        }
    }

    if (current_click)
    {
        lcd_goto_menu(lcd_main_menu);
<<<<<<< HEAD
        #ifdef FILAMENT_LCD_DISPLAY
          message_millis = millis();  // get status message to show up for a while
        #endif
=======
>>>>>>> 65ee8d80
        lcd_implementation_init( // to maybe revive the LCD if static electricity killed it.
          #if defined(LCD_PROGRESS_BAR) && defined(SDSUPPORT)
            currentMenu == lcd_status_screen
          #endif
        );
<<<<<<< HEAD
=======
        #ifdef FILAMENT_LCD_DISPLAY
          message_millis = millis();  // get status message to show up for a while
        #endif
>>>>>>> 65ee8d80
    }

#ifdef ULTIPANEL_FEEDMULTIPLY
    // Dead zone at 100% feedrate
    if ((feedmultiply < 100 && (feedmultiply + int(encoderPosition)) > 100) ||
            (feedmultiply > 100 && (feedmultiply + int(encoderPosition)) < 100))
    {
        encoderPosition = 0;
        feedmultiply = 100;
    }

    if (feedmultiply == 100 && int(encoderPosition) > ENCODER_FEEDRATE_DEADZONE)
    {
        feedmultiply += int(encoderPosition) - ENCODER_FEEDRATE_DEADZONE;
        encoderPosition = 0;
    }
    else if (feedmultiply == 100 && int(encoderPosition) < -ENCODER_FEEDRATE_DEADZONE)
    {
        feedmultiply += int(encoderPosition) + ENCODER_FEEDRATE_DEADZONE;
        encoderPosition = 0;
    }
    else if (feedmultiply != 100)
    {
        feedmultiply += int(encoderPosition);
        encoderPosition = 0;
    }
#endif //ULTIPANEL_FEEDMULTIPLY

    if (feedmultiply < 10)
        feedmultiply = 10;
    else if (feedmultiply > 999)
        feedmultiply = 999;
#endif //ULTIPANEL
}

#ifdef ULTIPANEL

static void lcd_return_to_status() { lcd_goto_menu(lcd_status_screen, 0, false); }

static void lcd_sdcard_pause() { card.pauseSDPrint(); }

static void lcd_sdcard_resume() { card.startFileprint(); }

static void lcd_sdcard_stop() {
  card.sdprinting = false;
  card.closefile();
  quickStop();
  if (SD_FINISHED_STEPPERRELEASE) {
    enquecommand_P(PSTR(SD_FINISHED_RELEASECOMMAND));
  }
  autotempShutdown();

  cancel_heatup = true;

  lcd_setstatus(MSG_PRINT_ABORTED);
}

/* Menu implementation */
static void lcd_main_menu()
{
    START_MENU();
    MENU_ITEM(back, MSG_WATCH, lcd_status_screen);
    if (movesplanned() || IS_SD_PRINTING)
    {
        MENU_ITEM(submenu, MSG_TUNE, lcd_tune_menu);
    }else{
        MENU_ITEM(submenu, MSG_PREPARE, lcd_prepare_menu);
    }
    MENU_ITEM(submenu, MSG_CONTROL, lcd_control_menu);
#ifdef SDSUPPORT
    if (card.cardOK)
    {
        if (card.isFileOpen())
        {
            if (card.sdprinting)
                MENU_ITEM(function, MSG_PAUSE_PRINT, lcd_sdcard_pause);
            else
                MENU_ITEM(function, MSG_RESUME_PRINT, lcd_sdcard_resume);
            MENU_ITEM(function, MSG_STOP_PRINT, lcd_sdcard_stop);
        }else{
            MENU_ITEM(submenu, MSG_CARD_MENU, lcd_sdcard_menu);
#if SDCARDDETECT < 1
            MENU_ITEM(gcode, MSG_CNG_SDCARD, PSTR("M21"));  // SD-card changed by user
#endif
        }
    }else{
        MENU_ITEM(submenu, MSG_NO_CARD, lcd_sdcard_menu);
#if SDCARDDETECT < 1
        MENU_ITEM(gcode, MSG_INIT_SDCARD, PSTR("M21")); // Manually initialize the SD-card via user interface
#endif
    }
#endif
    END_MENU();
}

#ifdef SDSUPPORT
static void lcd_autostart_sd()
{
    card.lastnr=0;
    card.setroot();
    card.checkautostart(true);
}
#endif

void lcd_set_home_offsets()
{
    for(int8_t i=0; i < NUM_AXIS; i++) {
      if (i != E_AXIS) {
        add_homing[i] -= current_position[i];
        current_position[i] = 0.0;
      }
    }
    plan_set_position(0.0, 0.0, 0.0, current_position[E_AXIS]);

    // Audio feedback
    enquecommand_P(PSTR("M300 S659 P200"));
    enquecommand_P(PSTR("M300 S698 P200"));
    lcd_return_to_status();
}


#ifdef BABYSTEPPING

  static void _lcd_babystep(int axis, const char *msg) {
    if (encoderPosition != 0) {
      babystepsTodo[axis] += (int)encoderPosition;
      encoderPosition = 0;
      lcdDrawUpdate = 1;
    }
    if (lcdDrawUpdate) lcd_implementation_drawedit(PSTR(msg), "");
    if (LCD_CLICKED) lcd_goto_menu(lcd_tune_menu);
  }
  static void lcd_babystep_x() { _lcd_babystep(X_AXIS, MSG_BABYSTEPPING_X); }
  static void lcd_babystep_y() { _lcd_babystep(Y_AXIS, MSG_BABYSTEPPING_Y); }
  static void lcd_babystep_z() { _lcd_babystep(Z_AXIS, MSG_BABYSTEPPING_Z); }

#endif //BABYSTEPPING

static void lcd_tune_menu()
{
    START_MENU();
    MENU_ITEM(back, MSG_MAIN, lcd_main_menu);
    MENU_ITEM_EDIT(int3, MSG_SPEED, &feedmultiply, 10, 999);
#if TEMP_SENSOR_0 != 0
    MENU_ITEM_EDIT(int3, MSG_NOZZLE, &target_temperature[0], 0, HEATER_0_MAXTEMP - 15);
#endif
#if TEMP_SENSOR_1 != 0
    MENU_ITEM_EDIT(int3, MSG_NOZZLE1, &target_temperature[1], 0, HEATER_1_MAXTEMP - 15);
#endif
#if TEMP_SENSOR_2 != 0
    MENU_ITEM_EDIT(int3, MSG_NOZZLE2, &target_temperature[2], 0, HEATER_2_MAXTEMP - 15);
#endif
#if TEMP_SENSOR_BED != 0
    MENU_ITEM_EDIT(int3, MSG_BED, &target_temperature_bed, 0, BED_MAXTEMP - 15);
#endif
    MENU_ITEM_EDIT(int3, MSG_FAN_SPEED, &fanSpeed, 0, 255);
    MENU_ITEM_EDIT(int3, MSG_FLOW, &extrudemultiply, 10, 999);
    MENU_ITEM_EDIT(int3, MSG_FLOW0, &extruder_multiply[0], 10, 999);
#if TEMP_SENSOR_1 != 0
    MENU_ITEM_EDIT(int3, MSG_FLOW1, &extruder_multiply[1], 10, 999);
#endif
#if TEMP_SENSOR_2 != 0
    MENU_ITEM_EDIT(int3, MSG_FLOW2, &extruder_multiply[2], 10, 999);
#endif

#ifdef BABYSTEPPING
    #ifdef BABYSTEP_XY
      MENU_ITEM(submenu, MSG_BABYSTEP_X, lcd_babystep_x);
      MENU_ITEM(submenu, MSG_BABYSTEP_Y, lcd_babystep_y);
    #endif //BABYSTEP_XY
    MENU_ITEM(submenu, MSG_BABYSTEP_Z, lcd_babystep_z);
#endif
#ifdef FILAMENTCHANGEENABLE
     MENU_ITEM(gcode, MSG_FILAMENTCHANGE, PSTR("M600"));
#endif
    END_MENU();
}

void lcd_preheat_pla0()
{
    setTargetHotend0(plaPreheatHotendTemp);
    setTargetBed(plaPreheatHPBTemp);
    fanSpeed = plaPreheatFanSpeed;
    lcd_return_to_status();
    setWatch(); // heater sanity check timer
}

void lcd_preheat_abs0()
{
    setTargetHotend0(absPreheatHotendTemp);
    setTargetBed(absPreheatHPBTemp);
    fanSpeed = absPreheatFanSpeed;
    lcd_return_to_status();
    setWatch(); // heater sanity check timer
}

#if TEMP_SENSOR_1 != 0 //2nd extruder preheat
void lcd_preheat_pla1()
{
    setTargetHotend1(plaPreheatHotendTemp);
    setTargetBed(plaPreheatHPBTemp);
    fanSpeed = plaPreheatFanSpeed;
    lcd_return_to_status();
    setWatch(); // heater sanity check timer
}

void lcd_preheat_abs1()
{
    setTargetHotend1(absPreheatHotendTemp);
    setTargetBed(absPreheatHPBTemp);
    fanSpeed = absPreheatFanSpeed;
    lcd_return_to_status();
    setWatch(); // heater sanity check timer
}
#endif //2nd extruder preheat

#if TEMP_SENSOR_2 != 0 //3 extruder preheat
void lcd_preheat_pla2()
{
    setTargetHotend2(plaPreheatHotendTemp);
    setTargetBed(plaPreheatHPBTemp);
    fanSpeed = plaPreheatFanSpeed;
    lcd_return_to_status();
    setWatch(); // heater sanity check timer
}

void lcd_preheat_abs2()
{
    setTargetHotend2(absPreheatHotendTemp);
    setTargetBed(absPreheatHPBTemp);
    fanSpeed = absPreheatFanSpeed;
    lcd_return_to_status();
    setWatch(); // heater sanity check timer
}
#endif //3 extruder preheat

#if TEMP_SENSOR_1 != 0 || TEMP_SENSOR_2 != 0 //more than one extruder present
void lcd_preheat_pla012()
{
    setTargetHotend0(plaPreheatHotendTemp);
    setTargetHotend1(plaPreheatHotendTemp);
    setTargetHotend2(plaPreheatHotendTemp);
    setTargetBed(plaPreheatHPBTemp);
    fanSpeed = plaPreheatFanSpeed;
    lcd_return_to_status();
    setWatch(); // heater sanity check timer
}

void lcd_preheat_abs012()
{
    setTargetHotend0(absPreheatHotendTemp);
    setTargetHotend1(absPreheatHotendTemp);
    setTargetHotend2(absPreheatHotendTemp);
    setTargetBed(absPreheatHPBTemp);
    fanSpeed = absPreheatFanSpeed;
    lcd_return_to_status();
    setWatch(); // heater sanity check timer
}
#endif //more than one extruder present

void lcd_preheat_pla_bedonly()
{
    setTargetBed(plaPreheatHPBTemp);
    fanSpeed = plaPreheatFanSpeed;
    lcd_return_to_status();
    setWatch(); // heater sanity check timer
}

void lcd_preheat_abs_bedonly()
{
    setTargetBed(absPreheatHPBTemp);
    fanSpeed = absPreheatFanSpeed;
    lcd_return_to_status();
    setWatch(); // heater sanity check timer
}

static void lcd_preheat_pla_menu()
{
    START_MENU();
    MENU_ITEM(back, MSG_PREPARE, lcd_prepare_menu);
    MENU_ITEM(function, MSG_PREHEAT_PLA0, lcd_preheat_pla0);
#if TEMP_SENSOR_1 != 0 //2 extruder preheat
    MENU_ITEM(function, MSG_PREHEAT_PLA1, lcd_preheat_pla1);
#endif //2 extruder preheat
#if TEMP_SENSOR_2 != 0 //3 extruder preheat
    MENU_ITEM(function, MSG_PREHEAT_PLA2, lcd_preheat_pla2);
#endif //3 extruder preheat
#if TEMP_SENSOR_1 != 0 || TEMP_SENSOR_2 != 0 //all extruder preheat
    MENU_ITEM(function, MSG_PREHEAT_PLA012, lcd_preheat_pla012);
#endif //2 extruder preheat
#if TEMP_SENSOR_BED != 0
    MENU_ITEM(function, MSG_PREHEAT_PLA_BEDONLY, lcd_preheat_pla_bedonly);
#endif
    END_MENU();
}

static void lcd_preheat_abs_menu()
{
    START_MENU();
    MENU_ITEM(back, MSG_PREPARE, lcd_prepare_menu);
    MENU_ITEM(function, MSG_PREHEAT_ABS0, lcd_preheat_abs0);
#if TEMP_SENSOR_1 != 0 //2 extruder preheat
    MENU_ITEM(function, MSG_PREHEAT_ABS1, lcd_preheat_abs1);
#endif //2 extruder preheat
#if TEMP_SENSOR_2 != 0 //3 extruder preheat
    MENU_ITEM(function, MSG_PREHEAT_ABS2, lcd_preheat_abs2);
#endif //3 extruder preheat
#if TEMP_SENSOR_1 != 0 || TEMP_SENSOR_2 != 0 //all extruder preheat
    MENU_ITEM(function, MSG_PREHEAT_ABS012, lcd_preheat_abs012);
#endif //2 extruder preheat
#if TEMP_SENSOR_BED != 0
    MENU_ITEM(function, MSG_PREHEAT_ABS_BEDONLY, lcd_preheat_abs_bedonly);
#endif
    END_MENU();
}

void lcd_cooldown()
{
    setTargetHotend0(0);
    setTargetHotend1(0);
    setTargetHotend2(0);
    setTargetBed(0);
    fanSpeed = 0;
    lcd_return_to_status();
}

static void lcd_prepare_menu()
{
    START_MENU();
    MENU_ITEM(back, MSG_MAIN, lcd_main_menu);
#ifdef SDSUPPORT
    #ifdef MENU_ADDAUTOSTART
      MENU_ITEM(function, MSG_AUTOSTART, lcd_autostart_sd);
    #endif
#endif
    MENU_ITEM(gcode, MSG_DISABLE_STEPPERS, PSTR("M84"));
    MENU_ITEM(gcode, MSG_AUTO_HOME, PSTR("G28"));
    MENU_ITEM(function, MSG_SET_HOME_OFFSETS, lcd_set_home_offsets);
    //MENU_ITEM(gcode, MSG_SET_ORIGIN, PSTR("G92 X0 Y0 Z0"));
#if TEMP_SENSOR_0 != 0
  #if TEMP_SENSOR_1 != 0 || TEMP_SENSOR_2 != 0 || TEMP_SENSOR_BED != 0
    MENU_ITEM(submenu, MSG_PREHEAT_PLA, lcd_preheat_pla_menu);
    MENU_ITEM(submenu, MSG_PREHEAT_ABS, lcd_preheat_abs_menu);
  #else
    MENU_ITEM(function, MSG_PREHEAT_PLA, lcd_preheat_pla0);
    MENU_ITEM(function, MSG_PREHEAT_ABS, lcd_preheat_abs0);
  #endif
#endif
    MENU_ITEM(function, MSG_COOLDOWN, lcd_cooldown);
#if PS_ON_PIN > -1
    if (powersupply)
    {
        MENU_ITEM(gcode, MSG_SWITCH_PS_OFF, PSTR("M81"));
    }else{
        MENU_ITEM(gcode, MSG_SWITCH_PS_ON, PSTR("M80"));
    }
#endif
    MENU_ITEM(submenu, MSG_MOVE_AXIS, lcd_move_menu);
    END_MENU();
}

float move_menu_scale;
static void lcd_move_menu_axis();

static void _lcd_move(const char *name, int axis, int min, int max) {
  if (encoderPosition != 0) {
    refresh_cmd_timeout();
    current_position[axis] += float((int)encoderPosition) * move_menu_scale;
    if (min_software_endstops && current_position[axis] < min) current_position[axis] = min;
    if (max_software_endstops && current_position[axis] > max) current_position[axis] = max;
    encoderPosition = 0;
    #ifdef DELTA
      calculate_delta(current_position);
      plan_buffer_line(delta[X_AXIS], delta[Y_AXIS], delta[Z_AXIS], current_position[E_AXIS], manual_feedrate[axis]/60, active_extruder);
    #else
      plan_buffer_line(current_position[X_AXIS], current_position[Y_AXIS], current_position[Z_AXIS], current_position[E_AXIS], manual_feedrate[axis]/60, active_extruder);
    #endif
    lcdDrawUpdate = 1;
  }
  if (lcdDrawUpdate) lcd_implementation_drawedit(name, ftostr31(current_position[axis]));
  if (LCD_CLICKED) lcd_goto_menu(lcd_move_menu_axis);
}
static void lcd_move_x() { _lcd_move(PSTR("X"), X_AXIS, X_MIN_POS, X_MAX_POS); }
static void lcd_move_y() { _lcd_move(PSTR("Y"), Y_AXIS, Y_MIN_POS, Y_MAX_POS); }
static void lcd_move_z() { _lcd_move(PSTR("Z"), Z_AXIS, Z_MIN_POS, Z_MAX_POS); }

static void lcd_move_e()
{
    if (encoderPosition != 0)
    {
        current_position[E_AXIS] += float((int)encoderPosition) * move_menu_scale;
        encoderPosition = 0;
        #ifdef DELTA
        calculate_delta(current_position);
        plan_buffer_line(delta[X_AXIS], delta[Y_AXIS], delta[Z_AXIS], current_position[E_AXIS], manual_feedrate[E_AXIS]/60, active_extruder);
        #else
        plan_buffer_line(current_position[X_AXIS], current_position[Y_AXIS], current_position[Z_AXIS], current_position[E_AXIS], manual_feedrate[E_AXIS]/60, active_extruder);
        #endif
        lcdDrawUpdate = 1;
    }
    if (lcdDrawUpdate)
    {
        lcd_implementation_drawedit(PSTR("Extruder"), ftostr31(current_position[E_AXIS]));
    }
    if (LCD_CLICKED) lcd_goto_menu(lcd_move_menu_axis);
}

static void lcd_move_menu_axis()
{
    START_MENU();
    MENU_ITEM(back, MSG_MOVE_AXIS, lcd_move_menu);
    MENU_ITEM(submenu, MSG_MOVE_X, lcd_move_x);
    MENU_ITEM(submenu, MSG_MOVE_Y, lcd_move_y);
    if (move_menu_scale < 10.0)
    {
        MENU_ITEM(submenu, MSG_MOVE_Z, lcd_move_z);
        MENU_ITEM(submenu, MSG_MOVE_E, lcd_move_e);
    }
    END_MENU();
}

static void lcd_move_menu_10mm()
{
    move_menu_scale = 10.0;
    lcd_move_menu_axis();
}
static void lcd_move_menu_1mm()
{
    move_menu_scale = 1.0;
    lcd_move_menu_axis();
}
static void lcd_move_menu_01mm()
{
    move_menu_scale = 0.1;
    lcd_move_menu_axis();
}

static void lcd_move_menu()
{
    START_MENU();
    MENU_ITEM(back, MSG_PREPARE, lcd_prepare_menu);
    MENU_ITEM(submenu, MSG_MOVE_10MM, lcd_move_menu_10mm);
    MENU_ITEM(submenu, MSG_MOVE_1MM, lcd_move_menu_1mm);
    MENU_ITEM(submenu, MSG_MOVE_01MM, lcd_move_menu_01mm);
    //TODO:X,Y,Z,E
    END_MENU();
}

static void lcd_control_menu()
{
    START_MENU();
    MENU_ITEM(back, MSG_MAIN, lcd_main_menu);
    MENU_ITEM(submenu, MSG_TEMPERATURE, lcd_control_temperature_menu);
    MENU_ITEM(submenu, MSG_MOTION, lcd_control_motion_menu);
#ifdef DOGLCD
//    MENU_ITEM_EDIT(int3, MSG_CONTRAST, &lcd_contrast, 0, 63);
    MENU_ITEM(submenu, MSG_CONTRAST, lcd_set_contrast);
#endif
#ifdef FWRETRACT
    MENU_ITEM(submenu, MSG_RETRACT, lcd_control_retract_menu);
#endif
#ifdef EEPROM_SETTINGS
    MENU_ITEM(function, MSG_STORE_EPROM, Config_StoreSettings);
    MENU_ITEM(function, MSG_LOAD_EPROM, Config_RetrieveSettings);
#endif
    MENU_ITEM(function, MSG_RESTORE_FAILSAFE, Config_ResetDefault);
    END_MENU();
}

static void lcd_control_temperature_menu()
{
#ifdef PIDTEMP
    // set up temp variables - undo the default scaling
    raw_Ki = unscalePID_i(Ki);
    raw_Kd = unscalePID_d(Kd);
#endif

    START_MENU();
    MENU_ITEM(back, MSG_CONTROL, lcd_control_menu);
#if TEMP_SENSOR_0 != 0
    MENU_ITEM_EDIT(int3, MSG_NOZZLE, &target_temperature[0], 0, HEATER_0_MAXTEMP - 15);
#endif
#if TEMP_SENSOR_1 != 0
    MENU_ITEM_EDIT(int3, MSG_NOZZLE1, &target_temperature[1], 0, HEATER_1_MAXTEMP - 15);
#endif
#if TEMP_SENSOR_2 != 0
    MENU_ITEM_EDIT(int3, MSG_NOZZLE2, &target_temperature[2], 0, HEATER_2_MAXTEMP - 15);
#endif
#if TEMP_SENSOR_BED != 0
    MENU_ITEM_EDIT(int3, MSG_BED, &target_temperature_bed, 0, BED_MAXTEMP - 15);
#endif
    MENU_ITEM_EDIT(int3, MSG_FAN_SPEED, &fanSpeed, 0, 255);
#if defined AUTOTEMP && (TEMP_SENSOR_0 != 0)
    MENU_ITEM_EDIT(bool, MSG_AUTOTEMP, &autotemp_enabled);
    MENU_ITEM_EDIT(float3, MSG_MIN, &autotemp_min, 0, HEATER_0_MAXTEMP - 15);
    MENU_ITEM_EDIT(float3, MSG_MAX, &autotemp_max, 0, HEATER_0_MAXTEMP - 15);
    MENU_ITEM_EDIT(float32, MSG_FACTOR, &autotemp_factor, 0.0, 1.0);
#endif
#ifdef PIDTEMP
    MENU_ITEM_EDIT(float52, MSG_PID_P, &Kp, 1, 9990);
    // i is typically a small value so allows values below 1
    MENU_ITEM_EDIT_CALLBACK(float52, MSG_PID_I, &raw_Ki, 0.01, 9990, copy_and_scalePID_i);
    MENU_ITEM_EDIT_CALLBACK(float52, MSG_PID_D, &raw_Kd, 1, 9990, copy_and_scalePID_d);
# ifdef PID_ADD_EXTRUSION_RATE
    MENU_ITEM_EDIT(float3, MSG_PID_C, &Kc, 1, 9990);
# endif//PID_ADD_EXTRUSION_RATE
#endif//PIDTEMP
    MENU_ITEM(submenu, MSG_PREHEAT_PLA_SETTINGS, lcd_control_temperature_preheat_pla_settings_menu);
    MENU_ITEM(submenu, MSG_PREHEAT_ABS_SETTINGS, lcd_control_temperature_preheat_abs_settings_menu);
    END_MENU();
}

static void lcd_control_temperature_preheat_pla_settings_menu()
{
    START_MENU();
    MENU_ITEM(back, MSG_TEMPERATURE, lcd_control_temperature_menu);
    MENU_ITEM_EDIT(int3, MSG_FAN_SPEED, &plaPreheatFanSpeed, 0, 255);
#if TEMP_SENSOR_0 != 0
    MENU_ITEM_EDIT(int3, MSG_NOZZLE, &plaPreheatHotendTemp, 0, HEATER_0_MAXTEMP - 15);
#endif
#if TEMP_SENSOR_BED != 0
    MENU_ITEM_EDIT(int3, MSG_BED, &plaPreheatHPBTemp, 0, BED_MAXTEMP - 15);
#endif
#ifdef EEPROM_SETTINGS
    MENU_ITEM(function, MSG_STORE_EPROM, Config_StoreSettings);
#endif
    END_MENU();
}

static void lcd_control_temperature_preheat_abs_settings_menu()
{
    START_MENU();
    MENU_ITEM(back, MSG_TEMPERATURE, lcd_control_temperature_menu);
    MENU_ITEM_EDIT(int3, MSG_FAN_SPEED, &absPreheatFanSpeed, 0, 255);
#if TEMP_SENSOR_0 != 0
    MENU_ITEM_EDIT(int3, MSG_NOZZLE, &absPreheatHotendTemp, 0, HEATER_0_MAXTEMP - 15);
#endif
#if TEMP_SENSOR_BED != 0
    MENU_ITEM_EDIT(int3, MSG_BED, &absPreheatHPBTemp, 0, BED_MAXTEMP - 15);
#endif
#ifdef EEPROM_SETTINGS
    MENU_ITEM(function, MSG_STORE_EPROM, Config_StoreSettings);
#endif
    END_MENU();
}

static void lcd_control_motion_menu()
{
    START_MENU();
    MENU_ITEM(back, MSG_CONTROL, lcd_control_menu);
#ifdef ENABLE_AUTO_BED_LEVELING
    MENU_ITEM_EDIT(float32, MSG_ZPROBE_ZOFFSET, &zprobe_zoffset, 0.5, 50);
#endif
    MENU_ITEM_EDIT(float5, MSG_ACC, &acceleration, 500, 99000);
    MENU_ITEM_EDIT(float3, MSG_VXY_JERK, &max_xy_jerk, 1, 990);
    MENU_ITEM_EDIT(float52, MSG_VZ_JERK, &max_z_jerk, 0.1, 990);
    MENU_ITEM_EDIT(float3, MSG_VE_JERK, &max_e_jerk, 1, 990);
    MENU_ITEM_EDIT(float3, MSG_VMAX MSG_X, &max_feedrate[X_AXIS], 1, 999);
    MENU_ITEM_EDIT(float3, MSG_VMAX MSG_Y, &max_feedrate[Y_AXIS], 1, 999);
    MENU_ITEM_EDIT(float3, MSG_VMAX MSG_Z, &max_feedrate[Z_AXIS], 1, 999);
    MENU_ITEM_EDIT(float3, MSG_VMAX MSG_E, &max_feedrate[E_AXIS], 1, 999);
    MENU_ITEM_EDIT(float3, MSG_VMIN, &minimumfeedrate, 0, 999);
    MENU_ITEM_EDIT(float3, MSG_VTRAV_MIN, &mintravelfeedrate, 0, 999);
    MENU_ITEM_EDIT_CALLBACK(long5, MSG_AMAX MSG_X, &max_acceleration_units_per_sq_second[X_AXIS], 100, 99000, reset_acceleration_rates);
    MENU_ITEM_EDIT_CALLBACK(long5, MSG_AMAX MSG_Y, &max_acceleration_units_per_sq_second[Y_AXIS], 100, 99000, reset_acceleration_rates);
    MENU_ITEM_EDIT_CALLBACK(long5, MSG_AMAX MSG_Z, &max_acceleration_units_per_sq_second[Z_AXIS], 100, 99000, reset_acceleration_rates);
    MENU_ITEM_EDIT_CALLBACK(long5, MSG_AMAX MSG_E, &max_acceleration_units_per_sq_second[E_AXIS], 100, 99000, reset_acceleration_rates);
    MENU_ITEM_EDIT(float5, MSG_A_RETRACT, &retract_acceleration, 100, 99000);
    MENU_ITEM_EDIT(float52, MSG_XSTEPS, &axis_steps_per_unit[X_AXIS], 5, 9999);
    MENU_ITEM_EDIT(float52, MSG_YSTEPS, &axis_steps_per_unit[Y_AXIS], 5, 9999);
    MENU_ITEM_EDIT(float51, MSG_ZSTEPS, &axis_steps_per_unit[Z_AXIS], 5, 9999);
    MENU_ITEM_EDIT(float51, MSG_ESTEPS, &axis_steps_per_unit[E_AXIS], 5, 9999);
#ifdef ABORT_ON_ENDSTOP_HIT_FEATURE_ENABLED
    MENU_ITEM_EDIT(bool, MSG_ENDSTOP_ABORT, &abort_on_endstop_hit);
#endif
#ifdef SCARA
    MENU_ITEM_EDIT(float74, MSG_XSCALE, &axis_scaling[X_AXIS],0.5,2);
    MENU_ITEM_EDIT(float74, MSG_YSCALE, &axis_scaling[Y_AXIS],0.5,2);
#endif
    END_MENU();
}

#ifdef DOGLCD
static void lcd_set_contrast()
{
    if (encoderPosition != 0)
    {
        lcd_contrast -= encoderPosition;
        if (lcd_contrast < 0) lcd_contrast = 0;
        else if (lcd_contrast > 63) lcd_contrast = 63;
        encoderPosition = 0;
        lcdDrawUpdate = 1;
        u8g.setContrast(lcd_contrast);
    }
    if (lcdDrawUpdate)
    {
        lcd_implementation_drawedit(PSTR(MSG_CONTRAST), itostr2(lcd_contrast));
    }
    if (LCD_CLICKED) lcd_goto_menu(lcd_control_menu);
}

#endif //DOGLCD

#ifdef FWRETRACT
static void lcd_control_retract_menu()
{
    START_MENU();
    MENU_ITEM(back, MSG_CONTROL, lcd_control_menu);
    MENU_ITEM_EDIT(bool, MSG_AUTORETRACT, &autoretract_enabled);
    MENU_ITEM_EDIT(float52, MSG_CONTROL_RETRACT, &retract_length, 0, 100);
	#if EXTRUDERS > 1
      MENU_ITEM_EDIT(float52, MSG_CONTROL_RETRACT_SWAP, &retract_length_swap, 0, 100);
    #endif
    MENU_ITEM_EDIT(float3, MSG_CONTROL_RETRACTF, &retract_feedrate, 1, 999);
    MENU_ITEM_EDIT(float52, MSG_CONTROL_RETRACT_ZLIFT, &retract_zlift, 0, 999);
    MENU_ITEM_EDIT(float52, MSG_CONTROL_RETRACT_RECOVER, &retract_recover_length, 0, 100);
	#if EXTRUDERS > 1
      MENU_ITEM_EDIT(float52, MSG_CONTROL_RETRACT_RECOVER_SWAP, &retract_recover_length_swap, 0, 100);
    #endif
    MENU_ITEM_EDIT(float3, MSG_CONTROL_RETRACT_RECOVERF, &retract_recover_feedrate, 1, 999);
    END_MENU();
}

#endif //FWRETRACT

#if SDCARDDETECT == -1
static void lcd_sd_refresh()
{
    card.initsd();
    currentMenuViewOffset = 0;
}
#endif
static void lcd_sd_updir()
{
    card.updir();
    currentMenuViewOffset = 0;
}

void lcd_sdcard_menu()
{
    if (lcdDrawUpdate == 0 && LCD_CLICKED == 0)
        return;	// nothing to do (so don't thrash the SD card)
    uint16_t fileCnt = card.getnrfilenames();
    START_MENU();
    MENU_ITEM(back, MSG_MAIN, lcd_main_menu);
    card.getWorkDirName();
    if(card.filename[0]=='/')
    {
#if SDCARDDETECT == -1
        MENU_ITEM(function, LCD_STR_REFRESH MSG_REFRESH, lcd_sd_refresh);
#endif
    }else{
        MENU_ITEM(function, LCD_STR_FOLDER "..", lcd_sd_updir);
    }

    for(uint16_t i=0;i<fileCnt;i++)
    {
        if (_menuItemNr == _lineNr)
        {
            #ifndef SDCARD_RATHERRECENTFIRST
              card.getfilename(i);
            #else
              card.getfilename(fileCnt-1-i);
            #endif
            if (card.filenameIsDir)
            {
                MENU_ITEM(sddirectory, MSG_CARD_MENU, card.filename, card.longFilename);
            }else{
                MENU_ITEM(sdfile, MSG_CARD_MENU, card.filename, card.longFilename);
            }
        }else{
            MENU_ITEM_DUMMY();
        }
    }
    END_MENU();
}

#define menu_edit_type(_type, _name, _strFunc, scale) \
    void menu_edit_ ## _name () \
    { \
        if ((int32_t)encoderPosition < 0) \
            encoderPosition = 0; \
        if ((int32_t)encoderPosition > maxEditValue) \
            encoderPosition = maxEditValue; \
        if (lcdDrawUpdate) \
            lcd_implementation_drawedit(editLabel, _strFunc(((_type)((int32_t)encoderPosition + minEditValue)) / scale)); \
        if (LCD_CLICKED) \
        { \
            *((_type*)editValue) = ((_type)((int32_t)encoderPosition + minEditValue)) / scale; \
            lcd_goto_menu(prevMenu, prevEncoderPosition); \
        } \
    } \
    void menu_edit_callback_ ## _name () { \
        menu_edit_ ## _name (); \
        if (LCD_CLICKED) (*callbackFunc)(); \
    } \
    static void menu_action_setting_edit_ ## _name (const char* pstr, _type* ptr, _type minValue, _type maxValue) \
    { \
        prevMenu = currentMenu; \
        prevEncoderPosition = encoderPosition; \
         \
        lcdDrawUpdate = 2; \
        currentMenu = menu_edit_ ## _name; \
         \
        editLabel = pstr; \
        editValue = ptr; \
        minEditValue = minValue * scale; \
        maxEditValue = maxValue * scale - minEditValue; \
        encoderPosition = (*ptr) * scale - minEditValue; \
    }\
    static void menu_action_setting_edit_callback_ ## _name (const char* pstr, _type* ptr, _type minValue, _type maxValue, menuFunc_t callback) \
    { \
        prevMenu = currentMenu; \
        prevEncoderPosition = encoderPosition; \
         \
        lcdDrawUpdate = 2; \
        currentMenu = menu_edit_callback_ ## _name; \
         \
        editLabel = pstr; \
        editValue = ptr; \
        minEditValue = minValue * scale; \
        maxEditValue = maxValue * scale - minEditValue; \
        encoderPosition = (*ptr) * scale - minEditValue; \
        callbackFunc = callback;\
    }
menu_edit_type(int, int3, itostr3, 1)
menu_edit_type(float, float3, ftostr3, 1)
menu_edit_type(float, float32, ftostr32, 100)
menu_edit_type(float, float5, ftostr5, 0.01)
menu_edit_type(float, float51, ftostr51, 10)
menu_edit_type(float, float52, ftostr52, 100)
menu_edit_type(unsigned long, long5, ftostr5, 0.01)

#ifdef REPRAPWORLD_KEYPAD
	static void reprapworld_keypad_move_z_up() {
    encoderPosition = 1;
    move_menu_scale = REPRAPWORLD_KEYPAD_MOVE_STEP;
		lcd_move_z();
  }
	static void reprapworld_keypad_move_z_down() {
    encoderPosition = -1;
    move_menu_scale = REPRAPWORLD_KEYPAD_MOVE_STEP;
		lcd_move_z();
  }
	static void reprapworld_keypad_move_x_left() {
    encoderPosition = -1;
    move_menu_scale = REPRAPWORLD_KEYPAD_MOVE_STEP;
		lcd_move_x();
  }
	static void reprapworld_keypad_move_x_right() {
    encoderPosition = 1;
    move_menu_scale = REPRAPWORLD_KEYPAD_MOVE_STEP;
		lcd_move_x();
	}
	static void reprapworld_keypad_move_y_down() {
    encoderPosition = 1;
    move_menu_scale = REPRAPWORLD_KEYPAD_MOVE_STEP;
		lcd_move_y();
	}
	static void reprapworld_keypad_move_y_up() {
		encoderPosition = -1;
		move_menu_scale = REPRAPWORLD_KEYPAD_MOVE_STEP;
    lcd_move_y();
	}
	static void reprapworld_keypad_move_home() {
		enquecommand_P((PSTR("G28"))); // move all axis home
	}
#endif //REPRAPWORLD_KEYPAD

/** End of menus **/

static void lcd_quick_feedback()
{
    lcdDrawUpdate = 2;
    blocking_enc = millis() + 500;
    lcd_implementation_quick_feedback();
}

/** Menu action functions **/
static void menu_action_back(menuFunc_t data) { lcd_goto_menu(data); }
static void menu_action_submenu(menuFunc_t data) { lcd_goto_menu(data); }
static void menu_action_gcode(const char* pgcode) { enquecommand_P(pgcode); }
static void menu_action_function(menuFunc_t data) { (*data)(); }
static void menu_action_sdfile(const char* filename, char* longFilename)
{
    char cmd[30];
    char* c;
    sprintf_P(cmd, PSTR("M23 %s"), filename);
    for(c = &cmd[4]; *c; c++)
        *c = tolower(*c);
    enquecommand(cmd);
    enquecommand_P(PSTR("M24"));
    lcd_return_to_status();
}
static void menu_action_sddirectory(const char* filename, char* longFilename)
{
    card.chdir(filename);
    encoderPosition = 0;
}
static void menu_action_setting_edit_bool(const char* pstr, bool* ptr) { *ptr = !(*ptr); }

#endif //ULTIPANEL

/** LCD API **/
void lcd_init()
{
    lcd_implementation_init();

#ifdef NEWPANEL
    pinMode(BTN_EN1,INPUT);
    pinMode(BTN_EN2,INPUT);
    WRITE(BTN_EN1,HIGH);
    WRITE(BTN_EN2,HIGH);
  #if BTN_ENC > 0
    pinMode(BTN_ENC,INPUT);
    WRITE(BTN_ENC,HIGH);
  #endif
  #ifdef REPRAPWORLD_KEYPAD
    pinMode(SHIFT_CLK,OUTPUT);
    pinMode(SHIFT_LD,OUTPUT);
    pinMode(SHIFT_OUT,INPUT);
    WRITE(SHIFT_OUT,HIGH);
    WRITE(SHIFT_LD,HIGH);
  #endif
#else  // Not NEWPANEL
  #ifdef SR_LCD_2W_NL // Non latching 2 wire shift register
     pinMode (SR_DATA_PIN, OUTPUT);
     pinMode (SR_CLK_PIN, OUTPUT);
  #elif defined(SHIFT_CLK)
     pinMode(SHIFT_CLK,OUTPUT);
     pinMode(SHIFT_LD,OUTPUT);
     pinMode(SHIFT_EN,OUTPUT);
     pinMode(SHIFT_OUT,INPUT);
     WRITE(SHIFT_OUT,HIGH);
     WRITE(SHIFT_LD,HIGH);
     WRITE(SHIFT_EN,LOW);
  #else
     #ifdef ULTIPANEL
     #error ULTIPANEL requires an encoder
     #endif
  #endif // SR_LCD_2W_NL
#endif//!NEWPANEL

#if defined (SDSUPPORT) && defined(SDCARDDETECT) && (SDCARDDETECT > 0)
    pinMode(SDCARDDETECT,INPUT);
    WRITE(SDCARDDETECT, HIGH);
    lcd_oldcardstatus = IS_SD_INSERTED;
#endif//(SDCARDDETECT > 0)
#ifdef LCD_HAS_SLOW_BUTTONS
    slow_buttons = 0;
#endif
    lcd_buttons_update();
#ifdef ULTIPANEL
    encoderDiff = 0;
#endif
}

void lcd_update()
{
    static unsigned long timeoutToStatus = 0;

    #ifdef LCD_HAS_SLOW_BUTTONS
    slow_buttons = lcd_implementation_read_slow_buttons(); // buttons which take too long to read in interrupt context
    #endif

    lcd_buttons_update();

    #if (SDCARDDETECT > 0)
    if((IS_SD_INSERTED != lcd_oldcardstatus && lcd_detected()))
    {
        lcdDrawUpdate = 2;
        lcd_oldcardstatus = IS_SD_INSERTED;
        lcd_implementation_init( // to maybe revive the LCD if static electricity killed it.
#if defined(LCD_PROGRESS_BAR) && defined(SDSUPPORT)
            currentMenu == lcd_status_screen
#endif
        );

        if(lcd_oldcardstatus)
        {
            card.initsd();
            LCD_MESSAGEPGM(MSG_SD_INSERTED);
        }
        else
        {
            card.release();
            LCD_MESSAGEPGM(MSG_SD_REMOVED);
        }
    }
    #endif//CARDINSERTED

    if (lcd_next_update_millis < millis())
    {
#ifdef ULTIPANEL
		#ifdef REPRAPWORLD_KEYPAD
        	if (REPRAPWORLD_KEYPAD_MOVE_Z_UP) {
        		reprapworld_keypad_move_z_up();
        	}
        	if (REPRAPWORLD_KEYPAD_MOVE_Z_DOWN) {
        		reprapworld_keypad_move_z_down();
        	}
        	if (REPRAPWORLD_KEYPAD_MOVE_X_LEFT) {
        		reprapworld_keypad_move_x_left();
        	}
        	if (REPRAPWORLD_KEYPAD_MOVE_X_RIGHT) {
        		reprapworld_keypad_move_x_right();
        	}
        	if (REPRAPWORLD_KEYPAD_MOVE_Y_DOWN) {
        		reprapworld_keypad_move_y_down();
        	}
        	if (REPRAPWORLD_KEYPAD_MOVE_Y_UP) {
        		reprapworld_keypad_move_y_up();
        	}
        	if (REPRAPWORLD_KEYPAD_MOVE_HOME) {
        		reprapworld_keypad_move_home();
        	}
		#endif
        bool encoderPastThreshold = (abs(encoderDiff) >= ENCODER_PULSES_PER_STEP);
        if (encoderPastThreshold || LCD_CLICKED) {
            if (encoderPastThreshold)
            {
                lcdDrawUpdate = 1;
                encoderPosition += encoderDiff / ENCODER_PULSES_PER_STEP;
                encoderDiff = 0;
            }
            timeoutToStatus = millis() + LCD_TIMEOUT_TO_STATUS;
        }
#endif//ULTIPANEL

#ifdef DOGLCD        // Changes due to different driver architecture of the DOGM display
        blink++;     // Variable for fan animation and alive dot
        u8g.firstPage();
        do
        {
            u8g.setFont(u8g_font_6x10_marlin);
            u8g.setPrintPos(125,0);
            if (blink % 2) u8g.setColorIndex(1); else u8g.setColorIndex(0); // Set color for the alive dot
            u8g.drawPixel(127,63); // draw alive dot
            u8g.setColorIndex(1); // black on white
            (*currentMenu)();
            if (!lcdDrawUpdate)  break; // Terminate display update, when nothing new to draw. This must be done before the last dogm.next()
        } while( u8g.nextPage() );
#else
        (*currentMenu)();
#endif

#ifdef LCD_HAS_STATUS_INDICATORS
        lcd_implementation_update_indicators();
#endif

#ifdef ULTIPANEL
        if(currentMenu != lcd_status_screen && timeoutToStatus < millis())
        {
            lcd_return_to_status();
            lcdDrawUpdate = 2;
        }
#endif//ULTIPANEL
        if (lcdDrawUpdate == 2)
            lcd_implementation_clear();
        if (lcdDrawUpdate)
            lcdDrawUpdate--;
        lcd_next_update_millis = millis() + LCD_UPDATE_INTERVAL;
    }
}

void lcd_ignore_click(bool b)
{
    ignore_click = b;
    wait_for_unclick = false;
}

void lcd_finishstatus() {
  int len = strlen(lcd_status_message);
  if (len > 0) {
    while (len < LCD_WIDTH) {
      lcd_status_message[len++] = ' ';
    }
  }
  lcd_status_message[LCD_WIDTH] = '\0';
  #if defined(LCD_PROGRESS_BAR) && defined(SDSUPPORT)
    #if PROGRESS_MSG_EXPIRE > 0
      messageTick =
    #endif
    progressBarTick = millis();
  #endif
  lcdDrawUpdate = 2;

  #ifdef FILAMENT_LCD_DISPLAY
    message_millis = millis();  //get status message to show up for a while
  #endif
}
void lcd_setstatus(const char* message)
{
    if (lcd_status_message_level > 0)
        return;
    strncpy(lcd_status_message, message, LCD_WIDTH);
    lcd_finishstatus();
}
void lcd_setstatuspgm(const char* message)
{
    if (lcd_status_message_level > 0)
        return;
    strncpy_P(lcd_status_message, message, LCD_WIDTH);
    lcd_finishstatus();
}
void lcd_setalertstatuspgm(const char* message)
{
    lcd_setstatuspgm(message);
    lcd_status_message_level = 1;
  #ifdef ULTIPANEL
    lcd_return_to_status();
  #endif
}

void lcd_reset_alert_level() { lcd_status_message_level = 0; }

#ifdef DOGLCD
void lcd_setcontrast(uint8_t value)
{
    lcd_contrast = value & 63;
    u8g.setContrast(lcd_contrast);
}
#endif

#ifdef ULTIPANEL
/* Warning: This function is called from interrupt context */
void lcd_buttons_update()
{
#ifdef NEWPANEL
    uint8_t newbutton=0;
    if(READ(BTN_EN1)==0)  newbutton|=EN_A;
    if(READ(BTN_EN2)==0)  newbutton|=EN_B;
  #if BTN_ENC > 0
    if((blocking_enc<millis()) && (READ(BTN_ENC)==0))
        newbutton |= EN_C;
  #endif
    buttons = newbutton;
    #ifdef LCD_HAS_SLOW_BUTTONS
    buttons |= slow_buttons;
    #endif
    #ifdef REPRAPWORLD_KEYPAD
      // for the reprapworld_keypad
      uint8_t newbutton_reprapworld_keypad=0;
      WRITE(SHIFT_LD,LOW);
      WRITE(SHIFT_LD,HIGH);
      for(int8_t i=0;i<8;i++) {
          newbutton_reprapworld_keypad = newbutton_reprapworld_keypad>>1;
          if(READ(SHIFT_OUT))
              newbutton_reprapworld_keypad|=(1<<7);
          WRITE(SHIFT_CLK,HIGH);
          WRITE(SHIFT_CLK,LOW);
      }
      buttons_reprapworld_keypad=~newbutton_reprapworld_keypad; //invert it, because a pressed switch produces a logical 0
	#endif
#else   //read it from the shift register
    uint8_t newbutton=0;
    WRITE(SHIFT_LD,LOW);
    WRITE(SHIFT_LD,HIGH);
    unsigned char tmp_buttons=0;
    for(int8_t i=0;i<8;i++)
    {
        newbutton = newbutton>>1;
        if(READ(SHIFT_OUT))
            newbutton|=(1<<7);
        WRITE(SHIFT_CLK,HIGH);
        WRITE(SHIFT_CLK,LOW);
    }
    buttons=~newbutton; //invert it, because a pressed switch produces a logical 0
#endif//!NEWPANEL

    //manage encoder rotation
    uint8_t enc=0;
    if (buttons & EN_A) enc |= B01;
    if (buttons & EN_B) enc |= B10;
    if(enc != lastEncoderBits)
    {
        switch(enc)
        {
        case encrot0:
            if(lastEncoderBits==encrot3)
                encoderDiff++;
            else if(lastEncoderBits==encrot1)
                encoderDiff--;
            break;
        case encrot1:
            if(lastEncoderBits==encrot0)
                encoderDiff++;
            else if(lastEncoderBits==encrot2)
                encoderDiff--;
            break;
        case encrot2:
            if(lastEncoderBits==encrot1)
                encoderDiff++;
            else if(lastEncoderBits==encrot3)
                encoderDiff--;
            break;
        case encrot3:
            if(lastEncoderBits==encrot2)
                encoderDiff++;
            else if(lastEncoderBits==encrot0)
                encoderDiff--;
            break;
        }
    }
    lastEncoderBits = enc;
}

bool lcd_detected(void)
{
#if (defined(LCD_I2C_TYPE_MCP23017) || defined(LCD_I2C_TYPE_MCP23008)) && defined(DETECT_DEVICE)
  return lcd.LcdDetected() == 1;
#else
  return true;
#endif
}

void lcd_buzz(long duration, uint16_t freq)
{
#ifdef LCD_USE_I2C_BUZZER
  lcd.buzz(duration,freq);
#endif
}

bool lcd_clicked() { return LCD_CLICKED; }

#endif //ULTIPANEL

/*********************************/
/** Number to string conversion **/
/*********************************/

char conv[8];

// Convert float to string with +123.4 format
char *ftostr3(const float &x) {
  return itostr3((int)x);
}

// Convert int to string with 12 format
char *itostr2(const uint8_t &x)
{
  //sprintf(conv,"%5.1f",x);
  int xx=x;
  conv[0]=(xx/10)%10+'0';
  conv[1]=(xx)%10+'0';
  conv[2]=0;
  return conv;
}

// Convert float to string with +123.4 format
char *ftostr31(const float &x)
{
  int xx=x*10;
  conv[0]=(xx>=0)?'+':'-';
  xx=abs(xx);
  conv[1]=(xx/1000)%10+'0';
  conv[2]=(xx/100)%10+'0';
  conv[3]=(xx/10)%10+'0';
  conv[4]='.';
  conv[5]=(xx)%10+'0';
  conv[6]=0;
  return conv;
}

// Convert float to string with 123.4 format, dropping sign
char *ftostr31ns(const float &x)
{
  int xx=x*10;
  //conv[0]=(xx>=0)?'+':'-';
  xx=abs(xx);
  conv[0]=(xx/1000)%10+'0';
  conv[1]=(xx/100)%10+'0';
  conv[2]=(xx/10)%10+'0';
  conv[3]='.';
  conv[4]=(xx)%10+'0';
  conv[5]=0;
  return conv;
}

// Convert float to space-padded string with -_23.4_ format
char *ftostr32(const float &x)
{
  long xx=x*100;
  if (xx >= 0)
    conv[0]=(xx/10000)%10+'0';
  else
    conv[0]='-';
  xx=abs(xx);
  conv[1]=(xx/1000)%10+'0';
  conv[2]=(xx/100)%10+'0';
  conv[3]='.';
  conv[4]=(xx/10)%10+'0';
  conv[5]=(xx)%10+'0';
  conv[6]=0;
  return conv;
}

//Float to string with 1.23 format
char *ftostr12ns(const float &x)
{
  long xx=x*100;
  
  xx=abs(xx);
  conv[0]=(xx/100)%10+'0';
  conv[1]='.';
  conv[2]=(xx/10)%10+'0';
  conv[3]=(xx)%10+'0';
  conv[4]=0;
  return conv;
}

// Convert int to lj string with +123.0 format
char *itostr31(const int &xx)
{
  conv[0]=(xx>=0)?'+':'-';
  conv[1]=(xx/1000)%10+'0';
  conv[2]=(xx/100)%10+'0';
  conv[3]=(xx/10)%10+'0';
  conv[4]='.';
  conv[5]=(xx)%10+'0';
  conv[6]=0;
  return conv;
}

// Convert int to rj string with 123 or -12 format
char *itostr3(const int &x)
{
  int xx = x;
  if (xx < 0) {
     conv[0]='-';
     xx = -xx;
  } else if (xx >= 100)
    conv[0]=(xx/100)%10+'0';
  else
    conv[0]=' ';
  if (xx >= 10)
    conv[1]=(xx/10)%10+'0';
  else
    conv[1]=' ';
  conv[2]=(xx)%10+'0';
  conv[3]=0;
  return conv;
}

// Convert int to lj string with 123 format
char *itostr3left(const int &xx)
{
  if (xx >= 100)
  {
    conv[0]=(xx/100)%10+'0';
    conv[1]=(xx/10)%10+'0';
    conv[2]=(xx)%10+'0';
    conv[3]=0;
  }
  else if (xx >= 10)
  {
    conv[0]=(xx/10)%10+'0';
    conv[1]=(xx)%10+'0';
    conv[2]=0;
  }
  else
  {
    conv[0]=(xx)%10+'0';
    conv[1]=0;
  }
  return conv;
}

// Convert int to rj string with 1234 format
char *itostr4(const int &xx) {
  conv[0] = xx >= 1000 ? (xx / 1000) % 10 + '0' : ' ';
  conv[1] = xx >= 100 ? (xx / 100) % 10 + '0' : ' ';
  conv[2] = xx >= 10 ? (xx / 10) % 10 + '0' : ' ';
  conv[3] = xx % 10 + '0';
  conv[4] = 0;
  return conv;
}

// Convert float to rj string with 12345 format
char *ftostr5(const float &x) {
  long xx = abs(x);
  conv[0] = xx >= 10000 ? (xx / 10000) % 10 + '0' : ' ';
  conv[1] = xx >= 1000 ? (xx / 1000) % 10 + '0' : ' ';
  conv[2] = xx >= 100 ? (xx / 100) % 10 + '0' : ' ';
  conv[3] = xx >= 10 ? (xx / 10) % 10 + '0' : ' ';
  conv[4] = xx % 10 + '0';
  conv[5] = 0;
  return conv;
}

//  convert float to string with +1234.5 format
char *ftostr51(const float &x)
{
  long xx=x*10;
  conv[0]=(xx>=0)?'+':'-';
  xx=abs(xx);
  conv[1]=(xx/10000)%10+'0';
  conv[2]=(xx/1000)%10+'0';
  conv[3]=(xx/100)%10+'0';
  conv[4]=(xx/10)%10+'0';
  conv[5]='.';
  conv[6]=(xx)%10+'0';
  conv[7]=0;
  return conv;
}

//  convert float to string with +123.45 format
char *ftostr52(const float &x)
{
  long xx=x*100;
  conv[0]=(xx>=0)?'+':'-';
  xx=abs(xx);
  conv[1]=(xx/10000)%10+'0';
  conv[2]=(xx/1000)%10+'0';
  conv[3]=(xx/100)%10+'0';
  conv[4]='.';
  conv[5]=(xx/10)%10+'0';
  conv[6]=(xx)%10+'0';
  conv[7]=0;
  return conv;
}

// Callback for after editing PID i value
// grab the PID i value out of the temp variable; scale it; then update the PID driver
void copy_and_scalePID_i()
{
#ifdef PIDTEMP
  Ki = scalePID_i(raw_Ki);
  updatePID();
#endif
}

// Callback for after editing PID d value
// grab the PID d value out of the temp variable; scale it; then update the PID driver
void copy_and_scalePID_d()
{
#ifdef PIDTEMP
  Kd = scalePID_d(raw_Kd);
  updatePID();
#endif
}

#endif //ULTRA_LCD<|MERGE_RESOLUTION|>--- conflicted
+++ resolved
@@ -182,18 +182,6 @@
 float raw_Ki, raw_Kd;
 
 static void lcd_goto_menu(menuFunc_t menu, const uint32_t encoder=0, const bool feedback=true) {
-<<<<<<< HEAD
-    if (currentMenu != menu) {
-        currentMenu = menu;
-        encoderPosition = encoder;
-        if (feedback) lcd_quick_feedback();
-
-        // For LCD_PROGRESS_BAR re-initialize the custom characters
-        #if defined(LCD_PROGRESS_BAR) && defined(SDSUPPORT)
-            lcd_set_custom_characters(menu == lcd_status_screen);
-        #endif
-    }
-=======
   if (currentMenu != menu) {
     currentMenu = menu;
     encoderPosition = encoder;
@@ -204,7 +192,6 @@
       lcd_set_custom_characters(menu == lcd_status_screen);
     #endif
   }
->>>>>>> 65ee8d80
 }
 
 /* Main status screen. It's up to the implementation specific part to show what is needed. As this is very display dependent */
@@ -270,23 +257,14 @@
     if (current_click)
     {
         lcd_goto_menu(lcd_main_menu);
-<<<<<<< HEAD
         #ifdef FILAMENT_LCD_DISPLAY
           message_millis = millis();  // get status message to show up for a while
         #endif
-=======
->>>>>>> 65ee8d80
         lcd_implementation_init( // to maybe revive the LCD if static electricity killed it.
           #if defined(LCD_PROGRESS_BAR) && defined(SDSUPPORT)
             currentMenu == lcd_status_screen
           #endif
         );
-<<<<<<< HEAD
-=======
-        #ifdef FILAMENT_LCD_DISPLAY
-          message_millis = millis();  // get status message to show up for a while
-        #endif
->>>>>>> 65ee8d80
     }
 
 #ifdef ULTIPANEL_FEEDMULTIPLY
