--- conflicted
+++ resolved
@@ -144,7 +144,6 @@
 // Status screen implementation functions
 void draw_status_screen();
 static void view_status_screen();
-
 
 // Menu implementation functions
 void funct_draw_menu_main(void *);
@@ -805,7 +804,6 @@
 
 void draw_menu_sdcard()
 {
-<<<<<<< HEAD
     item_selected = -1;
     cache_menu_first_time = true;
 
@@ -1126,6 +1124,7 @@
 
     stop_buffer = true;
     stop_buffer_code = 1;
+//   card.pauseSDPrint();
 
     draw_status_screen();
 }
@@ -1143,31 +1142,6 @@
 
 #ifdef HEATED_BED_SUPPORT
         setTargetBed(0);
-=======
-  START_MENU();
-  MENU_ITEM(back, MSG_CONTROL, lcd_control_menu);
-#if TEMP_SENSOR_0 != 0
-  MENU_ITEM_EDIT(int3, MSG_NOZZLE, &target_temperature[0], 0, HEATER_0_MAXTEMP - 15);
-#endif
-#if TEMP_SENSOR_1 != 0 && EXTRUDERS > 1
-  MENU_ITEM_EDIT(int3, MSG_NOZZLE " 2", &target_temperature[1], 0, HEATER_1_MAXTEMP - 15);
-#endif
-#if TEMP_SENSOR_2 != 0 && EXTRUDERS > 2
-  MENU_ITEM_EDIT(int3, MSG_NOZZLE " 3", &target_temperature[2], 0, HEATER_2_MAXTEMP - 15);
-#endif
-#if TEMP_SENSOR_3 != 0 && EXTRUDERS > 3
-  MENU_ITEM_EDIT(int3, MSG_NOZZLE " 4", &target_temperature[3], 0, HEATER_3_MAXTEMP - 15);
-#endif
-#if TEMP_SENSOR_BED != 0
-  MENU_ITEM_EDIT(int3, MSG_BED, &target_temperature_bed, 0, BED_MAXTEMP - 15);
-#endif
-  MENU_ITEM_EDIT(int3, MSG_FAN_SPEED, &fanSpeed, 0, 255);
-#if defined AUTOTEMP && (TEMP_SENSOR_0 != 0)
-  MENU_ITEM_EDIT(bool, MSG_AUTOTEMP, &autotemp_enabled);
-  MENU_ITEM_EDIT(float3, MSG_MIN, &autotemp_min, 0, HEATER_0_MAXTEMP - 15);
-  MENU_ITEM_EDIT(float3, MSG_MAX, &autotemp_max, 0, HEATER_0_MAXTEMP - 15);
-  MENU_ITEM_EDIT(float32, MSG_FACTOR, &autotemp_factor, 0.0, 1.0);
->>>>>>> 0cec0b73
 #endif
 
         flush_commands();
@@ -2537,7 +2511,7 @@
         do {
 #endif
             lcd_implementation_set_cursor(1, 4);
-            lcd_implementation_print_P(PSTR(MSG_WELLCOME));
+            lcd_implementation_print_P(PSTR(MACHINE_NAME));
             lcd_implementation_set_cursor(3, 4);
             lcd_implementation_print_P(PSTR(FIRMWARE_VER));
             lcd_implementation_print(" ");
@@ -2750,96 +2724,18 @@
     return conv;
 }
 
-// Convert float to string with 1.234 format
-char *ftostr43(const float &x)
-{
-	long xx = x * 1000;
-    if (xx >= 0)
-		conv[0] = (xx / 1000) % 10 + '0';
-	else
-		conv[0] = '-';
-	xx = abs(xx);
-	conv[1] = '.';
-	conv[2] = (xx / 100) % 10 + '0';
-	conv[3] = (xx / 10) % 10 + '0';
-	conv[4] = (xx) % 10 + '0';
-	conv[5] = 0;
-	return conv;
-}
-
-//Float to string with 1.23 format
-char *ftostr12ns(const float &x)
-{
-  long xx=x*100;
-  
-  xx=abs(xx);
-  conv[0]=(xx/100)%10+'0';
-  conv[1]='.';
-  conv[2]=(xx/10)%10+'0';
-  conv[3]=(xx)%10+'0';
-  conv[4]=0;
-  return conv;
-}
-
-//  convert float to space-padded string with -_23.4_ format
-char *ftostr32sp(const float &x) {
-  long xx = abs(x * 100);
-  uint8_t dig;
-
-  if (x < 0) { // negative val = -_0
-    conv[0] = '-';
-    dig = (xx / 1000) % 10;
-    conv[1] = dig ? '0' + dig : ' ';
-  }
-  else { // positive val = __0
-    dig = (xx / 10000) % 10;
-    if (dig) {
-      conv[0] = '0' + dig;
-      conv[1] = '0' + (xx / 1000) % 10;
-    }
-    else {
-      conv[0] = ' ';
-      dig = (xx / 1000) % 10;
-      conv[1] = dig ? '0' + dig : ' ';
-    }
-  }
-
-  conv[2] = '0' + (xx / 100) % 10; // lsd always
-
-  dig = xx % 10;
-  if (dig) { // 2 decimal places
-    conv[5] = '0' + dig;
-    conv[4] = '0' + (xx / 10) % 10;
-    conv[3] = '.';
-  }
-  else { // 1 or 0 decimal place
-    dig = (xx / 10) % 10;
-    if (dig) {
-      conv[4] = '0' + dig;
-      conv[3] = '.';
-    }
-    else {
-      conv[3] = conv[4] = ' ';
-    }
-    conv[5] = ' ';
-  }
-  conv[6] = '\0';
-  return conv;
-}
-
 char *itostr31(const int &xx)
 {
-  conv[0]=(xx>=0)?'+':'-';
-  conv[1]=(xx/1000)%10+'0';
-  conv[2]=(xx/100)%10+'0';
-  conv[3]=(xx/10)%10+'0';
-  conv[4]='.';
-  conv[5]=(xx)%10+'0';
-  conv[6]=0;
-  return conv;
-}
-
-// Convert int to rj string with 123 or -12 format
+    conv[0]=(xx>=0)?'+':'-';
+    conv[1]=(xx/1000)%10+'0';
+    conv[2]=(xx/100)%10+'0';
+    conv[3]=(xx/10)%10+'0';
+    conv[4]='.';
+    conv[5]=(xx)%10+'0';
+    conv[6]=0;
+    return conv;
+}
+
 char *itostr3(const int &x)
 {
   int xx = x;
@@ -2859,82 +2755,98 @@
   return conv;
 }
 
-// Convert int to lj string with 123 format
 char *itostr3left(const int &xx)
 {
-  if (xx >= 100)
-  {
-    conv[0]=(xx/100)%10+'0';
-    conv[1]=(xx/10)%10+'0';
-    conv[2]=(xx)%10+'0';
-    conv[3]=0;
-  }
-  else if (xx >= 10)
-  {
-    conv[0]=(xx/10)%10+'0';
-    conv[1]=(xx)%10+'0';
-    conv[2]=0;
-  }
-  else
-  {
-    conv[0]=(xx)%10+'0';
-    conv[1]=0;
-  }
-  return conv;
-}
-
-// Convert int to rj string with 1234 format
-char *itostr4(const int &xx) {
-  conv[0] = xx >= 1000 ? (xx / 1000) % 10 + '0' : ' ';
-  conv[1] = xx >= 100 ? (xx / 100) % 10 + '0' : ' ';
-  conv[2] = xx >= 10 ? (xx / 10) % 10 + '0' : ' ';
-  conv[3] = xx % 10 + '0';
-  conv[4] = 0;
-  return conv;
-}
-
-// Convert float to rj string with 12345 format
-char *ftostr5(const float &x) {
-  long xx = abs(x);
-  conv[0] = xx >= 10000 ? (xx / 10000) % 10 + '0' : ' ';
-  conv[1] = xx >= 1000 ? (xx / 1000) % 10 + '0' : ' ';
-  conv[2] = xx >= 100 ? (xx / 100) % 10 + '0' : ' ';
-  conv[3] = xx >= 10 ? (xx / 10) % 10 + '0' : ' ';
-  conv[4] = xx % 10 + '0';
-  conv[5] = 0;
-  return conv;
-}
-
-// Convert float to string with +1234.5 format
+    if (xx >= 100) {
+        conv[0]=(xx/100)%10+'0';
+        conv[1]=(xx/10)%10+'0';
+        conv[2]=(xx)%10+'0';
+        conv[3]=0;
+    } else if (xx >= 10) {
+        conv[0]=(xx/10)%10+'0';
+        conv[1]=(xx)%10+'0';
+        conv[2]=0;
+    } else {
+        conv[0]=(xx)%10+'0';
+        conv[1]=0;
+    }
+    return conv;
+}
+
+char *itostr4(const int &xx)
+{
+    if (xx >= 1000)
+        conv[0]=(xx/1000)%10+'0';
+    else
+        conv[0]=' ';
+    if (xx >= 100)
+        conv[1]=(xx/100)%10+'0';
+    else
+        conv[1]=' ';
+    if (xx >= 10)
+        conv[2]=(xx/10)%10+'0';
+    else
+        conv[2]=' ';
+    conv[3]=(xx)%10+'0';
+    conv[4]=0;
+    return conv;
+}
+
+//  convert float to string with 12345 format
+char *ftostr5(const float &x)
+{
+    long xx=abs(x);
+    if (xx >= 10000)
+        conv[0]=(xx/10000)%10+'0';
+    else
+        conv[0]=' ';
+    if (xx >= 1000)
+        conv[1]=(xx/1000)%10+'0';
+    else
+        conv[1]=' ';
+    if (xx >= 100)
+        conv[2]=(xx/100)%10+'0';
+    else
+        conv[2]=' ';
+    if (xx >= 10)
+        conv[3]=(xx/10)%10+'0';
+    else
+        conv[3]=' ';
+    conv[4]=(xx)%10+'0';
+    conv[5]=0;
+    return conv;
+}
+
+//  convert float to string with +1234.5 format
 char *ftostr51(const float &x)
 {
-  long xx=x*10;
-  conv[0]=(xx>=0)?'+':'-';
-  xx=abs(xx);
-  conv[1]=(xx/10000)%10+'0';
-  conv[2]=(xx/1000)%10+'0';
-  conv[3]=(xx/100)%10+'0';
-  conv[4]=(xx/10)%10+'0';
-  conv[5]='.';
-  conv[6]=(xx)%10+'0';
-  conv[7]=0;
-  return conv;
-}
-
-// Convert float to string with +123.45 format
+    long xx=x*10;
+    conv[0]=(xx>=0)?'+':'-';
+    xx=abs(xx);
+    conv[1]=(xx/10000)%10+'0';
+    conv[2]=(xx/1000)%10+'0';
+    conv[3]=(xx/100)%10+'0';
+    conv[4]=(xx/10)%10+'0';
+    conv[5]='.';
+    conv[6]=(xx)%10+'0';
+    conv[7]=0;
+    return conv;
+}
+
+//  convert float to string with +123.45 format
 char *ftostr52(const float &x)
 {
-  long xx=x*100;
-  conv[0]=(xx>=0)?'+':'-';
-  xx=abs(xx);
-  conv[1]=(xx/10000)%10+'0';
-  conv[2]=(xx/1000)%10+'0';
-  conv[3]=(xx/100)%10+'0';
-  conv[4]='.';
-  conv[5]=(xx/10)%10+'0';
-  conv[6]=(xx)%10+'0';
-  conv[7]=0;
-  return conv;
+    long xx=x*100;
+    conv[0]=(xx>=0)?'+':'-';
+    xx=abs(xx);
+    conv[1]=(xx/10000)%10+'0';
+    conv[2]=(xx/1000)%10+'0';
+    conv[3]=(xx/100)%10+'0';
+    conv[4]='.';
+    conv[5]=(xx/10)%10+'0';
+    conv[6]=(xx)%10+'0';
+    conv[7]=0;
+    return conv;
 }
 
 ISR(TIMER5_OVF_vect)
