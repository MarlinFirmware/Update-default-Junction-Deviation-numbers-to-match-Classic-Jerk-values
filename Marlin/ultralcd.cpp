--- conflicted
+++ resolved
@@ -442,52 +442,26 @@
 
 #endif //BABYSTEPPING
 
-<<<<<<< HEAD
 static void lcd_tune_menu() {
   START_MENU();
   MENU_ITEM(back, MSG_MAIN, lcd_main_menu);
   MENU_ITEM_EDIT(int3, MSG_SPEED, &feedmultiply, 10, 999);
   #if TEMP_SENSOR_0 != 0
-    MENU_ITEM_EDIT(int3, MSG_NOZZLE, &target_temperature[0], 0, HEATER_0_MAXTEMP - 15);
+    MENU_MULTIPLIER_ITEM_EDIT(int3, MSG_NOZZLE, &target_temperature[0], 0, HEATER_0_MAXTEMP - 15);
   #endif
   #if TEMP_SENSOR_1 != 0
-    MENU_ITEM_EDIT(int3, MSG_NOZZLE MSG_N2, &target_temperature[1], 0, HEATER_1_MAXTEMP - 15);
+    MENU_MULTIPLIER_ITEM_EDIT(int3, MSG_NOZZLE MSG_N2, &target_temperature[1], 0, HEATER_1_MAXTEMP - 15);
   #endif
   #if TEMP_SENSOR_2 != 0
-    MENU_ITEM_EDIT(int3, MSG_NOZZLE MSG_N3, &target_temperature[2], 0, HEATER_2_MAXTEMP - 15);
+    MENU_MULTIPLIER_ITEM_EDIT(int3, MSG_NOZZLE MSG_N3, &target_temperature[2], 0, HEATER_2_MAXTEMP - 15);
   #endif
   #if TEMP_SENSOR_3 != 0
-    MENU_ITEM_EDIT(int3, MSG_NOZZLE MSG_N4, &target_temperature[3], 0, HEATER_3_MAXTEMP - 15);
+    MENU_MULTIPLIER_ITEM_EDIT(int3, MSG_NOZZLE MSG_N4, &target_temperature[3], 0, HEATER_3_MAXTEMP - 15);
   #endif
   #if TEMP_SENSOR_BED != 0
-    MENU_ITEM_EDIT(int3, MSG_BED, &target_temperature_bed, 0, BED_MAXTEMP - 15);
-  #endif
-    MENU_ITEM_EDIT(int3, MSG_FAN_SPEED, &fanSpeed, 0, 255);
-=======
-static void lcd_tune_menu()
-{
-    START_MENU();
-    MENU_ITEM(back, MSG_MAIN, lcd_main_menu);
-    MENU_ITEM_EDIT(int3, MSG_SPEED, &feedmultiply, 10, 999);
-#if TEMP_SENSOR_0 != 0
-    MENU_MULTIPLIER_ITEM_EDIT(int3, MSG_NOZZLE, &target_temperature[0], 0, HEATER_0_MAXTEMP - 15);
-#endif
-#if TEMP_SENSOR_1 != 0
-    MENU_MULTIPLIER_ITEM_EDIT(int3, MSG_NOZZLE " 2", &target_temperature[1], 0, HEATER_1_MAXTEMP - 15);
-#endif
-#if TEMP_SENSOR_2 != 0
-    MENU_MULTIPLIER_ITEM_EDIT(int3, MSG_NOZZLE " 3", &target_temperature[2], 0, HEATER_2_MAXTEMP - 15);
-#endif
-#if TEMP_SENSOR_3 != 0
-    MENU_MULTIPLIER_ITEM_EDIT(int3, MSG_NOZZLE " 4", &target_temperature[3], 0, HEATER_3_MAXTEMP - 15);
-#endif
-
-
-#if TEMP_SENSOR_BED != 0
     MENU_MULTIPLIER_ITEM_EDIT(int3, MSG_BED, &target_temperature_bed, 0, BED_MAXTEMP - 15);
-#endif
+  #endif
     MENU_MULTIPLIER_ITEM_EDIT(int3, MSG_FAN_SPEED, &fanSpeed, 0, 255);
->>>>>>> c3c50528
     MENU_ITEM_EDIT(int3, MSG_FLOW, &extrudemultiply, 10, 999);
     MENU_ITEM_EDIT(int3, MSG_FLOW MSG_F0, &extruder_multiply[0], 10, 999);
   #if TEMP_SENSOR_1 != 0
@@ -581,7 +555,6 @@
 static void lcd_preheat_abs_menu() {
   START_MENU();
   MENU_ITEM(back, MSG_PREPARE, lcd_prepare_menu);
-<<<<<<< HEAD
   MENU_ITEM(function, MSG_PREHEAT_ABS_N MSG_H1, lcd_preheat_abs0);
   #if TEMP_SENSOR_1 != 0 //2 extruder preheat
 	  MENU_ITEM(function, MSG_PREHEAT_ABS_N MSG_H2, lcd_preheat_abs1);
@@ -598,25 +571,6 @@
   #if TEMP_SENSOR_BED != 0
     MENU_ITEM(function, MSG_PREHEAT_ABS_BEDONLY, lcd_preheat_abs_bedonly);
   #endif
-=======
-  MENU_ITEM(function, MSG_PREHEAT_ABS_N "1", lcd_preheat_abs0);
-#if TEMP_SENSOR_1 != 0 //2 extruder preheat
-    MENU_ITEM(function, MSG_PREHEAT_ABS_N "2", lcd_preheat_abs1);
-#endif //2 extruder preheat
-#if TEMP_SENSOR_2 != 0 //3 extruder preheat
-  MENU_ITEM(function, MSG_PREHEAT_ABS_N "3", lcd_preheat_abs2);
-#endif //3 extruder preheat
-#if TEMP_SENSOR_3 != 0 //4 extruder preheat
-  MENU_ITEM(function, MSG_PREHEAT_ABS_N "4", lcd_preheat_abs3);
-#endif //4 extruder preheat
-#if TEMP_SENSOR_1 != 0 || TEMP_SENSOR_2 != 0 || TEMP_SENSOR_3 != 0 //all extruder preheat
-  MENU_ITEM(function, MSG_PREHEAT_ABS_ALL, lcd_preheat_abs0123);
-#endif //all extruder preheat
-
-#if TEMP_SENSOR_BED != 0
- MENU_ITEM(function, MSG_PREHEAT_ABS_BEDONLY, lcd_preheat_abs_bedonly);
-#endif
->>>>>>> c3c50528
   END_MENU();
 }
 
@@ -822,39 +776,23 @@
   #endif
   #if EXTRUDERS > 1
     #if TEMP_SENSOR_1 != 0
-<<<<<<< HEAD
-      MENU_ITEM_EDIT(int3, MSG_NOZZLE MSG_N2, &target_temperature[1], 0, HEATER_1_MAXTEMP - 15);
+      MENU_MULTIPLIER_ITEM_EDIT(int3, MSG_NOZZLE MSG_N2, &target_temperature[1], 0, HEATER_1_MAXTEMP - 15);
     #endif
     #if EXTRUDERS > 2
       #if TEMP_SENSOR_2 != 0
-        MENU_ITEM_EDIT(int3, MSG_NOZZLE MSG_N3, &target_temperature[2], 0, HEATER_2_MAXTEMP - 15);
+        MENU_MULTIPLIER_ITEM_EDIT(int3, MSG_NOZZLE MSG_N3, &target_temperature[2], 0, HEATER_2_MAXTEMP - 15);
       #endif
       #if EXTRUDERS > 3
         #if TEMP_SENSOR_3 != 0
-          MENU_ITEM_EDIT(int3, MSG_NOZZLE MSG_N4, &target_temperature[3], 0, HEATER_3_MAXTEMP - 15);
-=======
-      MENU_MULTIPLIER_ITEM_EDIT(int3, MSG_NOZZLE " 2", &target_temperature[1], 0, HEATER_1_MAXTEMP - 15);
-    #endif
-    #if EXTRUDERS > 2
-      #if TEMP_SENSOR_2 != 0
-        MENU_MULTIPLIER_ITEM_EDIT(int3, MSG_NOZZLE " 3", &target_temperature[2], 0, HEATER_2_MAXTEMP - 15);
-      #endif
-      #if EXTRUDERS > 3
-        #if TEMP_SENSOR_3 != 0
-          MENU_MULTIPLIER_ITEM_EDIT(int3, MSG_NOZZLE " 4", &target_temperature[3], 0, HEATER_3_MAXTEMP - 15);
->>>>>>> c3c50528
+          MENU_MULTIPLIER_ITEM_EDIT(int3, MSG_NOZZLE MSG_N4, &target_temperature[3], 0, HEATER_3_MAXTEMP - 15);
         #endif
-      #endif
-    #endif
-  #endif
+      #endif // EXTRUDERS > 3
+    #endif // EXTRUDERS > 2
+  #endif // EXTRUDERS > 1
   #if TEMP_SENSOR_BED != 0
     MENU_MULTIPLIER_ITEM_EDIT(int3, MSG_BED, &target_temperature_bed, 0, BED_MAXTEMP - 15);
   #endif
-<<<<<<< HEAD
-  MENU_ITEM_EDIT(int3, MSG_FAN_SPEED, &fanSpeed, 0, 255);
-=======
   MENU_MULTIPLIER_ITEM_EDIT(int3, MSG_FAN_SPEED, &fanSpeed, 0, 255);
->>>>>>> c3c50528
   #if defined(AUTOTEMP) && (TEMP_SENSOR_0 != 0)
     MENU_ITEM_EDIT(bool, MSG_AUTOTEMP, &autotemp_enabled);
     MENU_ITEM_EDIT(float3, MSG_MIN, &autotemp_min, 0, HEATER_0_MAXTEMP - 15);
@@ -985,35 +923,13 @@
   END_MENU();
 }
 
-static void lcd_control_volumetric_menu()
-{
-<<<<<<< HEAD
+static void lcd_control_volumetric_menu() {
   START_MENU();
   MENU_ITEM(back, MSG_CONTROL, lcd_control_menu);
 
   MENU_ITEM_EDIT_CALLBACK(bool, MSG_VOLUMETRIC_ENABLED, &volumetric_enabled, calculate_volumetric_multipliers);
 
   if (volumetric_enabled) {
-    MENU_ITEM_EDIT_CALLBACK(float43, MSG_FILAMENT_SIZE_EXTRUDER_0, &filament_size[0], DEFAULT_NOMINAL_FILAMENT_DIA - .5, DEFAULT_NOMINAL_FILAMENT_DIA + .5, calculate_volumetric_multipliers);
-    #if EXTRUDERS > 1
-      MENU_ITEM_EDIT_CALLBACK(float43, MSG_FILAMENT_SIZE_EXTRUDER_1, &filament_size[1], DEFAULT_NOMINAL_FILAMENT_DIA - .5, DEFAULT_NOMINAL_FILAMENT_DIA + .5, calculate_volumetric_multipliers);
-      #if EXTRUDERS > 2
-        MENU_ITEM_EDIT_CALLBACK(float43, MSG_FILAMENT_SIZE_EXTRUDER_2, &filament_size[2], DEFAULT_NOMINAL_FILAMENT_DIA - .5, DEFAULT_NOMINAL_FILAMENT_DIA + .5, calculate_volumetric_multipliers);
-        #if EXTRUDERS > 3
-          MENU_ITEM_EDIT_CALLBACK(float43, MSG_FILAMENT_SIZE_EXTRUDER_3, &filament_size[3], DEFAULT_NOMINAL_FILAMENT_DIA - .5, DEFAULT_NOMINAL_FILAMENT_DIA + .5, calculate_volumetric_multipliers);
-        #endif //EXTRUDERS > 3
-      #endif //EXTRUDERS > 2
-    #endif //EXTRUDERS > 1
-  }
-
-  END_MENU();
-=======
-	START_MENU();
-	MENU_ITEM(back, MSG_CONTROL, lcd_control_menu);
-
-	MENU_ITEM_EDIT_CALLBACK(bool, MSG_VOLUMETRIC_ENABLED, &volumetric_enabled, calculate_volumetric_multipliers);
-
-	if (volumetric_enabled) {
     MENU_MULTIPLIER_ITEM_EDIT_CALLBACK(float43, MSG_FILAMENT_SIZE_EXTRUDER_0, &filament_size[0], 1.5, 3.25, calculate_volumetric_multipliers);
     #if EXTRUDERS > 1
       MENU_MULTIPLIER_ITEM_EDIT_CALLBACK(float43, MSG_FILAMENT_SIZE_EXTRUDER_1, &filament_size[1], 1.5, 3.25, calculate_volumetric_multipliers);
@@ -1024,10 +940,9 @@
         #endif //EXTRUDERS > 3
       #endif //EXTRUDERS > 2
     #endif //EXTRUDERS > 1
-	}
-
-	END_MENU();
->>>>>>> c3c50528
+  }
+
+  END_MENU();
 }
 
 #ifdef DOGLCD
@@ -1334,14 +1249,14 @@
         LCD_MESSAGEPGM(MSG_SD_REMOVED);
       }
     }
-<<<<<<< HEAD
   #endif//CARDINSERTED
 
-  if (millis() > lcd_next_update_millis) {
+  long ms = millis();
+  if (ms > lcd_next_update_millis) {
 
     #ifdef ULTIPANEL
 
-  	  #ifdef REPRAPWORLD_KEYPAD
+      #ifdef REPRAPWORLD_KEYPAD
         if (REPRAPWORLD_KEYPAD_MOVE_Z_UP)     reprapworld_keypad_move_z_up();
         if (REPRAPWORLD_KEYPAD_MOVE_Z_DOWN)   reprapworld_keypad_move_z_down();
         if (REPRAPWORLD_KEYPAD_MOVE_X_LEFT)   reprapworld_keypad_move_x_left();
@@ -1349,85 +1264,48 @@
         if (REPRAPWORLD_KEYPAD_MOVE_Y_DOWN)   reprapworld_keypad_move_y_down();
         if (REPRAPWORLD_KEYPAD_MOVE_Y_UP)     reprapworld_keypad_move_y_up();
         if (REPRAPWORLD_KEYPAD_MOVE_HOME)     reprapworld_keypad_move_home();
-  	  #endif
+      #endif
 
       bool encoderPastThreshold = (abs(encoderDiff) >= ENCODER_PULSES_PER_STEP);
       if (encoderPastThreshold || LCD_CLICKED) {
         if (encoderPastThreshold) {
+          int32_t encoderMultiplier = 1;
+
+          #ifdef ENCODER_RATE_MULTIPLIER
+
+            if (encoderRateMultiplierEnabled) {
+              int32_t encoderMovementSteps = abs(encoderDiff) / ENCODER_PULSES_PER_STEP;
+
+              if (lastEncoderMovementMillis != 0) {
+                // Note that the rate is always calculated between to passes through the 
+                // loop and that the abs of the encoderDiff value is tracked.
+                float encoderStepRate = (float)(encoderMovementSteps) / ((float)(ms - lastEncoderMovementMillis)) * 1000.0;
+
+                if (encoderStepRate >= ENCODER_100X_STEPS_PER_SEC)     encoderMultiplier = 100;
+                else if (encoderStepRate >= ENCODER_10X_STEPS_PER_SEC) encoderMultiplier = 10;
+
+                #ifdef ENCODER_RATE_MULTIPLIER_DEBUG
+                  SERIAL_ECHO_START;
+                  SERIAL_ECHO("Enc Step Rate: ");
+                  SERIAL_ECHO(encoderStepRate);
+                  SERIAL_ECHO("  Multiplier: ");
+                  SERIAL_ECHO(encoderMultiplier);
+                  SERIAL_ECHO("  ENCODER_10X_STEPS_PER_SEC: ");
+                  SERIAL_ECHO(ENCODER_10X_STEPS_PER_SEC);
+                  SERIAL_ECHO("  ENCODER_100X_STEPS_PER_SEC: ");
+                  SERIAL_ECHOLN(ENCODER_100X_STEPS_PER_SEC);
+                #endif //ENCODER_RATE_MULTIPLIER_DEBUG
+              }
+
+              lastEncoderMovementMillis = ms;
+            }
+          #endif //ENCODER_RATE_MULTIPLIER
+
           lcdDrawUpdate = 1;
-          encoderPosition += encoderDiff / ENCODER_PULSES_PER_STEP;
+          encoderPosition += (encoderDiff * encoderMultiplier) / ENCODER_PULSES_PER_STEP;
           encoderDiff = 0;
-=======
-    #endif//CARDINSERTED
-
-    if (lcd_next_update_millis < millis())
-    {
-#ifdef ULTIPANEL
-		#ifdef REPRAPWORLD_KEYPAD
-        	if (REPRAPWORLD_KEYPAD_MOVE_Z_UP) {
-        		reprapworld_keypad_move_z_up();
-        	}
-        	if (REPRAPWORLD_KEYPAD_MOVE_Z_DOWN) {
-        		reprapworld_keypad_move_z_down();
-        	}
-        	if (REPRAPWORLD_KEYPAD_MOVE_X_LEFT) {
-        		reprapworld_keypad_move_x_left();
-        	}
-        	if (REPRAPWORLD_KEYPAD_MOVE_X_RIGHT) {
-        		reprapworld_keypad_move_x_right();
-        	}
-        	if (REPRAPWORLD_KEYPAD_MOVE_Y_DOWN) {
-        		reprapworld_keypad_move_y_down();
-        	}
-        	if (REPRAPWORLD_KEYPAD_MOVE_Y_UP) {
-        		reprapworld_keypad_move_y_up();
-        	}
-        	if (REPRAPWORLD_KEYPAD_MOVE_HOME) {
-        		reprapworld_keypad_move_home();
-        	}
-		#endif
-        if (abs(encoderDiff) >= ENCODER_PULSES_PER_STEP)
-        {
-      int32_t encoderMultiplier = 1;
-
-  #ifdef ENCODER_RATE_MULTIPLIER
-
-    if (encoderRateMultiplierEnabled) {
-      int32_t encoderMovementSteps = abs(encoderDiff) / ENCODER_PULSES_PER_STEP;
-
-      if (lastEncoderMovementMillis != 0) {
-        // Note that the rate is always calculated between to passes through the 
-        // loop and that the abs of the encoderDiff value is tracked.
-        float encoderStepRate =
-          (float)(encoderMovementSteps) / ((float)(millis() - lastEncoderMovementMillis)) * 1000.0;
-
-        if (encoderStepRate >= ENCODER_100X_STEPS_PER_SEC)     encoderMultiplier = 100;
-        else if (encoderStepRate >= ENCODER_10X_STEPS_PER_SEC) encoderMultiplier = 10;
-
-        #ifdef ENCODER_RATE_MULTIPLIER_DEBUG
-          SERIAL_ECHO_START;
-          SERIAL_ECHO("Enc Step Rate: ");
-          SERIAL_ECHO(encoderStepRate);
-          SERIAL_ECHO("  Multiplier: ");
-          SERIAL_ECHO(encoderMultiplier);
-          SERIAL_ECHO("  ENCODER_10X_STEPS_PER_SEC: ");
-          SERIAL_ECHO(ENCODER_10X_STEPS_PER_SEC);
-          SERIAL_ECHO("  ENCODER_100X_STEPS_PER_SEC: ");
-          SERIAL_ECHOLN(ENCODER_100X_STEPS_PER_SEC);
-        #endif //ENCODER_RATE_MULTIPLIER_DEBUG
-      }
-
-      lastEncoderMovementMillis = millis();
-    }
-  #endif //ENCODER_RATE_MULTIPLIER
-
-            lcdDrawUpdate = 1;
-            encoderPosition += (encoderDiff * encoderMultiplier) / ENCODER_PULSES_PER_STEP;
-            encoderDiff = 0;
-            timeoutToStatus = millis() + LCD_TIMEOUT_TO_STATUS;
->>>>>>> c3c50528
         }
-        timeoutToStatus = millis() + LCD_TIMEOUT_TO_STATUS;
+        timeoutToStatus = ms + LCD_TIMEOUT_TO_STATUS;
       }
 
     #endif //ULTIPANEL
