--- conflicted
+++ resolved
@@ -1,4 +1,3 @@
-<<<<<<< HEAD
 /**
  * Marlin 3D Printer Firmware
  * Copyright (C) 2016 MarlinFirmware [https://github.com/MarlinFirmware/Marlin]
@@ -3718,3713 +3717,4 @@
   #endif // ULTIPANEL
 
 
-#endif // ULTRA_LCD
-=======
-/**
- * Marlin 3D Printer Firmware
- * Copyright (C) 2016 MarlinFirmware [https://github.com/MarlinFirmware/Marlin]
- *
- * Based on Sprinter and grbl.
- * Copyright (C) 2011 Camiel Gubbels / Erik van der Zalm
- *
- * This program is free software: you can redistribute it and/or modify
- * it under the terms of the GNU General Public License as published by
- * the Free Software Foundation, either version 3 of the License, or
- * (at your option) any later version.
- *
- * This program is distributed in the hope that it will be useful,
- * but WITHOUT ANY WARRANTY; without even the implied warranty of
- * MERCHANTABILITY or FITNESS FOR A PARTICULAR PURPOSE.  See the
- * GNU General Public License for more details.
- *
- * You should have received a copy of the GNU General Public License
- * along with this program.  If not, see <http://www.gnu.org/licenses/>.
- *
- */
-
-#include "ultralcd.h"
-#if ENABLED(ULTRA_LCD)
-  #include "Marlin.h"
-  #include "language.h"
-  #include "cardreader.h"
-  #include "temperature.h"
-  #include "stepper.h"
-  #include "configuration_store.h"
-  #include "utility.h"
-  
-  extern float zprobe_zoffset;
-  
-  #if HAS_BUZZER && DISABLED(LCD_USE_I2C_BUZZER)
-    #include "buzzer.h"
-  #endif
-
-  #if ENABLED(BLTOUCH)
-    #include "endstops.h"
-  #endif
-
-  #if ENABLED(PRINTCOUNTER)
-    #include "printcounter.h"
-    #include "duration_t.h"
-  #endif
-
-  int lcd_preheat_hotend_temp[2], lcd_preheat_bed_temp[2], lcd_preheat_fan_speed[2];
-
-  #if ENABLED(FILAMENT_LCD_DISPLAY)
-    millis_t previous_lcd_status_ms = 0;
-  #endif
-
-  #if ENABLED(BABYSTEPPING)
-    long babysteps_done = 0;
-    static void lcd_babystep_z();
-  #endif
-
-  uint8_t lcd_status_message_level;
-  char lcd_status_message[3 * (LCD_WIDTH) + 1] = WELCOME_MSG; // worst case is kana with up to 3*LCD_WIDTH+1
-
-  #if ENABLED(DOGLCD)
-    #include "ultralcd_impl_DOGM.h"
-    #include <U8glib.h>
-  #else
-    #include "ultralcd_impl_HD44780.h"
-  #endif
-
-  // The main status screen
-  void lcd_status_screen();
-
-  millis_t next_lcd_update_ms;
-
-  uint8_t lcdDrawUpdate = LCDVIEW_CLEAR_CALL_REDRAW; // Set when the LCD needs to draw, decrements after every draw. Set to 2 in LCD routines so the LCD gets at least 1 full redraw (first redraw is partial)
-  uint16_t max_display_update_time = 0;
-
-  #if ENABLED(DOGLCD)
-    bool drawing_screen = false;
-    #define LCDVIEW_KEEP_REDRAWING LCDVIEW_CALL_REDRAW_NEXT
-  #else
-    #define LCDVIEW_KEEP_REDRAWING LCDVIEW_REDRAW_NOW
-  #endif
-
-  #if ENABLED(DAC_STEPPER_CURRENT)
-    #include "stepper_dac.h" //was dac_mcp4728.h MarlinMain uses stepper dac for the m-codes
-    uint16_t driverPercent[XYZE];
-  #endif
-
-  #if ENABLED(ULTIPANEL)
-
-    // place-holders for Ki and Kd edits
-    float raw_Ki, raw_Kd;
-
-    /**
-     * REVERSE_MENU_DIRECTION
-     *
-     * To reverse the menu direction we need a general way to reverse
-     * the direction of the encoder everywhere. So encoderDirection is
-     * added to allow the encoder to go the other way.
-     *
-     * This behavior is limited to scrolling Menus and SD card listings,
-     * and is disabled in other contexts.
-     */
-    #if ENABLED(REVERSE_MENU_DIRECTION)
-      int8_t encoderDirection = 1;
-      #define ENCODER_DIRECTION_NORMAL() (encoderDirection = 1)
-      #define ENCODER_DIRECTION_MENUS() (encoderDirection = -1)
-    #else
-      #define ENCODER_DIRECTION_NORMAL() ;
-      #define ENCODER_DIRECTION_MENUS() ;
-    #endif
-
-    int8_t encoderDiff; // updated from interrupt context and added to encoderPosition every LCD update
-
-    millis_t manual_move_start_time = 0;
-    int8_t manual_move_axis = (int8_t)NO_AXIS;
-    #if EXTRUDERS > 1
-      int8_t manual_move_e_index = 0;
-    #else
-      #define manual_move_e_index 0
-    #endif
-
-    bool encoderRateMultiplierEnabled;
-    int32_t lastEncoderMovementMillis;
-
-    #ifdef AUTO_BED_LEVELING_UBL
-    extern int UBL_has_control_of_LCD_Panel;
-    extern int G29_encoderDiff;
-    #endif
-
-    #if HAS_POWER_SWITCH
-      extern bool powersupply;
-    #endif
-
-    const float manual_feedrate_mm_m[] = MANUAL_FEEDRATE;
-    void lcd_main_menu();
-    void lcd_tune_menu();
-    void lcd_prepare_menu();
-    void lcd_move_menu();
-    void lcd_control_menu();
-    void lcd_control_temperature_menu();
-    void lcd_control_temperature_preheat_material1_settings_menu();
-    void lcd_control_temperature_preheat_material2_settings_menu();
-    void lcd_control_motion_menu();
-    void lcd_control_volumetric_menu();
-
-    #if ENABLED(DAC_STEPPER_CURRENT)
-      void dac_driver_commit();
-      void dac_driver_getValues();
-      void lcd_dac_menu();
-      void lcd_dac_write_eeprom();
-    #endif
-
-    #if ENABLED(LCD_INFO_MENU)
-      #if ENABLED(PRINTCOUNTER)
-        void lcd_info_stats_menu();
-      #endif
-      void lcd_info_thermistors_menu();
-      void lcd_info_board_menu();
-      void lcd_info_menu();
-    #endif // LCD_INFO_MENU
-
-    #if ENABLED(FILAMENT_CHANGE_FEATURE)
-      void lcd_filament_change_toocold_menu();
-      void lcd_filament_change_option_menu();
-      void lcd_filament_change_init_message();
-      void lcd_filament_change_unload_message();
-      void lcd_filament_change_insert_message();
-      void lcd_filament_change_load_message();
-      void lcd_filament_change_heat_nozzle();
-      void lcd_filament_change_extrude_message();
-      void lcd_filament_change_resume_message();
-    #endif
-
-    #if HAS_LCD_CONTRAST
-      void lcd_set_contrast();
-    #endif
-
-    #if ENABLED(FWRETRACT)
-      void lcd_control_retract_menu();
-    #endif
-
-    #if ENABLED(DELTA_CALIBRATION_MENU)
-      void lcd_delta_calibrate_menu();
-    #endif
-
-    #if ENABLED(MANUAL_BED_LEVELING)
-      #include "mesh_bed_leveling.h"
-    #endif
-
-    // Function pointer to menu functions.
-    typedef void (*screenFunc_t)();
-
-    // Different types of actions that can be used in menu items.
-    #define menu_action_back(dummy) _menu_action_back()
-    void _menu_action_back();
-    void menu_action_submenu(screenFunc_t data);
-    void menu_action_gcode(const char* pgcode);
-    void menu_action_function(screenFunc_t data);
-    void menu_action_setting_edit_bool(const char* pstr, bool* ptr);
-    void menu_action_setting_edit_int3(const char* pstr, int* ptr, int minValue, int maxValue);
-    void menu_action_setting_edit_float3(const char* pstr, float* ptr, float minValue, float maxValue);
-    void menu_action_setting_edit_float32(const char* pstr, float* ptr, float minValue, float maxValue);
-    void menu_action_setting_edit_float43(const char* pstr, float* ptr, float minValue, float maxValue);
-    void menu_action_setting_edit_float5(const char* pstr, float* ptr, float minValue, float maxValue);
-    void menu_action_setting_edit_float51(const char* pstr, float* ptr, float minValue, float maxValue);
-    void menu_action_setting_edit_float52(const char* pstr, float* ptr, float minValue, float maxValue);
-    void menu_action_setting_edit_float62(const char* pstr, float* ptr, float minValue, float maxValue);
-    void menu_action_setting_edit_long5(const char* pstr, unsigned long* ptr, unsigned long minValue, unsigned long maxValue);
-    void menu_action_setting_edit_callback_bool(const char* pstr, bool* ptr, screenFunc_t callbackFunc);
-    void menu_action_setting_edit_callback_int3(const char* pstr, int* ptr, int minValue, int maxValue, screenFunc_t callbackFunc);
-    void menu_action_setting_edit_callback_float3(const char* pstr, float* ptr, float minValue, float maxValue, screenFunc_t callbackFunc);
-    void menu_action_setting_edit_callback_float32(const char* pstr, float* ptr, float minValue, float maxValue, screenFunc_t callbackFunc);
-    void menu_action_setting_edit_callback_float43(const char* pstr, float* ptr, float minValue, float maxValue, screenFunc_t callbackFunc);
-    void menu_action_setting_edit_callback_float5(const char* pstr, float* ptr, float minValue, float maxValue, screenFunc_t callbackFunc);
-    void menu_action_setting_edit_callback_float51(const char* pstr, float* ptr, float minValue, float maxValue, screenFunc_t callbackFunc);
-    void menu_action_setting_edit_callback_float52(const char* pstr, float* ptr, float minValue, float maxValue, screenFunc_t callbackFunc);
-    void menu_action_setting_edit_callback_float62(const char* pstr, float* ptr, float minValue, float maxValue, screenFunc_t callbackFunc);
-    void menu_action_setting_edit_callback_long5(const char* pstr, unsigned long* ptr, unsigned long minValue, unsigned long maxValue, screenFunc_t callbackFunc);
-
-    #if ENABLED(SDSUPPORT)
-      void lcd_sdcard_menu();
-      void menu_action_sdfile(const char* filename, char* longFilename);
-      void menu_action_sddirectory(const char* filename, char* longFilename);
-    #endif
-
-    /* Helper macros for menus */
-
-    #ifndef ENCODER_FEEDRATE_DEADZONE
-      #define ENCODER_FEEDRATE_DEADZONE 10
-    #endif
-    #ifndef ENCODER_STEPS_PER_MENU_ITEM
-      #define ENCODER_STEPS_PER_MENU_ITEM 5
-    #endif
-    #ifndef ENCODER_PULSES_PER_STEP
-      #define ENCODER_PULSES_PER_STEP 1
-    #endif
-
-    #ifndef TALL_FONT_CORRECTION
-      #define TALL_FONT_CORRECTION 0
-    #endif
-
-    /**
-     * START_SCREEN_OR_MENU generates init code for a screen or menu
-     *
-     *   encoderLine is the position based on the encoder
-     *   encoderTopLine is the top menu line to display
-     *   _lcdLineNr is the index of the LCD line (e.g., 0-3)
-     *   _menuLineNr is the menu item to draw and process
-     *   _thisItemNr is the index of each MENU_ITEM or STATIC_ITEM
-     *   _countedItems is the total number of items in the menu (after one call)
-     */
-    #define START_SCREEN_OR_MENU(LIMIT) \
-      ENCODER_DIRECTION_MENUS(); \
-      encoderRateMultiplierEnabled = false; \
-      if (encoderPosition > 0x8000) encoderPosition = 0; \
-      static int8_t _countedItems = 0; \
-      int8_t encoderLine = encoderPosition / (ENCODER_STEPS_PER_MENU_ITEM); \
-      if (_countedItems > 0 && encoderLine >= _countedItems - (LIMIT)) { \
-        encoderLine = max(0, _countedItems - (LIMIT)); \
-        encoderPosition = encoderLine * (ENCODER_STEPS_PER_MENU_ITEM); \
-      }
-
-    #define SCREEN_OR_MENU_LOOP() \
-      int8_t _menuLineNr = encoderTopLine, _thisItemNr; \
-      for (int8_t _lcdLineNr = 0; _lcdLineNr < LCD_HEIGHT - (TALL_FONT_CORRECTION); _lcdLineNr++, _menuLineNr++) { \
-        _thisItemNr = 0
-
-    /**
-     * START_SCREEN  Opening code for a screen having only static items.
-     *               Do simplified scrolling of the entire screen.
-     *
-     * START_MENU    Opening code for a screen with menu items.
-     *               Scroll as-needed to keep the selected line in view.
-     */
-    #define START_SCREEN() \
-      START_SCREEN_OR_MENU(LCD_HEIGHT - (TALL_FONT_CORRECTION)); \
-      encoderTopLine = encoderLine; \
-      bool _skipStatic = false; \
-      SCREEN_OR_MENU_LOOP()
-
-    #define START_MENU() \
-      START_SCREEN_OR_MENU(1); \
-      screen_changed = false; \
-      NOMORE(encoderTopLine, encoderLine); \
-      if (encoderLine >= encoderTopLine + LCD_HEIGHT - (TALL_FONT_CORRECTION)) { \
-        encoderTopLine = encoderLine - (LCD_HEIGHT - (TALL_FONT_CORRECTION) - 1); \
-      } \
-      bool _skipStatic = true; \
-      SCREEN_OR_MENU_LOOP()
-
-    /**
-     * MENU_ITEM generates draw & handler code for a menu item, potentially calling:
-     *
-     *   lcd_implementation_drawmenu_[type](sel, row, label, arg3...)
-     *   menu_action_[type](arg3...)
-     *
-     * Examples:
-     *   MENU_ITEM(back, MSG_WATCH, 0 [dummy parameter] )
-     *   or
-     *   MENU_BACK(MSG_WATCH)
-     *     lcd_implementation_drawmenu_back(sel, row, PSTR(MSG_WATCH))
-     *     menu_action_back()
-     *
-     *   MENU_ITEM(function, MSG_PAUSE_PRINT, lcd_sdcard_pause)
-     *     lcd_implementation_drawmenu_function(sel, row, PSTR(MSG_PAUSE_PRINT), lcd_sdcard_pause)
-     *     menu_action_function(lcd_sdcard_pause)
-     *
-     *   MENU_ITEM_EDIT(int3, MSG_SPEED, &feedrate_percentage, 10, 999)
-     *   MENU_ITEM(setting_edit_int3, MSG_SPEED, PSTR(MSG_SPEED), &feedrate_percentage, 10, 999)
-     *     lcd_implementation_drawmenu_setting_edit_int3(sel, row, PSTR(MSG_SPEED), PSTR(MSG_SPEED), &feedrate_percentage, 10, 999)
-     *     menu_action_setting_edit_int3(PSTR(MSG_SPEED), &feedrate_percentage, 10, 999)
-     *
-     */
-    #define _MENU_ITEM_PART_1(TYPE, LABEL, ...) \
-      if (_menuLineNr == _thisItemNr) { \
-      if (lcdDrawUpdate) \
-          lcd_implementation_drawmenu_ ## TYPE(encoderLine == _thisItemNr, _lcdLineNr, PSTR(LABEL), ## __VA_ARGS__); \
-        if (lcd_clicked && encoderLine == _thisItemNr) {
-
-    #define _MENU_ITEM_PART_2(TYPE, ...) \
-          menu_action_ ## TYPE(__VA_ARGS__); \
-          if (screen_changed) return; \
-        } \
-      } \
-      ++_thisItemNr
-
-    #define MENU_ITEM(TYPE, LABEL, ...) do { \
-        _skipStatic = false; \
-        _MENU_ITEM_PART_1(TYPE, LABEL, ## __VA_ARGS__); \
-        _MENU_ITEM_PART_2(TYPE, ## __VA_ARGS__); \
-      } while(0)
-
-    #define MENU_BACK(LABEL) MENU_ITEM(back, LABEL, 0)
-
-    // Used to print static text with no visible cursor.
-    // Parameters: label [, bool center [, bool invert [, char *value] ] ]
-    #define STATIC_ITEM(LABEL, ...) \
-      if (_menuLineNr == _thisItemNr) { \
-        if (_skipStatic && encoderLine <= _thisItemNr) { \
-          encoderPosition += ENCODER_STEPS_PER_MENU_ITEM; \
-          lcdDrawUpdate = LCDVIEW_CALL_REDRAW_NEXT; \
-        } \
-      if (lcdDrawUpdate) \
-          lcd_implementation_drawmenu_static(_lcdLineNr, PSTR(LABEL), ## __VA_ARGS__); \
-        } \
-      ++_thisItemNr
-
-    #define END_SCREEN() \
-      } \
-      _countedItems = _thisItemNr
-
-    #define END_MENU() \
-      } \
-      _countedItems = _thisItemNr; \
-      UNUSED(_skipStatic)
-
-    #if ENABLED(ENCODER_RATE_MULTIPLIER)
-
-      //#define ENCODER_RATE_MULTIPLIER_DEBUG  // If defined, output the encoder steps per second value
-
-      /**
-       * MENU_MULTIPLIER_ITEM generates drawing and handling code for a multiplier menu item
-       */
-      #define MENU_MULTIPLIER_ITEM(type, label, ...) do { \
-          _MENU_ITEM_PART_1(type, label, ## __VA_ARGS__); \
-          encoderRateMultiplierEnabled = true; \
-          lastEncoderMovementMillis = 0; \
-          _MENU_ITEM_PART_2(type, ## __VA_ARGS__); \
-        } while(0)
-
-    #endif //ENCODER_RATE_MULTIPLIER
-
-    #define MENU_ITEM_DUMMY() do { _thisItemNr++; } while(0)
-    #define MENU_ITEM_EDIT(type, label, ...) MENU_ITEM(setting_edit_ ## type, label, PSTR(label), ## __VA_ARGS__)
-    #define MENU_ITEM_EDIT_CALLBACK(type, label, ...) MENU_ITEM(setting_edit_callback_ ## type, label, PSTR(label), ## __VA_ARGS__)
-    #if ENABLED(ENCODER_RATE_MULTIPLIER)
-      #define MENU_MULTIPLIER_ITEM_EDIT(type, label, ...) MENU_MULTIPLIER_ITEM(setting_edit_ ## type, label, PSTR(label), ## __VA_ARGS__)
-      #define MENU_MULTIPLIER_ITEM_EDIT_CALLBACK(type, label, ...) MENU_MULTIPLIER_ITEM(setting_edit_callback_ ## type, label, PSTR(label), ## __VA_ARGS__)
-    #else //!ENCODER_RATE_MULTIPLIER
-      #define MENU_MULTIPLIER_ITEM_EDIT(type, label, ...) MENU_ITEM(setting_edit_ ## type, label, PSTR(label), ## __VA_ARGS__)
-      #define MENU_MULTIPLIER_ITEM_EDIT_CALLBACK(type, label, ...) MENU_ITEM(setting_edit_callback_ ## type, label, PSTR(label), ## __VA_ARGS__)
-    #endif //!ENCODER_RATE_MULTIPLIER
-
-    /** Used variables to keep track of the menu */
-    volatile uint8_t buttons;  //the last checked buttons in a bit array.
-    #if ENABLED(REPRAPWORLD_KEYPAD)
-      volatile uint8_t buttons_reprapworld_keypad; // to store the keypad shift register values
-    #endif
-
-    #if ENABLED(LCD_HAS_SLOW_BUTTONS)
-      volatile uint8_t slow_buttons; // Bits of the pressed buttons.
-    #endif
-    int8_t encoderTopLine;              /* scroll offset in the current menu */
-    millis_t next_button_update_ms;
-    uint8_t lastEncoderBits;
-    uint32_t encoderPosition;
-    #if PIN_EXISTS(SD_DETECT)
-      uint8_t lcd_sd_status;
-    #endif
-
-    typedef struct {
-      screenFunc_t menu_function;
-      uint32_t encoder_position;
-    } menuPosition;
-
-    screenFunc_t currentScreen = lcd_status_screen; // pointer to the currently active menu handler
-
-    menuPosition screen_history[10];
-    uint8_t screen_history_depth = 0;
-    bool screen_changed;
-
-    // LCD and menu clicks
-    bool lcd_clicked, wait_for_unclick, defer_return_to_status, no_reentrance;
-
-    // Variables used when editing values.
-    const char* editLabel;
-    void* editValue;
-    int32_t minEditValue, maxEditValue;
-    screenFunc_t callbackFunc;              // call this after editing
-
-    /**
-     * General function to go directly to a screen
-     */
-    void lcd_goto_screen(screenFunc_t screen, const uint32_t encoder = 0) {
-      if (currentScreen != screen) {
-        #if ENABLED(DOUBLECLICK_FOR_Z_BABYSTEPPING) && ENABLED(BABYSTEPPING)
-          static millis_t doubleclick_expire_ms = 0;
-          // Going to lcd_main_menu from status screen? Remember first click time.
-          // Going back to status screen within a very short time? Go to Z babystepping.
-          if (screen == lcd_main_menu) {
-            if (currentScreen == lcd_status_screen) {
-              doubleclick_expire_ms = millis() + DOUBLECLICK_MAX_INTERVAL;
-            }
-          }
-          else {
-            if (screen == lcd_status_screen && currentScreen == lcd_main_menu && PENDING(millis(), doubleclick_expire_ms)) {
-              screen = lcd_babystep_z;
-            }
-          }
-        #endif
-
-        currentScreen = screen;
-        encoderPosition = encoder;
-        if (screen == lcd_status_screen) {
-          defer_return_to_status = false;
-          screen_history_depth = 0;
-        }
-        lcd_implementation_clear();
-        #if ENABLED(LCD_PROGRESS_BAR)
-          // For LCD_PROGRESS_BAR re-initialize custom characters
-          lcd_set_custom_characters(screen == lcd_status_screen);
-        #endif
-        lcdDrawUpdate = LCDVIEW_CALL_REDRAW_NEXT;
-        screen_changed = true;
-        #if ENABLED(DOGLCD)
-          drawing_screen = false;
-        #endif
-      }
-    }
-
-    /**
-     * Synchronize safely while holding the current screen
-     * This blocks all further screen or stripe updates once called
-     */
-    inline void lcd_synchronize() {
-      lcd_implementation_drawmenu_static(LCD_HEIGHT >= 4 ? 1 : 0, PSTR(MSG_MOVING));
-      if (no_reentrance) return;
-      no_reentrance = true;
-      screenFunc_t old_screen = currentScreen;
-      lcd_goto_screen(lcd_synchronize);
-      stepper.synchronize();
-      no_reentrance = false;
-      lcd_goto_screen(old_screen);
-    }
-
-    void lcd_return_to_status() { lcd_goto_screen(lcd_status_screen); }
-
-    void lcd_save_previous_screen() {
-      if (screen_history_depth < COUNT(screen_history)) {
-        screen_history[screen_history_depth].menu_function = currentScreen;
-        screen_history[screen_history_depth].encoder_position = encoderPosition;
-        ++screen_history_depth;
-      }
-    }
-
-    void lcd_goto_previous_menu() {
-      if (screen_history_depth > 0) {
-        --screen_history_depth;
-        lcd_goto_screen(
-          screen_history[screen_history_depth].menu_function,
-          screen_history[screen_history_depth].encoder_position
-        );
-      }
-    else
-        lcd_return_to_status();
-    }
-
-  #endif // ULTIPANEL
-
-  /**
-   *
-   * "Info Screen"
-   *
-   * This is very display-dependent, so the lcd implementation draws this.
-   */
-
-  void lcd_status_screen() {
-
-    #if ENABLED(ULTIPANEL)
-      ENCODER_DIRECTION_NORMAL();
-      encoderRateMultiplierEnabled = false;
-    #endif
-
-    #if ENABLED(LCD_PROGRESS_BAR)
-      millis_t ms = millis();
-      #if DISABLED(PROGRESS_MSG_ONCE)
-        if (ELAPSED(ms, progress_bar_ms + PROGRESS_BAR_MSG_TIME + PROGRESS_BAR_BAR_TIME)) {
-          progress_bar_ms = ms;
-        }
-      #endif
-      #if PROGRESS_MSG_EXPIRE > 0
-        // Handle message expire
-        if (expire_status_ms > 0) {
-          #if ENABLED(SDSUPPORT)
-            if (card.isFileOpen()) {
-              // Expire the message when printing is active
-              if (IS_SD_PRINTING) {
-                if (ELAPSED(ms, expire_status_ms)) {
-                  lcd_status_message[0] = '\0';
-                  expire_status_ms = 0;
-                }
-              }
-              else {
-                expire_status_ms += LCD_UPDATE_INTERVAL;
-              }
-            }
-            else {
-              expire_status_ms = 0;
-            }
-          #else
-            expire_status_ms = 0;
-          #endif //SDSUPPORT
-        }
-      #endif
-    #endif //LCD_PROGRESS_BAR
-
-    lcd_implementation_status_screen();
-
-    #if ENABLED(ULTIPANEL)
-
-      if (lcd_clicked) {
-        #if ENABLED(FILAMENT_LCD_DISPLAY)
-          previous_lcd_status_ms = millis();  // get status message to show up for a while
-        #endif
-        lcd_implementation_init( // to maybe revive the LCD if static electricity killed it.
-          #if ENABLED(LCD_PROGRESS_BAR)
-            false
-          #endif
-        );
-        lcd_goto_screen(lcd_main_menu);
-      }
-
-      #if ENABLED(ULTIPANEL_FEEDMULTIPLY)
-        int new_frm = feedrate_percentage + (int32_t)encoderPosition;
-        // Dead zone at 100% feedrate
-        if ((feedrate_percentage < 100 && new_frm > 100) || (feedrate_percentage > 100 && new_frm < 100)) {
-          feedrate_percentage = 100;
-          encoderPosition = 0;
-        }
-        else {
-          if (feedrate_percentage == 100) {
-            if ((int32_t)encoderPosition > ENCODER_FEEDRATE_DEADZONE) {
-              feedrate_percentage += (int32_t)encoderPosition - (ENCODER_FEEDRATE_DEADZONE);
-              encoderPosition = 0;
-            }
-            else {
-              if ((int32_t)encoderPosition < -(ENCODER_FEEDRATE_DEADZONE)) {
-                feedrate_percentage += (int32_t)encoderPosition + ENCODER_FEEDRATE_DEADZONE;
-                encoderPosition = 0;
-              }
-            }
-          }
-          else {
-            feedrate_percentage = new_frm;
-            encoderPosition = 0;
-          }
-        }
-      #endif // ULTIPANEL_FEEDMULTIPLY
-
-      feedrate_percentage = constrain(feedrate_percentage, 10, 999);
-
-    #endif //ULTIPANEL
-  }
-
-  /**
-   *
-   * draw the kill screen
-   *
-   */
-  void kill_screen(const char* lcd_msg) {
-    lcd_init();
-    lcd_setalertstatuspgm(lcd_msg);
-    #if ENABLED(DOGLCD)
-      u8g.firstPage();
-      do {
-        lcd_kill_screen();
-      } while (u8g.nextPage());
-    #else
-      lcd_kill_screen();
-    #endif
-  }
-
-  #if ENABLED(ULTIPANEL)
-
-    inline void line_to_current(AxisEnum axis) {
-      planner.buffer_line_kinematic(current_position, MMM_TO_MMS(manual_feedrate_mm_m[axis]), active_extruder);
-    }
-
-    #if ENABLED(SDSUPPORT)
-
-      void lcd_sdcard_pause() {
-        card.pauseSDPrint();
-        print_job_timer.pause();
-      }
-
-      void lcd_sdcard_resume() {
-        card.startFileprint();
-        print_job_timer.start();
-      }
-
-      void lcd_sdcard_stop() {
-        card.stopSDPrint();
-        clear_command_queue();
-        quickstop_stepper();
-        print_job_timer.stop();
-        #if ENABLED(AUTOTEMP)
-          thermalManager.autotempShutdown();
-        #endif
-        wait_for_heatup = false;
-        lcd_setstatus(MSG_PRINT_ABORTED, true);
-      }
-
-    #endif //SDSUPPORT
-
-    #if ENABLED(MENU_ITEM_CASE_LIGHT)
-
-      extern bool case_light_on;
-      extern void update_case_light();
-
-      void toggle_case_light() {
-        case_light_on = !case_light_on;
-        lcdDrawUpdate = LCDVIEW_CALL_REDRAW_NEXT;
-        update_case_light();
-      }
-
-    #endif // MENU_ITEM_CASE_LIGHT
-
-    #if ENABLED(LCD_PROGRESS_BAR_TEST)
-
-      static void progress_bar_test() {
-        static int8_t bar_percent = 0;
-        if (lcd_clicked) {
-          lcd_goto_previous_menu();
-          lcd_set_custom_characters(false);
-          return;
-        }
-        bar_percent += (int8_t)encoderPosition;
-        bar_percent = constrain(bar_percent, 0, 100);
-        encoderPosition = 0;
-        lcd_implementation_drawmenu_static(0, PSTR(MSG_PROGRESS_BAR_TEST), true, true);
-        lcd.setCursor((LCD_WIDTH) / 2 - 2, LCD_HEIGHT - 2);
-        lcd.print(itostr3(bar_percent)); lcd.print('%');
-        lcd.setCursor(0, LCD_HEIGHT - 1); lcd_draw_progress_bar(bar_percent);
-      }
-
-      void _progress_bar_test() {
-        lcd_goto_screen(progress_bar_test);
-        lcd_set_custom_characters();
-      }
-
-    #endif // LCD_PROGRESS_BAR_TEST
-
-    #if HAS_DEBUG_MENU
-
-      void lcd_debug_menu() {
-        START_MENU();
-
-        MENU_BACK(MSG_MAIN); // ^ Main
-
-        #if ENABLED(LCD_PROGRESS_BAR_TEST)
-          MENU_ITEM(submenu, MSG_PROGRESS_BAR_TEST, _progress_bar_test);
-        #endif
-
-        END_MENU();
-      }
-
-    #endif // HAS_DEBUG_MENU
-
-    /**
-     *
-     * "Main" menu
-     *
-     */
-
-    void lcd_main_menu() {
-      START_MENU();
-      MENU_BACK(MSG_WATCH);
-
-      //
-      // Debug Menu when certain options are enabled
-      //
-      #if HAS_DEBUG_MENU
-        MENU_ITEM(submenu, MSG_DEBUG_MENU, lcd_debug_menu);
-      #endif
-
-      //
-      // Switch case light on/off
-      //
-      #if ENABLED(MENU_ITEM_CASE_LIGHT)
-        if (case_light_on) {
-          MENU_ITEM(function, MSG_LIGHTS_OFF, toggle_case_light);
-        }
-        else {
-          MENU_ITEM(function, MSG_LIGHTS_ON, toggle_case_light);
-        }
-      #endif
-
-      #if ENABLED(BLTOUCH)
-        if (!endstops.z_probe_enabled && TEST_BLTOUCH()) {
-          MENU_ITEM(gcode, MSG_BLTOUCH_RESET, PSTR("M280 P" STRINGIFY(Z_ENDSTOP_SERVO_NR) " S" STRINGIFY(BLTOUCH_RESET)));
-        }
-      #endif
-
-      if (planner.movesplanned() || IS_SD_PRINTING) {
-        MENU_ITEM(submenu, MSG_TUNE, lcd_tune_menu);
-      }
-      else {
-        MENU_ITEM(submenu, MSG_PREPARE, lcd_prepare_menu);
-        #if ENABLED(DELTA_CALIBRATION_MENU)
-          MENU_ITEM(submenu, MSG_DELTA_CALIBRATE, lcd_delta_calibrate_menu);
-        #endif
-      }
-      MENU_ITEM(submenu, MSG_CONTROL, lcd_control_menu);
-
-      #if ENABLED(SDSUPPORT)
-        if (card.cardOK) {
-          if (card.isFileOpen()) {
-            if (card.sdprinting) {
-              MENU_ITEM(function, MSG_PAUSE_PRINT, lcd_sdcard_pause);
-            }
-            else {
-              MENU_ITEM(function, MSG_RESUME_PRINT, lcd_sdcard_resume);
-            }
-            MENU_ITEM(function, MSG_STOP_PRINT, lcd_sdcard_stop);
-          }
-          else {
-            MENU_ITEM(submenu, MSG_CARD_MENU, lcd_sdcard_menu);
-            #if !PIN_EXISTS(SD_DETECT)
-              MENU_ITEM(gcode, MSG_CNG_SDCARD, PSTR("M21"));  // SD-card changed by user
-            #endif
-          }
-        }
-        else {
-          MENU_ITEM(submenu, MSG_NO_CARD, lcd_sdcard_menu);
-          #if !PIN_EXISTS(SD_DETECT)
-            MENU_ITEM(gcode, MSG_INIT_SDCARD, PSTR("M21")); // Manually initialize the SD-card via user interface
-          #endif
-        }
-      #endif //SDSUPPORT
-
-      #if ENABLED(LCD_INFO_MENU)
-        MENU_ITEM(submenu, MSG_INFO_MENU, lcd_info_menu);
-      #endif
-
-      END_MENU();
-    }
-
-    /**
-     *
-     * "Tune" submenu items
-     *
-     */
-
-    #if DISABLED(NO_WORKSPACE_OFFSETS)
-      /**
-       * Set the home offset based on the current_position
-       */
-      void lcd_set_home_offsets() {
-        // M428 Command
-        enqueue_and_echo_commands_P(PSTR("M428"));
-        lcd_return_to_status();
-      }
-    #endif
-
-    #if ENABLED(BABYSTEPPING)
-
-      void _lcd_babystep(const AxisEnum axis, const char* msg) {
-        if (lcd_clicked) { defer_return_to_status = false; return lcd_goto_previous_menu(); }
-        ENCODER_DIRECTION_NORMAL();
-        if (encoderPosition) {
-          int babystep_increment = (int32_t)encoderPosition * (BABYSTEP_MULTIPLICATOR);
-          encoderPosition = 0;
-          lcdDrawUpdate = LCDVIEW_REDRAW_NOW;
-          thermalManager.babystep_axis(axis, babystep_increment);
-          babysteps_done += babystep_increment;
-        }
-        if (lcdDrawUpdate) {
-          lcd_implementation_drawedit(msg, ftostr43sign(planner.steps_to_mm[axis] * babysteps_done));
-        }
-      }
-
-      #if ENABLED(BABYSTEP_XY)
-        void _lcd_babystep_x() { _lcd_babystep(X_AXIS, PSTR(MSG_BABYSTEPPING_X)); }
-        void _lcd_babystep_y() { _lcd_babystep(Y_AXIS, PSTR(MSG_BABYSTEPPING_Y)); }
-        void lcd_babystep_x() { lcd_goto_screen(_lcd_babystep_x); babysteps_done = 0; defer_return_to_status = true; }
-        void lcd_babystep_y() { lcd_goto_screen(_lcd_babystep_y); babysteps_done = 0; defer_return_to_status = true; }
-      #endif
-      void _lcd_babystep_z() { _lcd_babystep(Z_AXIS, PSTR(MSG_BABYSTEPPING_Z)); }
-      void lcd_babystep_z() { lcd_goto_screen(_lcd_babystep_z); babysteps_done = 0; defer_return_to_status = true; }
-
-    #endif //BABYSTEPPING
-
-    #ifdef AUTO_BED_LEVELING_UBL
-      bool G29_lcd_clicked();
-
-      float Mesh_Edit_Value, Mesh_Edit_Accumulator; // We round Mesh_Edit_Value to 2.5 decimal places.  So we keep a
-                                                    // seperate value that doesn't lose precision.
-      static int loop_cnt=0, last_seen_bits;
-
-      static void _lcd_mesh_fine_tune( const char* msg) {
-        static unsigned long last_click=0;
-        int  last_digit, movement;
-        long int rounded;
-
-        defer_return_to_status = true;
-        if (encoderPosition) {                     // If moving the Encoder wheel very slowly, we just go
-          if ( (millis() - last_click) > 500L) {   // up or down by 1 position
-            if ( ((int32_t)encoderPosition) > 0 ) {
-              encoderPosition = 1;
-            }
-            else {
-              encoderPosition = (uint32_t) -1;
-            }
-          }
-          last_click = millis();
-
-          Mesh_Edit_Accumulator += ( (float) ((int32_t)encoderPosition)) * .005 / 2.0 ;
-          Mesh_Edit_Value       = Mesh_Edit_Accumulator;
-          encoderPosition       = 0;
-          lcdDrawUpdate       = LCDVIEW_REDRAW_NOW;
-
-          rounded    = (long int) (Mesh_Edit_Value * 1000.0);
-          last_digit = rounded % 5L; //10L;
-          rounded    = rounded - last_digit;
-          last_digit = rounded % 5L; //10L;
-          Mesh_Edit_Value  = ((float) rounded) / 1000.0;
-        }
-
-        if (lcdDrawUpdate) {
-          lcd_implementation_drawedit(msg, ftostr43sign( (float) Mesh_Edit_Value  ));
-        }
-
-        if ( !UBL_has_control_of_LCD_Panel && LCD_CLICKED ) {
-          UBL_has_control_of_LCD_Panel=1;   // We need to lock the normal LCD Panel System outbecause G29 (and G26) are looking for
-          lcd_return_to_status();           // long presses of the Encoder Wheel and the LCD System goes spastic when that happens.
-                                            // We will give back control from those routines when the switch is debounced.
-        }
-      }
-
-
-      void _lcd_mesh_edit() {
-        _lcd_mesh_fine_tune( PSTR("Mesh Editor: "));
-      }
-
-      float lcd_mesh_edit() {
-        lcd_goto_screen(_lcd_mesh_edit);
-        return Mesh_Edit_Value;
-      }
-
-      void lcd_mesh_edit_setup(float inital) {
-        Mesh_Edit_Value       = inital;
-        Mesh_Edit_Accumulator = inital;
-        lcd_goto_screen(_lcd_mesh_edit);
-        return ;
-      }
-
-      void _lcd_z_offset_edit() {
-        _lcd_mesh_fine_tune( PSTR("Z-Offset: "));
-      }
-
-      float lcd_z_offset_edit() {
-        lcd_goto_screen(_lcd_z_offset_edit);
-        return Mesh_Edit_Value;
-      }
-
-      void lcd_z_offset_edit_setup(float inital) {
-        Mesh_Edit_Value       = inital;
-        Mesh_Edit_Accumulator = inital;
-        lcd_goto_screen(_lcd_z_offset_edit);
-        return ;
-      }
-
-
-    #endif // UNIFIED_BED_LEVELING_FEATURE
-
-
-    /**
-     * Watch temperature callbacks
-     */
-    #if ENABLED(THERMAL_PROTECTION_HOTENDS) && WATCH_TEMP_PERIOD > 0
-      #if TEMP_SENSOR_0 != 0
-        void watch_temp_callback_E0() { thermalManager.start_watching_heater(0); }
-      #endif
-      #if HOTENDS > 1 && TEMP_SENSOR_1 != 0
-        void watch_temp_callback_E1() { thermalManager.start_watching_heater(1); }
-      #endif // HOTENDS > 1
-      #if HOTENDS > 2 && TEMP_SENSOR_2 != 0
-        void watch_temp_callback_E2() { thermalManager.start_watching_heater(2); }
-      #endif // HOTENDS > 2
-      #if HOTENDS > 3 && TEMP_SENSOR_3 != 0
-        void watch_temp_callback_E3() { thermalManager.start_watching_heater(3); }
-      #endif // HOTENDS > 3
-    #else
-      #if TEMP_SENSOR_0 != 0
-        void watch_temp_callback_E0() {}
-      #endif
-      #if HOTENDS > 1 && TEMP_SENSOR_1 != 0
-        void watch_temp_callback_E1() {}
-      #endif // HOTENDS > 1
-      #if HOTENDS > 2 && TEMP_SENSOR_2 != 0
-        void watch_temp_callback_E2() {}
-      #endif // HOTENDS > 2
-      #if HOTENDS > 3 && TEMP_SENSOR_3 != 0
-        void watch_temp_callback_E3() {}
-      #endif // HOTENDS > 3
-    #endif
-
-    #if ENABLED(THERMAL_PROTECTION_BED) && WATCH_BED_TEMP_PERIOD > 0
-      #if TEMP_SENSOR_BED != 0
-        void watch_temp_callback_bed() { thermalManager.start_watching_bed(); }
-      #endif
-    #else
-      #if TEMP_SENSOR_BED != 0
-        void watch_temp_callback_bed() {}
-      #endif
-    #endif
-
-    #if ENABLED(FILAMENT_CHANGE_FEATURE)
-      void lcd_enqueue_filament_change() {
-        if (!DEBUGGING(DRYRUN) && thermalManager.tooColdToExtrude(active_extruder)) {
-          lcd_save_previous_screen();
-          lcd_goto_screen(lcd_filament_change_toocold_menu);
-          return;
-        }
-        lcd_filament_change_show_message(FILAMENT_CHANGE_MESSAGE_INIT);
-        enqueue_and_echo_commands_P(PSTR("M600"));
-      }
-    #endif
-
-    /**
-     *
-     * "Tune" submenu
-     *
-     */
-    void lcd_tune_menu() {
-      START_MENU();
-
-      //
-      // ^ Main
-      //
-      MENU_BACK(MSG_MAIN);
-
-      //
-      // Speed:
-      //
-      MENU_ITEM_EDIT(int3, MSG_SPEED, &feedrate_percentage, 10, 999);
-
-      // Manual bed leveling, Bed Z:
-      #if ENABLED(MANUAL_BED_LEVELING)
-        MENU_ITEM_EDIT(float43, MSG_BED_Z, &mbl.z_offset, -1, 1);
-      #endif
-
-      //
-      // Nozzle:
-      // Nozzle [1-4]:
-      //
-      #if HOTENDS == 1
-        #if TEMP_SENSOR_0 != 0
-          MENU_MULTIPLIER_ITEM_EDIT_CALLBACK(int3, MSG_NOZZLE, &thermalManager.target_temperature[0], 0, HEATER_0_MAXTEMP - 15, watch_temp_callback_E0);
-        #endif
-      #else //HOTENDS > 1
-        #if TEMP_SENSOR_0 != 0
-          MENU_MULTIPLIER_ITEM_EDIT_CALLBACK(int3, MSG_NOZZLE MSG_N1, &thermalManager.target_temperature[0], 0, HEATER_0_MAXTEMP - 15, watch_temp_callback_E0);
-        #endif
-        #if TEMP_SENSOR_1 != 0
-          MENU_MULTIPLIER_ITEM_EDIT_CALLBACK(int3, MSG_NOZZLE MSG_N2, &thermalManager.target_temperature[1], 0, HEATER_1_MAXTEMP - 15, watch_temp_callback_E1);
-        #endif
-        #if HOTENDS > 2
-          #if TEMP_SENSOR_2 != 0
-            MENU_MULTIPLIER_ITEM_EDIT_CALLBACK(int3, MSG_NOZZLE MSG_N3, &thermalManager.target_temperature[2], 0, HEATER_2_MAXTEMP - 15, watch_temp_callback_E2);
-          #endif
-          #if HOTENDS > 3
-            #if TEMP_SENSOR_3 != 0
-              MENU_MULTIPLIER_ITEM_EDIT_CALLBACK(int3, MSG_NOZZLE MSG_N4, &thermalManager.target_temperature[3], 0, HEATER_3_MAXTEMP - 15, watch_temp_callback_E3);
-            #endif
-          #endif // HOTENDS > 3
-        #endif // HOTENDS > 2
-      #endif // HOTENDS > 1
-
-      //
-      // Bed:
-      //
-      #if TEMP_SENSOR_BED != 0
-        MENU_MULTIPLIER_ITEM_EDIT_CALLBACK(int3, MSG_BED, &thermalManager.target_temperature_bed, 0, BED_MAXTEMP - 15, watch_temp_callback_bed);
-      #endif
-
-      //
-      // Fan Speed:
-      //
-      #if FAN_COUNT > 0
-        #if HAS_FAN0
-          #if FAN_COUNT > 1
-            #define MSG_1ST_FAN_SPEED MSG_FAN_SPEED " 1"
-          #else
-            #define MSG_1ST_FAN_SPEED MSG_FAN_SPEED
-          #endif
-          MENU_MULTIPLIER_ITEM_EDIT(int3, MSG_1ST_FAN_SPEED, &fanSpeeds[0], 0, 255);
-        #endif
-        #if HAS_FAN1
-          MENU_MULTIPLIER_ITEM_EDIT(int3, MSG_FAN_SPEED " 2", &fanSpeeds[1], 0, 255);
-        #endif
-        #if HAS_FAN2
-          MENU_MULTIPLIER_ITEM_EDIT(int3, MSG_FAN_SPEED " 3", &fanSpeeds[2], 0, 255);
-        #endif
-      #endif // FAN_COUNT > 0
-
-      //
-      // Flow:
-      // Flow 1:
-      // Flow 2:
-      // Flow 3:
-      // Flow 4:
-      //
-      #if EXTRUDERS == 1
-        MENU_ITEM_EDIT(int3, MSG_FLOW, &flow_percentage[0], 10, 999);
-      #else // EXTRUDERS > 1
-        MENU_ITEM_EDIT(int3, MSG_FLOW, &flow_percentage[active_extruder], 10, 999);
-        MENU_ITEM_EDIT(int3, MSG_FLOW MSG_N1, &flow_percentage[0], 10, 999);
-        MENU_ITEM_EDIT(int3, MSG_FLOW MSG_N2, &flow_percentage[1], 10, 999);
-        #if EXTRUDERS > 2
-          MENU_ITEM_EDIT(int3, MSG_FLOW MSG_N3, &flow_percentage[2], 10, 999);
-          #if EXTRUDERS > 3
-            MENU_ITEM_EDIT(int3, MSG_FLOW MSG_N4, &flow_percentage[3], 10, 999);
-          #endif //EXTRUDERS > 3
-        #endif //EXTRUDERS > 2
-      #endif //EXTRUDERS > 1
-
-      //
-      // Babystep X:
-      // Babystep Y:
-      // Babystep Z:
-      //
-      #if ENABLED(BABYSTEPPING)
-        #if ENABLED(BABYSTEP_XY)
-          MENU_ITEM(submenu, MSG_BABYSTEP_X, lcd_babystep_x);
-          MENU_ITEM(submenu, MSG_BABYSTEP_Y, lcd_babystep_y);
-        #endif //BABYSTEP_XY
-        MENU_ITEM(submenu, MSG_BABYSTEP_Z, lcd_babystep_z);
-      #endif
-
-      //
-      // Change filament
-      //
-      #if ENABLED(FILAMENT_CHANGE_FEATURE)
-        if (!thermalManager.tooColdToExtrude(active_extruder))
-          MENU_ITEM(function, MSG_FILAMENTCHANGE, lcd_enqueue_filament_change);
-      #endif
-
-      END_MENU();
-    }
-
-    /**
-     *
-     * "Driver current control" submenu items
-     *
-     */
-    #if ENABLED(DAC_STEPPER_CURRENT)
-      void dac_driver_getValues() { LOOP_XYZE(i) driverPercent[i] = dac_current_get_percent((AxisEnum)i); }
-
-      void dac_driver_commit() { dac_current_set_percents(driverPercent); }
-
-      void dac_driver_eeprom_write() { dac_commit_eeprom(); }
-
-      void lcd_dac_menu() {
-        dac_driver_getValues();
-        START_MENU();
-        MENU_BACK(MSG_CONTROL);
-        MENU_ITEM_EDIT_CALLBACK(int3, MSG_X " " MSG_DAC_PERCENT, &driverPercent[X_AXIS], 0, 100, dac_driver_commit);
-        MENU_ITEM_EDIT_CALLBACK(int3, MSG_Y " " MSG_DAC_PERCENT, &driverPercent[Y_AXIS], 0, 100, dac_driver_commit);
-        MENU_ITEM_EDIT_CALLBACK(int3, MSG_Z " " MSG_DAC_PERCENT, &driverPercent[Z_AXIS], 0, 100, dac_driver_commit);
-        MENU_ITEM_EDIT_CALLBACK(int3, MSG_E " " MSG_DAC_PERCENT, &driverPercent[E_AXIS], 0, 100, dac_driver_commit);
-        MENU_ITEM(function, MSG_DAC_EEPROM_WRITE, dac_driver_eeprom_write);
-        END_MENU();
-      }
-    #endif
-
-    constexpr int heater_maxtemp[HOTENDS] = ARRAY_BY_HOTENDS(HEATER_0_MAXTEMP, HEATER_1_MAXTEMP, HEATER_2_MAXTEMP, HEATER_3_MAXTEMP);
-
-    /**
-     *
-     * "Prepare" submenu items
-     *
-     */
-    void _lcd_preheat(int endnum, const float temph, const float tempb, const int fan) {
-      if (temph > 0) thermalManager.setTargetHotend(min(heater_maxtemp[endnum], temph), endnum);
-      #if TEMP_SENSOR_BED != 0
-        if (tempb >= 0) thermalManager.setTargetBed(tempb);
-      #else
-        UNUSED(tempb);
-      #endif
-      #if FAN_COUNT > 0
-        #if FAN_COUNT > 1
-          fanSpeeds[active_extruder < FAN_COUNT ? active_extruder : 0] = fan;
-        #else
-          fanSpeeds[0] = fan;
-        #endif
-      #else
-        UNUSED(fan);
-      #endif
-      lcd_return_to_status();
-    }
-
-    #if TEMP_SENSOR_0 != 0
-      void lcd_preheat_m1_e0_only() { _lcd_preheat(0, lcd_preheat_hotend_temp[0], -1, lcd_preheat_fan_speed[0]); }
-      void lcd_preheat_m2_e0_only() { _lcd_preheat(0, lcd_preheat_hotend_temp[1], -1, lcd_preheat_fan_speed[1]); }
-      #if TEMP_SENSOR_BED != 0
-        void lcd_preheat_m1_e0() { _lcd_preheat(0, lcd_preheat_hotend_temp[0], lcd_preheat_bed_temp[0], lcd_preheat_fan_speed[0]); }
-        void lcd_preheat_m2_e0() { _lcd_preheat(0, lcd_preheat_hotend_temp[1], lcd_preheat_bed_temp[1], lcd_preheat_fan_speed[1]); }
-      #endif
-    #endif
-
-    #if HOTENDS > 1
-      void lcd_preheat_m1_e1_only() { _lcd_preheat(1, lcd_preheat_hotend_temp[0], -1, lcd_preheat_fan_speed[0]); }
-      void lcd_preheat_m2_e1_only() { _lcd_preheat(1, lcd_preheat_hotend_temp[1], -1, lcd_preheat_fan_speed[1]); }
-      #if TEMP_SENSOR_BED != 0
-        void lcd_preheat_m1_e1() { _lcd_preheat(1, lcd_preheat_hotend_temp[0], lcd_preheat_bed_temp[0], lcd_preheat_fan_speed[0]); }
-        void lcd_preheat_m2_e1() { _lcd_preheat(1, lcd_preheat_hotend_temp[1], lcd_preheat_bed_temp[1], lcd_preheat_fan_speed[1]); }
-      #endif
-      #if HOTENDS > 2
-        void lcd_preheat_m1_e2_only() { _lcd_preheat(2, lcd_preheat_hotend_temp[0], -1, lcd_preheat_fan_speed[0]); }
-        void lcd_preheat_m2_e2_only() { _lcd_preheat(2, lcd_preheat_hotend_temp[1], -1, lcd_preheat_fan_speed[1]); }
-        #if TEMP_SENSOR_BED != 0
-          void lcd_preheat_m1_e2() { _lcd_preheat(2, lcd_preheat_hotend_temp[0], lcd_preheat_bed_temp[0], lcd_preheat_fan_speed[0]); }
-          void lcd_preheat_m2_e2() { _lcd_preheat(2, lcd_preheat_hotend_temp[1], lcd_preheat_bed_temp[1], lcd_preheat_fan_speed[1]); }
-        #endif
-        #if HOTENDS > 3
-          void lcd_preheat_m1_e3_only() { _lcd_preheat(3, lcd_preheat_hotend_temp[0], -1, lcd_preheat_fan_speed[0]); }
-          void lcd_preheat_m2_e3_only() { _lcd_preheat(3, lcd_preheat_hotend_temp[1], -1, lcd_preheat_fan_speed[1]); }
-          #if TEMP_SENSOR_BED != 0
-            void lcd_preheat_m1_e3() { _lcd_preheat(3, lcd_preheat_hotend_temp[0], lcd_preheat_bed_temp[0], lcd_preheat_fan_speed[0]); }
-            void lcd_preheat_m2_e3() { _lcd_preheat(3, lcd_preheat_hotend_temp[1], lcd_preheat_bed_temp[1], lcd_preheat_fan_speed[1]); }
-          #endif
-        #endif
-      #endif
-
-      void lcd_preheat_m1_all() {
-        #if HOTENDS > 1
-          thermalManager.setTargetHotend(lcd_preheat_hotend_temp[0], 1);
-          #if HOTENDS > 2
-            thermalManager.setTargetHotend(lcd_preheat_hotend_temp[0], 2);
-            #if HOTENDS > 3
-              thermalManager.setTargetHotend(lcd_preheat_hotend_temp[0], 3);
-            #endif
-          #endif
-        #endif
-        #if TEMP_SENSOR_BED != 0
-          lcd_preheat_m1_e0();
-        #else
-          lcd_preheat_m1_e0_only();
-        #endif
-      }
-      void lcd_preheat_m2_all() {
-        #if HOTENDS > 1
-          thermalManager.setTargetHotend(lcd_preheat_hotend_temp[1], 1);
-          #if HOTENDS > 2
-            thermalManager.setTargetHotend(lcd_preheat_hotend_temp[1], 2);
-            #if HOTENDS > 3
-              thermalManager.setTargetHotend(lcd_preheat_hotend_temp[1], 3);
-            #endif
-          #endif
-        #endif
-        #if TEMP_SENSOR_BED != 0
-          lcd_preheat_m1_e0();
-        #else
-          lcd_preheat_m1_e0_only();
-        #endif
-      }
-
-    #endif // HOTENDS > 1
-
-    #if TEMP_SENSOR_BED != 0
-      void lcd_preheat_m1_bedonly() { _lcd_preheat(0, 0, lcd_preheat_bed_temp[0], lcd_preheat_fan_speed[0]); }
-      void lcd_preheat_m2_bedonly() { _lcd_preheat(0, 0, lcd_preheat_bed_temp[1], lcd_preheat_fan_speed[1]); }
-    #endif
-
-    #if TEMP_SENSOR_0 != 0 && (TEMP_SENSOR_1 != 0 || TEMP_SENSOR_2 != 0 || TEMP_SENSOR_3 != 0 || TEMP_SENSOR_BED != 0)
-
-      void lcd_preheat_m1_menu() {
-        START_MENU();
-        MENU_BACK(MSG_PREPARE);
-        #if HOTENDS == 1
-          #if TEMP_SENSOR_BED != 0
-            MENU_ITEM(function, MSG_PREHEAT_1, lcd_preheat_m1_e0);
-            MENU_ITEM(function, MSG_PREHEAT_1_END, lcd_preheat_m1_e0_only);
-          #else
-            MENU_ITEM(function, MSG_PREHEAT_1, lcd_preheat_m1_e0_only);
-          #endif
-        #else
-          #if TEMP_SENSOR_BED != 0
-            MENU_ITEM(function, MSG_PREHEAT_1_N MSG_H1, lcd_preheat_m1_e0);
-            MENU_ITEM(function, MSG_PREHEAT_1_END " " MSG_E1, lcd_preheat_m1_e0_only);
-            MENU_ITEM(function, MSG_PREHEAT_1_N MSG_H2, lcd_preheat_m1_e1);
-            MENU_ITEM(function, MSG_PREHEAT_1_END " " MSG_E2, lcd_preheat_m1_e1_only);
-          #else
-            MENU_ITEM(function, MSG_PREHEAT_1_N MSG_H1, lcd_preheat_m1_e0_only);
-            MENU_ITEM(function, MSG_PREHEAT_1_N MSG_H2, lcd_preheat_m1_e1_only);
-          #endif
-          #if HOTENDS > 2
-            MENU_ITEM(function, MSG_PREHEAT_1_N MSG_H3, lcd_preheat_m1_e2_only);
-            #if TEMP_SENSOR_BED != 0
-              MENU_ITEM(function, MSG_PREHEAT_1_N MSG_H3, lcd_preheat_m1_e2);
-              MENU_ITEM(function, MSG_PREHEAT_1_END " " MSG_E3, lcd_preheat_m1_e2_only);
-            #else
-              MENU_ITEM(function, MSG_PREHEAT_1_N MSG_H3, lcd_preheat_m1_e2_only);
-            #endif
-            #if HOTENDS > 3
-              #if TEMP_SENSOR_BED != 0
-                MENU_ITEM(function, MSG_PREHEAT_1_N MSG_H4, lcd_preheat_m1_e3);
-                MENU_ITEM(function, MSG_PREHEAT_1_END " " MSG_E4, lcd_preheat_m1_e3_only);
-              #else
-                MENU_ITEM(function, MSG_PREHEAT_1_N MSG_H4, lcd_preheat_m1_e3_only);
-              #endif
-            #endif
-          #endif
-          MENU_ITEM(function, MSG_PREHEAT_1_ALL, lcd_preheat_m1_all);
-        #endif
-        #if TEMP_SENSOR_BED != 0
-          MENU_ITEM(function, MSG_PREHEAT_1_BEDONLY, lcd_preheat_m1_bedonly);
-        #endif
-        END_MENU();
-      }
-
-      void lcd_preheat_m2_menu() {
-        START_MENU();
-        MENU_BACK(MSG_PREPARE);
-        #if HOTENDS == 1
-          #if TEMP_SENSOR_BED != 0
-            MENU_ITEM(function, MSG_PREHEAT_2, lcd_preheat_m2_e0);
-            MENU_ITEM(function, MSG_PREHEAT_2_END, lcd_preheat_m2_e0_only);
-          #else
-            MENU_ITEM(function, MSG_PREHEAT_2, lcd_preheat_m2_e0_only);
-          #endif
-        #else
-          #if TEMP_SENSOR_BED != 0
-            MENU_ITEM(function, MSG_PREHEAT_2_N MSG_H1, lcd_preheat_m2_e0);
-            MENU_ITEM(function, MSG_PREHEAT_2_END " " MSG_E1, lcd_preheat_m2_e0_only);
-            MENU_ITEM(function, MSG_PREHEAT_2_N MSG_H2, lcd_preheat_m2_e1);
-            MENU_ITEM(function, MSG_PREHEAT_2_END " " MSG_E2, lcd_preheat_m2_e1_only);
-          #else
-            MENU_ITEM(function, MSG_PREHEAT_2_N MSG_H1, lcd_preheat_m2_e0_only);
-            MENU_ITEM(function, MSG_PREHEAT_2_N MSG_H2, lcd_preheat_m2_e1_only);
-          #endif
-          #if HOTENDS > 2
-            MENU_ITEM(function, MSG_PREHEAT_2_N MSG_H3, lcd_preheat_m2_e2_only);
-            #if TEMP_SENSOR_BED != 0
-              MENU_ITEM(function, MSG_PREHEAT_2_N MSG_H3, lcd_preheat_m2_e2);
-              MENU_ITEM(function, MSG_PREHEAT_2_END " " MSG_E3, lcd_preheat_m2_e2_only);
-            #else
-              MENU_ITEM(function, MSG_PREHEAT_2_N MSG_H3, lcd_preheat_m2_e2_only);
-            #endif
-            #if HOTENDS > 3
-              #if TEMP_SENSOR_BED != 0
-                MENU_ITEM(function, MSG_PREHEAT_2_N MSG_H4, lcd_preheat_m2_e3);
-                MENU_ITEM(function, MSG_PREHEAT_2_END " " MSG_E4, lcd_preheat_m2_e3_only);
-              #else
-                MENU_ITEM(function, MSG_PREHEAT_2_N MSG_H4, lcd_preheat_m2_e3_only);
-              #endif
-            #endif
-          #endif
-          MENU_ITEM(function, MSG_PREHEAT_2_ALL, lcd_preheat_m2_all);
-        #endif
-        #if TEMP_SENSOR_BED != 0
-          MENU_ITEM(function, MSG_PREHEAT_2_BEDONLY, lcd_preheat_m2_bedonly);
-        #endif
-        END_MENU();
-      }
-
-    #endif // TEMP_SENSOR_0 && (TEMP_SENSOR_1 || TEMP_SENSOR_2 || TEMP_SENSOR_3 || TEMP_SENSOR_BED)
-
-    void lcd_cooldown() {
-      #if FAN_COUNT > 0
-        for (uint8_t i = 0; i < FAN_COUNT; i++) fanSpeeds[i] = 0;
-      #endif
-      thermalManager.disable_all_heaters();
-      lcd_return_to_status();
-    }
-
-    #if ENABLED(SDSUPPORT) && ENABLED(MENU_ADDAUTOSTART)
-
-      void lcd_autostart_sd() {
-        card.autostart_index = 0;
-        card.setroot();
-        card.checkautostart(true);
-      }
-
-    #endif
-
-    #if ENABLED(MANUAL_BED_LEVELING)
-
-      /**
-       *
-       * "Prepare" > "Bed Leveling" handlers
-       *
-       */
-
-      static uint8_t _lcd_level_bed_position;
-
-      // Utility to go to the next mesh point
-      // A raise is added between points if Z_HOMING_HEIGHT is in use
-      // Note: During Manual Bed Leveling the homed Z position is MESH_HOME_SEARCH_Z
-      // Z position will be restored with the final action, a G28
-      inline void _mbl_goto_xy(float x, float y) {
-        if (no_reentrance) return;
-        current_position[Z_AXIS] = LOGICAL_Z_POSITION(MESH_HOME_SEARCH_Z + Z_HOMING_HEIGHT);
-        line_to_current(Z_AXIS);
-        current_position[X_AXIS] = LOGICAL_X_POSITION(x);
-        current_position[Y_AXIS] = LOGICAL_Y_POSITION(y);
-        planner.buffer_line_kinematic(current_position, MMM_TO_MMS(XY_PROBE_SPEED), active_extruder);
-        #if Z_HOMING_HEIGHT > 0
-          current_position[Z_AXIS] = LOGICAL_Z_POSITION(MESH_HOME_SEARCH_Z);
-          line_to_current(Z_AXIS);
-        #endif
-        lcd_synchronize();
-      }
-
-      void _lcd_level_goto_next_point();
-
-      void _lcd_level_bed_done() {
-        if (lcdDrawUpdate) lcd_implementation_drawedit(PSTR(MSG_LEVEL_BED_DONE));
-        lcdDrawUpdate = LCDVIEW_KEEP_REDRAWING;
-      }
-
-      /**
-       * Step 7: Get the Z coordinate, then goto next point or exit
-       */
-      void _lcd_level_bed_get_z() {
-        ENCODER_DIRECTION_NORMAL();
-
-        if (no_reentrance) goto KeepDrawing;
-
-        // Encoder wheel adjusts the Z position
-        if (encoderPosition) {
-          refresh_cmd_timeout();
-          current_position[Z_AXIS] += float((int32_t)encoderPosition) * (MBL_Z_STEP);
-          NOLESS(current_position[Z_AXIS], 0);
-          NOMORE(current_position[Z_AXIS], MESH_HOME_SEARCH_Z * 2);
-          line_to_current(Z_AXIS);
-          lcdDrawUpdate = LCDVIEW_KEEP_REDRAWING;
-          encoderPosition = 0;
-        }
-
-        static bool debounce_click = false;
-        if (lcd_clicked) {
-          if (!debounce_click) {
-            debounce_click = true; // ignore multiple "clicks" in a row
-            mbl.set_zigzag_z(_lcd_level_bed_position++, current_position[Z_AXIS]);
-            #if ENABLED(MESH_BED_LEVELING)
-              if (_lcd_level_bed_position == (MESH_NUM_X_POINTS) * (MESH_NUM_Y_POINTS))
-            #elif ENABLED(AUTO_BED_LEVELING_UBL)
-              if (_lcd_level_bed_position == (UBL_MESH_NUM_X_POINTS) * (UBL_MESH_NUM_Y_POINTS))
-            #endif
-              {
-                lcd_goto_screen(_lcd_level_bed_done);
-
-                current_position[Z_AXIS] = MESH_HOME_SEARCH_Z + Z_HOMING_HEIGHT;
-                line_to_current(Z_AXIS);
-                lcd_synchronize();
-
-                mbl.set_has_mesh(true);
-                enqueue_and_echo_commands_P(PSTR("G28"));
-                lcd_return_to_status();
-                //LCD_MESSAGEPGM(MSG_LEVEL_BED_DONE);
-                #if HAS_BUZZER
-                  lcd_buzz(200, 659);
-                  lcd_buzz(200, 698);
-                #endif
-              }
-              else {
-                lcd_goto_screen(_lcd_level_goto_next_point);
-              }
-          }
-        }
-        else {
-          debounce_click = false;
-        }
-
-  KeepDrawing:
-        // Update on first display, then only on updates to Z position
-        // Show message above on clicks instead
-        if (lcdDrawUpdate) {
-          float v = current_position[Z_AXIS] - MESH_HOME_SEARCH_Z;
-          lcd_implementation_drawedit(PSTR(MSG_MOVE_Z), ftostr43sign(v + (v < 0 ? -0.0001 : 0.0001), '+'));
-        }
-
-      }
-
-      /**
-       * Step 6: Display "Next point: 1 / 9" while waiting for move to finish
-       */
-      void _lcd_level_bed_moving() {
-        if (lcdDrawUpdate) {
-          char msg[10];
-          #if ENABLED(MESH_BED_LEVELING)
-            sprintf_P(msg, PSTR("%i / %u"), (int)(_lcd_level_bed_position + 1), (MESH_NUM_X_POINTS) * (MESH_NUM_Y_POINTS));
-          #elif ENABLED(AUTO_BED_LEVELING_UBL)
-            sprintf_P(msg, PSTR("%i / %u"), (int)(_lcd_level_bed_position + 1), (UBL_MESH_NUM_X_POINTS) * (UBL_MESH_NUM_Y_POINTS));
-          #endif
-          
-          lcd_implementation_drawedit(PSTR(MSG_LEVEL_BED_NEXT_POINT), msg);
-        }
-
-        lcdDrawUpdate = LCDVIEW_KEEP_REDRAWING;
-      }
-
-      /**
-       * Step 5: Initiate a move to the next point
-       */
-      void _lcd_level_goto_next_point() {
-        // Set the menu to display ahead of blocking call
-        lcd_goto_screen(_lcd_level_bed_moving);
-
-        // _mbl_goto_xy runs the menu loop until the move is done
-        int8_t px, py;
-        mbl.zigzag(_lcd_level_bed_position, px, py);
-        _mbl_goto_xy(mbl.get_probe_x(px), mbl.get_probe_y(py));
-
-        // After the blocking function returns, change menus
-        lcd_goto_screen(_lcd_level_bed_get_z);
-      }
-
-      /**
-       * Step 4: Display "Click to Begin", wait for click
-       *         Move to the first probe position
-       */
-      void _lcd_level_bed_homing_done() {
-        if (lcdDrawUpdate) lcd_implementation_drawedit(PSTR(MSG_LEVEL_BED_WAITING));
-        if (lcd_clicked) {
-          _lcd_level_bed_position = 0;
-          current_position[Z_AXIS] = MESH_HOME_SEARCH_Z
-            #if Z_HOME_DIR > 0
-              + Z_MAX_POS
-            #endif
-          ;
-          planner.set_position_mm(current_position[X_AXIS], current_position[Y_AXIS], current_position[Z_AXIS], current_position[E_AXIS]);
-          lcd_goto_screen(_lcd_level_goto_next_point);
-        }
-      }
-
-      /**
-       * Step 3: Display "Homing XYZ" - Wait for homing to finish
-       */
-      void _lcd_level_bed_homing() {
-        if (lcdDrawUpdate) lcd_implementation_drawedit(PSTR(MSG_LEVEL_BED_HOMING), NULL);
-        lcdDrawUpdate = LCDVIEW_KEEP_REDRAWING;
-        if (axis_homed[X_AXIS] && axis_homed[Y_AXIS] && axis_homed[Z_AXIS]) {
-          lcd_goto_screen(_lcd_level_bed_homing_done);
-        }
-      }
-
-      /**
-       * Step 2: Continue Bed Leveling...
-       */
-      void _lcd_level_bed_continue() {
-        defer_return_to_status = true;
-        axis_homed[X_AXIS] = axis_homed[Y_AXIS] = axis_homed[Z_AXIS] = false;
-        mbl.reset();
-        enqueue_and_echo_commands_P(PSTR("G28"));
-        lcd_goto_screen(_lcd_level_bed_homing);
-      }
-
-      /**
-       * Step 1: MBL entry-point: "Cancel" or "Level Bed"
-       */
-      void lcd_level_bed() {
-        START_MENU();
-        MENU_BACK(MSG_LEVEL_BED_CANCEL);
-        MENU_ITEM(submenu, MSG_LEVEL_BED, _lcd_level_bed_continue);
-        END_MENU();
-      }
-
-    #endif  // MANUAL_BED_LEVELING
-
-    /**
-     *
-     * "Prepare" submenu
-     *
-     */
-
-    void lcd_prepare_menu() {
-      START_MENU();
-
-      //
-      // ^ Main
-      //
-      MENU_BACK(MSG_MAIN);
-
-      //
-      // Move Axis
-      //
-      #if ENABLED(DELTA)
-        if (axis_homed[Z_AXIS])
-      #endif
-          MENU_ITEM(submenu, MSG_MOVE_AXIS, lcd_move_menu);
-
-      //
-      // Auto Home
-      //
-      MENU_ITEM(gcode, MSG_AUTO_HOME, PSTR("G28"));
-      #if ENABLED(INDIVIDUAL_AXIS_HOMING_MENU)
-        MENU_ITEM(gcode, MSG_AUTO_HOME_X, PSTR("G28 X"));
-        MENU_ITEM(gcode, MSG_AUTO_HOME_Y, PSTR("G28 Y"));
-        MENU_ITEM(gcode, MSG_AUTO_HOME_Z, PSTR("G28 Z"));
-      #endif
-
-      //
-      // Level Bed
-      //
-      #if HAS_ABL
-        MENU_ITEM(gcode, MSG_LEVEL_BED,
-          axis_homed[X_AXIS] && axis_homed[Y_AXIS] ? PSTR("G29") : PSTR("G28\nG29")
-        );
-      #elif ENABLED(MANUAL_BED_LEVELING)
-        MENU_ITEM(submenu, MSG_LEVEL_BED, lcd_level_bed);
-      #endif
-
-      #if DISABLED(NO_WORKSPACE_OFFSETS)
-        //
-        // Set Home Offsets
-        //
-        MENU_ITEM(function, MSG_SET_HOME_OFFSETS, lcd_set_home_offsets);
-        //MENU_ITEM(gcode, MSG_SET_ORIGIN, PSTR("G92 X0 Y0 Z0"));
-      #endif
-
-      //
-      // Disable Steppers
-      //
-      MENU_ITEM(gcode, MSG_DISABLE_STEPPERS, PSTR("M84"));
-
-      //
-      // Preheat PLA
-      // Preheat ABS
-      //
-      #if TEMP_SENSOR_0 != 0
-
-        //
-        // Change filament
-        //
-        #if ENABLED(FILAMENT_CHANGE_FEATURE)
-          if (!thermalManager.tooColdToExtrude(active_extruder)) {
-            MENU_ITEM(function, MSG_FILAMENTCHANGE, lcd_enqueue_filament_change);
-          }
-        #endif
-
-        //
-        // Cooldown
-        //
-        bool has_heat = false;
-        HOTEND_LOOP() if (thermalManager.target_temperature[HOTEND_INDEX]) { has_heat = true; break; }
-        #if HAS_TEMP_BED
-          if (thermalManager.target_temperature_bed) has_heat = true;
-        #endif
-        if (has_heat) MENU_ITEM(function, MSG_COOLDOWN, lcd_cooldown);
-
-        //
-        // Preheat for Material 1 and 2
-        //
-        #if TEMP_SENSOR_1 != 0 || TEMP_SENSOR_2 != 0 || TEMP_SENSOR_3 != 0 || TEMP_SENSOR_BED != 0
-          MENU_ITEM(submenu, MSG_PREHEAT_1, lcd_preheat_m1_menu);
-          MENU_ITEM(submenu, MSG_PREHEAT_2, lcd_preheat_m2_menu);
-        #else
-          MENU_ITEM(function, MSG_PREHEAT_1, lcd_preheat_m1_e0_only);
-          MENU_ITEM(function, MSG_PREHEAT_2, lcd_preheat_m2_e0_only);
-        #endif
-
-      #endif // TEMP_SENSOR_0 != 0
-
-      //
-      // BLTouch Self-Test and Reset
-      //
-      #if ENABLED(BLTOUCH)
-        MENU_ITEM(gcode, MSG_BLTOUCH_SELFTEST, PSTR("M280 P" STRINGIFY(Z_ENDSTOP_SERVO_NR) " S" STRINGIFY(BLTOUCH_SELFTEST)));
-        if (!endstops.z_probe_enabled && TEST_BLTOUCH()) {
-          MENU_ITEM(gcode, MSG_BLTOUCH_RESET, PSTR("M280 P" STRINGIFY(Z_ENDSTOP_SERVO_NR) " S" STRINGIFY(BLTOUCH_RESET)));
-        }
-      #endif
-
-      //
-      // Switch power on/off
-      //
-      #if HAS_POWER_SWITCH
-        if (powersupply) {
-          MENU_ITEM(gcode, MSG_SWITCH_PS_OFF, PSTR("M81"));
-        }
-        else {
-          MENU_ITEM(gcode, MSG_SWITCH_PS_ON, PSTR("M80"));
-        }
-      #endif
-
-      //
-      // Autostart
-      //
-      #if ENABLED(SDSUPPORT) && ENABLED(MENU_ADDAUTOSTART)
-        MENU_ITEM(function, MSG_AUTOSTART, lcd_autostart_sd);
-      #endif
-
-      END_MENU();
-    }
-
-    float move_menu_scale;
-
-    #if ENABLED(DELTA_CALIBRATION_MENU)
-
-      void lcd_move_z();
-      void lcd_delta_calibrate_menu();
-
-      void _lcd_calibrate_homing() {
-        if (lcdDrawUpdate) lcd_implementation_drawmenu_static(LCD_HEIGHT >= 4 ? 1 : 0, PSTR(MSG_LEVEL_BED_HOMING));
-        lcdDrawUpdate = LCDVIEW_KEEP_REDRAWING;
-        if (axis_homed[X_AXIS] && axis_homed[Y_AXIS] && axis_homed[Z_AXIS]) {
-          lcd_goto_previous_menu();
-        }
-      }
-
-      void _lcd_delta_calibrate_home() {
-        enqueue_and_echo_commands_P(PSTR("G28"));
-        lcd_goto_screen(_lcd_calibrate_homing);
-      }
-
-      // Move directly to the tower position with uninterpolated moves
-      // If we used interpolated moves it would cause this to become re-entrant
-      void _goto_tower_pos(const float &a) {
-        if (no_reentrance) return;
-
-        current_position[Z_AXIS] = max(Z_HOMING_HEIGHT, Z_CLEARANCE_BETWEEN_PROBES) + (DELTA_PRINTABLE_RADIUS) / 5;
-        line_to_current(Z_AXIS);
-
-        current_position[X_AXIS] = a < 0 ? X_HOME_POS : sin(a) * -(DELTA_PRINTABLE_RADIUS);
-        current_position[Y_AXIS] = a < 0 ? Y_HOME_POS : cos(a) *  (DELTA_PRINTABLE_RADIUS);
-        line_to_current(Z_AXIS);
-
-        current_position[Z_AXIS] = 4.0;
-        line_to_current(Z_AXIS);
-
-        lcd_synchronize();
-
-        move_menu_scale = 0.1;
-        lcd_goto_screen(lcd_move_z);
-      }
-
-      void _goto_tower_x() { _goto_tower_pos(RADIANS(120)); }
-      void _goto_tower_y() { _goto_tower_pos(RADIANS(240)); }
-      void _goto_tower_z() { _goto_tower_pos(0); }
-      void _goto_center()  { _goto_tower_pos(-1); }
-
-      void lcd_delta_calibrate_menu() {
-        START_MENU();
-        MENU_BACK(MSG_MAIN);
-        MENU_ITEM(submenu, MSG_AUTO_HOME, _lcd_delta_calibrate_home);
-        if (axis_homed[Z_AXIS]) {
-          MENU_ITEM(submenu, MSG_DELTA_CALIBRATE_X, _goto_tower_x);
-          MENU_ITEM(submenu, MSG_DELTA_CALIBRATE_Y, _goto_tower_y);
-          MENU_ITEM(submenu, MSG_DELTA_CALIBRATE_Z, _goto_tower_z);
-          MENU_ITEM(submenu, MSG_DELTA_CALIBRATE_CENTER, _goto_center);
-        }
-        END_MENU();
-      }
-
-    #endif // DELTA_CALIBRATION_MENU
-
-    /**
-     * If the most recent manual move hasn't been fed to the planner yet,
-     * and the planner can accept one, send immediately
-     */
-    inline void manage_manual_move() {
-      if (manual_move_axis != (int8_t)NO_AXIS && ELAPSED(millis(), manual_move_start_time) && !planner.is_full()) {
-        planner.buffer_line_kinematic(current_position, MMM_TO_MMS(manual_feedrate_mm_m[manual_move_axis]), manual_move_e_index);
-        manual_move_axis = (int8_t)NO_AXIS;
-      }
-    }
-
-    /**
-     * Set a flag that lcd_update() should start a move
-     * to "current_position" after a short delay.
-     */
-    inline void manual_move_to_current(AxisEnum axis
-      #if E_MANUAL > 1
-        , int8_t eindex=-1
-      #endif
-    ) {
-      #if E_MANUAL > 1
-        if (axis == E_AXIS) manual_move_e_index = eindex >= 0 ? eindex : active_extruder;
-      #endif
-      manual_move_start_time = millis() + (move_menu_scale < 0.99 ? 0UL : 250UL); // delay for bigger moves
-      manual_move_axis = (int8_t)axis;
-    }
-
-    /**
-     *
-     * "Prepare" > "Move Axis" submenu
-     *
-     */
-
-    void _lcd_move_xyz(const char* name, AxisEnum axis) {
-      if (lcd_clicked) { return lcd_goto_previous_menu(); }
-      ENCODER_DIRECTION_NORMAL();
-      if (encoderPosition) {
-        refresh_cmd_timeout();
-
-        // Limit to software endstops, if enabled
-        float min = (soft_endstops_enabled && min_software_endstops) ? soft_endstop_min[axis] : current_position[axis] - 1000,
-              max = (soft_endstops_enabled && max_software_endstops) ? soft_endstop_max[axis] : current_position[axis] + 1000;
-
-        // Get the new position
-        current_position[axis] += float((int32_t)encoderPosition) * move_menu_scale;
-
-        // Delta limits XY based on the current offset from center
-        // This assumes the center is 0,0
-        #if ENABLED(DELTA)
-          if (axis != Z_AXIS) {
-            max = sqrt(sq((float)(DELTA_PRINTABLE_RADIUS)) - sq(current_position[Y_AXIS - axis]));
-            min = -max;
-          }
-        #endif
-
-        // Limit only when trying to move towards the limit
-        if ((int32_t)encoderPosition < 0) NOLESS(current_position[axis], min);
-        if ((int32_t)encoderPosition > 0) NOMORE(current_position[axis], max);
-
-        manual_move_to_current(axis);
-
-        encoderPosition = 0;
-        lcdDrawUpdate = LCDVIEW_REDRAW_NOW;
-      }
-      if (lcdDrawUpdate) lcd_implementation_drawedit(name, ftostr41sign(current_position[axis]));
-    }
-    void lcd_move_x() { _lcd_move_xyz(PSTR(MSG_MOVE_X), X_AXIS); }
-    void lcd_move_y() { _lcd_move_xyz(PSTR(MSG_MOVE_Y), Y_AXIS); }
-    void lcd_move_z() { _lcd_move_xyz(PSTR(MSG_MOVE_Z), Z_AXIS); }
-    void _lcd_move_e(
-      #if E_MANUAL > 1
-        int8_t eindex=-1
-      #endif
-    ) {
-      if (lcd_clicked) { return lcd_goto_previous_menu(); }
-      ENCODER_DIRECTION_NORMAL();
-      if (encoderPosition) {
-        current_position[E_AXIS] += float((int32_t)encoderPosition) * move_menu_scale;
-        encoderPosition = 0;
-        manual_move_to_current(E_AXIS
-          #if E_MANUAL > 1
-            , eindex
-          #endif
-        );
-        lcdDrawUpdate = LCDVIEW_REDRAW_NOW;
-      }
-      if (lcdDrawUpdate) {
-        PGM_P pos_label;
-        #if E_MANUAL == 1
-          pos_label = PSTR(MSG_MOVE_E);
-        #else
-          switch (eindex) {
-            default: pos_label = PSTR(MSG_MOVE_E MSG_MOVE_E1); break;
-            case 1: pos_label = PSTR(MSG_MOVE_E MSG_MOVE_E2); break;
-            #if E_MANUAL > 2
-              case 2: pos_label = PSTR(MSG_MOVE_E MSG_MOVE_E3); break;
-              #if E_MANUAL > 3
-                case 3: pos_label = PSTR(MSG_MOVE_E MSG_MOVE_E4); break;
-              #endif
-            #endif
-          }
-        #endif
-        lcd_implementation_drawedit(pos_label, ftostr41sign(current_position[E_AXIS]));
-      }
-    }
-
-    void lcd_move_e() { _lcd_move_e(); }
-    #if E_MANUAL > 1
-      void lcd_move_e0() { _lcd_move_e(0); }
-      void lcd_move_e1() { _lcd_move_e(1); }
-      #if E_MANUAL > 2
-        void lcd_move_e2() { _lcd_move_e(2); }
-        #if E_MANUAL > 3
-          void lcd_move_e3() { _lcd_move_e(3); }
-        #endif
-      #endif
-    #endif
-
-    /**
-     *
-     * "Prepare" > "Move Xmm" > "Move XYZ" submenu
-     *
-     */
-
-    screenFunc_t _manual_move_func_ptr;
-
-    void lcd_move_menu_10mm() { move_menu_scale = 10.0; lcd_goto_screen(_manual_move_func_ptr); }
-    void lcd_move_menu_1mm()  { move_menu_scale =  1.0; lcd_goto_screen(_manual_move_func_ptr); }
-    void lcd_move_menu_01mm() { move_menu_scale =  0.1; lcd_goto_screen(_manual_move_func_ptr); }
-
-    void _lcd_move_distance_menu(AxisEnum axis, screenFunc_t func) {
-      _manual_move_func_ptr = func;
-      START_MENU();
-      if (LCD_HEIGHT >= 4) {
-        switch(axis) {
-          case X_AXIS:
-            STATIC_ITEM(MSG_MOVE_X, true, true); break;
-          case Y_AXIS:
-            STATIC_ITEM(MSG_MOVE_Y, true, true); break;
-          case Z_AXIS:
-            STATIC_ITEM(MSG_MOVE_Z, true, true); break;
-          default:
-            STATIC_ITEM(MSG_MOVE_E, true, true); break;
-        }
-      }
-      MENU_BACK(MSG_MOVE_AXIS);
-      if (axis == X_AXIS || axis == Y_AXIS) {
-        MENU_ITEM(submenu, MSG_MOVE_10MM, lcd_move_menu_10mm);
-      }
-      MENU_ITEM(submenu, MSG_MOVE_1MM, lcd_move_menu_1mm);
-      MENU_ITEM(submenu, MSG_MOVE_01MM, lcd_move_menu_01mm);
-      END_MENU();
-    }
-    void lcd_move_get_x_amount()        { _lcd_move_distance_menu(X_AXIS, lcd_move_x); }
-    void lcd_move_get_y_amount()        { _lcd_move_distance_menu(Y_AXIS, lcd_move_y); }
-    void lcd_move_get_z_amount()        { _lcd_move_distance_menu(Z_AXIS, lcd_move_z); }
-    void lcd_move_get_e_amount()        { _lcd_move_distance_menu(E_AXIS, lcd_move_e); }
-    #if E_MANUAL > 1
-      void lcd_move_get_e0_amount()     { _lcd_move_distance_menu(E_AXIS, lcd_move_e0); }
-      void lcd_move_get_e1_amount()     { _lcd_move_distance_menu(E_AXIS, lcd_move_e1); }
-      #if E_MANUAL > 2
-        void lcd_move_get_e2_amount()   { _lcd_move_distance_menu(E_AXIS, lcd_move_e2); }
-        #if E_MANUAL > 3
-          void lcd_move_get_e3_amount() { _lcd_move_distance_menu(E_AXIS, lcd_move_e3); }
-        #endif
-      #endif
-    #endif
-
-    /**
-     *
-     * "Prepare" > "Move Axis" submenu
-     *
-     */
-
-    #if IS_KINEMATIC
-      #define _MOVE_XYZ_ALLOWED (axis_homed[X_AXIS] && axis_homed[Y_AXIS] && axis_homed[Z_AXIS])
-      #if ENABLED(DELTA)
-        #define _MOVE_XY_ALLOWED (current_position[Z_AXIS] <= delta_clip_start_height)
-        void lcd_lower_z_to_clip_height() {
-          if (!no_reentrance) {
-            current_position[Z_AXIS] = delta_clip_start_height;
-            line_to_current(Z_AXIS);
-            lcd_synchronize();
-          }
-        }
-      #else
-        #define _MOVE_XY_ALLOWED true
-      #endif
-    #else
-      #define _MOVE_XYZ_ALLOWED true
-      #define _MOVE_XY_ALLOWED true
-    #endif
-
-    void lcd_move_menu() {
-      START_MENU();
-      MENU_BACK(MSG_PREPARE);
-
-      if (_MOVE_XYZ_ALLOWED) {
-        if (_MOVE_XY_ALLOWED) {
-          MENU_ITEM(submenu, MSG_MOVE_X, lcd_move_get_x_amount);
-          MENU_ITEM(submenu, MSG_MOVE_Y, lcd_move_get_y_amount);
-        }
-        #if ENABLED(DELTA)
-          else {
-            MENU_ITEM(function, MSG_FREE_XY, lcd_lower_z_to_clip_height);
-          }
-        #endif
-
-        MENU_ITEM(submenu, MSG_MOVE_Z, lcd_move_get_z_amount);
-      }
-      else {
-        MENU_ITEM(gcode, MSG_AUTO_HOME, PSTR("G28"));
-      }
-
-      #if ENABLED(SWITCHING_EXTRUDER)
-        if (active_extruder) {
-          MENU_ITEM(gcode, MSG_SELECT " " MSG_E1, PSTR("T0"));
-        }
-        else {
-          MENU_ITEM(gcode, MSG_SELECT " " MSG_E2, PSTR("T1"));
-        }
-      #endif
-
-      MENU_ITEM(submenu, MSG_MOVE_E, lcd_move_get_e_amount);
-      #if E_MANUAL > 1
-        MENU_ITEM(submenu, MSG_MOVE_E MSG_MOVE_E1, lcd_move_get_e0_amount);
-        MENU_ITEM(submenu, MSG_MOVE_E MSG_MOVE_E2, lcd_move_get_e1_amount);
-        #if E_MANUAL > 2
-          MENU_ITEM(submenu, MSG_MOVE_E MSG_MOVE_E3, lcd_move_get_e2_amount);
-          #if E_MANUAL > 3
-            MENU_ITEM(submenu, MSG_MOVE_E MSG_MOVE_E4, lcd_move_get_e3_amount);
-          #endif
-        #endif
-      #endif
-
-      END_MENU();
-    }
-
-    /**
-     *
-     * "Control" submenu
-     *
-     */
-
-    void lcd_control_menu() {
-      START_MENU();
-      MENU_BACK(MSG_MAIN);
-      MENU_ITEM(submenu, MSG_TEMPERATURE, lcd_control_temperature_menu);
-      MENU_ITEM(submenu, MSG_MOTION, lcd_control_motion_menu);
-      MENU_ITEM(submenu, MSG_VOLUMETRIC, lcd_control_volumetric_menu);
-
-      #if HAS_LCD_CONTRAST
-        //MENU_ITEM_EDIT(int3, MSG_CONTRAST, &lcd_contrast, 0, 63);
-        MENU_ITEM(submenu, MSG_CONTRAST, lcd_set_contrast);
-      #endif
-      #if ENABLED(FWRETRACT)
-        MENU_ITEM(submenu, MSG_RETRACT, lcd_control_retract_menu);
-      #endif
-      #if ENABLED(DAC_STEPPER_CURRENT)
-        MENU_ITEM(submenu, MSG_DRIVE_STRENGTH, lcd_dac_menu);
-      #endif
-
-      #if ENABLED(EEPROM_SETTINGS)
-        MENU_ITEM(function, MSG_STORE_EPROM, Config_StoreSettings);
-        MENU_ITEM(function, MSG_LOAD_EPROM, Config_RetrieveSettings);
-      #endif
-      MENU_ITEM(function, MSG_RESTORE_FAILSAFE, Config_ResetDefault);
-      END_MENU();
-    }
-
-    /**
-     *
-     * "Temperature" submenu
-     *
-     */
-
-    #if ENABLED(PID_AUTOTUNE_MENU)
-
-      #if ENABLED(PIDTEMP)
-        int autotune_temp[HOTENDS] = ARRAY_BY_HOTENDS1(150);
-      #endif
-
-      #if ENABLED(PIDTEMPBED)
-        int autotune_temp_bed = 70;
-      #endif
-
-      void _lcd_autotune(int e) {
-        char cmd[30];
-        sprintf_P(cmd, PSTR("M303 U1 E%i S%i"), e,
-          #if HAS_PID_FOR_BOTH
-            e < 0 ? autotune_temp_bed : autotune_temp[e]
-          #elif ENABLED(PIDTEMPBED)
-            autotune_temp_bed
-          #else
-            autotune_temp[e]
-          #endif
-        );
-        enqueue_and_echo_command(cmd);
-      }
-
-    #endif //PID_AUTOTUNE_MENU
-
-    #if ENABLED(PIDTEMP)
-
-      // Helpers for editing PID Ki & Kd values
-      // grab the PID value out of the temp variable; scale it; then update the PID driver
-      void copy_and_scalePID_i(int e) {
-        #if DISABLED(PID_PARAMS_PER_HOTEND) || HOTENDS == 1
-          UNUSED(e);
-        #endif
-        PID_PARAM(Ki, e) = scalePID_i(raw_Ki);
-        thermalManager.updatePID();
-      }
-      void copy_and_scalePID_d(int e) {
-        #if DISABLED(PID_PARAMS_PER_HOTEND) || HOTENDS == 1
-          UNUSED(e);
-        #endif
-        PID_PARAM(Kd, e) = scalePID_d(raw_Kd);
-        thermalManager.updatePID();
-      }
-      #define _PIDTEMP_BASE_FUNCTIONS(eindex) \
-        void copy_and_scalePID_i_E ## eindex() { copy_and_scalePID_i(eindex); } \
-        void copy_and_scalePID_d_E ## eindex() { copy_and_scalePID_d(eindex); }
-
-      #if ENABLED(PID_AUTOTUNE_MENU)
-        #define _PIDTEMP_FUNCTIONS(eindex) \
-          _PIDTEMP_BASE_FUNCTIONS(eindex); \
-          void lcd_autotune_callback_E ## eindex() { _lcd_autotune(eindex); }
-      #else
-        #define _PIDTEMP_FUNCTIONS(eindex) _PIDTEMP_BASE_FUNCTIONS(eindex)
-      #endif
-
-      _PIDTEMP_FUNCTIONS(0)
-      #if ENABLED(PID_PARAMS_PER_HOTEND)
-        #if HOTENDS > 1
-          _PIDTEMP_FUNCTIONS(1)
-          #if HOTENDS > 2
-            _PIDTEMP_FUNCTIONS(2)
-            #if HOTENDS > 3
-              _PIDTEMP_FUNCTIONS(3)
-            #endif //HOTENDS > 3
-          #endif //HOTENDS > 2
-        #endif //HOTENDS > 1
-      #endif //PID_PARAMS_PER_HOTEND
-
-    #endif //PIDTEMP
-
-    /**
-     *
-     * "Control" > "Temperature" submenu
-     *
-     */
-    void lcd_control_temperature_menu() {
-      START_MENU();
-
-      //
-      // ^ Control
-      //
-      MENU_BACK(MSG_CONTROL);
-
-      //
-      // Nozzle:
-      // Nozzle [1-4]:
-      //
-      #if HOTENDS == 1
-        #if TEMP_SENSOR_0 != 0
-          MENU_MULTIPLIER_ITEM_EDIT_CALLBACK(int3, MSG_NOZZLE, &thermalManager.target_temperature[0], 0, HEATER_0_MAXTEMP - 15, watch_temp_callback_E0);
-        #endif
-      #else //HOTENDS > 1
-        #if TEMP_SENSOR_0 != 0
-          MENU_MULTIPLIER_ITEM_EDIT_CALLBACK(int3, MSG_NOZZLE MSG_N1, &thermalManager.target_temperature[0], 0, HEATER_0_MAXTEMP - 15, watch_temp_callback_E0);
-        #endif
-        #if TEMP_SENSOR_1 != 0
-          MENU_MULTIPLIER_ITEM_EDIT_CALLBACK(int3, MSG_NOZZLE MSG_N2, &thermalManager.target_temperature[1], 0, HEATER_1_MAXTEMP - 15, watch_temp_callback_E1);
-        #endif
-        #if HOTENDS > 2
-          #if TEMP_SENSOR_2 != 0
-            MENU_MULTIPLIER_ITEM_EDIT_CALLBACK(int3, MSG_NOZZLE MSG_N3, &thermalManager.target_temperature[2], 0, HEATER_2_MAXTEMP - 15, watch_temp_callback_E2);
-          #endif
-          #if HOTENDS > 3
-            #if TEMP_SENSOR_3 != 0
-              MENU_MULTIPLIER_ITEM_EDIT_CALLBACK(int3, MSG_NOZZLE MSG_N4, &thermalManager.target_temperature[3], 0, HEATER_3_MAXTEMP - 15, watch_temp_callback_E3);
-            #endif
-          #endif // HOTENDS > 3
-        #endif // HOTENDS > 2
-      #endif // HOTENDS > 1
-
-      //
-      // Bed:
-      //
-      #if TEMP_SENSOR_BED != 0
-        MENU_MULTIPLIER_ITEM_EDIT_CALLBACK(int3, MSG_BED, &thermalManager.target_temperature_bed, 0, BED_MAXTEMP - 15, watch_temp_callback_bed);
-      #endif
-
-      //
-      // Fan Speed:
-      //
-      #if FAN_COUNT > 0
-        #if HAS_FAN0
-          #if FAN_COUNT > 1
-            #define MSG_1ST_FAN_SPEED MSG_FAN_SPEED " 1"
-          #else
-            #define MSG_1ST_FAN_SPEED MSG_FAN_SPEED
-          #endif
-          MENU_MULTIPLIER_ITEM_EDIT(int3, MSG_1ST_FAN_SPEED, &fanSpeeds[0], 0, 255);
-        #endif
-        #if HAS_FAN1
-          MENU_MULTIPLIER_ITEM_EDIT(int3, MSG_FAN_SPEED " 2", &fanSpeeds[1], 0, 255);
-        #endif
-        #if HAS_FAN2
-          MENU_MULTIPLIER_ITEM_EDIT(int3, MSG_FAN_SPEED " 3", &fanSpeeds[2], 0, 255);
-        #endif
-      #endif // FAN_COUNT > 0
-
-      //
-      // Autotemp, Min, Max, Fact
-      //
-      #if ENABLED(AUTOTEMP) && (TEMP_SENSOR_0 != 0)
-        MENU_ITEM_EDIT(bool, MSG_AUTOTEMP, &planner.autotemp_enabled);
-        MENU_ITEM_EDIT(float3, MSG_MIN, &planner.autotemp_min, 0, HEATER_0_MAXTEMP - 15);
-        MENU_ITEM_EDIT(float3, MSG_MAX, &planner.autotemp_max, 0, HEATER_0_MAXTEMP - 15);
-        MENU_ITEM_EDIT(float32, MSG_FACTOR, &planner.autotemp_factor, 0.0, 1.0);
-      #endif
-
-      //
-      // PID-P, PID-I, PID-D, PID-C, PID Autotune
-      // PID-P E1, PID-I E1, PID-D E1, PID-C E1, PID Autotune E1
-      // PID-P E2, PID-I E2, PID-D E2, PID-C E2, PID Autotune E2
-      // PID-P E3, PID-I E3, PID-D E3, PID-C E3, PID Autotune E3
-      // PID-P E4, PID-I E4, PID-D E4, PID-C E4, PID Autotune E4
-      //
-      #if ENABLED(PIDTEMP)
-
-        #define _PID_BASE_MENU_ITEMS(ELABEL, eindex) \
-          raw_Ki = unscalePID_i(PID_PARAM(Ki, eindex)); \
-          raw_Kd = unscalePID_d(PID_PARAM(Kd, eindex)); \
-          MENU_ITEM_EDIT(float52, MSG_PID_P ELABEL, &PID_PARAM(Kp, eindex), 1, 9990); \
-          MENU_ITEM_EDIT_CALLBACK(float52, MSG_PID_I ELABEL, &raw_Ki, 0.01, 9990, copy_and_scalePID_i_E ## eindex); \
-          MENU_ITEM_EDIT_CALLBACK(float52, MSG_PID_D ELABEL, &raw_Kd, 1, 9990, copy_and_scalePID_d_E ## eindex)
-
-        #if ENABLED(PID_EXTRUSION_SCALING)
-          #define _PID_MENU_ITEMS(ELABEL, eindex) \
-            _PID_BASE_MENU_ITEMS(ELABEL, eindex); \
-            MENU_ITEM_EDIT(float3, MSG_PID_C ELABEL, &PID_PARAM(Kc, eindex), 1, 9990)
-        #else
-          #define _PID_MENU_ITEMS(ELABEL, eindex) _PID_BASE_MENU_ITEMS(ELABEL, eindex)
-        #endif
-
-        #if ENABLED(PID_AUTOTUNE_MENU)
-          #define PID_MENU_ITEMS(ELABEL, eindex) \
-            _PID_MENU_ITEMS(ELABEL, eindex); \
-            MENU_MULTIPLIER_ITEM_EDIT_CALLBACK(int3, MSG_PID_AUTOTUNE ELABEL, &autotune_temp[eindex], 150, heater_maxtemp[eindex] - 15, lcd_autotune_callback_E ## eindex)
-        #else
-          #define PID_MENU_ITEMS(ELABEL, eindex) _PID_MENU_ITEMS(ELABEL, eindex)
-        #endif
-
-        #if ENABLED(PID_PARAMS_PER_HOTEND) && HOTENDS > 1
-          PID_MENU_ITEMS(" " MSG_E1, 0);
-          PID_MENU_ITEMS(" " MSG_E2, 1);
-          #if HOTENDS > 2
-            PID_MENU_ITEMS(" " MSG_E3, 2);
-            #if HOTENDS > 3
-              PID_MENU_ITEMS(" " MSG_E4, 3);
-            #endif //HOTENDS > 3
-          #endif //HOTENDS > 2
-        #else //!PID_PARAMS_PER_HOTEND || HOTENDS == 1
-          PID_MENU_ITEMS("", 0);
-        #endif //!PID_PARAMS_PER_HOTEND || HOTENDS == 1
-
-      #endif //PIDTEMP
-
-      //
-      // Preheat Material 1 conf
-      //
-      MENU_ITEM(submenu, MSG_PREHEAT_1_SETTINGS, lcd_control_temperature_preheat_material1_settings_menu);
-
-      //
-      // Preheat Material 2 conf
-      //
-      MENU_ITEM(submenu, MSG_PREHEAT_2_SETTINGS, lcd_control_temperature_preheat_material2_settings_menu);
-      END_MENU();
-    }
-
-    void _lcd_control_temperature_preheat_settings_menu(uint8_t material) {
-      #if HOTENDS > 3
-        #define MINTEMP_ALL MIN4(HEATER_0_MINTEMP, HEATER_1_MINTEMP, HEATER_2_MINTEMP, HEATER_3_MINTEMP)
-        #define MAXTEMP_ALL MAX4(HEATER_0_MAXTEMP, HEATER_1_MAXTEMP, HEATER_2_MAXTEMP, HEATER_3_MAXTEMP)
-      #elif HOTENDS > 2
-        #define MINTEMP_ALL MIN3(HEATER_0_MINTEMP, HEATER_1_MINTEMP, HEATER_2_MINTEMP)
-        #define MAXTEMP_ALL MAX3(HEATER_0_MAXTEMP, HEATER_1_MAXTEMP, HEATER_2_MAXTEMP)
-      #elif HOTENDS > 1
-        #define MINTEMP_ALL min(HEATER_0_MINTEMP, HEATER_1_MINTEMP)
-        #define MAXTEMP_ALL max(HEATER_0_MAXTEMP, HEATER_1_MAXTEMP)
-      #else
-        #define MINTEMP_ALL HEATER_0_MINTEMP
-        #define MAXTEMP_ALL HEATER_0_MAXTEMP
-      #endif
-      START_MENU();
-      MENU_BACK(MSG_TEMPERATURE);
-      MENU_ITEM_EDIT(int3, MSG_FAN_SPEED, &lcd_preheat_fan_speed[material], 0, 255);
-      #if TEMP_SENSOR_0 != 0
-        MENU_ITEM_EDIT(int3, MSG_NOZZLE, &lcd_preheat_hotend_temp[material], MINTEMP_ALL, MAXTEMP_ALL - 15);
-      #endif
-      #if TEMP_SENSOR_BED != 0
-        MENU_ITEM_EDIT(int3, MSG_BED, &lcd_preheat_bed_temp[material], BED_MINTEMP, BED_MAXTEMP - 15);
-      #endif
-      #if ENABLED(EEPROM_SETTINGS)
-        MENU_ITEM(function, MSG_STORE_EPROM, Config_StoreSettings);
-      #endif
-      END_MENU();
-    }
-
-    /**
-     *
-     * "Temperature" > "Preheat Material 1 conf" submenu
-     *
-     */
-    void lcd_control_temperature_preheat_material1_settings_menu() { _lcd_control_temperature_preheat_settings_menu(0); }
-
-    /**
-     *
-     * "Temperature" > "Preheat Material 2 conf" submenu
-     *
-     */
-    void lcd_control_temperature_preheat_material2_settings_menu() { _lcd_control_temperature_preheat_settings_menu(1); }
-
-    void _reset_acceleration_rates() { planner.reset_acceleration_rates(); }
-    #if ENABLED(DISTINCT_E_FACTORS)
-      void _reset_e_acceleration_rate(const uint8_t e) { if (e == active_extruder) _reset_acceleration_rates(); }
-      void _reset_e0_acceleration_rate() { _reset_e_acceleration_rate(0); }
-      void _reset_e1_acceleration_rate() { _reset_e_acceleration_rate(1); }
-      #if E_STEPPERS > 2
-        void _reset_e2_acceleration_rate() { _reset_e_acceleration_rate(2); }
-        #if E_STEPPERS > 3
-          void _reset_e3_acceleration_rate() { _reset_e_acceleration_rate(3); }
-        #endif
-      #endif
-    #endif
-
-    void _planner_refresh_positioning() { planner.refresh_positioning(); }
-    #if ENABLED(DISTINCT_E_FACTORS)
-      void _planner_refresh_e_positioning(const uint8_t e) {
-        if (e == active_extruder)
-          _planner_refresh_positioning();
-        else
-          planner.steps_to_mm[e] = 1.0 / planner.axis_steps_per_mm[e];
-      }
-      void _planner_refresh_e0_positioning() { _reset_e_acceleration_rate(0); }
-      void _planner_refresh_e1_positioning() { _reset_e_acceleration_rate(1); }
-      #if E_STEPPERS > 2
-        void _planner_refresh_e2_positioning() { _reset_e_acceleration_rate(2); }
-        #if E_STEPPERS > 3
-          void _planner_refresh_e3_positioning() { _reset_e_acceleration_rate(3); }
-        #endif
-      #endif
-    #endif
-
-    /**
-     *
-     * "Control" > "Motion" submenu
-     *
-     */
-    void lcd_control_motion_menu() {
-      START_MENU();
-      MENU_BACK(MSG_CONTROL);
-      #if HAS_BED_PROBE
-        MENU_ITEM_EDIT(float32, MSG_ZPROBE_ZOFFSET, &zprobe_zoffset, Z_PROBE_OFFSET_RANGE_MIN, Z_PROBE_OFFSET_RANGE_MAX);
-      #endif
-      // Manual bed leveling, Bed Z:
-      #if ENABLED(MANUAL_BED_LEVELING)
-        MENU_ITEM_EDIT(float43, MSG_BED_Z, &mbl.z_offset, -1, 1);
-      #endif
-      MENU_ITEM_EDIT(float5, MSG_ACC, &planner.acceleration, 10, 99000);
-      MENU_ITEM_EDIT(float3, MSG_VX_JERK, &planner.max_jerk[X_AXIS], 1, 990);
-      MENU_ITEM_EDIT(float3, MSG_VY_JERK, &planner.max_jerk[Y_AXIS], 1, 990);
-      #if ENABLED(DELTA)
-        MENU_ITEM_EDIT(float3, MSG_VZ_JERK, &planner.max_jerk[Z_AXIS], 1, 990);
-      #else
-        MENU_ITEM_EDIT(float52, MSG_VZ_JERK, &planner.max_jerk[Z_AXIS], 0.1, 990);
-      #endif
-      MENU_ITEM_EDIT(float3, MSG_VE_JERK, &planner.max_jerk[E_AXIS], 1, 990);
-
-      //
-      // M203 Settings
-      //
-      MENU_ITEM_EDIT(float3, MSG_VMAX MSG_X, &planner.max_feedrate_mm_s[X_AXIS], 1, 999);
-      MENU_ITEM_EDIT(float3, MSG_VMAX MSG_Y, &planner.max_feedrate_mm_s[Y_AXIS], 1, 999);
-      MENU_ITEM_EDIT(float3, MSG_VMAX MSG_Z, &planner.max_feedrate_mm_s[Z_AXIS], 1, 999);
-
-      #if ENABLED(DISTINCT_E_FACTORS)
-        MENU_ITEM_EDIT(float3, MSG_VMAX MSG_E, &planner.max_feedrate_mm_s[E_AXIS + active_extruder], 1, 999);
-        MENU_ITEM_EDIT(float3, MSG_VMAX MSG_E1, &planner.max_feedrate_mm_s[E_AXIS], 1, 999);
-        MENU_ITEM_EDIT(float3, MSG_VMAX MSG_E2, &planner.max_feedrate_mm_s[E_AXIS + 1], 1, 999);
-        #if E_STEPPERS > 2
-          MENU_ITEM_EDIT(float3, MSG_VMAX MSG_E3, &planner.max_feedrate_mm_s[E_AXIS + 2], 1, 999);
-          #if E_STEPPERS > 3
-            MENU_ITEM_EDIT(float3, MSG_VMAX MSG_E3, &planner.max_feedrate_mm_s[E_AXIS + 3], 1, 999);
-          #endif
-        #endif
-      #else
-        MENU_ITEM_EDIT(float3, MSG_VMAX MSG_E, &planner.max_feedrate_mm_s[E_AXIS], 1, 999);
-      #endif
-
-      MENU_ITEM_EDIT(float3, MSG_VMIN, &planner.min_feedrate_mm_s, 0, 999);
-      MENU_ITEM_EDIT(float3, MSG_VTRAV_MIN, &planner.min_travel_feedrate_mm_s, 0, 999);
-
-      //
-      // M201 Settings
-      //
-      MENU_ITEM_EDIT_CALLBACK(long5, MSG_AMAX MSG_X, &planner.max_acceleration_mm_per_s2[X_AXIS], 100, 99000, _reset_acceleration_rates);
-      MENU_ITEM_EDIT_CALLBACK(long5, MSG_AMAX MSG_Y, &planner.max_acceleration_mm_per_s2[Y_AXIS], 100, 99000, _reset_acceleration_rates);
-      MENU_ITEM_EDIT_CALLBACK(long5, MSG_AMAX MSG_Z, &planner.max_acceleration_mm_per_s2[Z_AXIS], 10, 99000, _reset_acceleration_rates);
-
-      #if ENABLED(DISTINCT_E_FACTORS)
-        MENU_ITEM_EDIT_CALLBACK(long5, MSG_AMAX MSG_E, &planner.max_acceleration_mm_per_s2[E_AXIS + active_extruder], 100, 99000, _reset_acceleration_rates);
-        MENU_ITEM_EDIT_CALLBACK(long5, MSG_AMAX MSG_E1, &planner.max_acceleration_mm_per_s2[E_AXIS], 100, 99000, _reset_e0_acceleration_rate);
-        MENU_ITEM_EDIT_CALLBACK(long5, MSG_AMAX MSG_E2, &planner.max_acceleration_mm_per_s2[E_AXIS + 1], 100, 99000, _reset_e1_acceleration_rate);
-        #if E_STEPPERS > 2
-          MENU_ITEM_EDIT_CALLBACK(long5, MSG_AMAX MSG_E3, &planner.max_acceleration_mm_per_s2[E_AXIS + 2], 100, 99000, _reset_e2_acceleration_rate);
-          #if E_STEPPERS > 3
-            MENU_ITEM_EDIT_CALLBACK(long5, MSG_AMAX MSG_E4, &planner.max_acceleration_mm_per_s2[E_AXIS + 3], 100, 99000, _reset_e3_acceleration_rate);
-          #endif
-        #endif
-      #else
-        MENU_ITEM_EDIT_CALLBACK(long5, MSG_AMAX MSG_E, &planner.max_acceleration_mm_per_s2[E_AXIS], 100, 99000, _reset_acceleration_rates);
-      #endif
-
-      MENU_ITEM_EDIT(float5, MSG_A_RETRACT, &planner.retract_acceleration, 100, 99000);
-      MENU_ITEM_EDIT(float5, MSG_A_TRAVEL, &planner.travel_acceleration, 100, 99000);
-
-      //
-      // M92 Settings
-      //
-      MENU_ITEM_EDIT_CALLBACK(float62, MSG_XSTEPS, &planner.axis_steps_per_mm[X_AXIS], 5, 9999, _planner_refresh_positioning);
-      MENU_ITEM_EDIT_CALLBACK(float62, MSG_YSTEPS, &planner.axis_steps_per_mm[Y_AXIS], 5, 9999, _planner_refresh_positioning);
-      MENU_ITEM_EDIT_CALLBACK(float62, MSG_ZSTEPS, &planner.axis_steps_per_mm[Z_AXIS], 5, 9999, _planner_refresh_positioning);
-
-      #if ENABLED(DISTINCT_E_FACTORS)
-        MENU_ITEM_EDIT_CALLBACK(float62, MSG_ESTEPS, &planner.axis_steps_per_mm[E_AXIS + active_extruder], 5, 9999, _planner_refresh_positioning);
-        MENU_ITEM_EDIT_CALLBACK(float62, MSG_E1STEPS, &planner.axis_steps_per_mm[E_AXIS], 5, 9999, _planner_refresh_e0_positioning);
-        MENU_ITEM_EDIT_CALLBACK(float62, MSG_E2STEPS, &planner.axis_steps_per_mm[E_AXIS + 1], 5, 9999, _planner_refresh_e1_positioning);
-        #if E_STEPPERS > 2
-          MENU_ITEM_EDIT_CALLBACK(float62, MSG_E3STEPS, &planner.axis_steps_per_mm[E_AXIS + 2], 5, 9999, _planner_refresh_e2_positioning);
-          #if E_STEPPERS > 3
-            MENU_ITEM_EDIT_CALLBACK(float62, MSG_E4STEPS, &planner.axis_steps_per_mm[E_AXIS + 3], 5, 9999, _planner_refresh_e3_positioning);
-          #endif
-        #endif
-      #else
-        MENU_ITEM_EDIT_CALLBACK(float62, MSG_ESTEPS, &planner.axis_steps_per_mm[E_AXIS], 5, 9999, _planner_refresh_positioning);
-      #endif
-
-      #if ENABLED(ABORT_ON_ENDSTOP_HIT_FEATURE_ENABLED)
-        MENU_ITEM_EDIT(bool, MSG_ENDSTOP_ABORT, &stepper.abort_on_endstop_hit);
-      #endif
-      END_MENU();
-    }
-
-    /**
-     *
-     * "Control" > "Filament" submenu
-     *
-     */
-    void lcd_control_volumetric_menu() {
-      START_MENU();
-      MENU_BACK(MSG_CONTROL);
-
-      MENU_ITEM_EDIT_CALLBACK(bool, MSG_VOLUMETRIC_ENABLED, &volumetric_enabled, calculate_volumetric_multipliers);
-
-      if (volumetric_enabled) {
-        #if EXTRUDERS == 1
-          MENU_MULTIPLIER_ITEM_EDIT_CALLBACK(float43, MSG_FILAMENT_DIAM, &filament_size[0], 1.5, 3.25, calculate_volumetric_multipliers);
-        #else //EXTRUDERS > 1
-          MENU_MULTIPLIER_ITEM_EDIT_CALLBACK(float43, MSG_FILAMENT_DIAM MSG_DIAM_E1, &filament_size[0], 1.5, 3.25, calculate_volumetric_multipliers);
-          MENU_MULTIPLIER_ITEM_EDIT_CALLBACK(float43, MSG_FILAMENT_DIAM MSG_DIAM_E2, &filament_size[1], 1.5, 3.25, calculate_volumetric_multipliers);
-          #if EXTRUDERS > 2
-            MENU_MULTIPLIER_ITEM_EDIT_CALLBACK(float43, MSG_FILAMENT_DIAM MSG_DIAM_E3, &filament_size[2], 1.5, 3.25, calculate_volumetric_multipliers);
-            #if EXTRUDERS > 3
-              MENU_MULTIPLIER_ITEM_EDIT_CALLBACK(float43, MSG_FILAMENT_DIAM MSG_DIAM_E4, &filament_size[3], 1.5, 3.25, calculate_volumetric_multipliers);
-            #endif //EXTRUDERS > 3
-          #endif //EXTRUDERS > 2
-        #endif //EXTRUDERS > 1
-      }
-
-      END_MENU();
-    }
-
-    /**
-     *
-     * "Control" > "Contrast" submenu
-     *
-     */
-    #if HAS_LCD_CONTRAST
-      void lcd_set_contrast() {
-        if (lcd_clicked) { return lcd_goto_previous_menu(); }
-        ENCODER_DIRECTION_NORMAL();
-        if (encoderPosition) {
-          set_lcd_contrast(lcd_contrast + encoderPosition);
-          encoderPosition = 0;
-          lcdDrawUpdate = LCDVIEW_REDRAW_NOW;
-        }
-        if (lcdDrawUpdate) {
-          lcd_implementation_drawedit(PSTR(MSG_CONTRAST),
-            #if LCD_CONTRAST_MAX >= 100
-              itostr3(lcd_contrast)
-            #else
-              itostr2(lcd_contrast)
-            #endif
-          );
-        }
-      }
-    #endif // HAS_LCD_CONTRAST
-
-    /**
-     *
-     * "Control" > "Retract" submenu
-     *
-     */
-    #if ENABLED(FWRETRACT)
-
-      void lcd_control_retract_menu() {
-        START_MENU();
-        MENU_BACK(MSG_CONTROL);
-        MENU_ITEM_EDIT(bool, MSG_AUTORETRACT, &autoretract_enabled);
-        MENU_ITEM_EDIT(float52, MSG_CONTROL_RETRACT, &retract_length, 0, 100);
-        #if EXTRUDERS > 1
-          MENU_ITEM_EDIT(float52, MSG_CONTROL_RETRACT_SWAP, &retract_length_swap, 0, 100);
-        #endif
-        MENU_ITEM_EDIT(float3, MSG_CONTROL_RETRACTF, &retract_feedrate_mm_s, 1, 999);
-        MENU_ITEM_EDIT(float52, MSG_CONTROL_RETRACT_ZLIFT, &retract_zlift, 0, 999);
-        MENU_ITEM_EDIT(float52, MSG_CONTROL_RETRACT_RECOVER, &retract_recover_length, -100, 100);
-        #if EXTRUDERS > 1
-          MENU_ITEM_EDIT(float52, MSG_CONTROL_RETRACT_RECOVER_SWAP, &retract_recover_length_swap, -100, 100);
-        #endif
-        MENU_ITEM_EDIT(float3, MSG_CONTROL_RETRACT_RECOVERF, &retract_recover_feedrate_mm_s, 1, 999);
-        END_MENU();
-      }
-
-    #endif // FWRETRACT
-
-    #if ENABLED(SDSUPPORT)
-
-      #if !PIN_EXISTS(SD_DETECT)
-        void lcd_sd_refresh() {
-          card.initsd();
-          encoderTopLine = 0;
-        }
-      #endif
-
-      void lcd_sd_updir() {
-        card.updir();
-        encoderTopLine = 0;
-        screen_changed = true;
-        lcdDrawUpdate = LCDVIEW_CLEAR_CALL_REDRAW;
-      }
-
-      /**
-       *
-       * "Print from SD" submenu
-       *
-       */
-      void lcd_sdcard_menu() {
-        ENCODER_DIRECTION_MENUS();
-        if (!lcdDrawUpdate && !lcd_clicked) return; // nothing to do (so don't thrash the SD card)
-        uint16_t fileCnt = card.getnrfilenames();
-        START_MENU();
-        MENU_BACK(MSG_MAIN);
-        card.getWorkDirName();
-        if (card.filename[0] == '/') {
-          #if !PIN_EXISTS(SD_DETECT)
-            MENU_ITEM(function, LCD_STR_REFRESH MSG_REFRESH, lcd_sd_refresh);
-          #endif
-        }
-        else {
-          MENU_ITEM(function, LCD_STR_FOLDER "..", lcd_sd_updir);
-        }
-
-        for (uint16_t i = 0; i < fileCnt; i++) {
-          if (_menuLineNr == _thisItemNr) {
-            #if ENABLED(SDCARD_RATHERRECENTFIRST) && DISABLED(SDCARD_SORT_ALPHA)
-              int nr = fileCnt - 1 - i;
-            #else
-              int nr = i;
-            #endif
-
-            #if ENABLED(SDCARD_SORT_ALPHA)
-              card.getfilename_sorted(nr);
-            #else
-              card.getfilename(nr);
-            #endif
-
-            if (card.filenameIsDir) {
-              MENU_ITEM(sddirectory, MSG_CARD_MENU, card.filename, card.longFilename);
-            }
-            else {
-              MENU_ITEM(sdfile, MSG_CARD_MENU, card.filename, card.longFilename);
-            }
-          }
-          else {
-            MENU_ITEM_DUMMY();
-          }
-        }
-        END_MENU();
-      }
-
-    #endif //SDSUPPORT
-
-    #if ENABLED(LCD_INFO_MENU)
-
-      #if ENABLED(PRINTCOUNTER)
-        /**
-         *
-         * About Printer > Statistics submenu
-         *
-         */
-        void lcd_info_stats_menu() {
-          if (lcd_clicked) { return lcd_goto_previous_menu(); }
-
-          char buffer[21];
-          printStatistics stats = print_job_timer.getStats();
-
-          START_SCREEN();                                                                                // 12345678901234567890
-          STATIC_ITEM(MSG_INFO_PRINT_COUNT ": ", false, false, itostr3left(stats.totalPrints));          // Print Count: 999
-          STATIC_ITEM(MSG_INFO_COMPLETED_PRINTS": ", false, false, itostr3left(stats.finishedPrints)); // Completed  : 666
-
-          duration_t elapsed = stats.printTime;
-          elapsed.toString(buffer);
-
-          STATIC_ITEM(MSG_INFO_PRINT_TIME ": ", false, false);                                           // Total print Time:
-          STATIC_ITEM("", false, false, buffer);                                                         // 99y 364d 23h 59m 59s
-
-          elapsed = stats.longestPrint;
-          elapsed.toString(buffer);
-
-          STATIC_ITEM(MSG_INFO_PRINT_LONGEST ": ", false, false);                                        // Longest job time:
-          STATIC_ITEM("", false, false, buffer);                                                         // 99y 364d 23h 59m 59s
-
-          sprintf_P(buffer, PSTR("%ld.%im"), long(stats.filamentUsed / 1000), int(stats.filamentUsed / 100) % 10);
-          STATIC_ITEM(MSG_INFO_PRINT_FILAMENT ": ", false, false);                                       // Extruded total:
-          STATIC_ITEM("", false, false, buffer);                                                         // 125m
-          END_SCREEN();
-        }
-      #endif // PRINTCOUNTER
-
-      /**
-       *
-       * About Printer > Thermistors
-       *
-       */
-      void lcd_info_thermistors_menu() {
-        if (lcd_clicked) { return lcd_goto_previous_menu(); }
-        START_SCREEN();
-        #define THERMISTOR_ID TEMP_SENSOR_0
-        #include "thermistornames.h"
-        STATIC_ITEM("T0: " THERMISTOR_NAME, false, true);
-        STATIC_ITEM(MSG_INFO_MIN_TEMP ": " STRINGIFY(HEATER_0_MINTEMP), false);
-        STATIC_ITEM(MSG_INFO_MAX_TEMP ": " STRINGIFY(HEATER_0_MAXTEMP), false);
-
-        #if TEMP_SENSOR_1 != 0
-          #undef THERMISTOR_ID
-          #define THERMISTOR_ID TEMP_SENSOR_1
-          #include "thermistornames.h"
-          STATIC_ITEM("T1: " THERMISTOR_NAME, false, true);
-          STATIC_ITEM(MSG_INFO_MIN_TEMP ": " STRINGIFY(HEATER_1_MINTEMP), false);
-          STATIC_ITEM(MSG_INFO_MAX_TEMP ": " STRINGIFY(HEATER_1_MAXTEMP), false);
-        #endif
-
-        #if TEMP_SENSOR_2 != 0
-          #undef THERMISTOR_ID
-          #define THERMISTOR_ID TEMP_SENSOR_2
-          #include "thermistornames.h"
-          STATIC_ITEM("T2: " THERMISTOR_NAME, false, true);
-          STATIC_ITEM(MSG_INFO_MIN_TEMP ": " STRINGIFY(HEATER_2_MINTEMP), false);
-          STATIC_ITEM(MSG_INFO_MAX_TEMP ": " STRINGIFY(HEATER_2_MAXTEMP), false);
-        #endif
-
-        #if TEMP_SENSOR_3 != 0
-          #undef THERMISTOR_ID
-          #define THERMISTOR_ID TEMP_SENSOR_3
-          #include "thermistornames.h"
-          STATIC_ITEM("T3: " THERMISTOR_NAME, false, true);
-          STATIC_ITEM(MSG_INFO_MIN_TEMP ": " STRINGIFY(HEATER_3_MINTEMP), false);
-          STATIC_ITEM(MSG_INFO_MAX_TEMP ": " STRINGIFY(HEATER_3_MAXTEMP), false);
-        #endif
-
-        #if TEMP_SENSOR_BED != 0
-          #undef THERMISTOR_ID
-          #define THERMISTOR_ID TEMP_SENSOR_BED
-          #include "thermistornames.h"
-          STATIC_ITEM("TBed:" THERMISTOR_NAME, false, true);
-          STATIC_ITEM(MSG_INFO_MIN_TEMP ": " STRINGIFY(BED_MINTEMP), false);
-          STATIC_ITEM(MSG_INFO_MAX_TEMP ": " STRINGIFY(BED_MAXTEMP), false);
-        #endif
-        END_SCREEN();
-      }
-
-      /**
-       *
-       * About Printer > Board Info
-       *
-       */
-      void lcd_info_board_menu() {
-        if (lcd_clicked) { return lcd_goto_previous_menu(); }
-        START_SCREEN();
-        STATIC_ITEM(BOARD_NAME, true, true);                           // MyPrinterController
-        STATIC_ITEM(MSG_INFO_BAUDRATE ": " STRINGIFY(BAUDRATE), true); // Baud: 250000
-        STATIC_ITEM(MSG_INFO_PROTOCOL ": " PROTOCOL_VERSION, true);    // Protocol: 1.0
-        #ifdef POWER_SUPPLY
-          #if (POWER_SUPPLY == 1)
-            STATIC_ITEM(MSG_INFO_PSU ": ATX", true);  // Power Supply: ATX
-          #elif (POWER_SUPPLY == 2)
-            STATIC_ITEM(MSG_INFO_PSU ": XBox", true); // Power Supply: XBox
-          #endif
-        #endif // POWER_SUPPLY
-        END_SCREEN();
-      }
-
-      /**
-       *
-       * About Printer > Printer Info
-       *
-       */
-      void lcd_info_printer_menu() {
-        if (lcd_clicked) { return lcd_goto_previous_menu(); }
-        START_SCREEN();
-        STATIC_ITEM(MSG_MARLIN, true, true);                             // Marlin
-        STATIC_ITEM(SHORT_BUILD_VERSION, true);                          // x.x.x-Branch
-        STATIC_ITEM(STRING_DISTRIBUTION_DATE, true);                     // YYYY-MM-DD HH:MM
-        STATIC_ITEM(MACHINE_NAME, true);                                 // My3DPrinter
-        STATIC_ITEM(WEBSITE_URL, true);                                  // www.my3dprinter.com
-        STATIC_ITEM(MSG_INFO_EXTRUDERS ": " STRINGIFY(EXTRUDERS), true); // Extruders: 2
-        END_SCREEN();
-      }
-
-      /**
-       *
-       * "About Printer" submenu
-       *
-       */
-      void lcd_info_menu() {
-        START_MENU();
-        MENU_BACK(MSG_MAIN);
-        MENU_ITEM(submenu, MSG_INFO_PRINTER_MENU, lcd_info_printer_menu);        // Printer Info >
-        MENU_ITEM(submenu, MSG_INFO_BOARD_MENU, lcd_info_board_menu);            // Board Info >
-        MENU_ITEM(submenu, MSG_INFO_THERMISTOR_MENU, lcd_info_thermistors_menu); // Thermistors >
-        #if ENABLED(PRINTCOUNTER)
-          MENU_ITEM(submenu, MSG_INFO_STATS_MENU, lcd_info_stats_menu);          // Printer Statistics >
-        #endif
-        END_MENU();
-      }
-    #endif // LCD_INFO_MENU
-
-    /**
-     *
-     * Filament Change Feature Screens
-     *
-     */
-    #if ENABLED(FILAMENT_CHANGE_FEATURE)
-
-      // Portions from STATIC_ITEM...
-      #define HOTEND_STATUS_ITEM() do { \
-        if (_menuLineNr == _thisItemNr) { \
-          if (lcdDrawUpdate) \
-            lcd_implementation_drawmenu_static(_lcdLineNr, PSTR(MSG_FILAMENT_CHANGE_NOZZLE), false, true); \
-          lcd_implementation_hotend_status(_lcdLineNr); \
-          if (_skipStatic && encoderLine <= _thisItemNr) { \
-            encoderPosition += ENCODER_STEPS_PER_MENU_ITEM; \
-            lcdDrawUpdate = LCDVIEW_CALL_REDRAW_NEXT; \
-          } \
-          else \
-            lcdDrawUpdate = LCDVIEW_CALL_NO_REDRAW; \
-        } \
-        ++_thisItemNr; \
-      } while(0)
-
-      void lcd_filament_change_toocold_menu() {
-        START_MENU();
-        STATIC_ITEM(MSG_HEATING_FAILED_LCD, true, true);
-        STATIC_ITEM(MSG_FILAMENT_CHANGE_MINTEMP STRINGIFY(EXTRUDE_MINTEMP) ".", false, false);
-        MENU_BACK(MSG_BACK);
-        #if LCD_HEIGHT > 4
-          STATIC_ITEM(" ");
-        #endif
-        HOTEND_STATUS_ITEM();
-        END_MENU();
-      }
-
-      void lcd_filament_change_resume_print() {
-        filament_change_menu_response = FILAMENT_CHANGE_RESPONSE_RESUME_PRINT;
-      }
-
-      void lcd_filament_change_extrude_more() {
-        filament_change_menu_response = FILAMENT_CHANGE_RESPONSE_EXTRUDE_MORE;
-      }
-
-      void lcd_filament_change_option_menu() {
-        START_MENU();
-        #if LCD_HEIGHT > 2
-          STATIC_ITEM(MSG_FILAMENT_CHANGE_OPTION_HEADER, true, false);
-        #endif
-        MENU_ITEM(function, MSG_FILAMENT_CHANGE_OPTION_RESUME, lcd_filament_change_resume_print);
-        MENU_ITEM(function, MSG_FILAMENT_CHANGE_OPTION_EXTRUDE, lcd_filament_change_extrude_more);
-        END_MENU();
-      }
-
-      void lcd_filament_change_init_message() {
-        START_SCREEN();
-        STATIC_ITEM(MSG_FILAMENT_CHANGE_HEADER, true, true);
-        STATIC_ITEM(MSG_FILAMENT_CHANGE_INIT_1);
-        #ifdef MSG_FILAMENT_CHANGE_INIT_2
-          STATIC_ITEM(MSG_FILAMENT_CHANGE_INIT_2);
-          #define __FC_LINES_A 3
-        #else
-          #define __FC_LINES_A 2
-        #endif
-        #ifdef MSG_FILAMENT_CHANGE_INIT_3
-          STATIC_ITEM(MSG_FILAMENT_CHANGE_INIT_3);
-          #define _FC_LINES_A (__FC_LINES_A + 1)
-        #else
-          #define _FC_LINES_A __FC_LINES_A
-        #endif
-        #if LCD_HEIGHT > _FC_LINES_A + 1
-          STATIC_ITEM(" ");
-        #endif
-        HOTEND_STATUS_ITEM();
-        END_SCREEN();
-      }
-
-      void lcd_filament_change_unload_message() {
-        START_SCREEN();
-        STATIC_ITEM(MSG_FILAMENT_CHANGE_HEADER, true, true);
-        STATIC_ITEM(MSG_FILAMENT_CHANGE_UNLOAD_1);
-        #ifdef MSG_FILAMENT_CHANGE_UNLOAD_2
-          STATIC_ITEM(MSG_FILAMENT_CHANGE_UNLOAD_2);
-          #define __FC_LINES_B 3
-        #else
-          #define __FC_LINES_B 2
-        #endif
-        #ifdef MSG_FILAMENT_CHANGE_UNLOAD_3
-          STATIC_ITEM(MSG_FILAMENT_CHANGE_UNLOAD_3);
-          #define _FC_LINES_B (__FC_LINES_B + 1)
-        #else
-          #define _FC_LINES_B __FC_LINES_B
-        #endif
-        #if LCD_HEIGHT > _FC_LINES_B + 1
-          STATIC_ITEM(" ");
-        #endif
-        HOTEND_STATUS_ITEM();
-        END_SCREEN();
-      }
-
-      void lcd_filament_change_wait_for_nozzles_to_heat() {
-        START_SCREEN();
-        STATIC_ITEM(MSG_FILAMENT_CHANGE_HEADER, true, true);
-        STATIC_ITEM(MSG_FILAMENT_CHANGE_HEATING_1);
-        #ifdef MSG_FILAMENT_CHANGE_HEATING_2
-          STATIC_ITEM(MSG_FILAMENT_CHANGE_HEATING_2);
-          #define _FC_LINES_C 3
-        #else
-          #define _FC_LINES_C 2
-        #endif
-        #if LCD_HEIGHT > _FC_LINES_C + 1
-          STATIC_ITEM(" ");
-        #endif
-        HOTEND_STATUS_ITEM();
-        END_SCREEN();
-      }
-
-      void lcd_filament_change_heat_nozzle() {
-        START_SCREEN();
-        STATIC_ITEM(MSG_FILAMENT_CHANGE_HEADER, true, true);
-        STATIC_ITEM(MSG_FILAMENT_CHANGE_HEAT_1);
-        #ifdef MSG_FILAMENT_CHANGE_INSERT_2
-          STATIC_ITEM(MSG_FILAMENT_CHANGE_HEAT_2);
-          #define _FC_LINES_D 3
-        #else
-          #define _FC_LINES_D 2
-        #endif
-        #if LCD_HEIGHT > _FC_LINES_D + 1
-          STATIC_ITEM(" ");
-        #endif
-        HOTEND_STATUS_ITEM();
-        END_SCREEN();
-      }
-
-      void lcd_filament_change_insert_message() {
-        START_SCREEN();
-        STATIC_ITEM(MSG_FILAMENT_CHANGE_HEADER, true, true);
-        STATIC_ITEM(MSG_FILAMENT_CHANGE_INSERT_1);
-        #ifdef MSG_FILAMENT_CHANGE_INSERT_2
-          STATIC_ITEM(MSG_FILAMENT_CHANGE_INSERT_2);
-          #define __FC_LINES_E 3
-        #else
-          #define __FC_LINES_E 2
-        #endif
-        #ifdef MSG_FILAMENT_CHANGE_INSERT_3
-          STATIC_ITEM(MSG_FILAMENT_CHANGE_INSERT_3);
-          #define _FC_LINES_E (__FC_LINES_E + 1)
-        #else
-          #define _FC_LINES_E __FC_LINES_E
-        #endif
-        #if LCD_HEIGHT > _FC_LINES_E + 1
-          STATIC_ITEM(" ");
-        #endif
-        HOTEND_STATUS_ITEM();
-        END_SCREEN();
-      }
-
-      void lcd_filament_change_load_message() {
-        START_SCREEN();
-        STATIC_ITEM(MSG_FILAMENT_CHANGE_HEADER, true, true);
-        STATIC_ITEM(MSG_FILAMENT_CHANGE_LOAD_1);
-        #ifdef MSG_FILAMENT_CHANGE_LOAD_2
-          STATIC_ITEM(MSG_FILAMENT_CHANGE_LOAD_2);
-          #define __FC_LINES_F 3
-        #else
-          #define __FC_LINES_F 2
-        #endif
-        #ifdef MSG_FILAMENT_CHANGE_LOAD_3
-          STATIC_ITEM(MSG_FILAMENT_CHANGE_LOAD_3);
-          #define _FC_LINES_F (__FC_LINES_F + 1)
-        #else
-          #define _FC_LINES_F __FC_LINES_F
-        #endif
-        #if LCD_HEIGHT > _FC_LINES_F + 1
-          STATIC_ITEM(" ");
-        #endif
-        HOTEND_STATUS_ITEM();
-        END_SCREEN();
-      }
-
-      void lcd_filament_change_extrude_message() {
-        START_SCREEN();
-        STATIC_ITEM(MSG_FILAMENT_CHANGE_HEADER, true, true);
-        STATIC_ITEM(MSG_FILAMENT_CHANGE_EXTRUDE_1);
-        #ifdef MSG_FILAMENT_CHANGE_EXTRUDE_2
-          STATIC_ITEM(MSG_FILAMENT_CHANGE_EXTRUDE_2);
-          #define __FC_LINES_G 3
-        #else
-          #define __FC_LINES_G 2
-        #endif
-        #ifdef MSG_FILAMENT_CHANGE_EXTRUDE_3
-          STATIC_ITEM(MSG_FILAMENT_CHANGE_EXTRUDE_3);
-          #define _FC_LINES_G (__FC_LINES_G + 1)
-        #else
-          #define _FC_LINES_G __FC_LINES_G
-        #endif
-        #if LCD_HEIGHT > _FC_LINES_G + 1
-          STATIC_ITEM(" ");
-        #endif
-        HOTEND_STATUS_ITEM();
-        END_SCREEN();
-      }
-
-      void lcd_filament_change_resume_message() {
-        START_SCREEN();
-        STATIC_ITEM(MSG_FILAMENT_CHANGE_HEADER, true, true);
-        STATIC_ITEM(MSG_FILAMENT_CHANGE_RESUME_1);
-        #ifdef MSG_FILAMENT_CHANGE_RESUME_2
-          STATIC_ITEM(MSG_FILAMENT_CHANGE_RESUME_2);
-        #endif
-        #ifdef MSG_FILAMENT_CHANGE_RESUME_3
-          STATIC_ITEM(MSG_FILAMENT_CHANGE_RESUME_3);
-        #endif
-        END_SCREEN();
-      }
-
-      void lcd_filament_change_show_message(const FilamentChangeMessage message) {
-        switch (message) {
-          case FILAMENT_CHANGE_MESSAGE_INIT:
-            defer_return_to_status = true;
-            lcd_goto_screen(lcd_filament_change_init_message);
-            break;
-          case FILAMENT_CHANGE_MESSAGE_UNLOAD:
-            lcd_goto_screen(lcd_filament_change_unload_message);
-            break;
-          case FILAMENT_CHANGE_MESSAGE_INSERT:
-            lcd_goto_screen(lcd_filament_change_insert_message);
-            break;
-          case FILAMENT_CHANGE_MESSAGE_LOAD:
-            lcd_goto_screen(lcd_filament_change_load_message);
-            break;
-          case FILAMENT_CHANGE_MESSAGE_EXTRUDE:
-            lcd_goto_screen(lcd_filament_change_extrude_message);
-            break;
-          case FILAMENT_CHANGE_MESSAGE_CLICK_TO_HEAT_NOZZLE:
-            lcd_goto_screen(lcd_filament_change_heat_nozzle);
-            break;
-          case FILAMENT_CHANGE_MESSAGE_WAIT_FOR_NOZZLES_TO_HEAT:
-            lcd_goto_screen(lcd_filament_change_wait_for_nozzles_to_heat);
-            break;
-          case FILAMENT_CHANGE_MESSAGE_OPTION:
-            filament_change_menu_response = FILAMENT_CHANGE_RESPONSE_WAIT_FOR;
-            lcd_goto_screen(lcd_filament_change_option_menu);
-            break;
-          case FILAMENT_CHANGE_MESSAGE_RESUME:
-            lcd_goto_screen(lcd_filament_change_resume_message);
-            break;
-          case FILAMENT_CHANGE_MESSAGE_STATUS:
-            lcd_return_to_status();
-            break;
-        }
-      }
-
-    #endif // FILAMENT_CHANGE_FEATURE
-
-    /**
-     *
-     * Functions for editing single values
-     *
-     * The "menu_edit_type" macro generates the functions needed to edit a numerical value.
-     *
-     * For example, menu_edit_type(int, int3, itostr3, 1) expands into these functions:
-     *
-     *   bool _menu_edit_int3();
-     *   void menu_edit_int3(); // edit int (interactively)
-     *   void menu_edit_callback_int3(); // edit int (interactively) with callback on completion
-     *   void _menu_action_setting_edit_int3(const char * const pstr, int * const ptr, const int minValue, const int maxValue);
-     *   void menu_action_setting_edit_int3(const char * const pstr, int * const ptr, const int minValue, const int maxValue);
-     *   void menu_action_setting_edit_callback_int3(const char * const pstr, int * const ptr, const int minValue, const int maxValue, const screenFunc_t callback); // edit int with callback
-     *
-     * You can then use one of the menu macros to present the edit interface:
-     *   MENU_ITEM_EDIT(int3, MSG_SPEED, &feedrate_percentage, 10, 999)
-     *
-     * This expands into a more primitive menu item:
-     *   MENU_ITEM(setting_edit_int3, MSG_SPEED, PSTR(MSG_SPEED), &feedrate_percentage, 10, 999)
-     *
-     *
-     * Also: MENU_MULTIPLIER_ITEM_EDIT, MENU_ITEM_EDIT_CALLBACK, and MENU_MULTIPLIER_ITEM_EDIT_CALLBACK
-     *
-     *       menu_action_setting_edit_int3(PSTR(MSG_SPEED), &feedrate_percentage, 10, 999)
-     */
-    #define menu_edit_type(_type, _name, _strFunc, _scale) \
-      bool _menu_edit_ ## _name () { \
-        ENCODER_DIRECTION_NORMAL(); \
-        if ((int32_t)encoderPosition < 0) encoderPosition = 0; \
-        if ((int32_t)encoderPosition > maxEditValue) encoderPosition = maxEditValue; \
-        if (lcdDrawUpdate) { \
-          lcd_implementation_drawedit(editLabel, _strFunc(((_type)((int32_t)encoderPosition + minEditValue)) * (1.0 / _scale))); \
-        } \
-        if (lcd_clicked) { \
-          *((_type*)editValue) = ((_type)((int32_t)encoderPosition + minEditValue)) * (1.0 / _scale); \
-          lcd_goto_previous_menu(); \
-        } \
-        return lcd_clicked; \
-      } \
-      void menu_edit_ ## _name () { _menu_edit_ ## _name(); } \
-      void menu_edit_callback_ ## _name () { if (_menu_edit_ ## _name ()) (*callbackFunc)(); } \
-      void _menu_action_setting_edit_ ## _name (const char * const pstr, _type* const ptr, const _type minValue, const _type maxValue) { \
-        lcd_save_previous_screen(); \
-        \
-        lcdDrawUpdate = LCDVIEW_CLEAR_CALL_REDRAW; \
-        \
-        editLabel = pstr; \
-        editValue = ptr; \
-        minEditValue = minValue * _scale; \
-        maxEditValue = maxValue * _scale - minEditValue; \
-        encoderPosition = (*ptr) * _scale - minEditValue; \
-      } \
-      void menu_action_setting_edit_ ## _name (const char * const pstr, _type * const ptr, const _type minValue, const _type maxValue) { \
-        _menu_action_setting_edit_ ## _name(pstr, ptr, minValue, maxValue); \
-        currentScreen = menu_edit_ ## _name; \
-      }\
-      void menu_action_setting_edit_callback_ ## _name (const char * const pstr, _type * const ptr, const _type minValue, const _type maxValue, const screenFunc_t callback) { \
-        _menu_action_setting_edit_ ## _name(pstr, ptr, minValue, maxValue); \
-        currentScreen = menu_edit_callback_ ## _name; \
-        callbackFunc = callback; \
-      } \
-      typedef void _name
-
-    menu_edit_type(int, int3, itostr3, 1);
-    menu_edit_type(float, float3, ftostr3, 1.0);
-    menu_edit_type(float, float32, ftostr32, 100.0);
-    menu_edit_type(float, float43, ftostr43sign, 1000.0);
-    menu_edit_type(float, float5, ftostr5rj, 0.01);
-    menu_edit_type(float, float51, ftostr51sign, 10.0);
-    menu_edit_type(float, float52, ftostr52sign, 100.0);
-    menu_edit_type(float, float62, ftostr62rj, 100.0);
-    menu_edit_type(unsigned long, long5, ftostr5rj, 0.01);
-
-    /**
-     *
-     * Handlers for RepRap World Keypad input
-     *
-     */
-    #if ENABLED(REPRAPWORLD_KEYPAD)
-      void _reprapworld_keypad_move(AxisEnum axis, int dir) {
-        move_menu_scale = REPRAPWORLD_KEYPAD_MOVE_STEP;
-        encoderPosition = dir;
-        switch (axis) {
-          case X_AXIS: lcd_move_x(); break;
-          case Y_AXIS: lcd_move_y(); break;
-          case Z_AXIS: lcd_move_z();
-          default: break;
-        }
-      }
-      void reprapworld_keypad_move_z_up()    { _reprapworld_keypad_move(Z_AXIS,  1); }
-      void reprapworld_keypad_move_z_down()  { _reprapworld_keypad_move(Z_AXIS, -1); }
-      void reprapworld_keypad_move_x_left()  { _reprapworld_keypad_move(X_AXIS, -1); }
-      void reprapworld_keypad_move_x_right() { _reprapworld_keypad_move(X_AXIS,  1); }
-      void reprapworld_keypad_move_y_up()    { _reprapworld_keypad_move(Y_AXIS, -1); }
-      void reprapworld_keypad_move_y_down()  { _reprapworld_keypad_move(Y_AXIS,  1); }
-      void reprapworld_keypad_move_home()    { enqueue_and_echo_commands_P(PSTR("G28")); } // move all axes home and wait
-      void reprapworld_keypad_move_menu()    { lcd_goto_screen(lcd_move_menu); }
-
-      inline void handle_reprapworld_keypad() {
-
-        static uint8_t keypad_debounce = 0;
-
-        if (!REPRAPWORLD_KEYPAD_PRESSED) {
-          if (keypad_debounce > 0) keypad_debounce--;
-        }
-        else {
-          if (!keypad_debounce) {
-            keypad_debounce = 2;
-
-            if (REPRAPWORLD_KEYPAD_MOVE_MENU)       reprapworld_keypad_move_menu();
-
-            #if DISABLED(DELTA) && Z_HOME_DIR == -1
-              if (REPRAPWORLD_KEYPAD_MOVE_Z_UP)     reprapworld_keypad_move_z_up();
-            #endif
-
-            if (axis_homed[X_AXIS] && axis_homed[Y_AXIS] && axis_homed[Z_AXIS]) {
-              #if ENABLED(DELTA) || Z_HOME_DIR != -1
-                if (REPRAPWORLD_KEYPAD_MOVE_Z_UP)   reprapworld_keypad_move_z_up();
-              #endif
-              if (REPRAPWORLD_KEYPAD_MOVE_Z_DOWN)   reprapworld_keypad_move_z_down();
-              if (REPRAPWORLD_KEYPAD_MOVE_X_LEFT)   reprapworld_keypad_move_x_left();
-              if (REPRAPWORLD_KEYPAD_MOVE_X_RIGHT)  reprapworld_keypad_move_x_right();
-              if (REPRAPWORLD_KEYPAD_MOVE_Y_DOWN)   reprapworld_keypad_move_y_down();
-              if (REPRAPWORLD_KEYPAD_MOVE_Y_UP)     reprapworld_keypad_move_y_up();
-            }
-            else {
-              if (REPRAPWORLD_KEYPAD_MOVE_HOME)     reprapworld_keypad_move_home();
-            }
-          }
-        }
-      }
-
-    #endif // REPRAPWORLD_KEYPAD
-
-    /**
-     *
-     * Audio feedback for controller clicks
-     *
-     */
-    void lcd_buzz(long duration, uint16_t freq) {
-      #if ENABLED(LCD_USE_I2C_BUZZER)
-        lcd.buzz(duration, freq);
-      #elif PIN_EXISTS(BEEPER)
-        buzzer.tone(duration, freq);
-      #else
-        UNUSED(duration); UNUSED(freq);
-      #endif
-    }
-
-    void lcd_quick_feedback() {
-      lcdDrawUpdate = LCDVIEW_CLEAR_CALL_REDRAW;
-      buttons = 0;
-      next_button_update_ms = millis() + 500;
-
-      // Buzz and wait. The delay is needed for buttons to settle!
-      lcd_buzz(LCD_FEEDBACK_FREQUENCY_DURATION_MS, LCD_FEEDBACK_FREQUENCY_HZ);
-      #if ENABLED(LCD_USE_I2C_BUZZER)
-        delay(10);
-      #elif PIN_EXISTS(BEEPER)
-        for (int8_t i = 5; i--;) { buzzer.tick(); delay(2); }
-      #endif
-    }
-
-    /**
-     *
-     * Menu actions
-     *
-     */
-    void _menu_action_back() { lcd_goto_previous_menu(); }
-    void menu_action_submenu(screenFunc_t func) { lcd_save_previous_screen(); lcd_goto_screen(func); }
-    void menu_action_gcode(const char* pgcode) { enqueue_and_echo_commands_P(pgcode); }
-    void menu_action_function(screenFunc_t func) { (*func)(); }
-
-    #if ENABLED(SDSUPPORT)
-
-      void menu_action_sdfile(const char* filename, char* longFilename) {
-        UNUSED(longFilename);
-        card.openAndPrintFile(filename);
-        lcd_return_to_status();
-      }
-
-      void menu_action_sddirectory(const char* filename, char* longFilename) {
-        UNUSED(longFilename);
-        card.chdir(filename);
-        encoderPosition = 0;
-        screen_changed = true;
-        lcdDrawUpdate = LCDVIEW_CLEAR_CALL_REDRAW;
-      }
-
-    #endif //SDSUPPORT
-
-    void menu_action_setting_edit_bool(const char* pstr, bool* ptr) {UNUSED(pstr); *ptr = !(*ptr); lcdDrawUpdate = LCDVIEW_CLEAR_CALL_REDRAW; }
-    void menu_action_setting_edit_callback_bool(const char* pstr, bool* ptr, screenFunc_t callback) {
-      menu_action_setting_edit_bool(pstr, ptr);
-      (*callback)();
-    }
-
-  #endif // ULTIPANEL
-
-  void lcd_init() {
-
-    lcd_implementation_init(
-      #if ENABLED(LCD_PROGRESS_BAR)
-        true
-      #endif
-    );
-
-    #if ENABLED(NEWPANEL)
-      #if BUTTON_EXISTS(EN1)
-        SET_INPUT_PULLUP(BTN_EN1);
-      #endif
-
-      #if BUTTON_EXISTS(EN2)
-        SET_INPUT_PULLUP(BTN_EN2);
-      #endif
-
-      #if BUTTON_EXISTS(ENC)
-        SET_INPUT_PULLUP(BTN_ENC);
-      #endif
-
-      #if ENABLED(REPRAPWORLD_KEYPAD)
-        SET_OUTPUT(SHIFT_CLK);
-        OUT_WRITE(SHIFT_LD, HIGH);
-        SET_INPUT_PULLUP(SHIFT_OUT);
-      #endif
-
-      #if BUTTON_EXISTS(UP)
-        SET_INPUT(BTN_UP);
-      #endif
-      #if BUTTON_EXISTS(DWN)
-        SET_INPUT(BTN_DWN);
-      #endif
-      #if BUTTON_EXISTS(LFT)
-        SET_INPUT(BTN_LFT);
-      #endif
-      #if BUTTON_EXISTS(RT)
-        SET_INPUT(BTN_RT);
-      #endif
-
-    #else // !NEWPANEL
-
-      #if ENABLED(SR_LCD_2W_NL) // Non latching 2 wire shift register
-        SET_OUTPUT(SR_DATA_PIN);
-        SET_OUTPUT(SR_CLK_PIN);
-      #elif defined(SHIFT_CLK)
-        SET_OUTPUT(SHIFT_CLK);
-        OUT_WRITE(SHIFT_LD, HIGH);
-        OUT_WRITE(SHIFT_EN, LOW);
-        SET_INPUT_PULLUP(SHIFT_OUT);
-      #endif // SR_LCD_2W_NL
-
-    #endif // !NEWPANEL
-
-    #if ENABLED(SDSUPPORT) && PIN_EXISTS(SD_DETECT)
-      SET_INPUT_PULLUP(SD_DETECT_PIN);
-      lcd_sd_status = 2; // UNKNOWN
-    #endif
-
-    #if ENABLED(LCD_HAS_SLOW_BUTTONS)
-      slow_buttons = 0;
-    #endif
-
-    lcd_buttons_update();
-
-    #if ENABLED(ULTIPANEL)
-      encoderDiff = 0;
-    #endif
-  }
-
-  int lcd_strlen(const char* s) {
-    int i = 0, j = 0;
-    while (s[i]) {
-      #if ENABLED(MAPPER_NON)
-        j++;
-      #else
-        if ((s[i] & 0xC0u) != 0x80u) j++;
-      #endif
-      i++;
-    }
-    return j;
-  }
-
-  int lcd_strlen_P(const char* s) {
-    int j = 0;
-    while (pgm_read_byte(s)) {
-      #if ENABLED(MAPPER_NON)
-        j++;
-      #else
-        if ((pgm_read_byte(s) & 0xC0u) != 0x80u) j++;
-      #endif
-      s++;
-    }
-    return j;
-  }
-
-  bool lcd_blink() {
-    static uint8_t blink = 0;
-    static millis_t next_blink_ms = 0;
-    millis_t ms = millis();
-    if (ELAPSED(ms, next_blink_ms)) {
-      blink ^= 0xFF;
-      next_blink_ms = ms + 1000 - LCD_UPDATE_INTERVAL / 2;
-    }
-    return blink != 0;
-  }
-
-  /**
-   * Update the LCD, read encoder buttons, etc.
-   *   - Read button states
-   *   - Check the SD Card slot state
-   *   - Act on RepRap World keypad input
-   *   - Update the encoder position
-   *   - Apply acceleration to the encoder position
-   *   - Set lcdDrawUpdate = LCDVIEW_CALL_REDRAW_NOW on controller events
-   *   - Reset the Info Screen timeout if there's any input
-   *   - Update status indicators, if any
-   *
-   *   Run the current LCD menu handler callback function:
-   *   - Call the handler only if lcdDrawUpdate != LCDVIEW_NONE
-   *   - Before calling the handler, LCDVIEW_CALL_NO_REDRAW => LCDVIEW_NONE
-   *   - Call the menu handler. Menu handlers should do the following:
-   *     - If a value changes, set lcdDrawUpdate to LCDVIEW_REDRAW_NOW and draw the value
-   *       (Encoder events automatically set lcdDrawUpdate for you.)
-   *     - if (lcdDrawUpdate) { redraw }
-   *     - Before exiting the handler set lcdDrawUpdate to:
-   *       - LCDVIEW_CLEAR_CALL_REDRAW to clear screen and set LCDVIEW_CALL_REDRAW_NEXT.
-   *       - LCDVIEW_REDRAW_NOW or LCDVIEW_NONE to keep drawing, but only in this loop.
-   *       - LCDVIEW_CALL_REDRAW_NEXT to keep drawing and draw on the next loop also.
-   *       - LCDVIEW_CALL_NO_REDRAW to keep drawing (or start drawing) with no redraw on the next loop.
-   *     - NOTE: For graphical displays menu handlers may be called 2 or more times per loop,
-   *             so don't change lcdDrawUpdate without considering this.
-   *
-   *   After the menu handler callback runs (or not):
-   *   - Clear the LCD if lcdDrawUpdate == LCDVIEW_CLEAR_CALL_REDRAW
-   *   - Update lcdDrawUpdate for the next loop (i.e., move one state down, usually)
-   *
-   * No worries. This function is only called from the main thread.
-   */
-
-  void lcd_update() {
-
-    #if ENABLED(ULTIPANEL)
-      static millis_t return_to_status_ms = 0;
-      manage_manual_move();
-
-      lcd_buttons_update();
-
-      #ifdef AUTO_BED_LEVELING_UBL
-
-        if (!UBL_has_control_of_LCD_Panel)   // If the UBL System has control of the LCD Panel
-                                             // we ignore the Encoder Wheel status.  
-      #endif
-
-
-      // If the action button is pressed...
-      if (LCD_CLICKED) {
-        if (!wait_for_unclick) {           // If not waiting for a debounce release:
-          wait_for_unclick = true;         //  Set debounce flag to ignore continous clicks
-          lcd_clicked = !wait_for_user;    //  Keep the click if not waiting for a user-click
-          wait_for_user = false;           //  Any click clears wait for user
-          lcd_quick_feedback();            //  Always make a click sound
-        }
-      }
-      else wait_for_unclick = false;
-    #endif
-
-    #if ENABLED(SDSUPPORT) && PIN_EXISTS(SD_DETECT)
-
-      bool sd_status = IS_SD_INSERTED;
-      if (sd_status != lcd_sd_status && lcd_detected()) {
-
-        if (sd_status) {
-          card.initsd();
-          if (lcd_sd_status != 2) LCD_MESSAGEPGM(MSG_SD_INSERTED);
-        }
-        else {
-          card.release();
-          if (lcd_sd_status != 2) LCD_MESSAGEPGM(MSG_SD_REMOVED);
-        }
-
-        lcd_sd_status = sd_status;
-        lcdDrawUpdate = LCDVIEW_CLEAR_CALL_REDRAW;
-        lcd_implementation_init( // to maybe revive the LCD if static electricity killed it.
-          #if ENABLED(LCD_PROGRESS_BAR)
-            currentScreen == lcd_status_screen
-          #endif
-        );
-      }
-
-    #endif //SDSUPPORT && SD_DETECT_PIN
-
-    millis_t ms = millis();
-    if (ELAPSED(ms, next_lcd_update_ms)
-      #if ENABLED(DOGLCD)
-        || drawing_screen
-      #endif
-      ) {
-
-      next_lcd_update_ms = ms + LCD_UPDATE_INTERVAL;
-
-      #if ENABLED(LCD_HAS_STATUS_INDICATORS)
-        lcd_implementation_update_indicators();
-      #endif
-
-      #if ENABLED(ULTIPANEL)
-
-        #if ENABLED(LCD_HAS_SLOW_BUTTONS)
-          slow_buttons = lcd_implementation_read_slow_buttons(); // buttons which take too long to read in interrupt context
-        #endif
-
-        #if ENABLED(REPRAPWORLD_KEYPAD)
-          handle_reprapworld_keypad();
-        #endif
-
-        bool encoderPastThreshold = (abs(encoderDiff) >= ENCODER_PULSES_PER_STEP);
-        if (encoderPastThreshold || lcd_clicked) {
-          if (encoderPastThreshold) {
-            int32_t encoderMultiplier = 1;
-
-            #if ENABLED(ENCODER_RATE_MULTIPLIER)
-
-              if (encoderRateMultiplierEnabled) {
-                int32_t encoderMovementSteps = abs(encoderDiff) / ENCODER_PULSES_PER_STEP;
-
-                if (lastEncoderMovementMillis != 0) {
-                  // Note that the rate is always calculated between to passes through the
-                  // loop and that the abs of the encoderDiff value is tracked.
-                  float encoderStepRate = (float)(encoderMovementSteps) / ((float)(ms - lastEncoderMovementMillis)) * 1000.0;
-
-                  if (encoderStepRate >= ENCODER_100X_STEPS_PER_SEC)     encoderMultiplier = 100;
-                  else if (encoderStepRate >= ENCODER_10X_STEPS_PER_SEC) encoderMultiplier = 10;
-
-                  #if ENABLED(ENCODER_RATE_MULTIPLIER_DEBUG)
-                    SERIAL_ECHO_START;
-                    SERIAL_ECHOPAIR("Enc Step Rate: ", encoderStepRate);
-                    SERIAL_ECHOPAIR("  Multiplier: ", encoderMultiplier);
-                    SERIAL_ECHOPAIR("  ENCODER_10X_STEPS_PER_SEC: ", ENCODER_10X_STEPS_PER_SEC);
-                    SERIAL_ECHOPAIR("  ENCODER_100X_STEPS_PER_SEC: ", ENCODER_100X_STEPS_PER_SEC);
-                    SERIAL_EOL;
-                  #endif //ENCODER_RATE_MULTIPLIER_DEBUG
-                }
-
-                lastEncoderMovementMillis = ms;
-              } // encoderRateMultiplierEnabled
-            #endif //ENCODER_RATE_MULTIPLIER
-
-            encoderPosition += (encoderDiff * encoderMultiplier) / ENCODER_PULSES_PER_STEP;
-            encoderDiff = 0;
-          }
-          return_to_status_ms = ms + LCD_TIMEOUT_TO_STATUS;
-          lcdDrawUpdate = LCDVIEW_KEEP_REDRAWING;
-        }
-      #endif // ULTIPANEL
-
-      // We arrive here every ~100ms when idling often enough.
-      // Instead of tracking the changes simply redraw the Info Screen ~1 time a second.
-      static int8_t lcd_status_update_delay = 1; // first update one loop delayed
-      if (
-        #if ENABLED(ULTIPANEL)
-          currentScreen == lcd_status_screen &&
-        #endif
-        !lcd_status_update_delay--
-      ) {
-        lcd_status_update_delay = 9
-          #if ENABLED(DOGLCD)
-            + 3
-          #endif
-        ;
-        max_display_update_time--;
-        lcdDrawUpdate = LCDVIEW_REDRAW_NOW;
-      }
-
-      // then we want to use 1/2 of the time only.
-      uint16_t bbr2 = planner.block_buffer_runtime() >> 1;
-
-      #if ENABLED(DOGLCD)
-        if ((lcdDrawUpdate || drawing_screen) && (!bbr2 || (bbr2 > max_display_update_time)))
-      #else
-        if (lcdDrawUpdate && (!bbr2 || (bbr2 > max_display_update_time)))
-      #endif
-      {
-        #if ENABLED(DOGLCD)
-          if (!drawing_screen)
-        #endif
-          {
-            switch (lcdDrawUpdate) {
-              case LCDVIEW_CALL_NO_REDRAW:
-                lcdDrawUpdate = LCDVIEW_NONE;
-                break;
-              case LCDVIEW_CLEAR_CALL_REDRAW: // set by handlers, then altered after (rarely occurs here)
-              case LCDVIEW_CALL_REDRAW_NEXT:  // set by handlers, then altered after (never occurs here?)
-                lcdDrawUpdate = LCDVIEW_REDRAW_NOW;
-              case LCDVIEW_REDRAW_NOW:        // set above, or by a handler through LCDVIEW_CALL_REDRAW_NEXT
-              case LCDVIEW_NONE:
-                break;
-            } // switch
-          }
-        #if ENABLED(ULTIPANEL)
-          #define CURRENTSCREEN() (*currentScreen)(), lcd_clicked = false
-        #else
-          #define CURRENTSCREEN() lcd_status_screen()
-        #endif
-
-        #if ENABLED(DOGLCD)  // Changes due to different driver architecture of the DOGM display
-          if (!drawing_screen) {
-            u8g.firstPage();
-            drawing_screen = 1;
-          }
-          lcd_setFont(FONT_MENU);
-          u8g.setColorIndex(1);
-          CURRENTSCREEN();
-          if (drawing_screen && (drawing_screen = u8g.nextPage())) {
-            NOLESS(max_display_update_time, millis() - ms);
-            return;
-          }
-        #else
-          CURRENTSCREEN();
-        #endif
-        NOLESS(max_display_update_time, millis() - ms);
-      }
-
-      #if ENABLED(ULTIPANEL)
-
-        // Return to Status Screen after a timeout
-        if (currentScreen == lcd_status_screen || defer_return_to_status) {
-          return_to_status_ms = ms + LCD_TIMEOUT_TO_STATUS;
-        }
-        else {
-          if (ELAPSED(ms, return_to_status_ms)) {
-            lcd_return_to_status();
-          }
-        }
-
-      #endif // ULTIPANEL
-
-      #if ENABLED(DOGLCD)
-        if (!drawing_screen)
-      #endif
-        {
-          switch (lcdDrawUpdate) {
-            case LCDVIEW_CLEAR_CALL_REDRAW:
-              lcd_implementation_clear();
-            case LCDVIEW_CALL_REDRAW_NEXT:
-              lcdDrawUpdate = LCDVIEW_REDRAW_NOW;
-              break;
-            case LCDVIEW_REDRAW_NOW:
-              lcdDrawUpdate = LCDVIEW_NONE;
-              break;
-            case LCDVIEW_NONE:
-              break;
-          } // switch
-        }
-    } // ELAPSED(ms, next_lcd_update_ms)
-  }
-
-  void set_utf_strlen(char* s, uint8_t n) {
-    uint8_t i = 0, j = 0;
-    while (s[i] && (j < n)) {
-      #if ENABLED(MAPPER_NON)
-        j++;
-      #else
-        if ((s[i] & 0xC0u) != 0x80u) j++;
-      #endif
-      i++;
-    }
-    while (j++ < n) s[i++] = ' ';
-    s[i] = '\0';
-  }
-
-  void lcd_finishstatus(bool persist=false) {
-    set_utf_strlen(lcd_status_message, LCD_WIDTH);
-    #if !(ENABLED(LCD_PROGRESS_BAR) && (PROGRESS_MSG_EXPIRE > 0))
-      UNUSED(persist);
-    #endif
-
-    #if ENABLED(LCD_PROGRESS_BAR)
-      progress_bar_ms = millis();
-      #if PROGRESS_MSG_EXPIRE > 0
-        expire_status_ms = persist ? 0 : progress_bar_ms + PROGRESS_MSG_EXPIRE;
-      #endif
-    #endif
-    lcdDrawUpdate = LCDVIEW_CLEAR_CALL_REDRAW;
-
-    #if ENABLED(FILAMENT_LCD_DISPLAY)
-      previous_lcd_status_ms = millis();  //get status message to show up for a while
-    #endif
-  }
-
-  #if ENABLED(LCD_PROGRESS_BAR) && PROGRESS_MSG_EXPIRE > 0
-    void dontExpireStatus() { expire_status_ms = 0; }
-  #endif
-
-  bool lcd_hasstatus() { return (lcd_status_message[0] != '\0'); }
-
-  void lcd_setstatus(const char* const message, bool persist) {
-    if (lcd_status_message_level > 0) return;
-    strncpy(lcd_status_message, message, 3 * (LCD_WIDTH));
-    lcd_finishstatus(persist);
-  }
-
-  void lcd_setstatuspgm(const char* const message, uint8_t level) {
-    if (level < lcd_status_message_level) return;
-    lcd_status_message_level = level;
-    strncpy_P(lcd_status_message, message, 3 * (LCD_WIDTH));
-    lcd_finishstatus(level > 0);
-  }
-
-  void status_printf(uint8_t level, const char *status, ...) {
-    if (level < lcd_status_message_level) return;
-    lcd_status_message_level = level;
-    va_list args;
-    va_start(args, status);
-    vsnprintf_P(lcd_status_message, 3 * (LCD_WIDTH), status, args);
-    va_end(args);
-    lcd_finishstatus(level > 0);
-  }
-
-  void lcd_setalertstatuspgm(const char* const message) {
-    lcd_setstatuspgm(message, 1);
-    #if ENABLED(ULTIPANEL)
-      lcd_return_to_status();
-    #endif
-  }
-
-  void lcd_reset_alert_level() { lcd_status_message_level = 0; }
-
-  #if HAS_LCD_CONTRAST
-    void set_lcd_contrast(const int value) {
-      lcd_contrast = constrain(value, LCD_CONTRAST_MIN, LCD_CONTRAST_MAX);
-      u8g.setContrast(lcd_contrast);
-    }
-  #endif
-
-  #if ENABLED(ULTIPANEL)
-
-    /**
-     * Setup Rotary Encoder Bit Values (for two pin encoders to indicate movement)
-     * These values are independent of which pins are used for EN_A and EN_B indications
-     * The rotary encoder part is also independent to the chipset used for the LCD
-     */
-    #if defined(EN_A) && defined(EN_B)
-      #define encrot0 0
-      #define encrot1 2
-      #define encrot2 3
-      #define encrot3 1
-    #endif
-
-    #define GET_BUTTON_STATES(DST) \
-      uint8_t new_##DST = 0; \
-      WRITE(SHIFT_LD, LOW); \
-      WRITE(SHIFT_LD, HIGH); \
-      for (int8_t i = 0; i < 8; i++) { \
-        new_##DST >>= 1; \
-        if (READ(SHIFT_OUT)) SBI(new_##DST, 7); \
-        WRITE(SHIFT_CLK, HIGH); \
-        WRITE(SHIFT_CLK, LOW); \
-      } \
-      DST = ~new_##DST; //invert it, because a pressed switch produces a logical 0
-
-
-    /**
-     * Read encoder buttons from the hardware registers
-     * Warning: This function is called from interrupt context!
-     */
-    void lcd_buttons_update() {
-      millis_t now = millis();
-      if (ELAPSED(now, next_button_update_ms)) {
-
-        #if ENABLED(NEWPANEL)
-          uint8_t newbutton = 0;
-
-          #if BUTTON_EXISTS(EN1)
-            if (BUTTON_PRESSED(EN1)) newbutton |= EN_A;
-          #endif
-
-          #if BUTTON_EXISTS(EN2)
-            if (BUTTON_PRESSED(EN2)) newbutton |= EN_B;
-          #endif
-
-          #if BUTTON_EXISTS(ENC)
-            if (BUTTON_PRESSED(ENC)) newbutton |= EN_C;
-          #endif
-
-          #if LCD_HAS_DIRECTIONAL_BUTTONS
-
-            // Manage directional buttons
-            #if ENABLED(REVERSE_MENU_DIRECTION)
-              #define _ENCODER_UD_STEPS (ENCODER_STEPS_PER_MENU_ITEM * encoderDirection)
-            #else
-              #define _ENCODER_UD_STEPS ENCODER_STEPS_PER_MENU_ITEM
-            #endif
-            #if ENABLED(REVERSE_ENCODER_DIRECTION)
-              #define ENCODER_UD_STEPS _ENCODER_UD_STEPS
-              #define ENCODER_LR_PULSES ENCODER_PULSES_PER_STEP
-            #else
-              #define ENCODER_UD_STEPS -(_ENCODER_UD_STEPS)
-              #define ENCODER_LR_PULSES -(ENCODER_PULSES_PER_STEP)
-            #endif
-
-            if (false) {
-              // for the else-ifs below
-            }
-            #if BUTTON_EXISTS(UP)
-              else {
-                if (BUTTON_PRESSED(UP)) {
-                  encoderDiff = -(ENCODER_UD_STEPS);
-                  next_button_update_ms = now + 300;
-                }
-              }
-            #endif
-            #if BUTTON_EXISTS(DWN)
-              else {
-                if (BUTTON_PRESSED(DWN)) {
-                  encoderDiff = ENCODER_UD_STEPS;
-                  next_button_update_ms = now + 300;
-                }
-              }
-            #endif
-            #if BUTTON_EXISTS(LFT)
-              else {
-                if (BUTTON_PRESSED(LFT)) {
-                  encoderDiff = -(ENCODER_LR_PULSES);
-                  next_button_update_ms = now + 300;
-                }
-              }
-            #endif
-            #if BUTTON_EXISTS(RT)
-              else {
-                if (BUTTON_PRESSED(RT)) {
-                  encoderDiff = ENCODER_LR_PULSES;
-                  next_button_update_ms = now + 300;
-                }
-              }
-            #endif
-
-          #endif // LCD_HAS_DIRECTIONAL_BUTTONS
-
-          buttons = newbutton;
-          #if ENABLED(LCD_HAS_SLOW_BUTTONS)
-            buttons |= slow_buttons;
-          #endif
-          #if ENABLED(REPRAPWORLD_KEYPAD)
-            GET_BUTTON_STATES(buttons_reprapworld_keypad);
-          #endif
-        #else
-          GET_BUTTON_STATES(buttons);
-        #endif //!NEWPANEL
-
-      } // next_button_update_ms
-
-      // Manage encoder rotation
-      #if ENABLED(REVERSE_MENU_DIRECTION) && ENABLED(REVERSE_ENCODER_DIRECTION)
-        #define ENCODER_DIFF_CW  (encoderDiff -= encoderDirection)
-        #define ENCODER_DIFF_CCW (encoderDiff += encoderDirection)
-      #elif ENABLED(REVERSE_MENU_DIRECTION)
-        #define ENCODER_DIFF_CW  (encoderDiff += encoderDirection)
-        #define ENCODER_DIFF_CCW (encoderDiff -= encoderDirection)
-      #elif ENABLED(REVERSE_ENCODER_DIRECTION)
-        #define ENCODER_DIFF_CW  (encoderDiff--)
-        #define ENCODER_DIFF_CCW (encoderDiff++)
-      #else
-        #define ENCODER_DIFF_CW  (encoderDiff++)
-        #define ENCODER_DIFF_CCW (encoderDiff--)
-      #endif
-      #define ENCODER_SPIN(_E1, _E2) switch (lastEncoderBits) { case _E1: ENCODER_DIFF_CW; break; case _E2: ENCODER_DIFF_CCW; }
-
-      uint8_t enc = 0;
-      if (buttons & EN_A) enc |= B01;
-      if (buttons & EN_B) enc |= B10;
-      if (enc != lastEncoderBits) {
-        switch (enc) {
-          case encrot0: ENCODER_SPIN(encrot3, encrot1); break;
-          case encrot1: ENCODER_SPIN(encrot0, encrot2); break;
-          case encrot2: ENCODER_SPIN(encrot1, encrot3); break;
-          case encrot3: ENCODER_SPIN(encrot2, encrot0); break;
-        }
-      #ifdef AUTO_BED_LEVELING_UBL
-        if (UBL_has_control_of_LCD_Panel) {
-          G29_encoderDiff = encoderDiff;    // Make the encoder's rotation available to G29's Mesh Editor
-          encoderDiff = 0;                  // We are going to lie to the LCD Panel and claim the encoder
-                                            // wheel has not turned.
-        }
-      #endif
-      lastEncoderBits = enc;
-      }
-    }
-
-    #if (ENABLED(LCD_I2C_TYPE_MCP23017) || ENABLED(LCD_I2C_TYPE_MCP23008)) && ENABLED(DETECT_DEVICE)
-      bool lcd_detected() { return lcd.LcdDetected() == 1; }
-    #else
-      bool lcd_detected() { return true; }
-    #endif
-
-    #ifdef AUTO_BED_LEVELING_UBL
-      void chirp_at_user() {
-      #if ENABLED(LCD_USE_I2C_BUZZER)
-         lcd.buzz(LCD_FEEDBACK_FREQUENCY_DURATION_MS, LCD_FEEDBACK_FREQUENCY_HZ);
-      #elif PIN_EXISTS(BEEPER)
-         buzzer.tone(LCD_FEEDBACK_FREQUENCY_DURATION_MS, LCD_FEEDBACK_FREQUENCY_HZ);
-      #endif
-      }
-
-      bool G29_lcd_clicked() {
-          return LCD_CLICKED;
-      }
-    #endif
-
-  #endif // ULTIPANEL
-
-
-#endif // ULTRA_LCD
->>>>>>> d627713a
+#endif // ULTRA_LCD