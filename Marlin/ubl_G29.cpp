--- conflicted
+++ resolved
@@ -39,13 +39,6 @@
   bool lcd_clicked();
   void lcd_implementation_clear();
   void lcd_mesh_edit_setup(float initial);
-<<<<<<< HEAD
-  void tilt_mesh_based_on_probed_grid(const bool);
-  #if ENABLED(PRINTER_EVENT_LEDS)
-    extern void handle_led_print_event(uint8_t code);
-  #endif
-=======
->>>>>>> 8f895d5e
   float lcd_mesh_edit();
   void lcd_z_offset_edit_setup(float);
   float lcd_z_offset_edit();
@@ -58,6 +51,9 @@
   extern float probe_pt(float x, float y, bool, int);
   extern bool set_probe_deployed(bool);
   void smart_fill_mesh();
+  #if ENABLED(PRINTER_EVENT_LEDS)
+    extern void handle_led_print_event(uint8_t code);
+  #endif
 
   bool ProbeStay = true;
 
@@ -387,16 +383,12 @@
     }
 
     if (code_seen('J')) {
-<<<<<<< HEAD
-      if (grid_size<2 || grid_size>5) {
-        SERIAL_PROTOCOLLNPGM("ERROR - grid size must be between 2 and 5");
         #if ENABLED(PRINTER_EVENT_LEDS)
           handle_led_print_event(ALL_OFF);
         #endif
-=======
+
       if (!WITHIN(grid_size, 2, 9)) {
         SERIAL_PROTOCOLLNPGM("ERROR - grid size must be between 2 and 9");
->>>>>>> 8f895d5e
         return;
       }
       ubl.save_ubl_active_state_and_disable();
@@ -1061,15 +1053,10 @@
 
     bool err_flag = false;
 
-<<<<<<< HEAD
     LCD_MESSAGEPGM("Doing G29 UBL!");
-    lcd_quick_feedback();
-=======
-      LCD_MESSAGEPGM("Doing G29 UBL!");
     ubl_constant = 0.0;
     repetition_cnt = 0;
-      lcd_quick_feedback();
->>>>>>> 8f895d5e
+    lcd_quick_feedback();
 
     x_flag = code_seen('X') && code_has_value();
     x_pos = x_flag ? code_value_float() : current_position[X_AXIS];
