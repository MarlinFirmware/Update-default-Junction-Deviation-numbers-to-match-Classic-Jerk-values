#include "GuiAction.h"

#include "Marlin.h"
#include "cardreader.h"
#include "ConfigurationStore.h"
#include "planner.h"
#include "stepper.h"
#include "Serial.h"
#include "Language.h"

#include "GuiManager.h"
#include "TemperatureManager.h"
#include "OffsetManager.h"
#include "AutoLevelManager.h"
#include "PrintManager.h"
#include "StorageManager.h"
#include "LightManager.h"

bool raised = false;
extern bool home_all_axis;
extern bool bed_leveling;
extern const char axis_codes[NUM_AXIS];
extern bool cancel_heatup;
extern bool stop_planner_buffer;
extern bool stop_buffer;
bool change_filament = false; 
extern uint16_t stop_buffer_code;

static float manual_feedrate[] = MANUAL_FEEDRATE;



float z_offset;

extern float current_position[NUM_AXIS];
extern void clean_up_after_endstop_move();
extern void do_blocking_move_to(float x, float y, float z);
extern void setup_for_endstop_move();
extern float probe_pt(float x, float y, float z_before, int retract_action = 0);

void action_set_temperature(uint16_t degrees)
{
	temp::TemperatureManager::single::instance().setTargetTemperature(degrees);
}

void action_preheat()
{
	temp::TemperatureManager::single::instance().setBlowerControlState(true);
	temp::TemperatureManager::single::instance().setTargetTemperature(PREHEAT_HOTEND_TEMP);
}

void action_cooldown()
{

	temp::TemperatureManager::single::instance().setBlowerControlState(true);
	temp::TemperatureManager::single::instance().setTargetTemperature(0);
}

void action_filament_unload()
{
	st_synchronize();
	vector_3 update_position = plan_get_position();
	current_position[X_AXIS] = update_position.x;
	current_position[Y_AXIS] = update_position.y;
	current_position[Z_AXIS] = update_position.z;

	if ((change_filament == false) || (current_position[Z_AXIS] < POSITION_FILAMENT_Z))
	{
		current_position[Z_AXIS] = POSITION_FILAMENT_Z;
		plan_buffer_line(current_position[X_AXIS], current_position[Y_AXIS], current_position[Z_AXIS],current_position[E_AXIS], 60, active_extruder);
		st_synchronize();
	}

	current_position[X_AXIS] = POSITION_FILAMENT_X;
	current_position[Y_AXIS] = POSITION_FILAMENT_Y;
	plan_buffer_line(current_position[X_AXIS], current_position[Y_AXIS], current_position[Z_AXIS],current_position[E_AXIS], 100, active_extruder);
	st_synchronize();

	current_position[E_AXIS] += 50.0;
	plan_buffer_line(current_position[X_AXIS], current_position[Y_AXIS], current_position[Z_AXIS],current_position[E_AXIS], 5, active_extruder);
	st_synchronize();

	current_position[E_AXIS] -= 60.0;
	plan_buffer_line(current_position[X_AXIS], current_position[Y_AXIS], current_position[Z_AXIS],current_position[E_AXIS], 5, active_extruder);
	st_synchronize();

	current_position[E_AXIS] = lastpos[E_AXIS];
	plan_set_position(current_position[X_AXIS], current_position[Y_AXIS], current_position[Z_AXIS], current_position[E_AXIS]);
}

void action_filament_load()
{
	st_synchronize();
	vector_3 update_position = plan_get_position();
	current_position[X_AXIS] = update_position.x;
	current_position[Y_AXIS] = update_position.y;
	current_position[Z_AXIS] = update_position.z;

	if ((change_filament == false) || (current_position[Z_AXIS] < POSITION_FILAMENT_Z))
	{
		current_position[Z_AXIS] = POSITION_FILAMENT_Z;
		plan_buffer_line(current_position[X_AXIS], current_position[Y_AXIS], current_position[Z_AXIS],current_position[E_AXIS], 60, active_extruder);
		st_synchronize();
	}

	current_position[X_AXIS] = POSITION_FILAMENT_X;
	current_position[Y_AXIS] = POSITION_FILAMENT_Y;
	plan_buffer_line(current_position[X_AXIS], current_position[Y_AXIS], current_position[Z_AXIS],current_position[E_AXIS], 100, active_extruder);
	st_synchronize();

	current_position[E_AXIS] += 140.0;
	plan_buffer_line(current_position[X_AXIS], current_position[Y_AXIS], current_position[Z_AXIS],current_position[E_AXIS], 5, active_extruder);
	st_synchronize();

	current_position[E_AXIS] = lastpos[E_AXIS];
	plan_set_position(current_position[X_AXIS], current_position[Y_AXIS], current_position[Z_AXIS], current_position[E_AXIS]);
}

void action_level_plate()
{
	static uint8_t level_plate_step = 0;

	#ifndef ABL_PROBE_PT_4_X
		uint8_t max_steps = 4;
		uint8_t order[4] = {0,1,2,4};
	#else
		uint8_t max_steps = 5;
		uint8_t order[5] = {0,1,2,3,4};
	#endif

	switch (order[level_plate_step])
	{
		case 0:
			lcd_disable_button();

			target[X_AXIS] = plan_get_axis_position(X_AXIS);
			target[Y_AXIS] = plan_get_axis_position(Y_AXIS);
			target[Z_AXIS] = plan_get_axis_position(Z_AXIS);
			target[E_AXIS] = plan_get_axis_position(E_AXIS);

			plan_buffer_line(target[X_AXIS], target[Y_AXIS], target[Z_AXIS], target[E_AXIS], manual_feedrate[X_AXIS] / 60, active_extruder);

			target[Z_AXIS] = 10;
			plan_buffer_line(target[X_AXIS], target[Y_AXIS], target[Z_AXIS], target[E_AXIS], manual_feedrate[X_AXIS] / 60, active_extruder);

			target[X_AXIS] = ABL_PROBE_PT_1_X;
			target[Y_AXIS] = ABL_PROBE_PT_1_Y;
			plan_buffer_line(target[X_AXIS], target[Y_AXIS], target[Z_AXIS], target[E_AXIS], manual_feedrate[X_AXIS] / 60, active_extruder);

			target[Z_AXIS] = 0 + OffsetManager::single::instance().offset();
			plan_buffer_line(target[X_AXIS], target[Y_AXIS], target[Z_AXIS], target[E_AXIS], manual_feedrate[X_AXIS] / 60, active_extruder);
			st_synchronize();

			lcd_enable_button();

			break;

		case 1:
			lcd_disable_button();

			target[X_AXIS] = plan_get_axis_position(X_AXIS);
			target[Y_AXIS] = plan_get_axis_position(Y_AXIS);
			target[Z_AXIS] = plan_get_axis_position(Z_AXIS);
			target[E_AXIS] = plan_get_axis_position(E_AXIS);

			plan_buffer_line(target[X_AXIS], target[Y_AXIS], target[Z_AXIS], target[E_AXIS], manual_feedrate[X_AXIS] / 60, active_extruder);

			target[Z_AXIS] = 10;
			plan_buffer_line(target[X_AXIS], target[Y_AXIS], target[Z_AXIS], target[E_AXIS], manual_feedrate[X_AXIS] / 60, active_extruder);

			target[X_AXIS] = ABL_PROBE_PT_2_X;
			target[Y_AXIS] = ABL_PROBE_PT_2_Y;
			plan_buffer_line(target[X_AXIS], target[Y_AXIS], target[Z_AXIS], target[E_AXIS], manual_feedrate[X_AXIS] / 60, active_extruder);

			target[Z_AXIS] = 0 + OffsetManager::single::instance().offset();
			plan_buffer_line(target[X_AXIS], target[Y_AXIS], target[Z_AXIS], target[E_AXIS], manual_feedrate[X_AXIS] / 60, active_extruder);
			st_synchronize();

			lcd_enable_button();

			break;

		case 2:
			lcd_disable_button();

			target[X_AXIS] = plan_get_axis_position(X_AXIS);
			target[Y_AXIS] = plan_get_axis_position(Y_AXIS);
			target[Z_AXIS] = plan_get_axis_position(Z_AXIS);
			target[E_AXIS] = plan_get_axis_position(E_AXIS);

			plan_buffer_line(target[X_AXIS], target[Y_AXIS], target[Z_AXIS], target[E_AXIS], manual_feedrate[X_AXIS] / 60, active_extruder);

			target[Z_AXIS] = 10;
			plan_buffer_line(target[X_AXIS], target[Y_AXIS], target[Z_AXIS], target[E_AXIS], manual_feedrate[X_AXIS] / 60, active_extruder);

			target[X_AXIS] = ABL_PROBE_PT_3_X;
			target[Y_AXIS] = ABL_PROBE_PT_3_Y;
			plan_buffer_line(target[X_AXIS], target[Y_AXIS], target[Z_AXIS], target[E_AXIS], manual_feedrate[X_AXIS] / 60, active_extruder);

			target[Z_AXIS] = 0 + OffsetManager::single::instance().offset();
			plan_buffer_line(target[X_AXIS], target[Y_AXIS], target[Z_AXIS], target[E_AXIS], manual_feedrate[X_AXIS] / 60, active_extruder);
			st_synchronize();

			lcd_enable_button();

			break;

		case 3:
			#ifdef ABL_PROBE_PT_4_X
				lcd_disable_button();

				target[X_AXIS] = plan_get_axis_position(X_AXIS);
				target[Y_AXIS] = plan_get_axis_position(Y_AXIS);
				target[Z_AXIS] = plan_get_axis_position(Z_AXIS);
				target[E_AXIS] = plan_get_axis_position(E_AXIS);

				plan_buffer_line(target[X_AXIS], target[Y_AXIS], target[Z_AXIS], target[E_AXIS], manual_feedrate[X_AXIS] / 60, active_extruder);

				target[Z_AXIS] = 10;
				plan_buffer_line(target[X_AXIS], target[Y_AXIS], target[Z_AXIS], target[E_AXIS], manual_feedrate[X_AXIS] / 60, active_extruder);

				target[X_AXIS] = ABL_PROBE_PT_4_X;
				target[Y_AXIS] = ABL_PROBE_PT_4_Y;
				plan_buffer_line(target[X_AXIS], target[Y_AXIS], target[Z_AXIS], target[E_AXIS], manual_feedrate[X_AXIS] / 60, active_extruder);

				target[Z_AXIS] = 0 + OffsetManager::single::instance().offset();;
				plan_buffer_line(target[X_AXIS], target[Y_AXIS], target[Z_AXIS], target[E_AXIS], manual_feedrate[X_AXIS] / 60, active_extruder);
				st_synchronize();

				lcd_enable_button();
			#endif // ABL_PROBE_PT_4_X

			break;

		case 4:
			lcd_disable_button();
			lcd_enable_button();

			break;
	}

	level_plate_step = ++level_plate_step % max_steps;
}

void gui_action_homing()
{
	action_homing();
	action_move_to_rest();
}

void gui_action_z_homing()
{
	action_z_homing();
	action_move_to_rest();
}

static void set_bed_level_equation_3pts(float z_at_pt_1, float z_at_pt_2, float z_at_pt_3) 
{

    plan_bed_level_matrix.set_to_identity();

    vector_3 pt1 = vector_3(ABL_PROBE_PT_1_X, ABL_PROBE_PT_1_Y, z_at_pt_1);
    vector_3 pt2 = vector_3(ABL_PROBE_PT_2_X, ABL_PROBE_PT_2_Y, z_at_pt_2);
    vector_3 pt3 = vector_3(ABL_PROBE_PT_3_X, ABL_PROBE_PT_3_Y, z_at_pt_3);

    vector_3 from_2_to_1 = (pt1 - pt2).get_normal();
    vector_3 from_3_to_2 = (pt2 - pt3).get_normal();
    vector_3 planeNormal = vector_3::cross(from_2_to_1, from_3_to_2).get_normal();
    planeNormal = vector_3(planeNormal.x, planeNormal.y, abs(planeNormal.z));

    plan_bed_level_matrix = matrix_3x3::create_look_at(planeNormal);

    vector_3 corrected_position = plan_get_position();
    current_position[X_AXIS] = corrected_position.x;
    current_position[Y_AXIS] = corrected_position.y;
    current_position[Z_AXIS] = corrected_position.z;

    // put the bed at 0 so we don't go below it.
    current_position[Z_AXIS] = zprobe_zoffset;

    plan_set_position(current_position[X_AXIS], current_position[Y_AXIS], current_position[Z_AXIS], current_position[E_AXIS]);
}

void action_get_plane()
{

	#if Z_MIN_PIN == -1
		#error "You must have a Z_MIN endstop in order to enable Auto Bed Leveling feature!!! Z_MIN_PIN must point to a valid hardware pin."
	#endif

	// Prevent user from running a G29 without first homing in X and Y
	if (! (axis_known_position[X_AXIS] && axis_known_position[Y_AXIS]) )
	{
		LCD_MESSAGEPGM(MSG_POSITION_UNKNOWN);
		SERIAL_ECHO_START;
		SERIAL_ECHOLNPGM(MSG_POSITION_UNKNOWN);
		return; // abort G29, since we don't know where we are
	}

	#ifdef Z_PROBE_SLED
		dock_sled(false);
	#endif // Z_PROBE_SLED
	st_synchronize();

	// make sure the bed_level_rotation_matrix is identity or the planner will get it incorectly
	//vector_3 corrected_position = plan_get_position_mm();
	//corrected_position.debug("position before G29");
	plan_bed_level_matrix.set_to_identity();
	vector_3 uncorrected_position = plan_get_position();
	//uncorrected_position.debug("position durring G29");
	current_position[X_AXIS] = uncorrected_position.x;
	current_position[Y_AXIS] = uncorrected_position.y;
	current_position[Z_AXIS] = uncorrected_position.z;
	plan_set_position(current_position[X_AXIS], current_position[Y_AXIS], current_position[Z_AXIS], current_position[E_AXIS]);
	setup_for_endstop_move();

	feedrate = homing_feedrate[Z_AXIS];
	#ifdef AUTO_BED_LEVELING_GRID
		// probe at the points of a lattice grid

		int xGridSpacing = (RIGHT_PROBE_BED_POSITION - LEFT_PROBE_BED_POSITION) / (AUTO_BED_LEVELING_GRID_POINTS-1);
		int yGridSpacing = (BACK_PROBE_BED_POSITION - FRONT_PROBE_BED_POSITION) / (AUTO_BED_LEVELING_GRID_POINTS-1);


		// solve the plane equation ax + by + d = z
		// A is the matrix with rows [x y 1] for all the probed points
		// B is the vector of the Z positions
		// the normal vector to the plane is formed by the coefficients of the plane equation in the standard form, which is Vx*x+Vy*y+Vz*z+d = 0
		// so Vx = -a Vy = -b Vz = 1 (we want the vector facing towards positive Z

		// "A" matrix of the linear system of equations
		double eqnAMatrix[AUTO_BED_LEVELING_GRID_POINTS*AUTO_BED_LEVELING_GRID_POINTS*3];
		// "B" vector of Z points
		double eqnBVector[AUTO_BED_LEVELING_GRID_POINTS*AUTO_BED_LEVELING_GRID_POINTS];


		int probePointCounter = 0;
		bool zig = true;

		for (int yProbe=FRONT_PROBE_BED_POSITION; yProbe <= BACK_PROBE_BED_POSITION; yProbe += yGridSpacing)
		{
			int xProbe, xInc;
			if (zig)
			{
				xProbe = LEFT_PROBE_BED_POSITION;
				//xEnd = RIGHT_PROBE_BED_POSITION;
				xInc = xGridSpacing;
				zig = false;
			}
			else // zag
			{
				xProbe = RIGHT_PROBE_BED_POSITION;
				//xEnd = LEFT_PROBE_BED_POSITION;
				xInc = -xGridSpacing;
				zig = true;
			}

			for (int xCount=0; xCount < AUTO_BED_LEVELING_GRID_POINTS; xCount++)
			{
				float z_before;
				if (probePointCounter == 0)
				{
					// raise before probing
					z_before = Z_RAISE_BEFORE_PROBING;
				}
				else
				{
					// raise extruder
					z_before = current_position[Z_AXIS] + Z_RAISE_BETWEEN_PROBINGS;
				}

				float measured_z;
				//Enhanced G29 - Do not retract servo between probes
				if (code_seen('E') || code_seen('e') )
				{
					if ((yProbe==FRONT_PROBE_BED_POSITION) && (xCount==0))
					{
						measured_z = probe_pt(xProbe, yProbe, z_before,1);
					}
					else if ((yProbe==FRONT_PROBE_BED_POSITION + (yGridSpacing * (AUTO_BED_LEVELING_GRID_POINTS-1))) && (xCount == AUTO_BED_LEVELING_GRID_POINTS-1))
					{
						measured_z = probe_pt(xProbe, yProbe, z_before,3);
					}
					else
					{
						measured_z = probe_pt(xProbe, yProbe, z_before,2);
					}
				} else {
					measured_z = probe_pt(xProbe, yProbe, z_before);
				}

				eqnBVector[probePointCounter] = measured_z;

				eqnAMatrix[probePointCounter + 0*AUTO_BED_LEVELING_GRID_POINTS*AUTO_BED_LEVELING_GRID_POINTS] = xProbe;
				eqnAMatrix[probePointCounter + 1*AUTO_BED_LEVELING_GRID_POINTS*AUTO_BED_LEVELING_GRID_POINTS] = yProbe;
				eqnAMatrix[probePointCounter + 2*AUTO_BED_LEVELING_GRID_POINTS*AUTO_BED_LEVELING_GRID_POINTS] = 1;
				probePointCounter++;
				xProbe += xInc;
			}
		}
		clean_up_after_endstop_move();

		// solve lsq problem
		double *plane_equation_coefficients = qr_solve(AUTO_BED_LEVELING_GRID_POINTS*AUTO_BED_LEVELING_GRID_POINTS, 3, eqnAMatrix, eqnBVector);

		SERIAL_PROTOCOLPGM("Eqn coefficients: a: ");
		SERIAL_PROTOCOL(plane_equation_coefficients[0]);
		SERIAL_PROTOCOLPGM(" b: ");
		SERIAL_PROTOCOL(plane_equation_coefficients[1]);
		SERIAL_PROTOCOLPGM(" d: ");
		SERIAL_PROTOCOLLN(plane_equation_coefficients[2]);


		set_bed_level_equation_lsq(plane_equation_coefficients);

		free(plane_equation_coefficients);

	#else // AUTO_BED_LEVELING_GRID not defined

		// Probe at 3 arbitrary points
		// Enhanced G29

		float z_at_pt_1, z_at_pt_2, z_at_pt_3;

		if (code_seen('E') || code_seen('e')) {
			// probe 1
			z_at_pt_1 = probe_pt(ABL_PROBE_PT_1_X, ABL_PROBE_PT_1_Y, Z_RAISE_BEFORE_PROBING,1);
			// probe 2
			z_at_pt_2 = probe_pt(ABL_PROBE_PT_2_X, ABL_PROBE_PT_2_Y, current_position[Z_AXIS] + Z_RAISE_BETWEEN_PROBINGS,2);
			// probe 3
			z_at_pt_3 = probe_pt(ABL_PROBE_PT_3_X, ABL_PROBE_PT_3_Y, current_position[Z_AXIS] + Z_RAISE_BETWEEN_PROBINGS,3); 
		}
		else
		{
			// probe 1
			z_at_pt_1 = probe_pt(ABL_PROBE_PT_1_X, ABL_PROBE_PT_1_Y, Z_RAISE_BEFORE_PROBING);
			// probe 2
			z_at_pt_2 = probe_pt(ABL_PROBE_PT_2_X, ABL_PROBE_PT_2_Y, current_position[Z_AXIS] + Z_RAISE_BETWEEN_PROBINGS);
			// probe 3
			z_at_pt_3 = probe_pt(ABL_PROBE_PT_3_X, ABL_PROBE_PT_3_Y, current_position[Z_AXIS] + Z_RAISE_BETWEEN_PROBINGS);
		}
		clean_up_after_endstop_move();

		set_bed_level_equation_3pts(z_at_pt_1, z_at_pt_2, z_at_pt_3);

	#endif // AUTO_BED_LEVELING_GRID
	st_synchronize();

	// The following code correct the Z height difference from z-probe position and hotend tip position.
	// The Z height on homing is measured by Z-Probe, but the probe is quite far from the hotend.
	// When the bed is uneven, this height must be corrected.
	float x_tmp, y_tmp, z_tmp, real_z;

	real_z = float(st_get_position(Z_AXIS))/axis_steps_per_unit[Z_AXIS];  //get the real Z (since the auto bed leveling is already correcting the plane)
	x_tmp = current_position[X_AXIS] + X_PROBE_OFFSET_FROM_EXTRUDER;
	y_tmp = current_position[Y_AXIS] + Y_PROBE_OFFSET_FROM_EXTRUDER;
	z_tmp = current_position[Z_AXIS];

	apply_rotation_xyz(plan_bed_level_matrix, x_tmp, y_tmp, z_tmp);         //Apply the correction sending the probe offset
	current_position[Z_AXIS] = real_z -z_tmp + current_position[Z_AXIS];   //The difference is added to current position and sent to planner.
	plan_set_position(current_position[X_AXIS], current_position[Y_AXIS], current_position[Z_AXIS], current_position[E_AXIS]);
	#ifdef Z_PROBE_SLED
		dock_sled(true, -SLED_DOCKING_OFFSET); // correct for over travel.
	#endif // Z_PROBE_SLED
}

void action_move_axis_to(uint8_t axis, float position)
{
	current_position[axis] = position;
	plan_buffer_line(current_position[X_AXIS], current_position[Y_AXIS], current_position[Z_AXIS], current_position[E_AXIS], manual_feedrate[X_AXIS]/60, active_extruder);
}

void action_move_to_rest()
{
	st_synchronize();
	current_position[X_AXIS] = plan_get_axis_position(X_AXIS);
	current_position[Y_AXIS] = plan_get_axis_position(Y_AXIS);
	current_position[Z_AXIS] = plan_get_axis_position(Z_AXIS);

	if (current_position[Z_AXIS] < 20)
	{
		current_position[Z_AXIS] = 20;
		plan_buffer_line(current_position[X_AXIS], current_position[Y_AXIS], current_position[Z_AXIS],current_position[E_AXIS], 100, active_extruder);
		st_synchronize();
	}

	current_position[X_AXIS] = POSITION_REST_X;
	current_position[Y_AXIS] = POSITION_REST_Y;
	plan_buffer_line(current_position[X_AXIS], current_position[Y_AXIS], current_position[Z_AXIS],current_position[E_AXIS], 100, active_extruder);
	st_synchronize();

	current_position[Z_AXIS] = POSITION_REST_Z;
	plan_buffer_line(current_position[X_AXIS], current_position[Y_AXIS], current_position[Z_AXIS],current_position[E_AXIS], 60, active_extruder);
	st_synchronize();
}

void action_start_print()
{
	temp::TemperatureManager::single::instance().setBlowerControlState(false);

#ifdef FAN_BOX_PIN
	digitalWrite(FAN_BOX_PIN, HIGH);
#endif //FAN_BOX_PIN

	char cmd[30];
	char* c;
	strcpy(cmd, card.longFilename);
	for (c = &cmd[0]; *c; c++)
	{
		if ((uint8_t)*c > 127)
		{
			SERIAL_ECHOLN(MSG_SD_BAD_FILENAME);
			return;
		}
	}
	fanSpeed = PREHEAT_FAN_SPEED;
	sprintf_P(cmd, PSTR("M23 %s"), card.filename);

#ifdef DOGLCD
	PrintManager::single::instance().state(HOMING);
#endif // DOGLCD
	action_homing();

	if (bed_leveling == true || (bed_leveling == false && AutoLevelManager::single::instance().state() == true))
	{
#ifdef DOGLCD
		PrintManager::single::instance().state(LEVELING);
#endif //DOGLCD
		action_get_plane();
	}
	enquecommand_P(PSTR("G1 Z10"));

	for(c = &cmd[4]; *c; c++)
	*c = tolower(*c);
	enquecommand(cmd);

#ifdef DOGLCD
		PrintManager::single::instance().state(READY);
#endif //DOGLCD

	enquecommand_P(PSTR("M24"));
}

void action_stop_print()
{
#ifdef FAN_BOX_PIN
	digitalWrite(FAN_BOX_PIN, LOW);
#endif //FAN_BOX_PIN

	card.sdprinting = false;
	card.closefile();

	action_preheat();

	flush_commands();
	quickStop();

	plan_reset_position();

	current_position[X_AXIS] = plan_get_axis_position(X_AXIS);
	current_position[Y_AXIS] = plan_get_axis_position(Y_AXIS);
	current_position[Z_AXIS] = plan_get_axis_position(Z_AXIS) + 10;
	current_position[E_AXIS] = plan_get_axis_position(E_AXIS) - 10;

	plan_buffer_line(current_position[X_AXIS], current_position[Y_AXIS], current_position[Z_AXIS], current_position[E_AXIS], manual_feedrate[X_AXIS] / 60, active_extruder);

	current_position[X_AXIS] = POSITION_REST_X;
	current_position[Y_AXIS] = POSITION_REST_Y;

#if X_MAX_POS < 250
	current_position[Z_AXIS] += 20;
#else // X_MAX_POS < 250
	current_position[Z_AXIS] = Z_MAX_POS;
#endif // X_MAX_POS < 250

	if (current_position[Z_AXIS] > Z_MAX_POS)
	{
		current_position[Z_AXIS] = Z_MAX_POS;
	}

	plan_buffer_line(current_position[X_AXIS], current_position[Y_AXIS], current_position[Z_AXIS], current_position[E_AXIS], manual_feedrate[X_AXIS] / 60, active_extruder);
	st_synchronize();

	if (SD_FINISHED_STEPPERRELEASE)
	{
		enquecommand_P(PSTR(SD_FINISHED_RELEASECOMMAND));
	}
	// autotempShutdown();

	cancel_heatup = true;
	stop_planner_buffer = true;
}

void action_finish_print()
{
	action_stop_print();
	action_cooldown();
}

extern float target[4];
extern float lastpos[4];

void action_pause_print()
{
	lcd_disable_button();
	change_filament = true;
	card.sdprinting = false;
	stop_buffer = true;
	stop_buffer_code = 1;
}

void action_resume_print()
{
	lcd_disable_button();

	plan_buffer_line(lastpos[X_AXIS], lastpos[Y_AXIS], current_position[Z_AXIS], lastpos[E_AXIS], 100, active_extruder); //move xy back
	plan_buffer_line(lastpos[X_AXIS], lastpos[Y_AXIS], lastpos[Z_AXIS], lastpos[E_AXIS], 60, active_extruder); //move z back
	lastpos[E_AXIS] += EXTRUDE_ON_RESUME;
	plan_buffer_line(lastpos[X_AXIS], lastpos[Y_AXIS], lastpos[Z_AXIS], lastpos[E_AXIS], 10, active_extruder); //extrude on resume
	st_synchronize();

	vector_3 update_position = plan_get_position();
	current_position[X_AXIS] = update_position.x;
	current_position[Y_AXIS] = update_position.y;
	current_position[Z_AXIS] = update_position.z;

	plan_set_position(current_position[X_AXIS], current_position[Y_AXIS], current_position[Z_AXIS], current_position[E_AXIS]);

	card.sdprinting = true;
	lcd_enable_button();
	stop_buffer = false;
	change_filament = false;
}

void action_set_feedrate_multiply(uint16_t value)
{
	feedmultiply = value;
}

uint16_t action_get_feedrate_multiply()
{
	return feedmultiply;
}

void action_offset()
{
	st_synchronize();
	// make sure the bed_level_rotation_matrix is identity or the planner will get it incorectly
	plan_bed_level_matrix.set_to_identity();
	vector_3 uncorrected_position = plan_get_position();
	current_position[X_AXIS] = uncorrected_position.x;
	current_position[Y_AXIS] = uncorrected_position.y;
	current_position[Z_AXIS] = 0;
	float z_saved_homing = current_position[Z_AXIS];
	plan_set_position(current_position[X_AXIS], current_position[Y_AXIS], current_position[Z_AXIS], current_position[E_AXIS]);
	setup_for_endstop_move();

	feedrate = homing_feedrate[Z_AXIS];

	// Probe at 3 arbitrary points
	// probe 1
	float z_at_pt_1 = probe_pt(ABL_PROBE_PT_1_X, ABL_PROBE_PT_1_Y, Z_RAISE_BEFORE_PROBING);
	// probe 2
	float z_at_pt_2 = probe_pt(ABL_PROBE_PT_2_X, ABL_PROBE_PT_2_Y, current_position[Z_AXIS] + Z_RAISE_BETWEEN_PROBINGS);
	// probe 3
	float z_at_pt_3 = probe_pt(ABL_PROBE_PT_3_X, ABL_PROBE_PT_3_Y, current_position[Z_AXIS] + Z_RAISE_BETWEEN_PROBINGS);

	clean_up_after_endstop_move(); //Dissable endstops

	plan_bed_level_matrix.set_to_identity();

	vector_3 pt1 = vector_3(ABL_PROBE_PT_1_X, ABL_PROBE_PT_1_Y, z_at_pt_1);
	vector_3 pt2 = vector_3(ABL_PROBE_PT_2_X, ABL_PROBE_PT_2_Y, z_at_pt_2);
	vector_3 pt3 = vector_3(ABL_PROBE_PT_3_X, ABL_PROBE_PT_3_Y, z_at_pt_3);

	vector_3 from_2_to_1 = (pt1 - pt2).get_normal();
	vector_3 from_3_to_2 = (pt2 - pt3).get_normal();
	vector_3 planeNormal = vector_3::cross(from_2_to_1, from_3_to_2).get_normal();

	planeNormal = vector_3(planeNormal.x, planeNormal.y, abs(planeNormal.z));

	current_position[X_AXIS] = Z_SAFE_HOMING_X_POINT;
	current_position[Y_AXIS] = Z_SAFE_HOMING_Y_POINT;
	do_blocking_move_to(current_position[X_AXIS], current_position[Y_AXIS], Z_RAISE_BETWEEN_PROBINGS);

	current_position[Z_AXIS] = z_saved_homing;
	do_blocking_move_to(current_position[X_AXIS], current_position[Y_AXIS], current_position[Z_AXIS]);

	plan_bed_level_matrix = matrix_3x3::create_look_at(planeNormal);
	vector_3 vector_offsets = vector_3(X_PROBE_OFFSET_FROM_EXTRUDER, Y_PROBE_OFFSET_FROM_EXTRUDER, 0);
	
	apply_rotation_xyz(plan_bed_level_matrix, vector_offsets.x, vector_offsets.y, vector_offsets.z);
	z_offset = vector_offsets.z;

	plan_bed_level_matrix.set_to_identity();
	current_position[Z_AXIS] = plan_get_axis_position(Z_AXIS);
}

void action_offset_homing()
{
	zprobe_zoffset = Z_PROBE_OFFSET_FROM_EXTRUDER;
	action_homing();
}

void action_set_offset(uint8_t axis, float value)
{
	action_move_axis_to(Z_AXIS,-value);
	zprobe_zoffset = value + z_offset;
	OffsetManager::single::instance().offset(zprobe_zoffset);
}

void action_save_offset()
{
	OffsetManager::single::instance().saveOffset();
	action_z_homing();
	action_move_to_rest();
}

void action_wizard_init()
{
	PrintManager::single::instance().state(INITIALIZING);
	LightManager::single::instance().state(true);
}

void action_wizard_finish()
{
	//Set printer as initialized
	eeprom::StorageManager::single::instance().setInitialized();

	//Set default values
	PrintManager::single::instance().state(STOPPED);
	AutoLevelManager::single::instance().state(true);

	//Reset inactivity
	PrintManager::resetInactivity();
}

bool action_check_preheat_temp()
{
	if(temp::TemperatureManager::single::instance().getTargetTemperature() >= PREHEAT_HOTEND_TEMP)
	{
		return true;
	}
	else
	{
		return false;
	}
}

bool action_check_cooling()
{
	if(temp::TemperatureManager::single::instance().getTargetTemperature() <= temp::TemperatureManager::single::instance().getCurrentTemperature())
	{
		return true;
	}
	else
	{
		return false;
	}
<<<<<<< HEAD
=======
}

bool action_check_min_temp()
{
	if(temp::TemperatureManager::single::instance().getTargetTemperature() <= temp::min_temp_cooling
		|| temp::TemperatureManager::single::instance().getCurrentTemperature() <= temp::min_temp_cooling)
	{
		action_cooldown();
		return true;
	}
	else
	{
		return false;
	}
}

void action_close_inactivity()
{
	PrintManager::single::instance().state(STOPPED);
>>>>>>> cc64b30f
}<|MERGE_RESOLUTION|>--- conflicted
+++ resolved
@@ -757,26 +757,9 @@
 	{
 		return false;
 	}
-<<<<<<< HEAD
-=======
-}
-
-bool action_check_min_temp()
-{
-	if(temp::TemperatureManager::single::instance().getTargetTemperature() <= temp::min_temp_cooling
-		|| temp::TemperatureManager::single::instance().getCurrentTemperature() <= temp::min_temp_cooling)
-	{
-		action_cooldown();
-		return true;
-	}
-	else
-	{
-		return false;
-	}
 }
 
 void action_close_inactivity()
 {
 	PrintManager::single::instance().state(STOPPED);
->>>>>>> cc64b30f
 }