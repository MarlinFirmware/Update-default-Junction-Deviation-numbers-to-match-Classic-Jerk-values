/*
  planner.c - buffers movement commands and manages the acceleration profile plan
 Part of Grbl
 
 Copyright (c) 2009-2011 Simen Svale Skogsrud
 
 Grbl is free software: you can redistribute it and/or modify
 it under the terms of the GNU General Public License as published by
 the Free Software Foundation, either version 3 of the License, or
 (at your option) any later version.
 
 Grbl is distributed in the hope that it will be useful,
 but WITHOUT ANY WARRANTY; without even the implied warranty of
 MERCHANTABILITY or FITNESS FOR A PARTICULAR PURPOSE.  See the
 GNU General Public License for more details.
 
 You should have received a copy of the GNU General Public License
 along with Grbl.  If not, see <http://www.gnu.org/licenses/>.
 */

/* The ring buffer implementation gleaned from the wiring_serial library by David A. Mellis. */

/*  
 Reasoning behind the mathematics in this module (in the key of 'Mathematica'):
 
 s == speed, a == acceleration, t == time, d == distance
 
 Basic definitions:
 
 Speed[s_, a_, t_] := s + (a*t) 
 Travel[s_, a_, t_] := Integrate[Speed[s, a, t], t]
 
 Distance to reach a specific speed with a constant acceleration:
 
 Solve[{Speed[s, a, t] == m, Travel[s, a, t] == d}, d, t]
 d -> (m^2 - s^2)/(2 a) --> estimate_acceleration_distance()
 
 Speed after a given distance of travel with constant acceleration:
 
 Solve[{Speed[s, a, t] == m, Travel[s, a, t] == d}, m, t]
 m -> Sqrt[2 a d + s^2]    
 
 DestinationSpeed[s_, a_, d_] := Sqrt[2 a d + s^2]
 
 When to start braking (di) to reach a specified destionation speed (s2) after accelerating
 from initial speed s1 without ever stopping at a plateau:
 
 Solve[{DestinationSpeed[s1, a, di] == DestinationSpeed[s2, a, d - di]}, di]
 di -> (2 a d - s1^2 + s2^2)/(4 a) --> intersection_distance()
 
 IntersectionDistance[s1_, s2_, a_, d_] := (2 a d - s1^2 + s2^2)/(4 a)
 */

#include "Marlin.h"
#include "planner.h"
#include "stepper.h"
#include "temperature.h"
#include "ultralcd.h"
#include "language.h"

//===========================================================================
//=============================public variables ============================
//===========================================================================

unsigned long minsegmenttime;
float max_feedrate[4]; // set the max speeds
float axis_steps_per_unit[4];
unsigned long max_acceleration_units_per_sq_second[4]; // Use M201 to override by software
float minimumfeedrate;
float acceleration;         // Normal acceleration mm/s^2  THIS IS THE DEFAULT ACCELERATION for all moves. M204 SXXXX
float retract_acceleration; //  mm/s^2   filament pull-pack and push-forward  while standing still in the other axis M204 TXXXX
float max_xy_jerk; //speed than can be stopped at once, if i understand correctly.
float max_z_jerk;
float max_e_jerk;
float mintravelfeedrate;
unsigned long axis_steps_per_sqr_second[NUM_AXIS];

// The current position of the tool in absolute steps
long position[4];   //rescaled from extern when axis_steps_per_unit are changed by gcode
static float previous_speed[4]; // Speed of previous path line segment
static float previous_nominal_speed; // Nominal speed of previous path line segment

#ifdef AUTOTEMP
float autotemp_max=250;
float autotemp_min=210;
float autotemp_factor=0.1;
bool autotemp_enabled=false;
#endif

//===========================================================================
//=================semi-private variables, used in inline  functions    =====
//===========================================================================
block_t block_buffer[BLOCK_BUFFER_SIZE];            // A ring buffer for motion instfructions
volatile unsigned char block_buffer_head;           // Index of the next block to be pushed
volatile unsigned char block_buffer_tail;           // Index of the block to process now

//===========================================================================
//=============================private variables ============================
//===========================================================================
#ifdef PREVENT_DANGEROUS_EXTRUDE
float extrude_min_temp=EXTRUDE_MINTEMP;
#endif
#ifdef XY_FREQUENCY_LIMIT
#define MAX_FREQ_TIME (1000000.0/XY_FREQUENCY_LIMIT)
// Used for the frequency limit
static unsigned char old_direction_bits = 0;               // Old direction bits. Used for speed calculations
static long x_segment_time[3]={MAX_FREQ_TIME + 1,0,0};     // Segment times (in us). Used for speed calculations
static long y_segment_time[3]={MAX_FREQ_TIME + 1,0,0};
#endif

// Returns the index of the next block in the ring buffer
// NOTE: Removed modulo (%) operator, which uses an expensive divide and multiplication.
static int8_t next_block_index(int8_t block_index) {
  block_index++;
  if (block_index == BLOCK_BUFFER_SIZE) { 
    block_index = 0; 
  }
  return(block_index);
}


// Returns the index of the previous block in the ring buffer
static int8_t prev_block_index(int8_t block_index) {
  if (block_index == 0) { 
    block_index = BLOCK_BUFFER_SIZE; 
  }
  block_index--;
  return(block_index);
}

//===========================================================================
//=============================functions         ============================
//===========================================================================

// Calculates the distance (not time) it takes to accelerate from initial_rate to target_rate using the 
// given acceleration:
FORCE_INLINE float estimate_acceleration_distance(float initial_rate, float target_rate, float acceleration)
{
  if (acceleration!=0) {
    return((target_rate*target_rate-initial_rate*initial_rate)/
      (2.0*acceleration));
  }
  else {
    return 0.0;  // acceleration was 0, set acceleration distance to 0
  }
}

// This function gives you the point at which you must start braking (at the rate of -acceleration) if 
// you started at speed initial_rate and accelerated until this point and want to end at the final_rate after
// a total travel of distance. This can be used to compute the intersection point between acceleration and
// deceleration in the cases where the trapezoid has no plateau (i.e. never reaches maximum speed)

FORCE_INLINE float intersection_distance(float initial_rate, float final_rate, float acceleration, float distance) 
{
  if (acceleration!=0) {
    return((2.0*acceleration*distance-initial_rate*initial_rate+final_rate*final_rate)/
      (4.0*acceleration) );
  }
  else {
    return 0.0;  // acceleration was 0, set intersection distance to 0
  }
}

// Calculates trapezoid parameters so that the entry- and exit-speed is compensated by the provided factors.

void calculate_trapezoid_for_block(block_t *block, float entry_factor, float exit_factor) {
  unsigned long initial_rate = ceil(block->nominal_rate*entry_factor); // (step/min)
  unsigned long final_rate = ceil(block->nominal_rate*exit_factor); // (step/min)

  // Limit minimal step rate (Otherwise the timer will overflow.)
  if(initial_rate <120) {
    initial_rate=120; 
  }
  if(final_rate < 120) {
    final_rate=120;  
  }

  long acceleration = block->acceleration_st;
  int32_t accelerate_steps =
    ceil(estimate_acceleration_distance(block->initial_rate, block->nominal_rate, acceleration));
  int32_t decelerate_steps =
    floor(estimate_acceleration_distance(block->nominal_rate, block->final_rate, -acceleration));

  // Calculate the size of Plateau of Nominal Rate.
  int32_t plateau_steps = block->step_event_count-accelerate_steps-decelerate_steps;

  // Is the Plateau of Nominal Rate smaller than nothing? That means no cruising, and we will
  // have to use intersection_distance() to calculate when to abort acceleration and start braking
  // in order to reach the final_rate exactly at the end of this block.
  if (plateau_steps < 0) {
    accelerate_steps = ceil(intersection_distance(block->initial_rate, block->final_rate, acceleration, block->step_event_count));
    accelerate_steps = max(accelerate_steps,0); // Check limits due to numerical round-off
    accelerate_steps = min((uint32_t)accelerate_steps,block->step_event_count);//(We can cast here to unsigned, because the above line ensures that we are above zero)
    plateau_steps = 0;
  }

#ifdef ADVANCE
  volatile long initial_advance = block->advance*entry_factor*entry_factor; 
  volatile long final_advance = block->advance*exit_factor*exit_factor;
#endif // ADVANCE

  // block->accelerate_until = accelerate_steps;
  // block->decelerate_after = accelerate_steps+plateau_steps;
  CRITICAL_SECTION_START;  // Fill variables used by the stepper in a critical section
  if(block->busy == false) { // Don't update variables if block is busy.
    block->accelerate_until = accelerate_steps;
    block->decelerate_after = accelerate_steps+plateau_steps;
    block->initial_rate = initial_rate;
    block->final_rate = final_rate;
#ifdef ADVANCE
    block->initial_advance = initial_advance;
    block->final_advance = final_advance;
#endif //ADVANCE
  }
  CRITICAL_SECTION_END;
}                    

// Calculates the maximum allowable speed at this point when you must be able to reach target_velocity using the 
// acceleration within the allotted distance.
FORCE_INLINE float max_allowable_speed(float acceleration, float target_velocity, float distance) {
  return  sqrt(target_velocity*target_velocity-2*acceleration*distance);
}

// "Junction jerk" in this context is the immediate change in speed at the junction of two blocks.
// This method will calculate the junction jerk as the euclidean distance between the nominal 
// velocities of the respective blocks.
//inline float junction_jerk(block_t *before, block_t *after) {
//  return sqrt(
//    pow((before->speed_x-after->speed_x), 2)+pow((before->speed_y-after->speed_y), 2));
//}


// The kernel called by planner_recalculate() when scanning the plan from last to first entry.
void planner_reverse_pass_kernel(block_t *previous, block_t *current, block_t *next) {
  if(!current) { 
    return; 
  }

  if (next) {
    // If entry speed is already at the maximum entry speed, no need to recheck. Block is cruising.
    // If not, block in state of acceleration or deceleration. Reset entry speed to maximum and
    // check for maximum allowable speed reductions to ensure maximum possible planned speed.
    if (current->entry_speed != current->max_entry_speed) {

      // If nominal length true, max junction speed is guaranteed to be reached. Only compute
      // for max allowable speed if block is decelerating and nominal length is false.
      if ((!current->nominal_length_flag) && (current->max_entry_speed > next->entry_speed)) {
        current->entry_speed = min( current->max_entry_speed,
        max_allowable_speed(-current->acceleration,next->entry_speed,current->millimeters));
      } 
      else {
        current->entry_speed = current->max_entry_speed;
      }
      current->recalculate_flag = true;

    }
  } // Skip last block. Already initialized and set for recalculation.
}

// planner_recalculate() needs to go over the current plan twice. Once in reverse and once forward. This 
// implements the reverse pass.
void planner_reverse_pass() {
  uint8_t block_index = block_buffer_head;
  
  //Make a local copy of block_buffer_tail, because the interrupt can alter it
  CRITICAL_SECTION_START;
  unsigned char tail = block_buffer_tail;
  CRITICAL_SECTION_END
  
  if(((block_buffer_head-tail + BLOCK_BUFFER_SIZE) & (BLOCK_BUFFER_SIZE - 1)) > 3) {
    block_index = (block_buffer_head - 3) & (BLOCK_BUFFER_SIZE - 1);
    block_t *block[3] = { 
      NULL, NULL, NULL         };
    while(block_index != tail) { 
      block_index = prev_block_index(block_index); 
      block[2]= block[1];
      block[1]= block[0];
      block[0] = &block_buffer[block_index];
      planner_reverse_pass_kernel(block[0], block[1], block[2]);
    }
  }
}

// The kernel called by planner_recalculate() when scanning the plan from first to last entry.
void planner_forward_pass_kernel(block_t *previous, block_t *current, block_t *next) {
  if(!previous) { 
    return; 
  }

  // If the previous block is an acceleration block, but it is not long enough to complete the
  // full speed change within the block, we need to adjust the entry speed accordingly. Entry
  // speeds have already been reset, maximized, and reverse planned by reverse planner.
  // If nominal length is true, max junction speed is guaranteed to be reached. No need to recheck.
  if (!previous->nominal_length_flag) {
    if (previous->entry_speed < current->entry_speed) {
      double entry_speed = min( current->entry_speed,
      max_allowable_speed(-previous->acceleration,previous->entry_speed,previous->millimeters) );

      // Check for junction speed change
      if (current->entry_speed != entry_speed) {
        current->entry_speed = entry_speed;
        current->recalculate_flag = true;
      }
    }
  }
}

// planner_recalculate() needs to go over the current plan twice. Once in reverse and once forward. This 
// implements the forward pass.
void planner_forward_pass() {
  uint8_t block_index = block_buffer_tail;
  block_t *block[3] = { 
    NULL, NULL, NULL   };

  while(block_index != block_buffer_head) {
    block[0] = block[1];
    block[1] = block[2];
    block[2] = &block_buffer[block_index];
    planner_forward_pass_kernel(block[0],block[1],block[2]);
    block_index = next_block_index(block_index);
  }
  planner_forward_pass_kernel(block[1], block[2], NULL);
}

// Recalculates the trapezoid speed profiles for all blocks in the plan according to the 
// entry_factor for each junction. Must be called by planner_recalculate() after 
// updating the blocks.
void planner_recalculate_trapezoids() {
  int8_t block_index = block_buffer_tail;
  block_t *current;
  block_t *next = NULL;

  while(block_index != block_buffer_head) {
    current = next;
    next = &block_buffer[block_index];
    if (current) {
      // Recalculate if current block entry or exit junction speed has changed.
      if (current->recalculate_flag || next->recalculate_flag) {
        // NOTE: Entry and exit factors always > 0 by all previous logic operations.
        calculate_trapezoid_for_block(current, current->entry_speed/current->nominal_speed,
        next->entry_speed/current->nominal_speed);
        current->recalculate_flag = false; // Reset current only to ensure next trapezoid is computed
      }
    }
    block_index = next_block_index( block_index );
  }
  // Last/newest block in buffer. Exit speed is set with MINIMUM_PLANNER_SPEED. Always recalculated.
  if(next != NULL) {
    calculate_trapezoid_for_block(next, next->entry_speed/next->nominal_speed,
    MINIMUM_PLANNER_SPEED/next->nominal_speed);
    next->recalculate_flag = false;
  }
}

// Recalculates the motion plan according to the following algorithm:
//
//   1. Go over every block in reverse order and calculate a junction speed reduction (i.e. block_t.entry_factor) 
//      so that:
//     a. The junction jerk is within the set limit
//     b. No speed reduction within one block requires faster deceleration than the one, true constant 
//        acceleration.
//   2. Go over every block in chronological order and dial down junction speed reduction values if 
//     a. The speed increase within one block would require faster accelleration than the one, true 
//        constant acceleration.
//
// When these stages are complete all blocks have an entry_factor that will allow all speed changes to 
// be performed using only the one, true constant acceleration, and where no junction jerk is jerkier than 
// the set limit. Finally it will:
//
//   3. Recalculate trapezoids for all blocks.

void planner_recalculate() {   
  planner_reverse_pass();
  planner_forward_pass();
  planner_recalculate_trapezoids();
}

void plan_init() {
  block_buffer_head = 0;
  block_buffer_tail = 0;
  memset(position, 0, sizeof(position)); // clear position
  previous_speed[0] = 0.0;
  previous_speed[1] = 0.0;
  previous_speed[2] = 0.0;
  previous_speed[3] = 0.0;
  previous_nominal_speed = 0.0;
}




#ifdef AUTOTEMP
void getHighESpeed()
{
  static float oldt=0;
  if(!autotemp_enabled){
    return;
  }
  if(degTargetHotend0()+2<autotemp_min) {  //probably temperature set to zero.
    return; //do nothing
  }

  float high=0.0;
  uint8_t block_index = block_buffer_tail;

  while(block_index != block_buffer_head) {
    if((block_buffer[block_index].steps_x != 0) ||
      (block_buffer[block_index].steps_y != 0) ||
      (block_buffer[block_index].steps_z != 0)) {
      float se=(float(block_buffer[block_index].steps_e)/float(block_buffer[block_index].step_event_count))*block_buffer[block_index].nominal_speed;
      //se; mm/sec;
      if(se>high)
      {
        high=se;
      }
    }
    block_index = (block_index+1) & (BLOCK_BUFFER_SIZE - 1);
  }

  float g=autotemp_min+high*autotemp_factor;
  float t=g;
  if(t<autotemp_min)
    t=autotemp_min;
  if(t>autotemp_max)
    t=autotemp_max;
  if(oldt>t)
  {
    t=AUTOTEMP_OLDWEIGHT*oldt+(1-AUTOTEMP_OLDWEIGHT)*t;
  }
  oldt=t;
  setTargetHotend0(t);
}
#endif

void check_axes_activity()
{
  unsigned char x_active = 0;
  unsigned char y_active = 0;  
  unsigned char z_active = 0;
  unsigned char e_active = 0;
  unsigned char tail_fan_speed = fanSpeed;
  #ifdef BARICUDA
  unsigned char tail_valve_pressure = ValvePressure;
  unsigned char tail_e_to_p_pressure = EtoPPressure;
  #endif
  block_t *block;

  if(block_buffer_tail != block_buffer_head)
  {
    uint8_t block_index = block_buffer_tail;
    tail_fan_speed = block_buffer[block_index].fan_speed;
    #ifdef BARICUDA
    tail_valve_pressure = block_buffer[block_index].valve_pressure;
    tail_e_to_p_pressure = block_buffer[block_index].e_to_p_pressure;
    #endif
    while(block_index != block_buffer_head)
    {
      block = &block_buffer[block_index];
      if(block->steps_x != 0) x_active++;
      if(block->steps_y != 0) y_active++;
      if(block->steps_z != 0) z_active++;
      if(block->steps_e != 0) e_active++;
      block_index = (block_index+1) & (BLOCK_BUFFER_SIZE - 1);
    }
  }
  if((DISABLE_X) && (x_active == 0)) disable_x();
  if((DISABLE_Y) && (y_active == 0)) disable_y();
  if((DISABLE_Z) && (z_active == 0)) disable_z();
  if((DISABLE_E) && (e_active == 0))
  {
    disable_e0();
    disable_e1();
    disable_e2(); 
  }
#if defined(FAN_PIN) && FAN_PIN > -1
<<<<<<< HEAD
  #ifndef FAN_SOFT_PWM
    #ifdef FAN_KICKSTART_TIME
      static unsigned long fan_kick_end;
      if (tail_fan_speed) {
        if (fan_kick_end == 0) {
          // Just starting up fan - run at full power.
          fan_kick_end = millis() + FAN_KICKSTART_TIME;
          tail_fan_speed = 255;
        } else if (fan_kick_end > millis())
          // Fan still spinning up.
          tail_fan_speed = 255;
      } else {
        fan_kick_end = 0;
      }
    #endif//FAN_KICKSTART_TIME
    analogWrite(FAN_PIN,tail_fan_speed);
=======
  #ifdef FAN_KICKSTART_TIME
    static unsigned long fan_kick_end;
    if (tail_fan_speed) {
      if (fan_kick_end == 0) {
        // Just starting up fan - run at full power.
        fan_kick_end = millis() + FAN_KICKSTART_TIME;
        tail_fan_speed = 255;
      } else if (fan_kick_end > millis())
        // Fan still spinning up.
        tail_fan_speed = 255;
    } else {
      fan_kick_end = 0;
    }
  #endif//FAN_KICKSTART_TIME
  #ifdef FAN_SOFT_PWM
  fanSpeedSoftPwm = tail_fan_speed;
  #else
  analogWrite(FAN_PIN,tail_fan_speed);
>>>>>>> 73f21cd5
  #endif//!FAN_SOFT_PWM
#endif//FAN_PIN > -1
#ifdef AUTOTEMP
  getHighESpeed();
#endif

#ifdef BARICUDA
  #if defined(HEATER_1_PIN) && HEATER_1_PIN > -1
      analogWrite(HEATER_1_PIN,tail_valve_pressure);
  #endif

  #if defined(HEATER_2_PIN) && HEATER_2_PIN > -1
      analogWrite(HEATER_2_PIN,tail_e_to_p_pressure);
  #endif
#endif
}


float junction_deviation = 0.1;
// Add a new linear movement to the buffer. steps_x, _y and _z is the absolute position in 
// mm. Microseconds specify how many microseconds the move should take to perform. To aid acceleration
// calculation the caller must also provide the physical length of the line in millimeters.
void plan_buffer_line(const float &x, const float &y, const float &z, const float &e, float feed_rate, const uint8_t &extruder)
{
  // Calculate the buffer head after we push this byte
  int next_buffer_head = next_block_index(block_buffer_head);

  // If the buffer is full: good! That means we are well ahead of the robot. 
  // Rest here until there is room in the buffer.
  while(block_buffer_tail == next_buffer_head)
  {
    manage_heater(); 
    manage_inactivity(); 
    lcd_update();
  }

  // The target position of the tool in absolute steps
  // Calculate target position in absolute steps
  //this should be done after the wait, because otherwise a M92 code within the gcode disrupts this calculation somehow
  long target[4];
  target[X_AXIS] = lround(x*axis_steps_per_unit[X_AXIS]);
  target[Y_AXIS] = lround(y*axis_steps_per_unit[Y_AXIS]);
  target[Z_AXIS] = lround(z*axis_steps_per_unit[Z_AXIS]);     
  target[E_AXIS] = lround(e*axis_steps_per_unit[E_AXIS]);

  #ifdef PREVENT_DANGEROUS_EXTRUDE
  if(target[E_AXIS]!=position[E_AXIS])
  {
    if(degHotend(active_extruder)<extrude_min_temp)
    {
      position[E_AXIS]=target[E_AXIS]; //behave as if the move really took place, but ignore E part
      SERIAL_ECHO_START;
      SERIAL_ECHOLNPGM(MSG_ERR_COLD_EXTRUDE_STOP);
    }
    
    #ifdef PREVENT_LENGTHY_EXTRUDE
    if(labs(target[E_AXIS]-position[E_AXIS])>axis_steps_per_unit[E_AXIS]*EXTRUDE_MAXLENGTH)
    {
      position[E_AXIS]=target[E_AXIS]; //behave as if the move really took place, but ignore E part
      SERIAL_ECHO_START;
      SERIAL_ECHOLNPGM(MSG_ERR_LONG_EXTRUDE_STOP);
    }
    #endif
  }
  #endif

  // Prepare to set up new block
  block_t *block = &block_buffer[block_buffer_head];

  // Mark block as not busy (Not executed by the stepper interrupt)
  block->busy = false;

  // Number of steps for each axis
#ifndef COREXY
// default non-h-bot planning
block->steps_x = labs(target[X_AXIS]-position[X_AXIS]);
block->steps_y = labs(target[Y_AXIS]-position[Y_AXIS]);
#else
// corexy planning
// these equations follow the form of the dA and dB equations on http://www.corexy.com/theory.html
block->steps_x = labs((target[X_AXIS]-position[X_AXIS]) + (target[Y_AXIS]-position[Y_AXIS]));
block->steps_y = labs((target[X_AXIS]-position[X_AXIS]) - (target[Y_AXIS]-position[Y_AXIS]));
#endif
  block->steps_z = labs(target[Z_AXIS]-position[Z_AXIS]);
  block->steps_e = labs(target[E_AXIS]-position[E_AXIS]);
  block->steps_e *= extrudemultiply;
  block->steps_e /= 100;
  block->step_event_count = max(block->steps_x, max(block->steps_y, max(block->steps_z, block->steps_e)));

  // Bail if this is a zero-length block
  if (block->step_event_count <= dropsegments)
  { 
    return; 
  }

  block->fan_speed = fanSpeed;
  #ifdef BARICUDA
  block->valve_pressure = ValvePressure;
  block->e_to_p_pressure = EtoPPressure;
  #endif

  // Compute direction bits for this block 
  block->direction_bits = 0;
#ifndef COREXY
  if (target[X_AXIS] < position[X_AXIS])
  {
    block->direction_bits |= (1<<X_AXIS); 
  }
  if (target[Y_AXIS] < position[Y_AXIS])
  {
    block->direction_bits |= (1<<Y_AXIS); 
  }
#else
  if ((target[X_AXIS]-position[X_AXIS]) + (target[Y_AXIS]-position[Y_AXIS]) < 0)
  {
    block->direction_bits |= (1<<X_AXIS); 
  }
  if ((target[X_AXIS]-position[X_AXIS]) - (target[Y_AXIS]-position[Y_AXIS]) < 0)
  {
    block->direction_bits |= (1<<Y_AXIS); 
  }
#endif
  if (target[Z_AXIS] < position[Z_AXIS])
  {
    block->direction_bits |= (1<<Z_AXIS); 
  }
  if (target[E_AXIS] < position[E_AXIS])
  {
    block->direction_bits |= (1<<E_AXIS); 
  }

  block->active_extruder = extruder;

  //enable active axes
  #ifdef COREXY
  if((block->steps_x != 0) || (block->steps_y != 0))
  {
    enable_x();
    enable_y();
  }
  #else
  if(block->steps_x != 0) enable_x();
  if(block->steps_y != 0) enable_y();
  #endif
#ifndef Z_LATE_ENABLE
  if(block->steps_z != 0) enable_z();
#endif

  // Enable all
  if(block->steps_e != 0)
  {
    enable_e0();
    enable_e1();
    enable_e2(); 
  }

  if (block->steps_e == 0)
  {
    if(feed_rate<mintravelfeedrate) feed_rate=mintravelfeedrate;
  }
  else
  {
    if(feed_rate<minimumfeedrate) feed_rate=minimumfeedrate;
  } 

  float delta_mm[4];
  #ifndef COREXY
    delta_mm[X_AXIS] = (target[X_AXIS]-position[X_AXIS])/axis_steps_per_unit[X_AXIS];
    delta_mm[Y_AXIS] = (target[Y_AXIS]-position[Y_AXIS])/axis_steps_per_unit[Y_AXIS];
  #else
    delta_mm[X_AXIS] = ((target[X_AXIS]-position[X_AXIS]) + (target[Y_AXIS]-position[Y_AXIS]))/axis_steps_per_unit[X_AXIS];
    delta_mm[Y_AXIS] = ((target[X_AXIS]-position[X_AXIS]) - (target[Y_AXIS]-position[Y_AXIS]))/axis_steps_per_unit[Y_AXIS];
  #endif
  delta_mm[Z_AXIS] = (target[Z_AXIS]-position[Z_AXIS])/axis_steps_per_unit[Z_AXIS];
  delta_mm[E_AXIS] = ((target[E_AXIS]-position[E_AXIS])/axis_steps_per_unit[E_AXIS])*extrudemultiply/100.0;
  if ( block->steps_x <=dropsegments && block->steps_y <=dropsegments && block->steps_z <=dropsegments )
  {
    block->millimeters = fabs(delta_mm[E_AXIS]);
  } 
  else
  {
    block->millimeters = sqrt(square(delta_mm[X_AXIS]) + square(delta_mm[Y_AXIS]) + square(delta_mm[Z_AXIS]));
  }
  float inverse_millimeters = 1.0/block->millimeters;  // Inverse millimeters to remove multiple divides 

    // Calculate speed in mm/second for each axis. No divide by zero due to previous checks.
  float inverse_second = feed_rate * inverse_millimeters;

  int moves_queued=(block_buffer_head-block_buffer_tail + BLOCK_BUFFER_SIZE) & (BLOCK_BUFFER_SIZE - 1);

  // slow down when de buffer starts to empty, rather than wait at the corner for a buffer refill
#ifdef OLD_SLOWDOWN
  if(moves_queued < (BLOCK_BUFFER_SIZE * 0.5) && moves_queued > 1)
    feed_rate = feed_rate*moves_queued / (BLOCK_BUFFER_SIZE * 0.5); 
#endif

#ifdef SLOWDOWN
  //  segment time im micro seconds
  unsigned long segment_time = lround(1000000.0/inverse_second);
  if ((moves_queued > 1) && (moves_queued < (BLOCK_BUFFER_SIZE * 0.5)))
  {
    if (segment_time < minsegmenttime)
    { // buffer is draining, add extra time.  The amount of time added increases if the buffer is still emptied more.
      inverse_second=1000000.0/(segment_time+lround(2*(minsegmenttime-segment_time)/moves_queued));
      #ifdef XY_FREQUENCY_LIMIT
         segment_time = lround(1000000.0/inverse_second);
      #endif
    }
  }
#endif
  //  END OF SLOW DOWN SECTION    


  block->nominal_speed = block->millimeters * inverse_second; // (mm/sec) Always > 0
  block->nominal_rate = ceil(block->step_event_count * inverse_second); // (step/sec) Always > 0

  // Calculate and limit speed in mm/sec for each axis
  float current_speed[4];
  float speed_factor = 1.0; //factor <=1 do decrease speed
  for(int i=0; i < 4; i++)
  {
    current_speed[i] = delta_mm[i] * inverse_second;
    if(fabs(current_speed[i]) > max_feedrate[i])
      speed_factor = min(speed_factor, max_feedrate[i] / fabs(current_speed[i]));
  }

  // Max segement time in us.
#ifdef XY_FREQUENCY_LIMIT
#define MAX_FREQ_TIME (1000000.0/XY_FREQUENCY_LIMIT)
  // Check and limit the xy direction change frequency
  unsigned char direction_change = block->direction_bits ^ old_direction_bits;
  old_direction_bits = block->direction_bits;
  segment_time = lround((float)segment_time / speed_factor);
  
  if((direction_change & (1<<X_AXIS)) == 0)
  {
    x_segment_time[0] += segment_time;
  }
  else
  {
    x_segment_time[2] = x_segment_time[1];
    x_segment_time[1] = x_segment_time[0];
    x_segment_time[0] = segment_time;
  }
  if((direction_change & (1<<Y_AXIS)) == 0)
  {
    y_segment_time[0] += segment_time;
  }
  else
  {
    y_segment_time[2] = y_segment_time[1];
    y_segment_time[1] = y_segment_time[0];
    y_segment_time[0] = segment_time;
  }
  long max_x_segment_time = max(x_segment_time[0], max(x_segment_time[1], x_segment_time[2]));
  long max_y_segment_time = max(y_segment_time[0], max(y_segment_time[1], y_segment_time[2]));
  long min_xy_segment_time =min(max_x_segment_time, max_y_segment_time);
  if(min_xy_segment_time < MAX_FREQ_TIME)
    speed_factor = min(speed_factor, speed_factor * (float)min_xy_segment_time / (float)MAX_FREQ_TIME);
#endif

  // Correct the speed  
  if( speed_factor < 1.0)
  {
    for(unsigned char i=0; i < 4; i++)
    {
      current_speed[i] *= speed_factor;
    }
    block->nominal_speed *= speed_factor;
    block->nominal_rate *= speed_factor;
  }

  // Compute and limit the acceleration rate for the trapezoid generator.  
  float steps_per_mm = block->step_event_count/block->millimeters;
  if(block->steps_x == 0 && block->steps_y == 0 && block->steps_z == 0)
  {
    block->acceleration_st = ceil(retract_acceleration * steps_per_mm); // convert to: acceleration steps/sec^2
  }
  else
  {
    block->acceleration_st = ceil(acceleration * steps_per_mm); // convert to: acceleration steps/sec^2
    // Limit acceleration per axis
    if(((float)block->acceleration_st * (float)block->steps_x / (float)block->step_event_count) > axis_steps_per_sqr_second[X_AXIS])
      block->acceleration_st = axis_steps_per_sqr_second[X_AXIS];
    if(((float)block->acceleration_st * (float)block->steps_y / (float)block->step_event_count) > axis_steps_per_sqr_second[Y_AXIS])
      block->acceleration_st = axis_steps_per_sqr_second[Y_AXIS];
    if(((float)block->acceleration_st * (float)block->steps_e / (float)block->step_event_count) > axis_steps_per_sqr_second[E_AXIS])
      block->acceleration_st = axis_steps_per_sqr_second[E_AXIS];
    if(((float)block->acceleration_st * (float)block->steps_z / (float)block->step_event_count ) > axis_steps_per_sqr_second[Z_AXIS])
      block->acceleration_st = axis_steps_per_sqr_second[Z_AXIS];
  }
  block->acceleration = block->acceleration_st / steps_per_mm;
  block->acceleration_rate = (long)((float)block->acceleration_st * (16777216.0 / (F_CPU / 8.0)));

#if 0  // Use old jerk for now
  // Compute path unit vector
  double unit_vec[3];

  unit_vec[X_AXIS] = delta_mm[X_AXIS]*inverse_millimeters;
  unit_vec[Y_AXIS] = delta_mm[Y_AXIS]*inverse_millimeters;
  unit_vec[Z_AXIS] = delta_mm[Z_AXIS]*inverse_millimeters;

  // Compute maximum allowable entry speed at junction by centripetal acceleration approximation.
  // Let a circle be tangent to both previous and current path line segments, where the junction
  // deviation is defined as the distance from the junction to the closest edge of the circle,
  // colinear with the circle center. The circular segment joining the two paths represents the
  // path of centripetal acceleration. Solve for max velocity based on max acceleration about the
  // radius of the circle, defined indirectly by junction deviation. This may be also viewed as
  // path width or max_jerk in the previous grbl version. This approach does not actually deviate
  // from path, but used as a robust way to compute cornering speeds, as it takes into account the
  // nonlinearities of both the junction angle and junction velocity.
  double vmax_junction = MINIMUM_PLANNER_SPEED; // Set default max junction speed

  // Skip first block or when previous_nominal_speed is used as a flag for homing and offset cycles.
  if ((block_buffer_head != block_buffer_tail) && (previous_nominal_speed > 0.0)) {
    // Compute cosine of angle between previous and current path. (prev_unit_vec is negative)
    // NOTE: Max junction velocity is computed without sin() or acos() by trig half angle identity.
    double cos_theta = - previous_unit_vec[X_AXIS] * unit_vec[X_AXIS]
      - previous_unit_vec[Y_AXIS] * unit_vec[Y_AXIS]
      - previous_unit_vec[Z_AXIS] * unit_vec[Z_AXIS] ;

    // Skip and use default max junction speed for 0 degree acute junction.
    if (cos_theta < 0.95) {
      vmax_junction = min(previous_nominal_speed,block->nominal_speed);
      // Skip and avoid divide by zero for straight junctions at 180 degrees. Limit to min() of nominal speeds.
      if (cos_theta > -0.95) {
        // Compute maximum junction velocity based on maximum acceleration and junction deviation
        double sin_theta_d2 = sqrt(0.5*(1.0-cos_theta)); // Trig half angle identity. Always positive.
        vmax_junction = min(vmax_junction,
        sqrt(block->acceleration * junction_deviation * sin_theta_d2/(1.0-sin_theta_d2)) );
      }
    }
  }
#endif
  // Start with a safe speed
  float vmax_junction = max_xy_jerk/2; 
  float vmax_junction_factor = 1.0; 
  if(fabs(current_speed[Z_AXIS]) > max_z_jerk/2) 
    vmax_junction = min(vmax_junction, max_z_jerk/2);
  if(fabs(current_speed[E_AXIS]) > max_e_jerk/2) 
    vmax_junction = min(vmax_junction, max_e_jerk/2);
  vmax_junction = min(vmax_junction, block->nominal_speed);
  float safe_speed = vmax_junction;

  if ((moves_queued > 1) && (previous_nominal_speed > 0.0001)) {
    float jerk = sqrt(pow((current_speed[X_AXIS]-previous_speed[X_AXIS]), 2)+pow((current_speed[Y_AXIS]-previous_speed[Y_AXIS]), 2));
    //    if((fabs(previous_speed[X_AXIS]) > 0.0001) || (fabs(previous_speed[Y_AXIS]) > 0.0001)) {
    vmax_junction = block->nominal_speed;
    //    }
    if (jerk > max_xy_jerk) {
      vmax_junction_factor = (max_xy_jerk/jerk);
    } 
    if(fabs(current_speed[Z_AXIS] - previous_speed[Z_AXIS]) > max_z_jerk) {
      vmax_junction_factor= min(vmax_junction_factor, (max_z_jerk/fabs(current_speed[Z_AXIS] - previous_speed[Z_AXIS])));
    } 
    if(fabs(current_speed[E_AXIS] - previous_speed[E_AXIS]) > max_e_jerk) {
      vmax_junction_factor = min(vmax_junction_factor, (max_e_jerk/fabs(current_speed[E_AXIS] - previous_speed[E_AXIS])));
    } 
    vmax_junction = min(previous_nominal_speed, vmax_junction * vmax_junction_factor); // Limit speed to max previous speed
  }
  block->max_entry_speed = vmax_junction;

  // Initialize block entry speed. Compute based on deceleration to user-defined MINIMUM_PLANNER_SPEED.
  double v_allowable = max_allowable_speed(-block->acceleration,MINIMUM_PLANNER_SPEED,block->millimeters);
  block->entry_speed = min(vmax_junction, v_allowable);

  // Initialize planner efficiency flags
  // Set flag if block will always reach maximum junction speed regardless of entry/exit speeds.
  // If a block can de/ac-celerate from nominal speed to zero within the length of the block, then
  // the current block and next block junction speeds are guaranteed to always be at their maximum
  // junction speeds in deceleration and acceleration, respectively. This is due to how the current
  // block nominal speed limits both the current and next maximum junction speeds. Hence, in both
  // the reverse and forward planners, the corresponding block junction speed will always be at the
  // the maximum junction speed and may always be ignored for any speed reduction checks.
  if (block->nominal_speed <= v_allowable) { 
    block->nominal_length_flag = true; 
  }
  else { 
    block->nominal_length_flag = false; 
  }
  block->recalculate_flag = true; // Always calculate trapezoid for new block

  // Update previous path unit_vector and nominal speed
  memcpy(previous_speed, current_speed, sizeof(previous_speed)); // previous_speed[] = current_speed[]
  previous_nominal_speed = block->nominal_speed;


#ifdef ADVANCE
  // Calculate advance rate
  if((block->steps_e == 0) || (block->steps_x == 0 && block->steps_y == 0 && block->steps_z == 0)) {
    block->advance_rate = 0;
    block->advance = 0;
  }
  else {
    long acc_dist = estimate_acceleration_distance(0, block->nominal_rate, block->acceleration_st);
    float advance = (STEPS_PER_CUBIC_MM_E * EXTRUDER_ADVANCE_K) * 
      (current_speed[E_AXIS] * current_speed[E_AXIS] * EXTRUTION_AREA * EXTRUTION_AREA)*256;
    block->advance = advance;
    if(acc_dist == 0) {
      block->advance_rate = 0;
    } 
    else {
      block->advance_rate = advance / (float)acc_dist;
    }
  }
  /*
    SERIAL_ECHO_START;
   SERIAL_ECHOPGM("advance :");
   SERIAL_ECHO(block->advance/256.0);
   SERIAL_ECHOPGM("advance rate :");
   SERIAL_ECHOLN(block->advance_rate/256.0);
   */
#endif // ADVANCE

  calculate_trapezoid_for_block(block, block->entry_speed/block->nominal_speed,
  safe_speed/block->nominal_speed);

  // Move buffer head
  block_buffer_head = next_buffer_head;

  // Update position
  memcpy(position, target, sizeof(target)); // position[] = target[]

  planner_recalculate();

  st_wake_up();
}

void plan_set_position(const float &x, const float &y, const float &z, const float &e)
{
  position[X_AXIS] = lround(x*axis_steps_per_unit[X_AXIS]);
  position[Y_AXIS] = lround(y*axis_steps_per_unit[Y_AXIS]);
  position[Z_AXIS] = lround(z*axis_steps_per_unit[Z_AXIS]);     
  position[E_AXIS] = lround(e*axis_steps_per_unit[E_AXIS]);  
  st_set_position(position[X_AXIS], position[Y_AXIS], position[Z_AXIS], position[E_AXIS]);
  previous_nominal_speed = 0.0; // Resets planner junction speeds. Assumes start from rest.
  previous_speed[0] = 0.0;
  previous_speed[1] = 0.0;
  previous_speed[2] = 0.0;
  previous_speed[3] = 0.0;
}

void plan_set_e_position(const float &e)
{
  position[E_AXIS] = lround(e*axis_steps_per_unit[E_AXIS]);  
  st_set_e_position(position[E_AXIS]);
}

uint8_t movesplanned()
{
  return (block_buffer_head-block_buffer_tail + BLOCK_BUFFER_SIZE) & (BLOCK_BUFFER_SIZE - 1);
}

#ifdef PREVENT_DANGEROUS_EXTRUDE
void set_extrude_min_temp(float temp)
{
  extrude_min_temp=temp;
}
#endif

// Calculate the steps/s^2 acceleration rates, based on the mm/s^s
void reset_acceleration_rates()
{
	for(int8_t i=0; i < NUM_AXIS; i++)
        {
        axis_steps_per_sqr_second[i] = max_acceleration_units_per_sq_second[i] * axis_steps_per_unit[i];
        }
}<|MERGE_RESOLUTION|>--- conflicted
+++ resolved
@@ -473,24 +473,6 @@
     disable_e2(); 
   }
 #if defined(FAN_PIN) && FAN_PIN > -1
-<<<<<<< HEAD
-  #ifndef FAN_SOFT_PWM
-    #ifdef FAN_KICKSTART_TIME
-      static unsigned long fan_kick_end;
-      if (tail_fan_speed) {
-        if (fan_kick_end == 0) {
-          // Just starting up fan - run at full power.
-          fan_kick_end = millis() + FAN_KICKSTART_TIME;
-          tail_fan_speed = 255;
-        } else if (fan_kick_end > millis())
-          // Fan still spinning up.
-          tail_fan_speed = 255;
-      } else {
-        fan_kick_end = 0;
-      }
-    #endif//FAN_KICKSTART_TIME
-    analogWrite(FAN_PIN,tail_fan_speed);
-=======
   #ifdef FAN_KICKSTART_TIME
     static unsigned long fan_kick_end;
     if (tail_fan_speed) {
@@ -509,7 +491,6 @@
   fanSpeedSoftPwm = tail_fan_speed;
   #else
   analogWrite(FAN_PIN,tail_fan_speed);
->>>>>>> 73f21cd5
   #endif//!FAN_SOFT_PWM
 #endif//FAN_PIN > -1
 #ifdef AUTOTEMP
