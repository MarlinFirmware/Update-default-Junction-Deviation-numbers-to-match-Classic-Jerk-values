--- conflicted
+++ resolved
@@ -554,15 +554,10 @@
   {
     next_buffer_head = next_block_index(block_buffer_head);
 
-<<<<<<< HEAD
     TemperatureManager::single::instance().manageTemperatureControl(); 
-    manage_inactivity(); 
-=======
-    manage_heater();
 #ifndef DOGLCD
         manage_inactivity(); 
 #endif //DOGLCD
->>>>>>> 292142a4
     lcd_update();
 
 #ifdef DOGLCD
