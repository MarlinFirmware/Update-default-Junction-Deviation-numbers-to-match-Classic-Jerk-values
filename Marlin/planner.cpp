--- conflicted
+++ resolved
@@ -146,11 +146,7 @@
 
 int16_t Planner::flow_percentage[EXTRUDERS] = ARRAY_BY_EXTRUDERS1(100); // Extrusion factor for each extruder
 
-<<<<<<< HEAD
-float Planner::e_factor[EXTRUDERS] = ARRAY_BY_EXTRUDERS1(1.0); // The flow percentage and volumetric multiplier combine to scale E movement
-=======
 float Planner::e_factor[EXTRUDERS] = ARRAY_BY_EXTRUDERS1(1.0f); // The flow percentage and volumetric multiplier combine to scale E movement
->>>>>>> 0ad8646a
 
 #if DISABLED(NO_VOLUMETRICS)
   float Planner::filament_size[EXTRUDERS],          // diameter of filament (in millimeters), typically around 1.75 or 2.85, 0 disables the volumetric calculations for the extruder
