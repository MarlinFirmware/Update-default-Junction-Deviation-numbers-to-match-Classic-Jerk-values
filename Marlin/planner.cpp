/**
 * Marlin 3D Printer Firmware
 * Copyright (C) 2016 MarlinFirmware [https://github.com/MarlinFirmware/Marlin]
 *
 * Based on Sprinter and grbl.
 * Copyright (C) 2011 Camiel Gubbels / Erik van der Zalm
 *
 * This program is free software: you can redistribute it and/or modify
 * it under the terms of the GNU General Public License as published by
 * the Free Software Foundation, either version 3 of the License, or
 * (at your option) any later version.
 *
 * This program is distributed in the hope that it will be useful,
 * but WITHOUT ANY WARRANTY; without even the implied warranty of
 * MERCHANTABILITY or FITNESS FOR A PARTICULAR PURPOSE.  See the
 * GNU General Public License for more details.
 *
 * You should have received a copy of the GNU General Public License
 * along with this program.  If not, see <http://www.gnu.org/licenses/>.
 *
 */

/**
 * planner.cpp
 *
 * Buffer movement commands and manage the acceleration profile plan
 *
 * Derived from Grbl
 * Copyright (c) 2009-2011 Simen Svale Skogsrud
 *
 * The ring buffer implementation gleaned from the wiring_serial library by David A. Mellis.
 *
 *
 * Reasoning behind the mathematics in this module (in the key of 'Mathematica'):
 *
 * s == speed, a == acceleration, t == time, d == distance
 *
 * Basic definitions:
 *   Speed[s_, a_, t_] := s + (a*t)
 *   Travel[s_, a_, t_] := Integrate[Speed[s, a, t], t]
 *
 * Distance to reach a specific speed with a constant acceleration:
 *   Solve[{Speed[s, a, t] == m, Travel[s, a, t] == d}, d, t]
 *   d -> (m^2 - s^2)/(2 a) --> estimate_acceleration_distance()
 *
 * Speed after a given distance of travel with constant acceleration:
 *   Solve[{Speed[s, a, t] == m, Travel[s, a, t] == d}, m, t]
 *   m -> Sqrt[2 a d + s^2]
 *
 * DestinationSpeed[s_, a_, d_] := Sqrt[2 a d + s^2]
 *
 * When to start braking (di) to reach a specified destination speed (s2) after accelerating
 * from initial speed s1 without ever stopping at a plateau:
 *   Solve[{DestinationSpeed[s1, a, di] == DestinationSpeed[s2, a, d - di]}, di]
 *   di -> (2 a d - s1^2 + s2^2)/(4 a) --> intersection_distance()
 *
 * IntersectionDistance[s1_, s2_, a_, d_] := (2 a d - s1^2 + s2^2)/(4 a)
 *
 */

#include "MarlinConfig.h"
#include "planner.h"
#include "stepper.h"
#include "temperature.h"
#include "ultralcd.h"
#include "language.h"
#include "ubl.h"
#include "gcode.h"

#include "Marlin.h"

#if ENABLED(MESH_BED_LEVELING)
  #include "mesh_bed_leveling.h"
#endif

Planner planner;

  // public:

/**
 * A ring buffer of moves described in steps
 */
block_t Planner::block_buffer[BLOCK_BUFFER_SIZE];
volatile uint8_t Planner::block_buffer_head = 0,           // Index of the next block to be pushed
                 Planner::block_buffer_tail = 0;

float Planner::max_feedrate_mm_s[XYZE_N], // Max speeds in mm per second
      Planner::axis_steps_per_mm[XYZE_N],
      Planner::steps_to_mm[XYZE_N];

#if ENABLED(DISTINCT_E_FACTORS)
  uint8_t Planner::last_extruder = 0;     // Respond to extruder change
#endif

int16_t Planner::flow_percentage[EXTRUDERS] = ARRAY_BY_EXTRUDERS1(100); // Extrusion factor for each extruder

float Planner::e_factor[EXTRUDERS],               // The flow percentage and volumetric multiplier combine to scale E movement
      Planner::filament_size[EXTRUDERS],          // diameter of filament (in millimeters), typically around 1.75 or 2.85, 0 disables the volumetric calculations for the extruder
      Planner::volumetric_area_nominal = CIRCLE_AREA((DEFAULT_NOMINAL_FILAMENT_DIA) * 0.5), // Nominal cross-sectional area
      Planner::volumetric_multiplier[EXTRUDERS];  // Reciprocal of cross-sectional area of filament (in mm^2). Pre-calculated to reduce computation in the planner

uint32_t Planner::max_acceleration_steps_per_s2[XYZE_N],
         Planner::max_acceleration_mm_per_s2[XYZE_N]; // Use M201 to override by software

uint32_t Planner::min_segment_time_us;

// Initialized by settings.load()
float Planner::min_feedrate_mm_s,
      Planner::acceleration,         // Normal acceleration mm/s^2  DEFAULT ACCELERATION for all printing moves. M204 SXXXX
      Planner::retract_acceleration, // Retract acceleration mm/s^2 filament pull-back and push-forward while standing still in the other axes M204 TXXXX
      Planner::travel_acceleration,  // Travel acceleration mm/s^2  DEFAULT ACCELERATION for all NON printing moves. M204 MXXXX
      Planner::max_jerk[XYZE],       // The largest speed change requiring no acceleration
      Planner::min_travel_feedrate_mm_s;

#if HAS_LEVELING
  bool Planner::leveling_active = false; // Flag that auto bed leveling is enabled
  #if ABL_PLANAR
    matrix_3x3 Planner::bed_level_matrix; // Transform to compensate for bed level
  #endif
  #if ENABLED(ENABLE_LEVELING_FADE_HEIGHT)
    float Planner::z_fade_height,      // Initialized by settings.load()
          Planner::inverse_z_fade_height,
          Planner::last_fade_z;
  #endif
#endif

#if ENABLED(SKEW_CORRECTION)
  #if ENABLED(SKEW_CORRECTION_GCODE)
    // Initialized by settings.load()
    float Planner::xy_skew_factor;
    #if ENABLED(SKEW_CORRECTION_FOR_Z)
      float Planner::xz_skew_factor, Planner::yz_skew_factor;
    #else
      constexpr float Planner::xz_skew_factor, Planner::yz_skew_factor;
    #endif
  #else
    constexpr float Planner::xy_skew_factor, Planner::xz_skew_factor, Planner::yz_skew_factor;
  #endif
#endif

#if ENABLED(AUTOTEMP)
  float Planner::autotemp_max = 250,
        Planner::autotemp_min = 210,
        Planner::autotemp_factor = 0.1;
  bool Planner::autotemp_enabled = false;
#endif

// private:

int32_t Planner::position[NUM_AXIS] = { 0 };

uint32_t Planner::cutoff_long;

float Planner::previous_speed[NUM_AXIS],
      Planner::previous_nominal_speed;

#if ENABLED(DISABLE_INACTIVE_EXTRUDER)
  uint8_t Planner::g_uc_extruder_last_move[EXTRUDERS] = { 0 };
#endif

#ifdef XY_FREQUENCY_LIMIT
  // Old direction bits. Used for speed calculations
  unsigned char Planner::old_direction_bits = 0;
  // Segment times (in µs). Used for speed calculations
  uint32_t Planner::axis_segment_time_us[2][3] = { { MAX_FREQ_TIME_US + 1, 0, 0 }, { MAX_FREQ_TIME_US + 1, 0, 0 } };
#endif

#if ENABLED(LIN_ADVANCE)
  float Planner::extruder_advance_k, // Initialized by settings.load()
        Planner::advance_ed_ratio;   // Initialized by settings.load()
#endif

#if ENABLED(ULTRA_LCD)
  volatile uint32_t Planner::block_buffer_runtime_us = 0;
#endif

/**
 * Class and Instance Methods
 */

Planner::Planner() { init(); }

void Planner::init() {
  block_buffer_head = block_buffer_tail = 0;
  ZERO(position);
  ZERO(previous_speed);
  previous_nominal_speed = 0.0;
  #if ABL_PLANAR
    bed_level_matrix.set_to_identity();
  #endif
}

#define MINIMAL_STEP_RATE 120

/**
 * Calculate trapezoid parameters, multiplying the entry- and exit-speeds
 * by the provided factors.
 */
void Planner::calculate_trapezoid_for_block(block_t* const block, const float &entry_factor, const float &exit_factor) {
  uint32_t initial_rate = CEIL(block->nominal_rate * entry_factor),
           final_rate = CEIL(block->nominal_rate * exit_factor); // (steps per second)

  // Limit minimal step rate (Otherwise the timer will overflow.)
  NOLESS(initial_rate, MINIMAL_STEP_RATE);
  NOLESS(final_rate, MINIMAL_STEP_RATE);

  const int32_t accel = block->acceleration_steps_per_s2;

          // Steps required for acceleration, deceleration to/from nominal rate
  int32_t accelerate_steps = CEIL(estimate_acceleration_distance(initial_rate, block->nominal_rate, accel)),
          decelerate_steps = FLOOR(estimate_acceleration_distance(block->nominal_rate, final_rate, -accel)),
          // Steps between acceleration and deceleration, if any
          plateau_steps = block->step_event_count - accelerate_steps - decelerate_steps;

  // Does accelerate_steps + decelerate_steps exceed step_event_count?
  // Then we can't possibly reach the nominal rate, there will be no cruising.
  // Use intersection_distance() to calculate accel / braking time in order to
  // reach the final_rate exactly at the end of this block.
  if (plateau_steps < 0) {
    accelerate_steps = CEIL(intersection_distance(initial_rate, final_rate, accel, block->step_event_count));
    NOLESS(accelerate_steps, 0); // Check limits due to numerical round-off
    accelerate_steps = min((uint32_t)accelerate_steps, block->step_event_count);//(We can cast here to unsigned, because the above line ensures that we are above zero)
    plateau_steps = 0;
  }

  // block->accelerate_until = accelerate_steps;
  // block->decelerate_after = accelerate_steps+plateau_steps;

  CRITICAL_SECTION_START;  // Fill variables used by the stepper in a critical section
  if (!TEST(block->flag, BLOCK_BIT_BUSY)) { // Don't update variables if block is busy.
    block->accelerate_until = accelerate_steps;
    block->decelerate_after = accelerate_steps + plateau_steps;
    block->initial_rate = initial_rate;
    block->final_rate = final_rate;
  }
  CRITICAL_SECTION_END;
}

// "Junction jerk" in this context is the immediate change in speed at the junction of two blocks.
// This method will calculate the junction jerk as the euclidean distance between the nominal
// velocities of the respective blocks.
//inline float junction_jerk(block_t *before, block_t *after) {
//  return SQRT(
//    POW((before->speed_x-after->speed_x), 2)+POW((before->speed_y-after->speed_y), 2));
//}


// The kernel called by recalculate() when scanning the plan from last to first entry.
void Planner::reverse_pass_kernel(block_t* const current, const block_t *next) {
  if (!current || !next) return;
  // If entry speed is already at the maximum entry speed, no need to recheck. Block is cruising.
  // If not, block in state of acceleration or deceleration. Reset entry speed to maximum and
  // check for maximum allowable speed reductions to ensure maximum possible planned speed.
  float max_entry_speed = current->max_entry_speed;
  if (current->entry_speed != max_entry_speed) {
    // If nominal length true, max junction speed is guaranteed to be reached. Only compute
    // for max allowable speed if block is decelerating and nominal length is false.
    current->entry_speed = (TEST(current->flag, BLOCK_BIT_NOMINAL_LENGTH) || max_entry_speed <= next->entry_speed)
      ? max_entry_speed
      : min(max_entry_speed, max_allowable_speed(-current->acceleration, next->entry_speed, current->millimeters));
    SBI(current->flag, BLOCK_BIT_RECALCULATE);
  }
}

/**
 * recalculate() needs to go over the current plan twice.
 * Once in reverse and once forward. This implements the reverse pass.
 */
void Planner::reverse_pass() {

  if (movesplanned() > 3) {

    block_t* block[3] = { NULL, NULL, NULL };

    // Make a local copy of block_buffer_tail, because the interrupt can alter it
    // Is a critical section REALLY needed for a single byte change?
    //CRITICAL_SECTION_START;
    uint8_t tail = block_buffer_tail;
    //CRITICAL_SECTION_END

    uint8_t b = BLOCK_MOD(block_buffer_head - 3);
    while (b != tail) {
      if (block[0] && TEST(block[0]->flag, BLOCK_BIT_START_FROM_FULL_HALT)) break;
      b = prev_block_index(b);
      block[2] = block[1];
      block[1] = block[0];
      block[0] = &block_buffer[b];
      reverse_pass_kernel(block[1], block[2]);
    }
  }
}

// The kernel called by recalculate() when scanning the plan from first to last entry.
void Planner::forward_pass_kernel(const block_t* previous, block_t* const current) {
  if (!previous) return;

  // If the previous block is an acceleration block, but it is not long enough to complete the
  // full speed change within the block, we need to adjust the entry speed accordingly. Entry
  // speeds have already been reset, maximized, and reverse planned by reverse planner.
  // If nominal length is true, max junction speed is guaranteed to be reached. No need to recheck.
  if (!TEST(previous->flag, BLOCK_BIT_NOMINAL_LENGTH)) {
    if (previous->entry_speed < current->entry_speed) {
      float entry_speed = min(current->entry_speed,
                               max_allowable_speed(-previous->acceleration, previous->entry_speed, previous->millimeters));
      // Check for junction speed change
      if (current->entry_speed != entry_speed) {
        current->entry_speed = entry_speed;
        SBI(current->flag, BLOCK_BIT_RECALCULATE);
      }
    }
  }
}

/**
 * recalculate() needs to go over the current plan twice.
 * Once in reverse and once forward. This implements the forward pass.
 */
void Planner::forward_pass() {
  block_t* block[3] = { NULL, NULL, NULL };

  for (uint8_t b = block_buffer_tail; b != block_buffer_head; b = next_block_index(b)) {
    block[0] = block[1];
    block[1] = block[2];
    block[2] = &block_buffer[b];
    forward_pass_kernel(block[0], block[1]);
  }
  forward_pass_kernel(block[1], block[2]);
}

/**
 * Recalculate the trapezoid speed profiles for all blocks in the plan
 * according to the entry_factor for each junction. Must be called by
 * recalculate() after updating the blocks.
 */
void Planner::recalculate_trapezoids() {
  int8_t block_index = block_buffer_tail;
  block_t *current, *next = NULL;

  while (block_index != block_buffer_head) {
    current = next;
    next = &block_buffer[block_index];
    if (current) {
      // Recalculate if current block entry or exit junction speed has changed.
      if (TEST(current->flag, BLOCK_BIT_RECALCULATE) || TEST(next->flag, BLOCK_BIT_RECALCULATE)) {
        // NOTE: Entry and exit factors always > 0 by all previous logic operations.
        float nom = current->nominal_speed;
        calculate_trapezoid_for_block(current, current->entry_speed / nom, next->entry_speed / nom);
        CBI(current->flag, BLOCK_BIT_RECALCULATE); // Reset current only to ensure next trapezoid is computed
      }
    }
    block_index = next_block_index(block_index);
  }
  // Last/newest block in buffer. Exit speed is set with MINIMUM_PLANNER_SPEED. Always recalculated.
  if (next) {
    float nom = next->nominal_speed;
    calculate_trapezoid_for_block(next, next->entry_speed / nom, (MINIMUM_PLANNER_SPEED) / nom);
    CBI(next->flag, BLOCK_BIT_RECALCULATE);
  }
}

/*
 * Recalculate the motion plan according to the following algorithm:
 *
 *   1. Go over every block in reverse order...
 *
 *      Calculate a junction speed reduction (block_t.entry_factor) so:
 *
 *      a. The junction jerk is within the set limit, and
 *
 *      b. No speed reduction within one block requires faster
 *         deceleration than the one, true constant acceleration.
 *
 *   2. Go over every block in chronological order...
 *
 *      Dial down junction speed reduction values if:
 *      a. The speed increase within one block would require faster
 *         acceleration than the one, true constant acceleration.
 *
 * After that, all blocks will have an entry_factor allowing all speed changes to
 * be performed using only the one, true constant acceleration, and where no junction
 * jerk is jerkier than the set limit, Jerky. Finally it will:
 *
 *   3. Recalculate "trapezoids" for all blocks.
 */
void Planner::recalculate() {
  reverse_pass();
  forward_pass();
  recalculate_trapezoids();
}


#if ENABLED(AUTOTEMP)

  void Planner::getHighESpeed() {
    static float oldt = 0;

    if (!autotemp_enabled) return;
    if (thermalManager.degTargetHotend(0) + 2 < autotemp_min) return; // probably temperature set to zero.

    float high = 0.0;
    for (uint8_t b = block_buffer_tail; b != block_buffer_head; b = next_block_index(b)) {
      block_t* block = &block_buffer[b];
      if (block->steps[X_AXIS] || block->steps[Y_AXIS] || block->steps[Z_AXIS]) {
        float se = (float)block->steps[E_AXIS] / block->step_event_count * block->nominal_speed; // mm/sec;
        NOLESS(high, se);
      }
    }

    float t = autotemp_min + high * autotemp_factor;
    t = constrain(t, autotemp_min, autotemp_max);
    if (t < oldt) t = t * (1 - (AUTOTEMP_OLDWEIGHT)) + oldt * (AUTOTEMP_OLDWEIGHT);
    oldt = t;
    thermalManager.setTargetHotend(t, 0);
  }

#endif // AUTOTEMP

/**
 * Maintain fans, paste extruder pressure,
 */
void Planner::check_axes_activity() {
  unsigned char axis_active[NUM_AXIS] = { 0 },
                tail_fan_speed[FAN_COUNT];

  #if ENABLED(BARICUDA)
    #if HAS_HEATER_1
      uint8_t tail_valve_pressure;
    #endif
    #if HAS_HEATER_2
      uint8_t tail_e_to_p_pressure;
    #endif
  #endif

  if (blocks_queued()) {

    #if FAN_COUNT > 0
      for (uint8_t i = 0; i < FAN_COUNT; i++)
        tail_fan_speed[i] = block_buffer[block_buffer_tail].fan_speed[i];
    #endif

    block_t* block;

    #if ENABLED(BARICUDA)
      block = &block_buffer[block_buffer_tail];
      #if HAS_HEATER_1
        tail_valve_pressure = block->valve_pressure;
      #endif
      #if HAS_HEATER_2
        tail_e_to_p_pressure = block->e_to_p_pressure;
      #endif
    #endif

    for (uint8_t b = block_buffer_tail; b != block_buffer_head; b = next_block_index(b)) {
      block = &block_buffer[b];
      LOOP_XYZE(i) if (block->steps[i]) axis_active[i]++;
    }
  }
  else {
    #if FAN_COUNT > 0
      for (uint8_t i = 0; i < FAN_COUNT; i++) tail_fan_speed[i] = fanSpeeds[i];
    #endif

    #if ENABLED(BARICUDA)
      #if HAS_HEATER_1
        tail_valve_pressure = baricuda_valve_pressure;
      #endif
      #if HAS_HEATER_2
        tail_e_to_p_pressure = baricuda_e_to_p_pressure;
      #endif
    #endif
  }

  #if ENABLED(DISABLE_X)
    if (!axis_active[X_AXIS]) disable_X();
  #endif
  #if ENABLED(DISABLE_Y)
    if (!axis_active[Y_AXIS]) disable_Y();
  #endif
  #if ENABLED(DISABLE_Z)
    if (!axis_active[Z_AXIS]) disable_Z();
  #endif
  #if ENABLED(DISABLE_E)
    if (!axis_active[E_AXIS]) disable_e_steppers();
  #endif

  #if FAN_COUNT > 0

    #if FAN_KICKSTART_TIME > 0

      static millis_t fan_kick_end[FAN_COUNT] = { 0 };

      #define KICKSTART_FAN(f) \
        if (tail_fan_speed[f]) { \
          millis_t ms = millis(); \
          if (fan_kick_end[f] == 0) { \
            fan_kick_end[f] = ms + FAN_KICKSTART_TIME; \
            tail_fan_speed[f] = 255; \
          } else if (PENDING(ms, fan_kick_end[f])) \
            tail_fan_speed[f] = 255; \
        } else fan_kick_end[f] = 0

      #if HAS_FAN0
        KICKSTART_FAN(0);
      #endif
      #if HAS_FAN1
        KICKSTART_FAN(1);
      #endif
      #if HAS_FAN2
        KICKSTART_FAN(2);
      #endif

    #endif // FAN_KICKSTART_TIME > 0

    #ifdef FAN_MIN_PWM
      #define CALC_FAN_SPEED(f) (tail_fan_speed[f] ? ( FAN_MIN_PWM + (tail_fan_speed[f] * (255 - FAN_MIN_PWM)) / 255 ) : 0)
    #else
      #define CALC_FAN_SPEED(f) tail_fan_speed[f]
    #endif

    #if ENABLED(FAN_SOFT_PWM)
      #if HAS_FAN0
        thermalManager.soft_pwm_amount_fan[0] = CALC_FAN_SPEED(0);
      #endif
      #if HAS_FAN1
        thermalManager.soft_pwm_amount_fan[1] = CALC_FAN_SPEED(1);
      #endif
      #if HAS_FAN2
        thermalManager.soft_pwm_amount_fan[2] = CALC_FAN_SPEED(2);
      #endif
    #else
      #if HAS_FAN0
        analogWrite(FAN_PIN, CALC_FAN_SPEED(0));
      #endif
      #if HAS_FAN1
        analogWrite(FAN1_PIN, CALC_FAN_SPEED(1));
      #endif
      #if HAS_FAN2
        analogWrite(FAN2_PIN, CALC_FAN_SPEED(2));
      #endif
    #endif

  #endif // FAN_COUNT > 0

  #if ENABLED(AUTOTEMP)
    getHighESpeed();
  #endif

  #if ENABLED(BARICUDA)
    #if HAS_HEATER_1
      analogWrite(HEATER_1_PIN, tail_valve_pressure);
    #endif
    #if HAS_HEATER_2
      analogWrite(HEATER_2_PIN, tail_e_to_p_pressure);
    #endif
  #endif
}

inline float calculate_volumetric_multiplier(const float &diameter) {
  return (parser.volumetric_enabled && diameter) ? 1.0 / CIRCLE_AREA(diameter * 0.5) : 1.0;
}

void Planner::calculate_volumetric_multipliers() {
  for (uint8_t i = 0; i < COUNT(filament_size); i++) {
    volumetric_multiplier[i] = calculate_volumetric_multiplier(filament_size[i]);
    refresh_e_factor(i);
  }
}

#if PLANNER_LEVELING
  /**
   * rx, ry, rz - Cartesian positions in mm
   *              Leveled XYZ on completion
   */
  void Planner::apply_leveling(float &rx, float &ry, float &rz) {

    #if ENABLED(SKEW_CORRECTION)
      if (WITHIN(rx, X_MIN_POS + 1, X_MAX_POS) && WITHIN(ry, Y_MIN_POS + 1, Y_MAX_POS)) {
        const float tempry = ry - (rz * planner.yz_skew_factor),
                    temprx = rx - (ry * planner.xy_skew_factor) - (rz * (planner.xz_skew_factor - (planner.xy_skew_factor * planner.yz_skew_factor)));
        if (WITHIN(temprx, X_MIN_POS, X_MAX_POS) && WITHIN(tempry, Y_MIN_POS, Y_MAX_POS)) {
          rx = temprx;
          ry = tempry;
        }
        else
          SERIAL_ECHOLN(MSG_SKEW_WARN);
      }
    #endif

    if (!leveling_active) return;

    #if ABL_PLANAR

      float dx = rx - (X_TILT_FULCRUM),
            dy = ry - (Y_TILT_FULCRUM);

      apply_rotation_xyz(bed_level_matrix, dx, dy, rz);

      rx = dx + X_TILT_FULCRUM;
      ry = dy + Y_TILT_FULCRUM;

    #else

      #if ENABLED(ENABLE_LEVELING_FADE_HEIGHT)
        const float fade_scaling_factor = fade_scaling_factor_for_z(rz);
        if (!fade_scaling_factor) return;
      #elif HAS_MESH
        constexpr float fade_scaling_factor = 1.0;
      #endif

      #if ENABLED(AUTO_BED_LEVELING_BILINEAR)
        const float raw[XYZ] = { rx, ry, 0 };
      #endif

      rz += (
        #if ENABLED(AUTO_BED_LEVELING_UBL) // UBL_DELTA
          ubl.get_z_correction(rx, ry) * fade_scaling_factor
        #elif ENABLED(MESH_BED_LEVELING)
          mbl.get_z(rx, ry
            #if ENABLED(ENABLE_LEVELING_FADE_HEIGHT)
              , fade_scaling_factor
            #endif
          )
        #elif ENABLED(AUTO_BED_LEVELING_BILINEAR)
          bilinear_z_offset(raw) * fade_scaling_factor
        #else
          0
        #endif
      );

    #endif
  }

  void Planner::unapply_leveling(float raw[XYZ]) {

    #if ENABLED(ENABLE_LEVELING_FADE_HEIGHT)
      const float fade_scaling_factor = fade_scaling_factor_for_z(raw[Z_AXIS]);
    #else
      constexpr float fade_scaling_factor = 1.0;
    #endif

    if (leveling_active && fade_scaling_factor) {

      #if ABL_PLANAR

        matrix_3x3 inverse = matrix_3x3::transpose(bed_level_matrix);

        float dx = raw[X_AXIS] - (X_TILT_FULCRUM),
              dy = raw[Y_AXIS] - (Y_TILT_FULCRUM);

        apply_rotation_xyz(inverse, dx, dy, raw[Z_AXIS]);

        raw[X_AXIS] = dx + X_TILT_FULCRUM;
        raw[Y_AXIS] = dy + Y_TILT_FULCRUM;

      #else // !ABL_PLANAR

        raw[Z_AXIS] -= (
          #if ENABLED(AUTO_BED_LEVELING_UBL)
            ubl.get_z_correction(raw[X_AXIS], raw[Y_AXIS]) * fade_scaling_factor
          #elif ENABLED(MESH_BED_LEVELING)
            mbl.get_z(raw[X_AXIS], raw[Y_AXIS]
              #if ENABLED(ENABLE_LEVELING_FADE_HEIGHT)
                , fade_scaling_factor
              #endif
            )
          #elif ENABLED(AUTO_BED_LEVELING_BILINEAR)
            bilinear_z_offset(raw) * fade_scaling_factor
          #else
            0
          #endif
        );

      #endif // !ABL_PLANAR
    }

    #if ENABLED(SKEW_CORRECTION)
      if (WITHIN(raw[X_AXIS], X_MIN_POS, X_MAX_POS) && WITHIN(raw[Y_AXIS], Y_MIN_POS, Y_MAX_POS)) {
        const float temprx = raw[X_AXIS] + raw[Y_AXIS] * planner.xy_skew_factor + raw[Z_AXIS] * planner.xz_skew_factor,
                    tempry = raw[Y_AXIS] + raw[Z_AXIS] * planner.yz_skew_factor;
        if (WITHIN(temprx, X_MIN_POS, X_MAX_POS) && WITHIN(tempry, Y_MIN_POS, Y_MAX_POS)) {
          raw[X_AXIS] = temprx;
          raw[Y_AXIS] = tempry;
        }
      }
    #endif
  }

#endif // PLANNER_LEVELING

/**
 * Planner::_buffer_steps
 *
 * Add a new linear movement to the buffer (in terms of steps).
 *
 *  target      - target position in steps units
 *  fr_mm_s     - (target) speed of the move
 *  extruder    - target extruder
 */
void Planner::_buffer_steps(const int32_t (&target)[XYZE], float fr_mm_s, const uint8_t extruder) {

  const int32_t da = target[X_AXIS] - position[X_AXIS],
                db = target[Y_AXIS] - position[Y_AXIS],
                dc = target[Z_AXIS] - position[Z_AXIS];

  int32_t de = target[E_AXIS] - position[E_AXIS];

  /* <-- add a slash to enable
    SERIAL_ECHOPAIR("  _buffer_steps FR:", fr_mm_s);
    SERIAL_ECHOPAIR(" A:", target[A_AXIS]);
    SERIAL_ECHOPAIR(" (", da);
    SERIAL_ECHOPAIR(" steps) B:", target[B_AXIS]);
    SERIAL_ECHOPAIR(" (", db);
    SERIAL_ECHOPAIR(" steps) C:", target[C_AXIS]);
    SERIAL_ECHOPAIR(" (", dc);
    SERIAL_ECHOPAIR(" steps) E:", target[E_AXIS]);
    SERIAL_ECHOPAIR(" (", de);
    SERIAL_ECHOLNPGM(" steps)");
  //*/

  #if ENABLED(PREVENT_COLD_EXTRUSION) || ENABLED(PREVENT_LENGTHY_EXTRUDE)
    if (de) {
      #if ENABLED(PREVENT_COLD_EXTRUSION)
        if (thermalManager.tooColdToExtrude(extruder)) {
          position[E_AXIS] = target[E_AXIS]; // Behave as if the move really took place, but ignore E part
          de = 0; // no difference
          SERIAL_ECHO_START();
          SERIAL_ECHOLNPGM(MSG_ERR_COLD_EXTRUDE_STOP);
        }
      #endif // PREVENT_COLD_EXTRUSION
      #if ENABLED(PREVENT_LENGTHY_EXTRUDE)
        if (labs(de * e_factor[extruder]) > (int32_t)axis_steps_per_mm[E_AXIS_N] * (EXTRUDE_MAXLENGTH)) { // It's not important to get max. extrusion length in a precision < 1mm, so save some cycles and cast to int
          position[E_AXIS] = target[E_AXIS]; // Behave as if the move really took place, but ignore E part
          de = 0; // no difference
          SERIAL_ECHO_START();
          SERIAL_ECHOLNPGM(MSG_ERR_LONG_EXTRUDE_STOP);
        }
      #endif // PREVENT_LENGTHY_EXTRUDE
    }
  #endif // PREVENT_COLD_EXTRUSION || PREVENT_LENGTHY_EXTRUDE

  // Compute direction bit-mask for this block
  uint8_t dm = 0;
  #if CORE_IS_XY
    if (da < 0) SBI(dm, X_HEAD);                // Save the real Extruder (head) direction in X Axis
    if (db < 0) SBI(dm, Y_HEAD);                // ...and Y
    if (dc < 0) SBI(dm, Z_AXIS);
    if (da + db < 0) SBI(dm, A_AXIS);           // Motor A direction
    if (CORESIGN(da - db) < 0) SBI(dm, B_AXIS); // Motor B direction
  #elif CORE_IS_XZ
    if (da < 0) SBI(dm, X_HEAD);                // Save the real Extruder (head) direction in X Axis
    if (db < 0) SBI(dm, Y_AXIS);
    if (dc < 0) SBI(dm, Z_HEAD);                // ...and Z
    if (da + dc < 0) SBI(dm, A_AXIS);           // Motor A direction
    if (CORESIGN(da - dc) < 0) SBI(dm, C_AXIS); // Motor C direction
  #elif CORE_IS_YZ
    if (da < 0) SBI(dm, X_AXIS);
    if (db < 0) SBI(dm, Y_HEAD);                // Save the real Extruder (head) direction in Y Axis
    if (dc < 0) SBI(dm, Z_HEAD);                // ...and Z
    if (db + dc < 0) SBI(dm, B_AXIS);           // Motor B direction
    if (CORESIGN(db - dc) < 0) SBI(dm, C_AXIS); // Motor C direction
  #else
    if (da < 0) SBI(dm, X_AXIS);
    if (db < 0) SBI(dm, Y_AXIS);
    if (dc < 0) SBI(dm, Z_AXIS);
  #endif
  if (de < 0) SBI(dm, E_AXIS);

  const float esteps_float = de * e_factor[extruder];
  const int32_t esteps = abs(esteps_float) + 0.5;

  // Calculate the buffer head after we push this byte
  const uint8_t next_buffer_head = next_block_index(block_buffer_head);

  // If the buffer is full: good! That means we are well ahead of the robot.
  // Rest here until there is room in the buffer.
  while (block_buffer_tail == next_buffer_head) idle();

  // Prepare to set up new block
  block_t* block = &block_buffer[block_buffer_head];

  // Clear all flags, including the "busy" bit
  block->flag = 0;

  // Set direction bits
  block->direction_bits = dm;

  // Number of steps for each axis
  // See http://www.corexy.com/theory.html
  #if CORE_IS_XY
    block->steps[A_AXIS] = labs(da + db);
    block->steps[B_AXIS] = labs(da - db);
    block->steps[Z_AXIS] = labs(dc);
  #elif CORE_IS_XZ
    block->steps[A_AXIS] = labs(da + dc);
    block->steps[Y_AXIS] = labs(db);
    block->steps[C_AXIS] = labs(da - dc);
  #elif CORE_IS_YZ
    block->steps[X_AXIS] = labs(da);
    block->steps[B_AXIS] = labs(db + dc);
    block->steps[C_AXIS] = labs(db - dc);
  #else
    // default non-h-bot planning
    block->steps[X_AXIS] = labs(da);
    block->steps[Y_AXIS] = labs(db);
    block->steps[Z_AXIS] = labs(dc);
  #endif

  block->steps[E_AXIS] = esteps;
  block->step_event_count = MAX4(block->steps[X_AXIS], block->steps[Y_AXIS], block->steps[Z_AXIS], esteps);

  // Bail if this is a zero-length block
  if (block->step_event_count < MIN_STEPS_PER_SEGMENT) return;

  // For a mixing extruder, get a magnified step_event_count for each
  #if ENABLED(MIXING_EXTRUDER)
    for (uint8_t i = 0; i < MIXING_STEPPERS; i++)
      block->mix_event_count[i] = mixing_factor[i] * block->step_event_count;
  #endif

  #if FAN_COUNT > 0
    for (uint8_t i = 0; i < FAN_COUNT; i++) block->fan_speed[i] = fanSpeeds[i];
  #endif

  #if ENABLED(BARICUDA)
    block->valve_pressure = baricuda_valve_pressure;
    block->e_to_p_pressure = baricuda_e_to_p_pressure;
  #endif

  block->active_extruder = extruder;

  //enable active axes
  #if CORE_IS_XY
    if (block->steps[A_AXIS] || block->steps[B_AXIS]) {
      enable_X();
      enable_Y();
    }
    #if DISABLED(Z_LATE_ENABLE)
      if (block->steps[Z_AXIS]) enable_Z();
    #endif
  #elif CORE_IS_XZ
    if (block->steps[A_AXIS] || block->steps[C_AXIS]) {
      enable_X();
      enable_Z();
    }
    if (block->steps[Y_AXIS]) enable_Y();
  #elif CORE_IS_YZ
    if (block->steps[B_AXIS] || block->steps[C_AXIS]) {
      enable_Y();
      enable_Z();
    }
    if (block->steps[X_AXIS]) enable_X();
  #else
    if (block->steps[X_AXIS]) enable_X();
    if (block->steps[Y_AXIS]) enable_Y();
    #if DISABLED(Z_LATE_ENABLE)
      if (block->steps[Z_AXIS]) enable_Z();
    #endif
  #endif

  // Enable extruder(s)
  if (esteps) {

    #if ENABLED(DISABLE_INACTIVE_EXTRUDER) // Enable only the selected extruder

      #define DISABLE_IDLE_E(N) if (!g_uc_extruder_last_move[N]) disable_E##N();

      for (uint8_t i = 0; i < EXTRUDERS; i++)
        if (g_uc_extruder_last_move[i] > 0) g_uc_extruder_last_move[i]--;

      switch(extruder) {
        case 0:
          enable_E0();
          g_uc_extruder_last_move[0] = (BLOCK_BUFFER_SIZE) * 2;
          #if ENABLED(DUAL_X_CARRIAGE) || ENABLED(DUAL_NOZZLE_DUPLICATION_MODE)
            if (extruder_duplication_enabled) {
              enable_E1();
              g_uc_extruder_last_move[1] = (BLOCK_BUFFER_SIZE) * 2;
            }
          #endif
          #if EXTRUDERS > 1
            DISABLE_IDLE_E(1);
            #if EXTRUDERS > 2
              DISABLE_IDLE_E(2);
              #if EXTRUDERS > 3
                DISABLE_IDLE_E(3);
                #if EXTRUDERS > 4
                  DISABLE_IDLE_E(4);
                #endif // EXTRUDERS > 4
              #endif // EXTRUDERS > 3
            #endif // EXTRUDERS > 2
          #endif // EXTRUDERS > 1
        break;
        #if EXTRUDERS > 1
          case 1:
            enable_E1();
            g_uc_extruder_last_move[1] = (BLOCK_BUFFER_SIZE) * 2;
            DISABLE_IDLE_E(0);
            #if EXTRUDERS > 2
              DISABLE_IDLE_E(2);
              #if EXTRUDERS > 3
                DISABLE_IDLE_E(3);
                #if EXTRUDERS > 4
                  DISABLE_IDLE_E(4);
                #endif // EXTRUDERS > 4
              #endif // EXTRUDERS > 3
            #endif // EXTRUDERS > 2
          break;
          #if EXTRUDERS > 2
            case 2:
              enable_E2();
              g_uc_extruder_last_move[2] = (BLOCK_BUFFER_SIZE) * 2;
              DISABLE_IDLE_E(0);
              DISABLE_IDLE_E(1);
              #if EXTRUDERS > 3
                DISABLE_IDLE_E(3);
                #if EXTRUDERS > 4
                  DISABLE_IDLE_E(4);
                #endif
              #endif
            break;
            #if EXTRUDERS > 3
              case 3:
                enable_E3();
                g_uc_extruder_last_move[3] = (BLOCK_BUFFER_SIZE) * 2;
                DISABLE_IDLE_E(0);
                DISABLE_IDLE_E(1);
                DISABLE_IDLE_E(2);
                #if EXTRUDERS > 4
                  DISABLE_IDLE_E(4);
                #endif
              break;
              #if EXTRUDERS > 4
                case 4:
                  enable_E4();
                  g_uc_extruder_last_move[4] = (BLOCK_BUFFER_SIZE) * 2;
                  DISABLE_IDLE_E(0);
                  DISABLE_IDLE_E(1);
                  DISABLE_IDLE_E(2);
                  DISABLE_IDLE_E(3);
                break;
              #endif // EXTRUDERS > 4
            #endif // EXTRUDERS > 3
          #endif // EXTRUDERS > 2
        #endif // EXTRUDERS > 1
      }
    #else
      enable_E0();
      enable_E1();
      enable_E2();
      enable_E3();
      enable_E4();
    #endif
  }

  if (esteps)
    NOLESS(fr_mm_s, min_feedrate_mm_s);
  else
    NOLESS(fr_mm_s, min_travel_feedrate_mm_s);

  /**
   * This part of the code calculates the total length of the movement.
   * For cartesian bots, the X_AXIS is the real X movement and same for Y_AXIS.
   * But for corexy bots, that is not true. The "X_AXIS" and "Y_AXIS" motors (that should be named to A_AXIS
   * and B_AXIS) cannot be used for X and Y length, because A=X+Y and B=X-Y.
   * So we need to create other 2 "AXIS", named X_HEAD and Y_HEAD, meaning the real displacement of the Head.
   * Having the real displacement of the head, we can calculate the total movement length and apply the desired speed.
   */
  #if IS_CORE
    float delta_mm[Z_HEAD + 1];
    #if CORE_IS_XY
      delta_mm[X_HEAD] = da * steps_to_mm[A_AXIS];
      delta_mm[Y_HEAD] = db * steps_to_mm[B_AXIS];
      delta_mm[Z_AXIS] = dc * steps_to_mm[Z_AXIS];
      delta_mm[A_AXIS] = (da + db) * steps_to_mm[A_AXIS];
      delta_mm[B_AXIS] = CORESIGN(da - db) * steps_to_mm[B_AXIS];
    #elif CORE_IS_XZ
      delta_mm[X_HEAD] = da * steps_to_mm[A_AXIS];
      delta_mm[Y_AXIS] = db * steps_to_mm[Y_AXIS];
      delta_mm[Z_HEAD] = dc * steps_to_mm[C_AXIS];
      delta_mm[A_AXIS] = (da + dc) * steps_to_mm[A_AXIS];
      delta_mm[C_AXIS] = CORESIGN(da - dc) * steps_to_mm[C_AXIS];
    #elif CORE_IS_YZ
      delta_mm[X_AXIS] = da * steps_to_mm[X_AXIS];
      delta_mm[Y_HEAD] = db * steps_to_mm[B_AXIS];
      delta_mm[Z_HEAD] = dc * steps_to_mm[C_AXIS];
      delta_mm[B_AXIS] = (db + dc) * steps_to_mm[B_AXIS];
      delta_mm[C_AXIS] = CORESIGN(db - dc) * steps_to_mm[C_AXIS];
    #endif
  #else
    float delta_mm[XYZE];
    delta_mm[X_AXIS] = da * steps_to_mm[X_AXIS];
    delta_mm[Y_AXIS] = db * steps_to_mm[Y_AXIS];
    delta_mm[Z_AXIS] = dc * steps_to_mm[Z_AXIS];
  #endif
  delta_mm[E_AXIS] = esteps_float * steps_to_mm[E_AXIS_N];

  if (block->steps[X_AXIS] < MIN_STEPS_PER_SEGMENT && block->steps[Y_AXIS] < MIN_STEPS_PER_SEGMENT && block->steps[Z_AXIS] < MIN_STEPS_PER_SEGMENT) {
    block->millimeters = FABS(delta_mm[E_AXIS]);
  }
  else {
    block->millimeters = SQRT(
      #if CORE_IS_XY
        sq(delta_mm[X_HEAD]) + sq(delta_mm[Y_HEAD]) + sq(delta_mm[Z_AXIS])
      #elif CORE_IS_XZ
        sq(delta_mm[X_HEAD]) + sq(delta_mm[Y_AXIS]) + sq(delta_mm[Z_HEAD])
      #elif CORE_IS_YZ
        sq(delta_mm[X_AXIS]) + sq(delta_mm[Y_HEAD]) + sq(delta_mm[Z_HEAD])
      #else
        sq(delta_mm[X_AXIS]) + sq(delta_mm[Y_AXIS]) + sq(delta_mm[Z_AXIS])
      #endif
    );
  }
  float inverse_millimeters = 1.0 / block->millimeters;  // Inverse millimeters to remove multiple divides

  // Calculate inverse time for this move. No divide by zero due to previous checks.
  // Example: At 120mm/s a 60mm move takes 0.5s. So this will give 2.0.
  float inverse_secs = fr_mm_s * inverse_millimeters;

  const uint8_t moves_queued = movesplanned();

  // Slow down when the buffer starts to empty, rather than wait at the corner for a buffer refill
  #if ENABLED(SLOWDOWN) || ENABLED(ULTRA_LCD) || defined(XY_FREQUENCY_LIMIT)
    // Segment time im micro seconds
    uint32_t segment_time_us = LROUND(1000000.0 / inverse_secs);
  #endif

  #if ENABLED(SLOWDOWN)
    if (WITHIN(moves_queued, 2, (BLOCK_BUFFER_SIZE) / 2 - 1)) {
      if (segment_time_us < min_segment_time_us) {
        // buffer is draining, add extra time.  The amount of time added increases if the buffer is still emptied more.
        const uint32_t nst = segment_time_us + LROUND(2 * (min_segment_time_us - segment_time_us) / moves_queued);
        inverse_secs = 1000000.0 / nst;
        #if defined(XY_FREQUENCY_LIMIT) || ENABLED(ULTRA_LCD)
          segment_time_us = nst;
        #endif
      }
    }
  #endif

  #if ENABLED(ULTRA_LCD)
    CRITICAL_SECTION_START
      block_buffer_runtime_us += segment_time_us;
    CRITICAL_SECTION_END
  #endif

<<<<<<< HEAD
=======
  block->nominal_speed = block->millimeters * inverse_secs;           //   (mm/sec) Always > 0
  block->nominal_rate = CEIL(block->step_event_count * inverse_secs); // (step/sec) Always > 0

>>>>>>> 23291a04
  #if ENABLED(FILAMENT_WIDTH_SENSOR)
    static float filwidth_e_count = 0, filwidth_delay_dist = 0;

    //FMM update ring buffer used for delay with filament measurements
    if (extruder == FILAMENT_SENSOR_EXTRUDER_NUM && filwidth_delay_index[1] >= 0) {  //only for extruder with filament sensor and if ring buffer is initialized

      const int MMD_CM = MAX_MEASUREMENT_DELAY + 1, MMD_MM = MMD_CM * 10;

      // increment counters with next move in e axis
      filwidth_e_count += delta_mm[E_AXIS];
      filwidth_delay_dist += delta_mm[E_AXIS];

      // Only get new measurements on forward E movement
      if (!UNEAR_ZERO(filwidth_e_count)) {

        // Loop the delay distance counter (modulus by the mm length)
        while (filwidth_delay_dist >= MMD_MM) filwidth_delay_dist -= MMD_MM;

        // Convert into an index into the measurement array
        filwidth_delay_index[0] = int8_t(filwidth_delay_dist * 0.1);

        // If the index has changed (must have gone forward)...
        if (filwidth_delay_index[0] != filwidth_delay_index[1]) {
          filwidth_e_count = 0; // Reset the E movement counter
          const uint8_t meas_sample = thermalManager.widthFil_to_size_ratio() - 100; // Subtract 100 to reduce magnitude - to store in a signed char
          do {
            filwidth_delay_index[1] = (filwidth_delay_index[1] + 1) % MMD_CM; // The next unused slot
            measurement_delay[filwidth_delay_index[1]] = meas_sample;         // Store the measurement
          } while (filwidth_delay_index[0] != filwidth_delay_index[1]);       // More slots to fill?
        }
      }
    }
  #endif

  // Calculate and limit speed in mm/sec for each axis, calculate minimum acceleration ratio
  float current_speed[NUM_AXIS], speed_factor = 1.0; // factor <1 decreases speed
  float max_stepper_speed = 0, min_axis_accel_ratio = 1; // ratio < 1 means accelation ramp needed
  LOOP_XYZE(i) {
<<<<<<< HEAD
    const float cs = FABS(current_speed[i] = delta_mm[i] * inverse_mm_s);
    NOMORE(min_axis_accel_ratio, max_jerk[i]/cs);
    NOLESS(max_stepper_speed, cs);
=======
    const float cs = FABS((current_speed[i] = delta_mm[i] * inverse_secs));
>>>>>>> 23291a04
    #if ENABLED(DISTINCT_E_FACTORS)
      if (i == E_AXIS) i += extruder;
    #endif
    if (cs > max_feedrate_mm_s[i]) NOMORE(speed_factor, max_feedrate_mm_s[i] / cs);
  }

  // Max segment time in µs.
  #ifdef XY_FREQUENCY_LIMIT

    // Check and limit the xy direction change frequency
    const unsigned char direction_change = block->direction_bits ^ old_direction_bits;
    old_direction_bits = block->direction_bits;
    segment_time_us = LROUND((float)segment_time_us / speed_factor);

    uint32_t xs0 = axis_segment_time_us[X_AXIS][0],
             xs1 = axis_segment_time_us[X_AXIS][1],
             xs2 = axis_segment_time_us[X_AXIS][2],
             ys0 = axis_segment_time_us[Y_AXIS][0],
             ys1 = axis_segment_time_us[Y_AXIS][1],
             ys2 = axis_segment_time_us[Y_AXIS][2];

    if (TEST(direction_change, X_AXIS)) {
      xs2 = axis_segment_time_us[X_AXIS][2] = xs1;
      xs1 = axis_segment_time_us[X_AXIS][1] = xs0;
      xs0 = 0;
    }
    xs0 = axis_segment_time_us[X_AXIS][0] = xs0 + segment_time_us;

    if (TEST(direction_change, Y_AXIS)) {
      ys2 = axis_segment_time_us[Y_AXIS][2] = axis_segment_time_us[Y_AXIS][1];
      ys1 = axis_segment_time_us[Y_AXIS][1] = axis_segment_time_us[Y_AXIS][0];
      ys0 = 0;
    }
    ys0 = axis_segment_time_us[Y_AXIS][0] = ys0 + segment_time_us;

    const uint32_t max_x_segment_time = MAX3(xs0, xs1, xs2),
                   max_y_segment_time = MAX3(ys0, ys1, ys2),
                   min_xy_segment_time = min(max_x_segment_time, max_y_segment_time);
    if (min_xy_segment_time < MAX_FREQ_TIME_US) {
      const float low_sf = speed_factor * min_xy_segment_time / (MAX_FREQ_TIME_US);
      NOMORE(speed_factor, low_sf);
    }
  #endif // XY_FREQUENCY_LIMIT

  block->nominal_speed = max_stepper_speed; // (mm/sec) Always > 0
  block->nominal_rate = CEIL(block->step_event_count * inverse_mm_s);  // (step/sec) Always > 0

  // Correct the speed
  if (speed_factor < 1.0) {
    LOOP_XYZE(i) current_speed[i] *= speed_factor;
    block->nominal_speed *= speed_factor;
    block->nominal_rate *= speed_factor;
  }

  float safe_speed = block->nominal_speed * min_axis_accel_ratio;
  static float previous_safe_speed;

  // Compute and limit the acceleration rate for the trapezoid generator.
  const float steps_per_mm = block->step_event_count * inverse_millimeters;
  uint32_t accel;
  if (!block->steps[X_AXIS] && !block->steps[Y_AXIS] && !block->steps[Z_AXIS]) {
    // convert to: acceleration steps/sec^2
    accel = CEIL(retract_acceleration * steps_per_mm);
  }
  else {
    #define LIMIT_ACCEL_LONG(AXIS,INDX) do{ \
      if (block->steps[AXIS] && max_acceleration_steps_per_s2[AXIS+INDX] < accel) { \
        const uint32_t comp = max_acceleration_steps_per_s2[AXIS+INDX] * block->step_event_count; \
        if (accel * block->steps[AXIS] > comp) accel = comp / block->steps[AXIS]; \
      } \
    }while(0)

    #define LIMIT_ACCEL_FLOAT(AXIS,INDX) do{ \
      if (block->steps[AXIS] && max_acceleration_steps_per_s2[AXIS+INDX] < accel) { \
        const float comp = (float)max_acceleration_steps_per_s2[AXIS+INDX] * (float)block->step_event_count; \
        if ((float)accel * (float)block->steps[AXIS] > comp) accel = comp / (float)block->steps[AXIS]; \
      } \
    }while(0)

    // Start with print or travel acceleration
    accel = CEIL((esteps ? acceleration : travel_acceleration) * steps_per_mm);

    #if ENABLED(DISTINCT_E_FACTORS)
      #define ACCEL_IDX extruder
    #else
      #define ACCEL_IDX 0
    #endif

    // Limit acceleration per axis
    if (block->step_event_count <= cutoff_long) {
      LIMIT_ACCEL_LONG(X_AXIS, 0);
      LIMIT_ACCEL_LONG(Y_AXIS, 0);
      LIMIT_ACCEL_LONG(Z_AXIS, 0);
      LIMIT_ACCEL_LONG(E_AXIS, ACCEL_IDX);
    }
    else {
      LIMIT_ACCEL_FLOAT(X_AXIS, 0);
      LIMIT_ACCEL_FLOAT(Y_AXIS, 0);
      LIMIT_ACCEL_FLOAT(Z_AXIS, 0);
      LIMIT_ACCEL_FLOAT(E_AXIS, ACCEL_IDX);
    }
  }
  block->acceleration_steps_per_s2 = accel;
  block->acceleration = accel / steps_per_mm;
  block->acceleration_rate = (long)(accel * 16777216.0 / ((F_CPU) * 0.125)); // * 8.388608

  // Initial limit on the segment entry velocity
  float vmax_junction;

  #if 0  // Use old jerk for now

    float junction_deviation = 0.1;

    // Compute path unit vector
    double unit_vec[XYZ] = {
      delta_mm[X_AXIS] * inverse_millimeters,
      delta_mm[Y_AXIS] * inverse_millimeters,
      delta_mm[Z_AXIS] * inverse_millimeters
    };

    /*
       Compute maximum allowable entry speed at junction by centripetal acceleration approximation.

       Let a circle be tangent to both previous and current path line segments, where the junction
       deviation is defined as the distance from the junction to the closest edge of the circle,
       collinear with the circle center.

       The circular segment joining the two paths represents the path of centripetal acceleration.
       Solve for max velocity based on max acceleration about the radius of the circle, defined
       indirectly by junction deviation.

       This may be also viewed as path width or max_jerk in the previous grbl version. This approach
       does not actually deviate from path, but used as a robust way to compute cornering speeds, as
       it takes into account the nonlinearities of both the junction angle and junction velocity.
     */

    vmax_junction = MINIMUM_PLANNER_SPEED; // Set default max junction speed

    // Skip first block or when previous_nominal_speed is used as a flag for homing and offset cycles.
    if (moves_queued && !UNEAR_ZERO(previous_nominal_speed)) {
      // Compute cosine of angle between previous and current path. (prev_unit_vec is negative)
      // NOTE: Max junction velocity is computed without sin() or acos() by trig half angle identity.
      const float cos_theta = - previous_unit_vec[X_AXIS] * unit_vec[X_AXIS]
                              - previous_unit_vec[Y_AXIS] * unit_vec[Y_AXIS]
                              - previous_unit_vec[Z_AXIS] * unit_vec[Z_AXIS];
      // Skip and use default max junction speed for 0 degree acute junction.
      if (cos_theta < 0.95) {
        vmax_junction = min(previous_nominal_speed, block->nominal_speed);
        // Skip and avoid divide by zero for straight junctions at 180 degrees. Limit to min() of nominal speeds.
        if (cos_theta > -0.95) {
          // Compute maximum junction velocity based on maximum acceleration and junction deviation
          float sin_theta_d2 = SQRT(0.5 * (1.0 - cos_theta)); // Trig half angle identity. Always positive.
          NOMORE(vmax_junction, SQRT(block->acceleration * junction_deviation * sin_theta_d2 / (1.0 - sin_theta_d2)));
        }
      }
    }
  #endif

<<<<<<< HEAD
  if (moves_queued > 1 && previous_nominal_speed > 0.0001) {
=======
  /**
   * Adapted from Průša MKS firmware
   * https://github.com/prusa3d/Prusa-Firmware
   *
   * Start with a safe speed (from which the machine may halt to stop immediately).
   */

  // Exit speed limited by a jerk to full halt of a previous last segment
  static float previous_safe_speed;

  float safe_speed = block->nominal_speed;
  uint8_t limited = 0;
  LOOP_XYZE(i) {
    const float jerk = FABS(current_speed[i]), maxj = max_jerk[i];
    if (jerk > maxj) {
      if (limited) {
        const float mjerk = maxj * block->nominal_speed;
        if (jerk * safe_speed > mjerk) safe_speed = mjerk / jerk;
      }
      else {
        ++limited;
        safe_speed = maxj;
      }
    }
  }

  if (moves_queued && !UNEAR_ZERO(previous_nominal_speed)) {
>>>>>>> 23291a04
    // Estimate a maximum velocity allowed at a joint of two successive segments.
    // If this maximum velocity allowed is lower than the minimum of the entry / exit safe velocities,
    // then the machine is not coasting anymore and the safe entry / exit velocities shall be used.

    // The junction velocity will be shared between successive segments. Limit the junction velocity to their minimum.
    // Pick the smaller of the nominal speeds. Higher speed shall not be achieved at the junction during coasting.
    vmax_junction = min(block->nominal_speed, previous_nominal_speed);

    // Factor to multiply the previous / current nominal velocities to get componentwise limited velocities.
<<<<<<< HEAD
    float v_factor = 1.f;
    uint8_t limited = 0;
=======
    float v_factor = 1;
    limited = 0;

>>>>>>> 23291a04
    // Now limit the jerk in all axes.
    const float smaller_speed_factor = vmax_junction / previous_nominal_speed;
    LOOP_XYZE(axis) {
      // Limit an axis. We have to differentiate: coasting, reversal of an axis, full stop.
      float v_exit = previous_speed[axis] * smaller_speed_factor,
            v_entry = current_speed[axis];
      if (limited) {
        v_exit *= v_factor;
        v_entry *= v_factor;
      }

      // Calculate jerk depending on whether the axis is coasting in the same direction or reversing.
      const float jerk = (v_exit > v_entry)
          ? //                                  coasting             axis reversal
            ( (v_entry > 0 || v_exit < 0) ? (v_exit - v_entry) : max(v_exit, -v_entry) )
          : // v_exit <= v_entry                coasting             axis reversal
            ( (v_entry < 0 || v_exit > 0) ? (v_entry - v_exit) : max(-v_exit, v_entry) );

      if (jerk > max_jerk[axis]) {
        v_factor *= max_jerk[axis] / jerk;
        ++limited;
      }
    }
    if (limited) vmax_junction *= v_factor;
    // Now the transition velocity is known, which maximizes the shared exit / entry velocity while
    // respecting the jerk factors, it may be possible, that applying separate safe exit / entry velocities will achieve faster prints.
    const float vmax_junction_threshold = vmax_junction * 0.99f;
    if (previous_safe_speed > vmax_junction_threshold && safe_speed > vmax_junction_threshold) {
      // Not coasting. The machine will stop and start the movements anyway,
      // better to start the segment from start.
      SBI(block->flag, BLOCK_BIT_START_FROM_FULL_HALT);
      vmax_junction = safe_speed;
    }
  }
  else {
    SBI(block->flag, BLOCK_BIT_START_FROM_FULL_HALT);
    vmax_junction = safe_speed;
  }

  // Max entry speed of this block equals the max exit speed of the previous block.
  block->max_entry_speed = vmax_junction;

  // Initialize block entry speed. Compute based on deceleration to user-defined MINIMUM_PLANNER_SPEED.
  const float v_allowable = max_allowable_speed(-block->acceleration, MINIMUM_PLANNER_SPEED, block->millimeters);
  block->entry_speed = min(vmax_junction, v_allowable);

  // Initialize planner efficiency flags
  // Set flag if block will always reach maximum junction speed regardless of entry/exit speeds.
  // If a block can de/ac-celerate from nominal speed to zero within the length of the block, then
  // the current block and next block junction speeds are guaranteed to always be at their maximum
  // junction speeds in deceleration and acceleration, respectively. This is due to how the current
  // block nominal speed limits both the current and next maximum junction speeds. Hence, in both
  // the reverse and forward planners, the corresponding block junction speed will always be at the
  // the maximum junction speed and may always be ignored for any speed reduction checks.
  block->flag |= BLOCK_FLAG_RECALCULATE | (block->nominal_speed <= v_allowable ? BLOCK_FLAG_NOMINAL_LENGTH : 0);

  // Update previous path unit_vector and nominal speed
  COPY(previous_speed, current_speed);
  previous_nominal_speed = block->nominal_speed;
  previous_safe_speed = safe_speed;

  #if ENABLED(LIN_ADVANCE)
    /**
     *
     * Use LIN_ADVANCE for blocks if all these are true:
     *
     * esteps && (block->steps[X_AXIS] || block->steps[Y_AXIS]) : This is a print move
     *
     * extruder_advance_k                 : There is an advance factor set.
     *
     * esteps != block->step_event_count  : A problem occurs if the move before a retract is too small.
     *                                      In that case, the retract and move will be executed together.
     *                                      This leads to too many advance steps due to a huge e_acceleration.
     *                                      The math is good, but we must avoid retract moves with advance!
     * de > 0                             : Extruder is running forward (e.g., for "Wipe while retracting" (Slic3r) or "Combing" (Cura) moves)
     */
    block->use_advance_lead =  esteps && (block->steps[X_AXIS] || block->steps[Y_AXIS])
                            && extruder_advance_k
                            && (uint32_t)esteps != block->step_event_count
                            && de > 0;
    if (block->use_advance_lead)
      block->abs_adv_steps_multiplier8 = LROUND(
        extruder_advance_k
        * (UNEAR_ZERO(advance_ed_ratio) ? de * steps_to_mm[E_AXIS_N] / HYPOT(da * steps_to_mm[X_AXIS], db * steps_to_mm[Y_AXIS]) : advance_ed_ratio) // Use the fixed ratio, if set
        * (block->nominal_speed / (float)block->nominal_rate)
        * axis_steps_per_mm[E_AXIS_N] * 256.0
      );

  #endif // LIN_ADVANCE

  calculate_trapezoid_for_block(block, block->entry_speed / block->nominal_speed, safe_speed / block->nominal_speed);

  // Move buffer head
  block_buffer_head = next_buffer_head;

  // Update the position (only when a move was queued)
  static_assert(COUNT(target) > 1, "Parameter to _buffer_steps must be (&target)[XYZE]!");
  COPY(position, target);

  recalculate();

} // _buffer_steps()

/**
 * Planner::_buffer_line
 *
 * Add a new linear movement to the buffer in axis units.
 *
 * Leveling and kinematics should be applied ahead of calling this.
 *
 *  a,b,c,e   - target positions in mm and/or degrees
 *  fr_mm_s   - (target) speed of the move
 *  extruder  - target extruder
 */
void Planner::_buffer_line(const float &a, const float &b, const float &c, const float &e, const float &fr_mm_s, const uint8_t extruder) {
  // When changing extruders recalculate steps corresponding to the E position
  #if ENABLED(DISTINCT_E_FACTORS)
    if (last_extruder != extruder && axis_steps_per_mm[E_AXIS_N] != axis_steps_per_mm[E_AXIS + last_extruder]) {
      position[E_AXIS] = LROUND(position[E_AXIS] * axis_steps_per_mm[E_AXIS_N] * steps_to_mm[E_AXIS + last_extruder]);
      last_extruder = extruder;
    }
  #endif

  // The target position of the tool in absolute steps
  // Calculate target position in absolute steps
  const int32_t target[XYZE] = {
    LROUND(a * axis_steps_per_mm[X_AXIS]),
    LROUND(b * axis_steps_per_mm[Y_AXIS]),
    LROUND(c * axis_steps_per_mm[Z_AXIS]),
    LROUND(e * axis_steps_per_mm[E_AXIS_N])
  };

  /* <-- add a slash to enable
    SERIAL_ECHOPAIR("  _buffer_line FR:", fr_mm_s);
    #if IS_KINEMATIC
      SERIAL_ECHOPAIR(" A:", a);
      SERIAL_ECHOPAIR(" (", position[A_AXIS]);
      SERIAL_ECHOPAIR("->", target[A_AXIS]);
      SERIAL_ECHOPAIR(") B:", b);
    #else
      SERIAL_ECHOPAIR(" X:", a);
      SERIAL_ECHOPAIR(" (", position[X_AXIS]);
      SERIAL_ECHOPAIR("->", target[X_AXIS]);
      SERIAL_ECHOPAIR(") Y:", b);
    #endif
    SERIAL_ECHOPAIR(" (", position[Y_AXIS]);
    SERIAL_ECHOPAIR("->", target[Y_AXIS]);
    #if ENABLED(DELTA)
      SERIAL_ECHOPAIR(") C:", c);
    #else
      SERIAL_ECHOPAIR(") Z:", c);
    #endif
    SERIAL_ECHOPAIR(" (", position[Z_AXIS]);
    SERIAL_ECHOPAIR("->", target[Z_AXIS]);
    SERIAL_ECHOPAIR(") E:", e);
    SERIAL_ECHOPAIR(" (", position[E_AXIS]);
    SERIAL_ECHOPAIR("->", target[E_AXIS]);
    SERIAL_ECHOLNPGM(")");
  //*/

  // DRYRUN ignores all temperature constraints and assures that the extruder is instantly satisfied
  if (DEBUGGING(DRYRUN))
    position[E_AXIS] = target[E_AXIS];

  // Always split the first move into one longer and one shorter move
  if (!blocks_queued()) {
    #define _BETWEEN(A) (position[A##_AXIS] + target[A##_AXIS]) >> 1
    const int32_t between[XYZE] = { _BETWEEN(X), _BETWEEN(Y), _BETWEEN(Z), _BETWEEN(E) };
    DISABLE_STEPPER_DRIVER_INTERRUPT();
    _buffer_steps(between, fr_mm_s, extruder);
    _buffer_steps(target, fr_mm_s, extruder);
    ENABLE_STEPPER_DRIVER_INTERRUPT();
  }
  else
    _buffer_steps(target, fr_mm_s, extruder);

  stepper.wake_up();

} // _buffer_line()

/**
 * Directly set the planner XYZ position (and stepper positions)
 * converting mm (or angles for SCARA) into steps.
 *
 * On CORE machines stepper ABC will be translated from the given XYZ.
 */

void Planner::_set_position_mm(const float &a, const float &b, const float &c, const float &e) {
  #if ENABLED(DISTINCT_E_FACTORS)
    #define _EINDEX (E_AXIS + active_extruder)
    last_extruder = active_extruder;
  #else
    #define _EINDEX E_AXIS
  #endif
  const int32_t na = position[X_AXIS] = LROUND(a * axis_steps_per_mm[X_AXIS]),
                nb = position[Y_AXIS] = LROUND(b * axis_steps_per_mm[Y_AXIS]),
                nc = position[Z_AXIS] = LROUND(c * axis_steps_per_mm[Z_AXIS]),
                ne = position[E_AXIS] = LROUND(e * axis_steps_per_mm[_EINDEX]);
  stepper.set_position(na, nb, nc, ne);
  previous_nominal_speed = 0.0; // Resets planner junction speeds. Assumes start from rest.
  ZERO(previous_speed);
}

void Planner::set_position_mm_kinematic(const float position[NUM_AXIS]) {
  #if PLANNER_LEVELING
    float lpos[XYZ] = { position[X_AXIS], position[Y_AXIS], position[Z_AXIS] };
    apply_leveling(lpos);
  #else
    const float * const lpos = position;
  #endif
  #if IS_KINEMATIC
    inverse_kinematics(lpos);
    _set_position_mm(delta[A_AXIS], delta[B_AXIS], delta[C_AXIS], position[E_AXIS]);
  #else
    _set_position_mm(lpos[X_AXIS], lpos[Y_AXIS], lpos[Z_AXIS], position[E_AXIS]);
  #endif
}

/**
 * Sync from the stepper positions. (e.g., after an interrupted move)
 */
void Planner::sync_from_steppers() {
  LOOP_XYZE(i)
    position[i] = stepper.position((AxisEnum)i);
}

/**
 * Setters for planner position (also setting stepper position).
 */
void Planner::set_position_mm(const AxisEnum axis, const float &v) {
  #if ENABLED(DISTINCT_E_FACTORS)
    const uint8_t axis_index = axis + (axis == E_AXIS ? active_extruder : 0);
    last_extruder = active_extruder;
  #else
    const uint8_t axis_index = axis;
  #endif
  position[axis] = LROUND(v * axis_steps_per_mm[axis_index]);
  stepper.set_position(axis, v);
  previous_speed[axis] = 0.0;
}

// Recalculate the steps/s^2 acceleration rates, based on the mm/s^2
void Planner::reset_acceleration_rates() {
  #if ENABLED(DISTINCT_E_FACTORS)
    #define HIGHEST_CONDITION (i < E_AXIS || i == E_AXIS + active_extruder)
  #else
    #define HIGHEST_CONDITION true
  #endif
  uint32_t highest_rate = 1;
  LOOP_XYZE_N(i) {
    max_acceleration_steps_per_s2[i] = max_acceleration_mm_per_s2[i] * axis_steps_per_mm[i];
    if (HIGHEST_CONDITION) NOLESS(highest_rate, max_acceleration_steps_per_s2[i]);
  }
  cutoff_long = 4294967295UL / highest_rate;
}

// Recalculate position, steps_to_mm if axis_steps_per_mm changes!
void Planner::refresh_positioning() {
  LOOP_XYZE_N(i) steps_to_mm[i] = 1.0 / axis_steps_per_mm[i];
  set_position_mm_kinematic(current_position);
  reset_acceleration_rates();
}

#if ENABLED(AUTOTEMP)

  void Planner::autotemp_M104_M109() {
    autotemp_enabled = parser.seen('F');
    if (autotemp_enabled) autotemp_factor = parser.value_celsius_diff();
    if (parser.seen('S')) autotemp_min = parser.value_celsius();
    if (parser.seen('B')) autotemp_max = parser.value_celsius();
  }

#endif<|MERGE_RESOLUTION|>--- conflicted
+++ resolved
@@ -1043,12 +1043,6 @@
     CRITICAL_SECTION_END
   #endif
 
-<<<<<<< HEAD
-=======
-  block->nominal_speed = block->millimeters * inverse_secs;           //   (mm/sec) Always > 0
-  block->nominal_rate = CEIL(block->step_event_count * inverse_secs); // (step/sec) Always > 0
-
->>>>>>> 23291a04
   #if ENABLED(FILAMENT_WIDTH_SENSOR)
     static float filwidth_e_count = 0, filwidth_delay_dist = 0;
 
@@ -1087,13 +1081,9 @@
   float current_speed[NUM_AXIS], speed_factor = 1.0; // factor <1 decreases speed
   float max_stepper_speed = 0, min_axis_accel_ratio = 1; // ratio < 1 means accelation ramp needed
   LOOP_XYZE(i) {
-<<<<<<< HEAD
     const float cs = FABS(current_speed[i] = delta_mm[i] * inverse_mm_s);
     NOMORE(min_axis_accel_ratio, max_jerk[i]/cs);
     NOLESS(max_stepper_speed, cs);
-=======
-    const float cs = FABS((current_speed[i] = delta_mm[i] * inverse_secs));
->>>>>>> 23291a04
     #if ENABLED(DISTINCT_E_FACTORS)
       if (i == E_AXIS) i += extruder;
     #endif
@@ -1252,37 +1242,7 @@
     }
   #endif
 
-<<<<<<< HEAD
   if (moves_queued > 1 && previous_nominal_speed > 0.0001) {
-=======
-  /**
-   * Adapted from Průša MKS firmware
-   * https://github.com/prusa3d/Prusa-Firmware
-   *
-   * Start with a safe speed (from which the machine may halt to stop immediately).
-   */
-
-  // Exit speed limited by a jerk to full halt of a previous last segment
-  static float previous_safe_speed;
-
-  float safe_speed = block->nominal_speed;
-  uint8_t limited = 0;
-  LOOP_XYZE(i) {
-    const float jerk = FABS(current_speed[i]), maxj = max_jerk[i];
-    if (jerk > maxj) {
-      if (limited) {
-        const float mjerk = maxj * block->nominal_speed;
-        if (jerk * safe_speed > mjerk) safe_speed = mjerk / jerk;
-      }
-      else {
-        ++limited;
-        safe_speed = maxj;
-      }
-    }
-  }
-
-  if (moves_queued && !UNEAR_ZERO(previous_nominal_speed)) {
->>>>>>> 23291a04
     // Estimate a maximum velocity allowed at a joint of two successive segments.
     // If this maximum velocity allowed is lower than the minimum of the entry / exit safe velocities,
     // then the machine is not coasting anymore and the safe entry / exit velocities shall be used.
@@ -1292,14 +1252,8 @@
     vmax_junction = min(block->nominal_speed, previous_nominal_speed);
 
     // Factor to multiply the previous / current nominal velocities to get componentwise limited velocities.
-<<<<<<< HEAD
-    float v_factor = 1.f;
+    float v_factor = 1;
     uint8_t limited = 0;
-=======
-    float v_factor = 1;
-    limited = 0;
-
->>>>>>> 23291a04
     // Now limit the jerk in all axes.
     const float smaller_speed_factor = vmax_junction / previous_nominal_speed;
     LOOP_XYZE(axis) {
