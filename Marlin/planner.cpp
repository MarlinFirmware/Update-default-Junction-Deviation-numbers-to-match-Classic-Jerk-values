/**
 * Marlin 3D Printer Firmware
 * Copyright (C) 2016 MarlinFirmware [https://github.com/MarlinFirmware/Marlin]
 *
 * Based on Sprinter and grbl.
 * Copyright (C) 2011 Camiel Gubbels / Erik van der Zalm
 *
 * This program is free software: you can redistribute it and/or modify
 * it under the terms of the GNU General Public License as published by
 * the Free Software Foundation, either version 3 of the License, or
 * (at your option) any later version.
 *
 * This program is distributed in the hope that it will be useful,
 * but WITHOUT ANY WARRANTY; without even the implied warranty of
 * MERCHANTABILITY or FITNESS FOR A PARTICULAR PURPOSE.  See the
 * GNU General Public License for more details.
 *
 * You should have received a copy of the GNU General Public License
 * along with this program.  If not, see <http://www.gnu.org/licenses/>.
 *
 */

/**
 * planner.cpp
 *
 * Buffer movement commands and manage the acceleration profile plan
 *
 * Derived from Grbl
 * Copyright (c) 2009-2011 Simen Svale Skogsrud
 *
 * The ring buffer implementation gleaned from the wiring_serial library by David A. Mellis.
 *
 *
 * Reasoning behind the mathematics in this module (in the key of 'Mathematica'):
 *
 * s == speed, a == acceleration, t == time, d == distance
 *
 * Basic definitions:
 *   Speed[s_, a_, t_] := s + (a*t)
 *   Travel[s_, a_, t_] := Integrate[Speed[s, a, t], t]
 *
 * Distance to reach a specific speed with a constant acceleration:
 *   Solve[{Speed[s, a, t] == m, Travel[s, a, t] == d}, d, t]
 *   d -> (m^2 - s^2)/(2 a) --> estimate_acceleration_distance()
 *
 * Speed after a given distance of travel with constant acceleration:
 *   Solve[{Speed[s, a, t] == m, Travel[s, a, t] == d}, m, t]
 *   m -> Sqrt[2 a d + s^2]
 *
 * DestinationSpeed[s_, a_, d_] := Sqrt[2 a d + s^2]
 *
 * When to start braking (di) to reach a specified destination speed (s2) after accelerating
 * from initial speed s1 without ever stopping at a plateau:
 *   Solve[{DestinationSpeed[s1, a, di] == DestinationSpeed[s2, a, d - di]}, di]
 *   di -> (2 a d - s1^2 + s2^2)/(4 a) --> intersection_distance()
 *
 * IntersectionDistance[s1_, s2_, a_, d_] := (2 a d - s1^2 + s2^2)/(4 a)
 *
 */

#include "planner.h"
#include "stepper.h"
#include "temperature.h"
#include "ultralcd.h"
#include "language.h"

#include "Marlin.h"

#if ENABLED(MESH_BED_LEVELING)
  #include "mesh_bed_leveling.h"
#endif

Planner planner;

  // public:

/**
 * A ring buffer of moves described in steps
 */
block_t Planner::block_buffer[BLOCK_BUFFER_SIZE];
volatile uint8_t Planner::block_buffer_head = 0,           // Index of the next block to be pushed
                 Planner::block_buffer_tail = 0;

float Planner::max_feedrate_mm_s[XYZE_N], // Max speeds in mm per second
      Planner::axis_steps_per_mm[XYZE_N],
      Planner::steps_to_mm[XYZE_N];

#if ENABLED(DISTINCT_E_FACTORS)
  uint8_t Planner::last_extruder = 0;     // Respond to extruder change
#endif

uint32_t Planner::max_acceleration_steps_per_s2[XYZE_N],
         Planner::max_acceleration_mm_per_s2[XYZE_N]; // Use M201 to override by software

millis_t Planner::min_segment_time;
float Planner::min_feedrate_mm_s,
      Planner::acceleration,         // Normal acceleration mm/s^2  DEFAULT ACCELERATION for all printing moves. M204 SXXXX
      Planner::retract_acceleration, // Retract acceleration mm/s^2 filament pull-back and push-forward while standing still in the other axes M204 TXXXX
      Planner::travel_acceleration,  // Travel acceleration mm/s^2  DEFAULT ACCELERATION for all NON printing moves. M204 MXXXX
      Planner::max_jerk[XYZE],       // The largest speed change requiring no acceleration
      Planner::min_travel_feedrate_mm_s;

#if HAS_ABL
  bool Planner::abl_enabled = false; // Flag that auto bed leveling is enabled
#endif

#if ABL_PLANAR
  matrix_3x3 Planner::bed_level_matrix; // Transform to compensate for bed level
#endif

#if ENABLED(ENABLE_LEVELING_FADE_HEIGHT)
  float Planner::z_fade_height = 0.0,
        Planner::inverse_z_fade_height = 0.0;
#endif

#if ENABLED(AUTOTEMP)
  float Planner::autotemp_max = 250,
        Planner::autotemp_min = 210,
        Planner::autotemp_factor = 0.1;
  bool Planner::autotemp_enabled = false;
#endif

// private:

long Planner::position[NUM_AXIS] = { 0 };

uint32_t Planner::cutoff_long;

float Planner::previous_speed[NUM_AXIS],
      Planner::previous_nominal_speed;

#if ENABLED(DISABLE_INACTIVE_EXTRUDER)
  uint8_t Planner::g_uc_extruder_last_move[EXTRUDERS] = { 0 };
#endif // DISABLE_INACTIVE_EXTRUDER

#ifdef XY_FREQUENCY_LIMIT
  // Old direction bits. Used for speed calculations
  unsigned char Planner::old_direction_bits = 0;
  // Segment times (in µs). Used for speed calculations
  long Planner::axis_segment_time[2][3] = { {MAX_FREQ_TIME + 1, 0, 0}, {MAX_FREQ_TIME + 1, 0, 0} };
#endif

#if ENABLED(LIN_ADVANCE)
  float Planner::extruder_advance_k = LIN_ADVANCE_K,
        Planner::position_float[NUM_AXIS] = { 0 };
#endif

#if ENABLED(ULTRA_LCD)
  volatile uint32_t Planner::block_buffer_runtime_us = 0;
#endif

/**
 * Class and Instance Methods
 */

Planner::Planner() { init(); }

void Planner::init() {
  block_buffer_head = block_buffer_tail = 0;
  ZERO(position);
  #if ENABLED(LIN_ADVANCE)
    ZERO(position_float);
  #endif
  ZERO(previous_speed);
  previous_nominal_speed = 0.0;
  #if ABL_PLANAR
    bed_level_matrix.set_to_identity();
  #endif
}

#define MINIMAL_STEP_RATE 120

/**
 * Calculate trapezoid parameters, multiplying the entry- and exit-speeds
 * by the provided factors.
 */
void Planner::calculate_trapezoid_for_block(block_t* const block, const float &entry_factor, const float &exit_factor) {
  uint32_t initial_rate = CEIL(block->nominal_rate * entry_factor),
           final_rate = CEIL(block->nominal_rate * exit_factor); // (steps per second)

  // Limit minimal step rate (Otherwise the timer will overflow.)
  NOLESS(initial_rate, MINIMAL_STEP_RATE);
  NOLESS(final_rate, MINIMAL_STEP_RATE);

  int32_t accel = block->acceleration_steps_per_s2,
          accelerate_steps = CEIL(estimate_acceleration_distance(initial_rate, block->nominal_rate, accel)),
          decelerate_steps = FLOOR(estimate_acceleration_distance(block->nominal_rate, final_rate, -accel)),
          plateau_steps = block->step_event_count - accelerate_steps - decelerate_steps;

  // Is the Plateau of Nominal Rate smaller than nothing? That means no cruising, and we will
  // have to use intersection_distance() to calculate when to abort accel and start braking
  // in order to reach the final_rate exactly at the end of this block.
  if (plateau_steps < 0) {
    accelerate_steps = CEIL(intersection_distance(initial_rate, final_rate, accel, block->step_event_count));
    NOLESS(accelerate_steps, 0); // Check limits due to numerical round-off
    accelerate_steps = min((uint32_t)accelerate_steps, block->step_event_count);//(We can cast here to unsigned, because the above line ensures that we are above zero)
    plateau_steps = 0;
  }

  // block->accelerate_until = accelerate_steps;
  // block->decelerate_after = accelerate_steps+plateau_steps;

  CRITICAL_SECTION_START;  // Fill variables used by the stepper in a critical section
  if (!TEST(block->flag, BLOCK_BIT_BUSY)) { // Don't update variables if block is busy.
    block->accelerate_until = accelerate_steps;
    block->decelerate_after = accelerate_steps + plateau_steps;
    block->initial_rate = initial_rate;
    block->final_rate = final_rate;
    #if ENABLED(ADVANCE)
      block->initial_advance = block->advance * sq(entry_factor);
      block->final_advance = block->advance * sq(exit_factor);
    #endif
  }
  CRITICAL_SECTION_END;
}

// "Junction jerk" in this context is the immediate change in speed at the junction of two blocks.
// This method will calculate the junction jerk as the euclidean distance between the nominal
// velocities of the respective blocks.
//inline float junction_jerk(block_t *before, block_t *after) {
//  return SQRT(
//    POW((before->speed_x-after->speed_x), 2)+POW((before->speed_y-after->speed_y), 2));
//}


// The kernel called by recalculate() when scanning the plan from last to first entry.
void Planner::reverse_pass_kernel(block_t* const current, const block_t *next) {
  if (!current || !next) return;
  // If entry speed is already at the maximum entry speed, no need to recheck. Block is cruising.
  // If not, block in state of acceleration or deceleration. Reset entry speed to maximum and
  // check for maximum allowable speed reductions to ensure maximum possible planned speed.
  float max_entry_speed = current->max_entry_speed;
  if (current->entry_speed != max_entry_speed) {
    // If nominal length true, max junction speed is guaranteed to be reached. Only compute
    // for max allowable speed if block is decelerating and nominal length is false.
    current->entry_speed = (TEST(current->flag, BLOCK_BIT_NOMINAL_LENGTH) || max_entry_speed <= next->entry_speed)
      ? max_entry_speed
      : min(max_entry_speed, max_allowable_speed(-current->acceleration, next->entry_speed, current->millimeters));
    SBI(current->flag, BLOCK_BIT_RECALCULATE);
  }
}

/**
 * recalculate() needs to go over the current plan twice.
 * Once in reverse and once forward. This implements the reverse pass.
 */
void Planner::reverse_pass() {

  if (movesplanned() > 3) {

    block_t* block[3] = { NULL, NULL, NULL };

    // Make a local copy of block_buffer_tail, because the interrupt can alter it
    // Is a critical section REALLY needed for a single byte change?
    //CRITICAL_SECTION_START;
    uint8_t tail = block_buffer_tail;
    //CRITICAL_SECTION_END

    uint8_t b = BLOCK_MOD(block_buffer_head - 3);
    while (b != tail) {
      if (block[0] && TEST(block[0]->flag, BLOCK_BIT_START_FROM_FULL_HALT)) break;
      b = prev_block_index(b);
      block[2] = block[1];
      block[1] = block[0];
      block[0] = &block_buffer[b];
      reverse_pass_kernel(block[1], block[2]);
    }
  }
}

// The kernel called by recalculate() when scanning the plan from first to last entry.
void Planner::forward_pass_kernel(const block_t* previous, block_t* const current) {
  if (!previous) return;

  // If the previous block is an acceleration block, but it is not long enough to complete the
  // full speed change within the block, we need to adjust the entry speed accordingly. Entry
  // speeds have already been reset, maximized, and reverse planned by reverse planner.
  // If nominal length is true, max junction speed is guaranteed to be reached. No need to recheck.
  if (!TEST(previous->flag, BLOCK_BIT_NOMINAL_LENGTH)) {
    if (previous->entry_speed < current->entry_speed) {
      float entry_speed = min(current->entry_speed,
                               max_allowable_speed(-previous->acceleration, previous->entry_speed, previous->millimeters));
      // Check for junction speed change
      if (current->entry_speed != entry_speed) {
        current->entry_speed = entry_speed;
        SBI(current->flag, BLOCK_BIT_RECALCULATE);
      }
    }
  }
}

/**
 * recalculate() needs to go over the current plan twice.
 * Once in reverse and once forward. This implements the forward pass.
 */
void Planner::forward_pass() {
  block_t* block[3] = { NULL, NULL, NULL };

  for (uint8_t b = block_buffer_tail; b != block_buffer_head; b = next_block_index(b)) {
    block[0] = block[1];
    block[1] = block[2];
    block[2] = &block_buffer[b];
    forward_pass_kernel(block[0], block[1]);
  }
  forward_pass_kernel(block[1], block[2]);
}

/**
 * Recalculate the trapezoid speed profiles for all blocks in the plan
 * according to the entry_factor for each junction. Must be called by
 * recalculate() after updating the blocks.
 */
void Planner::recalculate_trapezoids() {
  int8_t block_index = block_buffer_tail;
  block_t *current, *next = NULL;

  while (block_index != block_buffer_head) {
    current = next;
    next = &block_buffer[block_index];
    if (current) {
      // Recalculate if current block entry or exit junction speed has changed.
      if (TEST(current->flag, BLOCK_BIT_RECALCULATE) || TEST(next->flag, BLOCK_BIT_RECALCULATE)) {
        // NOTE: Entry and exit factors always > 0 by all previous logic operations.
        float nom = current->nominal_speed;
        calculate_trapezoid_for_block(current, current->entry_speed / nom, next->entry_speed / nom);
        CBI(current->flag, BLOCK_BIT_RECALCULATE); // Reset current only to ensure next trapezoid is computed
      }
    }
    block_index = next_block_index(block_index);
  }
  // Last/newest block in buffer. Exit speed is set with MINIMUM_PLANNER_SPEED. Always recalculated.
  if (next) {
    float nom = next->nominal_speed;
    calculate_trapezoid_for_block(next, next->entry_speed / nom, (MINIMUM_PLANNER_SPEED) / nom);
    CBI(next->flag, BLOCK_BIT_RECALCULATE);
  }
}

/*
 * Recalculate the motion plan according to the following algorithm:
 *
 *   1. Go over every block in reverse order...
 *
 *      Calculate a junction speed reduction (block_t.entry_factor) so:
 *
 *      a. The junction jerk is within the set limit, and
 *
 *      b. No speed reduction within one block requires faster
 *         deceleration than the one, true constant acceleration.
 *
 *   2. Go over every block in chronological order...
 *
 *      Dial down junction speed reduction values if:
 *      a. The speed increase within one block would require faster
 *         acceleration than the one, true constant acceleration.
 *
 * After that, all blocks will have an entry_factor allowing all speed changes to
 * be performed using only the one, true constant acceleration, and where no junction
 * jerk is jerkier than the set limit, Jerky. Finally it will:
 *
 *   3. Recalculate "trapezoids" for all blocks.
 */
void Planner::recalculate() {
  reverse_pass();
  forward_pass();
  recalculate_trapezoids();
}


#if ENABLED(AUTOTEMP)

  void Planner::getHighESpeed() {
    static float oldt = 0;

    if (!autotemp_enabled) return;
    if (thermalManager.degTargetHotend(0) + 2 < autotemp_min) return; // probably temperature set to zero.

    float high = 0.0;
    for (uint8_t b = block_buffer_tail; b != block_buffer_head; b = next_block_index(b)) {
      block_t* block = &block_buffer[b];
      if (block->steps[X_AXIS] || block->steps[Y_AXIS] || block->steps[Z_AXIS]) {
        float se = (float)block->steps[E_AXIS] / block->step_event_count * block->nominal_speed; // mm/sec;
        NOLESS(high, se);
      }
    }

    float t = autotemp_min + high * autotemp_factor;
    t = constrain(t, autotemp_min, autotemp_max);
    if (oldt > t) {
      t *= (1 - (AUTOTEMP_OLDWEIGHT));
      t += (AUTOTEMP_OLDWEIGHT) * oldt;
    }
    oldt = t;
    thermalManager.setTargetHotend(t, 0);
  }

#endif //AUTOTEMP

/**
 * Maintain fans, paste extruder pressure,
 */
void Planner::check_axes_activity() {
  unsigned char axis_active[NUM_AXIS] = { 0 },
                tail_fan_speed[FAN_COUNT];

  #if FAN_COUNT > 0
    for (uint8_t i = 0; i < FAN_COUNT; i++) tail_fan_speed[i] = fanSpeeds[i];
  #endif

  #if ENABLED(BARICUDA)
    #if HAS_HEATER_1
      unsigned char tail_valve_pressure = baricuda_valve_pressure;
    #endif
    #if HAS_HEATER_2
      unsigned char tail_e_to_p_pressure = baricuda_e_to_p_pressure;
    #endif
  #endif

  if (blocks_queued()) {

    #if FAN_COUNT > 0
      for (uint8_t i = 0; i < FAN_COUNT; i++) tail_fan_speed[i] = block_buffer[block_buffer_tail].fan_speed[i];
    #endif

    block_t* block;

    #if ENABLED(BARICUDA)
      block = &block_buffer[block_buffer_tail];
      #if HAS_HEATER_1
        tail_valve_pressure = block->valve_pressure;
      #endif
      #if HAS_HEATER_2
        tail_e_to_p_pressure = block->e_to_p_pressure;
      #endif
    #endif

    for (uint8_t b = block_buffer_tail; b != block_buffer_head; b = next_block_index(b)) {
      block = &block_buffer[b];
      LOOP_XYZE(i) if (block->steps[i]) axis_active[i]++;
    }
  }
  #if ENABLED(DISABLE_X)
    if (!axis_active[X_AXIS]) disable_x();
  #endif
  #if ENABLED(DISABLE_Y)
    if (!axis_active[Y_AXIS]) disable_y();
  #endif
  #if ENABLED(DISABLE_Z)
    if (!axis_active[Z_AXIS]) disable_z();
  #endif
  #if ENABLED(DISABLE_E)
    if (!axis_active[E_AXIS]) {
      disable_e0();
      disable_e1();
      disable_e2();
      disable_e3();
    }
  #endif

  #if FAN_COUNT > 0

    #if defined(FAN_MIN_PWM)
      #define CALC_FAN_SPEED(f) (tail_fan_speed[f] ? ( FAN_MIN_PWM + (tail_fan_speed[f] * (255 - FAN_MIN_PWM)) / 255 ) : 0)
    #else
      #define CALC_FAN_SPEED(f) tail_fan_speed[f]
    #endif

    #ifdef FAN_KICKSTART_TIME

      static millis_t fan_kick_end[FAN_COUNT] = { 0 };

      #define KICKSTART_FAN(f) \
        if (tail_fan_speed[f]) { \
          millis_t ms = millis(); \
          if (fan_kick_end[f] == 0) { \
            fan_kick_end[f] = ms + FAN_KICKSTART_TIME; \
            tail_fan_speed[f] = 255; \
          } else { \
            if (PENDING(ms, fan_kick_end[f])) { \
              tail_fan_speed[f] = 255; \
            } \
          } \
        } else { \
          fan_kick_end[f] = 0; \
        }

      #if HAS_FAN0
        KICKSTART_FAN(0);
      #endif
      #if HAS_FAN1
        KICKSTART_FAN(1);
      #endif
      #if HAS_FAN2
        KICKSTART_FAN(2);
      #endif

    #endif //FAN_KICKSTART_TIME

    #if ENABLED(FAN_SOFT_PWM)
      #if HAS_FAN0
        thermalManager.fanSpeedSoftPwm[0] = CALC_FAN_SPEED(0);
      #endif
      #if HAS_FAN1
        thermalManager.fanSpeedSoftPwm[1] = CALC_FAN_SPEED(1);
      #endif
      #if HAS_FAN2
        thermalManager.fanSpeedSoftPwm[2] = CALC_FAN_SPEED(2);
      #endif
    #else
      #if HAS_FAN0
        analogWrite(FAN_PIN, CALC_FAN_SPEED(0));
      #endif
      #if HAS_FAN1
        analogWrite(FAN1_PIN, CALC_FAN_SPEED(1));
      #endif
      #if HAS_FAN2
        analogWrite(FAN2_PIN, CALC_FAN_SPEED(2));
      #endif
    #endif

  #endif // FAN_COUNT > 0

  #if ENABLED(AUTOTEMP)
    getHighESpeed();
  #endif

  #if ENABLED(BARICUDA)
    #if HAS_HEATER_1
      analogWrite(HEATER_1_PIN, tail_valve_pressure);
    #endif
    #if HAS_HEATER_2
      analogWrite(HEATER_2_PIN, tail_e_to_p_pressure);
    #endif
  #endif
}

#if PLANNER_LEVELING
  /**
   * lx, ly, lz - logical (cartesian, not delta) positions in mm
   */
  void Planner::apply_leveling(float &lx, float &ly, float &lz) {

    #if HAS_ABL
      if (!abl_enabled) return;
    #endif

    #if ENABLED(ENABLE_LEVELING_FADE_HEIGHT)
      static float z_fade_factor = 1.0, last_raw_lz = -999.0;
      if (z_fade_height) {
        const float raw_lz = RAW_Z_POSITION(lz);
        if (raw_lz >= z_fade_height) return;
        if (last_raw_lz != raw_lz) {
          last_raw_lz = raw_lz;
          z_fade_factor = 1.0 - raw_lz * inverse_z_fade_height;
        }
      }
      else
        z_fade_factor = 1.0;
    #endif

    #if ENABLED(MESH_BED_LEVELING)

      if (mbl.active())
        lz += mbl.get_z(RAW_X_POSITION(lx), RAW_Y_POSITION(ly)
          #if ENABLED(ENABLE_LEVELING_FADE_HEIGHT)
            , z_fade_factor
          #endif
          );

    #elif ABL_PLANAR

      float dx = RAW_X_POSITION(lx) - (X_TILT_FULCRUM),
            dy = RAW_Y_POSITION(ly) - (Y_TILT_FULCRUM),
            dz = RAW_Z_POSITION(lz);

      apply_rotation_xyz(bed_level_matrix, dx, dy, dz);

      lx = LOGICAL_X_POSITION(dx + X_TILT_FULCRUM);
      ly = LOGICAL_Y_POSITION(dy + Y_TILT_FULCRUM);
      lz = LOGICAL_Z_POSITION(dz);

    #elif ENABLED(AUTO_BED_LEVELING_BILINEAR)

      float tmp[XYZ] = { lx, ly, 0 };
      lz += bilinear_z_offset(tmp)
        #if ENABLED(ENABLE_LEVELING_FADE_HEIGHT)
          * z_fade_factor
        #endif
      ;

    #endif
  }

  void Planner::unapply_leveling(float logical[XYZ]) {

    #if HAS_ABL
      if (!abl_enabled) return;
    #endif

    #if ENABLED(ENABLE_LEVELING_FADE_HEIGHT)
      if (z_fade_height && RAW_Z_POSITION(logical[Z_AXIS]) >= z_fade_height) return;
    #endif

    #if ENABLED(MESH_BED_LEVELING)

      if (mbl.active()) {
        #if ENABLED(ENABLE_LEVELING_FADE_HEIGHT)
          const float c = mbl.get_z(RAW_X_POSITION(logical[X_AXIS]), RAW_Y_POSITION(logical[Y_AXIS]), 1.0);
          logical[Z_AXIS] = (z_fade_height * (RAW_Z_POSITION(logical[Z_AXIS]) - c)) / (z_fade_height - c);
        #else
          logical[Z_AXIS] -= mbl.get_z(RAW_X_POSITION(logical[X_AXIS]), RAW_Y_POSITION(logical[Y_AXIS]));
        #endif
      }

    #elif ABL_PLANAR

      matrix_3x3 inverse = matrix_3x3::transpose(bed_level_matrix);

      float dx = RAW_X_POSITION(logical[X_AXIS]) - (X_TILT_FULCRUM),
            dy = RAW_Y_POSITION(logical[Y_AXIS]) - (Y_TILT_FULCRUM),
            dz = RAW_Z_POSITION(logical[Z_AXIS]);

      apply_rotation_xyz(inverse, dx, dy, dz);

      logical[X_AXIS] = LOGICAL_X_POSITION(dx + X_TILT_FULCRUM);
      logical[Y_AXIS] = LOGICAL_Y_POSITION(dy + Y_TILT_FULCRUM);
      logical[Z_AXIS] = LOGICAL_Z_POSITION(dz);

    #elif ENABLED(AUTO_BED_LEVELING_BILINEAR)

      #if ENABLED(ENABLE_LEVELING_FADE_HEIGHT)
        const float c = bilinear_z_offset(logical);
        logical[Z_AXIS] = (z_fade_height * (RAW_Z_POSITION(logical[Z_AXIS]) - c)) / (z_fade_height - c);
      #else
        logical[Z_AXIS] -= bilinear_z_offset(logical);
      #endif

    #endif
  }

#endif // PLANNER_LEVELING

/**
 * Planner::_buffer_line
 *
 * Add a new linear movement to the buffer.
 *
 * Leveling and kinematics should be applied ahead of calling this.
 *
 *  a,b,c,e     - target positions in mm or degrees
 *  fr_mm_s     - (target) speed of the move
 *  extruder    - target extruder
 */
void Planner::_buffer_line(const float &a, const float &b, const float &c, const float &e, float fr_mm_s, const uint8_t extruder) {

  // The target position of the tool in absolute steps
  // Calculate target position in absolute steps
  //this should be done after the wait, because otherwise a M92 code within the gcode disrupts this calculation somehow
<<<<<<< HEAD
  long target[XYZE] = {
    LROUND(a * axis_steps_per_mm[X_AXIS]),
    LROUND(b * axis_steps_per_mm[Y_AXIS]),
    LROUND(c * axis_steps_per_mm[Z_AXIS]),
    LROUND(e * axis_steps_per_mm[E_AXIS])
=======
  const long target[XYZE] = {
    lround(a * axis_steps_per_mm[X_AXIS]),
    lround(b * axis_steps_per_mm[Y_AXIS]),
    lround(c * axis_steps_per_mm[Z_AXIS]),
    lround(e * axis_steps_per_mm[E_AXIS_N])
>>>>>>> babe1d21
  };

  // When changing extruders recalculate steps corresponding to the E position
  #if ENABLED(DISTINCT_E_FACTORS)
    if (last_extruder != extruder && axis_steps_per_mm[E_AXIS_N] != axis_steps_per_mm[E_AXIS + last_extruder]) {
      position[E_AXIS] = lround(position[E_AXIS] * axis_steps_per_mm[E_AXIS_N] * steps_to_mm[E_AXIS + last_extruder]);
      last_extruder = extruder;
    }
  #endif

  #if ENABLED(LIN_ADVANCE)
<<<<<<< HEAD
    float target_float[XYZE] = {a, b, c, e};
    float de_float = target_float[E_AXIS] - position_float[E_AXIS];
    float mm_D_float = SQRT(sq(target_float[X_AXIS] - position_float[X_AXIS]) + sq(target_float[Y_AXIS] - position_float[Y_AXIS]));
    
    memcpy(position_float, target_float, sizeof(position_float));
=======
    const float mm_D_float = sqrt(sq(a - position_float[X_AXIS]) + sq(b - position_float[Y_AXIS]));
>>>>>>> babe1d21
  #endif

  const long da = target[X_AXIS] - position[X_AXIS],
             db = target[Y_AXIS] - position[Y_AXIS],
             dc = target[Z_AXIS] - position[Z_AXIS];

  /*
  SERIAL_ECHOPAIR("  Planner FR:", fr_mm_s);
  SERIAL_CHAR(' ');
  #if IS_KINEMATIC
    SERIAL_ECHOPAIR("A:", a);
    SERIAL_ECHOPAIR(" (", da);
    SERIAL_ECHOPAIR(") B:", b);
  #else
    SERIAL_ECHOPAIR("X:", a);
    SERIAL_ECHOPAIR(" (", da);
    SERIAL_ECHOPAIR(") Y:", b);
  #endif
  SERIAL_ECHOPAIR(" (", db);
  #if ENABLED(DELTA)
    SERIAL_ECHOPAIR(") C:", c);
  #else
    SERIAL_ECHOPAIR(") Z:", c);
  #endif
  SERIAL_ECHOPAIR(" (", dc);
  SERIAL_CHAR(')');
  SERIAL_EOL;
  //*/

  // DRYRUN ignores all temperature constraints and assures that the extruder is instantly satisfied
  if (DEBUGGING(DRYRUN)) {
    position[E_AXIS] = target[E_AXIS];
    #if ENABLED(LIN_ADVANCE)
      position_float[E_AXIS] = e;
    #endif
  }

  long de = target[E_AXIS] - position[E_AXIS];

  #if ENABLED(LIN_ADVANCE)
    float de_float = e - position_float[E_AXIS];
  #endif

  #if ENABLED(PREVENT_COLD_EXTRUSION)
    if (de) {
      if (thermalManager.tooColdToExtrude(extruder)) {
        position[E_AXIS] = target[E_AXIS]; // Behave as if the move really took place, but ignore E part
        de = 0; // no difference
        #if ENABLED(LIN_ADVANCE)
          position_float[E_AXIS] = e;
          de_float = 0;
        #endif
        SERIAL_ECHO_START;
        SERIAL_ECHOLNPGM(MSG_ERR_COLD_EXTRUDE_STOP);
      }
      #if ENABLED(PREVENT_LENGTHY_EXTRUDE)
        if (labs(de) > (int32_t)axis_steps_per_mm[E_AXIS_N] * (EXTRUDE_MAXLENGTH)) { // It's not important to get max. extrusion length in a precision < 1mm, so save some cycles and cast to int
          position[E_AXIS] = target[E_AXIS]; // Behave as if the move really took place, but ignore E part
          de = 0; // no difference
          #if ENABLED(LIN_ADVANCE)
            position_float[E_AXIS] = e;
            de_float = 0;
          #endif
          SERIAL_ECHO_START;
          SERIAL_ECHOLNPGM(MSG_ERR_LONG_EXTRUDE_STOP);
        }
      #endif
    }
  #endif

  // Compute direction bit-mask for this block
  uint8_t dm = 0;
  #if CORE_IS_XY
    if (da < 0) SBI(dm, X_HEAD);                // Save the real Extruder (head) direction in X Axis
    if (db < 0) SBI(dm, Y_HEAD);                // ...and Y
    if (dc < 0) SBI(dm, Z_AXIS);
    if (da + db < 0) SBI(dm, A_AXIS);           // Motor A direction
    if (CORESIGN(da - db) < 0) SBI(dm, B_AXIS); // Motor B direction
  #elif CORE_IS_XZ
    if (da < 0) SBI(dm, X_HEAD);                // Save the real Extruder (head) direction in X Axis
    if (db < 0) SBI(dm, Y_AXIS);
    if (dc < 0) SBI(dm, Z_HEAD);                // ...and Z
    if (da + dc < 0) SBI(dm, A_AXIS);           // Motor A direction
    if (CORESIGN(da - dc) < 0) SBI(dm, C_AXIS); // Motor C direction
  #elif CORE_IS_YZ
    if (da < 0) SBI(dm, X_AXIS);
    if (db < 0) SBI(dm, Y_HEAD);                // Save the real Extruder (head) direction in Y Axis
    if (dc < 0) SBI(dm, Z_HEAD);                // ...and Z
    if (db + dc < 0) SBI(dm, B_AXIS);           // Motor B direction
    if (CORESIGN(db - dc) < 0) SBI(dm, C_AXIS); // Motor C direction
  #else
    if (da < 0) SBI(dm, X_AXIS);
    if (db < 0) SBI(dm, Y_AXIS);
    if (dc < 0) SBI(dm, Z_AXIS);
  #endif
  if (de < 0) SBI(dm, E_AXIS);

  const float esteps_float = de * volumetric_multiplier[extruder] * flow_percentage[extruder] * 0.01;
  const int32_t esteps = abs(esteps_float) + 0.5;

  // Calculate the buffer head after we push this byte
  const uint8_t next_buffer_head = next_block_index(block_buffer_head);

  // If the buffer is full: good! That means we are well ahead of the robot.
  // Rest here until there is room in the buffer.
  while (block_buffer_tail == next_buffer_head) idle();

  // Prepare to set up new block
  block_t* block = &block_buffer[block_buffer_head];

  // Clear all flags, including the "busy" bit
  block->flag = 0;

  // Set direction bits
  block->direction_bits = dm;

  // Number of steps for each axis
  // See http://www.corexy.com/theory.html
  #if CORE_IS_XY
    block->steps[A_AXIS] = labs(da + db);
    block->steps[B_AXIS] = labs(da - db);
    block->steps[Z_AXIS] = labs(dc);
  #elif CORE_IS_XZ
    block->steps[A_AXIS] = labs(da + dc);
    block->steps[Y_AXIS] = labs(db);
    block->steps[C_AXIS] = labs(da - dc);
  #elif CORE_IS_YZ
    block->steps[X_AXIS] = labs(da);
    block->steps[B_AXIS] = labs(db + dc);
    block->steps[C_AXIS] = labs(db - dc);
  #else
    // default non-h-bot planning
    block->steps[X_AXIS] = labs(da);
    block->steps[Y_AXIS] = labs(db);
    block->steps[Z_AXIS] = labs(dc);
  #endif

  block->steps[E_AXIS] = esteps;
  block->step_event_count = MAX4(block->steps[X_AXIS], block->steps[Y_AXIS], block->steps[Z_AXIS], esteps);

  // Bail if this is a zero-length block
  if (block->step_event_count < MIN_STEPS_PER_SEGMENT) return;

  // For a mixing extruder, get a magnified step_event_count for each
  #if ENABLED(MIXING_EXTRUDER)
    for (uint8_t i = 0; i < MIXING_STEPPERS; i++)
      block->mix_event_count[i] = mixing_factor[i] * block->step_event_count;
  #endif

  #if FAN_COUNT > 0
    for (uint8_t i = 0; i < FAN_COUNT; i++) block->fan_speed[i] = fanSpeeds[i];
  #endif

  #if ENABLED(BARICUDA)
    block->valve_pressure = baricuda_valve_pressure;
    block->e_to_p_pressure = baricuda_e_to_p_pressure;
  #endif

  block->active_extruder = extruder;

  //enable active axes
  #if CORE_IS_XY
    if (block->steps[A_AXIS] || block->steps[B_AXIS]) {
      enable_x();
      enable_y();
    }
    #if DISABLED(Z_LATE_ENABLE)
      if (block->steps[Z_AXIS]) enable_z();
    #endif
  #elif CORE_IS_XZ
    if (block->steps[A_AXIS] || block->steps[C_AXIS]) {
      enable_x();
      enable_z();
    }
    if (block->steps[Y_AXIS]) enable_y();
  #elif CORE_IS_YZ
    if (block->steps[B_AXIS] || block->steps[C_AXIS]) {
      enable_y();
      enable_z();
    }
    if (block->steps[X_AXIS]) enable_x();
  #else
    if (block->steps[X_AXIS]) enable_x();
    if (block->steps[Y_AXIS]) enable_y();
    #if DISABLED(Z_LATE_ENABLE)
      if (block->steps[Z_AXIS]) enable_z();
    #endif
  #endif

  // Enable extruder(s)
  if (esteps) {

    #if ENABLED(DISABLE_INACTIVE_EXTRUDER) // Enable only the selected extruder

      for (uint8_t i = 0; i < EXTRUDERS; i++)
        if (g_uc_extruder_last_move[i] > 0) g_uc_extruder_last_move[i]--;

      switch(extruder) {
        case 0:
          enable_e0();
          #if ENABLED(DUAL_X_CARRIAGE)
            if (extruder_duplication_enabled) {
              enable_e1();
              g_uc_extruder_last_move[1] = (BLOCK_BUFFER_SIZE) * 2;
            }
          #endif
          g_uc_extruder_last_move[0] = (BLOCK_BUFFER_SIZE) * 2;
          #if EXTRUDERS > 1
            if (g_uc_extruder_last_move[1] == 0) disable_e1();
            #if EXTRUDERS > 2
              if (g_uc_extruder_last_move[2] == 0) disable_e2();
              #if EXTRUDERS > 3
                if (g_uc_extruder_last_move[3] == 0) disable_e3();
              #endif
            #endif
          #endif
        break;
        #if EXTRUDERS > 1
          case 1:
            enable_e1();
            g_uc_extruder_last_move[1] = (BLOCK_BUFFER_SIZE) * 2;
            if (g_uc_extruder_last_move[0] == 0) disable_e0();
            #if EXTRUDERS > 2
              if (g_uc_extruder_last_move[2] == 0) disable_e2();
              #if EXTRUDERS > 3
                if (g_uc_extruder_last_move[3] == 0) disable_e3();
              #endif
            #endif
          break;
          #if EXTRUDERS > 2
            case 2:
              enable_e2();
              g_uc_extruder_last_move[2] = (BLOCK_BUFFER_SIZE) * 2;
              if (g_uc_extruder_last_move[0] == 0) disable_e0();
              if (g_uc_extruder_last_move[1] == 0) disable_e1();
              #if EXTRUDERS > 3
                if (g_uc_extruder_last_move[3] == 0) disable_e3();
              #endif
            break;
            #if EXTRUDERS > 3
              case 3:
                enable_e3();
                g_uc_extruder_last_move[3] = (BLOCK_BUFFER_SIZE) * 2;
                if (g_uc_extruder_last_move[0] == 0) disable_e0();
                if (g_uc_extruder_last_move[1] == 0) disable_e1();
                if (g_uc_extruder_last_move[2] == 0) disable_e2();
              break;
            #endif // EXTRUDERS > 3
          #endif // EXTRUDERS > 2
        #endif // EXTRUDERS > 1
      }
    #else
      enable_e0();
      enable_e1();
      enable_e2();
      enable_e3();
    #endif
  }

  if (esteps)
    NOLESS(fr_mm_s, min_feedrate_mm_s);
  else
    NOLESS(fr_mm_s, min_travel_feedrate_mm_s);

  /**
   * This part of the code calculates the total length of the movement.
   * For cartesian bots, the X_AXIS is the real X movement and same for Y_AXIS.
   * But for corexy bots, that is not true. The "X_AXIS" and "Y_AXIS" motors (that should be named to A_AXIS
   * and B_AXIS) cannot be used for X and Y length, because A=X+Y and B=X-Y.
   * So we need to create other 2 "AXIS", named X_HEAD and Y_HEAD, meaning the real displacement of the Head.
   * Having the real displacement of the head, we can calculate the total movement length and apply the desired speed.
   */
  #if IS_CORE
    float delta_mm[7];
    #if CORE_IS_XY
      delta_mm[X_HEAD] = da * steps_to_mm[A_AXIS];
      delta_mm[Y_HEAD] = db * steps_to_mm[B_AXIS];
      delta_mm[Z_AXIS] = dc * steps_to_mm[Z_AXIS];
      delta_mm[A_AXIS] = (da + db) * steps_to_mm[A_AXIS];
      delta_mm[B_AXIS] = CORESIGN(da - db) * steps_to_mm[B_AXIS];
    #elif CORE_IS_XZ
      delta_mm[X_HEAD] = da * steps_to_mm[A_AXIS];
      delta_mm[Y_AXIS] = db * steps_to_mm[Y_AXIS];
      delta_mm[Z_HEAD] = dc * steps_to_mm[C_AXIS];
      delta_mm[A_AXIS] = (da + dc) * steps_to_mm[A_AXIS];
      delta_mm[C_AXIS] = CORESIGN(da - dc) * steps_to_mm[C_AXIS];
    #elif CORE_IS_YZ
      delta_mm[X_AXIS] = da * steps_to_mm[X_AXIS];
      delta_mm[Y_HEAD] = db * steps_to_mm[B_AXIS];
      delta_mm[Z_HEAD] = dc * steps_to_mm[C_AXIS];
      delta_mm[B_AXIS] = (db + dc) * steps_to_mm[B_AXIS];
      delta_mm[C_AXIS] = CORESIGN(db - dc) * steps_to_mm[C_AXIS];
    #endif
  #else
    float delta_mm[4];
    delta_mm[X_AXIS] = da * steps_to_mm[X_AXIS];
    delta_mm[Y_AXIS] = db * steps_to_mm[Y_AXIS];
    delta_mm[Z_AXIS] = dc * steps_to_mm[Z_AXIS];
  #endif
  delta_mm[E_AXIS] = esteps_float * steps_to_mm[E_AXIS_N];

  if (block->steps[X_AXIS] < MIN_STEPS_PER_SEGMENT && block->steps[Y_AXIS] < MIN_STEPS_PER_SEGMENT && block->steps[Z_AXIS] < MIN_STEPS_PER_SEGMENT) {
    block->millimeters = FABS(delta_mm[E_AXIS]);
  }
  else {
    block->millimeters = SQRT(
      #if CORE_IS_XY
        sq(delta_mm[X_HEAD]) + sq(delta_mm[Y_HEAD]) + sq(delta_mm[Z_AXIS])
      #elif CORE_IS_XZ
        sq(delta_mm[X_HEAD]) + sq(delta_mm[Y_AXIS]) + sq(delta_mm[Z_HEAD])
      #elif CORE_IS_YZ
        sq(delta_mm[X_AXIS]) + sq(delta_mm[Y_HEAD]) + sq(delta_mm[Z_HEAD])
      #else
        sq(delta_mm[X_AXIS]) + sq(delta_mm[Y_AXIS]) + sq(delta_mm[Z_AXIS])
      #endif
    );
  }
  float inverse_millimeters = 1.0 / block->millimeters;  // Inverse millimeters to remove multiple divides

  // Calculate moves/second for this move. No divide by zero due to previous checks.
  float inverse_mm_s = fr_mm_s * inverse_millimeters;

  const uint8_t moves_queued = movesplanned();

  // Slow down when the buffer starts to empty, rather than wait at the corner for a buffer refill
  #if ENABLED(SLOWDOWN) || ENABLED(ULTRA_LCD) || defined(XY_FREQUENCY_LIMIT)
    unsigned long segment_time = lround(1000000.0 / inverse_mm_s);
  #endif
  #if ENABLED(SLOWDOWN)
    // Segment time im micro seconds
<<<<<<< HEAD
    unsigned long segment_time = LROUND(1000000.0 / inverse_mm_s);
    if (moves_queued > 1 && moves_queued < (BLOCK_BUFFER_SIZE) / 2) {
      if (segment_time < min_segment_time) {
        // buffer is draining, add extra time.  The amount of time added increases if the buffer is still emptied more.
        inverse_mm_s = 1000000.0 / (segment_time + LROUND(2 * (min_segment_time - segment_time) / moves_queued));
        #if defined(XY_FREQUENCY_LIMIT) || ENABLED(ENSURE_SMOOTH_MOVES)
          segment_time = LROUND(1000000.0 / inverse_mm_s);
=======
    if (moves_queued > 1 && moves_queued < (BLOCK_BUFFER_SIZE) / 2) {
      if (segment_time < min_segment_time) {
        // buffer is draining, add extra time.  The amount of time added increases if the buffer is still emptied more.
        inverse_mm_s = 1000000.0 / (segment_time + lround(2 * (min_segment_time - segment_time) / moves_queued));
        #if defined(XY_FREQUENCY_LIMIT) || ENABLED(ULTRA_LCD)
          segment_time = lround(1000000.0 / inverse_mm_s);
>>>>>>> babe1d21
        #endif
      }
    }
  #endif
<<<<<<< HEAD
  
  #if ENABLED(ENSURE_SMOOTH_MOVES)
    #if DISABLED(SLOWDOWN)
      unsigned long segment_time = LROUND(1000000.0 / inverse_mm_s);
    #endif
    if (segment_time < (MIN_BLOCK_TIME) * 1000UL) {
      // buffer will be draining, set to MIN_BLOCK_TIME.
      inverse_mm_s = 1000000.0 / (1000.0 * (MIN_BLOCK_TIME));
      segment_time = (MIN_BLOCK_TIME) * 1000UL;
    }
    block->segment_time = segment_time;
    block_buffer_runtime_us += segment_time;
=======

  #if ENABLED(ULTRA_LCD)
    CRITICAL_SECTION_START
      block_buffer_runtime_us += segment_time;
    CRITICAL_SECTION_END
>>>>>>> babe1d21
  #endif

  block->nominal_speed = block->millimeters * inverse_mm_s; // (mm/sec) Always > 0
  block->nominal_rate = CEIL(block->step_event_count * inverse_mm_s); // (step/sec) Always > 0

  #if ENABLED(FILAMENT_WIDTH_SENSOR)
    static float filwidth_e_count = 0, filwidth_delay_dist = 0;

    //FMM update ring buffer used for delay with filament measurements
    if (extruder == FILAMENT_SENSOR_EXTRUDER_NUM && filwidth_delay_index[1] >= 0) {  //only for extruder with filament sensor and if ring buffer is initialized

      const int MMD_CM = MAX_MEASUREMENT_DELAY + 1, MMD_MM = MMD_CM * 10;

      // increment counters with next move in e axis
      filwidth_e_count += delta_mm[E_AXIS];
      filwidth_delay_dist += delta_mm[E_AXIS];

      // Only get new measurements on forward E movement
      if (filwidth_e_count > 0.0001) {

        // Loop the delay distance counter (modulus by the mm length)
        while (filwidth_delay_dist >= MMD_MM) filwidth_delay_dist -= MMD_MM;

        // Convert into an index into the measurement array
        filwidth_delay_index[0] = (int)(filwidth_delay_dist * 0.1 + 0.0001);

        // If the index has changed (must have gone forward)...
        if (filwidth_delay_index[0] != filwidth_delay_index[1]) {
          filwidth_e_count = 0; // Reset the E movement counter
          const int8_t meas_sample = thermalManager.widthFil_to_size_ratio() - 100; // Subtract 100 to reduce magnitude - to store in a signed char
          do {
            filwidth_delay_index[1] = (filwidth_delay_index[1] + 1) % MMD_CM; // The next unused slot
            measurement_delay[filwidth_delay_index[1]] = meas_sample;         // Store the measurement
          } while (filwidth_delay_index[0] != filwidth_delay_index[1]);       // More slots to fill?
        }
      }
    }
  #endif

  // Calculate and limit speed in mm/sec for each axis
  float current_speed[NUM_AXIS], speed_factor = 1.0; // factor <1 decreases speed
  LOOP_XYZE(i) {
<<<<<<< HEAD
    float cs = FABS(current_speed[i] = delta_mm[i] * inverse_mm_s);
=======
    const float cs = fabs(current_speed[i] = delta_mm[i] * inverse_mm_s);
>>>>>>> babe1d21
    if (cs > max_feedrate_mm_s[i]) NOMORE(speed_factor, max_feedrate_mm_s[i] / cs);
  }

  // Max segment time in µs.
  #ifdef XY_FREQUENCY_LIMIT

    // Check and limit the xy direction change frequency
    const unsigned char direction_change = block->direction_bits ^ old_direction_bits;
    old_direction_bits = block->direction_bits;
    segment_time = LROUND((float)segment_time / speed_factor);

    long xs0 = axis_segment_time[X_AXIS][0],
         xs1 = axis_segment_time[X_AXIS][1],
         xs2 = axis_segment_time[X_AXIS][2],
         ys0 = axis_segment_time[Y_AXIS][0],
         ys1 = axis_segment_time[Y_AXIS][1],
         ys2 = axis_segment_time[Y_AXIS][2];

    if (TEST(direction_change, X_AXIS)) {
      xs2 = axis_segment_time[X_AXIS][2] = xs1;
      xs1 = axis_segment_time[X_AXIS][1] = xs0;
      xs0 = 0;
    }
    xs0 = axis_segment_time[X_AXIS][0] = xs0 + segment_time;

    if (TEST(direction_change, Y_AXIS)) {
      ys2 = axis_segment_time[Y_AXIS][2] = axis_segment_time[Y_AXIS][1];
      ys1 = axis_segment_time[Y_AXIS][1] = axis_segment_time[Y_AXIS][0];
      ys0 = 0;
    }
    ys0 = axis_segment_time[Y_AXIS][0] = ys0 + segment_time;

    const long max_x_segment_time = MAX3(xs0, xs1, xs2),
               max_y_segment_time = MAX3(ys0, ys1, ys2),
               min_xy_segment_time = min(max_x_segment_time, max_y_segment_time);
    if (min_xy_segment_time < MAX_FREQ_TIME) {
      const float low_sf = speed_factor * min_xy_segment_time / (MAX_FREQ_TIME);
      NOMORE(speed_factor, low_sf);
    }
  #endif // XY_FREQUENCY_LIMIT

  // Correct the speed
  if (speed_factor < 1.0) {
    LOOP_XYZE(i) current_speed[i] *= speed_factor;
    block->nominal_speed *= speed_factor;
    block->nominal_rate *= speed_factor;
  }

  // Compute and limit the acceleration rate for the trapezoid generator.
  const float steps_per_mm = block->step_event_count * inverse_millimeters;
  uint32_t accel;
  if (!block->steps[X_AXIS] && !block->steps[Y_AXIS] && !block->steps[Z_AXIS]) {
    // convert to: acceleration steps/sec^2
    accel = CEIL(retract_acceleration * steps_per_mm);
  }
  else {
    #define LIMIT_ACCEL_LONG(AXIS,INDX) do{ \
      if (block->steps[AXIS] && max_acceleration_steps_per_s2[AXIS+INDX] < accel) { \
        const uint32_t comp = max_acceleration_steps_per_s2[AXIS+INDX] * block->step_event_count; \
        if (accel * block->steps[AXIS] > comp) accel = comp / block->steps[AXIS]; \
      } \
    }while(0)

    #define LIMIT_ACCEL_FLOAT(AXIS,INDX) do{ \
      if (block->steps[AXIS] && max_acceleration_steps_per_s2[AXIS+INDX] < accel) { \
        const float comp = (float)max_acceleration_steps_per_s2[AXIS+INDX] * (float)block->step_event_count; \
        if ((float)accel * (float)block->steps[AXIS] > comp) accel = comp / (float)block->steps[AXIS]; \
      } \
    }while(0)

    // Start with print or travel acceleration
    accel = CEIL((esteps ? acceleration : travel_acceleration) * steps_per_mm);

    // Limit acceleration per axis
    if (block->step_event_count <= cutoff_long) {
      LIMIT_ACCEL_LONG(X_AXIS,0);
      LIMIT_ACCEL_LONG(Y_AXIS,0);
      LIMIT_ACCEL_LONG(Z_AXIS,0);
      LIMIT_ACCEL_LONG(E_AXIS,extruder);
    }
    else {
      LIMIT_ACCEL_FLOAT(X_AXIS,0);
      LIMIT_ACCEL_FLOAT(Y_AXIS,0);
      LIMIT_ACCEL_FLOAT(Z_AXIS,0);
      LIMIT_ACCEL_FLOAT(E_AXIS,extruder);
    }
  }
  block->acceleration_steps_per_s2 = accel;
  block->acceleration = accel / steps_per_mm;
  block->acceleration_rate = (long)(accel * 16777216.0 / HAL_TIMER_RATE);

  // Initial limit on the segment entry velocity
  float vmax_junction;

  #if 0  // Use old jerk for now

    float junction_deviation = 0.1;

    // Compute path unit vector
    double unit_vec[XYZ] = {
      delta_mm[X_AXIS] * inverse_millimeters,
      delta_mm[Y_AXIS] * inverse_millimeters,
      delta_mm[Z_AXIS] * inverse_millimeters
    };

    /*
       Compute maximum allowable entry speed at junction by centripetal acceleration approximation.

       Let a circle be tangent to both previous and current path line segments, where the junction
       deviation is defined as the distance from the junction to the closest edge of the circle,
       collinear with the circle center.

       The circular segment joining the two paths represents the path of centripetal acceleration.
       Solve for max velocity based on max acceleration about the radius of the circle, defined
       indirectly by junction deviation.

       This may be also viewed as path width or max_jerk in the previous grbl version. This approach
       does not actually deviate from path, but used as a robust way to compute cornering speeds, as
       it takes into account the nonlinearities of both the junction angle and junction velocity.
     */

    vmax_junction = MINIMUM_PLANNER_SPEED; // Set default max junction speed

    // Skip first block or when previous_nominal_speed is used as a flag for homing and offset cycles.
    if (block_buffer_head != block_buffer_tail && previous_nominal_speed > 0.0) {
      // Compute cosine of angle between previous and current path. (prev_unit_vec is negative)
      // NOTE: Max junction velocity is computed without sin() or acos() by trig half angle identity.
      float cos_theta = - previous_unit_vec[X_AXIS] * unit_vec[X_AXIS]
                        - previous_unit_vec[Y_AXIS] * unit_vec[Y_AXIS]
                        - previous_unit_vec[Z_AXIS] * unit_vec[Z_AXIS] ;
      // Skip and use default max junction speed for 0 degree acute junction.
      if (cos_theta < 0.95) {
        vmax_junction = min(previous_nominal_speed, block->nominal_speed);
        // Skip and avoid divide by zero for straight junctions at 180 degrees. Limit to min() of nominal speeds.
        if (cos_theta > -0.95) {
          // Compute maximum junction velocity based on maximum acceleration and junction deviation
          float sin_theta_d2 = SQRT(0.5 * (1.0 - cos_theta)); // Trig half angle identity. Always positive.
          NOMORE(vmax_junction, SQRT(block->acceleration * junction_deviation * sin_theta_d2 / (1.0 - sin_theta_d2)));
        }
      }
    }
  #endif

  /**
   * Adapted from Prusa MKS firmware
   *
   * Start with a safe speed (from which the machine may halt to stop immediately).
   */

  // Exit speed limited by a jerk to full halt of a previous last segment
  static float previous_safe_speed;

  float safe_speed = block->nominal_speed;
  uint8_t limited = 0;
  LOOP_XYZE(i) {
<<<<<<< HEAD
    float jerk = FABS(current_speed[i]);
    if (jerk > max_jerk[i]) {
      // The actual jerk is lower if it has been limited by the XY jerk.
=======
    const float jerk = fabs(current_speed[i]), maxj = max_jerk[i];
    if (jerk > maxj) {
>>>>>>> babe1d21
      if (limited) {
        const float mjerk = maxj * block->nominal_speed;
        if (jerk * safe_speed > mjerk) safe_speed = mjerk / jerk;
      }
      else {
        ++limited;
        safe_speed = maxj;
      }
    }
  }

  if (moves_queued > 1 && previous_nominal_speed > 0.0001) {
    // Estimate a maximum velocity allowed at a joint of two successive segments.
    // If this maximum velocity allowed is lower than the minimum of the entry / exit safe velocities,
    // then the machine is not coasting anymore and the safe entry / exit velocities shall be used.

    // The junction velocity will be shared between successive segments. Limit the junction velocity to their minimum.
    bool prev_speed_larger = previous_nominal_speed > block->nominal_speed;
    float smaller_speed_factor = prev_speed_larger ? (block->nominal_speed / previous_nominal_speed) : (previous_nominal_speed / block->nominal_speed);
    // Pick the smaller of the nominal speeds. Higher speed shall not be achieved at the junction during coasting.
    vmax_junction = prev_speed_larger ? block->nominal_speed : previous_nominal_speed;
    // Factor to multiply the previous / current nominal velocities to get componentwise limited velocities.
    float v_factor = 1.f;
    limited = 0;
    // Now limit the jerk in all axes.
    LOOP_XYZE(axis) {
      // Limit an axis. We have to differentiate: coasting, reversal of an axis, full stop.
      float v_exit = previous_speed[axis], v_entry = current_speed[axis];
      if (prev_speed_larger) v_exit *= smaller_speed_factor;
      if (limited) {
        v_exit *= v_factor;
        v_entry *= v_factor;
      }
      // Calculate jerk depending on whether the axis is coasting in the same direction or reversing.
      const float jerk = (v_exit > v_entry)
          ? //                                  coasting             axis reversal
            ( (v_entry > 0.f || v_exit < 0.f) ? (v_exit - v_entry) : max(v_exit, -v_entry) )
          : // v_exit <= v_entry                coasting             axis reversal
            ( (v_entry < 0.f || v_exit > 0.f) ? (v_entry - v_exit) : max(-v_exit, v_entry) );

      if (jerk > max_jerk[axis]) {
        v_factor *= max_jerk[axis] / jerk;
        ++limited;
      }
    }
    if (limited) vmax_junction *= v_factor;
    // Now the transition velocity is known, which maximizes the shared exit / entry velocity while
    // respecting the jerk factors, it may be possible, that applying separate safe exit / entry velocities will achieve faster prints.
    const float vmax_junction_threshold = vmax_junction * 0.99f;
    if (previous_safe_speed > vmax_junction_threshold && safe_speed > vmax_junction_threshold) {
      // Not coasting. The machine will stop and start the movements anyway,
      // better to start the segment from start.
      SBI(block->flag, BLOCK_BIT_START_FROM_FULL_HALT);
      vmax_junction = safe_speed;
    }
  }
  else {
    SBI(block->flag, BLOCK_BIT_START_FROM_FULL_HALT);
    vmax_junction = safe_speed;
  }

  // Max entry speed of this block equals the max exit speed of the previous block.
  block->max_entry_speed = vmax_junction;

  // Initialize block entry speed. Compute based on deceleration to user-defined MINIMUM_PLANNER_SPEED.
  const float v_allowable = max_allowable_speed(-block->acceleration, MINIMUM_PLANNER_SPEED, block->millimeters);
  block->entry_speed = min(vmax_junction, v_allowable);

  // Initialize planner efficiency flags
  // Set flag if block will always reach maximum junction speed regardless of entry/exit speeds.
  // If a block can de/ac-celerate from nominal speed to zero within the length of the block, then
  // the current block and next block junction speeds are guaranteed to always be at their maximum
  // junction speeds in deceleration and acceleration, respectively. This is due to how the current
  // block nominal speed limits both the current and next maximum junction speeds. Hence, in both
  // the reverse and forward planners, the corresponding block junction speed will always be at the
  // the maximum junction speed and may always be ignored for any speed reduction checks.
  block->flag |= BLOCK_FLAG_RECALCULATE | (block->nominal_speed <= v_allowable ? BLOCK_FLAG_NOMINAL_LENGTH : 0);

  // Update previous path unit_vector and nominal speed
  memcpy(previous_speed, current_speed, sizeof(previous_speed));
  previous_nominal_speed = block->nominal_speed;
  previous_safe_speed = safe_speed;

  #if ENABLED(LIN_ADVANCE)

<<<<<<< HEAD
    // Don't use LIN_ADVANCE for blocks if:
    // !block->steps[E_AXIS]: We don't have E steps todo (Travel move)
    // !block->steps[X_AXIS] && !block->steps[Y_AXIS]: We don't have a movement in XY direction (Retract / Prime moves)
    // extruder_advance_k == 0.0: There is no advance factor set
    // block->steps[E_AXIS] == block->step_event_count: A problem occurs when there's a very tiny move before a retract.
    // In this case, the retract and the move will be executed together.
    // This leads to an enormous number of advance steps due to a huge e_acceleration.
    // The math is correct, but you don't want a retract move done with advance!
    // de_float <= 0.0: Extruder is running in reverse direction (for example during "Wipe while retracting" (Slic3r) or "Combing" (Cura) movements)
    if (!esteps || (!block->steps[X_AXIS] && !block->steps[Y_AXIS]) || extruder_advance_k == 0.0 || (uint32_t)esteps == block->step_event_count || de_float <= 0.0) {
      block->use_advance_lead = false;
    }
    else {
      block->use_advance_lead = true;
      block->abs_adv_steps_multiplier8 = LROUND(extruder_advance_k * (de_float / mm_D_float) * block->nominal_speed / (float)block->nominal_rate * axis_steps_per_mm[E_AXIS] * 256.0);
    }
=======
    //
    // Use LIN_ADVANCE for blocks if all these are true:
    //
    // esteps                                          : We have E steps todo (a printing move)
    //
    // block->steps[X_AXIS] || block->steps[Y_AXIS]    : We have a movement in XY direction (i.e., not retract / prime).
    //
    // extruder_advance_k                              : There is an advance factor set.
    //
    // block->steps[E_AXIS] != block->step_event_count : A problem occurs if the move before a retract is too small.
    //                                                   In that case, the retract and move will be executed together.
    //                                                   This leads to too many advance steps due to a huge e_acceleration.
    //                                                   The math is good, but we must avoid retract moves with advance!
    // de_float > 0.0                                  : Extruder is running forward (e.g., for "Wipe while retracting" (Slic3r) or "Combing" (Cura) moves)
    //
    block->use_advance_lead =  esteps
                            && (block->steps[X_AXIS] || block->steps[Y_AXIS])
                            && extruder_advance_k
                            && (uint32_t)esteps != block->step_event_count
                            && de_float > 0.0;
    if (block->use_advance_lead)
      block->abs_adv_steps_multiplier8 = lround(extruder_advance_k * (de_float / mm_D_float) * block->nominal_speed / (float)block->nominal_rate * axis_steps_per_mm[E_AXIS_N] * 256.0);
>>>>>>> babe1d21

  #elif ENABLED(ADVANCE)

    // Calculate advance rate
    if (esteps && (block->steps[X_AXIS] || block->steps[Y_AXIS] || block->steps[Z_AXIS])) {
      const long acc_dist = estimate_acceleration_distance(0, block->nominal_rate, block->acceleration_steps_per_s2);
      const float advance = ((STEPS_PER_CUBIC_MM_E) * (EXTRUDER_ADVANCE_K)) * HYPOT(current_speed[E_AXIS], EXTRUSION_AREA) * 256;
      block->advance = advance;
      block->advance_rate = acc_dist ? advance / (float)acc_dist : 0;
    }
    else
      block->advance_rate = block->advance = 0;

    /**
     SERIAL_ECHO_START;
     SERIAL_ECHOPGM("advance :");
     SERIAL_ECHO(block->advance/256.0);
     SERIAL_ECHOPGM("advance rate :");
     SERIAL_ECHOLN(block->advance_rate/256.0);
     */

  #endif // ADVANCE or LIN_ADVANCE

  calculate_trapezoid_for_block(block, block->entry_speed / block->nominal_speed, safe_speed / block->nominal_speed);

  // Move buffer head
  block_buffer_head = next_buffer_head;

  // Update the position (only when a move was queued)
  memcpy(position, target, sizeof(position));
  #if ENABLED(LIN_ADVANCE)
    position_float[X_AXIS] = a;
    position_float[Y_AXIS] = b;
    position_float[Z_AXIS] = c;
    position_float[E_AXIS] = e;
  #endif

  recalculate();

  stepper.wake_up();

} // buffer_line()

/**
 * Directly set the planner XYZ position (and stepper positions)
 * converting mm (or angles for SCARA) into steps.
 *
 * On CORE machines stepper ABC will be translated from the given XYZ.
 */

void Planner::_set_position_mm(const float &a, const float &b, const float &c, const float &e) {
<<<<<<< HEAD
  long na = position[X_AXIS] = LROUND(a * axis_steps_per_mm[X_AXIS]),
       nb = position[Y_AXIS] = LROUND(b * axis_steps_per_mm[Y_AXIS]),
       nc = position[Z_AXIS] = LROUND(c * axis_steps_per_mm[Z_AXIS]),
       ne = position[E_AXIS] = LROUND(e * axis_steps_per_mm[E_AXIS]);
=======
  #if ENABLED(DISTINCT_E_FACTORS)
    #define _EINDEX (E_AXIS + active_extruder)
    last_extruder = active_extruder;
  #else
    #define _EINDEX E_AXIS
  #endif
  long na = position[X_AXIS] = lround(a * axis_steps_per_mm[X_AXIS]),
       nb = position[Y_AXIS] = lround(b * axis_steps_per_mm[Y_AXIS]),
       nc = position[Z_AXIS] = lround(c * axis_steps_per_mm[Z_AXIS]),
       ne = position[E_AXIS] = lround(e * axis_steps_per_mm[_EINDEX]);
  #if ENABLED(LIN_ADVANCE)
    position_float[X_AXIS] = a;
    position_float[Y_AXIS] = b;
    position_float[Z_AXIS] = c;
    position_float[E_AXIS] = e;
  #endif
>>>>>>> babe1d21
  stepper.set_position(na, nb, nc, ne);
  previous_nominal_speed = 0.0; // Resets planner junction speeds. Assumes start from rest.
  ZERO(previous_speed);
}

void Planner::set_position_mm_kinematic(const float position[NUM_AXIS]) {
  #if PLANNER_LEVELING
    float lpos[XYZ] = { position[X_AXIS], position[Y_AXIS], position[Z_AXIS] };
    apply_leveling(lpos);
  #else
    const float * const lpos = position;
  #endif
  #if IS_KINEMATIC
    inverse_kinematics(lpos);
    _set_position_mm(delta[A_AXIS], delta[B_AXIS], delta[C_AXIS], position[E_AXIS]);
  #else
    _set_position_mm(lpos[X_AXIS], lpos[Y_AXIS], lpos[Z_AXIS], position[E_AXIS]);
  #endif
}

/**
 * Sync from the stepper positions. (e.g., after an interrupted move)
 */
void Planner::sync_from_steppers() {
  LOOP_XYZE(i) position[i] = stepper.position((AxisEnum)i);
  #if ENABLED(LIN_ADVANCE)
    LOOP_XYZE(i) position_float[i] = stepper.position((AxisEnum)i) * steps_to_mm[i];
  #endif
}

/**
 * Setters for planner position (also setting stepper position).
 */
void Planner::set_position_mm(const AxisEnum axis, const float& v) {
<<<<<<< HEAD
  position[axis] = LROUND(v * axis_steps_per_mm[axis]);
=======
  #if ENABLED(DISTINCT_E_FACTORS)
    const uint8_t axis_index = axis + (axis == E_AXIS ? active_extruder : 0);
    last_extruder = active_extruder;
  #else
    const uint8_t axis_index = axis;
  #endif
  position[axis] = lround(v * axis_steps_per_mm[axis_index]);
  #if ENABLED(LIN_ADVANCE)
    position_float[axis] = v;
  #endif
>>>>>>> babe1d21
  stepper.set_position(axis, v);
  previous_speed[axis] = 0.0;
}

// Recalculate the steps/s^2 acceleration rates, based on the mm/s^2
void Planner::reset_acceleration_rates() {
  #if ENABLED(DISTINCT_E_FACTORS)
    #define HIGHEST_CONDITION (i < E_AXIS || i == E_AXIS + active_extruder)
  #else
    #define HIGHEST_CONDITION true
  #endif
  uint32_t highest_rate = 1;
  LOOP_XYZE_N(i) {
    max_acceleration_steps_per_s2[i] = max_acceleration_mm_per_s2[i] * axis_steps_per_mm[i];
    if (HIGHEST_CONDITION) NOLESS(highest_rate, max_acceleration_steps_per_s2[i]);
  }
  cutoff_long = 4294967295UL / highest_rate;
}

// Recalculate position, steps_to_mm if axis_steps_per_mm changes!
void Planner::refresh_positioning() {
  LOOP_XYZE_N(i) steps_to_mm[i] = 1.0 / axis_steps_per_mm[i];
  set_position_mm_kinematic(current_position);
  reset_acceleration_rates();
}

#if ENABLED(AUTOTEMP)

  void Planner::autotemp_M104_M109() {
    autotemp_enabled = code_seen('F');
    if (autotemp_enabled) autotemp_factor = code_value_temp_diff();
    if (code_seen('S')) autotemp_min = code_value_temp_abs();
    if (code_seen('B')) autotemp_max = code_value_temp_abs();
  }

#endif

#if ENABLED(LIN_ADVANCE)

  void Planner::advance_M905(const float &k) {
    if (k >= 0.0) extruder_advance_k = k;
    SERIAL_ECHO_START;
    SERIAL_ECHOPAIR("Advance factor: ", extruder_advance_k);
    SERIAL_EOL;
  }

#endif<|MERGE_RESOLUTION|>--- conflicted
+++ resolved
@@ -656,19 +656,11 @@
   // The target position of the tool in absolute steps
   // Calculate target position in absolute steps
   //this should be done after the wait, because otherwise a M92 code within the gcode disrupts this calculation somehow
-<<<<<<< HEAD
-  long target[XYZE] = {
+  const long target[XYZE] = {
     LROUND(a * axis_steps_per_mm[X_AXIS]),
     LROUND(b * axis_steps_per_mm[Y_AXIS]),
     LROUND(c * axis_steps_per_mm[Z_AXIS]),
-    LROUND(e * axis_steps_per_mm[E_AXIS])
-=======
-  const long target[XYZE] = {
-    lround(a * axis_steps_per_mm[X_AXIS]),
-    lround(b * axis_steps_per_mm[Y_AXIS]),
-    lround(c * axis_steps_per_mm[Z_AXIS]),
-    lround(e * axis_steps_per_mm[E_AXIS_N])
->>>>>>> babe1d21
+    LROUND(e * axis_steps_per_mm[E_AXIS_N])
   };
 
   // When changing extruders recalculate steps corresponding to the E position
@@ -680,15 +672,7 @@
   #endif
 
   #if ENABLED(LIN_ADVANCE)
-<<<<<<< HEAD
-    float target_float[XYZE] = {a, b, c, e};
-    float de_float = target_float[E_AXIS] - position_float[E_AXIS];
-    float mm_D_float = SQRT(sq(target_float[X_AXIS] - position_float[X_AXIS]) + sq(target_float[Y_AXIS] - position_float[Y_AXIS]));
-    
-    memcpy(position_float, target_float, sizeof(position_float));
-=======
-    const float mm_D_float = sqrt(sq(a - position_float[X_AXIS]) + sq(b - position_float[Y_AXIS]));
->>>>>>> babe1d21
+    const float mm_D_float = SQRT(sq(a - position_float[X_AXIS]) + sq(b - position_float[Y_AXIS]));
   #endif
 
   const long da = target[X_AXIS] - position[X_AXIS],
@@ -1019,46 +1003,21 @@
   #endif
   #if ENABLED(SLOWDOWN)
     // Segment time im micro seconds
-<<<<<<< HEAD
-    unsigned long segment_time = LROUND(1000000.0 / inverse_mm_s);
     if (moves_queued > 1 && moves_queued < (BLOCK_BUFFER_SIZE) / 2) {
       if (segment_time < min_segment_time) {
         // buffer is draining, add extra time.  The amount of time added increases if the buffer is still emptied more.
         inverse_mm_s = 1000000.0 / (segment_time + LROUND(2 * (min_segment_time - segment_time) / moves_queued));
-        #if defined(XY_FREQUENCY_LIMIT) || ENABLED(ENSURE_SMOOTH_MOVES)
+        #if defined(XY_FREQUENCY_LIMIT) || ENABLED(ULTRA_LCD)
           segment_time = LROUND(1000000.0 / inverse_mm_s);
-=======
-    if (moves_queued > 1 && moves_queued < (BLOCK_BUFFER_SIZE) / 2) {
-      if (segment_time < min_segment_time) {
-        // buffer is draining, add extra time.  The amount of time added increases if the buffer is still emptied more.
-        inverse_mm_s = 1000000.0 / (segment_time + lround(2 * (min_segment_time - segment_time) / moves_queued));
-        #if defined(XY_FREQUENCY_LIMIT) || ENABLED(ULTRA_LCD)
-          segment_time = lround(1000000.0 / inverse_mm_s);
->>>>>>> babe1d21
         #endif
       }
     }
   #endif
-<<<<<<< HEAD
-  
-  #if ENABLED(ENSURE_SMOOTH_MOVES)
-    #if DISABLED(SLOWDOWN)
-      unsigned long segment_time = LROUND(1000000.0 / inverse_mm_s);
-    #endif
-    if (segment_time < (MIN_BLOCK_TIME) * 1000UL) {
-      // buffer will be draining, set to MIN_BLOCK_TIME.
-      inverse_mm_s = 1000000.0 / (1000.0 * (MIN_BLOCK_TIME));
-      segment_time = (MIN_BLOCK_TIME) * 1000UL;
-    }
-    block->segment_time = segment_time;
-    block_buffer_runtime_us += segment_time;
-=======
 
   #if ENABLED(ULTRA_LCD)
     CRITICAL_SECTION_START
       block_buffer_runtime_us += segment_time;
     CRITICAL_SECTION_END
->>>>>>> babe1d21
   #endif
 
   block->nominal_speed = block->millimeters * inverse_mm_s; // (mm/sec) Always > 0
@@ -1101,11 +1060,7 @@
   // Calculate and limit speed in mm/sec for each axis
   float current_speed[NUM_AXIS], speed_factor = 1.0; // factor <1 decreases speed
   LOOP_XYZE(i) {
-<<<<<<< HEAD
-    float cs = FABS(current_speed[i] = delta_mm[i] * inverse_mm_s);
-=======
-    const float cs = fabs(current_speed[i] = delta_mm[i] * inverse_mm_s);
->>>>>>> babe1d21
+    const float cs = FABS(current_speed[i] = delta_mm[i] * inverse_mm_s);
     if (cs > max_feedrate_mm_s[i]) NOMORE(speed_factor, max_feedrate_mm_s[i] / cs);
   }
 
@@ -1261,14 +1216,8 @@
   float safe_speed = block->nominal_speed;
   uint8_t limited = 0;
   LOOP_XYZE(i) {
-<<<<<<< HEAD
-    float jerk = FABS(current_speed[i]);
-    if (jerk > max_jerk[i]) {
-      // The actual jerk is lower if it has been limited by the XY jerk.
-=======
-    const float jerk = fabs(current_speed[i]), maxj = max_jerk[i];
+    const float jerk = FABS(current_speed[i]), maxj = max_jerk[i];
     if (jerk > maxj) {
->>>>>>> babe1d21
       if (limited) {
         const float mjerk = maxj * block->nominal_speed;
         if (jerk * safe_speed > mjerk) safe_speed = mjerk / jerk;
@@ -1354,24 +1303,6 @@
 
   #if ENABLED(LIN_ADVANCE)
 
-<<<<<<< HEAD
-    // Don't use LIN_ADVANCE for blocks if:
-    // !block->steps[E_AXIS]: We don't have E steps todo (Travel move)
-    // !block->steps[X_AXIS] && !block->steps[Y_AXIS]: We don't have a movement in XY direction (Retract / Prime moves)
-    // extruder_advance_k == 0.0: There is no advance factor set
-    // block->steps[E_AXIS] == block->step_event_count: A problem occurs when there's a very tiny move before a retract.
-    // In this case, the retract and the move will be executed together.
-    // This leads to an enormous number of advance steps due to a huge e_acceleration.
-    // The math is correct, but you don't want a retract move done with advance!
-    // de_float <= 0.0: Extruder is running in reverse direction (for example during "Wipe while retracting" (Slic3r) or "Combing" (Cura) movements)
-    if (!esteps || (!block->steps[X_AXIS] && !block->steps[Y_AXIS]) || extruder_advance_k == 0.0 || (uint32_t)esteps == block->step_event_count || de_float <= 0.0) {
-      block->use_advance_lead = false;
-    }
-    else {
-      block->use_advance_lead = true;
-      block->abs_adv_steps_multiplier8 = LROUND(extruder_advance_k * (de_float / mm_D_float) * block->nominal_speed / (float)block->nominal_rate * axis_steps_per_mm[E_AXIS] * 256.0);
-    }
-=======
     //
     // Use LIN_ADVANCE for blocks if all these are true:
     //
@@ -1393,8 +1324,7 @@
                             && (uint32_t)esteps != block->step_event_count
                             && de_float > 0.0;
     if (block->use_advance_lead)
-      block->abs_adv_steps_multiplier8 = lround(extruder_advance_k * (de_float / mm_D_float) * block->nominal_speed / (float)block->nominal_rate * axis_steps_per_mm[E_AXIS_N] * 256.0);
->>>>>>> babe1d21
+      block->abs_adv_steps_multiplier8 = LROUND(extruder_advance_k * (de_float / mm_D_float) * block->nominal_speed / (float)block->nominal_rate * axis_steps_per_mm[E_AXIS_N] * 256.0);
 
   #elif ENABLED(ADVANCE)
 
@@ -1446,29 +1376,22 @@
  */
 
 void Planner::_set_position_mm(const float &a, const float &b, const float &c, const float &e) {
-<<<<<<< HEAD
-  long na = position[X_AXIS] = LROUND(a * axis_steps_per_mm[X_AXIS]),
-       nb = position[Y_AXIS] = LROUND(b * axis_steps_per_mm[Y_AXIS]),
-       nc = position[Z_AXIS] = LROUND(c * axis_steps_per_mm[Z_AXIS]),
-       ne = position[E_AXIS] = LROUND(e * axis_steps_per_mm[E_AXIS]);
-=======
   #if ENABLED(DISTINCT_E_FACTORS)
     #define _EINDEX (E_AXIS + active_extruder)
     last_extruder = active_extruder;
   #else
     #define _EINDEX E_AXIS
   #endif
-  long na = position[X_AXIS] = lround(a * axis_steps_per_mm[X_AXIS]),
-       nb = position[Y_AXIS] = lround(b * axis_steps_per_mm[Y_AXIS]),
-       nc = position[Z_AXIS] = lround(c * axis_steps_per_mm[Z_AXIS]),
-       ne = position[E_AXIS] = lround(e * axis_steps_per_mm[_EINDEX]);
+  long na = position[X_AXIS] = LROUND(a * axis_steps_per_mm[X_AXIS]),
+       nb = position[Y_AXIS] = LROUND(b * axis_steps_per_mm[Y_AXIS]),
+       nc = position[Z_AXIS] = LROUND(c * axis_steps_per_mm[Z_AXIS]),
+       ne = position[E_AXIS] = LROUND(e * axis_steps_per_mm[_EINDEX]);
   #if ENABLED(LIN_ADVANCE)
     position_float[X_AXIS] = a;
     position_float[Y_AXIS] = b;
     position_float[Z_AXIS] = c;
     position_float[E_AXIS] = e;
   #endif
->>>>>>> babe1d21
   stepper.set_position(na, nb, nc, ne);
   previous_nominal_speed = 0.0; // Resets planner junction speeds. Assumes start from rest.
   ZERO(previous_speed);
@@ -1503,20 +1426,16 @@
  * Setters for planner position (also setting stepper position).
  */
 void Planner::set_position_mm(const AxisEnum axis, const float& v) {
-<<<<<<< HEAD
-  position[axis] = LROUND(v * axis_steps_per_mm[axis]);
-=======
   #if ENABLED(DISTINCT_E_FACTORS)
     const uint8_t axis_index = axis + (axis == E_AXIS ? active_extruder : 0);
     last_extruder = active_extruder;
   #else
     const uint8_t axis_index = axis;
   #endif
-  position[axis] = lround(v * axis_steps_per_mm[axis_index]);
+  position[axis] = LROUND(v * axis_steps_per_mm[axis_index]);
   #if ENABLED(LIN_ADVANCE)
     position_float[axis] = v;
   #endif
->>>>>>> babe1d21
   stepper.set_position(axis, v);
   previous_speed[axis] = 0.0;
 }
