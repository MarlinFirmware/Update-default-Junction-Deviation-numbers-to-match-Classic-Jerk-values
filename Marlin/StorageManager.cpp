--- conflicted
+++ resolved
@@ -54,7 +54,6 @@
 	static uint8_t * const ADDR_STAT_TOTAL_PRINTS  = (uint8_t *) 4077;
 	static uint8_t * const ADDR_SERIAL_NUMBER  = (uint8_t *) 4080;
 	static uint8_t * const ADDR_BOARD_FAMILY   = (uint8_t *) 4081;
-	static uint8_t * const ADDR_SERIAL_NUMBER  = (uint8_t *) 4080;
 
 	StorageManager::StorageManager()
 	{ }
@@ -261,9 +260,6 @@
 		serial_number[13] = '\0';
 		return serial_number;
 	}
-<<<<<<< HEAD
-
-=======
 	
 	bool StorageManager::checkStatsInitialized()
 	{
@@ -360,7 +356,6 @@
 		StorageManager::single::instance().writeData(ADDR_STAT_SUCCEDED, (uint8_t*)&succedded_prints, sizeof(succedded_prints));
 	}
 	
->>>>>>> 4e02be34
 	uint8_t StorageManager::readByte(uint8_t * address)
 	{
 		while ( !eeprom_is_ready() ) {}
