--- conflicted
+++ resolved
@@ -37,15 +37,11 @@
 // the default values are used whenever there is a change to the data, to prevent
 // wrong data being written to the variables.
 // ALSO:  always make sure the variables in the Store and retrieve sections are in the same order.
-<<<<<<< HEAD
-#define EEPROM_VERSION "V11"
-=======
 #ifdef DELTA
 #define EEPROM_VERSION "V11"
 #else
 #define EEPROM_VERSION "V10"
 #endif
->>>>>>> 040357fd
 
 #ifdef EEPROM_SETTINGS
 void Config_StoreSettings() 
