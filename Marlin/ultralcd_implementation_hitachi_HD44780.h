--- conflicted
+++ resolved
@@ -711,74 +711,22 @@
         // When axis is homed but axis_known_position is false the axis letters are blinking 'X' <-> ' '.
         // When everything is ok you see a constant 'X'.
 
-<<<<<<< HEAD
-        if (blink)
-          lcd_printPGM(PSTR("X"));
-        else {
-          if (!axis_homed[X_AXIS])
-            lcd_printPGM(PSTR("?"));
-          else
-            #if DISABLED(DISABLE_REDUCED_ACCURACY_WARNING)
-              if (!axis_known_position[X_AXIS])
-                lcd_printPGM(PSTR(" "));
-              else
-            #endif
-            lcd_printPGM(PSTR("X"));
-        }
-
+        _draw_axis_label(X_AXIS, PSTR(MSG_X), blink);
         lcd.print(dtostrfMP(current_position[X_AXIS], 4, 2, conv_str));
 
         lcd_printPGM(PSTR(" "));
-        if (blink)
-          lcd_printPGM(PSTR("Y"));
-        else {
-          if (!axis_homed[Y_AXIS])
-            lcd_printPGM(PSTR("?"));
-          else
-            #if DISABLED(DISABLE_REDUCED_ACCURACY_WARNING)
-              if (!axis_known_position[Y_AXIS])
-                lcd_printPGM(PSTR(" "));
-              else
-            #endif
-            lcd_printPGM(PSTR("Y"));
-        }
+
+        _draw_axis_label(Y_AXIS, PSTR(MSG_Y), blink);
         lcd.print(dtostrfMP(current_position[Y_AXIS], 4, 2, conv_str));
-        lcd_printPGM(PSTR(" "));
-=======
-        _draw_axis_label(X_AXIS, PSTR(MSG_X), blink);
-        lcd.print(ftostr4sign(current_position[X_AXIS]));
-
-        lcd_printPGM(PSTR(" "));
-
-        _draw_axis_label(Y_AXIS, PSTR(MSG_Y), blink);
-        lcd.print(ftostr4sign(current_position[Y_AXIS]));
->>>>>>> ba4a3e41
 
       #endif // EXTRUDERS > 1 || TEMP_SENSOR_BED != 0
 
     #endif // LCD_WIDTH >= 20
 
     lcd.setCursor(LCD_WIDTH - 8, 1);
-<<<<<<< HEAD
-    if (blink)
-      lcd_printPGM(PSTR("Z"));
-    else {
-      if (!axis_homed[Z_AXIS])
-        lcd_printPGM(PSTR("?"));
-      else
-        #if DISABLED(DISABLE_REDUCED_ACCURACY_WARNING)
-          if (!axis_known_position[Z_AXIS])
-            lcd_printPGM(PSTR(" "));
-          else
-        #endif
-        lcd_printPGM(PSTR("Z"));
-    }
+
+    _draw_axis_label(Z_AXIS, PSTR(MSG_Z), blink);
     lcd.print(dtostrfMP(current_position[Z_AXIS], 7, 2, conv_str));
-    lcd_printPGM(PSTR(" "));
-=======
-    _draw_axis_label(Z_AXIS, PSTR(MSG_Z), blink);
-    lcd.print(ftostr32sp(current_position[Z_AXIS] + 0.00001));
->>>>>>> ba4a3e41
 
   #endif // LCD_HEIGHT > 2
 
@@ -793,7 +741,6 @@
     lcd.print(uitoaR(feedrate_multiplier, conv_str, 3));
     lcd.print('%');
 
-<<<<<<< HEAD
     #if ENABLED(SDSUPPORT)
       #if LCD_WIDTH > 19
         lcd.setCursor(7, 2);
@@ -807,42 +754,20 @@
 
       #endif // LCD_WIDTH > 19
       if (IS_SD_INSERTED) {
-        if (print_job_start_ms != 0) {
-          lcd.setCursor(LCD_WIDTH - 6, 2);
-          lcd.print(LCD_STR_CLOCK[0]);
-          uint16_t time = millis() / 60000 - print_job_start_ms / 60000;
+        lcd.setCursor(LCD_WIDTH - 6, 2);
+        lcd.print(LCD_STR_CLOCK[0]);
+
+        uint16_t time = print_job_timer.duration() / 60;
+        if (time != 0) {
           lcd.print(uitoaRp(time/60, conv_str, 2, ' '));
           lcd.print(':');
           lcd.print(uitoaRp(time%60, conv_str, 2, '0'));
         }
+        else {
+          lcd_printPGM(PSTR("--:--"));
+        }
       }
     #endif // SDSUPPORT
-=======
-    #if LCD_WIDTH > 19 && ENABLED(SDSUPPORT)
-
-      lcd.setCursor(7, 2);
-      lcd_printPGM(PSTR("SD"));
-      if (IS_SD_PRINTING)
-        lcd.print(itostr3(card.percentDone()));
-      else
-        lcd_printPGM(PSTR("---"));
-      lcd.print('%');
-
-    #endif // LCD_WIDTH > 19 && SDSUPPORT
-
-    lcd.setCursor(LCD_WIDTH - 6, 2);
-    lcd.print(LCD_STR_CLOCK[0]);
-
-    uint16_t time = print_job_timer.duration() / 60;
-    if (time != 0) {
-      lcd.print(itostr2(time / 60));
-      lcd.print(':');
-      lcd.print(itostr2(time % 60));
-    }
-    else {
-      lcd_printPGM(PSTR("--:--"));
-    }
->>>>>>> ba4a3e41
 
   #endif // LCD_HEIGHT > 3
 
