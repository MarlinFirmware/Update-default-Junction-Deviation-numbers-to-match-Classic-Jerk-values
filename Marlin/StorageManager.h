--- conflicted
+++ resolved
@@ -87,9 +87,7 @@
 			static const uint8_t checkEEPROMState();
 			
 			static const uint8_t getBoardType();
-<<<<<<< HEAD
 			static const char * getSerialNumber();
-=======
 			
 			static bool checkStatsInitialized();
 			static void InitilializeStats();
@@ -103,7 +101,6 @@
 			static void setStatMinutes(uint8_t minutes);
 			static void setStatTotalPrints(uint16_t total_prints);
 			static void setStatSucceded(uint16_t succedded_prints);
->>>>>>> fd0475d4
 
 		private:
 			void updateEEPROMVersion();
