/**
 * Marlin Firmware
 *
 * Based on Sprinter and grbl.
 * Copyright (C) 2011 Camiel Gubbels / Erik van der Zalm
 *
 * This program is free software: you can redistribute it and/or modify
 * it under the terms of the GNU General Public License as published by
 * the Free Software Foundation, either version 3 of the License, or
 * (at your option) any later version.
 *
 * This program is distributed in the hope that it will be useful,
 * but WITHOUT ANY WARRANTY; without even the implied warranty of
 * MERCHANTABILITY or FITNESS FOR A PARTICULAR PURPOSE.  See the
 * GNU General Public License for more details.
 *
 * You should have received a copy of the GNU General Public License
 * along with this program.  If not, see <http://www.gnu.org/licenses/>.
 *
 * About Marlin
 *
 * This firmware is a mashup between Sprinter and grbl.
 *  - https://github.com/kliment/Sprinter
 *  - https://github.com/simen/grbl/tree
 *
 * It has preliminary support for Matthew Roberts advance algorithm
 *  - http://reprap.org/pipermail/reprap-dev/2011-May/003323.html
 */

#include "Marlin.h"

#ifdef ENABLE_AUTO_BED_LEVELING
  #include "vector_3.h"
  #ifdef AUTO_BED_LEVELING_GRID
    #include "qr_solve.h"
  #endif
#endif // ENABLE_AUTO_BED_LEVELING

#define HAS_LCD_BUZZ (defined(ULTRALCD) || (defined(BEEPER) && BEEPER >= 0) || defined(LCD_USE_I2C_BUZZER))
#define SERVO_LEVELING (defined(ENABLE_AUTO_BED_LEVELING) && PROBE_SERVO_DEACTIVATION_DELAY > 0)

#ifdef MESH_BED_LEVELING
  #include "mesh_bed_leveling.h"
#endif

#include "ultralcd.h"
#include "planner.h"
#include "stepper.h"
#include "temperature.h"
#include "cardreader.h"
#include "watchdog.h"
#include "configuration_store.h"
#include "language.h"
#include "pins_arduino.h"
#include "math.h"

#ifdef BLINKM
  #include "blinkm.h"
  #include "Wire.h"
#endif

#if NUM_SERVOS > 0
  #include "servo.h"
#endif

#if HAS_DIGIPOTSS
  #include <SPI.h>
#endif

/**
 * Look here for descriptions of G-codes:
 *  - http://linuxcnc.org/handbook/gcode/g-code.html
 *  - http://objects.reprap.org/wiki/Mendel_User_Manual:_RepRapGCodes
 *
 * Help us document these G-codes online:
 *  - http://www.marlinfirmware.org/index.php/G-Code
 *  - http://reprap.org/wiki/G-code
 *
 * -----------------
 * Implemented Codes
 * -----------------
 *
 * "G" Codes
 *
 * G0  -> G1
 * G1  - Coordinated Movement X Y Z E
 * G2  - CW ARC
 * G3  - CCW ARC
 * G4  - Dwell S<seconds> or P<milliseconds>
 * G10 - retract filament according to settings of M207
 * G11 - retract recover filament according to settings of M208
 * G28 - Home one or more axes
 * G29 - Detailed Z-Probe, probes the bed at 3 or more points.  Will fail if you haven't homed yet.
 * G30 - Single Z Probe, probes bed at current XY location.
 * G31 - Dock sled (Z_PROBE_SLED only)
 * G32 - Undock sled (Z_PROBE_SLED only)
 * G90 - Use Absolute Coordinates
 * G91 - Use Relative Coordinates
 * G92 - Set current position to coordinates given
 *
 * "M" Codes
 *
 * M0   - Unconditional stop - Wait for user to press a button on the LCD (Only if ULTRA_LCD is enabled)
 * M1   - Same as M0
 * M17  - Enable/Power all stepper motors
 * M18  - Disable all stepper motors; same as M84
 * M20  - List SD card
 * M21  - Init SD card
 * M22  - Release SD card
 * M23  - Select SD file (M23 filename.g)
 * M24  - Start/resume SD print
 * M25  - Pause SD print
 * M26  - Set SD position in bytes (M26 S12345)
 * M27  - Report SD print status
 * M28  - Start SD write (M28 filename.g)
 * M29  - Stop SD write
 * M30  - Delete file from SD (M30 filename.g)
 * M31  - Output time since last M109 or SD card start to serial
 * M32  - Select file and start SD print (Can be used _while_ printing from SD card files):
 *        syntax "M32 /path/filename#", or "M32 S<startpos bytes> !filename#"
 *        Call gcode file : "M32 P !filename#" and return to caller file after finishing (similar to #include).
 *        The '#' is necessary when calling from within sd files, as it stops buffer prereading
 * M42  - Change pin status via gcode Use M42 Px Sy to set pin x to value y, when omitting Px the onboard led will be used.
 * M48  - Measure Z_Probe repeatability. M48 [P # of points] [X position] [Y position] [V_erboseness #] [E_ngage Probe] [L # of legs of travel]
 * M80  - Turn on Power Supply
 * M81  - Turn off Power Supply
 * M82  - Set E codes absolute (default)
 * M83  - Set E codes relative while in Absolute Coordinates (G90) mode
 * M84  - Disable steppers until next move,
 *        or use S<seconds> to specify an inactivity timeout, after which the steppers will be disabled.  S0 to disable the timeout.
 * M85  - Set inactivity shutdown timer with parameter S<seconds>. To disable set zero (default)
 * M92  - Set axis_steps_per_unit - same syntax as G92
 * M104 - Set extruder target temp
 * M105 - Read current temp
 * M106 - Fan on
 * M107 - Fan off
 * M109 - Sxxx Wait for extruder current temp to reach target temp. Waits only when heating
 *        Rxxx Wait for extruder current temp to reach target temp. Waits when heating and cooling
 *        IF AUTOTEMP is enabled, S<mintemp> B<maxtemp> F<factor>. Exit autotemp by any M109 without F
 * M111 - Set debug flags with S<mask>. See flag bits defined in Marlin.h.
 * M112 - Emergency stop
 * M114 - Output current position to serial port
 * M115 - Capabilities string
 * M117 - display message
 * M119 - Output Endstop status to serial port
 * M120 - Enable endstop detection
 * M121 - Disable endstop detection
 * M126 - Solenoid Air Valve Open (BariCUDA support by jmil)
 * M127 - Solenoid Air Valve Closed (BariCUDA vent to atmospheric pressure by jmil)
 * M128 - EtoP Open (BariCUDA EtoP = electricity to air pressure transducer by jmil)
 * M129 - EtoP Closed (BariCUDA EtoP = electricity to air pressure transducer by jmil)
 * M140 - Set bed target temp
 * M145 - Set the heatup state H<hotend> B<bed> F<fan speed> for S<material> (0=PLA, 1=ABS)
 * M150 - Set BlinkM Color Output R: Red<0-255> U(!): Green<0-255> B: Blue<0-255> over i2c, G for green does not work.
 * M190 - Sxxx Wait for bed current temp to reach target temp. Waits only when heating
 *        Rxxx Wait for bed current temp to reach target temp. Waits when heating and cooling
 * M200 - set filament diameter and set E axis units to cubic millimeters (use S0 to set back to millimeters).:D<millimeters>- 
 * M201 - Set max acceleration in units/s^2 for print moves (M201 X1000 Y1000)
 * M202 - Set max acceleration in units/s^2 for travel moves (M202 X1000 Y1000) Unused in Marlin!!
 * M203 - Set maximum feedrate that your machine can sustain (M203 X200 Y200 Z300 E10000) in mm/sec
 * M204 - Set default acceleration: P for Printing moves, R for Retract only (no X, Y, Z) moves and T for Travel (non printing) moves (ex. M204 P800 T3000 R9000) in mm/sec^2
 * M205 -  advanced settings:  minimum travel speed S=while printing T=travel only,  B=minimum segment time X= maximum xy jerk, Z=maximum Z jerk, E=maximum E jerk
 * M206 - Set additional homing offset
 * M207 - Set retract length S[positive mm] F[feedrate mm/min] Z[additional zlift/hop], stays in mm regardless of M200 setting
 * M208 - Set recover=unretract length S[positive mm surplus to the M207 S*] F[feedrate mm/min]
 * M209 - S<1=true/0=false> enable automatic retract detect if the slicer did not support G10/11: every normal extrude-only move will be classified as retract depending on the direction.
 * M218 - Set hotend offset (in mm): T<extruder_number> X<offset_on_X> Y<offset_on_Y>
 * M220 - Set speed factor override percentage: S<factor in percent>
 * M221 - Set extrude factor override percentage: S<factor in percent>
 * M226 - Wait until the specified pin reaches the state required: P<pin number> S<pin state>
 * M240 - Trigger a camera to take a photograph
 * M250 - Set LCD contrast C<contrast value> (value 0..63)
 * M280 - Set servo position absolute. P: servo index, S: angle or microseconds
 * M300 - Play beep sound S<frequency Hz> P<duration ms>
 * M301 - Set PID parameters P I and D
 * M302 - Allow cold extrudes, or set the minimum extrude S<temperature>.
 * M303 - PID relay autotune S<temperature> sets the target temperature. (default target temperature = 150C)
 * M304 - Set bed PID parameters P I and D
 * M380 - Activate solenoid on active extruder
 * M381 - Disable all solenoids
 * M400 - Finish all moves
 * M401 - Lower z-probe if present
 * M402 - Raise z-probe if present
 * M404 - N<dia in mm> Enter the nominal filament width (3mm, 1.75mm ) or will display nominal filament width without parameters
 * M405 - Turn on Filament Sensor extrusion control.  Optional D<delay in cm> to set delay in centimeters between sensor and extruder
 * M406 - Turn off Filament Sensor extrusion control
 * M407 - Display measured filament diameter
 * M410 - Quickstop. Abort all the planned moves
 * M420 - Mesh Bed Leveling parameters. S1=enable/S0=disable leveling (with current values), Znn.nnn set Z offset.
 * M421 - Set a single Z coordinate in the Mesh Leveling grid. X<mm> Y<mm> Z<mm>
 * M428 - Set the home_offset logically based on the current_position
 * M500 - Store parameters in EEPROM
 * M501 - Read parameters from EEPROM (if you need reset them after you changed them temporarily).
 * M502 - Revert to the default "factory settings". You still need to store them in EEPROM afterwards if you want to.
 * M503 - Print the current settings (from memory not from EEPROM). Use S0 to leave off headings.
 * M540 - Use S[0|1] to enable or disable the stop SD card print on endstop hit (requires ABORT_ON_ENDSTOP_HIT_FEATURE_ENABLED)
 * M600 - Pause for filament change X[pos] Y[pos] Z[relative lift] E[initial retract] L[later retract distance for removal]
 * M665 - Set delta configurations: L<diagonal rod> R<delta radius> S<segments/s>
 * M666 - Set delta endstop adjustment
 * M605 - Set dual x-carriage movement mode: S<mode> [ X<duplication x-offset> R<duplication temp offset> ]
 * M907 - Set digital trimpot motor current using axis codes.
 * M908 - Control digital trimpot directly.
 * M350 - Set microstepping mode.
 * M351 - Toggle MS1 MS2 pins directly.
 *
 * ************ SCARA Specific - This can change to suit future G-code regulations
 * M360 - SCARA calibration: Move to cal-position ThetaA (0 deg calibration)
 * M361 - SCARA calibration: Move to cal-position ThetaB (90 deg calibration - steps per degree)
 * M362 - SCARA calibration: Move to cal-position PsiA (0 deg calibration)
 * M363 - SCARA calibration: Move to cal-position PsiB (90 deg calibration - steps per degree)
 * M364 - SCARA calibration: Move to cal-position PSIC (90 deg to Theta calibration position)
 * M365 - SCARA calibration: Scaling factor, X, Y, Z axis
 * ************* SCARA End ***************
 *
 * M928 - Start SD logging (M928 filename.g) - ended by M29
 * M999 - Restart after being stopped by error
 *
 * "T" Codes
 *
 * T0-T3 - Select a tool by index (usually an extruder) [ F<mm/min> ]
 *
 */

#ifdef SDSUPPORT
  CardReader card;
#endif

bool Running = true;

uint8_t marlin_debug_flags = DEBUG_INFO|DEBUG_ERRORS;

static float feedrate = 1500.0, saved_feedrate;
float current_position[NUM_AXIS] = { 0.0 };
static float destination[NUM_AXIS] = { 0.0 };
bool axis_known_position[3] = { false };

static long gcode_N, gcode_LastN, Stopped_gcode_LastN = 0;

static int cmd_queue_index_r = 0;
static int cmd_queue_index_w = 0;
static int commands_in_queue = 0;
static char command_queue[BUFSIZE][MAX_CMD_SIZE];

float homing_feedrate[] = HOMING_FEEDRATE;
bool axis_relative_modes[] = AXIS_RELATIVE_MODES;
int feedrate_multiplier = 100; //100->1 200->2
int saved_feedrate_multiplier;
int extruder_multiply[EXTRUDERS] = ARRAY_BY_EXTRUDERS(100, 100, 100, 100);
bool volumetric_enabled = false;
float filament_size[EXTRUDERS] = ARRAY_BY_EXTRUDERS(DEFAULT_NOMINAL_FILAMENT_DIA, DEFAULT_NOMINAL_FILAMENT_DIA, DEFAULT_NOMINAL_FILAMENT_DIA, DEFAULT_NOMINAL_FILAMENT_DIA);
float volumetric_multiplier[EXTRUDERS] = ARRAY_BY_EXTRUDERS(1.0, 1.0, 1.0, 1.0);
float home_offset[3] = { 0 };
float min_pos[3] = { X_MIN_POS, Y_MIN_POS, Z_MIN_POS };
float max_pos[3] = { X_MAX_POS, Y_MAX_POS, Z_MAX_POS };

uint8_t active_extruder = 0;
int fanSpeed = 0;
bool cancel_heatup = false;

const char errormagic[] PROGMEM = "Error:";
const char echomagic[] PROGMEM = "echo:";
const char axis_codes[NUM_AXIS] = {'X', 'Y', 'Z', 'E'};

static bool relative_mode = false;  //Determines Absolute or Relative Coordinates
static char serial_char;
static int serial_count = 0;
static boolean comment_mode = false;
static char *strchr_pointer; ///< A pointer to find chars in the command string (X, Y, Z, E, etc.)
const char* queued_commands_P= NULL; /* pointer to the current line in the active sequence of commands, or NULL when none */
const int sensitive_pins[] = SENSITIVE_PINS; ///< Sensitive pin list for M42
// Inactivity shutdown
millis_t previous_cmd_ms = 0;
static millis_t max_inactive_time = 0;
static millis_t stepper_inactive_time = DEFAULT_STEPPER_DEACTIVE_TIME * 1000L;
millis_t print_job_start_ms = 0; ///< Print job start time
millis_t print_job_stop_ms = 0;  ///< Print job stop time
static uint8_t target_extruder;
bool no_wait_for_cooling = true;
bool target_direction;

#ifdef ENABLE_AUTO_BED_LEVELING
  int xy_travel_speed = XY_TRAVEL_SPEED;
  float zprobe_zoffset = -Z_PROBE_OFFSET_FROM_EXTRUDER;
#endif

#if defined(Z_DUAL_ENDSTOPS) && !defined(DELTA)
  float z_endstop_adj = 0;
#endif

// Extruder offsets
#if EXTRUDERS > 1
  #ifndef EXTRUDER_OFFSET_X
    #define EXTRUDER_OFFSET_X { 0 }
  #endif
  #ifndef EXTRUDER_OFFSET_Y
    #define EXTRUDER_OFFSET_Y { 0 }
  #endif
  float extruder_offset[][EXTRUDERS] = {
    EXTRUDER_OFFSET_X,
    EXTRUDER_OFFSET_Y
    #ifdef DUAL_X_CARRIAGE
      , { 0 } // supports offsets in XYZ plane
    #endif
  };
#endif

#ifdef SERVO_ENDSTOPS
  int servo_endstops[] = SERVO_ENDSTOPS;
  int servo_endstop_angles[] = SERVO_ENDSTOP_ANGLES;
#endif

#ifdef BARICUDA
  int ValvePressure = 0;
  int EtoPPressure = 0;
#endif

#ifdef FWRETRACT

  bool autoretract_enabled = false;
  bool retracted[EXTRUDERS] = { false };
  bool retracted_swap[EXTRUDERS] = { false };

  float retract_length = RETRACT_LENGTH;
  float retract_length_swap = RETRACT_LENGTH_SWAP;
  float retract_feedrate = RETRACT_FEEDRATE;
  float retract_zlift = RETRACT_ZLIFT;
  float retract_recover_length = RETRACT_RECOVER_LENGTH;
  float retract_recover_length_swap = RETRACT_RECOVER_LENGTH_SWAP;
  float retract_recover_feedrate = RETRACT_RECOVER_FEEDRATE;

#endif // FWRETRACT

#if defined(ULTIPANEL) && HAS_POWER_SWITCH
  bool powersupply = 
    #ifdef PS_DEFAULT_OFF
      false
    #else
      true
    #endif
  ;
#endif

#ifdef DELTA
  float delta[3] = { 0 };
  #define SIN_60 0.8660254037844386
  #define COS_60 0.5
  float endstop_adj[3] = { 0 };
  // these are the default values, can be overriden with M665
  float delta_radius = DELTA_RADIUS;
  float delta_tower1_x = -SIN_60 * delta_radius; // front left tower
  float delta_tower1_y = -COS_60 * delta_radius;     
  float delta_tower2_x =  SIN_60 * delta_radius; // front right tower
  float delta_tower2_y = -COS_60 * delta_radius;     
  float delta_tower3_x = 0;                      // back middle tower
  float delta_tower3_y = delta_radius;
  float delta_diagonal_rod = DELTA_DIAGONAL_ROD;
  float delta_diagonal_rod_2 = sq(delta_diagonal_rod);
  float delta_segments_per_second = DELTA_SEGMENTS_PER_SECOND;
  #ifdef ENABLE_AUTO_BED_LEVELING
    int delta_grid_spacing[2] = { 0, 0 };
    float bed_level[AUTO_BED_LEVELING_GRID_POINTS][AUTO_BED_LEVELING_GRID_POINTS];
  #endif
#else
  static bool home_all_axis = true;
#endif

#ifdef SCARA
  float delta_segments_per_second = SCARA_SEGMENTS_PER_SECOND;
  static float delta[3] = { 0 };
  float axis_scaling[3] = { 1, 1, 1 };    // Build size scaling, default to 1
#endif

#ifdef FILAMENT_SENSOR
  //Variables for Filament Sensor input
  float filament_width_nominal = DEFAULT_NOMINAL_FILAMENT_DIA;  //Set nominal filament width, can be changed with M404
  bool filament_sensor = false;  //M405 turns on filament_sensor control, M406 turns it off
  float filament_width_meas = DEFAULT_MEASURED_FILAMENT_DIA; //Stores the measured filament diameter
  signed char measurement_delay[MAX_MEASUREMENT_DELAY+1];  //ring buffer to delay measurement  store extruder factor after subtracting 100
  int delay_index1 = 0;  //index into ring buffer
  int delay_index2 = -1;  //index into ring buffer - set to -1 on startup to indicate ring buffer needs to be initialized
  float delay_dist = 0; //delay distance counter
  int meas_delay_cm = MEASUREMENT_DELAY_CM;  //distance delay setting
#endif

#ifdef FILAMENT_RUNOUT_SENSOR
   static bool filrunoutEnqueued = false;
#endif

#ifdef SDSUPPORT
  static bool fromsd[BUFSIZE];
#endif

#if NUM_SERVOS > 0
  Servo servo[NUM_SERVOS];
#endif

#ifdef CHDK
  unsigned long chdkHigh = 0;
  boolean chdkActive = false;
#endif

//===========================================================================
//================================ Functions ================================
//===========================================================================

void process_next_command();

bool setTargetedHotend(int code);

void serial_echopair_P(const char *s_P, float v)         { serialprintPGM(s_P); SERIAL_ECHO(v); }
void serial_echopair_P(const char *s_P, double v)        { serialprintPGM(s_P); SERIAL_ECHO(v); }
void serial_echopair_P(const char *s_P, unsigned long v) { serialprintPGM(s_P); SERIAL_ECHO(v); }

#ifdef PREVENT_DANGEROUS_EXTRUDE
  float extrude_min_temp = EXTRUDE_MINTEMP;
#endif

#ifdef SDSUPPORT
  #include "SdFatUtil.h"
  int freeMemory() { return SdFatUtil::FreeRam(); }
#else
  extern "C" {
    extern unsigned int __bss_end;
    extern unsigned int __heap_start;
    extern void *__brkval;

    int freeMemory() {
      int free_memory;

      if ((int)__brkval == 0)
        free_memory = ((int)&free_memory) - ((int)&__bss_end);
      else
        free_memory = ((int)&free_memory) - ((int)__brkval);

      return free_memory;
    }
  }
#endif //!SDSUPPORT

/**
 * Inject the next command from the command queue, when possible
 * Return false only if no command was pending
 */
static bool drain_queued_commands_P() {
  if (!queued_commands_P) return false;

  // Get the next 30 chars from the sequence of gcodes to run
  char cmd[30];
  strncpy_P(cmd, queued_commands_P, sizeof(cmd) - 1);
  cmd[sizeof(cmd) - 1] = '\0';

  // Look for the end of line, or the end of sequence
  size_t i = 0;
  char c;
  while((c = cmd[i]) && c != '\n') i++; // find the end of this gcode command
  cmd[i] = '\0';
  if (enqueuecommand(cmd)) {      // buffer was not full (else we will retry later)
    if (c)
      queued_commands_P += i + 1; // move to next command
    else
      queued_commands_P = NULL;   // will have no more commands in the sequence
  }
  return true;
}

/**
 * Record one or many commands to run from program memory.
 * Aborts the current queue, if any.
 * Note: drain_queued_commands_P() must be called repeatedly to drain the commands afterwards
 */
void enqueuecommands_P(const char* pgcode) {
  queued_commands_P = pgcode;
  drain_queued_commands_P(); // first command executed asap (when possible)
}

/**
 * Copy a command directly into the main command buffer, from RAM.
 *
 * This is done in a non-safe way and needs a rework someday.
 * Returns false if it doesn't add any command
 */
bool enqueuecommand(const char *cmd) {

  if (*cmd == ';' || commands_in_queue >= BUFSIZE) return false;

  // This is dangerous if a mixing of serial and this happens
  char *command = command_queue[cmd_queue_index_w];
  strcpy(command, cmd);
  SERIAL_ECHO_START;
  SERIAL_ECHOPGM(MSG_Enqueueing);
  SERIAL_ECHO(command);
  SERIAL_ECHOLNPGM("\"");
  cmd_queue_index_w = (cmd_queue_index_w + 1) % BUFSIZE;
  commands_in_queue++;
  return true;
}

void setup_killpin() {
  #if HAS_KILL
    SET_INPUT(KILL_PIN);
    WRITE(KILL_PIN, HIGH);
  #endif
}

void setup_filrunoutpin() {
  #if HAS_FILRUNOUT
    pinMode(FILRUNOUT_PIN, INPUT);
    #ifdef ENDSTOPPULLUP_FIL_RUNOUT
      WRITE(FILRUNOUT_PIN, HIGH);
    #endif
  #endif
}

// Set home pin
void setup_homepin(void) {
  #if HAS_HOME
    SET_INPUT(HOME_PIN);
    WRITE(HOME_PIN, HIGH);
  #endif
}


void setup_photpin() {
  #if HAS_PHOTOGRAPH
    OUT_WRITE(PHOTOGRAPH_PIN, LOW);
  #endif
}

void setup_powerhold() {
  #if HAS_SUICIDE
    OUT_WRITE(SUICIDE_PIN, HIGH);
  #endif
  #if HAS_POWER_SWITCH
    #ifdef PS_DEFAULT_OFF
      OUT_WRITE(PS_ON_PIN, PS_ON_ASLEEP);
    #else
      OUT_WRITE(PS_ON_PIN, PS_ON_AWAKE);
    #endif
  #endif
}

void suicide() {
  #if HAS_SUICIDE
    OUT_WRITE(SUICIDE_PIN, LOW);
  #endif
}

void servo_init() {
  #if NUM_SERVOS >= 1 && HAS_SERVO_0
    servo[0].attach(SERVO0_PIN);
  #endif
  #if NUM_SERVOS >= 2 && HAS_SERVO_1
    servo[1].attach(SERVO1_PIN);
  #endif
  #if NUM_SERVOS >= 3 && HAS_SERVO_2
    servo[2].attach(SERVO2_PIN);
  #endif
  #if NUM_SERVOS >= 4 && HAS_SERVO_3
    servo[3].attach(SERVO3_PIN);
  #endif

  // Set position of Servo Endstops that are defined
  #ifdef SERVO_ENDSTOPS
    for (int i = 0; i < 3; i++)
      if (servo_endstops[i] >= 0)
        servo[servo_endstops[i]].write(servo_endstop_angles[i * 2 + 1]);
  #endif

  #if SERVO_LEVELING
    delay(PROBE_SERVO_DEACTIVATION_DELAY);
    servo[servo_endstops[Z_AXIS]].detach();
  #endif
}

/**
 * Marlin entry-point: Set up before the program loop
 *  - Set up the kill pin, filament runout, power hold
 *  - Start the serial port
 *  - Print startup messages and diagnostics
 *  - Get EEPROM or default settings
 *  - Initialize managers for:
 *    • temperature
 *    • planner
 *    • watchdog
 *    • stepper
 *    • photo pin
 *    • servos
 *    • LCD controller
 *    • Digipot I2C
 *    • Z probe sled
 *    • status LEDs
 */
void setup() {
  setup_killpin();
  setup_filrunoutpin();
  setup_powerhold();
  MYSERIAL.begin(BAUDRATE);
  SERIAL_PROTOCOLLNPGM("start");
  SERIAL_ECHO_START;

  // Check startup - does nothing if bootloader sets MCUSR to 0
  byte mcu = MCUSR;
  if (mcu & 1) SERIAL_ECHOLNPGM(MSG_POWERUP);
  if (mcu & 2) SERIAL_ECHOLNPGM(MSG_EXTERNAL_RESET);
  if (mcu & 4) SERIAL_ECHOLNPGM(MSG_BROWNOUT_RESET);
  if (mcu & 8) SERIAL_ECHOLNPGM(MSG_WATCHDOG_RESET);
  if (mcu & 32) SERIAL_ECHOLNPGM(MSG_SOFTWARE_RESET);
  MCUSR = 0;

  SERIAL_ECHOPGM(MSG_MARLIN);
  SERIAL_ECHOLNPGM(" " STRING_VERSION);

  #ifdef STRING_VERSION_CONFIG_H
    #ifdef STRING_CONFIG_H_AUTHOR
      SERIAL_ECHO_START;
      SERIAL_ECHOPGM(MSG_CONFIGURATION_VER);
      SERIAL_ECHOPGM(STRING_VERSION_CONFIG_H);
      SERIAL_ECHOPGM(MSG_AUTHOR);
      SERIAL_ECHOLNPGM(STRING_CONFIG_H_AUTHOR);
      SERIAL_ECHOPGM("Compiled: ");
      SERIAL_ECHOLNPGM(__DATE__);
    #endif // STRING_CONFIG_H_AUTHOR
  #endif // STRING_VERSION_CONFIG_H

  SERIAL_ECHO_START;
  SERIAL_ECHOPGM(MSG_FREE_MEMORY);
  SERIAL_ECHO(freeMemory());
  SERIAL_ECHOPGM(MSG_PLANNER_BUFFER_BYTES);
  SERIAL_ECHOLN((int)sizeof(block_t)*BLOCK_BUFFER_SIZE);

  #ifdef SDSUPPORT
    for (int8_t i = 0; i < BUFSIZE; i++) fromsd[i] = false;
  #endif

  // loads data from EEPROM if available else uses defaults (and resets step acceleration rate)
  Config_RetrieveSettings();

  tp_init();    // Initialize temperature loop
  plan_init();  // Initialize planner;
  watchdog_init();
  st_init();    // Initialize stepper, this enables interrupts!
  setup_photpin();
  servo_init();

  lcd_init();
  _delay_ms(1000);  // wait 1sec to display the splash screen

  #if HAS_CONTROLLERFAN
    SET_OUTPUT(CONTROLLERFAN_PIN); //Set pin used for driver cooling fan
  #endif

  #ifdef DIGIPOT_I2C
    digipot_i2c_init();
  #endif

  #ifdef Z_PROBE_SLED
    pinMode(SLED_PIN, OUTPUT);
    digitalWrite(SLED_PIN, LOW); // turn it off
  #endif // Z_PROBE_SLED

  setup_homepin();
  
  #ifdef STAT_LED_RED
    pinMode(STAT_LED_RED, OUTPUT);
    digitalWrite(STAT_LED_RED, LOW); // turn it off
  #endif

  #ifdef STAT_LED_BLUE
    pinMode(STAT_LED_BLUE, OUTPUT);
    digitalWrite(STAT_LED_BLUE, LOW); // turn it off
  #endif  
}

/**
 * The main Marlin program loop
 *
 *  - Save or log commands to SD
 *  - Process available commands (if not saving)
 *  - Call heater manager
 *  - Call inactivity manager
 *  - Call endstop manager
 *  - Call LCD update
 */
void loop() {
  if (commands_in_queue < BUFSIZE - 1) get_command();

  #ifdef SDSUPPORT
    card.checkautostart(false);
  #endif

  if (commands_in_queue) {

    #ifdef SDSUPPORT

      if (card.saving) {
        char *command = command_queue[cmd_queue_index_r];
        if (strstr_P(command, PSTR("M29"))) {
          // M29 closes the file
          card.closefile();
          SERIAL_PROTOCOLLNPGM(MSG_FILE_SAVED);
        }
        else {
          // Write the string from the read buffer to SD
          card.write_command(command);
          if (card.logging)
            process_next_command(); // The card is saving because it's logging
          else
            SERIAL_PROTOCOLLNPGM(MSG_OK);
        }
      }
      else
        process_next_command();

    #else

      process_next_command();

    #endif // SDSUPPORT

    commands_in_queue--;
    cmd_queue_index_r = (cmd_queue_index_r + 1) % BUFSIZE;
  }
  // Check heater every n milliseconds
  manage_heater();
  manage_inactivity();
  checkHitEndstops();
  lcd_update();
}

void gcode_line_error(const char *err, bool doFlush=true) {
  SERIAL_ERROR_START;
  serialprintPGM(err);
  SERIAL_ERRORLN(gcode_LastN);
  //Serial.println(gcode_N);
  if (doFlush) FlushSerialRequestResend();
  serial_count = 0;
}

/**
 * Add to the circular command queue the next command from:
 *  - The command-injection queue (queued_commands_P)
 *  - The active serial input (usually USB)
 *  - The SD card file being actively printed
 */
void get_command() {

  if (drain_queued_commands_P()) return; // priority is given to non-serial commands
  
  #ifdef NO_TIMEOUTS
    static millis_t last_command_time = 0;
    millis_t ms = millis();
  
    if (!MYSERIAL.available() && commands_in_queue == 0 && ms - last_command_time > NO_TIMEOUTS) {
      SERIAL_ECHOLNPGM(MSG_WAIT);
      last_command_time = ms;
    }
  #endif

  //
  // Loop while serial characters are incoming and the queue is not full
  //
  while (commands_in_queue < BUFSIZE && MYSERIAL.available() > 0) {

    #ifdef NO_TIMEOUTS
      last_command_time = ms;
    #endif

    serial_char = MYSERIAL.read();

    //
    // If the character ends the line, or the line is full...
    //
    if (serial_char == '\n' || serial_char == '\r' || serial_count >= MAX_CMD_SIZE-1) {

      // end of line == end of comment
      comment_mode = false;

      if (!serial_count) return; // empty lines just exit

      char *command = command_queue[cmd_queue_index_w];
      command[serial_count] = 0; // terminate string

      // this item in the queue is not from sd
      #ifdef SDSUPPORT
        fromsd[cmd_queue_index_w] = false;
      #endif

      if (strchr(command, 'N') != NULL) {
        strchr_pointer = strchr(command, 'N');
        gcode_N = (strtol(strchr_pointer + 1, NULL, 10));
        if (gcode_N != gcode_LastN + 1 && strstr_P(command, PSTR("M110")) == NULL) {
          gcode_line_error(PSTR(MSG_ERR_LINE_NO));
          return;
        }

        if (strchr(command, '*') != NULL) {
          byte checksum = 0;
          byte count = 0;
          while (command[count] != '*') checksum ^= command[count++];
          strchr_pointer = strchr(command, '*');

          if (strtol(strchr_pointer + 1, NULL, 10) != checksum) {
            gcode_line_error(PSTR(MSG_ERR_CHECKSUM_MISMATCH));
            return;
          }
          // if no errors, continue parsing
        }
        else {
          gcode_line_error(PSTR(MSG_ERR_NO_CHECKSUM));
          return;
        }

        gcode_LastN = gcode_N;
        // if no errors, continue parsing
      }
      else {  // if we don't receive 'N' but still see '*'
        if ((strchr(command, '*') != NULL)) {
          gcode_line_error(PSTR(MSG_ERR_NO_LINENUMBER_WITH_CHECKSUM), false);
          return;
        }
      }

      if (strchr(command, 'G') != NULL) {
        strchr_pointer = strchr(command, 'G');
        switch (strtol(strchr_pointer + 1, NULL, 10)) {
          case 0:
          case 1:
          case 2:
          case 3:
            if (IsStopped()) {
              SERIAL_ERRORLNPGM(MSG_ERR_STOPPED);
              LCD_MESSAGEPGM(MSG_STOPPED);
            }
            break;
          default:
            break;
        }
      }

      // If command was e-stop process now
      if (strcmp(command, "M112") == 0) kill();

      cmd_queue_index_w = (cmd_queue_index_w + 1) % BUFSIZE;
      commands_in_queue += 1;

      serial_count = 0; //clear buffer
    }
    else if (serial_char == '\\') {  // Handle escapes
      if (MYSERIAL.available() > 0 && commands_in_queue < BUFSIZE) {
        // if we have one more character, copy it over
        serial_char = MYSERIAL.read();
        command_queue[cmd_queue_index_w][serial_count++] = serial_char;
      }
      // otherwise do nothing
    }
    else { // its not a newline, carriage return or escape char
      if (serial_char == ';') comment_mode = true;
      if (!comment_mode) command_queue[cmd_queue_index_w][serial_count++] = serial_char;
    }
  }

  #ifdef SDSUPPORT

    if (!card.sdprinting || serial_count) return;

    // '#' stops reading from SD to the buffer prematurely, so procedural macro calls are possible
    // if it occurs, stop_buffering is triggered and the buffer is ran dry.
    // this character _can_ occur in serial com, due to checksums. however, no checksums are used in SD printing

    static bool stop_buffering = false;
    if (commands_in_queue == 0) stop_buffering = false;

    while (!card.eof() && commands_in_queue < BUFSIZE && !stop_buffering) {
      int16_t n = card.get();
      serial_char = (char)n;
      if (serial_char == '\n' || serial_char == '\r' ||
          ((serial_char == '#' || serial_char == ':') && !comment_mode) ||
          serial_count >= (MAX_CMD_SIZE - 1) || n == -1
      ) {
        if (card.eof()) {
          SERIAL_PROTOCOLLNPGM(MSG_FILE_PRINTED);
          print_job_stop_ms = millis();
          char time[30];
          millis_t t = (print_job_stop_ms - print_job_start_ms) / 1000;
          int hours = t / 60 / 60, minutes = (t / 60) % 60;
          sprintf_P(time, PSTR("%i " MSG_END_HOUR " %i " MSG_END_MINUTE), hours, minutes);
          SERIAL_ECHO_START;
          SERIAL_ECHOLN(time);
          lcd_setstatus(time, true);
          card.printingHasFinished();
          card.checkautostart(true);
        }
        if (serial_char == '#') stop_buffering = true;

        if (!serial_count) {
          comment_mode = false; //for new command
          return; //if empty line
        }
        command_queue[cmd_queue_index_w][serial_count] = 0; //terminate string
        // if (!comment_mode) {
        fromsd[cmd_queue_index_w] = true;
        commands_in_queue += 1;
        cmd_queue_index_w = (cmd_queue_index_w + 1) % BUFSIZE;
        // }
        comment_mode = false; //for new command
        serial_count = 0; //clear buffer
      }
      else {
        if (serial_char == ';') comment_mode = true;
        if (!comment_mode) command_queue[cmd_queue_index_w][serial_count++] = serial_char;
      }
    }

  #endif // SDSUPPORT
}

bool code_has_value() {
  int i = 1;
  char c = strchr_pointer[i];
  if (c == '-' || c == '+') c = strchr_pointer[++i];
  if (c == '.') c = strchr_pointer[++i];
  return (c >= '0' && c <= '9');
}

float code_value() {
  float ret;
  char *e = strchr(strchr_pointer, 'E');
  if (e) {
    *e = 0;
    ret = strtod(strchr_pointer+1, NULL);
    *e = 'E';
  }
  else
    ret = strtod(strchr_pointer+1, NULL);
  return ret;
}

long code_value_long() { return strtol(strchr_pointer + 1, NULL, 10); }

int16_t code_value_short() { return (int16_t)strtol(strchr_pointer + 1, NULL, 10); }

bool code_seen(char code) {
  strchr_pointer = strchr(command_queue[cmd_queue_index_r], code);
  return (strchr_pointer != NULL);  //Return True if a character was found
}

#define DEFINE_PGM_READ_ANY(type, reader)       \
    static inline type pgm_read_any(const type *p)  \
    { return pgm_read_##reader##_near(p); }

DEFINE_PGM_READ_ANY(float,       float);
DEFINE_PGM_READ_ANY(signed char, byte);

#define XYZ_CONSTS_FROM_CONFIG(type, array, CONFIG) \
static const PROGMEM type array##_P[3] =        \
    { X_##CONFIG, Y_##CONFIG, Z_##CONFIG };     \
static inline type array(int axis)          \
    { return pgm_read_any(&array##_P[axis]); }

XYZ_CONSTS_FROM_CONFIG(float, base_min_pos,   MIN_POS);
XYZ_CONSTS_FROM_CONFIG(float, base_max_pos,   MAX_POS);
XYZ_CONSTS_FROM_CONFIG(float, base_home_pos,  HOME_POS);
XYZ_CONSTS_FROM_CONFIG(float, max_length,     MAX_LENGTH);
XYZ_CONSTS_FROM_CONFIG(float, home_bump_mm,   HOME_BUMP_MM);
XYZ_CONSTS_FROM_CONFIG(signed char, home_dir, HOME_DIR);

#ifdef DUAL_X_CARRIAGE

  #define DXC_FULL_CONTROL_MODE 0
  #define DXC_AUTO_PARK_MODE    1
  #define DXC_DUPLICATION_MODE  2

  static int dual_x_carriage_mode = DEFAULT_DUAL_X_CARRIAGE_MODE;

  static float x_home_pos(int extruder) {
    if (extruder == 0)
      return base_home_pos(X_AXIS) + home_offset[X_AXIS];
    else
      // In dual carriage mode the extruder offset provides an override of the
      // second X-carriage offset when homed - otherwise X2_HOME_POS is used.
      // This allow soft recalibration of the second extruder offset position without firmware reflash
      // (through the M218 command).
      return (extruder_offset[X_AXIS][1] > 0) ? extruder_offset[X_AXIS][1] : X2_HOME_POS;
  }

  static int x_home_dir(int extruder) {
    return (extruder == 0) ? X_HOME_DIR : X2_HOME_DIR;
  }

  static float inactive_extruder_x_pos = X2_MAX_POS; // used in mode 0 & 1
  static bool active_extruder_parked = false; // used in mode 1 & 2
  static float raised_parked_position[NUM_AXIS]; // used in mode 1
  static millis_t delayed_move_time = 0; // used in mode 1
  static float duplicate_extruder_x_offset = DEFAULT_DUPLICATION_X_OFFSET; // used in mode 2
  static float duplicate_extruder_temp_offset = 0; // used in mode 2
  bool extruder_duplication_enabled = false; // used in mode 2

#endif //DUAL_X_CARRIAGE

static void axis_is_at_home(AxisEnum axis) {

  #ifdef DUAL_X_CARRIAGE
    if (axis == X_AXIS) {
      if (active_extruder != 0) {
        current_position[X_AXIS] = x_home_pos(active_extruder);
                 min_pos[X_AXIS] = X2_MIN_POS;
                 max_pos[X_AXIS] = max(extruder_offset[X_AXIS][1], X2_MAX_POS);
        return;
      }
      else if (dual_x_carriage_mode == DXC_DUPLICATION_MODE) {
        float xoff = home_offset[X_AXIS];
        current_position[X_AXIS] = base_home_pos(X_AXIS) + xoff;
                 min_pos[X_AXIS] = base_min_pos(X_AXIS) + xoff;
                 max_pos[X_AXIS] = min(base_max_pos(X_AXIS) + xoff, max(extruder_offset[X_AXIS][1], X2_MAX_POS) - duplicate_extruder_x_offset);
        return;
      }
    }
  #endif

  #ifdef SCARA
   
    if (axis == X_AXIS || axis == Y_AXIS) {

      float homeposition[3];
      for (int i = 0; i < 3; i++) homeposition[i] = base_home_pos(i);

      // SERIAL_ECHOPGM("homeposition[x]= "); SERIAL_ECHO(homeposition[0]);
      // SERIAL_ECHOPGM("homeposition[y]= "); SERIAL_ECHOLN(homeposition[1]);
      // Works out real Homeposition angles using inverse kinematics, 
      // and calculates homing offset using forward kinematics
      calculate_delta(homeposition);
     
      // SERIAL_ECHOPGM("base Theta= "); SERIAL_ECHO(delta[X_AXIS]);
      // SERIAL_ECHOPGM(" base Psi+Theta="); SERIAL_ECHOLN(delta[Y_AXIS]);
     
      for (int i = 0; i < 2; i++) delta[i] -= home_offset[i];
     
      // SERIAL_ECHOPGM("addhome X="); SERIAL_ECHO(home_offset[X_AXIS]);
      // SERIAL_ECHOPGM(" addhome Y="); SERIAL_ECHO(home_offset[Y_AXIS]);
      // SERIAL_ECHOPGM(" addhome Theta="); SERIAL_ECHO(delta[X_AXIS]);
      // SERIAL_ECHOPGM(" addhome Psi+Theta="); SERIAL_ECHOLN(delta[Y_AXIS]);
      
      calculate_SCARA_forward_Transform(delta);
     
      // SERIAL_ECHOPGM("Delta X="); SERIAL_ECHO(delta[X_AXIS]);
      // SERIAL_ECHOPGM(" Delta Y="); SERIAL_ECHOLN(delta[Y_AXIS]);
     
      current_position[axis] = delta[axis];
    
      // SCARA home positions are based on configuration since the actual limits are determined by the 
      // inverse kinematic transform.
      min_pos[axis] = base_min_pos(axis); // + (delta[axis] - base_home_pos(axis));
      max_pos[axis] = base_max_pos(axis); // + (delta[axis] - base_home_pos(axis));
    }
    else
  #endif
  {
    current_position[axis] = base_home_pos(axis) + home_offset[axis];
    min_pos[axis] = base_min_pos(axis) + home_offset[axis];
    max_pos[axis] = base_max_pos(axis) + home_offset[axis];

    #if defined(ENABLE_AUTO_BED_LEVELING) && Z_HOME_DIR < 0
      if (axis == Z_AXIS) current_position[Z_AXIS] += zprobe_zoffset;
    #endif
  }
}

/**
 * Some planner shorthand inline functions
 */
inline void set_homing_bump_feedrate(AxisEnum axis) {
  const int homing_bump_divisor[] = HOMING_BUMP_DIVISOR;
  if (homing_bump_divisor[axis] >= 1)
    feedrate = homing_feedrate[axis] / homing_bump_divisor[axis];
  else {
    feedrate = homing_feedrate[axis] / 10;
    SERIAL_ECHOLN("Warning: The Homing Bump Feedrate Divisor cannot be less than 1");
  }
}
inline void line_to_current_position() {
  plan_buffer_line(current_position[X_AXIS], current_position[Y_AXIS], current_position[Z_AXIS], current_position[E_AXIS], feedrate/60, active_extruder);
}
inline void line_to_z(float zPosition) {
  plan_buffer_line(current_position[X_AXIS], current_position[Y_AXIS], zPosition, current_position[E_AXIS], feedrate/60, active_extruder);
}
inline void line_to_destination(float mm_m) {
  plan_buffer_line(destination[X_AXIS], destination[Y_AXIS], destination[Z_AXIS], destination[E_AXIS], mm_m/60, active_extruder);
}
inline void line_to_destination() {
  line_to_destination(feedrate);
}
inline void sync_plan_position() {
  plan_set_position(current_position[X_AXIS], current_position[Y_AXIS], current_position[Z_AXIS], current_position[E_AXIS]);
}
#if defined(DELTA) || defined(SCARA)
  inline void sync_plan_position_delta() {
    calculate_delta(current_position);
    plan_set_position(delta[X_AXIS], delta[Y_AXIS], delta[Z_AXIS], current_position[E_AXIS]);
  }
#endif
inline void set_current_to_destination() { memcpy(current_position, destination, sizeof(current_position)); }
inline void set_destination_to_current() { memcpy(destination, current_position, sizeof(destination)); }

static void setup_for_endstop_move() {
  saved_feedrate = feedrate;
  saved_feedrate_multiplier = feedrate_multiplier;
  feedrate_multiplier = 100;
  refresh_cmd_timeout();
  enable_endstops(true);
}

#ifdef ENABLE_AUTO_BED_LEVELING

  #ifdef DELTA
    /**
     * Calculate delta, start a line, and set current_position to destination
     */
    void prepare_move_raw() {
      refresh_cmd_timeout();
      calculate_delta(destination);
      plan_buffer_line(delta[X_AXIS], delta[Y_AXIS], delta[Z_AXIS], destination[E_AXIS], (feedrate/60)*(feedrate_multiplier/100.0), active_extruder);
      set_current_to_destination();
    }
  #endif

  #ifdef AUTO_BED_LEVELING_GRID

    #ifndef DELTA

      static void set_bed_level_equation_lsq(double *plane_equation_coefficients) {
        vector_3 planeNormal = vector_3(-plane_equation_coefficients[0], -plane_equation_coefficients[1], 1);
        planeNormal.debug("planeNormal");
        plan_bed_level_matrix = matrix_3x3::create_look_at(planeNormal);
        //bedLevel.debug("bedLevel");

        //plan_bed_level_matrix.debug("bed level before");
        //vector_3 uncorrected_position = plan_get_position_mm();
        //uncorrected_position.debug("position before");

        vector_3 corrected_position = plan_get_position();
        //corrected_position.debug("position after");
        current_position[X_AXIS] = corrected_position.x;
        current_position[Y_AXIS] = corrected_position.y;
        current_position[Z_AXIS] = corrected_position.z;

        sync_plan_position();
      }

    #endif // !DELTA

  #else // !AUTO_BED_LEVELING_GRID

    static void set_bed_level_equation_3pts(float z_at_pt_1, float z_at_pt_2, float z_at_pt_3) {

      plan_bed_level_matrix.set_to_identity();

      vector_3 pt1 = vector_3(ABL_PROBE_PT_1_X, ABL_PROBE_PT_1_Y, z_at_pt_1);
      vector_3 pt2 = vector_3(ABL_PROBE_PT_2_X, ABL_PROBE_PT_2_Y, z_at_pt_2);
      vector_3 pt3 = vector_3(ABL_PROBE_PT_3_X, ABL_PROBE_PT_3_Y, z_at_pt_3);
      vector_3 planeNormal = vector_3::cross(pt1 - pt2, pt3 - pt2).get_normal();

      if (planeNormal.z < 0) {
        planeNormal.x = -planeNormal.x;
        planeNormal.y = -planeNormal.y;
        planeNormal.z = -planeNormal.z;
      }

      plan_bed_level_matrix = matrix_3x3::create_look_at(planeNormal);

      vector_3 corrected_position = plan_get_position();
      current_position[X_AXIS] = corrected_position.x;
      current_position[Y_AXIS] = corrected_position.y;
      current_position[Z_AXIS] = corrected_position.z;

      sync_plan_position();
    }

  #endif // !AUTO_BED_LEVELING_GRID

  static void run_z_probe() {

    #ifdef DELTA
    
      float start_z = current_position[Z_AXIS];
      long start_steps = st_get_position(Z_AXIS);
    
      // move down slowly until you find the bed
      feedrate = homing_feedrate[Z_AXIS] / 4;
      destination[Z_AXIS] = -10;
      prepare_move_raw(); // this will also set_current_to_destination
      st_synchronize();
      endstops_hit_on_purpose(); // clear endstop hit flags
      
      // we have to let the planner know where we are right now as it is not where we said to go.
      long stop_steps = st_get_position(Z_AXIS);
      float mm = start_z - float(start_steps - stop_steps) / axis_steps_per_unit[Z_AXIS];
      current_position[Z_AXIS] = mm;
      sync_plan_position_delta();
      
    #else // !DELTA

      plan_bed_level_matrix.set_to_identity();
      feedrate = homing_feedrate[Z_AXIS];

      // Move down until the probe (or endstop?) is triggered
      float zPosition = -10;
      line_to_z(zPosition);
      st_synchronize();

      // Tell the planner where we ended up - Get this from the stepper handler
      zPosition = st_get_position_mm(Z_AXIS);
      plan_set_position(current_position[X_AXIS], current_position[Y_AXIS], zPosition, current_position[E_AXIS]);

      // move up the retract distance
      zPosition += home_bump_mm(Z_AXIS);
      line_to_z(zPosition);
      st_synchronize();
      endstops_hit_on_purpose(); // clear endstop hit flags

      // move back down slowly to find bed
      set_homing_bump_feedrate(Z_AXIS);

      zPosition -= home_bump_mm(Z_AXIS) * 2;
      line_to_z(zPosition);
      st_synchronize();
      endstops_hit_on_purpose(); // clear endstop hit flags

      // Get the current stepper position after bumping an endstop
      current_position[Z_AXIS] = st_get_position_mm(Z_AXIS);
      sync_plan_position();
      
    #endif // !DELTA
  }

  /**
   *  Plan a move to (X, Y, Z) and set the current_position
   *  The final current_position may not be the one that was requested
   */
  static void do_blocking_move_to(float x, float y, float z) {
    float oldFeedRate = feedrate;

    #ifdef DELTA

      feedrate = XY_TRAVEL_SPEED;
      
      destination[X_AXIS] = x;
      destination[Y_AXIS] = y;
      destination[Z_AXIS] = z;
      prepare_move_raw(); // this will also set_current_to_destination
      st_synchronize();

    #else

      feedrate = homing_feedrate[Z_AXIS];

      current_position[Z_AXIS] = z;
      line_to_current_position();
      st_synchronize();

      feedrate = xy_travel_speed;

      current_position[X_AXIS] = x;
      current_position[Y_AXIS] = y;
      line_to_current_position();
      st_synchronize();

    #endif

    feedrate = oldFeedRate;
  }

  static void clean_up_after_endstop_move() {
    #ifdef ENDSTOPS_ONLY_FOR_HOMING
      enable_endstops(false);
    #endif
    feedrate = saved_feedrate;
    feedrate_multiplier = saved_feedrate_multiplier;
    refresh_cmd_timeout();
  }

  static void deploy_z_probe() {

    #ifdef SERVO_ENDSTOPS

      // Engage Z Servo endstop if enabled
      if (servo_endstops[Z_AXIS] >= 0) {
        Servo *srv = &servo[servo_endstops[Z_AXIS]];
        #if SERVO_LEVELING
          srv->attach(0);
        #endif
        srv->write(servo_endstop_angles[Z_AXIS * 2]);
        #if SERVO_LEVELING
          delay(PROBE_SERVO_DEACTIVATION_DELAY);
          srv->detach();
        #endif
      }

    #elif defined(Z_PROBE_ALLEN_KEY)

      feedrate = homing_feedrate[X_AXIS];

      // Move to the start position to initiate deployment
      destination[X_AXIS] = Z_PROBE_ALLEN_KEY_DEPLOY_X;
      destination[Y_AXIS] = Z_PROBE_ALLEN_KEY_DEPLOY_Y;
      destination[Z_AXIS] = Z_PROBE_ALLEN_KEY_DEPLOY_Z;
      prepare_move_raw(); // this will also set_current_to_destination

      // Home X to touch the belt
      feedrate = homing_feedrate[X_AXIS]/10;
      destination[X_AXIS] = 0;
      prepare_move_raw(); // this will also set_current_to_destination
      
      // Home Y for safety
      feedrate = homing_feedrate[X_AXIS]/2;
      destination[Y_AXIS] = 0;
      prepare_move_raw(); // this will also set_current_to_destination
      
      st_synchronize();

      #ifdef Z_PROBE_ENDSTOP
        bool z_probe_endstop = (READ(Z_PROBE_PIN) != Z_PROBE_ENDSTOP_INVERTING);
        if (z_probe_endstop)
      #else
        bool z_min_endstop = (READ(Z_MIN_PIN) != Z_MIN_ENDSTOP_INVERTING);
        if (z_min_endstop)
      #endif
        {
          if (IsRunning()) {
            SERIAL_ERROR_START;
            SERIAL_ERRORLNPGM("Z-Probe failed to engage!");
            LCD_ALERTMESSAGEPGM("Err: ZPROBE");
          }
          Stop();
        }

    #endif // Z_PROBE_ALLEN_KEY

  }

  static void stow_z_probe(bool doRaise=true) {

    #ifdef SERVO_ENDSTOPS

      // Retract Z Servo endstop if enabled
      if (servo_endstops[Z_AXIS] >= 0) {

        #if Z_RAISE_AFTER_PROBING > 0
          if (doRaise) {
            do_blocking_move_to(current_position[X_AXIS], current_position[Y_AXIS], current_position[Z_AXIS] + Z_RAISE_AFTER_PROBING); // this also updates current_position
            st_synchronize();
          }
        #endif

        // Change the Z servo angle
        Servo *srv = &servo[servo_endstops[Z_AXIS]];
        #if SERVO_LEVELING
          srv->attach(0);
        #endif
        srv->write(servo_endstop_angles[Z_AXIS * 2 + 1]);
        #if SERVO_LEVELING
          delay(PROBE_SERVO_DEACTIVATION_DELAY);
          srv->detach();
        #endif
      }

    #elif defined(Z_PROBE_ALLEN_KEY)

      // Move up for safety
      feedrate = homing_feedrate[X_AXIS];
      destination[Z_AXIS] = current_position[Z_AXIS] + Z_RAISE_AFTER_PROBING;
      prepare_move_raw(); // this will also set_current_to_destination

      // Move to the start position to initiate retraction
      destination[X_AXIS] = Z_PROBE_ALLEN_KEY_STOW_X;
      destination[Y_AXIS] = Z_PROBE_ALLEN_KEY_STOW_Y;
      destination[Z_AXIS] = Z_PROBE_ALLEN_KEY_STOW_Z;
      prepare_move_raw(); // this will also set_current_to_destination

      // Move the nozzle down to push the probe into retracted position
      feedrate = homing_feedrate[Z_AXIS]/10;
      destination[Z_AXIS] = current_position[Z_AXIS] - Z_PROBE_ALLEN_KEY_STOW_DEPTH;
      prepare_move_raw(); // this will also set_current_to_destination
      
      // Move up for safety
      feedrate = homing_feedrate[Z_AXIS]/2;
      destination[Z_AXIS] = current_position[Z_AXIS] + Z_PROBE_ALLEN_KEY_STOW_DEPTH * 2;
      prepare_move_raw(); // this will also set_current_to_destination
      
      // Home XY for safety
      feedrate = homing_feedrate[X_AXIS]/2;
      destination[X_AXIS] = 0;
      destination[Y_AXIS] = 0;
      prepare_move_raw(); // this will also set_current_to_destination
      
      st_synchronize();

      #ifdef Z_PROBE_ENDSTOP
        bool z_probe_endstop = (READ(Z_PROBE_PIN) != Z_PROBE_ENDSTOP_INVERTING);
        if (!z_probe_endstop)
      #else
        bool z_min_endstop = (READ(Z_MIN_PIN) != Z_MIN_ENDSTOP_INVERTING);
        if (!z_min_endstop)
      #endif
        {
          if (IsRunning()) {
            SERIAL_ERROR_START;
            SERIAL_ERRORLNPGM("Z-Probe failed to retract!");
            LCD_ALERTMESSAGEPGM("Err: ZPROBE");
          }
          Stop();
        }

    #endif // Z_PROBE_ALLEN_KEY

  }

  enum ProbeAction {
    ProbeStay          = 0,
    ProbeDeploy        = BIT(0),
    ProbeStow          = BIT(1),
    ProbeDeployAndStow = (ProbeDeploy | ProbeStow)
  };

  // Probe bed height at position (x,y), returns the measured z value
  static float probe_pt(float x, float y, float z_before, ProbeAction probe_action=ProbeDeployAndStow, int verbose_level=1) {
    // move to right place
    do_blocking_move_to(current_position[X_AXIS], current_position[Y_AXIS], z_before); // this also updates current_position
    do_blocking_move_to(x - X_PROBE_OFFSET_FROM_EXTRUDER, y - Y_PROBE_OFFSET_FROM_EXTRUDER, current_position[Z_AXIS]); // this also updates current_position

    #if !defined(Z_PROBE_SLED) && !defined(Z_PROBE_ALLEN_KEY)
      if (probe_action & ProbeDeploy) deploy_z_probe();
    #endif

    run_z_probe();
    float measured_z = current_position[Z_AXIS];

    #if Z_RAISE_BETWEEN_PROBINGS > 0
      if (probe_action == ProbeStay) {
        do_blocking_move_to(current_position[X_AXIS], current_position[Y_AXIS], current_position[Z_AXIS] + Z_RAISE_BETWEEN_PROBINGS); // this also updates current_position
        st_synchronize();
      }
    #endif

    #if !defined(Z_PROBE_SLED) && !defined(Z_PROBE_ALLEN_KEY)
      if (probe_action & ProbeStow) stow_z_probe();
    #endif

    if (verbose_level > 2) {
      SERIAL_PROTOCOLPGM("Bed X: ");
      SERIAL_PROTOCOL_F(x, 3);
      SERIAL_PROTOCOLPGM(" Y: ");
      SERIAL_PROTOCOL_F(y, 3);
      SERIAL_PROTOCOLPGM(" Z: ");
      SERIAL_PROTOCOL_F(measured_z, 3);
      SERIAL_EOL;
    }
    return measured_z;
  }

  #ifdef DELTA

    /**
     * All DELTA leveling in the Marlin uses NONLINEAR_BED_LEVELING
     */

    static void extrapolate_one_point(int x, int y, int xdir, int ydir) {
      if (bed_level[x][y] != 0.0) {
        return;  // Don't overwrite good values.
      }
      float a = 2*bed_level[x+xdir][y] - bed_level[x+xdir*2][y];  // Left to right.
      float b = 2*bed_level[x][y+ydir] - bed_level[x][y+ydir*2];  // Front to back.
      float c = 2*bed_level[x+xdir][y+ydir] - bed_level[x+xdir*2][y+ydir*2];  // Diagonal.
      float median = c;  // Median is robust (ignores outliers).
      if (a < b) {
        if (b < c) median = b;
        if (c < a) median = a;
      } else {  // b <= a
        if (c < b) median = b;
        if (a < c) median = a;
      }
      bed_level[x][y] = median;
    }

    // Fill in the unprobed points (corners of circular print surface)
    // using linear extrapolation, away from the center.
    static void extrapolate_unprobed_bed_level() {
      int half = (AUTO_BED_LEVELING_GRID_POINTS-1)/2;
      for (int y = 0; y <= half; y++) {
        for (int x = 0; x <= half; x++) {
          if (x + y < 3) continue;
          extrapolate_one_point(half-x, half-y, x>1?+1:0, y>1?+1:0);
          extrapolate_one_point(half+x, half-y, x>1?-1:0, y>1?+1:0);
          extrapolate_one_point(half-x, half+y, x>1?+1:0, y>1?-1:0);
          extrapolate_one_point(half+x, half+y, x>1?-1:0, y>1?-1:0);
        }
      }
    }

    // Print calibration results for plotting or manual frame adjustment.
    static void print_bed_level() {
      for (int y = 0; y < AUTO_BED_LEVELING_GRID_POINTS; y++) {
        for (int x = 0; x < AUTO_BED_LEVELING_GRID_POINTS; x++) {
          SERIAL_PROTOCOL_F(bed_level[x][y], 2);
          SERIAL_PROTOCOLCHAR(' ');
        }
        SERIAL_EOL;
      }
    }

    // Reset calibration results to zero.
    void reset_bed_level() {
      for (int y = 0; y < AUTO_BED_LEVELING_GRID_POINTS; y++) {
        for (int x = 0; x < AUTO_BED_LEVELING_GRID_POINTS; x++) {
          bed_level[x][y] = 0.0;
        }
      }
    }

  #endif // DELTA

#endif // ENABLE_AUTO_BED_LEVELING


#ifdef Z_PROBE_SLED

  #ifndef SLED_DOCKING_OFFSET
    #define SLED_DOCKING_OFFSET 0
  #endif

  /**
   * Method to dock/undock a sled designed by Charles Bell.
   *
   * dock[in]     If true, move to MAX_X and engage the electromagnet
   * offset[in]   The additional distance to move to adjust docking location
   */
  static void dock_sled(bool dock, int offset=0) {
    if (!axis_known_position[X_AXIS] || !axis_known_position[Y_AXIS]) {
      LCD_MESSAGEPGM(MSG_POSITION_UNKNOWN);
      SERIAL_ECHO_START;
      SERIAL_ECHOLNPGM(MSG_POSITION_UNKNOWN);
      return;
    }

    if (dock) {
      float oldXpos = current_position[X_AXIS]; // save x position
      do_blocking_move_to(current_position[X_AXIS], current_position[Y_AXIS], current_position[Z_AXIS] + Z_RAISE_AFTER_PROBING); // rise Z   
      do_blocking_move_to(X_MAX_POS + SLED_DOCKING_OFFSET + offset - 1, current_position[Y_AXIS], current_position[Z_AXIS]);  // Dock sled a bit closer to ensure proper capturing                                                                                                                           
      digitalWrite(SLED_PIN, LOW); // turn off magnet
      do_blocking_move_to(oldXpos, current_position[Y_AXIS], current_position[Z_AXIS]); // return to position before docking
    } else {
      float oldXpos = current_position[X_AXIS]; // save x position
      float z_loc = current_position[Z_AXIS];
      if (z_loc < Z_RAISE_BEFORE_PROBING + 5) z_loc = Z_RAISE_BEFORE_PROBING;
      do_blocking_move_to(X_MAX_POS + SLED_DOCKING_OFFSET + offset, current_position[Y_AXIS], z_loc); // this also updates current_position
      digitalWrite(SLED_PIN, HIGH); // turn on magnet
      do_blocking_move_to(oldXpos, current_position[Y_AXIS], current_position[Z_AXIS]); // return to position before docking
    }
  }

#endif // Z_PROBE_SLED



/**
 * Home an individual axis
 */

#define HOMEAXIS(LETTER) homeaxis(LETTER##_AXIS)

static void homeaxis(AxisEnum axis) {
  #define HOMEAXIS_DO(LETTER) \
    ((LETTER##_MIN_PIN > -1 && LETTER##_HOME_DIR==-1) || (LETTER##_MAX_PIN > -1 && LETTER##_HOME_DIR==1))

  if (axis == X_AXIS ? HOMEAXIS_DO(X) : axis == Y_AXIS ? HOMEAXIS_DO(Y) : axis == Z_AXIS ? HOMEAXIS_DO(Z) : 0) {

    int axis_home_dir =
      #ifdef DUAL_X_CARRIAGE
        (axis == X_AXIS) ? x_home_dir(active_extruder) :
      #endif
      home_dir(axis);

    // Set the axis position as setup for the move
    current_position[axis] = 0;
    sync_plan_position();

    #ifdef Z_PROBE_SLED
      // Get Probe
      if (axis == Z_AXIS) {
        if (axis_home_dir < 0) dock_sled(false);
      }
    #endif
    
    #if SERVO_LEVELING && !defined(Z_PROBE_SLED)

      // Deploy a probe if there is one, and homing towards the bed
      if (axis == Z_AXIS) {
        if (axis_home_dir < 0) deploy_z_probe();
      }

    #endif

    #ifdef SERVO_ENDSTOPS
      if (axis != Z_AXIS) {
        // Engage Servo endstop if enabled
        if (servo_endstops[axis] > -1)
          servo[servo_endstops[axis]].write(servo_endstop_angles[axis * 2]);
      }
    #endif

    // Set a flag for Z motor locking
    #ifdef Z_DUAL_ENDSTOPS
      if (axis == Z_AXIS) In_Homing_Process(true);
    #endif

    // Move towards the endstop until an endstop is triggered
    destination[axis] = 1.5 * max_length(axis) * axis_home_dir;
    feedrate = homing_feedrate[axis];
    line_to_destination();
    st_synchronize();

    // Set the axis position as setup for the move
    current_position[axis] = 0;
    sync_plan_position();

    enable_endstops(false); // Disable endstops while moving away

    // Move away from the endstop by the axis HOME_BUMP_MM
    destination[axis] = -home_bump_mm(axis) * axis_home_dir;
    line_to_destination();
    st_synchronize();

    enable_endstops(true); // Enable endstops for next homing move

    // Slow down the feedrate for the next move
    set_homing_bump_feedrate(axis);

    // Move slowly towards the endstop until triggered
    destination[axis] = 2 * home_bump_mm(axis) * axis_home_dir;
    line_to_destination();
    st_synchronize();

    #ifdef Z_DUAL_ENDSTOPS
      if (axis == Z_AXIS) {
        float adj = fabs(z_endstop_adj);
        bool lockZ1;
        if (axis_home_dir > 0) {
          adj = -adj;
          lockZ1 = (z_endstop_adj > 0);
        }
        else
          lockZ1 = (z_endstop_adj < 0);

        if (lockZ1) Lock_z_motor(true); else Lock_z2_motor(true);
        sync_plan_position();

        // Move to the adjusted endstop height
        feedrate = homing_feedrate[axis];
        destination[Z_AXIS] = adj;
        line_to_destination();
        st_synchronize();

        if (lockZ1) Lock_z_motor(false); else Lock_z2_motor(false);
        In_Homing_Process(false);
      } // Z_AXIS
    #endif

    #ifdef DELTA
      // retrace by the amount specified in endstop_adj
      if (endstop_adj[axis] * axis_home_dir < 0) {
        enable_endstops(false); // Disable endstops while moving away
        sync_plan_position();
        destination[axis] = endstop_adj[axis];
        line_to_destination();
        st_synchronize();
        enable_endstops(true); // Enable endstops for next homing move
      }
    #endif

    // Set the axis position to its home position (plus home offsets)
    axis_is_at_home(axis);
    sync_plan_position();

    destination[axis] = current_position[axis];
    feedrate = 0.0;
    endstops_hit_on_purpose(); // clear endstop hit flags
    axis_known_position[axis] = true;

    #ifdef Z_PROBE_SLED
    // bring probe back
      if (axis == Z_AXIS) {
        if (axis_home_dir < 0) dock_sled(true);
      } 
    #endif

    #if SERVO_LEVELING && !defined(Z_PROBE_SLED)

      // Deploy a probe if there is one, and homing towards the bed
      if (axis == Z_AXIS) {
        if (axis_home_dir < 0) stow_z_probe();
      }
      else

    #endif

    #ifdef SERVO_ENDSTOPS
      {
        // Retract Servo endstop if enabled
        if (servo_endstops[axis] > -1)
          servo[servo_endstops[axis]].write(servo_endstop_angles[axis * 2 + 1]);
      }
    #endif

  }
}

#ifdef FWRETRACT

  void retract(bool retracting, bool swapping=false) {

    if (retracting == retracted[active_extruder]) return;

    float oldFeedrate = feedrate;

    set_destination_to_current();

    if (retracting) {

      feedrate = retract_feedrate * 60;
      current_position[E_AXIS] += (swapping ? retract_length_swap : retract_length) / volumetric_multiplier[active_extruder];
      plan_set_e_position(current_position[E_AXIS]);
      prepare_move();

      if (retract_zlift > 0.01) {
        current_position[Z_AXIS] -= retract_zlift;
        #ifdef DELTA
          sync_plan_position_delta();
        #else
          sync_plan_position();
        #endif
        prepare_move();
      }
    }
    else {

      if (retract_zlift > 0.01) {
        current_position[Z_AXIS] += retract_zlift;
        #ifdef DELTA
          sync_plan_position_delta();
        #else
          sync_plan_position();
        #endif
        //prepare_move();
      }

      feedrate = retract_recover_feedrate * 60;
      float move_e = swapping ? retract_length_swap + retract_recover_length_swap : retract_length + retract_recover_length;
      current_position[E_AXIS] -= move_e / volumetric_multiplier[active_extruder];
      plan_set_e_position(current_position[E_AXIS]);
      prepare_move();
    }

    feedrate = oldFeedrate;
    retracted[active_extruder] = retracting;

  } // retract()

#endif // FWRETRACT

/**
 *
 * G-Code Handler functions
 *
 */

/**
 * Set XYZE destination and feedrate from the current GCode command
 *
 *  - Set destination from included axis codes
 *  - Set to current for missing axis codes
 *  - Set the feedrate, if included
 */
void gcode_get_destination() {
  for (int i = 0; i < NUM_AXIS; i++) {
    if (code_seen(axis_codes[i]))
      destination[i] = code_value() + (axis_relative_modes[i] || relative_mode ? current_position[i] : 0);
    else
      destination[i] = current_position[i];
  }
  if (code_seen('F')) {
    float next_feedrate = code_value();
    if (next_feedrate > 0.0) feedrate = next_feedrate;
  }
}

/**
 * G0, G1: Coordinated movement of X Y Z E axes
 */
inline void gcode_G0_G1() {
  if (IsRunning()) {
    gcode_get_destination(); // For X Y Z E F

    #ifdef FWRETRACT

      if (autoretract_enabled && !(code_seen('X') || code_seen('Y') || code_seen('Z')) && code_seen('E')) {
        float echange = destination[E_AXIS] - current_position[E_AXIS];
        // Is this move an attempt to retract or recover?
        if ((echange < -MIN_RETRACT && !retracted[active_extruder]) || (echange > MIN_RETRACT && retracted[active_extruder])) {
          current_position[E_AXIS] = destination[E_AXIS]; // hide the slicer-generated retract/recover from calculations
          plan_set_e_position(current_position[E_AXIS]);  // AND from the planner
          retract(!retracted[active_extruder]);
          return;
        }
      }

    #endif //FWRETRACT

    prepare_move();
  }
}

/**
 * Plan an arc in 2 dimensions
 *
 * The arc is approximated by generating many small linear segments.
 * The length of each segment is configured in MM_PER_ARC_SEGMENT (Default 1mm)
 * Arcs should only be made relatively large (over 5mm), as larger arcs with
 * larger segments will tend to be more efficient. Your slicer should have
 * options for G2/G3 arc generation. In future these options may be GCode tunable.
 */
void plan_arc(
  float *target,    // Destination position
  float *offset,    // Center of rotation relative to current_position
  uint8_t clockwise // Clockwise?
) {

  float radius = hypot(offset[X_AXIS], offset[Y_AXIS]),
        center_axis0 = current_position[X_AXIS] + offset[X_AXIS],
        center_axis1 = current_position[Y_AXIS] + offset[Y_AXIS],
        linear_travel = target[Z_AXIS] - current_position[Z_AXIS],
        extruder_travel = target[E_AXIS] - current_position[E_AXIS],
        r_axis0 = -offset[X_AXIS],  // Radius vector from center to current location
        r_axis1 = -offset[Y_AXIS],
        rt_axis0 = target[X_AXIS] - center_axis0,
        rt_axis1 = target[Y_AXIS] - center_axis1;
  
  // CCW angle of rotation between position and target from the circle center. Only one atan2() trig computation required.
  float angular_travel = atan2(r_axis0*rt_axis1-r_axis1*rt_axis0, r_axis0*rt_axis0+r_axis1*rt_axis1);
  if (angular_travel < 0) { angular_travel += RADIANS(360); }
  if (clockwise) { angular_travel -= RADIANS(360); }
  
  // Make a circle if the angular rotation is 0
  if (current_position[X_AXIS] == target[X_AXIS] && current_position[Y_AXIS] == target[Y_AXIS] && angular_travel == 0)
    angular_travel += RADIANS(360);
  
  float mm_of_travel = hypot(angular_travel*radius, fabs(linear_travel));
  if (mm_of_travel < 0.001) { return; }
  uint16_t segments = floor(mm_of_travel / MM_PER_ARC_SEGMENT);
  if (segments == 0) segments = 1;
  
  float theta_per_segment = angular_travel/segments;
  float linear_per_segment = linear_travel/segments;
  float extruder_per_segment = extruder_travel/segments;
  
  /* Vector rotation by transformation matrix: r is the original vector, r_T is the rotated vector,
     and phi is the angle of rotation. Based on the solution approach by Jens Geisler.
         r_T = [cos(phi) -sin(phi);
                sin(phi)  cos(phi] * r ;
     
     For arc generation, the center of the circle is the axis of rotation and the radius vector is 
     defined from the circle center to the initial position. Each line segment is formed by successive
     vector rotations. This requires only two cos() and sin() computations to form the rotation
     matrix for the duration of the entire arc. Error may accumulate from numerical round-off, since
     all double numbers are single precision on the Arduino. (True double precision will not have
     round off issues for CNC applications.) Single precision error can accumulate to be greater than
     tool precision in some cases. Therefore, arc path correction is implemented. 

     Small angle approximation may be used to reduce computation overhead further. This approximation
     holds for everything, but very small circles and large MM_PER_ARC_SEGMENT values. In other words,
     theta_per_segment would need to be greater than 0.1 rad and N_ARC_CORRECTION would need to be large
     to cause an appreciable drift error. N_ARC_CORRECTION~=25 is more than small enough to correct for 
     numerical drift error. N_ARC_CORRECTION may be on the order a hundred(s) before error becomes an
     issue for CNC machines with the single precision Arduino calculations.
     
     This approximation also allows plan_arc to immediately insert a line segment into the planner 
     without the initial overhead of computing cos() or sin(). By the time the arc needs to be applied
     a correction, the planner should have caught up to the lag caused by the initial plan_arc overhead. 
     This is important when there are successive arc motions. 
  */
  // Vector rotation matrix values
  float cos_T = 1-0.5*theta_per_segment*theta_per_segment; // Small angle approximation
  float sin_T = theta_per_segment;
  
  float arc_target[4];
  float sin_Ti;
  float cos_Ti;
  float r_axisi;
  uint16_t i;
  int8_t count = 0;

  // Initialize the linear axis
  arc_target[Z_AXIS] = current_position[Z_AXIS];
  
  // Initialize the extruder axis
  arc_target[E_AXIS] = current_position[E_AXIS];

  float feed_rate = feedrate*feedrate_multiplier/60/100.0;

  for (i = 1; i < segments; i++) { // Increment (segments-1)

    if (count < N_ARC_CORRECTION) {
      // Apply vector rotation matrix to previous r_axis0 / 1
      r_axisi = r_axis0*sin_T + r_axis1*cos_T;
      r_axis0 = r_axis0*cos_T - r_axis1*sin_T;
      r_axis1 = r_axisi;
      count++;
    }
    else {
      // Arc correction to radius vector. Computed only every N_ARC_CORRECTION increments.
      // Compute exact location by applying transformation matrix from initial radius vector(=-offset).
      cos_Ti = cos(i*theta_per_segment);
      sin_Ti = sin(i*theta_per_segment);
      r_axis0 = -offset[X_AXIS]*cos_Ti + offset[Y_AXIS]*sin_Ti;
      r_axis1 = -offset[X_AXIS]*sin_Ti - offset[Y_AXIS]*cos_Ti;
      count = 0;
    }

    // Update arc_target location
    arc_target[X_AXIS] = center_axis0 + r_axis0;
    arc_target[Y_AXIS] = center_axis1 + r_axis1;
    arc_target[Z_AXIS] += linear_per_segment;
    arc_target[E_AXIS] += extruder_per_segment;

    clamp_to_software_endstops(arc_target);
    plan_buffer_line(arc_target[X_AXIS], arc_target[Y_AXIS], arc_target[Z_AXIS], arc_target[E_AXIS], feed_rate, active_extruder);
  }
  // Ensure last segment arrives at target location.
  plan_buffer_line(target[X_AXIS], target[Y_AXIS], target[Z_AXIS], target[E_AXIS], feed_rate, active_extruder);

  // As far as the parser is concerned, the position is now == target. In reality the
  // motion control system might still be processing the action and the real tool position
  // in any intermediate location.
  set_current_to_destination();
}

/**
 * G2: Clockwise Arc
 * G3: Counterclockwise Arc
 */
inline void gcode_G2_G3(bool clockwise) {
  if (IsRunning()) {

    #ifdef SF_ARC_FIX
      bool relative_mode_backup = relative_mode;
      relative_mode = true;
    #endif

    gcode_get_destination();

    #ifdef SF_ARC_FIX
      relative_mode = relative_mode_backup;
    #endif

    // Center of arc as offset from current_position
    float arc_offset[2] = {
      code_seen('I') ? code_value() : 0,
      code_seen('J') ? code_value() : 0
    };

    // Send an arc to the planner
    plan_arc(destination, arc_offset, clockwise);

    refresh_cmd_timeout();
  }
}

/**
 * G4: Dwell S<seconds> or P<milliseconds>
 */
inline void gcode_G4() {
  millis_t codenum = 0;

  if (code_seen('P')) codenum = code_value_long(); // milliseconds to wait
  if (code_seen('S')) codenum = code_value() * 1000; // seconds to wait

  st_synchronize();
  refresh_cmd_timeout();
  codenum += previous_cmd_ms;  // keep track of when we started waiting

  if (!lcd_hasstatus()) LCD_MESSAGEPGM(MSG_DWELL);

  while (millis() < codenum) {
    manage_heater();
    manage_inactivity();
    lcd_update();
  }
}

#ifdef FWRETRACT

  /**
   * G10 - Retract filament according to settings of M207
   * G11 - Recover filament according to settings of M208
   */
  inline void gcode_G10_G11(bool doRetract=false) {
    #if EXTRUDERS > 1
      if (doRetract) {
        retracted_swap[active_extruder] = (code_seen('S') && code_value_short() == 1); // checks for swap retract argument
      }
    #endif
    retract(doRetract
     #if EXTRUDERS > 1
      , retracted_swap[active_extruder]
     #endif
    );
  }

#endif //FWRETRACT

/**
 * G28: Home all axes according to settings
 *
 * Parameters
 *
 *  None  Home to all axes with no parameters.
 *        With QUICK_HOME enabled XY will home together, then Z.
 *
 * Cartesian parameters
 *
 *  X   Home to the X endstop
 *  Y   Home to the Y endstop
 *  Z   Home to the Z endstop
 *
 */
inline void gcode_G28() {

  // Wait for planner moves to finish!
  st_synchronize();

  // For auto bed leveling, clear the level matrix
  #ifdef ENABLE_AUTO_BED_LEVELING
    plan_bed_level_matrix.set_to_identity();
    #ifdef DELTA
      reset_bed_level();
    #endif
  #endif

  // For manual bed leveling deactivate the matrix temporarily
  #ifdef MESH_BED_LEVELING
    uint8_t mbl_was_active = mbl.active;
    mbl.active = 0;
  #endif

  setup_for_endstop_move();

  set_destination_to_current();

  feedrate = 0.0;

  #ifdef DELTA
    // A delta can only safely home all axis at the same time
    // all axis have to home at the same time

    // Pretend the current position is 0,0,0
    for (int i = X_AXIS; i <= Z_AXIS; i++) current_position[i] = 0;
    sync_plan_position();

    // Move all carriages up together until the first endstop is hit.
    for (int i = X_AXIS; i <= Z_AXIS; i++) destination[i] = 3 * Z_MAX_LENGTH;
    feedrate = 1.732 * homing_feedrate[X_AXIS];
    line_to_destination();
    st_synchronize();
    endstops_hit_on_purpose(); // clear endstop hit flags

    // Destination reached
    for (int i = X_AXIS; i <= Z_AXIS; i++) current_position[i] = destination[i];

    // take care of back off and rehome now we are all at the top
    HOMEAXIS(X);
    HOMEAXIS(Y);
    HOMEAXIS(Z);

    sync_plan_position_delta();

  #else // NOT DELTA

    bool  homeX = code_seen(axis_codes[X_AXIS]),
          homeY = code_seen(axis_codes[Y_AXIS]),
          homeZ = code_seen(axis_codes[Z_AXIS]);

    home_all_axis = (!homeX && !homeY && !homeZ) || (homeX && homeY && homeZ);

    if (home_all_axis || homeZ) {

      #if Z_HOME_DIR > 0  // If homing away from BED do Z first

        HOMEAXIS(Z);

      #elif !defined(Z_SAFE_HOMING) && defined(Z_RAISE_BEFORE_HOMING) && Z_RAISE_BEFORE_HOMING > 0

        // Raise Z before homing any other axes
        // (Does this need to be "negative home direction?" Why not just use Z_RAISE_BEFORE_HOMING?)
        destination[Z_AXIS] = -Z_RAISE_BEFORE_HOMING * home_dir(Z_AXIS);
        feedrate = max_feedrate[Z_AXIS] * 60;
        line_to_destination();
        st_synchronize();

      #endif

    } // home_all_axis || homeZ

    #ifdef QUICK_HOME

      if (home_all_axis || (homeX && homeY)) {  // First diagonal move

        current_position[X_AXIS] = current_position[Y_AXIS] = 0;

        #ifdef DUAL_X_CARRIAGE
          int x_axis_home_dir = x_home_dir(active_extruder);
          extruder_duplication_enabled = false;
        #else
          int x_axis_home_dir = home_dir(X_AXIS);
        #endif

        sync_plan_position();

        float mlx = max_length(X_AXIS), mly = max_length(Y_AXIS),
              mlratio = mlx>mly ? mly/mlx : mlx/mly;

        destination[X_AXIS] = 1.5 * mlx * x_axis_home_dir;
        destination[Y_AXIS] = 1.5 * mly * home_dir(Y_AXIS);
        feedrate = min(homing_feedrate[X_AXIS], homing_feedrate[Y_AXIS]) * sqrt(mlratio * mlratio + 1);
        line_to_destination();
        st_synchronize();

        axis_is_at_home(X_AXIS);
        axis_is_at_home(Y_AXIS);
        sync_plan_position();

        destination[X_AXIS] = current_position[X_AXIS];
        destination[Y_AXIS] = current_position[Y_AXIS];
        line_to_destination();
        feedrate = 0.0;
        st_synchronize();
        endstops_hit_on_purpose(); // clear endstop hit flags

        current_position[X_AXIS] = destination[X_AXIS];
        current_position[Y_AXIS] = destination[Y_AXIS];
        #ifndef SCARA
          current_position[Z_AXIS] = destination[Z_AXIS];
        #endif
      }

    #endif // QUICK_HOME

    #ifdef HOME_Y_BEFORE_X
      // Home Y
      if (home_all_axis || homeY) HOMEAXIS(Y);
    #endif

    // Home X
    if (home_all_axis || homeX) {
      #ifdef DUAL_X_CARRIAGE
        int tmp_extruder = active_extruder;
        extruder_duplication_enabled = false;
        active_extruder = !active_extruder;
        HOMEAXIS(X);
        inactive_extruder_x_pos = current_position[X_AXIS];
        active_extruder = tmp_extruder;
        HOMEAXIS(X);
        // reset state used by the different modes
        memcpy(raised_parked_position, current_position, sizeof(raised_parked_position));
        delayed_move_time = 0;
        active_extruder_parked = true;
      #else
        HOMEAXIS(X);
      #endif
    }

    #ifndef HOME_Y_BEFORE_X
      // Home Y
      if (home_all_axis || homeY) HOMEAXIS(Y);
    #endif

    // Home Z last if homing towards the bed
    #if Z_HOME_DIR < 0

      if (home_all_axis || homeZ) {

        #ifdef Z_SAFE_HOMING

          if (home_all_axis) {

            current_position[Z_AXIS] = 0;
            sync_plan_position();

            //
            // Set the probe (or just the nozzle) destination to the safe homing point
            //
            // NOTE: If current_position[X_AXIS] or current_position[Y_AXIS] were set above
            // then this may not work as expected.
            destination[X_AXIS] = round(Z_SAFE_HOMING_X_POINT - X_PROBE_OFFSET_FROM_EXTRUDER);
            destination[Y_AXIS] = round(Z_SAFE_HOMING_Y_POINT - Y_PROBE_OFFSET_FROM_EXTRUDER);
            destination[Z_AXIS] = -Z_RAISE_BEFORE_HOMING * home_dir(Z_AXIS);    // Set destination away from bed
            feedrate = XY_TRAVEL_SPEED;
            // This could potentially move X, Y, Z all together
            line_to_destination();
            st_synchronize();

            // Set current X, Y is the Z_SAFE_HOMING_POINT minus PROBE_OFFSET_FROM_EXTRUDER
            current_position[X_AXIS] = destination[X_AXIS];
            current_position[Y_AXIS] = destination[Y_AXIS];

            // Home the Z axis
            HOMEAXIS(Z);
          }

          else if (homeZ) { // Don't need to Home Z twice

            // Let's see if X and Y are homed
            if (axis_known_position[X_AXIS] && axis_known_position[Y_AXIS]) {

              // Make sure the probe is within the physical limits
              // NOTE: This doesn't necessarily ensure the probe is also within the bed!
              float cpx = current_position[X_AXIS], cpy = current_position[Y_AXIS];
              if (   cpx >= X_MIN_POS - X_PROBE_OFFSET_FROM_EXTRUDER
                  && cpx <= X_MAX_POS - X_PROBE_OFFSET_FROM_EXTRUDER
                  && cpy >= Y_MIN_POS - Y_PROBE_OFFSET_FROM_EXTRUDER
                  && cpy <= Y_MAX_POS - Y_PROBE_OFFSET_FROM_EXTRUDER) {
                // Set the plan current position to X, Y, 0
                current_position[Z_AXIS] = 0;
                plan_set_position(cpx, cpy, 0, current_position[E_AXIS]); // = sync_plan_position

                // Set Z destination away from bed and raise the axis
                // NOTE: This should always just be Z_RAISE_BEFORE_HOMING unless...???
                destination[Z_AXIS] = -Z_RAISE_BEFORE_HOMING * home_dir(Z_AXIS);
                feedrate = max_feedrate[Z_AXIS] * 60;  // feedrate (mm/m) = max_feedrate (mm/s)
                line_to_destination();
                st_synchronize();

                // Home the Z axis
                HOMEAXIS(Z);
              }
              else {
                LCD_MESSAGEPGM(MSG_ZPROBE_OUT);
                SERIAL_ECHO_START;
                SERIAL_ECHOLNPGM(MSG_ZPROBE_OUT);
              }
            }
            else {
              LCD_MESSAGEPGM(MSG_POSITION_UNKNOWN);
              SERIAL_ECHO_START;
              SERIAL_ECHOLNPGM(MSG_POSITION_UNKNOWN);
            }

          } // !home_all_axes && homeZ

        #else // !Z_SAFE_HOMING

          HOMEAXIS(Z);

        #endif // !Z_SAFE_HOMING

      } // home_all_axis || homeZ

    #endif // Z_HOME_DIR < 0

    sync_plan_position();

  #endif // else DELTA

  #ifdef SCARA
    sync_plan_position_delta();
  #endif

  #ifdef ENDSTOPS_ONLY_FOR_HOMING
    enable_endstops(false);
  #endif

  // For manual leveling move back to 0,0
  #ifdef MESH_BED_LEVELING
    if (mbl_was_active) {
      current_position[X_AXIS] = mbl.get_x(0);
      current_position[Y_AXIS] = mbl.get_y(0);
      set_destination_to_current();
      feedrate = homing_feedrate[X_AXIS];
      line_to_destination();
      st_synchronize();
      current_position[Z_AXIS] = MESH_HOME_SEARCH_Z;
      sync_plan_position();
      mbl.active = 1;
    }
  #endif

  feedrate = saved_feedrate;
  feedrate_multiplier = saved_feedrate_multiplier;
  refresh_cmd_timeout();
  endstops_hit_on_purpose(); // clear endstop hit flags
}

#ifdef MESH_BED_LEVELING

  enum MeshLevelingState { MeshReport, MeshStart, MeshNext, MeshSet, MeshSetZOffset };

  /**
   * G29: Mesh-based Z-Probe, probes a grid and produces a
   *      mesh to compensate for variable bed height
   *
   * Parameters With MESH_BED_LEVELING:
   *
   *  S0              Produce a mesh report
   *  S1              Start probing mesh points
   *  S2              Probe the next mesh point
   *  S3 Xn Yn Zn.nn  Manually modify a single point
   *  S4 Zn.nn        Set z offset. Positive away from bed, negative closer to bed.
   *
   * The S0 report the points as below
   *
   *  +----> X-axis 1-n
   *  |
   *  |
   *  v Y-axis 1-n
   *  
   */
  inline void gcode_G29() {

    static int probe_point = -1;
    MeshLevelingState state = code_seen('S') || code_seen('s') ? (MeshLevelingState)code_value_short() : MeshReport;
    if (state < 0 || state > 4) {
      SERIAL_PROTOCOLLNPGM("S out of range (0-4).");
      return;
    }

    int ix, iy;
    float z;

    switch(state) {
      case MeshReport:
        if (mbl.active) {
          SERIAL_PROTOCOLPGM("Num X,Y: ");
          SERIAL_PROTOCOL(MESH_NUM_X_POINTS);
          SERIAL_PROTOCOLCHAR(',');
          SERIAL_PROTOCOL(MESH_NUM_Y_POINTS);
          SERIAL_PROTOCOLPGM("\nZ search height: ");
          SERIAL_PROTOCOL(MESH_HOME_SEARCH_Z);
          SERIAL_PROTOCOLPGM("\nZ offset: ");
          SERIAL_PROTOCOL_F(mbl.z_offset, 5);
          SERIAL_PROTOCOLLNPGM("\nMeasured points:");
          for (int y = 0; y < MESH_NUM_Y_POINTS; y++) {
            for (int x = 0; x < MESH_NUM_X_POINTS; x++) {
              SERIAL_PROTOCOLPGM("  ");
              SERIAL_PROTOCOL_F(mbl.z_values[y][x], 5);
            }
            SERIAL_EOL;
          }
        }
        else
          SERIAL_PROTOCOLLNPGM("Mesh bed leveling not active.");
        break;

      case MeshStart:
        mbl.reset();
        probe_point = 0;
        enqueuecommands_P(PSTR("G28\nG29 S2"));
        break;

      case MeshNext:
        if (probe_point < 0) {
          SERIAL_PROTOCOLLNPGM("Start mesh probing with \"G29 S1\" first.");
          return;
        }
        if (probe_point == 0) {
          // Set Z to a positive value before recording the first Z.
          current_position[Z_AXIS] = MESH_HOME_SEARCH_Z;
          sync_plan_position();
        }
        else {
          // For others, save the Z of the previous point, then raise Z again.
          ix = (probe_point - 1) % MESH_NUM_X_POINTS;
          iy = (probe_point - 1) / MESH_NUM_X_POINTS;
          if (iy & 1) ix = (MESH_NUM_X_POINTS - 1) - ix; // zig-zag
          mbl.set_z(ix, iy, current_position[Z_AXIS]);
          current_position[Z_AXIS] = MESH_HOME_SEARCH_Z;
          plan_buffer_line(current_position[X_AXIS], current_position[Y_AXIS], current_position[Z_AXIS], current_position[E_AXIS], homing_feedrate[X_AXIS]/60, active_extruder);
          st_synchronize();
        }
        // Is there another point to sample? Move there.
        if (probe_point < MESH_NUM_X_POINTS * MESH_NUM_Y_POINTS) {
          ix = probe_point % MESH_NUM_X_POINTS;
          iy = probe_point / MESH_NUM_X_POINTS;
          if (iy & 1) ix = (MESH_NUM_X_POINTS - 1) - ix; // zig-zag
          current_position[X_AXIS] = mbl.get_x(ix);
          current_position[Y_AXIS] = mbl.get_y(iy);
          plan_buffer_line(current_position[X_AXIS], current_position[Y_AXIS], current_position[Z_AXIS], current_position[E_AXIS], homing_feedrate[X_AXIS]/60, active_extruder);
          st_synchronize();
          probe_point++;
        }
        else {
          // After recording the last point, activate the mbl and home
          SERIAL_PROTOCOLLNPGM("Mesh probing done.");
          probe_point = -1;
          mbl.active = 1;
          enqueuecommands_P(PSTR("G28"));
        }
        break;

      case MeshSet:
        if (code_seen('X') || code_seen('x')) {
          ix = code_value_long()-1;
          if (ix < 0 || ix >= MESH_NUM_X_POINTS) {
            SERIAL_PROTOCOLPGM("X out of range (1-" STRINGIFY(MESH_NUM_X_POINTS) ").\n");
            return;
          }
        } else {
            SERIAL_PROTOCOLPGM("X not entered.\n");
            return;
        }
        if (code_seen('Y') || code_seen('y')) {
          iy = code_value_long()-1;
          if (iy < 0 || iy >= MESH_NUM_Y_POINTS) {
            SERIAL_PROTOCOLPGM("Y out of range (1-" STRINGIFY(MESH_NUM_Y_POINTS) ").\n");
            return;
          }
        } else {
            SERIAL_PROTOCOLPGM("Y not entered.\n");
            return;
        }
        if (code_seen('Z') || code_seen('z')) {
          z = code_value();
        } else {
          SERIAL_PROTOCOLPGM("Z not entered.\n");
          return;
        }
        mbl.z_values[iy][ix] = z;
        break;

      case MeshSetZOffset:
        if (code_seen('Z') || code_seen('z')) {
          z = code_value();
        } else {
          SERIAL_PROTOCOLPGM("Z not entered.\n");
          return;
        }
        mbl.z_offset = z;
        break;

    } // switch(state)
  }

#elif defined(ENABLE_AUTO_BED_LEVELING)

  /**
   * G29: Detailed Z-Probe, probes the bed at 3 or more points.
   *      Will fail if the printer has not been homed with G28.
   *
   * Enhanced G29 Auto Bed Leveling Probe Routine
   * 
   * Parameters With AUTO_BED_LEVELING_GRID:
   *
   *  P  Set the size of the grid that will be probed (P x P points).
   *     Not supported by non-linear delta printer bed leveling.
   *     Example: "G29 P4"
   *
   *  S  Set the XY travel speed between probe points (in mm/min)
   *
   *  D  Dry-Run mode. Just evaluate the bed Topology - Don't apply
   *     or clean the rotation Matrix. Useful to check the topology
   *     after a first run of G29.
   *
   *  V  Set the verbose level (0-4). Example: "G29 V3"
   *
   *  T  Generate a Bed Topology Report. Example: "G29 P5 T" for a detailed report.
   *     This is useful for manual bed leveling and finding flaws in the bed (to
   *     assist with part placement).
   *     Not supported by non-linear delta printer bed leveling.
   *
   *  F  Set the Front limit of the probing grid
   *  B  Set the Back limit of the probing grid
   *  L  Set the Left limit of the probing grid
   *  R  Set the Right limit of the probing grid
   *
   * Global Parameters:
   *
   * E/e By default G29 will engage the probe, test the bed, then disengage.
   *     Include "E" to engage/disengage the probe for each sample.
   *     There's no extra effect if you have a fixed probe.
   *     Usage: "G29 E" or "G29 e"
   *
   */
  inline void gcode_G29() {

    // Don't allow auto-leveling without homing first
    if (!axis_known_position[X_AXIS] || !axis_known_position[Y_AXIS]) {
      LCD_MESSAGEPGM(MSG_POSITION_UNKNOWN);
      SERIAL_ECHO_START;
      SERIAL_ECHOLNPGM(MSG_POSITION_UNKNOWN);
      return;
    }

    int verbose_level = code_seen('V') || code_seen('v') ? code_value_short() : 1;
    if (verbose_level < 0 || verbose_level > 4) {
      SERIAL_ECHOLNPGM("?(V)erbose Level is implausible (0-4).");
      return;
    }

    bool dryrun = code_seen('D') || code_seen('d'),
         deploy_probe_for_each_reading = code_seen('E') || code_seen('e');

    #ifdef AUTO_BED_LEVELING_GRID

      #ifndef DELTA
        bool do_topography_map = verbose_level > 2 || code_seen('T') || code_seen('t');
      #endif

      if (verbose_level > 0) {
        SERIAL_PROTOCOLPGM("G29 Auto Bed Leveling\n");
        if (dryrun) SERIAL_ECHOLNPGM("Running in DRY-RUN mode");
      }

      int auto_bed_leveling_grid_points = AUTO_BED_LEVELING_GRID_POINTS;
      #ifndef DELTA
        if (code_seen('P')) auto_bed_leveling_grid_points = code_value_short();
        if (auto_bed_leveling_grid_points < 2) {
          SERIAL_PROTOCOLPGM("?Number of probed (P)oints is implausible (2 minimum).\n");
          return;
        }
      #endif

      xy_travel_speed = code_seen('S') ? code_value_short() : XY_TRAVEL_SPEED;

      int left_probe_bed_position = code_seen('L') ? code_value_short() : LEFT_PROBE_BED_POSITION,
          right_probe_bed_position = code_seen('R') ? code_value_short() : RIGHT_PROBE_BED_POSITION,
          front_probe_bed_position = code_seen('F') ? code_value_short() : FRONT_PROBE_BED_POSITION,
          back_probe_bed_position = code_seen('B') ? code_value_short() : BACK_PROBE_BED_POSITION;

      bool left_out_l = left_probe_bed_position < MIN_PROBE_X,
           left_out = left_out_l || left_probe_bed_position > right_probe_bed_position - MIN_PROBE_EDGE,
           right_out_r = right_probe_bed_position > MAX_PROBE_X,
           right_out = right_out_r || right_probe_bed_position < left_probe_bed_position + MIN_PROBE_EDGE,
           front_out_f = front_probe_bed_position < MIN_PROBE_Y,
           front_out = front_out_f || front_probe_bed_position > back_probe_bed_position - MIN_PROBE_EDGE,
           back_out_b = back_probe_bed_position > MAX_PROBE_Y,
           back_out = back_out_b || back_probe_bed_position < front_probe_bed_position + MIN_PROBE_EDGE;

      if (left_out || right_out || front_out || back_out) {
        if (left_out) {
          SERIAL_PROTOCOLPGM("?Probe (L)eft position out of range.\n");
          left_probe_bed_position = left_out_l ? MIN_PROBE_X : right_probe_bed_position - MIN_PROBE_EDGE;
        }
        if (right_out) {
          SERIAL_PROTOCOLPGM("?Probe (R)ight position out of range.\n");
          right_probe_bed_position = right_out_r ? MAX_PROBE_X : left_probe_bed_position + MIN_PROBE_EDGE;
        }
        if (front_out) {
          SERIAL_PROTOCOLPGM("?Probe (F)ront position out of range.\n");
          front_probe_bed_position = front_out_f ? MIN_PROBE_Y : back_probe_bed_position - MIN_PROBE_EDGE;
        }
        if (back_out) {
          SERIAL_PROTOCOLPGM("?Probe (B)ack position out of range.\n");
          back_probe_bed_position = back_out_b ? MAX_PROBE_Y : front_probe_bed_position + MIN_PROBE_EDGE;
        }
        return;
      }

    #endif // AUTO_BED_LEVELING_GRID

    #ifdef Z_PROBE_SLED
      dock_sled(false); // engage (un-dock) the probe
    #elif defined(Z_PROBE_ALLEN_KEY) //|| defined(SERVO_LEVELING)
      deploy_z_probe();
    #endif

    st_synchronize();

    if (!dryrun) {
      // make sure the bed_level_rotation_matrix is identity or the planner will get it wrong
      plan_bed_level_matrix.set_to_identity();

      #ifdef DELTA
        reset_bed_level();
      #else //!DELTA
        //vector_3 corrected_position = plan_get_position_mm();
        //corrected_position.debug("position before G29");
        vector_3 uncorrected_position = plan_get_position();
        //uncorrected_position.debug("position during G29");
        current_position[X_AXIS] = uncorrected_position.x;
        current_position[Y_AXIS] = uncorrected_position.y;
        current_position[Z_AXIS] = uncorrected_position.z;
        sync_plan_position();
      #endif // !DELTA
    }

    setup_for_endstop_move();

    feedrate = homing_feedrate[Z_AXIS];

    #ifdef AUTO_BED_LEVELING_GRID

      // probe at the points of a lattice grid
      const int xGridSpacing = (right_probe_bed_position - left_probe_bed_position) / (auto_bed_leveling_grid_points - 1),
                yGridSpacing = (back_probe_bed_position - front_probe_bed_position) / (auto_bed_leveling_grid_points - 1);

      #ifdef DELTA
        delta_grid_spacing[0] = xGridSpacing;
        delta_grid_spacing[1] = yGridSpacing;
        float z_offset = Z_PROBE_OFFSET_FROM_EXTRUDER;
        if (code_seen(axis_codes[Z_AXIS])) z_offset += code_value();
      #else // !DELTA
        // solve the plane equation ax + by + d = z
        // A is the matrix with rows [x y 1] for all the probed points
        // B is the vector of the Z positions
        // the normal vector to the plane is formed by the coefficients of the plane equation in the standard form, which is Vx*x+Vy*y+Vz*z+d = 0
        // so Vx = -a Vy = -b Vz = 1 (we want the vector facing towards positive Z

        int abl2 = auto_bed_leveling_grid_points * auto_bed_leveling_grid_points;

        double eqnAMatrix[abl2 * 3], // "A" matrix of the linear system of equations
               eqnBVector[abl2],     // "B" vector of Z points
               mean = 0.0;
      #endif // !DELTA

      int probePointCounter = 0;
      bool zig = true;

      for (int yCount = 0; yCount < auto_bed_leveling_grid_points; yCount++) {
        double yProbe = front_probe_bed_position + yGridSpacing * yCount;
        int xStart, xStop, xInc;

        if (zig) {
          xStart = 0;
          xStop = auto_bed_leveling_grid_points;
          xInc = 1;
        }
        else {
          xStart = auto_bed_leveling_grid_points - 1;
          xStop = -1;
          xInc = -1;
        }

        #ifndef DELTA
          // If do_topography_map is set then don't zig-zag. Just scan in one direction.
          // This gets the probe points in more readable order.
          if (!do_topography_map) zig = !zig;
        #endif

        for (int xCount = xStart; xCount != xStop; xCount += xInc) {
          double xProbe = left_probe_bed_position + xGridSpacing * xCount;

          // raise extruder
          float measured_z,
                z_before = probePointCounter ? Z_RAISE_BETWEEN_PROBINGS + current_position[Z_AXIS] : Z_RAISE_BEFORE_PROBING;

          #ifdef DELTA
            // Avoid probing the corners (outside the round or hexagon print surface) on a delta printer.
            float distance_from_center = sqrt(xProbe*xProbe + yProbe*yProbe);
            if (distance_from_center > DELTA_PROBABLE_RADIUS) continue;
          #endif //DELTA

          ProbeAction act;
          if (deploy_probe_for_each_reading) // G29 E - Stow between probes
            act = ProbeDeployAndStow;
          else if (yCount == 0 && xCount == xStart)
            act = ProbeDeploy;
          else if (yCount == auto_bed_leveling_grid_points - 1 && xCount == xStop - xInc)
            act = ProbeStow;
          else
            act = ProbeStay;

          measured_z = probe_pt(xProbe, yProbe, z_before, act, verbose_level);

          #ifndef DELTA
            mean += measured_z;

            eqnBVector[probePointCounter] = measured_z;
            eqnAMatrix[probePointCounter + 0 * abl2] = xProbe;
            eqnAMatrix[probePointCounter + 1 * abl2] = yProbe;
            eqnAMatrix[probePointCounter + 2 * abl2] = 1;
          #else
            bed_level[xCount][yCount] = measured_z + z_offset;
          #endif

          probePointCounter++;

          manage_heater();
          manage_inactivity();
          lcd_update();

        } //xProbe
      } //yProbe

      clean_up_after_endstop_move();

      #ifdef DELTA

        if (!dryrun) extrapolate_unprobed_bed_level();
        print_bed_level();

      #else // !DELTA

        // solve lsq problem
        double *plane_equation_coefficients = qr_solve(abl2, 3, eqnAMatrix, eqnBVector);

        mean /= abl2;

        if (verbose_level) {
          SERIAL_PROTOCOLPGM("Eqn coefficients: a: ");
          SERIAL_PROTOCOL_F(plane_equation_coefficients[0], 8);
          SERIAL_PROTOCOLPGM(" b: ");
          SERIAL_PROTOCOL_F(plane_equation_coefficients[1], 8);
          SERIAL_PROTOCOLPGM(" d: ");
          SERIAL_PROTOCOL_F(plane_equation_coefficients[2], 8);
          SERIAL_EOL;
          if (verbose_level > 2) {
            SERIAL_PROTOCOLPGM("Mean of sampled points: ");
            SERIAL_PROTOCOL_F(mean, 8);
            SERIAL_EOL;
          }
        }

        // Show the Topography map if enabled
        if (do_topography_map) {

          SERIAL_PROTOCOLPGM(" \nBed Height Topography: \n");
          SERIAL_PROTOCOLPGM("+-----------+\n");
          SERIAL_PROTOCOLPGM("|...Back....|\n");
          SERIAL_PROTOCOLPGM("|Left..Right|\n");
          SERIAL_PROTOCOLPGM("|...Front...|\n");
          SERIAL_PROTOCOLPGM("+-----------+\n");

          for (int yy = auto_bed_leveling_grid_points - 1; yy >= 0; yy--) {
            for (int xx = 0; xx < auto_bed_leveling_grid_points; xx++) {
              int ind = yy * auto_bed_leveling_grid_points + xx;
              float diff = eqnBVector[ind] - mean;
              if (diff >= 0.0)
                SERIAL_PROTOCOLPGM(" +");   // Include + for column alignment
              else
                SERIAL_PROTOCOLCHAR(' ');
              SERIAL_PROTOCOL_F(diff, 5);
            } // xx
            SERIAL_EOL;
          } // yy
          SERIAL_EOL;

        } //do_topography_map


        if (!dryrun) set_bed_level_equation_lsq(plane_equation_coefficients);
        free(plane_equation_coefficients);

      #endif //!DELTA

    #else // !AUTO_BED_LEVELING_GRID

      // Actions for each probe
      ProbeAction p1, p2, p3;
      if (deploy_probe_for_each_reading)
        p1 = p2 = p3 = ProbeDeployAndStow;
      else
        p1 = ProbeDeploy, p2 = ProbeStay, p3 = ProbeStow;

      // Probe at 3 arbitrary points
      float z_at_pt_1 = probe_pt(ABL_PROBE_PT_1_X, ABL_PROBE_PT_1_Y, Z_RAISE_BEFORE_PROBING, p1, verbose_level),
            z_at_pt_2 = probe_pt(ABL_PROBE_PT_2_X, ABL_PROBE_PT_2_Y, current_position[Z_AXIS] + Z_RAISE_BETWEEN_PROBINGS, p2, verbose_level),
            z_at_pt_3 = probe_pt(ABL_PROBE_PT_3_X, ABL_PROBE_PT_3_Y, current_position[Z_AXIS] + Z_RAISE_BETWEEN_PROBINGS, p3, verbose_level);
      clean_up_after_endstop_move();
      if (!dryrun) set_bed_level_equation_3pts(z_at_pt_1, z_at_pt_2, z_at_pt_3);

    #endif // !AUTO_BED_LEVELING_GRID

    #ifndef DELTA
      if (verbose_level > 0)
        plan_bed_level_matrix.debug(" \n\nBed Level Correction Matrix:");

      if (!dryrun) {
        // Correct the Z height difference from z-probe position and hotend tip position.
        // The Z height on homing is measured by Z-Probe, but the probe is quite far from the hotend.
        // When the bed is uneven, this height must be corrected.
        float x_tmp = current_position[X_AXIS] + X_PROBE_OFFSET_FROM_EXTRUDER,
              y_tmp = current_position[Y_AXIS] + Y_PROBE_OFFSET_FROM_EXTRUDER,
              z_tmp = current_position[Z_AXIS],
              real_z = (float)st_get_position(Z_AXIS) / axis_steps_per_unit[Z_AXIS];  //get the real Z (since the auto bed leveling is already correcting the plane)

        apply_rotation_xyz(plan_bed_level_matrix, x_tmp, y_tmp, z_tmp); // Apply the correction sending the probe offset
        current_position[Z_AXIS] += z_tmp - real_z;                     // The difference is added to current position and sent to planner.
        sync_plan_position();
      }
    #endif // !DELTA

    #ifdef Z_PROBE_SLED
      dock_sled(true); // dock the probe
    #elif defined(Z_PROBE_ALLEN_KEY) //|| defined(SERVO_LEVELING)
      stow_z_probe();
    #endif

    #ifdef Z_PROBE_END_SCRIPT
      enqueuecommands_P(PSTR(Z_PROBE_END_SCRIPT));
      st_synchronize();
    #endif
  }

  #ifndef Z_PROBE_SLED

    inline void gcode_G30() {
      deploy_z_probe(); // Engage Z Servo endstop if available
      st_synchronize();
      // TODO: make sure the bed_level_rotation_matrix is identity or the planner will get set incorectly
      setup_for_endstop_move();

      feedrate = homing_feedrate[Z_AXIS];

      run_z_probe();
      SERIAL_PROTOCOLPGM("Bed X: ");
      SERIAL_PROTOCOL(current_position[X_AXIS] + 0.0001);
      SERIAL_PROTOCOLPGM(" Y: ");
      SERIAL_PROTOCOL(current_position[Y_AXIS] + 0.0001);
      SERIAL_PROTOCOLPGM(" Z: ");
      SERIAL_PROTOCOL(current_position[Z_AXIS] + 0.0001);
      SERIAL_EOL;

      clean_up_after_endstop_move();
      stow_z_probe(); // Retract Z Servo endstop if available
    }

  #endif //!Z_PROBE_SLED

#endif //ENABLE_AUTO_BED_LEVELING

/**
 * G92: Set current position to given X Y Z E
 */
inline void gcode_G92() {
  if (!code_seen(axis_codes[E_AXIS]))
    st_synchronize();

  bool didXYZ = false;
  for (int i = 0; i < NUM_AXIS; i++) {
    if (code_seen(axis_codes[i])) {
      float v = current_position[i] = code_value();
      if (i == E_AXIS)
        plan_set_e_position(v);
      else
        didXYZ = true;
    }
  }
  if (didXYZ) sync_plan_position();
}

#ifdef ULTIPANEL

  /**
   * M0: // M0 - Unconditional stop - Wait for user button press on LCD
   * M1: // M1 - Conditional stop - Wait for user button press on LCD
   */
  inline void gcode_M0_M1() {
    char *src = strchr_pointer + 2;

    millis_t codenum = 0;
    bool hasP = false, hasS = false;
    if (code_seen('P')) {
      codenum = code_value_short(); // milliseconds to wait
      hasP = codenum > 0;
    }
    if (code_seen('S')) {
      codenum = code_value() * 1000; // seconds to wait
      hasS = codenum > 0;
    }
    char* starpos = strchr(src, '*');
    if (starpos != NULL) *(starpos) = '\0';
    while (*src == ' ') ++src;
    if (!hasP && !hasS && *src != '\0')
      lcd_setstatus(src, true);
    else {
      LCD_MESSAGEPGM(MSG_USERWAIT);
      #if defined(LCD_PROGRESS_BAR) && PROGRESS_MSG_EXPIRE > 0
        dontExpireStatus();
      #endif
    }

    lcd_ignore_click();
    st_synchronize();
    refresh_cmd_timeout();
    if (codenum > 0) {
      codenum += previous_cmd_ms;  // keep track of when we started waiting
      while(millis() < codenum && !lcd_clicked()) {
        manage_heater();
        manage_inactivity();
        lcd_update();
      }
      lcd_ignore_click(false);
    }
    else {
      if (!lcd_detected()) return;
      while (!lcd_clicked()) {
        manage_heater();
        manage_inactivity();
        lcd_update();
      }
    }
    if (IS_SD_PRINTING)
      LCD_MESSAGEPGM(MSG_RESUMING);
    else
      LCD_MESSAGEPGM(WELCOME_MSG);
  }

#endif // ULTIPANEL

/**
 * M17: Enable power on all stepper motors
 */
inline void gcode_M17() {
  LCD_MESSAGEPGM(MSG_NO_MOVE);
  enable_all_steppers();
}

#ifdef SDSUPPORT

  /**
   * M20: List SD card to serial output
   */
  inline void gcode_M20() {
    SERIAL_PROTOCOLLNPGM(MSG_BEGIN_FILE_LIST);
    card.ls();
    SERIAL_PROTOCOLLNPGM(MSG_END_FILE_LIST);
  }

  /**
   * M21: Init SD Card
   */
  inline void gcode_M21() {
    card.initsd();
  }

  /**
   * M22: Release SD Card
   */
  inline void gcode_M22() {
    card.release();
  }

  /**
   * M23: Select a file
   */
  inline void gcode_M23() {
    char* codepos = strchr_pointer + 4;
    char* starpos = strchr(codepos, '*');
    if (starpos) *starpos = '\0';
    card.openFile(codepos, true);
  }

  /**
   * M24: Start SD Print
   */
  inline void gcode_M24() {
    card.startFileprint();
    print_job_start_ms = millis();
  }

  /**
   * M25: Pause SD Print
   */
  inline void gcode_M25() {
    card.pauseSDPrint();
  }

  /**
   * M26: Set SD Card file index
   */
  inline void gcode_M26() {
    if (card.cardOK && code_seen('S'))
      card.setIndex(code_value_short());
  }

  /**
   * M27: Get SD Card status
   */
  inline void gcode_M27() {
    card.getStatus();
  }

  /**
   * M28: Start SD Write
   */
  inline void gcode_M28() {
    char* codepos = strchr_pointer + 4;
    char* starpos = strchr(codepos, '*');
    if (starpos) {
      char* npos = strchr(command_queue[cmd_queue_index_r], 'N');
      strchr_pointer = strchr(npos, ' ') + 1;
      *(starpos) = '\0';
    }
    card.openFile(codepos, false);
  }

  /**
   * M29: Stop SD Write
   * Processed in write to file routine above
   */
  inline void gcode_M29() {
    // card.saving = false;
  }

  /**
   * M30 <filename>: Delete SD Card file
   */
  inline void gcode_M30() {
    if (card.cardOK) {
      card.closefile();
      char* starpos = strchr(strchr_pointer + 4, '*');
      if (starpos) {
        char* npos = strchr(command_queue[cmd_queue_index_r], 'N');
        strchr_pointer = strchr(npos, ' ') + 1;
        *(starpos) = '\0';
      }
      card.removeFile(strchr_pointer + 4);
    }
  }

#endif

/**
 * M31: Get the time since the start of SD Print (or last M109)
 */
inline void gcode_M31() {
  print_job_stop_ms = millis();
  millis_t t = (print_job_stop_ms - print_job_start_ms) / 1000;
  int min = t / 60, sec = t % 60;
  char time[30];
  sprintf_P(time, PSTR("%i min, %i sec"), min, sec);
  SERIAL_ECHO_START;
  SERIAL_ECHOLN(time);
  lcd_setstatus(time);
  autotempShutdown();
}

#ifdef SDSUPPORT

  /**
   * M32: Select file and start SD Print
   */
  inline void gcode_M32() {
    if (card.sdprinting)
      st_synchronize();

    char* codepos = strchr_pointer + 4;

    char* namestartpos = strchr(codepos, '!');   //find ! to indicate filename string start.
    if (! namestartpos)
      namestartpos = codepos; //default name position, 4 letters after the M
    else
      namestartpos++; //to skip the '!'

    char* starpos = strchr(codepos, '*');
    if (starpos) *(starpos) = '\0';

    bool call_procedure = code_seen('P') && (strchr_pointer < namestartpos);

    if (card.cardOK) {
      card.openFile(namestartpos, true, !call_procedure);

      if (code_seen('S') && strchr_pointer < namestartpos) // "S" (must occur _before_ the filename!)
        card.setIndex(code_value_short());

      card.startFileprint();
      if (!call_procedure)
        print_job_start_ms = millis(); //procedure calls count as normal print time.
    }
  }

  /**
   * M928: Start SD Write
   */
  inline void gcode_M928() {
    char* starpos = strchr(strchr_pointer + 5, '*');
    if (starpos) {
      char* npos = strchr(command_queue[cmd_queue_index_r], 'N');
      strchr_pointer = strchr(npos, ' ') + 1;
      *(starpos) = '\0';
    }
    card.openLogFile(strchr_pointer + 5);
  }

#endif // SDSUPPORT

/**
 * M42: Change pin status via GCode
 */
inline void gcode_M42() {
  if (code_seen('S')) {
    int pin_status = code_value_short(),
        pin_number = LED_PIN;

    if (code_seen('P') && pin_status >= 0 && pin_status <= 255)
      pin_number = code_value_short();

    for (int8_t i = 0; i < (int8_t)(sizeof(sensitive_pins) / sizeof(*sensitive_pins)); i++) {
      if (sensitive_pins[i] == pin_number) {
        pin_number = -1;
        break;
      }
    }

    #if HAS_FAN
      if (pin_number == FAN_PIN) fanSpeed = pin_status;
    #endif

    if (pin_number > -1) {
      pinMode(pin_number, OUTPUT);
      digitalWrite(pin_number, pin_status);
      analogWrite(pin_number, pin_status);
    }
  } // code_seen('S')
}

#if defined(ENABLE_AUTO_BED_LEVELING) && defined(Z_PROBE_REPEATABILITY_TEST)

  // This is redundant since the SanityCheck.h already checks for a valid Z_PROBE_PIN, but here for clarity.
  #ifdef Z_PROBE_ENDSTOP
    #if !HAS_Z_PROBE
      #error You must define Z_PROBE_PIN to enable Z-Probe repeatability calculation.
    #endif
  #elif !HAS_Z_MIN
    #error You must define Z_MIN_PIN to enable Z-Probe repeatability calculation.
  #endif

  /**
   * M48: Z-Probe repeatability measurement function.
   *
   * Usage:
   *   M48 <P#> <X#> <Y#> <V#> <E> <L#>
   *     P = Number of sampled points (4-50, default 10)
   *     X = Sample X position
   *     Y = Sample Y position
   *     V = Verbose level (0-4, default=1)
   *     E = Engage probe for each reading
   *     L = Number of legs of movement before probe
   *  
   * This function assumes the bed has been homed.  Specifically, that a G28 command
   * as been issued prior to invoking the M48 Z-Probe repeatability measurement function.
   * Any information generated by a prior G29 Bed leveling command will be lost and need to be
   * regenerated.
   */
  inline void gcode_M48() {

    double sum = 0.0, mean = 0.0, sigma = 0.0, sample_set[50];
    uint8_t verbose_level = 1, n_samples = 10, n_legs = 0;

    if (code_seen('V') || code_seen('v')) {
      verbose_level = code_value_short();
      if (verbose_level < 0 || verbose_level > 4 ) {
        SERIAL_PROTOCOLPGM("?Verbose Level not plausible (0-4).\n");
        return;
      }
    }

    if (verbose_level > 0)
      SERIAL_PROTOCOLPGM("M48 Z-Probe Repeatability test\n");

    if (code_seen('P') || code_seen('p')) {
      n_samples = code_value_short();
      if (n_samples < 4 || n_samples > 50) {
        SERIAL_PROTOCOLPGM("?Sample size not plausible (4-50).\n");
        return;
      }
    }

    double X_current = st_get_position_mm(X_AXIS),
           Y_current = st_get_position_mm(Y_AXIS),
           Z_current = st_get_position_mm(Z_AXIS),
           E_current = st_get_position_mm(E_AXIS),
           X_probe_location = X_current, Y_probe_location = Y_current,
           Z_start_location = Z_current + Z_RAISE_BEFORE_PROBING;

    bool deploy_probe_for_each_reading = code_seen('E') || code_seen('e');

    if (code_seen('X') || code_seen('x')) {
      X_probe_location = code_value() - X_PROBE_OFFSET_FROM_EXTRUDER;
      if (X_probe_location < X_MIN_POS || X_probe_location > X_MAX_POS) {
        SERIAL_PROTOCOLPGM("?X position out of range.\n");
        return;
      }
    }

    if (code_seen('Y') || code_seen('y')) {
      Y_probe_location = code_value() -  Y_PROBE_OFFSET_FROM_EXTRUDER;
      if (Y_probe_location < Y_MIN_POS || Y_probe_location > Y_MAX_POS) {
        SERIAL_PROTOCOLPGM("?Y position out of range.\n");
        return;
      }
    }

    if (code_seen('L') || code_seen('l')) {
      n_legs = code_value_short();
      if (n_legs == 1) n_legs = 2;
      if (n_legs < 0 || n_legs > 15) {
        SERIAL_PROTOCOLPGM("?Number of legs in movement not plausible (0-15).\n");
        return;
      }
    }

    //
    // Do all the preliminary setup work.   First raise the probe.
    //

    st_synchronize();
    plan_bed_level_matrix.set_to_identity();
    plan_buffer_line(X_current, Y_current, Z_start_location, E_current, homing_feedrate[Z_AXIS] / 60, active_extruder);
    st_synchronize();

    //
    // Now get everything to the specified probe point So we can safely do a probe to
    // get us close to the bed.  If the Z-Axis is far from the bed, we don't want to 
    // use that as a starting point for each probe.
    //
    if (verbose_level > 2)
      SERIAL_PROTOCOLPGM("Positioning the probe...\n");

    plan_buffer_line( X_probe_location, Y_probe_location, Z_start_location,
        E_current,
        homing_feedrate[X_AXIS]/60,
        active_extruder);
    st_synchronize();

    current_position[X_AXIS] = X_current = st_get_position_mm(X_AXIS);
    current_position[Y_AXIS] = Y_current = st_get_position_mm(Y_AXIS);
    current_position[Z_AXIS] = Z_current = st_get_position_mm(Z_AXIS);
    current_position[E_AXIS] = E_current = st_get_position_mm(E_AXIS);

    // 
    // OK, do the initial probe to get us close to the bed.
    // Then retrace the right amount and use that in subsequent probes
    //

    deploy_z_probe();

    setup_for_endstop_move();
    run_z_probe();

    current_position[Z_AXIS] = Z_current = st_get_position_mm(Z_AXIS);
    Z_start_location = st_get_position_mm(Z_AXIS) + Z_RAISE_BEFORE_PROBING;

    plan_buffer_line( X_probe_location, Y_probe_location, Z_start_location,
        E_current,
        homing_feedrate[X_AXIS]/60,
        active_extruder);
    st_synchronize();
    current_position[Z_AXIS] = Z_current = st_get_position_mm(Z_AXIS);

    if (deploy_probe_for_each_reading) stow_z_probe();

    for (uint8_t n=0; n < n_samples; n++) {
      // Make sure we are at the probe location
      do_blocking_move_to(X_probe_location, Y_probe_location, Z_start_location); // this also updates current_position

      if (n_legs) {
        millis_t ms = millis();
        double radius = ms % (X_MAX_LENGTH / 4),       // limit how far out to go
               theta = RADIANS(ms % 360L);
        float dir = (ms & 0x0001) ? 1 : -1;            // clockwise or counter clockwise

        //SERIAL_ECHOPAIR("starting radius: ",radius);
        //SERIAL_ECHOPAIR("   theta: ",theta);
        //SERIAL_ECHOPAIR("   direction: ",dir);
        //SERIAL_EOL;

        for (uint8_t l = 0; l < n_legs - 1; l++) {
          ms = millis();
          theta += RADIANS(dir * (ms % 20L));
          radius += (ms % 10L) - 5L;
          if (radius < 0.0) radius = -radius;

          X_current = X_probe_location + cos(theta) * radius;
          X_current = constrain(X_current, X_MIN_POS, X_MAX_POS);
          Y_current = Y_probe_location + sin(theta) * radius;
          Y_current = constrain(Y_current, Y_MIN_POS, Y_MAX_POS);

          if (verbose_level > 3) {
            SERIAL_ECHOPAIR("x: ", X_current);
            SERIAL_ECHOPAIR("y: ", Y_current);
            SERIAL_EOL;
          }

          do_blocking_move_to(X_current, Y_current, Z_current); // this also updates current_position

        } // n_legs loop

        // Go back to the probe location
        do_blocking_move_to(X_probe_location, Y_probe_location, Z_start_location); // this also updates current_position

      } // n_legs

      if (deploy_probe_for_each_reading)  {
        deploy_z_probe(); 
        delay(1000);
      }

      setup_for_endstop_move();
      run_z_probe();

      sample_set[n] = current_position[Z_AXIS];

      //
      // Get the current mean for the data points we have so far
      //
      sum = 0.0;
      for (uint8_t j = 0; j <= n; j++) sum += sample_set[j];
      mean = sum / (n + 1);

      //
      // Now, use that mean to calculate the standard deviation for the
      // data points we have so far
      //
      sum = 0.0;
      for (uint8_t j = 0; j <= n; j++) {
        float ss = sample_set[j] - mean;
        sum += ss * ss;
      }
      sigma = sqrt(sum / (n + 1));

      if (verbose_level > 1) {
        SERIAL_PROTOCOL(n+1);
        SERIAL_PROTOCOLPGM(" of ");
        SERIAL_PROTOCOL(n_samples);
        SERIAL_PROTOCOLPGM("   z: ");
        SERIAL_PROTOCOL_F(current_position[Z_AXIS], 6);
        if (verbose_level > 2) {
          SERIAL_PROTOCOLPGM(" mean: ");
          SERIAL_PROTOCOL_F(mean,6);
          SERIAL_PROTOCOLPGM("   sigma: ");
          SERIAL_PROTOCOL_F(sigma,6);
        }
      }

      if (verbose_level > 0) SERIAL_EOL;

      plan_buffer_line(X_probe_location, Y_probe_location, Z_start_location, current_position[E_AXIS], homing_feedrate[Z_AXIS]/60, active_extruder);
      st_synchronize();

      // Stow between
      if (deploy_probe_for_each_reading) {
        stow_z_probe();
        delay(1000);
      }
    }

    // Stow after
    if (!deploy_probe_for_each_reading) {
      stow_z_probe();
      delay(1000);
    }

    clean_up_after_endstop_move();

    if (verbose_level > 0) {
      SERIAL_PROTOCOLPGM("Mean: ");
      SERIAL_PROTOCOL_F(mean, 6);
      SERIAL_EOL;
    }

    SERIAL_PROTOCOLPGM("Standard Deviation: ");
    SERIAL_PROTOCOL_F(sigma, 6);
    SERIAL_EOL; SERIAL_EOL;
  }

#endif // ENABLE_AUTO_BED_LEVELING && Z_PROBE_REPEATABILITY_TEST

/**
 * M104: Set hot end temperature
 */
inline void gcode_M104() {
  if (setTargetedHotend(104)) return;

  if (code_seen('S')) {
    float temp = code_value();
    setTargetHotend(temp, target_extruder);
    #ifdef DUAL_X_CARRIAGE
      if (dual_x_carriage_mode == DXC_DUPLICATION_MODE && target_extruder == 0)
        setTargetHotend1(temp == 0.0 ? 0.0 : temp + duplicate_extruder_temp_offset);
    #endif

    #ifdef THERMAL_PROTECTION_HOTENDS
      start_watching_heater(target_extruder);
    #endif
  }
}

/**
 * M105: Read hot end and bed temperature
 */
inline void gcode_M105() {
  if (setTargetedHotend(105)) return;

  #if HAS_TEMP_0 || HAS_TEMP_BED || defined(HEATER_0_USES_MAX6675)
    SERIAL_PROTOCOLPGM(MSG_OK);
    #if HAS_TEMP_0
      SERIAL_PROTOCOLPGM(" T:");
      SERIAL_PROTOCOL_F(degHotend(target_extruder), 1);
      SERIAL_PROTOCOLPGM(" /");
      SERIAL_PROTOCOL_F(degTargetHotend(target_extruder), 1);
    #endif
    #if HAS_TEMP_BED
      SERIAL_PROTOCOLPGM(" B:");
      SERIAL_PROTOCOL_F(degBed(), 1);
      SERIAL_PROTOCOLPGM(" /");
      SERIAL_PROTOCOL_F(degTargetBed(), 1);
    #endif
    for (int8_t e = 0; e < EXTRUDERS; ++e) {
      SERIAL_PROTOCOLPGM(" T");
      SERIAL_PROTOCOL(e);
      SERIAL_PROTOCOLCHAR(':');
      SERIAL_PROTOCOL_F(degHotend(e), 1);
      SERIAL_PROTOCOLPGM(" /");
      SERIAL_PROTOCOL_F(degTargetHotend(e), 1);
    }
  #else // !HAS_TEMP_0 && !HAS_TEMP_BED
    SERIAL_ERROR_START;
    SERIAL_ERRORLNPGM(MSG_ERR_NO_THERMISTORS);
  #endif

  SERIAL_PROTOCOLPGM(" @:");
  #ifdef EXTRUDER_WATTS
    SERIAL_PROTOCOL((EXTRUDER_WATTS * getHeaterPower(target_extruder))/127);
    SERIAL_PROTOCOLCHAR('W');
  #else
    SERIAL_PROTOCOL(getHeaterPower(target_extruder));
  #endif

  SERIAL_PROTOCOLPGM(" B@:");
  #ifdef BED_WATTS
    SERIAL_PROTOCOL((BED_WATTS * getHeaterPower(-1))/127);
    SERIAL_PROTOCOLCHAR('W');
  #else
    SERIAL_PROTOCOL(getHeaterPower(-1));
  #endif

  #ifdef SHOW_TEMP_ADC_VALUES
    #if HAS_TEMP_BED
      SERIAL_PROTOCOLPGM("    ADC B:");
      SERIAL_PROTOCOL_F(degBed(),1);
      SERIAL_PROTOCOLPGM("C->");
      SERIAL_PROTOCOL_F(rawBedTemp()/OVERSAMPLENR,0);
    #endif
    for (int8_t cur_extruder = 0; cur_extruder < EXTRUDERS; ++cur_extruder) {
      SERIAL_PROTOCOLPGM("  T");
      SERIAL_PROTOCOL(cur_extruder);
      SERIAL_PROTOCOLCHAR(':');
      SERIAL_PROTOCOL_F(degHotend(cur_extruder),1);
      SERIAL_PROTOCOLPGM("C->");
      SERIAL_PROTOCOL_F(rawHotendTemp(cur_extruder)/OVERSAMPLENR,0);
    }
  #endif

  SERIAL_EOL;
}

#if HAS_FAN

  /**
   * M106: Set Fan Speed
   */
  inline void gcode_M106() { fanSpeed = code_seen('S') ? constrain(code_value_short(), 0, 255) : 255; }

  /**
   * M107: Fan Off
   */
  inline void gcode_M107() { fanSpeed = 0; }

#endif // HAS_FAN

/**
 * M109: Wait for extruder(s) to reach temperature
 */
inline void gcode_M109() {
  if (setTargetedHotend(109)) return;

  LCD_MESSAGEPGM(MSG_HEATING);

  no_wait_for_cooling = code_seen('S');
  if (no_wait_for_cooling || code_seen('R')) {
    float temp = code_value();
    setTargetHotend(temp, target_extruder);
    #ifdef DUAL_X_CARRIAGE
      if (dual_x_carriage_mode == DXC_DUPLICATION_MODE && target_extruder == 0)
        setTargetHotend1(temp == 0.0 ? 0.0 : temp + duplicate_extruder_temp_offset);
    #endif
  }

  #ifdef AUTOTEMP
    autotemp_enabled = code_seen('F');
    if (autotemp_enabled) autotemp_factor = code_value();
    if (code_seen('S')) autotemp_min = code_value();
    if (code_seen('B')) autotemp_max = code_value();
  #endif

  #ifdef THERMAL_PROTECTION_HOTENDS
    start_watching_heater(target_extruder);
  #endif

  millis_t temp_ms = millis();

  /* See if we are heating up or cooling down */
  target_direction = isHeatingHotend(target_extruder); // true if heating, false if cooling

  cancel_heatup = false;

  #ifdef TEMP_RESIDENCY_TIME
    long residency_start_ms = -1;
    /* continue to loop until we have reached the target temp
      _and_ until TEMP_RESIDENCY_TIME hasn't passed since we reached it */
    while((!cancel_heatup)&&((residency_start_ms == -1) ||
          (residency_start_ms >= 0 && (((unsigned int) (millis() - residency_start_ms)) < (TEMP_RESIDENCY_TIME * 1000UL)))) )
  #else
    while ( target_direction ? (isHeatingHotend(target_extruder)) : (isCoolingHotend(target_extruder)&&(no_wait_for_cooling==false)) )
  #endif //TEMP_RESIDENCY_TIME

    { // while loop
      if (millis() > temp_ms + 1000UL) { //Print temp & remaining time every 1s while waiting
        SERIAL_PROTOCOLPGM("T:");
        SERIAL_PROTOCOL_F(degHotend(target_extruder),1);
        SERIAL_PROTOCOLPGM(" E:");
        SERIAL_PROTOCOL((int)target_extruder);
        #ifdef TEMP_RESIDENCY_TIME
          SERIAL_PROTOCOLPGM(" W:");
          if (residency_start_ms > -1) {
            temp_ms = ((TEMP_RESIDENCY_TIME * 1000UL) - (millis() - residency_start_ms)) / 1000UL;
            SERIAL_PROTOCOLLN(temp_ms);
          }
          else {
            SERIAL_PROTOCOLLNPGM("?");
          }
        #else
          SERIAL_EOL;
        #endif
        temp_ms = millis();
      }
      manage_heater();
      manage_inactivity();
      lcd_update();
      #ifdef TEMP_RESIDENCY_TIME
        // start/restart the TEMP_RESIDENCY_TIME timer whenever we reach target temp for the first time
        // or when current temp falls outside the hysteresis after target temp was reached
        if ((residency_start_ms == -1 &&  target_direction && (degHotend(target_extruder) >= (degTargetHotend(target_extruder)-TEMP_WINDOW))) ||
            (residency_start_ms == -1 && !target_direction && (degHotend(target_extruder) <= (degTargetHotend(target_extruder)+TEMP_WINDOW))) ||
            (residency_start_ms > -1 && labs(degHotend(target_extruder) - degTargetHotend(target_extruder)) > TEMP_HYSTERESIS) )
        {
          residency_start_ms = millis();
        }
      #endif //TEMP_RESIDENCY_TIME
    }

  LCD_MESSAGEPGM(MSG_HEATING_COMPLETE);
  refresh_cmd_timeout();
  print_job_start_ms = previous_cmd_ms;
}

#if HAS_TEMP_BED

  /**
   * M190: Sxxx Wait for bed current temp to reach target temp. Waits only when heating
   *       Rxxx Wait for bed current temp to reach target temp. Waits when heating and cooling
   */
  inline void gcode_M190() {
    LCD_MESSAGEPGM(MSG_BED_HEATING);
    no_wait_for_cooling = code_seen('S');
    if (no_wait_for_cooling || code_seen('R'))
      setTargetBed(code_value());

    millis_t temp_ms = millis();
    
    cancel_heatup = false;
    target_direction = isHeatingBed(); // true if heating, false if cooling

    while ((target_direction && !cancel_heatup) ? isHeatingBed() : isCoolingBed() && !no_wait_for_cooling) {
      millis_t ms = millis();
      if (ms > temp_ms + 1000UL) { //Print Temp Reading every 1 second while heating up.
        temp_ms = ms;
        float tt = degHotend(active_extruder);
        SERIAL_PROTOCOLPGM("T:");
        SERIAL_PROTOCOL(tt);
        SERIAL_PROTOCOLPGM(" E:");
        SERIAL_PROTOCOL((int)active_extruder);
        SERIAL_PROTOCOLPGM(" B:");
        SERIAL_PROTOCOL_F(degBed(), 1);
        SERIAL_EOL;
      }
      manage_heater();
      manage_inactivity();
      lcd_update();
    }
    LCD_MESSAGEPGM(MSG_BED_DONE);
    refresh_cmd_timeout();
  }

#endif // HAS_TEMP_BED

/**
 * M111: Set the debug level
 */
inline void gcode_M111() {
  marlin_debug_flags = code_seen('S') ? code_value_short() : DEBUG_INFO|DEBUG_ERRORS;
}

/**
 * M112: Emergency Stop
 */
inline void gcode_M112() { kill(); }

#ifdef BARICUDA

  #if HAS_HEATER_1
    /**
     * M126: Heater 1 valve open
     */
    inline void gcode_M126() { ValvePressure = code_seen('S') ? constrain(code_value(), 0, 255) : 255; }
    /**
     * M127: Heater 1 valve close
     */
    inline void gcode_M127() { ValvePressure = 0; }
  #endif

  #if HAS_HEATER_2
    /**
     * M128: Heater 2 valve open
     */
    inline void gcode_M128() { EtoPPressure = code_seen('S') ? constrain(code_value(), 0, 255) : 255; }
    /**
     * M129: Heater 2 valve close
     */
    inline void gcode_M129() { EtoPPressure = 0; }
  #endif

#endif //BARICUDA

/**
 * M140: Set bed temperature
 */
inline void gcode_M140() {
  if (code_seen('S')) setTargetBed(code_value());
}

#ifdef ULTIPANEL

  /**
   * M145: Set the heatup state for a material in the LCD menu
   *   S<material> (0=PLA, 1=ABS)
   *   H<hotend temp>
   *   B<bed temp>
   *   F<fan speed>
   */
  inline void gcode_M145() {
    uint8_t material = code_seen('S') ? code_value_short() : 0;
    if (material < 0 || material > 1) {
      SERIAL_ERROR_START;
      SERIAL_ERRORLNPGM(MSG_ERR_MATERIAL_INDEX);
    }
    else {
      int v;
      switch (material) {
        case 0:
          if (code_seen('H')) {
            v = code_value_short();
            plaPreheatHotendTemp = constrain(v, EXTRUDE_MINTEMP, HEATER_0_MAXTEMP - 15);
          }
          if (code_seen('F')) {
            v = code_value_short();
            plaPreheatFanSpeed = constrain(v, 0, 255);
          }
          #if TEMP_SENSOR_BED != 0
            if (code_seen('B')) {
              v = code_value_short();
              plaPreheatHPBTemp = constrain(v, BED_MINTEMP, BED_MAXTEMP - 15);
            }
          #endif
          break;
        case 1:
          if (code_seen('H')) {
            v = code_value_short();
            absPreheatHotendTemp = constrain(v, EXTRUDE_MINTEMP, HEATER_0_MAXTEMP - 15);
          }
          if (code_seen('F')) {
            v = code_value_short();
            absPreheatFanSpeed = constrain(v, 0, 255);
          }
          #if TEMP_SENSOR_BED != 0
            if (code_seen('B')) {
              v = code_value_short();
              absPreheatHPBTemp = constrain(v, BED_MINTEMP, BED_MAXTEMP - 15);
            }
          #endif
          break;
      }
    }
  }

#endif

#if HAS_POWER_SWITCH

  /**
   * M80: Turn on Power Supply
   */
  inline void gcode_M80() {
    OUT_WRITE(PS_ON_PIN, PS_ON_AWAKE); //GND

    // If you have a switch on suicide pin, this is useful
    // if you want to start another print with suicide feature after
    // a print without suicide...
    #if HAS_SUICIDE
      OUT_WRITE(SUICIDE_PIN, HIGH);
    #endif

    #ifdef ULTIPANEL
      powersupply = true;
      LCD_MESSAGEPGM(WELCOME_MSG);
      lcd_update();
    #endif
  }

#endif // HAS_POWER_SWITCH

/**
 * M81: Turn off Power, including Power Supply, if there is one.
 *
 *      This code should ALWAYS be available for EMERGENCY SHUTDOWN!
 */
inline void gcode_M81() {
  disable_all_heaters();
  st_synchronize();
  disable_e0();
  disable_e1();
  disable_e2();
  disable_e3();
  finishAndDisableSteppers();
  fanSpeed = 0;
  delay(1000); // Wait 1 second before switching off
  #if HAS_SUICIDE
    st_synchronize();
    suicide();
  #elif HAS_POWER_SWITCH
    OUT_WRITE(PS_ON_PIN, PS_ON_ASLEEP);
  #endif
  #ifdef ULTIPANEL
    #if HAS_POWER_SWITCH
      powersupply = false;
    #endif
    LCD_MESSAGEPGM(MACHINE_NAME " " MSG_OFF ".");
    lcd_update();
  #endif
}


/**
 * M82: Set E codes absolute (default)
 */
inline void gcode_M82() { axis_relative_modes[E_AXIS] = false; }

/**
 * M82: Set E codes relative while in Absolute Coordinates (G90) mode
 */
inline void gcode_M83() { axis_relative_modes[E_AXIS] = true; }

/**
 * M18, M84: Disable all stepper motors
 */
inline void gcode_M18_M84() {
  if (code_seen('S')) {
    stepper_inactive_time = code_value() * 1000;
  }
  else {
    bool all_axis = !((code_seen(axis_codes[X_AXIS])) || (code_seen(axis_codes[Y_AXIS])) || (code_seen(axis_codes[Z_AXIS]))|| (code_seen(axis_codes[E_AXIS])));
    if (all_axis) {
      st_synchronize();
      disable_e0();
      disable_e1();
      disable_e2();
      disable_e3();
      finishAndDisableSteppers();
    }
    else {
      st_synchronize();
      if (code_seen('X')) disable_x();
      if (code_seen('Y')) disable_y();
      if (code_seen('Z')) disable_z();
      #if ((E0_ENABLE_PIN != X_ENABLE_PIN) && (E1_ENABLE_PIN != Y_ENABLE_PIN)) // Only enable on boards that have seperate ENABLE_PINS
        if (code_seen('E')) {
          disable_e0();
          disable_e1();
          disable_e2();
          disable_e3();
        }
      #endif
    }
  }
}

/**
 * M85: Set inactivity shutdown timer with parameter S<seconds>. To disable set zero (default)
 */
inline void gcode_M85() {
  if (code_seen('S')) max_inactive_time = code_value() * 1000;
}

/**
 * M92: Set axis steps-per-unit for one or more axes, X, Y, Z, and E.
 *      (Follows the same syntax as G92)
 */
inline void gcode_M92() {
  for(int8_t i=0; i < NUM_AXIS; i++) {
    if (code_seen(axis_codes[i])) {
      if (i == E_AXIS) {
        float value = code_value();
        if (value < 20.0) {
          float factor = axis_steps_per_unit[i] / value; // increase e constants if M92 E14 is given for netfab.
          max_e_jerk *= factor;
          max_feedrate[i] *= factor;
          axis_steps_per_sqr_second[i] *= factor;
        }
        axis_steps_per_unit[i] = value;
      }
      else {
        axis_steps_per_unit[i] = code_value();
      }
    }
  }
}

/**
 * M114: Output current position to serial port
 */
inline void gcode_M114() {
  SERIAL_PROTOCOLPGM("X:");
  SERIAL_PROTOCOL(current_position[X_AXIS]);
  SERIAL_PROTOCOLPGM(" Y:");
  SERIAL_PROTOCOL(current_position[Y_AXIS]);
  SERIAL_PROTOCOLPGM(" Z:");
  SERIAL_PROTOCOL(current_position[Z_AXIS]);
  SERIAL_PROTOCOLPGM(" E:");
  SERIAL_PROTOCOL(current_position[E_AXIS]);

  SERIAL_PROTOCOLPGM(MSG_COUNT_X);
  SERIAL_PROTOCOL(float(st_get_position(X_AXIS))/axis_steps_per_unit[X_AXIS]);
  SERIAL_PROTOCOLPGM(" Y:");
  SERIAL_PROTOCOL(float(st_get_position(Y_AXIS))/axis_steps_per_unit[Y_AXIS]);
  SERIAL_PROTOCOLPGM(" Z:");
  SERIAL_PROTOCOL(float(st_get_position(Z_AXIS))/axis_steps_per_unit[Z_AXIS]);

  SERIAL_EOL;

  #ifdef SCARA
    SERIAL_PROTOCOLPGM("SCARA Theta:");
    SERIAL_PROTOCOL(delta[X_AXIS]);
    SERIAL_PROTOCOLPGM("   Psi+Theta:");
    SERIAL_PROTOCOL(delta[Y_AXIS]);
    SERIAL_EOL;
    
    SERIAL_PROTOCOLPGM("SCARA Cal - Theta:");
    SERIAL_PROTOCOL(delta[X_AXIS]+home_offset[X_AXIS]);
    SERIAL_PROTOCOLPGM("   Psi+Theta (90):");
    SERIAL_PROTOCOL(delta[Y_AXIS]-delta[X_AXIS]-90+home_offset[Y_AXIS]);
    SERIAL_EOL;
    
    SERIAL_PROTOCOLPGM("SCARA step Cal - Theta:");
    SERIAL_PROTOCOL(delta[X_AXIS]/90*axis_steps_per_unit[X_AXIS]);
    SERIAL_PROTOCOLPGM("   Psi+Theta:");
    SERIAL_PROTOCOL((delta[Y_AXIS]-delta[X_AXIS])/90*axis_steps_per_unit[Y_AXIS]);
    SERIAL_EOL; SERIAL_EOL;
  #endif
}

/**
 * M115: Capabilities string
 */
inline void gcode_M115() {
  SERIAL_PROTOCOLPGM(MSG_M115_REPORT);
}

#ifdef ULTIPANEL

  /**
   * M117: Set LCD Status Message
   */
  inline void gcode_M117() {
    lcd_setstatus(strchr_pointer + 5);
  }

#endif

/**
 * M119: Output endstop states to serial output
 */
inline void gcode_M119() {
  SERIAL_PROTOCOLLN(MSG_M119_REPORT);
  #if HAS_X_MIN
    SERIAL_PROTOCOLPGM(MSG_X_MIN);
    SERIAL_PROTOCOLLN(((READ(X_MIN_PIN)^X_MIN_ENDSTOP_INVERTING)?MSG_ENDSTOP_HIT:MSG_ENDSTOP_OPEN));
  #endif
  #if HAS_X_MAX
    SERIAL_PROTOCOLPGM(MSG_X_MAX);
    SERIAL_PROTOCOLLN(((READ(X_MAX_PIN)^X_MAX_ENDSTOP_INVERTING)?MSG_ENDSTOP_HIT:MSG_ENDSTOP_OPEN));
  #endif
  #if HAS_Y_MIN
    SERIAL_PROTOCOLPGM(MSG_Y_MIN);
    SERIAL_PROTOCOLLN(((READ(Y_MIN_PIN)^Y_MIN_ENDSTOP_INVERTING)?MSG_ENDSTOP_HIT:MSG_ENDSTOP_OPEN));
  #endif
  #if HAS_Y_MAX
    SERIAL_PROTOCOLPGM(MSG_Y_MAX);
    SERIAL_PROTOCOLLN(((READ(Y_MAX_PIN)^Y_MAX_ENDSTOP_INVERTING)?MSG_ENDSTOP_HIT:MSG_ENDSTOP_OPEN));
  #endif
  #if HAS_Z_MIN
    SERIAL_PROTOCOLPGM(MSG_Z_MIN);
    SERIAL_PROTOCOLLN(((READ(Z_MIN_PIN)^Z_MIN_ENDSTOP_INVERTING)?MSG_ENDSTOP_HIT:MSG_ENDSTOP_OPEN));
  #endif
  #if HAS_Z_MAX
    SERIAL_PROTOCOLPGM(MSG_Z_MAX);
    SERIAL_PROTOCOLLN(((READ(Z_MAX_PIN)^Z_MAX_ENDSTOP_INVERTING)?MSG_ENDSTOP_HIT:MSG_ENDSTOP_OPEN));
  #endif
  #if HAS_Z2_MAX
    SERIAL_PROTOCOLPGM(MSG_Z2_MAX);
    SERIAL_PROTOCOLLN(((READ(Z2_MAX_PIN)^Z2_MAX_ENDSTOP_INVERTING)?MSG_ENDSTOP_HIT:MSG_ENDSTOP_OPEN));
  #endif
  #if HAS_Z_PROBE
    SERIAL_PROTOCOLPGM(MSG_Z_PROBE);
    SERIAL_PROTOCOLLN(((READ(Z_PROBE_PIN)^Z_PROBE_ENDSTOP_INVERTING)?MSG_ENDSTOP_HIT:MSG_ENDSTOP_OPEN));
  #endif
}

/**
 * M120: Enable endstops
 */
inline void gcode_M120() { enable_endstops(false); }

/**
 * M121: Disable endstops
 */
inline void gcode_M121() { enable_endstops(true); }

#ifdef BLINKM

  /**
   * M150: Set Status LED Color - Use R-U-B for R-G-B
   */
  inline void gcode_M150() {
    SendColors(
      code_seen('R') ? (byte)code_value_short() : 0,
      code_seen('U') ? (byte)code_value_short() : 0,
      code_seen('B') ? (byte)code_value_short() : 0
    );
  }

#endif // BLINKM

/**
 * M200: Set filament diameter and set E axis units to cubic millimeters (use S0 to set back to millimeters).
 *       T<extruder>
 *       D<millimeters>
 */
inline void gcode_M200() {
  int tmp_extruder = active_extruder;
  if (code_seen('T')) {
    tmp_extruder = code_value_short();
    if (tmp_extruder >= EXTRUDERS) {
      SERIAL_ECHO_START;
      SERIAL_ECHO(MSG_M200_INVALID_EXTRUDER);
      return;
    }
  }

  if (code_seen('D')) {
    float diameter = code_value();
    // setting any extruder filament size disables volumetric on the assumption that
    // slicers either generate in extruder values as cubic mm or as as filament feeds
    // for all extruders
    volumetric_enabled = (diameter != 0.0);
    if (volumetric_enabled) {
      filament_size[tmp_extruder] = diameter;
      // make sure all extruders have some sane value for the filament size
      for (int i=0; i<EXTRUDERS; i++)
        if (! filament_size[i]) filament_size[i] = DEFAULT_NOMINAL_FILAMENT_DIA;
    }
  }
  else {
    //reserved for setting filament diameter via UFID or filament measuring device
    return;
  }
  calculate_volumetric_multipliers();
}

/**
 * M201: Set max acceleration in units/s^2 for print moves (M201 X1000 Y1000)
 */
inline void gcode_M201() {
  for (int8_t i=0; i < NUM_AXIS; i++) {
    if (code_seen(axis_codes[i])) {
      max_acceleration_units_per_sq_second[i] = code_value();
    }
  }
  // steps per sq second need to be updated to agree with the units per sq second (as they are what is used in the planner)
  reset_acceleration_rates();
}

#if 0 // Not used for Sprinter/grbl gen6
  inline void gcode_M202() {
    for(int8_t i=0; i < NUM_AXIS; i++) {
      if(code_seen(axis_codes[i])) axis_travel_steps_per_sqr_second[i] = code_value() * axis_steps_per_unit[i];
    }
  }
#endif


/**
 * M203: Set maximum feedrate that your machine can sustain (M203 X200 Y200 Z300 E10000) in mm/sec
 */
inline void gcode_M203() {
  for (int8_t i=0; i < NUM_AXIS; i++) {
    if (code_seen(axis_codes[i])) {
      max_feedrate[i] = code_value();
    }
  }
}

/**
 * M204: Set Accelerations in mm/sec^2 (M204 P1200 R3000 T3000)
 *
 *    P = Printing moves
 *    R = Retract only (no X, Y, Z) moves
 *    T = Travel (non printing) moves
 *
 *  Also sets minimum segment time in ms (B20000) to prevent buffer under-runs and M20 minimum feedrate
 */
inline void gcode_M204() {
  if (code_seen('S')) {  // Kept for legacy compatibility. Should NOT BE USED for new developments.
    acceleration = code_value();
    travel_acceleration = acceleration;
    SERIAL_ECHOPAIR("Setting Print and Travel Acceleration: ", acceleration );
    SERIAL_EOL;
  }
  if (code_seen('P')) {
    acceleration = code_value();
    SERIAL_ECHOPAIR("Setting Print Acceleration: ", acceleration );
    SERIAL_EOL;
  }
  if (code_seen('R')) {
    retract_acceleration = code_value();
    SERIAL_ECHOPAIR("Setting Retract Acceleration: ", retract_acceleration );
    SERIAL_EOL;
  }
  if (code_seen('T')) {
    travel_acceleration = code_value();
    SERIAL_ECHOPAIR("Setting Travel Acceleration: ", travel_acceleration );
    SERIAL_EOL;
  }
  
}

/**
 * M205: Set Advanced Settings
 *
 *    S = Min Feed Rate (mm/s)
 *    T = Min Travel Feed Rate (mm/s)
 *    B = Min Segment Time (µs)
 *    X = Max XY Jerk (mm/s/s)
 *    Z = Max Z Jerk (mm/s/s)
 *    E = Max E Jerk (mm/s/s)
 */
inline void gcode_M205() {
  if (code_seen('S')) minimumfeedrate = code_value();
  if (code_seen('T')) mintravelfeedrate = code_value();
  if (code_seen('B')) minsegmenttime = code_value();
  if (code_seen('X')) max_xy_jerk = code_value();
  if (code_seen('Z')) max_z_jerk = code_value();
  if (code_seen('E')) max_e_jerk = code_value();
}

/**
 * M206: Set Additional Homing Offset (X Y Z). SCARA aliases T=X, P=Y
 */
inline void gcode_M206() {
  for (int8_t i=X_AXIS; i <= Z_AXIS; i++) {
    if (code_seen(axis_codes[i])) {
      home_offset[i] = code_value();
    }
  }
  #ifdef SCARA
    if (code_seen('T')) home_offset[X_AXIS] = code_value(); // Theta
    if (code_seen('P')) home_offset[Y_AXIS] = code_value(); // Psi
  #endif
}

#ifdef DELTA
  /**
   * M665: Set delta configurations
   *
   *    L = diagonal rod
   *    R = delta radius
   *    S = segments per second
   */
  inline void gcode_M665() {
    if (code_seen('L')) delta_diagonal_rod = code_value();
    if (code_seen('R')) delta_radius = code_value();
    if (code_seen('S')) delta_segments_per_second = code_value();
    recalc_delta_settings(delta_radius, delta_diagonal_rod);
  }
  /**
   * M666: Set delta endstop adjustment
   */
  inline void gcode_M666() {
    for (int8_t i = X_AXIS; i <= Z_AXIS; i++) {
      if (code_seen(axis_codes[i])) {
        endstop_adj[i] = code_value();
      }
    }
  }
#elif defined(Z_DUAL_ENDSTOPS) // !DELTA && defined(Z_DUAL_ENDSTOPS)
  /**
   * M666: For Z Dual Endstop setup, set z axis offset to the z2 axis.
   */
  inline void gcode_M666() {
    if (code_seen('Z')) z_endstop_adj = code_value();
    SERIAL_ECHOPAIR("Z Endstop Adjustment set to (mm):", z_endstop_adj);
    SERIAL_EOL;
  }
  
#endif // !DELTA && defined(Z_DUAL_ENDSTOPS)

#ifdef FWRETRACT

  /**
   * M207: Set firmware retraction values
   *
   *   S[+mm]    retract_length
   *   W[+mm]    retract_length_swap (multi-extruder)
   *   F[mm/min] retract_feedrate
   *   Z[mm]     retract_zlift
   */
  inline void gcode_M207() {
    if (code_seen('S')) retract_length = code_value();
    if (code_seen('F')) retract_feedrate = code_value() / 60;
    if (code_seen('Z')) retract_zlift = code_value();
    #if EXTRUDERS > 1
      if (code_seen('W')) retract_length_swap = code_value();
    #endif
  }

  /**
   * M208: Set firmware un-retraction values
   *
   *   S[+mm]    retract_recover_length (in addition to M207 S*)
   *   W[+mm]    retract_recover_length_swap (multi-extruder)
   *   F[mm/min] retract_recover_feedrate
   */
  inline void gcode_M208() {
    if (code_seen('S')) retract_recover_length = code_value();
    if (code_seen('F')) retract_recover_feedrate = code_value() / 60;
    #if EXTRUDERS > 1
      if (code_seen('W')) retract_recover_length_swap = code_value();
    #endif
  }

  /**
   * M209: Enable automatic retract (M209 S1)
   *       detect if the slicer did not support G10/11: every normal extrude-only move will be classified as retract depending on the direction.
   */
  inline void gcode_M209() {
    if (code_seen('S')) {
      int t = code_value_short();
      switch(t) {
        case 0:
          autoretract_enabled = false;
          break;
        case 1:
          autoretract_enabled = true;
          break;
        default:
          SERIAL_ECHO_START;
          SERIAL_ECHOPGM(MSG_UNKNOWN_COMMAND);
          SERIAL_ECHO(command_queue[cmd_queue_index_r]);
          SERIAL_ECHOLNPGM("\"");
          return;
      }
      for (int i=0; i<EXTRUDERS; i++) retracted[i] = false;
    }
  }

#endif // FWRETRACT

#if EXTRUDERS > 1

  /**
   * M218 - set hotend offset (in mm), T<extruder_number> X<offset_on_X> Y<offset_on_Y>
   */
  inline void gcode_M218() {
    if (setTargetedHotend(218)) return;

    if (code_seen('X')) extruder_offset[X_AXIS][target_extruder] = code_value();
    if (code_seen('Y')) extruder_offset[Y_AXIS][target_extruder] = code_value();

    #ifdef DUAL_X_CARRIAGE
      if (code_seen('Z')) extruder_offset[Z_AXIS][target_extruder] = code_value();
    #endif

    SERIAL_ECHO_START;
    SERIAL_ECHOPGM(MSG_HOTEND_OFFSET);
    for (int e = 0; e < EXTRUDERS; e++) {
      SERIAL_CHAR(' ');
      SERIAL_ECHO(extruder_offset[X_AXIS][e]);
      SERIAL_CHAR(',');
      SERIAL_ECHO(extruder_offset[Y_AXIS][e]);
      #ifdef DUAL_X_CARRIAGE
        SERIAL_CHAR(',');
        SERIAL_ECHO(extruder_offset[Z_AXIS][e]);
      #endif
    }
    SERIAL_EOL;
  }

#endif // EXTRUDERS > 1

/**
 * M220: Set speed percentage factor, aka "Feed Rate" (M220 S95)
 */
inline void gcode_M220() {
  if (code_seen('S')) feedrate_multiplier = code_value();
}

/**
 * M221: Set extrusion percentage (M221 T0 S95)
 */
inline void gcode_M221() {
  if (code_seen('S')) {
    int sval = code_value();
    if (code_seen('T')) {
      if (setTargetedHotend(221)) return;
      extruder_multiply[target_extruder] = sval;
    }
    else {
      extruder_multiply[active_extruder] = sval;
    }
  }
}

/**
 * M226: Wait until the specified pin reaches the state required (M226 P<pin> S<state>)
 */
inline void gcode_M226() {
  if (code_seen('P')) {
    int pin_number = code_value();

    int pin_state = code_seen('S') ? code_value() : -1; // required pin state - default is inverted

    if (pin_state >= -1 && pin_state <= 1) {

      for (int8_t i = 0; i < (int8_t)(sizeof(sensitive_pins)/sizeof(*sensitive_pins)); i++) {
        if (sensitive_pins[i] == pin_number) {
          pin_number = -1;
          break;
        }
      }

      if (pin_number > -1) {
        int target = LOW;

        st_synchronize();

        pinMode(pin_number, INPUT);

        switch(pin_state){
          case 1:
            target = HIGH;
            break;

          case 0:
            target = LOW;
            break;

          case -1:
            target = !digitalRead(pin_number);
            break;
        }

        while(digitalRead(pin_number) != target) {
          manage_heater();
          manage_inactivity();
          lcd_update();
        }

      } // pin_number > -1
    } // pin_state -1 0 1
  } // code_seen('P')
}

#if NUM_SERVOS > 0

  /**
   * M280: Get or set servo position. P<index> S<angle>
   */
  inline void gcode_M280() {
    int servo_index = code_seen('P') ? code_value_short() : -1;
    int servo_position = 0;
    if (code_seen('S')) {
      servo_position = code_value_short();
      if (servo_index >= 0 && servo_index < NUM_SERVOS) {
        Servo *srv = &servo[servo_index];
        #if SERVO_LEVELING
          srv->attach(0);
        #endif
        srv->write(servo_position);
        #if SERVO_LEVELING
          delay(PROBE_SERVO_DEACTIVATION_DELAY);
          srv->detach();
        #endif
      }
      else {
        SERIAL_ECHO_START;
        SERIAL_ECHO("Servo ");
        SERIAL_ECHO(servo_index);
        SERIAL_ECHOLN(" out of range");
      }
    }
    else if (servo_index >= 0) {
      SERIAL_PROTOCOL(MSG_OK);
      SERIAL_PROTOCOL(" Servo ");
      SERIAL_PROTOCOL(servo_index);
      SERIAL_PROTOCOL(": ");
      SERIAL_PROTOCOL(servo[servo_index].read());
      SERIAL_EOL;
    }
  }

#endif // NUM_SERVOS > 0

#if HAS_LCD_BUZZ

  /**
   * M300: Play beep sound S<frequency Hz> P<duration ms>
   */
  inline void gcode_M300() {
    uint16_t beepS = code_seen('S') ? code_value_short() : 110;
    uint32_t beepP = code_seen('P') ? code_value_long() : 1000;
    if (beepP > 5000) beepP = 5000; // limit to 5 seconds
    lcd_buzz(beepP, beepS);
  }

#endif // HAS_LCD_BUZZ

#ifdef PIDTEMP

  /**
   * M301: Set PID parameters P I D (and optionally C)
   */
  inline void gcode_M301() {

    // multi-extruder PID patch: M301 updates or prints a single extruder's PID values
    // default behaviour (omitting E parameter) is to update for extruder 0 only
    int e = code_seen('E') ? code_value() : 0; // extruder being updated

    if (e < EXTRUDERS) { // catch bad input value
      if (code_seen('P')) PID_PARAM(Kp, e) = code_value();
      if (code_seen('I')) PID_PARAM(Ki, e) = scalePID_i(code_value());
      if (code_seen('D')) PID_PARAM(Kd, e) = scalePID_d(code_value());
      #ifdef PID_ADD_EXTRUSION_RATE
        if (code_seen('C')) PID_PARAM(Kc, e) = code_value();
      #endif      

      updatePID();
      SERIAL_PROTOCOL(MSG_OK);
      #ifdef PID_PARAMS_PER_EXTRUDER
        SERIAL_PROTOCOL(" e:"); // specify extruder in serial output
        SERIAL_PROTOCOL(e);
      #endif // PID_PARAMS_PER_EXTRUDER
      SERIAL_PROTOCOL(" p:");
      SERIAL_PROTOCOL(PID_PARAM(Kp, e));
      SERIAL_PROTOCOL(" i:");
      SERIAL_PROTOCOL(unscalePID_i(PID_PARAM(Ki, e)));
      SERIAL_PROTOCOL(" d:");
      SERIAL_PROTOCOL(unscalePID_d(PID_PARAM(Kd, e)));
      #ifdef PID_ADD_EXTRUSION_RATE
        SERIAL_PROTOCOL(" c:");
        //Kc does not have scaling applied above, or in resetting defaults
        SERIAL_PROTOCOL(PID_PARAM(Kc, e));
      #endif
      SERIAL_EOL;    
    }
    else {
      SERIAL_ECHO_START;
      SERIAL_ECHOLN(MSG_INVALID_EXTRUDER);
    }
  }

#endif // PIDTEMP

#ifdef PIDTEMPBED

  inline void gcode_M304() {
    if (code_seen('P')) bedKp = code_value();
    if (code_seen('I')) bedKi = scalePID_i(code_value());
    if (code_seen('D')) bedKd = scalePID_d(code_value());

    updatePID();
    SERIAL_PROTOCOL(MSG_OK);
    SERIAL_PROTOCOL(" p:");
    SERIAL_PROTOCOL(bedKp);
    SERIAL_PROTOCOL(" i:");
    SERIAL_PROTOCOL(unscalePID_i(bedKi));
    SERIAL_PROTOCOL(" d:");
    SERIAL_PROTOCOL(unscalePID_d(bedKd));
    SERIAL_EOL;
  }

#endif // PIDTEMPBED

#if defined(CHDK) || HAS_PHOTOGRAPH

  /**
   * M240: Trigger a camera by emulating a Canon RC-1
   *       See http://www.doc-diy.net/photo/rc-1_hacked/
   */
  inline void gcode_M240() {
    #ifdef CHDK
     
       OUT_WRITE(CHDK, HIGH);
       chdkHigh = millis();
       chdkActive = true;
     
    #elif HAS_PHOTOGRAPH

      const uint8_t NUM_PULSES = 16;
      const float PULSE_LENGTH = 0.01524;
      for (int i = 0; i < NUM_PULSES; i++) {
        WRITE(PHOTOGRAPH_PIN, HIGH);
        _delay_ms(PULSE_LENGTH);
        WRITE(PHOTOGRAPH_PIN, LOW);
        _delay_ms(PULSE_LENGTH);
      }
      delay(7.33);
      for (int i = 0; i < NUM_PULSES; i++) {
        WRITE(PHOTOGRAPH_PIN, HIGH);
        _delay_ms(PULSE_LENGTH);
        WRITE(PHOTOGRAPH_PIN, LOW);
        _delay_ms(PULSE_LENGTH);
      }

    #endif // !CHDK && HAS_PHOTOGRAPH
  }

#endif // CHDK || PHOTOGRAPH_PIN

#ifdef HAS_LCD_CONTRAST

  /**
   * M250: Read and optionally set the LCD contrast
   */
  inline void gcode_M250() {
    if (code_seen('C')) lcd_setcontrast(code_value_short() & 0x3F);
    SERIAL_PROTOCOLPGM("lcd contrast value: ");
    SERIAL_PROTOCOL(lcd_contrast);
    SERIAL_EOL;
  }

#endif // HAS_LCD_CONTRAST

#ifdef PREVENT_DANGEROUS_EXTRUDE

  void set_extrude_min_temp(float temp) { extrude_min_temp = temp; }

  /**
   * M302: Allow cold extrudes, or set the minimum extrude S<temperature>.
   */
  inline void gcode_M302() {
    set_extrude_min_temp(code_seen('S') ? code_value() : 0);
  }

#endif // PREVENT_DANGEROUS_EXTRUDE

/**
 * M303: PID relay autotune
 *       S<temperature> sets the target temperature. (default target temperature = 150C)
 *       E<extruder> (-1 for the bed)
 *       C<cycles>
 */
inline void gcode_M303() {
  int e = code_seen('E') ? code_value_short() : 0;
  int c = code_seen('C') ? code_value_short() : 5;
  float temp = code_seen('S') ? code_value() : (e < 0 ? 70.0 : 150.0);
  PID_autotune(temp, e, c);
}

#ifdef SCARA
  bool SCARA_move_to_cal(uint8_t delta_x, uint8_t delta_y) {
    //SoftEndsEnabled = false;              // Ignore soft endstops during calibration
    //SERIAL_ECHOLN(" Soft endstops disabled ");
    if (IsRunning()) {
      //gcode_get_destination(); // For X Y Z E F
      delta[X_AXIS] = delta_x;
      delta[Y_AXIS] = delta_y;
      calculate_SCARA_forward_Transform(delta);
      destination[X_AXIS] = delta[X_AXIS]/axis_scaling[X_AXIS];
      destination[Y_AXIS] = delta[Y_AXIS]/axis_scaling[Y_AXIS];
      prepare_move();
      //ok_to_send();
      return true;
    }
    return false;
  }

  /**
   * M360: SCARA calibration: Move to cal-position ThetaA (0 deg calibration)
   */
  inline bool gcode_M360() {
    SERIAL_ECHOLN(" Cal: Theta 0 ");
    return SCARA_move_to_cal(0, 120);
  }

  /**
   * M361: SCARA calibration: Move to cal-position ThetaB (90 deg calibration - steps per degree)
   */
  inline bool gcode_M361() {
    SERIAL_ECHOLN(" Cal: Theta 90 ");
    return SCARA_move_to_cal(90, 130);
  }

  /**
   * M362: SCARA calibration: Move to cal-position PsiA (0 deg calibration)
   */
  inline bool gcode_M362() {
    SERIAL_ECHOLN(" Cal: Psi 0 ");
    return SCARA_move_to_cal(60, 180);
  }

  /**
   * M363: SCARA calibration: Move to cal-position PsiB (90 deg calibration - steps per degree)
   */
  inline bool gcode_M363() {
    SERIAL_ECHOLN(" Cal: Psi 90 ");
    return SCARA_move_to_cal(50, 90);
  }

  /**
   * M364: SCARA calibration: Move to cal-position PSIC (90 deg to Theta calibration position)
   */
  inline bool gcode_M364() {
    SERIAL_ECHOLN(" Cal: Theta-Psi 90 ");
    return SCARA_move_to_cal(45, 135);
  }

  /**
   * M365: SCARA calibration: Scaling factor, X, Y, Z axis
   */
  inline void gcode_M365() {
    for (int8_t i = X_AXIS; i <= Z_AXIS; i++) {
      if (code_seen(axis_codes[i])) {
        axis_scaling[i] = code_value();
      }
    }
  }

#endif // SCARA

#ifdef EXT_SOLENOID

  void enable_solenoid(uint8_t num) {
    switch(num) {
      case 0:
        OUT_WRITE(SOL0_PIN, HIGH);
        break;
        #if HAS_SOLENOID_1
          case 1:
            OUT_WRITE(SOL1_PIN, HIGH);
            break;
        #endif
        #if HAS_SOLENOID_2
          case 2:
            OUT_WRITE(SOL2_PIN, HIGH);
            break;
        #endif
        #if HAS_SOLENOID_3
          case 3:
            OUT_WRITE(SOL3_PIN, HIGH);
            break;
        #endif
      default:
        SERIAL_ECHO_START;
        SERIAL_ECHOLNPGM(MSG_INVALID_SOLENOID);
        break;
    }
  }

  void enable_solenoid_on_active_extruder() { enable_solenoid(active_extruder); }

  void disable_all_solenoids() {
    OUT_WRITE(SOL0_PIN, LOW);
    OUT_WRITE(SOL1_PIN, LOW);
    OUT_WRITE(SOL2_PIN, LOW);
    OUT_WRITE(SOL3_PIN, LOW);
  }

  /**
   * M380: Enable solenoid on the active extruder
   */
  inline void gcode_M380() { enable_solenoid_on_active_extruder(); }

  /**
   * M381: Disable all solenoids
   */
  inline void gcode_M381() { disable_all_solenoids(); }

#endif // EXT_SOLENOID

/**
 * M400: Finish all moves
 */
inline void gcode_M400() { st_synchronize(); }

#if defined(ENABLE_AUTO_BED_LEVELING) && !defined(Z_PROBE_SLED) && (defined(SERVO_ENDSTOPS) || defined(Z_PROBE_ALLEN_KEY))

  #ifdef SERVO_ENDSTOPS
    void raise_z_for_servo() {
      float zpos = current_position[Z_AXIS], z_dest = Z_RAISE_BEFORE_HOMING;
      z_dest += axis_known_position[Z_AXIS] ? -zprobe_zoffset : zpos;
      if (zpos < z_dest)
        do_blocking_move_to(current_position[X_AXIS], current_position[Y_AXIS], z_dest); // also updates current_position
    }
  #endif

  /**
   * M401: Engage Z Servo endstop if available
   */
  inline void gcode_M401() {
    #ifdef SERVO_ENDSTOPS
      raise_z_for_servo();
    #endif
    deploy_z_probe();
  }

  /**
   * M402: Retract Z Servo endstop if enabled
   */
  inline void gcode_M402() {
    #ifdef SERVO_ENDSTOPS
      raise_z_for_servo();
    #endif
    stow_z_probe(false);
  }

#endif // ENABLE_AUTO_BED_LEVELING && (SERVO_ENDSTOPS || Z_PROBE_ALLEN_KEY) && !Z_PROBE_SLED

#ifdef FILAMENT_SENSOR

  /**
   * M404: Display or set the nominal filament width (3mm, 1.75mm ) W<3.0>
   */
  inline void gcode_M404() {
    #if HAS_FILWIDTH
      if (code_seen('W')) {
        filament_width_nominal = code_value();
      }
      else {
        SERIAL_PROTOCOLPGM("Filament dia (nominal mm):");
        SERIAL_PROTOCOLLN(filament_width_nominal);
      }
    #endif
  }
    
  /**
   * M405: Turn on filament sensor for control
   */
  inline void gcode_M405() {
    if (code_seen('D')) meas_delay_cm = code_value();
    if (meas_delay_cm > MAX_MEASUREMENT_DELAY) meas_delay_cm = MAX_MEASUREMENT_DELAY;

    if (delay_index2 == -1) { //initialize the ring buffer if it has not been done since startup
      int temp_ratio = widthFil_to_size_ratio();

      for (delay_index1 = 0; delay_index1 < MAX_MEASUREMENT_DELAY + 1; ++delay_index1)
        measurement_delay[delay_index1] = temp_ratio - 100;  //subtract 100 to scale within a signed byte

      delay_index1 = delay_index2 = 0;
    }

    filament_sensor = true;

    //SERIAL_PROTOCOLPGM("Filament dia (measured mm):");
    //SERIAL_PROTOCOL(filament_width_meas);
    //SERIAL_PROTOCOLPGM("Extrusion ratio(%):");
    //SERIAL_PROTOCOL(extruder_multiply[active_extruder]);
  }

  /**
   * M406: Turn off filament sensor for control
   */
  inline void gcode_M406() { filament_sensor = false; }
  
  /**
   * M407: Get measured filament diameter on serial output
   */
  inline void gcode_M407() {
    SERIAL_PROTOCOLPGM("Filament dia (measured mm):"); 
    SERIAL_PROTOCOLLN(filament_width_meas);   
  }

#endif // FILAMENT_SENSOR

/**
 * M410: Quickstop - Abort all planned moves
 *
 * This will stop the carriages mid-move, so most likely they
 * will be out of sync with the stepper position after this.
 */
inline void gcode_M410() { quickStop(); }


#ifdef MESH_BED_LEVELING

  /**
   * M420: Enable/Disable Mesh Bed Leveling
   */
  inline void gcode_M420() {
    if (code_seen('S') && code_has_value()) mbl.active = !!code_value_short();
    if (code_seen('Z') && code_has_value()) mbl.z_offset = code_value();
  }

  /**
   * M421: Set a single Mesh Bed Leveling Z coordinate
   */
  inline void gcode_M421() {
    int ix, iy;
    float z;
    bool err = false, hasX, hasY, hasZ;
    if ((hasX = code_seen('X'))) ix = code_value_short();
    if ((hasY = code_seen('Y'))) iy = code_value_short();
    if ((hasZ = code_seen('Z'))) z = code_value();

    if (!hasX || !hasY || !hasZ) {
      SERIAL_ERROR_START;
      SERIAL_ERRORLNPGM(MSG_ERR_M421_REQUIRES_XYZ);
      err = true;
    }
    else if (ix < 1 || iy < 1 || ix > MESH_NUM_X_POINTS || iy > MESH_NUM_Y_POINTS) {
      SERIAL_ERROR_START;
      SERIAL_ERRORLNPGM(MSG_ERR_MESH_INDEX_OOB);
      err = true;
    }

<<<<<<< HEAD
    if (!err) mbl.set_z(ix-1, iy-1, z);
=======
    if (!err) mbl.set_z(mbl.select_x_index(x), mbl.select_y_index(y), z);
>>>>>>> c5feb9c6
  }

#endif

/**
 * M428: Set home_offset based on the distance between the
 *       current_position and the nearest "reference point."
 *       If an axis is past center its endstop position
 *       is the reference-point. Otherwise it uses 0. This allows
 *       the Z offset to be set near the bed when using a max endstop.
 *
 *       M428 can't be used more than 2cm away from 0 or an endstop.
 *
 *       Use M206 to set these values directly.
 */
inline void gcode_M428() {
  bool err = false;
  float new_offs[3], new_pos[3];
  memcpy(new_pos, current_position, sizeof(new_pos));
  memcpy(new_offs, home_offset, sizeof(new_offs));
  for (int8_t i = X_AXIS; i <= Z_AXIS; i++) {
    if (axis_known_position[i]) {
      float base = (new_pos[i] > (min_pos[i] + max_pos[i]) / 2) ? base_home_pos(i) : 0,
            diff = new_pos[i] - base;
      if (diff > -20 && diff < 20) {
        new_offs[i] -= diff;
        new_pos[i] = base;
      }
      else {
        SERIAL_ERROR_START;
        SERIAL_ERRORLNPGM(MSG_ERR_M428_TOO_FAR);
        LCD_ALERTMESSAGEPGM("Err: Too far!");
        #if HAS_LCD_BUZZ
          enqueuecommands_P(PSTR("M300 S40 P200"));
        #endif
        err = true;
        break;
      }
    }
  }

  if (!err) {
    memcpy(current_position, new_pos, sizeof(new_pos));
    memcpy(home_offset, new_offs, sizeof(new_offs));
    sync_plan_position();
    LCD_ALERTMESSAGEPGM("Offset applied.");
    #if HAS_LCD_BUZZ
      enqueuecommands_P(PSTR("M300 S659 P200\nM300 S698 P200"));
    #endif
  }
}

/**
 * M500: Store settings in EEPROM
 */
inline void gcode_M500() {
  Config_StoreSettings();
}

/**
 * M501: Read settings from EEPROM
 */
inline void gcode_M501() {
  Config_RetrieveSettings();
}

/**
 * M502: Revert to default settings
 */
inline void gcode_M502() {
  Config_ResetDefault();
}

/**
 * M503: print settings currently in memory
 */
inline void gcode_M503() {
  Config_PrintSettings(code_seen('S') && code_value() == 0);
}

#ifdef ABORT_ON_ENDSTOP_HIT_FEATURE_ENABLED

  /**
   * M540: Set whether SD card print should abort on endstop hit (M540 S<0|1>)
   */
  inline void gcode_M540() {
    if (code_seen('S')) abort_on_endstop_hit = (code_value() > 0);
  }

#endif // ABORT_ON_ENDSTOP_HIT_FEATURE_ENABLED

#ifdef CUSTOM_M_CODE_SET_Z_PROBE_OFFSET

  inline void gcode_SET_Z_PROBE_OFFSET() {
    float value;
    if (code_seen('Z')) {
      value = code_value();
      if (Z_PROBE_OFFSET_RANGE_MIN <= value && value <= Z_PROBE_OFFSET_RANGE_MAX) {
        zprobe_zoffset = -value;
        SERIAL_ECHO_START;
        SERIAL_ECHOLNPGM(MSG_ZPROBE_ZOFFSET " " MSG_OK);
        SERIAL_EOL;
      }
      else {
        SERIAL_ECHO_START;
        SERIAL_ECHOPGM(MSG_ZPROBE_ZOFFSET);
        SERIAL_ECHOPGM(MSG_Z_MIN);
        SERIAL_ECHO(Z_PROBE_OFFSET_RANGE_MIN);
        SERIAL_ECHOPGM(MSG_Z_MAX);
        SERIAL_ECHO(Z_PROBE_OFFSET_RANGE_MAX);
        SERIAL_EOL;
      }
    }
    else {
      SERIAL_ECHO_START;
      SERIAL_ECHOLNPGM(MSG_ZPROBE_ZOFFSET " : ");
      SERIAL_ECHO(-zprobe_zoffset);
      SERIAL_EOL;
    }
  }

#endif // CUSTOM_M_CODE_SET_Z_PROBE_OFFSET

#ifdef FILAMENTCHANGEENABLE

  /**
   * M600: Pause for filament change X[pos] Y[pos] Z[relative lift] E[initial retract] L[later retract distance for removal]
   */
  inline void gcode_M600() {
    float target[NUM_AXIS], lastpos[NUM_AXIS], fr60 = feedrate / 60;
    for (int i=0; i<NUM_AXIS; i++)
      target[i] = lastpos[i] = current_position[i];

    #define BASICPLAN plan_buffer_line(target[X_AXIS], target[Y_AXIS], target[Z_AXIS], target[E_AXIS], fr60, active_extruder);
    #ifdef DELTA
      #define RUNPLAN calculate_delta(target); BASICPLAN
    #else
      #define RUNPLAN BASICPLAN
    #endif

    //retract by E
    if (code_seen('E')) target[E_AXIS] += code_value();
    #ifdef FILAMENTCHANGE_FIRSTRETRACT
      else target[E_AXIS] += FILAMENTCHANGE_FIRSTRETRACT;
    #endif

    RUNPLAN;

    //lift Z
    if (code_seen('Z')) target[Z_AXIS] += code_value();
    #ifdef FILAMENTCHANGE_ZADD
      else target[Z_AXIS] += FILAMENTCHANGE_ZADD;
    #endif

    RUNPLAN;

    //move xy
    if (code_seen('X')) target[X_AXIS] = code_value();
    #ifdef FILAMENTCHANGE_XPOS
      else target[X_AXIS] = FILAMENTCHANGE_XPOS;
    #endif

    if (code_seen('Y')) target[Y_AXIS] = code_value();
    #ifdef FILAMENTCHANGE_YPOS
      else target[Y_AXIS] = FILAMENTCHANGE_YPOS;
    #endif

    RUNPLAN;

    if (code_seen('L')) target[E_AXIS] += code_value();
    #ifdef FILAMENTCHANGE_FINALRETRACT
      else target[E_AXIS] += FILAMENTCHANGE_FINALRETRACT;
    #endif

    RUNPLAN;

    //finish moves
    st_synchronize();
    //disable extruder steppers so filament can be removed
    disable_e0();
    disable_e1();
    disable_e2();
    disable_e3();
    delay(100);
    LCD_ALERTMESSAGEPGM(MSG_FILAMENTCHANGE);
    uint8_t cnt = 0;
    while (!lcd_clicked()) {
      if (++cnt == 0) lcd_quick_feedback(); // every 256th frame till the lcd is clicked
      manage_heater();
      manage_inactivity(true);
      lcd_update();
    } // while(!lcd_clicked)

    //return to normal
    if (code_seen('L')) target[E_AXIS] -= code_value();
    #ifdef FILAMENTCHANGE_FINALRETRACT
      else target[E_AXIS] -= FILAMENTCHANGE_FINALRETRACT;
    #endif

    current_position[E_AXIS] = target[E_AXIS]; //the long retract of L is compensated by manual filament feeding
    plan_set_e_position(current_position[E_AXIS]);

    RUNPLAN; //should do nothing

    lcd_reset_alert_level();

    #ifdef DELTA
      calculate_delta(lastpos);
      plan_buffer_line(delta[X_AXIS], delta[Y_AXIS], delta[Z_AXIS], target[E_AXIS], fr60, active_extruder); //move xyz back
      plan_buffer_line(delta[X_AXIS], delta[Y_AXIS], delta[Z_AXIS], lastpos[E_AXIS], fr60, active_extruder); //final untretract
    #else
      plan_buffer_line(lastpos[X_AXIS], lastpos[Y_AXIS], target[Z_AXIS], target[E_AXIS], fr60, active_extruder); //move xy back
      plan_buffer_line(lastpos[X_AXIS], lastpos[Y_AXIS], lastpos[Z_AXIS], target[E_AXIS], fr60, active_extruder); //move z back
      plan_buffer_line(lastpos[X_AXIS], lastpos[Y_AXIS], lastpos[Z_AXIS], lastpos[E_AXIS], fr60, active_extruder); //final untretract
    #endif        

    #ifdef FILAMENT_RUNOUT_SENSOR
      filrunoutEnqueued = false;
    #endif
    
  }

#endif // FILAMENTCHANGEENABLE

#ifdef DUAL_X_CARRIAGE

  /**
   * M605: Set dual x-carriage movement mode
   *
   *    M605 S0: Full control mode. The slicer has full control over x-carriage movement
   *    M605 S1: Auto-park mode. The inactive head will auto park/unpark without slicer involvement
   *    M605 S2 [Xnnn] [Rmmm]: Duplication mode. The second extruder will duplicate the first with nnn
   *                         millimeters x-offset and an optional differential hotend temperature of
   *                         mmm degrees. E.g., with "M605 S2 X100 R2" the second extruder will duplicate
   *                         the first with a spacing of 100mm in the x direction and 2 degrees hotter.
   *
   *    Note: the X axis should be homed after changing dual x-carriage mode.
   */
  inline void gcode_M605() {
    st_synchronize();
    if (code_seen('S')) dual_x_carriage_mode = code_value();
    switch(dual_x_carriage_mode) {
      case DXC_DUPLICATION_MODE:
        if (code_seen('X')) duplicate_extruder_x_offset = max(code_value(), X2_MIN_POS - x_home_pos(0));
        if (code_seen('R')) duplicate_extruder_temp_offset = code_value();
        SERIAL_ECHO_START;
        SERIAL_ECHOPGM(MSG_HOTEND_OFFSET);
        SERIAL_CHAR(' ');
        SERIAL_ECHO(extruder_offset[X_AXIS][0]);
        SERIAL_CHAR(',');
        SERIAL_ECHO(extruder_offset[Y_AXIS][0]);
        SERIAL_CHAR(' ');
        SERIAL_ECHO(duplicate_extruder_x_offset);
        SERIAL_CHAR(',');
        SERIAL_ECHOLN(extruder_offset[Y_AXIS][1]);
        break;
      case DXC_FULL_CONTROL_MODE:
      case DXC_AUTO_PARK_MODE:
        break;
      default:
        dual_x_carriage_mode = DEFAULT_DUAL_X_CARRIAGE_MODE;
        break;
    }
    active_extruder_parked = false;
    extruder_duplication_enabled = false;
    delayed_move_time = 0;
  }

#endif // DUAL_X_CARRIAGE

/**
 * M907: Set digital trimpot motor current using axis codes X, Y, Z, E, B, S
 */
inline void gcode_M907() {
  #if HAS_DIGIPOTSS
    for (int i=0;i<NUM_AXIS;i++)
      if (code_seen(axis_codes[i])) digipot_current(i, code_value());
    if (code_seen('B')) digipot_current(4, code_value());
    if (code_seen('S')) for (int i=0; i<=4; i++) digipot_current(i, code_value());
  #endif
  #ifdef MOTOR_CURRENT_PWM_XY_PIN
    if (code_seen('X')) digipot_current(0, code_value());
  #endif
  #ifdef MOTOR_CURRENT_PWM_Z_PIN
    if (code_seen('Z')) digipot_current(1, code_value());
  #endif
  #ifdef MOTOR_CURRENT_PWM_E_PIN
    if (code_seen('E')) digipot_current(2, code_value());
  #endif
  #ifdef DIGIPOT_I2C
    // this one uses actual amps in floating point
    for (int i=0;i<NUM_AXIS;i++) if(code_seen(axis_codes[i])) digipot_i2c_set_current(i, code_value());
    // for each additional extruder (named B,C,D,E..., channels 4,5,6,7...)
    for (int i=NUM_AXIS;i<DIGIPOT_I2C_NUM_CHANNELS;i++) if(code_seen('B'+i-NUM_AXIS)) digipot_i2c_set_current(i, code_value());
  #endif
}

#if HAS_DIGIPOTSS

  /**
   * M908: Control digital trimpot directly (M908 P<pin> S<current>)
   */
  inline void gcode_M908() {
      digitalPotWrite(
        code_seen('P') ? code_value() : 0,
        code_seen('S') ? code_value() : 0
      );
  }

#endif // HAS_DIGIPOTSS

#if HAS_MICROSTEPS

  // M350 Set microstepping mode. Warning: Steps per unit remains unchanged. S code sets stepping mode for all drivers.
  inline void gcode_M350() {
    if(code_seen('S')) for(int i=0;i<=4;i++) microstep_mode(i,code_value());
    for(int i=0;i<NUM_AXIS;i++) if(code_seen(axis_codes[i])) microstep_mode(i,(uint8_t)code_value());
    if(code_seen('B')) microstep_mode(4,code_value());
    microstep_readings();
  }

  /**
   * M351: Toggle MS1 MS2 pins directly with axis codes X Y Z E B
   *       S# determines MS1 or MS2, X# sets the pin high/low.
   */
  inline void gcode_M351() {
    if (code_seen('S')) switch(code_value_short()) {
      case 1:
        for(int i=0;i<NUM_AXIS;i++) if (code_seen(axis_codes[i])) microstep_ms(i, code_value(), -1);
        if (code_seen('B')) microstep_ms(4, code_value(), -1);
        break;
      case 2:
        for(int i=0;i<NUM_AXIS;i++) if (code_seen(axis_codes[i])) microstep_ms(i, -1, code_value());
        if (code_seen('B')) microstep_ms(4, -1, code_value());
        break;
    }
    microstep_readings();
  }

#endif // HAS_MICROSTEPS

/**
 * M999: Restart after being stopped
 */
inline void gcode_M999() {
  Running = true;
  lcd_reset_alert_level();
  gcode_LastN = Stopped_gcode_LastN;
  FlushSerialRequestResend();
}

/**
 * T0-T3: Switch tool, usually switching extruders
 *
 *   F[mm/min] Set the movement feedrate
 */
inline void gcode_T() {
  uint16_t tmp_extruder = code_value_short();
  if (tmp_extruder >= EXTRUDERS) {
    SERIAL_ECHO_START;
    SERIAL_CHAR('T');
    SERIAL_ECHO(tmp_extruder);
    SERIAL_ECHOLN(MSG_INVALID_EXTRUDER);
  }
  else {
    target_extruder = tmp_extruder;

    #if EXTRUDERS > 1
      bool make_move = false;
    #endif

    if (code_seen('F')) {

      #if EXTRUDERS > 1
        make_move = true;
      #endif

      float next_feedrate = code_value();
      if (next_feedrate > 0.0) feedrate = next_feedrate;
    }
    #if EXTRUDERS > 1
      if (tmp_extruder != active_extruder) {
        // Save current position to return to after applying extruder offset
        set_destination_to_current();
        #ifdef DUAL_X_CARRIAGE
          if (dual_x_carriage_mode == DXC_AUTO_PARK_MODE && IsRunning() &&
                (delayed_move_time != 0 || current_position[X_AXIS] != x_home_pos(active_extruder))) {
            // Park old head: 1) raise 2) move to park position 3) lower
            plan_buffer_line(current_position[X_AXIS], current_position[Y_AXIS], current_position[Z_AXIS] + TOOLCHANGE_PARK_ZLIFT,
                  current_position[E_AXIS], max_feedrate[Z_AXIS], active_extruder);
            plan_buffer_line(x_home_pos(active_extruder), current_position[Y_AXIS], current_position[Z_AXIS] + TOOLCHANGE_PARK_ZLIFT,
                  current_position[E_AXIS], max_feedrate[X_AXIS], active_extruder);
            plan_buffer_line(x_home_pos(active_extruder), current_position[Y_AXIS], current_position[Z_AXIS],
                  current_position[E_AXIS], max_feedrate[Z_AXIS], active_extruder);
            st_synchronize();
          }

          // apply Y & Z extruder offset (x offset is already used in determining home pos)
          current_position[Y_AXIS] = current_position[Y_AXIS] -
                       extruder_offset[Y_AXIS][active_extruder] +
                       extruder_offset[Y_AXIS][tmp_extruder];
          current_position[Z_AXIS] = current_position[Z_AXIS] -
                       extruder_offset[Z_AXIS][active_extruder] +
                       extruder_offset[Z_AXIS][tmp_extruder];

          active_extruder = tmp_extruder;

          // This function resets the max/min values - the current position may be overwritten below.
          axis_is_at_home(X_AXIS);

          if (dual_x_carriage_mode == DXC_FULL_CONTROL_MODE) {
            current_position[X_AXIS] = inactive_extruder_x_pos;
            inactive_extruder_x_pos = destination[X_AXIS];
          }
          else if (dual_x_carriage_mode == DXC_DUPLICATION_MODE) {
            active_extruder_parked = (active_extruder == 0); // this triggers the second extruder to move into the duplication position
            if (active_extruder == 0 || active_extruder_parked)
              current_position[X_AXIS] = inactive_extruder_x_pos;
            else
              current_position[X_AXIS] = destination[X_AXIS] + duplicate_extruder_x_offset;
            inactive_extruder_x_pos = destination[X_AXIS];
            extruder_duplication_enabled = false;
          }
          else {
            // record raised toolhead position for use by unpark
            memcpy(raised_parked_position, current_position, sizeof(raised_parked_position));
            raised_parked_position[Z_AXIS] += TOOLCHANGE_UNPARK_ZLIFT;
            active_extruder_parked = true;
            delayed_move_time = 0;
          }
        #else // !DUAL_X_CARRIAGE
          // Offset extruder (only by XY)
          for (int i=X_AXIS; i<=Y_AXIS; i++)
            current_position[i] += extruder_offset[i][tmp_extruder] - extruder_offset[i][active_extruder];
          // Set the new active extruder and position
          active_extruder = tmp_extruder;
        #endif // !DUAL_X_CARRIAGE
        #ifdef DELTA
          sync_plan_position_delta();
        #else
          sync_plan_position();
        #endif
        // Move to the old position if 'F' was in the parameters
        if (make_move && IsRunning()) prepare_move();
      }

      #ifdef EXT_SOLENOID
        st_synchronize();
        disable_all_solenoids();
        enable_solenoid_on_active_extruder();
      #endif // EXT_SOLENOID

    #endif // EXTRUDERS > 1
    SERIAL_ECHO_START;
    SERIAL_ECHO(MSG_ACTIVE_EXTRUDER);
    SERIAL_PROTOCOLLN((int)active_extruder);
  }
}

/**
 * Process Commands and dispatch them to handlers
 * This is called from the main loop()
 */
void process_next_command() {

  if ((marlin_debug_flags & DEBUG_ECHO)) {
    SERIAL_ECHO_START;
    SERIAL_ECHOLN(command_queue[cmd_queue_index_r]);
  }

  if (code_seen('G')) {

    int codenum = code_value_short();

    switch (codenum) {

    // G0, G1
    case 0:
    case 1:
      gcode_G0_G1();
      break;

    // G2, G3
    #ifndef SCARA
      case 2: // G2  - CW ARC
      case 3: // G3  - CCW ARC
        gcode_G2_G3(codenum == 2);
        break;
    #endif

    // G4 Dwell
    case 4:
      gcode_G4();
      break;

    #ifdef FWRETRACT

      case 10: // G10: retract
      case 11: // G11: retract_recover
        gcode_G10_G11(codenum == 10);
        break;

    #endif //FWRETRACT

    case 28: // G28: Home all axes, one at a time
      gcode_G28();
      break;

    #if defined(ENABLE_AUTO_BED_LEVELING) || defined(MESH_BED_LEVELING)
      case 29: // G29 Detailed Z-Probe, probes the bed at 3 or more points.
        gcode_G29();
        break;
    #endif

    #ifdef ENABLE_AUTO_BED_LEVELING

      #ifndef Z_PROBE_SLED

        case 30: // G30 Single Z Probe
          gcode_G30();
          break;

      #else // Z_PROBE_SLED

          case 31: // G31: dock the sled
          case 32: // G32: undock the sled
            dock_sled(codenum == 31);
            break;

      #endif // Z_PROBE_SLED

    #endif // ENABLE_AUTO_BED_LEVELING

    case 90: // G90
      relative_mode = false;
      break;
    case 91: // G91
      relative_mode = true;
      break;

    case 92: // G92
      gcode_G92();
      break;
    }
  }

  else if (code_seen('M')) {
    switch(code_value_short()) {
      #ifdef ULTIPANEL
        case 0: // M0 - Unconditional stop - Wait for user button press on LCD
        case 1: // M1 - Conditional stop - Wait for user button press on LCD
          gcode_M0_M1();
          break;
      #endif // ULTIPANEL

      case 17:
        gcode_M17();
        break;

      #ifdef SDSUPPORT

        case 20: // M20 - list SD card
          gcode_M20(); break;
        case 21: // M21 - init SD card
          gcode_M21(); break;
        case 22: //M22 - release SD card
          gcode_M22(); break;
        case 23: //M23 - Select file
          gcode_M23(); break;
        case 24: //M24 - Start SD print
          gcode_M24(); break;
        case 25: //M25 - Pause SD print
          gcode_M25(); break;
        case 26: //M26 - Set SD index
          gcode_M26(); break;
        case 27: //M27 - Get SD status
          gcode_M27(); break;
        case 28: //M28 - Start SD write
          gcode_M28(); break;
        case 29: //M29 - Stop SD write
          gcode_M29(); break;
        case 30: //M30 <filename> Delete File
          gcode_M30(); break;
        case 32: //M32 - Select file and start SD print
          gcode_M32(); break;
        case 928: //M928 - Start SD write
          gcode_M928(); break;

      #endif //SDSUPPORT

      case 31: //M31 take time since the start of the SD print or an M109 command
        gcode_M31();
        break;

      case 42: //M42 -Change pin status via gcode
        gcode_M42();
        break;

      #if defined(ENABLE_AUTO_BED_LEVELING) && defined(Z_PROBE_REPEATABILITY_TEST)
        case 48: // M48 Z-Probe repeatability
          gcode_M48();
          break;
      #endif // ENABLE_AUTO_BED_LEVELING && Z_PROBE_REPEATABILITY_TEST

      case 104: // M104
        gcode_M104();
        break;

      case 111: // M111: Set debug level
        gcode_M111();
        break;

      case 112: // M112: Emergency Stop
        gcode_M112();
        break;

      case 140: // M140: Set bed temp
        gcode_M140();
        break;

      case 105: // M105: Read current temperature
        gcode_M105();
        return;
        break;

      case 109: // M109: Wait for temperature
        gcode_M109();
        break;

      #if HAS_TEMP_BED
        case 190: // M190: Wait for bed heater to reach target
          gcode_M190();
          break;
      #endif // HAS_TEMP_BED

      #if HAS_FAN
        case 106: // M106: Fan On
          gcode_M106();
          break;
        case 107: // M107: Fan Off
          gcode_M107();
          break;
      #endif // HAS_FAN

      #ifdef BARICUDA
        // PWM for HEATER_1_PIN
        #if HAS_HEATER_1
          case 126: // M126: valve open
            gcode_M126();
            break;
          case 127: // M127: valve closed
            gcode_M127();
            break;
        #endif // HAS_HEATER_1

        // PWM for HEATER_2_PIN
        #if HAS_HEATER_2
          case 128: // M128: valve open
            gcode_M128();
            break;
          case 129: // M129: valve closed
            gcode_M129();
            break;
        #endif // HAS_HEATER_2
      #endif // BARICUDA

      #if HAS_POWER_SWITCH

        case 80: // M80: Turn on Power Supply
          gcode_M80();
          break;

      #endif // HAS_POWER_SWITCH

      case 81: // M81: Turn off Power, including Power Supply, if possible
        gcode_M81();
        break;

      case 82:
        gcode_M82();
        break;
      case 83:
        gcode_M83();
        break;
      case 18: // (for compatibility)
      case 84: // M84
        gcode_M18_M84();
        break;
      case 85: // M85
        gcode_M85();
        break;
      case 92: // M92: Set the steps-per-unit for one or more axes
        gcode_M92();
        break;
      case 115: // M115: Report capabilities
        gcode_M115();
        break;

      #ifdef ULTIPANEL
        case 117: // M117: Set LCD message text
          gcode_M117();
          break;
      #endif

      case 114: // M114: Report current position
        gcode_M114();
        break;
      case 120: // M120: Enable endstops
        gcode_M120();
        break;
      case 121: // M121: Disable endstops
        gcode_M121();
        break;
      case 119: // M119: Report endstop states
        gcode_M119();
        break;

      #ifdef ULTIPANEL

        case 145: // M145: Set material heatup parameters
          gcode_M145();
          break;

      #endif

      #ifdef BLINKM

        case 150: // M150
          gcode_M150();
          break;

      #endif //BLINKM

      case 200: // M200 D<millimeters> set filament diameter and set E axis units to cubic millimeters (use S0 to set back to millimeters).
        gcode_M200();
        break;
      case 201: // M201
        gcode_M201();
        break;
      #if 0 // Not used for Sprinter/grbl gen6
      case 202: // M202
        gcode_M202();
        break;
      #endif
      case 203: // M203 max feedrate mm/sec
        gcode_M203();
        break;
      case 204: // M204 acclereration S normal moves T filmanent only moves
        gcode_M204();
        break;
      case 205: //M205 advanced settings:  minimum travel speed S=while printing T=travel only,  B=minimum segment time X= maximum xy jerk, Z=maximum Z jerk
        gcode_M205();
        break;
      case 206: // M206 additional homing offset
        gcode_M206();
        break;

      #ifdef DELTA
        case 665: // M665 set delta configurations L<diagonal_rod> R<delta_radius> S<segments_per_sec>
          gcode_M665();
          break;
      #endif

      #if defined(DELTA) || defined(Z_DUAL_ENDSTOPS)
        case 666: // M666 set delta / dual endstop adjustment
          gcode_M666();
          break;
      #endif

      #ifdef FWRETRACT
        case 207: //M207 - set retract length S[positive mm] F[feedrate mm/min] Z[additional zlift/hop]
          gcode_M207();
          break;
        case 208: // M208 - set retract recover length S[positive mm surplus to the M207 S*] F[feedrate mm/min]
          gcode_M208();
          break;
        case 209: // M209 - S<1=true/0=false> enable automatic retract detect if the slicer did not support G10/11: every normal extrude-only move will be classified as retract depending on the direction.
          gcode_M209();
          break;
      #endif // FWRETRACT

      #if EXTRUDERS > 1
        case 218: // M218 - set hotend offset (in mm), T<extruder_number> X<offset_on_X> Y<offset_on_Y>
          gcode_M218();
          break;
      #endif

      case 220: // M220 S<factor in percent>- set speed factor override percentage
        gcode_M220();
        break;

      case 221: // M221 S<factor in percent>- set extrude factor override percentage
        gcode_M221();
        break;

      case 226: // M226 P<pin number> S<pin state>- Wait until the specified pin reaches the state required
        gcode_M226();
        break;

      #if NUM_SERVOS > 0
        case 280: // M280 - set servo position absolute. P: servo index, S: angle or microseconds
          gcode_M280();
          break;
      #endif // NUM_SERVOS > 0

      #if HAS_LCD_BUZZ
        case 300: // M300 - Play beep tone
          gcode_M300();
          break;
      #endif // HAS_LCD_BUZZ

      #ifdef PIDTEMP
        case 301: // M301
          gcode_M301();
          break;
      #endif // PIDTEMP

      #ifdef PIDTEMPBED
        case 304: // M304
          gcode_M304();
          break;
      #endif // PIDTEMPBED

      #if defined(CHDK) || HAS_PHOTOGRAPH
        case 240: // M240  Triggers a camera by emulating a Canon RC-1 : http://www.doc-diy.net/photo/rc-1_hacked/
          gcode_M240();
          break;
      #endif // CHDK || PHOTOGRAPH_PIN

      #ifdef HAS_LCD_CONTRAST
        case 250: // M250  Set LCD contrast value: C<value> (value 0..63)
          gcode_M250();
          break;
      #endif // HAS_LCD_CONTRAST

      #ifdef PREVENT_DANGEROUS_EXTRUDE
        case 302: // allow cold extrudes, or set the minimum extrude temperature
          gcode_M302();
          break;
      #endif // PREVENT_DANGEROUS_EXTRUDE

      case 303: // M303 PID autotune
        gcode_M303();
        break;

      #ifdef SCARA
        case 360:  // M360 SCARA Theta pos1
          if (gcode_M360()) return;
          break;
        case 361:  // M361 SCARA Theta pos2
          if (gcode_M361()) return;
          break;
        case 362:  // M362 SCARA Psi pos1
          if (gcode_M362()) return;
          break;
        case 363:  // M363 SCARA Psi pos2
          if (gcode_M363()) return;
          break;
        case 364:  // M364 SCARA Psi pos3 (90 deg to Theta)
          if (gcode_M364()) return;
          break;
        case 365: // M365 Set SCARA scaling for X Y Z
          gcode_M365();
          break;
      #endif // SCARA

      case 400: // M400 finish all moves
        gcode_M400();
        break;

      #if defined(ENABLE_AUTO_BED_LEVELING) && (defined(SERVO_ENDSTOPS) || defined(Z_PROBE_ALLEN_KEY)) && !defined(Z_PROBE_SLED)
        case 401:
          gcode_M401();
          break;
        case 402:
          gcode_M402();
          break;
      #endif // ENABLE_AUTO_BED_LEVELING && (SERVO_ENDSTOPS || Z_PROBE_ALLEN_KEY) && !Z_PROBE_SLED

      #ifdef FILAMENT_SENSOR
        case 404:  //M404 Enter the nominal filament width (3mm, 1.75mm ) N<3.0> or display nominal filament width
          gcode_M404();
          break;
        case 405:  //M405 Turn on filament sensor for control
          gcode_M405();
          break;
        case 406:  //M406 Turn off filament sensor for control
          gcode_M406();
          break;
        case 407:   //M407 Display measured filament diameter
          gcode_M407();
          break;
      #endif // FILAMENT_SENSOR

      case 410: // M410 quickstop - Abort all the planned moves.
        gcode_M410();
        break;

      #ifdef MESH_BED_LEVELING
        case 420: // M420 Enable/Disable Mesh Bed Leveling
          gcode_M420();
          break;
        case 421: // M421 Set a Mesh Bed Leveling Z coordinate
          gcode_M421();
          break;
      #endif

      case 428: // M428 Apply current_position to home_offset
        gcode_M428();
        break;

      case 500: // M500 Store settings in EEPROM
        gcode_M500();
        break;
      case 501: // M501 Read settings from EEPROM
        gcode_M501();
        break;
      case 502: // M502 Revert to default settings
        gcode_M502();
        break;
      case 503: // M503 print settings currently in memory
        gcode_M503();
        break;

      #ifdef ABORT_ON_ENDSTOP_HIT_FEATURE_ENABLED
        case 540:
          gcode_M540();
          break;
      #endif

      #ifdef CUSTOM_M_CODE_SET_Z_PROBE_OFFSET
        case CUSTOM_M_CODE_SET_Z_PROBE_OFFSET:
          gcode_SET_Z_PROBE_OFFSET();
          break;
      #endif // CUSTOM_M_CODE_SET_Z_PROBE_OFFSET

      #ifdef FILAMENTCHANGEENABLE
        case 600: //Pause for filament change X[pos] Y[pos] Z[relative lift] E[initial retract] L[later retract distance for removal]
          gcode_M600();
          break;
      #endif // FILAMENTCHANGEENABLE

      #ifdef DUAL_X_CARRIAGE
        case 605:
          gcode_M605();
          break;
      #endif // DUAL_X_CARRIAGE

      case 907: // M907 Set digital trimpot motor current using axis codes.
        gcode_M907();
        break;

      #if HAS_DIGIPOTSS
        case 908: // M908 Control digital trimpot directly.
          gcode_M908();
          break;
      #endif // HAS_DIGIPOTSS

      #if HAS_MICROSTEPS

        case 350: // M350 Set microstepping mode. Warning: Steps per unit remains unchanged. S code sets stepping mode for all drivers.
          gcode_M350();
          break;

        case 351: // M351 Toggle MS1 MS2 pins directly, S# determines MS1 or MS2, X# sets the pin high/low.
          gcode_M351();
          break;

      #endif // HAS_MICROSTEPS

      case 999: // M999: Restart after being Stopped
        gcode_M999();
        break;
    }
  }

  else if (code_seen('T')) {
    gcode_T();
  }

  else {
    SERIAL_ECHO_START;
    SERIAL_ECHOPGM(MSG_UNKNOWN_COMMAND);
    SERIAL_ECHO(command_queue[cmd_queue_index_r]);
    SERIAL_ECHOLNPGM("\"");
  }

  ok_to_send();
}

void FlushSerialRequestResend() {
  //char command_queue[cmd_queue_index_r][100]="Resend:";
  MYSERIAL.flush();
  SERIAL_PROTOCOLPGM(MSG_RESEND);
  SERIAL_PROTOCOLLN(gcode_LastN + 1);
  ok_to_send();
}

void ok_to_send() {
  refresh_cmd_timeout();
  #ifdef SDSUPPORT
    if (fromsd[cmd_queue_index_r]) return;
  #endif
  SERIAL_PROTOCOLPGM(MSG_OK);
  #ifdef ADVANCED_OK
    SERIAL_PROTOCOLPGM(" N"); SERIAL_PROTOCOL(gcode_LastN);
    SERIAL_PROTOCOLPGM(" P"); SERIAL_PROTOCOL(int(BLOCK_BUFFER_SIZE - movesplanned() - 1));
    SERIAL_PROTOCOLPGM(" B"); SERIAL_PROTOCOL(BUFSIZE - commands_in_queue);
  #endif
  SERIAL_EOL;  
}

void clamp_to_software_endstops(float target[3]) {
  if (min_software_endstops) {
    NOLESS(target[X_AXIS], min_pos[X_AXIS]);
    NOLESS(target[Y_AXIS], min_pos[Y_AXIS]);
    
    float negative_z_offset = 0;
    #ifdef ENABLE_AUTO_BED_LEVELING
      if (Z_PROBE_OFFSET_FROM_EXTRUDER < 0) negative_z_offset += Z_PROBE_OFFSET_FROM_EXTRUDER;
      if (home_offset[Z_AXIS] < 0) negative_z_offset += home_offset[Z_AXIS];
    #endif
    NOLESS(target[Z_AXIS], min_pos[Z_AXIS] + negative_z_offset);
  }

  if (max_software_endstops) {
    NOMORE(target[X_AXIS], max_pos[X_AXIS]);
    NOMORE(target[Y_AXIS], max_pos[Y_AXIS]);
    NOMORE(target[Z_AXIS], max_pos[Z_AXIS]);
  }
}

#ifdef DELTA

  void recalc_delta_settings(float radius, float diagonal_rod) {
    delta_tower1_x = -SIN_60 * radius;  // front left tower
    delta_tower1_y = -COS_60 * radius;
    delta_tower2_x =  SIN_60 * radius;  // front right tower
    delta_tower2_y = -COS_60 * radius;
    delta_tower3_x = 0.0;               // back middle tower
    delta_tower3_y = radius;
    delta_diagonal_rod_2 = sq(diagonal_rod);
  }

  void calculate_delta(float cartesian[3]) {
    delta[X_AXIS] = sqrt(delta_diagonal_rod_2
                         - sq(delta_tower1_x-cartesian[X_AXIS])
                         - sq(delta_tower1_y-cartesian[Y_AXIS])
                         ) + cartesian[Z_AXIS];
    delta[Y_AXIS] = sqrt(delta_diagonal_rod_2
                         - sq(delta_tower2_x-cartesian[X_AXIS])
                         - sq(delta_tower2_y-cartesian[Y_AXIS])
                         ) + cartesian[Z_AXIS];
    delta[Z_AXIS] = sqrt(delta_diagonal_rod_2
                         - sq(delta_tower3_x-cartesian[X_AXIS])
                         - sq(delta_tower3_y-cartesian[Y_AXIS])
                         ) + cartesian[Z_AXIS];
    /*
    SERIAL_ECHOPGM("cartesian x="); SERIAL_ECHO(cartesian[X_AXIS]);
    SERIAL_ECHOPGM(" y="); SERIAL_ECHO(cartesian[Y_AXIS]);
    SERIAL_ECHOPGM(" z="); SERIAL_ECHOLN(cartesian[Z_AXIS]);

    SERIAL_ECHOPGM("delta x="); SERIAL_ECHO(delta[X_AXIS]);
    SERIAL_ECHOPGM(" y="); SERIAL_ECHO(delta[Y_AXIS]);
    SERIAL_ECHOPGM(" z="); SERIAL_ECHOLN(delta[Z_AXIS]);
    */
  }

  #ifdef ENABLE_AUTO_BED_LEVELING

    // Adjust print surface height by linear interpolation over the bed_level array.
    void adjust_delta(float cartesian[3]) {
      if (delta_grid_spacing[0] == 0 || delta_grid_spacing[1] == 0) return; // G29 not done!

      int half = (AUTO_BED_LEVELING_GRID_POINTS - 1) / 2;
      float h1 = 0.001 - half, h2 = half - 0.001,
            grid_x = max(h1, min(h2, cartesian[X_AXIS] / delta_grid_spacing[0])),
            grid_y = max(h1, min(h2, cartesian[Y_AXIS] / delta_grid_spacing[1]));
      int floor_x = floor(grid_x), floor_y = floor(grid_y);
      float ratio_x = grid_x - floor_x, ratio_y = grid_y - floor_y,
            z1 = bed_level[floor_x + half][floor_y + half],
            z2 = bed_level[floor_x + half][floor_y + half + 1],
            z3 = bed_level[floor_x + half + 1][floor_y + half],
            z4 = bed_level[floor_x + half + 1][floor_y + half + 1],
            left = (1 - ratio_y) * z1 + ratio_y * z2,
            right = (1 - ratio_y) * z3 + ratio_y * z4,
            offset = (1 - ratio_x) * left + ratio_x * right;

      delta[X_AXIS] += offset;
      delta[Y_AXIS] += offset;
      delta[Z_AXIS] += offset;

      /*
      SERIAL_ECHOPGM("grid_x="); SERIAL_ECHO(grid_x);
      SERIAL_ECHOPGM(" grid_y="); SERIAL_ECHO(grid_y);
      SERIAL_ECHOPGM(" floor_x="); SERIAL_ECHO(floor_x);
      SERIAL_ECHOPGM(" floor_y="); SERIAL_ECHO(floor_y);
      SERIAL_ECHOPGM(" ratio_x="); SERIAL_ECHO(ratio_x);
      SERIAL_ECHOPGM(" ratio_y="); SERIAL_ECHO(ratio_y);
      SERIAL_ECHOPGM(" z1="); SERIAL_ECHO(z1);
      SERIAL_ECHOPGM(" z2="); SERIAL_ECHO(z2);
      SERIAL_ECHOPGM(" z3="); SERIAL_ECHO(z3);
      SERIAL_ECHOPGM(" z4="); SERIAL_ECHO(z4);
      SERIAL_ECHOPGM(" left="); SERIAL_ECHO(left);
      SERIAL_ECHOPGM(" right="); SERIAL_ECHO(right);
      SERIAL_ECHOPGM(" offset="); SERIAL_ECHOLN(offset);
      */
    }
  #endif // ENABLE_AUTO_BED_LEVELING

#endif // DELTA

#ifdef MESH_BED_LEVELING

// This function is used to split lines on mesh borders so each segment is only part of one mesh area
void mesh_plan_buffer_line(float x, float y, float z, const float e, float feed_rate, const uint8_t &extruder, uint8_t x_splits=0xff, uint8_t y_splits=0xff)
{
  if (!mbl.active) {
    plan_buffer_line(x, y, z, e, feed_rate, extruder);
    set_current_to_destination();
    return;
  }
  int pix = mbl.select_x_index(current_position[X_AXIS]);
  int piy = mbl.select_y_index(current_position[Y_AXIS]);
  int ix = mbl.select_x_index(x);
  int iy = mbl.select_y_index(y);
  pix = min(pix, MESH_NUM_X_POINTS - 2);
  piy = min(piy, MESH_NUM_Y_POINTS - 2);
  ix = min(ix, MESH_NUM_X_POINTS - 2);
  iy = min(iy, MESH_NUM_Y_POINTS - 2);
  if (pix == ix && piy == iy) {
    // Start and end on same mesh square
    plan_buffer_line(x, y, z, e, feed_rate, extruder);
    set_current_to_destination();
    return;
  }
  float nx, ny, ne, normalized_dist;
  if (ix > pix && (x_splits) & BIT(ix)) {
    nx = mbl.get_x(ix);
    normalized_dist = (nx - current_position[X_AXIS])/(x - current_position[X_AXIS]);
    ny = current_position[Y_AXIS] + (y - current_position[Y_AXIS]) * normalized_dist;
    ne = current_position[E_AXIS] + (e - current_position[E_AXIS]) * normalized_dist;
    x_splits ^= BIT(ix);
  } else if (ix < pix && (x_splits) & BIT(pix)) {
    nx = mbl.get_x(pix);
    normalized_dist = (nx - current_position[X_AXIS])/(x - current_position[X_AXIS]);
    ny = current_position[Y_AXIS] + (y - current_position[Y_AXIS]) * normalized_dist;
    ne = current_position[E_AXIS] + (e - current_position[E_AXIS]) * normalized_dist;
    x_splits ^= BIT(pix);
  } else if (iy > piy && (y_splits) & BIT(iy)) {
    ny = mbl.get_y(iy);
    normalized_dist = (ny - current_position[Y_AXIS])/(y - current_position[Y_AXIS]);
    nx = current_position[X_AXIS] + (x - current_position[X_AXIS]) * normalized_dist;
    ne = current_position[E_AXIS] + (e - current_position[E_AXIS]) * normalized_dist;
    y_splits ^= BIT(iy);
  } else if (iy < piy && (y_splits) & BIT(piy)) {
    ny = mbl.get_y(piy);
    normalized_dist = (ny - current_position[Y_AXIS])/(y - current_position[Y_AXIS]);
    nx = current_position[X_AXIS] + (x - current_position[X_AXIS]) * normalized_dist;
    ne = current_position[E_AXIS] + (e - current_position[E_AXIS]) * normalized_dist;
    y_splits ^= BIT(piy);
  } else {
    // Already split on a border
    plan_buffer_line(x, y, z, e, feed_rate, extruder);
    set_current_to_destination();
    return;
  }
  // Do the split and look for more borders
  destination[X_AXIS] = nx;
  destination[Y_AXIS] = ny;
  destination[E_AXIS] = ne;
  mesh_plan_buffer_line(nx, ny, z, ne, feed_rate, extruder, x_splits, y_splits);
  destination[X_AXIS] = x;
  destination[Y_AXIS] = y;
  destination[E_AXIS] = e;
  mesh_plan_buffer_line(x, y, z, e, feed_rate, extruder, x_splits, y_splits);
}
#endif  // MESH_BED_LEVELING

#ifdef PREVENT_DANGEROUS_EXTRUDE

  inline void prevent_dangerous_extrude(float &curr_e, float &dest_e) {
    float de = dest_e - curr_e;
    if (de) {
      if (degHotend(active_extruder) < extrude_min_temp) {
        curr_e = dest_e; // Behave as if the move really took place, but ignore E part
        SERIAL_ECHO_START;
        SERIAL_ECHOLNPGM(MSG_ERR_COLD_EXTRUDE_STOP);
      }
      #ifdef PREVENT_LENGTHY_EXTRUDE
        if (labs(de) > EXTRUDE_MAXLENGTH) {
          curr_e = dest_e; // Behave as if the move really took place, but ignore E part
          SERIAL_ECHO_START;
          SERIAL_ECHOLNPGM(MSG_ERR_LONG_EXTRUDE_STOP);
        }
      #endif
    }
  }

#endif // PREVENT_DANGEROUS_EXTRUDE

#if defined(DELTA) || defined(SCARA)

  inline bool prepare_move_delta() {
    float difference[NUM_AXIS];
    for (int8_t i=0; i < NUM_AXIS; i++) difference[i] = destination[i] - current_position[i];

    float cartesian_mm = sqrt(sq(difference[X_AXIS]) + sq(difference[Y_AXIS]) + sq(difference[Z_AXIS]));
    if (cartesian_mm < 0.000001) cartesian_mm = abs(difference[E_AXIS]);
    if (cartesian_mm < 0.000001) return false;
    float seconds = 6000 * cartesian_mm / feedrate / feedrate_multiplier;
    int steps = max(1, int(delta_segments_per_second * seconds));

    // SERIAL_ECHOPGM("mm="); SERIAL_ECHO(cartesian_mm);
    // SERIAL_ECHOPGM(" seconds="); SERIAL_ECHO(seconds);
    // SERIAL_ECHOPGM(" steps="); SERIAL_ECHOLN(steps);

    for (int s = 1; s <= steps; s++) {

      float fraction = float(s) / float(steps);

      for (int8_t i = 0; i < NUM_AXIS; i++)
        destination[i] = current_position[i] + difference[i] * fraction;

      calculate_delta(destination);

      #ifdef ENABLE_AUTO_BED_LEVELING
        adjust_delta(destination);
      #endif

      //SERIAL_ECHOPGM("destination[X_AXIS]="); SERIAL_ECHOLN(destination[X_AXIS]);
      //SERIAL_ECHOPGM("destination[Y_AXIS]="); SERIAL_ECHOLN(destination[Y_AXIS]);
      //SERIAL_ECHOPGM("destination[Z_AXIS]="); SERIAL_ECHOLN(destination[Z_AXIS]);
      //SERIAL_ECHOPGM("delta[X_AXIS]="); SERIAL_ECHOLN(delta[X_AXIS]);
      //SERIAL_ECHOPGM("delta[Y_AXIS]="); SERIAL_ECHOLN(delta[Y_AXIS]);
      //SERIAL_ECHOPGM("delta[Z_AXIS]="); SERIAL_ECHOLN(delta[Z_AXIS]);

      plan_buffer_line(delta[X_AXIS], delta[Y_AXIS], delta[Z_AXIS], destination[E_AXIS], feedrate/60*feedrate_multiplier/100.0, active_extruder);
    }
    return true;
  }

#endif // DELTA || SCARA

#ifdef SCARA
  inline bool prepare_move_scara() { return prepare_move_delta(); }
#endif

#ifdef DUAL_X_CARRIAGE

  inline bool prepare_move_dual_x_carriage() {
    if (active_extruder_parked) {
      if (dual_x_carriage_mode == DXC_DUPLICATION_MODE && active_extruder == 0) {
        // move duplicate extruder into correct duplication position.
        plan_set_position(inactive_extruder_x_pos, current_position[Y_AXIS], current_position[Z_AXIS], current_position[E_AXIS]);
        plan_buffer_line(current_position[X_AXIS] + duplicate_extruder_x_offset,
          current_position[Y_AXIS], current_position[Z_AXIS], current_position[E_AXIS], max_feedrate[X_AXIS], 1);
        sync_plan_position();
        st_synchronize();
        extruder_duplication_enabled = true;
        active_extruder_parked = false;
      }
      else if (dual_x_carriage_mode == DXC_AUTO_PARK_MODE) { // handle unparking of head
        if (current_position[E_AXIS] == destination[E_AXIS]) {
          // This is a travel move (with no extrusion)
          // Skip it, but keep track of the current position
          // (so it can be used as the start of the next non-travel move)
          if (delayed_move_time != 0xFFFFFFFFUL) {
            set_current_to_destination();
            NOLESS(raised_parked_position[Z_AXIS], destination[Z_AXIS]);
            delayed_move_time = millis();
            return false;
          }
        }
        delayed_move_time = 0;
        // unpark extruder: 1) raise, 2) move into starting XY position, 3) lower
        plan_buffer_line(raised_parked_position[X_AXIS], raised_parked_position[Y_AXIS], raised_parked_position[Z_AXIS], current_position[E_AXIS], max_feedrate[Z_AXIS], active_extruder);
        plan_buffer_line(current_position[X_AXIS], current_position[Y_AXIS], raised_parked_position[Z_AXIS], current_position[E_AXIS], min(max_feedrate[X_AXIS], max_feedrate[Y_AXIS]), active_extruder);
        plan_buffer_line(current_position[X_AXIS], current_position[Y_AXIS], current_position[Z_AXIS], current_position[E_AXIS], max_feedrate[Z_AXIS], active_extruder);
        active_extruder_parked = false;
      }
    }
    return true;
  }

#endif // DUAL_X_CARRIAGE

#if !defined(DELTA) && !defined(SCARA)

  inline bool prepare_move_cartesian() {
    // Do not use feedrate_multiplier for E or Z only moves
    if (current_position[X_AXIS] == destination[X_AXIS] && current_position[Y_AXIS] == destination[Y_AXIS]) {
      line_to_destination();
    }
    else {
      #ifdef MESH_BED_LEVELING
        mesh_plan_buffer_line(destination[X_AXIS], destination[Y_AXIS], destination[Z_AXIS], destination[E_AXIS], (feedrate/60)*(feedrate_multiplier/100.0), active_extruder);
        return false;
      #else
        line_to_destination(feedrate * feedrate_multiplier / 100.0);
      #endif
    }
    return true;
  }

#endif // !DELTA && !SCARA

/**
 * Prepare a single move and get ready for the next one
 */
void prepare_move() {
  clamp_to_software_endstops(destination);
  refresh_cmd_timeout();

  #ifdef PREVENT_DANGEROUS_EXTRUDE
    prevent_dangerous_extrude(current_position[E_AXIS], destination[E_AXIS]);
  #endif

  #ifdef SCARA
    if (!prepare_move_scara()) return;
  #elif defined(DELTA)
    if (!prepare_move_delta()) return;
  #endif

  #ifdef DUAL_X_CARRIAGE
    if (!prepare_move_dual_x_carriage()) return;
  #endif

  #if !defined(DELTA) && !defined(SCARA)
    if (!prepare_move_cartesian()) return;
  #endif

  set_current_to_destination();
}

#if HAS_CONTROLLERFAN

  void controllerFan() {
    static millis_t lastMotor = 0;      // Last time a motor was turned on
    static millis_t lastMotorCheck = 0; // Last time the state was checked
    millis_t ms = millis();
    if (ms >= lastMotorCheck + 2500) { // Not a time critical function, so we only check every 2500ms
      lastMotorCheck = ms;
      if (X_ENABLE_READ == X_ENABLE_ON || Y_ENABLE_READ == Y_ENABLE_ON || Z_ENABLE_READ == Z_ENABLE_ON || soft_pwm_bed > 0
        || E0_ENABLE_READ == E_ENABLE_ON // If any of the drivers are enabled...
        #if EXTRUDERS > 1
          || E1_ENABLE_READ == E_ENABLE_ON
          #if HAS_X2_ENABLE
            || X2_ENABLE_READ == X_ENABLE_ON
          #endif
          #if EXTRUDERS > 2
            || E2_ENABLE_READ == E_ENABLE_ON
            #if EXTRUDERS > 3
              || E3_ENABLE_READ == E_ENABLE_ON
            #endif
          #endif
        #endif
      ) {
        lastMotor = ms; //... set time to NOW so the fan will turn on
      }
      uint8_t speed = (lastMotor == 0 || ms >= lastMotor + (CONTROLLERFAN_SECS * 1000UL)) ? 0 : CONTROLLERFAN_SPEED;
      // allows digital or PWM fan output to be used (see M42 handling)
      digitalWrite(CONTROLLERFAN_PIN, speed);
      analogWrite(CONTROLLERFAN_PIN, speed);
    }
  }

#endif // HAS_CONTROLLERFAN

#ifdef SCARA

  void calculate_SCARA_forward_Transform(float f_scara[3]) {
    // Perform forward kinematics, and place results in delta[3]
    // The maths and first version has been done by QHARLEY . Integrated into masterbranch 06/2014 and slightly restructured by Joachim Cerny in June 2014

    float x_sin, x_cos, y_sin, y_cos;

    //SERIAL_ECHOPGM("f_delta x="); SERIAL_ECHO(f_scara[X_AXIS]);
    //SERIAL_ECHOPGM(" y="); SERIAL_ECHO(f_scara[Y_AXIS]);

    x_sin = sin(f_scara[X_AXIS]/SCARA_RAD2DEG) * Linkage_1;
    x_cos = cos(f_scara[X_AXIS]/SCARA_RAD2DEG) * Linkage_1;
    y_sin = sin(f_scara[Y_AXIS]/SCARA_RAD2DEG) * Linkage_2;
    y_cos = cos(f_scara[Y_AXIS]/SCARA_RAD2DEG) * Linkage_2;

    //SERIAL_ECHOPGM(" x_sin="); SERIAL_ECHO(x_sin);
    //SERIAL_ECHOPGM(" x_cos="); SERIAL_ECHO(x_cos);
    //SERIAL_ECHOPGM(" y_sin="); SERIAL_ECHO(y_sin);
    //SERIAL_ECHOPGM(" y_cos="); SERIAL_ECHOLN(y_cos);

    delta[X_AXIS] = x_cos + y_cos + SCARA_offset_x;  //theta
    delta[Y_AXIS] = x_sin + y_sin + SCARA_offset_y;  //theta+phi

    //SERIAL_ECHOPGM(" delta[X_AXIS]="); SERIAL_ECHO(delta[X_AXIS]);
    //SERIAL_ECHOPGM(" delta[Y_AXIS]="); SERIAL_ECHOLN(delta[Y_AXIS]);
  }  

  void calculate_delta(float cartesian[3]){
    //reverse kinematics.
    // Perform reversed kinematics, and place results in delta[3]
    // The maths and first version has been done by QHARLEY . Integrated into masterbranch 06/2014 and slightly restructured by Joachim Cerny in June 2014
    
    float SCARA_pos[2];
    static float SCARA_C2, SCARA_S2, SCARA_K1, SCARA_K2, SCARA_theta, SCARA_psi; 
    
    SCARA_pos[X_AXIS] = cartesian[X_AXIS] * axis_scaling[X_AXIS] - SCARA_offset_x;  //Translate SCARA to standard X Y
    SCARA_pos[Y_AXIS] = cartesian[Y_AXIS] * axis_scaling[Y_AXIS] - SCARA_offset_y;  // With scaling factor.
    
    #if (Linkage_1 == Linkage_2)
      SCARA_C2 = ( ( sq(SCARA_pos[X_AXIS]) + sq(SCARA_pos[Y_AXIS]) ) / (2 * (float)L1_2) ) - 1;
    #else
      SCARA_C2 =   ( sq(SCARA_pos[X_AXIS]) + sq(SCARA_pos[Y_AXIS]) - (float)L1_2 - (float)L2_2 ) / 45000; 
    #endif
    
    SCARA_S2 = sqrt( 1 - sq(SCARA_C2) );
    
    SCARA_K1 = Linkage_1 + Linkage_2 * SCARA_C2;
    SCARA_K2 = Linkage_2 * SCARA_S2;
    
    SCARA_theta = ( atan2(SCARA_pos[X_AXIS],SCARA_pos[Y_AXIS])-atan2(SCARA_K1, SCARA_K2) ) * -1;
    SCARA_psi   =   atan2(SCARA_S2,SCARA_C2);
    
    delta[X_AXIS] = SCARA_theta * SCARA_RAD2DEG;  // Multiply by 180/Pi  -  theta is support arm angle
    delta[Y_AXIS] = (SCARA_theta + SCARA_psi) * SCARA_RAD2DEG;  //       -  equal to sub arm angle (inverted motor)
    delta[Z_AXIS] = cartesian[Z_AXIS];
    
    /*
    SERIAL_ECHOPGM("cartesian x="); SERIAL_ECHO(cartesian[X_AXIS]);
    SERIAL_ECHOPGM(" y="); SERIAL_ECHO(cartesian[Y_AXIS]);
    SERIAL_ECHOPGM(" z="); SERIAL_ECHOLN(cartesian[Z_AXIS]);
    
    SERIAL_ECHOPGM("scara x="); SERIAL_ECHO(SCARA_pos[X_AXIS]);
    SERIAL_ECHOPGM(" y="); SERIAL_ECHOLN(SCARA_pos[Y_AXIS]);
    
    SERIAL_ECHOPGM("delta x="); SERIAL_ECHO(delta[X_AXIS]);
    SERIAL_ECHOPGM(" y="); SERIAL_ECHO(delta[Y_AXIS]);
    SERIAL_ECHOPGM(" z="); SERIAL_ECHOLN(delta[Z_AXIS]);
    
    SERIAL_ECHOPGM("C2="); SERIAL_ECHO(SCARA_C2);
    SERIAL_ECHOPGM(" S2="); SERIAL_ECHO(SCARA_S2);
    SERIAL_ECHOPGM(" Theta="); SERIAL_ECHO(SCARA_theta);
    SERIAL_ECHOPGM(" Psi="); SERIAL_ECHOLN(SCARA_psi);
    SERIAL_EOL;
    */
  }

#endif // SCARA

#ifdef TEMP_STAT_LEDS

  static bool red_led = false;
  static millis_t next_status_led_update_ms = 0;

  void handle_status_leds(void) {
    float max_temp = 0.0;
    if (millis() > next_status_led_update_ms) {
      next_status_led_update_ms += 500; // Update every 0.5s
      for (int8_t cur_extruder = 0; cur_extruder < EXTRUDERS; ++cur_extruder)
         max_temp = max(max(max_temp, degHotend(cur_extruder)), degTargetHotend(cur_extruder));
      #if HAS_TEMP_BED
        max_temp = max(max(max_temp, degTargetBed()), degBed());
      #endif
      bool new_led = (max_temp > 55.0) ? true : (max_temp < 54.0) ? false : red_led;
      if (new_led != red_led) {
        red_led = new_led;
        digitalWrite(STAT_LED_RED, new_led ? HIGH : LOW);
        digitalWrite(STAT_LED_BLUE, new_led ? LOW : HIGH);
      }
    }
  }

#endif

void enable_all_steppers() {
  enable_x();
  enable_y();
  enable_z();
  enable_e0();
  enable_e1();
  enable_e2();
  enable_e3();
}

void disable_all_steppers() {
  disable_x();
  disable_y();
  disable_z();
  disable_e0();
  disable_e1();
  disable_e2();
  disable_e3();
}

/**
 * Manage several activities:
 *  - Check for Filament Runout
 *  - Keep the command buffer full
 *  - Check for maximum inactive time between commands
 *  - Check for maximum inactive time between stepper commands
 *  - Check if pin CHDK needs to go LOW
 *  - Check for KILL button held down
 *  - Check for HOME button held down
 *  - Check if cooling fan needs to be switched on
 *  - Check if an idle but hot extruder needs filament extruded (EXTRUDER_RUNOUT_PREVENT)
 */
void manage_inactivity(bool ignore_stepper_queue/*=false*/) {
  
  #if HAS_FILRUNOUT
    if (IS_SD_PRINTING && !(READ(FILRUNOUT_PIN) ^ FIL_RUNOUT_INVERTING))
      filrunout();
  #endif

  if (commands_in_queue < BUFSIZE - 1) get_command();

  millis_t ms = millis();

  if (max_inactive_time && ms > previous_cmd_ms + max_inactive_time) kill();

  if (stepper_inactive_time && ms > previous_cmd_ms + stepper_inactive_time
      && !ignore_stepper_queue && !blocks_queued())
    disable_all_steppers();

  #ifdef CHDK // Check if pin should be set to LOW after M240 set it to HIGH
    if (chdkActive && ms > chdkHigh + CHDK_DELAY) {
      chdkActive = false;
      WRITE(CHDK, LOW);
    }
  #endif

  #if HAS_KILL
    
    // Check if the kill button was pressed and wait just in case it was an accidental
    // key kill key press
    // -------------------------------------------------------------------------------
    static int killCount = 0;   // make the inactivity button a bit less responsive
    const int KILL_DELAY = 750;
    if (!READ(KILL_PIN))
       killCount++;
    else if (killCount > 0)
       killCount--;

    // Exceeded threshold and we can confirm that it was not accidental
    // KILL the machine
    // ----------------------------------------------------------------
    if (killCount >= KILL_DELAY) kill();
  #endif

  #if HAS_HOME
    // Check to see if we have to home, use poor man's debouncer
    // ---------------------------------------------------------
    static int homeDebounceCount = 0;   // poor man's debouncing count
    const int HOME_DEBOUNCE_DELAY = 750;
    if (!READ(HOME_PIN)) {
      if (!homeDebounceCount) {
        enqueuecommands_P(PSTR("G28"));
        LCD_MESSAGEPGM(MSG_AUTO_HOME);
      }
      if (homeDebounceCount < HOME_DEBOUNCE_DELAY)
        homeDebounceCount++;
      else
        homeDebounceCount = 0;
    }
  #endif
    
  #if HAS_CONTROLLERFAN
    controllerFan(); // Check if fan should be turned on to cool stepper drivers down
  #endif

  #ifdef EXTRUDER_RUNOUT_PREVENT
    if (ms > previous_cmd_ms + EXTRUDER_RUNOUT_SECONDS * 1000)
    if (degHotend(active_extruder) > EXTRUDER_RUNOUT_MINTEMP) {
      bool oldstatus;
      switch(active_extruder) {
        case 0:
          oldstatus = E0_ENABLE_READ;
          enable_e0();
          break;
        #if EXTRUDERS > 1
          case 1:
            oldstatus = E1_ENABLE_READ;
            enable_e1();
            break;
          #if EXTRUDERS > 2
            case 2:
              oldstatus = E2_ENABLE_READ;
              enable_e2();
              break;
            #if EXTRUDERS > 3
              case 3:
                oldstatus = E3_ENABLE_READ;
                enable_e3();
                break;
            #endif
          #endif
        #endif
      }
      float oldepos = current_position[E_AXIS], oldedes = destination[E_AXIS];
      plan_buffer_line(destination[X_AXIS], destination[Y_AXIS], destination[Z_AXIS],
                      destination[E_AXIS] + EXTRUDER_RUNOUT_EXTRUDE * EXTRUDER_RUNOUT_ESTEPS / axis_steps_per_unit[E_AXIS],
                      EXTRUDER_RUNOUT_SPEED / 60. * EXTRUDER_RUNOUT_ESTEPS / axis_steps_per_unit[E_AXIS], active_extruder);
      current_position[E_AXIS] = oldepos;
      destination[E_AXIS] = oldedes;
      plan_set_e_position(oldepos);
      previous_cmd_ms = ms; // refresh_cmd_timeout()
      st_synchronize();
      switch(active_extruder) {
        case 0:
          E0_ENABLE_WRITE(oldstatus);
          break;
        #if EXTRUDERS > 1
          case 1:
            E1_ENABLE_WRITE(oldstatus);
            break;
          #if EXTRUDERS > 2
            case 2:
              E2_ENABLE_WRITE(oldstatus);
              break;
            #if EXTRUDERS > 3
              case 3:
                E3_ENABLE_WRITE(oldstatus);
                break;
            #endif
          #endif
        #endif
      }
    }
  #endif

  #ifdef DUAL_X_CARRIAGE
    // handle delayed move timeout
    if (delayed_move_time && ms > delayed_move_time + 1000 && IsRunning()) {
      // travel moves have been received so enact them
      delayed_move_time = 0xFFFFFFFFUL; // force moves to be done
      set_destination_to_current();
      prepare_move();
    }
  #endif

  #ifdef TEMP_STAT_LEDS
    handle_status_leds();
  #endif

  check_axes_activity();
}

void kill()
{
  cli(); // Stop interrupts
  disable_all_heaters();

  disable_all_steppers();

  #if HAS_POWER_SWITCH
    pinMode(PS_ON_PIN, INPUT);
  #endif

  SERIAL_ERROR_START;
  SERIAL_ERRORLNPGM(MSG_ERR_KILLED);
  LCD_ALERTMESSAGEPGM(MSG_KILLED);
  
  // FMC small patch to update the LCD before ending
  sei();   // enable interrupts
  for (int i = 5; i--; lcd_update()) delay(200); // Wait a short time
  cli();   // disable interrupts
  suicide();
  while(1) { /* Intentionally left empty */ } // Wait for reset
}

#ifdef FILAMENT_RUNOUT_SENSOR

  void filrunout() {
    if (!filrunoutEnqueued) {
      filrunoutEnqueued = true;
      enqueuecommands_P(PSTR(FILAMENT_RUNOUT_SCRIPT));
      st_synchronize();
    }
  }

#endif // FILAMENT_RUNOUT_SENSOR

#ifdef FAST_PWM_FAN

  void setPwmFrequency(uint8_t pin, int val) {
    val &= 0x07;
    switch (digitalPinToTimer(pin)) {

      #if defined(TCCR0A)
        case TIMER0A:
        case TIMER0B:
             // TCCR0B &= ~(_BV(CS00) | _BV(CS01) | _BV(CS02));
             // TCCR0B |= val;
             break;
      #endif

      #if defined(TCCR1A)
        case TIMER1A:
        case TIMER1B:
             // TCCR1B &= ~(_BV(CS10) | _BV(CS11) | _BV(CS12));
             // TCCR1B |= val;
             break;
      #endif

      #if defined(TCCR2)
        case TIMER2:
        case TIMER2:
             TCCR2 &= ~(_BV(CS10) | _BV(CS11) | _BV(CS12));
             TCCR2 |= val;
             break;
      #endif

      #if defined(TCCR2A)
        case TIMER2A:
        case TIMER2B:
             TCCR2B &= ~(_BV(CS20) | _BV(CS21) | _BV(CS22));
             TCCR2B |= val;
             break;
      #endif

      #if defined(TCCR3A)
        case TIMER3A:
        case TIMER3B:
        case TIMER3C:
             TCCR3B &= ~(_BV(CS30) | _BV(CS31) | _BV(CS32));
             TCCR3B |= val;
             break;
      #endif

      #if defined(TCCR4A)
        case TIMER4A:
        case TIMER4B:
        case TIMER4C:
             TCCR4B &= ~(_BV(CS40) | _BV(CS41) | _BV(CS42));
             TCCR4B |= val;
             break;
      #endif

      #if defined(TCCR5A)
        case TIMER5A:
        case TIMER5B:
        case TIMER5C:
             TCCR5B &= ~(_BV(CS50) | _BV(CS51) | _BV(CS52));
             TCCR5B |= val;
             break;
      #endif

    }
  }

#endif // FAST_PWM_FAN

void Stop() {
  disable_all_heaters();
  if (IsRunning()) {
    Running = false;
    Stopped_gcode_LastN = gcode_LastN; // Save last g_code for restart
    SERIAL_ERROR_START;
    SERIAL_ERRORLNPGM(MSG_ERR_STOPPED);
    LCD_MESSAGEPGM(MSG_STOPPED);
  }
}

bool setTargetedHotend(int code){
  target_extruder = active_extruder;
  if (code_seen('T')) {
    target_extruder = code_value_short();
    if (target_extruder >= EXTRUDERS) {
      SERIAL_ECHO_START;
      switch(code){
        case 104:
          SERIAL_ECHO(MSG_M104_INVALID_EXTRUDER);
          break;
        case 105:
          SERIAL_ECHO(MSG_M105_INVALID_EXTRUDER);
          break;
        case 109:
          SERIAL_ECHO(MSG_M109_INVALID_EXTRUDER);
          break;
        case 218:
          SERIAL_ECHO(MSG_M218_INVALID_EXTRUDER);
          break;
        case 221:
          SERIAL_ECHO(MSG_M221_INVALID_EXTRUDER);
          break;
      }
      SERIAL_ECHOLN(target_extruder);
      return true;
    }
  }
  return false;
}

float calculate_volumetric_multiplier(float diameter) {
  if (!volumetric_enabled || diameter == 0) return 1.0;
  float d2 = diameter * 0.5;
  return 1.0 / (M_PI * d2 * d2);
}

void calculate_volumetric_multipliers() {
  for (int i=0; i<EXTRUDERS; i++)
    volumetric_multiplier[i] = calculate_volumetric_multiplier(filament_size[i]);
}<|MERGE_RESOLUTION|>--- conflicted
+++ resolved
@@ -4738,11 +4738,7 @@
       err = true;
     }
 
-<<<<<<< HEAD
     if (!err) mbl.set_z(ix-1, iy-1, z);
-=======
-    if (!err) mbl.set_z(mbl.select_x_index(x), mbl.select_y_index(y), z);
->>>>>>> c5feb9c6
   }
 
 #endif
