--- conflicted
+++ resolved
@@ -11822,13 +11822,8 @@
         }
       #elif ENABLED(SWITCHING_EXTRUDER) // !SINGLENOZZLE_SWITCHING_EXTRUDER
         oldstatus = E0_ENABLE_READ;
-<<<<<<< HEAD
-        enable_e0();
+        enable_E0();
       #else // !SINGLENOZZLE_SWITCHING_EXTRUDER || !SWITCHING_EXTRUDER
-=======
-        enable_E0();
-      #else // !SWITCHING_EXTRUDER
->>>>>>> ba4a005c
         switch (active_extruder) {
           case 0:
             oldstatus = E0_ENABLE_READ;
