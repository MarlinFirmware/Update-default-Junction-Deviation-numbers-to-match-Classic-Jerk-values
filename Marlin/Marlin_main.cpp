/**
 * Marlin 3D Printer Firmware
 * Copyright (C) 2016, 2017 MarlinFirmware [https://github.com/MarlinFirmware/Marlin]
 *
 * Based on Sprinter and grbl.
 * Copyright (C) 2011 Camiel Gubbels / Erik van der Zalm
 *
 * This program is free software: you can redistribute it and/or modify
 * it under the terms of the GNU General Public License as published by
 * the Free Software Foundation, either version 3 of the License, or
 * (at your option) any later version.
 *
 * This program is distributed in the hope that it will be useful,
 * but WITHOUT ANY WARRANTY; without even the implied warranty of
 * MERCHANTABILITY or FITNESS FOR A PARTICULAR PURPOSE.  See the
 * GNU General Public License for more details.
 *
 * You should have received a copy of the GNU General Public License
 * along with this program.  If not, see <http://www.gnu.org/licenses/>.
 *
 */

/**
 * About Marlin
 *
 * This firmware is a mashup between Sprinter and grbl.
 *  - https://github.com/kliment/Sprinter
 *  - https://github.com/simen/grbl/tree
 */

/**
 * -----------------
 * G-Codes in Marlin
 * -----------------
 *
 * Helpful G-code references:
 *  - http://linuxcnc.org/handbook/gcode/g-code.html
 *  - http://objects.reprap.org/wiki/Mendel_User_Manual:_RepRapGCodes
 *
 * Help to document Marlin's G-codes online:
 *  - http://reprap.org/wiki/G-code
 *  - https://github.com/MarlinFirmware/MarlinDocumentation
 *
 * -----------------
 *
 * "G" Codes
 *
 * G0  -> G1
 * G1  - Coordinated Movement X Y Z E
 * G2  - CW ARC
 * G3  - CCW ARC
 * G4  - Dwell S<seconds> or P<milliseconds>
 * G5  - Cubic B-spline with XYZE destination and IJPQ offsets
 * G7  - Coordinated move between UBL mesh points (I & J)
 * G10 - Retract filament according to settings of M207
 * G11 - Retract recover filament according to settings of M208
 * G12 - Clean tool
 * G20 - Set input units to inches
 * G21 - Set input units to millimeters
 * G26 - Mesh Validation Pattern (Requires UBL_G26_MESH_EDITING)
 * G27 - Park Nozzle (Requires NOZZLE_PARK_FEATURE)
 * G28 - Home one or more axes
 * G29 - Detailed Z probe, probes the bed at 3 or more points.  Will fail if you haven't homed yet.
 * G30 - Single Z probe, probes bed at X Y location (defaults to current XY location)
 * G31 - Dock sled (Z_PROBE_SLED only)
 * G32 - Undock sled (Z_PROBE_SLED only)
 * G33 - Delta Auto-Calibration (Requires DELTA_AUTO_CALIBRATION)
 * G38 - Probe target - similar to G28 except it uses the Z_MIN_PROBE for all three axes
 * G90 - Use Absolute Coordinates
 * G91 - Use Relative Coordinates
 * G92 - Set current position to coordinates given
 *
 * "M" Codes
 *
 * M0   - Unconditional stop - Wait for user to press a button on the LCD (Only if ULTRA_LCD is enabled)
 * M1   - Same as M0
 * M3   - Turn laser/spindle on, set spindle/laser speed/power, set rotation to clockwise
 * M4   - Turn laser/spindle on, set spindle/laser speed/power, set rotation to counter-clockwise
 * M5   - Turn laser/spindle off
 * M17  - Enable/Power all stepper motors
 * M18  - Disable all stepper motors; same as M84
 * M20  - List SD card. (Requires SDSUPPORT)
 * M21  - Init SD card. (Requires SDSUPPORT)
 * M22  - Release SD card. (Requires SDSUPPORT)
 * M23  - Select SD file: "M23 /path/file.gco". (Requires SDSUPPORT)
 * M24  - Start/resume SD print. (Requires SDSUPPORT)
 * M25  - Pause SD print. (Requires SDSUPPORT)
 * M26  - Set SD position in bytes: "M26 S12345". (Requires SDSUPPORT)
 * M27  - Report SD print status. (Requires SDSUPPORT)
 * M28  - Start SD write: "M28 /path/file.gco". (Requires SDSUPPORT)
 * M29  - Stop SD write. (Requires SDSUPPORT)
 * M30  - Delete file from SD: "M30 /path/file.gco"
 * M31  - Report time since last M109 or SD card start to serial.
 * M32  - Select file and start SD print: "M32 [S<bytepos>] !/path/file.gco#". (Requires SDSUPPORT)
 *        Use P to run other files as sub-programs: "M32 P !filename#"
 *        The '#' is necessary when calling from within sd files, as it stops buffer prereading
 * M33  - Get the longname version of a path. (Requires LONG_FILENAME_HOST_SUPPORT)
 * M34  - Set SD Card sorting options. (Requires SDCARD_SORT_ALPHA)
 * M42  - Change pin status via gcode: M42 P<pin> S<value>. LED pin assumed if P is omitted.
 * M43  - Display pin status, watch pins for changes, watch endstops & toggle LED, Z servo probe test, toggle pins
 * M48  - Measure Z Probe repeatability: M48 P<points> X<pos> Y<pos> V<level> E<engage> L<legs>. (Requires Z_MIN_PROBE_REPEATABILITY_TEST)
 * M75  - Start the print job timer.
 * M76  - Pause the print job timer.
 * M77  - Stop the print job timer.
 * M78  - Show statistical information about the print jobs. (Requires PRINTCOUNTER)
 * M80  - Turn on Power Supply. (Requires POWER_SUPPLY > 0)
 * M81  - Turn off Power Supply. (Requires POWER_SUPPLY > 0)
 * M82  - Set E codes absolute (default).
 * M83  - Set E codes relative while in Absolute (G90) mode.
 * M84  - Disable steppers until next move, or use S<seconds> to specify an idle
 *        duration after which steppers should turn off. S0 disables the timeout.
 * M85  - Set inactivity shutdown timer with parameter S<seconds>. To disable set zero (default)
 * M92  - Set planner.axis_steps_per_mm for one or more axes.
 * M100 - Watch Free Memory (for debugging) (Requires M100_FREE_MEMORY_WATCHER)
 * M104 - Set extruder target temp.
 * M105 - Report current temperatures.
 * M106 - Fan on.
 * M107 - Fan off.
 * M108 - Break out of heating loops (M109, M190, M303). With no controller, breaks out of M0/M1. (Requires EMERGENCY_PARSER)
 * M109 - Sxxx Wait for extruder current temp to reach target temp. Waits only when heating
 *        Rxxx Wait for extruder current temp to reach target temp. Waits when heating and cooling
 *        If AUTOTEMP is enabled, S<mintemp> B<maxtemp> F<factor>. Exit autotemp by any M109 without F
 * M110 - Set the current line number. (Used by host printing)
 * M111 - Set debug flags: "M111 S<flagbits>". See flag bits defined in enum.h.
 * M112 - Emergency stop.
 * M113 - Get or set the timeout interval for Host Keepalive "busy" messages. (Requires HOST_KEEPALIVE_FEATURE)
 * M114 - Report current position.
 * M115 - Report capabilities. (Extended capabilities requires EXTENDED_CAPABILITIES_REPORT)
 * M117 - Display a message on the controller screen. (Requires an LCD)
 * M119 - Report endstops status.
 * M120 - Enable endstops detection.
 * M121 - Disable endstops detection.
 * M125 - Save current position and move to filament change position. (Requires PARK_HEAD_ON_PAUSE)
 * M126 - Solenoid Air Valve Open. (Requires BARICUDA)
 * M127 - Solenoid Air Valve Closed. (Requires BARICUDA)
 * M128 - EtoP Open. (Requires BARICUDA)
 * M129 - EtoP Closed. (Requires BARICUDA)
 * M140 - Set bed target temp. S<temp>
 * M145 - Set heatup values for materials on the LCD. H<hotend> B<bed> F<fan speed> for S<material> (0=PLA, 1=ABS)
 * M149 - Set temperature units. (Requires TEMPERATURE_UNITS_SUPPORT)
 * M150 - Set Status LED Color as R<red> U<green> B<blue>. Values 0-255. (Requires BLINKM or RGB_LED)
 * M155 - Auto-report temperatures with interval of S<seconds>. (Requires AUTO_REPORT_TEMPERATURES)
 * M163 - Set a single proportion for a mixing extruder. (Requires MIXING_EXTRUDER)
 * M164 - Save the mix as a virtual extruder. (Requires MIXING_EXTRUDER and MIXING_VIRTUAL_TOOLS)
 * M165 - Set the proportions for a mixing extruder. Use parameters ABCDHI to set the mixing factors. (Requires MIXING_EXTRUDER)
 * M190 - Sxxx Wait for bed current temp to reach target temp. ** Waits only when heating! **
 *        Rxxx Wait for bed current temp to reach target temp. ** Waits for heating or cooling. **
 * M200 - Set filament diameter, D<diameter>, setting E axis units to cubic. (Use S0 to revert to linear units.)
 * M201 - Set max acceleration in units/s^2 for print moves: "M201 X<accel> Y<accel> Z<accel> E<accel>"
 * M202 - Set max acceleration in units/s^2 for travel moves: "M202 X<accel> Y<accel> Z<accel> E<accel>" ** UNUSED IN MARLIN! **
 * M203 - Set maximum feedrate: "M203 X<fr> Y<fr> Z<fr> E<fr>" in units/sec.
 * M204 - Set default acceleration in units/sec^2: P<printing> R<extruder_only> T<travel>
 * M205 - Set advanced settings. Current units apply:
            S<print> T<travel> minimum speeds
            B<minimum segment time>
            X<max X jerk>, Y<max Y jerk>, Z<max Z jerk>, E<max E jerk>
 * M206 - Set additional homing offset. (Disabled by NO_WORKSPACE_OFFSETS or DELTA)
 * M207 - Set Retract Length: S<length>, Feedrate: F<units/min>, and Z lift: Z<distance>. (Requires FWRETRACT)
 * M208 - Set Recover (unretract) Additional (!) Length: S<length> and Feedrate: F<units/min>. (Requires FWRETRACT)
 * M209 - Turn Automatic Retract Detection on/off: S<0|1> (For slicers that don't support G10/11). (Requires FWRETRACT)
          Every normal extrude-only move will be classified as retract depending on the direction.
 * M211 - Enable, Disable, and/or Report software endstops: S<0|1> (Requires MIN_SOFTWARE_ENDSTOPS or MAX_SOFTWARE_ENDSTOPS)
 * M218 - Set a tool offset: "M218 T<index> X<offset> Y<offset>". (Requires 2 or more extruders)
 * M220 - Set Feedrate Percentage: "M220 S<percent>" (i.e., "FR" on the LCD)
 * M221 - Set Flow Percentage: "M221 S<percent>"
 * M226 - Wait until a pin is in a given state: "M226 P<pin> S<state>"
 * M240 - Trigger a camera to take a photograph. (Requires CHDK or PHOTOGRAPH_PIN)
 * M250 - Set LCD contrast: "M250 C<contrast>" (0-63). (Requires LCD support)
 * M260 - i2c Send Data (Requires EXPERIMENTAL_I2CBUS)
 * M261 - i2c Request Data (Requires EXPERIMENTAL_I2CBUS)
 * M280 - Set servo position absolute: "M280 P<index> S<angle|µs>". (Requires servos)
 * M300 - Play beep sound S<frequency Hz> P<duration ms>
 * M301 - Set PID parameters P I and D. (Requires PIDTEMP)
 * M302 - Allow cold extrudes, or set the minimum extrude S<temperature>. (Requires PREVENT_COLD_EXTRUSION)
 * M303 - PID relay autotune S<temperature> sets the target temperature. Default 150C. (Requires PIDTEMP)
 * M304 - Set bed PID parameters P I and D. (Requires PIDTEMPBED)
 * M350 - Set microstepping mode. (Requires digital microstepping pins.)
 * M351 - Toggle MS1 MS2 pins directly. (Requires digital microstepping pins.)
 * M355 - Turn the Case Light on/off and set its brightness. (Requires CASE_LIGHT_PIN)
 * M380 - Activate solenoid on active extruder. (Requires EXT_SOLENOID)
 * M381 - Disable all solenoids. (Requires EXT_SOLENOID)
 * M400 - Finish all moves.
 * M401 - Lower Z probe. (Requires a probe)
 * M402 - Raise Z probe. (Requires a probe)
 * M404 - Display or set the Nominal Filament Width: "W<diameter>". (Requires FILAMENT_WIDTH_SENSOR)
 * M405 - Enable Filament Sensor flow control. "M405 D<delay_cm>". (Requires FILAMENT_WIDTH_SENSOR)
 * M406 - Disable Filament Sensor flow control. (Requires FILAMENT_WIDTH_SENSOR)
 * M407 - Display measured filament diameter in millimeters. (Requires FILAMENT_WIDTH_SENSOR)
 * M410 - Quickstop. Abort all planned moves.
 * M420 - Enable/Disable Leveling (with current values) S1=enable S0=disable (Requires MESH_BED_LEVELING or ABL)
 * M421 - Set a single Z coordinate in the Mesh Leveling grid. X<units> Y<units> Z<units> (Requires MESH_BED_LEVELING or AUTO_BED_LEVELING_UBL)
 * M428 - Set the home_offset based on the current_position. Nearest edge applies. (Disabled by NO_WORKSPACE_OFFSETS or DELTA)
 * M500 - Store parameters in EEPROM. (Requires EEPROM_SETTINGS)
 * M501 - Restore parameters from EEPROM. (Requires EEPROM_SETTINGS)
 * M502 - Revert to the default "factory settings". ** Does not write them to EEPROM! **
 * M503 - Print the current settings (in memory): "M503 S<verbose>". S0 specifies compact output.
 * M540 - Enable/disable SD card abort on endstop hit: "M540 S<state>". (Requires ABORT_ON_ENDSTOP_HIT_FEATURE_ENABLED)
 * M600 - Pause for filament change: "M600 X<pos> Y<pos> Z<raise> E<first_retract> L<later_retract>". (Requires FILAMENT_CHANGE_FEATURE)
 * M665 - Set delta configurations: "M665 L<diagonal rod> R<delta radius> S<segments/s> A<rod A trim mm> B<rod B trim mm> C<rod C trim mm> I<tower A trim angle> J<tower B trim angle> K<tower C trim angle>" (Requires DELTA)
 * M666 - Set delta endstop adjustment. (Requires DELTA)
 * M605 - Set dual x-carriage movement mode: "M605 S<mode> [X<x_offset>] [R<temp_offset>]". (Requires DUAL_X_CARRIAGE)
 * M851 - Set Z probe's Z offset in current units. (Negative = below the nozzle.)
 * M900 - Get and/or Set advance K factor and WH/D ratio. (Requires LIN_ADVANCE)
 * M906 - Set or get motor current in milliamps using axis codes X, Y, Z, E. Report values if no axis codes given. (Requires HAVE_TMC2130)
 * M907 - Set digital trimpot motor current using axis codes. (Requires a board with digital trimpots)
 * M908 - Control digital trimpot directly. (Requires DAC_STEPPER_CURRENT or DIGIPOTSS_PIN)
 * M909 - Print digipot/DAC current value. (Requires DAC_STEPPER_CURRENT)
 * M910 - Commit digipot/DAC value to external EEPROM via I2C. (Requires DAC_STEPPER_CURRENT)
 * M911 - Report stepper driver overtemperature pre-warn condition. (Requires HAVE_TMC2130)
 * M912 - Clear stepper driver overtemperature pre-warn condition flag. (Requires HAVE_TMC2130)
 * M913 - Set HYBRID_THRESHOLD speed. (Requires HYBRID_THRESHOLD)
 * M914 - Set SENSORLESS_HOMING sensitivity. (Requires SENSORLESS_HOMING)
 *
 * M360 - SCARA calibration: Move to cal-position ThetaA (0 deg calibration)
 * M361 - SCARA calibration: Move to cal-position ThetaB (90 deg calibration - steps per degree)
 * M362 - SCARA calibration: Move to cal-position PsiA (0 deg calibration)
 * M363 - SCARA calibration: Move to cal-position PsiB (90 deg calibration - steps per degree)
 * M364 - SCARA calibration: Move to cal-position PSIC (90 deg to Theta calibration position)
 *
 * ************ Custom codes - This can change to suit future G-code regulations
 * M928 - Start SD logging: "M928 filename.gco". Stop with M29. (Requires SDSUPPORT)
 * M999 - Restart after being stopped by error
 *
 * "T" Codes
 *
 * T0-T3 - Select an extruder (tool) by index: "T<n> F<units/min>"
 *
 */

#include "Marlin.h"

#include "ultralcd.h"
#include "planner.h"
#include "stepper.h"
#include "endstops.h"
#include "temperature.h"
#include "cardreader.h"
#include "configuration_store.h"
#include "language.h"
#include "pins_arduino.h"
#include "math.h"
#include "nozzle.h"
#include "duration_t.h"
#include "types.h"

#if HAS_ABL
  #include "vector_3.h"
  #if ENABLED(AUTO_BED_LEVELING_LINEAR)
    #include "qr_solve.h"
  #endif
#elif ENABLED(MESH_BED_LEVELING)
  #include "mesh_bed_leveling.h"
#endif

#if ENABLED(BEZIER_CURVE_SUPPORT)
  #include "planner_bezier.h"
#endif

#if HAS_BUZZER && DISABLED(LCD_USE_I2C_BUZZER)
  #include "buzzer.h"
#endif

#if ENABLED(USE_WATCHDOG)
  #include "watchdog.h"
#endif

#if ENABLED(BLINKM)
  #include "blinkm.h"
  #include "Wire.h"
#endif

#if HAS_SERVOS
  #include "servo.h"
#endif

#if HAS_DIGIPOTSS
  #include <SPI.h>
#endif

#if ENABLED(DAC_STEPPER_CURRENT)
  #include "stepper_dac.h"
#endif

#if ENABLED(EXPERIMENTAL_I2CBUS)
  #include "twibus.h"
#endif

#if ENABLED(ENDSTOP_INTERRUPTS_FEATURE)
  #include "endstop_interrupts.h"
#endif

#if ENABLED(M100_FREE_MEMORY_WATCHER)
  void gcode_M100();
  void M100_dump_routine(const char * const title, const char *start, const char *end);
#endif

#if ENABLED(SDSUPPORT)
  CardReader card;
#endif

#if ENABLED(EXPERIMENTAL_I2CBUS)
  TWIBus i2c;
#endif

#if ENABLED(G38_PROBE_TARGET)
  bool G38_move = false,
       G38_endstop_hit = false;
#endif

#if ENABLED(AUTO_BED_LEVELING_UBL)
  #include "ubl.h"
  unified_bed_leveling ubl;
  #define UBL_MESH_VALID !( ( ubl.z_values[0][0] == ubl.z_values[0][1] && ubl.z_values[0][1] == ubl.z_values[0][2] \
                           && ubl.z_values[1][0] == ubl.z_values[1][1] && ubl.z_values[1][1] == ubl.z_values[1][2] \
                           && ubl.z_values[2][0] == ubl.z_values[2][1] && ubl.z_values[2][1] == ubl.z_values[2][2] \
                           && ubl.z_values[0][0] == 0 && ubl.z_values[1][0] == 0 && ubl.z_values[2][0] == 0 )  \
                           || isnan(ubl.z_values[0][0]))
#endif

bool Running = true;

uint8_t marlin_debug_flags = DEBUG_NONE;

/**
 * Cartesian Current Position
 *   Used to track the logical position as moves are queued.
 *   Used by 'line_to_current_position' to do a move after changing it.
 *   Used by 'SYNC_PLAN_POSITION_KINEMATIC' to update 'planner.position'.
 */
float current_position[XYZE] = { 0.0 };

/**
 * Cartesian Destination
 *   A temporary position, usually applied to 'current_position'.
 *   Set with 'gcode_get_destination' or 'set_destination_to_current'.
 *   'line_to_destination' sets 'current_position' to 'destination'.
 */
float destination[XYZE] = { 0.0 };

/**
 * axis_homed
 *   Flags that each linear axis was homed.
 *   XYZ on cartesian, ABC on delta, ABZ on SCARA.
 *
 * axis_known_position
 *   Flags that the position is known in each linear axis. Set when homed.
 *   Cleared whenever a stepper powers off, potentially losing its position.
 */
bool axis_homed[XYZ] = { false }, axis_known_position[XYZ] = { false };

/**
 * GCode line number handling. Hosts may opt to include line numbers when
 * sending commands to Marlin, and lines will be checked for sequentiality.
 * M110 N<int> sets the current line number.
 */
static long gcode_N, gcode_LastN, Stopped_gcode_LastN = 0;

/**
 * GCode Command Queue
 * A simple ring buffer of BUFSIZE command strings.
 *
 * Commands are copied into this buffer by the command injectors
 * (immediate, serial, sd card) and they are processed sequentially by
 * the main loop. The process_next_command function parses the next
 * command and hands off execution to individual handler functions.
 */
uint8_t commands_in_queue = 0; // Count of commands in the queue
static uint8_t cmd_queue_index_r = 0, // Ring buffer read position
               cmd_queue_index_w = 0; // Ring buffer write position
#if ENABLED(M100_FREE_MEMORY_WATCHER)
  char command_queue[BUFSIZE][MAX_CMD_SIZE];  // Necessary so M100 Free Memory Dumper can show us the commands and any corruption
#else                                         // This can be collapsed back to the way it was soon.
static char command_queue[BUFSIZE][MAX_CMD_SIZE];
#endif

/**
 * Current GCode Command
 * When a GCode handler is running, these will be set
 */
static char *current_command,      // The command currently being executed
            *current_command_args, // The address where arguments begin
            *seen_pointer;         // Set by code_seen(), used by the code_value functions

/**
 * Next Injected Command pointer. NULL if no commands are being injected.
 * Used by Marlin internally to ensure that commands initiated from within
 * are enqueued ahead of any pending serial or sd card commands.
 */
static const char *injected_commands_P = NULL;

#if ENABLED(INCH_MODE_SUPPORT)
  float linear_unit_factor = 1.0, volumetric_unit_factor = 1.0;
#endif

#if ENABLED(TEMPERATURE_UNITS_SUPPORT)
  TempUnit input_temp_units = TEMPUNIT_C;
#endif

/**
 * Feed rates are often configured with mm/m
 * but the planner and stepper like mm/s units.
 */
float constexpr homing_feedrate_mm_s[] = {
  #if ENABLED(DELTA)
    MMM_TO_MMS(HOMING_FEEDRATE_Z), MMM_TO_MMS(HOMING_FEEDRATE_Z),
  #else
    MMM_TO_MMS(HOMING_FEEDRATE_XY), MMM_TO_MMS(HOMING_FEEDRATE_XY),
  #endif
  MMM_TO_MMS(HOMING_FEEDRATE_Z), 0
};
float feedrate_mm_s = MMM_TO_MMS(1500.0), saved_feedrate_mm_s;
int feedrate_percentage = 100, saved_feedrate_percentage,
    flow_percentage[EXTRUDERS] = ARRAY_BY_EXTRUDERS1(100);

bool axis_relative_modes[] = AXIS_RELATIVE_MODES,
     volumetric_enabled =
        #if ENABLED(VOLUMETRIC_DEFAULT_ON)
          true
        #else
          false
        #endif
      ;
float filament_size[EXTRUDERS] = ARRAY_BY_EXTRUDERS1(DEFAULT_NOMINAL_FILAMENT_DIA),
      volumetric_multiplier[EXTRUDERS] = ARRAY_BY_EXTRUDERS1(1.0);

#if HAS_WORKSPACE_OFFSET
  #if HAS_POSITION_SHIFT
    // The distance that XYZ has been offset by G92. Reset by G28.
    float position_shift[XYZ] = { 0 };
  #endif
  #if HAS_HOME_OFFSET
    // This offset is added to the configured home position.
    // Set by M206, M428, or menu item. Saved to EEPROM.
    float home_offset[XYZ] = { 0 };
  #endif
  #if HAS_HOME_OFFSET && HAS_POSITION_SHIFT
    // The above two are combined to save on computes
    float workspace_offset[XYZ] = { 0 };
  #endif
#endif

// Software Endstops are based on the configured limits.
#if HAS_SOFTWARE_ENDSTOPS
  bool soft_endstops_enabled = true;
#endif
float soft_endstop_min[XYZ] = { X_MIN_POS, Y_MIN_POS, Z_MIN_POS },
      soft_endstop_max[XYZ] = { X_MAX_POS, Y_MAX_POS, Z_MAX_POS };

#if FAN_COUNT > 0
  int16_t fanSpeeds[FAN_COUNT] = { 0 };
  #if ENABLED(PROBING_FANS_OFF)
    bool fans_paused = false;
    int16_t paused_fanSpeeds[FAN_COUNT] = { 0 };
  #endif
#endif

// The active extruder (tool). Set with T<extruder> command.
uint8_t active_extruder = 0;

// Relative Mode. Enable with G91, disable with G90.
static bool relative_mode = false;

// For M109 and M190, this flag may be cleared (by M108) to exit the wait loop
volatile bool wait_for_heatup = true;

// For M0/M1, this flag may be cleared (by M108) to exit the wait-for-user loop
#if HAS_RESUME_CONTINUE
  volatile bool wait_for_user = false;
#endif

const char axis_codes[XYZE] = {'X', 'Y', 'Z', 'E'};

// Number of characters read in the current line of serial input
static int serial_count = 0;

// Inactivity shutdown
millis_t previous_cmd_ms = 0;
static millis_t max_inactive_time = 0;
static millis_t stepper_inactive_time = (DEFAULT_STEPPER_DEACTIVE_TIME) * 1000UL;

// Print Job Timer
#if ENABLED(PRINTCOUNTER)
  PrintCounter print_job_timer = PrintCounter();
#else
  Stopwatch print_job_timer = Stopwatch();
#endif

// Buzzer - I2C on the LCD or a BEEPER_PIN
#if ENABLED(LCD_USE_I2C_BUZZER)
  #define BUZZ(d,f) lcd_buzz(d, f)
#elif PIN_EXISTS(BEEPER)
  Buzzer buzzer;
  #define BUZZ(d,f) buzzer.tone(d, f)
#else
  #define BUZZ(d,f) NOOP
#endif

static uint8_t target_extruder;

#if HAS_BED_PROBE
  float zprobe_zoffset = Z_PROBE_OFFSET_FROM_EXTRUDER;
#endif

#if HAS_ABL
  float xy_probe_feedrate_mm_s = MMM_TO_MMS(XY_PROBE_SPEED);
  #define XY_PROBE_FEEDRATE_MM_S xy_probe_feedrate_mm_s
#elif defined(XY_PROBE_SPEED)
  #define XY_PROBE_FEEDRATE_MM_S MMM_TO_MMS(XY_PROBE_SPEED)
#else
  #define XY_PROBE_FEEDRATE_MM_S PLANNER_XY_FEEDRATE()
#endif

#if ENABLED(AUTO_BED_LEVELING_BILINEAR)
  #if ENABLED(DELTA)
    #define ADJUST_DELTA(V) \
      if (planner.abl_enabled) { \
        const float zadj = bilinear_z_offset(V); \
        delta[A_AXIS] += zadj; \
        delta[B_AXIS] += zadj; \
        delta[C_AXIS] += zadj; \
      }
  #else
    #define ADJUST_DELTA(V) if (planner.abl_enabled) { delta[Z_AXIS] += bilinear_z_offset(V); }
  #endif
#elif IS_KINEMATIC
  #define ADJUST_DELTA(V) NOOP
#endif

#if ENABLED(Z_DUAL_ENDSTOPS)
  float z_endstop_adj =
    #ifdef Z_DUAL_ENDSTOPS_ADJUSTMENT
      Z_DUAL_ENDSTOPS_ADJUSTMENT
    #else
      0
    #endif
  ;
#endif

// Extruder offsets
#if HOTENDS > 1
  float hotend_offset[XYZ][HOTENDS];
#endif

#if HAS_Z_SERVO_ENDSTOP
  const int z_servo_angle[2] = Z_SERVO_ANGLES;
#endif

#if ENABLED(BARICUDA)
  int baricuda_valve_pressure = 0;
  int baricuda_e_to_p_pressure = 0;
#endif

#if ENABLED(FWRETRACT)

  bool autoretract_enabled = false;
  bool retracted[EXTRUDERS] = { false };
  bool retracted_swap[EXTRUDERS] = { false };

  float retract_length = RETRACT_LENGTH;
  float retract_length_swap = RETRACT_LENGTH_SWAP;
  float retract_feedrate_mm_s = RETRACT_FEEDRATE;
  float retract_zlift = RETRACT_ZLIFT;
  float retract_recover_length = RETRACT_RECOVER_LENGTH;
  float retract_recover_length_swap = RETRACT_RECOVER_LENGTH_SWAP;
  float retract_recover_feedrate_mm_s = RETRACT_RECOVER_FEEDRATE;

#endif // FWRETRACT

#if HAS_POWER_SWITCH
  bool powersupply_on =
    #if ENABLED(PS_DEFAULT_OFF)
      false
    #else
      true
    #endif
  ;
#endif

#if HAS_CASE_LIGHT
  bool case_light_on =
    #if ENABLED(CASE_LIGHT_DEFAULT_ON)
      true
    #else
      false
    #endif
  ;
#endif

#if ENABLED(DELTA)

  float delta[ABC],
        endstop_adj[ABC] = { 0 };

  // These values are loaded or reset at boot time when setup() calls
  // settings.load(), which calls recalc_delta_settings().
  float delta_radius,
        delta_tower_angle_trim[2],
        delta_tower[ABC][2],
        delta_diagonal_rod,
        delta_calibration_radius,
        delta_diagonal_rod_2_tower[ABC],
        delta_segments_per_second,
        delta_clip_start_height = Z_MAX_POS;

  float delta_safe_distance_from_top();

#endif

#if ENABLED(AUTO_BED_LEVELING_BILINEAR)
  int bilinear_grid_spacing[2], bilinear_start[2];
  float bilinear_grid_factor[2],
        z_values[GRID_MAX_POINTS_X][GRID_MAX_POINTS_Y];
#endif

#if IS_SCARA
  // Float constants for SCARA calculations
  const float L1 = SCARA_LINKAGE_1, L2 = SCARA_LINKAGE_2,
              L1_2 = sq(float(L1)), L1_2_2 = 2.0 * L1_2,
              L2_2 = sq(float(L2));

  float delta_segments_per_second = SCARA_SEGMENTS_PER_SECOND,
        delta[ABC];
#endif

float cartes[XYZ] = { 0 };

#if ENABLED(FILAMENT_WIDTH_SENSOR)
  bool filament_sensor = false;                                 // M405 turns on filament sensor control. M406 turns it off.
  float filament_width_nominal = DEFAULT_NOMINAL_FILAMENT_DIA,  // Nominal filament width. Change with M404.
        filament_width_meas = DEFAULT_MEASURED_FILAMENT_DIA;    // Measured filament diameter
  int8_t measurement_delay[MAX_MEASUREMENT_DELAY + 1];          // Ring buffer to delayed measurement. Store extruder factor after subtracting 100
  int filwidth_delay_index[2] = { 0, -1 };                      // Indexes into ring buffer
  int meas_delay_cm = MEASUREMENT_DELAY_CM;                     // Distance delay setting
#endif

#if ENABLED(FILAMENT_RUNOUT_SENSOR)
  static bool filament_ran_out = false;
#endif

#if ENABLED(FILAMENT_CHANGE_FEATURE)
  FilamentChangeMenuResponse filament_change_menu_response;
#endif

#if ENABLED(MIXING_EXTRUDER)
  float mixing_factor[MIXING_STEPPERS]; // Reciprocal of mix proportion. 0.0 = off, otherwise >= 1.0.
  #if MIXING_VIRTUAL_TOOLS > 1
    float mixing_virtual_tool_mix[MIXING_VIRTUAL_TOOLS][MIXING_STEPPERS];
  #endif
#endif

static bool send_ok[BUFSIZE];

#if HAS_SERVOS
  Servo servo[NUM_SERVOS];
  #define MOVE_SERVO(I, P) servo[I].move(P)
  #if HAS_Z_SERVO_ENDSTOP
    #define DEPLOY_Z_SERVO() MOVE_SERVO(Z_ENDSTOP_SERVO_NR, z_servo_angle[0])
    #define STOW_Z_SERVO() MOVE_SERVO(Z_ENDSTOP_SERVO_NR, z_servo_angle[1])
  #endif
#endif

#ifdef CHDK
  millis_t chdkHigh = 0;
  bool chdkActive = false;
#endif

#ifdef AUTOMATIC_CURRENT_CONTROL
  bool auto_current_control = 0;
#endif

#if ENABLED(PID_EXTRUSION_SCALING)
  int lpq_len = 20;
#endif

#if ENABLED(HOST_KEEPALIVE_FEATURE)
  MarlinBusyState busy_state = NOT_BUSY;
  static millis_t next_busy_signal_ms = 0;
  uint8_t host_keepalive_interval = DEFAULT_KEEPALIVE_INTERVAL;
#else
  #define host_keepalive() NOOP
#endif

static inline float pgm_read_any(const float *p) { return pgm_read_float_near(p); }
static inline signed char pgm_read_any(const signed char *p) { return pgm_read_byte_near(p); }

#define XYZ_CONSTS_FROM_CONFIG(type, array, CONFIG) \
  static const PROGMEM type array##_P[XYZ] = { X_##CONFIG, Y_##CONFIG, Z_##CONFIG }; \
  static inline type array(AxisEnum axis) { return pgm_read_any(&array##_P[axis]); } \
  typedef void __void_##CONFIG##__

XYZ_CONSTS_FROM_CONFIG(float, base_min_pos,   MIN_POS);
XYZ_CONSTS_FROM_CONFIG(float, base_max_pos,   MAX_POS);
XYZ_CONSTS_FROM_CONFIG(float, base_home_pos,  HOME_POS);
XYZ_CONSTS_FROM_CONFIG(float, max_length,     MAX_LENGTH);
XYZ_CONSTS_FROM_CONFIG(float, home_bump_mm,   HOME_BUMP_MM);
XYZ_CONSTS_FROM_CONFIG(signed char, home_dir, HOME_DIR);

/**
 * ***************************************************************************
 * ******************************** FUNCTIONS ********************************
 * ***************************************************************************
 */

void stop();

void get_available_commands();
void process_next_command();
void prepare_move_to_destination();

void get_cartesian_from_steppers();
void set_current_from_steppers_for_axis(const AxisEnum axis);

#if ENABLED(ARC_SUPPORT)
  void plan_arc(float target[XYZE], float* offset, uint8_t clockwise);
#endif

#if ENABLED(BEZIER_CURVE_SUPPORT)
  void plan_cubic_move(const float offset[4]);
#endif

void tool_change(const uint8_t tmp_extruder, const float fr_mm_s=0.0, bool no_move=false);
static void report_current_position();

#if ENABLED(DEBUG_LEVELING_FEATURE)
  void print_xyz(const char* prefix, const char* suffix, const float x, const float y, const float z) {
    serialprintPGM(prefix);
    SERIAL_CHAR('(');
    SERIAL_ECHO(x);
    SERIAL_ECHOPAIR(", ", y);
    SERIAL_ECHOPAIR(", ", z);
    SERIAL_CHAR(')');

    suffix ? serialprintPGM(suffix) : SERIAL_EOL;
  }

  void print_xyz(const char* prefix, const char* suffix, const float xyz[]) {
    print_xyz(prefix, suffix, xyz[X_AXIS], xyz[Y_AXIS], xyz[Z_AXIS]);
  }

  #if HAS_ABL
    void print_xyz(const char* prefix, const char* suffix, const vector_3 &xyz) {
      print_xyz(prefix, suffix, xyz.x, xyz.y, xyz.z);
    }
  #endif

  #define DEBUG_POS(SUFFIX,VAR) do { \
    print_xyz(PSTR("  " STRINGIFY(VAR) "="), PSTR(" : " SUFFIX "\n"), VAR); } while(0)
#endif

/**
 * sync_plan_position
 *
 * Set the planner/stepper positions directly from current_position with
 * no kinematic translation. Used for homing axes and cartesian/core syncing.
 */
inline void sync_plan_position() {
  #if ENABLED(DEBUG_LEVELING_FEATURE)
    if (DEBUGGING(LEVELING)) DEBUG_POS("sync_plan_position", current_position);
  #endif
  planner.set_position_mm(current_position[X_AXIS], current_position[Y_AXIS], current_position[Z_AXIS], current_position[E_AXIS]);
}
inline void sync_plan_position_e() { planner.set_e_position_mm(current_position[E_AXIS]); }

#if IS_KINEMATIC

  inline void sync_plan_position_kinematic() {
    #if ENABLED(DEBUG_LEVELING_FEATURE)
      if (DEBUGGING(LEVELING)) DEBUG_POS("sync_plan_position_kinematic", current_position);
    #endif
    planner.set_position_mm_kinematic(current_position);
  }
  #define SYNC_PLAN_POSITION_KINEMATIC() sync_plan_position_kinematic()

#else

  #define SYNC_PLAN_POSITION_KINEMATIC() sync_plan_position()

#endif

#if ENABLED(SDSUPPORT)
  #include "SdFatUtil.h"
  int freeMemory() { return SdFatUtil::FreeRam(); }
#else
extern "C" {
  extern char __bss_end;
  extern char __heap_start;
  extern void* __brkval;

  int freeMemory() {
    int free_memory;
    if ((int)__brkval == 0)
      free_memory = ((int)&free_memory) - ((int)&__bss_end);
    else
      free_memory = ((int)&free_memory) - ((int)__brkval);
    return free_memory;
  }
}
#endif // !SDSUPPORT

#if ENABLED(DIGIPOT_I2C)
  extern void digipot_i2c_set_current(int channel, float current);
  extern void digipot_i2c_init();
#endif

/**
 * Inject the next "immediate" command, when possible, onto the front of the queue.
 * Return true if any immediate commands remain to inject.
 */
static bool drain_injected_commands_P() {
  if (injected_commands_P != NULL) {
    size_t i = 0;
    char c, cmd[30];
    strncpy_P(cmd, injected_commands_P, sizeof(cmd) - 1);
    cmd[sizeof(cmd) - 1] = '\0';
    while ((c = cmd[i]) && c != '\n') i++; // find the end of this gcode command
    cmd[i] = '\0';
    if (enqueue_and_echo_command(cmd))     // success?
      injected_commands_P = c ? injected_commands_P + i + 1 : NULL; // next command or done
  }
  return (injected_commands_P != NULL);    // return whether any more remain
}

/**
 * Record one or many commands to run from program memory.
 * Aborts the current queue, if any.
 * Note: drain_injected_commands_P() must be called repeatedly to drain the commands afterwards
 */
void enqueue_and_echo_commands_P(const char* pgcode) {
  injected_commands_P = pgcode;
  drain_injected_commands_P(); // first command executed asap (when possible)
}

/**
 * Clear the Marlin command queue
 */
void clear_command_queue() {
  cmd_queue_index_r = cmd_queue_index_w;
  commands_in_queue = 0;
}

/**
 * Once a new command is in the ring buffer, call this to commit it
 */
inline void _commit_command(bool say_ok) {
  send_ok[cmd_queue_index_w] = say_ok;
  if (++cmd_queue_index_w >= BUFSIZE) cmd_queue_index_w = 0;
  commands_in_queue++;
}

/**
 * Copy a command from RAM into the main command buffer.
 * Return true if the command was successfully added.
 * Return false for a full buffer, or if the 'command' is a comment.
 */
inline bool _enqueuecommand(const char* cmd, bool say_ok=false) {
  if (*cmd == ';' || commands_in_queue >= BUFSIZE) return false;
  strcpy(command_queue[cmd_queue_index_w], cmd);
  _commit_command(say_ok);
  return true;
}

/**
 * Enqueue with Serial Echo
 */
bool enqueue_and_echo_command(const char* cmd, bool say_ok/*=false*/) {
  if (_enqueuecommand(cmd, say_ok)) {
    SERIAL_ECHO_START;
    SERIAL_ECHOPAIR(MSG_ENQUEUEING, cmd);
    SERIAL_CHAR('"');
    SERIAL_EOL;
    return true;
  }
  return false;
}

void setup_killpin() {
  #if HAS_KILL
    SET_INPUT_PULLUP(KILL_PIN);
  #endif
}

#if ENABLED(FILAMENT_RUNOUT_SENSOR)

  void setup_filrunoutpin() {
    #if ENABLED(ENDSTOPPULLUP_FIL_RUNOUT)
      SET_INPUT_PULLUP(FIL_RUNOUT_PIN);
    #else
      SET_INPUT(FIL_RUNOUT_PIN);
    #endif
  }

#endif

void setup_homepin(void) {
  #if HAS_HOME
    SET_INPUT_PULLUP(HOME_PIN);
  #endif
}

void setup_powerhold() {
  #if HAS_SUICIDE
    OUT_WRITE(SUICIDE_PIN, HIGH);
  #endif
  #if HAS_POWER_SWITCH
    #if ENABLED(PS_DEFAULT_OFF)
      OUT_WRITE(PS_ON_PIN, PS_ON_ASLEEP);
    #else
      OUT_WRITE(PS_ON_PIN, PS_ON_AWAKE);
    #endif
  #endif
}

void suicide() {
  #if HAS_SUICIDE
    OUT_WRITE(SUICIDE_PIN, LOW);
  #endif
}

void servo_init() {
  #if NUM_SERVOS >= 1 && HAS_SERVO_0
    servo[0].attach(SERVO0_PIN);
    servo[0].detach(); // Just set up the pin. We don't have a position yet. Don't move to a random position.
  #endif
  #if NUM_SERVOS >= 2 && HAS_SERVO_1
    servo[1].attach(SERVO1_PIN);
    servo[1].detach();
  #endif
  #if NUM_SERVOS >= 3 && HAS_SERVO_2
    servo[2].attach(SERVO2_PIN);
    servo[2].detach();
  #endif
  #if NUM_SERVOS >= 4 && HAS_SERVO_3
    servo[3].attach(SERVO3_PIN);
    servo[3].detach();
  #endif

  #if HAS_Z_SERVO_ENDSTOP
    /**
     * Set position of Z Servo Endstop
     *
     * The servo might be deployed and positioned too low to stow
     * when starting up the machine or rebooting the board.
     * There's no way to know where the nozzle is positioned until
     * homing has been done - no homing with z-probe without init!
     *
     */
    STOW_Z_SERVO();
  #endif
}

/**
 * Stepper Reset (RigidBoard, et.al.)
 */
#if HAS_STEPPER_RESET
  void disableStepperDrivers() {
    OUT_WRITE(STEPPER_RESET_PIN, LOW);  // drive it down to hold in reset motor driver chips
  }
  void enableStepperDrivers() { SET_INPUT(STEPPER_RESET_PIN); }  // set to input, which allows it to be pulled high by pullups
#endif

#if ENABLED(EXPERIMENTAL_I2CBUS) && I2C_SLAVE_ADDRESS > 0

  void i2c_on_receive(int bytes) { // just echo all bytes received to serial
    i2c.receive(bytes);
  }

  void i2c_on_request() {          // just send dummy data for now
    i2c.reply("Hello World!\n");
  }

#endif

#if HAS_COLOR_LEDS

  void set_led_color(
    const uint8_t r, const uint8_t g, const uint8_t b
      #if ENABLED(RGBW_LED)
        , const uint8_t w=0
      #endif
  ) {

    #if ENABLED(BLINKM)

      // This variant uses i2c to send the RGB components to the device.
      SendColors(r, g, b);

    #else

      // This variant uses 3 separate pins for the RGB components.
      // If the pins can do PWM then their intensity will be set.
      WRITE(RGB_LED_R_PIN, r ? HIGH : LOW);
      WRITE(RGB_LED_G_PIN, g ? HIGH : LOW);
      WRITE(RGB_LED_B_PIN, b ? HIGH : LOW);
      analogWrite(RGB_LED_R_PIN, r);
      analogWrite(RGB_LED_G_PIN, g);
      analogWrite(RGB_LED_B_PIN, b);

      #if ENABLED(RGBW_LED)
        WRITE(RGB_LED_W_PIN, w ? HIGH : LOW);
        analogWrite(RGB_LED_W_PIN, w);
      #endif

    #endif
  }

#endif // HAS_COLOR_LEDS

void gcode_line_error(const char* err, bool doFlush = true) {
  SERIAL_ERROR_START;
  serialprintPGM(err);
  SERIAL_ERRORLN(gcode_LastN);
  //Serial.println(gcode_N);
  if (doFlush) FlushSerialRequestResend();
  serial_count = 0;
}

/**
 * Get all commands waiting on the serial port and queue them.
 * Exit when the buffer is full or when no more characters are
 * left on the serial port.
 */
inline void get_serial_commands() {
  static char serial_line_buffer[MAX_CMD_SIZE];
  static bool serial_comment_mode = false;

  // If the command buffer is empty for too long,
  // send "wait" to indicate Marlin is still waiting.
  #if defined(NO_TIMEOUTS) && NO_TIMEOUTS > 0
    static millis_t last_command_time = 0;
    const millis_t ms = millis();
    if (commands_in_queue == 0 && !MYSERIAL.available() && ELAPSED(ms, last_command_time + NO_TIMEOUTS)) {
      SERIAL_ECHOLNPGM(MSG_WAIT);
      last_command_time = ms;
    }
  #endif

  /**
   * Loop while serial characters are incoming and the queue is not full
   */
  while (commands_in_queue < BUFSIZE && MYSERIAL.available() > 0) {

    char serial_char = MYSERIAL.read();

    /**
     * If the character ends the line
     */
    if (serial_char == '\n' || serial_char == '\r') {

      serial_comment_mode = false; // end of line == end of comment

      if (!serial_count) continue; // skip empty lines

      serial_line_buffer[serial_count] = 0; // terminate string
      serial_count = 0; //reset buffer

      char* command = serial_line_buffer;

      while (*command == ' ') command++; // skip any leading spaces
      char* npos = (*command == 'N') ? command : NULL; // Require the N parameter to start the line
      char* apos = strchr(command, '*');

      if (npos) {

        bool M110 = strstr_P(command, PSTR("M110")) != NULL;

        if (M110) {
          char* n2pos = strchr(command + 4, 'N');
          if (n2pos) npos = n2pos;
        }

        gcode_N = strtol(npos + 1, NULL, 10);

        if (gcode_N != gcode_LastN + 1 && !M110) {
          gcode_line_error(PSTR(MSG_ERR_LINE_NO));
          return;
        }

        if (apos) {
          byte checksum = 0, count = 0;
          while (command[count] != '*') checksum ^= command[count++];

          if (strtol(apos + 1, NULL, 10) != checksum) {
            gcode_line_error(PSTR(MSG_ERR_CHECKSUM_MISMATCH));
            return;
          }
          // if no errors, continue parsing
        }
        else {
          gcode_line_error(PSTR(MSG_ERR_NO_CHECKSUM));
          return;
        }

        gcode_LastN = gcode_N;
        // if no errors, continue parsing
      }
      else if (apos) { // No '*' without 'N'
        gcode_line_error(PSTR(MSG_ERR_NO_LINENUMBER_WITH_CHECKSUM), false);
        return;
      }

      // Movement commands alert when stopped
      if (IsStopped()) {
        char* gpos = strchr(command, 'G');
        if (gpos) {
          const int codenum = strtol(gpos + 1, NULL, 10);
          switch (codenum) {
            case 0:
            case 1:
            case 2:
            case 3:
              SERIAL_ERRORLNPGM(MSG_ERR_STOPPED);
              LCD_MESSAGEPGM(MSG_STOPPED);
              break;
          }
        }
      }

      #if DISABLED(EMERGENCY_PARSER)
        // If command was e-stop process now
        if (strcmp(command, "M108") == 0) {
          wait_for_heatup = false;
          #if ENABLED(ULTIPANEL)
            wait_for_user = false;
          #endif
        }
        if (strcmp(command, "M112") == 0) kill(PSTR(MSG_KILLED));
        if (strcmp(command, "M410") == 0) { quickstop_stepper(); }
      #endif

      #if defined(NO_TIMEOUTS) && NO_TIMEOUTS > 0
        last_command_time = ms;
      #endif

      // Add the command to the queue
      _enqueuecommand(serial_line_buffer, true);
    }
    else if (serial_count >= MAX_CMD_SIZE - 1) {
      // Keep fetching, but ignore normal characters beyond the max length
      // The command will be injected when EOL is reached
    }
    else if (serial_char == '\\') {  // Handle escapes
      if (MYSERIAL.available() > 0) {
        // if we have one more character, copy it over
        serial_char = MYSERIAL.read();
        if (!serial_comment_mode) serial_line_buffer[serial_count++] = serial_char;
      }
      // otherwise do nothing
    }
    else { // it's not a newline, carriage return or escape char
      if (serial_char == ';') serial_comment_mode = true;
      if (!serial_comment_mode) serial_line_buffer[serial_count++] = serial_char;
    }

  } // queue has space, serial has data
}

#if ENABLED(SDSUPPORT)

  /**
   * Get commands from the SD Card until the command buffer is full
   * or until the end of the file is reached. The special character '#'
   * can also interrupt buffering.
   */
  inline void get_sdcard_commands() {
    static bool stop_buffering = false,
                sd_comment_mode = false;

    if (!card.sdprinting) return;

    /**
     * '#' stops reading from SD to the buffer prematurely, so procedural
     * macro calls are possible. If it occurs, stop_buffering is triggered
     * and the buffer is run dry; this character _can_ occur in serial com
     * due to checksums, however, no checksums are used in SD printing.
     */

    if (commands_in_queue == 0) stop_buffering = false;

    uint16_t sd_count = 0;
    bool card_eof = card.eof();
    while (commands_in_queue < BUFSIZE && !card_eof && !stop_buffering) {
      const int16_t n = card.get();
      char sd_char = (char)n;
      card_eof = card.eof();
      if (card_eof || n == -1
          || sd_char == '\n' || sd_char == '\r'
          || ((sd_char == '#' || sd_char == ':') && !sd_comment_mode)
      ) {
        if (card_eof) {
          SERIAL_PROTOCOLLNPGM(MSG_FILE_PRINTED);
          card.printingHasFinished();
          #if ENABLED(PRINTER_EVENT_LEDS)
            LCD_MESSAGEPGM(MSG_INFO_COMPLETED_PRINTS);
            set_led_color(0, 255, 0); // Green
            #if HAS_RESUME_CONTINUE
              enqueue_and_echo_commands_P(PSTR("M0")); // end of the queue!
            #else
              safe_delay(1000);
            #endif
            set_led_color(0, 0, 0);   // OFF
          #endif
          card.checkautostart(true);
        }
        else if (n == -1) {
          SERIAL_ERROR_START;
          SERIAL_ECHOLNPGM(MSG_SD_ERR_READ);
        }
        if (sd_char == '#') stop_buffering = true;

        sd_comment_mode = false; // for new command

        if (!sd_count) continue; // skip empty lines (and comment lines)

        command_queue[cmd_queue_index_w][sd_count] = '\0'; // terminate string
        sd_count = 0; // clear sd line buffer

        _commit_command(false);
      }
      else if (sd_count >= MAX_CMD_SIZE - 1) {
        /**
         * Keep fetching, but ignore normal characters beyond the max length
         * The command will be injected when EOL is reached
         */
      }
      else {
        if (sd_char == ';') sd_comment_mode = true;
        if (!sd_comment_mode) command_queue[cmd_queue_index_w][sd_count++] = sd_char;
      }
    }
  }

#endif // SDSUPPORT

/**
 * Add to the circular command queue the next command from:
 *  - The command-injection queue (injected_commands_P)
 *  - The active serial input (usually USB)
 *  - The SD card file being actively printed
 */
void get_available_commands() {

  // if any immediate commands remain, don't get other commands yet
  if (drain_injected_commands_P()) return;

  get_serial_commands();

  #if ENABLED(SDSUPPORT)
    get_sdcard_commands();
  #endif
}

inline bool code_has_value() {
  int i = 1;
  char c = seen_pointer[i];
  while (c == ' ') c = seen_pointer[++i];
  if (c == '-' || c == '+') c = seen_pointer[++i];
  if (c == '.') c = seen_pointer[++i];
  return NUMERIC(c);
}

inline float code_value_float() {
  char* e = strchr(seen_pointer, 'E');
  if (!e) return strtod(seen_pointer + 1, NULL);
  *e = 0;
  float ret = strtod(seen_pointer + 1, NULL);
  *e = 'E';
  return ret;
}

inline unsigned long code_value_ulong() { return strtoul(seen_pointer + 1, NULL, 10); }

inline long code_value_long() { return strtol(seen_pointer + 1, NULL, 10); }

inline int code_value_int() { return (int)strtol(seen_pointer + 1, NULL, 10); }

inline uint16_t code_value_ushort() { return (uint16_t)strtoul(seen_pointer + 1, NULL, 10); }

inline uint8_t code_value_byte() { return (uint8_t)(constrain(strtol(seen_pointer + 1, NULL, 10), 0, 255)); }

inline bool code_value_bool() { return !code_has_value() || code_value_byte() > 0; }

#if ENABLED(INCH_MODE_SUPPORT)
  inline void set_input_linear_units(LinearUnit units) {
    switch (units) {
      case LINEARUNIT_INCH:
        linear_unit_factor = 25.4;
        break;
      case LINEARUNIT_MM:
      default:
        linear_unit_factor = 1.0;
        break;
    }
    volumetric_unit_factor = pow(linear_unit_factor, 3.0);
  }

  inline float axis_unit_factor(const AxisEnum axis) {
    return (axis >= E_AXIS && volumetric_enabled ? volumetric_unit_factor : linear_unit_factor);
  }

  inline float code_value_linear_units() { return code_value_float() * linear_unit_factor; }
  inline float code_value_axis_units(const AxisEnum axis) { return code_value_float() * axis_unit_factor(axis); }
  inline float code_value_per_axis_unit(const AxisEnum axis) { return code_value_float() / axis_unit_factor(axis); }
#endif

#if ENABLED(TEMPERATURE_UNITS_SUPPORT)
  inline void set_input_temp_units(TempUnit units) { input_temp_units = units; }

  float to_temp_units(const float &c) {
    switch (input_temp_units) {
      case TEMPUNIT_F:
        return c * 0.5555555556 + 32.0;
      case TEMPUNIT_K:
        return c + 273.15;
      case TEMPUNIT_C:
      default:
        return c;
    }
  }

  int16_t code_value_temp_abs() {
    const float c = code_value_float();
    switch (input_temp_units) {
      case TEMPUNIT_F:
        return (int16_t)((c - 32.0) * 0.5555555556);
      case TEMPUNIT_K:
        return (int16_t)(c - 273.15);
      case TEMPUNIT_C:
      default:
        return (int16_t)(c);
    }
  }

  int16_t code_value_temp_diff() {
    switch (input_temp_units) {
      case TEMPUNIT_F:
        return code_value_float() * 0.5555555556;
      case TEMPUNIT_C:
      case TEMPUNIT_K:
      default:
        return code_value_float();
    }
  }
#else
  int16_t code_value_temp_abs() { return code_value_int(); }
  int16_t code_value_temp_diff() { return code_value_int(); }
#endif

FORCE_INLINE millis_t code_value_millis() { return code_value_ulong(); }
inline millis_t code_value_millis_from_seconds() { return code_value_float() * 1000; }

bool code_seen(char code) {
  seen_pointer = strchr(current_command_args, code);
  return (seen_pointer != NULL); // Return TRUE if the code-letter was found
}

/**
 * Set target_extruder from the T parameter or the active_extruder
 *
 * Returns TRUE if the target is invalid
 */
bool get_target_extruder_from_command(int code) {
  if (code_seen('T')) {
    if (code_value_byte() >= EXTRUDERS) {
      SERIAL_ECHO_START;
      SERIAL_CHAR('M');
      SERIAL_ECHO(code);
      SERIAL_ECHOLNPAIR(" " MSG_INVALID_EXTRUDER " ", code_value_byte());
      return true;
    }
    target_extruder = code_value_byte();
  }
  else
    target_extruder = active_extruder;

  return false;
}

#if ENABLED(DUAL_X_CARRIAGE) || ENABLED(DUAL_NOZZLE_DUPLICATION_MODE)
  bool extruder_duplication_enabled = false; // Used in Dual X mode 2
#endif

#if ENABLED(DUAL_X_CARRIAGE)

  static DualXMode dual_x_carriage_mode = DEFAULT_DUAL_X_CARRIAGE_MODE;

  static float x_home_pos(const int extruder) {
    if (extruder == 0)
      return LOGICAL_X_POSITION(base_home_pos(X_AXIS));
    else
      /**
       * In dual carriage mode the extruder offset provides an override of the
       * second X-carriage position when homed - otherwise X2_HOME_POS is used.
       * This allows soft recalibration of the second extruder home position
       * without firmware reflash (through the M218 command).
       */
      return LOGICAL_X_POSITION(hotend_offset[X_AXIS][1] > 0 ? hotend_offset[X_AXIS][1] : X2_HOME_POS);
  }

  static int x_home_dir(const int extruder) { return extruder ? X2_HOME_DIR : X_HOME_DIR; }

  static float inactive_extruder_x_pos = X2_MAX_POS; // used in mode 0 & 1
  static bool active_extruder_parked = false;        // used in mode 1 & 2
  static float raised_parked_position[XYZE];         // used in mode 1
  static millis_t delayed_move_time = 0;             // used in mode 1
  static float duplicate_extruder_x_offset = DEFAULT_DUPLICATION_X_OFFSET; // used in mode 2
  static int16_t duplicate_extruder_temp_offset = 0; // used in mode 2

#endif // DUAL_X_CARRIAGE

#if HAS_WORKSPACE_OFFSET || ENABLED(DUAL_X_CARRIAGE)

  /**
   * Software endstops can be used to monitor the open end of
   * an axis that has a hardware endstop on the other end. Or
   * they can prevent axes from moving past endstops and grinding.
   *
   * To keep doing their job as the coordinate system changes,
   * the software endstop positions must be refreshed to remain
   * at the same positions relative to the machine.
   */
  void update_software_endstops(const AxisEnum axis) {
    const float offs = 0.0
      #if HAS_HOME_OFFSET
        + home_offset[axis]
      #endif
      #if HAS_POSITION_SHIFT
        + position_shift[axis]
      #endif
    ;

    #if HAS_HOME_OFFSET && HAS_POSITION_SHIFT
      workspace_offset[axis] = offs;
    #endif

    #if ENABLED(DUAL_X_CARRIAGE)
      if (axis == X_AXIS) {

        // In Dual X mode hotend_offset[X] is T1's home position
        float dual_max_x = max(hotend_offset[X_AXIS][1], X2_MAX_POS);

        if (active_extruder != 0) {
          // T1 can move from X2_MIN_POS to X2_MAX_POS or X2 home position (whichever is larger)
          soft_endstop_min[X_AXIS] = X2_MIN_POS + offs;
          soft_endstop_max[X_AXIS] = dual_max_x + offs;
        }
        else if (dual_x_carriage_mode == DXC_DUPLICATION_MODE) {
          // In Duplication Mode, T0 can move as far left as X_MIN_POS
          // but not so far to the right that T1 would move past the end
          soft_endstop_min[X_AXIS] = base_min_pos(X_AXIS) + offs;
          soft_endstop_max[X_AXIS] = min(base_max_pos(X_AXIS), dual_max_x - duplicate_extruder_x_offset) + offs;
        }
        else {
          // In other modes, T0 can move from X_MIN_POS to X_MAX_POS
          soft_endstop_min[axis] = base_min_pos(axis) + offs;
          soft_endstop_max[axis] = base_max_pos(axis) + offs;
        }
      }
    #else
      soft_endstop_min[axis] = base_min_pos(axis) + offs;
      soft_endstop_max[axis] = base_max_pos(axis) + offs;
    #endif

    #if ENABLED(DEBUG_LEVELING_FEATURE)
      if (DEBUGGING(LEVELING)) {
        SERIAL_ECHOPAIR("For ", axis_codes[axis]);
        #if HAS_HOME_OFFSET
          SERIAL_ECHOPAIR(" axis:\n home_offset = ", home_offset[axis]);
        #endif
        #if HAS_POSITION_SHIFT
          SERIAL_ECHOPAIR("\n position_shift = ", position_shift[axis]);
        #endif
        SERIAL_ECHOPAIR("\n soft_endstop_min = ", soft_endstop_min[axis]);
        SERIAL_ECHOLNPAIR("\n soft_endstop_max = ", soft_endstop_max[axis]);
      }
    #endif

    #if ENABLED(DELTA)
      if (axis == Z_AXIS)
        delta_clip_start_height = soft_endstop_max[axis] - delta_safe_distance_from_top();
    #endif
  }

#endif // HAS_WORKSPACE_OFFSET || DUAL_X_CARRIAGE

#if HAS_M206_COMMAND
  /**
   * Change the home offset for an axis, update the current
   * position and the software endstops to retain the same
   * relative distance to the new home.
   *
   * Since this changes the current_position, code should
   * call sync_plan_position soon after this.
   */
  static void set_home_offset(const AxisEnum axis, const float v) {
    current_position[axis] += v - home_offset[axis];
    home_offset[axis] = v;
    update_software_endstops(axis);
  }
#endif // HAS_M206_COMMAND

/**
 * Set an axis' current position to its home position (after homing).
 *
 * For Core and Cartesian robots this applies one-to-one when an
 * individual axis has been homed.
 *
 * DELTA should wait until all homing is done before setting the XYZ
 * current_position to home, because homing is a single operation.
 * In the case where the axis positions are already known and previously
 * homed, DELTA could home to X or Y individually by moving either one
 * to the center. However, homing Z always homes XY and Z.
 *
 * SCARA should wait until all XY homing is done before setting the XY
 * current_position to home, because neither X nor Y is at home until
 * both are at home. Z can however be homed individually.
 *
 * Callers must sync the planner position after calling this!
 */
static void set_axis_is_at_home(AxisEnum axis) {
  #if ENABLED(DEBUG_LEVELING_FEATURE)
    if (DEBUGGING(LEVELING)) {
      SERIAL_ECHOPAIR(">>> set_axis_is_at_home(", axis_codes[axis]);
      SERIAL_CHAR(')');
      SERIAL_EOL;
    }
  #endif

  axis_known_position[axis] = axis_homed[axis] = true;

  #if HAS_POSITION_SHIFT
    position_shift[axis] = 0;
    update_software_endstops(axis);
  #endif

  #if ENABLED(DUAL_X_CARRIAGE)
    if (axis == X_AXIS && (active_extruder == 1 || dual_x_carriage_mode == DXC_DUPLICATION_MODE)) {
      current_position[X_AXIS] = x_home_pos(active_extruder);
      return;
    }
  #endif

  #if ENABLED(MORGAN_SCARA)

    /**
     * Morgan SCARA homes XY at the same time
     */
    if (axis == X_AXIS || axis == Y_AXIS) {

      float homeposition[XYZ];
      LOOP_XYZ(i) homeposition[i] = LOGICAL_POSITION(base_home_pos((AxisEnum)i), i);

      // SERIAL_ECHOPAIR("homeposition X:", homeposition[X_AXIS]);
      // SERIAL_ECHOLNPAIR(" Y:", homeposition[Y_AXIS]);

      /**
       * Get Home position SCARA arm angles using inverse kinematics,
       * and calculate homing offset using forward kinematics
       */
      inverse_kinematics(homeposition);
      forward_kinematics_SCARA(delta[A_AXIS], delta[B_AXIS]);

      // SERIAL_ECHOPAIR("Cartesian X:", cartes[X_AXIS]);
      // SERIAL_ECHOLNPAIR(" Y:", cartes[Y_AXIS]);

      current_position[axis] = LOGICAL_POSITION(cartes[axis], axis);

      /**
       * SCARA home positions are based on configuration since the actual
       * limits are determined by the inverse kinematic transform.
       */
      soft_endstop_min[axis] = base_min_pos(axis); // + (cartes[axis] - base_home_pos(axis));
      soft_endstop_max[axis] = base_max_pos(axis); // + (cartes[axis] - base_home_pos(axis));
    }
    else
  #endif
  {
    current_position[axis] = LOGICAL_POSITION(base_home_pos(axis), axis);
  }

  /**
   * Z Probe Z Homing? Account for the probe's Z offset.
   */
  #if HAS_BED_PROBE && Z_HOME_DIR < 0
    if (axis == Z_AXIS) {
      #if HOMING_Z_WITH_PROBE

        current_position[Z_AXIS] -= zprobe_zoffset;

        #if ENABLED(DEBUG_LEVELING_FEATURE)
          if (DEBUGGING(LEVELING)) {
            SERIAL_ECHOLNPGM("*** Z HOMED WITH PROBE (Z_MIN_PROBE_USES_Z_MIN_ENDSTOP_PIN) ***");
            SERIAL_ECHOLNPAIR("> zprobe_zoffset = ", zprobe_zoffset);
          }
        #endif

      #elif ENABLED(DEBUG_LEVELING_FEATURE)

        if (DEBUGGING(LEVELING)) SERIAL_ECHOLNPGM("*** Z HOMED TO ENDSTOP (Z_MIN_PROBE_ENDSTOP) ***");

      #endif
    }
  #endif

  #if ENABLED(DEBUG_LEVELING_FEATURE)
    if (DEBUGGING(LEVELING)) {
      #if HAS_HOME_OFFSET
        SERIAL_ECHOPAIR("> home_offset[", axis_codes[axis]);
        SERIAL_ECHOLNPAIR("] = ", home_offset[axis]);
      #endif
      DEBUG_POS("", current_position);
      SERIAL_ECHOPAIR("<<< set_axis_is_at_home(", axis_codes[axis]);
      SERIAL_CHAR(')');
      SERIAL_EOL;
    }
  #endif
}

/**
 * Some planner shorthand inline functions
 */
inline float get_homing_bump_feedrate(AxisEnum axis) {
  int constexpr homing_bump_divisor[] = HOMING_BUMP_DIVISOR;
  int hbd = homing_bump_divisor[axis];
  if (hbd < 1) {
    hbd = 10;
    SERIAL_ECHO_START;
    SERIAL_ECHOLNPGM("Warning: Homing Bump Divisor < 1");
  }
  return homing_feedrate_mm_s[axis] / hbd;
}

//
// line_to_current_position
// Move the planner to the current position from wherever it last moved
// (or from wherever it has been told it is located).
//
inline void line_to_current_position() {
  planner.buffer_line(current_position[X_AXIS], current_position[Y_AXIS], current_position[Z_AXIS], current_position[E_AXIS], feedrate_mm_s, active_extruder);
}

//
// line_to_destination
// Move the planner, not necessarily synced with current_position
//
inline void line_to_destination(float fr_mm_s) {
  planner.buffer_line(destination[X_AXIS], destination[Y_AXIS], destination[Z_AXIS], destination[E_AXIS], fr_mm_s, active_extruder);
}
inline void line_to_destination() { line_to_destination(feedrate_mm_s); }

inline void set_current_to_destination() { COPY(current_position, destination); }
inline void set_destination_to_current() { COPY(destination, current_position); }

#if IS_KINEMATIC
  /**
   * Calculate delta, start a line, and set current_position to destination
   */
  void prepare_uninterpolated_move_to_destination(const float fr_mm_s=0.0) {
    #if ENABLED(DEBUG_LEVELING_FEATURE)
      if (DEBUGGING(LEVELING)) DEBUG_POS("prepare_uninterpolated_move_to_destination", destination);
    #endif

    if ( current_position[X_AXIS] == destination[X_AXIS]
      && current_position[Y_AXIS] == destination[Y_AXIS]
      && current_position[Z_AXIS] == destination[Z_AXIS]
      && current_position[E_AXIS] == destination[E_AXIS]
    ) return;

    refresh_cmd_timeout();
    planner.buffer_line_kinematic(destination, MMS_SCALED(fr_mm_s ? fr_mm_s : feedrate_mm_s), active_extruder);
    set_current_to_destination();
  }
#endif // IS_KINEMATIC

/**
 *  Plan a move to (X, Y, Z) and set the current_position
 *  The final current_position may not be the one that was requested
 */
void do_blocking_move_to(const float &x, const float &y, const float &z, const float &fr_mm_s /*=0.0*/) {
  const float old_feedrate_mm_s = feedrate_mm_s;

  #if ENABLED(DEBUG_LEVELING_FEATURE)
    if (DEBUGGING(LEVELING)) print_xyz(PSTR(">>> do_blocking_move_to"), NULL, x, y, z);
  #endif

  #if ENABLED(DELTA)

    if ( ! position_is_reachable_xy( x, y )) return;

    feedrate_mm_s = fr_mm_s ? fr_mm_s : XY_PROBE_FEEDRATE_MM_S;

    set_destination_to_current();          // sync destination at the start

    #if ENABLED(DEBUG_LEVELING_FEATURE)
      if (DEBUGGING(LEVELING)) DEBUG_POS("set_destination_to_current", destination);
    #endif

    // when in the danger zone
    if (current_position[Z_AXIS] > delta_clip_start_height) {
      if (z > delta_clip_start_height) {   // staying in the danger zone
        destination[X_AXIS] = x;           // move directly (uninterpolated)
        destination[Y_AXIS] = y;
        destination[Z_AXIS] = z;
        prepare_uninterpolated_move_to_destination(); // set_current_to_destination
        #if ENABLED(DEBUG_LEVELING_FEATURE)
          if (DEBUGGING(LEVELING)) DEBUG_POS("danger zone move", current_position);
        #endif
        return;
      }
      else {
        destination[Z_AXIS] = delta_clip_start_height;
        prepare_uninterpolated_move_to_destination(); // set_current_to_destination
        #if ENABLED(DEBUG_LEVELING_FEATURE)
          if (DEBUGGING(LEVELING)) DEBUG_POS("zone border move", current_position);
        #endif
      }
    }

    if (z > current_position[Z_AXIS]) {    // raising?
      destination[Z_AXIS] = z;
      prepare_uninterpolated_move_to_destination();   // set_current_to_destination
      #if ENABLED(DEBUG_LEVELING_FEATURE)
        if (DEBUGGING(LEVELING)) DEBUG_POS("z raise move", current_position);
      #endif
    }

    destination[X_AXIS] = x;
    destination[Y_AXIS] = y;
    prepare_move_to_destination();         // set_current_to_destination
    #if ENABLED(DEBUG_LEVELING_FEATURE)
      if (DEBUGGING(LEVELING)) DEBUG_POS("xy move", current_position);
    #endif

    if (z < current_position[Z_AXIS]) {    // lowering?
      destination[Z_AXIS] = z;
      prepare_uninterpolated_move_to_destination();   // set_current_to_destination
      #if ENABLED(DEBUG_LEVELING_FEATURE)
        if (DEBUGGING(LEVELING)) DEBUG_POS("z lower move", current_position);
      #endif
    }

  #elif IS_SCARA

    if ( ! position_is_reachable_xy( x, y )) return;

    set_destination_to_current();

    // If Z needs to raise, do it before moving XY
    if (destination[Z_AXIS] < z) {
      destination[Z_AXIS] = z;
      prepare_uninterpolated_move_to_destination(fr_mm_s ? fr_mm_s : homing_feedrate_mm_s[Z_AXIS]);
    }

    destination[X_AXIS] = x;
    destination[Y_AXIS] = y;
    prepare_uninterpolated_move_to_destination(fr_mm_s ? fr_mm_s : XY_PROBE_FEEDRATE_MM_S);

    // If Z needs to lower, do it after moving XY
    if (destination[Z_AXIS] > z) {
      destination[Z_AXIS] = z;
      prepare_uninterpolated_move_to_destination(fr_mm_s ? fr_mm_s : homing_feedrate_mm_s[Z_AXIS]);
    }

  #else

    // If Z needs to raise, do it before moving XY
    if (current_position[Z_AXIS] < z) {
      feedrate_mm_s = fr_mm_s ? fr_mm_s : homing_feedrate_mm_s[Z_AXIS];
      current_position[Z_AXIS] = z;
      line_to_current_position();
    }

    feedrate_mm_s = fr_mm_s ? fr_mm_s : XY_PROBE_FEEDRATE_MM_S;
    current_position[X_AXIS] = x;
    current_position[Y_AXIS] = y;
    line_to_current_position();

    // If Z needs to lower, do it after moving XY
    if (current_position[Z_AXIS] > z) {
      feedrate_mm_s = fr_mm_s ? fr_mm_s : homing_feedrate_mm_s[Z_AXIS];
      current_position[Z_AXIS] = z;
      line_to_current_position();
    }

  #endif

  stepper.synchronize();

  feedrate_mm_s = old_feedrate_mm_s;

  #if ENABLED(DEBUG_LEVELING_FEATURE)
    if (DEBUGGING(LEVELING)) SERIAL_ECHOLNPGM("<<< do_blocking_move_to");
  #endif
}
void do_blocking_move_to_x(const float &x, const float &fr_mm_s/*=0.0*/) {
  do_blocking_move_to(x, current_position[Y_AXIS], current_position[Z_AXIS], fr_mm_s);
}
void do_blocking_move_to_z(const float &z, const float &fr_mm_s/*=0.0*/) {
  do_blocking_move_to(current_position[X_AXIS], current_position[Y_AXIS], z, fr_mm_s);
}
void do_blocking_move_to_xy(const float &x, const float &y, const float &fr_mm_s/*=0.0*/) {
  do_blocking_move_to(x, y, current_position[Z_AXIS], fr_mm_s);
}

//
// Prepare to do endstop or probe moves
// with custom feedrates.
//
//  - Save current feedrates
//  - Reset the rate multiplier
//  - Reset the command timeout
//  - Enable the endstops (for endstop moves)
//
static void setup_for_endstop_or_probe_move() {
  #if ENABLED(DEBUG_LEVELING_FEATURE)
    if (DEBUGGING(LEVELING)) DEBUG_POS("setup_for_endstop_or_probe_move", current_position);
  #endif
  saved_feedrate_mm_s = feedrate_mm_s;
  saved_feedrate_percentage = feedrate_percentage;
  feedrate_percentage = 100;
  refresh_cmd_timeout();
}

static void clean_up_after_endstop_or_probe_move() {
  #if ENABLED(DEBUG_LEVELING_FEATURE)
    if (DEBUGGING(LEVELING)) DEBUG_POS("clean_up_after_endstop_or_probe_move", current_position);
  #endif
  feedrate_mm_s = saved_feedrate_mm_s;
  feedrate_percentage = saved_feedrate_percentage;
  refresh_cmd_timeout();
}

#if HAS_BED_PROBE
  /**
   * Raise Z to a minimum height to make room for a probe to move
   */
  inline void do_probe_raise(float z_raise) {
    #if ENABLED(DEBUG_LEVELING_FEATURE)
      if (DEBUGGING(LEVELING)) {
        SERIAL_ECHOPAIR("do_probe_raise(", z_raise);
        SERIAL_CHAR(')');
        SERIAL_EOL;
      }
    #endif

    float z_dest = LOGICAL_Z_POSITION(z_raise);
    if (zprobe_zoffset < 0) z_dest -= zprobe_zoffset;
    #if ENABLED(DELTA)
      z_dest -= home_offset[Z_AXIS];
    #endif

    if (z_dest > current_position[Z_AXIS])
      do_blocking_move_to_z(z_dest);
  }

#endif // HAS_BED_PROBE

#if HAS_PROBING_PROCEDURE || HOTENDS > 1 || ENABLED(Z_PROBE_ALLEN_KEY) || ENABLED(Z_PROBE_SLED) || ENABLED(NOZZLE_CLEAN_FEATURE) || ENABLED(NOZZLE_PARK_FEATURE) || ENABLED(DELTA_AUTO_CALIBRATION)

  bool axis_unhomed_error(const bool x/*=true*/, const bool y/*=true*/, const bool z/*=true*/) {
#if ENABLED(HOME_AFTER_DEACTIVATE)
    const bool xx = x && !axis_known_position[X_AXIS],
               yy = y && !axis_known_position[Y_AXIS],
               zz = z && !axis_known_position[Z_AXIS];
#else
    const bool xx = x && !axis_homed[X_AXIS],
               yy = y && !axis_homed[Y_AXIS],
               zz = z && !axis_homed[Z_AXIS];
#endif
    if (xx || yy || zz) {
      SERIAL_ECHO_START;
      SERIAL_ECHOPGM(MSG_HOME " ");
      if (xx) SERIAL_ECHOPGM(MSG_X);
      if (yy) SERIAL_ECHOPGM(MSG_Y);
      if (zz) SERIAL_ECHOPGM(MSG_Z);
      SERIAL_ECHOLNPGM(" " MSG_FIRST);

      #if ENABLED(ULTRA_LCD)
        lcd_status_printf_P(0, PSTR(MSG_HOME " %s%s%s " MSG_FIRST), xx ? MSG_X : "", yy ? MSG_Y : "", zz ? MSG_Z : "");
      #endif
      return true;
    }
    return false;
  }

#endif

#if ENABLED(Z_PROBE_SLED)

  #ifndef SLED_DOCKING_OFFSET
    #define SLED_DOCKING_OFFSET 0
  #endif

  /**
   * Method to dock/undock a sled designed by Charles Bell.
   *
   * stow[in]     If false, move to MAX_X and engage the solenoid
   *              If true, move to MAX_X and release the solenoid
   */
  static void dock_sled(bool stow) {
    #if ENABLED(DEBUG_LEVELING_FEATURE)
      if (DEBUGGING(LEVELING)) {
        SERIAL_ECHOPAIR("dock_sled(", stow);
        SERIAL_CHAR(')');
        SERIAL_EOL;
      }
    #endif

    // Dock sled a bit closer to ensure proper capturing
    do_blocking_move_to_x(X_MAX_POS + SLED_DOCKING_OFFSET - ((stow) ? 1 : 0));

    #if HAS_SOLENOID_1 && DISABLED(EXT_SOLENOID)
      WRITE(SOL1_PIN, !stow); // switch solenoid
    #endif
  }

#elif ENABLED(Z_PROBE_ALLEN_KEY)

  void run_deploy_moves_script() {
    #if defined(Z_PROBE_ALLEN_KEY_DEPLOY_1_X) || defined(Z_PROBE_ALLEN_KEY_DEPLOY_1_Y) || defined(Z_PROBE_ALLEN_KEY_DEPLOY_1_Z)
      #ifndef Z_PROBE_ALLEN_KEY_DEPLOY_1_X
        #define Z_PROBE_ALLEN_KEY_DEPLOY_1_X current_position[X_AXIS]
      #endif
      #ifndef Z_PROBE_ALLEN_KEY_DEPLOY_1_Y
        #define Z_PROBE_ALLEN_KEY_DEPLOY_1_Y current_position[Y_AXIS]
      #endif
      #ifndef Z_PROBE_ALLEN_KEY_DEPLOY_1_Z
        #define Z_PROBE_ALLEN_KEY_DEPLOY_1_Z current_position[Z_AXIS]
      #endif
      #ifndef Z_PROBE_ALLEN_KEY_DEPLOY_1_FEEDRATE
        #define Z_PROBE_ALLEN_KEY_DEPLOY_1_FEEDRATE 0.0
      #endif
      do_blocking_move_to(Z_PROBE_ALLEN_KEY_DEPLOY_1_X, Z_PROBE_ALLEN_KEY_DEPLOY_1_Y, Z_PROBE_ALLEN_KEY_DEPLOY_1_Z, MMM_TO_MMS(Z_PROBE_ALLEN_KEY_DEPLOY_1_FEEDRATE));
    #endif
    #if defined(Z_PROBE_ALLEN_KEY_DEPLOY_2_X) || defined(Z_PROBE_ALLEN_KEY_DEPLOY_2_Y) || defined(Z_PROBE_ALLEN_KEY_DEPLOY_2_Z)
      #ifndef Z_PROBE_ALLEN_KEY_DEPLOY_2_X
        #define Z_PROBE_ALLEN_KEY_DEPLOY_2_X current_position[X_AXIS]
      #endif
      #ifndef Z_PROBE_ALLEN_KEY_DEPLOY_2_Y
        #define Z_PROBE_ALLEN_KEY_DEPLOY_2_Y current_position[Y_AXIS]
      #endif
      #ifndef Z_PROBE_ALLEN_KEY_DEPLOY_2_Z
        #define Z_PROBE_ALLEN_KEY_DEPLOY_2_Z current_position[Z_AXIS]
      #endif
      #ifndef Z_PROBE_ALLEN_KEY_DEPLOY_2_FEEDRATE
        #define Z_PROBE_ALLEN_KEY_DEPLOY_2_FEEDRATE 0.0
      #endif
      do_blocking_move_to(Z_PROBE_ALLEN_KEY_DEPLOY_2_X, Z_PROBE_ALLEN_KEY_DEPLOY_2_Y, Z_PROBE_ALLEN_KEY_DEPLOY_2_Z, MMM_TO_MMS(Z_PROBE_ALLEN_KEY_DEPLOY_2_FEEDRATE));
    #endif
    #if defined(Z_PROBE_ALLEN_KEY_DEPLOY_3_X) || defined(Z_PROBE_ALLEN_KEY_DEPLOY_3_Y) || defined(Z_PROBE_ALLEN_KEY_DEPLOY_3_Z)
      #ifndef Z_PROBE_ALLEN_KEY_DEPLOY_3_X
        #define Z_PROBE_ALLEN_KEY_DEPLOY_3_X current_position[X_AXIS]
      #endif
      #ifndef Z_PROBE_ALLEN_KEY_DEPLOY_3_Y
        #define Z_PROBE_ALLEN_KEY_DEPLOY_3_Y current_position[Y_AXIS]
      #endif
      #ifndef Z_PROBE_ALLEN_KEY_DEPLOY_3_Z
        #define Z_PROBE_ALLEN_KEY_DEPLOY_3_Z current_position[Z_AXIS]
      #endif
      #ifndef Z_PROBE_ALLEN_KEY_DEPLOY_3_FEEDRATE
        #define Z_PROBE_ALLEN_KEY_DEPLOY_3_FEEDRATE 0.0
      #endif
      do_blocking_move_to(Z_PROBE_ALLEN_KEY_DEPLOY_3_X, Z_PROBE_ALLEN_KEY_DEPLOY_3_Y, Z_PROBE_ALLEN_KEY_DEPLOY_3_Z, MMM_TO_MMS(Z_PROBE_ALLEN_KEY_DEPLOY_3_FEEDRATE));
    #endif
    #if defined(Z_PROBE_ALLEN_KEY_DEPLOY_4_X) || defined(Z_PROBE_ALLEN_KEY_DEPLOY_4_Y) || defined(Z_PROBE_ALLEN_KEY_DEPLOY_4_Z)
      #ifndef Z_PROBE_ALLEN_KEY_DEPLOY_4_X
        #define Z_PROBE_ALLEN_KEY_DEPLOY_4_X current_position[X_AXIS]
      #endif
      #ifndef Z_PROBE_ALLEN_KEY_DEPLOY_4_Y
        #define Z_PROBE_ALLEN_KEY_DEPLOY_4_Y current_position[Y_AXIS]
      #endif
      #ifndef Z_PROBE_ALLEN_KEY_DEPLOY_4_Z
        #define Z_PROBE_ALLEN_KEY_DEPLOY_4_Z current_position[Z_AXIS]
      #endif
      #ifndef Z_PROBE_ALLEN_KEY_DEPLOY_4_FEEDRATE
        #define Z_PROBE_ALLEN_KEY_DEPLOY_4_FEEDRATE 0.0
      #endif
      do_blocking_move_to(Z_PROBE_ALLEN_KEY_DEPLOY_4_X, Z_PROBE_ALLEN_KEY_DEPLOY_4_Y, Z_PROBE_ALLEN_KEY_DEPLOY_4_Z, MMM_TO_MMS(Z_PROBE_ALLEN_KEY_DEPLOY_4_FEEDRATE));
    #endif
    #if defined(Z_PROBE_ALLEN_KEY_DEPLOY_5_X) || defined(Z_PROBE_ALLEN_KEY_DEPLOY_5_Y) || defined(Z_PROBE_ALLEN_KEY_DEPLOY_5_Z)
      #ifndef Z_PROBE_ALLEN_KEY_DEPLOY_5_X
        #define Z_PROBE_ALLEN_KEY_DEPLOY_5_X current_position[X_AXIS]
      #endif
      #ifndef Z_PROBE_ALLEN_KEY_DEPLOY_5_Y
        #define Z_PROBE_ALLEN_KEY_DEPLOY_5_Y current_position[Y_AXIS]
      #endif
      #ifndef Z_PROBE_ALLEN_KEY_DEPLOY_5_Z
        #define Z_PROBE_ALLEN_KEY_DEPLOY_5_Z current_position[Z_AXIS]
      #endif
      #ifndef Z_PROBE_ALLEN_KEY_DEPLOY_5_FEEDRATE
        #define Z_PROBE_ALLEN_KEY_DEPLOY_5_FEEDRATE 0.0
      #endif
      do_blocking_move_to(Z_PROBE_ALLEN_KEY_DEPLOY_5_X, Z_PROBE_ALLEN_KEY_DEPLOY_5_Y, Z_PROBE_ALLEN_KEY_DEPLOY_5_Z, MMM_TO_MMS(Z_PROBE_ALLEN_KEY_DEPLOY_5_FEEDRATE));
    #endif
  }

  void run_stow_moves_script() {
    #if defined(Z_PROBE_ALLEN_KEY_STOW_1_X) || defined(Z_PROBE_ALLEN_KEY_STOW_1_Y) || defined(Z_PROBE_ALLEN_KEY_STOW_1_Z)
      #ifndef Z_PROBE_ALLEN_KEY_STOW_1_X
        #define Z_PROBE_ALLEN_KEY_STOW_1_X current_position[X_AXIS]
      #endif
      #ifndef Z_PROBE_ALLEN_KEY_STOW_1_Y
        #define Z_PROBE_ALLEN_KEY_STOW_1_Y current_position[Y_AXIS]
      #endif
      #ifndef Z_PROBE_ALLEN_KEY_STOW_1_Z
        #define Z_PROBE_ALLEN_KEY_STOW_1_Z current_position[Z_AXIS]
      #endif
      #ifndef Z_PROBE_ALLEN_KEY_STOW_1_FEEDRATE
        #define Z_PROBE_ALLEN_KEY_STOW_1_FEEDRATE 0.0
      #endif
      do_blocking_move_to(Z_PROBE_ALLEN_KEY_STOW_1_X, Z_PROBE_ALLEN_KEY_STOW_1_Y, Z_PROBE_ALLEN_KEY_STOW_1_Z, MMM_TO_MMS(Z_PROBE_ALLEN_KEY_STOW_1_FEEDRATE));
    #endif
    #if defined(Z_PROBE_ALLEN_KEY_STOW_2_X) || defined(Z_PROBE_ALLEN_KEY_STOW_2_Y) || defined(Z_PROBE_ALLEN_KEY_STOW_2_Z)
      #ifndef Z_PROBE_ALLEN_KEY_STOW_2_X
        #define Z_PROBE_ALLEN_KEY_STOW_2_X current_position[X_AXIS]
      #endif
      #ifndef Z_PROBE_ALLEN_KEY_STOW_2_Y
        #define Z_PROBE_ALLEN_KEY_STOW_2_Y current_position[Y_AXIS]
      #endif
      #ifndef Z_PROBE_ALLEN_KEY_STOW_2_Z
        #define Z_PROBE_ALLEN_KEY_STOW_2_Z current_position[Z_AXIS]
      #endif
      #ifndef Z_PROBE_ALLEN_KEY_STOW_2_FEEDRATE
        #define Z_PROBE_ALLEN_KEY_STOW_2_FEEDRATE 0.0
      #endif
      do_blocking_move_to(Z_PROBE_ALLEN_KEY_STOW_2_X, Z_PROBE_ALLEN_KEY_STOW_2_Y, Z_PROBE_ALLEN_KEY_STOW_2_Z, MMM_TO_MMS(Z_PROBE_ALLEN_KEY_STOW_2_FEEDRATE));
    #endif
    #if defined(Z_PROBE_ALLEN_KEY_STOW_3_X) || defined(Z_PROBE_ALLEN_KEY_STOW_3_Y) || defined(Z_PROBE_ALLEN_KEY_STOW_3_Z)
      #ifndef Z_PROBE_ALLEN_KEY_STOW_3_X
        #define Z_PROBE_ALLEN_KEY_STOW_3_X current_position[X_AXIS]
      #endif
      #ifndef Z_PROBE_ALLEN_KEY_STOW_3_Y
        #define Z_PROBE_ALLEN_KEY_STOW_3_Y current_position[Y_AXIS]
      #endif
      #ifndef Z_PROBE_ALLEN_KEY_STOW_3_Z
        #define Z_PROBE_ALLEN_KEY_STOW_3_Z current_position[Z_AXIS]
      #endif
      #ifndef Z_PROBE_ALLEN_KEY_STOW_3_FEEDRATE
        #define Z_PROBE_ALLEN_KEY_STOW_3_FEEDRATE 0.0
      #endif
      do_blocking_move_to(Z_PROBE_ALLEN_KEY_STOW_3_X, Z_PROBE_ALLEN_KEY_STOW_3_Y, Z_PROBE_ALLEN_KEY_STOW_3_Z, MMM_TO_MMS(Z_PROBE_ALLEN_KEY_STOW_3_FEEDRATE));
    #endif
    #if defined(Z_PROBE_ALLEN_KEY_STOW_4_X) || defined(Z_PROBE_ALLEN_KEY_STOW_4_Y) || defined(Z_PROBE_ALLEN_KEY_STOW_4_Z)
      #ifndef Z_PROBE_ALLEN_KEY_STOW_4_X
        #define Z_PROBE_ALLEN_KEY_STOW_4_X current_position[X_AXIS]
      #endif
      #ifndef Z_PROBE_ALLEN_KEY_STOW_4_Y
        #define Z_PROBE_ALLEN_KEY_STOW_4_Y current_position[Y_AXIS]
      #endif
      #ifndef Z_PROBE_ALLEN_KEY_STOW_4_Z
        #define Z_PROBE_ALLEN_KEY_STOW_4_Z current_position[Z_AXIS]
      #endif
      #ifndef Z_PROBE_ALLEN_KEY_STOW_4_FEEDRATE
        #define Z_PROBE_ALLEN_KEY_STOW_4_FEEDRATE 0.0
      #endif
      do_blocking_move_to(Z_PROBE_ALLEN_KEY_STOW_4_X, Z_PROBE_ALLEN_KEY_STOW_4_Y, Z_PROBE_ALLEN_KEY_STOW_4_Z, MMM_TO_MMS(Z_PROBE_ALLEN_KEY_STOW_4_FEEDRATE));
    #endif
    #if defined(Z_PROBE_ALLEN_KEY_STOW_5_X) || defined(Z_PROBE_ALLEN_KEY_STOW_5_Y) || defined(Z_PROBE_ALLEN_KEY_STOW_5_Z)
      #ifndef Z_PROBE_ALLEN_KEY_STOW_5_X
        #define Z_PROBE_ALLEN_KEY_STOW_5_X current_position[X_AXIS]
      #endif
      #ifndef Z_PROBE_ALLEN_KEY_STOW_5_Y
        #define Z_PROBE_ALLEN_KEY_STOW_5_Y current_position[Y_AXIS]
      #endif
      #ifndef Z_PROBE_ALLEN_KEY_STOW_5_Z
        #define Z_PROBE_ALLEN_KEY_STOW_5_Z current_position[Z_AXIS]
      #endif
      #ifndef Z_PROBE_ALLEN_KEY_STOW_5_FEEDRATE
        #define Z_PROBE_ALLEN_KEY_STOW_5_FEEDRATE 0.0
      #endif
      do_blocking_move_to(Z_PROBE_ALLEN_KEY_STOW_5_X, Z_PROBE_ALLEN_KEY_STOW_5_Y, Z_PROBE_ALLEN_KEY_STOW_5_Z, MMM_TO_MMS(Z_PROBE_ALLEN_KEY_STOW_5_FEEDRATE));
    #endif
  }

#endif

#if ENABLED(PROBING_FANS_OFF)

  void fans_pause(const bool p) {
    if (p != fans_paused) {
      fans_paused = p;
      if (p)
        for (uint8_t x = 0; x < FAN_COUNT; x++) {
          paused_fanSpeeds[x] = fanSpeeds[x];
          fanSpeeds[x] = 0;
        }
      else
        for (uint8_t x = 0; x < FAN_COUNT; x++)
          fanSpeeds[x] = paused_fanSpeeds[x];
    }
  }

#endif // PROBING_FANS_OFF

#if HAS_BED_PROBE

  // TRIGGERED_WHEN_STOWED_TEST can easily be extended to servo probes, ... if needed.
  #if ENABLED(PROBE_IS_TRIGGERED_WHEN_STOWED_TEST)
    #if ENABLED(Z_MIN_PROBE_ENDSTOP)
      #define _TRIGGERED_WHEN_STOWED_TEST (READ(Z_MIN_PROBE_PIN) != Z_MIN_PROBE_ENDSTOP_INVERTING)
    #else
      #define _TRIGGERED_WHEN_STOWED_TEST (READ(Z_MIN_PIN) != Z_MIN_ENDSTOP_INVERTING)
    #endif
  #endif

  #if QUIET_PROBING
    void probing_pause(const bool p) {
      #if ENABLED(PROBING_HEATERS_OFF)
        thermalManager.pause(p);
      #endif
      #if ENABLED(PROBING_FANS_OFF)
        fans_pause(p);
      #endif
      if (p) safe_delay(25);
    }
  #endif // QUIET_PROBING

  #if ENABLED(BLTOUCH)

    void bltouch_command(int angle) {
      servo[Z_ENDSTOP_SERVO_NR].move(angle);  // Give the BL-Touch the command and wait
      safe_delay(BLTOUCH_DELAY);
    }

    void set_bltouch_deployed(const bool deploy) {
      if (deploy && TEST_BLTOUCH()) {      // If BL-Touch says it's triggered
        bltouch_command(BLTOUCH_RESET);    //  try to reset it.
        bltouch_command(BLTOUCH_DEPLOY);   // Also needs to deploy and stow to
        bltouch_command(BLTOUCH_STOW);     //  clear the triggered condition.
        safe_delay(1500);                  // Wait for internal self-test to complete.
                                           //  (Measured completion time was 0.65 seconds
                                           //   after reset, deploy, and stow sequence)
        if (TEST_BLTOUCH()) {              // If it still claims to be triggered...
          SERIAL_ERROR_START;
          SERIAL_ERRORLNPGM(MSG_STOP_BLTOUCH);
          stop();                          // punt!
        }
      }

      bltouch_command(deploy ? BLTOUCH_DEPLOY : BLTOUCH_STOW);

      #if ENABLED(DEBUG_LEVELING_FEATURE)
        if (DEBUGGING(LEVELING)) {
          SERIAL_ECHOPAIR("set_bltouch_deployed(", deploy);
          SERIAL_CHAR(')');
          SERIAL_EOL;
        }
      #endif
    }

  #endif // BLTOUCH

  // returns false for ok and true for failure
  bool set_probe_deployed(bool deploy) {

    #if ENABLED(DEBUG_LEVELING_FEATURE)
      if (DEBUGGING(LEVELING)) {
        DEBUG_POS("set_probe_deployed", current_position);
        SERIAL_ECHOLNPAIR("deploy: ", deploy);
      }
    #endif

    if (endstops.z_probe_enabled == deploy) return false;

    // Make room for probe
    do_probe_raise(_Z_CLEARANCE_DEPLOY_PROBE);

    // When deploying make sure BLTOUCH is not already triggered
    #if ENABLED(BLTOUCH)
      if (deploy && TEST_BLTOUCH()) {      // If BL-Touch says it's triggered
        bltouch_command(BLTOUCH_RESET);    // try to reset it.
        bltouch_command(BLTOUCH_DEPLOY);   // Also needs to deploy and stow to
        bltouch_command(BLTOUCH_STOW);     // clear the triggered condition.
        safe_delay(1500);                  // wait for internal self test to complete
                                           //   measured completion time was 0.65 seconds
                                           //   after reset, deploy & stow sequence
        if (TEST_BLTOUCH()) {              // If it still claims to be triggered...
          SERIAL_ERROR_START;
          SERIAL_ERRORLNPGM(MSG_STOP_BLTOUCH);
          stop();                          // punt!
          return true;
        }
      }
    #elif ENABLED(Z_PROBE_SLED) || ENABLED(Z_PROBE_ALLEN_KEY)
      #if ENABLED(Z_PROBE_SLED)
        #define _AUE_ARGS true, false, false
      #else
        #define _AUE_ARGS
      #endif
      if (axis_unhomed_error(_AUE_ARGS)) {
        SERIAL_ERROR_START;
        SERIAL_ERRORLNPGM(MSG_STOP_UNHOMED);
        stop();
        return true;
      }
    #endif

    const float oldXpos = current_position[X_AXIS],
                oldYpos = current_position[Y_AXIS];

    #ifdef _TRIGGERED_WHEN_STOWED_TEST

      // If endstop is already false, the Z probe is deployed
      if (_TRIGGERED_WHEN_STOWED_TEST == deploy) {     // closed after the probe specific actions.
                                                       // Would a goto be less ugly?
        //while (!_TRIGGERED_WHEN_STOWED_TEST) idle(); // would offer the opportunity
                                                       // for a triggered when stowed manual probe.

        if (!deploy) endstops.enable_z_probe(false); // Switch off triggered when stowed probes early
                                                     // otherwise an Allen-Key probe can't be stowed.
    #endif

        #if ENABLED(SOLENOID_PROBE)

          #if HAS_SOLENOID_1
            WRITE(SOL1_PIN, deploy);
          #endif

        #elif ENABLED(Z_PROBE_SLED)

          dock_sled(!deploy);

        #elif HAS_Z_SERVO_ENDSTOP && DISABLED(BLTOUCH)

          servo[Z_ENDSTOP_SERVO_NR].move(z_servo_angle[deploy ? 0 : 1]);

        #elif ENABLED(Z_PROBE_ALLEN_KEY)

          deploy ? run_deploy_moves_script() : run_stow_moves_script();

        #endif

    #ifdef _TRIGGERED_WHEN_STOWED_TEST
      } // _TRIGGERED_WHEN_STOWED_TEST == deploy

      if (_TRIGGERED_WHEN_STOWED_TEST == deploy) { // State hasn't changed?

        if (IsRunning()) {
          SERIAL_ERROR_START;
          SERIAL_ERRORLNPGM("Z-Probe failed");
          LCD_ALERTMESSAGEPGM("Err: ZPROBE");
        }
        stop();
        return true;

      } // _TRIGGERED_WHEN_STOWED_TEST == deploy

    #endif

    do_blocking_move_to(oldXpos, oldYpos, current_position[Z_AXIS]); // return to position before deploy
    endstops.enable_z_probe(deploy);
    return false;
  }

  static void do_probe_move(float z, float fr_mm_m) {
    #if ENABLED(DEBUG_LEVELING_FEATURE)
      if (DEBUGGING(LEVELING)) DEBUG_POS(">>> do_probe_move", current_position);
    #endif

    // Deploy BLTouch at the start of any probe
    #if ENABLED(BLTOUCH)
      set_bltouch_deployed(true);
    #endif

    #if QUIET_PROBING
      probing_pause(true);
    #endif

    // Move down until probe triggered
    do_blocking_move_to_z(LOGICAL_Z_POSITION(z), MMM_TO_MMS(fr_mm_m));

    #if QUIET_PROBING
      probing_pause(false);
    #endif

    // Retract BLTouch immediately after a probe
    #if ENABLED(BLTOUCH)
      set_bltouch_deployed(false);
    #endif

    // Clear endstop flags
    endstops.hit_on_purpose();

    // Get Z where the steppers were interrupted
    set_current_from_steppers_for_axis(Z_AXIS);

    // Tell the planner where we actually are
    SYNC_PLAN_POSITION_KINEMATIC();

    #if ENABLED(DEBUG_LEVELING_FEATURE)
      if (DEBUGGING(LEVELING)) DEBUG_POS("<<< do_probe_move", current_position);
    #endif
  }

  // Do a single Z probe and return with current_position[Z_AXIS]
  // at the height where the probe triggered.
  static float run_z_probe() {

    #if ENABLED(DEBUG_LEVELING_FEATURE)
      if (DEBUGGING(LEVELING)) DEBUG_POS(">>> run_z_probe", current_position);
    #endif

    // Prevent stepper_inactive_time from running out and EXTRUDER_RUNOUT_PREVENT from extruding
    refresh_cmd_timeout();

    #if ENABLED(PROBE_DOUBLE_TOUCH)

      // Do a first probe at the fast speed
      do_probe_move(-(Z_MAX_LENGTH) - 10, Z_PROBE_SPEED_FAST);

      #if ENABLED(DEBUG_LEVELING_FEATURE)
        float first_probe_z = current_position[Z_AXIS];
        if (DEBUGGING(LEVELING)) SERIAL_ECHOLNPAIR("1st Probe Z:", first_probe_z);
      #endif

      // move up by the bump distance
      do_blocking_move_to_z(current_position[Z_AXIS] + home_bump_mm(Z_AXIS), MMM_TO_MMS(Z_PROBE_SPEED_FAST));

    #else

      // If the nozzle is above the travel height then
      // move down quickly before doing the slow probe
      float z = LOGICAL_Z_POSITION(Z_CLEARANCE_BETWEEN_PROBES);
      if (zprobe_zoffset < 0) z -= zprobe_zoffset;
      #if ENABLED(DELTA)
        z -= home_offset[Z_AXIS];
      #endif
      if (z < current_position[Z_AXIS])
        do_blocking_move_to_z(z, MMM_TO_MMS(Z_PROBE_SPEED_FAST));

    #endif

    // move down slowly to find bed
    do_probe_move(-(Z_MAX_LENGTH) - 10, Z_PROBE_SPEED_SLOW);

    #if ENABLED(DEBUG_LEVELING_FEATURE)
      if (DEBUGGING(LEVELING)) DEBUG_POS("<<< run_z_probe", current_position);
    #endif

    // Debug: compare probe heights
    #if ENABLED(PROBE_DOUBLE_TOUCH) && ENABLED(DEBUG_LEVELING_FEATURE)
      if (DEBUGGING(LEVELING)) {
        SERIAL_ECHOPAIR("2nd Probe Z:", current_position[Z_AXIS]);
        SERIAL_ECHOLNPAIR(" Discrepancy:", first_probe_z - current_position[Z_AXIS]);
      }
    #endif
    return current_position[Z_AXIS] + zprobe_zoffset;
  }

  /**
   * - Move to the given XY
   * - Deploy the probe, if not already deployed
   * - Probe the bed, get the Z position
   * - Depending on the 'stow' flag
   *   - Stow the probe, or
   *   - Raise to the BETWEEN height
   * - Return the probed Z position
   */
  float probe_pt(const float x, const float y, const bool stow/*=true*/, const int verbose_level/*=1*/) {
    #if ENABLED(DEBUG_LEVELING_FEATURE)
      if (DEBUGGING(LEVELING)) {
        SERIAL_ECHOPAIR(">>> probe_pt(", x);
        SERIAL_ECHOPAIR(", ", y);
        SERIAL_ECHOPAIR(", ", stow ? "" : "no ");
        SERIAL_ECHOLNPGM("stow)");
        DEBUG_POS("", current_position);
      }
    #endif

    if ( ! position_is_reachable_by_probe_xy( x, y )) return NAN;

    const float old_feedrate_mm_s = feedrate_mm_s;

    #if ENABLED(DELTA)
      if (current_position[Z_AXIS] > delta_clip_start_height)
        do_blocking_move_to_z(delta_clip_start_height);
    #endif

    // Ensure a minimum height before moving the probe
    do_probe_raise(Z_CLEARANCE_BETWEEN_PROBES);

    feedrate_mm_s = XY_PROBE_FEEDRATE_MM_S;

    // Move the probe to the given XY
    do_blocking_move_to_xy(x - (X_PROBE_OFFSET_FROM_EXTRUDER), y - (Y_PROBE_OFFSET_FROM_EXTRUDER));

    if (DEPLOY_PROBE()) return NAN;

    const float measured_z = run_z_probe();

    if (!stow)
      do_probe_raise(Z_CLEARANCE_BETWEEN_PROBES);
    else
      if (STOW_PROBE()) return NAN;

    if (verbose_level > 2) {
      SERIAL_PROTOCOLPGM("Bed X: ");
      SERIAL_PROTOCOL_F(x, 3);
      SERIAL_PROTOCOLPGM(" Y: ");
      SERIAL_PROTOCOL_F(y, 3);
      SERIAL_PROTOCOLPGM(" Z: ");
      SERIAL_PROTOCOL_F(measured_z, 3);
      SERIAL_EOL;
    }

    #if ENABLED(DEBUG_LEVELING_FEATURE)
      if (DEBUGGING(LEVELING)) SERIAL_ECHOLNPGM("<<< probe_pt");
    #endif

    feedrate_mm_s = old_feedrate_mm_s;

    return measured_z;
  }

#endif // HAS_BED_PROBE

#if HAS_LEVELING
  /**
   * Turn bed leveling on or off, fixing the current
   * position as-needed.
   *
   * Disable: Current position = physical position
   *  Enable: Current position = "unleveled" physical position
   */
  void set_bed_leveling_enabled(bool enable/*=true*/) {
    #if ENABLED(MESH_BED_LEVELING)

      if (enable != mbl.active()) {

        if (!enable)
          planner.apply_leveling(current_position[X_AXIS], current_position[Y_AXIS], current_position[Z_AXIS]);

        mbl.set_active(enable && mbl.has_mesh());

        if (enable && mbl.has_mesh()) planner.unapply_leveling(current_position);
      }

    #elif ENABLED(AUTO_BED_LEVELING_UBL)

      #if PLANNER_LEVELING
        if (ubl.state.active != enable) {
          if (!enable)   // leveling from on to off
            planner.apply_leveling(current_position[X_AXIS], current_position[Y_AXIS], current_position[Z_AXIS]);
          else
            planner.unapply_leveling(current_position);
        }
      #endif

      ubl.state.active = enable;

    #else

      #if ENABLED(AUTO_BED_LEVELING_BILINEAR)
        const bool can_change = (!enable || (bilinear_grid_spacing[0] && bilinear_grid_spacing[1]));
      #else
        constexpr bool can_change = true;
      #endif

      if (can_change && enable != planner.abl_enabled) {

        #if ENABLED(AUTO_BED_LEVELING_BILINEAR)
          // Force bilinear_z_offset to re-calculate next time
          const float reset[XYZ] = { -9999.999, -9999.999, 0 };
          (void)bilinear_z_offset(reset);
        #endif

        planner.abl_enabled = enable;
        if (!enable)
          set_current_from_steppers_for_axis(
            #if ABL_PLANAR
              ALL_AXES
            #else
              Z_AXIS
            #endif
          );
        else
          planner.unapply_leveling(current_position);
      }
    #endif
  }

  #if ENABLED(ENABLE_LEVELING_FADE_HEIGHT)

    void set_z_fade_height(const float zfh) {
      planner.z_fade_height = zfh;
      planner.inverse_z_fade_height = RECIPROCAL(zfh);

      if (
        #if ENABLED(MESH_BED_LEVELING)
          mbl.active()
        #else
          planner.abl_enabled
        #endif
      ) {
        set_current_from_steppers_for_axis(
          #if ABL_PLANAR
            ALL_AXES
          #else
            Z_AXIS
          #endif
        );
      }
    }

  #endif // LEVELING_FADE_HEIGHT

  /**
   * Reset calibration results to zero.
   */
  void reset_bed_level() {
    set_bed_leveling_enabled(false);
    #if ENABLED(MESH_BED_LEVELING)
      if (mbl.has_mesh()) {
        mbl.reset();
        mbl.set_has_mesh(false);
      }
    #else
      #if ENABLED(DEBUG_LEVELING_FEATURE)
        if (DEBUGGING(LEVELING)) SERIAL_ECHOLNPGM("reset_bed_level");
      #endif
      #if ABL_PLANAR
        planner.bed_level_matrix.set_to_identity();
      #elif ENABLED(AUTO_BED_LEVELING_BILINEAR)
        bilinear_start[X_AXIS] = bilinear_start[Y_AXIS] =
        bilinear_grid_spacing[X_AXIS] = bilinear_grid_spacing[Y_AXIS] = 0;
        for (uint8_t x = 0; x < GRID_MAX_POINTS_X; x++)
          for (uint8_t y = 0; y < GRID_MAX_POINTS_Y; y++)
            z_values[x][y] = NAN;
      #elif ENABLED(AUTO_BED_LEVELING_UBL)
        ubl.reset();
      #endif
    #endif
  }

#endif // HAS_LEVELING

#if ENABLED(AUTO_BED_LEVELING_BILINEAR) || ENABLED(MESH_BED_LEVELING)

  /**
   * Enable to produce output in JSON format suitable
   * for SCAD or JavaScript mesh visualizers.
   *
   * Visualize meshes in OpenSCAD using the included script.
   *
   *   buildroot/shared/scripts/MarlinMesh.scad
   */
  //#define SCAD_MESH_OUTPUT

  /**
   * Print calibration results for plotting or manual frame adjustment.
   */
  static void print_2d_array(const uint8_t sx, const uint8_t sy, const uint8_t precision, float (*fn)(const uint8_t, const uint8_t)) {
    #ifndef SCAD_MESH_OUTPUT
      for (uint8_t x = 0; x < sx; x++) {
        for (uint8_t i = 0; i < precision + 2 + (x < 10 ? 1 : 0); i++)
          SERIAL_PROTOCOLCHAR(' ');
        SERIAL_PROTOCOL((int)x);
      }
      SERIAL_EOL;
    #endif
    #ifdef SCAD_MESH_OUTPUT
      SERIAL_PROTOCOLLNPGM("measured_z = ["); // open 2D array
    #endif
    for (uint8_t y = 0; y < sy; y++) {
      #ifdef SCAD_MESH_OUTPUT
        SERIAL_PROTOCOLLNPGM(" [");           // open sub-array
      #else
        if (y < 10) SERIAL_PROTOCOLCHAR(' ');
        SERIAL_PROTOCOL((int)y);
      #endif
      for (uint8_t x = 0; x < sx; x++) {
        SERIAL_PROTOCOLCHAR(' ');
        const float offset = fn(x, y);
        if (!isnan(offset)) {
          if (offset >= 0) SERIAL_PROTOCOLCHAR('+');
          SERIAL_PROTOCOL_F(offset, precision);
        }
        else {
          #ifdef SCAD_MESH_OUTPUT
            for (uint8_t i = 3; i < precision + 3; i++)
              SERIAL_PROTOCOLCHAR(' ');
            SERIAL_PROTOCOLPGM("NAN");
          #else
            for (uint8_t i = 0; i < precision + 3; i++)
              SERIAL_PROTOCOLCHAR(i ? '=' : ' ');
          #endif
        }
        #ifdef SCAD_MESH_OUTPUT
          if (x < sx - 1) SERIAL_PROTOCOLCHAR(',');
        #endif
      }
      #ifdef SCAD_MESH_OUTPUT
        SERIAL_PROTOCOLCHAR(' ');
        SERIAL_PROTOCOLCHAR(']');                     // close sub-array
        if (y < sy - 1) SERIAL_PROTOCOLCHAR(',');
      #endif
      SERIAL_EOL;
    }
    #ifdef SCAD_MESH_OUTPUT
      SERIAL_PROTOCOLPGM("\n];");                     // close 2D array
    #endif
    SERIAL_EOL;
  }

#endif

#if ENABLED(AUTO_BED_LEVELING_BILINEAR)

  /**
   * Extrapolate a single point from its neighbors
   */
  static void extrapolate_one_point(const uint8_t x, const uint8_t y, const int8_t xdir, const int8_t ydir) {
    #if ENABLED(DEBUG_LEVELING_FEATURE)
      if (DEBUGGING(LEVELING)) {
        SERIAL_ECHOPGM("Extrapolate [");
        if (x < 10) SERIAL_CHAR(' ');
        SERIAL_ECHO((int)x);
        SERIAL_CHAR(xdir ? (xdir > 0 ? '+' : '-') : ' ');
        SERIAL_CHAR(' ');
        if (y < 10) SERIAL_CHAR(' ');
        SERIAL_ECHO((int)y);
        SERIAL_CHAR(ydir ? (ydir > 0 ? '+' : '-') : ' ');
        SERIAL_CHAR(']');
      }
    #endif
    if (!isnan(z_values[x][y])) {
      #if ENABLED(DEBUG_LEVELING_FEATURE)
        if (DEBUGGING(LEVELING)) SERIAL_ECHOLNPGM(" (done)");
      #endif
      return;  // Don't overwrite good values.
    }
    SERIAL_EOL;

    // Get X neighbors, Y neighbors, and XY neighbors
    const uint8_t x1 = x + xdir, y1 = y + ydir, x2 = x1 + xdir, y2 = y1 + ydir;
    float a1 = z_values[x1][y ], a2 = z_values[x2][y ],
          b1 = z_values[x ][y1], b2 = z_values[x ][y2],
          c1 = z_values[x1][y1], c2 = z_values[x2][y2];

    // Treat far unprobed points as zero, near as equal to far
    if (isnan(a2)) a2 = 0.0; if (isnan(a1)) a1 = a2;
    if (isnan(b2)) b2 = 0.0; if (isnan(b1)) b1 = b2;
    if (isnan(c2)) c2 = 0.0; if (isnan(c1)) c1 = c2;

    const float a = 2 * a1 - a2, b = 2 * b1 - b2, c = 2 * c1 - c2;

    // Take the average instead of the median
    z_values[x][y] = (a + b + c) / 3.0;

    // Median is robust (ignores outliers).
    // z_values[x][y] = (a < b) ? ((b < c) ? b : (c < a) ? a : c)
    //                                : ((c < b) ? b : (a < c) ? a : c);
  }

  //Enable this if your SCARA uses 180° of total area
  //#define EXTRAPOLATE_FROM_EDGE

  #if ENABLED(EXTRAPOLATE_FROM_EDGE)
    #if GRID_MAX_POINTS_X < GRID_MAX_POINTS_Y
      #define HALF_IN_X
    #elif GRID_MAX_POINTS_Y < GRID_MAX_POINTS_X
      #define HALF_IN_Y
    #endif
  #endif

  /**
   * Fill in the unprobed points (corners of circular print surface)
   * using linear extrapolation, away from the center.
   */
  static void extrapolate_unprobed_bed_level() {
    #ifdef HALF_IN_X
      constexpr uint8_t ctrx2 = 0, xlen = GRID_MAX_POINTS_X - 1;
    #else
      constexpr uint8_t ctrx1 = (GRID_MAX_POINTS_X - 1) / 2, // left-of-center
                        ctrx2 = (GRID_MAX_POINTS_X) / 2,     // right-of-center
                        xlen = ctrx1;
    #endif

    #ifdef HALF_IN_Y
      constexpr uint8_t ctry2 = 0, ylen = GRID_MAX_POINTS_Y - 1;
    #else
      constexpr uint8_t ctry1 = (GRID_MAX_POINTS_Y - 1) / 2, // top-of-center
                        ctry2 = (GRID_MAX_POINTS_Y) / 2,     // bottom-of-center
                        ylen = ctry1;
    #endif

    for (uint8_t xo = 0; xo <= xlen; xo++)
      for (uint8_t yo = 0; yo <= ylen; yo++) {
        uint8_t x2 = ctrx2 + xo, y2 = ctry2 + yo;
        #ifndef HALF_IN_X
          const uint8_t x1 = ctrx1 - xo;
        #endif
        #ifndef HALF_IN_Y
          const uint8_t y1 = ctry1 - yo;
          #ifndef HALF_IN_X
            extrapolate_one_point(x1, y1, +1, +1);   //  left-below + +
          #endif
          extrapolate_one_point(x2, y1, -1, +1);     // right-below - +
        #endif
        #ifndef HALF_IN_X
          extrapolate_one_point(x1, y2, +1, -1);     //  left-above + -
        #endif
        extrapolate_one_point(x2, y2, -1, -1);       // right-above - -
      }

  }

  static void print_bilinear_leveling_grid() {
    SERIAL_ECHOLNPGM("Bilinear Leveling Grid:");
    print_2d_array(GRID_MAX_POINTS_X, GRID_MAX_POINTS_Y, 3,
      [](const uint8_t ix, const uint8_t iy) { return z_values[ix][iy]; }
    );
  }

  #if ENABLED(ABL_BILINEAR_SUBDIVISION)

    #define ABL_GRID_POINTS_VIRT_X (GRID_MAX_POINTS_X - 1) * (BILINEAR_SUBDIVISIONS) + 1
    #define ABL_GRID_POINTS_VIRT_Y (GRID_MAX_POINTS_Y - 1) * (BILINEAR_SUBDIVISIONS) + 1
    #define ABL_TEMP_POINTS_X (GRID_MAX_POINTS_X + 2)
    #define ABL_TEMP_POINTS_Y (GRID_MAX_POINTS_Y + 2)
    float z_values_virt[ABL_GRID_POINTS_VIRT_X][ABL_GRID_POINTS_VIRT_Y];
    int bilinear_grid_spacing_virt[2] = { 0 };
    float bilinear_grid_factor_virt[2] = { 0 };

    static void bed_level_virt_print() {
      SERIAL_ECHOLNPGM("Subdivided with CATMULL ROM Leveling Grid:");
      print_2d_array(ABL_GRID_POINTS_VIRT_X, ABL_GRID_POINTS_VIRT_Y, 5,
        [](const uint8_t ix, const uint8_t iy) { return z_values_virt[ix][iy]; }
      );
    }

    #define LINEAR_EXTRAPOLATION(E, I) ((E) * 2 - (I))
    float bed_level_virt_coord(const uint8_t x, const uint8_t y) {
      uint8_t ep = 0, ip = 1;
      if (!x || x == ABL_TEMP_POINTS_X - 1) {
        if (x) {
          ep = GRID_MAX_POINTS_X - 1;
          ip = GRID_MAX_POINTS_X - 2;
        }
        if (WITHIN(y, 1, ABL_TEMP_POINTS_Y - 2))
          return LINEAR_EXTRAPOLATION(
            z_values[ep][y - 1],
            z_values[ip][y - 1]
          );
        else
          return LINEAR_EXTRAPOLATION(
            bed_level_virt_coord(ep + 1, y),
            bed_level_virt_coord(ip + 1, y)
          );
      }
      if (!y || y == ABL_TEMP_POINTS_Y - 1) {
        if (y) {
          ep = GRID_MAX_POINTS_Y - 1;
          ip = GRID_MAX_POINTS_Y - 2;
        }
        if (WITHIN(x, 1, ABL_TEMP_POINTS_X - 2))
          return LINEAR_EXTRAPOLATION(
            z_values[x - 1][ep],
            z_values[x - 1][ip]
          );
        else
          return LINEAR_EXTRAPOLATION(
            bed_level_virt_coord(x, ep + 1),
            bed_level_virt_coord(x, ip + 1)
          );
      }
      return z_values[x - 1][y - 1];
    }

    static float bed_level_virt_cmr(const float p[4], const uint8_t i, const float t) {
      return (
          p[i-1] * -t * sq(1 - t)
        + p[i]   * (2 - 5 * sq(t) + 3 * t * sq(t))
        + p[i+1] * t * (1 + 4 * t - 3 * sq(t))
        - p[i+2] * sq(t) * (1 - t)
      ) * 0.5;
    }

    static float bed_level_virt_2cmr(const uint8_t x, const uint8_t y, const float &tx, const float &ty) {
      float row[4], column[4];
      for (uint8_t i = 0; i < 4; i++) {
        for (uint8_t j = 0; j < 4; j++) {
          column[j] = bed_level_virt_coord(i + x - 1, j + y - 1);
        }
        row[i] = bed_level_virt_cmr(column, 1, ty);
      }
      return bed_level_virt_cmr(row, 1, tx);
    }

    void bed_level_virt_interpolate() {
      bilinear_grid_spacing_virt[X_AXIS] = bilinear_grid_spacing[X_AXIS] / (BILINEAR_SUBDIVISIONS);
      bilinear_grid_spacing_virt[Y_AXIS] = bilinear_grid_spacing[Y_AXIS] / (BILINEAR_SUBDIVISIONS);
      bilinear_grid_factor_virt[X_AXIS] = RECIPROCAL(bilinear_grid_spacing_virt[X_AXIS]);
      bilinear_grid_factor_virt[Y_AXIS] = RECIPROCAL(bilinear_grid_spacing_virt[Y_AXIS]);
      for (uint8_t y = 0; y < GRID_MAX_POINTS_Y; y++)
        for (uint8_t x = 0; x < GRID_MAX_POINTS_X; x++)
          for (uint8_t ty = 0; ty < BILINEAR_SUBDIVISIONS; ty++)
            for (uint8_t tx = 0; tx < BILINEAR_SUBDIVISIONS; tx++) {
              if ((ty && y == GRID_MAX_POINTS_Y - 1) || (tx && x == GRID_MAX_POINTS_X - 1))
                continue;
              z_values_virt[x * (BILINEAR_SUBDIVISIONS) + tx][y * (BILINEAR_SUBDIVISIONS) + ty] =
                bed_level_virt_2cmr(
                  x + 1,
                  y + 1,
                  (float)tx / (BILINEAR_SUBDIVISIONS),
                  (float)ty / (BILINEAR_SUBDIVISIONS)
                );
            }
    }
  #endif // ABL_BILINEAR_SUBDIVISION

  // Refresh after other values have been updated
  void refresh_bed_level() {
    bilinear_grid_factor[X_AXIS] = RECIPROCAL(bilinear_grid_spacing[X_AXIS]);
    bilinear_grid_factor[Y_AXIS] = RECIPROCAL(bilinear_grid_spacing[Y_AXIS]);
    #if ENABLED(ABL_BILINEAR_SUBDIVISION)
      bed_level_virt_interpolate();
    #endif
  }

#endif // AUTO_BED_LEVELING_BILINEAR

/**
 * Home an individual linear axis
 */
static void do_homing_move(const AxisEnum axis, float distance, float fr_mm_s=0.0) {

  #if ENABLED(DEBUG_LEVELING_FEATURE)
    if (DEBUGGING(LEVELING)) {
      SERIAL_ECHOPAIR(">>> do_homing_move(", axis_codes[axis]);
      SERIAL_ECHOPAIR(", ", distance);
      SERIAL_ECHOPAIR(", ", fr_mm_s);
      SERIAL_CHAR(')');
      SERIAL_EOL;
    }
  #endif

  #if HOMING_Z_WITH_PROBE && ENABLED(BLTOUCH)
    const bool deploy_bltouch = (axis == Z_AXIS && distance < 0);
    if (deploy_bltouch) set_bltouch_deployed(true);
  #endif

  #if QUIET_PROBING
    if (axis == Z_AXIS) probing_pause(true);
  #endif

  // Tell the planner we're at Z=0
  current_position[axis] = 0;

  #if IS_SCARA
    SYNC_PLAN_POSITION_KINEMATIC();
    current_position[axis] = distance;
    inverse_kinematics(current_position);
    planner.buffer_line(delta[A_AXIS], delta[B_AXIS], delta[C_AXIS], current_position[E_AXIS], fr_mm_s ? fr_mm_s : homing_feedrate_mm_s[axis], active_extruder);
  #else
    sync_plan_position();
    current_position[axis] = distance;
    planner.buffer_line(current_position[X_AXIS], current_position[Y_AXIS], current_position[Z_AXIS], current_position[E_AXIS], fr_mm_s ? fr_mm_s : homing_feedrate_mm_s[axis], active_extruder);
  #endif

  stepper.synchronize();

  #if QUIET_PROBING
    if (axis == Z_AXIS) probing_pause(false);
  #endif

  #if HOMING_Z_WITH_PROBE && ENABLED(BLTOUCH)
    if (deploy_bltouch) set_bltouch_deployed(false);
  #endif

  endstops.hit_on_purpose();

  #if ENABLED(DEBUG_LEVELING_FEATURE)
    if (DEBUGGING(LEVELING)) {
      SERIAL_ECHOPAIR("<<< do_homing_move(", axis_codes[axis]);
      SERIAL_CHAR(')');
      SERIAL_EOL;
    }
  #endif
}

/**
 * TMC2130 specific sensorless homing using stallGuard2.
 * stallGuard2 only works when in spreadCycle mode.
 * spreadCycle and stealthChop are mutually exclusive.
 */
#if ENABLED(SENSORLESS_HOMING)
  void tmc2130_sensorless_homing(TMC2130Stepper &st, bool enable=true) {
    #if ENABLED(STEALTHCHOP)
      if (enable) {
        st.coolstep_min_speed(1024UL * 1024UL - 1UL);
        st.stealthChop(0);
      }
      else {
        st.coolstep_min_speed(0);
        st.stealthChop(1);
      }
    #endif

    st.diag1_stall(enable ? 1 : 0);
  }
#endif

/**
 * Home an individual "raw axis" to its endstop.
 * This applies to XYZ on Cartesian and Core robots, and
 * to the individual ABC steppers on DELTA and SCARA.
 *
 * At the end of the procedure the axis is marked as
 * homed and the current position of that axis is updated.
 * Kinematic robots should wait till all axes are homed
 * before updating the current position.
 */

#define HOMEAXIS(LETTER) homeaxis(LETTER##_AXIS)

static void homeaxis(const AxisEnum axis) {

  #if IS_SCARA
    // Only Z homing (with probe) is permitted
    if (axis != Z_AXIS) { BUZZ(100, 880); return; }
  #else
    #define CAN_HOME(A) \
      (axis == A##_AXIS && ((A##_MIN_PIN > -1 && A##_HOME_DIR < 0) || (A##_MAX_PIN > -1 && A##_HOME_DIR > 0)))
    if (!CAN_HOME(X) && !CAN_HOME(Y) && !CAN_HOME(Z)) return;
  #endif

  #if ENABLED(DEBUG_LEVELING_FEATURE)
    if (DEBUGGING(LEVELING)) {
      SERIAL_ECHOPAIR(">>> homeaxis(", axis_codes[axis]);
      SERIAL_CHAR(')');
      SERIAL_EOL;
    }
  #endif

  const int axis_home_dir =
    #if ENABLED(DUAL_X_CARRIAGE)
      (axis == X_AXIS) ? x_home_dir(active_extruder) :
    #endif
    home_dir(axis);

  // Homing Z towards the bed? Deploy the Z probe or endstop.
  #if HOMING_Z_WITH_PROBE
    if (axis == Z_AXIS && DEPLOY_PROBE()) return;
  #endif

  // Set a flag for Z motor locking
  #if ENABLED(Z_DUAL_ENDSTOPS)
    if (axis == Z_AXIS) stepper.set_homing_flag(true);
  #endif

  // Disable stealthChop if used. Enable diag1 pin on driver.
  #if ENABLED(SENSORLESS_HOMING)
    #if ENABLED(X_IS_TMC2130)
      if (axis == X_AXIS) tmc2130_sensorless_homing(stepperX);
    #endif
    #if ENABLED(Y_IS_TMC2130)
      if (axis == Y_AXIS) tmc2130_sensorless_homing(stepperY);
    #endif
  #endif

  // Fast move towards endstop until triggered
  #if ENABLED(DEBUG_LEVELING_FEATURE)
    if (DEBUGGING(LEVELING)) SERIAL_ECHOLNPGM("Home 1 Fast:");
  #endif
  do_homing_move(axis, 1.5 * max_length(axis) * axis_home_dir);

  // When homing Z with probe respect probe clearance
  const float bump = axis_home_dir * (
    #if HOMING_Z_WITH_PROBE
      (axis == Z_AXIS) ? max(Z_CLEARANCE_BETWEEN_PROBES, home_bump_mm(Z_AXIS)) :
    #endif
    home_bump_mm(axis)
  );

  // If a second homing move is configured...
  if (bump) {
    // Move away from the endstop by the axis HOME_BUMP_MM
    #if ENABLED(DEBUG_LEVELING_FEATURE)
      if (DEBUGGING(LEVELING)) SERIAL_ECHOLNPGM("Move Away:");
    #endif
    do_homing_move(axis, -bump);

    // Slow move towards endstop until triggered
    #if ENABLED(DEBUG_LEVELING_FEATURE)
      if (DEBUGGING(LEVELING)) SERIAL_ECHOLNPGM("Home 2 Slow:");
    #endif
    do_homing_move(axis, 2 * bump, get_homing_bump_feedrate(axis));
  }

  #if ENABLED(Z_DUAL_ENDSTOPS)
    if (axis == Z_AXIS) {
      float adj = fabs(z_endstop_adj);
      bool lockZ1;
      if (axis_home_dir > 0) {
        adj = -adj;
        lockZ1 = (z_endstop_adj > 0);
      }
      else
        lockZ1 = (z_endstop_adj < 0);

      if (lockZ1) stepper.set_z_lock(true); else stepper.set_z2_lock(true);

      // Move to the adjusted endstop height
      do_homing_move(axis, adj);

      if (lockZ1) stepper.set_z_lock(false); else stepper.set_z2_lock(false);
      stepper.set_homing_flag(false);
    } // Z_AXIS
  #endif

  #if IS_SCARA

    set_axis_is_at_home(axis);
    SYNC_PLAN_POSITION_KINEMATIC();

  #elif ENABLED(DELTA)

    // Delta has already moved all three towers up in G28
    // so here it re-homes each tower in turn.
    // Delta homing treats the axes as normal linear axes.

    // retrace by the amount specified in endstop_adj + additional 0.1mm in order to have minimum steps
    if (endstop_adj[axis] * Z_HOME_DIR <= 0) {
      #if ENABLED(DEBUG_LEVELING_FEATURE)
        if (DEBUGGING(LEVELING)) SERIAL_ECHOLNPGM("endstop_adj:");
      #endif
      do_homing_move(axis, endstop_adj[axis] - 0.1);
    }

  #else

    // For cartesian/core machines,
    // set the axis to its home position
    set_axis_is_at_home(axis);
    sync_plan_position();

    destination[axis] = current_position[axis];

    #if ENABLED(DEBUG_LEVELING_FEATURE)
      if (DEBUGGING(LEVELING)) DEBUG_POS("> AFTER set_axis_is_at_home", current_position);
    #endif

  #endif

  // Re-enable stealthChop if used. Disable diag1 pin on driver.
  #if ENABLED(SENSORLESS_HOMING)
    #if ENABLED(X_IS_TMC2130)
      if (axis == X_AXIS) tmc2130_sensorless_homing(stepperX, false);
    #endif
    #if ENABLED(Y_IS_TMC2130)
      if (axis == Y_AXIS) tmc2130_sensorless_homing(stepperY, false);
    #endif
  #endif

  // Put away the Z probe
  #if HOMING_Z_WITH_PROBE
    if (axis == Z_AXIS && STOW_PROBE()) return;
  #endif

  #if ENABLED(DEBUG_LEVELING_FEATURE)
    if (DEBUGGING(LEVELING)) {
      SERIAL_ECHOPAIR("<<< homeaxis(", axis_codes[axis]);
      SERIAL_CHAR(')');
      SERIAL_EOL;
    }
  #endif
} // homeaxis()

#if ENABLED(FWRETRACT)

  void retract(const bool retracting, const bool swapping = false) {

    static float hop_height;

    if (retracting == retracted[active_extruder]) return;

    const float old_feedrate_mm_s = feedrate_mm_s;

    set_destination_to_current();

    if (retracting) {

      feedrate_mm_s = retract_feedrate_mm_s;
      current_position[E_AXIS] += (swapping ? retract_length_swap : retract_length) / volumetric_multiplier[active_extruder];
      sync_plan_position_e();
      prepare_move_to_destination();

      if (retract_zlift > 0.01) {
        hop_height = current_position[Z_AXIS];
        // Pretend current position is lower
        current_position[Z_AXIS] -= retract_zlift;
        SYNC_PLAN_POSITION_KINEMATIC();
        // Raise up to the old current_position
        prepare_move_to_destination();
      }
    }
    else {

      // If the height hasn't been lowered, undo the Z hop
      if (retract_zlift > 0.01 && hop_height <= current_position[Z_AXIS]) {
        // Pretend current position is higher. Z will lower on the next move
        current_position[Z_AXIS] += retract_zlift;
        SYNC_PLAN_POSITION_KINEMATIC();
        // Lower Z
        prepare_move_to_destination();
      }

      feedrate_mm_s = retract_recover_feedrate_mm_s;
      const float move_e = swapping ? retract_length_swap + retract_recover_length_swap : retract_length + retract_recover_length;
      current_position[E_AXIS] -= move_e / volumetric_multiplier[active_extruder];
      sync_plan_position_e();

      // Recover E
      prepare_move_to_destination();
    }

    feedrate_mm_s = old_feedrate_mm_s;
    retracted[active_extruder] = retracting;

  } // retract()

#endif // FWRETRACT

#if ENABLED(MIXING_EXTRUDER)

  void normalize_mix() {
    float mix_total = 0.0;
    for (uint8_t i = 0; i < MIXING_STEPPERS; i++) mix_total += RECIPROCAL(mixing_factor[i]);
    // Scale all values if they don't add up to ~1.0
    if (!NEAR(mix_total, 1.0)) {
      SERIAL_PROTOCOLLNPGM("Warning: Mix factors must add up to 1.0. Scaling.");
      for (uint8_t i = 0; i < MIXING_STEPPERS; i++) mixing_factor[i] *= mix_total;
    }
  }

  #if ENABLED(DIRECT_MIXING_IN_G1)
    // Get mixing parameters from the GCode
    // The total "must" be 1.0 (but it will be normalized)
    // If no mix factors are given, the old mix is preserved
    void gcode_get_mix() {
      const char* mixing_codes = "ABCDHI";
      byte mix_bits = 0;
      for (uint8_t i = 0; i < MIXING_STEPPERS; i++) {
        if (code_seen(mixing_codes[i])) {
          SBI(mix_bits, i);
          float v = code_value_float();
          NOLESS(v, 0.0);
          mixing_factor[i] = RECIPROCAL(v);
        }
      }
      // If any mixing factors were included, clear the rest
      // If none were included, preserve the last mix
      if (mix_bits) {
        for (uint8_t i = 0; i < MIXING_STEPPERS; i++)
          if (!TEST(mix_bits, i)) mixing_factor[i] = 0.0;
        normalize_mix();
      }
    }
  #endif

#endif

/**
 * ***************************************************************************
 * ***************************** G-CODE HANDLING *****************************
 * ***************************************************************************
 */

/**
 * Set XYZE destination and feedrate from the current GCode command
 *
 *  - Set destination from included axis codes
 *  - Set to current for missing axis codes
 *  - Set the feedrate, if included
 */
void gcode_get_destination() {
  LOOP_XYZE(i) {
    if (code_seen(axis_codes[i]))
      destination[i] = code_value_axis_units((AxisEnum)i) + (axis_relative_modes[i] || relative_mode ? current_position[i] : 0);
    else
      destination[i] = current_position[i];
  }

  if (code_seen('F') && code_value_linear_units() > 0.0)
    feedrate_mm_s = MMM_TO_MMS(code_value_linear_units());

  #if ENABLED(PRINTCOUNTER)
    if (!DEBUGGING(DRYRUN))
      print_job_timer.incFilamentUsed(destination[E_AXIS] - current_position[E_AXIS]);
  #endif

  // Get ABCDHI mixing factors
  #if ENABLED(MIXING_EXTRUDER) && ENABLED(DIRECT_MIXING_IN_G1)
    gcode_get_mix();
  #endif
}

void unknown_command_error() {
  SERIAL_ECHO_START;
  SERIAL_ECHOPAIR(MSG_UNKNOWN_COMMAND, current_command);
  SERIAL_CHAR('"');
  SERIAL_EOL;
}

#if ENABLED(HOST_KEEPALIVE_FEATURE)

  /**
   * Output a "busy" message at regular intervals
   * while the machine is not accepting commands.
   */
  void host_keepalive() {
    const millis_t ms = millis();
    if (host_keepalive_interval && busy_state != NOT_BUSY) {
      if (PENDING(ms, next_busy_signal_ms)) return;
      switch (busy_state) {
        case IN_HANDLER:
        case IN_PROCESS:
          SERIAL_ECHO_START;
          SERIAL_ECHOLNPGM(MSG_BUSY_PROCESSING);
          break;
        case PAUSED_FOR_USER:
          SERIAL_ECHO_START;
          SERIAL_ECHOLNPGM(MSG_BUSY_PAUSED_FOR_USER);
          break;
        case PAUSED_FOR_INPUT:
          SERIAL_ECHO_START;
          SERIAL_ECHOLNPGM(MSG_BUSY_PAUSED_FOR_INPUT);
          break;
        default:
          break;
      }
    }
    next_busy_signal_ms = ms + host_keepalive_interval * 1000UL;
  }

#endif // HOST_KEEPALIVE_FEATURE


/**************************************************
 ***************** GCode Handlers *****************
 **************************************************/

/**
 * G0, G1: Coordinated movement of X Y Z E axes
 */
inline void gcode_G0_G1(
  #if IS_SCARA
    bool fast_move=false
  #endif
) {
  if (IsRunning()) {
    gcode_get_destination(); // For X Y Z E F

    #if ENABLED(FWRETRACT)

      if (autoretract_enabled && !(code_seen('X') || code_seen('Y') || code_seen('Z')) && code_seen('E')) {
        const float echange = destination[E_AXIS] - current_position[E_AXIS];
        // Is this move an attempt to retract or recover?
        if ((echange < -MIN_RETRACT && !retracted[active_extruder]) || (echange > MIN_RETRACT && retracted[active_extruder])) {
          current_position[E_AXIS] = destination[E_AXIS]; // hide the slicer-generated retract/recover from calculations
          sync_plan_position_e();  // AND from the planner
          retract(!retracted[active_extruder]);
          return;
        }
      }

    #endif //FWRETRACT

    #if IS_SCARA
      fast_move ? prepare_uninterpolated_move_to_destination() : prepare_move_to_destination();
    #else
      prepare_move_to_destination();
    #endif
  }
}

/**
 * G2: Clockwise Arc
 * G3: Counterclockwise Arc
 *
 * This command has two forms: IJ-form and R-form.
 *
 *  - I specifies an X offset. J specifies a Y offset.
 *    At least one of the IJ parameters is required.
 *    X and Y can be omitted to do a complete circle.
 *    The given XY is not error-checked. The arc ends
 *     based on the angle of the destination.
 *    Mixing I or J with R will throw an error.
 *
 *  - R specifies the radius. X or Y is required.
 *    Omitting both X and Y will throw an error.
 *    X or Y must differ from the current XY.
 *    Mixing R with I or J will throw an error.
 *
 *  Examples:
 *
 *    G2 I10           ; CW circle centered at X+10
 *    G3 X20 Y12 R14   ; CCW circle with r=14 ending at X20 Y12
 */
#if ENABLED(ARC_SUPPORT)
  inline void gcode_G2_G3(bool clockwise) {
    if (IsRunning()) {

      #if ENABLED(SF_ARC_FIX)
        const bool relative_mode_backup = relative_mode;
        relative_mode = true;
      #endif

      gcode_get_destination();

      #if ENABLED(SF_ARC_FIX)
        relative_mode = relative_mode_backup;
      #endif

      float arc_offset[2] = { 0.0, 0.0 };
      if (code_seen('R')) {
        const float r = code_value_linear_units(),
                    x1 = current_position[X_AXIS], y1 = current_position[Y_AXIS],
                    x2 = destination[X_AXIS], y2 = destination[Y_AXIS];
        if (r && (x2 != x1 || y2 != y1)) {
          const float e = clockwise ^ (r < 0) ? -1 : 1,           // clockwise -1/1, counterclockwise 1/-1
                      dx = x2 - x1, dy = y2 - y1,                 // X and Y differences
                      d = HYPOT(dx, dy),                          // Linear distance between the points
                      h = sqrt(sq(r) - sq(d * 0.5)),              // Distance to the arc pivot-point
                      mx = (x1 + x2) * 0.5, my = (y1 + y2) * 0.5, // Point between the two points
                      sx = -dy / d, sy = dx / d,                  // Slope of the perpendicular bisector
                      cx = mx + e * h * sx, cy = my + e * h * sy; // Pivot-point of the arc
          arc_offset[X_AXIS] = cx - x1;
          arc_offset[Y_AXIS] = cy - y1;
        }
      }
      else {
        if (code_seen('I')) arc_offset[X_AXIS] = code_value_linear_units();
        if (code_seen('J')) arc_offset[Y_AXIS] = code_value_linear_units();
      }

      if (arc_offset[0] || arc_offset[1]) {
        // Send an arc to the planner
        plan_arc(destination, arc_offset, clockwise);
        refresh_cmd_timeout();
      }
      else {
        // Bad arguments
        SERIAL_ERROR_START;
        SERIAL_ERRORLNPGM(MSG_ERR_ARC_ARGS);
      }
    }
  }
#endif

/**
 * G4: Dwell S<seconds> or P<milliseconds>
 */
inline void gcode_G4() {
  millis_t dwell_ms = 0;

  if (code_seen('P')) dwell_ms = code_value_millis(); // milliseconds to wait
  if (code_seen('S')) dwell_ms = code_value_millis_from_seconds(); // seconds to wait

  stepper.synchronize();
  refresh_cmd_timeout();
  dwell_ms += previous_cmd_ms;  // keep track of when we started waiting

  if (!lcd_hasstatus()) LCD_MESSAGEPGM(MSG_DWELL);

  while (PENDING(millis(), dwell_ms)) idle();
}

#if ENABLED(BEZIER_CURVE_SUPPORT)

  /**
   * Parameters interpreted according to:
   * http://linuxcnc.org/docs/2.6/html/gcode/gcode.html#sec:G5-Cubic-Spline
   * However I, J omission is not supported at this point; all
   * parameters can be omitted and default to zero.
   */

  /**
   * G5: Cubic B-spline
   */
  inline void gcode_G5() {
    if (IsRunning()) {

      gcode_get_destination();

      const float offset[] = {
        code_seen('I') ? code_value_linear_units() : 0.0,
        code_seen('J') ? code_value_linear_units() : 0.0,
        code_seen('P') ? code_value_linear_units() : 0.0,
        code_seen('Q') ? code_value_linear_units() : 0.0
      };

      plan_cubic_move(offset);
    }
  }

#endif // BEZIER_CURVE_SUPPORT

#if ENABLED(AUTO_BED_LEVELING_UBL) //todo:  enable for other leveling systems?
/**
 * G7: Move X & Y axes to mesh coordinates
 */
inline void gcode_G7(
  #if IS_SCARA
    bool fast_move=false
  #endif
) {
  if (IsRunning()) {
    const bool hasI = code_seen('I');
    const int8_t ix = code_has_value() ? code_value_int() : 0;
    const bool hasJ = code_seen('J');
    const int8_t iy = code_has_value() ? code_value_int() : 0;

    if ((hasI && !WITHIN(ix, 0, GRID_MAX_POINTS_X - 1)) || (hasJ && !WITHIN(iy, 0, GRID_MAX_POINTS_Y - 1))) {
      SERIAL_ECHOLNPGM(MSG_ERR_MESH_XY);
      return;
    }

    destination[X_AXIS] = hasI ? pgm_read_float(&ubl.mesh_index_to_xpos[ix]) : current_position[X_AXIS];
    destination[Y_AXIS] = hasJ ? pgm_read_float(&ubl.mesh_index_to_ypos[iy]) : current_position[Y_AXIS];
    destination[Z_AXIS] = current_position[Z_AXIS]; //todo: perhaps add Z-move support?
    destination[E_AXIS] = current_position[E_AXIS];

    if (code_seen('F') && code_value_linear_units() > 0.0)
      feedrate_mm_s = MMM_TO_MMS(code_value_linear_units());

    #if IS_SCARA
      fast_move ? prepare_uninterpolated_move_to_destination() : prepare_move_to_destination();
    #else
      prepare_move_to_destination();
    #endif
  }
}
#endif


#if ENABLED(FWRETRACT)

  /**
   * G10 - Retract filament according to settings of M207
   * G11 - Recover filament according to settings of M208
   */
  inline void gcode_G10_G11(bool doRetract=false) {
    #if EXTRUDERS > 1
      if (doRetract) {
        retracted_swap[active_extruder] = (code_seen('S') && code_value_bool()); // checks for swap retract argument
      }
    #endif
    retract(doRetract
     #if EXTRUDERS > 1
      , retracted_swap[active_extruder]
     #endif
    );
  }

#endif // FWRETRACT

#if ENABLED(NOZZLE_CLEAN_FEATURE)
  /**
   * G12: Clean the nozzle
   */
  inline void gcode_G12() {
    // Don't allow nozzle cleaning without homing first
    if (axis_unhomed_error()) return;

    const uint8_t pattern = code_seen('P') ? code_value_ushort() : 0,
                  strokes = code_seen('S') ? code_value_ushort() : NOZZLE_CLEAN_STROKES,
                  objects = code_seen('T') ? code_value_ushort() : NOZZLE_CLEAN_TRIANGLES;
    const float radius = code_seen('R') ? code_value_float() : NOZZLE_CLEAN_CIRCLE_RADIUS;

    Nozzle::clean(pattern, strokes, radius, objects);
  }
#endif

#if ENABLED(INCH_MODE_SUPPORT)
  /**
   * G20: Set input mode to inches
   */
  inline void gcode_G20() { set_input_linear_units(LINEARUNIT_INCH); }

  /**
   * G21: Set input mode to millimeters
   */
  inline void gcode_G21() { set_input_linear_units(LINEARUNIT_MM); }
#endif

#if ENABLED(NOZZLE_PARK_FEATURE)
  /**
   * G27: Park the nozzle
   */
  inline void gcode_G27() {
    // Don't allow nozzle parking without homing first
    if (axis_unhomed_error()) return;
    Nozzle::park(code_seen('P') ? code_value_ushort() : 0);
  }
#endif // NOZZLE_PARK_FEATURE

#if ENABLED(QUICK_HOME)

  static void quick_home_xy() {

    // Pretend the current position is 0,0
    current_position[X_AXIS] = current_position[Y_AXIS] = 0.0;
    sync_plan_position();

    const int x_axis_home_dir =
      #if ENABLED(DUAL_X_CARRIAGE)
        x_home_dir(active_extruder)
      #else
        home_dir(X_AXIS)
      #endif
    ;

    const float mlx = max_length(X_AXIS),
                mly = max_length(Y_AXIS),
                mlratio = mlx > mly ? mly / mlx : mlx / mly,
                fr_mm_s = min(homing_feedrate_mm_s[X_AXIS], homing_feedrate_mm_s[Y_AXIS]) * sqrt(sq(mlratio) + 1.0);

    do_blocking_move_to_xy(1.5 * mlx * x_axis_home_dir, 1.5 * mly * home_dir(Y_AXIS), fr_mm_s);
    endstops.hit_on_purpose(); // clear endstop hit flags
    current_position[X_AXIS] = current_position[Y_AXIS] = 0.0;
  }

#endif // QUICK_HOME

#if ENABLED(DEBUG_LEVELING_FEATURE)

  void log_machine_info() {
    SERIAL_ECHOPGM("Machine Type: ");
    #if ENABLED(DELTA)
      SERIAL_ECHOLNPGM("Delta");
    #elif IS_SCARA
      SERIAL_ECHOLNPGM("SCARA");
    #elif IS_CORE
      SERIAL_ECHOLNPGM("Core");
    #else
      SERIAL_ECHOLNPGM("Cartesian");
    #endif

    SERIAL_ECHOPGM("Probe: ");
    #if ENABLED(PROBE_MANUALLY)
      SERIAL_ECHOLNPGM("PROBE_MANUALLY");
    #elif ENABLED(FIX_MOUNTED_PROBE)
      SERIAL_ECHOLNPGM("FIX_MOUNTED_PROBE");
    #elif ENABLED(BLTOUCH)
      SERIAL_ECHOLNPGM("BLTOUCH");
    #elif HAS_Z_SERVO_ENDSTOP
      SERIAL_ECHOLNPGM("SERVO PROBE");
    #elif ENABLED(Z_PROBE_SLED)
      SERIAL_ECHOLNPGM("Z_PROBE_SLED");
    #elif ENABLED(Z_PROBE_ALLEN_KEY)
      SERIAL_ECHOLNPGM("Z_PROBE_ALLEN_KEY");
    #else
      SERIAL_ECHOLNPGM("NONE");
    #endif

    #if HAS_BED_PROBE
      SERIAL_ECHOPAIR("Probe Offset X:", X_PROBE_OFFSET_FROM_EXTRUDER);
      SERIAL_ECHOPAIR(" Y:", Y_PROBE_OFFSET_FROM_EXTRUDER);
      SERIAL_ECHOPAIR(" Z:", zprobe_zoffset);
      #if (X_PROBE_OFFSET_FROM_EXTRUDER > 0)
        SERIAL_ECHOPGM(" (Right");
      #elif (X_PROBE_OFFSET_FROM_EXTRUDER < 0)
        SERIAL_ECHOPGM(" (Left");
      #elif (Y_PROBE_OFFSET_FROM_EXTRUDER != 0)
        SERIAL_ECHOPGM(" (Middle");
      #else
        SERIAL_ECHOPGM(" (Aligned With");
      #endif
      #if (Y_PROBE_OFFSET_FROM_EXTRUDER > 0)
        SERIAL_ECHOPGM("-Back");
      #elif (Y_PROBE_OFFSET_FROM_EXTRUDER < 0)
        SERIAL_ECHOPGM("-Front");
      #elif (X_PROBE_OFFSET_FROM_EXTRUDER != 0)
        SERIAL_ECHOPGM("-Center");
      #endif
      if (zprobe_zoffset < 0)
        SERIAL_ECHOPGM(" & Below");
      else if (zprobe_zoffset > 0)
        SERIAL_ECHOPGM(" & Above");
      else
        SERIAL_ECHOPGM(" & Same Z as");
      SERIAL_ECHOLNPGM(" Nozzle)");
    #endif

    #if HAS_ABL
      SERIAL_ECHOPGM("Auto Bed Leveling: ");
      #if ENABLED(AUTO_BED_LEVELING_LINEAR)
        SERIAL_ECHOPGM("LINEAR");
      #elif ENABLED(AUTO_BED_LEVELING_BILINEAR)
        SERIAL_ECHOPGM("BILINEAR");
      #elif ENABLED(AUTO_BED_LEVELING_3POINT)
        SERIAL_ECHOPGM("3POINT");
      #elif ENABLED(AUTO_BED_LEVELING_UBL)
        SERIAL_ECHOPGM("UBL");
      #endif
      if (planner.abl_enabled) {
        SERIAL_ECHOLNPGM(" (enabled)");
        #if ABL_PLANAR
          float diff[XYZ] = {
            stepper.get_axis_position_mm(X_AXIS) - current_position[X_AXIS],
            stepper.get_axis_position_mm(Y_AXIS) - current_position[Y_AXIS],
            stepper.get_axis_position_mm(Z_AXIS) - current_position[Z_AXIS]
          };
          SERIAL_ECHOPGM("ABL Adjustment X");
          if (diff[X_AXIS] > 0) SERIAL_CHAR('+');
          SERIAL_ECHO(diff[X_AXIS]);
          SERIAL_ECHOPGM(" Y");
          if (diff[Y_AXIS] > 0) SERIAL_CHAR('+');
          SERIAL_ECHO(diff[Y_AXIS]);
          SERIAL_ECHOPGM(" Z");
          if (diff[Z_AXIS] > 0) SERIAL_CHAR('+');
          SERIAL_ECHO(diff[Z_AXIS]);
        #elif ENABLED(AUTO_BED_LEVELING_UBL)
          SERIAL_ECHOPAIR("UBL Adjustment Z", stepper.get_axis_position_mm(Z_AXIS) - current_position[Z_AXIS]);
        #elif ENABLED(AUTO_BED_LEVELING_BILINEAR)
          SERIAL_ECHOPAIR("ABL Adjustment Z", bilinear_z_offset(current_position));
        #endif
      }
      else
        SERIAL_ECHOLNPGM(" (disabled)");

      SERIAL_EOL;

    #elif ENABLED(MESH_BED_LEVELING)

      SERIAL_ECHOPGM("Mesh Bed Leveling");
      if (mbl.active()) {
        float lz = current_position[Z_AXIS];
        planner.apply_leveling(current_position[X_AXIS], current_position[Y_AXIS], lz);
        SERIAL_ECHOLNPGM(" (enabled)");
        SERIAL_ECHOPAIR("MBL Adjustment Z", lz);
      }
      else
        SERIAL_ECHOPGM(" (disabled)");

      SERIAL_EOL;

    #endif // MESH_BED_LEVELING
  }

#endif // DEBUG_LEVELING_FEATURE

#if ENABLED(DELTA)

  /**
   * A delta can only safely home all axes at the same time
   * This is like quick_home_xy() but for 3 towers.
   */
  inline void home_delta() {
    #if ENABLED(DEBUG_LEVELING_FEATURE)
      if (DEBUGGING(LEVELING)) DEBUG_POS(">>> home_delta", current_position);
    #endif
    // Init the current position of all carriages to 0,0,0
    ZERO(current_position);
    sync_plan_position();

    // Move all carriages together linearly until an endstop is hit.
    current_position[X_AXIS] = current_position[Y_AXIS] = current_position[Z_AXIS] = (Z_MAX_LENGTH + 10);
    feedrate_mm_s = homing_feedrate_mm_s[X_AXIS];
    line_to_current_position();
    stepper.synchronize();
    endstops.hit_on_purpose(); // clear endstop hit flags

    // At least one carriage has reached the top.
    // Now re-home each carriage separately.
    HOMEAXIS(A);
    HOMEAXIS(B);
    HOMEAXIS(C);

    // Set all carriages to their home positions
    // Do this here all at once for Delta, because
    // XYZ isn't ABC. Applying this per-tower would
    // give the impression that they are the same.
    LOOP_XYZ(i) set_axis_is_at_home((AxisEnum)i);

    SYNC_PLAN_POSITION_KINEMATIC();

    #if ENABLED(DEBUG_LEVELING_FEATURE)
      if (DEBUGGING(LEVELING)) DEBUG_POS("<<< home_delta", current_position);
    #endif
  }

#endif // DELTA

#if ENABLED(Z_SAFE_HOMING)

  inline void home_z_safely() {

    // Disallow Z homing if X or Y are unknown
    if (!axis_known_position[X_AXIS] || !axis_known_position[Y_AXIS]) {
      LCD_MESSAGEPGM(MSG_ERR_Z_HOMING);
      SERIAL_ECHO_START;
      SERIAL_ECHOLNPGM(MSG_ERR_Z_HOMING);
      return;
    }

    #if ENABLED(DEBUG_LEVELING_FEATURE)
      if (DEBUGGING(LEVELING)) SERIAL_ECHOLNPGM("Z_SAFE_HOMING >>>");
    #endif

    SYNC_PLAN_POSITION_KINEMATIC();

    /**
     * Move the Z probe (or just the nozzle) to the safe homing point
     */
    destination[X_AXIS] = LOGICAL_X_POSITION(Z_SAFE_HOMING_X_POINT);
    destination[Y_AXIS] = LOGICAL_Y_POSITION(Z_SAFE_HOMING_Y_POINT);
    destination[Z_AXIS] = current_position[Z_AXIS]; // Z is already at the right height

    #if HOMING_Z_WITH_PROBE
      destination[X_AXIS] -= X_PROBE_OFFSET_FROM_EXTRUDER;
      destination[Y_AXIS] -= Y_PROBE_OFFSET_FROM_EXTRUDER;
    #endif

    if ( position_is_reachable_xy( destination[X_AXIS], destination[Y_AXIS] )) {

      #if ENABLED(DEBUG_LEVELING_FEATURE)
        if (DEBUGGING(LEVELING)) DEBUG_POS("Z_SAFE_HOMING", destination);
      #endif

      // This causes the carriage on Dual X to unpark
      #if ENABLED(DUAL_X_CARRIAGE)
        active_extruder_parked = false;
      #endif

      do_blocking_move_to_xy(destination[X_AXIS], destination[Y_AXIS]);
      HOMEAXIS(Z);
    }
    else {
      LCD_MESSAGEPGM(MSG_ZPROBE_OUT);
      SERIAL_ECHO_START;
      SERIAL_ECHOLNPGM(MSG_ZPROBE_OUT);
    }

    #if ENABLED(DEBUG_LEVELING_FEATURE)
      if (DEBUGGING(LEVELING)) SERIAL_ECHOLNPGM("<<< Z_SAFE_HOMING");
    #endif
  }

#endif // Z_SAFE_HOMING

#if ENABLED(PROBE_MANUALLY)
  bool g29_in_progress = false;
#else
  constexpr bool g29_in_progress = false;
#endif

/**
 * G28: Home all axes according to settings
 *
 * Parameters
 *
 *  None  Home to all axes with no parameters.
 *        With QUICK_HOME enabled XY will home together, then Z.
 *
 * Cartesian parameters
 *
 *  X   Home to the X endstop
 *  Y   Home to the Y endstop
 *  Z   Home to the Z endstop
 *
 */
inline void gcode_G28(const bool always_home_all) {

  #if ENABLED(DEBUG_LEVELING_FEATURE)
    if (DEBUGGING(LEVELING)) {
      SERIAL_ECHOLNPGM(">>> gcode_G28");
      log_machine_info();
    }
  #endif

  // Wait for planner moves to finish!
  stepper.synchronize();

  // Cancel the active G29 session
  #if ENABLED(PROBE_MANUALLY)
    g29_in_progress = false;
  #endif

  // Disable the leveling matrix before homing
  #if HAS_LEVELING
    #if ENABLED(AUTO_BED_LEVELING_UBL)
      const bool ubl_state_at_entry = ubl.state.active;
    #endif
    set_bed_leveling_enabled(false);
  #endif

  // Always home with tool 0 active
  #if HOTENDS > 1
    const uint8_t old_tool_index = active_extruder;
    tool_change(0, 0, true);
  #endif

  #if ENABLED(DUAL_X_CARRIAGE) || ENABLED(DUAL_NOZZLE_DUPLICATION_MODE)
    extruder_duplication_enabled = false;
  #endif

  setup_for_endstop_or_probe_move();
  #if ENABLED(DEBUG_LEVELING_FEATURE)
    if (DEBUGGING(LEVELING)) SERIAL_ECHOLNPGM("> endstops.enable(true)");
  #endif
  endstops.enable(true); // Enable endstops for next homing move

  #if ENABLED(DELTA)

    home_delta();

  #else // NOT DELTA

    const bool homeX = always_home_all || code_seen('X'),
               homeY = always_home_all || code_seen('Y'),
               homeZ = always_home_all || code_seen('Z'),
               home_all = (!homeX && !homeY && !homeZ) || (homeX && homeY && homeZ);

    set_destination_to_current();

    #if Z_HOME_DIR > 0  // If homing away from BED do Z first

      if (home_all || homeZ) {
        HOMEAXIS(Z);
        #if ENABLED(DEBUG_LEVELING_FEATURE)
          if (DEBUGGING(LEVELING)) DEBUG_POS("> HOMEAXIS(Z)", current_position);
        #endif
      }

    #else

      if (home_all || homeX || homeY) {
        // Raise Z before homing any other axes and z is not already high enough (never lower z)
        destination[Z_AXIS] = LOGICAL_Z_POSITION(Z_HOMING_HEIGHT);
        if (destination[Z_AXIS] > current_position[Z_AXIS]) {

          #if ENABLED(DEBUG_LEVELING_FEATURE)
            if (DEBUGGING(LEVELING))
              SERIAL_ECHOLNPAIR("Raise Z (before homing) to ", destination[Z_AXIS]);
          #endif

          do_blocking_move_to_z(destination[Z_AXIS]);
        }
      }

    #endif

    #if ENABLED(QUICK_HOME)

      if (home_all || (homeX && homeY)) quick_home_xy();

    #endif

    #if ENABLED(HOME_Y_BEFORE_X)

      // Home Y
      if (home_all || homeY) {
        HOMEAXIS(Y);
        #if ENABLED(DEBUG_LEVELING_FEATURE)
          if (DEBUGGING(LEVELING)) DEBUG_POS("> homeY", current_position);
        #endif
      }

    #endif

    // Home X
    if (home_all || homeX) {

      #if ENABLED(DUAL_X_CARRIAGE)

        // Always home the 2nd (right) extruder first
        active_extruder = 1;
        HOMEAXIS(X);

        // Remember this extruder's position for later tool change
        inactive_extruder_x_pos = RAW_X_POSITION(current_position[X_AXIS]);

        // Home the 1st (left) extruder
        active_extruder = 0;
        HOMEAXIS(X);

        // Consider the active extruder to be parked
        COPY(raised_parked_position, current_position);
        delayed_move_time = 0;
        active_extruder_parked = true;

      #else

        HOMEAXIS(X);

      #endif

      #if ENABLED(DEBUG_LEVELING_FEATURE)
        if (DEBUGGING(LEVELING)) DEBUG_POS("> homeX", current_position);
      #endif
    }

    #if DISABLED(HOME_Y_BEFORE_X)
      // Home Y
      if (home_all || homeY) {
        HOMEAXIS(Y);
        #if ENABLED(DEBUG_LEVELING_FEATURE)
          if (DEBUGGING(LEVELING)) DEBUG_POS("> homeY", current_position);
        #endif
      }
    #endif

    // Home Z last if homing towards the bed
    #if Z_HOME_DIR < 0
      if (home_all || homeZ) {
        #if ENABLED(Z_SAFE_HOMING)
          home_z_safely();
        #else
          HOMEAXIS(Z);
        #endif
        #if ENABLED(DEBUG_LEVELING_FEATURE)
          if (DEBUGGING(LEVELING)) DEBUG_POS("> (home_all || homeZ) > final", current_position);
        #endif
      } // home_all || homeZ
    #endif // Z_HOME_DIR < 0

    SYNC_PLAN_POSITION_KINEMATIC();

  #endif // !DELTA (gcode_G28)

  endstops.not_homing();

  #if ENABLED(DELTA) && ENABLED(DELTA_HOME_TO_SAFE_ZONE)
    // move to a height where we can use the full xy-area
    do_blocking_move_to_z(delta_clip_start_height);
  #endif

  #if ENABLED(AUTO_BED_LEVELING_UBL)
    set_bed_leveling_enabled(ubl_state_at_entry);
  #endif

  clean_up_after_endstop_or_probe_move();

  // Restore the active tool after homing
  #if HOTENDS > 1
    tool_change(old_tool_index, 0, true);
  #endif

  report_current_position();

  #if ENABLED(DEBUG_LEVELING_FEATURE)
    if (DEBUGGING(LEVELING)) SERIAL_ECHOLNPGM("<<< gcode_G28");
  #endif
} // G28

void home_all_axes() { gcode_G28(true); }

#if HAS_PROBING_PROCEDURE

  void out_of_range_error(const char* p_edge) {
    SERIAL_PROTOCOLPGM("?Probe ");
    serialprintPGM(p_edge);
    SERIAL_PROTOCOLLNPGM(" position out of range.");
  }

#endif

#if ENABLED(MESH_BED_LEVELING) || ENABLED(PROBE_MANUALLY)

  inline void _manual_goto_xy(const float &x, const float &y) {
    const float old_feedrate_mm_s = feedrate_mm_s;

    #if MANUAL_PROBE_HEIGHT > 0
      feedrate_mm_s = homing_feedrate_mm_s[Z_AXIS];
      current_position[Z_AXIS] = LOGICAL_Z_POSITION(Z_MIN_POS) + MANUAL_PROBE_HEIGHT;
      line_to_current_position();
    #endif

    feedrate_mm_s = MMM_TO_MMS(XY_PROBE_SPEED);
    current_position[X_AXIS] = LOGICAL_X_POSITION(x);
    current_position[Y_AXIS] = LOGICAL_Y_POSITION(y);
    line_to_current_position();

    #if MANUAL_PROBE_HEIGHT > 0
      feedrate_mm_s = homing_feedrate_mm_s[Z_AXIS];
      current_position[Z_AXIS] = LOGICAL_Z_POSITION(Z_MIN_POS) + 0.2; // just slightly over the bed
      line_to_current_position();
    #endif

    feedrate_mm_s = old_feedrate_mm_s;
    stepper.synchronize();
  }

#endif

#if ENABLED(MESH_BED_LEVELING)

  // Save 130 bytes with non-duplication of PSTR
  void echo_not_entered() { SERIAL_PROTOCOLLNPGM(" not entered."); }

  void mbl_mesh_report() {
    SERIAL_PROTOCOLLNPGM("Num X,Y: " STRINGIFY(GRID_MAX_POINTS_X) "," STRINGIFY(GRID_MAX_POINTS_Y));
    SERIAL_PROTOCOLPGM("Z offset: "); SERIAL_PROTOCOL_F(mbl.z_offset, 5);
    SERIAL_PROTOCOLLNPGM("\nMeasured points:");
    print_2d_array(GRID_MAX_POINTS_X, GRID_MAX_POINTS_Y, 5,
      [](const uint8_t ix, const uint8_t iy) { return mbl.z_values[ix][iy]; }
    );
  }

  void mesh_probing_done() {
    mbl.set_has_mesh(true);
    home_all_axes();
    set_bed_leveling_enabled(true);
    #if ENABLED(MESH_G28_REST_ORIGIN)
      current_position[Z_AXIS] = LOGICAL_Z_POSITION(Z_MIN_POS);
      set_destination_to_current();
      line_to_destination(homing_feedrate_mm_s[Z_AXIS]);
      stepper.synchronize();
    #endif
  }

  /**
   * G29: Mesh-based Z probe, probes a grid and produces a
   *      mesh to compensate for variable bed height
   *
   * Parameters With MESH_BED_LEVELING:
   *
   *  S0              Produce a mesh report
   *  S1              Start probing mesh points
   *  S2              Probe the next mesh point
   *  S3 Xn Yn Zn.nn  Manually modify a single point
   *  S4 Zn.nn        Set z offset. Positive away from bed, negative closer to bed.
   *  S5              Reset and disable mesh
   *
   * The S0 report the points as below
   *
   *  +----> X-axis  1-n
   *  |
   *  |
   *  v Y-axis  1-n
   *
   */
  inline void gcode_G29() {

    static int mbl_probe_index = -1;
    #if HAS_SOFTWARE_ENDSTOPS
      static bool enable_soft_endstops;
    #endif

    const MeshLevelingState state = code_seen('S') ? (MeshLevelingState)code_value_byte() : MeshReport;
    if (!WITHIN(state, 0, 5)) {
      SERIAL_PROTOCOLLNPGM("S out of range (0-5).");
      return;
    }

    int8_t px, py;

    switch (state) {
      case MeshReport:
        if (mbl.has_mesh()) {
          SERIAL_PROTOCOLLNPAIR("State: ", mbl.active() ? MSG_ON : MSG_OFF);
          mbl_mesh_report();
        }
        else
          SERIAL_PROTOCOLLNPGM("Mesh bed leveling has no data.");
        break;

      case MeshStart:
        mbl.reset();
        mbl_probe_index = 0;
        enqueue_and_echo_commands_P(PSTR("G28\nG29 S2"));
        break;

      case MeshNext:
        if (mbl_probe_index < 0) {
          SERIAL_PROTOCOLLNPGM("Start mesh probing with \"G29 S1\" first.");
          return;
        }
        // For each G29 S2...
        if (mbl_probe_index == 0) {
          #if HAS_SOFTWARE_ENDSTOPS
            // For the initial G29 S2 save software endstop state
            enable_soft_endstops = soft_endstops_enabled;
          #endif
        }
        else {
          // For G29 S2 after adjusting Z.
          mbl.set_zigzag_z(mbl_probe_index - 1, current_position[Z_AXIS]);
          #if HAS_SOFTWARE_ENDSTOPS
            soft_endstops_enabled = enable_soft_endstops;
          #endif
        }
        // If there's another point to sample, move there with optional lift.
        if (mbl_probe_index < GRID_MAX_POINTS) {
          mbl.zigzag(mbl_probe_index, px, py);
          _manual_goto_xy(mbl.index_to_xpos[px], mbl.index_to_ypos[py]);

          #if HAS_SOFTWARE_ENDSTOPS
            // Disable software endstops to allow manual adjustment
            // If G29 is not completed, they will not be re-enabled
            soft_endstops_enabled = false;
          #endif

          mbl_probe_index++;
        }
        else {
          // One last "return to the bed" (as originally coded) at completion
          current_position[Z_AXIS] = LOGICAL_Z_POSITION(Z_MIN_POS) + MANUAL_PROBE_HEIGHT;
          line_to_current_position();
          stepper.synchronize();

          // After recording the last point, activate home and activate
          mbl_probe_index = -1;
          SERIAL_PROTOCOLLNPGM("Mesh probing done.");
          BUZZ(100, 659);
          BUZZ(100, 698);
          mesh_probing_done();
        }
        break;

      case MeshSet:
        if (code_seen('X')) {
          px = code_value_int() - 1;
          if (!WITHIN(px, 0, GRID_MAX_POINTS_X - 1)) {
            SERIAL_PROTOCOLLNPGM("X out of range (1-" STRINGIFY(GRID_MAX_POINTS_X) ").");
            return;
          }
        }
        else {
          SERIAL_CHAR('X'); echo_not_entered();
          return;
        }

        if (code_seen('Y')) {
          py = code_value_int() - 1;
          if (!WITHIN(py, 0, GRID_MAX_POINTS_Y - 1)) {
            SERIAL_PROTOCOLLNPGM("Y out of range (1-" STRINGIFY(GRID_MAX_POINTS_Y) ").");
            return;
          }
        }
        else {
          SERIAL_CHAR('Y'); echo_not_entered();
          return;
        }

        if (code_seen('Z')) {
          mbl.z_values[px][py] = code_value_linear_units();
        }
        else {
          SERIAL_CHAR('Z'); echo_not_entered();
          return;
        }
        break;

      case MeshSetZOffset:
        if (code_seen('Z')) {
          mbl.z_offset = code_value_linear_units();
        }
        else {
          SERIAL_CHAR('Z'); echo_not_entered();
          return;
        }
        break;

      case MeshReset:
        reset_bed_level();
        break;

    } // switch(state)

    report_current_position();
  }

#elif HAS_ABL && DISABLED(AUTO_BED_LEVELING_UBL)

  #if ABL_GRID
    #if ENABLED(PROBE_Y_FIRST)
      #define PR_OUTER_VAR xCount
      #define PR_OUTER_END abl_grid_points_x
      #define PR_INNER_VAR yCount
      #define PR_INNER_END abl_grid_points_y
    #else
      #define PR_OUTER_VAR yCount
      #define PR_OUTER_END abl_grid_points_y
      #define PR_INNER_VAR xCount
      #define PR_INNER_END abl_grid_points_x
    #endif
  #endif

  /**
   * G29: Detailed Z probe, probes the bed at 3 or more points.
   *      Will fail if the printer has not been homed with G28.
   *
   * Enhanced G29 Auto Bed Leveling Probe Routine
   *
   *  D  Dry-Run mode. Just evaluate the bed Topology - Don't apply
   *     or alter the bed level data. Useful to check the topology
   *     after a first run of G29.
   *
   *  J  Jettison current bed leveling data
   *
   *  V  Set the verbose level (0-4). Example: "G29 V3"
   *
   * Parameters With LINEAR leveling only:
   *
   *  P  Set the size of the grid that will be probed (P x P points).
   *     Example: "G29 P4"
   *
   *  X  Set the X size of the grid that will be probed (X x Y points).
   *     Example: "G29 X7 Y5"
   *
   *  Y  Set the Y size of the grid that will be probed (X x Y points).
   *
   *  T  Generate a Bed Topology Report. Example: "G29 P5 T" for a detailed report.
   *     This is useful for manual bed leveling and finding flaws in the bed (to
   *     assist with part placement).
   *     Not supported by non-linear delta printer bed leveling.
   *
   * Parameters With LINEAR and BILINEAR leveling only:
   *
   *  S  Set the XY travel speed between probe points (in units/min)
   *
   *  F  Set the Front limit of the probing grid
   *  B  Set the Back limit of the probing grid
   *  L  Set the Left limit of the probing grid
   *  R  Set the Right limit of the probing grid
   *
   * Parameters with DEBUG_LEVELING_FEATURE only:
   *
   *  C  Make a totally fake grid with no actual probing.
   *     For use in testing when no probing is possible.
   *
   * Parameters with BILINEAR leveling only:
   *
   *  Z  Supply an additional Z probe offset
   *
   * Extra parameters with PROBE_MANUALLY:
   *
   *  To do manual probing simply repeat G29 until the procedure is complete.
   *  The first G29 accepts parameters. 'G29 Q' for status, 'G29 A' to abort.
   *
   *  Q  Query leveling and G29 state
   *
   *  A  Abort current leveling procedure
   *
   *  W  Write a mesh point. (Ignored during leveling.)
   *  X  Required X for mesh point
   *  Y  Required Y for mesh point
   *  Z  Required Z for mesh point
   *
   * Without PROBE_MANUALLY:
   *
   *  E  By default G29 will engage the Z probe, test the bed, then disengage.
   *     Include "E" to engage/disengage the Z probe for each sample.
   *     There's no extra effect if you have a fixed Z probe.
   *
   */
  inline void gcode_G29() {

    // G29 Q is also available if debugging
    #if ENABLED(DEBUG_LEVELING_FEATURE)
      const bool query = code_seen('Q');
      const uint8_t old_debug_flags = marlin_debug_flags;
      if (query) marlin_debug_flags |= DEBUG_LEVELING;
      if (DEBUGGING(LEVELING)) {
        DEBUG_POS(">>> gcode_G29", current_position);
        log_machine_info();
      }
      marlin_debug_flags = old_debug_flags;
      #if DISABLED(PROBE_MANUALLY)
        if (query) return;
      #endif
    #endif

    #if ENABLED(DEBUG_LEVELING_FEATURE) && DISABLED(PROBE_MANUALLY)
      const bool faux = code_seen('C') && code_value_bool();
    #else
      bool constexpr faux = false;
    #endif

    // Don't allow auto-leveling without homing first
    if (axis_unhomed_error()) return;

    // Define local vars 'static' for manual probing, 'auto' otherwise
    #if ENABLED(PROBE_MANUALLY)
      #define ABL_VAR static
    #else
      #define ABL_VAR
    #endif

    ABL_VAR int verbose_level;
    ABL_VAR float xProbe, yProbe, measured_z;
    ABL_VAR bool dryrun, abl_should_enable;

    #if ENABLED(PROBE_MANUALLY) || ENABLED(AUTO_BED_LEVELING_LINEAR)
      ABL_VAR int abl_probe_index;
    #endif

    #if HAS_SOFTWARE_ENDSTOPS && ENABLED(PROBE_MANUALLY)
      ABL_VAR bool enable_soft_endstops = true;
    #endif

    #if ABL_GRID

      #if ENABLED(PROBE_MANUALLY)
        ABL_VAR uint8_t PR_OUTER_VAR;
        ABL_VAR  int8_t PR_INNER_VAR;
      #endif

      ABL_VAR int left_probe_bed_position, right_probe_bed_position, front_probe_bed_position, back_probe_bed_position;
      ABL_VAR float xGridSpacing, yGridSpacing;

      #if ABL_PLANAR
        ABL_VAR uint8_t abl_grid_points_x = GRID_MAX_POINTS_X,
                        abl_grid_points_y = GRID_MAX_POINTS_Y;
        ABL_VAR bool do_topography_map;
      #else // 3-point
        uint8_t constexpr abl_grid_points_x = GRID_MAX_POINTS_X,
                          abl_grid_points_y = GRID_MAX_POINTS_Y;
      #endif

      #if ENABLED(AUTO_BED_LEVELING_LINEAR) || ENABLED(PROBE_MANUALLY)
        #if ABL_PLANAR
          ABL_VAR int abl2;
        #else // 3-point
          int constexpr abl2 = GRID_MAX_POINTS;
        #endif
      #endif

      #if ENABLED(AUTO_BED_LEVELING_BILINEAR)

        ABL_VAR float zoffset;

      #elif ENABLED(AUTO_BED_LEVELING_LINEAR)

        ABL_VAR int indexIntoAB[GRID_MAX_POINTS_X][GRID_MAX_POINTS_Y];

        ABL_VAR float eqnAMatrix[GRID_MAX_POINTS * 3], // "A" matrix of the linear system of equations
                     eqnBVector[GRID_MAX_POINTS],     // "B" vector of Z points
                     mean;
      #endif

    #elif ENABLED(AUTO_BED_LEVELING_3POINT)

      // Probe at 3 arbitrary points
      ABL_VAR vector_3 points[3] = {
        vector_3(ABL_PROBE_PT_1_X, ABL_PROBE_PT_1_Y, 0),
        vector_3(ABL_PROBE_PT_2_X, ABL_PROBE_PT_2_Y, 0),
        vector_3(ABL_PROBE_PT_3_X, ABL_PROBE_PT_3_Y, 0)
      };

    #endif // AUTO_BED_LEVELING_3POINT

    /**
     * On the initial G29 fetch command parameters.
     */
    if (!g29_in_progress) {

      #if ENABLED(PROBE_MANUALLY) || ENABLED(AUTO_BED_LEVELING_LINEAR)
        abl_probe_index = 0;
      #endif

      abl_should_enable = planner.abl_enabled;

      #if ENABLED(AUTO_BED_LEVELING_BILINEAR)

        if (code_seen('W')) {
          if (!bilinear_grid_spacing[X_AXIS]) {
            SERIAL_ERROR_START;
            SERIAL_ERRORLNPGM("No bilinear grid");
            return;
          }

          const float z = code_seen('Z') && code_has_value() ? code_value_float() : 99999;
          if (!WITHIN(z, -10, 10)) {
            SERIAL_ERROR_START;
            SERIAL_ERRORLNPGM("Bad Z value");
            return;
          }

          const float x = code_seen('X') && code_has_value() ? code_value_float() : 99999,
                      y = code_seen('Y') && code_has_value() ? code_value_float() : 99999;
          int8_t i = code_seen('I') && code_has_value() ? code_value_byte() : -1,
                 j = code_seen('J') && code_has_value() ? code_value_byte() : -1;

          if (x < 99998 && y < 99998) {
            // Get nearest i / j from x / y
            i = (x - LOGICAL_X_POSITION(bilinear_start[X_AXIS]) + 0.5 * xGridSpacing) / xGridSpacing;
            j = (y - LOGICAL_Y_POSITION(bilinear_start[Y_AXIS]) + 0.5 * yGridSpacing) / yGridSpacing;
            i = constrain(i, 0, GRID_MAX_POINTS_X - 1);
            j = constrain(j, 0, GRID_MAX_POINTS_Y - 1);
          }
          if (WITHIN(i, 0, GRID_MAX_POINTS_X - 1) && WITHIN(j, 0, GRID_MAX_POINTS_Y)) {
            set_bed_leveling_enabled(false);
            z_values[i][j] = z;
            #if ENABLED(ABL_BILINEAR_SUBDIVISION)
              bed_level_virt_interpolate();
            #endif
            set_bed_leveling_enabled(abl_should_enable);
          }
          return;
        } // code_seen('W')

      #endif

      #if HAS_LEVELING

        // Jettison bed leveling data
        if (code_seen('J')) {
          reset_bed_level();
          return;
        }

      #endif

      verbose_level = code_seen('V') && code_has_value() ? code_value_int() : 0;
      if (!WITHIN(verbose_level, 0, 4)) {
        SERIAL_PROTOCOLLNPGM("?(V)erbose level is implausible (0-4).");
        return;
      }

      dryrun = code_seen('D') && code_value_bool();

      #if ENABLED(AUTO_BED_LEVELING_LINEAR)

        do_topography_map = verbose_level > 2 || code_seen('T');

        // X and Y specify points in each direction, overriding the default
        // These values may be saved with the completed mesh
        abl_grid_points_x = code_seen('X') ? code_value_int() : GRID_MAX_POINTS_X;
        abl_grid_points_y = code_seen('Y') ? code_value_int() : GRID_MAX_POINTS_Y;
        if (code_seen('P')) abl_grid_points_x = abl_grid_points_y = code_value_int();

        if (abl_grid_points_x < 2 || abl_grid_points_y < 2) {
          SERIAL_PROTOCOLLNPGM("?Number of probe points is implausible (2 minimum).");
          return;
        }

        abl2 = abl_grid_points_x * abl_grid_points_y;

      #elif ENABLED(AUTO_BED_LEVELING_BILINEAR)

        zoffset = code_seen('Z') ? code_value_linear_units() : 0;

      #endif

      #if ABL_GRID

        xy_probe_feedrate_mm_s = MMM_TO_MMS(code_seen('S') ? code_value_linear_units() : XY_PROBE_SPEED);

        left_probe_bed_position = code_seen('L') ? (int)code_value_linear_units() : LOGICAL_X_POSITION(LEFT_PROBE_BED_POSITION);
        right_probe_bed_position = code_seen('R') ? (int)code_value_linear_units() : LOGICAL_X_POSITION(RIGHT_PROBE_BED_POSITION);
        front_probe_bed_position = code_seen('F') ? (int)code_value_linear_units() : LOGICAL_Y_POSITION(FRONT_PROBE_BED_POSITION);
        back_probe_bed_position = code_seen('B') ? (int)code_value_linear_units() : LOGICAL_Y_POSITION(BACK_PROBE_BED_POSITION);

        const bool left_out_l = left_probe_bed_position < LOGICAL_X_POSITION(MIN_PROBE_X),
                   left_out = left_out_l || left_probe_bed_position > right_probe_bed_position - (MIN_PROBE_EDGE),
                   right_out_r = right_probe_bed_position > LOGICAL_X_POSITION(MAX_PROBE_X),
                   right_out = right_out_r || right_probe_bed_position < left_probe_bed_position + MIN_PROBE_EDGE,
                   front_out_f = front_probe_bed_position < LOGICAL_Y_POSITION(MIN_PROBE_Y),
                   front_out = front_out_f || front_probe_bed_position > back_probe_bed_position - (MIN_PROBE_EDGE),
                   back_out_b = back_probe_bed_position > LOGICAL_Y_POSITION(MAX_PROBE_Y),
                   back_out = back_out_b || back_probe_bed_position < front_probe_bed_position + MIN_PROBE_EDGE;

        if (left_out || right_out || front_out || back_out) {
          if (left_out) {
            out_of_range_error(PSTR("(L)eft"));
            left_probe_bed_position = left_out_l ? LOGICAL_X_POSITION(MIN_PROBE_X) : right_probe_bed_position - (MIN_PROBE_EDGE);
          }
          if (right_out) {
            out_of_range_error(PSTR("(R)ight"));
            right_probe_bed_position = right_out_r ? LOGICAL_Y_POSITION(MAX_PROBE_X) : left_probe_bed_position + MIN_PROBE_EDGE;
          }
          if (front_out) {
            out_of_range_error(PSTR("(F)ront"));
            front_probe_bed_position = front_out_f ? LOGICAL_Y_POSITION(MIN_PROBE_Y) : back_probe_bed_position - (MIN_PROBE_EDGE);
          }
          if (back_out) {
            out_of_range_error(PSTR("(B)ack"));
            back_probe_bed_position = back_out_b ? LOGICAL_Y_POSITION(MAX_PROBE_Y) : front_probe_bed_position + MIN_PROBE_EDGE;
          }
          return;
        }

        // probe at the points of a lattice grid
        xGridSpacing = (right_probe_bed_position - left_probe_bed_position) / (abl_grid_points_x - 1);
        yGridSpacing = (back_probe_bed_position - front_probe_bed_position) / (abl_grid_points_y - 1);

      #endif // ABL_GRID

      if (verbose_level > 0) {
        SERIAL_PROTOCOLLNPGM("G29 Auto Bed Leveling");
        if (dryrun) SERIAL_PROTOCOLLNPGM("Running in DRY-RUN mode");
      }

      stepper.synchronize();

      // Disable auto bed leveling during G29
      planner.abl_enabled = false;

      if (!dryrun) {
        // Re-orient the current position without leveling
        // based on where the steppers are positioned.
        set_current_from_steppers_for_axis(ALL_AXES);

        // Sync the planner to where the steppers stopped
        SYNC_PLAN_POSITION_KINEMATIC();
      }

      if (!faux) setup_for_endstop_or_probe_move();

      //xProbe = yProbe = measured_z = 0;

      #if HAS_BED_PROBE
        // Deploy the probe. Probe will raise if needed.
        if (DEPLOY_PROBE()) {
          planner.abl_enabled = abl_should_enable;
          return;
        }
      #endif

      #if ENABLED(AUTO_BED_LEVELING_BILINEAR)

        if ( xGridSpacing != bilinear_grid_spacing[X_AXIS]
          || yGridSpacing != bilinear_grid_spacing[Y_AXIS]
          || left_probe_bed_position != LOGICAL_X_POSITION(bilinear_start[X_AXIS])
          || front_probe_bed_position != LOGICAL_Y_POSITION(bilinear_start[Y_AXIS])
        ) {
          if (dryrun) {
            // Before reset bed level, re-enable to correct the position
            planner.abl_enabled = abl_should_enable;
          }
          // Reset grid to 0.0 or "not probed". (Also disables ABL)
          reset_bed_level();

          // Initialize a grid with the given dimensions
          bilinear_grid_spacing[X_AXIS] = xGridSpacing;
          bilinear_grid_spacing[Y_AXIS] = yGridSpacing;
          bilinear_start[X_AXIS] = RAW_X_POSITION(left_probe_bed_position);
          bilinear_start[Y_AXIS] = RAW_Y_POSITION(front_probe_bed_position);

          // Can't re-enable (on error) until the new grid is written
          abl_should_enable = false;
        }

      #elif ENABLED(AUTO_BED_LEVELING_LINEAR)

        mean = 0.0;

      #endif // AUTO_BED_LEVELING_LINEAR

      #if ENABLED(AUTO_BED_LEVELING_3POINT)

        #if ENABLED(DEBUG_LEVELING_FEATURE)
          if (DEBUGGING(LEVELING)) SERIAL_ECHOLNPGM("> 3-point Leveling");
        #endif

        // Probe at 3 arbitrary points
        points[0].z = points[1].z = points[2].z = 0;

      #endif // AUTO_BED_LEVELING_3POINT

    } // !g29_in_progress

    #if ENABLED(PROBE_MANUALLY)

      // Abort current G29 procedure, go back to ABLStart
      if (code_seen('A') && g29_in_progress) {
        SERIAL_PROTOCOLLNPGM("Manual G29 aborted");
        #if HAS_SOFTWARE_ENDSTOPS
          soft_endstops_enabled = enable_soft_endstops;
        #endif
        planner.abl_enabled = abl_should_enable;
        g29_in_progress = false;
      }

      // Query G29 status
      if (code_seen('Q')) {
        if (!g29_in_progress)
          SERIAL_PROTOCOLLNPGM("Manual G29 idle");
        else {
          SERIAL_PROTOCOLPAIR("Manual G29 point ", abl_probe_index + 1);
          SERIAL_PROTOCOLLNPAIR(" of ", abl2);
        }
      }

      if (code_seen('A') || code_seen('Q')) return;

      // Fall through to probe the first point
      g29_in_progress = true;

      if (abl_probe_index == 0) {
        // For the initial G29 save software endstop state
        #if HAS_SOFTWARE_ENDSTOPS
          enable_soft_endstops = soft_endstops_enabled;
        #endif
      }
      else {
        // For G29 after adjusting Z.
        // Save the previous Z before going to the next point
        measured_z = current_position[Z_AXIS];

        #if ENABLED(AUTO_BED_LEVELING_LINEAR)

          mean += measured_z;
          eqnBVector[abl_probe_index] = measured_z;
          eqnAMatrix[abl_probe_index + 0 * abl2] = xProbe;
          eqnAMatrix[abl_probe_index + 1 * abl2] = yProbe;
          eqnAMatrix[abl_probe_index + 2 * abl2] = 1;

        #elif ENABLED(AUTO_BED_LEVELING_BILINEAR)

          z_values[xCount][yCount] = measured_z + zoffset;

        #elif ENABLED(AUTO_BED_LEVELING_3POINT)

          points[i].z = measured_z;

        #endif
      }

      //
      // If there's another point to sample, move there with optional lift.
      //

      #if ABL_GRID

        // Find a next point to probe
        // On the first G29 this will be the first probe point
        while (abl_probe_index < abl2) {

          // Set xCount, yCount based on abl_probe_index, with zig-zag
          PR_OUTER_VAR = abl_probe_index / PR_INNER_END;
          PR_INNER_VAR = abl_probe_index - (PR_OUTER_VAR * PR_INNER_END);

          bool zig = (PR_OUTER_VAR & 1) != ((PR_OUTER_END) & 1);

          if (zig) PR_INNER_VAR = (PR_INNER_END - 1) - PR_INNER_VAR;

          const float xBase = left_probe_bed_position + xGridSpacing * xCount,
                      yBase = front_probe_bed_position + yGridSpacing * yCount;

          xProbe = floor(xBase + (xBase < 0 ? 0 : 0.5));
          yProbe = floor(yBase + (yBase < 0 ? 0 : 0.5));

          #if ENABLED(AUTO_BED_LEVELING_LINEAR)
            indexIntoAB[xCount][yCount] = abl_probe_index;
          #endif

          if (position_is_reachable_xy( xProbe, yProbe )) break;
          ++abl_probe_index;
        }

        // Is there a next point to move to?
        if (abl_probe_index < abl2) {
          _manual_goto_xy(xProbe, yProbe); // Can be used here too!
          ++abl_probe_index;
          #if HAS_SOFTWARE_ENDSTOPS
            // Disable software endstops to allow manual adjustment
            // If G29 is not completed, they will not be re-enabled
            soft_endstops_enabled = false;
          #endif
          return;
        }
        else {
          // Then leveling is done!
          // G29 finishing code goes here

          // After recording the last point, activate abl
          SERIAL_PROTOCOLLNPGM("Grid probing done.");
          g29_in_progress = false;

          // Re-enable software endstops, if needed
          #if HAS_SOFTWARE_ENDSTOPS
            soft_endstops_enabled = enable_soft_endstops;
          #endif
        }

      #elif ENABLED(AUTO_BED_LEVELING_3POINT)

        // Probe at 3 arbitrary points
        if (abl_probe_index < 3) {
          xProbe = LOGICAL_X_POSITION(points[i].x);
          yProbe = LOGICAL_Y_POSITION(points[i].y);
          ++abl_probe_index;
          #if HAS_SOFTWARE_ENDSTOPS
            // Disable software endstops to allow manual adjustment
            // If G29 is not completed, they will not be re-enabled
            soft_endstops_enabled = false;
          #endif
          return;
        }
        else {

          SERIAL_PROTOCOLLNPGM("3-point probing done.");
          g29_in_progress = false;

          // Re-enable software endstops, if needed
          #if HAS_SOFTWARE_ENDSTOPS
            soft_endstops_enabled = enable_soft_endstops;
          #endif

          if (!dryrun) {
            vector_3 planeNormal = vector_3::cross(points[0] - points[1], points[2] - points[1]).get_normal();
            if (planeNormal.z < 0) {
              planeNormal.x *= -1;
              planeNormal.y *= -1;
              planeNormal.z *= -1;
            }
            planner.bed_level_matrix = matrix_3x3::create_look_at(planeNormal);

            // Can't re-enable (on error) until the new grid is written
            abl_should_enable = false;
          }

        }

      #endif // AUTO_BED_LEVELING_3POINT

    #else // !PROBE_MANUALLY

      bool stow_probe_after_each = code_seen('E');

      #if ABL_GRID

        bool zig = PR_OUTER_END & 1;  // Always end at RIGHT and BACK_PROBE_BED_POSITION

        // Outer loop is Y with PROBE_Y_FIRST disabled
        for (uint8_t PR_OUTER_VAR = 0; PR_OUTER_VAR < PR_OUTER_END; PR_OUTER_VAR++) {

          int8_t inStart, inStop, inInc;

          if (zig) { // away from origin
            inStart = 0;
            inStop = PR_INNER_END;
            inInc = 1;
          }
          else {     // towards origin
            inStart = PR_INNER_END - 1;
            inStop = -1;
            inInc = -1;
          }

          zig ^= true; // zag

          // Inner loop is Y with PROBE_Y_FIRST enabled
          for (int8_t PR_INNER_VAR = inStart; PR_INNER_VAR != inStop; PR_INNER_VAR += inInc) {

            float xBase = left_probe_bed_position + xGridSpacing * xCount,
                  yBase = front_probe_bed_position + yGridSpacing * yCount;

            xProbe = floor(xBase + (xBase < 0 ? 0 : 0.5));
            yProbe = floor(yBase + (yBase < 0 ? 0 : 0.5));

            #if ENABLED(AUTO_BED_LEVELING_LINEAR)
              indexIntoAB[xCount][yCount] = ++abl_probe_index;
            #endif

            #if IS_KINEMATIC
              // Avoid probing outside the round or hexagonal area
              if (!position_is_reachable_by_probe_xy( xProbe, yProbe )) continue;
            #endif

            measured_z = faux ? 0.001 * random(-100, 101) : probe_pt(xProbe, yProbe, stow_probe_after_each, verbose_level);

            if (isnan(measured_z)) {
              planner.abl_enabled = abl_should_enable;
              return;
            }

            #if ENABLED(AUTO_BED_LEVELING_LINEAR)

              mean += measured_z;
              eqnBVector[abl_probe_index] = measured_z;
              eqnAMatrix[abl_probe_index + 0 * abl2] = xProbe;
              eqnAMatrix[abl_probe_index + 1 * abl2] = yProbe;
              eqnAMatrix[abl_probe_index + 2 * abl2] = 1;

            #elif ENABLED(AUTO_BED_LEVELING_BILINEAR)

              z_values[xCount][yCount] = measured_z + zoffset;

            #endif

            abl_should_enable = false;
            idle();

          } // inner
        } // outer

      #elif ENABLED(AUTO_BED_LEVELING_3POINT)

        // Probe at 3 arbitrary points

        for (uint8_t i = 0; i < 3; ++i) {
          // Retain the last probe position
          xProbe = LOGICAL_X_POSITION(points[i].x);
          yProbe = LOGICAL_Y_POSITION(points[i].y);
          measured_z = faux ? 0.001 * random(-100, 101) : probe_pt(xProbe, yProbe, stow_probe_after_each, verbose_level);
          if (isnan(measured_z)) {
            planner.abl_enabled = abl_should_enable;
            return;
          }
          points[i].z = measured_z;
        }

        if (!dryrun) {
          vector_3 planeNormal = vector_3::cross(points[0] - points[1], points[2] - points[1]).get_normal();
          if (planeNormal.z < 0) {
            planeNormal.x *= -1;
            planeNormal.y *= -1;
            planeNormal.z *= -1;
          }
          planner.bed_level_matrix = matrix_3x3::create_look_at(planeNormal);

          // Can't re-enable (on error) until the new grid is written
          abl_should_enable = false;
        }

      #endif // AUTO_BED_LEVELING_3POINT

      // Raise to _Z_CLEARANCE_DEPLOY_PROBE. Stow the probe.
      if (STOW_PROBE()) {
        planner.abl_enabled = abl_should_enable;
        return;
      }

    #endif // !PROBE_MANUALLY

    //
    // G29 Finishing Code
    //
    // Unless this is a dry run, auto bed leveling will
    // definitely be enabled after this point
    //

    // Restore state after probing
    if (!faux) clean_up_after_endstop_or_probe_move();

    #if ENABLED(DEBUG_LEVELING_FEATURE)
      if (DEBUGGING(LEVELING)) DEBUG_POS("> probing complete", current_position);
    #endif

    // Calculate leveling, print reports, correct the position
    #if ENABLED(AUTO_BED_LEVELING_BILINEAR)

      if (!dryrun) extrapolate_unprobed_bed_level();
      print_bilinear_leveling_grid();

      refresh_bed_level();

      #if ENABLED(ABL_BILINEAR_SUBDIVISION)
        bed_level_virt_print();
      #endif

    #elif ENABLED(AUTO_BED_LEVELING_LINEAR)

      // For LINEAR leveling calculate matrix, print reports, correct the position

      /**
       * solve the plane equation ax + by + d = z
       * A is the matrix with rows [x y 1] for all the probed points
       * B is the vector of the Z positions
       * the normal vector to the plane is formed by the coefficients of the
       * plane equation in the standard form, which is Vx*x+Vy*y+Vz*z+d = 0
       * so Vx = -a Vy = -b Vz = 1 (we want the vector facing towards positive Z
       */
      float plane_equation_coefficients[3];
      qr_solve(plane_equation_coefficients, abl2, 3, eqnAMatrix, eqnBVector);

      mean /= abl2;

      if (verbose_level) {
        SERIAL_PROTOCOLPGM("Eqn coefficients: a: ");
        SERIAL_PROTOCOL_F(plane_equation_coefficients[0], 8);
        SERIAL_PROTOCOLPGM(" b: ");
        SERIAL_PROTOCOL_F(plane_equation_coefficients[1], 8);
        SERIAL_PROTOCOLPGM(" d: ");
        SERIAL_PROTOCOL_F(plane_equation_coefficients[2], 8);
        SERIAL_EOL;
        if (verbose_level > 2) {
          SERIAL_PROTOCOLPGM("Mean of sampled points: ");
          SERIAL_PROTOCOL_F(mean, 8);
          SERIAL_EOL;
        }
      }

      // Create the matrix but don't correct the position yet
      if (!dryrun) {
        planner.bed_level_matrix = matrix_3x3::create_look_at(
          vector_3(-plane_equation_coefficients[0], -plane_equation_coefficients[1], 1)
        );
      }

      // Show the Topography map if enabled
      if (do_topography_map) {

        SERIAL_PROTOCOLLNPGM("\nBed Height Topography:\n"
                               "   +--- BACK --+\n"
                               "   |           |\n"
                               " L |    (+)    | R\n"
                               " E |           | I\n"
                               " F | (-) N (+) | G\n"
                               " T |           | H\n"
                               "   |    (-)    | T\n"
                               "   |           |\n"
                               "   O-- FRONT --+\n"
                               " (0,0)");

        float min_diff = 999;

        for (int8_t yy = abl_grid_points_y - 1; yy >= 0; yy--) {
          for (uint8_t xx = 0; xx < abl_grid_points_x; xx++) {
            int ind = indexIntoAB[xx][yy];
            float diff = eqnBVector[ind] - mean,
                  x_tmp = eqnAMatrix[ind + 0 * abl2],
                  y_tmp = eqnAMatrix[ind + 1 * abl2],
                  z_tmp = 0;

            apply_rotation_xyz(planner.bed_level_matrix, x_tmp, y_tmp, z_tmp);

            NOMORE(min_diff, eqnBVector[ind] - z_tmp);

            if (diff >= 0.0)
              SERIAL_PROTOCOLPGM(" +");   // Include + for column alignment
            else
              SERIAL_PROTOCOLCHAR(' ');
            SERIAL_PROTOCOL_F(diff, 5);
          } // xx
          SERIAL_EOL;
        } // yy
        SERIAL_EOL;

        if (verbose_level > 3) {
          SERIAL_PROTOCOLLNPGM("\nCorrected Bed Height vs. Bed Topology:");

          for (int8_t yy = abl_grid_points_y - 1; yy >= 0; yy--) {
            for (uint8_t xx = 0; xx < abl_grid_points_x; xx++) {
              int ind = indexIntoAB[xx][yy];
              float x_tmp = eqnAMatrix[ind + 0 * abl2],
                    y_tmp = eqnAMatrix[ind + 1 * abl2],
                    z_tmp = 0;

              apply_rotation_xyz(planner.bed_level_matrix, x_tmp, y_tmp, z_tmp);

              float diff = eqnBVector[ind] - z_tmp - min_diff;
              if (diff >= 0.0)
                SERIAL_PROTOCOLPGM(" +");
              // Include + for column alignment
              else
                SERIAL_PROTOCOLCHAR(' ');
              SERIAL_PROTOCOL_F(diff, 5);
            } // xx
            SERIAL_EOL;
          } // yy
          SERIAL_EOL;
        }
      } //do_topography_map

    #endif // AUTO_BED_LEVELING_LINEAR

    #if ABL_PLANAR

      // For LINEAR and 3POINT leveling correct the current position

      if (verbose_level > 0)
        planner.bed_level_matrix.debug(PSTR("\n\nBed Level Correction Matrix:"));

      if (!dryrun) {
        //
        // Correct the current XYZ position based on the tilted plane.
        //

        #if ENABLED(DEBUG_LEVELING_FEATURE)
          if (DEBUGGING(LEVELING)) DEBUG_POS("G29 uncorrected XYZ", current_position);
        #endif

        float converted[XYZ];
        COPY(converted, current_position);

        planner.abl_enabled = true;
        planner.unapply_leveling(converted); // use conversion machinery
        planner.abl_enabled = false;

        // Use the last measured distance to the bed, if possible
        if ( NEAR(current_position[X_AXIS], xProbe - (X_PROBE_OFFSET_FROM_EXTRUDER))
          && NEAR(current_position[Y_AXIS], yProbe - (Y_PROBE_OFFSET_FROM_EXTRUDER))
        ) {
          float simple_z = current_position[Z_AXIS] - measured_z;
          #if ENABLED(DEBUG_LEVELING_FEATURE)
            if (DEBUGGING(LEVELING)) {
              SERIAL_ECHOPAIR("Z from Probe:", simple_z);
              SERIAL_ECHOPAIR("  Matrix:", converted[Z_AXIS]);
              SERIAL_ECHOLNPAIR("  Discrepancy:", simple_z - converted[Z_AXIS]);
            }
          #endif
          converted[Z_AXIS] = simple_z;
        }

        // The rotated XY and corrected Z are now current_position
        COPY(current_position, converted);

        #if ENABLED(DEBUG_LEVELING_FEATURE)
          if (DEBUGGING(LEVELING)) DEBUG_POS("G29 corrected XYZ", current_position);
        #endif
      }

    #elif ENABLED(AUTO_BED_LEVELING_BILINEAR)

      if (!dryrun) {
        #if ENABLED(DEBUG_LEVELING_FEATURE)
          if (DEBUGGING(LEVELING)) SERIAL_ECHOLNPAIR("G29 uncorrected Z:", current_position[Z_AXIS]);
        #endif

        // Unapply the offset because it is going to be immediately applied
        // and cause compensation movement in Z
        current_position[Z_AXIS] -= bilinear_z_offset(current_position);

        #if ENABLED(DEBUG_LEVELING_FEATURE)
          if (DEBUGGING(LEVELING)) SERIAL_ECHOLNPAIR(" corrected Z:", current_position[Z_AXIS]);
        #endif
      }

    #endif // ABL_PLANAR

    #ifdef Z_PROBE_END_SCRIPT
      #if ENABLED(DEBUG_LEVELING_FEATURE)
        if (DEBUGGING(LEVELING)) SERIAL_ECHOLNPAIR("Z Probe End Script: ", Z_PROBE_END_SCRIPT);
      #endif
      enqueue_and_echo_commands_P(PSTR(Z_PROBE_END_SCRIPT));
      stepper.synchronize();
    #endif

    #if ENABLED(DEBUG_LEVELING_FEATURE)
      if (DEBUGGING(LEVELING)) SERIAL_ECHOLNPGM("<<< gcode_G29");
    #endif

    report_current_position();

    KEEPALIVE_STATE(IN_HANDLER);

    // Auto Bed Leveling is complete! Enable if possible.
    planner.abl_enabled = dryrun ? abl_should_enable : true;

    if (planner.abl_enabled)
      SYNC_PLAN_POSITION_KINEMATIC();
  }

#endif // HAS_ABL && !AUTO_BED_LEVELING_UBL

#if HAS_BED_PROBE

  /**
   * G30: Do a single Z probe at the current XY
   *
   * Parameters:
   *
   *   X   Probe X position (default current X)
   *   Y   Probe Y position (default current Y)
   *   S0  Leave the probe deployed
   */
  inline void gcode_G30() {
    const float xpos = code_seen('X') ? code_value_linear_units() : current_position[X_AXIS] + X_PROBE_OFFSET_FROM_EXTRUDER,
                ypos = code_seen('Y') ? code_value_linear_units() : current_position[Y_AXIS] + Y_PROBE_OFFSET_FROM_EXTRUDER;

    if (!position_is_reachable_by_probe_xy( xpos, ypos )) return;

    // Disable leveling so the planner won't mess with us
    #if HAS_LEVELING
      set_bed_leveling_enabled(false);
    #endif

    setup_for_endstop_or_probe_move();

    const float measured_z = probe_pt(xpos, ypos, !code_seen('S') || code_value_bool(), 1);

    if (!isnan(measured_z)) {
      SERIAL_PROTOCOLPAIR("Bed X: ", FIXFLOAT(xpos));
      SERIAL_PROTOCOLPAIR(" Y: ", FIXFLOAT(ypos));
      SERIAL_PROTOCOLLNPAIR(" Z: ", FIXFLOAT(measured_z));
    }

    clean_up_after_endstop_or_probe_move();

    report_current_position();
  }

  #if ENABLED(Z_PROBE_SLED)

    /**
     * G31: Deploy the Z probe
     */
    inline void gcode_G31() { DEPLOY_PROBE(); }

    /**
     * G32: Stow the Z probe
     */
    inline void gcode_G32() { STOW_PROBE(); }

  #endif // Z_PROBE_SLED

  #if ENABLED(DELTA_AUTO_CALIBRATION)
    /**
     * G33 - Delta '1-4-7-point' Auto-Calibration
     *       Calibrate height, endstops, delta radius, and tower angles.
     *
     * Parameters:
     *
     *   Pn  Number of probe points:
     *
     *      P1     Probe center and set height only.
     *      P2     Probe center and towers. Set height, endstops, and delta radius.
     *      P3     Probe all positions: center, towers and opposite towers. Set all.
     *      P4-P7  Probe all positions at different locations and average them.
     *
     *   T   Don't calibrate tower angle corrections
     *   
     *   Cn.nn Calibration precision; when omitted calibrates to maximum precision
     *   
     *   Vn  Verbose level:
     *
     *      V0  Dry-run mode. Report settings and probe results. No calibration.
     *      V1  Report settings
     *      V2  Report settings and probe results
     */
    inline void gcode_G33() {

      const int8_t probe_points = code_seen('P') ? code_value_int() : DELTA_CALIBRATION_DEFAULT_POINTS;
      if (!WITHIN(probe_points, 1, 7)) {
        SERIAL_PROTOCOLLNPGM("?(P)oints is implausible (1 to 7).");
        return;
      }

      const int8_t verbose_level = code_seen('V') ? code_value_byte() : 1;
      if (!WITHIN(verbose_level, 0, 2)) {
        SERIAL_PROTOCOLLNPGM("?(V)erbose level is implausible (0-2).");
        return;
      }

      const float calibration_precision = code_seen('C') ? code_value_float() : 0.0;
      if (calibration_precision < 0) {
        SERIAL_PROTOCOLLNPGM("?(C)alibration precision is implausible (>0).");
        return;
      }

      const bool towers_set = !code_seen('T'),
      
                 _1p_calibration      = probe_points == 1,
                 _4p_calibration      = probe_points == 2,
                 _4p_towers_points    = _4p_calibration && towers_set,
                 _4p_opposite_points  = _4p_calibration && !towers_set,
                 _7p_calibration      = probe_points >= 3,
                 _7p_half_circle      = probe_points == 3,
                 _7p_double_circle    = probe_points == 5,
                 _7p_tripple_circle   = probe_points == 6,
                 _7p_quadruple_circle = probe_points == 7,
                 _7p_multi_circle     = _7p_double_circle || _7p_tripple_circle || _7p_quadruple_circle,
                 _7p_intermed_points  = _7p_calibration && !_7p_half_circle;

      if (!_1p_calibration) {  // test if the outer radius is reachable
        for (uint8_t axis = 1; axis < 13; ++axis) {
          float circles = (_7p_quadruple_circle ? 1.5 :
                          _7p_tripple_circle ? 1.0 :
                          _7p_double_circle ? 0.5 : 0);
          if (!position_is_reachable_by_probe_xy(cos(RADIANS(180 + 30 * axis)) * 
                                                 delta_calibration_radius * (1 + circles * 0.1),
                                                 sin(RADIANS(180 + 30 * axis)) * 
                                                 delta_calibration_radius * (1 + circles * 0.1))) {
            SERIAL_PROTOCOLLNPGM("?(M665 B)ed radius is implausible.");
            return;
          }
        }
      }

      SERIAL_PROTOCOLLNPGM("G33 Auto Calibrate");

      stepper.synchronize();
      #if HAS_LEVELING
        reset_bed_level(); //after calibration bed-level will no longer be valid
      #endif
      #if HOTENDS > 1
        const uint8_t old_tool_index = active_extruder;
        tool_change(0, 0, true);
      #endif
      setup_for_endstop_or_probe_move();

      endstops.enable(true);
      home_delta();
      endstops.not_homing();

      const static char save_message[] PROGMEM = "Save with M500 and/or copy to Configuration.h";
      float test_precision,
            zero_std_dev = (verbose_level ? 999.0 : 0.0), // 0.0 in dry-run mode : forced end
            zero_std_dev_old = zero_std_dev,
            e_old[XYZ] = {
              endstop_adj[A_AXIS],
              endstop_adj[B_AXIS],
              endstop_adj[C_AXIS]
            },
            dr_old = delta_radius,
            zh_old = home_offset[Z_AXIS],
            alpha_old = delta_tower_angle_trim[A_AXIS],
            beta_old = delta_tower_angle_trim[B_AXIS];

      // print settings

      SERIAL_PROTOCOLPGM("Checking... AC");
      if (verbose_level == 0) SERIAL_PROTOCOLPGM(" (DRY-RUN)");
      SERIAL_EOL;
      LCD_MESSAGEPGM("Checking... AC"); // TODO: Make translatable string

      SERIAL_PROTOCOLPAIR(".Height:", DELTA_HEIGHT + home_offset[Z_AXIS]);
      if (!_1p_calibration) {
        SERIAL_PROTOCOLPGM("    Ex:");
        if (endstop_adj[A_AXIS] >= 0) SERIAL_CHAR('+');
        SERIAL_PROTOCOL_F(endstop_adj[A_AXIS], 2);
        SERIAL_PROTOCOLPGM("  Ey:");
        if (endstop_adj[B_AXIS] >= 0) SERIAL_CHAR('+');
        SERIAL_PROTOCOL_F(endstop_adj[B_AXIS], 2);
        SERIAL_PROTOCOLPGM("  Ez:");
        if (endstop_adj[C_AXIS] >= 0) SERIAL_CHAR('+');
        SERIAL_PROTOCOL_F(endstop_adj[C_AXIS], 2);
        SERIAL_PROTOCOLPAIR("    Radius:", delta_radius);
      }
      SERIAL_EOL;
      if (_7p_calibration && towers_set) {
        SERIAL_PROTOCOLPGM(".Tower angle :    Tx:");
        if (delta_tower_angle_trim[A_AXIS] >= 0) SERIAL_CHAR('+');
        SERIAL_PROTOCOL_F(delta_tower_angle_trim[A_AXIS], 2);
        SERIAL_PROTOCOLPGM("  Ty:");
        if (delta_tower_angle_trim[B_AXIS] >= 0) SERIAL_CHAR('+');
        SERIAL_PROTOCOL_F(delta_tower_angle_trim[B_AXIS], 2);
        SERIAL_PROTOCOLPGM("  Tz:+0.00");
        SERIAL_EOL;
      }

      #if ENABLED(Z_PROBE_SLED)
        DEPLOY_PROBE();
      #endif

      int8_t iterations = 0;
      
      home_offset[Z_AXIS] -= probe_pt(0.0, 0.0 , true, 1); // 1st probe to set height
      do_probe_raise(Z_CLEARANCE_BETWEEN_PROBES);

      do {

        float z_at_pt[13] = { 0 },
              S1 = 0.0,
              S2 = 0.0;
        int16_t N = 0;

        test_precision = (zero_std_dev_old != 999.0) ? (zero_std_dev + zero_std_dev_old)/2 : zero_std_dev;
        
        iterations++;

        // Probe the points

<<<<<<< HEAD
        if (!_7p_half_circle && !_7p_tripple_circle) { // probe the center
          z_at_pt[0] += probe_pt(0.0, 0.0 , true, 1);
        }
        if (_7p_calibration) { // probe extra center points
          for (int8_t axis = _7p_multi_circle ? 11 : 9; axis > 0; axis -= _7p_multi_circle ? 2 : 4) {
            z_at_pt[0] += probe_pt(
=======
        if (!do_all_positions && !do_circle_x3) { // probe the center
          setup_for_endstop_or_probe_move();
          z_at_pt[0] += probe_pt(0.0, 0.0 , true, 1);   // TODO: Needs error handling
          clean_up_after_endstop_or_probe_move();
        }
        if (probe_center_plus_3) { // probe extra center points
          for (int8_t axis = probe_center_plus_6 ? 11 : 9; axis > 0; axis -= probe_center_plus_6 ? 2 : 4) {
            setup_for_endstop_or_probe_move();
            z_at_pt[0] += probe_pt(                     // TODO: Needs error handling
>>>>>>> 3c061a9f
              cos(RADIANS(180 + 30 * axis)) * (0.1 * delta_calibration_radius),
              sin(RADIANS(180 + 30 * axis)) * (0.1 * delta_calibration_radius), true, 1);
          }
          z_at_pt[0] /= float(_7p_double_circle ? 7 : probe_points);
        }
        if (!_1p_calibration) {  // probe the radius
          bool zig_zag = true;
          for (uint8_t axis = (_4p_opposite_points ? 3 : 1); axis < 13;
                       axis += (_4p_calibration ? 4 : _7p_half_circle ? 2 : 1)) {
            float offset_circles = (_7p_quadruple_circle ? (zig_zag ? 1.5 : 1.0) :
                                    _7p_tripple_circle ? (zig_zag ? 1.0 : 0.5) :
                                    _7p_double_circle ? (zig_zag ? 0.5 : 0.0) : 0);
            for (float circles = -offset_circles ; circles <= offset_circles; circles++) {
<<<<<<< HEAD
              z_at_pt[axis] += probe_pt(
=======
              setup_for_endstop_or_probe_move();
              z_at_pt[axis] += probe_pt(                // TODO: Needs error handling
>>>>>>> 3c061a9f
                cos(RADIANS(180 + 30 * axis)) * delta_calibration_radius *
                (1 + circles * 0.1 * (zig_zag ? 1 : -1)),
                sin(RADIANS(180 + 30 * axis)) * delta_calibration_radius *
                (1 + circles * 0.1 * (zig_zag ? 1 : -1)), true, 1);
            }
            zig_zag = !zig_zag;
            z_at_pt[axis] /= (2 * offset_circles + 1);
          }
        }
        if (_7p_intermed_points) // average intermediates to tower and opposites
          for (uint8_t axis = 1; axis <= 11; axis += 2)
            z_at_pt[axis] = (z_at_pt[axis] + (z_at_pt[axis + 1] + z_at_pt[(axis + 10) % 12 + 1]) / 2.0) / 2.0;

        S1 += z_at_pt[0];
        S2 += sq(z_at_pt[0]);
        N++;
        if (!_1p_calibration) // std dev from zero plane
          for (uint8_t axis = (_4p_opposite_points ? 3 : 1); axis < 13; axis += (_4p_calibration ? 4 : 2)) {
            S1 += z_at_pt[axis];
            S2 += sq(z_at_pt[axis]);
            N++;
          }
        zero_std_dev_old = zero_std_dev;
        zero_std_dev = round(sqrt(S2 / N) * 1000.0) / 1000.0 + 0.00001;
        
        if (iterations == 1) home_offset[Z_AXIS] = zh_old; // reset height after 1st probe change

        // Solve matrices

        if (zero_std_dev < test_precision && zero_std_dev > calibration_precision) {
          COPY(e_old, endstop_adj);
          dr_old = delta_radius;
          zh_old = home_offset[Z_AXIS];
          alpha_old = delta_tower_angle_trim[A_AXIS];
          beta_old = delta_tower_angle_trim[B_AXIS];

          float e_delta[XYZ] = { 0.0 }, r_delta = 0.0,
                t_alpha = 0.0, t_beta = 0.0;
          const float r_diff = delta_radius - delta_calibration_radius,
                      h_factor = 1.00 + r_diff * 0.001,                          //1.02 for r_diff = 20mm
                      r_factor = -(1.75 + 0.005 * r_diff + 0.001 * sq(r_diff)),  //2.25 for r_diff = 20mm
                      a_factor = 100.0 / delta_calibration_radius;               //1.25 for cal_rd = 80mm

          #define ZP(N,I) ((N) * z_at_pt[I])
          #define Z1000(I) ZP(1.00, I)
          #define Z1050(I) ZP(h_factor, I)
          #define Z0700(I) ZP(h_factor * 2.0 / 3.00, I)
          #define Z0350(I) ZP(h_factor / 3.00, I)
          #define Z0175(I) ZP(h_factor / 6.00, I)
          #define Z2250(I) ZP(r_factor, I)
          #define Z0750(I) ZP(r_factor / 3.00, I)
          #define Z0375(I) ZP(r_factor / 6.00, I)
          #define Z0444(I) ZP(a_factor * 4.0 / 9.0, I)
          #define Z0888(I) ZP(a_factor * 8.0 / 9.0, I)

          switch (probe_points) {
            case 1:
              test_precision = 0.00;
              LOOP_XYZ(i) e_delta[i] = Z1000(0);
              break;

            case 2:
              if (towers_set) {
                e_delta[X_AXIS] = Z1050(0) + Z0700(1) - Z0350(5) - Z0350(9);
                e_delta[Y_AXIS] = Z1050(0) - Z0350(1) + Z0700(5) - Z0350(9);
                e_delta[Z_AXIS] = Z1050(0) - Z0350(1) - Z0350(5) + Z0700(9);
                r_delta         = Z2250(0) - Z0750(1) - Z0750(5) - Z0750(9);
              }
              else {
                e_delta[X_AXIS] = Z1050(0) - Z0700(7) + Z0350(11) + Z0350(3);
                e_delta[Y_AXIS] = Z1050(0) + Z0350(7) - Z0700(11) + Z0350(3);
                e_delta[Z_AXIS] = Z1050(0) + Z0350(7) + Z0350(11) - Z0700(3);
                r_delta         = Z2250(0) - Z0750(7) - Z0750(11) - Z0750(3);
              }
              break;

            default:
              e_delta[X_AXIS] = Z1050(0) + Z0350(1) - Z0175(5) - Z0175(9) - Z0350(7) + Z0175(11) + Z0175(3);
              e_delta[Y_AXIS] = Z1050(0) - Z0175(1) + Z0350(5) - Z0175(9) + Z0175(7) - Z0350(11) + Z0175(3);
              e_delta[Z_AXIS] = Z1050(0) - Z0175(1) - Z0175(5) + Z0350(9) + Z0175(7) + Z0175(11) - Z0350(3);
              r_delta         = Z2250(0) - Z0375(1) - Z0375(5) - Z0375(9) - Z0375(7) - Z0375(11) - Z0375(3);

              if (towers_set) {
                t_alpha = Z0444(1) - Z0888(5) + Z0444(9) + Z0444(7) - Z0888(11) + Z0444(3);
                t_beta  = Z0888(1) - Z0444(5) - Z0444(9) + Z0888(7) - Z0444(11) - Z0444(3);
              }
              break;
          }

          LOOP_XYZ(axis) endstop_adj[axis] += e_delta[axis];
          delta_radius += r_delta;
          delta_tower_angle_trim[A_AXIS] += t_alpha;
          delta_tower_angle_trim[B_AXIS] += t_beta;

          // adjust delta_height and endstops by the max amount
          const float z_temp = MAX3(endstop_adj[A_AXIS], endstop_adj[B_AXIS], endstop_adj[C_AXIS]);
          home_offset[Z_AXIS] -= z_temp;
          LOOP_XYZ(i) endstop_adj[i] -= z_temp;

          recalc_delta_settings(delta_radius, delta_diagonal_rod);
        }
        else if(zero_std_dev >= test_precision) {   // step one back
          COPY(endstop_adj, e_old);
          delta_radius = dr_old;
          home_offset[Z_AXIS] = zh_old;
          delta_tower_angle_trim[A_AXIS] = alpha_old;
          delta_tower_angle_trim[B_AXIS] = beta_old;

          recalc_delta_settings(delta_radius, delta_diagonal_rod);
        }

         // print report

        if (verbose_level != 1) {
          SERIAL_PROTOCOLPGM(".      c:");
          if (z_at_pt[0] > 0) SERIAL_CHAR('+');
          SERIAL_PROTOCOL_F(z_at_pt[0], 2);
          if ((_4p_towers_points) || _7p_calibration) {
            SERIAL_PROTOCOLPGM("     x:");
            if (z_at_pt[1] >= 0) SERIAL_CHAR('+');
            SERIAL_PROTOCOL_F(z_at_pt[1], 2);
            SERIAL_PROTOCOLPGM("   y:");
            if (z_at_pt[5] >= 0) SERIAL_CHAR('+');
            SERIAL_PROTOCOL_F(z_at_pt[5], 2);
            SERIAL_PROTOCOLPGM("   z:");
            if (z_at_pt[9] >= 0) SERIAL_CHAR('+');
            SERIAL_PROTOCOL_F(z_at_pt[9], 2);
          }
          if (!_4p_opposite_points) SERIAL_EOL;
          if ((_4p_opposite_points) || _7p_calibration) {
            if (_7p_calibration) {
              SERIAL_CHAR('.');
              SERIAL_PROTOCOL_SP(13);
            }
            SERIAL_PROTOCOLPGM("    yz:");
            if (z_at_pt[7] >= 0) SERIAL_CHAR('+');
            SERIAL_PROTOCOL_F(z_at_pt[7], 2);
            SERIAL_PROTOCOLPGM("  zx:");
            if (z_at_pt[11] >= 0) SERIAL_CHAR('+');
            SERIAL_PROTOCOL_F(z_at_pt[11], 2);
            SERIAL_PROTOCOLPGM("  xy:");
            if (z_at_pt[3] >= 0) SERIAL_CHAR('+');
            SERIAL_PROTOCOL_F(z_at_pt[3], 2);
            SERIAL_EOL;
          }
        }
        if (test_precision != 0.0) {                                 // !forced end
          if (zero_std_dev >= test_precision || zero_std_dev <= calibration_precision) {  // end iterations
            SERIAL_PROTOCOLPGM("Calibration OK");
            SERIAL_PROTOCOL_SP(36);
            if (zero_std_dev >= test_precision)
              SERIAL_PROTOCOLPGM("rolling back.");
            else {
              SERIAL_PROTOCOLPGM("std dev:");
              SERIAL_PROTOCOL_F(zero_std_dev, 3);
            }            
            SERIAL_EOL;
            LCD_MESSAGEPGM("Calibration OK"); // TODO: Make translatable string
          }
          else {                                                     // !end iterations
            char mess[15] = "No convergence";
            if (iterations < 31)
              sprintf_P(mess, PSTR("Iteration : %02i"), (int)iterations);
            SERIAL_PROTOCOL(mess);
            SERIAL_PROTOCOL_SP(36);
            SERIAL_PROTOCOLPGM("std dev:");
            SERIAL_PROTOCOL_F(zero_std_dev, 3);
            SERIAL_EOL;
            lcd_setstatus(mess);
          }
          SERIAL_PROTOCOLPAIR(".Height:", DELTA_HEIGHT + home_offset[Z_AXIS]);
          if (!_1p_calibration) {
            SERIAL_PROTOCOLPGM("    Ex:");
            if (endstop_adj[A_AXIS] >= 0) SERIAL_CHAR('+');
            SERIAL_PROTOCOL_F(endstop_adj[A_AXIS], 2);
            SERIAL_PROTOCOLPGM("  Ey:");
            if (endstop_adj[B_AXIS] >= 0) SERIAL_CHAR('+');
            SERIAL_PROTOCOL_F(endstop_adj[B_AXIS], 2);
            SERIAL_PROTOCOLPGM("  Ez:");
            if (endstop_adj[C_AXIS] >= 0) SERIAL_CHAR('+');
            SERIAL_PROTOCOL_F(endstop_adj[C_AXIS], 2);
            SERIAL_PROTOCOLPAIR("    Radius:", delta_radius);
          }
          SERIAL_EOL;
          if (_7p_calibration && towers_set) {
            SERIAL_PROTOCOLPGM(".Tower angle :    Tx:");
            if (delta_tower_angle_trim[A_AXIS] >= 0) SERIAL_CHAR('+');
            SERIAL_PROTOCOL_F(delta_tower_angle_trim[A_AXIS], 2);
            SERIAL_PROTOCOLPGM("  Ty:");
            if (delta_tower_angle_trim[B_AXIS] >= 0) SERIAL_CHAR('+');
            SERIAL_PROTOCOL_F(delta_tower_angle_trim[B_AXIS], 2);
            SERIAL_PROTOCOLPGM("  Tz:+0.00");
            SERIAL_EOL;
          }
          if (zero_std_dev >= test_precision || zero_std_dev <= calibration_precision)
            serialprintPGM(save_message);
            SERIAL_EOL;
        }
        else {                                                       // forced end
          if (verbose_level == 0) {
            SERIAL_PROTOCOLPGM("End DRY-RUN");
            SERIAL_PROTOCOL_SP(39);
            SERIAL_PROTOCOLPGM("std dev:");
            SERIAL_PROTOCOL_F(zero_std_dev, 3);
            SERIAL_EOL;
          }
          else {
            SERIAL_PROTOCOLLNPGM("Calibration OK");
            LCD_MESSAGEPGM("Calibration OK"); // TODO: Make translatable string
            SERIAL_PROTOCOLPAIR(".Height:", DELTA_HEIGHT + home_offset[Z_AXIS]);
            SERIAL_EOL;
            serialprintPGM(save_message);
            SERIAL_EOL;
          }
        }

        endstops.enable(true);
        home_delta();
        endstops.not_homing();

      } 
      while (zero_std_dev < test_precision && zero_std_dev > calibration_precision && iterations < 31);

      #if ENABLED(DELTA_HOME_TO_SAFE_ZONE)
        do_blocking_move_to_z(delta_clip_start_height);
      #endif
      clean_up_after_endstop_or_probe_move();
      #if HOTENDS > 1
        tool_change(old_tool_index, 0, true);
      #endif
      #if ENABLED(Z_PROBE_SLED)
        RETRACT_PROBE();
      #endif
    }

  #endif // DELTA_AUTO_CALIBRATION

#endif // HAS_BED_PROBE


#if ENABLED(G38_PROBE_TARGET)

  static bool G38_run_probe() {

    bool G38_pass_fail = false;

    // Get direction of move and retract
    float retract_mm[XYZ];
    LOOP_XYZ(i) {
      float dist = destination[i] - current_position[i];
      retract_mm[i] = fabs(dist) < G38_MINIMUM_MOVE ? 0 : home_bump_mm((AxisEnum)i) * (dist > 0 ? -1 : 1);
    }

    stepper.synchronize();  // wait until the machine is idle

    // Move until destination reached or target hit
    endstops.enable(true);
    G38_move = true;
    G38_endstop_hit = false;
    prepare_move_to_destination();
    stepper.synchronize();
    G38_move = false;

    endstops.hit_on_purpose();
    set_current_from_steppers_for_axis(ALL_AXES);
    SYNC_PLAN_POSITION_KINEMATIC();

    if (G38_endstop_hit) {

      G38_pass_fail = true;

      #if ENABLED(PROBE_DOUBLE_TOUCH)
        // Move away by the retract distance
        set_destination_to_current();
        LOOP_XYZ(i) destination[i] += retract_mm[i];
        endstops.enable(false);
        prepare_move_to_destination();
        stepper.synchronize();

        feedrate_mm_s /= 4;

        // Bump the target more slowly
        LOOP_XYZ(i) destination[i] -= retract_mm[i] * 2;

        endstops.enable(true);
        G38_move = true;
        prepare_move_to_destination();
        stepper.synchronize();
        G38_move = false;

        set_current_from_steppers_for_axis(ALL_AXES);
        SYNC_PLAN_POSITION_KINEMATIC();
      #endif
    }

    endstops.hit_on_purpose();
    endstops.not_homing();
    return G38_pass_fail;
  }

  /**
   * G38.2 - probe toward workpiece, stop on contact, signal error if failure
   * G38.3 - probe toward workpiece, stop on contact
   *
   * Like G28 except uses Z min probe for all axes
   */
  inline void gcode_G38(bool is_38_2) {
    // Get X Y Z E F
    gcode_get_destination();

    setup_for_endstop_or_probe_move();

    // If any axis has enough movement, do the move
    LOOP_XYZ(i)
      if (fabs(destination[i] - current_position[i]) >= G38_MINIMUM_MOVE) {
        if (!code_seen('F')) feedrate_mm_s = homing_feedrate_mm_s[i];
        // If G38.2 fails throw an error
        if (!G38_run_probe() && is_38_2) {
          SERIAL_ERROR_START;
          SERIAL_ERRORLNPGM("Failed to reach target");
        }
        break;
      }

    clean_up_after_endstop_or_probe_move();
  }

#endif // G38_PROBE_TARGET

/**
 * G92: Set current position to given X Y Z E
 */
inline void gcode_G92() {
  bool didXYZ = false,
       didE = code_seen('E');

  if (!didE) stepper.synchronize();

  LOOP_XYZE(i) {
    if (code_seen(axis_codes[i])) {
      #if IS_SCARA
        current_position[i] = code_value_axis_units((AxisEnum)i);
        if (i != E_AXIS) didXYZ = true;
      #else
        #if HAS_POSITION_SHIFT
          const float p = current_position[i];
        #endif
        float v = code_value_axis_units((AxisEnum)i);

        current_position[i] = v;

        if (i != E_AXIS) {
          didXYZ = true;
          #if HAS_POSITION_SHIFT
            position_shift[i] += v - p; // Offset the coordinate space
            update_software_endstops((AxisEnum)i);
          #endif
        }
      #endif
    }
  }
  if (didXYZ)
    SYNC_PLAN_POSITION_KINEMATIC();
  else if (didE)
    sync_plan_position_e();

  report_current_position();
}

#if HAS_RESUME_CONTINUE

  /**
   * M0: Unconditional stop - Wait for user button press on LCD
   * M1: Conditional stop   - Wait for user button press on LCD
   */
  inline void gcode_M0_M1() {
    const char * const args = current_command_args;

    millis_t codenum = 0;
    bool hasP = false, hasS = false;
    if (code_seen('P')) {
      codenum = code_value_millis(); // milliseconds to wait
      hasP = codenum > 0;
    }
    if (code_seen('S')) {
      codenum = code_value_millis_from_seconds(); // seconds to wait
      hasS = codenum > 0;
    }

    #if ENABLED(ULTIPANEL)

      if (!hasP && !hasS && *args != '\0')
        lcd_setstatus(args, true);
      else {
        LCD_MESSAGEPGM(MSG_USERWAIT);
        #if ENABLED(LCD_PROGRESS_BAR) && PROGRESS_MSG_EXPIRE > 0
          dontExpireStatus();
        #endif
      }

    #else

      if (!hasP && !hasS && *args != '\0') {
        SERIAL_ECHO_START;
        SERIAL_ECHOLN(args);
      }

    #endif

    KEEPALIVE_STATE(PAUSED_FOR_USER);
    wait_for_user = true;

    stepper.synchronize();
    refresh_cmd_timeout();

    if (codenum > 0) {
      codenum += previous_cmd_ms;  // wait until this time for a click
      while (PENDING(millis(), codenum) && wait_for_user) idle();
    }
    else {
      #if ENABLED(ULTIPANEL)
        if (lcd_detected()) {
          while (wait_for_user) idle();
          IS_SD_PRINTING ? LCD_MESSAGEPGM(MSG_RESUMING) : LCD_MESSAGEPGM(WELCOME_MSG);
        }
      #else
        while (wait_for_user) idle();
      #endif
    }

    wait_for_user = false;
    KEEPALIVE_STATE(IN_HANDLER);
  }

#endif // HAS_RESUME_CONTINUE

#if ENABLED(SPINDLE_LASER_ENABLE)
  /**
   * M3: Spindle Clockwise
   * M4: Spindle Counter-clockwise
   *
   *  S0 turns off spindle.
   *
   *  If no speed PWM output is defined then M3/M4 just turns it on.
   *
   *  At least 12.8KHz (50Hz * 256) is needed for spindle PWM.
   *  Hardware PWM is required. ISRs are too slow.
   *
   * NOTE: WGM for timers 3, 4, and 5 must be either Mode 1 or Mode 5.
   *       No other settings give a PWM signal that goes from 0 to 5 volts.
   *
   *       The system automatically sets WGM to Mode 1, so no special
   *       initialization is needed.
   *
   *       WGM bits for timer 2 are automatically set by the system to
   *       Mode 1. This produces an acceptable 0 to 5 volt signal.
   *       No special initialization is needed.
   *
   * NOTE: A minimum PWM frequency of 50 Hz is needed. All prescaler
   *       factors for timers 2, 3, 4, and 5 are acceptable.
   *
   *  SPINDLE_LASER_ENABLE_PIN needs an external pullup or it may power on
   *  the spindle/laser during power-up or when connecting to the host
   *  (usually goes through a reset which sets all I/O pins to tri-state)
   *
   *  PWM duty cycle goes from 0 (off) to 255 (always on).
   */

  // Wait for spindle to come up to speed
  inline void delay_for_power_up() {
    refresh_cmd_timeout();
    while (PENDING(millis(), SPINDLE_LASER_POWERUP_DELAY + previous_cmd_ms)) idle();
  }

  // Wait for spindle to stop turning
  inline void delay_for_power_down() {
    refresh_cmd_timeout();
    while (PENDING(millis(), SPINDLE_LASER_POWERDOWN_DELAY + previous_cmd_ms + 1)) idle();
  }

  /**
   * ocr_val_mode() is used for debugging and to get the points needed to compute the RPM vs ocr_val line
   *
   * it accepts inputs of 0-255
   */

  inline void ocr_val_mode() {
    uint8_t spindle_laser_power = code_value_byte();
    WRITE(SPINDLE_LASER_ENABLE_PIN, SPINDLE_LASER_ENABLE_INVERT); // turn spindle on (active low)
    if (SPINDLE_LASER_PWM_INVERT) spindle_laser_power = 255 - spindle_laser_power;
    analogWrite(SPINDLE_LASER_PWM_PIN, spindle_laser_power);
  }

  inline void gcode_M3_M4(bool is_M3) {

    stepper.synchronize();   // wait until previous movement commands (G0/G0/G2/G3) have completed before playing with the spindle
    #if SPINDLE_DIR_CHANGE
      const bool rotation_dir = (is_M3 && !SPINDLE_INVERT_DIR || !is_M3 && SPINDLE_INVERT_DIR) ? HIGH : LOW;
      if (SPINDLE_STOP_ON_DIR_CHANGE \
         && READ(SPINDLE_LASER_ENABLE_PIN) == SPINDLE_LASER_ENABLE_INVERT \
         && READ(SPINDLE_DIR_PIN) != rotation_dir
      ) {
        WRITE(SPINDLE_LASER_ENABLE_PIN, !SPINDLE_LASER_ENABLE_INVERT);  // turn spindle off
        delay_for_power_down();
      }
      digitalWrite(SPINDLE_DIR_PIN, rotation_dir);
    #endif

    /**
     * Our final value for ocr_val is an unsigned 8 bit value between 0 and 255 which usually means uint8_t.
     * Went to uint16_t because some of the uint8_t calculations would sometimes give 1000 0000 rather than 1111 1111.
     * Then needed to AND the uint16_t result with 0x00FF to make sure we only wrote the byte of interest.
     */
    #if ENABLED(SPINDLE_LASER_PWM)
      if (code_seen('O')) ocr_val_mode();
      else {
        const float spindle_laser_power = code_seen('S') ? code_value_float() : 0;
        if (spindle_laser_power == 0) {
          WRITE(SPINDLE_LASER_ENABLE_PIN, !SPINDLE_LASER_ENABLE_INVERT);                                    // turn spindle off (active low)
          delay_for_power_down();
        }
        else {
          int16_t ocr_val = (spindle_laser_power - (SPEED_POWER_INTERCEPT)) * (1.0 / (SPEED_POWER_SLOPE));  // convert RPM to PWM duty cycle
          NOMORE(ocr_val, 255);                                                                             // limit to max the Atmel PWM will support
          if (spindle_laser_power <= SPEED_POWER_MIN)
            ocr_val = (SPEED_POWER_MIN - (SPEED_POWER_INTERCEPT)) * (1.0 / (SPEED_POWER_SLOPE));            // minimum setting
          if (spindle_laser_power >= SPEED_POWER_MAX)
            ocr_val = (SPEED_POWER_MAX - (SPEED_POWER_INTERCEPT)) * (1.0 / (SPEED_POWER_SLOPE));            // limit to max RPM
          if (SPINDLE_LASER_PWM_INVERT) ocr_val = 255 - ocr_val;
          WRITE(SPINDLE_LASER_ENABLE_PIN, SPINDLE_LASER_ENABLE_INVERT);                                     // turn spindle on (active low)
          analogWrite(SPINDLE_LASER_PWM_PIN, ocr_val & 0xFF);                                               // only write low byte
          delay_for_power_up();
        }
      }
    #else
      WRITE(SPINDLE_LASER_ENABLE_PIN, SPINDLE_LASER_ENABLE_INVERT); // turn spindle on (active low) if spindle speed option not enabled
      delay_for_power_up();
    #endif
  }

 /**
  * M5 turn off spindle
  */
  inline void gcode_M5() {
    stepper.synchronize();
    WRITE(SPINDLE_LASER_ENABLE_PIN, !SPINDLE_LASER_ENABLE_INVERT);
    delay_for_power_down();
  }

#endif // SPINDLE_LASER_ENABLE

/**
 * M17: Enable power on all stepper motors
 */
inline void gcode_M17() {
  LCD_MESSAGEPGM(MSG_NO_MOVE);
  enable_all_steppers();
}

#if IS_KINEMATIC
  #define RUNPLAN(RATE_MM_S) planner.buffer_line_kinematic(destination, RATE_MM_S, active_extruder)
#else
  #define RUNPLAN(RATE_MM_S) line_to_destination(RATE_MM_S)
#endif

#if ENABLED(PARK_HEAD_ON_PAUSE)

  float resume_position[XYZE];
  bool move_away_flag = false;

  inline void move_back_on_resume() {
    if (!move_away_flag) return;
    move_away_flag = false;

    // Set extruder to saved position
    destination[E_AXIS] = current_position[E_AXIS] = resume_position[E_AXIS];
    planner.set_e_position_mm(current_position[E_AXIS]);

    #if IS_KINEMATIC
      // Move XYZ to starting position
      planner.buffer_line_kinematic(lastpos, FILAMENT_CHANGE_XY_FEEDRATE, active_extruder);
    #else
      // Move XY to starting position, then Z
      destination[X_AXIS] = resume_position[X_AXIS];
      destination[Y_AXIS] = resume_position[Y_AXIS];
      RUNPLAN(FILAMENT_CHANGE_XY_FEEDRATE);
      destination[Z_AXIS] = resume_position[Z_AXIS];
      RUNPLAN(FILAMENT_CHANGE_Z_FEEDRATE);
    #endif
    stepper.synchronize();

    #if ENABLED(FILAMENT_RUNOUT_SENSOR)
      filament_ran_out = false;
    #endif
    set_current_to_destination();
  }

#endif // PARK_HEAD_ON_PAUSE

#if ENABLED(SDSUPPORT)

  /**
   * M20: List SD card to serial output
   */
  inline void gcode_M20() {
    SERIAL_PROTOCOLLNPGM(MSG_BEGIN_FILE_LIST);
    card.ls();
    SERIAL_PROTOCOLLNPGM(MSG_END_FILE_LIST);
  }

  /**
   * M21: Init SD Card
   */
  inline void gcode_M21() { card.initsd(); }

  /**
   * M22: Release SD Card
   */
  inline void gcode_M22() { card.release(); }

  /**
   * M23: Open a file
   */
  inline void gcode_M23() { card.openFile(current_command_args, true); }

  /**
   * M24: Start or Resume SD Print
   */
  inline void gcode_M24() {
    #if ENABLED(PARK_HEAD_ON_PAUSE)
      move_back_on_resume();
    #endif

    card.startFileprint();
    print_job_timer.start();
  }

  /**
   * M25: Pause SD Print
   */
  inline void gcode_M25() {
    card.pauseSDPrint();
    print_job_timer.pause();

    #if ENABLED(PARK_HEAD_ON_PAUSE)
      enqueue_and_echo_commands_P(PSTR("M125")); // Must be enqueued with pauseSDPrint set to be last in the buffer
    #endif
  }

  /**
   * M26: Set SD Card file index
   */
  inline void gcode_M26() {
    if (card.cardOK && code_seen('S'))
      card.setIndex(code_value_long());
  }

  /**
   * M27: Get SD Card status
   */
  inline void gcode_M27() { card.getStatus(); }

  /**
   * M28: Start SD Write
   */
  inline void gcode_M28() { card.openFile(current_command_args, false); }

  /**
   * M29: Stop SD Write
   * Processed in write to file routine above
   */
  inline void gcode_M29() {
    // card.saving = false;
  }

  /**
   * M30 <filename>: Delete SD Card file
   */
  inline void gcode_M30() {
    if (card.cardOK) {
      card.closefile();
      card.removeFile(current_command_args);
    }
  }

#endif // SDSUPPORT

/**
 * M31: Get the time since the start of SD Print (or last M109)
 */
inline void gcode_M31() {
  char buffer[21];
  duration_t elapsed = print_job_timer.duration();
  elapsed.toString(buffer);
  lcd_setstatus(buffer);

  SERIAL_ECHO_START;
  SERIAL_ECHOLNPAIR("Print time: ", buffer);
}

#if ENABLED(SDSUPPORT)

  /**
   * M32: Select file and start SD Print
   */
  inline void gcode_M32() {  // Why is M32 allowed to flout the sacred GCode standard?
    if (card.sdprinting)
      stepper.synchronize();

    char* namestartpos = strchr(current_command_args, '!');  // Find ! to indicate filename string start.
    if (!namestartpos)
      namestartpos = current_command_args; // Default name position, 4 letters after the M
    else
      namestartpos++; //to skip the '!'

    bool call_procedure = code_seen('P') && (seen_pointer < namestartpos);

    if (card.cardOK) {
      card.openFile(namestartpos, true, call_procedure);

      if (code_seen('S') && seen_pointer < namestartpos) // "S" (must occur _before_ the filename!)
        card.setIndex(code_value_long());

      card.startFileprint();

      // Procedure calls count as normal print time.
      if (!call_procedure) print_job_timer.start();
    }
  }

  #if ENABLED(LONG_FILENAME_HOST_SUPPORT)

    /**
     * M33: Get the long full path of a file or folder
     *
     * Parameters:
     *   <dospath> Case-insensitive DOS-style path to a file or folder
     *
     * Example:
     *   M33 miscel~1/armchair/armcha~1.gco
     *
     * Output:
     *   /Miscellaneous/Armchair/Armchair.gcode
     */
    inline void gcode_M33() {
      card.printLongPath(current_command_args);
    }

  #endif

  #if ENABLED(SDCARD_SORT_ALPHA) && ENABLED(SDSORT_GCODE)
    /**
     * M34: Set SD Card Sorting Options
     */
    inline void gcode_M34() {
      if (code_seen('S')) card.setSortOn(code_value_bool());
      if (code_seen('F')) {
        int v = code_value_long();
        card.setSortFolders(v < 0 ? -1 : v > 0 ? 1 : 0);
      }
      //if (code_seen('R')) card.setSortReverse(code_value_bool());
    }
  #endif // SDCARD_SORT_ALPHA && SDSORT_GCODE

  /**
   * M928: Start SD Write
   */
  inline void gcode_M928() {
    card.openLogFile(current_command_args);
  }

#endif // SDSUPPORT

/**
 * Sensitive pin test for M42, M226
 */
static bool pin_is_protected(uint8_t pin) {
  static const int sensitive_pins[] = SENSITIVE_PINS;
  for (uint8_t i = 0; i < COUNT(sensitive_pins); i++)
    if (sensitive_pins[i] == pin) return true;
  return false;
}

/**
 * M42: Change pin status via GCode
 *
 *  P<pin>  Pin number (LED if omitted)
 *  S<byte> Pin status from 0 - 255
 */
inline void gcode_M42() {
  if (!code_seen('S')) return;

  int pin_status = code_value_int();
  if (!WITHIN(pin_status, 0, 255)) return;

  int pin_number = code_seen('P') ? code_value_int() : LED_PIN;
  if (pin_number < 0) return;

  if (pin_is_protected(pin_number)) {
    SERIAL_ERROR_START;
    SERIAL_ERRORLNPGM(MSG_ERR_PROTECTED_PIN);
    return;
  }

  pinMode(pin_number, OUTPUT);
  digitalWrite(pin_number, pin_status);
  analogWrite(pin_number, pin_status);

  #if FAN_COUNT > 0
    switch (pin_number) {
      #if HAS_FAN0
        case FAN_PIN: fanSpeeds[0] = pin_status; break;
      #endif
      #if HAS_FAN1
        case FAN1_PIN: fanSpeeds[1] = pin_status; break;
      #endif
      #if HAS_FAN2
        case FAN2_PIN: fanSpeeds[2] = pin_status; break;
      #endif
    }
  #endif
}

#if ENABLED(PINS_DEBUGGING)

  #include "pinsDebug.h"

  inline void toggle_pins() {
    const bool I_flag = code_seen('I') && code_value_bool();
    const int repeat = code_seen('R') ? code_value_int() : 1,
              start = code_seen('S') ? code_value_int() : 0,
              end = code_seen('E') ? code_value_int() : NUM_DIGITAL_PINS - 1,
              wait = code_seen('W') ? code_value_int() : 500;

    for (uint8_t pin = start; pin <= end; pin++) {
      if (!I_flag && pin_is_protected(pin)) {
        SERIAL_ECHOPAIR("Sensitive Pin: ", pin);
        SERIAL_ECHOLNPGM(" untouched.");
      }
      else {
        SERIAL_ECHOPAIR("Pulsing Pin: ", pin);
        pinMode(pin, OUTPUT);
        for (int16_t j = 0; j < repeat; j++) {
          digitalWrite(pin, 0);
          safe_delay(wait);
          digitalWrite(pin, 1);
          safe_delay(wait);
          digitalWrite(pin, 0);
          safe_delay(wait);
        }
      }
      SERIAL_CHAR('\n');
    }
    SERIAL_ECHOLNPGM("Done.");

  } // toggle_pins

  inline void servo_probe_test() {
    #if !(NUM_SERVOS > 0 && HAS_SERVO_0)

      SERIAL_ERROR_START;
      SERIAL_ERRORLNPGM("SERVO not setup");

    #elif !HAS_Z_SERVO_ENDSTOP

      SERIAL_ERROR_START;
      SERIAL_ERRORLNPGM("Z_ENDSTOP_SERVO_NR not setup");

    #else

      const uint8_t probe_index = code_seen('P') ? code_value_byte() : Z_ENDSTOP_SERVO_NR;

      SERIAL_PROTOCOLLNPGM("Servo probe test");
      SERIAL_PROTOCOLLNPAIR(".  using index:  ", probe_index);
      SERIAL_PROTOCOLLNPAIR(".  deploy angle: ", z_servo_angle[0]);
      SERIAL_PROTOCOLLNPAIR(".  stow angle:   ", z_servo_angle[1]);

      bool probe_inverting;

      #if ENABLED(Z_MIN_PROBE_USES_Z_MIN_ENDSTOP_PIN)

        #define PROBE_TEST_PIN Z_MIN_PIN

        SERIAL_PROTOCOLLNPAIR(". probe uses Z_MIN pin: ", PROBE_TEST_PIN);
        SERIAL_PROTOCOLLNPGM(". uses Z_MIN_ENDSTOP_INVERTING (ignores Z_MIN_PROBE_ENDSTOP_INVERTING)");
        SERIAL_PROTOCOLPGM(". Z_MIN_ENDSTOP_INVERTING: ");

        #if Z_MIN_ENDSTOP_INVERTING
          SERIAL_PROTOCOLLNPGM("true");
        #else
          SERIAL_PROTOCOLLNPGM("false");
        #endif

        probe_inverting = Z_MIN_ENDSTOP_INVERTING;

      #elif ENABLED(Z_MIN_PROBE_ENDSTOP)

        #define PROBE_TEST_PIN Z_MIN_PROBE_PIN
        SERIAL_PROTOCOLLNPAIR(". probe uses Z_MIN_PROBE_PIN: ", PROBE_TEST_PIN);
        SERIAL_PROTOCOLLNPGM(". uses Z_MIN_PROBE_ENDSTOP_INVERTING (ignores Z_MIN_ENDSTOP_INVERTING)");
        SERIAL_PROTOCOLPGM(". Z_MIN_PROBE_ENDSTOP_INVERTING: ");

        #if Z_MIN_PROBE_ENDSTOP_INVERTING
          SERIAL_PROTOCOLLNPGM("true");
        #else
          SERIAL_PROTOCOLLNPGM("false");
        #endif

        probe_inverting = Z_MIN_PROBE_ENDSTOP_INVERTING;

      #endif

      SERIAL_PROTOCOLLNPGM(". deploy & stow 4 times");
      pinMode(PROBE_TEST_PIN, INPUT_PULLUP);
      bool deploy_state;
      bool stow_state;
      for (uint8_t i = 0; i < 4; i++) {
        servo[probe_index].move(z_servo_angle[0]); //deploy
        safe_delay(500);
        deploy_state = digitalRead(PROBE_TEST_PIN);
        servo[probe_index].move(z_servo_angle[1]); //stow
        safe_delay(500);
        stow_state = digitalRead(PROBE_TEST_PIN);
      }
      if (probe_inverting != deploy_state) SERIAL_PROTOCOLLNPGM("WARNING - INVERTING setting probably backwards");

      refresh_cmd_timeout();

      if (deploy_state != stow_state) {
        SERIAL_PROTOCOLLNPGM("BLTouch clone detected");
        if (deploy_state) {
          SERIAL_PROTOCOLLNPGM(".  DEPLOYED state: HIGH (logic 1)");
          SERIAL_PROTOCOLLNPGM(".  STOWED (triggered) state: LOW (logic 0)");
        }
        else {
          SERIAL_PROTOCOLLNPGM(".  DEPLOYED state: LOW (logic 0)");
          SERIAL_PROTOCOLLNPGM(".  STOWED (triggered) state: HIGH (logic 1)");
        }
        #if ENABLED(BLTOUCH)
          SERIAL_PROTOCOLLNPGM("ERROR: BLTOUCH enabled - set this device up as a Z Servo Probe with inverting as true.");
        #endif

      }
      else {                                           // measure active signal length
        servo[probe_index].move(z_servo_angle[0]);     // deploy
        safe_delay(500);
        SERIAL_PROTOCOLLNPGM("please trigger probe");
        uint16_t probe_counter = 0;

        // Allow 30 seconds max for operator to trigger probe
        for (uint16_t j = 0; j < 500 * 30 && probe_counter == 0 ; j++) {

          safe_delay(2);

          if (0 == j % (500 * 1)) // keep cmd_timeout happy
            refresh_cmd_timeout();

          if (deploy_state != digitalRead(PROBE_TEST_PIN)) { // probe triggered

            for (probe_counter = 1; probe_counter < 50 && deploy_state != digitalRead(PROBE_TEST_PIN); ++probe_counter)
              safe_delay(2);

            if (probe_counter == 50)
              SERIAL_PROTOCOLLNPGM("Z Servo Probe detected"); // >= 100mS active time
            else if (probe_counter >= 2)
              SERIAL_PROTOCOLLNPAIR("BLTouch compatible probe detected - pulse width (+/- 4mS): ", probe_counter * 2); // allow 4 - 100mS pulse
            else
              SERIAL_PROTOCOLLNPGM("noise detected - please re-run test"); // less than 2mS pulse

            servo[probe_index].move(z_servo_angle[1]); //stow

          }  // pulse detected

        } // for loop waiting for trigger

        if (probe_counter == 0) SERIAL_PROTOCOLLNPGM("trigger not detected");

      } // measure active signal length

    #endif

  } // servo_probe_test

  /**
   * M43: Pin debug - report pin state, watch pins, toggle pins and servo probe test/report
   *
   *  M43         - report name and state of pin(s)
   *                  P<pin>  Pin to read or watch. If omitted, reads all pins.
   *                  I       Flag to ignore Marlin's pin protection.
   *
   *  M43 W       - Watch pins -reporting changes- until reset, click, or M108.
   *                  P<pin>  Pin to read or watch. If omitted, read/watch all pins.
   *                  I       Flag to ignore Marlin's pin protection.
   *
   *  M43 E<bool> - Enable / disable background endstop monitoring
   *                  - Machine continues to operate
   *                  - Reports changes to endstops
   *                  - Toggles LED when an endstop changes
   *                  - Can not reliably catch the 5mS pulse from BLTouch type probes
   *
   *  M43 T       - Toggle pin(s) and report which pin is being toggled
   *                  S<pin>  - Start Pin number.   If not given, will default to 0
   *                  L<pin>  - End Pin number.   If not given, will default to last pin defined for this board
   *                  I       - Flag to ignore Marlin's pin protection.   Use with caution!!!!
   *                  R       - Repeat pulses on each pin this number of times before continueing to next pin
   *                  W       - Wait time (in miliseconds) between pulses.  If not given will default to 500
   *
   *  M43 S       - Servo probe test
   *                  P<index> - Probe index (optional - defaults to 0
   */
  inline void gcode_M43() {

    if (code_seen('T')) {   // must be first ot else it's "S" and "E" parameters will execute endstop or servo test
      toggle_pins();
      return;
    }

    // Enable or disable endstop monitoring
    if (code_seen('E')) {
      endstop_monitor_flag = code_value_bool();
      SERIAL_PROTOCOLPGM("endstop monitor ");
      SERIAL_PROTOCOL(endstop_monitor_flag ? "en" : "dis");
      SERIAL_PROTOCOLLNPGM("abled");
      return;
    }

    if (code_seen('S')) {
      servo_probe_test();
      return;
    }

    // Get the range of pins to test or watch
    const uint8_t first_pin = code_seen('P') ? code_value_byte() : 0,
                  last_pin = code_seen('P') ? first_pin : NUM_DIGITAL_PINS - 1;

    if (first_pin > last_pin) return;

    const bool ignore_protection = code_seen('I') && code_value_bool();

    // Watch until click, M108, or reset
    if (code_seen('W') && code_value_bool()) {
      SERIAL_PROTOCOLLNPGM("Watching pins");
      byte pin_state[last_pin - first_pin + 1];
      for (int8_t pin = first_pin; pin <= last_pin; pin++) {
        if (pin_is_protected(pin) && !ignore_protection) continue;
        pinMode(pin, INPUT_PULLUP);
        /*
          if (IS_ANALOG(pin))
            pin_state[pin - first_pin] = analogRead(pin - analogInputToDigitalPin(0)); // int16_t pin_state[...]
          else
        //*/
            pin_state[pin - first_pin] = digitalRead(pin);
      }

      #if HAS_RESUME_CONTINUE
        wait_for_user = true;
        KEEPALIVE_STATE(PAUSED_FOR_USER);
      #endif

      for (;;) {
        for (int8_t pin = first_pin; pin <= last_pin; pin++) {
          if (pin_is_protected(pin)) continue;
          const byte val =
            /*
              IS_ANALOG(pin)
                ? analogRead(pin - analogInputToDigitalPin(0)) : // int16_t val
                :
            //*/
              digitalRead(pin);
          if (val != pin_state[pin - first_pin]) {
            report_pin_state(pin);
            pin_state[pin - first_pin] = val;
          }
        }

        #if HAS_RESUME_CONTINUE
          if (!wait_for_user) {
            KEEPALIVE_STATE(IN_HANDLER);
            break;
          }
        #endif

        safe_delay(500);
      }
      return;
    }

    // Report current state of selected pin(s)
    for (uint8_t pin = first_pin; pin <= last_pin; pin++)
      report_pin_state_extended(pin, ignore_protection);
  }

#endif // PINS_DEBUGGING

#if ENABLED(Z_MIN_PROBE_REPEATABILITY_TEST)

  /**
   * M48: Z probe repeatability measurement function.
   *
   * Usage:
   *   M48 <P#> <X#> <Y#> <V#> <E> <L#>
   *     P = Number of sampled points (4-50, default 10)
   *     X = Sample X position
   *     Y = Sample Y position
   *     V = Verbose level (0-4, default=1)
   *     E = Engage Z probe for each reading
   *     L = Number of legs of movement before probe
   *     S = Schizoid (Or Star if you prefer)
   *
   * This function assumes the bed has been homed.  Specifically, that a G28 command
   * as been issued prior to invoking the M48 Z probe repeatability measurement function.
   * Any information generated by a prior G29 Bed leveling command will be lost and need to be
   * regenerated.
   */
  inline void gcode_M48() {

    if (axis_unhomed_error()) return;

    const int8_t verbose_level = code_seen('V') ? code_value_byte() : 1;
    if (!WITHIN(verbose_level, 0, 4)) {
      SERIAL_PROTOCOLLNPGM("?(V)erbose level is implausible (0-4).");
      return;
    }

    if (verbose_level > 0)
      SERIAL_PROTOCOLLNPGM("M48 Z-Probe Repeatability Test");

    int8_t n_samples = code_seen('P') ? code_value_byte() : 10;
    if (!WITHIN(n_samples, 4, 50)) {
      SERIAL_PROTOCOLLNPGM("?Sample size not plausible (4-50).");
      return;
    }

    float X_current = current_position[X_AXIS],
          Y_current = current_position[Y_AXIS];

    bool stow_probe_after_each = code_seen('E');

    float X_probe_location = code_seen('X') ? code_value_linear_units() : X_current + X_PROBE_OFFSET_FROM_EXTRUDER;
    float Y_probe_location = code_seen('Y') ? code_value_linear_units() : Y_current + Y_PROBE_OFFSET_FROM_EXTRUDER;

    #if DISABLED(DELTA)
      if (!WITHIN(X_probe_location, LOGICAL_X_POSITION(MIN_PROBE_X), LOGICAL_X_POSITION(MAX_PROBE_X))) {
        out_of_range_error(PSTR("X"));
        return;
      }
      if (!WITHIN(Y_probe_location, LOGICAL_Y_POSITION(MIN_PROBE_Y), LOGICAL_Y_POSITION(MAX_PROBE_Y))) {
        out_of_range_error(PSTR("Y"));
        return;
      }
    #else
      if (!position_is_reachable_by_probe_xy(X_probe_location, Y_probe_location)) {
        SERIAL_PROTOCOLLNPGM("? (X,Y) location outside of probeable radius.");
        return;
      }
    #endif

    bool seen_L = code_seen('L');
    uint8_t n_legs = seen_L ? code_value_byte() : 0;
    if (n_legs > 15) {
      SERIAL_PROTOCOLLNPGM("?Number of legs in movement not plausible (0-15).");
      return;
    }
    if (n_legs == 1) n_legs = 2;

    bool schizoid_flag = code_seen('S');
    if (schizoid_flag && !seen_L) n_legs = 7;

    /**
     * Now get everything to the specified probe point So we can safely do a
     * probe to get us close to the bed.  If the Z-Axis is far from the bed,
     * we don't want to use that as a starting point for each probe.
     */
    if (verbose_level > 2)
      SERIAL_PROTOCOLLNPGM("Positioning the probe...");

    // Disable bed level correction in M48 because we want the raw data when we probe

    #if HAS_LEVELING
      const bool was_enabled =
        #if ENABLED(AUTO_BED_LEVELING_UBL)
          ubl.state.active
        #elif ENABLED(MESH_BED_LEVELING)
          mbl.active()
        #else
          planner.abl_enabled
        #endif
      ;
      set_bed_leveling_enabled(false);
    #endif

    setup_for_endstop_or_probe_move();

    // Move to the first point, deploy, and probe
    const float t = probe_pt(X_probe_location, Y_probe_location, stow_probe_after_each, verbose_level);
    if (isnan(t)) return;

    randomSeed(millis());

    double mean = 0.0, sigma = 0.0, min = 99999.9, max = -99999.9, sample_set[n_samples];

    for (uint8_t n = 0; n < n_samples; n++) {
      if (n_legs) {
        int dir = (random(0, 10) > 5.0) ? -1 : 1;  // clockwise or counter clockwise
        float angle = random(0.0, 360.0),
              radius = random(
                #if ENABLED(DELTA)
                  DELTA_PROBEABLE_RADIUS / 8, DELTA_PROBEABLE_RADIUS / 3
                #else
                  5, X_MAX_LENGTH / 8
                #endif
              );

        if (verbose_level > 3) {
          SERIAL_ECHOPAIR("Starting radius: ", radius);
          SERIAL_ECHOPAIR("   angle: ", angle);
          SERIAL_ECHOPGM(" Direction: ");
          if (dir > 0) SERIAL_ECHOPGM("Counter-");
          SERIAL_ECHOLNPGM("Clockwise");
        }

        for (uint8_t l = 0; l < n_legs - 1; l++) {
          double delta_angle;

          if (schizoid_flag)
            // The points of a 5 point star are 72 degrees apart.  We need to
            // skip a point and go to the next one on the star.
            delta_angle = dir * 2.0 * 72.0;

          else
            // If we do this line, we are just trying to move further
            // around the circle.
            delta_angle = dir * (float) random(25, 45);

          angle += delta_angle;

          while (angle > 360.0)   // We probably do not need to keep the angle between 0 and 2*PI, but the
            angle -= 360.0;       // Arduino documentation says the trig functions should not be given values
          while (angle < 0.0)     // outside of this range.   It looks like they behave correctly with
            angle += 360.0;       // numbers outside of the range, but just to be safe we clamp them.

          X_current = X_probe_location - (X_PROBE_OFFSET_FROM_EXTRUDER) + cos(RADIANS(angle)) * radius;
          Y_current = Y_probe_location - (Y_PROBE_OFFSET_FROM_EXTRUDER) + sin(RADIANS(angle)) * radius;

          #if DISABLED(DELTA)
            X_current = constrain(X_current, X_MIN_POS, X_MAX_POS);
            Y_current = constrain(Y_current, Y_MIN_POS, Y_MAX_POS);
          #else
            // If we have gone out too far, we can do a simple fix and scale the numbers
            // back in closer to the origin.
            while ( ! position_is_reachable_by_probe_xy( X_current, Y_current )) {
              X_current *= 0.8;
              Y_current *= 0.8;
              if (verbose_level > 3) {
                SERIAL_ECHOPAIR("Pulling point towards center:", X_current);
                SERIAL_ECHOLNPAIR(", ", Y_current);
              }
            }
          #endif
          if (verbose_level > 3) {
            SERIAL_PROTOCOLPGM("Going to:");
            SERIAL_ECHOPAIR(" X", X_current);
            SERIAL_ECHOPAIR(" Y", Y_current);
            SERIAL_ECHOLNPAIR(" Z", current_position[Z_AXIS]);
          }
          do_blocking_move_to_xy(X_current, Y_current);
        } // n_legs loop
      } // n_legs

      // Probe a single point
      sample_set[n] = probe_pt(X_probe_location, Y_probe_location, stow_probe_after_each, 0);

      /**
       * Get the current mean for the data points we have so far
       */
      double sum = 0.0;
      for (uint8_t j = 0; j <= n; j++) sum += sample_set[j];
      mean = sum / (n + 1);

      NOMORE(min, sample_set[n]);
      NOLESS(max, sample_set[n]);

      /**
       * Now, use that mean to calculate the standard deviation for the
       * data points we have so far
       */
      sum = 0.0;
      for (uint8_t j = 0; j <= n; j++)
        sum += sq(sample_set[j] - mean);

      sigma = sqrt(sum / (n + 1));
      if (verbose_level > 0) {
        if (verbose_level > 1) {
          SERIAL_PROTOCOL(n + 1);
          SERIAL_PROTOCOLPGM(" of ");
          SERIAL_PROTOCOL((int)n_samples);
          SERIAL_PROTOCOLPGM(": z: ");
          SERIAL_PROTOCOL_F(sample_set[n], 3);
          if (verbose_level > 2) {
            SERIAL_PROTOCOLPGM(" mean: ");
            SERIAL_PROTOCOL_F(mean, 4);
            SERIAL_PROTOCOLPGM(" sigma: ");
            SERIAL_PROTOCOL_F(sigma, 6);
            SERIAL_PROTOCOLPGM(" min: ");
            SERIAL_PROTOCOL_F(min, 3);
            SERIAL_PROTOCOLPGM(" max: ");
            SERIAL_PROTOCOL_F(max, 3);
            SERIAL_PROTOCOLPGM(" range: ");
            SERIAL_PROTOCOL_F(max-min, 3);
          }
          SERIAL_EOL;
        }
      }

    } // End of probe loop

    if (STOW_PROBE()) return;

    SERIAL_PROTOCOLPGM("Finished!");
    SERIAL_EOL;

    if (verbose_level > 0) {
      SERIAL_PROTOCOLPGM("Mean: ");
      SERIAL_PROTOCOL_F(mean, 6);
      SERIAL_PROTOCOLPGM(" Min: ");
      SERIAL_PROTOCOL_F(min, 3);
      SERIAL_PROTOCOLPGM(" Max: ");
      SERIAL_PROTOCOL_F(max, 3);
      SERIAL_PROTOCOLPGM(" Range: ");
      SERIAL_PROTOCOL_F(max-min, 3);
      SERIAL_EOL;
    }

    SERIAL_PROTOCOLPGM("Standard Deviation: ");
    SERIAL_PROTOCOL_F(sigma, 6);
    SERIAL_EOL;
    SERIAL_EOL;

    clean_up_after_endstop_or_probe_move();

    // Re-enable bed level correction if it had been on
    #if HAS_LEVELING
      set_bed_leveling_enabled(was_enabled);
    #endif

    report_current_position();
  }

#endif // Z_MIN_PROBE_REPEATABILITY_TEST

#if ENABLED(AUTO_BED_LEVELING_UBL) && ENABLED(UBL_G26_MESH_EDITING)

  inline void gcode_M49() {
    ubl.g26_debug_flag ^= true;
    SERIAL_PROTOCOLPGM("UBL Debug Flag turned ");
    serialprintPGM(ubl.g26_debug_flag ? PSTR("on.") : PSTR("off."));
  }

#endif // AUTO_BED_LEVELING_UBL && UBL_G26_MESH_EDITING

/**
 * M75: Start print timer
 */
inline void gcode_M75() { print_job_timer.start(); }

/**
 * M76: Pause print timer
 */
inline void gcode_M76() { print_job_timer.pause(); }

/**
 * M77: Stop print timer
 */
inline void gcode_M77() { print_job_timer.stop(); }

#if ENABLED(PRINTCOUNTER)
  /**
   * M78: Show print statistics
   */
  inline void gcode_M78() {
    // "M78 S78" will reset the statistics
    if (code_seen('S') && code_value_int() == 78)
      print_job_timer.initStats();
    else
      print_job_timer.showStats();
  }
#endif

/**
 * M104: Set hot end temperature
 */
inline void gcode_M104() {
  if (get_target_extruder_from_command(104)) return;
  if (DEBUGGING(DRYRUN)) return;

  #if ENABLED(SINGLENOZZLE)
    if (target_extruder != active_extruder) return;
  #endif

  if (code_seen('S')) {
    const int16_t temp = code_value_temp_abs();
    thermalManager.setTargetHotend(temp, target_extruder);

    #if ENABLED(DUAL_X_CARRIAGE)
      if (dual_x_carriage_mode == DXC_DUPLICATION_MODE && target_extruder == 0)
        thermalManager.setTargetHotend(temp ? temp + duplicate_extruder_temp_offset : 0, 1);
    #endif

    #if ENABLED(PRINTJOB_TIMER_AUTOSTART)
      /**
       * Stop the timer at the end of print. Start is managed by 'heat and wait' M109.
       * We use half EXTRUDE_MINTEMP here to allow nozzles to be put into hot
       * standby mode, for instance in a dual extruder setup, without affecting
       * the running print timer.
       */
      if (code_value_temp_abs() <= (EXTRUDE_MINTEMP) / 2) {
        print_job_timer.stop();
        LCD_MESSAGEPGM(WELCOME_MSG);
      }
    #endif

    if (code_value_temp_abs() > thermalManager.degHotend(target_extruder)) lcd_status_printf_P(0, PSTR("E%i %s"), target_extruder + 1, MSG_HEATING);
  }

  #if ENABLED(AUTOTEMP)
    planner.autotemp_M104_M109();
  #endif
}

#if HAS_TEMP_HOTEND || HAS_TEMP_BED

  void print_heaterstates() {
    #if HAS_TEMP_HOTEND
      SERIAL_PROTOCOLPGM(" T:");
      SERIAL_PROTOCOL(thermalManager.degHotend(target_extruder));
      SERIAL_PROTOCOLPGM(" /");
      SERIAL_PROTOCOL(thermalManager.degTargetHotend(target_extruder));
      #if ENABLED(SHOW_TEMP_ADC_VALUES)
        SERIAL_PROTOCOLPAIR(" (", thermalManager.rawHotendTemp(target_extruder) / OVERSAMPLENR);
        SERIAL_PROTOCOLCHAR(')');
      #endif
    #endif
    #if HAS_TEMP_BED
      SERIAL_PROTOCOLPGM(" B:");
      SERIAL_PROTOCOL(thermalManager.degBed());
      SERIAL_PROTOCOLPGM(" /");
      SERIAL_PROTOCOL(thermalManager.degTargetBed());
      #if ENABLED(SHOW_TEMP_ADC_VALUES)
        SERIAL_PROTOCOLPAIR(" (", thermalManager.rawBedTemp() / OVERSAMPLENR);
        SERIAL_PROTOCOLCHAR(')');
      #endif
    #endif
    #if HOTENDS > 1
      HOTEND_LOOP() {
        SERIAL_PROTOCOLPAIR(" T", e);
        SERIAL_PROTOCOLCHAR(':');
        SERIAL_PROTOCOL(thermalManager.degHotend(e));
        SERIAL_PROTOCOLPGM(" /");
        SERIAL_PROTOCOL(thermalManager.degTargetHotend(e));
        #if ENABLED(SHOW_TEMP_ADC_VALUES)
          SERIAL_PROTOCOLPAIR(" (", thermalManager.rawHotendTemp(e) / OVERSAMPLENR);
          SERIAL_PROTOCOLCHAR(')');
        #endif
      }
    #endif
    SERIAL_PROTOCOLPGM(" @:");
    SERIAL_PROTOCOL(thermalManager.getHeaterPower(target_extruder));
    #if HAS_TEMP_BED
      SERIAL_PROTOCOLPGM(" B@:");
      SERIAL_PROTOCOL(thermalManager.getHeaterPower(-1));
    #endif
    #if HOTENDS > 1
      HOTEND_LOOP() {
        SERIAL_PROTOCOLPAIR(" @", e);
        SERIAL_PROTOCOLCHAR(':');
        SERIAL_PROTOCOL(thermalManager.getHeaterPower(e));
      }
    #endif
  }
#endif

/**
 * M105: Read hot end and bed temperature
 */
inline void gcode_M105() {
  if (get_target_extruder_from_command(105)) return;

  #if HAS_TEMP_HOTEND || HAS_TEMP_BED
    SERIAL_PROTOCOLPGM(MSG_OK);
    print_heaterstates();
  #else // !HAS_TEMP_HOTEND && !HAS_TEMP_BED
    SERIAL_ERROR_START;
    SERIAL_ERRORLNPGM(MSG_ERR_NO_THERMISTORS);
  #endif

  SERIAL_EOL;
}

#if ENABLED(AUTO_REPORT_TEMPERATURES) && (HAS_TEMP_HOTEND || HAS_TEMP_BED)

  static uint8_t auto_report_temp_interval;
  static millis_t next_temp_report_ms;

  /**
   * M155: Set temperature auto-report interval. M155 S<seconds>
   */
  inline void gcode_M155() {
    if (code_seen('S')) {
      auto_report_temp_interval = code_value_byte();
      NOMORE(auto_report_temp_interval, 60);
      next_temp_report_ms = millis() + 1000UL * auto_report_temp_interval;
    }
  }

  inline void auto_report_temperatures() {
    if (auto_report_temp_interval && ELAPSED(millis(), next_temp_report_ms)) {
      next_temp_report_ms = millis() + 1000UL * auto_report_temp_interval;
      print_heaterstates();
      SERIAL_EOL;
    }
  }

#endif // AUTO_REPORT_TEMPERATURES

#if FAN_COUNT > 0

  /**
   * M106: Set Fan Speed
   *
   *  S<int>   Speed between 0-255
   *  P<index> Fan index, if more than one fan
   */
  inline void gcode_M106() {
    uint16_t s = code_seen('S') ? code_value_ushort() : 255,
             p = code_seen('P') ? code_value_ushort() : 0;
    NOMORE(s, 255);
    if (p < FAN_COUNT) fanSpeeds[p] = s;
  }

  /**
   * M107: Fan Off
   */
  inline void gcode_M107() {
    uint16_t p = code_seen('P') ? code_value_ushort() : 0;
    if (p < FAN_COUNT) fanSpeeds[p] = 0;
  }

#endif // FAN_COUNT > 0

#if DISABLED(EMERGENCY_PARSER)

  /**
   * M108: Stop the waiting for heaters in M109, M190, M303. Does not affect the target temperature.
   */
  inline void gcode_M108() { wait_for_heatup = false; }


  /**
   * M112: Emergency Stop
   */
  inline void gcode_M112() { kill(PSTR(MSG_KILLED)); }


  /**
   * M410: Quickstop - Abort all planned moves
   *
   * This will stop the carriages mid-move, so most likely they
   * will be out of sync with the stepper position after this.
   */
  inline void gcode_M410() { quickstop_stepper(); }

#endif

/**
 * M109: Sxxx Wait for extruder(s) to reach temperature. Waits only when heating.
 *       Rxxx Wait for extruder(s) to reach temperature. Waits when heating and cooling.
 */

#ifndef MIN_COOLING_SLOPE_DEG
  #define MIN_COOLING_SLOPE_DEG 1.50
#endif
#ifndef MIN_COOLING_SLOPE_TIME
  #define MIN_COOLING_SLOPE_TIME 60
#endif

inline void gcode_M109() {

  if (get_target_extruder_from_command(109)) return;
  if (DEBUGGING(DRYRUN)) return;

  #if ENABLED(SINGLENOZZLE)
    if (target_extruder != active_extruder) return;
  #endif

  const bool no_wait_for_cooling = code_seen('S');
  if (no_wait_for_cooling || code_seen('R')) {
    const int16_t temp = code_value_temp_abs();
    thermalManager.setTargetHotend(temp, target_extruder);

    #if ENABLED(DUAL_X_CARRIAGE)
      if (dual_x_carriage_mode == DXC_DUPLICATION_MODE && target_extruder == 0)
        thermalManager.setTargetHotend(temp ? temp + duplicate_extruder_temp_offset : 0, 1);
    #endif

    #if ENABLED(PRINTJOB_TIMER_AUTOSTART)
      /**
       * Use half EXTRUDE_MINTEMP to allow nozzles to be put into hot
       * standby mode, (e.g., in a dual extruder setup) without affecting
       * the running print timer.
       */
      if (code_value_temp_abs() <= (EXTRUDE_MINTEMP) / 2) {
        print_job_timer.stop();
        LCD_MESSAGEPGM(WELCOME_MSG);
      }
      else
        print_job_timer.start();
    #endif

    if (thermalManager.isHeatingHotend(target_extruder)) lcd_status_printf_P(0, PSTR("E%i %s"), target_extruder + 1, MSG_HEATING);
  }
  else return;

  #if ENABLED(AUTOTEMP)
    planner.autotemp_M104_M109();
  #endif

  #if TEMP_RESIDENCY_TIME > 0
    millis_t residency_start_ms = 0;
    // Loop until the temperature has stabilized
    #define TEMP_CONDITIONS (!residency_start_ms || PENDING(now, residency_start_ms + (TEMP_RESIDENCY_TIME) * 1000UL))
  #else
    // Loop until the temperature is very close target
    #define TEMP_CONDITIONS (wants_to_cool ? thermalManager.isCoolingHotend(target_extruder) : thermalManager.isHeatingHotend(target_extruder))
  #endif

  float target_temp = -1.0, old_temp = 9999.0;
  bool wants_to_cool = false;
  wait_for_heatup = true;
  millis_t now, next_temp_ms = 0, next_cool_check_ms = 0;

  KEEPALIVE_STATE(NOT_BUSY);

  #if ENABLED(PRINTER_EVENT_LEDS)
    const float start_temp = thermalManager.degHotend(target_extruder);
    uint8_t old_blue = 0;
  #endif

  do {
    // Target temperature might be changed during the loop
    if (target_temp != thermalManager.degTargetHotend(target_extruder)) {
      wants_to_cool = thermalManager.isCoolingHotend(target_extruder);
      target_temp = thermalManager.degTargetHotend(target_extruder);

      // Exit if S<lower>, continue if S<higher>, R<lower>, or R<higher>
      if (no_wait_for_cooling && wants_to_cool) break;
    }

    now = millis();
    if (ELAPSED(now, next_temp_ms)) { //Print temp & remaining time every 1s while waiting
      next_temp_ms = now + 1000UL;
      print_heaterstates();
      #if TEMP_RESIDENCY_TIME > 0
        SERIAL_PROTOCOLPGM(" W:");
        if (residency_start_ms) {
          long rem = (((TEMP_RESIDENCY_TIME) * 1000UL) - (now - residency_start_ms)) / 1000UL;
          SERIAL_PROTOCOLLN(rem);
        }
        else {
          SERIAL_PROTOCOLLNPGM("?");
        }
      #else
        SERIAL_EOL;
      #endif
    }

    idle();
    refresh_cmd_timeout(); // to prevent stepper_inactive_time from running out

    const float temp = thermalManager.degHotend(target_extruder);

    #if ENABLED(PRINTER_EVENT_LEDS)
      // Gradually change LED strip from violet to red as nozzle heats up
      if (!wants_to_cool) {
        const uint8_t blue = map(constrain(temp, start_temp, target_temp), start_temp, target_temp, 255, 0);
        if (blue != old_blue) set_led_color(255, 0, (old_blue = blue));
      }
    #endif

    #if TEMP_RESIDENCY_TIME > 0

      const float temp_diff = fabs(target_temp - temp);

      if (!residency_start_ms) {
        // Start the TEMP_RESIDENCY_TIME timer when we reach target temp for the first time.
        if (temp_diff < TEMP_WINDOW) residency_start_ms = now;
      }
      else if (temp_diff > TEMP_HYSTERESIS) {
        // Restart the timer whenever the temperature falls outside the hysteresis.
        residency_start_ms = now;
      }

    #endif

    // Prevent a wait-forever situation if R is misused i.e. M109 R0
    if (wants_to_cool) {
      // break after MIN_COOLING_SLOPE_TIME seconds
      // if the temperature did not drop at least MIN_COOLING_SLOPE_DEG
      if (!next_cool_check_ms || ELAPSED(now, next_cool_check_ms)) {
        if (old_temp - temp < MIN_COOLING_SLOPE_DEG) break;
        next_cool_check_ms = now + 1000UL * MIN_COOLING_SLOPE_TIME;
        old_temp = temp;
      }
    }

  } while (wait_for_heatup && TEMP_CONDITIONS);

  if (wait_for_heatup) {
    LCD_MESSAGEPGM(MSG_HEATING_COMPLETE);
    #if ENABLED(PRINTER_EVENT_LEDS)
      #if ENABLED(RGBW_LED)
        set_led_color(0, 0, 0, 255);  // Turn on the WHITE LED
      #else
        set_led_color(255, 255, 255); // Set LEDs All On
      #endif
    #endif
  }

  KEEPALIVE_STATE(IN_HANDLER);
}

#if HAS_TEMP_BED

  #ifndef MIN_COOLING_SLOPE_DEG_BED
    #define MIN_COOLING_SLOPE_DEG_BED 1.50
  #endif
  #ifndef MIN_COOLING_SLOPE_TIME_BED
    #define MIN_COOLING_SLOPE_TIME_BED 60
  #endif

  /**
   * M190: Sxxx Wait for bed current temp to reach target temp. Waits only when heating
   *       Rxxx Wait for bed current temp to reach target temp. Waits when heating and cooling
   */
  inline void gcode_M190() {
    if (DEBUGGING(DRYRUN)) return;

    LCD_MESSAGEPGM(MSG_BED_HEATING);
    const bool no_wait_for_cooling = code_seen('S');
    if (no_wait_for_cooling || code_seen('R')) {
      thermalManager.setTargetBed(code_value_temp_abs());

      #if ENABLED(PRINTJOB_TIMER_AUTOSTART)
        if (code_value_temp_abs() > BED_MINTEMP)
          print_job_timer.start();
      #endif
    }
    else return;

    #if TEMP_BED_RESIDENCY_TIME > 0
      millis_t residency_start_ms = 0;
      // Loop until the temperature has stabilized
      #define TEMP_BED_CONDITIONS (!residency_start_ms || PENDING(now, residency_start_ms + (TEMP_BED_RESIDENCY_TIME) * 1000UL))
    #else
      // Loop until the temperature is very close target
      #define TEMP_BED_CONDITIONS (wants_to_cool ? thermalManager.isCoolingBed() : thermalManager.isHeatingBed())
    #endif

    float target_temp = -1.0, old_temp = 9999.0;
    bool wants_to_cool = false;
    wait_for_heatup = true;
    millis_t now, next_temp_ms = 0, next_cool_check_ms = 0;

    KEEPALIVE_STATE(NOT_BUSY);

    target_extruder = active_extruder; // for print_heaterstates

    #if ENABLED(PRINTER_EVENT_LEDS)
      const float start_temp = thermalManager.degBed();
      uint8_t old_red = 255;
    #endif

    do {
      // Target temperature might be changed during the loop
      if (target_temp != thermalManager.degTargetBed()) {
        wants_to_cool = thermalManager.isCoolingBed();
        target_temp = thermalManager.degTargetBed();

        // Exit if S<lower>, continue if S<higher>, R<lower>, or R<higher>
        if (no_wait_for_cooling && wants_to_cool) break;
      }

      now = millis();
      if (ELAPSED(now, next_temp_ms)) { //Print Temp Reading every 1 second while heating up.
        next_temp_ms = now + 1000UL;
        print_heaterstates();
        #if TEMP_BED_RESIDENCY_TIME > 0
          SERIAL_PROTOCOLPGM(" W:");
          if (residency_start_ms) {
            long rem = (((TEMP_BED_RESIDENCY_TIME) * 1000UL) - (now - residency_start_ms)) / 1000UL;
            SERIAL_PROTOCOLLN(rem);
          }
          else {
            SERIAL_PROTOCOLLNPGM("?");
          }
        #else
          SERIAL_EOL;
        #endif
      }

      idle();
      refresh_cmd_timeout(); // to prevent stepper_inactive_time from running out

      const float temp = thermalManager.degBed();

      #if ENABLED(PRINTER_EVENT_LEDS)
        // Gradually change LED strip from blue to violet as bed heats up
        if (!wants_to_cool) {
          const uint8_t red = map(constrain(temp, start_temp, target_temp), start_temp, target_temp, 0, 255);
          if (red != old_red) set_led_color((old_red = red), 0, 255);
        }
      #endif

      #if TEMP_BED_RESIDENCY_TIME > 0

        const float temp_diff = fabs(target_temp - temp);

        if (!residency_start_ms) {
          // Start the TEMP_BED_RESIDENCY_TIME timer when we reach target temp for the first time.
          if (temp_diff < TEMP_BED_WINDOW) residency_start_ms = now;
        }
        else if (temp_diff > TEMP_BED_HYSTERESIS) {
          // Restart the timer whenever the temperature falls outside the hysteresis.
          residency_start_ms = now;
        }

      #endif // TEMP_BED_RESIDENCY_TIME > 0

      // Prevent a wait-forever situation if R is misused i.e. M190 R0
      if (wants_to_cool) {
        // Break after MIN_COOLING_SLOPE_TIME_BED seconds
        // if the temperature did not drop at least MIN_COOLING_SLOPE_DEG_BED
        if (!next_cool_check_ms || ELAPSED(now, next_cool_check_ms)) {
          if (old_temp - temp < MIN_COOLING_SLOPE_DEG_BED) break;
          next_cool_check_ms = now + 1000UL * MIN_COOLING_SLOPE_TIME_BED;
          old_temp = temp;
        }
      }

    } while (wait_for_heatup && TEMP_BED_CONDITIONS);

    if (wait_for_heatup) LCD_MESSAGEPGM(MSG_BED_DONE);
    KEEPALIVE_STATE(IN_HANDLER);
  }

#endif // HAS_TEMP_BED

/**
 * M110: Set Current Line Number
 */
inline void gcode_M110() {
  if (code_seen('N')) gcode_LastN = code_value_long();
}

/**
 * M111: Set the debug level
 */
inline void gcode_M111() {
  marlin_debug_flags = code_seen('S') ? code_value_byte() : (uint8_t)DEBUG_NONE;

  const static char str_debug_1[] PROGMEM = MSG_DEBUG_ECHO;
  const static char str_debug_2[] PROGMEM = MSG_DEBUG_INFO;
  const static char str_debug_4[] PROGMEM = MSG_DEBUG_ERRORS;
  const static char str_debug_8[] PROGMEM = MSG_DEBUG_DRYRUN;
  const static char str_debug_16[] PROGMEM = MSG_DEBUG_COMMUNICATION;
  #if ENABLED(DEBUG_LEVELING_FEATURE)
    const static char str_debug_32[] PROGMEM = MSG_DEBUG_LEVELING;
  #endif

  const static char* const debug_strings[] PROGMEM = {
    str_debug_1, str_debug_2, str_debug_4, str_debug_8, str_debug_16,
    #if ENABLED(DEBUG_LEVELING_FEATURE)
      str_debug_32
    #endif
  };

  SERIAL_ECHO_START;
  SERIAL_ECHOPGM(MSG_DEBUG_PREFIX);
  if (marlin_debug_flags) {
    uint8_t comma = 0;
    for (uint8_t i = 0; i < COUNT(debug_strings); i++) {
      if (TEST(marlin_debug_flags, i)) {
        if (comma++) SERIAL_CHAR(',');
        serialprintPGM((char*)pgm_read_word(&debug_strings[i]));
      }
    }
  }
  else {
    SERIAL_ECHOPGM(MSG_DEBUG_OFF);
  }
  SERIAL_EOL;
}

#if ENABLED(HOST_KEEPALIVE_FEATURE)

  /**
   * M113: Get or set Host Keepalive interval (0 to disable)
   *
   *   S<seconds> Optional. Set the keepalive interval.
   */
  inline void gcode_M113() {
    if (code_seen('S')) {
      host_keepalive_interval = code_value_byte();
      NOMORE(host_keepalive_interval, 60);
    }
    else {
      SERIAL_ECHO_START;
      SERIAL_ECHOLNPAIR("M113 S", (unsigned long)host_keepalive_interval);
    }
  }

#endif

#if ENABLED(BARICUDA)

  #if HAS_HEATER_1
    /**
     * M126: Heater 1 valve open
     */
    inline void gcode_M126() { baricuda_valve_pressure = code_seen('S') ? code_value_byte() : 255; }
    /**
     * M127: Heater 1 valve close
     */
    inline void gcode_M127() { baricuda_valve_pressure = 0; }
  #endif

  #if HAS_HEATER_2
    /**
     * M128: Heater 2 valve open
     */
    inline void gcode_M128() { baricuda_e_to_p_pressure = code_seen('S') ? code_value_byte() : 255; }
    /**
     * M129: Heater 2 valve close
     */
    inline void gcode_M129() { baricuda_e_to_p_pressure = 0; }
  #endif

#endif // BARICUDA

/**
 * M140: Set bed temperature
 */
inline void gcode_M140() {
  if (DEBUGGING(DRYRUN)) return;
  if (code_seen('S')) thermalManager.setTargetBed(code_value_temp_abs());
}

#if ENABLED(ULTIPANEL)

  /**
   * M145: Set the heatup state for a material in the LCD menu
   *
   *   S<material> (0=PLA, 1=ABS)
   *   H<hotend temp>
   *   B<bed temp>
   *   F<fan speed>
   */
  inline void gcode_M145() {
    uint8_t material = code_seen('S') ? (uint8_t)code_value_int() : 0;
    if (material >= COUNT(lcd_preheat_hotend_temp)) {
      SERIAL_ERROR_START;
      SERIAL_ERRORLNPGM(MSG_ERR_MATERIAL_INDEX);
    }
    else {
      int v;
      if (code_seen('H')) {
        v = code_value_int();
        lcd_preheat_hotend_temp[material] = constrain(v, EXTRUDE_MINTEMP, HEATER_0_MAXTEMP - 15);
      }
      if (code_seen('F')) {
        v = code_value_int();
        lcd_preheat_fan_speed[material] = constrain(v, 0, 255);
      }
      #if TEMP_SENSOR_BED != 0
        if (code_seen('B')) {
          v = code_value_int();
          lcd_preheat_bed_temp[material] = constrain(v, BED_MINTEMP, BED_MAXTEMP - 15);
        }
      #endif
    }
  }

#endif // ULTIPANEL

#if ENABLED(TEMPERATURE_UNITS_SUPPORT)
  /**
   * M149: Set temperature units
   */
  inline void gcode_M149() {
         if (code_seen('C')) set_input_temp_units(TEMPUNIT_C);
    else if (code_seen('K')) set_input_temp_units(TEMPUNIT_K);
    else if (code_seen('F')) set_input_temp_units(TEMPUNIT_F);
  }
#endif

#if HAS_POWER_SWITCH

  /**
   * M80   : Turn on the Power Supply
   * M80 S : Report the current state and exit
   */
  inline void gcode_M80() {

    // S: Report the current power supply state and exit
    if (code_seen('S')) {
      serialprintPGM(powersupply_on ? PSTR("PS:1\n") : PSTR("PS:0\n"));
      return;
    }

    OUT_WRITE(PS_ON_PIN, PS_ON_AWAKE); // GND

    /**
     * If you have a switch on suicide pin, this is useful
     * if you want to start another print with suicide feature after
     * a print without suicide...
     */
    #if HAS_SUICIDE
      OUT_WRITE(SUICIDE_PIN, HIGH);
    #endif

    #if ENABLED(HAVE_TMC2130)
      delay(100);
      tmc2130_init(); // Settings only stick when the driver has power
    #endif

    powersupply_on = true;

    #if ENABLED(ULTIPANEL)
      LCD_MESSAGEPGM(WELCOME_MSG);
    #endif
  }

#endif // HAS_POWER_SWITCH

/**
 * M81: Turn off Power, including Power Supply, if there is one.
 *
 *      This code should ALWAYS be available for EMERGENCY SHUTDOWN!
 */
inline void gcode_M81() {
  thermalManager.disable_all_heaters();
  stepper.finish_and_disable();

  #if FAN_COUNT > 0
    for (uint8_t i = 0; i < FAN_COUNT; i++) fanSpeeds[i] = 0;
    #if ENABLED(PROBING_FANS_OFF)
      fans_paused = false;
      ZERO(paused_fanSpeeds);
    #endif
  #endif

  safe_delay(1000); // Wait 1 second before switching off

  #if HAS_SUICIDE
    stepper.synchronize();
    suicide();
  #elif HAS_POWER_SWITCH
    OUT_WRITE(PS_ON_PIN, PS_ON_ASLEEP);
    powersupply_on = false;
  #endif

  #if ENABLED(ULTIPANEL)
    LCD_MESSAGEPGM(MACHINE_NAME " " MSG_OFF ".");
  #endif
}

/**
 * M82: Set E codes absolute (default)
 */
inline void gcode_M82() { axis_relative_modes[E_AXIS] = false; }

/**
 * M83: Set E codes relative while in Absolute Coordinates (G90) mode
 */
inline void gcode_M83() { axis_relative_modes[E_AXIS] = true; }

/**
 * M18, M84: Disable stepper motors
 */
inline void gcode_M18_M84() {
  if (code_seen('S')) {
    stepper_inactive_time = code_value_millis_from_seconds();
  }
  else {
    bool all_axis = !((code_seen('X')) || (code_seen('Y')) || (code_seen('Z')) || (code_seen('E')));
    if (all_axis) {
      stepper.finish_and_disable();
    }
    else {
      stepper.synchronize();
      if (code_seen('X')) disable_X();
      if (code_seen('Y')) disable_Y();
      if (code_seen('Z')) disable_Z();
      #if ((E0_ENABLE_PIN != X_ENABLE_PIN) && (E1_ENABLE_PIN != Y_ENABLE_PIN)) // Only enable on boards that have seperate ENABLE_PINS
        if (code_seen('E')) disable_e_steppers();
      #endif
    }
  }
}

/**
 * M85: Set inactivity shutdown timer with parameter S<seconds>. To disable set zero (default)
 */
inline void gcode_M85() {
  if (code_seen('S')) max_inactive_time = code_value_millis_from_seconds();
}

/**
 * Multi-stepper support for M92, M201, M203
 */
#if ENABLED(DISTINCT_E_FACTORS)
  #define GET_TARGET_EXTRUDER(CMD) if (get_target_extruder_from_command(CMD)) return
  #define TARGET_EXTRUDER target_extruder
#else
  #define GET_TARGET_EXTRUDER(CMD) NOOP
  #define TARGET_EXTRUDER 0
#endif

/**
 * M92: Set axis steps-per-unit for one or more axes, X, Y, Z, and E.
 *      (Follows the same syntax as G92)
 *
 *      With multiple extruders use T to specify which one.
 */
inline void gcode_M92() {

  GET_TARGET_EXTRUDER(92);

  LOOP_XYZE(i) {
    if (code_seen(axis_codes[i])) {
      if (i == E_AXIS) {
        const float value = code_value_per_axis_unit((AxisEnum)(E_AXIS + TARGET_EXTRUDER));
        if (value < 20.0) {
          float factor = planner.axis_steps_per_mm[E_AXIS + TARGET_EXTRUDER] / value; // increase e constants if M92 E14 is given for netfab.
          planner.max_jerk[E_AXIS] *= factor;
          planner.max_feedrate_mm_s[E_AXIS + TARGET_EXTRUDER] *= factor;
          planner.max_acceleration_steps_per_s2[E_AXIS + TARGET_EXTRUDER] *= factor;
        }
        planner.axis_steps_per_mm[E_AXIS + TARGET_EXTRUDER] = value;
      }
      else {
        planner.axis_steps_per_mm[i] = code_value_per_axis_unit((AxisEnum)i);
      }
    }
  }
  planner.refresh_positioning();
}

/**
 * Output the current position to serial
 */
static void report_current_position() {
  SERIAL_PROTOCOLPGM("X:");
  SERIAL_PROTOCOL(current_position[X_AXIS]);
  SERIAL_PROTOCOLPGM(" Y:");
  SERIAL_PROTOCOL(current_position[Y_AXIS]);
  SERIAL_PROTOCOLPGM(" Z:");
  SERIAL_PROTOCOL(current_position[Z_AXIS]);
  SERIAL_PROTOCOLPGM(" E:");
  SERIAL_PROTOCOL(current_position[E_AXIS]);

  stepper.report_positions();

  #if IS_SCARA
    SERIAL_PROTOCOLPAIR("SCARA Theta:", stepper.get_axis_position_degrees(A_AXIS));
    SERIAL_PROTOCOLLNPAIR("   Psi+Theta:", stepper.get_axis_position_degrees(B_AXIS));
    SERIAL_EOL;
  #endif
}

/**
 * M114: Output current position to serial port
 */
inline void gcode_M114() { stepper.synchronize(); report_current_position(); }

/**
 * M115: Capabilities string
 */
inline void gcode_M115() {
  SERIAL_PROTOCOLLNPGM(MSG_M115_REPORT);

  #if ENABLED(EXTENDED_CAPABILITIES_REPORT)

    // EEPROM (M500, M501)
    #if ENABLED(EEPROM_SETTINGS)
      SERIAL_PROTOCOLLNPGM("Cap:EEPROM:1");
    #else
      SERIAL_PROTOCOLLNPGM("Cap:EEPROM:0");
    #endif

    // AUTOREPORT_TEMP (M155)
    #if ENABLED(AUTO_REPORT_TEMPERATURES)
      SERIAL_PROTOCOLLNPGM("Cap:AUTOREPORT_TEMP:1");
    #else
      SERIAL_PROTOCOLLNPGM("Cap:AUTOREPORT_TEMP:0");
    #endif

    // PROGRESS (M530 S L, M531 <file>, M532 X L)
    SERIAL_PROTOCOLLNPGM("Cap:PROGRESS:0");

    // AUTOLEVEL (G29)
    #if HAS_ABL
      SERIAL_PROTOCOLLNPGM("Cap:AUTOLEVEL:1");
    #else
      SERIAL_PROTOCOLLNPGM("Cap:AUTOLEVEL:0");
    #endif

    // Z_PROBE (G30)
    #if HAS_BED_PROBE
      SERIAL_PROTOCOLLNPGM("Cap:Z_PROBE:1");
    #else
      SERIAL_PROTOCOLLNPGM("Cap:Z_PROBE:0");
    #endif

    // MESH_REPORT (M420 V)
    #if HAS_LEVELING
      SERIAL_PROTOCOLLNPGM("Cap:LEVELING_DATA:1");
    #else
      SERIAL_PROTOCOLLNPGM("Cap:LEVELING_DATA:0");
    #endif

    // SOFTWARE_POWER (G30)
    #if HAS_POWER_SWITCH
      SERIAL_PROTOCOLLNPGM("Cap:SOFTWARE_POWER:1");
    #else
      SERIAL_PROTOCOLLNPGM("Cap:SOFTWARE_POWER:0");
    #endif

    // TOGGLE_LIGHTS (M355)
    #if HAS_CASE_LIGHT
      SERIAL_PROTOCOLLNPGM("Cap:TOGGLE_LIGHTS:1");
    #else
      SERIAL_PROTOCOLLNPGM("Cap:TOGGLE_LIGHTS:0");
    #endif

    // EMERGENCY_PARSER (M108, M112, M410)
    #if ENABLED(EMERGENCY_PARSER)
      SERIAL_PROTOCOLLNPGM("Cap:EMERGENCY_PARSER:1");
    #else
      SERIAL_PROTOCOLLNPGM("Cap:EMERGENCY_PARSER:0");
    #endif

  #endif // EXTENDED_CAPABILITIES_REPORT
}

/**
 * M117: Set LCD Status Message
 */
inline void gcode_M117() {
  lcd_setstatus(current_command_args);
}

/**
 * M119: Output endstop states to serial output
 */
inline void gcode_M119() { endstops.M119(); }

/**
 * M120: Enable endstops and set non-homing endstop state to "enabled"
 */
inline void gcode_M120() { endstops.enable_globally(true); }

/**
 * M121: Disable endstops and set non-homing endstop state to "disabled"
 */
inline void gcode_M121() { endstops.enable_globally(false); }

#if ENABLED(PARK_HEAD_ON_PAUSE)

  /**
   * M125: Store current position and move to filament change position.
   *       Called on pause (by M25) to prevent material leaking onto the
   *       object. On resume (M24) the head will be moved back and the
   *       print will resume.
   *
   *       If Marlin is compiled without SD Card support, M125 can be
   *       used directly to pause the print and move to park position,
   *       resuming with a button click or M108.
   *
   *    L = override retract length
   *    X = override X
   *    Y = override Y
   *    Z = override Z raise
   */
  inline void gcode_M125() {
    if (move_away_flag) return; // already paused

    const bool job_running = print_job_timer.isRunning();

    // there are blocks after this one, or sd printing
    move_away_flag = job_running || planner.blocks_queued()
      #if ENABLED(SDSUPPORT)
        || card.sdprinting
      #endif
    ;

    if (!move_away_flag) return; // nothing to pause

    // M125 can be used to pause a print too
    #if ENABLED(SDSUPPORT)
      card.pauseSDPrint();
    #endif
    print_job_timer.pause();

    // Save current position
    COPY(resume_position, current_position);

    set_destination_to_current();

    // Initial retract before move to filament change position
    destination[E_AXIS] += code_seen('L') ? code_value_axis_units(E_AXIS) : 0
      #if defined(FILAMENT_CHANGE_RETRACT_LENGTH) && FILAMENT_CHANGE_RETRACT_LENGTH > 0
        - (FILAMENT_CHANGE_RETRACT_LENGTH)
      #endif
    ;
    RUNPLAN(FILAMENT_CHANGE_RETRACT_FEEDRATE);

    // Lift Z axis
    const float z_lift = code_seen('Z') ? code_value_linear_units() :
      #if defined(FILAMENT_CHANGE_Z_ADD) && FILAMENT_CHANGE_Z_ADD > 0
        FILAMENT_CHANGE_Z_ADD
      #else
        0
      #endif
    ;
    if (z_lift > 0) {
      destination[Z_AXIS] += z_lift;
      NOMORE(destination[Z_AXIS], Z_MAX_POS);
      RUNPLAN(FILAMENT_CHANGE_Z_FEEDRATE);
    }

    // Move XY axes to filament change position or given position
    destination[X_AXIS] = code_seen('X') ? code_value_linear_units() : 0
      #ifdef FILAMENT_CHANGE_X_POS
        + FILAMENT_CHANGE_X_POS
      #endif
    ;
    destination[Y_AXIS] = code_seen('Y') ? code_value_linear_units() : 0
      #ifdef FILAMENT_CHANGE_Y_POS
        + FILAMENT_CHANGE_Y_POS
      #endif
    ;

    #if HOTENDS > 1 && DISABLED(DUAL_X_CARRIAGE)
      if (active_extruder > 0) {
        if (!code_seen('X')) destination[X_AXIS] += hotend_offset[X_AXIS][active_extruder];
        if (!code_seen('Y')) destination[Y_AXIS] += hotend_offset[Y_AXIS][active_extruder];
      }
    #endif

    clamp_to_software_endstops(destination);
    RUNPLAN(FILAMENT_CHANGE_XY_FEEDRATE);
    set_current_to_destination();
    stepper.synchronize();
    disable_e_steppers();

    #if DISABLED(SDSUPPORT)
      // Wait for lcd click or M108
      KEEPALIVE_STATE(PAUSED_FOR_USER);
      wait_for_user = true;
      while (wait_for_user) idle();
      KEEPALIVE_STATE(IN_HANDLER);

      // Return to print position and continue
      move_back_on_resume();
      if (job_running) print_job_timer.start();
      move_away_flag = false;
    #endif
  }

#endif // PARK_HEAD_ON_PAUSE

#if HAS_COLOR_LEDS

  /**
   * M150: Set Status LED Color - Use R-U-B-W for R-G-B-W
   *
   * Always sets all 3 or 4 components. If a component is left out, set to 0.
   *
   * Examples:
   *
   *   M150 R255       ; Turn LED red
   *   M150 R255 U127  ; Turn LED orange (PWM only)
   *   M150            ; Turn LED off
   *   M150 R U B      ; Turn LED white
   *   M150 W          ; Turn LED white using a white LED
   *
   */
  inline void gcode_M150() {
    set_led_color(
      code_seen('R') ? (code_has_value() ? code_value_byte() : 255) : 0,
      code_seen('U') ? (code_has_value() ? code_value_byte() : 255) : 0,
      code_seen('B') ? (code_has_value() ? code_value_byte() : 255) : 0
      #if ENABLED(RGBW_LED)
        , code_seen('W') ? (code_has_value() ? code_value_byte() : 255) : 0
      #endif
    );
  }

#endif // BLINKM || RGB_LED

/**
 * M200: Set filament diameter and set E axis units to cubic units
 *
 *    T<extruder> - Optional extruder number. Current extruder if omitted.
 *    D<linear> - Diameter of the filament. Use "D0" to switch back to linear units on the E axis.
 */
inline void gcode_M200() {

  if (get_target_extruder_from_command(200)) return;

  if (code_seen('D')) {
    // setting any extruder filament size disables volumetric on the assumption that
    // slicers either generate in extruder values as cubic mm or as as filament feeds
    // for all extruders
    volumetric_enabled = (code_value_linear_units() != 0.0);
    if (volumetric_enabled) {
      filament_size[target_extruder] = code_value_linear_units();
      // make sure all extruders have some sane value for the filament size
      for (uint8_t i = 0; i < COUNT(filament_size); i++)
        if (! filament_size[i]) filament_size[i] = DEFAULT_NOMINAL_FILAMENT_DIA;
    }
  }
  calculate_volumetric_multipliers();
}

/**
 * M201: Set max acceleration in units/s^2 for print moves (M201 X1000 Y1000)
 *
 *       With multiple extruders use T to specify which one.
 */
inline void gcode_M201() {

  GET_TARGET_EXTRUDER(201);

  LOOP_XYZE(i) {
    if (code_seen(axis_codes[i])) {
      const uint8_t a = i + (i == E_AXIS ? TARGET_EXTRUDER : 0);
      planner.max_acceleration_mm_per_s2[a] = code_value_axis_units((AxisEnum)a);
    }
  }
  // steps per sq second need to be updated to agree with the units per sq second (as they are what is used in the planner)
  planner.reset_acceleration_rates();
}

#if 0 // Not used for Sprinter/grbl gen6
  inline void gcode_M202() {
    LOOP_XYZE(i) {
      if (code_seen(axis_codes[i])) axis_travel_steps_per_sqr_second[i] = code_value_axis_units((AxisEnum)i) * planner.axis_steps_per_mm[i];
    }
  }
#endif


/**
 * M203: Set maximum feedrate that your machine can sustain (M203 X200 Y200 Z300 E10000) in units/sec
 *
 *       With multiple extruders use T to specify which one.
 */
inline void gcode_M203() {

  GET_TARGET_EXTRUDER(203);

  LOOP_XYZE(i)
    if (code_seen(axis_codes[i])) {
      const uint8_t a = i + (i == E_AXIS ? TARGET_EXTRUDER : 0);
      planner.max_feedrate_mm_s[a] = code_value_axis_units((AxisEnum)a);
    }
}

/**
 * M204: Set Accelerations in units/sec^2 (M204 P1200 R3000 T3000)
 *
 *    P = Printing moves
 *    R = Retract only (no X, Y, Z) moves
 *    T = Travel (non printing) moves
 *
 *  Also sets minimum segment time in ms (B20000) to prevent buffer under-runs and M20 minimum feedrate
 */
inline void gcode_M204() {
  if (code_seen('S')) {  // Kept for legacy compatibility. Should NOT BE USED for new developments.
    planner.travel_acceleration = planner.acceleration = code_value_linear_units();
    SERIAL_ECHOLNPAIR("Setting Print and Travel Acceleration: ", planner.acceleration);
  }
  if (code_seen('P')) {
    planner.acceleration = code_value_linear_units();
    SERIAL_ECHOLNPAIR("Setting Print Acceleration: ", planner.acceleration);
  }
  if (code_seen('R')) {
    planner.retract_acceleration = code_value_linear_units();
    SERIAL_ECHOLNPAIR("Setting Retract Acceleration: ", planner.retract_acceleration);
  }
  if (code_seen('T')) {
    planner.travel_acceleration = code_value_linear_units();
    SERIAL_ECHOLNPAIR("Setting Travel Acceleration: ", planner.travel_acceleration);
  }
}

/**
 * M205: Set Advanced Settings
 *
 *    S = Min Feed Rate (units/s)
 *    T = Min Travel Feed Rate (units/s)
 *    B = Min Segment Time (µs)
 *    X = Max X Jerk (units/sec^2)
 *    Y = Max Y Jerk (units/sec^2)
 *    Z = Max Z Jerk (units/sec^2)
 *    E = Max E Jerk (units/sec^2)
 */
inline void gcode_M205() {
  if (code_seen('S')) planner.min_feedrate_mm_s = code_value_linear_units();
  if (code_seen('T')) planner.min_travel_feedrate_mm_s = code_value_linear_units();
  if (code_seen('B')) planner.min_segment_time = code_value_millis();
  if (code_seen('X')) planner.max_jerk[X_AXIS] = code_value_linear_units();
  if (code_seen('Y')) planner.max_jerk[Y_AXIS] = code_value_linear_units();
  if (code_seen('Z')) planner.max_jerk[Z_AXIS] = code_value_linear_units();
  if (code_seen('E')) planner.max_jerk[E_AXIS] = code_value_linear_units();
}

#if HAS_M206_COMMAND

  /**
   * M206: Set Additional Homing Offset (X Y Z). SCARA aliases T=X, P=Y
   */
  inline void gcode_M206() {
    LOOP_XYZ(i)
      if (code_seen(axis_codes[i]))
        set_home_offset((AxisEnum)i, code_value_linear_units());

    #if ENABLED(MORGAN_SCARA)
      if (code_seen('T')) set_home_offset(A_AXIS, code_value_linear_units()); // Theta
      if (code_seen('P')) set_home_offset(B_AXIS, code_value_linear_units()); // Psi
    #endif

    SYNC_PLAN_POSITION_KINEMATIC();
    report_current_position();
  }

#endif // HAS_M206_COMMAND

#if ENABLED(DELTA)
  /**
   * M665: Set delta configurations
   *
   *    H = delta height
   *    L = diagonal rod
   *    R = delta radius
   *    S = segments per second
   *    B = delta calibration radius
   *    X = Alpha (Tower 1) angle trim
   *    Y = Beta (Tower 2) angle trim
   *    Z = Rotate A and B by this angle
   */
  inline void gcode_M665() {
    if (code_seen('H')) {
      home_offset[Z_AXIS] = code_value_linear_units() - DELTA_HEIGHT;
      current_position[Z_AXIS] += code_value_linear_units() - DELTA_HEIGHT - home_offset[Z_AXIS];
      update_software_endstops(Z_AXIS);
    }
    if (code_seen('L')) delta_diagonal_rod = code_value_linear_units();
    if (code_seen('R')) delta_radius = code_value_linear_units();
    if (code_seen('S')) delta_segments_per_second = code_value_float();
    if (code_seen('B')) delta_calibration_radius = code_value_float();
    if (code_seen('X')) delta_tower_angle_trim[A_AXIS] = code_value_float();
    if (code_seen('Y')) delta_tower_angle_trim[B_AXIS] = code_value_float();
    if (code_seen('Z')) { // rotate all 3 axis for Z = 0
      delta_tower_angle_trim[A_AXIS] -= code_value_float();
      delta_tower_angle_trim[B_AXIS] -= code_value_float();
    }
    recalc_delta_settings(delta_radius, delta_diagonal_rod);
  }
  /**
   * M666: Set delta endstop adjustment
   */
  inline void gcode_M666() {
    #if ENABLED(DEBUG_LEVELING_FEATURE)
      if (DEBUGGING(LEVELING)) {
        SERIAL_ECHOLNPGM(">>> gcode_M666");
      }
    #endif
    LOOP_XYZ(i) {
      if (code_seen(axis_codes[i])) {
        endstop_adj[i] = code_value_linear_units();
        #if ENABLED(DEBUG_LEVELING_FEATURE)
          if (DEBUGGING(LEVELING)) {
            SERIAL_ECHOPAIR("endstop_adj[", axis_codes[i]);
            SERIAL_ECHOLNPAIR("] = ", endstop_adj[i]);
          }
        #endif
      }
    }
    #if ENABLED(DEBUG_LEVELING_FEATURE)
      if (DEBUGGING(LEVELING)) {
        SERIAL_ECHOLNPGM("<<< gcode_M666");
      }
    #endif
    // normalize endstops so all are <=0; set the residue to delta height
    const float z_temp = MAX3(endstop_adj[A_AXIS], endstop_adj[B_AXIS], endstop_adj[C_AXIS]);
    home_offset[Z_AXIS] -= z_temp;
    LOOP_XYZ(i) endstop_adj[i] -= z_temp;
  }

#elif ENABLED(Z_DUAL_ENDSTOPS) // !DELTA && ENABLED(Z_DUAL_ENDSTOPS)

  /**
   * M666: For Z Dual Endstop setup, set z axis offset to the z2 axis.
   */
  inline void gcode_M666() {
    if (code_seen('Z')) z_endstop_adj = code_value_linear_units();
    SERIAL_ECHOLNPAIR("Z Endstop Adjustment set to (mm):", z_endstop_adj);
  }

#endif // !DELTA && Z_DUAL_ENDSTOPS

#if ENABLED(FWRETRACT)

  /**
   * M207: Set firmware retraction values
   *
   *   S[+units]    retract_length
   *   W[+units]    retract_length_swap (multi-extruder)
   *   F[units/min] retract_feedrate_mm_s
   *   Z[units]     retract_zlift
   */
  inline void gcode_M207() {
    if (code_seen('S')) retract_length = code_value_axis_units(E_AXIS);
    if (code_seen('F')) retract_feedrate_mm_s = MMM_TO_MMS(code_value_axis_units(E_AXIS));
    if (code_seen('Z')) retract_zlift = code_value_linear_units();
    #if EXTRUDERS > 1
      if (code_seen('W')) retract_length_swap = code_value_axis_units(E_AXIS);
    #endif
  }

  /**
   * M208: Set firmware un-retraction values
   *
   *   S[+units]    retract_recover_length (in addition to M207 S*)
   *   W[+units]    retract_recover_length_swap (multi-extruder)
   *   F[units/min] retract_recover_feedrate_mm_s
   */
  inline void gcode_M208() {
    if (code_seen('S')) retract_recover_length = code_value_axis_units(E_AXIS);
    if (code_seen('F')) retract_recover_feedrate_mm_s = MMM_TO_MMS(code_value_axis_units(E_AXIS));
    #if EXTRUDERS > 1
      if (code_seen('W')) retract_recover_length_swap = code_value_axis_units(E_AXIS);
    #endif
  }

  /**
   * M209: Enable automatic retract (M209 S1)
   *   For slicers that don't support G10/11, reversed extrude-only
   *   moves will be classified as retraction.
   */
  inline void gcode_M209() {
    if (code_seen('S')) {
      autoretract_enabled = code_value_bool();
      for (int i = 0; i < EXTRUDERS; i++) retracted[i] = false;
    }
  }

#endif // FWRETRACT

/**
 * M211: Enable, Disable, and/or Report software endstops
 *
 * Usage: M211 S1 to enable, M211 S0 to disable, M211 alone for report
 */
inline void gcode_M211() {
  SERIAL_ECHO_START;
  #if HAS_SOFTWARE_ENDSTOPS
    if (code_seen('S')) soft_endstops_enabled = code_value_bool();
    SERIAL_ECHOPGM(MSG_SOFT_ENDSTOPS);
    serialprintPGM(soft_endstops_enabled ? PSTR(MSG_ON) : PSTR(MSG_OFF));
  #else
    SERIAL_ECHOPGM(MSG_SOFT_ENDSTOPS);
    SERIAL_ECHOPGM(MSG_OFF);
  #endif
  SERIAL_ECHOPGM(MSG_SOFT_MIN);
  SERIAL_ECHOPAIR(    MSG_X, soft_endstop_min[X_AXIS]);
  SERIAL_ECHOPAIR(" " MSG_Y, soft_endstop_min[Y_AXIS]);
  SERIAL_ECHOPAIR(" " MSG_Z, soft_endstop_min[Z_AXIS]);
  SERIAL_ECHOPGM(MSG_SOFT_MAX);
  SERIAL_ECHOPAIR(    MSG_X, soft_endstop_max[X_AXIS]);
  SERIAL_ECHOPAIR(" " MSG_Y, soft_endstop_max[Y_AXIS]);
  SERIAL_ECHOLNPAIR(" " MSG_Z, soft_endstop_max[Z_AXIS]);
}

#if HOTENDS > 1

  /**
   * M218 - set hotend offset (in linear units)
   *
   *   T<tool>
   *   X<xoffset>
   *   Y<yoffset>
   *   Z<zoffset> - Available with DUAL_X_CARRIAGE and SWITCHING_NOZZLE
   */
  inline void gcode_M218() {
    if (get_target_extruder_from_command(218) || target_extruder == 0) return;

    if (code_seen('X')) hotend_offset[X_AXIS][target_extruder] = code_value_linear_units();
    if (code_seen('Y')) hotend_offset[Y_AXIS][target_extruder] = code_value_linear_units();

    #if ENABLED(DUAL_X_CARRIAGE) || ENABLED(SWITCHING_NOZZLE)
      if (code_seen('Z')) hotend_offset[Z_AXIS][target_extruder] = code_value_linear_units();
    #endif

    SERIAL_ECHO_START;
    SERIAL_ECHOPGM(MSG_HOTEND_OFFSET);
    HOTEND_LOOP() {
      SERIAL_CHAR(' ');
      SERIAL_ECHO(hotend_offset[X_AXIS][e]);
      SERIAL_CHAR(',');
      SERIAL_ECHO(hotend_offset[Y_AXIS][e]);
      #if ENABLED(DUAL_X_CARRIAGE) || ENABLED(SWITCHING_NOZZLE)
        SERIAL_CHAR(',');
        SERIAL_ECHO(hotend_offset[Z_AXIS][e]);
      #endif
    }
    SERIAL_EOL;
  }

#endif // HOTENDS > 1

/**
 * M220: Set speed percentage factor, aka "Feed Rate" (M220 S95)
 */
inline void gcode_M220() {
  if (code_seen('S')) feedrate_percentage = code_value_int();
}

/**
 * M221: Set extrusion percentage (M221 T0 S95)
 */
inline void gcode_M221() {
  if (get_target_extruder_from_command(221)) return;
  if (code_seen('S'))
    flow_percentage[target_extruder] = code_value_int();
}

/**
 * M226: Wait until the specified pin reaches the state required (M226 P<pin> S<state>)
 */
inline void gcode_M226() {
  if (code_seen('P')) {
    int pin_number = code_value_int(),
        pin_state = code_seen('S') ? code_value_int() : -1; // required pin state - default is inverted

    if (pin_state >= -1 && pin_state <= 1 && pin_number > -1 && !pin_is_protected(pin_number)) {

      int target = LOW;

      stepper.synchronize();

      pinMode(pin_number, INPUT);
      switch (pin_state) {
        case 1:
          target = HIGH;
          break;
        case 0:
          target = LOW;
          break;
        case -1:
          target = !digitalRead(pin_number);
          break;
      }

      while (digitalRead(pin_number) != target) idle();

    } // pin_state -1 0 1 && pin_number > -1
  } // code_seen('P')
}

#if ENABLED(EXPERIMENTAL_I2CBUS)

  /**
   * M260: Send data to a I2C slave device
   *
   * This is a PoC, the formating and arguments for the GCODE will
   * change to be more compatible, the current proposal is:
   *
   *  M260 A<slave device address base 10> ; Sets the I2C slave address the data will be sent to
   *
   *  M260 B<byte-1 value in base 10>
   *  M260 B<byte-2 value in base 10>
   *  M260 B<byte-3 value in base 10>
   *
   *  M260 S1 ; Send the buffered data and reset the buffer
   *  M260 R1 ; Reset the buffer without sending data
   *
   */
  inline void gcode_M260() {
    // Set the target address
    if (code_seen('A')) i2c.address(code_value_byte());

    // Add a new byte to the buffer
    if (code_seen('B')) i2c.addbyte(code_value_byte());

    // Flush the buffer to the bus
    if (code_seen('S')) i2c.send();

    // Reset and rewind the buffer
    else if (code_seen('R')) i2c.reset();
  }

  /**
   * M261: Request X bytes from I2C slave device
   *
   * Usage: M261 A<slave device address base 10> B<number of bytes>
   */
  inline void gcode_M261() {
    if (code_seen('A')) i2c.address(code_value_byte());

    uint8_t bytes = code_seen('B') ? code_value_byte() : 1;

    if (i2c.addr && bytes && bytes <= TWIBUS_BUFFER_SIZE) {
      i2c.relay(bytes);
    }
    else {
      SERIAL_ERROR_START;
      SERIAL_ERRORLN("Bad i2c request");
    }
  }

#endif // EXPERIMENTAL_I2CBUS

#if HAS_SERVOS

  /**
   * M280: Get or set servo position. P<index> [S<angle>]
   */
  inline void gcode_M280() {
    if (!code_seen('P')) return;
    int servo_index = code_value_int();
    if (WITHIN(servo_index, 0, NUM_SERVOS - 1)) {
      if (code_seen('S'))
        MOVE_SERVO(servo_index, code_value_int());
      else {
        SERIAL_ECHO_START;
        SERIAL_ECHOPAIR(" Servo ", servo_index);
        SERIAL_ECHOLNPAIR(": ", servo[servo_index].read());
      }
    }
    else {
      SERIAL_ERROR_START;
      SERIAL_ECHOPAIR("Servo ", servo_index);
      SERIAL_ECHOLNPGM(" out of range");
    }
  }

#endif // HAS_SERVOS

#if HAS_BUZZER

  /**
   * M300: Play beep sound S<frequency Hz> P<duration ms>
   */
  inline void gcode_M300() {
    uint16_t const frequency = code_seen('S') ? code_value_ushort() : 260;
    uint16_t duration = code_seen('P') ? code_value_ushort() : 1000;

    // Limits the tone duration to 0-5 seconds.
    NOMORE(duration, 5000);

    BUZZ(duration, frequency);
  }

#endif // HAS_BUZZER

#if ENABLED(PIDTEMP)

  /**
   * M301: Set PID parameters P I D (and optionally C, L)
   *
   *   P[float] Kp term
   *   I[float] Ki term (unscaled)
   *   D[float] Kd term (unscaled)
   *
   * With PID_EXTRUSION_SCALING:
   *
   *   C[float] Kc term
   *   L[float] LPQ length
   */
  inline void gcode_M301() {

    // multi-extruder PID patch: M301 updates or prints a single extruder's PID values
    // default behaviour (omitting E parameter) is to update for extruder 0 only
    int e = code_seen('E') ? code_value_int() : 0; // extruder being updated

    if (e < HOTENDS) { // catch bad input value
      if (code_seen('P')) PID_PARAM(Kp, e) = code_value_float();
      if (code_seen('I')) PID_PARAM(Ki, e) = scalePID_i(code_value_float());
      if (code_seen('D')) PID_PARAM(Kd, e) = scalePID_d(code_value_float());
      #if ENABLED(PID_EXTRUSION_SCALING)
        if (code_seen('C')) PID_PARAM(Kc, e) = code_value_float();
        if (code_seen('L')) lpq_len = code_value_float();
        NOMORE(lpq_len, LPQ_MAX_LEN);
      #endif

      thermalManager.updatePID();
      SERIAL_ECHO_START;
      #if ENABLED(PID_PARAMS_PER_HOTEND)
        SERIAL_ECHOPAIR(" e:", e); // specify extruder in serial output
      #endif // PID_PARAMS_PER_HOTEND
      SERIAL_ECHOPAIR(" p:", PID_PARAM(Kp, e));
      SERIAL_ECHOPAIR(" i:", unscalePID_i(PID_PARAM(Ki, e)));
      SERIAL_ECHOPAIR(" d:", unscalePID_d(PID_PARAM(Kd, e)));
      #if ENABLED(PID_EXTRUSION_SCALING)
        //Kc does not have scaling applied above, or in resetting defaults
        SERIAL_ECHOPAIR(" c:", PID_PARAM(Kc, e));
      #endif
      SERIAL_EOL;
    }
    else {
      SERIAL_ERROR_START;
      SERIAL_ERRORLN(MSG_INVALID_EXTRUDER);
    }
  }

#endif // PIDTEMP

#if ENABLED(PIDTEMPBED)

  inline void gcode_M304() {
    if (code_seen('P')) thermalManager.bedKp = code_value_float();
    if (code_seen('I')) thermalManager.bedKi = scalePID_i(code_value_float());
    if (code_seen('D')) thermalManager.bedKd = scalePID_d(code_value_float());

    thermalManager.updatePID();

    SERIAL_ECHO_START;
    SERIAL_ECHOPAIR(" p:", thermalManager.bedKp);
    SERIAL_ECHOPAIR(" i:", unscalePID_i(thermalManager.bedKi));
    SERIAL_ECHOLNPAIR(" d:", unscalePID_d(thermalManager.bedKd));
  }

#endif // PIDTEMPBED

#if defined(CHDK) || HAS_PHOTOGRAPH

  /**
   * M240: Trigger a camera by emulating a Canon RC-1
   *       See http://www.doc-diy.net/photo/rc-1_hacked/
   */
  inline void gcode_M240() {
    #ifdef CHDK

      OUT_WRITE(CHDK, HIGH);
      chdkHigh = millis();
      chdkActive = true;

    #elif HAS_PHOTOGRAPH

      const uint8_t NUM_PULSES = 16;
      const float PULSE_LENGTH = 0.01524;
      for (int i = 0; i < NUM_PULSES; i++) {
        WRITE(PHOTOGRAPH_PIN, HIGH);
        _delay_ms(PULSE_LENGTH);
        WRITE(PHOTOGRAPH_PIN, LOW);
        _delay_ms(PULSE_LENGTH);
      }
      delay(7.33);
      for (int i = 0; i < NUM_PULSES; i++) {
        WRITE(PHOTOGRAPH_PIN, HIGH);
        _delay_ms(PULSE_LENGTH);
        WRITE(PHOTOGRAPH_PIN, LOW);
        _delay_ms(PULSE_LENGTH);
      }

    #endif // !CHDK && HAS_PHOTOGRAPH
  }

#endif // CHDK || PHOTOGRAPH_PIN

#if HAS_LCD_CONTRAST

  /**
   * M250: Read and optionally set the LCD contrast
   */
  inline void gcode_M250() {
    if (code_seen('C')) set_lcd_contrast(code_value_int());
    SERIAL_PROTOCOLPGM("lcd contrast value: ");
    SERIAL_PROTOCOL(lcd_contrast);
    SERIAL_EOL;
  }

#endif // HAS_LCD_CONTRAST

#if ENABLED(PREVENT_COLD_EXTRUSION)

  /**
   * M302: Allow cold extrudes, or set the minimum extrude temperature
   *
   *       S<temperature> sets the minimum extrude temperature
   *       P<bool> enables (1) or disables (0) cold extrusion
   *
   *  Examples:
   *
   *       M302         ; report current cold extrusion state
   *       M302 P0      ; enable cold extrusion checking
   *       M302 P1      ; disables cold extrusion checking
   *       M302 S0      ; always allow extrusion (disables checking)
   *       M302 S170    ; only allow extrusion above 170
   *       M302 S170 P1 ; set min extrude temp to 170 but leave disabled
   */
  inline void gcode_M302() {
    bool seen_S = code_seen('S');
    if (seen_S) {
      thermalManager.extrude_min_temp = code_value_temp_abs();
      thermalManager.allow_cold_extrude = (thermalManager.extrude_min_temp == 0);
    }

    if (code_seen('P'))
      thermalManager.allow_cold_extrude = (thermalManager.extrude_min_temp == 0) || code_value_bool();
    else if (!seen_S) {
      // Report current state
      SERIAL_ECHO_START;
      SERIAL_ECHOPAIR("Cold extrudes are ", (thermalManager.allow_cold_extrude ? "en" : "dis"));
      SERIAL_ECHOPAIR("abled (min temp ", int(thermalManager.extrude_min_temp + 0.5));
      SERIAL_ECHOLNPGM("C)");
    }
  }

#endif // PREVENT_COLD_EXTRUSION

/**
 * M303: PID relay autotune
 *
 *       S<temperature> sets the target temperature. (default 150C)
 *       E<extruder> (-1 for the bed) (default 0)
 *       C<cycles>
 *       U<bool> with a non-zero value will apply the result to current settings
 */
inline void gcode_M303() {
  #if HAS_PID_HEATING
    const int e = code_seen('E') ? code_value_int() : 0,
              c = code_seen('C') ? code_value_int() : 5;
    const bool u = code_seen('U') && code_value_bool();

    int16_t temp = code_seen('S') ? code_value_temp_abs() : (e < 0 ? 70 : 150);

    if (WITHIN(e, 0, HOTENDS - 1))
      target_extruder = e;

    KEEPALIVE_STATE(NOT_BUSY); // don't send "busy: processing" messages during autotune output

    thermalManager.PID_autotune(temp, e, c, u);

    KEEPALIVE_STATE(IN_HANDLER);
  #else
    SERIAL_ERROR_START;
    SERIAL_ERRORLNPGM(MSG_ERR_M303_DISABLED);
  #endif
}

#if ENABLED(MORGAN_SCARA)

  bool SCARA_move_to_cal(uint8_t delta_a, uint8_t delta_b) {
    if (IsRunning()) {
      forward_kinematics_SCARA(delta_a, delta_b);
      destination[X_AXIS] = LOGICAL_X_POSITION(cartes[X_AXIS]);
      destination[Y_AXIS] = LOGICAL_Y_POSITION(cartes[Y_AXIS]);
      destination[Z_AXIS] = current_position[Z_AXIS];
      prepare_move_to_destination();
      return true;
    }
    return false;
  }

  /**
   * M360: SCARA calibration: Move to cal-position ThetaA (0 deg calibration)
   */
  inline bool gcode_M360() {
    SERIAL_ECHOLNPGM(" Cal: Theta 0");
    return SCARA_move_to_cal(0, 120);
  }

  /**
   * M361: SCARA calibration: Move to cal-position ThetaB (90 deg calibration - steps per degree)
   */
  inline bool gcode_M361() {
    SERIAL_ECHOLNPGM(" Cal: Theta 90");
    return SCARA_move_to_cal(90, 130);
  }

  /**
   * M362: SCARA calibration: Move to cal-position PsiA (0 deg calibration)
   */
  inline bool gcode_M362() {
    SERIAL_ECHOLNPGM(" Cal: Psi 0");
    return SCARA_move_to_cal(60, 180);
  }

  /**
   * M363: SCARA calibration: Move to cal-position PsiB (90 deg calibration - steps per degree)
   */
  inline bool gcode_M363() {
    SERIAL_ECHOLNPGM(" Cal: Psi 90");
    return SCARA_move_to_cal(50, 90);
  }

  /**
   * M364: SCARA calibration: Move to cal-position PsiC (90 deg to Theta calibration position)
   */
  inline bool gcode_M364() {
    SERIAL_ECHOLNPGM(" Cal: Theta-Psi 90");
    return SCARA_move_to_cal(45, 135);
  }

#endif // SCARA

#if ENABLED(EXT_SOLENOID)

  void enable_solenoid(const uint8_t num) {
    switch (num) {
      case 0:
        OUT_WRITE(SOL0_PIN, HIGH);
        break;
        #if HAS_SOLENOID_1 && EXTRUDERS > 1
          case 1:
            OUT_WRITE(SOL1_PIN, HIGH);
            break;
        #endif
        #if HAS_SOLENOID_2 && EXTRUDERS > 2
          case 2:
            OUT_WRITE(SOL2_PIN, HIGH);
            break;
        #endif
        #if HAS_SOLENOID_3 && EXTRUDERS > 3
          case 3:
            OUT_WRITE(SOL3_PIN, HIGH);
            break;
        #endif
        #if HAS_SOLENOID_4 && EXTRUDERS > 4
          case 4:
            OUT_WRITE(SOL4_PIN, HIGH);
            break;
        #endif
      default:
        SERIAL_ECHO_START;
        SERIAL_ECHOLNPGM(MSG_INVALID_SOLENOID);
        break;
    }
  }

  void enable_solenoid_on_active_extruder() { enable_solenoid(active_extruder); }

  void disable_all_solenoids() {
    OUT_WRITE(SOL0_PIN, LOW);
    #if HAS_SOLENOID_1 && EXTRUDERS > 1
      OUT_WRITE(SOL1_PIN, LOW);
    #endif
    #if HAS_SOLENOID_2 && EXTRUDERS > 2
      OUT_WRITE(SOL2_PIN, LOW);
    #endif
    #if HAS_SOLENOID_3 && EXTRUDERS > 3
      OUT_WRITE(SOL3_PIN, LOW);
    #endif
    #if HAS_SOLENOID_4 && EXTRUDERS > 4
      OUT_WRITE(SOL4_PIN, LOW);
    #endif
  }

  /**
   * M380: Enable solenoid on the active extruder
   */
  inline void gcode_M380() { enable_solenoid_on_active_extruder(); }

  /**
   * M381: Disable all solenoids
   */
  inline void gcode_M381() { disable_all_solenoids(); }

#endif // EXT_SOLENOID

/**
 * M400: Finish all moves
 */
inline void gcode_M400() { stepper.synchronize(); }

#if HAS_BED_PROBE

  /**
   * M401: Engage Z Servo endstop if available
   */
  inline void gcode_M401() { DEPLOY_PROBE(); }

  /**
   * M402: Retract Z Servo endstop if enabled
   */
  inline void gcode_M402() { STOW_PROBE(); }

#endif // HAS_BED_PROBE

#if ENABLED(FILAMENT_WIDTH_SENSOR)

  /**
   * M404: Display or set (in current units) the nominal filament width (3mm, 1.75mm ) W<3.0>
   */
  inline void gcode_M404() {
    if (code_seen('W')) {
      filament_width_nominal = code_value_linear_units();
    }
    else {
      SERIAL_PROTOCOLPGM("Filament dia (nominal mm):");
      SERIAL_PROTOCOLLN(filament_width_nominal);
    }
  }

  /**
   * M405: Turn on filament sensor for control
   */
  inline void gcode_M405() {
    // This is technically a linear measurement, but since it's quantized to centimeters and is a different unit than
    // everything else, it uses code_value_int() instead of code_value_linear_units().
    if (code_seen('D')) meas_delay_cm = code_value_int();
    NOMORE(meas_delay_cm, MAX_MEASUREMENT_DELAY);

    if (filwidth_delay_index[1] == -1) { // Initialize the ring buffer if not done since startup
      const int temp_ratio = thermalManager.widthFil_to_size_ratio() - 100; // -100 to scale within a signed byte

      for (uint8_t i = 0; i < COUNT(measurement_delay); ++i)
        measurement_delay[i] = temp_ratio;

      filwidth_delay_index[0] = filwidth_delay_index[1] = 0;
    }

    filament_sensor = true;

    //SERIAL_PROTOCOLPGM("Filament dia (measured mm):");
    //SERIAL_PROTOCOL(filament_width_meas);
    //SERIAL_PROTOCOLPGM("Extrusion ratio(%):");
    //SERIAL_PROTOCOL(flow_percentage[active_extruder]);
  }

  /**
   * M406: Turn off filament sensor for control
   */
  inline void gcode_M406() { filament_sensor = false; }

  /**
   * M407: Get measured filament diameter on serial output
   */
  inline void gcode_M407() {
    SERIAL_PROTOCOLPGM("Filament dia (measured mm):");
    SERIAL_PROTOCOLLN(filament_width_meas);
  }

#endif // FILAMENT_WIDTH_SENSOR

void quickstop_stepper() {
  stepper.quick_stop();
  stepper.synchronize();
  set_current_from_steppers_for_axis(ALL_AXES);
  SYNC_PLAN_POSITION_KINEMATIC();
}

#if HAS_LEVELING
  /**
   * M420: Enable/Disable Bed Leveling and/or set the Z fade height.
   *
   *   S[bool]   Turns leveling on or off
   *   Z[height] Sets the Z fade height (0 or none to disable)
   *   V[bool]   Verbose - Print the leveling grid
   *
   * With AUTO_BED_LEVELING_UBL only:
   *
   *   L[index]  Load UBL mesh from index (0 is default)
   */
  inline void gcode_M420() {

    #if ENABLED(AUTO_BED_LEVELING_UBL)
      // L to load a mesh from the EEPROM
      if (code_seen('L')) {
        const int8_t storage_slot = code_has_value() ? code_value_int() : ubl.state.storage_slot;
        const int16_t a = settings.calc_num_meshes();

        if (!a) {
          SERIAL_PROTOCOLLNPGM("?EEPROM storage not available.");
          return;
        }

        if (!WITHIN(storage_slot, 0, a - 1)) {
          SERIAL_PROTOCOLLNPGM("?Invalid storage slot.");
          SERIAL_PROTOCOLLNPAIR("?Use 0 to ", a - 1);
          return;
        }

        settings.load_mesh(storage_slot);
        ubl.state.storage_slot = storage_slot;
      }
    #endif // AUTO_BED_LEVELING_UBL

    // V to print the matrix or mesh
    if (code_seen('V')) {
      #if ABL_PLANAR
        planner.bed_level_matrix.debug(PSTR("Bed Level Correction Matrix:"));
      #elif ENABLED(AUTO_BED_LEVELING_BILINEAR)
        if (bilinear_grid_spacing[X_AXIS]) {
          print_bilinear_leveling_grid();
          #if ENABLED(ABL_BILINEAR_SUBDIVISION)
            bed_level_virt_print();
          #endif
        }
      #elif ENABLED(MESH_BED_LEVELING)
        if (mbl.has_mesh()) {
          SERIAL_ECHOLNPGM("Mesh Bed Level data:");
          mbl_mesh_report();
        }
      #endif
    }

    #if ENABLED(AUTO_BED_LEVELING_UBL)
      // L to load a mesh from the EEPROM
      if (code_seen('L') || code_seen('V')) {
        ubl.display_map(0);  // Currently only supports one map type
        SERIAL_ECHOLNPAIR("UBL_MESH_VALID = ", UBL_MESH_VALID);
        SERIAL_ECHOLNPAIR("ubl.state.storage_slot = ", ubl.state.storage_slot);
      }
    #endif

    bool to_enable = false;
    if (code_seen('S')) {
      to_enable = code_value_bool();
      set_bed_leveling_enabled(to_enable);
    }

    #if ENABLED(ENABLE_LEVELING_FADE_HEIGHT)
      if (code_seen('Z')) set_z_fade_height(code_value_linear_units());
    #endif

    const bool new_status =
      #if ENABLED(MESH_BED_LEVELING)
        mbl.active()
      #elif ENABLED(AUTO_BED_LEVELING_UBL)
        ubl.state.active
      #else
        planner.abl_enabled
      #endif
    ;

    if (to_enable && !new_status) {
      SERIAL_ERROR_START;
      SERIAL_ERRORLNPGM(MSG_ERR_M420_FAILED);
    }

    SERIAL_ECHO_START;
    SERIAL_ECHOLNPAIR("Bed Leveling ", new_status ? MSG_ON : MSG_OFF);
  }
#endif

#if ENABLED(MESH_BED_LEVELING)

  /**
   * M421: Set a single Mesh Bed Leveling Z coordinate
   *
   * Usage:
   *   M421 X<linear> Y<linear> Z<linear>
   *   M421 X<linear> Y<linear> Q<offset>
   *   M421 I<xindex> J<yindex> Z<linear>
   *   M421 I<xindex> J<yindex> Q<offset>
   */
  inline void gcode_M421() {
    const bool hasX = code_seen('X'), hasI = code_seen('I');
    const int8_t ix = hasI ? code_value_int() : hasX ? mbl.probe_index_x(RAW_X_POSITION(code_value_linear_units())) : -1;
    const bool hasY = code_seen('Y'), hasJ = code_seen('J');
    const int8_t iy = hasJ ? code_value_int() : hasY ? mbl.probe_index_y(RAW_Y_POSITION(code_value_linear_units())) : -1;
    const bool hasZ = code_seen('Z'), hasQ = !hasZ && code_seen('Q');

    if (int(hasI && hasJ) + int(hasX && hasY) != 1 || !(hasZ || hasQ)) {
      SERIAL_ERROR_START;
      SERIAL_ERRORLNPGM(MSG_ERR_M421_PARAMETERS);
    }
    else if (ix < 0 || iy < 0) {
      SERIAL_ERROR_START;
      SERIAL_ERRORLNPGM(MSG_ERR_MESH_XY);
    }
    else
      mbl.set_z(ix, iy, code_value_linear_units() + (hasQ ? mbl.z_values[ix][iy] : 0));
  }

#elif ENABLED(AUTO_BED_LEVELING_BILINEAR)

  /**
   * M421: Set a single Mesh Bed Leveling Z coordinate
   *
   * Usage:
   *   M421 I<xindex> J<yindex> Z<linear>
   *   M421 I<xindex> J<yindex> Q<offset>
   */
  inline void gcode_M421() {
    const bool hasI = code_seen('I');
    const int8_t ix = hasI ? code_value_int() : -1;
    const bool hasJ = code_seen('J');
    const int8_t iy = hasJ ? code_value_int() : -1;
    const bool hasZ = code_seen('Z'), hasQ = !hasZ && code_seen('Q');

    if (!hasI || !hasJ || !(hasZ || hasQ)) {
      SERIAL_ERROR_START;
      SERIAL_ERRORLNPGM(MSG_ERR_M421_PARAMETERS);
    }
    else if (!WITHIN(ix, 0, GRID_MAX_POINTS_X - 1) || !WITHIN(iy, 0, GRID_MAX_POINTS_Y - 1)) {
      SERIAL_ERROR_START;
      SERIAL_ERRORLNPGM(MSG_ERR_MESH_XY);
    }
    else {
      z_values[ix][iy] = code_value_linear_units() + (hasQ ? z_values[ix][iy] : 0);
      #if ENABLED(ABL_BILINEAR_SUBDIVISION)
        bed_level_virt_interpolate();
      #endif
    }
  }

#elif ENABLED(AUTO_BED_LEVELING_UBL)

  /**
   * M421: Set a single Mesh Bed Leveling Z coordinate
   *
   * Usage:
   *   M421 I<xindex> J<yindex> Z<linear>
   *   M421 I<xindex> J<yindex> Q<offset>
   *   M421 C Z<linear>
   *   M421 C Q<offset>
   */
  inline void gcode_M421() {
    const bool hasC = code_seen('C');
    const bool hasI = code_seen('I');
    int8_t ix = hasI ? code_value_int() : -1;
    const bool hasJ = code_seen('J');
    int8_t iy = hasJ ? code_value_int() : -1;
    const bool hasZ = code_seen('Z'), hasQ = !hasZ && code_seen('Q');

    if (hasC) {
      const mesh_index_pair location = find_closest_mesh_point_of_type(REAL, current_position[X_AXIS], current_position[Y_AXIS], USE_NOZZLE_AS_REFERENCE, NULL, false);
      ix = location.x_index;
      iy = location.y_index;
    }

    if (int(hasC) + int(hasI && hasJ) != 1 || !(hasZ || hasQ)) {
      SERIAL_ERROR_START;
      SERIAL_ERRORLNPGM(MSG_ERR_M421_PARAMETERS);
    }
    else if (!WITHIN(ix, 0, GRID_MAX_POINTS_X - 1) || !WITHIN(iy, 0, GRID_MAX_POINTS_Y - 1)) {
      SERIAL_ERROR_START;
      SERIAL_ERRORLNPGM(MSG_ERR_MESH_XY);
    }
    else
      ubl.z_values[ix][iy] = code_value_linear_units() + (hasQ ? ubl.z_values[ix][iy] : 0);
  }

#endif // AUTO_BED_LEVELING_UBL

#if HAS_M206_COMMAND

  /**
   * M428: Set home_offset based on the distance between the
   *       current_position and the nearest "reference point."
   *       If an axis is past center its endstop position
   *       is the reference-point. Otherwise it uses 0. This allows
   *       the Z offset to be set near the bed when using a max endstop.
   *
   *       M428 can't be used more than 2cm away from 0 or an endstop.
   *
   *       Use M206 to set these values directly.
   */
  inline void gcode_M428() {
    bool err = false;
    LOOP_XYZ(i) {
      if (axis_homed[i]) {
        float base = (current_position[i] > (soft_endstop_min[i] + soft_endstop_max[i]) * 0.5) ? base_home_pos((AxisEnum)i) : 0,
              diff = current_position[i] - LOGICAL_POSITION(base, i);
        if (WITHIN(diff, -20, 20)) {
          set_home_offset((AxisEnum)i, home_offset[i] - diff);
        }
        else {
          SERIAL_ERROR_START;
          SERIAL_ERRORLNPGM(MSG_ERR_M428_TOO_FAR);
          LCD_ALERTMESSAGEPGM("Err: Too far!");
          BUZZ(200, 40);
          err = true;
          break;
        }
      }
    }

    if (!err) {
      SYNC_PLAN_POSITION_KINEMATIC();
      report_current_position();
      LCD_MESSAGEPGM(MSG_HOME_OFFSETS_APPLIED);
      BUZZ(100, 659);
      BUZZ(100, 698);
    }
  }

#endif // HAS_M206_COMMAND

/**
 * M500: Store settings in EEPROM
 */
inline void gcode_M500() {
  (void)settings.save();
}

/**
 * M501: Read settings from EEPROM
 */
inline void gcode_M501() {
  (void)settings.load();
}

/**
 * M502: Revert to default settings
 */
inline void gcode_M502() {
  (void)settings.reset();
}

/**
 * M503: print settings currently in memory
 */
inline void gcode_M503() {
  (void)settings.report(code_seen('S') && !code_value_bool());
}

#if ENABLED(ABORT_ON_ENDSTOP_HIT_FEATURE_ENABLED)

  /**
   * M540: Set whether SD card print should abort on endstop hit (M540 S<0|1>)
   */
  inline void gcode_M540() {
    if (code_seen('S')) stepper.abort_on_endstop_hit = code_value_bool();
  }

#endif // ABORT_ON_ENDSTOP_HIT_FEATURE_ENABLED

#if HAS_BED_PROBE

  void refresh_zprobe_zoffset(const bool no_babystep/*=false*/) {
    static float last_zoffset = NAN;

    if (!isnan(last_zoffset)) {

      #if ENABLED(AUTO_BED_LEVELING_BILINEAR) || ENABLED(BABYSTEP_ZPROBE_OFFSET) || ENABLED(DELTA)
        const float diff = zprobe_zoffset - last_zoffset;
      #endif

      #if ENABLED(AUTO_BED_LEVELING_BILINEAR)
        // Correct bilinear grid for new probe offset
        if (diff) {
          for (uint8_t x = 0; x < GRID_MAX_POINTS_X; x++)
            for (uint8_t y = 0; y < GRID_MAX_POINTS_Y; y++)
              z_values[x][y] -= diff;
        }
        #if ENABLED(ABL_BILINEAR_SUBDIVISION)
          bed_level_virt_interpolate();
        #endif
      #endif

      #if ENABLED(BABYSTEP_ZPROBE_OFFSET)
        if (!no_babystep && planner.abl_enabled)
          thermalManager.babystep_axis(Z_AXIS, -lround(diff * planner.axis_steps_per_mm[Z_AXIS]));
      #else
        UNUSED(no_babystep);
      #endif

      #if ENABLED(DELTA) // correct the delta_height
        home_offset[Z_AXIS] -= diff;
      #endif
    }

    last_zoffset = zprobe_zoffset;
  }

  inline void gcode_M851() {
    SERIAL_ECHO_START;
    SERIAL_ECHOPGM(MSG_ZPROBE_ZOFFSET " ");
    if (code_seen('Z')) {
      const float value = code_value_linear_units();
      if (WITHIN(value, Z_PROBE_OFFSET_RANGE_MIN, Z_PROBE_OFFSET_RANGE_MAX)) {
        zprobe_zoffset = value;
        refresh_zprobe_zoffset();
        SERIAL_ECHO(zprobe_zoffset);
      }
      else
        SERIAL_ECHOPGM(MSG_Z_MIN " " STRINGIFY(Z_PROBE_OFFSET_RANGE_MIN) " " MSG_Z_MAX " " STRINGIFY(Z_PROBE_OFFSET_RANGE_MAX));
    }
    else
      SERIAL_ECHOPAIR(": ", zprobe_zoffset);

    SERIAL_EOL;
  }

#endif // HAS_BED_PROBE

#if ENABLED(FILAMENT_CHANGE_FEATURE)

  void filament_change_beep(const bool init=false) {
    static millis_t next_buzz = 0;
    static uint16_t runout_beep = 0;

    if (init) next_buzz = runout_beep = 0;

    const millis_t ms = millis();
    if (ELAPSED(ms, next_buzz)) {
      if (runout_beep <= FILAMENT_CHANGE_NUMBER_OF_ALERT_BEEPS + 5) { // Only beep as long as we're supposed to
        next_buzz = ms + (runout_beep <= FILAMENT_CHANGE_NUMBER_OF_ALERT_BEEPS ? 2500 : 400);
        BUZZ(300, 2000);
        runout_beep++;
      }
    }
  }

  static bool busy_doing_M600 = false;

  /**
   * M600: Pause for filament change
   *
   *  E[distance] - Retract the filament this far (negative value)
   *  Z[distance] - Move the Z axis by this distance
   *  X[position] - Move to this X position, with Y
   *  Y[position] - Move to this Y position, with X
   *  L[distance] - Retract distance for removal (manual reload)
   *
   *  Default values are used for omitted arguments.
   *
   */
  inline void gcode_M600() {

    if (!DEBUGGING(DRYRUN) && thermalManager.tooColdToExtrude(active_extruder)) {
      SERIAL_ERROR_START;
      SERIAL_ERRORLNPGM(MSG_TOO_COLD_FOR_M600);
      return;
    }

    busy_doing_M600 = true;  // Stepper Motors can't timeout when this is set

    // Pause the print job timer
    const bool job_running = print_job_timer.isRunning();

    print_job_timer.pause();

    // Show initial message and wait for synchronize steppers
    lcd_filament_change_show_message(FILAMENT_CHANGE_MESSAGE_INIT);
    stepper.synchronize();

    // Save current position of all axes
    float lastpos[XYZE];
    COPY(lastpos, current_position);
    set_destination_to_current();

    // Initial retract before move to filament change position
    destination[E_AXIS] += code_seen('E') ? code_value_axis_units(E_AXIS) : 0
      #if defined(FILAMENT_CHANGE_RETRACT_LENGTH) && FILAMENT_CHANGE_RETRACT_LENGTH > 0
        - (FILAMENT_CHANGE_RETRACT_LENGTH)
      #endif
    ;

    RUNPLAN(FILAMENT_CHANGE_RETRACT_FEEDRATE);

    // Lift Z axis
    float z_lift = code_seen('Z') ? code_value_linear_units() :
      #if defined(FILAMENT_CHANGE_Z_ADD) && FILAMENT_CHANGE_Z_ADD > 0
        FILAMENT_CHANGE_Z_ADD
      #else
        0
      #endif
    ;

    if (z_lift > 0) {
      destination[Z_AXIS] += z_lift;
      NOMORE(destination[Z_AXIS], Z_MAX_POS);
      RUNPLAN(FILAMENT_CHANGE_Z_FEEDRATE);
    }

    // Move XY axes to filament exchange position
    if (code_seen('X')) destination[X_AXIS] = code_value_linear_units();
    #ifdef FILAMENT_CHANGE_X_POS
      else destination[X_AXIS] = FILAMENT_CHANGE_X_POS;
    #endif

    if (code_seen('Y')) destination[Y_AXIS] = code_value_linear_units();
    #ifdef FILAMENT_CHANGE_Y_POS
      else destination[Y_AXIS] = FILAMENT_CHANGE_Y_POS;
    #endif

    RUNPLAN(FILAMENT_CHANGE_XY_FEEDRATE);

    stepper.synchronize();
    lcd_filament_change_show_message(FILAMENT_CHANGE_MESSAGE_UNLOAD);
    idle();

    // Unload filament
    destination[E_AXIS] += code_seen('L') ? code_value_axis_units(E_AXIS) : 0
      #if FILAMENT_CHANGE_UNLOAD_LENGTH > 0
        - (FILAMENT_CHANGE_UNLOAD_LENGTH)
      #endif
    ;

    RUNPLAN(FILAMENT_CHANGE_UNLOAD_FEEDRATE);

    // Synchronize steppers and then disable extruders steppers for manual filament changing
    stepper.synchronize();
    disable_e_steppers();
    safe_delay(100);

    const millis_t nozzle_timeout = millis() + (millis_t)(FILAMENT_CHANGE_NOZZLE_TIMEOUT) * 1000UL;
    bool nozzle_timed_out = false;

    // Wait for filament insert by user and press button
    lcd_filament_change_show_message(FILAMENT_CHANGE_MESSAGE_INSERT);

    #if HAS_BUZZER
      filament_change_beep(true);
    #endif

    idle();

    int16_t temps[HOTENDS];
    HOTEND_LOOP() temps[e] = thermalManager.target_temperature[e]; // Save nozzle temps

    KEEPALIVE_STATE(PAUSED_FOR_USER);
    wait_for_user = true;    // LCD click or M108 will clear this
    while (wait_for_user) {

      if (nozzle_timed_out)
        lcd_filament_change_show_message(FILAMENT_CHANGE_MESSAGE_CLICK_TO_HEAT_NOZZLE);

      #if HAS_BUZZER
        filament_change_beep();
      #endif

      if (!nozzle_timed_out && ELAPSED(millis(), nozzle_timeout)) {
        nozzle_timed_out = true; // on nozzle timeout remember the nozzles need to be reheated
        HOTEND_LOOP() thermalManager.setTargetHotend(0, e); // Turn off all the nozzles
        lcd_filament_change_show_message(FILAMENT_CHANGE_MESSAGE_CLICK_TO_HEAT_NOZZLE);
      }
      idle(true);
    }
    KEEPALIVE_STATE(IN_HANDLER);

    if (nozzle_timed_out)      // Turn nozzles back on if they were turned off
      HOTEND_LOOP() thermalManager.setTargetHotend(temps[e], e);

    // Show "wait for heating"
    lcd_filament_change_show_message(FILAMENT_CHANGE_MESSAGE_WAIT_FOR_NOZZLES_TO_HEAT);

    wait_for_heatup = true;
    while (wait_for_heatup) {
      idle();
      wait_for_heatup = false;
      HOTEND_LOOP() {
        if (abs(thermalManager.degHotend(e) - temps[e]) > 3) {
          wait_for_heatup = true;
          break;
        }
      }
    }

    // Show "insert filament"
    if (nozzle_timed_out)
      lcd_filament_change_show_message(FILAMENT_CHANGE_MESSAGE_INSERT);

    #if HAS_BUZZER
      filament_change_beep(true);
    #endif

    KEEPALIVE_STATE(PAUSED_FOR_USER);
    wait_for_user = true;    // LCD click or M108 will clear this
    while (wait_for_user && nozzle_timed_out) {
      #if HAS_BUZZER
        filament_change_beep();
      #endif
      idle(true);
    }
    KEEPALIVE_STATE(IN_HANDLER);

    // Show "load" message
    lcd_filament_change_show_message(FILAMENT_CHANGE_MESSAGE_LOAD);

    // Load filament
    destination[E_AXIS] += code_seen('L') ? -code_value_axis_units(E_AXIS) : 0
      #if FILAMENT_CHANGE_LOAD_LENGTH > 0
        + FILAMENT_CHANGE_LOAD_LENGTH
      #endif
    ;

    RUNPLAN(FILAMENT_CHANGE_LOAD_FEEDRATE);
    stepper.synchronize();

    #if defined(FILAMENT_CHANGE_EXTRUDE_LENGTH) && FILAMENT_CHANGE_EXTRUDE_LENGTH > 0

      do {
        // "Wait for filament extrude"
        lcd_filament_change_show_message(FILAMENT_CHANGE_MESSAGE_EXTRUDE);

        // Extrude filament to get into hotend
        destination[E_AXIS] += FILAMENT_CHANGE_EXTRUDE_LENGTH;
        RUNPLAN(FILAMENT_CHANGE_EXTRUDE_FEEDRATE);
        stepper.synchronize();

        // Show "Extrude More" / "Resume" menu and wait for reply
        KEEPALIVE_STATE(PAUSED_FOR_USER);
        wait_for_user = false;
        lcd_filament_change_show_message(FILAMENT_CHANGE_MESSAGE_OPTION);
        while (filament_change_menu_response == FILAMENT_CHANGE_RESPONSE_WAIT_FOR) idle(true);
        KEEPALIVE_STATE(IN_HANDLER);

        // Keep looping if "Extrude More" was selected
      } while (filament_change_menu_response == FILAMENT_CHANGE_RESPONSE_EXTRUDE_MORE);

    #endif

    // "Wait for print to resume"
    lcd_filament_change_show_message(FILAMENT_CHANGE_MESSAGE_RESUME);

    // Set extruder to saved position
    destination[E_AXIS] = current_position[E_AXIS] = lastpos[E_AXIS];
    planner.set_e_position_mm(current_position[E_AXIS]);

    #if IS_KINEMATIC
      // Move XYZ to starting position
      planner.buffer_line_kinematic(lastpos, FILAMENT_CHANGE_XY_FEEDRATE, active_extruder);
    #else
      // Move XY to starting position, then Z
      destination[X_AXIS] = lastpos[X_AXIS];
      destination[Y_AXIS] = lastpos[Y_AXIS];
      RUNPLAN(FILAMENT_CHANGE_XY_FEEDRATE);
      destination[Z_AXIS] = lastpos[Z_AXIS];
      RUNPLAN(FILAMENT_CHANGE_Z_FEEDRATE);
    #endif
    stepper.synchronize();

    #if ENABLED(FILAMENT_RUNOUT_SENSOR)
      filament_ran_out = false;
    #endif

    // Show status screen
    lcd_filament_change_show_message(FILAMENT_CHANGE_MESSAGE_STATUS);

    // Resume the print job timer if it was running
    if (job_running) print_job_timer.start();

    busy_doing_M600 = false;  // Allow Stepper Motors to be turned off during inactivity
  }

#endif // FILAMENT_CHANGE_FEATURE

#if ENABLED(DUAL_X_CARRIAGE)

  /**
   * M605: Set dual x-carriage movement mode
   *
   *    M605 S0: Full control mode. The slicer has full control over x-carriage movement
   *    M605 S1: Auto-park mode. The inactive head will auto park/unpark without slicer involvement
   *    M605 S2 [Xnnn] [Rmmm]: Duplication mode. The second extruder will duplicate the first with nnn
   *                         units x-offset and an optional differential hotend temperature of
   *                         mmm degrees. E.g., with "M605 S2 X100 R2" the second extruder will duplicate
   *                         the first with a spacing of 100mm in the x direction and 2 degrees hotter.
   *
   *    Note: the X axis should be homed after changing dual x-carriage mode.
   */
  inline void gcode_M605() {
    stepper.synchronize();
    if (code_seen('S')) dual_x_carriage_mode = (DualXMode)code_value_byte();
    switch (dual_x_carriage_mode) {
      case DXC_FULL_CONTROL_MODE:
      case DXC_AUTO_PARK_MODE:
        break;
      case DXC_DUPLICATION_MODE:
        if (code_seen('X')) duplicate_extruder_x_offset = max(code_value_linear_units(), X2_MIN_POS - x_home_pos(0));
        if (code_seen('R')) duplicate_extruder_temp_offset = code_value_temp_diff();
        SERIAL_ECHO_START;
        SERIAL_ECHOPGM(MSG_HOTEND_OFFSET);
        SERIAL_CHAR(' ');
        SERIAL_ECHO(hotend_offset[X_AXIS][0]);
        SERIAL_CHAR(',');
        SERIAL_ECHO(hotend_offset[Y_AXIS][0]);
        SERIAL_CHAR(' ');
        SERIAL_ECHO(duplicate_extruder_x_offset);
        SERIAL_CHAR(',');
        SERIAL_ECHOLN(hotend_offset[Y_AXIS][1]);
        break;
      default:
        dual_x_carriage_mode = DEFAULT_DUAL_X_CARRIAGE_MODE;
        break;
    }
    active_extruder_parked = false;
    extruder_duplication_enabled = false;
    delayed_move_time = 0;
  }

#elif ENABLED(DUAL_NOZZLE_DUPLICATION_MODE)

  inline void gcode_M605() {
    stepper.synchronize();
    extruder_duplication_enabled = code_seen('S') && code_value_int() == (int)DXC_DUPLICATION_MODE;
    SERIAL_ECHO_START;
    SERIAL_ECHOLNPAIR(MSG_DUPLICATION_MODE, extruder_duplication_enabled ? MSG_ON : MSG_OFF);
  }

#endif // DUAL_NOZZLE_DUPLICATION_MODE

#if ENABLED(LIN_ADVANCE)
  /**
   * M900: Set and/or Get advance K factor and WH/D ratio
   *
   *  K<factor>                  Set advance K factor
   *  R<ratio>                   Set ratio directly (overrides WH/D)
   *  W<width> H<height> D<diam> Set ratio from WH/D
   */
  inline void gcode_M900() {
    stepper.synchronize();

    const float newK = code_seen('K') ? code_value_float() : -1;
    if (newK >= 0) planner.extruder_advance_k = newK;

    float newR = code_seen('R') ? code_value_float() : -1;
    if (newR < 0) {
      const float newD = code_seen('D') ? code_value_float() : -1,
                  newW = code_seen('W') ? code_value_float() : -1,
                  newH = code_seen('H') ? code_value_float() : -1;
      if (newD >= 0 && newW >= 0 && newH >= 0)
        newR = newD ? (newW * newH) / (sq(newD * 0.5) * M_PI) : 0;
    }
    if (newR >= 0) planner.advance_ed_ratio = newR;

    SERIAL_ECHO_START;
    SERIAL_ECHOPAIR("Advance K=", planner.extruder_advance_k);
    SERIAL_ECHOPGM(" E/D=");
    const float ratio = planner.advance_ed_ratio;
    if (ratio) SERIAL_ECHO(ratio); else SERIAL_ECHOPGM("Auto");
    SERIAL_EOL;
  }
#endif // LIN_ADVANCE

#if ENABLED(HAVE_TMC2130)

  static void tmc2130_get_current(TMC2130Stepper &st, const char name) {
    SERIAL_CHAR(name);
    SERIAL_ECHOPGM(" axis driver current: ");
    SERIAL_ECHOLN(st.getCurrent());
  }
  static void tmc2130_set_current(TMC2130Stepper &st, const char name, const int mA) {
    st.setCurrent(mA, R_SENSE, HOLD_MULTIPLIER);
    tmc2130_get_current(st, name);
  }

  static void tmc2130_report_otpw(TMC2130Stepper &st, const char name) {
    SERIAL_CHAR(name);
    SERIAL_ECHOPGM(" axis temperature prewarn triggered: ");
    serialprintPGM(st.getOTPW() ? PSTR("true") : PSTR("false"));
    SERIAL_EOL;
  }
  static void tmc2130_clear_otpw(TMC2130Stepper &st, const char name) {
    st.clear_otpw();
    SERIAL_CHAR(name);
    SERIAL_ECHOLNPGM(" prewarn flag cleared");
  }

  static void tmc2130_get_pwmthrs(TMC2130Stepper &st, const char name, const uint16_t spmm) {
    SERIAL_CHAR(name);
    SERIAL_ECHOPGM(" stealthChop max speed set to ");
    SERIAL_ECHOLN(12650000UL * st.microsteps() / (256 * st.stealth_max_speed() * spmm));
  }
  static void tmc2130_set_pwmthrs(TMC2130Stepper &st, const char name, const int32_t thrs, const uint32_t spmm) {
    st.stealth_max_speed(12650000UL * st.microsteps() / (256 * thrs * spmm));
    tmc2130_get_pwmthrs(st, name, spmm);
  }

  static void tmc2130_get_sgt(TMC2130Stepper &st, const char name) {
    SERIAL_CHAR(name);
    SERIAL_ECHOPGM(" driver homing sensitivity set to ");
    SERIAL_ECHOLN(st.sgt());
  }
  static void tmc2130_set_sgt(TMC2130Stepper &st, const char name, const int8_t sgt_val) {
    st.sgt(sgt_val);
    tmc2130_get_sgt(st, name);
  }

  /**
   * M906: Set motor current in milliamps using axis codes X, Y, Z, E
   * Report driver currents when no axis specified
   *
   * S1: Enable automatic current control
   * S0: Disable
   */
  inline void gcode_M906() {
    uint16_t values[XYZE];
    LOOP_XYZE(i)
      values[i] = code_seen(axis_codes[i]) ? code_value_int() : 0;

    #if ENABLED(X_IS_TMC2130)
      if (values[X_AXIS]) tmc2130_set_current(stepperX, 'X', values[X_AXIS]);
      else tmc2130_get_current(stepperX, 'X');
    #endif
    #if ENABLED(Y_IS_TMC2130)
      if (values[Y_AXIS]) tmc2130_set_current(stepperY, 'Y', values[Y_AXIS]);
      else tmc2130_get_current(stepperY, 'Y');
    #endif
    #if ENABLED(Z_IS_TMC2130)
      if (values[Z_AXIS]) tmc2130_set_current(stepperZ, 'Z', values[Z_AXIS]);
      else tmc2130_get_current(stepperZ, 'Z');
    #endif
    #if ENABLED(E0_IS_TMC2130)
      if (values[E_AXIS]) tmc2130_set_current(stepperE0, 'E', values[E_AXIS]);
      else tmc2130_get_current(stepperE0, 'E');
    #endif

    #if ENABLED(AUTOMATIC_CURRENT_CONTROL)
      if (code_seen('S')) auto_current_control = code_value_bool();
    #endif
  }

  /**
   * M911: Report TMC2130 stepper driver overtemperature pre-warn flag
   * The flag is held by the library and persist until manually cleared by M912
   */
  inline void gcode_M911() {
    const bool reportX = code_seen('X'), reportY = code_seen('Y'), reportZ = code_seen('Z'), reportE = code_seen('E'),
             reportAll = (!reportX && !reportY && !reportZ && !reportE) || (reportX && reportY && reportZ && reportE);
    #if ENABLED(X_IS_TMC2130)
      if (reportX || reportAll) tmc2130_report_otpw(stepperX, 'X');
    #endif
    #if ENABLED(Y_IS_TMC2130)
      if (reportY || reportAll) tmc2130_report_otpw(stepperY, 'Y');
    #endif
    #if ENABLED(Z_IS_TMC2130)
      if (reportZ || reportAll) tmc2130_report_otpw(stepperZ, 'Z');
    #endif
    #if ENABLED(E0_IS_TMC2130)
      if (reportE || reportAll) tmc2130_report_otpw(stepperE0, 'E');
    #endif
  }

  /**
   * M912: Clear TMC2130 stepper driver overtemperature pre-warn flag held by the library
   */
  inline void gcode_M912() {
    const bool clearX = code_seen('X'), clearY = code_seen('Y'), clearZ = code_seen('Z'), clearE = code_seen('E'),
             clearAll = (!clearX && !clearY && !clearZ && !clearE) || (clearX && clearY && clearZ && clearE);
    #if ENABLED(X_IS_TMC2130)
      if (clearX || clearAll) tmc2130_clear_otpw(stepperX, 'X');
    #endif
    #if ENABLED(Y_IS_TMC2130)
      if (clearY || clearAll) tmc2130_clear_otpw(stepperY, 'Y');
    #endif
    #if ENABLED(Z_IS_TMC2130)
      if (clearZ || clearAll) tmc2130_clear_otpw(stepperZ, 'Z');
    #endif
    #if ENABLED(E0_IS_TMC2130)
      if (clearE || clearAll) tmc2130_clear_otpw(stepperE0, 'E');
    #endif
  }

  /**
   * M913: Set HYBRID_THRESHOLD speed.
   */
  #if ENABLED(HYBRID_THRESHOLD)
    inline void gcode_M913() {
      uint16_t values[XYZE];
      LOOP_XYZE(i)
        values[i] = code_seen(axis_codes[i]) ? code_value_int() : 0;

      #if ENABLED(X_IS_TMC2130)
        if (values[X_AXIS]) tmc2130_set_pwmthrs(stepperX, 'X', values[X_AXIS], planner.axis_steps_per_mm[X_AXIS]);
        else tmc2130_get_pwmthrs(stepperX, 'X', planner.axis_steps_per_mm[X_AXIS]);
      #endif
      #if ENABLED(Y_IS_TMC2130)
        if (values[Y_AXIS]) tmc2130_set_pwmthrs(stepperY, 'Y', values[Y_AXIS], planner.axis_steps_per_mm[Y_AXIS]);
        else tmc2130_get_pwmthrs(stepperY, 'Y', planner.axis_steps_per_mm[Y_AXIS]);
      #endif
      #if ENABLED(Z_IS_TMC2130)
        if (values[Z_AXIS]) tmc2130_set_pwmthrs(stepperZ, 'Z', values[Z_AXIS], planner.axis_steps_per_mm[Z_AXIS]);
        else tmc2130_get_pwmthrs(stepperZ, 'Z', planner.axis_steps_per_mm[Z_AXIS]);
      #endif
      #if ENABLED(E0_IS_TMC2130)
        if (values[E_AXIS]) tmc2130_set_pwmthrs(stepperE0, 'E', values[E_AXIS], planner.axis_steps_per_mm[E_AXIS]);
        else tmc2130_get_pwmthrs(stepperE0, 'E', planner.axis_steps_per_mm[E_AXIS]);
      #endif
    }
  #endif // HYBRID_THRESHOLD

  /**
   * M914: Set SENSORLESS_HOMING sensitivity.
   */
  #if ENABLED(SENSORLESS_HOMING)
    inline void gcode_M914() {
      #if ENABLED(X_IS_TMC2130)
        if (code_seen(axis_codes[X_AXIS])) tmc2130_set_sgt(stepperX, 'X', code_value_int());
        else tmc2130_get_sgt(stepperX, 'X');
      #endif
      #if ENABLED(Y_IS_TMC2130)
        if (code_seen(axis_codes[Y_AXIS])) tmc2130_set_sgt(stepperY, 'Y', code_value_int());
        else tmc2130_get_sgt(stepperY, 'Y');
      #endif
    }
  #endif // SENSORLESS_HOMING

#endif // HAVE_TMC2130

/**
 * M907: Set digital trimpot motor current using axis codes X, Y, Z, E, B, S
 */
inline void gcode_M907() {
  #if HAS_DIGIPOTSS
    LOOP_XYZE(i) if (code_seen(axis_codes[i])) stepper.digipot_current(i, code_value_int());
    if (code_seen('B')) stepper.digipot_current(4, code_value_int());
    if (code_seen('S')) for (uint8_t i = 0; i <= 4; i++) stepper.digipot_current(i, code_value_int());
  #elif HAS_MOTOR_CURRENT_PWM
    #if PIN_EXISTS(MOTOR_CURRENT_PWM_XY)
      if (code_seen('X')) stepper.digipot_current(0, code_value_int());
    #endif
    #if PIN_EXISTS(MOTOR_CURRENT_PWM_Z)
      if (code_seen('Z')) stepper.digipot_current(1, code_value_int());
    #endif
    #if PIN_EXISTS(MOTOR_CURRENT_PWM_E)
      if (code_seen('E')) stepper.digipot_current(2, code_value_int());
    #endif
  #endif
  #if ENABLED(DIGIPOT_I2C)
    // this one uses actual amps in floating point
    LOOP_XYZE(i) if (code_seen(axis_codes[i])) digipot_i2c_set_current(i, code_value_float());
    // for each additional extruder (named B,C,D,E..., channels 4,5,6,7...)
    for (uint8_t i = NUM_AXIS; i < DIGIPOT_I2C_NUM_CHANNELS; i++) if (code_seen('B' + i - (NUM_AXIS))) digipot_i2c_set_current(i, code_value_float());
  #endif
  #if ENABLED(DAC_STEPPER_CURRENT)
    if (code_seen('S')) {
      const float dac_percent = code_value_float();
      for (uint8_t i = 0; i <= 4; i++) dac_current_percent(i, dac_percent);
    }
    LOOP_XYZE(i) if (code_seen(axis_codes[i])) dac_current_percent(i, code_value_float());
  #endif
}

#if HAS_DIGIPOTSS || ENABLED(DAC_STEPPER_CURRENT)

  /**
   * M908: Control digital trimpot directly (M908 P<pin> S<current>)
   */
  inline void gcode_M908() {
    #if HAS_DIGIPOTSS
      stepper.digitalPotWrite(
        code_seen('P') ? code_value_int() : 0,
        code_seen('S') ? code_value_int() : 0
      );
    #endif
    #ifdef DAC_STEPPER_CURRENT
      dac_current_raw(
        code_seen('P') ? code_value_byte() : -1,
        code_seen('S') ? code_value_ushort() : 0
      );
    #endif
  }

  #if ENABLED(DAC_STEPPER_CURRENT) // As with Printrbot RevF

    inline void gcode_M909() { dac_print_values(); }

    inline void gcode_M910() { dac_commit_eeprom(); }

  #endif

#endif // HAS_DIGIPOTSS || DAC_STEPPER_CURRENT

#if HAS_MICROSTEPS

  // M350 Set microstepping mode. Warning: Steps per unit remains unchanged. S code sets stepping mode for all drivers.
  inline void gcode_M350() {
    if (code_seen('S')) for (int i = 0; i <= 4; i++) stepper.microstep_mode(i, code_value_byte());
    LOOP_XYZE(i) if (code_seen(axis_codes[i])) stepper.microstep_mode(i, code_value_byte());
    if (code_seen('B')) stepper.microstep_mode(4, code_value_byte());
    stepper.microstep_readings();
  }

  /**
   * M351: Toggle MS1 MS2 pins directly with axis codes X Y Z E B
   *       S# determines MS1 or MS2, X# sets the pin high/low.
   */
  inline void gcode_M351() {
    if (code_seen('S')) switch (code_value_byte()) {
      case 1:
        LOOP_XYZE(i) if (code_seen(axis_codes[i])) stepper.microstep_ms(i, code_value_byte(), -1);
        if (code_seen('B')) stepper.microstep_ms(4, code_value_byte(), -1);
        break;
      case 2:
        LOOP_XYZE(i) if (code_seen(axis_codes[i])) stepper.microstep_ms(i, -1, code_value_byte());
        if (code_seen('B')) stepper.microstep_ms(4, -1, code_value_byte());
        break;
    }
    stepper.microstep_readings();
  }

#endif // HAS_MICROSTEPS

#if HAS_CASE_LIGHT

  uint8_t case_light_brightness = 255;

  void update_case_light() {
    WRITE(CASE_LIGHT_PIN, case_light_on != INVERT_CASE_LIGHT ? HIGH : LOW);
    analogWrite(CASE_LIGHT_PIN, case_light_on != INVERT_CASE_LIGHT ? case_light_brightness : 0);
  }

#endif // HAS_CASE_LIGHT

/**
 * M355: Turn case lights on/off and set brightness
 *
 *   S<bool>  Turn case light on or off
 *   P<byte>  Set case light brightness (PWM pin required)
 */
inline void gcode_M355() {
  #if HAS_CASE_LIGHT
    if (code_seen('P')) case_light_brightness = code_value_byte();
    if (code_seen('S')) case_light_on = code_value_bool();
    update_case_light();
    SERIAL_ECHO_START;
    SERIAL_ECHOPGM("Case lights ");
    case_light_on ? SERIAL_ECHOLNPGM("on") : SERIAL_ECHOLNPGM("off");
  #else
    SERIAL_ERROR_START;
    SERIAL_ERRORLNPGM(MSG_ERR_M355_NONE);
  #endif // HAS_CASE_LIGHT
}

#if ENABLED(MIXING_EXTRUDER)

  /**
   * M163: Set a single mix factor for a mixing extruder
   *       This is called "weight" by some systems.
   *
   *   S[index]   The channel index to set
   *   P[float]   The mix value
   *
   */
  inline void gcode_M163() {
    const int mix_index = code_seen('S') ? code_value_int() : 0;
    if (mix_index < MIXING_STEPPERS) {
      float mix_value = code_seen('P') ? code_value_float() : 0.0;
      NOLESS(mix_value, 0.0);
      mixing_factor[mix_index] = RECIPROCAL(mix_value);
    }
  }

  #if MIXING_VIRTUAL_TOOLS > 1

    /**
     * M164: Store the current mix factors as a virtual tool.
     *
     *   S[index]   The virtual tool to store
     *
     */
    inline void gcode_M164() {
      const int tool_index = code_seen('S') ? code_value_int() : 0;
      if (tool_index < MIXING_VIRTUAL_TOOLS) {
        normalize_mix();
        for (uint8_t i = 0; i < MIXING_STEPPERS; i++)
          mixing_virtual_tool_mix[tool_index][i] = mixing_factor[i];
      }
    }

  #endif

  #if ENABLED(DIRECT_MIXING_IN_G1)
    /**
     * M165: Set multiple mix factors for a mixing extruder.
     *       Factors that are left out will be set to 0.
     *       All factors together must add up to 1.0.
     *
     *   A[factor] Mix factor for extruder stepper 1
     *   B[factor] Mix factor for extruder stepper 2
     *   C[factor] Mix factor for extruder stepper 3
     *   D[factor] Mix factor for extruder stepper 4
     *   H[factor] Mix factor for extruder stepper 5
     *   I[factor] Mix factor for extruder stepper 6
     *
     */
    inline void gcode_M165() { gcode_get_mix(); }
  #endif

#endif // MIXING_EXTRUDER

/**
 * M999: Restart after being stopped
 *
 * Default behaviour is to flush the serial buffer and request
 * a resend to the host starting on the last N line received.
 *
 * Sending "M999 S1" will resume printing without flushing the
 * existing command buffer.
 *
 */
inline void gcode_M999() {
  Running = true;
  lcd_reset_alert_level();

  if (code_seen('S') && code_value_bool()) return;

  // gcode_LastN = Stopped_gcode_LastN;
  FlushSerialRequestResend();
}

#if ENABLED(SWITCHING_EXTRUDER)
  inline void move_extruder_servo(uint8_t e) {
    const int angles[2] = SWITCHING_EXTRUDER_SERVO_ANGLES;
    MOVE_SERVO(SWITCHING_EXTRUDER_SERVO_NR, angles[e]);
    safe_delay(500);
  }
#endif

#if ENABLED(SWITCHING_NOZZLE)
  inline void move_nozzle_servo(uint8_t e) {
    const int angles[2] = SWITCHING_NOZZLE_SERVO_ANGLES;
    MOVE_SERVO(SWITCHING_NOZZLE_SERVO_NR, angles[e]);
    safe_delay(500);
  }
#endif

inline void invalid_extruder_error(const uint8_t &e) {
  SERIAL_ECHO_START;
  SERIAL_CHAR('T');
  SERIAL_ECHO_F(e, DEC);
  SERIAL_ECHOLN(MSG_INVALID_EXTRUDER);
}

/**
 * Perform a tool-change, which may result in moving the
 * previous tool out of the way and the new tool into place.
 */
void tool_change(const uint8_t tmp_extruder, const float fr_mm_s/*=0.0*/, bool no_move/*=false*/) {
  #if ENABLED(MIXING_EXTRUDER) && MIXING_VIRTUAL_TOOLS > 1

    if (tmp_extruder >= MIXING_VIRTUAL_TOOLS)
      return invalid_extruder_error(tmp_extruder);

    // T0-Tnnn: Switch virtual tool by changing the mix
    for (uint8_t j = 0; j < MIXING_STEPPERS; j++)
      mixing_factor[j] = mixing_virtual_tool_mix[tmp_extruder][j];

  #else // !MIXING_EXTRUDER || MIXING_VIRTUAL_TOOLS <= 1

    #if HOTENDS > 1

      if (tmp_extruder >= EXTRUDERS)
        return invalid_extruder_error(tmp_extruder);

      const float old_feedrate_mm_s = fr_mm_s > 0.0 ? fr_mm_s : feedrate_mm_s;

      feedrate_mm_s = fr_mm_s > 0.0 ? fr_mm_s : XY_PROBE_FEEDRATE_MM_S;

      if (tmp_extruder != active_extruder) {
        if (!no_move && axis_unhomed_error()) {
          SERIAL_ECHOLNPGM("No move on toolchange");
          no_move = true;
        }

        // Save current position to destination, for use later
        set_destination_to_current();

        #if ENABLED(DUAL_X_CARRIAGE)

          #if ENABLED(DEBUG_LEVELING_FEATURE)
            if (DEBUGGING(LEVELING)) {
              SERIAL_ECHOPGM("Dual X Carriage Mode ");
              switch (dual_x_carriage_mode) {
                case DXC_FULL_CONTROL_MODE: SERIAL_ECHOLNPGM("DXC_FULL_CONTROL_MODE"); break;
                case DXC_AUTO_PARK_MODE: SERIAL_ECHOLNPGM("DXC_AUTO_PARK_MODE"); break;
                case DXC_DUPLICATION_MODE: SERIAL_ECHOLNPGM("DXC_DUPLICATION_MODE"); break;
              }
            }
          #endif

          const float xhome = x_home_pos(active_extruder);
          if (dual_x_carriage_mode == DXC_AUTO_PARK_MODE
              && IsRunning()
              && (delayed_move_time || current_position[X_AXIS] != xhome)
          ) {
            float raised_z = current_position[Z_AXIS] + TOOLCHANGE_PARK_ZLIFT;
            #if ENABLED(MAX_SOFTWARE_ENDSTOPS)
              NOMORE(raised_z, soft_endstop_max[Z_AXIS]);
            #endif
            #if ENABLED(DEBUG_LEVELING_FEATURE)
              if (DEBUGGING(LEVELING)) {
                SERIAL_ECHOLNPAIR("Raise to ", raised_z);
                SERIAL_ECHOLNPAIR("MoveX to ", xhome);
                SERIAL_ECHOLNPAIR("Lower to ", current_position[Z_AXIS]);
              }
            #endif
            // Park old head: 1) raise 2) move to park position 3) lower
            for (uint8_t i = 0; i < 3; i++)
              planner.buffer_line(
                i == 0 ? current_position[X_AXIS] : xhome,
                current_position[Y_AXIS],
                i == 2 ? current_position[Z_AXIS] : raised_z,
                current_position[E_AXIS],
                planner.max_feedrate_mm_s[i == 1 ? X_AXIS : Z_AXIS],
                active_extruder
              );
            stepper.synchronize();
          }

          // Apply Y & Z extruder offset (X offset is used as home pos with Dual X)
          current_position[Y_AXIS] -= hotend_offset[Y_AXIS][active_extruder] - hotend_offset[Y_AXIS][tmp_extruder];
          current_position[Z_AXIS] -= hotend_offset[Z_AXIS][active_extruder] - hotend_offset[Z_AXIS][tmp_extruder];

          // Activate the new extruder
          active_extruder = tmp_extruder;

          // This function resets the max/min values - the current position may be overwritten below.
          set_axis_is_at_home(X_AXIS);

          #if ENABLED(DEBUG_LEVELING_FEATURE)
            if (DEBUGGING(LEVELING)) DEBUG_POS("New Extruder", current_position);
          #endif

          // Only when auto-parking are carriages safe to move
          if (dual_x_carriage_mode != DXC_AUTO_PARK_MODE) no_move = true;

          switch (dual_x_carriage_mode) {
            case DXC_FULL_CONTROL_MODE:
              // New current position is the position of the activated extruder
              current_position[X_AXIS] = LOGICAL_X_POSITION(inactive_extruder_x_pos);
              // Save the inactive extruder's position (from the old current_position)
              inactive_extruder_x_pos = RAW_X_POSITION(destination[X_AXIS]);
              break;
            case DXC_AUTO_PARK_MODE:
              // record raised toolhead position for use by unpark
              COPY(raised_parked_position, current_position);
              raised_parked_position[Z_AXIS] += TOOLCHANGE_UNPARK_ZLIFT;
              #if ENABLED(MAX_SOFTWARE_ENDSTOPS)
                NOMORE(raised_parked_position[Z_AXIS], soft_endstop_max[Z_AXIS]);
              #endif
              active_extruder_parked = true;
              delayed_move_time = 0;
              break;
            case DXC_DUPLICATION_MODE:
              // If the new extruder is the left one, set it "parked"
              // This triggers the second extruder to move into the duplication position
              active_extruder_parked = (active_extruder == 0);

              if (active_extruder_parked)
                current_position[X_AXIS] = LOGICAL_X_POSITION(inactive_extruder_x_pos);
              else
                current_position[X_AXIS] = destination[X_AXIS] + duplicate_extruder_x_offset;
              inactive_extruder_x_pos = RAW_X_POSITION(destination[X_AXIS]);
              extruder_duplication_enabled = false;
              #if ENABLED(DEBUG_LEVELING_FEATURE)
                if (DEBUGGING(LEVELING)) {
                  SERIAL_ECHOLNPAIR("Set inactive_extruder_x_pos=", inactive_extruder_x_pos);
                  SERIAL_ECHOLNPGM("Clear extruder_duplication_enabled");
                }
              #endif
              break;
          }

          #if ENABLED(DEBUG_LEVELING_FEATURE)
            if (DEBUGGING(LEVELING)) {
              SERIAL_ECHOLNPAIR("Active extruder parked: ", active_extruder_parked ? "yes" : "no");
              DEBUG_POS("New extruder (parked)", current_position);
            }
          #endif

          // No extra case for HAS_ABL in DUAL_X_CARRIAGE. Does that mean they don't work together?
        #else // !DUAL_X_CARRIAGE

          #if ENABLED(SWITCHING_NOZZLE)
            // <0 if the new nozzle is higher, >0 if lower. A bigger raise when lower.
            const float z_diff = hotend_offset[Z_AXIS][active_extruder] - hotend_offset[Z_AXIS][tmp_extruder],
                        z_raise = 0.3 + (z_diff > 0.0 ? z_diff : 0.0);

            // Always raise by some amount (destination copied from current_position earlier)
            current_position[Z_AXIS] += z_raise;
            planner.buffer_line_kinematic(current_position, planner.max_feedrate_mm_s[Z_AXIS], active_extruder);
            stepper.synchronize();

            move_nozzle_servo(active_extruder);
          #endif

          #if ENABLED(SWITCHING_EXTRUDER)
            #if !(ENABLED(SWITCHING_NOZZLE) && (SWITCHING_EXTRUDER_SERVO_NR == SWITCHING_NOZZLE_SERVO_NR))
              stepper.synchronize();
              move_extruder_servo(active_extruder);
            #endif
          #endif

          /**
           * Set current_position to the position of the new nozzle.
           * Offsets are based on linear distance, so we need to get
           * the resulting position in coordinate space.
           *
           * - With grid or 3-point leveling, offset XYZ by a tilted vector
           * - With mesh leveling, update Z for the new position
           * - Otherwise, just use the raw linear distance
           *
           * Software endstops are altered here too. Consider a case where:
           *   E0 at X=0 ... E1 at X=10
           * When we switch to E1 now X=10, but E1 can't move left.
           * To express this we apply the change in XY to the software endstops.
           * E1 can move farther right than E0, so the right limit is extended.
           *
           * Note that we don't adjust the Z software endstops. Why not?
           * Consider a case where Z=0 (here) and switching to E1 makes Z=1
           * because the bed is 1mm lower at the new position. As long as
           * the first nozzle is out of the way, the carriage should be
           * allowed to move 1mm lower. This technically "breaks" the
           * Z software endstop. But this is technically correct (and
           * there is no viable alternative).
           */
          #if ABL_PLANAR
            // Offset extruder, make sure to apply the bed level rotation matrix
            vector_3 tmp_offset_vec = vector_3(hotend_offset[X_AXIS][tmp_extruder],
                                               hotend_offset[Y_AXIS][tmp_extruder],
                                               0),
                     act_offset_vec = vector_3(hotend_offset[X_AXIS][active_extruder],
                                               hotend_offset[Y_AXIS][active_extruder],
                                               0),
                     offset_vec = tmp_offset_vec - act_offset_vec;

            #if ENABLED(DEBUG_LEVELING_FEATURE)
              if (DEBUGGING(LEVELING)) {
                tmp_offset_vec.debug(PSTR("tmp_offset_vec"));
                act_offset_vec.debug(PSTR("act_offset_vec"));
                offset_vec.debug(PSTR("offset_vec (BEFORE)"));
              }
            #endif

            offset_vec.apply_rotation(planner.bed_level_matrix.transpose(planner.bed_level_matrix));

            #if ENABLED(DEBUG_LEVELING_FEATURE)
              if (DEBUGGING(LEVELING)) offset_vec.debug(PSTR("offset_vec (AFTER)"));
            #endif

            // Adjustments to the current position
            const float xydiff[2] = { offset_vec.x, offset_vec.y };
            current_position[Z_AXIS] += offset_vec.z;

          #else // !ABL_PLANAR

            const float xydiff[2] = {
              hotend_offset[X_AXIS][tmp_extruder] - hotend_offset[X_AXIS][active_extruder],
              hotend_offset[Y_AXIS][tmp_extruder] - hotend_offset[Y_AXIS][active_extruder]
            };

            #if ENABLED(MESH_BED_LEVELING)

              if (mbl.active()) {
                #if ENABLED(DEBUG_LEVELING_FEATURE)
                  if (DEBUGGING(LEVELING)) SERIAL_ECHOPAIR("Z before MBL: ", current_position[Z_AXIS]);
                #endif
                float x2 = current_position[X_AXIS] + xydiff[X_AXIS],
                      y2 = current_position[Y_AXIS] + xydiff[Y_AXIS],
                      z1 = current_position[Z_AXIS], z2 = z1;
                planner.apply_leveling(current_position[X_AXIS], current_position[Y_AXIS], z1);
                planner.apply_leveling(x2, y2, z2);
                current_position[Z_AXIS] += z2 - z1;
                #if ENABLED(DEBUG_LEVELING_FEATURE)
                  if (DEBUGGING(LEVELING))
                    SERIAL_ECHOLNPAIR(" after: ", current_position[Z_AXIS]);
                #endif
              }

            #endif // MESH_BED_LEVELING

          #endif // !HAS_ABL

          #if ENABLED(DEBUG_LEVELING_FEATURE)
            if (DEBUGGING(LEVELING)) {
              SERIAL_ECHOPAIR("Offset Tool XY by { ", xydiff[X_AXIS]);
              SERIAL_ECHOPAIR(", ", xydiff[Y_AXIS]);
              SERIAL_ECHOLNPGM(" }");
            }
          #endif

          // The newly-selected extruder XY is actually at...
          current_position[X_AXIS] += xydiff[X_AXIS];
          current_position[Y_AXIS] += xydiff[Y_AXIS];
          #if HAS_WORKSPACE_OFFSET || ENABLED(DUAL_X_CARRIAGE)
            for (uint8_t i = X_AXIS; i <= Y_AXIS; i++) {
              #if HAS_POSITION_SHIFT
                position_shift[i] += xydiff[i];
              #endif
              update_software_endstops((AxisEnum)i);
            }
          #endif

          // Set the new active extruder
          active_extruder = tmp_extruder;

        #endif // !DUAL_X_CARRIAGE

        #if ENABLED(DEBUG_LEVELING_FEATURE)
          if (DEBUGGING(LEVELING)) DEBUG_POS("Sync After Toolchange", current_position);
        #endif

        // Tell the planner the new "current position"
        SYNC_PLAN_POSITION_KINEMATIC();

        // Move to the "old position" (move the extruder into place)
        if (!no_move && IsRunning()) {
          #if ENABLED(DEBUG_LEVELING_FEATURE)
            if (DEBUGGING(LEVELING)) DEBUG_POS("Move back", destination);
          #endif
          prepare_move_to_destination();
        }

        #if ENABLED(SWITCHING_NOZZLE)
          // Move back down, if needed. (Including when the new tool is higher.)
          if (z_raise != z_diff) {
            destination[Z_AXIS] += z_diff;
            feedrate_mm_s = planner.max_feedrate_mm_s[Z_AXIS];
            prepare_move_to_destination();
          }
        #endif

      } // (tmp_extruder != active_extruder)

      stepper.synchronize();

      #if ENABLED(EXT_SOLENOID)
        disable_all_solenoids();
        enable_solenoid_on_active_extruder();
      #endif // EXT_SOLENOID

      feedrate_mm_s = old_feedrate_mm_s;

    #else // HOTENDS <= 1

      // Set the new active extruder
      active_extruder = tmp_extruder;

      UNUSED(fr_mm_s);
      UNUSED(no_move);

      #if ENABLED(SWITCHING_EXTRUDER)
        stepper.synchronize();
        move_extruder_servo(active_extruder);
      #endif

    #endif // HOTENDS <= 1

    SERIAL_ECHO_START;
    SERIAL_ECHOLNPAIR(MSG_ACTIVE_EXTRUDER, (int)active_extruder);

  #endif // !MIXING_EXTRUDER || MIXING_VIRTUAL_TOOLS <= 1
}

/**
 * T0-T3: Switch tool, usually switching extruders
 *
 *   F[units/min] Set the movement feedrate
 *   S1           Don't move the tool in XY after change
 */
inline void gcode_T(uint8_t tmp_extruder) {

  #if ENABLED(DEBUG_LEVELING_FEATURE)
    if (DEBUGGING(LEVELING)) {
      SERIAL_ECHOPAIR(">>> gcode_T(", tmp_extruder);
      SERIAL_CHAR(')');
      SERIAL_EOL;
      DEBUG_POS("BEFORE", current_position);
    }
  #endif

  #if HOTENDS == 1 || (ENABLED(MIXING_EXTRUDER) && MIXING_VIRTUAL_TOOLS > 1)

    tool_change(tmp_extruder);

  #elif HOTENDS > 1

    tool_change(
      tmp_extruder,
      code_seen('F') ? MMM_TO_MMS(code_value_linear_units()) : 0.0,
      (tmp_extruder == active_extruder) || (code_seen('S') && code_value_bool())
    );

  #endif

  #if ENABLED(DEBUG_LEVELING_FEATURE)
    if (DEBUGGING(LEVELING)) {
      DEBUG_POS("AFTER", current_position);
      SERIAL_ECHOLNPGM("<<< gcode_T");
    }
  #endif
}

/**
 * Process a single command and dispatch it to its handler
 * This is called from the main loop()
 */
void process_next_command() {
  current_command = command_queue[cmd_queue_index_r];

  if (DEBUGGING(ECHO)) {
    SERIAL_ECHO_START;
    SERIAL_ECHOLN(current_command);
    #if ENABLED(M100_FREE_MEMORY_WATCHER)
      SERIAL_ECHOPAIR("slot:", cmd_queue_index_r);
      M100_dump_routine("   Command Queue:", (const char*)command_queue, (const char*)(command_queue + sizeof(command_queue)));
    #endif
  }

  // Sanitize the current command:
  //  - Skip leading spaces
  //  - Bypass N[-0-9][0-9]*[ ]*
  //  - Overwrite * with nul to mark the end
  while (*current_command == ' ') ++current_command;
  if (*current_command == 'N' && NUMERIC_SIGNED(current_command[1])) {
    current_command += 2; // skip N[-0-9]
    while (NUMERIC(*current_command)) ++current_command; // skip [0-9]*
    while (*current_command == ' ') ++current_command; // skip [ ]*
  }
  char* starpos = strchr(current_command, '*');  // * should always be the last parameter
  if (starpos) while (*starpos == ' ' || *starpos == '*') *starpos-- = '\0'; // nullify '*' and ' '

  char *cmd_ptr = current_command;

  // Get the command code, which must be G, M, or T
  char command_code = *cmd_ptr++;

  // Skip spaces to get the numeric part
  while (*cmd_ptr == ' ') cmd_ptr++;

  // Allow for decimal point in command
  #if ENABLED(G38_PROBE_TARGET)
    uint8_t subcode = 0;
  #endif

  uint16_t codenum = 0; // define ahead of goto

  // Bail early if there's no code
  bool code_is_good = NUMERIC(*cmd_ptr);
  if (!code_is_good) goto ExitUnknownCommand;

  // Get and skip the code number
  do {
    codenum = (codenum * 10) + (*cmd_ptr - '0');
    cmd_ptr++;
  } while (NUMERIC(*cmd_ptr));

  // Allow for decimal point in command
  #if ENABLED(G38_PROBE_TARGET)
    if (*cmd_ptr == '.') {
      cmd_ptr++;
      while (NUMERIC(*cmd_ptr))
        subcode = (subcode * 10) + (*cmd_ptr++ - '0');
    }
  #endif

  // Skip all spaces to get to the first argument, or nul
  while (*cmd_ptr == ' ') cmd_ptr++;

  // The command's arguments (if any) start here, for sure!
  current_command_args = cmd_ptr;

  KEEPALIVE_STATE(IN_HANDLER);

  // Handle a known G, M, or T
  switch (command_code) {
    case 'G': switch (codenum) {

      // G0, G1
      case 0:
      case 1:
        #if IS_SCARA
          gcode_G0_G1(codenum == 0);
        #else
          gcode_G0_G1();
        #endif
        break;

      // G2, G3
      #if ENABLED(ARC_SUPPORT) && DISABLED(SCARA)
        case 2: // G2  - CW ARC
        case 3: // G3  - CCW ARC
          gcode_G2_G3(codenum == 2);
          break;
      #endif

      // G4 Dwell
      case 4:
        gcode_G4();
        break;

      #if ENABLED(BEZIER_CURVE_SUPPORT)
        // G5
        case 5: // G5  - Cubic B_spline
          gcode_G5();
          break;
      #endif // BEZIER_CURVE_SUPPORT

      #if ENABLED(AUTO_BED_LEVELING_UBL)
        case 7:
          #if IS_SCARA
            gcode_G7(codenum == 0);
          #else
            gcode_G7();
            #endif
          break;
      #endif

      #if ENABLED(FWRETRACT)
        case 10: // G10: retract
        case 11: // G11: retract_recover
          gcode_G10_G11(codenum == 10);
          break;
      #endif // FWRETRACT

      #if ENABLED(NOZZLE_CLEAN_FEATURE)
        case 12:
          gcode_G12(); // G12: Nozzle Clean
          break;
      #endif // NOZZLE_CLEAN_FEATURE

      #if ENABLED(INCH_MODE_SUPPORT)
        case 20: //G20: Inch Mode
          gcode_G20();
          break;

        case 21: //G21: MM Mode
          gcode_G21();
          break;
      #endif // INCH_MODE_SUPPORT

      #if ENABLED(AUTO_BED_LEVELING_UBL) && ENABLED(UBL_G26_MESH_EDITING)
        case 26: // G26: Mesh Validation Pattern generation
          gcode_G26();
          break;
      #endif // AUTO_BED_LEVELING_UBL

      #if ENABLED(NOZZLE_PARK_FEATURE)
        case 27: // G27: Nozzle Park
          gcode_G27();
          break;
      #endif // NOZZLE_PARK_FEATURE

      case 28: // G28: Home all axes, one at a time
        gcode_G28(false);
        break;

      #if HAS_LEVELING
        case 29: // G29 Detailed Z probe, probes the bed at 3 or more points,
                 // or provides access to the UBL System if enabled.
          gcode_G29();
          break;
      #endif // HAS_LEVELING

      #if HAS_BED_PROBE

        case 30: // G30 Single Z probe
          gcode_G30();
          break;

        #if ENABLED(Z_PROBE_SLED)

            case 31: // G31: dock the sled
              gcode_G31();
              break;

            case 32: // G32: undock the sled
              gcode_G32();
              break;

        #endif // Z_PROBE_SLED

        #if ENABLED(DELTA_AUTO_CALIBRATION)

          case 33: // G33: Delta Auto-Calibration
            gcode_G33();
            break;

        #endif // DELTA_AUTO_CALIBRATION

      #endif // HAS_BED_PROBE

      #if ENABLED(G38_PROBE_TARGET)
        case 38: // G38.2 & G38.3
          if (subcode == 2 || subcode == 3)
            gcode_G38(subcode == 2);
          break;
      #endif

      case 90: // G90
        relative_mode = false;
        break;
      case 91: // G91
        relative_mode = true;
        break;

      case 92: // G92
        gcode_G92();
        break;
    }
    break;

    case 'M': switch (codenum) {
      #if HAS_RESUME_CONTINUE
        case 0: // M0: Unconditional stop - Wait for user button press on LCD
        case 1: // M1: Conditional stop - Wait for user button press on LCD
          gcode_M0_M1();
          break;
      #endif // ULTIPANEL

      #if ENABLED(SPINDLE_LASER_ENABLE)
        case 3:
          gcode_M3_M4(true);   // M3: turn spindle/laser on, set laser/spindle power/speed, set rotation direction CW
          break;               // synchronizes with movement commands
        case 4:
          gcode_M3_M4(false);  // M4: turn spindle/laser on, set laser/spindle power/speed, set rotation direction CCW
          break;               // synchronizes with movement commands
        case 5:
          gcode_M5();     // M5 - turn spindle/laser off
          break;          // synchronizes with movement commands
      #endif
      case 17: // M17: Enable all stepper motors
        gcode_M17();
        break;

      #if ENABLED(SDSUPPORT)
        case 20: // M20: list SD card
          gcode_M20(); break;
        case 21: // M21: init SD card
          gcode_M21(); break;
        case 22: // M22: release SD card
          gcode_M22(); break;
        case 23: // M23: Select file
          gcode_M23(); break;
        case 24: // M24: Start SD print
          gcode_M24(); break;
        case 25: // M25: Pause SD print
          gcode_M25(); break;
        case 26: // M26: Set SD index
          gcode_M26(); break;
        case 27: // M27: Get SD status
          gcode_M27(); break;
        case 28: // M28: Start SD write
          gcode_M28(); break;
        case 29: // M29: Stop SD write
          gcode_M29(); break;
        case 30: // M30 <filename> Delete File
          gcode_M30(); break;
        case 32: // M32: Select file and start SD print
          gcode_M32(); break;

        #if ENABLED(LONG_FILENAME_HOST_SUPPORT)
          case 33: // M33: Get the long full path to a file or folder
            gcode_M33(); break;
        #endif

        #if ENABLED(SDCARD_SORT_ALPHA) && ENABLED(SDSORT_GCODE)
          case 34: //M34 - Set SD card sorting options
            gcode_M34(); break;
        #endif // SDCARD_SORT_ALPHA && SDSORT_GCODE

        case 928: // M928: Start SD write
          gcode_M928(); break;
      #endif // SDSUPPORT

      case 31: // M31: Report time since the start of SD print or last M109
        gcode_M31(); break;

      case 42: // M42: Change pin state
        gcode_M42(); break;

      #if ENABLED(PINS_DEBUGGING)
        case 43: // M43: Read pin state
          gcode_M43(); break;
      #endif


      #if ENABLED(Z_MIN_PROBE_REPEATABILITY_TEST)
        case 48: // M48: Z probe repeatability test
          gcode_M48();
          break;
      #endif // Z_MIN_PROBE_REPEATABILITY_TEST

      #if ENABLED(AUTO_BED_LEVELING_UBL) && ENABLED(UBL_G26_MESH_EDITING)
        case 49: // M49: Turn on or off G26 debug flag for verbose output
          gcode_M49();
          break;
      #endif // AUTO_BED_LEVELING_UBL && UBL_G26_MESH_EDITING

      case 75: // M75: Start print timer
        gcode_M75(); break;
      case 76: // M76: Pause print timer
        gcode_M76(); break;
      case 77: // M77: Stop print timer
        gcode_M77(); break;

      #if ENABLED(PRINTCOUNTER)
        case 78: // M78: Show print statistics
          gcode_M78(); break;
      #endif

      #if ENABLED(M100_FREE_MEMORY_WATCHER)
        case 100: // M100: Free Memory Report
          gcode_M100();
          break;
      #endif

      case 104: // M104: Set hot end temperature
        gcode_M104();
        break;

      case 110: // M110: Set Current Line Number
        gcode_M110();
        break;

      case 111: // M111: Set debug level
        gcode_M111();
        break;

      #if DISABLED(EMERGENCY_PARSER)

        case 108: // M108: Cancel Waiting
          gcode_M108();
          break;

        case 112: // M112: Emergency Stop
          gcode_M112();
          break;

        case 410: // M410 quickstop - Abort all the planned moves.
          gcode_M410();
          break;

      #endif

      #if ENABLED(HOST_KEEPALIVE_FEATURE)
        case 113: // M113: Set Host Keepalive interval
          gcode_M113();
          break;
      #endif

      case 140: // M140: Set bed temperature
        gcode_M140();
        break;

      case 105: // M105: Report current temperature
        gcode_M105();
        KEEPALIVE_STATE(NOT_BUSY);
        return; // "ok" already printed

      #if ENABLED(AUTO_REPORT_TEMPERATURES) && (HAS_TEMP_HOTEND || HAS_TEMP_BED)
        case 155: // M155: Set temperature auto-report interval
          gcode_M155();
          break;
      #endif

      case 109: // M109: Wait for hotend temperature to reach target
        gcode_M109();
        break;

      #if HAS_TEMP_BED
        case 190: // M190: Wait for bed temperature to reach target
          gcode_M190();
          break;
      #endif // HAS_TEMP_BED

      #if FAN_COUNT > 0
        case 106: // M106: Fan On
          gcode_M106();
          break;
        case 107: // M107: Fan Off
          gcode_M107();
          break;
      #endif // FAN_COUNT > 0

      #if ENABLED(PARK_HEAD_ON_PAUSE)
        case 125: // M125: Store current position and move to filament change position
          gcode_M125(); break;
      #endif

      #if ENABLED(BARICUDA)
        // PWM for HEATER_1_PIN
        #if HAS_HEATER_1
          case 126: // M126: valve open
            gcode_M126();
            break;
          case 127: // M127: valve closed
            gcode_M127();
            break;
        #endif // HAS_HEATER_1

        // PWM for HEATER_2_PIN
        #if HAS_HEATER_2
          case 128: // M128: valve open
            gcode_M128();
            break;
          case 129: // M129: valve closed
            gcode_M129();
            break;
        #endif // HAS_HEATER_2
      #endif // BARICUDA

      #if HAS_POWER_SWITCH

        case 80: // M80: Turn on Power Supply
          gcode_M80();
          break;

      #endif // HAS_POWER_SWITCH

      case 81: // M81: Turn off Power, including Power Supply, if possible
        gcode_M81();
        break;

      case 82: // M82: Set E axis normal mode (same as other axes)
        gcode_M82();
        break;
      case 83: // M83: Set E axis relative mode
        gcode_M83();
        break;
      case 18: // M18 => M84
      case 84: // M84: Disable all steppers or set timeout
        gcode_M18_M84();
        break;
      case 85: // M85: Set inactivity stepper shutdown timeout
        gcode_M85();
        break;
      case 92: // M92: Set the steps-per-unit for one or more axes
        gcode_M92();
        break;
      case 114: // M114: Report current position
        gcode_M114();
        break;
      case 115: // M115: Report capabilities
        gcode_M115();
        break;
      case 117: // M117: Set LCD message text, if possible
        gcode_M117();
        break;
      case 119: // M119: Report endstop states
        gcode_M119();
        break;
      case 120: // M120: Enable endstops
        gcode_M120();
        break;
      case 121: // M121: Disable endstops
        gcode_M121();
        break;

      #if ENABLED(ULTIPANEL)

        case 145: // M145: Set material heatup parameters
          gcode_M145();
          break;

      #endif

      #if ENABLED(TEMPERATURE_UNITS_SUPPORT)
        case 149: // M149: Set temperature units
          gcode_M149();
          break;
      #endif

      #if HAS_COLOR_LEDS

        case 150: // M150: Set Status LED Color
          gcode_M150();
          break;

      #endif // BLINKM

      #if ENABLED(MIXING_EXTRUDER)
        case 163: // M163: Set a component weight for mixing extruder
          gcode_M163();
          break;
        #if MIXING_VIRTUAL_TOOLS > 1
          case 164: // M164: Save current mix as a virtual extruder
            gcode_M164();
            break;
        #endif
        #if ENABLED(DIRECT_MIXING_IN_G1)
          case 165: // M165: Set multiple mix weights
            gcode_M165();
            break;
        #endif
      #endif

      case 200: // M200: Set filament diameter, E to cubic units
        gcode_M200();
        break;
      case 201: // M201: Set max acceleration for print moves (units/s^2)
        gcode_M201();
        break;
      #if 0 // Not used for Sprinter/grbl gen6
        case 202: // M202
          gcode_M202();
          break;
      #endif
      case 203: // M203: Set max feedrate (units/sec)
        gcode_M203();
        break;
      case 204: // M204: Set acceleration
        gcode_M204();
        break;
      case 205: //M205: Set advanced settings
        gcode_M205();
        break;

      #if HAS_M206_COMMAND
        case 206: // M206: Set home offsets
          gcode_M206();
          break;
      #endif

      #if ENABLED(DELTA)
        case 665: // M665: Set delta configurations
          gcode_M665();
          break;
      #endif

      #if ENABLED(DELTA) || ENABLED(Z_DUAL_ENDSTOPS)
        case 666: // M666: Set delta or dual endstop adjustment
          gcode_M666();
          break;
      #endif

      #if ENABLED(FWRETRACT)
        case 207: // M207: Set Retract Length, Feedrate, and Z lift
          gcode_M207();
          break;
        case 208: // M208: Set Recover (unretract) Additional Length and Feedrate
          gcode_M208();
          break;
        case 209: // M209: Turn Automatic Retract Detection on/off
          gcode_M209();
          break;
      #endif // FWRETRACT

      case 211: // M211: Enable, Disable, and/or Report software endstops
        gcode_M211();
        break;

      #if HOTENDS > 1
        case 218: // M218: Set a tool offset
          gcode_M218();
          break;
      #endif

      case 220: // M220: Set Feedrate Percentage: S<percent> ("FR" on your LCD)
        gcode_M220();
        break;

      case 221: // M221: Set Flow Percentage
        gcode_M221();
        break;

      case 226: // M226: Wait until a pin reaches a state
        gcode_M226();
        break;

      #if HAS_SERVOS
        case 280: // M280: Set servo position absolute
          gcode_M280();
          break;
      #endif // HAS_SERVOS

      #if HAS_BUZZER
        case 300: // M300: Play beep tone
          gcode_M300();
          break;
      #endif // HAS_BUZZER

      #if ENABLED(PIDTEMP)
        case 301: // M301: Set hotend PID parameters
          gcode_M301();
          break;
      #endif // PIDTEMP

      #if ENABLED(PIDTEMPBED)
        case 304: // M304: Set bed PID parameters
          gcode_M304();
          break;
      #endif // PIDTEMPBED

      #if defined(CHDK) || HAS_PHOTOGRAPH
        case 240: // M240: Trigger a camera by emulating a Canon RC-1 : http://www.doc-diy.net/photo/rc-1_hacked/
          gcode_M240();
          break;
      #endif // CHDK || PHOTOGRAPH_PIN

      #if HAS_LCD_CONTRAST
        case 250: // M250: Set LCD contrast
          gcode_M250();
          break;
      #endif // HAS_LCD_CONTRAST

      #if ENABLED(EXPERIMENTAL_I2CBUS)

        case 260: // M260: Send data to an i2c slave
          gcode_M260();
          break;

        case 261: // M261: Request data from an i2c slave
          gcode_M261();
          break;

      #endif // EXPERIMENTAL_I2CBUS

      #if ENABLED(PREVENT_COLD_EXTRUSION)
        case 302: // M302: Allow cold extrudes (set the minimum extrude temperature)
          gcode_M302();
          break;
      #endif // PREVENT_COLD_EXTRUSION

      case 303: // M303: PID autotune
        gcode_M303();
        break;

      #if ENABLED(MORGAN_SCARA)
        case 360:  // M360: SCARA Theta pos1
          if (gcode_M360()) return;
          break;
        case 361:  // M361: SCARA Theta pos2
          if (gcode_M361()) return;
          break;
        case 362:  // M362: SCARA Psi pos1
          if (gcode_M362()) return;
          break;
        case 363:  // M363: SCARA Psi pos2
          if (gcode_M363()) return;
          break;
        case 364:  // M364: SCARA Psi pos3 (90 deg to Theta)
          if (gcode_M364()) return;
          break;
      #endif // SCARA

      case 400: // M400: Finish all moves
        gcode_M400();
        break;

      #if HAS_BED_PROBE
        case 401: // M401: Deploy probe
          gcode_M401();
          break;
        case 402: // M402: Stow probe
          gcode_M402();
          break;
      #endif // HAS_BED_PROBE

      #if ENABLED(FILAMENT_WIDTH_SENSOR)
        case 404:  // M404: Enter the nominal filament width (3mm, 1.75mm ) N<3.0> or display nominal filament width
          gcode_M404();
          break;
        case 405:  // M405: Turn on filament sensor for control
          gcode_M405();
          break;
        case 406:  // M406: Turn off filament sensor for control
          gcode_M406();
          break;
        case 407:   // M407: Display measured filament diameter
          gcode_M407();
          break;
      #endif // FILAMENT_WIDTH_SENSOR

      #if HAS_LEVELING
        case 420: // M420: Enable/Disable Bed Leveling
          gcode_M420();
          break;
      #endif

      #if ENABLED(MESH_BED_LEVELING) || ENABLED(AUTO_BED_LEVELING_UBL) || ENABLED(AUTO_BED_LEVELING_BILINEAR)
        case 421: // M421: Set a Mesh Bed Leveling Z coordinate
          gcode_M421();
          break;
      #endif

      #if HAS_M206_COMMAND
        case 428: // M428: Apply current_position to home_offset
          gcode_M428();
          break;
      #endif

      case 500: // M500: Store settings in EEPROM
        gcode_M500();
        break;
      case 501: // M501: Read settings from EEPROM
        gcode_M501();
        break;
      case 502: // M502: Revert to default settings
        gcode_M502();
        break;
      case 503: // M503: print settings currently in memory
        gcode_M503();
        break;

      #if ENABLED(ABORT_ON_ENDSTOP_HIT_FEATURE_ENABLED)
        case 540: // M540: Set abort on endstop hit for SD printing
          gcode_M540();
          break;
      #endif

      #if HAS_BED_PROBE
        case 851: // M851: Set Z Probe Z Offset
          gcode_M851();
          break;
      #endif // HAS_BED_PROBE

      #if ENABLED(FILAMENT_CHANGE_FEATURE)
        case 600: // M600: Pause for filament change
          gcode_M600();
          break;
      #endif // FILAMENT_CHANGE_FEATURE

      #if ENABLED(DUAL_X_CARRIAGE)
        case 605: // M605: Set Dual X Carriage movement mode
          gcode_M605();
          break;
      #endif // DUAL_X_CARRIAGE

      #if ENABLED(LIN_ADVANCE)
        case 900: // M900: Set advance K factor.
          gcode_M900();
          break;
      #endif

      #if ENABLED(HAVE_TMC2130)
        case 906: // M906: Set motor current in milliamps using axis codes X, Y, Z, E
          gcode_M906();
          break;
      #endif

      case 907: // M907: Set digital trimpot motor current using axis codes.
        gcode_M907();
        break;

      #if HAS_DIGIPOTSS || ENABLED(DAC_STEPPER_CURRENT)

        case 908: // M908: Control digital trimpot directly.
          gcode_M908();
          break;

        #if ENABLED(DAC_STEPPER_CURRENT) // As with Printrbot RevF

          case 909: // M909: Print digipot/DAC current value
            gcode_M909();
            break;

          case 910: // M910: Commit digipot/DAC value to external EEPROM
            gcode_M910();
            break;

        #endif

      #endif // HAS_DIGIPOTSS || DAC_STEPPER_CURRENT

      #if ENABLED(HAVE_TMC2130)
        case 911: // M911: Report TMC2130 prewarn triggered flags
          gcode_M911();
          break;

        case 912: // M911: Clear TMC2130 prewarn triggered flags
          gcode_M912();
          break;

        #if ENABLED(HYBRID_THRESHOLD)
          case 913: // M913: Set HYBRID_THRESHOLD speed.
            gcode_M913();
            break;
        #endif

        #if ENABLED(SENSORLESS_HOMING)
          case 914: // M914: Set SENSORLESS_HOMING sensitivity.
            gcode_M914();
            break;
        #endif
      #endif

      #if HAS_MICROSTEPS

        case 350: // M350: Set microstepping mode. Warning: Steps per unit remains unchanged. S code sets stepping mode for all drivers.
          gcode_M350();
          break;

        case 351: // M351: Toggle MS1 MS2 pins directly, S# determines MS1 or MS2, X# sets the pin high/low.
          gcode_M351();
          break;

      #endif // HAS_MICROSTEPS

      case 355: // M355 Turn case lights on/off
        gcode_M355();
        break;

      case 999: // M999: Restart after being Stopped
        gcode_M999();
        break;
    }
    break;

    case 'T':
      gcode_T(codenum);
      break;

    default: code_is_good = false;
  }

  KEEPALIVE_STATE(NOT_BUSY);

ExitUnknownCommand:

  // Still unknown command? Throw an error
  if (!code_is_good) unknown_command_error();

  ok_to_send();
}

/**
 * Send a "Resend: nnn" message to the host to
 * indicate that a command needs to be re-sent.
 */
void FlushSerialRequestResend() {
  //char command_queue[cmd_queue_index_r][100]="Resend:";
  MYSERIAL.flush();
  SERIAL_PROTOCOLPGM(MSG_RESEND);
  SERIAL_PROTOCOLLN(gcode_LastN + 1);
  ok_to_send();
}

/**
 * Send an "ok" message to the host, indicating
 * that a command was successfully processed.
 *
 * If ADVANCED_OK is enabled also include:
 *   N<int>  Line number of the command, if any
 *   P<int>  Planner space remaining
 *   B<int>  Block queue space remaining
 */
void ok_to_send() {
  refresh_cmd_timeout();
  if (!send_ok[cmd_queue_index_r]) return;
  SERIAL_PROTOCOLPGM(MSG_OK);
  #if ENABLED(ADVANCED_OK)
    char* p = command_queue[cmd_queue_index_r];
    if (*p == 'N') {
      SERIAL_PROTOCOL(' ');
      SERIAL_ECHO(*p++);
      while (NUMERIC_SIGNED(*p))
        SERIAL_ECHO(*p++);
    }
    SERIAL_PROTOCOLPGM(" P"); SERIAL_PROTOCOL(int(BLOCK_BUFFER_SIZE - planner.movesplanned() - 1));
    SERIAL_PROTOCOLPGM(" B"); SERIAL_PROTOCOL(BUFSIZE - commands_in_queue);
  #endif
  SERIAL_EOL;
}

#if HAS_SOFTWARE_ENDSTOPS

  /**
   * Constrain the given coordinates to the software endstops.
   */
  void clamp_to_software_endstops(float target[XYZ]) {
    if (!soft_endstops_enabled) return;
    #if ENABLED(MIN_SOFTWARE_ENDSTOPS)
      NOLESS(target[X_AXIS], soft_endstop_min[X_AXIS]);
      NOLESS(target[Y_AXIS], soft_endstop_min[Y_AXIS]);
      NOLESS(target[Z_AXIS], soft_endstop_min[Z_AXIS]);
    #endif
    #if ENABLED(MAX_SOFTWARE_ENDSTOPS)
      NOMORE(target[X_AXIS], soft_endstop_max[X_AXIS]);
      NOMORE(target[Y_AXIS], soft_endstop_max[Y_AXIS]);
      NOMORE(target[Z_AXIS], soft_endstop_max[Z_AXIS]);
    #endif
  }

#endif

#if ENABLED(AUTO_BED_LEVELING_BILINEAR)

  #if ENABLED(ABL_BILINEAR_SUBDIVISION)
    #define ABL_BG_SPACING(A) bilinear_grid_spacing_virt[A]
    #define ABL_BG_FACTOR(A)  bilinear_grid_factor_virt[A]
    #define ABL_BG_POINTS_X   ABL_GRID_POINTS_VIRT_X
    #define ABL_BG_POINTS_Y   ABL_GRID_POINTS_VIRT_Y
    #define ABL_BG_GRID(X,Y)  z_values_virt[X][Y]
  #else
    #define ABL_BG_SPACING(A) bilinear_grid_spacing[A]
    #define ABL_BG_FACTOR(A)  bilinear_grid_factor[A]
    #define ABL_BG_POINTS_X   GRID_MAX_POINTS_X
    #define ABL_BG_POINTS_Y   GRID_MAX_POINTS_Y
    #define ABL_BG_GRID(X,Y)  z_values[X][Y]
  #endif

  // Get the Z adjustment for non-linear bed leveling
  float bilinear_z_offset(const float logical[XYZ]) {

    static float z1, d2, z3, d4, L, D, ratio_x, ratio_y,
                 last_x = -999.999, last_y = -999.999;

    // Whole units for the grid line indices. Constrained within bounds.
    static int8_t gridx, gridy, nextx, nexty,
                  last_gridx = -99, last_gridy = -99;

    // XY relative to the probed area
    const float x = RAW_X_POSITION(logical[X_AXIS]) - bilinear_start[X_AXIS],
                y = RAW_Y_POSITION(logical[Y_AXIS]) - bilinear_start[Y_AXIS];

    #if ENABLED(EXTRAPOLATE_BEYOND_GRID)
      // Keep using the last grid box
      #define FAR_EDGE_OR_BOX 2
    #else
      // Just use the grid far edge
      #define FAR_EDGE_OR_BOX 1
    #endif

    if (last_x != x) {
      last_x = x;
      ratio_x = x * ABL_BG_FACTOR(X_AXIS);
      const float gx = constrain(floor(ratio_x), 0, ABL_BG_POINTS_X - FAR_EDGE_OR_BOX);
      ratio_x -= gx;      // Subtract whole to get the ratio within the grid box

      #if DISABLED(EXTRAPOLATE_BEYOND_GRID)
        // Beyond the grid maintain height at grid edges
        NOLESS(ratio_x, 0); // Never < 0.0. (> 1.0 is ok when nextx==gridx.)
      #endif

      gridx = gx;
      nextx = min(gridx + 1, ABL_BG_POINTS_X - 1);
    }

    if (last_y != y || last_gridx != gridx) {

      if (last_y != y) {
        last_y = y;
        ratio_y = y * ABL_BG_FACTOR(Y_AXIS);
        const float gy = constrain(floor(ratio_y), 0, ABL_BG_POINTS_Y - FAR_EDGE_OR_BOX);
        ratio_y -= gy;

        #if DISABLED(EXTRAPOLATE_BEYOND_GRID)
          // Beyond the grid maintain height at grid edges
          NOLESS(ratio_y, 0); // Never < 0.0. (> 1.0 is ok when nexty==gridy.)
        #endif

        gridy = gy;
        nexty = min(gridy + 1, ABL_BG_POINTS_Y - 1);
      }

      if (last_gridx != gridx || last_gridy != gridy) {
        last_gridx = gridx;
        last_gridy = gridy;
        // Z at the box corners
        z1 = ABL_BG_GRID(gridx, gridy);       // left-front
        d2 = ABL_BG_GRID(gridx, nexty) - z1;  // left-back (delta)
        z3 = ABL_BG_GRID(nextx, gridy);       // right-front
        d4 = ABL_BG_GRID(nextx, nexty) - z3;  // right-back (delta)
      }

      // Bilinear interpolate. Needed since y or gridx has changed.
                  L = z1 + d2 * ratio_y;   // Linear interp. LF -> LB
      const float R = z3 + d4 * ratio_y;   // Linear interp. RF -> RB

      D = R - L;
    }

    const float offset = L + ratio_x * D;   // the offset almost always changes

    /*
    static float last_offset = 0;
    if (fabs(last_offset - offset) > 0.2) {
      SERIAL_ECHOPGM("Sudden Shift at ");
      SERIAL_ECHOPAIR("x=", x);
      SERIAL_ECHOPAIR(" / ", bilinear_grid_spacing[X_AXIS]);
      SERIAL_ECHOLNPAIR(" -> gridx=", gridx);
      SERIAL_ECHOPAIR(" y=", y);
      SERIAL_ECHOPAIR(" / ", bilinear_grid_spacing[Y_AXIS]);
      SERIAL_ECHOLNPAIR(" -> gridy=", gridy);
      SERIAL_ECHOPAIR(" ratio_x=", ratio_x);
      SERIAL_ECHOLNPAIR(" ratio_y=", ratio_y);
      SERIAL_ECHOPAIR(" z1=", z1);
      SERIAL_ECHOPAIR(" z2=", z2);
      SERIAL_ECHOPAIR(" z3=", z3);
      SERIAL_ECHOLNPAIR(" z4=", z4);
      SERIAL_ECHOPAIR(" L=", L);
      SERIAL_ECHOPAIR(" R=", R);
      SERIAL_ECHOLNPAIR(" offset=", offset);
    }
    last_offset = offset;
    //*/

    return offset;
  }

#endif // AUTO_BED_LEVELING_BILINEAR

#if ENABLED(DELTA)

  /**
   * Recalculate factors used for delta kinematics whenever
   * settings have been changed (e.g., by M665).
   */
  void recalc_delta_settings(float radius, float diagonal_rod) {
    const float trt[ABC] = DELTA_RADIUS_TRIM_TOWER,
                drt[ABC] = DELTA_DIAGONAL_ROD_TRIM_TOWER;
    delta_tower[A_AXIS][X_AXIS] = cos(RADIANS(210 + delta_tower_angle_trim[A_AXIS])) * (radius + trt[A_AXIS]); // front left tower
    delta_tower[A_AXIS][Y_AXIS] = sin(RADIANS(210 + delta_tower_angle_trim[A_AXIS])) * (radius + trt[A_AXIS]);
    delta_tower[B_AXIS][X_AXIS] = cos(RADIANS(330 + delta_tower_angle_trim[B_AXIS])) * (radius + trt[B_AXIS]); // front right tower
    delta_tower[B_AXIS][Y_AXIS] = sin(RADIANS(330 + delta_tower_angle_trim[B_AXIS])) * (radius + trt[B_AXIS]);
    delta_tower[C_AXIS][X_AXIS] = 0.0; // back middle tower
    delta_tower[C_AXIS][Y_AXIS] = (radius + trt[C_AXIS]);
    delta_diagonal_rod_2_tower[A_AXIS] = sq(diagonal_rod + drt[A_AXIS]);
    delta_diagonal_rod_2_tower[B_AXIS] = sq(diagonal_rod + drt[B_AXIS]);
    delta_diagonal_rod_2_tower[C_AXIS] = sq(diagonal_rod + drt[C_AXIS]);
  }

  #if ENABLED(DELTA_FAST_SQRT)
    /**
     * Fast inverse sqrt from Quake III Arena
     * See: https://en.wikipedia.org/wiki/Fast_inverse_square_root
     */
    float Q_rsqrt(float number) {
      long i;
      float x2, y;
      const float threehalfs = 1.5f;
      x2 = number * 0.5f;
      y  = number;
      i  = * ( long * ) &y;                       // evil floating point bit level hacking
      i  = 0x5F3759DF - ( i >> 1 );               // what the f***?
      y  = * ( float * ) &i;
      y  = y * ( threehalfs - ( x2 * y * y ) );   // 1st iteration
      // y  = y * ( threehalfs - ( x2 * y * y ) );   // 2nd iteration, this can be removed
      return y;
    }

    #define _SQRT(n) (1.0f / Q_rsqrt(n))

  #else

    #define _SQRT(n) sqrt(n)

  #endif

  /**
   * Delta Inverse Kinematics
   *
   * Calculate the tower positions for a given logical
   * position, storing the result in the delta[] array.
   *
   * This is an expensive calculation, requiring 3 square
   * roots per segmented linear move, and strains the limits
   * of a Mega2560 with a Graphical Display.
   *
   * Suggested optimizations include:
   *
   * - Disable the home_offset (M206) and/or position_shift (G92)
   *   features to remove up to 12 float additions.
   *
   * - Use a fast-inverse-sqrt function and add the reciprocal.
   *   (see above)
   */

  // Macro to obtain the Z position of an individual tower
  #define DELTA_Z(T) raw[Z_AXIS] + _SQRT(     \
    delta_diagonal_rod_2_tower[T] - HYPOT2(   \
        delta_tower[T][X_AXIS] - raw[X_AXIS], \
        delta_tower[T][Y_AXIS] - raw[Y_AXIS]  \
      )                                       \
    )

  #define DELTA_RAW_IK() do {        \
    delta[A_AXIS] = DELTA_Z(A_AXIS); \
    delta[B_AXIS] = DELTA_Z(B_AXIS); \
    delta[C_AXIS] = DELTA_Z(C_AXIS); \
  } while(0)

  #define DELTA_LOGICAL_IK() do {      \
    const float raw[XYZ] = {           \
      RAW_X_POSITION(logical[X_AXIS]), \
      RAW_Y_POSITION(logical[Y_AXIS]), \
      RAW_Z_POSITION(logical[Z_AXIS])  \
    };                                 \
    DELTA_RAW_IK();                    \
  } while(0)

  #define DELTA_DEBUG() do { \
      SERIAL_ECHOPAIR("cartesian X:", raw[X_AXIS]); \
      SERIAL_ECHOPAIR(" Y:", raw[Y_AXIS]);          \
      SERIAL_ECHOLNPAIR(" Z:", raw[Z_AXIS]);        \
      SERIAL_ECHOPAIR("delta A:", delta[A_AXIS]);   \
      SERIAL_ECHOPAIR(" B:", delta[B_AXIS]);        \
      SERIAL_ECHOLNPAIR(" C:", delta[C_AXIS]);      \
    } while(0)

  void inverse_kinematics(const float logical[XYZ]) {
    DELTA_LOGICAL_IK();
    // DELTA_DEBUG();
  }

  /**
   * Calculate the highest Z position where the
   * effector has the full range of XY motion.
   */
  float delta_safe_distance_from_top() {
    float cartesian[XYZ] = {
      LOGICAL_X_POSITION(0),
      LOGICAL_Y_POSITION(0),
      LOGICAL_Z_POSITION(0)
    };
    inverse_kinematics(cartesian);
    float distance = delta[A_AXIS];
    cartesian[Y_AXIS] = LOGICAL_Y_POSITION(DELTA_PRINTABLE_RADIUS);
    inverse_kinematics(cartesian);
    return abs(distance - delta[A_AXIS]);
  }

  /**
   * Delta Forward Kinematics
   *
   * See the Wikipedia article "Trilateration"
   * https://en.wikipedia.org/wiki/Trilateration
   *
   * Establish a new coordinate system in the plane of the
   * three carriage points. This system has its origin at
   * tower1, with tower2 on the X axis. Tower3 is in the X-Y
   * plane with a Z component of zero.
   * We will define unit vectors in this coordinate system
   * in our original coordinate system. Then when we calculate
   * the Xnew, Ynew and Znew values, we can translate back into
   * the original system by moving along those unit vectors
   * by the corresponding values.
   *
   * Variable names matched to Marlin, c-version, and avoid the
   * use of any vector library.
   *
   * by Andreas Hardtung 2016-06-07
   * based on a Java function from "Delta Robot Kinematics V3"
   * by Steve Graves
   *
   * The result is stored in the cartes[] array.
   */
  void forward_kinematics_DELTA(float z1, float z2, float z3) {
    // Create a vector in old coordinates along x axis of new coordinate
    float p12[3] = { delta_tower[B_AXIS][X_AXIS] - delta_tower[A_AXIS][X_AXIS], delta_tower[B_AXIS][Y_AXIS] - delta_tower[A_AXIS][Y_AXIS], z2 - z1 };

    // Get the Magnitude of vector.
    float d = sqrt( sq(p12[0]) + sq(p12[1]) + sq(p12[2]) );

    // Create unit vector by dividing by magnitude.
    float ex[3] = { p12[0] / d, p12[1] / d, p12[2] / d };

    // Get the vector from the origin of the new system to the third point.
    float p13[3] = { delta_tower[C_AXIS][X_AXIS] - delta_tower[A_AXIS][X_AXIS], delta_tower[C_AXIS][Y_AXIS] - delta_tower[A_AXIS][Y_AXIS], z3 - z1 };

    // Use the dot product to find the component of this vector on the X axis.
    float i = ex[0] * p13[0] + ex[1] * p13[1] + ex[2] * p13[2];

    // Create a vector along the x axis that represents the x component of p13.
    float iex[3] = { ex[0] * i, ex[1] * i, ex[2] * i };

    // Subtract the X component from the original vector leaving only Y. We use the
    // variable that will be the unit vector after we scale it.
    float ey[3] = { p13[0] - iex[0], p13[1] - iex[1], p13[2] - iex[2] };

    // The magnitude of Y component
    float j = sqrt( sq(ey[0]) + sq(ey[1]) + sq(ey[2]) );

    // Convert to a unit vector
    ey[0] /= j; ey[1] /= j;  ey[2] /= j;

    // The cross product of the unit x and y is the unit z
    // float[] ez = vectorCrossProd(ex, ey);
    float ez[3] = {
      ex[1] * ey[2] - ex[2] * ey[1],
      ex[2] * ey[0] - ex[0] * ey[2],
      ex[0] * ey[1] - ex[1] * ey[0]
    };

    // We now have the d, i and j values defined in Wikipedia.
    // Plug them into the equations defined in Wikipedia for Xnew, Ynew and Znew
    float Xnew = (delta_diagonal_rod_2_tower[A_AXIS] - delta_diagonal_rod_2_tower[B_AXIS] + sq(d)) / (d * 2),
          Ynew = ((delta_diagonal_rod_2_tower[A_AXIS] - delta_diagonal_rod_2_tower[C_AXIS] + HYPOT2(i, j)) / 2 - i * Xnew) / j,
          Znew = sqrt(delta_diagonal_rod_2_tower[A_AXIS] - HYPOT2(Xnew, Ynew));

    // Start from the origin of the old coordinates and add vectors in the
    // old coords that represent the Xnew, Ynew and Znew to find the point
    // in the old system.
    cartes[X_AXIS] = delta_tower[A_AXIS][X_AXIS] + ex[0] * Xnew + ey[0] * Ynew - ez[0] * Znew;
    cartes[Y_AXIS] = delta_tower[A_AXIS][Y_AXIS] + ex[1] * Xnew + ey[1] * Ynew - ez[1] * Znew;
    cartes[Z_AXIS] =             z1 + ex[2] * Xnew + ey[2] * Ynew - ez[2] * Znew;
  }

  void forward_kinematics_DELTA(float point[ABC]) {
    forward_kinematics_DELTA(point[A_AXIS], point[B_AXIS], point[C_AXIS]);
  }

#endif // DELTA

/**
 * Get the stepper positions in the cartes[] array.
 * Forward kinematics are applied for DELTA and SCARA.
 *
 * The result is in the current coordinate space with
 * leveling applied. The coordinates need to be run through
 * unapply_leveling to obtain the "ideal" coordinates
 * suitable for current_position, etc.
 */
void get_cartesian_from_steppers() {
  #if ENABLED(DELTA)
    forward_kinematics_DELTA(
      stepper.get_axis_position_mm(A_AXIS),
      stepper.get_axis_position_mm(B_AXIS),
      stepper.get_axis_position_mm(C_AXIS)
    );
    cartes[X_AXIS] += LOGICAL_X_POSITION(0);
    cartes[Y_AXIS] += LOGICAL_Y_POSITION(0);
    cartes[Z_AXIS] += LOGICAL_Z_POSITION(0);
  #elif IS_SCARA
    forward_kinematics_SCARA(
      stepper.get_axis_position_degrees(A_AXIS),
      stepper.get_axis_position_degrees(B_AXIS)
    );
    cartes[X_AXIS] += LOGICAL_X_POSITION(0);
    cartes[Y_AXIS] += LOGICAL_Y_POSITION(0);
    cartes[Z_AXIS] = stepper.get_axis_position_mm(Z_AXIS);
  #else
    cartes[X_AXIS] = stepper.get_axis_position_mm(X_AXIS);
    cartes[Y_AXIS] = stepper.get_axis_position_mm(Y_AXIS);
    cartes[Z_AXIS] = stepper.get_axis_position_mm(Z_AXIS);
  #endif
}

/**
 * Set the current_position for an axis based on
 * the stepper positions, removing any leveling that
 * may have been applied.
 */
void set_current_from_steppers_for_axis(const AxisEnum axis) {
  get_cartesian_from_steppers();
  #if PLANNER_LEVELING
    planner.unapply_leveling(cartes);
  #endif
  if (axis == ALL_AXES)
    COPY(current_position, cartes);
  else
    current_position[axis] = cartes[axis];
}

#if ENABLED(MESH_BED_LEVELING)

  /**
   * Prepare a mesh-leveled linear move in a Cartesian setup,
   * splitting the move where it crosses mesh borders.
   */
  void mesh_line_to_destination(float fr_mm_s, uint8_t x_splits = 0xFF, uint8_t y_splits = 0xFF) {
    int cx1 = mbl.cell_index_x(RAW_CURRENT_POSITION(X)),
        cy1 = mbl.cell_index_y(RAW_CURRENT_POSITION(Y)),
        cx2 = mbl.cell_index_x(RAW_X_POSITION(destination[X_AXIS])),
        cy2 = mbl.cell_index_y(RAW_Y_POSITION(destination[Y_AXIS]));
    NOMORE(cx1, GRID_MAX_POINTS_X - 2);
    NOMORE(cy1, GRID_MAX_POINTS_Y - 2);
    NOMORE(cx2, GRID_MAX_POINTS_X - 2);
    NOMORE(cy2, GRID_MAX_POINTS_Y - 2);

    if (cx1 == cx2 && cy1 == cy2) {
      // Start and end on same mesh square
      line_to_destination(fr_mm_s);
      set_current_to_destination();
      return;
    }

    #define MBL_SEGMENT_END(A) (current_position[A ##_AXIS] + (destination[A ##_AXIS] - current_position[A ##_AXIS]) * normalized_dist)

    float normalized_dist, end[XYZE];

    // Split at the left/front border of the right/top square
    const int8_t gcx = max(cx1, cx2), gcy = max(cy1, cy2);
    if (cx2 != cx1 && TEST(x_splits, gcx)) {
      COPY(end, destination);
      destination[X_AXIS] = LOGICAL_X_POSITION(mbl.index_to_xpos[gcx]);
      normalized_dist = (destination[X_AXIS] - current_position[X_AXIS]) / (end[X_AXIS] - current_position[X_AXIS]);
      destination[Y_AXIS] = MBL_SEGMENT_END(Y);
      CBI(x_splits, gcx);
    }
    else if (cy2 != cy1 && TEST(y_splits, gcy)) {
      COPY(end, destination);
      destination[Y_AXIS] = LOGICAL_Y_POSITION(mbl.index_to_ypos[gcy]);
      normalized_dist = (destination[Y_AXIS] - current_position[Y_AXIS]) / (end[Y_AXIS] - current_position[Y_AXIS]);
      destination[X_AXIS] = MBL_SEGMENT_END(X);
      CBI(y_splits, gcy);
    }
    else {
      // Already split on a border
      line_to_destination(fr_mm_s);
      set_current_to_destination();
      return;
    }

    destination[Z_AXIS] = MBL_SEGMENT_END(Z);
    destination[E_AXIS] = MBL_SEGMENT_END(E);

    // Do the split and look for more borders
    mesh_line_to_destination(fr_mm_s, x_splits, y_splits);

    // Restore destination from stack
    COPY(destination, end);
    mesh_line_to_destination(fr_mm_s, x_splits, y_splits);
  }

#elif ENABLED(AUTO_BED_LEVELING_BILINEAR) && !IS_KINEMATIC

  #define CELL_INDEX(A,V) ((RAW_##A##_POSITION(V) - bilinear_start[A##_AXIS]) * ABL_BG_FACTOR(A##_AXIS))

  /**
   * Prepare a bilinear-leveled linear move on Cartesian,
   * splitting the move where it crosses grid borders.
   */
  void bilinear_line_to_destination(float fr_mm_s, uint16_t x_splits = 0xFFFF, uint16_t y_splits = 0xFFFF) {
    int cx1 = CELL_INDEX(X, current_position[X_AXIS]),
        cy1 = CELL_INDEX(Y, current_position[Y_AXIS]),
        cx2 = CELL_INDEX(X, destination[X_AXIS]),
        cy2 = CELL_INDEX(Y, destination[Y_AXIS]);
    cx1 = constrain(cx1, 0, ABL_BG_POINTS_X - 2);
    cy1 = constrain(cy1, 0, ABL_BG_POINTS_Y - 2);
    cx2 = constrain(cx2, 0, ABL_BG_POINTS_X - 2);
    cy2 = constrain(cy2, 0, ABL_BG_POINTS_Y - 2);

    if (cx1 == cx2 && cy1 == cy2) {
      // Start and end on same mesh square
      line_to_destination(fr_mm_s);
      set_current_to_destination();
      return;
    }

    #define LINE_SEGMENT_END(A) (current_position[A ##_AXIS] + (destination[A ##_AXIS] - current_position[A ##_AXIS]) * normalized_dist)

    float normalized_dist, end[XYZE];

    // Split at the left/front border of the right/top square
    const int8_t gcx = max(cx1, cx2), gcy = max(cy1, cy2);
    if (cx2 != cx1 && TEST(x_splits, gcx)) {
      COPY(end, destination);
      destination[X_AXIS] = LOGICAL_X_POSITION(bilinear_start[X_AXIS] + ABL_BG_SPACING(X_AXIS) * gcx);
      normalized_dist = (destination[X_AXIS] - current_position[X_AXIS]) / (end[X_AXIS] - current_position[X_AXIS]);
      destination[Y_AXIS] = LINE_SEGMENT_END(Y);
      CBI(x_splits, gcx);
    }
    else if (cy2 != cy1 && TEST(y_splits, gcy)) {
      COPY(end, destination);
      destination[Y_AXIS] = LOGICAL_Y_POSITION(bilinear_start[Y_AXIS] + ABL_BG_SPACING(Y_AXIS) * gcy);
      normalized_dist = (destination[Y_AXIS] - current_position[Y_AXIS]) / (end[Y_AXIS] - current_position[Y_AXIS]);
      destination[X_AXIS] = LINE_SEGMENT_END(X);
      CBI(y_splits, gcy);
    }
    else {
      // Already split on a border
      line_to_destination(fr_mm_s);
      set_current_to_destination();
      return;
    }

    destination[Z_AXIS] = LINE_SEGMENT_END(Z);
    destination[E_AXIS] = LINE_SEGMENT_END(E);

    // Do the split and look for more borders
    bilinear_line_to_destination(fr_mm_s, x_splits, y_splits);

    // Restore destination from stack
    COPY(destination, end);
    bilinear_line_to_destination(fr_mm_s, x_splits, y_splits);
  }

#endif // AUTO_BED_LEVELING_BILINEAR

#if IS_KINEMATIC && !UBL_DELTA

  /**
   * Prepare a linear move in a DELTA or SCARA setup.
   *
   * This calls planner.buffer_line several times, adding
   * small incremental moves for DELTA or SCARA.
   */
  inline bool prepare_kinematic_move_to(float ltarget[XYZE]) {

    // Get the top feedrate of the move in the XY plane
    const float _feedrate_mm_s = MMS_SCALED(feedrate_mm_s);

    // If the move is only in Z/E don't split up the move
    if (ltarget[X_AXIS] == current_position[X_AXIS] && ltarget[Y_AXIS] == current_position[Y_AXIS]) {
      planner.buffer_line_kinematic(ltarget, _feedrate_mm_s, active_extruder);
      return false;
    }

    // Fail if attempting move outside printable radius
    if (!position_is_reachable_xy(ltarget[X_AXIS], ltarget[Y_AXIS])) return true;

    // Get the cartesian distances moved in XYZE
    float difference[XYZE];
    LOOP_XYZE(i) difference[i] = ltarget[i] - current_position[i];

    // Get the linear distance in XYZ
    float cartesian_mm = sqrt(sq(difference[X_AXIS]) + sq(difference[Y_AXIS]) + sq(difference[Z_AXIS]));

    // If the move is very short, check the E move distance
    if (UNEAR_ZERO(cartesian_mm)) cartesian_mm = abs(difference[E_AXIS]);

    // No E move either? Game over.
    if (UNEAR_ZERO(cartesian_mm)) return true;

    // Minimum number of seconds to move the given distance
    const float seconds = cartesian_mm / _feedrate_mm_s;

    // The number of segments-per-second times the duration
    // gives the number of segments
    uint16_t segments = delta_segments_per_second * seconds;

    // For SCARA minimum segment size is 0.25mm
    #if IS_SCARA
      NOMORE(segments, cartesian_mm * 4);
    #endif

    // At least one segment is required
    NOLESS(segments, 1);

    // The approximate length of each segment
    const float inv_segments = 1.0 / float(segments),
                segment_distance[XYZE] = {
                  difference[X_AXIS] * inv_segments,
                  difference[Y_AXIS] * inv_segments,
                  difference[Z_AXIS] * inv_segments,
                  difference[E_AXIS] * inv_segments
                };

    // SERIAL_ECHOPAIR("mm=", cartesian_mm);
    // SERIAL_ECHOPAIR(" seconds=", seconds);
    // SERIAL_ECHOLNPAIR(" segments=", segments);

    #if IS_SCARA && ENABLED(SCARA_FEEDRATE_SCALING)
      // SCARA needs to scale the feed rate from mm/s to degrees/s
      const float inv_segment_length = min(10.0, float(segments) / cartesian_mm), // 1/mm/segs
                  feed_factor = inv_segment_length * _feedrate_mm_s;
      float oldA = stepper.get_axis_position_degrees(A_AXIS),
            oldB = stepper.get_axis_position_degrees(B_AXIS);
    #endif

    // Get the logical current position as starting point
    float logical[XYZE];
    COPY(logical, current_position);

    // Drop one segment so the last move is to the exact target.
    // If there's only 1 segment, loops will be skipped entirely.
    --segments;

    // Calculate and execute the segments
    for (uint16_t s = segments + 1; --s;) {
      LOOP_XYZE(i) logical[i] += segment_distance[i];
      #if ENABLED(DELTA)
        DELTA_LOGICAL_IK(); // Delta can inline its kinematics
      #else
        inverse_kinematics(logical);
      #endif

      ADJUST_DELTA(logical); // Adjust Z if bed leveling is enabled

      #if IS_SCARA && ENABLED(SCARA_FEEDRATE_SCALING)
        // For SCARA scale the feed rate from mm/s to degrees/s
        // Use ratio between the length of the move and the larger angle change
        const float adiff = abs(delta[A_AXIS] - oldA),
                    bdiff = abs(delta[B_AXIS] - oldB);
        planner.buffer_line(delta[A_AXIS], delta[B_AXIS], delta[C_AXIS], logical[E_AXIS], max(adiff, bdiff) * feed_factor, active_extruder);
        oldA = delta[A_AXIS];
        oldB = delta[B_AXIS];
      #else
        planner.buffer_line(delta[A_AXIS], delta[B_AXIS], delta[C_AXIS], logical[E_AXIS], _feedrate_mm_s, active_extruder);
      #endif
    }

    // Since segment_distance is only approximate,
    // the final move must be to the exact destination.

    #if IS_SCARA && ENABLED(SCARA_FEEDRATE_SCALING)
      // For SCARA scale the feed rate from mm/s to degrees/s
      // With segments > 1 length is 1 segment, otherwise total length
      inverse_kinematics(ltarget);
      ADJUST_DELTA(ltarget);
      const float adiff = abs(delta[A_AXIS] - oldA),
                  bdiff = abs(delta[B_AXIS] - oldB);
      planner.buffer_line(delta[A_AXIS], delta[B_AXIS], delta[C_AXIS], logical[E_AXIS], max(adiff, bdiff) * feed_factor, active_extruder);
    #else
      planner.buffer_line_kinematic(ltarget, _feedrate_mm_s, active_extruder);
    #endif

    return false;
  }

#else // !IS_KINEMATIC || UBL_DELTA

  /**
   * Prepare a linear move in a Cartesian setup.
   * If Mesh Bed Leveling is enabled, perform a mesh move.
   *
   * Returns true if the caller didn't update current_position.
   */
  inline bool prepare_move_to_destination_cartesian() {
    #if ENABLED(AUTO_BED_LEVELING_UBL)
      const float fr_scaled = MMS_SCALED(feedrate_mm_s);
      if (ubl.state.active) {
        ubl_line_to_destination_cartesian(fr_scaled, active_extruder);
        return true;
      }
      else
        line_to_destination(fr_scaled);
    #else
      // Do not use feedrate_percentage for E or Z only moves
      if (current_position[X_AXIS] == destination[X_AXIS] && current_position[Y_AXIS] == destination[Y_AXIS])
        line_to_destination();
      else {
        const float fr_scaled = MMS_SCALED(feedrate_mm_s);
        #if ENABLED(MESH_BED_LEVELING)
          if (mbl.active()) {
            mesh_line_to_destination(fr_scaled);
            return true;
          }
          else
        #elif ENABLED(AUTO_BED_LEVELING_BILINEAR)
          if (planner.abl_enabled) {
            bilinear_line_to_destination(fr_scaled);
            return true;
          }
          else
        #endif
            line_to_destination(fr_scaled);
      }
    #endif
    return false;
  }

#endif // !IS_KINEMATIC || UBL_DELTA

#if ENABLED(DUAL_X_CARRIAGE)

  /**
   * Prepare a linear move in a dual X axis setup
   */
  inline bool prepare_move_to_destination_dualx() {
    if (active_extruder_parked) {
      switch (dual_x_carriage_mode) {
        case DXC_FULL_CONTROL_MODE:
          break;
        case DXC_AUTO_PARK_MODE:
          if (current_position[E_AXIS] == destination[E_AXIS]) {
            // This is a travel move (with no extrusion)
            // Skip it, but keep track of the current position
            // (so it can be used as the start of the next non-travel move)
            if (delayed_move_time != 0xFFFFFFFFUL) {
              set_current_to_destination();
              NOLESS(raised_parked_position[Z_AXIS], destination[Z_AXIS]);
              delayed_move_time = millis();
              return true;
            }
          }
          // unpark extruder: 1) raise, 2) move into starting XY position, 3) lower
          for (uint8_t i = 0; i < 3; i++)
            planner.buffer_line(
              i == 0 ? raised_parked_position[X_AXIS] : current_position[X_AXIS],
              i == 0 ? raised_parked_position[Y_AXIS] : current_position[Y_AXIS],
              i == 2 ? current_position[Z_AXIS] : raised_parked_position[Z_AXIS],
              current_position[E_AXIS],
              i == 1 ? PLANNER_XY_FEEDRATE() : planner.max_feedrate_mm_s[Z_AXIS],
              active_extruder
            );
          delayed_move_time = 0;
          active_extruder_parked = false;
          #if ENABLED(DEBUG_LEVELING_FEATURE)
            if (DEBUGGING(LEVELING)) SERIAL_ECHOLNPGM("Clear active_extruder_parked");
          #endif
          break;
        case DXC_DUPLICATION_MODE:
          if (active_extruder == 0) {
            #if ENABLED(DEBUG_LEVELING_FEATURE)
              if (DEBUGGING(LEVELING)) {
                SERIAL_ECHOPAIR("Set planner X", LOGICAL_X_POSITION(inactive_extruder_x_pos));
                SERIAL_ECHOLNPAIR(" ... Line to X", current_position[X_AXIS] + duplicate_extruder_x_offset);
              }
            #endif
            // move duplicate extruder into correct duplication position.
            planner.set_position_mm(
              LOGICAL_X_POSITION(inactive_extruder_x_pos),
              current_position[Y_AXIS],
              current_position[Z_AXIS],
              current_position[E_AXIS]
            );
            planner.buffer_line(
              current_position[X_AXIS] + duplicate_extruder_x_offset,
              current_position[Y_AXIS], current_position[Z_AXIS], current_position[E_AXIS],
              planner.max_feedrate_mm_s[X_AXIS], 1
            );
            SYNC_PLAN_POSITION_KINEMATIC();
            stepper.synchronize();
            extruder_duplication_enabled = true;
            active_extruder_parked = false;
            #if ENABLED(DEBUG_LEVELING_FEATURE)
              if (DEBUGGING(LEVELING)) SERIAL_ECHOLNPGM("Set extruder_duplication_enabled\nClear active_extruder_parked");
            #endif
          }
          else {
            #if ENABLED(DEBUG_LEVELING_FEATURE)
              if (DEBUGGING(LEVELING)) SERIAL_ECHOLNPGM("Active extruder not 0");
            #endif
          }
          break;
      }
    }
    return false;
  }

#endif // DUAL_X_CARRIAGE

/**
 * Prepare a single move and get ready for the next one
 *
 * This may result in several calls to planner.buffer_line to
 * do smaller moves for DELTA, SCARA, mesh moves, etc.
 */
void prepare_move_to_destination() {
  clamp_to_software_endstops(destination);
  refresh_cmd_timeout();

  #if ENABLED(PREVENT_COLD_EXTRUSION)

    if (!DEBUGGING(DRYRUN)) {
      if (destination[E_AXIS] != current_position[E_AXIS]) {
        if (thermalManager.tooColdToExtrude(active_extruder)) {
          current_position[E_AXIS] = destination[E_AXIS]; // Behave as if the move really took place, but ignore E part
          SERIAL_ECHO_START;
          SERIAL_ECHOLNPGM(MSG_ERR_COLD_EXTRUDE_STOP);
        }
        #if ENABLED(PREVENT_LENGTHY_EXTRUDE)
          if (labs(destination[E_AXIS] - current_position[E_AXIS]) > EXTRUDE_MAXLENGTH) {
            current_position[E_AXIS] = destination[E_AXIS]; // Behave as if the move really took place, but ignore E part
            SERIAL_ECHO_START;
            SERIAL_ECHOLNPGM(MSG_ERR_LONG_EXTRUDE_STOP);
          }
        #endif
      }
    }

  #endif

  if (
    #if IS_KINEMATIC
      #if UBL_DELTA
        ubl_prepare_linear_move_to(destination, feedrate_mm_s)
      #else
        prepare_kinematic_move_to(destination)
      #endif
    #elif ENABLED(DUAL_X_CARRIAGE)
      prepare_move_to_destination_dualx()
    #elif UBL_DELTA // will work for CARTESIAN too (smaller segments follow mesh more closely)
      ubl_prepare_linear_move_to(destination, feedrate_mm_s)
    #else
      prepare_move_to_destination_cartesian()
    #endif
  ) return;

  set_current_to_destination();
}

#if ENABLED(ARC_SUPPORT)
  /**
   * Plan an arc in 2 dimensions
   *
   * The arc is approximated by generating many small linear segments.
   * The length of each segment is configured in MM_PER_ARC_SEGMENT (Default 1mm)
   * Arcs should only be made relatively large (over 5mm), as larger arcs with
   * larger segments will tend to be more efficient. Your slicer should have
   * options for G2/G3 arc generation. In future these options may be GCode tunable.
   */
  void plan_arc(
    float logical[XYZE], // Destination position
    float *offset,       // Center of rotation relative to current_position
    uint8_t clockwise    // Clockwise?
  ) {

    float r_X = -offset[X_AXIS],  // Radius vector from center to current location
          r_Y = -offset[Y_AXIS];

    const float radius = HYPOT(r_X, r_Y),
                center_X = current_position[X_AXIS] - r_X,
                center_Y = current_position[Y_AXIS] - r_Y,
                rt_X = logical[X_AXIS] - center_X,
                rt_Y = logical[Y_AXIS] - center_Y,
                linear_travel = logical[Z_AXIS] - current_position[Z_AXIS],
                extruder_travel = logical[E_AXIS] - current_position[E_AXIS];

    // CCW angle of rotation between position and target from the circle center. Only one atan2() trig computation required.
    float angular_travel = atan2(r_X * rt_Y - r_Y * rt_X, r_X * rt_X + r_Y * rt_Y);
    if (angular_travel < 0) angular_travel += RADIANS(360);
    if (clockwise) angular_travel -= RADIANS(360);

    // Make a circle if the angular rotation is 0
    if (angular_travel == 0 && current_position[X_AXIS] == logical[X_AXIS] && current_position[Y_AXIS] == logical[Y_AXIS])
      angular_travel += RADIANS(360);

    const float mm_of_travel = HYPOT(angular_travel * radius, fabs(linear_travel));
    if (mm_of_travel < 0.001) return;

    uint16_t segments = floor(mm_of_travel / (MM_PER_ARC_SEGMENT));
    if (segments == 0) segments = 1;

    /**
     * Vector rotation by transformation matrix: r is the original vector, r_T is the rotated vector,
     * and phi is the angle of rotation. Based on the solution approach by Jens Geisler.
     *     r_T = [cos(phi) -sin(phi);
     *            sin(phi)  cos(phi)] * r ;
     *
     * For arc generation, the center of the circle is the axis of rotation and the radius vector is
     * defined from the circle center to the initial position. Each line segment is formed by successive
     * vector rotations. This requires only two cos() and sin() computations to form the rotation
     * matrix for the duration of the entire arc. Error may accumulate from numerical round-off, since
     * all double numbers are single precision on the Arduino. (True double precision will not have
     * round off issues for CNC applications.) Single precision error can accumulate to be greater than
     * tool precision in some cases. Therefore, arc path correction is implemented.
     *
     * Small angle approximation may be used to reduce computation overhead further. This approximation
     * holds for everything, but very small circles and large MM_PER_ARC_SEGMENT values. In other words,
     * theta_per_segment would need to be greater than 0.1 rad and N_ARC_CORRECTION would need to be large
     * to cause an appreciable drift error. N_ARC_CORRECTION~=25 is more than small enough to correct for
     * numerical drift error. N_ARC_CORRECTION may be on the order a hundred(s) before error becomes an
     * issue for CNC machines with the single precision Arduino calculations.
     *
     * This approximation also allows plan_arc to immediately insert a line segment into the planner
     * without the initial overhead of computing cos() or sin(). By the time the arc needs to be applied
     * a correction, the planner should have caught up to the lag caused by the initial plan_arc overhead.
     * This is important when there are successive arc motions.
     */
    // Vector rotation matrix values
    float arc_target[XYZE];
    const float theta_per_segment = angular_travel / segments,
                linear_per_segment = linear_travel / segments,
                extruder_per_segment = extruder_travel / segments,
                sin_T = theta_per_segment,
                cos_T = 1 - 0.5 * sq(theta_per_segment); // Small angle approximation

    // Initialize the linear axis
    arc_target[Z_AXIS] = current_position[Z_AXIS];

    // Initialize the extruder axis
    arc_target[E_AXIS] = current_position[E_AXIS];

    const float fr_mm_s = MMS_SCALED(feedrate_mm_s);

    millis_t next_idle_ms = millis() + 200UL;

    int8_t count = 0;
    for (uint16_t i = 1; i < segments; i++) { // Iterate (segments-1) times

      thermalManager.manage_heater();
      if (ELAPSED(millis(), next_idle_ms)) {
        next_idle_ms = millis() + 200UL;
        idle();
      }

      if (++count < N_ARC_CORRECTION) {
        // Apply vector rotation matrix to previous r_X / 1
        const float r_new_Y = r_X * sin_T + r_Y * cos_T;
        r_X = r_X * cos_T - r_Y * sin_T;
        r_Y = r_new_Y;
      }
      else {
        // Arc correction to radius vector. Computed only every N_ARC_CORRECTION increments.
        // Compute exact location by applying transformation matrix from initial radius vector(=-offset).
        // To reduce stuttering, the sin and cos could be computed at different times.
        // For now, compute both at the same time.
        const float cos_Ti = cos(i * theta_per_segment),
                    sin_Ti = sin(i * theta_per_segment);
        r_X = -offset[X_AXIS] * cos_Ti + offset[Y_AXIS] * sin_Ti;
        r_Y = -offset[X_AXIS] * sin_Ti - offset[Y_AXIS] * cos_Ti;
        count = 0;
      }

      // Update arc_target location
      arc_target[X_AXIS] = center_X + r_X;
      arc_target[Y_AXIS] = center_Y + r_Y;
      arc_target[Z_AXIS] += linear_per_segment;
      arc_target[E_AXIS] += extruder_per_segment;

      clamp_to_software_endstops(arc_target);

      planner.buffer_line_kinematic(arc_target, fr_mm_s, active_extruder);
    }

    // Ensure last segment arrives at target location.
    planner.buffer_line_kinematic(logical, fr_mm_s, active_extruder);

    // As far as the parser is concerned, the position is now == target. In reality the
    // motion control system might still be processing the action and the real tool position
    // in any intermediate location.
    set_current_to_destination();
  }
#endif

#if ENABLED(BEZIER_CURVE_SUPPORT)

  void plan_cubic_move(const float offset[4]) {
    cubic_b_spline(current_position, destination, offset, MMS_SCALED(feedrate_mm_s), active_extruder);

    // As far as the parser is concerned, the position is now == destination. In reality the
    // motion control system might still be processing the action and the real tool position
    // in any intermediate location.
    set_current_to_destination();
  }

#endif // BEZIER_CURVE_SUPPORT

#if ENABLED(USE_CONTROLLER_FAN)

  void controllerFan() {
    static millis_t lastMotorOn = 0, // Last time a motor was turned on
                    nextMotorCheck = 0; // Last time the state was checked
    const millis_t ms = millis();
    if (ELAPSED(ms, nextMotorCheck)) {
      nextMotorCheck = ms + 2500UL; // Not a time critical function, so only check every 2.5s
      if (X_ENABLE_READ == X_ENABLE_ON || Y_ENABLE_READ == Y_ENABLE_ON || Z_ENABLE_READ == Z_ENABLE_ON || thermalManager.soft_pwm_amount_bed > 0
          || E0_ENABLE_READ == E_ENABLE_ON // If any of the drivers are enabled...
          #if E_STEPPERS > 1
            || E1_ENABLE_READ == E_ENABLE_ON
            #if HAS_X2_ENABLE
              || X2_ENABLE_READ == X_ENABLE_ON
            #endif
            #if E_STEPPERS > 2
              || E2_ENABLE_READ == E_ENABLE_ON
              #if E_STEPPERS > 3
                || E3_ENABLE_READ == E_ENABLE_ON
                #if E_STEPPERS > 4
                  || E4_ENABLE_READ == E_ENABLE_ON
                #endif // E_STEPPERS > 4
              #endif // E_STEPPERS > 3
            #endif // E_STEPPERS > 2
          #endif // E_STEPPERS > 1
      ) {
        lastMotorOn = ms; //... set time to NOW so the fan will turn on
      }

      // Fan off if no steppers have been enabled for CONTROLLERFAN_SECS seconds
      uint8_t speed = (!lastMotorOn || ELAPSED(ms, lastMotorOn + (CONTROLLERFAN_SECS) * 1000UL)) ? 0 : CONTROLLERFAN_SPEED;

      // allows digital or PWM fan output to be used (see M42 handling)
      WRITE(CONTROLLER_FAN_PIN, speed);
      analogWrite(CONTROLLER_FAN_PIN, speed);
    }
  }

#endif // USE_CONTROLLER_FAN

#if ENABLED(MORGAN_SCARA)

  /**
   * Morgan SCARA Forward Kinematics. Results in cartes[].
   * Maths and first version by QHARLEY.
   * Integrated into Marlin and slightly restructured by Joachim Cerny.
   */
  void forward_kinematics_SCARA(const float &a, const float &b) {

    float a_sin = sin(RADIANS(a)) * L1,
          a_cos = cos(RADIANS(a)) * L1,
          b_sin = sin(RADIANS(b)) * L2,
          b_cos = cos(RADIANS(b)) * L2;

    cartes[X_AXIS] = a_cos + b_cos + SCARA_OFFSET_X;  //theta
    cartes[Y_AXIS] = a_sin + b_sin + SCARA_OFFSET_Y;  //theta+phi

    /*
      SERIAL_ECHOPAIR("SCARA FK Angle a=", a);
      SERIAL_ECHOPAIR(" b=", b);
      SERIAL_ECHOPAIR(" a_sin=", a_sin);
      SERIAL_ECHOPAIR(" a_cos=", a_cos);
      SERIAL_ECHOPAIR(" b_sin=", b_sin);
      SERIAL_ECHOLNPAIR(" b_cos=", b_cos);
      SERIAL_ECHOPAIR(" cartes[X_AXIS]=", cartes[X_AXIS]);
      SERIAL_ECHOLNPAIR(" cartes[Y_AXIS]=", cartes[Y_AXIS]);
    //*/
  }

  /**
   * Morgan SCARA Inverse Kinematics. Results in delta[].
   *
   * See http://forums.reprap.org/read.php?185,283327
   *
   * Maths and first version by QHARLEY.
   * Integrated into Marlin and slightly restructured by Joachim Cerny.
   */
  void inverse_kinematics(const float logical[XYZ]) {

    static float C2, S2, SK1, SK2, THETA, PSI;

    float sx = RAW_X_POSITION(logical[X_AXIS]) - SCARA_OFFSET_X,  // Translate SCARA to standard X Y
          sy = RAW_Y_POSITION(logical[Y_AXIS]) - SCARA_OFFSET_Y;  // With scaling factor.

    if (L1 == L2)
      C2 = HYPOT2(sx, sy) / L1_2_2 - 1;
    else
      C2 = (HYPOT2(sx, sy) - (L1_2 + L2_2)) / (2.0 * L1 * L2);

    S2 = sqrt(sq(C2) - 1);

    // Unrotated Arm1 plus rotated Arm2 gives the distance from Center to End
    SK1 = L1 + L2 * C2;

    // Rotated Arm2 gives the distance from Arm1 to Arm2
    SK2 = L2 * S2;

    // Angle of Arm1 is the difference between Center-to-End angle and the Center-to-Elbow
    THETA = atan2(SK1, SK2) - atan2(sx, sy);

    // Angle of Arm2
    PSI = atan2(S2, C2);

    delta[A_AXIS] = DEGREES(THETA);        // theta is support arm angle
    delta[B_AXIS] = DEGREES(THETA + PSI);  // equal to sub arm angle (inverted motor)
    delta[C_AXIS] = logical[Z_AXIS];

    /*
      DEBUG_POS("SCARA IK", logical);
      DEBUG_POS("SCARA IK", delta);
      SERIAL_ECHOPAIR("  SCARA (x,y) ", sx);
      SERIAL_ECHOPAIR(",", sy);
      SERIAL_ECHOPAIR(" C2=", C2);
      SERIAL_ECHOPAIR(" S2=", S2);
      SERIAL_ECHOPAIR(" Theta=", THETA);
      SERIAL_ECHOLNPAIR(" Phi=", PHI);
    //*/
  }

#endif // MORGAN_SCARA

#if ENABLED(TEMP_STAT_LEDS)

  static bool red_led = false;
  static millis_t next_status_led_update_ms = 0;

  void handle_status_leds(void) {
    if (ELAPSED(millis(), next_status_led_update_ms)) {
      next_status_led_update_ms += 500; // Update every 0.5s
      float max_temp = 0.0;
      #if HAS_TEMP_BED
        max_temp = MAX3(max_temp, thermalManager.degTargetBed(), thermalManager.degBed());
      #endif
      HOTEND_LOOP() {
        max_temp = MAX3(max_temp, thermalManager.degHotend(e), thermalManager.degTargetHotend(e));
      }
      bool new_led = (max_temp > 55.0) ? true : (max_temp < 54.0) ? false : red_led;
      if (new_led != red_led) {
        red_led = new_led;
        #if PIN_EXISTS(STAT_LED_RED)
          WRITE(STAT_LED_RED_PIN, new_led ? HIGH : LOW);
          #if PIN_EXISTS(STAT_LED_BLUE)
            WRITE(STAT_LED_BLUE_PIN, new_led ? LOW : HIGH);
          #endif
        #else
          WRITE(STAT_LED_BLUE_PIN, new_led ? HIGH : LOW);
        #endif
      }
    }
  }

#endif

#if ENABLED(FILAMENT_RUNOUT_SENSOR)

  void handle_filament_runout() {
    if (!filament_ran_out) {
      filament_ran_out = true;
      enqueue_and_echo_commands_P(PSTR(FILAMENT_RUNOUT_SCRIPT));
      stepper.synchronize();
    }
  }

#endif // FILAMENT_RUNOUT_SENSOR

#if ENABLED(FAST_PWM_FAN)

  void setPwmFrequency(uint8_t pin, int val) {
    val &= 0x07;
    switch (digitalPinToTimer(pin)) {
      #ifdef TCCR0A
        case TIMER0A:
        case TIMER0B:
          //_SET_CS(0, val);
          break;
      #endif
      #ifdef TCCR1A
        case TIMER1A:
        case TIMER1B:
          //_SET_CS(1, val);
          break;
      #endif
      #ifdef TCCR2
        case TIMER2:
        case TIMER2:
          _SET_CS(2, val);
          break;
      #endif
      #ifdef TCCR2A
        case TIMER2A:
        case TIMER2B:
          _SET_CS(2, val);
          break;
      #endif
      #ifdef TCCR3A
        case TIMER3A:
        case TIMER3B:
        case TIMER3C:
          _SET_CS(3, val);
          break;
      #endif
      #ifdef TCCR4A
        case TIMER4A:
        case TIMER4B:
        case TIMER4C:
          _SET_CS(4, val);
          break;
      #endif
      #ifdef TCCR5A
        case TIMER5A:
        case TIMER5B:
        case TIMER5C:
          _SET_CS(5, val);
          break;
      #endif
    }
  }

#endif // FAST_PWM_FAN

float calculate_volumetric_multiplier(float diameter) {
  if (!volumetric_enabled || diameter == 0) return 1.0;
  return 1.0 / (M_PI * sq(diameter * 0.5));
}

void calculate_volumetric_multipliers() {
  for (uint8_t i = 0; i < COUNT(filament_size); i++)
    volumetric_multiplier[i] = calculate_volumetric_multiplier(filament_size[i]);
}

void enable_all_steppers() {
  enable_X();
  enable_Y();
  enable_Z();
  enable_E0();
  enable_E1();
  enable_E2();
  enable_E3();
  enable_E4();
}

void disable_e_steppers() {
  disable_E0();
  disable_E1();
  disable_E2();
  disable_E3();
  disable_E4();
}

void disable_all_steppers() {
  disable_X();
  disable_Y();
  disable_Z();
  disable_e_steppers();
}

#if ENABLED(HAVE_TMC2130)

  void automatic_current_control(TMC2130Stepper &st, String axisID) {
    // Check otpw even if we don't use automatic control. Allows for flag inspection.
    const bool is_otpw = st.checkOT();

    // Report if a warning was triggered
    static bool previous_otpw = false;
    if (is_otpw && !previous_otpw) {
      char timestamp[10];
      duration_t elapsed = print_job_timer.duration();
      const bool has_days = (elapsed.value > 60*60*24L);
      (void)elapsed.toDigital(timestamp, has_days);
      SERIAL_ECHO(timestamp);
      SERIAL_ECHO(": ");
      SERIAL_ECHO(axisID);
      SERIAL_ECHOLNPGM(" driver overtemperature warning!");
    }
    previous_otpw = is_otpw;

    #if CURRENT_STEP > 0 && ENABLED(AUTOMATIC_CURRENT_CONTROL)
      // Return if user has not enabled current control start with M906 S1.
      if (!auto_current_control) return;

      /**
       * Decrease current if is_otpw is true.
       * Bail out if driver is disabled.
       * Increase current if OTPW has not been triggered yet.
       */
      uint16_t current = st.getCurrent();
      if (is_otpw) {
        st.setCurrent(current - CURRENT_STEP, R_SENSE, HOLD_MULTIPLIER);
        #if ENABLED(REPORT_CURRENT_CHANGE)
          SERIAL_ECHO(axisID);
          SERIAL_ECHOPAIR(" current decreased to ", st.getCurrent());
        #endif
      }

      else if (!st.isEnabled())
        return;

      else if (!is_otpw && !st.getOTPW()) {
        current += CURRENT_STEP;
        if (current <= AUTO_ADJUST_MAX) {
          st.setCurrent(current, R_SENSE, HOLD_MULTIPLIER);
          #if ENABLED(REPORT_CURRENT_CHANGE)
            SERIAL_ECHO(axisID);
            SERIAL_ECHOPAIR(" current increased to ", st.getCurrent());
          #endif
        }
      }
      SERIAL_EOL;
    #endif
  }

  void checkOverTemp() {
    static millis_t next_cOT = 0;
    if (ELAPSED(millis(), next_cOT)) {
      next_cOT = millis() + 5000;
      #if ENABLED(X_IS_TMC2130)
        automatic_current_control(stepperX, "X");
      #endif
      #if ENABLED(Y_IS_TMC2130)
        automatic_current_control(stepperY, "Y");
      #endif
      #if ENABLED(Z_IS_TMC2130)
        automatic_current_control(stepperZ, "Z");
      #endif
      #if ENABLED(X2_IS_TMC2130)
        automatic_current_control(stepperX2, "X2");
      #endif
      #if ENABLED(Y2_IS_TMC2130)
        automatic_current_control(stepperY2, "Y2");
      #endif
      #if ENABLED(Z2_IS_TMC2130)
        automatic_current_control(stepperZ2, "Z2");
      #endif
      #if ENABLED(E0_IS_TMC2130)
        automatic_current_control(stepperE0, "E0");
      #endif
      #if ENABLED(E1_IS_TMC2130)
        automatic_current_control(stepperE1, "E1");
      #endif
      #if ENABLED(E2_IS_TMC2130)
        automatic_current_control(stepperE2, "E2");
      #endif
      #if ENABLED(E3_IS_TMC2130)
        automatic_current_control(stepperE3, "E3");
      #endif
      #if ENABLED(E4_IS_TMC2130)
        automatic_current_control(stepperE4, "E4");
      #endif
      #if ENABLED(E4_IS_TMC2130)
        automatic_current_control(stepperE4);
      #endif
    }
  }

#endif // HAVE_TMC2130

/**
 * Manage several activities:
 *  - Check for Filament Runout
 *  - Keep the command buffer full
 *  - Check for maximum inactive time between commands
 *  - Check for maximum inactive time between stepper commands
 *  - Check if pin CHDK needs to go LOW
 *  - Check for KILL button held down
 *  - Check for HOME button held down
 *  - Check if cooling fan needs to be switched on
 *  - Check if an idle but hot extruder needs filament extruded (EXTRUDER_RUNOUT_PREVENT)
 */
void manage_inactivity(bool ignore_stepper_queue/*=false*/) {

  #if ENABLED(FILAMENT_RUNOUT_SENSOR)
    if ((IS_SD_PRINTING || print_job_timer.isRunning()) && (READ(FIL_RUNOUT_PIN) == FIL_RUNOUT_INVERTING))
      handle_filament_runout();
  #endif

  if (commands_in_queue < BUFSIZE) get_available_commands();

  const millis_t ms = millis();

  if (max_inactive_time && ELAPSED(ms, previous_cmd_ms + max_inactive_time)) {
    SERIAL_ERROR_START;
    SERIAL_ECHOLNPAIR(MSG_KILL_INACTIVE_TIME, current_command);
    kill(PSTR(MSG_KILLED));
  }

  // Prevent steppers timing-out in the middle of M600
  #if ENABLED(FILAMENT_CHANGE_FEATURE) && ENABLED(FILAMENT_CHANGE_NO_STEPPER_TIMEOUT)
    #define M600_TEST !busy_doing_M600
  #else
    #define M600_TEST true
  #endif

  if (M600_TEST && stepper_inactive_time && ELAPSED(ms, previous_cmd_ms + stepper_inactive_time)
      && !ignore_stepper_queue && !planner.blocks_queued()) {
    #if ENABLED(DISABLE_INACTIVE_X)
      disable_X();
    #endif
    #if ENABLED(DISABLE_INACTIVE_Y)
      disable_Y();
    #endif
    #if ENABLED(DISABLE_INACTIVE_Z)
      disable_Z();
    #endif
    #if ENABLED(DISABLE_INACTIVE_E)
      disable_e_steppers();
    #endif
  }

  #ifdef CHDK // Check if pin should be set to LOW after M240 set it to HIGH
    if (chdkActive && ELAPSED(ms, chdkHigh + CHDK_DELAY)) {
      chdkActive = false;
      WRITE(CHDK, LOW);
    }
  #endif

  #if HAS_KILL

    // Check if the kill button was pressed and wait just in case it was an accidental
    // key kill key press
    // -------------------------------------------------------------------------------
    static int killCount = 0;   // make the inactivity button a bit less responsive
    const int KILL_DELAY = 750;
    if (!READ(KILL_PIN))
      killCount++;
    else if (killCount > 0)
      killCount--;

    // Exceeded threshold and we can confirm that it was not accidental
    // KILL the machine
    // ----------------------------------------------------------------
    if (killCount >= KILL_DELAY) {
      SERIAL_ERROR_START;
      SERIAL_ERRORLNPGM(MSG_KILL_BUTTON);
      kill(PSTR(MSG_KILLED));
    }
  #endif

  #if HAS_HOME
    // Check to see if we have to home, use poor man's debouncer
    // ---------------------------------------------------------
    static int homeDebounceCount = 0;   // poor man's debouncing count
    const int HOME_DEBOUNCE_DELAY = 2500;
    if (!IS_SD_PRINTING && !READ(HOME_PIN)) {
      if (!homeDebounceCount) {
        enqueue_and_echo_commands_P(PSTR("G28"));
        LCD_MESSAGEPGM(MSG_AUTO_HOME);
      }
      if (homeDebounceCount < HOME_DEBOUNCE_DELAY)
        homeDebounceCount++;
      else
        homeDebounceCount = 0;
    }
  #endif

  #if ENABLED(USE_CONTROLLER_FAN)
    controllerFan(); // Check if fan should be turned on to cool stepper drivers down
  #endif

  #if ENABLED(EXTRUDER_RUNOUT_PREVENT)
    if (ELAPSED(ms, previous_cmd_ms + (EXTRUDER_RUNOUT_SECONDS) * 1000UL)
      && thermalManager.degHotend(active_extruder) > EXTRUDER_RUNOUT_MINTEMP) {
      bool oldstatus;
      #if ENABLED(SWITCHING_EXTRUDER)
        oldstatus = E0_ENABLE_READ;
        enable_E0();
      #else // !SWITCHING_EXTRUDER
        switch (active_extruder) {
          case 0: oldstatus = E0_ENABLE_READ; enable_E0(); break;
          #if E_STEPPERS > 1
            case 1: oldstatus = E1_ENABLE_READ; enable_E1(); break;
            #if E_STEPPERS > 2
              case 2: oldstatus = E2_ENABLE_READ; enable_E2(); break;
              #if E_STEPPERS > 3
                case 3: oldstatus = E3_ENABLE_READ; enable_E3(); break;
                #if E_STEPPERS > 4
                  case 4: oldstatus = E4_ENABLE_READ; enable_E4(); break;
                #endif // E_STEPPERS > 4
              #endif // E_STEPPERS > 3
            #endif // E_STEPPERS > 2
          #endif // E_STEPPERS > 1
        }
      #endif // !SWITCHING_EXTRUDER

      previous_cmd_ms = ms; // refresh_cmd_timeout()

      const float olde = current_position[E_AXIS];
      current_position[E_AXIS] += EXTRUDER_RUNOUT_EXTRUDE;
      planner.buffer_line_kinematic(current_position, MMM_TO_MMS(EXTRUDER_RUNOUT_SPEED), active_extruder);
      current_position[E_AXIS] = olde;
      planner.set_e_position_mm(olde);
      stepper.synchronize();
      #if ENABLED(SWITCHING_EXTRUDER)
        E0_ENABLE_WRITE(oldstatus);
      #else
        switch (active_extruder) {
          case 0: E0_ENABLE_WRITE(oldstatus); break;
          #if E_STEPPERS > 1
            case 1: E1_ENABLE_WRITE(oldstatus); break;
            #if E_STEPPERS > 2
              case 2: E2_ENABLE_WRITE(oldstatus); break;
              #if E_STEPPERS > 3
                case 3: E3_ENABLE_WRITE(oldstatus); break;
                #if E_STEPPERS > 4
                  case 4: E4_ENABLE_WRITE(oldstatus); break;
                #endif // E_STEPPERS > 4
              #endif // E_STEPPERS > 3
            #endif // E_STEPPERS > 2
          #endif // E_STEPPERS > 1
        }
      #endif // !SWITCHING_EXTRUDER
    }
  #endif // EXTRUDER_RUNOUT_PREVENT

  #if ENABLED(DUAL_X_CARRIAGE)
    // handle delayed move timeout
    if (delayed_move_time && ELAPSED(ms, delayed_move_time + 1000UL) && IsRunning()) {
      // travel moves have been received so enact them
      delayed_move_time = 0xFFFFFFFFUL; // force moves to be done
      set_destination_to_current();
      prepare_move_to_destination();
    }
  #endif

  #if ENABLED(TEMP_STAT_LEDS)
    handle_status_leds();
  #endif

  #if ENABLED(HAVE_TMC2130)
    checkOverTemp();
  #endif

  planner.check_axes_activity();
}

/**
 * Standard idle routine keeps the machine alive
 */
void idle(
  #if ENABLED(FILAMENT_CHANGE_FEATURE)
    bool no_stepper_sleep/*=false*/
  #endif
) {
  lcd_update();

  host_keepalive();

  #if ENABLED(AUTO_REPORT_TEMPERATURES) && (HAS_TEMP_HOTEND || HAS_TEMP_BED)
    auto_report_temperatures();
  #endif

  manage_inactivity(
    #if ENABLED(FILAMENT_CHANGE_FEATURE)
      no_stepper_sleep
    #endif
  );

  thermalManager.manage_heater();

  #if ENABLED(PRINTCOUNTER)
    print_job_timer.tick();
  #endif

  #if HAS_BUZZER && DISABLED(LCD_USE_I2C_BUZZER)
    buzzer.tick();
  #endif
}

/**
 * Kill all activity and lock the machine.
 * After this the machine will need to be reset.
 */
void kill(const char* lcd_msg) {
  SERIAL_ERROR_START;
  SERIAL_ERRORLNPGM(MSG_ERR_KILLED);

  thermalManager.disable_all_heaters();
  disable_all_steppers();

  #if ENABLED(ULTRA_LCD)
    kill_screen(lcd_msg);
  #else
    UNUSED(lcd_msg);
  #endif

  _delay_ms(600); // Wait a short time (allows messages to get out before shutting down.
  cli(); // Stop interrupts

  _delay_ms(250); //Wait to ensure all interrupts routines stopped
  thermalManager.disable_all_heaters(); //turn off heaters again

  #if HAS_POWER_SWITCH
    SET_INPUT(PS_ON_PIN);
  #endif

  suicide();
  while (1) {
    #if ENABLED(USE_WATCHDOG)
      watchdog_reset();
    #endif
  } // Wait for reset
}

/**
 * Turn off heaters and stop the print in progress
 * After a stop the machine may be resumed with M999
 */
void stop() {
  thermalManager.disable_all_heaters(); // 'unpause' taken care of in here

  #if ENABLED(PROBING_FANS_OFF)
    if (fans_paused) fans_pause(false); // put things back the way they were
  #endif

  if (IsRunning()) {
    Stopped_gcode_LastN = gcode_LastN; // Save last g_code for restart
    SERIAL_ERROR_START;
    SERIAL_ERRORLNPGM(MSG_ERR_STOPPED);
    LCD_MESSAGEPGM(MSG_STOPPED);
    safe_delay(350);       // allow enough time for messages to get out before stopping
    Running = false;
  }
}

/**
 * Marlin entry-point: Set up before the program loop
 *  - Set up the kill pin, filament runout, power hold
 *  - Start the serial port
 *  - Print startup messages and diagnostics
 *  - Get EEPROM or default settings
 *  - Initialize managers for:
 *    • temperature
 *    • planner
 *    • watchdog
 *    • stepper
 *    • photo pin
 *    • servos
 *    • LCD controller
 *    • Digipot I2C
 *    • Z probe sled
 *    • status LEDs
 */
void setup() {

  #ifdef DISABLE_JTAG
    // Disable JTAG on AT90USB chips to free up pins for IO
    MCUCR = 0x80;
    MCUCR = 0x80;
  #endif

  #if ENABLED(FILAMENT_RUNOUT_SENSOR)
    setup_filrunoutpin();
  #endif

  setup_killpin();

  setup_powerhold();

  #if HAS_STEPPER_RESET
    disableStepperDrivers();
  #endif

  MYSERIAL.begin(BAUDRATE);
  SERIAL_PROTOCOLLNPGM("start");
  SERIAL_ECHO_START;

  // Check startup - does nothing if bootloader sets MCUSR to 0
  byte mcu = MCUSR;
  if (mcu & 1) SERIAL_ECHOLNPGM(MSG_POWERUP);
  if (mcu & 2) SERIAL_ECHOLNPGM(MSG_EXTERNAL_RESET);
  if (mcu & 4) SERIAL_ECHOLNPGM(MSG_BROWNOUT_RESET);
  if (mcu & 8) SERIAL_ECHOLNPGM(MSG_WATCHDOG_RESET);
  if (mcu & 32) SERIAL_ECHOLNPGM(MSG_SOFTWARE_RESET);
  MCUSR = 0;

  SERIAL_ECHOPGM(MSG_MARLIN);
  SERIAL_CHAR(' ');
  SERIAL_ECHOLNPGM(SHORT_BUILD_VERSION);
  SERIAL_EOL;

  #if defined(STRING_DISTRIBUTION_DATE) && defined(STRING_CONFIG_H_AUTHOR)
    SERIAL_ECHO_START;
    SERIAL_ECHOPGM(MSG_CONFIGURATION_VER);
    SERIAL_ECHOPGM(STRING_DISTRIBUTION_DATE);
    SERIAL_ECHOLNPGM(MSG_AUTHOR STRING_CONFIG_H_AUTHOR);
    SERIAL_ECHOLNPGM("Compiled: " __DATE__);
  #endif

  SERIAL_ECHO_START;
  SERIAL_ECHOPAIR(MSG_FREE_MEMORY, freeMemory());
  SERIAL_ECHOLNPAIR(MSG_PLANNER_BUFFER_BYTES, (int)sizeof(block_t)*BLOCK_BUFFER_SIZE);

  // Send "ok" after commands by default
  for (int8_t i = 0; i < BUFSIZE; i++) send_ok[i] = true;

  // Load data from EEPROM if available (or use defaults)
  // This also updates variables in the planner, elsewhere
  (void)settings.load();

  #if HAS_M206_COMMAND
    // Initialize current position based on home_offset
    COPY(current_position, home_offset);
  #else
    ZERO(current_position);
  #endif

  // Vital to init stepper/planner equivalent for current_position
  SYNC_PLAN_POSITION_KINEMATIC();

  thermalManager.init();    // Initialize temperature loop

  #if ENABLED(USE_WATCHDOG)
    watchdog_init();
  #endif

  stepper.init();    // Initialize stepper, this enables interrupts!
  servo_init();

  #if HAS_PHOTOGRAPH
    OUT_WRITE(PHOTOGRAPH_PIN, LOW);
  #endif

  #if HAS_CASE_LIGHT
    update_case_light();
  #endif

  #if ENABLED(SPINDLE_LASER_ENABLE)
    OUT_WRITE(SPINDLE_LASER_ENABLE_PIN, !SPINDLE_LASER_ENABLE_INVERT);  // init spindle to off
    #if SPINDLE_DIR_CHANGE
      OUT_WRITE(SPINDLE_DIR_PIN, SPINDLE_INVERT_DIR ? 255 : 0);  // init rotation to clockwise (M3)
    #endif
    #if ENABLED(SPINDLE_LASER_PWM)
      SET_OUTPUT(SPINDLE_LASER_PWM_PIN);
      analogWrite(SPINDLE_LASER_PWM_PIN, SPINDLE_LASER_PWM_INVERT ? 255 : 0);  // set to lowest speed
    #endif
  #endif

  #if HAS_BED_PROBE
    endstops.enable_z_probe(false);
  #endif

  #if ENABLED(USE_CONTROLLER_FAN)
    SET_OUTPUT(CONTROLLER_FAN_PIN); //Set pin used for driver cooling fan
  #endif

  #if HAS_STEPPER_RESET
    enableStepperDrivers();
  #endif

  #if ENABLED(DIGIPOT_I2C)
    digipot_i2c_init();
  #endif

  #if ENABLED(DAC_STEPPER_CURRENT)
    dac_init();
  #endif

  #if (ENABLED(Z_PROBE_SLED) || ENABLED(SOLENOID_PROBE)) && HAS_SOLENOID_1
    OUT_WRITE(SOL1_PIN, LOW); // turn it off
  #endif

  setup_homepin();

  #if PIN_EXISTS(STAT_LED_RED)
    OUT_WRITE(STAT_LED_RED_PIN, LOW); // turn it off
  #endif

  #if PIN_EXISTS(STAT_LED_BLUE)
    OUT_WRITE(STAT_LED_BLUE_PIN, LOW); // turn it off
  #endif

  #if ENABLED(RGB_LED) || ENABLED(RGBW_LED)
    SET_OUTPUT(RGB_LED_R_PIN);
    SET_OUTPUT(RGB_LED_G_PIN);
    SET_OUTPUT(RGB_LED_B_PIN);
    #if ENABLED(RGBW_LED)
      SET_OUTPUT(RGB_LED_W_PIN);
    #endif
  #endif

  lcd_init();
  #if ENABLED(SHOW_BOOTSCREEN)
    #if ENABLED(DOGLCD)
      safe_delay(BOOTSCREEN_TIMEOUT);
    #elif ENABLED(ULTRA_LCD)
      bootscreen();
      #if DISABLED(SDSUPPORT)
        lcd_init();
      #endif
    #endif
  #endif

  #if ENABLED(MIXING_EXTRUDER) && MIXING_VIRTUAL_TOOLS > 1
    // Initialize mixing to 100% color 1
    for (uint8_t i = 0; i < MIXING_STEPPERS; i++)
      mixing_factor[i] = (i == 0) ? 1.0 : 0.0;
    for (uint8_t t = 0; t < MIXING_VIRTUAL_TOOLS; t++)
      for (uint8_t i = 0; i < MIXING_STEPPERS; i++)
        mixing_virtual_tool_mix[t][i] = mixing_factor[i];
  #endif

  #if ENABLED(BLTOUCH)
    // Make sure any BLTouch error condition is cleared
    bltouch_command(BLTOUCH_RESET);
    set_bltouch_deployed(true);
    set_bltouch_deployed(false);
  #endif

  #if ENABLED(EXPERIMENTAL_I2CBUS) && I2C_SLAVE_ADDRESS > 0
    i2c.onReceive(i2c_on_receive);
    i2c.onRequest(i2c_on_request);
  #endif

  #if ENABLED(ENDSTOP_INTERRUPTS_FEATURE)
    setup_endstop_interrupts();
  #endif
}

/**
 * The main Marlin program loop
 *
 *  - Save or log commands to SD
 *  - Process available commands (if not saving)
 *  - Call heater manager
 *  - Call inactivity manager
 *  - Call endstop manager
 *  - Call LCD update
 */
void loop() {
  if (commands_in_queue < BUFSIZE) get_available_commands();

  #if ENABLED(SDSUPPORT)
    card.checkautostart(false);
  #endif

  if (commands_in_queue) {

    #if ENABLED(SDSUPPORT)

      if (card.saving) {
        char* command = command_queue[cmd_queue_index_r];
        if (strstr_P(command, PSTR("M29"))) {
          // M29 closes the file
          card.closefile();
          SERIAL_PROTOCOLLNPGM(MSG_FILE_SAVED);
          ok_to_send();
        }
        else {
          // Write the string from the read buffer to SD
          card.write_command(command);
          if (card.logging)
            process_next_command(); // The card is saving because it's logging
          else
            ok_to_send();
        }
      }
      else
        process_next_command();

    #else

      process_next_command();

    #endif // SDSUPPORT

    // The queue may be reset by a command handler or by code invoked by idle() within a handler
    if (commands_in_queue) {
      --commands_in_queue;
      if (++cmd_queue_index_r >= BUFSIZE) cmd_queue_index_r = 0;
    }
  }
  endstops.report_state();
  idle();
}
<|MERGE_RESOLUTION|>--- conflicted
+++ resolved
@@ -5248,26 +5248,14 @@
 
         // Probe the points
 
-<<<<<<< HEAD
         if (!_7p_half_circle && !_7p_tripple_circle) { // probe the center
           z_at_pt[0] += probe_pt(0.0, 0.0 , true, 1);
         }
         if (_7p_calibration) { // probe extra center points
           for (int8_t axis = _7p_multi_circle ? 11 : 9; axis > 0; axis -= _7p_multi_circle ? 2 : 4) {
             z_at_pt[0] += probe_pt(
-=======
-        if (!do_all_positions && !do_circle_x3) { // probe the center
-          setup_for_endstop_or_probe_move();
-          z_at_pt[0] += probe_pt(0.0, 0.0 , true, 1);   // TODO: Needs error handling
-          clean_up_after_endstop_or_probe_move();
-        }
-        if (probe_center_plus_3) { // probe extra center points
-          for (int8_t axis = probe_center_plus_6 ? 11 : 9; axis > 0; axis -= probe_center_plus_6 ? 2 : 4) {
-            setup_for_endstop_or_probe_move();
-            z_at_pt[0] += probe_pt(                     // TODO: Needs error handling
->>>>>>> 3c061a9f
               cos(RADIANS(180 + 30 * axis)) * (0.1 * delta_calibration_radius),
-              sin(RADIANS(180 + 30 * axis)) * (0.1 * delta_calibration_radius), true, 1);
+              sin(RADIANS(180 + 30 * axis)) * (0.1 * delta_calibration_radius), true, 1); // TODO: Needs error handling
           }
           z_at_pt[0] /= float(_7p_double_circle ? 7 : probe_points);
         }
@@ -5279,12 +5267,7 @@
                                     _7p_tripple_circle ? (zig_zag ? 1.0 : 0.5) :
                                     _7p_double_circle ? (zig_zag ? 0.5 : 0.0) : 0);
             for (float circles = -offset_circles ; circles <= offset_circles; circles++) {
-<<<<<<< HEAD
-              z_at_pt[axis] += probe_pt(
-=======
-              setup_for_endstop_or_probe_move();
-              z_at_pt[axis] += probe_pt(                // TODO: Needs error handling
->>>>>>> 3c061a9f
+              z_at_pt[axis] += probe_pt(                                                   // TODO: Needs error handling
                 cos(RADIANS(180 + 30 * axis)) * delta_calibration_radius *
                 (1 + circles * 0.1 * (zig_zag ? 1 : -1)),
                 sin(RADIANS(180 + 30 * axis)) * delta_calibration_radius *
