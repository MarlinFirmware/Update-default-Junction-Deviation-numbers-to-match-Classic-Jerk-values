/**
 * Marlin 3D Printer Firmware
 * Copyright (C) 2016, 2017 MarlinFirmware [https://github.com/MarlinFirmware/Marlin]
 *
 * Based on Sprinter and grbl.
 * Copyright (C) 2011 Camiel Gubbels / Erik van der Zalm
 *
 * This program is free software: you can redistribute it and/or modify
 * it under the terms of the GNU General Public License as published by
 * the Free Software Foundation, either version 3 of the License, or
 * (at your option) any later version.
 *
 * This program is distributed in the hope that it will be useful,
 * but WITHOUT ANY WARRANTY; without even the implied warranty of
 * MERCHANTABILITY or FITNESS FOR A PARTICULAR PURPOSE.  See the
 * GNU General Public License for more details.
 *
 * You should have received a copy of the GNU General Public License
 * along with this program.  If not, see <http://www.gnu.org/licenses/>.
 *
 */

/**
 * About Marlin
 *
 * This firmware is a mashup between Sprinter and grbl.
 *  - https://github.com/kliment/Sprinter
 *  - https://github.com/simen/grbl/tree
 */

/**
 * -----------------
 * G-Codes in Marlin
 * -----------------
 *
 * Helpful G-code references:
 *  - http://linuxcnc.org/handbook/gcode/g-code.html
 *  - http://objects.reprap.org/wiki/Mendel_User_Manual:_RepRapGCodes
 *
 * Help to document Marlin's G-codes online:
 *  - http://reprap.org/wiki/G-code
 *  - https://github.com/MarlinFirmware/MarlinDocumentation
 *
 * -----------------
 *
 * "G" Codes
 *
 * G0  -> G1
 * G1  - Coordinated Movement X Y Z E
 * G2  - CW ARC
 * G3  - CCW ARC
 * G4  - Dwell S<seconds> or P<milliseconds>
 * G5  - Cubic B-spline with XYZE destination and IJPQ offsets
 * G10 - Retract filament according to settings of M207
 * G11 - Retract recover filament according to settings of M208
 * G12 - Clean tool
 * G20 - Set input units to inches
 * G21 - Set input units to millimeters
 * G26 - Mesh Validation Pattern (Requires UBL_G26_MESH_EDITING)
 * G27 - Park Nozzle (Requires NOZZLE_PARK_FEATURE)
 * G28 - Home one or more axes
 * G29 - Detailed Z probe, probes the bed at 3 or more points.  Will fail if you haven't homed yet.
 * G30 - Single Z probe, probes bed at X Y location (defaults to current XY location)
 * G31 - Dock sled (Z_PROBE_SLED only)
 * G32 - Undock sled (Z_PROBE_SLED only)
 * G33 - Delta Auto-Calibration (Requires DELTA_AUTO_CALIBRATION)
 * G38 - Probe target - similar to G28 except it uses the Z_MIN_PROBE for all three axes
 * G90 - Use Absolute Coordinates
 * G91 - Use Relative Coordinates
 * G92 - Set current position to coordinates given
 *
 * "M" Codes
 *
 * M0   - Unconditional stop - Wait for user to press a button on the LCD (Only if ULTRA_LCD is enabled)
 * M1   - Same as M0
 * M17  - Enable/Power all stepper motors
 * M18  - Disable all stepper motors; same as M84
 * M20  - List SD card. (Requires SDSUPPORT)
 * M21  - Init SD card. (Requires SDSUPPORT)
 * M22  - Release SD card. (Requires SDSUPPORT)
 * M23  - Select SD file: "M23 /path/file.gco". (Requires SDSUPPORT)
 * M24  - Start/resume SD print. (Requires SDSUPPORT)
 * M25  - Pause SD print. (Requires SDSUPPORT)
 * M26  - Set SD position in bytes: "M26 S12345". (Requires SDSUPPORT)
 * M27  - Report SD print status. (Requires SDSUPPORT)
 * M28  - Start SD write: "M28 /path/file.gco". (Requires SDSUPPORT)
 * M29  - Stop SD write. (Requires SDSUPPORT)
 * M30  - Delete file from SD: "M30 /path/file.gco"
 * M31  - Report time since last M109 or SD card start to serial.
 * M32  - Select file and start SD print: "M32 [S<bytepos>] !/path/file.gco#". (Requires SDSUPPORT)
 *        Use P to run other files as sub-programs: "M32 P !filename#"
 *        The '#' is necessary when calling from within sd files, as it stops buffer prereading
 * M33  - Get the longname version of a path. (Requires LONG_FILENAME_HOST_SUPPORT)
 * M34  - Set SD Card sorting options. (Requires SDCARD_SORT_ALPHA)
 * M42  - Change pin status via gcode: M42 P<pin> S<value>. LED pin assumed if P is omitted.
 * M43  - Display pin status, watch pins for changes, watch endstops & toggle LED, Z servo probe test, toggle pins
 * M48  - Measure Z Probe repeatability: M48 P<points> X<pos> Y<pos> V<level> E<engage> L<legs>. (Requires Z_MIN_PROBE_REPEATABILITY_TEST)
 * M75  - Start the print job timer.
 * M76  - Pause the print job timer.
 * M77  - Stop the print job timer.
 * M78  - Show statistical information about the print jobs. (Requires PRINTCOUNTER)
 * M80  - Turn on Power Supply. (Requires POWER_SUPPLY > 0)
 * M81  - Turn off Power Supply. (Requires POWER_SUPPLY > 0)
 * M82  - Set E codes absolute (default).
 * M83  - Set E codes relative while in Absolute (G90) mode.
 * M84  - Disable steppers until next move, or use S<seconds> to specify an idle
 *        duration after which steppers should turn off. S0 disables the timeout.
 * M85  - Set inactivity shutdown timer with parameter S<seconds>. To disable set zero (default)
 * M92  - Set planner.axis_steps_per_mm for one or more axes.
 * M100 - Watch Free Memory (for debugging) (Requires M100_FREE_MEMORY_WATCHER)
 * M104 - Set extruder target temp.
 * M105 - Report current temperatures.
 * M106 - Fan on.
 * M107 - Fan off.
 * M108 - Break out of heating loops (M109, M190, M303). With no controller, breaks out of M0/M1. (Requires EMERGENCY_PARSER)
 * M109 - Sxxx Wait for extruder current temp to reach target temp. Waits only when heating
 *        Rxxx Wait for extruder current temp to reach target temp. Waits when heating and cooling
 *        If AUTOTEMP is enabled, S<mintemp> B<maxtemp> F<factor>. Exit autotemp by any M109 without F
 * M110 - Set the current line number. (Used by host printing)
 * M111 - Set debug flags: "M111 S<flagbits>". See flag bits defined in enum.h.
 * M112 - Emergency stop.
 * M113 - Get or set the timeout interval for Host Keepalive "busy" messages. (Requires HOST_KEEPALIVE_FEATURE)
 * M114 - Report current position.
 * M115 - Report capabilities. (Extended capabilities requires EXTENDED_CAPABILITIES_REPORT)
 * M117 - Display a message on the controller screen. (Requires an LCD)
 * M119 - Report endstops status.
 * M120 - Enable endstops detection.
 * M121 - Disable endstops detection.
 * M125 - Save current position and move to filament change position. (Requires PARK_HEAD_ON_PAUSE)
 * M126 - Solenoid Air Valve Open. (Requires BARICUDA)
 * M127 - Solenoid Air Valve Closed. (Requires BARICUDA)
 * M128 - EtoP Open. (Requires BARICUDA)
 * M129 - EtoP Closed. (Requires BARICUDA)
 * M140 - Set bed target temp. S<temp>
 * M145 - Set heatup values for materials on the LCD. H<hotend> B<bed> F<fan speed> for S<material> (0=PLA, 1=ABS)
 * M149 - Set temperature units. (Requires TEMPERATURE_UNITS_SUPPORT)
 * M150 - Set Status LED Color as R<red> U<green> B<blue>. Values 0-255. (Requires BLINKM or RGB_LED)
 * M155 - Auto-report temperatures with interval of S<seconds>. (Requires AUTO_REPORT_TEMPERATURES)
 * M163 - Set a single proportion for a mixing extruder. (Requires MIXING_EXTRUDER)
 * M164 - Save the mix as a virtual extruder. (Requires MIXING_EXTRUDER and MIXING_VIRTUAL_TOOLS)
 * M165 - Set the proportions for a mixing extruder. Use parameters ABCDHI to set the mixing factors. (Requires MIXING_EXTRUDER)
 * M190 - Sxxx Wait for bed current temp to reach target temp. ** Waits only when heating! **
 *        Rxxx Wait for bed current temp to reach target temp. ** Waits for heating or cooling. **
 * M200 - Set filament diameter, D<diameter>, setting E axis units to cubic. (Use S0 to revert to linear units.)
 * M201 - Set max acceleration in units/s^2 for print moves: "M201 X<accel> Y<accel> Z<accel> E<accel>"
 * M202 - Set max acceleration in units/s^2 for travel moves: "M202 X<accel> Y<accel> Z<accel> E<accel>" ** UNUSED IN MARLIN! **
 * M203 - Set maximum feedrate: "M203 X<fr> Y<fr> Z<fr> E<fr>" in units/sec.
 * M204 - Set default acceleration in units/sec^2: P<printing> R<extruder_only> T<travel>
 * M205 - Set advanced settings. Current units apply:
            S<print> T<travel> minimum speeds
            B<minimum segment time>
            X<max X jerk>, Y<max Y jerk>, Z<max Z jerk>, E<max E jerk>
 * M206 - Set additional homing offset. (Disabled by NO_WORKSPACE_OFFSETS or DELTA)
 * M207 - Set Retract Length: S<length>, Feedrate: F<units/min>, and Z lift: Z<distance>. (Requires FWRETRACT)
 * M208 - Set Recover (unretract) Additional (!) Length: S<length> and Feedrate: F<units/min>. (Requires FWRETRACT)
 * M209 - Turn Automatic Retract Detection on/off: S<0|1> (For slicers that don't support G10/11). (Requires FWRETRACT)
          Every normal extrude-only move will be classified as retract depending on the direction.
 * M211 - Enable, Disable, and/or Report software endstops: S<0|1> (Requires MIN_SOFTWARE_ENDSTOPS or MAX_SOFTWARE_ENDSTOPS)
 * M218 - Set a tool offset: "M218 T<index> X<offset> Y<offset>". (Requires 2 or more extruders)
 * M220 - Set Feedrate Percentage: "M220 S<percent>" (i.e., "FR" on the LCD)
 * M221 - Set Flow Percentage: "M221 S<percent>"
 * M226 - Wait until a pin is in a given state: "M226 P<pin> S<state>"
 * M240 - Trigger a camera to take a photograph. (Requires CHDK or PHOTOGRAPH_PIN)
 * M250 - Set LCD contrast: "M250 C<contrast>" (0-63). (Requires LCD support)
 * M260 - i2c Send Data (Requires EXPERIMENTAL_I2CBUS)
 * M261 - i2c Request Data (Requires EXPERIMENTAL_I2CBUS)
 * M280 - Set servo position absolute: "M280 P<index> S<angle|µs>". (Requires servos)
 * M300 - Play beep sound S<frequency Hz> P<duration ms>
 * M301 - Set PID parameters P I and D. (Requires PIDTEMP)
 * M302 - Allow cold extrudes, or set the minimum extrude S<temperature>. (Requires PREVENT_COLD_EXTRUSION)
 * M303 - PID relay autotune S<temperature> sets the target temperature. Default 150C. (Requires PIDTEMP)
 * M304 - Set bed PID parameters P I and D. (Requires PIDTEMPBED)
 * M355 - Turn the Case Light on/off and set its brightness. (Requires CASE_LIGHT_PIN)
 * M380 - Activate solenoid on active extruder. (Requires EXT_SOLENOID)
 * M381 - Disable all solenoids. (Requires EXT_SOLENOID)
 * M400 - Finish all moves.
 * M401 - Lower Z probe. (Requires a probe)
 * M402 - Raise Z probe. (Requires a probe)
 * M404 - Display or set the Nominal Filament Width: "W<diameter>". (Requires FILAMENT_WIDTH_SENSOR)
 * M405 - Enable Filament Sensor flow control. "M405 D<delay_cm>". (Requires FILAMENT_WIDTH_SENSOR)
 * M406 - Disable Filament Sensor flow control. (Requires FILAMENT_WIDTH_SENSOR)
 * M407 - Display measured filament diameter in millimeters. (Requires FILAMENT_WIDTH_SENSOR)
 * M410 - Quickstop. Abort all planned moves.
 * M420 - Enable/Disable Leveling (with current values) S1=enable S0=disable (Requires MESH_BED_LEVELING or ABL)
 * M421 - Set a single Z coordinate in the Mesh Leveling grid. X<units> Y<units> Z<units> (Requires MESH_BED_LEVELING or AUTO_BED_LEVELING_UBL)
 * M428 - Set the home_offset based on the current_position. Nearest edge applies. (Disabled by NO_WORKSPACE_OFFSETS or DELTA)
 * M500 - Store parameters in EEPROM. (Requires EEPROM_SETTINGS)
 * M501 - Restore parameters from EEPROM. (Requires EEPROM_SETTINGS)
 * M502 - Revert to the default "factory settings". ** Does not write them to EEPROM! **
 * M503 - Print the current settings (in memory): "M503 S<verbose>". S0 specifies compact output.
 * M540 - Enable/disable SD card abort on endstop hit: "M540 S<state>". (Requires ABORT_ON_ENDSTOP_HIT_FEATURE_ENABLED)
 * M600 - Pause for filament change: "M600 X<pos> Y<pos> Z<raise> E<first_retract> L<later_retract>". (Requires FILAMENT_CHANGE_FEATURE)
 * M665 - Set delta configurations: "M665 L<diagonal rod> R<delta radius> S<segments/s> A<rod A trim mm> B<rod B trim mm> C<rod C trim mm> I<tower A trim angle> J<tower B trim angle> K<tower C trim angle>" (Requires DELTA)
 * M666 - Set delta endstop adjustment. (Requires DELTA)
 * M605 - Set dual x-carriage movement mode: "M605 S<mode> [X<x_offset>] [R<temp_offset>]". (Requires DUAL_X_CARRIAGE)
 * M851 - Set Z probe's Z offset in current units. (Negative = below the nozzle.)
 * M906 - Set or get motor current in milliamps using axis codes X, Y, Z, E. Report values if no axis codes given. (Requires HAVE_TMC2130)
 * M907 - Set digital trimpot motor current using axis codes. (Requires a board with digital trimpots)
 * M908 - Control digital trimpot directly. (Requires DAC_STEPPER_CURRENT or DIGIPOTSS_PIN)
 * M909 - Print digipot/DAC current value. (Requires DAC_STEPPER_CURRENT)
 * M910 - Commit digipot/DAC value to external EEPROM via I2C. (Requires DAC_STEPPER_CURRENT)
 * M911 - Report stepper driver overtemperature pre-warn condition. (Requires HAVE_TMC2130)
 * M912 - Clear stepper driver overtemperature pre-warn condition flag. (Requires HAVE_TMC2130)
 * M913 - Set HYBRID_THRESHOLD speed. (Requires HYBRID_THRESHOLD)
 * M914 - Set SENSORLESS_HOMING sensitivity. (Requires SENSORLESS_HOMING)
 * M350 - Set microstepping mode. (Requires digital microstepping pins.)
 * M351 - Toggle MS1 MS2 pins directly. (Requires digital microstepping pins.)
 *
 * M360 - SCARA calibration: Move to cal-position ThetaA (0 deg calibration)
 * M361 - SCARA calibration: Move to cal-position ThetaB (90 deg calibration - steps per degree)
 * M362 - SCARA calibration: Move to cal-position PsiA (0 deg calibration)
 * M363 - SCARA calibration: Move to cal-position PsiB (90 deg calibration - steps per degree)
 * M364 - SCARA calibration: Move to cal-position PSIC (90 deg to Theta calibration position)
 *
 * ************ Custom codes - This can change to suit future G-code regulations
 * M928 - Start SD logging: "M928 filename.gco". Stop with M29. (Requires SDSUPPORT)
 * M999 - Restart after being stopped by error
 *
 * "T" Codes
 *
 * T0-T3 - Select an extruder (tool) by index: "T<n> F<units/min>"
 *
 */

#include "Marlin.h"

#include "ultralcd.h"
#include "planner.h"
#include "stepper.h"
#include "endstops.h"
#include "temperature.h"
#include "cardreader.h"
#include "configuration_store.h"
#include "language.h"
#include "pins_arduino.h"
#include "math.h"
#include "nozzle.h"
#include "duration_t.h"
#include "types.h"

#if HAS_ABL
  #include "vector_3.h"
  #if ENABLED(AUTO_BED_LEVELING_LINEAR)
    #include "qr_solve.h"
  #endif
#elif ENABLED(MESH_BED_LEVELING)
  #include "mesh_bed_leveling.h"
#endif

#if ENABLED(BEZIER_CURVE_SUPPORT)
  #include "planner_bezier.h"
#endif

#if HAS_BUZZER && DISABLED(LCD_USE_I2C_BUZZER)
  #include "buzzer.h"
#endif

#if ENABLED(USE_WATCHDOG)
  #include "watchdog.h"
#endif

#if ENABLED(BLINKM)
  #include "blinkm.h"
  #include "Wire.h"
#endif

#if HAS_SERVOS
  #include "servo.h"
#endif

#if HAS_DIGIPOTSS
  #include <SPI.h>
#endif

#if ENABLED(DAC_STEPPER_CURRENT)
  #include "stepper_dac.h"
#endif

#if ENABLED(EXPERIMENTAL_I2CBUS)
  #include "twibus.h"
#endif

#if ENABLED(ENDSTOP_INTERRUPTS_FEATURE)
  #include "endstop_interrupts.h"
#endif

#if ENABLED(M100_FREE_MEMORY_WATCHER)
  void gcode_M100();
  void M100_dump_routine(const char * const title, const char *start, const char *end);
#endif

#if ENABLED(SDSUPPORT)
  CardReader card;
#endif

#if ENABLED(EXPERIMENTAL_I2CBUS)
  TWIBus i2c;
#endif

#if ENABLED(G38_PROBE_TARGET)
  bool G38_move = false,
       G38_endstop_hit = false;
#endif

#if ENABLED(AUTO_BED_LEVELING_UBL)
  #include "ubl.h"
  unified_bed_leveling ubl;
  #define UBL_MESH_VALID !( ( ubl.z_values[0][0] == ubl.z_values[0][1] && ubl.z_values[0][1] == ubl.z_values[0][2] \
                           && ubl.z_values[1][0] == ubl.z_values[1][1] && ubl.z_values[1][1] == ubl.z_values[1][2] \
                           && ubl.z_values[2][0] == ubl.z_values[2][1] && ubl.z_values[2][1] == ubl.z_values[2][2] \
                           && ubl.z_values[0][0] == 0 && ubl.z_values[1][0] == 0 && ubl.z_values[2][0] == 0 )  \
                           || isnan(ubl.z_values[0][0]))
#endif

bool Running = true;

uint8_t marlin_debug_flags = DEBUG_NONE;

/**
 * Cartesian Current Position
 *   Used to track the logical position as moves are queued.
 *   Used by 'line_to_current_position' to do a move after changing it.
 *   Used by 'SYNC_PLAN_POSITION_KINEMATIC' to update 'planner.position'.
 */
float current_position[XYZE] = { 0.0 };

/**
 * Cartesian Destination
 *   A temporary position, usually applied to 'current_position'.
 *   Set with 'gcode_get_destination' or 'set_destination_to_current'.
 *   'line_to_destination' sets 'current_position' to 'destination'.
 */
float destination[XYZE] = { 0.0 };

/**
 * axis_homed
 *   Flags that each linear axis was homed.
 *   XYZ on cartesian, ABC on delta, ABZ on SCARA.
 *
 * axis_known_position
 *   Flags that the position is known in each linear axis. Set when homed.
 *   Cleared whenever a stepper powers off, potentially losing its position.
 */
bool axis_homed[XYZ] = { false }, axis_known_position[XYZ] = { false };

/**
 * GCode line number handling. Hosts may opt to include line numbers when
 * sending commands to Marlin, and lines will be checked for sequentiality.
 * M110 N<int> sets the current line number.
 */
static long gcode_N, gcode_LastN, Stopped_gcode_LastN = 0;

/**
 * GCode Command Queue
 * A simple ring buffer of BUFSIZE command strings.
 *
 * Commands are copied into this buffer by the command injectors
 * (immediate, serial, sd card) and they are processed sequentially by
 * the main loop. The process_next_command function parses the next
 * command and hands off execution to individual handler functions.
 */
uint8_t commands_in_queue = 0; // Count of commands in the queue
static uint8_t cmd_queue_index_r = 0, // Ring buffer read position
               cmd_queue_index_w = 0; // Ring buffer write position
#if ENABLED(M100_FREE_MEMORY_WATCHER)
  char command_queue[BUFSIZE][MAX_CMD_SIZE];  // Necessary so M100 Free Memory Dumper can show us the commands and any corruption
#else                                         // This can be collapsed back to the way it was soon.
static char command_queue[BUFSIZE][MAX_CMD_SIZE];
#endif

/**
 * Current GCode Command
 * When a GCode handler is running, these will be set
 */
static char *current_command,      // The command currently being executed
            *current_command_args, // The address where arguments begin
            *seen_pointer;         // Set by code_seen(), used by the code_value functions

/**
 * Next Injected Command pointer. NULL if no commands are being injected.
 * Used by Marlin internally to ensure that commands initiated from within
 * are enqueued ahead of any pending serial or sd card commands.
 */
static const char *injected_commands_P = NULL;

#if ENABLED(INCH_MODE_SUPPORT)
  float linear_unit_factor = 1.0, volumetric_unit_factor = 1.0;
#endif

#if ENABLED(TEMPERATURE_UNITS_SUPPORT)
  TempUnit input_temp_units = TEMPUNIT_C;
#endif

/**
 * Feed rates are often configured with mm/m
 * but the planner and stepper like mm/s units.
 */
float constexpr homing_feedrate_mm_s[] = {
  #if ENABLED(DELTA)
    MMM_TO_MMS(HOMING_FEEDRATE_Z), MMM_TO_MMS(HOMING_FEEDRATE_Z),
  #else
    MMM_TO_MMS(HOMING_FEEDRATE_XY), MMM_TO_MMS(HOMING_FEEDRATE_XY),
  #endif
  MMM_TO_MMS(HOMING_FEEDRATE_Z), 0
};
float feedrate_mm_s = MMM_TO_MMS(1500.0), saved_feedrate_mm_s;
int feedrate_percentage = 100, saved_feedrate_percentage,
    flow_percentage[EXTRUDERS] = ARRAY_BY_EXTRUDERS1(100);

bool axis_relative_modes[] = AXIS_RELATIVE_MODES,
     volumetric_enabled =
        #if ENABLED(VOLUMETRIC_DEFAULT_ON)
          true
        #else
          false
        #endif
      ;
float filament_size[EXTRUDERS] = ARRAY_BY_EXTRUDERS1(DEFAULT_NOMINAL_FILAMENT_DIA),
      volumetric_multiplier[EXTRUDERS] = ARRAY_BY_EXTRUDERS1(1.0);

#if HAS_WORKSPACE_OFFSET
  #if HAS_POSITION_SHIFT
    // The distance that XYZ has been offset by G92. Reset by G28.
    float position_shift[XYZ] = { 0 };
  #endif
  #if HAS_HOME_OFFSET
    // This offset is added to the configured home position.
    // Set by M206, M428, or menu item. Saved to EEPROM.
    float home_offset[XYZ] = { 0 };
  #endif
  #if HAS_HOME_OFFSET && HAS_POSITION_SHIFT
    // The above two are combined to save on computes
    float workspace_offset[XYZ] = { 0 };
  #endif
#endif

// Software Endstops are based on the configured limits.
#if HAS_SOFTWARE_ENDSTOPS
  bool soft_endstops_enabled = true;
#endif
float soft_endstop_min[XYZ] = { X_MIN_POS, Y_MIN_POS, Z_MIN_POS },
      soft_endstop_max[XYZ] = { X_MAX_POS, Y_MAX_POS, Z_MAX_POS };

#if FAN_COUNT > 0
  int16_t fanSpeeds[FAN_COUNT] = { 0 };
  #if ENABLED(PROBING_FANS_OFF)
    bool fans_paused = false;
    int16_t paused_fanSpeeds[FAN_COUNT] = { 0 };
  #endif
#endif

// The active extruder (tool). Set with T<extruder> command.
uint8_t active_extruder = 0;

// Relative Mode. Enable with G91, disable with G90.
static bool relative_mode = false;

// For M109 and M190, this flag may be cleared (by M108) to exit the wait loop
volatile bool wait_for_heatup = true;

// For M0/M1, this flag may be cleared (by M108) to exit the wait-for-user loop
#if HAS_RESUME_CONTINUE
  volatile bool wait_for_user = false;
#endif

const char axis_codes[XYZE] = {'X', 'Y', 'Z', 'E'};

// Number of characters read in the current line of serial input
static int serial_count = 0;

// Inactivity shutdown
millis_t previous_cmd_ms = 0;
static millis_t max_inactive_time = 0;
static millis_t stepper_inactive_time = (DEFAULT_STEPPER_DEACTIVE_TIME) * 1000UL;

// Print Job Timer
#if ENABLED(PRINTCOUNTER)
  PrintCounter print_job_timer = PrintCounter();
#else
  Stopwatch print_job_timer = Stopwatch();
#endif

// Buzzer - I2C on the LCD or a BEEPER_PIN
#if ENABLED(LCD_USE_I2C_BUZZER)
  #define BUZZ(d,f) lcd_buzz(d, f)
#elif PIN_EXISTS(BEEPER)
  Buzzer buzzer;
  #define BUZZ(d,f) buzzer.tone(d, f)
#else
  #define BUZZ(d,f) NOOP
#endif

static uint8_t target_extruder;

#if HAS_BED_PROBE
  float zprobe_zoffset = Z_PROBE_OFFSET_FROM_EXTRUDER;
#endif

#if HAS_ABL
  float xy_probe_feedrate_mm_s = MMM_TO_MMS(XY_PROBE_SPEED);
  #define XY_PROBE_FEEDRATE_MM_S xy_probe_feedrate_mm_s
#elif defined(XY_PROBE_SPEED)
  #define XY_PROBE_FEEDRATE_MM_S MMM_TO_MMS(XY_PROBE_SPEED)
#else
  #define XY_PROBE_FEEDRATE_MM_S PLANNER_XY_FEEDRATE()
#endif

#if ENABLED(AUTO_BED_LEVELING_BILINEAR)
  #if ENABLED(DELTA)
    #define ADJUST_DELTA(V) \
      if (planner.abl_enabled) { \
        const float zadj = bilinear_z_offset(V); \
        delta[A_AXIS] += zadj; \
        delta[B_AXIS] += zadj; \
        delta[C_AXIS] += zadj; \
      }
  #else
    #define ADJUST_DELTA(V) if (planner.abl_enabled) { delta[Z_AXIS] += bilinear_z_offset(V); }
  #endif
#elif IS_KINEMATIC
  #define ADJUST_DELTA(V) NOOP
#endif

#if ENABLED(Z_DUAL_ENDSTOPS)
  float z_endstop_adj =
    #ifdef Z_DUAL_ENDSTOPS_ADJUSTMENT
      Z_DUAL_ENDSTOPS_ADJUSTMENT
    #else
      0
    #endif
  ;
#endif

// Extruder offsets
#if HOTENDS > 1
  float hotend_offset[XYZ][HOTENDS];
#endif

#if HAS_Z_SERVO_ENDSTOP
  const int z_servo_angle[2] = Z_SERVO_ANGLES;
#endif

#if ENABLED(BARICUDA)
  int baricuda_valve_pressure = 0;
  int baricuda_e_to_p_pressure = 0;
#endif

#if ENABLED(FWRETRACT)

  bool autoretract_enabled = false;
  bool retracted[EXTRUDERS] = { false };
  bool retracted_swap[EXTRUDERS] = { false };

  float retract_length = RETRACT_LENGTH;
  float retract_length_swap = RETRACT_LENGTH_SWAP;
  float retract_feedrate_mm_s = RETRACT_FEEDRATE;
  float retract_zlift = RETRACT_ZLIFT;
  float retract_recover_length = RETRACT_RECOVER_LENGTH;
  float retract_recover_length_swap = RETRACT_RECOVER_LENGTH_SWAP;
  float retract_recover_feedrate_mm_s = RETRACT_RECOVER_FEEDRATE;

#endif // FWRETRACT

#if HAS_POWER_SWITCH
  bool powersupply_on =
    #if ENABLED(PS_DEFAULT_OFF)
      false
    #else
      true
    #endif
  ;
#endif

#if HAS_CASE_LIGHT
  bool case_light_on =
    #if ENABLED(CASE_LIGHT_DEFAULT_ON)
      true
    #else
      false
    #endif
  ;
#endif

#if ENABLED(DELTA)

  float delta[ABC],
        endstop_adj[ABC] = { 0 };

  // These values are loaded or reset at boot time when setup() calls
  // settings.load(), which calls recalc_delta_settings().
  float delta_radius,
        delta_tower_angle_trim[2],
        delta_tower[ABC][2],
        delta_diagonal_rod,
        delta_calibration_radius,
        delta_diagonal_rod_2_tower[ABC],
        delta_segments_per_second,
        delta_clip_start_height = Z_MAX_POS;

  float delta_safe_distance_from_top();

#endif

#if ENABLED(AUTO_BED_LEVELING_BILINEAR)
  int bilinear_grid_spacing[2], bilinear_start[2];
  float bilinear_grid_factor[2],
        z_values[GRID_MAX_POINTS_X][GRID_MAX_POINTS_Y];
#endif

#if IS_SCARA
  // Float constants for SCARA calculations
  const float L1 = SCARA_LINKAGE_1, L2 = SCARA_LINKAGE_2,
              L1_2 = sq(float(L1)), L1_2_2 = 2.0 * L1_2,
              L2_2 = sq(float(L2));

  float delta_segments_per_second = SCARA_SEGMENTS_PER_SECOND,
        delta[ABC];
#endif

float cartes[XYZ] = { 0 };

#if ENABLED(FILAMENT_WIDTH_SENSOR)
  bool filament_sensor = false;                                 // M405 turns on filament sensor control. M406 turns it off.
  float filament_width_nominal = DEFAULT_NOMINAL_FILAMENT_DIA,  // Nominal filament width. Change with M404.
        filament_width_meas = DEFAULT_MEASURED_FILAMENT_DIA;    // Measured filament diameter
  int8_t measurement_delay[MAX_MEASUREMENT_DELAY + 1];          // Ring buffer to delayed measurement. Store extruder factor after subtracting 100
  int filwidth_delay_index[2] = { 0, -1 };                      // Indexes into ring buffer
  int meas_delay_cm = MEASUREMENT_DELAY_CM;                     // Distance delay setting
#endif

#if ENABLED(FILAMENT_RUNOUT_SENSOR)
  static bool filament_ran_out = false;
#endif

#if ENABLED(FILAMENT_CHANGE_FEATURE)
  FilamentChangeMenuResponse filament_change_menu_response;
#endif

#if ENABLED(MIXING_EXTRUDER)
  float mixing_factor[MIXING_STEPPERS]; // Reciprocal of mix proportion. 0.0 = off, otherwise >= 1.0.
  #if MIXING_VIRTUAL_TOOLS > 1
    float mixing_virtual_tool_mix[MIXING_VIRTUAL_TOOLS][MIXING_STEPPERS];
  #endif
#endif

static bool send_ok[BUFSIZE];

#if HAS_SERVOS
  Servo servo[NUM_SERVOS];
  #define MOVE_SERVO(I, P) servo[I].move(P)
  #if HAS_Z_SERVO_ENDSTOP
    #define DEPLOY_Z_SERVO() MOVE_SERVO(Z_ENDSTOP_SERVO_NR, z_servo_angle[0])
    #define STOW_Z_SERVO() MOVE_SERVO(Z_ENDSTOP_SERVO_NR, z_servo_angle[1])
  #endif
#endif

#ifdef CHDK
  millis_t chdkHigh = 0;
  bool chdkActive = false;
#endif

#ifdef AUTOMATIC_CURRENT_CONTROL
  bool auto_current_control = 0;
#endif

#if ENABLED(PID_EXTRUSION_SCALING)
  int lpq_len = 20;
#endif

#if ENABLED(HOST_KEEPALIVE_FEATURE)
  MarlinBusyState busy_state = NOT_BUSY;
  static millis_t next_busy_signal_ms = 0;
  uint8_t host_keepalive_interval = DEFAULT_KEEPALIVE_INTERVAL;
#else
  #define host_keepalive() NOOP
#endif

static inline float pgm_read_any(const float *p) { return pgm_read_float_near(p); }
static inline signed char pgm_read_any(const signed char *p) { return pgm_read_byte_near(p); }

#define XYZ_CONSTS_FROM_CONFIG(type, array, CONFIG) \
  static const PROGMEM type array##_P[XYZ] = { X_##CONFIG, Y_##CONFIG, Z_##CONFIG }; \
  static inline type array(AxisEnum axis) { return pgm_read_any(&array##_P[axis]); } \
  typedef void __void_##CONFIG##__

XYZ_CONSTS_FROM_CONFIG(float, base_min_pos,   MIN_POS);
XYZ_CONSTS_FROM_CONFIG(float, base_max_pos,   MAX_POS);
XYZ_CONSTS_FROM_CONFIG(float, base_home_pos,  HOME_POS);
XYZ_CONSTS_FROM_CONFIG(float, max_length,     MAX_LENGTH);
XYZ_CONSTS_FROM_CONFIG(float, home_bump_mm,   HOME_BUMP_MM);
XYZ_CONSTS_FROM_CONFIG(signed char, home_dir, HOME_DIR);

/**
 * ***************************************************************************
 * ******************************** FUNCTIONS ********************************
 * ***************************************************************************
 */

void stop();

void get_available_commands();
void process_next_command();
void prepare_move_to_destination();

void get_cartesian_from_steppers();
void set_current_from_steppers_for_axis(const AxisEnum axis);

#if ENABLED(ARC_SUPPORT)
  void plan_arc(float target[XYZE], float* offset, uint8_t clockwise);
#endif

#if ENABLED(BEZIER_CURVE_SUPPORT)
  void plan_cubic_move(const float offset[4]);
#endif

void tool_change(const uint8_t tmp_extruder, const float fr_mm_s=0.0, bool no_move=false);
static void report_current_position();

#if ENABLED(DEBUG_LEVELING_FEATURE)
  void print_xyz(const char* prefix, const char* suffix, const float x, const float y, const float z) {
    serialprintPGM(prefix);
    SERIAL_CHAR('(');
    SERIAL_ECHO(x);
    SERIAL_ECHOPAIR(", ", y);
    SERIAL_ECHOPAIR(", ", z);
    SERIAL_CHAR(')');

    suffix ? serialprintPGM(suffix) : SERIAL_EOL;
  }

  void print_xyz(const char* prefix, const char* suffix, const float xyz[]) {
    print_xyz(prefix, suffix, xyz[X_AXIS], xyz[Y_AXIS], xyz[Z_AXIS]);
  }

  #if HAS_ABL
    void print_xyz(const char* prefix, const char* suffix, const vector_3 &xyz) {
      print_xyz(prefix, suffix, xyz.x, xyz.y, xyz.z);
    }
  #endif

  #define DEBUG_POS(SUFFIX,VAR) do { \
    print_xyz(PSTR("  " STRINGIFY(VAR) "="), PSTR(" : " SUFFIX "\n"), VAR); } while(0)
#endif

/**
 * sync_plan_position
 *
 * Set the planner/stepper positions directly from current_position with
 * no kinematic translation. Used for homing axes and cartesian/core syncing.
 */
inline void sync_plan_position() {
  #if ENABLED(DEBUG_LEVELING_FEATURE)
    if (DEBUGGING(LEVELING)) DEBUG_POS("sync_plan_position", current_position);
  #endif
  planner.set_position_mm(current_position[X_AXIS], current_position[Y_AXIS], current_position[Z_AXIS], current_position[E_AXIS]);
}
inline void sync_plan_position_e() { planner.set_e_position_mm(current_position[E_AXIS]); }

#if IS_KINEMATIC

  inline void sync_plan_position_kinematic() {
    #if ENABLED(DEBUG_LEVELING_FEATURE)
      if (DEBUGGING(LEVELING)) DEBUG_POS("sync_plan_position_kinematic", current_position);
    #endif
    planner.set_position_mm_kinematic(current_position);
  }
  #define SYNC_PLAN_POSITION_KINEMATIC() sync_plan_position_kinematic()

#else

  #define SYNC_PLAN_POSITION_KINEMATIC() sync_plan_position()

#endif

#if ENABLED(SDSUPPORT)
  #include "SdFatUtil.h"
  int freeMemory() { return SdFatUtil::FreeRam(); }
#else
extern "C" {
  extern char __bss_end;
  extern char __heap_start;
  extern void* __brkval;

  int freeMemory() {
    int free_memory;
    if ((int)__brkval == 0)
      free_memory = ((int)&free_memory) - ((int)&__bss_end);
    else
      free_memory = ((int)&free_memory) - ((int)__brkval);
    return free_memory;
  }
}
#endif // !SDSUPPORT

#if ENABLED(DIGIPOT_I2C)
  extern void digipot_i2c_set_current(int channel, float current);
  extern void digipot_i2c_init();
#endif

/**
 * Inject the next "immediate" command, when possible, onto the front of the queue.
 * Return true if any immediate commands remain to inject.
 */
static bool drain_injected_commands_P() {
  if (injected_commands_P != NULL) {
    size_t i = 0;
    char c, cmd[30];
    strncpy_P(cmd, injected_commands_P, sizeof(cmd) - 1);
    cmd[sizeof(cmd) - 1] = '\0';
    while ((c = cmd[i]) && c != '\n') i++; // find the end of this gcode command
    cmd[i] = '\0';
    if (enqueue_and_echo_command(cmd))     // success?
      injected_commands_P = c ? injected_commands_P + i + 1 : NULL; // next command or done
  }
  return (injected_commands_P != NULL);    // return whether any more remain
}

/**
 * Record one or many commands to run from program memory.
 * Aborts the current queue, if any.
 * Note: drain_injected_commands_P() must be called repeatedly to drain the commands afterwards
 */
void enqueue_and_echo_commands_P(const char* pgcode) {
  injected_commands_P = pgcode;
  drain_injected_commands_P(); // first command executed asap (when possible)
}

/**
 * Clear the Marlin command queue
 */
void clear_command_queue() {
  cmd_queue_index_r = cmd_queue_index_w;
  commands_in_queue = 0;
}

/**
 * Once a new command is in the ring buffer, call this to commit it
 */
inline void _commit_command(bool say_ok) {
  send_ok[cmd_queue_index_w] = say_ok;
  if (++cmd_queue_index_w >= BUFSIZE) cmd_queue_index_w = 0;
  commands_in_queue++;
}

/**
 * Copy a command from RAM into the main command buffer.
 * Return true if the command was successfully added.
 * Return false for a full buffer, or if the 'command' is a comment.
 */
inline bool _enqueuecommand(const char* cmd, bool say_ok=false) {
  if (*cmd == ';' || commands_in_queue >= BUFSIZE) return false;
  strcpy(command_queue[cmd_queue_index_w], cmd);
  _commit_command(say_ok);
  return true;
}

/**
 * Enqueue with Serial Echo
 */
bool enqueue_and_echo_command(const char* cmd, bool say_ok/*=false*/) {
  if (_enqueuecommand(cmd, say_ok)) {
    SERIAL_ECHO_START;
    SERIAL_ECHOPAIR(MSG_ENQUEUEING, cmd);
    SERIAL_CHAR('"');
    SERIAL_EOL;
    return true;
  }
  return false;
}

void setup_killpin() {
  #if HAS_KILL
    SET_INPUT_PULLUP(KILL_PIN);
  #endif
}

#if ENABLED(FILAMENT_RUNOUT_SENSOR)

  void setup_filrunoutpin() {
    #if ENABLED(ENDSTOPPULLUP_FIL_RUNOUT)
      SET_INPUT_PULLUP(FIL_RUNOUT_PIN);
    #else
      SET_INPUT(FIL_RUNOUT_PIN);
    #endif
  }

#endif

void setup_homepin(void) {
  #if HAS_HOME
    SET_INPUT_PULLUP(HOME_PIN);
  #endif
}

void setup_powerhold() {
  #if HAS_SUICIDE
    OUT_WRITE(SUICIDE_PIN, HIGH);
  #endif
  #if HAS_POWER_SWITCH
    #if ENABLED(PS_DEFAULT_OFF)
      OUT_WRITE(PS_ON_PIN, PS_ON_ASLEEP);
    #else
      OUT_WRITE(PS_ON_PIN, PS_ON_AWAKE);
    #endif
  #endif
}

void suicide() {
  #if HAS_SUICIDE
    OUT_WRITE(SUICIDE_PIN, LOW);
  #endif
}

void servo_init() {
  #if NUM_SERVOS >= 1 && HAS_SERVO_0
    servo[0].attach(SERVO0_PIN);
    servo[0].detach(); // Just set up the pin. We don't have a position yet. Don't move to a random position.
  #endif
  #if NUM_SERVOS >= 2 && HAS_SERVO_1
    servo[1].attach(SERVO1_PIN);
    servo[1].detach();
  #endif
  #if NUM_SERVOS >= 3 && HAS_SERVO_2
    servo[2].attach(SERVO2_PIN);
    servo[2].detach();
  #endif
  #if NUM_SERVOS >= 4 && HAS_SERVO_3
    servo[3].attach(SERVO3_PIN);
    servo[3].detach();
  #endif

  #if HAS_Z_SERVO_ENDSTOP
    /**
     * Set position of Z Servo Endstop
     *
     * The servo might be deployed and positioned too low to stow
     * when starting up the machine or rebooting the board.
     * There's no way to know where the nozzle is positioned until
     * homing has been done - no homing with z-probe without init!
     *
     */
    STOW_Z_SERVO();
  #endif
}

/**
 * Stepper Reset (RigidBoard, et.al.)
 */
#if HAS_STEPPER_RESET
  void disableStepperDrivers() {
    OUT_WRITE(STEPPER_RESET_PIN, LOW);  // drive it down to hold in reset motor driver chips
  }
  void enableStepperDrivers() { SET_INPUT(STEPPER_RESET_PIN); }  // set to input, which allows it to be pulled high by pullups
#endif

#if ENABLED(EXPERIMENTAL_I2CBUS) && I2C_SLAVE_ADDRESS > 0

  void i2c_on_receive(int bytes) { // just echo all bytes received to serial
    i2c.receive(bytes);
  }

  void i2c_on_request() {          // just send dummy data for now
    i2c.reply("Hello World!\n");
  }

#endif

#if HAS_COLOR_LEDS

  void set_led_color(
    const uint8_t r, const uint8_t g, const uint8_t b
      #if ENABLED(RGBW_LED)
        , const uint8_t w=0
      #endif
  ) {

    #if ENABLED(BLINKM)

      // This variant uses i2c to send the RGB components to the device.
      SendColors(r, g, b);

    #else

      // This variant uses 3 separate pins for the RGB components.
      // If the pins can do PWM then their intensity will be set.
      WRITE(RGB_LED_R_PIN, r ? HIGH : LOW);
      WRITE(RGB_LED_G_PIN, g ? HIGH : LOW);
      WRITE(RGB_LED_B_PIN, b ? HIGH : LOW);
      analogWrite(RGB_LED_R_PIN, r);
      analogWrite(RGB_LED_G_PIN, g);
      analogWrite(RGB_LED_B_PIN, b);

      #if ENABLED(RGBW_LED)
        WRITE(RGB_LED_W_PIN, w ? HIGH : LOW);
        analogWrite(RGB_LED_W_PIN, w);
      #endif

    #endif
  }

#endif // HAS_COLOR_LEDS

void gcode_line_error(const char* err, bool doFlush = true) {
  SERIAL_ERROR_START;
  serialprintPGM(err);
  SERIAL_ERRORLN(gcode_LastN);
  //Serial.println(gcode_N);
  if (doFlush) FlushSerialRequestResend();
  serial_count = 0;
}

/**
 * Get all commands waiting on the serial port and queue them.
 * Exit when the buffer is full or when no more characters are
 * left on the serial port.
 */
inline void get_serial_commands() {
  static char serial_line_buffer[MAX_CMD_SIZE];
  static bool serial_comment_mode = false;

  // If the command buffer is empty for too long,
  // send "wait" to indicate Marlin is still waiting.
  #if defined(NO_TIMEOUTS) && NO_TIMEOUTS > 0
    static millis_t last_command_time = 0;
    const millis_t ms = millis();
    if (commands_in_queue == 0 && !MYSERIAL.available() && ELAPSED(ms, last_command_time + NO_TIMEOUTS)) {
      SERIAL_ECHOLNPGM(MSG_WAIT);
      last_command_time = ms;
    }
  #endif

  /**
   * Loop while serial characters are incoming and the queue is not full
   */
  while (commands_in_queue < BUFSIZE && MYSERIAL.available() > 0) {

    char serial_char = MYSERIAL.read();

    /**
     * If the character ends the line
     */
    if (serial_char == '\n' || serial_char == '\r') {

      serial_comment_mode = false; // end of line == end of comment

      if (!serial_count) continue; // skip empty lines

      serial_line_buffer[serial_count] = 0; // terminate string
      serial_count = 0; //reset buffer

      char* command = serial_line_buffer;

      while (*command == ' ') command++; // skip any leading spaces
      char* npos = (*command == 'N') ? command : NULL; // Require the N parameter to start the line
      char* apos = strchr(command, '*');

      if (npos) {

        bool M110 = strstr_P(command, PSTR("M110")) != NULL;

        if (M110) {
          char* n2pos = strchr(command + 4, 'N');
          if (n2pos) npos = n2pos;
        }

        gcode_N = strtol(npos + 1, NULL, 10);

        if (gcode_N != gcode_LastN + 1 && !M110) {
          gcode_line_error(PSTR(MSG_ERR_LINE_NO));
          return;
        }

        if (apos) {
          byte checksum = 0, count = 0;
          while (command[count] != '*') checksum ^= command[count++];

          if (strtol(apos + 1, NULL, 10) != checksum) {
            gcode_line_error(PSTR(MSG_ERR_CHECKSUM_MISMATCH));
            return;
          }
          // if no errors, continue parsing
        }
        else {
          gcode_line_error(PSTR(MSG_ERR_NO_CHECKSUM));
          return;
        }

        gcode_LastN = gcode_N;
        // if no errors, continue parsing
      }
      else if (apos) { // No '*' without 'N'
        gcode_line_error(PSTR(MSG_ERR_NO_LINENUMBER_WITH_CHECKSUM), false);
        return;
      }

      // Movement commands alert when stopped
      if (IsStopped()) {
        char* gpos = strchr(command, 'G');
        if (gpos) {
          const int codenum = strtol(gpos + 1, NULL, 10);
          switch (codenum) {
            case 0:
            case 1:
            case 2:
            case 3:
              SERIAL_ERRORLNPGM(MSG_ERR_STOPPED);
              LCD_MESSAGEPGM(MSG_STOPPED);
              break;
          }
        }
      }

      #if DISABLED(EMERGENCY_PARSER)
        // If command was e-stop process now
        if (strcmp(command, "M108") == 0) {
          wait_for_heatup = false;
          #if ENABLED(ULTIPANEL)
            wait_for_user = false;
          #endif
        }
        if (strcmp(command, "M112") == 0) kill(PSTR(MSG_KILLED));
        if (strcmp(command, "M410") == 0) { quickstop_stepper(); }
      #endif

      #if defined(NO_TIMEOUTS) && NO_TIMEOUTS > 0
        last_command_time = ms;
      #endif

      // Add the command to the queue
      _enqueuecommand(serial_line_buffer, true);
    }
    else if (serial_count >= MAX_CMD_SIZE - 1) {
      // Keep fetching, but ignore normal characters beyond the max length
      // The command will be injected when EOL is reached
    }
    else if (serial_char == '\\') {  // Handle escapes
      if (MYSERIAL.available() > 0) {
        // if we have one more character, copy it over
        serial_char = MYSERIAL.read();
        if (!serial_comment_mode) serial_line_buffer[serial_count++] = serial_char;
      }
      // otherwise do nothing
    }
    else { // it's not a newline, carriage return or escape char
      if (serial_char == ';') serial_comment_mode = true;
      if (!serial_comment_mode) serial_line_buffer[serial_count++] = serial_char;
    }

  } // queue has space, serial has data
}

#if ENABLED(SDSUPPORT)

  /**
   * Get commands from the SD Card until the command buffer is full
   * or until the end of the file is reached. The special character '#'
   * can also interrupt buffering.
   */
  inline void get_sdcard_commands() {
    static bool stop_buffering = false,
                sd_comment_mode = false;

    if (!card.sdprinting) return;

    /**
     * '#' stops reading from SD to the buffer prematurely, so procedural
     * macro calls are possible. If it occurs, stop_buffering is triggered
     * and the buffer is run dry; this character _can_ occur in serial com
     * due to checksums, however, no checksums are used in SD printing.
     */

    if (commands_in_queue == 0) stop_buffering = false;

    uint16_t sd_count = 0;
    bool card_eof = card.eof();
    while (commands_in_queue < BUFSIZE && !card_eof && !stop_buffering) {
      const int16_t n = card.get();
      char sd_char = (char)n;
      card_eof = card.eof();
      if (card_eof || n == -1
          || sd_char == '\n' || sd_char == '\r'
          || ((sd_char == '#' || sd_char == ':') && !sd_comment_mode)
      ) {
        if (card_eof) {
          SERIAL_PROTOCOLLNPGM(MSG_FILE_PRINTED);
          card.printingHasFinished();
          #if ENABLED(PRINTER_EVENT_LEDS)
            LCD_MESSAGEPGM(MSG_INFO_COMPLETED_PRINTS);
            set_led_color(0, 255, 0); // Green
            #if HAS_RESUME_CONTINUE
              enqueue_and_echo_commands_P(PSTR("M0")); // end of the queue!
            #else
              safe_delay(1000);
            #endif
            set_led_color(0, 0, 0);   // OFF
          #endif
          card.checkautostart(true);
        }
        else if (n == -1) {
          SERIAL_ERROR_START;
          SERIAL_ECHOLNPGM(MSG_SD_ERR_READ);
        }
        if (sd_char == '#') stop_buffering = true;

        sd_comment_mode = false; // for new command

        if (!sd_count) continue; // skip empty lines (and comment lines)

        command_queue[cmd_queue_index_w][sd_count] = '\0'; // terminate string
        sd_count = 0; // clear sd line buffer

        _commit_command(false);
      }
      else if (sd_count >= MAX_CMD_SIZE - 1) {
        /**
         * Keep fetching, but ignore normal characters beyond the max length
         * The command will be injected when EOL is reached
         */
      }
      else {
        if (sd_char == ';') sd_comment_mode = true;
        if (!sd_comment_mode) command_queue[cmd_queue_index_w][sd_count++] = sd_char;
      }
    }
  }

#endif // SDSUPPORT

/**
 * Add to the circular command queue the next command from:
 *  - The command-injection queue (injected_commands_P)
 *  - The active serial input (usually USB)
 *  - The SD card file being actively printed
 */
void get_available_commands() {

  // if any immediate commands remain, don't get other commands yet
  if (drain_injected_commands_P()) return;

  get_serial_commands();

  #if ENABLED(SDSUPPORT)
    get_sdcard_commands();
  #endif
}

inline bool code_has_value() {
  int i = 1;
  char c = seen_pointer[i];
  while (c == ' ') c = seen_pointer[++i];
  if (c == '-' || c == '+') c = seen_pointer[++i];
  if (c == '.') c = seen_pointer[++i];
  return NUMERIC(c);
}

inline float code_value_float() {
  char* e = strchr(seen_pointer, 'E');
  if (!e) return strtod(seen_pointer + 1, NULL);
  *e = 0;
  float ret = strtod(seen_pointer + 1, NULL);
  *e = 'E';
  return ret;
}

inline unsigned long code_value_ulong() { return strtoul(seen_pointer + 1, NULL, 10); }

inline long code_value_long() { return strtol(seen_pointer + 1, NULL, 10); }

inline int code_value_int() { return (int)strtol(seen_pointer + 1, NULL, 10); }

inline uint16_t code_value_ushort() { return (uint16_t)strtoul(seen_pointer + 1, NULL, 10); }

inline uint8_t code_value_byte() { return (uint8_t)(constrain(strtol(seen_pointer + 1, NULL, 10), 0, 255)); }

inline bool code_value_bool() { return !code_has_value() || code_value_byte() > 0; }

#if ENABLED(INCH_MODE_SUPPORT)
  inline void set_input_linear_units(LinearUnit units) {
    switch (units) {
      case LINEARUNIT_INCH:
        linear_unit_factor = 25.4;
        break;
      case LINEARUNIT_MM:
      default:
        linear_unit_factor = 1.0;
        break;
    }
    volumetric_unit_factor = pow(linear_unit_factor, 3.0);
  }

  inline float axis_unit_factor(const AxisEnum axis) {
    return (axis >= E_AXIS && volumetric_enabled ? volumetric_unit_factor : linear_unit_factor);
  }

  inline float code_value_linear_units() { return code_value_float() * linear_unit_factor; }
  inline float code_value_axis_units(const AxisEnum axis) { return code_value_float() * axis_unit_factor(axis); }
  inline float code_value_per_axis_unit(const AxisEnum axis) { return code_value_float() / axis_unit_factor(axis); }
#endif

#if ENABLED(TEMPERATURE_UNITS_SUPPORT)
  inline void set_input_temp_units(TempUnit units) { input_temp_units = units; }

  float to_temp_units(const float &c) {
    switch (input_temp_units) {
      case TEMPUNIT_F:
        return c * 0.5555555556 + 32.0;
      case TEMPUNIT_K:
        return c + 273.15;
      case TEMPUNIT_C:
      default:
        return c;
    }
  }

  int16_t code_value_temp_abs() {
    const float c = code_value_float();
    switch (input_temp_units) {
      case TEMPUNIT_F:
        return (int16_t)((c - 32.0) * 0.5555555556);
      case TEMPUNIT_K:
        return (int16_t)(c - 273.15);
      case TEMPUNIT_C:
      default:
        return (int16_t)(c);
    }
  }

  int16_t code_value_temp_diff() {
    switch (input_temp_units) {
      case TEMPUNIT_F:
        return code_value_float() * 0.5555555556;
      case TEMPUNIT_C:
      case TEMPUNIT_K:
      default:
        return code_value_float();
    }
  }
#else
  int16_t code_value_temp_abs() { return code_value_int(); }
  int16_t code_value_temp_diff() { return code_value_int(); }
#endif

FORCE_INLINE millis_t code_value_millis() { return code_value_ulong(); }
inline millis_t code_value_millis_from_seconds() { return code_value_float() * 1000; }

bool code_seen(char code) {
  seen_pointer = strchr(current_command_args, code);
  return (seen_pointer != NULL); // Return TRUE if the code-letter was found
}

/**
 * Set target_extruder from the T parameter or the active_extruder
 *
 * Returns TRUE if the target is invalid
 */
bool get_target_extruder_from_command(int code) {
  if (code_seen('T')) {
    if (code_value_byte() >= EXTRUDERS) {
      SERIAL_ECHO_START;
      SERIAL_CHAR('M');
      SERIAL_ECHO(code);
      SERIAL_ECHOLNPAIR(" " MSG_INVALID_EXTRUDER " ", code_value_byte());
      return true;
    }
    target_extruder = code_value_byte();
  }
  else
    target_extruder = active_extruder;

  return false;
}

#if ENABLED(DUAL_X_CARRIAGE) || ENABLED(DUAL_NOZZLE_DUPLICATION_MODE)
  bool extruder_duplication_enabled = false; // Used in Dual X mode 2
#endif

#if ENABLED(DUAL_X_CARRIAGE)

  static DualXMode dual_x_carriage_mode = DEFAULT_DUAL_X_CARRIAGE_MODE;

  static float x_home_pos(const int extruder) {
    if (extruder == 0)
      return LOGICAL_X_POSITION(base_home_pos(X_AXIS));
    else
      /**
       * In dual carriage mode the extruder offset provides an override of the
       * second X-carriage position when homed - otherwise X2_HOME_POS is used.
       * This allows soft recalibration of the second extruder home position
       * without firmware reflash (through the M218 command).
       */
      return LOGICAL_X_POSITION(hotend_offset[X_AXIS][1] > 0 ? hotend_offset[X_AXIS][1] : X2_HOME_POS);
  }

  static int x_home_dir(const int extruder) { return extruder ? X2_HOME_DIR : X_HOME_DIR; }

  static float inactive_extruder_x_pos = X2_MAX_POS; // used in mode 0 & 1
  static bool active_extruder_parked = false;        // used in mode 1 & 2
  static float raised_parked_position[XYZE];         // used in mode 1
  static millis_t delayed_move_time = 0;             // used in mode 1
  static float duplicate_extruder_x_offset = DEFAULT_DUPLICATION_X_OFFSET; // used in mode 2
  static int16_t duplicate_extruder_temp_offset = 0; // used in mode 2

#endif // DUAL_X_CARRIAGE

#if HAS_WORKSPACE_OFFSET || ENABLED(DUAL_X_CARRIAGE)

  /**
   * Software endstops can be used to monitor the open end of
   * an axis that has a hardware endstop on the other end. Or
   * they can prevent axes from moving past endstops and grinding.
   *
   * To keep doing their job as the coordinate system changes,
   * the software endstop positions must be refreshed to remain
   * at the same positions relative to the machine.
   */
  void update_software_endstops(const AxisEnum axis) {
    const float offs = 0.0
      #if HAS_HOME_OFFSET
        + home_offset[axis]
      #endif
      #if HAS_POSITION_SHIFT
        + position_shift[axis]
      #endif
    ;

    #if HAS_HOME_OFFSET && HAS_POSITION_SHIFT
      workspace_offset[axis] = offs;
    #endif

    #if ENABLED(DUAL_X_CARRIAGE)
      if (axis == X_AXIS) {

        // In Dual X mode hotend_offset[X] is T1's home position
        float dual_max_x = max(hotend_offset[X_AXIS][1], X2_MAX_POS);

        if (active_extruder != 0) {
          // T1 can move from X2_MIN_POS to X2_MAX_POS or X2 home position (whichever is larger)
          soft_endstop_min[X_AXIS] = X2_MIN_POS + offs;
          soft_endstop_max[X_AXIS] = dual_max_x + offs;
        }
        else if (dual_x_carriage_mode == DXC_DUPLICATION_MODE) {
          // In Duplication Mode, T0 can move as far left as X_MIN_POS
          // but not so far to the right that T1 would move past the end
          soft_endstop_min[X_AXIS] = base_min_pos(X_AXIS) + offs;
          soft_endstop_max[X_AXIS] = min(base_max_pos(X_AXIS), dual_max_x - duplicate_extruder_x_offset) + offs;
        }
        else {
          // In other modes, T0 can move from X_MIN_POS to X_MAX_POS
          soft_endstop_min[axis] = base_min_pos(axis) + offs;
          soft_endstop_max[axis] = base_max_pos(axis) + offs;
        }
      }
    #else
      soft_endstop_min[axis] = base_min_pos(axis) + offs;
      soft_endstop_max[axis] = base_max_pos(axis) + offs;
    #endif

    #if ENABLED(DEBUG_LEVELING_FEATURE)
      if (DEBUGGING(LEVELING)) {
        SERIAL_ECHOPAIR("For ", axis_codes[axis]);
        #if HAS_HOME_OFFSET
          SERIAL_ECHOPAIR(" axis:\n home_offset = ", home_offset[axis]);
        #endif
        #if HAS_POSITION_SHIFT
          SERIAL_ECHOPAIR("\n position_shift = ", position_shift[axis]);
        #endif
        SERIAL_ECHOPAIR("\n soft_endstop_min = ", soft_endstop_min[axis]);
        SERIAL_ECHOLNPAIR("\n soft_endstop_max = ", soft_endstop_max[axis]);
      }
    #endif

    #if ENABLED(DELTA)
      if (axis == Z_AXIS)
        delta_clip_start_height = soft_endstop_max[axis] - delta_safe_distance_from_top();
    #endif
  }

#endif // HAS_WORKSPACE_OFFSET || DUAL_X_CARRIAGE

#if HAS_M206_COMMAND
  /**
   * Change the home offset for an axis, update the current
   * position and the software endstops to retain the same
   * relative distance to the new home.
   *
   * Since this changes the current_position, code should
   * call sync_plan_position soon after this.
   */
  static void set_home_offset(const AxisEnum axis, const float v) {
    current_position[axis] += v - home_offset[axis];
    home_offset[axis] = v;
    update_software_endstops(axis);
  }
#endif // HAS_M206_COMMAND

/**
 * Set an axis' current position to its home position (after homing).
 *
 * For Core and Cartesian robots this applies one-to-one when an
 * individual axis has been homed.
 *
 * DELTA should wait until all homing is done before setting the XYZ
 * current_position to home, because homing is a single operation.
 * In the case where the axis positions are already known and previously
 * homed, DELTA could home to X or Y individually by moving either one
 * to the center. However, homing Z always homes XY and Z.
 *
 * SCARA should wait until all XY homing is done before setting the XY
 * current_position to home, because neither X nor Y is at home until
 * both are at home. Z can however be homed individually.
 *
 * Callers must sync the planner position after calling this!
 */
static void set_axis_is_at_home(AxisEnum axis) {
  #if ENABLED(DEBUG_LEVELING_FEATURE)
    if (DEBUGGING(LEVELING)) {
      SERIAL_ECHOPAIR(">>> set_axis_is_at_home(", axis_codes[axis]);
      SERIAL_CHAR(')');
      SERIAL_EOL;
    }
  #endif

  axis_known_position[axis] = axis_homed[axis] = true;

  #if HAS_POSITION_SHIFT
    position_shift[axis] = 0;
    update_software_endstops(axis);
  #endif

  #if ENABLED(DUAL_X_CARRIAGE)
    if (axis == X_AXIS && (active_extruder == 1 || dual_x_carriage_mode == DXC_DUPLICATION_MODE)) {
      current_position[X_AXIS] = x_home_pos(active_extruder);
      return;
    }
  #endif

  #if ENABLED(MORGAN_SCARA)

    /**
     * Morgan SCARA homes XY at the same time
     */
    if (axis == X_AXIS || axis == Y_AXIS) {

      float homeposition[XYZ];
      LOOP_XYZ(i) homeposition[i] = LOGICAL_POSITION(base_home_pos((AxisEnum)i), i);

      // SERIAL_ECHOPAIR("homeposition X:", homeposition[X_AXIS]);
      // SERIAL_ECHOLNPAIR(" Y:", homeposition[Y_AXIS]);

      /**
       * Get Home position SCARA arm angles using inverse kinematics,
       * and calculate homing offset using forward kinematics
       */
      inverse_kinematics(homeposition);
      forward_kinematics_SCARA(delta[A_AXIS], delta[B_AXIS]);

      // SERIAL_ECHOPAIR("Cartesian X:", cartes[X_AXIS]);
      // SERIAL_ECHOLNPAIR(" Y:", cartes[Y_AXIS]);

      current_position[axis] = LOGICAL_POSITION(cartes[axis], axis);

      /**
       * SCARA home positions are based on configuration since the actual
       * limits are determined by the inverse kinematic transform.
       */
      soft_endstop_min[axis] = base_min_pos(axis); // + (cartes[axis] - base_home_pos(axis));
      soft_endstop_max[axis] = base_max_pos(axis); // + (cartes[axis] - base_home_pos(axis));
    }
    else
  #endif
  {
    current_position[axis] = LOGICAL_POSITION(base_home_pos(axis), axis);
  }

  /**
   * Z Probe Z Homing? Account for the probe's Z offset.
   */
  #if HAS_BED_PROBE && Z_HOME_DIR < 0
    if (axis == Z_AXIS) {
      #if HOMING_Z_WITH_PROBE

        current_position[Z_AXIS] -= zprobe_zoffset;

        #if ENABLED(DEBUG_LEVELING_FEATURE)
          if (DEBUGGING(LEVELING)) {
            SERIAL_ECHOLNPGM("*** Z HOMED WITH PROBE (Z_MIN_PROBE_USES_Z_MIN_ENDSTOP_PIN) ***");
            SERIAL_ECHOLNPAIR("> zprobe_zoffset = ", zprobe_zoffset);
          }
        #endif

      #elif ENABLED(DEBUG_LEVELING_FEATURE)

        if (DEBUGGING(LEVELING)) SERIAL_ECHOLNPGM("*** Z HOMED TO ENDSTOP (Z_MIN_PROBE_ENDSTOP) ***");

      #endif
    }
  #endif

  #if ENABLED(DEBUG_LEVELING_FEATURE)
    if (DEBUGGING(LEVELING)) {
      #if HAS_HOME_OFFSET
        SERIAL_ECHOPAIR("> home_offset[", axis_codes[axis]);
        SERIAL_ECHOLNPAIR("] = ", home_offset[axis]);
      #endif
      DEBUG_POS("", current_position);
      SERIAL_ECHOPAIR("<<< set_axis_is_at_home(", axis_codes[axis]);
      SERIAL_CHAR(')');
      SERIAL_EOL;
    }
  #endif
}

/**
 * Some planner shorthand inline functions
 */
inline float get_homing_bump_feedrate(AxisEnum axis) {
  int constexpr homing_bump_divisor[] = HOMING_BUMP_DIVISOR;
  int hbd = homing_bump_divisor[axis];
  if (hbd < 1) {
    hbd = 10;
    SERIAL_ECHO_START;
    SERIAL_ECHOLNPGM("Warning: Homing Bump Divisor < 1");
  }
  return homing_feedrate_mm_s[axis] / hbd;
}

//
// line_to_current_position
// Move the planner to the current position from wherever it last moved
// (or from wherever it has been told it is located).
//
inline void line_to_current_position() {
  planner.buffer_line(current_position[X_AXIS], current_position[Y_AXIS], current_position[Z_AXIS], current_position[E_AXIS], feedrate_mm_s, active_extruder);
}

//
// line_to_destination
// Move the planner, not necessarily synced with current_position
//
inline void line_to_destination(float fr_mm_s) {
  planner.buffer_line(destination[X_AXIS], destination[Y_AXIS], destination[Z_AXIS], destination[E_AXIS], fr_mm_s, active_extruder);
}
inline void line_to_destination() { line_to_destination(feedrate_mm_s); }

inline void set_current_to_destination() { COPY(current_position, destination); }
inline void set_destination_to_current() { COPY(destination, current_position); }

#if IS_KINEMATIC
  /**
   * Calculate delta, start a line, and set current_position to destination
   */
  void prepare_uninterpolated_move_to_destination(const float fr_mm_s=0.0) {
    #if ENABLED(DEBUG_LEVELING_FEATURE)
      if (DEBUGGING(LEVELING)) DEBUG_POS("prepare_uninterpolated_move_to_destination", destination);
    #endif

    if ( current_position[X_AXIS] == destination[X_AXIS]
      && current_position[Y_AXIS] == destination[Y_AXIS]
      && current_position[Z_AXIS] == destination[Z_AXIS]
      && current_position[E_AXIS] == destination[E_AXIS]
    ) return;

    refresh_cmd_timeout();
    planner.buffer_line_kinematic(destination, MMS_SCALED(fr_mm_s ? fr_mm_s : feedrate_mm_s), active_extruder);
    set_current_to_destination();
  }
#endif // IS_KINEMATIC

/**
 *  Plan a move to (X, Y, Z) and set the current_position
 *  The final current_position may not be the one that was requested
 */
void do_blocking_move_to(const float &x, const float &y, const float &z, const float &fr_mm_s /*=0.0*/) {
  const float old_feedrate_mm_s = feedrate_mm_s;

  #if ENABLED(DEBUG_LEVELING_FEATURE)
    if (DEBUGGING(LEVELING)) print_xyz(PSTR(">>> do_blocking_move_to"), NULL, x, y, z);
  #endif

  #if ENABLED(DELTA)

    if ( ! position_is_reachable_xy( x, y )) return;

    feedrate_mm_s = fr_mm_s ? fr_mm_s : XY_PROBE_FEEDRATE_MM_S;

    set_destination_to_current();          // sync destination at the start

    #if ENABLED(DEBUG_LEVELING_FEATURE)
      if (DEBUGGING(LEVELING)) DEBUG_POS("set_destination_to_current", destination);
    #endif

    // when in the danger zone
    if (current_position[Z_AXIS] > delta_clip_start_height) {
      if (z > delta_clip_start_height) {   // staying in the danger zone
        destination[X_AXIS] = x;           // move directly (uninterpolated)
        destination[Y_AXIS] = y;
        destination[Z_AXIS] = z;
        prepare_uninterpolated_move_to_destination(); // set_current_to_destination
        #if ENABLED(DEBUG_LEVELING_FEATURE)
          if (DEBUGGING(LEVELING)) DEBUG_POS("danger zone move", current_position);
        #endif
        return;
      }
      else {
        destination[Z_AXIS] = delta_clip_start_height;
        prepare_uninterpolated_move_to_destination(); // set_current_to_destination
        #if ENABLED(DEBUG_LEVELING_FEATURE)
          if (DEBUGGING(LEVELING)) DEBUG_POS("zone border move", current_position);
        #endif
      }
    }

    if (z > current_position[Z_AXIS]) {    // raising?
      destination[Z_AXIS] = z;
      prepare_uninterpolated_move_to_destination();   // set_current_to_destination
      #if ENABLED(DEBUG_LEVELING_FEATURE)
        if (DEBUGGING(LEVELING)) DEBUG_POS("z raise move", current_position);
      #endif
    }

    destination[X_AXIS] = x;
    destination[Y_AXIS] = y;
    prepare_move_to_destination();         // set_current_to_destination
    #if ENABLED(DEBUG_LEVELING_FEATURE)
      if (DEBUGGING(LEVELING)) DEBUG_POS("xy move", current_position);
    #endif

    if (z < current_position[Z_AXIS]) {    // lowering?
      destination[Z_AXIS] = z;
      prepare_uninterpolated_move_to_destination();   // set_current_to_destination
      #if ENABLED(DEBUG_LEVELING_FEATURE)
        if (DEBUGGING(LEVELING)) DEBUG_POS("z lower move", current_position);
      #endif
    }

  #elif IS_SCARA

    if ( ! position_is_reachable_xy( x, y )) return;

    set_destination_to_current();

    // If Z needs to raise, do it before moving XY
    if (destination[Z_AXIS] < z) {
      destination[Z_AXIS] = z;
      prepare_uninterpolated_move_to_destination(fr_mm_s ? fr_mm_s : homing_feedrate_mm_s[Z_AXIS]);
    }

    destination[X_AXIS] = x;
    destination[Y_AXIS] = y;
    prepare_uninterpolated_move_to_destination(fr_mm_s ? fr_mm_s : XY_PROBE_FEEDRATE_MM_S);

    // If Z needs to lower, do it after moving XY
    if (destination[Z_AXIS] > z) {
      destination[Z_AXIS] = z;
      prepare_uninterpolated_move_to_destination(fr_mm_s ? fr_mm_s : homing_feedrate_mm_s[Z_AXIS]);
    }

  #else

    // If Z needs to raise, do it before moving XY
    if (current_position[Z_AXIS] < z) {
      feedrate_mm_s = fr_mm_s ? fr_mm_s : homing_feedrate_mm_s[Z_AXIS];
      current_position[Z_AXIS] = z;
      line_to_current_position();
    }

    feedrate_mm_s = fr_mm_s ? fr_mm_s : XY_PROBE_FEEDRATE_MM_S;
    current_position[X_AXIS] = x;
    current_position[Y_AXIS] = y;
    line_to_current_position();

    // If Z needs to lower, do it after moving XY
    if (current_position[Z_AXIS] > z) {
      feedrate_mm_s = fr_mm_s ? fr_mm_s : homing_feedrate_mm_s[Z_AXIS];
      current_position[Z_AXIS] = z;
      line_to_current_position();
    }

  #endif

  stepper.synchronize();

  feedrate_mm_s = old_feedrate_mm_s;

  #if ENABLED(DEBUG_LEVELING_FEATURE)
    if (DEBUGGING(LEVELING)) SERIAL_ECHOLNPGM("<<< do_blocking_move_to");
  #endif
}
void do_blocking_move_to_x(const float &x, const float &fr_mm_s/*=0.0*/) {
  do_blocking_move_to(x, current_position[Y_AXIS], current_position[Z_AXIS], fr_mm_s);
}
void do_blocking_move_to_z(const float &z, const float &fr_mm_s/*=0.0*/) {
  do_blocking_move_to(current_position[X_AXIS], current_position[Y_AXIS], z, fr_mm_s);
}
void do_blocking_move_to_xy(const float &x, const float &y, const float &fr_mm_s/*=0.0*/) {
  do_blocking_move_to(x, y, current_position[Z_AXIS], fr_mm_s);
}

//
// Prepare to do endstop or probe moves
// with custom feedrates.
//
//  - Save current feedrates
//  - Reset the rate multiplier
//  - Reset the command timeout
//  - Enable the endstops (for endstop moves)
//
static void setup_for_endstop_or_probe_move() {
  #if ENABLED(DEBUG_LEVELING_FEATURE)
    if (DEBUGGING(LEVELING)) DEBUG_POS("setup_for_endstop_or_probe_move", current_position);
  #endif
  saved_feedrate_mm_s = feedrate_mm_s;
  saved_feedrate_percentage = feedrate_percentage;
  feedrate_percentage = 100;
  refresh_cmd_timeout();
}

static void clean_up_after_endstop_or_probe_move() {
  #if ENABLED(DEBUG_LEVELING_FEATURE)
    if (DEBUGGING(LEVELING)) DEBUG_POS("clean_up_after_endstop_or_probe_move", current_position);
  #endif
  feedrate_mm_s = saved_feedrate_mm_s;
  feedrate_percentage = saved_feedrate_percentage;
  refresh_cmd_timeout();
}

#if HAS_BED_PROBE
  /**
   * Raise Z to a minimum height to make room for a probe to move
   */
  inline void do_probe_raise(float z_raise) {
    #if ENABLED(DEBUG_LEVELING_FEATURE)
      if (DEBUGGING(LEVELING)) {
        SERIAL_ECHOPAIR("do_probe_raise(", z_raise);
        SERIAL_CHAR(')');
        SERIAL_EOL;
      }
    #endif

    float z_dest = LOGICAL_Z_POSITION(z_raise);
    if (zprobe_zoffset < 0) z_dest -= zprobe_zoffset;
    #if ENABLED(DELTA)
      z_dest -= home_offset[Z_AXIS];
    #endif

    if (z_dest > current_position[Z_AXIS])
      do_blocking_move_to_z(z_dest);
  }

#endif // HAS_BED_PROBE

#if HAS_PROBING_PROCEDURE || HOTENDS > 1 || ENABLED(Z_PROBE_ALLEN_KEY) || ENABLED(Z_PROBE_SLED) || ENABLED(NOZZLE_CLEAN_FEATURE) || ENABLED(NOZZLE_PARK_FEATURE) || ENABLED(DELTA_AUTO_CALIBRATION)

  bool axis_unhomed_error(const bool x/*=true*/, const bool y/*=true*/, const bool z/*=true*/) {
    const bool xx = x && !axis_known_position[X_AXIS],
               yy = y && !axis_known_position[Y_AXIS],
               zz = z && !axis_known_position[Z_AXIS];
    if (xx || yy || zz) {
      SERIAL_ECHO_START;
      SERIAL_ECHOPGM(MSG_HOME " ");
      if (xx) SERIAL_ECHOPGM(MSG_X);
      if (yy) SERIAL_ECHOPGM(MSG_Y);
      if (zz) SERIAL_ECHOPGM(MSG_Z);
      SERIAL_ECHOLNPGM(" " MSG_FIRST);

      #if ENABLED(ULTRA_LCD)
        lcd_status_printf_P(0, PSTR(MSG_HOME " %s%s%s " MSG_FIRST), xx ? MSG_X : "", yy ? MSG_Y : "", zz ? MSG_Z : "");
      #endif
      return true;
    }
    return false;
  }

#endif

#if ENABLED(Z_PROBE_SLED)

  #ifndef SLED_DOCKING_OFFSET
    #define SLED_DOCKING_OFFSET 0
  #endif

  /**
   * Method to dock/undock a sled designed by Charles Bell.
   *
   * stow[in]     If false, move to MAX_X and engage the solenoid
   *              If true, move to MAX_X and release the solenoid
   */
  static void dock_sled(bool stow) {
    #if ENABLED(DEBUG_LEVELING_FEATURE)
      if (DEBUGGING(LEVELING)) {
        SERIAL_ECHOPAIR("dock_sled(", stow);
        SERIAL_CHAR(')');
        SERIAL_EOL;
      }
    #endif

    // Dock sled a bit closer to ensure proper capturing
    do_blocking_move_to_x(X_MAX_POS + SLED_DOCKING_OFFSET - ((stow) ? 1 : 0));

    #if HAS_SOLENOID_1 && DISABLED(EXT_SOLENOID)
      WRITE(SOL1_PIN, !stow); // switch solenoid
    #endif
  }

#elif ENABLED(Z_PROBE_ALLEN_KEY)

  void run_deploy_moves_script() {
    #if defined(Z_PROBE_ALLEN_KEY_DEPLOY_1_X) || defined(Z_PROBE_ALLEN_KEY_DEPLOY_1_Y) || defined(Z_PROBE_ALLEN_KEY_DEPLOY_1_Z)
      #ifndef Z_PROBE_ALLEN_KEY_DEPLOY_1_X
        #define Z_PROBE_ALLEN_KEY_DEPLOY_1_X current_position[X_AXIS]
      #endif
      #ifndef Z_PROBE_ALLEN_KEY_DEPLOY_1_Y
        #define Z_PROBE_ALLEN_KEY_DEPLOY_1_Y current_position[Y_AXIS]
      #endif
      #ifndef Z_PROBE_ALLEN_KEY_DEPLOY_1_Z
        #define Z_PROBE_ALLEN_KEY_DEPLOY_1_Z current_position[Z_AXIS]
      #endif
      #ifndef Z_PROBE_ALLEN_KEY_DEPLOY_1_FEEDRATE
        #define Z_PROBE_ALLEN_KEY_DEPLOY_1_FEEDRATE 0.0
      #endif
      do_blocking_move_to(Z_PROBE_ALLEN_KEY_DEPLOY_1_X, Z_PROBE_ALLEN_KEY_DEPLOY_1_Y, Z_PROBE_ALLEN_KEY_DEPLOY_1_Z, MMM_TO_MMS(Z_PROBE_ALLEN_KEY_DEPLOY_1_FEEDRATE));
    #endif
    #if defined(Z_PROBE_ALLEN_KEY_DEPLOY_2_X) || defined(Z_PROBE_ALLEN_KEY_DEPLOY_2_Y) || defined(Z_PROBE_ALLEN_KEY_DEPLOY_2_Z)
      #ifndef Z_PROBE_ALLEN_KEY_DEPLOY_2_X
        #define Z_PROBE_ALLEN_KEY_DEPLOY_2_X current_position[X_AXIS]
      #endif
      #ifndef Z_PROBE_ALLEN_KEY_DEPLOY_2_Y
        #define Z_PROBE_ALLEN_KEY_DEPLOY_2_Y current_position[Y_AXIS]
      #endif
      #ifndef Z_PROBE_ALLEN_KEY_DEPLOY_2_Z
        #define Z_PROBE_ALLEN_KEY_DEPLOY_2_Z current_position[Z_AXIS]
      #endif
      #ifndef Z_PROBE_ALLEN_KEY_DEPLOY_2_FEEDRATE
        #define Z_PROBE_ALLEN_KEY_DEPLOY_2_FEEDRATE 0.0
      #endif
      do_blocking_move_to(Z_PROBE_ALLEN_KEY_DEPLOY_2_X, Z_PROBE_ALLEN_KEY_DEPLOY_2_Y, Z_PROBE_ALLEN_KEY_DEPLOY_2_Z, MMM_TO_MMS(Z_PROBE_ALLEN_KEY_DEPLOY_2_FEEDRATE));
    #endif
    #if defined(Z_PROBE_ALLEN_KEY_DEPLOY_3_X) || defined(Z_PROBE_ALLEN_KEY_DEPLOY_3_Y) || defined(Z_PROBE_ALLEN_KEY_DEPLOY_3_Z)
      #ifndef Z_PROBE_ALLEN_KEY_DEPLOY_3_X
        #define Z_PROBE_ALLEN_KEY_DEPLOY_3_X current_position[X_AXIS]
      #endif
      #ifndef Z_PROBE_ALLEN_KEY_DEPLOY_3_Y
        #define Z_PROBE_ALLEN_KEY_DEPLOY_3_Y current_position[Y_AXIS]
      #endif
      #ifndef Z_PROBE_ALLEN_KEY_DEPLOY_3_Z
        #define Z_PROBE_ALLEN_KEY_DEPLOY_3_Z current_position[Z_AXIS]
      #endif
      #ifndef Z_PROBE_ALLEN_KEY_DEPLOY_3_FEEDRATE
        #define Z_PROBE_ALLEN_KEY_DEPLOY_3_FEEDRATE 0.0
      #endif
      do_blocking_move_to(Z_PROBE_ALLEN_KEY_DEPLOY_3_X, Z_PROBE_ALLEN_KEY_DEPLOY_3_Y, Z_PROBE_ALLEN_KEY_DEPLOY_3_Z, MMM_TO_MMS(Z_PROBE_ALLEN_KEY_DEPLOY_3_FEEDRATE));
    #endif
    #if defined(Z_PROBE_ALLEN_KEY_DEPLOY_4_X) || defined(Z_PROBE_ALLEN_KEY_DEPLOY_4_Y) || defined(Z_PROBE_ALLEN_KEY_DEPLOY_4_Z)
      #ifndef Z_PROBE_ALLEN_KEY_DEPLOY_4_X
        #define Z_PROBE_ALLEN_KEY_DEPLOY_4_X current_position[X_AXIS]
      #endif
      #ifndef Z_PROBE_ALLEN_KEY_DEPLOY_4_Y
        #define Z_PROBE_ALLEN_KEY_DEPLOY_4_Y current_position[Y_AXIS]
      #endif
      #ifndef Z_PROBE_ALLEN_KEY_DEPLOY_4_Z
        #define Z_PROBE_ALLEN_KEY_DEPLOY_4_Z current_position[Z_AXIS]
      #endif
      #ifndef Z_PROBE_ALLEN_KEY_DEPLOY_4_FEEDRATE
        #define Z_PROBE_ALLEN_KEY_DEPLOY_4_FEEDRATE 0.0
      #endif
      do_blocking_move_to(Z_PROBE_ALLEN_KEY_DEPLOY_4_X, Z_PROBE_ALLEN_KEY_DEPLOY_4_Y, Z_PROBE_ALLEN_KEY_DEPLOY_4_Z, MMM_TO_MMS(Z_PROBE_ALLEN_KEY_DEPLOY_4_FEEDRATE));
    #endif
    #if defined(Z_PROBE_ALLEN_KEY_DEPLOY_5_X) || defined(Z_PROBE_ALLEN_KEY_DEPLOY_5_Y) || defined(Z_PROBE_ALLEN_KEY_DEPLOY_5_Z)
      #ifndef Z_PROBE_ALLEN_KEY_DEPLOY_5_X
        #define Z_PROBE_ALLEN_KEY_DEPLOY_5_X current_position[X_AXIS]
      #endif
      #ifndef Z_PROBE_ALLEN_KEY_DEPLOY_5_Y
        #define Z_PROBE_ALLEN_KEY_DEPLOY_5_Y current_position[Y_AXIS]
      #endif
      #ifndef Z_PROBE_ALLEN_KEY_DEPLOY_5_Z
        #define Z_PROBE_ALLEN_KEY_DEPLOY_5_Z current_position[Z_AXIS]
      #endif
      #ifndef Z_PROBE_ALLEN_KEY_DEPLOY_5_FEEDRATE
        #define Z_PROBE_ALLEN_KEY_DEPLOY_5_FEEDRATE 0.0
      #endif
      do_blocking_move_to(Z_PROBE_ALLEN_KEY_DEPLOY_5_X, Z_PROBE_ALLEN_KEY_DEPLOY_5_Y, Z_PROBE_ALLEN_KEY_DEPLOY_5_Z, MMM_TO_MMS(Z_PROBE_ALLEN_KEY_DEPLOY_5_FEEDRATE));
    #endif
  }

  void run_stow_moves_script() {
    #if defined(Z_PROBE_ALLEN_KEY_STOW_1_X) || defined(Z_PROBE_ALLEN_KEY_STOW_1_Y) || defined(Z_PROBE_ALLEN_KEY_STOW_1_Z)
      #ifndef Z_PROBE_ALLEN_KEY_STOW_1_X
        #define Z_PROBE_ALLEN_KEY_STOW_1_X current_position[X_AXIS]
      #endif
      #ifndef Z_PROBE_ALLEN_KEY_STOW_1_Y
        #define Z_PROBE_ALLEN_KEY_STOW_1_Y current_position[Y_AXIS]
      #endif
      #ifndef Z_PROBE_ALLEN_KEY_STOW_1_Z
        #define Z_PROBE_ALLEN_KEY_STOW_1_Z current_position[Z_AXIS]
      #endif
      #ifndef Z_PROBE_ALLEN_KEY_STOW_1_FEEDRATE
        #define Z_PROBE_ALLEN_KEY_STOW_1_FEEDRATE 0.0
      #endif
      do_blocking_move_to(Z_PROBE_ALLEN_KEY_STOW_1_X, Z_PROBE_ALLEN_KEY_STOW_1_Y, Z_PROBE_ALLEN_KEY_STOW_1_Z, MMM_TO_MMS(Z_PROBE_ALLEN_KEY_STOW_1_FEEDRATE));
    #endif
    #if defined(Z_PROBE_ALLEN_KEY_STOW_2_X) || defined(Z_PROBE_ALLEN_KEY_STOW_2_Y) || defined(Z_PROBE_ALLEN_KEY_STOW_2_Z)
      #ifndef Z_PROBE_ALLEN_KEY_STOW_2_X
        #define Z_PROBE_ALLEN_KEY_STOW_2_X current_position[X_AXIS]
      #endif
      #ifndef Z_PROBE_ALLEN_KEY_STOW_2_Y
        #define Z_PROBE_ALLEN_KEY_STOW_2_Y current_position[Y_AXIS]
      #endif
      #ifndef Z_PROBE_ALLEN_KEY_STOW_2_Z
        #define Z_PROBE_ALLEN_KEY_STOW_2_Z current_position[Z_AXIS]
      #endif
      #ifndef Z_PROBE_ALLEN_KEY_STOW_2_FEEDRATE
        #define Z_PROBE_ALLEN_KEY_STOW_2_FEEDRATE 0.0
      #endif
      do_blocking_move_to(Z_PROBE_ALLEN_KEY_STOW_2_X, Z_PROBE_ALLEN_KEY_STOW_2_Y, Z_PROBE_ALLEN_KEY_STOW_2_Z, MMM_TO_MMS(Z_PROBE_ALLEN_KEY_STOW_2_FEEDRATE));
    #endif
    #if defined(Z_PROBE_ALLEN_KEY_STOW_3_X) || defined(Z_PROBE_ALLEN_KEY_STOW_3_Y) || defined(Z_PROBE_ALLEN_KEY_STOW_3_Z)
      #ifndef Z_PROBE_ALLEN_KEY_STOW_3_X
        #define Z_PROBE_ALLEN_KEY_STOW_3_X current_position[X_AXIS]
      #endif
      #ifndef Z_PROBE_ALLEN_KEY_STOW_3_Y
        #define Z_PROBE_ALLEN_KEY_STOW_3_Y current_position[Y_AXIS]
      #endif
      #ifndef Z_PROBE_ALLEN_KEY_STOW_3_Z
        #define Z_PROBE_ALLEN_KEY_STOW_3_Z current_position[Z_AXIS]
      #endif
      #ifndef Z_PROBE_ALLEN_KEY_STOW_3_FEEDRATE
        #define Z_PROBE_ALLEN_KEY_STOW_3_FEEDRATE 0.0
      #endif
      do_blocking_move_to(Z_PROBE_ALLEN_KEY_STOW_3_X, Z_PROBE_ALLEN_KEY_STOW_3_Y, Z_PROBE_ALLEN_KEY_STOW_3_Z, MMM_TO_MMS(Z_PROBE_ALLEN_KEY_STOW_3_FEEDRATE));
    #endif
    #if defined(Z_PROBE_ALLEN_KEY_STOW_4_X) || defined(Z_PROBE_ALLEN_KEY_STOW_4_Y) || defined(Z_PROBE_ALLEN_KEY_STOW_4_Z)
      #ifndef Z_PROBE_ALLEN_KEY_STOW_4_X
        #define Z_PROBE_ALLEN_KEY_STOW_4_X current_position[X_AXIS]
      #endif
      #ifndef Z_PROBE_ALLEN_KEY_STOW_4_Y
        #define Z_PROBE_ALLEN_KEY_STOW_4_Y current_position[Y_AXIS]
      #endif
      #ifndef Z_PROBE_ALLEN_KEY_STOW_4_Z
        #define Z_PROBE_ALLEN_KEY_STOW_4_Z current_position[Z_AXIS]
      #endif
      #ifndef Z_PROBE_ALLEN_KEY_STOW_4_FEEDRATE
        #define Z_PROBE_ALLEN_KEY_STOW_4_FEEDRATE 0.0
      #endif
      do_blocking_move_to(Z_PROBE_ALLEN_KEY_STOW_4_X, Z_PROBE_ALLEN_KEY_STOW_4_Y, Z_PROBE_ALLEN_KEY_STOW_4_Z, MMM_TO_MMS(Z_PROBE_ALLEN_KEY_STOW_4_FEEDRATE));
    #endif
    #if defined(Z_PROBE_ALLEN_KEY_STOW_5_X) || defined(Z_PROBE_ALLEN_KEY_STOW_5_Y) || defined(Z_PROBE_ALLEN_KEY_STOW_5_Z)
      #ifndef Z_PROBE_ALLEN_KEY_STOW_5_X
        #define Z_PROBE_ALLEN_KEY_STOW_5_X current_position[X_AXIS]
      #endif
      #ifndef Z_PROBE_ALLEN_KEY_STOW_5_Y
        #define Z_PROBE_ALLEN_KEY_STOW_5_Y current_position[Y_AXIS]
      #endif
      #ifndef Z_PROBE_ALLEN_KEY_STOW_5_Z
        #define Z_PROBE_ALLEN_KEY_STOW_5_Z current_position[Z_AXIS]
      #endif
      #ifndef Z_PROBE_ALLEN_KEY_STOW_5_FEEDRATE
        #define Z_PROBE_ALLEN_KEY_STOW_5_FEEDRATE 0.0
      #endif
      do_blocking_move_to(Z_PROBE_ALLEN_KEY_STOW_5_X, Z_PROBE_ALLEN_KEY_STOW_5_Y, Z_PROBE_ALLEN_KEY_STOW_5_Z, MMM_TO_MMS(Z_PROBE_ALLEN_KEY_STOW_5_FEEDRATE));
    #endif
  }

#endif

#if ENABLED(PROBING_FANS_OFF)

  void fans_pause(const bool p) {
    if (p != fans_paused) {
      fans_paused = p;
      if (p)
        for (uint8_t x = 0; x < FAN_COUNT; x++) {
          paused_fanSpeeds[x] = fanSpeeds[x];
          fanSpeeds[x] = 0;
        }
      else
        for (uint8_t x = 0; x < FAN_COUNT; x++)
          fanSpeeds[x] = paused_fanSpeeds[x];
    }
  }

#endif // PROBING_FANS_OFF

#if HAS_BED_PROBE

  // TRIGGERED_WHEN_STOWED_TEST can easily be extended to servo probes, ... if needed.
  #if ENABLED(PROBE_IS_TRIGGERED_WHEN_STOWED_TEST)
    #if ENABLED(Z_MIN_PROBE_ENDSTOP)
      #define _TRIGGERED_WHEN_STOWED_TEST (READ(Z_MIN_PROBE_PIN) != Z_MIN_PROBE_ENDSTOP_INVERTING)
    #else
      #define _TRIGGERED_WHEN_STOWED_TEST (READ(Z_MIN_PIN) != Z_MIN_ENDSTOP_INVERTING)
    #endif
  #endif

  #if QUIET_PROBING
    void probing_pause(const bool p) {
      #if ENABLED(PROBING_HEATERS_OFF)
        thermalManager.pause(p);
      #endif
      #if ENABLED(PROBING_FANS_OFF)
        fans_pause(p);
      #endif
      if (p) safe_delay(25);
    }
  #endif // QUIET_PROBING

  #if ENABLED(BLTOUCH)

    void bltouch_command(int angle) {
      servo[Z_ENDSTOP_SERVO_NR].move(angle);  // Give the BL-Touch the command and wait
      safe_delay(BLTOUCH_DELAY);
    }

    void set_bltouch_deployed(const bool deploy) {
      if (deploy && TEST_BLTOUCH()) {      // If BL-Touch says it's triggered
        bltouch_command(BLTOUCH_RESET);    //  try to reset it.
        bltouch_command(BLTOUCH_DEPLOY);   // Also needs to deploy and stow to
        bltouch_command(BLTOUCH_STOW);     //  clear the triggered condition.
        safe_delay(1500);                  // Wait for internal self-test to complete.
                                           //  (Measured completion time was 0.65 seconds
                                           //   after reset, deploy, and stow sequence)
        if (TEST_BLTOUCH()) {              // If it still claims to be triggered...
          SERIAL_ERROR_START;
          SERIAL_ERRORLNPGM(MSG_STOP_BLTOUCH);
          stop();                          // punt!
        }
      }

      bltouch_command(deploy ? BLTOUCH_DEPLOY : BLTOUCH_STOW);

      #if ENABLED(DEBUG_LEVELING_FEATURE)
        if (DEBUGGING(LEVELING)) {
          SERIAL_ECHOPAIR("set_bltouch_deployed(", deploy);
          SERIAL_CHAR(')');
          SERIAL_EOL;
        }
      #endif
    }

  #endif // BLTOUCH

  // returns false for ok and true for failure
  bool set_probe_deployed(bool deploy) {

    #if ENABLED(DEBUG_LEVELING_FEATURE)
      if (DEBUGGING(LEVELING)) {
        DEBUG_POS("set_probe_deployed", current_position);
        SERIAL_ECHOLNPAIR("deploy: ", deploy);
      }
    #endif

    if (endstops.z_probe_enabled == deploy) return false;

    // Make room for probe
    do_probe_raise(_Z_CLEARANCE_DEPLOY_PROBE);

    // When deploying make sure BLTOUCH is not already triggered
    #if ENABLED(BLTOUCH)
      if (deploy && TEST_BLTOUCH()) {      // If BL-Touch says it's triggered
        bltouch_command(BLTOUCH_RESET);    // try to reset it.
        bltouch_command(BLTOUCH_DEPLOY);   // Also needs to deploy and stow to
        bltouch_command(BLTOUCH_STOW);     // clear the triggered condition.
        safe_delay(1500);                  // wait for internal self test to complete
                                           //   measured completion time was 0.65 seconds
                                           //   after reset, deploy & stow sequence
        if (TEST_BLTOUCH()) {              // If it still claims to be triggered...
          SERIAL_ERROR_START;
          SERIAL_ERRORLNPGM(MSG_STOP_BLTOUCH);
          stop();                          // punt!
          return true;
        }
      }
    #elif ENABLED(Z_PROBE_SLED) || ENABLED(Z_PROBE_ALLEN_KEY)
      #if ENABLED(Z_PROBE_SLED)
        #define _AUE_ARGS true, false, false
      #else
        #define _AUE_ARGS
      #endif
      if (axis_unhomed_error(_AUE_ARGS)) {
        SERIAL_ERROR_START;
        SERIAL_ERRORLNPGM(MSG_STOP_UNHOMED);
        stop();
        return true;
      }
    #endif

    const float oldXpos = current_position[X_AXIS],
                oldYpos = current_position[Y_AXIS];

    #ifdef _TRIGGERED_WHEN_STOWED_TEST

      // If endstop is already false, the Z probe is deployed
      if (_TRIGGERED_WHEN_STOWED_TEST == deploy) {     // closed after the probe specific actions.
                                                       // Would a goto be less ugly?
        //while (!_TRIGGERED_WHEN_STOWED_TEST) idle(); // would offer the opportunity
                                                       // for a triggered when stowed manual probe.

        if (!deploy) endstops.enable_z_probe(false); // Switch off triggered when stowed probes early
                                                     // otherwise an Allen-Key probe can't be stowed.
    #endif

        #if ENABLED(SOLENOID_PROBE)

          #if HAS_SOLENOID_1
            WRITE(SOL1_PIN, deploy);
          #endif

        #elif ENABLED(Z_PROBE_SLED)

          dock_sled(!deploy);

        #elif HAS_Z_SERVO_ENDSTOP && DISABLED(BLTOUCH)

          servo[Z_ENDSTOP_SERVO_NR].move(z_servo_angle[deploy ? 0 : 1]);

        #elif ENABLED(Z_PROBE_ALLEN_KEY)

          deploy ? run_deploy_moves_script() : run_stow_moves_script();

        #endif

    #ifdef _TRIGGERED_WHEN_STOWED_TEST
      } // _TRIGGERED_WHEN_STOWED_TEST == deploy

      if (_TRIGGERED_WHEN_STOWED_TEST == deploy) { // State hasn't changed?

        if (IsRunning()) {
          SERIAL_ERROR_START;
          SERIAL_ERRORLNPGM("Z-Probe failed");
          LCD_ALERTMESSAGEPGM("Err: ZPROBE");
        }
        stop();
        return true;

      } // _TRIGGERED_WHEN_STOWED_TEST == deploy

    #endif

    do_blocking_move_to(oldXpos, oldYpos, current_position[Z_AXIS]); // return to position before deploy
    endstops.enable_z_probe(deploy);
    return false;
  }

  static void do_probe_move(float z, float fr_mm_m) {
    #if ENABLED(DEBUG_LEVELING_FEATURE)
      if (DEBUGGING(LEVELING)) DEBUG_POS(">>> do_probe_move", current_position);
    #endif

    // Deploy BLTouch at the start of any probe
    #if ENABLED(BLTOUCH)
      set_bltouch_deployed(true);
    #endif

    #if QUIET_PROBING
      probing_pause(true);
    #endif

    // Move down until probe triggered
    do_blocking_move_to_z(LOGICAL_Z_POSITION(z), MMM_TO_MMS(fr_mm_m));

    #if QUIET_PROBING
      probing_pause(false);
    #endif

    // Retract BLTouch immediately after a probe
    #if ENABLED(BLTOUCH)
      set_bltouch_deployed(false);
    #endif

    // Clear endstop flags
    endstops.hit_on_purpose();

    // Get Z where the steppers were interrupted
    set_current_from_steppers_for_axis(Z_AXIS);

    // Tell the planner where we actually are
    SYNC_PLAN_POSITION_KINEMATIC();

    #if ENABLED(DEBUG_LEVELING_FEATURE)
      if (DEBUGGING(LEVELING)) DEBUG_POS("<<< do_probe_move", current_position);
    #endif
  }

  // Do a single Z probe and return with current_position[Z_AXIS]
  // at the height where the probe triggered.
  static float run_z_probe() {

    #if ENABLED(DEBUG_LEVELING_FEATURE)
      if (DEBUGGING(LEVELING)) DEBUG_POS(">>> run_z_probe", current_position);
    #endif

    // Prevent stepper_inactive_time from running out and EXTRUDER_RUNOUT_PREVENT from extruding
    refresh_cmd_timeout();

    #if ENABLED(PROBE_DOUBLE_TOUCH)

      // Do a first probe at the fast speed
      do_probe_move(-(Z_MAX_LENGTH) - 10, Z_PROBE_SPEED_FAST);

      #if ENABLED(DEBUG_LEVELING_FEATURE)
        float first_probe_z = current_position[Z_AXIS];
        if (DEBUGGING(LEVELING)) SERIAL_ECHOLNPAIR("1st Probe Z:", first_probe_z);
      #endif

      // move up by the bump distance
      do_blocking_move_to_z(current_position[Z_AXIS] + home_bump_mm(Z_AXIS), MMM_TO_MMS(Z_PROBE_SPEED_FAST));

    #else

      // If the nozzle is above the travel height then
      // move down quickly before doing the slow probe
      float z = LOGICAL_Z_POSITION(Z_CLEARANCE_BETWEEN_PROBES);
      if (zprobe_zoffset < 0) z -= zprobe_zoffset;
      #if ENABLED(DELTA)
        z -= home_offset[Z_AXIS];
      #endif
      if (z < current_position[Z_AXIS])
        do_blocking_move_to_z(z, MMM_TO_MMS(Z_PROBE_SPEED_FAST));

    #endif

    // move down slowly to find bed
    do_probe_move(-(Z_MAX_LENGTH) - 10, Z_PROBE_SPEED_SLOW);

    #if ENABLED(DEBUG_LEVELING_FEATURE)
      if (DEBUGGING(LEVELING)) DEBUG_POS("<<< run_z_probe", current_position);
    #endif

    // Debug: compare probe heights
    #if ENABLED(PROBE_DOUBLE_TOUCH) && ENABLED(DEBUG_LEVELING_FEATURE)
      if (DEBUGGING(LEVELING)) {
        SERIAL_ECHOPAIR("2nd Probe Z:", current_position[Z_AXIS]);
        SERIAL_ECHOLNPAIR(" Discrepancy:", first_probe_z - current_position[Z_AXIS]);
      }
    #endif
    return current_position[Z_AXIS] + zprobe_zoffset;
  }

  /**
   * - Move to the given XY
   * - Deploy the probe, if not already deployed
   * - Probe the bed, get the Z position
   * - Depending on the 'stow' flag
   *   - Stow the probe, or
   *   - Raise to the BETWEEN height
   * - Return the probed Z position
   */
  float probe_pt(const float x, const float y, const bool stow/*=true*/, const int verbose_level/*=1*/) {
    #if ENABLED(DEBUG_LEVELING_FEATURE)
      if (DEBUGGING(LEVELING)) {
        SERIAL_ECHOPAIR(">>> probe_pt(", x);
        SERIAL_ECHOPAIR(", ", y);
        SERIAL_ECHOPAIR(", ", stow ? "" : "no ");
        SERIAL_ECHOLNPGM("stow)");
        DEBUG_POS("", current_position);
      }
    #endif

    if ( ! position_is_reachable_by_probe_xy( x, y )) return NAN;

    const float old_feedrate_mm_s = feedrate_mm_s;

    #if ENABLED(DELTA)
      if (current_position[Z_AXIS] > delta_clip_start_height)
        do_blocking_move_to_z(delta_clip_start_height);
    #endif

    // Ensure a minimum height before moving the probe
    do_probe_raise(Z_CLEARANCE_BETWEEN_PROBES);

    feedrate_mm_s = XY_PROBE_FEEDRATE_MM_S;

    // Move the probe to the given XY
    do_blocking_move_to_xy(x - (X_PROBE_OFFSET_FROM_EXTRUDER), y - (Y_PROBE_OFFSET_FROM_EXTRUDER));

    if (DEPLOY_PROBE()) return NAN;

    const float measured_z = run_z_probe();

    if (!stow)
      do_probe_raise(Z_CLEARANCE_BETWEEN_PROBES);
    else
      if (STOW_PROBE()) return NAN;

    if (verbose_level > 2) {
      SERIAL_PROTOCOLPGM("Bed X: ");
      SERIAL_PROTOCOL_F(x, 3);
      SERIAL_PROTOCOLPGM(" Y: ");
      SERIAL_PROTOCOL_F(y, 3);
      SERIAL_PROTOCOLPGM(" Z: ");
      SERIAL_PROTOCOL_F(measured_z, 3);
      SERIAL_EOL;
    }

    #if ENABLED(DEBUG_LEVELING_FEATURE)
      if (DEBUGGING(LEVELING)) SERIAL_ECHOLNPGM("<<< probe_pt");
    #endif

    feedrate_mm_s = old_feedrate_mm_s;

    return measured_z;
  }

#endif // HAS_BED_PROBE

#if HAS_LEVELING
  /**
   * Turn bed leveling on or off, fixing the current
   * position as-needed.
   *
   * Disable: Current position = physical position
   *  Enable: Current position = "unleveled" physical position
   */
  void set_bed_leveling_enabled(bool enable/*=true*/) {
    #if ENABLED(MESH_BED_LEVELING)

      if (enable != mbl.active()) {

        if (!enable)
          planner.apply_leveling(current_position[X_AXIS], current_position[Y_AXIS], current_position[Z_AXIS]);

        mbl.set_active(enable && mbl.has_mesh());

        if (enable && mbl.has_mesh()) planner.unapply_leveling(current_position);
      }

    #elif ENABLED(AUTO_BED_LEVELING_UBL)

      #if PLANNER_LEVELING
        if (ubl.state.active != enable) {
          if (!enable)   // leveling from on to off
            planner.apply_leveling(current_position[X_AXIS], current_position[Y_AXIS], current_position[Z_AXIS]);
          else
            planner.unapply_leveling(current_position);
        }
      #endif

      ubl.state.active = enable;

    #else

      #if ENABLED(AUTO_BED_LEVELING_BILINEAR)
        const bool can_change = (!enable || (bilinear_grid_spacing[0] && bilinear_grid_spacing[1]));
      #else
        constexpr bool can_change = true;
      #endif

      if (can_change && enable != planner.abl_enabled) {

        #if ENABLED(AUTO_BED_LEVELING_BILINEAR)
          // Force bilinear_z_offset to re-calculate next time
          const float reset[XYZ] = { -9999.999, -9999.999, 0 };
          (void)bilinear_z_offset(reset);
        #endif

        planner.abl_enabled = enable;
        if (!enable)
          set_current_from_steppers_for_axis(
            #if ABL_PLANAR
              ALL_AXES
            #else
              Z_AXIS
            #endif
          );
        else
          planner.unapply_leveling(current_position);
      }
    #endif
  }

  #if ENABLED(ENABLE_LEVELING_FADE_HEIGHT)

    void set_z_fade_height(const float zfh) {
      planner.z_fade_height = zfh;
      planner.inverse_z_fade_height = RECIPROCAL(zfh);

      if (
        #if ENABLED(MESH_BED_LEVELING)
          mbl.active()
        #else
          planner.abl_enabled
        #endif
      ) {
        set_current_from_steppers_for_axis(
          #if ABL_PLANAR
            ALL_AXES
          #else
            Z_AXIS
          #endif
        );
      }
    }

  #endif // LEVELING_FADE_HEIGHT

  /**
   * Reset calibration results to zero.
   */
  void reset_bed_level() {
    set_bed_leveling_enabled(false);
    #if ENABLED(MESH_BED_LEVELING)
      if (mbl.has_mesh()) {
        mbl.reset();
        mbl.set_has_mesh(false);
      }
    #else
      #if ENABLED(DEBUG_LEVELING_FEATURE)
        if (DEBUGGING(LEVELING)) SERIAL_ECHOLNPGM("reset_bed_level");
      #endif
      #if ABL_PLANAR
        planner.bed_level_matrix.set_to_identity();
      #elif ENABLED(AUTO_BED_LEVELING_BILINEAR)
        bilinear_start[X_AXIS] = bilinear_start[Y_AXIS] =
        bilinear_grid_spacing[X_AXIS] = bilinear_grid_spacing[Y_AXIS] = 0;
        for (uint8_t x = 0; x < GRID_MAX_POINTS_X; x++)
          for (uint8_t y = 0; y < GRID_MAX_POINTS_Y; y++)
            z_values[x][y] = NAN;
      #elif ENABLED(AUTO_BED_LEVELING_UBL)
        ubl.reset();
      #endif
    #endif
  }

#endif // HAS_LEVELING

#if ENABLED(AUTO_BED_LEVELING_BILINEAR) || ENABLED(MESH_BED_LEVELING)

  /**
   * Enable to produce output in JSON format suitable
   * for SCAD or JavaScript mesh visualizers.
   *
   * Visualize meshes in OpenSCAD using the included script.
   *
   *   buildroot/shared/scripts/MarlinMesh.scad
   */
  //#define SCAD_MESH_OUTPUT

  /**
   * Print calibration results for plotting or manual frame adjustment.
   */
  static void print_2d_array(const uint8_t sx, const uint8_t sy, const uint8_t precision, float (*fn)(const uint8_t, const uint8_t)) {
    #ifndef SCAD_MESH_OUTPUT
      for (uint8_t x = 0; x < sx; x++) {
        for (uint8_t i = 0; i < precision + 2 + (x < 10 ? 1 : 0); i++)
          SERIAL_PROTOCOLCHAR(' ');
        SERIAL_PROTOCOL((int)x);
      }
      SERIAL_EOL;
    #endif
    #ifdef SCAD_MESH_OUTPUT
      SERIAL_PROTOCOLLNPGM("measured_z = ["); // open 2D array
    #endif
    for (uint8_t y = 0; y < sy; y++) {
      #ifdef SCAD_MESH_OUTPUT
        SERIAL_PROTOCOLLNPGM(" [");           // open sub-array
      #else
        if (y < 10) SERIAL_PROTOCOLCHAR(' ');
        SERIAL_PROTOCOL((int)y);
      #endif
      for (uint8_t x = 0; x < sx; x++) {
        SERIAL_PROTOCOLCHAR(' ');
        const float offset = fn(x, y);
        if (!isnan(offset)) {
          if (offset >= 0) SERIAL_PROTOCOLCHAR('+');
          SERIAL_PROTOCOL_F(offset, precision);
        }
        else {
          #ifdef SCAD_MESH_OUTPUT
            for (uint8_t i = 3; i < precision + 3; i++)
              SERIAL_PROTOCOLCHAR(' ');
            SERIAL_PROTOCOLPGM("NAN");
          #else
            for (uint8_t i = 0; i < precision + 3; i++)
              SERIAL_PROTOCOLCHAR(i ? '=' : ' ');
          #endif
        }
        #ifdef SCAD_MESH_OUTPUT
          if (x < sx - 1) SERIAL_PROTOCOLCHAR(',');
        #endif
      }
      #ifdef SCAD_MESH_OUTPUT
        SERIAL_PROTOCOLCHAR(' ');
        SERIAL_PROTOCOLCHAR(']');                     // close sub-array
        if (y < sy - 1) SERIAL_PROTOCOLCHAR(',');
      #endif
      SERIAL_EOL;
    }
    #ifdef SCAD_MESH_OUTPUT
      SERIAL_PROTOCOLPGM("\n];");                     // close 2D array
    #endif
    SERIAL_EOL;
  }

#endif

#if ENABLED(AUTO_BED_LEVELING_BILINEAR)

  /**
   * Extrapolate a single point from its neighbors
   */
  static void extrapolate_one_point(const uint8_t x, const uint8_t y, const int8_t xdir, const int8_t ydir) {
    #if ENABLED(DEBUG_LEVELING_FEATURE)
      if (DEBUGGING(LEVELING)) {
        SERIAL_ECHOPGM("Extrapolate [");
        if (x < 10) SERIAL_CHAR(' ');
        SERIAL_ECHO((int)x);
        SERIAL_CHAR(xdir ? (xdir > 0 ? '+' : '-') : ' ');
        SERIAL_CHAR(' ');
        if (y < 10) SERIAL_CHAR(' ');
        SERIAL_ECHO((int)y);
        SERIAL_CHAR(ydir ? (ydir > 0 ? '+' : '-') : ' ');
        SERIAL_CHAR(']');
      }
    #endif
    if (!isnan(z_values[x][y])) {
      #if ENABLED(DEBUG_LEVELING_FEATURE)
        if (DEBUGGING(LEVELING)) SERIAL_ECHOLNPGM(" (done)");
      #endif
      return;  // Don't overwrite good values.
    }
    SERIAL_EOL;

    // Get X neighbors, Y neighbors, and XY neighbors
    const uint8_t x1 = x + xdir, y1 = y + ydir, x2 = x1 + xdir, y2 = y1 + ydir;
    float a1 = z_values[x1][y ], a2 = z_values[x2][y ],
          b1 = z_values[x ][y1], b2 = z_values[x ][y2],
          c1 = z_values[x1][y1], c2 = z_values[x2][y2];

    // Treat far unprobed points as zero, near as equal to far
    if (isnan(a2)) a2 = 0.0; if (isnan(a1)) a1 = a2;
    if (isnan(b2)) b2 = 0.0; if (isnan(b1)) b1 = b2;
    if (isnan(c2)) c2 = 0.0; if (isnan(c1)) c1 = c2;

    const float a = 2 * a1 - a2, b = 2 * b1 - b2, c = 2 * c1 - c2;

    // Take the average instead of the median
    z_values[x][y] = (a + b + c) / 3.0;

    // Median is robust (ignores outliers).
    // z_values[x][y] = (a < b) ? ((b < c) ? b : (c < a) ? a : c)
    //                                : ((c < b) ? b : (a < c) ? a : c);
  }

  //Enable this if your SCARA uses 180° of total area
  //#define EXTRAPOLATE_FROM_EDGE

  #if ENABLED(EXTRAPOLATE_FROM_EDGE)
    #if GRID_MAX_POINTS_X < GRID_MAX_POINTS_Y
      #define HALF_IN_X
    #elif GRID_MAX_POINTS_Y < GRID_MAX_POINTS_X
      #define HALF_IN_Y
    #endif
  #endif

  /**
   * Fill in the unprobed points (corners of circular print surface)
   * using linear extrapolation, away from the center.
   */
  static void extrapolate_unprobed_bed_level() {
    #ifdef HALF_IN_X
      constexpr uint8_t ctrx2 = 0, xlen = GRID_MAX_POINTS_X - 1;
    #else
      constexpr uint8_t ctrx1 = (GRID_MAX_POINTS_X - 1) / 2, // left-of-center
                        ctrx2 = (GRID_MAX_POINTS_X) / 2,     // right-of-center
                        xlen = ctrx1;
    #endif

    #ifdef HALF_IN_Y
      constexpr uint8_t ctry2 = 0, ylen = GRID_MAX_POINTS_Y - 1;
    #else
      constexpr uint8_t ctry1 = (GRID_MAX_POINTS_Y - 1) / 2, // top-of-center
                        ctry2 = (GRID_MAX_POINTS_Y) / 2,     // bottom-of-center
                        ylen = ctry1;
    #endif

    for (uint8_t xo = 0; xo <= xlen; xo++)
      for (uint8_t yo = 0; yo <= ylen; yo++) {
        uint8_t x2 = ctrx2 + xo, y2 = ctry2 + yo;
        #ifndef HALF_IN_X
          const uint8_t x1 = ctrx1 - xo;
        #endif
        #ifndef HALF_IN_Y
          const uint8_t y1 = ctry1 - yo;
          #ifndef HALF_IN_X
            extrapolate_one_point(x1, y1, +1, +1);   //  left-below + +
          #endif
          extrapolate_one_point(x2, y1, -1, +1);     // right-below - +
        #endif
        #ifndef HALF_IN_X
          extrapolate_one_point(x1, y2, +1, -1);     //  left-above + -
        #endif
        extrapolate_one_point(x2, y2, -1, -1);       // right-above - -
      }

  }

  static void print_bilinear_leveling_grid() {
    SERIAL_ECHOLNPGM("Bilinear Leveling Grid:");
    print_2d_array(GRID_MAX_POINTS_X, GRID_MAX_POINTS_Y, 3,
      [](const uint8_t ix, const uint8_t iy) { return z_values[ix][iy]; }
    );
  }

  #if ENABLED(ABL_BILINEAR_SUBDIVISION)

    #define ABL_GRID_POINTS_VIRT_X (GRID_MAX_POINTS_X - 1) * (BILINEAR_SUBDIVISIONS) + 1
    #define ABL_GRID_POINTS_VIRT_Y (GRID_MAX_POINTS_Y - 1) * (BILINEAR_SUBDIVISIONS) + 1
    #define ABL_TEMP_POINTS_X (GRID_MAX_POINTS_X + 2)
    #define ABL_TEMP_POINTS_Y (GRID_MAX_POINTS_Y + 2)
    float z_values_virt[ABL_GRID_POINTS_VIRT_X][ABL_GRID_POINTS_VIRT_Y];
    int bilinear_grid_spacing_virt[2] = { 0 };
    float bilinear_grid_factor_virt[2] = { 0 };

    static void bed_level_virt_print() {
      SERIAL_ECHOLNPGM("Subdivided with CATMULL ROM Leveling Grid:");
      print_2d_array(ABL_GRID_POINTS_VIRT_X, ABL_GRID_POINTS_VIRT_Y, 5,
        [](const uint8_t ix, const uint8_t iy) { return z_values_virt[ix][iy]; }
      );
    }

    #define LINEAR_EXTRAPOLATION(E, I) ((E) * 2 - (I))
    float bed_level_virt_coord(const uint8_t x, const uint8_t y) {
      uint8_t ep = 0, ip = 1;
      if (!x || x == ABL_TEMP_POINTS_X - 1) {
        if (x) {
          ep = GRID_MAX_POINTS_X - 1;
          ip = GRID_MAX_POINTS_X - 2;
        }
        if (WITHIN(y, 1, ABL_TEMP_POINTS_Y - 2))
          return LINEAR_EXTRAPOLATION(
            z_values[ep][y - 1],
            z_values[ip][y - 1]
          );
        else
          return LINEAR_EXTRAPOLATION(
            bed_level_virt_coord(ep + 1, y),
            bed_level_virt_coord(ip + 1, y)
          );
      }
      if (!y || y == ABL_TEMP_POINTS_Y - 1) {
        if (y) {
          ep = GRID_MAX_POINTS_Y - 1;
          ip = GRID_MAX_POINTS_Y - 2;
        }
        if (WITHIN(x, 1, ABL_TEMP_POINTS_X - 2))
          return LINEAR_EXTRAPOLATION(
            z_values[x - 1][ep],
            z_values[x - 1][ip]
          );
        else
          return LINEAR_EXTRAPOLATION(
            bed_level_virt_coord(x, ep + 1),
            bed_level_virt_coord(x, ip + 1)
          );
      }
      return z_values[x - 1][y - 1];
    }

    static float bed_level_virt_cmr(const float p[4], const uint8_t i, const float t) {
      return (
          p[i-1] * -t * sq(1 - t)
        + p[i]   * (2 - 5 * sq(t) + 3 * t * sq(t))
        + p[i+1] * t * (1 + 4 * t - 3 * sq(t))
        - p[i+2] * sq(t) * (1 - t)
      ) * 0.5;
    }

    static float bed_level_virt_2cmr(const uint8_t x, const uint8_t y, const float &tx, const float &ty) {
      float row[4], column[4];
      for (uint8_t i = 0; i < 4; i++) {
        for (uint8_t j = 0; j < 4; j++) {
          column[j] = bed_level_virt_coord(i + x - 1, j + y - 1);
        }
        row[i] = bed_level_virt_cmr(column, 1, ty);
      }
      return bed_level_virt_cmr(row, 1, tx);
    }

    void bed_level_virt_interpolate() {
      bilinear_grid_spacing_virt[X_AXIS] = bilinear_grid_spacing[X_AXIS] / (BILINEAR_SUBDIVISIONS);
      bilinear_grid_spacing_virt[Y_AXIS] = bilinear_grid_spacing[Y_AXIS] / (BILINEAR_SUBDIVISIONS);
      bilinear_grid_factor_virt[X_AXIS] = RECIPROCAL(bilinear_grid_spacing_virt[X_AXIS]);
      bilinear_grid_factor_virt[Y_AXIS] = RECIPROCAL(bilinear_grid_spacing_virt[Y_AXIS]);
      for (uint8_t y = 0; y < GRID_MAX_POINTS_Y; y++)
        for (uint8_t x = 0; x < GRID_MAX_POINTS_X; x++)
          for (uint8_t ty = 0; ty < BILINEAR_SUBDIVISIONS; ty++)
            for (uint8_t tx = 0; tx < BILINEAR_SUBDIVISIONS; tx++) {
              if ((ty && y == GRID_MAX_POINTS_Y - 1) || (tx && x == GRID_MAX_POINTS_X - 1))
                continue;
              z_values_virt[x * (BILINEAR_SUBDIVISIONS) + tx][y * (BILINEAR_SUBDIVISIONS) + ty] =
                bed_level_virt_2cmr(
                  x + 1,
                  y + 1,
                  (float)tx / (BILINEAR_SUBDIVISIONS),
                  (float)ty / (BILINEAR_SUBDIVISIONS)
                );
            }
    }
  #endif // ABL_BILINEAR_SUBDIVISION

  // Refresh after other values have been updated
  void refresh_bed_level() {
    bilinear_grid_factor[X_AXIS] = RECIPROCAL(bilinear_grid_spacing[X_AXIS]);
    bilinear_grid_factor[Y_AXIS] = RECIPROCAL(bilinear_grid_spacing[Y_AXIS]);
    #if ENABLED(ABL_BILINEAR_SUBDIVISION)
      bed_level_virt_interpolate();
    #endif
  }

#endif // AUTO_BED_LEVELING_BILINEAR

/**
 * Home an individual linear axis
 */
static void do_homing_move(const AxisEnum axis, float distance, float fr_mm_s=0.0) {

  #if ENABLED(DEBUG_LEVELING_FEATURE)
    if (DEBUGGING(LEVELING)) {
      SERIAL_ECHOPAIR(">>> do_homing_move(", axis_codes[axis]);
      SERIAL_ECHOPAIR(", ", distance);
      SERIAL_ECHOPAIR(", ", fr_mm_s);
      SERIAL_CHAR(')');
      SERIAL_EOL;
    }
  #endif

  #if HOMING_Z_WITH_PROBE && ENABLED(BLTOUCH)
    const bool deploy_bltouch = (axis == Z_AXIS && distance < 0);
    if (deploy_bltouch) set_bltouch_deployed(true);
  #endif

  #if QUIET_PROBING
    if (axis == Z_AXIS) probing_pause(true);
  #endif

  // Tell the planner we're at Z=0
  current_position[axis] = 0;

  #if IS_SCARA
    SYNC_PLAN_POSITION_KINEMATIC();
    current_position[axis] = distance;
    inverse_kinematics(current_position);
    planner.buffer_line(delta[A_AXIS], delta[B_AXIS], delta[C_AXIS], current_position[E_AXIS], fr_mm_s ? fr_mm_s : homing_feedrate_mm_s[axis], active_extruder);
  #else
    sync_plan_position();
    current_position[axis] = distance;
    planner.buffer_line(current_position[X_AXIS], current_position[Y_AXIS], current_position[Z_AXIS], current_position[E_AXIS], fr_mm_s ? fr_mm_s : homing_feedrate_mm_s[axis], active_extruder);
  #endif

  stepper.synchronize();

  #if QUIET_PROBING
    if (axis == Z_AXIS) probing_pause(false);
  #endif

  #if HOMING_Z_WITH_PROBE && ENABLED(BLTOUCH)
    if (deploy_bltouch) set_bltouch_deployed(false);
  #endif

  endstops.hit_on_purpose();

  #if ENABLED(DEBUG_LEVELING_FEATURE)
    if (DEBUGGING(LEVELING)) {
      SERIAL_ECHOPAIR("<<< do_homing_move(", axis_codes[axis]);
      SERIAL_CHAR(')');
      SERIAL_EOL;
    }
  #endif
}

/**
 * TMC2130 specific sensorless homing using stallGuard2.
 * stallGuard2 only works when in spreadCycle mode.
 * spreadCycle and stealthChop are mutually exclusive.
 */
#if ENABLED(SENSORLESS_HOMING)
  void tmc2130_sensorless_homing(TMC2130Stepper &st, bool enable=true) {
    #if ENABLED(STEALTHCHOP)
      if (enable) {
        st.coolstep_min_speed(1024UL * 1024UL - 1UL);
        st.stealthChop(0);
      }
      else {
        st.coolstep_min_speed(0);
        st.stealthChop(1);
      }
    #endif

    st.diag1_stall(enable ? 1 : 0);
  }
#endif

/**
 * Home an individual "raw axis" to its endstop.
 * This applies to XYZ on Cartesian and Core robots, and
 * to the individual ABC steppers on DELTA and SCARA.
 *
 * At the end of the procedure the axis is marked as
 * homed and the current position of that axis is updated.
 * Kinematic robots should wait till all axes are homed
 * before updating the current position.
 */

#define HOMEAXIS(LETTER) homeaxis(LETTER##_AXIS)

static void homeaxis(const AxisEnum axis) {

  #if IS_SCARA
    // Only Z homing (with probe) is permitted
    if (axis != Z_AXIS) { BUZZ(100, 880); return; }
  #else
    #define CAN_HOME(A) \
      (axis == A##_AXIS && ((A##_MIN_PIN > -1 && A##_HOME_DIR < 0) || (A##_MAX_PIN > -1 && A##_HOME_DIR > 0)))
    if (!CAN_HOME(X) && !CAN_HOME(Y) && !CAN_HOME(Z)) return;
  #endif

  #if ENABLED(DEBUG_LEVELING_FEATURE)
    if (DEBUGGING(LEVELING)) {
      SERIAL_ECHOPAIR(">>> homeaxis(", axis_codes[axis]);
      SERIAL_CHAR(')');
      SERIAL_EOL;
    }
  #endif

  const int axis_home_dir =
    #if ENABLED(DUAL_X_CARRIAGE)
      (axis == X_AXIS) ? x_home_dir(active_extruder) :
    #endif
    home_dir(axis);

  // Homing Z towards the bed? Deploy the Z probe or endstop.
  #if HOMING_Z_WITH_PROBE
    if (axis == Z_AXIS && DEPLOY_PROBE()) return;
  #endif

  // Set a flag for Z motor locking
  #if ENABLED(Z_DUAL_ENDSTOPS)
    if (axis == Z_AXIS) stepper.set_homing_flag(true);
  #endif

  // Disable stealthChop if used. Enable diag1 pin on driver.
  #if ENABLED(SENSORLESS_HOMING)
    #if ENABLED(X_IS_TMC2130)
      if (axis == X_AXIS) tmc2130_sensorless_homing(stepperX);
    #endif
    #if ENABLED(Y_IS_TMC2130)
      if (axis == Y_AXIS) tmc2130_sensorless_homing(stepperY);
    #endif
  #endif

  // Fast move towards endstop until triggered
  #if ENABLED(DEBUG_LEVELING_FEATURE)
    if (DEBUGGING(LEVELING)) SERIAL_ECHOLNPGM("Home 1 Fast:");
  #endif
  do_homing_move(axis, 1.5 * max_length(axis) * axis_home_dir);

  // When homing Z with probe respect probe clearance
  const float bump = axis_home_dir * (
    #if HOMING_Z_WITH_PROBE
      (axis == Z_AXIS) ? max(Z_CLEARANCE_BETWEEN_PROBES, home_bump_mm(Z_AXIS)) :
    #endif
    home_bump_mm(axis)
  );

  // If a second homing move is configured...
  if (bump) {
    // Move away from the endstop by the axis HOME_BUMP_MM
    #if ENABLED(DEBUG_LEVELING_FEATURE)
      if (DEBUGGING(LEVELING)) SERIAL_ECHOLNPGM("Move Away:");
    #endif
    do_homing_move(axis, -bump);

    // Slow move towards endstop until triggered
    #if ENABLED(DEBUG_LEVELING_FEATURE)
      if (DEBUGGING(LEVELING)) SERIAL_ECHOLNPGM("Home 2 Slow:");
    #endif
    do_homing_move(axis, 2 * bump, get_homing_bump_feedrate(axis));
  }

  #if ENABLED(Z_DUAL_ENDSTOPS)
    if (axis == Z_AXIS) {
      float adj = fabs(z_endstop_adj);
      bool lockZ1;
      if (axis_home_dir > 0) {
        adj = -adj;
        lockZ1 = (z_endstop_adj > 0);
      }
      else
        lockZ1 = (z_endstop_adj < 0);

      if (lockZ1) stepper.set_z_lock(true); else stepper.set_z2_lock(true);

      // Move to the adjusted endstop height
      do_homing_move(axis, adj);

      if (lockZ1) stepper.set_z_lock(false); else stepper.set_z2_lock(false);
      stepper.set_homing_flag(false);
    } // Z_AXIS
  #endif

  #if IS_SCARA

    set_axis_is_at_home(axis);
    SYNC_PLAN_POSITION_KINEMATIC();

  #elif ENABLED(DELTA)

    // Delta has already moved all three towers up in G28
    // so here it re-homes each tower in turn.
    // Delta homing treats the axes as normal linear axes.

    // retrace by the amount specified in endstop_adj
    if (endstop_adj[axis] * Z_HOME_DIR < 0) {
      #if ENABLED(DEBUG_LEVELING_FEATURE)
        if (DEBUGGING(LEVELING)) SERIAL_ECHOLNPGM("endstop_adj:");
      #endif
      do_homing_move(axis, endstop_adj[axis]);
    }

  #else

    // For cartesian/core machines,
    // set the axis to its home position
    set_axis_is_at_home(axis);
    sync_plan_position();

    destination[axis] = current_position[axis];

    #if ENABLED(DEBUG_LEVELING_FEATURE)
      if (DEBUGGING(LEVELING)) DEBUG_POS("> AFTER set_axis_is_at_home", current_position);
    #endif

  #endif

  // Re-enable stealthChop if used. Disable diag1 pin on driver.
  #if ENABLED(SENSORLESS_HOMING)
    #if ENABLED(X_IS_TMC2130)
      if (axis == X_AXIS) tmc2130_sensorless_homing(stepperX, false);
    #endif
    #if ENABLED(Y_IS_TMC2130)
      if (axis == Y_AXIS) tmc2130_sensorless_homing(stepperY, false);
    #endif
  #endif

  // Put away the Z probe
  #if HOMING_Z_WITH_PROBE
    if (axis == Z_AXIS && STOW_PROBE()) return;
  #endif

  #if ENABLED(DEBUG_LEVELING_FEATURE)
    if (DEBUGGING(LEVELING)) {
      SERIAL_ECHOPAIR("<<< homeaxis(", axis_codes[axis]);
      SERIAL_CHAR(')');
      SERIAL_EOL;
    }
  #endif
} // homeaxis()

#if ENABLED(FWRETRACT)

  void retract(const bool retracting, const bool swapping = false) {

    static float hop_height;

    if (retracting == retracted[active_extruder]) return;

    const float old_feedrate_mm_s = feedrate_mm_s;

    set_destination_to_current();

    if (retracting) {

      feedrate_mm_s = retract_feedrate_mm_s;
      current_position[E_AXIS] += (swapping ? retract_length_swap : retract_length) / volumetric_multiplier[active_extruder];
      sync_plan_position_e();
      prepare_move_to_destination();

      if (retract_zlift > 0.01) {
        hop_height = current_position[Z_AXIS];
        // Pretend current position is lower
        current_position[Z_AXIS] -= retract_zlift;
        SYNC_PLAN_POSITION_KINEMATIC();
        // Raise up to the old current_position
        prepare_move_to_destination();
      }
    }
    else {

      // If the height hasn't been lowered, undo the Z hop
      if (retract_zlift > 0.01 && hop_height <= current_position[Z_AXIS]) {
        // Pretend current position is higher. Z will lower on the next move
        current_position[Z_AXIS] += retract_zlift;
        SYNC_PLAN_POSITION_KINEMATIC();
        // Lower Z
        prepare_move_to_destination();
      }

      feedrate_mm_s = retract_recover_feedrate_mm_s;
      const float move_e = swapping ? retract_length_swap + retract_recover_length_swap : retract_length + retract_recover_length;
      current_position[E_AXIS] -= move_e / volumetric_multiplier[active_extruder];
      sync_plan_position_e();

      // Recover E
      prepare_move_to_destination();
    }

    feedrate_mm_s = old_feedrate_mm_s;
    retracted[active_extruder] = retracting;

  } // retract()

#endif // FWRETRACT

#if ENABLED(MIXING_EXTRUDER)

  void normalize_mix() {
    float mix_total = 0.0;
    for (uint8_t i = 0; i < MIXING_STEPPERS; i++) mix_total += RECIPROCAL(mixing_factor[i]);
    // Scale all values if they don't add up to ~1.0
    if (!NEAR(mix_total, 1.0)) {
      SERIAL_PROTOCOLLNPGM("Warning: Mix factors must add up to 1.0. Scaling.");
      for (uint8_t i = 0; i < MIXING_STEPPERS; i++) mixing_factor[i] *= mix_total;
    }
  }

  #if ENABLED(DIRECT_MIXING_IN_G1)
    // Get mixing parameters from the GCode
    // The total "must" be 1.0 (but it will be normalized)
    // If no mix factors are given, the old mix is preserved
    void gcode_get_mix() {
      const char* mixing_codes = "ABCDHI";
      byte mix_bits = 0;
      for (uint8_t i = 0; i < MIXING_STEPPERS; i++) {
        if (code_seen(mixing_codes[i])) {
          SBI(mix_bits, i);
          float v = code_value_float();
          NOLESS(v, 0.0);
          mixing_factor[i] = RECIPROCAL(v);
        }
      }
      // If any mixing factors were included, clear the rest
      // If none were included, preserve the last mix
      if (mix_bits) {
        for (uint8_t i = 0; i < MIXING_STEPPERS; i++)
          if (!TEST(mix_bits, i)) mixing_factor[i] = 0.0;
        normalize_mix();
      }
    }
  #endif

#endif

/**
 * ***************************************************************************
 * ***************************** G-CODE HANDLING *****************************
 * ***************************************************************************
 */

/**
 * Set XYZE destination and feedrate from the current GCode command
 *
 *  - Set destination from included axis codes
 *  - Set to current for missing axis codes
 *  - Set the feedrate, if included
 */
void gcode_get_destination() {
  LOOP_XYZE(i) {
    if (code_seen(axis_codes[i]))
      destination[i] = code_value_axis_units((AxisEnum)i) + (axis_relative_modes[i] || relative_mode ? current_position[i] : 0);
    else
      destination[i] = current_position[i];
  }

  if (code_seen('F') && code_value_linear_units() > 0.0)
    feedrate_mm_s = MMM_TO_MMS(code_value_linear_units());

  #if ENABLED(PRINTCOUNTER)
    if (!DEBUGGING(DRYRUN))
      print_job_timer.incFilamentUsed(destination[E_AXIS] - current_position[E_AXIS]);
  #endif

  // Get ABCDHI mixing factors
  #if ENABLED(MIXING_EXTRUDER) && ENABLED(DIRECT_MIXING_IN_G1)
    gcode_get_mix();
  #endif
}

void unknown_command_error() {
  SERIAL_ECHO_START;
  SERIAL_ECHOPAIR(MSG_UNKNOWN_COMMAND, current_command);
  SERIAL_CHAR('"');
  SERIAL_EOL;
}

#if ENABLED(HOST_KEEPALIVE_FEATURE)

  /**
   * Output a "busy" message at regular intervals
   * while the machine is not accepting commands.
   */
  void host_keepalive() {
    const millis_t ms = millis();
    if (host_keepalive_interval && busy_state != NOT_BUSY) {
      if (PENDING(ms, next_busy_signal_ms)) return;
      switch (busy_state) {
        case IN_HANDLER:
        case IN_PROCESS:
          SERIAL_ECHO_START;
          SERIAL_ECHOLNPGM(MSG_BUSY_PROCESSING);
          break;
        case PAUSED_FOR_USER:
          SERIAL_ECHO_START;
          SERIAL_ECHOLNPGM(MSG_BUSY_PAUSED_FOR_USER);
          break;
        case PAUSED_FOR_INPUT:
          SERIAL_ECHO_START;
          SERIAL_ECHOLNPGM(MSG_BUSY_PAUSED_FOR_INPUT);
          break;
        default:
          break;
      }
    }
    next_busy_signal_ms = ms + host_keepalive_interval * 1000UL;
  }

#endif // HOST_KEEPALIVE_FEATURE


/**************************************************
 ***************** GCode Handlers *****************
 **************************************************/

/**
 * G0, G1: Coordinated movement of X Y Z E axes
 */
inline void gcode_G0_G1(
  #if IS_SCARA
    bool fast_move=false
  #endif
) {
  if (IsRunning()) {
    gcode_get_destination(); // For X Y Z E F

    #if ENABLED(FWRETRACT)

      if (autoretract_enabled && !(code_seen('X') || code_seen('Y') || code_seen('Z')) && code_seen('E')) {
        const float echange = destination[E_AXIS] - current_position[E_AXIS];
        // Is this move an attempt to retract or recover?
        if ((echange < -MIN_RETRACT && !retracted[active_extruder]) || (echange > MIN_RETRACT && retracted[active_extruder])) {
          current_position[E_AXIS] = destination[E_AXIS]; // hide the slicer-generated retract/recover from calculations
          sync_plan_position_e();  // AND from the planner
          retract(!retracted[active_extruder]);
          return;
        }
      }

    #endif //FWRETRACT

    #if IS_SCARA
      fast_move ? prepare_uninterpolated_move_to_destination() : prepare_move_to_destination();
    #else
      prepare_move_to_destination();
    #endif
  }
}

/**
 * G2: Clockwise Arc
 * G3: Counterclockwise Arc
 *
 * This command has two forms: IJ-form and R-form.
 *
 *  - I specifies an X offset. J specifies a Y offset.
 *    At least one of the IJ parameters is required.
 *    X and Y can be omitted to do a complete circle.
 *    The given XY is not error-checked. The arc ends
 *     based on the angle of the destination.
 *    Mixing I or J with R will throw an error.
 *
 *  - R specifies the radius. X or Y is required.
 *    Omitting both X and Y will throw an error.
 *    X or Y must differ from the current XY.
 *    Mixing R with I or J will throw an error.
 *
 *  Examples:
 *
 *    G2 I10           ; CW circle centered at X+10
 *    G3 X20 Y12 R14   ; CCW circle with r=14 ending at X20 Y12
 */
#if ENABLED(ARC_SUPPORT)
  inline void gcode_G2_G3(bool clockwise) {
    if (IsRunning()) {

      #if ENABLED(SF_ARC_FIX)
        const bool relative_mode_backup = relative_mode;
        relative_mode = true;
      #endif

      gcode_get_destination();

      #if ENABLED(SF_ARC_FIX)
        relative_mode = relative_mode_backup;
      #endif

      float arc_offset[2] = { 0.0, 0.0 };
      if (code_seen('R')) {
        const float r = code_value_linear_units(),
                    x1 = current_position[X_AXIS], y1 = current_position[Y_AXIS],
                    x2 = destination[X_AXIS], y2 = destination[Y_AXIS];
        if (r && (x2 != x1 || y2 != y1)) {
          const float e = clockwise ^ (r < 0) ? -1 : 1,           // clockwise -1/1, counterclockwise 1/-1
                      dx = x2 - x1, dy = y2 - y1,                 // X and Y differences
                      d = HYPOT(dx, dy),                          // Linear distance between the points
                      h = sqrt(sq(r) - sq(d * 0.5)),              // Distance to the arc pivot-point
                      mx = (x1 + x2) * 0.5, my = (y1 + y2) * 0.5, // Point between the two points
                      sx = -dy / d, sy = dx / d,                  // Slope of the perpendicular bisector
                      cx = mx + e * h * sx, cy = my + e * h * sy; // Pivot-point of the arc
          arc_offset[X_AXIS] = cx - x1;
          arc_offset[Y_AXIS] = cy - y1;
        }
      }
      else {
        if (code_seen('I')) arc_offset[X_AXIS] = code_value_linear_units();
        if (code_seen('J')) arc_offset[Y_AXIS] = code_value_linear_units();
      }

      if (arc_offset[0] || arc_offset[1]) {
        // Send an arc to the planner
        plan_arc(destination, arc_offset, clockwise);
        refresh_cmd_timeout();
      }
      else {
        // Bad arguments
        SERIAL_ERROR_START;
        SERIAL_ERRORLNPGM(MSG_ERR_ARC_ARGS);
      }
    }
  }
#endif

/**
 * G4: Dwell S<seconds> or P<milliseconds>
 */
inline void gcode_G4() {
  millis_t dwell_ms = 0;

  if (code_seen('P')) dwell_ms = code_value_millis(); // milliseconds to wait
  if (code_seen('S')) dwell_ms = code_value_millis_from_seconds(); // seconds to wait

  stepper.synchronize();
  refresh_cmd_timeout();
  dwell_ms += previous_cmd_ms;  // keep track of when we started waiting

  if (!lcd_hasstatus()) LCD_MESSAGEPGM(MSG_DWELL);

  while (PENDING(millis(), dwell_ms)) idle();
}

#if ENABLED(BEZIER_CURVE_SUPPORT)

  /**
   * Parameters interpreted according to:
   * http://linuxcnc.org/docs/2.6/html/gcode/gcode.html#sec:G5-Cubic-Spline
   * However I, J omission is not supported at this point; all
   * parameters can be omitted and default to zero.
   */

  /**
   * G5: Cubic B-spline
   */
  inline void gcode_G5() {
    if (IsRunning()) {

      gcode_get_destination();

      const float offset[] = {
        code_seen('I') ? code_value_linear_units() : 0.0,
        code_seen('J') ? code_value_linear_units() : 0.0,
        code_seen('P') ? code_value_linear_units() : 0.0,
        code_seen('Q') ? code_value_linear_units() : 0.0
      };

      plan_cubic_move(offset);
    }
  }

#endif // BEZIER_CURVE_SUPPORT

#if ENABLED(FWRETRACT)

  /**
   * G10 - Retract filament according to settings of M207
   * G11 - Recover filament according to settings of M208
   */
  inline void gcode_G10_G11(bool doRetract=false) {
    #if EXTRUDERS > 1
      if (doRetract) {
        retracted_swap[active_extruder] = (code_seen('S') && code_value_bool()); // checks for swap retract argument
      }
    #endif
    retract(doRetract
     #if EXTRUDERS > 1
      , retracted_swap[active_extruder]
     #endif
    );
  }

#endif // FWRETRACT

#if ENABLED(NOZZLE_CLEAN_FEATURE)
  /**
   * G12: Clean the nozzle
   */
  inline void gcode_G12() {
    // Don't allow nozzle cleaning without homing first
    if (axis_unhomed_error()) return;

    const uint8_t pattern = code_seen('P') ? code_value_ushort() : 0,
                  strokes = code_seen('S') ? code_value_ushort() : NOZZLE_CLEAN_STROKES,
                  objects = code_seen('T') ? code_value_ushort() : NOZZLE_CLEAN_TRIANGLES;
    const float radius = code_seen('R') ? code_value_float() : NOZZLE_CLEAN_CIRCLE_RADIUS;

    Nozzle::clean(pattern, strokes, radius, objects);
  }
#endif

#if ENABLED(INCH_MODE_SUPPORT)
  /**
   * G20: Set input mode to inches
   */
  inline void gcode_G20() { set_input_linear_units(LINEARUNIT_INCH); }

  /**
   * G21: Set input mode to millimeters
   */
  inline void gcode_G21() { set_input_linear_units(LINEARUNIT_MM); }
#endif

#if ENABLED(NOZZLE_PARK_FEATURE)
  /**
   * G27: Park the nozzle
   */
  inline void gcode_G27() {
    // Don't allow nozzle parking without homing first
    if (axis_unhomed_error()) return;
    Nozzle::park(code_seen('P') ? code_value_ushort() : 0);
  }
#endif // NOZZLE_PARK_FEATURE

#if ENABLED(QUICK_HOME)

  static void quick_home_xy() {

    // Pretend the current position is 0,0
    current_position[X_AXIS] = current_position[Y_AXIS] = 0.0;
    sync_plan_position();

    const int x_axis_home_dir =
      #if ENABLED(DUAL_X_CARRIAGE)
        x_home_dir(active_extruder)
      #else
        home_dir(X_AXIS)
      #endif
    ;

    const float mlx = max_length(X_AXIS),
                mly = max_length(Y_AXIS),
                mlratio = mlx > mly ? mly / mlx : mlx / mly,
                fr_mm_s = min(homing_feedrate_mm_s[X_AXIS], homing_feedrate_mm_s[Y_AXIS]) * sqrt(sq(mlratio) + 1.0);

    do_blocking_move_to_xy(1.5 * mlx * x_axis_home_dir, 1.5 * mly * home_dir(Y_AXIS), fr_mm_s);
    endstops.hit_on_purpose(); // clear endstop hit flags
    current_position[X_AXIS] = current_position[Y_AXIS] = 0.0;
  }

#endif // QUICK_HOME

#if ENABLED(DEBUG_LEVELING_FEATURE)

  void log_machine_info() {
    SERIAL_ECHOPGM("Machine Type: ");
    #if ENABLED(DELTA)
      SERIAL_ECHOLNPGM("Delta");
    #elif IS_SCARA
      SERIAL_ECHOLNPGM("SCARA");
    #elif IS_CORE
      SERIAL_ECHOLNPGM("Core");
    #else
      SERIAL_ECHOLNPGM("Cartesian");
    #endif

    SERIAL_ECHOPGM("Probe: ");
    #if ENABLED(PROBE_MANUALLY)
      SERIAL_ECHOLNPGM("PROBE_MANUALLY");
    #elif ENABLED(FIX_MOUNTED_PROBE)
      SERIAL_ECHOLNPGM("FIX_MOUNTED_PROBE");
    #elif ENABLED(BLTOUCH)
      SERIAL_ECHOLNPGM("BLTOUCH");
    #elif HAS_Z_SERVO_ENDSTOP
      SERIAL_ECHOLNPGM("SERVO PROBE");
    #elif ENABLED(Z_PROBE_SLED)
      SERIAL_ECHOLNPGM("Z_PROBE_SLED");
    #elif ENABLED(Z_PROBE_ALLEN_KEY)
      SERIAL_ECHOLNPGM("Z_PROBE_ALLEN_KEY");
    #else
      SERIAL_ECHOLNPGM("NONE");
    #endif

    #if HAS_BED_PROBE
      SERIAL_ECHOPAIR("Probe Offset X:", X_PROBE_OFFSET_FROM_EXTRUDER);
      SERIAL_ECHOPAIR(" Y:", Y_PROBE_OFFSET_FROM_EXTRUDER);
      SERIAL_ECHOPAIR(" Z:", zprobe_zoffset);
      #if (X_PROBE_OFFSET_FROM_EXTRUDER > 0)
        SERIAL_ECHOPGM(" (Right");
      #elif (X_PROBE_OFFSET_FROM_EXTRUDER < 0)
        SERIAL_ECHOPGM(" (Left");
      #elif (Y_PROBE_OFFSET_FROM_EXTRUDER != 0)
        SERIAL_ECHOPGM(" (Middle");
      #else
        SERIAL_ECHOPGM(" (Aligned With");
      #endif
      #if (Y_PROBE_OFFSET_FROM_EXTRUDER > 0)
        SERIAL_ECHOPGM("-Back");
      #elif (Y_PROBE_OFFSET_FROM_EXTRUDER < 0)
        SERIAL_ECHOPGM("-Front");
      #elif (X_PROBE_OFFSET_FROM_EXTRUDER != 0)
        SERIAL_ECHOPGM("-Center");
      #endif
      if (zprobe_zoffset < 0)
        SERIAL_ECHOPGM(" & Below");
      else if (zprobe_zoffset > 0)
        SERIAL_ECHOPGM(" & Above");
      else
        SERIAL_ECHOPGM(" & Same Z as");
      SERIAL_ECHOLNPGM(" Nozzle)");
    #endif

    #if HAS_ABL
      SERIAL_ECHOPGM("Auto Bed Leveling: ");
      #if ENABLED(AUTO_BED_LEVELING_LINEAR)
        SERIAL_ECHOPGM("LINEAR");
      #elif ENABLED(AUTO_BED_LEVELING_BILINEAR)
        SERIAL_ECHOPGM("BILINEAR");
      #elif ENABLED(AUTO_BED_LEVELING_3POINT)
        SERIAL_ECHOPGM("3POINT");
      #elif ENABLED(AUTO_BED_LEVELING_UBL)
        SERIAL_ECHOPGM("UBL");
      #endif
      if (planner.abl_enabled) {
        SERIAL_ECHOLNPGM(" (enabled)");
        #if ABL_PLANAR
          float diff[XYZ] = {
            stepper.get_axis_position_mm(X_AXIS) - current_position[X_AXIS],
            stepper.get_axis_position_mm(Y_AXIS) - current_position[Y_AXIS],
            stepper.get_axis_position_mm(Z_AXIS) - current_position[Z_AXIS]
          };
          SERIAL_ECHOPGM("ABL Adjustment X");
          if (diff[X_AXIS] > 0) SERIAL_CHAR('+');
          SERIAL_ECHO(diff[X_AXIS]);
          SERIAL_ECHOPGM(" Y");
          if (diff[Y_AXIS] > 0) SERIAL_CHAR('+');
          SERIAL_ECHO(diff[Y_AXIS]);
          SERIAL_ECHOPGM(" Z");
          if (diff[Z_AXIS] > 0) SERIAL_CHAR('+');
          SERIAL_ECHO(diff[Z_AXIS]);
        #elif ENABLED(AUTO_BED_LEVELING_UBL)
          SERIAL_ECHOPAIR("UBL Adjustment Z", stepper.get_axis_position_mm(Z_AXIS) - current_position[Z_AXIS]);
        #elif ENABLED(AUTO_BED_LEVELING_BILINEAR)
          SERIAL_ECHOPAIR("ABL Adjustment Z", bilinear_z_offset(current_position));
        #endif
      }
      else
        SERIAL_ECHOLNPGM(" (disabled)");

      SERIAL_EOL;

    #elif ENABLED(MESH_BED_LEVELING)

      SERIAL_ECHOPGM("Mesh Bed Leveling");
      if (mbl.active()) {
        float lz = current_position[Z_AXIS];
        planner.apply_leveling(current_position[X_AXIS], current_position[Y_AXIS], lz);
        SERIAL_ECHOLNPGM(" (enabled)");
        SERIAL_ECHOPAIR("MBL Adjustment Z", lz);
      }
      else
        SERIAL_ECHOPGM(" (disabled)");

      SERIAL_EOL;

    #endif // MESH_BED_LEVELING
  }

#endif // DEBUG_LEVELING_FEATURE

#if ENABLED(DELTA)

  /**
   * A delta can only safely home all axes at the same time
   * This is like quick_home_xy() but for 3 towers.
   */
  inline void home_delta() {
    #if ENABLED(DEBUG_LEVELING_FEATURE)
      if (DEBUGGING(LEVELING)) DEBUG_POS(">>> home_delta", current_position);
    #endif
    // Init the current position of all carriages to 0,0,0
    ZERO(current_position);
    sync_plan_position();

    // Move all carriages together linearly until an endstop is hit.
    current_position[X_AXIS] = current_position[Y_AXIS] = current_position[Z_AXIS] = (Z_MAX_LENGTH + 10);
    feedrate_mm_s = homing_feedrate_mm_s[X_AXIS];
    line_to_current_position();
    stepper.synchronize();
    endstops.hit_on_purpose(); // clear endstop hit flags

    // At least one carriage has reached the top.
    // Now re-home each carriage separately.
    HOMEAXIS(A);
    HOMEAXIS(B);
    HOMEAXIS(C);

    // Set all carriages to their home positions
    // Do this here all at once for Delta, because
    // XYZ isn't ABC. Applying this per-tower would
    // give the impression that they are the same.
    LOOP_XYZ(i) set_axis_is_at_home((AxisEnum)i);

    SYNC_PLAN_POSITION_KINEMATIC();

    #if ENABLED(DEBUG_LEVELING_FEATURE)
      if (DEBUGGING(LEVELING)) DEBUG_POS("<<< home_delta", current_position);
    #endif
  }

#endif // DELTA

#if ENABLED(Z_SAFE_HOMING)

  inline void home_z_safely() {

    // Disallow Z homing if X or Y are unknown
    if (!axis_known_position[X_AXIS] || !axis_known_position[Y_AXIS]) {
      LCD_MESSAGEPGM(MSG_ERR_Z_HOMING);
      SERIAL_ECHO_START;
      SERIAL_ECHOLNPGM(MSG_ERR_Z_HOMING);
      return;
    }

    #if ENABLED(DEBUG_LEVELING_FEATURE)
      if (DEBUGGING(LEVELING)) SERIAL_ECHOLNPGM("Z_SAFE_HOMING >>>");
    #endif

    SYNC_PLAN_POSITION_KINEMATIC();

    /**
     * Move the Z probe (or just the nozzle) to the safe homing point
     */
    destination[X_AXIS] = LOGICAL_X_POSITION(Z_SAFE_HOMING_X_POINT);
    destination[Y_AXIS] = LOGICAL_Y_POSITION(Z_SAFE_HOMING_Y_POINT);
    destination[Z_AXIS] = current_position[Z_AXIS]; // Z is already at the right height

    #if HOMING_Z_WITH_PROBE
      destination[X_AXIS] -= X_PROBE_OFFSET_FROM_EXTRUDER;
      destination[Y_AXIS] -= Y_PROBE_OFFSET_FROM_EXTRUDER;
    #endif

    if ( position_is_reachable_xy( destination[X_AXIS], destination[Y_AXIS] )) {

      #if ENABLED(DEBUG_LEVELING_FEATURE)
        if (DEBUGGING(LEVELING)) DEBUG_POS("Z_SAFE_HOMING", destination);
      #endif

      // This causes the carriage on Dual X to unpark
      #if ENABLED(DUAL_X_CARRIAGE)
        active_extruder_parked = false;
      #endif

      do_blocking_move_to_xy(destination[X_AXIS], destination[Y_AXIS]);
      HOMEAXIS(Z);
    }
    else {
      LCD_MESSAGEPGM(MSG_ZPROBE_OUT);
      SERIAL_ECHO_START;
      SERIAL_ECHOLNPGM(MSG_ZPROBE_OUT);
    }

    #if ENABLED(DEBUG_LEVELING_FEATURE)
      if (DEBUGGING(LEVELING)) SERIAL_ECHOLNPGM("<<< Z_SAFE_HOMING");
    #endif
  }

#endif // Z_SAFE_HOMING

#if ENABLED(PROBE_MANUALLY)
  bool g29_in_progress = false;
#else
  constexpr bool g29_in_progress = false;
#endif

/**
 * G28: Home all axes according to settings
 *
 * Parameters
 *
 *  None  Home to all axes with no parameters.
 *        With QUICK_HOME enabled XY will home together, then Z.
 *
 * Cartesian parameters
 *
 *  X   Home to the X endstop
 *  Y   Home to the Y endstop
 *  Z   Home to the Z endstop
 *
 */
inline void gcode_G28() {

  #if ENABLED(DEBUG_LEVELING_FEATURE)
    if (DEBUGGING(LEVELING)) {
      SERIAL_ECHOLNPGM(">>> gcode_G28");
      log_machine_info();
    }
  #endif

  // Wait for planner moves to finish!
  stepper.synchronize();

  // Cancel the active G29 session
  #if ENABLED(PROBE_MANUALLY)
    g29_in_progress = false;
  #endif

  // Disable the leveling matrix before homing
  #if HAS_LEVELING
    #if ENABLED(AUTO_BED_LEVELING_UBL)
<<<<<<< HEAD
      const bool bed_leveling_state_at_entry = ubl.state.active;
=======
      const bool ubl_state_at_entry = ubl.state.active;
>>>>>>> c262ea92
    #endif
    set_bed_leveling_enabled(false);
  #endif

  // Always home with tool 0 active
  #if HOTENDS > 1
    const uint8_t old_tool_index = active_extruder;
    tool_change(0, 0, true);
  #endif

  #if ENABLED(DUAL_X_CARRIAGE) || ENABLED(DUAL_NOZZLE_DUPLICATION_MODE)
    extruder_duplication_enabled = false;
  #endif

  setup_for_endstop_or_probe_move();
  #if ENABLED(DEBUG_LEVELING_FEATURE)
    if (DEBUGGING(LEVELING)) SERIAL_ECHOLNPGM("> endstops.enable(true)");
  #endif
  endstops.enable(true); // Enable endstops for next homing move

  #if ENABLED(DELTA)

    home_delta();

  #else // NOT DELTA

    const bool homeX = code_seen('X'), homeY = code_seen('Y'), homeZ = code_seen('Z'),
               home_all_axis = (!homeX && !homeY && !homeZ) || (homeX && homeY && homeZ);

    set_destination_to_current();

    #if Z_HOME_DIR > 0  // If homing away from BED do Z first

      if (home_all_axis || homeZ) {
        HOMEAXIS(Z);
        #if ENABLED(DEBUG_LEVELING_FEATURE)
          if (DEBUGGING(LEVELING)) DEBUG_POS("> HOMEAXIS(Z)", current_position);
        #endif
      }

    #else

      if (home_all_axis || homeX || homeY) {
        // Raise Z before homing any other axes and z is not already high enough (never lower z)
        destination[Z_AXIS] = LOGICAL_Z_POSITION(Z_HOMING_HEIGHT);
        if (destination[Z_AXIS] > current_position[Z_AXIS]) {

          #if ENABLED(DEBUG_LEVELING_FEATURE)
            if (DEBUGGING(LEVELING))
              SERIAL_ECHOLNPAIR("Raise Z (before homing) to ", destination[Z_AXIS]);
          #endif

          do_blocking_move_to_z(destination[Z_AXIS]);
        }
      }

    #endif

    #if ENABLED(QUICK_HOME)

      if (home_all_axis || (homeX && homeY)) quick_home_xy();

    #endif

    #if ENABLED(HOME_Y_BEFORE_X)

      // Home Y
      if (home_all_axis || homeY) {
        HOMEAXIS(Y);
        #if ENABLED(DEBUG_LEVELING_FEATURE)
          if (DEBUGGING(LEVELING)) DEBUG_POS("> homeY", current_position);
        #endif
      }

    #endif

    // Home X
    if (home_all_axis || homeX) {

      #if ENABLED(DUAL_X_CARRIAGE)

        // Always home the 2nd (right) extruder first
        active_extruder = 1;
        HOMEAXIS(X);

        // Remember this extruder's position for later tool change
        inactive_extruder_x_pos = RAW_X_POSITION(current_position[X_AXIS]);

        // Home the 1st (left) extruder
        active_extruder = 0;
        HOMEAXIS(X);

        // Consider the active extruder to be parked
        COPY(raised_parked_position, current_position);
        delayed_move_time = 0;
        active_extruder_parked = true;

      #else

        HOMEAXIS(X);

      #endif

      #if ENABLED(DEBUG_LEVELING_FEATURE)
        if (DEBUGGING(LEVELING)) DEBUG_POS("> homeX", current_position);
      #endif
    }

    #if DISABLED(HOME_Y_BEFORE_X)
      // Home Y
      if (home_all_axis || homeY) {
        HOMEAXIS(Y);
        #if ENABLED(DEBUG_LEVELING_FEATURE)
          if (DEBUGGING(LEVELING)) DEBUG_POS("> homeY", current_position);
        #endif
      }
    #endif

    // Home Z last if homing towards the bed
    #if Z_HOME_DIR < 0
      if (home_all_axis || homeZ) {
        #if ENABLED(Z_SAFE_HOMING)
          home_z_safely();
        #else
          HOMEAXIS(Z);
        #endif
        #if ENABLED(DEBUG_LEVELING_FEATURE)
          if (DEBUGGING(LEVELING)) DEBUG_POS("> (home_all_axis || homeZ) > final", current_position);
        #endif
      } // home_all_axis || homeZ
    #endif // Z_HOME_DIR < 0

    SYNC_PLAN_POSITION_KINEMATIC();

  #endif // !DELTA (gcode_G28)

  endstops.not_homing();

  #if ENABLED(DELTA) && ENABLED(DELTA_HOME_TO_SAFE_ZONE)
    // move to a height where we can use the full xy-area
    do_blocking_move_to_z(delta_clip_start_height);
  #endif
  #if ENABLED(AUTO_BED_LEVELING_UBL)
    set_bed_leveling_enabled(bed_leveling_state_at_entry);
  #endif

  #if ENABLED(AUTO_BED_LEVELING_UBL)
    set_bed_leveling_enabled(ubl_state_at_entry);
  #endif

  clean_up_after_endstop_or_probe_move();

  // Restore the active tool after homing
  #if HOTENDS > 1
    tool_change(old_tool_index, 0, true);
  #endif

  report_current_position();

  #if ENABLED(DEBUG_LEVELING_FEATURE)
    if (DEBUGGING(LEVELING)) SERIAL_ECHOLNPGM("<<< gcode_G28");
  #endif
} // G28

void home_all_axes() { gcode_G28(); }

#if HAS_PROBING_PROCEDURE

  void out_of_range_error(const char* p_edge) {
    SERIAL_PROTOCOLPGM("?Probe ");
    serialprintPGM(p_edge);
    SERIAL_PROTOCOLLNPGM(" position out of range.");
  }

#endif

#if ENABLED(MESH_BED_LEVELING) || ENABLED(PROBE_MANUALLY)

  inline void _manual_goto_xy(const float &x, const float &y) {
    const float old_feedrate_mm_s = feedrate_mm_s;

    #if MANUAL_PROBE_HEIGHT > 0
      feedrate_mm_s = homing_feedrate_mm_s[Z_AXIS];
      current_position[Z_AXIS] = LOGICAL_Z_POSITION(Z_MIN_POS) + MANUAL_PROBE_HEIGHT;
      line_to_current_position();
    #endif

    feedrate_mm_s = MMM_TO_MMS(XY_PROBE_SPEED);
    current_position[X_AXIS] = LOGICAL_X_POSITION(x);
    current_position[Y_AXIS] = LOGICAL_Y_POSITION(y);
    line_to_current_position();

    #if MANUAL_PROBE_HEIGHT > 0
      feedrate_mm_s = homing_feedrate_mm_s[Z_AXIS];
      current_position[Z_AXIS] = LOGICAL_Z_POSITION(Z_MIN_POS) + 0.2; // just slightly over the bed
      line_to_current_position();
    #endif

    feedrate_mm_s = old_feedrate_mm_s;
    stepper.synchronize();
  }

#endif

#if ENABLED(MESH_BED_LEVELING)

  // Save 130 bytes with non-duplication of PSTR
  void say_not_entered() { SERIAL_PROTOCOLLNPGM(" not entered."); }

  void mbl_mesh_report() {
    SERIAL_PROTOCOLLNPGM("Num X,Y: " STRINGIFY(GRID_MAX_POINTS_X) "," STRINGIFY(GRID_MAX_POINTS_Y));
    SERIAL_PROTOCOLPGM("Z offset: "); SERIAL_PROTOCOL_F(mbl.z_offset, 5);
    SERIAL_PROTOCOLLNPGM("\nMeasured points:");
    print_2d_array(GRID_MAX_POINTS_X, GRID_MAX_POINTS_Y, 5,
      [](const uint8_t ix, const uint8_t iy) { return mbl.z_values[ix][iy]; }
    );
  }

  void mesh_probing_done() {
    mbl.set_has_mesh(true);
    home_all_axes();
    set_bed_leveling_enabled(true);
    #if ENABLED(MESH_G28_REST_ORIGIN)
      current_position[Z_AXIS] = LOGICAL_Z_POSITION(Z_MIN_POS);
      set_destination_to_current();
      line_to_destination(homing_feedrate_mm_s[Z_AXIS]);
      stepper.synchronize();
    #endif
  }

  /**
   * G29: Mesh-based Z probe, probes a grid and produces a
   *      mesh to compensate for variable bed height
   *
   * Parameters With MESH_BED_LEVELING:
   *
   *  S0              Produce a mesh report
   *  S1              Start probing mesh points
   *  S2              Probe the next mesh point
   *  S3 Xn Yn Zn.nn  Manually modify a single point
   *  S4 Zn.nn        Set z offset. Positive away from bed, negative closer to bed.
   *  S5              Reset and disable mesh
   *
   * The S0 report the points as below
   *
   *  +----> X-axis  1-n
   *  |
   *  |
   *  v Y-axis  1-n
   *
   */
  inline void gcode_G29() {

    static int mbl_probe_index = -1;
    #if HAS_SOFTWARE_ENDSTOPS
      static bool enable_soft_endstops;
    #endif

    const MeshLevelingState state = code_seen('S') ? (MeshLevelingState)code_value_byte() : MeshReport;
    if (!WITHIN(state, 0, 5)) {
      SERIAL_PROTOCOLLNPGM("S out of range (0-5).");
      return;
    }

    int8_t px, py;

    switch (state) {
      case MeshReport:
        if (mbl.has_mesh()) {
          SERIAL_PROTOCOLLNPAIR("State: ", mbl.active() ? MSG_ON : MSG_OFF);
          mbl_mesh_report();
        }
        else
          SERIAL_PROTOCOLLNPGM("Mesh bed leveling has no data.");
        break;

      case MeshStart:
        mbl.reset();
        mbl_probe_index = 0;
        enqueue_and_echo_commands_P(PSTR("G28\nG29 S2"));
        break;

      case MeshNext:
        if (mbl_probe_index < 0) {
          SERIAL_PROTOCOLLNPGM("Start mesh probing with \"G29 S1\" first.");
          return;
        }
        // For each G29 S2...
        if (mbl_probe_index == 0) {
          #if HAS_SOFTWARE_ENDSTOPS
            // For the initial G29 S2 save software endstop state
            enable_soft_endstops = soft_endstops_enabled;
          #endif
        }
        else {
          // For G29 S2 after adjusting Z.
          mbl.set_zigzag_z(mbl_probe_index - 1, current_position[Z_AXIS]);
          #if HAS_SOFTWARE_ENDSTOPS
            soft_endstops_enabled = enable_soft_endstops;
          #endif
        }
        // If there's another point to sample, move there with optional lift.
        if (mbl_probe_index < GRID_MAX_POINTS) {
          mbl.zigzag(mbl_probe_index, px, py);
          _manual_goto_xy(mbl.index_to_xpos[px], mbl.index_to_ypos[py]);

          #if HAS_SOFTWARE_ENDSTOPS
            // Disable software endstops to allow manual adjustment
            // If G29 is not completed, they will not be re-enabled
            soft_endstops_enabled = false;
          #endif

          mbl_probe_index++;
        }
        else {
          // One last "return to the bed" (as originally coded) at completion
          current_position[Z_AXIS] = LOGICAL_Z_POSITION(Z_MIN_POS) + MANUAL_PROBE_HEIGHT;
          line_to_current_position();
          stepper.synchronize();

          // After recording the last point, activate home and activate
          mbl_probe_index = -1;
          SERIAL_PROTOCOLLNPGM("Mesh probing done.");
          BUZZ(100, 659);
          BUZZ(100, 698);
          mesh_probing_done();
        }
        break;

      case MeshSet:
        if (code_seen('X')) {
          px = code_value_int() - 1;
          if (!WITHIN(px, 0, GRID_MAX_POINTS_X - 1)) {
            SERIAL_PROTOCOLLNPGM("X out of range (1-" STRINGIFY(GRID_MAX_POINTS_X) ").");
            return;
          }
        }
        else {
          SERIAL_CHAR('X'); say_not_entered();
          return;
        }

        if (code_seen('Y')) {
          py = code_value_int() - 1;
          if (!WITHIN(py, 0, GRID_MAX_POINTS_Y - 1)) {
            SERIAL_PROTOCOLLNPGM("Y out of range (1-" STRINGIFY(GRID_MAX_POINTS_Y) ").");
            return;
          }
        }
        else {
          SERIAL_CHAR('Y'); say_not_entered();
          return;
        }

        if (code_seen('Z')) {
          mbl.z_values[px][py] = code_value_linear_units();
        }
        else {
          SERIAL_CHAR('Z'); say_not_entered();
          return;
        }
        break;

      case MeshSetZOffset:
        if (code_seen('Z')) {
          mbl.z_offset = code_value_linear_units();
        }
        else {
          SERIAL_CHAR('Z'); say_not_entered();
          return;
        }
        break;

      case MeshReset:
        reset_bed_level();
        break;

    } // switch(state)

    report_current_position();
  }

#elif HAS_ABL && DISABLED(AUTO_BED_LEVELING_UBL)

  #if ABL_GRID
    #if ENABLED(PROBE_Y_FIRST)
      #define PR_OUTER_VAR xCount
      #define PR_OUTER_END abl_grid_points_x
      #define PR_INNER_VAR yCount
      #define PR_INNER_END abl_grid_points_y
    #else
      #define PR_OUTER_VAR yCount
      #define PR_OUTER_END abl_grid_points_y
      #define PR_INNER_VAR xCount
      #define PR_INNER_END abl_grid_points_x
    #endif
  #endif

  /**
   * G29: Detailed Z probe, probes the bed at 3 or more points.
   *      Will fail if the printer has not been homed with G28.
   *
   * Enhanced G29 Auto Bed Leveling Probe Routine
   *
   *  D  Dry-Run mode. Just evaluate the bed Topology - Don't apply
   *     or alter the bed level data. Useful to check the topology
   *     after a first run of G29.
   *
   *  J  Jettison current bed leveling data
   *
   *  V  Set the verbose level (0-4). Example: "G29 V3"
   *
   * Parameters With LINEAR leveling only:
   *
   *  P  Set the size of the grid that will be probed (P x P points).
   *     Example: "G29 P4"
   *
   *  X  Set the X size of the grid that will be probed (X x Y points).
   *     Example: "G29 X7 Y5"
   *
   *  Y  Set the Y size of the grid that will be probed (X x Y points).
   *
   *  T  Generate a Bed Topology Report. Example: "G29 P5 T" for a detailed report.
   *     This is useful for manual bed leveling and finding flaws in the bed (to
   *     assist with part placement).
   *     Not supported by non-linear delta printer bed leveling.
   *
   * Parameters With LINEAR and BILINEAR leveling only:
   *
   *  S  Set the XY travel speed between probe points (in units/min)
   *
   *  F  Set the Front limit of the probing grid
   *  B  Set the Back limit of the probing grid
   *  L  Set the Left limit of the probing grid
   *  R  Set the Right limit of the probing grid
   *
   * Parameters with DEBUG_LEVELING_FEATURE only:
   *
   *  C  Make a totally fake grid with no actual probing.
   *     For use in testing when no probing is possible.
   *
   * Parameters with BILINEAR leveling only:
   *
   *  Z  Supply an additional Z probe offset
   *
   * Extra parameters with PROBE_MANUALLY:
   *
   *  To do manual probing simply repeat G29 until the procedure is complete.
   *  The first G29 accepts parameters. 'G29 Q' for status, 'G29 A' to abort.
   *
   *  Q  Query leveling and G29 state
   *
   *  A  Abort current leveling procedure
   *
   *  W  Write a mesh point. (Ignored during leveling.)
   *  X  Required X for mesh point
   *  Y  Required Y for mesh point
   *  Z  Required Z for mesh point
   *
   * Without PROBE_MANUALLY:
   *
   *  E  By default G29 will engage the Z probe, test the bed, then disengage.
   *     Include "E" to engage/disengage the Z probe for each sample.
   *     There's no extra effect if you have a fixed Z probe.
   *
   */
  inline void gcode_G29() {

    // G29 Q is also available if debugging
    #if ENABLED(DEBUG_LEVELING_FEATURE)
      const bool query = code_seen('Q');
      const uint8_t old_debug_flags = marlin_debug_flags;
      if (query) marlin_debug_flags |= DEBUG_LEVELING;
      if (DEBUGGING(LEVELING)) {
        DEBUG_POS(">>> gcode_G29", current_position);
        log_machine_info();
      }
      marlin_debug_flags = old_debug_flags;
      #if DISABLED(PROBE_MANUALLY)
        if (query) return;
      #endif
    #endif

    #if ENABLED(DEBUG_LEVELING_FEATURE) && DISABLED(PROBE_MANUALLY)
      const bool faux = code_seen('C') && code_value_bool();
    #else
      bool constexpr faux = false;
    #endif

    // Don't allow auto-leveling without homing first
    if (axis_unhomed_error()) return;

    // Define local vars 'static' for manual probing, 'auto' otherwise
    #if ENABLED(PROBE_MANUALLY)
      #define ABL_VAR static
    #else
      #define ABL_VAR
    #endif

    ABL_VAR int verbose_level;
    ABL_VAR float xProbe, yProbe, measured_z;
    ABL_VAR bool dryrun, abl_should_enable;

    #if ENABLED(PROBE_MANUALLY) || ENABLED(AUTO_BED_LEVELING_LINEAR)
      ABL_VAR int abl_probe_index;
    #endif

    #if HAS_SOFTWARE_ENDSTOPS && ENABLED(PROBE_MANUALLY)
      ABL_VAR bool enable_soft_endstops = true;
    #endif

    #if ABL_GRID

      #if ENABLED(PROBE_MANUALLY)
        ABL_VAR uint8_t PR_OUTER_VAR;
        ABL_VAR  int8_t PR_INNER_VAR;
      #endif

      ABL_VAR int left_probe_bed_position, right_probe_bed_position, front_probe_bed_position, back_probe_bed_position;
      ABL_VAR float xGridSpacing, yGridSpacing;

      #if ABL_PLANAR
        ABL_VAR uint8_t abl_grid_points_x = GRID_MAX_POINTS_X,
                        abl_grid_points_y = GRID_MAX_POINTS_Y;
        ABL_VAR bool do_topography_map;
      #else // 3-point
        uint8_t constexpr abl_grid_points_x = GRID_MAX_POINTS_X,
                          abl_grid_points_y = GRID_MAX_POINTS_Y;
      #endif

      #if ENABLED(AUTO_BED_LEVELING_LINEAR) || ENABLED(PROBE_MANUALLY)
        #if ABL_PLANAR
          ABL_VAR int abl2;
        #else // 3-point
          int constexpr abl2 = GRID_MAX_POINTS;
        #endif
      #endif

      #if ENABLED(AUTO_BED_LEVELING_BILINEAR)

        ABL_VAR float zoffset;

      #elif ENABLED(AUTO_BED_LEVELING_LINEAR)

        ABL_VAR int indexIntoAB[GRID_MAX_POINTS_X][GRID_MAX_POINTS_Y];

        ABL_VAR float eqnAMatrix[GRID_MAX_POINTS * 3], // "A" matrix of the linear system of equations
                     eqnBVector[GRID_MAX_POINTS],     // "B" vector of Z points
                     mean;
      #endif

    #elif ENABLED(AUTO_BED_LEVELING_3POINT)

      // Probe at 3 arbitrary points
      ABL_VAR vector_3 points[3] = {
        vector_3(ABL_PROBE_PT_1_X, ABL_PROBE_PT_1_Y, 0),
        vector_3(ABL_PROBE_PT_2_X, ABL_PROBE_PT_2_Y, 0),
        vector_3(ABL_PROBE_PT_3_X, ABL_PROBE_PT_3_Y, 0)
      };

    #endif // AUTO_BED_LEVELING_3POINT

    /**
     * On the initial G29 fetch command parameters.
     */
    if (!g29_in_progress) {

      #if ENABLED(PROBE_MANUALLY) || ENABLED(AUTO_BED_LEVELING_LINEAR)
        abl_probe_index = 0;
      #endif

      abl_should_enable = planner.abl_enabled;

      #if ENABLED(AUTO_BED_LEVELING_BILINEAR)

        if (code_seen('W')) {
          if (!bilinear_grid_spacing[X_AXIS]) {
            SERIAL_ERROR_START;
            SERIAL_ERRORLNPGM("No bilinear grid");
            return;
          }

          const float z = code_seen('Z') && code_has_value() ? code_value_float() : 99999;
          if (!WITHIN(z, -10, 10)) {
            SERIAL_ERROR_START;
            SERIAL_ERRORLNPGM("Bad Z value");
            return;
          }

          const float x = code_seen('X') && code_has_value() ? code_value_float() : 99999,
                      y = code_seen('Y') && code_has_value() ? code_value_float() : 99999;
          int8_t i = code_seen('I') && code_has_value() ? code_value_byte() : -1,
                 j = code_seen('J') && code_has_value() ? code_value_byte() : -1;

          if (x < 99998 && y < 99998) {
            // Get nearest i / j from x / y
            i = (x - LOGICAL_X_POSITION(bilinear_start[X_AXIS]) + 0.5 * xGridSpacing) / xGridSpacing;
            j = (y - LOGICAL_Y_POSITION(bilinear_start[Y_AXIS]) + 0.5 * yGridSpacing) / yGridSpacing;
            i = constrain(i, 0, GRID_MAX_POINTS_X - 1);
            j = constrain(j, 0, GRID_MAX_POINTS_Y - 1);
          }
          if (WITHIN(i, 0, GRID_MAX_POINTS_X - 1) && WITHIN(j, 0, GRID_MAX_POINTS_Y)) {
            set_bed_leveling_enabled(false);
            z_values[i][j] = z;
            #if ENABLED(ABL_BILINEAR_SUBDIVISION)
              bed_level_virt_interpolate();
            #endif
            set_bed_leveling_enabled(abl_should_enable);
          }
          return;
        } // code_seen('W')

      #endif

      #if HAS_LEVELING

        // Jettison bed leveling data
        if (code_seen('J')) {
          reset_bed_level();
          return;
        }

      #endif

      verbose_level = code_seen('V') && code_has_value() ? code_value_int() : 0;
      if (!WITHIN(verbose_level, 0, 4)) {
        SERIAL_PROTOCOLLNPGM("?(V)erbose level is implausible (0-4).");
        return;
      }

      dryrun = code_seen('D') && code_value_bool();

      #if ENABLED(AUTO_BED_LEVELING_LINEAR)

        do_topography_map = verbose_level > 2 || code_seen('T');

        // X and Y specify points in each direction, overriding the default
        // These values may be saved with the completed mesh
        abl_grid_points_x = code_seen('X') ? code_value_int() : GRID_MAX_POINTS_X;
        abl_grid_points_y = code_seen('Y') ? code_value_int() : GRID_MAX_POINTS_Y;
        if (code_seen('P')) abl_grid_points_x = abl_grid_points_y = code_value_int();

        if (abl_grid_points_x < 2 || abl_grid_points_y < 2) {
          SERIAL_PROTOCOLLNPGM("?Number of probe points is implausible (2 minimum).");
          return;
        }

        abl2 = abl_grid_points_x * abl_grid_points_y;

      #elif ENABLED(AUTO_BED_LEVELING_BILINEAR)

        zoffset = code_seen('Z') ? code_value_linear_units() : 0;

      #endif

      #if ABL_GRID

        xy_probe_feedrate_mm_s = MMM_TO_MMS(code_seen('S') ? code_value_linear_units() : XY_PROBE_SPEED);

        left_probe_bed_position = code_seen('L') ? (int)code_value_linear_units() : LOGICAL_X_POSITION(LEFT_PROBE_BED_POSITION);
        right_probe_bed_position = code_seen('R') ? (int)code_value_linear_units() : LOGICAL_X_POSITION(RIGHT_PROBE_BED_POSITION);
        front_probe_bed_position = code_seen('F') ? (int)code_value_linear_units() : LOGICAL_Y_POSITION(FRONT_PROBE_BED_POSITION);
        back_probe_bed_position = code_seen('B') ? (int)code_value_linear_units() : LOGICAL_Y_POSITION(BACK_PROBE_BED_POSITION);

        const bool left_out_l = left_probe_bed_position < LOGICAL_X_POSITION(MIN_PROBE_X),
                   left_out = left_out_l || left_probe_bed_position > right_probe_bed_position - (MIN_PROBE_EDGE),
                   right_out_r = right_probe_bed_position > LOGICAL_X_POSITION(MAX_PROBE_X),
                   right_out = right_out_r || right_probe_bed_position < left_probe_bed_position + MIN_PROBE_EDGE,
                   front_out_f = front_probe_bed_position < LOGICAL_Y_POSITION(MIN_PROBE_Y),
                   front_out = front_out_f || front_probe_bed_position > back_probe_bed_position - (MIN_PROBE_EDGE),
                   back_out_b = back_probe_bed_position > LOGICAL_Y_POSITION(MAX_PROBE_Y),
                   back_out = back_out_b || back_probe_bed_position < front_probe_bed_position + MIN_PROBE_EDGE;

        if (left_out || right_out || front_out || back_out) {
          if (left_out) {
            out_of_range_error(PSTR("(L)eft"));
            left_probe_bed_position = left_out_l ? LOGICAL_X_POSITION(MIN_PROBE_X) : right_probe_bed_position - (MIN_PROBE_EDGE);
          }
          if (right_out) {
            out_of_range_error(PSTR("(R)ight"));
            right_probe_bed_position = right_out_r ? LOGICAL_Y_POSITION(MAX_PROBE_X) : left_probe_bed_position + MIN_PROBE_EDGE;
          }
          if (front_out) {
            out_of_range_error(PSTR("(F)ront"));
            front_probe_bed_position = front_out_f ? LOGICAL_Y_POSITION(MIN_PROBE_Y) : back_probe_bed_position - (MIN_PROBE_EDGE);
          }
          if (back_out) {
            out_of_range_error(PSTR("(B)ack"));
            back_probe_bed_position = back_out_b ? LOGICAL_Y_POSITION(MAX_PROBE_Y) : front_probe_bed_position + MIN_PROBE_EDGE;
          }
          return;
        }

        // probe at the points of a lattice grid
        xGridSpacing = (right_probe_bed_position - left_probe_bed_position) / (abl_grid_points_x - 1);
        yGridSpacing = (back_probe_bed_position - front_probe_bed_position) / (abl_grid_points_y - 1);

      #endif // ABL_GRID

      if (verbose_level > 0) {
        SERIAL_PROTOCOLLNPGM("G29 Auto Bed Leveling");
        if (dryrun) SERIAL_PROTOCOLLNPGM("Running in DRY-RUN mode");
      }

      stepper.synchronize();

      // Disable auto bed leveling during G29
      planner.abl_enabled = false;

      if (!dryrun) {
        // Re-orient the current position without leveling
        // based on where the steppers are positioned.
        set_current_from_steppers_for_axis(ALL_AXES);

        // Sync the planner to where the steppers stopped
        SYNC_PLAN_POSITION_KINEMATIC();
      }

      if (!faux) setup_for_endstop_or_probe_move();

      //xProbe = yProbe = measured_z = 0;

      #if HAS_BED_PROBE
        // Deploy the probe. Probe will raise if needed.
        if (DEPLOY_PROBE()) {
          planner.abl_enabled = abl_should_enable;
          return;
        }
      #endif

      #if ENABLED(AUTO_BED_LEVELING_BILINEAR)

        if ( xGridSpacing != bilinear_grid_spacing[X_AXIS]
          || yGridSpacing != bilinear_grid_spacing[Y_AXIS]
          || left_probe_bed_position != LOGICAL_X_POSITION(bilinear_start[X_AXIS])
          || front_probe_bed_position != LOGICAL_Y_POSITION(bilinear_start[Y_AXIS])
        ) {
          if (dryrun) {
            // Before reset bed level, re-enable to correct the position
            planner.abl_enabled = abl_should_enable;
          }
          // Reset grid to 0.0 or "not probed". (Also disables ABL)
          reset_bed_level();

          // Initialize a grid with the given dimensions
          bilinear_grid_spacing[X_AXIS] = xGridSpacing;
          bilinear_grid_spacing[Y_AXIS] = yGridSpacing;
          bilinear_start[X_AXIS] = RAW_X_POSITION(left_probe_bed_position);
          bilinear_start[Y_AXIS] = RAW_Y_POSITION(front_probe_bed_position);

          // Can't re-enable (on error) until the new grid is written
          abl_should_enable = false;
        }

      #elif ENABLED(AUTO_BED_LEVELING_LINEAR)

        mean = 0.0;

      #endif // AUTO_BED_LEVELING_LINEAR

      #if ENABLED(AUTO_BED_LEVELING_3POINT)

        #if ENABLED(DEBUG_LEVELING_FEATURE)
          if (DEBUGGING(LEVELING)) SERIAL_ECHOLNPGM("> 3-point Leveling");
        #endif

        // Probe at 3 arbitrary points
        points[0].z = points[1].z = points[2].z = 0;

      #endif // AUTO_BED_LEVELING_3POINT

    } // !g29_in_progress

    #if ENABLED(PROBE_MANUALLY)

      // Abort current G29 procedure, go back to ABLStart
      if (code_seen('A') && g29_in_progress) {
        SERIAL_PROTOCOLLNPGM("Manual G29 aborted");
        #if HAS_SOFTWARE_ENDSTOPS
          soft_endstops_enabled = enable_soft_endstops;
        #endif
        planner.abl_enabled = abl_should_enable;
        g29_in_progress = false;
      }

      // Query G29 status
      if (code_seen('Q')) {
        if (!g29_in_progress)
          SERIAL_PROTOCOLLNPGM("Manual G29 idle");
        else {
          SERIAL_PROTOCOLPAIR("Manual G29 point ", abl_probe_index + 1);
          SERIAL_PROTOCOLLNPAIR(" of ", abl2);
        }
      }

      if (code_seen('A') || code_seen('Q')) return;

      // Fall through to probe the first point
      g29_in_progress = true;

      if (abl_probe_index == 0) {
        // For the initial G29 save software endstop state
        #if HAS_SOFTWARE_ENDSTOPS
          enable_soft_endstops = soft_endstops_enabled;
        #endif
      }
      else {
        // For G29 after adjusting Z.
        // Save the previous Z before going to the next point
        measured_z = current_position[Z_AXIS];

        #if ENABLED(AUTO_BED_LEVELING_LINEAR)

          mean += measured_z;
          eqnBVector[abl_probe_index] = measured_z;
          eqnAMatrix[abl_probe_index + 0 * abl2] = xProbe;
          eqnAMatrix[abl_probe_index + 1 * abl2] = yProbe;
          eqnAMatrix[abl_probe_index + 2 * abl2] = 1;

        #elif ENABLED(AUTO_BED_LEVELING_BILINEAR)

          z_values[xCount][yCount] = measured_z + zoffset;

        #elif ENABLED(AUTO_BED_LEVELING_3POINT)

          points[i].z = measured_z;

        #endif
      }

      //
      // If there's another point to sample, move there with optional lift.
      //

      #if ABL_GRID

        // Find a next point to probe
        // On the first G29 this will be the first probe point
        while (abl_probe_index < abl2) {

          // Set xCount, yCount based on abl_probe_index, with zig-zag
          PR_OUTER_VAR = abl_probe_index / PR_INNER_END;
          PR_INNER_VAR = abl_probe_index - (PR_OUTER_VAR * PR_INNER_END);

          bool zig = (PR_OUTER_VAR & 1) != ((PR_OUTER_END) & 1);

          if (zig) PR_INNER_VAR = (PR_INNER_END - 1) - PR_INNER_VAR;

          const float xBase = left_probe_bed_position + xGridSpacing * xCount,
                      yBase = front_probe_bed_position + yGridSpacing * yCount;

          xProbe = floor(xBase + (xBase < 0 ? 0 : 0.5));
          yProbe = floor(yBase + (yBase < 0 ? 0 : 0.5));

          #if ENABLED(AUTO_BED_LEVELING_LINEAR)
            indexIntoAB[xCount][yCount] = abl_probe_index;
          #endif

          if (position_is_reachable_xy( xProbe, yProbe )) break;
          ++abl_probe_index;
        }

        // Is there a next point to move to?
        if (abl_probe_index < abl2) {
          _manual_goto_xy(xProbe, yProbe); // Can be used here too!
          ++abl_probe_index;
          #if HAS_SOFTWARE_ENDSTOPS
            // Disable software endstops to allow manual adjustment
            // If G29 is not completed, they will not be re-enabled
            soft_endstops_enabled = false;
          #endif
          return;
        }
        else {
          // Then leveling is done!
          // G29 finishing code goes here

          // After recording the last point, activate abl
          SERIAL_PROTOCOLLNPGM("Grid probing done.");
          g29_in_progress = false;

          // Re-enable software endstops, if needed
          #if HAS_SOFTWARE_ENDSTOPS
            soft_endstops_enabled = enable_soft_endstops;
          #endif
        }

      #elif ENABLED(AUTO_BED_LEVELING_3POINT)

        // Probe at 3 arbitrary points
        if (abl_probe_index < 3) {
          xProbe = LOGICAL_X_POSITION(points[i].x);
          yProbe = LOGICAL_Y_POSITION(points[i].y);
          ++abl_probe_index;
          #if HAS_SOFTWARE_ENDSTOPS
            // Disable software endstops to allow manual adjustment
            // If G29 is not completed, they will not be re-enabled
            soft_endstops_enabled = false;
          #endif
          return;
        }
        else {

          SERIAL_PROTOCOLLNPGM("3-point probing done.");
          g29_in_progress = false;

          // Re-enable software endstops, if needed
          #if HAS_SOFTWARE_ENDSTOPS
            soft_endstops_enabled = enable_soft_endstops;
          #endif

          if (!dryrun) {
            vector_3 planeNormal = vector_3::cross(points[0] - points[1], points[2] - points[1]).get_normal();
            if (planeNormal.z < 0) {
              planeNormal.x *= -1;
              planeNormal.y *= -1;
              planeNormal.z *= -1;
            }
            planner.bed_level_matrix = matrix_3x3::create_look_at(planeNormal);

            // Can't re-enable (on error) until the new grid is written
            abl_should_enable = false;
          }

        }

      #endif // AUTO_BED_LEVELING_3POINT

    #else // !PROBE_MANUALLY

      bool stow_probe_after_each = code_seen('E');

      #if ABL_GRID

        bool zig = PR_OUTER_END & 1;  // Always end at RIGHT and BACK_PROBE_BED_POSITION

        // Outer loop is Y with PROBE_Y_FIRST disabled
        for (uint8_t PR_OUTER_VAR = 0; PR_OUTER_VAR < PR_OUTER_END; PR_OUTER_VAR++) {

          int8_t inStart, inStop, inInc;

          if (zig) { // away from origin
            inStart = 0;
            inStop = PR_INNER_END;
            inInc = 1;
          }
          else {     // towards origin
            inStart = PR_INNER_END - 1;
            inStop = -1;
            inInc = -1;
          }

          zig ^= true; // zag

          // Inner loop is Y with PROBE_Y_FIRST enabled
          for (int8_t PR_INNER_VAR = inStart; PR_INNER_VAR != inStop; PR_INNER_VAR += inInc) {

            float xBase = left_probe_bed_position + xGridSpacing * xCount,
                  yBase = front_probe_bed_position + yGridSpacing * yCount;

            xProbe = floor(xBase + (xBase < 0 ? 0 : 0.5));
            yProbe = floor(yBase + (yBase < 0 ? 0 : 0.5));

            #if ENABLED(AUTO_BED_LEVELING_LINEAR)
              indexIntoAB[xCount][yCount] = ++abl_probe_index;
            #endif

            #if IS_KINEMATIC
              // Avoid probing outside the round or hexagonal area
              if (!position_is_reachable_by_probe_xy( xProbe, yProbe )) continue;
            #endif

            measured_z = faux ? 0.001 * random(-100, 101) : probe_pt(xProbe, yProbe, stow_probe_after_each, verbose_level);

            if (isnan(measured_z)) {
              planner.abl_enabled = abl_should_enable;
              return;
            }

            #if ENABLED(AUTO_BED_LEVELING_LINEAR)

              mean += measured_z;
              eqnBVector[abl_probe_index] = measured_z;
              eqnAMatrix[abl_probe_index + 0 * abl2] = xProbe;
              eqnAMatrix[abl_probe_index + 1 * abl2] = yProbe;
              eqnAMatrix[abl_probe_index + 2 * abl2] = 1;

            #elif ENABLED(AUTO_BED_LEVELING_BILINEAR)

              z_values[xCount][yCount] = measured_z + zoffset;

            #endif

            abl_should_enable = false;
            idle();

          } // inner
        } // outer

      #elif ENABLED(AUTO_BED_LEVELING_3POINT)

        // Probe at 3 arbitrary points

        for (uint8_t i = 0; i < 3; ++i) {
          // Retain the last probe position
          xProbe = LOGICAL_X_POSITION(points[i].x);
          yProbe = LOGICAL_Y_POSITION(points[i].y);
          measured_z = points[i].z = faux ? 0.001 * random(-100, 101) : probe_pt(xProbe, yProbe, stow_probe_after_each, verbose_level);
        }

        if (isnan(measured_z)) {
          planner.abl_enabled = abl_should_enable;
          return;
        }

        if (!dryrun) {
          vector_3 planeNormal = vector_3::cross(points[0] - points[1], points[2] - points[1]).get_normal();
          if (planeNormal.z < 0) {
            planeNormal.x *= -1;
            planeNormal.y *= -1;
            planeNormal.z *= -1;
          }
          planner.bed_level_matrix = matrix_3x3::create_look_at(planeNormal);

          // Can't re-enable (on error) until the new grid is written
          abl_should_enable = false;
        }

      #endif // AUTO_BED_LEVELING_3POINT

      // Raise to _Z_CLEARANCE_DEPLOY_PROBE. Stow the probe.
      if (STOW_PROBE()) {
        planner.abl_enabled = abl_should_enable;
        return;
      }

    #endif // !PROBE_MANUALLY

    //
    // G29 Finishing Code
    //
    // Unless this is a dry run, auto bed leveling will
    // definitely be enabled after this point
    //

    // Restore state after probing
    if (!faux) clean_up_after_endstop_or_probe_move();

    #if ENABLED(DEBUG_LEVELING_FEATURE)
      if (DEBUGGING(LEVELING)) DEBUG_POS("> probing complete", current_position);
    #endif

    // Calculate leveling, print reports, correct the position
    #if ENABLED(AUTO_BED_LEVELING_BILINEAR)

      if (!dryrun) extrapolate_unprobed_bed_level();
      print_bilinear_leveling_grid();

      refresh_bed_level();

      #if ENABLED(ABL_BILINEAR_SUBDIVISION)
        bed_level_virt_print();
      #endif

    #elif ENABLED(AUTO_BED_LEVELING_LINEAR)

      // For LINEAR leveling calculate matrix, print reports, correct the position

      /**
       * solve the plane equation ax + by + d = z
       * A is the matrix with rows [x y 1] for all the probed points
       * B is the vector of the Z positions
       * the normal vector to the plane is formed by the coefficients of the
       * plane equation in the standard form, which is Vx*x+Vy*y+Vz*z+d = 0
       * so Vx = -a Vy = -b Vz = 1 (we want the vector facing towards positive Z
       */
      float plane_equation_coefficients[3];
      qr_solve(plane_equation_coefficients, abl2, 3, eqnAMatrix, eqnBVector);

      mean /= abl2;

      if (verbose_level) {
        SERIAL_PROTOCOLPGM("Eqn coefficients: a: ");
        SERIAL_PROTOCOL_F(plane_equation_coefficients[0], 8);
        SERIAL_PROTOCOLPGM(" b: ");
        SERIAL_PROTOCOL_F(plane_equation_coefficients[1], 8);
        SERIAL_PROTOCOLPGM(" d: ");
        SERIAL_PROTOCOL_F(plane_equation_coefficients[2], 8);
        SERIAL_EOL;
        if (verbose_level > 2) {
          SERIAL_PROTOCOLPGM("Mean of sampled points: ");
          SERIAL_PROTOCOL_F(mean, 8);
          SERIAL_EOL;
        }
      }

      // Create the matrix but don't correct the position yet
      if (!dryrun) {
        planner.bed_level_matrix = matrix_3x3::create_look_at(
          vector_3(-plane_equation_coefficients[0], -plane_equation_coefficients[1], 1)
        );
      }

      // Show the Topography map if enabled
      if (do_topography_map) {

        SERIAL_PROTOCOLLNPGM("\nBed Height Topography:\n"
                               "   +--- BACK --+\n"
                               "   |           |\n"
                               " L |    (+)    | R\n"
                               " E |           | I\n"
                               " F | (-) N (+) | G\n"
                               " T |           | H\n"
                               "   |    (-)    | T\n"
                               "   |           |\n"
                               "   O-- FRONT --+\n"
                               " (0,0)");

        float min_diff = 999;

        for (int8_t yy = abl_grid_points_y - 1; yy >= 0; yy--) {
          for (uint8_t xx = 0; xx < abl_grid_points_x; xx++) {
            int ind = indexIntoAB[xx][yy];
            float diff = eqnBVector[ind] - mean,
                  x_tmp = eqnAMatrix[ind + 0 * abl2],
                  y_tmp = eqnAMatrix[ind + 1 * abl2],
                  z_tmp = 0;

            apply_rotation_xyz(planner.bed_level_matrix, x_tmp, y_tmp, z_tmp);

            NOMORE(min_diff, eqnBVector[ind] - z_tmp);

            if (diff >= 0.0)
              SERIAL_PROTOCOLPGM(" +");   // Include + for column alignment
            else
              SERIAL_PROTOCOLCHAR(' ');
            SERIAL_PROTOCOL_F(diff, 5);
          } // xx
          SERIAL_EOL;
        } // yy
        SERIAL_EOL;

        if (verbose_level > 3) {
          SERIAL_PROTOCOLLNPGM("\nCorrected Bed Height vs. Bed Topology:");

          for (int8_t yy = abl_grid_points_y - 1; yy >= 0; yy--) {
            for (uint8_t xx = 0; xx < abl_grid_points_x; xx++) {
              int ind = indexIntoAB[xx][yy];
              float x_tmp = eqnAMatrix[ind + 0 * abl2],
                    y_tmp = eqnAMatrix[ind + 1 * abl2],
                    z_tmp = 0;

              apply_rotation_xyz(planner.bed_level_matrix, x_tmp, y_tmp, z_tmp);

              float diff = eqnBVector[ind] - z_tmp - min_diff;
              if (diff >= 0.0)
                SERIAL_PROTOCOLPGM(" +");
              // Include + for column alignment
              else
                SERIAL_PROTOCOLCHAR(' ');
              SERIAL_PROTOCOL_F(diff, 5);
            } // xx
            SERIAL_EOL;
          } // yy
          SERIAL_EOL;
        }
      } //do_topography_map

    #endif // AUTO_BED_LEVELING_LINEAR

    #if ABL_PLANAR

      // For LINEAR and 3POINT leveling correct the current position

      if (verbose_level > 0)
        planner.bed_level_matrix.debug(PSTR("\n\nBed Level Correction Matrix:"));

      if (!dryrun) {
        //
        // Correct the current XYZ position based on the tilted plane.
        //

        #if ENABLED(DEBUG_LEVELING_FEATURE)
          if (DEBUGGING(LEVELING)) DEBUG_POS("G29 uncorrected XYZ", current_position);
        #endif

        float converted[XYZ];
        COPY(converted, current_position);

        planner.abl_enabled = true;
        planner.unapply_leveling(converted); // use conversion machinery
        planner.abl_enabled = false;

        // Use the last measured distance to the bed, if possible
        if ( NEAR(current_position[X_AXIS], xProbe - (X_PROBE_OFFSET_FROM_EXTRUDER))
          && NEAR(current_position[Y_AXIS], yProbe - (Y_PROBE_OFFSET_FROM_EXTRUDER))
        ) {
          float simple_z = current_position[Z_AXIS] - measured_z;
          #if ENABLED(DEBUG_LEVELING_FEATURE)
            if (DEBUGGING(LEVELING)) {
              SERIAL_ECHOPAIR("Z from Probe:", simple_z);
              SERIAL_ECHOPAIR("  Matrix:", converted[Z_AXIS]);
              SERIAL_ECHOLNPAIR("  Discrepancy:", simple_z - converted[Z_AXIS]);
            }
          #endif
          converted[Z_AXIS] = simple_z;
        }

        // The rotated XY and corrected Z are now current_position
        COPY(current_position, converted);

        #if ENABLED(DEBUG_LEVELING_FEATURE)
          if (DEBUGGING(LEVELING)) DEBUG_POS("G29 corrected XYZ", current_position);
        #endif
      }

    #elif ENABLED(AUTO_BED_LEVELING_BILINEAR)

      if (!dryrun) {
        #if ENABLED(DEBUG_LEVELING_FEATURE)
          if (DEBUGGING(LEVELING)) SERIAL_ECHOLNPAIR("G29 uncorrected Z:", current_position[Z_AXIS]);
        #endif

        // Unapply the offset because it is going to be immediately applied
        // and cause compensation movement in Z
        current_position[Z_AXIS] -= bilinear_z_offset(current_position);

        #if ENABLED(DEBUG_LEVELING_FEATURE)
          if (DEBUGGING(LEVELING)) SERIAL_ECHOLNPAIR(" corrected Z:", current_position[Z_AXIS]);
        #endif
      }

    #endif // ABL_PLANAR

    #ifdef Z_PROBE_END_SCRIPT
      #if ENABLED(DEBUG_LEVELING_FEATURE)
        if (DEBUGGING(LEVELING)) SERIAL_ECHOLNPAIR("Z Probe End Script: ", Z_PROBE_END_SCRIPT);
      #endif
      enqueue_and_echo_commands_P(PSTR(Z_PROBE_END_SCRIPT));
      stepper.synchronize();
    #endif

    #if ENABLED(DEBUG_LEVELING_FEATURE)
      if (DEBUGGING(LEVELING)) SERIAL_ECHOLNPGM("<<< gcode_G29");
    #endif

    report_current_position();

    KEEPALIVE_STATE(IN_HANDLER);

    // Auto Bed Leveling is complete! Enable if possible.
    planner.abl_enabled = dryrun ? abl_should_enable : true;

    if (planner.abl_enabled)
      SYNC_PLAN_POSITION_KINEMATIC();
  }

#endif // HAS_ABL && !AUTO_BED_LEVELING_UBL

#if HAS_BED_PROBE

  /**
   * G30: Do a single Z probe at the current XY
   *
   * Parameters:
   *
   *   X   Probe X position (default current X)
   *   Y   Probe Y position (default current Y)
   *   S0  Leave the probe deployed
   */
  inline void gcode_G30() {
    const float xpos = code_seen('X') ? code_value_linear_units() : current_position[X_AXIS] + X_PROBE_OFFSET_FROM_EXTRUDER,
                ypos = code_seen('Y') ? code_value_linear_units() : current_position[Y_AXIS] + Y_PROBE_OFFSET_FROM_EXTRUDER;

    if (!position_is_reachable_by_probe_xy( xpos, ypos )) return;

    // Disable leveling so the planner won't mess with us
    #if HAS_LEVELING
      set_bed_leveling_enabled(false);
    #endif

    setup_for_endstop_or_probe_move();

    const float measured_z = probe_pt(xpos, ypos, !code_seen('S') || code_value_bool(), 1);

    SERIAL_PROTOCOLPAIR("Bed X: ", FIXFLOAT(xpos));
    SERIAL_PROTOCOLPAIR(" Y: ", FIXFLOAT(ypos));
    SERIAL_PROTOCOLLNPAIR(" Z: ", FIXFLOAT(measured_z));

    clean_up_after_endstop_or_probe_move();

    report_current_position();
  }

  #if ENABLED(Z_PROBE_SLED)

    /**
     * G31: Deploy the Z probe
     */
    inline void gcode_G31() { DEPLOY_PROBE(); }

    /**
     * G32: Stow the Z probe
     */
    inline void gcode_G32() { STOW_PROBE(); }

  #endif // Z_PROBE_SLED

  #if ENABLED(DELTA_AUTO_CALIBRATION)
    /**
     * G33 - Delta '1-4-7-point' Auto-Calibration
     *       Calibrate height, endstops, delta radius, and tower angles.
     *
     * Parameters:
     *
     *   P  Number of probe points:
     *
     *      P1     Probe center and set height only.
     *      P2     Probe center and towers. Set height, endstops, and delta radius.
     *      P3     Probe all positions: center, towers and opposite towers. Set all.
     *      P4-P7  Probe all positions at different locations and average them.
     *
     *   A  Abort delta height calibration after 1 probe (only P1)
     *
     *   O  Use opposite tower points instead of tower points (only P2)
     *
     *   T  Don't calibrate tower angle corrections (P3-P7)
     *
     *   V  Verbose level:
     *
     *      V0  Dry-run mode. Report settings and probe results. No calibration.
     *      V1  Report settings
     *      V2  Report settings and probe results
     */
    inline void gcode_G33() {

      const int8_t probe_points = code_seen('P') ? code_value_int() : DELTA_CALIBRATION_DEFAULT_POINTS;
      if (!WITHIN(probe_points, 1, 7)) {
        SERIAL_PROTOCOLLNPGM("?(P)oints is implausible (1 to 7).");
        return;
      }

      const int8_t verbose_level = code_seen('V') ? code_value_byte() : 1;
      if (!WITHIN(verbose_level, 0, 2)) {
        SERIAL_PROTOCOLLNPGM("?(V)erbose level is implausible (0-2).");
        return;
      }

      const bool do_height_only       = probe_points == 1,
                 do_center_and_towers = probe_points == 2,
                 do_all_positions     = probe_points == 3,
                 do_circle_x2         = probe_points == 5,
                 do_circle_x3         = probe_points == 6,
                 do_circle_x4         = probe_points == 7,
                 probe_center_plus_3  = probe_points >= 3,
                 point_averaging      = probe_points >= 4,
                 probe_center_plus_6  = probe_points >= 5;

      const char negating_parameter = do_height_only ? 'A' : do_center_and_towers ? 'O' : 'T';
      int8_t probe_mode = code_seen(negating_parameter) && code_value_bool() ? -probe_points : probe_points;

      SERIAL_PROTOCOLLNPGM("G33 Auto Calibrate");

      #if HAS_LEVELING
        set_bed_leveling_enabled(false);
      #endif

      home_all_axes();

      const static char save_message[] PROGMEM = "Save with M500 and/or copy to Configuration.h";
      float test_precision,
            zero_std_dev = (verbose_level ? 999.0 : 0.0), // 0.0 in dry-run mode : forced end
            e_old[XYZ] = {
              endstop_adj[A_AXIS],
              endstop_adj[B_AXIS],
              endstop_adj[C_AXIS]
            },
            dr_old = delta_radius,
            zh_old = home_offset[Z_AXIS],
            alpha_old = delta_tower_angle_trim[A_AXIS],
            beta_old = delta_tower_angle_trim[B_AXIS];

      // print settings

      SERIAL_PROTOCOLPGM("Checking... AC");
      if (verbose_level == 0) SERIAL_PROTOCOLPGM(" (DRY-RUN)");
      SERIAL_EOL;
      LCD_MESSAGEPGM("Checking... AC");

      SERIAL_PROTOCOLPAIR(".Height:", DELTA_HEIGHT + home_offset[Z_AXIS]);
      if (!do_height_only) {
        SERIAL_PROTOCOLPGM("    Ex:");
        if (endstop_adj[A_AXIS] >= 0) SERIAL_CHAR('+');
        SERIAL_PROTOCOL_F(endstop_adj[A_AXIS], 2);
        SERIAL_PROTOCOLPGM("  Ey:");
        if (endstop_adj[B_AXIS] >= 0) SERIAL_CHAR('+');
        SERIAL_PROTOCOL_F(endstop_adj[B_AXIS], 2);
        SERIAL_PROTOCOLPGM("  Ez:");
        if (endstop_adj[C_AXIS] >= 0) SERIAL_CHAR('+');
        SERIAL_PROTOCOL_F(endstop_adj[C_AXIS], 2);
        SERIAL_PROTOCOLPAIR("    Radius:", delta_radius);
      }
      SERIAL_EOL;
      if (probe_mode > 2) { // negative disables tower angles
        SERIAL_PROTOCOLPGM(".Tower angle :    Tx:");
        if (delta_tower_angle_trim[A_AXIS] >= 0) SERIAL_CHAR('+');
        SERIAL_PROTOCOL_F(delta_tower_angle_trim[A_AXIS], 2);
        SERIAL_PROTOCOLPGM("  Ty:");
        if (delta_tower_angle_trim[B_AXIS] >= 0) SERIAL_CHAR('+');
        SERIAL_PROTOCOL_F(delta_tower_angle_trim[B_AXIS], 2);
        SERIAL_PROTOCOLPGM("  Tz:+0.00");
        SERIAL_EOL;
      }

      #if ENABLED(Z_PROBE_SLED)
        DEPLOY_PROBE();
      #endif

      int8_t iterations = 0;

      do {

        float z_at_pt[13] = { 0 },
              S1 = 0.0,
              S2 = 0.0;
        int16_t N = 0;

        test_precision = zero_std_dev;
        iterations++;

        // Probe the points

        if (!do_all_positions && !do_circle_x3) { // probe the center
          setup_for_endstop_or_probe_move();
          z_at_pt[0] += probe_pt(0.0, 0.0 , true, 1);
          clean_up_after_endstop_or_probe_move();
        }
        if (probe_center_plus_3) { // probe extra center points
          for (int8_t axis = probe_center_plus_6 ? 11 : 9; axis > 0; axis -= probe_center_plus_6 ? 2 : 4) {
            setup_for_endstop_or_probe_move();
            z_at_pt[0] += probe_pt(
              cos(RADIANS(180 + 30 * axis)) * (0.1 * delta_calibration_radius),
              sin(RADIANS(180 + 30 * axis)) * (0.1 * delta_calibration_radius), true, 1);
            clean_up_after_endstop_or_probe_move();
          }
          z_at_pt[0] /= float(do_circle_x2 ? 7 : probe_points);
        }
        if (!do_height_only) {  // probe the radius
          bool zig_zag = true;
          for (uint8_t axis = (probe_mode == -2 ? 3 : 1); axis < 13;
                       axis += (do_center_and_towers ? 4 : do_all_positions ? 2 : 1)) {
            float offset_circles = (do_circle_x4 ? (zig_zag ? 1.5 : 1.0) :
                                    do_circle_x3 ? (zig_zag ? 1.0 : 0.5) :
                                    do_circle_x2 ? (zig_zag ? 0.5 : 0.0) : 0);
            for (float circles = -offset_circles ; circles <= offset_circles; circles++) {
              setup_for_endstop_or_probe_move();
              z_at_pt[axis] += probe_pt(
                cos(RADIANS(180 + 30 * axis)) * delta_calibration_radius *
                (1 + circles * 0.1 * (zig_zag ? 1 : -1)),
                sin(RADIANS(180 + 30 * axis)) * delta_calibration_radius *
                (1 + circles * 0.1 * (zig_zag ? 1 : -1)), true, 1);
              clean_up_after_endstop_or_probe_move();
            }
            zig_zag = !zig_zag;
            z_at_pt[axis] /= (2 * offset_circles + 1);
          }
        }
        if (point_averaging) // average intermediates to tower and opposites
          for (uint8_t axis = 1; axis <= 11; axis += 2)
            z_at_pt[axis] = (z_at_pt[axis] + (z_at_pt[axis + 1] + z_at_pt[(axis + 10) % 12 + 1]) / 2.0) / 2.0;

        S1 += z_at_pt[0];
        S2 += sq(z_at_pt[0]);
        N++;
        if (!do_height_only) // std dev from zero plane
          for (uint8_t axis = (probe_mode == -2 ? 3 : 1); axis < 13; axis += (do_center_and_towers ? 4 : 2)) {
            S1 += z_at_pt[axis];
            S2 += sq(z_at_pt[axis]);
            N++;
          }
        zero_std_dev = round(sqrt(S2 / N) * 1000.0) / 1000.0 + 0.00001;

        // Solve matrices

        if (zero_std_dev < test_precision) {
          COPY(e_old, endstop_adj);
          dr_old = delta_radius;
          zh_old = home_offset[Z_AXIS];
          alpha_old = delta_tower_angle_trim[A_AXIS];
          beta_old = delta_tower_angle_trim[B_AXIS];

          float e_delta[XYZ] = { 0.0 }, r_delta = 0.0,
                t_alpha = 0.0, t_beta = 0.0;
          const float r_diff = delta_radius - delta_calibration_radius,
                      h_factor = 1.00 + r_diff * 0.001,                          //1.02 for r_diff = 20mm
                      r_factor = -(1.75 + 0.005 * r_diff + 0.001 * sq(r_diff)),  //2.25 for r_diff = 20mm
                      a_factor = 100.0 / delta_calibration_radius;               //1.25 for cal_rd = 80mm

          #define ZP(N,I) ((N) * z_at_pt[I])
          #define Z1000(I) ZP(1.00, I)
          #define Z1050(I) ZP(h_factor, I)
          #define Z0700(I) ZP(h_factor * 2.0 / 3.00, I)
          #define Z0350(I) ZP(h_factor / 3.00, I)
          #define Z0175(I) ZP(h_factor / 6.00, I)
          #define Z2250(I) ZP(r_factor, I)
          #define Z0750(I) ZP(r_factor / 3.00, I)
          #define Z0375(I) ZP(r_factor / 6.00, I)
          #define Z0444(I) ZP(a_factor * 4.0 / 9.0, I)
          #define Z0888(I) ZP(a_factor * 8.0 / 9.0, I)

          switch (probe_mode) {
            case -1:
              test_precision = 0.00;
            case 1:
              LOOP_XYZ(i) e_delta[i] = Z1000(0);
              break;

            case 2:
              e_delta[X_AXIS] = Z1050(0) + Z0700(1) - Z0350(5) - Z0350(9);
              e_delta[Y_AXIS] = Z1050(0) - Z0350(1) + Z0700(5) - Z0350(9);
              e_delta[Z_AXIS] = Z1050(0) - Z0350(1) - Z0350(5) + Z0700(9);
              r_delta         = Z2250(0) - Z0750(1) - Z0750(5) - Z0750(9);
              break;

            case -2:
              e_delta[X_AXIS] = Z1050(0) - Z0700(7) + Z0350(11) + Z0350(3);
              e_delta[Y_AXIS] = Z1050(0) + Z0350(7) - Z0700(11) + Z0350(3);
              e_delta[Z_AXIS] = Z1050(0) + Z0350(7) + Z0350(11) - Z0700(3);
              r_delta         = Z2250(0) - Z0750(7) - Z0750(11) - Z0750(3);
              break;

            default:
              e_delta[X_AXIS] = Z1050(0) + Z0350(1) - Z0175(5) - Z0175(9) - Z0350(7) + Z0175(11) + Z0175(3);
              e_delta[Y_AXIS] = Z1050(0) - Z0175(1) + Z0350(5) - Z0175(9) + Z0175(7) - Z0350(11) + Z0175(3);
              e_delta[Z_AXIS] = Z1050(0) - Z0175(1) - Z0175(5) + Z0350(9) + Z0175(7) + Z0175(11) - Z0350(3);
              r_delta         = Z2250(0) - Z0375(1) - Z0375(5) - Z0375(9) - Z0375(7) - Z0375(11) - Z0375(3);

              if (probe_mode > 0) {  // negative disables tower angles
                t_alpha = + Z0444(1) - Z0888(5) + Z0444(9) + Z0444(7) - Z0888(11) + Z0444(3);
                t_beta  = - Z0888(1) + Z0444(5) + Z0444(9) - Z0888(7) + Z0444(11) + Z0444(3);
              }
              break;
          }

          LOOP_XYZ(axis) endstop_adj[axis] += e_delta[axis];
          delta_radius += r_delta;
          delta_tower_angle_trim[A_AXIS] += t_alpha;
          delta_tower_angle_trim[B_AXIS] -= t_beta;

          // adjust delta_height and endstops by the max amount
          const float z_temp = MAX3(endstop_adj[A_AXIS], endstop_adj[B_AXIS], endstop_adj[C_AXIS]);
          home_offset[Z_AXIS] -= z_temp;
          LOOP_XYZ(i) endstop_adj[i] -= z_temp;

          recalc_delta_settings(delta_radius, delta_diagonal_rod);
        }
        else {   // step one back
          COPY(endstop_adj, e_old);
          delta_radius = dr_old;
          home_offset[Z_AXIS] = zh_old;
          delta_tower_angle_trim[A_AXIS] = alpha_old;
          delta_tower_angle_trim[B_AXIS] = beta_old;

          recalc_delta_settings(delta_radius, delta_diagonal_rod);
        }

         // print report

        if (verbose_level != 1) {
          SERIAL_PROTOCOLPGM(".      c:");
          if (z_at_pt[0] > 0) SERIAL_CHAR('+');
          SERIAL_PROTOCOL_F(z_at_pt[0], 2);
          if (probe_mode == 2 || probe_center_plus_3) {
            SERIAL_PROTOCOLPGM("     x:");
            if (z_at_pt[1] >= 0) SERIAL_CHAR('+');
            SERIAL_PROTOCOL_F(z_at_pt[1], 2);
            SERIAL_PROTOCOLPGM("   y:");
            if (z_at_pt[5] >= 0) SERIAL_CHAR('+');
            SERIAL_PROTOCOL_F(z_at_pt[5], 2);
            SERIAL_PROTOCOLPGM("   z:");
            if (z_at_pt[9] >= 0) SERIAL_CHAR('+');
            SERIAL_PROTOCOL_F(z_at_pt[9], 2);
          }
          if (probe_mode != -2) SERIAL_EOL;
          if (probe_mode == -2 || probe_center_plus_3) {
            if (probe_center_plus_3) {
              SERIAL_CHAR('.');
              SERIAL_PROTOCOL_SP(13);
            }
            SERIAL_PROTOCOLPGM("    yz:");
            if (z_at_pt[7] >= 0) SERIAL_CHAR('+');
            SERIAL_PROTOCOL_F(z_at_pt[7], 2);
            SERIAL_PROTOCOLPGM("  zx:");
            if (z_at_pt[11] >= 0) SERIAL_CHAR('+');
            SERIAL_PROTOCOL_F(z_at_pt[11], 2);
            SERIAL_PROTOCOLPGM("  xy:");
            if (z_at_pt[3] >= 0) SERIAL_CHAR('+');
            SERIAL_PROTOCOL_F(z_at_pt[3], 2);
            SERIAL_EOL;
          }
        }
        if (test_precision != 0.0) {                                 // !forced end
          if (zero_std_dev >= test_precision) {                      // end iterations
            SERIAL_PROTOCOLPGM("Calibration OK");
            SERIAL_PROTOCOL_SP(36);
            SERIAL_PROTOCOLPGM("rolling back.");
            SERIAL_EOL;
            LCD_MESSAGEPGM("Calibration OK");
          }
          else {                                                     // !end iterations
            char mess[15] = "No convergence";
            if (iterations < 31)
              sprintf_P(mess, PSTR("Iteration : %02i"), (int)iterations);
            SERIAL_PROTOCOL(mess);
            SERIAL_PROTOCOL_SP(36);
            SERIAL_PROTOCOLPGM("std dev:");
            SERIAL_PROTOCOL_F(zero_std_dev, 3);
            SERIAL_EOL;
            lcd_setstatus(mess);
          }
          SERIAL_PROTOCOLPAIR(".Height:", DELTA_HEIGHT + home_offset[Z_AXIS]);
          if (!do_height_only) {
            SERIAL_PROTOCOLPGM("    Ex:");
            if (endstop_adj[A_AXIS] >= 0) SERIAL_CHAR('+');
            SERIAL_PROTOCOL_F(endstop_adj[A_AXIS], 2);
            SERIAL_PROTOCOLPGM("  Ey:");
            if (endstop_adj[B_AXIS] >= 0) SERIAL_CHAR('+');
            SERIAL_PROTOCOL_F(endstop_adj[B_AXIS], 2);
            SERIAL_PROTOCOLPGM("  Ez:");
            if (endstop_adj[C_AXIS] >= 0) SERIAL_CHAR('+');
            SERIAL_PROTOCOL_F(endstop_adj[C_AXIS], 2);
            SERIAL_PROTOCOLPAIR("    Radius:", delta_radius);
          }
          SERIAL_EOL;
          if (probe_mode > 2) { // negative disables tower angles
            SERIAL_PROTOCOLPGM(".Tower angle :    Tx:");
            if (delta_tower_angle_trim[A_AXIS] >= 0) SERIAL_CHAR('+');
            SERIAL_PROTOCOL_F(delta_tower_angle_trim[A_AXIS], 2);
            SERIAL_PROTOCOLPGM("  Ty:");
            if (delta_tower_angle_trim[B_AXIS] >= 0) SERIAL_CHAR('+');
            SERIAL_PROTOCOL_F(delta_tower_angle_trim[B_AXIS], 2);
            SERIAL_PROTOCOLPGM("  Tz:+0.00");
            SERIAL_EOL;
          }
          if (zero_std_dev >= test_precision)
            serialprintPGM(save_message);
            SERIAL_EOL;
        }
        else {                                                       // forced end
          if (verbose_level == 0) {
            SERIAL_PROTOCOLPGM("End DRY-RUN");
            SERIAL_PROTOCOL_SP(39);
            SERIAL_PROTOCOLPGM("std dev:");
            SERIAL_PROTOCOL_F(zero_std_dev, 3);
            SERIAL_EOL;
          }
          else {
            SERIAL_PROTOCOLLNPGM("Calibration OK");
            LCD_MESSAGEPGM("Calibration OK");
            SERIAL_PROTOCOLPAIR(".Height:", DELTA_HEIGHT + home_offset[Z_AXIS]);
            SERIAL_EOL;
            serialprintPGM(save_message);
            SERIAL_EOL;
          }
        }

        stepper.synchronize();

        home_all_axes();

      } while (zero_std_dev < test_precision && iterations < 31);

      #if ENABLED(Z_PROBE_SLED)
        RETRACT_PROBE();
      #endif
    }

  #endif // DELTA_AUTO_CALIBRATION

#endif // HAS_BED_PROBE


#if ENABLED(G38_PROBE_TARGET)

  static bool G38_run_probe() {

    bool G38_pass_fail = false;

    // Get direction of move and retract
    float retract_mm[XYZ];
    LOOP_XYZ(i) {
      float dist = destination[i] - current_position[i];
      retract_mm[i] = fabs(dist) < G38_MINIMUM_MOVE ? 0 : home_bump_mm((AxisEnum)i) * (dist > 0 ? -1 : 1);
    }

    stepper.synchronize();  // wait until the machine is idle

    // Move until destination reached or target hit
    endstops.enable(true);
    G38_move = true;
    G38_endstop_hit = false;
    prepare_move_to_destination();
    stepper.synchronize();
    G38_move = false;

    endstops.hit_on_purpose();
    set_current_from_steppers_for_axis(ALL_AXES);
    SYNC_PLAN_POSITION_KINEMATIC();

    if (G38_endstop_hit) {

      G38_pass_fail = true;

      #if ENABLED(PROBE_DOUBLE_TOUCH)
        // Move away by the retract distance
        set_destination_to_current();
        LOOP_XYZ(i) destination[i] += retract_mm[i];
        endstops.enable(false);
        prepare_move_to_destination();
        stepper.synchronize();

        feedrate_mm_s /= 4;

        // Bump the target more slowly
        LOOP_XYZ(i) destination[i] -= retract_mm[i] * 2;

        endstops.enable(true);
        G38_move = true;
        prepare_move_to_destination();
        stepper.synchronize();
        G38_move = false;

        set_current_from_steppers_for_axis(ALL_AXES);
        SYNC_PLAN_POSITION_KINEMATIC();
      #endif
    }

    endstops.hit_on_purpose();
    endstops.not_homing();
    return G38_pass_fail;
  }

  /**
   * G38.2 - probe toward workpiece, stop on contact, signal error if failure
   * G38.3 - probe toward workpiece, stop on contact
   *
   * Like G28 except uses Z min probe for all axes
   */
  inline void gcode_G38(bool is_38_2) {
    // Get X Y Z E F
    gcode_get_destination();

    setup_for_endstop_or_probe_move();

    // If any axis has enough movement, do the move
    LOOP_XYZ(i)
      if (fabs(destination[i] - current_position[i]) >= G38_MINIMUM_MOVE) {
        if (!code_seen('F')) feedrate_mm_s = homing_feedrate_mm_s[i];
        // If G38.2 fails throw an error
        if (!G38_run_probe() && is_38_2) {
          SERIAL_ERROR_START;
          SERIAL_ERRORLNPGM("Failed to reach target");
        }
        break;
      }

    clean_up_after_endstop_or_probe_move();
  }

#endif // G38_PROBE_TARGET

/**
 * G92: Set current position to given X Y Z E
 */
inline void gcode_G92() {
  bool didXYZ = false,
       didE = code_seen('E');

  if (!didE) stepper.synchronize();

  LOOP_XYZE(i) {
    if (code_seen(axis_codes[i])) {
      #if IS_SCARA
        current_position[i] = code_value_axis_units((AxisEnum)i);
        if (i != E_AXIS) didXYZ = true;
      #else
        #if HAS_POSITION_SHIFT
          const float p = current_position[i];
        #endif
        float v = code_value_axis_units((AxisEnum)i);

        current_position[i] = v;

        if (i != E_AXIS) {
          didXYZ = true;
          #if HAS_POSITION_SHIFT
            position_shift[i] += v - p; // Offset the coordinate space
            update_software_endstops((AxisEnum)i);
          #endif
        }
      #endif
    }
  }
  if (didXYZ)
    SYNC_PLAN_POSITION_KINEMATIC();
  else if (didE)
    sync_plan_position_e();

  report_current_position();
}

#if HAS_RESUME_CONTINUE

  /**
   * M0: Unconditional stop - Wait for user button press on LCD
   * M1: Conditional stop   - Wait for user button press on LCD
   */
  inline void gcode_M0_M1() {
    const char * const args = current_command_args;

    millis_t codenum = 0;
    bool hasP = false, hasS = false;
    if (code_seen('P')) {
      codenum = code_value_millis(); // milliseconds to wait
      hasP = codenum > 0;
    }
    if (code_seen('S')) {
      codenum = code_value_millis_from_seconds(); // seconds to wait
      hasS = codenum > 0;
    }

    #if ENABLED(ULTIPANEL)

      if (!hasP && !hasS && *args != '\0')
        lcd_setstatus(args, true);
      else {
        LCD_MESSAGEPGM(MSG_USERWAIT);
        #if ENABLED(LCD_PROGRESS_BAR) && PROGRESS_MSG_EXPIRE > 0
          dontExpireStatus();
        #endif
      }

    #else

      if (!hasP && !hasS && *args != '\0') {
        SERIAL_ECHO_START;
        SERIAL_ECHOLN(args);
      }

    #endif

    KEEPALIVE_STATE(PAUSED_FOR_USER);
    wait_for_user = true;

    stepper.synchronize();
    refresh_cmd_timeout();

    if (codenum > 0) {
      codenum += previous_cmd_ms;  // wait until this time for a click
      while (PENDING(millis(), codenum) && wait_for_user) idle();
    }
    else {
      #if ENABLED(ULTIPANEL)
        if (lcd_detected()) {
          while (wait_for_user) idle();
          IS_SD_PRINTING ? LCD_MESSAGEPGM(MSG_RESUMING) : LCD_MESSAGEPGM(WELCOME_MSG);
        }
      #else
        while (wait_for_user) idle();
      #endif
    }

    wait_for_user = false;
    KEEPALIVE_STATE(IN_HANDLER);
  }

#endif // HAS_RESUME_CONTINUE

/**
 * M17: Enable power on all stepper motors
 */
inline void gcode_M17() {
  LCD_MESSAGEPGM(MSG_NO_MOVE);
  enable_all_steppers();
}

#if IS_KINEMATIC
  #define RUNPLAN(RATE_MM_S) planner.buffer_line_kinematic(destination, RATE_MM_S, active_extruder)
#else
  #define RUNPLAN(RATE_MM_S) line_to_destination(RATE_MM_S)
#endif

#if ENABLED(PARK_HEAD_ON_PAUSE)
  float resume_position[XYZE];
  bool move_away_flag = false;

  inline void move_back_on_resume() {
    if (!move_away_flag) return;
    move_away_flag = false;

    // Set extruder to saved position
    destination[E_AXIS] = current_position[E_AXIS] = resume_position[E_AXIS];
    planner.set_e_position_mm(current_position[E_AXIS]);

    #if IS_KINEMATIC
      // Move XYZ to starting position
      planner.buffer_line_kinematic(lastpos, FILAMENT_CHANGE_XY_FEEDRATE, active_extruder);
    #else
      // Move XY to starting position, then Z
      destination[X_AXIS] = resume_position[X_AXIS];
      destination[Y_AXIS] = resume_position[Y_AXIS];
      RUNPLAN(FILAMENT_CHANGE_XY_FEEDRATE);
      destination[Z_AXIS] = resume_position[Z_AXIS];
      RUNPLAN(FILAMENT_CHANGE_Z_FEEDRATE);
    #endif
    stepper.synchronize();

    #if ENABLED(FILAMENT_RUNOUT_SENSOR)
      filament_ran_out = false;
    #endif
    set_current_to_destination();
  }

#endif // PARK_HEAD_ON_PAUSE

#if ENABLED(SDSUPPORT)

  /**
   * M20: List SD card to serial output
   */
  inline void gcode_M20() {
    SERIAL_PROTOCOLLNPGM(MSG_BEGIN_FILE_LIST);
    card.ls();
    SERIAL_PROTOCOLLNPGM(MSG_END_FILE_LIST);
  }

  /**
   * M21: Init SD Card
   */
  inline void gcode_M21() { card.initsd(); }

  /**
   * M22: Release SD Card
   */
  inline void gcode_M22() { card.release(); }

  /**
   * M23: Open a file
   */
  inline void gcode_M23() { card.openFile(current_command_args, true); }

  /**
   * M24: Start or Resume SD Print
   */
  inline void gcode_M24() {
    #if ENABLED(PARK_HEAD_ON_PAUSE)
      move_back_on_resume();
    #endif

    card.startFileprint();
    print_job_timer.start();
  }

  /**
   * M25: Pause SD Print
   */
  inline void gcode_M25() {
    card.pauseSDPrint();
    print_job_timer.pause();

    #if ENABLED(PARK_HEAD_ON_PAUSE)
      enqueue_and_echo_commands_P(PSTR("M125")); // Must be enqueued with pauseSDPrint set to be last in the buffer
    #endif
  }

  /**
   * M26: Set SD Card file index
   */
  inline void gcode_M26() {
    if (card.cardOK && code_seen('S'))
      card.setIndex(code_value_long());
  }

  /**
   * M27: Get SD Card status
   */
  inline void gcode_M27() { card.getStatus(); }

  /**
   * M28: Start SD Write
   */
  inline void gcode_M28() { card.openFile(current_command_args, false); }

  /**
   * M29: Stop SD Write
   * Processed in write to file routine above
   */
  inline void gcode_M29() {
    // card.saving = false;
  }

  /**
   * M30 <filename>: Delete SD Card file
   */
  inline void gcode_M30() {
    if (card.cardOK) {
      card.closefile();
      card.removeFile(current_command_args);
    }
  }

#endif // SDSUPPORT

/**
 * M31: Get the time since the start of SD Print (or last M109)
 */
inline void gcode_M31() {
  char buffer[21];
  duration_t elapsed = print_job_timer.duration();
  elapsed.toString(buffer);
  lcd_setstatus(buffer);

  SERIAL_ECHO_START;
  SERIAL_ECHOLNPAIR("Print time: ", buffer);
}

#if ENABLED(SDSUPPORT)

  /**
   * M32: Select file and start SD Print
   */
  inline void gcode_M32() {
    if (card.sdprinting)
      stepper.synchronize();

    char* namestartpos = strchr(current_command_args, '!');  // Find ! to indicate filename string start.
    if (!namestartpos)
      namestartpos = current_command_args; // Default name position, 4 letters after the M
    else
      namestartpos++; //to skip the '!'

    bool call_procedure = code_seen('P') && (seen_pointer < namestartpos);

    if (card.cardOK) {
      card.openFile(namestartpos, true, call_procedure);

      if (code_seen('S') && seen_pointer < namestartpos) // "S" (must occur _before_ the filename!)
        card.setIndex(code_value_long());

      card.startFileprint();

      // Procedure calls count as normal print time.
      if (!call_procedure) print_job_timer.start();
    }
  }

  #if ENABLED(LONG_FILENAME_HOST_SUPPORT)

    /**
     * M33: Get the long full path of a file or folder
     *
     * Parameters:
     *   <dospath> Case-insensitive DOS-style path to a file or folder
     *
     * Example:
     *   M33 miscel~1/armchair/armcha~1.gco
     *
     * Output:
     *   /Miscellaneous/Armchair/Armchair.gcode
     */
    inline void gcode_M33() {
      card.printLongPath(current_command_args);
    }

  #endif

  #if ENABLED(SDCARD_SORT_ALPHA) && ENABLED(SDSORT_GCODE)
    /**
     * M34: Set SD Card Sorting Options
     */
    inline void gcode_M34() {
      if (code_seen('S')) card.setSortOn(code_value_bool());
      if (code_seen('F')) {
        int v = code_value_long();
        card.setSortFolders(v < 0 ? -1 : v > 0 ? 1 : 0);
      }
      //if (code_seen('R')) card.setSortReverse(code_value_bool());
    }
  #endif // SDCARD_SORT_ALPHA && SDSORT_GCODE

  /**
   * M928: Start SD Write
   */
  inline void gcode_M928() {
    card.openLogFile(current_command_args);
  }

#endif // SDSUPPORT

/**
 * Sensitive pin test for M42, M226
 */
static bool pin_is_protected(uint8_t pin) {
  static const int sensitive_pins[] = SENSITIVE_PINS;
  for (uint8_t i = 0; i < COUNT(sensitive_pins); i++)
    if (sensitive_pins[i] == pin) return true;
  return false;
}

/**
 * M42: Change pin status via GCode
 *
 *  P<pin>  Pin number (LED if omitted)
 *  S<byte> Pin status from 0 - 255
 */
inline void gcode_M42() {
  if (!code_seen('S')) return;

  int pin_status = code_value_int();
  if (!WITHIN(pin_status, 0, 255)) return;

  int pin_number = code_seen('P') ? code_value_int() : LED_PIN;
  if (pin_number < 0) return;

  if (pin_is_protected(pin_number)) {
    SERIAL_ERROR_START;
    SERIAL_ERRORLNPGM(MSG_ERR_PROTECTED_PIN);
    return;
  }

  pinMode(pin_number, OUTPUT);
  digitalWrite(pin_number, pin_status);
  analogWrite(pin_number, pin_status);

  #if FAN_COUNT > 0
    switch (pin_number) {
      #if HAS_FAN0
        case FAN_PIN: fanSpeeds[0] = pin_status; break;
      #endif
      #if HAS_FAN1
        case FAN1_PIN: fanSpeeds[1] = pin_status; break;
      #endif
      #if HAS_FAN2
        case FAN2_PIN: fanSpeeds[2] = pin_status; break;
      #endif
    }
  #endif
}

#if ENABLED(PINS_DEBUGGING)

  #include "pinsDebug.h"

  inline void toggle_pins() {
    const bool I_flag = code_seen('I') && code_value_bool();
    const int repeat = code_seen('R') ? code_value_int() : 1,
              start = code_seen('S') ? code_value_int() : 0,
              end = code_seen('E') ? code_value_int() : NUM_DIGITAL_PINS - 1,
              wait = code_seen('W') ? code_value_int() : 500;

    for (uint8_t pin = start; pin <= end; pin++) {
      if (!I_flag && pin_is_protected(pin)) {
        SERIAL_ECHOPAIR("Sensitive Pin: ", pin);
        SERIAL_ECHOLNPGM(" untouched.");
      }
      else {
        SERIAL_ECHOPAIR("Pulsing Pin: ", pin);
        pinMode(pin, OUTPUT);
        for (int16_t j = 0; j < repeat; j++) {
          digitalWrite(pin, 0);
          safe_delay(wait);
          digitalWrite(pin, 1);
          safe_delay(wait);
          digitalWrite(pin, 0);
          safe_delay(wait);
        }
      }
      SERIAL_CHAR('\n');
    }
    SERIAL_ECHOLNPGM("Done.");

  } // toggle_pins

  inline void servo_probe_test() {
    #if !(NUM_SERVOS > 0 && HAS_SERVO_0)

      SERIAL_ERROR_START;
      SERIAL_ERRORLNPGM("SERVO not setup");

    #elif !HAS_Z_SERVO_ENDSTOP

      SERIAL_ERROR_START;
      SERIAL_ERRORLNPGM("Z_ENDSTOP_SERVO_NR not setup");

    #else

      const uint8_t probe_index = code_seen('P') ? code_value_byte() : Z_ENDSTOP_SERVO_NR;

      SERIAL_PROTOCOLLNPGM("Servo probe test");
      SERIAL_PROTOCOLLNPAIR(".  using index:  ", probe_index);
      SERIAL_PROTOCOLLNPAIR(".  deploy angle: ", z_servo_angle[0]);
      SERIAL_PROTOCOLLNPAIR(".  stow angle:   ", z_servo_angle[1]);

      bool probe_inverting;

      #if ENABLED(Z_MIN_PROBE_USES_Z_MIN_ENDSTOP_PIN)

        #define PROBE_TEST_PIN Z_MIN_PIN

        SERIAL_PROTOCOLLNPAIR(". probe uses Z_MIN pin: ", PROBE_TEST_PIN);
        SERIAL_PROTOCOLLNPGM(". uses Z_MIN_ENDSTOP_INVERTING (ignores Z_MIN_PROBE_ENDSTOP_INVERTING)");
        SERIAL_PROTOCOLPGM(". Z_MIN_ENDSTOP_INVERTING: ");

        #if Z_MIN_ENDSTOP_INVERTING
          SERIAL_PROTOCOLLNPGM("true");
        #else
          SERIAL_PROTOCOLLNPGM("false");
        #endif

        probe_inverting = Z_MIN_ENDSTOP_INVERTING;

      #elif ENABLED(Z_MIN_PROBE_ENDSTOP)

        #define PROBE_TEST_PIN Z_MIN_PROBE_PIN
        SERIAL_PROTOCOLLNPAIR(". probe uses Z_MIN_PROBE_PIN: ", PROBE_TEST_PIN);
        SERIAL_PROTOCOLLNPGM(". uses Z_MIN_PROBE_ENDSTOP_INVERTING (ignores Z_MIN_ENDSTOP_INVERTING)");
        SERIAL_PROTOCOLPGM(". Z_MIN_PROBE_ENDSTOP_INVERTING: ");

        #if Z_MIN_PROBE_ENDSTOP_INVERTING
          SERIAL_PROTOCOLLNPGM("true");
        #else
          SERIAL_PROTOCOLLNPGM("false");
        #endif

        probe_inverting = Z_MIN_PROBE_ENDSTOP_INVERTING;

      #endif

      SERIAL_PROTOCOLLNPGM(". deploy & stow 4 times");
      pinMode(PROBE_TEST_PIN, INPUT_PULLUP);
      bool deploy_state;
      bool stow_state;
      for (uint8_t i = 0; i < 4; i++) {
        servo[probe_index].move(z_servo_angle[0]); //deploy
        safe_delay(500);
        deploy_state = digitalRead(PROBE_TEST_PIN);
        servo[probe_index].move(z_servo_angle[1]); //stow
        safe_delay(500);
        stow_state = digitalRead(PROBE_TEST_PIN);
      }
      if (probe_inverting != deploy_state) SERIAL_PROTOCOLLNPGM("WARNING - INVERTING setting probably backwards");

      refresh_cmd_timeout();

      if (deploy_state != stow_state) {
        SERIAL_PROTOCOLLNPGM("BLTouch clone detected");
        if (deploy_state) {
          SERIAL_PROTOCOLLNPGM(".  DEPLOYED state: HIGH (logic 1)");
          SERIAL_PROTOCOLLNPGM(".  STOWED (triggered) state: LOW (logic 0)");
        }
        else {
          SERIAL_PROTOCOLLNPGM(".  DEPLOYED state: LOW (logic 0)");
          SERIAL_PROTOCOLLNPGM(".  STOWED (triggered) state: HIGH (logic 1)");
        }
        #if ENABLED(BLTOUCH)
          SERIAL_PROTOCOLLNPGM("ERROR: BLTOUCH enabled - set this device up as a Z Servo Probe with inverting as true.");
        #endif

      }
      else {                                           // measure active signal length
        servo[probe_index].move(z_servo_angle[0]);     // deploy
        safe_delay(500);
        SERIAL_PROTOCOLLNPGM("please trigger probe");
        uint16_t probe_counter = 0;

        // Allow 30 seconds max for operator to trigger probe
        for (uint16_t j = 0; j < 500 * 30 && probe_counter == 0 ; j++) {

          safe_delay(2);

          if (0 == j % (500 * 1)) // keep cmd_timeout happy
            refresh_cmd_timeout();

          if (deploy_state != digitalRead(PROBE_TEST_PIN)) { // probe triggered

            for (probe_counter = 1; probe_counter < 50 && deploy_state != digitalRead(PROBE_TEST_PIN); ++probe_counter)
              safe_delay(2);

            if (probe_counter == 50)
              SERIAL_PROTOCOLLNPGM("Z Servo Probe detected"); // >= 100mS active time
            else if (probe_counter >= 2)
              SERIAL_PROTOCOLLNPAIR("BLTouch compatible probe detected - pulse width (+/- 4mS): ", probe_counter * 2); // allow 4 - 100mS pulse
            else
              SERIAL_PROTOCOLLNPGM("noise detected - please re-run test"); // less than 2mS pulse

            servo[probe_index].move(z_servo_angle[1]); //stow

          }  // pulse detected

        } // for loop waiting for trigger

        if (probe_counter == 0) SERIAL_PROTOCOLLNPGM("trigger not detected");

      } // measure active signal length

    #endif

  } // servo_probe_test

  /**
   * M43: Pin debug - report pin state, watch pins, toggle pins and servo probe test/report
   *
   *  M43         - report name and state of pin(s)
   *                  P<pin>  Pin to read or watch. If omitted, reads all pins.
   *                  I       Flag to ignore Marlin's pin protection.
   *
   *  M43 W       - Watch pins -reporting changes- until reset, click, or M108.
   *                  P<pin>  Pin to read or watch. If omitted, read/watch all pins.
   *                  I       Flag to ignore Marlin's pin protection.
   *
   *  M43 E<bool> - Enable / disable background endstop monitoring
   *                  - Machine continues to operate
   *                  - Reports changes to endstops
   *                  - Toggles LED when an endstop changes
   *                  - Can not reliably catch the 5mS pulse from BLTouch type probes
   *
   *  M43 T       - Toggle pin(s) and report which pin is being toggled
   *                  S<pin>  - Start Pin number.   If not given, will default to 0
   *                  L<pin>  - End Pin number.   If not given, will default to last pin defined for this board
   *                  I       - Flag to ignore Marlin's pin protection.   Use with caution!!!!
   *                  R       - Repeat pulses on each pin this number of times before continueing to next pin
   *                  W       - Wait time (in miliseconds) between pulses.  If not given will default to 500
   *
   *  M43 S       - Servo probe test
   *                  P<index> - Probe index (optional - defaults to 0
   */
  inline void gcode_M43() {

    if (code_seen('T')) {   // must be first ot else it's "S" and "E" parameters will execute endstop or servo test
      toggle_pins();
      return;
    }

    // Enable or disable endstop monitoring
    if (code_seen('E')) {
      endstop_monitor_flag = code_value_bool();
      SERIAL_PROTOCOLPGM("endstop monitor ");
      SERIAL_PROTOCOL(endstop_monitor_flag ? "en" : "dis");
      SERIAL_PROTOCOLLNPGM("abled");
      return;
    }

    if (code_seen('S')) {
      servo_probe_test();
      return;
    }

    // Get the range of pins to test or watch
    const uint8_t first_pin = code_seen('P') ? code_value_byte() : 0,
                  last_pin = code_seen('P') ? first_pin : NUM_DIGITAL_PINS - 1;

    if (first_pin > last_pin) return;

    const bool ignore_protection = code_seen('I') && code_value_bool();

    // Watch until click, M108, or reset
    if (code_seen('W') && code_value_bool()) {
      SERIAL_PROTOCOLLNPGM("Watching pins");
      byte pin_state[last_pin - first_pin + 1];
      for (int8_t pin = first_pin; pin <= last_pin; pin++) {
        if (pin_is_protected(pin) && !ignore_protection) continue;
        pinMode(pin, INPUT_PULLUP);
        /*
          if (IS_ANALOG(pin))
            pin_state[pin - first_pin] = analogRead(pin - analogInputToDigitalPin(0)); // int16_t pin_state[...]
          else
        //*/
            pin_state[pin - first_pin] = digitalRead(pin);
      }

      #if HAS_RESUME_CONTINUE
        wait_for_user = true;
        KEEPALIVE_STATE(PAUSED_FOR_USER);
      #endif

      for (;;) {
        for (int8_t pin = first_pin; pin <= last_pin; pin++) {
          if (pin_is_protected(pin)) continue;
          const byte val =
            /*
              IS_ANALOG(pin)
                ? analogRead(pin - analogInputToDigitalPin(0)) : // int16_t val
                :
            //*/
              digitalRead(pin);
          if (val != pin_state[pin - first_pin]) {
            report_pin_state(pin);
            pin_state[pin - first_pin] = val;
          }
        }

        #if HAS_RESUME_CONTINUE
          if (!wait_for_user) {
            KEEPALIVE_STATE(IN_HANDLER);
            break;
          }
        #endif

        safe_delay(500);
      }
      return;
    }

    // Report current state of selected pin(s)
    for (uint8_t pin = first_pin; pin <= last_pin; pin++)
      report_pin_state_extended(pin, ignore_protection);
  }

#endif // PINS_DEBUGGING

#if ENABLED(Z_MIN_PROBE_REPEATABILITY_TEST)

  /**
   * M48: Z probe repeatability measurement function.
   *
   * Usage:
   *   M48 <P#> <X#> <Y#> <V#> <E> <L#>
   *     P = Number of sampled points (4-50, default 10)
   *     X = Sample X position
   *     Y = Sample Y position
   *     V = Verbose level (0-4, default=1)
   *     E = Engage Z probe for each reading
   *     L = Number of legs of movement before probe
   *     S = Schizoid (Or Star if you prefer)
   *
   * This function assumes the bed has been homed.  Specifically, that a G28 command
   * as been issued prior to invoking the M48 Z probe repeatability measurement function.
   * Any information generated by a prior G29 Bed leveling command will be lost and need to be
   * regenerated.
   */
  inline void gcode_M48() {

    if (axis_unhomed_error()) return;

    const int8_t verbose_level = code_seen('V') ? code_value_byte() : 1;
    if (!WITHIN(verbose_level, 0, 4)) {
      SERIAL_PROTOCOLLNPGM("?(V)erbose level is implausible (0-4).");
      return;
    }

    if (verbose_level > 0)
      SERIAL_PROTOCOLLNPGM("M48 Z-Probe Repeatability Test");

    int8_t n_samples = code_seen('P') ? code_value_byte() : 10;
    if (!WITHIN(n_samples, 4, 50)) {
      SERIAL_PROTOCOLLNPGM("?Sample size not plausible (4-50).");
      return;
    }

    float X_current = current_position[X_AXIS],
          Y_current = current_position[Y_AXIS];

    bool stow_probe_after_each = code_seen('E');

    float X_probe_location = code_seen('X') ? code_value_linear_units() : X_current + X_PROBE_OFFSET_FROM_EXTRUDER;
    float Y_probe_location = code_seen('Y') ? code_value_linear_units() : Y_current + Y_PROBE_OFFSET_FROM_EXTRUDER;

    #if DISABLED(DELTA)
      if (!WITHIN(X_probe_location, LOGICAL_X_POSITION(MIN_PROBE_X), LOGICAL_X_POSITION(MAX_PROBE_X))) {
        out_of_range_error(PSTR("X"));
        return;
      }
      if (!WITHIN(Y_probe_location, LOGICAL_Y_POSITION(MIN_PROBE_Y), LOGICAL_Y_POSITION(MAX_PROBE_Y))) {
        out_of_range_error(PSTR("Y"));
        return;
      }
    #else
      if (!position_is_reachable_by_probe_xy(X_probe_location, Y_probe_location)) {
        SERIAL_PROTOCOLLNPGM("? (X,Y) location outside of probeable radius.");
        return;
      }
    #endif

    bool seen_L = code_seen('L');
    uint8_t n_legs = seen_L ? code_value_byte() : 0;
    if (n_legs > 15) {
      SERIAL_PROTOCOLLNPGM("?Number of legs in movement not plausible (0-15).");
      return;
    }
    if (n_legs == 1) n_legs = 2;

    bool schizoid_flag = code_seen('S');
    if (schizoid_flag && !seen_L) n_legs = 7;

    /**
     * Now get everything to the specified probe point So we can safely do a
     * probe to get us close to the bed.  If the Z-Axis is far from the bed,
     * we don't want to use that as a starting point for each probe.
     */
    if (verbose_level > 2)
      SERIAL_PROTOCOLLNPGM("Positioning the probe...");

    // Disable bed level correction in M48 because we want the raw data when we probe

    #if HAS_LEVELING
      const bool was_enabled =
        #if ENABLED(AUTO_BED_LEVELING_UBL)
          ubl.state.active
        #elif ENABLED(MESH_BED_LEVELING)
          mbl.active()
        #else
          planner.abl_enabled
        #endif
      ;
      set_bed_leveling_enabled(false);
    #endif

    setup_for_endstop_or_probe_move();

    // Move to the first point, deploy, and probe
    probe_pt(X_probe_location, Y_probe_location, stow_probe_after_each, verbose_level);

    randomSeed(millis());

    double mean = 0.0, sigma = 0.0, min = 99999.9, max = -99999.9, sample_set[n_samples];

    for (uint8_t n = 0; n < n_samples; n++) {
      if (n_legs) {
        int dir = (random(0, 10) > 5.0) ? -1 : 1;  // clockwise or counter clockwise
        float angle = random(0.0, 360.0),
              radius = random(
                #if ENABLED(DELTA)
                  DELTA_PROBEABLE_RADIUS / 8, DELTA_PROBEABLE_RADIUS / 3
                #else
                  5, X_MAX_LENGTH / 8
                #endif
              );

        if (verbose_level > 3) {
          SERIAL_ECHOPAIR("Starting radius: ", radius);
          SERIAL_ECHOPAIR("   angle: ", angle);
          SERIAL_ECHOPGM(" Direction: ");
          if (dir > 0) SERIAL_ECHOPGM("Counter-");
          SERIAL_ECHOLNPGM("Clockwise");
        }

        for (uint8_t l = 0; l < n_legs - 1; l++) {
          double delta_angle;

          if (schizoid_flag)
            // The points of a 5 point star are 72 degrees apart.  We need to
            // skip a point and go to the next one on the star.
            delta_angle = dir * 2.0 * 72.0;

          else
            // If we do this line, we are just trying to move further
            // around the circle.
            delta_angle = dir * (float) random(25, 45);

          angle += delta_angle;

          while (angle > 360.0)   // We probably do not need to keep the angle between 0 and 2*PI, but the
            angle -= 360.0;       // Arduino documentation says the trig functions should not be given values
          while (angle < 0.0)     // outside of this range.   It looks like they behave correctly with
            angle += 360.0;       // numbers outside of the range, but just to be safe we clamp them.

          X_current = X_probe_location - (X_PROBE_OFFSET_FROM_EXTRUDER) + cos(RADIANS(angle)) * radius;
          Y_current = Y_probe_location - (Y_PROBE_OFFSET_FROM_EXTRUDER) + sin(RADIANS(angle)) * radius;

          #if DISABLED(DELTA)
            X_current = constrain(X_current, X_MIN_POS, X_MAX_POS);
            Y_current = constrain(Y_current, Y_MIN_POS, Y_MAX_POS);
          #else
            // If we have gone out too far, we can do a simple fix and scale the numbers
            // back in closer to the origin.
            while ( ! position_is_reachable_by_probe_xy( X_current, Y_current )) {
              X_current *= 0.8;
              Y_current *= 0.8;
              if (verbose_level > 3) {
                SERIAL_ECHOPAIR("Pulling point towards center:", X_current);
                SERIAL_ECHOLNPAIR(", ", Y_current);
              }
            }
          #endif
          if (verbose_level > 3) {
            SERIAL_PROTOCOLPGM("Going to:");
            SERIAL_ECHOPAIR(" X", X_current);
            SERIAL_ECHOPAIR(" Y", Y_current);
            SERIAL_ECHOLNPAIR(" Z", current_position[Z_AXIS]);
          }
          do_blocking_move_to_xy(X_current, Y_current);
        } // n_legs loop
      } // n_legs

      // Probe a single point
      sample_set[n] = probe_pt(X_probe_location, Y_probe_location, stow_probe_after_each, 0);

      /**
       * Get the current mean for the data points we have so far
       */
      double sum = 0.0;
      for (uint8_t j = 0; j <= n; j++) sum += sample_set[j];
      mean = sum / (n + 1);

      NOMORE(min, sample_set[n]);
      NOLESS(max, sample_set[n]);

      /**
       * Now, use that mean to calculate the standard deviation for the
       * data points we have so far
       */
      sum = 0.0;
      for (uint8_t j = 0; j <= n; j++)
        sum += sq(sample_set[j] - mean);

      sigma = sqrt(sum / (n + 1));
      if (verbose_level > 0) {
        if (verbose_level > 1) {
          SERIAL_PROTOCOL(n + 1);
          SERIAL_PROTOCOLPGM(" of ");
          SERIAL_PROTOCOL((int)n_samples);
          SERIAL_PROTOCOLPGM(": z: ");
          SERIAL_PROTOCOL_F(sample_set[n], 3);
          if (verbose_level > 2) {
            SERIAL_PROTOCOLPGM(" mean: ");
            SERIAL_PROTOCOL_F(mean, 4);
            SERIAL_PROTOCOLPGM(" sigma: ");
            SERIAL_PROTOCOL_F(sigma, 6);
            SERIAL_PROTOCOLPGM(" min: ");
            SERIAL_PROTOCOL_F(min, 3);
            SERIAL_PROTOCOLPGM(" max: ");
            SERIAL_PROTOCOL_F(max, 3);
            SERIAL_PROTOCOLPGM(" range: ");
            SERIAL_PROTOCOL_F(max-min, 3);
          }
          SERIAL_EOL;
        }
      }

    } // End of probe loop

    if (STOW_PROBE()) return;

    SERIAL_PROTOCOLPGM("Finished!");
    SERIAL_EOL;

    if (verbose_level > 0) {
      SERIAL_PROTOCOLPGM("Mean: ");
      SERIAL_PROTOCOL_F(mean, 6);
      SERIAL_PROTOCOLPGM(" Min: ");
      SERIAL_PROTOCOL_F(min, 3);
      SERIAL_PROTOCOLPGM(" Max: ");
      SERIAL_PROTOCOL_F(max, 3);
      SERIAL_PROTOCOLPGM(" Range: ");
      SERIAL_PROTOCOL_F(max-min, 3);
      SERIAL_EOL;
    }

    SERIAL_PROTOCOLPGM("Standard Deviation: ");
    SERIAL_PROTOCOL_F(sigma, 6);
    SERIAL_EOL;
    SERIAL_EOL;

    clean_up_after_endstop_or_probe_move();

    // Re-enable bed level correction if it had been on
    #if HAS_LEVELING
      set_bed_leveling_enabled(was_enabled);
    #endif

    report_current_position();
  }

#endif // Z_MIN_PROBE_REPEATABILITY_TEST

#if ENABLED(AUTO_BED_LEVELING_UBL) && ENABLED(UBL_G26_MESH_EDITING)

  inline void gcode_M49() {
    ubl.g26_debug_flag ^= true;
    SERIAL_PROTOCOLPGM("UBL Debug Flag turned ");
    serialprintPGM(ubl.g26_debug_flag ? PSTR("on.") : PSTR("off."));
  }

#endif // AUTO_BED_LEVELING_UBL && UBL_G26_MESH_EDITING

/**
 * M75: Start print timer
 */
inline void gcode_M75() { print_job_timer.start(); }

/**
 * M76: Pause print timer
 */
inline void gcode_M76() { print_job_timer.pause(); }

/**
 * M77: Stop print timer
 */
inline void gcode_M77() { print_job_timer.stop(); }

#if ENABLED(PRINTCOUNTER)
  /**
   * M78: Show print statistics
   */
  inline void gcode_M78() {
    // "M78 S78" will reset the statistics
    if (code_seen('S') && code_value_int() == 78)
      print_job_timer.initStats();
    else
      print_job_timer.showStats();
  }
#endif

/**
 * M104: Set hot end temperature
 */
inline void gcode_M104() {
  if (get_target_extruder_from_command(104)) return;
  if (DEBUGGING(DRYRUN)) return;

  #if ENABLED(SINGLENOZZLE)
    if (target_extruder != active_extruder) return;
  #endif

  if (code_seen('S')) {
    const int16_t temp = code_value_temp_abs();
    thermalManager.setTargetHotend(temp, target_extruder);

    #if ENABLED(DUAL_X_CARRIAGE)
      if (dual_x_carriage_mode == DXC_DUPLICATION_MODE && target_extruder == 0)
        thermalManager.setTargetHotend(temp ? temp + duplicate_extruder_temp_offset : 0, 1);
    #endif

    #if ENABLED(PRINTJOB_TIMER_AUTOSTART)
      /**
       * Stop the timer at the end of print. Start is managed by 'heat and wait' M109.
       * We use half EXTRUDE_MINTEMP here to allow nozzles to be put into hot
       * standby mode, for instance in a dual extruder setup, without affecting
       * the running print timer.
       */
      if (code_value_temp_abs() <= (EXTRUDE_MINTEMP) / 2) {
        print_job_timer.stop();
        LCD_MESSAGEPGM(WELCOME_MSG);
      }
    #endif

    if (code_value_temp_abs() > thermalManager.degHotend(target_extruder)) lcd_status_printf_P(0, PSTR("E%i %s"), target_extruder + 1, MSG_HEATING);
  }

  #if ENABLED(AUTOTEMP)
    planner.autotemp_M104_M109();
  #endif
}

#if HAS_TEMP_HOTEND || HAS_TEMP_BED

  void print_heaterstates() {
    #if HAS_TEMP_HOTEND
      SERIAL_PROTOCOLPGM(" T:");
      SERIAL_PROTOCOL(thermalManager.degHotend(target_extruder));
      SERIAL_PROTOCOLPGM(" /");
      SERIAL_PROTOCOL(thermalManager.degTargetHotend(target_extruder));
      #if ENABLED(SHOW_TEMP_ADC_VALUES)
        SERIAL_PROTOCOLPAIR(" (", thermalManager.rawHotendTemp(target_extruder) / OVERSAMPLENR);
        SERIAL_PROTOCOLCHAR(')');
      #endif
    #endif
    #if HAS_TEMP_BED
      SERIAL_PROTOCOLPGM(" B:");
      SERIAL_PROTOCOL(thermalManager.degBed());
      SERIAL_PROTOCOLPGM(" /");
      SERIAL_PROTOCOL(thermalManager.degTargetBed());
      #if ENABLED(SHOW_TEMP_ADC_VALUES)
        SERIAL_PROTOCOLPAIR(" (", thermalManager.rawBedTemp() / OVERSAMPLENR);
        SERIAL_PROTOCOLCHAR(')');
      #endif
    #endif
    #if HOTENDS > 1
      HOTEND_LOOP() {
        SERIAL_PROTOCOLPAIR(" T", e);
        SERIAL_PROTOCOLCHAR(':');
        SERIAL_PROTOCOL(thermalManager.degHotend(e));
        SERIAL_PROTOCOLPGM(" /");
        SERIAL_PROTOCOL(thermalManager.degTargetHotend(e));
        #if ENABLED(SHOW_TEMP_ADC_VALUES)
          SERIAL_PROTOCOLPAIR(" (", thermalManager.rawHotendTemp(e) / OVERSAMPLENR);
          SERIAL_PROTOCOLCHAR(')');
        #endif
      }
    #endif
    SERIAL_PROTOCOLPGM(" @:");
    SERIAL_PROTOCOL(thermalManager.getHeaterPower(target_extruder));
    #if HAS_TEMP_BED
      SERIAL_PROTOCOLPGM(" B@:");
      SERIAL_PROTOCOL(thermalManager.getHeaterPower(-1));
    #endif
    #if HOTENDS > 1
      HOTEND_LOOP() {
        SERIAL_PROTOCOLPAIR(" @", e);
        SERIAL_PROTOCOLCHAR(':');
        SERIAL_PROTOCOL(thermalManager.getHeaterPower(e));
      }
    #endif
  }
#endif

/**
 * M105: Read hot end and bed temperature
 */
inline void gcode_M105() {
  if (get_target_extruder_from_command(105)) return;

  #if HAS_TEMP_HOTEND || HAS_TEMP_BED
    SERIAL_PROTOCOLPGM(MSG_OK);
    print_heaterstates();
  #else // !HAS_TEMP_HOTEND && !HAS_TEMP_BED
    SERIAL_ERROR_START;
    SERIAL_ERRORLNPGM(MSG_ERR_NO_THERMISTORS);
  #endif

  SERIAL_EOL;
}

#if ENABLED(AUTO_REPORT_TEMPERATURES) && (HAS_TEMP_HOTEND || HAS_TEMP_BED)

  static uint8_t auto_report_temp_interval;
  static millis_t next_temp_report_ms;

  /**
   * M155: Set temperature auto-report interval. M155 S<seconds>
   */
  inline void gcode_M155() {
    if (code_seen('S')) {
      auto_report_temp_interval = code_value_byte();
      NOMORE(auto_report_temp_interval, 60);
      next_temp_report_ms = millis() + 1000UL * auto_report_temp_interval;
    }
  }

  inline void auto_report_temperatures() {
    if (auto_report_temp_interval && ELAPSED(millis(), next_temp_report_ms)) {
      next_temp_report_ms = millis() + 1000UL * auto_report_temp_interval;
      print_heaterstates();
      SERIAL_EOL;
    }
  }

#endif // AUTO_REPORT_TEMPERATURES

#if FAN_COUNT > 0

  /**
   * M106: Set Fan Speed
   *
   *  S<int>   Speed between 0-255
   *  P<index> Fan index, if more than one fan
   */
  inline void gcode_M106() {
    uint16_t s = code_seen('S') ? code_value_ushort() : 255,
             p = code_seen('P') ? code_value_ushort() : 0;
    NOMORE(s, 255);
    if (p < FAN_COUNT) fanSpeeds[p] = s;
  }

  /**
   * M107: Fan Off
   */
  inline void gcode_M107() {
    uint16_t p = code_seen('P') ? code_value_ushort() : 0;
    if (p < FAN_COUNT) fanSpeeds[p] = 0;
  }

#endif // FAN_COUNT > 0

#if DISABLED(EMERGENCY_PARSER)

  /**
   * M108: Stop the waiting for heaters in M109, M190, M303. Does not affect the target temperature.
   */
  inline void gcode_M108() { wait_for_heatup = false; }


  /**
   * M112: Emergency Stop
   */
  inline void gcode_M112() { kill(PSTR(MSG_KILLED)); }


  /**
   * M410: Quickstop - Abort all planned moves
   *
   * This will stop the carriages mid-move, so most likely they
   * will be out of sync with the stepper position after this.
   */
  inline void gcode_M410() { quickstop_stepper(); }

#endif

/**
 * M109: Sxxx Wait for extruder(s) to reach temperature. Waits only when heating.
 *       Rxxx Wait for extruder(s) to reach temperature. Waits when heating and cooling.
 */

#ifndef MIN_COOLING_SLOPE_DEG
  #define MIN_COOLING_SLOPE_DEG 1.50
#endif
#ifndef MIN_COOLING_SLOPE_TIME
  #define MIN_COOLING_SLOPE_TIME 60
#endif

inline void gcode_M109() {

  if (get_target_extruder_from_command(109)) return;
  if (DEBUGGING(DRYRUN)) return;

  #if ENABLED(SINGLENOZZLE)
    if (target_extruder != active_extruder) return;
  #endif

  const bool no_wait_for_cooling = code_seen('S');
  if (no_wait_for_cooling || code_seen('R')) {
    const int16_t temp = code_value_temp_abs();
    thermalManager.setTargetHotend(temp, target_extruder);

    #if ENABLED(DUAL_X_CARRIAGE)
      if (dual_x_carriage_mode == DXC_DUPLICATION_MODE && target_extruder == 0)
        thermalManager.setTargetHotend(temp ? temp + duplicate_extruder_temp_offset : 0, 1);
    #endif

    #if ENABLED(PRINTJOB_TIMER_AUTOSTART)
      /**
       * Use half EXTRUDE_MINTEMP to allow nozzles to be put into hot
       * standby mode, (e.g., in a dual extruder setup) without affecting
       * the running print timer.
       */
      if (code_value_temp_abs() <= (EXTRUDE_MINTEMP) / 2) {
        print_job_timer.stop();
        LCD_MESSAGEPGM(WELCOME_MSG);
      }
      else
        print_job_timer.start();
    #endif

    if (thermalManager.isHeatingHotend(target_extruder)) lcd_status_printf_P(0, PSTR("E%i %s"), target_extruder + 1, MSG_HEATING);
  }
  else return;

  #if ENABLED(AUTOTEMP)
    planner.autotemp_M104_M109();
  #endif

  #if TEMP_RESIDENCY_TIME > 0
    millis_t residency_start_ms = 0;
    // Loop until the temperature has stabilized
    #define TEMP_CONDITIONS (!residency_start_ms || PENDING(now, residency_start_ms + (TEMP_RESIDENCY_TIME) * 1000UL))
  #else
    // Loop until the temperature is very close target
    #define TEMP_CONDITIONS (wants_to_cool ? thermalManager.isCoolingHotend(target_extruder) : thermalManager.isHeatingHotend(target_extruder))
  #endif

  float target_temp = -1.0, old_temp = 9999.0;
  bool wants_to_cool = false;
  wait_for_heatup = true;
  millis_t now, next_temp_ms = 0, next_cool_check_ms = 0;

  KEEPALIVE_STATE(NOT_BUSY);

  #if ENABLED(PRINTER_EVENT_LEDS)
    const float start_temp = thermalManager.degHotend(target_extruder);
    uint8_t old_blue = 0;
  #endif

  do {
    // Target temperature might be changed during the loop
    if (target_temp != thermalManager.degTargetHotend(target_extruder)) {
      wants_to_cool = thermalManager.isCoolingHotend(target_extruder);
      target_temp = thermalManager.degTargetHotend(target_extruder);

      // Exit if S<lower>, continue if S<higher>, R<lower>, or R<higher>
      if (no_wait_for_cooling && wants_to_cool) break;
    }

    now = millis();
    if (ELAPSED(now, next_temp_ms)) { //Print temp & remaining time every 1s while waiting
      next_temp_ms = now + 1000UL;
      print_heaterstates();
      #if TEMP_RESIDENCY_TIME > 0
        SERIAL_PROTOCOLPGM(" W:");
        if (residency_start_ms) {
          long rem = (((TEMP_RESIDENCY_TIME) * 1000UL) - (now - residency_start_ms)) / 1000UL;
          SERIAL_PROTOCOLLN(rem);
        }
        else {
          SERIAL_PROTOCOLLNPGM("?");
        }
      #else
        SERIAL_EOL;
      #endif
    }

    idle();
    refresh_cmd_timeout(); // to prevent stepper_inactive_time from running out

    const float temp = thermalManager.degHotend(target_extruder);

    #if ENABLED(PRINTER_EVENT_LEDS)
      // Gradually change LED strip from violet to red as nozzle heats up
      if (!wants_to_cool) {
        const uint8_t blue = map(constrain(temp, start_temp, target_temp), start_temp, target_temp, 255, 0);
        if (blue != old_blue) set_led_color(255, 0, (old_blue = blue));
      }
    #endif

    #if TEMP_RESIDENCY_TIME > 0

      const float temp_diff = fabs(target_temp - temp);

      if (!residency_start_ms) {
        // Start the TEMP_RESIDENCY_TIME timer when we reach target temp for the first time.
        if (temp_diff < TEMP_WINDOW) residency_start_ms = now;
      }
      else if (temp_diff > TEMP_HYSTERESIS) {
        // Restart the timer whenever the temperature falls outside the hysteresis.
        residency_start_ms = now;
      }

    #endif

    // Prevent a wait-forever situation if R is misused i.e. M109 R0
    if (wants_to_cool) {
      // break after MIN_COOLING_SLOPE_TIME seconds
      // if the temperature did not drop at least MIN_COOLING_SLOPE_DEG
      if (!next_cool_check_ms || ELAPSED(now, next_cool_check_ms)) {
        if (old_temp - temp < MIN_COOLING_SLOPE_DEG) break;
        next_cool_check_ms = now + 1000UL * MIN_COOLING_SLOPE_TIME;
        old_temp = temp;
      }
    }

  } while (wait_for_heatup && TEMP_CONDITIONS);

  if (wait_for_heatup) {
    LCD_MESSAGEPGM(MSG_HEATING_COMPLETE);
    #if ENABLED(PRINTER_EVENT_LEDS)
      #if ENABLED(RGBW_LED)
        set_led_color(0, 0, 0, 255);  // Turn on the WHITE LED
      #else
        set_led_color(255, 255, 255); // Set LEDs All On
      #endif
    #endif
  }

  KEEPALIVE_STATE(IN_HANDLER);
}

#if HAS_TEMP_BED

  #ifndef MIN_COOLING_SLOPE_DEG_BED
    #define MIN_COOLING_SLOPE_DEG_BED 1.50
  #endif
  #ifndef MIN_COOLING_SLOPE_TIME_BED
    #define MIN_COOLING_SLOPE_TIME_BED 60
  #endif

  /**
   * M190: Sxxx Wait for bed current temp to reach target temp. Waits only when heating
   *       Rxxx Wait for bed current temp to reach target temp. Waits when heating and cooling
   */
  inline void gcode_M190() {
    if (DEBUGGING(DRYRUN)) return;

    LCD_MESSAGEPGM(MSG_BED_HEATING);
    const bool no_wait_for_cooling = code_seen('S');
    if (no_wait_for_cooling || code_seen('R')) {
      thermalManager.setTargetBed(code_value_temp_abs());

      #if ENABLED(PRINTJOB_TIMER_AUTOSTART)
        if (code_value_temp_abs() > BED_MINTEMP)
          print_job_timer.start();
      #endif
    }
    else return;

    #if TEMP_BED_RESIDENCY_TIME > 0
      millis_t residency_start_ms = 0;
      // Loop until the temperature has stabilized
      #define TEMP_BED_CONDITIONS (!residency_start_ms || PENDING(now, residency_start_ms + (TEMP_BED_RESIDENCY_TIME) * 1000UL))
    #else
      // Loop until the temperature is very close target
      #define TEMP_BED_CONDITIONS (wants_to_cool ? thermalManager.isCoolingBed() : thermalManager.isHeatingBed())
    #endif

    float target_temp = -1.0, old_temp = 9999.0;
    bool wants_to_cool = false;
    wait_for_heatup = true;
    millis_t now, next_temp_ms = 0, next_cool_check_ms = 0;

    KEEPALIVE_STATE(NOT_BUSY);

    target_extruder = active_extruder; // for print_heaterstates

    #if ENABLED(PRINTER_EVENT_LEDS)
      const float start_temp = thermalManager.degBed();
      uint8_t old_red = 255;
    #endif

    do {
      // Target temperature might be changed during the loop
      if (target_temp != thermalManager.degTargetBed()) {
        wants_to_cool = thermalManager.isCoolingBed();
        target_temp = thermalManager.degTargetBed();

        // Exit if S<lower>, continue if S<higher>, R<lower>, or R<higher>
        if (no_wait_for_cooling && wants_to_cool) break;
      }

      now = millis();
      if (ELAPSED(now, next_temp_ms)) { //Print Temp Reading every 1 second while heating up.
        next_temp_ms = now + 1000UL;
        print_heaterstates();
        #if TEMP_BED_RESIDENCY_TIME > 0
          SERIAL_PROTOCOLPGM(" W:");
          if (residency_start_ms) {
            long rem = (((TEMP_BED_RESIDENCY_TIME) * 1000UL) - (now - residency_start_ms)) / 1000UL;
            SERIAL_PROTOCOLLN(rem);
          }
          else {
            SERIAL_PROTOCOLLNPGM("?");
          }
        #else
          SERIAL_EOL;
        #endif
      }

      idle();
      refresh_cmd_timeout(); // to prevent stepper_inactive_time from running out

      const float temp = thermalManager.degBed();

      #if ENABLED(PRINTER_EVENT_LEDS)
        // Gradually change LED strip from blue to violet as bed heats up
        if (!wants_to_cool) {
          const uint8_t red = map(constrain(temp, start_temp, target_temp), start_temp, target_temp, 0, 255);
          if (red != old_red) set_led_color((old_red = red), 0, 255);
        }
      #endif

      #if TEMP_BED_RESIDENCY_TIME > 0

        const float temp_diff = fabs(target_temp - temp);

        if (!residency_start_ms) {
          // Start the TEMP_BED_RESIDENCY_TIME timer when we reach target temp for the first time.
          if (temp_diff < TEMP_BED_WINDOW) residency_start_ms = now;
        }
        else if (temp_diff > TEMP_BED_HYSTERESIS) {
          // Restart the timer whenever the temperature falls outside the hysteresis.
          residency_start_ms = now;
        }

      #endif // TEMP_BED_RESIDENCY_TIME > 0

      // Prevent a wait-forever situation if R is misused i.e. M190 R0
      if (wants_to_cool) {
        // Break after MIN_COOLING_SLOPE_TIME_BED seconds
        // if the temperature did not drop at least MIN_COOLING_SLOPE_DEG_BED
        if (!next_cool_check_ms || ELAPSED(now, next_cool_check_ms)) {
          if (old_temp - temp < MIN_COOLING_SLOPE_DEG_BED) break;
          next_cool_check_ms = now + 1000UL * MIN_COOLING_SLOPE_TIME_BED;
          old_temp = temp;
        }
      }

    } while (wait_for_heatup && TEMP_BED_CONDITIONS);

    if (wait_for_heatup) LCD_MESSAGEPGM(MSG_BED_DONE);
    KEEPALIVE_STATE(IN_HANDLER);
  }

#endif // HAS_TEMP_BED

/**
 * M110: Set Current Line Number
 */
inline void gcode_M110() {
  if (code_seen('N')) gcode_LastN = code_value_long();
}

/**
 * M111: Set the debug level
 */
inline void gcode_M111() {
  marlin_debug_flags = code_seen('S') ? code_value_byte() : (uint8_t)DEBUG_NONE;

  const static char str_debug_1[] PROGMEM = MSG_DEBUG_ECHO;
  const static char str_debug_2[] PROGMEM = MSG_DEBUG_INFO;
  const static char str_debug_4[] PROGMEM = MSG_DEBUG_ERRORS;
  const static char str_debug_8[] PROGMEM = MSG_DEBUG_DRYRUN;
  const static char str_debug_16[] PROGMEM = MSG_DEBUG_COMMUNICATION;
  #if ENABLED(DEBUG_LEVELING_FEATURE)
    const static char str_debug_32[] PROGMEM = MSG_DEBUG_LEVELING;
  #endif

  const static char* const debug_strings[] PROGMEM = {
    str_debug_1, str_debug_2, str_debug_4, str_debug_8, str_debug_16,
    #if ENABLED(DEBUG_LEVELING_FEATURE)
      str_debug_32
    #endif
  };

  SERIAL_ECHO_START;
  SERIAL_ECHOPGM(MSG_DEBUG_PREFIX);
  if (marlin_debug_flags) {
    uint8_t comma = 0;
    for (uint8_t i = 0; i < COUNT(debug_strings); i++) {
      if (TEST(marlin_debug_flags, i)) {
        if (comma++) SERIAL_CHAR(',');
        serialprintPGM((char*)pgm_read_word(&debug_strings[i]));
      }
    }
  }
  else {
    SERIAL_ECHOPGM(MSG_DEBUG_OFF);
  }
  SERIAL_EOL;
}

#if ENABLED(HOST_KEEPALIVE_FEATURE)

  /**
   * M113: Get or set Host Keepalive interval (0 to disable)
   *
   *   S<seconds> Optional. Set the keepalive interval.
   */
  inline void gcode_M113() {
    if (code_seen('S')) {
      host_keepalive_interval = code_value_byte();
      NOMORE(host_keepalive_interval, 60);
    }
    else {
      SERIAL_ECHO_START;
      SERIAL_ECHOLNPAIR("M113 S", (unsigned long)host_keepalive_interval);
    }
  }

#endif

#if ENABLED(BARICUDA)

  #if HAS_HEATER_1
    /**
     * M126: Heater 1 valve open
     */
    inline void gcode_M126() { baricuda_valve_pressure = code_seen('S') ? code_value_byte() : 255; }
    /**
     * M127: Heater 1 valve close
     */
    inline void gcode_M127() { baricuda_valve_pressure = 0; }
  #endif

  #if HAS_HEATER_2
    /**
     * M128: Heater 2 valve open
     */
    inline void gcode_M128() { baricuda_e_to_p_pressure = code_seen('S') ? code_value_byte() : 255; }
    /**
     * M129: Heater 2 valve close
     */
    inline void gcode_M129() { baricuda_e_to_p_pressure = 0; }
  #endif

#endif // BARICUDA

/**
 * M140: Set bed temperature
 */
inline void gcode_M140() {
  if (DEBUGGING(DRYRUN)) return;
  if (code_seen('S')) thermalManager.setTargetBed(code_value_temp_abs());
}

#if ENABLED(ULTIPANEL)

  /**
   * M145: Set the heatup state for a material in the LCD menu
   *
   *   S<material> (0=PLA, 1=ABS)
   *   H<hotend temp>
   *   B<bed temp>
   *   F<fan speed>
   */
  inline void gcode_M145() {
    uint8_t material = code_seen('S') ? (uint8_t)code_value_int() : 0;
    if (material >= COUNT(lcd_preheat_hotend_temp)) {
      SERIAL_ERROR_START;
      SERIAL_ERRORLNPGM(MSG_ERR_MATERIAL_INDEX);
    }
    else {
      int v;
      if (code_seen('H')) {
        v = code_value_int();
        lcd_preheat_hotend_temp[material] = constrain(v, EXTRUDE_MINTEMP, HEATER_0_MAXTEMP - 15);
      }
      if (code_seen('F')) {
        v = code_value_int();
        lcd_preheat_fan_speed[material] = constrain(v, 0, 255);
      }
      #if TEMP_SENSOR_BED != 0
        if (code_seen('B')) {
          v = code_value_int();
          lcd_preheat_bed_temp[material] = constrain(v, BED_MINTEMP, BED_MAXTEMP - 15);
        }
      #endif
    }
  }

#endif // ULTIPANEL

#if ENABLED(TEMPERATURE_UNITS_SUPPORT)
  /**
   * M149: Set temperature units
   */
  inline void gcode_M149() {
         if (code_seen('C')) set_input_temp_units(TEMPUNIT_C);
    else if (code_seen('K')) set_input_temp_units(TEMPUNIT_K);
    else if (code_seen('F')) set_input_temp_units(TEMPUNIT_F);
  }
#endif

#if HAS_POWER_SWITCH

  /**
   * M80   : Turn on the Power Supply
   * M80 S : Report the current state and exit
   */
  inline void gcode_M80() {

    // S: Report the current power supply state and exit
    if (code_seen('S')) {
      serialprintPGM(powersupply_on ? PSTR("PS:1\n") : PSTR("PS:0\n"));
      return;
    }

    OUT_WRITE(PS_ON_PIN, PS_ON_AWAKE); // GND

    /**
     * If you have a switch on suicide pin, this is useful
     * if you want to start another print with suicide feature after
     * a print without suicide...
     */
    #if HAS_SUICIDE
      OUT_WRITE(SUICIDE_PIN, HIGH);
    #endif

    #if ENABLED(HAVE_TMC2130)
      delay(100);
      tmc2130_init(); // Settings only stick when the driver has power
    #endif

    powersupply_on = true;

    #if ENABLED(ULTIPANEL)
      LCD_MESSAGEPGM(WELCOME_MSG);
    #endif
  }

#endif // HAS_POWER_SWITCH

/**
 * M81: Turn off Power, including Power Supply, if there is one.
 *
 *      This code should ALWAYS be available for EMERGENCY SHUTDOWN!
 */
inline void gcode_M81() {
  thermalManager.disable_all_heaters();
  stepper.finish_and_disable();

  #if FAN_COUNT > 0
    for (uint8_t i = 0; i < FAN_COUNT; i++) fanSpeeds[i] = 0;
    #if ENABLED(PROBING_FANS_OFF)
      fans_paused = false;
      ZERO(paused_fanSpeeds);
    #endif
  #endif

  safe_delay(1000); // Wait 1 second before switching off

  #if HAS_SUICIDE
    stepper.synchronize();
    suicide();
  #elif HAS_POWER_SWITCH
    OUT_WRITE(PS_ON_PIN, PS_ON_ASLEEP);
    powersupply_on = false;
  #endif

  #if ENABLED(ULTIPANEL)
    LCD_MESSAGEPGM(MACHINE_NAME " " MSG_OFF ".");
  #endif
}

/**
 * M82: Set E codes absolute (default)
 */
inline void gcode_M82() { axis_relative_modes[E_AXIS] = false; }

/**
 * M83: Set E codes relative while in Absolute Coordinates (G90) mode
 */
inline void gcode_M83() { axis_relative_modes[E_AXIS] = true; }

/**
 * M18, M84: Disable all stepper motors
 */
inline void gcode_M18_M84() {
  if (code_seen('S')) {
    stepper_inactive_time = code_value_millis_from_seconds();
  }
  else {
    bool all_axis = !((code_seen('X')) || (code_seen('Y')) || (code_seen('Z')) || (code_seen('E')));
    if (all_axis) {
      stepper.finish_and_disable();
    }
    else {
      stepper.synchronize();
      if (code_seen('X')) disable_X();
      if (code_seen('Y')) disable_Y();
      if (code_seen('Z')) disable_Z();
      #if ((E0_ENABLE_PIN != X_ENABLE_PIN) && (E1_ENABLE_PIN != Y_ENABLE_PIN)) // Only enable on boards that have seperate ENABLE_PINS
        if (code_seen('E')) disable_e_steppers();
      #endif
    }
  }
}

/**
 * M85: Set inactivity shutdown timer with parameter S<seconds>. To disable set zero (default)
 */
inline void gcode_M85() {
  if (code_seen('S')) max_inactive_time = code_value_millis_from_seconds();
}

/**
 * Multi-stepper support for M92, M201, M203
 */
#if ENABLED(DISTINCT_E_FACTORS)
  #define GET_TARGET_EXTRUDER(CMD) if (get_target_extruder_from_command(CMD)) return
  #define TARGET_EXTRUDER target_extruder
#else
  #define GET_TARGET_EXTRUDER(CMD) NOOP
  #define TARGET_EXTRUDER 0
#endif

/**
 * M92: Set axis steps-per-unit for one or more axes, X, Y, Z, and E.
 *      (Follows the same syntax as G92)
 *
 *      With multiple extruders use T to specify which one.
 */
inline void gcode_M92() {

  GET_TARGET_EXTRUDER(92);

  LOOP_XYZE(i) {
    if (code_seen(axis_codes[i])) {
      if (i == E_AXIS) {
        const float value = code_value_per_axis_unit((AxisEnum)(E_AXIS + TARGET_EXTRUDER));
        if (value < 20.0) {
          float factor = planner.axis_steps_per_mm[E_AXIS + TARGET_EXTRUDER] / value; // increase e constants if M92 E14 is given for netfab.
          planner.max_jerk[E_AXIS] *= factor;
          planner.max_feedrate_mm_s[E_AXIS + TARGET_EXTRUDER] *= factor;
          planner.max_acceleration_steps_per_s2[E_AXIS + TARGET_EXTRUDER] *= factor;
        }
        planner.axis_steps_per_mm[E_AXIS + TARGET_EXTRUDER] = value;
      }
      else {
        planner.axis_steps_per_mm[i] = code_value_per_axis_unit((AxisEnum)i);
      }
    }
  }
  planner.refresh_positioning();
}

/**
 * Output the current position to serial
 */
static void report_current_position() {
  SERIAL_PROTOCOLPGM("X:");
  SERIAL_PROTOCOL(current_position[X_AXIS]);
  SERIAL_PROTOCOLPGM(" Y:");
  SERIAL_PROTOCOL(current_position[Y_AXIS]);
  SERIAL_PROTOCOLPGM(" Z:");
  SERIAL_PROTOCOL(current_position[Z_AXIS]);
  SERIAL_PROTOCOLPGM(" E:");
  SERIAL_PROTOCOL(current_position[E_AXIS]);

  stepper.report_positions();

  #if IS_SCARA
    SERIAL_PROTOCOLPAIR("SCARA Theta:", stepper.get_axis_position_degrees(A_AXIS));
    SERIAL_PROTOCOLLNPAIR("   Psi+Theta:", stepper.get_axis_position_degrees(B_AXIS));
    SERIAL_EOL;
  #endif
}

/**
 * M114: Output current position to serial port
 */
inline void gcode_M114() { stepper.synchronize(); report_current_position(); }

/**
 * M115: Capabilities string
 */
inline void gcode_M115() {
  SERIAL_PROTOCOLLNPGM(MSG_M115_REPORT);

  #if ENABLED(EXTENDED_CAPABILITIES_REPORT)

    // EEPROM (M500, M501)
    #if ENABLED(EEPROM_SETTINGS)
      SERIAL_PROTOCOLLNPGM("Cap:EEPROM:1");
    #else
      SERIAL_PROTOCOLLNPGM("Cap:EEPROM:0");
    #endif

    // AUTOREPORT_TEMP (M155)
    #if ENABLED(AUTO_REPORT_TEMPERATURES)
      SERIAL_PROTOCOLLNPGM("Cap:AUTOREPORT_TEMP:1");
    #else
      SERIAL_PROTOCOLLNPGM("Cap:AUTOREPORT_TEMP:0");
    #endif

    // PROGRESS (M530 S L, M531 <file>, M532 X L)
    SERIAL_PROTOCOLLNPGM("Cap:PROGRESS:0");

    // AUTOLEVEL (G29)
    #if HAS_ABL
      SERIAL_PROTOCOLLNPGM("Cap:AUTOLEVEL:1");
    #else
      SERIAL_PROTOCOLLNPGM("Cap:AUTOLEVEL:0");
    #endif

    // Z_PROBE (G30)
    #if HAS_BED_PROBE
      SERIAL_PROTOCOLLNPGM("Cap:Z_PROBE:1");
    #else
      SERIAL_PROTOCOLLNPGM("Cap:Z_PROBE:0");
    #endif

    // MESH_REPORT (M420 V)
    #if HAS_LEVELING
      SERIAL_PROTOCOLLNPGM("Cap:LEVELING_DATA:1");
    #else
      SERIAL_PROTOCOLLNPGM("Cap:LEVELING_DATA:0");
    #endif

    // SOFTWARE_POWER (G30)
    #if HAS_POWER_SWITCH
      SERIAL_PROTOCOLLNPGM("Cap:SOFTWARE_POWER:1");
    #else
      SERIAL_PROTOCOLLNPGM("Cap:SOFTWARE_POWER:0");
    #endif

    // TOGGLE_LIGHTS (M355)
    #if HAS_CASE_LIGHT
      SERIAL_PROTOCOLLNPGM("Cap:TOGGLE_LIGHTS:1");
    #else
      SERIAL_PROTOCOLLNPGM("Cap:TOGGLE_LIGHTS:0");
    #endif

    // EMERGENCY_PARSER (M108, M112, M410)
    #if ENABLED(EMERGENCY_PARSER)
      SERIAL_PROTOCOLLNPGM("Cap:EMERGENCY_PARSER:1");
    #else
      SERIAL_PROTOCOLLNPGM("Cap:EMERGENCY_PARSER:0");
    #endif

  #endif // EXTENDED_CAPABILITIES_REPORT
}

/**
 * M117: Set LCD Status Message
 */
inline void gcode_M117() {
  lcd_setstatus(current_command_args);
}

/**
 * M119: Output endstop states to serial output
 */
inline void gcode_M119() { endstops.M119(); }

/**
 * M120: Enable endstops and set non-homing endstop state to "enabled"
 */
inline void gcode_M120() { endstops.enable_globally(true); }

/**
 * M121: Disable endstops and set non-homing endstop state to "disabled"
 */
inline void gcode_M121() { endstops.enable_globally(false); }

#if ENABLED(PARK_HEAD_ON_PAUSE)

  /**
   * M125: Store current position and move to filament change position.
   *       Called on pause (by M25) to prevent material leaking onto the
   *       object. On resume (M24) the head will be moved back and the
   *       print will resume.
   *
   *       If Marlin is compiled without SD Card support, M125 can be
   *       used directly to pause the print and move to park position,
   *       resuming with a button click or M108.
   *
   *    L = override retract length
   *    X = override X
   *    Y = override Y
   *    Z = override Z raise
   */
  inline void gcode_M125() {
    if (move_away_flag) return; // already paused

    const bool job_running = print_job_timer.isRunning();

    // there are blocks after this one, or sd printing
    move_away_flag = job_running || planner.blocks_queued()
      #if ENABLED(SDSUPPORT)
        || card.sdprinting
      #endif
    ;

    if (!move_away_flag) return; // nothing to pause

    // M125 can be used to pause a print too
    #if ENABLED(SDSUPPORT)
      card.pauseSDPrint();
    #endif
    print_job_timer.pause();

    // Save current position
    COPY(resume_position, current_position);

    set_destination_to_current();

    // Initial retract before move to filament change position
    destination[E_AXIS] += code_seen('L') ? code_value_axis_units(E_AXIS) : 0
      #if defined(FILAMENT_CHANGE_RETRACT_LENGTH) && FILAMENT_CHANGE_RETRACT_LENGTH > 0
        - (FILAMENT_CHANGE_RETRACT_LENGTH)
      #endif
    ;
    RUNPLAN(FILAMENT_CHANGE_RETRACT_FEEDRATE);

    // Lift Z axis
    const float z_lift = code_seen('Z') ? code_value_linear_units() :
      #if defined(FILAMENT_CHANGE_Z_ADD) && FILAMENT_CHANGE_Z_ADD > 0
        FILAMENT_CHANGE_Z_ADD
      #else
        0
      #endif
    ;
    if (z_lift > 0) {
      destination[Z_AXIS] += z_lift;
      NOMORE(destination[Z_AXIS], Z_MAX_POS);
      RUNPLAN(FILAMENT_CHANGE_Z_FEEDRATE);
    }

    // Move XY axes to filament change position or given position
    destination[X_AXIS] = code_seen('X') ? code_value_linear_units() : 0
      #ifdef FILAMENT_CHANGE_X_POS
        + FILAMENT_CHANGE_X_POS
      #endif
    ;
    destination[Y_AXIS] = code_seen('Y') ? code_value_linear_units() : 0
      #ifdef FILAMENT_CHANGE_Y_POS
        + FILAMENT_CHANGE_Y_POS
      #endif
    ;

    #if HOTENDS > 1 && DISABLED(DUAL_X_CARRIAGE)
      if (active_extruder > 0) {
        if (!code_seen('X')) destination[X_AXIS] += hotend_offset[X_AXIS][active_extruder];
        if (!code_seen('Y')) destination[Y_AXIS] += hotend_offset[Y_AXIS][active_extruder];
      }
    #endif

    clamp_to_software_endstops(destination);
    RUNPLAN(FILAMENT_CHANGE_XY_FEEDRATE);
    set_current_to_destination();
    stepper.synchronize();
    disable_e_steppers();

    #if DISABLED(SDSUPPORT)
      // Wait for lcd click or M108
      KEEPALIVE_STATE(PAUSED_FOR_USER);
      wait_for_user = true;
      while (wait_for_user) idle();
      KEEPALIVE_STATE(IN_HANDLER);

      // Return to print position and continue
      move_back_on_resume();
      if (job_running) print_job_timer.start();
      move_away_flag = false;
    #endif
  }

#endif // PARK_HEAD_ON_PAUSE

#if HAS_COLOR_LEDS

  /**
   * M150: Set Status LED Color - Use R-U-B-W for R-G-B-W
   *
   * Always sets all 3 or 4 components. If a component is left out, set to 0.
   *
   * Examples:
   *
   *   M150 R255       ; Turn LED red
   *   M150 R255 U127  ; Turn LED orange (PWM only)
   *   M150            ; Turn LED off
   *   M150 R U B      ; Turn LED white
   *   M150 W          ; Turn LED white using a white LED
   *
   */
  inline void gcode_M150() {
    set_led_color(
      code_seen('R') ? (code_has_value() ? code_value_byte() : 255) : 0,
      code_seen('U') ? (code_has_value() ? code_value_byte() : 255) : 0,
      code_seen('B') ? (code_has_value() ? code_value_byte() : 255) : 0
      #if ENABLED(RGBW_LED)
        , code_seen('W') ? (code_has_value() ? code_value_byte() : 255) : 0
      #endif
    );
  }

#endif // BLINKM || RGB_LED

/**
 * M200: Set filament diameter and set E axis units to cubic units
 *
 *    T<extruder> - Optional extruder number. Current extruder if omitted.
 *    D<linear> - Diameter of the filament. Use "D0" to switch back to linear units on the E axis.
 */
inline void gcode_M200() {

  if (get_target_extruder_from_command(200)) return;

  if (code_seen('D')) {
    // setting any extruder filament size disables volumetric on the assumption that
    // slicers either generate in extruder values as cubic mm or as as filament feeds
    // for all extruders
    volumetric_enabled = (code_value_linear_units() != 0.0);
    if (volumetric_enabled) {
      filament_size[target_extruder] = code_value_linear_units();
      // make sure all extruders have some sane value for the filament size
      for (uint8_t i = 0; i < COUNT(filament_size); i++)
        if (! filament_size[i]) filament_size[i] = DEFAULT_NOMINAL_FILAMENT_DIA;
    }
  }
  calculate_volumetric_multipliers();
}

/**
 * M201: Set max acceleration in units/s^2 for print moves (M201 X1000 Y1000)
 *
 *       With multiple extruders use T to specify which one.
 */
inline void gcode_M201() {

  GET_TARGET_EXTRUDER(201);

  LOOP_XYZE(i) {
    if (code_seen(axis_codes[i])) {
      const uint8_t a = i + (i == E_AXIS ? TARGET_EXTRUDER : 0);
      planner.max_acceleration_mm_per_s2[a] = code_value_axis_units((AxisEnum)a);
    }
  }
  // steps per sq second need to be updated to agree with the units per sq second (as they are what is used in the planner)
  planner.reset_acceleration_rates();
}

#if 0 // Not used for Sprinter/grbl gen6
  inline void gcode_M202() {
    LOOP_XYZE(i) {
      if (code_seen(axis_codes[i])) axis_travel_steps_per_sqr_second[i] = code_value_axis_units((AxisEnum)i) * planner.axis_steps_per_mm[i];
    }
  }
#endif


/**
 * M203: Set maximum feedrate that your machine can sustain (M203 X200 Y200 Z300 E10000) in units/sec
 *
 *       With multiple extruders use T to specify which one.
 */
inline void gcode_M203() {

  GET_TARGET_EXTRUDER(203);

  LOOP_XYZE(i)
    if (code_seen(axis_codes[i])) {
      const uint8_t a = i + (i == E_AXIS ? TARGET_EXTRUDER : 0);
      planner.max_feedrate_mm_s[a] = code_value_axis_units((AxisEnum)a);
    }
}

/**
 * M204: Set Accelerations in units/sec^2 (M204 P1200 R3000 T3000)
 *
 *    P = Printing moves
 *    R = Retract only (no X, Y, Z) moves
 *    T = Travel (non printing) moves
 *
 *  Also sets minimum segment time in ms (B20000) to prevent buffer under-runs and M20 minimum feedrate
 */
inline void gcode_M204() {
  if (code_seen('S')) {  // Kept for legacy compatibility. Should NOT BE USED for new developments.
    planner.travel_acceleration = planner.acceleration = code_value_linear_units();
    SERIAL_ECHOLNPAIR("Setting Print and Travel Acceleration: ", planner.acceleration);
  }
  if (code_seen('P')) {
    planner.acceleration = code_value_linear_units();
    SERIAL_ECHOLNPAIR("Setting Print Acceleration: ", planner.acceleration);
  }
  if (code_seen('R')) {
    planner.retract_acceleration = code_value_linear_units();
    SERIAL_ECHOLNPAIR("Setting Retract Acceleration: ", planner.retract_acceleration);
  }
  if (code_seen('T')) {
    planner.travel_acceleration = code_value_linear_units();
    SERIAL_ECHOLNPAIR("Setting Travel Acceleration: ", planner.travel_acceleration);
  }
}

/**
 * M205: Set Advanced Settings
 *
 *    S = Min Feed Rate (units/s)
 *    T = Min Travel Feed Rate (units/s)
 *    B = Min Segment Time (µs)
 *    X = Max X Jerk (units/sec^2)
 *    Y = Max Y Jerk (units/sec^2)
 *    Z = Max Z Jerk (units/sec^2)
 *    E = Max E Jerk (units/sec^2)
 */
inline void gcode_M205() {
  if (code_seen('S')) planner.min_feedrate_mm_s = code_value_linear_units();
  if (code_seen('T')) planner.min_travel_feedrate_mm_s = code_value_linear_units();
  if (code_seen('B')) planner.min_segment_time = code_value_millis();
  if (code_seen('X')) planner.max_jerk[X_AXIS] = code_value_linear_units();
  if (code_seen('Y')) planner.max_jerk[Y_AXIS] = code_value_linear_units();
  if (code_seen('Z')) planner.max_jerk[Z_AXIS] = code_value_linear_units();
  if (code_seen('E')) planner.max_jerk[E_AXIS] = code_value_linear_units();
}

#if HAS_M206_COMMAND

  /**
   * M206: Set Additional Homing Offset (X Y Z). SCARA aliases T=X, P=Y
   */
  inline void gcode_M206() {
    LOOP_XYZ(i)
      if (code_seen(axis_codes[i]))
        set_home_offset((AxisEnum)i, code_value_linear_units());

    #if ENABLED(MORGAN_SCARA)
      if (code_seen('T')) set_home_offset(A_AXIS, code_value_linear_units()); // Theta
      if (code_seen('P')) set_home_offset(B_AXIS, code_value_linear_units()); // Psi
    #endif

    SYNC_PLAN_POSITION_KINEMATIC();
    report_current_position();
  }

#endif // HAS_M206_COMMAND

#if ENABLED(DELTA)
  /**
   * M665: Set delta configurations
   *
   *    H = delta height
   *    L = diagonal rod
   *    R = delta radius
   *    S = segments per second
   *    B = delta calibration radius
   *    X = Alpha (Tower 1) angle trim
   *    Y = Beta (Tower 2) angle trim
   *    Z = Rotate A and B by this angle
   */
  inline void gcode_M665() {
    if (code_seen('H')) {
      home_offset[Z_AXIS] = code_value_linear_units() - DELTA_HEIGHT;
      current_position[Z_AXIS] += code_value_linear_units() - DELTA_HEIGHT - home_offset[Z_AXIS];
      update_software_endstops(Z_AXIS);
    }
    if (code_seen('L')) delta_diagonal_rod = code_value_linear_units();
    if (code_seen('R')) delta_radius = code_value_linear_units();
    if (code_seen('S')) delta_segments_per_second = code_value_float();
    if (code_seen('B')) delta_calibration_radius = code_value_float();
    if (code_seen('X')) delta_tower_angle_trim[A_AXIS] = code_value_float();
    if (code_seen('Y')) delta_tower_angle_trim[B_AXIS] = code_value_float();
    if (code_seen('Z')) { // rotate all 3 axis for Z = 0
      delta_tower_angle_trim[A_AXIS] -= code_value_float();
      delta_tower_angle_trim[B_AXIS] -= code_value_float();
    }
    recalc_delta_settings(delta_radius, delta_diagonal_rod);
  }
  /**
   * M666: Set delta endstop adjustment
   */
  inline void gcode_M666() {
    #if ENABLED(DEBUG_LEVELING_FEATURE)
      if (DEBUGGING(LEVELING)) {
        SERIAL_ECHOLNPGM(">>> gcode_M666");
      }
    #endif
    LOOP_XYZ(i) {
      if (code_seen(axis_codes[i])) {
        endstop_adj[i] = code_value_linear_units();
        #if ENABLED(DEBUG_LEVELING_FEATURE)
          if (DEBUGGING(LEVELING)) {
            SERIAL_ECHOPAIR("endstop_adj[", axis_codes[i]);
            SERIAL_ECHOLNPAIR("] = ", endstop_adj[i]);
          }
        #endif
      }
    }
    #if ENABLED(DEBUG_LEVELING_FEATURE)
      if (DEBUGGING(LEVELING)) {
        SERIAL_ECHOLNPGM("<<< gcode_M666");
      }
    #endif
    // normalize endstops so all are <=0; set the residue to delta height
    const float z_temp = MAX3(endstop_adj[A_AXIS], endstop_adj[B_AXIS], endstop_adj[C_AXIS]);
    home_offset[Z_AXIS] -= z_temp;
    LOOP_XYZ(i) endstop_adj[i] -= z_temp;
  }

#elif ENABLED(Z_DUAL_ENDSTOPS) // !DELTA && ENABLED(Z_DUAL_ENDSTOPS)

  /**
   * M666: For Z Dual Endstop setup, set z axis offset to the z2 axis.
   */
  inline void gcode_M666() {
    if (code_seen('Z')) z_endstop_adj = code_value_linear_units();
    SERIAL_ECHOLNPAIR("Z Endstop Adjustment set to (mm):", z_endstop_adj);
  }

#endif // !DELTA && Z_DUAL_ENDSTOPS

#if ENABLED(FWRETRACT)

  /**
   * M207: Set firmware retraction values
   *
   *   S[+units]    retract_length
   *   W[+units]    retract_length_swap (multi-extruder)
   *   F[units/min] retract_feedrate_mm_s
   *   Z[units]     retract_zlift
   */
  inline void gcode_M207() {
    if (code_seen('S')) retract_length = code_value_axis_units(E_AXIS);
    if (code_seen('F')) retract_feedrate_mm_s = MMM_TO_MMS(code_value_axis_units(E_AXIS));
    if (code_seen('Z')) retract_zlift = code_value_linear_units();
    #if EXTRUDERS > 1
      if (code_seen('W')) retract_length_swap = code_value_axis_units(E_AXIS);
    #endif
  }

  /**
   * M208: Set firmware un-retraction values
   *
   *   S[+units]    retract_recover_length (in addition to M207 S*)
   *   W[+units]    retract_recover_length_swap (multi-extruder)
   *   F[units/min] retract_recover_feedrate_mm_s
   */
  inline void gcode_M208() {
    if (code_seen('S')) retract_recover_length = code_value_axis_units(E_AXIS);
    if (code_seen('F')) retract_recover_feedrate_mm_s = MMM_TO_MMS(code_value_axis_units(E_AXIS));
    #if EXTRUDERS > 1
      if (code_seen('W')) retract_recover_length_swap = code_value_axis_units(E_AXIS);
    #endif
  }

  /**
   * M209: Enable automatic retract (M209 S1)
   *   For slicers that don't support G10/11, reversed extrude-only
   *   moves will be classified as retraction.
   */
  inline void gcode_M209() {
    if (code_seen('S')) {
      autoretract_enabled = code_value_bool();
      for (int i = 0; i < EXTRUDERS; i++) retracted[i] = false;
    }
  }

#endif // FWRETRACT

/**
 * M211: Enable, Disable, and/or Report software endstops
 *
 * Usage: M211 S1 to enable, M211 S0 to disable, M211 alone for report
 */
inline void gcode_M211() {
  SERIAL_ECHO_START;
  #if HAS_SOFTWARE_ENDSTOPS
    if (code_seen('S')) soft_endstops_enabled = code_value_bool();
    SERIAL_ECHOPGM(MSG_SOFT_ENDSTOPS);
    serialprintPGM(soft_endstops_enabled ? PSTR(MSG_ON) : PSTR(MSG_OFF));
  #else
    SERIAL_ECHOPGM(MSG_SOFT_ENDSTOPS);
    SERIAL_ECHOPGM(MSG_OFF);
  #endif
  SERIAL_ECHOPGM(MSG_SOFT_MIN);
  SERIAL_ECHOPAIR(    MSG_X, soft_endstop_min[X_AXIS]);
  SERIAL_ECHOPAIR(" " MSG_Y, soft_endstop_min[Y_AXIS]);
  SERIAL_ECHOPAIR(" " MSG_Z, soft_endstop_min[Z_AXIS]);
  SERIAL_ECHOPGM(MSG_SOFT_MAX);
  SERIAL_ECHOPAIR(    MSG_X, soft_endstop_max[X_AXIS]);
  SERIAL_ECHOPAIR(" " MSG_Y, soft_endstop_max[Y_AXIS]);
  SERIAL_ECHOLNPAIR(" " MSG_Z, soft_endstop_max[Z_AXIS]);
}

#if HOTENDS > 1

  /**
   * M218 - set hotend offset (in linear units)
   *
   *   T<tool>
   *   X<xoffset>
   *   Y<yoffset>
   *   Z<zoffset> - Available with DUAL_X_CARRIAGE and SWITCHING_EXTRUDER
   */
  inline void gcode_M218() {
    if (get_target_extruder_from_command(218) || target_extruder == 0) return;

    if (code_seen('X')) hotend_offset[X_AXIS][target_extruder] = code_value_linear_units();
    if (code_seen('Y')) hotend_offset[Y_AXIS][target_extruder] = code_value_linear_units();

    #if ENABLED(DUAL_X_CARRIAGE) || ENABLED(SWITCHING_EXTRUDER)
      if (code_seen('Z')) hotend_offset[Z_AXIS][target_extruder] = code_value_linear_units();
    #endif

    SERIAL_ECHO_START;
    SERIAL_ECHOPGM(MSG_HOTEND_OFFSET);
    HOTEND_LOOP() {
      SERIAL_CHAR(' ');
      SERIAL_ECHO(hotend_offset[X_AXIS][e]);
      SERIAL_CHAR(',');
      SERIAL_ECHO(hotend_offset[Y_AXIS][e]);
      #if ENABLED(DUAL_X_CARRIAGE) || ENABLED(SWITCHING_EXTRUDER)
        SERIAL_CHAR(',');
        SERIAL_ECHO(hotend_offset[Z_AXIS][e]);
      #endif
    }
    SERIAL_EOL;
  }

#endif // HOTENDS > 1

/**
 * M220: Set speed percentage factor, aka "Feed Rate" (M220 S95)
 */
inline void gcode_M220() {
  if (code_seen('S')) feedrate_percentage = code_value_int();
}

/**
 * M221: Set extrusion percentage (M221 T0 S95)
 */
inline void gcode_M221() {
  if (get_target_extruder_from_command(221)) return;
  if (code_seen('S'))
    flow_percentage[target_extruder] = code_value_int();
}

/**
 * M226: Wait until the specified pin reaches the state required (M226 P<pin> S<state>)
 */
inline void gcode_M226() {
  if (code_seen('P')) {
    int pin_number = code_value_int(),
        pin_state = code_seen('S') ? code_value_int() : -1; // required pin state - default is inverted

    if (pin_state >= -1 && pin_state <= 1 && pin_number > -1 && !pin_is_protected(pin_number)) {

      int target = LOW;

      stepper.synchronize();

      pinMode(pin_number, INPUT);
      switch (pin_state) {
        case 1:
          target = HIGH;
          break;
        case 0:
          target = LOW;
          break;
        case -1:
          target = !digitalRead(pin_number);
          break;
      }

      while (digitalRead(pin_number) != target) idle();

    } // pin_state -1 0 1 && pin_number > -1
  } // code_seen('P')
}

#if ENABLED(EXPERIMENTAL_I2CBUS)

  /**
   * M260: Send data to a I2C slave device
   *
   * This is a PoC, the formating and arguments for the GCODE will
   * change to be more compatible, the current proposal is:
   *
   *  M260 A<slave device address base 10> ; Sets the I2C slave address the data will be sent to
   *
   *  M260 B<byte-1 value in base 10>
   *  M260 B<byte-2 value in base 10>
   *  M260 B<byte-3 value in base 10>
   *
   *  M260 S1 ; Send the buffered data and reset the buffer
   *  M260 R1 ; Reset the buffer without sending data
   *
   */
  inline void gcode_M260() {
    // Set the target address
    if (code_seen('A')) i2c.address(code_value_byte());

    // Add a new byte to the buffer
    if (code_seen('B')) i2c.addbyte(code_value_byte());

    // Flush the buffer to the bus
    if (code_seen('S')) i2c.send();

    // Reset and rewind the buffer
    else if (code_seen('R')) i2c.reset();
  }

  /**
   * M261: Request X bytes from I2C slave device
   *
   * Usage: M261 A<slave device address base 10> B<number of bytes>
   */
  inline void gcode_M261() {
    if (code_seen('A')) i2c.address(code_value_byte());

    uint8_t bytes = code_seen('B') ? code_value_byte() : 1;

    if (i2c.addr && bytes && bytes <= TWIBUS_BUFFER_SIZE) {
      i2c.relay(bytes);
    }
    else {
      SERIAL_ERROR_START;
      SERIAL_ERRORLN("Bad i2c request");
    }
  }

#endif // EXPERIMENTAL_I2CBUS

#if HAS_SERVOS

  /**
   * M280: Get or set servo position. P<index> [S<angle>]
   */
  inline void gcode_M280() {
    if (!code_seen('P')) return;
    int servo_index = code_value_int();
    if (WITHIN(servo_index, 0, NUM_SERVOS - 1)) {
      if (code_seen('S'))
        MOVE_SERVO(servo_index, code_value_int());
      else {
        SERIAL_ECHO_START;
        SERIAL_ECHOPAIR(" Servo ", servo_index);
        SERIAL_ECHOLNPAIR(": ", servo[servo_index].read());
      }
    }
    else {
      SERIAL_ERROR_START;
      SERIAL_ECHOPAIR("Servo ", servo_index);
      SERIAL_ECHOLNPGM(" out of range");
    }
  }

#endif // HAS_SERVOS

#if HAS_BUZZER

  /**
   * M300: Play beep sound S<frequency Hz> P<duration ms>
   */
  inline void gcode_M300() {
    uint16_t const frequency = code_seen('S') ? code_value_ushort() : 260;
    uint16_t duration = code_seen('P') ? code_value_ushort() : 1000;

    // Limits the tone duration to 0-5 seconds.
    NOMORE(duration, 5000);

    BUZZ(duration, frequency);
  }

#endif // HAS_BUZZER

#if ENABLED(PIDTEMP)

  /**
   * M301: Set PID parameters P I D (and optionally C, L)
   *
   *   P[float] Kp term
   *   I[float] Ki term (unscaled)
   *   D[float] Kd term (unscaled)
   *
   * With PID_EXTRUSION_SCALING:
   *
   *   C[float] Kc term
   *   L[float] LPQ length
   */
  inline void gcode_M301() {

    // multi-extruder PID patch: M301 updates or prints a single extruder's PID values
    // default behaviour (omitting E parameter) is to update for extruder 0 only
    int e = code_seen('E') ? code_value_int() : 0; // extruder being updated

    if (e < HOTENDS) { // catch bad input value
      if (code_seen('P')) PID_PARAM(Kp, e) = code_value_float();
      if (code_seen('I')) PID_PARAM(Ki, e) = scalePID_i(code_value_float());
      if (code_seen('D')) PID_PARAM(Kd, e) = scalePID_d(code_value_float());
      #if ENABLED(PID_EXTRUSION_SCALING)
        if (code_seen('C')) PID_PARAM(Kc, e) = code_value_float();
        if (code_seen('L')) lpq_len = code_value_float();
        NOMORE(lpq_len, LPQ_MAX_LEN);
      #endif

      thermalManager.updatePID();
      SERIAL_ECHO_START;
      #if ENABLED(PID_PARAMS_PER_HOTEND)
        SERIAL_ECHOPAIR(" e:", e); // specify extruder in serial output
      #endif // PID_PARAMS_PER_HOTEND
      SERIAL_ECHOPAIR(" p:", PID_PARAM(Kp, e));
      SERIAL_ECHOPAIR(" i:", unscalePID_i(PID_PARAM(Ki, e)));
      SERIAL_ECHOPAIR(" d:", unscalePID_d(PID_PARAM(Kd, e)));
      #if ENABLED(PID_EXTRUSION_SCALING)
        //Kc does not have scaling applied above, or in resetting defaults
        SERIAL_ECHOPAIR(" c:", PID_PARAM(Kc, e));
      #endif
      SERIAL_EOL;
    }
    else {
      SERIAL_ERROR_START;
      SERIAL_ERRORLN(MSG_INVALID_EXTRUDER);
    }
  }

#endif // PIDTEMP

#if ENABLED(PIDTEMPBED)

  inline void gcode_M304() {
    if (code_seen('P')) thermalManager.bedKp = code_value_float();
    if (code_seen('I')) thermalManager.bedKi = scalePID_i(code_value_float());
    if (code_seen('D')) thermalManager.bedKd = scalePID_d(code_value_float());

    thermalManager.updatePID();

    SERIAL_ECHO_START;
    SERIAL_ECHOPAIR(" p:", thermalManager.bedKp);
    SERIAL_ECHOPAIR(" i:", unscalePID_i(thermalManager.bedKi));
    SERIAL_ECHOLNPAIR(" d:", unscalePID_d(thermalManager.bedKd));
  }

#endif // PIDTEMPBED

#if defined(CHDK) || HAS_PHOTOGRAPH

  /**
   * M240: Trigger a camera by emulating a Canon RC-1
   *       See http://www.doc-diy.net/photo/rc-1_hacked/
   */
  inline void gcode_M240() {
    #ifdef CHDK

      OUT_WRITE(CHDK, HIGH);
      chdkHigh = millis();
      chdkActive = true;

    #elif HAS_PHOTOGRAPH

      const uint8_t NUM_PULSES = 16;
      const float PULSE_LENGTH = 0.01524;
      for (int i = 0; i < NUM_PULSES; i++) {
        WRITE(PHOTOGRAPH_PIN, HIGH);
        _delay_ms(PULSE_LENGTH);
        WRITE(PHOTOGRAPH_PIN, LOW);
        _delay_ms(PULSE_LENGTH);
      }
      delay(7.33);
      for (int i = 0; i < NUM_PULSES; i++) {
        WRITE(PHOTOGRAPH_PIN, HIGH);
        _delay_ms(PULSE_LENGTH);
        WRITE(PHOTOGRAPH_PIN, LOW);
        _delay_ms(PULSE_LENGTH);
      }

    #endif // !CHDK && HAS_PHOTOGRAPH
  }

#endif // CHDK || PHOTOGRAPH_PIN

#if HAS_LCD_CONTRAST

  /**
   * M250: Read and optionally set the LCD contrast
   */
  inline void gcode_M250() {
    if (code_seen('C')) set_lcd_contrast(code_value_int());
    SERIAL_PROTOCOLPGM("lcd contrast value: ");
    SERIAL_PROTOCOL(lcd_contrast);
    SERIAL_EOL;
  }

#endif // HAS_LCD_CONTRAST

#if ENABLED(PREVENT_COLD_EXTRUSION)

  /**
   * M302: Allow cold extrudes, or set the minimum extrude temperature
   *
   *       S<temperature> sets the minimum extrude temperature
   *       P<bool> enables (1) or disables (0) cold extrusion
   *
   *  Examples:
   *
   *       M302         ; report current cold extrusion state
   *       M302 P0      ; enable cold extrusion checking
   *       M302 P1      ; disables cold extrusion checking
   *       M302 S0      ; always allow extrusion (disables checking)
   *       M302 S170    ; only allow extrusion above 170
   *       M302 S170 P1 ; set min extrude temp to 170 but leave disabled
   */
  inline void gcode_M302() {
    bool seen_S = code_seen('S');
    if (seen_S) {
      thermalManager.extrude_min_temp = code_value_temp_abs();
      thermalManager.allow_cold_extrude = (thermalManager.extrude_min_temp == 0);
    }

    if (code_seen('P'))
      thermalManager.allow_cold_extrude = (thermalManager.extrude_min_temp == 0) || code_value_bool();
    else if (!seen_S) {
      // Report current state
      SERIAL_ECHO_START;
      SERIAL_ECHOPAIR("Cold extrudes are ", (thermalManager.allow_cold_extrude ? "en" : "dis"));
      SERIAL_ECHOPAIR("abled (min temp ", int(thermalManager.extrude_min_temp + 0.5));
      SERIAL_ECHOLNPGM("C)");
    }
  }

#endif // PREVENT_COLD_EXTRUSION

/**
 * M303: PID relay autotune
 *
 *       S<temperature> sets the target temperature. (default 150C)
 *       E<extruder> (-1 for the bed) (default 0)
 *       C<cycles>
 *       U<bool> with a non-zero value will apply the result to current settings
 */
inline void gcode_M303() {
  #if HAS_PID_HEATING
    const int e = code_seen('E') ? code_value_int() : 0,
              c = code_seen('C') ? code_value_int() : 5;
    const bool u = code_seen('U') && code_value_bool();

    int16_t temp = code_seen('S') ? code_value_temp_abs() : (e < 0 ? 70 : 150);

    if (WITHIN(e, 0, HOTENDS - 1))
      target_extruder = e;

    KEEPALIVE_STATE(NOT_BUSY); // don't send "busy: processing" messages during autotune output

    thermalManager.PID_autotune(temp, e, c, u);

    KEEPALIVE_STATE(IN_HANDLER);
  #else
    SERIAL_ERROR_START;
    SERIAL_ERRORLNPGM(MSG_ERR_M303_DISABLED);
  #endif
}

#if ENABLED(MORGAN_SCARA)

  bool SCARA_move_to_cal(uint8_t delta_a, uint8_t delta_b) {
    if (IsRunning()) {
      forward_kinematics_SCARA(delta_a, delta_b);
      destination[X_AXIS] = LOGICAL_X_POSITION(cartes[X_AXIS]);
      destination[Y_AXIS] = LOGICAL_Y_POSITION(cartes[Y_AXIS]);
      destination[Z_AXIS] = current_position[Z_AXIS];
      prepare_move_to_destination();
      return true;
    }
    return false;
  }

  /**
   * M360: SCARA calibration: Move to cal-position ThetaA (0 deg calibration)
   */
  inline bool gcode_M360() {
    SERIAL_ECHOLNPGM(" Cal: Theta 0");
    return SCARA_move_to_cal(0, 120);
  }

  /**
   * M361: SCARA calibration: Move to cal-position ThetaB (90 deg calibration - steps per degree)
   */
  inline bool gcode_M361() {
    SERIAL_ECHOLNPGM(" Cal: Theta 90");
    return SCARA_move_to_cal(90, 130);
  }

  /**
   * M362: SCARA calibration: Move to cal-position PsiA (0 deg calibration)
   */
  inline bool gcode_M362() {
    SERIAL_ECHOLNPGM(" Cal: Psi 0");
    return SCARA_move_to_cal(60, 180);
  }

  /**
   * M363: SCARA calibration: Move to cal-position PsiB (90 deg calibration - steps per degree)
   */
  inline bool gcode_M363() {
    SERIAL_ECHOLNPGM(" Cal: Psi 90");
    return SCARA_move_to_cal(50, 90);
  }

  /**
   * M364: SCARA calibration: Move to cal-position PSIC (90 deg to Theta calibration position)
   */
  inline bool gcode_M364() {
    SERIAL_ECHOLNPGM(" Cal: Theta-Psi 90");
    return SCARA_move_to_cal(45, 135);
  }

#endif // SCARA

#if ENABLED(EXT_SOLENOID)

  void enable_solenoid(const uint8_t num) {
    switch (num) {
      case 0:
        OUT_WRITE(SOL0_PIN, HIGH);
        break;
        #if HAS_SOLENOID_1 && EXTRUDERS > 1
          case 1:
            OUT_WRITE(SOL1_PIN, HIGH);
            break;
        #endif
        #if HAS_SOLENOID_2 && EXTRUDERS > 2
          case 2:
            OUT_WRITE(SOL2_PIN, HIGH);
            break;
        #endif
        #if HAS_SOLENOID_3 && EXTRUDERS > 3
          case 3:
            OUT_WRITE(SOL3_PIN, HIGH);
            break;
        #endif
        #if HAS_SOLENOID_4 && EXTRUDERS > 4
          case 4:
            OUT_WRITE(SOL4_PIN, HIGH);
            break;
        #endif
      default:
        SERIAL_ECHO_START;
        SERIAL_ECHOLNPGM(MSG_INVALID_SOLENOID);
        break;
    }
  }

  void enable_solenoid_on_active_extruder() { enable_solenoid(active_extruder); }

  void disable_all_solenoids() {
    OUT_WRITE(SOL0_PIN, LOW);
    #if HAS_SOLENOID_1 && EXTRUDERS > 1
      OUT_WRITE(SOL1_PIN, LOW);
    #endif
    #if HAS_SOLENOID_2 && EXTRUDERS > 2
      OUT_WRITE(SOL2_PIN, LOW);
    #endif
    #if HAS_SOLENOID_3 && EXTRUDERS > 3
      OUT_WRITE(SOL3_PIN, LOW);
    #endif
    #if HAS_SOLENOID_4 && EXTRUDERS > 4
      OUT_WRITE(SOL4_PIN, LOW);
    #endif
  }

  /**
   * M380: Enable solenoid on the active extruder
   */
  inline void gcode_M380() { enable_solenoid_on_active_extruder(); }

  /**
   * M381: Disable all solenoids
   */
  inline void gcode_M381() { disable_all_solenoids(); }

#endif // EXT_SOLENOID

/**
 * M400: Finish all moves
 */
inline void gcode_M400() { stepper.synchronize(); }

#if HAS_BED_PROBE

  /**
   * M401: Engage Z Servo endstop if available
   */
  inline void gcode_M401() { DEPLOY_PROBE(); }

  /**
   * M402: Retract Z Servo endstop if enabled
   */
  inline void gcode_M402() { STOW_PROBE(); }

#endif // HAS_BED_PROBE

#if ENABLED(FILAMENT_WIDTH_SENSOR)

  /**
   * M404: Display or set (in current units) the nominal filament width (3mm, 1.75mm ) W<3.0>
   */
  inline void gcode_M404() {
    if (code_seen('W')) {
      filament_width_nominal = code_value_linear_units();
    }
    else {
      SERIAL_PROTOCOLPGM("Filament dia (nominal mm):");
      SERIAL_PROTOCOLLN(filament_width_nominal);
    }
  }

  /**
   * M405: Turn on filament sensor for control
   */
  inline void gcode_M405() {
    // This is technically a linear measurement, but since it's quantized to centimeters and is a different unit than
    // everything else, it uses code_value_int() instead of code_value_linear_units().
    if (code_seen('D')) meas_delay_cm = code_value_int();
    NOMORE(meas_delay_cm, MAX_MEASUREMENT_DELAY);

    if (filwidth_delay_index[1] == -1) { // Initialize the ring buffer if not done since startup
      const int temp_ratio = thermalManager.widthFil_to_size_ratio() - 100; // -100 to scale within a signed byte

      for (uint8_t i = 0; i < COUNT(measurement_delay); ++i)
        measurement_delay[i] = temp_ratio;

      filwidth_delay_index[0] = filwidth_delay_index[1] = 0;
    }

    filament_sensor = true;

    //SERIAL_PROTOCOLPGM("Filament dia (measured mm):");
    //SERIAL_PROTOCOL(filament_width_meas);
    //SERIAL_PROTOCOLPGM("Extrusion ratio(%):");
    //SERIAL_PROTOCOL(flow_percentage[active_extruder]);
  }

  /**
   * M406: Turn off filament sensor for control
   */
  inline void gcode_M406() { filament_sensor = false; }

  /**
   * M407: Get measured filament diameter on serial output
   */
  inline void gcode_M407() {
    SERIAL_PROTOCOLPGM("Filament dia (measured mm):");
    SERIAL_PROTOCOLLN(filament_width_meas);
  }

#endif // FILAMENT_WIDTH_SENSOR

void quickstop_stepper() {
  stepper.quick_stop();
  stepper.synchronize();
  set_current_from_steppers_for_axis(ALL_AXES);
  SYNC_PLAN_POSITION_KINEMATIC();
}

#if HAS_LEVELING
  /**
   * M420: Enable/Disable Bed Leveling and/or set the Z fade height.
   *
   *   S[bool]   Turns leveling on or off
   *   Z[height] Sets the Z fade height (0 or none to disable)
   *   V[bool]   Verbose - Print the leveling grid
   *
   * With AUTO_BED_LEVELING_UBL only:
   *
   *   L[index]  Load UBL mesh from index (0 is default)
   */
  inline void gcode_M420() {

    #if ENABLED(AUTO_BED_LEVELING_UBL)
      // L to load a mesh from the EEPROM
      if (code_seen('L')) {
        const int8_t storage_slot = code_has_value() ? code_value_int() : ubl.state.eeprom_storage_slot;
        const int16_t j = (UBL_LAST_EEPROM_INDEX - ubl.eeprom_start) / sizeof(ubl.z_values);
        if (!WITHIN(storage_slot, 0, j - 1) || ubl.eeprom_start <= 0) {
          SERIAL_PROTOCOLLNPGM("?EEPROM storage not available for use.\n");
          return;
        }

        ubl.load_mesh(storage_slot);
        ubl.state.eeprom_storage_slot = storage_slot;
      }
    #endif // AUTO_BED_LEVELING_UBL

    // V to print the matrix or mesh
    if (code_seen('V')) {
      #if ABL_PLANAR
        planner.bed_level_matrix.debug(PSTR("Bed Level Correction Matrix:"));
      #elif ENABLED(AUTO_BED_LEVELING_BILINEAR)
        if (bilinear_grid_spacing[X_AXIS]) {
          print_bilinear_leveling_grid();
          #if ENABLED(ABL_BILINEAR_SUBDIVISION)
            bed_level_virt_print();
          #endif
        }
      #elif ENABLED(MESH_BED_LEVELING)
        if (mbl.has_mesh()) {
          SERIAL_ECHOLNPGM("Mesh Bed Level data:");
          mbl_mesh_report();
        }
      #endif
    }

    #if ENABLED(AUTO_BED_LEVELING_UBL)
      // L to load a mesh from the EEPROM
      if (code_seen('L') || code_seen('V')) {
        ubl.display_map(0);  // Currently only supports one map type
        SERIAL_ECHOLNPAIR("UBL_MESH_VALID = ", UBL_MESH_VALID);
        SERIAL_ECHOLNPAIR("eeprom_storage_slot = ", ubl.state.eeprom_storage_slot);
      }
    #endif

    bool to_enable = false;
    if (code_seen('S')) {
      to_enable = code_value_bool();
      set_bed_leveling_enabled(to_enable);
    }

    #if ENABLED(ENABLE_LEVELING_FADE_HEIGHT)
      if (code_seen('Z')) set_z_fade_height(code_value_linear_units());
    #endif

    const bool new_status =
      #if ENABLED(MESH_BED_LEVELING)
        mbl.active()
      #elif ENABLED(AUTO_BED_LEVELING_UBL)
        ubl.state.active
      #else
        planner.abl_enabled
      #endif
    ;

    if (to_enable && !new_status) {
      SERIAL_ERROR_START;
      SERIAL_ERRORLNPGM(MSG_ERR_M420_FAILED);
    }

    SERIAL_ECHO_START;
    SERIAL_ECHOLNPAIR("Bed Leveling ", new_status ? MSG_ON : MSG_OFF);
  }
#endif

#if ENABLED(MESH_BED_LEVELING)
  /**
   * M421: Set a single Mesh Bed Leveling Z coordinate
   * Use either 'M421 X<linear> Y<linear> Z<linear>' or 'M421 I<xindex> J<yindex> Z<linear>'
   */
  inline void gcode_M421() {

    const bool hasX = code_seen('X'), hasI = !hasX && code_seen('I');
    const int8_t px = hasX || hasI ? mbl.probe_index_x(code_value_linear_units()) : 0;
    const bool hasY = code_seen('Y'), hasJ = !hasY && code_seen('J');
    const int8_t py = hasY || hasJ ? mbl.probe_index_y(code_value_linear_units()) : 0;
    const bool hasZ = code_seen('Z');
    const float z = hasZ ? code_value_linear_units() : 0;

    if (hasX && hasY && hasZ) {
      if (px >= 0 && py >= 0)
        mbl.set_z(px, py, z);
      else {
        SERIAL_ERROR_START;
        SERIAL_ERRORLNPGM(MSG_ERR_MESH_XY);
      }
    }
    else if (hasI && hasJ && hasZ) {
      if (WITHIN(px, 0, GRID_MAX_POINTS_X - 1) && WITHIN(py, 0, GRID_MAX_POINTS_Y - 1))
        mbl.set_z(px, py, z);
      else {
        SERIAL_ERROR_START;
        SERIAL_ERRORLNPGM(MSG_ERR_MESH_XY);
      }
    }
    else {
      SERIAL_ERROR_START;
      SERIAL_ERRORLNPGM(MSG_ERR_M421_PARAMETERS);
    }
  }

#elif ENABLED(AUTO_BED_LEVELING_BILINEAR)

  /**
   * M421: Set a single Mesh Bed Leveling Z coordinate
   *
   * Usage:
   *   M421 I<xindex> J<yindex> Z<linear>
<<<<<<< HEAD
   *   or
   *   M421 I<xindex> J<yindex> Q<offset>
   */
  inline void gcode_M421() {
    int8_t px = 0, py = 0;
    float z = 0;
    bool hasI, hasJ, hasZ, hasQ;
    if ((hasI = code_seen('I'))) px = code_value_linear_units();
    if ((hasJ = code_seen('J'))) py = code_value_linear_units();
    if ((hasZ = code_seen('Z'))) z = code_value_linear_units();
    if ((hasQ = code_seen('Q'))) z = code_value_linear_units();
=======
   *   M421 I<xindex> J<yindex> Q<offset>
   */
  inline void gcode_M421() {

    const bool hasI = code_seen('I');
    const int8_t px = hasI ? code_value_int() : 0;
    const bool hasJ = code_seen('J');
    const int8_t py = hasJ ? code_value_int() : 0;
    const bool hasZ = code_seen('Z'), hasQ = !hasZ && code_seen('Q');
    const float z = hasZ || hasQ ? code_value_linear_units() : 0;
>>>>>>> c262ea92

    if (!hasI || !hasJ || (hasQ && hasZ) || (!hasQ && !hasZ)) {
      SERIAL_ERROR_START;
      SERIAL_ERRORLNPGM(MSG_ERR_M421_PARAMETERS);
      return;
    }

    if (WITHIN(px, 0, GRID_MAX_POINTS_X - 1) && WITHIN(py, 0, GRID_MAX_POINTS_Y - 1)) {
      if (hasZ) { // doing an absolute mesh value
<<<<<<< HEAD
        #if ENABLED(AUTO_BED_LEVELING_UBL)
          ubl.z_values[px][py] = z;
        #else
          z_values[px][py] = z;
          #if ENABLED(ABL_BILINEAR_SUBDIVISION)
            bed_level_virt_interpolate();
          #endif
        #endif
      } 
      else { // doing an offset of a mesh value
        #if ENABLED(AUTO_BED_LEVELING_UBL)
          ubl.z_values[px][py] += z;
        #else
          z_values[px][py] += z;
          #if ENABLED(ABL_BILINEAR_SUBDIVISION)
            bed_level_virt_interpolate();
          #endif
        #endif
      }
    }
    else { // bad indexes were specified for the mesh point
      SERIAL_ERROR_START;
      SERIAL_ERRORLNPGM(MSG_ERR_MESH_XY);
    }
  }
#endif
=======
        z_values[px][py] = z;
        #if ENABLED(ABL_BILINEAR_SUBDIVISION)
          bed_level_virt_interpolate();
        #endif
      } 
      else { // doing an offset of a mesh value
        z_values[px][py] += z;
        #if ENABLED(ABL_BILINEAR_SUBDIVISION)
          bed_level_virt_interpolate();
        #endif
      }
    }
    else { // bad indexes were specified for the mesh point
      SERIAL_ERROR_START;
      SERIAL_ERRORLNPGM(MSG_ERR_MESH_XY);
    }
  }

#elif ENABLED(AUTO_BED_LEVELING_UBL)

  /**
   * M421: Set a single Mesh Bed Leveling Z coordinate
   *
   * Usage:
   *   M421 I<xindex> J<yindex> Z<linear>
   *   M421 I<xindex> J<yindex> Q<offset>
   *   M421 C Z<linear>
   *   M421 C Q<offset>
   */

  inline void gcode_M421() {

    // Get the closest position for 'C', if needed
    const mesh_index_pair location = find_closest_mesh_point_of_type(REAL, current_position[X_AXIS], current_position[Y_AXIS], USE_NOZZLE_AS_REFERENCE, NULL, false);

    const bool hasC = code_seen('C'), hasI = code_seen('I');
    const int8_t px = hasC ? location.x_index : hasI ? code_value_int() : 0;

    const bool hasJ = code_seen('J');
    const int8_t py = hasC ? location.y_index : hasJ ? code_value_int() : 0;

    const bool hasZ = code_seen('Z'), hasQ = !hasZ && code_seen('Q');
    const float z = hasZ || hasQ ? code_value_linear_units() : 0;

    if ( ((hasI && hasJ) == hasC) || (hasQ && hasZ) || (!hasQ && !hasZ)) {
      SERIAL_ERROR_START;
      SERIAL_ERRORLNPGM(MSG_ERR_M421_PARAMETERS);
      return;
    }

    if (WITHIN(px, 0, GRID_MAX_POINTS_X - 1) && WITHIN(py, 0, GRID_MAX_POINTS_Y - 1)) {
      if (hasZ) // doing an absolute mesh value
        ubl.z_values[px][py] = z;
      else // doing an offset of a mesh value
        ubl.z_values[px][py] += z;
    }
    else { // bad indexes were specified for the mesh point
      SERIAL_ERROR_START;
      SERIAL_ERRORLNPGM(MSG_ERR_MESH_XY);
    }
  }

#endif // AUTO_BED_LEVELING_UBL
>>>>>>> c262ea92

#if HAS_M206_COMMAND

  /**
   * M428: Set home_offset based on the distance between the
   *       current_position and the nearest "reference point."
   *       If an axis is past center its endstop position
   *       is the reference-point. Otherwise it uses 0. This allows
   *       the Z offset to be set near the bed when using a max endstop.
   *
   *       M428 can't be used more than 2cm away from 0 or an endstop.
   *
   *       Use M206 to set these values directly.
   */
  inline void gcode_M428() {
    bool err = false;
    LOOP_XYZ(i) {
      if (axis_homed[i]) {
        float base = (current_position[i] > (soft_endstop_min[i] + soft_endstop_max[i]) * 0.5) ? base_home_pos((AxisEnum)i) : 0,
              diff = current_position[i] - LOGICAL_POSITION(base, i);
        if (WITHIN(diff, -20, 20)) {
          set_home_offset((AxisEnum)i, home_offset[i] - diff);
        }
        else {
          SERIAL_ERROR_START;
          SERIAL_ERRORLNPGM(MSG_ERR_M428_TOO_FAR);
          LCD_ALERTMESSAGEPGM("Err: Too far!");
          BUZZ(200, 40);
          err = true;
          break;
        }
      }
    }

    if (!err) {
      SYNC_PLAN_POSITION_KINEMATIC();
      report_current_position();
      LCD_MESSAGEPGM(MSG_HOME_OFFSETS_APPLIED);
      BUZZ(100, 659);
      BUZZ(100, 698);
    }
  }

#endif // HAS_M206_COMMAND

/**
 * M500: Store settings in EEPROM
 */
inline void gcode_M500() {
  (void)settings.save();
}

/**
 * M501: Read settings from EEPROM
 */
inline void gcode_M501() {
  (void)settings.load();
}

/**
 * M502: Revert to default settings
 */
inline void gcode_M502() {
  (void)settings.reset();
}

/**
 * M503: print settings currently in memory
 */
inline void gcode_M503() {
  (void)settings.report(code_seen('S') && !code_value_bool());
}

#if ENABLED(ABORT_ON_ENDSTOP_HIT_FEATURE_ENABLED)

  /**
   * M540: Set whether SD card print should abort on endstop hit (M540 S<0|1>)
   */
  inline void gcode_M540() {
    if (code_seen('S')) stepper.abort_on_endstop_hit = code_value_bool();
  }

#endif // ABORT_ON_ENDSTOP_HIT_FEATURE_ENABLED

#if HAS_BED_PROBE

  void refresh_zprobe_zoffset(const bool no_babystep/*=false*/) {
    static float last_zoffset = NAN;

    if (!isnan(last_zoffset)) {

      #if ENABLED(AUTO_BED_LEVELING_BILINEAR) || ENABLED(BABYSTEP_ZPROBE_OFFSET) || ENABLED(DELTA)
        const float diff = zprobe_zoffset - last_zoffset;
      #endif

      #if ENABLED(AUTO_BED_LEVELING_BILINEAR)
        // Correct bilinear grid for new probe offset
        if (diff) {
          for (uint8_t x = 0; x < GRID_MAX_POINTS_X; x++)
            for (uint8_t y = 0; y < GRID_MAX_POINTS_Y; y++)
              z_values[x][y] -= diff;
        }
        #if ENABLED(ABL_BILINEAR_SUBDIVISION)
          bed_level_virt_interpolate();
        #endif
      #endif

      #if ENABLED(BABYSTEP_ZPROBE_OFFSET)
        if (!no_babystep && planner.abl_enabled)
          thermalManager.babystep_axis(Z_AXIS, -lround(diff * planner.axis_steps_per_mm[Z_AXIS]));
      #else
        UNUSED(no_babystep);
      #endif

      #if ENABLED(DELTA) // correct the delta_height
        home_offset[Z_AXIS] -= diff;
      #endif
    }

    last_zoffset = zprobe_zoffset;
  }

  inline void gcode_M851() {
    SERIAL_ECHO_START;
    SERIAL_ECHOPGM(MSG_ZPROBE_ZOFFSET " ");
    if (code_seen('Z')) {
      const float value = code_value_linear_units();
      if (WITHIN(value, Z_PROBE_OFFSET_RANGE_MIN, Z_PROBE_OFFSET_RANGE_MAX)) {
        zprobe_zoffset = value;
        refresh_zprobe_zoffset();
        SERIAL_ECHO(zprobe_zoffset);
      }
      else
        SERIAL_ECHOPGM(MSG_Z_MIN " " STRINGIFY(Z_PROBE_OFFSET_RANGE_MIN) " " MSG_Z_MAX " " STRINGIFY(Z_PROBE_OFFSET_RANGE_MAX));
    }
    else
      SERIAL_ECHOPAIR(": ", zprobe_zoffset);

    SERIAL_EOL;
  }

#endif // HAS_BED_PROBE

#if ENABLED(FILAMENT_CHANGE_FEATURE)

  void filament_change_beep(const bool init=false) {
    static millis_t next_buzz = 0;
    static uint16_t runout_beep = 0;

    if (init) next_buzz = runout_beep = 0;

    const millis_t ms = millis();
    if (ELAPSED(ms, next_buzz)) {
      if (runout_beep <= FILAMENT_CHANGE_NUMBER_OF_ALERT_BEEPS + 5) { // Only beep as long as we're supposed to
        next_buzz = ms + (runout_beep <= FILAMENT_CHANGE_NUMBER_OF_ALERT_BEEPS ? 2500 : 400);
        BUZZ(300, 2000);
        runout_beep++;
      }
    }
  }

  static bool busy_doing_M600 = false;

  /**
   * M600: Pause for filament change
   *
   *  E[distance] - Retract the filament this far (negative value)
   *  Z[distance] - Move the Z axis by this distance
   *  X[position] - Move to this X position, with Y
   *  Y[position] - Move to this Y position, with X
   *  L[distance] - Retract distance for removal (manual reload)
   *
   *  Default values are used for omitted arguments.
   *
   */
  inline void gcode_M600() {

    if (!DEBUGGING(DRYRUN) && thermalManager.tooColdToExtrude(active_extruder)) {
      SERIAL_ERROR_START;
      SERIAL_ERRORLNPGM(MSG_TOO_COLD_FOR_M600);
      return;
    }

    busy_doing_M600 = true;  // Stepper Motors can't timeout when this is set

    // Pause the print job timer
    const bool job_running = print_job_timer.isRunning();

    print_job_timer.pause();

    // Show initial message and wait for synchronize steppers
    lcd_filament_change_show_message(FILAMENT_CHANGE_MESSAGE_INIT);
    stepper.synchronize();

    // Save current position of all axes
    float lastpos[XYZE];
    COPY(lastpos, current_position);
    set_destination_to_current();

    // Initial retract before move to filament change position
    destination[E_AXIS] += code_seen('E') ? code_value_axis_units(E_AXIS) : 0
      #if defined(FILAMENT_CHANGE_RETRACT_LENGTH) && FILAMENT_CHANGE_RETRACT_LENGTH > 0
        - (FILAMENT_CHANGE_RETRACT_LENGTH)
      #endif
    ;

    RUNPLAN(FILAMENT_CHANGE_RETRACT_FEEDRATE);

    // Lift Z axis
    float z_lift = code_seen('Z') ? code_value_linear_units() :
      #if defined(FILAMENT_CHANGE_Z_ADD) && FILAMENT_CHANGE_Z_ADD > 0
        FILAMENT_CHANGE_Z_ADD
      #else
        0
      #endif
    ;

    if (z_lift > 0) {
      destination[Z_AXIS] += z_lift;
      NOMORE(destination[Z_AXIS], Z_MAX_POS);
      RUNPLAN(FILAMENT_CHANGE_Z_FEEDRATE);
    }

    // Move XY axes to filament exchange position
    if (code_seen('X')) destination[X_AXIS] = code_value_linear_units();
    #ifdef FILAMENT_CHANGE_X_POS
      else destination[X_AXIS] = FILAMENT_CHANGE_X_POS;
    #endif

    if (code_seen('Y')) destination[Y_AXIS] = code_value_linear_units();
    #ifdef FILAMENT_CHANGE_Y_POS
      else destination[Y_AXIS] = FILAMENT_CHANGE_Y_POS;
    #endif

    RUNPLAN(FILAMENT_CHANGE_XY_FEEDRATE);

    stepper.synchronize();
    lcd_filament_change_show_message(FILAMENT_CHANGE_MESSAGE_UNLOAD);
    idle();

    // Unload filament
    destination[E_AXIS] += code_seen('L') ? code_value_axis_units(E_AXIS) : 0
      #if FILAMENT_CHANGE_UNLOAD_LENGTH > 0
        - (FILAMENT_CHANGE_UNLOAD_LENGTH)
      #endif
    ;

    RUNPLAN(FILAMENT_CHANGE_UNLOAD_FEEDRATE);

    // Synchronize steppers and then disable extruders steppers for manual filament changing
    stepper.synchronize();
    disable_e_steppers();
    safe_delay(100);

    const millis_t nozzle_timeout = millis() + (millis_t)(FILAMENT_CHANGE_NOZZLE_TIMEOUT) * 1000UL;
    bool nozzle_timed_out = false;

    // Wait for filament insert by user and press button
    lcd_filament_change_show_message(FILAMENT_CHANGE_MESSAGE_INSERT);

    #if HAS_BUZZER
      filament_change_beep(true);
    #endif

    idle();

    int16_t temps[HOTENDS];
    HOTEND_LOOP() temps[e] = thermalManager.target_temperature[e]; // Save nozzle temps

    KEEPALIVE_STATE(PAUSED_FOR_USER);
    wait_for_user = true;    // LCD click or M108 will clear this
    while (wait_for_user) {

      if (nozzle_timed_out)
        lcd_filament_change_show_message(FILAMENT_CHANGE_MESSAGE_CLICK_TO_HEAT_NOZZLE);

      #if HAS_BUZZER
        filament_change_beep();
      #endif

      if (!nozzle_timed_out && ELAPSED(millis(), nozzle_timeout)) {
        nozzle_timed_out = true; // on nozzle timeout remember the nozzles need to be reheated
        HOTEND_LOOP() thermalManager.setTargetHotend(0, e); // Turn off all the nozzles
        lcd_filament_change_show_message(FILAMENT_CHANGE_MESSAGE_CLICK_TO_HEAT_NOZZLE);
      }
      idle(true);
    }
    KEEPALIVE_STATE(IN_HANDLER);

    if (nozzle_timed_out)      // Turn nozzles back on if they were turned off
      HOTEND_LOOP() thermalManager.setTargetHotend(temps[e], e);

    // Show "wait for heating"
    lcd_filament_change_show_message(FILAMENT_CHANGE_MESSAGE_WAIT_FOR_NOZZLES_TO_HEAT);

    wait_for_heatup = true;
    while (wait_for_heatup) {
      idle();
      wait_for_heatup = false;
      HOTEND_LOOP() {
        if (abs(thermalManager.degHotend(e) - temps[e]) > 3) {
          wait_for_heatup = true;
          break;
        }
      }
    }

    // Show "insert filament"
    if (nozzle_timed_out)
      lcd_filament_change_show_message(FILAMENT_CHANGE_MESSAGE_INSERT);

    #if HAS_BUZZER
      filament_change_beep(true);
    #endif

    KEEPALIVE_STATE(PAUSED_FOR_USER);
    wait_for_user = true;    // LCD click or M108 will clear this
    while (wait_for_user && nozzle_timed_out) {
      #if HAS_BUZZER
        filament_change_beep();
      #endif
      idle(true);
    }
    KEEPALIVE_STATE(IN_HANDLER);

    // Show "load" message
    lcd_filament_change_show_message(FILAMENT_CHANGE_MESSAGE_LOAD);

    // Load filament
    destination[E_AXIS] += code_seen('L') ? -code_value_axis_units(E_AXIS) : 0
      #if FILAMENT_CHANGE_LOAD_LENGTH > 0
        + FILAMENT_CHANGE_LOAD_LENGTH
      #endif
    ;

    RUNPLAN(FILAMENT_CHANGE_LOAD_FEEDRATE);
    stepper.synchronize();

    #if defined(FILAMENT_CHANGE_EXTRUDE_LENGTH) && FILAMENT_CHANGE_EXTRUDE_LENGTH > 0

      do {
        // "Wait for filament extrude"
        lcd_filament_change_show_message(FILAMENT_CHANGE_MESSAGE_EXTRUDE);

        // Extrude filament to get into hotend
        destination[E_AXIS] += FILAMENT_CHANGE_EXTRUDE_LENGTH;
        RUNPLAN(FILAMENT_CHANGE_EXTRUDE_FEEDRATE);
        stepper.synchronize();

        // Show "Extrude More" / "Resume" menu and wait for reply
        KEEPALIVE_STATE(PAUSED_FOR_USER);
        wait_for_user = false;
        lcd_filament_change_show_message(FILAMENT_CHANGE_MESSAGE_OPTION);
        while (filament_change_menu_response == FILAMENT_CHANGE_RESPONSE_WAIT_FOR) idle(true);
        KEEPALIVE_STATE(IN_HANDLER);

        // Keep looping if "Extrude More" was selected
      } while (filament_change_menu_response == FILAMENT_CHANGE_RESPONSE_EXTRUDE_MORE);

    #endif

    // "Wait for print to resume"
    lcd_filament_change_show_message(FILAMENT_CHANGE_MESSAGE_RESUME);

    // Set extruder to saved position
    destination[E_AXIS] = current_position[E_AXIS] = lastpos[E_AXIS];
    planner.set_e_position_mm(current_position[E_AXIS]);

    #if IS_KINEMATIC
      // Move XYZ to starting position
      planner.buffer_line_kinematic(lastpos, FILAMENT_CHANGE_XY_FEEDRATE, active_extruder);
    #else
      // Move XY to starting position, then Z
      destination[X_AXIS] = lastpos[X_AXIS];
      destination[Y_AXIS] = lastpos[Y_AXIS];
      RUNPLAN(FILAMENT_CHANGE_XY_FEEDRATE);
      destination[Z_AXIS] = lastpos[Z_AXIS];
      RUNPLAN(FILAMENT_CHANGE_Z_FEEDRATE);
    #endif
    stepper.synchronize();

    #if ENABLED(FILAMENT_RUNOUT_SENSOR)
      filament_ran_out = false;
    #endif

    // Show status screen
    lcd_filament_change_show_message(FILAMENT_CHANGE_MESSAGE_STATUS);

    // Resume the print job timer if it was running
    if (job_running) print_job_timer.start();

    busy_doing_M600 = false;  // Allow Stepper Motors to be turned off during inactivity
  }

#endif // FILAMENT_CHANGE_FEATURE

#if ENABLED(DUAL_X_CARRIAGE)

  /**
   * M605: Set dual x-carriage movement mode
   *
   *    M605 S0: Full control mode. The slicer has full control over x-carriage movement
   *    M605 S1: Auto-park mode. The inactive head will auto park/unpark without slicer involvement
   *    M605 S2 [Xnnn] [Rmmm]: Duplication mode. The second extruder will duplicate the first with nnn
   *                         units x-offset and an optional differential hotend temperature of
   *                         mmm degrees. E.g., with "M605 S2 X100 R2" the second extruder will duplicate
   *                         the first with a spacing of 100mm in the x direction and 2 degrees hotter.
   *
   *    Note: the X axis should be homed after changing dual x-carriage mode.
   */
  inline void gcode_M605() {
    stepper.synchronize();
    if (code_seen('S')) dual_x_carriage_mode = (DualXMode)code_value_byte();
    switch (dual_x_carriage_mode) {
      case DXC_FULL_CONTROL_MODE:
      case DXC_AUTO_PARK_MODE:
        break;
      case DXC_DUPLICATION_MODE:
        if (code_seen('X')) duplicate_extruder_x_offset = max(code_value_linear_units(), X2_MIN_POS - x_home_pos(0));
        if (code_seen('R')) duplicate_extruder_temp_offset = code_value_temp_diff();
        SERIAL_ECHO_START;
        SERIAL_ECHOPGM(MSG_HOTEND_OFFSET);
        SERIAL_CHAR(' ');
        SERIAL_ECHO(hotend_offset[X_AXIS][0]);
        SERIAL_CHAR(',');
        SERIAL_ECHO(hotend_offset[Y_AXIS][0]);
        SERIAL_CHAR(' ');
        SERIAL_ECHO(duplicate_extruder_x_offset);
        SERIAL_CHAR(',');
        SERIAL_ECHOLN(hotend_offset[Y_AXIS][1]);
        break;
      default:
        dual_x_carriage_mode = DEFAULT_DUAL_X_CARRIAGE_MODE;
        break;
    }
    active_extruder_parked = false;
    extruder_duplication_enabled = false;
    delayed_move_time = 0;
  }

#elif ENABLED(DUAL_NOZZLE_DUPLICATION_MODE)

  inline void gcode_M605() {
    stepper.synchronize();
    extruder_duplication_enabled = code_seen('S') && code_value_int() == (int)DXC_DUPLICATION_MODE;
    SERIAL_ECHO_START;
    SERIAL_ECHOLNPAIR(MSG_DUPLICATION_MODE, extruder_duplication_enabled ? MSG_ON : MSG_OFF);
  }

#endif // DUAL_NOZZLE_DUPLICATION_MODE

#if ENABLED(LIN_ADVANCE)
  /**
   * M900: Set and/or Get advance K factor and WH/D ratio
   *
   *  K<factor>                  Set advance K factor
   *  R<ratio>                   Set ratio directly (overrides WH/D)
   *  W<width> H<height> D<diam> Set ratio from WH/D
   */
  inline void gcode_M900() {
    stepper.synchronize();

    const float newK = code_seen('K') ? code_value_float() : -1;
    if (newK >= 0) planner.extruder_advance_k = newK;

    float newR = code_seen('R') ? code_value_float() : -1;
    if (newR < 0) {
      const float newD = code_seen('D') ? code_value_float() : -1,
                  newW = code_seen('W') ? code_value_float() : -1,
                  newH = code_seen('H') ? code_value_float() : -1;
      if (newD >= 0 && newW >= 0 && newH >= 0)
        newR = newD ? (newW * newH) / (sq(newD * 0.5) * M_PI) : 0;
    }
    if (newR >= 0) planner.advance_ed_ratio = newR;

    SERIAL_ECHO_START;
    SERIAL_ECHOPAIR("Advance K=", planner.extruder_advance_k);
    SERIAL_ECHOPGM(" E/D=");
    const float ratio = planner.advance_ed_ratio;
    if (ratio) SERIAL_ECHO(ratio); else SERIAL_ECHOPGM("Auto");
    SERIAL_EOL;
  }
#endif // LIN_ADVANCE

#if ENABLED(HAVE_TMC2130)

  static void tmc2130_get_current(TMC2130Stepper &st, const char name) {
    SERIAL_CHAR(name);
    SERIAL_ECHOPGM(" axis driver current: ");
    SERIAL_ECHOLN(st.getCurrent());
  }
  static void tmc2130_set_current(TMC2130Stepper &st, const char name, const int mA) {
    st.setCurrent(mA, R_SENSE, HOLD_MULTIPLIER);
    tmc2130_get_current(st, name);
  }

  static void tmc2130_report_otpw(TMC2130Stepper &st, const char name) {
    SERIAL_CHAR(name);
    SERIAL_ECHOPGM(" axis temperature prewarn triggered: ");
    serialprintPGM(st.getOTPW() ? PSTR("true") : PSTR("false"));
    SERIAL_EOL;
  }
  static void tmc2130_clear_otpw(TMC2130Stepper &st, const char name) {
    st.clear_otpw();
    SERIAL_CHAR(name);
    SERIAL_ECHOLNPGM(" prewarn flag cleared");
  }

  static void tmc2130_get_pwmthrs(TMC2130Stepper &st, const char name, const uint16_t spmm) {
    SERIAL_CHAR(name);
    SERIAL_ECHOPGM(" stealthChop max speed set to ");
    SERIAL_ECHOLN(12650000UL * st.microsteps() / (256 * st.stealth_max_speed() * spmm));
  }
  static void tmc2130_set_pwmthrs(TMC2130Stepper &st, const char name, const int32_t thrs, const uint32_t spmm) {
    st.stealth_max_speed(12650000UL * st.microsteps() / (256 * thrs * spmm));
    tmc2130_get_pwmthrs(st, name, spmm);
  }

  static void tmc2130_get_sgt(TMC2130Stepper &st, const char name) {
    SERIAL_CHAR(name);
    SERIAL_ECHOPGM(" driver homing sensitivity set to ");
    SERIAL_ECHOLN(st.sgt());
  }
  static void tmc2130_set_sgt(TMC2130Stepper &st, const char name, const int8_t sgt_val) {
    st.sgt(sgt_val);
    tmc2130_get_sgt(st, name);
  }

  /**
   * M906: Set motor current in milliamps using axis codes X, Y, Z, E
   * Report driver currents when no axis specified
   *
   * S1: Enable automatic current control
   * S0: Disable
   */
  inline void gcode_M906() {
    uint16_t values[XYZE];
    LOOP_XYZE(i)
      values[i] = code_seen(axis_codes[i]) ? code_value_int() : 0;

    #if ENABLED(X_IS_TMC2130)
      if (values[X_AXIS]) tmc2130_set_current(stepperX, 'X', values[X_AXIS]);
      else tmc2130_get_current(stepperX, 'X');
    #endif
    #if ENABLED(Y_IS_TMC2130)
      if (values[Y_AXIS]) tmc2130_set_current(stepperY, 'Y', values[Y_AXIS]);
      else tmc2130_get_current(stepperY, 'Y');
    #endif
    #if ENABLED(Z_IS_TMC2130)
      if (values[Z_AXIS]) tmc2130_set_current(stepperZ, 'Z', values[Z_AXIS]);
      else tmc2130_get_current(stepperZ, 'Z');
    #endif
    #if ENABLED(E0_IS_TMC2130)
      if (values[E_AXIS]) tmc2130_set_current(stepperE0, 'E', values[E_AXIS]);
      else tmc2130_get_current(stepperE0, 'E');
    #endif

    #if ENABLED(AUTOMATIC_CURRENT_CONTROL)
      if (code_seen('S')) auto_current_control = code_value_bool();
    #endif
  }

  /**
   * M911: Report TMC2130 stepper driver overtemperature pre-warn flag
   * The flag is held by the library and persist until manually cleared by M912
   */
  inline void gcode_M911() {
    const bool reportX = code_seen('X'), reportY = code_seen('Y'), reportZ = code_seen('Z'), reportE = code_seen('E'),
             reportAll = (!reportX && !reportY && !reportZ && !reportE) || (reportX && reportY && reportZ && reportE);
    #if ENABLED(X_IS_TMC2130)
      if (reportX || reportAll) tmc2130_report_otpw(stepperX, 'X');
    #endif
    #if ENABLED(Y_IS_TMC2130)
      if (reportY || reportAll) tmc2130_report_otpw(stepperY, 'Y');
    #endif
    #if ENABLED(Z_IS_TMC2130)
      if (reportZ || reportAll) tmc2130_report_otpw(stepperZ, 'Z');
    #endif
    #if ENABLED(E0_IS_TMC2130)
      if (reportE || reportAll) tmc2130_report_otpw(stepperE0, 'E');
    #endif
  }

  /**
   * M912: Clear TMC2130 stepper driver overtemperature pre-warn flag held by the library
   */
  inline void gcode_M912() {
    const bool clearX = code_seen('X'), clearY = code_seen('Y'), clearZ = code_seen('Z'), clearE = code_seen('E'),
             clearAll = (!clearX && !clearY && !clearZ && !clearE) || (clearX && clearY && clearZ && clearE);
    #if ENABLED(X_IS_TMC2130)
      if (clearX || clearAll) tmc2130_clear_otpw(stepperX, 'X');
    #endif
    #if ENABLED(Y_IS_TMC2130)
      if (clearY || clearAll) tmc2130_clear_otpw(stepperY, 'Y');
    #endif
    #if ENABLED(Z_IS_TMC2130)
      if (clearZ || clearAll) tmc2130_clear_otpw(stepperZ, 'Z');
    #endif
    #if ENABLED(E0_IS_TMC2130)
      if (clearE || clearAll) tmc2130_clear_otpw(stepperE0, 'E');
    #endif
  }

  /**
   * M913: Set HYBRID_THRESHOLD speed.
   */
  #if ENABLED(HYBRID_THRESHOLD)
    inline void gcode_M913() {
      uint16_t values[XYZE];
      LOOP_XYZE(i)
        values[i] = code_seen(axis_codes[i]) ? code_value_int() : 0;

      #if ENABLED(X_IS_TMC2130)
        if (values[X_AXIS]) tmc2130_set_pwmthrs(stepperX, 'X', values[X_AXIS], planner.axis_steps_per_mm[X_AXIS]);
        else tmc2130_get_pwmthrs(stepperX, 'X', planner.axis_steps_per_mm[X_AXIS]);
      #endif
      #if ENABLED(Y_IS_TMC2130)
        if (values[Y_AXIS]) tmc2130_set_pwmthrs(stepperY, 'Y', values[Y_AXIS], planner.axis_steps_per_mm[Y_AXIS]);
        else tmc2130_get_pwmthrs(stepperY, 'Y', planner.axis_steps_per_mm[Y_AXIS]);
      #endif
      #if ENABLED(Z_IS_TMC2130)
        if (values[Z_AXIS]) tmc2130_set_pwmthrs(stepperZ, 'Z', values[Z_AXIS], planner.axis_steps_per_mm[Z_AXIS]);
        else tmc2130_get_pwmthrs(stepperZ, 'Z', planner.axis_steps_per_mm[Z_AXIS]);
      #endif
      #if ENABLED(E0_IS_TMC2130)
        if (values[E_AXIS]) tmc2130_set_pwmthrs(stepperE0, 'E', values[E_AXIS], planner.axis_steps_per_mm[E_AXIS]);
        else tmc2130_get_pwmthrs(stepperE0, 'E', planner.axis_steps_per_mm[E_AXIS]);
      #endif
    }
  #endif // HYBRID_THRESHOLD

  /**
   * M914: Set SENSORLESS_HOMING sensitivity.
   */
  #if ENABLED(SENSORLESS_HOMING)
    inline void gcode_M914() {
      #if ENABLED(X_IS_TMC2130)
        if (code_seen(axis_codes[X_AXIS])) tmc2130_set_sgt(stepperX, 'X', code_value_int());
        else tmc2130_get_sgt(stepperX, 'X');
      #endif
      #if ENABLED(Y_IS_TMC2130)
        if (code_seen(axis_codes[Y_AXIS])) tmc2130_set_sgt(stepperY, 'Y', code_value_int());
        else tmc2130_get_sgt(stepperY, 'Y');
      #endif
    }
  #endif // SENSORLESS_HOMING

#endif // HAVE_TMC2130

/**
 * M907: Set digital trimpot motor current using axis codes X, Y, Z, E, B, S
 */
inline void gcode_M907() {
  #if HAS_DIGIPOTSS
    LOOP_XYZE(i) if (code_seen(axis_codes[i])) stepper.digipot_current(i, code_value_int());
    if (code_seen('B')) stepper.digipot_current(4, code_value_int());
    if (code_seen('S')) for (uint8_t i = 0; i <= 4; i++) stepper.digipot_current(i, code_value_int());
  #elif HAS_MOTOR_CURRENT_PWM
    #if PIN_EXISTS(MOTOR_CURRENT_PWM_XY)
      if (code_seen('X')) stepper.digipot_current(0, code_value_int());
    #endif
    #if PIN_EXISTS(MOTOR_CURRENT_PWM_Z)
      if (code_seen('Z')) stepper.digipot_current(1, code_value_int());
    #endif
    #if PIN_EXISTS(MOTOR_CURRENT_PWM_E)
      if (code_seen('E')) stepper.digipot_current(2, code_value_int());
    #endif
  #endif
  #if ENABLED(DIGIPOT_I2C)
    // this one uses actual amps in floating point
    LOOP_XYZE(i) if (code_seen(axis_codes[i])) digipot_i2c_set_current(i, code_value_float());
    // for each additional extruder (named B,C,D,E..., channels 4,5,6,7...)
    for (uint8_t i = NUM_AXIS; i < DIGIPOT_I2C_NUM_CHANNELS; i++) if (code_seen('B' + i - (NUM_AXIS))) digipot_i2c_set_current(i, code_value_float());
  #endif
  #if ENABLED(DAC_STEPPER_CURRENT)
    if (code_seen('S')) {
      const float dac_percent = code_value_float();
      for (uint8_t i = 0; i <= 4; i++) dac_current_percent(i, dac_percent);
    }
    LOOP_XYZE(i) if (code_seen(axis_codes[i])) dac_current_percent(i, code_value_float());
  #endif
}

#if HAS_DIGIPOTSS || ENABLED(DAC_STEPPER_CURRENT)

  /**
   * M908: Control digital trimpot directly (M908 P<pin> S<current>)
   */
  inline void gcode_M908() {
    #if HAS_DIGIPOTSS
      stepper.digitalPotWrite(
        code_seen('P') ? code_value_int() : 0,
        code_seen('S') ? code_value_int() : 0
      );
    #endif
    #ifdef DAC_STEPPER_CURRENT
      dac_current_raw(
        code_seen('P') ? code_value_byte() : -1,
        code_seen('S') ? code_value_ushort() : 0
      );
    #endif
  }

  #if ENABLED(DAC_STEPPER_CURRENT) // As with Printrbot RevF

    inline void gcode_M909() { dac_print_values(); }

    inline void gcode_M910() { dac_commit_eeprom(); }

  #endif

#endif // HAS_DIGIPOTSS || DAC_STEPPER_CURRENT

#if HAS_MICROSTEPS

  // M350 Set microstepping mode. Warning: Steps per unit remains unchanged. S code sets stepping mode for all drivers.
  inline void gcode_M350() {
    if (code_seen('S')) for (int i = 0; i <= 4; i++) stepper.microstep_mode(i, code_value_byte());
    LOOP_XYZE(i) if (code_seen(axis_codes[i])) stepper.microstep_mode(i, code_value_byte());
    if (code_seen('B')) stepper.microstep_mode(4, code_value_byte());
    stepper.microstep_readings();
  }

  /**
   * M351: Toggle MS1 MS2 pins directly with axis codes X Y Z E B
   *       S# determines MS1 or MS2, X# sets the pin high/low.
   */
  inline void gcode_M351() {
    if (code_seen('S')) switch (code_value_byte()) {
      case 1:
        LOOP_XYZE(i) if (code_seen(axis_codes[i])) stepper.microstep_ms(i, code_value_byte(), -1);
        if (code_seen('B')) stepper.microstep_ms(4, code_value_byte(), -1);
        break;
      case 2:
        LOOP_XYZE(i) if (code_seen(axis_codes[i])) stepper.microstep_ms(i, -1, code_value_byte());
        if (code_seen('B')) stepper.microstep_ms(4, -1, code_value_byte());
        break;
    }
    stepper.microstep_readings();
  }

#endif // HAS_MICROSTEPS

#if HAS_CASE_LIGHT

  uint8_t case_light_brightness = 255;

  void update_case_light() {
    WRITE(CASE_LIGHT_PIN, case_light_on != INVERT_CASE_LIGHT ? HIGH : LOW);
    analogWrite(CASE_LIGHT_PIN, case_light_on != INVERT_CASE_LIGHT ? case_light_brightness : 0);
  }

#endif // HAS_CASE_LIGHT

/**
 * M355: Turn case lights on/off and set brightness
 *
 *   S<bool>  Turn case light on or off
 *   P<byte>  Set case light brightness (PWM pin required)
 */
inline void gcode_M355() {
  #if HAS_CASE_LIGHT
    if (code_seen('P')) case_light_brightness = code_value_byte();
    if (code_seen('S')) case_light_on = code_value_bool();
    update_case_light();
    SERIAL_ECHO_START;
    SERIAL_ECHOPGM("Case lights ");
    case_light_on ? SERIAL_ECHOLNPGM("on") : SERIAL_ECHOLNPGM("off");
  #else
    SERIAL_ERROR_START;
    SERIAL_ERRORLNPGM(MSG_ERR_M355_NONE);
  #endif // HAS_CASE_LIGHT
}

#if ENABLED(MIXING_EXTRUDER)

  /**
   * M163: Set a single mix factor for a mixing extruder
   *       This is called "weight" by some systems.
   *
   *   S[index]   The channel index to set
   *   P[float]   The mix value
   *
   */
  inline void gcode_M163() {
    const int mix_index = code_seen('S') ? code_value_int() : 0;
    if (mix_index < MIXING_STEPPERS) {
      float mix_value = code_seen('P') ? code_value_float() : 0.0;
      NOLESS(mix_value, 0.0);
      mixing_factor[mix_index] = RECIPROCAL(mix_value);
    }
  }

  #if MIXING_VIRTUAL_TOOLS > 1

    /**
     * M164: Store the current mix factors as a virtual tool.
     *
     *   S[index]   The virtual tool to store
     *
     */
    inline void gcode_M164() {
      const int tool_index = code_seen('S') ? code_value_int() : 0;
      if (tool_index < MIXING_VIRTUAL_TOOLS) {
        normalize_mix();
        for (uint8_t i = 0; i < MIXING_STEPPERS; i++)
          mixing_virtual_tool_mix[tool_index][i] = mixing_factor[i];
      }
    }

  #endif

  #if ENABLED(DIRECT_MIXING_IN_G1)
    /**
     * M165: Set multiple mix factors for a mixing extruder.
     *       Factors that are left out will be set to 0.
     *       All factors together must add up to 1.0.
     *
     *   A[factor] Mix factor for extruder stepper 1
     *   B[factor] Mix factor for extruder stepper 2
     *   C[factor] Mix factor for extruder stepper 3
     *   D[factor] Mix factor for extruder stepper 4
     *   H[factor] Mix factor for extruder stepper 5
     *   I[factor] Mix factor for extruder stepper 6
     *
     */
    inline void gcode_M165() { gcode_get_mix(); }
  #endif

#endif // MIXING_EXTRUDER

/**
 * M999: Restart after being stopped
 *
 * Default behaviour is to flush the serial buffer and request
 * a resend to the host starting on the last N line received.
 *
 * Sending "M999 S1" will resume printing without flushing the
 * existing command buffer.
 *
 */
inline void gcode_M999() {
  Running = true;
  lcd_reset_alert_level();

  if (code_seen('S') && code_value_bool()) return;

  // gcode_LastN = Stopped_gcode_LastN;
  FlushSerialRequestResend();
}

#if ENABLED(SWITCHING_EXTRUDER)
  inline void move_extruder_servo(uint8_t e) {
    const int angles[2] = SWITCHING_EXTRUDER_SERVO_ANGLES;
    MOVE_SERVO(SWITCHING_EXTRUDER_SERVO_NR, angles[e]);
    safe_delay(500);
  }
#endif

inline void invalid_extruder_error(const uint8_t &e) {
  SERIAL_ECHO_START;
  SERIAL_CHAR('T');
  SERIAL_ECHO_F(e, DEC);
  SERIAL_ECHOLN(MSG_INVALID_EXTRUDER);
}

/**
 * Perform a tool-change, which may result in moving the
 * previous tool out of the way and the new tool into place.
 */
void tool_change(const uint8_t tmp_extruder, const float fr_mm_s/*=0.0*/, bool no_move/*=false*/) {
  #if ENABLED(MIXING_EXTRUDER) && MIXING_VIRTUAL_TOOLS > 1

    if (tmp_extruder >= MIXING_VIRTUAL_TOOLS)
      return invalid_extruder_error(tmp_extruder);

    // T0-Tnnn: Switch virtual tool by changing the mix
    for (uint8_t j = 0; j < MIXING_STEPPERS; j++)
      mixing_factor[j] = mixing_virtual_tool_mix[tmp_extruder][j];

  #else // !MIXING_EXTRUDER || MIXING_VIRTUAL_TOOLS <= 1

    #if HOTENDS > 1

      if (tmp_extruder >= EXTRUDERS)
        return invalid_extruder_error(tmp_extruder);

      const float old_feedrate_mm_s = fr_mm_s > 0.0 ? fr_mm_s : feedrate_mm_s;

      feedrate_mm_s = fr_mm_s > 0.0 ? fr_mm_s : XY_PROBE_FEEDRATE_MM_S;

      if (tmp_extruder != active_extruder) {
        if (!no_move && axis_unhomed_error()) {
          SERIAL_ECHOLNPGM("No move on toolchange");
          no_move = true;
        }

        // Save current position to destination, for use later
        set_destination_to_current();

        #if ENABLED(DUAL_X_CARRIAGE)

          #if ENABLED(DEBUG_LEVELING_FEATURE)
            if (DEBUGGING(LEVELING)) {
              SERIAL_ECHOPGM("Dual X Carriage Mode ");
              switch (dual_x_carriage_mode) {
                case DXC_FULL_CONTROL_MODE: SERIAL_ECHOLNPGM("DXC_FULL_CONTROL_MODE"); break;
                case DXC_AUTO_PARK_MODE: SERIAL_ECHOLNPGM("DXC_AUTO_PARK_MODE"); break;
                case DXC_DUPLICATION_MODE: SERIAL_ECHOLNPGM("DXC_DUPLICATION_MODE"); break;
              }
            }
          #endif

          const float xhome = x_home_pos(active_extruder);
          if (dual_x_carriage_mode == DXC_AUTO_PARK_MODE
              && IsRunning()
              && (delayed_move_time || current_position[X_AXIS] != xhome)
          ) {
            float raised_z = current_position[Z_AXIS] + TOOLCHANGE_PARK_ZLIFT;
            #if ENABLED(MAX_SOFTWARE_ENDSTOPS)
              NOMORE(raised_z, soft_endstop_max[Z_AXIS]);
            #endif
            #if ENABLED(DEBUG_LEVELING_FEATURE)
              if (DEBUGGING(LEVELING)) {
                SERIAL_ECHOLNPAIR("Raise to ", raised_z);
                SERIAL_ECHOLNPAIR("MoveX to ", xhome);
                SERIAL_ECHOLNPAIR("Lower to ", current_position[Z_AXIS]);
              }
            #endif
            // Park old head: 1) raise 2) move to park position 3) lower
            for (uint8_t i = 0; i < 3; i++)
              planner.buffer_line(
                i == 0 ? current_position[X_AXIS] : xhome,
                current_position[Y_AXIS],
                i == 2 ? current_position[Z_AXIS] : raised_z,
                current_position[E_AXIS],
                planner.max_feedrate_mm_s[i == 1 ? X_AXIS : Z_AXIS],
                active_extruder
              );
            stepper.synchronize();
          }

          // Apply Y & Z extruder offset (X offset is used as home pos with Dual X)
          current_position[Y_AXIS] -= hotend_offset[Y_AXIS][active_extruder] - hotend_offset[Y_AXIS][tmp_extruder];
          current_position[Z_AXIS] -= hotend_offset[Z_AXIS][active_extruder] - hotend_offset[Z_AXIS][tmp_extruder];

          // Activate the new extruder
          active_extruder = tmp_extruder;

          // This function resets the max/min values - the current position may be overwritten below.
          set_axis_is_at_home(X_AXIS);

          #if ENABLED(DEBUG_LEVELING_FEATURE)
            if (DEBUGGING(LEVELING)) DEBUG_POS("New Extruder", current_position);
          #endif

          // Only when auto-parking are carriages safe to move
          if (dual_x_carriage_mode != DXC_AUTO_PARK_MODE) no_move = true;

          switch (dual_x_carriage_mode) {
            case DXC_FULL_CONTROL_MODE:
              // New current position is the position of the activated extruder
              current_position[X_AXIS] = LOGICAL_X_POSITION(inactive_extruder_x_pos);
              // Save the inactive extruder's position (from the old current_position)
              inactive_extruder_x_pos = RAW_X_POSITION(destination[X_AXIS]);
              break;
            case DXC_AUTO_PARK_MODE:
              // record raised toolhead position for use by unpark
              COPY(raised_parked_position, current_position);
              raised_parked_position[Z_AXIS] += TOOLCHANGE_UNPARK_ZLIFT;
              #if ENABLED(MAX_SOFTWARE_ENDSTOPS)
                NOMORE(raised_parked_position[Z_AXIS], soft_endstop_max[Z_AXIS]);
              #endif
              active_extruder_parked = true;
              delayed_move_time = 0;
              break;
            case DXC_DUPLICATION_MODE:
              // If the new extruder is the left one, set it "parked"
              // This triggers the second extruder to move into the duplication position
              active_extruder_parked = (active_extruder == 0);

              if (active_extruder_parked)
                current_position[X_AXIS] = LOGICAL_X_POSITION(inactive_extruder_x_pos);
              else
                current_position[X_AXIS] = destination[X_AXIS] + duplicate_extruder_x_offset;
              inactive_extruder_x_pos = RAW_X_POSITION(destination[X_AXIS]);
              extruder_duplication_enabled = false;
              #if ENABLED(DEBUG_LEVELING_FEATURE)
                if (DEBUGGING(LEVELING)) {
                  SERIAL_ECHOLNPAIR("Set inactive_extruder_x_pos=", inactive_extruder_x_pos);
                  SERIAL_ECHOLNPGM("Clear extruder_duplication_enabled");
                }
              #endif
              break;
          }

          #if ENABLED(DEBUG_LEVELING_FEATURE)
            if (DEBUGGING(LEVELING)) {
              SERIAL_ECHOLNPAIR("Active extruder parked: ", active_extruder_parked ? "yes" : "no");
              DEBUG_POS("New extruder (parked)", current_position);
            }
          #endif

          // No extra case for HAS_ABL in DUAL_X_CARRIAGE. Does that mean they don't work together?
        #else // !DUAL_X_CARRIAGE

          #if ENABLED(SWITCHING_EXTRUDER)
            // <0 if the new nozzle is higher, >0 if lower. A bigger raise when lower.
            const float z_diff = hotend_offset[Z_AXIS][active_extruder] - hotend_offset[Z_AXIS][tmp_extruder],
                        z_raise = 0.3 + (z_diff > 0.0 ? z_diff : 0.0);

            // Always raise by some amount (destination copied from current_position earlier)
            current_position[Z_AXIS] += z_raise;
            planner.buffer_line_kinematic(current_position, planner.max_feedrate_mm_s[Z_AXIS], active_extruder);
            stepper.synchronize();

            move_extruder_servo(active_extruder);
          #endif

          /**
           * Set current_position to the position of the new nozzle.
           * Offsets are based on linear distance, so we need to get
           * the resulting position in coordinate space.
           *
           * - With grid or 3-point leveling, offset XYZ by a tilted vector
           * - With mesh leveling, update Z for the new position
           * - Otherwise, just use the raw linear distance
           *
           * Software endstops are altered here too. Consider a case where:
           *   E0 at X=0 ... E1 at X=10
           * When we switch to E1 now X=10, but E1 can't move left.
           * To express this we apply the change in XY to the software endstops.
           * E1 can move farther right than E0, so the right limit is extended.
           *
           * Note that we don't adjust the Z software endstops. Why not?
           * Consider a case where Z=0 (here) and switching to E1 makes Z=1
           * because the bed is 1mm lower at the new position. As long as
           * the first nozzle is out of the way, the carriage should be
           * allowed to move 1mm lower. This technically "breaks" the
           * Z software endstop. But this is technically correct (and
           * there is no viable alternative).
           */
          #if ABL_PLANAR
            // Offset extruder, make sure to apply the bed level rotation matrix
            vector_3 tmp_offset_vec = vector_3(hotend_offset[X_AXIS][tmp_extruder],
                                               hotend_offset[Y_AXIS][tmp_extruder],
                                               0),
                     act_offset_vec = vector_3(hotend_offset[X_AXIS][active_extruder],
                                               hotend_offset[Y_AXIS][active_extruder],
                                               0),
                     offset_vec = tmp_offset_vec - act_offset_vec;

            #if ENABLED(DEBUG_LEVELING_FEATURE)
              if (DEBUGGING(LEVELING)) {
                tmp_offset_vec.debug(PSTR("tmp_offset_vec"));
                act_offset_vec.debug(PSTR("act_offset_vec"));
                offset_vec.debug(PSTR("offset_vec (BEFORE)"));
              }
            #endif

            offset_vec.apply_rotation(planner.bed_level_matrix.transpose(planner.bed_level_matrix));

            #if ENABLED(DEBUG_LEVELING_FEATURE)
              if (DEBUGGING(LEVELING)) offset_vec.debug(PSTR("offset_vec (AFTER)"));
            #endif

            // Adjustments to the current position
            const float xydiff[2] = { offset_vec.x, offset_vec.y };
            current_position[Z_AXIS] += offset_vec.z;

          #else // !ABL_PLANAR

            const float xydiff[2] = {
              hotend_offset[X_AXIS][tmp_extruder] - hotend_offset[X_AXIS][active_extruder],
              hotend_offset[Y_AXIS][tmp_extruder] - hotend_offset[Y_AXIS][active_extruder]
            };

            #if ENABLED(MESH_BED_LEVELING)

              if (mbl.active()) {
                #if ENABLED(DEBUG_LEVELING_FEATURE)
                  if (DEBUGGING(LEVELING)) SERIAL_ECHOPAIR("Z before MBL: ", current_position[Z_AXIS]);
                #endif
                float x2 = current_position[X_AXIS] + xydiff[X_AXIS],
                      y2 = current_position[Y_AXIS] + xydiff[Y_AXIS],
                      z1 = current_position[Z_AXIS], z2 = z1;
                planner.apply_leveling(current_position[X_AXIS], current_position[Y_AXIS], z1);
                planner.apply_leveling(x2, y2, z2);
                current_position[Z_AXIS] += z2 - z1;
                #if ENABLED(DEBUG_LEVELING_FEATURE)
                  if (DEBUGGING(LEVELING))
                    SERIAL_ECHOLNPAIR(" after: ", current_position[Z_AXIS]);
                #endif
              }

            #endif // MESH_BED_LEVELING

          #endif // !HAS_ABL

          #if ENABLED(DEBUG_LEVELING_FEATURE)
            if (DEBUGGING(LEVELING)) {
              SERIAL_ECHOPAIR("Offset Tool XY by { ", xydiff[X_AXIS]);
              SERIAL_ECHOPAIR(", ", xydiff[Y_AXIS]);
              SERIAL_ECHOLNPGM(" }");
            }
          #endif

          // The newly-selected extruder XY is actually at...
          current_position[X_AXIS] += xydiff[X_AXIS];
          current_position[Y_AXIS] += xydiff[Y_AXIS];
          #if HAS_WORKSPACE_OFFSET || ENABLED(DUAL_X_CARRIAGE)
            for (uint8_t i = X_AXIS; i <= Y_AXIS; i++) {
              #if HAS_POSITION_SHIFT
                position_shift[i] += xydiff[i];
              #endif
              update_software_endstops((AxisEnum)i);
            }
          #endif

          // Set the new active extruder
          active_extruder = tmp_extruder;

        #endif // !DUAL_X_CARRIAGE

        #if ENABLED(DEBUG_LEVELING_FEATURE)
          if (DEBUGGING(LEVELING)) DEBUG_POS("Sync After Toolchange", current_position);
        #endif

        // Tell the planner the new "current position"
        SYNC_PLAN_POSITION_KINEMATIC();

        // Move to the "old position" (move the extruder into place)
        if (!no_move && IsRunning()) {
          #if ENABLED(DEBUG_LEVELING_FEATURE)
            if (DEBUGGING(LEVELING)) DEBUG_POS("Move back", destination);
          #endif
          prepare_move_to_destination();
        }

        #if ENABLED(SWITCHING_EXTRUDER)
          // Move back down, if needed. (Including when the new tool is higher.)
          if (z_raise != z_diff) {
            destination[Z_AXIS] += z_diff;
            feedrate_mm_s = planner.max_feedrate_mm_s[Z_AXIS];
            prepare_move_to_destination();
          }
        #endif

      } // (tmp_extruder != active_extruder)

      stepper.synchronize();

      #if ENABLED(EXT_SOLENOID)
        disable_all_solenoids();
        enable_solenoid_on_active_extruder();
      #endif // EXT_SOLENOID

      feedrate_mm_s = old_feedrate_mm_s;

    #else // HOTENDS <= 1

      // Set the new active extruder
      active_extruder = tmp_extruder;

      UNUSED(fr_mm_s);
      UNUSED(no_move);

    #endif // HOTENDS <= 1

    SERIAL_ECHO_START;
    SERIAL_ECHOLNPAIR(MSG_ACTIVE_EXTRUDER, (int)active_extruder);

  #endif // !MIXING_EXTRUDER || MIXING_VIRTUAL_TOOLS <= 1
}

/**
 * T0-T3: Switch tool, usually switching extruders
 *
 *   F[units/min] Set the movement feedrate
 *   S1           Don't move the tool in XY after change
 */
inline void gcode_T(uint8_t tmp_extruder) {

  #if ENABLED(DEBUG_LEVELING_FEATURE)
    if (DEBUGGING(LEVELING)) {
      SERIAL_ECHOPAIR(">>> gcode_T(", tmp_extruder);
      SERIAL_CHAR(')');
      SERIAL_EOL;
      DEBUG_POS("BEFORE", current_position);
    }
  #endif

  #if HOTENDS == 1 || (ENABLED(MIXING_EXTRUDER) && MIXING_VIRTUAL_TOOLS > 1)

    tool_change(tmp_extruder);

  #elif HOTENDS > 1

    tool_change(
      tmp_extruder,
      code_seen('F') ? MMM_TO_MMS(code_value_linear_units()) : 0.0,
      (tmp_extruder == active_extruder) || (code_seen('S') && code_value_bool())
    );

  #endif

  #if ENABLED(DEBUG_LEVELING_FEATURE)
    if (DEBUGGING(LEVELING)) {
      DEBUG_POS("AFTER", current_position);
      SERIAL_ECHOLNPGM("<<< gcode_T");
    }
  #endif
}

/**
 * Process a single command and dispatch it to its handler
 * This is called from the main loop()
 */
void process_next_command() {
  current_command = command_queue[cmd_queue_index_r];

  if (DEBUGGING(ECHO)) {
    SERIAL_ECHO_START;
    SERIAL_ECHOLN(current_command);
    #if ENABLED(M100_FREE_MEMORY_WATCHER)
      SERIAL_ECHOPAIR("slot:", cmd_queue_index_r);
      M100_dump_routine("   Command Queue:", (const char*)command_queue, (const char*)(command_queue + sizeof(command_queue)));
    #endif
  }

  // Sanitize the current command:
  //  - Skip leading spaces
  //  - Bypass N[-0-9][0-9]*[ ]*
  //  - Overwrite * with nul to mark the end
  while (*current_command == ' ') ++current_command;
  if (*current_command == 'N' && NUMERIC_SIGNED(current_command[1])) {
    current_command += 2; // skip N[-0-9]
    while (NUMERIC(*current_command)) ++current_command; // skip [0-9]*
    while (*current_command == ' ') ++current_command; // skip [ ]*
  }
  char* starpos = strchr(current_command, '*');  // * should always be the last parameter
  if (starpos) while (*starpos == ' ' || *starpos == '*') *starpos-- = '\0'; // nullify '*' and ' '

  char *cmd_ptr = current_command;

  // Get the command code, which must be G, M, or T
  char command_code = *cmd_ptr++;

  // Skip spaces to get the numeric part
  while (*cmd_ptr == ' ') cmd_ptr++;

  // Allow for decimal point in command
  #if ENABLED(G38_PROBE_TARGET)
    uint8_t subcode = 0;
  #endif

  uint16_t codenum = 0; // define ahead of goto

  // Bail early if there's no code
  bool code_is_good = NUMERIC(*cmd_ptr);
  if (!code_is_good) goto ExitUnknownCommand;

  // Get and skip the code number
  do {
    codenum = (codenum * 10) + (*cmd_ptr - '0');
    cmd_ptr++;
  } while (NUMERIC(*cmd_ptr));

  // Allow for decimal point in command
  #if ENABLED(G38_PROBE_TARGET)
    if (*cmd_ptr == '.') {
      cmd_ptr++;
      while (NUMERIC(*cmd_ptr))
        subcode = (subcode * 10) + (*cmd_ptr++ - '0');
    }
  #endif

  // Skip all spaces to get to the first argument, or nul
  while (*cmd_ptr == ' ') cmd_ptr++;

  // The command's arguments (if any) start here, for sure!
  current_command_args = cmd_ptr;

  KEEPALIVE_STATE(IN_HANDLER);

  // Handle a known G, M, or T
  switch (command_code) {
    case 'G': switch (codenum) {

      // G0, G1
      case 0:
      case 1:
        #if IS_SCARA
          gcode_G0_G1(codenum == 0);
        #else
          gcode_G0_G1();
        #endif
        break;

      // G2, G3
      #if ENABLED(ARC_SUPPORT) && DISABLED(SCARA)
        case 2: // G2  - CW ARC
        case 3: // G3  - CCW ARC
          gcode_G2_G3(codenum == 2);
          break;
      #endif

      // G4 Dwell
      case 4:
        gcode_G4();
        break;

      #if ENABLED(BEZIER_CURVE_SUPPORT)
        // G5
        case 5: // G5  - Cubic B_spline
          gcode_G5();
          break;
      #endif // BEZIER_CURVE_SUPPORT

      #if ENABLED(FWRETRACT)
        case 10: // G10: retract
        case 11: // G11: retract_recover
          gcode_G10_G11(codenum == 10);
          break;
      #endif // FWRETRACT

      #if ENABLED(NOZZLE_CLEAN_FEATURE)
        case 12:
          gcode_G12(); // G12: Nozzle Clean
          break;
      #endif // NOZZLE_CLEAN_FEATURE

      #if ENABLED(INCH_MODE_SUPPORT)
        case 20: //G20: Inch Mode
          gcode_G20();
          break;

        case 21: //G21: MM Mode
          gcode_G21();
          break;
      #endif // INCH_MODE_SUPPORT

      #if ENABLED(AUTO_BED_LEVELING_UBL) && ENABLED(UBL_G26_MESH_EDITING)
        case 26: // G26: Mesh Validation Pattern generation
          gcode_G26();
          break;
      #endif // AUTO_BED_LEVELING_UBL

      #if ENABLED(NOZZLE_PARK_FEATURE)
        case 27: // G27: Nozzle Park
          gcode_G27();
          break;
      #endif // NOZZLE_PARK_FEATURE

      case 28: // G28: Home all axes, one at a time
        gcode_G28();
        break;

      #if HAS_LEVELING
        case 29: // G29 Detailed Z probe, probes the bed at 3 or more points,
                 // or provides access to the UBL System if enabled.
          gcode_G29();
          break;
      #endif // HAS_LEVELING

      #if HAS_BED_PROBE

        case 30: // G30 Single Z probe
          gcode_G30();
          break;

        #if ENABLED(Z_PROBE_SLED)

            case 31: // G31: dock the sled
              gcode_G31();
              break;

            case 32: // G32: undock the sled
              gcode_G32();
              break;

        #endif // Z_PROBE_SLED

        #if ENABLED(DELTA_AUTO_CALIBRATION)

          case 33: // G33: Delta Auto-Calibration
            gcode_G33();
            break;

        #endif // DELTA_AUTO_CALIBRATION

      #endif // HAS_BED_PROBE

      #if ENABLED(G38_PROBE_TARGET)
        case 38: // G38.2 & G38.3
          if (subcode == 2 || subcode == 3)
            gcode_G38(subcode == 2);
          break;
      #endif

      case 90: // G90
        relative_mode = false;
        break;
      case 91: // G91
        relative_mode = true;
        break;

      case 92: // G92
        gcode_G92();
        break;
    }
    break;

    case 'M': switch (codenum) {
      #if HAS_RESUME_CONTINUE
        case 0: // M0: Unconditional stop - Wait for user button press on LCD
        case 1: // M1: Conditional stop - Wait for user button press on LCD
          gcode_M0_M1();
          break;
      #endif // ULTIPANEL

      case 17: // M17: Enable all stepper motors
        gcode_M17();
        break;

      #if ENABLED(SDSUPPORT)
        case 20: // M20: list SD card
          gcode_M20(); break;
        case 21: // M21: init SD card
          gcode_M21(); break;
        case 22: // M22: release SD card
          gcode_M22(); break;
        case 23: // M23: Select file
          gcode_M23(); break;
        case 24: // M24: Start SD print
          gcode_M24(); break;
        case 25: // M25: Pause SD print
          gcode_M25(); break;
        case 26: // M26: Set SD index
          gcode_M26(); break;
        case 27: // M27: Get SD status
          gcode_M27(); break;
        case 28: // M28: Start SD write
          gcode_M28(); break;
        case 29: // M29: Stop SD write
          gcode_M29(); break;
        case 30: // M30 <filename> Delete File
          gcode_M30(); break;
        case 32: // M32: Select file and start SD print
          gcode_M32(); break;

        #if ENABLED(LONG_FILENAME_HOST_SUPPORT)
          case 33: // M33: Get the long full path to a file or folder
            gcode_M33(); break;
        #endif

        #if ENABLED(SDCARD_SORT_ALPHA) && ENABLED(SDSORT_GCODE)
          case 34: //M34 - Set SD card sorting options
            gcode_M34(); break;
        #endif // SDCARD_SORT_ALPHA && SDSORT_GCODE

        case 928: // M928: Start SD write
          gcode_M928(); break;
      #endif // SDSUPPORT

      case 31: // M31: Report time since the start of SD print or last M109
        gcode_M31(); break;

      case 42: // M42: Change pin state
        gcode_M42(); break;

      #if ENABLED(PINS_DEBUGGING)
        case 43: // M43: Read pin state
          gcode_M43(); break;
      #endif


      #if ENABLED(Z_MIN_PROBE_REPEATABILITY_TEST)
        case 48: // M48: Z probe repeatability test
          gcode_M48();
          break;
      #endif // Z_MIN_PROBE_REPEATABILITY_TEST

      #if ENABLED(AUTO_BED_LEVELING_UBL) && ENABLED(UBL_G26_MESH_EDITING)
        case 49: // M49: Turn on or off G26 debug flag for verbose output
          gcode_M49();
          break;
      #endif // AUTO_BED_LEVELING_UBL && UBL_G26_MESH_EDITING

      case 75: // M75: Start print timer
        gcode_M75(); break;
      case 76: // M76: Pause print timer
        gcode_M76(); break;
      case 77: // M77: Stop print timer
        gcode_M77(); break;

      #if ENABLED(PRINTCOUNTER)
        case 78: // M78: Show print statistics
          gcode_M78(); break;
      #endif

      #if ENABLED(M100_FREE_MEMORY_WATCHER)
        case 100: // M100: Free Memory Report
          gcode_M100();
          break;
      #endif

      case 104: // M104: Set hot end temperature
        gcode_M104();
        break;

      case 110: // M110: Set Current Line Number
        gcode_M110();
        break;

      case 111: // M111: Set debug level
        gcode_M111();
        break;

      #if DISABLED(EMERGENCY_PARSER)

        case 108: // M108: Cancel Waiting
          gcode_M108();
          break;

        case 112: // M112: Emergency Stop
          gcode_M112();
          break;

        case 410: // M410 quickstop - Abort all the planned moves.
          gcode_M410();
          break;

      #endif

      #if ENABLED(HOST_KEEPALIVE_FEATURE)
        case 113: // M113: Set Host Keepalive interval
          gcode_M113();
          break;
      #endif

      case 140: // M140: Set bed temperature
        gcode_M140();
        break;

      case 105: // M105: Report current temperature
        gcode_M105();
        KEEPALIVE_STATE(NOT_BUSY);
        return; // "ok" already printed

      #if ENABLED(AUTO_REPORT_TEMPERATURES) && (HAS_TEMP_HOTEND || HAS_TEMP_BED)
        case 155: // M155: Set temperature auto-report interval
          gcode_M155();
          break;
      #endif

      case 109: // M109: Wait for hotend temperature to reach target
        gcode_M109();
        break;

      #if HAS_TEMP_BED
        case 190: // M190: Wait for bed temperature to reach target
          gcode_M190();
          break;
      #endif // HAS_TEMP_BED

      #if FAN_COUNT > 0
        case 106: // M106: Fan On
          gcode_M106();
          break;
        case 107: // M107: Fan Off
          gcode_M107();
          break;
      #endif // FAN_COUNT > 0

      #if ENABLED(PARK_HEAD_ON_PAUSE)
        case 125: // M125: Store current position and move to filament change position
          gcode_M125(); break;
      #endif

      #if ENABLED(BARICUDA)
        // PWM for HEATER_1_PIN
        #if HAS_HEATER_1
          case 126: // M126: valve open
            gcode_M126();
            break;
          case 127: // M127: valve closed
            gcode_M127();
            break;
        #endif // HAS_HEATER_1

        // PWM for HEATER_2_PIN
        #if HAS_HEATER_2
          case 128: // M128: valve open
            gcode_M128();
            break;
          case 129: // M129: valve closed
            gcode_M129();
            break;
        #endif // HAS_HEATER_2
      #endif // BARICUDA

      #if HAS_POWER_SWITCH

        case 80: // M80: Turn on Power Supply
          gcode_M80();
          break;

      #endif // HAS_POWER_SWITCH

      case 81: // M81: Turn off Power, including Power Supply, if possible
        gcode_M81();
        break;

      case 82: // M82: Set E axis normal mode (same as other axes)
        gcode_M82();
        break;
      case 83: // M83: Set E axis relative mode
        gcode_M83();
        break;
      case 18: // M18 => M84
      case 84: // M84: Disable all steppers or set timeout
        gcode_M18_M84();
        break;
      case 85: // M85: Set inactivity stepper shutdown timeout
        gcode_M85();
        break;
      case 92: // M92: Set the steps-per-unit for one or more axes
        gcode_M92();
        break;
      case 114: // M114: Report current position
        gcode_M114();
        break;
      case 115: // M115: Report capabilities
        gcode_M115();
        break;
      case 117: // M117: Set LCD message text, if possible
        gcode_M117();
        break;
      case 119: // M119: Report endstop states
        gcode_M119();
        break;
      case 120: // M120: Enable endstops
        gcode_M120();
        break;
      case 121: // M121: Disable endstops
        gcode_M121();
        break;

      #if ENABLED(ULTIPANEL)

        case 145: // M145: Set material heatup parameters
          gcode_M145();
          break;

      #endif

      #if ENABLED(TEMPERATURE_UNITS_SUPPORT)
        case 149: // M149: Set temperature units
          gcode_M149();
          break;
      #endif

      #if HAS_COLOR_LEDS

        case 150: // M150: Set Status LED Color
          gcode_M150();
          break;

      #endif // BLINKM

      #if ENABLED(MIXING_EXTRUDER)
        case 163: // M163: Set a component weight for mixing extruder
          gcode_M163();
          break;
        #if MIXING_VIRTUAL_TOOLS > 1
          case 164: // M164: Save current mix as a virtual extruder
            gcode_M164();
            break;
        #endif
        #if ENABLED(DIRECT_MIXING_IN_G1)
          case 165: // M165: Set multiple mix weights
            gcode_M165();
            break;
        #endif
      #endif

      case 200: // M200: Set filament diameter, E to cubic units
        gcode_M200();
        break;
      case 201: // M201: Set max acceleration for print moves (units/s^2)
        gcode_M201();
        break;
      #if 0 // Not used for Sprinter/grbl gen6
        case 202: // M202
          gcode_M202();
          break;
      #endif
      case 203: // M203: Set max feedrate (units/sec)
        gcode_M203();
        break;
      case 204: // M204: Set acceleration
        gcode_M204();
        break;
      case 205: //M205: Set advanced settings
        gcode_M205();
        break;

      #if HAS_M206_COMMAND
        case 206: // M206: Set home offsets
          gcode_M206();
          break;
      #endif

      #if ENABLED(DELTA)
        case 665: // M665: Set delta configurations
          gcode_M665();
          break;
      #endif

      #if ENABLED(DELTA) || ENABLED(Z_DUAL_ENDSTOPS)
        case 666: // M666: Set delta or dual endstop adjustment
          gcode_M666();
          break;
      #endif

      #if ENABLED(FWRETRACT)
        case 207: // M207: Set Retract Length, Feedrate, and Z lift
          gcode_M207();
          break;
        case 208: // M208: Set Recover (unretract) Additional Length and Feedrate
          gcode_M208();
          break;
        case 209: // M209: Turn Automatic Retract Detection on/off
          gcode_M209();
          break;
      #endif // FWRETRACT

      case 211: // M211: Enable, Disable, and/or Report software endstops
        gcode_M211();
        break;

      #if HOTENDS > 1
        case 218: // M218: Set a tool offset
          gcode_M218();
          break;
      #endif

      case 220: // M220: Set Feedrate Percentage: S<percent> ("FR" on your LCD)
        gcode_M220();
        break;

      case 221: // M221: Set Flow Percentage
        gcode_M221();
        break;

      case 226: // M226: Wait until a pin reaches a state
        gcode_M226();
        break;

      #if HAS_SERVOS
        case 280: // M280: Set servo position absolute
          gcode_M280();
          break;
      #endif // HAS_SERVOS

      #if HAS_BUZZER
        case 300: // M300: Play beep tone
          gcode_M300();
          break;
      #endif // HAS_BUZZER

      #if ENABLED(PIDTEMP)
        case 301: // M301: Set hotend PID parameters
          gcode_M301();
          break;
      #endif // PIDTEMP

      #if ENABLED(PIDTEMPBED)
        case 304: // M304: Set bed PID parameters
          gcode_M304();
          break;
      #endif // PIDTEMPBED

      #if defined(CHDK) || HAS_PHOTOGRAPH
        case 240: // M240: Trigger a camera by emulating a Canon RC-1 : http://www.doc-diy.net/photo/rc-1_hacked/
          gcode_M240();
          break;
      #endif // CHDK || PHOTOGRAPH_PIN

      #if HAS_LCD_CONTRAST
        case 250: // M250: Set LCD contrast
          gcode_M250();
          break;
      #endif // HAS_LCD_CONTRAST

      #if ENABLED(EXPERIMENTAL_I2CBUS)

        case 260: // M260: Send data to an i2c slave
          gcode_M260();
          break;

        case 261: // M261: Request data from an i2c slave
          gcode_M261();
          break;

      #endif // EXPERIMENTAL_I2CBUS

      #if ENABLED(PREVENT_COLD_EXTRUSION)
        case 302: // M302: Allow cold extrudes (set the minimum extrude temperature)
          gcode_M302();
          break;
      #endif // PREVENT_COLD_EXTRUSION

      case 303: // M303: PID autotune
        gcode_M303();
        break;

      #if ENABLED(MORGAN_SCARA)
        case 360:  // M360: SCARA Theta pos1
          if (gcode_M360()) return;
          break;
        case 361:  // M361: SCARA Theta pos2
          if (gcode_M361()) return;
          break;
        case 362:  // M362: SCARA Psi pos1
          if (gcode_M362()) return;
          break;
        case 363:  // M363: SCARA Psi pos2
          if (gcode_M363()) return;
          break;
        case 364:  // M364: SCARA Psi pos3 (90 deg to Theta)
          if (gcode_M364()) return;
          break;
      #endif // SCARA

      case 400: // M400: Finish all moves
        gcode_M400();
        break;

      #if HAS_BED_PROBE
        case 401: // M401: Deploy probe
          gcode_M401();
          break;
        case 402: // M402: Stow probe
          gcode_M402();
          break;
      #endif // HAS_BED_PROBE

      #if ENABLED(FILAMENT_WIDTH_SENSOR)
        case 404:  // M404: Enter the nominal filament width (3mm, 1.75mm ) N<3.0> or display nominal filament width
          gcode_M404();
          break;
        case 405:  // M405: Turn on filament sensor for control
          gcode_M405();
          break;
        case 406:  // M406: Turn off filament sensor for control
          gcode_M406();
          break;
        case 407:   // M407: Display measured filament diameter
          gcode_M407();
          break;
      #endif // FILAMENT_WIDTH_SENSOR

      #if HAS_LEVELING
        case 420: // M420: Enable/Disable Bed Leveling
          gcode_M420();
          break;
      #endif

      #if ENABLED(MESH_BED_LEVELING) || ENABLED(AUTO_BED_LEVELING_UBL) || ENABLED(AUTO_BED_LEVELING_BILINEAR)
        case 421: // M421: Set a Mesh Bed Leveling Z coordinate
          gcode_M421();
          break;
      #endif

      #if HAS_M206_COMMAND
        case 428: // M428: Apply current_position to home_offset
          gcode_M428();
          break;
      #endif

      case 500: // M500: Store settings in EEPROM
        gcode_M500();
        break;
      case 501: // M501: Read settings from EEPROM
        gcode_M501();
        break;
      case 502: // M502: Revert to default settings
        gcode_M502();
        break;
      case 503: // M503: print settings currently in memory
        gcode_M503();
        break;

      #if ENABLED(ABORT_ON_ENDSTOP_HIT_FEATURE_ENABLED)
        case 540: // M540: Set abort on endstop hit for SD printing
          gcode_M540();
          break;
      #endif

      #if HAS_BED_PROBE
        case 851: // M851: Set Z Probe Z Offset
          gcode_M851();
          break;
      #endif // HAS_BED_PROBE

      #if ENABLED(FILAMENT_CHANGE_FEATURE)
        case 600: // M600: Pause for filament change
          gcode_M600();
          break;
      #endif // FILAMENT_CHANGE_FEATURE

      #if ENABLED(DUAL_X_CARRIAGE)
        case 605: // M605: Set Dual X Carriage movement mode
          gcode_M605();
          break;
      #endif // DUAL_X_CARRIAGE

      #if ENABLED(LIN_ADVANCE)
        case 900: // M900: Set advance K factor.
          gcode_M900();
          break;
      #endif

      #if ENABLED(HAVE_TMC2130)
        case 906: // M906: Set motor current in milliamps using axis codes X, Y, Z, E
          gcode_M906();
          break;
      #endif

      case 907: // M907: Set digital trimpot motor current using axis codes.
        gcode_M907();
        break;

      #if HAS_DIGIPOTSS || ENABLED(DAC_STEPPER_CURRENT)

        case 908: // M908: Control digital trimpot directly.
          gcode_M908();
          break;

        #if ENABLED(DAC_STEPPER_CURRENT) // As with Printrbot RevF

          case 909: // M909: Print digipot/DAC current value
            gcode_M909();
            break;

          case 910: // M910: Commit digipot/DAC value to external EEPROM
            gcode_M910();
            break;

        #endif

      #endif // HAS_DIGIPOTSS || DAC_STEPPER_CURRENT

      #if ENABLED(HAVE_TMC2130)
        case 911: // M911: Report TMC2130 prewarn triggered flags
          gcode_M911();
          break;

        case 912: // M911: Clear TMC2130 prewarn triggered flags
          gcode_M912();
          break;

        #if ENABLED(HYBRID_THRESHOLD)
          case 913: // M913: Set HYBRID_THRESHOLD speed.
            gcode_M913();
            break;
        #endif

        #if ENABLED(SENSORLESS_HOMING)
          case 914: // M914: Set SENSORLESS_HOMING sensitivity.
            gcode_M914();
            break;
        #endif
      #endif

      #if HAS_MICROSTEPS

        case 350: // M350: Set microstepping mode. Warning: Steps per unit remains unchanged. S code sets stepping mode for all drivers.
          gcode_M350();
          break;

        case 351: // M351: Toggle MS1 MS2 pins directly, S# determines MS1 or MS2, X# sets the pin high/low.
          gcode_M351();
          break;

      #endif // HAS_MICROSTEPS

      case 355: // M355 Turn case lights on/off
        gcode_M355();
        break;

      case 999: // M999: Restart after being Stopped
        gcode_M999();
        break;
    }
    break;

    case 'T':
      gcode_T(codenum);
      break;

    default: code_is_good = false;
  }

  KEEPALIVE_STATE(NOT_BUSY);

ExitUnknownCommand:

  // Still unknown command? Throw an error
  if (!code_is_good) unknown_command_error();

  ok_to_send();
}

/**
 * Send a "Resend: nnn" message to the host to
 * indicate that a command needs to be re-sent.
 */
void FlushSerialRequestResend() {
  //char command_queue[cmd_queue_index_r][100]="Resend:";
  MYSERIAL.flush();
  SERIAL_PROTOCOLPGM(MSG_RESEND);
  SERIAL_PROTOCOLLN(gcode_LastN + 1);
  ok_to_send();
}

/**
 * Send an "ok" message to the host, indicating
 * that a command was successfully processed.
 *
 * If ADVANCED_OK is enabled also include:
 *   N<int>  Line number of the command, if any
 *   P<int>  Planner space remaining
 *   B<int>  Block queue space remaining
 */
void ok_to_send() {
  refresh_cmd_timeout();
  if (!send_ok[cmd_queue_index_r]) return;
  SERIAL_PROTOCOLPGM(MSG_OK);
  #if ENABLED(ADVANCED_OK)
    char* p = command_queue[cmd_queue_index_r];
    if (*p == 'N') {
      SERIAL_PROTOCOL(' ');
      SERIAL_ECHO(*p++);
      while (NUMERIC_SIGNED(*p))
        SERIAL_ECHO(*p++);
    }
    SERIAL_PROTOCOLPGM(" P"); SERIAL_PROTOCOL(int(BLOCK_BUFFER_SIZE - planner.movesplanned() - 1));
    SERIAL_PROTOCOLPGM(" B"); SERIAL_PROTOCOL(BUFSIZE - commands_in_queue);
  #endif
  SERIAL_EOL;
}

#if HAS_SOFTWARE_ENDSTOPS

  /**
   * Constrain the given coordinates to the software endstops.
   */
  void clamp_to_software_endstops(float target[XYZ]) {
    if (!soft_endstops_enabled) return;
    #if ENABLED(MIN_SOFTWARE_ENDSTOPS)
      NOLESS(target[X_AXIS], soft_endstop_min[X_AXIS]);
      NOLESS(target[Y_AXIS], soft_endstop_min[Y_AXIS]);
      NOLESS(target[Z_AXIS], soft_endstop_min[Z_AXIS]);
    #endif
    #if ENABLED(MAX_SOFTWARE_ENDSTOPS)
      NOMORE(target[X_AXIS], soft_endstop_max[X_AXIS]);
      NOMORE(target[Y_AXIS], soft_endstop_max[Y_AXIS]);
      NOMORE(target[Z_AXIS], soft_endstop_max[Z_AXIS]);
    #endif
  }

#endif

#if ENABLED(AUTO_BED_LEVELING_BILINEAR)

  #if ENABLED(ABL_BILINEAR_SUBDIVISION)
    #define ABL_BG_SPACING(A) bilinear_grid_spacing_virt[A]
    #define ABL_BG_FACTOR(A)  bilinear_grid_factor_virt[A]
    #define ABL_BG_POINTS_X   ABL_GRID_POINTS_VIRT_X
    #define ABL_BG_POINTS_Y   ABL_GRID_POINTS_VIRT_Y
    #define ABL_BG_GRID(X,Y)  z_values_virt[X][Y]
  #else
    #define ABL_BG_SPACING(A) bilinear_grid_spacing[A]
    #define ABL_BG_FACTOR(A)  bilinear_grid_factor[A]
    #define ABL_BG_POINTS_X   GRID_MAX_POINTS_X
    #define ABL_BG_POINTS_Y   GRID_MAX_POINTS_Y
    #define ABL_BG_GRID(X,Y)  z_values[X][Y]
  #endif

  // Get the Z adjustment for non-linear bed leveling
  float bilinear_z_offset(const float logical[XYZ]) {

    static float z1, d2, z3, d4, L, D, ratio_x, ratio_y,
                 last_x = -999.999, last_y = -999.999;

    // Whole units for the grid line indices. Constrained within bounds.
    static int8_t gridx, gridy, nextx, nexty,
                  last_gridx = -99, last_gridy = -99;

    // XY relative to the probed area
    const float x = RAW_X_POSITION(logical[X_AXIS]) - bilinear_start[X_AXIS],
                y = RAW_Y_POSITION(logical[Y_AXIS]) - bilinear_start[Y_AXIS];

    #if ENABLED(EXTRAPOLATE_BEYOND_GRID)
      // Keep using the last grid box
      #define FAR_EDGE_OR_BOX 2
    #else
      // Just use the grid far edge
      #define FAR_EDGE_OR_BOX 1
    #endif

    if (last_x != x) {
      last_x = x;
      ratio_x = x * ABL_BG_FACTOR(X_AXIS);
      const float gx = constrain(floor(ratio_x), 0, ABL_BG_POINTS_X - FAR_EDGE_OR_BOX);
      ratio_x -= gx;      // Subtract whole to get the ratio within the grid box

      #if DISABLED(EXTRAPOLATE_BEYOND_GRID)
        // Beyond the grid maintain height at grid edges
        NOLESS(ratio_x, 0); // Never < 0.0. (> 1.0 is ok when nextx==gridx.)
      #endif

      gridx = gx;
      nextx = min(gridx + 1, ABL_BG_POINTS_X - 1);
    }

    if (last_y != y || last_gridx != gridx) {

      if (last_y != y) {
        last_y = y;
        ratio_y = y * ABL_BG_FACTOR(Y_AXIS);
        const float gy = constrain(floor(ratio_y), 0, ABL_BG_POINTS_Y - FAR_EDGE_OR_BOX);
        ratio_y -= gy;

        #if DISABLED(EXTRAPOLATE_BEYOND_GRID)
          // Beyond the grid maintain height at grid edges
          NOLESS(ratio_y, 0); // Never < 0.0. (> 1.0 is ok when nexty==gridy.)
        #endif

        gridy = gy;
        nexty = min(gridy + 1, ABL_BG_POINTS_Y - 1);
      }

      if (last_gridx != gridx || last_gridy != gridy) {
        last_gridx = gridx;
        last_gridy = gridy;
        // Z at the box corners
        z1 = ABL_BG_GRID(gridx, gridy);       // left-front
        d2 = ABL_BG_GRID(gridx, nexty) - z1;  // left-back (delta)
        z3 = ABL_BG_GRID(nextx, gridy);       // right-front
        d4 = ABL_BG_GRID(nextx, nexty) - z3;  // right-back (delta)
      }

      // Bilinear interpolate. Needed since y or gridx has changed.
                  L = z1 + d2 * ratio_y;   // Linear interp. LF -> LB
      const float R = z3 + d4 * ratio_y;   // Linear interp. RF -> RB

      D = R - L;
    }

    const float offset = L + ratio_x * D;   // the offset almost always changes

    /*
    static float last_offset = 0;
    if (fabs(last_offset - offset) > 0.2) {
      SERIAL_ECHOPGM("Sudden Shift at ");
      SERIAL_ECHOPAIR("x=", x);
      SERIAL_ECHOPAIR(" / ", bilinear_grid_spacing[X_AXIS]);
      SERIAL_ECHOLNPAIR(" -> gridx=", gridx);
      SERIAL_ECHOPAIR(" y=", y);
      SERIAL_ECHOPAIR(" / ", bilinear_grid_spacing[Y_AXIS]);
      SERIAL_ECHOLNPAIR(" -> gridy=", gridy);
      SERIAL_ECHOPAIR(" ratio_x=", ratio_x);
      SERIAL_ECHOLNPAIR(" ratio_y=", ratio_y);
      SERIAL_ECHOPAIR(" z1=", z1);
      SERIAL_ECHOPAIR(" z2=", z2);
      SERIAL_ECHOPAIR(" z3=", z3);
      SERIAL_ECHOLNPAIR(" z4=", z4);
      SERIAL_ECHOPAIR(" L=", L);
      SERIAL_ECHOPAIR(" R=", R);
      SERIAL_ECHOLNPAIR(" offset=", offset);
    }
    last_offset = offset;
    //*/

    return offset;
  }

#endif // AUTO_BED_LEVELING_BILINEAR

#if ENABLED(DELTA)

  /**
   * Recalculate factors used for delta kinematics whenever
   * settings have been changed (e.g., by M665).
   */
  void recalc_delta_settings(float radius, float diagonal_rod) {
    const float trt[ABC] = DELTA_RADIUS_TRIM_TOWER,
                drt[ABC] = DELTA_DIAGONAL_ROD_TRIM_TOWER;
    delta_tower[A_AXIS][X_AXIS] = cos(RADIANS(210 + delta_tower_angle_trim[A_AXIS])) * (radius + trt[A_AXIS]); // front left tower
    delta_tower[A_AXIS][Y_AXIS] = sin(RADIANS(210 + delta_tower_angle_trim[A_AXIS])) * (radius + trt[A_AXIS]);
    delta_tower[B_AXIS][X_AXIS] = cos(RADIANS(330 + delta_tower_angle_trim[B_AXIS])) * (radius + trt[B_AXIS]); // front right tower
    delta_tower[B_AXIS][Y_AXIS] = sin(RADIANS(330 + delta_tower_angle_trim[B_AXIS])) * (radius + trt[B_AXIS]);
    delta_tower[C_AXIS][X_AXIS] = 0.0; // back middle tower
    delta_tower[C_AXIS][Y_AXIS] = (radius + trt[C_AXIS]);
    delta_diagonal_rod_2_tower[A_AXIS] = sq(diagonal_rod + drt[A_AXIS]);
    delta_diagonal_rod_2_tower[B_AXIS] = sq(diagonal_rod + drt[B_AXIS]);
    delta_diagonal_rod_2_tower[C_AXIS] = sq(diagonal_rod + drt[C_AXIS]);
  }

  #if ENABLED(DELTA_FAST_SQRT)
    /**
     * Fast inverse sqrt from Quake III Arena
     * See: https://en.wikipedia.org/wiki/Fast_inverse_square_root
     */
    float Q_rsqrt(float number) {
      long i;
      float x2, y;
      const float threehalfs = 1.5f;
      x2 = number * 0.5f;
      y  = number;
      i  = * ( long * ) &y;                       // evil floating point bit level hacking
      i  = 0x5F3759DF - ( i >> 1 );               // what the f***?
      y  = * ( float * ) &i;
      y  = y * ( threehalfs - ( x2 * y * y ) );   // 1st iteration
      // y  = y * ( threehalfs - ( x2 * y * y ) );   // 2nd iteration, this can be removed
      return y;
    }

    #define _SQRT(n) (1.0f / Q_rsqrt(n))

  #else

    #define _SQRT(n) sqrt(n)

  #endif

  /**
   * Delta Inverse Kinematics
   *
   * Calculate the tower positions for a given logical
   * position, storing the result in the delta[] array.
   *
   * This is an expensive calculation, requiring 3 square
   * roots per segmented linear move, and strains the limits
   * of a Mega2560 with a Graphical Display.
   *
   * Suggested optimizations include:
   *
   * - Disable the home_offset (M206) and/or position_shift (G92)
   *   features to remove up to 12 float additions.
   *
   * - Use a fast-inverse-sqrt function and add the reciprocal.
   *   (see above)
   */

  // Macro to obtain the Z position of an individual tower
  #define DELTA_Z(T) raw[Z_AXIS] + _SQRT(     \
    delta_diagonal_rod_2_tower[T] - HYPOT2(   \
        delta_tower[T][X_AXIS] - raw[X_AXIS], \
        delta_tower[T][Y_AXIS] - raw[Y_AXIS]  \
      )                                       \
    )

  #define DELTA_RAW_IK() do {        \
    delta[A_AXIS] = DELTA_Z(A_AXIS); \
    delta[B_AXIS] = DELTA_Z(B_AXIS); \
    delta[C_AXIS] = DELTA_Z(C_AXIS); \
  } while(0)

  #define DELTA_LOGICAL_IK() do {      \
    const float raw[XYZ] = {           \
      RAW_X_POSITION(logical[X_AXIS]), \
      RAW_Y_POSITION(logical[Y_AXIS]), \
      RAW_Z_POSITION(logical[Z_AXIS])  \
    };                                 \
    DELTA_RAW_IK();                    \
  } while(0)

  #define DELTA_DEBUG() do { \
      SERIAL_ECHOPAIR("cartesian X:", raw[X_AXIS]); \
      SERIAL_ECHOPAIR(" Y:", raw[Y_AXIS]);          \
      SERIAL_ECHOLNPAIR(" Z:", raw[Z_AXIS]);        \
      SERIAL_ECHOPAIR("delta A:", delta[A_AXIS]);   \
      SERIAL_ECHOPAIR(" B:", delta[B_AXIS]);        \
      SERIAL_ECHOLNPAIR(" C:", delta[C_AXIS]);      \
    } while(0)

  void inverse_kinematics(const float logical[XYZ]) {
    DELTA_LOGICAL_IK();
    // DELTA_DEBUG();
  }

  /**
   * Calculate the highest Z position where the
   * effector has the full range of XY motion.
   */
  float delta_safe_distance_from_top() {
    float cartesian[XYZ] = {
      LOGICAL_X_POSITION(0),
      LOGICAL_Y_POSITION(0),
      LOGICAL_Z_POSITION(0)
    };
    inverse_kinematics(cartesian);
    float distance = delta[A_AXIS];
    cartesian[Y_AXIS] = LOGICAL_Y_POSITION(DELTA_PRINTABLE_RADIUS);
    inverse_kinematics(cartesian);
    return abs(distance - delta[A_AXIS]);
  }

  /**
   * Delta Forward Kinematics
   *
   * See the Wikipedia article "Trilateration"
   * https://en.wikipedia.org/wiki/Trilateration
   *
   * Establish a new coordinate system in the plane of the
   * three carriage points. This system has its origin at
   * tower1, with tower2 on the X axis. Tower3 is in the X-Y
   * plane with a Z component of zero.
   * We will define unit vectors in this coordinate system
   * in our original coordinate system. Then when we calculate
   * the Xnew, Ynew and Znew values, we can translate back into
   * the original system by moving along those unit vectors
   * by the corresponding values.
   *
   * Variable names matched to Marlin, c-version, and avoid the
   * use of any vector library.
   *
   * by Andreas Hardtung 2016-06-07
   * based on a Java function from "Delta Robot Kinematics V3"
   * by Steve Graves
   *
   * The result is stored in the cartes[] array.
   */
  void forward_kinematics_DELTA(float z1, float z2, float z3) {
    // Create a vector in old coordinates along x axis of new coordinate
    float p12[3] = { delta_tower[B_AXIS][X_AXIS] - delta_tower[A_AXIS][X_AXIS], delta_tower[B_AXIS][Y_AXIS] - delta_tower[A_AXIS][Y_AXIS], z2 - z1 };

    // Get the Magnitude of vector.
    float d = sqrt( sq(p12[0]) + sq(p12[1]) + sq(p12[2]) );

    // Create unit vector by dividing by magnitude.
    float ex[3] = { p12[0] / d, p12[1] / d, p12[2] / d };

    // Get the vector from the origin of the new system to the third point.
    float p13[3] = { delta_tower[C_AXIS][X_AXIS] - delta_tower[A_AXIS][X_AXIS], delta_tower[C_AXIS][Y_AXIS] - delta_tower[A_AXIS][Y_AXIS], z3 - z1 };

    // Use the dot product to find the component of this vector on the X axis.
    float i = ex[0] * p13[0] + ex[1] * p13[1] + ex[2] * p13[2];

    // Create a vector along the x axis that represents the x component of p13.
    float iex[3] = { ex[0] * i, ex[1] * i, ex[2] * i };

    // Subtract the X component from the original vector leaving only Y. We use the
    // variable that will be the unit vector after we scale it.
    float ey[3] = { p13[0] - iex[0], p13[1] - iex[1], p13[2] - iex[2] };

    // The magnitude of Y component
    float j = sqrt( sq(ey[0]) + sq(ey[1]) + sq(ey[2]) );

    // Convert to a unit vector
    ey[0] /= j; ey[1] /= j;  ey[2] /= j;

    // The cross product of the unit x and y is the unit z
    // float[] ez = vectorCrossProd(ex, ey);
    float ez[3] = {
      ex[1] * ey[2] - ex[2] * ey[1],
      ex[2] * ey[0] - ex[0] * ey[2],
      ex[0] * ey[1] - ex[1] * ey[0]
    };

    // We now have the d, i and j values defined in Wikipedia.
    // Plug them into the equations defined in Wikipedia for Xnew, Ynew and Znew
    float Xnew = (delta_diagonal_rod_2_tower[A_AXIS] - delta_diagonal_rod_2_tower[B_AXIS] + sq(d)) / (d * 2),
          Ynew = ((delta_diagonal_rod_2_tower[A_AXIS] - delta_diagonal_rod_2_tower[C_AXIS] + HYPOT2(i, j)) / 2 - i * Xnew) / j,
          Znew = sqrt(delta_diagonal_rod_2_tower[A_AXIS] - HYPOT2(Xnew, Ynew));

    // Start from the origin of the old coordinates and add vectors in the
    // old coords that represent the Xnew, Ynew and Znew to find the point
    // in the old system.
    cartes[X_AXIS] = delta_tower[A_AXIS][X_AXIS] + ex[0] * Xnew + ey[0] * Ynew - ez[0] * Znew;
    cartes[Y_AXIS] = delta_tower[A_AXIS][Y_AXIS] + ex[1] * Xnew + ey[1] * Ynew - ez[1] * Znew;
    cartes[Z_AXIS] =             z1 + ex[2] * Xnew + ey[2] * Ynew - ez[2] * Znew;
  }

  void forward_kinematics_DELTA(float point[ABC]) {
    forward_kinematics_DELTA(point[A_AXIS], point[B_AXIS], point[C_AXIS]);
  }

#endif // DELTA

/**
 * Get the stepper positions in the cartes[] array.
 * Forward kinematics are applied for DELTA and SCARA.
 *
 * The result is in the current coordinate space with
 * leveling applied. The coordinates need to be run through
 * unapply_leveling to obtain the "ideal" coordinates
 * suitable for current_position, etc.
 */
void get_cartesian_from_steppers() {
  #if ENABLED(DELTA)
    forward_kinematics_DELTA(
      stepper.get_axis_position_mm(A_AXIS),
      stepper.get_axis_position_mm(B_AXIS),
      stepper.get_axis_position_mm(C_AXIS)
    );
    cartes[X_AXIS] += LOGICAL_X_POSITION(0);
    cartes[Y_AXIS] += LOGICAL_Y_POSITION(0);
    cartes[Z_AXIS] += LOGICAL_Z_POSITION(0);
  #elif IS_SCARA
    forward_kinematics_SCARA(
      stepper.get_axis_position_degrees(A_AXIS),
      stepper.get_axis_position_degrees(B_AXIS)
    );
    cartes[X_AXIS] += LOGICAL_X_POSITION(0);
    cartes[Y_AXIS] += LOGICAL_Y_POSITION(0);
    cartes[Z_AXIS] = stepper.get_axis_position_mm(Z_AXIS);
  #else
    cartes[X_AXIS] = stepper.get_axis_position_mm(X_AXIS);
    cartes[Y_AXIS] = stepper.get_axis_position_mm(Y_AXIS);
    cartes[Z_AXIS] = stepper.get_axis_position_mm(Z_AXIS);
  #endif
}

/**
 * Set the current_position for an axis based on
 * the stepper positions, removing any leveling that
 * may have been applied.
 */
void set_current_from_steppers_for_axis(const AxisEnum axis) {
  get_cartesian_from_steppers();
  #if PLANNER_LEVELING
    planner.unapply_leveling(cartes);
  #endif
  if (axis == ALL_AXES)
    COPY(current_position, cartes);
  else
    current_position[axis] = cartes[axis];
}

#if ENABLED(MESH_BED_LEVELING)

  /**
   * Prepare a mesh-leveled linear move in a Cartesian setup,
   * splitting the move where it crosses mesh borders.
   */
  void mesh_line_to_destination(float fr_mm_s, uint8_t x_splits = 0xFF, uint8_t y_splits = 0xFF) {
    int cx1 = mbl.cell_index_x(RAW_CURRENT_POSITION(X)),
        cy1 = mbl.cell_index_y(RAW_CURRENT_POSITION(Y)),
        cx2 = mbl.cell_index_x(RAW_X_POSITION(destination[X_AXIS])),
        cy2 = mbl.cell_index_y(RAW_Y_POSITION(destination[Y_AXIS]));
    NOMORE(cx1, GRID_MAX_POINTS_X - 2);
    NOMORE(cy1, GRID_MAX_POINTS_Y - 2);
    NOMORE(cx2, GRID_MAX_POINTS_X - 2);
    NOMORE(cy2, GRID_MAX_POINTS_Y - 2);

    if (cx1 == cx2 && cy1 == cy2) {
      // Start and end on same mesh square
      line_to_destination(fr_mm_s);
      set_current_to_destination();
      return;
    }

    #define MBL_SEGMENT_END(A) (current_position[A ##_AXIS] + (destination[A ##_AXIS] - current_position[A ##_AXIS]) * normalized_dist)

    float normalized_dist, end[XYZE];

    // Split at the left/front border of the right/top square
    const int8_t gcx = max(cx1, cx2), gcy = max(cy1, cy2);
    if (cx2 != cx1 && TEST(x_splits, gcx)) {
      COPY(end, destination);
      destination[X_AXIS] = LOGICAL_X_POSITION(mbl.index_to_xpos[gcx]);
      normalized_dist = (destination[X_AXIS] - current_position[X_AXIS]) / (end[X_AXIS] - current_position[X_AXIS]);
      destination[Y_AXIS] = MBL_SEGMENT_END(Y);
      CBI(x_splits, gcx);
    }
    else if (cy2 != cy1 && TEST(y_splits, gcy)) {
      COPY(end, destination);
      destination[Y_AXIS] = LOGICAL_Y_POSITION(mbl.index_to_ypos[gcy]);
      normalized_dist = (destination[Y_AXIS] - current_position[Y_AXIS]) / (end[Y_AXIS] - current_position[Y_AXIS]);
      destination[X_AXIS] = MBL_SEGMENT_END(X);
      CBI(y_splits, gcy);
    }
    else {
      // Already split on a border
      line_to_destination(fr_mm_s);
      set_current_to_destination();
      return;
    }

    destination[Z_AXIS] = MBL_SEGMENT_END(Z);
    destination[E_AXIS] = MBL_SEGMENT_END(E);

    // Do the split and look for more borders
    mesh_line_to_destination(fr_mm_s, x_splits, y_splits);

    // Restore destination from stack
    COPY(destination, end);
    mesh_line_to_destination(fr_mm_s, x_splits, y_splits);
  }

#elif ENABLED(AUTO_BED_LEVELING_BILINEAR) && !IS_KINEMATIC

  #define CELL_INDEX(A,V) ((RAW_##A##_POSITION(V) - bilinear_start[A##_AXIS]) * ABL_BG_FACTOR(A##_AXIS))

  /**
   * Prepare a bilinear-leveled linear move on Cartesian,
   * splitting the move where it crosses grid borders.
   */
  void bilinear_line_to_destination(float fr_mm_s, uint16_t x_splits = 0xFFFF, uint16_t y_splits = 0xFFFF) {
    int cx1 = CELL_INDEX(X, current_position[X_AXIS]),
        cy1 = CELL_INDEX(Y, current_position[Y_AXIS]),
        cx2 = CELL_INDEX(X, destination[X_AXIS]),
        cy2 = CELL_INDEX(Y, destination[Y_AXIS]);
    cx1 = constrain(cx1, 0, ABL_BG_POINTS_X - 2);
    cy1 = constrain(cy1, 0, ABL_BG_POINTS_Y - 2);
    cx2 = constrain(cx2, 0, ABL_BG_POINTS_X - 2);
    cy2 = constrain(cy2, 0, ABL_BG_POINTS_Y - 2);

    if (cx1 == cx2 && cy1 == cy2) {
      // Start and end on same mesh square
      line_to_destination(fr_mm_s);
      set_current_to_destination();
      return;
    }

    #define LINE_SEGMENT_END(A) (current_position[A ##_AXIS] + (destination[A ##_AXIS] - current_position[A ##_AXIS]) * normalized_dist)

    float normalized_dist, end[XYZE];

    // Split at the left/front border of the right/top square
    const int8_t gcx = max(cx1, cx2), gcy = max(cy1, cy2);
    if (cx2 != cx1 && TEST(x_splits, gcx)) {
      COPY(end, destination);
      destination[X_AXIS] = LOGICAL_X_POSITION(bilinear_start[X_AXIS] + ABL_BG_SPACING(X_AXIS) * gcx);
      normalized_dist = (destination[X_AXIS] - current_position[X_AXIS]) / (end[X_AXIS] - current_position[X_AXIS]);
      destination[Y_AXIS] = LINE_SEGMENT_END(Y);
      CBI(x_splits, gcx);
    }
    else if (cy2 != cy1 && TEST(y_splits, gcy)) {
      COPY(end, destination);
      destination[Y_AXIS] = LOGICAL_Y_POSITION(bilinear_start[Y_AXIS] + ABL_BG_SPACING(Y_AXIS) * gcy);
      normalized_dist = (destination[Y_AXIS] - current_position[Y_AXIS]) / (end[Y_AXIS] - current_position[Y_AXIS]);
      destination[X_AXIS] = LINE_SEGMENT_END(X);
      CBI(y_splits, gcy);
    }
    else {
      // Already split on a border
      line_to_destination(fr_mm_s);
      set_current_to_destination();
      return;
    }

    destination[Z_AXIS] = LINE_SEGMENT_END(Z);
    destination[E_AXIS] = LINE_SEGMENT_END(E);

    // Do the split and look for more borders
    bilinear_line_to_destination(fr_mm_s, x_splits, y_splits);

    // Restore destination from stack
    COPY(destination, end);
    bilinear_line_to_destination(fr_mm_s, x_splits, y_splits);
  }

#endif // AUTO_BED_LEVELING_BILINEAR

#if IS_KINEMATIC && !UBL_DELTA

  /**
   * Prepare a linear move in a DELTA or SCARA setup.
   *
   * This calls planner.buffer_line several times, adding
   * small incremental moves for DELTA or SCARA.
   */
  inline bool prepare_kinematic_move_to(float ltarget[XYZE]) {

    // Get the top feedrate of the move in the XY plane
    const float _feedrate_mm_s = MMS_SCALED(feedrate_mm_s);

    // If the move is only in Z/E don't split up the move
    if (ltarget[X_AXIS] == current_position[X_AXIS] && ltarget[Y_AXIS] == current_position[Y_AXIS]) {
      planner.buffer_line_kinematic(ltarget, _feedrate_mm_s, active_extruder);
      return false;
    }

    // Fail if attempting move outside printable radius
    if (!position_is_reachable_xy(ltarget[X_AXIS], ltarget[Y_AXIS])) return true;

    // Get the cartesian distances moved in XYZE
    float difference[XYZE];
    LOOP_XYZE(i) difference[i] = ltarget[i] - current_position[i];

    // Get the linear distance in XYZ
    float cartesian_mm = sqrt(sq(difference[X_AXIS]) + sq(difference[Y_AXIS]) + sq(difference[Z_AXIS]));

    // If the move is very short, check the E move distance
    if (UNEAR_ZERO(cartesian_mm)) cartesian_mm = abs(difference[E_AXIS]);

    // No E move either? Game over.
    if (UNEAR_ZERO(cartesian_mm)) return true;

    // Minimum number of seconds to move the given distance
    const float seconds = cartesian_mm / _feedrate_mm_s;

    // The number of segments-per-second times the duration
    // gives the number of segments
    uint16_t segments = delta_segments_per_second * seconds;

    // For SCARA minimum segment size is 0.25mm
    #if IS_SCARA
      NOMORE(segments, cartesian_mm * 4);
    #endif

    // At least one segment is required
    NOLESS(segments, 1);

    // The approximate length of each segment
    const float inv_segments = 1.0 / float(segments),
                segment_distance[XYZE] = {
                  difference[X_AXIS] * inv_segments,
                  difference[Y_AXIS] * inv_segments,
                  difference[Z_AXIS] * inv_segments,
                  difference[E_AXIS] * inv_segments
                };

    // SERIAL_ECHOPAIR("mm=", cartesian_mm);
    // SERIAL_ECHOPAIR(" seconds=", seconds);
    // SERIAL_ECHOLNPAIR(" segments=", segments);

    #if IS_SCARA && ENABLED(SCARA_FEEDRATE_SCALING)
      // SCARA needs to scale the feed rate from mm/s to degrees/s
      const float inv_segment_length = min(10.0, float(segments) / cartesian_mm), // 1/mm/segs
                  feed_factor = inv_segment_length * _feedrate_mm_s;
      float oldA = stepper.get_axis_position_degrees(A_AXIS),
            oldB = stepper.get_axis_position_degrees(B_AXIS);
    #endif

    // Get the logical current position as starting point
    float logical[XYZE];
    COPY(logical, current_position);

    // Drop one segment so the last move is to the exact target.
    // If there's only 1 segment, loops will be skipped entirely.
    --segments;

    // Calculate and execute the segments
    for (uint16_t s = segments + 1; --s;) {
      LOOP_XYZE(i) logical[i] += segment_distance[i];
      #if ENABLED(DELTA)
        DELTA_LOGICAL_IK(); // Delta can inline its kinematics
      #else
        inverse_kinematics(logical);
      #endif

      ADJUST_DELTA(logical); // Adjust Z if bed leveling is enabled

      #if IS_SCARA && ENABLED(SCARA_FEEDRATE_SCALING)
        // For SCARA scale the feed rate from mm/s to degrees/s
        // Use ratio between the length of the move and the larger angle change
        const float adiff = abs(delta[A_AXIS] - oldA),
                    bdiff = abs(delta[B_AXIS] - oldB);
        planner.buffer_line(delta[A_AXIS], delta[B_AXIS], delta[C_AXIS], logical[E_AXIS], max(adiff, bdiff) * feed_factor, active_extruder);
        oldA = delta[A_AXIS];
        oldB = delta[B_AXIS];
      #else
        planner.buffer_line(delta[A_AXIS], delta[B_AXIS], delta[C_AXIS], logical[E_AXIS], _feedrate_mm_s, active_extruder);
      #endif
    }

    // Since segment_distance is only approximate,
    // the final move must be to the exact destination.

    #if IS_SCARA && ENABLED(SCARA_FEEDRATE_SCALING)
      // For SCARA scale the feed rate from mm/s to degrees/s
      // With segments > 1 length is 1 segment, otherwise total length
      inverse_kinematics(ltarget);
      ADJUST_DELTA(ltarget);
      const float adiff = abs(delta[A_AXIS] - oldA),
                  bdiff = abs(delta[B_AXIS] - oldB);
      planner.buffer_line(delta[A_AXIS], delta[B_AXIS], delta[C_AXIS], logical[E_AXIS], max(adiff, bdiff) * feed_factor, active_extruder);
    #else
      planner.buffer_line_kinematic(ltarget, _feedrate_mm_s, active_extruder);
    #endif

    return false;
  }

#else // !IS_KINEMATIC || UBL_DELTA

  /**
   * Prepare a linear move in a Cartesian setup.
   * If Mesh Bed Leveling is enabled, perform a mesh move.
   *
   * Returns true if the caller didn't update current_position.
   */
  inline bool prepare_move_to_destination_cartesian() {
    #if ENABLED(AUTO_BED_LEVELING_UBL)
      const float fr_scaled = MMS_SCALED(feedrate_mm_s);
      if (ubl.state.active) {
        ubl_line_to_destination_cartesian(fr_scaled, active_extruder);
        return true;
      }
      else
        line_to_destination(fr_scaled);
    #else
      // Do not use feedrate_percentage for E or Z only moves
      if (current_position[X_AXIS] == destination[X_AXIS] && current_position[Y_AXIS] == destination[Y_AXIS])
        line_to_destination();
      else {
        const float fr_scaled = MMS_SCALED(feedrate_mm_s);
        #if ENABLED(MESH_BED_LEVELING)
          if (mbl.active()) {
            mesh_line_to_destination(fr_scaled);
            return true;
          }
          else
        #elif ENABLED(AUTO_BED_LEVELING_BILINEAR)
          if (planner.abl_enabled) {
            bilinear_line_to_destination(fr_scaled);
            return true;
          }
          else
        #endif
            line_to_destination(fr_scaled);
      }
    #endif
    return false;
  }

#endif // !IS_KINEMATIC || UBL_DELTA

#if ENABLED(DUAL_X_CARRIAGE)

  /**
   * Prepare a linear move in a dual X axis setup
   */
  inline bool prepare_move_to_destination_dualx() {
    if (active_extruder_parked) {
      switch (dual_x_carriage_mode) {
        case DXC_FULL_CONTROL_MODE:
          break;
        case DXC_AUTO_PARK_MODE:
          if (current_position[E_AXIS] == destination[E_AXIS]) {
            // This is a travel move (with no extrusion)
            // Skip it, but keep track of the current position
            // (so it can be used as the start of the next non-travel move)
            if (delayed_move_time != 0xFFFFFFFFUL) {
              set_current_to_destination();
              NOLESS(raised_parked_position[Z_AXIS], destination[Z_AXIS]);
              delayed_move_time = millis();
              return true;
            }
          }
          // unpark extruder: 1) raise, 2) move into starting XY position, 3) lower
          for (uint8_t i = 0; i < 3; i++)
            planner.buffer_line(
              i == 0 ? raised_parked_position[X_AXIS] : current_position[X_AXIS],
              i == 0 ? raised_parked_position[Y_AXIS] : current_position[Y_AXIS],
              i == 2 ? current_position[Z_AXIS] : raised_parked_position[Z_AXIS],
              current_position[E_AXIS],
              i == 1 ? PLANNER_XY_FEEDRATE() : planner.max_feedrate_mm_s[Z_AXIS],
              active_extruder
            );
          delayed_move_time = 0;
          active_extruder_parked = false;
          #if ENABLED(DEBUG_LEVELING_FEATURE)
            if (DEBUGGING(LEVELING)) SERIAL_ECHOLNPGM("Clear active_extruder_parked");
          #endif
          break;
        case DXC_DUPLICATION_MODE:
          if (active_extruder == 0) {
            #if ENABLED(DEBUG_LEVELING_FEATURE)
              if (DEBUGGING(LEVELING)) {
                SERIAL_ECHOPAIR("Set planner X", LOGICAL_X_POSITION(inactive_extruder_x_pos));
                SERIAL_ECHOLNPAIR(" ... Line to X", current_position[X_AXIS] + duplicate_extruder_x_offset);
              }
            #endif
            // move duplicate extruder into correct duplication position.
            planner.set_position_mm(
              LOGICAL_X_POSITION(inactive_extruder_x_pos),
              current_position[Y_AXIS],
              current_position[Z_AXIS],
              current_position[E_AXIS]
            );
            planner.buffer_line(
              current_position[X_AXIS] + duplicate_extruder_x_offset,
              current_position[Y_AXIS], current_position[Z_AXIS], current_position[E_AXIS],
              planner.max_feedrate_mm_s[X_AXIS], 1
            );
            SYNC_PLAN_POSITION_KINEMATIC();
            stepper.synchronize();
            extruder_duplication_enabled = true;
            active_extruder_parked = false;
            #if ENABLED(DEBUG_LEVELING_FEATURE)
              if (DEBUGGING(LEVELING)) SERIAL_ECHOLNPGM("Set extruder_duplication_enabled\nClear active_extruder_parked");
            #endif
          }
          else {
            #if ENABLED(DEBUG_LEVELING_FEATURE)
              if (DEBUGGING(LEVELING)) SERIAL_ECHOLNPGM("Active extruder not 0");
            #endif
          }
          break;
      }
    }
    return false;
  }

#endif // DUAL_X_CARRIAGE

/**
 * Prepare a single move and get ready for the next one
 *
 * This may result in several calls to planner.buffer_line to
 * do smaller moves for DELTA, SCARA, mesh moves, etc.
 */
void prepare_move_to_destination() {
  clamp_to_software_endstops(destination);
  refresh_cmd_timeout();

  #if ENABLED(PREVENT_COLD_EXTRUSION)

    if (!DEBUGGING(DRYRUN)) {
      if (destination[E_AXIS] != current_position[E_AXIS]) {
        if (thermalManager.tooColdToExtrude(active_extruder)) {
          current_position[E_AXIS] = destination[E_AXIS]; // Behave as if the move really took place, but ignore E part
          SERIAL_ECHO_START;
          SERIAL_ECHOLNPGM(MSG_ERR_COLD_EXTRUDE_STOP);
        }
        #if ENABLED(PREVENT_LENGTHY_EXTRUDE)
          if (labs(destination[E_AXIS] - current_position[E_AXIS]) > EXTRUDE_MAXLENGTH) {
            current_position[E_AXIS] = destination[E_AXIS]; // Behave as if the move really took place, but ignore E part
            SERIAL_ECHO_START;
            SERIAL_ECHOLNPGM(MSG_ERR_LONG_EXTRUDE_STOP);
          }
        #endif
      }
    }

  #endif

  if (
    #if IS_KINEMATIC
      #if UBL_DELTA
        ubl_prepare_linear_move_to(destination, feedrate_mm_s)
      #else
        prepare_kinematic_move_to(destination)
      #endif
    #elif ENABLED(DUAL_X_CARRIAGE)
      prepare_move_to_destination_dualx()
    #elif UBL_DELTA // will work for CARTESIAN too (smaller segments follow mesh more closely)
      ubl_prepare_linear_move_to(destination, feedrate_mm_s)
    #else
      prepare_move_to_destination_cartesian()
    #endif
  ) return;

  set_current_to_destination();
}

#if ENABLED(ARC_SUPPORT)
  /**
   * Plan an arc in 2 dimensions
   *
   * The arc is approximated by generating many small linear segments.
   * The length of each segment is configured in MM_PER_ARC_SEGMENT (Default 1mm)
   * Arcs should only be made relatively large (over 5mm), as larger arcs with
   * larger segments will tend to be more efficient. Your slicer should have
   * options for G2/G3 arc generation. In future these options may be GCode tunable.
   */
  void plan_arc(
    float logical[XYZE], // Destination position
    float *offset,       // Center of rotation relative to current_position
    uint8_t clockwise    // Clockwise?
  ) {

    float r_X = -offset[X_AXIS],  // Radius vector from center to current location
          r_Y = -offset[Y_AXIS];

    const float radius = HYPOT(r_X, r_Y),
                center_X = current_position[X_AXIS] - r_X,
                center_Y = current_position[Y_AXIS] - r_Y,
                rt_X = logical[X_AXIS] - center_X,
                rt_Y = logical[Y_AXIS] - center_Y,
                linear_travel = logical[Z_AXIS] - current_position[Z_AXIS],
                extruder_travel = logical[E_AXIS] - current_position[E_AXIS];

    // CCW angle of rotation between position and target from the circle center. Only one atan2() trig computation required.
    float angular_travel = atan2(r_X * rt_Y - r_Y * rt_X, r_X * rt_X + r_Y * rt_Y);
    if (angular_travel < 0) angular_travel += RADIANS(360);
    if (clockwise) angular_travel -= RADIANS(360);

    // Make a circle if the angular rotation is 0
    if (angular_travel == 0 && current_position[X_AXIS] == logical[X_AXIS] && current_position[Y_AXIS] == logical[Y_AXIS])
      angular_travel += RADIANS(360);

    const float mm_of_travel = HYPOT(angular_travel * radius, fabs(linear_travel));
    if (mm_of_travel < 0.001) return;

    uint16_t segments = floor(mm_of_travel / (MM_PER_ARC_SEGMENT));
    if (segments == 0) segments = 1;

    /**
     * Vector rotation by transformation matrix: r is the original vector, r_T is the rotated vector,
     * and phi is the angle of rotation. Based on the solution approach by Jens Geisler.
     *     r_T = [cos(phi) -sin(phi);
     *            sin(phi)  cos(phi)] * r ;
     *
     * For arc generation, the center of the circle is the axis of rotation and the radius vector is
     * defined from the circle center to the initial position. Each line segment is formed by successive
     * vector rotations. This requires only two cos() and sin() computations to form the rotation
     * matrix for the duration of the entire arc. Error may accumulate from numerical round-off, since
     * all double numbers are single precision on the Arduino. (True double precision will not have
     * round off issues for CNC applications.) Single precision error can accumulate to be greater than
     * tool precision in some cases. Therefore, arc path correction is implemented.
     *
     * Small angle approximation may be used to reduce computation overhead further. This approximation
     * holds for everything, but very small circles and large MM_PER_ARC_SEGMENT values. In other words,
     * theta_per_segment would need to be greater than 0.1 rad and N_ARC_CORRECTION would need to be large
     * to cause an appreciable drift error. N_ARC_CORRECTION~=25 is more than small enough to correct for
     * numerical drift error. N_ARC_CORRECTION may be on the order a hundred(s) before error becomes an
     * issue for CNC machines with the single precision Arduino calculations.
     *
     * This approximation also allows plan_arc to immediately insert a line segment into the planner
     * without the initial overhead of computing cos() or sin(). By the time the arc needs to be applied
     * a correction, the planner should have caught up to the lag caused by the initial plan_arc overhead.
     * This is important when there are successive arc motions.
     */
    // Vector rotation matrix values
    float arc_target[XYZE];
    const float theta_per_segment = angular_travel / segments,
                linear_per_segment = linear_travel / segments,
                extruder_per_segment = extruder_travel / segments,
                sin_T = theta_per_segment,
                cos_T = 1 - 0.5 * sq(theta_per_segment); // Small angle approximation

    // Initialize the linear axis
    arc_target[Z_AXIS] = current_position[Z_AXIS];

    // Initialize the extruder axis
    arc_target[E_AXIS] = current_position[E_AXIS];

    const float fr_mm_s = MMS_SCALED(feedrate_mm_s);

    millis_t next_idle_ms = millis() + 200UL;

    int8_t count = 0;
    for (uint16_t i = 1; i < segments; i++) { // Iterate (segments-1) times

      thermalManager.manage_heater();
      if (ELAPSED(millis(), next_idle_ms)) {
        next_idle_ms = millis() + 200UL;
        idle();
      }

      if (++count < N_ARC_CORRECTION) {
        // Apply vector rotation matrix to previous r_X / 1
        const float r_new_Y = r_X * sin_T + r_Y * cos_T;
        r_X = r_X * cos_T - r_Y * sin_T;
        r_Y = r_new_Y;
      }
      else {
        // Arc correction to radius vector. Computed only every N_ARC_CORRECTION increments.
        // Compute exact location by applying transformation matrix from initial radius vector(=-offset).
        // To reduce stuttering, the sin and cos could be computed at different times.
        // For now, compute both at the same time.
        const float cos_Ti = cos(i * theta_per_segment),
                    sin_Ti = sin(i * theta_per_segment);
        r_X = -offset[X_AXIS] * cos_Ti + offset[Y_AXIS] * sin_Ti;
        r_Y = -offset[X_AXIS] * sin_Ti - offset[Y_AXIS] * cos_Ti;
        count = 0;
      }

      // Update arc_target location
      arc_target[X_AXIS] = center_X + r_X;
      arc_target[Y_AXIS] = center_Y + r_Y;
      arc_target[Z_AXIS] += linear_per_segment;
      arc_target[E_AXIS] += extruder_per_segment;

      clamp_to_software_endstops(arc_target);

      planner.buffer_line_kinematic(arc_target, fr_mm_s, active_extruder);
    }

    // Ensure last segment arrives at target location.
    planner.buffer_line_kinematic(logical, fr_mm_s, active_extruder);

    // As far as the parser is concerned, the position is now == target. In reality the
    // motion control system might still be processing the action and the real tool position
    // in any intermediate location.
    set_current_to_destination();
  }
#endif

#if ENABLED(BEZIER_CURVE_SUPPORT)

  void plan_cubic_move(const float offset[4]) {
    cubic_b_spline(current_position, destination, offset, MMS_SCALED(feedrate_mm_s), active_extruder);

    // As far as the parser is concerned, the position is now == destination. In reality the
    // motion control system might still be processing the action and the real tool position
    // in any intermediate location.
    set_current_to_destination();
  }

#endif // BEZIER_CURVE_SUPPORT

#if ENABLED(USE_CONTROLLER_FAN)

  void controllerFan() {
    static millis_t lastMotorOn = 0, // Last time a motor was turned on
                    nextMotorCheck = 0; // Last time the state was checked
    const millis_t ms = millis();
    if (ELAPSED(ms, nextMotorCheck)) {
      nextMotorCheck = ms + 2500UL; // Not a time critical function, so only check every 2.5s
      if (X_ENABLE_READ == X_ENABLE_ON || Y_ENABLE_READ == Y_ENABLE_ON || Z_ENABLE_READ == Z_ENABLE_ON || thermalManager.soft_pwm_amount_bed > 0
          || E0_ENABLE_READ == E_ENABLE_ON // If any of the drivers are enabled...
          #if E_STEPPERS > 1
            || E1_ENABLE_READ == E_ENABLE_ON
            #if HAS_X2_ENABLE
              || X2_ENABLE_READ == X_ENABLE_ON
            #endif
            #if E_STEPPERS > 2
              || E2_ENABLE_READ == E_ENABLE_ON
              #if E_STEPPERS > 3
                || E3_ENABLE_READ == E_ENABLE_ON
                #if E_STEPPERS > 4
                  || E4_ENABLE_READ == E_ENABLE_ON
                #endif // E_STEPPERS > 4
              #endif // E_STEPPERS > 3
            #endif // E_STEPPERS > 2
          #endif // E_STEPPERS > 1
      ) {
        lastMotorOn = ms; //... set time to NOW so the fan will turn on
      }

      // Fan off if no steppers have been enabled for CONTROLLERFAN_SECS seconds
      uint8_t speed = (!lastMotorOn || ELAPSED(ms, lastMotorOn + (CONTROLLERFAN_SECS) * 1000UL)) ? 0 : CONTROLLERFAN_SPEED;

      // allows digital or PWM fan output to be used (see M42 handling)
      WRITE(CONTROLLER_FAN_PIN, speed);
      analogWrite(CONTROLLER_FAN_PIN, speed);
    }
  }

#endif // USE_CONTROLLER_FAN

#if ENABLED(MORGAN_SCARA)

  /**
   * Morgan SCARA Forward Kinematics. Results in cartes[].
   * Maths and first version by QHARLEY.
   * Integrated into Marlin and slightly restructured by Joachim Cerny.
   */
  void forward_kinematics_SCARA(const float &a, const float &b) {

    float a_sin = sin(RADIANS(a)) * L1,
          a_cos = cos(RADIANS(a)) * L1,
          b_sin = sin(RADIANS(b)) * L2,
          b_cos = cos(RADIANS(b)) * L2;

    cartes[X_AXIS] = a_cos + b_cos + SCARA_OFFSET_X;  //theta
    cartes[Y_AXIS] = a_sin + b_sin + SCARA_OFFSET_Y;  //theta+phi

    /*
      SERIAL_ECHOPAIR("SCARA FK Angle a=", a);
      SERIAL_ECHOPAIR(" b=", b);
      SERIAL_ECHOPAIR(" a_sin=", a_sin);
      SERIAL_ECHOPAIR(" a_cos=", a_cos);
      SERIAL_ECHOPAIR(" b_sin=", b_sin);
      SERIAL_ECHOLNPAIR(" b_cos=", b_cos);
      SERIAL_ECHOPAIR(" cartes[X_AXIS]=", cartes[X_AXIS]);
      SERIAL_ECHOLNPAIR(" cartes[Y_AXIS]=", cartes[Y_AXIS]);
    //*/
  }

  /**
   * Morgan SCARA Inverse Kinematics. Results in delta[].
   *
   * See http://forums.reprap.org/read.php?185,283327
   *
   * Maths and first version by QHARLEY.
   * Integrated into Marlin and slightly restructured by Joachim Cerny.
   */
  void inverse_kinematics(const float logical[XYZ]) {

    static float C2, S2, SK1, SK2, THETA, PSI;

    float sx = RAW_X_POSITION(logical[X_AXIS]) - SCARA_OFFSET_X,  // Translate SCARA to standard X Y
          sy = RAW_Y_POSITION(logical[Y_AXIS]) - SCARA_OFFSET_Y;  // With scaling factor.

    if (L1 == L2)
      C2 = HYPOT2(sx, sy) / L1_2_2 - 1;
    else
      C2 = (HYPOT2(sx, sy) - (L1_2 + L2_2)) / (2.0 * L1 * L2);

    S2 = sqrt(sq(C2) - 1);

    // Unrotated Arm1 plus rotated Arm2 gives the distance from Center to End
    SK1 = L1 + L2 * C2;

    // Rotated Arm2 gives the distance from Arm1 to Arm2
    SK2 = L2 * S2;

    // Angle of Arm1 is the difference between Center-to-End angle and the Center-to-Elbow
    THETA = atan2(SK1, SK2) - atan2(sx, sy);

    // Angle of Arm2
    PSI = atan2(S2, C2);

    delta[A_AXIS] = DEGREES(THETA);        // theta is support arm angle
    delta[B_AXIS] = DEGREES(THETA + PSI);  // equal to sub arm angle (inverted motor)
    delta[C_AXIS] = logical[Z_AXIS];

    /*
      DEBUG_POS("SCARA IK", logical);
      DEBUG_POS("SCARA IK", delta);
      SERIAL_ECHOPAIR("  SCARA (x,y) ", sx);
      SERIAL_ECHOPAIR(",", sy);
      SERIAL_ECHOPAIR(" C2=", C2);
      SERIAL_ECHOPAIR(" S2=", S2);
      SERIAL_ECHOPAIR(" Theta=", THETA);
      SERIAL_ECHOLNPAIR(" Phi=", PHI);
    //*/
  }

#endif // MORGAN_SCARA

#if ENABLED(TEMP_STAT_LEDS)

  static bool red_led = false;
  static millis_t next_status_led_update_ms = 0;

  void handle_status_leds(void) {
    if (ELAPSED(millis(), next_status_led_update_ms)) {
      next_status_led_update_ms += 500; // Update every 0.5s
      float max_temp = 0.0;
      #if HAS_TEMP_BED
        max_temp = MAX3(max_temp, thermalManager.degTargetBed(), thermalManager.degBed());
      #endif
      HOTEND_LOOP() {
        max_temp = MAX3(max_temp, thermalManager.degHotend(e), thermalManager.degTargetHotend(e));
      }
      bool new_led = (max_temp > 55.0) ? true : (max_temp < 54.0) ? false : red_led;
      if (new_led != red_led) {
        red_led = new_led;
        #if PIN_EXISTS(STAT_LED_RED)
          WRITE(STAT_LED_RED_PIN, new_led ? HIGH : LOW);
          #if PIN_EXISTS(STAT_LED_BLUE)
            WRITE(STAT_LED_BLUE_PIN, new_led ? LOW : HIGH);
          #endif
        #else
          WRITE(STAT_LED_BLUE_PIN, new_led ? HIGH : LOW);
        #endif
      }
    }
  }

#endif

#if ENABLED(FILAMENT_RUNOUT_SENSOR)

  void handle_filament_runout() {
    if (!filament_ran_out) {
      filament_ran_out = true;
      enqueue_and_echo_commands_P(PSTR(FILAMENT_RUNOUT_SCRIPT));
      stepper.synchronize();
    }
  }

#endif // FILAMENT_RUNOUT_SENSOR

#if ENABLED(FAST_PWM_FAN)

  void setPwmFrequency(uint8_t pin, int val) {
    val &= 0x07;
    switch (digitalPinToTimer(pin)) {
      #ifdef TCCR0A
        case TIMER0A:
        case TIMER0B:
          //_SET_CS(0, val);
          break;
      #endif
      #ifdef TCCR1A
        case TIMER1A:
        case TIMER1B:
          //_SET_CS(1, val);
          break;
      #endif
      #ifdef TCCR2
        case TIMER2:
        case TIMER2:
          _SET_CS(2, val);
          break;
      #endif
      #ifdef TCCR2A
        case TIMER2A:
        case TIMER2B:
          _SET_CS(2, val);
          break;
      #endif
      #ifdef TCCR3A
        case TIMER3A:
        case TIMER3B:
        case TIMER3C:
          _SET_CS(3, val);
          break;
      #endif
      #ifdef TCCR4A
        case TIMER4A:
        case TIMER4B:
        case TIMER4C:
          _SET_CS(4, val);
          break;
      #endif
      #ifdef TCCR5A
        case TIMER5A:
        case TIMER5B:
        case TIMER5C:
          _SET_CS(5, val);
          break;
      #endif
    }
  }

#endif // FAST_PWM_FAN

float calculate_volumetric_multiplier(float diameter) {
  if (!volumetric_enabled || diameter == 0) return 1.0;
  return 1.0 / (M_PI * sq(diameter * 0.5));
}

void calculate_volumetric_multipliers() {
  for (uint8_t i = 0; i < COUNT(filament_size); i++)
    volumetric_multiplier[i] = calculate_volumetric_multiplier(filament_size[i]);
}

void enable_all_steppers() {
  enable_X();
  enable_Y();
  enable_Z();
  enable_E0();
  enable_E1();
  enable_E2();
  enable_E3();
  enable_E4();
}

void disable_e_steppers() {
  disable_E0();
  disable_E1();
  disable_E2();
  disable_E3();
  disable_E4();
}

void disable_all_steppers() {
  disable_X();
  disable_Y();
  disable_Z();
  disable_e_steppers();
}

#if ENABLED(HAVE_TMC2130)

  void automatic_current_control(TMC2130Stepper &st, String axisID) {
    // Check otpw even if we don't use automatic control. Allows for flag inspection.
    const bool is_otpw = st.checkOT();

    // Report if a warning was triggered
    static bool previous_otpw = false;
    if (is_otpw && !previous_otpw) {
      char timestamp[10];
      duration_t elapsed = print_job_timer.duration();
      const bool has_days = (elapsed.value > 60*60*24L);
      (void)elapsed.toDigital(timestamp, has_days);
      SERIAL_ECHO(timestamp);
      SERIAL_ECHO(": ");
      SERIAL_ECHO(axisID);
      SERIAL_ECHOLNPGM(" driver overtemperature warning!");
    }
    previous_otpw = is_otpw;

    #if CURRENT_STEP > 0 && ENABLED(AUTOMATIC_CURRENT_CONTROL)
      // Return if user has not enabled current control start with M906 S1.
      if (!auto_current_control) return;

      /**
       * Decrease current if is_otpw is true.
       * Bail out if driver is disabled.
       * Increase current if OTPW has not been triggered yet.
       */
      uint16_t current = st.getCurrent();
      if (is_otpw) {
        st.setCurrent(current - CURRENT_STEP, R_SENSE, HOLD_MULTIPLIER);
        #if ENABLED(REPORT_CURRENT_CHANGE)
          SERIAL_ECHO(axisID);
          SERIAL_ECHOPAIR(" current decreased to ", st.getCurrent());
        #endif
      }

      else if (!st.isEnabled())
        return;

      else if (!is_otpw && !st.getOTPW()) {
        current += CURRENT_STEP;
        if (current <= AUTO_ADJUST_MAX) {
          st.setCurrent(current, R_SENSE, HOLD_MULTIPLIER);
          #if ENABLED(REPORT_CURRENT_CHANGE)
            SERIAL_ECHO(axisID);
            SERIAL_ECHOPAIR(" current increased to ", st.getCurrent());
          #endif
        }
      }
      SERIAL_EOL;
    #endif
  }

  void checkOverTemp() {
    static millis_t next_cOT = 0;
    if (ELAPSED(millis(), next_cOT)) {
      next_cOT = millis() + 5000;
      #if ENABLED(X_IS_TMC2130)
        automatic_current_control(stepperX, "X");
      #endif
      #if ENABLED(Y_IS_TMC2130)
        automatic_current_control(stepperY, "Y");
      #endif
      #if ENABLED(Z_IS_TMC2130)
        automatic_current_control(stepperZ, "Z");
      #endif
      #if ENABLED(X2_IS_TMC2130)
        automatic_current_control(stepperX2, "X2");
      #endif
      #if ENABLED(Y2_IS_TMC2130)
        automatic_current_control(stepperY2, "Y2");
      #endif
      #if ENABLED(Z2_IS_TMC2130)
        automatic_current_control(stepperZ2, "Z2");
      #endif
      #if ENABLED(E0_IS_TMC2130)
        automatic_current_control(stepperE0, "E0");
      #endif
      #if ENABLED(E1_IS_TMC2130)
        automatic_current_control(stepperE1, "E1");
      #endif
      #if ENABLED(E2_IS_TMC2130)
        automatic_current_control(stepperE2, "E2");
      #endif
      #if ENABLED(E3_IS_TMC2130)
        automatic_current_control(stepperE3, "E3");
      #endif
      #if ENABLED(E4_IS_TMC2130)
        automatic_current_control(stepperE4, "E4");
      #endif
      #if ENABLED(E4_IS_TMC2130)
        automatic_current_control(stepperE4);
      #endif
    }
  }

#endif // HAVE_TMC2130

/**
 * Manage several activities:
 *  - Check for Filament Runout
 *  - Keep the command buffer full
 *  - Check for maximum inactive time between commands
 *  - Check for maximum inactive time between stepper commands
 *  - Check if pin CHDK needs to go LOW
 *  - Check for KILL button held down
 *  - Check for HOME button held down
 *  - Check if cooling fan needs to be switched on
 *  - Check if an idle but hot extruder needs filament extruded (EXTRUDER_RUNOUT_PREVENT)
 */
void manage_inactivity(bool ignore_stepper_queue/*=false*/) {

  #if ENABLED(FILAMENT_RUNOUT_SENSOR)
    if ((IS_SD_PRINTING || print_job_timer.isRunning()) && (READ(FIL_RUNOUT_PIN) == FIL_RUNOUT_INVERTING))
      handle_filament_runout();
  #endif

  if (commands_in_queue < BUFSIZE) get_available_commands();

  const millis_t ms = millis();

  if (max_inactive_time && ELAPSED(ms, previous_cmd_ms + max_inactive_time)) {
    SERIAL_ERROR_START;
    SERIAL_ECHOLNPAIR(MSG_KILL_INACTIVE_TIME, current_command);
    kill(PSTR(MSG_KILLED));
  }

  // Prevent steppers timing-out in the middle of M600
  #if ENABLED(FILAMENT_CHANGE_FEATURE) && ENABLED(FILAMENT_CHANGE_NO_STEPPER_TIMEOUT)
    #define M600_TEST !busy_doing_M600
  #else
    #define M600_TEST true
  #endif

  if (M600_TEST && stepper_inactive_time && ELAPSED(ms, previous_cmd_ms + stepper_inactive_time)
      && !ignore_stepper_queue && !planner.blocks_queued()) {
    #if ENABLED(DISABLE_INACTIVE_X)
      disable_X();
    #endif
    #if ENABLED(DISABLE_INACTIVE_Y)
      disable_Y();
    #endif
    #if ENABLED(DISABLE_INACTIVE_Z)
      disable_Z();
    #endif
    #if ENABLED(DISABLE_INACTIVE_E)
      disable_e_steppers();
    #endif
  }

  #ifdef CHDK // Check if pin should be set to LOW after M240 set it to HIGH
    if (chdkActive && ELAPSED(ms, chdkHigh + CHDK_DELAY)) {
      chdkActive = false;
      WRITE(CHDK, LOW);
    }
  #endif

  #if HAS_KILL

    // Check if the kill button was pressed and wait just in case it was an accidental
    // key kill key press
    // -------------------------------------------------------------------------------
    static int killCount = 0;   // make the inactivity button a bit less responsive
    const int KILL_DELAY = 750;
    if (!READ(KILL_PIN))
      killCount++;
    else if (killCount > 0)
      killCount--;

    // Exceeded threshold and we can confirm that it was not accidental
    // KILL the machine
    // ----------------------------------------------------------------
    if (killCount >= KILL_DELAY) {
      SERIAL_ERROR_START;
      SERIAL_ERRORLNPGM(MSG_KILL_BUTTON);
      kill(PSTR(MSG_KILLED));
    }
  #endif

  #if HAS_HOME
    // Check to see if we have to home, use poor man's debouncer
    // ---------------------------------------------------------
    static int homeDebounceCount = 0;   // poor man's debouncing count
    const int HOME_DEBOUNCE_DELAY = 2500;
    if (!IS_SD_PRINTING && !READ(HOME_PIN)) {
      if (!homeDebounceCount) {
        enqueue_and_echo_commands_P(PSTR("G28"));
        LCD_MESSAGEPGM(MSG_AUTO_HOME);
      }
      if (homeDebounceCount < HOME_DEBOUNCE_DELAY)
        homeDebounceCount++;
      else
        homeDebounceCount = 0;
    }
  #endif

  #if ENABLED(USE_CONTROLLER_FAN)
    controllerFan(); // Check if fan should be turned on to cool stepper drivers down
  #endif

  #if ENABLED(EXTRUDER_RUNOUT_PREVENT)
    if (ELAPSED(ms, previous_cmd_ms + (EXTRUDER_RUNOUT_SECONDS) * 1000UL)
      && thermalManager.degHotend(active_extruder) > EXTRUDER_RUNOUT_MINTEMP) {
      bool oldstatus;
      #if ENABLED(SWITCHING_EXTRUDER)
        oldstatus = E0_ENABLE_READ;
        enable_E0();
      #else // !SWITCHING_EXTRUDER
        switch (active_extruder) {
          case 0: oldstatus = E0_ENABLE_READ; enable_E0(); break;
          #if E_STEPPERS > 1
            case 1: oldstatus = E1_ENABLE_READ; enable_E1(); break;
            #if E_STEPPERS > 2
              case 2: oldstatus = E2_ENABLE_READ; enable_E2(); break;
              #if E_STEPPERS > 3
                case 3: oldstatus = E3_ENABLE_READ; enable_E3(); break;
                #if E_STEPPERS > 4
                  case 4: oldstatus = E4_ENABLE_READ; enable_E4(); break;
                #endif // E_STEPPERS > 4
              #endif // E_STEPPERS > 3
            #endif // E_STEPPERS > 2
          #endif // E_STEPPERS > 1
        }
      #endif // !SWITCHING_EXTRUDER

      previous_cmd_ms = ms; // refresh_cmd_timeout()

      const float olde = current_position[E_AXIS];
      current_position[E_AXIS] += EXTRUDER_RUNOUT_EXTRUDE;
      planner.buffer_line_kinematic(current_position, MMM_TO_MMS(EXTRUDER_RUNOUT_SPEED), active_extruder);
      current_position[E_AXIS] = olde;
      planner.set_e_position_mm(olde);
      stepper.synchronize();
      #if ENABLED(SWITCHING_EXTRUDER)
        E0_ENABLE_WRITE(oldstatus);
      #else
        switch (active_extruder) {
          case 0: E0_ENABLE_WRITE(oldstatus); break;
          #if E_STEPPERS > 1
            case 1: E1_ENABLE_WRITE(oldstatus); break;
            #if E_STEPPERS > 2
              case 2: E2_ENABLE_WRITE(oldstatus); break;
              #if E_STEPPERS > 3
                case 3: E3_ENABLE_WRITE(oldstatus); break;
                #if E_STEPPERS > 4
                  case 4: E4_ENABLE_WRITE(oldstatus); break;
                #endif // E_STEPPERS > 4
              #endif // E_STEPPERS > 3
            #endif // E_STEPPERS > 2
          #endif // E_STEPPERS > 1
        }
      #endif // !SWITCHING_EXTRUDER
    }
  #endif // EXTRUDER_RUNOUT_PREVENT

  #if ENABLED(DUAL_X_CARRIAGE)
    // handle delayed move timeout
    if (delayed_move_time && ELAPSED(ms, delayed_move_time + 1000UL) && IsRunning()) {
      // travel moves have been received so enact them
      delayed_move_time = 0xFFFFFFFFUL; // force moves to be done
      set_destination_to_current();
      prepare_move_to_destination();
    }
  #endif

  #if ENABLED(TEMP_STAT_LEDS)
    handle_status_leds();
  #endif

  #if ENABLED(HAVE_TMC2130)
    checkOverTemp();
  #endif

  planner.check_axes_activity();
}

/**
 * Standard idle routine keeps the machine alive
 */
void idle(
  #if ENABLED(FILAMENT_CHANGE_FEATURE)
    bool no_stepper_sleep/*=false*/
  #endif
) {
  lcd_update();

  host_keepalive();

  #if ENABLED(AUTO_REPORT_TEMPERATURES) && (HAS_TEMP_HOTEND || HAS_TEMP_BED)
    auto_report_temperatures();
  #endif

  manage_inactivity(
    #if ENABLED(FILAMENT_CHANGE_FEATURE)
      no_stepper_sleep
    #endif
  );

  thermalManager.manage_heater();

  #if ENABLED(PRINTCOUNTER)
    print_job_timer.tick();
  #endif

  #if HAS_BUZZER && DISABLED(LCD_USE_I2C_BUZZER)
    buzzer.tick();
  #endif
}

/**
 * Kill all activity and lock the machine.
 * After this the machine will need to be reset.
 */
void kill(const char* lcd_msg) {
  SERIAL_ERROR_START;
  SERIAL_ERRORLNPGM(MSG_ERR_KILLED);

  thermalManager.disable_all_heaters();
  disable_all_steppers();

  #if ENABLED(ULTRA_LCD)
    kill_screen(lcd_msg);
  #else
    UNUSED(lcd_msg);
  #endif

  _delay_ms(600); // Wait a short time (allows messages to get out before shutting down.
  cli(); // Stop interrupts

  _delay_ms(250); //Wait to ensure all interrupts routines stopped
  thermalManager.disable_all_heaters(); //turn off heaters again

  #if HAS_POWER_SWITCH
    SET_INPUT(PS_ON_PIN);
  #endif

  suicide();
  while (1) {
    #if ENABLED(USE_WATCHDOG)
      watchdog_reset();
    #endif
  } // Wait for reset
}

/**
 * Turn off heaters and stop the print in progress
 * After a stop the machine may be resumed with M999
 */
void stop() {
  thermalManager.disable_all_heaters(); // 'unpause' taken care of in here

  #if ENABLED(PROBING_FANS_OFF)
    if (fans_paused) fans_pause(false); // put things back the way they were
  #endif

  if (IsRunning()) {
    Stopped_gcode_LastN = gcode_LastN; // Save last g_code for restart
    SERIAL_ERROR_START;
    SERIAL_ERRORLNPGM(MSG_ERR_STOPPED);
    LCD_MESSAGEPGM(MSG_STOPPED);
    safe_delay(350);       // allow enough time for messages to get out before stopping
    Running = false;
  }
}

/**
 * Marlin entry-point: Set up before the program loop
 *  - Set up the kill pin, filament runout, power hold
 *  - Start the serial port
 *  - Print startup messages and diagnostics
 *  - Get EEPROM or default settings
 *  - Initialize managers for:
 *    • temperature
 *    • planner
 *    • watchdog
 *    • stepper
 *    • photo pin
 *    • servos
 *    • LCD controller
 *    • Digipot I2C
 *    • Z probe sled
 *    • status LEDs
 */
void setup() {

  #ifdef DISABLE_JTAG
    // Disable JTAG on AT90USB chips to free up pins for IO
    MCUCR = 0x80;
    MCUCR = 0x80;
  #endif

  #if ENABLED(FILAMENT_RUNOUT_SENSOR)
    setup_filrunoutpin();
  #endif

  setup_killpin();

  setup_powerhold();

  #if HAS_STEPPER_RESET
    disableStepperDrivers();
  #endif

  MYSERIAL.begin(BAUDRATE);
  SERIAL_PROTOCOLLNPGM("start");
  SERIAL_ECHO_START;

  // Check startup - does nothing if bootloader sets MCUSR to 0
  byte mcu = MCUSR;
  if (mcu & 1) SERIAL_ECHOLNPGM(MSG_POWERUP);
  if (mcu & 2) SERIAL_ECHOLNPGM(MSG_EXTERNAL_RESET);
  if (mcu & 4) SERIAL_ECHOLNPGM(MSG_BROWNOUT_RESET);
  if (mcu & 8) SERIAL_ECHOLNPGM(MSG_WATCHDOG_RESET);
  if (mcu & 32) SERIAL_ECHOLNPGM(MSG_SOFTWARE_RESET);
  MCUSR = 0;

  SERIAL_ECHOPGM(MSG_MARLIN);
  SERIAL_CHAR(' ');
  SERIAL_ECHOLNPGM(SHORT_BUILD_VERSION);
  SERIAL_EOL;

  #if defined(STRING_DISTRIBUTION_DATE) && defined(STRING_CONFIG_H_AUTHOR)
    SERIAL_ECHO_START;
    SERIAL_ECHOPGM(MSG_CONFIGURATION_VER);
    SERIAL_ECHOPGM(STRING_DISTRIBUTION_DATE);
    SERIAL_ECHOLNPGM(MSG_AUTHOR STRING_CONFIG_H_AUTHOR);
    SERIAL_ECHOLNPGM("Compiled: " __DATE__);
  #endif

  SERIAL_ECHO_START;
  SERIAL_ECHOPAIR(MSG_FREE_MEMORY, freeMemory());
  SERIAL_ECHOLNPAIR(MSG_PLANNER_BUFFER_BYTES, (int)sizeof(block_t)*BLOCK_BUFFER_SIZE);

  // Send "ok" after commands by default
  for (int8_t i = 0; i < BUFSIZE; i++) send_ok[i] = true;

  // Load data from EEPROM if available (or use defaults)
  // This also updates variables in the planner, elsewhere
  (void)settings.load();

  #if HAS_M206_COMMAND
    // Initialize current position based on home_offset
    COPY(current_position, home_offset);
  #else
    ZERO(current_position);
  #endif

  // Vital to init stepper/planner equivalent for current_position
  SYNC_PLAN_POSITION_KINEMATIC();

  thermalManager.init();    // Initialize temperature loop

  #if ENABLED(USE_WATCHDOG)
    watchdog_init();
  #endif

  stepper.init();    // Initialize stepper, this enables interrupts!
  servo_init();

  #if HAS_PHOTOGRAPH
    OUT_WRITE(PHOTOGRAPH_PIN, LOW);
  #endif

  #if HAS_CASE_LIGHT
    update_case_light();
  #endif

  #if HAS_BED_PROBE
    endstops.enable_z_probe(false);
  #endif

  #if ENABLED(USE_CONTROLLER_FAN)
    SET_OUTPUT(CONTROLLER_FAN_PIN); //Set pin used for driver cooling fan
  #endif

  #if HAS_STEPPER_RESET
    enableStepperDrivers();
  #endif

  #if ENABLED(DIGIPOT_I2C)
    digipot_i2c_init();
  #endif

  #if ENABLED(DAC_STEPPER_CURRENT)
    dac_init();
  #endif

  #if (ENABLED(Z_PROBE_SLED) || ENABLED(SOLENOID_PROBE)) && HAS_SOLENOID_1
    OUT_WRITE(SOL1_PIN, LOW); // turn it off
  #endif

  setup_homepin();

  #if PIN_EXISTS(STAT_LED_RED)
    OUT_WRITE(STAT_LED_RED_PIN, LOW); // turn it off
  #endif

  #if PIN_EXISTS(STAT_LED_BLUE)
    OUT_WRITE(STAT_LED_BLUE_PIN, LOW); // turn it off
  #endif

  #if ENABLED(RGB_LED) || ENABLED(RGBW_LED)
    SET_OUTPUT(RGB_LED_R_PIN);
    SET_OUTPUT(RGB_LED_G_PIN);
    SET_OUTPUT(RGB_LED_B_PIN);
    #if ENABLED(RGBW_LED)
      SET_OUTPUT(RGB_LED_W_PIN);
    #endif
  #endif

  lcd_init();
  #if ENABLED(SHOW_BOOTSCREEN)
    #if ENABLED(DOGLCD)
      safe_delay(BOOTSCREEN_TIMEOUT);
    #elif ENABLED(ULTRA_LCD)
      bootscreen();
      #if DISABLED(SDSUPPORT)
        lcd_init();
      #endif
    #endif
  #endif

  #if ENABLED(MIXING_EXTRUDER) && MIXING_VIRTUAL_TOOLS > 1
    // Initialize mixing to 100% color 1
    for (uint8_t i = 0; i < MIXING_STEPPERS; i++)
      mixing_factor[i] = (i == 0) ? 1.0 : 0.0;
    for (uint8_t t = 0; t < MIXING_VIRTUAL_TOOLS; t++)
      for (uint8_t i = 0; i < MIXING_STEPPERS; i++)
        mixing_virtual_tool_mix[t][i] = mixing_factor[i];
  #endif

  #if ENABLED(BLTOUCH)
    // Make sure any BLTouch error condition is cleared
    bltouch_command(BLTOUCH_RESET);
    set_bltouch_deployed(true);
    set_bltouch_deployed(false);
  #endif

  #if ENABLED(EXPERIMENTAL_I2CBUS) && I2C_SLAVE_ADDRESS > 0
    i2c.onReceive(i2c_on_receive);
    i2c.onRequest(i2c_on_request);
  #endif

  #if ENABLED(ENDSTOP_INTERRUPTS_FEATURE)
    setup_endstop_interrupts();
  #endif
}

/**
 * The main Marlin program loop
 *
 *  - Save or log commands to SD
 *  - Process available commands (if not saving)
 *  - Call heater manager
 *  - Call inactivity manager
 *  - Call endstop manager
 *  - Call LCD update
 */
void loop() {
  if (commands_in_queue < BUFSIZE) get_available_commands();

  #if ENABLED(SDSUPPORT)
    card.checkautostart(false);
  #endif

  if (commands_in_queue) {

    #if ENABLED(SDSUPPORT)

      if (card.saving) {
        char* command = command_queue[cmd_queue_index_r];
        if (strstr_P(command, PSTR("M29"))) {
          // M29 closes the file
          card.closefile();
          SERIAL_PROTOCOLLNPGM(MSG_FILE_SAVED);
          ok_to_send();
        }
        else {
          // Write the string from the read buffer to SD
          card.write_command(command);
          if (card.logging)
            process_next_command(); // The card is saving because it's logging
          else
            ok_to_send();
        }
      }
      else
        process_next_command();

    #else

      process_next_command();

    #endif // SDSUPPORT

    // The queue may be reset by a command handler or by code invoked by idle() within a handler
    if (commands_in_queue) {
      --commands_in_queue;
      if (++cmd_queue_index_r >= BUFSIZE) cmd_queue_index_r = 0;
    }
  }
  endstops.report_state();
  idle();
}
<|MERGE_RESOLUTION|>--- conflicted
+++ resolved
@@ -3732,11 +3732,7 @@
   // Disable the leveling matrix before homing
   #if HAS_LEVELING
     #if ENABLED(AUTO_BED_LEVELING_UBL)
-<<<<<<< HEAD
-      const bool bed_leveling_state_at_entry = ubl.state.active;
-=======
       const bool ubl_state_at_entry = ubl.state.active;
->>>>>>> c262ea92
     #endif
     set_bed_leveling_enabled(false);
   #endif
@@ -8458,19 +8454,6 @@
    *
    * Usage:
    *   M421 I<xindex> J<yindex> Z<linear>
-<<<<<<< HEAD
-   *   or
-   *   M421 I<xindex> J<yindex> Q<offset>
-   */
-  inline void gcode_M421() {
-    int8_t px = 0, py = 0;
-    float z = 0;
-    bool hasI, hasJ, hasZ, hasQ;
-    if ((hasI = code_seen('I'))) px = code_value_linear_units();
-    if ((hasJ = code_seen('J'))) py = code_value_linear_units();
-    if ((hasZ = code_seen('Z'))) z = code_value_linear_units();
-    if ((hasQ = code_seen('Q'))) z = code_value_linear_units();
-=======
    *   M421 I<xindex> J<yindex> Q<offset>
    */
   inline void gcode_M421() {
@@ -8481,7 +8464,6 @@
     const int8_t py = hasJ ? code_value_int() : 0;
     const bool hasZ = code_seen('Z'), hasQ = !hasZ && code_seen('Q');
     const float z = hasZ || hasQ ? code_value_linear_units() : 0;
->>>>>>> c262ea92
 
     if (!hasI || !hasJ || (hasQ && hasZ) || (!hasQ && !hasZ)) {
       SERIAL_ERROR_START;
@@ -8491,34 +8473,6 @@
 
     if (WITHIN(px, 0, GRID_MAX_POINTS_X - 1) && WITHIN(py, 0, GRID_MAX_POINTS_Y - 1)) {
       if (hasZ) { // doing an absolute mesh value
-<<<<<<< HEAD
-        #if ENABLED(AUTO_BED_LEVELING_UBL)
-          ubl.z_values[px][py] = z;
-        #else
-          z_values[px][py] = z;
-          #if ENABLED(ABL_BILINEAR_SUBDIVISION)
-            bed_level_virt_interpolate();
-          #endif
-        #endif
-      } 
-      else { // doing an offset of a mesh value
-        #if ENABLED(AUTO_BED_LEVELING_UBL)
-          ubl.z_values[px][py] += z;
-        #else
-          z_values[px][py] += z;
-          #if ENABLED(ABL_BILINEAR_SUBDIVISION)
-            bed_level_virt_interpolate();
-          #endif
-        #endif
-      }
-    }
-    else { // bad indexes were specified for the mesh point
-      SERIAL_ERROR_START;
-      SERIAL_ERRORLNPGM(MSG_ERR_MESH_XY);
-    }
-  }
-#endif
-=======
         z_values[px][py] = z;
         #if ENABLED(ABL_BILINEAR_SUBDIVISION)
           bed_level_virt_interpolate();
@@ -8582,7 +8536,6 @@
   }
 
 #endif // AUTO_BED_LEVELING_UBL
->>>>>>> c262ea92
 
 #if HAS_M206_COMMAND
 
