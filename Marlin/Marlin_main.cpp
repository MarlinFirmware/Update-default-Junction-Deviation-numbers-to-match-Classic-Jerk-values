--- conflicted
+++ resolved
@@ -925,17 +925,6 @@
   serial_count = 0;
 }
 
-void clear_buffer() {
-  for (uint8_t i=0; i < BUFSIZE; i++)
-    for (uint8_t j=0; j < MAX_CMD_SIZE; j++)
-      command_queue[i][j] = NULL;
-  MYSERIAL.flush();
-  serial_count = 0;
-  commands_in_queue = 1;
-  cmd_queue_index_r = BUFSIZE-1;
-  cmd_queue_index_w = 0;
-}
-
 inline void get_serial_commands() {
   static char serial_line_buffer[MAX_CMD_SIZE];
   static boolean serial_comment_mode = false;
@@ -3776,15 +3765,11 @@
       #endif
       stow_z_probe(false); // Retract Z Servo endstop if available. Z_PROBE_SLED is missed here.
 
-<<<<<<< HEAD
       #if ENABLED(REPROBE)
         reprobe_attempts = 0;
       #endif
 
-      gcode_M114(); // Send end position to RepetierHost
-=======
       report_current_position();
->>>>>>> ad0f70f2
     }
 
   #endif //!Z_PROBE_SLED
