/* -*- c++ -*- */

/*
    Reprap firmware based on Sprinter and grbl.
 Copyright (C) 2011 Camiel Gubbels / Erik van der Zalm

 This program is free software: you can redistribute it and/or modify
 it under the terms of the GNU General Public License as published by
 the Free Software Foundation, either version 3 of the License, or
 (at your option) any later version.

 This program is distributed in the hope that it will be useful,
 but WITHOUT ANY WARRANTY; without even the implied warranty of
 MERCHANTABILITY or FITNESS FOR A PARTICULAR PURPOSE.  See the
 GNU General Public License for more details.

 You should have received a copy of the GNU General Public License
 along with this program.  If not, see <http://www.gnu.org/licenses/>.
 */

/*
 This firmware is a mashup between Sprinter and grbl.
  (https://github.com/kliment/Sprinter)
  (https://github.com/simen/grbl/tree)

 It has preliminary support for Matthew Roberts advance algorithm
    http://reprap.org/pipermail/reprap-dev/2011-May/003323.html
 */

#include "Marlin.h"

#ifdef ENABLE_AUTO_BED_LEVELING
#include "vector_3.h"
  #ifdef AUTO_BED_LEVELING_GRID
    #include "qr_solve.h"
  #endif
#endif // ENABLE_AUTO_BED_LEVELING

#include "ultralcd.h"
#include "planner.h"
#include "stepper.h"
#include "temperature.h"
#include "motion_control.h"
#include "cardreader.h"
#include "watchdog.h"
#include "ConfigurationStore.h"
#include "language.h"
#include "pins_arduino.h"
#include "math.h"

#ifdef BLINKM
#include "BlinkM.h"
#include "Wire.h"
#endif

#if NUM_SERVOS > 0
#include "Servo.h"
#endif

#if defined(DIGIPOTSS_PIN) && DIGIPOTSS_PIN > -1
#include <SPI.h>
#endif

#define VERSION_STRING  "1.0.0"

// look here for descriptions of G-codes: http://linuxcnc.org/handbook/gcode/g-code.html
// http://objects.reprap.org/wiki/Mendel_User_Manual:_RepRapGCodes

//Implemented Codes
//-------------------
// G0  -> G1
// G1  - Coordinated Movement X Y Z E
// G2  - CW ARC
// G3  - CCW ARC
// G4  - Dwell S<seconds> or P<milliseconds>
// G10 - retract filament according to settings of M207
// G11 - retract recover filament according to settings of M208
// G28 - Home all Axis
// G29 - Detailed Z-Probe, probes the bed at 3 or more points.  Will fail if you haven't homed yet.
// G30 - Single Z Probe, probes bed at current XY location.
// G31 - Dock sled (Z_PROBE_SLED only)
// G32 - Undock sled (Z_PROBE_SLED only)
// G90 - Use Absolute Coordinates
// G91 - Use Relative Coordinates
// G92 - Set current position to coordinates given

// M Codes
// M0   - Unconditional stop - Wait for user to press a button on the LCD (Only if ULTRA_LCD is enabled)
// M1   - Same as M0
// M17  - Enable/Power all stepper motors
// M18  - Disable all stepper motors; same as M84
// M20  - List SD card
// M21  - Init SD card
// M22  - Release SD card
// M23  - Select SD file (M23 filename.g)
// M24  - Start/resume SD print
// M25  - Pause SD print
// M26  - Set SD position in bytes (M26 S12345)
// M27  - Report SD print status
// M28  - Start SD write (M28 filename.g)
// M29  - Stop SD write
// M30  - Delete file from SD (M30 filename.g)
// M31  - Output time since last M109 or SD card start to serial
// M32  - Select file and start SD print (Can be used _while_ printing from SD card files):
//        syntax "M32 /path/filename#", or "M32 S<startpos bytes> !filename#"
//        Call gcode file : "M32 P !filename#" and return to caller file after finishing (similar to #include).
//        The '#' is necessary when calling from within sd files, as it stops buffer prereading
// M42  - Change pin status via gcode Use M42 Px Sy to set pin x to value y, when omitting Px the onboard led will be used.
// M80  - Turn on Power Supply
// M81  - Turn off Power Supply
// M82  - Set E codes absolute (default)
// M83  - Set E codes relative while in Absolute Coordinates (G90) mode
// M84  - Disable steppers until next move,
//        or use S<seconds> to specify an inactivity timeout, after which the steppers will be disabled.  S0 to disable the timeout.
// M85  - Set inactivity shutdown timer with parameter S<seconds>. To disable set zero (default)
// M92  - Set axis_steps_per_unit - same syntax as G92
// M104 - Set extruder target temp
// M105 - Read current temp
// M106 - Fan on
// M107 - Fan off
// M109 - Sxxx Wait for extruder current temp to reach target temp. Waits only when heating
//        Rxxx Wait for extruder current temp to reach target temp. Waits when heating and cooling
//        IF AUTOTEMP is enabled, S<mintemp> B<maxtemp> F<factor>. Exit autotemp by any M109 without F
// M112 - Emergency stop
// M114 - Output current position to serial port
// M115 - Capabilities string
// M117 - display message
// M119 - Output Endstop status to serial port
// M126 - Solenoid Air Valve Open (BariCUDA support by jmil)
// M127 - Solenoid Air Valve Closed (BariCUDA vent to atmospheric pressure by jmil)
// M128 - EtoP Open (BariCUDA EtoP = electricity to air pressure transducer by jmil)
// M129 - EtoP Closed (BariCUDA EtoP = electricity to air pressure transducer by jmil)
// M140 - Set bed target temp
// M150 - Set BlinkM Color Output R: Red<0-255> U(!): Green<0-255> B: Blue<0-255> over i2c, G for green does not work.
// M190 - Sxxx Wait for bed current temp to reach target temp. Waits only when heating
//        Rxxx Wait for bed current temp to reach target temp. Waits when heating and cooling
// M200 D<millimeters>- set filament diameter and set E axis units to cubic millimeters (use S0 to set back to millimeters).
// M201 - Set max acceleration in units/s^2 for print moves (M201 X1000 Y1000)
// M202 - Set max acceleration in units/s^2 for travel moves (M202 X1000 Y1000) Unused in Marlin!!
// M203 - Set maximum feedrate that your machine can sustain (M203 X200 Y200 Z300 E10000) in mm/sec
// M204 - Set default acceleration: S normal moves T filament only moves (M204 S3000 T7000) in mm/sec^2  also sets minimum segment time in ms (B20000) to prevent buffer under-runs and M20 minimum feedrate
// M205 -  advanced settings:  minimum travel speed S=while printing T=travel only,  B=minimum segment time X= maximum xy jerk, Z=maximum Z jerk, E=maximum E jerk
// M206 - set additional homing offset
// M207 - set retract length S[positive mm] F[feedrate mm/min] Z[additional zlift/hop], stays in mm regardless of M200 setting
// M208 - set recover=unretract length S[positive mm surplus to the M207 S*] F[feedrate mm/sec]
// M209 - S<1=true/0=false> enable automatic retract detect if the slicer did not support G10/11: every normal extrude-only move will be classified as retract depending on the direction.
// M218 - set hotend offset (in mm): T<extruder_number> X<offset_on_X> Y<offset_on_Y>
// M220 S<factor in percent>- set speed factor override percentage
// M221 S<factor in percent>- set extrude factor override percentage
// M226 P<pin number> S<pin state>- Wait until the specified pin reaches the state required
// M240 - Trigger a camera to take a photograph
// M250 - Set LCD contrast C<contrast value> (value 0..63)
// M280 - set servo position absolute. P: servo index, S: angle or microseconds
// M300 - Play beep sound S<frequency Hz> P<duration ms>
// M301 - Set PID parameters P I and D
// M302 - Allow cold extrudes, or set the minimum extrude S<temperature>.
// M303 - PID relay autotune S<temperature> sets the target temperature. (default target temperature = 150C)
// M304 - Set bed PID parameters P I and D
// M400 - Finish all moves
// M401 - Lower z-probe if present
// M402 - Raise z-probe if present
// M404 - N<dia in mm> Enter the nominal filament width (3mm, 1.75mm ) or will display nominal filament width without parameters
// M405 - Turn on Filament Sensor extrusion control.  Optional D<delay in cm> to set delay in centimeters between sensor and extruder 
// M406 - Turn off Filament Sensor extrusion control 
// M407 - Displays measured filament diameter 
// M500 - stores parameters in EEPROM
// M501 - reads parameters from EEPROM (if you need reset them after you changed them temporarily).
// M502 - reverts to the default "factory settings".  You still need to store them in EEPROM afterwards if you want to.
// M503 - print the current settings (from memory not from EEPROM)
// M540 - Use S[0|1] to enable or disable the stop SD card print on endstop hit (requires ABORT_ON_ENDSTOP_HIT_FEATURE_ENABLED)
// M600 - Pause for filament change X[pos] Y[pos] Z[relative lift] E[initial retract] L[later retract distance for removal]
// M665 - set delta configurations
// M666 - set delta endstop adjustment
// M605 - Set dual x-carriage movement mode: S<mode> [ X<duplication x-offset> R<duplication temp offset> ]
// M907 - Set digital trimpot motor current using axis codes.
// M908 - Control digital trimpot directly.
// M350 - Set microstepping mode.
// M351 - Toggle MS1 MS2 pins directly.

// ************ SCARA Specific - This can change to suit future G-code regulations
// M360 - SCARA calibration: Move to cal-position ThetaA (0 deg calibration)
// M361 - SCARA calibration: Move to cal-position ThetaB (90 deg calibration - steps per degree)
// M362 - SCARA calibration: Move to cal-position PsiA (0 deg calibration)
// M363 - SCARA calibration: Move to cal-position PsiB (90 deg calibration - steps per degree)
// M364 - SCARA calibration: Move to cal-position PSIC (90 deg to Theta calibration position)
// M365 - SCARA calibration: Scaling factor, X, Y, Z axis
//************* SCARA End ***************

// M928 - Start SD logging (M928 filename.g) - ended by M29
// M999 - Restart after being stopped by error

//Stepper Movement Variables

//===========================================================================
//=============================imported variables============================
//===========================================================================


//===========================================================================
//=============================public variables=============================
//===========================================================================
#ifdef SDSUPPORT
CardReader card;
#endif
float homing_feedrate[] = HOMING_FEEDRATE;
bool axis_relative_modes[] = AXIS_RELATIVE_MODES;
int feedmultiply=100; //100->1 200->2
int saved_feedmultiply;
int extrudemultiply=100; //100->1 200->2
int extruder_multiply[EXTRUDERS] = {100
  #if EXTRUDERS > 1
    , 100
    #if EXTRUDERS > 2
      , 100
    #endif
  #endif
};
float volumetric_multiplier[EXTRUDERS] = {1.0
  #if EXTRUDERS > 1
    , 1.0
    #if EXTRUDERS > 2
      , 1.0
    #endif
  #endif
};
float current_position[NUM_AXIS] = { 0.0, 0.0, 0.0, 0.0 };
float add_homing[3]={0,0,0};
#ifdef DELTA
float endstop_adj[3]={0,0,0};
#endif

float min_pos[3] = { X_MIN_POS, Y_MIN_POS, Z_MIN_POS };
float max_pos[3] = { X_MAX_POS, Y_MAX_POS, Z_MAX_POS };
bool axis_known_position[3] = {false, false, false};
float zprobe_zoffset;

// Extruder offset
#if EXTRUDERS > 1
#ifndef DUAL_X_CARRIAGE
  #define NUM_EXTRUDER_OFFSETS 2 // only in XY plane
#else
  #define NUM_EXTRUDER_OFFSETS 3 // supports offsets in XYZ plane
#endif
float extruder_offset[NUM_EXTRUDER_OFFSETS][EXTRUDERS] = {
#if defined(EXTRUDER_OFFSET_X) && defined(EXTRUDER_OFFSET_Y)
  EXTRUDER_OFFSET_X, EXTRUDER_OFFSET_Y
#endif
};
#endif
uint8_t active_extruder = 0;
int fanSpeed=0;
#ifdef SERVO_ENDSTOPS
  int servo_endstops[] = SERVO_ENDSTOPS;
  int servo_endstop_angles[] = SERVO_ENDSTOP_ANGLES;
#endif
#ifdef BARICUDA
int ValvePressure=0;
int EtoPPressure=0;
#endif

#ifdef FWRETRACT
  bool autoretract_enabled=false;
  bool retracted[EXTRUDERS]={false
    #if EXTRUDERS > 1
    , false
     #if EXTRUDERS > 2
      , false
     #endif
  #endif
  };
  bool retracted_swap[EXTRUDERS]={false
    #if EXTRUDERS > 1
    , false
     #if EXTRUDERS > 2
      , false
     #endif
  #endif
  };

  float retract_length = RETRACT_LENGTH;
  float retract_length_swap = RETRACT_LENGTH_SWAP;
  float retract_feedrate = RETRACT_FEEDRATE;
  float retract_zlift = RETRACT_ZLIFT;
  float retract_recover_length = RETRACT_RECOVER_LENGTH;
  float retract_recover_length_swap = RETRACT_RECOVER_LENGTH_SWAP;
  float retract_recover_feedrate = RETRACT_RECOVER_FEEDRATE;
#endif

#ifdef ULTIPANEL
  #ifdef PS_DEFAULT_OFF
    bool powersupply = false;
  #else
	  bool powersupply = true;
  #endif
#endif

#ifdef DELTA
  #define SIN_60 0.8660254037844386
  #define COS_60 0.5
  // these are the default values, can be overriden with M665
  float delta_radius= DELTA_RADIUS;
  float delta_tower1_x= -SIN_60*delta_radius; // front left tower
  float delta_tower1_y= -COS_60*delta_radius;	   
  float delta_tower2_x=  SIN_60*delta_radius; // front right tower
  float delta_tower2_y= -COS_60*delta_radius;	   
  float delta_tower3_x= 0.0;                  // back middle tower
  float delta_tower3_y= delta_radius;
  float delta_diagonal_rod= DELTA_DIAGONAL_ROD;
  float delta_diagonal_rod_2= sq(delta_diagonal_rod);
  float delta_segments_per_second= DELTA_SEGMENTS_PER_SECOND;
#endif

#ifdef SCARA                              // Build size scaling
float axis_scaling[3]={1,1,1};  // Build size scaling, default to 1
#endif				

#if defined(DELTA) || defined(SCARA)
static float delta[3] = {0.0, 0.0, 0.0};
#endif

bool cancel_heatup = false ;

#ifdef FILAMENT_SENSOR
  //Variables for Filament Sensor input 
  float filament_width_nominal=DEFAULT_NOMINAL_FILAMENT_DIA;  //Set nominal filament width, can be changed with M404 
  bool filament_sensor=false;  //M405 turns on filament_sensor control, M406 turns it off 
  float filament_width_meas=DEFAULT_MEASURED_FILAMENT_DIA; //Stores the measured filament diameter 
  signed char measurement_delay[MAX_MEASUREMENT_DELAY+1];  //ring buffer to delay measurement  store extruder factor after subtracting 100 
  int delay_index1=0;  //index into ring buffer
  int delay_index2=-1;  //index into ring buffer - set to -1 on startup to indicate ring buffer needs to be initialized
  float delay_dist=0; //delay distance counter  
  int meas_delay_cm = MEASUREMENT_DELAY_CM;  //distance delay setting
#endif

//===========================================================================
//=============================Private Variables=============================
//===========================================================================
const char axis_codes[NUM_AXIS] = {'X', 'Y', 'Z', 'E'};
static float destination[NUM_AXIS] = {  0.0, 0.0, 0.0, 0.0};
<<<<<<< HEAD
=======

#ifndef DELTA
static float delta[3] = {0.0, 0.0, 0.0};
#endif

>>>>>>> 72419745
static float offset[3] = {0.0, 0.0, 0.0};
static bool home_all_axis = true;
static float feedrate = 1500.0, next_feedrate, saved_feedrate;
static long gcode_N, gcode_LastN, Stopped_gcode_LastN = 0;

static bool relative_mode = false;  //Determines Absolute or Relative Coordinates

static char cmdbuffer[BUFSIZE][MAX_CMD_SIZE];
static bool fromsd[BUFSIZE];
static int bufindr = 0;
static int bufindw = 0;
static int buflen = 0;
//static int i = 0;
static char serial_char;
static int serial_count = 0;
static boolean comment_mode = false;
static char *strchr_pointer; // just a pointer to find chars in the command string like X, Y, Z, E, etc

const int sensitive_pins[] = SENSITIVE_PINS; // Sensitive pin list for M42

//static float tt = 0;
//static float bt = 0;

//Inactivity shutdown variables
static unsigned long previous_millis_cmd = 0;
static unsigned long max_inactive_time = 0;
static unsigned long stepper_inactive_time = DEFAULT_STEPPER_DEACTIVE_TIME*1000l;

unsigned long starttime=0;
unsigned long stoptime=0;

static uint8_t tmp_extruder;


bool Stopped=false;

#if NUM_SERVOS > 0
  Servo servos[NUM_SERVOS];
#endif

bool CooldownNoWait = true;
bool target_direction;

//Insert variables if CHDK is defined
#ifdef CHDK
unsigned long chdkHigh = 0;
boolean chdkActive = false;
#endif

//===========================================================================
//=============================Routines======================================
//===========================================================================

void get_arc_coordinates();
bool setTargetedHotend(int code);

void serial_echopair_P(const char *s_P, float v)
    { serialprintPGM(s_P); SERIAL_ECHO(v); }
void serial_echopair_P(const char *s_P, double v)
    { serialprintPGM(s_P); SERIAL_ECHO(v); }
void serial_echopair_P(const char *s_P, unsigned long v)
    { serialprintPGM(s_P); SERIAL_ECHO(v); }

extern "C"{
  extern unsigned int __bss_end;
  extern unsigned int __heap_start;
  extern void *__brkval;

  int freeMemory() {
    int free_memory;

    if((int)__brkval == 0)
      free_memory = ((int)&free_memory) - ((int)&__bss_end);
    else
      free_memory = ((int)&free_memory) - ((int)__brkval);

    return free_memory;
  }
}

//adds an command to the main command buffer
//thats really done in a non-safe way.
//needs overworking someday
void enquecommand(const char *cmd)
{
  if(buflen < BUFSIZE)
  {
    //this is dangerous if a mixing of serial and this happens
    strcpy(&(cmdbuffer[bufindw][0]),cmd);
    SERIAL_ECHO_START;
    SERIAL_ECHOPGM("enqueing \"");
    SERIAL_ECHO(cmdbuffer[bufindw]);
    SERIAL_ECHOLNPGM("\"");
    bufindw= (bufindw + 1)%BUFSIZE;
    buflen += 1;
  }
}

void enquecommand_P(const char *cmd)
{
  if(buflen < BUFSIZE)
  {
    //this is dangerous if a mixing of serial and this happens
    strcpy_P(&(cmdbuffer[bufindw][0]),cmd);
    SERIAL_ECHO_START;
    SERIAL_ECHOPGM("enqueing \"");
    SERIAL_ECHO(cmdbuffer[bufindw]);
    SERIAL_ECHOLNPGM("\"");
    bufindw= (bufindw + 1)%BUFSIZE;
    buflen += 1;
  }
}

void setup_killpin()
{
#if defined(KILL_PIN) && KILL_PIN > -1
	pinMode(KILL_PIN,INPUT);
    WRITE(KILL_PIN,HIGH);
#endif
}


#if defined(PHOTOGRAPH_PIN) && PHOTOGRAPH_PIN > -1
void setup_photpin()
{
    SET_OUTPUT(PHOTOGRAPH_PIN);
    WRITE(PHOTOGRAPH_PIN, LOW);
}
#endif

void setup_powerhold()
{
  #if defined(SUICIDE_PIN) && SUICIDE_PIN > -1
    SET_OUTPUT(SUICIDE_PIN);
    WRITE(SUICIDE_PIN, HIGH);
  #endif
  #if defined(PS_ON_PIN) && PS_ON_PIN > -1
    SET_OUTPUT(PS_ON_PIN);
	#if defined(PS_DEFAULT_OFF)
	  WRITE(PS_ON_PIN, PS_ON_ASLEEP);
    #else
	  WRITE(PS_ON_PIN, PS_ON_AWAKE);
	#endif
  #endif
}


void suicide()
{
#if defined(SUICIDE_PIN) && SUICIDE_PIN > -1
	SET_OUTPUT(SUICIDE_PIN);
    WRITE(SUICIDE_PIN, LOW);
#endif
}


#if NUM_SERVOS > 0
void servo_init()
{
  #if (NUM_SERVOS >= 1) && defined(SERVO0_PIN) && (SERVO0_PIN > -1)
    servos[0].attach(SERVO0_PIN);
  #endif
  #if (NUM_SERVOS >= 2) && defined(SERVO1_PIN) && (SERVO1_PIN > -1)
    servos[1].attach(SERVO1_PIN);
  #endif
  #if (NUM_SERVOS >= 3) && defined(SERVO2_PIN) && (SERVO2_PIN > -1)
    servos[2].attach(SERVO2_PIN);
  #endif
  #if (NUM_SERVOS >= 4) && defined(SERVO3_PIN) && (SERVO3_PIN > -1)
    servos[3].attach(SERVO3_PIN);
  #endif
  #if (NUM_SERVOS >= 5)
    #error "TODO: enter initalisation code for more servos"
  #endif

  // Set position of Servo Endstops that are defined
  #ifdef SERVO_ENDSTOPS
  for(int8_t i = 0; i < 3; i++)
  {
    if(servo_endstops[i] > -1) {
      servos[servo_endstops[i]].write(servo_endstop_angles[i * 2 + 1]);
    }
  }
  #endif

  #if defined (ENABLE_AUTO_BED_LEVELING) && (PROBE_SERVO_DEACTIVATION_DELAY > 0)
  delay(PROBE_SERVO_DEACTIVATION_DELAY);
  servos[servo_endstops[Z_AXIS]].detach();
  #endif
}
#endif


void setup()
{
  setup_killpin();
  setup_powerhold();
  MYSERIAL.begin(BAUDRATE);
  SERIAL_PROTOCOLLNPGM("start");
  SERIAL_ECHO_START;

  // Check startup - does nothing if bootloader sets MCUSR to 0
  byte mcu = MCUSR;
  if(mcu & 1) SERIAL_ECHOLNPGM(MSG_POWERUP);
  if(mcu & 2) SERIAL_ECHOLNPGM(MSG_EXTERNAL_RESET);
  if(mcu & 4) SERIAL_ECHOLNPGM(MSG_BROWNOUT_RESET);
  if(mcu & 8) SERIAL_ECHOLNPGM(MSG_WATCHDOG_RESET);
  if(mcu & 32) SERIAL_ECHOLNPGM(MSG_SOFTWARE_RESET);
  MCUSR=0;

  SERIAL_ECHOPGM(MSG_MARLIN);
  SERIAL_ECHOLNPGM(VERSION_STRING);
  #ifdef STRING_VERSION_CONFIG_H
    #ifdef STRING_CONFIG_H_AUTHOR
      SERIAL_ECHO_START;
      SERIAL_ECHOPGM(MSG_CONFIGURATION_VER);
      SERIAL_ECHOPGM(STRING_VERSION_CONFIG_H);
      SERIAL_ECHOPGM(MSG_AUTHOR);
      SERIAL_ECHOLNPGM(STRING_CONFIG_H_AUTHOR);
      SERIAL_ECHOPGM("Compiled: ");
      SERIAL_ECHOLNPGM(__DATE__);
    #endif
  #endif
  SERIAL_ECHO_START;
  SERIAL_ECHOPGM(MSG_FREE_MEMORY);
  SERIAL_ECHO(freeMemory());
  SERIAL_ECHOPGM(MSG_PLANNER_BUFFER_BYTES);
  SERIAL_ECHOLN((int)sizeof(block_t)*BLOCK_BUFFER_SIZE);
  for(int8_t i = 0; i < BUFSIZE; i++)
  {
    fromsd[i] = false;
  }

  // loads data from EEPROM if available else uses defaults (and resets step acceleration rate)
  Config_RetrieveSettings();

  tp_init();    // Initialize temperature loop
  plan_init();  // Initialize planner;
  watchdog_init();
  st_init();    // Initialize stepper, this enables interrupts!
#if defined(PHOTOGRAPH_PIN) && PHOTOGRAPH_PIN > -1
  setup_photpin();
#endif
#if NUM_SERVOS > 0
  servo_init();
<<<<<<< HEAD
#endif
=======
  
>>>>>>> 72419745

  lcd_init();
  _delay_ms(1000);	// wait 1sec to display the splash screen

  #if defined(CONTROLLERFAN_PIN) && CONTROLLERFAN_PIN > -1
    SET_OUTPUT(CONTROLLERFAN_PIN); //Set pin used for driver cooling fan
  #endif

  #ifdef DIGIPOT_I2C
    digipot_i2c_init();
  #endif
#ifdef Z_PROBE_SLED
  pinMode(SERVO0_PIN, OUTPUT);
  digitalWrite(SERVO0_PIN, LOW); // turn it off
#endif // Z_PROBE_SLED
}


void loop()
{
  if(buflen < (BUFSIZE-1))
    get_command();
  #ifdef SDSUPPORT
  card.checkautostart(false);
  #endif
  if(buflen)
  {
    #ifdef SDSUPPORT
      if(card.saving)
      {
        if(strstr_P(cmdbuffer[bufindr], PSTR("M29")) == NULL)
        {
          card.write_command(cmdbuffer[bufindr]);
          if(card.logging)
          {
            process_commands();
          }
          else
          {
            SERIAL_PROTOCOLLNPGM(MSG_OK);
          }
        }
        else
        {
          card.closefile();
          SERIAL_PROTOCOLLNPGM(MSG_FILE_SAVED);
        }
      }
      else
      {
        process_commands();
      }
    #else
      process_commands();
    #endif //SDSUPPORT
    buflen = (buflen-1);
    bufindr = (bufindr + 1)%BUFSIZE;
  }
  //check heater every n milliseconds
  manage_heater();
  manage_inactivity();
  checkHitEndstops();
  lcd_update();
}

void get_command()
{
  while( MYSERIAL.available() > 0  && buflen < BUFSIZE) {
    serial_char = MYSERIAL.read();
    if(serial_char == '\n' ||
       serial_char == '\r' ||
       (serial_char == ':' && comment_mode == false) ||
       serial_count >= (MAX_CMD_SIZE - 1) )
    {
      if(!serial_count) { //if empty line
        comment_mode = false; //for new command
        return;
      }
      cmdbuffer[bufindw][serial_count] = 0; //terminate string
      if(!comment_mode){
        comment_mode = false; //for new command
        fromsd[bufindw] = false;
        if(strchr(cmdbuffer[bufindw], 'N') != NULL)
        {
          strchr_pointer = strchr(cmdbuffer[bufindw], 'N');
          gcode_N = (strtol(&cmdbuffer[bufindw][strchr_pointer - cmdbuffer[bufindw] + 1], NULL, 10));
          if(gcode_N != gcode_LastN+1 && (strstr_P(cmdbuffer[bufindw], PSTR("M110")) == NULL) ) {
            SERIAL_ERROR_START;
            SERIAL_ERRORPGM(MSG_ERR_LINE_NO);
            SERIAL_ERRORLN(gcode_LastN);
            //Serial.println(gcode_N);
            FlushSerialRequestResend();
            serial_count = 0;
            return;
          }

          if(strchr(cmdbuffer[bufindw], '*') != NULL)
          {
            byte checksum = 0;
            byte count = 0;
            while(cmdbuffer[bufindw][count] != '*') checksum = checksum^cmdbuffer[bufindw][count++];
            strchr_pointer = strchr(cmdbuffer[bufindw], '*');

            if( (int)(strtod(&cmdbuffer[bufindw][strchr_pointer - cmdbuffer[bufindw] + 1], NULL)) != checksum) {
              SERIAL_ERROR_START;
              SERIAL_ERRORPGM(MSG_ERR_CHECKSUM_MISMATCH);
              SERIAL_ERRORLN(gcode_LastN);
              FlushSerialRequestResend();
              serial_count = 0;
              return;
            }
            //if no errors, continue parsing
          }
          else
          {
            SERIAL_ERROR_START;
            SERIAL_ERRORPGM(MSG_ERR_NO_CHECKSUM);
            SERIAL_ERRORLN(gcode_LastN);
            FlushSerialRequestResend();
            serial_count = 0;
            return;
          }

          gcode_LastN = gcode_N;
          //if no errors, continue parsing
        }
        else  // if we don't receive 'N' but still see '*'
        {
          if((strchr(cmdbuffer[bufindw], '*') != NULL))
          {
            SERIAL_ERROR_START;
            SERIAL_ERRORPGM(MSG_ERR_NO_LINENUMBER_WITH_CHECKSUM);
            SERIAL_ERRORLN(gcode_LastN);
            serial_count = 0;
            return;
          }
        }
        if((strchr(cmdbuffer[bufindw], 'G') != NULL)){
          strchr_pointer = strchr(cmdbuffer[bufindw], 'G');
          switch((int)((strtod(&cmdbuffer[bufindw][strchr_pointer - cmdbuffer[bufindw] + 1], NULL)))){
          case 0:
          case 1:
          case 2:
          case 3:
            if(Stopped == false) { // If printer is stopped by an error the G[0-3] codes are ignored.
          #ifdef SDSUPPORT
              if(card.saving)
                break;
          #endif //SDSUPPORT
              SERIAL_PROTOCOLLNPGM(MSG_OK);
            }
            else {
              SERIAL_ERRORLNPGM(MSG_ERR_STOPPED);
              LCD_MESSAGEPGM(MSG_STOPPED);
            }
            break;
          default:
            break;
          }

        }

        //If command was e-stop process now
        if(strcmp(cmdbuffer[bufindw], "M112") == 0)
          kill();
        
        bufindw = (bufindw + 1)%BUFSIZE;
        buflen += 1;
      }
      serial_count = 0; //clear buffer
    }
    else
    {
      if(serial_char == ';') comment_mode = true;
      if(!comment_mode) cmdbuffer[bufindw][serial_count++] = serial_char;
    }
  }
  #ifdef SDSUPPORT
  if(!card.sdprinting || serial_count!=0){
    return;
  }

  //'#' stops reading from SD to the buffer prematurely, so procedural macro calls are possible
  // if it occurs, stop_buffering is triggered and the buffer is ran dry.
  // this character _can_ occur in serial com, due to checksums. however, no checksums are used in SD printing

  static bool stop_buffering=false;
  if(buflen==0) stop_buffering=false;

  while( !card.eof()  && buflen < BUFSIZE && !stop_buffering) {
    int16_t n=card.get();
    serial_char = (char)n;
    if(serial_char == '\n' ||
       serial_char == '\r' ||
       (serial_char == '#' && comment_mode == false) ||
       (serial_char == ':' && comment_mode == false) ||
       serial_count >= (MAX_CMD_SIZE - 1)||n==-1)
    {
      if(card.eof()){
        SERIAL_PROTOCOLLNPGM(MSG_FILE_PRINTED);
        stoptime=millis();
        char time[30];
        unsigned long t=(stoptime-starttime)/1000;
        int hours, minutes;
        minutes=(t/60)%60;
        hours=t/60/60;
        sprintf_P(time, PSTR("%i hours %i minutes"),hours, minutes);
        SERIAL_ECHO_START;
        SERIAL_ECHOLN(time);
        lcd_setstatus(time);
        card.printingHasFinished();
        card.checkautostart(true);

      }
      if(serial_char=='#')
        stop_buffering=true;

      if(!serial_count)
      {
        comment_mode = false; //for new command
        return; //if empty line
      }
      cmdbuffer[bufindw][serial_count] = 0; //terminate string
//      if(!comment_mode){
        fromsd[bufindw] = true;
        buflen += 1;
        bufindw = (bufindw + 1)%BUFSIZE;
//      }
      comment_mode = false; //for new command
      serial_count = 0; //clear buffer
    }
    else
    {
      if(serial_char == ';') comment_mode = true;
      if(!comment_mode) cmdbuffer[bufindw][serial_count++] = serial_char;
    }
  }

  #endif //SDSUPPORT

}


float code_value()
{
  return (strtod(&cmdbuffer[bufindr][strchr_pointer - cmdbuffer[bufindr] + 1], NULL));
}

long code_value_long()
{
  return (strtol(&cmdbuffer[bufindr][strchr_pointer - cmdbuffer[bufindr] + 1], NULL, 10));
}

bool code_seen(char code)
{
  strchr_pointer = strchr(cmdbuffer[bufindr], code);
  return (strchr_pointer != NULL);  //Return True if a character was found
}

#define DEFINE_PGM_READ_ANY(type, reader)       \
    static inline type pgm_read_any(const type *p)  \
    { return pgm_read_##reader##_near(p); }

DEFINE_PGM_READ_ANY(float,       float);
DEFINE_PGM_READ_ANY(signed char, byte);

#define XYZ_CONSTS_FROM_CONFIG(type, array, CONFIG) \
static const PROGMEM type array##_P[3] =        \
    { X_##CONFIG, Y_##CONFIG, Z_##CONFIG };     \
static inline type array(int axis)          \
    { return pgm_read_any(&array##_P[axis]); }

XYZ_CONSTS_FROM_CONFIG(float, base_min_pos,    MIN_POS);
XYZ_CONSTS_FROM_CONFIG(float, base_max_pos,    MAX_POS);
XYZ_CONSTS_FROM_CONFIG(float, base_home_pos,   HOME_POS);
XYZ_CONSTS_FROM_CONFIG(float, max_length,      MAX_LENGTH);
XYZ_CONSTS_FROM_CONFIG(float, home_retract_mm, HOME_RETRACT_MM);
XYZ_CONSTS_FROM_CONFIG(signed char, home_dir,  HOME_DIR);

#ifdef DUAL_X_CARRIAGE
  #if EXTRUDERS == 1 || defined(COREXY) \
      || !defined(X2_ENABLE_PIN) || !defined(X2_STEP_PIN) || !defined(X2_DIR_PIN) \
      || !defined(X2_HOME_POS) || !defined(X2_MIN_POS) || !defined(X2_MAX_POS) \
      || !defined(X_MAX_PIN) || X_MAX_PIN < 0
    #error "Missing or invalid definitions for DUAL_X_CARRIAGE mode."
  #endif
  #if X_HOME_DIR != -1 || X2_HOME_DIR != 1
    #error "Please use canonical x-carriage assignment" // the x-carriages are defined by their homing directions
  #endif

#define DXC_FULL_CONTROL_MODE 0
#define DXC_AUTO_PARK_MODE    1
#define DXC_DUPLICATION_MODE  2
static int dual_x_carriage_mode = DEFAULT_DUAL_X_CARRIAGE_MODE;

static float x_home_pos(int extruder) {
  if (extruder == 0)
    return base_home_pos(X_AXIS) + add_homing[X_AXIS];
  else
    // In dual carriage mode the extruder offset provides an override of the
    // second X-carriage offset when homed - otherwise X2_HOME_POS is used.
    // This allow soft recalibration of the second extruder offset position without firmware reflash
    // (through the M218 command).
    return (extruder_offset[X_AXIS][1] > 0) ? extruder_offset[X_AXIS][1] : X2_HOME_POS;
}

static int x_home_dir(int extruder) {
  return (extruder == 0) ? X_HOME_DIR : X2_HOME_DIR;
}

static float inactive_extruder_x_pos = X2_MAX_POS; // used in mode 0 & 1
static bool active_extruder_parked = false; // used in mode 1 & 2
static float raised_parked_position[NUM_AXIS]; // used in mode 1
static unsigned long delayed_move_time = 0; // used in mode 1
static float duplicate_extruder_x_offset = DEFAULT_DUPLICATION_X_OFFSET; // used in mode 2
static float duplicate_extruder_temp_offset = 0; // used in mode 2
bool extruder_duplication_enabled = false; // used in mode 2
#endif //DUAL_X_CARRIAGE

static void axis_is_at_home(int axis) {
#ifdef DUAL_X_CARRIAGE
  if (axis == X_AXIS) {
    if (active_extruder != 0) {
      current_position[X_AXIS] = x_home_pos(active_extruder);
      min_pos[X_AXIS] =          X2_MIN_POS;
      max_pos[X_AXIS] =          max(extruder_offset[X_AXIS][1], X2_MAX_POS);
      return;
    }
    else if (dual_x_carriage_mode == DXC_DUPLICATION_MODE && active_extruder == 0) {
      current_position[X_AXIS] = base_home_pos(X_AXIS) + add_homing[X_AXIS];
      min_pos[X_AXIS] =          base_min_pos(X_AXIS) + add_homing[X_AXIS];
      max_pos[X_AXIS] =          min(base_max_pos(X_AXIS) + add_homing[X_AXIS],
                                  max(extruder_offset[X_AXIS][1], X2_MAX_POS) - duplicate_extruder_x_offset);
      return;
    }
  }
#endif
#ifdef SCARA
   float homeposition[3];
   char i;
   
   if (axis < 2)
   {
   
     for (i=0; i<3; i++)
     {
        homeposition[i] = base_home_pos(i); 
     }  
	// SERIAL_ECHOPGM("homeposition[x]= "); SERIAL_ECHO(homeposition[0]);
   //  SERIAL_ECHOPGM("homeposition[y]= "); SERIAL_ECHOLN(homeposition[1]);
   // Works out real Homeposition angles using inverse kinematics, 
   // and calculates homing offset using forward kinematics
     calculate_delta(homeposition);
     
    // SERIAL_ECHOPGM("base Theta= "); SERIAL_ECHO(delta[X_AXIS]);
    // SERIAL_ECHOPGM(" base Psi+Theta="); SERIAL_ECHOLN(delta[Y_AXIS]);
     
     for (i=0; i<2; i++)
     {
        delta[i] -= add_homing[i];
     } 
     
    // SERIAL_ECHOPGM("addhome X="); SERIAL_ECHO(add_homing[X_AXIS]);
	// SERIAL_ECHOPGM(" addhome Y="); SERIAL_ECHO(add_homing[Y_AXIS]);
    // SERIAL_ECHOPGM(" addhome Theta="); SERIAL_ECHO(delta[X_AXIS]);
    // SERIAL_ECHOPGM(" addhome Psi+Theta="); SERIAL_ECHOLN(delta[Y_AXIS]);
      
     calculate_SCARA_forward_Transform(delta);
     
    // SERIAL_ECHOPGM("Delta X="); SERIAL_ECHO(delta[X_AXIS]);
    // SERIAL_ECHOPGM(" Delta Y="); SERIAL_ECHOLN(delta[Y_AXIS]);
     
    current_position[axis] = delta[axis];
    
    // SCARA home positions are based on configuration since the actual limits are determined by the 
    // inverse kinematic transform.
    min_pos[axis] =          base_min_pos(axis); // + (delta[axis] - base_home_pos(axis));
    max_pos[axis] =          base_max_pos(axis); // + (delta[axis] - base_home_pos(axis));
   } 
   else
   {
      current_position[axis] = base_home_pos(axis) + add_homing[axis];
      min_pos[axis] =          base_min_pos(axis) + add_homing[axis];
      max_pos[axis] =          base_max_pos(axis) + add_homing[axis];
   }
#else
  current_position[axis] = base_home_pos(axis) + add_homing[axis];
  min_pos[axis] =          base_min_pos(axis) + add_homing[axis];
  max_pos[axis] =          base_max_pos(axis) + add_homing[axis];
#endif
}

#ifdef ENABLE_AUTO_BED_LEVELING
#ifdef AUTO_BED_LEVELING_GRID
static void set_bed_level_equation_lsq(double *plane_equation_coefficients)
{
    vector_3 planeNormal = vector_3(-plane_equation_coefficients[0], -plane_equation_coefficients[1], 1);
    planeNormal.debug("planeNormal");
    plan_bed_level_matrix = matrix_3x3::create_look_at(planeNormal);
    //bedLevel.debug("bedLevel");

    //plan_bed_level_matrix.debug("bed level before");
    //vector_3 uncorrected_position = plan_get_position_mm();
    //uncorrected_position.debug("position before");

    vector_3 corrected_position = plan_get_position();
//    corrected_position.debug("position after");
    current_position[X_AXIS] = corrected_position.x;
    current_position[Y_AXIS] = corrected_position.y;
    current_position[Z_AXIS] = corrected_position.z;

    // put the bed at 0 so we don't go below it.
    current_position[Z_AXIS] = zprobe_zoffset; // in the lsq we reach here after raising the extruder due to the loop structure

    plan_set_position(current_position[X_AXIS], current_position[Y_AXIS], current_position[Z_AXIS], current_position[E_AXIS]);
}

#else // not AUTO_BED_LEVELING_GRID

static void set_bed_level_equation_3pts(float z_at_pt_1, float z_at_pt_2, float z_at_pt_3) {

    plan_bed_level_matrix.set_to_identity();

    vector_3 pt1 = vector_3(ABL_PROBE_PT_1_X, ABL_PROBE_PT_1_Y, z_at_pt_1);
    vector_3 pt2 = vector_3(ABL_PROBE_PT_2_X, ABL_PROBE_PT_2_Y, z_at_pt_2);
    vector_3 pt3 = vector_3(ABL_PROBE_PT_3_X, ABL_PROBE_PT_3_Y, z_at_pt_3);

    vector_3 from_2_to_1 = (pt1 - pt2).get_normal();
    vector_3 from_2_to_3 = (pt3 - pt2).get_normal();
    vector_3 planeNormal = vector_3::cross(from_2_to_1, from_2_to_3).get_normal();
    planeNormal = vector_3(planeNormal.x, planeNormal.y, abs(planeNormal.z));

    plan_bed_level_matrix = matrix_3x3::create_look_at(planeNormal);

    vector_3 corrected_position = plan_get_position();
    current_position[X_AXIS] = corrected_position.x;
    current_position[Y_AXIS] = corrected_position.y;
    current_position[Z_AXIS] = corrected_position.z;

    // put the bed at 0 so we don't go below it.
    current_position[Z_AXIS] = zprobe_zoffset;

    plan_set_position(current_position[X_AXIS], current_position[Y_AXIS], current_position[Z_AXIS], current_position[E_AXIS]);

}

#endif // AUTO_BED_LEVELING_GRID

static void run_z_probe() {
    plan_bed_level_matrix.set_to_identity();
    feedrate = homing_feedrate[Z_AXIS];

    // move down until you find the bed
    float zPosition = -10;
    plan_buffer_line(current_position[X_AXIS], current_position[Y_AXIS], zPosition, current_position[E_AXIS], feedrate/60, active_extruder);
    st_synchronize();

        // we have to let the planner know where we are right now as it is not where we said to go.
    zPosition = st_get_position_mm(Z_AXIS);
    plan_set_position(current_position[X_AXIS], current_position[Y_AXIS], zPosition, current_position[E_AXIS]);

    // move up the retract distance
    zPosition += home_retract_mm(Z_AXIS);
    plan_buffer_line(current_position[X_AXIS], current_position[Y_AXIS], zPosition, current_position[E_AXIS], feedrate/60, active_extruder);
    st_synchronize();

    // move back down slowly to find bed
    feedrate = homing_feedrate[Z_AXIS]/4;
    zPosition -= home_retract_mm(Z_AXIS) * 2;
    plan_buffer_line(current_position[X_AXIS], current_position[Y_AXIS], zPosition, current_position[E_AXIS], feedrate/60, active_extruder);
    st_synchronize();

    current_position[Z_AXIS] = st_get_position_mm(Z_AXIS);
    // make sure the planner knows where we are as it may be a bit different than we last said to move to
    plan_set_position(current_position[X_AXIS], current_position[Y_AXIS], current_position[Z_AXIS], current_position[E_AXIS]);
}

static void do_blocking_move_to(float x, float y, float z) {
    float oldFeedRate = feedrate;

    feedrate = XY_TRAVEL_SPEED;

    current_position[X_AXIS] = x;
    current_position[Y_AXIS] = y;
    current_position[Z_AXIS] = z;
    plan_buffer_line(current_position[X_AXIS], current_position[Y_AXIS], current_position[Z_AXIS], current_position[E_AXIS], feedrate/60, active_extruder);
    st_synchronize();

    feedrate = oldFeedRate;
}

static void do_blocking_move_relative(float offset_x, float offset_y, float offset_z) {
    do_blocking_move_to(current_position[X_AXIS] + offset_x, current_position[Y_AXIS] + offset_y, current_position[Z_AXIS] + offset_z);
}

static void setup_for_endstop_move() {
    saved_feedrate = feedrate;
    saved_feedmultiply = feedmultiply;
    feedmultiply = 100;
    previous_millis_cmd = millis();

    enable_endstops(true);
}

static void clean_up_after_endstop_move() {
#ifdef ENDSTOPS_ONLY_FOR_HOMING
    enable_endstops(false);
#endif

    feedrate = saved_feedrate;
    feedmultiply = saved_feedmultiply;
    previous_millis_cmd = millis();
}

static void engage_z_probe() {
    // Engage Z Servo endstop if enabled
    #ifdef SERVO_ENDSTOPS
    if (servo_endstops[Z_AXIS] > -1) {
#if defined (ENABLE_AUTO_BED_LEVELING) && (PROBE_SERVO_DEACTIVATION_DELAY > 0)
        servos[servo_endstops[Z_AXIS]].attach(0);
#endif
        servos[servo_endstops[Z_AXIS]].write(servo_endstop_angles[Z_AXIS * 2]);
#if defined (ENABLE_AUTO_BED_LEVELING) && (PROBE_SERVO_DEACTIVATION_DELAY > 0)
        delay(PROBE_SERVO_DEACTIVATION_DELAY);
        servos[servo_endstops[Z_AXIS]].detach();
#endif
    }
    #endif
}

static void retract_z_probe() {
    // Retract Z Servo endstop if enabled
    #ifdef SERVO_ENDSTOPS
    if (servo_endstops[Z_AXIS] > -1) {
#if defined (ENABLE_AUTO_BED_LEVELING) && (PROBE_SERVO_DEACTIVATION_DELAY > 0)
        servos[servo_endstops[Z_AXIS]].attach(0);
#endif
        servos[servo_endstops[Z_AXIS]].write(servo_endstop_angles[Z_AXIS * 2 + 1]);
#if defined (ENABLE_AUTO_BED_LEVELING) && (PROBE_SERVO_DEACTIVATION_DELAY > 0)
        delay(PROBE_SERVO_DEACTIVATION_DELAY);
        servos[servo_endstops[Z_AXIS]].detach();
#endif
    }
    #endif
}

/// Probe bed height at position (x,y), returns the measured z value
static float probe_pt(float x, float y, float z_before) {
  // move to right place
  do_blocking_move_to(current_position[X_AXIS], current_position[Y_AXIS], z_before);
  do_blocking_move_to(x - X_PROBE_OFFSET_FROM_EXTRUDER, y - Y_PROBE_OFFSET_FROM_EXTRUDER, current_position[Z_AXIS]);

#ifndef Z_PROBE_SLED
  engage_z_probe();   // Engage Z Servo endstop if available
#endif // Z_PROBE_SLED
  run_z_probe();
  float measured_z = current_position[Z_AXIS];
#ifndef Z_PROBE_SLED
  retract_z_probe();
#endif // Z_PROBE_SLED

  SERIAL_PROTOCOLPGM(MSG_BED);
  SERIAL_PROTOCOLPGM(" x: ");
  SERIAL_PROTOCOL(x);
  SERIAL_PROTOCOLPGM(" y: ");
  SERIAL_PROTOCOL(y);
  SERIAL_PROTOCOLPGM(" z: ");
  SERIAL_PROTOCOL(measured_z);
  SERIAL_PROTOCOLPGM("\n");
  return measured_z;
}

#endif // #ifdef ENABLE_AUTO_BED_LEVELING

static void homeaxis(int axis) {
#define HOMEAXIS_DO(LETTER) \
  ((LETTER##_MIN_PIN > -1 && LETTER##_HOME_DIR==-1) || (LETTER##_MAX_PIN > -1 && LETTER##_HOME_DIR==1))

  if (axis==X_AXIS ? HOMEAXIS_DO(X) :
      axis==Y_AXIS ? HOMEAXIS_DO(Y) :
      axis==Z_AXIS ? HOMEAXIS_DO(Z) :
      0) {
    int axis_home_dir = home_dir(axis);
#ifdef DUAL_X_CARRIAGE
    if (axis == X_AXIS)
      axis_home_dir = x_home_dir(active_extruder);
#endif

    current_position[axis] = 0;
    plan_set_position(current_position[X_AXIS], current_position[Y_AXIS], current_position[Z_AXIS], current_position[E_AXIS]);


#ifndef Z_PROBE_SLED
    // Engage Servo endstop if enabled
    #ifdef SERVO_ENDSTOPS
      #if defined (ENABLE_AUTO_BED_LEVELING) && (PROBE_SERVO_DEACTIVATION_DELAY > 0)
        if (axis==Z_AXIS) {
          engage_z_probe();
        }
	    else
      #endif
      if (servo_endstops[axis] > -1) {
        servos[servo_endstops[axis]].write(servo_endstop_angles[axis * 2]);
      }
    #endif
#endif // Z_PROBE_SLED
    destination[axis] = 1.5 * max_length(axis) * axis_home_dir;
    feedrate = homing_feedrate[axis];
    plan_buffer_line(destination[X_AXIS], destination[Y_AXIS], destination[Z_AXIS], destination[E_AXIS], feedrate/60, active_extruder);
    st_synchronize();

    current_position[axis] = 0;
    plan_set_position(current_position[X_AXIS], current_position[Y_AXIS], current_position[Z_AXIS], current_position[E_AXIS]);
    destination[axis] = -home_retract_mm(axis) * axis_home_dir;
    plan_buffer_line(destination[X_AXIS], destination[Y_AXIS], destination[Z_AXIS], destination[E_AXIS], feedrate/60, active_extruder);
    st_synchronize();

    destination[axis] = 2*home_retract_mm(axis) * axis_home_dir;
#ifdef DELTA
    feedrate = homing_feedrate[axis]/10;
#else
    feedrate = homing_feedrate[axis]/2 ;
#endif
    plan_buffer_line(destination[X_AXIS], destination[Y_AXIS], destination[Z_AXIS], destination[E_AXIS], feedrate/60, active_extruder);
    st_synchronize();
#ifdef DELTA
    // retrace by the amount specified in endstop_adj
    if (endstop_adj[axis] * axis_home_dir < 0) {
      plan_set_position(current_position[X_AXIS], current_position[Y_AXIS], current_position[Z_AXIS], current_position[E_AXIS]);
      destination[axis] = endstop_adj[axis];
      plan_buffer_line(destination[X_AXIS], destination[Y_AXIS], destination[Z_AXIS], destination[E_AXIS], feedrate/60, active_extruder);
      st_synchronize();
    }
#endif
    axis_is_at_home(axis);
    destination[axis] = current_position[axis];
    feedrate = 0.0;
    endstops_hit_on_purpose();
    axis_known_position[axis] = true;

    // Retract Servo endstop if enabled
    #ifdef SERVO_ENDSTOPS
      if (servo_endstops[axis] > -1) {
        servos[servo_endstops[axis]].write(servo_endstop_angles[axis * 2 + 1]);
      }
    #endif
#if defined (ENABLE_AUTO_BED_LEVELING) && (PROBE_SERVO_DEACTIVATION_DELAY > 0)
  #ifndef Z_PROBE_SLED
    if (axis==Z_AXIS) retract_z_probe();
  #endif
#endif

  }
}
#define HOMEAXIS(LETTER) homeaxis(LETTER##_AXIS)

void refresh_cmd_timeout(void)
{
  previous_millis_cmd = millis();
}

#ifdef FWRETRACT
  void retract(bool retracting, bool swapretract = false) {
    if(retracting && !retracted[active_extruder]) {
      destination[X_AXIS]=current_position[X_AXIS];
      destination[Y_AXIS]=current_position[Y_AXIS];
      destination[Z_AXIS]=current_position[Z_AXIS];
      destination[E_AXIS]=current_position[E_AXIS];
      if (swapretract) {
        current_position[E_AXIS]+=retract_length_swap/volumetric_multiplier[active_extruder];
      } else {
        current_position[E_AXIS]+=retract_length/volumetric_multiplier[active_extruder];
      }
      plan_set_e_position(current_position[E_AXIS]);
      float oldFeedrate = feedrate;
      feedrate=retract_feedrate*60;
      retracted[active_extruder]=true;
      prepare_move();
      current_position[Z_AXIS]-=retract_zlift;
#ifdef DELTA
      calculate_delta(current_position); // change cartesian kinematic to  delta kinematic;
      plan_set_position(delta[X_AXIS], delta[Y_AXIS], delta[Z_AXIS], current_position[E_AXIS]);
#else
      plan_set_position(current_position[X_AXIS], current_position[Y_AXIS], current_position[Z_AXIS], current_position[E_AXIS]);
#endif
      prepare_move();
      feedrate = oldFeedrate;
    } else if(!retracting && retracted[active_extruder]) {
      destination[X_AXIS]=current_position[X_AXIS];
      destination[Y_AXIS]=current_position[Y_AXIS];
      destination[Z_AXIS]=current_position[Z_AXIS];
      destination[E_AXIS]=current_position[E_AXIS];
      current_position[Z_AXIS]+=retract_zlift;
#ifdef DELTA
      calculate_delta(current_position); // change cartesian kinematic  to  delta kinematic;
      plan_set_position(delta[X_AXIS], delta[Y_AXIS], delta[Z_AXIS], current_position[E_AXIS]);
#else
      plan_set_position(current_position[X_AXIS], current_position[Y_AXIS], current_position[Z_AXIS], current_position[E_AXIS]);
#endif
      //prepare_move();
      if (swapretract) {
        current_position[E_AXIS]-=(retract_length_swap+retract_recover_length_swap)/volumetric_multiplier[active_extruder]; 
      } else {
        current_position[E_AXIS]-=(retract_length+retract_recover_length)/volumetric_multiplier[active_extruder]; 
      }
      plan_set_e_position(current_position[E_AXIS]);
      float oldFeedrate = feedrate;
      feedrate=retract_recover_feedrate*60;
      retracted[active_extruder]=false;
      prepare_move();
      feedrate = oldFeedrate;
    }
  } //retract
#endif //FWRETRACT

#ifdef Z_PROBE_SLED
//
// Method to dock/undock a sled designed by Charles Bell.
//
// dock[in]     If true, move to MAX_X and engage the electromagnet
// offset[in]   The additional distance to move to adjust docking location
//
static void dock_sled(bool dock, int offset=0) {
 int z_loc;
 
 if (!((axis_known_position[X_AXIS]) && (axis_known_position[Y_AXIS]))) {
   LCD_MESSAGEPGM(MSG_POSITION_UNKNOWN);
   SERIAL_ECHO_START;
   SERIAL_ECHOLNPGM(MSG_POSITION_UNKNOWN);
   return;
 }

 if (dock) {
   do_blocking_move_to(X_MAX_POS + SLED_DOCKING_OFFSET + offset,
                       current_position[Y_AXIS],
                       current_position[Z_AXIS]);
   // turn off magnet
   digitalWrite(SERVO0_PIN, LOW);
 } else {
   if (current_position[Z_AXIS] < (Z_RAISE_BEFORE_PROBING + 5))
     z_loc = Z_RAISE_BEFORE_PROBING;
   else
     z_loc = current_position[Z_AXIS];
   do_blocking_move_to(X_MAX_POS + SLED_DOCKING_OFFSET + offset,
                       Y_PROBE_OFFSET_FROM_EXTRUDER, z_loc);
   // turn on magnet
   digitalWrite(SERVO0_PIN, HIGH);
 }
}
#endif

void process_commands()
{
  unsigned long codenum; //throw away variable
  char *starpos = NULL;
#ifdef ENABLE_AUTO_BED_LEVELING
  float x_tmp, y_tmp, z_tmp, real_z;
#endif
  if(code_seen('G'))
  {
    switch((int)code_value())
    {
    case 0: // G0 -> G1
    case 1: // G1
      if(Stopped == false) {
        get_coordinates(); // For X Y Z E F
          #ifdef FWRETRACT
            if(autoretract_enabled)
            if( !(code_seen('X') || code_seen('Y') || code_seen('Z')) && code_seen('E')) {
              float echange=destination[E_AXIS]-current_position[E_AXIS];
              if((echange<-MIN_RETRACT && !retracted) || (echange>MIN_RETRACT && retracted)) { //move appears to be an attempt to retract or recover
                  current_position[E_AXIS] = destination[E_AXIS]; //hide the slicer-generated retract/recover from calculations
                  plan_set_e_position(current_position[E_AXIS]); //AND from the planner
                  retract(!retracted);
                  return;
              }
            }
          #endif //FWRETRACT
        prepare_move();
        //ClearToSend();
        return;
      }
      break;
#ifndef SCARA //disable arc support
    case 2: // G2  - CW ARC
      if(Stopped == false) {
        get_arc_coordinates();
        prepare_arc_move(true);
        return;
      }
      break;
    case 3: // G3  - CCW ARC
      if(Stopped == false) {
        get_arc_coordinates();
        prepare_arc_move(false);
        return;
      }
      break;
#endif
    case 4: // G4 dwell
      LCD_MESSAGEPGM(MSG_DWELL);
      codenum = 0;
      if(code_seen('P')) codenum = code_value(); // milliseconds to wait
      if(code_seen('S')) codenum = code_value() * 1000; // seconds to wait

      st_synchronize();
      codenum += millis();  // keep track of when we started waiting
      previous_millis_cmd = millis();
      while(millis()  < codenum ){
        manage_heater();
        manage_inactivity();
        lcd_update();
      }
      break;
      #ifdef FWRETRACT
      case 10: // G10 retract
       #if EXTRUDERS > 1
        retracted_swap[active_extruder]=(code_seen('S') && code_value_long() == 1); // checks for swap retract argument
        retract(true,retracted_swap[active_extruder]);
       #else
        retract(true);
       #endif
      break;
      case 11: // G11 retract_recover
       #if EXTRUDERS > 1
        retract(false,retracted_swap[active_extruder]);
       #else
        retract(false);
       #endif 
      break;
      #endif //FWRETRACT
    case 28: //G28 Home all Axis one at a time
#ifdef ENABLE_AUTO_BED_LEVELING
      plan_bed_level_matrix.set_to_identity();  //Reset the plane ("erase" all leveling data)
#endif //ENABLE_AUTO_BED_LEVELING


      saved_feedrate = feedrate;
      saved_feedmultiply = feedmultiply;
      feedmultiply = 100;
      previous_millis_cmd = millis();

      enable_endstops(true);

      for(int8_t i=0; i < NUM_AXIS; i++) {
        destination[i] = current_position[i];
      }
      feedrate = 0.0;

#ifdef DELTA
          // A delta can only safely home all axis at the same time
          // all axis have to home at the same time

          // Move all carriages up together until the first endstop is hit.
          current_position[X_AXIS] = 0;
          current_position[Y_AXIS] = 0;
          current_position[Z_AXIS] = 0;
          plan_set_position(current_position[X_AXIS], current_position[Y_AXIS], current_position[Z_AXIS], current_position[E_AXIS]);

          destination[X_AXIS] = 3 * Z_MAX_LENGTH;
          destination[Y_AXIS] = 3 * Z_MAX_LENGTH;
          destination[Z_AXIS] = 3 * Z_MAX_LENGTH;
          feedrate = 1.732 * homing_feedrate[X_AXIS];
          plan_buffer_line(destination[X_AXIS], destination[Y_AXIS], destination[Z_AXIS], destination[E_AXIS], feedrate/60, active_extruder);
          st_synchronize();
          endstops_hit_on_purpose();

          current_position[X_AXIS] = destination[X_AXIS];
          current_position[Y_AXIS] = destination[Y_AXIS];
          current_position[Z_AXIS] = destination[Z_AXIS];

          // take care of back off and rehome now we are all at the top
          HOMEAXIS(X);
          HOMEAXIS(Y);
          HOMEAXIS(Z);

          calculate_delta(current_position);
          plan_set_position(delta[X_AXIS], delta[Y_AXIS], delta[Z_AXIS], current_position[E_AXIS]);

#else // NOT DELTA

      home_all_axis = !((code_seen(axis_codes[X_AXIS])) || (code_seen(axis_codes[Y_AXIS])) || (code_seen(axis_codes[Z_AXIS])));

      #if Z_HOME_DIR > 0                      // If homing away from BED do Z first
      if((home_all_axis) || (code_seen(axis_codes[Z_AXIS]))) {
        HOMEAXIS(Z);
      }
      #endif

      #ifdef QUICK_HOME
      if((home_all_axis)||( code_seen(axis_codes[X_AXIS]) && code_seen(axis_codes[Y_AXIS])) )  //first diagonal move
      {
        current_position[X_AXIS] = 0;current_position[Y_AXIS] = 0;

       #ifndef DUAL_X_CARRIAGE
        int x_axis_home_dir = home_dir(X_AXIS);
       #else
        int x_axis_home_dir = x_home_dir(active_extruder);
        extruder_duplication_enabled = false;
       #endif

        plan_set_position(current_position[X_AXIS], current_position[Y_AXIS], current_position[Z_AXIS], current_position[E_AXIS]);
        destination[X_AXIS] = 1.5 * max_length(X_AXIS) * x_axis_home_dir;destination[Y_AXIS] = 1.5 * max_length(Y_AXIS) * home_dir(Y_AXIS);
        feedrate = homing_feedrate[X_AXIS];
        if(homing_feedrate[Y_AXIS]<feedrate)
          feedrate = homing_feedrate[Y_AXIS];
        if (max_length(X_AXIS) > max_length(Y_AXIS)) {
          feedrate *= sqrt(pow(max_length(Y_AXIS) / max_length(X_AXIS), 2) + 1);
        } else {
          feedrate *= sqrt(pow(max_length(X_AXIS) / max_length(Y_AXIS), 2) + 1);
        }
        plan_buffer_line(destination[X_AXIS], destination[Y_AXIS], destination[Z_AXIS], destination[E_AXIS], feedrate/60, active_extruder);
        st_synchronize();

        axis_is_at_home(X_AXIS);
        axis_is_at_home(Y_AXIS);
        plan_set_position(current_position[X_AXIS], current_position[Y_AXIS], current_position[Z_AXIS], current_position[E_AXIS]);
        destination[X_AXIS] = current_position[X_AXIS];
        destination[Y_AXIS] = current_position[Y_AXIS];
        plan_buffer_line(destination[X_AXIS], destination[Y_AXIS], destination[Z_AXIS], destination[E_AXIS], feedrate/60, active_extruder);
        feedrate = 0.0;
        st_synchronize();
        endstops_hit_on_purpose();

        current_position[X_AXIS] = destination[X_AXIS];
        current_position[Y_AXIS] = destination[Y_AXIS];
		#ifndef SCARA
        current_position[Z_AXIS] = destination[Z_AXIS];
		#endif
      }
      #endif

      if((home_all_axis) || (code_seen(axis_codes[X_AXIS])))
      {
      #ifdef DUAL_X_CARRIAGE
        int tmp_extruder = active_extruder;
        extruder_duplication_enabled = false;
        active_extruder = !active_extruder;
        HOMEAXIS(X);
        inactive_extruder_x_pos = current_position[X_AXIS];
        active_extruder = tmp_extruder;
        HOMEAXIS(X);
        // reset state used by the different modes
        memcpy(raised_parked_position, current_position, sizeof(raised_parked_position));
        delayed_move_time = 0;
        active_extruder_parked = true;
      #else
        HOMEAXIS(X);
      #endif
      }

      if((home_all_axis) || (code_seen(axis_codes[Y_AXIS]))) {
        HOMEAXIS(Y);
      }

      if(code_seen(axis_codes[X_AXIS]))
      {
        if(code_value_long() != 0) {
		#ifdef SCARA
		   current_position[X_AXIS]=code_value();
		#else
		   current_position[X_AXIS]=code_value()+add_homing[0];
		#endif
        }
      }

      if(code_seen(axis_codes[Y_AXIS])) {
        if(code_value_long() != 0) {
         #ifdef SCARA
		   current_position[Y_AXIS]=code_value();
		#else
		   current_position[Y_AXIS]=code_value()+add_homing[1];
		#endif
        }
      }

      #if Z_HOME_DIR < 0                      // If homing towards BED do Z last
        #ifndef Z_SAFE_HOMING
          if((home_all_axis) || (code_seen(axis_codes[Z_AXIS]))) {
            #if defined (Z_RAISE_BEFORE_HOMING) && (Z_RAISE_BEFORE_HOMING > 0)
              destination[Z_AXIS] = Z_RAISE_BEFORE_HOMING * home_dir(Z_AXIS) * (-1);    // Set destination away from bed
              feedrate = max_feedrate[Z_AXIS];
              plan_buffer_line(destination[X_AXIS], destination[Y_AXIS], destination[Z_AXIS], destination[E_AXIS], feedrate, active_extruder);
              st_synchronize();
            #endif
            HOMEAXIS(Z);
          }
        #else                      // Z Safe mode activated.
          if(home_all_axis) {
            destination[X_AXIS] = round(Z_SAFE_HOMING_X_POINT - X_PROBE_OFFSET_FROM_EXTRUDER);
            destination[Y_AXIS] = round(Z_SAFE_HOMING_Y_POINT - Y_PROBE_OFFSET_FROM_EXTRUDER);
            destination[Z_AXIS] = Z_RAISE_BEFORE_HOMING * home_dir(Z_AXIS) * (-1);    // Set destination away from bed
            feedrate = XY_TRAVEL_SPEED;
            current_position[Z_AXIS] = 0;

            plan_set_position(current_position[X_AXIS], current_position[Y_AXIS], current_position[Z_AXIS], current_position[E_AXIS]);
            plan_buffer_line(destination[X_AXIS], destination[Y_AXIS], destination[Z_AXIS], destination[E_AXIS], feedrate, active_extruder);
            st_synchronize();
            current_position[X_AXIS] = destination[X_AXIS];
            current_position[Y_AXIS] = destination[Y_AXIS];

            HOMEAXIS(Z);
          }
                                                // Let's see if X and Y are homed and probe is inside bed area.
          if(code_seen(axis_codes[Z_AXIS])) {
            if ( (axis_known_position[X_AXIS]) && (axis_known_position[Y_AXIS]) \
              && (current_position[X_AXIS]+X_PROBE_OFFSET_FROM_EXTRUDER >= X_MIN_POS) \
              && (current_position[X_AXIS]+X_PROBE_OFFSET_FROM_EXTRUDER <= X_MAX_POS) \
              && (current_position[Y_AXIS]+Y_PROBE_OFFSET_FROM_EXTRUDER >= Y_MIN_POS) \
              && (current_position[Y_AXIS]+Y_PROBE_OFFSET_FROM_EXTRUDER <= Y_MAX_POS)) {

              current_position[Z_AXIS] = 0;
              plan_set_position(current_position[X_AXIS], current_position[Y_AXIS], current_position[Z_AXIS], current_position[E_AXIS]);
              destination[Z_AXIS] = Z_RAISE_BEFORE_HOMING * home_dir(Z_AXIS) * (-1);    // Set destination away from bed
              feedrate = max_feedrate[Z_AXIS];
              plan_buffer_line(destination[X_AXIS], destination[Y_AXIS], destination[Z_AXIS], destination[E_AXIS], feedrate, active_extruder);
              st_synchronize();

              HOMEAXIS(Z);
            } else if (!((axis_known_position[X_AXIS]) && (axis_known_position[Y_AXIS]))) {
                LCD_MESSAGEPGM(MSG_POSITION_UNKNOWN);
                SERIAL_ECHO_START;
                SERIAL_ECHOLNPGM(MSG_POSITION_UNKNOWN);
            } else {
                LCD_MESSAGEPGM(MSG_ZPROBE_OUT);
                SERIAL_ECHO_START;
                SERIAL_ECHOLNPGM(MSG_ZPROBE_OUT);
            }
          }
        #endif
      #endif



      if(code_seen(axis_codes[Z_AXIS])) {
        if(code_value_long() != 0) {
          current_position[Z_AXIS]=code_value()+add_homing[2];
        }
      }
      #ifdef ENABLE_AUTO_BED_LEVELING
        if((home_all_axis) || (code_seen(axis_codes[Z_AXIS]))) {
          current_position[Z_AXIS] += zprobe_zoffset;  //Add Z_Probe offset (the distance is negative)
        }
      #endif
      plan_set_position(current_position[X_AXIS], current_position[Y_AXIS], current_position[Z_AXIS], current_position[E_AXIS]);
#endif // else DELTA

#ifdef SCARA
	  calculate_delta(current_position);
      plan_set_position(delta[X_AXIS], delta[Y_AXIS], delta[Z_AXIS], current_position[E_AXIS]);
#endif // SCARA

      #ifdef ENDSTOPS_ONLY_FOR_HOMING
        enable_endstops(false);
      #endif

      feedrate = saved_feedrate;
      feedmultiply = saved_feedmultiply;
      previous_millis_cmd = millis();
      endstops_hit_on_purpose();
      break;

#ifdef ENABLE_AUTO_BED_LEVELING
    case 29: // G29 Detailed Z-Probe, probes the bed at 3 or more points.
        {
            #if Z_MIN_PIN == -1
            #error "You must have a Z_MIN endstop in order to enable Auto Bed Leveling feature!!! Z_MIN_PIN must point to a valid hardware pin."
            #endif

            // Prevent user from running a G29 without first homing in X and Y
            if (! (axis_known_position[X_AXIS] && axis_known_position[Y_AXIS]) )
            {
                LCD_MESSAGEPGM(MSG_POSITION_UNKNOWN);
                SERIAL_ECHO_START;
                SERIAL_ECHOLNPGM(MSG_POSITION_UNKNOWN);
                break; // abort G29, since we don't know where we are
            }

#ifdef Z_PROBE_SLED
            dock_sled(false);
#endif // Z_PROBE_SLED
            st_synchronize();
            // make sure the bed_level_rotation_matrix is identity or the planner will get it incorectly
            //vector_3 corrected_position = plan_get_position_mm();
            //corrected_position.debug("position before G29");
            plan_bed_level_matrix.set_to_identity();
            vector_3 uncorrected_position = plan_get_position();
            //uncorrected_position.debug("position durring G29");
            current_position[X_AXIS] = uncorrected_position.x;
            current_position[Y_AXIS] = uncorrected_position.y;
            current_position[Z_AXIS] = uncorrected_position.z;
            plan_set_position(current_position[X_AXIS], current_position[Y_AXIS], current_position[Z_AXIS], current_position[E_AXIS]);
            setup_for_endstop_move();

            feedrate = homing_feedrate[Z_AXIS];
#ifdef AUTO_BED_LEVELING_GRID
            // probe at the points of a lattice grid

            int xGridSpacing = (RIGHT_PROBE_BED_POSITION - LEFT_PROBE_BED_POSITION) / (AUTO_BED_LEVELING_GRID_POINTS-1);
            int yGridSpacing = (BACK_PROBE_BED_POSITION - FRONT_PROBE_BED_POSITION) / (AUTO_BED_LEVELING_GRID_POINTS-1);


            // solve the plane equation ax + by + d = z
            // A is the matrix with rows [x y 1] for all the probed points
            // B is the vector of the Z positions
            // the normal vector to the plane is formed by the coefficients of the plane equation in the standard form, which is Vx*x+Vy*y+Vz*z+d = 0
            // so Vx = -a Vy = -b Vz = 1 (we want the vector facing towards positive Z

            // "A" matrix of the linear system of equations
            double eqnAMatrix[AUTO_BED_LEVELING_GRID_POINTS*AUTO_BED_LEVELING_GRID_POINTS*3];
            // "B" vector of Z points
            double eqnBVector[AUTO_BED_LEVELING_GRID_POINTS*AUTO_BED_LEVELING_GRID_POINTS];


            int probePointCounter = 0;
            bool zig = true;

            for (int yProbe=FRONT_PROBE_BED_POSITION; yProbe <= BACK_PROBE_BED_POSITION; yProbe += yGridSpacing)
            {
              int xProbe, xInc;
              if (zig)
              {
                xProbe = LEFT_PROBE_BED_POSITION;
                //xEnd = RIGHT_PROBE_BED_POSITION;
                xInc = xGridSpacing;
                zig = false;
              } else // zag
              {
                xProbe = RIGHT_PROBE_BED_POSITION;
                //xEnd = LEFT_PROBE_BED_POSITION;
                xInc = -xGridSpacing;
                zig = true;
              }

              for (int xCount=0; xCount < AUTO_BED_LEVELING_GRID_POINTS; xCount++)
              {
                float z_before;
                if (probePointCounter == 0)
                {
                  // raise before probing
                  z_before = Z_RAISE_BEFORE_PROBING;
                } else
                {
                  // raise extruder
                  z_before = current_position[Z_AXIS] + Z_RAISE_BETWEEN_PROBINGS;
                }

                float measured_z = probe_pt(xProbe, yProbe, z_before);

                eqnBVector[probePointCounter] = measured_z;

                eqnAMatrix[probePointCounter + 0*AUTO_BED_LEVELING_GRID_POINTS*AUTO_BED_LEVELING_GRID_POINTS] = xProbe;
                eqnAMatrix[probePointCounter + 1*AUTO_BED_LEVELING_GRID_POINTS*AUTO_BED_LEVELING_GRID_POINTS] = yProbe;
                eqnAMatrix[probePointCounter + 2*AUTO_BED_LEVELING_GRID_POINTS*AUTO_BED_LEVELING_GRID_POINTS] = 1;
                probePointCounter++;
                xProbe += xInc;
              }
            }
            clean_up_after_endstop_move();

            // solve lsq problem
            double *plane_equation_coefficients = qr_solve(AUTO_BED_LEVELING_GRID_POINTS*AUTO_BED_LEVELING_GRID_POINTS, 3, eqnAMatrix, eqnBVector);

            SERIAL_PROTOCOLPGM("Eqn coefficients: a: ");
            SERIAL_PROTOCOL(plane_equation_coefficients[0]);
            SERIAL_PROTOCOLPGM(" b: ");
            SERIAL_PROTOCOL(plane_equation_coefficients[1]);
            SERIAL_PROTOCOLPGM(" d: ");
            SERIAL_PROTOCOLLN(plane_equation_coefficients[2]);


            set_bed_level_equation_lsq(plane_equation_coefficients);

            free(plane_equation_coefficients);

#else // AUTO_BED_LEVELING_GRID not defined

            // Probe at 3 arbitrary points
            // probe 1
            float z_at_pt_1 = probe_pt(ABL_PROBE_PT_1_X, ABL_PROBE_PT_1_Y, Z_RAISE_BEFORE_PROBING);

            // probe 2
            float z_at_pt_2 = probe_pt(ABL_PROBE_PT_2_X, ABL_PROBE_PT_2_Y, current_position[Z_AXIS] + Z_RAISE_BETWEEN_PROBINGS);

            // probe 3
            float z_at_pt_3 = probe_pt(ABL_PROBE_PT_3_X, ABL_PROBE_PT_3_Y, current_position[Z_AXIS] + Z_RAISE_BETWEEN_PROBINGS);

            clean_up_after_endstop_move();

            set_bed_level_equation_3pts(z_at_pt_1, z_at_pt_2, z_at_pt_3);


#endif // AUTO_BED_LEVELING_GRID
            st_synchronize();

            // The following code correct the Z height difference from z-probe position and hotend tip position.
            // The Z height on homing is measured by Z-Probe, but the probe is quite far from the hotend.
            // When the bed is uneven, this height must be corrected.
            real_z = float(st_get_position(Z_AXIS))/axis_steps_per_unit[Z_AXIS];  //get the real Z (since the auto bed leveling is already correcting the plane)
            x_tmp = current_position[X_AXIS] + X_PROBE_OFFSET_FROM_EXTRUDER;
            y_tmp = current_position[Y_AXIS] + Y_PROBE_OFFSET_FROM_EXTRUDER;
            z_tmp = current_position[Z_AXIS];

            apply_rotation_xyz(plan_bed_level_matrix, x_tmp, y_tmp, z_tmp);         //Apply the correction sending the probe offset
            current_position[Z_AXIS] = z_tmp - real_z + current_position[Z_AXIS];   //The difference is added to current position and sent to planner.
            plan_set_position(current_position[X_AXIS], current_position[Y_AXIS], current_position[Z_AXIS], current_position[E_AXIS]);
#ifdef Z_PROBE_SLED
            dock_sled(true, -SLED_DOCKING_OFFSET); // correct for over travel.
#endif // Z_PROBE_SLED
        }
        break;
#ifndef Z_PROBE_SLED
    case 30: // G30 Single Z Probe
        {
            engage_z_probe(); // Engage Z Servo endstop if available
            st_synchronize();
            // TODO: make sure the bed_level_rotation_matrix is identity or the planner will get set incorectly
            setup_for_endstop_move();

            feedrate = homing_feedrate[Z_AXIS];

            run_z_probe();
            SERIAL_PROTOCOLPGM(MSG_BED);
            SERIAL_PROTOCOLPGM(" X: ");
            SERIAL_PROTOCOL(current_position[X_AXIS]);
            SERIAL_PROTOCOLPGM(" Y: ");
            SERIAL_PROTOCOL(current_position[Y_AXIS]);
            SERIAL_PROTOCOLPGM(" Z: ");
            SERIAL_PROTOCOL(current_position[Z_AXIS]);
            SERIAL_PROTOCOLPGM("\n");

            clean_up_after_endstop_move();
            retract_z_probe(); // Retract Z Servo endstop if available
        }
        break;
#else
    case 31: // dock the sled
        dock_sled(true);
        break;
    case 32: // undock the sled
        dock_sled(false);
        break;
#endif // Z_PROBE_SLED
#endif // ENABLE_AUTO_BED_LEVELING
    case 90: // G90
      relative_mode = false;
      break;
    case 91: // G91
      relative_mode = true;
      break;
    case 92: // G92
      if(!code_seen(axis_codes[E_AXIS]))
        st_synchronize();
      for(int8_t i=0; i < NUM_AXIS; i++) {
        if(code_seen(axis_codes[i])) {
           if(i == E_AXIS) {
             current_position[i] = code_value();
             plan_set_e_position(current_position[E_AXIS]);
           }
           else {
#ifdef SCARA
		if (i == X_AXIS || i == Y_AXIS) {
                	current_position[i] = code_value();  
		}
		else {
                current_position[i] = code_value()+add_homing[i];  
            	}  
#else
		current_position[i] = code_value()+add_homing[i];
#endif
            plan_set_position(current_position[X_AXIS], current_position[Y_AXIS], current_position[Z_AXIS], current_position[E_AXIS]);
           }
        }
      }
      break;
    }
  }

  else if(code_seen('M'))
  {
    switch( (int)code_value() )
    {
#ifdef ULTIPANEL
    case 0: // M0 - Unconditional stop - Wait for user button press on LCD
    case 1: // M1 - Conditional stop - Wait for user button press on LCD
    {
      LCD_MESSAGEPGM(MSG_USERWAIT);
      codenum = 0;
      if(code_seen('P')) codenum = code_value(); // milliseconds to wait
      if(code_seen('S')) codenum = code_value() * 1000; // seconds to wait

      st_synchronize();
      previous_millis_cmd = millis();
      if (codenum > 0){
        codenum += millis();  // keep track of when we started waiting
        while(millis()  < codenum && !lcd_clicked()){
          manage_heater();
          manage_inactivity();
          lcd_update();
        }
      }else{
        while(!lcd_clicked()){
          manage_heater();
          manage_inactivity();
          lcd_update();
        }
      }
      LCD_MESSAGEPGM(MSG_RESUMING);
    }
    break;
#endif
    case 17:
        LCD_MESSAGEPGM(MSG_NO_MOVE);
        enable_x();
        enable_y();
        enable_z();
        enable_e0();
        enable_e1();
        enable_e2();
      break;

#ifdef SDSUPPORT
    case 20: // M20 - list SD card
      SERIAL_PROTOCOLLNPGM(MSG_BEGIN_FILE_LIST);
      card.ls();
      SERIAL_PROTOCOLLNPGM(MSG_END_FILE_LIST);
      break;
    case 21: // M21 - init SD card

      card.initsd();

      break;
    case 22: //M22 - release SD card
      card.release();

      break;
    case 23: //M23 - Select file
      starpos = (strchr(strchr_pointer + 4,'*'));
      if(starpos!=NULL)
        *(starpos)='\0';
      card.openFile(strchr_pointer + 4,true);
      break;
    case 24: //M24 - Start SD print
      card.startFileprint();
      starttime=millis();
      break;
    case 25: //M25 - Pause SD print
      card.pauseSDPrint();
      break;
    case 26: //M26 - Set SD index
      if(card.cardOK && code_seen('S')) {
        card.setIndex(code_value_long());
      }
      break;
    case 27: //M27 - Get SD status
      card.getStatus();
      break;
    case 28: //M28 - Start SD write
      starpos = (strchr(strchr_pointer + 4,'*'));
      if(starpos != NULL){
        char* npos = strchr(cmdbuffer[bufindr], 'N');
        strchr_pointer = strchr(npos,' ') + 1;
        *(starpos) = '\0';
      }
      card.openFile(strchr_pointer+4,false);
      break;
    case 29: //M29 - Stop SD write
      //processed in write to file routine above
      //card,saving = false;
      break;
    case 30: //M30 <filename> Delete File
      if (card.cardOK){
        card.closefile();
        starpos = (strchr(strchr_pointer + 4,'*'));
        if(starpos != NULL){
          char* npos = strchr(cmdbuffer[bufindr], 'N');
          strchr_pointer = strchr(npos,' ') + 1;
          *(starpos) = '\0';
        }
        card.removeFile(strchr_pointer + 4);
      }
      break;
    case 32: //M32 - Select file and start SD print
    {
      if(card.sdprinting) {
        st_synchronize();

      }
      starpos = (strchr(strchr_pointer + 4,'*'));

      char* namestartpos = (strchr(strchr_pointer + 4,'!'));   //find ! to indicate filename string start.
      if(namestartpos==NULL)
      {
        namestartpos=strchr_pointer + 4; //default name position, 4 letters after the M
      }
      else
        namestartpos++; //to skip the '!'

      if(starpos!=NULL)
        *(starpos)='\0';

      bool call_procedure=(code_seen('P'));

      if(strchr_pointer>namestartpos)
        call_procedure=false;  //false alert, 'P' found within filename

      if( card.cardOK )
      {
        card.openFile(namestartpos,true,!call_procedure);
        if(code_seen('S'))
          if(strchr_pointer<namestartpos) //only if "S" is occuring _before_ the filename
            card.setIndex(code_value_long());
        card.startFileprint();
        if(!call_procedure)
          starttime=millis(); //procedure calls count as normal print time.
      }
    } break;
    case 928: //M928 - Start SD write
      starpos = (strchr(strchr_pointer + 5,'*'));
      if(starpos != NULL){
        char* npos = strchr(cmdbuffer[bufindr], 'N');
        strchr_pointer = strchr(npos,' ') + 1;
        *(starpos) = '\0';
      }
      card.openLogFile(strchr_pointer+5);
      break;

#endif //SDSUPPORT

    case 31: //M31 take time since the start of the SD print or an M109 command
      {
      stoptime=millis();
      char time[30];
      unsigned long t=(stoptime-starttime)/1000;
      int sec,min;
      min=t/60;
      sec=t%60;
      sprintf_P(time, PSTR("%i min, %i sec"), min, sec);
      SERIAL_ECHO_START;
      SERIAL_ECHOLN(time);
      lcd_setstatus(time);
      autotempShutdown();
      }
      break;
    case 42: //M42 -Change pin status via gcode
      if (code_seen('S'))
      {
        int pin_status = code_value();
        int pin_number = LED_PIN;
        if (code_seen('P') && pin_status >= 0 && pin_status <= 255)
          pin_number = code_value();
        for(int8_t i = 0; i < (int8_t)(sizeof(sensitive_pins)/sizeof(int)); i++)
        {
          if (sensitive_pins[i] == pin_number)
          {
            pin_number = -1;
            break;
          }
        }
      #if defined(FAN_PIN) && FAN_PIN > -1
        if (pin_number == FAN_PIN)
          fanSpeed = pin_status;
      #endif
        if (pin_number > -1)
        {
          pinMode(pin_number, OUTPUT);
          digitalWrite(pin_number, pin_status);
          analogWrite(pin_number, pin_status);
        }
      }
     break;

// M48 Z-Probe repeatability measurement function.
//
// Usage:   M48 <n #_samples> <X X_position_for_samples> <Y Y_position_for_samples> <V Verbose_Level> <Engage_probe_for_each_reading> <L legs_of_movement_prior_to_doing_probe>
//	
// This function assumes the bed has been homed.  Specificaly, that a G28 command
// as been issued prior to invoking the M48 Z-Probe repeatability measurement function.
// Any information generated by a prior G29 Bed leveling command will be lost and need to be
// regenerated.
//
// The number of samples will default to 10 if not specified.  You can use upper or lower case
// letters for any of the options EXCEPT n.  n must be in lower case because Marlin uses a capital
// N for its communication protocol and will get horribly confused if you send it a capital N.
//

#ifdef ENABLE_AUTO_BED_LEVELING
#ifdef Z_PROBE_REPEATABILITY_TEST 

    case 48: // M48 Z-Probe repeatability
        {
            #if Z_MIN_PIN == -1
            #error "You must have a Z_MIN endstop in order to enable calculation of Z-Probe repeatability."
            #endif

	double sum=0.0; 
	double mean=0.0; 
	double sigma=0.0;
	double sample_set[50];
	int verbose_level=1, n=0, j, n_samples = 10, n_legs=0, engage_probe_for_each_reading=0 ;
	double X_current, Y_current, Z_current;
	double X_probe_location, Y_probe_location, Z_start_location, ext_position;
	
	if (code_seen('V') || code_seen('v')) {
        	verbose_level = code_value();
		if (verbose_level<0 || verbose_level>4 ) {
			SERIAL_PROTOCOLPGM("?Verbose Level not plausable.\n");
			goto Sigma_Exit;
		}
	}

	if (verbose_level > 0)   {
		SERIAL_PROTOCOLPGM("M48 Z-Probe Repeatability test.   Version 2.00\n");
		SERIAL_PROTOCOLPGM("Full support at: http://3dprintboard.com/forum.php\n");
	}

	if (code_seen('n')) {
        	n_samples = code_value();
		if (n_samples<4 || n_samples>50 ) {
			SERIAL_PROTOCOLPGM("?Specified sample size not plausable.\n");
			goto Sigma_Exit;
		}
	}

	X_current = X_probe_location = st_get_position_mm(X_AXIS);
	Y_current = Y_probe_location = st_get_position_mm(Y_AXIS);
	Z_current = st_get_position_mm(Z_AXIS);
	Z_start_location = st_get_position_mm(Z_AXIS) + Z_RAISE_BEFORE_PROBING;
	ext_position	 = st_get_position_mm(E_AXIS);

	if (code_seen('E') || code_seen('e') ) 
		engage_probe_for_each_reading++;

	if (code_seen('X') || code_seen('x') ) {
        	X_probe_location = code_value() -  X_PROBE_OFFSET_FROM_EXTRUDER;
		if (X_probe_location<X_MIN_POS || X_probe_location>X_MAX_POS ) {
			SERIAL_PROTOCOLPGM("?Specified X position out of range.\n");
			goto Sigma_Exit;
		}
	}

	if (code_seen('Y') || code_seen('y') ) {
        	Y_probe_location = code_value() -  Y_PROBE_OFFSET_FROM_EXTRUDER;
		if (Y_probe_location<Y_MIN_POS || Y_probe_location>Y_MAX_POS ) {
			SERIAL_PROTOCOLPGM("?Specified Y position out of range.\n");
			goto Sigma_Exit;
		}
	}

	if (code_seen('L') || code_seen('l') ) {
        	n_legs = code_value();
		if ( n_legs==1 ) 
			n_legs = 2;
		if ( n_legs<0 || n_legs>15 ) {
			SERIAL_PROTOCOLPGM("?Specified number of legs in movement not plausable.\n");
			goto Sigma_Exit;
		}
	}

//
// Do all the preliminary setup work.   First raise the probe.
//

        st_synchronize();
        plan_bed_level_matrix.set_to_identity();
	plan_buffer_line( X_current, Y_current, Z_start_location,
			ext_position,
    			homing_feedrate[Z_AXIS]/60,
			active_extruder);
        st_synchronize();

//
// Now get everything to the specified probe point So we can safely do a probe to
// get us close to the bed.  If the Z-Axis is far from the bed, we don't want to 
// use that as a starting point for each probe.
//
	if (verbose_level > 2) 
		SERIAL_PROTOCOL("Positioning probe for the test.\n");

	plan_buffer_line( X_probe_location, Y_probe_location, Z_start_location,
			ext_position,
    			homing_feedrate[X_AXIS]/60,
			active_extruder);
        st_synchronize();

	current_position[X_AXIS] = X_current = st_get_position_mm(X_AXIS);
	current_position[Y_AXIS] = Y_current = st_get_position_mm(Y_AXIS);
	current_position[Z_AXIS] = Z_current = st_get_position_mm(Z_AXIS);
	current_position[E_AXIS] = ext_position = st_get_position_mm(E_AXIS);

// 
// OK, do the inital probe to get us close to the bed.
// Then retrace the right amount and use that in subsequent probes
//

        engage_z_probe();	

	setup_for_endstop_move();
	run_z_probe();

	current_position[Z_AXIS] = Z_current = st_get_position_mm(Z_AXIS);
	Z_start_location = st_get_position_mm(Z_AXIS) + Z_RAISE_BEFORE_PROBING;

	plan_buffer_line( X_probe_location, Y_probe_location, Z_start_location,
			ext_position,
    			homing_feedrate[X_AXIS]/60,
			active_extruder);
        st_synchronize();
	current_position[Z_AXIS] = Z_current = st_get_position_mm(Z_AXIS);

	if (engage_probe_for_each_reading)
        	retract_z_probe();

        for( n=0; n<n_samples; n++) {

		do_blocking_move_to( X_probe_location, Y_probe_location, Z_start_location); // Make sure we are at the probe location

		if ( n_legs)  {
		double radius=0.0, theta=0.0, x_sweep, y_sweep;
		int rotational_direction, l;

			rotational_direction = (unsigned long) millis() & 0x0001;			// clockwise or counter clockwise
			radius = (unsigned long) millis() % (long) (X_MAX_LENGTH/4); 			// limit how far out to go 
			theta = (float) ((unsigned long) millis() % (long) 360) / (360./(2*3.1415926));	// turn into radians

//SERIAL_ECHOPAIR("starting radius: ",radius);
//SERIAL_ECHOPAIR("   theta: ",theta);
//SERIAL_ECHOPAIR("   direction: ",rotational_direction);
//SERIAL_PROTOCOLLNPGM("");

			for( l=0; l<n_legs-1; l++) {
				if (rotational_direction==1)
					theta += (float) ((unsigned long) millis() % (long) 20) / (360.0/(2*3.1415926)); // turn into radians
				else
					theta -= (float) ((unsigned long) millis() % (long) 20) / (360.0/(2*3.1415926)); // turn into radians

				radius += (float) ( ((long) ((unsigned long) millis() % (long) 10)) - 5);
				if ( radius<0.0 )
					radius = -radius;

				X_current = X_probe_location + cos(theta) * radius;
				Y_current = Y_probe_location + sin(theta) * radius;

				if ( X_current<X_MIN_POS)		// Make sure our X & Y are sane
					 X_current = X_MIN_POS;
				if ( X_current>X_MAX_POS)
					 X_current = X_MAX_POS;

				if ( Y_current<Y_MIN_POS)		// Make sure our X & Y are sane
					 Y_current = Y_MIN_POS;
				if ( Y_current>Y_MAX_POS)
					 Y_current = Y_MAX_POS;

				if (verbose_level>3 ) {
					SERIAL_ECHOPAIR("x: ", X_current);
					SERIAL_ECHOPAIR("y: ", Y_current);
					SERIAL_PROTOCOLLNPGM("");
				}

				do_blocking_move_to( X_current, Y_current, Z_current );
			}
			do_blocking_move_to( X_probe_location, Y_probe_location, Z_start_location); // Go back to the probe location
		}

		if (engage_probe_for_each_reading)  {
        		engage_z_probe();	
          		delay(1000);
		}

		setup_for_endstop_move();
                run_z_probe();

		sample_set[n] = current_position[Z_AXIS];

//
// Get the current mean for the data points we have so far
//
		sum=0.0; 
		for( j=0; j<=n; j++) {
			sum = sum + sample_set[j];
		}
		mean = sum / (double (n+1));
//
// Now, use that mean to calculate the standard deviation for the
// data points we have so far
//

		sum=0.0; 
		for( j=0; j<=n; j++) {
			sum = sum + (sample_set[j]-mean) * (sample_set[j]-mean);
		}
		sigma = sqrt( sum / (double (n+1)) );

		if (verbose_level > 1) {
			SERIAL_PROTOCOL(n+1);
			SERIAL_PROTOCOL(" of ");
			SERIAL_PROTOCOL(n_samples);
			SERIAL_PROTOCOLPGM("   z: ");
			SERIAL_PROTOCOL_F(current_position[Z_AXIS], 6);
		}

		if (verbose_level > 2) {
			SERIAL_PROTOCOL(" mean: ");
			SERIAL_PROTOCOL_F(mean,6);

			SERIAL_PROTOCOL("   sigma: ");
			SERIAL_PROTOCOL_F(sigma,6);
		}

		if (verbose_level > 0) 
			SERIAL_PROTOCOLPGM("\n");

		plan_buffer_line( X_probe_location, Y_probe_location, Z_start_location, 
				  current_position[E_AXIS], homing_feedrate[Z_AXIS]/60, active_extruder);
        	st_synchronize();

		if (engage_probe_for_each_reading)  {
        		retract_z_probe();	
          		delay(1000);
		}
	}

        retract_z_probe();
	delay(1000);

        clean_up_after_endstop_move();

//      enable_endstops(true);

	if (verbose_level > 0) {
		SERIAL_PROTOCOLPGM("Mean: ");
		SERIAL_PROTOCOL_F(mean, 6);
		SERIAL_PROTOCOLPGM("\n");
	}

SERIAL_PROTOCOLPGM("Standard Deviation: ");
SERIAL_PROTOCOL_F(sigma, 6);
SERIAL_PROTOCOLPGM("\n\n");

Sigma_Exit:
        break;
	}
#endif		// Z_PROBE_REPEATABILITY_TEST 
#endif		// ENABLE_AUTO_BED_LEVELING

    case 104: // M104
      if(setTargetedHotend(104)){
        break;
      }
      if (code_seen('S')) setTargetHotend(code_value(), tmp_extruder);
#ifdef DUAL_X_CARRIAGE
      if (dual_x_carriage_mode == DXC_DUPLICATION_MODE && tmp_extruder == 0)
        setTargetHotend1(code_value() == 0.0 ? 0.0 : code_value() + duplicate_extruder_temp_offset);
#endif
      setWatch();
      break;
    case 112: //  M112 -Emergency Stop
      kill();
      break;
    case 140: // M140 set bed temp
      if (code_seen('S')) setTargetBed(code_value());
      break;
    case 105 : // M105
      if(setTargetedHotend(105)){
        break;
        }
      #if defined(TEMP_0_PIN) && TEMP_0_PIN > -1
        SERIAL_PROTOCOLPGM("ok T:");
        SERIAL_PROTOCOL_F(degHotend(tmp_extruder),1);
        SERIAL_PROTOCOLPGM(" /");
        SERIAL_PROTOCOL_F(degTargetHotend(tmp_extruder),1);
        #if defined(TEMP_BED_PIN) && TEMP_BED_PIN > -1
          SERIAL_PROTOCOLPGM(" B:");
          SERIAL_PROTOCOL_F(degBed(),1);
          SERIAL_PROTOCOLPGM(" /");
          SERIAL_PROTOCOL_F(degTargetBed(),1);
        #endif //TEMP_BED_PIN
        for (int8_t cur_extruder = 0; cur_extruder < EXTRUDERS; ++cur_extruder) {
          SERIAL_PROTOCOLPGM(" T");
          SERIAL_PROTOCOL(cur_extruder);
          SERIAL_PROTOCOLPGM(":");
          SERIAL_PROTOCOL_F(degHotend(cur_extruder),1);
          SERIAL_PROTOCOLPGM(" /");
          SERIAL_PROTOCOL_F(degTargetHotend(cur_extruder),1);
        }
      #else
        SERIAL_ERROR_START;
        SERIAL_ERRORLNPGM(MSG_ERR_NO_THERMISTORS);
      #endif

        SERIAL_PROTOCOLPGM(" @:");
      #ifdef EXTRUDER_WATTS
        SERIAL_PROTOCOL((EXTRUDER_WATTS * getHeaterPower(tmp_extruder))/127);
        SERIAL_PROTOCOLPGM("W");
      #else
        SERIAL_PROTOCOL(getHeaterPower(tmp_extruder));
      #endif

        SERIAL_PROTOCOLPGM(" B@:");
      #ifdef BED_WATTS
        SERIAL_PROTOCOL((BED_WATTS * getHeaterPower(-1))/127);
        SERIAL_PROTOCOLPGM("W");
      #else
        SERIAL_PROTOCOL(getHeaterPower(-1));
      #endif

        #ifdef SHOW_TEMP_ADC_VALUES
          #if defined(TEMP_BED_PIN) && TEMP_BED_PIN > -1
            SERIAL_PROTOCOLPGM("    ADC B:");
            SERIAL_PROTOCOL_F(degBed(),1);
            SERIAL_PROTOCOLPGM("C->");
            SERIAL_PROTOCOL_F(rawBedTemp()/OVERSAMPLENR,0);
          #endif
          for (int8_t cur_extruder = 0; cur_extruder < EXTRUDERS; ++cur_extruder) {
            SERIAL_PROTOCOLPGM("  T");
            SERIAL_PROTOCOL(cur_extruder);
            SERIAL_PROTOCOLPGM(":");
            SERIAL_PROTOCOL_F(degHotend(cur_extruder),1);
            SERIAL_PROTOCOLPGM("C->");
            SERIAL_PROTOCOL_F(rawHotendTemp(cur_extruder)/OVERSAMPLENR,0);
          }
        #endif

        SERIAL_PROTOCOLLN("");
      return;
      break;
    case 109:
    {// M109 - Wait for extruder heater to reach target.
      if(setTargetedHotend(109)){
        break;
      }
      LCD_MESSAGEPGM(MSG_HEATING);
      #ifdef AUTOTEMP
        autotemp_enabled=false;
      #endif
      if (code_seen('S')) {
        setTargetHotend(code_value(), tmp_extruder);
#ifdef DUAL_X_CARRIAGE
        if (dual_x_carriage_mode == DXC_DUPLICATION_MODE && tmp_extruder == 0)
          setTargetHotend1(code_value() == 0.0 ? 0.0 : code_value() + duplicate_extruder_temp_offset);
#endif
        CooldownNoWait = true;
      } else if (code_seen('R')) {
        setTargetHotend(code_value(), tmp_extruder);
#ifdef DUAL_X_CARRIAGE
        if (dual_x_carriage_mode == DXC_DUPLICATION_MODE && tmp_extruder == 0)
          setTargetHotend1(code_value() == 0.0 ? 0.0 : code_value() + duplicate_extruder_temp_offset);
#endif
        CooldownNoWait = false;
      }
      #ifdef AUTOTEMP
        if (code_seen('S')) autotemp_min=code_value();
        if (code_seen('B')) autotemp_max=code_value();
        if (code_seen('F'))
        {
          autotemp_factor=code_value();
          autotemp_enabled=true;
        }
      #endif

      setWatch();
      codenum = millis();

      /* See if we are heating up or cooling down */
      target_direction = isHeatingHotend(tmp_extruder); // true if heating, false if cooling

      cancel_heatup = false;

      #ifdef TEMP_RESIDENCY_TIME
        long residencyStart;
        residencyStart = -1;
        /* continue to loop until we have reached the target temp
          _and_ until TEMP_RESIDENCY_TIME hasn't passed since we reached it */
        while((!cancel_heatup)&&((residencyStart == -1) ||
              (residencyStart >= 0 && (((unsigned int) (millis() - residencyStart)) < (TEMP_RESIDENCY_TIME * 1000UL)))) ) {
      #else
        while ( target_direction ? (isHeatingHotend(tmp_extruder)) : (isCoolingHotend(tmp_extruder)&&(CooldownNoWait==false)) ) {
      #endif //TEMP_RESIDENCY_TIME
          if( (millis() - codenum) > 1000UL )
          { //Print Temp Reading and remaining time every 1 second while heating up/cooling down
            SERIAL_PROTOCOLPGM("T:");
            SERIAL_PROTOCOL_F(degHotend(tmp_extruder),1);
            SERIAL_PROTOCOLPGM(" E:");
            SERIAL_PROTOCOL((int)tmp_extruder);
            #ifdef TEMP_RESIDENCY_TIME
              SERIAL_PROTOCOLPGM(" W:");
              if(residencyStart > -1)
              {
                 codenum = ((TEMP_RESIDENCY_TIME * 1000UL) - (millis() - residencyStart)) / 1000UL;
                 SERIAL_PROTOCOLLN( codenum );
              }
              else
              {
                 SERIAL_PROTOCOLLN( "?" );
              }
            #else
              SERIAL_PROTOCOLLN("");
            #endif
            codenum = millis();
          }
          manage_heater();
          manage_inactivity();
          lcd_update();
        #ifdef TEMP_RESIDENCY_TIME
            /* start/restart the TEMP_RESIDENCY_TIME timer whenever we reach target temp for the first time
              or when current temp falls outside the hysteresis after target temp was reached */
          if ((residencyStart == -1 &&  target_direction && (degHotend(tmp_extruder) >= (degTargetHotend(tmp_extruder)-TEMP_WINDOW))) ||
              (residencyStart == -1 && !target_direction && (degHotend(tmp_extruder) <= (degTargetHotend(tmp_extruder)+TEMP_WINDOW))) ||
              (residencyStart > -1 && labs(degHotend(tmp_extruder) - degTargetHotend(tmp_extruder)) > TEMP_HYSTERESIS) )
          {
            residencyStart = millis();
          }
        #endif //TEMP_RESIDENCY_TIME
        }
        LCD_MESSAGEPGM(MSG_HEATING_COMPLETE);
        starttime=millis();
        previous_millis_cmd = millis();
      }
      break;
    case 190: // M190 - Wait for bed heater to reach target.
    #if defined(TEMP_BED_PIN) && TEMP_BED_PIN > -1
        LCD_MESSAGEPGM(MSG_BED_HEATING);
        if (code_seen('S')) {
          setTargetBed(code_value());
          CooldownNoWait = true;
        } else if (code_seen('R')) {
          setTargetBed(code_value());
          CooldownNoWait = false;
        }
        codenum = millis();
        
        cancel_heatup = false;
        target_direction = isHeatingBed(); // true if heating, false if cooling

        while ( (target_direction)&&(!cancel_heatup) ? (isHeatingBed()) : (isCoolingBed()&&(CooldownNoWait==false)) )
        {
          if(( millis() - codenum) > 1000 ) //Print Temp Reading every 1 second while heating up.
          {
            float tt=degHotend(active_extruder);
            SERIAL_PROTOCOLPGM("T:");
            SERIAL_PROTOCOL(tt);
            SERIAL_PROTOCOLPGM(" E:");
            SERIAL_PROTOCOL((int)active_extruder);
            SERIAL_PROTOCOLPGM(" B:");
            SERIAL_PROTOCOL_F(degBed(),1);
            SERIAL_PROTOCOLLN("");
            codenum = millis();
          }
          manage_heater();
          manage_inactivity();
          lcd_update();
        }
        LCD_MESSAGEPGM(MSG_BED_DONE);
        previous_millis_cmd = millis();
    #endif
        break;

    #if defined(FAN_PIN) && FAN_PIN > -1
      case 106: //M106 Fan On
        if (code_seen('S')){
           fanSpeed=constrain(code_value(),0,255);
        }
        else {
          fanSpeed=255;
        }
        break;
      case 107: //M107 Fan Off
        fanSpeed = 0;
        break;
    #endif //FAN_PIN
    #ifdef BARICUDA
      // PWM for HEATER_1_PIN
      #if defined(HEATER_1_PIN) && HEATER_1_PIN > -1
        case 126: //M126 valve open
          if (code_seen('S')){
             ValvePressure=constrain(code_value(),0,255);
          }
          else {
            ValvePressure=255;
          }
          break;
        case 127: //M127 valve closed
          ValvePressure = 0;
          break;
      #endif //HEATER_1_PIN

      // PWM for HEATER_2_PIN
      #if defined(HEATER_2_PIN) && HEATER_2_PIN > -1
        case 128: //M128 valve open
          if (code_seen('S')){
             EtoPPressure=constrain(code_value(),0,255);
          }
          else {
            EtoPPressure=255;
          }
          break;
        case 129: //M129 valve closed
          EtoPPressure = 0;
          break;
      #endif //HEATER_2_PIN
    #endif

    #if defined(PS_ON_PIN) && PS_ON_PIN > -1
      case 80: // M80 - Turn on Power Supply
        SET_OUTPUT(PS_ON_PIN); //GND
        WRITE(PS_ON_PIN, PS_ON_AWAKE);

        // If you have a switch on suicide pin, this is useful
        // if you want to start another print with suicide feature after
        // a print without suicide...
        #if defined SUICIDE_PIN && SUICIDE_PIN > -1
            SET_OUTPUT(SUICIDE_PIN);
            WRITE(SUICIDE_PIN, HIGH);
        #endif

        #ifdef ULTIPANEL
          powersupply = true;
          LCD_MESSAGEPGM(WELCOME_MSG);
          lcd_update();
        #endif
        break;
      #endif

      case 81: // M81 - Turn off Power Supply
        disable_heater();
        st_synchronize();
        disable_e0();
        disable_e1();
        disable_e2();
        finishAndDisableSteppers();
        fanSpeed = 0;
        delay(1000); // Wait a little before to switch off
      #if defined(SUICIDE_PIN) && SUICIDE_PIN > -1
        st_synchronize();
        suicide();
      #elif defined(PS_ON_PIN) && PS_ON_PIN > -1
        SET_OUTPUT(PS_ON_PIN);
        WRITE(PS_ON_PIN, PS_ON_ASLEEP);
      #endif
      #ifdef ULTIPANEL
        powersupply = false;
        LCD_MESSAGEPGM(MACHINE_NAME" "MSG_OFF".");
        lcd_update();
      #endif
	  break;

    case 82:
      axis_relative_modes[3] = false;
      break;
    case 83:
      axis_relative_modes[3] = true;
      break;
    case 18: //compatibility
    case 84: // M84
      if(code_seen('S')){
        stepper_inactive_time = code_value() * 1000;
      }
      else
      {
        bool all_axis = !((code_seen(axis_codes[X_AXIS])) || (code_seen(axis_codes[Y_AXIS])) || (code_seen(axis_codes[Z_AXIS]))|| (code_seen(axis_codes[E_AXIS])));
        if(all_axis)
        {
          st_synchronize();
          disable_e0();
          disable_e1();
          disable_e2();
          finishAndDisableSteppers();
        }
        else
        {
          st_synchronize();
          if(code_seen('X')) disable_x();
          if(code_seen('Y')) disable_y();
          if(code_seen('Z')) disable_z();
          #if ((E0_ENABLE_PIN != X_ENABLE_PIN) && (E1_ENABLE_PIN != Y_ENABLE_PIN)) // Only enable on boards that have seperate ENABLE_PINS
            if(code_seen('E')) {
              disable_e0();
              disable_e1();
              disable_e2();
            }
          #endif
        }
      }
      break;
    case 85: // M85
      if(code_seen('S')) {
        max_inactive_time = code_value() * 1000;
      }
      break;
    case 92: // M92
      for(int8_t i=0; i < NUM_AXIS; i++)
      {
        if(code_seen(axis_codes[i]))
        {
          if(i == 3) { // E
            float value = code_value();
            if(value < 20.0) {
              float factor = axis_steps_per_unit[i] / value; // increase e constants if M92 E14 is given for netfab.
              max_e_jerk *= factor;
              max_feedrate[i] *= factor;
              axis_steps_per_sqr_second[i] *= factor;
            }
            axis_steps_per_unit[i] = value;
          }
          else {
            axis_steps_per_unit[i] = code_value();
          }
        }
      }
      break;
    case 115: // M115
      SERIAL_PROTOCOLPGM(MSG_M115_REPORT);
      break;
    case 117: // M117 display message
      starpos = (strchr(strchr_pointer + 5,'*'));
      if(starpos!=NULL)
        *(starpos)='\0';
      lcd_setstatus(strchr_pointer + 5);
      break;
    case 114: // M114
      SERIAL_PROTOCOLPGM("X:");
      SERIAL_PROTOCOL(current_position[X_AXIS]);
      SERIAL_PROTOCOLPGM(" Y:");
      SERIAL_PROTOCOL(current_position[Y_AXIS]);
      SERIAL_PROTOCOLPGM(" Z:");
      SERIAL_PROTOCOL(current_position[Z_AXIS]);
      SERIAL_PROTOCOLPGM(" E:");
      SERIAL_PROTOCOL(current_position[E_AXIS]);

      SERIAL_PROTOCOLPGM(MSG_COUNT_X);
      SERIAL_PROTOCOL(float(st_get_position(X_AXIS))/axis_steps_per_unit[X_AXIS]);
      SERIAL_PROTOCOLPGM(" Y:");
      SERIAL_PROTOCOL(float(st_get_position(Y_AXIS))/axis_steps_per_unit[Y_AXIS]);
      SERIAL_PROTOCOLPGM(" Z:");
      SERIAL_PROTOCOL(float(st_get_position(Z_AXIS))/axis_steps_per_unit[Z_AXIS]);

      SERIAL_PROTOCOLLN("");
#ifdef SCARA
	  SERIAL_PROTOCOLPGM("SCARA Theta:");
      SERIAL_PROTOCOL(delta[X_AXIS]);
      SERIAL_PROTOCOLPGM("   Psi+Theta:");
      SERIAL_PROTOCOL(delta[Y_AXIS]);
      SERIAL_PROTOCOLLN("");
      
      SERIAL_PROTOCOLPGM("SCARA Cal - Theta:");
      SERIAL_PROTOCOL(delta[X_AXIS]+add_homing[0]);
      SERIAL_PROTOCOLPGM("   Psi+Theta (90):");
      SERIAL_PROTOCOL(delta[Y_AXIS]-delta[X_AXIS]-90+add_homing[1]);
      SERIAL_PROTOCOLLN("");
      
      SERIAL_PROTOCOLPGM("SCARA step Cal - Theta:");
      SERIAL_PROTOCOL(delta[X_AXIS]/90*axis_steps_per_unit[X_AXIS]);
      SERIAL_PROTOCOLPGM("   Psi+Theta:");
      SERIAL_PROTOCOL((delta[Y_AXIS]-delta[X_AXIS])/90*axis_steps_per_unit[Y_AXIS]);
      SERIAL_PROTOCOLLN("");
      SERIAL_PROTOCOLLN("");
#endif
      break;
    case 120: // M120
      enable_endstops(false) ;
      break;
    case 121: // M121
      enable_endstops(true) ;
      break;
    case 119: // M119
    SERIAL_PROTOCOLLN(MSG_M119_REPORT);
      #if defined(X_MIN_PIN) && X_MIN_PIN > -1
        SERIAL_PROTOCOLPGM(MSG_X_MIN);
        SERIAL_PROTOCOLLN(((READ(X_MIN_PIN)^X_MIN_ENDSTOP_INVERTING)?MSG_ENDSTOP_HIT:MSG_ENDSTOP_OPEN));
      #endif
      #if defined(X_MAX_PIN) && X_MAX_PIN > -1
        SERIAL_PROTOCOLPGM(MSG_X_MAX);
        SERIAL_PROTOCOLLN(((READ(X_MAX_PIN)^X_MAX_ENDSTOP_INVERTING)?MSG_ENDSTOP_HIT:MSG_ENDSTOP_OPEN));
      #endif
      #if defined(Y_MIN_PIN) && Y_MIN_PIN > -1
        SERIAL_PROTOCOLPGM(MSG_Y_MIN);
        SERIAL_PROTOCOLLN(((READ(Y_MIN_PIN)^Y_MIN_ENDSTOP_INVERTING)?MSG_ENDSTOP_HIT:MSG_ENDSTOP_OPEN));
      #endif
      #if defined(Y_MAX_PIN) && Y_MAX_PIN > -1
        SERIAL_PROTOCOLPGM(MSG_Y_MAX);
        SERIAL_PROTOCOLLN(((READ(Y_MAX_PIN)^Y_MAX_ENDSTOP_INVERTING)?MSG_ENDSTOP_HIT:MSG_ENDSTOP_OPEN));
      #endif
      #if defined(Z_MIN_PIN) && Z_MIN_PIN > -1
        SERIAL_PROTOCOLPGM(MSG_Z_MIN);
        SERIAL_PROTOCOLLN(((READ(Z_MIN_PIN)^Z_MIN_ENDSTOP_INVERTING)?MSG_ENDSTOP_HIT:MSG_ENDSTOP_OPEN));
      #endif
      #if defined(Z_MAX_PIN) && Z_MAX_PIN > -1
        SERIAL_PROTOCOLPGM(MSG_Z_MAX);
        SERIAL_PROTOCOLLN(((READ(Z_MAX_PIN)^Z_MAX_ENDSTOP_INVERTING)?MSG_ENDSTOP_HIT:MSG_ENDSTOP_OPEN));
      #endif
      break;
      //TODO: update for all axis, use for loop
    #ifdef BLINKM
    case 150: // M150
      {
        byte red;
        byte grn;
        byte blu;

        if(code_seen('R')) red = code_value();
        if(code_seen('U')) grn = code_value();
        if(code_seen('B')) blu = code_value();

        SendColors(red,grn,blu);
      }
      break;
    #endif //BLINKM
    case 200: // M200 D<millimeters> set filament diameter and set E axis units to cubic millimeters (use S0 to set back to millimeters).
      {
        float area = .0;
        float radius = .0;
        if(code_seen('D')) {
          radius = (float)code_value() * .5;
          if(radius == 0) {
            area = 1;
          } else {
            area = M_PI * pow(radius, 2);
          }
        } else {
          //reserved for setting filament diameter via UFID or filament measuring device
          break;
        
          
        }
        tmp_extruder = active_extruder;
        if(code_seen('T')) {
          tmp_extruder = code_value();
          if(tmp_extruder >= EXTRUDERS) {
            SERIAL_ECHO_START;
            SERIAL_ECHO(MSG_M200_INVALID_EXTRUDER);
            break;
          }
        }
        volumetric_multiplier[tmp_extruder] = 1 / area;
      }
      break;
    case 201: // M201
      for(int8_t i=0; i < NUM_AXIS; i++)
      {
        if(code_seen(axis_codes[i]))
        {
          max_acceleration_units_per_sq_second[i] = code_value();
        }
      }
      // steps per sq second need to be updated to agree with the units per sq second (as they are what is used in the planner)
      reset_acceleration_rates();
      break;
    #if 0 // Not used for Sprinter/grbl gen6
    case 202: // M202
      for(int8_t i=0; i < NUM_AXIS; i++) {
        if(code_seen(axis_codes[i])) axis_travel_steps_per_sqr_second[i] = code_value() * axis_steps_per_unit[i];
      }
      break;
    #endif
    case 203: // M203 max feedrate mm/sec
      for(int8_t i=0; i < NUM_AXIS; i++) {
        if(code_seen(axis_codes[i])) max_feedrate[i] = code_value();
      }
      break;
    case 204: // M204 acclereration S normal moves T filmanent only moves
      {
        if(code_seen('S')) acceleration = code_value() ;
        if(code_seen('T')) retract_acceleration = code_value() ;
      }
      break;
    case 205: //M205 advanced settings:  minimum travel speed S=while printing T=travel only,  B=minimum segment time X= maximum xy jerk, Z=maximum Z jerk
    {
      if(code_seen('S')) minimumfeedrate = code_value();
      if(code_seen('T')) mintravelfeedrate = code_value();
      if(code_seen('B')) minsegmenttime = code_value() ;
      if(code_seen('X')) max_xy_jerk = code_value() ;
      if(code_seen('Z')) max_z_jerk = code_value() ;
      if(code_seen('E')) max_e_jerk = code_value() ;
    }
    break;
    case 206: // M206 additional homing offset
      for(int8_t i=0; i < 3; i++)
      {
        if(code_seen(axis_codes[i])) add_homing[i] = code_value();
      }
	  #ifdef SCARA
	   if(code_seen('T'))       // Theta
      {
        add_homing[0] = code_value() ;
      }
      if(code_seen('P'))       // Psi
      {
        add_homing[1] = code_value() ;
      }
	  #endif
      break;
    #ifdef DELTA
	case 665: // M665 set delta configurations L<diagonal_rod> R<delta_radius> S<segments_per_sec>
		if(code_seen('L')) {
			delta_diagonal_rod= code_value();
		}
		if(code_seen('R')) {
			delta_radius= code_value();
		}
		if(code_seen('S')) {
			delta_segments_per_second= code_value();
		}
		
		recalc_delta_settings(delta_radius, delta_diagonal_rod);
		break;
    case 666: // M666 set delta endstop adjustemnt
      for(int8_t i=0; i < 3; i++)
      {
        if(code_seen(axis_codes[i])) endstop_adj[i] = code_value();
      }
      break;
    #endif
    #ifdef FWRETRACT
    case 207: //M207 - set retract length S[positive mm] F[feedrate mm/min] Z[additional zlift/hop]
    {
      if(code_seen('S'))
      {
        retract_length = code_value() ;
      }
      if(code_seen('F'))
      {
        retract_feedrate = code_value()/60 ;
      }
      if(code_seen('Z'))
      {
        retract_zlift = code_value() ;
      }
    }break;
    case 208: // M208 - set retract recover length S[positive mm surplus to the M207 S*] F[feedrate mm/min]
    {
      if(code_seen('S'))
      {
        retract_recover_length = code_value() ;
      }
      if(code_seen('F'))
      {
        retract_recover_feedrate = code_value()/60 ;
      }
    }break;
    case 209: // M209 - S<1=true/0=false> enable automatic retract detect if the slicer did not support G10/11: every normal extrude-only move will be classified as retract depending on the direction.
    {
      if(code_seen('S'))
      {
        int t= code_value() ;
        switch(t)
        {
          case 0: 
          {
            autoretract_enabled=false;
            retracted[0]=false;
            #if EXTRUDERS > 1
              retracted[1]=false;
            #endif
            #if EXTRUDERS > 2
              retracted[2]=false;
            #endif
          }break;
          case 1: 
          {
            autoretract_enabled=true;
            retracted[0]=false;
            #if EXTRUDERS > 1
              retracted[1]=false;
            #endif
            #if EXTRUDERS > 2
              retracted[2]=false;
            #endif
          }break;
          default:
            SERIAL_ECHO_START;
            SERIAL_ECHOPGM(MSG_UNKNOWN_COMMAND);
            SERIAL_ECHO(cmdbuffer[bufindr]);
            SERIAL_ECHOLNPGM("\"");
        }
      }

    }break;
    #endif // FWRETRACT
    #if EXTRUDERS > 1
    case 218: // M218 - set hotend offset (in mm), T<extruder_number> X<offset_on_X> Y<offset_on_Y>
    {
      if(setTargetedHotend(218)){
        break;
      }
      if(code_seen('X'))
      {
        extruder_offset[X_AXIS][tmp_extruder] = code_value();
      }
      if(code_seen('Y'))
      {
        extruder_offset[Y_AXIS][tmp_extruder] = code_value();
      }
      #ifdef DUAL_X_CARRIAGE
      if(code_seen('Z'))
      {
        extruder_offset[Z_AXIS][tmp_extruder] = code_value();
      }
      #endif
      SERIAL_ECHO_START;
      SERIAL_ECHOPGM(MSG_HOTEND_OFFSET);
      for(tmp_extruder = 0; tmp_extruder < EXTRUDERS; tmp_extruder++)
      {
         SERIAL_ECHO(" ");
         SERIAL_ECHO(extruder_offset[X_AXIS][tmp_extruder]);
         SERIAL_ECHO(",");
         SERIAL_ECHO(extruder_offset[Y_AXIS][tmp_extruder]);
      #ifdef DUAL_X_CARRIAGE
         SERIAL_ECHO(",");
         SERIAL_ECHO(extruder_offset[Z_AXIS][tmp_extruder]);
      #endif
      }
      SERIAL_ECHOLN("");
    }break;
    #endif
    case 220: // M220 S<factor in percent>- set speed factor override percentage
    {
      if(code_seen('S'))
      {
        feedmultiply = code_value() ;
      }
    }
    break;
    case 221: // M221 S<factor in percent>- set extrude factor override percentage
    {
      if(code_seen('S'))
      {
        int tmp_code = code_value();
        if (code_seen('T'))
        {
          if(setTargetedHotend(221)){
            break;
          }
          extruder_multiply[tmp_extruder] = tmp_code;
        }
        else
        {
          extrudemultiply = tmp_code ;
        }
      }
    }
    break;

	case 226: // M226 P<pin number> S<pin state>- Wait until the specified pin reaches the state required
	{
      if(code_seen('P')){
        int pin_number = code_value(); // pin number
        int pin_state = -1; // required pin state - default is inverted

        if(code_seen('S')) pin_state = code_value(); // required pin state

        if(pin_state >= -1 && pin_state <= 1){

          for(int8_t i = 0; i < (int8_t)(sizeof(sensitive_pins)/sizeof(int)); i++)
          {
            if (sensitive_pins[i] == pin_number)
            {
              pin_number = -1;
              break;
            }
          }

          if (pin_number > -1)
          {
            st_synchronize();

            pinMode(pin_number, INPUT);

            int target;
            switch(pin_state){
            case 1:
              target = HIGH;
              break;

            case 0:
              target = LOW;
              break;

            case -1:
              target = !digitalRead(pin_number);
              break;
            }

            while(digitalRead(pin_number) != target){
              manage_heater();
              manage_inactivity();
              lcd_update();
            }
          }
        }
      }
    }
    break;

    #if NUM_SERVOS > 0
    case 280: // M280 - set servo position absolute. P: servo index, S: angle or microseconds
      {
        int servo_index = -1;
        int servo_position = 0;
        if (code_seen('P'))
          servo_index = code_value();
        if (code_seen('S')) {
          servo_position = code_value();
          if ((servo_index >= 0) && (servo_index < NUM_SERVOS)) {
#if defined (ENABLE_AUTO_BED_LEVELING) && (PROBE_SERVO_DEACTIVATION_DELAY > 0)
		      servos[servo_index].attach(0);
#endif
            servos[servo_index].write(servo_position);
#if defined (ENABLE_AUTO_BED_LEVELING) && (PROBE_SERVO_DEACTIVATION_DELAY > 0)
              delay(PROBE_SERVO_DEACTIVATION_DELAY);
              servos[servo_index].detach();
#endif
          }
          else {
            SERIAL_ECHO_START;
            SERIAL_ECHO("Servo ");
            SERIAL_ECHO(servo_index);
            SERIAL_ECHOLN(" out of range");
          }
        }
        else if (servo_index >= 0) {
          SERIAL_PROTOCOL(MSG_OK);
          SERIAL_PROTOCOL(" Servo ");
          SERIAL_PROTOCOL(servo_index);
          SERIAL_PROTOCOL(": ");
          SERIAL_PROTOCOL(servos[servo_index].read());
          SERIAL_PROTOCOLLN("");
        }
      }
      break;
    #endif // NUM_SERVOS > 0

    #if (LARGE_FLASH == true && ( BEEPER > 0 || defined(ULTRALCD) || defined(LCD_USE_I2C_BUZZER)))
    case 300: // M300
    {
      int beepS = code_seen('S') ? code_value() : 110;
      int beepP = code_seen('P') ? code_value() : 1000;
      if (beepS > 0)
      {
        #if BEEPER > 0
          tone(BEEPER, beepS);
          delay(beepP);
          noTone(BEEPER);
        #elif defined(ULTRALCD)
		  lcd_buzz(beepS, beepP);
		#elif defined(LCD_USE_I2C_BUZZER)
		  lcd_buzz(beepP, beepS);
        #endif
      }
      else
      {
        delay(beepP);
      }
    }
    break;
    #endif // M300

    #ifdef PIDTEMP
    case 301: // M301
      {
        if(code_seen('P')) Kp = code_value();
        if(code_seen('I')) Ki = scalePID_i(code_value());
        if(code_seen('D')) Kd = scalePID_d(code_value());

        #ifdef PID_ADD_EXTRUSION_RATE
        if(code_seen('C')) Kc = code_value();
        #endif

        updatePID();
        SERIAL_PROTOCOL(MSG_OK);
        SERIAL_PROTOCOL(" p:");
        SERIAL_PROTOCOL(Kp);
        SERIAL_PROTOCOL(" i:");
        SERIAL_PROTOCOL(unscalePID_i(Ki));
        SERIAL_PROTOCOL(" d:");
        SERIAL_PROTOCOL(unscalePID_d(Kd));
        #ifdef PID_ADD_EXTRUSION_RATE
        SERIAL_PROTOCOL(" c:");
        //Kc does not have scaling applied above, or in resetting defaults
        SERIAL_PROTOCOL(Kc);
        #endif
        SERIAL_PROTOCOLLN("");
      }
      break;
    #endif //PIDTEMP
    #ifdef PIDTEMPBED
    case 304: // M304
      {
        if(code_seen('P')) bedKp = code_value();
        if(code_seen('I')) bedKi = scalePID_i(code_value());
        if(code_seen('D')) bedKd = scalePID_d(code_value());

        updatePID();
        SERIAL_PROTOCOL(MSG_OK);
        SERIAL_PROTOCOL(" p:");
        SERIAL_PROTOCOL(bedKp);
        SERIAL_PROTOCOL(" i:");
        SERIAL_PROTOCOL(unscalePID_i(bedKi));
        SERIAL_PROTOCOL(" d:");
        SERIAL_PROTOCOL(unscalePID_d(bedKd));
        SERIAL_PROTOCOLLN("");
      }
      break;
    #endif //PIDTEMP
    case 240: // M240  Triggers a camera by emulating a Canon RC-1 : http://www.doc-diy.net/photo/rc-1_hacked/
     {
     	#ifdef CHDK
       
         SET_OUTPUT(CHDK);
         WRITE(CHDK, HIGH);
         chdkHigh = millis();
         chdkActive = true;
       
       #else
     	
      	#if defined(PHOTOGRAPH_PIN) && PHOTOGRAPH_PIN > -1
	const uint8_t NUM_PULSES=16;
	const float PULSE_LENGTH=0.01524;
	for(int i=0; i < NUM_PULSES; i++) {
        WRITE(PHOTOGRAPH_PIN, HIGH);
        _delay_ms(PULSE_LENGTH);
        WRITE(PHOTOGRAPH_PIN, LOW);
        _delay_ms(PULSE_LENGTH);
        }
        delay(7.33);
        for(int i=0; i < NUM_PULSES; i++) {
        WRITE(PHOTOGRAPH_PIN, HIGH);
        _delay_ms(PULSE_LENGTH);
        WRITE(PHOTOGRAPH_PIN, LOW);
        _delay_ms(PULSE_LENGTH);
        }
      	#endif
      #endif //chdk end if
     }
    break;
#ifdef DOGLCD
    case 250: // M250  Set LCD contrast value: C<value> (value 0..63)
     {
	  if (code_seen('C')) {
	   lcd_setcontrast( ((int)code_value())&63 );
          }
          SERIAL_PROTOCOLPGM("lcd contrast value: ");
          SERIAL_PROTOCOL(lcd_contrast);
          SERIAL_PROTOCOLLN("");
     }
    break;
#endif
    #ifdef PREVENT_DANGEROUS_EXTRUDE
    case 302: // allow cold extrudes, or set the minimum extrude temperature
    {
	  float temp = .0;
	  if (code_seen('S')) temp=code_value();
      set_extrude_min_temp(temp);
    }
    break;
	#endif
    case 303: // M303 PID autotune
    {
      float temp = 150.0;
      int e=0;
      int c=5;
      if (code_seen('E')) e=code_value();
        if (e<0)
          temp=70;
      if (code_seen('S')) temp=code_value();
      if (code_seen('C')) c=code_value();
      PID_autotune(temp, e, c);
    }
    break;
	#ifdef SCARA
	case 360:  // M360 SCARA Theta pos1
      SERIAL_ECHOLN(" Cal: Theta 0 ");
      //SoftEndsEnabled = false;              // Ignore soft endstops during calibration
      //SERIAL_ECHOLN(" Soft endstops disabled ");
      if(Stopped == false) {
        //get_coordinates(); // For X Y Z E F
        delta[0] = 0;
        delta[1] = 120;
        calculate_SCARA_forward_Transform(delta);
        destination[0] = delta[0]/axis_scaling[X_AXIS];
        destination[1] = delta[1]/axis_scaling[Y_AXIS];
        
        prepare_move();
        //ClearToSend();
        return;
      }
    break;

    case 361:  // SCARA Theta pos2
      SERIAL_ECHOLN(" Cal: Theta 90 ");
      //SoftEndsEnabled = false;              // Ignore soft endstops during calibration
      //SERIAL_ECHOLN(" Soft endstops disabled ");
      if(Stopped == false) {
        //get_coordinates(); // For X Y Z E F
        delta[0] = 90;
        delta[1] = 130;
        calculate_SCARA_forward_Transform(delta);
        destination[0] = delta[0]/axis_scaling[X_AXIS];
        destination[1] = delta[1]/axis_scaling[Y_AXIS];
        
        prepare_move();
        //ClearToSend();
        return;
      }
    break;
    case 362:  // SCARA Psi pos1
      SERIAL_ECHOLN(" Cal: Psi 0 ");
      //SoftEndsEnabled = false;              // Ignore soft endstops during calibration
      //SERIAL_ECHOLN(" Soft endstops disabled ");
      if(Stopped == false) {
        //get_coordinates(); // For X Y Z E F
        delta[0] = 60;
        delta[1] = 180;
        calculate_SCARA_forward_Transform(delta);
        destination[0] = delta[0]/axis_scaling[X_AXIS];
        destination[1] = delta[1]/axis_scaling[Y_AXIS];
        
        prepare_move();
        //ClearToSend();
        return;
      }
    break;
    case 363:  // SCARA Psi pos2
      SERIAL_ECHOLN(" Cal: Psi 90 ");
      //SoftEndsEnabled = false;              // Ignore soft endstops during calibration
      //SERIAL_ECHOLN(" Soft endstops disabled ");
      if(Stopped == false) {
        //get_coordinates(); // For X Y Z E F
        delta[0] = 50;
        delta[1] = 90;
        calculate_SCARA_forward_Transform(delta);
        destination[0] = delta[0]/axis_scaling[X_AXIS];
        destination[1] = delta[1]/axis_scaling[Y_AXIS];
        
        prepare_move();
        //ClearToSend();
        return;
      }
    break;
    case 364:  // SCARA Psi pos3 (90 deg to Theta)
      SERIAL_ECHOLN(" Cal: Theta-Psi 90 ");
     // SoftEndsEnabled = false;              // Ignore soft endstops during calibration
      //SERIAL_ECHOLN(" Soft endstops disabled ");
      if(Stopped == false) {
        //get_coordinates(); // For X Y Z E F
        delta[0] = 45;
        delta[1] = 135;
        calculate_SCARA_forward_Transform(delta);
        destination[0] = delta[0]/axis_scaling[X_AXIS];
        destination[1] = delta[1]/axis_scaling[Y_AXIS]; 
        
        prepare_move();
        //ClearToSend();
        return;
      }
    break;
    case 365: // M364  Set SCARA scaling for X Y Z
      for(int8_t i=0; i < 3; i++) 
      {
        if(code_seen(axis_codes[i])) 
        {
          
            axis_scaling[i] = code_value();
          
        }
      }
      break;
	#endif
    case 400: // M400 finish all moves
    {
      st_synchronize();
    }
    break;
#if defined(ENABLE_AUTO_BED_LEVELING) && defined(SERVO_ENDSTOPS) && not defined(Z_PROBE_SLED)
    case 401:
    {
        engage_z_probe();    // Engage Z Servo endstop if available
    }
    break;

    case 402:
    {
        retract_z_probe();    // Retract Z Servo endstop if enabled
    }
    break;
#endif

#ifdef FILAMENT_SENSOR
case 404:  //M404 Enter the nominal filament width (3mm, 1.75mm ) N<3.0> or display nominal filament width 
    {
    #if (FILWIDTH_PIN > -1) 
    if(code_seen('N')) filament_width_nominal=code_value();
    else{
    SERIAL_PROTOCOLPGM("Filament dia (nominal mm):"); 
    SERIAL_PROTOCOLLN(filament_width_nominal); 
    }
    #endif
    }
    break; 
    
    case 405:  //M405 Turn on filament sensor for control 
    {
    
    
    if(code_seen('D')) meas_delay_cm=code_value();
       
       if(meas_delay_cm> MAX_MEASUREMENT_DELAY)
       	meas_delay_cm = MAX_MEASUREMENT_DELAY;
    
       if(delay_index2 == -1)  //initialize the ring buffer if it has not been done since startup
    	   {
    	   int temp_ratio = widthFil_to_size_ratio(); 
       	    
       	    for (delay_index1=0; delay_index1<(MAX_MEASUREMENT_DELAY+1); ++delay_index1 ){
       	              measurement_delay[delay_index1]=temp_ratio-100;  //subtract 100 to scale within a signed byte
       	        }
       	    delay_index1=0;
       	    delay_index2=0;	
    	   }
    
    filament_sensor = true ; 
    
    //SERIAL_PROTOCOLPGM("Filament dia (measured mm):"); 
    //SERIAL_PROTOCOL(filament_width_meas); 
    //SERIAL_PROTOCOLPGM("Extrusion ratio(%):"); 
    //SERIAL_PROTOCOL(extrudemultiply); 
    } 
    break; 
    
    case 406:  //M406 Turn off filament sensor for control 
    {      
    filament_sensor = false ; 
    } 
    break; 
  
    case 407:   //M407 Display measured filament diameter 
    { 
     
    
    
    SERIAL_PROTOCOLPGM("Filament dia (measured mm):"); 
    SERIAL_PROTOCOLLN(filament_width_meas);   
    } 
    break; 
    #endif
    




    case 500: // M500 Store settings in EEPROM
    {
        Config_StoreSettings();
    }
    break;
    case 501: // M501 Read settings from EEPROM
    {
        Config_RetrieveSettings();
    }
    break;
    case 502: // M502 Revert to default settings
    {
        Config_ResetDefault();
    }
    break;
    case 503: // M503 print settings currently in memory
    {
        Config_PrintSettings();
    }
    break;
    #ifdef ABORT_ON_ENDSTOP_HIT_FEATURE_ENABLED
    case 540:
    {
        if(code_seen('S')) abort_on_endstop_hit = code_value() > 0;
    }
    break;
    #endif

    #ifdef CUSTOM_M_CODE_SET_Z_PROBE_OFFSET
    case CUSTOM_M_CODE_SET_Z_PROBE_OFFSET:
    {
      float value;
      if (code_seen('Z'))
      {
        value = code_value();
        if ((Z_PROBE_OFFSET_RANGE_MIN <= value) && (value <= Z_PROBE_OFFSET_RANGE_MAX))
        {
          zprobe_zoffset = -value; // compare w/ line 278 of ConfigurationStore.cpp
          SERIAL_ECHO_START;
          SERIAL_ECHOLNPGM(MSG_ZPROBE_ZOFFSET " " MSG_OK);
          SERIAL_PROTOCOLLN("");
        }
        else
        {
          SERIAL_ECHO_START;
          SERIAL_ECHOPGM(MSG_ZPROBE_ZOFFSET);
          SERIAL_ECHOPGM(MSG_Z_MIN);
          SERIAL_ECHO(Z_PROBE_OFFSET_RANGE_MIN);
          SERIAL_ECHOPGM(MSG_Z_MAX);
          SERIAL_ECHO(Z_PROBE_OFFSET_RANGE_MAX);
          SERIAL_PROTOCOLLN("");
        }
      }
      else
      {
          SERIAL_ECHO_START;
          SERIAL_ECHOLNPGM(MSG_ZPROBE_ZOFFSET " : ");
          SERIAL_ECHO(-zprobe_zoffset);
          SERIAL_PROTOCOLLN("");
      }
      break;
    }
    #endif // CUSTOM_M_CODE_SET_Z_PROBE_OFFSET

    #ifdef FILAMENTCHANGEENABLE
    case 600: //Pause for filament change X[pos] Y[pos] Z[relative lift] E[initial retract] L[later retract distance for removal]
    {
        float target[4];
        float lastpos[4];
        target[X_AXIS]=current_position[X_AXIS];
        target[Y_AXIS]=current_position[Y_AXIS];
        target[Z_AXIS]=current_position[Z_AXIS];
        target[E_AXIS]=current_position[E_AXIS];
        lastpos[X_AXIS]=current_position[X_AXIS];
        lastpos[Y_AXIS]=current_position[Y_AXIS];
        lastpos[Z_AXIS]=current_position[Z_AXIS];
        lastpos[E_AXIS]=current_position[E_AXIS];
        //retract by E
        if(code_seen('E'))
        {
          target[E_AXIS]+= code_value();
        }
        else
        {
          #ifdef FILAMENTCHANGE_FIRSTRETRACT
            target[E_AXIS]+= FILAMENTCHANGE_FIRSTRETRACT ;
          #endif
        }
        plan_buffer_line(target[X_AXIS], target[Y_AXIS], target[Z_AXIS], target[E_AXIS], feedrate/60, active_extruder);

        //lift Z
        if(code_seen('Z'))
        {
          target[Z_AXIS]+= code_value();
        }
        else
        {
          #ifdef FILAMENTCHANGE_ZADD
            target[Z_AXIS]+= FILAMENTCHANGE_ZADD ;
          #endif
        }
        plan_buffer_line(target[X_AXIS], target[Y_AXIS], target[Z_AXIS], target[E_AXIS], feedrate/60, active_extruder);

        //move xy
        if(code_seen('X'))
        {
          target[X_AXIS]+= code_value();
        }
        else
        {
          #ifdef FILAMENTCHANGE_XPOS
            target[X_AXIS]= FILAMENTCHANGE_XPOS ;
          #endif
        }
        if(code_seen('Y'))
        {
          target[Y_AXIS]= code_value();
        }
        else
        {
          #ifdef FILAMENTCHANGE_YPOS
            target[Y_AXIS]= FILAMENTCHANGE_YPOS ;
          #endif
        }

        plan_buffer_line(target[X_AXIS], target[Y_AXIS], target[Z_AXIS], target[E_AXIS], feedrate/60, active_extruder);

        if(code_seen('L'))
        {
          target[E_AXIS]+= code_value();
        }
        else
        {
          #ifdef FILAMENTCHANGE_FINALRETRACT
            target[E_AXIS]+= FILAMENTCHANGE_FINALRETRACT ;
          #endif
        }

        plan_buffer_line(target[X_AXIS], target[Y_AXIS], target[Z_AXIS], target[E_AXIS], feedrate/60, active_extruder);

        //finish moves
        st_synchronize();
        //disable extruder steppers so filament can be removed
        disable_e0();
        disable_e1();
        disable_e2();
        delay(100);
        LCD_ALERTMESSAGEPGM(MSG_FILAMENTCHANGE);
        uint8_t cnt=0;
        while(!lcd_clicked()){
          cnt++;
          manage_heater();
          manage_inactivity();
          lcd_update();
          if(cnt==0)
          {
          #if BEEPER > 0
            SET_OUTPUT(BEEPER);

            WRITE(BEEPER,HIGH);
            delay(3);
            WRITE(BEEPER,LOW);
            delay(3);
          #else
			#if !defined(LCD_FEEDBACK_FREQUENCY_HZ) || !defined(LCD_FEEDBACK_FREQUENCY_DURATION_MS)
              lcd_buzz(1000/6,100);
			#else
			  lcd_buzz(LCD_FEEDBACK_FREQUENCY_DURATION_MS,LCD_FEEDBACK_FREQUENCY_HZ);
			#endif
          #endif
          }
        }

        //return to normal
        if(code_seen('L'))
        {
          target[E_AXIS]+= -code_value();
        }
        else
        {
          #ifdef FILAMENTCHANGE_FINALRETRACT
            target[E_AXIS]+=(-1)*FILAMENTCHANGE_FINALRETRACT ;
          #endif
        }
        current_position[E_AXIS]=target[E_AXIS]; //the long retract of L is compensated by manual filament feeding
        plan_set_e_position(current_position[E_AXIS]);
        plan_buffer_line(target[X_AXIS], target[Y_AXIS], target[Z_AXIS], target[E_AXIS], feedrate/60, active_extruder); //should do nothing
        plan_buffer_line(lastpos[X_AXIS], lastpos[Y_AXIS], target[Z_AXIS], target[E_AXIS], feedrate/60, active_extruder); //move xy back
        plan_buffer_line(lastpos[X_AXIS], lastpos[Y_AXIS], lastpos[Z_AXIS], target[E_AXIS], feedrate/60, active_extruder); //move z back
        plan_buffer_line(lastpos[X_AXIS], lastpos[Y_AXIS], lastpos[Z_AXIS], lastpos[E_AXIS], feedrate/60, active_extruder); //final untretract
    }
    break;
    #endif //FILAMENTCHANGEENABLE
    #ifdef DUAL_X_CARRIAGE
    case 605: // Set dual x-carriage movement mode:
              //    M605 S0: Full control mode. The slicer has full control over x-carriage movement
              //    M605 S1: Auto-park mode. The inactive head will auto park/unpark without slicer involvement
              //    M605 S2 [Xnnn] [Rmmm]: Duplication mode. The second extruder will duplicate the first with nnn
              //                         millimeters x-offset and an optional differential hotend temperature of
              //                         mmm degrees. E.g., with "M605 S2 X100 R2" the second extruder will duplicate
              //                         the first with a spacing of 100mm in the x direction and 2 degrees hotter.
              //
              //    Note: the X axis should be homed after changing dual x-carriage mode.
    {
        st_synchronize();

        if (code_seen('S'))
          dual_x_carriage_mode = code_value();

        if (dual_x_carriage_mode == DXC_DUPLICATION_MODE)
        {
          if (code_seen('X'))
            duplicate_extruder_x_offset = max(code_value(),X2_MIN_POS - x_home_pos(0));

          if (code_seen('R'))
            duplicate_extruder_temp_offset = code_value();

          SERIAL_ECHO_START;
          SERIAL_ECHOPGM(MSG_HOTEND_OFFSET);
          SERIAL_ECHO(" ");
          SERIAL_ECHO(extruder_offset[X_AXIS][0]);
          SERIAL_ECHO(",");
          SERIAL_ECHO(extruder_offset[Y_AXIS][0]);
          SERIAL_ECHO(" ");
          SERIAL_ECHO(duplicate_extruder_x_offset);
          SERIAL_ECHO(",");
          SERIAL_ECHOLN(extruder_offset[Y_AXIS][1]);
        }
        else if (dual_x_carriage_mode != DXC_FULL_CONTROL_MODE && dual_x_carriage_mode != DXC_AUTO_PARK_MODE)
        {
          dual_x_carriage_mode = DEFAULT_DUAL_X_CARRIAGE_MODE;
        }

        active_extruder_parked = false;
        extruder_duplication_enabled = false;
        delayed_move_time = 0;
    }
    break;
    #endif //DUAL_X_CARRIAGE

	#if (defined(DIGIPOTSS_PIN) && DIGIPOTSS_PIN > -1) || defined(MOTOR_CURRENT_PWM_XY_PIN) || defined(DIGIPOT_I2C)
    case 907: // M907 Set digital trimpot motor current using axis codes.
    {
      #if defined(DIGIPOTSS_PIN) && DIGIPOTSS_PIN > -1
        for(int i=0;i<NUM_AXIS;i++) if(code_seen(axis_codes[i])) digipot_current(i,code_value());
        if(code_seen('B')) digipot_current(4,code_value());
        if(code_seen('S')) for(int i=0;i<=4;i++) digipot_current(i,code_value());
      #endif
      #ifdef MOTOR_CURRENT_PWM_XY_PIN
        if(code_seen('X')) digipot_current(0, code_value());
      #endif
      #ifdef MOTOR_CURRENT_PWM_Z_PIN
        if(code_seen('Z')) digipot_current(1, code_value());
      #endif
      #ifdef MOTOR_CURRENT_PWM_E_PIN
        if(code_seen('E')) digipot_current(2, code_value());
      #endif
      #ifdef DIGIPOT_I2C
        // this one uses actual amps in floating point
        for(int i=0;i<NUM_AXIS;i++) if(code_seen(axis_codes[i])) digipot_i2c_set_current(i, code_value());
        // for each additional extruder (named B,C,D,E..., channels 4,5,6,7...)
        for(int i=NUM_AXIS;i<DIGIPOT_I2C_NUM_CHANNELS;i++) if(code_seen('B'+i-NUM_AXIS)) digipot_i2c_set_current(i, code_value());
      #endif
    }
    break;
    #endif
    #if defined(DIGIPOTSS_PIN) && DIGIPOTSS_PIN > -1
    case 908: // M908 Control digital trimpot directly.
    {
        uint8_t channel,current;
        if(code_seen('P')) channel=code_value();
        if(code_seen('S')) current=code_value();
        digitalPotWrite(channel, current);
    }
    break;
    #endif
    #if defined(X_MS1_PIN) && X_MS1_PIN > -1
    case 350: // M350 Set microstepping mode. Warning: Steps per unit remains unchanged. S code sets stepping mode for all drivers.
    {
        if(code_seen('S')) for(int i=0;i<=4;i++) microstep_mode(i,code_value());
        for(int i=0;i<NUM_AXIS;i++) if(code_seen(axis_codes[i])) microstep_mode(i,(uint8_t)code_value());
        if(code_seen('B')) microstep_mode(4,code_value());
        microstep_readings();
    }
    break;
    case 351: // M351 Toggle MS1 MS2 pins directly, S# determines MS1 or MS2, X# sets the pin high/low.
    {
      if(code_seen('S')) switch((int)code_value())
      {
        case 1:
          for(int i=0;i<NUM_AXIS;i++) if(code_seen(axis_codes[i])) microstep_ms(i,code_value(),-1);
          if(code_seen('B')) microstep_ms(4,code_value(),-1);
          break;
        case 2:
          for(int i=0;i<NUM_AXIS;i++) if(code_seen(axis_codes[i])) microstep_ms(i,-1,code_value());
          if(code_seen('B')) microstep_ms(4,-1,code_value());
          break;
      }
      microstep_readings();
    }
    break;
    #endif
    case 999: // M999: Restart after being stopped
      Stopped = false;
      lcd_reset_alert_level();
      gcode_LastN = Stopped_gcode_LastN;
      FlushSerialRequestResend();
    break;
    }
  }

  else if(code_seen('T'))
  {
    tmp_extruder = code_value();
    if(tmp_extruder >= EXTRUDERS) {
      SERIAL_ECHO_START;
      SERIAL_ECHO("T");
      SERIAL_ECHO(tmp_extruder);
      SERIAL_ECHOLN(MSG_INVALID_EXTRUDER);
    }
    else {
	  #if EXTRUDERS > 1
      boolean make_move = false;
	  #endif
      if(code_seen('F')) {
		#if EXTRUDERS > 1
        make_move = true;
		#endif
        next_feedrate = code_value();
        if(next_feedrate > 0.0) {
          feedrate = next_feedrate;
        }
      }
      #if EXTRUDERS > 1
      if(tmp_extruder != active_extruder) {
        // Save current position to return to after applying extruder offset
        memcpy(destination, current_position, sizeof(destination));
      #ifdef DUAL_X_CARRIAGE
        if (dual_x_carriage_mode == DXC_AUTO_PARK_MODE && Stopped == false &&
            (delayed_move_time != 0 || current_position[X_AXIS] != x_home_pos(active_extruder)))
        {
          // Park old head: 1) raise 2) move to park position 3) lower
          plan_buffer_line(current_position[X_AXIS], current_position[Y_AXIS], current_position[Z_AXIS] + TOOLCHANGE_PARK_ZLIFT,
                current_position[E_AXIS], max_feedrate[Z_AXIS], active_extruder);
          plan_buffer_line(x_home_pos(active_extruder), current_position[Y_AXIS], current_position[Z_AXIS] + TOOLCHANGE_PARK_ZLIFT,
                current_position[E_AXIS], max_feedrate[X_AXIS], active_extruder);
          plan_buffer_line(x_home_pos(active_extruder), current_position[Y_AXIS], current_position[Z_AXIS],
                current_position[E_AXIS], max_feedrate[Z_AXIS], active_extruder);
          st_synchronize();
        }

        // apply Y & Z extruder offset (x offset is already used in determining home pos)
        current_position[Y_AXIS] = current_position[Y_AXIS] -
                     extruder_offset[Y_AXIS][active_extruder] +
                     extruder_offset[Y_AXIS][tmp_extruder];
        current_position[Z_AXIS] = current_position[Z_AXIS] -
                     extruder_offset[Z_AXIS][active_extruder] +
                     extruder_offset[Z_AXIS][tmp_extruder];

        active_extruder = tmp_extruder;

        // This function resets the max/min values - the current position may be overwritten below.
        axis_is_at_home(X_AXIS);

        if (dual_x_carriage_mode == DXC_FULL_CONTROL_MODE)
        {
          current_position[X_AXIS] = inactive_extruder_x_pos;
          inactive_extruder_x_pos = destination[X_AXIS];
        }
        else if (dual_x_carriage_mode == DXC_DUPLICATION_MODE)
        {
          active_extruder_parked = (active_extruder == 0); // this triggers the second extruder to move into the duplication position
          if (active_extruder == 0 || active_extruder_parked)
            current_position[X_AXIS] = inactive_extruder_x_pos;
          else
            current_position[X_AXIS] = destination[X_AXIS] + duplicate_extruder_x_offset;
          inactive_extruder_x_pos = destination[X_AXIS];
          extruder_duplication_enabled = false;
        }
        else
        {
          // record raised toolhead position for use by unpark
          memcpy(raised_parked_position, current_position, sizeof(raised_parked_position));
          raised_parked_position[Z_AXIS] += TOOLCHANGE_UNPARK_ZLIFT;
          active_extruder_parked = true;
          delayed_move_time = 0;
        }
      #else
        // Offset extruder (only by XY)
        int i;
        for(i = 0; i < 2; i++) {
           current_position[i] = current_position[i] -
                                 extruder_offset[i][active_extruder] +
                                 extruder_offset[i][tmp_extruder];
        }
        // Set the new active extruder and position
        active_extruder = tmp_extruder;
      #endif //else DUAL_X_CARRIAGE
#ifdef DELTA 

  calculate_delta(current_position); // change cartesian kinematic  to  delta kinematic;
   //sent position to plan_set_position();
  plan_set_position(delta[X_AXIS], delta[Y_AXIS], delta[Z_AXIS],current_position[E_AXIS]);
            
#else
        plan_set_position(current_position[X_AXIS], current_position[Y_AXIS], current_position[Z_AXIS], current_position[E_AXIS]);

#endif
        // Move to the old position if 'F' was in the parameters
        if(make_move && Stopped == false) {
           prepare_move();
        }
      }
      #endif
      SERIAL_ECHO_START;
      SERIAL_ECHO(MSG_ACTIVE_EXTRUDER);
      SERIAL_PROTOCOLLN((int)active_extruder);
    }
  }

  else
  {
    SERIAL_ECHO_START;
    SERIAL_ECHOPGM(MSG_UNKNOWN_COMMAND);
    SERIAL_ECHO(cmdbuffer[bufindr]);
    SERIAL_ECHOLNPGM("\"");
  }

  ClearToSend();
}

void FlushSerialRequestResend()
{
  //char cmdbuffer[bufindr][100]="Resend:";
  MYSERIAL.flush();
  SERIAL_PROTOCOLPGM(MSG_RESEND);
  SERIAL_PROTOCOLLN(gcode_LastN + 1);
  ClearToSend();
}

void ClearToSend()
{
  previous_millis_cmd = millis();
  #ifdef SDSUPPORT
  if(fromsd[bufindr])
    return;
  #endif //SDSUPPORT
  SERIAL_PROTOCOLLNPGM(MSG_OK);
}

void get_coordinates()
{
  for(int8_t i=0; i < NUM_AXIS; i++) {
    if(code_seen(axis_codes[i]))
      destination[i] = (float)code_value() + (axis_relative_modes[i] || relative_mode)*current_position[i];
    else 
	  destination[i] = current_position[i]; //Are these else lines really needed?
  }
  if(code_seen('F')) {
    next_feedrate = code_value();
    if(next_feedrate > 0.0) feedrate = next_feedrate;
  }
}

void get_arc_coordinates()
{
#ifdef SF_ARC_FIX
   bool relative_mode_backup = relative_mode;
   relative_mode = true;
#endif
   get_coordinates();
#ifdef SF_ARC_FIX
   relative_mode=relative_mode_backup;
#endif

   if(code_seen('I')) {
     offset[0] = code_value();
   }
   else {
     offset[0] = 0.0;
   }
   if(code_seen('J')) {
     offset[1] = code_value();
   }
   else {
     offset[1] = 0.0;
   }
}

void clamp_to_software_endstops(float target[3])
{
  if (min_software_endstops) {
    if (target[X_AXIS] < min_pos[X_AXIS]) target[X_AXIS] = min_pos[X_AXIS];
    if (target[Y_AXIS] < min_pos[Y_AXIS]) target[Y_AXIS] = min_pos[Y_AXIS];
    if (target[Z_AXIS] < min_pos[Z_AXIS]) target[Z_AXIS] = min_pos[Z_AXIS];
  }

  if (max_software_endstops) {
    if (target[X_AXIS] > max_pos[X_AXIS]) target[X_AXIS] = max_pos[X_AXIS];
    if (target[Y_AXIS] > max_pos[Y_AXIS]) target[Y_AXIS] = max_pos[Y_AXIS];
    if (target[Z_AXIS] > max_pos[Z_AXIS]) target[Z_AXIS] = max_pos[Z_AXIS];
  }
}

#ifdef DELTA
void recalc_delta_settings(float radius, float diagonal_rod)
{
	 delta_tower1_x= -SIN_60*radius; // front left tower
	 delta_tower1_y= -COS_60*radius;	   
	 delta_tower2_x=  SIN_60*radius; // front right tower
	 delta_tower2_y= -COS_60*radius;	   
	 delta_tower3_x= 0.0;                  // back middle tower
	 delta_tower3_y= radius;
	 delta_diagonal_rod_2= sq(diagonal_rod);
}

void calculate_delta(float cartesian[3])
{
  delta[X_AXIS] = sqrt(delta_diagonal_rod_2
                       - sq(delta_tower1_x-cartesian[X_AXIS])
                       - sq(delta_tower1_y-cartesian[Y_AXIS])
                       ) + cartesian[Z_AXIS];
  delta[Y_AXIS] = sqrt(delta_diagonal_rod_2
                       - sq(delta_tower2_x-cartesian[X_AXIS])
                       - sq(delta_tower2_y-cartesian[Y_AXIS])
                       ) + cartesian[Z_AXIS];
  delta[Z_AXIS] = sqrt(delta_diagonal_rod_2
                       - sq(delta_tower3_x-cartesian[X_AXIS])
                       - sq(delta_tower3_y-cartesian[Y_AXIS])
                       ) + cartesian[Z_AXIS];
  /*
  SERIAL_ECHOPGM("cartesian x="); SERIAL_ECHO(cartesian[X_AXIS]);
  SERIAL_ECHOPGM(" y="); SERIAL_ECHO(cartesian[Y_AXIS]);
  SERIAL_ECHOPGM(" z="); SERIAL_ECHOLN(cartesian[Z_AXIS]);

  SERIAL_ECHOPGM("delta x="); SERIAL_ECHO(delta[X_AXIS]);
  SERIAL_ECHOPGM(" y="); SERIAL_ECHO(delta[Y_AXIS]);
  SERIAL_ECHOPGM(" z="); SERIAL_ECHOLN(delta[Z_AXIS]);
  */
}
#endif

void prepare_move()
{
  clamp_to_software_endstops(destination);
  previous_millis_cmd = millis();
  
  #ifdef SCARA //for now same as delta-code

float difference[NUM_AXIS];
for (int8_t i=0; i < NUM_AXIS; i++) {
	difference[i] = destination[i] - current_position[i];
}

float cartesian_mm = sqrt(	sq(difference[X_AXIS]) +
							sq(difference[Y_AXIS]) +
							sq(difference[Z_AXIS]));
if (cartesian_mm < 0.000001) { cartesian_mm = abs(difference[E_AXIS]); }
if (cartesian_mm < 0.000001) { return; }
float seconds = 6000 * cartesian_mm / feedrate / feedmultiply;
int steps = max(1, int(scara_segments_per_second * seconds));
 //SERIAL_ECHOPGM("mm="); SERIAL_ECHO(cartesian_mm);
 //SERIAL_ECHOPGM(" seconds="); SERIAL_ECHO(seconds);
 //SERIAL_ECHOPGM(" steps="); SERIAL_ECHOLN(steps);
for (int s = 1; s <= steps; s++) {
	float fraction = float(s) / float(steps);
	for(int8_t i=0; i < NUM_AXIS; i++) {
		destination[i] = current_position[i] + difference[i] * fraction;
	}

	
	calculate_delta(destination);
         //SERIAL_ECHOPGM("destination[0]="); SERIAL_ECHOLN(destination[0]);
         //SERIAL_ECHOPGM("destination[1]="); SERIAL_ECHOLN(destination[1]);
         //SERIAL_ECHOPGM("destination[2]="); SERIAL_ECHOLN(destination[2]);
         //SERIAL_ECHOPGM("delta[X_AXIS]="); SERIAL_ECHOLN(delta[X_AXIS]);
         //SERIAL_ECHOPGM("delta[Y_AXIS]="); SERIAL_ECHOLN(delta[Y_AXIS]);
         //SERIAL_ECHOPGM("delta[Z_AXIS]="); SERIAL_ECHOLN(delta[Z_AXIS]);
         
	plan_buffer_line(delta[X_AXIS], delta[Y_AXIS], delta[Z_AXIS],
	destination[E_AXIS], feedrate*feedmultiply/60/100.0,
	active_extruder);
}
#endif // SCARA
  
#ifdef DELTA
  float difference[NUM_AXIS];
  for (int8_t i=0; i < NUM_AXIS; i++) {
    difference[i] = destination[i] - current_position[i];
  }
  float cartesian_mm = sqrt(sq(difference[X_AXIS]) +
                            sq(difference[Y_AXIS]) +
                            sq(difference[Z_AXIS]));
  if (cartesian_mm < 0.000001) { cartesian_mm = abs(difference[E_AXIS]); }
  if (cartesian_mm < 0.000001) { return; }
  float seconds = 6000 * cartesian_mm / feedrate / feedmultiply;
  int steps = max(1, int(delta_segments_per_second * seconds));
  // SERIAL_ECHOPGM("mm="); SERIAL_ECHO(cartesian_mm);
  // SERIAL_ECHOPGM(" seconds="); SERIAL_ECHO(seconds);
  // SERIAL_ECHOPGM(" steps="); SERIAL_ECHOLN(steps);
  for (int s = 1; s <= steps; s++) {
    float fraction = float(s) / float(steps);
    for(int8_t i=0; i < NUM_AXIS; i++) {
      destination[i] = current_position[i] + difference[i] * fraction;
    }
    calculate_delta(destination);
    plan_buffer_line(delta[X_AXIS], delta[Y_AXIS], delta[Z_AXIS],
                     destination[E_AXIS], feedrate*feedmultiply/60/100.0,
                     active_extruder);
  }
  
#endif // DELTA

#ifdef DUAL_X_CARRIAGE
  if (active_extruder_parked)
  {
    if (dual_x_carriage_mode == DXC_DUPLICATION_MODE && active_extruder == 0)
    {
      // move duplicate extruder into correct duplication position.
      plan_set_position(inactive_extruder_x_pos, current_position[Y_AXIS], current_position[Z_AXIS], current_position[E_AXIS]);
      plan_buffer_line(current_position[X_AXIS] + duplicate_extruder_x_offset, current_position[Y_AXIS], current_position[Z_AXIS],
          current_position[E_AXIS], max_feedrate[X_AXIS], 1);
      plan_set_position(current_position[X_AXIS], current_position[Y_AXIS], current_position[Z_AXIS], current_position[E_AXIS]);
      st_synchronize();
      extruder_duplication_enabled = true;
      active_extruder_parked = false;
    }
    else if (dual_x_carriage_mode == DXC_AUTO_PARK_MODE) // handle unparking of head
    {
      if (current_position[E_AXIS] == destination[E_AXIS])
      {
        // this is a travel move - skit it but keep track of current position (so that it can later
        // be used as start of first non-travel move)
        if (delayed_move_time != 0xFFFFFFFFUL)
        {
          memcpy(current_position, destination, sizeof(current_position));
          if (destination[Z_AXIS] > raised_parked_position[Z_AXIS])
            raised_parked_position[Z_AXIS] = destination[Z_AXIS];
          delayed_move_time = millis();
          return;
        }
      }
      delayed_move_time = 0;
      // unpark extruder: 1) raise, 2) move into starting XY position, 3) lower
      plan_buffer_line(raised_parked_position[X_AXIS], raised_parked_position[Y_AXIS], raised_parked_position[Z_AXIS],    current_position[E_AXIS], max_feedrate[Z_AXIS], active_extruder);
      plan_buffer_line(current_position[X_AXIS], current_position[Y_AXIS], raised_parked_position[Z_AXIS],
          current_position[E_AXIS], min(max_feedrate[X_AXIS],max_feedrate[Y_AXIS]), active_extruder);
      plan_buffer_line(current_position[X_AXIS], current_position[Y_AXIS], current_position[Z_AXIS],
          current_position[E_AXIS], max_feedrate[Z_AXIS], active_extruder);
      active_extruder_parked = false;
    }
  }
#endif //DUAL_X_CARRIAGE

#if ! (defined DELTA || defined SCARA)
  // Do not use feedmultiply for E or Z only moves
  if( (current_position[X_AXIS] == destination [X_AXIS]) && (current_position[Y_AXIS] == destination [Y_AXIS])) {
      plan_buffer_line(destination[X_AXIS], destination[Y_AXIS], destination[Z_AXIS], destination[E_AXIS], feedrate/60, active_extruder);
  }
  else {
    plan_buffer_line(destination[X_AXIS], destination[Y_AXIS], destination[Z_AXIS], destination[E_AXIS], feedrate*feedmultiply/60/100.0, active_extruder);
  }
#endif // !(DELTA || SCARA)

  for(int8_t i=0; i < NUM_AXIS; i++) {
    current_position[i] = destination[i];
  }
}

void prepare_arc_move(char isclockwise) {
  float r = hypot(offset[X_AXIS], offset[Y_AXIS]); // Compute arc radius for mc_arc

  // Trace the arc
  mc_arc(current_position, destination, offset, X_AXIS, Y_AXIS, Z_AXIS, feedrate*feedmultiply/60/100.0, r, isclockwise, active_extruder);

  // As far as the parser is concerned, the position is now == target. In reality the
  // motion control system might still be processing the action and the real tool position
  // in any intermediate location.
  for(int8_t i=0; i < NUM_AXIS; i++) {
    current_position[i] = destination[i];
  }
  previous_millis_cmd = millis();
}

#if defined(CONTROLLERFAN_PIN) && CONTROLLERFAN_PIN > -1

#if defined(FAN_PIN)
  #if CONTROLLERFAN_PIN == FAN_PIN
    #error "You cannot set CONTROLLERFAN_PIN equal to FAN_PIN"
  #endif
#endif

unsigned long lastMotor = 0; //Save the time for when a motor was turned on last
unsigned long lastMotorCheck = 0;

void controllerFan()
{
  if ((millis() - lastMotorCheck) >= 2500) //Not a time critical function, so we only check every 2500ms
  {
    lastMotorCheck = millis();

    if(!READ(X_ENABLE_PIN) || !READ(Y_ENABLE_PIN) || !READ(Z_ENABLE_PIN) || (soft_pwm_bed > 0)
    #if EXTRUDERS > 2
       || !READ(E2_ENABLE_PIN)
    #endif
    #if EXTRUDER > 1
      #if defined(X2_ENABLE_PIN) && X2_ENABLE_PIN > -1
       || !READ(X2_ENABLE_PIN)
      #endif
       || !READ(E1_ENABLE_PIN)
    #endif
       || !READ(E0_ENABLE_PIN)) //If any of the drivers are enabled...
    {
      lastMotor = millis(); //... set time to NOW so the fan will turn on
    }

    if ((millis() - lastMotor) >= (CONTROLLERFAN_SECS*1000UL) || lastMotor == 0) //If the last time any driver was enabled, is longer since than CONTROLLERSEC...
    {
        digitalWrite(CONTROLLERFAN_PIN, 0);
        analogWrite(CONTROLLERFAN_PIN, 0);
    }
    else
    {
        // allows digital or PWM fan output to be used (see M42 handling)
        digitalWrite(CONTROLLERFAN_PIN, CONTROLLERFAN_SPEED);
        analogWrite(CONTROLLERFAN_PIN, CONTROLLERFAN_SPEED);
    }
  }
}
#endif

#ifdef SCARA
void calculate_SCARA_forward_Transform(float f_scara[3])
{
  // Perform forward kinematics, and place results in delta[3]
  // The maths and first version has been done by QHARLEY . Integrated into masterbranch 06/2014 and slightly restructured by Joachim Cerny in June 2014
  
  float x_sin, x_cos, y_sin, y_cos;
  
    //SERIAL_ECHOPGM("f_delta x="); SERIAL_ECHO(f_scara[X_AXIS]);
    //SERIAL_ECHOPGM(" y="); SERIAL_ECHO(f_scara[Y_AXIS]);
  
    x_sin = sin(f_scara[X_AXIS]/SCARA_RAD2DEG) * Linkage_1;
    x_cos = cos(f_scara[X_AXIS]/SCARA_RAD2DEG) * Linkage_1;
    y_sin = sin(f_scara[Y_AXIS]/SCARA_RAD2DEG) * Linkage_2;
    y_cos = cos(f_scara[Y_AXIS]/SCARA_RAD2DEG) * Linkage_2;
   
  //  SERIAL_ECHOPGM(" x_sin="); SERIAL_ECHO(x_sin);
  //  SERIAL_ECHOPGM(" x_cos="); SERIAL_ECHO(x_cos);
  //  SERIAL_ECHOPGM(" y_sin="); SERIAL_ECHO(y_sin);
  //  SERIAL_ECHOPGM(" y_cos="); SERIAL_ECHOLN(y_cos);
  
    delta[X_AXIS] = x_cos + y_cos + SCARA_offset_x;  //theta
    delta[Y_AXIS] = x_sin + y_sin + SCARA_offset_y;  //theta+phi
	
    //SERIAL_ECHOPGM(" delta[X_AXIS]="); SERIAL_ECHO(delta[X_AXIS]);
    //SERIAL_ECHOPGM(" delta[Y_AXIS]="); SERIAL_ECHOLN(delta[Y_AXIS]);
}  

void calculate_delta(float cartesian[3]){
  //reverse kinematics.
  // Perform reversed kinematics, and place results in delta[3]
  // The maths and first version has been done by QHARLEY . Integrated into masterbranch 06/2014 and slightly restructured by Joachim Cerny in June 2014
  
  float SCARA_pos[2];
  static float SCARA_C2, SCARA_S2, SCARA_K1, SCARA_K2, SCARA_theta, SCARA_psi; 
  
  SCARA_pos[X_AXIS] = cartesian[X_AXIS] * axis_scaling[X_AXIS] - SCARA_offset_x;  //Translate SCARA to standard X Y
  SCARA_pos[Y_AXIS] = cartesian[Y_AXIS] * axis_scaling[Y_AXIS] - SCARA_offset_y;  // With scaling factor.
  
  #if (Linkage_1 == Linkage_2)
    SCARA_C2 = ( ( sq(SCARA_pos[X_AXIS]) + sq(SCARA_pos[Y_AXIS]) ) / (2 * (float)L1_2) ) - 1;
  #else
    SCARA_C2 =   ( sq(SCARA_pos[X_AXIS]) + sq(SCARA_pos[Y_AXIS]) - (float)L1_2 - (float)L2_2 ) / 45000; 
  #endif
  
  SCARA_S2 = sqrt( 1 - sq(SCARA_C2) );
  
  SCARA_K1 = Linkage_1 + Linkage_2 * SCARA_C2;
  SCARA_K2 = Linkage_2 * SCARA_S2;
  
  SCARA_theta = ( atan2(SCARA_pos[X_AXIS],SCARA_pos[Y_AXIS])-atan2(SCARA_K1, SCARA_K2) ) * -1;
  SCARA_psi   =   atan2(SCARA_S2,SCARA_C2);
  
  delta[X_AXIS] = SCARA_theta * SCARA_RAD2DEG;  // Multiply by 180/Pi  -  theta is support arm angle
  delta[Y_AXIS] = (SCARA_theta + SCARA_psi) * SCARA_RAD2DEG;  //       -  equal to sub arm angle (inverted motor)
  delta[Z_AXIS] = cartesian[Z_AXIS];
  
  /*
  SERIAL_ECHOPGM("cartesian x="); SERIAL_ECHO(cartesian[X_AXIS]);
  SERIAL_ECHOPGM(" y="); SERIAL_ECHO(cartesian[Y_AXIS]);
  SERIAL_ECHOPGM(" z="); SERIAL_ECHOLN(cartesian[Z_AXIS]);
  
  SERIAL_ECHOPGM("scara x="); SERIAL_ECHO(SCARA_pos[X_AXIS]);
  SERIAL_ECHOPGM(" y="); SERIAL_ECHOLN(SCARA_pos[Y_AXIS]);
  
  SERIAL_ECHOPGM("delta x="); SERIAL_ECHO(delta[X_AXIS]);
  SERIAL_ECHOPGM(" y="); SERIAL_ECHO(delta[Y_AXIS]);
  SERIAL_ECHOPGM(" z="); SERIAL_ECHOLN(delta[Z_AXIS]);
  
  SERIAL_ECHOPGM("C2="); SERIAL_ECHO(SCARA_C2);
  SERIAL_ECHOPGM(" S2="); SERIAL_ECHO(SCARA_S2);
  SERIAL_ECHOPGM(" Theta="); SERIAL_ECHO(SCARA_theta);
  SERIAL_ECHOPGM(" Psi="); SERIAL_ECHOLN(SCARA_psi);
  SERIAL_ECHOLN(" ");*/
}

#endif

#ifdef TEMP_STAT_LEDS
static bool blue_led = false;
static bool red_led = false;
static uint32_t stat_update = 0;

void handle_status_leds(void) {
  float max_temp = 0.0;
  if(millis() > stat_update) {
    stat_update += 500; // Update every 0.5s
    for (int8_t cur_extruder = 0; cur_extruder < EXTRUDERS; ++cur_extruder) {
       max_temp = max(max_temp, degHotend(cur_extruder));
       max_temp = max(max_temp, degTargetHotend(cur_extruder));
    }
    #if defined(TEMP_BED_PIN) && TEMP_BED_PIN > -1
      max_temp = max(max_temp, degTargetBed());
      max_temp = max(max_temp, degBed());
    #endif
    if((max_temp > 55.0) && (red_led == false)) {
      digitalWrite(STAT_LED_RED, 1);
      digitalWrite(STAT_LED_BLUE, 0);
      red_led = true;
      blue_led = false;
    }
    if((max_temp < 54.0) && (blue_led == false)) {
      digitalWrite(STAT_LED_RED, 0);
      digitalWrite(STAT_LED_BLUE, 1);
      red_led = false;
      blue_led = true;
    }
  }
}
#endif

void manage_inactivity()
{
  if(buflen < (BUFSIZE-1))
    get_command();

  if( (millis() - previous_millis_cmd) >  max_inactive_time )
    if(max_inactive_time)
      kill();
  if(stepper_inactive_time)  {
    if( (millis() - previous_millis_cmd) >  stepper_inactive_time )
    {
      if(blocks_queued() == false) {
        disable_x();
        disable_y();
        disable_z();
        disable_e0();
        disable_e1();
        disable_e2();
      }
    }
  }
  
  #ifdef CHDK //Check if pin should be set to LOW after M240 set it to HIGH
    if (chdkActive && (millis() - chdkHigh > CHDK_DELAY))
    {
      chdkActive = false;
      WRITE(CHDK, LOW);
    }
  #endif
  
  #if defined(KILL_PIN) && KILL_PIN > -1
    if( 0 == READ(KILL_PIN) )
      kill();
  #endif
  #if defined(CONTROLLERFAN_PIN) && CONTROLLERFAN_PIN > -1
    controllerFan(); //Check if fan should be turned on to cool stepper drivers down
  #endif
  #ifdef EXTRUDER_RUNOUT_PREVENT
    if( (millis() - previous_millis_cmd) >  EXTRUDER_RUNOUT_SECONDS*1000 )
    if(degHotend(active_extruder)>EXTRUDER_RUNOUT_MINTEMP)
    {
     bool oldstatus=READ(E0_ENABLE_PIN);
     enable_e0();
     float oldepos=current_position[E_AXIS];
     float oldedes=destination[E_AXIS];
     plan_buffer_line(destination[X_AXIS], destination[Y_AXIS], destination[Z_AXIS],
                      destination[E_AXIS]+EXTRUDER_RUNOUT_EXTRUDE*EXTRUDER_RUNOUT_ESTEPS/axis_steps_per_unit[E_AXIS],
                      EXTRUDER_RUNOUT_SPEED/60.*EXTRUDER_RUNOUT_ESTEPS/axis_steps_per_unit[E_AXIS], active_extruder);
     current_position[E_AXIS]=oldepos;
     destination[E_AXIS]=oldedes;
     plan_set_e_position(oldepos);
     previous_millis_cmd=millis();
     st_synchronize();
     WRITE(E0_ENABLE_PIN,oldstatus);
    }
  #endif
  #if defined(DUAL_X_CARRIAGE)
    // handle delayed move timeout
    if (delayed_move_time != 0 && (millis() - delayed_move_time) > 1000 && Stopped == false)
    {
      // travel moves have been received so enact them
      delayed_move_time = 0xFFFFFFFFUL; // force moves to be done
      memcpy(destination,current_position,sizeof(destination));
      prepare_move();
    }
  #endif
  #ifdef TEMP_STAT_LEDS
      handle_status_leds();
  #endif
  check_axes_activity();
}

void kill()
{
  cli(); // Stop interrupts
  disable_heater();

  disable_x();
  disable_y();
  disable_z();
  disable_e0();
  disable_e1();
  disable_e2();

#if defined(PS_ON_PIN) && PS_ON_PIN > -1
  pinMode(PS_ON_PIN,INPUT);
#endif
  SERIAL_ERROR_START;
  SERIAL_ERRORLNPGM(MSG_ERR_KILLED);
  LCD_ALERTMESSAGEPGM(MSG_KILLED);
  suicide();
  while(1) { /* Intentionally left empty */ } // Wait for reset
}

void Stop()
{
  disable_heater();
  if(Stopped == false) {
    Stopped = true;
    Stopped_gcode_LastN = gcode_LastN; // Save last g_code for restart
    SERIAL_ERROR_START;
    SERIAL_ERRORLNPGM(MSG_ERR_STOPPED);
    LCD_MESSAGEPGM(MSG_STOPPED);
  }
}

bool IsStopped() { return Stopped; };

#ifdef FAST_PWM_FAN
void setPwmFrequency(uint8_t pin, int val)
{
  val &= 0x07;
  switch(digitalPinToTimer(pin))
  {

    #if defined(TCCR0A)
    case TIMER0A:
    case TIMER0B:
//         TCCR0B &= ~(_BV(CS00) | _BV(CS01) | _BV(CS02));
//         TCCR0B |= val;
         break;
    #endif

    #if defined(TCCR1A)
    case TIMER1A:
    case TIMER1B:
//         TCCR1B &= ~(_BV(CS10) | _BV(CS11) | _BV(CS12));
//         TCCR1B |= val;
         break;
    #endif

    #if defined(TCCR2)
    case TIMER2:
    case TIMER2:
         TCCR2 &= ~(_BV(CS10) | _BV(CS11) | _BV(CS12));
         TCCR2 |= val;
         break;
    #endif

    #if defined(TCCR2A)
    case TIMER2A:
    case TIMER2B:
         TCCR2B &= ~(_BV(CS20) | _BV(CS21) | _BV(CS22));
         TCCR2B |= val;
         break;
    #endif

    #if defined(TCCR3A)
    case TIMER3A:
    case TIMER3B:
    case TIMER3C:
         TCCR3B &= ~(_BV(CS30) | _BV(CS31) | _BV(CS32));
         TCCR3B |= val;
         break;
    #endif

    #if defined(TCCR4A)
    case TIMER4A:
    case TIMER4B:
    case TIMER4C:
         TCCR4B &= ~(_BV(CS40) | _BV(CS41) | _BV(CS42));
         TCCR4B |= val;
         break;
   #endif

    #if defined(TCCR5A)
    case TIMER5A:
    case TIMER5B:
    case TIMER5C:
         TCCR5B &= ~(_BV(CS50) | _BV(CS51) | _BV(CS52));
         TCCR5B |= val;
         break;
   #endif

  }
}
#endif //FAST_PWM_FAN

bool setTargetedHotend(int code){
  tmp_extruder = active_extruder;
  if(code_seen('T')) {
    tmp_extruder = code_value();
    if(tmp_extruder >= EXTRUDERS) {
      SERIAL_ECHO_START;
      switch(code){
        case 104:
          SERIAL_ECHO(MSG_M104_INVALID_EXTRUDER);
          break;
        case 105:
          SERIAL_ECHO(MSG_M105_INVALID_EXTRUDER);
          break;
        case 109:
          SERIAL_ECHO(MSG_M109_INVALID_EXTRUDER);
          break;
        case 218:
          SERIAL_ECHO(MSG_M218_INVALID_EXTRUDER);
          break;
        case 221:
          SERIAL_ECHO(MSG_M221_INVALID_EXTRUDER);
          break;
      }
      SERIAL_ECHOLN(tmp_extruder);
      return true;
    }
  }
  return false;
}
<|MERGE_RESOLUTION|>--- conflicted
+++ resolved
@@ -337,14 +337,7 @@
 //===========================================================================
 const char axis_codes[NUM_AXIS] = {'X', 'Y', 'Z', 'E'};
 static float destination[NUM_AXIS] = {  0.0, 0.0, 0.0, 0.0};
-<<<<<<< HEAD
-=======
-
-#ifndef DELTA
-static float delta[3] = {0.0, 0.0, 0.0};
-#endif
-
->>>>>>> 72419745
+
 static float offset[3] = {0.0, 0.0, 0.0};
 static bool home_all_axis = true;
 static float feedrate = 1500.0, next_feedrate, saved_feedrate;
@@ -590,11 +583,7 @@
 #endif
 #if NUM_SERVOS > 0
   servo_init();
-<<<<<<< HEAD
-#endif
-=======
-  
->>>>>>> 72419745
+#endif
 
   lcd_init();
   _delay_ms(1000);	// wait 1sec to display the splash screen
