--- conflicted
+++ resolved
@@ -7467,13 +7467,10 @@
 
     idle();
 
-<<<<<<< HEAD
     #if ENABLED(PRINTER_EVENT_LEDS)
       handle_led_print_event(4);  // Turn RGB LEDs Teal
     #endif
-
-=======
->>>>>>> babe1d21
+    
     wait_for_user = true;    // LCD click or M108 will clear this
     next_buzz = 0;
     runout_beep = 0;
@@ -7493,7 +7490,6 @@
           nozzle_timed_out = true; // on nozzle timeout remember the nozzles need to be reheated
           HOTEND_LOOP() thermalManager.setTargetHotend(0, e); // Turn off all the nozzles
           lcd_filament_change_show_message(FILAMENT_CHANGE_MESSAGE_CLICK_TO_HEAT_NOZZLE);
-<<<<<<< HEAD
         }
       }
       idle(true);
@@ -7515,29 +7511,6 @@
           break;
         }
       }
-=======
-        }
-      }
-      idle(true);
-    }
-
-    if (nozzle_timed_out)      // Turn nozzles back on if they were turned off
-      HOTEND_LOOP() thermalManager.setTargetHotend(temps[e], e);
-
-    // Show "wait for heating"
-    lcd_filament_change_show_message(FILAMENT_CHANGE_MESSAGE_WAIT_FOR_NOZZLES_TO_HEAT);
-
-    wait_for_heatup = true;
-    while (wait_for_heatup) {
-      idle();
-      wait_for_heatup = false;
-      HOTEND_LOOP() {
-        if (abs(thermalManager.degHotend(e) - temps[e]) > 3) {
-          wait_for_heatup = true;
-          break;
-        }
-      }
->>>>>>> babe1d21
     }
 
     // Show "insert filament"
