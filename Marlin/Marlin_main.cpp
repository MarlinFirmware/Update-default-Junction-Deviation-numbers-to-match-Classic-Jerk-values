/**
 * Marlin 3D Printer Firmware
 * Copyright (C) 2016, 2017 MarlinFirmware [https://github.com/MarlinFirmware/Marlin]
 *
 * Based on Sprinter and grbl.
 * Copyright (C) 2011 Camiel Gubbels / Erik van der Zalm
 *
 * This program is free software: you can redistribute it and/or modify
 * it under the terms of the GNU General Public License as published by
 * the Free Software Foundation, either version 3 of the License, or
 * (at your option) any later version.
 *
 * This program is distributed in the hope that it will be useful,
 * but WITHOUT ANY WARRANTY; without even the implied warranty of
 * MERCHANTABILITY or FITNESS FOR A PARTICULAR PURPOSE.  See the
 * GNU General Public License for more details.
 *
 * You should have received a copy of the GNU General Public License
 * along with this program.  If not, see <http://www.gnu.org/licenses/>.
 *
 */

/**
 * About Marlin
 *
 * This firmware is a mashup between Sprinter and grbl.
 *  - https://github.com/kliment/Sprinter
 *  - https://github.com/simen/grbl/tree
 */

/**
 * -----------------
 * G-Codes in Marlin
 * -----------------
 *
 * Helpful G-code references:
 *  - http://linuxcnc.org/handbook/gcode/g-code.html
 *  - http://objects.reprap.org/wiki/Mendel_User_Manual:_RepRapGCodes
 *
 * Help to document Marlin's G-codes online:
 *  - http://reprap.org/wiki/G-code
 *  - https://github.com/MarlinFirmware/MarlinDocumentation
 *
 * -----------------
 *
 * "G" Codes
 *
 * G0   -> G1
 * G1   - Coordinated Movement X Y Z E
 * G2   - CW ARC
 * G3   - CCW ARC
 * G4   - Dwell S<seconds> or P<milliseconds>
 * G5   - Cubic B-spline with XYZE destination and IJPQ offsets
 * G10  - Retract filament according to settings of M207
 * G11  - Retract recover filament according to settings of M208
 * G12  - Clean tool
 * G20  - Set input units to inches
 * G21  - Set input units to millimeters
 * G26  - Mesh Validation Pattern (Requires UBL_G26_MESH_VALIDATION)
 * G27  - Park Nozzle (Requires NOZZLE_PARK_FEATURE)
 * G28  - Home one or more axes
 * G29  - Detailed Z probe, probes the bed at 3 or more points.  Will fail if you haven't homed yet.
 * G30  - Single Z probe, probes bed at X Y location (defaults to current XY location)
 * G31  - Dock sled (Z_PROBE_SLED only)
 * G32  - Undock sled (Z_PROBE_SLED only)
 * G33  - Delta Auto-Calibration (Requires DELTA_AUTO_CALIBRATION)
 * G38  - Probe target - similar to G28 except it uses the Z_MIN_PROBE for all three axes
 * G42  - Coordinated move to a mesh point (Requires AUTO_BED_LEVELING_UBL)
 * G90  - Use Absolute Coordinates
 * G91  - Use Relative Coordinates
 * G92  - Set current position to coordinates given
 *
 * "M" Codes
 *
 * M0   - Unconditional stop - Wait for user to press a button on the LCD (Only if ULTRA_LCD is enabled)
 * M1   - Same as M0
 * M3   - Turn laser/spindle on, set spindle/laser speed/power, set rotation to clockwise
 * M4   - Turn laser/spindle on, set spindle/laser speed/power, set rotation to counter-clockwise
 * M5   - Turn laser/spindle off
 * M17  - Enable/Power all stepper motors
 * M18  - Disable all stepper motors; same as M84
 * M20  - List SD card. (Requires SDSUPPORT)
 * M21  - Init SD card. (Requires SDSUPPORT)
 * M22  - Release SD card. (Requires SDSUPPORT)
 * M23  - Select SD file: "M23 /path/file.gco". (Requires SDSUPPORT)
 * M24  - Start/resume SD print. (Requires SDSUPPORT)
 * M25  - Pause SD print. (Requires SDSUPPORT)
 * M26  - Set SD position in bytes: "M26 S12345". (Requires SDSUPPORT)
 * M27  - Report SD print status. (Requires SDSUPPORT)
 * M28  - Start SD write: "M28 /path/file.gco". (Requires SDSUPPORT)
 * M29  - Stop SD write. (Requires SDSUPPORT)
 * M30  - Delete file from SD: "M30 /path/file.gco"
 * M31  - Report time since last M109 or SD card start to serial.
 * M32  - Select file and start SD print: "M32 [S<bytepos>] !/path/file.gco#". (Requires SDSUPPORT)
 *        Use P to run other files as sub-programs: "M32 P !filename#"
 *        The '#' is necessary when calling from within sd files, as it stops buffer prereading
 * M33  - Get the longname version of a path. (Requires LONG_FILENAME_HOST_SUPPORT)
 * M34  - Set SD Card sorting options. (Requires SDCARD_SORT_ALPHA)
 * M42  - Change pin status via gcode: M42 P<pin> S<value>. LED pin assumed if P is omitted.
 * M43  - Display pin status, watch pins for changes, watch endstops & toggle LED, Z servo probe test, toggle pins
 * M48  - Measure Z Probe repeatability: M48 P<points> X<pos> Y<pos> V<level> E<engage> L<legs>. (Requires Z_MIN_PROBE_REPEATABILITY_TEST)
 * M75  - Start the print job timer.
 * M76  - Pause the print job timer.
 * M77  - Stop the print job timer.
 * M78  - Show statistical information about the print jobs. (Requires PRINTCOUNTER)
 * M80  - Turn on Power Supply. (Requires POWER_SUPPLY > 0)
 * M81  - Turn off Power Supply. (Requires POWER_SUPPLY > 0)
 * M82  - Set E codes absolute (default).
 * M83  - Set E codes relative while in Absolute (G90) mode.
 * M84  - Disable steppers until next move, or use S<seconds> to specify an idle
 *        duration after which steppers should turn off. S0 disables the timeout.
 * M85  - Set inactivity shutdown timer with parameter S<seconds>. To disable set zero (default)
 * M92  - Set planner.axis_steps_per_mm for one or more axes.
 * M100 - Watch Free Memory (for debugging) (Requires M100_FREE_MEMORY_WATCHER)
 * M104 - Set extruder target temp.
 * M105 - Report current temperatures.
 * M106 - Fan on.
 * M107 - Fan off.
 * M108 - Break out of heating loops (M109, M190, M303). With no controller, breaks out of M0/M1. (Requires EMERGENCY_PARSER)
 * M109 - Sxxx Wait for extruder current temp to reach target temp. Waits only when heating
 *        Rxxx Wait for extruder current temp to reach target temp. Waits when heating and cooling
 *        If AUTOTEMP is enabled, S<mintemp> B<maxtemp> F<factor>. Exit autotemp by any M109 without F
 * M110 - Set the current line number. (Used by host printing)
 * M111 - Set debug flags: "M111 S<flagbits>". See flag bits defined in enum.h.
 * M112 - Emergency stop.
 * M113 - Get or set the timeout interval for Host Keepalive "busy" messages. (Requires HOST_KEEPALIVE_FEATURE)
 * M114 - Report current position.
 * M115 - Report capabilities. (Extended capabilities requires EXTENDED_CAPABILITIES_REPORT)
 * M117 - Display a message on the controller screen. (Requires an LCD)
 * M119 - Report endstops status.
 * M120 - Enable endstops detection.
 * M121 - Disable endstops detection.
 * M125 - Save current position and move to filament change position. (Requires PARK_HEAD_ON_PAUSE)
 * M126 - Solenoid Air Valve Open. (Requires BARICUDA)
 * M127 - Solenoid Air Valve Closed. (Requires BARICUDA)
 * M128 - EtoP Open. (Requires BARICUDA)
 * M129 - EtoP Closed. (Requires BARICUDA)
 * M140 - Set bed target temp. S<temp>
 * M145 - Set heatup values for materials on the LCD. H<hotend> B<bed> F<fan speed> for S<material> (0=PLA, 1=ABS)
 * M149 - Set temperature units. (Requires TEMPERATURE_UNITS_SUPPORT)
 * M150 - Set Status LED Color as R<red> U<green> B<blue>. Values 0-255. (Requires BLINKM or RGB_LED)
 * M155 - Auto-report temperatures with interval of S<seconds>. (Requires AUTO_REPORT_TEMPERATURES)
 * M163 - Set a single proportion for a mixing extruder. (Requires MIXING_EXTRUDER)
 * M164 - Save the mix as a virtual extruder. (Requires MIXING_EXTRUDER and MIXING_VIRTUAL_TOOLS)
 * M165 - Set the proportions for a mixing extruder. Use parameters ABCDHI to set the mixing factors. (Requires MIXING_EXTRUDER)
 * M190 - Sxxx Wait for bed current temp to reach target temp. ** Waits only when heating! **
 *        Rxxx Wait for bed current temp to reach target temp. ** Waits for heating or cooling. **
 * M200 - Set filament diameter, D<diameter>, setting E axis units to cubic. (Use S0 to revert to linear units.)
 * M201 - Set max acceleration in units/s^2 for print moves: "M201 X<accel> Y<accel> Z<accel> E<accel>"
 * M202 - Set max acceleration in units/s^2 for travel moves: "M202 X<accel> Y<accel> Z<accel> E<accel>" ** UNUSED IN MARLIN! **
 * M203 - Set maximum feedrate: "M203 X<fr> Y<fr> Z<fr> E<fr>" in units/sec.
 * M204 - Set default acceleration in units/sec^2: P<printing> R<extruder_only> T<travel>
 * M205 - Set advanced settings. Current units apply:
            S<print> T<travel> minimum speeds
            B<minimum segment time>
            X<max X jerk>, Y<max Y jerk>, Z<max Z jerk>, E<max E jerk>
 * M206 - Set additional homing offset. (Disabled by NO_WORKSPACE_OFFSETS or DELTA)
 * M207 - Set Retract Length: S<length>, Feedrate: F<units/min>, and Z lift: Z<distance>. (Requires FWRETRACT)
 * M208 - Set Recover (unretract) Additional (!) Length: S<length> and Feedrate: F<units/min>. (Requires FWRETRACT)
 * M209 - Turn Automatic Retract Detection on/off: S<0|1> (For slicers that don't support G10/11). (Requires FWRETRACT)
          Every normal extrude-only move will be classified as retract depending on the direction.
 * M211 - Enable, Disable, and/or Report software endstops: S<0|1> (Requires MIN_SOFTWARE_ENDSTOPS or MAX_SOFTWARE_ENDSTOPS)
 * M218 - Set a tool offset: "M218 T<index> X<offset> Y<offset>". (Requires 2 or more extruders)
 * M220 - Set Feedrate Percentage: "M220 S<percent>" (i.e., "FR" on the LCD)
 * M221 - Set Flow Percentage: "M221 S<percent>"
 * M226 - Wait until a pin is in a given state: "M226 P<pin> S<state>"
 * M240 - Trigger a camera to take a photograph. (Requires CHDK or PHOTOGRAPH_PIN)
 * M250 - Set LCD contrast: "M250 C<contrast>" (0-63). (Requires LCD support)
 * M260 - i2c Send Data (Requires EXPERIMENTAL_I2CBUS)
 * M261 - i2c Request Data (Requires EXPERIMENTAL_I2CBUS)
 * M280 - Set servo position absolute: "M280 P<index> S<angle|µs>". (Requires servos)
 * M300 - Play beep sound S<frequency Hz> P<duration ms>
 * M301 - Set PID parameters P I and D. (Requires PIDTEMP)
 * M302 - Allow cold extrudes, or set the minimum extrude S<temperature>. (Requires PREVENT_COLD_EXTRUSION)
 * M303 - PID relay autotune S<temperature> sets the target temperature. Default 150C. (Requires PIDTEMP)
 * M304 - Set bed PID parameters P I and D. (Requires PIDTEMPBED)
 * M350 - Set microstepping mode. (Requires digital microstepping pins.)
 * M351 - Toggle MS1 MS2 pins directly. (Requires digital microstepping pins.)
 * M355 - Turn the Case Light on/off and set its brightness. (Requires CASE_LIGHT_PIN)
 * M380 - Activate solenoid on active extruder. (Requires EXT_SOLENOID)
 * M381 - Disable all solenoids. (Requires EXT_SOLENOID)
 * M400 - Finish all moves.
 * M401 - Lower Z probe. (Requires a probe)
 * M402 - Raise Z probe. (Requires a probe)
 * M404 - Display or set the Nominal Filament Width: "W<diameter>". (Requires FILAMENT_WIDTH_SENSOR)
 * M405 - Enable Filament Sensor flow control. "M405 D<delay_cm>". (Requires FILAMENT_WIDTH_SENSOR)
 * M406 - Disable Filament Sensor flow control. (Requires FILAMENT_WIDTH_SENSOR)
 * M407 - Display measured filament diameter in millimeters. (Requires FILAMENT_WIDTH_SENSOR)
 * M410 - Quickstop. Abort all planned moves.
 * M420 - Enable/Disable Leveling (with current values) S1=enable S0=disable (Requires MESH_BED_LEVELING or ABL)
 * M421 - Set a single Z coordinate in the Mesh Leveling grid. X<units> Y<units> Z<units> (Requires MESH_BED_LEVELING or AUTO_BED_LEVELING_UBL)
 * M428 - Set the home_offset based on the current_position. Nearest edge applies. (Disabled by NO_WORKSPACE_OFFSETS or DELTA)
 * M500 - Store parameters in EEPROM. (Requires EEPROM_SETTINGS)
 * M501 - Restore parameters from EEPROM. (Requires EEPROM_SETTINGS)
 * M502 - Revert to the default "factory settings". ** Does not write them to EEPROM! **
 * M503 - Print the current settings (in memory): "M503 S<verbose>". S0 specifies compact output.
 * M540 - Enable/disable SD card abort on endstop hit: "M540 S<state>". (Requires ABORT_ON_ENDSTOP_HIT_FEATURE_ENABLED)
 * M600 - Pause for filament change: "M600 X<pos> Y<pos> Z<raise> E<first_retract> L<later_retract>". (Requires ADVANCED_PAUSE_FEATURE)
 * M665 - Set delta configurations: "M665 L<diagonal rod> R<delta radius> S<segments/s> A<rod A trim mm> B<rod B trim mm> C<rod C trim mm> I<tower A trim angle> J<tower B trim angle> K<tower C trim angle>" (Requires DELTA)
 * M666 - Set delta endstop adjustment. (Requires DELTA)
 * M605 - Set dual x-carriage movement mode: "M605 S<mode> [X<x_offset>] [R<temp_offset>]". (Requires DUAL_X_CARRIAGE)
 * M851 - Set Z probe's Z offset in current units. (Negative = below the nozzle.)
 * M900 - Get and/or Set advance K factor and WH/D ratio. (Requires LIN_ADVANCE)
 * M906 - Set or get motor current in milliamps using axis codes X, Y, Z, E. Report values if no axis codes given. (Requires HAVE_TMC2130)
 * M907 - Set digital trimpot motor current using axis codes. (Requires a board with digital trimpots)
 * M908 - Control digital trimpot directly. (Requires DAC_STEPPER_CURRENT or DIGIPOTSS_PIN)
 * M909 - Print digipot/DAC current value. (Requires DAC_STEPPER_CURRENT)
 * M910 - Commit digipot/DAC value to external EEPROM via I2C. (Requires DAC_STEPPER_CURRENT)
 * M911 - Report stepper driver overtemperature pre-warn condition. (Requires HAVE_TMC2130)
 * M912 - Clear stepper driver overtemperature pre-warn condition flag. (Requires HAVE_TMC2130)
 * M913 - Set HYBRID_THRESHOLD speed. (Requires HYBRID_THRESHOLD)
 * M914 - Set SENSORLESS_HOMING sensitivity. (Requires SENSORLESS_HOMING)
 *
 * M360 - SCARA calibration: Move to cal-position ThetaA (0 deg calibration)
 * M361 - SCARA calibration: Move to cal-position ThetaB (90 deg calibration - steps per degree)
 * M362 - SCARA calibration: Move to cal-position PsiA (0 deg calibration)
 * M363 - SCARA calibration: Move to cal-position PsiB (90 deg calibration - steps per degree)
 * M364 - SCARA calibration: Move to cal-position PSIC (90 deg to Theta calibration position)
 *
 * ************ Custom codes - This can change to suit future G-code regulations
 * M928 - Start SD logging: "M928 filename.gco". Stop with M29. (Requires SDSUPPORT)
 * M999 - Restart after being stopped by error
 *
 * "T" Codes
 *
 * T0-T3 - Select an extruder (tool) by index: "T<n> F<units/min>"
 *
 */

#include "Marlin.h"

#include "ultralcd.h"
#include "planner.h"
#include "stepper.h"
#include "endstops.h"
#include "temperature.h"
#include "cardreader.h"
#include "configuration_store.h"
#include "language.h"
#include "pins_arduino.h"
#include "math.h"
#include "nozzle.h"
#include "duration_t.h"
#include "types.h"
#include "gcode.h"

#if HAS_ABL
  #include "vector_3.h"
  #if ENABLED(AUTO_BED_LEVELING_LINEAR)
    #include "qr_solve.h"
  #endif
#elif ENABLED(MESH_BED_LEVELING)
  #include "mesh_bed_leveling.h"
#endif

#if ENABLED(BEZIER_CURVE_SUPPORT)
  #include "planner_bezier.h"
#endif

#if HAS_BUZZER && DISABLED(LCD_USE_I2C_BUZZER)
  #include "buzzer.h"
#endif

#if ENABLED(USE_WATCHDOG)
  #include "watchdog.h"
#endif

#if ENABLED(BLINKM)
  #include "blinkm.h"
  #include "Wire.h"
#endif

#if HAS_SERVOS
  #include "servo.h"
#endif

#if HAS_DIGIPOTSS
  #include <SPI.h>
#endif

#if ENABLED(DAC_STEPPER_CURRENT)
  #include "stepper_dac.h"
#endif

#if ENABLED(EXPERIMENTAL_I2CBUS)
  #include "twibus.h"
#endif

#if ENABLED(ENDSTOP_INTERRUPTS_FEATURE)
  #include "endstop_interrupts.h"
#endif

#if ENABLED(M100_FREE_MEMORY_WATCHER)
  void gcode_M100();
  void M100_dump_routine(const char * const title, const char *start, const char *end);
#endif

#if ENABLED(SDSUPPORT)
  CardReader card;
#endif

#if ENABLED(EXPERIMENTAL_I2CBUS)
  TWIBus i2c;
#endif

#if ENABLED(G38_PROBE_TARGET)
  bool G38_move = false,
       G38_endstop_hit = false;
#endif

#if ENABLED(AUTO_BED_LEVELING_UBL)
  #include "ubl.h"
  unified_bed_leveling ubl;
  #define UBL_MESH_VALID !( ( ubl.z_values[0][0] == ubl.z_values[0][1] && ubl.z_values[0][1] == ubl.z_values[0][2] \
                           && ubl.z_values[1][0] == ubl.z_values[1][1] && ubl.z_values[1][1] == ubl.z_values[1][2] \
                           && ubl.z_values[2][0] == ubl.z_values[2][1] && ubl.z_values[2][1] == ubl.z_values[2][2] \
                           && ubl.z_values[0][0] == 0 && ubl.z_values[1][0] == 0 && ubl.z_values[2][0] == 0 )  \
                           || isnan(ubl.z_values[0][0]))
#endif

bool Running = true;

uint8_t marlin_debug_flags = DEBUG_NONE;

/**
 * Cartesian Current Position
 *   Used to track the logical position as moves are queued.
 *   Used by 'line_to_current_position' to do a move after changing it.
 *   Used by 'SYNC_PLAN_POSITION_KINEMATIC' to update 'planner.position'.
 */
float current_position[XYZE] = { 0.0 };

/**
 * Cartesian Destination
 *   A temporary position, usually applied to 'current_position'.
 *   Set with 'gcode_get_destination' or 'set_destination_to_current'.
 *   'line_to_destination' sets 'current_position' to 'destination'.
 */
float destination[XYZE] = { 0.0 };

/**
 * axis_homed
 *   Flags that each linear axis was homed.
 *   XYZ on cartesian, ABC on delta, ABZ on SCARA.
 *
 * axis_known_position
 *   Flags that the position is known in each linear axis. Set when homed.
 *   Cleared whenever a stepper powers off, potentially losing its position.
 */
bool axis_homed[XYZ] = { false }, axis_known_position[XYZ] = { false };

/**
 * GCode line number handling. Hosts may opt to include line numbers when
 * sending commands to Marlin, and lines will be checked for sequentiality.
 * M110 N<int> sets the current line number.
 */
static long gcode_N, gcode_LastN, Stopped_gcode_LastN = 0;

/**
 * GCode Command Queue
 * A simple ring buffer of BUFSIZE command strings.
 *
 * Commands are copied into this buffer by the command injectors
 * (immediate, serial, sd card) and they are processed sequentially by
 * the main loop. The process_next_command function parses the next
 * command and hands off execution to individual handler functions.
 */
uint8_t commands_in_queue = 0; // Count of commands in the queue
static uint8_t cmd_queue_index_r = 0, // Ring buffer read position
               cmd_queue_index_w = 0; // Ring buffer write position
#if ENABLED(M100_FREE_MEMORY_WATCHER)
  char command_queue[BUFSIZE][MAX_CMD_SIZE];  // Necessary so M100 Free Memory Dumper can show us the commands and any corruption
#else                                         // This can be collapsed back to the way it was soon.
static char command_queue[BUFSIZE][MAX_CMD_SIZE];
#endif

/**
 * Next Injected Command pointer. NULL if no commands are being injected.
 * Used by Marlin internally to ensure that commands initiated from within
 * are enqueued ahead of any pending serial or sd card commands.
 */
static const char *injected_commands_P = NULL;

#if ENABLED(TEMPERATURE_UNITS_SUPPORT)
  TempUnit input_temp_units = TEMPUNIT_C;
#endif

/**
 * Feed rates are often configured with mm/m
 * but the planner and stepper like mm/s units.
 */
float constexpr homing_feedrate_mm_s[] = {
  #if ENABLED(DELTA)
    MMM_TO_MMS(HOMING_FEEDRATE_Z), MMM_TO_MMS(HOMING_FEEDRATE_Z),
  #else
    MMM_TO_MMS(HOMING_FEEDRATE_XY), MMM_TO_MMS(HOMING_FEEDRATE_XY),
  #endif
  MMM_TO_MMS(HOMING_FEEDRATE_Z), 0
};
float feedrate_mm_s = MMM_TO_MMS(1500.0);
static float saved_feedrate_mm_s;
int feedrate_percentage = 100, saved_feedrate_percentage,
    flow_percentage[EXTRUDERS] = ARRAY_BY_EXTRUDERS1(100);

bool axis_relative_modes[] = AXIS_RELATIVE_MODES,
     volumetric_enabled =
        #if ENABLED(VOLUMETRIC_DEFAULT_ON)
          true
        #else
          false
        #endif
      ;
float filament_size[EXTRUDERS] = ARRAY_BY_EXTRUDERS1(DEFAULT_NOMINAL_FILAMENT_DIA),
      volumetric_multiplier[EXTRUDERS] = ARRAY_BY_EXTRUDERS1(1.0);

#if HAS_WORKSPACE_OFFSET
  #if HAS_POSITION_SHIFT
    // The distance that XYZ has been offset by G92. Reset by G28.
    float position_shift[XYZ] = { 0 };
  #endif
  #if HAS_HOME_OFFSET
    // This offset is added to the configured home position.
    // Set by M206, M428, or menu item. Saved to EEPROM.
    float home_offset[XYZ] = { 0 };
  #endif
  #if HAS_HOME_OFFSET && HAS_POSITION_SHIFT
    // The above two are combined to save on computes
    float workspace_offset[XYZ] = { 0 };
  #endif
#endif

// Software Endstops are based on the configured limits.
#if HAS_SOFTWARE_ENDSTOPS
  bool soft_endstops_enabled = true;
#endif
float soft_endstop_min[XYZ] = { X_MIN_POS, Y_MIN_POS, Z_MIN_POS },
      soft_endstop_max[XYZ] = { X_MAX_POS, Y_MAX_POS, Z_MAX_POS };

#if FAN_COUNT > 0
  int16_t fanSpeeds[FAN_COUNT] = { 0 };
  #if ENABLED(PROBING_FANS_OFF)
    bool fans_paused = false;
    int16_t paused_fanSpeeds[FAN_COUNT] = { 0 };
  #endif
#endif

// The active extruder (tool). Set with T<extruder> command.
uint8_t active_extruder = 0;

// Relative Mode. Enable with G91, disable with G90.
static bool relative_mode = false;

// For M109 and M190, this flag may be cleared (by M108) to exit the wait loop
volatile bool wait_for_heatup = true;

// For M0/M1, this flag may be cleared (by M108) to exit the wait-for-user loop
#if HAS_RESUME_CONTINUE
  volatile bool wait_for_user = false;
#endif

const char axis_codes[XYZE] = {'X', 'Y', 'Z', 'E'};

// Number of characters read in the current line of serial input
static int serial_count = 0;

// Inactivity shutdown
millis_t previous_cmd_ms = 0;
static millis_t max_inactive_time = 0;
static millis_t stepper_inactive_time = (DEFAULT_STEPPER_DEACTIVE_TIME) * 1000UL;

// Print Job Timer
#if ENABLED(PRINTCOUNTER)
  PrintCounter print_job_timer = PrintCounter();
#else
  Stopwatch print_job_timer = Stopwatch();
#endif

// Buzzer - I2C on the LCD or a BEEPER_PIN
#if ENABLED(LCD_USE_I2C_BUZZER)
  #define BUZZ(d,f) lcd_buzz(d, f)
#elif PIN_EXISTS(BEEPER)
  Buzzer buzzer;
  #define BUZZ(d,f) buzzer.tone(d, f)
#else
  #define BUZZ(d,f) NOOP
#endif

static uint8_t target_extruder;

#if HAS_BED_PROBE
  float zprobe_zoffset = Z_PROBE_OFFSET_FROM_EXTRUDER;
#endif

#if HAS_ABL
  float xy_probe_feedrate_mm_s = MMM_TO_MMS(XY_PROBE_SPEED);
  #define XY_PROBE_FEEDRATE_MM_S xy_probe_feedrate_mm_s
#elif defined(XY_PROBE_SPEED)
  #define XY_PROBE_FEEDRATE_MM_S MMM_TO_MMS(XY_PROBE_SPEED)
#else
  #define XY_PROBE_FEEDRATE_MM_S PLANNER_XY_FEEDRATE()
#endif

#if ENABLED(AUTO_BED_LEVELING_BILINEAR)
  #if ENABLED(DELTA)
    #define ADJUST_DELTA(V) \
      if (planner.abl_enabled) { \
        const float zadj = bilinear_z_offset(V); \
        delta[A_AXIS] += zadj; \
        delta[B_AXIS] += zadj; \
        delta[C_AXIS] += zadj; \
      }
  #else
    #define ADJUST_DELTA(V) if (planner.abl_enabled) { delta[Z_AXIS] += bilinear_z_offset(V); }
  #endif
#elif IS_KINEMATIC
  #define ADJUST_DELTA(V) NOOP
#endif

#if ENABLED(Z_DUAL_ENDSTOPS)
  float z_endstop_adj =
    #ifdef Z_DUAL_ENDSTOPS_ADJUSTMENT
      Z_DUAL_ENDSTOPS_ADJUSTMENT
    #else
      0
    #endif
  ;
#endif

// Extruder offsets
#if HOTENDS > 1
  float hotend_offset[XYZ][HOTENDS];
#endif

#if HAS_Z_SERVO_ENDSTOP
  const int z_servo_angle[2] = Z_SERVO_ANGLES;
#endif

#if ENABLED(BARICUDA)
  int baricuda_valve_pressure = 0;
  int baricuda_e_to_p_pressure = 0;
#endif

#if ENABLED(FWRETRACT)

  bool autoretract_enabled = false;
  bool retracted[EXTRUDERS] = { false };
  bool retracted_swap[EXTRUDERS] = { false };

  float retract_length = RETRACT_LENGTH;
  float retract_length_swap = RETRACT_LENGTH_SWAP;
  float retract_feedrate_mm_s = RETRACT_FEEDRATE;
  float retract_zlift = RETRACT_ZLIFT;
  float retract_recover_length = RETRACT_RECOVER_LENGTH;
  float retract_recover_length_swap = RETRACT_RECOVER_LENGTH_SWAP;
  float retract_recover_feedrate_mm_s = RETRACT_RECOVER_FEEDRATE;

#endif // FWRETRACT

#if HAS_POWER_SWITCH
  bool powersupply_on =
    #if ENABLED(PS_DEFAULT_OFF)
      false
    #else
      true
    #endif
  ;
#endif

#if HAS_CASE_LIGHT
  bool case_light_on =
    #if ENABLED(CASE_LIGHT_DEFAULT_ON)
      true
    #else
      false
    #endif
  ;
#endif

#if ENABLED(DELTA)

  float delta[ABC],
        endstop_adj[ABC] = { 0 };

  // These values are loaded or reset at boot time when setup() calls
  // settings.load(), which calls recalc_delta_settings().
  float delta_radius,
        delta_tower_angle_trim[2],
        delta_tower[ABC][2],
        delta_diagonal_rod,
        delta_calibration_radius,
        delta_diagonal_rod_2_tower[ABC],
        delta_segments_per_second,
        delta_clip_start_height = Z_MAX_POS;

  float delta_safe_distance_from_top();

#endif

#if ENABLED(AUTO_BED_LEVELING_BILINEAR)
  int bilinear_grid_spacing[2], bilinear_start[2];
  float bilinear_grid_factor[2],
        z_values[GRID_MAX_POINTS_X][GRID_MAX_POINTS_Y];
#endif

#if IS_SCARA
  // Float constants for SCARA calculations
  const float L1 = SCARA_LINKAGE_1, L2 = SCARA_LINKAGE_2,
              L1_2 = sq(float(L1)), L1_2_2 = 2.0 * L1_2,
              L2_2 = sq(float(L2));

  float delta_segments_per_second = SCARA_SEGMENTS_PER_SECOND,
        delta[ABC];
#endif

float cartes[XYZ] = { 0 };

#if ENABLED(FILAMENT_WIDTH_SENSOR)
  bool filament_sensor = false;                                 // M405 turns on filament sensor control. M406 turns it off.
  float filament_width_nominal = DEFAULT_NOMINAL_FILAMENT_DIA,  // Nominal filament width. Change with M404.
        filament_width_meas = DEFAULT_MEASURED_FILAMENT_DIA;    // Measured filament diameter
  int8_t measurement_delay[MAX_MEASUREMENT_DELAY + 1];          // Ring buffer to delayed measurement. Store extruder factor after subtracting 100
  int filwidth_delay_index[2] = { 0, -1 };                      // Indexes into ring buffer
  int meas_delay_cm = MEASUREMENT_DELAY_CM;                     // Distance delay setting
#endif

#if ENABLED(FILAMENT_RUNOUT_SENSOR)
  static bool filament_ran_out = false;
#endif

#if ENABLED(ADVANCED_PAUSE_FEATURE)
  AdvancedPauseMenuResponse advanced_pause_menu_response;
#endif

#if ENABLED(MIXING_EXTRUDER)
  float mixing_factor[MIXING_STEPPERS]; // Reciprocal of mix proportion. 0.0 = off, otherwise >= 1.0.
  #if MIXING_VIRTUAL_TOOLS > 1
    float mixing_virtual_tool_mix[MIXING_VIRTUAL_TOOLS][MIXING_STEPPERS];
  #endif
#endif

static bool send_ok[BUFSIZE];

#if HAS_SERVOS
  Servo servo[NUM_SERVOS];
  #define MOVE_SERVO(I, P) servo[I].move(P)
  #if HAS_Z_SERVO_ENDSTOP
    #define DEPLOY_Z_SERVO() MOVE_SERVO(Z_ENDSTOP_SERVO_NR, z_servo_angle[0])
    #define STOW_Z_SERVO() MOVE_SERVO(Z_ENDSTOP_SERVO_NR, z_servo_angle[1])
  #endif
#endif

#ifdef CHDK
  millis_t chdkHigh = 0;
  bool chdkActive = false;
#endif

#ifdef AUTOMATIC_CURRENT_CONTROL
  bool auto_current_control = 0;
#endif

#if ENABLED(PID_EXTRUSION_SCALING)
  int lpq_len = 20;
#endif

#if ENABLED(HOST_KEEPALIVE_FEATURE)
  MarlinBusyState busy_state = NOT_BUSY;
  static millis_t next_busy_signal_ms = 0;
  uint8_t host_keepalive_interval = DEFAULT_KEEPALIVE_INTERVAL;
#else
  #define host_keepalive() NOOP
#endif

static inline float pgm_read_any(const float *p) { return pgm_read_float_near(p); }
static inline signed char pgm_read_any(const signed char *p) { return pgm_read_byte_near(p); }

#define XYZ_CONSTS_FROM_CONFIG(type, array, CONFIG) \
  static const PROGMEM type array##_P[XYZ] = { X_##CONFIG, Y_##CONFIG, Z_##CONFIG }; \
  static inline type array(AxisEnum axis) { return pgm_read_any(&array##_P[axis]); } \
  typedef void __void_##CONFIG##__

XYZ_CONSTS_FROM_CONFIG(float, base_min_pos,   MIN_POS);
XYZ_CONSTS_FROM_CONFIG(float, base_max_pos,   MAX_POS);
XYZ_CONSTS_FROM_CONFIG(float, base_home_pos,  HOME_POS);
XYZ_CONSTS_FROM_CONFIG(float, max_length,     MAX_LENGTH);
XYZ_CONSTS_FROM_CONFIG(float, home_bump_mm,   HOME_BUMP_MM);
XYZ_CONSTS_FROM_CONFIG(signed char, home_dir, HOME_DIR);

/**
 * ***************************************************************************
 * ******************************** FUNCTIONS ********************************
 * ***************************************************************************
 */

void stop();

void get_available_commands();
void process_next_command();
void prepare_move_to_destination();

void get_cartesian_from_steppers();
void set_current_from_steppers_for_axis(const AxisEnum axis);

#if ENABLED(ARC_SUPPORT)
  void plan_arc(float target[XYZE], float* offset, uint8_t clockwise);
#endif

#if ENABLED(BEZIER_CURVE_SUPPORT)
  void plan_cubic_move(const float offset[4]);
#endif

void tool_change(const uint8_t tmp_extruder, const float fr_mm_s=0.0, bool no_move=false);
static void report_current_position();

#if ENABLED(DEBUG_LEVELING_FEATURE)
  void print_xyz(const char* prefix, const char* suffix, const float x, const float y, const float z) {
    serialprintPGM(prefix);
    SERIAL_CHAR('(');
    SERIAL_ECHO(x);
    SERIAL_ECHOPAIR(", ", y);
    SERIAL_ECHOPAIR(", ", z);
    SERIAL_CHAR(')');

    suffix ? serialprintPGM(suffix) : SERIAL_EOL;
  }

  void print_xyz(const char* prefix, const char* suffix, const float xyz[]) {
    print_xyz(prefix, suffix, xyz[X_AXIS], xyz[Y_AXIS], xyz[Z_AXIS]);
  }

  #if HAS_ABL
    void print_xyz(const char* prefix, const char* suffix, const vector_3 &xyz) {
      print_xyz(prefix, suffix, xyz.x, xyz.y, xyz.z);
    }
  #endif

  #define DEBUG_POS(SUFFIX,VAR) do { \
    print_xyz(PSTR("  " STRINGIFY(VAR) "="), PSTR(" : " SUFFIX "\n"), VAR); } while(0)
#endif

/**
 * sync_plan_position
 *
 * Set the planner/stepper positions directly from current_position with
 * no kinematic translation. Used for homing axes and cartesian/core syncing.
 */
inline void sync_plan_position() {
  #if ENABLED(DEBUG_LEVELING_FEATURE)
    if (DEBUGGING(LEVELING)) DEBUG_POS("sync_plan_position", current_position);
  #endif
  planner.set_position_mm(current_position[X_AXIS], current_position[Y_AXIS], current_position[Z_AXIS], current_position[E_AXIS]);
}
inline void sync_plan_position_e() { planner.set_e_position_mm(current_position[E_AXIS]); }

#if IS_KINEMATIC

  inline void sync_plan_position_kinematic() {
    #if ENABLED(DEBUG_LEVELING_FEATURE)
      if (DEBUGGING(LEVELING)) DEBUG_POS("sync_plan_position_kinematic", current_position);
    #endif
    planner.set_position_mm_kinematic(current_position);
  }
  #define SYNC_PLAN_POSITION_KINEMATIC() sync_plan_position_kinematic()

#else

  #define SYNC_PLAN_POSITION_KINEMATIC() sync_plan_position()

#endif

#if ENABLED(SDSUPPORT)
  #include "SdFatUtil.h"
  int freeMemory() { return SdFatUtil::FreeRam(); }
#else
extern "C" {
  extern char __bss_end;
  extern char __heap_start;
  extern void* __brkval;

  int freeMemory() {
    int free_memory;
    if ((int)__brkval == 0)
      free_memory = ((int)&free_memory) - ((int)&__bss_end);
    else
      free_memory = ((int)&free_memory) - ((int)__brkval);
    return free_memory;
  }
}
#endif // !SDSUPPORT

#if ENABLED(DIGIPOT_I2C)
  extern void digipot_i2c_set_current(int channel, float current);
  extern void digipot_i2c_init();
#endif

/**
 * Inject the next "immediate" command, when possible, onto the front of the queue.
 * Return true if any immediate commands remain to inject.
 */
static bool drain_injected_commands_P() {
  if (injected_commands_P != NULL) {
    size_t i = 0;
    char c, cmd[30];
    strncpy_P(cmd, injected_commands_P, sizeof(cmd) - 1);
    cmd[sizeof(cmd) - 1] = '\0';
    while ((c = cmd[i]) && c != '\n') i++; // find the end of this gcode command
    cmd[i] = '\0';
    if (enqueue_and_echo_command(cmd))     // success?
      injected_commands_P = c ? injected_commands_P + i + 1 : NULL; // next command or done
  }
  return (injected_commands_P != NULL);    // return whether any more remain
}

/**
 * Record one or many commands to run from program memory.
 * Aborts the current queue, if any.
 * Note: drain_injected_commands_P() must be called repeatedly to drain the commands afterwards
 */
void enqueue_and_echo_commands_P(const char* pgcode) {
  injected_commands_P = pgcode;
  drain_injected_commands_P(); // first command executed asap (when possible)
}

/**
 * Clear the Marlin command queue
 */
void clear_command_queue() {
  cmd_queue_index_r = cmd_queue_index_w;
  commands_in_queue = 0;
}

/**
 * Once a new command is in the ring buffer, call this to commit it
 */
inline void _commit_command(bool say_ok) {
  send_ok[cmd_queue_index_w] = say_ok;
  if (++cmd_queue_index_w >= BUFSIZE) cmd_queue_index_w = 0;
  commands_in_queue++;
}

/**
 * Copy a command from RAM into the main command buffer.
 * Return true if the command was successfully added.
 * Return false for a full buffer, or if the 'command' is a comment.
 */
inline bool _enqueuecommand(const char* cmd, bool say_ok=false) {
  if (*cmd == ';' || commands_in_queue >= BUFSIZE) return false;
  strcpy(command_queue[cmd_queue_index_w], cmd);
  _commit_command(say_ok);
  return true;
}

/**
 * Enqueue with Serial Echo
 */
bool enqueue_and_echo_command(const char* cmd, bool say_ok/*=false*/) {
  if (_enqueuecommand(cmd, say_ok)) {
    SERIAL_ECHO_START;
    SERIAL_ECHOPAIR(MSG_ENQUEUEING, cmd);
    SERIAL_CHAR('"');
    SERIAL_EOL;
    return true;
  }
  return false;
}

void setup_killpin() {
  #if HAS_KILL
    SET_INPUT_PULLUP(KILL_PIN);
  #endif
}

#if ENABLED(FILAMENT_RUNOUT_SENSOR)

  void setup_filrunoutpin() {
    #if ENABLED(ENDSTOPPULLUP_FIL_RUNOUT)
      SET_INPUT_PULLUP(FIL_RUNOUT_PIN);
    #else
      SET_INPUT(FIL_RUNOUT_PIN);
    #endif
  }

#endif

void setup_homepin(void) {
  #if HAS_HOME
    SET_INPUT_PULLUP(HOME_PIN);
  #endif
}

void setup_powerhold() {
  #if HAS_SUICIDE
    OUT_WRITE(SUICIDE_PIN, HIGH);
  #endif
  #if HAS_POWER_SWITCH
    #if ENABLED(PS_DEFAULT_OFF)
      OUT_WRITE(PS_ON_PIN, PS_ON_ASLEEP);
    #else
      OUT_WRITE(PS_ON_PIN, PS_ON_AWAKE);
    #endif
  #endif
}

void suicide() {
  #if HAS_SUICIDE
    OUT_WRITE(SUICIDE_PIN, LOW);
  #endif
}

void servo_init() {
  #if NUM_SERVOS >= 1 && HAS_SERVO_0
    servo[0].attach(SERVO0_PIN);
    servo[0].detach(); // Just set up the pin. We don't have a position yet. Don't move to a random position.
  #endif
  #if NUM_SERVOS >= 2 && HAS_SERVO_1
    servo[1].attach(SERVO1_PIN);
    servo[1].detach();
  #endif
  #if NUM_SERVOS >= 3 && HAS_SERVO_2
    servo[2].attach(SERVO2_PIN);
    servo[2].detach();
  #endif
  #if NUM_SERVOS >= 4 && HAS_SERVO_3
    servo[3].attach(SERVO3_PIN);
    servo[3].detach();
  #endif

  #if HAS_Z_SERVO_ENDSTOP
    /**
     * Set position of Z Servo Endstop
     *
     * The servo might be deployed and positioned too low to stow
     * when starting up the machine or rebooting the board.
     * There's no way to know where the nozzle is positioned until
     * homing has been done - no homing with z-probe without init!
     *
     */
    STOW_Z_SERVO();
  #endif
}

/**
 * Stepper Reset (RigidBoard, et.al.)
 */
#if HAS_STEPPER_RESET
  void disableStepperDrivers() {
    OUT_WRITE(STEPPER_RESET_PIN, LOW);  // drive it down to hold in reset motor driver chips
  }
  void enableStepperDrivers() { SET_INPUT(STEPPER_RESET_PIN); }  // set to input, which allows it to be pulled high by pullups
#endif

#if ENABLED(EXPERIMENTAL_I2CBUS) && I2C_SLAVE_ADDRESS > 0

  void i2c_on_receive(int bytes) { // just echo all bytes received to serial
    i2c.receive(bytes);
  }

  void i2c_on_request() {          // just send dummy data for now
    i2c.reply("Hello World!\n");
  }

#endif

#if HAS_COLOR_LEDS

  void set_led_color(
    const uint8_t r, const uint8_t g, const uint8_t b
      #if ENABLED(RGBW_LED)
        , const uint8_t w=0
      #endif
  ) {

    #if ENABLED(BLINKM)

      // This variant uses i2c to send the RGB components to the device.
      SendColors(r, g, b);

    #else

      // This variant uses 3 separate pins for the RGB components.
      // If the pins can do PWM then their intensity will be set.
      WRITE(RGB_LED_R_PIN, r ? HIGH : LOW);
      WRITE(RGB_LED_G_PIN, g ? HIGH : LOW);
      WRITE(RGB_LED_B_PIN, b ? HIGH : LOW);
      analogWrite(RGB_LED_R_PIN, r);
      analogWrite(RGB_LED_G_PIN, g);
      analogWrite(RGB_LED_B_PIN, b);

      #if ENABLED(RGBW_LED)
        WRITE(RGB_LED_W_PIN, w ? HIGH : LOW);
        analogWrite(RGB_LED_W_PIN, w);
      #endif

    #endif
  }

#endif // HAS_COLOR_LEDS

void gcode_line_error(const char* err, bool doFlush = true) {
  SERIAL_ERROR_START;
  serialprintPGM(err);
  SERIAL_ERRORLN(gcode_LastN);
  //Serial.println(gcode_N);
  if (doFlush) FlushSerialRequestResend();
  serial_count = 0;
}

/**
 * Get all commands waiting on the serial port and queue them.
 * Exit when the buffer is full or when no more characters are
 * left on the serial port.
 */
inline void get_serial_commands() {
  static char serial_line_buffer[MAX_CMD_SIZE];
  static bool serial_comment_mode = false;

  // If the command buffer is empty for too long,
  // send "wait" to indicate Marlin is still waiting.
  #if defined(NO_TIMEOUTS) && NO_TIMEOUTS > 0
    static millis_t last_command_time = 0;
    const millis_t ms = millis();
    if (commands_in_queue == 0 && !MYSERIAL.available() && ELAPSED(ms, last_command_time + NO_TIMEOUTS)) {
      SERIAL_ECHOLNPGM(MSG_WAIT);
      last_command_time = ms;
    }
  #endif

  /**
   * Loop while serial characters are incoming and the queue is not full
   */
  while (commands_in_queue < BUFSIZE && MYSERIAL.available() > 0) {

    char serial_char = MYSERIAL.read();

    /**
     * If the character ends the line
     */
    if (serial_char == '\n' || serial_char == '\r') {

      serial_comment_mode = false; // end of line == end of comment

      if (!serial_count) continue; // skip empty lines

      serial_line_buffer[serial_count] = 0; // terminate string
      serial_count = 0; //reset buffer

      char* command = serial_line_buffer;

      while (*command == ' ') command++; // skip any leading spaces
      char *npos = (*command == 'N') ? command : NULL, // Require the N parameter to start the line
           *apos = strchr(command, '*');

      if (npos) {

        bool M110 = strstr_P(command, PSTR("M110")) != NULL;

        if (M110) {
          char* n2pos = strchr(command + 4, 'N');
          if (n2pos) npos = n2pos;
        }

        gcode_N = strtol(npos + 1, NULL, 10);

        if (gcode_N != gcode_LastN + 1 && !M110) {
          gcode_line_error(PSTR(MSG_ERR_LINE_NO));
          return;
        }

        if (apos) {
          byte checksum = 0, count = 0;
          while (command[count] != '*') checksum ^= command[count++];

          if (strtol(apos + 1, NULL, 10) != checksum) {
            gcode_line_error(PSTR(MSG_ERR_CHECKSUM_MISMATCH));
            return;
          }
          // if no errors, continue parsing
        }
        else {
          gcode_line_error(PSTR(MSG_ERR_NO_CHECKSUM));
          return;
        }

        gcode_LastN = gcode_N;
        // if no errors, continue parsing
      }
      else if (apos) { // No '*' without 'N'
        gcode_line_error(PSTR(MSG_ERR_NO_LINENUMBER_WITH_CHECKSUM), false);
        return;
      }

      // Movement commands alert when stopped
      if (IsStopped()) {
        char* gpos = strchr(command, 'G');
        if (gpos) {
          const int codenum = strtol(gpos + 1, NULL, 10);
          switch (codenum) {
            case 0:
            case 1:
            case 2:
            case 3:
              SERIAL_ERRORLNPGM(MSG_ERR_STOPPED);
              LCD_MESSAGEPGM(MSG_STOPPED);
              break;
          }
        }
      }

      #if DISABLED(EMERGENCY_PARSER)
        // If command was e-stop process now
        if (strcmp(command, "M108") == 0) {
          wait_for_heatup = false;
          #if ENABLED(ULTIPANEL)
            wait_for_user = false;
          #endif
        }
        if (strcmp(command, "M112") == 0) kill(PSTR(MSG_KILLED));
        if (strcmp(command, "M410") == 0) { quickstop_stepper(); }
      #endif

      #if defined(NO_TIMEOUTS) && NO_TIMEOUTS > 0
        last_command_time = ms;
      #endif

      // Add the command to the queue
      _enqueuecommand(serial_line_buffer, true);
    }
    else if (serial_count >= MAX_CMD_SIZE - 1) {
      // Keep fetching, but ignore normal characters beyond the max length
      // The command will be injected when EOL is reached
    }
    else if (serial_char == '\\') {  // Handle escapes
      if (MYSERIAL.available() > 0) {
        // if we have one more character, copy it over
        serial_char = MYSERIAL.read();
        if (!serial_comment_mode) serial_line_buffer[serial_count++] = serial_char;
      }
      // otherwise do nothing
    }
    else { // it's not a newline, carriage return or escape char
      if (serial_char == ';') serial_comment_mode = true;
      if (!serial_comment_mode) serial_line_buffer[serial_count++] = serial_char;
    }

  } // queue has space, serial has data
}

#if ENABLED(SDSUPPORT)

  /**
   * Get commands from the SD Card until the command buffer is full
   * or until the end of the file is reached. The special character '#'
   * can also interrupt buffering.
   */
  inline void get_sdcard_commands() {
    static bool stop_buffering = false,
                sd_comment_mode = false;

    if (!card.sdprinting) return;

    /**
     * '#' stops reading from SD to the buffer prematurely, so procedural
     * macro calls are possible. If it occurs, stop_buffering is triggered
     * and the buffer is run dry; this character _can_ occur in serial com
     * due to checksums, however, no checksums are used in SD printing.
     */

    if (commands_in_queue == 0) stop_buffering = false;

    uint16_t sd_count = 0;
    bool card_eof = card.eof();
    while (commands_in_queue < BUFSIZE && !card_eof && !stop_buffering) {
      const int16_t n = card.get();
      char sd_char = (char)n;
      card_eof = card.eof();
      if (card_eof || n == -1
          || sd_char == '\n' || sd_char == '\r'
          || ((sd_char == '#' || sd_char == ':') && !sd_comment_mode)
      ) {
        if (card_eof) {
          SERIAL_PROTOCOLLNPGM(MSG_FILE_PRINTED);
          card.printingHasFinished();
          #if ENABLED(PRINTER_EVENT_LEDS)
            LCD_MESSAGEPGM(MSG_INFO_COMPLETED_PRINTS);
            set_led_color(0, 255, 0); // Green
            #if HAS_RESUME_CONTINUE
              enqueue_and_echo_commands_P(PSTR("M0")); // end of the queue!
            #else
              safe_delay(1000);
            #endif
            set_led_color(0, 0, 0);   // OFF
          #endif
          card.checkautostart(true);
        }
        else if (n == -1) {
          SERIAL_ERROR_START;
          SERIAL_ECHOLNPGM(MSG_SD_ERR_READ);
        }
        if (sd_char == '#') stop_buffering = true;

        sd_comment_mode = false; // for new command

        if (!sd_count) continue; // skip empty lines (and comment lines)

        command_queue[cmd_queue_index_w][sd_count] = '\0'; // terminate string
        sd_count = 0; // clear sd line buffer

        _commit_command(false);
      }
      else if (sd_count >= MAX_CMD_SIZE - 1) {
        /**
         * Keep fetching, but ignore normal characters beyond the max length
         * The command will be injected when EOL is reached
         */
      }
      else {
        if (sd_char == ';') sd_comment_mode = true;
        if (!sd_comment_mode) command_queue[cmd_queue_index_w][sd_count++] = sd_char;
      }
    }
  }

#endif // SDSUPPORT

/**
 * Add to the circular command queue the next command from:
 *  - The command-injection queue (injected_commands_P)
 *  - The active serial input (usually USB)
 *  - The SD card file being actively printed
 */
void get_available_commands() {

  // if any immediate commands remain, don't get other commands yet
  if (drain_injected_commands_P()) return;

  get_serial_commands();

  #if ENABLED(SDSUPPORT)
    get_sdcard_commands();
  #endif
}

/**
 * Set target_extruder from the T parameter or the active_extruder
 *
 * Returns TRUE if the target is invalid
 */
bool get_target_extruder_from_command(int code) {
  if (parser.seen('T')) {
    if (parser.value_byte() >= EXTRUDERS) {
      SERIAL_ECHO_START;
      SERIAL_CHAR('M');
      SERIAL_ECHO(code);
      SERIAL_ECHOLNPAIR(" " MSG_INVALID_EXTRUDER " ", parser.value_byte());
      return true;
    }
    target_extruder = parser.value_byte();
  }
  else
    target_extruder = active_extruder;

  return false;
}

#if ENABLED(DUAL_X_CARRIAGE) || ENABLED(DUAL_NOZZLE_DUPLICATION_MODE)
  bool extruder_duplication_enabled = false; // Used in Dual X mode 2
#endif

#if ENABLED(DUAL_X_CARRIAGE)

  static DualXMode dual_x_carriage_mode = DEFAULT_DUAL_X_CARRIAGE_MODE;

  static float x_home_pos(const int extruder) {
    if (extruder == 0)
      return LOGICAL_X_POSITION(base_home_pos(X_AXIS));
    else
      /**
       * In dual carriage mode the extruder offset provides an override of the
       * second X-carriage position when homed - otherwise X2_HOME_POS is used.
       * This allows soft recalibration of the second extruder home position
       * without firmware reflash (through the M218 command).
       */
      return LOGICAL_X_POSITION(hotend_offset[X_AXIS][1] > 0 ? hotend_offset[X_AXIS][1] : X2_HOME_POS);
  }

  static int x_home_dir(const int extruder) { return extruder ? X2_HOME_DIR : X_HOME_DIR; }

  static float inactive_extruder_x_pos = X2_MAX_POS; // used in mode 0 & 1
  static bool active_extruder_parked = false;        // used in mode 1 & 2
  static float raised_parked_position[XYZE];         // used in mode 1
  static millis_t delayed_move_time = 0;             // used in mode 1
  static float duplicate_extruder_x_offset = DEFAULT_DUPLICATION_X_OFFSET; // used in mode 2
  static int16_t duplicate_extruder_temp_offset = 0; // used in mode 2

#endif // DUAL_X_CARRIAGE

#if HAS_WORKSPACE_OFFSET || ENABLED(DUAL_X_CARRIAGE)

  /**
   * Software endstops can be used to monitor the open end of
   * an axis that has a hardware endstop on the other end. Or
   * they can prevent axes from moving past endstops and grinding.
   *
   * To keep doing their job as the coordinate system changes,
   * the software endstop positions must be refreshed to remain
   * at the same positions relative to the machine.
   */
  void update_software_endstops(const AxisEnum axis) {
    const float offs = 0.0
      #if HAS_HOME_OFFSET
        + home_offset[axis]
      #endif
      #if HAS_POSITION_SHIFT
        + position_shift[axis]
      #endif
    ;

    #if HAS_HOME_OFFSET && HAS_POSITION_SHIFT
      workspace_offset[axis] = offs;
    #endif

    #if ENABLED(DUAL_X_CARRIAGE)
      if (axis == X_AXIS) {

        // In Dual X mode hotend_offset[X] is T1's home position
        float dual_max_x = max(hotend_offset[X_AXIS][1], X2_MAX_POS);

        if (active_extruder != 0) {
          // T1 can move from X2_MIN_POS to X2_MAX_POS or X2 home position (whichever is larger)
          soft_endstop_min[X_AXIS] = X2_MIN_POS + offs;
          soft_endstop_max[X_AXIS] = dual_max_x + offs;
        }
        else if (dual_x_carriage_mode == DXC_DUPLICATION_MODE) {
          // In Duplication Mode, T0 can move as far left as X_MIN_POS
          // but not so far to the right that T1 would move past the end
          soft_endstop_min[X_AXIS] = base_min_pos(X_AXIS) + offs;
          soft_endstop_max[X_AXIS] = min(base_max_pos(X_AXIS), dual_max_x - duplicate_extruder_x_offset) + offs;
        }
        else {
          // In other modes, T0 can move from X_MIN_POS to X_MAX_POS
          soft_endstop_min[axis] = base_min_pos(axis) + offs;
          soft_endstop_max[axis] = base_max_pos(axis) + offs;
        }
      }
    #else
      soft_endstop_min[axis] = base_min_pos(axis) + offs;
      soft_endstop_max[axis] = base_max_pos(axis) + offs;
    #endif

    #if ENABLED(DEBUG_LEVELING_FEATURE)
      if (DEBUGGING(LEVELING)) {
        SERIAL_ECHOPAIR("For ", axis_codes[axis]);
        #if HAS_HOME_OFFSET
          SERIAL_ECHOPAIR(" axis:\n home_offset = ", home_offset[axis]);
        #endif
        #if HAS_POSITION_SHIFT
          SERIAL_ECHOPAIR("\n position_shift = ", position_shift[axis]);
        #endif
        SERIAL_ECHOPAIR("\n soft_endstop_min = ", soft_endstop_min[axis]);
        SERIAL_ECHOLNPAIR("\n soft_endstop_max = ", soft_endstop_max[axis]);
      }
    #endif

    #if ENABLED(DELTA)
      if (axis == Z_AXIS)
        delta_clip_start_height = soft_endstop_max[axis] - delta_safe_distance_from_top();
    #endif
  }

#endif // HAS_WORKSPACE_OFFSET || DUAL_X_CARRIAGE

#if HAS_M206_COMMAND
  /**
   * Change the home offset for an axis, update the current
   * position and the software endstops to retain the same
   * relative distance to the new home.
   *
   * Since this changes the current_position, code should
   * call sync_plan_position soon after this.
   */
  static void set_home_offset(const AxisEnum axis, const float v) {
    current_position[axis] += v - home_offset[axis];
    home_offset[axis] = v;
    update_software_endstops(axis);
  }
#endif // HAS_M206_COMMAND

/**
 * Set an axis' current position to its home position (after homing).
 *
 * For Core and Cartesian robots this applies one-to-one when an
 * individual axis has been homed.
 *
 * DELTA should wait until all homing is done before setting the XYZ
 * current_position to home, because homing is a single operation.
 * In the case where the axis positions are already known and previously
 * homed, DELTA could home to X or Y individually by moving either one
 * to the center. However, homing Z always homes XY and Z.
 *
 * SCARA should wait until all XY homing is done before setting the XY
 * current_position to home, because neither X nor Y is at home until
 * both are at home. Z can however be homed individually.
 *
 * Callers must sync the planner position after calling this!
 */
static void set_axis_is_at_home(AxisEnum axis) {
  #if ENABLED(DEBUG_LEVELING_FEATURE)
    if (DEBUGGING(LEVELING)) {
      SERIAL_ECHOPAIR(">>> set_axis_is_at_home(", axis_codes[axis]);
      SERIAL_CHAR(')');
      SERIAL_EOL;
    }
  #endif

  axis_known_position[axis] = axis_homed[axis] = true;

  #if HAS_POSITION_SHIFT
    position_shift[axis] = 0;
    update_software_endstops(axis);
  #endif

  #if ENABLED(DUAL_X_CARRIAGE)
    if (axis == X_AXIS && (active_extruder == 1 || dual_x_carriage_mode == DXC_DUPLICATION_MODE)) {
      current_position[X_AXIS] = x_home_pos(active_extruder);
      return;
    }
  #endif

  #if ENABLED(MORGAN_SCARA)

    /**
     * Morgan SCARA homes XY at the same time
     */
    if (axis == X_AXIS || axis == Y_AXIS) {

      float homeposition[XYZ];
      LOOP_XYZ(i) homeposition[i] = LOGICAL_POSITION(base_home_pos((AxisEnum)i), i);

      // SERIAL_ECHOPAIR("homeposition X:", homeposition[X_AXIS]);
      // SERIAL_ECHOLNPAIR(" Y:", homeposition[Y_AXIS]);

      /**
       * Get Home position SCARA arm angles using inverse kinematics,
       * and calculate homing offset using forward kinematics
       */
      inverse_kinematics(homeposition);
      forward_kinematics_SCARA(delta[A_AXIS], delta[B_AXIS]);

      // SERIAL_ECHOPAIR("Cartesian X:", cartes[X_AXIS]);
      // SERIAL_ECHOLNPAIR(" Y:", cartes[Y_AXIS]);

      current_position[axis] = LOGICAL_POSITION(cartes[axis], axis);

      /**
       * SCARA home positions are based on configuration since the actual
       * limits are determined by the inverse kinematic transform.
       */
      soft_endstop_min[axis] = base_min_pos(axis); // + (cartes[axis] - base_home_pos(axis));
      soft_endstop_max[axis] = base_max_pos(axis); // + (cartes[axis] - base_home_pos(axis));
    }
    else
  #endif
  {
    current_position[axis] = LOGICAL_POSITION(base_home_pos(axis), axis);
  }

  /**
   * Z Probe Z Homing? Account for the probe's Z offset.
   */
  #if HAS_BED_PROBE && Z_HOME_DIR < 0
    if (axis == Z_AXIS) {
      #if HOMING_Z_WITH_PROBE

        current_position[Z_AXIS] -= zprobe_zoffset;

        #if ENABLED(DEBUG_LEVELING_FEATURE)
          if (DEBUGGING(LEVELING)) {
            SERIAL_ECHOLNPGM("*** Z HOMED WITH PROBE (Z_MIN_PROBE_USES_Z_MIN_ENDSTOP_PIN) ***");
            SERIAL_ECHOLNPAIR("> zprobe_zoffset = ", zprobe_zoffset);
          }
        #endif

      #elif ENABLED(DEBUG_LEVELING_FEATURE)

        if (DEBUGGING(LEVELING)) SERIAL_ECHOLNPGM("*** Z HOMED TO ENDSTOP (Z_MIN_PROBE_ENDSTOP) ***");

      #endif
    }
  #endif

  #if ENABLED(DEBUG_LEVELING_FEATURE)
    if (DEBUGGING(LEVELING)) {
      #if HAS_HOME_OFFSET
        SERIAL_ECHOPAIR("> home_offset[", axis_codes[axis]);
        SERIAL_ECHOLNPAIR("] = ", home_offset[axis]);
      #endif
      DEBUG_POS("", current_position);
      SERIAL_ECHOPAIR("<<< set_axis_is_at_home(", axis_codes[axis]);
      SERIAL_CHAR(')');
      SERIAL_EOL;
    }
  #endif
}

/**
 * Some planner shorthand inline functions
 */
inline float get_homing_bump_feedrate(AxisEnum axis) {
  int constexpr homing_bump_divisor[] = HOMING_BUMP_DIVISOR;
  int hbd = homing_bump_divisor[axis];
  if (hbd < 1) {
    hbd = 10;
    SERIAL_ECHO_START;
    SERIAL_ECHOLNPGM("Warning: Homing Bump Divisor < 1");
  }
  return homing_feedrate_mm_s[axis] / hbd;
}

//
// line_to_current_position
// Move the planner to the current position from wherever it last moved
// (or from wherever it has been told it is located).
//
inline void line_to_current_position() {
  planner.buffer_line(current_position[X_AXIS], current_position[Y_AXIS], current_position[Z_AXIS], current_position[E_AXIS], feedrate_mm_s, active_extruder);
}

//
// line_to_destination
// Move the planner, not necessarily synced with current_position
//
inline void line_to_destination(float fr_mm_s) {
  planner.buffer_line(destination[X_AXIS], destination[Y_AXIS], destination[Z_AXIS], destination[E_AXIS], fr_mm_s, active_extruder);
}
inline void line_to_destination() { line_to_destination(feedrate_mm_s); }

inline void set_current_to_destination() { COPY(current_position, destination); }
inline void set_destination_to_current() { COPY(destination, current_position); }

#if IS_KINEMATIC
  /**
   * Calculate delta, start a line, and set current_position to destination
   */
  void prepare_uninterpolated_move_to_destination(const float fr_mm_s=0.0) {
    #if ENABLED(DEBUG_LEVELING_FEATURE)
      if (DEBUGGING(LEVELING)) DEBUG_POS("prepare_uninterpolated_move_to_destination", destination);
    #endif

    if ( current_position[X_AXIS] == destination[X_AXIS]
      && current_position[Y_AXIS] == destination[Y_AXIS]
      && current_position[Z_AXIS] == destination[Z_AXIS]
      && current_position[E_AXIS] == destination[E_AXIS]
    ) return;

    refresh_cmd_timeout();
    planner.buffer_line_kinematic(destination, MMS_SCALED(fr_mm_s ? fr_mm_s : feedrate_mm_s), active_extruder);
    set_current_to_destination();
  }
#endif // IS_KINEMATIC

/**
 *  Plan a move to (X, Y, Z) and set the current_position
 *  The final current_position may not be the one that was requested
 */
void do_blocking_move_to(const float &x, const float &y, const float &z, const float &fr_mm_s /*=0.0*/) {
  const float old_feedrate_mm_s = feedrate_mm_s;

  #if ENABLED(DEBUG_LEVELING_FEATURE)
    if (DEBUGGING(LEVELING)) print_xyz(PSTR(">>> do_blocking_move_to"), NULL, x, y, z);
  #endif

  #if ENABLED(DELTA)

    if (!position_is_reachable_xy(x, y)) return;

    feedrate_mm_s = fr_mm_s ? fr_mm_s : XY_PROBE_FEEDRATE_MM_S;

    set_destination_to_current();          // sync destination at the start

    #if ENABLED(DEBUG_LEVELING_FEATURE)
      if (DEBUGGING(LEVELING)) DEBUG_POS("set_destination_to_current", destination);
    #endif

    // when in the danger zone
    if (current_position[Z_AXIS] > delta_clip_start_height) {
      if (z > delta_clip_start_height) {   // staying in the danger zone
        destination[X_AXIS] = x;           // move directly (uninterpolated)
        destination[Y_AXIS] = y;
        destination[Z_AXIS] = z;
        prepare_uninterpolated_move_to_destination(); // set_current_to_destination
        #if ENABLED(DEBUG_LEVELING_FEATURE)
          if (DEBUGGING(LEVELING)) DEBUG_POS("danger zone move", current_position);
        #endif
        return;
      }
      else {
        destination[Z_AXIS] = delta_clip_start_height;
        prepare_uninterpolated_move_to_destination(); // set_current_to_destination
        #if ENABLED(DEBUG_LEVELING_FEATURE)
          if (DEBUGGING(LEVELING)) DEBUG_POS("zone border move", current_position);
        #endif
      }
    }

    if (z > current_position[Z_AXIS]) {    // raising?
      destination[Z_AXIS] = z;
      prepare_uninterpolated_move_to_destination();   // set_current_to_destination
      #if ENABLED(DEBUG_LEVELING_FEATURE)
        if (DEBUGGING(LEVELING)) DEBUG_POS("z raise move", current_position);
      #endif
    }

    destination[X_AXIS] = x;
    destination[Y_AXIS] = y;
    prepare_move_to_destination();         // set_current_to_destination
    #if ENABLED(DEBUG_LEVELING_FEATURE)
      if (DEBUGGING(LEVELING)) DEBUG_POS("xy move", current_position);
    #endif

    if (z < current_position[Z_AXIS]) {    // lowering?
      destination[Z_AXIS] = z;
      prepare_uninterpolated_move_to_destination();   // set_current_to_destination
      #if ENABLED(DEBUG_LEVELING_FEATURE)
        if (DEBUGGING(LEVELING)) DEBUG_POS("z lower move", current_position);
      #endif
    }

  #elif IS_SCARA

    if (!position_is_reachable_xy(x, y)) return;

    set_destination_to_current();

    // If Z needs to raise, do it before moving XY
    if (destination[Z_AXIS] < z) {
      destination[Z_AXIS] = z;
      prepare_uninterpolated_move_to_destination(fr_mm_s ? fr_mm_s : homing_feedrate_mm_s[Z_AXIS]);
    }

    destination[X_AXIS] = x;
    destination[Y_AXIS] = y;
    prepare_uninterpolated_move_to_destination(fr_mm_s ? fr_mm_s : XY_PROBE_FEEDRATE_MM_S);

    // If Z needs to lower, do it after moving XY
    if (destination[Z_AXIS] > z) {
      destination[Z_AXIS] = z;
      prepare_uninterpolated_move_to_destination(fr_mm_s ? fr_mm_s : homing_feedrate_mm_s[Z_AXIS]);
    }

  #else

    // If Z needs to raise, do it before moving XY
    if (current_position[Z_AXIS] < z) {
      feedrate_mm_s = fr_mm_s ? fr_mm_s : homing_feedrate_mm_s[Z_AXIS];
      current_position[Z_AXIS] = z;
      line_to_current_position();
    }

    feedrate_mm_s = fr_mm_s ? fr_mm_s : XY_PROBE_FEEDRATE_MM_S;
    current_position[X_AXIS] = x;
    current_position[Y_AXIS] = y;
    line_to_current_position();

    // If Z needs to lower, do it after moving XY
    if (current_position[Z_AXIS] > z) {
      feedrate_mm_s = fr_mm_s ? fr_mm_s : homing_feedrate_mm_s[Z_AXIS];
      current_position[Z_AXIS] = z;
      line_to_current_position();
    }

  #endif

  stepper.synchronize();

  feedrate_mm_s = old_feedrate_mm_s;

  #if ENABLED(DEBUG_LEVELING_FEATURE)
    if (DEBUGGING(LEVELING)) SERIAL_ECHOLNPGM("<<< do_blocking_move_to");
  #endif
}
void do_blocking_move_to_x(const float &x, const float &fr_mm_s/*=0.0*/) {
  do_blocking_move_to(x, current_position[Y_AXIS], current_position[Z_AXIS], fr_mm_s);
}
void do_blocking_move_to_z(const float &z, const float &fr_mm_s/*=0.0*/) {
  do_blocking_move_to(current_position[X_AXIS], current_position[Y_AXIS], z, fr_mm_s);
}
void do_blocking_move_to_xy(const float &x, const float &y, const float &fr_mm_s/*=0.0*/) {
  do_blocking_move_to(x, y, current_position[Z_AXIS], fr_mm_s);
}

//
// Prepare to do endstop or probe moves
// with custom feedrates.
//
//  - Save current feedrates
//  - Reset the rate multiplier
//  - Reset the command timeout
//  - Enable the endstops (for endstop moves)
//
static void setup_for_endstop_or_probe_move() {
  #if ENABLED(DEBUG_LEVELING_FEATURE)
    if (DEBUGGING(LEVELING)) DEBUG_POS("setup_for_endstop_or_probe_move", current_position);
  #endif
  saved_feedrate_mm_s = feedrate_mm_s;
  saved_feedrate_percentage = feedrate_percentage;
  feedrate_percentage = 100;
  refresh_cmd_timeout();
}

static void clean_up_after_endstop_or_probe_move() {
  #if ENABLED(DEBUG_LEVELING_FEATURE)
    if (DEBUGGING(LEVELING)) DEBUG_POS("clean_up_after_endstop_or_probe_move", current_position);
  #endif
  feedrate_mm_s = saved_feedrate_mm_s;
  feedrate_percentage = saved_feedrate_percentage;
  refresh_cmd_timeout();
}

#if HAS_BED_PROBE
  /**
   * Raise Z to a minimum height to make room for a probe to move
   */
  inline void do_probe_raise(float z_raise) {
    #if ENABLED(DEBUG_LEVELING_FEATURE)
      if (DEBUGGING(LEVELING)) {
        SERIAL_ECHOPAIR("do_probe_raise(", z_raise);
        SERIAL_CHAR(')');
        SERIAL_EOL;
      }
    #endif

    float z_dest = LOGICAL_Z_POSITION(z_raise);
    if (zprobe_zoffset < 0) z_dest -= zprobe_zoffset;
    #if ENABLED(DELTA)
      z_dest -= home_offset[Z_AXIS];
    #endif

    if (z_dest > current_position[Z_AXIS])
      do_blocking_move_to_z(z_dest);
  }

#endif // HAS_BED_PROBE

#if HAS_PROBING_PROCEDURE || HOTENDS > 1 || ENABLED(Z_PROBE_ALLEN_KEY) || ENABLED(Z_PROBE_SLED) || ENABLED(NOZZLE_CLEAN_FEATURE) || ENABLED(NOZZLE_PARK_FEATURE) || ENABLED(DELTA_AUTO_CALIBRATION)

  bool axis_unhomed_error(const bool x/*=true*/, const bool y/*=true*/, const bool z/*=true*/) {
#if ENABLED(HOME_AFTER_DEACTIVATE)
    const bool xx = x && !axis_known_position[X_AXIS],
               yy = y && !axis_known_position[Y_AXIS],
               zz = z && !axis_known_position[Z_AXIS];
#else
    const bool xx = x && !axis_homed[X_AXIS],
               yy = y && !axis_homed[Y_AXIS],
               zz = z && !axis_homed[Z_AXIS];
#endif
    if (xx || yy || zz) {
      SERIAL_ECHO_START;
      SERIAL_ECHOPGM(MSG_HOME " ");
      if (xx) SERIAL_ECHOPGM(MSG_X);
      if (yy) SERIAL_ECHOPGM(MSG_Y);
      if (zz) SERIAL_ECHOPGM(MSG_Z);
      SERIAL_ECHOLNPGM(" " MSG_FIRST);

      #if ENABLED(ULTRA_LCD)
        lcd_status_printf_P(0, PSTR(MSG_HOME " %s%s%s " MSG_FIRST), xx ? MSG_X : "", yy ? MSG_Y : "", zz ? MSG_Z : "");
      #endif
      return true;
    }
    return false;
  }

#endif

#if ENABLED(Z_PROBE_SLED)

  #ifndef SLED_DOCKING_OFFSET
    #define SLED_DOCKING_OFFSET 0
  #endif

  /**
   * Method to dock/undock a sled designed by Charles Bell.
   *
   * stow[in]     If false, move to MAX_X and engage the solenoid
   *              If true, move to MAX_X and release the solenoid
   */
  static void dock_sled(bool stow) {
    #if ENABLED(DEBUG_LEVELING_FEATURE)
      if (DEBUGGING(LEVELING)) {
        SERIAL_ECHOPAIR("dock_sled(", stow);
        SERIAL_CHAR(')');
        SERIAL_EOL;
      }
    #endif

    // Dock sled a bit closer to ensure proper capturing
    do_blocking_move_to_x(X_MAX_POS + SLED_DOCKING_OFFSET - ((stow) ? 1 : 0));

    #if HAS_SOLENOID_1 && DISABLED(EXT_SOLENOID)
      WRITE(SOL1_PIN, !stow); // switch solenoid
    #endif
  }

#elif ENABLED(Z_PROBE_ALLEN_KEY)

  void run_deploy_moves_script() {
    #if defined(Z_PROBE_ALLEN_KEY_DEPLOY_1_X) || defined(Z_PROBE_ALLEN_KEY_DEPLOY_1_Y) || defined(Z_PROBE_ALLEN_KEY_DEPLOY_1_Z)
      #ifndef Z_PROBE_ALLEN_KEY_DEPLOY_1_X
        #define Z_PROBE_ALLEN_KEY_DEPLOY_1_X current_position[X_AXIS]
      #endif
      #ifndef Z_PROBE_ALLEN_KEY_DEPLOY_1_Y
        #define Z_PROBE_ALLEN_KEY_DEPLOY_1_Y current_position[Y_AXIS]
      #endif
      #ifndef Z_PROBE_ALLEN_KEY_DEPLOY_1_Z
        #define Z_PROBE_ALLEN_KEY_DEPLOY_1_Z current_position[Z_AXIS]
      #endif
      #ifndef Z_PROBE_ALLEN_KEY_DEPLOY_1_FEEDRATE
        #define Z_PROBE_ALLEN_KEY_DEPLOY_1_FEEDRATE 0.0
      #endif
      do_blocking_move_to(Z_PROBE_ALLEN_KEY_DEPLOY_1_X, Z_PROBE_ALLEN_KEY_DEPLOY_1_Y, Z_PROBE_ALLEN_KEY_DEPLOY_1_Z, MMM_TO_MMS(Z_PROBE_ALLEN_KEY_DEPLOY_1_FEEDRATE));
    #endif
    #if defined(Z_PROBE_ALLEN_KEY_DEPLOY_2_X) || defined(Z_PROBE_ALLEN_KEY_DEPLOY_2_Y) || defined(Z_PROBE_ALLEN_KEY_DEPLOY_2_Z)
      #ifndef Z_PROBE_ALLEN_KEY_DEPLOY_2_X
        #define Z_PROBE_ALLEN_KEY_DEPLOY_2_X current_position[X_AXIS]
      #endif
      #ifndef Z_PROBE_ALLEN_KEY_DEPLOY_2_Y
        #define Z_PROBE_ALLEN_KEY_DEPLOY_2_Y current_position[Y_AXIS]
      #endif
      #ifndef Z_PROBE_ALLEN_KEY_DEPLOY_2_Z
        #define Z_PROBE_ALLEN_KEY_DEPLOY_2_Z current_position[Z_AXIS]
      #endif
      #ifndef Z_PROBE_ALLEN_KEY_DEPLOY_2_FEEDRATE
        #define Z_PROBE_ALLEN_KEY_DEPLOY_2_FEEDRATE 0.0
      #endif
      do_blocking_move_to(Z_PROBE_ALLEN_KEY_DEPLOY_2_X, Z_PROBE_ALLEN_KEY_DEPLOY_2_Y, Z_PROBE_ALLEN_KEY_DEPLOY_2_Z, MMM_TO_MMS(Z_PROBE_ALLEN_KEY_DEPLOY_2_FEEDRATE));
    #endif
    #if defined(Z_PROBE_ALLEN_KEY_DEPLOY_3_X) || defined(Z_PROBE_ALLEN_KEY_DEPLOY_3_Y) || defined(Z_PROBE_ALLEN_KEY_DEPLOY_3_Z)
      #ifndef Z_PROBE_ALLEN_KEY_DEPLOY_3_X
        #define Z_PROBE_ALLEN_KEY_DEPLOY_3_X current_position[X_AXIS]
      #endif
      #ifndef Z_PROBE_ALLEN_KEY_DEPLOY_3_Y
        #define Z_PROBE_ALLEN_KEY_DEPLOY_3_Y current_position[Y_AXIS]
      #endif
      #ifndef Z_PROBE_ALLEN_KEY_DEPLOY_3_Z
        #define Z_PROBE_ALLEN_KEY_DEPLOY_3_Z current_position[Z_AXIS]
      #endif
      #ifndef Z_PROBE_ALLEN_KEY_DEPLOY_3_FEEDRATE
        #define Z_PROBE_ALLEN_KEY_DEPLOY_3_FEEDRATE 0.0
      #endif
      do_blocking_move_to(Z_PROBE_ALLEN_KEY_DEPLOY_3_X, Z_PROBE_ALLEN_KEY_DEPLOY_3_Y, Z_PROBE_ALLEN_KEY_DEPLOY_3_Z, MMM_TO_MMS(Z_PROBE_ALLEN_KEY_DEPLOY_3_FEEDRATE));
    #endif
    #if defined(Z_PROBE_ALLEN_KEY_DEPLOY_4_X) || defined(Z_PROBE_ALLEN_KEY_DEPLOY_4_Y) || defined(Z_PROBE_ALLEN_KEY_DEPLOY_4_Z)
      #ifndef Z_PROBE_ALLEN_KEY_DEPLOY_4_X
        #define Z_PROBE_ALLEN_KEY_DEPLOY_4_X current_position[X_AXIS]
      #endif
      #ifndef Z_PROBE_ALLEN_KEY_DEPLOY_4_Y
        #define Z_PROBE_ALLEN_KEY_DEPLOY_4_Y current_position[Y_AXIS]
      #endif
      #ifndef Z_PROBE_ALLEN_KEY_DEPLOY_4_Z
        #define Z_PROBE_ALLEN_KEY_DEPLOY_4_Z current_position[Z_AXIS]
      #endif
      #ifndef Z_PROBE_ALLEN_KEY_DEPLOY_4_FEEDRATE
        #define Z_PROBE_ALLEN_KEY_DEPLOY_4_FEEDRATE 0.0
      #endif
      do_blocking_move_to(Z_PROBE_ALLEN_KEY_DEPLOY_4_X, Z_PROBE_ALLEN_KEY_DEPLOY_4_Y, Z_PROBE_ALLEN_KEY_DEPLOY_4_Z, MMM_TO_MMS(Z_PROBE_ALLEN_KEY_DEPLOY_4_FEEDRATE));
    #endif
    #if defined(Z_PROBE_ALLEN_KEY_DEPLOY_5_X) || defined(Z_PROBE_ALLEN_KEY_DEPLOY_5_Y) || defined(Z_PROBE_ALLEN_KEY_DEPLOY_5_Z)
      #ifndef Z_PROBE_ALLEN_KEY_DEPLOY_5_X
        #define Z_PROBE_ALLEN_KEY_DEPLOY_5_X current_position[X_AXIS]
      #endif
      #ifndef Z_PROBE_ALLEN_KEY_DEPLOY_5_Y
        #define Z_PROBE_ALLEN_KEY_DEPLOY_5_Y current_position[Y_AXIS]
      #endif
      #ifndef Z_PROBE_ALLEN_KEY_DEPLOY_5_Z
        #define Z_PROBE_ALLEN_KEY_DEPLOY_5_Z current_position[Z_AXIS]
      #endif
      #ifndef Z_PROBE_ALLEN_KEY_DEPLOY_5_FEEDRATE
        #define Z_PROBE_ALLEN_KEY_DEPLOY_5_FEEDRATE 0.0
      #endif
      do_blocking_move_to(Z_PROBE_ALLEN_KEY_DEPLOY_5_X, Z_PROBE_ALLEN_KEY_DEPLOY_5_Y, Z_PROBE_ALLEN_KEY_DEPLOY_5_Z, MMM_TO_MMS(Z_PROBE_ALLEN_KEY_DEPLOY_5_FEEDRATE));
    #endif
  }

  void run_stow_moves_script() {
    #if defined(Z_PROBE_ALLEN_KEY_STOW_1_X) || defined(Z_PROBE_ALLEN_KEY_STOW_1_Y) || defined(Z_PROBE_ALLEN_KEY_STOW_1_Z)
      #ifndef Z_PROBE_ALLEN_KEY_STOW_1_X
        #define Z_PROBE_ALLEN_KEY_STOW_1_X current_position[X_AXIS]
      #endif
      #ifndef Z_PROBE_ALLEN_KEY_STOW_1_Y
        #define Z_PROBE_ALLEN_KEY_STOW_1_Y current_position[Y_AXIS]
      #endif
      #ifndef Z_PROBE_ALLEN_KEY_STOW_1_Z
        #define Z_PROBE_ALLEN_KEY_STOW_1_Z current_position[Z_AXIS]
      #endif
      #ifndef Z_PROBE_ALLEN_KEY_STOW_1_FEEDRATE
        #define Z_PROBE_ALLEN_KEY_STOW_1_FEEDRATE 0.0
      #endif
      do_blocking_move_to(Z_PROBE_ALLEN_KEY_STOW_1_X, Z_PROBE_ALLEN_KEY_STOW_1_Y, Z_PROBE_ALLEN_KEY_STOW_1_Z, MMM_TO_MMS(Z_PROBE_ALLEN_KEY_STOW_1_FEEDRATE));
    #endif
    #if defined(Z_PROBE_ALLEN_KEY_STOW_2_X) || defined(Z_PROBE_ALLEN_KEY_STOW_2_Y) || defined(Z_PROBE_ALLEN_KEY_STOW_2_Z)
      #ifndef Z_PROBE_ALLEN_KEY_STOW_2_X
        #define Z_PROBE_ALLEN_KEY_STOW_2_X current_position[X_AXIS]
      #endif
      #ifndef Z_PROBE_ALLEN_KEY_STOW_2_Y
        #define Z_PROBE_ALLEN_KEY_STOW_2_Y current_position[Y_AXIS]
      #endif
      #ifndef Z_PROBE_ALLEN_KEY_STOW_2_Z
        #define Z_PROBE_ALLEN_KEY_STOW_2_Z current_position[Z_AXIS]
      #endif
      #ifndef Z_PROBE_ALLEN_KEY_STOW_2_FEEDRATE
        #define Z_PROBE_ALLEN_KEY_STOW_2_FEEDRATE 0.0
      #endif
      do_blocking_move_to(Z_PROBE_ALLEN_KEY_STOW_2_X, Z_PROBE_ALLEN_KEY_STOW_2_Y, Z_PROBE_ALLEN_KEY_STOW_2_Z, MMM_TO_MMS(Z_PROBE_ALLEN_KEY_STOW_2_FEEDRATE));
    #endif
    #if defined(Z_PROBE_ALLEN_KEY_STOW_3_X) || defined(Z_PROBE_ALLEN_KEY_STOW_3_Y) || defined(Z_PROBE_ALLEN_KEY_STOW_3_Z)
      #ifndef Z_PROBE_ALLEN_KEY_STOW_3_X
        #define Z_PROBE_ALLEN_KEY_STOW_3_X current_position[X_AXIS]
      #endif
      #ifndef Z_PROBE_ALLEN_KEY_STOW_3_Y
        #define Z_PROBE_ALLEN_KEY_STOW_3_Y current_position[Y_AXIS]
      #endif
      #ifndef Z_PROBE_ALLEN_KEY_STOW_3_Z
        #define Z_PROBE_ALLEN_KEY_STOW_3_Z current_position[Z_AXIS]
      #endif
      #ifndef Z_PROBE_ALLEN_KEY_STOW_3_FEEDRATE
        #define Z_PROBE_ALLEN_KEY_STOW_3_FEEDRATE 0.0
      #endif
      do_blocking_move_to(Z_PROBE_ALLEN_KEY_STOW_3_X, Z_PROBE_ALLEN_KEY_STOW_3_Y, Z_PROBE_ALLEN_KEY_STOW_3_Z, MMM_TO_MMS(Z_PROBE_ALLEN_KEY_STOW_3_FEEDRATE));
    #endif
    #if defined(Z_PROBE_ALLEN_KEY_STOW_4_X) || defined(Z_PROBE_ALLEN_KEY_STOW_4_Y) || defined(Z_PROBE_ALLEN_KEY_STOW_4_Z)
      #ifndef Z_PROBE_ALLEN_KEY_STOW_4_X
        #define Z_PROBE_ALLEN_KEY_STOW_4_X current_position[X_AXIS]
      #endif
      #ifndef Z_PROBE_ALLEN_KEY_STOW_4_Y
        #define Z_PROBE_ALLEN_KEY_STOW_4_Y current_position[Y_AXIS]
      #endif
      #ifndef Z_PROBE_ALLEN_KEY_STOW_4_Z
        #define Z_PROBE_ALLEN_KEY_STOW_4_Z current_position[Z_AXIS]
      #endif
      #ifndef Z_PROBE_ALLEN_KEY_STOW_4_FEEDRATE
        #define Z_PROBE_ALLEN_KEY_STOW_4_FEEDRATE 0.0
      #endif
      do_blocking_move_to(Z_PROBE_ALLEN_KEY_STOW_4_X, Z_PROBE_ALLEN_KEY_STOW_4_Y, Z_PROBE_ALLEN_KEY_STOW_4_Z, MMM_TO_MMS(Z_PROBE_ALLEN_KEY_STOW_4_FEEDRATE));
    #endif
    #if defined(Z_PROBE_ALLEN_KEY_STOW_5_X) || defined(Z_PROBE_ALLEN_KEY_STOW_5_Y) || defined(Z_PROBE_ALLEN_KEY_STOW_5_Z)
      #ifndef Z_PROBE_ALLEN_KEY_STOW_5_X
        #define Z_PROBE_ALLEN_KEY_STOW_5_X current_position[X_AXIS]
      #endif
      #ifndef Z_PROBE_ALLEN_KEY_STOW_5_Y
        #define Z_PROBE_ALLEN_KEY_STOW_5_Y current_position[Y_AXIS]
      #endif
      #ifndef Z_PROBE_ALLEN_KEY_STOW_5_Z
        #define Z_PROBE_ALLEN_KEY_STOW_5_Z current_position[Z_AXIS]
      #endif
      #ifndef Z_PROBE_ALLEN_KEY_STOW_5_FEEDRATE
        #define Z_PROBE_ALLEN_KEY_STOW_5_FEEDRATE 0.0
      #endif
      do_blocking_move_to(Z_PROBE_ALLEN_KEY_STOW_5_X, Z_PROBE_ALLEN_KEY_STOW_5_Y, Z_PROBE_ALLEN_KEY_STOW_5_Z, MMM_TO_MMS(Z_PROBE_ALLEN_KEY_STOW_5_FEEDRATE));
    #endif
  }

#endif

#if ENABLED(PROBING_FANS_OFF)

  void fans_pause(const bool p) {
    if (p != fans_paused) {
      fans_paused = p;
      if (p)
        for (uint8_t x = 0; x < FAN_COUNT; x++) {
          paused_fanSpeeds[x] = fanSpeeds[x];
          fanSpeeds[x] = 0;
        }
      else
        for (uint8_t x = 0; x < FAN_COUNT; x++)
          fanSpeeds[x] = paused_fanSpeeds[x];
    }
  }

#endif // PROBING_FANS_OFF

#if HAS_BED_PROBE

  // TRIGGERED_WHEN_STOWED_TEST can easily be extended to servo probes, ... if needed.
  #if ENABLED(PROBE_IS_TRIGGERED_WHEN_STOWED_TEST)
    #if ENABLED(Z_MIN_PROBE_ENDSTOP)
      #define _TRIGGERED_WHEN_STOWED_TEST (READ(Z_MIN_PROBE_PIN) != Z_MIN_PROBE_ENDSTOP_INVERTING)
    #else
      #define _TRIGGERED_WHEN_STOWED_TEST (READ(Z_MIN_PIN) != Z_MIN_ENDSTOP_INVERTING)
    #endif
  #endif

  #if QUIET_PROBING
    void probing_pause(const bool p) {
      #if ENABLED(PROBING_HEATERS_OFF)
        thermalManager.pause(p);
      #endif
      #if ENABLED(PROBING_FANS_OFF)
        fans_pause(p);
      #endif
      if (p) safe_delay(25);
    }
  #endif // QUIET_PROBING

  #if ENABLED(BLTOUCH)

    void bltouch_command(int angle) {
      servo[Z_ENDSTOP_SERVO_NR].move(angle);  // Give the BL-Touch the command and wait
      safe_delay(BLTOUCH_DELAY);
    }

    void set_bltouch_deployed(const bool deploy) {
      if (deploy && TEST_BLTOUCH()) {      // If BL-Touch says it's triggered
        bltouch_command(BLTOUCH_RESET);    //  try to reset it.
        bltouch_command(BLTOUCH_DEPLOY);   // Also needs to deploy and stow to
        bltouch_command(BLTOUCH_STOW);     //  clear the triggered condition.
        safe_delay(1500);                  // Wait for internal self-test to complete.
                                           //  (Measured completion time was 0.65 seconds
                                           //   after reset, deploy, and stow sequence)
        if (TEST_BLTOUCH()) {              // If it still claims to be triggered...
          SERIAL_ERROR_START;
          SERIAL_ERRORLNPGM(MSG_STOP_BLTOUCH);
          stop();                          // punt!
        }
      }

      bltouch_command(deploy ? BLTOUCH_DEPLOY : BLTOUCH_STOW);

      #if ENABLED(DEBUG_LEVELING_FEATURE)
        if (DEBUGGING(LEVELING)) {
          SERIAL_ECHOPAIR("set_bltouch_deployed(", deploy);
          SERIAL_CHAR(')');
          SERIAL_EOL;
        }
      #endif
    }

  #endif // BLTOUCH

  // returns false for ok and true for failure
  bool set_probe_deployed(bool deploy) {

    #if ENABLED(DEBUG_LEVELING_FEATURE)
      if (DEBUGGING(LEVELING)) {
        DEBUG_POS("set_probe_deployed", current_position);
        SERIAL_ECHOLNPAIR("deploy: ", deploy);
      }
    #endif

    if (endstops.z_probe_enabled == deploy) return false;

    // Make room for probe
    do_probe_raise(_Z_CLEARANCE_DEPLOY_PROBE);

    // When deploying make sure BLTOUCH is not already triggered
    #if ENABLED(BLTOUCH)
      if (deploy && TEST_BLTOUCH()) {      // If BL-Touch says it's triggered
        bltouch_command(BLTOUCH_RESET);    // try to reset it.
        bltouch_command(BLTOUCH_DEPLOY);   // Also needs to deploy and stow to
        bltouch_command(BLTOUCH_STOW);     // clear the triggered condition.
        safe_delay(1500);                  // wait for internal self test to complete
                                           //   measured completion time was 0.65 seconds
                                           //   after reset, deploy & stow sequence
        if (TEST_BLTOUCH()) {              // If it still claims to be triggered...
          SERIAL_ERROR_START;
          SERIAL_ERRORLNPGM(MSG_STOP_BLTOUCH);
          stop();                          // punt!
          return true;
        }
      }
    #elif ENABLED(Z_PROBE_SLED) || ENABLED(Z_PROBE_ALLEN_KEY)
      #if ENABLED(Z_PROBE_SLED)
        #define _AUE_ARGS true, false, false
      #else
        #define _AUE_ARGS
      #endif
      if (axis_unhomed_error(_AUE_ARGS)) {
        SERIAL_ERROR_START;
        SERIAL_ERRORLNPGM(MSG_STOP_UNHOMED);
        stop();
        return true;
      }
    #endif

    const float oldXpos = current_position[X_AXIS],
                oldYpos = current_position[Y_AXIS];

    #ifdef _TRIGGERED_WHEN_STOWED_TEST

      // If endstop is already false, the Z probe is deployed
      if (_TRIGGERED_WHEN_STOWED_TEST == deploy) {     // closed after the probe specific actions.
                                                       // Would a goto be less ugly?
        //while (!_TRIGGERED_WHEN_STOWED_TEST) idle(); // would offer the opportunity
                                                       // for a triggered when stowed manual probe.

        if (!deploy) endstops.enable_z_probe(false); // Switch off triggered when stowed probes early
                                                     // otherwise an Allen-Key probe can't be stowed.
    #endif

        #if ENABLED(SOLENOID_PROBE)

          #if HAS_SOLENOID_1
            WRITE(SOL1_PIN, deploy);
          #endif

        #elif ENABLED(Z_PROBE_SLED)

          dock_sled(!deploy);

        #elif HAS_Z_SERVO_ENDSTOP && DISABLED(BLTOUCH)

          servo[Z_ENDSTOP_SERVO_NR].move(z_servo_angle[deploy ? 0 : 1]);

        #elif ENABLED(Z_PROBE_ALLEN_KEY)

          deploy ? run_deploy_moves_script() : run_stow_moves_script();

        #endif

    #ifdef _TRIGGERED_WHEN_STOWED_TEST
      } // _TRIGGERED_WHEN_STOWED_TEST == deploy

      if (_TRIGGERED_WHEN_STOWED_TEST == deploy) { // State hasn't changed?

        if (IsRunning()) {
          SERIAL_ERROR_START;
          SERIAL_ERRORLNPGM("Z-Probe failed");
          LCD_ALERTMESSAGEPGM("Err: ZPROBE");
        }
        stop();
        return true;

      } // _TRIGGERED_WHEN_STOWED_TEST == deploy

    #endif

    do_blocking_move_to(oldXpos, oldYpos, current_position[Z_AXIS]); // return to position before deploy
    endstops.enable_z_probe(deploy);
    return false;
  }

  static void do_probe_move(float z, float fr_mm_m) {
    #if ENABLED(DEBUG_LEVELING_FEATURE)
      if (DEBUGGING(LEVELING)) DEBUG_POS(">>> do_probe_move", current_position);
    #endif

    // Deploy BLTouch at the start of any probe
    #if ENABLED(BLTOUCH)
      set_bltouch_deployed(true);
    #endif

    #if QUIET_PROBING
      probing_pause(true);
    #endif

    // Move down until probe triggered
    do_blocking_move_to_z(LOGICAL_Z_POSITION(z), MMM_TO_MMS(fr_mm_m));

    #if QUIET_PROBING
      probing_pause(false);
    #endif

    // Retract BLTouch immediately after a probe
    #if ENABLED(BLTOUCH)
      set_bltouch_deployed(false);
    #endif

    // Clear endstop flags
    endstops.hit_on_purpose();

    // Get Z where the steppers were interrupted
    set_current_from_steppers_for_axis(Z_AXIS);

    // Tell the planner where we actually are
    SYNC_PLAN_POSITION_KINEMATIC();

    #if ENABLED(DEBUG_LEVELING_FEATURE)
      if (DEBUGGING(LEVELING)) DEBUG_POS("<<< do_probe_move", current_position);
    #endif
  }

  // Do a single Z probe and return with current_position[Z_AXIS]
  // at the height where the probe triggered.
  static float run_z_probe() {

    #if ENABLED(DEBUG_LEVELING_FEATURE)
      if (DEBUGGING(LEVELING)) DEBUG_POS(">>> run_z_probe", current_position);
    #endif

    // Prevent stepper_inactive_time from running out and EXTRUDER_RUNOUT_PREVENT from extruding
    refresh_cmd_timeout();

    #if ENABLED(PROBE_DOUBLE_TOUCH)

      // Do a first probe at the fast speed
      do_probe_move(-(Z_MAX_LENGTH) - 10, Z_PROBE_SPEED_FAST);

      #if ENABLED(DEBUG_LEVELING_FEATURE)
        float first_probe_z = current_position[Z_AXIS];
        if (DEBUGGING(LEVELING)) SERIAL_ECHOLNPAIR("1st Probe Z:", first_probe_z);
      #endif

      // move up by the bump distance
      do_blocking_move_to_z(current_position[Z_AXIS] + home_bump_mm(Z_AXIS), MMM_TO_MMS(Z_PROBE_SPEED_FAST));

    #else

      // If the nozzle is above the travel height then
      // move down quickly before doing the slow probe
      float z = LOGICAL_Z_POSITION(Z_CLEARANCE_BETWEEN_PROBES);
      if (zprobe_zoffset < 0) z -= zprobe_zoffset;
      #if ENABLED(DELTA)
        z -= home_offset[Z_AXIS];
      #endif
      if (z < current_position[Z_AXIS])
        do_blocking_move_to_z(z, MMM_TO_MMS(Z_PROBE_SPEED_FAST));

    #endif

    // move down slowly to find bed
    do_probe_move(-(Z_MAX_LENGTH) - 10, Z_PROBE_SPEED_SLOW);

    #if ENABLED(DEBUG_LEVELING_FEATURE)
      if (DEBUGGING(LEVELING)) DEBUG_POS("<<< run_z_probe", current_position);
    #endif

    // Debug: compare probe heights
    #if ENABLED(PROBE_DOUBLE_TOUCH) && ENABLED(DEBUG_LEVELING_FEATURE)
      if (DEBUGGING(LEVELING)) {
        SERIAL_ECHOPAIR("2nd Probe Z:", current_position[Z_AXIS]);
        SERIAL_ECHOLNPAIR(" Discrepancy:", first_probe_z - current_position[Z_AXIS]);
      }
    #endif
    return current_position[Z_AXIS] + zprobe_zoffset;
  }

  /**
   * - Move to the given XY
   * - Deploy the probe, if not already deployed
   * - Probe the bed, get the Z position
   * - Depending on the 'stow' flag
   *   - Stow the probe, or
   *   - Raise to the BETWEEN height
   * - Return the probed Z position
   */
  float probe_pt(const float &x, const float &y, const bool stow/*=true*/, const int verbose_level/*=1*/) {
    #if ENABLED(DEBUG_LEVELING_FEATURE)
      if (DEBUGGING(LEVELING)) {
        SERIAL_ECHOPAIR(">>> probe_pt(", x);
        SERIAL_ECHOPAIR(", ", y);
        SERIAL_ECHOPAIR(", ", stow ? "" : "no ");
        SERIAL_ECHOLNPGM("stow)");
        DEBUG_POS("", current_position);
      }
    #endif

    if (!position_is_reachable_by_probe_xy(x, y)) return NAN;

    const float old_feedrate_mm_s = feedrate_mm_s;

    #if ENABLED(DELTA)
      if (current_position[Z_AXIS] > delta_clip_start_height)
        do_blocking_move_to_z(delta_clip_start_height);
    #endif

    // Ensure a minimum height before moving the probe
    do_probe_raise(Z_CLEARANCE_BETWEEN_PROBES);

    feedrate_mm_s = XY_PROBE_FEEDRATE_MM_S;

    // Move the probe to the given XY
    do_blocking_move_to_xy(x - (X_PROBE_OFFSET_FROM_EXTRUDER), y - (Y_PROBE_OFFSET_FROM_EXTRUDER));

    if (DEPLOY_PROBE()) return NAN;

    const float measured_z = run_z_probe();

    if (!stow)
      do_probe_raise(Z_CLEARANCE_BETWEEN_PROBES);
    else
      if (STOW_PROBE()) return NAN;

    if (verbose_level > 2) {
      SERIAL_PROTOCOLPGM("Bed X: ");
      SERIAL_PROTOCOL_F(x, 3);
      SERIAL_PROTOCOLPGM(" Y: ");
      SERIAL_PROTOCOL_F(y, 3);
      SERIAL_PROTOCOLPGM(" Z: ");
      SERIAL_PROTOCOL_F(measured_z, 3);
      SERIAL_EOL;
    }

    #if ENABLED(DEBUG_LEVELING_FEATURE)
      if (DEBUGGING(LEVELING)) SERIAL_ECHOLNPGM("<<< probe_pt");
    #endif

    feedrate_mm_s = old_feedrate_mm_s;

    return measured_z;
  }

#endif // HAS_BED_PROBE

#if HAS_LEVELING
  /**
   * Turn bed leveling on or off, fixing the current
   * position as-needed.
   *
   * Disable: Current position = physical position
   *  Enable: Current position = "unleveled" physical position
   */
  void set_bed_leveling_enabled(bool enable/*=true*/) {
    #if ENABLED(MESH_BED_LEVELING)

      if (enable != mbl.active()) {

        if (!enable)
          planner.apply_leveling(current_position[X_AXIS], current_position[Y_AXIS], current_position[Z_AXIS]);

        mbl.set_active(enable && mbl.has_mesh());

        if (enable && mbl.has_mesh()) planner.unapply_leveling(current_position);
      }

    #elif ENABLED(AUTO_BED_LEVELING_UBL)

      #if PLANNER_LEVELING
        if (ubl.state.active != enable) {
          if (!enable)   // leveling from on to off
            planner.apply_leveling(current_position[X_AXIS], current_position[Y_AXIS], current_position[Z_AXIS]);
          else
            planner.unapply_leveling(current_position);
        }
      #endif

      ubl.state.active = enable;

    #else

      #if ENABLED(AUTO_BED_LEVELING_BILINEAR)
        const bool can_change = (!enable || (bilinear_grid_spacing[0] && bilinear_grid_spacing[1]));
      #else
        constexpr bool can_change = true;
      #endif

      if (can_change && enable != planner.abl_enabled) {

        #if ENABLED(AUTO_BED_LEVELING_BILINEAR)
          // Force bilinear_z_offset to re-calculate next time
          const float reset[XYZ] = { -9999.999, -9999.999, 0 };
          (void)bilinear_z_offset(reset);
        #endif

        planner.abl_enabled = enable;
        if (!enable)
          set_current_from_steppers_for_axis(
            #if ABL_PLANAR
              ALL_AXES
            #else
              Z_AXIS
            #endif
          );
        else
          planner.unapply_leveling(current_position);
      }
    #endif
  }

  #if ENABLED(ENABLE_LEVELING_FADE_HEIGHT)

    void set_z_fade_height(const float zfh) {
      planner.z_fade_height = zfh;
      planner.inverse_z_fade_height = RECIPROCAL(zfh);

      if (
        #if ENABLED(MESH_BED_LEVELING)
          mbl.active()
        #else
          planner.abl_enabled
        #endif
      ) {
        set_current_from_steppers_for_axis(
          #if ABL_PLANAR
            ALL_AXES
          #else
            Z_AXIS
          #endif
        );
      }
    }

  #endif // LEVELING_FADE_HEIGHT

  /**
   * Reset calibration results to zero.
   */
  void reset_bed_level() {
    set_bed_leveling_enabled(false);
    #if ENABLED(MESH_BED_LEVELING)
      if (mbl.has_mesh()) {
        mbl.reset();
        mbl.set_has_mesh(false);
      }
    #else
      #if ENABLED(DEBUG_LEVELING_FEATURE)
        if (DEBUGGING(LEVELING)) SERIAL_ECHOLNPGM("reset_bed_level");
      #endif
      #if ABL_PLANAR
        planner.bed_level_matrix.set_to_identity();
      #elif ENABLED(AUTO_BED_LEVELING_BILINEAR)
        bilinear_start[X_AXIS] = bilinear_start[Y_AXIS] =
        bilinear_grid_spacing[X_AXIS] = bilinear_grid_spacing[Y_AXIS] = 0;
        for (uint8_t x = 0; x < GRID_MAX_POINTS_X; x++)
          for (uint8_t y = 0; y < GRID_MAX_POINTS_Y; y++)
            z_values[x][y] = NAN;
      #elif ENABLED(AUTO_BED_LEVELING_UBL)
        ubl.reset();
      #endif
    #endif
  }

#endif // HAS_LEVELING

#if ENABLED(AUTO_BED_LEVELING_BILINEAR) || ENABLED(MESH_BED_LEVELING)

  /**
   * Enable to produce output in JSON format suitable
   * for SCAD or JavaScript mesh visualizers.
   *
   * Visualize meshes in OpenSCAD using the included script.
   *
   *   buildroot/shared/scripts/MarlinMesh.scad
   */
  //#define SCAD_MESH_OUTPUT

  /**
   * Print calibration results for plotting or manual frame adjustment.
   */
  static void print_2d_array(const uint8_t sx, const uint8_t sy, const uint8_t precision, float (*fn)(const uint8_t, const uint8_t)) {
    #ifndef SCAD_MESH_OUTPUT
      for (uint8_t x = 0; x < sx; x++) {
        for (uint8_t i = 0; i < precision + 2 + (x < 10 ? 1 : 0); i++)
          SERIAL_PROTOCOLCHAR(' ');
        SERIAL_PROTOCOL((int)x);
      }
      SERIAL_EOL;
    #endif
    #ifdef SCAD_MESH_OUTPUT
      SERIAL_PROTOCOLLNPGM("measured_z = ["); // open 2D array
    #endif
    for (uint8_t y = 0; y < sy; y++) {
      #ifdef SCAD_MESH_OUTPUT
        SERIAL_PROTOCOLLNPGM(" [");           // open sub-array
      #else
        if (y < 10) SERIAL_PROTOCOLCHAR(' ');
        SERIAL_PROTOCOL((int)y);
      #endif
      for (uint8_t x = 0; x < sx; x++) {
        SERIAL_PROTOCOLCHAR(' ');
        const float offset = fn(x, y);
        if (!isnan(offset)) {
          if (offset >= 0) SERIAL_PROTOCOLCHAR('+');
          SERIAL_PROTOCOL_F(offset, precision);
        }
        else {
          #ifdef SCAD_MESH_OUTPUT
            for (uint8_t i = 3; i < precision + 3; i++)
              SERIAL_PROTOCOLCHAR(' ');
            SERIAL_PROTOCOLPGM("NAN");
          #else
            for (uint8_t i = 0; i < precision + 3; i++)
              SERIAL_PROTOCOLCHAR(i ? '=' : ' ');
          #endif
        }
        #ifdef SCAD_MESH_OUTPUT
          if (x < sx - 1) SERIAL_PROTOCOLCHAR(',');
        #endif
      }
      #ifdef SCAD_MESH_OUTPUT
        SERIAL_PROTOCOLCHAR(' ');
        SERIAL_PROTOCOLCHAR(']');                     // close sub-array
        if (y < sy - 1) SERIAL_PROTOCOLCHAR(',');
      #endif
      SERIAL_EOL;
    }
    #ifdef SCAD_MESH_OUTPUT
      SERIAL_PROTOCOLPGM("\n];");                     // close 2D array
    #endif
    SERIAL_EOL;
  }

#endif

#if ENABLED(AUTO_BED_LEVELING_BILINEAR)

  /**
   * Extrapolate a single point from its neighbors
   */
  static void extrapolate_one_point(const uint8_t x, const uint8_t y, const int8_t xdir, const int8_t ydir) {
    #if ENABLED(DEBUG_LEVELING_FEATURE)
      if (DEBUGGING(LEVELING)) {
        SERIAL_ECHOPGM("Extrapolate [");
        if (x < 10) SERIAL_CHAR(' ');
        SERIAL_ECHO((int)x);
        SERIAL_CHAR(xdir ? (xdir > 0 ? '+' : '-') : ' ');
        SERIAL_CHAR(' ');
        if (y < 10) SERIAL_CHAR(' ');
        SERIAL_ECHO((int)y);
        SERIAL_CHAR(ydir ? (ydir > 0 ? '+' : '-') : ' ');
        SERIAL_CHAR(']');
      }
    #endif
    if (!isnan(z_values[x][y])) {
      #if ENABLED(DEBUG_LEVELING_FEATURE)
        if (DEBUGGING(LEVELING)) SERIAL_ECHOLNPGM(" (done)");
      #endif
      return;  // Don't overwrite good values.
    }
    SERIAL_EOL;

    // Get X neighbors, Y neighbors, and XY neighbors
    const uint8_t x1 = x + xdir, y1 = y + ydir, x2 = x1 + xdir, y2 = y1 + ydir;
    float a1 = z_values[x1][y ], a2 = z_values[x2][y ],
          b1 = z_values[x ][y1], b2 = z_values[x ][y2],
          c1 = z_values[x1][y1], c2 = z_values[x2][y2];

    // Treat far unprobed points as zero, near as equal to far
    if (isnan(a2)) a2 = 0.0; if (isnan(a1)) a1 = a2;
    if (isnan(b2)) b2 = 0.0; if (isnan(b1)) b1 = b2;
    if (isnan(c2)) c2 = 0.0; if (isnan(c1)) c1 = c2;

    const float a = 2 * a1 - a2, b = 2 * b1 - b2, c = 2 * c1 - c2;

    // Take the average instead of the median
    z_values[x][y] = (a + b + c) / 3.0;

    // Median is robust (ignores outliers).
    // z_values[x][y] = (a < b) ? ((b < c) ? b : (c < a) ? a : c)
    //                                : ((c < b) ? b : (a < c) ? a : c);
  }

  //Enable this if your SCARA uses 180° of total area
  //#define EXTRAPOLATE_FROM_EDGE

  #if ENABLED(EXTRAPOLATE_FROM_EDGE)
    #if GRID_MAX_POINTS_X < GRID_MAX_POINTS_Y
      #define HALF_IN_X
    #elif GRID_MAX_POINTS_Y < GRID_MAX_POINTS_X
      #define HALF_IN_Y
    #endif
  #endif

  /**
   * Fill in the unprobed points (corners of circular print surface)
   * using linear extrapolation, away from the center.
   */
  static void extrapolate_unprobed_bed_level() {
    #ifdef HALF_IN_X
      constexpr uint8_t ctrx2 = 0, xlen = GRID_MAX_POINTS_X - 1;
    #else
      constexpr uint8_t ctrx1 = (GRID_MAX_POINTS_X - 1) / 2, // left-of-center
                        ctrx2 = (GRID_MAX_POINTS_X) / 2,     // right-of-center
                        xlen = ctrx1;
    #endif

    #ifdef HALF_IN_Y
      constexpr uint8_t ctry2 = 0, ylen = GRID_MAX_POINTS_Y - 1;
    #else
      constexpr uint8_t ctry1 = (GRID_MAX_POINTS_Y - 1) / 2, // top-of-center
                        ctry2 = (GRID_MAX_POINTS_Y) / 2,     // bottom-of-center
                        ylen = ctry1;
    #endif

    for (uint8_t xo = 0; xo <= xlen; xo++)
      for (uint8_t yo = 0; yo <= ylen; yo++) {
        uint8_t x2 = ctrx2 + xo, y2 = ctry2 + yo;
        #ifndef HALF_IN_X
          const uint8_t x1 = ctrx1 - xo;
        #endif
        #ifndef HALF_IN_Y
          const uint8_t y1 = ctry1 - yo;
          #ifndef HALF_IN_X
            extrapolate_one_point(x1, y1, +1, +1);   //  left-below + +
          #endif
          extrapolate_one_point(x2, y1, -1, +1);     // right-below - +
        #endif
        #ifndef HALF_IN_X
          extrapolate_one_point(x1, y2, +1, -1);     //  left-above + -
        #endif
        extrapolate_one_point(x2, y2, -1, -1);       // right-above - -
      }

  }

  static void print_bilinear_leveling_grid() {
    SERIAL_ECHOLNPGM("Bilinear Leveling Grid:");
    print_2d_array(GRID_MAX_POINTS_X, GRID_MAX_POINTS_Y, 3,
      [](const uint8_t ix, const uint8_t iy) { return z_values[ix][iy]; }
    );
  }

  #if ENABLED(ABL_BILINEAR_SUBDIVISION)

    #define ABL_GRID_POINTS_VIRT_X (GRID_MAX_POINTS_X - 1) * (BILINEAR_SUBDIVISIONS) + 1
    #define ABL_GRID_POINTS_VIRT_Y (GRID_MAX_POINTS_Y - 1) * (BILINEAR_SUBDIVISIONS) + 1
    #define ABL_TEMP_POINTS_X (GRID_MAX_POINTS_X + 2)
    #define ABL_TEMP_POINTS_Y (GRID_MAX_POINTS_Y + 2)
    float z_values_virt[ABL_GRID_POINTS_VIRT_X][ABL_GRID_POINTS_VIRT_Y];
    int bilinear_grid_spacing_virt[2] = { 0 };
    float bilinear_grid_factor_virt[2] = { 0 };

    static void bed_level_virt_print() {
      SERIAL_ECHOLNPGM("Subdivided with CATMULL ROM Leveling Grid:");
      print_2d_array(ABL_GRID_POINTS_VIRT_X, ABL_GRID_POINTS_VIRT_Y, 5,
        [](const uint8_t ix, const uint8_t iy) { return z_values_virt[ix][iy]; }
      );
    }

    #define LINEAR_EXTRAPOLATION(E, I) ((E) * 2 - (I))
    float bed_level_virt_coord(const uint8_t x, const uint8_t y) {
      uint8_t ep = 0, ip = 1;
      if (!x || x == ABL_TEMP_POINTS_X - 1) {
        if (x) {
          ep = GRID_MAX_POINTS_X - 1;
          ip = GRID_MAX_POINTS_X - 2;
        }
        if (WITHIN(y, 1, ABL_TEMP_POINTS_Y - 2))
          return LINEAR_EXTRAPOLATION(
            z_values[ep][y - 1],
            z_values[ip][y - 1]
          );
        else
          return LINEAR_EXTRAPOLATION(
            bed_level_virt_coord(ep + 1, y),
            bed_level_virt_coord(ip + 1, y)
          );
      }
      if (!y || y == ABL_TEMP_POINTS_Y - 1) {
        if (y) {
          ep = GRID_MAX_POINTS_Y - 1;
          ip = GRID_MAX_POINTS_Y - 2;
        }
        if (WITHIN(x, 1, ABL_TEMP_POINTS_X - 2))
          return LINEAR_EXTRAPOLATION(
            z_values[x - 1][ep],
            z_values[x - 1][ip]
          );
        else
          return LINEAR_EXTRAPOLATION(
            bed_level_virt_coord(x, ep + 1),
            bed_level_virt_coord(x, ip + 1)
          );
      }
      return z_values[x - 1][y - 1];
    }

    static float bed_level_virt_cmr(const float p[4], const uint8_t i, const float t) {
      return (
          p[i-1] * -t * sq(1 - t)
        + p[i]   * (2 - 5 * sq(t) + 3 * t * sq(t))
        + p[i+1] * t * (1 + 4 * t - 3 * sq(t))
        - p[i+2] * sq(t) * (1 - t)
      ) * 0.5;
    }

    static float bed_level_virt_2cmr(const uint8_t x, const uint8_t y, const float &tx, const float &ty) {
      float row[4], column[4];
      for (uint8_t i = 0; i < 4; i++) {
        for (uint8_t j = 0; j < 4; j++) {
          column[j] = bed_level_virt_coord(i + x - 1, j + y - 1);
        }
        row[i] = bed_level_virt_cmr(column, 1, ty);
      }
      return bed_level_virt_cmr(row, 1, tx);
    }

    void bed_level_virt_interpolate() {
      bilinear_grid_spacing_virt[X_AXIS] = bilinear_grid_spacing[X_AXIS] / (BILINEAR_SUBDIVISIONS);
      bilinear_grid_spacing_virt[Y_AXIS] = bilinear_grid_spacing[Y_AXIS] / (BILINEAR_SUBDIVISIONS);
      bilinear_grid_factor_virt[X_AXIS] = RECIPROCAL(bilinear_grid_spacing_virt[X_AXIS]);
      bilinear_grid_factor_virt[Y_AXIS] = RECIPROCAL(bilinear_grid_spacing_virt[Y_AXIS]);
      for (uint8_t y = 0; y < GRID_MAX_POINTS_Y; y++)
        for (uint8_t x = 0; x < GRID_MAX_POINTS_X; x++)
          for (uint8_t ty = 0; ty < BILINEAR_SUBDIVISIONS; ty++)
            for (uint8_t tx = 0; tx < BILINEAR_SUBDIVISIONS; tx++) {
              if ((ty && y == GRID_MAX_POINTS_Y - 1) || (tx && x == GRID_MAX_POINTS_X - 1))
                continue;
              z_values_virt[x * (BILINEAR_SUBDIVISIONS) + tx][y * (BILINEAR_SUBDIVISIONS) + ty] =
                bed_level_virt_2cmr(
                  x + 1,
                  y + 1,
                  (float)tx / (BILINEAR_SUBDIVISIONS),
                  (float)ty / (BILINEAR_SUBDIVISIONS)
                );
            }
    }
  #endif // ABL_BILINEAR_SUBDIVISION

  // Refresh after other values have been updated
  void refresh_bed_level() {
    bilinear_grid_factor[X_AXIS] = RECIPROCAL(bilinear_grid_spacing[X_AXIS]);
    bilinear_grid_factor[Y_AXIS] = RECIPROCAL(bilinear_grid_spacing[Y_AXIS]);
    #if ENABLED(ABL_BILINEAR_SUBDIVISION)
      bed_level_virt_interpolate();
    #endif
  }

#endif // AUTO_BED_LEVELING_BILINEAR

/**
 * Home an individual linear axis
 */
static void do_homing_move(const AxisEnum axis, float distance, float fr_mm_s=0.0) {

  #if ENABLED(DEBUG_LEVELING_FEATURE)
    if (DEBUGGING(LEVELING)) {
      SERIAL_ECHOPAIR(">>> do_homing_move(", axis_codes[axis]);
      SERIAL_ECHOPAIR(", ", distance);
      SERIAL_ECHOPAIR(", ", fr_mm_s);
      SERIAL_CHAR(')');
      SERIAL_EOL;
    }
  #endif

  #if HOMING_Z_WITH_PROBE && ENABLED(BLTOUCH)
    const bool deploy_bltouch = (axis == Z_AXIS && distance < 0);
    if (deploy_bltouch) set_bltouch_deployed(true);
  #endif

  #if QUIET_PROBING
    if (axis == Z_AXIS) probing_pause(true);
  #endif

  // Tell the planner we're at Z=0
  current_position[axis] = 0;

  #if IS_SCARA
    SYNC_PLAN_POSITION_KINEMATIC();
    current_position[axis] = distance;
    inverse_kinematics(current_position);
    planner.buffer_line(delta[A_AXIS], delta[B_AXIS], delta[C_AXIS], current_position[E_AXIS], fr_mm_s ? fr_mm_s : homing_feedrate_mm_s[axis], active_extruder);
  #else
    sync_plan_position();
    current_position[axis] = distance;
    planner.buffer_line(current_position[X_AXIS], current_position[Y_AXIS], current_position[Z_AXIS], current_position[E_AXIS], fr_mm_s ? fr_mm_s : homing_feedrate_mm_s[axis], active_extruder);
  #endif

  stepper.synchronize();

  #if QUIET_PROBING
    if (axis == Z_AXIS) probing_pause(false);
  #endif

  #if HOMING_Z_WITH_PROBE && ENABLED(BLTOUCH)
    if (deploy_bltouch) set_bltouch_deployed(false);
  #endif

  endstops.hit_on_purpose();

  #if ENABLED(DEBUG_LEVELING_FEATURE)
    if (DEBUGGING(LEVELING)) {
      SERIAL_ECHOPAIR("<<< do_homing_move(", axis_codes[axis]);
      SERIAL_CHAR(')');
      SERIAL_EOL;
    }
  #endif
}

/**
 * TMC2130 specific sensorless homing using stallGuard2.
 * stallGuard2 only works when in spreadCycle mode.
 * spreadCycle and stealthChop are mutually exclusive.
 */
#if ENABLED(SENSORLESS_HOMING)
  void tmc2130_sensorless_homing(TMC2130Stepper &st, bool enable=true) {
    #if ENABLED(STEALTHCHOP)
      if (enable) {
        st.coolstep_min_speed(1024UL * 1024UL - 1UL);
        st.stealthChop(0);
      }
      else {
        st.coolstep_min_speed(0);
        st.stealthChop(1);
      }
    #endif

    st.diag1_stall(enable ? 1 : 0);
  }
#endif

/**
 * Home an individual "raw axis" to its endstop.
 * This applies to XYZ on Cartesian and Core robots, and
 * to the individual ABC steppers on DELTA and SCARA.
 *
 * At the end of the procedure the axis is marked as
 * homed and the current position of that axis is updated.
 * Kinematic robots should wait till all axes are homed
 * before updating the current position.
 */

#define HOMEAXIS(LETTER) homeaxis(LETTER##_AXIS)

static void homeaxis(const AxisEnum axis) {

  #if IS_SCARA
    // Only Z homing (with probe) is permitted
    if (axis != Z_AXIS) { BUZZ(100, 880); return; }
  #else
    #define CAN_HOME(A) \
      (axis == A##_AXIS && ((A##_MIN_PIN > -1 && A##_HOME_DIR < 0) || (A##_MAX_PIN > -1 && A##_HOME_DIR > 0)))
    if (!CAN_HOME(X) && !CAN_HOME(Y) && !CAN_HOME(Z)) return;
  #endif

  #if ENABLED(DEBUG_LEVELING_FEATURE)
    if (DEBUGGING(LEVELING)) {
      SERIAL_ECHOPAIR(">>> homeaxis(", axis_codes[axis]);
      SERIAL_CHAR(')');
      SERIAL_EOL;
    }
  #endif

  const int axis_home_dir =
    #if ENABLED(DUAL_X_CARRIAGE)
      (axis == X_AXIS) ? x_home_dir(active_extruder) :
    #endif
    home_dir(axis);

  // Homing Z towards the bed? Deploy the Z probe or endstop.
  #if HOMING_Z_WITH_PROBE
    if (axis == Z_AXIS && DEPLOY_PROBE()) return;
  #endif

  // Set a flag for Z motor locking
  #if ENABLED(Z_DUAL_ENDSTOPS)
    if (axis == Z_AXIS) stepper.set_homing_flag(true);
  #endif

  // Disable stealthChop if used. Enable diag1 pin on driver.
  #if ENABLED(SENSORLESS_HOMING)
    #if ENABLED(X_IS_TMC2130)
      if (axis == X_AXIS) tmc2130_sensorless_homing(stepperX);
    #endif
    #if ENABLED(Y_IS_TMC2130)
      if (axis == Y_AXIS) tmc2130_sensorless_homing(stepperY);
    #endif
  #endif

  // Fast move towards endstop until triggered
  #if ENABLED(DEBUG_LEVELING_FEATURE)
    if (DEBUGGING(LEVELING)) SERIAL_ECHOLNPGM("Home 1 Fast:");
  #endif
  do_homing_move(axis, 1.5 * max_length(axis) * axis_home_dir);

  // When homing Z with probe respect probe clearance
  const float bump = axis_home_dir * (
    #if HOMING_Z_WITH_PROBE
      (axis == Z_AXIS) ? max(Z_CLEARANCE_BETWEEN_PROBES, home_bump_mm(Z_AXIS)) :
    #endif
    home_bump_mm(axis)
  );

  // If a second homing move is configured...
  if (bump) {
    // Move away from the endstop by the axis HOME_BUMP_MM
    #if ENABLED(DEBUG_LEVELING_FEATURE)
      if (DEBUGGING(LEVELING)) SERIAL_ECHOLNPGM("Move Away:");
    #endif
    do_homing_move(axis, -bump);

    // Slow move towards endstop until triggered
    #if ENABLED(DEBUG_LEVELING_FEATURE)
      if (DEBUGGING(LEVELING)) SERIAL_ECHOLNPGM("Home 2 Slow:");
    #endif
    do_homing_move(axis, 2 * bump, get_homing_bump_feedrate(axis));
  }

  #if ENABLED(Z_DUAL_ENDSTOPS)
    if (axis == Z_AXIS) {
      float adj = fabs(z_endstop_adj);
      bool lockZ1;
      if (axis_home_dir > 0) {
        adj = -adj;
        lockZ1 = (z_endstop_adj > 0);
      }
      else
        lockZ1 = (z_endstop_adj < 0);

      if (lockZ1) stepper.set_z_lock(true); else stepper.set_z2_lock(true);

      // Move to the adjusted endstop height
      do_homing_move(axis, adj);

      if (lockZ1) stepper.set_z_lock(false); else stepper.set_z2_lock(false);
      stepper.set_homing_flag(false);
    } // Z_AXIS
  #endif

  #if IS_SCARA

    set_axis_is_at_home(axis);
    SYNC_PLAN_POSITION_KINEMATIC();

  #elif ENABLED(DELTA)

    // Delta has already moved all three towers up in G28
    // so here it re-homes each tower in turn.
    // Delta homing treats the axes as normal linear axes.

    // retrace by the amount specified in endstop_adj + additional 0.1mm in order to have minimum steps
    if (endstop_adj[axis] * Z_HOME_DIR <= 0) {
      #if ENABLED(DEBUG_LEVELING_FEATURE)
        if (DEBUGGING(LEVELING)) SERIAL_ECHOLNPGM("endstop_adj:");
      #endif
      do_homing_move(axis, endstop_adj[axis] - 0.1);
    }

  #else

    // For cartesian/core machines,
    // set the axis to its home position
    set_axis_is_at_home(axis);
    sync_plan_position();

    destination[axis] = current_position[axis];

    #if ENABLED(DEBUG_LEVELING_FEATURE)
      if (DEBUGGING(LEVELING)) DEBUG_POS("> AFTER set_axis_is_at_home", current_position);
    #endif

  #endif

  // Re-enable stealthChop if used. Disable diag1 pin on driver.
  #if ENABLED(SENSORLESS_HOMING)
    #if ENABLED(X_IS_TMC2130)
      if (axis == X_AXIS) tmc2130_sensorless_homing(stepperX, false);
    #endif
    #if ENABLED(Y_IS_TMC2130)
      if (axis == Y_AXIS) tmc2130_sensorless_homing(stepperY, false);
    #endif
  #endif

  // Put away the Z probe
  #if HOMING_Z_WITH_PROBE
    if (axis == Z_AXIS && STOW_PROBE()) return;
  #endif

  #if ENABLED(DEBUG_LEVELING_FEATURE)
    if (DEBUGGING(LEVELING)) {
      SERIAL_ECHOPAIR("<<< homeaxis(", axis_codes[axis]);
      SERIAL_CHAR(')');
      SERIAL_EOL;
    }
  #endif
} // homeaxis()

#if ENABLED(FWRETRACT)

  void retract(const bool retracting, const bool swapping = false) {

    static float hop_height;

    if (retracting == retracted[active_extruder]) return;

    const float old_feedrate_mm_s = feedrate_mm_s;

    set_destination_to_current();

    if (retracting) {

      feedrate_mm_s = retract_feedrate_mm_s;
      current_position[E_AXIS] += (swapping ? retract_length_swap : retract_length) / volumetric_multiplier[active_extruder];
      sync_plan_position_e();
      prepare_move_to_destination();

      if (retract_zlift > 0.01) {
        hop_height = current_position[Z_AXIS];
        // Pretend current position is lower
        current_position[Z_AXIS] -= retract_zlift;
        SYNC_PLAN_POSITION_KINEMATIC();
        // Raise up to the old current_position
        prepare_move_to_destination();
      }
    }
    else {

      // If the height hasn't been lowered, undo the Z hop
      if (retract_zlift > 0.01 && hop_height <= current_position[Z_AXIS]) {
        // Pretend current position is higher. Z will lower on the next move
        current_position[Z_AXIS] += retract_zlift;
        SYNC_PLAN_POSITION_KINEMATIC();
        // Lower Z
        prepare_move_to_destination();
      }

      feedrate_mm_s = retract_recover_feedrate_mm_s;
      const float move_e = swapping ? retract_length_swap + retract_recover_length_swap : retract_length + retract_recover_length;
      current_position[E_AXIS] -= move_e / volumetric_multiplier[active_extruder];
      sync_plan_position_e();

      // Recover E
      prepare_move_to_destination();
    }

    feedrate_mm_s = old_feedrate_mm_s;
    retracted[active_extruder] = retracting;

  } // retract()

#endif // FWRETRACT

#if ENABLED(MIXING_EXTRUDER)

  void normalize_mix() {
    float mix_total = 0.0;
    for (uint8_t i = 0; i < MIXING_STEPPERS; i++) mix_total += RECIPROCAL(mixing_factor[i]);
    // Scale all values if they don't add up to ~1.0
    if (!NEAR(mix_total, 1.0)) {
      SERIAL_PROTOCOLLNPGM("Warning: Mix factors must add up to 1.0. Scaling.");
      for (uint8_t i = 0; i < MIXING_STEPPERS; i++) mixing_factor[i] *= mix_total;
    }
  }

  #if ENABLED(DIRECT_MIXING_IN_G1)
    // Get mixing parameters from the GCode
    // The total "must" be 1.0 (but it will be normalized)
    // If no mix factors are given, the old mix is preserved
    void gcode_get_mix() {
      const char* mixing_codes = "ABCDHI";
      byte mix_bits = 0;
      for (uint8_t i = 0; i < MIXING_STEPPERS; i++) {
        if (parser.seen(mixing_codes[i])) {
          SBI(mix_bits, i);
          float v = parser.value_float();
          NOLESS(v, 0.0);
          mixing_factor[i] = RECIPROCAL(v);
        }
      }
      // If any mixing factors were included, clear the rest
      // If none were included, preserve the last mix
      if (mix_bits) {
        for (uint8_t i = 0; i < MIXING_STEPPERS; i++)
          if (!TEST(mix_bits, i)) mixing_factor[i] = 0.0;
        normalize_mix();
      }
    }
  #endif

#endif

/**
 * ***************************************************************************
 * ***************************** G-CODE HANDLING *****************************
 * ***************************************************************************
 */

/**
 * Set XYZE destination and feedrate from the current GCode command
 *
 *  - Set destination from included axis codes
 *  - Set to current for missing axis codes
 *  - Set the feedrate, if included
 */
void gcode_get_destination() {
  LOOP_XYZE(i) {
    if (parser.seen(axis_codes[i]))
      destination[i] = parser.value_axis_units((AxisEnum)i) + (axis_relative_modes[i] || relative_mode ? current_position[i] : 0);
    else
      destination[i] = current_position[i];
  }

  if (parser.seen('F') && parser.value_linear_units() > 0.0)
    feedrate_mm_s = MMM_TO_MMS(parser.value_feedrate());

  #if ENABLED(PRINTCOUNTER)
    if (!DEBUGGING(DRYRUN))
      print_job_timer.incFilamentUsed(destination[E_AXIS] - current_position[E_AXIS]);
  #endif

  // Get ABCDHI mixing factors
  #if ENABLED(MIXING_EXTRUDER) && ENABLED(DIRECT_MIXING_IN_G1)
    gcode_get_mix();
  #endif
}

#if ENABLED(HOST_KEEPALIVE_FEATURE)

  /**
   * Output a "busy" message at regular intervals
   * while the machine is not accepting commands.
   */
  void host_keepalive() {
    const millis_t ms = millis();
    if (host_keepalive_interval && busy_state != NOT_BUSY) {
      if (PENDING(ms, next_busy_signal_ms)) return;
      switch (busy_state) {
        case IN_HANDLER:
        case IN_PROCESS:
          SERIAL_ECHO_START;
          SERIAL_ECHOLNPGM(MSG_BUSY_PROCESSING);
          break;
        case PAUSED_FOR_USER:
          SERIAL_ECHO_START;
          SERIAL_ECHOLNPGM(MSG_BUSY_PAUSED_FOR_USER);
          break;
        case PAUSED_FOR_INPUT:
          SERIAL_ECHO_START;
          SERIAL_ECHOLNPGM(MSG_BUSY_PAUSED_FOR_INPUT);
          break;
        default:
          break;
      }
    }
    next_busy_signal_ms = ms + host_keepalive_interval * 1000UL;
  }

#endif // HOST_KEEPALIVE_FEATURE


/**************************************************
 ***************** GCode Handlers *****************
 **************************************************/

/**
 * G0, G1: Coordinated movement of X Y Z E axes
 */
inline void gcode_G0_G1(
  #if IS_SCARA
    bool fast_move=false
  #endif
) {
  if (IsRunning()) {
    gcode_get_destination(); // For X Y Z E F

    #if ENABLED(FWRETRACT)

      if (autoretract_enabled && !(parser.seen('X') || parser.seen('Y') || parser.seen('Z')) && parser.seen('E')) {
        const float echange = destination[E_AXIS] - current_position[E_AXIS];
        // Is this move an attempt to retract or recover?
        if ((echange < -MIN_RETRACT && !retracted[active_extruder]) || (echange > MIN_RETRACT && retracted[active_extruder])) {
          current_position[E_AXIS] = destination[E_AXIS]; // hide the slicer-generated retract/recover from calculations
          sync_plan_position_e();  // AND from the planner
          retract(!retracted[active_extruder]);
          return;
        }
      }

    #endif // FWRETRACT

    #if IS_SCARA
      fast_move ? prepare_uninterpolated_move_to_destination() : prepare_move_to_destination();
    #else
      prepare_move_to_destination();
    #endif
  }
}

/**
 * G2: Clockwise Arc
 * G3: Counterclockwise Arc
 *
 * This command has two forms: IJ-form and R-form.
 *
 *  - I specifies an X offset. J specifies a Y offset.
 *    At least one of the IJ parameters is required.
 *    X and Y can be omitted to do a complete circle.
 *    The given XY is not error-checked. The arc ends
 *     based on the angle of the destination.
 *    Mixing I or J with R will throw an error.
 *
 *  - R specifies the radius. X or Y is required.
 *    Omitting both X and Y will throw an error.
 *    X or Y must differ from the current XY.
 *    Mixing R with I or J will throw an error.
 *
 *  Examples:
 *
 *    G2 I10           ; CW circle centered at X+10
 *    G3 X20 Y12 R14   ; CCW circle with r=14 ending at X20 Y12
 */
#if ENABLED(ARC_SUPPORT)
  inline void gcode_G2_G3(bool clockwise) {
    if (IsRunning()) {

      #if ENABLED(SF_ARC_FIX)
        const bool relative_mode_backup = relative_mode;
        relative_mode = true;
      #endif

      gcode_get_destination();

      #if ENABLED(SF_ARC_FIX)
        relative_mode = relative_mode_backup;
      #endif

      float arc_offset[2] = { 0.0, 0.0 };
      if (parser.seen('R')) {
        const float r = parser.value_linear_units(),
                    x1 = current_position[X_AXIS], y1 = current_position[Y_AXIS],
                    x2 = destination[X_AXIS], y2 = destination[Y_AXIS];
        if (r && (x2 != x1 || y2 != y1)) {
          const float e = clockwise ^ (r < 0) ? -1 : 1,           // clockwise -1/1, counterclockwise 1/-1
                      dx = x2 - x1, dy = y2 - y1,                 // X and Y differences
                      d = HYPOT(dx, dy),                          // Linear distance between the points
                      h = sqrt(sq(r) - sq(d * 0.5)),              // Distance to the arc pivot-point
                      mx = (x1 + x2) * 0.5, my = (y1 + y2) * 0.5, // Point between the two points
                      sx = -dy / d, sy = dx / d,                  // Slope of the perpendicular bisector
                      cx = mx + e * h * sx, cy = my + e * h * sy; // Pivot-point of the arc
          arc_offset[X_AXIS] = cx - x1;
          arc_offset[Y_AXIS] = cy - y1;
        }
      }
      else {
        if (parser.seen('I')) arc_offset[X_AXIS] = parser.value_linear_units();
        if (parser.seen('J')) arc_offset[Y_AXIS] = parser.value_linear_units();
      }

      if (arc_offset[0] || arc_offset[1]) {
        // Send an arc to the planner
        plan_arc(destination, arc_offset, clockwise);
        refresh_cmd_timeout();
      }
      else {
        // Bad arguments
        SERIAL_ERROR_START;
        SERIAL_ERRORLNPGM(MSG_ERR_ARC_ARGS);
      }
    }
  }
#endif

/**
 * G4: Dwell S<seconds> or P<milliseconds>
 */
inline void gcode_G4() {
  millis_t dwell_ms = 0;

  if (parser.seen('P')) dwell_ms = parser.value_millis(); // milliseconds to wait
  if (parser.seen('S')) dwell_ms = parser.value_millis_from_seconds(); // seconds to wait

  stepper.synchronize();
  refresh_cmd_timeout();
  dwell_ms += previous_cmd_ms;  // keep track of when we started waiting

  if (!lcd_hasstatus()) LCD_MESSAGEPGM(MSG_DWELL);

  while (PENDING(millis(), dwell_ms)) idle();
}

#if ENABLED(BEZIER_CURVE_SUPPORT)

  /**
   * Parameters interpreted according to:
   * http://linuxcnc.org/docs/2.6/html/gcode/gcode.html#sec:G5-Cubic-Spline
   * However I, J omission is not supported at this point; all
   * parameters can be omitted and default to zero.
   */

  /**
   * G5: Cubic B-spline
   */
  inline void gcode_G5() {
    if (IsRunning()) {

      gcode_get_destination();

      const float offset[] = {
        parser.seen('I') ? parser.value_linear_units() : 0.0,
        parser.seen('J') ? parser.value_linear_units() : 0.0,
        parser.seen('P') ? parser.value_linear_units() : 0.0,
        parser.seen('Q') ? parser.value_linear_units() : 0.0
      };

      plan_cubic_move(offset);
    }
  }

#endif // BEZIER_CURVE_SUPPORT

#if ENABLED(FWRETRACT)

  /**
   * G10 - Retract filament according to settings of M207
   * G11 - Recover filament according to settings of M208
   */
  inline void gcode_G10_G11(bool doRetract=false) {
    #if EXTRUDERS > 1
      if (doRetract) {
        retracted_swap[active_extruder] = (parser.seen('S') && parser.value_bool()); // checks for swap retract argument
      }
    #endif
    retract(doRetract
     #if EXTRUDERS > 1
      , retracted_swap[active_extruder]
     #endif
    );
  }

#endif // FWRETRACT

#if ENABLED(NOZZLE_CLEAN_FEATURE)
  /**
   * G12: Clean the nozzle
   */
  inline void gcode_G12() {
    // Don't allow nozzle cleaning without homing first
    if (axis_unhomed_error()) return;

    const uint8_t pattern = parser.seen('P') ? parser.value_ushort() : 0,
                  strokes = parser.seen('S') ? parser.value_ushort() : NOZZLE_CLEAN_STROKES,
                  objects = parser.seen('T') ? parser.value_ushort() : NOZZLE_CLEAN_TRIANGLES;
    const float radius = parser.seen('R') ? parser.value_float() : NOZZLE_CLEAN_CIRCLE_RADIUS;

    Nozzle::clean(pattern, strokes, radius, objects);
  }
#endif

#if ENABLED(INCH_MODE_SUPPORT)
  /**
   * G20: Set input mode to inches
   */
  inline void gcode_G20() { parser.set_input_linear_units(LINEARUNIT_INCH); }

  /**
   * G21: Set input mode to millimeters
   */
  inline void gcode_G21() { parser.set_input_linear_units(LINEARUNIT_MM); }
#endif

#if ENABLED(NOZZLE_PARK_FEATURE)
  /**
   * G27: Park the nozzle
   */
  inline void gcode_G27() {
    // Don't allow nozzle parking without homing first
    if (axis_unhomed_error()) return;
    Nozzle::park(parser.seen('P') ? parser.value_ushort() : 0);
  }
#endif // NOZZLE_PARK_FEATURE

#if ENABLED(QUICK_HOME)

  static void quick_home_xy() {

    // Pretend the current position is 0,0
    current_position[X_AXIS] = current_position[Y_AXIS] = 0.0;
    sync_plan_position();

    const int x_axis_home_dir =
      #if ENABLED(DUAL_X_CARRIAGE)
        x_home_dir(active_extruder)
      #else
        home_dir(X_AXIS)
      #endif
    ;

    const float mlx = max_length(X_AXIS),
                mly = max_length(Y_AXIS),
                mlratio = mlx > mly ? mly / mlx : mlx / mly,
                fr_mm_s = min(homing_feedrate_mm_s[X_AXIS], homing_feedrate_mm_s[Y_AXIS]) * sqrt(sq(mlratio) + 1.0);

    do_blocking_move_to_xy(1.5 * mlx * x_axis_home_dir, 1.5 * mly * home_dir(Y_AXIS), fr_mm_s);
    endstops.hit_on_purpose(); // clear endstop hit flags
    current_position[X_AXIS] = current_position[Y_AXIS] = 0.0;
  }

#endif // QUICK_HOME

#if ENABLED(DEBUG_LEVELING_FEATURE)

  void log_machine_info() {
    SERIAL_ECHOPGM("Machine Type: ");
    #if ENABLED(DELTA)
      SERIAL_ECHOLNPGM("Delta");
    #elif IS_SCARA
      SERIAL_ECHOLNPGM("SCARA");
    #elif IS_CORE
      SERIAL_ECHOLNPGM("Core");
    #else
      SERIAL_ECHOLNPGM("Cartesian");
    #endif

    SERIAL_ECHOPGM("Probe: ");
    #if ENABLED(PROBE_MANUALLY)
      SERIAL_ECHOLNPGM("PROBE_MANUALLY");
    #elif ENABLED(FIX_MOUNTED_PROBE)
      SERIAL_ECHOLNPGM("FIX_MOUNTED_PROBE");
    #elif ENABLED(BLTOUCH)
      SERIAL_ECHOLNPGM("BLTOUCH");
    #elif HAS_Z_SERVO_ENDSTOP
      SERIAL_ECHOLNPGM("SERVO PROBE");
    #elif ENABLED(Z_PROBE_SLED)
      SERIAL_ECHOLNPGM("Z_PROBE_SLED");
    #elif ENABLED(Z_PROBE_ALLEN_KEY)
      SERIAL_ECHOLNPGM("Z_PROBE_ALLEN_KEY");
    #else
      SERIAL_ECHOLNPGM("NONE");
    #endif

    #if HAS_BED_PROBE
      SERIAL_ECHOPAIR("Probe Offset X:", X_PROBE_OFFSET_FROM_EXTRUDER);
      SERIAL_ECHOPAIR(" Y:", Y_PROBE_OFFSET_FROM_EXTRUDER);
      SERIAL_ECHOPAIR(" Z:", zprobe_zoffset);
      #if (X_PROBE_OFFSET_FROM_EXTRUDER > 0)
        SERIAL_ECHOPGM(" (Right");
      #elif (X_PROBE_OFFSET_FROM_EXTRUDER < 0)
        SERIAL_ECHOPGM(" (Left");
      #elif (Y_PROBE_OFFSET_FROM_EXTRUDER != 0)
        SERIAL_ECHOPGM(" (Middle");
      #else
        SERIAL_ECHOPGM(" (Aligned With");
      #endif
      #if (Y_PROBE_OFFSET_FROM_EXTRUDER > 0)
        SERIAL_ECHOPGM("-Back");
      #elif (Y_PROBE_OFFSET_FROM_EXTRUDER < 0)
        SERIAL_ECHOPGM("-Front");
      #elif (X_PROBE_OFFSET_FROM_EXTRUDER != 0)
        SERIAL_ECHOPGM("-Center");
      #endif
      if (zprobe_zoffset < 0)
        SERIAL_ECHOPGM(" & Below");
      else if (zprobe_zoffset > 0)
        SERIAL_ECHOPGM(" & Above");
      else
        SERIAL_ECHOPGM(" & Same Z as");
      SERIAL_ECHOLNPGM(" Nozzle)");
    #endif

    #if HAS_ABL
      SERIAL_ECHOPGM("Auto Bed Leveling: ");
      #if ENABLED(AUTO_BED_LEVELING_LINEAR)
        SERIAL_ECHOPGM("LINEAR");
      #elif ENABLED(AUTO_BED_LEVELING_BILINEAR)
        SERIAL_ECHOPGM("BILINEAR");
      #elif ENABLED(AUTO_BED_LEVELING_3POINT)
        SERIAL_ECHOPGM("3POINT");
      #elif ENABLED(AUTO_BED_LEVELING_UBL)
        SERIAL_ECHOPGM("UBL");
      #endif
      if (planner.abl_enabled) {
        SERIAL_ECHOLNPGM(" (enabled)");
        #if ABL_PLANAR
          float diff[XYZ] = {
            stepper.get_axis_position_mm(X_AXIS) - current_position[X_AXIS],
            stepper.get_axis_position_mm(Y_AXIS) - current_position[Y_AXIS],
            stepper.get_axis_position_mm(Z_AXIS) - current_position[Z_AXIS]
          };
          SERIAL_ECHOPGM("ABL Adjustment X");
          if (diff[X_AXIS] > 0) SERIAL_CHAR('+');
          SERIAL_ECHO(diff[X_AXIS]);
          SERIAL_ECHOPGM(" Y");
          if (diff[Y_AXIS] > 0) SERIAL_CHAR('+');
          SERIAL_ECHO(diff[Y_AXIS]);
          SERIAL_ECHOPGM(" Z");
          if (diff[Z_AXIS] > 0) SERIAL_CHAR('+');
          SERIAL_ECHO(diff[Z_AXIS]);
        #elif ENABLED(AUTO_BED_LEVELING_UBL)
          SERIAL_ECHOPAIR("UBL Adjustment Z", stepper.get_axis_position_mm(Z_AXIS) - current_position[Z_AXIS]);
        #elif ENABLED(AUTO_BED_LEVELING_BILINEAR)
          SERIAL_ECHOPAIR("ABL Adjustment Z", bilinear_z_offset(current_position));
        #endif
      }
      else
        SERIAL_ECHOLNPGM(" (disabled)");

      SERIAL_EOL;

    #elif ENABLED(MESH_BED_LEVELING)

      SERIAL_ECHOPGM("Mesh Bed Leveling");
      if (mbl.active()) {
        float lz = current_position[Z_AXIS];
        planner.apply_leveling(current_position[X_AXIS], current_position[Y_AXIS], lz);
        SERIAL_ECHOLNPGM(" (enabled)");
        SERIAL_ECHOPAIR("MBL Adjustment Z", lz);
      }
      else
        SERIAL_ECHOPGM(" (disabled)");

      SERIAL_EOL;

    #endif // MESH_BED_LEVELING
  }

#endif // DEBUG_LEVELING_FEATURE

#if ENABLED(DELTA)

  /**
   * A delta can only safely home all axes at the same time
   * This is like quick_home_xy() but for 3 towers.
   */
  inline void home_delta() {
    #if ENABLED(DEBUG_LEVELING_FEATURE)
      if (DEBUGGING(LEVELING)) DEBUG_POS(">>> home_delta", current_position);
    #endif
    // Init the current position of all carriages to 0,0,0
    ZERO(current_position);
    sync_plan_position();

    // Move all carriages together linearly until an endstop is hit.
    current_position[X_AXIS] = current_position[Y_AXIS] = current_position[Z_AXIS] = (Z_MAX_LENGTH + 10);
    feedrate_mm_s = homing_feedrate_mm_s[X_AXIS];
    line_to_current_position();
    stepper.synchronize();
    endstops.hit_on_purpose(); // clear endstop hit flags

    // At least one carriage has reached the top.
    // Now re-home each carriage separately.
    HOMEAXIS(A);
    HOMEAXIS(B);
    HOMEAXIS(C);

    // Set all carriages to their home positions
    // Do this here all at once for Delta, because
    // XYZ isn't ABC. Applying this per-tower would
    // give the impression that they are the same.
    LOOP_XYZ(i) set_axis_is_at_home((AxisEnum)i);

    SYNC_PLAN_POSITION_KINEMATIC();

    #if ENABLED(DEBUG_LEVELING_FEATURE)
      if (DEBUGGING(LEVELING)) DEBUG_POS("<<< home_delta", current_position);
    #endif
  }

#endif // DELTA

#if ENABLED(Z_SAFE_HOMING)

  inline void home_z_safely() {

    // Disallow Z homing if X or Y are unknown
    if (!axis_known_position[X_AXIS] || !axis_known_position[Y_AXIS]) {
      LCD_MESSAGEPGM(MSG_ERR_Z_HOMING);
      SERIAL_ECHO_START;
      SERIAL_ECHOLNPGM(MSG_ERR_Z_HOMING);
      return;
    }

    #if ENABLED(DEBUG_LEVELING_FEATURE)
      if (DEBUGGING(LEVELING)) SERIAL_ECHOLNPGM("Z_SAFE_HOMING >>>");
    #endif

    SYNC_PLAN_POSITION_KINEMATIC();

    /**
     * Move the Z probe (or just the nozzle) to the safe homing point
     */
    destination[X_AXIS] = LOGICAL_X_POSITION(Z_SAFE_HOMING_X_POINT);
    destination[Y_AXIS] = LOGICAL_Y_POSITION(Z_SAFE_HOMING_Y_POINT);
    destination[Z_AXIS] = current_position[Z_AXIS]; // Z is already at the right height

    #if HOMING_Z_WITH_PROBE
      destination[X_AXIS] -= X_PROBE_OFFSET_FROM_EXTRUDER;
      destination[Y_AXIS] -= Y_PROBE_OFFSET_FROM_EXTRUDER;
    #endif

    if (position_is_reachable_xy(destination[X_AXIS], destination[Y_AXIS])) {

      #if ENABLED(DEBUG_LEVELING_FEATURE)
        if (DEBUGGING(LEVELING)) DEBUG_POS("Z_SAFE_HOMING", destination);
      #endif

      // This causes the carriage on Dual X to unpark
      #if ENABLED(DUAL_X_CARRIAGE)
        active_extruder_parked = false;
      #endif

      do_blocking_move_to_xy(destination[X_AXIS], destination[Y_AXIS]);
      HOMEAXIS(Z);
    }
    else {
      LCD_MESSAGEPGM(MSG_ZPROBE_OUT);
      SERIAL_ECHO_START;
      SERIAL_ECHOLNPGM(MSG_ZPROBE_OUT);
    }

    #if ENABLED(DEBUG_LEVELING_FEATURE)
      if (DEBUGGING(LEVELING)) SERIAL_ECHOLNPGM("<<< Z_SAFE_HOMING");
    #endif
  }

#endif // Z_SAFE_HOMING

#if ENABLED(PROBE_MANUALLY)
  bool g29_in_progress = false;
#else
  constexpr bool g29_in_progress = false;
#endif

/**
 * G28: Home all axes according to settings
 *
 * Parameters
 *
 *  None  Home to all axes with no parameters.
 *        With QUICK_HOME enabled XY will home together, then Z.
 *
 * Cartesian parameters
 *
 *  X   Home to the X endstop
 *  Y   Home to the Y endstop
 *  Z   Home to the Z endstop
 *
 */
inline void gcode_G28(const bool always_home_all) {

  #if ENABLED(DEBUG_LEVELING_FEATURE)
    if (DEBUGGING(LEVELING)) {
      SERIAL_ECHOLNPGM(">>> gcode_G28");
      log_machine_info();
    }
  #endif

  // Wait for planner moves to finish!
  stepper.synchronize();

  // Cancel the active G29 session
  #if ENABLED(PROBE_MANUALLY)
    g29_in_progress = false;
  #endif

  // Disable the leveling matrix before homing
  #if HAS_LEVELING
    #if ENABLED(AUTO_BED_LEVELING_UBL)
      const bool ubl_state_at_entry = ubl.state.active;
    #endif
    set_bed_leveling_enabled(false);
  #endif

  // Always home with tool 0 active
  #if HOTENDS > 1
    const uint8_t old_tool_index = active_extruder;
    tool_change(0, 0, true);
  #endif

  #if ENABLED(DUAL_X_CARRIAGE) || ENABLED(DUAL_NOZZLE_DUPLICATION_MODE)
    extruder_duplication_enabled = false;
  #endif

  setup_for_endstop_or_probe_move();
  #if ENABLED(DEBUG_LEVELING_FEATURE)
    if (DEBUGGING(LEVELING)) SERIAL_ECHOLNPGM("> endstops.enable(true)");
  #endif
  endstops.enable(true); // Enable endstops for next homing move

  #if ENABLED(DELTA)

    home_delta();

  #else // NOT DELTA

    const bool homeX = always_home_all || parser.seen('X'),
               homeY = always_home_all || parser.seen('Y'),
               homeZ = always_home_all || parser.seen('Z'),
               home_all = (!homeX && !homeY && !homeZ) || (homeX && homeY && homeZ);

    set_destination_to_current();

    #if Z_HOME_DIR > 0  // If homing away from BED do Z first

      if (home_all || homeZ) {
        HOMEAXIS(Z);
        #if ENABLED(DEBUG_LEVELING_FEATURE)
          if (DEBUGGING(LEVELING)) DEBUG_POS("> HOMEAXIS(Z)", current_position);
        #endif
      }

    #else

      if (home_all || homeX || homeY) {
        // Raise Z before homing any other axes and z is not already high enough (never lower z)
        destination[Z_AXIS] = LOGICAL_Z_POSITION(Z_HOMING_HEIGHT);
        if (destination[Z_AXIS] > current_position[Z_AXIS]) {

          #if ENABLED(DEBUG_LEVELING_FEATURE)
            if (DEBUGGING(LEVELING))
              SERIAL_ECHOLNPAIR("Raise Z (before homing) to ", destination[Z_AXIS]);
          #endif

          do_blocking_move_to_z(destination[Z_AXIS]);
        }
      }

    #endif

    #if ENABLED(QUICK_HOME)

      if (home_all || (homeX && homeY)) quick_home_xy();

    #endif

    #if ENABLED(HOME_Y_BEFORE_X)

      // Home Y
      if (home_all || homeY) {
        HOMEAXIS(Y);
        #if ENABLED(DEBUG_LEVELING_FEATURE)
          if (DEBUGGING(LEVELING)) DEBUG_POS("> homeY", current_position);
        #endif
      }

    #endif

    // Home X
    if (home_all || homeX) {

      #if ENABLED(DUAL_X_CARRIAGE)

        // Always home the 2nd (right) extruder first
        active_extruder = 1;
        HOMEAXIS(X);

        // Remember this extruder's position for later tool change
        inactive_extruder_x_pos = RAW_X_POSITION(current_position[X_AXIS]);

        // Home the 1st (left) extruder
        active_extruder = 0;
        HOMEAXIS(X);

        // Consider the active extruder to be parked
        COPY(raised_parked_position, current_position);
        delayed_move_time = 0;
        active_extruder_parked = true;

      #else

        HOMEAXIS(X);

      #endif

      #if ENABLED(DEBUG_LEVELING_FEATURE)
        if (DEBUGGING(LEVELING)) DEBUG_POS("> homeX", current_position);
      #endif
    }

    #if DISABLED(HOME_Y_BEFORE_X)
      // Home Y
      if (home_all || homeY) {
        HOMEAXIS(Y);
        #if ENABLED(DEBUG_LEVELING_FEATURE)
          if (DEBUGGING(LEVELING)) DEBUG_POS("> homeY", current_position);
        #endif
      }
    #endif

    // Home Z last if homing towards the bed
    #if Z_HOME_DIR < 0
      if (home_all || homeZ) {
        #if ENABLED(Z_SAFE_HOMING)
          home_z_safely();
        #else
          HOMEAXIS(Z);
        #endif
        #if ENABLED(DEBUG_LEVELING_FEATURE)
          if (DEBUGGING(LEVELING)) DEBUG_POS("> (home_all || homeZ) > final", current_position);
        #endif
      } // home_all || homeZ
    #endif // Z_HOME_DIR < 0

    SYNC_PLAN_POSITION_KINEMATIC();

  #endif // !DELTA (gcode_G28)

  endstops.not_homing();

  #if ENABLED(DELTA) && ENABLED(DELTA_HOME_TO_SAFE_ZONE)
    // move to a height where we can use the full xy-area
    do_blocking_move_to_z(delta_clip_start_height);
  #endif

  #if ENABLED(AUTO_BED_LEVELING_UBL)
    set_bed_leveling_enabled(ubl_state_at_entry);
  #endif

  clean_up_after_endstop_or_probe_move();

  // Restore the active tool after homing
  #if HOTENDS > 1
    tool_change(old_tool_index, 0, true);
  #endif

  report_current_position();

  #if ENABLED(DEBUG_LEVELING_FEATURE)
    if (DEBUGGING(LEVELING)) SERIAL_ECHOLNPGM("<<< gcode_G28");
  #endif
} // G28

void home_all_axes() { gcode_G28(true); }

#if HAS_PROBING_PROCEDURE

  void out_of_range_error(const char* p_edge) {
    SERIAL_PROTOCOLPGM("?Probe ");
    serialprintPGM(p_edge);
    SERIAL_PROTOCOLLNPGM(" position out of range.");
  }

#endif

#if ENABLED(MESH_BED_LEVELING) || ENABLED(PROBE_MANUALLY)

  inline void _manual_goto_xy(const float &x, const float &y) {
    const float old_feedrate_mm_s = feedrate_mm_s;

    #if MANUAL_PROBE_HEIGHT > 0
      feedrate_mm_s = homing_feedrate_mm_s[Z_AXIS];
      current_position[Z_AXIS] = LOGICAL_Z_POSITION(Z_MIN_POS) + MANUAL_PROBE_HEIGHT;
      line_to_current_position();
    #endif

    feedrate_mm_s = MMM_TO_MMS(XY_PROBE_SPEED);
    current_position[X_AXIS] = LOGICAL_X_POSITION(x);
    current_position[Y_AXIS] = LOGICAL_Y_POSITION(y);
    line_to_current_position();

    #if MANUAL_PROBE_HEIGHT > 0
      feedrate_mm_s = homing_feedrate_mm_s[Z_AXIS];
      current_position[Z_AXIS] = LOGICAL_Z_POSITION(Z_MIN_POS) + 0.2; // just slightly over the bed
      line_to_current_position();
    #endif

    feedrate_mm_s = old_feedrate_mm_s;
    stepper.synchronize();
  }

#endif

#if ENABLED(MESH_BED_LEVELING)

  // Save 130 bytes with non-duplication of PSTR
  void echo_not_entered() { SERIAL_PROTOCOLLNPGM(" not entered."); }

  void mbl_mesh_report() {
    SERIAL_PROTOCOLLNPGM("Num X,Y: " STRINGIFY(GRID_MAX_POINTS_X) "," STRINGIFY(GRID_MAX_POINTS_Y));
    SERIAL_PROTOCOLPGM("Z offset: "); SERIAL_PROTOCOL_F(mbl.z_offset, 5);
    SERIAL_PROTOCOLLNPGM("\nMeasured points:");
    print_2d_array(GRID_MAX_POINTS_X, GRID_MAX_POINTS_Y, 5,
      [](const uint8_t ix, const uint8_t iy) { return mbl.z_values[ix][iy]; }
    );
  }

  void mesh_probing_done() {
    mbl.set_has_mesh(true);
    home_all_axes();
    set_bed_leveling_enabled(true);
    #if ENABLED(MESH_G28_REST_ORIGIN)
      current_position[Z_AXIS] = LOGICAL_Z_POSITION(Z_MIN_POS);
      set_destination_to_current();
      line_to_destination(homing_feedrate_mm_s[Z_AXIS]);
      stepper.synchronize();
    #endif
  }

  /**
   * G29: Mesh-based Z probe, probes a grid and produces a
   *      mesh to compensate for variable bed height
   *
   * Parameters With MESH_BED_LEVELING:
   *
   *  S0              Produce a mesh report
   *  S1              Start probing mesh points
   *  S2              Probe the next mesh point
   *  S3 Xn Yn Zn.nn  Manually modify a single point
   *  S4 Zn.nn        Set z offset. Positive away from bed, negative closer to bed.
   *  S5              Reset and disable mesh
   *
   * The S0 report the points as below
   *
   *  +----> X-axis  1-n
   *  |
   *  |
   *  v Y-axis  1-n
   *
   */
  inline void gcode_G29() {

    static int mbl_probe_index = -1;
    #if HAS_SOFTWARE_ENDSTOPS
      static bool enable_soft_endstops;
    #endif

    const MeshLevelingState state = parser.seen('S') ? (MeshLevelingState)parser.value_byte() : MeshReport;
    if (!WITHIN(state, 0, 5)) {
      SERIAL_PROTOCOLLNPGM("S out of range (0-5).");
      return;
    }

    int8_t px, py;

    switch (state) {
      case MeshReport:
        if (mbl.has_mesh()) {
          SERIAL_PROTOCOLLNPAIR("State: ", mbl.active() ? MSG_ON : MSG_OFF);
          mbl_mesh_report();
        }
        else
          SERIAL_PROTOCOLLNPGM("Mesh bed leveling has no data.");
        break;

      case MeshStart:
        mbl.reset();
        mbl_probe_index = 0;
        enqueue_and_echo_commands_P(PSTR("G28\nG29 S2"));
        break;

      case MeshNext:
        if (mbl_probe_index < 0) {
          SERIAL_PROTOCOLLNPGM("Start mesh probing with \"G29 S1\" first.");
          return;
        }
        // For each G29 S2...
        if (mbl_probe_index == 0) {
          #if HAS_SOFTWARE_ENDSTOPS
            // For the initial G29 S2 save software endstop state
            enable_soft_endstops = soft_endstops_enabled;
          #endif
        }
        else {
          // For G29 S2 after adjusting Z.
          mbl.set_zigzag_z(mbl_probe_index - 1, current_position[Z_AXIS]);
          #if HAS_SOFTWARE_ENDSTOPS
            soft_endstops_enabled = enable_soft_endstops;
          #endif
        }
        // If there's another point to sample, move there with optional lift.
        if (mbl_probe_index < GRID_MAX_POINTS) {
          mbl.zigzag(mbl_probe_index, px, py);
          _manual_goto_xy(mbl.index_to_xpos[px], mbl.index_to_ypos[py]);

          #if HAS_SOFTWARE_ENDSTOPS
            // Disable software endstops to allow manual adjustment
            // If G29 is not completed, they will not be re-enabled
            soft_endstops_enabled = false;
          #endif

          mbl_probe_index++;
        }
        else {
          // One last "return to the bed" (as originally coded) at completion
          current_position[Z_AXIS] = LOGICAL_Z_POSITION(Z_MIN_POS) + MANUAL_PROBE_HEIGHT;
          line_to_current_position();
          stepper.synchronize();

          // After recording the last point, activate home and activate
          mbl_probe_index = -1;
          SERIAL_PROTOCOLLNPGM("Mesh probing done.");
          BUZZ(100, 659);
          BUZZ(100, 698);
          mesh_probing_done();
        }
        break;

      case MeshSet:
        if (parser.seen('X')) {
          px = parser.value_int() - 1;
          if (!WITHIN(px, 0, GRID_MAX_POINTS_X - 1)) {
            SERIAL_PROTOCOLLNPGM("X out of range (1-" STRINGIFY(GRID_MAX_POINTS_X) ").");
            return;
          }
        }
        else {
          SERIAL_CHAR('X'); echo_not_entered();
          return;
        }

        if (parser.seen('Y')) {
          py = parser.value_int() - 1;
          if (!WITHIN(py, 0, GRID_MAX_POINTS_Y - 1)) {
            SERIAL_PROTOCOLLNPGM("Y out of range (1-" STRINGIFY(GRID_MAX_POINTS_Y) ").");
            return;
          }
        }
        else {
          SERIAL_CHAR('Y'); echo_not_entered();
          return;
        }

        if (parser.seen('Z')) {
          mbl.z_values[px][py] = parser.value_linear_units();
        }
        else {
          SERIAL_CHAR('Z'); echo_not_entered();
          return;
        }
        break;

      case MeshSetZOffset:
        if (parser.seen('Z')) {
          mbl.z_offset = parser.value_linear_units();
        }
        else {
          SERIAL_CHAR('Z'); echo_not_entered();
          return;
        }
        break;

      case MeshReset:
        reset_bed_level();
        break;

    } // switch(state)

    report_current_position();
  }

#elif HAS_ABL && DISABLED(AUTO_BED_LEVELING_UBL)

  #if ABL_GRID
    #if ENABLED(PROBE_Y_FIRST)
      #define PR_OUTER_VAR xCount
      #define PR_OUTER_END abl_grid_points_x
      #define PR_INNER_VAR yCount
      #define PR_INNER_END abl_grid_points_y
    #else
      #define PR_OUTER_VAR yCount
      #define PR_OUTER_END abl_grid_points_y
      #define PR_INNER_VAR xCount
      #define PR_INNER_END abl_grid_points_x
    #endif
  #endif

  /**
   * G29: Detailed Z probe, probes the bed at 3 or more points.
   *      Will fail if the printer has not been homed with G28.
   *
   * Enhanced G29 Auto Bed Leveling Probe Routine
   *
   *  D  Dry-Run mode. Just evaluate the bed Topology - Don't apply
   *     or alter the bed level data. Useful to check the topology
   *     after a first run of G29.
   *
   *  J  Jettison current bed leveling data
   *
   *  V  Set the verbose level (0-4). Example: "G29 V3"
   *
   * Parameters With LINEAR leveling only:
   *
   *  P  Set the size of the grid that will be probed (P x P points).
   *     Example: "G29 P4"
   *
   *  X  Set the X size of the grid that will be probed (X x Y points).
   *     Example: "G29 X7 Y5"
   *
   *  Y  Set the Y size of the grid that will be probed (X x Y points).
   *
   *  T  Generate a Bed Topology Report. Example: "G29 P5 T" for a detailed report.
   *     This is useful for manual bed leveling and finding flaws in the bed (to
   *     assist with part placement).
   *     Not supported by non-linear delta printer bed leveling.
   *
   * Parameters With LINEAR and BILINEAR leveling only:
   *
   *  S  Set the XY travel speed between probe points (in units/min)
   *
   *  F  Set the Front limit of the probing grid
   *  B  Set the Back limit of the probing grid
   *  L  Set the Left limit of the probing grid
   *  R  Set the Right limit of the probing grid
   *
   * Parameters with DEBUG_LEVELING_FEATURE only:
   *
   *  C  Make a totally fake grid with no actual probing.
   *     For use in testing when no probing is possible.
   *
   * Parameters with BILINEAR leveling only:
   *
   *  Z  Supply an additional Z probe offset
   *
   * Extra parameters with PROBE_MANUALLY:
   *
   *  To do manual probing simply repeat G29 until the procedure is complete.
   *  The first G29 accepts parameters. 'G29 Q' for status, 'G29 A' to abort.
   *
   *  Q  Query leveling and G29 state
   *
   *  A  Abort current leveling procedure
   *
   *  W  Write a mesh point. (Ignored during leveling.)
   *  X  Required X for mesh point
   *  Y  Required Y for mesh point
   *  Z  Required Z for mesh point
   *
   * Without PROBE_MANUALLY:
   *
   *  E  By default G29 will engage the Z probe, test the bed, then disengage.
   *     Include "E" to engage/disengage the Z probe for each sample.
   *     There's no extra effect if you have a fixed Z probe.
   *
   */
  inline void gcode_G29() {

    // G29 Q is also available if debugging
    #if ENABLED(DEBUG_LEVELING_FEATURE)
      const bool query = parser.seen('Q');
      const uint8_t old_debug_flags = marlin_debug_flags;
      if (query) marlin_debug_flags |= DEBUG_LEVELING;
      if (DEBUGGING(LEVELING)) {
        DEBUG_POS(">>> gcode_G29", current_position);
        log_machine_info();
      }
      marlin_debug_flags = old_debug_flags;
      #if DISABLED(PROBE_MANUALLY)
        if (query) return;
      #endif
    #endif

    #if ENABLED(DEBUG_LEVELING_FEATURE) && DISABLED(PROBE_MANUALLY)
      const bool faux = parser.seen('C') && parser.value_bool();
    #else
      bool constexpr faux = false;
    #endif

    // Don't allow auto-leveling without homing first
    if (axis_unhomed_error()) return;

    // Define local vars 'static' for manual probing, 'auto' otherwise
    #if ENABLED(PROBE_MANUALLY)
      #define ABL_VAR static
    #else
      #define ABL_VAR
    #endif

    ABL_VAR int verbose_level;
    ABL_VAR float xProbe, yProbe, measured_z;
    ABL_VAR bool dryrun, abl_should_enable;

    #if ENABLED(PROBE_MANUALLY) || ENABLED(AUTO_BED_LEVELING_LINEAR)
      ABL_VAR int abl_probe_index;
    #endif

    #if HAS_SOFTWARE_ENDSTOPS && ENABLED(PROBE_MANUALLY)
      ABL_VAR bool enable_soft_endstops = true;
    #endif

    #if ABL_GRID

      #if ENABLED(PROBE_MANUALLY)
        ABL_VAR uint8_t PR_OUTER_VAR;
        ABL_VAR  int8_t PR_INNER_VAR;
      #endif

      ABL_VAR int left_probe_bed_position, right_probe_bed_position, front_probe_bed_position, back_probe_bed_position;
      ABL_VAR float xGridSpacing, yGridSpacing;

      #if ABL_PLANAR
        ABL_VAR uint8_t abl_grid_points_x = GRID_MAX_POINTS_X,
                        abl_grid_points_y = GRID_MAX_POINTS_Y;
        ABL_VAR bool do_topography_map;
      #else // 3-point
        uint8_t constexpr abl_grid_points_x = GRID_MAX_POINTS_X,
                          abl_grid_points_y = GRID_MAX_POINTS_Y;
      #endif

      #if ENABLED(AUTO_BED_LEVELING_LINEAR) || ENABLED(PROBE_MANUALLY)
        #if ABL_PLANAR
          ABL_VAR int abl2;
        #else // 3-point
          int constexpr abl2 = GRID_MAX_POINTS;
        #endif
      #endif

      #if ENABLED(AUTO_BED_LEVELING_BILINEAR)

        ABL_VAR float zoffset;

      #elif ENABLED(AUTO_BED_LEVELING_LINEAR)

        ABL_VAR int indexIntoAB[GRID_MAX_POINTS_X][GRID_MAX_POINTS_Y];

        ABL_VAR float eqnAMatrix[GRID_MAX_POINTS * 3], // "A" matrix of the linear system of equations
                     eqnBVector[GRID_MAX_POINTS],     // "B" vector of Z points
                     mean;
      #endif

    #elif ENABLED(AUTO_BED_LEVELING_3POINT)

      // Probe at 3 arbitrary points
      ABL_VAR vector_3 points[3] = {
        vector_3(ABL_PROBE_PT_1_X, ABL_PROBE_PT_1_Y, 0),
        vector_3(ABL_PROBE_PT_2_X, ABL_PROBE_PT_2_Y, 0),
        vector_3(ABL_PROBE_PT_3_X, ABL_PROBE_PT_3_Y, 0)
      };

    #endif // AUTO_BED_LEVELING_3POINT

    /**
     * On the initial G29 fetch command parameters.
     */
    if (!g29_in_progress) {

      #if ENABLED(PROBE_MANUALLY) || ENABLED(AUTO_BED_LEVELING_LINEAR)
        abl_probe_index = 0;
      #endif

      abl_should_enable = planner.abl_enabled;

      #if ENABLED(AUTO_BED_LEVELING_BILINEAR)

        if (parser.seen('W')) {
          if (!bilinear_grid_spacing[X_AXIS]) {
            SERIAL_ERROR_START;
            SERIAL_ERRORLNPGM("No bilinear grid");
            return;
          }

          const float z = parser.seen('Z') && parser.has_value() ? parser.value_float() : 99999;
          if (!WITHIN(z, -10, 10)) {
            SERIAL_ERROR_START;
            SERIAL_ERRORLNPGM("Bad Z value");
            return;
          }

          const float x = parser.seen('X') && parser.has_value() ? parser.value_float() : 99999,
                      y = parser.seen('Y') && parser.has_value() ? parser.value_float() : 99999;
          int8_t i = parser.seen('I') && parser.has_value() ? parser.value_byte() : -1,
                 j = parser.seen('J') && parser.has_value() ? parser.value_byte() : -1;

          if (x < 99998 && y < 99998) {
            // Get nearest i / j from x / y
            i = (x - LOGICAL_X_POSITION(bilinear_start[X_AXIS]) + 0.5 * xGridSpacing) / xGridSpacing;
            j = (y - LOGICAL_Y_POSITION(bilinear_start[Y_AXIS]) + 0.5 * yGridSpacing) / yGridSpacing;
            i = constrain(i, 0, GRID_MAX_POINTS_X - 1);
            j = constrain(j, 0, GRID_MAX_POINTS_Y - 1);
          }
          if (WITHIN(i, 0, GRID_MAX_POINTS_X - 1) && WITHIN(j, 0, GRID_MAX_POINTS_Y)) {
            set_bed_leveling_enabled(false);
            z_values[i][j] = z;
            #if ENABLED(ABL_BILINEAR_SUBDIVISION)
              bed_level_virt_interpolate();
            #endif
            set_bed_leveling_enabled(abl_should_enable);
          }
          return;
        } // parser.seen('W')

      #endif

      #if HAS_LEVELING

        // Jettison bed leveling data
        if (parser.seen('J')) {
          reset_bed_level();
          return;
        }

      #endif

      verbose_level = parser.seen('V') && parser.has_value() ? parser.value_int() : 0;
      if (!WITHIN(verbose_level, 0, 4)) {
        SERIAL_PROTOCOLLNPGM("?(V)erbose level is implausible (0-4).");
        return;
      }

      dryrun = parser.seen('D') && parser.value_bool();

      #if ENABLED(AUTO_BED_LEVELING_LINEAR)

        do_topography_map = verbose_level > 2 || parser.seen('T');

        // X and Y specify points in each direction, overriding the default
        // These values may be saved with the completed mesh
        abl_grid_points_x = parser.seen('X') ? parser.value_int() : GRID_MAX_POINTS_X;
        abl_grid_points_y = parser.seen('Y') ? parser.value_int() : GRID_MAX_POINTS_Y;
        if (parser.seen('P')) abl_grid_points_x = abl_grid_points_y = parser.value_int();

        if (abl_grid_points_x < 2 || abl_grid_points_y < 2) {
          SERIAL_PROTOCOLLNPGM("?Number of probe points is implausible (2 minimum).");
          return;
        }

        abl2 = abl_grid_points_x * abl_grid_points_y;

      #elif ENABLED(AUTO_BED_LEVELING_BILINEAR)

        zoffset = parser.seen('Z') ? parser.value_linear_units() : 0;

      #endif

      #if ABL_GRID

        xy_probe_feedrate_mm_s = MMM_TO_MMS(parser.seen('S') ? parser.value_linear_units() : XY_PROBE_SPEED);

        left_probe_bed_position = parser.seen('L') ? (int)parser.value_linear_units() : LOGICAL_X_POSITION(LEFT_PROBE_BED_POSITION);
        right_probe_bed_position = parser.seen('R') ? (int)parser.value_linear_units() : LOGICAL_X_POSITION(RIGHT_PROBE_BED_POSITION);
        front_probe_bed_position = parser.seen('F') ? (int)parser.value_linear_units() : LOGICAL_Y_POSITION(FRONT_PROBE_BED_POSITION);
        back_probe_bed_position = parser.seen('B') ? (int)parser.value_linear_units() : LOGICAL_Y_POSITION(BACK_PROBE_BED_POSITION);

        const bool left_out_l = left_probe_bed_position < LOGICAL_X_POSITION(MIN_PROBE_X),
                   left_out = left_out_l || left_probe_bed_position > right_probe_bed_position - (MIN_PROBE_EDGE),
                   right_out_r = right_probe_bed_position > LOGICAL_X_POSITION(MAX_PROBE_X),
                   right_out = right_out_r || right_probe_bed_position < left_probe_bed_position + MIN_PROBE_EDGE,
                   front_out_f = front_probe_bed_position < LOGICAL_Y_POSITION(MIN_PROBE_Y),
                   front_out = front_out_f || front_probe_bed_position > back_probe_bed_position - (MIN_PROBE_EDGE),
                   back_out_b = back_probe_bed_position > LOGICAL_Y_POSITION(MAX_PROBE_Y),
                   back_out = back_out_b || back_probe_bed_position < front_probe_bed_position + MIN_PROBE_EDGE;

        if (left_out || right_out || front_out || back_out) {
          if (left_out) {
            out_of_range_error(PSTR("(L)eft"));
            left_probe_bed_position = left_out_l ? LOGICAL_X_POSITION(MIN_PROBE_X) : right_probe_bed_position - (MIN_PROBE_EDGE);
          }
          if (right_out) {
            out_of_range_error(PSTR("(R)ight"));
            right_probe_bed_position = right_out_r ? LOGICAL_Y_POSITION(MAX_PROBE_X) : left_probe_bed_position + MIN_PROBE_EDGE;
          }
          if (front_out) {
            out_of_range_error(PSTR("(F)ront"));
            front_probe_bed_position = front_out_f ? LOGICAL_Y_POSITION(MIN_PROBE_Y) : back_probe_bed_position - (MIN_PROBE_EDGE);
          }
          if (back_out) {
            out_of_range_error(PSTR("(B)ack"));
            back_probe_bed_position = back_out_b ? LOGICAL_Y_POSITION(MAX_PROBE_Y) : front_probe_bed_position + MIN_PROBE_EDGE;
          }
          return;
        }

        // probe at the points of a lattice grid
        xGridSpacing = (right_probe_bed_position - left_probe_bed_position) / (abl_grid_points_x - 1);
        yGridSpacing = (back_probe_bed_position - front_probe_bed_position) / (abl_grid_points_y - 1);

      #endif // ABL_GRID

      if (verbose_level > 0) {
        SERIAL_PROTOCOLLNPGM("G29 Auto Bed Leveling");
        if (dryrun) SERIAL_PROTOCOLLNPGM("Running in DRY-RUN mode");
      }

      stepper.synchronize();

      // Disable auto bed leveling during G29
      planner.abl_enabled = false;

      if (!dryrun) {
        // Re-orient the current position without leveling
        // based on where the steppers are positioned.
        set_current_from_steppers_for_axis(ALL_AXES);

        // Sync the planner to where the steppers stopped
        SYNC_PLAN_POSITION_KINEMATIC();
      }

      if (!faux) setup_for_endstop_or_probe_move();

      //xProbe = yProbe = measured_z = 0;

      #if HAS_BED_PROBE
        // Deploy the probe. Probe will raise if needed.
        if (DEPLOY_PROBE()) {
          planner.abl_enabled = abl_should_enable;
          return;
        }
      #endif

      #if ENABLED(AUTO_BED_LEVELING_BILINEAR)

        if ( xGridSpacing != bilinear_grid_spacing[X_AXIS]
          || yGridSpacing != bilinear_grid_spacing[Y_AXIS]
          || left_probe_bed_position != LOGICAL_X_POSITION(bilinear_start[X_AXIS])
          || front_probe_bed_position != LOGICAL_Y_POSITION(bilinear_start[Y_AXIS])
        ) {
          if (dryrun) {
            // Before reset bed level, re-enable to correct the position
            planner.abl_enabled = abl_should_enable;
          }
          // Reset grid to 0.0 or "not probed". (Also disables ABL)
          reset_bed_level();

          // Initialize a grid with the given dimensions
          bilinear_grid_spacing[X_AXIS] = xGridSpacing;
          bilinear_grid_spacing[Y_AXIS] = yGridSpacing;
          bilinear_start[X_AXIS] = RAW_X_POSITION(left_probe_bed_position);
          bilinear_start[Y_AXIS] = RAW_Y_POSITION(front_probe_bed_position);

          // Can't re-enable (on error) until the new grid is written
          abl_should_enable = false;
        }

      #elif ENABLED(AUTO_BED_LEVELING_LINEAR)

        mean = 0.0;

      #endif // AUTO_BED_LEVELING_LINEAR

      #if ENABLED(AUTO_BED_LEVELING_3POINT)

        #if ENABLED(DEBUG_LEVELING_FEATURE)
          if (DEBUGGING(LEVELING)) SERIAL_ECHOLNPGM("> 3-point Leveling");
        #endif

        // Probe at 3 arbitrary points
        points[0].z = points[1].z = points[2].z = 0;

      #endif // AUTO_BED_LEVELING_3POINT

    } // !g29_in_progress

    #if ENABLED(PROBE_MANUALLY)

      // Abort current G29 procedure, go back to ABLStart
      if (parser.seen('A') && g29_in_progress) {
        SERIAL_PROTOCOLLNPGM("Manual G29 aborted");
        #if HAS_SOFTWARE_ENDSTOPS
          soft_endstops_enabled = enable_soft_endstops;
        #endif
        planner.abl_enabled = abl_should_enable;
        g29_in_progress = false;
      }

      // Query G29 status
      if (parser.seen('Q')) {
        if (!g29_in_progress)
          SERIAL_PROTOCOLLNPGM("Manual G29 idle");
        else {
          SERIAL_PROTOCOLPAIR("Manual G29 point ", abl_probe_index + 1);
          SERIAL_PROTOCOLLNPAIR(" of ", abl2);
        }
      }

      if (parser.seen('A') || parser.seen('Q')) return;

      // Fall through to probe the first point
      g29_in_progress = true;

      if (abl_probe_index == 0) {
        // For the initial G29 save software endstop state
        #if HAS_SOFTWARE_ENDSTOPS
          enable_soft_endstops = soft_endstops_enabled;
        #endif
      }
      else {
        // For G29 after adjusting Z.
        // Save the previous Z before going to the next point
        measured_z = current_position[Z_AXIS];

        #if ENABLED(AUTO_BED_LEVELING_LINEAR)

          mean += measured_z;
          eqnBVector[abl_probe_index] = measured_z;
          eqnAMatrix[abl_probe_index + 0 * abl2] = xProbe;
          eqnAMatrix[abl_probe_index + 1 * abl2] = yProbe;
          eqnAMatrix[abl_probe_index + 2 * abl2] = 1;

        #elif ENABLED(AUTO_BED_LEVELING_BILINEAR)

          z_values[xCount][yCount] = measured_z + zoffset;

        #elif ENABLED(AUTO_BED_LEVELING_3POINT)

          points[i].z = measured_z;

        #endif
      }

      //
      // If there's another point to sample, move there with optional lift.
      //

      #if ABL_GRID

        // Find a next point to probe
        // On the first G29 this will be the first probe point
        while (abl_probe_index < abl2) {

          // Set xCount, yCount based on abl_probe_index, with zig-zag
          PR_OUTER_VAR = abl_probe_index / PR_INNER_END;
          PR_INNER_VAR = abl_probe_index - (PR_OUTER_VAR * PR_INNER_END);

          bool zig = (PR_OUTER_VAR & 1) != ((PR_OUTER_END) & 1);

          if (zig) PR_INNER_VAR = (PR_INNER_END - 1) - PR_INNER_VAR;

          const float xBase = left_probe_bed_position + xGridSpacing * xCount,
                      yBase = front_probe_bed_position + yGridSpacing * yCount;

          xProbe = floor(xBase + (xBase < 0 ? 0 : 0.5));
          yProbe = floor(yBase + (yBase < 0 ? 0 : 0.5));

          #if ENABLED(AUTO_BED_LEVELING_LINEAR)
            indexIntoAB[xCount][yCount] = abl_probe_index;
          #endif

          // Keep looping till a reachable point is found
          if (position_is_reachable_xy(xProbe, yProbe)) break;
          ++abl_probe_index;
        }

        // Is there a next point to move to?
        if (abl_probe_index < abl2) {
          _manual_goto_xy(xProbe, yProbe); // Can be used here too!
          ++abl_probe_index;
          #if HAS_SOFTWARE_ENDSTOPS
            // Disable software endstops to allow manual adjustment
            // If G29 is not completed, they will not be re-enabled
            soft_endstops_enabled = false;
          #endif
          return;
        }
        else {
          // Then leveling is done!
          // G29 finishing code goes here

          // After recording the last point, activate abl
          SERIAL_PROTOCOLLNPGM("Grid probing done.");
          g29_in_progress = false;

          // Re-enable software endstops, if needed
          #if HAS_SOFTWARE_ENDSTOPS
            soft_endstops_enabled = enable_soft_endstops;
          #endif
        }

      #elif ENABLED(AUTO_BED_LEVELING_3POINT)

        // Probe at 3 arbitrary points
        if (abl_probe_index < 3) {
          xProbe = LOGICAL_X_POSITION(points[i].x);
          yProbe = LOGICAL_Y_POSITION(points[i].y);
          ++abl_probe_index;
          #if HAS_SOFTWARE_ENDSTOPS
            // Disable software endstops to allow manual adjustment
            // If G29 is not completed, they will not be re-enabled
            soft_endstops_enabled = false;
          #endif
          return;
        }
        else {

          SERIAL_PROTOCOLLNPGM("3-point probing done.");
          g29_in_progress = false;

          // Re-enable software endstops, if needed
          #if HAS_SOFTWARE_ENDSTOPS
            soft_endstops_enabled = enable_soft_endstops;
          #endif

          if (!dryrun) {
            vector_3 planeNormal = vector_3::cross(points[0] - points[1], points[2] - points[1]).get_normal();
            if (planeNormal.z < 0) {
              planeNormal.x *= -1;
              planeNormal.y *= -1;
              planeNormal.z *= -1;
            }
            planner.bed_level_matrix = matrix_3x3::create_look_at(planeNormal);

            // Can't re-enable (on error) until the new grid is written
            abl_should_enable = false;
          }

        }

      #endif // AUTO_BED_LEVELING_3POINT

    #else // !PROBE_MANUALLY

      const bool stow_probe_after_each = parser.seen('E');

      #if ABL_GRID

        bool zig = PR_OUTER_END & 1;  // Always end at RIGHT and BACK_PROBE_BED_POSITION

        // Outer loop is Y with PROBE_Y_FIRST disabled
        for (uint8_t PR_OUTER_VAR = 0; PR_OUTER_VAR < PR_OUTER_END; PR_OUTER_VAR++) {

          int8_t inStart, inStop, inInc;

          if (zig) { // away from origin
            inStart = 0;
            inStop = PR_INNER_END;
            inInc = 1;
          }
          else {     // towards origin
            inStart = PR_INNER_END - 1;
            inStop = -1;
            inInc = -1;
          }

          zig ^= true; // zag

          // Inner loop is Y with PROBE_Y_FIRST enabled
          for (int8_t PR_INNER_VAR = inStart; PR_INNER_VAR != inStop; PR_INNER_VAR += inInc) {

            float xBase = left_probe_bed_position + xGridSpacing * xCount,
                  yBase = front_probe_bed_position + yGridSpacing * yCount;

            xProbe = floor(xBase + (xBase < 0 ? 0 : 0.5));
            yProbe = floor(yBase + (yBase < 0 ? 0 : 0.5));

            #if ENABLED(AUTO_BED_LEVELING_LINEAR)
              indexIntoAB[xCount][yCount] = ++abl_probe_index;
            #endif

            #if IS_KINEMATIC
              // Avoid probing outside the round or hexagonal area
              if (!position_is_reachable_by_probe_xy(xProbe, yProbe)) continue;
            #endif

            measured_z = faux ? 0.001 * random(-100, 101) : probe_pt(xProbe, yProbe, stow_probe_after_each, verbose_level);

            if (isnan(measured_z)) {
              planner.abl_enabled = abl_should_enable;
              return;
            }

            #if ENABLED(AUTO_BED_LEVELING_LINEAR)

              mean += measured_z;
              eqnBVector[abl_probe_index] = measured_z;
              eqnAMatrix[abl_probe_index + 0 * abl2] = xProbe;
              eqnAMatrix[abl_probe_index + 1 * abl2] = yProbe;
              eqnAMatrix[abl_probe_index + 2 * abl2] = 1;

            #elif ENABLED(AUTO_BED_LEVELING_BILINEAR)

              z_values[xCount][yCount] = measured_z + zoffset;

            #endif

            abl_should_enable = false;
            idle();

          } // inner
        } // outer

      #elif ENABLED(AUTO_BED_LEVELING_3POINT)

        // Probe at 3 arbitrary points

        for (uint8_t i = 0; i < 3; ++i) {
          // Retain the last probe position
          xProbe = LOGICAL_X_POSITION(points[i].x);
          yProbe = LOGICAL_Y_POSITION(points[i].y);
          measured_z = faux ? 0.001 * random(-100, 101) : probe_pt(xProbe, yProbe, stow_probe_after_each, verbose_level);
          if (isnan(measured_z)) {
            planner.abl_enabled = abl_should_enable;
            return;
          }
          points[i].z = measured_z;
        }

        if (!dryrun) {
          vector_3 planeNormal = vector_3::cross(points[0] - points[1], points[2] - points[1]).get_normal();
          if (planeNormal.z < 0) {
            planeNormal.x *= -1;
            planeNormal.y *= -1;
            planeNormal.z *= -1;
          }
          planner.bed_level_matrix = matrix_3x3::create_look_at(planeNormal);

          // Can't re-enable (on error) until the new grid is written
          abl_should_enable = false;
        }

      #endif // AUTO_BED_LEVELING_3POINT

      // Raise to _Z_CLEARANCE_DEPLOY_PROBE. Stow the probe.
      if (STOW_PROBE()) {
        planner.abl_enabled = abl_should_enable;
        return;
      }

    #endif // !PROBE_MANUALLY

    //
    // G29 Finishing Code
    //
    // Unless this is a dry run, auto bed leveling will
    // definitely be enabled after this point
    //

    // Restore state after probing
    if (!faux) clean_up_after_endstop_or_probe_move();

    #if ENABLED(DEBUG_LEVELING_FEATURE)
      if (DEBUGGING(LEVELING)) DEBUG_POS("> probing complete", current_position);
    #endif

    // Calculate leveling, print reports, correct the position
    #if ENABLED(AUTO_BED_LEVELING_BILINEAR)

      if (!dryrun) extrapolate_unprobed_bed_level();
      print_bilinear_leveling_grid();

      refresh_bed_level();

      #if ENABLED(ABL_BILINEAR_SUBDIVISION)
        bed_level_virt_print();
      #endif

    #elif ENABLED(AUTO_BED_LEVELING_LINEAR)

      // For LINEAR leveling calculate matrix, print reports, correct the position

      /**
       * solve the plane equation ax + by + d = z
       * A is the matrix with rows [x y 1] for all the probed points
       * B is the vector of the Z positions
       * the normal vector to the plane is formed by the coefficients of the
       * plane equation in the standard form, which is Vx*x+Vy*y+Vz*z+d = 0
       * so Vx = -a Vy = -b Vz = 1 (we want the vector facing towards positive Z
       */
      float plane_equation_coefficients[3];
      qr_solve(plane_equation_coefficients, abl2, 3, eqnAMatrix, eqnBVector);

      mean /= abl2;

      if (verbose_level) {
        SERIAL_PROTOCOLPGM("Eqn coefficients: a: ");
        SERIAL_PROTOCOL_F(plane_equation_coefficients[0], 8);
        SERIAL_PROTOCOLPGM(" b: ");
        SERIAL_PROTOCOL_F(plane_equation_coefficients[1], 8);
        SERIAL_PROTOCOLPGM(" d: ");
        SERIAL_PROTOCOL_F(plane_equation_coefficients[2], 8);
        SERIAL_EOL;
        if (verbose_level > 2) {
          SERIAL_PROTOCOLPGM("Mean of sampled points: ");
          SERIAL_PROTOCOL_F(mean, 8);
          SERIAL_EOL;
        }
      }

      // Create the matrix but don't correct the position yet
      if (!dryrun) {
        planner.bed_level_matrix = matrix_3x3::create_look_at(
          vector_3(-plane_equation_coefficients[0], -plane_equation_coefficients[1], 1)
        );
      }

      // Show the Topography map if enabled
      if (do_topography_map) {

        SERIAL_PROTOCOLLNPGM("\nBed Height Topography:\n"
                               "   +--- BACK --+\n"
                               "   |           |\n"
                               " L |    (+)    | R\n"
                               " E |           | I\n"
                               " F | (-) N (+) | G\n"
                               " T |           | H\n"
                               "   |    (-)    | T\n"
                               "   |           |\n"
                               "   O-- FRONT --+\n"
                               " (0,0)");

        float min_diff = 999;

        for (int8_t yy = abl_grid_points_y - 1; yy >= 0; yy--) {
          for (uint8_t xx = 0; xx < abl_grid_points_x; xx++) {
            int ind = indexIntoAB[xx][yy];
            float diff = eqnBVector[ind] - mean,
                  x_tmp = eqnAMatrix[ind + 0 * abl2],
                  y_tmp = eqnAMatrix[ind + 1 * abl2],
                  z_tmp = 0;

            apply_rotation_xyz(planner.bed_level_matrix, x_tmp, y_tmp, z_tmp);

            NOMORE(min_diff, eqnBVector[ind] - z_tmp);

            if (diff >= 0.0)
              SERIAL_PROTOCOLPGM(" +");   // Include + for column alignment
            else
              SERIAL_PROTOCOLCHAR(' ');
            SERIAL_PROTOCOL_F(diff, 5);
          } // xx
          SERIAL_EOL;
        } // yy
        SERIAL_EOL;

        if (verbose_level > 3) {
          SERIAL_PROTOCOLLNPGM("\nCorrected Bed Height vs. Bed Topology:");

          for (int8_t yy = abl_grid_points_y - 1; yy >= 0; yy--) {
            for (uint8_t xx = 0; xx < abl_grid_points_x; xx++) {
              int ind = indexIntoAB[xx][yy];
              float x_tmp = eqnAMatrix[ind + 0 * abl2],
                    y_tmp = eqnAMatrix[ind + 1 * abl2],
                    z_tmp = 0;

              apply_rotation_xyz(planner.bed_level_matrix, x_tmp, y_tmp, z_tmp);

              float diff = eqnBVector[ind] - z_tmp - min_diff;
              if (diff >= 0.0)
                SERIAL_PROTOCOLPGM(" +");
              // Include + for column alignment
              else
                SERIAL_PROTOCOLCHAR(' ');
              SERIAL_PROTOCOL_F(diff, 5);
            } // xx
            SERIAL_EOL;
          } // yy
          SERIAL_EOL;
        }
      } //do_topography_map

    #endif // AUTO_BED_LEVELING_LINEAR

    #if ABL_PLANAR

      // For LINEAR and 3POINT leveling correct the current position

      if (verbose_level > 0)
        planner.bed_level_matrix.debug(PSTR("\n\nBed Level Correction Matrix:"));

      if (!dryrun) {
        //
        // Correct the current XYZ position based on the tilted plane.
        //

        #if ENABLED(DEBUG_LEVELING_FEATURE)
          if (DEBUGGING(LEVELING)) DEBUG_POS("G29 uncorrected XYZ", current_position);
        #endif

        float converted[XYZ];
        COPY(converted, current_position);

        planner.abl_enabled = true;
        planner.unapply_leveling(converted); // use conversion machinery
        planner.abl_enabled = false;

        // Use the last measured distance to the bed, if possible
        if ( NEAR(current_position[X_AXIS], xProbe - (X_PROBE_OFFSET_FROM_EXTRUDER))
          && NEAR(current_position[Y_AXIS], yProbe - (Y_PROBE_OFFSET_FROM_EXTRUDER))
        ) {
          float simple_z = current_position[Z_AXIS] - measured_z;
          #if ENABLED(DEBUG_LEVELING_FEATURE)
            if (DEBUGGING(LEVELING)) {
              SERIAL_ECHOPAIR("Z from Probe:", simple_z);
              SERIAL_ECHOPAIR("  Matrix:", converted[Z_AXIS]);
              SERIAL_ECHOLNPAIR("  Discrepancy:", simple_z - converted[Z_AXIS]);
            }
          #endif
          converted[Z_AXIS] = simple_z;
        }

        // The rotated XY and corrected Z are now current_position
        COPY(current_position, converted);

        #if ENABLED(DEBUG_LEVELING_FEATURE)
          if (DEBUGGING(LEVELING)) DEBUG_POS("G29 corrected XYZ", current_position);
        #endif
      }

    #elif ENABLED(AUTO_BED_LEVELING_BILINEAR)

      if (!dryrun) {
        #if ENABLED(DEBUG_LEVELING_FEATURE)
          if (DEBUGGING(LEVELING)) SERIAL_ECHOLNPAIR("G29 uncorrected Z:", current_position[Z_AXIS]);
        #endif

        // Unapply the offset because it is going to be immediately applied
        // and cause compensation movement in Z
        current_position[Z_AXIS] -= bilinear_z_offset(current_position);

        #if ENABLED(DEBUG_LEVELING_FEATURE)
          if (DEBUGGING(LEVELING)) SERIAL_ECHOLNPAIR(" corrected Z:", current_position[Z_AXIS]);
        #endif
      }

    #endif // ABL_PLANAR

    #ifdef Z_PROBE_END_SCRIPT
      #if ENABLED(DEBUG_LEVELING_FEATURE)
        if (DEBUGGING(LEVELING)) SERIAL_ECHOLNPAIR("Z Probe End Script: ", Z_PROBE_END_SCRIPT);
      #endif
      enqueue_and_echo_commands_P(PSTR(Z_PROBE_END_SCRIPT));
      stepper.synchronize();
    #endif

    #if ENABLED(DEBUG_LEVELING_FEATURE)
      if (DEBUGGING(LEVELING)) SERIAL_ECHOLNPGM("<<< gcode_G29");
    #endif

    report_current_position();

    KEEPALIVE_STATE(IN_HANDLER);

    // Auto Bed Leveling is complete! Enable if possible.
    planner.abl_enabled = dryrun ? abl_should_enable : true;

    if (planner.abl_enabled)
      SYNC_PLAN_POSITION_KINEMATIC();
  }

#endif // HAS_ABL && !AUTO_BED_LEVELING_UBL

#if HAS_BED_PROBE

  /**
   * G30: Do a single Z probe at the current XY
   *
   * Parameters:
   *
   *   X   Probe X position (default current X)
   *   Y   Probe Y position (default current Y)
   *   S0  Leave the probe deployed
   */
  inline void gcode_G30() {
    const float xpos = parser.seen('X') ? parser.value_linear_units() : current_position[X_AXIS] + X_PROBE_OFFSET_FROM_EXTRUDER,
                ypos = parser.seen('Y') ? parser.value_linear_units() : current_position[Y_AXIS] + Y_PROBE_OFFSET_FROM_EXTRUDER;

    if (!position_is_reachable_by_probe_xy(xpos, ypos)) return;

    // Disable leveling so the planner won't mess with us
    #if HAS_LEVELING
      set_bed_leveling_enabled(false);
    #endif

    setup_for_endstop_or_probe_move();

    const float measured_z = probe_pt(xpos, ypos, !parser.seen('S') || parser.value_bool(), 1);

    if (!isnan(measured_z)) {
      SERIAL_PROTOCOLPAIR("Bed X: ", FIXFLOAT(xpos));
      SERIAL_PROTOCOLPAIR(" Y: ", FIXFLOAT(ypos));
      SERIAL_PROTOCOLLNPAIR(" Z: ", FIXFLOAT(measured_z));
    }

    clean_up_after_endstop_or_probe_move();

    report_current_position();
  }

  #if ENABLED(Z_PROBE_SLED)

    /**
     * G31: Deploy the Z probe
     */
    inline void gcode_G31() { DEPLOY_PROBE(); }

    /**
     * G32: Stow the Z probe
     */
    inline void gcode_G32() { STOW_PROBE(); }

  #endif // Z_PROBE_SLED

  #if ENABLED(DELTA_AUTO_CALIBRATION)
    /**
     * G33 - Delta '1-4-7-point' Auto-Calibration
     *       Calibrate height, endstops, delta radius, and tower angles.
     *
     * Parameters:
     *
     *   Pn  Number of probe points:
     *
     *      P1     Probe center and set height only.
     *      P2     Probe center and towers. Set height, endstops, and delta radius.
     *      P3     Probe all positions: center, towers and opposite towers. Set all.
     *      P4-P7  Probe all positions at different locations and average them.
     *
     *   T   Don't calibrate tower angle corrections
     *
     *   Cn.nn Calibration precision; when omitted calibrates to maximum precision
     *
     *   Vn  Verbose level:
     *
     *      V0  Dry-run mode. Report settings and probe results. No calibration.
     *      V1  Report settings
     *      V2  Report settings and probe results
     */
    inline void gcode_G33() {

      const int8_t probe_points = parser.seen('P') ? parser.value_int() : DELTA_CALIBRATION_DEFAULT_POINTS;
      if (!WITHIN(probe_points, 1, 7)) {
        SERIAL_PROTOCOLLNPGM("?(P)oints is implausible (1 to 7).");
        return;
      }

      const int8_t verbose_level = parser.seen('V') ? parser.value_byte() : 1;
      if (!WITHIN(verbose_level, 0, 2)) {
        SERIAL_PROTOCOLLNPGM("?(V)erbose level is implausible (0-2).");
        return;
      }

      const float calibration_precision = parser.seen('C') ? parser.value_float() : 0.0;
      if (calibration_precision < 0) {
        SERIAL_PROTOCOLLNPGM("?(C)alibration precision is implausible (>0).");
        return;
      }

      const bool towers_set = !parser.seen('T'),
                 _1p_calibration      = probe_points == 1,
                 _4p_calibration      = probe_points == 2,
                 _4p_towers_points    = _4p_calibration && towers_set,
                 _4p_opposite_points  = _4p_calibration && !towers_set,
                 _7p_calibration      = probe_points >= 3,
                 _7p_half_circle      = probe_points == 3,
                 _7p_double_circle    = probe_points == 5,
                 _7p_triple_circle    = probe_points == 6,
                 _7p_quadruple_circle = probe_points == 7,
                 _7p_multi_circle     = _7p_double_circle || _7p_triple_circle || _7p_quadruple_circle,
                 _7p_intermed_points  = _7p_calibration && !_7p_half_circle;

      if (!_1p_calibration) {  // test if the outer radius is reachable
        const float circles = (_7p_quadruple_circle ? 1.5 :
                               _7p_triple_circle    ? 1.0 :
                               _7p_double_circle    ? 0.5 : 0),
                    radius = (1 + circles * 0.1) * delta_calibration_radius;
        for (uint8_t axis = 1; axis < 13; ++axis) {
          if (!position_is_reachable_by_probe_xy(cos(RADIANS(180 + 30 * axis)) * radius, sin(RADIANS(180 + 30 * axis)) * radius)) {
            SERIAL_PROTOCOLLNPGM("?(M665 B)ed radius is implausible.");
            return;
          }
        }
      }

      SERIAL_PROTOCOLLNPGM("G33 Auto Calibrate");

      stepper.synchronize();
      #if HAS_LEVELING
        reset_bed_level(); // After calibration bed-level data is no longer valid
      #endif
      #if HOTENDS > 1
        const uint8_t old_tool_index = active_extruder;
        tool_change(0, 0, true);
      #endif
      setup_for_endstop_or_probe_move();

      endstops.enable(true);
      home_delta();
      endstops.not_homing();

      const static char save_message[] PROGMEM = "Save with M500 and/or copy to Configuration.h";
      float test_precision,
            zero_std_dev = (verbose_level ? 999.0 : 0.0), // 0.0 in dry-run mode : forced end
            zero_std_dev_old = zero_std_dev,
            e_old[XYZ] = {
              endstop_adj[A_AXIS],
              endstop_adj[B_AXIS],
              endstop_adj[C_AXIS]
            },
            dr_old = delta_radius,
            zh_old = home_offset[Z_AXIS],
            alpha_old = delta_tower_angle_trim[A_AXIS],
            beta_old = delta_tower_angle_trim[B_AXIS];

      // print settings

      SERIAL_PROTOCOLPGM("Checking... AC");
      if (verbose_level == 0) SERIAL_PROTOCOLPGM(" (DRY-RUN)");
      SERIAL_EOL;
      LCD_MESSAGEPGM("Checking... AC"); // TODO: Make translatable string

      SERIAL_PROTOCOLPAIR(".Height:", DELTA_HEIGHT + home_offset[Z_AXIS]);
      if (!_1p_calibration) {
        SERIAL_PROTOCOLPGM("    Ex:");
        if (endstop_adj[A_AXIS] >= 0) SERIAL_CHAR('+');
        SERIAL_PROTOCOL_F(endstop_adj[A_AXIS], 2);
        SERIAL_PROTOCOLPGM("  Ey:");
        if (endstop_adj[B_AXIS] >= 0) SERIAL_CHAR('+');
        SERIAL_PROTOCOL_F(endstop_adj[B_AXIS], 2);
        SERIAL_PROTOCOLPGM("  Ez:");
        if (endstop_adj[C_AXIS] >= 0) SERIAL_CHAR('+');
        SERIAL_PROTOCOL_F(endstop_adj[C_AXIS], 2);
        SERIAL_PROTOCOLPAIR("    Radius:", delta_radius);
      }
      SERIAL_EOL;
      if (_7p_calibration && towers_set) {
        SERIAL_PROTOCOLPGM(".Tower angle :    Tx:");
        if (delta_tower_angle_trim[A_AXIS] >= 0) SERIAL_CHAR('+');
        SERIAL_PROTOCOL_F(delta_tower_angle_trim[A_AXIS], 2);
        SERIAL_PROTOCOLPGM("  Ty:");
        if (delta_tower_angle_trim[B_AXIS] >= 0) SERIAL_CHAR('+');
        SERIAL_PROTOCOL_F(delta_tower_angle_trim[B_AXIS], 2);
        SERIAL_PROTOCOLPGM("  Tz:+0.00");
        SERIAL_EOL;
      }

      #if ENABLED(Z_PROBE_SLED)
        DEPLOY_PROBE();
      #endif

      int8_t iterations = 0;

      home_offset[Z_AXIS] -= probe_pt(0.0, 0.0 , true, 1); // 1st probe to set height
      do_probe_raise(Z_CLEARANCE_BETWEEN_PROBES);

      do {

        float z_at_pt[13] = { 0.0 }, S1 = 0.0, S2 = 0.0;
        int16_t N = 0;

        test_precision = zero_std_dev_old != 999.0 ? (zero_std_dev + zero_std_dev_old) / 2 : zero_std_dev;

        iterations++;

        // Probe the points

        if (!_7p_half_circle && !_7p_triple_circle) { // probe the center
          z_at_pt[0] += probe_pt(0.0, 0.0 , true, 1);
        }
        if (_7p_calibration) { // probe extra center points
          for (int8_t axis = _7p_multi_circle ? 11 : 9; axis > 0; axis -= _7p_multi_circle ? 2 : 4) {
            const float a = RADIANS(180 + 30 * axis), r = delta_calibration_radius * 0.1;
            z_at_pt[0] += probe_pt(cos(a) * r, sin(a) * r, true, 1); // TODO: Needs error handling
          }
          z_at_pt[0] /= float(_7p_double_circle ? 7 : probe_points);
        }
        if (!_1p_calibration) {  // probe the radius
          bool zig_zag = true;
          const uint8_t start = _4p_opposite_points ? 3 : 1,
                         step = _4p_calibration ? 4 : _7p_half_circle ? 2 : 1;
          for (uint8_t axis = start; axis < 13; axis += step) {
            const float offset_circles = _7p_quadruple_circle ? (zig_zag ? 1.5 : 1.0) :
                                         _7p_triple_circle    ? (zig_zag ? 1.0 : 0.5) :
                                         _7p_double_circle    ? (zig_zag ? 0.5 : 0.0) : 0;
            for (float circles = -offset_circles ; circles <= offset_circles; circles++) {
              const float a = RADIANS(180 + 30 * axis),
                          r = delta_calibration_radius * (1 + circles * (zig_zag ? 0.1 : -0.1));
              z_at_pt[axis] += probe_pt(cos(a) * r, sin(a) * r, true, 1); // TODO: Needs error handling
            }
            zig_zag = !zig_zag;
            z_at_pt[axis] /= (2 * offset_circles + 1);
          }
        }
        if (_7p_intermed_points) // average intermediates to tower and opposites
          for (uint8_t axis = 1; axis <= 11; axis += 2)
            z_at_pt[axis] = (z_at_pt[axis] + (z_at_pt[axis + 1] + z_at_pt[(axis + 10) % 12 + 1]) / 2.0) / 2.0;

        S1 += z_at_pt[0];
        S2 += sq(z_at_pt[0]);
        N++;
        if (!_1p_calibration) // std dev from zero plane
          for (uint8_t axis = (_4p_opposite_points ? 3 : 1); axis < 13; axis += (_4p_calibration ? 4 : 2)) {
            S1 += z_at_pt[axis];
            S2 += sq(z_at_pt[axis]);
            N++;
          }
        zero_std_dev_old = zero_std_dev;
        zero_std_dev = round(sqrt(S2 / N) * 1000.0) / 1000.0 + 0.00001;

        if (iterations == 1) home_offset[Z_AXIS] = zh_old; // reset height after 1st probe change

        // Solve matrices

        if (zero_std_dev < test_precision && zero_std_dev > calibration_precision) {
          COPY(e_old, endstop_adj);
          dr_old = delta_radius;
          zh_old = home_offset[Z_AXIS];
          alpha_old = delta_tower_angle_trim[A_AXIS];
          beta_old = delta_tower_angle_trim[B_AXIS];

          float e_delta[XYZ] = { 0.0 }, r_delta = 0.0, t_alpha = 0.0, t_beta = 0.0;
          const float r_diff = delta_radius - delta_calibration_radius,
                      h_factor = 1.00 + r_diff * 0.001,                          //1.02 for r_diff = 20mm
                      r_factor = -(1.75 + 0.005 * r_diff + 0.001 * sq(r_diff)),  //2.25 for r_diff = 20mm
                      a_factor = 100.0 / delta_calibration_radius;               //1.25 for cal_rd = 80mm

          #define ZP(N,I) ((N) * z_at_pt[I])
          #define Z1000(I) ZP(1.00, I)
          #define Z1050(I) ZP(h_factor, I)
          #define Z0700(I) ZP(h_factor * 2.0 / 3.00, I)
          #define Z0350(I) ZP(h_factor / 3.00, I)
          #define Z0175(I) ZP(h_factor / 6.00, I)
          #define Z2250(I) ZP(r_factor, I)
          #define Z0750(I) ZP(r_factor / 3.00, I)
          #define Z0375(I) ZP(r_factor / 6.00, I)
          #define Z0444(I) ZP(a_factor * 4.0 / 9.0, I)
          #define Z0888(I) ZP(a_factor * 8.0 / 9.0, I)

          switch (probe_points) {
            case 1:
              test_precision = 0.00;
              LOOP_XYZ(i) e_delta[i] = Z1000(0);
              break;

            case 2:
              if (towers_set) {
                e_delta[X_AXIS] = Z1050(0) + Z0700(1) - Z0350(5) - Z0350(9);
                e_delta[Y_AXIS] = Z1050(0) - Z0350(1) + Z0700(5) - Z0350(9);
                e_delta[Z_AXIS] = Z1050(0) - Z0350(1) - Z0350(5) + Z0700(9);
                r_delta         = Z2250(0) - Z0750(1) - Z0750(5) - Z0750(9);
              }
              else {
                e_delta[X_AXIS] = Z1050(0) - Z0700(7) + Z0350(11) + Z0350(3);
                e_delta[Y_AXIS] = Z1050(0) + Z0350(7) - Z0700(11) + Z0350(3);
                e_delta[Z_AXIS] = Z1050(0) + Z0350(7) + Z0350(11) - Z0700(3);
                r_delta         = Z2250(0) - Z0750(7) - Z0750(11) - Z0750(3);
              }
              break;

            default:
              e_delta[X_AXIS] = Z1050(0) + Z0350(1) - Z0175(5) - Z0175(9) - Z0350(7) + Z0175(11) + Z0175(3);
              e_delta[Y_AXIS] = Z1050(0) - Z0175(1) + Z0350(5) - Z0175(9) + Z0175(7) - Z0350(11) + Z0175(3);
              e_delta[Z_AXIS] = Z1050(0) - Z0175(1) - Z0175(5) + Z0350(9) + Z0175(7) + Z0175(11) - Z0350(3);
              r_delta         = Z2250(0) - Z0375(1) - Z0375(5) - Z0375(9) - Z0375(7) - Z0375(11) - Z0375(3);

              if (towers_set) {
                t_alpha = Z0444(1) - Z0888(5) + Z0444(9) + Z0444(7) - Z0888(11) + Z0444(3);
                t_beta  = Z0888(1) - Z0444(5) - Z0444(9) + Z0888(7) - Z0444(11) - Z0444(3);
              }
              break;
          }

          LOOP_XYZ(axis) endstop_adj[axis] += e_delta[axis];
          delta_radius += r_delta;
          delta_tower_angle_trim[A_AXIS] += t_alpha;
          delta_tower_angle_trim[B_AXIS] += t_beta;

          // adjust delta_height and endstops by the max amount
          const float z_temp = MAX3(endstop_adj[A_AXIS], endstop_adj[B_AXIS], endstop_adj[C_AXIS]);
          home_offset[Z_AXIS] -= z_temp;
          LOOP_XYZ(i) endstop_adj[i] -= z_temp;

          recalc_delta_settings(delta_radius, delta_diagonal_rod);
        }
        else if(zero_std_dev >= test_precision) {   // step one back
          COPY(endstop_adj, e_old);
          delta_radius = dr_old;
          home_offset[Z_AXIS] = zh_old;
          delta_tower_angle_trim[A_AXIS] = alpha_old;
          delta_tower_angle_trim[B_AXIS] = beta_old;

          recalc_delta_settings(delta_radius, delta_diagonal_rod);
        }

         // print report

        if (verbose_level != 1) {
          SERIAL_PROTOCOLPGM(".      c:");
          if (z_at_pt[0] > 0) SERIAL_CHAR('+');
          SERIAL_PROTOCOL_F(z_at_pt[0], 2);
          if (_4p_towers_points || _7p_calibration) {
            SERIAL_PROTOCOLPGM("     x:");
            if (z_at_pt[1] >= 0) SERIAL_CHAR('+');
            SERIAL_PROTOCOL_F(z_at_pt[1], 2);
            SERIAL_PROTOCOLPGM("   y:");
            if (z_at_pt[5] >= 0) SERIAL_CHAR('+');
            SERIAL_PROTOCOL_F(z_at_pt[5], 2);
            SERIAL_PROTOCOLPGM("   z:");
            if (z_at_pt[9] >= 0) SERIAL_CHAR('+');
            SERIAL_PROTOCOL_F(z_at_pt[9], 2);
          }
          if (!_4p_opposite_points) SERIAL_EOL;
          if ((_4p_opposite_points) || _7p_calibration) {
            if (_7p_calibration) {
              SERIAL_CHAR('.');
              SERIAL_PROTOCOL_SP(13);
            }
            SERIAL_PROTOCOLPGM("    yz:");
            if (z_at_pt[7] >= 0) SERIAL_CHAR('+');
            SERIAL_PROTOCOL_F(z_at_pt[7], 2);
            SERIAL_PROTOCOLPGM("  zx:");
            if (z_at_pt[11] >= 0) SERIAL_CHAR('+');
            SERIAL_PROTOCOL_F(z_at_pt[11], 2);
            SERIAL_PROTOCOLPGM("  xy:");
            if (z_at_pt[3] >= 0) SERIAL_CHAR('+');
            SERIAL_PROTOCOL_F(z_at_pt[3], 2);
            SERIAL_EOL;
          }
        }
        if (test_precision != 0.0) {                                 // !forced end
          if (zero_std_dev >= test_precision || zero_std_dev <= calibration_precision) {  // end iterations
            SERIAL_PROTOCOLPGM("Calibration OK");
            SERIAL_PROTOCOL_SP(36);
            if (zero_std_dev >= test_precision)
              SERIAL_PROTOCOLPGM("rolling back.");
            else {
              SERIAL_PROTOCOLPGM("std dev:");
              SERIAL_PROTOCOL_F(zero_std_dev, 3);
            }
            SERIAL_EOL;
            LCD_MESSAGEPGM("Calibration OK"); // TODO: Make translatable string
          }
          else {                                                     // !end iterations
            char mess[15] = "No convergence";
            if (iterations < 31)
              sprintf_P(mess, PSTR("Iteration : %02i"), (int)iterations);
            SERIAL_PROTOCOL(mess);
            SERIAL_PROTOCOL_SP(36);
            SERIAL_PROTOCOLPGM("std dev:");
            SERIAL_PROTOCOL_F(zero_std_dev, 3);
            SERIAL_EOL;
            lcd_setstatus(mess);
          }
          SERIAL_PROTOCOLPAIR(".Height:", DELTA_HEIGHT + home_offset[Z_AXIS]);
          if (!_1p_calibration) {
            SERIAL_PROTOCOLPGM("    Ex:");
            if (endstop_adj[A_AXIS] >= 0) SERIAL_CHAR('+');
            SERIAL_PROTOCOL_F(endstop_adj[A_AXIS], 2);
            SERIAL_PROTOCOLPGM("  Ey:");
            if (endstop_adj[B_AXIS] >= 0) SERIAL_CHAR('+');
            SERIAL_PROTOCOL_F(endstop_adj[B_AXIS], 2);
            SERIAL_PROTOCOLPGM("  Ez:");
            if (endstop_adj[C_AXIS] >= 0) SERIAL_CHAR('+');
            SERIAL_PROTOCOL_F(endstop_adj[C_AXIS], 2);
            SERIAL_PROTOCOLPAIR("    Radius:", delta_radius);
          }
          SERIAL_EOL;
          if (_7p_calibration && towers_set) {
            SERIAL_PROTOCOLPGM(".Tower angle :    Tx:");
            if (delta_tower_angle_trim[A_AXIS] >= 0) SERIAL_CHAR('+');
            SERIAL_PROTOCOL_F(delta_tower_angle_trim[A_AXIS], 2);
            SERIAL_PROTOCOLPGM("  Ty:");
            if (delta_tower_angle_trim[B_AXIS] >= 0) SERIAL_CHAR('+');
            SERIAL_PROTOCOL_F(delta_tower_angle_trim[B_AXIS], 2);
            SERIAL_PROTOCOLPGM("  Tz:+0.00");
            SERIAL_EOL;
          }
          if (zero_std_dev >= test_precision || zero_std_dev <= calibration_precision)
            serialprintPGM(save_message);
            SERIAL_EOL;
        }
        else {                                                       // forced end
          if (verbose_level == 0) {
            SERIAL_PROTOCOLPGM("End DRY-RUN");
            SERIAL_PROTOCOL_SP(39);
            SERIAL_PROTOCOLPGM("std dev:");
            SERIAL_PROTOCOL_F(zero_std_dev, 3);
            SERIAL_EOL;
          }
          else {
            SERIAL_PROTOCOLLNPGM("Calibration OK");
            LCD_MESSAGEPGM("Calibration OK"); // TODO: Make translatable string
            SERIAL_PROTOCOLPAIR(".Height:", DELTA_HEIGHT + home_offset[Z_AXIS]);
            SERIAL_EOL;
            serialprintPGM(save_message);
            SERIAL_EOL;
          }
        }

        endstops.enable(true);
        home_delta();
        endstops.not_homing();

      }
      while (zero_std_dev < test_precision && zero_std_dev > calibration_precision && iterations < 31);

      #if ENABLED(DELTA_HOME_TO_SAFE_ZONE)
        do_blocking_move_to_z(delta_clip_start_height);
      #endif
      clean_up_after_endstop_or_probe_move();
      #if HOTENDS > 1
        tool_change(old_tool_index, 0, true);
      #endif
      #if ENABLED(Z_PROBE_SLED)
        RETRACT_PROBE();
      #endif
    }

  #endif // DELTA_AUTO_CALIBRATION

#endif // HAS_BED_PROBE

#if ENABLED(G38_PROBE_TARGET)

  static bool G38_run_probe() {

    bool G38_pass_fail = false;

    // Get direction of move and retract
    float retract_mm[XYZ];
    LOOP_XYZ(i) {
      float dist = destination[i] - current_position[i];
      retract_mm[i] = fabs(dist) < G38_MINIMUM_MOVE ? 0 : home_bump_mm((AxisEnum)i) * (dist > 0 ? -1 : 1);
    }

    stepper.synchronize();  // wait until the machine is idle

    // Move until destination reached or target hit
    endstops.enable(true);
    G38_move = true;
    G38_endstop_hit = false;
    prepare_move_to_destination();
    stepper.synchronize();
    G38_move = false;

    endstops.hit_on_purpose();
    set_current_from_steppers_for_axis(ALL_AXES);
    SYNC_PLAN_POSITION_KINEMATIC();

    if (G38_endstop_hit) {

      G38_pass_fail = true;

      #if ENABLED(PROBE_DOUBLE_TOUCH)
        // Move away by the retract distance
        set_destination_to_current();
        LOOP_XYZ(i) destination[i] += retract_mm[i];
        endstops.enable(false);
        prepare_move_to_destination();
        stepper.synchronize();

        feedrate_mm_s /= 4;

        // Bump the target more slowly
        LOOP_XYZ(i) destination[i] -= retract_mm[i] * 2;

        endstops.enable(true);
        G38_move = true;
        prepare_move_to_destination();
        stepper.synchronize();
        G38_move = false;

        set_current_from_steppers_for_axis(ALL_AXES);
        SYNC_PLAN_POSITION_KINEMATIC();
      #endif
    }

    endstops.hit_on_purpose();
    endstops.not_homing();
    return G38_pass_fail;
  }

  /**
   * G38.2 - probe toward workpiece, stop on contact, signal error if failure
   * G38.3 - probe toward workpiece, stop on contact
   *
   * Like G28 except uses Z min probe for all axes
   */
  inline void gcode_G38(bool is_38_2) {
    // Get X Y Z E F
    gcode_get_destination();

    setup_for_endstop_or_probe_move();

    // If any axis has enough movement, do the move
    LOOP_XYZ(i)
      if (fabs(destination[i] - current_position[i]) >= G38_MINIMUM_MOVE) {
        if (!parser.seen('F')) feedrate_mm_s = homing_feedrate_mm_s[i];
        // If G38.2 fails throw an error
        if (!G38_run_probe() && is_38_2) {
          SERIAL_ERROR_START;
          SERIAL_ERRORLNPGM("Failed to reach target");
        }
        break;
      }

    clean_up_after_endstop_or_probe_move();
  }

#endif // G38_PROBE_TARGET

#if ENABLED(AUTO_BED_LEVELING_BILINEAR) || ENABLED(AUTO_BED_LEVELING_UBL) || ENABLED(MESH_BED_LEVELING)

  /**
   * G42: Move X & Y axes to mesh coordinates (I & J)
   */
  inline void gcode_G42() {
    if (IsRunning()) {
      const bool hasI = parser.seen('I');
      const int8_t ix = parser.has_value() ? parser.value_int() : 0;
      const bool hasJ = parser.seen('J');
      const int8_t iy = parser.has_value() ? parser.value_int() : 0;

      if ((hasI && !WITHIN(ix, 0, GRID_MAX_POINTS_X - 1)) || (hasJ && !WITHIN(iy, 0, GRID_MAX_POINTS_Y - 1))) {
        SERIAL_ECHOLNPGM(MSG_ERR_MESH_XY);
        return;
      }

      #if ENABLED(AUTO_BED_LEVELING_BILINEAR)
        #define _GET_MESH_X(I) bilinear_start[X_AXIS] + I * bilinear_grid_spacing[X_AXIS]
        #define _GET_MESH_Y(J) bilinear_start[Y_AXIS] + J * bilinear_grid_spacing[Y_AXIS]
      #elif ENABLED(AUTO_BED_LEVELING_UBL)
        #define _GET_MESH_X(I) ubl.mesh_index_to_xpos(I)
        #define _GET_MESH_Y(J) ubl.mesh_index_to_ypos(J)
      #elif ENABLED(MESH_BED_LEVELING)
        #define _GET_MESH_X(I) mbl.index_to_xpos[I]
        #define _GET_MESH_Y(J) mbl.index_to_ypos[J]
      #endif

      set_destination_to_current();
      if (hasI) destination[X_AXIS] = LOGICAL_X_POSITION(_GET_MESH_X(ix));
      if (hasJ) destination[Y_AXIS] = LOGICAL_Y_POSITION(_GET_MESH_Y(iy));
      if (parser.seen('P') && parser.value_bool()) {
        if (hasI) destination[X_AXIS] -= X_PROBE_OFFSET_FROM_EXTRUDER;
        if (hasJ) destination[Y_AXIS] -= Y_PROBE_OFFSET_FROM_EXTRUDER;
      }

      if (parser.seen('F') && parser.value_linear_units() > 0.0)
        feedrate_mm_s = MMM_TO_MMS(parser.value_linear_units());

      // SCARA kinematic has "safe" XY raw moves
      #if IS_SCARA
        prepare_uninterpolated_move_to_destination();
      #else
        prepare_move_to_destination();
      #endif
    }
  }

#endif // AUTO_BED_LEVELING_UBL

/**
 * G92: Set current position to given X Y Z E
 */
inline void gcode_G92() {
  bool didXYZ = false,
       didE = parser.seen('E');

  if (!didE) stepper.synchronize();

  LOOP_XYZE(i) {
    if (parser.seen(axis_codes[i])) {
      #if IS_SCARA
        current_position[i] = parser.value_axis_units((AxisEnum)i);
        if (i != E_AXIS) didXYZ = true;
      #else
        #if HAS_POSITION_SHIFT
          const float p = current_position[i];
        #endif
        float v = parser.value_axis_units((AxisEnum)i);

        current_position[i] = v;

        if (i != E_AXIS) {
          didXYZ = true;
          #if HAS_POSITION_SHIFT
            position_shift[i] += v - p; // Offset the coordinate space
            update_software_endstops((AxisEnum)i);
          #endif
        }
      #endif
    }
  }
  if (didXYZ)
    SYNC_PLAN_POSITION_KINEMATIC();
  else if (didE)
    sync_plan_position_e();

  report_current_position();
}

#if HAS_RESUME_CONTINUE

  /**
   * M0: Unconditional stop - Wait for user button press on LCD
   * M1: Conditional stop   - Wait for user button press on LCD
   */
  inline void gcode_M0_M1() {
    const char * const args = parser.string_arg;

    millis_t ms = 0;
    bool hasP = false, hasS = false;
    if (parser.seen('P')) {
      ms = parser.value_millis(); // milliseconds to wait
      hasP = ms > 0;
    }
    if (parser.seen('S')) {
      ms = parser.value_millis_from_seconds(); // seconds to wait
      hasS = ms > 0;
    }

    #if ENABLED(ULTIPANEL)

      if (!hasP && !hasS && args && *args)
        lcd_setstatus(args, true);
      else {
        LCD_MESSAGEPGM(MSG_USERWAIT);
        #if ENABLED(LCD_PROGRESS_BAR) && PROGRESS_MSG_EXPIRE > 0
          dontExpireStatus();
        #endif
      }

    #else

      if (!hasP && !hasS && args && *args) {
        SERIAL_ECHO_START;
        SERIAL_ECHOLN(args);
      }

    #endif

    KEEPALIVE_STATE(PAUSED_FOR_USER);
    wait_for_user = true;

    stepper.synchronize();
    refresh_cmd_timeout();

    if (ms > 0) {
      ms += previous_cmd_ms;  // wait until this time for a click
      while (PENDING(millis(), ms) && wait_for_user) idle();
    }
    else {
      #if ENABLED(ULTIPANEL)
        if (lcd_detected()) {
          while (wait_for_user) idle();
          IS_SD_PRINTING ? LCD_MESSAGEPGM(MSG_RESUMING) : LCD_MESSAGEPGM(WELCOME_MSG);
        }
      #else
        while (wait_for_user) idle();
      #endif
    }

    wait_for_user = false;
    KEEPALIVE_STATE(IN_HANDLER);
  }

#endif // HAS_RESUME_CONTINUE

#if ENABLED(SPINDLE_LASER_ENABLE)
  /**
   * M3: Spindle Clockwise
   * M4: Spindle Counter-clockwise
   *
   *  S0 turns off spindle.
   *
   *  If no speed PWM output is defined then M3/M4 just turns it on.
   *
   *  At least 12.8KHz (50Hz * 256) is needed for spindle PWM.
   *  Hardware PWM is required. ISRs are too slow.
   *
   * NOTE: WGM for timers 3, 4, and 5 must be either Mode 1 or Mode 5.
   *       No other settings give a PWM signal that goes from 0 to 5 volts.
   *
   *       The system automatically sets WGM to Mode 1, so no special
   *       initialization is needed.
   *
   *       WGM bits for timer 2 are automatically set by the system to
   *       Mode 1. This produces an acceptable 0 to 5 volt signal.
   *       No special initialization is needed.
   *
   * NOTE: A minimum PWM frequency of 50 Hz is needed. All prescaler
   *       factors for timers 2, 3, 4, and 5 are acceptable.
   *
   *  SPINDLE_LASER_ENABLE_PIN needs an external pullup or it may power on
   *  the spindle/laser during power-up or when connecting to the host
   *  (usually goes through a reset which sets all I/O pins to tri-state)
   *
   *  PWM duty cycle goes from 0 (off) to 255 (always on).
   */

  // Wait for spindle to come up to speed
  inline void delay_for_power_up() {
    refresh_cmd_timeout();
    while (PENDING(millis(), SPINDLE_LASER_POWERUP_DELAY + previous_cmd_ms)) idle();
  }

  // Wait for spindle to stop turning
  inline void delay_for_power_down() {
    refresh_cmd_timeout();
    while (PENDING(millis(), SPINDLE_LASER_POWERDOWN_DELAY + previous_cmd_ms + 1)) idle();
  }

  /**
   * ocr_val_mode() is used for debugging and to get the points needed to compute the RPM vs ocr_val line
   *
   * it accepts inputs of 0-255
   */

  inline void ocr_val_mode() {
    uint8_t spindle_laser_power = parser.value_byte();
    WRITE(SPINDLE_LASER_ENABLE_PIN, SPINDLE_LASER_ENABLE_INVERT); // turn spindle on (active low)
    if (SPINDLE_LASER_PWM_INVERT) spindle_laser_power = 255 - spindle_laser_power;
    analogWrite(SPINDLE_LASER_PWM_PIN, spindle_laser_power);
  }

  inline void gcode_M3_M4(bool is_M3) {

    stepper.synchronize();   // wait until previous movement commands (G0/G0/G2/G3) have completed before playing with the spindle
    #if SPINDLE_DIR_CHANGE
      const bool rotation_dir = (is_M3 && !SPINDLE_INVERT_DIR || !is_M3 && SPINDLE_INVERT_DIR) ? HIGH : LOW;
      if (SPINDLE_STOP_ON_DIR_CHANGE \
         && READ(SPINDLE_LASER_ENABLE_PIN) == SPINDLE_LASER_ENABLE_INVERT \
         && READ(SPINDLE_DIR_PIN) != rotation_dir
      ) {
        WRITE(SPINDLE_LASER_ENABLE_PIN, !SPINDLE_LASER_ENABLE_INVERT);  // turn spindle off
        delay_for_power_down();
      }
      digitalWrite(SPINDLE_DIR_PIN, rotation_dir);
    #endif

    /**
     * Our final value for ocr_val is an unsigned 8 bit value between 0 and 255 which usually means uint8_t.
     * Went to uint16_t because some of the uint8_t calculations would sometimes give 1000 0000 rather than 1111 1111.
     * Then needed to AND the uint16_t result with 0x00FF to make sure we only wrote the byte of interest.
     */
    #if ENABLED(SPINDLE_LASER_PWM)
      if (parser.seen('O')) ocr_val_mode();
      else {
        const float spindle_laser_power = parser.seen('S') ? parser.value_float() : 0;
        if (spindle_laser_power == 0) {
          WRITE(SPINDLE_LASER_ENABLE_PIN, !SPINDLE_LASER_ENABLE_INVERT);                                    // turn spindle off (active low)
          delay_for_power_down();
        }
        else {
          int16_t ocr_val = (spindle_laser_power - (SPEED_POWER_INTERCEPT)) * (1.0 / (SPEED_POWER_SLOPE));  // convert RPM to PWM duty cycle
          NOMORE(ocr_val, 255);                                                                             // limit to max the Atmel PWM will support
          if (spindle_laser_power <= SPEED_POWER_MIN)
            ocr_val = (SPEED_POWER_MIN - (SPEED_POWER_INTERCEPT)) * (1.0 / (SPEED_POWER_SLOPE));            // minimum setting
          if (spindle_laser_power >= SPEED_POWER_MAX)
            ocr_val = (SPEED_POWER_MAX - (SPEED_POWER_INTERCEPT)) * (1.0 / (SPEED_POWER_SLOPE));            // limit to max RPM
          if (SPINDLE_LASER_PWM_INVERT) ocr_val = 255 - ocr_val;
          WRITE(SPINDLE_LASER_ENABLE_PIN, SPINDLE_LASER_ENABLE_INVERT);                                     // turn spindle on (active low)
          analogWrite(SPINDLE_LASER_PWM_PIN, ocr_val & 0xFF);                                               // only write low byte
          delay_for_power_up();
        }
      }
    #else
      WRITE(SPINDLE_LASER_ENABLE_PIN, SPINDLE_LASER_ENABLE_INVERT); // turn spindle on (active low) if spindle speed option not enabled
      delay_for_power_up();
    #endif
  }

 /**
  * M5 turn off spindle
  */
  inline void gcode_M5() {
    stepper.synchronize();
    WRITE(SPINDLE_LASER_ENABLE_PIN, !SPINDLE_LASER_ENABLE_INVERT);
    delay_for_power_down();
  }

#endif // SPINDLE_LASER_ENABLE

/**
 * M17: Enable power on all stepper motors
 */
inline void gcode_M17() {
  LCD_MESSAGEPGM(MSG_NO_MOVE);
  enable_all_steppers();
}

#if IS_KINEMATIC
  #define RUNPLAN(RATE_MM_S) planner.buffer_line_kinematic(destination, RATE_MM_S, active_extruder)
#else
  #define RUNPLAN(RATE_MM_S) line_to_destination(RATE_MM_S)
#endif

#if ENABLED(ADVANCED_PAUSE_FEATURE)

  static float resume_position[XYZE];
  static bool move_away_flag = false;
  #if ENABLED(SDSUPPORT)
    static bool sd_print_paused = false;
  #endif

  static void filament_change_beep(const int max_beep_count, const bool init=false) {
    static millis_t next_buzz = 0;
    static uint16_t runout_beep = 0;

    if (init) next_buzz = runout_beep = 0;

    const millis_t ms = millis();
    if (ELAPSED(ms, next_buzz)) {
      if (max_beep_count < 0 || runout_beep < max_beep_count + 5) { // Only beep as long as we're supposed to
        next_buzz = ms + ((max_beep_count < 0 || runout_beep < max_beep_count) ? 2500 : 400);
        BUZZ(300, 2000);
        runout_beep++;
      }
    }
  }

  static bool pause_print(const float& retract, const float& z_lift, const float& x_pos, const float& y_pos,
                          const float& unload_length = 0 , int max_beep_count = 0, bool show_lcd = false) {
    if (move_away_flag) return false; // already paused

    if (!DEBUGGING(DRYRUN) && thermalManager.tooColdToExtrude(active_extruder) && unload_length > 0) {
      SERIAL_ERROR_START;
      SERIAL_ERRORLNPGM(MSG_TOO_COLD_FOR_M600);
      return false;
    }

    const bool job_running = print_job_timer.isRunning();

    // Indicate that the printer is paused
    move_away_flag = true;

    // Pause the print job and timer
    #if ENABLED(SDSUPPORT)
      if (card.sdprinting) {
        card.pauseSDPrint();
        sd_print_paused = true;
      }
    #endif
    print_job_timer.pause();

    // Show initial message and wait for synchronize steppers
    if (show_lcd) {
      #if ENABLED(ULTIPANEL)
        lcd_advanced_pause_show_message(ADVANCED_PAUSE_MESSAGE_INIT);
      #endif
    }
    stepper.synchronize();

    // Save current position
    COPY(resume_position, current_position);
    set_destination_to_current();

    // Initial retract before move to filament change position
    destination[E_AXIS] += retract;

    RUNPLAN(PAUSE_PARK_RETRACT_FEEDRATE);

    // Lift Z axis
    if (z_lift > 0) {
      destination[Z_AXIS] += z_lift;
      NOMORE(destination[Z_AXIS], Z_MAX_POS);
      RUNPLAN(PAUSE_PARK_Z_FEEDRATE);
    }

    // Move XY axes to filament exchange position
    destination[X_AXIS] = x_pos;
    destination[Y_AXIS] = y_pos;

    clamp_to_software_endstops(destination);
    RUNPLAN(PAUSE_PARK_XY_FEEDRATE);
    stepper.synchronize();

    if (unload_length != 0) {
      if (show_lcd) {
        #if ENABLED(ULTIPANEL)
          lcd_advanced_pause_show_message(ADVANCED_PAUSE_MESSAGE_UNLOAD);
          idle();
        #endif
      }

      // Unload filament
      destination[E_AXIS] += unload_length;
      RUNPLAN(FILAMENT_CHANGE_UNLOAD_FEEDRATE);
      stepper.synchronize();

      if (show_lcd) {
        #if ENABLED(ULTIPANEL)
          lcd_advanced_pause_show_message(ADVANCED_PAUSE_MESSAGE_INSERT);
        #endif
      }

      #if HAS_BUZZER
        filament_change_beep(max_beep_count, true);
      #endif

      idle();
    }

    // Disable extruders steppers for manual filament changing
    disable_e_steppers();
    safe_delay(100);

    // Start the heater idle timers
    const millis_t nozzle_timeout = (millis_t)(PAUSE_PARK_NOZZLE_TIMEOUT) * 1000UL;

    HOTEND_LOOP()
      thermalManager.start_heater_idle_timer(e, nozzle_timeout);

    return true;
  }

  static void wait_for_filament_reload(int max_beep_count = 0) {
    bool nozzle_timed_out = false;

    // Wait for filament insert by user and press button
    KEEPALIVE_STATE(PAUSED_FOR_USER);
    wait_for_user = true;    // LCD click or M108 will clear this
    while (wait_for_user) {
      #if HAS_BUZZER
        filament_change_beep(max_beep_count);
      #endif

      if (!nozzle_timed_out)
        HOTEND_LOOP()
          nozzle_timed_out |= thermalManager.is_heater_idle(e);

      #if ENABLED(ULTIPANEL)
        if (nozzle_timed_out)
          lcd_advanced_pause_show_message(ADVANCED_PAUSE_MESSAGE_CLICK_TO_HEAT_NOZZLE);
      #endif

      idle(true);
    }
    KEEPALIVE_STATE(IN_HANDLER);
  }

  static void resume_print(const float& load_length = 0, const float& initial_extrude_length = 0, int max_beep_count = 0) {
    bool nozzle_timed_out = false;

    if (!move_away_flag) return;

    // Re-enable the heaters if they timed out
    HOTEND_LOOP() {
      nozzle_timed_out |= thermalManager.is_heater_idle(e);
      thermalManager.reset_heater_idle_timer(e);
    }

    #if ENABLED(ULTIPANEL)
      // Show "wait for heating"
      lcd_advanced_pause_show_message(ADVANCED_PAUSE_MESSAGE_WAIT_FOR_NOZZLES_TO_HEAT);
    #endif

    wait_for_heatup = true;
    while (wait_for_heatup) {
      idle();
      wait_for_heatup = false;
      HOTEND_LOOP() {
        if (abs(thermalManager.degHotend(e) - thermalManager.degTargetHotend(e)) > 3) {
          wait_for_heatup = true;
          break;
        }
      }
    }

    #if HAS_BUZZER
      filament_change_beep(max_beep_count, true);
    #endif

    if (load_length != 0) {
      #if ENABLED(ULTIPANEL)
        // Show "insert filament"
        if (nozzle_timed_out)
          lcd_advanced_pause_show_message(ADVANCED_PAUSE_MESSAGE_INSERT);
      #endif

      KEEPALIVE_STATE(PAUSED_FOR_USER);
      wait_for_user = true;    // LCD click or M108 will clear this
      while (wait_for_user && nozzle_timed_out) {
        #if HAS_BUZZER
          filament_change_beep(max_beep_count);
        #endif
        idle(true);
      }
      KEEPALIVE_STATE(IN_HANDLER);

      #if ENABLED(ULTIPANEL)
        // Show "load" message
        lcd_advanced_pause_show_message(ADVANCED_PAUSE_MESSAGE_LOAD);
      #endif

      // Load filament
      destination[E_AXIS] += load_length;

      RUNPLAN(FILAMENT_CHANGE_LOAD_FEEDRATE);
      stepper.synchronize();
    }

    #if ENABLED(ULTIPANEL) && defined(ADVANCED_PAUSE_EXTRUDE_LENGTH) && ADVANCED_PAUSE_EXTRUDE_LENGTH > 0

      float extrude_length = initial_extrude_length;

      do {
        if (extrude_length > 0) {
          // "Wait for filament extrude"
          lcd_advanced_pause_show_message(ADVANCED_PAUSE_MESSAGE_EXTRUDE);

          // Extrude filament to get into hotend
          destination[E_AXIS] += extrude_length;
          RUNPLAN(ADVANCED_PAUSE_EXTRUDE_FEEDRATE);
          stepper.synchronize();
        }

        // Show "Extrude More" / "Resume" menu and wait for reply
        KEEPALIVE_STATE(PAUSED_FOR_USER);
        wait_for_user = false;
        lcd_advanced_pause_show_message(ADVANCED_PAUSE_MESSAGE_OPTION);
        while (advanced_pause_menu_response == ADVANCED_PAUSE_RESPONSE_WAIT_FOR) idle(true);
        KEEPALIVE_STATE(IN_HANDLER);

        extrude_length = ADVANCED_PAUSE_EXTRUDE_LENGTH;

        // Keep looping if "Extrude More" was selected
      } while (advanced_pause_menu_response == ADVANCED_PAUSE_RESPONSE_EXTRUDE_MORE);

    #endif

    #if ENABLED(ULTIPANEL)
      // "Wait for print to resume"
      lcd_advanced_pause_show_message(ADVANCED_PAUSE_MESSAGE_RESUME);
    #endif

    // Set extruder to saved position
    destination[E_AXIS] = current_position[E_AXIS] = resume_position[E_AXIS];
    planner.set_e_position_mm(current_position[E_AXIS]);

    #if IS_KINEMATIC
      // Move XYZ to starting position
      planner.buffer_line_kinematic(lastpos, PAUSE_PARK_XY_FEEDRATE, active_extruder);
    #else
      // Move XY to starting position, then Z
      destination[X_AXIS] = resume_position[X_AXIS];
      destination[Y_AXIS] = resume_position[Y_AXIS];
      RUNPLAN(PAUSE_PARK_XY_FEEDRATE);
      destination[Z_AXIS] = resume_position[Z_AXIS];
      RUNPLAN(PAUSE_PARK_Z_FEEDRATE);
    #endif
    stepper.synchronize();

    #if ENABLED(FILAMENT_RUNOUT_SENSOR)
      filament_ran_out = false;
    #endif

    set_current_to_destination();

    #if ENABLED(ULTIPANEL)
      // Show status screen
      lcd_advanced_pause_show_message(ADVANCED_PAUSE_MESSAGE_STATUS);
    #endif

    #if ENABLED(SDSUPPORT)
      if (sd_print_paused) {
        card.startFileprint();
        sd_print_paused = false;
      }
    #endif

    move_away_flag = false;
  }
#endif // ADVANCED_PAUSE_FEATURE

#if ENABLED(SDSUPPORT)

  /**
   * M20: List SD card to serial output
   */
  inline void gcode_M20() {
    SERIAL_PROTOCOLLNPGM(MSG_BEGIN_FILE_LIST);
    card.ls();
    SERIAL_PROTOCOLLNPGM(MSG_END_FILE_LIST);
  }

  /**
   * M21: Init SD Card
   */
  inline void gcode_M21() { card.initsd(); }

  /**
   * M22: Release SD Card
   */
  inline void gcode_M22() { card.release(); }

  /**
   * M23: Open a file
   */
  inline void gcode_M23() { card.openFile(parser.string_arg, true); }

  /**
   * M24: Start or Resume SD Print
   */
  inline void gcode_M24() {
    #if ENABLED(PARK_HEAD_ON_PAUSE)
      resume_print();
    #endif

    card.startFileprint();
    print_job_timer.start();
  }

  /**
   * M25: Pause SD Print
   */
  inline void gcode_M25() {
    card.pauseSDPrint();
    print_job_timer.pause();

    #if ENABLED(PARK_HEAD_ON_PAUSE)
      enqueue_and_echo_commands_P(PSTR("M125")); // Must be enqueued with pauseSDPrint set to be last in the buffer
    #endif
  }

  /**
   * M26: Set SD Card file index
   */
  inline void gcode_M26() {
    if (card.cardOK && parser.seen('S'))
      card.setIndex(parser.value_long());
  }

  /**
   * M27: Get SD Card status
   */
  inline void gcode_M27() { card.getStatus(); }

  /**
   * M28: Start SD Write
   */
  inline void gcode_M28() { card.openFile(parser.string_arg, false); }

  /**
   * M29: Stop SD Write
   * Processed in write to file routine above
   */
  inline void gcode_M29() {
    // card.saving = false;
  }

  /**
   * M30 <filename>: Delete SD Card file
   */
  inline void gcode_M30() {
    if (card.cardOK) {
      card.closefile();
      card.removeFile(parser.string_arg);
    }
  }

#endif // SDSUPPORT

/**
 * M31: Get the time since the start of SD Print (or last M109)
 */
inline void gcode_M31() {
  char buffer[21];
  duration_t elapsed = print_job_timer.duration();
  elapsed.toString(buffer);
  lcd_setstatus(buffer);

  SERIAL_ECHO_START;
  SERIAL_ECHOLNPAIR("Print time: ", buffer);
}

#if ENABLED(SDSUPPORT)

  /**
   * M32: Select file and start SD Print
   */
  inline void gcode_M32() {
    if (card.sdprinting)
      stepper.synchronize();

    char* namestartpos = parser.string_arg;
    bool call_procedure = parser.seen('P');

    if (card.cardOK) {
      card.openFile(namestartpos, true, call_procedure);

      if (parser.seen('S'))
        card.setIndex(parser.value_long());

      card.startFileprint();

      // Procedure calls count as normal print time.
      if (!call_procedure) print_job_timer.start();
    }
  }

  #if ENABLED(LONG_FILENAME_HOST_SUPPORT)

    /**
     * M33: Get the long full path of a file or folder
     *
     * Parameters:
     *   <dospath> Case-insensitive DOS-style path to a file or folder
     *
     * Example:
     *   M33 miscel~1/armchair/armcha~1.gco
     *
     * Output:
     *   /Miscellaneous/Armchair/Armchair.gcode
     */
    inline void gcode_M33() {
      card.printLongPath(parser.string_arg);
    }

  #endif

  #if ENABLED(SDCARD_SORT_ALPHA) && ENABLED(SDSORT_GCODE)
    /**
     * M34: Set SD Card Sorting Options
     */
    inline void gcode_M34() {
      if (parser.seen('S')) card.setSortOn(parser.value_bool());
      if (parser.seen('F')) {
        int v = parser.value_long();
        card.setSortFolders(v < 0 ? -1 : v > 0 ? 1 : 0);
      }
      //if (parser.seen('R')) card.setSortReverse(parser.value_bool());
    }
  #endif // SDCARD_SORT_ALPHA && SDSORT_GCODE

  /**
   * M928: Start SD Write
   */
  inline void gcode_M928() {
    card.openLogFile(parser.string_arg);
  }

#endif // SDSUPPORT

/**
 * Sensitive pin test for M42, M226
 */
static bool pin_is_protected(uint8_t pin) {
  static const int sensitive_pins[] = SENSITIVE_PINS;
  for (uint8_t i = 0; i < COUNT(sensitive_pins); i++)
    if (sensitive_pins[i] == pin) return true;
  return false;
}

/**
 * M42: Change pin status via GCode
 *
 *  P<pin>  Pin number (LED if omitted)
 *  S<byte> Pin status from 0 - 255
 */
inline void gcode_M42() {
  if (!parser.seen('S')) return;

  int pin_status = parser.value_int();
  if (!WITHIN(pin_status, 0, 255)) return;

  int pin_number = parser.seen('P') ? parser.value_int() : LED_PIN;
  if (pin_number < 0) return;

  if (pin_is_protected(pin_number)) {
    SERIAL_ERROR_START;
    SERIAL_ERRORLNPGM(MSG_ERR_PROTECTED_PIN);
    return;
  }

  pinMode(pin_number, OUTPUT);
  digitalWrite(pin_number, pin_status);
  analogWrite(pin_number, pin_status);

  #if FAN_COUNT > 0
    switch (pin_number) {
      #if HAS_FAN0
        case FAN_PIN: fanSpeeds[0] = pin_status; break;
      #endif
      #if HAS_FAN1
        case FAN1_PIN: fanSpeeds[1] = pin_status; break;
      #endif
      #if HAS_FAN2
        case FAN2_PIN: fanSpeeds[2] = pin_status; break;
      #endif
    }
  #endif
}

#if ENABLED(PINS_DEBUGGING)

  #include "pinsDebug.h"

  inline void toggle_pins() {
    const bool I_flag = parser.seen('I') && parser.value_bool();
    const int repeat = parser.seen('R') ? parser.value_int() : 1,
              start = parser.seen('S') ? parser.value_int() : 0,
              end = parser.seen('E') ? parser.value_int() : NUM_DIGITAL_PINS - 1,
              wait = parser.seen('W') ? parser.value_int() : 500;

    for (uint8_t pin = start; pin <= end; pin++) {
      if (!I_flag && pin_is_protected(pin)) {
        SERIAL_ECHOPAIR("Sensitive Pin: ", pin);
        SERIAL_ECHOLNPGM(" untouched.");
      }
      else {
        SERIAL_ECHOPAIR("Pulsing Pin: ", pin);
        pinMode(pin, OUTPUT);
        for (int16_t j = 0; j < repeat; j++) {
          digitalWrite(pin, 0);
          safe_delay(wait);
          digitalWrite(pin, 1);
          safe_delay(wait);
          digitalWrite(pin, 0);
          safe_delay(wait);
        }
      }
      SERIAL_CHAR('\n');
    }
    SERIAL_ECHOLNPGM("Done.");

  } // toggle_pins

  inline void servo_probe_test() {
    #if !(NUM_SERVOS > 0 && HAS_SERVO_0)

      SERIAL_ERROR_START;
      SERIAL_ERRORLNPGM("SERVO not setup");

    #elif !HAS_Z_SERVO_ENDSTOP

      SERIAL_ERROR_START;
      SERIAL_ERRORLNPGM("Z_ENDSTOP_SERVO_NR not setup");

    #else

      const uint8_t probe_index = parser.seen('P') ? parser.value_byte() : Z_ENDSTOP_SERVO_NR;

      SERIAL_PROTOCOLLNPGM("Servo probe test");
      SERIAL_PROTOCOLLNPAIR(".  using index:  ", probe_index);
      SERIAL_PROTOCOLLNPAIR(".  deploy angle: ", z_servo_angle[0]);
      SERIAL_PROTOCOLLNPAIR(".  stow angle:   ", z_servo_angle[1]);

      bool probe_inverting;

      #if ENABLED(Z_MIN_PROBE_USES_Z_MIN_ENDSTOP_PIN)

        #define PROBE_TEST_PIN Z_MIN_PIN

        SERIAL_PROTOCOLLNPAIR(". probe uses Z_MIN pin: ", PROBE_TEST_PIN);
        SERIAL_PROTOCOLLNPGM(". uses Z_MIN_ENDSTOP_INVERTING (ignores Z_MIN_PROBE_ENDSTOP_INVERTING)");
        SERIAL_PROTOCOLPGM(". Z_MIN_ENDSTOP_INVERTING: ");

        #if Z_MIN_ENDSTOP_INVERTING
          SERIAL_PROTOCOLLNPGM("true");
        #else
          SERIAL_PROTOCOLLNPGM("false");
        #endif

        probe_inverting = Z_MIN_ENDSTOP_INVERTING;

      #elif ENABLED(Z_MIN_PROBE_ENDSTOP)

        #define PROBE_TEST_PIN Z_MIN_PROBE_PIN
        SERIAL_PROTOCOLLNPAIR(". probe uses Z_MIN_PROBE_PIN: ", PROBE_TEST_PIN);
        SERIAL_PROTOCOLLNPGM(". uses Z_MIN_PROBE_ENDSTOP_INVERTING (ignores Z_MIN_ENDSTOP_INVERTING)");
        SERIAL_PROTOCOLPGM(". Z_MIN_PROBE_ENDSTOP_INVERTING: ");

        #if Z_MIN_PROBE_ENDSTOP_INVERTING
          SERIAL_PROTOCOLLNPGM("true");
        #else
          SERIAL_PROTOCOLLNPGM("false");
        #endif

        probe_inverting = Z_MIN_PROBE_ENDSTOP_INVERTING;

      #endif

      SERIAL_PROTOCOLLNPGM(". deploy & stow 4 times");
      pinMode(PROBE_TEST_PIN, INPUT_PULLUP);
      bool deploy_state;
      bool stow_state;
      for (uint8_t i = 0; i < 4; i++) {
        servo[probe_index].move(z_servo_angle[0]); //deploy
        safe_delay(500);
        deploy_state = digitalRead(PROBE_TEST_PIN);
        servo[probe_index].move(z_servo_angle[1]); //stow
        safe_delay(500);
        stow_state = digitalRead(PROBE_TEST_PIN);
      }
      if (probe_inverting != deploy_state) SERIAL_PROTOCOLLNPGM("WARNING - INVERTING setting probably backwards");

      refresh_cmd_timeout();

      if (deploy_state != stow_state) {
        SERIAL_PROTOCOLLNPGM("BLTouch clone detected");
        if (deploy_state) {
          SERIAL_PROTOCOLLNPGM(".  DEPLOYED state: HIGH (logic 1)");
          SERIAL_PROTOCOLLNPGM(".  STOWED (triggered) state: LOW (logic 0)");
        }
        else {
          SERIAL_PROTOCOLLNPGM(".  DEPLOYED state: LOW (logic 0)");
          SERIAL_PROTOCOLLNPGM(".  STOWED (triggered) state: HIGH (logic 1)");
        }
        #if ENABLED(BLTOUCH)
          SERIAL_PROTOCOLLNPGM("ERROR: BLTOUCH enabled - set this device up as a Z Servo Probe with inverting as true.");
        #endif

      }
      else {                                           // measure active signal length
        servo[probe_index].move(z_servo_angle[0]);     // deploy
        safe_delay(500);
        SERIAL_PROTOCOLLNPGM("please trigger probe");
        uint16_t probe_counter = 0;

        // Allow 30 seconds max for operator to trigger probe
        for (uint16_t j = 0; j < 500 * 30 && probe_counter == 0 ; j++) {

          safe_delay(2);

          if (0 == j % (500 * 1)) // keep cmd_timeout happy
            refresh_cmd_timeout();

          if (deploy_state != digitalRead(PROBE_TEST_PIN)) { // probe triggered

            for (probe_counter = 1; probe_counter < 50 && deploy_state != digitalRead(PROBE_TEST_PIN); ++probe_counter)
              safe_delay(2);

            if (probe_counter == 50)
              SERIAL_PROTOCOLLNPGM("Z Servo Probe detected"); // >= 100mS active time
            else if (probe_counter >= 2)
              SERIAL_PROTOCOLLNPAIR("BLTouch compatible probe detected - pulse width (+/- 4mS): ", probe_counter * 2); // allow 4 - 100mS pulse
            else
              SERIAL_PROTOCOLLNPGM("noise detected - please re-run test"); // less than 2mS pulse

            servo[probe_index].move(z_servo_angle[1]); //stow

          }  // pulse detected

        } // for loop waiting for trigger

        if (probe_counter == 0) SERIAL_PROTOCOLLNPGM("trigger not detected");

      } // measure active signal length

    #endif

  } // servo_probe_test

  /**
   * M43: Pin debug - report pin state, watch pins, toggle pins and servo probe test/report
   *
   *  M43         - report name and state of pin(s)
   *                  P<pin>  Pin to read or watch. If omitted, reads all pins.
   *                  I       Flag to ignore Marlin's pin protection.
   *
   *  M43 W       - Watch pins -reporting changes- until reset, click, or M108.
   *                  P<pin>  Pin to read or watch. If omitted, read/watch all pins.
   *                  I       Flag to ignore Marlin's pin protection.
   *
   *  M43 E<bool> - Enable / disable background endstop monitoring
   *                  - Machine continues to operate
   *                  - Reports changes to endstops
   *                  - Toggles LED when an endstop changes
   *                  - Can not reliably catch the 5mS pulse from BLTouch type probes
   *
   *  M43 T       - Toggle pin(s) and report which pin is being toggled
   *                  S<pin>  - Start Pin number.   If not given, will default to 0
   *                  L<pin>  - End Pin number.   If not given, will default to last pin defined for this board
   *                  I       - Flag to ignore Marlin's pin protection.   Use with caution!!!!
   *                  R       - Repeat pulses on each pin this number of times before continueing to next pin
   *                  W       - Wait time (in miliseconds) between pulses.  If not given will default to 500
   *
   *  M43 S       - Servo probe test
   *                  P<index> - Probe index (optional - defaults to 0
   */
  inline void gcode_M43() {

    if (parser.seen('T')) {   // must be first ot else it's "S" and "E" parameters will execute endstop or servo test
      toggle_pins();
      return;
    }

    // Enable or disable endstop monitoring
    if (parser.seen('E')) {
      endstop_monitor_flag = parser.value_bool();
      SERIAL_PROTOCOLPGM("endstop monitor ");
      SERIAL_PROTOCOL(endstop_monitor_flag ? "en" : "dis");
      SERIAL_PROTOCOLLNPGM("abled");
      return;
    }

    if (parser.seen('S')) {
      servo_probe_test();
      return;
    }

    // Get the range of pins to test or watch
    const uint8_t first_pin = parser.seen('P') ? parser.value_byte() : 0,
                  last_pin = parser.seen('P') ? first_pin : NUM_DIGITAL_PINS - 1;

    if (first_pin > last_pin) return;

    const bool ignore_protection = parser.seen('I') && parser.value_bool();

    // Watch until click, M108, or reset
    if (parser.seen('W') && parser.value_bool()) {
      SERIAL_PROTOCOLLNPGM("Watching pins");
      byte pin_state[last_pin - first_pin + 1];
      for (int8_t pin = first_pin; pin <= last_pin; pin++) {
        if (pin_is_protected(pin) && !ignore_protection) continue;
        pinMode(pin, INPUT_PULLUP);
        /*
          if (IS_ANALOG(pin))
            pin_state[pin - first_pin] = analogRead(pin - analogInputToDigitalPin(0)); // int16_t pin_state[...]
          else
        //*/
            pin_state[pin - first_pin] = digitalRead(pin);
      }

      #if HAS_RESUME_CONTINUE
        wait_for_user = true;
        KEEPALIVE_STATE(PAUSED_FOR_USER);
      #endif

      for (;;) {
        for (int8_t pin = first_pin; pin <= last_pin; pin++) {
          if (pin_is_protected(pin)) continue;
          const byte val =
            /*
              IS_ANALOG(pin)
                ? analogRead(pin - analogInputToDigitalPin(0)) : // int16_t val
                :
            //*/
              digitalRead(pin);
          if (val != pin_state[pin - first_pin]) {
            report_pin_state(pin);
            pin_state[pin - first_pin] = val;
          }
        }

        #if HAS_RESUME_CONTINUE
          if (!wait_for_user) {
            KEEPALIVE_STATE(IN_HANDLER);
            break;
          }
        #endif

        safe_delay(500);
      }
      return;
    }

    // Report current state of selected pin(s)
    for (uint8_t pin = first_pin; pin <= last_pin; pin++)
      report_pin_state_extended(pin, ignore_protection);
  }

#endif // PINS_DEBUGGING

#if ENABLED(Z_MIN_PROBE_REPEATABILITY_TEST)

  /**
   * M48: Z probe repeatability measurement function.
   *
   * Usage:
   *   M48 <P#> <X#> <Y#> <V#> <E> <L#>
   *     P = Number of sampled points (4-50, default 10)
   *     X = Sample X position
   *     Y = Sample Y position
   *     V = Verbose level (0-4, default=1)
   *     E = Engage Z probe for each reading
   *     L = Number of legs of movement before probe
   *     S = Schizoid (Or Star if you prefer)
   *
   * This function assumes the bed has been homed.  Specifically, that a G28 command
   * as been issued prior to invoking the M48 Z probe repeatability measurement function.
   * Any information generated by a prior G29 Bed leveling command will be lost and need to be
   * regenerated.
   */
  inline void gcode_M48() {

    if (axis_unhomed_error()) return;

    const int8_t verbose_level = parser.seen('V') ? parser.value_byte() : 1;
    if (!WITHIN(verbose_level, 0, 4)) {
      SERIAL_PROTOCOLLNPGM("?(V)erbose level is implausible (0-4).");
      return;
    }

    if (verbose_level > 0)
      SERIAL_PROTOCOLLNPGM("M48 Z-Probe Repeatability Test");

    int8_t n_samples = parser.seen('P') ? parser.value_byte() : 10;
    if (!WITHIN(n_samples, 4, 50)) {
      SERIAL_PROTOCOLLNPGM("?Sample size not plausible (4-50).");
      return;
    }

    const bool stow_probe_after_each = parser.seen('E');

    float X_current = current_position[X_AXIS],
          Y_current = current_position[Y_AXIS];

    const float X_probe_location = parser.seen('X') ? parser.value_linear_units() : X_current + X_PROBE_OFFSET_FROM_EXTRUDER,
                Y_probe_location = parser.seen('Y') ? parser.value_linear_units() : Y_current + Y_PROBE_OFFSET_FROM_EXTRUDER;

    #if DISABLED(DELTA)
      if (!WITHIN(X_probe_location, LOGICAL_X_POSITION(MIN_PROBE_X), LOGICAL_X_POSITION(MAX_PROBE_X))) {
        out_of_range_error(PSTR("X"));
        return;
      }
      if (!WITHIN(Y_probe_location, LOGICAL_Y_POSITION(MIN_PROBE_Y), LOGICAL_Y_POSITION(MAX_PROBE_Y))) {
        out_of_range_error(PSTR("Y"));
        return;
      }
    #else
      if (!position_is_reachable_by_probe_xy(X_probe_location, Y_probe_location)) {
        SERIAL_PROTOCOLLNPGM("? (X,Y) location outside of probeable radius.");
        return;
      }
    #endif

    bool seen_L = parser.seen('L');
    uint8_t n_legs = seen_L ? parser.value_byte() : 0;
    if (n_legs > 15) {
      SERIAL_PROTOCOLLNPGM("?Number of legs in movement not plausible (0-15).");
      return;
    }
    if (n_legs == 1) n_legs = 2;

    bool schizoid_flag = parser.seen('S');
    if (schizoid_flag && !seen_L) n_legs = 7;

    /**
     * Now get everything to the specified probe point So we can safely do a
     * probe to get us close to the bed.  If the Z-Axis is far from the bed,
     * we don't want to use that as a starting point for each probe.
     */
    if (verbose_level > 2)
      SERIAL_PROTOCOLLNPGM("Positioning the probe...");

    // Disable bed level correction in M48 because we want the raw data when we probe

    #if HAS_LEVELING
      const bool was_enabled =
        #if ENABLED(AUTO_BED_LEVELING_UBL)
          ubl.state.active
        #elif ENABLED(MESH_BED_LEVELING)
          mbl.active()
        #else
          planner.abl_enabled
        #endif
      ;
      set_bed_leveling_enabled(false);
    #endif

    setup_for_endstop_or_probe_move();

    // Move to the first point, deploy, and probe
    const float t = probe_pt(X_probe_location, Y_probe_location, stow_probe_after_each, verbose_level);
    if (isnan(t)) return;

    randomSeed(millis());

    double mean = 0.0, sigma = 0.0, min = 99999.9, max = -99999.9, sample_set[n_samples];

    for (uint8_t n = 0; n < n_samples; n++) {
      if (n_legs) {
        int dir = (random(0, 10) > 5.0) ? -1 : 1;  // clockwise or counter clockwise
        float angle = random(0.0, 360.0),
              radius = random(
                #if ENABLED(DELTA)
                  DELTA_PROBEABLE_RADIUS / 8, DELTA_PROBEABLE_RADIUS / 3
                #else
                  5, X_MAX_LENGTH / 8
                #endif
              );

        if (verbose_level > 3) {
          SERIAL_ECHOPAIR("Starting radius: ", radius);
          SERIAL_ECHOPAIR("   angle: ", angle);
          SERIAL_ECHOPGM(" Direction: ");
          if (dir > 0) SERIAL_ECHOPGM("Counter-");
          SERIAL_ECHOLNPGM("Clockwise");
        }

        for (uint8_t l = 0; l < n_legs - 1; l++) {
          double delta_angle;

          if (schizoid_flag)
            // The points of a 5 point star are 72 degrees apart.  We need to
            // skip a point and go to the next one on the star.
            delta_angle = dir * 2.0 * 72.0;

          else
            // If we do this line, we are just trying to move further
            // around the circle.
            delta_angle = dir * (float) random(25, 45);

          angle += delta_angle;

          while (angle > 360.0)   // We probably do not need to keep the angle between 0 and 2*PI, but the
            angle -= 360.0;       // Arduino documentation says the trig functions should not be given values
          while (angle < 0.0)     // outside of this range.   It looks like they behave correctly with
            angle += 360.0;       // numbers outside of the range, but just to be safe we clamp them.

          X_current = X_probe_location - (X_PROBE_OFFSET_FROM_EXTRUDER) + cos(RADIANS(angle)) * radius;
          Y_current = Y_probe_location - (Y_PROBE_OFFSET_FROM_EXTRUDER) + sin(RADIANS(angle)) * radius;

          #if DISABLED(DELTA)
            X_current = constrain(X_current, X_MIN_POS, X_MAX_POS);
            Y_current = constrain(Y_current, Y_MIN_POS, Y_MAX_POS);
          #else
            // If we have gone out too far, we can do a simple fix and scale the numbers
            // back in closer to the origin.
            while (!position_is_reachable_by_probe_xy(X_current, Y_current)) {
              X_current *= 0.8;
              Y_current *= 0.8;
              if (verbose_level > 3) {
                SERIAL_ECHOPAIR("Pulling point towards center:", X_current);
                SERIAL_ECHOLNPAIR(", ", Y_current);
              }
            }
          #endif
          if (verbose_level > 3) {
            SERIAL_PROTOCOLPGM("Going to:");
            SERIAL_ECHOPAIR(" X", X_current);
            SERIAL_ECHOPAIR(" Y", Y_current);
            SERIAL_ECHOLNPAIR(" Z", current_position[Z_AXIS]);
          }
          do_blocking_move_to_xy(X_current, Y_current);
        } // n_legs loop
      } // n_legs

      // Probe a single point
      sample_set[n] = probe_pt(X_probe_location, Y_probe_location, stow_probe_after_each, 0);

      /**
       * Get the current mean for the data points we have so far
       */
      double sum = 0.0;
      for (uint8_t j = 0; j <= n; j++) sum += sample_set[j];
      mean = sum / (n + 1);

      NOMORE(min, sample_set[n]);
      NOLESS(max, sample_set[n]);

      /**
       * Now, use that mean to calculate the standard deviation for the
       * data points we have so far
       */
      sum = 0.0;
      for (uint8_t j = 0; j <= n; j++)
        sum += sq(sample_set[j] - mean);

      sigma = sqrt(sum / (n + 1));
      if (verbose_level > 0) {
        if (verbose_level > 1) {
          SERIAL_PROTOCOL(n + 1);
          SERIAL_PROTOCOLPGM(" of ");
          SERIAL_PROTOCOL((int)n_samples);
          SERIAL_PROTOCOLPGM(": z: ");
          SERIAL_PROTOCOL_F(sample_set[n], 3);
          if (verbose_level > 2) {
            SERIAL_PROTOCOLPGM(" mean: ");
            SERIAL_PROTOCOL_F(mean, 4);
            SERIAL_PROTOCOLPGM(" sigma: ");
            SERIAL_PROTOCOL_F(sigma, 6);
            SERIAL_PROTOCOLPGM(" min: ");
            SERIAL_PROTOCOL_F(min, 3);
            SERIAL_PROTOCOLPGM(" max: ");
            SERIAL_PROTOCOL_F(max, 3);
            SERIAL_PROTOCOLPGM(" range: ");
            SERIAL_PROTOCOL_F(max-min, 3);
          }
          SERIAL_EOL;
        }
      }

    } // End of probe loop

    if (STOW_PROBE()) return;

    SERIAL_PROTOCOLPGM("Finished!");
    SERIAL_EOL;

    if (verbose_level > 0) {
      SERIAL_PROTOCOLPGM("Mean: ");
      SERIAL_PROTOCOL_F(mean, 6);
      SERIAL_PROTOCOLPGM(" Min: ");
      SERIAL_PROTOCOL_F(min, 3);
      SERIAL_PROTOCOLPGM(" Max: ");
      SERIAL_PROTOCOL_F(max, 3);
      SERIAL_PROTOCOLPGM(" Range: ");
      SERIAL_PROTOCOL_F(max-min, 3);
      SERIAL_EOL;
    }

    SERIAL_PROTOCOLPGM("Standard Deviation: ");
    SERIAL_PROTOCOL_F(sigma, 6);
    SERIAL_EOL;
    SERIAL_EOL;

    clean_up_after_endstop_or_probe_move();

    // Re-enable bed level correction if it had been on
    #if HAS_LEVELING
      set_bed_leveling_enabled(was_enabled);
    #endif

    report_current_position();
  }

#endif // Z_MIN_PROBE_REPEATABILITY_TEST

#if ENABLED(AUTO_BED_LEVELING_UBL) && ENABLED(UBL_G26_MESH_VALIDATION)

  inline void gcode_M49() {
    ubl.g26_debug_flag ^= true;
    SERIAL_PROTOCOLPGM("UBL Debug Flag turned ");
    serialprintPGM(ubl.g26_debug_flag ? PSTR("on.") : PSTR("off."));
  }

#endif // AUTO_BED_LEVELING_UBL && UBL_G26_MESH_VALIDATION

/**
 * M75: Start print timer
 */
inline void gcode_M75() { print_job_timer.start(); }

/**
 * M76: Pause print timer
 */
inline void gcode_M76() { print_job_timer.pause(); }

/**
 * M77: Stop print timer
 */
inline void gcode_M77() { print_job_timer.stop(); }

#if ENABLED(PRINTCOUNTER)
  /**
   * M78: Show print statistics
   */
  inline void gcode_M78() {
    // "M78 S78" will reset the statistics
    if (parser.seen('S') && parser.value_int() == 78)
      print_job_timer.initStats();
    else
      print_job_timer.showStats();
  }
#endif

/**
 * M104: Set hot end temperature
 */
inline void gcode_M104() {
  if (get_target_extruder_from_command(104)) return;
  if (DEBUGGING(DRYRUN)) return;

  #if ENABLED(SINGLENOZZLE)
    if (target_extruder != active_extruder) return;
  #endif

  if (parser.seen('S')) {
    const int16_t temp = parser.value_celsius();
    thermalManager.setTargetHotend(temp, target_extruder);

    #if ENABLED(DUAL_X_CARRIAGE)
      if (dual_x_carriage_mode == DXC_DUPLICATION_MODE && target_extruder == 0)
        thermalManager.setTargetHotend(temp ? temp + duplicate_extruder_temp_offset : 0, 1);
    #endif

    #if ENABLED(PRINTJOB_TIMER_AUTOSTART)
      /**
       * Stop the timer at the end of print. Start is managed by 'heat and wait' M109.
       * We use half EXTRUDE_MINTEMP here to allow nozzles to be put into hot
       * standby mode, for instance in a dual extruder setup, without affecting
       * the running print timer.
       */
      if (parser.value_celsius() <= (EXTRUDE_MINTEMP) / 2) {
        print_job_timer.stop();
        LCD_MESSAGEPGM(WELCOME_MSG);
      }
    #endif

    if (parser.value_celsius() > thermalManager.degHotend(target_extruder))
      lcd_status_printf_P(0, PSTR("E%i %s"), target_extruder + 1, MSG_HEATING);
  }

  #if ENABLED(AUTOTEMP)
    planner.autotemp_M104_M109();
  #endif
}

#if HAS_TEMP_HOTEND || HAS_TEMP_BED

  void print_heaterstates() {
    #if HAS_TEMP_HOTEND
      SERIAL_PROTOCOLPGM(" T:");
      SERIAL_PROTOCOL(thermalManager.degHotend(target_extruder));
      SERIAL_PROTOCOLPGM(" /");
      SERIAL_PROTOCOL(thermalManager.degTargetHotend(target_extruder));
      #if ENABLED(SHOW_TEMP_ADC_VALUES)
        SERIAL_PROTOCOLPAIR(" (", thermalManager.rawHotendTemp(target_extruder) / OVERSAMPLENR);
        SERIAL_PROTOCOLCHAR(')');
      #endif
    #endif
    #if HAS_TEMP_BED
      SERIAL_PROTOCOLPGM(" B:");
      SERIAL_PROTOCOL(thermalManager.degBed());
      SERIAL_PROTOCOLPGM(" /");
      SERIAL_PROTOCOL(thermalManager.degTargetBed());
      #if ENABLED(SHOW_TEMP_ADC_VALUES)
        SERIAL_PROTOCOLPAIR(" (", thermalManager.rawBedTemp() / OVERSAMPLENR);
        SERIAL_PROTOCOLCHAR(')');
      #endif
    #endif
    #if HOTENDS > 1
      HOTEND_LOOP() {
        SERIAL_PROTOCOLPAIR(" T", e);
        SERIAL_PROTOCOLCHAR(':');
        SERIAL_PROTOCOL(thermalManager.degHotend(e));
        SERIAL_PROTOCOLPGM(" /");
        SERIAL_PROTOCOL(thermalManager.degTargetHotend(e));
        #if ENABLED(SHOW_TEMP_ADC_VALUES)
          SERIAL_PROTOCOLPAIR(" (", thermalManager.rawHotendTemp(e) / OVERSAMPLENR);
          SERIAL_PROTOCOLCHAR(')');
        #endif
      }
    #endif
    SERIAL_PROTOCOLPGM(" @:");
    SERIAL_PROTOCOL(thermalManager.getHeaterPower(target_extruder));
    #if HAS_TEMP_BED
      SERIAL_PROTOCOLPGM(" B@:");
      SERIAL_PROTOCOL(thermalManager.getHeaterPower(-1));
    #endif
    #if HOTENDS > 1
      HOTEND_LOOP() {
        SERIAL_PROTOCOLPAIR(" @", e);
        SERIAL_PROTOCOLCHAR(':');
        SERIAL_PROTOCOL(thermalManager.getHeaterPower(e));
      }
    #endif
  }
#endif

/**
 * M105: Read hot end and bed temperature
 */
inline void gcode_M105() {
  if (get_target_extruder_from_command(105)) return;

  #if HAS_TEMP_HOTEND || HAS_TEMP_BED
    SERIAL_PROTOCOLPGM(MSG_OK);
    print_heaterstates();
  #else // !HAS_TEMP_HOTEND && !HAS_TEMP_BED
    SERIAL_ERROR_START;
    SERIAL_ERRORLNPGM(MSG_ERR_NO_THERMISTORS);
  #endif

  SERIAL_EOL;
}

#if ENABLED(AUTO_REPORT_TEMPERATURES) && (HAS_TEMP_HOTEND || HAS_TEMP_BED)

  static uint8_t auto_report_temp_interval;
  static millis_t next_temp_report_ms;

  /**
   * M155: Set temperature auto-report interval. M155 S<seconds>
   */
  inline void gcode_M155() {
    if (parser.seen('S')) {
      auto_report_temp_interval = parser.value_byte();
      NOMORE(auto_report_temp_interval, 60);
      next_temp_report_ms = millis() + 1000UL * auto_report_temp_interval;
    }
  }

  inline void auto_report_temperatures() {
    if (auto_report_temp_interval && ELAPSED(millis(), next_temp_report_ms)) {
      next_temp_report_ms = millis() + 1000UL * auto_report_temp_interval;
      print_heaterstates();
      SERIAL_EOL;
    }
  }

#endif // AUTO_REPORT_TEMPERATURES

#if FAN_COUNT > 0

  /**
   * M106: Set Fan Speed
   *
   *  S<int>   Speed between 0-255
   *  P<index> Fan index, if more than one fan
   */
  inline void gcode_M106() {
    uint16_t s = parser.seen('S') ? parser.value_ushort() : 255,
             p = parser.seen('P') ? parser.value_ushort() : 0;
    NOMORE(s, 255);
    if (p < FAN_COUNT) fanSpeeds[p] = s;
  }

  /**
   * M107: Fan Off
   */
  inline void gcode_M107() {
    uint16_t p = parser.seen('P') ? parser.value_ushort() : 0;
    if (p < FAN_COUNT) fanSpeeds[p] = 0;
  }

#endif // FAN_COUNT > 0

#if DISABLED(EMERGENCY_PARSER)

  /**
   * M108: Stop the waiting for heaters in M109, M190, M303. Does not affect the target temperature.
   */
  inline void gcode_M108() { wait_for_heatup = false; }


  /**
   * M112: Emergency Stop
   */
  inline void gcode_M112() { kill(PSTR(MSG_KILLED)); }


  /**
   * M410: Quickstop - Abort all planned moves
   *
   * This will stop the carriages mid-move, so most likely they
   * will be out of sync with the stepper position after this.
   */
  inline void gcode_M410() { quickstop_stepper(); }

#endif

/**
 * M109: Sxxx Wait for extruder(s) to reach temperature. Waits only when heating.
 *       Rxxx Wait for extruder(s) to reach temperature. Waits when heating and cooling.
 */

#ifndef MIN_COOLING_SLOPE_DEG
  #define MIN_COOLING_SLOPE_DEG 1.50
#endif
#ifndef MIN_COOLING_SLOPE_TIME
  #define MIN_COOLING_SLOPE_TIME 60
#endif

inline void gcode_M109() {

  if (get_target_extruder_from_command(109)) return;
  if (DEBUGGING(DRYRUN)) return;

  #if ENABLED(SINGLENOZZLE)
    if (target_extruder != active_extruder) return;
  #endif

  const bool no_wait_for_cooling = parser.seen('S');
  if (no_wait_for_cooling || parser.seen('R')) {
    const int16_t temp = parser.value_celsius();
    thermalManager.setTargetHotend(temp, target_extruder);

    #if ENABLED(DUAL_X_CARRIAGE)
      if (dual_x_carriage_mode == DXC_DUPLICATION_MODE && target_extruder == 0)
        thermalManager.setTargetHotend(temp ? temp + duplicate_extruder_temp_offset : 0, 1);
    #endif

    #if ENABLED(PRINTJOB_TIMER_AUTOSTART)
      /**
       * Use half EXTRUDE_MINTEMP to allow nozzles to be put into hot
       * standby mode, (e.g., in a dual extruder setup) without affecting
       * the running print timer.
       */
      if (parser.value_celsius() <= (EXTRUDE_MINTEMP) / 2) {
        print_job_timer.stop();
        LCD_MESSAGEPGM(WELCOME_MSG);
      }
      else
        print_job_timer.start();
    #endif

    if (thermalManager.isHeatingHotend(target_extruder)) lcd_status_printf_P(0, PSTR("E%i %s"), target_extruder + 1, MSG_HEATING);
  }
  else return;

  #if ENABLED(AUTOTEMP)
    planner.autotemp_M104_M109();
  #endif

  #if TEMP_RESIDENCY_TIME > 0
    millis_t residency_start_ms = 0;
    // Loop until the temperature has stabilized
    #define TEMP_CONDITIONS (!residency_start_ms || PENDING(now, residency_start_ms + (TEMP_RESIDENCY_TIME) * 1000UL))
  #else
    // Loop until the temperature is very close target
    #define TEMP_CONDITIONS (wants_to_cool ? thermalManager.isCoolingHotend(target_extruder) : thermalManager.isHeatingHotend(target_extruder))
  #endif

  float target_temp = -1.0, old_temp = 9999.0;
  bool wants_to_cool = false;
  wait_for_heatup = true;
  millis_t now, next_temp_ms = 0, next_cool_check_ms = 0;

  KEEPALIVE_STATE(NOT_BUSY);

  #if ENABLED(PRINTER_EVENT_LEDS)
    const float start_temp = thermalManager.degHotend(target_extruder);
    uint8_t old_blue = 0;
  #endif

  do {
    // Target temperature might be changed during the loop
    if (target_temp != thermalManager.degTargetHotend(target_extruder)) {
      wants_to_cool = thermalManager.isCoolingHotend(target_extruder);
      target_temp = thermalManager.degTargetHotend(target_extruder);

      // Exit if S<lower>, continue if S<higher>, R<lower>, or R<higher>
      if (no_wait_for_cooling && wants_to_cool) break;
    }

    now = millis();
    if (ELAPSED(now, next_temp_ms)) { //Print temp & remaining time every 1s while waiting
      next_temp_ms = now + 1000UL;
      print_heaterstates();
      #if TEMP_RESIDENCY_TIME > 0
        SERIAL_PROTOCOLPGM(" W:");
        if (residency_start_ms) {
          long rem = (((TEMP_RESIDENCY_TIME) * 1000UL) - (now - residency_start_ms)) / 1000UL;
          SERIAL_PROTOCOLLN(rem);
        }
        else {
          SERIAL_PROTOCOLLNPGM("?");
        }
      #else
        SERIAL_EOL;
      #endif
    }

    idle();
    refresh_cmd_timeout(); // to prevent stepper_inactive_time from running out

    const float temp = thermalManager.degHotend(target_extruder);

    #if ENABLED(PRINTER_EVENT_LEDS)
      // Gradually change LED strip from violet to red as nozzle heats up
      if (!wants_to_cool) {
        const uint8_t blue = map(constrain(temp, start_temp, target_temp), start_temp, target_temp, 255, 0);
        if (blue != old_blue) set_led_color(255, 0, (old_blue = blue));
      }
    #endif

    #if TEMP_RESIDENCY_TIME > 0

      const float temp_diff = fabs(target_temp - temp);

      if (!residency_start_ms) {
        // Start the TEMP_RESIDENCY_TIME timer when we reach target temp for the first time.
        if (temp_diff < TEMP_WINDOW) residency_start_ms = now;
      }
      else if (temp_diff > TEMP_HYSTERESIS) {
        // Restart the timer whenever the temperature falls outside the hysteresis.
        residency_start_ms = now;
      }

    #endif

    // Prevent a wait-forever situation if R is misused i.e. M109 R0
    if (wants_to_cool) {
      // break after MIN_COOLING_SLOPE_TIME seconds
      // if the temperature did not drop at least MIN_COOLING_SLOPE_DEG
      if (!next_cool_check_ms || ELAPSED(now, next_cool_check_ms)) {
        if (old_temp - temp < MIN_COOLING_SLOPE_DEG) break;
        next_cool_check_ms = now + 1000UL * MIN_COOLING_SLOPE_TIME;
        old_temp = temp;
      }
    }

  } while (wait_for_heatup && TEMP_CONDITIONS);

  if (wait_for_heatup) {
    LCD_MESSAGEPGM(MSG_HEATING_COMPLETE);
    #if ENABLED(PRINTER_EVENT_LEDS)
      #if ENABLED(RGBW_LED)
        set_led_color(0, 0, 0, 255);  // Turn on the WHITE LED
      #else
        set_led_color(255, 255, 255); // Set LEDs All On
      #endif
    #endif
  }

  KEEPALIVE_STATE(IN_HANDLER);
}

#if HAS_TEMP_BED

  #ifndef MIN_COOLING_SLOPE_DEG_BED
    #define MIN_COOLING_SLOPE_DEG_BED 1.50
  #endif
  #ifndef MIN_COOLING_SLOPE_TIME_BED
    #define MIN_COOLING_SLOPE_TIME_BED 60
  #endif

  /**
   * M190: Sxxx Wait for bed current temp to reach target temp. Waits only when heating
   *       Rxxx Wait for bed current temp to reach target temp. Waits when heating and cooling
   */
  inline void gcode_M190() {
    if (DEBUGGING(DRYRUN)) return;

    LCD_MESSAGEPGM(MSG_BED_HEATING);
    const bool no_wait_for_cooling = parser.seen('S');
    if (no_wait_for_cooling || parser.seen('R')) {
      thermalManager.setTargetBed(parser.value_celsius());
      #if ENABLED(PRINTJOB_TIMER_AUTOSTART)
        if (parser.value_celsius() > BED_MINTEMP)
          print_job_timer.start();
      #endif
    }
    else return;

    #if TEMP_BED_RESIDENCY_TIME > 0
      millis_t residency_start_ms = 0;
      // Loop until the temperature has stabilized
      #define TEMP_BED_CONDITIONS (!residency_start_ms || PENDING(now, residency_start_ms + (TEMP_BED_RESIDENCY_TIME) * 1000UL))
    #else
      // Loop until the temperature is very close target
      #define TEMP_BED_CONDITIONS (wants_to_cool ? thermalManager.isCoolingBed() : thermalManager.isHeatingBed())
    #endif

    float target_temp = -1.0, old_temp = 9999.0;
    bool wants_to_cool = false;
    wait_for_heatup = true;
    millis_t now, next_temp_ms = 0, next_cool_check_ms = 0;

    KEEPALIVE_STATE(NOT_BUSY);

    target_extruder = active_extruder; // for print_heaterstates

    #if ENABLED(PRINTER_EVENT_LEDS)
      const float start_temp = thermalManager.degBed();
      uint8_t old_red = 255;
    #endif

    do {
      // Target temperature might be changed during the loop
      if (target_temp != thermalManager.degTargetBed()) {
        wants_to_cool = thermalManager.isCoolingBed();
        target_temp = thermalManager.degTargetBed();

        // Exit if S<lower>, continue if S<higher>, R<lower>, or R<higher>
        if (no_wait_for_cooling && wants_to_cool) break;
      }

      now = millis();
      if (ELAPSED(now, next_temp_ms)) { //Print Temp Reading every 1 second while heating up.
        next_temp_ms = now + 1000UL;
        print_heaterstates();
        #if TEMP_BED_RESIDENCY_TIME > 0
          SERIAL_PROTOCOLPGM(" W:");
          if (residency_start_ms) {
            long rem = (((TEMP_BED_RESIDENCY_TIME) * 1000UL) - (now - residency_start_ms)) / 1000UL;
            SERIAL_PROTOCOLLN(rem);
          }
          else {
            SERIAL_PROTOCOLLNPGM("?");
          }
        #else
          SERIAL_EOL;
        #endif
      }

      idle();
      refresh_cmd_timeout(); // to prevent stepper_inactive_time from running out

      const float temp = thermalManager.degBed();

      #if ENABLED(PRINTER_EVENT_LEDS)
        // Gradually change LED strip from blue to violet as bed heats up
        if (!wants_to_cool) {
          const uint8_t red = map(constrain(temp, start_temp, target_temp), start_temp, target_temp, 0, 255);
          if (red != old_red) set_led_color((old_red = red), 0, 255);
        }
      #endif

      #if TEMP_BED_RESIDENCY_TIME > 0

        const float temp_diff = fabs(target_temp - temp);

        if (!residency_start_ms) {
          // Start the TEMP_BED_RESIDENCY_TIME timer when we reach target temp for the first time.
          if (temp_diff < TEMP_BED_WINDOW) residency_start_ms = now;
        }
        else if (temp_diff > TEMP_BED_HYSTERESIS) {
          // Restart the timer whenever the temperature falls outside the hysteresis.
          residency_start_ms = now;
        }

      #endif // TEMP_BED_RESIDENCY_TIME > 0

      // Prevent a wait-forever situation if R is misused i.e. M190 R0
      if (wants_to_cool) {
        // Break after MIN_COOLING_SLOPE_TIME_BED seconds
        // if the temperature did not drop at least MIN_COOLING_SLOPE_DEG_BED
        if (!next_cool_check_ms || ELAPSED(now, next_cool_check_ms)) {
          if (old_temp - temp < MIN_COOLING_SLOPE_DEG_BED) break;
          next_cool_check_ms = now + 1000UL * MIN_COOLING_SLOPE_TIME_BED;
          old_temp = temp;
        }
      }

    } while (wait_for_heatup && TEMP_BED_CONDITIONS);

    if (wait_for_heatup) LCD_MESSAGEPGM(MSG_BED_DONE);
    KEEPALIVE_STATE(IN_HANDLER);
  }

#endif // HAS_TEMP_BED

/**
 * M110: Set Current Line Number
 */
inline void gcode_M110() {
  if (parser.seen('N')) gcode_LastN = parser.value_long();
}

/**
 * M111: Set the debug level
 */
inline void gcode_M111() {
  marlin_debug_flags = parser.seen('S') ? parser.value_byte() : (uint8_t)DEBUG_NONE;

  const static char str_debug_1[] PROGMEM = MSG_DEBUG_ECHO;
  const static char str_debug_2[] PROGMEM = MSG_DEBUG_INFO;
  const static char str_debug_4[] PROGMEM = MSG_DEBUG_ERRORS;
  const static char str_debug_8[] PROGMEM = MSG_DEBUG_DRYRUN;
  const static char str_debug_16[] PROGMEM = MSG_DEBUG_COMMUNICATION;
  #if ENABLED(DEBUG_LEVELING_FEATURE)
    const static char str_debug_32[] PROGMEM = MSG_DEBUG_LEVELING;
  #endif

  const static char* const debug_strings[] PROGMEM = {
    str_debug_1, str_debug_2, str_debug_4, str_debug_8, str_debug_16
    #if ENABLED(DEBUG_LEVELING_FEATURE)
      , str_debug_32
    #endif
  };

  SERIAL_ECHO_START;
  SERIAL_ECHOPGM(MSG_DEBUG_PREFIX);
  if (marlin_debug_flags) {
    uint8_t comma = 0;
    for (uint8_t i = 0; i < COUNT(debug_strings); i++) {
      if (TEST(marlin_debug_flags, i)) {
        if (comma++) SERIAL_CHAR(',');
        serialprintPGM((char*)pgm_read_word(&debug_strings[i]));
      }
    }
  }
  else {
    SERIAL_ECHOPGM(MSG_DEBUG_OFF);
  }
  SERIAL_EOL;
}

#if ENABLED(HOST_KEEPALIVE_FEATURE)

  /**
   * M113: Get or set Host Keepalive interval (0 to disable)
   *
   *   S<seconds> Optional. Set the keepalive interval.
   */
  inline void gcode_M113() {
    if (parser.seen('S')) {
      host_keepalive_interval = parser.value_byte();
      NOMORE(host_keepalive_interval, 60);
    }
    else {
      SERIAL_ECHO_START;
      SERIAL_ECHOLNPAIR("M113 S", (unsigned long)host_keepalive_interval);
    }
  }

#endif

#if ENABLED(BARICUDA)

  #if HAS_HEATER_1
    /**
     * M126: Heater 1 valve open
     */
    inline void gcode_M126() { baricuda_valve_pressure = parser.seen('S') ? parser.value_byte() : 255; }
    /**
     * M127: Heater 1 valve close
     */
    inline void gcode_M127() { baricuda_valve_pressure = 0; }
  #endif

  #if HAS_HEATER_2
    /**
     * M128: Heater 2 valve open
     */
    inline void gcode_M128() { baricuda_e_to_p_pressure = parser.seen('S') ? parser.value_byte() : 255; }
    /**
     * M129: Heater 2 valve close
     */
    inline void gcode_M129() { baricuda_e_to_p_pressure = 0; }
  #endif

#endif // BARICUDA

/**
 * M140: Set bed temperature
 */
inline void gcode_M140() {
  if (DEBUGGING(DRYRUN)) return;
  if (parser.seen('S')) thermalManager.setTargetBed(parser.value_celsius());
}

#if ENABLED(ULTIPANEL)

  /**
   * M145: Set the heatup state for a material in the LCD menu
   *
   *   S<material> (0=PLA, 1=ABS)
   *   H<hotend temp>
   *   B<bed temp>
   *   F<fan speed>
   */
  inline void gcode_M145() {
    uint8_t material = parser.seen('S') ? (uint8_t)parser.value_int() : 0;
    if (material >= COUNT(lcd_preheat_hotend_temp)) {
      SERIAL_ERROR_START;
      SERIAL_ERRORLNPGM(MSG_ERR_MATERIAL_INDEX);
    }
    else {
      int v;
      if (parser.seen('H')) {
        v = parser.value_int();
        lcd_preheat_hotend_temp[material] = constrain(v, EXTRUDE_MINTEMP, HEATER_0_MAXTEMP - 15);
      }
      if (parser.seen('F')) {
        v = parser.value_int();
        lcd_preheat_fan_speed[material] = constrain(v, 0, 255);
      }
      #if TEMP_SENSOR_BED != 0
        if (parser.seen('B')) {
          v = parser.value_int();
          lcd_preheat_bed_temp[material] = constrain(v, BED_MINTEMP, BED_MAXTEMP - 15);
        }
      #endif
    }
  }

#endif // ULTIPANEL

#if ENABLED(TEMPERATURE_UNITS_SUPPORT)
  /**
   * M149: Set temperature units
   */
  inline void gcode_M149() {
         if (parser.seen('C')) parser.set_input_temp_units(TEMPUNIT_C);
    else if (parser.seen('K')) parser.set_input_temp_units(TEMPUNIT_K);
    else if (parser.seen('F')) parser.set_input_temp_units(TEMPUNIT_F);
  }
#endif

#if HAS_POWER_SWITCH

  /**
   * M80   : Turn on the Power Supply
   * M80 S : Report the current state and exit
   */
  inline void gcode_M80() {

    // S: Report the current power supply state and exit
    if (parser.seen('S')) {
      serialprintPGM(powersupply_on ? PSTR("PS:1\n") : PSTR("PS:0\n"));
      return;
    }

    OUT_WRITE(PS_ON_PIN, PS_ON_AWAKE); // GND

    /**
     * If you have a switch on suicide pin, this is useful
     * if you want to start another print with suicide feature after
     * a print without suicide...
     */
    #if HAS_SUICIDE
      OUT_WRITE(SUICIDE_PIN, HIGH);
    #endif

    #if ENABLED(HAVE_TMC2130)
      delay(100);
      tmc2130_init(); // Settings only stick when the driver has power
    #endif

    powersupply_on = true;

    #if ENABLED(ULTIPANEL)
      LCD_MESSAGEPGM(WELCOME_MSG);
    #endif
  }

#endif // HAS_POWER_SWITCH

/**
 * M81: Turn off Power, including Power Supply, if there is one.
 *
 *      This code should ALWAYS be available for EMERGENCY SHUTDOWN!
 */
inline void gcode_M81() {
  thermalManager.disable_all_heaters();
  stepper.finish_and_disable();

  #if FAN_COUNT > 0
    for (uint8_t i = 0; i < FAN_COUNT; i++) fanSpeeds[i] = 0;
    #if ENABLED(PROBING_FANS_OFF)
      fans_paused = false;
      ZERO(paused_fanSpeeds);
    #endif
  #endif

  safe_delay(1000); // Wait 1 second before switching off

  #if HAS_SUICIDE
    stepper.synchronize();
    suicide();
  #elif HAS_POWER_SWITCH
    OUT_WRITE(PS_ON_PIN, PS_ON_ASLEEP);
    powersupply_on = false;
  #endif

  #if ENABLED(ULTIPANEL)
    LCD_MESSAGEPGM(MACHINE_NAME " " MSG_OFF ".");
  #endif
}

/**
 * M82: Set E codes absolute (default)
 */
inline void gcode_M82() { axis_relative_modes[E_AXIS] = false; }

/**
 * M83: Set E codes relative while in Absolute Coordinates (G90) mode
 */
inline void gcode_M83() { axis_relative_modes[E_AXIS] = true; }

/**
 * M18, M84: Disable stepper motors
 */
inline void gcode_M18_M84() {
  if (parser.seen('S')) {
    stepper_inactive_time = parser.value_millis_from_seconds();
  }
  else {
    bool all_axis = !((parser.seen('X')) || (parser.seen('Y')) || (parser.seen('Z')) || (parser.seen('E')));
    if (all_axis) {
      stepper.finish_and_disable();
    }
    else {
      stepper.synchronize();
      if (parser.seen('X')) disable_X();
      if (parser.seen('Y')) disable_Y();
      if (parser.seen('Z')) disable_Z();
      #if ((E0_ENABLE_PIN != X_ENABLE_PIN) && (E1_ENABLE_PIN != Y_ENABLE_PIN)) // Only enable on boards that have seperate ENABLE_PINS
        if (parser.seen('E')) disable_e_steppers();
      #endif
    }
  }
}

/**
 * M85: Set inactivity shutdown timer with parameter S<seconds>. To disable set zero (default)
 */
inline void gcode_M85() {
  if (parser.seen('S')) max_inactive_time = parser.value_millis_from_seconds();
}

/**
 * Multi-stepper support for M92, M201, M203
 */
#if ENABLED(DISTINCT_E_FACTORS)
  #define GET_TARGET_EXTRUDER(CMD) if (get_target_extruder_from_command(CMD)) return
  #define TARGET_EXTRUDER target_extruder
#else
  #define GET_TARGET_EXTRUDER(CMD) NOOP
  #define TARGET_EXTRUDER 0
#endif

/**
 * M92: Set axis steps-per-unit for one or more axes, X, Y, Z, and E.
 *      (Follows the same syntax as G92)
 *
 *      With multiple extruders use T to specify which one.
 */
inline void gcode_M92() {

  GET_TARGET_EXTRUDER(92);

  LOOP_XYZE(i) {
    if (parser.seen(axis_codes[i])) {
      if (i == E_AXIS) {
        const float value = parser.value_per_axis_unit((AxisEnum)(E_AXIS + TARGET_EXTRUDER));
        if (value < 20.0) {
          float factor = planner.axis_steps_per_mm[E_AXIS + TARGET_EXTRUDER] / value; // increase e constants if M92 E14 is given for netfab.
          planner.max_jerk[E_AXIS] *= factor;
          planner.max_feedrate_mm_s[E_AXIS + TARGET_EXTRUDER] *= factor;
          planner.max_acceleration_steps_per_s2[E_AXIS + TARGET_EXTRUDER] *= factor;
        }
        planner.axis_steps_per_mm[E_AXIS + TARGET_EXTRUDER] = value;
      }
      else {
        planner.axis_steps_per_mm[i] = parser.value_per_axis_unit((AxisEnum)i);
      }
    }
  }
  planner.refresh_positioning();
}

/**
 * Output the current position to serial
 */
static void report_current_position() {
  SERIAL_PROTOCOLPGM("X:");
  SERIAL_PROTOCOL(current_position[X_AXIS]);
  SERIAL_PROTOCOLPGM(" Y:");
  SERIAL_PROTOCOL(current_position[Y_AXIS]);
  SERIAL_PROTOCOLPGM(" Z:");
  SERIAL_PROTOCOL(current_position[Z_AXIS]);
  SERIAL_PROTOCOLPGM(" E:");
  SERIAL_PROTOCOL(current_position[E_AXIS]);

  stepper.report_positions();

  #if IS_SCARA
    SERIAL_PROTOCOLPAIR("SCARA Theta:", stepper.get_axis_position_degrees(A_AXIS));
    SERIAL_PROTOCOLLNPAIR("   Psi+Theta:", stepper.get_axis_position_degrees(B_AXIS));
    SERIAL_EOL;
  #endif
}

/**
 * M114: Output current position to serial port
 */
inline void gcode_M114() { stepper.synchronize(); report_current_position(); }

/**
 * M115: Capabilities string
 */
inline void gcode_M115() {
  SERIAL_PROTOCOLLNPGM(MSG_M115_REPORT);

  #if ENABLED(EXTENDED_CAPABILITIES_REPORT)

    // EEPROM (M500, M501)
    #if ENABLED(EEPROM_SETTINGS)
      SERIAL_PROTOCOLLNPGM("Cap:EEPROM:1");
    #else
      SERIAL_PROTOCOLLNPGM("Cap:EEPROM:0");
    #endif

    // AUTOREPORT_TEMP (M155)
    #if ENABLED(AUTO_REPORT_TEMPERATURES)
      SERIAL_PROTOCOLLNPGM("Cap:AUTOREPORT_TEMP:1");
    #else
      SERIAL_PROTOCOLLNPGM("Cap:AUTOREPORT_TEMP:0");
    #endif

    // PROGRESS (M530 S L, M531 <file>, M532 X L)
    SERIAL_PROTOCOLLNPGM("Cap:PROGRESS:0");

    // AUTOLEVEL (G29)
    #if HAS_ABL
      SERIAL_PROTOCOLLNPGM("Cap:AUTOLEVEL:1");
    #else
      SERIAL_PROTOCOLLNPGM("Cap:AUTOLEVEL:0");
    #endif

    // Z_PROBE (G30)
    #if HAS_BED_PROBE
      SERIAL_PROTOCOLLNPGM("Cap:Z_PROBE:1");
    #else
      SERIAL_PROTOCOLLNPGM("Cap:Z_PROBE:0");
    #endif

    // MESH_REPORT (M420 V)
    #if HAS_LEVELING
      SERIAL_PROTOCOLLNPGM("Cap:LEVELING_DATA:1");
    #else
      SERIAL_PROTOCOLLNPGM("Cap:LEVELING_DATA:0");
    #endif

    // SOFTWARE_POWER (G30)
    #if HAS_POWER_SWITCH
      SERIAL_PROTOCOLLNPGM("Cap:SOFTWARE_POWER:1");
    #else
      SERIAL_PROTOCOLLNPGM("Cap:SOFTWARE_POWER:0");
    #endif

    // TOGGLE_LIGHTS (M355)
    #if HAS_CASE_LIGHT
      SERIAL_PROTOCOLLNPGM("Cap:TOGGLE_LIGHTS:1");
    #else
      SERIAL_PROTOCOLLNPGM("Cap:TOGGLE_LIGHTS:0");
    #endif

    // EMERGENCY_PARSER (M108, M112, M410)
    #if ENABLED(EMERGENCY_PARSER)
      SERIAL_PROTOCOLLNPGM("Cap:EMERGENCY_PARSER:1");
    #else
      SERIAL_PROTOCOLLNPGM("Cap:EMERGENCY_PARSER:0");
    #endif

  #endif // EXTENDED_CAPABILITIES_REPORT
}

/**
 * M117: Set LCD Status Message
 */
inline void gcode_M117() {
  lcd_setstatus(parser.string_arg);
}

/**
 * M119: Output endstop states to serial output
 */
inline void gcode_M119() { endstops.M119(); }

/**
 * M120: Enable endstops and set non-homing endstop state to "enabled"
 */
inline void gcode_M120() { endstops.enable_globally(true); }

/**
 * M121: Disable endstops and set non-homing endstop state to "disabled"
 */
inline void gcode_M121() { endstops.enable_globally(false); }

#if ENABLED(PARK_HEAD_ON_PAUSE)

  /**
   * M125: Store current position and move to filament change position.
   *       Called on pause (by M25) to prevent material leaking onto the
   *       object. On resume (M24) the head will be moved back and the
   *       print will resume.
   *
   *       If Marlin is compiled without SD Card support, M125 can be
   *       used directly to pause the print and move to park position,
   *       resuming with a button click or M108.
   *
   *    L = override retract length
   *    X = override X
   *    Y = override Y
   *    Z = override Z raise
   */
  inline void gcode_M125() {

    // Initial retract before move to filament change position
<<<<<<< HEAD
    const float retract = code_seen('L') ? code_value_axis_units(E_AXIS) : 0
      #if defined(PAUSE_PARK_RETRACT_LENGTH) && PAUSE_PARK_RETRACT_LENGTH > 0
        - (PAUSE_PARK_RETRACT_LENGTH)
=======
    destination[E_AXIS] += parser.seen('L') ? parser.value_axis_units(E_AXIS) : 0
      #if defined(FILAMENT_CHANGE_RETRACT_LENGTH) && FILAMENT_CHANGE_RETRACT_LENGTH > 0
        - (FILAMENT_CHANGE_RETRACT_LENGTH)
>>>>>>> b15e5314
      #endif
    ;

    // Lift Z axis
<<<<<<< HEAD
    const float z_lift = code_seen('Z') ? code_value_linear_units() :
      #if defined(PAUSE_PARK_Z_ADD) && PAUSE_PARK_Z_ADD > 0
        PAUSE_PARK_Z_ADD
=======
    const float z_lift = parser.seen('Z') ? parser.value_linear_units() :
      #if defined(FILAMENT_CHANGE_Z_ADD) && FILAMENT_CHANGE_Z_ADD > 0
        FILAMENT_CHANGE_Z_ADD
>>>>>>> b15e5314
      #else
        0
      #endif
    ;

    // Move XY axes to filament change position or given position
<<<<<<< HEAD
    const float x_pos = code_seen('X') ? code_value_linear_units() : 0
      #ifdef PAUSE_PARK_X_POS
        + PAUSE_PARK_X_POS
      #endif
    ;
    const float y_pos = code_seen('Y') ? code_value_linear_units() : 0
      #ifdef PAUSE_PARK_Y_POS
        + PAUSE_PARK_Y_POS
=======
    destination[X_AXIS] = parser.seen('X') ? parser.value_linear_units() : 0
      #ifdef FILAMENT_CHANGE_X_POS
        + FILAMENT_CHANGE_X_POS
      #endif
    ;
    destination[Y_AXIS] = parser.seen('Y') ? parser.value_linear_units() : 0
      #ifdef FILAMENT_CHANGE_Y_POS
        + FILAMENT_CHANGE_Y_POS
>>>>>>> b15e5314
      #endif
    ;

    #if HOTENDS > 1 && DISABLED(DUAL_X_CARRIAGE)
      if (active_extruder > 0) {
<<<<<<< HEAD
        if (!code_seen('X')) x_pos += hotend_offset[X_AXIS][active_extruder];
        if (!code_seen('Y')) y_pos += hotend_offset[Y_AXIS][active_extruder];
=======
        if (!parser.seen('X')) destination[X_AXIS] += hotend_offset[X_AXIS][active_extruder];
        if (!parser.seen('Y')) destination[Y_AXIS] += hotend_offset[Y_AXIS][active_extruder];
>>>>>>> b15e5314
      }
    #endif

    const bool job_running = print_job_timer.isRunning();

    if (pause_print(retract, z_lift, x_pos, y_pos)) {
      #if DISABLED(SDSUPPORT)
        // Wait for lcd click or M108
        wait_for_filament_reload();

        // Return to print position and continue
        resume_print();

        if (job_running) print_job_timer.start();
      #endif
    }
  }

#endif // PARK_HEAD_ON_PAUSE

#if HAS_COLOR_LEDS

  /**
   * M150: Set Status LED Color - Use R-U-B-W for R-G-B-W
   *
   * Always sets all 3 or 4 components. If a component is left out, set to 0.
   *
   * Examples:
   *
   *   M150 R255       ; Turn LED red
   *   M150 R255 U127  ; Turn LED orange (PWM only)
   *   M150            ; Turn LED off
   *   M150 R U B      ; Turn LED white
   *   M150 W          ; Turn LED white using a white LED
   *
   */
  inline void gcode_M150() {
    set_led_color(
      parser.seen('R') ? (parser.has_value() ? parser.value_byte() : 255) : 0,
      parser.seen('U') ? (parser.has_value() ? parser.value_byte() : 255) : 0,
      parser.seen('B') ? (parser.has_value() ? parser.value_byte() : 255) : 0
      #if ENABLED(RGBW_LED)
        , parser.seen('W') ? (parser.has_value() ? parser.value_byte() : 255) : 0
      #endif
    );
  }

#endif // BLINKM || RGB_LED

/**
 * M200: Set filament diameter and set E axis units to cubic units
 *
 *    T<extruder> - Optional extruder number. Current extruder if omitted.
 *    D<linear> - Diameter of the filament. Use "D0" to switch back to linear units on the E axis.
 */
inline void gcode_M200() {

  if (get_target_extruder_from_command(200)) return;

  if (parser.seen('D')) {
    // setting any extruder filament size disables volumetric on the assumption that
    // slicers either generate in extruder values as cubic mm or as as filament feeds
    // for all extruders
    volumetric_enabled = (parser.value_linear_units() != 0.0);
    if (volumetric_enabled) {
      filament_size[target_extruder] = parser.value_linear_units();
      // make sure all extruders have some sane value for the filament size
      for (uint8_t i = 0; i < COUNT(filament_size); i++)
        if (! filament_size[i]) filament_size[i] = DEFAULT_NOMINAL_FILAMENT_DIA;
    }
  }
  calculate_volumetric_multipliers();
}

/**
 * M201: Set max acceleration in units/s^2 for print moves (M201 X1000 Y1000)
 *
 *       With multiple extruders use T to specify which one.
 */
inline void gcode_M201() {

  GET_TARGET_EXTRUDER(201);

  LOOP_XYZE(i) {
    if (parser.seen(axis_codes[i])) {
      const uint8_t a = i + (i == E_AXIS ? TARGET_EXTRUDER : 0);
      planner.max_acceleration_mm_per_s2[a] = parser.value_axis_units((AxisEnum)a);
    }
  }
  // steps per sq second need to be updated to agree with the units per sq second (as they are what is used in the planner)
  planner.reset_acceleration_rates();
}

#if 0 // Not used for Sprinter/grbl gen6
  inline void gcode_M202() {
    LOOP_XYZE(i) {
      if (parser.seen(axis_codes[i])) axis_travel_steps_per_sqr_second[i] = parser.value_axis_units((AxisEnum)i) * planner.axis_steps_per_mm[i];
    }
  }
#endif


/**
 * M203: Set maximum feedrate that your machine can sustain (M203 X200 Y200 Z300 E10000) in units/sec
 *
 *       With multiple extruders use T to specify which one.
 */
inline void gcode_M203() {

  GET_TARGET_EXTRUDER(203);

  LOOP_XYZE(i)
    if (parser.seen(axis_codes[i])) {
      const uint8_t a = i + (i == E_AXIS ? TARGET_EXTRUDER : 0);
      planner.max_feedrate_mm_s[a] = parser.value_axis_units((AxisEnum)a);
    }
}

/**
 * M204: Set Accelerations in units/sec^2 (M204 P1200 R3000 T3000)
 *
 *    P = Printing moves
 *    R = Retract only (no X, Y, Z) moves
 *    T = Travel (non printing) moves
 *
 *  Also sets minimum segment time in ms (B20000) to prevent buffer under-runs and M20 minimum feedrate
 */
inline void gcode_M204() {
  if (parser.seen('S')) {  // Kept for legacy compatibility. Should NOT BE USED for new developments.
    planner.travel_acceleration = planner.acceleration = parser.value_linear_units();
    SERIAL_ECHOLNPAIR("Setting Print and Travel Acceleration: ", planner.acceleration);
  }
  if (parser.seen('P')) {
    planner.acceleration = parser.value_linear_units();
    SERIAL_ECHOLNPAIR("Setting Print Acceleration: ", planner.acceleration);
  }
  if (parser.seen('R')) {
    planner.retract_acceleration = parser.value_linear_units();
    SERIAL_ECHOLNPAIR("Setting Retract Acceleration: ", planner.retract_acceleration);
  }
  if (parser.seen('T')) {
    planner.travel_acceleration = parser.value_linear_units();
    SERIAL_ECHOLNPAIR("Setting Travel Acceleration: ", planner.travel_acceleration);
  }
}

/**
 * M205: Set Advanced Settings
 *
 *    S = Min Feed Rate (units/s)
 *    T = Min Travel Feed Rate (units/s)
 *    B = Min Segment Time (µs)
 *    X = Max X Jerk (units/sec^2)
 *    Y = Max Y Jerk (units/sec^2)
 *    Z = Max Z Jerk (units/sec^2)
 *    E = Max E Jerk (units/sec^2)
 */
inline void gcode_M205() {
  if (parser.seen('S')) planner.min_feedrate_mm_s = parser.value_linear_units();
  if (parser.seen('T')) planner.min_travel_feedrate_mm_s = parser.value_linear_units();
  if (parser.seen('B')) planner.min_segment_time = parser.value_millis();
  if (parser.seen('X')) planner.max_jerk[X_AXIS] = parser.value_linear_units();
  if (parser.seen('Y')) planner.max_jerk[Y_AXIS] = parser.value_linear_units();
  if (parser.seen('Z')) planner.max_jerk[Z_AXIS] = parser.value_linear_units();
  if (parser.seen('E')) planner.max_jerk[E_AXIS] = parser.value_linear_units();
}

#if HAS_M206_COMMAND

  /**
   * M206: Set Additional Homing Offset (X Y Z). SCARA aliases T=X, P=Y
   *
   * *** @thinkyhead: I recommend deprecating M206 for SCARA in favor of M665.
   * ***              M206 for SCARA will remain enabled in 1.1.x for compatibility.
   * ***              In the next 1.2 release, it will simply be disabled by default.
   */
  inline void gcode_M206() {
    LOOP_XYZ(i)
      if (parser.seen(axis_codes[i]))
        set_home_offset((AxisEnum)i, parser.value_linear_units());

    #if ENABLED(MORGAN_SCARA)
      if (parser.seen('T')) set_home_offset(A_AXIS, parser.value_linear_units()); // Theta
      if (parser.seen('P')) set_home_offset(B_AXIS, parser.value_linear_units()); // Psi
    #endif

    SYNC_PLAN_POSITION_KINEMATIC();
    report_current_position();
  }

#endif // HAS_M206_COMMAND

#if ENABLED(DELTA)
  /**
   * M665: Set delta configurations
   *
   *    H = delta height
   *    L = diagonal rod
   *    R = delta radius
   *    S = segments per second
   *    B = delta calibration radius
   *    X = Alpha (Tower 1) angle trim
   *    Y = Beta (Tower 2) angle trim
   *    Z = Rotate A and B by this angle
   */
  inline void gcode_M665() {
    if (parser.seen('H')) {
      home_offset[Z_AXIS] = parser.value_linear_units() - DELTA_HEIGHT;
      current_position[Z_AXIS] += parser.value_linear_units() - DELTA_HEIGHT - home_offset[Z_AXIS];
      update_software_endstops(Z_AXIS);
    }
    if (parser.seen('L')) delta_diagonal_rod = parser.value_linear_units();
    if (parser.seen('R')) delta_radius = parser.value_linear_units();
    if (parser.seen('S')) delta_segments_per_second = parser.value_float();
    if (parser.seen('B')) delta_calibration_radius = parser.value_float();
    if (parser.seen('X')) delta_tower_angle_trim[A_AXIS] = parser.value_float();
    if (parser.seen('Y')) delta_tower_angle_trim[B_AXIS] = parser.value_float();
    if (parser.seen('Z')) { // rotate all 3 axis for Z = 0
      delta_tower_angle_trim[A_AXIS] -= parser.value_float();
      delta_tower_angle_trim[B_AXIS] -= parser.value_float();
    }
    recalc_delta_settings(delta_radius, delta_diagonal_rod);
  }
  /**
   * M666: Set delta endstop adjustment
   */
  inline void gcode_M666() {
    #if ENABLED(DEBUG_LEVELING_FEATURE)
      if (DEBUGGING(LEVELING)) {
        SERIAL_ECHOLNPGM(">>> gcode_M666");
      }
    #endif
    LOOP_XYZ(i) {
      if (parser.seen(axis_codes[i])) {
        endstop_adj[i] = parser.value_linear_units();
        #if ENABLED(DEBUG_LEVELING_FEATURE)
          if (DEBUGGING(LEVELING)) {
            SERIAL_ECHOPAIR("endstop_adj[", axis_codes[i]);
            SERIAL_ECHOLNPAIR("] = ", endstop_adj[i]);
          }
        #endif
      }
    }
    #if ENABLED(DEBUG_LEVELING_FEATURE)
      if (DEBUGGING(LEVELING)) {
        SERIAL_ECHOLNPGM("<<< gcode_M666");
      }
    #endif
    // normalize endstops so all are <=0; set the residue to delta height
    const float z_temp = MAX3(endstop_adj[A_AXIS], endstop_adj[B_AXIS], endstop_adj[C_AXIS]);
    home_offset[Z_AXIS] -= z_temp;
    LOOP_XYZ(i) endstop_adj[i] -= z_temp;
  }

#elif IS_SCARA

  /**
   * M665: Set SCARA settings
   *
   * Parameters:
   *
   *   S[segments-per-second] - Segments-per-second
   *   P[theta-psi-offset]    - Theta-Psi offset, added to the shoulder (A/X) angle
   *   T[theta-offset]        - Theta     offset, added to the elbow    (B/Y) angle
   *
   *   A, P, and X are all aliases for the shoulder angle
   *   B, T, and Y are all aliases for the elbow angle
   */
  inline void gcode_M665() {
    if (parser.seen('S')) delta_segments_per_second = parser.value_float();

    const bool hasA = parser.seen('A'), hasP = parser.seen('P'), hasX = parser.seen('X');
    const uint8_t sumAPX = hasA + hasP + hasX;
    if (sumAPX == 1)
      home_offset[A_AXIS] = parser.value_float();
    else if (sumAPX > 1) {
      SERIAL_ERROR_START;
      SERIAL_ERRORLNPGM("Only one of A, P, or X is allowed.");
      return;
    }

    const bool hasB = parser.seen('B'), hasT = parser.seen('T'), hasY = parser.seen('Y');
    const uint8_t sumBTY = hasB + hasT + hasY;
    if (sumBTY == 1)
      home_offset[B_AXIS] = parser.value_float();
    else if (sumBTY > 1) {
      SERIAL_ERROR_START;
      SERIAL_ERRORLNPGM("Only one of B, T, or Y is allowed.");
      return;
    }
  }

#elif ENABLED(Z_DUAL_ENDSTOPS) // !DELTA && ENABLED(Z_DUAL_ENDSTOPS)

  /**
   * M666: For Z Dual Endstop setup, set z axis offset to the z2 axis.
   */
  inline void gcode_M666() {
    if (parser.seen('Z')) z_endstop_adj = parser.value_linear_units();
    SERIAL_ECHOLNPAIR("Z Endstop Adjustment set to (mm):", z_endstop_adj);
  }

#endif // !DELTA && Z_DUAL_ENDSTOPS

#if ENABLED(FWRETRACT)

  /**
   * M207: Set firmware retraction values
   *
   *   S[+units]    retract_length
   *   W[+units]    retract_length_swap (multi-extruder)
   *   F[units/min] retract_feedrate_mm_s
   *   Z[units]     retract_zlift
   */
  inline void gcode_M207() {
    if (parser.seen('S')) retract_length = parser.value_axis_units(E_AXIS);
    if (parser.seen('F')) retract_feedrate_mm_s = MMM_TO_MMS(parser.value_axis_units(E_AXIS));
    if (parser.seen('Z')) retract_zlift = parser.value_linear_units();
    #if EXTRUDERS > 1
      if (parser.seen('W')) retract_length_swap = parser.value_axis_units(E_AXIS);
    #endif
  }

  /**
   * M208: Set firmware un-retraction values
   *
   *   S[+units]    retract_recover_length (in addition to M207 S*)
   *   W[+units]    retract_recover_length_swap (multi-extruder)
   *   F[units/min] retract_recover_feedrate_mm_s
   */
  inline void gcode_M208() {
    if (parser.seen('S')) retract_recover_length = parser.value_axis_units(E_AXIS);
    if (parser.seen('F')) retract_recover_feedrate_mm_s = MMM_TO_MMS(parser.value_axis_units(E_AXIS));
    #if EXTRUDERS > 1
      if (parser.seen('W')) retract_recover_length_swap = parser.value_axis_units(E_AXIS);
    #endif
  }

  /**
   * M209: Enable automatic retract (M209 S1)
   *   For slicers that don't support G10/11, reversed extrude-only
   *   moves will be classified as retraction.
   */
  inline void gcode_M209() {
    if (parser.seen('S')) {
      autoretract_enabled = parser.value_bool();
      for (int i = 0; i < EXTRUDERS; i++) retracted[i] = false;
    }
  }

#endif // FWRETRACT

/**
 * M211: Enable, Disable, and/or Report software endstops
 *
 * Usage: M211 S1 to enable, M211 S0 to disable, M211 alone for report
 */
inline void gcode_M211() {
  SERIAL_ECHO_START;
  #if HAS_SOFTWARE_ENDSTOPS
    if (parser.seen('S')) soft_endstops_enabled = parser.value_bool();
    SERIAL_ECHOPGM(MSG_SOFT_ENDSTOPS);
    serialprintPGM(soft_endstops_enabled ? PSTR(MSG_ON) : PSTR(MSG_OFF));
  #else
    SERIAL_ECHOPGM(MSG_SOFT_ENDSTOPS);
    SERIAL_ECHOPGM(MSG_OFF);
  #endif
  SERIAL_ECHOPGM(MSG_SOFT_MIN);
  SERIAL_ECHOPAIR(    MSG_X, soft_endstop_min[X_AXIS]);
  SERIAL_ECHOPAIR(" " MSG_Y, soft_endstop_min[Y_AXIS]);
  SERIAL_ECHOPAIR(" " MSG_Z, soft_endstop_min[Z_AXIS]);
  SERIAL_ECHOPGM(MSG_SOFT_MAX);
  SERIAL_ECHOPAIR(    MSG_X, soft_endstop_max[X_AXIS]);
  SERIAL_ECHOPAIR(" " MSG_Y, soft_endstop_max[Y_AXIS]);
  SERIAL_ECHOLNPAIR(" " MSG_Z, soft_endstop_max[Z_AXIS]);
}

#if HOTENDS > 1

  /**
   * M218 - set hotend offset (in linear units)
   *
   *   T<tool>
   *   X<xoffset>
   *   Y<yoffset>
   *   Z<zoffset> - Available with DUAL_X_CARRIAGE and SWITCHING_NOZZLE
   */
  inline void gcode_M218() {
    if (get_target_extruder_from_command(218) || target_extruder == 0) return;

    if (parser.seen('X')) hotend_offset[X_AXIS][target_extruder] = parser.value_linear_units();
    if (parser.seen('Y')) hotend_offset[Y_AXIS][target_extruder] = parser.value_linear_units();

    #if ENABLED(DUAL_X_CARRIAGE) || ENABLED(SWITCHING_NOZZLE)
      if (parser.seen('Z')) hotend_offset[Z_AXIS][target_extruder] = parser.value_linear_units();
    #endif

    SERIAL_ECHO_START;
    SERIAL_ECHOPGM(MSG_HOTEND_OFFSET);
    HOTEND_LOOP() {
      SERIAL_CHAR(' ');
      SERIAL_ECHO(hotend_offset[X_AXIS][e]);
      SERIAL_CHAR(',');
      SERIAL_ECHO(hotend_offset[Y_AXIS][e]);
      #if ENABLED(DUAL_X_CARRIAGE) || ENABLED(SWITCHING_NOZZLE)
        SERIAL_CHAR(',');
        SERIAL_ECHO(hotend_offset[Z_AXIS][e]);
      #endif
    }
    SERIAL_EOL;
  }

#endif // HOTENDS > 1

/**
 * M220: Set speed percentage factor, aka "Feed Rate" (M220 S95)
 */
inline void gcode_M220() {
  if (parser.seen('S')) feedrate_percentage = parser.value_int();
}

/**
 * M221: Set extrusion percentage (M221 T0 S95)
 */
inline void gcode_M221() {
  if (get_target_extruder_from_command(221)) return;
  if (parser.seen('S'))
    flow_percentage[target_extruder] = parser.value_int();
}

/**
 * M226: Wait until the specified pin reaches the state required (M226 P<pin> S<state>)
 */
inline void gcode_M226() {
  if (parser.seen('P')) {
    int pin_number = parser.value_int(),
        pin_state = parser.seen('S') ? parser.value_int() : -1; // required pin state - default is inverted

    if (pin_state >= -1 && pin_state <= 1 && pin_number > -1 && !pin_is_protected(pin_number)) {

      int target = LOW;

      stepper.synchronize();

      pinMode(pin_number, INPUT);
      switch (pin_state) {
        case 1:
          target = HIGH;
          break;
        case 0:
          target = LOW;
          break;
        case -1:
          target = !digitalRead(pin_number);
          break;
      }

      while (digitalRead(pin_number) != target) idle();

    } // pin_state -1 0 1 && pin_number > -1
  } // parser.seen('P')
}

#if ENABLED(EXPERIMENTAL_I2CBUS)

  /**
   * M260: Send data to a I2C slave device
   *
   * This is a PoC, the formating and arguments for the GCODE will
   * change to be more compatible, the current proposal is:
   *
   *  M260 A<slave device address base 10> ; Sets the I2C slave address the data will be sent to
   *
   *  M260 B<byte-1 value in base 10>
   *  M260 B<byte-2 value in base 10>
   *  M260 B<byte-3 value in base 10>
   *
   *  M260 S1 ; Send the buffered data and reset the buffer
   *  M260 R1 ; Reset the buffer without sending data
   *
   */
  inline void gcode_M260() {
    // Set the target address
    if (parser.seen('A')) i2c.address(parser.value_byte());

    // Add a new byte to the buffer
    if (parser.seen('B')) i2c.addbyte(parser.value_byte());

    // Flush the buffer to the bus
    if (parser.seen('S')) i2c.send();

    // Reset and rewind the buffer
    else if (parser.seen('R')) i2c.reset();
  }

  /**
   * M261: Request X bytes from I2C slave device
   *
   * Usage: M261 A<slave device address base 10> B<number of bytes>
   */
  inline void gcode_M261() {
    if (parser.seen('A')) i2c.address(parser.value_byte());

    uint8_t bytes = parser.seen('B') ? parser.value_byte() : 1;

    if (i2c.addr && bytes && bytes <= TWIBUS_BUFFER_SIZE) {
      i2c.relay(bytes);
    }
    else {
      SERIAL_ERROR_START;
      SERIAL_ERRORLN("Bad i2c request");
    }
  }

#endif // EXPERIMENTAL_I2CBUS

#if HAS_SERVOS

  /**
   * M280: Get or set servo position. P<index> [S<angle>]
   */
  inline void gcode_M280() {
    if (!parser.seen('P')) return;
    int servo_index = parser.value_int();
    if (WITHIN(servo_index, 0, NUM_SERVOS - 1)) {
      if (parser.seen('S'))
        MOVE_SERVO(servo_index, parser.value_int());
      else {
        SERIAL_ECHO_START;
        SERIAL_ECHOPAIR(" Servo ", servo_index);
        SERIAL_ECHOLNPAIR(": ", servo[servo_index].read());
      }
    }
    else {
      SERIAL_ERROR_START;
      SERIAL_ECHOPAIR("Servo ", servo_index);
      SERIAL_ECHOLNPGM(" out of range");
    }
  }

#endif // HAS_SERVOS

#if HAS_BUZZER

  /**
   * M300: Play beep sound S<frequency Hz> P<duration ms>
   */
  inline void gcode_M300() {
    uint16_t const frequency = parser.seen('S') ? parser.value_ushort() : 260;
    uint16_t duration = parser.seen('P') ? parser.value_ushort() : 1000;

    // Limits the tone duration to 0-5 seconds.
    NOMORE(duration, 5000);

    BUZZ(duration, frequency);
  }

#endif // HAS_BUZZER

#if ENABLED(PIDTEMP)

  /**
   * M301: Set PID parameters P I D (and optionally C, L)
   *
   *   P[float] Kp term
   *   I[float] Ki term (unscaled)
   *   D[float] Kd term (unscaled)
   *
   * With PID_EXTRUSION_SCALING:
   *
   *   C[float] Kc term
   *   L[float] LPQ length
   */
  inline void gcode_M301() {

    // multi-extruder PID patch: M301 updates or prints a single extruder's PID values
    // default behaviour (omitting E parameter) is to update for extruder 0 only
    int e = parser.seen('E') ? parser.value_int() : 0; // extruder being updated

    if (e < HOTENDS) { // catch bad input value
      if (parser.seen('P')) PID_PARAM(Kp, e) = parser.value_float();
      if (parser.seen('I')) PID_PARAM(Ki, e) = scalePID_i(parser.value_float());
      if (parser.seen('D')) PID_PARAM(Kd, e) = scalePID_d(parser.value_float());
      #if ENABLED(PID_EXTRUSION_SCALING)
        if (parser.seen('C')) PID_PARAM(Kc, e) = parser.value_float();
        if (parser.seen('L')) lpq_len = parser.value_float();
        NOMORE(lpq_len, LPQ_MAX_LEN);
      #endif

      thermalManager.updatePID();
      SERIAL_ECHO_START;
      #if ENABLED(PID_PARAMS_PER_HOTEND)
        SERIAL_ECHOPAIR(" e:", e); // specify extruder in serial output
      #endif // PID_PARAMS_PER_HOTEND
      SERIAL_ECHOPAIR(" p:", PID_PARAM(Kp, e));
      SERIAL_ECHOPAIR(" i:", unscalePID_i(PID_PARAM(Ki, e)));
      SERIAL_ECHOPAIR(" d:", unscalePID_d(PID_PARAM(Kd, e)));
      #if ENABLED(PID_EXTRUSION_SCALING)
        //Kc does not have scaling applied above, or in resetting defaults
        SERIAL_ECHOPAIR(" c:", PID_PARAM(Kc, e));
      #endif
      SERIAL_EOL;
    }
    else {
      SERIAL_ERROR_START;
      SERIAL_ERRORLN(MSG_INVALID_EXTRUDER);
    }
  }

#endif // PIDTEMP

#if ENABLED(PIDTEMPBED)

  inline void gcode_M304() {
    if (parser.seen('P')) thermalManager.bedKp = parser.value_float();
    if (parser.seen('I')) thermalManager.bedKi = scalePID_i(parser.value_float());
    if (parser.seen('D')) thermalManager.bedKd = scalePID_d(parser.value_float());

    thermalManager.updatePID();

    SERIAL_ECHO_START;
    SERIAL_ECHOPAIR(" p:", thermalManager.bedKp);
    SERIAL_ECHOPAIR(" i:", unscalePID_i(thermalManager.bedKi));
    SERIAL_ECHOLNPAIR(" d:", unscalePID_d(thermalManager.bedKd));
  }

#endif // PIDTEMPBED

#if defined(CHDK) || HAS_PHOTOGRAPH

  /**
   * M240: Trigger a camera by emulating a Canon RC-1
   *       See http://www.doc-diy.net/photo/rc-1_hacked/
   */
  inline void gcode_M240() {
    #ifdef CHDK

      OUT_WRITE(CHDK, HIGH);
      chdkHigh = millis();
      chdkActive = true;

    #elif HAS_PHOTOGRAPH

      const uint8_t NUM_PULSES = 16;
      const float PULSE_LENGTH = 0.01524;
      for (int i = 0; i < NUM_PULSES; i++) {
        WRITE(PHOTOGRAPH_PIN, HIGH);
        _delay_ms(PULSE_LENGTH);
        WRITE(PHOTOGRAPH_PIN, LOW);
        _delay_ms(PULSE_LENGTH);
      }
      delay(7.33);
      for (int i = 0; i < NUM_PULSES; i++) {
        WRITE(PHOTOGRAPH_PIN, HIGH);
        _delay_ms(PULSE_LENGTH);
        WRITE(PHOTOGRAPH_PIN, LOW);
        _delay_ms(PULSE_LENGTH);
      }

    #endif // !CHDK && HAS_PHOTOGRAPH
  }

#endif // CHDK || PHOTOGRAPH_PIN

#if HAS_LCD_CONTRAST

  /**
   * M250: Read and optionally set the LCD contrast
   */
  inline void gcode_M250() {
    if (parser.seen('C')) set_lcd_contrast(parser.value_int());
    SERIAL_PROTOCOLPGM("lcd contrast value: ");
    SERIAL_PROTOCOL(lcd_contrast);
    SERIAL_EOL;
  }

#endif // HAS_LCD_CONTRAST

#if ENABLED(PREVENT_COLD_EXTRUSION)

  /**
   * M302: Allow cold extrudes, or set the minimum extrude temperature
   *
   *       S<temperature> sets the minimum extrude temperature
   *       P<bool> enables (1) or disables (0) cold extrusion
   *
   *  Examples:
   *
   *       M302         ; report current cold extrusion state
   *       M302 P0      ; enable cold extrusion checking
   *       M302 P1      ; disables cold extrusion checking
   *       M302 S0      ; always allow extrusion (disables checking)
   *       M302 S170    ; only allow extrusion above 170
   *       M302 S170 P1 ; set min extrude temp to 170 but leave disabled
   */
  inline void gcode_M302() {
    bool seen_S = parser.seen('S');
    if (seen_S) {
      thermalManager.extrude_min_temp = parser.value_celsius();
      thermalManager.allow_cold_extrude = (thermalManager.extrude_min_temp == 0);
    }

    if (parser.seen('P'))
      thermalManager.allow_cold_extrude = (thermalManager.extrude_min_temp == 0) || parser.value_bool();
    else if (!seen_S) {
      // Report current state
      SERIAL_ECHO_START;
      SERIAL_ECHOPAIR("Cold extrudes are ", (thermalManager.allow_cold_extrude ? "en" : "dis"));
      SERIAL_ECHOPAIR("abled (min temp ", thermalManager.extrude_min_temp);
      SERIAL_ECHOLNPGM("C)");
    }
  }

#endif // PREVENT_COLD_EXTRUSION

/**
 * M303: PID relay autotune
 *
 *       S<temperature> sets the target temperature. (default 150C)
 *       E<extruder> (-1 for the bed) (default 0)
 *       C<cycles>
 *       U<bool> with a non-zero value will apply the result to current settings
 */
inline void gcode_M303() {
  #if HAS_PID_HEATING
    const int e = parser.seen('E') ? parser.value_int() : 0,
              c = parser.seen('C') ? parser.value_int() : 5;
    const bool u = parser.seen('U') && parser.value_bool();

    int16_t temp = parser.seen('S') ? parser.value_celsius() : (e < 0 ? 70 : 150);

    if (WITHIN(e, 0, HOTENDS - 1))
      target_extruder = e;

    KEEPALIVE_STATE(NOT_BUSY); // don't send "busy: processing" messages during autotune output

    thermalManager.PID_autotune(temp, e, c, u);

    KEEPALIVE_STATE(IN_HANDLER);
  #else
    SERIAL_ERROR_START;
    SERIAL_ERRORLNPGM(MSG_ERR_M303_DISABLED);
  #endif
}

#if ENABLED(MORGAN_SCARA)

  bool SCARA_move_to_cal(uint8_t delta_a, uint8_t delta_b) {
    if (IsRunning()) {
      forward_kinematics_SCARA(delta_a, delta_b);
      destination[X_AXIS] = LOGICAL_X_POSITION(cartes[X_AXIS]);
      destination[Y_AXIS] = LOGICAL_Y_POSITION(cartes[Y_AXIS]);
      destination[Z_AXIS] = current_position[Z_AXIS];
      prepare_move_to_destination();
      return true;
    }
    return false;
  }

  /**
   * M360: SCARA calibration: Move to cal-position ThetaA (0 deg calibration)
   */
  inline bool gcode_M360() {
    SERIAL_ECHOLNPGM(" Cal: Theta 0");
    return SCARA_move_to_cal(0, 120);
  }

  /**
   * M361: SCARA calibration: Move to cal-position ThetaB (90 deg calibration - steps per degree)
   */
  inline bool gcode_M361() {
    SERIAL_ECHOLNPGM(" Cal: Theta 90");
    return SCARA_move_to_cal(90, 130);
  }

  /**
   * M362: SCARA calibration: Move to cal-position PsiA (0 deg calibration)
   */
  inline bool gcode_M362() {
    SERIAL_ECHOLNPGM(" Cal: Psi 0");
    return SCARA_move_to_cal(60, 180);
  }

  /**
   * M363: SCARA calibration: Move to cal-position PsiB (90 deg calibration - steps per degree)
   */
  inline bool gcode_M363() {
    SERIAL_ECHOLNPGM(" Cal: Psi 90");
    return SCARA_move_to_cal(50, 90);
  }

  /**
   * M364: SCARA calibration: Move to cal-position PsiC (90 deg to Theta calibration position)
   */
  inline bool gcode_M364() {
    SERIAL_ECHOLNPGM(" Cal: Theta-Psi 90");
    return SCARA_move_to_cal(45, 135);
  }

#endif // SCARA

#if ENABLED(EXT_SOLENOID)

  void enable_solenoid(const uint8_t num) {
    switch (num) {
      case 0:
        OUT_WRITE(SOL0_PIN, HIGH);
        break;
        #if HAS_SOLENOID_1 && EXTRUDERS > 1
          case 1:
            OUT_WRITE(SOL1_PIN, HIGH);
            break;
        #endif
        #if HAS_SOLENOID_2 && EXTRUDERS > 2
          case 2:
            OUT_WRITE(SOL2_PIN, HIGH);
            break;
        #endif
        #if HAS_SOLENOID_3 && EXTRUDERS > 3
          case 3:
            OUT_WRITE(SOL3_PIN, HIGH);
            break;
        #endif
        #if HAS_SOLENOID_4 && EXTRUDERS > 4
          case 4:
            OUT_WRITE(SOL4_PIN, HIGH);
            break;
        #endif
      default:
        SERIAL_ECHO_START;
        SERIAL_ECHOLNPGM(MSG_INVALID_SOLENOID);
        break;
    }
  }

  void enable_solenoid_on_active_extruder() { enable_solenoid(active_extruder); }

  void disable_all_solenoids() {
    OUT_WRITE(SOL0_PIN, LOW);
    #if HAS_SOLENOID_1 && EXTRUDERS > 1
      OUT_WRITE(SOL1_PIN, LOW);
    #endif
    #if HAS_SOLENOID_2 && EXTRUDERS > 2
      OUT_WRITE(SOL2_PIN, LOW);
    #endif
    #if HAS_SOLENOID_3 && EXTRUDERS > 3
      OUT_WRITE(SOL3_PIN, LOW);
    #endif
    #if HAS_SOLENOID_4 && EXTRUDERS > 4
      OUT_WRITE(SOL4_PIN, LOW);
    #endif
  }

  /**
   * M380: Enable solenoid on the active extruder
   */
  inline void gcode_M380() { enable_solenoid_on_active_extruder(); }

  /**
   * M381: Disable all solenoids
   */
  inline void gcode_M381() { disable_all_solenoids(); }

#endif // EXT_SOLENOID

/**
 * M400: Finish all moves
 */
inline void gcode_M400() { stepper.synchronize(); }

#if HAS_BED_PROBE

  /**
   * M401: Engage Z Servo endstop if available
   */
  inline void gcode_M401() { DEPLOY_PROBE(); }

  /**
   * M402: Retract Z Servo endstop if enabled
   */
  inline void gcode_M402() { STOW_PROBE(); }

#endif // HAS_BED_PROBE

#if ENABLED(FILAMENT_WIDTH_SENSOR)

  /**
   * M404: Display or set (in current units) the nominal filament width (3mm, 1.75mm ) W<3.0>
   */
  inline void gcode_M404() {
    if (parser.seen('W')) {
      filament_width_nominal = parser.value_linear_units();
    }
    else {
      SERIAL_PROTOCOLPGM("Filament dia (nominal mm):");
      SERIAL_PROTOCOLLN(filament_width_nominal);
    }
  }

  /**
   * M405: Turn on filament sensor for control
   */
  inline void gcode_M405() {
    // This is technically a linear measurement, but since it's quantized to centimeters and is a different unit than
    // everything else, it uses parser.value_int() instead of parser.value_linear_units().
    if (parser.seen('D')) meas_delay_cm = parser.value_int();
    NOMORE(meas_delay_cm, MAX_MEASUREMENT_DELAY);

    if (filwidth_delay_index[1] == -1) { // Initialize the ring buffer if not done since startup
      const int temp_ratio = thermalManager.widthFil_to_size_ratio() - 100; // -100 to scale within a signed byte

      for (uint8_t i = 0; i < COUNT(measurement_delay); ++i)
        measurement_delay[i] = temp_ratio;

      filwidth_delay_index[0] = filwidth_delay_index[1] = 0;
    }

    filament_sensor = true;

    //SERIAL_PROTOCOLPGM("Filament dia (measured mm):");
    //SERIAL_PROTOCOL(filament_width_meas);
    //SERIAL_PROTOCOLPGM("Extrusion ratio(%):");
    //SERIAL_PROTOCOL(flow_percentage[active_extruder]);
  }

  /**
   * M406: Turn off filament sensor for control
   */
  inline void gcode_M406() { filament_sensor = false; }

  /**
   * M407: Get measured filament diameter on serial output
   */
  inline void gcode_M407() {
    SERIAL_PROTOCOLPGM("Filament dia (measured mm):");
    SERIAL_PROTOCOLLN(filament_width_meas);
  }

#endif // FILAMENT_WIDTH_SENSOR

void quickstop_stepper() {
  stepper.quick_stop();
  stepper.synchronize();
  set_current_from_steppers_for_axis(ALL_AXES);
  SYNC_PLAN_POSITION_KINEMATIC();
}

#if HAS_LEVELING
  /**
   * M420: Enable/Disable Bed Leveling and/or set the Z fade height.
   *
   *   S[bool]   Turns leveling on or off
   *   Z[height] Sets the Z fade height (0 or none to disable)
   *   V[bool]   Verbose - Print the leveling grid
   *
   * With AUTO_BED_LEVELING_UBL only:
   *
   *   L[index]  Load UBL mesh from index (0 is default)
   */
  inline void gcode_M420() {

    #if ENABLED(AUTO_BED_LEVELING_UBL)
      // L to load a mesh from the EEPROM
      if (parser.seen('L')) {
        const int8_t storage_slot = parser.has_value() ? parser.value_int() : ubl.state.storage_slot;
        const int16_t a = settings.calc_num_meshes();

        if (!a) {
          SERIAL_PROTOCOLLNPGM("?EEPROM storage not available.");
          return;
        }

        if (!WITHIN(storage_slot, 0, a - 1)) {
          SERIAL_PROTOCOLLNPGM("?Invalid storage slot.");
          SERIAL_PROTOCOLLNPAIR("?Use 0 to ", a - 1);
          return;
        }

        settings.load_mesh(storage_slot);
        ubl.state.storage_slot = storage_slot;
      }
    #endif // AUTO_BED_LEVELING_UBL

    // V to print the matrix or mesh
    if (parser.seen('V')) {
      #if ABL_PLANAR
        planner.bed_level_matrix.debug(PSTR("Bed Level Correction Matrix:"));
      #elif ENABLED(AUTO_BED_LEVELING_BILINEAR)
        if (bilinear_grid_spacing[X_AXIS]) {
          print_bilinear_leveling_grid();
          #if ENABLED(ABL_BILINEAR_SUBDIVISION)
            bed_level_virt_print();
          #endif
        }
      #elif ENABLED(MESH_BED_LEVELING)
        if (mbl.has_mesh()) {
          SERIAL_ECHOLNPGM("Mesh Bed Level data:");
          mbl_mesh_report();
        }
      #endif
    }

    #if ENABLED(AUTO_BED_LEVELING_UBL)
      // L to load a mesh from the EEPROM
      if (parser.seen('L') || parser.seen('V')) {
        ubl.display_map(0);  // Currently only supports one map type
        SERIAL_ECHOLNPAIR("UBL_MESH_VALID = ", UBL_MESH_VALID);
        SERIAL_ECHOLNPAIR("ubl.state.storage_slot = ", ubl.state.storage_slot);
      }
    #endif

    bool to_enable = false;
    if (parser.seen('S')) {
      to_enable = parser.value_bool();
      set_bed_leveling_enabled(to_enable);
    }

    #if ENABLED(ENABLE_LEVELING_FADE_HEIGHT)
      if (parser.seen('Z')) set_z_fade_height(parser.value_linear_units());
    #endif

    const bool new_status =
      #if ENABLED(MESH_BED_LEVELING)
        mbl.active()
      #elif ENABLED(AUTO_BED_LEVELING_UBL)
        ubl.state.active
      #else
        planner.abl_enabled
      #endif
    ;

    if (to_enable && !new_status) {
      SERIAL_ERROR_START;
      SERIAL_ERRORLNPGM(MSG_ERR_M420_FAILED);
    }

    SERIAL_ECHO_START;
    SERIAL_ECHOLNPAIR("Bed Leveling ", new_status ? MSG_ON : MSG_OFF);
  }
#endif

#if ENABLED(MESH_BED_LEVELING)

  /**
   * M421: Set a single Mesh Bed Leveling Z coordinate
   *
   * Usage:
   *   M421 X<linear> Y<linear> Z<linear>
   *   M421 X<linear> Y<linear> Q<offset>
   *   M421 I<xindex> J<yindex> Z<linear>
   *   M421 I<xindex> J<yindex> Q<offset>
   */
  inline void gcode_M421() {
    const bool hasX = parser.seen('X'), hasI = parser.seen('I');
    const int8_t ix = hasI ? parser.value_int() : hasX ? mbl.probe_index_x(RAW_X_POSITION(parser.value_linear_units())) : -1;
    const bool hasY = parser.seen('Y'), hasJ = parser.seen('J');
    const int8_t iy = hasJ ? parser.value_int() : hasY ? mbl.probe_index_y(RAW_Y_POSITION(parser.value_linear_units())) : -1;
    const bool hasZ = parser.seen('Z'), hasQ = !hasZ && parser.seen('Q');

    if (int(hasI && hasJ) + int(hasX && hasY) != 1 || !(hasZ || hasQ)) {
      SERIAL_ERROR_START;
      SERIAL_ERRORLNPGM(MSG_ERR_M421_PARAMETERS);
    }
    else if (ix < 0 || iy < 0) {
      SERIAL_ERROR_START;
      SERIAL_ERRORLNPGM(MSG_ERR_MESH_XY);
    }
    else
      mbl.set_z(ix, iy, parser.value_linear_units() + (hasQ ? mbl.z_values[ix][iy] : 0));
  }

#elif ENABLED(AUTO_BED_LEVELING_BILINEAR)

  /**
   * M421: Set a single Mesh Bed Leveling Z coordinate
   *
   * Usage:
   *   M421 I<xindex> J<yindex> Z<linear>
   *   M421 I<xindex> J<yindex> Q<offset>
   */
  inline void gcode_M421() {
    const bool hasI = parser.seen('I');
    const int8_t ix = hasI ? parser.value_int() : -1;
    const bool hasJ = parser.seen('J');
    const int8_t iy = hasJ ? parser.value_int() : -1;
    const bool hasZ = parser.seen('Z'), hasQ = !hasZ && parser.seen('Q');

    if (!hasI || !hasJ || !(hasZ || hasQ)) {
      SERIAL_ERROR_START;
      SERIAL_ERRORLNPGM(MSG_ERR_M421_PARAMETERS);
    }
    else if (!WITHIN(ix, 0, GRID_MAX_POINTS_X - 1) || !WITHIN(iy, 0, GRID_MAX_POINTS_Y - 1)) {
      SERIAL_ERROR_START;
      SERIAL_ERRORLNPGM(MSG_ERR_MESH_XY);
    }
    else {
      z_values[ix][iy] = parser.value_linear_units() + (hasQ ? z_values[ix][iy] : 0);
      #if ENABLED(ABL_BILINEAR_SUBDIVISION)
        bed_level_virt_interpolate();
      #endif
    }
  }

#elif ENABLED(AUTO_BED_LEVELING_UBL)

  /**
   * M421: Set a single Mesh Bed Leveling Z coordinate
   *
   * Usage:
   *   M421 I<xindex> J<yindex> Z<linear>
   *   M421 I<xindex> J<yindex> Q<offset>
   *   M421 C Z<linear>
   *   M421 C Q<offset>
   */
  inline void gcode_M421() {
    const bool hasC = parser.seen('C'), hasI = parser.seen('I');
    int8_t ix = hasI ? parser.value_int() : -1;
    const bool hasJ = parser.seen('J');
    int8_t iy = hasJ ? parser.value_int() : -1;
    const bool hasZ = parser.seen('Z'), hasQ = !hasZ && parser.seen('Q');

    if (hasC) {
      const mesh_index_pair location = ubl.find_closest_mesh_point_of_type(REAL, current_position[X_AXIS], current_position[Y_AXIS], USE_NOZZLE_AS_REFERENCE, NULL, false);
      ix = location.x_index;
      iy = location.y_index;
    }

    if (int(hasC) + int(hasI && hasJ) != 1 || !(hasZ || hasQ)) {
      SERIAL_ERROR_START;
      SERIAL_ERRORLNPGM(MSG_ERR_M421_PARAMETERS);
    }
    else if (!WITHIN(ix, 0, GRID_MAX_POINTS_X - 1) || !WITHIN(iy, 0, GRID_MAX_POINTS_Y - 1)) {
      SERIAL_ERROR_START;
      SERIAL_ERRORLNPGM(MSG_ERR_MESH_XY);
    }
    else
      ubl.z_values[ix][iy] = parser.value_linear_units() + (hasQ ? ubl.z_values[ix][iy] : 0);
  }

#endif // AUTO_BED_LEVELING_UBL

#if HAS_M206_COMMAND

  /**
   * M428: Set home_offset based on the distance between the
   *       current_position and the nearest "reference point."
   *       If an axis is past center its endstop position
   *       is the reference-point. Otherwise it uses 0. This allows
   *       the Z offset to be set near the bed when using a max endstop.
   *
   *       M428 can't be used more than 2cm away from 0 or an endstop.
   *
   *       Use M206 to set these values directly.
   */
  inline void gcode_M428() {
    bool err = false;
    LOOP_XYZ(i) {
      if (axis_homed[i]) {
        const float base = (current_position[i] > (soft_endstop_min[i] + soft_endstop_max[i]) * 0.5) ? base_home_pos((AxisEnum)i) : 0,
                    diff = base - RAW_POSITION(current_position[i], i);
        if (WITHIN(diff, -20, 20)) {
          set_home_offset((AxisEnum)i, diff);
        }
        else {
          SERIAL_ERROR_START;
          SERIAL_ERRORLNPGM(MSG_ERR_M428_TOO_FAR);
          LCD_ALERTMESSAGEPGM("Err: Too far!");
          BUZZ(200, 40);
          err = true;
          break;
        }
      }
    }

    if (!err) {
      SYNC_PLAN_POSITION_KINEMATIC();
      report_current_position();
      LCD_MESSAGEPGM(MSG_HOME_OFFSETS_APPLIED);
      BUZZ(100, 659);
      BUZZ(100, 698);
    }
  }

#endif // HAS_M206_COMMAND

/**
 * M500: Store settings in EEPROM
 */
inline void gcode_M500() {
  (void)settings.save();
}

/**
 * M501: Read settings from EEPROM
 */
inline void gcode_M501() {
  (void)settings.load();
}

/**
 * M502: Revert to default settings
 */
inline void gcode_M502() {
  (void)settings.reset();
}

/**
 * M503: print settings currently in memory
 */
inline void gcode_M503() {
  (void)settings.report(parser.seen('S') && !parser.value_bool());
}

#if ENABLED(ABORT_ON_ENDSTOP_HIT_FEATURE_ENABLED)

  /**
   * M540: Set whether SD card print should abort on endstop hit (M540 S<0|1>)
   */
  inline void gcode_M540() {
    if (parser.seen('S')) stepper.abort_on_endstop_hit = parser.value_bool();
  }

#endif // ABORT_ON_ENDSTOP_HIT_FEATURE_ENABLED

#if HAS_BED_PROBE

  void refresh_zprobe_zoffset(const bool no_babystep/*=false*/) {
    static float last_zoffset = NAN;

    if (!isnan(last_zoffset)) {

      #if ENABLED(AUTO_BED_LEVELING_BILINEAR) || ENABLED(BABYSTEP_ZPROBE_OFFSET) || ENABLED(DELTA)
        const float diff = zprobe_zoffset - last_zoffset;
      #endif

      #if ENABLED(AUTO_BED_LEVELING_BILINEAR)
        // Correct bilinear grid for new probe offset
        if (diff) {
          for (uint8_t x = 0; x < GRID_MAX_POINTS_X; x++)
            for (uint8_t y = 0; y < GRID_MAX_POINTS_Y; y++)
              z_values[x][y] -= diff;
        }
        #if ENABLED(ABL_BILINEAR_SUBDIVISION)
          bed_level_virt_interpolate();
        #endif
      #endif

      #if ENABLED(BABYSTEP_ZPROBE_OFFSET)
        if (!no_babystep && planner.abl_enabled)
          thermalManager.babystep_axis(Z_AXIS, -lround(diff * planner.axis_steps_per_mm[Z_AXIS]));
      #else
        UNUSED(no_babystep);
      #endif

      #if ENABLED(DELTA) // correct the delta_height
        home_offset[Z_AXIS] -= diff;
      #endif
    }

    last_zoffset = zprobe_zoffset;
  }

  inline void gcode_M851() {
    SERIAL_ECHO_START;
    SERIAL_ECHOPGM(MSG_ZPROBE_ZOFFSET " ");
    if (parser.seen('Z')) {
      const float value = parser.value_linear_units();
      if (WITHIN(value, Z_PROBE_OFFSET_RANGE_MIN, Z_PROBE_OFFSET_RANGE_MAX)) {
        zprobe_zoffset = value;
        refresh_zprobe_zoffset();
        SERIAL_ECHO(zprobe_zoffset);
      }
      else
        SERIAL_ECHOPGM(MSG_Z_MIN " " STRINGIFY(Z_PROBE_OFFSET_RANGE_MIN) " " MSG_Z_MAX " " STRINGIFY(Z_PROBE_OFFSET_RANGE_MAX));
    }
    else
      SERIAL_ECHOPAIR(": ", zprobe_zoffset);

    SERIAL_EOL;
  }

#endif // HAS_BED_PROBE

#if ENABLED(ADVANCED_PAUSE_FEATURE)

  /**
   * M600: Pause for filament change
   *
   *  E[distance] - Retract the filament this far (negative value)
   *  Z[distance] - Move the Z axis by this distance
   *  X[position] - Move to this X position, with Y
   *  Y[position] - Move to this Y position, with X
   *  U[distance] - Retract distance for removal (negative value) (manual reload)
   *  L[distance] - Extrude distance for insertion (positive value) (manual reload)
   *  B[count]    - Number of times to beep, -1 for indefinite (if equipped with a buzzer)
   *
   *  Default values are used for omitted arguments.
   *
   */
  inline void gcode_M600() {

    // Initial retract before move to filament change position
<<<<<<< HEAD
    const float retract = code_seen('E') ? code_value_axis_units(E_AXIS) : 0
      #if defined(PAUSE_PARK_RETRACT_LENGTH) && PAUSE_PARK_RETRACT_LENGTH > 0
        - (PAUSE_PARK_RETRACT_LENGTH)
=======
    destination[E_AXIS] += parser.seen('E') ? parser.value_axis_units(E_AXIS) : 0
      #if defined(FILAMENT_CHANGE_RETRACT_LENGTH) && FILAMENT_CHANGE_RETRACT_LENGTH > 0
        - (FILAMENT_CHANGE_RETRACT_LENGTH)
>>>>>>> b15e5314
      #endif
    ;

    // Lift Z axis
<<<<<<< HEAD
    const float z_lift = code_seen('Z') ? code_value_linear_units() :
      #if defined(PAUSE_PARK_Z_ADD) && PAUSE_PARK_Z_ADD > 0
        PAUSE_PARK_Z_ADD
=======
    float z_lift = parser.seen('Z') ? parser.value_linear_units() :
      #if defined(FILAMENT_CHANGE_Z_ADD) && FILAMENT_CHANGE_Z_ADD > 0
        FILAMENT_CHANGE_Z_ADD
>>>>>>> b15e5314
      #else
        0
      #endif
    ;

    // Move XY axes to filament exchange position
<<<<<<< HEAD
    const float x_pos = code_seen('X') ? code_value_linear_units() : 0
      #ifdef PAUSE_PARK_X_POS
        + PAUSE_PARK_X_POS
=======
    if (parser.seen('X')) destination[X_AXIS] = parser.value_linear_units();
    #ifdef FILAMENT_CHANGE_X_POS
      else destination[X_AXIS] = FILAMENT_CHANGE_X_POS;
    #endif

    if (parser.seen('Y')) destination[Y_AXIS] = parser.value_linear_units();
    #ifdef FILAMENT_CHANGE_Y_POS
      else destination[Y_AXIS] = FILAMENT_CHANGE_Y_POS;
    #endif

    RUNPLAN(FILAMENT_CHANGE_XY_FEEDRATE);

    stepper.synchronize();
    lcd_filament_change_show_message(FILAMENT_CHANGE_MESSAGE_UNLOAD);
    idle();

    // Unload filament
    destination[E_AXIS] += parser.seen('L') ? parser.value_axis_units(E_AXIS) : 0
      #if FILAMENT_CHANGE_UNLOAD_LENGTH > 0
        - (FILAMENT_CHANGE_UNLOAD_LENGTH)
>>>>>>> b15e5314
      #endif
    ;
    const float y_pos = code_seen('Y') ? code_value_linear_units() : 0
      #ifdef PAUSE_PARK_Y_POS
        + PAUSE_PARK_Y_POS
      #endif
    ;

    // Unload filament
    const float unload_length = code_seen('U') ? code_value_axis_units(E_AXIS) : 0
      #if defined(FILAMENT_CHANGE_UNLOAD_LENGTH) && FILAMENT_CHANGE_UNLOAD_LENGTH > 0
        - (FILAMENT_CHANGE_UNLOAD_LENGTH)
      #endif
    ;

    // Load filament
<<<<<<< HEAD
    const float load_length = code_seen('L') ? code_value_axis_units(E_AXIS) : 0
      #ifdef FILAMENT_CHANGE_LOAD_LENGTH
        + FILAMENT_CHANGE_UNLOAD_LENGTH
=======
    destination[E_AXIS] += parser.seen('L') ? -parser.value_axis_units(E_AXIS) : 0
      #if FILAMENT_CHANGE_LOAD_LENGTH > 0
        + FILAMENT_CHANGE_LOAD_LENGTH
>>>>>>> b15e5314
      #endif
    ;

    const int beep_count = code_seen('B') ? code_value_int() :
      #ifdef FILAMENT_CHANGE_NUMBER_OF_ALERT_BEEPS
        FILAMENT_CHANGE_NUMBER_OF_ALERT_BEEPS
      #else
        -1
      #endif
    ;

    const bool job_running = print_job_timer.isRunning();

    if (pause_print(retract, z_lift, x_pos, y_pos, unload_length, beep_count, true)) {
      wait_for_filament_reload(beep_count);
      resume_print(load_length, ADVANCED_PAUSE_EXTRUDE_LENGTH, beep_count);
    }

    // Resume the print job timer if it was running
    if (job_running) print_job_timer.start();
  }

#endif // ADVANCED_PAUSE_FEATURE

#if ENABLED(DUAL_X_CARRIAGE)

  /**
   * M605: Set dual x-carriage movement mode
   *
   *    M605 S0: Full control mode. The slicer has full control over x-carriage movement
   *    M605 S1: Auto-park mode. The inactive head will auto park/unpark without slicer involvement
   *    M605 S2 [Xnnn] [Rmmm]: Duplication mode. The second extruder will duplicate the first with nnn
   *                         units x-offset and an optional differential hotend temperature of
   *                         mmm degrees. E.g., with "M605 S2 X100 R2" the second extruder will duplicate
   *                         the first with a spacing of 100mm in the x direction and 2 degrees hotter.
   *
   *    Note: the X axis should be homed after changing dual x-carriage mode.
   */
  inline void gcode_M605() {
    stepper.synchronize();
    if (parser.seen('S')) dual_x_carriage_mode = (DualXMode)parser.value_byte();
    switch (dual_x_carriage_mode) {
      case DXC_FULL_CONTROL_MODE:
      case DXC_AUTO_PARK_MODE:
        break;
      case DXC_DUPLICATION_MODE:
        if (parser.seen('X')) duplicate_extruder_x_offset = max(parser.value_linear_units(), X2_MIN_POS - x_home_pos(0));
        if (parser.seen('R')) duplicate_extruder_temp_offset = parser.value_celsius_diff();
        SERIAL_ECHO_START;
        SERIAL_ECHOPGM(MSG_HOTEND_OFFSET);
        SERIAL_CHAR(' ');
        SERIAL_ECHO(hotend_offset[X_AXIS][0]);
        SERIAL_CHAR(',');
        SERIAL_ECHO(hotend_offset[Y_AXIS][0]);
        SERIAL_CHAR(' ');
        SERIAL_ECHO(duplicate_extruder_x_offset);
        SERIAL_CHAR(',');
        SERIAL_ECHOLN(hotend_offset[Y_AXIS][1]);
        break;
      default:
        dual_x_carriage_mode = DEFAULT_DUAL_X_CARRIAGE_MODE;
        break;
    }
    active_extruder_parked = false;
    extruder_duplication_enabled = false;
    delayed_move_time = 0;
  }

#elif ENABLED(DUAL_NOZZLE_DUPLICATION_MODE)

  inline void gcode_M605() {
    stepper.synchronize();
    extruder_duplication_enabled = parser.seen('S') && parser.value_int() == (int)DXC_DUPLICATION_MODE;
    SERIAL_ECHO_START;
    SERIAL_ECHOLNPAIR(MSG_DUPLICATION_MODE, extruder_duplication_enabled ? MSG_ON : MSG_OFF);
  }

#endif // DUAL_NOZZLE_DUPLICATION_MODE

#if ENABLED(LIN_ADVANCE)
  /**
   * M900: Set and/or Get advance K factor and WH/D ratio
   *
   *  K<factor>                  Set advance K factor
   *  R<ratio>                   Set ratio directly (overrides WH/D)
   *  W<width> H<height> D<diam> Set ratio from WH/D
   */
  inline void gcode_M900() {
    stepper.synchronize();

    const float newK = parser.seen('K') ? parser.value_float() : -1;
    if (newK >= 0) planner.extruder_advance_k = newK;

    float newR = parser.seen('R') ? parser.value_float() : -1;
    if (newR < 0) {
      const float newD = parser.seen('D') ? parser.value_float() : -1,
                  newW = parser.seen('W') ? parser.value_float() : -1,
                  newH = parser.seen('H') ? parser.value_float() : -1;
      if (newD >= 0 && newW >= 0 && newH >= 0)
        newR = newD ? (newW * newH) / (sq(newD * 0.5) * M_PI) : 0;
    }
    if (newR >= 0) planner.advance_ed_ratio = newR;

    SERIAL_ECHO_START;
    SERIAL_ECHOPAIR("Advance K=", planner.extruder_advance_k);
    SERIAL_ECHOPGM(" E/D=");
    const float ratio = planner.advance_ed_ratio;
    if (ratio) SERIAL_ECHO(ratio); else SERIAL_ECHOPGM("Auto");
    SERIAL_EOL;
  }
#endif // LIN_ADVANCE

#if ENABLED(HAVE_TMC2130)

  static void tmc2130_get_current(TMC2130Stepper &st, const char name) {
    SERIAL_CHAR(name);
    SERIAL_ECHOPGM(" axis driver current: ");
    SERIAL_ECHOLN(st.getCurrent());
  }
  static void tmc2130_set_current(TMC2130Stepper &st, const char name, const int mA) {
    st.setCurrent(mA, R_SENSE, HOLD_MULTIPLIER);
    tmc2130_get_current(st, name);
  }

  static void tmc2130_report_otpw(TMC2130Stepper &st, const char name) {
    SERIAL_CHAR(name);
    SERIAL_ECHOPGM(" axis temperature prewarn triggered: ");
    serialprintPGM(st.getOTPW() ? PSTR("true") : PSTR("false"));
    SERIAL_EOL;
  }
  static void tmc2130_clear_otpw(TMC2130Stepper &st, const char name) {
    st.clear_otpw();
    SERIAL_CHAR(name);
    SERIAL_ECHOLNPGM(" prewarn flag cleared");
  }

  static void tmc2130_get_pwmthrs(TMC2130Stepper &st, const char name, const uint16_t spmm) {
    SERIAL_CHAR(name);
    SERIAL_ECHOPGM(" stealthChop max speed set to ");
    SERIAL_ECHOLN(12650000UL * st.microsteps() / (256 * st.stealth_max_speed() * spmm));
  }
  static void tmc2130_set_pwmthrs(TMC2130Stepper &st, const char name, const int32_t thrs, const uint32_t spmm) {
    st.stealth_max_speed(12650000UL * st.microsteps() / (256 * thrs * spmm));
    tmc2130_get_pwmthrs(st, name, spmm);
  }

  static void tmc2130_get_sgt(TMC2130Stepper &st, const char name) {
    SERIAL_CHAR(name);
    SERIAL_ECHOPGM(" driver homing sensitivity set to ");
    SERIAL_ECHOLN(st.sgt());
  }
  static void tmc2130_set_sgt(TMC2130Stepper &st, const char name, const int8_t sgt_val) {
    st.sgt(sgt_val);
    tmc2130_get_sgt(st, name);
  }

  /**
   * M906: Set motor current in milliamps using axis codes X, Y, Z, E
   * Report driver currents when no axis specified
   *
   * S1: Enable automatic current control
   * S0: Disable
   */
  inline void gcode_M906() {
    uint16_t values[XYZE];
    LOOP_XYZE(i)
      values[i] = parser.seen(axis_codes[i]) ? parser.value_int() : 0;

    #if ENABLED(X_IS_TMC2130)
      if (values[X_AXIS]) tmc2130_set_current(stepperX, 'X', values[X_AXIS]);
      else tmc2130_get_current(stepperX, 'X');
    #endif
    #if ENABLED(Y_IS_TMC2130)
      if (values[Y_AXIS]) tmc2130_set_current(stepperY, 'Y', values[Y_AXIS]);
      else tmc2130_get_current(stepperY, 'Y');
    #endif
    #if ENABLED(Z_IS_TMC2130)
      if (values[Z_AXIS]) tmc2130_set_current(stepperZ, 'Z', values[Z_AXIS]);
      else tmc2130_get_current(stepperZ, 'Z');
    #endif
    #if ENABLED(E0_IS_TMC2130)
      if (values[E_AXIS]) tmc2130_set_current(stepperE0, 'E', values[E_AXIS]);
      else tmc2130_get_current(stepperE0, 'E');
    #endif

    #if ENABLED(AUTOMATIC_CURRENT_CONTROL)
      if (parser.seen('S')) auto_current_control = parser.value_bool();
    #endif
  }

  /**
   * M911: Report TMC2130 stepper driver overtemperature pre-warn flag
   * The flag is held by the library and persist until manually cleared by M912
   */
  inline void gcode_M911() {
    const bool reportX = parser.seen('X'), reportY = parser.seen('Y'), reportZ = parser.seen('Z'), reportE = parser.seen('E'),
             reportAll = (!reportX && !reportY && !reportZ && !reportE) || (reportX && reportY && reportZ && reportE);
    #if ENABLED(X_IS_TMC2130)
      if (reportX || reportAll) tmc2130_report_otpw(stepperX, 'X');
    #endif
    #if ENABLED(Y_IS_TMC2130)
      if (reportY || reportAll) tmc2130_report_otpw(stepperY, 'Y');
    #endif
    #if ENABLED(Z_IS_TMC2130)
      if (reportZ || reportAll) tmc2130_report_otpw(stepperZ, 'Z');
    #endif
    #if ENABLED(E0_IS_TMC2130)
      if (reportE || reportAll) tmc2130_report_otpw(stepperE0, 'E');
    #endif
  }

  /**
   * M912: Clear TMC2130 stepper driver overtemperature pre-warn flag held by the library
   */
  inline void gcode_M912() {
    const bool clearX = parser.seen('X'), clearY = parser.seen('Y'), clearZ = parser.seen('Z'), clearE = parser.seen('E'),
             clearAll = (!clearX && !clearY && !clearZ && !clearE) || (clearX && clearY && clearZ && clearE);
    #if ENABLED(X_IS_TMC2130)
      if (clearX || clearAll) tmc2130_clear_otpw(stepperX, 'X');
    #endif
    #if ENABLED(Y_IS_TMC2130)
      if (clearY || clearAll) tmc2130_clear_otpw(stepperY, 'Y');
    #endif
    #if ENABLED(Z_IS_TMC2130)
      if (clearZ || clearAll) tmc2130_clear_otpw(stepperZ, 'Z');
    #endif
    #if ENABLED(E0_IS_TMC2130)
      if (clearE || clearAll) tmc2130_clear_otpw(stepperE0, 'E');
    #endif
  }

  /**
   * M913: Set HYBRID_THRESHOLD speed.
   */
  #if ENABLED(HYBRID_THRESHOLD)
    inline void gcode_M913() {
      uint16_t values[XYZE];
      LOOP_XYZE(i)
        values[i] = parser.seen(axis_codes[i]) ? parser.value_int() : 0;

      #if ENABLED(X_IS_TMC2130)
        if (values[X_AXIS]) tmc2130_set_pwmthrs(stepperX, 'X', values[X_AXIS], planner.axis_steps_per_mm[X_AXIS]);
        else tmc2130_get_pwmthrs(stepperX, 'X', planner.axis_steps_per_mm[X_AXIS]);
      #endif
      #if ENABLED(Y_IS_TMC2130)
        if (values[Y_AXIS]) tmc2130_set_pwmthrs(stepperY, 'Y', values[Y_AXIS], planner.axis_steps_per_mm[Y_AXIS]);
        else tmc2130_get_pwmthrs(stepperY, 'Y', planner.axis_steps_per_mm[Y_AXIS]);
      #endif
      #if ENABLED(Z_IS_TMC2130)
        if (values[Z_AXIS]) tmc2130_set_pwmthrs(stepperZ, 'Z', values[Z_AXIS], planner.axis_steps_per_mm[Z_AXIS]);
        else tmc2130_get_pwmthrs(stepperZ, 'Z', planner.axis_steps_per_mm[Z_AXIS]);
      #endif
      #if ENABLED(E0_IS_TMC2130)
        if (values[E_AXIS]) tmc2130_set_pwmthrs(stepperE0, 'E', values[E_AXIS], planner.axis_steps_per_mm[E_AXIS]);
        else tmc2130_get_pwmthrs(stepperE0, 'E', planner.axis_steps_per_mm[E_AXIS]);
      #endif
    }
  #endif // HYBRID_THRESHOLD

  /**
   * M914: Set SENSORLESS_HOMING sensitivity.
   */
  #if ENABLED(SENSORLESS_HOMING)
    inline void gcode_M914() {
      #if ENABLED(X_IS_TMC2130)
        if (parser.seen(axis_codes[X_AXIS])) tmc2130_set_sgt(stepperX, 'X', parser.value_int());
        else tmc2130_get_sgt(stepperX, 'X');
      #endif
      #if ENABLED(Y_IS_TMC2130)
        if (parser.seen(axis_codes[Y_AXIS])) tmc2130_set_sgt(stepperY, 'Y', parser.value_int());
        else tmc2130_get_sgt(stepperY, 'Y');
      #endif
    }
  #endif // SENSORLESS_HOMING

#endif // HAVE_TMC2130

/**
 * M907: Set digital trimpot motor current using axis codes X, Y, Z, E, B, S
 */
inline void gcode_M907() {
  #if HAS_DIGIPOTSS
    LOOP_XYZE(i) if (parser.seen(axis_codes[i])) stepper.digipot_current(i, parser.value_int());
    if (parser.seen('B')) stepper.digipot_current(4, parser.value_int());
    if (parser.seen('S')) for (uint8_t i = 0; i <= 4; i++) stepper.digipot_current(i, parser.value_int());
  #elif HAS_MOTOR_CURRENT_PWM
    #if PIN_EXISTS(MOTOR_CURRENT_PWM_XY)
      if (parser.seen('X')) stepper.digipot_current(0, parser.value_int());
    #endif
    #if PIN_EXISTS(MOTOR_CURRENT_PWM_Z)
      if (parser.seen('Z')) stepper.digipot_current(1, parser.value_int());
    #endif
    #if PIN_EXISTS(MOTOR_CURRENT_PWM_E)
      if (parser.seen('E')) stepper.digipot_current(2, parser.value_int());
    #endif
  #endif
  #if ENABLED(DIGIPOT_I2C)
    // this one uses actual amps in floating point
    LOOP_XYZE(i) if (parser.seen(axis_codes[i])) digipot_i2c_set_current(i, parser.value_float());
    // for each additional extruder (named B,C,D,E..., channels 4,5,6,7...)
    for (uint8_t i = NUM_AXIS; i < DIGIPOT_I2C_NUM_CHANNELS; i++) if (parser.seen('B' + i - (NUM_AXIS))) digipot_i2c_set_current(i, parser.value_float());
  #endif
  #if ENABLED(DAC_STEPPER_CURRENT)
    if (parser.seen('S')) {
      const float dac_percent = parser.value_float();
      for (uint8_t i = 0; i <= 4; i++) dac_current_percent(i, dac_percent);
    }
    LOOP_XYZE(i) if (parser.seen(axis_codes[i])) dac_current_percent(i, parser.value_float());
  #endif
}

#if HAS_DIGIPOTSS || ENABLED(DAC_STEPPER_CURRENT)

  /**
   * M908: Control digital trimpot directly (M908 P<pin> S<current>)
   */
  inline void gcode_M908() {
    #if HAS_DIGIPOTSS
      stepper.digitalPotWrite(
        parser.seen('P') ? parser.value_int() : 0,
        parser.seen('S') ? parser.value_int() : 0
      );
    #endif
    #ifdef DAC_STEPPER_CURRENT
      dac_current_raw(
        parser.seen('P') ? parser.value_byte() : -1,
        parser.seen('S') ? parser.value_ushort() : 0
      );
    #endif
  }

  #if ENABLED(DAC_STEPPER_CURRENT) // As with Printrbot RevF

    inline void gcode_M909() { dac_print_values(); }

    inline void gcode_M910() { dac_commit_eeprom(); }

  #endif

#endif // HAS_DIGIPOTSS || DAC_STEPPER_CURRENT

#if HAS_MICROSTEPS

  // M350 Set microstepping mode. Warning: Steps per unit remains unchanged. S code sets stepping mode for all drivers.
  inline void gcode_M350() {
    if (parser.seen('S')) for (int i = 0; i <= 4; i++) stepper.microstep_mode(i, parser.value_byte());
    LOOP_XYZE(i) if (parser.seen(axis_codes[i])) stepper.microstep_mode(i, parser.value_byte());
    if (parser.seen('B')) stepper.microstep_mode(4, parser.value_byte());
    stepper.microstep_readings();
  }

  /**
   * M351: Toggle MS1 MS2 pins directly with axis codes X Y Z E B
   *       S# determines MS1 or MS2, X# sets the pin high/low.
   */
  inline void gcode_M351() {
    if (parser.seen('S')) switch (parser.value_byte()) {
      case 1:
        LOOP_XYZE(i) if (parser.seen(axis_codes[i])) stepper.microstep_ms(i, parser.value_byte(), -1);
        if (parser.seen('B')) stepper.microstep_ms(4, parser.value_byte(), -1);
        break;
      case 2:
        LOOP_XYZE(i) if (parser.seen(axis_codes[i])) stepper.microstep_ms(i, -1, parser.value_byte());
        if (parser.seen('B')) stepper.microstep_ms(4, -1, parser.value_byte());
        break;
    }
    stepper.microstep_readings();
  }

#endif // HAS_MICROSTEPS

#if HAS_CASE_LIGHT

  uint8_t case_light_brightness = 255;

  void update_case_light() {
    WRITE(CASE_LIGHT_PIN, case_light_on != INVERT_CASE_LIGHT ? HIGH : LOW);
    analogWrite(CASE_LIGHT_PIN, case_light_on != INVERT_CASE_LIGHT ? case_light_brightness : 0);
  }

#endif // HAS_CASE_LIGHT

/**
 * M355: Turn case lights on/off and set brightness
 *
 *   S<bool>  Turn case light on or off
 *   P<byte>  Set case light brightness (PWM pin required)
 */
inline void gcode_M355() {
  #if HAS_CASE_LIGHT
    if (parser.seen('P')) case_light_brightness = parser.value_byte();
    if (parser.seen('S')) case_light_on = parser.value_bool();
    update_case_light();
    SERIAL_ECHO_START;
    SERIAL_ECHOPGM("Case lights ");
    case_light_on ? SERIAL_ECHOLNPGM("on") : SERIAL_ECHOLNPGM("off");
  #else
    SERIAL_ERROR_START;
    SERIAL_ERRORLNPGM(MSG_ERR_M355_NONE);
  #endif // HAS_CASE_LIGHT
}

#if ENABLED(MIXING_EXTRUDER)

  /**
   * M163: Set a single mix factor for a mixing extruder
   *       This is called "weight" by some systems.
   *
   *   S[index]   The channel index to set
   *   P[float]   The mix value
   *
   */
  inline void gcode_M163() {
    const int mix_index = parser.seen('S') ? parser.value_int() : 0;
    if (mix_index < MIXING_STEPPERS) {
      float mix_value = parser.seen('P') ? parser.value_float() : 0.0;
      NOLESS(mix_value, 0.0);
      mixing_factor[mix_index] = RECIPROCAL(mix_value);
    }
  }

  #if MIXING_VIRTUAL_TOOLS > 1

    /**
     * M164: Store the current mix factors as a virtual tool.
     *
     *   S[index]   The virtual tool to store
     *
     */
    inline void gcode_M164() {
      const int tool_index = parser.seen('S') ? parser.value_int() : 0;
      if (tool_index < MIXING_VIRTUAL_TOOLS) {
        normalize_mix();
        for (uint8_t i = 0; i < MIXING_STEPPERS; i++)
          mixing_virtual_tool_mix[tool_index][i] = mixing_factor[i];
      }
    }

  #endif

  #if ENABLED(DIRECT_MIXING_IN_G1)
    /**
     * M165: Set multiple mix factors for a mixing extruder.
     *       Factors that are left out will be set to 0.
     *       All factors together must add up to 1.0.
     *
     *   A[factor] Mix factor for extruder stepper 1
     *   B[factor] Mix factor for extruder stepper 2
     *   C[factor] Mix factor for extruder stepper 3
     *   D[factor] Mix factor for extruder stepper 4
     *   H[factor] Mix factor for extruder stepper 5
     *   I[factor] Mix factor for extruder stepper 6
     *
     */
    inline void gcode_M165() { gcode_get_mix(); }
  #endif

#endif // MIXING_EXTRUDER

/**
 * M999: Restart after being stopped
 *
 * Default behaviour is to flush the serial buffer and request
 * a resend to the host starting on the last N line received.
 *
 * Sending "M999 S1" will resume printing without flushing the
 * existing command buffer.
 *
 */
inline void gcode_M999() {
  Running = true;
  lcd_reset_alert_level();

  if (parser.seen('S') && parser.value_bool()) return;

  // gcode_LastN = Stopped_gcode_LastN;
  FlushSerialRequestResend();
}

#if ENABLED(SWITCHING_EXTRUDER)
  inline void move_extruder_servo(uint8_t e) {
    const int angles[2] = SWITCHING_EXTRUDER_SERVO_ANGLES;
    MOVE_SERVO(SWITCHING_EXTRUDER_SERVO_NR, angles[e]);
    safe_delay(500);
  }
#endif

#if ENABLED(SWITCHING_NOZZLE)
  inline void move_nozzle_servo(uint8_t e) {
    const int angles[2] = SWITCHING_NOZZLE_SERVO_ANGLES;
    MOVE_SERVO(SWITCHING_NOZZLE_SERVO_NR, angles[e]);
    safe_delay(500);
  }
#endif

inline void invalid_extruder_error(const uint8_t &e) {
  SERIAL_ECHO_START;
  SERIAL_CHAR('T');
  SERIAL_ECHO_F(e, DEC);
  SERIAL_ECHOLN(MSG_INVALID_EXTRUDER);
}

/**
 * Perform a tool-change, which may result in moving the
 * previous tool out of the way and the new tool into place.
 */
void tool_change(const uint8_t tmp_extruder, const float fr_mm_s/*=0.0*/, bool no_move/*=false*/) {
  #if ENABLED(MIXING_EXTRUDER) && MIXING_VIRTUAL_TOOLS > 1

    if (tmp_extruder >= MIXING_VIRTUAL_TOOLS)
      return invalid_extruder_error(tmp_extruder);

    // T0-Tnnn: Switch virtual tool by changing the mix
    for (uint8_t j = 0; j < MIXING_STEPPERS; j++)
      mixing_factor[j] = mixing_virtual_tool_mix[tmp_extruder][j];

  #else // !MIXING_EXTRUDER || MIXING_VIRTUAL_TOOLS <= 1

    #if HOTENDS > 1

      if (tmp_extruder >= EXTRUDERS)
        return invalid_extruder_error(tmp_extruder);

      const float old_feedrate_mm_s = fr_mm_s > 0.0 ? fr_mm_s : feedrate_mm_s;

      feedrate_mm_s = fr_mm_s > 0.0 ? fr_mm_s : XY_PROBE_FEEDRATE_MM_S;

      if (tmp_extruder != active_extruder) {
        if (!no_move && axis_unhomed_error()) {
          SERIAL_ECHOLNPGM("No move on toolchange");
          no_move = true;
        }

        // Save current position to destination, for use later
        set_destination_to_current();

        #if ENABLED(DUAL_X_CARRIAGE)

          #if ENABLED(DEBUG_LEVELING_FEATURE)
            if (DEBUGGING(LEVELING)) {
              SERIAL_ECHOPGM("Dual X Carriage Mode ");
              switch (dual_x_carriage_mode) {
                case DXC_FULL_CONTROL_MODE: SERIAL_ECHOLNPGM("DXC_FULL_CONTROL_MODE"); break;
                case DXC_AUTO_PARK_MODE: SERIAL_ECHOLNPGM("DXC_AUTO_PARK_MODE"); break;
                case DXC_DUPLICATION_MODE: SERIAL_ECHOLNPGM("DXC_DUPLICATION_MODE"); break;
              }
            }
          #endif

          const float xhome = x_home_pos(active_extruder);
          if (dual_x_carriage_mode == DXC_AUTO_PARK_MODE
              && IsRunning()
              && (delayed_move_time || current_position[X_AXIS] != xhome)
          ) {
            float raised_z = current_position[Z_AXIS] + TOOLCHANGE_PARK_ZLIFT;
            #if ENABLED(MAX_SOFTWARE_ENDSTOPS)
              NOMORE(raised_z, soft_endstop_max[Z_AXIS]);
            #endif
            #if ENABLED(DEBUG_LEVELING_FEATURE)
              if (DEBUGGING(LEVELING)) {
                SERIAL_ECHOLNPAIR("Raise to ", raised_z);
                SERIAL_ECHOLNPAIR("MoveX to ", xhome);
                SERIAL_ECHOLNPAIR("Lower to ", current_position[Z_AXIS]);
              }
            #endif
            // Park old head: 1) raise 2) move to park position 3) lower
            for (uint8_t i = 0; i < 3; i++)
              planner.buffer_line(
                i == 0 ? current_position[X_AXIS] : xhome,
                current_position[Y_AXIS],
                i == 2 ? current_position[Z_AXIS] : raised_z,
                current_position[E_AXIS],
                planner.max_feedrate_mm_s[i == 1 ? X_AXIS : Z_AXIS],
                active_extruder
              );
            stepper.synchronize();
          }

          // Apply Y & Z extruder offset (X offset is used as home pos with Dual X)
          current_position[Y_AXIS] -= hotend_offset[Y_AXIS][active_extruder] - hotend_offset[Y_AXIS][tmp_extruder];
          current_position[Z_AXIS] -= hotend_offset[Z_AXIS][active_extruder] - hotend_offset[Z_AXIS][tmp_extruder];

          // Activate the new extruder
          active_extruder = tmp_extruder;

          // This function resets the max/min values - the current position may be overwritten below.
          set_axis_is_at_home(X_AXIS);

          #if ENABLED(DEBUG_LEVELING_FEATURE)
            if (DEBUGGING(LEVELING)) DEBUG_POS("New Extruder", current_position);
          #endif

          // Only when auto-parking are carriages safe to move
          if (dual_x_carriage_mode != DXC_AUTO_PARK_MODE) no_move = true;

          switch (dual_x_carriage_mode) {
            case DXC_FULL_CONTROL_MODE:
              // New current position is the position of the activated extruder
              current_position[X_AXIS] = LOGICAL_X_POSITION(inactive_extruder_x_pos);
              // Save the inactive extruder's position (from the old current_position)
              inactive_extruder_x_pos = RAW_X_POSITION(destination[X_AXIS]);
              break;
            case DXC_AUTO_PARK_MODE:
              // record raised toolhead position for use by unpark
              COPY(raised_parked_position, current_position);
              raised_parked_position[Z_AXIS] += TOOLCHANGE_UNPARK_ZLIFT;
              #if ENABLED(MAX_SOFTWARE_ENDSTOPS)
                NOMORE(raised_parked_position[Z_AXIS], soft_endstop_max[Z_AXIS]);
              #endif
              active_extruder_parked = true;
              delayed_move_time = 0;
              break;
            case DXC_DUPLICATION_MODE:
              // If the new extruder is the left one, set it "parked"
              // This triggers the second extruder to move into the duplication position
              active_extruder_parked = (active_extruder == 0);

              if (active_extruder_parked)
                current_position[X_AXIS] = LOGICAL_X_POSITION(inactive_extruder_x_pos);
              else
                current_position[X_AXIS] = destination[X_AXIS] + duplicate_extruder_x_offset;
              inactive_extruder_x_pos = RAW_X_POSITION(destination[X_AXIS]);
              extruder_duplication_enabled = false;
              #if ENABLED(DEBUG_LEVELING_FEATURE)
                if (DEBUGGING(LEVELING)) {
                  SERIAL_ECHOLNPAIR("Set inactive_extruder_x_pos=", inactive_extruder_x_pos);
                  SERIAL_ECHOLNPGM("Clear extruder_duplication_enabled");
                }
              #endif
              break;
          }

          #if ENABLED(DEBUG_LEVELING_FEATURE)
            if (DEBUGGING(LEVELING)) {
              SERIAL_ECHOLNPAIR("Active extruder parked: ", active_extruder_parked ? "yes" : "no");
              DEBUG_POS("New extruder (parked)", current_position);
            }
          #endif

          // No extra case for HAS_ABL in DUAL_X_CARRIAGE. Does that mean they don't work together?
        #else // !DUAL_X_CARRIAGE

          #if ENABLED(SWITCHING_NOZZLE)
            // <0 if the new nozzle is higher, >0 if lower. A bigger raise when lower.
            const float z_diff = hotend_offset[Z_AXIS][active_extruder] - hotend_offset[Z_AXIS][tmp_extruder],
                        z_raise = 0.3 + (z_diff > 0.0 ? z_diff : 0.0);

            // Always raise by some amount (destination copied from current_position earlier)
            current_position[Z_AXIS] += z_raise;
            planner.buffer_line_kinematic(current_position, planner.max_feedrate_mm_s[Z_AXIS], active_extruder);
            stepper.synchronize();

            move_nozzle_servo(active_extruder);
          #endif

          #if ENABLED(SWITCHING_EXTRUDER)
            #if !(ENABLED(SWITCHING_NOZZLE) && (SWITCHING_EXTRUDER_SERVO_NR == SWITCHING_NOZZLE_SERVO_NR))
              stepper.synchronize();
              move_extruder_servo(active_extruder);
            #endif
          #endif

          /**
           * Set current_position to the position of the new nozzle.
           * Offsets are based on linear distance, so we need to get
           * the resulting position in coordinate space.
           *
           * - With grid or 3-point leveling, offset XYZ by a tilted vector
           * - With mesh leveling, update Z for the new position
           * - Otherwise, just use the raw linear distance
           *
           * Software endstops are altered here too. Consider a case where:
           *   E0 at X=0 ... E1 at X=10
           * When we switch to E1 now X=10, but E1 can't move left.
           * To express this we apply the change in XY to the software endstops.
           * E1 can move farther right than E0, so the right limit is extended.
           *
           * Note that we don't adjust the Z software endstops. Why not?
           * Consider a case where Z=0 (here) and switching to E1 makes Z=1
           * because the bed is 1mm lower at the new position. As long as
           * the first nozzle is out of the way, the carriage should be
           * allowed to move 1mm lower. This technically "breaks" the
           * Z software endstop. But this is technically correct (and
           * there is no viable alternative).
           */
          #if ABL_PLANAR
            // Offset extruder, make sure to apply the bed level rotation matrix
            vector_3 tmp_offset_vec = vector_3(hotend_offset[X_AXIS][tmp_extruder],
                                               hotend_offset[Y_AXIS][tmp_extruder],
                                               0),
                     act_offset_vec = vector_3(hotend_offset[X_AXIS][active_extruder],
                                               hotend_offset[Y_AXIS][active_extruder],
                                               0),
                     offset_vec = tmp_offset_vec - act_offset_vec;

            #if ENABLED(DEBUG_LEVELING_FEATURE)
              if (DEBUGGING(LEVELING)) {
                tmp_offset_vec.debug(PSTR("tmp_offset_vec"));
                act_offset_vec.debug(PSTR("act_offset_vec"));
                offset_vec.debug(PSTR("offset_vec (BEFORE)"));
              }
            #endif

            offset_vec.apply_rotation(planner.bed_level_matrix.transpose(planner.bed_level_matrix));

            #if ENABLED(DEBUG_LEVELING_FEATURE)
              if (DEBUGGING(LEVELING)) offset_vec.debug(PSTR("offset_vec (AFTER)"));
            #endif

            // Adjustments to the current position
            const float xydiff[2] = { offset_vec.x, offset_vec.y };
            current_position[Z_AXIS] += offset_vec.z;

          #else // !ABL_PLANAR

            const float xydiff[2] = {
              hotend_offset[X_AXIS][tmp_extruder] - hotend_offset[X_AXIS][active_extruder],
              hotend_offset[Y_AXIS][tmp_extruder] - hotend_offset[Y_AXIS][active_extruder]
            };

            #if ENABLED(MESH_BED_LEVELING)

              if (mbl.active()) {
                #if ENABLED(DEBUG_LEVELING_FEATURE)
                  if (DEBUGGING(LEVELING)) SERIAL_ECHOPAIR("Z before MBL: ", current_position[Z_AXIS]);
                #endif
                float x2 = current_position[X_AXIS] + xydiff[X_AXIS],
                      y2 = current_position[Y_AXIS] + xydiff[Y_AXIS],
                      z1 = current_position[Z_AXIS], z2 = z1;
                planner.apply_leveling(current_position[X_AXIS], current_position[Y_AXIS], z1);
                planner.apply_leveling(x2, y2, z2);
                current_position[Z_AXIS] += z2 - z1;
                #if ENABLED(DEBUG_LEVELING_FEATURE)
                  if (DEBUGGING(LEVELING))
                    SERIAL_ECHOLNPAIR(" after: ", current_position[Z_AXIS]);
                #endif
              }

            #endif // MESH_BED_LEVELING

          #endif // !HAS_ABL

          #if ENABLED(DEBUG_LEVELING_FEATURE)
            if (DEBUGGING(LEVELING)) {
              SERIAL_ECHOPAIR("Offset Tool XY by { ", xydiff[X_AXIS]);
              SERIAL_ECHOPAIR(", ", xydiff[Y_AXIS]);
              SERIAL_ECHOLNPGM(" }");
            }
          #endif

          // The newly-selected extruder XY is actually at...
          current_position[X_AXIS] += xydiff[X_AXIS];
          current_position[Y_AXIS] += xydiff[Y_AXIS];
          #if HAS_WORKSPACE_OFFSET || ENABLED(DUAL_X_CARRIAGE)
            for (uint8_t i = X_AXIS; i <= Y_AXIS; i++) {
              #if HAS_POSITION_SHIFT
                position_shift[i] += xydiff[i];
              #endif
              update_software_endstops((AxisEnum)i);
            }
          #endif

          // Set the new active extruder
          active_extruder = tmp_extruder;

        #endif // !DUAL_X_CARRIAGE

        #if ENABLED(DEBUG_LEVELING_FEATURE)
          if (DEBUGGING(LEVELING)) DEBUG_POS("Sync After Toolchange", current_position);
        #endif

        // Tell the planner the new "current position"
        SYNC_PLAN_POSITION_KINEMATIC();

        // Move to the "old position" (move the extruder into place)
        if (!no_move && IsRunning()) {
          #if ENABLED(DEBUG_LEVELING_FEATURE)
            if (DEBUGGING(LEVELING)) DEBUG_POS("Move back", destination);
          #endif
          prepare_move_to_destination();
        }

        #if ENABLED(SWITCHING_NOZZLE)
          // Move back down, if needed. (Including when the new tool is higher.)
          if (z_raise != z_diff) {
            destination[Z_AXIS] += z_diff;
            feedrate_mm_s = planner.max_feedrate_mm_s[Z_AXIS];
            prepare_move_to_destination();
          }
        #endif

      } // (tmp_extruder != active_extruder)

      stepper.synchronize();

      #if ENABLED(EXT_SOLENOID)
        disable_all_solenoids();
        enable_solenoid_on_active_extruder();
      #endif // EXT_SOLENOID

      feedrate_mm_s = old_feedrate_mm_s;

    #else // HOTENDS <= 1

      // Set the new active extruder
      active_extruder = tmp_extruder;

      UNUSED(fr_mm_s);
      UNUSED(no_move);

      #if ENABLED(SWITCHING_EXTRUDER)
        stepper.synchronize();
        move_extruder_servo(active_extruder);
      #endif

    #endif // HOTENDS <= 1

    SERIAL_ECHO_START;
    SERIAL_ECHOLNPAIR(MSG_ACTIVE_EXTRUDER, (int)active_extruder);

  #endif // !MIXING_EXTRUDER || MIXING_VIRTUAL_TOOLS <= 1
}

/**
 * T0-T3: Switch tool, usually switching extruders
 *
 *   F[units/min] Set the movement feedrate
 *   S1           Don't move the tool in XY after change
 */
inline void gcode_T(uint8_t tmp_extruder) {

  #if ENABLED(DEBUG_LEVELING_FEATURE)
    if (DEBUGGING(LEVELING)) {
      SERIAL_ECHOPAIR(">>> gcode_T(", tmp_extruder);
      SERIAL_CHAR(')');
      SERIAL_EOL;
      DEBUG_POS("BEFORE", current_position);
    }
  #endif

  #if HOTENDS == 1 || (ENABLED(MIXING_EXTRUDER) && MIXING_VIRTUAL_TOOLS > 1)

    tool_change(tmp_extruder);

  #elif HOTENDS > 1

    tool_change(
      tmp_extruder,
      parser.seen('F') ? MMM_TO_MMS(parser.value_linear_units()) : 0.0,
      (tmp_extruder == active_extruder) || (parser.seen('S') && parser.value_bool())
    );

  #endif

  #if ENABLED(DEBUG_LEVELING_FEATURE)
    if (DEBUGGING(LEVELING)) {
      DEBUG_POS("AFTER", current_position);
      SERIAL_ECHOLNPGM("<<< gcode_T");
    }
  #endif
}

/**
 * Process a single command and dispatch it to its handler
 * This is called from the main loop()
 */
void process_next_command() {
  char * const current_command = command_queue[cmd_queue_index_r];

  if (DEBUGGING(ECHO)) {
    SERIAL_ECHO_START;
    SERIAL_ECHOLN(current_command);
    #if ENABLED(M100_FREE_MEMORY_WATCHER)
      SERIAL_ECHOPAIR("slot:", cmd_queue_index_r);
      M100_dump_routine("   Command Queue:", (const char*)command_queue, (const char*)(command_queue + sizeof(command_queue)));
    #endif
  }

  KEEPALIVE_STATE(IN_HANDLER);

  // Parse the next command in the queue
  parser.parse(current_command);

  // Handle a known G, M, or T
  switch (parser.command_letter) {
    case 'G': switch (parser.codenum) {

      // G0, G1
      case 0:
      case 1:
        #if IS_SCARA
          gcode_G0_G1(parser.codenum == 0);
        #else
          gcode_G0_G1();
        #endif
        break;

      // G2, G3
      #if ENABLED(ARC_SUPPORT) && DISABLED(SCARA)
        case 2: // G2  - CW ARC
        case 3: // G3  - CCW ARC
          gcode_G2_G3(parser.codenum == 2);
          break;
      #endif

      // G4 Dwell
      case 4:
        gcode_G4();
        break;

      #if ENABLED(BEZIER_CURVE_SUPPORT)
        // G5
        case 5: // G5  - Cubic B_spline
          gcode_G5();
          break;
      #endif // BEZIER_CURVE_SUPPORT

      #if ENABLED(FWRETRACT)
        case 10: // G10: retract
        case 11: // G11: retract_recover
          gcode_G10_G11(parser.codenum == 10);
          break;
      #endif // FWRETRACT

      #if ENABLED(NOZZLE_CLEAN_FEATURE)
        case 12:
          gcode_G12(); // G12: Nozzle Clean
          break;
      #endif // NOZZLE_CLEAN_FEATURE

      #if ENABLED(INCH_MODE_SUPPORT)
        case 20: //G20: Inch Mode
          gcode_G20();
          break;

        case 21: //G21: MM Mode
          gcode_G21();
          break;
      #endif // INCH_MODE_SUPPORT

      #if ENABLED(AUTO_BED_LEVELING_UBL) && ENABLED(UBL_G26_MESH_VALIDATION)
        case 26: // G26: Mesh Validation Pattern generation
          gcode_G26();
          break;
      #endif // AUTO_BED_LEVELING_UBL

      #if ENABLED(NOZZLE_PARK_FEATURE)
        case 27: // G27: Nozzle Park
          gcode_G27();
          break;
      #endif // NOZZLE_PARK_FEATURE

      case 28: // G28: Home all axes, one at a time
        gcode_G28(false);
        break;

      #if HAS_LEVELING
        case 29: // G29 Detailed Z probe, probes the bed at 3 or more points,
                 // or provides access to the UBL System if enabled.
          gcode_G29();
          break;
      #endif // HAS_LEVELING

      #if HAS_BED_PROBE

        case 30: // G30 Single Z probe
          gcode_G30();
          break;

        #if ENABLED(Z_PROBE_SLED)

            case 31: // G31: dock the sled
              gcode_G31();
              break;

            case 32: // G32: undock the sled
              gcode_G32();
              break;

        #endif // Z_PROBE_SLED

        #if ENABLED(DELTA_AUTO_CALIBRATION)

          case 33: // G33: Delta Auto-Calibration
            gcode_G33();
            break;

        #endif // DELTA_AUTO_CALIBRATION

      #endif // HAS_BED_PROBE

      #if ENABLED(G38_PROBE_TARGET)
        case 38: // G38.2 & G38.3
          if (subcode == 2 || subcode == 3)
            gcode_G38(subcode == 2);
          break;
      #endif

      case 90: // G90
        relative_mode = false;
        break;
      case 91: // G91
        relative_mode = true;
        break;

      case 92: // G92
        gcode_G92();
        break;

      #if ENABLED(AUTO_BED_LEVELING_BILINEAR) || ENABLED(AUTO_BED_LEVELING_UBL) || ENABLED(MESH_BED_LEVELING)
        case 42:
          gcode_G42();
          break;
      #endif

      #if ENABLED(DEBUG_GCODE_PARSER)
        case 800:
          parser.debug(); // GCode Parser Test for G
          break;
      #endif
    }
    break;

    case 'M': switch (parser.codenum) {
      #if HAS_RESUME_CONTINUE
        case 0: // M0: Unconditional stop - Wait for user button press on LCD
        case 1: // M1: Conditional stop - Wait for user button press on LCD
          gcode_M0_M1();
          break;
      #endif // ULTIPANEL

      #if ENABLED(SPINDLE_LASER_ENABLE)
        case 3:
          gcode_M3_M4(true);   // M3: turn spindle/laser on, set laser/spindle power/speed, set rotation direction CW
          break;               // synchronizes with movement commands
        case 4:
          gcode_M3_M4(false);  // M4: turn spindle/laser on, set laser/spindle power/speed, set rotation direction CCW
          break;               // synchronizes with movement commands
        case 5:
          gcode_M5();     // M5 - turn spindle/laser off
          break;          // synchronizes with movement commands
      #endif
      case 17: // M17: Enable all stepper motors
        gcode_M17();
        break;

      #if ENABLED(SDSUPPORT)
        case 20: // M20: list SD card
          gcode_M20(); break;
        case 21: // M21: init SD card
          gcode_M21(); break;
        case 22: // M22: release SD card
          gcode_M22(); break;
        case 23: // M23: Select file
          gcode_M23(); break;
        case 24: // M24: Start SD print
          gcode_M24(); break;
        case 25: // M25: Pause SD print
          gcode_M25(); break;
        case 26: // M26: Set SD index
          gcode_M26(); break;
        case 27: // M27: Get SD status
          gcode_M27(); break;
        case 28: // M28: Start SD write
          gcode_M28(); break;
        case 29: // M29: Stop SD write
          gcode_M29(); break;
        case 30: // M30 <filename> Delete File
          gcode_M30(); break;
        case 32: // M32: Select file and start SD print
          gcode_M32(); break;

        #if ENABLED(LONG_FILENAME_HOST_SUPPORT)
          case 33: // M33: Get the long full path to a file or folder
            gcode_M33(); break;
        #endif

        #if ENABLED(SDCARD_SORT_ALPHA) && ENABLED(SDSORT_GCODE)
          case 34: //M34 - Set SD card sorting options
            gcode_M34(); break;
        #endif // SDCARD_SORT_ALPHA && SDSORT_GCODE

        case 928: // M928: Start SD write
          gcode_M928(); break;
      #endif // SDSUPPORT

      case 31: // M31: Report time since the start of SD print or last M109
        gcode_M31(); break;

      case 42: // M42: Change pin state
        gcode_M42(); break;

      #if ENABLED(PINS_DEBUGGING)
        case 43: // M43: Read pin state
          gcode_M43(); break;
      #endif


      #if ENABLED(Z_MIN_PROBE_REPEATABILITY_TEST)
        case 48: // M48: Z probe repeatability test
          gcode_M48();
          break;
      #endif // Z_MIN_PROBE_REPEATABILITY_TEST

      #if ENABLED(AUTO_BED_LEVELING_UBL) && ENABLED(UBL_G26_MESH_VALIDATION)
        case 49: // M49: Turn on or off G26 debug flag for verbose output
          gcode_M49();
          break;
      #endif // AUTO_BED_LEVELING_UBL && UBL_G26_MESH_VALIDATION

      case 75: // M75: Start print timer
        gcode_M75(); break;
      case 76: // M76: Pause print timer
        gcode_M76(); break;
      case 77: // M77: Stop print timer
        gcode_M77(); break;

      #if ENABLED(PRINTCOUNTER)
        case 78: // M78: Show print statistics
          gcode_M78(); break;
      #endif

      #if ENABLED(M100_FREE_MEMORY_WATCHER)
        case 100: // M100: Free Memory Report
          gcode_M100();
          break;
      #endif

      case 104: // M104: Set hot end temperature
        gcode_M104();
        break;

      case 110: // M110: Set Current Line Number
        gcode_M110();
        break;

      case 111: // M111: Set debug level
        gcode_M111();
        break;

      #if DISABLED(EMERGENCY_PARSER)

        case 108: // M108: Cancel Waiting
          gcode_M108();
          break;

        case 112: // M112: Emergency Stop
          gcode_M112();
          break;

        case 410: // M410 quickstop - Abort all the planned moves.
          gcode_M410();
          break;

      #endif

      #if ENABLED(HOST_KEEPALIVE_FEATURE)
        case 113: // M113: Set Host Keepalive interval
          gcode_M113();
          break;
      #endif

      case 140: // M140: Set bed temperature
        gcode_M140();
        break;

      case 105: // M105: Report current temperature
        gcode_M105();
        KEEPALIVE_STATE(NOT_BUSY);
        return; // "ok" already printed

      #if ENABLED(AUTO_REPORT_TEMPERATURES) && (HAS_TEMP_HOTEND || HAS_TEMP_BED)
        case 155: // M155: Set temperature auto-report interval
          gcode_M155();
          break;
      #endif

      case 109: // M109: Wait for hotend temperature to reach target
        gcode_M109();
        break;

      #if HAS_TEMP_BED
        case 190: // M190: Wait for bed temperature to reach target
          gcode_M190();
          break;
      #endif // HAS_TEMP_BED

      #if FAN_COUNT > 0
        case 106: // M106: Fan On
          gcode_M106();
          break;
        case 107: // M107: Fan Off
          gcode_M107();
          break;
      #endif // FAN_COUNT > 0

      #if ENABLED(PARK_HEAD_ON_PAUSE)
        case 125: // M125: Store current position and move to filament change position
          gcode_M125(); break;
      #endif

      #if ENABLED(BARICUDA)
        // PWM for HEATER_1_PIN
        #if HAS_HEATER_1
          case 126: // M126: valve open
            gcode_M126();
            break;
          case 127: // M127: valve closed
            gcode_M127();
            break;
        #endif // HAS_HEATER_1

        // PWM for HEATER_2_PIN
        #if HAS_HEATER_2
          case 128: // M128: valve open
            gcode_M128();
            break;
          case 129: // M129: valve closed
            gcode_M129();
            break;
        #endif // HAS_HEATER_2
      #endif // BARICUDA

      #if HAS_POWER_SWITCH

        case 80: // M80: Turn on Power Supply
          gcode_M80();
          break;

      #endif // HAS_POWER_SWITCH

      case 81: // M81: Turn off Power, including Power Supply, if possible
        gcode_M81();
        break;

      case 82: // M82: Set E axis normal mode (same as other axes)
        gcode_M82();
        break;
      case 83: // M83: Set E axis relative mode
        gcode_M83();
        break;
      case 18: // M18 => M84
      case 84: // M84: Disable all steppers or set timeout
        gcode_M18_M84();
        break;
      case 85: // M85: Set inactivity stepper shutdown timeout
        gcode_M85();
        break;
      case 92: // M92: Set the steps-per-unit for one or more axes
        gcode_M92();
        break;
      case 114: // M114: Report current position
        gcode_M114();
        break;
      case 115: // M115: Report capabilities
        gcode_M115();
        break;
      case 117: // M117: Set LCD message text, if possible
        gcode_M117();
        break;
      case 119: // M119: Report endstop states
        gcode_M119();
        break;
      case 120: // M120: Enable endstops
        gcode_M120();
        break;
      case 121: // M121: Disable endstops
        gcode_M121();
        break;

      #if ENABLED(ULTIPANEL)

        case 145: // M145: Set material heatup parameters
          gcode_M145();
          break;

      #endif

      #if ENABLED(TEMPERATURE_UNITS_SUPPORT)
        case 149: // M149: Set temperature units
          gcode_M149();
          break;
      #endif

      #if HAS_COLOR_LEDS

        case 150: // M150: Set Status LED Color
          gcode_M150();
          break;

      #endif // BLINKM

      #if ENABLED(MIXING_EXTRUDER)
        case 163: // M163: Set a component weight for mixing extruder
          gcode_M163();
          break;
        #if MIXING_VIRTUAL_TOOLS > 1
          case 164: // M164: Save current mix as a virtual extruder
            gcode_M164();
            break;
        #endif
        #if ENABLED(DIRECT_MIXING_IN_G1)
          case 165: // M165: Set multiple mix weights
            gcode_M165();
            break;
        #endif
      #endif

      case 200: // M200: Set filament diameter, E to cubic units
        gcode_M200();
        break;
      case 201: // M201: Set max acceleration for print moves (units/s^2)
        gcode_M201();
        break;
      #if 0 // Not used for Sprinter/grbl gen6
        case 202: // M202
          gcode_M202();
          break;
      #endif
      case 203: // M203: Set max feedrate (units/sec)
        gcode_M203();
        break;
      case 204: // M204: Set acceleration
        gcode_M204();
        break;
      case 205: //M205: Set advanced settings
        gcode_M205();
        break;

      #if HAS_M206_COMMAND
        case 206: // M206: Set home offsets
          gcode_M206();
          break;
      #endif

      #if ENABLED(DELTA)
        case 665: // M665: Set delta configurations
          gcode_M665();
          break;
      #endif

      #if ENABLED(DELTA) || ENABLED(Z_DUAL_ENDSTOPS)
        case 666: // M666: Set delta or dual endstop adjustment
          gcode_M666();
          break;
      #endif

      #if ENABLED(FWRETRACT)
        case 207: // M207: Set Retract Length, Feedrate, and Z lift
          gcode_M207();
          break;
        case 208: // M208: Set Recover (unretract) Additional Length and Feedrate
          gcode_M208();
          break;
        case 209: // M209: Turn Automatic Retract Detection on/off
          gcode_M209();
          break;
      #endif // FWRETRACT

      case 211: // M211: Enable, Disable, and/or Report software endstops
        gcode_M211();
        break;

      #if HOTENDS > 1
        case 218: // M218: Set a tool offset
          gcode_M218();
          break;
      #endif

      case 220: // M220: Set Feedrate Percentage: S<percent> ("FR" on your LCD)
        gcode_M220();
        break;

      case 221: // M221: Set Flow Percentage
        gcode_M221();
        break;

      case 226: // M226: Wait until a pin reaches a state
        gcode_M226();
        break;

      #if HAS_SERVOS
        case 280: // M280: Set servo position absolute
          gcode_M280();
          break;
      #endif // HAS_SERVOS

      #if HAS_BUZZER
        case 300: // M300: Play beep tone
          gcode_M300();
          break;
      #endif // HAS_BUZZER

      #if ENABLED(PIDTEMP)
        case 301: // M301: Set hotend PID parameters
          gcode_M301();
          break;
      #endif // PIDTEMP

      #if ENABLED(PIDTEMPBED)
        case 304: // M304: Set bed PID parameters
          gcode_M304();
          break;
      #endif // PIDTEMPBED

      #if defined(CHDK) || HAS_PHOTOGRAPH
        case 240: // M240: Trigger a camera by emulating a Canon RC-1 : http://www.doc-diy.net/photo/rc-1_hacked/
          gcode_M240();
          break;
      #endif // CHDK || PHOTOGRAPH_PIN

      #if HAS_LCD_CONTRAST
        case 250: // M250: Set LCD contrast
          gcode_M250();
          break;
      #endif // HAS_LCD_CONTRAST

      #if ENABLED(EXPERIMENTAL_I2CBUS)

        case 260: // M260: Send data to an i2c slave
          gcode_M260();
          break;

        case 261: // M261: Request data from an i2c slave
          gcode_M261();
          break;

      #endif // EXPERIMENTAL_I2CBUS

      #if ENABLED(PREVENT_COLD_EXTRUSION)
        case 302: // M302: Allow cold extrudes (set the minimum extrude temperature)
          gcode_M302();
          break;
      #endif // PREVENT_COLD_EXTRUSION

      case 303: // M303: PID autotune
        gcode_M303();
        break;

      #if ENABLED(MORGAN_SCARA)
        case 360:  // M360: SCARA Theta pos1
          if (gcode_M360()) return;
          break;
        case 361:  // M361: SCARA Theta pos2
          if (gcode_M361()) return;
          break;
        case 362:  // M362: SCARA Psi pos1
          if (gcode_M362()) return;
          break;
        case 363:  // M363: SCARA Psi pos2
          if (gcode_M363()) return;
          break;
        case 364:  // M364: SCARA Psi pos3 (90 deg to Theta)
          if (gcode_M364()) return;
          break;
      #endif // SCARA

      case 400: // M400: Finish all moves
        gcode_M400();
        break;

      #if HAS_BED_PROBE
        case 401: // M401: Deploy probe
          gcode_M401();
          break;
        case 402: // M402: Stow probe
          gcode_M402();
          break;
      #endif // HAS_BED_PROBE

      #if ENABLED(FILAMENT_WIDTH_SENSOR)
        case 404:  // M404: Enter the nominal filament width (3mm, 1.75mm ) N<3.0> or display nominal filament width
          gcode_M404();
          break;
        case 405:  // M405: Turn on filament sensor for control
          gcode_M405();
          break;
        case 406:  // M406: Turn off filament sensor for control
          gcode_M406();
          break;
        case 407:   // M407: Display measured filament diameter
          gcode_M407();
          break;
      #endif // FILAMENT_WIDTH_SENSOR

      #if HAS_LEVELING
        case 420: // M420: Enable/Disable Bed Leveling
          gcode_M420();
          break;
      #endif

      #if ENABLED(MESH_BED_LEVELING) || ENABLED(AUTO_BED_LEVELING_UBL) || ENABLED(AUTO_BED_LEVELING_BILINEAR)
        case 421: // M421: Set a Mesh Bed Leveling Z coordinate
          gcode_M421();
          break;
      #endif

      #if HAS_M206_COMMAND
        case 428: // M428: Apply current_position to home_offset
          gcode_M428();
          break;
      #endif

      case 500: // M500: Store settings in EEPROM
        gcode_M500();
        break;
      case 501: // M501: Read settings from EEPROM
        gcode_M501();
        break;
      case 502: // M502: Revert to default settings
        gcode_M502();
        break;
      case 503: // M503: print settings currently in memory
        gcode_M503();
        break;

      #if ENABLED(ABORT_ON_ENDSTOP_HIT_FEATURE_ENABLED)
        case 540: // M540: Set abort on endstop hit for SD printing
          gcode_M540();
          break;
      #endif

      #if HAS_BED_PROBE
        case 851: // M851: Set Z Probe Z Offset
          gcode_M851();
          break;
      #endif // HAS_BED_PROBE

      #if ENABLED(ADVANCED_PAUSE_FEATURE)
        case 600: // M600: Pause for filament change
          gcode_M600();
          break;
      #endif // ADVANCED_PAUSE_FEATURE

      #if ENABLED(DUAL_X_CARRIAGE) || ENABLED(DUAL_NOZZLE_DUPLICATION_MODE)
        case 605: // M605: Set Dual X Carriage movement mode
          gcode_M605();
          break;
      #endif // DUAL_X_CARRIAGE

      #if ENABLED(LIN_ADVANCE)
        case 900: // M900: Set advance K factor.
          gcode_M900();
          break;
      #endif

      #if ENABLED(HAVE_TMC2130)
        case 906: // M906: Set motor current in milliamps using axis codes X, Y, Z, E
          gcode_M906();
          break;
      #endif

      case 907: // M907: Set digital trimpot motor current using axis codes.
        gcode_M907();
        break;

      #if HAS_DIGIPOTSS || ENABLED(DAC_STEPPER_CURRENT)

        case 908: // M908: Control digital trimpot directly.
          gcode_M908();
          break;

        #if ENABLED(DAC_STEPPER_CURRENT) // As with Printrbot RevF

          case 909: // M909: Print digipot/DAC current value
            gcode_M909();
            break;

          case 910: // M910: Commit digipot/DAC value to external EEPROM
            gcode_M910();
            break;

        #endif

      #endif // HAS_DIGIPOTSS || DAC_STEPPER_CURRENT

      #if ENABLED(HAVE_TMC2130)
        case 911: // M911: Report TMC2130 prewarn triggered flags
          gcode_M911();
          break;

        case 912: // M911: Clear TMC2130 prewarn triggered flags
          gcode_M912();
          break;

        #if ENABLED(HYBRID_THRESHOLD)
          case 913: // M913: Set HYBRID_THRESHOLD speed.
            gcode_M913();
            break;
        #endif

        #if ENABLED(SENSORLESS_HOMING)
          case 914: // M914: Set SENSORLESS_HOMING sensitivity.
            gcode_M914();
            break;
        #endif
      #endif

      #if HAS_MICROSTEPS

        case 350: // M350: Set microstepping mode. Warning: Steps per unit remains unchanged. S code sets stepping mode for all drivers.
          gcode_M350();
          break;

        case 351: // M351: Toggle MS1 MS2 pins directly, S# determines MS1 or MS2, X# sets the pin high/low.
          gcode_M351();
          break;

      #endif // HAS_MICROSTEPS

      case 355: // M355 Turn case lights on/off
        gcode_M355();
        break;

      #if ENABLED(DEBUG_GCODE_PARSER)
        case 800:
          parser.debug(); // GCode Parser Test for M
          break;
      #endif

      case 999: // M999: Restart after being Stopped
        gcode_M999();
        break;
    }
    break;

    case 'T':
      gcode_T(parser.codenum);
      break;

    default: parser.unknown_command_error();
  }

  KEEPALIVE_STATE(NOT_BUSY);

  ok_to_send();
}

/**
 * Send a "Resend: nnn" message to the host to
 * indicate that a command needs to be re-sent.
 */
void FlushSerialRequestResend() {
  //char command_queue[cmd_queue_index_r][100]="Resend:";
  MYSERIAL.flush();
  SERIAL_PROTOCOLPGM(MSG_RESEND);
  SERIAL_PROTOCOLLN(gcode_LastN + 1);
  ok_to_send();
}

/**
 * Send an "ok" message to the host, indicating
 * that a command was successfully processed.
 *
 * If ADVANCED_OK is enabled also include:
 *   N<int>  Line number of the command, if any
 *   P<int>  Planner space remaining
 *   B<int>  Block queue space remaining
 */
void ok_to_send() {
  refresh_cmd_timeout();
  if (!send_ok[cmd_queue_index_r]) return;
  SERIAL_PROTOCOLPGM(MSG_OK);
  #if ENABLED(ADVANCED_OK)
    char* p = command_queue[cmd_queue_index_r];
    if (*p == 'N') {
      SERIAL_PROTOCOL(' ');
      SERIAL_ECHO(*p++);
      while (NUMERIC_SIGNED(*p))
        SERIAL_ECHO(*p++);
    }
    SERIAL_PROTOCOLPGM(" P"); SERIAL_PROTOCOL(int(BLOCK_BUFFER_SIZE - planner.movesplanned() - 1));
    SERIAL_PROTOCOLPGM(" B"); SERIAL_PROTOCOL(BUFSIZE - commands_in_queue);
  #endif
  SERIAL_EOL;
}

#if HAS_SOFTWARE_ENDSTOPS

  /**
   * Constrain the given coordinates to the software endstops.
   */
  void clamp_to_software_endstops(float target[XYZ]) {
    if (!soft_endstops_enabled) return;
    #if ENABLED(MIN_SOFTWARE_ENDSTOPS)
      NOLESS(target[X_AXIS], soft_endstop_min[X_AXIS]);
      NOLESS(target[Y_AXIS], soft_endstop_min[Y_AXIS]);
      NOLESS(target[Z_AXIS], soft_endstop_min[Z_AXIS]);
    #endif
    #if ENABLED(MAX_SOFTWARE_ENDSTOPS)
      NOMORE(target[X_AXIS], soft_endstop_max[X_AXIS]);
      NOMORE(target[Y_AXIS], soft_endstop_max[Y_AXIS]);
      NOMORE(target[Z_AXIS], soft_endstop_max[Z_AXIS]);
    #endif
  }

#endif

#if ENABLED(AUTO_BED_LEVELING_BILINEAR)

  #if ENABLED(ABL_BILINEAR_SUBDIVISION)
    #define ABL_BG_SPACING(A) bilinear_grid_spacing_virt[A]
    #define ABL_BG_FACTOR(A)  bilinear_grid_factor_virt[A]
    #define ABL_BG_POINTS_X   ABL_GRID_POINTS_VIRT_X
    #define ABL_BG_POINTS_Y   ABL_GRID_POINTS_VIRT_Y
    #define ABL_BG_GRID(X,Y)  z_values_virt[X][Y]
  #else
    #define ABL_BG_SPACING(A) bilinear_grid_spacing[A]
    #define ABL_BG_FACTOR(A)  bilinear_grid_factor[A]
    #define ABL_BG_POINTS_X   GRID_MAX_POINTS_X
    #define ABL_BG_POINTS_Y   GRID_MAX_POINTS_Y
    #define ABL_BG_GRID(X,Y)  z_values[X][Y]
  #endif

  // Get the Z adjustment for non-linear bed leveling
  float bilinear_z_offset(const float logical[XYZ]) {

    static float z1, d2, z3, d4, L, D, ratio_x, ratio_y,
                 last_x = -999.999, last_y = -999.999;

    // Whole units for the grid line indices. Constrained within bounds.
    static int8_t gridx, gridy, nextx, nexty,
                  last_gridx = -99, last_gridy = -99;

    // XY relative to the probed area
    const float x = RAW_X_POSITION(logical[X_AXIS]) - bilinear_start[X_AXIS],
                y = RAW_Y_POSITION(logical[Y_AXIS]) - bilinear_start[Y_AXIS];

    #if ENABLED(EXTRAPOLATE_BEYOND_GRID)
      // Keep using the last grid box
      #define FAR_EDGE_OR_BOX 2
    #else
      // Just use the grid far edge
      #define FAR_EDGE_OR_BOX 1
    #endif

    if (last_x != x) {
      last_x = x;
      ratio_x = x * ABL_BG_FACTOR(X_AXIS);
      const float gx = constrain(floor(ratio_x), 0, ABL_BG_POINTS_X - FAR_EDGE_OR_BOX);
      ratio_x -= gx;      // Subtract whole to get the ratio within the grid box

      #if DISABLED(EXTRAPOLATE_BEYOND_GRID)
        // Beyond the grid maintain height at grid edges
        NOLESS(ratio_x, 0); // Never < 0.0. (> 1.0 is ok when nextx==gridx.)
      #endif

      gridx = gx;
      nextx = min(gridx + 1, ABL_BG_POINTS_X - 1);
    }

    if (last_y != y || last_gridx != gridx) {

      if (last_y != y) {
        last_y = y;
        ratio_y = y * ABL_BG_FACTOR(Y_AXIS);
        const float gy = constrain(floor(ratio_y), 0, ABL_BG_POINTS_Y - FAR_EDGE_OR_BOX);
        ratio_y -= gy;

        #if DISABLED(EXTRAPOLATE_BEYOND_GRID)
          // Beyond the grid maintain height at grid edges
          NOLESS(ratio_y, 0); // Never < 0.0. (> 1.0 is ok when nexty==gridy.)
        #endif

        gridy = gy;
        nexty = min(gridy + 1, ABL_BG_POINTS_Y - 1);
      }

      if (last_gridx != gridx || last_gridy != gridy) {
        last_gridx = gridx;
        last_gridy = gridy;
        // Z at the box corners
        z1 = ABL_BG_GRID(gridx, gridy);       // left-front
        d2 = ABL_BG_GRID(gridx, nexty) - z1;  // left-back (delta)
        z3 = ABL_BG_GRID(nextx, gridy);       // right-front
        d4 = ABL_BG_GRID(nextx, nexty) - z3;  // right-back (delta)
      }

      // Bilinear interpolate. Needed since y or gridx has changed.
                  L = z1 + d2 * ratio_y;   // Linear interp. LF -> LB
      const float R = z3 + d4 * ratio_y;   // Linear interp. RF -> RB

      D = R - L;
    }

    const float offset = L + ratio_x * D;   // the offset almost always changes

    /*
    static float last_offset = 0;
    if (fabs(last_offset - offset) > 0.2) {
      SERIAL_ECHOPGM("Sudden Shift at ");
      SERIAL_ECHOPAIR("x=", x);
      SERIAL_ECHOPAIR(" / ", bilinear_grid_spacing[X_AXIS]);
      SERIAL_ECHOLNPAIR(" -> gridx=", gridx);
      SERIAL_ECHOPAIR(" y=", y);
      SERIAL_ECHOPAIR(" / ", bilinear_grid_spacing[Y_AXIS]);
      SERIAL_ECHOLNPAIR(" -> gridy=", gridy);
      SERIAL_ECHOPAIR(" ratio_x=", ratio_x);
      SERIAL_ECHOLNPAIR(" ratio_y=", ratio_y);
      SERIAL_ECHOPAIR(" z1=", z1);
      SERIAL_ECHOPAIR(" z2=", z2);
      SERIAL_ECHOPAIR(" z3=", z3);
      SERIAL_ECHOLNPAIR(" z4=", z4);
      SERIAL_ECHOPAIR(" L=", L);
      SERIAL_ECHOPAIR(" R=", R);
      SERIAL_ECHOLNPAIR(" offset=", offset);
    }
    last_offset = offset;
    //*/

    return offset;
  }

#endif // AUTO_BED_LEVELING_BILINEAR

#if ENABLED(DELTA)

  /**
   * Recalculate factors used for delta kinematics whenever
   * settings have been changed (e.g., by M665).
   */
  void recalc_delta_settings(float radius, float diagonal_rod) {
    const float trt[ABC] = DELTA_RADIUS_TRIM_TOWER,
                drt[ABC] = DELTA_DIAGONAL_ROD_TRIM_TOWER;
    delta_tower[A_AXIS][X_AXIS] = cos(RADIANS(210 + delta_tower_angle_trim[A_AXIS])) * (radius + trt[A_AXIS]); // front left tower
    delta_tower[A_AXIS][Y_AXIS] = sin(RADIANS(210 + delta_tower_angle_trim[A_AXIS])) * (radius + trt[A_AXIS]);
    delta_tower[B_AXIS][X_AXIS] = cos(RADIANS(330 + delta_tower_angle_trim[B_AXIS])) * (radius + trt[B_AXIS]); // front right tower
    delta_tower[B_AXIS][Y_AXIS] = sin(RADIANS(330 + delta_tower_angle_trim[B_AXIS])) * (radius + trt[B_AXIS]);
    delta_tower[C_AXIS][X_AXIS] = 0.0; // back middle tower
    delta_tower[C_AXIS][Y_AXIS] = (radius + trt[C_AXIS]);
    delta_diagonal_rod_2_tower[A_AXIS] = sq(diagonal_rod + drt[A_AXIS]);
    delta_diagonal_rod_2_tower[B_AXIS] = sq(diagonal_rod + drt[B_AXIS]);
    delta_diagonal_rod_2_tower[C_AXIS] = sq(diagonal_rod + drt[C_AXIS]);
  }

  #if ENABLED(DELTA_FAST_SQRT)
    /**
     * Fast inverse sqrt from Quake III Arena
     * See: https://en.wikipedia.org/wiki/Fast_inverse_square_root
     */
    float Q_rsqrt(float number) {
      long i;
      float x2, y;
      const float threehalfs = 1.5f;
      x2 = number * 0.5f;
      y  = number;
      i  = * ( long * ) &y;                       // evil floating point bit level hacking
      i  = 0x5F3759DF - ( i >> 1 );               // what the f***?
      y  = * ( float * ) &i;
      y  = y * ( threehalfs - ( x2 * y * y ) );   // 1st iteration
      // y  = y * ( threehalfs - ( x2 * y * y ) );   // 2nd iteration, this can be removed
      return y;
    }

    #define _SQRT(n) (1.0f / Q_rsqrt(n))

  #else

    #define _SQRT(n) sqrt(n)

  #endif

  /**
   * Delta Inverse Kinematics
   *
   * Calculate the tower positions for a given logical
   * position, storing the result in the delta[] array.
   *
   * This is an expensive calculation, requiring 3 square
   * roots per segmented linear move, and strains the limits
   * of a Mega2560 with a Graphical Display.
   *
   * Suggested optimizations include:
   *
   * - Disable the home_offset (M206) and/or position_shift (G92)
   *   features to remove up to 12 float additions.
   *
   * - Use a fast-inverse-sqrt function and add the reciprocal.
   *   (see above)
   */

  // Macro to obtain the Z position of an individual tower
  #define DELTA_Z(T) raw[Z_AXIS] + _SQRT(     \
    delta_diagonal_rod_2_tower[T] - HYPOT2(   \
        delta_tower[T][X_AXIS] - raw[X_AXIS], \
        delta_tower[T][Y_AXIS] - raw[Y_AXIS]  \
      )                                       \
    )

  #define DELTA_RAW_IK() do {        \
    delta[A_AXIS] = DELTA_Z(A_AXIS); \
    delta[B_AXIS] = DELTA_Z(B_AXIS); \
    delta[C_AXIS] = DELTA_Z(C_AXIS); \
  } while(0)

  #define DELTA_LOGICAL_IK() do {      \
    const float raw[XYZ] = {           \
      RAW_X_POSITION(logical[X_AXIS]), \
      RAW_Y_POSITION(logical[Y_AXIS]), \
      RAW_Z_POSITION(logical[Z_AXIS])  \
    };                                 \
    DELTA_RAW_IK();                    \
  } while(0)

  #define DELTA_DEBUG() do { \
      SERIAL_ECHOPAIR("cartesian X:", raw[X_AXIS]); \
      SERIAL_ECHOPAIR(" Y:", raw[Y_AXIS]);          \
      SERIAL_ECHOLNPAIR(" Z:", raw[Z_AXIS]);        \
      SERIAL_ECHOPAIR("delta A:", delta[A_AXIS]);   \
      SERIAL_ECHOPAIR(" B:", delta[B_AXIS]);        \
      SERIAL_ECHOLNPAIR(" C:", delta[C_AXIS]);      \
    } while(0)

  void inverse_kinematics(const float logical[XYZ]) {
    DELTA_LOGICAL_IK();
    // DELTA_DEBUG();
  }

  /**
   * Calculate the highest Z position where the
   * effector has the full range of XY motion.
   */
  float delta_safe_distance_from_top() {
    float cartesian[XYZ] = {
      LOGICAL_X_POSITION(0),
      LOGICAL_Y_POSITION(0),
      LOGICAL_Z_POSITION(0)
    };
    inverse_kinematics(cartesian);
    float distance = delta[A_AXIS];
    cartesian[Y_AXIS] = LOGICAL_Y_POSITION(DELTA_PRINTABLE_RADIUS);
    inverse_kinematics(cartesian);
    return abs(distance - delta[A_AXIS]);
  }

  /**
   * Delta Forward Kinematics
   *
   * See the Wikipedia article "Trilateration"
   * https://en.wikipedia.org/wiki/Trilateration
   *
   * Establish a new coordinate system in the plane of the
   * three carriage points. This system has its origin at
   * tower1, with tower2 on the X axis. Tower3 is in the X-Y
   * plane with a Z component of zero.
   * We will define unit vectors in this coordinate system
   * in our original coordinate system. Then when we calculate
   * the Xnew, Ynew and Znew values, we can translate back into
   * the original system by moving along those unit vectors
   * by the corresponding values.
   *
   * Variable names matched to Marlin, c-version, and avoid the
   * use of any vector library.
   *
   * by Andreas Hardtung 2016-06-07
   * based on a Java function from "Delta Robot Kinematics V3"
   * by Steve Graves
   *
   * The result is stored in the cartes[] array.
   */
  void forward_kinematics_DELTA(float z1, float z2, float z3) {
    // Create a vector in old coordinates along x axis of new coordinate
    float p12[3] = { delta_tower[B_AXIS][X_AXIS] - delta_tower[A_AXIS][X_AXIS], delta_tower[B_AXIS][Y_AXIS] - delta_tower[A_AXIS][Y_AXIS], z2 - z1 };

    // Get the Magnitude of vector.
    float d = sqrt( sq(p12[0]) + sq(p12[1]) + sq(p12[2]) );

    // Create unit vector by dividing by magnitude.
    float ex[3] = { p12[0] / d, p12[1] / d, p12[2] / d };

    // Get the vector from the origin of the new system to the third point.
    float p13[3] = { delta_tower[C_AXIS][X_AXIS] - delta_tower[A_AXIS][X_AXIS], delta_tower[C_AXIS][Y_AXIS] - delta_tower[A_AXIS][Y_AXIS], z3 - z1 };

    // Use the dot product to find the component of this vector on the X axis.
    float i = ex[0] * p13[0] + ex[1] * p13[1] + ex[2] * p13[2];

    // Create a vector along the x axis that represents the x component of p13.
    float iex[3] = { ex[0] * i, ex[1] * i, ex[2] * i };

    // Subtract the X component from the original vector leaving only Y. We use the
    // variable that will be the unit vector after we scale it.
    float ey[3] = { p13[0] - iex[0], p13[1] - iex[1], p13[2] - iex[2] };

    // The magnitude of Y component
    float j = sqrt( sq(ey[0]) + sq(ey[1]) + sq(ey[2]) );

    // Convert to a unit vector
    ey[0] /= j; ey[1] /= j;  ey[2] /= j;

    // The cross product of the unit x and y is the unit z
    // float[] ez = vectorCrossProd(ex, ey);
    float ez[3] = {
      ex[1] * ey[2] - ex[2] * ey[1],
      ex[2] * ey[0] - ex[0] * ey[2],
      ex[0] * ey[1] - ex[1] * ey[0]
    };

    // We now have the d, i and j values defined in Wikipedia.
    // Plug them into the equations defined in Wikipedia for Xnew, Ynew and Znew
    float Xnew = (delta_diagonal_rod_2_tower[A_AXIS] - delta_diagonal_rod_2_tower[B_AXIS] + sq(d)) / (d * 2),
          Ynew = ((delta_diagonal_rod_2_tower[A_AXIS] - delta_diagonal_rod_2_tower[C_AXIS] + HYPOT2(i, j)) / 2 - i * Xnew) / j,
          Znew = sqrt(delta_diagonal_rod_2_tower[A_AXIS] - HYPOT2(Xnew, Ynew));

    // Start from the origin of the old coordinates and add vectors in the
    // old coords that represent the Xnew, Ynew and Znew to find the point
    // in the old system.
    cartes[X_AXIS] = delta_tower[A_AXIS][X_AXIS] + ex[0] * Xnew + ey[0] * Ynew - ez[0] * Znew;
    cartes[Y_AXIS] = delta_tower[A_AXIS][Y_AXIS] + ex[1] * Xnew + ey[1] * Ynew - ez[1] * Znew;
    cartes[Z_AXIS] =             z1 + ex[2] * Xnew + ey[2] * Ynew - ez[2] * Znew;
  }

  void forward_kinematics_DELTA(float point[ABC]) {
    forward_kinematics_DELTA(point[A_AXIS], point[B_AXIS], point[C_AXIS]);
  }

#endif // DELTA

/**
 * Get the stepper positions in the cartes[] array.
 * Forward kinematics are applied for DELTA and SCARA.
 *
 * The result is in the current coordinate space with
 * leveling applied. The coordinates need to be run through
 * unapply_leveling to obtain the "ideal" coordinates
 * suitable for current_position, etc.
 */
void get_cartesian_from_steppers() {
  #if ENABLED(DELTA)
    forward_kinematics_DELTA(
      stepper.get_axis_position_mm(A_AXIS),
      stepper.get_axis_position_mm(B_AXIS),
      stepper.get_axis_position_mm(C_AXIS)
    );
    cartes[X_AXIS] += LOGICAL_X_POSITION(0);
    cartes[Y_AXIS] += LOGICAL_Y_POSITION(0);
    cartes[Z_AXIS] += LOGICAL_Z_POSITION(0);
  #elif IS_SCARA
    forward_kinematics_SCARA(
      stepper.get_axis_position_degrees(A_AXIS),
      stepper.get_axis_position_degrees(B_AXIS)
    );
    cartes[X_AXIS] += LOGICAL_X_POSITION(0);
    cartes[Y_AXIS] += LOGICAL_Y_POSITION(0);
    cartes[Z_AXIS] = stepper.get_axis_position_mm(Z_AXIS);
  #else
    cartes[X_AXIS] = stepper.get_axis_position_mm(X_AXIS);
    cartes[Y_AXIS] = stepper.get_axis_position_mm(Y_AXIS);
    cartes[Z_AXIS] = stepper.get_axis_position_mm(Z_AXIS);
  #endif
}

/**
 * Set the current_position for an axis based on
 * the stepper positions, removing any leveling that
 * may have been applied.
 */
void set_current_from_steppers_for_axis(const AxisEnum axis) {
  get_cartesian_from_steppers();
  #if PLANNER_LEVELING
    planner.unapply_leveling(cartes);
  #endif
  if (axis == ALL_AXES)
    COPY(current_position, cartes);
  else
    current_position[axis] = cartes[axis];
}

#if ENABLED(MESH_BED_LEVELING)

  /**
   * Prepare a mesh-leveled linear move in a Cartesian setup,
   * splitting the move where it crosses mesh borders.
   */
  void mesh_line_to_destination(float fr_mm_s, uint8_t x_splits = 0xFF, uint8_t y_splits = 0xFF) {
    int cx1 = mbl.cell_index_x(RAW_CURRENT_POSITION(X)),
        cy1 = mbl.cell_index_y(RAW_CURRENT_POSITION(Y)),
        cx2 = mbl.cell_index_x(RAW_X_POSITION(destination[X_AXIS])),
        cy2 = mbl.cell_index_y(RAW_Y_POSITION(destination[Y_AXIS]));
    NOMORE(cx1, GRID_MAX_POINTS_X - 2);
    NOMORE(cy1, GRID_MAX_POINTS_Y - 2);
    NOMORE(cx2, GRID_MAX_POINTS_X - 2);
    NOMORE(cy2, GRID_MAX_POINTS_Y - 2);

    if (cx1 == cx2 && cy1 == cy2) {
      // Start and end on same mesh square
      line_to_destination(fr_mm_s);
      set_current_to_destination();
      return;
    }

    #define MBL_SEGMENT_END(A) (current_position[A ##_AXIS] + (destination[A ##_AXIS] - current_position[A ##_AXIS]) * normalized_dist)

    float normalized_dist, end[XYZE];

    // Split at the left/front border of the right/top square
    const int8_t gcx = max(cx1, cx2), gcy = max(cy1, cy2);
    if (cx2 != cx1 && TEST(x_splits, gcx)) {
      COPY(end, destination);
      destination[X_AXIS] = LOGICAL_X_POSITION(mbl.index_to_xpos[gcx]);
      normalized_dist = (destination[X_AXIS] - current_position[X_AXIS]) / (end[X_AXIS] - current_position[X_AXIS]);
      destination[Y_AXIS] = MBL_SEGMENT_END(Y);
      CBI(x_splits, gcx);
    }
    else if (cy2 != cy1 && TEST(y_splits, gcy)) {
      COPY(end, destination);
      destination[Y_AXIS] = LOGICAL_Y_POSITION(mbl.index_to_ypos[gcy]);
      normalized_dist = (destination[Y_AXIS] - current_position[Y_AXIS]) / (end[Y_AXIS] - current_position[Y_AXIS]);
      destination[X_AXIS] = MBL_SEGMENT_END(X);
      CBI(y_splits, gcy);
    }
    else {
      // Already split on a border
      line_to_destination(fr_mm_s);
      set_current_to_destination();
      return;
    }

    destination[Z_AXIS] = MBL_SEGMENT_END(Z);
    destination[E_AXIS] = MBL_SEGMENT_END(E);

    // Do the split and look for more borders
    mesh_line_to_destination(fr_mm_s, x_splits, y_splits);

    // Restore destination from stack
    COPY(destination, end);
    mesh_line_to_destination(fr_mm_s, x_splits, y_splits);
  }

#elif ENABLED(AUTO_BED_LEVELING_BILINEAR) && !IS_KINEMATIC

  #define CELL_INDEX(A,V) ((RAW_##A##_POSITION(V) - bilinear_start[A##_AXIS]) * ABL_BG_FACTOR(A##_AXIS))

  /**
   * Prepare a bilinear-leveled linear move on Cartesian,
   * splitting the move where it crosses grid borders.
   */
  void bilinear_line_to_destination(float fr_mm_s, uint16_t x_splits = 0xFFFF, uint16_t y_splits = 0xFFFF) {
    int cx1 = CELL_INDEX(X, current_position[X_AXIS]),
        cy1 = CELL_INDEX(Y, current_position[Y_AXIS]),
        cx2 = CELL_INDEX(X, destination[X_AXIS]),
        cy2 = CELL_INDEX(Y, destination[Y_AXIS]);
    cx1 = constrain(cx1, 0, ABL_BG_POINTS_X - 2);
    cy1 = constrain(cy1, 0, ABL_BG_POINTS_Y - 2);
    cx2 = constrain(cx2, 0, ABL_BG_POINTS_X - 2);
    cy2 = constrain(cy2, 0, ABL_BG_POINTS_Y - 2);

    if (cx1 == cx2 && cy1 == cy2) {
      // Start and end on same mesh square
      line_to_destination(fr_mm_s);
      set_current_to_destination();
      return;
    }

    #define LINE_SEGMENT_END(A) (current_position[A ##_AXIS] + (destination[A ##_AXIS] - current_position[A ##_AXIS]) * normalized_dist)

    float normalized_dist, end[XYZE];

    // Split at the left/front border of the right/top square
    const int8_t gcx = max(cx1, cx2), gcy = max(cy1, cy2);
    if (cx2 != cx1 && TEST(x_splits, gcx)) {
      COPY(end, destination);
      destination[X_AXIS] = LOGICAL_X_POSITION(bilinear_start[X_AXIS] + ABL_BG_SPACING(X_AXIS) * gcx);
      normalized_dist = (destination[X_AXIS] - current_position[X_AXIS]) / (end[X_AXIS] - current_position[X_AXIS]);
      destination[Y_AXIS] = LINE_SEGMENT_END(Y);
      CBI(x_splits, gcx);
    }
    else if (cy2 != cy1 && TEST(y_splits, gcy)) {
      COPY(end, destination);
      destination[Y_AXIS] = LOGICAL_Y_POSITION(bilinear_start[Y_AXIS] + ABL_BG_SPACING(Y_AXIS) * gcy);
      normalized_dist = (destination[Y_AXIS] - current_position[Y_AXIS]) / (end[Y_AXIS] - current_position[Y_AXIS]);
      destination[X_AXIS] = LINE_SEGMENT_END(X);
      CBI(y_splits, gcy);
    }
    else {
      // Already split on a border
      line_to_destination(fr_mm_s);
      set_current_to_destination();
      return;
    }

    destination[Z_AXIS] = LINE_SEGMENT_END(Z);
    destination[E_AXIS] = LINE_SEGMENT_END(E);

    // Do the split and look for more borders
    bilinear_line_to_destination(fr_mm_s, x_splits, y_splits);

    // Restore destination from stack
    COPY(destination, end);
    bilinear_line_to_destination(fr_mm_s, x_splits, y_splits);
  }

#endif // AUTO_BED_LEVELING_BILINEAR

#if IS_KINEMATIC && !UBL_DELTA

  /**
   * Prepare a linear move in a DELTA or SCARA setup.
   *
   * This calls planner.buffer_line several times, adding
   * small incremental moves for DELTA or SCARA.
   */
  inline bool prepare_kinematic_move_to(float ltarget[XYZE]) {

    // Get the top feedrate of the move in the XY plane
    const float _feedrate_mm_s = MMS_SCALED(feedrate_mm_s);

    // If the move is only in Z/E don't split up the move
    if (ltarget[X_AXIS] == current_position[X_AXIS] && ltarget[Y_AXIS] == current_position[Y_AXIS]) {
      planner.buffer_line_kinematic(ltarget, _feedrate_mm_s, active_extruder);
      return false;
    }

    // Fail if attempting move outside printable radius
    if (!position_is_reachable_xy(ltarget[X_AXIS], ltarget[Y_AXIS])) return true;

    // Get the cartesian distances moved in XYZE
    const float difference[XYZE] = {
      ltarget[X_AXIS] - current_position[X_AXIS],
      ltarget[Y_AXIS] - current_position[Y_AXIS],
      ltarget[Z_AXIS] - current_position[Z_AXIS],
      ltarget[E_AXIS] - current_position[E_AXIS]
    };

    // Get the linear distance in XYZ
    float cartesian_mm = sqrt(sq(difference[X_AXIS]) + sq(difference[Y_AXIS]) + sq(difference[Z_AXIS]));

    // If the move is very short, check the E move distance
    if (UNEAR_ZERO(cartesian_mm)) cartesian_mm = abs(difference[E_AXIS]);

    // No E move either? Game over.
    if (UNEAR_ZERO(cartesian_mm)) return true;

    // Minimum number of seconds to move the given distance
    const float seconds = cartesian_mm / _feedrate_mm_s;

    // The number of segments-per-second times the duration
    // gives the number of segments
    uint16_t segments = delta_segments_per_second * seconds;

    // For SCARA minimum segment size is 0.25mm
    #if IS_SCARA
      NOMORE(segments, cartesian_mm * 4);
    #endif

    // At least one segment is required
    NOLESS(segments, 1);

    // The approximate length of each segment
    const float inv_segments = 1.0 / float(segments),
                segment_distance[XYZE] = {
                  difference[X_AXIS] * inv_segments,
                  difference[Y_AXIS] * inv_segments,
                  difference[Z_AXIS] * inv_segments,
                  difference[E_AXIS] * inv_segments
                };

    // SERIAL_ECHOPAIR("mm=", cartesian_mm);
    // SERIAL_ECHOPAIR(" seconds=", seconds);
    // SERIAL_ECHOLNPAIR(" segments=", segments);

    #if IS_SCARA && ENABLED(SCARA_FEEDRATE_SCALING)
      // SCARA needs to scale the feed rate from mm/s to degrees/s
      const float inv_segment_length = min(10.0, float(segments) / cartesian_mm), // 1/mm/segs
                  feed_factor = inv_segment_length * _feedrate_mm_s;
      float oldA = stepper.get_axis_position_degrees(A_AXIS),
            oldB = stepper.get_axis_position_degrees(B_AXIS);
    #endif

    // Get the logical current position as starting point
    float logical[XYZE];
    COPY(logical, current_position);

    // Drop one segment so the last move is to the exact target.
    // If there's only 1 segment, loops will be skipped entirely.
    --segments;

    // Calculate and execute the segments
    for (uint16_t s = segments + 1; --s;) {
      LOOP_XYZE(i) logical[i] += segment_distance[i];
      #if ENABLED(DELTA)
        DELTA_LOGICAL_IK(); // Delta can inline its kinematics
      #else
        inverse_kinematics(logical);
      #endif

      ADJUST_DELTA(logical); // Adjust Z if bed leveling is enabled

      #if IS_SCARA && ENABLED(SCARA_FEEDRATE_SCALING)
        // For SCARA scale the feed rate from mm/s to degrees/s
        // Use ratio between the length of the move and the larger angle change
        const float adiff = abs(delta[A_AXIS] - oldA),
                    bdiff = abs(delta[B_AXIS] - oldB);
        planner.buffer_line(delta[A_AXIS], delta[B_AXIS], delta[C_AXIS], logical[E_AXIS], max(adiff, bdiff) * feed_factor, active_extruder);
        oldA = delta[A_AXIS];
        oldB = delta[B_AXIS];
      #else
        planner.buffer_line(delta[A_AXIS], delta[B_AXIS], delta[C_AXIS], logical[E_AXIS], _feedrate_mm_s, active_extruder);
      #endif
    }

    // Since segment_distance is only approximate,
    // the final move must be to the exact destination.

    #if IS_SCARA && ENABLED(SCARA_FEEDRATE_SCALING)
      // For SCARA scale the feed rate from mm/s to degrees/s
      // With segments > 1 length is 1 segment, otherwise total length
      inverse_kinematics(ltarget);
      ADJUST_DELTA(ltarget);
      const float adiff = abs(delta[A_AXIS] - oldA),
                  bdiff = abs(delta[B_AXIS] - oldB);
      planner.buffer_line(delta[A_AXIS], delta[B_AXIS], delta[C_AXIS], logical[E_AXIS], max(adiff, bdiff) * feed_factor, active_extruder);
    #else
      planner.buffer_line_kinematic(ltarget, _feedrate_mm_s, active_extruder);
    #endif

    return false;
  }

#else // !IS_KINEMATIC || UBL_DELTA

  /**
   * Prepare a linear move in a Cartesian setup.
   * If Mesh Bed Leveling is enabled, perform a mesh move.
   *
   * Returns true if the caller didn't update current_position.
   */
  inline bool prepare_move_to_destination_cartesian() {
    #if ENABLED(AUTO_BED_LEVELING_UBL)
      const float fr_scaled = MMS_SCALED(feedrate_mm_s);
      if (ubl.state.active) {
        ubl.line_to_destination_cartesian(fr_scaled, active_extruder);
        return true;
      }
      else
        line_to_destination(fr_scaled);
    #else
      // Do not use feedrate_percentage for E or Z only moves
      if (current_position[X_AXIS] == destination[X_AXIS] && current_position[Y_AXIS] == destination[Y_AXIS])
        line_to_destination();
      else {
        const float fr_scaled = MMS_SCALED(feedrate_mm_s);
        #if ENABLED(MESH_BED_LEVELING)
          if (mbl.active()) {
            mesh_line_to_destination(fr_scaled);
            return true;
          }
          else
        #elif ENABLED(AUTO_BED_LEVELING_BILINEAR)
          if (planner.abl_enabled) {
            bilinear_line_to_destination(fr_scaled);
            return true;
          }
          else
        #endif
            line_to_destination(fr_scaled);
      }
    #endif
    return false;
  }

#endif // !IS_KINEMATIC || UBL_DELTA

#if ENABLED(DUAL_X_CARRIAGE)

  /**
   * Prepare a linear move in a dual X axis setup
   */
  inline bool prepare_move_to_destination_dualx() {
    if (active_extruder_parked) {
      switch (dual_x_carriage_mode) {
        case DXC_FULL_CONTROL_MODE:
          break;
        case DXC_AUTO_PARK_MODE:
          if (current_position[E_AXIS] == destination[E_AXIS]) {
            // This is a travel move (with no extrusion)
            // Skip it, but keep track of the current position
            // (so it can be used as the start of the next non-travel move)
            if (delayed_move_time != 0xFFFFFFFFUL) {
              set_current_to_destination();
              NOLESS(raised_parked_position[Z_AXIS], destination[Z_AXIS]);
              delayed_move_time = millis();
              return true;
            }
          }
          // unpark extruder: 1) raise, 2) move into starting XY position, 3) lower
          for (uint8_t i = 0; i < 3; i++)
            planner.buffer_line(
              i == 0 ? raised_parked_position[X_AXIS] : current_position[X_AXIS],
              i == 0 ? raised_parked_position[Y_AXIS] : current_position[Y_AXIS],
              i == 2 ? current_position[Z_AXIS] : raised_parked_position[Z_AXIS],
              current_position[E_AXIS],
              i == 1 ? PLANNER_XY_FEEDRATE() : planner.max_feedrate_mm_s[Z_AXIS],
              active_extruder
            );
          delayed_move_time = 0;
          active_extruder_parked = false;
          #if ENABLED(DEBUG_LEVELING_FEATURE)
            if (DEBUGGING(LEVELING)) SERIAL_ECHOLNPGM("Clear active_extruder_parked");
          #endif
          break;
        case DXC_DUPLICATION_MODE:
          if (active_extruder == 0) {
            #if ENABLED(DEBUG_LEVELING_FEATURE)
              if (DEBUGGING(LEVELING)) {
                SERIAL_ECHOPAIR("Set planner X", LOGICAL_X_POSITION(inactive_extruder_x_pos));
                SERIAL_ECHOLNPAIR(" ... Line to X", current_position[X_AXIS] + duplicate_extruder_x_offset);
              }
            #endif
            // move duplicate extruder into correct duplication position.
            planner.set_position_mm(
              LOGICAL_X_POSITION(inactive_extruder_x_pos),
              current_position[Y_AXIS],
              current_position[Z_AXIS],
              current_position[E_AXIS]
            );
            planner.buffer_line(
              current_position[X_AXIS] + duplicate_extruder_x_offset,
              current_position[Y_AXIS], current_position[Z_AXIS], current_position[E_AXIS],
              planner.max_feedrate_mm_s[X_AXIS], 1
            );
            SYNC_PLAN_POSITION_KINEMATIC();
            stepper.synchronize();
            extruder_duplication_enabled = true;
            active_extruder_parked = false;
            #if ENABLED(DEBUG_LEVELING_FEATURE)
              if (DEBUGGING(LEVELING)) SERIAL_ECHOLNPGM("Set extruder_duplication_enabled\nClear active_extruder_parked");
            #endif
          }
          else {
            #if ENABLED(DEBUG_LEVELING_FEATURE)
              if (DEBUGGING(LEVELING)) SERIAL_ECHOLNPGM("Active extruder not 0");
            #endif
          }
          break;
      }
    }
    return false;
  }

#endif // DUAL_X_CARRIAGE

/**
 * Prepare a single move and get ready for the next one
 *
 * This may result in several calls to planner.buffer_line to
 * do smaller moves for DELTA, SCARA, mesh moves, etc.
 */
void prepare_move_to_destination() {
  clamp_to_software_endstops(destination);
  refresh_cmd_timeout();

  #if ENABLED(PREVENT_COLD_EXTRUSION)

    if (!DEBUGGING(DRYRUN)) {
      if (destination[E_AXIS] != current_position[E_AXIS]) {
        if (thermalManager.tooColdToExtrude(active_extruder)) {
          current_position[E_AXIS] = destination[E_AXIS]; // Behave as if the move really took place, but ignore E part
          SERIAL_ECHO_START;
          SERIAL_ECHOLNPGM(MSG_ERR_COLD_EXTRUDE_STOP);
        }
        #if ENABLED(PREVENT_LENGTHY_EXTRUDE)
          if (labs(destination[E_AXIS] - current_position[E_AXIS]) > EXTRUDE_MAXLENGTH) {
            current_position[E_AXIS] = destination[E_AXIS]; // Behave as if the move really took place, but ignore E part
            SERIAL_ECHO_START;
            SERIAL_ECHOLNPGM(MSG_ERR_LONG_EXTRUDE_STOP);
          }
        #endif
      }
    }

  #endif

  if (
    #if IS_KINEMATIC
      #if UBL_DELTA
        ubl.prepare_linear_move_to(destination, feedrate_mm_s)
      #else
        prepare_kinematic_move_to(destination)
      #endif
    #elif ENABLED(DUAL_X_CARRIAGE)
      prepare_move_to_destination_dualx()
    #elif UBL_DELTA // will work for CARTESIAN too (smaller segments follow mesh more closely)
      ubl.prepare_linear_move_to(destination, feedrate_mm_s)
    #else
      prepare_move_to_destination_cartesian()
    #endif
  ) return;

  set_current_to_destination();
}

#if ENABLED(ARC_SUPPORT)
  /**
   * Plan an arc in 2 dimensions
   *
   * The arc is approximated by generating many small linear segments.
   * The length of each segment is configured in MM_PER_ARC_SEGMENT (Default 1mm)
   * Arcs should only be made relatively large (over 5mm), as larger arcs with
   * larger segments will tend to be more efficient. Your slicer should have
   * options for G2/G3 arc generation. In future these options may be GCode tunable.
   */
  void plan_arc(
    float logical[XYZE], // Destination position
    float *offset,       // Center of rotation relative to current_position
    uint8_t clockwise    // Clockwise?
  ) {

    float r_X = -offset[X_AXIS],  // Radius vector from center to current location
          r_Y = -offset[Y_AXIS];

    const float radius = HYPOT(r_X, r_Y),
                center_X = current_position[X_AXIS] - r_X,
                center_Y = current_position[Y_AXIS] - r_Y,
                rt_X = logical[X_AXIS] - center_X,
                rt_Y = logical[Y_AXIS] - center_Y,
                linear_travel = logical[Z_AXIS] - current_position[Z_AXIS],
                extruder_travel = logical[E_AXIS] - current_position[E_AXIS];

    // CCW angle of rotation between position and target from the circle center. Only one atan2() trig computation required.
    float angular_travel = atan2(r_X * rt_Y - r_Y * rt_X, r_X * rt_X + r_Y * rt_Y);
    if (angular_travel < 0) angular_travel += RADIANS(360);
    if (clockwise) angular_travel -= RADIANS(360);

    // Make a circle if the angular rotation is 0
    if (angular_travel == 0 && current_position[X_AXIS] == logical[X_AXIS] && current_position[Y_AXIS] == logical[Y_AXIS])
      angular_travel += RADIANS(360);

    const float mm_of_travel = HYPOT(angular_travel * radius, fabs(linear_travel));
    if (mm_of_travel < 0.001) return;

    uint16_t segments = floor(mm_of_travel / (MM_PER_ARC_SEGMENT));
    if (segments == 0) segments = 1;

    /**
     * Vector rotation by transformation matrix: r is the original vector, r_T is the rotated vector,
     * and phi is the angle of rotation. Based on the solution approach by Jens Geisler.
     *     r_T = [cos(phi) -sin(phi);
     *            sin(phi)  cos(phi)] * r ;
     *
     * For arc generation, the center of the circle is the axis of rotation and the radius vector is
     * defined from the circle center to the initial position. Each line segment is formed by successive
     * vector rotations. This requires only two cos() and sin() computations to form the rotation
     * matrix for the duration of the entire arc. Error may accumulate from numerical round-off, since
     * all double numbers are single precision on the Arduino. (True double precision will not have
     * round off issues for CNC applications.) Single precision error can accumulate to be greater than
     * tool precision in some cases. Therefore, arc path correction is implemented.
     *
     * Small angle approximation may be used to reduce computation overhead further. This approximation
     * holds for everything, but very small circles and large MM_PER_ARC_SEGMENT values. In other words,
     * theta_per_segment would need to be greater than 0.1 rad and N_ARC_CORRECTION would need to be large
     * to cause an appreciable drift error. N_ARC_CORRECTION~=25 is more than small enough to correct for
     * numerical drift error. N_ARC_CORRECTION may be on the order a hundred(s) before error becomes an
     * issue for CNC machines with the single precision Arduino calculations.
     *
     * This approximation also allows plan_arc to immediately insert a line segment into the planner
     * without the initial overhead of computing cos() or sin(). By the time the arc needs to be applied
     * a correction, the planner should have caught up to the lag caused by the initial plan_arc overhead.
     * This is important when there are successive arc motions.
     */
    // Vector rotation matrix values
    float arc_target[XYZE];
    const float theta_per_segment = angular_travel / segments,
                linear_per_segment = linear_travel / segments,
                extruder_per_segment = extruder_travel / segments,
                sin_T = theta_per_segment,
                cos_T = 1 - 0.5 * sq(theta_per_segment); // Small angle approximation

    // Initialize the linear axis
    arc_target[Z_AXIS] = current_position[Z_AXIS];

    // Initialize the extruder axis
    arc_target[E_AXIS] = current_position[E_AXIS];

    const float fr_mm_s = MMS_SCALED(feedrate_mm_s);

    millis_t next_idle_ms = millis() + 200UL;

    int8_t count = 0;
    for (uint16_t i = 1; i < segments; i++) { // Iterate (segments-1) times

      thermalManager.manage_heater();
      if (ELAPSED(millis(), next_idle_ms)) {
        next_idle_ms = millis() + 200UL;
        idle();
      }

      if (++count < N_ARC_CORRECTION) {
        // Apply vector rotation matrix to previous r_X / 1
        const float r_new_Y = r_X * sin_T + r_Y * cos_T;
        r_X = r_X * cos_T - r_Y * sin_T;
        r_Y = r_new_Y;
      }
      else {
        // Arc correction to radius vector. Computed only every N_ARC_CORRECTION increments.
        // Compute exact location by applying transformation matrix from initial radius vector(=-offset).
        // To reduce stuttering, the sin and cos could be computed at different times.
        // For now, compute both at the same time.
        const float cos_Ti = cos(i * theta_per_segment),
                    sin_Ti = sin(i * theta_per_segment);
        r_X = -offset[X_AXIS] * cos_Ti + offset[Y_AXIS] * sin_Ti;
        r_Y = -offset[X_AXIS] * sin_Ti - offset[Y_AXIS] * cos_Ti;
        count = 0;
      }

      // Update arc_target location
      arc_target[X_AXIS] = center_X + r_X;
      arc_target[Y_AXIS] = center_Y + r_Y;
      arc_target[Z_AXIS] += linear_per_segment;
      arc_target[E_AXIS] += extruder_per_segment;

      clamp_to_software_endstops(arc_target);

      planner.buffer_line_kinematic(arc_target, fr_mm_s, active_extruder);
    }

    // Ensure last segment arrives at target location.
    planner.buffer_line_kinematic(logical, fr_mm_s, active_extruder);

    // As far as the parser is concerned, the position is now == target. In reality the
    // motion control system might still be processing the action and the real tool position
    // in any intermediate location.
    set_current_to_destination();
  }
#endif

#if ENABLED(BEZIER_CURVE_SUPPORT)

  void plan_cubic_move(const float offset[4]) {
    cubic_b_spline(current_position, destination, offset, MMS_SCALED(feedrate_mm_s), active_extruder);

    // As far as the parser is concerned, the position is now == destination. In reality the
    // motion control system might still be processing the action and the real tool position
    // in any intermediate location.
    set_current_to_destination();
  }

#endif // BEZIER_CURVE_SUPPORT

#if ENABLED(USE_CONTROLLER_FAN)

  void controllerFan() {
    static millis_t lastMotorOn = 0, // Last time a motor was turned on
                    nextMotorCheck = 0; // Last time the state was checked
    const millis_t ms = millis();
    if (ELAPSED(ms, nextMotorCheck)) {
      nextMotorCheck = ms + 2500UL; // Not a time critical function, so only check every 2.5s
      if (X_ENABLE_READ == X_ENABLE_ON || Y_ENABLE_READ == Y_ENABLE_ON || Z_ENABLE_READ == Z_ENABLE_ON || thermalManager.soft_pwm_amount_bed > 0
          || E0_ENABLE_READ == E_ENABLE_ON // If any of the drivers are enabled...
          #if E_STEPPERS > 1
            || E1_ENABLE_READ == E_ENABLE_ON
            #if HAS_X2_ENABLE
              || X2_ENABLE_READ == X_ENABLE_ON
            #endif
            #if E_STEPPERS > 2
              || E2_ENABLE_READ == E_ENABLE_ON
              #if E_STEPPERS > 3
                || E3_ENABLE_READ == E_ENABLE_ON
                #if E_STEPPERS > 4
                  || E4_ENABLE_READ == E_ENABLE_ON
                #endif // E_STEPPERS > 4
              #endif // E_STEPPERS > 3
            #endif // E_STEPPERS > 2
          #endif // E_STEPPERS > 1
      ) {
        lastMotorOn = ms; //... set time to NOW so the fan will turn on
      }

      // Fan off if no steppers have been enabled for CONTROLLERFAN_SECS seconds
      uint8_t speed = (!lastMotorOn || ELAPSED(ms, lastMotorOn + (CONTROLLERFAN_SECS) * 1000UL)) ? 0 : CONTROLLERFAN_SPEED;

      // allows digital or PWM fan output to be used (see M42 handling)
      WRITE(CONTROLLER_FAN_PIN, speed);
      analogWrite(CONTROLLER_FAN_PIN, speed);
    }
  }

#endif // USE_CONTROLLER_FAN

#if ENABLED(MORGAN_SCARA)

  /**
   * Morgan SCARA Forward Kinematics. Results in cartes[].
   * Maths and first version by QHARLEY.
   * Integrated into Marlin and slightly restructured by Joachim Cerny.
   */
  void forward_kinematics_SCARA(const float &a, const float &b) {

    float a_sin = sin(RADIANS(a)) * L1,
          a_cos = cos(RADIANS(a)) * L1,
          b_sin = sin(RADIANS(b)) * L2,
          b_cos = cos(RADIANS(b)) * L2;

    cartes[X_AXIS] = a_cos + b_cos + SCARA_OFFSET_X;  //theta
    cartes[Y_AXIS] = a_sin + b_sin + SCARA_OFFSET_Y;  //theta+phi

    /*
      SERIAL_ECHOPAIR("SCARA FK Angle a=", a);
      SERIAL_ECHOPAIR(" b=", b);
      SERIAL_ECHOPAIR(" a_sin=", a_sin);
      SERIAL_ECHOPAIR(" a_cos=", a_cos);
      SERIAL_ECHOPAIR(" b_sin=", b_sin);
      SERIAL_ECHOLNPAIR(" b_cos=", b_cos);
      SERIAL_ECHOPAIR(" cartes[X_AXIS]=", cartes[X_AXIS]);
      SERIAL_ECHOLNPAIR(" cartes[Y_AXIS]=", cartes[Y_AXIS]);
    //*/
  }

  /**
   * Morgan SCARA Inverse Kinematics. Results in delta[].
   *
   * See http://forums.reprap.org/read.php?185,283327
   *
   * Maths and first version by QHARLEY.
   * Integrated into Marlin and slightly restructured by Joachim Cerny.
   */
  void inverse_kinematics(const float logical[XYZ]) {

    static float C2, S2, SK1, SK2, THETA, PSI;

    float sx = RAW_X_POSITION(logical[X_AXIS]) - SCARA_OFFSET_X,  // Translate SCARA to standard X Y
          sy = RAW_Y_POSITION(logical[Y_AXIS]) - SCARA_OFFSET_Y;  // With scaling factor.

    if (L1 == L2)
      C2 = HYPOT2(sx, sy) / L1_2_2 - 1;
    else
      C2 = (HYPOT2(sx, sy) - (L1_2 + L2_2)) / (2.0 * L1 * L2);

    S2 = sqrt(sq(C2) - 1);

    // Unrotated Arm1 plus rotated Arm2 gives the distance from Center to End
    SK1 = L1 + L2 * C2;

    // Rotated Arm2 gives the distance from Arm1 to Arm2
    SK2 = L2 * S2;

    // Angle of Arm1 is the difference between Center-to-End angle and the Center-to-Elbow
    THETA = atan2(SK1, SK2) - atan2(sx, sy);

    // Angle of Arm2
    PSI = atan2(S2, C2);

    delta[A_AXIS] = DEGREES(THETA);        // theta is support arm angle
    delta[B_AXIS] = DEGREES(THETA + PSI);  // equal to sub arm angle (inverted motor)
    delta[C_AXIS] = logical[Z_AXIS];

    /*
      DEBUG_POS("SCARA IK", logical);
      DEBUG_POS("SCARA IK", delta);
      SERIAL_ECHOPAIR("  SCARA (x,y) ", sx);
      SERIAL_ECHOPAIR(",", sy);
      SERIAL_ECHOPAIR(" C2=", C2);
      SERIAL_ECHOPAIR(" S2=", S2);
      SERIAL_ECHOPAIR(" Theta=", THETA);
      SERIAL_ECHOLNPAIR(" Phi=", PHI);
    //*/
  }

#endif // MORGAN_SCARA

#if ENABLED(TEMP_STAT_LEDS)

  static bool red_led = false;
  static millis_t next_status_led_update_ms = 0;

  void handle_status_leds(void) {
    if (ELAPSED(millis(), next_status_led_update_ms)) {
      next_status_led_update_ms += 500; // Update every 0.5s
      float max_temp = 0.0;
      #if HAS_TEMP_BED
        max_temp = MAX3(max_temp, thermalManager.degTargetBed(), thermalManager.degBed());
      #endif
      HOTEND_LOOP()
        max_temp = MAX3(max_temp, thermalManager.degHotend(e), thermalManager.degTargetHotend(e));
      bool new_led = (max_temp > 55.0) ? true : (max_temp < 54.0) ? false : red_led;
      if (new_led != red_led) {
        red_led = new_led;
        #if PIN_EXISTS(STAT_LED_RED)
          WRITE(STAT_LED_RED_PIN, new_led ? HIGH : LOW);
          #if PIN_EXISTS(STAT_LED_BLUE)
            WRITE(STAT_LED_BLUE_PIN, new_led ? LOW : HIGH);
          #endif
        #else
          WRITE(STAT_LED_BLUE_PIN, new_led ? HIGH : LOW);
        #endif
      }
    }
  }

#endif

#if ENABLED(FILAMENT_RUNOUT_SENSOR)

  void handle_filament_runout() {
    if (!filament_ran_out) {
      filament_ran_out = true;
      enqueue_and_echo_commands_P(PSTR(FILAMENT_RUNOUT_SCRIPT));
      stepper.synchronize();
    }
  }

#endif // FILAMENT_RUNOUT_SENSOR

#if ENABLED(FAST_PWM_FAN)

  void setPwmFrequency(uint8_t pin, int val) {
    val &= 0x07;
    switch (digitalPinToTimer(pin)) {
      #ifdef TCCR0A
        case TIMER0A:
        case TIMER0B:
          //_SET_CS(0, val);
          break;
      #endif
      #ifdef TCCR1A
        case TIMER1A:
        case TIMER1B:
          //_SET_CS(1, val);
          break;
      #endif
      #ifdef TCCR2
        case TIMER2:
        case TIMER2:
          _SET_CS(2, val);
          break;
      #endif
      #ifdef TCCR2A
        case TIMER2A:
        case TIMER2B:
          _SET_CS(2, val);
          break;
      #endif
      #ifdef TCCR3A
        case TIMER3A:
        case TIMER3B:
        case TIMER3C:
          _SET_CS(3, val);
          break;
      #endif
      #ifdef TCCR4A
        case TIMER4A:
        case TIMER4B:
        case TIMER4C:
          _SET_CS(4, val);
          break;
      #endif
      #ifdef TCCR5A
        case TIMER5A:
        case TIMER5B:
        case TIMER5C:
          _SET_CS(5, val);
          break;
      #endif
    }
  }

#endif // FAST_PWM_FAN

float calculate_volumetric_multiplier(float diameter) {
  if (!volumetric_enabled || diameter == 0) return 1.0;
  return 1.0 / (M_PI * sq(diameter * 0.5));
}

void calculate_volumetric_multipliers() {
  for (uint8_t i = 0; i < COUNT(filament_size); i++)
    volumetric_multiplier[i] = calculate_volumetric_multiplier(filament_size[i]);
}

void enable_all_steppers() {
  enable_X();
  enable_Y();
  enable_Z();
  enable_E0();
  enable_E1();
  enable_E2();
  enable_E3();
  enable_E4();
}

void disable_e_steppers() {
  disable_E0();
  disable_E1();
  disable_E2();
  disable_E3();
  disable_E4();
}

void disable_all_steppers() {
  disable_X();
  disable_Y();
  disable_Z();
  disable_e_steppers();
}

#if ENABLED(HAVE_TMC2130)

  void automatic_current_control(TMC2130Stepper &st, String axisID) {
    // Check otpw even if we don't use automatic control. Allows for flag inspection.
    const bool is_otpw = st.checkOT();

    // Report if a warning was triggered
    static bool previous_otpw = false;
    if (is_otpw && !previous_otpw) {
      char timestamp[10];
      duration_t elapsed = print_job_timer.duration();
      const bool has_days = (elapsed.value > 60*60*24L);
      (void)elapsed.toDigital(timestamp, has_days);
      SERIAL_ECHO(timestamp);
      SERIAL_ECHO(": ");
      SERIAL_ECHO(axisID);
      SERIAL_ECHOLNPGM(" driver overtemperature warning!");
    }
    previous_otpw = is_otpw;

    #if CURRENT_STEP > 0 && ENABLED(AUTOMATIC_CURRENT_CONTROL)
      // Return if user has not enabled current control start with M906 S1.
      if (!auto_current_control) return;

      /**
       * Decrease current if is_otpw is true.
       * Bail out if driver is disabled.
       * Increase current if OTPW has not been triggered yet.
       */
      uint16_t current = st.getCurrent();
      if (is_otpw) {
        st.setCurrent(current - CURRENT_STEP, R_SENSE, HOLD_MULTIPLIER);
        #if ENABLED(REPORT_CURRENT_CHANGE)
          SERIAL_ECHO(axisID);
          SERIAL_ECHOPAIR(" current decreased to ", st.getCurrent());
        #endif
      }

      else if (!st.isEnabled())
        return;

      else if (!is_otpw && !st.getOTPW()) {
        current += CURRENT_STEP;
        if (current <= AUTO_ADJUST_MAX) {
          st.setCurrent(current, R_SENSE, HOLD_MULTIPLIER);
          #if ENABLED(REPORT_CURRENT_CHANGE)
            SERIAL_ECHO(axisID);
            SERIAL_ECHOPAIR(" current increased to ", st.getCurrent());
          #endif
        }
      }
      SERIAL_EOL;
    #endif
  }

  void checkOverTemp() {
    static millis_t next_cOT = 0;
    if (ELAPSED(millis(), next_cOT)) {
      next_cOT = millis() + 5000;
      #if ENABLED(X_IS_TMC2130)
        automatic_current_control(stepperX, "X");
      #endif
      #if ENABLED(Y_IS_TMC2130)
        automatic_current_control(stepperY, "Y");
      #endif
      #if ENABLED(Z_IS_TMC2130)
        automatic_current_control(stepperZ, "Z");
      #endif
      #if ENABLED(X2_IS_TMC2130)
        automatic_current_control(stepperX2, "X2");
      #endif
      #if ENABLED(Y2_IS_TMC2130)
        automatic_current_control(stepperY2, "Y2");
      #endif
      #if ENABLED(Z2_IS_TMC2130)
        automatic_current_control(stepperZ2, "Z2");
      #endif
      #if ENABLED(E0_IS_TMC2130)
        automatic_current_control(stepperE0, "E0");
      #endif
      #if ENABLED(E1_IS_TMC2130)
        automatic_current_control(stepperE1, "E1");
      #endif
      #if ENABLED(E2_IS_TMC2130)
        automatic_current_control(stepperE2, "E2");
      #endif
      #if ENABLED(E3_IS_TMC2130)
        automatic_current_control(stepperE3, "E3");
      #endif
      #if ENABLED(E4_IS_TMC2130)
        automatic_current_control(stepperE4, "E4");
      #endif
      #if ENABLED(E4_IS_TMC2130)
        automatic_current_control(stepperE4);
      #endif
    }
  }

#endif // HAVE_TMC2130

/**
 * Manage several activities:
 *  - Check for Filament Runout
 *  - Keep the command buffer full
 *  - Check for maximum inactive time between commands
 *  - Check for maximum inactive time between stepper commands
 *  - Check if pin CHDK needs to go LOW
 *  - Check for KILL button held down
 *  - Check for HOME button held down
 *  - Check if cooling fan needs to be switched on
 *  - Check if an idle but hot extruder needs filament extruded (EXTRUDER_RUNOUT_PREVENT)
 */
void manage_inactivity(bool ignore_stepper_queue/*=false*/) {

  #if ENABLED(FILAMENT_RUNOUT_SENSOR)
    if ((IS_SD_PRINTING || print_job_timer.isRunning()) && (READ(FIL_RUNOUT_PIN) == FIL_RUNOUT_INVERTING))
      handle_filament_runout();
  #endif

  if (commands_in_queue < BUFSIZE) get_available_commands();

  const millis_t ms = millis();

  if (max_inactive_time && ELAPSED(ms, previous_cmd_ms + max_inactive_time)) {
    SERIAL_ERROR_START;
    SERIAL_ECHOLNPAIR(MSG_KILL_INACTIVE_TIME, parser.command_ptr);
    kill(PSTR(MSG_KILLED));
  }

  // Prevent steppers timing-out in the middle of M600
  #if ENABLED(ADVANCED_PAUSE_FEATURE) && ENABLED(PAUSE_PARK_NO_STEPPER_TIMEOUT)
    #define MOVE_AWAY_TEST !move_away_flag
  #else
    #define MOVE_AWAY_TEST true
  #endif

  if (MOVE_AWAY_TEST && stepper_inactive_time && ELAPSED(ms, previous_cmd_ms + stepper_inactive_time)
      && !ignore_stepper_queue && !planner.blocks_queued()) {
    #if ENABLED(DISABLE_INACTIVE_X)
      disable_X();
    #endif
    #if ENABLED(DISABLE_INACTIVE_Y)
      disable_Y();
    #endif
    #if ENABLED(DISABLE_INACTIVE_Z)
      disable_Z();
    #endif
    #if ENABLED(DISABLE_INACTIVE_E)
      disable_e_steppers();
    #endif
  }

  #ifdef CHDK // Check if pin should be set to LOW after M240 set it to HIGH
    if (chdkActive && ELAPSED(ms, chdkHigh + CHDK_DELAY)) {
      chdkActive = false;
      WRITE(CHDK, LOW);
    }
  #endif

  #if HAS_KILL

    // Check if the kill button was pressed and wait just in case it was an accidental
    // key kill key press
    // -------------------------------------------------------------------------------
    static int killCount = 0;   // make the inactivity button a bit less responsive
    const int KILL_DELAY = 750;
    if (!READ(KILL_PIN))
      killCount++;
    else if (killCount > 0)
      killCount--;

    // Exceeded threshold and we can confirm that it was not accidental
    // KILL the machine
    // ----------------------------------------------------------------
    if (killCount >= KILL_DELAY) {
      SERIAL_ERROR_START;
      SERIAL_ERRORLNPGM(MSG_KILL_BUTTON);
      kill(PSTR(MSG_KILLED));
    }
  #endif

  #if HAS_HOME
    // Check to see if we have to home, use poor man's debouncer
    // ---------------------------------------------------------
    static int homeDebounceCount = 0;   // poor man's debouncing count
    const int HOME_DEBOUNCE_DELAY = 2500;
    if (!IS_SD_PRINTING && !READ(HOME_PIN)) {
      if (!homeDebounceCount) {
        enqueue_and_echo_commands_P(PSTR("G28"));
        LCD_MESSAGEPGM(MSG_AUTO_HOME);
      }
      if (homeDebounceCount < HOME_DEBOUNCE_DELAY)
        homeDebounceCount++;
      else
        homeDebounceCount = 0;
    }
  #endif

  #if ENABLED(USE_CONTROLLER_FAN)
    controllerFan(); // Check if fan should be turned on to cool stepper drivers down
  #endif

  #if ENABLED(EXTRUDER_RUNOUT_PREVENT)
    if (ELAPSED(ms, previous_cmd_ms + (EXTRUDER_RUNOUT_SECONDS) * 1000UL)
      && thermalManager.degHotend(active_extruder) > EXTRUDER_RUNOUT_MINTEMP) {
      bool oldstatus;
      #if ENABLED(SWITCHING_EXTRUDER)
        oldstatus = E0_ENABLE_READ;
        enable_E0();
      #else // !SWITCHING_EXTRUDER
        switch (active_extruder) {
          case 0: oldstatus = E0_ENABLE_READ; enable_E0(); break;
          #if E_STEPPERS > 1
            case 1: oldstatus = E1_ENABLE_READ; enable_E1(); break;
            #if E_STEPPERS > 2
              case 2: oldstatus = E2_ENABLE_READ; enable_E2(); break;
              #if E_STEPPERS > 3
                case 3: oldstatus = E3_ENABLE_READ; enable_E3(); break;
                #if E_STEPPERS > 4
                  case 4: oldstatus = E4_ENABLE_READ; enable_E4(); break;
                #endif // E_STEPPERS > 4
              #endif // E_STEPPERS > 3
            #endif // E_STEPPERS > 2
          #endif // E_STEPPERS > 1
        }
      #endif // !SWITCHING_EXTRUDER

      previous_cmd_ms = ms; // refresh_cmd_timeout()

      const float olde = current_position[E_AXIS];
      current_position[E_AXIS] += EXTRUDER_RUNOUT_EXTRUDE;
      planner.buffer_line_kinematic(current_position, MMM_TO_MMS(EXTRUDER_RUNOUT_SPEED), active_extruder);
      current_position[E_AXIS] = olde;
      planner.set_e_position_mm(olde);
      stepper.synchronize();
      #if ENABLED(SWITCHING_EXTRUDER)
        E0_ENABLE_WRITE(oldstatus);
      #else
        switch (active_extruder) {
          case 0: E0_ENABLE_WRITE(oldstatus); break;
          #if E_STEPPERS > 1
            case 1: E1_ENABLE_WRITE(oldstatus); break;
            #if E_STEPPERS > 2
              case 2: E2_ENABLE_WRITE(oldstatus); break;
              #if E_STEPPERS > 3
                case 3: E3_ENABLE_WRITE(oldstatus); break;
                #if E_STEPPERS > 4
                  case 4: E4_ENABLE_WRITE(oldstatus); break;
                #endif // E_STEPPERS > 4
              #endif // E_STEPPERS > 3
            #endif // E_STEPPERS > 2
          #endif // E_STEPPERS > 1
        }
      #endif // !SWITCHING_EXTRUDER
    }
  #endif // EXTRUDER_RUNOUT_PREVENT

  #if ENABLED(DUAL_X_CARRIAGE)
    // handle delayed move timeout
    if (delayed_move_time && ELAPSED(ms, delayed_move_time + 1000UL) && IsRunning()) {
      // travel moves have been received so enact them
      delayed_move_time = 0xFFFFFFFFUL; // force moves to be done
      set_destination_to_current();
      prepare_move_to_destination();
    }
  #endif

  #if ENABLED(TEMP_STAT_LEDS)
    handle_status_leds();
  #endif

  #if ENABLED(HAVE_TMC2130)
    checkOverTemp();
  #endif

  planner.check_axes_activity();
}

/**
 * Standard idle routine keeps the machine alive
 */
void idle(
  #if ENABLED(ADVANCED_PAUSE_FEATURE)
    bool no_stepper_sleep/*=false*/
  #endif
) {
  lcd_update();

  host_keepalive();

  #if ENABLED(AUTO_REPORT_TEMPERATURES) && (HAS_TEMP_HOTEND || HAS_TEMP_BED)
    auto_report_temperatures();
  #endif

  manage_inactivity(
    #if ENABLED(ADVANCED_PAUSE_FEATURE)
      no_stepper_sleep
    #endif
  );

  thermalManager.manage_heater();

  #if ENABLED(PRINTCOUNTER)
    print_job_timer.tick();
  #endif

  #if HAS_BUZZER && DISABLED(LCD_USE_I2C_BUZZER)
    buzzer.tick();
  #endif
}

/**
 * Kill all activity and lock the machine.
 * After this the machine will need to be reset.
 */
void kill(const char* lcd_msg) {
  SERIAL_ERROR_START;
  SERIAL_ERRORLNPGM(MSG_ERR_KILLED);

  thermalManager.disable_all_heaters();
  disable_all_steppers();

  #if ENABLED(ULTRA_LCD)
    kill_screen(lcd_msg);
  #else
    UNUSED(lcd_msg);
  #endif

  _delay_ms(600); // Wait a short time (allows messages to get out before shutting down.
  cli(); // Stop interrupts

  _delay_ms(250); //Wait to ensure all interrupts routines stopped
  thermalManager.disable_all_heaters(); //turn off heaters again

  #if HAS_POWER_SWITCH
    SET_INPUT(PS_ON_PIN);
  #endif

  suicide();
  while (1) {
    #if ENABLED(USE_WATCHDOG)
      watchdog_reset();
    #endif
  } // Wait for reset
}

/**
 * Turn off heaters and stop the print in progress
 * After a stop the machine may be resumed with M999
 */
void stop() {
  thermalManager.disable_all_heaters(); // 'unpause' taken care of in here

  #if ENABLED(PROBING_FANS_OFF)
    if (fans_paused) fans_pause(false); // put things back the way they were
  #endif

  if (IsRunning()) {
    Stopped_gcode_LastN = gcode_LastN; // Save last g_code for restart
    SERIAL_ERROR_START;
    SERIAL_ERRORLNPGM(MSG_ERR_STOPPED);
    LCD_MESSAGEPGM(MSG_STOPPED);
    safe_delay(350);       // allow enough time for messages to get out before stopping
    Running = false;
  }
}

/**
 * Marlin entry-point: Set up before the program loop
 *  - Set up the kill pin, filament runout, power hold
 *  - Start the serial port
 *  - Print startup messages and diagnostics
 *  - Get EEPROM or default settings
 *  - Initialize managers for:
 *    • temperature
 *    • planner
 *    • watchdog
 *    • stepper
 *    • photo pin
 *    • servos
 *    • LCD controller
 *    • Digipot I2C
 *    • Z probe sled
 *    • status LEDs
 */
void setup() {

  #ifdef DISABLE_JTAG
    // Disable JTAG on AT90USB chips to free up pins for IO
    MCUCR = 0x80;
    MCUCR = 0x80;
  #endif

  #if ENABLED(FILAMENT_RUNOUT_SENSOR)
    setup_filrunoutpin();
  #endif

  setup_killpin();

  setup_powerhold();

  #if HAS_STEPPER_RESET
    disableStepperDrivers();
  #endif

  MYSERIAL.begin(BAUDRATE);
  SERIAL_PROTOCOLLNPGM("start");
  SERIAL_ECHO_START;

  // Check startup - does nothing if bootloader sets MCUSR to 0
  byte mcu = MCUSR;
  if (mcu & 1) SERIAL_ECHOLNPGM(MSG_POWERUP);
  if (mcu & 2) SERIAL_ECHOLNPGM(MSG_EXTERNAL_RESET);
  if (mcu & 4) SERIAL_ECHOLNPGM(MSG_BROWNOUT_RESET);
  if (mcu & 8) SERIAL_ECHOLNPGM(MSG_WATCHDOG_RESET);
  if (mcu & 32) SERIAL_ECHOLNPGM(MSG_SOFTWARE_RESET);
  MCUSR = 0;

  SERIAL_ECHOPGM(MSG_MARLIN);
  SERIAL_CHAR(' ');
  SERIAL_ECHOLNPGM(SHORT_BUILD_VERSION);
  SERIAL_EOL;

  #if defined(STRING_DISTRIBUTION_DATE) && defined(STRING_CONFIG_H_AUTHOR)
    SERIAL_ECHO_START;
    SERIAL_ECHOPGM(MSG_CONFIGURATION_VER);
    SERIAL_ECHOPGM(STRING_DISTRIBUTION_DATE);
    SERIAL_ECHOLNPGM(MSG_AUTHOR STRING_CONFIG_H_AUTHOR);
    SERIAL_ECHOLNPGM("Compiled: " __DATE__);
  #endif

  SERIAL_ECHO_START;
  SERIAL_ECHOPAIR(MSG_FREE_MEMORY, freeMemory());
  SERIAL_ECHOLNPAIR(MSG_PLANNER_BUFFER_BYTES, (int)sizeof(block_t)*BLOCK_BUFFER_SIZE);

  // Send "ok" after commands by default
  for (int8_t i = 0; i < BUFSIZE; i++) send_ok[i] = true;

  // Load data from EEPROM if available (or use defaults)
  // This also updates variables in the planner, elsewhere
  (void)settings.load();

  #if HAS_M206_COMMAND
    // Initialize current position based on home_offset
    COPY(current_position, home_offset);
  #else
    ZERO(current_position);
  #endif

  // Vital to init stepper/planner equivalent for current_position
  SYNC_PLAN_POSITION_KINEMATIC();

  thermalManager.init();    // Initialize temperature loop

  #if ENABLED(USE_WATCHDOG)
    watchdog_init();
  #endif

  stepper.init();    // Initialize stepper, this enables interrupts!
  servo_init();

  #if HAS_PHOTOGRAPH
    OUT_WRITE(PHOTOGRAPH_PIN, LOW);
  #endif

  #if HAS_CASE_LIGHT
    update_case_light();
  #endif

  #if ENABLED(SPINDLE_LASER_ENABLE)
    OUT_WRITE(SPINDLE_LASER_ENABLE_PIN, !SPINDLE_LASER_ENABLE_INVERT);  // init spindle to off
    #if SPINDLE_DIR_CHANGE
      OUT_WRITE(SPINDLE_DIR_PIN, SPINDLE_INVERT_DIR ? 255 : 0);  // init rotation to clockwise (M3)
    #endif
    #if ENABLED(SPINDLE_LASER_PWM)
      SET_OUTPUT(SPINDLE_LASER_PWM_PIN);
      analogWrite(SPINDLE_LASER_PWM_PIN, SPINDLE_LASER_PWM_INVERT ? 255 : 0);  // set to lowest speed
    #endif
  #endif

  #if HAS_BED_PROBE
    endstops.enable_z_probe(false);
  #endif

  #if ENABLED(USE_CONTROLLER_FAN)
    SET_OUTPUT(CONTROLLER_FAN_PIN); //Set pin used for driver cooling fan
  #endif

  #if HAS_STEPPER_RESET
    enableStepperDrivers();
  #endif

  #if ENABLED(DIGIPOT_I2C)
    digipot_i2c_init();
  #endif

  #if ENABLED(DAC_STEPPER_CURRENT)
    dac_init();
  #endif

  #if (ENABLED(Z_PROBE_SLED) || ENABLED(SOLENOID_PROBE)) && HAS_SOLENOID_1
    OUT_WRITE(SOL1_PIN, LOW); // turn it off
  #endif

  setup_homepin();

  #if PIN_EXISTS(STAT_LED_RED)
    OUT_WRITE(STAT_LED_RED_PIN, LOW); // turn it off
  #endif

  #if PIN_EXISTS(STAT_LED_BLUE)
    OUT_WRITE(STAT_LED_BLUE_PIN, LOW); // turn it off
  #endif

  #if ENABLED(RGB_LED) || ENABLED(RGBW_LED)
    SET_OUTPUT(RGB_LED_R_PIN);
    SET_OUTPUT(RGB_LED_G_PIN);
    SET_OUTPUT(RGB_LED_B_PIN);
    #if ENABLED(RGBW_LED)
      SET_OUTPUT(RGB_LED_W_PIN);
    #endif
  #endif

  lcd_init();
  #if ENABLED(SHOW_BOOTSCREEN)
    #if ENABLED(DOGLCD)
      safe_delay(BOOTSCREEN_TIMEOUT);
    #elif ENABLED(ULTRA_LCD)
      bootscreen();
      #if DISABLED(SDSUPPORT)
        lcd_init();
      #endif
    #endif
  #endif

  #if ENABLED(MIXING_EXTRUDER) && MIXING_VIRTUAL_TOOLS > 1
    // Initialize mixing to 100% color 1
    for (uint8_t i = 0; i < MIXING_STEPPERS; i++)
      mixing_factor[i] = (i == 0) ? 1.0 : 0.0;
    for (uint8_t t = 0; t < MIXING_VIRTUAL_TOOLS; t++)
      for (uint8_t i = 0; i < MIXING_STEPPERS; i++)
        mixing_virtual_tool_mix[t][i] = mixing_factor[i];
  #endif

  #if ENABLED(BLTOUCH)
    // Make sure any BLTouch error condition is cleared
    bltouch_command(BLTOUCH_RESET);
    set_bltouch_deployed(true);
    set_bltouch_deployed(false);
  #endif

  #if ENABLED(EXPERIMENTAL_I2CBUS) && I2C_SLAVE_ADDRESS > 0
    i2c.onReceive(i2c_on_receive);
    i2c.onRequest(i2c_on_request);
  #endif

  #if ENABLED(ENDSTOP_INTERRUPTS_FEATURE)
    setup_endstop_interrupts();
  #endif
}

/**
 * The main Marlin program loop
 *
 *  - Save or log commands to SD
 *  - Process available commands (if not saving)
 *  - Call heater manager
 *  - Call inactivity manager
 *  - Call endstop manager
 *  - Call LCD update
 */
void loop() {
  if (commands_in_queue < BUFSIZE) get_available_commands();

  #if ENABLED(SDSUPPORT)
    card.checkautostart(false);
  #endif

  if (commands_in_queue) {

    #if ENABLED(SDSUPPORT)

      if (card.saving) {
        char* command = command_queue[cmd_queue_index_r];
        if (strstr_P(command, PSTR("M29"))) {
          // M29 closes the file
          card.closefile();
          SERIAL_PROTOCOLLNPGM(MSG_FILE_SAVED);
          ok_to_send();
        }
        else {
          // Write the string from the read buffer to SD
          card.write_command(command);
          if (card.logging)
            process_next_command(); // The card is saving because it's logging
          else
            ok_to_send();
        }
      }
      else
        process_next_command();

    #else

      process_next_command();

    #endif // SDSUPPORT

    // The queue may be reset by a command handler or by code invoked by idle() within a handler
    if (commands_in_queue) {
      --commands_in_queue;
      if (++cmd_queue_index_r >= BUFSIZE) cmd_queue_index_r = 0;
    }
  }
  endstops.report_state();
  idle();
}
<|MERGE_RESOLUTION|>--- conflicted
+++ resolved
@@ -7686,65 +7686,37 @@
   inline void gcode_M125() {
 
     // Initial retract before move to filament change position
-<<<<<<< HEAD
-    const float retract = code_seen('L') ? code_value_axis_units(E_AXIS) : 0
+    const float retract = parser.seen('L') ? parser.value_axis_units(E_AXIS) : 0
       #if defined(PAUSE_PARK_RETRACT_LENGTH) && PAUSE_PARK_RETRACT_LENGTH > 0
         - (PAUSE_PARK_RETRACT_LENGTH)
-=======
-    destination[E_AXIS] += parser.seen('L') ? parser.value_axis_units(E_AXIS) : 0
-      #if defined(FILAMENT_CHANGE_RETRACT_LENGTH) && FILAMENT_CHANGE_RETRACT_LENGTH > 0
-        - (FILAMENT_CHANGE_RETRACT_LENGTH)
->>>>>>> b15e5314
       #endif
     ;
 
     // Lift Z axis
-<<<<<<< HEAD
-    const float z_lift = code_seen('Z') ? code_value_linear_units() :
+    const float z_lift = parser.seen('Z') ? parser.value_linear_units() :
       #if defined(PAUSE_PARK_Z_ADD) && PAUSE_PARK_Z_ADD > 0
         PAUSE_PARK_Z_ADD
-=======
-    const float z_lift = parser.seen('Z') ? parser.value_linear_units() :
-      #if defined(FILAMENT_CHANGE_Z_ADD) && FILAMENT_CHANGE_Z_ADD > 0
-        FILAMENT_CHANGE_Z_ADD
->>>>>>> b15e5314
       #else
         0
       #endif
     ;
 
     // Move XY axes to filament change position or given position
-<<<<<<< HEAD
-    const float x_pos = code_seen('X') ? code_value_linear_units() : 0
+    const float x_pos = parser.seen('X') ? parser.value_linear_units() : 0
       #ifdef PAUSE_PARK_X_POS
         + PAUSE_PARK_X_POS
       #endif
     ;
-    const float y_pos = code_seen('Y') ? code_value_linear_units() : 0
+    const float y_pos = parser.seen('Y') ? parser.value_linear_units() : 0
       #ifdef PAUSE_PARK_Y_POS
         + PAUSE_PARK_Y_POS
-=======
-    destination[X_AXIS] = parser.seen('X') ? parser.value_linear_units() : 0
-      #ifdef FILAMENT_CHANGE_X_POS
-        + FILAMENT_CHANGE_X_POS
-      #endif
-    ;
-    destination[Y_AXIS] = parser.seen('Y') ? parser.value_linear_units() : 0
-      #ifdef FILAMENT_CHANGE_Y_POS
-        + FILAMENT_CHANGE_Y_POS
->>>>>>> b15e5314
       #endif
     ;
 
     #if HOTENDS > 1 && DISABLED(DUAL_X_CARRIAGE)
       if (active_extruder > 0) {
-<<<<<<< HEAD
-        if (!code_seen('X')) x_pos += hotend_offset[X_AXIS][active_extruder];
-        if (!code_seen('Y')) y_pos += hotend_offset[Y_AXIS][active_extruder];
-=======
-        if (!parser.seen('X')) destination[X_AXIS] += hotend_offset[X_AXIS][active_extruder];
-        if (!parser.seen('Y')) destination[Y_AXIS] += hotend_offset[Y_AXIS][active_extruder];
->>>>>>> b15e5314
+        if (!parser.seen('X')) x_pos += hotend_offset[X_AXIS][active_extruder];
+        if (!parser.seen('Y')) y_pos += hotend_offset[Y_AXIS][active_extruder];
       }
     #endif
 
@@ -9047,89 +9019,48 @@
   inline void gcode_M600() {
 
     // Initial retract before move to filament change position
-<<<<<<< HEAD
-    const float retract = code_seen('E') ? code_value_axis_units(E_AXIS) : 0
+    const float retract = parser.seen('E') ? parser.value_axis_units(E_AXIS) : 0
       #if defined(PAUSE_PARK_RETRACT_LENGTH) && PAUSE_PARK_RETRACT_LENGTH > 0
         - (PAUSE_PARK_RETRACT_LENGTH)
-=======
-    destination[E_AXIS] += parser.seen('E') ? parser.value_axis_units(E_AXIS) : 0
-      #if defined(FILAMENT_CHANGE_RETRACT_LENGTH) && FILAMENT_CHANGE_RETRACT_LENGTH > 0
-        - (FILAMENT_CHANGE_RETRACT_LENGTH)
->>>>>>> b15e5314
       #endif
     ;
 
     // Lift Z axis
-<<<<<<< HEAD
-    const float z_lift = code_seen('Z') ? code_value_linear_units() :
+    const float z_lift = parser.seen('Z') ? parser.value_linear_units() :
       #if defined(PAUSE_PARK_Z_ADD) && PAUSE_PARK_Z_ADD > 0
         PAUSE_PARK_Z_ADD
-=======
-    float z_lift = parser.seen('Z') ? parser.value_linear_units() :
-      #if defined(FILAMENT_CHANGE_Z_ADD) && FILAMENT_CHANGE_Z_ADD > 0
-        FILAMENT_CHANGE_Z_ADD
->>>>>>> b15e5314
       #else
         0
       #endif
     ;
 
     // Move XY axes to filament exchange position
-<<<<<<< HEAD
-    const float x_pos = code_seen('X') ? code_value_linear_units() : 0
+    const float x_pos = parser.seen('X') ? parser.value_linear_units() : 0
       #ifdef PAUSE_PARK_X_POS
         + PAUSE_PARK_X_POS
-=======
-    if (parser.seen('X')) destination[X_AXIS] = parser.value_linear_units();
-    #ifdef FILAMENT_CHANGE_X_POS
-      else destination[X_AXIS] = FILAMENT_CHANGE_X_POS;
-    #endif
-
-    if (parser.seen('Y')) destination[Y_AXIS] = parser.value_linear_units();
-    #ifdef FILAMENT_CHANGE_Y_POS
-      else destination[Y_AXIS] = FILAMENT_CHANGE_Y_POS;
-    #endif
-
-    RUNPLAN(FILAMENT_CHANGE_XY_FEEDRATE);
-
-    stepper.synchronize();
-    lcd_filament_change_show_message(FILAMENT_CHANGE_MESSAGE_UNLOAD);
-    idle();
-
-    // Unload filament
-    destination[E_AXIS] += parser.seen('L') ? parser.value_axis_units(E_AXIS) : 0
-      #if FILAMENT_CHANGE_UNLOAD_LENGTH > 0
-        - (FILAMENT_CHANGE_UNLOAD_LENGTH)
->>>>>>> b15e5314
       #endif
     ;
-    const float y_pos = code_seen('Y') ? code_value_linear_units() : 0
+    const float y_pos = parser.seen('Y') ? parser.value_linear_units() : 0
       #ifdef PAUSE_PARK_Y_POS
         + PAUSE_PARK_Y_POS
       #endif
     ;
 
     // Unload filament
-    const float unload_length = code_seen('U') ? code_value_axis_units(E_AXIS) : 0
+    const float unload_length = parser.seen('U') ? parser.value_axis_units(E_AXIS) : 0
       #if defined(FILAMENT_CHANGE_UNLOAD_LENGTH) && FILAMENT_CHANGE_UNLOAD_LENGTH > 0
         - (FILAMENT_CHANGE_UNLOAD_LENGTH)
       #endif
     ;
 
     // Load filament
-<<<<<<< HEAD
-    const float load_length = code_seen('L') ? code_value_axis_units(E_AXIS) : 0
+    const float load_length = parser.seen('L') ? parser.value_axis_units(E_AXIS) : 0
       #ifdef FILAMENT_CHANGE_LOAD_LENGTH
-        + FILAMENT_CHANGE_UNLOAD_LENGTH
-=======
-    destination[E_AXIS] += parser.seen('L') ? -parser.value_axis_units(E_AXIS) : 0
-      #if FILAMENT_CHANGE_LOAD_LENGTH > 0
         + FILAMENT_CHANGE_LOAD_LENGTH
->>>>>>> b15e5314
       #endif
     ;
 
-    const int beep_count = code_seen('B') ? code_value_int() :
+    const int beep_count = parser.seen('B') ? parser.value_int() :
       #ifdef FILAMENT_CHANGE_NUMBER_OF_ALERT_BEEPS
         FILAMENT_CHANGE_NUMBER_OF_ALERT_BEEPS
       #else
