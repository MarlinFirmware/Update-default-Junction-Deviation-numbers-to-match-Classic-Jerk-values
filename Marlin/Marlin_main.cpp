--- conflicted
+++ resolved
@@ -951,7 +951,6 @@
 
 #if HAS_COLOR_LEDS
 
-<<<<<<< HEAD
   #if ENABLED(LEDSTRIP)
     #define set_rgb_color(R, G, B, W, S, P) set_ledstrip_color(R, G, B, W, S, P)
   
@@ -1090,35 +1089,6 @@
           wait_for_user = false;
           set_rgb_color(0, 0, 0, 0, 0, 0);  // Turn RGB LEDs off
         #endif  // NO_PAUSE_OR_TIMEOUT
-=======
-  void set_led_color(
-    const uint8_t r, const uint8_t g, const uint8_t b
-      #if ENABLED(RGBW_LED)
-        , const uint8_t w=0
-      #endif
-  ) {
-
-    #if ENABLED(BLINKM)
-
-      // This variant uses i2c to send the RGB components to the device.
-      SendColors(r, g, b);
-
-    #else
-
-      // This variant uses 3 separate pins for the RGB components.
-      // If the pins can do PWM then their intensity will be set.
-      WRITE(RGB_LED_R_PIN, r ? HIGH : LOW);
-      WRITE(RGB_LED_G_PIN, g ? HIGH : LOW);
-      WRITE(RGB_LED_B_PIN, b ? HIGH : LOW);
-      analogWrite(RGB_LED_R_PIN, r);
-      analogWrite(RGB_LED_G_PIN, g);
-      analogWrite(RGB_LED_B_PIN, b);
-
-      #if ENABLED(RGBW_LED)
-        WRITE(RGB_LED_W_PIN, w ? HIGH : LOW);
-        analogWrite(RGB_LED_W_PIN, w);
-      #endif
->>>>>>> b3056990
 
         LCD_MESSAGEPGM(WELCOME_MSG);
         idle();
