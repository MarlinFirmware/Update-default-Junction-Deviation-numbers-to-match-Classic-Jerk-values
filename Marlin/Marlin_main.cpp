/**
 * Marlin 3D Printer Firmware
 * Copyright (C) 2016 MarlinFirmware [https://github.com/MarlinFirmware/Marlin]
 *
 * Based on Sprinter and grbl.
 * Copyright (C) 2011 Camiel Gubbels / Erik van der Zalm
 *
 * This program is free software: you can redistribute it and/or modify
 * it under the terms of the GNU General Public License as published by
 * the Free Software Foundation, either version 3 of the License, or
 * (at your option) any later version.
 *
 * This program is distributed in the hope that it will be useful,
 * but WITHOUT ANY WARRANTY; without even the implied warranty of
 * MERCHANTABILITY or FITNESS FOR A PARTICULAR PURPOSE.  See the
 * GNU General Public License for more details.
 *
 * You should have received a copy of the GNU General Public License
 * along with this program.  If not, see <http://www.gnu.org/licenses/>.
 *
 */

/**
 * About Marlin
 *
 * This firmware is a mashup between Sprinter and grbl.
 *  - https://github.com/kliment/Sprinter
 *  - https://github.com/simen/grbl/tree
 *
 * It has preliminary support for Matthew Roberts advance algorithm
 *  - http://reprap.org/pipermail/reprap-dev/2011-May/003323.html
 */

/**
 * -----------------
 * G-Codes in Marlin
 * -----------------
 *
 * Helpful G-code references:
 *  - http://linuxcnc.org/handbook/gcode/g-code.html
 *  - http://objects.reprap.org/wiki/Mendel_User_Manual:_RepRapGCodes
 *
 * Help to document Marlin's G-codes online:
 *  - http://reprap.org/wiki/G-code
 *  - https://github.com/MarlinFirmware/MarlinDocumentation
 *
 * -----------------
 *
 * "G" Codes
 *
 * G0  -> G1
 * G1  - Coordinated Movement X Y Z E
 * G2  - CW ARC
 * G3  - CCW ARC
 * G4  - Dwell S<seconds> or P<milliseconds>
 * G5  - Cubic B-spline with XYZE destination and IJPQ offsets
 * G10 - Retract filament according to settings of M207
 * G11 - Retract recover filament according to settings of M208
 * G12 - Clean tool
 * G20 - Set input units to inches
 * G21 - Set input units to millimeters
 * G28 - Home one or more axes
 * G29 - Detailed Z probe, probes the bed at 3 or more points.  Will fail if you haven't homed yet.
 * G30 - Single Z probe, probes bed at X Y location (defaults to current XY location)
 * G31 - Dock sled (Z_PROBE_SLED only)
 * G32 - Undock sled (Z_PROBE_SLED only)
 * G38 - Probe target - similar to G28 except it uses the Z_MIN endstop for all three axes
 * G90 - Use Absolute Coordinates
 * G91 - Use Relative Coordinates
 * G92 - Set current position to coordinates given
 *
 * "M" Codes
 *
 * M0   - Unconditional stop - Wait for user to press a button on the LCD (Only if ULTRA_LCD is enabled)
 * M1   - Same as M0
 * M17  - Enable/Power all stepper motors
 * M18  - Disable all stepper motors; same as M84
 * M20  - List SD card. (Requires SDSUPPORT)
 * M21  - Init SD card. (Requires SDSUPPORT)
 * M22  - Release SD card. (Requires SDSUPPORT)
 * M23  - Select SD file: "M23 /path/file.gco". (Requires SDSUPPORT)
 * M24  - Start/resume SD print. (Requires SDSUPPORT)
 * M25  - Pause SD print. (Requires SDSUPPORT)
 * M26  - Set SD position in bytes: "M26 S12345". (Requires SDSUPPORT)
 * M27  - Report SD print status. (Requires SDSUPPORT)
 * M28  - Start SD write: "M28 /path/file.gco". (Requires SDSUPPORT)
 * M29  - Stop SD write. (Requires SDSUPPORT)
 * M30  - Delete file from SD: "M30 /path/file.gco"
 * M31  - Report time since last M109 or SD card start to serial.
 * M32  - Select file and start SD print: "M32 [S<bytepos>] !/path/file.gco#". (Requires SDSUPPORT)
 *        Use P to run other files as sub-programs: "M32 P !filename#"
 *        The '#' is necessary when calling from within sd files, as it stops buffer prereading
 * M33  - Get the longname version of a path. (Requires LONG_FILENAME_HOST_SUPPORT)
 * M34  - Set SD Card sorting options. (Requires SDCARD_SORT_ALPHA)
 * M42  - Change pin status via gcode: M42 P<pin> S<value>. LED pin assumed if P is omitted.
 * M43  - Monitor pins & report changes - report active pins
 * M48  - Measure Z Probe repeatability: M48 P<points> X<pos> Y<pos> V<level> E<engage> L<legs>. (Requires Z_MIN_PROBE_REPEATABILITY_TEST)
 * M75  - Start the print job timer.
 * M76  - Pause the print job timer.
 * M77  - Stop the print job timer.
 * M78  - Show statistical information about the print jobs. (Requires PRINTCOUNTER)
 * M80  - Turn on Power Supply. (Requires POWER_SUPPLY)
 * M81  - Turn off Power Supply. (Requires POWER_SUPPLY)
 * M82  - Set E codes absolute (default).
 * M83  - Set E codes relative while in Absolute (G90) mode.
 * M84  - Disable steppers until next move, or use S<seconds> to specify an idle
 *        duration after which steppers should turn off. S0 disables the timeout.
 * M85  - Set inactivity shutdown timer with parameter S<seconds>. To disable set zero (default)
 * M92  - Set planner.axis_steps_per_mm for one or more axes.
 * M104 - Set extruder target temp.
 * M105 - Report current temperatures.
 * M106 - Fan on.
 * M107 - Fan off.
 * M108 - Break out of heating loops (M109, M190, M303). With no controller, breaks out of M0/M1. (Requires EMERGENCY_PARSER)
 * M109 - Sxxx Wait for extruder current temp to reach target temp. Waits only when heating
 *        Rxxx Wait for extruder current temp to reach target temp. Waits when heating and cooling
 *        If AUTOTEMP is enabled, S<mintemp> B<maxtemp> F<factor>. Exit autotemp by any M109 without F
 * M110 - Set the current line number. (Used by host printing)
 * M111 - Set debug flags: "M111 S<flagbits>". See flag bits defined in enum.h.
 * M112 - Emergency stop.
 * M113 - Get or set the timeout interval for Host Keepalive "busy" messages. (Requires HOST_KEEPALIVE_FEATURE)
 * M114 - Report current position.
 * M115 - Report capabilities. (Extended capabilities requires EXTENDED_CAPABILITIES_REPORT)
 * M117 - Display a message on the controller screen. (Requires an LCD)
 * M119 - Report endstops status.
 * M120 - Enable endstops detection.
 * M121 - Disable endstops detection.
 * M126 - Solenoid Air Valve Open. (Requires BARICUDA)
 * M127 - Solenoid Air Valve Closed. (Requires BARICUDA)
 * M128 - EtoP Open. (Requires BARICUDA)
 * M129 - EtoP Closed. (Requires BARICUDA)
 * M140 - Set bed target temp. S<temp>
 * M145 - Set heatup values for materials on the LCD. H<hotend> B<bed> F<fan speed> for S<material> (0=PLA, 1=ABS)
 * M149 - Set temperature units. (Requires TEMPERATURE_UNITS_SUPPORT)
 * M150 - Set Status LED Color as R<red> U<green> B<blue>. Values 0-255. (Requires BLINKM or RGB_LED)
 * M155 - Auto-report temperatures with interval of S<seconds>. (Requires AUTO_REPORT_TEMPERATURES)
 * M163 - Set a single proportion for a mixing extruder. (Requires MIXING_EXTRUDER)
 * M164 - Save the mix as a virtual extruder. (Requires MIXING_EXTRUDER and MIXING_VIRTUAL_TOOLS)
 * M165 - Set the proportions for a mixing extruder. Use parameters ABCDHI to set the mixing factors. (Requires MIXING_EXTRUDER)
 * M190 - Sxxx Wait for bed current temp to reach target temp. ** Waits only when heating! **
 *        Rxxx Wait for bed current temp to reach target temp. ** Waits for heating or cooling. **
 * M200 - Set filament diameter, D<diameter>, setting E axis units to cubic. (Use S0 to revert to linear units.)
 * M201 - Set max acceleration in units/s^2 for print moves: "M201 X<accel> Y<accel> Z<accel> E<accel>"
 * M202 - Set max acceleration in units/s^2 for travel moves: "M202 X<accel> Y<accel> Z<accel> E<accel>" ** UNUSED IN MARLIN! **
 * M203 - Set maximum feedrate: "M203 X<fr> Y<fr> Z<fr> E<fr>" in units/sec.
 * M204 - Set default acceleration in units/sec^2: P<printing> R<extruder_only> T<travel>
 * M205 - Set advanced settings. Current units apply:
            S<print> T<travel> minimum speeds
            B<minimum segment time>
            X<max X jerk>, Y<max Y jerk>, Z<max Z jerk>, E<max E jerk>
 * M206 - Set additional homing offset.
 * M207 - Set Retract Length: S<length>, Feedrate: F<units/min>, and Z lift: Z<distance>. (Requires FWRETRACT)
 * M208 - Set Recover (unretract) Additional (!) Length: S<length> and Feedrate: F<units/min>. (Requires FWRETRACT)
 * M209 - Turn Automatic Retract Detection on/off: S<0|1> (For slicers that don't support G10/11). (Requires FWRETRACT)
          Every normal extrude-only move will be classified as retract depending on the direction.
 * M211 - Enable, Disable, and/or Report software endstops: S<0|1>
 * M218 - Set a tool offset: "M218 T<index> X<offset> Y<offset>". (Requires 2 or more extruders)
 * M220 - Set Feedrate Percentage: "M220 S<percent>" (i.e., "FR" on the LCD)
 * M221 - Set Flow Percentage: "M221 S<percent>"
 * M226 - Wait until a pin is in a given state: "M226 P<pin> S<state>"
 * M240 - Trigger a camera to take a photograph. (Requires CHDK or PHOTOGRAPH_PIN)
 * M250 - Set LCD contrast: "M250 C<contrast>" (0-63). (Requires LCD support)
 * M260 - i2c Send Data (Requires EXPERIMENTAL_I2CBUS)
 * M261 - i2c Request Data (Requires EXPERIMENTAL_I2CBUS)
 * M280 - Set servo position absolute: "M280 P<index> S<angle|µs>". (Requires servos)
 * M300 - Play beep sound S<frequency Hz> P<duration ms>
 * M301 - Set PID parameters P I and D. (Requires PIDTEMP)
 * M302 - Allow cold extrudes, or set the minimum extrude S<temperature>. (Requires PREVENT_COLD_EXTRUSION)
 * M303 - PID relay autotune S<temperature> sets the target temperature. Default 150C. (Requires PIDTEMP)
 * M304 - Set bed PID parameters P I and D. (Requires PIDTEMPBED)
 * M355 - Turn the Case Light on/off and set its brightness. (Requires CASE_LIGHT_PIN)
 * M380 - Activate solenoid on active extruder. (Requires EXT_SOLENOID)
 * M381 - Disable all solenoids. (Requires EXT_SOLENOID)
 * M400 - Finish all moves.
 * M401 - Lower Z probe. (Requires a probe)
 * M402 - Raise Z probe. (Requires a probe)
 * M404 - Display or set the Nominal Filament Width: "W<diameter>". (Requires FILAMENT_WIDTH_SENSOR)
 * M405 - Enable Filament Sensor flow control. "M405 D<delay_cm>". (Requires FILAMENT_WIDTH_SENSOR)
 * M406 - Disable Filament Sensor flow control. (Requires FILAMENT_WIDTH_SENSOR)
 * M407 - Display measured filament diameter in millimeters. (Requires FILAMENT_WIDTH_SENSOR)
 * M410 - Quickstop. Abort all planned moves.
 * M420 - Enable/Disable Leveling (with current values) S1=enable S0=disable (Requires MESH_BED_LEVELING or ABL)
 * M421 - Set a single Z coordinate in the Mesh Leveling grid. X<units> Y<units> Z<units> (Requires MESH_BED_LEVELING)
 * M428 - Set the home_offset based on the current_position. Nearest edge applies.
 * M500 - Store parameters in EEPROM. (Requires EEPROM_SETTINGS)
 * M501 - Restore parameters from EEPROM. (Requires EEPROM_SETTINGS)
 * M502 - Revert to the default "factory settings". ** Does not write them to EEPROM! **
 * M503 - Print the current settings (in memory): "M503 S<verbose>". S0 specifies compact output.
 * M540 - Enable/disable SD card abort on endstop hit: "M540 S<state>". (Requires ABORT_ON_ENDSTOP_HIT_FEATURE_ENABLED)
 * M600 - Pause for filament change: "M600 X<pos> Y<pos> Z<raise> E<first_retract> L<later_retract>". (Requires FILAMENT_CHANGE_FEATURE)
 * M665 - Set delta configurations: "M665 L<diagonal rod> R<delta radius> S<segments/s>" (Requires DELTA)
 * M666 - Set delta endstop adjustment. (Requires DELTA)
 * M605 - Set dual x-carriage movement mode: "M605 S<mode> [X<x_offset>] [R<temp_offset>]". (Requires DUAL_X_CARRIAGE)
 * M851 - Set Z probe's Z offset in current units. (Negative = below the nozzle.)
 * M907 - Set digital trimpot motor current using axis codes. (Requires a board with digital trimpots)
 * M908 - Control digital trimpot directly. (Requires DAC_STEPPER_CURRENT or DIGIPOTSS_PIN)
 * M909 - Print digipot/DAC current value. (Requires DAC_STEPPER_CURRENT)
 * M910 - Commit digipot/DAC value to external EEPROM via I2C. (Requires DAC_STEPPER_CURRENT)
 * M350 - Set microstepping mode. (Requires digital microstepping pins.)
 * M351 - Toggle MS1 MS2 pins directly. (Requires digital microstepping pins.)
 *
 * ************ SCARA Specific - This can change to suit future G-code regulations
 * M360 - SCARA calibration: Move to cal-position ThetaA (0 deg calibration)
 * M361 - SCARA calibration: Move to cal-position ThetaB (90 deg calibration - steps per degree)
 * M362 - SCARA calibration: Move to cal-position PsiA (0 deg calibration)
 * M363 - SCARA calibration: Move to cal-position PsiB (90 deg calibration - steps per degree)
 * M364 - SCARA calibration: Move to cal-position PSIC (90 deg to Theta calibration position)
 * ************* SCARA End ***************
 *
 * ************ Custom codes - This can change to suit future G-code regulations
 * M100 - Watch Free Memory (For Debugging). (Requires M100_FREE_MEMORY_WATCHER)
 * M928 - Start SD logging: "M928 filename.gco". Stop with M29. (Requires SDSUPPORT)
 * M999 - Restart after being stopped by error
 *
 * "T" Codes
 *
 * T0-T3 - Select an extruder (tool) by index: "T<n> F<units/min>"
 *
 */

#include "Marlin.h"

#include "ultralcd.h"
#include "planner.h"
#include "stepper.h"
#include "endstops.h"
#include "temperature.h"
#include "cardreader.h"
#include "configuration_store.h"
#include "language.h"
#include "pins_arduino.h"
#include "math.h"
#include "nozzle.h"
#include "duration_t.h"
#include "types.h"

#if HAS_ABL
  #include "vector_3.h"
  #if ENABLED(AUTO_BED_LEVELING_LINEAR)
    #include "qr_solve.h"
  #endif
#elif ENABLED(MESH_BED_LEVELING)
  #include "mesh_bed_leveling.h"
#endif

#if ENABLED(BEZIER_CURVE_SUPPORT)
  #include "planner_bezier.h"
#endif

#if HAS_BUZZER && DISABLED(LCD_USE_I2C_BUZZER)
  #include "buzzer.h"
#endif

#if ENABLED(BLINKM)
  #include "blinkm.h"
  #include "Wire.h"
#endif

#if HAS_SERVOS
  #include "src/HAL/servo.h"
#endif

#if HAS_DIGIPOTSS
  #include <SPI.h>
#endif

#if ENABLED(DAC_STEPPER_CURRENT)
  #include "stepper_dac.h"
#endif

#if ENABLED(EXPERIMENTAL_I2CBUS)
  #include "twibus.h"
#endif

#if ENABLED(ENDSTOP_INTERRUPTS_FEATURE)
  #include "src/HAL/HAL_endstop_interrupts.h"
#endif

#if ENABLED(M100_FREE_MEMORY_WATCHER)
  void gcode_M100();
#endif

#if ENABLED(SDSUPPORT)
  CardReader card;
#endif

#if ENABLED(EXPERIMENTAL_I2CBUS)
  TWIBus i2c;
#endif

#if ENABLED(G38_PROBE_TARGET)
  bool G38_move = false,
       G38_endstop_hit = false;
#endif

bool Running = true;

uint8_t marlin_debug_flags = DEBUG_NONE;

/**
 * Cartesian Current Position
 *   Used to track the logical position as moves are queued.
 *   Used by 'line_to_current_position' to do a move after changing it.
 *   Used by 'SYNC_PLAN_POSITION_KINEMATIC' to update 'planner.position'.
 */
float current_position[XYZE] = { 0.0 };

/**
 * Cartesian Destination
 *   A temporary position, usually applied to 'current_position'.
 *   Set with 'gcode_get_destination' or 'set_destination_to_current'.
 *   'line_to_destination' sets 'current_position' to 'destination'.
 */
static float destination[XYZE] = { 0.0 };

/**
 * axis_homed
 *   Flags that each linear axis was homed.
 *   XYZ on cartesian, ABC on delta, ABZ on SCARA.
 *
 * axis_known_position
 *   Flags that the position is known in each linear axis. Set when homed.
 *   Cleared whenever a stepper powers off, potentially losing its position.
 */
bool axis_homed[XYZ] = { false }, axis_known_position[XYZ] = { false };

/**
 * GCode line number handling. Hosts may opt to include line numbers when
 * sending commands to Marlin, and lines will be checked for sequentiality.
 * M110 N<int> sets the current line number.
 */
static long gcode_N, gcode_LastN, Stopped_gcode_LastN = 0;

/**
 * GCode Command Queue
 * A simple ring buffer of BUFSIZE command strings.
 *
 * Commands are copied into this buffer by the command injectors
 * (immediate, serial, sd card) and they are processed sequentially by
 * the main loop. The process_next_command function parses the next
 * command and hands off execution to individual handler functions.
 */
static char command_queue[BUFSIZE][MAX_CMD_SIZE];
static uint8_t cmd_queue_index_r = 0, // Ring buffer read position
               cmd_queue_index_w = 0, // Ring buffer write position
               commands_in_queue = 0; // Count of commands in the queue

/**
 * Current GCode Command
 * When a GCode handler is running, these will be set
 */
static char *current_command,      // The command currently being executed
            *current_command_args, // The address where arguments begin
            *seen_pointer;         // Set by code_seen(), used by the code_value functions

/**
 * Next Injected Command pointer. NULL if no commands are being injected.
 * Used by Marlin internally to ensure that commands initiated from within
 * are enqueued ahead of any pending serial or sd card commands.
 */
static const char *injected_commands_P = NULL;

#if ENABLED(INCH_MODE_SUPPORT)
  float linear_unit_factor = 1.0, volumetric_unit_factor = 1.0;
#endif

#if ENABLED(TEMPERATURE_UNITS_SUPPORT)
  TempUnit input_temp_units = TEMPUNIT_C;
#endif

/**
 * Feed rates are often configured with mm/m
 * but the planner and stepper like mm/s units.
 */
float constexpr homing_feedrate_mm_s[] = {
  #if ENABLED(DELTA)
    MMM_TO_MMS(HOMING_FEEDRATE_Z), MMM_TO_MMS(HOMING_FEEDRATE_Z),
  #else
    MMM_TO_MMS(HOMING_FEEDRATE_XY), MMM_TO_MMS(HOMING_FEEDRATE_XY),
  #endif
  MMM_TO_MMS(HOMING_FEEDRATE_Z), 0
};
static float feedrate_mm_s = MMM_TO_MMS(1500.0), saved_feedrate_mm_s;
int feedrate_percentage = 100, saved_feedrate_percentage,
    flow_percentage[EXTRUDERS] = ARRAY_BY_EXTRUDERS1(100);

bool axis_relative_modes[] = AXIS_RELATIVE_MODES,
     volumetric_enabled =
      #if ENABLED(VOLUMETRIC_DEFAULT_ON)
        true
      #else
        false
      #endif
      ;
float filament_size[EXTRUDERS] = ARRAY_BY_EXTRUDERS1(DEFAULT_NOMINAL_FILAMENT_DIA),
      volumetric_multiplier[EXTRUDERS] = ARRAY_BY_EXTRUDERS1(1.0);

// The distance that XYZ has been offset by G92. Reset by G28.
float position_shift[XYZ] = { 0 };

// This offset is added to the configured home position.
// Set by M206, M428, or menu item. Saved to EEPROM.
float home_offset[XYZ] = { 0 };

// Software Endstops are based on the configured limits.
#if ENABLED(min_software_endstops) || ENABLED(max_software_endstops)
  bool soft_endstops_enabled = true;
#endif
float soft_endstop_min[XYZ] = { X_MIN_POS, Y_MIN_POS, Z_MIN_POS },
      soft_endstop_max[XYZ] = { X_MAX_POS, Y_MAX_POS, Z_MAX_POS };

#if FAN_COUNT > 0
  int fanSpeeds[FAN_COUNT] = { 0 };
#endif

// The active extruder (tool). Set with T<extruder> command.
uint8_t active_extruder = 0;

// Relative Mode. Enable with G91, disable with G90.
static bool relative_mode = false;

// For M109 and M190, this flag may be cleared (by M108) to exit the wait loop
volatile bool wait_for_heatup = true;

// For M0/M1, this flag may be cleared (by M108) to exit the wait-for-user loop
#if ENABLED(EMERGENCY_PARSER) || ENABLED(ULTIPANEL)
  volatile bool wait_for_user = false;
#endif

const char errormagic[] PROGMEM = "Error:";
const char echomagic[] PROGMEM = "echo:";
const char axis_codes[NUM_AXIS] = {'X', 'Y', 'Z', 'E'};

// Number of characters read in the current line of serial input
static int serial_count = 0;

// Inactivity shutdown
millis_t previous_cmd_ms = 0;
static millis_t max_inactive_time = 0;
static millis_t stepper_inactive_time = (DEFAULT_STEPPER_DEACTIVE_TIME) * 1000UL;

// Print Job Timer
#if ENABLED(PRINTCOUNTER)
  PrintCounter print_job_timer = PrintCounter();
#else
  Stopwatch print_job_timer = Stopwatch();
#endif

// Buzzer - I2C on the LCD or a BEEPER_PIN
#if ENABLED(LCD_USE_I2C_BUZZER)
  #define BUZZ(d,f) lcd_buzz(d, f)
#elif PIN_EXISTS(BEEPER)
  Buzzer buzzer;
  #define BUZZ(d,f) buzzer.tone(d, f)
#else
  #define BUZZ(d,f) NOOP
#endif

static uint8_t target_extruder;

#if HAS_BED_PROBE
  float zprobe_zoffset = Z_PROBE_OFFSET_FROM_EXTRUDER;
#endif

#define PLANNER_XY_FEEDRATE() (min(planner.max_feedrate_mm_s[X_AXIS], planner.max_feedrate_mm_s[Y_AXIS]))

#if HAS_ABL
  float xy_probe_feedrate_mm_s = MMM_TO_MMS(XY_PROBE_SPEED);
  #define XY_PROBE_FEEDRATE_MM_S xy_probe_feedrate_mm_s
#elif defined(XY_PROBE_SPEED)
  #define XY_PROBE_FEEDRATE_MM_S MMM_TO_MMS(XY_PROBE_SPEED)
#else
  #define XY_PROBE_FEEDRATE_MM_S PLANNER_XY_FEEDRATE()
#endif

#if ENABLED(AUTO_BED_LEVELING_BILINEAR)
  #if ENABLED(DELTA)
    #define ADJUST_DELTA(V) \
      if (planner.abl_enabled) { \
        const float zadj = bilinear_z_offset(V); \
        delta[A_AXIS] += zadj; \
        delta[B_AXIS] += zadj; \
        delta[C_AXIS] += zadj; \
      }
  #else
    #define ADJUST_DELTA(V) if (planner.abl_enabled) { delta[Z_AXIS] += bilinear_z_offset(V); }
  #endif
#elif IS_KINEMATIC
  #define ADJUST_DELTA(V) NOOP
#endif

#if ENABLED(Z_DUAL_ENDSTOPS)
  float z_endstop_adj = 0;
#endif

// Extruder offsets
#if HOTENDS > 1
  float hotend_offset[XYZ][HOTENDS];
#endif

#if HAS_Z_SERVO_ENDSTOP
  const int z_servo_angle[2] = Z_SERVO_ANGLES;
#endif

#if ENABLED(BARICUDA)
  int baricuda_valve_pressure = 0;
  int baricuda_e_to_p_pressure = 0;
#endif

#if ENABLED(FWRETRACT)

  bool autoretract_enabled = false;
  bool retracted[EXTRUDERS] = { false };
  bool retracted_swap[EXTRUDERS] = { false };

  float retract_length = RETRACT_LENGTH;
  float retract_length_swap = RETRACT_LENGTH_SWAP;
  float retract_feedrate_mm_s = RETRACT_FEEDRATE;
  float retract_zlift = RETRACT_ZLIFT;
  float retract_recover_length = RETRACT_RECOVER_LENGTH;
  float retract_recover_length_swap = RETRACT_RECOVER_LENGTH_SWAP;
  float retract_recover_feedrate_mm_s = RETRACT_RECOVER_FEEDRATE;

#endif // FWRETRACT

#if ENABLED(ULTIPANEL) && HAS_POWER_SWITCH
  bool powersupply =
    #if ENABLED(PS_DEFAULT_OFF)
      false
    #else
      true
    #endif
  ;
#endif

#if HAS_CASE_LIGHT
  bool case_light_on =
    #if ENABLED(CASE_LIGHT_DEFAULT_ON)
      true
    #else
      false
    #endif
  ;
#endif

#if ENABLED(DELTA)

  #define SIN_60 0.8660254037844386
  #define COS_60 0.5

  float delta[ABC],
        endstop_adj[ABC] = { 0 };

  // these are the default values, can be overriden with M665
  float delta_radius = DELTA_RADIUS,
        delta_tower1_x = -SIN_60 * (delta_radius + DELTA_RADIUS_TRIM_TOWER_1), // front left tower
        delta_tower1_y = -COS_60 * (delta_radius + DELTA_RADIUS_TRIM_TOWER_1),
        delta_tower2_x =  SIN_60 * (delta_radius + DELTA_RADIUS_TRIM_TOWER_2), // front right tower
        delta_tower2_y = -COS_60 * (delta_radius + DELTA_RADIUS_TRIM_TOWER_2),
        delta_tower3_x = 0,                                                    // back middle tower
        delta_tower3_y = (delta_radius + DELTA_RADIUS_TRIM_TOWER_3),
        delta_diagonal_rod = DELTA_DIAGONAL_ROD,
        delta_diagonal_rod_trim_tower_1 = DELTA_DIAGONAL_ROD_TRIM_TOWER_1,
        delta_diagonal_rod_trim_tower_2 = DELTA_DIAGONAL_ROD_TRIM_TOWER_2,
        delta_diagonal_rod_trim_tower_3 = DELTA_DIAGONAL_ROD_TRIM_TOWER_3,
        delta_diagonal_rod_2_tower_1 = sq(delta_diagonal_rod + delta_diagonal_rod_trim_tower_1),
        delta_diagonal_rod_2_tower_2 = sq(delta_diagonal_rod + delta_diagonal_rod_trim_tower_2),
        delta_diagonal_rod_2_tower_3 = sq(delta_diagonal_rod + delta_diagonal_rod_trim_tower_3),
        delta_segments_per_second = DELTA_SEGMENTS_PER_SECOND,
        delta_clip_start_height = Z_MAX_POS;

  float delta_safe_distance_from_top();

#else

  static bool home_all_axis = true;

#endif

#if ENABLED(AUTO_BED_LEVELING_BILINEAR)
  #define UNPROBED 9999.0f
  int bilinear_grid_spacing[2], bilinear_start[2];
  float bed_level_grid[ABL_GRID_MAX_POINTS_X][ABL_GRID_MAX_POINTS_Y];
#endif

#if IS_SCARA
  // Float constants for SCARA calculations
  const float L1 = SCARA_LINKAGE_1, L2 = SCARA_LINKAGE_2,
              L1_2 = sq(float(L1)), L1_2_2 = 2.0 * L1_2,
              L2_2 = sq(float(L2));

  float delta_segments_per_second = SCARA_SEGMENTS_PER_SECOND,
        delta[ABC];
#endif

float cartes[XYZ] = { 0 };

#if ENABLED(FILAMENT_WIDTH_SENSOR)
  bool filament_sensor = false;  //M405 turns on filament_sensor control, M406 turns it off
  float filament_width_nominal = DEFAULT_NOMINAL_FILAMENT_DIA,  // Nominal filament width. Change with M404
        filament_width_meas = DEFAULT_MEASURED_FILAMENT_DIA;    // Measured filament diameter
  int8_t measurement_delay[MAX_MEASUREMENT_DELAY + 1]; // Ring buffer to delayed measurement. Store extruder factor after subtracting 100
  int filwidth_delay_index[2] = { 0, -1 };  // Indexes into ring buffer
  int meas_delay_cm = MEASUREMENT_DELAY_CM;  //distance delay setting
#endif

#if ENABLED(FILAMENT_RUNOUT_SENSOR)
  static bool filament_ran_out = false;
#endif

#if ENABLED(FILAMENT_CHANGE_FEATURE)
  FilamentChangeMenuResponse filament_change_menu_response;
#endif

#if ENABLED(MIXING_EXTRUDER)
  float mixing_factor[MIXING_STEPPERS]; // Reciprocal of mix proportion. 0.0 = off, otherwise >= 1.0.
  #if MIXING_VIRTUAL_TOOLS > 1
    float mixing_virtual_tool_mix[MIXING_VIRTUAL_TOOLS][MIXING_STEPPERS];
  #endif
#endif

static bool send_ok[BUFSIZE];

#if HAS_SERVOS
  Servo servo[NUM_SERVOS];
  #define MOVE_SERVO(I, P) servo[I].move(P)
  #if HAS_Z_SERVO_ENDSTOP
    #define DEPLOY_Z_SERVO() MOVE_SERVO(Z_ENDSTOP_SERVO_NR, z_servo_angle[0])
    #define STOW_Z_SERVO() MOVE_SERVO(Z_ENDSTOP_SERVO_NR, z_servo_angle[1])
  #endif
#endif

#ifdef CHDK
  millis_t chdkHigh = 0;
  bool chdkActive = false;
#endif

#if ENABLED(PID_EXTRUSION_SCALING)
  int lpq_len = 20;
#endif

#if ENABLED(HOST_KEEPALIVE_FEATURE)
  static MarlinBusyState busy_state = NOT_BUSY;
  static millis_t next_busy_signal_ms = 0;
  uint8_t host_keepalive_interval = DEFAULT_KEEPALIVE_INTERVAL;
  #define KEEPALIVE_STATE(n) do{ busy_state = n; }while(0)
#else
  #define host_keepalive() ;
  #define KEEPALIVE_STATE(n) ;
#endif // HOST_KEEPALIVE_FEATURE

#define DEFINE_PGM_READ_ANY(type, reader)       \
  static inline type pgm_read_any(const type *p)  \
  { return pgm_read_##reader##_near(p); }

DEFINE_PGM_READ_ANY(float,       float)
DEFINE_PGM_READ_ANY(signed char, byte)

#define XYZ_CONSTS_FROM_CONFIG(type, array, CONFIG) \
  static const PROGMEM type array##_P[XYZ] =        \
      { X_##CONFIG, Y_##CONFIG, Z_##CONFIG };     \
  static inline type array(int axis)          \
  { return pgm_read_any(&array##_P[axis]); }

XYZ_CONSTS_FROM_CONFIG(float, base_min_pos,   MIN_POS)
XYZ_CONSTS_FROM_CONFIG(float, base_max_pos,   MAX_POS)
XYZ_CONSTS_FROM_CONFIG(float, base_home_pos,  HOME_POS)
XYZ_CONSTS_FROM_CONFIG(float, max_length,     MAX_LENGTH)
XYZ_CONSTS_FROM_CONFIG(float, home_bump_mm,   HOME_BUMP_MM)
XYZ_CONSTS_FROM_CONFIG(signed char, home_dir, HOME_DIR)

/**
 * ***************************************************************************
 * ******************************** FUNCTIONS ********************************
 * ***************************************************************************
 */

void stop();

void get_available_commands();
void process_next_command();
void prepare_move_to_destination();

void get_cartesian_from_steppers();
void set_current_from_steppers_for_axis(const AxisEnum axis);

#if ENABLED(ARC_SUPPORT)
  void plan_arc(float target[NUM_AXIS], float* offset, uint8_t clockwise);
#endif

#if ENABLED(BEZIER_CURVE_SUPPORT)
  void plan_cubic_move(const float offset[4]);
#endif

void serial_echopair_P(const char* s_P, const char *v)   { serialprintPGM(s_P); SERIAL_ECHO(v); }
void serial_echopair_P(const char* s_P, char v)          { serialprintPGM(s_P); SERIAL_CHAR(v); }
void serial_echopair_P(const char* s_P, int v)           { serialprintPGM(s_P); SERIAL_ECHO(v); }
void serial_echopair_P(const char* s_P, long v)          { serialprintPGM(s_P); SERIAL_ECHO(v); }
void serial_echopair_P(const char* s_P, float v)         { serialprintPGM(s_P); SERIAL_ECHO(v); }
void serial_echopair_P(const char* s_P, double v)        { serialprintPGM(s_P); SERIAL_ECHO(v); }
void serial_echopair_P(const char* s_P, unsigned long v) { serialprintPGM(s_P); SERIAL_ECHO(v); }

void tool_change(const uint8_t tmp_extruder, const float fr_mm_s=0.0, bool no_move=false);
static void report_current_position();

#if ENABLED(DEBUG_LEVELING_FEATURE)
  void print_xyz(const char* prefix, const char* suffix, const float x, const float y, const float z) {
    serialprintPGM(prefix);
    SERIAL_ECHOPAIR("(", x);
    SERIAL_ECHOPAIR(", ", y);
    SERIAL_ECHOPAIR(", ", z);
    SERIAL_ECHOPGM(")");

    if (suffix) serialprintPGM(suffix);
    else SERIAL_EOL;
  }

  void print_xyz(const char* prefix, const char* suffix, const float xyz[]) {
    print_xyz(prefix, suffix, xyz[X_AXIS], xyz[Y_AXIS], xyz[Z_AXIS]);
  }

  #if HAS_ABL
    void print_xyz(const char* prefix, const char* suffix, const vector_3 &xyz) {
      print_xyz(prefix, suffix, xyz.x, xyz.y, xyz.z);
    }
  #endif

  #define DEBUG_POS(SUFFIX,VAR) do { \
    print_xyz(PSTR("  " STRINGIFY(VAR) "="), PSTR(" : " SUFFIX "\n"), VAR); } while(0)
#endif

/**
 * sync_plan_position
 *
 * Set the planner/stepper positions directly from current_position with
 * no kinematic translation. Used for homing axes and cartesian/core syncing.
 */
inline void sync_plan_position() {
  #if ENABLED(DEBUG_LEVELING_FEATURE)
    if (DEBUGGING(LEVELING)) DEBUG_POS("sync_plan_position", current_position);
  #endif
  planner.set_position_mm(current_position[X_AXIS], current_position[Y_AXIS], current_position[Z_AXIS], current_position[E_AXIS]);
}
inline void sync_plan_position_e() { planner.set_e_position_mm(current_position[E_AXIS]); }

#if IS_KINEMATIC

  inline void sync_plan_position_kinematic() {
    #if ENABLED(DEBUG_LEVELING_FEATURE)
      if (DEBUGGING(LEVELING)) DEBUG_POS("sync_plan_position_kinematic", current_position);
    #endif
    planner.set_position_mm_kinematic(current_position);
  }
  #define SYNC_PLAN_POSITION_KINEMATIC() sync_plan_position_kinematic()

#else

  #define SYNC_PLAN_POSITION_KINEMATIC() sync_plan_position()

#endif

<<<<<<< HEAD
=======
#if ENABLED(SDSUPPORT)
  #include "SdFatUtil.h"
  int freeMemory() { return SdFatUtil::FreeRam(); }
#else
extern "C" {
  extern char __bss_end;
  extern char __heap_start;
  extern void* __brkval;

  int freeMemory() {
    int free_memory;
    if ((int)__brkval == 0)
      free_memory = ((int)&free_memory) - ((int)&__bss_end);
    else
      free_memory = ((int)&free_memory) - ((int)__brkval);
    return free_memory;
  }
}
#endif //!SDSUPPORT

>>>>>>> babe1d21
#if ENABLED(DIGIPOT_I2C)
  extern void digipot_i2c_set_current(int channel, float current);
  extern void digipot_i2c_init();
#endif

/**
 * Inject the next "immediate" command, when possible.
 * Return true if any immediate commands remain to inject.
 */
static bool drain_injected_commands_P() {
  if (injected_commands_P != NULL) {
    size_t i = 0;
    char c, cmd[30];
    strncpy_P(cmd, injected_commands_P, sizeof(cmd) - 1);
    cmd[sizeof(cmd) - 1] = '\0';
    while ((c = cmd[i]) && c != '\n') i++; // find the end of this gcode command
    cmd[i] = '\0';
    if (enqueue_and_echo_command(cmd)) {   // success?
      if (c)                               // newline char?
        injected_commands_P += i + 1;        // advance to the next command
      else
        injected_commands_P = NULL;          // nul char? no more commands
    }
  }
  return (injected_commands_P != NULL);      // return whether any more remain
}

/**
 * Record one or many commands to run from program memory.
 * Aborts the current queue, if any.
 * Note: drain_injected_commands_P() must be called repeatedly to drain the commands afterwards
 */
void enqueue_and_echo_commands_P(const char* pgcode) {
  injected_commands_P = pgcode;
  drain_injected_commands_P(); // first command executed asap (when possible)
}

void clear_command_queue() {
  cmd_queue_index_r = cmd_queue_index_w;
  commands_in_queue = 0;
}

/**
 * Once a new command is in the ring buffer, call this to commit it
 */
inline void _commit_command(bool say_ok) {
  send_ok[cmd_queue_index_w] = say_ok;
  cmd_queue_index_w = (cmd_queue_index_w + 1) % BUFSIZE;
  commands_in_queue++;
}

/**
 * Copy a command directly into the main command buffer, from RAM.
 * Returns true if successfully adds the command
 */
inline bool _enqueuecommand(const char* cmd, bool say_ok=false) {
  if (*cmd == ';' || commands_in_queue >= BUFSIZE) return false;
  strcpy(command_queue[cmd_queue_index_w], cmd);
  _commit_command(say_ok);
  return true;
}

void enqueue_and_echo_command_now(const char* cmd) {
  while (!enqueue_and_echo_command(cmd)) idle();
}

/**
 * Enqueue with Serial Echo
 */
bool enqueue_and_echo_command(const char* cmd, bool say_ok/*=false*/) {
  if (_enqueuecommand(cmd, say_ok)) {
    SERIAL_ECHO_START;
    SERIAL_ECHOPAIR(MSG_Enqueueing, cmd);
    SERIAL_CHAR('"');
    SERIAL_EOL;
    return true;
  }
  return false;
}

void setup_killpin() {
  #if HAS_KILL
    SET_INPUT(KILL_PIN);
    WRITE(KILL_PIN, HIGH);
  #endif
}

#if ENABLED(FILAMENT_RUNOUT_SENSOR)

  void setup_filrunoutpin() {
    SET_INPUT(FIL_RUNOUT_PIN);
    #if ENABLED(ENDSTOPPULLUP_FIL_RUNOUT)
      WRITE(FIL_RUNOUT_PIN, HIGH);
    #endif
  }

#endif

// Set home pin
void setup_homepin(void) {
  #if HAS_HOME
    SET_INPUT(HOME_PIN);
    WRITE(HOME_PIN, HIGH);
  #endif
}

void setup_powerhold() {
  #if HAS_SUICIDE
    OUT_WRITE(SUICIDE_PIN, HIGH);
  #endif
  #if HAS_POWER_SWITCH
    #if ENABLED(PS_DEFAULT_OFF)
      OUT_WRITE(PS_ON_PIN, PS_ON_ASLEEP);
    #else
      OUT_WRITE(PS_ON_PIN, PS_ON_AWAKE);
    #endif
  #endif
}

void suicide() {
  #if HAS_SUICIDE
    OUT_WRITE(SUICIDE_PIN, LOW);
  #endif
}

void servo_init() {
  #if NUM_SERVOS >= 1 && HAS_SERVO_0
    servo[0].attach(SERVO0_PIN);
    servo[0].detach(); // Just set up the pin. We don't have a position yet. Don't move to a random position.
  #endif
  #if NUM_SERVOS >= 2 && HAS_SERVO_1
    servo[1].attach(SERVO1_PIN);
    servo[1].detach();
  #endif
  #if NUM_SERVOS >= 3 && HAS_SERVO_2
    servo[2].attach(SERVO2_PIN);
    servo[2].detach();
  #endif
  #if NUM_SERVOS >= 4 && HAS_SERVO_3
    servo[3].attach(SERVO3_PIN);
    servo[3].detach();
  #endif

  #if HAS_Z_SERVO_ENDSTOP
    /**
     * Set position of Z Servo Endstop
     *
     * The servo might be deployed and positioned too low to stow
     * when starting up the machine or rebooting the board.
     * There's no way to know where the nozzle is positioned until
     * homing has been done - no homing with z-probe without init!
     *
     */
    STOW_Z_SERVO();
  #endif
}

/**
 * Stepper Reset (RigidBoard, et.al.)
 */
#if HAS_STEPPER_RESET
  void disableStepperDrivers() {
    OUT_WRITE(STEPPER_RESET_PIN, LOW);  // drive it down to hold in reset motor driver chips
  }
  void enableStepperDrivers() { SET_INPUT(STEPPER_RESET_PIN); }  // set to input, which allows it to be pulled high by pullups
#endif

#if ENABLED(EXPERIMENTAL_I2CBUS) && I2C_SLAVE_ADDRESS > 0

  void i2c_on_receive(int bytes) { // just echo all bytes received to serial
    i2c.receive(bytes);
  }

  void i2c_on_request() {          // just send dummy data for now
    i2c.reply("Hello World!\n");
  }

#endif

void gcode_line_error(const char* err, bool doFlush = true) {
  SERIAL_ERROR_START;
  serialprintPGM(err);
  SERIAL_ERRORLN(gcode_LastN);
  //Serial.println(gcode_N);
  if (doFlush) FlushSerialRequestResend();
  serial_count = 0;
}

inline void get_serial_commands() {
  static char serial_line_buffer[MAX_CMD_SIZE];
  static bool serial_comment_mode = false;

  // If the command buffer is empty for too long,
  // send "wait" to indicate Marlin is still waiting.
  #if defined(NO_TIMEOUTS) && NO_TIMEOUTS > 0
    static millis_t last_command_time = 0;
    millis_t ms = millis();
    if (commands_in_queue == 0 && !MYSERIAL.available() && ELAPSED(ms, last_command_time + NO_TIMEOUTS)) {
      SERIAL_ECHOLNPGM(MSG_WAIT);
      last_command_time = ms;
    }
  #endif

  /**
   * Loop while serial characters are incoming and the queue is not full
   */
  while (commands_in_queue < BUFSIZE && MYSERIAL.available() > 0) {

    char serial_char = MYSERIAL.read();

    /**
     * If the character ends the line
     */
    if (serial_char == '\n' || serial_char == '\r') {

      serial_comment_mode = false; // end of line == end of comment

      if (!serial_count) continue; // skip empty lines

      serial_line_buffer[serial_count] = 0; // terminate string
      serial_count = 0; //reset buffer

      char* command = serial_line_buffer;

      while (*command == ' ') command++; // skip any leading spaces
      char* npos = (*command == 'N') ? command : NULL; // Require the N parameter to start the line
      char* apos = strchr(command, '*');

      if (npos) {

        bool M110 = strstr_P(command, PSTR("M110")) != NULL;

        if (M110) {
          char* n2pos = strchr(command + 4, 'N');
          if (n2pos) npos = n2pos;
        }

        gcode_N = strtol(npos + 1, NULL, 10);

        if (gcode_N != gcode_LastN + 1 && !M110) {
          gcode_line_error(PSTR(MSG_ERR_LINE_NO));
          return;
        }

        if (apos) {
          byte checksum = 0, count = 0;
          while (command[count] != '*') checksum ^= command[count++];

          if (strtol(apos + 1, NULL, 10) != checksum) {
            gcode_line_error(PSTR(MSG_ERR_CHECKSUM_MISMATCH));
            return;
          }
          // if no errors, continue parsing
        }
        else {
          gcode_line_error(PSTR(MSG_ERR_NO_CHECKSUM));
          return;
        }

        gcode_LastN = gcode_N;
        // if no errors, continue parsing
      }
      else if (apos) { // No '*' without 'N'
        gcode_line_error(PSTR(MSG_ERR_NO_LINENUMBER_WITH_CHECKSUM), false);
        return;
      }

      // Movement commands alert when stopped
      if (IsStopped()) {
        char* gpos = strchr(command, 'G');
        if (gpos) {
          int codenum = strtol(gpos + 1, NULL, 10);
          switch (codenum) {
            case 0:
            case 1:
            case 2:
            case 3:
              SERIAL_ERRORLNPGM(MSG_ERR_STOPPED);
              LCD_MESSAGEPGM(MSG_STOPPED);
              break;
          }
        }
      }

      #if DISABLED(EMERGENCY_PARSER)
        // If command was e-stop process now
        if (strcmp(command, "M108") == 0) {
          wait_for_heatup = false;
          #if ENABLED(ULTIPANEL)
            wait_for_user = false;
          #endif
        }
        if (strcmp(command, "M112") == 0) kill(PSTR(MSG_KILLED));
        if (strcmp(command, "M410") == 0) { quickstop_stepper(); }
      #endif

      #if defined(NO_TIMEOUTS) && NO_TIMEOUTS > 0
        last_command_time = ms;
      #endif

      // Add the command to the queue
      _enqueuecommand(serial_line_buffer, true);
    }
    else if (serial_count >= MAX_CMD_SIZE - 1) {
      // Keep fetching, but ignore normal characters beyond the max length
      // The command will be injected when EOL is reached
    }
    else if (serial_char == '\\') {  // Handle escapes
      if (MYSERIAL.available() > 0) {
        // if we have one more character, copy it over
        serial_char = MYSERIAL.read();
        if (!serial_comment_mode) serial_line_buffer[serial_count++] = serial_char;
      }
      // otherwise do nothing
    }
    else { // it's not a newline, carriage return or escape char
      if (serial_char == ';') serial_comment_mode = true;
      if (!serial_comment_mode) serial_line_buffer[serial_count++] = serial_char;
    }

  } // queue has space, serial has data
}

#if ENABLED(SDSUPPORT)

  inline void get_sdcard_commands() {
    static bool stop_buffering = false,
                sd_comment_mode = false;

    if (!card.sdprinting) return;

    /**
     * '#' stops reading from SD to the buffer prematurely, so procedural
     * macro calls are possible. If it occurs, stop_buffering is triggered
     * and the buffer is run dry; this character _can_ occur in serial com
     * due to checksums, however, no checksums are used in SD printing.
     */

    if (commands_in_queue == 0) stop_buffering = false;

    uint16_t sd_count = 0;
    bool card_eof = card.eof();
    while (commands_in_queue < BUFSIZE && !card_eof && !stop_buffering) {
      int16_t n = card.get();
      char sd_char = (char)n;
      card_eof = card.eof();
      if (card_eof || n == -1
          || sd_char == '\n' || sd_char == '\r'
          || ((sd_char == '#' || sd_char == ':') && !sd_comment_mode)
      ) {
        if (card_eof) {
          SERIAL_PROTOCOLLNPGM(MSG_FILE_PRINTED);
          card.printingHasFinished();
          card.checkautostart(true);
        }
        else if (n == -1) {
          SERIAL_ERROR_START;
          SERIAL_ECHOLNPGM(MSG_SD_ERR_READ);
        }
        if (sd_char == '#') stop_buffering = true;

        sd_comment_mode = false; //for new command

        if (!sd_count) continue; //skip empty lines

        command_queue[cmd_queue_index_w][sd_count] = '\0'; //terminate string
        sd_count = 0; //clear buffer

        _commit_command(false);
      }
      else if (sd_count >= MAX_CMD_SIZE - 1) {
        /**
         * Keep fetching, but ignore normal characters beyond the max length
         * The command will be injected when EOL is reached
         */
      }
      else {
        if (sd_char == ';') sd_comment_mode = true;
        if (!sd_comment_mode) command_queue[cmd_queue_index_w][sd_count++] = sd_char;
      }
    }
  }

#endif // SDSUPPORT

/**
 * Add to the circular command queue the next command from:
 *  - The command-injection queue (injected_commands_P)
 *  - The active serial input (usually USB)
 *  - The SD card file being actively printed
 */
void get_available_commands() {

  // if any immediate commands remain, don't get other commands yet
  if (drain_injected_commands_P()) return;

  get_serial_commands();

  #if ENABLED(SDSUPPORT)
    get_sdcard_commands();
  #endif
}

inline bool code_has_value() {
  int i = 1;
  char c = seen_pointer[i];
  while (c == ' ') c = seen_pointer[++i];
  if (c == '-' || c == '+') c = seen_pointer[++i];
  if (c == '.') c = seen_pointer[++i];
  return NUMERIC(c);
}

inline float code_value_float() {
  char* e = strchr(seen_pointer, 'E');
  if (!e) return strtod(seen_pointer + 1, NULL);
  *e = 0;
  float ret = strtod(seen_pointer + 1, NULL);
  *e = 'E';
  return ret;
}

inline unsigned long code_value_ulong() { return strtoul(seen_pointer + 1, NULL, 10); }

inline long code_value_long() { return strtol(seen_pointer + 1, NULL, 10); }

inline int code_value_int() { return (int)strtol(seen_pointer + 1, NULL, 10); }

inline uint16_t code_value_ushort() { return (uint16_t)strtoul(seen_pointer + 1, NULL, 10); }

inline uint8_t code_value_byte() { return (uint8_t)(constrain(strtol(seen_pointer + 1, NULL, 10), 0, 255)); }

inline bool code_value_bool() { return !code_has_value() || code_value_byte() > 0; }

#if ENABLED(INCH_MODE_SUPPORT)
  inline void set_input_linear_units(LinearUnit units) {
    switch (units) {
      case LINEARUNIT_INCH:
        linear_unit_factor = 25.4;
        break;
      case LINEARUNIT_MM:
      default:
        linear_unit_factor = 1.0;
        break;
    }
    volumetric_unit_factor = POW(linear_unit_factor, 3.0);
  }

  inline float axis_unit_factor(int axis) {
    return (axis >= E_AXIS && volumetric_enabled ? volumetric_unit_factor : linear_unit_factor);
  }

  inline float code_value_linear_units() { return code_value_float() * linear_unit_factor; }
  inline float code_value_axis_units(int axis) { return code_value_float() * axis_unit_factor(axis); }
  inline float code_value_per_axis_unit(int axis) { return code_value_float() / axis_unit_factor(axis); }

#else

  inline float code_value_linear_units() { return code_value_float(); }
  inline float code_value_axis_units(int axis) { UNUSED(axis); return code_value_float(); }
  inline float code_value_per_axis_unit(int axis) { UNUSED(axis); return code_value_float(); }

#endif

#if ENABLED(TEMPERATURE_UNITS_SUPPORT)
  inline void set_input_temp_units(TempUnit units) { input_temp_units = units; }

  float code_value_temp_abs() {
    switch (input_temp_units) {
      case TEMPUNIT_C:
        return code_value_float();
      case TEMPUNIT_F:
        return (code_value_float() - 32) * 0.5555555556;
      case TEMPUNIT_K:
        return code_value_float() - 272.15;
      default:
        return code_value_float();
    }
  }

  float code_value_temp_diff() {
    switch (input_temp_units) {
      case TEMPUNIT_C:
      case TEMPUNIT_K:
        return code_value_float();
      case TEMPUNIT_F:
        return code_value_float() * 0.5555555556;
      default:
        return code_value_float();
    }
  }
#else
  float code_value_temp_abs() { return code_value_float(); }
  float code_value_temp_diff() { return code_value_float(); }
#endif

FORCE_INLINE millis_t code_value_millis() { return code_value_ulong(); }
inline millis_t code_value_millis_from_seconds() { return code_value_float() * 1000; }

bool code_seen(char code) {
  seen_pointer = strchr(current_command_args, code);
  return (seen_pointer != NULL); // Return TRUE if the code-letter was found
}

/**
 * Set target_extruder from the T parameter or the active_extruder
 *
 * Returns TRUE if the target is invalid
 */
bool get_target_extruder_from_command(int code) {
  if (code_seen('T')) {
    if (code_value_byte() >= EXTRUDERS) {
      SERIAL_ECHO_START;
      SERIAL_CHAR('M');
      SERIAL_ECHO(code);
      SERIAL_ECHOLNPAIR(" " MSG_INVALID_EXTRUDER " ", code_value_byte());
      return true;
    }
    target_extruder = code_value_byte();
  }
  else
    target_extruder = active_extruder;

  return false;
}

#if ENABLED(DUAL_X_CARRIAGE) || ENABLED(DUAL_NOZZLE_DUPLICATION_MODE)
  bool extruder_duplication_enabled = false; // Used in Dual X mode 2
#endif

#if ENABLED(DUAL_X_CARRIAGE)

  static DualXMode dual_x_carriage_mode = DEFAULT_DUAL_X_CARRIAGE_MODE;

  static float x_home_pos(const int extruder) {
    if (extruder == 0)
      return LOGICAL_X_POSITION(base_home_pos(X_AXIS));
    else
      /**
       * In dual carriage mode the extruder offset provides an override of the
       * second X-carriage position when homed - otherwise X2_HOME_POS is used.
       * This allows soft recalibration of the second extruder home position
       * without firmware reflash (through the M218 command).
       */
      return LOGICAL_X_POSITION(hotend_offset[X_AXIS][1] > 0 ? hotend_offset[X_AXIS][1] : X2_HOME_POS);
  }

  static int x_home_dir(const int extruder) { return extruder ? X2_HOME_DIR : X_HOME_DIR; }

  static float inactive_extruder_x_pos = X2_MAX_POS; // used in mode 0 & 1
  static bool active_extruder_parked = false;        // used in mode 1 & 2
  static float raised_parked_position[NUM_AXIS];     // used in mode 1
  static millis_t delayed_move_time = 0;             // used in mode 1
  static float duplicate_extruder_x_offset = DEFAULT_DUPLICATION_X_OFFSET; // used in mode 2
  static float duplicate_extruder_temp_offset = 0;   // used in mode 2

#endif // DUAL_X_CARRIAGE

/**
 * Software endstops can be used to monitor the open end of
 * an axis that has a hardware endstop on the other end. Or
 * they can prevent axes from moving past endstops and grinding.
 *
 * To keep doing their job as the coordinate system changes,
 * the software endstop positions must be refreshed to remain
 * at the same positions relative to the machine.
 */
void update_software_endstops(AxisEnum axis) {
  float offs = LOGICAL_POSITION(0, axis);

  #if ENABLED(DUAL_X_CARRIAGE)
    if (axis == X_AXIS) {

      // In Dual X mode hotend_offset[X] is T1's home position
      float dual_max_x = max(hotend_offset[X_AXIS][1], X2_MAX_POS);

      if (active_extruder != 0) {
        // T1 can move from X2_MIN_POS to X2_MAX_POS or X2 home position (whichever is larger)
        soft_endstop_min[X_AXIS] = X2_MIN_POS + offs;
        soft_endstop_max[X_AXIS] = dual_max_x + offs;
      }
      else if (dual_x_carriage_mode == DXC_DUPLICATION_MODE) {
        // In Duplication Mode, T0 can move as far left as X_MIN_POS
        // but not so far to the right that T1 would move past the end
        soft_endstop_min[X_AXIS] = base_min_pos(X_AXIS) + offs;
        soft_endstop_max[X_AXIS] = min(base_max_pos(X_AXIS), dual_max_x - duplicate_extruder_x_offset) + offs;
      }
      else {
        // In other modes, T0 can move from X_MIN_POS to X_MAX_POS
        soft_endstop_min[axis] = base_min_pos(axis) + offs;
        soft_endstop_max[axis] = base_max_pos(axis) + offs;
      }
    }
  #else
    soft_endstop_min[axis] = base_min_pos(axis) + offs;
    soft_endstop_max[axis] = base_max_pos(axis) + offs;
  #endif

  #if ENABLED(DEBUG_LEVELING_FEATURE)
    if (DEBUGGING(LEVELING)) {
      SERIAL_ECHOPAIR("For ", axis_codes[axis]);
      SERIAL_ECHOPAIR(" axis:\n home_offset = ", home_offset[axis]);
      SERIAL_ECHOPAIR("\n position_shift = ", position_shift[axis]);
      SERIAL_ECHOPAIR("\n soft_endstop_min = ", soft_endstop_min[axis]);
      SERIAL_ECHOLNPAIR("\n soft_endstop_max = ", soft_endstop_max[axis]);
    }
  #endif

  #if ENABLED(DELTA)
    if (axis == Z_AXIS)
      delta_clip_start_height = soft_endstop_max[axis] - delta_safe_distance_from_top();
  #endif

}

/**
 * Change the home offset for an axis, update the current
 * position and the software endstops to retain the same
 * relative distance to the new home.
 *
 * Since this changes the current_position, code should
 * call sync_plan_position soon after this.
 */
static void set_home_offset(AxisEnum axis, float v) {
  current_position[axis] += v - home_offset[axis];
  home_offset[axis] = v;
  update_software_endstops(axis);
}

/**
 * Set an axis' current position to its home position (after homing).
 *
 * For Core and Cartesian robots this applies one-to-one when an
 * individual axis has been homed.
 *
 * DELTA should wait until all homing is done before setting the XYZ
 * current_position to home, because homing is a single operation.
 * In the case where the axis positions are already known and previously
 * homed, DELTA could home to X or Y individually by moving either one
 * to the center. However, homing Z always homes XY and Z.
 *
 * SCARA should wait until all XY homing is done before setting the XY
 * current_position to home, because neither X nor Y is at home until
 * both are at home. Z can however be homed individually.
 *
 * Callers must sync the planner position after calling this!
 */
static void set_axis_is_at_home(AxisEnum axis) {
  #if ENABLED(DEBUG_LEVELING_FEATURE)
    if (DEBUGGING(LEVELING)) {
      SERIAL_ECHOPAIR(">>> set_axis_is_at_home(", axis_codes[axis]);
      SERIAL_CHAR(')');
      SERIAL_EOL;
    }
  #endif

  axis_known_position[axis] = axis_homed[axis] = true;

  position_shift[axis] = 0;
  update_software_endstops(axis);

  #if ENABLED(DUAL_X_CARRIAGE)
    if (axis == X_AXIS && (active_extruder == 1 || dual_x_carriage_mode == DXC_DUPLICATION_MODE)) {
      current_position[X_AXIS] = x_home_pos(active_extruder);
      return;
    }
  #endif

  #if ENABLED(MORGAN_SCARA)

    /**
     * Morgan SCARA homes XY at the same time
     */
    if (axis == X_AXIS || axis == Y_AXIS) {

      float homeposition[XYZ];
      LOOP_XYZ(i) homeposition[i] = LOGICAL_POSITION(base_home_pos((AxisEnum)i), i);

      // SERIAL_ECHOPAIR("homeposition X:", homeposition[X_AXIS]);
      // SERIAL_ECHOLNPAIR(" Y:", homeposition[Y_AXIS]);

      /**
       * Get Home position SCARA arm angles using inverse kinematics,
       * and calculate homing offset using forward kinematics
       */
      inverse_kinematics(homeposition);
      forward_kinematics_SCARA(delta[A_AXIS], delta[B_AXIS]);

      // SERIAL_ECHOPAIR("Cartesian X:", cartes[X_AXIS]);
      // SERIAL_ECHOLNPAIR(" Y:", cartes[Y_AXIS]);

      current_position[axis] = LOGICAL_POSITION(cartes[axis], axis);

      /**
       * SCARA home positions are based on configuration since the actual
       * limits are determined by the inverse kinematic transform.
       */
      soft_endstop_min[axis] = base_min_pos(axis); // + (cartes[axis] - base_home_pos(axis));
      soft_endstop_max[axis] = base_max_pos(axis); // + (cartes[axis] - base_home_pos(axis));
    }
    else
  #endif
  {
    current_position[axis] = LOGICAL_POSITION(base_home_pos(axis), axis);
  }

  /**
   * Z Probe Z Homing? Account for the probe's Z offset.
   */
  #if HAS_BED_PROBE && Z_HOME_DIR < 0
    if (axis == Z_AXIS) {
      #if HOMING_Z_WITH_PROBE

        current_position[Z_AXIS] -= zprobe_zoffset;

        #if ENABLED(DEBUG_LEVELING_FEATURE)
          if (DEBUGGING(LEVELING)) {
            SERIAL_ECHOLNPGM("*** Z HOMED WITH PROBE (Z_MIN_PROBE_USES_Z_MIN_ENDSTOP_PIN) ***");
            SERIAL_ECHOLNPAIR("> zprobe_zoffset = ", zprobe_zoffset);
          }
        #endif

      #elif ENABLED(DEBUG_LEVELING_FEATURE)

        if (DEBUGGING(LEVELING)) SERIAL_ECHOLNPGM("*** Z HOMED TO ENDSTOP (Z_MIN_PROBE_ENDSTOP) ***");

      #endif
    }
  #endif

  #if ENABLED(DEBUG_LEVELING_FEATURE)
    if (DEBUGGING(LEVELING)) {
      SERIAL_ECHOPAIR("> home_offset[", axis_codes[axis]);
      SERIAL_ECHOLNPAIR("] = ", home_offset[axis]);
      DEBUG_POS("", current_position);
      SERIAL_ECHOPAIR("<<< set_axis_is_at_home(", axis_codes[axis]);
      SERIAL_CHAR(')');
      SERIAL_EOL;
    }
  #endif
}

/**
 * Some planner shorthand inline functions
 */
inline float get_homing_bump_feedrate(AxisEnum axis) {
  int constexpr homing_bump_divisor[] = HOMING_BUMP_DIVISOR;
  int hbd = homing_bump_divisor[axis];
  if (hbd < 1) {
    hbd = 10;
    SERIAL_ECHO_START;
    SERIAL_ECHOLNPGM("Warning: Homing Bump Divisor < 1");
  }
  return homing_feedrate_mm_s[axis] / hbd;
}

//
// line_to_current_position
// Move the planner to the current position from wherever it last moved
// (or from wherever it has been told it is located).
//
inline void line_to_current_position() {
  planner.buffer_line(current_position[X_AXIS], current_position[Y_AXIS], current_position[Z_AXIS], current_position[E_AXIS], feedrate_mm_s, active_extruder);
}

//
// line_to_destination
// Move the planner, not necessarily synced with current_position
//
inline void line_to_destination(float fr_mm_s) {
  planner.buffer_line(destination[X_AXIS], destination[Y_AXIS], destination[Z_AXIS], destination[E_AXIS], fr_mm_s, active_extruder);
}
inline void line_to_destination() { line_to_destination(feedrate_mm_s); }

inline void set_current_to_destination() { memcpy(current_position, destination, sizeof(current_position)); }
inline void set_destination_to_current() { memcpy(destination, current_position, sizeof(destination)); }

#if IS_KINEMATIC
  /**
   * Calculate delta, start a line, and set current_position to destination
   */
  void prepare_uninterpolated_move_to_destination(const float fr_mm_s=0.0) {
    #if ENABLED(DEBUG_LEVELING_FEATURE)
      if (DEBUGGING(LEVELING)) DEBUG_POS("prepare_uninterpolated_move_to_destination", destination);
    #endif

    if ( current_position[X_AXIS] == destination[X_AXIS]
      && current_position[Y_AXIS] == destination[Y_AXIS]
      && current_position[Z_AXIS] == destination[Z_AXIS]
      && current_position[E_AXIS] == destination[E_AXIS]
    ) return;

    refresh_cmd_timeout();
    planner.buffer_line_kinematic(destination, MMS_SCALED(fr_mm_s ? fr_mm_s : feedrate_mm_s), active_extruder);
    set_current_to_destination();
  }
#endif // IS_KINEMATIC

/**
 *  Plan a move to (X, Y, Z) and set the current_position
 *  The final current_position may not be the one that was requested
 */
void do_blocking_move_to(const float &x, const float &y, const float &z, const float &fr_mm_s /*=0.0*/) {
  float old_feedrate_mm_s = feedrate_mm_s;

  #if ENABLED(DEBUG_LEVELING_FEATURE)
    if (DEBUGGING(LEVELING)) print_xyz(PSTR(">>> do_blocking_move_to"), NULL, x, y, z);
  #endif

  #if ENABLED(DELTA)

    feedrate_mm_s = fr_mm_s ? fr_mm_s : XY_PROBE_FEEDRATE_MM_S;

    set_destination_to_current();          // sync destination at the start

    #if ENABLED(DEBUG_LEVELING_FEATURE)
      if (DEBUGGING(LEVELING)) DEBUG_POS("set_destination_to_current", destination);
    #endif

    // when in the danger zone
    if (current_position[Z_AXIS] > delta_clip_start_height) {
      if (z > delta_clip_start_height) {   // staying in the danger zone
        destination[X_AXIS] = x;           // move directly (uninterpolated)
        destination[Y_AXIS] = y;
        destination[Z_AXIS] = z;
        prepare_uninterpolated_move_to_destination(); // set_current_to_destination
        #if ENABLED(DEBUG_LEVELING_FEATURE)
          if (DEBUGGING(LEVELING)) DEBUG_POS("danger zone move", current_position);
        #endif
        return;
      }
      else {
        destination[Z_AXIS] = delta_clip_start_height;
        prepare_uninterpolated_move_to_destination(); // set_current_to_destination
        #if ENABLED(DEBUG_LEVELING_FEATURE)
          if (DEBUGGING(LEVELING)) DEBUG_POS("zone border move", current_position);
        #endif
      }
    }

    if (z > current_position[Z_AXIS]) {    // raising?
      destination[Z_AXIS] = z;
      prepare_uninterpolated_move_to_destination();   // set_current_to_destination
      #if ENABLED(DEBUG_LEVELING_FEATURE)
        if (DEBUGGING(LEVELING)) DEBUG_POS("z raise move", current_position);
      #endif
    }

    destination[X_AXIS] = x;
    destination[Y_AXIS] = y;
    prepare_move_to_destination();         // set_current_to_destination
    #if ENABLED(DEBUG_LEVELING_FEATURE)
      if (DEBUGGING(LEVELING)) DEBUG_POS("xy move", current_position);
    #endif

    if (z < current_position[Z_AXIS]) {    // lowering?
      destination[Z_AXIS] = z;
      prepare_uninterpolated_move_to_destination();   // set_current_to_destination
      #if ENABLED(DEBUG_LEVELING_FEATURE)
        if (DEBUGGING(LEVELING)) DEBUG_POS("z lower move", current_position);
      #endif
    }

  #elif IS_SCARA

    set_destination_to_current();

    // If Z needs to raise, do it before moving XY
    if (destination[Z_AXIS] < z) {
      destination[Z_AXIS] = z;
      prepare_uninterpolated_move_to_destination(fr_mm_s ? fr_mm_s : homing_feedrate_mm_s[Z_AXIS]);
    }

    destination[X_AXIS] = x;
    destination[Y_AXIS] = y;
    prepare_uninterpolated_move_to_destination(fr_mm_s ? fr_mm_s : XY_PROBE_FEEDRATE_MM_S);

    // If Z needs to lower, do it after moving XY
    if (destination[Z_AXIS] > z) {
      destination[Z_AXIS] = z;
      prepare_uninterpolated_move_to_destination(fr_mm_s ? fr_mm_s : homing_feedrate_mm_s[Z_AXIS]);
    }

  #else

    // If Z needs to raise, do it before moving XY
    if (current_position[Z_AXIS] < z) {
      feedrate_mm_s = fr_mm_s ? fr_mm_s : homing_feedrate_mm_s[Z_AXIS];
      current_position[Z_AXIS] = z;
      line_to_current_position();
    }

    feedrate_mm_s = fr_mm_s ? fr_mm_s : XY_PROBE_FEEDRATE_MM_S;
    current_position[X_AXIS] = x;
    current_position[Y_AXIS] = y;
    line_to_current_position();

    // If Z needs to lower, do it after moving XY
    if (current_position[Z_AXIS] > z) {
      feedrate_mm_s = fr_mm_s ? fr_mm_s : homing_feedrate_mm_s[Z_AXIS];
      current_position[Z_AXIS] = z;
      line_to_current_position();
    }

  #endif

  stepper.synchronize();

  feedrate_mm_s = old_feedrate_mm_s;

  #if ENABLED(DEBUG_LEVELING_FEATURE)
    if (DEBUGGING(LEVELING)) SERIAL_ECHOLNPGM("<<< do_blocking_move_to");
  #endif
}
void do_blocking_move_to_x(const float &x, const float &fr_mm_s/*=0.0*/) {
  do_blocking_move_to(x, current_position[Y_AXIS], current_position[Z_AXIS], fr_mm_s);
}
void do_blocking_move_to_z(const float &z, const float &fr_mm_s/*=0.0*/) {
  do_blocking_move_to(current_position[X_AXIS], current_position[Y_AXIS], z, fr_mm_s);
}
void do_blocking_move_to_xy(const float &x, const float &y, const float &fr_mm_s/*=0.0*/) {
  do_blocking_move_to(x, y, current_position[Z_AXIS], fr_mm_s);
}

//
// Prepare to do endstop or probe moves
// with custom feedrates.
//
//  - Save current feedrates
//  - Reset the rate multiplier
//  - Reset the command timeout
//  - Enable the endstops (for endstop moves)
//
static void setup_for_endstop_or_probe_move() {
  #if ENABLED(DEBUG_LEVELING_FEATURE)
    if (DEBUGGING(LEVELING)) DEBUG_POS("setup_for_endstop_or_probe_move", current_position);
  #endif
  saved_feedrate_mm_s = feedrate_mm_s;
  saved_feedrate_percentage = feedrate_percentage;
  feedrate_percentage = 100;
  refresh_cmd_timeout();
}

static void clean_up_after_endstop_or_probe_move() {
  #if ENABLED(DEBUG_LEVELING_FEATURE)
    if (DEBUGGING(LEVELING)) DEBUG_POS("clean_up_after_endstop_or_probe_move", current_position);
  #endif
  feedrate_mm_s = saved_feedrate_mm_s;
  feedrate_percentage = saved_feedrate_percentage;
  refresh_cmd_timeout();
}

#if HAS_BED_PROBE
  /**
   * Raise Z to a minimum height to make room for a probe to move
   */
  inline void do_probe_raise(float z_raise) {
    #if ENABLED(DEBUG_LEVELING_FEATURE)
      if (DEBUGGING(LEVELING)) {
        SERIAL_ECHOPAIR("do_probe_raise(", z_raise);
        SERIAL_CHAR(')');
        SERIAL_EOL;
      }
    #endif

    float z_dest = LOGICAL_Z_POSITION(z_raise);
    if (zprobe_zoffset < 0) z_dest -= zprobe_zoffset;

    if (z_dest > current_position[Z_AXIS])
      do_blocking_move_to_z(z_dest);
  }

#endif //HAS_BED_PROBE

#if ENABLED(Z_PROBE_ALLEN_KEY) || ENABLED(Z_PROBE_SLED) || HAS_PROBING_PROCEDURE || HOTENDS > 1 || ENABLED(NOZZLE_CLEAN_FEATURE) || ENABLED(NOZZLE_PARK_FEATURE)
  static bool axis_unhomed_error(const bool x, const bool y, const bool z) {
    const bool xx = x && !axis_homed[X_AXIS],
               yy = y && !axis_homed[Y_AXIS],
               zz = z && !axis_homed[Z_AXIS];
    if (xx || yy || zz) {
      SERIAL_ECHO_START;
      SERIAL_ECHOPGM(MSG_HOME " ");
      if (xx) SERIAL_ECHOPGM(MSG_X);
      if (yy) SERIAL_ECHOPGM(MSG_Y);
      if (zz) SERIAL_ECHOPGM(MSG_Z);
      SERIAL_ECHOLNPGM(" " MSG_FIRST);

      #if ENABLED(ULTRA_LCD)
        char message[3 * (LCD_WIDTH) + 1] = ""; // worst case is kana.utf with up to 3*LCD_WIDTH+1
        strcat_P(message, PSTR(MSG_HOME " "));
        if (xx) strcat_P(message, PSTR(MSG_X));
        if (yy) strcat_P(message, PSTR(MSG_Y));
        if (zz) strcat_P(message, PSTR(MSG_Z));
        strcat_P(message, PSTR(" " MSG_FIRST));
        lcd_setstatus(message);
      #endif
      return true;
    }
    return false;
  }
#endif

#if ENABLED(Z_PROBE_SLED)

  #ifndef SLED_DOCKING_OFFSET
    #define SLED_DOCKING_OFFSET 0
  #endif

  /**
   * Method to dock/undock a sled designed by Charles Bell.
   *
   * stow[in]     If false, move to MAX_X and engage the solenoid
   *              If true, move to MAX_X and release the solenoid
   */
  static void dock_sled(bool stow) {
    #if ENABLED(DEBUG_LEVELING_FEATURE)
      if (DEBUGGING(LEVELING)) {
        SERIAL_ECHOPAIR("dock_sled(", stow);
        SERIAL_CHAR(')');
        SERIAL_EOL;
      }
    #endif

    // Dock sled a bit closer to ensure proper capturing
    do_blocking_move_to_x(X_MAX_POS + SLED_DOCKING_OFFSET - ((stow) ? 1 : 0));

    #if PIN_EXISTS(SLED)
      digitalWrite(SLED_PIN, !stow); // switch solenoid
    #endif
  }

#elif ENABLED(Z_PROBE_ALLEN_KEY)

  void run_deploy_moves_script() {
    #if defined(Z_PROBE_ALLEN_KEY_DEPLOY_1_X) || defined(Z_PROBE_ALLEN_KEY_DEPLOY_1_Y) || defined(Z_PROBE_ALLEN_KEY_DEPLOY_1_Z)
      #ifndef Z_PROBE_ALLEN_KEY_DEPLOY_1_X
        #define Z_PROBE_ALLEN_KEY_DEPLOY_1_X current_position[X_AXIS]
      #endif
      #ifndef Z_PROBE_ALLEN_KEY_DEPLOY_1_Y
        #define Z_PROBE_ALLEN_KEY_DEPLOY_1_Y current_position[Y_AXIS]
      #endif
      #ifndef Z_PROBE_ALLEN_KEY_DEPLOY_1_Z
        #define Z_PROBE_ALLEN_KEY_DEPLOY_1_Z current_position[Z_AXIS]
      #endif
      #ifndef Z_PROBE_ALLEN_KEY_DEPLOY_1_FEEDRATE
        #define Z_PROBE_ALLEN_KEY_DEPLOY_1_FEEDRATE 0.0
      #endif
      do_blocking_move_to(Z_PROBE_ALLEN_KEY_DEPLOY_1_X, Z_PROBE_ALLEN_KEY_DEPLOY_1_Y, Z_PROBE_ALLEN_KEY_DEPLOY_1_Z, MMM_TO_MMS(Z_PROBE_ALLEN_KEY_DEPLOY_1_FEEDRATE));
    #endif
    #if defined(Z_PROBE_ALLEN_KEY_DEPLOY_2_X) || defined(Z_PROBE_ALLEN_KEY_DEPLOY_2_Y) || defined(Z_PROBE_ALLEN_KEY_DEPLOY_2_Z)
      #ifndef Z_PROBE_ALLEN_KEY_DEPLOY_2_X
        #define Z_PROBE_ALLEN_KEY_DEPLOY_2_X current_position[X_AXIS]
      #endif
      #ifndef Z_PROBE_ALLEN_KEY_DEPLOY_2_Y
        #define Z_PROBE_ALLEN_KEY_DEPLOY_2_Y current_position[Y_AXIS]
      #endif
      #ifndef Z_PROBE_ALLEN_KEY_DEPLOY_2_Z
        #define Z_PROBE_ALLEN_KEY_DEPLOY_2_Z current_position[Z_AXIS]
      #endif
      #ifndef Z_PROBE_ALLEN_KEY_DEPLOY_2_FEEDRATE
        #define Z_PROBE_ALLEN_KEY_DEPLOY_2_FEEDRATE 0.0
      #endif
      do_blocking_move_to(Z_PROBE_ALLEN_KEY_DEPLOY_2_X, Z_PROBE_ALLEN_KEY_DEPLOY_2_Y, Z_PROBE_ALLEN_KEY_DEPLOY_2_Z, MMM_TO_MMS(Z_PROBE_ALLEN_KEY_DEPLOY_2_FEEDRATE));
    #endif
    #if defined(Z_PROBE_ALLEN_KEY_DEPLOY_3_X) || defined(Z_PROBE_ALLEN_KEY_DEPLOY_3_Y) || defined(Z_PROBE_ALLEN_KEY_DEPLOY_3_Z)
      #ifndef Z_PROBE_ALLEN_KEY_DEPLOY_3_X
        #define Z_PROBE_ALLEN_KEY_DEPLOY_3_X current_position[X_AXIS]
      #endif
      #ifndef Z_PROBE_ALLEN_KEY_DEPLOY_3_Y
        #define Z_PROBE_ALLEN_KEY_DEPLOY_3_Y current_position[Y_AXIS]
      #endif
      #ifndef Z_PROBE_ALLEN_KEY_DEPLOY_3_Z
        #define Z_PROBE_ALLEN_KEY_DEPLOY_3_Z current_position[Z_AXIS]
      #endif
      #ifndef Z_PROBE_ALLEN_KEY_DEPLOY_3_FEEDRATE
        #define Z_PROBE_ALLEN_KEY_DEPLOY_3_FEEDRATE 0.0
      #endif
      do_blocking_move_to(Z_PROBE_ALLEN_KEY_DEPLOY_3_X, Z_PROBE_ALLEN_KEY_DEPLOY_3_Y, Z_PROBE_ALLEN_KEY_DEPLOY_3_Z, MMM_TO_MMS(Z_PROBE_ALLEN_KEY_DEPLOY_3_FEEDRATE));
    #endif
    #if defined(Z_PROBE_ALLEN_KEY_DEPLOY_4_X) || defined(Z_PROBE_ALLEN_KEY_DEPLOY_4_Y) || defined(Z_PROBE_ALLEN_KEY_DEPLOY_4_Z)
      #ifndef Z_PROBE_ALLEN_KEY_DEPLOY_4_X
        #define Z_PROBE_ALLEN_KEY_DEPLOY_4_X current_position[X_AXIS]
      #endif
      #ifndef Z_PROBE_ALLEN_KEY_DEPLOY_4_Y
        #define Z_PROBE_ALLEN_KEY_DEPLOY_4_Y current_position[Y_AXIS]
      #endif
      #ifndef Z_PROBE_ALLEN_KEY_DEPLOY_4_Z
        #define Z_PROBE_ALLEN_KEY_DEPLOY_4_Z current_position[Z_AXIS]
      #endif
      #ifndef Z_PROBE_ALLEN_KEY_DEPLOY_4_FEEDRATE
        #define Z_PROBE_ALLEN_KEY_DEPLOY_4_FEEDRATE 0.0
      #endif
      do_blocking_move_to(Z_PROBE_ALLEN_KEY_DEPLOY_4_X, Z_PROBE_ALLEN_KEY_DEPLOY_4_Y, Z_PROBE_ALLEN_KEY_DEPLOY_4_Z, MMM_TO_MMS(Z_PROBE_ALLEN_KEY_DEPLOY_4_FEEDRATE));
    #endif
    #if defined(Z_PROBE_ALLEN_KEY_DEPLOY_5_X) || defined(Z_PROBE_ALLEN_KEY_DEPLOY_5_Y) || defined(Z_PROBE_ALLEN_KEY_DEPLOY_5_Z)
      #ifndef Z_PROBE_ALLEN_KEY_DEPLOY_5_X
        #define Z_PROBE_ALLEN_KEY_DEPLOY_5_X current_position[X_AXIS]
      #endif
      #ifndef Z_PROBE_ALLEN_KEY_DEPLOY_5_Y
        #define Z_PROBE_ALLEN_KEY_DEPLOY_5_Y current_position[Y_AXIS]
      #endif
      #ifndef Z_PROBE_ALLEN_KEY_DEPLOY_5_Z
        #define Z_PROBE_ALLEN_KEY_DEPLOY_5_Z current_position[Z_AXIS]
      #endif
      #ifndef Z_PROBE_ALLEN_KEY_DEPLOY_5_FEEDRATE
        #define Z_PROBE_ALLEN_KEY_DEPLOY_5_FEEDRATE 0.0
      #endif
      do_blocking_move_to(Z_PROBE_ALLEN_KEY_DEPLOY_5_X, Z_PROBE_ALLEN_KEY_DEPLOY_5_Y, Z_PROBE_ALLEN_KEY_DEPLOY_5_Z, MMM_TO_MMS(Z_PROBE_ALLEN_KEY_DEPLOY_5_FEEDRATE));
    #endif
  }

  void run_stow_moves_script() {
    #if defined(Z_PROBE_ALLEN_KEY_STOW_1_X) || defined(Z_PROBE_ALLEN_KEY_STOW_1_Y) || defined(Z_PROBE_ALLEN_KEY_STOW_1_Z)
      #ifndef Z_PROBE_ALLEN_KEY_STOW_1_X
        #define Z_PROBE_ALLEN_KEY_STOW_1_X current_position[X_AXIS]
      #endif
      #ifndef Z_PROBE_ALLEN_KEY_STOW_1_Y
        #define Z_PROBE_ALLEN_KEY_STOW_1_Y current_position[Y_AXIS]
      #endif
      #ifndef Z_PROBE_ALLEN_KEY_STOW_1_Z
        #define Z_PROBE_ALLEN_KEY_STOW_1_Z current_position[Z_AXIS]
      #endif
      #ifndef Z_PROBE_ALLEN_KEY_STOW_1_FEEDRATE
        #define Z_PROBE_ALLEN_KEY_STOW_1_FEEDRATE 0.0
      #endif
      do_blocking_move_to(Z_PROBE_ALLEN_KEY_STOW_1_X, Z_PROBE_ALLEN_KEY_STOW_1_Y, Z_PROBE_ALLEN_KEY_STOW_1_Z, MMM_TO_MMS(Z_PROBE_ALLEN_KEY_STOW_1_FEEDRATE));
    #endif
    #if defined(Z_PROBE_ALLEN_KEY_STOW_2_X) || defined(Z_PROBE_ALLEN_KEY_STOW_2_Y) || defined(Z_PROBE_ALLEN_KEY_STOW_2_Z)
      #ifndef Z_PROBE_ALLEN_KEY_STOW_2_X
        #define Z_PROBE_ALLEN_KEY_STOW_2_X current_position[X_AXIS]
      #endif
      #ifndef Z_PROBE_ALLEN_KEY_STOW_2_Y
        #define Z_PROBE_ALLEN_KEY_STOW_2_Y current_position[Y_AXIS]
      #endif
      #ifndef Z_PROBE_ALLEN_KEY_STOW_2_Z
        #define Z_PROBE_ALLEN_KEY_STOW_2_Z current_position[Z_AXIS]
      #endif
      #ifndef Z_PROBE_ALLEN_KEY_STOW_2_FEEDRATE
        #define Z_PROBE_ALLEN_KEY_STOW_2_FEEDRATE 0.0
      #endif
      do_blocking_move_to(Z_PROBE_ALLEN_KEY_STOW_2_X, Z_PROBE_ALLEN_KEY_STOW_2_Y, Z_PROBE_ALLEN_KEY_STOW_2_Z, MMM_TO_MMS(Z_PROBE_ALLEN_KEY_STOW_2_FEEDRATE));
    #endif
    #if defined(Z_PROBE_ALLEN_KEY_STOW_3_X) || defined(Z_PROBE_ALLEN_KEY_STOW_3_Y) || defined(Z_PROBE_ALLEN_KEY_STOW_3_Z)
      #ifndef Z_PROBE_ALLEN_KEY_STOW_3_X
        #define Z_PROBE_ALLEN_KEY_STOW_3_X current_position[X_AXIS]
      #endif
      #ifndef Z_PROBE_ALLEN_KEY_STOW_3_Y
        #define Z_PROBE_ALLEN_KEY_STOW_3_Y current_position[Y_AXIS]
      #endif
      #ifndef Z_PROBE_ALLEN_KEY_STOW_3_Z
        #define Z_PROBE_ALLEN_KEY_STOW_3_Z current_position[Z_AXIS]
      #endif
      #ifndef Z_PROBE_ALLEN_KEY_STOW_3_FEEDRATE
        #define Z_PROBE_ALLEN_KEY_STOW_3_FEEDRATE 0.0
      #endif
      do_blocking_move_to(Z_PROBE_ALLEN_KEY_STOW_3_X, Z_PROBE_ALLEN_KEY_STOW_3_Y, Z_PROBE_ALLEN_KEY_STOW_3_Z, MMM_TO_MMS(Z_PROBE_ALLEN_KEY_STOW_3_FEEDRATE));
    #endif
    #if defined(Z_PROBE_ALLEN_KEY_STOW_4_X) || defined(Z_PROBE_ALLEN_KEY_STOW_4_Y) || defined(Z_PROBE_ALLEN_KEY_STOW_4_Z)
      #ifndef Z_PROBE_ALLEN_KEY_STOW_4_X
        #define Z_PROBE_ALLEN_KEY_STOW_4_X current_position[X_AXIS]
      #endif
      #ifndef Z_PROBE_ALLEN_KEY_STOW_4_Y
        #define Z_PROBE_ALLEN_KEY_STOW_4_Y current_position[Y_AXIS]
      #endif
      #ifndef Z_PROBE_ALLEN_KEY_STOW_4_Z
        #define Z_PROBE_ALLEN_KEY_STOW_4_Z current_position[Z_AXIS]
      #endif
      #ifndef Z_PROBE_ALLEN_KEY_STOW_4_FEEDRATE
        #define Z_PROBE_ALLEN_KEY_STOW_4_FEEDRATE 0.0
      #endif
      do_blocking_move_to(Z_PROBE_ALLEN_KEY_STOW_4_X, Z_PROBE_ALLEN_KEY_STOW_4_Y, Z_PROBE_ALLEN_KEY_STOW_4_Z, MMM_TO_MMS(Z_PROBE_ALLEN_KEY_STOW_4_FEEDRATE));
    #endif
    #if defined(Z_PROBE_ALLEN_KEY_STOW_5_X) || defined(Z_PROBE_ALLEN_KEY_STOW_5_Y) || defined(Z_PROBE_ALLEN_KEY_STOW_5_Z)
      #ifndef Z_PROBE_ALLEN_KEY_STOW_5_X
        #define Z_PROBE_ALLEN_KEY_STOW_5_X current_position[X_AXIS]
      #endif
      #ifndef Z_PROBE_ALLEN_KEY_STOW_5_Y
        #define Z_PROBE_ALLEN_KEY_STOW_5_Y current_position[Y_AXIS]
      #endif
      #ifndef Z_PROBE_ALLEN_KEY_STOW_5_Z
        #define Z_PROBE_ALLEN_KEY_STOW_5_Z current_position[Z_AXIS]
      #endif
      #ifndef Z_PROBE_ALLEN_KEY_STOW_5_FEEDRATE
        #define Z_PROBE_ALLEN_KEY_STOW_5_FEEDRATE 0.0
      #endif
      do_blocking_move_to(Z_PROBE_ALLEN_KEY_STOW_5_X, Z_PROBE_ALLEN_KEY_STOW_5_Y, Z_PROBE_ALLEN_KEY_STOW_5_Z, MMM_TO_MMS(Z_PROBE_ALLEN_KEY_STOW_5_FEEDRATE));
    #endif
  }

#endif

#if HAS_BED_PROBE

 // TRIGGERED_WHEN_STOWED_TEST can easily be extended to servo probes, ... if needed.
  #if ENABLED(PROBE_IS_TRIGGERED_WHEN_STOWED_TEST)
    #if ENABLED(Z_MIN_PROBE_ENDSTOP)
      #define _TRIGGERED_WHEN_STOWED_TEST (READ(Z_MIN_PROBE_PIN) != Z_MIN_PROBE_ENDSTOP_INVERTING)
    #else
      #define _TRIGGERED_WHEN_STOWED_TEST (READ(Z_MIN_PIN) != Z_MIN_ENDSTOP_INVERTING)
    #endif
  #endif

  #define DEPLOY_PROBE() set_probe_deployed(true)
  #define STOW_PROBE() set_probe_deployed(false)

  #if ENABLED(BLTOUCH)
    void bltouch_command(int angle) {
      servo[Z_ENDSTOP_SERVO_NR].move(angle);  // Give the BL-Touch the command and wait
      safe_delay(375);
    }

    FORCE_INLINE void set_bltouch_deployed(const bool &deploy) {
      bltouch_command(deploy ? BLTOUCH_DEPLOY : BLTOUCH_STOW);
      #if ENABLED(DEBUG_LEVELING_FEATURE)
        if (DEBUGGING(LEVELING)) {
          SERIAL_ECHOPAIR("set_bltouch_deployed(", deploy);
          SERIAL_CHAR(')');
          SERIAL_EOL;
        }
      #endif
    }
  #endif

  // returns false for ok and true for failure
  static bool set_probe_deployed(bool deploy) {

    #if ENABLED(DEBUG_LEVELING_FEATURE)
      if (DEBUGGING(LEVELING)) {
        DEBUG_POS("set_probe_deployed", current_position);
        SERIAL_ECHOLNPAIR("deploy: ", deploy);
      }
    #endif

    if (endstops.z_probe_enabled == deploy) return false;

    // Make room for probe
    do_probe_raise(_Z_CLEARANCE_DEPLOY_PROBE);

    // When deploying make sure BLTOUCH is not already triggered
    #if ENABLED(BLTOUCH)
      if (deploy && TEST_BLTOUCH()) {      // If BL-Touch says it's triggered
        bltouch_command(BLTOUCH_RESET);    // try to reset it.
        set_bltouch_deployed(true);        // Also needs to deploy and stow to
        set_bltouch_deployed(false);       // clear the triggered condition.
        if (TEST_BLTOUCH()) {              // If it still claims to be triggered...
          stop();                          // punt!
          return true;
        }
      }
    #elif ENABLED(Z_PROBE_SLED)
      if (axis_unhomed_error(true, false, false)) { stop(); return true; }
    #elif ENABLED(Z_PROBE_ALLEN_KEY)
      if (axis_unhomed_error(true, true,  true )) { stop(); return true; }
    #endif

    float oldXpos = current_position[X_AXIS],
          oldYpos = current_position[Y_AXIS];

    #ifdef _TRIGGERED_WHEN_STOWED_TEST

      // If endstop is already false, the Z probe is deployed
      if (_TRIGGERED_WHEN_STOWED_TEST == deploy) {     // closed after the probe specific actions.
                                                       // Would a goto be less ugly?
        //while (!_TRIGGERED_WHEN_STOWED_TEST) idle(); // would offer the opportunity
                                                       // for a triggered when stowed manual probe.

        if (!deploy) endstops.enable_z_probe(false); // Switch off triggered when stowed probes early
                                                     // otherwise an Allen-Key probe can't be stowed.
    #endif

        #if ENABLED(Z_PROBE_SLED)

          dock_sled(!deploy);

        #elif HAS_Z_SERVO_ENDSTOP && DISABLED(BLTOUCH)

          servo[Z_ENDSTOP_SERVO_NR].move(z_servo_angle[deploy ? 0 : 1]);

        #elif ENABLED(Z_PROBE_ALLEN_KEY)

          deploy ? run_deploy_moves_script() : run_stow_moves_script();

        #endif

    #ifdef _TRIGGERED_WHEN_STOWED_TEST
      } // _TRIGGERED_WHEN_STOWED_TEST == deploy

      if (_TRIGGERED_WHEN_STOWED_TEST == deploy) { // State hasn't changed?

        if (IsRunning()) {
          SERIAL_ERROR_START;
          SERIAL_ERRORLNPGM("Z-Probe failed");
          LCD_ALERTMESSAGEPGM("Err: ZPROBE");
        }
        stop();
        return true;

      } // _TRIGGERED_WHEN_STOWED_TEST == deploy

    #endif

    do_blocking_move_to(oldXpos, oldYpos, current_position[Z_AXIS]); // return to position before deploy
    endstops.enable_z_probe(deploy);
    return false;
  }

  static void do_probe_move(float z, float fr_mm_m) {
    #if ENABLED(DEBUG_LEVELING_FEATURE)
      if (DEBUGGING(LEVELING)) DEBUG_POS(">>> do_probe_move", current_position);
    #endif

    // Deploy BLTouch at the start of any probe
    #if ENABLED(BLTOUCH)
      set_bltouch_deployed(true);
    #endif

    // Move down until probe triggered
    do_blocking_move_to_z(LOGICAL_Z_POSITION(z), MMM_TO_MMS(fr_mm_m));

    // Retract BLTouch immediately after a probe
    #if ENABLED(BLTOUCH)
      set_bltouch_deployed(false);
    #endif

    // Clear endstop flags
    endstops.hit_on_purpose();

    // Get Z where the steppers were interrupted
    set_current_from_steppers_for_axis(Z_AXIS);

    // Tell the planner where we actually are
    SYNC_PLAN_POSITION_KINEMATIC();

    #if ENABLED(DEBUG_LEVELING_FEATURE)
      if (DEBUGGING(LEVELING)) DEBUG_POS("<<< do_probe_move", current_position);
    #endif
  }

  // Do a single Z probe and return with current_position[Z_AXIS]
  // at the height where the probe triggered.
  static float run_z_probe() {

    #if ENABLED(DEBUG_LEVELING_FEATURE)
      if (DEBUGGING(LEVELING)) DEBUG_POS(">>> run_z_probe", current_position);
    #endif

    // Prevent stepper_inactive_time from running out and EXTRUDER_RUNOUT_PREVENT from extruding
    refresh_cmd_timeout();

    #if ENABLED(PROBE_DOUBLE_TOUCH)

      // Do a first probe at the fast speed
      do_probe_move(-(Z_MAX_LENGTH) - 10, Z_PROBE_SPEED_FAST);

      #if ENABLED(DEBUG_LEVELING_FEATURE)
        float first_probe_z = current_position[Z_AXIS];
        if (DEBUGGING(LEVELING)) SERIAL_ECHOLNPAIR("1st Probe Z:", first_probe_z);
      #endif

      // move up by the bump distance
      do_blocking_move_to_z(current_position[Z_AXIS] + home_bump_mm(Z_AXIS), MMM_TO_MMS(Z_PROBE_SPEED_FAST));

    #else

      // If the nozzle is above the travel height then
      // move down quickly before doing the slow probe
      float z = LOGICAL_Z_POSITION(Z_CLEARANCE_BETWEEN_PROBES);
      if (zprobe_zoffset < 0) z -= zprobe_zoffset;
      if (z < current_position[Z_AXIS])
        do_blocking_move_to_z(z, MMM_TO_MMS(Z_PROBE_SPEED_FAST));

    #endif

    // move down slowly to find bed
    do_probe_move(-(Z_MAX_LENGTH) - 10, Z_PROBE_SPEED_SLOW);

    #if ENABLED(DEBUG_LEVELING_FEATURE)
      if (DEBUGGING(LEVELING)) DEBUG_POS("<<< run_z_probe", current_position);
    #endif

    // Debug: compare probe heights
    #if ENABLED(PROBE_DOUBLE_TOUCH) && ENABLED(DEBUG_LEVELING_FEATURE)
      if (DEBUGGING(LEVELING)) {
        SERIAL_ECHOPAIR("2nd Probe Z:", current_position[Z_AXIS]);
        SERIAL_ECHOLNPAIR(" Discrepancy:", first_probe_z - current_position[Z_AXIS]);
      }
    #endif
    return current_position[Z_AXIS];
  }

  //
  // - Move to the given XY
  // - Deploy the probe, if not already deployed
  // - Probe the bed, get the Z position
  // - Depending on the 'stow' flag
  //   - Stow the probe, or
  //   - Raise to the BETWEEN height
  // - Return the probed Z position
  //
  static float probe_pt(const float &x, const float &y, bool stow = true, int verbose_level = 1) {
    #if ENABLED(DEBUG_LEVELING_FEATURE)
      if (DEBUGGING(LEVELING)) {
        SERIAL_ECHOPAIR(">>> probe_pt(", x);
        SERIAL_ECHOPAIR(", ", y);
        SERIAL_ECHOPAIR(", ", stow ? "" : "no ");
        SERIAL_ECHOLNPGM("stow)");
        DEBUG_POS("", current_position);
      }
    #endif

    float old_feedrate_mm_s = feedrate_mm_s;

    #if ENABLED(DELTA)
      if (current_position[Z_AXIS] > delta_clip_start_height)
        do_blocking_move_to_z(delta_clip_start_height);
    #endif

    // Ensure a minimum height before moving the probe
    do_probe_raise(Z_CLEARANCE_BETWEEN_PROBES);

    feedrate_mm_s = XY_PROBE_FEEDRATE_MM_S;

    // Move the probe to the given XY
    do_blocking_move_to_xy(x - (X_PROBE_OFFSET_FROM_EXTRUDER), y - (Y_PROBE_OFFSET_FROM_EXTRUDER));

    if (DEPLOY_PROBE()) return NAN;

    float measured_z = run_z_probe();

    if (!stow)
      do_probe_raise(Z_CLEARANCE_BETWEEN_PROBES);
    else
      if (STOW_PROBE()) return NAN;

    if (verbose_level > 2) {
      SERIAL_PROTOCOLPGM("Bed X: ");
      SERIAL_PROTOCOL_F(x, 3);
      SERIAL_PROTOCOLPGM(" Y: ");
      SERIAL_PROTOCOL_F(y, 3);
      SERIAL_PROTOCOLPGM(" Z: ");
      SERIAL_PROTOCOL_F(measured_z - -zprobe_zoffset + 0.0001, 3);
      SERIAL_EOL;
    }

    #if ENABLED(DEBUG_LEVELING_FEATURE)
      if (DEBUGGING(LEVELING)) SERIAL_ECHOLNPGM("<<< probe_pt");
    #endif

    feedrate_mm_s = old_feedrate_mm_s;

    return measured_z;
  }

#endif // HAS_BED_PROBE

#if PLANNER_LEVELING
  /**
   * Turn bed leveling on or off, fixing the current
   * position as-needed.
   *
   * Disable: Current position = physical position
   *  Enable: Current position = "unleveled" physical position
   */
  void set_bed_leveling_enabled(bool enable/*=true*/) {
    #if ENABLED(MESH_BED_LEVELING)

      if (enable != mbl.active()) {

        if (!enable)
          planner.apply_leveling(current_position[X_AXIS], current_position[Y_AXIS], current_position[Z_AXIS]);

        mbl.set_active(enable && mbl.has_mesh());

        if (enable) planner.unapply_leveling(current_position);
      }

    #elif HAS_ABL

      #if ENABLED(AUTO_BED_LEVELING_BILINEAR)
        const bool can_change = (!enable || (bilinear_grid_spacing[0] && bilinear_grid_spacing[1]));
      #else
        constexpr bool can_change = true;
      #endif

      if (can_change && enable != planner.abl_enabled) {
        planner.abl_enabled = enable;
        if (!enable)
          set_current_from_steppers_for_axis(
            #if ABL_PLANAR
              ALL_AXES
            #else
              Z_AXIS
            #endif
          );
        else
          planner.unapply_leveling(current_position);
      }

    #endif
  }

  #if ENABLED(ENABLE_LEVELING_FADE_HEIGHT)

    void set_z_fade_height(const float zfh) {
      planner.z_fade_height = zfh;
      planner.inverse_z_fade_height = RECIPROCAL(zfh);

      if (
        #if ENABLED(MESH_BED_LEVELING)
          mbl.active()
        #else
          planner.abl_enabled
        #endif
      ) {
        set_current_from_steppers_for_axis(
          #if ABL_PLANAR
            ALL_AXES
          #else
            Z_AXIS
          #endif
        );
      }
    }

  #endif // LEVELING_FADE_HEIGHT

  /**
   * Reset calibration results to zero.
   */
  void reset_bed_level() {
    set_bed_leveling_enabled(false);
    #if ENABLED(MESH_BED_LEVELING)
      if (mbl.has_mesh()) {
        mbl.reset();
        mbl.set_has_mesh(false);
      }
    #else
      #if ENABLED(DEBUG_LEVELING_FEATURE)
        if (DEBUGGING(LEVELING)) SERIAL_ECHOLNPGM("reset_bed_level");
      #endif
      #if ABL_PLANAR
        planner.bed_level_matrix.set_to_identity();
      #elif ENABLED(AUTO_BED_LEVELING_BILINEAR)
        bilinear_start[X_AXIS] = bilinear_start[Y_AXIS] =
        bilinear_grid_spacing[X_AXIS] = bilinear_grid_spacing[Y_AXIS] = 0;
        for (uint8_t x = 0; x < ABL_GRID_MAX_POINTS_X; x++)
          for (uint8_t y = 0; y < ABL_GRID_MAX_POINTS_Y; y++)
            bed_level_grid[x][y] = UNPROBED;
      #endif
    #endif
  }

#endif // PLANNER_LEVELING

#if ENABLED(AUTO_BED_LEVELING_BILINEAR)

  /**
   * Extrapolate a single point from its neighbors
   */
  static void extrapolate_one_point(uint8_t x, uint8_t y, int8_t xdir, int8_t ydir) {
    #if ENABLED(DEBUG_LEVELING_FEATURE)
      if (DEBUGGING(LEVELING)) {
        SERIAL_ECHOPGM("Extrapolate [");
        if (x < 10) SERIAL_CHAR(' ');
        SERIAL_ECHO((int)x);
        SERIAL_CHAR(xdir ? (xdir > 0 ? '+' : '-') : ' ');
        SERIAL_CHAR(' ');
        if (y < 10) SERIAL_CHAR(' ');
        SERIAL_ECHO((int)y);
        SERIAL_CHAR(ydir ? (ydir > 0 ? '+' : '-') : ' ');
        SERIAL_CHAR(']');
      }
    #endif
    if (bed_level_grid[x][y] != UNPROBED) {
      #if ENABLED(DEBUG_LEVELING_FEATURE)
        if (DEBUGGING(LEVELING)) SERIAL_ECHOLNPGM(" (done)");
      #endif
      return;  // Don't overwrite good values.
    }
    SERIAL_EOL;

    // Get X neighbors, Y neighbors, and XY neighbors
    float a1 = bed_level_grid[x + xdir][y], a2 = bed_level_grid[x + xdir * 2][y],
          b1 = bed_level_grid[x][y + ydir], b2 = bed_level_grid[x][y + ydir * 2],
          c1 = bed_level_grid[x + xdir][y + ydir], c2 = bed_level_grid[x + xdir * 2][y + ydir * 2];

    // Treat far unprobed points as zero, near as equal to far
    if (a2 == UNPROBED) a2 = 0.0; if (a1 == UNPROBED) a1 = a2;
    if (b2 == UNPROBED) b2 = 0.0; if (b1 == UNPROBED) b1 = b2;
    if (c2 == UNPROBED) c2 = 0.0; if (c1 == UNPROBED) c1 = c2;

    float a = 2 * a1 - a2, b = 2 * b1 - b2, c = 2 * c1 - c2;

    // Take the average instead of the median
    bed_level_grid[x][y] = (a + b + c) / 3.0;

    // Median is robust (ignores outliers).
    // bed_level_grid[x][y] = (a < b) ? ((b < c) ? b : (c < a) ? a : c)
    //                                : ((c < b) ? b : (a < c) ? a : c);
  }

  //Enable this if your SCARA uses 180° of total area
  //#define EXTRAPOLATE_FROM_EDGE

  #if ENABLED(EXTRAPOLATE_FROM_EDGE)
    #if ABL_GRID_MAX_POINTS_X < ABL_GRID_MAX_POINTS_Y
      #define HALF_IN_X
    #elif ABL_GRID_MAX_POINTS_Y < ABL_GRID_MAX_POINTS_X
      #define HALF_IN_Y
    #endif
  #endif

  /**
   * Fill in the unprobed points (corners of circular print surface)
   * using linear extrapolation, away from the center.
   */
  static void extrapolate_unprobed_bed_level() {
    #ifdef HALF_IN_X
      const uint8_t ctrx2 = 0, xlen = ABL_GRID_MAX_POINTS_X - 1;
    #else
      const uint8_t ctrx1 = (ABL_GRID_MAX_POINTS_X - 1) / 2, // left-of-center
                    ctrx2 = ABL_GRID_MAX_POINTS_X / 2,       // right-of-center
                    xlen = ctrx1;
    #endif

    #ifdef HALF_IN_Y
      const uint8_t ctry2 = 0, ylen = ABL_GRID_MAX_POINTS_Y - 1;
    #else
      const uint8_t ctry1 = (ABL_GRID_MAX_POINTS_Y - 1) / 2, // top-of-center
                    ctry2 = ABL_GRID_MAX_POINTS_Y / 2,       // bottom-of-center
                    ylen = ctry1;
    #endif

    for (uint8_t xo = 0; xo <= xlen; xo++)
      for (uint8_t yo = 0; yo <= ylen; yo++) {
        uint8_t x2 = ctrx2 + xo, y2 = ctry2 + yo;
        #ifndef HALF_IN_X
          uint8_t x1 = ctrx1 - xo;
        #endif
        #ifndef HALF_IN_Y
          uint8_t y1 = ctry1 - yo;
          #ifndef HALF_IN_X
            extrapolate_one_point(x1, y1, +1, +1);   //  left-below + +
          #endif
          extrapolate_one_point(x2, y1, -1, +1);     // right-below - +
        #endif
        #ifndef HALF_IN_X
          extrapolate_one_point(x1, y2, +1, -1);     //  left-above + -
        #endif
        extrapolate_one_point(x2, y2, -1, -1);       // right-above - -
      }

  }

  /**
   * Print calibration results for plotting or manual frame adjustment.
   */
  static void print_bilinear_leveling_grid() {
    SERIAL_ECHOPGM("Bilinear Leveling Grid:\n ");
    for (uint8_t x = 0; x < ABL_GRID_MAX_POINTS_X; x++) {
      SERIAL_PROTOCOLPGM("    ");
      if (x < 10) SERIAL_PROTOCOLCHAR(' ');
      SERIAL_PROTOCOL((int)x);
    }
    SERIAL_EOL;
    for (uint8_t y = 0; y < ABL_GRID_MAX_POINTS_Y; y++) {
      if (y < 10) SERIAL_PROTOCOLCHAR(' ');
      SERIAL_PROTOCOL((int)y);
      for (uint8_t x = 0; x < ABL_GRID_MAX_POINTS_X; x++) {
        SERIAL_PROTOCOLCHAR(' ');
        float offset = bed_level_grid[x][y];
        if (offset != UNPROBED) {
          if (offset > 0) SERIAL_CHAR('+');
          SERIAL_PROTOCOL_F(offset, 2);
        }
        else
          SERIAL_PROTOCOLPGM(" ====");
      }
      SERIAL_EOL;
    }
    SERIAL_EOL;
  }

  #if ENABLED(ABL_BILINEAR_SUBDIVISION)
    #define ABL_GRID_POINTS_VIRT_X (ABL_GRID_MAX_POINTS_X - 1) * (BILINEAR_SUBDIVISIONS) + 1
    #define ABL_GRID_POINTS_VIRT_Y (ABL_GRID_MAX_POINTS_Y - 1) * (BILINEAR_SUBDIVISIONS) + 1
    #define ABL_TEMP_POINTS_X (ABL_GRID_MAX_POINTS_X + 2)
    #define ABL_TEMP_POINTS_Y (ABL_GRID_MAX_POINTS_Y + 2)
    float bed_level_grid_virt[ABL_GRID_POINTS_VIRT_X][ABL_GRID_POINTS_VIRT_Y];
    int bilinear_grid_spacing_virt[2] = { 0 };

    static void bed_level_virt_print() {
      SERIAL_ECHOLNPGM("Subdivided with CATMULL ROM Leveling Grid:");
      for (uint8_t x = 0; x < ABL_GRID_POINTS_VIRT_X; x++) {
        SERIAL_PROTOCOLPGM("       ");
        if (x < 10) SERIAL_PROTOCOLCHAR(' ');
        SERIAL_PROTOCOL((int)x);
      }
      SERIAL_EOL;
      for (uint8_t y = 0; y < ABL_GRID_POINTS_VIRT_Y; y++) {
        if (y < 10) SERIAL_PROTOCOLCHAR(' ');
        SERIAL_PROTOCOL((int)y);
        for (uint8_t x = 0; x < ABL_GRID_POINTS_VIRT_X; x++) {
          SERIAL_PROTOCOLCHAR(' ');
          float offset = bed_level_grid_virt[x][y];
          if (offset != UNPROBED) {
            if (offset >= 0) SERIAL_CHAR('+');
            SERIAL_PROTOCOL_F(offset, 5);
          }
          else
            SERIAL_PROTOCOLPGM(" ====");
        }
        SERIAL_EOL;
      }
      SERIAL_EOL;
    }
    #define LINEAR_EXTRAPOLATION(E, I) ((E) * 2 - (I))
    float bed_level_virt_coord(const uint8_t x, const uint8_t y) {
      uint8_t ep = 0, ip = 1;
      if (!x || x == ABL_TEMP_POINTS_X - 1) {
        if (x) {
          ep = ABL_GRID_MAX_POINTS_X - 1;
          ip = ABL_GRID_MAX_POINTS_X - 2;
        }
        if (y > 0 && y < ABL_TEMP_POINTS_Y - 1)
          return LINEAR_EXTRAPOLATION(
            bed_level_grid[ep][y - 1],
            bed_level_grid[ip][y - 1]
          );
        else
          return LINEAR_EXTRAPOLATION(
            bed_level_virt_coord(ep + 1, y),
            bed_level_virt_coord(ip + 1, y)
          );
      }
      if (!y || y == ABL_TEMP_POINTS_Y - 1) {
        if (y) {
          ep = ABL_GRID_MAX_POINTS_Y - 1;
          ip = ABL_GRID_MAX_POINTS_Y - 2;
        }
        if (x > 0 && x < ABL_TEMP_POINTS_X - 1)
          return LINEAR_EXTRAPOLATION(
            bed_level_grid[x - 1][ep],
            bed_level_grid[x - 1][ip]
          );
        else
          return LINEAR_EXTRAPOLATION(
            bed_level_virt_coord(x, ep + 1),
            bed_level_virt_coord(x, ip + 1)
          );
      }
      return bed_level_grid[x - 1][y - 1];
    }
    static float bed_level_virt_cmr(const float p[4], const uint8_t i, const float t) {
      return (
          p[i-1] * -t * sq(1 - t)
        + p[i]   * (2 - 5 * sq(t) + 3 * t * sq(t))
        + p[i+1] * t * (1 + 4 * t - 3 * sq(t))
        - p[i+2] * sq(t) * (1 - t)
      ) * 0.5;
    }
    static float bed_level_virt_2cmr(const uint8_t x, const uint8_t y, const float &tx, const float &ty) {
      float row[4], column[4];
      for (uint8_t i = 0; i < 4; i++) {
        for (uint8_t j = 0; j < 4; j++) {
          column[j] = bed_level_virt_coord(i + x - 1, j + y - 1);
        }
        row[i] = bed_level_virt_cmr(column, 1, ty);
      }
      return bed_level_virt_cmr(row, 1, tx);
    }
    void bed_level_virt_interpolate() {
      for (uint8_t y = 0; y < ABL_GRID_MAX_POINTS_Y; y++)
        for (uint8_t x = 0; x < ABL_GRID_MAX_POINTS_X; x++)
          for (uint8_t ty = 0; ty < BILINEAR_SUBDIVISIONS; ty++)
            for (uint8_t tx = 0; tx < BILINEAR_SUBDIVISIONS; tx++) {
              if ((ty && y == ABL_GRID_MAX_POINTS_Y - 1) || (tx && x == ABL_GRID_MAX_POINTS_X - 1))
                continue;
              bed_level_grid_virt[x * (BILINEAR_SUBDIVISIONS) + tx][y * (BILINEAR_SUBDIVISIONS) + ty] =
                bed_level_virt_2cmr(
                  x + 1,
                  y + 1,
                  (float)tx / (BILINEAR_SUBDIVISIONS),
                  (float)ty / (BILINEAR_SUBDIVISIONS)
                );
            }
    }
  #endif // ABL_BILINEAR_SUBDIVISION
#endif // AUTO_BED_LEVELING_BILINEAR


/**
 * Home an individual linear axis
 */
static void do_homing_move(const AxisEnum axis, float distance, float fr_mm_s=0.0) {

  #if ENABLED(DEBUG_LEVELING_FEATURE)
    if (DEBUGGING(LEVELING)) {
      SERIAL_ECHOPAIR(">>> do_homing_move(", axis_codes[axis]);
      SERIAL_ECHOPAIR(", ", distance);
      SERIAL_ECHOPAIR(", ", fr_mm_s);
      SERIAL_CHAR(')');
      SERIAL_EOL;
    }
  #endif

  #if HOMING_Z_WITH_PROBE && ENABLED(BLTOUCH)
    bool deploy_bltouch = (axis == Z_AXIS && distance < 0);
    if (deploy_bltouch) set_bltouch_deployed(true);
  #endif

  // Tell the planner we're at Z=0
  current_position[axis] = 0;

  #if IS_SCARA
    SYNC_PLAN_POSITION_KINEMATIC();
    current_position[axis] = distance;
    inverse_kinematics(current_position);
    planner.buffer_line(delta[A_AXIS], delta[B_AXIS], delta[C_AXIS], current_position[E_AXIS], fr_mm_s ? fr_mm_s : homing_feedrate_mm_s[axis], active_extruder);
  #else
    sync_plan_position();
    current_position[axis] = distance;
    planner.buffer_line(current_position[X_AXIS], current_position[Y_AXIS], current_position[Z_AXIS], current_position[E_AXIS], fr_mm_s ? fr_mm_s : homing_feedrate_mm_s[axis], active_extruder);
  #endif

  stepper.synchronize();

  #if HOMING_Z_WITH_PROBE && ENABLED(BLTOUCH)
    if (deploy_bltouch) set_bltouch_deployed(false);
  #endif

  endstops.hit_on_purpose();

  #if ENABLED(DEBUG_LEVELING_FEATURE)
    if (DEBUGGING(LEVELING)) {
      SERIAL_ECHOPAIR("<<< do_homing_move(", axis_codes[axis]);
      SERIAL_CHAR(')');
      SERIAL_EOL;
    }
  #endif
}

/**
 * Home an individual "raw axis" to its endstop.
 * This applies to XYZ on Cartesian and Core robots, and
 * to the individual ABC steppers on DELTA and SCARA.
 *
 * At the end of the procedure the axis is marked as
 * homed and the current position of that axis is updated.
 * Kinematic robots should wait till all axes are homed
 * before updating the current position.
 */

#define HOMEAXIS(LETTER) homeaxis(LETTER##_AXIS)

static void homeaxis(AxisEnum axis) {

  #if IS_SCARA
    // Only Z homing (with probe) is permitted
    if (axis != Z_AXIS) { BUZZ(100, 880); return; }
  #else
    #define CAN_HOME(A) \
      (axis == A##_AXIS && ((A##_MIN_PIN > -1 && A##_HOME_DIR < 0) || (A##_MAX_PIN > -1 && A##_HOME_DIR > 0)))
    if (!CAN_HOME(X) && !CAN_HOME(Y) && !CAN_HOME(Z)) return;
  #endif

  #if ENABLED(DEBUG_LEVELING_FEATURE)
    if (DEBUGGING(LEVELING)) {
      SERIAL_ECHOPAIR(">>> homeaxis(", axis_codes[axis]);
      SERIAL_CHAR(')');
      SERIAL_EOL;
    }
  #endif

  int axis_home_dir =
    #if ENABLED(DUAL_X_CARRIAGE)
      (axis == X_AXIS) ? x_home_dir(active_extruder) :
    #endif
    home_dir(axis);

  // Homing Z towards the bed? Deploy the Z probe or endstop.
  #if HOMING_Z_WITH_PROBE
    if (axis == Z_AXIS && DEPLOY_PROBE()) return;
  #endif

  // Set a flag for Z motor locking
  #if ENABLED(Z_DUAL_ENDSTOPS)
    if (axis == Z_AXIS) stepper.set_homing_flag(true);
  #endif

  // Fast move towards endstop until triggered
  #if ENABLED(DEBUG_LEVELING_FEATURE)
    if (DEBUGGING(LEVELING)) SERIAL_ECHOLNPGM("Home 1 Fast:");
  #endif
  do_homing_move(axis, 1.5 * max_length(axis) * axis_home_dir);

  // When homing Z with probe respect probe clearance
  const float bump = axis_home_dir * (
    #if HOMING_Z_WITH_PROBE
      (axis == Z_AXIS) ? max(Z_CLEARANCE_BETWEEN_PROBES, home_bump_mm(Z_AXIS)) :
    #endif
    home_bump_mm(axis)
  );

  // If a second homing move is configured...
  if (bump) {
    // Move away from the endstop by the axis HOME_BUMP_MM
    #if ENABLED(DEBUG_LEVELING_FEATURE)
      if (DEBUGGING(LEVELING)) SERIAL_ECHOLNPGM("Move Away:");
    #endif
    do_homing_move(axis, -bump);

    // Slow move towards endstop until triggered
    #if ENABLED(DEBUG_LEVELING_FEATURE)
      if (DEBUGGING(LEVELING)) SERIAL_ECHOLNPGM("Home 2 Slow:");
    #endif
    do_homing_move(axis, 2 * bump, get_homing_bump_feedrate(axis));
  }

  #if ENABLED(Z_DUAL_ENDSTOPS)
    if (axis == Z_AXIS) {
      float adj = FABS(z_endstop_adj);
      bool lockZ1;
      if (axis_home_dir > 0) {
        adj = -adj;
        lockZ1 = (z_endstop_adj > 0);
      }
      else
        lockZ1 = (z_endstop_adj < 0);

      if (lockZ1) stepper.set_z_lock(true); else stepper.set_z2_lock(true);

      // Move to the adjusted endstop height
      do_homing_move(axis, adj);

      if (lockZ1) stepper.set_z_lock(false); else stepper.set_z2_lock(false);
      stepper.set_homing_flag(false);
    } // Z_AXIS
  #endif

  #if IS_SCARA

    set_axis_is_at_home(axis);
    SYNC_PLAN_POSITION_KINEMATIC();

  #elif ENABLED(DELTA)

    // Delta has already moved all three towers up in G28
    // so here it re-homes each tower in turn.
    // Delta homing treats the axes as normal linear axes.

    // retrace by the amount specified in endstop_adj
    if (endstop_adj[axis] * Z_HOME_DIR < 0) {
      #if ENABLED(DEBUG_LEVELING_FEATURE)
        if (DEBUGGING(LEVELING)) SERIAL_ECHOLNPGM("endstop_adj:");
      #endif
      do_homing_move(axis, endstop_adj[axis]);
    }

  #else

    // For cartesian/core machines,
    // set the axis to its home position
    set_axis_is_at_home(axis);
    sync_plan_position();

    destination[axis] = current_position[axis];

    #if ENABLED(DEBUG_LEVELING_FEATURE)
      if (DEBUGGING(LEVELING)) DEBUG_POS("> AFTER set_axis_is_at_home", current_position);
    #endif

  #endif

  // Put away the Z probe
  #if HOMING_Z_WITH_PROBE
    if (axis == Z_AXIS && STOW_PROBE()) return;
  #endif

  #if ENABLED(DEBUG_LEVELING_FEATURE)
    if (DEBUGGING(LEVELING)) {
      SERIAL_ECHOPAIR("<<< homeaxis(", axis_codes[axis]);
      SERIAL_CHAR(')');
      SERIAL_EOL;
    }
  #endif
} // homeaxis()

#if ENABLED(FWRETRACT)

  void retract(bool retracting, bool swapping = false) {

    static float hop_height;

    if (retracting == retracted[active_extruder]) return;

    float old_feedrate_mm_s = feedrate_mm_s;

    set_destination_to_current();

    if (retracting) {

      feedrate_mm_s = retract_feedrate_mm_s;
      current_position[E_AXIS] += (swapping ? retract_length_swap : retract_length) / volumetric_multiplier[active_extruder];
      sync_plan_position_e();
      prepare_move_to_destination();

      if (retract_zlift > 0.01) {
        hop_height = current_position[Z_AXIS];
        // Pretend current position is lower
        current_position[Z_AXIS] -= retract_zlift;
        SYNC_PLAN_POSITION_KINEMATIC();
        // Raise up to the old current_position
        prepare_move_to_destination();
      }
    }
    else {

      // If the height hasn't been altered, undo the Z hop
      if (retract_zlift > 0.01 && hop_height == current_position[Z_AXIS]) {
        // Pretend current position is higher. Z will lower on the next move
        current_position[Z_AXIS] += retract_zlift;
        SYNC_PLAN_POSITION_KINEMATIC();
      }

      feedrate_mm_s = retract_recover_feedrate_mm_s;
      float move_e = swapping ? retract_length_swap + retract_recover_length_swap : retract_length + retract_recover_length;
      current_position[E_AXIS] -= move_e / volumetric_multiplier[active_extruder];
      sync_plan_position_e();

      // Lower Z and recover E
      prepare_move_to_destination();
    }

    feedrate_mm_s = old_feedrate_mm_s;
    retracted[active_extruder] = retracting;

  } // retract()

#endif // FWRETRACT

#if ENABLED(MIXING_EXTRUDER)

  void normalize_mix() {
    float mix_total = 0.0;
    for (int i = 0; i < MIXING_STEPPERS; i++) mix_total += RECIPROCAL(mixing_factor[i]);
    // Scale all values if they don't add up to ~1.0
    if (!NEAR(mix_total, 1.0)) {
      SERIAL_PROTOCOLLNPGM("Warning: Mix factors must add up to 1.0. Scaling.");
      for (int i = 0; i < MIXING_STEPPERS; i++) mixing_factor[i] *= mix_total;
    }
  }

  #if ENABLED(DIRECT_MIXING_IN_G1)
    // Get mixing parameters from the GCode
    // The total "must" be 1.0 (but it will be normalized)
    // If no mix factors are given, the old mix is preserved
    void gcode_get_mix() {
      const char* mixing_codes = "ABCDHI";
      byte mix_bits = 0;
      for (uint8_t i = 0; i < MIXING_STEPPERS; i++) {
        if (code_seen(mixing_codes[i])) {
          SBI(mix_bits, i);
          float v = code_value_float();
          NOLESS(v, 0.0);
          mixing_factor[i] = RECIPROCAL(v);
        }
      }
      // If any mixing factors were included, clear the rest
      // If none were included, preserve the last mix
      if (mix_bits) {
        for (uint8_t i = 0; i < MIXING_STEPPERS; i++)
          if (!TEST(mix_bits, i)) mixing_factor[i] = 0.0;
        normalize_mix();
      }
    }
  #endif

#endif

/**
 * ***************************************************************************
 * ***************************** G-CODE HANDLING *****************************
 * ***************************************************************************
 */

/**
 * Set XYZE destination and feedrate from the current GCode command
 *
 *  - Set destination from included axis codes
 *  - Set to current for missing axis codes
 *  - Set the feedrate, if included
 */
void gcode_get_destination() {
  LOOP_XYZE(i) {
    if (code_seen(axis_codes[i]))
      destination[i] = code_value_axis_units(i) + (axis_relative_modes[i] || relative_mode ? current_position[i] : 0);
    else
      destination[i] = current_position[i];
  }

  if (code_seen('F') && code_value_linear_units() > 0.0)
    feedrate_mm_s = MMM_TO_MMS(code_value_linear_units());

  #if ENABLED(PRINTCOUNTER)
    if (!DEBUGGING(DRYRUN))
      print_job_timer.incFilamentUsed(destination[E_AXIS] - current_position[E_AXIS]);
  #endif

  // Get ABCDHI mixing factors
  #if ENABLED(MIXING_EXTRUDER) && ENABLED(DIRECT_MIXING_IN_G1)
    gcode_get_mix();
  #endif
}

void unknown_command_error() {
  SERIAL_ECHO_START;
  SERIAL_ECHOPAIR(MSG_UNKNOWN_COMMAND, current_command);
  SERIAL_CHAR('"');
  SERIAL_EOL;
}

#if ENABLED(HOST_KEEPALIVE_FEATURE)

  /**
   * Output a "busy" message at regular intervals
   * while the machine is not accepting commands.
   */
  void host_keepalive() {
    millis_t ms = millis();
    if (host_keepalive_interval && busy_state != NOT_BUSY) {
      if (PENDING(ms, next_busy_signal_ms)) return;
      switch (busy_state) {
        case IN_HANDLER:
        case IN_PROCESS:
          SERIAL_ECHO_START;
          SERIAL_ECHOLNPGM(MSG_BUSY_PROCESSING);
          break;
        case PAUSED_FOR_USER:
          SERIAL_ECHO_START;
          SERIAL_ECHOLNPGM(MSG_BUSY_PAUSED_FOR_USER);
          break;
        case PAUSED_FOR_INPUT:
          SERIAL_ECHO_START;
          SERIAL_ECHOLNPGM(MSG_BUSY_PAUSED_FOR_INPUT);
          break;
        default:
          break;
      }
    }
    next_busy_signal_ms = ms + host_keepalive_interval * 1000UL;
  }

#endif //HOST_KEEPALIVE_FEATURE

bool position_is_reachable(float target[XYZ]
  #if HAS_BED_PROBE
    , bool by_probe=false
  #endif
) {
  float dx = RAW_X_POSITION(target[X_AXIS]),
        dy = RAW_Y_POSITION(target[Y_AXIS]);

  #if HAS_BED_PROBE
    if (by_probe) {
      dx -= X_PROBE_OFFSET_FROM_EXTRUDER;
      dy -= Y_PROBE_OFFSET_FROM_EXTRUDER;
    }
  #endif

  #if IS_SCARA
    #if MIDDLE_DEAD_ZONE_R > 0
      const float R2 = HYPOT2(dx - SCARA_OFFSET_X, dy - SCARA_OFFSET_Y);
      return R2 >= sq(float(MIDDLE_DEAD_ZONE_R)) && R2 <= sq(L1 + L2);
    #else
      return HYPOT2(dx - SCARA_OFFSET_X, dy - SCARA_OFFSET_Y) <= sq(L1 + L2);
    #endif
  #elif ENABLED(DELTA)
    return HYPOT2(dx, dy) <= sq((float)(DELTA_PRINTABLE_RADIUS));
  #else
    const float dz = RAW_Z_POSITION(target[Z_AXIS]);
    return dx >= X_MIN_POS - 0.0001 && dx <= X_MAX_POS + 0.0001
        && dy >= Y_MIN_POS - 0.0001 && dy <= Y_MAX_POS + 0.0001
        && dz >= Z_MIN_POS - 0.0001 && dz <= Z_MAX_POS + 0.0001;
  #endif
}

/**************************************************
 ***************** GCode Handlers *****************
 **************************************************/

/**
 * G0, G1: Coordinated movement of X Y Z E axes
 */
inline void gcode_G0_G1(
  #if IS_SCARA
    bool fast_move=false
  #endif
) {
  if (IsRunning()) {
    gcode_get_destination(); // For X Y Z E F

    #if ENABLED(FWRETRACT)

      if (autoretract_enabled && !(code_seen('X') || code_seen('Y') || code_seen('Z')) && code_seen('E')) {
        float echange = destination[E_AXIS] - current_position[E_AXIS];
        // Is this move an attempt to retract or recover?
        if ((echange < -MIN_RETRACT && !retracted[active_extruder]) || (echange > MIN_RETRACT && retracted[active_extruder])) {
          current_position[E_AXIS] = destination[E_AXIS]; // hide the slicer-generated retract/recover from calculations
          sync_plan_position_e();  // AND from the planner
          retract(!retracted[active_extruder]);
          return;
        }
      }

    #endif //FWRETRACT

    #if IS_SCARA
      fast_move ? prepare_uninterpolated_move_to_destination() : prepare_move_to_destination();
    #else
      prepare_move_to_destination();
    #endif
  }
}

/**
 * G2: Clockwise Arc
 * G3: Counterclockwise Arc
 *
 * This command has two forms: IJ-form and R-form.
 *
 *  - I specifies an X offset. J specifies a Y offset.
 *    At least one of the IJ parameters is required.
 *    X and Y can be omitted to do a complete circle.
 *    The given XY is not error-checked. The arc ends
 *     based on the angle of the destination.
 *    Mixing I or J with R will throw an error.
 *
 *  - R specifies the radius. X or Y is required.
 *    Omitting both X and Y will throw an error.
 *    X or Y must differ from the current XY.
 *    Mixing R with I or J will throw an error.
 *
 *  Examples:
 *
 *    G2 I10           ; CW circle centered at X+10
 *    G3 X20 Y12 R14   ; CCW circle with r=14 ending at X20 Y12
 */
#if ENABLED(ARC_SUPPORT)
  inline void gcode_G2_G3(bool clockwise) {
    if (IsRunning()) {

      #if ENABLED(SF_ARC_FIX)
        bool relative_mode_backup = relative_mode;
        relative_mode = true;
      #endif

      gcode_get_destination();

      #if ENABLED(SF_ARC_FIX)
        relative_mode = relative_mode_backup;
      #endif

      float arc_offset[2] = { 0.0, 0.0 };
      if (code_seen('R')) {
        const float r = code_value_axis_units(X_AXIS),
                    x1 = current_position[X_AXIS], y1 = current_position[Y_AXIS],
                    x2 = destination[X_AXIS], y2 = destination[Y_AXIS];
        if (r && (x2 != x1 || y2 != y1)) {
          const float e = clockwise ^ (r < 0) ? -1 : 1,           // clockwise -1/1, counterclockwise 1/-1
                      dx = x2 - x1, dy = y2 - y1,                 // X and Y differences
                      d = HYPOT(dx, dy),                          // Linear distance between the points
                      h = SQRT(sq(r) - sq(d * 0.5)),              // Distance to the arc pivot-point
                      mx = (x1 + x2) * 0.5, my = (y1 + y2) * 0.5, // Point between the two points
                      sx = -dy / d, sy = dx / d,                  // Slope of the perpendicular bisector
                      cx = mx + e * h * sx, cy = my + e * h * sy; // Pivot-point of the arc
          arc_offset[X_AXIS] = cx - x1;
          arc_offset[Y_AXIS] = cy - y1;
        }
      }
      else {
        if (code_seen('I')) arc_offset[X_AXIS] = code_value_axis_units(X_AXIS);
        if (code_seen('J')) arc_offset[Y_AXIS] = code_value_axis_units(Y_AXIS);
      }

      if (arc_offset[0] || arc_offset[1]) {
        // Send an arc to the planner
        plan_arc(destination, arc_offset, clockwise);
        refresh_cmd_timeout();
      }
      else {
        // Bad arguments
        SERIAL_ERROR_START;
        SERIAL_ERRORLNPGM(MSG_ERR_ARC_ARGS);
      }
    }
  }
#endif

/**
 * G4: Dwell S<seconds> or P<milliseconds>
 */
inline void gcode_G4() {
  millis_t dwell_ms = 0;

  if (code_seen('P')) dwell_ms = code_value_millis(); // milliseconds to wait
  if (code_seen('S')) dwell_ms = code_value_millis_from_seconds(); // seconds to wait

  stepper.synchronize();
  refresh_cmd_timeout();
  dwell_ms += previous_cmd_ms;  // keep track of when we started waiting

  if (!lcd_hasstatus()) LCD_MESSAGEPGM(MSG_DWELL);

  while (PENDING(millis(), dwell_ms)) idle();
}

#if ENABLED(BEZIER_CURVE_SUPPORT)

  /**
   * Parameters interpreted according to:
   * http://linuxcnc.org/docs/2.6/html/gcode/gcode.html#sec:G5-Cubic-Spline
   * However I, J omission is not supported at this point; all
   * parameters can be omitted and default to zero.
   */

  /**
   * G5: Cubic B-spline
   */
  inline void gcode_G5() {
    if (IsRunning()) {

      gcode_get_destination();

      float offset[] = {
        code_seen('I') ? code_value_axis_units(X_AXIS) : 0.0,
        code_seen('J') ? code_value_axis_units(Y_AXIS) : 0.0,
        code_seen('P') ? code_value_axis_units(X_AXIS) : 0.0,
        code_seen('Q') ? code_value_axis_units(Y_AXIS) : 0.0
      };

      plan_cubic_move(offset);
    }
  }

#endif // BEZIER_CURVE_SUPPORT

#if ENABLED(FWRETRACT)

  /**
   * G10 - Retract filament according to settings of M207
   * G11 - Recover filament according to settings of M208
   */
  inline void gcode_G10_G11(bool doRetract=false) {
    #if EXTRUDERS > 1
      if (doRetract) {
        retracted_swap[active_extruder] = (code_seen('S') && code_value_bool()); // checks for swap retract argument
      }
    #endif
    retract(doRetract
     #if EXTRUDERS > 1
      , retracted_swap[active_extruder]
     #endif
    );
  }

#endif //FWRETRACT

#if ENABLED(NOZZLE_CLEAN_FEATURE)
  /**
   * G12: Clean the nozzle
   */
  inline void gcode_G12() {
    // Don't allow nozzle cleaning without homing first
    if (axis_unhomed_error(true, true, true)) { return; }

    uint8_t const pattern = code_seen('P') ? code_value_ushort() : 0;
    uint8_t const strokes = code_seen('S') ? code_value_ushort() : NOZZLE_CLEAN_STROKES;
    uint8_t const objects = code_seen('T') ? code_value_ushort() : 3;

    Nozzle::clean(pattern, strokes, objects);
  }
#endif

#if ENABLED(INCH_MODE_SUPPORT)
  /**
   * G20: Set input mode to inches
   */
  inline void gcode_G20() { set_input_linear_units(LINEARUNIT_INCH); }

  /**
   * G21: Set input mode to millimeters
   */
  inline void gcode_G21() { set_input_linear_units(LINEARUNIT_MM); }
#endif

#if ENABLED(NOZZLE_PARK_FEATURE)
  /**
   * G27: Park the nozzle
   */
  inline void gcode_G27() {
    // Don't allow nozzle parking without homing first
    if (axis_unhomed_error(true, true, true)) { return; }
    uint8_t const z_action = code_seen('P') ? code_value_ushort() : 0;
    Nozzle::park(z_action);
  }
#endif // NOZZLE_PARK_FEATURE

#if ENABLED(QUICK_HOME)

  static void quick_home_xy() {

    // Pretend the current position is 0,0
    current_position[X_AXIS] = current_position[Y_AXIS] = 0.0;
    sync_plan_position();

    int x_axis_home_dir =
      #if ENABLED(DUAL_X_CARRIAGE)
        x_home_dir(active_extruder)
      #else
        home_dir(X_AXIS)
      #endif
    ;

    float mlx = max_length(X_AXIS),
          mly = max_length(Y_AXIS),
          mlratio = mlx > mly ? mly / mlx : mlx / mly,
          fr_mm_s = min(homing_feedrate_mm_s[X_AXIS], homing_feedrate_mm_s[Y_AXIS]) * SQRT(sq(mlratio) + 1.0);

    do_blocking_move_to_xy(1.5 * mlx * x_axis_home_dir, 1.5 * mly * home_dir(Y_AXIS), fr_mm_s);
    endstops.hit_on_purpose(); // clear endstop hit flags
    current_position[X_AXIS] = current_position[Y_AXIS] = 0.0;

  }

#endif // QUICK_HOME

#if ENABLED(DEBUG_LEVELING_FEATURE)

  void log_machine_info() {
    SERIAL_ECHOPGM("Machine Type: ");
    #if ENABLED(DELTA)
      SERIAL_ECHOLNPGM("Delta");
    #elif IS_SCARA
      SERIAL_ECHOLNPGM("SCARA");
    #elif IS_CORE
      SERIAL_ECHOLNPGM("Core");
    #else
      SERIAL_ECHOLNPGM("Cartesian");
    #endif

    SERIAL_ECHOPGM("Probe: ");
    #if ENABLED(FIX_MOUNTED_PROBE)
      SERIAL_ECHOLNPGM("FIX_MOUNTED_PROBE");
    #elif ENABLED(BLTOUCH)
      SERIAL_ECHOLNPGM("BLTOUCH");
    #elif HAS_Z_SERVO_ENDSTOP
      SERIAL_ECHOLNPGM("SERVO PROBE");
    #elif ENABLED(Z_PROBE_SLED)
      SERIAL_ECHOLNPGM("Z_PROBE_SLED");
    #elif ENABLED(Z_PROBE_ALLEN_KEY)
      SERIAL_ECHOLNPGM("Z_PROBE_ALLEN_KEY");
    #else
      SERIAL_ECHOLNPGM("NONE");
    #endif

    #if HAS_BED_PROBE
      SERIAL_ECHOPAIR("Probe Offset X:", X_PROBE_OFFSET_FROM_EXTRUDER);
      SERIAL_ECHOPAIR(" Y:", Y_PROBE_OFFSET_FROM_EXTRUDER);
      SERIAL_ECHOPAIR(" Z:", zprobe_zoffset);
      #if (X_PROBE_OFFSET_FROM_EXTRUDER > 0)
        SERIAL_ECHOPGM(" (Right");
      #elif (X_PROBE_OFFSET_FROM_EXTRUDER < 0)
        SERIAL_ECHOPGM(" (Left");
      #elif (Y_PROBE_OFFSET_FROM_EXTRUDER != 0)
        SERIAL_ECHOPGM(" (Middle");
      #else
        SERIAL_ECHOPGM(" (Aligned With");
      #endif
      #if (Y_PROBE_OFFSET_FROM_EXTRUDER > 0)
        SERIAL_ECHOPGM("-Back");
      #elif (Y_PROBE_OFFSET_FROM_EXTRUDER < 0)
        SERIAL_ECHOPGM("-Front");
      #elif (X_PROBE_OFFSET_FROM_EXTRUDER != 0)
        SERIAL_ECHOPGM("-Center");
      #endif
      if (zprobe_zoffset < 0)
        SERIAL_ECHOPGM(" & Below");
      else if (zprobe_zoffset > 0)
        SERIAL_ECHOPGM(" & Above");
      else
        SERIAL_ECHOPGM(" & Same Z as");
      SERIAL_ECHOLNPGM(" Nozzle)");
    #endif

    #if HAS_ABL
      SERIAL_ECHOPGM("Auto Bed Leveling: ");
      #if ENABLED(AUTO_BED_LEVELING_LINEAR)
        SERIAL_ECHOPGM("LINEAR");
      #elif ENABLED(AUTO_BED_LEVELING_BILINEAR)
        SERIAL_ECHOPGM("BILINEAR");
      #elif ENABLED(AUTO_BED_LEVELING_3POINT)
        SERIAL_ECHOPGM("3POINT");
      #endif
      if (planner.abl_enabled) {
        SERIAL_ECHOLNPGM(" (enabled)");
        #if ENABLED(AUTO_BED_LEVELING_LINEAR) || ENABLED(AUTO_BED_LEVELING_3POINT)
          float diff[XYZ] = {
            stepper.get_axis_position_mm(X_AXIS) - current_position[X_AXIS],
            stepper.get_axis_position_mm(Y_AXIS) - current_position[Y_AXIS],
            stepper.get_axis_position_mm(Z_AXIS) - current_position[Z_AXIS]
          };
          SERIAL_ECHOPGM("ABL Adjustment X");
          if (diff[X_AXIS] > 0) SERIAL_CHAR('+');
          SERIAL_ECHO(diff[X_AXIS]);
          SERIAL_ECHOPGM(" Y");
          if (diff[Y_AXIS] > 0) SERIAL_CHAR('+');
          SERIAL_ECHO(diff[Y_AXIS]);
          SERIAL_ECHOPGM(" Z");
          if (diff[Z_AXIS] > 0) SERIAL_CHAR('+');
          SERIAL_ECHO(diff[Z_AXIS]);
        #elif ENABLED(AUTO_BED_LEVELING_BILINEAR)
          SERIAL_ECHOPAIR("ABL Adjustment Z", bilinear_z_offset(current_position));
        #endif
      }
      SERIAL_EOL;
    #elif ENABLED(MESH_BED_LEVELING)
      SERIAL_ECHOPGM("Mesh Bed Leveling");
      if (mbl.active()) {
        float lz = current_position[Z_AXIS];
        planner.apply_leveling(current_position[X_AXIS], current_position[Y_AXIS], lz);
        SERIAL_ECHOLNPGM(" (enabled)");
        SERIAL_ECHOPAIR("MBL Adjustment Z", lz);
      }
      SERIAL_EOL;
    #endif

  }

#endif // DEBUG_LEVELING_FEATURE

#if ENABLED(DELTA)

  /**
   * A delta can only safely home all axes at the same time
   * This is like quick_home_xy() but for 3 towers.
   */
  inline void home_delta() {
    #if ENABLED(DEBUG_LEVELING_FEATURE)
      if (DEBUGGING(LEVELING)) DEBUG_POS(">>> home_delta", current_position);
    #endif
    // Init the current position of all carriages to 0,0,0
    ZERO(current_position);
    sync_plan_position();

    // Move all carriages together linearly until an endstop is hit.
    current_position[X_AXIS] = current_position[Y_AXIS] = current_position[Z_AXIS] = (Z_MAX_LENGTH + 10);
    feedrate_mm_s = homing_feedrate_mm_s[X_AXIS];
    line_to_current_position();
    stepper.synchronize();
    endstops.hit_on_purpose(); // clear endstop hit flags

    // At least one carriage has reached the top.
    // Now re-home each carriage separately.
    HOMEAXIS(A);
    HOMEAXIS(B);
    HOMEAXIS(C);

    // Set all carriages to their home positions
    // Do this here all at once for Delta, because
    // XYZ isn't ABC. Applying this per-tower would
    // give the impression that they are the same.
    LOOP_XYZ(i) set_axis_is_at_home((AxisEnum)i);

    SYNC_PLAN_POSITION_KINEMATIC();

    #if ENABLED(DEBUG_LEVELING_FEATURE)
      if (DEBUGGING(LEVELING)) DEBUG_POS("<<< home_delta", current_position);
    #endif
  }

#endif // DELTA

#if ENABLED(Z_SAFE_HOMING)

  inline void home_z_safely() {

    // Disallow Z homing if X or Y are unknown
    if (!axis_known_position[X_AXIS] || !axis_known_position[Y_AXIS]) {
      LCD_MESSAGEPGM(MSG_ERR_Z_HOMING);
      SERIAL_ECHO_START;
      SERIAL_ECHOLNPGM(MSG_ERR_Z_HOMING);
      return;
    }

    #if ENABLED(DEBUG_LEVELING_FEATURE)
      if (DEBUGGING(LEVELING)) SERIAL_ECHOLNPGM("Z_SAFE_HOMING >>>");
    #endif

    SYNC_PLAN_POSITION_KINEMATIC();

    /**
     * Move the Z probe (or just the nozzle) to the safe homing point
     */
    destination[X_AXIS] = LOGICAL_X_POSITION(Z_SAFE_HOMING_X_POINT);
    destination[Y_AXIS] = LOGICAL_Y_POSITION(Z_SAFE_HOMING_Y_POINT);
    destination[Z_AXIS] = current_position[Z_AXIS]; // Z is already at the right height

    if (position_is_reachable(
          destination
          #if HOMING_Z_WITH_PROBE
            , true
          #endif
        )
    ) {

      #if HOMING_Z_WITH_PROBE
        destination[X_AXIS] -= X_PROBE_OFFSET_FROM_EXTRUDER;
        destination[Y_AXIS] -= Y_PROBE_OFFSET_FROM_EXTRUDER;
      #endif

      #if ENABLED(DEBUG_LEVELING_FEATURE)
        if (DEBUGGING(LEVELING)) DEBUG_POS("Z_SAFE_HOMING", destination);
      #endif

      // This causes the carriage on Dual X to unpark
      #if ENABLED(DUAL_X_CARRIAGE)
        active_extruder_parked = false;
      #endif

      do_blocking_move_to_xy(destination[X_AXIS], destination[Y_AXIS]);
      HOMEAXIS(Z);
    }
    else {
      LCD_MESSAGEPGM(MSG_ZPROBE_OUT);
      SERIAL_ECHO_START;
      SERIAL_ECHOLNPGM(MSG_ZPROBE_OUT);
    }

    #if ENABLED(DEBUG_LEVELING_FEATURE)
      if (DEBUGGING(LEVELING)) SERIAL_ECHOLNPGM("<<< Z_SAFE_HOMING");
    #endif
  }

#endif // Z_SAFE_HOMING

/**
 * G28: Home all axes according to settings
 *
 * Parameters
 *
 *  None  Home to all axes with no parameters.
 *        With QUICK_HOME enabled XY will home together, then Z.
 *
 * Cartesian parameters
 *
 *  X   Home to the X endstop
 *  Y   Home to the Y endstop
 *  Z   Home to the Z endstop
 *
 */
inline void gcode_G28() {

  #if ENABLED(DEBUG_LEVELING_FEATURE)
    if (DEBUGGING(LEVELING)) {
      SERIAL_ECHOLNPGM(">>> gcode_G28");
      log_machine_info();
    }
  #endif

  // Wait for planner moves to finish!
  stepper.synchronize();

  // Disable the leveling matrix before homing
  #if PLANNER_LEVELING
    set_bed_leveling_enabled(false);
  #endif

  // Always home with tool 0 active
  #if HOTENDS > 1
    uint8_t old_tool_index = active_extruder;
    tool_change(0, 0, true);
  #endif

  #if ENABLED(DUAL_X_CARRIAGE) || ENABLED(DUAL_NOZZLE_DUPLICATION_MODE)
    extruder_duplication_enabled = false;
  #endif

  /**
   * For mesh bed leveling deactivate the mesh calculations, will be turned
   * on again when homing all axis
   */
  #if ENABLED(MESH_BED_LEVELING)
    float pre_home_z = MESH_HOME_SEARCH_Z;
    if (mbl.active()) {
      #if ENABLED(DEBUG_LEVELING_FEATURE)
        if (DEBUGGING(LEVELING)) SERIAL_ECHOLNPGM("MBL was active");
      #endif
      // Use known Z position if already homed
      if (axis_homed[X_AXIS] && axis_homed[Y_AXIS] && axis_homed[Z_AXIS]) {
        set_bed_leveling_enabled(false);
        pre_home_z = current_position[Z_AXIS];
      }
      else {
        mbl.set_active(false);
        current_position[Z_AXIS] = pre_home_z;
      }
      #if ENABLED(DEBUG_LEVELING_FEATURE)
        if (DEBUGGING(LEVELING)) DEBUG_POS("Set Z to pre_home_z", current_position);
      #endif
    }
  #endif

  setup_for_endstop_or_probe_move();
  #if ENABLED(DEBUG_LEVELING_FEATURE)
    if (DEBUGGING(LEVELING)) SERIAL_ECHOLNPGM("> endstops.enable(true)");
  #endif
  endstops.enable(true); // Enable endstops for next homing move

  #if ENABLED(DELTA)

    home_delta();

  #else // NOT DELTA

    bool homeX = code_seen('X'), homeY = code_seen('Y'), homeZ = code_seen('Z');

    home_all_axis = (!homeX && !homeY && !homeZ) || (homeX && homeY && homeZ);

    set_destination_to_current();

    #if Z_HOME_DIR > 0  // If homing away from BED do Z first

      if (home_all_axis || homeZ) {
        HOMEAXIS(Z);
        #if ENABLED(DEBUG_LEVELING_FEATURE)
          if (DEBUGGING(LEVELING)) DEBUG_POS("> HOMEAXIS(Z)", current_position);
        #endif
      }

    #else

      if (home_all_axis || homeX || homeY) {
        // Raise Z before homing any other axes and z is not already high enough (never lower z)
        destination[Z_AXIS] = LOGICAL_Z_POSITION(Z_HOMING_HEIGHT);
        if (destination[Z_AXIS] > current_position[Z_AXIS]) {

          #if ENABLED(DEBUG_LEVELING_FEATURE)
            if (DEBUGGING(LEVELING))
              SERIAL_ECHOLNPAIR("Raise Z (before homing) to ", destination[Z_AXIS]);
          #endif

          do_blocking_move_to_z(destination[Z_AXIS]);
        }
      }

    #endif

    #if ENABLED(QUICK_HOME)

      if (home_all_axis || (homeX && homeY)) quick_home_xy();

    #endif

    #if ENABLED(HOME_Y_BEFORE_X)

      // Home Y
      if (home_all_axis || homeY) {
        HOMEAXIS(Y);
        #if ENABLED(DEBUG_LEVELING_FEATURE)
          if (DEBUGGING(LEVELING)) DEBUG_POS("> homeY", current_position);
        #endif
      }

    #endif

    // Home X
    if (home_all_axis || homeX) {

      #if ENABLED(DUAL_X_CARRIAGE)

        // Always home the 2nd (right) extruder first
        active_extruder = 1;
        HOMEAXIS(X);

        // Remember this extruder's position for later tool change
        inactive_extruder_x_pos = RAW_X_POSITION(current_position[X_AXIS]);

        // Home the 1st (left) extruder
        active_extruder = 0;
        HOMEAXIS(X);

        // Consider the active extruder to be parked
        memcpy(raised_parked_position, current_position, sizeof(raised_parked_position));
        delayed_move_time = 0;
        active_extruder_parked = true;

      #else

        HOMEAXIS(X);

      #endif

      #if ENABLED(DEBUG_LEVELING_FEATURE)
        if (DEBUGGING(LEVELING)) DEBUG_POS("> homeX", current_position);
      #endif
    }

    #if DISABLED(HOME_Y_BEFORE_X)
      // Home Y
      if (home_all_axis || homeY) {
        HOMEAXIS(Y);
        #if ENABLED(DEBUG_LEVELING_FEATURE)
          if (DEBUGGING(LEVELING)) DEBUG_POS("> homeY", current_position);
        #endif
      }
    #endif

    // Home Z last if homing towards the bed
    #if Z_HOME_DIR < 0
      if (home_all_axis || homeZ) {
        #if ENABLED(Z_SAFE_HOMING)
          home_z_safely();
        #else
          HOMEAXIS(Z);
        #endif
        #if ENABLED(DEBUG_LEVELING_FEATURE)
          if (DEBUGGING(LEVELING)) DEBUG_POS("> (home_all_axis || homeZ) > final", current_position);
        #endif
      } // home_all_axis || homeZ
    #endif // Z_HOME_DIR < 0

    SYNC_PLAN_POSITION_KINEMATIC();

  #endif // !DELTA (gcode_G28)

  endstops.not_homing();

  #if ENABLED(DELTA) && ENABLED(DELTA_HOME_TO_SAFE_ZONE)
    // move to a height where we can use the full xy-area
    do_blocking_move_to_z(delta_clip_start_height);
  #endif

  // Enable mesh leveling again
  #if ENABLED(MESH_BED_LEVELING)
    if (mbl.has_mesh()) {
      #if ENABLED(DEBUG_LEVELING_FEATURE)
        if (DEBUGGING(LEVELING)) SERIAL_ECHOLNPGM("MBL has mesh");
      #endif
      if (home_all_axis || (axis_homed[X_AXIS] && axis_homed[Y_AXIS] && homeZ)) {
        #if ENABLED(DEBUG_LEVELING_FEATURE)
          if (DEBUGGING(LEVELING)) SERIAL_ECHOLNPGM("MBL Z homing");
        #endif
        current_position[Z_AXIS] = MESH_HOME_SEARCH_Z
          #if Z_HOME_DIR > 0
            + Z_MAX_POS
          #endif
        ;
        SYNC_PLAN_POSITION_KINEMATIC();
        mbl.set_active(true);
        #if ENABLED(MESH_G28_REST_ORIGIN)
          current_position[Z_AXIS] = 0.0;
          set_destination_to_current();
          line_to_destination(homing_feedrate_mm_s[Z_AXIS]);
          stepper.synchronize();
          #if ENABLED(DEBUG_LEVELING_FEATURE)
            if (DEBUGGING(LEVELING)) DEBUG_POS("MBL Rest Origin", current_position);
          #endif
        #else
          planner.unapply_leveling(current_position);
          #if ENABLED(DEBUG_LEVELING_FEATURE)
            if (DEBUGGING(LEVELING)) DEBUG_POS("MBL adjusted MESH_HOME_SEARCH_Z", current_position);
          #endif
        #endif
      }
      else if ((axis_homed[X_AXIS] && axis_homed[Y_AXIS] && axis_homed[Z_AXIS]) && (homeX || homeY)) {
        current_position[Z_AXIS] = pre_home_z;
        SYNC_PLAN_POSITION_KINEMATIC();
        mbl.set_active(true);
        planner.unapply_leveling(current_position);
        #if ENABLED(DEBUG_LEVELING_FEATURE)
          if (DEBUGGING(LEVELING)) DEBUG_POS("MBL Home X or Y", current_position);
        #endif
      }
    }
  #endif

  clean_up_after_endstop_or_probe_move();

  #if ENABLED(DEBUG_LEVELING_FEATURE)
    if (DEBUGGING(LEVELING)) SERIAL_ECHOLNPGM("<<< gcode_G28");
  #endif

  // Restore the active tool after homing
  #if HOTENDS > 1
    tool_change(old_tool_index, 0, true);
  #endif

  report_current_position();
}

#if HAS_PROBING_PROCEDURE

  void out_of_range_error(const char* p_edge) {
    SERIAL_PROTOCOLPGM("?Probe ");
    serialprintPGM(p_edge);
    SERIAL_PROTOCOLLNPGM(" position out of range.");
  }

#endif

#if ENABLED(MESH_BED_LEVELING)

  inline void _mbl_goto_xy(float x, float y) {
    float old_feedrate_mm_s = feedrate_mm_s;
    feedrate_mm_s = homing_feedrate_mm_s[Z_AXIS];

    current_position[Z_AXIS] = MESH_HOME_SEARCH_Z
      #if Z_CLEARANCE_BETWEEN_PROBES > Z_HOMING_HEIGHT
        + Z_CLEARANCE_BETWEEN_PROBES
      #elif Z_HOMING_HEIGHT > 0
        + Z_HOMING_HEIGHT
      #endif
    ;
    line_to_current_position();

    feedrate_mm_s = MMM_TO_MMS(XY_PROBE_SPEED);
    current_position[X_AXIS] = LOGICAL_X_POSITION(x);
    current_position[Y_AXIS] = LOGICAL_Y_POSITION(y);
    line_to_current_position();

    #if Z_CLEARANCE_BETWEEN_PROBES > 0 || Z_HOMING_HEIGHT > 0
      feedrate_mm_s = homing_feedrate_mm_s[Z_AXIS];
      current_position[Z_AXIS] = LOGICAL_Z_POSITION(MESH_HOME_SEARCH_Z);
      line_to_current_position();
    #endif

    feedrate_mm_s = old_feedrate_mm_s;
    stepper.synchronize();
  }

  // Save 130 bytes with non-duplication of PSTR
  void say_not_entered() { SERIAL_PROTOCOLLNPGM(" not entered."); }

  void mbl_mesh_report() {
    SERIAL_PROTOCOLLNPGM("Num X,Y: " STRINGIFY(MESH_NUM_X_POINTS) "," STRINGIFY(MESH_NUM_Y_POINTS));
    SERIAL_PROTOCOLLNPGM("Z search height: " STRINGIFY(MESH_HOME_SEARCH_Z));
    SERIAL_PROTOCOLPGM("Z offset: "); SERIAL_PROTOCOL_F(mbl.z_offset, 5);
    SERIAL_PROTOCOLLNPGM("\nMeasured points:");
    for (uint8_t py = 0; py < MESH_NUM_Y_POINTS; py++) {
      for (uint8_t px = 0; px < MESH_NUM_X_POINTS; px++) {
        SERIAL_PROTOCOLPGM("  ");
        SERIAL_PROTOCOL_F(mbl.z_values[py][px], 5);
      }
      SERIAL_EOL;
    }
  }

  /**
   * G29: Mesh-based Z probe, probes a grid and produces a
   *      mesh to compensate for variable bed height
   *
   * Parameters With MESH_BED_LEVELING:
   *
   *  S0              Produce a mesh report
   *  S1              Start probing mesh points
   *  S2              Probe the next mesh point
   *  S3 Xn Yn Zn.nn  Manually modify a single point
   *  S4 Zn.nn        Set z offset. Positive away from bed, negative closer to bed.
   *  S5              Reset and disable mesh
   *
   * The S0 report the points as below
   *
   *  +----> X-axis  1-n
   *  |
   *  |
   *  v Y-axis  1-n
   *
   */
  inline void gcode_G29() {

    static int probe_point = -1;
    MeshLevelingState state = code_seen('S') ? (MeshLevelingState)code_value_byte() : MeshReport;
    if (state < 0 || state > 5) {
      SERIAL_PROTOCOLLNPGM("S out of range (0-5).");
      return;
    }

    int8_t px, py;

    switch (state) {
      case MeshReport:
        if (mbl.has_mesh()) {
          SERIAL_PROTOCOLLNPAIR("State: ", mbl.active() ? MSG_ON : MSG_OFF);
          mbl_mesh_report();
        }
        else
          SERIAL_PROTOCOLLNPGM("Mesh bed leveling has no data.");
        break;

      case MeshStart:
        mbl.reset();
        probe_point = 0;
        enqueue_and_echo_commands_P(PSTR("G28\nG29 S2"));
        break;

      case MeshNext:
        if (probe_point < 0) {
          SERIAL_PROTOCOLLNPGM("Start mesh probing with \"G29 S1\" first.");
          return;
        }
        // For each G29 S2...
        if (probe_point == 0) {
          // For the initial G29 S2 make Z a positive value (e.g., 4.0)
          current_position[Z_AXIS] = MESH_HOME_SEARCH_Z
            #if Z_HOME_DIR > 0
              + Z_MAX_POS
            #endif
          ;
          SYNC_PLAN_POSITION_KINEMATIC();
        }
        else {
          // For G29 S2 after adjusting Z.
          mbl.set_zigzag_z(probe_point - 1, current_position[Z_AXIS]);
        }
        // If there's another point to sample, move there with optional lift.
        if (probe_point < (MESH_NUM_X_POINTS) * (MESH_NUM_Y_POINTS)) {
          mbl.zigzag(probe_point, px, py);
          _mbl_goto_xy(mbl.get_probe_x(px), mbl.get_probe_y(py));
          probe_point++;
        }
        else {
          // One last "return to the bed" (as originally coded) at completion
          current_position[Z_AXIS] = MESH_HOME_SEARCH_Z
            #if Z_CLEARANCE_BETWEEN_PROBES > Z_HOMING_HEIGHT
              + Z_CLEARANCE_BETWEEN_PROBES
            #elif Z_HOMING_HEIGHT > 0
              + Z_HOMING_HEIGHT
            #endif
          ;
          line_to_current_position();
          stepper.synchronize();

          // After recording the last point, activate the mbl and home
          SERIAL_PROTOCOLLNPGM("Mesh probing done.");
          probe_point = -1;
          mbl.set_has_mesh(true);
          enqueue_and_echo_commands_P(PSTR("G28"));
        }
        break;

      case MeshSet:
        if (code_seen('X')) {
          px = code_value_int() - 1;
          if (px < 0 || px >= MESH_NUM_X_POINTS) {
            SERIAL_PROTOCOLLNPGM("X out of range (1-" STRINGIFY(MESH_NUM_X_POINTS) ").");
            return;
          }
        }
        else {
          SERIAL_CHAR('X'); say_not_entered();
          return;
        }

        if (code_seen('Y')) {
          py = code_value_int() - 1;
          if (py < 0 || py >= MESH_NUM_Y_POINTS) {
            SERIAL_PROTOCOLLNPGM("Y out of range (1-" STRINGIFY(MESH_NUM_Y_POINTS) ").");
            return;
          }
        }
        else {
          SERIAL_CHAR('Y'); say_not_entered();
          return;
        }

        if (code_seen('Z')) {
          mbl.z_values[py][px] = code_value_axis_units(Z_AXIS);
        }
        else {
          SERIAL_CHAR('Z'); say_not_entered();
          return;
        }
        break;

      case MeshSetZOffset:
        if (code_seen('Z')) {
          mbl.z_offset = code_value_axis_units(Z_AXIS);
        }
        else {
          SERIAL_CHAR('Z'); say_not_entered();
          return;
        }
        break;

      case MeshReset:
        if (mbl.active()) {
          current_position[Z_AXIS] -= MESH_HOME_SEARCH_Z;
          planner.apply_leveling(current_position[X_AXIS], current_position[Y_AXIS], current_position[Z_AXIS]);
          mbl.reset();
          SYNC_PLAN_POSITION_KINEMATIC();
        }
        else
          mbl.reset();

    } // switch(state)

    report_current_position();
  }

#elif HAS_ABL

  /**
   * G29: Detailed Z probe, probes the bed at 3 or more points.
   *      Will fail if the printer has not been homed with G28.
   *
   * Enhanced G29 Auto Bed Leveling Probe Routine
   *
   * Parameters With LINEAR and BILINEAR:
   *
   *  P  Set the size of the grid that will be probed (P x P points).
   *     Not supported by non-linear delta printer bed leveling.
   *     Example: "G29 P4"
   *
   *  S  Set the XY travel speed between probe points (in units/min)
   *
   *  D  Dry-Run mode. Just evaluate the bed Topology - Don't apply
   *     or clean the rotation Matrix. Useful to check the topology
   *     after a first run of G29.
   *
   *  V  Set the verbose level (0-4). Example: "G29 V3"
   *
   *  T  Generate a Bed Topology Report. Example: "G29 P5 T" for a detailed report.
   *     This is useful for manual bed leveling and finding flaws in the bed (to
   *     assist with part placement).
   *     Not supported by non-linear delta printer bed leveling.
   *
   *  F  Set the Front limit of the probing grid
   *  B  Set the Back limit of the probing grid
   *  L  Set the Left limit of the probing grid
   *  R  Set the Right limit of the probing grid
   *
   * Parameters with BILINEAR only:
   *
   *  Z  Supply an additional Z probe offset
   *
   * Global Parameters:
   *
   * E/e By default G29 will engage the Z probe, test the bed, then disengage.
   *     Include "E" to engage/disengage the Z probe for each sample.
   *     There's no extra effect if you have a fixed Z probe.
   *     Usage: "G29 E" or "G29 e"
   *
   */
  inline void gcode_G29() {

    #if ENABLED(DEBUG_LEVELING_FEATURE)
      bool query = code_seen('Q');
      uint8_t old_debug_flags = marlin_debug_flags;
      if (query) marlin_debug_flags |= DEBUG_LEVELING;
      if (DEBUGGING(LEVELING)) {
        DEBUG_POS(">>> gcode_G29", current_position);
        log_machine_info();
      }
      marlin_debug_flags = old_debug_flags;
      if (query) return;
    #endif

    // Don't allow auto-leveling without homing first
    if (axis_unhomed_error(true, true, true)) return;

    int verbose_level = code_seen('V') ? code_value_int() : 1;
    if (verbose_level < 0 || verbose_level > 4) {
      SERIAL_PROTOCOLLNPGM("?(V)erbose Level is implausible (0-4).");
      return;
    }

    bool dryrun = code_seen('D'),
         stow_probe_after_each = code_seen('E');

    #if ABL_GRID

      if (verbose_level > 0) {
        SERIAL_PROTOCOLLNPGM("G29 Auto Bed Leveling");
        if (dryrun) SERIAL_PROTOCOLLNPGM("Running in DRY-RUN mode");
      }

      #if ABL_PLANAR

        bool do_topography_map = verbose_level > 2 || code_seen('T');

        // X and Y specify points in each direction, overriding the default
        // These values may be saved with the completed mesh
        int abl_grid_points_x = code_seen('X') ? code_value_int() : ABL_GRID_MAX_POINTS_X,
            abl_grid_points_y = code_seen('Y') ? code_value_int() : ABL_GRID_MAX_POINTS_Y;

        if (code_seen('P')) abl_grid_points_x = abl_grid_points_y = code_value_int();

        if (abl_grid_points_x < 2 || abl_grid_points_y < 2) {
          SERIAL_PROTOCOLLNPGM("?Number of probe points is implausible (2 minimum).");
          return;
        }

      #else

         const uint8_t abl_grid_points_x = ABL_GRID_MAX_POINTS_X, abl_grid_points_y = ABL_GRID_MAX_POINTS_Y;

      #endif

      xy_probe_feedrate_mm_s = MMM_TO_MMS(code_seen('S') ? code_value_linear_units() : XY_PROBE_SPEED);

      int left_probe_bed_position = code_seen('L') ? (int)code_value_axis_units(X_AXIS) : LOGICAL_X_POSITION(LEFT_PROBE_BED_POSITION),
          right_probe_bed_position = code_seen('R') ? (int)code_value_axis_units(X_AXIS) : LOGICAL_X_POSITION(RIGHT_PROBE_BED_POSITION),
          front_probe_bed_position = code_seen('F') ? (int)code_value_axis_units(Y_AXIS) : LOGICAL_Y_POSITION(FRONT_PROBE_BED_POSITION),
          back_probe_bed_position = code_seen('B') ? (int)code_value_axis_units(Y_AXIS) : LOGICAL_Y_POSITION(BACK_PROBE_BED_POSITION);

      bool left_out_l = left_probe_bed_position < LOGICAL_X_POSITION(MIN_PROBE_X),
           left_out = left_out_l || left_probe_bed_position > right_probe_bed_position - (MIN_PROBE_EDGE),
           right_out_r = right_probe_bed_position > LOGICAL_X_POSITION(MAX_PROBE_X),
           right_out = right_out_r || right_probe_bed_position < left_probe_bed_position + MIN_PROBE_EDGE,
           front_out_f = front_probe_bed_position < LOGICAL_Y_POSITION(MIN_PROBE_Y),
           front_out = front_out_f || front_probe_bed_position > back_probe_bed_position - (MIN_PROBE_EDGE),
           back_out_b = back_probe_bed_position > LOGICAL_Y_POSITION(MAX_PROBE_Y),
           back_out = back_out_b || back_probe_bed_position < front_probe_bed_position + MIN_PROBE_EDGE;

      if (left_out || right_out || front_out || back_out) {
        if (left_out) {
          out_of_range_error(PSTR("(L)eft"));
          left_probe_bed_position = left_out_l ? LOGICAL_X_POSITION(MIN_PROBE_X) : right_probe_bed_position - (MIN_PROBE_EDGE);
        }
        if (right_out) {
          out_of_range_error(PSTR("(R)ight"));
          right_probe_bed_position = right_out_r ? LOGICAL_Y_POSITION(MAX_PROBE_X) : left_probe_bed_position + MIN_PROBE_EDGE;
        }
        if (front_out) {
          out_of_range_error(PSTR("(F)ront"));
          front_probe_bed_position = front_out_f ? LOGICAL_Y_POSITION(MIN_PROBE_Y) : back_probe_bed_position - (MIN_PROBE_EDGE);
        }
        if (back_out) {
          out_of_range_error(PSTR("(B)ack"));
          back_probe_bed_position = back_out_b ? LOGICAL_Y_POSITION(MAX_PROBE_Y) : front_probe_bed_position + MIN_PROBE_EDGE;
        }
        return;
      }

    #endif // ABL_GRID

    stepper.synchronize();

    // Disable auto bed leveling during G29
    bool abl_should_enable = planner.abl_enabled;

    planner.abl_enabled = false;

    if (!dryrun) {
      // Re-orient the current position without leveling
      // based on where the steppers are positioned.
      set_current_from_steppers_for_axis(ALL_AXES);

      // Sync the planner to where the steppers stopped
      SYNC_PLAN_POSITION_KINEMATIC();
    }

    setup_for_endstop_or_probe_move();

    // Deploy the probe. Probe will raise if needed.
    if (DEPLOY_PROBE()) {
      planner.abl_enabled = abl_should_enable;
      return;
    }

    float xProbe = 0, yProbe = 0, measured_z = 0;

    #if ABL_GRID

      // probe at the points of a lattice grid
      const float xGridSpacing = (right_probe_bed_position - left_probe_bed_position) / (abl_grid_points_x - 1),
                  yGridSpacing = (back_probe_bed_position - front_probe_bed_position) / (abl_grid_points_y - 1);

      #if ENABLED(AUTO_BED_LEVELING_BILINEAR)

        float zoffset = zprobe_zoffset;
        if (code_seen('Z')) zoffset += code_value_axis_units(Z_AXIS);

        if ( xGridSpacing != bilinear_grid_spacing[X_AXIS]
          || yGridSpacing != bilinear_grid_spacing[Y_AXIS]
          || left_probe_bed_position != bilinear_start[X_AXIS]
          || front_probe_bed_position != bilinear_start[Y_AXIS]
        ) {
          // Before reset bed level, re-enable to correct the position
          planner.abl_enabled = abl_should_enable;
          // Reset grid to 0.0 or "not probed". (Also disables ABL)
          reset_bed_level();

          #if ENABLED(ABL_BILINEAR_SUBDIVISION)
            bilinear_grid_spacing_virt[X_AXIS] = xGridSpacing / (BILINEAR_SUBDIVISIONS);
            bilinear_grid_spacing_virt[Y_AXIS] = yGridSpacing / (BILINEAR_SUBDIVISIONS);
          #endif
          bilinear_grid_spacing[X_AXIS] = xGridSpacing;
          bilinear_grid_spacing[Y_AXIS] = yGridSpacing;
          bilinear_start[X_AXIS] = RAW_X_POSITION(left_probe_bed_position);
          bilinear_start[Y_AXIS] = RAW_Y_POSITION(front_probe_bed_position);

          // Can't re-enable (on error) until the new grid is written
          abl_should_enable = false;
        }

      #elif ENABLED(AUTO_BED_LEVELING_LINEAR)

        /**
         * solve the plane equation ax + by + d = z
         * A is the matrix with rows [x y 1] for all the probed points
         * B is the vector of the Z positions
         * the normal vector to the plane is formed by the coefficients of the
         * plane equation in the standard form, which is Vx*x+Vy*y+Vz*z+d = 0
         * so Vx = -a Vy = -b Vz = 1 (we want the vector facing towards positive Z
         */

        int abl2 = abl_grid_points_x * abl_grid_points_y,
            indexIntoAB[abl_grid_points_x][abl_grid_points_y],
            probePointCounter = -1;

        float eqnAMatrix[abl2 * 3], // "A" matrix of the linear system of equations
              eqnBVector[abl2],     // "B" vector of Z points
              mean = 0.0;

      #endif // AUTO_BED_LEVELING_LINEAR

      #if ENABLED(PROBE_Y_FIRST)
        #define PR_OUTER_VAR xCount
        #define PR_OUTER_END abl_grid_points_x
        #define PR_INNER_VAR yCount
        #define PR_INNER_END abl_grid_points_y
      #else
        #define PR_OUTER_VAR yCount
        #define PR_OUTER_END abl_grid_points_y
        #define PR_INNER_VAR xCount
        #define PR_INNER_END abl_grid_points_x
      #endif

      bool zig = PR_OUTER_END & 1;  // Always end at RIGHT and BACK_PROBE_BED_POSITION

      // Outer loop is Y with PROBE_Y_FIRST disabled
      for (uint8_t PR_OUTER_VAR = 0; PR_OUTER_VAR < PR_OUTER_END; PR_OUTER_VAR++) {

        int8_t inStart, inStop, inInc;

        if (zig) { // away from origin
          inStart = 0;
          inStop = PR_INNER_END;
          inInc = 1;
        }
        else {     // towards origin
          inStart = PR_INNER_END - 1;
          inStop = -1;
          inInc = -1;
        }

        zig = !zig; // zag

        // Inner loop is Y with PROBE_Y_FIRST enabled
        for (int8_t PR_INNER_VAR = inStart; PR_INNER_VAR != inStop; PR_INNER_VAR += inInc) {

          float xBase = left_probe_bed_position + xGridSpacing * xCount,
                yBase = front_probe_bed_position + yGridSpacing * yCount;

          xProbe = FLOOR(xBase + (xBase < 0 ? 0 : 0.5));
          yProbe = FLOOR(yBase + (yBase < 0 ? 0 : 0.5));

          #if ENABLED(AUTO_BED_LEVELING_LINEAR)
            indexIntoAB[xCount][yCount] = ++probePointCounter;
          #endif

          #if IS_KINEMATIC
            // Avoid probing outside the round or hexagonal area
            float pos[XYZ] = { xProbe, yProbe, 0 };
            if (!position_is_reachable(pos, true)) continue;
          #endif

          measured_z = probe_pt(xProbe, yProbe, stow_probe_after_each, verbose_level);

          if (measured_z == NAN) {
            planner.abl_enabled = abl_should_enable;
            return;
          }

          #if ENABLED(AUTO_BED_LEVELING_LINEAR)

            mean += measured_z;
            eqnBVector[probePointCounter] = measured_z;
            eqnAMatrix[probePointCounter + 0 * abl2] = xProbe;
            eqnAMatrix[probePointCounter + 1 * abl2] = yProbe;
            eqnAMatrix[probePointCounter + 2 * abl2] = 1;

          #elif ENABLED(AUTO_BED_LEVELING_BILINEAR)

            bed_level_grid[xCount][yCount] = measured_z + zoffset;

          #endif

          idle();

        } //xProbe
      } //yProbe

    #elif ENABLED(AUTO_BED_LEVELING_3POINT)

      #if ENABLED(DEBUG_LEVELING_FEATURE)
        if (DEBUGGING(LEVELING)) SERIAL_ECHOLNPGM("> 3-point Leveling");
      #endif

      // Probe at 3 arbitrary points
      vector_3 points[3] = {
        vector_3(ABL_PROBE_PT_1_X, ABL_PROBE_PT_1_Y, 0),
        vector_3(ABL_PROBE_PT_2_X, ABL_PROBE_PT_2_Y, 0),
        vector_3(ABL_PROBE_PT_3_X, ABL_PROBE_PT_3_Y, 0)
      };

      for (uint8_t i = 0; i < 3; ++i) {
        // Retain the last probe position
        xProbe = LOGICAL_X_POSITION(points[i].x);
        yProbe = LOGICAL_Y_POSITION(points[i].y);
        measured_z = points[i].z = probe_pt(xProbe, yProbe, stow_probe_after_each, verbose_level);
      }

      if (measured_z == NAN) {
        planner.abl_enabled = abl_should_enable;
        return;
      }

      if (!dryrun) {
        vector_3 planeNormal = vector_3::cross(points[0] - points[1], points[2] - points[1]).get_normal();
        if (planeNormal.z < 0) {
          planeNormal.x *= -1;
          planeNormal.y *= -1;
          planeNormal.z *= -1;
        }
        planner.bed_level_matrix = matrix_3x3::create_look_at(planeNormal);

        // Can't re-enable (on error) until the new grid is written
        abl_should_enable = false;
      }

    #endif // AUTO_BED_LEVELING_3POINT

    // Raise to _Z_CLEARANCE_DEPLOY_PROBE. Stow the probe.
    if (STOW_PROBE()) {
      planner.abl_enabled = abl_should_enable;
      return;
    }

    //
    // Unless this is a dry run, auto bed leveling will
    // definitely be enabled after this point
    //

    // Restore state after probing
    clean_up_after_endstop_or_probe_move();

    #if ENABLED(DEBUG_LEVELING_FEATURE)
      if (DEBUGGING(LEVELING)) DEBUG_POS("> probing complete", current_position);
    #endif

    // Calculate leveling, print reports, correct the position
    #if ENABLED(AUTO_BED_LEVELING_BILINEAR)

      if (!dryrun) extrapolate_unprobed_bed_level();
      print_bilinear_leveling_grid();

      #if ENABLED(ABL_BILINEAR_SUBDIVISION)
        bed_level_virt_interpolate();
        bed_level_virt_print();
      #endif

    #elif ENABLED(AUTO_BED_LEVELING_LINEAR)

      // For LINEAR leveling calculate matrix, print reports, correct the position

      // solve lsq problem
      float plane_equation_coefficients[3];
      qr_solve(plane_equation_coefficients, abl2, 3, eqnAMatrix, eqnBVector);

      mean /= abl2;

      if (verbose_level) {
        SERIAL_PROTOCOLPGM("Eqn coefficients: a: ");
        SERIAL_PROTOCOL_F(plane_equation_coefficients[0], 8);
        SERIAL_PROTOCOLPGM(" b: ");
        SERIAL_PROTOCOL_F(plane_equation_coefficients[1], 8);
        SERIAL_PROTOCOLPGM(" d: ");
        SERIAL_PROTOCOL_F(plane_equation_coefficients[2], 8);
        SERIAL_EOL;
        if (verbose_level > 2) {
          SERIAL_PROTOCOLPGM("Mean of sampled points: ");
          SERIAL_PROTOCOL_F(mean, 8);
          SERIAL_EOL;
        }
      }

      // Create the matrix but don't correct the position yet
      if (!dryrun) {
        planner.bed_level_matrix = matrix_3x3::create_look_at(
          vector_3(-plane_equation_coefficients[0], -plane_equation_coefficients[1], 1)
        );
      }

      // Show the Topography map if enabled
      if (do_topography_map) {

        SERIAL_PROTOCOLLNPGM("\nBed Height Topography:\n"
                               "   +--- BACK --+\n"
                               "   |           |\n"
                               " L |    (+)    | R\n"
                               " E |           | I\n"
                               " F | (-) N (+) | G\n"
                               " T |           | H\n"
                               "   |    (-)    | T\n"
                               "   |           |\n"
                               "   O-- FRONT --+\n"
                               " (0,0)");

        float min_diff = 999;

        for (int8_t yy = abl_grid_points_y - 1; yy >= 0; yy--) {
          for (uint8_t xx = 0; xx < abl_grid_points_x; xx++) {
            int ind = indexIntoAB[xx][yy];
            float diff = eqnBVector[ind] - mean,
                  x_tmp = eqnAMatrix[ind + 0 * abl2],
                  y_tmp = eqnAMatrix[ind + 1 * abl2],
                  z_tmp = 0;

            apply_rotation_xyz(planner.bed_level_matrix, x_tmp, y_tmp, z_tmp);

            NOMORE(min_diff, eqnBVector[ind] - z_tmp);

            if (diff >= 0.0)
              SERIAL_PROTOCOLPGM(" +");   // Include + for column alignment
            else
              SERIAL_PROTOCOLCHAR(' ');
            SERIAL_PROTOCOL_F(diff, 5);
          } // xx
          SERIAL_EOL;
        } // yy
        SERIAL_EOL;

        if (verbose_level > 3) {
          SERIAL_PROTOCOLLNPGM("\nCorrected Bed Height vs. Bed Topology:");

          for (int8_t yy = abl_grid_points_y - 1; yy >= 0; yy--) {
            for (uint8_t xx = 0; xx < abl_grid_points_x; xx++) {
              int ind = indexIntoAB[xx][yy];
              float x_tmp = eqnAMatrix[ind + 0 * abl2],
                    y_tmp = eqnAMatrix[ind + 1 * abl2],
                    z_tmp = 0;

              apply_rotation_xyz(planner.bed_level_matrix, x_tmp, y_tmp, z_tmp);

              float diff = eqnBVector[ind] - z_tmp - min_diff;
              if (diff >= 0.0)
                SERIAL_PROTOCOLPGM(" +");
              // Include + for column alignment
              else
                SERIAL_PROTOCOLCHAR(' ');
              SERIAL_PROTOCOL_F(diff, 5);
            } // xx
            SERIAL_EOL;
          } // yy
          SERIAL_EOL;
        }
      } //do_topography_map

    #endif // AUTO_BED_LEVELING_LINEAR

    #if ABL_PLANAR

      // For LINEAR and 3POINT leveling correct the current position

      if (verbose_level > 0)
        planner.bed_level_matrix.debug("\n\nBed Level Correction Matrix:");

      if (!dryrun) {
        //
        // Correct the current XYZ position based on the tilted plane.
        //

        #if ENABLED(DEBUG_LEVELING_FEATURE)
          if (DEBUGGING(LEVELING)) DEBUG_POS("G29 uncorrected XYZ", current_position);
        #endif

        float converted[XYZ];
        memcpy(converted, current_position, sizeof(converted));

        planner.abl_enabled = true;
        planner.unapply_leveling(converted); // use conversion machinery
        planner.abl_enabled = false;

        // Use the last measured distance to the bed, if possible
        if ( NEAR(current_position[X_AXIS], xProbe - (X_PROBE_OFFSET_FROM_EXTRUDER))
          && NEAR(current_position[Y_AXIS], yProbe - (Y_PROBE_OFFSET_FROM_EXTRUDER))
        ) {
          float simple_z = current_position[Z_AXIS] - (measured_z - (-zprobe_zoffset));
          #if ENABLED(DEBUG_LEVELING_FEATURE)
            if (DEBUGGING(LEVELING)) {
              SERIAL_ECHOPAIR("Z from Probe:", simple_z);
              SERIAL_ECHOPAIR("  Matrix:", converted[Z_AXIS]);
              SERIAL_ECHOLNPAIR("  Discrepancy:", simple_z - converted[Z_AXIS]);
            }
          #endif
          converted[Z_AXIS] = simple_z;
        }

        // The rotated XY and corrected Z are now current_position
        memcpy(current_position, converted, sizeof(converted));

        #if ENABLED(DEBUG_LEVELING_FEATURE)
          if (DEBUGGING(LEVELING)) DEBUG_POS("G29 corrected XYZ", current_position);
        #endif
      }

    #elif ENABLED(AUTO_BED_LEVELING_BILINEAR)

      if (!dryrun) {
        #if ENABLED(DEBUG_LEVELING_FEATURE)
          if (DEBUGGING(LEVELING)) SERIAL_ECHOLNPAIR("G29 uncorrected Z:", current_position[Z_AXIS]);
        #endif

        // Unapply the offset because it is going to be immediately applied
        // and cause compensation movement in Z
        current_position[Z_AXIS] -= bilinear_z_offset(current_position);

        #if ENABLED(DEBUG_LEVELING_FEATURE)
          if (DEBUGGING(LEVELING)) SERIAL_ECHOLNPAIR(" corrected Z:", current_position[Z_AXIS]);
        #endif
      }

    #endif // ABL_PLANAR

    #ifdef Z_PROBE_END_SCRIPT
      #if ENABLED(DEBUG_LEVELING_FEATURE)
        if (DEBUGGING(LEVELING)) SERIAL_ECHOLNPAIR("Z Probe End Script: ", Z_PROBE_END_SCRIPT);
      #endif
      enqueue_and_echo_commands_P(PSTR(Z_PROBE_END_SCRIPT));
      stepper.synchronize();
    #endif

    #if ENABLED(DEBUG_LEVELING_FEATURE)
      if (DEBUGGING(LEVELING)) SERIAL_ECHOLNPGM("<<< gcode_G29");
    #endif

    report_current_position();

    KEEPALIVE_STATE(IN_HANDLER);

    // Auto Bed Leveling is complete! Enable if possible.
    planner.abl_enabled = dryrun ? abl_should_enable : true;

    if (planner.abl_enabled)
      SYNC_PLAN_POSITION_KINEMATIC();
  }

#endif // HAS_ABL

#if HAS_BED_PROBE

  /**
   * G30: Do a single Z probe at the current XY
   * Usage:
   *   G30 <X#> <Y#> <S#>
   *     X = Probe X position (default=current probe position)
   *     Y = Probe Y position (default=current probe position)
   *     S = Stows the probe if 1 (default=1)
   */
  inline void gcode_G30() {
    float X_probe_location = code_seen('X') ? code_value_axis_units(X_AXIS) : current_position[X_AXIS] + X_PROBE_OFFSET_FROM_EXTRUDER,
          Y_probe_location = code_seen('Y') ? code_value_axis_units(Y_AXIS) : current_position[Y_AXIS] + Y_PROBE_OFFSET_FROM_EXTRUDER;

    float pos[XYZ] = { X_probe_location, Y_probe_location, LOGICAL_Z_POSITION(0) };
    if (!position_is_reachable(pos, true)) return;

    bool stow = code_seen('S') ? code_value_bool() : true;

    // Disable leveling so the planner won't mess with us
    #if PLANNER_LEVELING
      set_bed_leveling_enabled(false);
    #endif

    setup_for_endstop_or_probe_move();

    float measured_z = probe_pt(X_probe_location, Y_probe_location, stow, 1);

    SERIAL_PROTOCOLPGM("Bed X: ");
    SERIAL_PROTOCOL(X_probe_location + 0.0001);
    SERIAL_PROTOCOLPGM(" Y: ");
    SERIAL_PROTOCOL(Y_probe_location + 0.0001);
    SERIAL_PROTOCOLPGM(" Z: ");
    SERIAL_PROTOCOLLN(measured_z - -zprobe_zoffset + 0.0001);

    clean_up_after_endstop_or_probe_move();

    report_current_position();
  }

  #if ENABLED(Z_PROBE_SLED)

    /**
     * G31: Deploy the Z probe
     */
    inline void gcode_G31() { DEPLOY_PROBE(); }

    /**
     * G32: Stow the Z probe
     */
    inline void gcode_G32() { STOW_PROBE(); }

  #endif // Z_PROBE_SLED

#endif // HAS_BED_PROBE

#if ENABLED(G38_PROBE_TARGET)

  static bool G38_run_probe() {

    bool G38_pass_fail = false;

    // Get direction of move and retract
    float retract_mm[XYZ];
    LOOP_XYZ(i) {
      float dist = destination[i] - current_position[i];
      retract_mm[i] = FABS(dist) < G38_MINIMUM_MOVE ? 0 : home_bump_mm((AxisEnum)i) * (dist > 0 ? -1 : 1);
    }

    stepper.synchronize();  // wait until the machine is idle

    // Move until destination reached or target hit
    endstops.enable(true);
    G38_move = true;
    G38_endstop_hit = false;
    prepare_move_to_destination();
    stepper.synchronize();
    G38_move = false;

    endstops.hit_on_purpose();
    set_current_from_steppers_for_axis(ALL_AXES);
    SYNC_PLAN_POSITION_KINEMATIC();

    // Only do remaining moves if target was hit
    if (G38_endstop_hit) {

      G38_pass_fail = true;

      // Move away by the retract distance
      set_destination_to_current();
      LOOP_XYZ(i) destination[i] += retract_mm[i];
      endstops.enable(false);
      prepare_move_to_destination();
      stepper.synchronize();

      feedrate_mm_s /= 4;

      // Bump the target more slowly
      LOOP_XYZ(i) destination[i] -= retract_mm[i] * 2;

      endstops.enable(true);
      G38_move = true;
      prepare_move_to_destination();
      stepper.synchronize();
      G38_move = false;

      set_current_from_steppers_for_axis(ALL_AXES);
      SYNC_PLAN_POSITION_KINEMATIC();
    }

    endstops.hit_on_purpose();
    endstops.not_homing();
    return G38_pass_fail;
  }

  /**
   * G38.2 - probe toward workpiece, stop on contact, signal error if failure
   * G38.3 - probe toward workpiece, stop on contact
   *
   * Like G28 except uses Z min endstop for all axes
   */
  inline void gcode_G38(bool is_38_2) {
    // Get X Y Z E F
    gcode_get_destination();

    setup_for_endstop_or_probe_move();

    // If any axis has enough movement, do the move
    LOOP_XYZ(i)
      if (FABS(destination[i] - current_position[i]) >= G38_MINIMUM_MOVE) {
        if (!code_seen('F')) feedrate_mm_s = homing_feedrate_mm_s[i];
        // If G38.2 fails throw an error
        if (!G38_run_probe() && is_38_2) {
          SERIAL_ERROR_START;
          SERIAL_ERRORLNPGM("Failed to reach target");
        }
        break;
      }

    clean_up_after_endstop_or_probe_move();
  }

#endif // G38_PROBE_TARGET

/**
 * G92: Set current position to given X Y Z E
 */
inline void gcode_G92() {
  bool didXYZ = false,
       didE = code_seen('E');

  if (!didE) stepper.synchronize();

  LOOP_XYZE(i) {
    if (code_seen(axis_codes[i])) {
      #if IS_SCARA
        current_position[i] = code_value_axis_units(i);
        if (i != E_AXIS) didXYZ = true;
      #else
        float p = current_position[i],
              v = code_value_axis_units(i);

        current_position[i] = v;

        if (i != E_AXIS) {
          didXYZ = true;
          position_shift[i] += v - p; // Offset the coordinate space
          update_software_endstops((AxisEnum)i);
        }
      #endif
    }
  }
  if (didXYZ)
    SYNC_PLAN_POSITION_KINEMATIC();
  else if (didE)
    sync_plan_position_e();

  report_current_position();
}

#if ENABLED(EMERGENCY_PARSER) || ENABLED(ULTIPANEL)

  /**
   * M0: Unconditional stop - Wait for user button press on LCD
   * M1: Conditional stop   - Wait for user button press on LCD
   */
  inline void gcode_M0_M1() {
    char* args = current_command_args;

    millis_t codenum = 0;
    bool hasP = false, hasS = false;
    if (code_seen('P')) {
      codenum = code_value_millis(); // milliseconds to wait
      hasP = codenum > 0;
    }
    if (code_seen('S')) {
      codenum = code_value_millis_from_seconds(); // seconds to wait
      hasS = codenum > 0;
    }

    #if ENABLED(ULTIPANEL)

      if (!hasP && !hasS && *args != '\0')
        lcd_setstatus(args, true);
      else {
        LCD_MESSAGEPGM(MSG_USERWAIT);
        #if ENABLED(LCD_PROGRESS_BAR) && PROGRESS_MSG_EXPIRE > 0
          dontExpireStatus();
        #endif
      }

    #else

      if (!hasP && !hasS && *args != '\0') {
        SERIAL_ECHO_START;
        SERIAL_ECHOLN(args);
      }

    #endif

    wait_for_user = true;
    KEEPALIVE_STATE(PAUSED_FOR_USER);

    stepper.synchronize();
    refresh_cmd_timeout();

    if (codenum > 0) {
      codenum += previous_cmd_ms;  // wait until this time for a click
      while (PENDING(millis(), codenum) && wait_for_user) idle();
    }
    else {
      #if ENABLED(ULTIPANEL)
        if (lcd_detected()) {
          while (wait_for_user) idle();
          IS_SD_PRINTING ? LCD_MESSAGEPGM(MSG_RESUMING) : LCD_MESSAGEPGM(WELCOME_MSG);
        }
      #else
        while (wait_for_user) idle();
      #endif
    }

    wait_for_user = false;
    KEEPALIVE_STATE(IN_HANDLER);
  }

#endif // EMERGENCY_PARSER || ULTIPANEL

/**
 * M17: Enable power on all stepper motors
 */
inline void gcode_M17() {
  LCD_MESSAGEPGM(MSG_NO_MOVE);
  enable_all_steppers();
}

#if ENABLED(SDSUPPORT)

  /**
   * M20: List SD card to serial output
   */
  inline void gcode_M20() {
    SERIAL_PROTOCOLLNPGM(MSG_BEGIN_FILE_LIST);
    card.ls();
    SERIAL_PROTOCOLLNPGM(MSG_END_FILE_LIST);
  }

  /**
   * M21: Init SD Card
   */
  inline void gcode_M21() { card.initsd(); }

  /**
   * M22: Release SD Card
   */
  inline void gcode_M22() { card.release(); }

  /**
   * M23: Open a file
   */
  inline void gcode_M23() { card.openFile(current_command_args, true); }

  /**
   * M24: Start SD Print
   */
  inline void gcode_M24() {
    card.startFileprint();
    print_job_timer.start();
  }

  /**
   * M25: Pause SD Print
   */
  inline void gcode_M25() { card.pauseSDPrint(); }

  /**
   * M26: Set SD Card file index
   */
  inline void gcode_M26() {
    if (card.cardOK && code_seen('S'))
      card.setIndex(code_value_long());
  }

  /**
   * M27: Get SD Card status
   */
  inline void gcode_M27() { card.getStatus(); }

  /**
   * M28: Start SD Write
   */
  inline void gcode_M28() { card.openFile(current_command_args, false); }

  /**
   * M29: Stop SD Write
   * Processed in write to file routine above
   */
  inline void gcode_M29() {
    // card.saving = false;
  }

  /**
   * M30 <filename>: Delete SD Card file
   */
  inline void gcode_M30() {
    if (card.cardOK) {
      card.closefile();
      card.removeFile(current_command_args);
    }
  }

#endif // SDSUPPORT

/**
 * M31: Get the time since the start of SD Print (or last M109)
 */
inline void gcode_M31() {
  char buffer[21];
  duration_t elapsed = print_job_timer.duration();
  elapsed.toString(buffer);

  lcd_setstatus(buffer);

  SERIAL_ECHO_START;
  SERIAL_ECHOLNPAIR("Print time: ", buffer);

  #if ENABLED(AUTOTEMP)
    thermalManager.autotempShutdown();
  #endif
}

#if ENABLED(SDSUPPORT)

  /**
   * M32: Select file and start SD Print
   */
  inline void gcode_M32() {
    if (card.sdprinting)
      stepper.synchronize();

    char* namestartpos = strchr(current_command_args, '!');  // Find ! to indicate filename string start.
    if (!namestartpos)
      namestartpos = current_command_args; // Default name position, 4 letters after the M
    else
      namestartpos++; //to skip the '!'

    bool call_procedure = code_seen('P') && (seen_pointer < namestartpos);

    if (card.cardOK) {
      card.openFile(namestartpos, true, call_procedure);

      if (code_seen('S') && seen_pointer < namestartpos) // "S" (must occur _before_ the filename!)
        card.setIndex(code_value_long());

      card.startFileprint();

      // Procedure calls count as normal print time.
      if (!call_procedure) print_job_timer.start();
    }
  }

  #if ENABLED(LONG_FILENAME_HOST_SUPPORT)

    /**
     * M33: Get the long full path of a file or folder
     *
     * Parameters:
     *   <dospath> Case-insensitive DOS-style path to a file or folder
     *
     * Example:
     *   M33 miscel~1/armchair/armcha~1.gco
     *
     * Output:
     *   /Miscellaneous/Armchair/Armchair.gcode
     */
    inline void gcode_M33() {
      card.printLongPath(current_command_args);
    }

  #endif

  #if ENABLED(SDCARD_SORT_ALPHA) && ENABLED(SDSORT_GCODE)
    /**
     * M34: Set SD Card Sorting Options
     */
    inline void gcode_M34() {
      if (code_seen('S')) card.setSortOn(code_value_bool());
      if (code_seen('F')) {
        int v = code_value_long();
        card.setSortFolders(v < 0 ? -1 : v > 0 ? 1 : 0);
      }
      //if (code_seen('R')) card.setSortReverse(code_value_bool());
    }
  #endif // SDCARD_SORT_ALPHA && SDSORT_GCODE

  /**
   * M928: Start SD Write
   */
  inline void gcode_M928() {
    card.openLogFile(current_command_args);
  }

#endif // SDSUPPORT

/**
 * Sensitive pin test for M42, M226
 */
static bool pin_is_protected(uint8_t pin) {
  static const int sensitive_pins[] = SENSITIVE_PINS;
  for (uint8_t i = 0; i < COUNT(sensitive_pins); i++)
    if (sensitive_pins[i] == pin) return true;
  return false;
}

/**
 * M42: Change pin status via GCode
 *
 *  P<pin>  Pin number (LED if omitted)
 *  S<byte> Pin status from 0 - 255
 */
inline void gcode_M42() {
  if (!code_seen('S')) return;

  int pin_status = code_value_int();
  if (pin_status < 0 || pin_status > 255) return;

  int pin_number = code_seen('P') ? code_value_int() : LED_PIN;
  if (pin_number < 0) return;

  if (pin_is_protected(pin_number)) {
    SERIAL_ERROR_START;
    SERIAL_ERRORLNPGM(MSG_ERR_PROTECTED_PIN);
    return;
  }

  pinMode(pin_number, OUTPUT);
  digitalWrite(pin_number, pin_status);
  analogWrite(pin_number, pin_status);

  #if FAN_COUNT > 0
    switch (pin_number) {
      #if HAS_FAN0
        case FAN_PIN: fanSpeeds[0] = pin_status; break;
      #endif
      #if HAS_FAN1
        case FAN1_PIN: fanSpeeds[1] = pin_status; break;
      #endif
      #if HAS_FAN2
        case FAN2_PIN: fanSpeeds[2] = pin_status; break;
      #endif
    }
  #endif
}

#if ENABLED(PINS_DEBUGGING)

  #include "pinsDebug.h"

  /**
   * M43: Pin report and debug
   *
   *      E<bool> Enable / disable background endstop monitoring
   *               - Machine continues to operate
   *               - Reports changes to endstops
   *               - Toggles LED when an endstop changes
   *
   *   or
   *
   *      P<pin>  Pin to read or watch. If omitted, read/watch all pins.
   *      W<bool> Watch pins -reporting changes- until reset, click, or M108.
   *      I<bool> Flag to ignore Marlin's pin protection.
   *
   */
  inline void gcode_M43() {

    // Enable or disable endstop monitoring
    if (code_seen('E')) {
      endstop_monitor_flag = code_value_bool();
      SERIAL_PROTOCOLPGM("endstop monitor ");
      SERIAL_PROTOCOL(endstop_monitor_flag ? "en" : "dis");
      SERIAL_PROTOCOLLNPGM("abled");
      return;
    }

    // Get the range of pins to test or watch
    int first_pin = 0, last_pin = NUM_DIGITAL_PINS - 1;
    if (code_seen('P')) {
      first_pin = last_pin = code_value_byte();
      if (first_pin > NUM_DIGITAL_PINS - 1) return;
    }

    bool ignore_protection = code_seen('I') ? code_value_bool() : false;

    // Watch until click, M108, or reset
    if (code_seen('W') && code_value_bool()) { // watch digital pins
      byte pin_state[last_pin - first_pin + 1];
      for (int8_t pin = first_pin; pin <= last_pin; pin++) {
        if (pin_is_protected(pin) && !ignore_protection) continue;
        pinMode(pin, INPUT_PULLUP);
        // if (IS_ANALOG(pin))
        //   pin_state[pin - first_pin] = analogRead(pin - analogInputToDigitalPin(0)); // int16_t pin_state[...]
        // else
          pin_state[pin - first_pin] = digitalRead(pin);
      }

      #if ENABLED(EMERGENCY_PARSER) || ENABLED(ULTIPANEL)
        wait_for_user = true;
      #endif

      for(;;) {
        for (int8_t pin = first_pin; pin <= last_pin; pin++) {
          if (pin_is_protected(pin)) continue;
          byte val;
          // if (IS_ANALOG(pin))
          //   val = analogRead(pin - analogInputToDigitalPin(0)); // int16_t val
          // else
            val = digitalRead(pin);
          if (val != pin_state[pin - first_pin]) {
            report_pin_state(pin);
            pin_state[pin - first_pin] = val;
          }
        }

        #if ENABLED(EMERGENCY_PARSER) || ENABLED(ULTIPANEL)
          if (!wait_for_user) break;
        #endif

        safe_delay(500);
      }
      return;
    }

    // Report current state of selected pin(s)
    for (uint8_t pin = first_pin; pin <= last_pin; pin++)
      report_pin_state_extended(pin, ignore_protection);
  }

#endif // PINS_DEBUGGING

#if ENABLED(Z_MIN_PROBE_REPEATABILITY_TEST)

  /**
   * M48: Z probe repeatability measurement function.
   *
   * Usage:
   *   M48 <P#> <X#> <Y#> <V#> <E> <L#>
   *     P = Number of sampled points (4-50, default 10)
   *     X = Sample X position
   *     Y = Sample Y position
   *     V = Verbose level (0-4, default=1)
   *     E = Engage Z probe for each reading
   *     L = Number of legs of movement before probe
   *     S = Schizoid (Or Star if you prefer)
   *
   * This function assumes the bed has been homed.  Specifically, that a G28 command
   * as been issued prior to invoking the M48 Z probe repeatability measurement function.
   * Any information generated by a prior G29 Bed leveling command will be lost and need to be
   * regenerated.
   */
  inline void gcode_M48() {

    if (axis_unhomed_error(true, true, true)) return;

    int8_t verbose_level = code_seen('V') ? code_value_byte() : 1;
    if (verbose_level < 0 || verbose_level > 4) {
      SERIAL_PROTOCOLLNPGM("?Verbose Level not plausible (0-4).");
      return;
    }

    if (verbose_level > 0)
      SERIAL_PROTOCOLLNPGM("M48 Z-Probe Repeatability Test");

    int8_t n_samples = code_seen('P') ? code_value_byte() : 10;
    if (n_samples < 4 || n_samples > 50) {
      SERIAL_PROTOCOLLNPGM("?Sample size not plausible (4-50).");
      return;
    }

    float  X_current = current_position[X_AXIS],
           Y_current = current_position[Y_AXIS];

    bool stow_probe_after_each = code_seen('E');

    float X_probe_location = code_seen('X') ? code_value_axis_units(X_AXIS) : X_current + X_PROBE_OFFSET_FROM_EXTRUDER;
    #if DISABLED(DELTA)
      if (X_probe_location < LOGICAL_X_POSITION(MIN_PROBE_X) || X_probe_location > LOGICAL_X_POSITION(MAX_PROBE_X)) {
        out_of_range_error(PSTR("X"));
        return;
      }
    #endif

    float Y_probe_location = code_seen('Y') ? code_value_axis_units(Y_AXIS) : Y_current + Y_PROBE_OFFSET_FROM_EXTRUDER;
    #if DISABLED(DELTA)
      if (Y_probe_location < LOGICAL_Y_POSITION(MIN_PROBE_Y) || Y_probe_location > LOGICAL_Y_POSITION(MAX_PROBE_Y)) {
        out_of_range_error(PSTR("Y"));
        return;
      }
    #else
      float pos[XYZ] = { X_probe_location, Y_probe_location, 0 };
      if (!position_is_reachable(pos, true)) {
        SERIAL_PROTOCOLLNPGM("? (X,Y) location outside of probeable radius.");
        return;
      }
    #endif

    bool seen_L = code_seen('L');
    uint8_t n_legs = seen_L ? code_value_byte() : 0;
    if (n_legs > 15) {
      SERIAL_PROTOCOLLNPGM("?Number of legs in movement not plausible (0-15).");
      return;
    }
    if (n_legs == 1) n_legs = 2;

    bool schizoid_flag = code_seen('S');
    if (schizoid_flag && !seen_L) n_legs = 7;

    /**
     * Now get everything to the specified probe point So we can safely do a
     * probe to get us close to the bed.  If the Z-Axis is far from the bed,
     * we don't want to use that as a starting point for each probe.
     */
    if (verbose_level > 2)
      SERIAL_PROTOCOLLNPGM("Positioning the probe...");

    // Disable bed level correction in M48 because we want the raw data when we probe
    #if HAS_ABL
      const bool abl_was_enabled = planner.abl_enabled;
      set_bed_leveling_enabled(false);
    #endif

    setup_for_endstop_or_probe_move();

    // Move to the first point, deploy, and probe
    probe_pt(X_probe_location, Y_probe_location, stow_probe_after_each, verbose_level);

    randomSeed(millis());

    double mean = 0.0, sigma = 0.0, min = 99999.9, max = -99999.9, sample_set[n_samples];

    for (uint8_t n = 0; n < n_samples; n++) {
      if (n_legs) {
        int dir = (random(0, 10) > 5.0) ? -1 : 1;  // clockwise or counter clockwise
        float angle = random(0.0, 360.0),
              radius = random(
                #if ENABLED(DELTA)
                  DELTA_PROBEABLE_RADIUS / 8, DELTA_PROBEABLE_RADIUS / 3
                #else
                  5, X_MAX_LENGTH / 8
                #endif
              );

        if (verbose_level > 3) {
          SERIAL_ECHOPAIR("Starting radius: ", radius);
          SERIAL_ECHOPAIR("   angle: ", angle);
          SERIAL_ECHOPGM(" Direction: ");
          if (dir > 0) SERIAL_ECHOPGM("Counter-");
          SERIAL_ECHOLNPGM("Clockwise");
        }

        for (uint8_t l = 0; l < n_legs - 1; l++) {
          double delta_angle;

          if (schizoid_flag)
            // The points of a 5 point star are 72 degrees apart.  We need to
            // skip a point and go to the next one on the star.
            delta_angle = dir * 2.0 * 72.0;

          else
            // If we do this line, we are just trying to move further
            // around the circle.
            delta_angle = dir * (float) random(25, 45);

          angle += delta_angle;

          while (angle > 360.0)   // We probably do not need to keep the angle between 0 and 2*PI, but the
            angle -= 360.0;       // Arduino documentation says the trig functions should not be given values
          while (angle < 0.0)     // outside of this range.   It looks like they behave correctly with
            angle += 360.0;       // numbers outside of the range, but just to be safe we clamp them.

          X_current = X_probe_location - (X_PROBE_OFFSET_FROM_EXTRUDER) + cos(RADIANS(angle)) * radius;
          Y_current = Y_probe_location - (Y_PROBE_OFFSET_FROM_EXTRUDER) + sin(RADIANS(angle)) * radius;

          #if DISABLED(DELTA)
            X_current = constrain(X_current, X_MIN_POS, X_MAX_POS);
            Y_current = constrain(Y_current, Y_MIN_POS, Y_MAX_POS);
          #else
            // If we have gone out too far, we can do a simple fix and scale the numbers
            // back in closer to the origin.
            while (HYPOT(X_current, Y_current) > DELTA_PROBEABLE_RADIUS) {
              X_current /= 1.25;
              Y_current /= 1.25;
              if (verbose_level > 3) {
                SERIAL_ECHOPAIR("Pulling point towards center:", X_current);
                SERIAL_ECHOLNPAIR(", ", Y_current);
              }
            }
          #endif
          if (verbose_level > 3) {
            SERIAL_PROTOCOLPGM("Going to:");
            SERIAL_ECHOPAIR(" X", X_current);
            SERIAL_ECHOPAIR(" Y", Y_current);
            SERIAL_ECHOLNPAIR(" Z", current_position[Z_AXIS]);
          }
          do_blocking_move_to_xy(X_current, Y_current);
        } // n_legs loop
      } // n_legs

      // Probe a single point
      sample_set[n] = probe_pt(X_probe_location, Y_probe_location, stow_probe_after_each, 0);

      /**
       * Get the current mean for the data points we have so far
       */
      double sum = 0.0;
      for (uint8_t j = 0; j <= n; j++) sum += sample_set[j];
      mean = sum / (n + 1);

      NOMORE(min, sample_set[n]);
      NOLESS(max, sample_set[n]);

      /**
       * Now, use that mean to calculate the standard deviation for the
       * data points we have so far
       */
      sum = 0.0;
      for (uint8_t j = 0; j <= n; j++)
        sum += sq(sample_set[j] - mean);

      sigma = SQRT(sum / (n + 1));
      if (verbose_level > 0) {
        if (verbose_level > 1) {
          SERIAL_PROTOCOL(n + 1);
          SERIAL_PROTOCOLPGM(" of ");
          SERIAL_PROTOCOL((int)n_samples);
          SERIAL_PROTOCOLPGM(": z: ");
          SERIAL_PROTOCOL_F(sample_set[n], 3);
          if (verbose_level > 2) {
            SERIAL_PROTOCOLPGM(" mean: ");
            SERIAL_PROTOCOL_F(mean, 4);
            SERIAL_PROTOCOLPGM(" sigma: ");
            SERIAL_PROTOCOL_F(sigma, 6);
            SERIAL_PROTOCOLPGM(" min: ");
            SERIAL_PROTOCOL_F(min, 3);
            SERIAL_PROTOCOLPGM(" max: ");
            SERIAL_PROTOCOL_F(max, 3);
            SERIAL_PROTOCOLPGM(" range: ");
            SERIAL_PROTOCOL_F(max-min, 3);
          }
        }
        SERIAL_EOL;
      }

    } // End of probe loop

    if (STOW_PROBE()) return;

    SERIAL_PROTOCOLPGM("Finished!");
    SERIAL_EOL;

    if (verbose_level > 0) {
      SERIAL_PROTOCOLPGM("Mean: ");
      SERIAL_PROTOCOL_F(mean, 6);
      SERIAL_PROTOCOLPGM(" Min: ");
      SERIAL_PROTOCOL_F(min, 3);
      SERIAL_PROTOCOLPGM(" Max: ");
      SERIAL_PROTOCOL_F(max, 3);
      SERIAL_PROTOCOLPGM(" Range: ");
      SERIAL_PROTOCOL_F(max-min, 3);
      SERIAL_EOL;
    }

    SERIAL_PROTOCOLPGM("Standard Deviation: ");
    SERIAL_PROTOCOL_F(sigma, 6);
    SERIAL_EOL;
    SERIAL_EOL;

    clean_up_after_endstop_or_probe_move();

    // Re-enable bed level correction if it has been on
    #if HAS_ABL
      set_bed_leveling_enabled(abl_was_enabled);
    #endif

    report_current_position();
  }

#endif // Z_MIN_PROBE_REPEATABILITY_TEST

/**
 * M75: Start print timer
 */
inline void gcode_M75() { print_job_timer.start(); }

/**
 * M76: Pause print timer
 */
inline void gcode_M76() { print_job_timer.pause(); }

/**
 * M77: Stop print timer
 */
inline void gcode_M77() { print_job_timer.stop(); }

#if ENABLED(PRINTCOUNTER)
  /**
   * M78: Show print statistics
   */
  inline void gcode_M78() {
    // "M78 S78" will reset the statistics
    if (code_seen('S') && code_value_int() == 78)
      print_job_timer.initStats();
    else
      print_job_timer.showStats();
  }
#endif

/**
 * M104: Set hot end temperature
 */
inline void gcode_M104() {
  if (get_target_extruder_from_command(104)) return;
  if (DEBUGGING(DRYRUN)) return;

  #if ENABLED(SINGLENOZZLE)
    if (target_extruder != active_extruder) return;
  #endif

  if (code_seen('S')) {
    thermalManager.setTargetHotend(code_value_temp_abs(), target_extruder);
    #if ENABLED(DUAL_X_CARRIAGE)
      if (dual_x_carriage_mode == DXC_DUPLICATION_MODE && target_extruder == 0)
        thermalManager.setTargetHotend(code_value_temp_abs() == 0.0 ? 0.0 : code_value_temp_abs() + duplicate_extruder_temp_offset, 1);
    #endif

    #if ENABLED(PRINTJOB_TIMER_AUTOSTART)
      /**
       * Stop the timer at the end of print, starting is managed by
       * 'heat and wait' M109.
       * We use half EXTRUDE_MINTEMP here to allow nozzles to be put into hot
       * stand by mode, for instance in a dual extruder setup, without affecting
       * the running print timer.
       */
      if (code_value_temp_abs() <= (EXTRUDE_MINTEMP)/2) {
        print_job_timer.stop();
        LCD_MESSAGEPGM(WELCOME_MSG);
      }
    #endif

    if (code_value_temp_abs() > thermalManager.degHotend(target_extruder)) LCD_MESSAGEPGM(MSG_HEATING);
  }

  #if ENABLED(AUTOTEMP)
    planner.autotemp_M104_M109();
  #endif
}

#if HAS_TEMP_HOTEND || HAS_TEMP_BED

  void print_heaterstates() {
    #if HAS_TEMP_HOTEND
      SERIAL_PROTOCOLPGM(" T:");
      SERIAL_PROTOCOL_F(thermalManager.degHotend(target_extruder), 1);
      SERIAL_PROTOCOLPGM(" /");
      SERIAL_PROTOCOL_F(thermalManager.degTargetHotend(target_extruder), 1);
      #if ENABLED(SHOW_TEMP_ADC_VALUES)
        SERIAL_PROTOCOLPAIR(" (", thermalManager.current_temperature_raw[target_extruder] / OVERSAMPLENR);
        SERIAL_CHAR(')');
      #endif
    #endif
    #if HAS_TEMP_BED
      SERIAL_PROTOCOLPGM(" B:");
      SERIAL_PROTOCOL_F(thermalManager.degBed(), 1);
      SERIAL_PROTOCOLPGM(" /");
      SERIAL_PROTOCOL_F(thermalManager.degTargetBed(), 1);
      #if ENABLED(SHOW_TEMP_ADC_VALUES)
        SERIAL_PROTOCOLPAIR(" (", thermalManager.current_temperature_bed_raw / OVERSAMPLENR);
        SERIAL_CHAR(')');
      #endif
    #endif
    #if HOTENDS > 1
      HOTEND_LOOP() {
        SERIAL_PROTOCOLPAIR(" T", e);
        SERIAL_PROTOCOLCHAR(':');
        SERIAL_PROTOCOL_F(thermalManager.degHotend(e), 1);
        SERIAL_PROTOCOLPGM(" /");
        SERIAL_PROTOCOL_F(thermalManager.degTargetHotend(e), 1);
        #if ENABLED(SHOW_TEMP_ADC_VALUES)
          SERIAL_PROTOCOLPAIR(" (", thermalManager.current_temperature_raw[e] / OVERSAMPLENR);
          SERIAL_CHAR(')');
        #endif
      }
    #endif
    SERIAL_PROTOCOLPGM(" @:");
    SERIAL_PROTOCOL(thermalManager.getHeaterPower(target_extruder));
    #if HAS_TEMP_BED
      SERIAL_PROTOCOLPGM(" B@:");
      SERIAL_PROTOCOL(thermalManager.getHeaterPower(-1));
    #endif
    #if HOTENDS > 1
      HOTEND_LOOP() {
        SERIAL_PROTOCOLPAIR(" @", e);
        SERIAL_PROTOCOLCHAR(':');
        SERIAL_PROTOCOL(thermalManager.getHeaterPower(e));
      }
    #endif
  }
#endif

/**
 * M105: Read hot end and bed temperature
 */
inline void gcode_M105() {
  if (get_target_extruder_from_command(105)) return;

  #if HAS_TEMP_HOTEND || HAS_TEMP_BED
    SERIAL_PROTOCOLPGM(MSG_OK);
    print_heaterstates();
  #else // !HAS_TEMP_HOTEND && !HAS_TEMP_BED
    SERIAL_ERROR_START;
    SERIAL_ERRORLNPGM(MSG_ERR_NO_THERMISTORS);
  #endif

  SERIAL_EOL;
}

#if ENABLED(AUTO_REPORT_TEMPERATURES) && (HAS_TEMP_HOTEND || HAS_TEMP_BED)

  static uint8_t auto_report_temp_interval;
  static millis_t next_temp_report_ms;

  /**
   * M155: Set temperature auto-report interval. M155 S<seconds>
   */
  inline void gcode_M155() {
    if (code_seen('S')) {
      auto_report_temp_interval = code_value_byte();
      NOMORE(auto_report_temp_interval, 60);
      next_temp_report_ms = millis() + 1000UL * auto_report_temp_interval;
    }
  }

  inline void auto_report_temperatures() {
    if (auto_report_temp_interval && ELAPSED(millis(), next_temp_report_ms)) {
      next_temp_report_ms = millis() + 1000UL * auto_report_temp_interval;
      print_heaterstates();
      SERIAL_EOL;
    }
  }

#endif // AUTO_REPORT_TEMPERATURES

#if FAN_COUNT > 0

  /**
   * M106: Set Fan Speed
   *
   *  S<int>   Speed between 0-255
   *  P<index> Fan index, if more than one fan
   */
  inline void gcode_M106() {
    uint16_t s = code_seen('S') ? code_value_ushort() : 255,
             p = code_seen('P') ? code_value_ushort() : 0;
    NOMORE(s, 255);
    if (p < FAN_COUNT) fanSpeeds[p] = s;
  }

  /**
   * M107: Fan Off
   */
  inline void gcode_M107() {
    uint16_t p = code_seen('P') ? code_value_ushort() : 0;
    if (p < FAN_COUNT) fanSpeeds[p] = 0;
  }

#endif // FAN_COUNT > 0

#if DISABLED(EMERGENCY_PARSER)

  /**
   * M108: Stop the waiting for heaters in M109, M190, M303. Does not affect the target temperature.
   */
  inline void gcode_M108() { wait_for_heatup = false; }


  /**
   * M112: Emergency Stop
   */
  inline void gcode_M112() { kill(PSTR(MSG_KILLED)); }


  /**
   * M410: Quickstop - Abort all planned moves
   *
   * This will stop the carriages mid-move, so most likely they
   * will be out of sync with the stepper position after this.
   */
  inline void gcode_M410() { quickstop_stepper(); }

#endif

  #ifndef MIN_COOLING_SLOPE_DEG
    #define MIN_COOLING_SLOPE_DEG 1.50
  #endif
  #ifndef MIN_COOLING_SLOPE_TIME
    #define MIN_COOLING_SLOPE_TIME 60
  #endif

/**
 * M109: Sxxx Wait for extruder(s) to reach temperature. Waits only when heating.
 *       Rxxx Wait for extruder(s) to reach temperature. Waits when heating and cooling.
 */
inline void gcode_M109() {

  if (get_target_extruder_from_command(109)) return;
  if (DEBUGGING(DRYRUN)) return;

  #if ENABLED(SINGLENOZZLE)
    if (target_extruder != active_extruder) return;
  #endif

  bool no_wait_for_cooling = code_seen('S');
  if (no_wait_for_cooling || code_seen('R')) {
    thermalManager.setTargetHotend(code_value_temp_abs(), target_extruder);
    #if ENABLED(DUAL_X_CARRIAGE)
      if (dual_x_carriage_mode == DXC_DUPLICATION_MODE && target_extruder == 0)
        thermalManager.setTargetHotend(code_value_temp_abs() == 0.0 ? 0.0 : code_value_temp_abs() + duplicate_extruder_temp_offset, 1);
    #endif

    #if ENABLED(PRINTJOB_TIMER_AUTOSTART)
      /**
       * We use half EXTRUDE_MINTEMP here to allow nozzles to be put into hot
       * stand by mode, for instance in a dual extruder setup, without affecting
       * the running print timer.
       */
      if (code_value_temp_abs() <= (EXTRUDE_MINTEMP)/2) {
        print_job_timer.stop();
        LCD_MESSAGEPGM(WELCOME_MSG);
      }
      /**
       * We do not check if the timer is already running because this check will
       * be done for us inside the Stopwatch::start() method thus a running timer
       * will not restart.
       */
      else print_job_timer.start();
    #endif

    if (thermalManager.isHeatingHotend(target_extruder)) LCD_MESSAGEPGM(MSG_HEATING);
  }

  #if ENABLED(AUTOTEMP)
    planner.autotemp_M104_M109();
  #endif

  #if TEMP_RESIDENCY_TIME > 0
    millis_t residency_start_ms = 0;
    // Loop until the temperature has stabilized
    #define TEMP_CONDITIONS (!residency_start_ms || PENDING(now, residency_start_ms + (TEMP_RESIDENCY_TIME) * 1000UL))
  #else
    // Loop until the temperature is very close target
    #define TEMP_CONDITIONS (wants_to_cool ? thermalManager.isCoolingHotend(target_extruder) : thermalManager.isHeatingHotend(target_extruder))
  #endif //TEMP_RESIDENCY_TIME > 0

  float theTarget = -1.0, old_temp = 9999.0;
  bool wants_to_cool = false;
  wait_for_heatup = true;
  millis_t now, next_temp_ms = 0, next_cool_check_ms = 0;

  KEEPALIVE_STATE(NOT_BUSY);

  do {
    // Target temperature might be changed during the loop
    if (theTarget != thermalManager.degTargetHotend(target_extruder)) {
      wants_to_cool = thermalManager.isCoolingHotend(target_extruder);
      theTarget = thermalManager.degTargetHotend(target_extruder);

      // Exit if S<lower>, continue if S<higher>, R<lower>, or R<higher>
      if (no_wait_for_cooling && wants_to_cool) break;
    }

    now = millis();
    if (ELAPSED(now, next_temp_ms)) { //Print temp & remaining time every 1s while waiting
      next_temp_ms = now + 1000UL;
      print_heaterstates();
      #if TEMP_RESIDENCY_TIME > 0
        SERIAL_PROTOCOLPGM(" W:");
        if (residency_start_ms) {
          long rem = (((TEMP_RESIDENCY_TIME) * 1000UL) - (now - residency_start_ms)) / 1000UL;
          SERIAL_PROTOCOLLN(rem);
        }
        else {
          SERIAL_PROTOCOLLNPGM("?");
        }
      #else
        SERIAL_EOL;
      #endif
    }

    idle();
    refresh_cmd_timeout(); // to prevent stepper_inactive_time from running out

    float temp = thermalManager.degHotend(target_extruder);

    #if TEMP_RESIDENCY_TIME > 0

      float temp_diff = FABS(theTarget - temp);

      if (!residency_start_ms) {
        // Start the TEMP_RESIDENCY_TIME timer when we reach target temp for the first time.
        if (temp_diff < TEMP_WINDOW) residency_start_ms = now;
      }
      else if (temp_diff > TEMP_HYSTERESIS) {
        // Restart the timer whenever the temperature falls outside the hysteresis.
        residency_start_ms = now;
      }

    #endif //TEMP_RESIDENCY_TIME > 0

    // Prevent a wait-forever situation if R is misused i.e. M109 R0
    if (wants_to_cool) {
      // break after MIN_COOLING_SLOPE_TIME seconds
      // if the temperature did not drop at least MIN_COOLING_SLOPE_DEG
      if (!next_cool_check_ms || ELAPSED(now, next_cool_check_ms)) {
        if (old_temp - temp < MIN_COOLING_SLOPE_DEG) break;
        next_cool_check_ms = now + 1000UL * MIN_COOLING_SLOPE_TIME;
        old_temp = temp;
      }
    }

  } while (wait_for_heatup && TEMP_CONDITIONS);

  if (wait_for_heatup) LCD_MESSAGEPGM(MSG_HEATING_COMPLETE);

  KEEPALIVE_STATE(IN_HANDLER);
}

#if HAS_TEMP_BED

  #ifndef MIN_COOLING_SLOPE_DEG_BED
    #define MIN_COOLING_SLOPE_DEG_BED 1.50
  #endif
  #ifndef MIN_COOLING_SLOPE_TIME_BED
    #define MIN_COOLING_SLOPE_TIME_BED 60
  #endif

  /**
   * M190: Sxxx Wait for bed current temp to reach target temp. Waits only when heating
   *       Rxxx Wait for bed current temp to reach target temp. Waits when heating and cooling
   */
  inline void gcode_M190() {
    if (DEBUGGING(DRYRUN)) return;

    LCD_MESSAGEPGM(MSG_BED_HEATING);
    bool no_wait_for_cooling = code_seen('S');
    if (no_wait_for_cooling || code_seen('R')) {
      thermalManager.setTargetBed(code_value_temp_abs());
      #if ENABLED(PRINTJOB_TIMER_AUTOSTART)
        if (code_value_temp_abs() > BED_MINTEMP) {
          /**
          * We start the timer when 'heating and waiting' command arrives, LCD
          * functions never wait. Cooling down managed by extruders.
          *
          * We do not check if the timer is already running because this check will
          * be done for us inside the Stopwatch::start() method thus a running timer
          * will not restart.
          */
          print_job_timer.start();
        }
      #endif
    }

    #if TEMP_BED_RESIDENCY_TIME > 0
      millis_t residency_start_ms = 0;
      // Loop until the temperature has stabilized
      #define TEMP_BED_CONDITIONS (!residency_start_ms || PENDING(now, residency_start_ms + (TEMP_BED_RESIDENCY_TIME) * 1000UL))
    #else
      // Loop until the temperature is very close target
      #define TEMP_BED_CONDITIONS (wants_to_cool ? thermalManager.isCoolingBed() : thermalManager.isHeatingBed())
    #endif //TEMP_BED_RESIDENCY_TIME > 0

    float theTarget = -1.0, old_temp = 9999.0;
    bool wants_to_cool = false;
    wait_for_heatup = true;
    millis_t now, next_temp_ms = 0, next_cool_check_ms = 0;

    KEEPALIVE_STATE(NOT_BUSY);

    target_extruder = active_extruder; // for print_heaterstates

    do {
      // Target temperature might be changed during the loop
      if (theTarget != thermalManager.degTargetBed()) {
        wants_to_cool = thermalManager.isCoolingBed();
        theTarget = thermalManager.degTargetBed();

        // Exit if S<lower>, continue if S<higher>, R<lower>, or R<higher>
        if (no_wait_for_cooling && wants_to_cool) break;
      }

      now = millis();
      if (ELAPSED(now, next_temp_ms)) { //Print Temp Reading every 1 second while heating up.
        next_temp_ms = now + 1000UL;
        print_heaterstates();
        #if TEMP_BED_RESIDENCY_TIME > 0
          SERIAL_PROTOCOLPGM(" W:");
          if (residency_start_ms) {
            long rem = (((TEMP_BED_RESIDENCY_TIME) * 1000UL) - (now - residency_start_ms)) / 1000UL;
            SERIAL_PROTOCOLLN(rem);
          }
          else {
            SERIAL_PROTOCOLLNPGM("?");
          }
        #else
          SERIAL_EOL;
        #endif
      }

      idle();
      refresh_cmd_timeout(); // to prevent stepper_inactive_time from running out

      float temp = thermalManager.degBed();

      #if TEMP_BED_RESIDENCY_TIME > 0

        float temp_diff = FABS(theTarget - temp);

        if (!residency_start_ms) {
          // Start the TEMP_BED_RESIDENCY_TIME timer when we reach target temp for the first time.
          if (temp_diff < TEMP_BED_WINDOW) residency_start_ms = now;
        }
        else if (temp_diff > TEMP_BED_HYSTERESIS) {
          // Restart the timer whenever the temperature falls outside the hysteresis.
          residency_start_ms = now;
        }

      #endif //TEMP_BED_RESIDENCY_TIME > 0

      // Prevent a wait-forever situation if R is misused i.e. M190 R0
      if (wants_to_cool) {
        // break after MIN_COOLING_SLOPE_TIME_BED seconds
        // if the temperature did not drop at least MIN_COOLING_SLOPE_DEG_BED
        if (!next_cool_check_ms || ELAPSED(now, next_cool_check_ms)) {
          if (old_temp - temp < MIN_COOLING_SLOPE_DEG_BED) break;
          next_cool_check_ms = now + 1000UL * MIN_COOLING_SLOPE_TIME_BED;
          old_temp = temp;
        }
      }

    } while (wait_for_heatup && TEMP_BED_CONDITIONS);

    if (wait_for_heatup) LCD_MESSAGEPGM(MSG_BED_DONE);
    KEEPALIVE_STATE(IN_HANDLER);
  }

#endif // HAS_TEMP_BED

/**
 * M110: Set Current Line Number
 */
inline void gcode_M110() {
  if (code_seen('N')) gcode_LastN = code_value_long();
}

/**
 * M111: Set the debug level
 */
inline void gcode_M111() {
  marlin_debug_flags = code_seen('S') ? code_value_byte() : (uint8_t) DEBUG_NONE;

  const static char str_debug_1[] PROGMEM = MSG_DEBUG_ECHO;
  const static char str_debug_2[] PROGMEM = MSG_DEBUG_INFO;
  const static char str_debug_4[] PROGMEM = MSG_DEBUG_ERRORS;
  const static char str_debug_8[] PROGMEM = MSG_DEBUG_DRYRUN;
  const static char str_debug_16[] PROGMEM = MSG_DEBUG_COMMUNICATION;
  #if ENABLED(DEBUG_LEVELING_FEATURE)
    const static char str_debug_32[] PROGMEM = MSG_DEBUG_LEVELING;
  #endif

  const static char* const debug_strings[] PROGMEM = {
    str_debug_1, str_debug_2, str_debug_4, str_debug_8, str_debug_16,
    #if ENABLED(DEBUG_LEVELING_FEATURE)
      str_debug_32
    #endif
  };

  SERIAL_ECHO_START;
  SERIAL_ECHOPGM(MSG_DEBUG_PREFIX);
  if (marlin_debug_flags) {
    uint8_t comma = 0;
    for (uint8_t i = 0; i < COUNT(debug_strings); i++) {
      if (TEST(marlin_debug_flags, i)) {
        if (comma++) SERIAL_CHAR(',');
        serialprintPGM((char*)pgm_read_ptr(&(debug_strings[i])));
      }
    }
  }
  else {
    SERIAL_ECHOPGM(MSG_DEBUG_OFF);
  }
  SERIAL_EOL;
}

#if ENABLED(HOST_KEEPALIVE_FEATURE)

  /**
   * M113: Get or set Host Keepalive interval (0 to disable)
   *
   *   S<seconds> Optional. Set the keepalive interval.
   */
  inline void gcode_M113() {
    if (code_seen('S')) {
      host_keepalive_interval = code_value_byte();
      NOMORE(host_keepalive_interval, 60);
    }
    else {
      SERIAL_ECHO_START;
      SERIAL_ECHOLNPAIR("M113 S", (unsigned long)host_keepalive_interval);
    }
  }

#endif

#if ENABLED(BARICUDA)

  #if HAS_HEATER_1
    /**
     * M126: Heater 1 valve open
     */
    inline void gcode_M126() { baricuda_valve_pressure = code_seen('S') ? code_value_byte() : 255; }
    /**
     * M127: Heater 1 valve close
     */
    inline void gcode_M127() { baricuda_valve_pressure = 0; }
  #endif

  #if HAS_HEATER_2
    /**
     * M128: Heater 2 valve open
     */
    inline void gcode_M128() { baricuda_e_to_p_pressure = code_seen('S') ? code_value_byte() : 255; }
    /**
     * M129: Heater 2 valve close
     */
    inline void gcode_M129() { baricuda_e_to_p_pressure = 0; }
  #endif

#endif //BARICUDA

/**
 * M140: Set bed temperature
 */
inline void gcode_M140() {
  if (DEBUGGING(DRYRUN)) return;
  if (code_seen('S')) thermalManager.setTargetBed(code_value_temp_abs());
}

#if ENABLED(ULTIPANEL)

  /**
   * M145: Set the heatup state for a material in the LCD menu
   *   S<material> (0=PLA, 1=ABS)
   *   H<hotend temp>
   *   B<bed temp>
   *   F<fan speed>
   */
  inline void gcode_M145() {
    uint8_t material = code_seen('S') ? (uint8_t)code_value_int() : 0;
    if (material >= COUNT(lcd_preheat_hotend_temp)) {
      SERIAL_ERROR_START;
      SERIAL_ERRORLNPGM(MSG_ERR_MATERIAL_INDEX);
    }
    else {
      int v;
      if (code_seen('H')) {
        v = code_value_int();
        lcd_preheat_hotend_temp[material] = constrain(v, EXTRUDE_MINTEMP, HEATER_0_MAXTEMP - 15);
      }
      if (code_seen('F')) {
        v = code_value_int();
        lcd_preheat_fan_speed[material] = constrain(v, 0, 255);
      }
      #if TEMP_SENSOR_BED != 0
        if (code_seen('B')) {
          v = code_value_int();
          lcd_preheat_bed_temp[material] = constrain(v, BED_MINTEMP, BED_MAXTEMP - 15);
        }
      #endif
    }
  }

#endif // ULTIPANEL

#if ENABLED(TEMPERATURE_UNITS_SUPPORT)
  /**
   * M149: Set temperature units
   */
  inline void gcode_M149() {
         if (code_seen('C')) set_input_temp_units(TEMPUNIT_C);
    else if (code_seen('K')) set_input_temp_units(TEMPUNIT_K);
    else if (code_seen('F')) set_input_temp_units(TEMPUNIT_F);
  }
#endif

#if HAS_POWER_SWITCH

  /**
   * M80: Turn on Power Supply
   */
  inline void gcode_M80() {
    OUT_WRITE(PS_ON_PIN, PS_ON_AWAKE); //GND

    /**
     * If you have a switch on suicide pin, this is useful
     * if you want to start another print with suicide feature after
     * a print without suicide...
     */
    #if HAS_SUICIDE
      OUT_WRITE(SUICIDE_PIN, HIGH);
    #endif

    #if ENABLED(ULTIPANEL)
      powersupply = true;
      LCD_MESSAGEPGM(WELCOME_MSG);
      lcd_update();
    #endif
  }

#endif // HAS_POWER_SWITCH

/**
 * M81: Turn off Power, including Power Supply, if there is one.
 *
 *      This code should ALWAYS be available for EMERGENCY SHUTDOWN!
 */
inline void gcode_M81() {
  thermalManager.disable_all_heaters();
  stepper.finish_and_disable();
  #if FAN_COUNT > 0
    #if FAN_COUNT > 1
      for (uint8_t i = 0; i < FAN_COUNT; i++) fanSpeeds[i] = 0;
    #else
      fanSpeeds[0] = 0;
    #endif
  #endif
  delay(1000); // Wait 1 second before switching off
  #if HAS_SUICIDE
    stepper.synchronize();
    suicide();
  #elif HAS_POWER_SWITCH
    OUT_WRITE(PS_ON_PIN, PS_ON_ASLEEP);
  #endif
  #if ENABLED(ULTIPANEL)
    #if HAS_POWER_SWITCH
      powersupply = false;
    #endif
    LCD_MESSAGEPGM(MACHINE_NAME " " MSG_OFF ".");
    lcd_update();
  #endif
}

/**
 * M82: Set E codes absolute (default)
 */
inline void gcode_M82() { axis_relative_modes[E_AXIS] = false; }

/**
 * M83: Set E codes relative while in Absolute Coordinates (G90) mode
 */
inline void gcode_M83() { axis_relative_modes[E_AXIS] = true; }

/**
 * M18, M84: Disable all stepper motors
 */
inline void gcode_M18_M84() {
  if (code_seen('S')) {
    stepper_inactive_time = code_value_millis_from_seconds();
  }
  else {
    bool all_axis = !((code_seen('X')) || (code_seen('Y')) || (code_seen('Z')) || (code_seen('E')));
    if (all_axis) {
      stepper.finish_and_disable();
    }
    else {
      stepper.synchronize();
      if (code_seen('X')) disable_x();
      if (code_seen('Y')) disable_y();
      if (code_seen('Z')) disable_z();
      #if ((E0_ENABLE_PIN != X_ENABLE_PIN) && (E1_ENABLE_PIN != Y_ENABLE_PIN)) // Only enable on boards that have seperate ENABLE_PINS
        if (code_seen('E')) {
          disable_e0();
          disable_e1();
          disable_e2();
          disable_e3();
        }
      #endif
    }
  }
}

/**
 * M85: Set inactivity shutdown timer with parameter S<seconds>. To disable set zero (default)
 */
inline void gcode_M85() {
  if (code_seen('S')) max_inactive_time = code_value_millis_from_seconds();
}

/**
 * Multi-stepper support for M92, M201, M203
 */
#if ENABLED(DISTINCT_E_FACTORS)
  #define GET_TARGET_EXTRUDER(CMD) if (get_target_extruder_from_command(CMD)) return
  #define TARGET_EXTRUDER target_extruder
#else
  #define GET_TARGET_EXTRUDER(CMD) NOOP
  #define TARGET_EXTRUDER 0
#endif

/**
 * M92: Set axis steps-per-unit for one or more axes, X, Y, Z, and E.
 *      (Follows the same syntax as G92)
 *
 *      With multiple extruders use T to specify which one.
 */
inline void gcode_M92() {

  GET_TARGET_EXTRUDER(92);

  LOOP_XYZE(i) {
    if (code_seen(axis_codes[i])) {
      if (i == E_AXIS) {
        float value = code_value_per_axis_unit(E_AXIS + TARGET_EXTRUDER);
        if (value < 20.0) {
          float factor = planner.axis_steps_per_mm[E_AXIS + TARGET_EXTRUDER] / value; // increase e constants if M92 E14 is given for netfab.
          planner.max_jerk[E_AXIS] *= factor;
          planner.max_feedrate_mm_s[E_AXIS + TARGET_EXTRUDER] *= factor;
          planner.max_acceleration_steps_per_s2[E_AXIS + TARGET_EXTRUDER] *= factor;
        }
        planner.axis_steps_per_mm[E_AXIS + TARGET_EXTRUDER] = value;
      }
      else {
        planner.axis_steps_per_mm[i] = code_value_per_axis_unit(i);
      }
    }
  }
  planner.refresh_positioning();
}

/**
 * Output the current position to serial
 */
static void report_current_position() {
  SERIAL_PROTOCOLPGM("X:");
  SERIAL_PROTOCOL(current_position[X_AXIS]);
  SERIAL_PROTOCOLPGM(" Y:");
  SERIAL_PROTOCOL(current_position[Y_AXIS]);
  SERIAL_PROTOCOLPGM(" Z:");
  SERIAL_PROTOCOL(current_position[Z_AXIS]);
  SERIAL_PROTOCOLPGM(" E:");
  SERIAL_PROTOCOL(current_position[E_AXIS]);

  stepper.report_positions();

  #if IS_SCARA
    SERIAL_PROTOCOLPAIR("SCARA Theta:", stepper.get_axis_position_degrees(A_AXIS));
    SERIAL_PROTOCOLLNPAIR("   Psi+Theta:", stepper.get_axis_position_degrees(B_AXIS));
    SERIAL_EOL;
  #endif
}

/**
 * M114: Output current position to serial port
 */
inline void gcode_M114() { report_current_position(); }

/**
 * M115: Capabilities string
 */
inline void gcode_M115() {
  SERIAL_PROTOCOLLNPGM(MSG_M115_REPORT);

  #if ENABLED(EXTENDED_CAPABILITIES_REPORT)

    // EEPROM (M500, M501)
    #if ENABLED(EEPROM_SETTINGS)
      SERIAL_PROTOCOLLNPGM("Cap:EEPROM:1");
    #else
      SERIAL_PROTOCOLLNPGM("Cap:EEPROM:0");
    #endif

    // AUTOREPORT_TEMP (M155)
    #if ENABLED(AUTO_REPORT_TEMPERATURES)
      SERIAL_PROTOCOLLNPGM("Cap:AUTOREPORT_TEMP:1");
    #else
      SERIAL_PROTOCOLLNPGM("Cap:AUTOREPORT_TEMP:0");
    #endif

    // PROGRESS (M530 S L, M531 <file>, M532 X L)
    SERIAL_PROTOCOLLNPGM("Cap:PROGRESS:0");

    // AUTOLEVEL (G29)
    #if HAS_ABL
      SERIAL_PROTOCOLLNPGM("Cap:AUTOLEVEL:1");
    #else
      SERIAL_PROTOCOLLNPGM("Cap:AUTOLEVEL:0");
    #endif

    // Z_PROBE (G30)
    #if HAS_BED_PROBE
      SERIAL_PROTOCOLLNPGM("Cap:Z_PROBE:1");
    #else
      SERIAL_PROTOCOLLNPGM("Cap:Z_PROBE:0");
    #endif

    // SOFTWARE_POWER (G30)
    #if HAS_POWER_SWITCH
      SERIAL_PROTOCOLLNPGM("Cap:SOFTWARE_POWER:1");
    #else
      SERIAL_PROTOCOLLNPGM("Cap:SOFTWARE_POWER:0");
    #endif

    // TOGGLE_LIGHTS (M355)
    #if HAS_CASE_LIGHT
      SERIAL_PROTOCOLLNPGM("Cap:TOGGLE_LIGHTS:1");
    #else
      SERIAL_PROTOCOLLNPGM("Cap:TOGGLE_LIGHTS:0");
    #endif

    // EMERGENCY_PARSER (M108, M112, M410)
    #if ENABLED(EMERGENCY_PARSER)
      SERIAL_PROTOCOLLNPGM("Cap:EMERGENCY_PARSER:1");
    #else
      SERIAL_PROTOCOLLNPGM("Cap:EMERGENCY_PARSER:0");
    #endif

  #endif // EXTENDED_CAPABILITIES_REPORT
}

/**
 * M117: Set LCD Status Message
 */
inline void gcode_M117() {
  lcd_setstatus(current_command_args);
}

/**
 * M119: Output endstop states to serial output
 */
inline void gcode_M119() { endstops.M119(); }

/**
 * M120: Enable endstops and set non-homing endstop state to "enabled"
 */
inline void gcode_M120() { endstops.enable_globally(true); }

/**
 * M121: Disable endstops and set non-homing endstop state to "disabled"
 */
inline void gcode_M121() { endstops.enable_globally(false); }

#if ENABLED(HAVE_TMC2130DRIVER)

  /**
   * M122: Output Trinamic TMC2130 status to serial output. Very bad formatting.
   */

  static void tmc2130_report(Trinamic_TMC2130 &stepr, const char *name) {
    stepr.read_STAT();
    SERIAL_PROTOCOL(name);
    SERIAL_PROTOCOL(": ");
    stepr.isReset() ? SERIAL_PROTOCOLPGM("RESET ") : SERIAL_PROTOCOLPGM("----- ");
    stepr.isError() ? SERIAL_PROTOCOLPGM("ERROR ") : SERIAL_PROTOCOLPGM("----- ");
    stepr.isStallguard() ? SERIAL_PROTOCOLPGM("SLGRD ") : SERIAL_PROTOCOLPGM("----- ");
    stepr.isStandstill() ? SERIAL_PROTOCOLPGM("STILL ") : SERIAL_PROTOCOLPGM("----- ");
    SERIAL_PROTOCOLLN(stepr.debug());
  }

  inline void gcode_M122() {
    SERIAL_PROTOCOLLNPGM("Reporting TMC2130 status");
    #if ENABLED(X_IS_TMC2130)
      tmc2130_report(stepperX, "X");
    #endif
    #if ENABLED(X2_IS_TMC2130)
      tmc2130_report(stepperX2, "X2");
    #endif
    #if ENABLED(Y_IS_TMC2130)
      tmc2130_report(stepperY, "Y");
    #endif
    #if ENABLED(Y2_IS_TMC2130)
      tmc2130_report(stepperY2, "Y2");
    #endif
    #if ENABLED(Z_IS_TMC2130)
      tmc2130_report(stepperZ, "Z");
    #endif
    #if ENABLED(Z2_IS_TMC2130)
      tmc2130_report(stepperZ2, "Z2");
    #endif
    #if ENABLED(E0_IS_TMC2130)
      tmc2130_report(stepperE0, "E0");
    #endif
    #if ENABLED(E1_IS_TMC2130)
      tmc2130_report(stepperE1, "E1");
    #endif
    #if ENABLED(E2_IS_TMC2130)
      tmc2130_report(stepperE2, "E2");
    #endif
    #if ENABLED(E3_IS_TMC2130)
      tmc2130_report(stepperE3, "E3");
    #endif
  }
#endif // HAVE_TMC2130DRIVER

#if ENABLED(BLINKM) || ENABLED(RGB_LED)

  void set_led_color(const uint8_t r, const uint8_t g, const uint8_t b) {

    #if ENABLED(BLINKM)

      // This variant uses i2c to send the RGB components to the device.
      SendColors(r, g, b);

    #else

      // This variant uses 3 separate pins for the RGB components.
      // If the pins can do PWM then their intensity will be set.
      digitalWrite(RGB_LED_R_PIN, r ? HIGH : LOW);
      digitalWrite(RGB_LED_G_PIN, g ? HIGH : LOW);
      digitalWrite(RGB_LED_B_PIN, b ? HIGH : LOW);
      analogWrite(RGB_LED_R_PIN, r);
      analogWrite(RGB_LED_G_PIN, g);
      analogWrite(RGB_LED_B_PIN, b);

    #endif
  }

  /**
   * M150: Set Status LED Color - Use R-U-B for R-G-B
   *
   * Always sets all 3 components. If a component is left out, set to 0.
   *
   * Examples:
   *
   *   M150 R255       ; Turn LED red
   *   M150 R255 U127  ; Turn LED orange (PWM only)
   *   M150            ; Turn LED off
   *   M150 R U B      ; Turn LED white
   *
   */
  inline void gcode_M150() {
    set_led_color(
      code_seen('R') ? (code_has_value() ? code_value_byte() : 255) : 0,
      code_seen('U') ? (code_has_value() ? code_value_byte() : 255) : 0,
      code_seen('B') ? (code_has_value() ? code_value_byte() : 255) : 0
    );
  }

#endif // BLINKM || RGB_LED

/**
 * M200: Set filament diameter and set E axis units to cubic units
 *
 *    T<extruder> - Optional extruder number. Current extruder if omitted.
 *    D<linear> - Diameter of the filament. Use "D0" to switch back to linear units on the E axis.
 */
inline void gcode_M200() {

  if (get_target_extruder_from_command(200)) return;

  if (code_seen('D')) {
    // setting any extruder filament size disables volumetric on the assumption that
    // slicers either generate in extruder values as cubic mm or as as filament feeds
    // for all extruders
    volumetric_enabled = (code_value_linear_units() != 0.0);
    if (volumetric_enabled) {
      filament_size[target_extruder] = code_value_linear_units();
      // make sure all extruders have some sane value for the filament size
      for (uint8_t i = 0; i < COUNT(filament_size); i++)
        if (! filament_size[i]) filament_size[i] = DEFAULT_NOMINAL_FILAMENT_DIA;
    }
  }
  else {
    //reserved for setting filament diameter via UFID or filament measuring device
    return;
  }
  calculate_volumetric_multipliers();
}

/**
 * M201: Set max acceleration in units/s^2 for print moves (M201 X1000 Y1000)
 *
 *       With multiple extruders use T to specify which one.
 */
inline void gcode_M201() {

  GET_TARGET_EXTRUDER(201);

  LOOP_XYZE(i) {
    if (code_seen(axis_codes[i])) {
      const uint8_t a = i + (i == E_AXIS ? TARGET_EXTRUDER : 0);
      planner.max_acceleration_mm_per_s2[a] = code_value_axis_units(a);
    }
  }
  // steps per sq second need to be updated to agree with the units per sq second (as they are what is used in the planner)
  planner.reset_acceleration_rates();
}

#if 0 // Not used for Sprinter/grbl gen6
  inline void gcode_M202() {
    LOOP_XYZE(i) {
      if (code_seen(axis_codes[i])) axis_travel_steps_per_sqr_second[i] = code_value_axis_units(i) * planner.axis_steps_per_mm[i];
    }
  }
#endif


/**
 * M203: Set maximum feedrate that your machine can sustain (M203 X200 Y200 Z300 E10000) in units/sec
 *
 *       With multiple extruders use T to specify which one.
 */
inline void gcode_M203() {

  GET_TARGET_EXTRUDER(203);

  LOOP_XYZE(i)
    if (code_seen(axis_codes[i])) {
      const uint8_t a = i + (i == E_AXIS ? TARGET_EXTRUDER : 0);
      planner.max_feedrate_mm_s[a] = code_value_axis_units(a);
    }
}

/**
 * M204: Set Accelerations in units/sec^2 (M204 P1200 R3000 T3000)
 *
 *    P = Printing moves
 *    R = Retract only (no X, Y, Z) moves
 *    T = Travel (non printing) moves
 *
 *  Also sets minimum segment time in ms (B20000) to prevent buffer under-runs and M20 minimum feedrate
 */
inline void gcode_M204() {
  if (code_seen('S')) {  // Kept for legacy compatibility. Should NOT BE USED for new developments.
    planner.travel_acceleration = planner.acceleration = code_value_linear_units();
    SERIAL_ECHOLNPAIR("Setting Print and Travel Acceleration: ", planner.acceleration);
  }
  if (code_seen('P')) {
    planner.acceleration = code_value_linear_units();
    SERIAL_ECHOLNPAIR("Setting Print Acceleration: ", planner.acceleration);
  }
  if (code_seen('R')) {
    planner.retract_acceleration = code_value_linear_units();
    SERIAL_ECHOLNPAIR("Setting Retract Acceleration: ", planner.retract_acceleration);
  }
  if (code_seen('T')) {
    planner.travel_acceleration = code_value_linear_units();
    SERIAL_ECHOLNPAIR("Setting Travel Acceleration: ", planner.travel_acceleration);
  }
}

/**
 * M205: Set Advanced Settings
 *
 *    S = Min Feed Rate (units/s)
 *    T = Min Travel Feed Rate (units/s)
 *    B = Min Segment Time (µs)
 *    X = Max X Jerk (units/sec^2)
 *    Y = Max Y Jerk (units/sec^2)
 *    Z = Max Z Jerk (units/sec^2)
 *    E = Max E Jerk (units/sec^2)
 */
inline void gcode_M205() {
  if (code_seen('S')) planner.min_feedrate_mm_s = code_value_linear_units();
  if (code_seen('T')) planner.min_travel_feedrate_mm_s = code_value_linear_units();
  if (code_seen('B')) planner.min_segment_time = code_value_millis();
  if (code_seen('X')) planner.max_jerk[X_AXIS] = code_value_axis_units(X_AXIS);
  if (code_seen('Y')) planner.max_jerk[Y_AXIS] = code_value_axis_units(Y_AXIS);
  if (code_seen('Z')) planner.max_jerk[Z_AXIS] = code_value_axis_units(Z_AXIS);
  if (code_seen('E')) planner.max_jerk[E_AXIS] = code_value_axis_units(E_AXIS);
}

/**
 * M206: Set Additional Homing Offset (X Y Z). SCARA aliases T=X, P=Y
 */
inline void gcode_M206() {
  LOOP_XYZ(i)
    if (code_seen(axis_codes[i]))
      set_home_offset((AxisEnum)i, code_value_axis_units(i));

  #if ENABLED(MORGAN_SCARA)
    if (code_seen('T')) set_home_offset(A_AXIS, code_value_axis_units(A_AXIS)); // Theta
    if (code_seen('P')) set_home_offset(B_AXIS, code_value_axis_units(B_AXIS)); // Psi
  #endif

  SYNC_PLAN_POSITION_KINEMATIC();
  report_current_position();
}

#if ENABLED(DELTA)
  /**
   * M665: Set delta configurations
   *
   *    L = diagonal rod
   *    R = delta radius
   *    S = segments per second
   *    A = Alpha (Tower 1) diagonal rod trim
   *    B = Beta (Tower 2) diagonal rod trim
   *    C = Gamma (Tower 3) diagonal rod trim
   */
  inline void gcode_M665() {
    if (code_seen('L')) delta_diagonal_rod = code_value_linear_units();
    if (code_seen('R')) delta_radius = code_value_linear_units();
    if (code_seen('S')) delta_segments_per_second = code_value_float();
    if (code_seen('A')) delta_diagonal_rod_trim_tower_1 = code_value_linear_units();
    if (code_seen('B')) delta_diagonal_rod_trim_tower_2 = code_value_linear_units();
    if (code_seen('C')) delta_diagonal_rod_trim_tower_3 = code_value_linear_units();
    recalc_delta_settings(delta_radius, delta_diagonal_rod);
  }
  /**
   * M666: Set delta endstop adjustment
   */
  inline void gcode_M666() {
    #if ENABLED(DEBUG_LEVELING_FEATURE)
      if (DEBUGGING(LEVELING)) {
        SERIAL_ECHOLNPGM(">>> gcode_M666");
      }
    #endif
    LOOP_XYZ(i) {
      if (code_seen(axis_codes[i])) {
        endstop_adj[i] = code_value_axis_units(i);
        #if ENABLED(DEBUG_LEVELING_FEATURE)
          if (DEBUGGING(LEVELING)) {
            SERIAL_ECHOPAIR("endstop_adj[", axis_codes[i]);
            SERIAL_ECHOLNPAIR("] = ", endstop_adj[i]);
          }
        #endif
      }
    }
    #if ENABLED(DEBUG_LEVELING_FEATURE)
      if (DEBUGGING(LEVELING)) {
        SERIAL_ECHOLNPGM("<<< gcode_M666");
      }
    #endif
  }

#elif ENABLED(Z_DUAL_ENDSTOPS) // !DELTA && ENABLED(Z_DUAL_ENDSTOPS)

  /**
   * M666: For Z Dual Endstop setup, set z axis offset to the z2 axis.
   */
  inline void gcode_M666() {
    if (code_seen('Z')) z_endstop_adj = code_value_axis_units(Z_AXIS);
    SERIAL_ECHOLNPAIR("Z Endstop Adjustment set to (mm):", z_endstop_adj);
  }

#endif // !DELTA && Z_DUAL_ENDSTOPS

#if ENABLED(FWRETRACT)

  /**
   * M207: Set firmware retraction values
   *
   *   S[+units]    retract_length
   *   W[+units]    retract_length_swap (multi-extruder)
   *   F[units/min] retract_feedrate_mm_s
   *   Z[units]     retract_zlift
   */
  inline void gcode_M207() {
    if (code_seen('S')) retract_length = code_value_axis_units(E_AXIS);
    if (code_seen('F')) retract_feedrate_mm_s = MMM_TO_MMS(code_value_axis_units(E_AXIS));
    if (code_seen('Z')) retract_zlift = code_value_axis_units(Z_AXIS);
    #if EXTRUDERS > 1
      if (code_seen('W')) retract_length_swap = code_value_axis_units(E_AXIS);
    #endif
  }

  /**
   * M208: Set firmware un-retraction values
   *
   *   S[+units]    retract_recover_length (in addition to M207 S*)
   *   W[+units]    retract_recover_length_swap (multi-extruder)
   *   F[units/min] retract_recover_feedrate_mm_s
   */
  inline void gcode_M208() {
    if (code_seen('S')) retract_recover_length = code_value_axis_units(E_AXIS);
    if (code_seen('F')) retract_recover_feedrate_mm_s = MMM_TO_MMS(code_value_axis_units(E_AXIS));
    #if EXTRUDERS > 1
      if (code_seen('W')) retract_recover_length_swap = code_value_axis_units(E_AXIS);
    #endif
  }

  /**
   * M209: Enable automatic retract (M209 S1)
   *   For slicers that don't support G10/11, reversed extrude-only
   *   moves will be classified as retraction.
   */
  inline void gcode_M209() {
    if (code_seen('S')) {
      autoretract_enabled = code_value_bool();
      for (int i = 0; i < EXTRUDERS; i++) retracted[i] = false;
    }
  }

#endif // FWRETRACT

/**
 * M211: Enable, Disable, and/or Report software endstops
 *
 * Usage: M211 S1 to enable, M211 S0 to disable, M211 alone for report
 */
inline void gcode_M211() {
  SERIAL_ECHO_START;
  #if ENABLED(min_software_endstops) || ENABLED(max_software_endstops)
    if (code_seen('S')) soft_endstops_enabled = code_value_bool();
  #endif
  #if ENABLED(min_software_endstops) || ENABLED(max_software_endstops)
    SERIAL_ECHOPGM(MSG_SOFT_ENDSTOPS);
    serialprintPGM(soft_endstops_enabled ? PSTR(MSG_ON) : PSTR(MSG_OFF));
  #else
    SERIAL_ECHOPGM(MSG_SOFT_ENDSTOPS);
    SERIAL_ECHOPGM(MSG_OFF);
  #endif
  SERIAL_ECHOPGM(MSG_SOFT_MIN);
  SERIAL_ECHOPAIR(    MSG_X, soft_endstop_min[X_AXIS]);
  SERIAL_ECHOPAIR(" " MSG_Y, soft_endstop_min[Y_AXIS]);
  SERIAL_ECHOPAIR(" " MSG_Z, soft_endstop_min[Z_AXIS]);
  SERIAL_ECHOPGM(MSG_SOFT_MAX);
  SERIAL_ECHOPAIR(    MSG_X, soft_endstop_max[X_AXIS]);
  SERIAL_ECHOPAIR(" " MSG_Y, soft_endstop_max[Y_AXIS]);
  SERIAL_ECHOLNPAIR(" " MSG_Z, soft_endstop_max[Z_AXIS]);
}

#if HOTENDS > 1

  /**
   * M218 - set hotend offset (in linear units)
   *
   *   T<tool>
   *   X<xoffset>
   *   Y<yoffset>
   *   Z<zoffset> - Available with DUAL_X_CARRIAGE and SWITCHING_EXTRUDER
   */
  inline void gcode_M218() {
    if (get_target_extruder_from_command(218) || target_extruder == 0) return;

    if (code_seen('X')) hotend_offset[X_AXIS][target_extruder] = code_value_axis_units(X_AXIS);
    if (code_seen('Y')) hotend_offset[Y_AXIS][target_extruder] = code_value_axis_units(Y_AXIS);

    #if ENABLED(DUAL_X_CARRIAGE) || ENABLED(SWITCHING_EXTRUDER)
      if (code_seen('Z')) hotend_offset[Z_AXIS][target_extruder] = code_value_axis_units(Z_AXIS);
    #endif

    SERIAL_ECHO_START;
    SERIAL_ECHOPGM(MSG_HOTEND_OFFSET);
    HOTEND_LOOP() {
      SERIAL_CHAR(' ');
      SERIAL_ECHO(hotend_offset[X_AXIS][e]);
      SERIAL_CHAR(',');
      SERIAL_ECHO(hotend_offset[Y_AXIS][e]);
      #if ENABLED(DUAL_X_CARRIAGE) || ENABLED(SWITCHING_EXTRUDER)
        SERIAL_CHAR(',');
        SERIAL_ECHO(hotend_offset[Z_AXIS][e]);
      #endif
    }
    SERIAL_EOL;
  }

#endif // HOTENDS > 1

/**
 * M220: Set speed percentage factor, aka "Feed Rate" (M220 S95)
 */
inline void gcode_M220() {
  if (code_seen('S')) feedrate_percentage = code_value_int();
}

/**
 * M221: Set extrusion percentage (M221 T0 S95)
 */
inline void gcode_M221() {
  if (get_target_extruder_from_command(221)) return;
  if (code_seen('S'))
    flow_percentage[target_extruder] = code_value_int();
}

/**
 * M226: Wait until the specified pin reaches the state required (M226 P<pin> S<state>)
 */
inline void gcode_M226() {
  if (code_seen('P')) {
    int pin_number = code_value_int(),
        pin_state = code_seen('S') ? code_value_int() : -1; // required pin state - default is inverted

    if (pin_state >= -1 && pin_state <= 1 && pin_number > -1 && !pin_is_protected(pin_number)) {

      int target = LOW;

      stepper.synchronize();

      pinMode(pin_number, INPUT);
      switch (pin_state) {
        case 1:
          target = HIGH;
          break;
        case 0:
          target = LOW;
          break;
        case -1:
          target = !digitalRead(pin_number);
          break;
      }

      while (digitalRead(pin_number) != target) idle();

    } // pin_state -1 0 1 && pin_number > -1
  } // code_seen('P')
}

#if ENABLED(EXPERIMENTAL_I2CBUS)

  /**
   * M260: Send data to a I2C slave device
   *
   * This is a PoC, the formating and arguments for the GCODE will
   * change to be more compatible, the current proposal is:
   *
   *  M260 A<slave device address base 10> ; Sets the I2C slave address the data will be sent to
   *
   *  M260 B<byte-1 value in base 10>
   *  M260 B<byte-2 value in base 10>
   *  M260 B<byte-3 value in base 10>
   *
   *  M260 S1 ; Send the buffered data and reset the buffer
   *  M260 R1 ; Reset the buffer without sending data
   *
   */
  inline void gcode_M260() {
    // Set the target address
    if (code_seen('A')) i2c.address(code_value_byte());

    // Add a new byte to the buffer
    if (code_seen('B')) i2c.addbyte(code_value_byte());

    // Flush the buffer to the bus
    if (code_seen('S')) i2c.send();

    // Reset and rewind the buffer
    else if (code_seen('R')) i2c.reset();
  }

  /**
   * M261: Request X bytes from I2C slave device
   *
   * Usage: M261 A<slave device address base 10> B<number of bytes>
   */
  inline void gcode_M261() {
    if (code_seen('A')) i2c.address(code_value_byte());

    uint8_t bytes = code_seen('B') ? code_value_byte() : 1;

    if (i2c.addr && bytes && bytes <= TWIBUS_BUFFER_SIZE) {
      i2c.relay(bytes);
    }
    else {
      SERIAL_ERROR_START;
      SERIAL_ERRORLN("Bad i2c request");
    }
  }

#endif // EXPERIMENTAL_I2CBUS

#if HAS_SERVOS

  /**
   * M280: Get or set servo position. P<index> [S<angle>]
   */
  inline void gcode_M280() {
    if (!code_seen('P')) return;
    int servo_index = code_value_int();
    if (servo_index >= 0 && servo_index < NUM_SERVOS) {
      if (code_seen('S'))
        MOVE_SERVO(servo_index, code_value_int());
      else {
        SERIAL_ECHO_START;
        SERIAL_ECHOPAIR(" Servo ", servo_index);
        SERIAL_ECHOLNPAIR(": ", servo[servo_index].read());
      }
    }
    else {
      SERIAL_ERROR_START;
      SERIAL_ECHOPAIR("Servo ", servo_index);
      SERIAL_ECHOLNPGM(" out of range");
    }
  }

#endif // HAS_SERVOS

#if HAS_BUZZER

  /**
   * M300: Play beep sound S<frequency Hz> P<duration ms>
   */
  inline void gcode_M300() {
    uint16_t const frequency = code_seen('S') ? code_value_ushort() : 260;
    uint16_t duration = code_seen('P') ? code_value_ushort() : 1000;

    // Limits the tone duration to 0-5 seconds.
    NOMORE(duration, 5000);

    BUZZ(duration, frequency);
  }

#endif // HAS_BUZZER

#if ENABLED(PIDTEMP)

  /**
   * M301: Set PID parameters P I D (and optionally C, L)
   *
   *   P[float] Kp term
   *   I[float] Ki term (unscaled)
   *   D[float] Kd term (unscaled)
   *
   * With PID_EXTRUSION_SCALING:
   *
   *   C[float] Kc term
   *   L[float] LPQ length
   */
  inline void gcode_M301() {

    // multi-extruder PID patch: M301 updates or prints a single extruder's PID values
    // default behaviour (omitting E parameter) is to update for extruder 0 only
    int e = code_seen('E') ? code_value_int() : 0; // extruder being updated

    if (e < HOTENDS) { // catch bad input value
      if (code_seen('P')) PID_PARAM(Kp, e) = code_value_float();
      if (code_seen('I')) PID_PARAM(Ki, e) = scalePID_i(code_value_float());
      if (code_seen('D')) PID_PARAM(Kd, e) = scalePID_d(code_value_float());
      #if ENABLED(PID_EXTRUSION_SCALING)
        if (code_seen('C')) PID_PARAM(Kc, e) = code_value_float();
        if (code_seen('L')) lpq_len = code_value_float();
        NOMORE(lpq_len, LPQ_MAX_LEN);
      #endif

      thermalManager.updatePID();
      SERIAL_ECHO_START;
      #if ENABLED(PID_PARAMS_PER_HOTEND)
        SERIAL_ECHOPAIR(" e:", e); // specify extruder in serial output
      #endif // PID_PARAMS_PER_HOTEND
      SERIAL_ECHOPAIR(" p:", PID_PARAM(Kp, e));
      SERIAL_ECHOPAIR(" i:", unscalePID_i(PID_PARAM(Ki, e)));
      SERIAL_ECHOPAIR(" d:", unscalePID_d(PID_PARAM(Kd, e)));
      #if ENABLED(PID_EXTRUSION_SCALING)
        //Kc does not have scaling applied above, or in resetting defaults
        SERIAL_ECHOPAIR(" c:", PID_PARAM(Kc, e));
      #endif
      SERIAL_EOL;
    }
    else {
      SERIAL_ERROR_START;
      SERIAL_ERRORLN(MSG_INVALID_EXTRUDER);
    }
  }

#endif // PIDTEMP

#if ENABLED(PIDTEMPBED)

  inline void gcode_M304() {
    if (code_seen('P')) thermalManager.bedKp = code_value_float();
    if (code_seen('I')) thermalManager.bedKi = scalePID_i(code_value_float());
    if (code_seen('D')) thermalManager.bedKd = scalePID_d(code_value_float());

    thermalManager.updatePID();

    SERIAL_ECHO_START;
    SERIAL_ECHOPAIR(" p:", thermalManager.bedKp);
    SERIAL_ECHOPAIR(" i:", unscalePID_i(thermalManager.bedKi));
    SERIAL_ECHOLNPAIR(" d:", unscalePID_d(thermalManager.bedKd));
  }

#endif // PIDTEMPBED

#if defined(CHDK) || HAS_PHOTOGRAPH

  /**
   * M240: Trigger a camera by emulating a Canon RC-1
   *       See http://www.doc-diy.net/photo/rc-1_hacked/
   */
  inline void gcode_M240() {
    #ifdef CHDK

      OUT_WRITE(CHDK, HIGH);
      chdkHigh = millis();
      chdkActive = true;

    #elif HAS_PHOTOGRAPH

      const uint8_t NUM_PULSES = 16;
      const float PULSE_LENGTH = 0.01524;
      for (int i = 0; i < NUM_PULSES; i++) {
        WRITE(PHOTOGRAPH_PIN, HIGH);
        _delay_ms(PULSE_LENGTH);
        WRITE(PHOTOGRAPH_PIN, LOW);
        _delay_ms(PULSE_LENGTH);
      }
      delay(7.33);
      for (int i = 0; i < NUM_PULSES; i++) {
        WRITE(PHOTOGRAPH_PIN, HIGH);
        _delay_ms(PULSE_LENGTH);
        WRITE(PHOTOGRAPH_PIN, LOW);
        _delay_ms(PULSE_LENGTH);
      }

    #endif // !CHDK && HAS_PHOTOGRAPH
  }

#endif // CHDK || PHOTOGRAPH_PIN

#if HAS_LCD_CONTRAST

  /**
   * M250: Read and optionally set the LCD contrast
   */
  inline void gcode_M250() {
    if (code_seen('C')) set_lcd_contrast(code_value_int());
    SERIAL_PROTOCOLPGM("lcd contrast value: ");
    SERIAL_PROTOCOL(lcd_contrast);
    SERIAL_EOL;
  }

#endif // HAS_LCD_CONTRAST

#if ENABLED(PREVENT_COLD_EXTRUSION)

  /**
   * M302: Allow cold extrudes, or set the minimum extrude temperature
   *
   *       S<temperature> sets the minimum extrude temperature
   *       P<bool> enables (1) or disables (0) cold extrusion
   *
   *  Examples:
   *
   *       M302         ; report current cold extrusion state
   *       M302 P0      ; enable cold extrusion checking
   *       M302 P1      ; disables cold extrusion checking
   *       M302 S0      ; always allow extrusion (disables checking)
   *       M302 S170    ; only allow extrusion above 170
   *       M302 S170 P1 ; set min extrude temp to 170 but leave disabled
   */
  inline void gcode_M302() {
    bool seen_S = code_seen('S');
    if (seen_S) {
      thermalManager.extrude_min_temp = code_value_temp_abs();
      thermalManager.allow_cold_extrude = (thermalManager.extrude_min_temp == 0);
    }

    if (code_seen('P'))
      thermalManager.allow_cold_extrude = (thermalManager.extrude_min_temp == 0) || code_value_bool();
    else if (!seen_S) {
      // Report current state
      SERIAL_ECHO_START;
      SERIAL_ECHOPAIR("Cold extrudes are ", (thermalManager.allow_cold_extrude ? "en" : "dis"));
      SERIAL_ECHOPAIR("abled (min temp ", int(thermalManager.extrude_min_temp + 0.5));
      SERIAL_ECHOLNPGM("C)");
    }
  }

#endif // PREVENT_COLD_EXTRUSION

/**
 * M303: PID relay autotune
 *
 *       S<temperature> sets the target temperature. (default 150C)
 *       E<extruder> (-1 for the bed) (default 0)
 *       C<cycles>
 *       U<bool> with a non-zero value will apply the result to current settings
 */
inline void gcode_M303() {
  #if HAS_PID_HEATING
    int e = code_seen('E') ? code_value_int() : 0;
    int c = code_seen('C') ? code_value_int() : 5;
    bool u = code_seen('U') && code_value_bool();

    float temp = code_seen('S') ? code_value_temp_abs() : (e < 0 ? 70.0 : 150.0);

    if (e >= 0 && e < HOTENDS)
      target_extruder = e;

    KEEPALIVE_STATE(NOT_BUSY); // don't send "busy: processing" messages during autotune output

    thermalManager.PID_autotune(temp, e, c, u);

    KEEPALIVE_STATE(IN_HANDLER);
  #else
    SERIAL_ERROR_START;
    SERIAL_ERRORLNPGM(MSG_ERR_M303_DISABLED);
  #endif
}

#if ENABLED(MORGAN_SCARA)

  bool SCARA_move_to_cal(uint8_t delta_a, uint8_t delta_b) {
    if (IsRunning()) {
      forward_kinematics_SCARA(delta_a, delta_b);
      destination[X_AXIS] = LOGICAL_X_POSITION(cartes[X_AXIS]);
      destination[Y_AXIS] = LOGICAL_Y_POSITION(cartes[Y_AXIS]);
      destination[Z_AXIS] = current_position[Z_AXIS];
      prepare_move_to_destination();
      return true;
    }
    return false;
  }

  /**
   * M360: SCARA calibration: Move to cal-position ThetaA (0 deg calibration)
   */
  inline bool gcode_M360() {
    SERIAL_ECHOLNPGM(" Cal: Theta 0");
    return SCARA_move_to_cal(0, 120);
  }

  /**
   * M361: SCARA calibration: Move to cal-position ThetaB (90 deg calibration - steps per degree)
   */
  inline bool gcode_M361() {
    SERIAL_ECHOLNPGM(" Cal: Theta 90");
    return SCARA_move_to_cal(90, 130);
  }

  /**
   * M362: SCARA calibration: Move to cal-position PsiA (0 deg calibration)
   */
  inline bool gcode_M362() {
    SERIAL_ECHOLNPGM(" Cal: Psi 0");
    return SCARA_move_to_cal(60, 180);
  }

  /**
   * M363: SCARA calibration: Move to cal-position PsiB (90 deg calibration - steps per degree)
   */
  inline bool gcode_M363() {
    SERIAL_ECHOLNPGM(" Cal: Psi 90");
    return SCARA_move_to_cal(50, 90);
  }

  /**
   * M364: SCARA calibration: Move to cal-position PSIC (90 deg to Theta calibration position)
   */
  inline bool gcode_M364() {
    SERIAL_ECHOLNPGM(" Cal: Theta-Psi 90");
    return SCARA_move_to_cal(45, 135);
  }

#endif // SCARA

#if ENABLED(EXT_SOLENOID)

  void enable_solenoid(uint8_t num) {
    switch (num) {
      case 0:
        OUT_WRITE(SOL0_PIN, HIGH);
        break;
        #if HAS_SOLENOID_1
          case 1:
            OUT_WRITE(SOL1_PIN, HIGH);
            break;
        #endif
        #if HAS_SOLENOID_2
          case 2:
            OUT_WRITE(SOL2_PIN, HIGH);
            break;
        #endif
        #if HAS_SOLENOID_3
          case 3:
            OUT_WRITE(SOL3_PIN, HIGH);
            break;
        #endif
      default:
        SERIAL_ECHO_START;
        SERIAL_ECHOLNPGM(MSG_INVALID_SOLENOID);
        break;
    }
  }

  void enable_solenoid_on_active_extruder() { enable_solenoid(active_extruder); }

  void disable_all_solenoids() {
    OUT_WRITE(SOL0_PIN, LOW);
    OUT_WRITE(SOL1_PIN, LOW);
    OUT_WRITE(SOL2_PIN, LOW);
    OUT_WRITE(SOL3_PIN, LOW);
  }

  /**
   * M380: Enable solenoid on the active extruder
   */
  inline void gcode_M380() { enable_solenoid_on_active_extruder(); }

  /**
   * M381: Disable all solenoids
   */
  inline void gcode_M381() { disable_all_solenoids(); }

#endif // EXT_SOLENOID

/**
 * M400: Finish all moves
 */
inline void gcode_M400() { stepper.synchronize(); }

#if HAS_BED_PROBE

  /**
   * M401: Engage Z Servo endstop if available
   */
  inline void gcode_M401() { DEPLOY_PROBE(); }

  /**
   * M402: Retract Z Servo endstop if enabled
   */
  inline void gcode_M402() { STOW_PROBE(); }

#endif // HAS_BED_PROBE

#if ENABLED(FILAMENT_WIDTH_SENSOR)

  /**
   * M404: Display or set (in current units) the nominal filament width (3mm, 1.75mm ) W<3.0>
   */
  inline void gcode_M404() {
    if (code_seen('W')) {
      filament_width_nominal = code_value_linear_units();
    }
    else {
      SERIAL_PROTOCOLPGM("Filament dia (nominal mm):");
      SERIAL_PROTOCOLLN(filament_width_nominal);
    }
  }

  /**
   * M405: Turn on filament sensor for control
   */
  inline void gcode_M405() {
    // This is technically a linear measurement, but since it's quantized to centimeters and is a different unit than
    // everything else, it uses code_value_int() instead of code_value_linear_units().
    if (code_seen('D')) meas_delay_cm = code_value_int();
    NOMORE(meas_delay_cm, MAX_MEASUREMENT_DELAY);

    if (filwidth_delay_index[1] == -1) { // Initialize the ring buffer if not done since startup
      int temp_ratio = thermalManager.widthFil_to_size_ratio();

      for (uint8_t i = 0; i < COUNT(measurement_delay); ++i)
        measurement_delay[i] = temp_ratio - 100;  // Subtract 100 to scale within a signed byte

      filwidth_delay_index[0] = filwidth_delay_index[1] = 0;
    }

    filament_sensor = true;

    //SERIAL_PROTOCOLPGM("Filament dia (measured mm):");
    //SERIAL_PROTOCOL(filament_width_meas);
    //SERIAL_PROTOCOLPGM("Extrusion ratio(%):");
    //SERIAL_PROTOCOL(flow_percentage[active_extruder]);
  }

  /**
   * M406: Turn off filament sensor for control
   */
  inline void gcode_M406() { filament_sensor = false; }

  /**
   * M407: Get measured filament diameter on serial output
   */
  inline void gcode_M407() {
    SERIAL_PROTOCOLPGM("Filament dia (measured mm):");
    SERIAL_PROTOCOLLN(filament_width_meas);
  }

#endif // FILAMENT_WIDTH_SENSOR

void quickstop_stepper() {
  stepper.quick_stop();
  stepper.synchronize();
  set_current_from_steppers_for_axis(ALL_AXES);
  SYNC_PLAN_POSITION_KINEMATIC();
}

#if PLANNER_LEVELING
  /**
   * M420: Enable/Disable Bed Leveling and/or set the Z fade height.
   *
   *       S[bool]   Turns leveling on or off
   *       Z[height] Sets the Z fade height (0 or none to disable)
   *       V[bool]   Verbose - Print the levelng grid
   */
  inline void gcode_M420() {
    bool to_enable = false;

    if (code_seen('S')) {
      to_enable = code_value_bool();
      set_bed_leveling_enabled(to_enable);
    }

    #if ENABLED(ENABLE_LEVELING_FADE_HEIGHT)
      if (code_seen('Z')) set_z_fade_height(code_value_linear_units());
    #endif

    const bool new_status =
      #if ENABLED(MESH_BED_LEVELING)
        mbl.active()
      #else
        planner.abl_enabled
      #endif
    ;

    if (to_enable && !new_status) {
      SERIAL_ERROR_START;
      SERIAL_ERRORLNPGM(MSG_ERR_M420_FAILED);
    }

    SERIAL_ECHO_START;
    SERIAL_ECHOLNPAIR("Bed Leveling ", new_status ? MSG_ON : MSG_OFF);

    // V to print the matrix or mesh
    if (code_seen('V')) {
      #if ABL_PLANAR
        planner.bed_level_matrix.debug("Bed Level Correction Matrix:");
      #elif ENABLED(AUTO_BED_LEVELING_BILINEAR)
        if (bilinear_grid_spacing[X_AXIS]) {
          print_bilinear_leveling_grid();
          #if ENABLED(ABL_BILINEAR_SUBDIVISION)
            bed_level_virt_print();
          #endif
        }
      #elif ENABLED(MESH_BED_LEVELING)
        if (mbl.has_mesh()) {
          SERIAL_ECHOLNPGM("Mesh Bed Level data:");
          mbl_mesh_report();
        }
      #endif
    }

  }
#endif

#if ENABLED(MESH_BED_LEVELING)

  /**
   * M421: Set a single Mesh Bed Leveling Z coordinate
   * Use either 'M421 X<linear> Y<linear> Z<linear>' or 'M421 I<xindex> J<yindex> Z<linear>'
   */
  inline void gcode_M421() {
    int8_t px = 0, py = 0;
    float z = 0;
    bool hasX, hasY, hasZ, hasI, hasJ;
    if ((hasX = code_seen('X'))) px = mbl.probe_index_x(code_value_axis_units(X_AXIS));
    if ((hasY = code_seen('Y'))) py = mbl.probe_index_y(code_value_axis_units(Y_AXIS));
    if ((hasI = code_seen('I'))) px = code_value_axis_units(X_AXIS);
    if ((hasJ = code_seen('J'))) py = code_value_axis_units(Y_AXIS);
    if ((hasZ = code_seen('Z'))) z = code_value_axis_units(Z_AXIS);

    if (hasX && hasY && hasZ) {

      if (px >= 0 && py >= 0)
        mbl.set_z(px, py, z);
      else {
        SERIAL_ERROR_START;
        SERIAL_ERRORLNPGM(MSG_ERR_MESH_XY);
      }
    }
    else if (hasI && hasJ && hasZ) {
      if (px >= 0 && px < MESH_NUM_X_POINTS && py >= 0 && py < MESH_NUM_Y_POINTS)
        mbl.set_z(px, py, z);
      else {
        SERIAL_ERROR_START;
        SERIAL_ERRORLNPGM(MSG_ERR_MESH_XY);
      }
    }
    else {
      SERIAL_ERROR_START;
      SERIAL_ERRORLNPGM(MSG_ERR_M421_PARAMETERS);
    }
  }

#elif ENABLED(AUTO_BED_LEVELING_BILINEAR)

  /**
   * M421: Set a single Mesh Bed Leveling Z coordinate
   *
   *   M421 I<xindex> J<yindex> Z<linear>
   */
  inline void gcode_M421() {
    int8_t px = 0, py = 0;
    float z = 0;
    bool hasI, hasJ, hasZ;
    if ((hasI = code_seen('I'))) px = code_value_axis_units(X_AXIS);
    if ((hasJ = code_seen('J'))) py = code_value_axis_units(Y_AXIS);
    if ((hasZ = code_seen('Z'))) z = code_value_axis_units(Z_AXIS);

    if (hasI && hasJ && hasZ) {
      if (px >= 0 && px < ABL_GRID_MAX_POINTS_X && py >= 0 && py < ABL_GRID_MAX_POINTS_X) {
        bed_level_grid[px][py] = z;
        #if ENABLED(ABL_BILINEAR_SUBDIVISION)
          bed_level_virt_interpolate();
        #endif
      }
      else {
        SERIAL_ERROR_START;
        SERIAL_ERRORLNPGM(MSG_ERR_MESH_XY);
      }
    }
    else {
      SERIAL_ERROR_START;
      SERIAL_ERRORLNPGM(MSG_ERR_M421_PARAMETERS);
    }
  }

#endif

/**
 * M428: Set home_offset based on the distance between the
 *       current_position and the nearest "reference point."
 *       If an axis is past center its endstop position
 *       is the reference-point. Otherwise it uses 0. This allows
 *       the Z offset to be set near the bed when using a max endstop.
 *
 *       M428 can't be used more than 2cm away from 0 or an endstop.
 *
 *       Use M206 to set these values directly.
 */
inline void gcode_M428() {
  bool err = false;
  LOOP_XYZ(i) {
    if (axis_homed[i]) {
      float base = (current_position[i] > (soft_endstop_min[i] + soft_endstop_max[i]) * 0.5) ? base_home_pos((AxisEnum)i) : 0,
            diff = current_position[i] - LOGICAL_POSITION(base, i);
      if (diff > -20 && diff < 20) {
        set_home_offset((AxisEnum)i, home_offset[i] - diff);
      }
      else {
        SERIAL_ERROR_START;
        SERIAL_ERRORLNPGM(MSG_ERR_M428_TOO_FAR);
        LCD_ALERTMESSAGEPGM("Err: Too far!");
        BUZZ(200, 40);
        err = true;
        break;
      }
    }
  }

  if (!err) {
    SYNC_PLAN_POSITION_KINEMATIC();
    report_current_position();
    LCD_MESSAGEPGM(MSG_HOME_OFFSETS_APPLIED);
    BUZZ(200, 659);
    BUZZ(200, 698);
  }
}

/**
 * M500: Store settings in EEPROM
 */
inline void gcode_M500() {
  Config_StoreSettings();
}

/**
 * M501: Read settings from EEPROM
 */
inline void gcode_M501() {
  Config_RetrieveSettings();
}

/**
 * M502: Revert to default settings
 */
inline void gcode_M502() {
  Config_ResetDefault();
}

/**
 * M503: print settings currently in memory
 */
inline void gcode_M503() {
  Config_PrintSettings(code_seen('S') && !code_value_bool());
}

#if ENABLED(ABORT_ON_ENDSTOP_HIT_FEATURE_ENABLED)

  /**
   * M540: Set whether SD card print should abort on endstop hit (M540 S<0|1>)
   */
  inline void gcode_M540() {
    if (code_seen('S')) stepper.abort_on_endstop_hit = code_value_bool();
  }

#endif // ABORT_ON_ENDSTOP_HIT_FEATURE_ENABLED

#if HAS_BED_PROBE

  inline void gcode_M851() {

    SERIAL_ECHO_START;
    SERIAL_ECHOPGM(MSG_ZPROBE_ZOFFSET);
    SERIAL_CHAR(' ');

    if (code_seen('Z')) {
      float value = code_value_axis_units(Z_AXIS);
      if (Z_PROBE_OFFSET_RANGE_MIN <= value && value <= Z_PROBE_OFFSET_RANGE_MAX) {
        zprobe_zoffset = value;
        SERIAL_ECHO(zprobe_zoffset);
      }
      else {
        SERIAL_ECHOPAIR(MSG_Z_MIN, Z_PROBE_OFFSET_RANGE_MIN);
        SERIAL_CHAR(' ');
        SERIAL_ECHOPAIR(MSG_Z_MAX, Z_PROBE_OFFSET_RANGE_MAX);
      }
    }
    else {
      SERIAL_ECHOPAIR(": ", zprobe_zoffset);
    }

    SERIAL_EOL;
  }

#endif // HAS_BED_PROBE

#if ENABLED(FILAMENT_CHANGE_FEATURE)

  millis_t next_buzz = 0;
  unsigned long int runout_beep = 0;

  void filament_change_beep() {
    const millis_t ms = millis();
    if (ELAPSED(ms, next_buzz)) {
      if (runout_beep <= FILAMENT_CHANGE_NUMBER_OF_ALERT_BEEPS + 5) { // Only beep as long as we're supposed to
        next_buzz = ms + (runout_beep <= FILAMENT_CHANGE_NUMBER_OF_ALERT_BEEPS ? 2500 : 400);
        BUZZ(300, 2000);
        runout_beep++;
      }
    }
  }

  static bool busy_doing_M600 = false;

  /**
   * M600: Pause for filament change
   *
   *  E[distance] - Retract the filament this far (negative value)
   *  Z[distance] - Move the Z axis by this distance
   *  X[position] - Move to this X position, with Y
   *  Y[position] - Move to this Y position, with X
   *  L[distance] - Retract distance for removal (manual reload)
   *
   *  Default values are used for omitted arguments.
   *
   */
  inline void gcode_M600() {

    if (!DEBUGGING(DRYRUN) && thermalManager.tooColdToExtrude(active_extruder)) {
      SERIAL_ERROR_START;
      SERIAL_ERRORLNPGM(MSG_TOO_COLD_FOR_M600);
      return;
    }

    busy_doing_M600 = true;  // Stepper Motors can't timeout when this is set

    // Pause the print job timer
    bool job_running = print_job_timer.isRunning();
    print_job_timer.pause();

    // Show initial message and wait for synchronize steppers
    lcd_filament_change_show_message(FILAMENT_CHANGE_MESSAGE_INIT);
    stepper.synchronize();

    float lastpos[NUM_AXIS];

    // Save current position of all axes
    LOOP_XYZE(i)
      lastpos[i] = destination[i] = current_position[i];

    // Define runplan for move axes
    #if IS_KINEMATIC
      #define RUNPLAN(RATE_MM_S) planner.buffer_line_kinematic(destination, RATE_MM_S, active_extruder);
    #else
      #define RUNPLAN(RATE_MM_S) line_to_destination(RATE_MM_S);
    #endif

    // Initial retract before move to filament change position
    if (code_seen('E')) destination[E_AXIS] += code_value_axis_units(E_AXIS);
    #if defined(FILAMENT_CHANGE_RETRACT_LENGTH) && FILAMENT_CHANGE_RETRACT_LENGTH > 0
      else destination[E_AXIS] -= FILAMENT_CHANGE_RETRACT_LENGTH;
    #endif

    RUNPLAN(FILAMENT_CHANGE_RETRACT_FEEDRATE);

    // Lift Z axis
    float z_lift = code_seen('Z') ? code_value_axis_units(Z_AXIS) :
      #if defined(FILAMENT_CHANGE_Z_ADD) && FILAMENT_CHANGE_Z_ADD > 0
        FILAMENT_CHANGE_Z_ADD
      #else
        0
      #endif
    ;

    if (z_lift > 0) {
      destination[Z_AXIS] += z_lift;
      NOMORE(destination[Z_AXIS], Z_MAX_POS);
      RUNPLAN(FILAMENT_CHANGE_Z_FEEDRATE);
    }

    // Move XY axes to filament exchange position
    if (code_seen('X')) destination[X_AXIS] = code_value_axis_units(X_AXIS);
    #ifdef FILAMENT_CHANGE_X_POS
      else destination[X_AXIS] = FILAMENT_CHANGE_X_POS;
    #endif

    if (code_seen('Y')) destination[Y_AXIS] = code_value_axis_units(Y_AXIS);
    #ifdef FILAMENT_CHANGE_Y_POS
      else destination[Y_AXIS] = FILAMENT_CHANGE_Y_POS;
    #endif

    RUNPLAN(FILAMENT_CHANGE_XY_FEEDRATE);

    stepper.synchronize();
    lcd_filament_change_show_message(FILAMENT_CHANGE_MESSAGE_UNLOAD);
    idle();

    // Unload filament
    if (code_seen('L')) destination[E_AXIS] += code_value_axis_units(E_AXIS);
    #if defined(FILAMENT_CHANGE_UNLOAD_LENGTH) && FILAMENT_CHANGE_UNLOAD_LENGTH > 0
      else destination[E_AXIS] -= FILAMENT_CHANGE_UNLOAD_LENGTH;
    #endif

    RUNPLAN(FILAMENT_CHANGE_UNLOAD_FEEDRATE);

    // Synchronize steppers and then disable extruders steppers for manual filament changing
    stepper.synchronize();
    disable_e0();
    disable_e1();
    disable_e2();
    disable_e3();
    delay(100);

    millis_t nozzle_timeout = millis() + FILAMENT_CHANGE_NOZZLE_TIMEOUT * 1000L;
    bool nozzle_timed_out = false;
    float temps[4];

    // Wait for filament insert by user and press button
    lcd_filament_change_show_message(FILAMENT_CHANGE_MESSAGE_INSERT);

    idle();

    wait_for_user = true;    // LCD click or M108 will clear this
    next_buzz = 0;
    runout_beep = 0;
    HOTEND_LOOP() temps[e] = thermalManager.target_temperature[e]; // Save nozzle temps

    while (wait_for_user) {
      millis_t current_ms = millis();
      if (nozzle_timed_out)
        lcd_filament_change_show_message(FILAMENT_CHANGE_MESSAGE_CLICK_TO_HEAT_NOZZLE);

      #if HAS_BUZZER 
        filament_change_beep();
      #endif

      if (current_ms >= nozzle_timeout) {
        if (!nozzle_timed_out) {
          nozzle_timed_out = true; // on nozzle timeout remember the nozzles need to be reheated
          HOTEND_LOOP() thermalManager.setTargetHotend(0, e); // Turn off all the nozzles
          lcd_filament_change_show_message(FILAMENT_CHANGE_MESSAGE_CLICK_TO_HEAT_NOZZLE);
        }
      }
      idle(true);
    }

    if (nozzle_timed_out)      // Turn nozzles back on if they were turned off
      HOTEND_LOOP() thermalManager.setTargetHotend(temps[e], e);

    // Show "wait for heating"
    lcd_filament_change_show_message(FILAMENT_CHANGE_MESSAGE_WAIT_FOR_NOZZLES_TO_HEAT);

    wait_for_heatup = true;
    while (wait_for_heatup) {
      idle();
      wait_for_heatup = false;
      HOTEND_LOOP() {
        if (abs(thermalManager.degHotend(e) - temps[e]) > 3) {
          wait_for_heatup = true;
          break;
        }
      }
    }

    // Show "insert filament"
    if (nozzle_timed_out)
      lcd_filament_change_show_message(FILAMENT_CHANGE_MESSAGE_INSERT);

    wait_for_user = true;    // LCD click or M108 will clear this
    next_buzz = 0;
    runout_beep = 0;
    while (wait_for_user && nozzle_timed_out) {
      #if HAS_BUZZER
        filament_change_beep();
      #endif
      idle(true);
    }

    // Show "load" message
    lcd_filament_change_show_message(FILAMENT_CHANGE_MESSAGE_LOAD);

    // Load filament
    if (code_seen('L')) destination[E_AXIS] -= code_value_axis_units(E_AXIS);
    #if defined(FILAMENT_CHANGE_LOAD_LENGTH) && FILAMENT_CHANGE_LOAD_LENGTH > 0
      else destination[E_AXIS] += FILAMENT_CHANGE_LOAD_LENGTH;
    #endif

    RUNPLAN(FILAMENT_CHANGE_LOAD_FEEDRATE);
    stepper.synchronize();

    #if defined(FILAMENT_CHANGE_EXTRUDE_LENGTH) && FILAMENT_CHANGE_EXTRUDE_LENGTH > 0
      do {
        // Extrude filament to get into hotend
        lcd_filament_change_show_message(FILAMENT_CHANGE_MESSAGE_EXTRUDE);
        destination[E_AXIS] += FILAMENT_CHANGE_EXTRUDE_LENGTH;
        RUNPLAN(FILAMENT_CHANGE_EXTRUDE_FEEDRATE);
        stepper.synchronize();
        // Ask user if more filament should be extruded
        KEEPALIVE_STATE(PAUSED_FOR_USER);
        lcd_filament_change_show_message(FILAMENT_CHANGE_MESSAGE_OPTION);
        while (filament_change_menu_response == FILAMENT_CHANGE_RESPONSE_WAIT_FOR) idle(true);
        KEEPALIVE_STATE(IN_HANDLER);
      } while (filament_change_menu_response != FILAMENT_CHANGE_RESPONSE_RESUME_PRINT);
    #endif

    lcd_filament_change_show_message(FILAMENT_CHANGE_MESSAGE_RESUME);

    // Set extruder to saved position
    destination[E_AXIS] = current_position[E_AXIS] = lastpos[E_AXIS];
    planner.set_e_position_mm(current_position[E_AXIS]);

    #if IS_KINEMATIC
      // Move XYZ to starting position
      planner.buffer_line_kinematic(lastpos, FILAMENT_CHANGE_XY_FEEDRATE, active_extruder);
    #else
      // Move XY to starting position, then Z
      destination[X_AXIS] = lastpos[X_AXIS];
      destination[Y_AXIS] = lastpos[Y_AXIS];
      RUNPLAN(FILAMENT_CHANGE_XY_FEEDRATE);
      destination[Z_AXIS] = lastpos[Z_AXIS];
      RUNPLAN(FILAMENT_CHANGE_Z_FEEDRATE);
    #endif
    stepper.synchronize();

    #if ENABLED(FILAMENT_RUNOUT_SENSOR)
      filament_ran_out = false;
    #endif

    // Show status screen
    lcd_filament_change_show_message(FILAMENT_CHANGE_MESSAGE_STATUS);

    // Resume the print job timer if it was running
    if (job_running) print_job_timer.start();

    busy_doing_M600 = false;  // Allow Stepper Motors to be turned off during inactivity
  }

#endif // FILAMENT_CHANGE_FEATURE

#if ENABLED(DUAL_X_CARRIAGE)

  /**
   * M605: Set dual x-carriage movement mode
   *
   *    M605 S0: Full control mode. The slicer has full control over x-carriage movement
   *    M605 S1: Auto-park mode. The inactive head will auto park/unpark without slicer involvement
   *    M605 S2 [Xnnn] [Rmmm]: Duplication mode. The second extruder will duplicate the first with nnn
   *                         units x-offset and an optional differential hotend temperature of
   *                         mmm degrees. E.g., with "M605 S2 X100 R2" the second extruder will duplicate
   *                         the first with a spacing of 100mm in the x direction and 2 degrees hotter.
   *
   *    Note: the X axis should be homed after changing dual x-carriage mode.
   */
  inline void gcode_M605() {
    stepper.synchronize();
    if (code_seen('S')) dual_x_carriage_mode = (DualXMode)code_value_byte();
    switch (dual_x_carriage_mode) {
      case DXC_FULL_CONTROL_MODE:
      case DXC_AUTO_PARK_MODE:
        break;
      case DXC_DUPLICATION_MODE:
        if (code_seen('X')) duplicate_extruder_x_offset = max(code_value_axis_units(X_AXIS), X2_MIN_POS - x_home_pos(0));
        if (code_seen('R')) duplicate_extruder_temp_offset = code_value_temp_diff();
        SERIAL_ECHO_START;
        SERIAL_ECHOPGM(MSG_HOTEND_OFFSET);
        SERIAL_CHAR(' ');
        SERIAL_ECHO(hotend_offset[X_AXIS][0]);
        SERIAL_CHAR(',');
        SERIAL_ECHO(hotend_offset[Y_AXIS][0]);
        SERIAL_CHAR(' ');
        SERIAL_ECHO(duplicate_extruder_x_offset);
        SERIAL_CHAR(',');
        SERIAL_ECHOLN(hotend_offset[Y_AXIS][1]);
        break;
      default:
        dual_x_carriage_mode = DEFAULT_DUAL_X_CARRIAGE_MODE;
        break;
    }
    active_extruder_parked = false;
    extruder_duplication_enabled = false;
    delayed_move_time = 0;
  }

#elif ENABLED(DUAL_NOZZLE_DUPLICATION_MODE)

  inline void gcode_M605() {
    stepper.synchronize();
    extruder_duplication_enabled = code_seen('S') && code_value_int() == 2;
    SERIAL_ECHO_START;
    SERIAL_ECHOLNPAIR(MSG_DUPLICATION_MODE, extruder_duplication_enabled ? MSG_ON : MSG_OFF);
  }

#endif // M605

#if ENABLED(LIN_ADVANCE)
  /**
   * M905: Set advance factor
   */
  inline void gcode_M905() {
    stepper.synchronize();
    planner.advance_M905(code_seen('K') ? code_value_float() : -1.0);
  }
#endif

/**
 * M907: Set digital trimpot motor current using axis codes X, Y, Z, E, B, S
 */
inline void gcode_M907() {
  #if HAS_DIGIPOTSS
    LOOP_XYZE(i)
    if (code_seen(axis_codes[i])) stepper.digipot_current(i, code_value_int());
    if (code_seen('B')) stepper.digipot_current(4, code_value_int());
    if (code_seen('S')) for (int i = 0; i <= 4; i++) stepper.digipot_current(i, code_value_int());
  #elif HAS_MOTOR_CURRENT_PWM
    #if PIN_EXISTS(MOTOR_CURRENT_PWM_XY)
      if (code_seen('X')) stepper.digipot_current(0, code_value_int());
    #endif
    #if PIN_EXISTS(MOTOR_CURRENT_PWM_Z)
      if (code_seen('Z')) stepper.digipot_current(1, code_value_int());
    #endif
    #if PIN_EXISTS(MOTOR_CURRENT_PWM_E)
      if (code_seen('E')) stepper.digipot_current(2, code_value_int());
    #endif
  #endif
  #if ENABLED(DIGIPOT_I2C)
    // this one uses actual amps in floating point
    LOOP_XYZE(i) if (code_seen(axis_codes[i])) digipot_i2c_set_current(i, code_value_float());
    // for each additional extruder (named B,C,D,E..., channels 4,5,6,7...)
    for (int i = NUM_AXIS; i < DIGIPOT_I2C_NUM_CHANNELS; i++) if (code_seen('B' + i - (NUM_AXIS))) digipot_i2c_set_current(i, code_value_float());
  #endif
  #if ENABLED(DAC_STEPPER_CURRENT)
    if (code_seen('S')) {
      float dac_percent = code_value_float();
      for (uint8_t i = 0; i <= 4; i++) dac_current_percent(i, dac_percent);
    }
    LOOP_XYZE(i) if (code_seen(axis_codes[i])) dac_current_percent(i, code_value_float());
  #endif
}

#if HAS_DIGIPOTSS || ENABLED(DAC_STEPPER_CURRENT)

  /**
   * M908: Control digital trimpot directly (M908 P<pin> S<current>)
   */
  inline void gcode_M908() {
    #if HAS_DIGIPOTSS
      stepper.digitalPotWrite(
        code_seen('P') ? code_value_int() : 0,
        code_seen('S') ? code_value_int() : 0
      );
    #endif
    #ifdef DAC_STEPPER_CURRENT
      dac_current_raw(
        code_seen('P') ? code_value_byte() : -1,
        code_seen('S') ? code_value_ushort() : 0
      );
    #endif
  }

  #if ENABLED(DAC_STEPPER_CURRENT) // As with Printrbot RevF

    inline void gcode_M909() { dac_print_values(); }

    inline void gcode_M910() { dac_commit_eeprom(); }

  #endif

#endif // HAS_DIGIPOTSS || DAC_STEPPER_CURRENT

#if HAS_MICROSTEPS

  // M350 Set microstepping mode. Warning: Steps per unit remains unchanged. S code sets stepping mode for all drivers.
  inline void gcode_M350() {
    if (code_seen('S')) for (int i = 0; i <= 4; i++) stepper.microstep_mode(i, code_value_byte());
    LOOP_XYZE(i) if (code_seen(axis_codes[i])) stepper.microstep_mode(i, code_value_byte());
    if (code_seen('B')) stepper.microstep_mode(4, code_value_byte());
    stepper.microstep_readings();
  }

  /**
   * M351: Toggle MS1 MS2 pins directly with axis codes X Y Z E B
   *       S# determines MS1 or MS2, X# sets the pin high/low.
   */
  inline void gcode_M351() {
    if (code_seen('S')) switch (code_value_byte()) {
      case 1:
        LOOP_XYZE(i) if (code_seen(axis_codes[i])) stepper.microstep_ms(i, code_value_byte(), -1);
        if (code_seen('B')) stepper.microstep_ms(4, code_value_byte(), -1);
        break;
      case 2:
        LOOP_XYZE(i) if (code_seen(axis_codes[i])) stepper.microstep_ms(i, -1, code_value_byte());
        if (code_seen('B')) stepper.microstep_ms(4, -1, code_value_byte());
        break;
    }
    stepper.microstep_readings();
  }

#endif // HAS_MICROSTEPS

#if HAS_CASE_LIGHT

  uint8_t case_light_brightness = 255;

  void update_case_light() {
    digitalWrite(CASE_LIGHT_PIN, case_light_on != INVERT_CASE_LIGHT ? HIGH : LOW);
    analogWrite(CASE_LIGHT_PIN, case_light_on != INVERT_CASE_LIGHT ? case_light_brightness : 0);
  }

#endif // HAS_CASE_LIGHT

/**
 * M355: Turn case lights on/off and set brightness
 *
 *   S<bool>  Turn case light on or off
 *   P<byte>  Set case light brightness (PWM pin required)
 */
inline void gcode_M355() {
  #if HAS_CASE_LIGHT
    if (code_seen('P')) case_light_brightness = code_value_byte();
    if (code_seen('S')) case_light_on = code_value_bool();
    update_case_light();
    SERIAL_ECHO_START;
    SERIAL_ECHOPGM("Case lights ");
    case_light_on ? SERIAL_ECHOLNPGM("on") : SERIAL_ECHOLNPGM("off");
  #else
    SERIAL_ERROR_START;
    SERIAL_ERRORLNPGM(MSG_ERR_M355_NONE);
  #endif // HAS_CASE_LIGHT
}

#if ENABLED(MIXING_EXTRUDER)

  /**
   * M163: Set a single mix factor for a mixing extruder
   *       This is called "weight" by some systems.
   *
   *   S[index]   The channel index to set
   *   P[float]   The mix value
   *
   */
  inline void gcode_M163() {
    int mix_index = code_seen('S') ? code_value_int() : 0;
    if (mix_index < MIXING_STEPPERS) {
      float mix_value = code_seen('P') ? code_value_float() : 0.0;
      NOLESS(mix_value, 0.0);
      mixing_factor[mix_index] = RECIPROCAL(mix_value);
    }
  }

  #if MIXING_VIRTUAL_TOOLS > 1

    /**
     * M164: Store the current mix factors as a virtual tool.
     *
     *   S[index]   The virtual tool to store
     *
     */
    inline void gcode_M164() {
      int tool_index = code_seen('S') ? code_value_int() : 0;
      if (tool_index < MIXING_VIRTUAL_TOOLS) {
        normalize_mix();
        for (uint8_t i = 0; i < MIXING_STEPPERS; i++)
          mixing_virtual_tool_mix[tool_index][i] = mixing_factor[i];
      }
    }

  #endif

  #if ENABLED(DIRECT_MIXING_IN_G1)
    /**
     * M165: Set multiple mix factors for a mixing extruder.
     *       Factors that are left out will be set to 0.
     *       All factors together must add up to 1.0.
     *
     *   A[factor] Mix factor for extruder stepper 1
     *   B[factor] Mix factor for extruder stepper 2
     *   C[factor] Mix factor for extruder stepper 3
     *   D[factor] Mix factor for extruder stepper 4
     *   H[factor] Mix factor for extruder stepper 5
     *   I[factor] Mix factor for extruder stepper 6
     *
     */
    inline void gcode_M165() { gcode_get_mix(); }
  #endif

#endif // MIXING_EXTRUDER

/**
 * M999: Restart after being stopped
 *
 * Default behaviour is to flush the serial buffer and request
 * a resend to the host starting on the last N line received.
 *
 * Sending "M999 S1" will resume printing without flushing the
 * existing command buffer.
 *
 */
inline void gcode_M999() {
  Running = true;
  lcd_reset_alert_level();

  if (code_seen('S') && code_value_bool()) return;

  // gcode_LastN = Stopped_gcode_LastN;
  FlushSerialRequestResend();
}

#if ENABLED(SWITCHING_EXTRUDER)
  inline void move_extruder_servo(uint8_t e) {
    const int angles[2] = SWITCHING_EXTRUDER_SERVO_ANGLES;
    MOVE_SERVO(SWITCHING_EXTRUDER_SERVO_NR, angles[e]);
  }
#endif

inline void invalid_extruder_error(const uint8_t &e) {
  SERIAL_ECHO_START;
  SERIAL_CHAR('T');
  SERIAL_PROTOCOL_F(e, DEC);
  SERIAL_ECHOLN(MSG_INVALID_EXTRUDER);
}

/**
 * Perform a tool-change, which may result in moving the
 * previous tool out of the way and the new tool into place.
 */
void tool_change(const uint8_t tmp_extruder, const float fr_mm_s/*=0.0*/, bool no_move/*=false*/) {
  #if ENABLED(MIXING_EXTRUDER) && MIXING_VIRTUAL_TOOLS > 1

    if (tmp_extruder >= MIXING_VIRTUAL_TOOLS)
      return invalid_extruder_error(tmp_extruder);

    // T0-Tnnn: Switch virtual tool by changing the mix
    for (uint8_t j = 0; j < MIXING_STEPPERS; j++)
      mixing_factor[j] = mixing_virtual_tool_mix[tmp_extruder][j];

  #else //!MIXING_EXTRUDER || MIXING_VIRTUAL_TOOLS <= 1

    #if HOTENDS > 1

      if (tmp_extruder >= EXTRUDERS)
        return invalid_extruder_error(tmp_extruder);

      float old_feedrate_mm_s = feedrate_mm_s;

      feedrate_mm_s = fr_mm_s > 0.0 ? (old_feedrate_mm_s = fr_mm_s) : XY_PROBE_FEEDRATE_MM_S;

      if (tmp_extruder != active_extruder) {
        if (!no_move && axis_unhomed_error(true, true, true)) {
          SERIAL_ECHOLNPGM("No move on toolchange");
          no_move = true;
        }

        // Save current position to destination, for use later
        set_destination_to_current();

        #if ENABLED(DUAL_X_CARRIAGE)

          #if ENABLED(DEBUG_LEVELING_FEATURE)
            if (DEBUGGING(LEVELING)) {
              SERIAL_ECHOPGM("Dual X Carriage Mode ");
              switch (dual_x_carriage_mode) {
                case DXC_FULL_CONTROL_MODE: SERIAL_ECHOLNPGM("DXC_FULL_CONTROL_MODE"); break;
                case DXC_AUTO_PARK_MODE: SERIAL_ECHOLNPGM("DXC_AUTO_PARK_MODE"); break;
                case DXC_DUPLICATION_MODE: SERIAL_ECHOLNPGM("DXC_DUPLICATION_MODE"); break;
              }
            }
          #endif

          const float xhome = x_home_pos(active_extruder);
          if (dual_x_carriage_mode == DXC_AUTO_PARK_MODE
              && IsRunning()
              && (delayed_move_time || current_position[X_AXIS] != xhome)
          ) {
            float raised_z = current_position[Z_AXIS] + TOOLCHANGE_PARK_ZLIFT;
            #if ENABLED(max_software_endstops)
              NOMORE(raised_z, soft_endstop_max[Z_AXIS]);
            #endif
            #if ENABLED(DEBUG_LEVELING_FEATURE)
              if (DEBUGGING(LEVELING)) {
                SERIAL_ECHOLNPAIR("Raise to ", raised_z);
                SERIAL_ECHOLNPAIR("MoveX to ", xhome);
                SERIAL_ECHOLNPAIR("Lower to ", current_position[Z_AXIS]);
              }
            #endif
            // Park old head: 1) raise 2) move to park position 3) lower
            for (uint8_t i = 0; i < 3; i++)
              planner.buffer_line(
                i == 0 ? current_position[X_AXIS] : xhome,
                current_position[Y_AXIS],
                i == 2 ? current_position[Z_AXIS] : raised_z,
                current_position[E_AXIS],
                planner.max_feedrate_mm_s[i == 1 ? X_AXIS : Z_AXIS],
                active_extruder
              );
            stepper.synchronize();
          }

          // Apply Y & Z extruder offset (X offset is used as home pos with Dual X)
          current_position[Y_AXIS] -= hotend_offset[Y_AXIS][active_extruder] - hotend_offset[Y_AXIS][tmp_extruder];
          current_position[Z_AXIS] -= hotend_offset[Z_AXIS][active_extruder] - hotend_offset[Z_AXIS][tmp_extruder];

          // Activate the new extruder
          active_extruder = tmp_extruder;

          // This function resets the max/min values - the current position may be overwritten below.
          set_axis_is_at_home(X_AXIS);

          #if ENABLED(DEBUG_LEVELING_FEATURE)
            if (DEBUGGING(LEVELING)) DEBUG_POS("New Extruder", current_position);
          #endif

          // Only when auto-parking are carriages safe to move
          if (dual_x_carriage_mode != DXC_AUTO_PARK_MODE) no_move = true;

          switch (dual_x_carriage_mode) {
            case DXC_FULL_CONTROL_MODE:
              // New current position is the position of the activated extruder
              current_position[X_AXIS] = LOGICAL_X_POSITION(inactive_extruder_x_pos);
              // Save the inactive extruder's position (from the old current_position)
              inactive_extruder_x_pos = RAW_X_POSITION(destination[X_AXIS]);
              break;
            case DXC_AUTO_PARK_MODE:
              // record raised toolhead position for use by unpark
              memcpy(raised_parked_position, current_position, sizeof(raised_parked_position));
              raised_parked_position[Z_AXIS] += TOOLCHANGE_UNPARK_ZLIFT;
              #if ENABLED(max_software_endstops)
                NOMORE(raised_parked_position[Z_AXIS], soft_endstop_max[Z_AXIS]);
              #endif
              active_extruder_parked = true;
              delayed_move_time = 0;
              break;
            case DXC_DUPLICATION_MODE:
              // If the new extruder is the left one, set it "parked"
              // This triggers the second extruder to move into the duplication position
              active_extruder_parked = (active_extruder == 0);

              if (active_extruder_parked)
                current_position[X_AXIS] = LOGICAL_X_POSITION(inactive_extruder_x_pos);
              else
                current_position[X_AXIS] = destination[X_AXIS] + duplicate_extruder_x_offset;
              inactive_extruder_x_pos = RAW_X_POSITION(destination[X_AXIS]);
              extruder_duplication_enabled = false;
              break;
          }

          #if ENABLED(DEBUG_LEVELING_FEATURE)
            if (DEBUGGING(LEVELING)) {
              SERIAL_ECHOLNPAIR("Active extruder parked: ", active_extruder_parked ? "yes" : "no");
              DEBUG_POS("New extruder (parked)", current_position);
            }
          #endif

          // No extra case for HAS_ABL in DUAL_X_CARRIAGE. Does that mean they don't work together?
        #else // !DUAL_X_CARRIAGE

          #if ENABLED(SWITCHING_EXTRUDER)
            // <0 if the new nozzle is higher, >0 if lower. A bigger raise when lower.
            float z_diff = hotend_offset[Z_AXIS][active_extruder] - hotend_offset[Z_AXIS][tmp_extruder],
                  z_raise = 0.3 + (z_diff > 0.0 ? z_diff : 0.0);

            // Always raise by some amount (destination copied from current_position earlier)
            destination[Z_AXIS] += z_raise;
            planner.buffer_line_kinematic(destination, planner.max_feedrate_mm_s[Z_AXIS], active_extruder);
            stepper.synchronize();

            move_extruder_servo(active_extruder);
            delay(500);

            // Move back down, if needed
            if (z_raise != z_diff) {
              destination[Z_AXIS] = current_position[Z_AXIS] + z_diff;
              planner.buffer_line_kinematic(destination, planner.max_feedrate_mm_s[Z_AXIS], active_extruder);
              stepper.synchronize();
            }
          #endif

          /**
           * Set current_position to the position of the new nozzle.
           * Offsets are based on linear distance, so we need to get
           * the resulting position in coordinate space.
           *
           * - With grid or 3-point leveling, offset XYZ by a tilted vector
           * - With mesh leveling, update Z for the new position
           * - Otherwise, just use the raw linear distance
           *
           * Software endstops are altered here too. Consider a case where:
           *   E0 at X=0 ... E1 at X=10
           * When we switch to E1 now X=10, but E1 can't move left.
           * To express this we apply the change in XY to the software endstops.
           * E1 can move farther right than E0, so the right limit is extended.
           *
           * Note that we don't adjust the Z software endstops. Why not?
           * Consider a case where Z=0 (here) and switching to E1 makes Z=1
           * because the bed is 1mm lower at the new position. As long as
           * the first nozzle is out of the way, the carriage should be
           * allowed to move 1mm lower. This technically "breaks" the
           * Z software endstop. But this is technically correct (and
           * there is no viable alternative).
           */
          #if ABL_PLANAR
            // Offset extruder, make sure to apply the bed level rotation matrix
            vector_3 tmp_offset_vec = vector_3(hotend_offset[X_AXIS][tmp_extruder],
                                               hotend_offset[Y_AXIS][tmp_extruder],
                                               0),
                     act_offset_vec = vector_3(hotend_offset[X_AXIS][active_extruder],
                                               hotend_offset[Y_AXIS][active_extruder],
                                               0),
                     offset_vec = tmp_offset_vec - act_offset_vec;

            #if ENABLED(DEBUG_LEVELING_FEATURE)
              if (DEBUGGING(LEVELING)) {
                tmp_offset_vec.debug("tmp_offset_vec");
                act_offset_vec.debug("act_offset_vec");
                offset_vec.debug("offset_vec (BEFORE)");
              }
            #endif

            offset_vec.apply_rotation(planner.bed_level_matrix.transpose(planner.bed_level_matrix));

            #if ENABLED(DEBUG_LEVELING_FEATURE)
              if (DEBUGGING(LEVELING)) offset_vec.debug("offset_vec (AFTER)");
            #endif

            // Adjustments to the current position
            float xydiff[2] = { offset_vec.x, offset_vec.y };
            current_position[Z_AXIS] += offset_vec.z;

          #else // !ABL_PLANAR

            float xydiff[2] = {
              hotend_offset[X_AXIS][tmp_extruder] - hotend_offset[X_AXIS][active_extruder],
              hotend_offset[Y_AXIS][tmp_extruder] - hotend_offset[Y_AXIS][active_extruder]
            };

            #if ENABLED(MESH_BED_LEVELING)

              if (mbl.active()) {
                #if ENABLED(DEBUG_LEVELING_FEATURE)
                  if (DEBUGGING(LEVELING)) SERIAL_ECHOPAIR("Z before MBL: ", current_position[Z_AXIS]);
                #endif
                float x2 = current_position[X_AXIS] + xydiff[X_AXIS],
                      y2 = current_position[Y_AXIS] + xydiff[Y_AXIS],
                      z1 = current_position[Z_AXIS], z2 = z1;
                planner.apply_leveling(current_position[X_AXIS], current_position[Y_AXIS], z1);
                planner.apply_leveling(x2, y2, z2);
                current_position[Z_AXIS] += z2 - z1;
                #if ENABLED(DEBUG_LEVELING_FEATURE)
                  if (DEBUGGING(LEVELING))
                    SERIAL_ECHOLNPAIR(" after: ", current_position[Z_AXIS]);
                #endif
              }

            #endif // MESH_BED_LEVELING

          #endif // !HAS_ABL

          #if ENABLED(DEBUG_LEVELING_FEATURE)
            if (DEBUGGING(LEVELING)) {
              SERIAL_ECHOPAIR("Offset Tool XY by { ", xydiff[X_AXIS]);
              SERIAL_ECHOPAIR(", ", xydiff[Y_AXIS]);
              SERIAL_ECHOLNPGM(" }");
            }
          #endif

          // The newly-selected extruder XY is actually at...
          current_position[X_AXIS] += xydiff[X_AXIS];
          current_position[Y_AXIS] += xydiff[Y_AXIS];
          for (uint8_t i = X_AXIS; i <= Y_AXIS; i++) {
            position_shift[i] += xydiff[i];
            update_software_endstops((AxisEnum)i);
          }

          // Set the new active extruder
          active_extruder = tmp_extruder;

        #endif // !DUAL_X_CARRIAGE

        #if ENABLED(DEBUG_LEVELING_FEATURE)
          if (DEBUGGING(LEVELING)) DEBUG_POS("Sync After Toolchange", current_position);
        #endif

        // Tell the planner the new "current position"
        SYNC_PLAN_POSITION_KINEMATIC();

        // Move to the "old position" (move the extruder into place)
        if (!no_move && IsRunning()) {
          #if ENABLED(DEBUG_LEVELING_FEATURE)
            if (DEBUGGING(LEVELING)) DEBUG_POS("Move back", destination);
          #endif
          prepare_move_to_destination();
        }

      } // (tmp_extruder != active_extruder)

      stepper.synchronize();

      #if ENABLED(EXT_SOLENOID)
        disable_all_solenoids();
        enable_solenoid_on_active_extruder();
      #endif // EXT_SOLENOID

      feedrate_mm_s = old_feedrate_mm_s;

    #else // HOTENDS <= 1

      // Set the new active extruder
      active_extruder = tmp_extruder;

      UNUSED(fr_mm_s);
      UNUSED(no_move);

    #endif // HOTENDS <= 1

    SERIAL_ECHO_START;
    SERIAL_ECHOLNPAIR(MSG_ACTIVE_EXTRUDER, (int)active_extruder);

  #endif //!MIXING_EXTRUDER || MIXING_VIRTUAL_TOOLS <= 1
}

/**
 * T0-T3: Switch tool, usually switching extruders
 *
 *   F[units/min] Set the movement feedrate
 *   S1           Don't move the tool in XY after change
 */
inline void gcode_T(uint8_t tmp_extruder) {

  #if ENABLED(DEBUG_LEVELING_FEATURE)
    if (DEBUGGING(LEVELING)) {
      SERIAL_ECHOPAIR(">>> gcode_T(", tmp_extruder);
      SERIAL_CHAR(')');
      SERIAL_EOL;
      DEBUG_POS("BEFORE", current_position);
    }
  #endif

  #if HOTENDS == 1 || (ENABLED(MIXING_EXTRUDER) && MIXING_VIRTUAL_TOOLS > 1)

    tool_change(tmp_extruder);

  #elif HOTENDS > 1

    tool_change(
      tmp_extruder,
      code_seen('F') ? MMM_TO_MMS(code_value_axis_units(X_AXIS)) : 0.0,
      (tmp_extruder == active_extruder) || (code_seen('S') && code_value_bool())
    );

  #endif

  #if ENABLED(DEBUG_LEVELING_FEATURE)
    if (DEBUGGING(LEVELING)) {
      DEBUG_POS("AFTER", current_position);
      SERIAL_ECHOLNPGM("<<< gcode_T");
    }
  #endif
}

/**
 * Process a single command and dispatch it to its handler
 * This is called from the main loop()
 */
void process_next_command() {
  current_command = command_queue[cmd_queue_index_r];

  if (DEBUGGING(ECHO)) {
    SERIAL_ECHO_START;
    SERIAL_ECHOLN(current_command);
  }

  // Sanitize the current command:
  //  - Skip leading spaces
  //  - Bypass N[-0-9][0-9]*[ ]*
  //  - Overwrite * with nul to mark the end
  while (*current_command == ' ') ++current_command;
  if (*current_command == 'N' && NUMERIC_SIGNED(current_command[1])) {
    current_command += 2; // skip N[-0-9]
    while (NUMERIC(*current_command)) ++current_command; // skip [0-9]*
    while (*current_command == ' ') ++current_command; // skip [ ]*
  }
  char* starpos = strchr(current_command, '*');  // * should always be the last parameter
  if (starpos) while (*starpos == ' ' || *starpos == '*') *starpos-- = '\0'; // nullify '*' and ' '

  char *cmd_ptr = current_command;

  // Get the command code, which must be G, M, or T
  char command_code = *cmd_ptr++;

  // Skip spaces to get the numeric part
  while (*cmd_ptr == ' ') cmd_ptr++;

  // Allow for decimal point in command
  #if ENABLED(G38_PROBE_TARGET)
    uint8_t subcode = 0;
  #endif

  uint16_t codenum = 0; // define ahead of goto

  // Bail early if there's no code
  bool code_is_good = NUMERIC(*cmd_ptr);
  if (!code_is_good) goto ExitUnknownCommand;

  // Get and skip the code number
  do {
    codenum = (codenum * 10) + (*cmd_ptr - '0');
    cmd_ptr++;
  } while (NUMERIC(*cmd_ptr));

  // Allow for decimal point in command
  #if ENABLED(G38_PROBE_TARGET)
    if (*cmd_ptr == '.') {
      cmd_ptr++;
      while (NUMERIC(*cmd_ptr))
        subcode = (subcode * 10) + (*cmd_ptr++ - '0');
    }
  #endif

  // Skip all spaces to get to the first argument, or nul
  while (*cmd_ptr == ' ') cmd_ptr++;

  // The command's arguments (if any) start here, for sure!
  current_command_args = cmd_ptr;

  KEEPALIVE_STATE(IN_HANDLER);

  // Handle a known G, M, or T
  switch (command_code) {
    case 'G': switch (codenum) {

      // G0, G1
      case 0:
      case 1:
        #if IS_SCARA
          gcode_G0_G1(codenum == 0);
        #else
          gcode_G0_G1();
        #endif
        break;

      // G2, G3
      #if ENABLED(ARC_SUPPORT) && DISABLED(SCARA)
        case 2: // G2  - CW ARC
        case 3: // G3  - CCW ARC
          gcode_G2_G3(codenum == 2);
          break;
      #endif

      // G4 Dwell
      case 4:
        gcode_G4();
        break;

      #if ENABLED(BEZIER_CURVE_SUPPORT)
        // G5
        case 5: // G5  - Cubic B_spline
          gcode_G5();
          break;
      #endif // BEZIER_CURVE_SUPPORT

      #if ENABLED(FWRETRACT)
        case 10: // G10: retract
        case 11: // G11: retract_recover
          gcode_G10_G11(codenum == 10);
          break;
      #endif // FWRETRACT

      #if ENABLED(NOZZLE_CLEAN_FEATURE)
        case 12:
          gcode_G12(); // G12: Nozzle Clean
          break;
      #endif // NOZZLE_CLEAN_FEATURE

      #if ENABLED(INCH_MODE_SUPPORT)
        case 20: //G20: Inch Mode
          gcode_G20();
          break;

        case 21: //G21: MM Mode
          gcode_G21();
          break;
      #endif // INCH_MODE_SUPPORT

      #if ENABLED(NOZZLE_PARK_FEATURE)
        case 27: // G27: Nozzle Park
          gcode_G27();
          break;
      #endif // NOZZLE_PARK_FEATURE

      case 28: // G28: Home all axes, one at a time
        gcode_G28();
        break;

      #if PLANNER_LEVELING
        case 29: // G29 Detailed Z probe, probes the bed at 3 or more points.
          gcode_G29();
          break;
      #endif // PLANNER_LEVELING

      #if HAS_BED_PROBE

        case 30: // G30 Single Z probe
          gcode_G30();
          break;

        #if ENABLED(Z_PROBE_SLED)

            case 31: // G31: dock the sled
              gcode_G31();
              break;

            case 32: // G32: undock the sled
              gcode_G32();
              break;

        #endif // Z_PROBE_SLED
      #endif // HAS_BED_PROBE

      #if ENABLED(G38_PROBE_TARGET)
        case 38: // G38.2 & G38.3
          if (subcode == 2 || subcode == 3)
            gcode_G38(subcode == 2);
          break;
      #endif

      case 90: // G90
        relative_mode = false;
        break;
      case 91: // G91
        relative_mode = true;
        break;

      case 92: // G92
        gcode_G92();
        break;
    }
    break;

    case 'M': switch (codenum) {
      #if ENABLED(ULTIPANEL) || ENABLED(EMERGENCY_PARSER)
        case 0: // M0: Unconditional stop - Wait for user button press on LCD
        case 1: // M1: Conditional stop - Wait for user button press on LCD
          gcode_M0_M1();
          break;
      #endif // ULTIPANEL

      case 17: // M17: Enable all stepper motors
        gcode_M17();
        break;

      #if ENABLED(SDSUPPORT)
        case 20: // M20: list SD card
          gcode_M20(); break;
        case 21: // M21: init SD card
          gcode_M21(); break;
        case 22: // M22: release SD card
          gcode_M22(); break;
        case 23: // M23: Select file
          gcode_M23(); break;
        case 24: // M24: Start SD print
          gcode_M24(); break;
        case 25: // M25: Pause SD print
          gcode_M25(); break;
        case 26: // M26: Set SD index
          gcode_M26(); break;
        case 27: // M27: Get SD status
          gcode_M27(); break;
        case 28: // M28: Start SD write
          gcode_M28(); break;
        case 29: // M29: Stop SD write
          gcode_M29(); break;
        case 30: // M30 <filename> Delete File
          gcode_M30(); break;
        case 32: // M32: Select file and start SD print
          gcode_M32(); break;

        #if ENABLED(LONG_FILENAME_HOST_SUPPORT)
          case 33: // M33: Get the long full path to a file or folder
            gcode_M33(); break;
        #endif

        #if ENABLED(SDCARD_SORT_ALPHA) && ENABLED(SDSORT_GCODE)
          case 34: //M34 - Set SD card sorting options
            gcode_M34(); break;
        #endif // SDCARD_SORT_ALPHA && SDSORT_GCODE

        case 928: // M928: Start SD write
          gcode_M928(); break;
      #endif //SDSUPPORT

      case 31: // M31: Report time since the start of SD print or last M109
        gcode_M31(); break;

      case 42: // M42: Change pin state
        gcode_M42(); break;

      #if ENABLED(PINS_DEBUGGING)
        case 43: // M43: Read pin state
          gcode_M43(); break;
      #endif

      #if ENABLED(Z_MIN_PROBE_REPEATABILITY_TEST)
        case 48: // M48: Z probe repeatability test
          gcode_M48();
          break;
      #endif // Z_MIN_PROBE_REPEATABILITY_TEST

      case 75: // M75: Start print timer
        gcode_M75(); break;
      case 76: // M76: Pause print timer
        gcode_M76(); break;
      case 77: // M77: Stop print timer
        gcode_M77(); break;

      #if ENABLED(PRINTCOUNTER)
        case 78: // M78: Show print statistics
          gcode_M78(); break;
      #endif

      #if ENABLED(M100_FREE_MEMORY_WATCHER)
        case 100: // M100: Free Memory Report
          gcode_M100();
          break;
      #endif

      case 104: // M104: Set hot end temperature
        gcode_M104();
        break;

      case 110: // M110: Set Current Line Number
        gcode_M110();
        break;

      case 111: // M111: Set debug level
        gcode_M111();
        break;

      #if DISABLED(EMERGENCY_PARSER)

        case 108: // M108: Cancel Waiting
          gcode_M108();
          break;

        case 112: // M112: Emergency Stop
          gcode_M112();
          break;

        case 410: // M410 quickstop - Abort all the planned moves.
          gcode_M410();
          break;

      #endif

      #if ENABLED(HOST_KEEPALIVE_FEATURE)
        case 113: // M113: Set Host Keepalive interval
          gcode_M113();
          break;
      #endif

      case 140: // M140: Set bed temperature
        gcode_M140();
        break;

      case 105: // M105: Report current temperature
        gcode_M105();
        KEEPALIVE_STATE(NOT_BUSY);
        return; // "ok" already printed

      #if ENABLED(AUTO_REPORT_TEMPERATURES) && (HAS_TEMP_HOTEND || HAS_TEMP_BED)
        case 155: // M155: Set temperature auto-report interval
          gcode_M155();
          break;
      #endif

      case 109: // M109: Wait for hotend temperature to reach target
        gcode_M109();
        break;

      #if HAS_TEMP_BED
        case 190: // M190: Wait for bed temperature to reach target
          gcode_M190();
          break;
      #endif // HAS_TEMP_BED

      #if FAN_COUNT > 0
        case 106: // M106: Fan On
          gcode_M106();
          break;
        case 107: // M107: Fan Off
          gcode_M107();
          break;
      #endif // FAN_COUNT > 0

      #if ENABLED(BARICUDA)
        // PWM for HEATER_1_PIN
        #if HAS_HEATER_1
          case 126: // M126: valve open
            gcode_M126();
            break;
          case 127: // M127: valve closed
            gcode_M127();
            break;
        #endif // HAS_HEATER_1

        // PWM for HEATER_2_PIN
        #if HAS_HEATER_2
          case 128: // M128: valve open
            gcode_M128();
            break;
          case 129: // M129: valve closed
            gcode_M129();
            break;
        #endif // HAS_HEATER_2
      #endif // BARICUDA

      #if HAS_POWER_SWITCH

        case 80: // M80: Turn on Power Supply
          gcode_M80();
          break;

      #endif // HAS_POWER_SWITCH

      case 81: // M81: Turn off Power, including Power Supply, if possible
        gcode_M81();
        break;

      case 82: // M83: Set E axis normal mode (same as other axes)
        gcode_M82();
        break;
      case 83: // M83: Set E axis relative mode
        gcode_M83();
        break;
      case 18: // M18 => M84
      case 84: // M84: Disable all steppers or set timeout
        gcode_M18_M84();
        break;
      case 85: // M85: Set inactivity stepper shutdown timeout
        gcode_M85();
        break;
      case 92: // M92: Set the steps-per-unit for one or more axes
        gcode_M92();
        break;
      case 114: // M114: Report current position
        gcode_M114();
        break;
      case 115: // M115: Report capabilities
        gcode_M115();
        break;
      case 117: // M117: Set LCD message text, if possible
        gcode_M117();
        break;
      case 119: // M119: Report endstop states
        gcode_M119();
        break;
      case 120: // M120: Enable endstops
        gcode_M120();
        break;
      case 121: // M121: Disable endstops
        gcode_M121();
        break;

      #if ENABLED(HAVE_TMC2130DRIVER)
        case 122: // M122: Diagnose, used to debug TMC2130
          gcode_M122();
          break;
      #endif

      #if ENABLED(ULTIPANEL)

        case 145: // M145: Set material heatup parameters
          gcode_M145();
          break;

      #endif

      #if ENABLED(TEMPERATURE_UNITS_SUPPORT)
        case 149: // M149: Set temperature units
          gcode_M149();
          break;
      #endif

      #if ENABLED(BLINKM) || ENABLED(RGB_LED)

        case 150: // M150: Set Status LED Color
          gcode_M150();
          break;

      #endif // BLINKM

      #if ENABLED(MIXING_EXTRUDER)
        case 163: // M163: Set a component weight for mixing extruder
          gcode_M163();
          break;
        #if MIXING_VIRTUAL_TOOLS > 1
          case 164: // M164: Save current mix as a virtual extruder
            gcode_M164();
            break;
        #endif
        #if ENABLED(DIRECT_MIXING_IN_G1)
          case 165: // M165: Set multiple mix weights
            gcode_M165();
            break;
        #endif
      #endif

      case 200: // M200: Set filament diameter, E to cubic units
        gcode_M200();
        break;
      case 201: // M201: Set max acceleration for print moves (units/s^2)
        gcode_M201();
        break;
      #if 0 // Not used for Sprinter/grbl gen6
        case 202: // M202
          gcode_M202();
          break;
      #endif
      case 203: // M203: Set max feedrate (units/sec)
        gcode_M203();
        break;
      case 204: // M204: Set acceleration
        gcode_M204();
        break;
      case 205: //M205: Set advanced settings
        gcode_M205();
        break;
      case 206: // M206: Set home offsets
        gcode_M206();
        break;

      #if ENABLED(DELTA)
        case 665: // M665: Set delta configurations
          gcode_M665();
          break;
      #endif

      #if ENABLED(DELTA) || ENABLED(Z_DUAL_ENDSTOPS)
        case 666: // M666: Set delta or dual endstop adjustment
          gcode_M666();
          break;
      #endif

      #if ENABLED(FWRETRACT)
        case 207: // M207: Set Retract Length, Feedrate, and Z lift
          gcode_M207();
          break;
        case 208: // M208: Set Recover (unretract) Additional Length and Feedrate
          gcode_M208();
          break;
        case 209: // M209: Turn Automatic Retract Detection on/off
          gcode_M209();
          break;
      #endif // FWRETRACT

      case 211: // M211: Enable, Disable, and/or Report software endstops
        gcode_M211();
        break;

      #if HOTENDS > 1
        case 218: // M218: Set a tool offset
          gcode_M218();
          break;
      #endif

      case 220: // M220: Set Feedrate Percentage: S<percent> ("FR" on your LCD)
        gcode_M220();
        break;

      case 221: // M221: Set Flow Percentage
        gcode_M221();
        break;

      case 226: // M226: Wait until a pin reaches a state
        gcode_M226();
        break;

      #if HAS_SERVOS
        case 280: // M280: Set servo position absolute
          gcode_M280();
          break;
      #endif // HAS_SERVOS

      #if HAS_BUZZER
        case 300: // M300: Play beep tone
          gcode_M300();
          break;
      #endif // HAS_BUZZER

      #if ENABLED(PIDTEMP)
        case 301: // M301: Set hotend PID parameters
          gcode_M301();
          break;
      #endif // PIDTEMP

      #if ENABLED(PIDTEMPBED)
        case 304: // M304: Set bed PID parameters
          gcode_M304();
          break;
      #endif // PIDTEMPBED

      #if defined(CHDK) || HAS_PHOTOGRAPH
        case 240: // M240: Trigger a camera by emulating a Canon RC-1 : http://www.doc-diy.net/photo/rc-1_hacked/
          gcode_M240();
          break;
      #endif // CHDK || PHOTOGRAPH_PIN

      #if HAS_LCD_CONTRAST
        case 250: // M250: Set LCD contrast
          gcode_M250();
          break;
      #endif // HAS_LCD_CONTRAST

      #if ENABLED(EXPERIMENTAL_I2CBUS)

        case 260: // M260: Send data to an i2c slave
          gcode_M260();
          break;

        case 261: // M261: Request data from an i2c slave
          gcode_M261();
          break;

      #endif // EXPERIMENTAL_I2CBUS

      #if ENABLED(PREVENT_COLD_EXTRUSION)
        case 302: // M302: Allow cold extrudes (set the minimum extrude temperature)
          gcode_M302();
          break;
      #endif // PREVENT_COLD_EXTRUSION

      case 303: // M303: PID autotune
        gcode_M303();
        break;

      #if ENABLED(MORGAN_SCARA)
        case 360:  // M360: SCARA Theta pos1
          if (gcode_M360()) return;
          break;
        case 361:  // M361: SCARA Theta pos2
          if (gcode_M361()) return;
          break;
        case 362:  // M362: SCARA Psi pos1
          if (gcode_M362()) return;
          break;
        case 363:  // M363: SCARA Psi pos2
          if (gcode_M363()) return;
          break;
        case 364:  // M364: SCARA Psi pos3 (90 deg to Theta)
          if (gcode_M364()) return;
          break;
      #endif // SCARA

      case 400: // M400: Finish all moves
        gcode_M400();
        break;

      #if HAS_BED_PROBE
        case 401: // M401: Deploy probe
          gcode_M401();
          break;
        case 402: // M402: Stow probe
          gcode_M402();
          break;
      #endif // HAS_BED_PROBE

      #if ENABLED(FILAMENT_WIDTH_SENSOR)
        case 404:  // M404: Enter the nominal filament width (3mm, 1.75mm ) N<3.0> or display nominal filament width
          gcode_M404();
          break;
        case 405:  // M405: Turn on filament sensor for control
          gcode_M405();
          break;
        case 406:  // M406: Turn off filament sensor for control
          gcode_M406();
          break;
        case 407:   // M407: Display measured filament diameter
          gcode_M407();
          break;
      #endif // ENABLED(FILAMENT_WIDTH_SENSOR)

      #if PLANNER_LEVELING
        case 420: // M420: Enable/Disable Bed Leveling
          gcode_M420();
          break;
      #endif

      #if ENABLED(MESH_BED_LEVELING)
        case 421: // M421: Set a Mesh Bed Leveling Z coordinate
          gcode_M421();
          break;
      #endif

      case 428: // M428: Apply current_position to home_offset
        gcode_M428();
        break;

      case 500: // M500: Store settings in EEPROM
        gcode_M500();
        break;
      case 501: // M501: Read settings from EEPROM
        gcode_M501();
        break;
      case 502: // M502: Revert to default settings
        gcode_M502();
        break;
      case 503: // M503: print settings currently in memory
        gcode_M503();
        break;

      #if ENABLED(ABORT_ON_ENDSTOP_HIT_FEATURE_ENABLED)
        case 540: // M540: Set abort on endstop hit for SD printing
          gcode_M540();
          break;
      #endif

      #if HAS_BED_PROBE
        case 851: // M851: Set Z Probe Z Offset
          gcode_M851();
          break;
      #endif // HAS_BED_PROBE

      #if ENABLED(FILAMENT_CHANGE_FEATURE)
        case 600: // M600: Pause for filament change
          gcode_M600();
          break;
      #endif // FILAMENT_CHANGE_FEATURE

      #if ENABLED(DUAL_X_CARRIAGE)
        case 605: // M605: Set Dual X Carriage movement mode
          gcode_M605();
          break;
      #endif // DUAL_X_CARRIAGE

      #if ENABLED(LIN_ADVANCE)
        case 905: // M905: Set advance K factor.
          gcode_M905();
          break;
      #endif

      case 907: // M907: Set digital trimpot motor current using axis codes.
        gcode_M907();
        break;

      #if HAS_DIGIPOTSS || ENABLED(DAC_STEPPER_CURRENT)

        case 908: // M908: Control digital trimpot directly.
          gcode_M908();
          break;

        #if ENABLED(DAC_STEPPER_CURRENT) // As with Printrbot RevF

          case 909: // M909: Print digipot/DAC current value
            gcode_M909();
            break;

          case 910: // M910: Commit digipot/DAC value to external EEPROM
            gcode_M910();
            break;

        #endif

      #endif // HAS_DIGIPOTSS || DAC_STEPPER_CURRENT

      #if HAS_MICROSTEPS

        case 350: // M350: Set microstepping mode. Warning: Steps per unit remains unchanged. S code sets stepping mode for all drivers.
          gcode_M350();
          break;

        case 351: // M351: Toggle MS1 MS2 pins directly, S# determines MS1 or MS2, X# sets the pin high/low.
          gcode_M351();
          break;

      #endif // HAS_MICROSTEPS

      case 355: // M355 Turn case lights on/off
        gcode_M355();
        break;

      case 999: // M999: Restart after being Stopped
        gcode_M999();
        break;
    }
    break;

    case 'T':
      gcode_T(codenum);
      break;

    default: code_is_good = false;
  }

  KEEPALIVE_STATE(NOT_BUSY);

ExitUnknownCommand:

  // Still unknown command? Throw an error
  if (!code_is_good) unknown_command_error();

  ok_to_send();
}

/**
 * Send a "Resend: nnn" message to the host to
 * indicate that a command needs to be re-sent.
 */
void FlushSerialRequestResend() {
  //char command_queue[cmd_queue_index_r][100]="Resend:";
  MYSERIAL.flush();
  SERIAL_PROTOCOLPGM(MSG_RESEND);
  SERIAL_PROTOCOLLN(gcode_LastN + 1);
  ok_to_send();
}

/**
 * Send an "ok" message to the host, indicating
 * that a command was successfully processed.
 *
 * If ADVANCED_OK is enabled also include:
 *   N<int>  Line number of the command, if any
 *   P<int>  Planner space remaining
 *   B<int>  Block queue space remaining
 */
void ok_to_send() {
  refresh_cmd_timeout();
  if (!send_ok[cmd_queue_index_r]) return;
  SERIAL_PROTOCOLPGM(MSG_OK);
  #if ENABLED(ADVANCED_OK)
    char* p = command_queue[cmd_queue_index_r];
    if (*p == 'N') {
      SERIAL_PROTOCOL(' ');
      SERIAL_ECHO(*p++);
      while (NUMERIC_SIGNED(*p))
        SERIAL_ECHO(*p++);
    }
    SERIAL_PROTOCOLPGM(" P"); SERIAL_PROTOCOL(int(BLOCK_BUFFER_SIZE - planner.movesplanned() - 1));
    SERIAL_PROTOCOLPGM(" B"); SERIAL_PROTOCOL(BUFSIZE - commands_in_queue);
  #endif
  SERIAL_EOL;
}

#if ENABLED(min_software_endstops) || ENABLED(max_software_endstops)

  /**
   * Constrain the given coordinates to the software endstops.
   */
  void clamp_to_software_endstops(float target[XYZ]) {
    #if ENABLED(min_software_endstops)
      NOLESS(target[X_AXIS], soft_endstop_min[X_AXIS]);
      NOLESS(target[Y_AXIS], soft_endstop_min[Y_AXIS]);
      NOLESS(target[Z_AXIS], soft_endstop_min[Z_AXIS]);
    #endif
    #if ENABLED(max_software_endstops)
      NOMORE(target[X_AXIS], soft_endstop_max[X_AXIS]);
      NOMORE(target[Y_AXIS], soft_endstop_max[Y_AXIS]);
      NOMORE(target[Z_AXIS], soft_endstop_max[Z_AXIS]);
    #endif
  }

#endif

#if ENABLED(AUTO_BED_LEVELING_BILINEAR)

  #if ENABLED(ABL_BILINEAR_SUBDIVISION)
    #define ABL_BG_SPACING(A) bilinear_grid_spacing_virt[A]
    #define ABL_BG_POINTS_X   ABL_GRID_POINTS_VIRT_X
    #define ABL_BG_POINTS_Y   ABL_GRID_POINTS_VIRT_Y
    #define ABL_BG_GRID(X,Y)  bed_level_grid_virt[X][Y]
  #else
    #define ABL_BG_SPACING(A) bilinear_grid_spacing[A]
    #define ABL_BG_POINTS_X   ABL_GRID_MAX_POINTS_X
    #define ABL_BG_POINTS_Y   ABL_GRID_MAX_POINTS_Y
    #define ABL_BG_GRID(X,Y)  bed_level_grid[X][Y]
  #endif

  // Get the Z adjustment for non-linear bed leveling
  float bilinear_z_offset(float cartesian[XYZ]) {

    // XY relative to the probed area
    const float x = RAW_X_POSITION(cartesian[X_AXIS]) - bilinear_start[X_AXIS],
                y = RAW_Y_POSITION(cartesian[Y_AXIS]) - bilinear_start[Y_AXIS];

    // Convert to grid box units
    float ratio_x = x / ABL_BG_SPACING(X_AXIS),
          ratio_y = y / ABL_BG_SPACING(Y_AXIS);

    // Whole units for the grid line indices. Constrained within bounds.
<<<<<<< HEAD
    const int gridx = constrain(FLOOR(ratio_x), 0, ABL_GRID_POINTS_X - 1),
              gridy = constrain(FLOOR(ratio_y), 0, ABL_GRID_POINTS_Y - 1),
              nextx = min(gridx + 1, ABL_GRID_POINTS_X - 1),
              nexty = min(gridy + 1, ABL_GRID_POINTS_Y - 1);
=======
    const int gridx = constrain(floor(ratio_x), 0, ABL_BG_POINTS_X - 1),
              gridy = constrain(floor(ratio_y), 0, ABL_BG_POINTS_Y - 1),
              nextx = min(gridx + 1, ABL_BG_POINTS_X - 1),
              nexty = min(gridy + 1, ABL_BG_POINTS_Y - 1);
>>>>>>> babe1d21

    // Subtract whole to get the ratio within the grid box
    ratio_x -= gridx; ratio_y -= gridy;

    // Never less than 0.0. (Over 1.0 is fine due to previous contraints.)
    NOLESS(ratio_x, 0); NOLESS(ratio_y, 0);

    // Z at the box corners
    const float z1 = ABL_BG_GRID(gridx, gridy),  // left-front
                z2 = ABL_BG_GRID(gridx, nexty),  // left-back
                z3 = ABL_BG_GRID(nextx, gridy),  // right-front
                z4 = ABL_BG_GRID(nextx, nexty),  // right-back

                // Bilinear interpolate
                L = z1 + (z2 - z1) * ratio_y,   // Linear interp. LF -> LB
                R = z3 + (z4 - z3) * ratio_y,   // Linear interp. RF -> RB
                offset = L + ratio_x * (R - L);

    /*
    static float last_offset = 0;
    if (fabs(last_offset - offset) > 0.2) {
      SERIAL_ECHOPGM("Sudden Shift at ");
      SERIAL_ECHOPAIR("x=", x);
      SERIAL_ECHOPAIR(" / ", bilinear_grid_spacing[X_AXIS]);
      SERIAL_ECHOLNPAIR(" -> gridx=", gridx);
      SERIAL_ECHOPAIR(" y=", y);
      SERIAL_ECHOPAIR(" / ", bilinear_grid_spacing[Y_AXIS]);
      SERIAL_ECHOLNPAIR(" -> gridy=", gridy);
      SERIAL_ECHOPAIR(" ratio_x=", ratio_x);
      SERIAL_ECHOLNPAIR(" ratio_y=", ratio_y);
      SERIAL_ECHOPAIR(" z1=", z1);
      SERIAL_ECHOPAIR(" z2=", z2);
      SERIAL_ECHOPAIR(" z3=", z3);
      SERIAL_ECHOLNPAIR(" z4=", z4);
      SERIAL_ECHOPAIR(" L=", L);
      SERIAL_ECHOPAIR(" R=", R);
      SERIAL_ECHOLNPAIR(" offset=", offset);
    }
    last_offset = offset;
    //*/

    return offset;
  }

#endif // AUTO_BED_LEVELING_BILINEAR

#if ENABLED(DELTA)

  /**
   * Recalculate factors used for delta kinematics whenever
   * settings have been changed (e.g., by M665).
   */
  void recalc_delta_settings(float radius, float diagonal_rod) {
    delta_tower1_x = -SIN_60 * (radius + DELTA_RADIUS_TRIM_TOWER_1);  // front left tower
    delta_tower1_y = -COS_60 * (radius + DELTA_RADIUS_TRIM_TOWER_1);
    delta_tower2_x =  SIN_60 * (radius + DELTA_RADIUS_TRIM_TOWER_2);  // front right tower
    delta_tower2_y = -COS_60 * (radius + DELTA_RADIUS_TRIM_TOWER_2);
    delta_tower3_x = 0.0;                                             // back middle tower
    delta_tower3_y = (radius + DELTA_RADIUS_TRIM_TOWER_3);
    delta_diagonal_rod_2_tower_1 = sq(diagonal_rod + delta_diagonal_rod_trim_tower_1);
    delta_diagonal_rod_2_tower_2 = sq(diagonal_rod + delta_diagonal_rod_trim_tower_2);
    delta_diagonal_rod_2_tower_3 = sq(diagonal_rod + delta_diagonal_rod_trim_tower_3);
  }

  #if ENABLED(DELTA_FAST_SQRT) && defined(ARDUINO_ARCH_AVR)
    /**
     * Fast inverse sqrt from Quake III Arena
     * See: https://en.wikipedia.org/wiki/Fast_inverse_square_root
     */
    float Q_rsqrt(float number) {
      long i;
      float x2, y;
      const float threehalfs = 1.5f;
      x2 = number * 0.5f;
      y  = number;
      i  = * ( long * ) &y;                       // evil floating point bit level hacking
      i  = 0x5f3759df - ( i >> 1 );               // what the f***?
      y  = * ( float * ) &i;
      y  = y * ( threehalfs - ( x2 * y * y ) );   // 1st iteration
      // y  = y * ( threehalfs - ( x2 * y * y ) );   // 2nd iteration, this can be removed
      return y;
    }

    #define _SQRT(n) (1.0f / Q_rsqrt(n))

  #else

    #define _SQRT(n) SQRT(n)

  #endif

  /**
   * Delta Inverse Kinematics
   *
   * Calculate the tower positions for a given logical
   * position, storing the result in the delta[] array.
   *
   * This is an expensive calculation, requiring 3 square
   * roots per segmented linear move, and strains the limits
   * of a Mega2560 with a Graphical Display.
   *
   * Suggested optimizations include:
   *
   * - Disable the home_offset (M206) and/or position_shift (G92)
   *   features to remove up to 12 float additions.
   *
   * - Use a fast-inverse-sqrt function and add the reciprocal.
   *   (see above)
   */

  // Macro to obtain the Z position of an individual tower
  #define DELTA_Z(T) raw[Z_AXIS] + _SQRT(    \
    delta_diagonal_rod_2_tower_##T - HYPOT2( \
        delta_tower##T##_x - raw[X_AXIS],    \
        delta_tower##T##_y - raw[Y_AXIS]     \
      )                                      \
    )

  #define DELTA_RAW_IK() do {   \
    delta[A_AXIS] = DELTA_Z(1); \
    delta[B_AXIS] = DELTA_Z(2); \
    delta[C_AXIS] = DELTA_Z(3); \
  } while(0)

  #define DELTA_LOGICAL_IK() do {      \
    const float raw[XYZ] = {           \
      RAW_X_POSITION(logical[X_AXIS]), \
      RAW_Y_POSITION(logical[Y_AXIS]), \
      RAW_Z_POSITION(logical[Z_AXIS])  \
    };                                 \
    DELTA_RAW_IK();                    \
  } while(0)

  #define DELTA_DEBUG() do { \
      SERIAL_ECHOPAIR("cartesian X:", raw[X_AXIS]); \
      SERIAL_ECHOPAIR(" Y:", raw[Y_AXIS]);          \
      SERIAL_ECHOLNPAIR(" Z:", raw[Z_AXIS]);        \
      SERIAL_ECHOPAIR("delta A:", delta[A_AXIS]);   \
      SERIAL_ECHOPAIR(" B:", delta[B_AXIS]);        \
      SERIAL_ECHOLNPAIR(" C:", delta[C_AXIS]);      \
    } while(0)

  void inverse_kinematics(const float logical[XYZ]) {
    DELTA_LOGICAL_IK();
    // DELTA_DEBUG();
  }

  /**
   * Calculate the highest Z position where the
   * effector has the full range of XY motion.
   */
  float delta_safe_distance_from_top() {
    float cartesian[XYZ] = {
      LOGICAL_X_POSITION(0),
      LOGICAL_Y_POSITION(0),
      LOGICAL_Z_POSITION(0)
    };
    inverse_kinematics(cartesian);
    float distance = delta[A_AXIS];
    cartesian[Y_AXIS] = LOGICAL_Y_POSITION(DELTA_PRINTABLE_RADIUS);
    inverse_kinematics(cartesian);
    return abs(distance - delta[A_AXIS]);
  }

  /**
   * Delta Forward Kinematics
   *
   * See the Wikipedia article "Trilateration"
   * https://en.wikipedia.org/wiki/Trilateration
   *
   * Establish a new coordinate system in the plane of the
   * three carriage points. This system has its origin at
   * tower1, with tower2 on the X axis. Tower3 is in the X-Y
   * plane with a Z component of zero.
   * We will define unit vectors in this coordinate system
   * in our original coordinate system. Then when we calculate
   * the Xnew, Ynew and Znew values, we can translate back into
   * the original system by moving along those unit vectors
   * by the corresponding values.
   *
   * Variable names matched to Marlin, c-version, and avoid the
   * use of any vector library.
   *
   * by Andreas Hardtung 2016-06-07
   * based on a Java function from "Delta Robot Kinematics V3"
   * by Steve Graves
   *
   * The result is stored in the cartes[] array.
   */
  void forward_kinematics_DELTA(float z1, float z2, float z3) {
    // Create a vector in old coordinates along x axis of new coordinate
    float p12[3] = { delta_tower2_x - delta_tower1_x, delta_tower2_y - delta_tower1_y, z2 - z1 };

    // Get the Magnitude of vector.
    float d = SQRT( sq(p12[0]) + sq(p12[1]) + sq(p12[2]) );

    // Create unit vector by dividing by magnitude.
    float ex[3] = { p12[0] / d, p12[1] / d, p12[2] / d };

    // Get the vector from the origin of the new system to the third point.
    float p13[3] = { delta_tower3_x - delta_tower1_x, delta_tower3_y - delta_tower1_y, z3 - z1 };

    // Use the dot product to find the component of this vector on the X axis.
    float i = ex[0] * p13[0] + ex[1] * p13[1] + ex[2] * p13[2];

    // Create a vector along the x axis that represents the x component of p13.
    float iex[3] = { ex[0] * i, ex[1] * i, ex[2] * i };

    // Subtract the X component from the original vector leaving only Y. We use the
    // variable that will be the unit vector after we scale it.
    float ey[3] = { p13[0] - iex[0], p13[1] - iex[1], p13[2] - iex[2] };

    // The magnitude of Y component
    float j = SQRT( sq(ey[0]) + sq(ey[1]) + sq(ey[2]) );

    // Convert to a unit vector
    ey[0] /= j; ey[1] /= j;  ey[2] /= j;

    // The cross product of the unit x and y is the unit z
    // float[] ez = vectorCrossProd(ex, ey);
    float ez[3] = {
      ex[1] * ey[2] - ex[2] * ey[1],
      ex[2] * ey[0] - ex[0] * ey[2],
      ex[0] * ey[1] - ex[1] * ey[0]
    };

    // We now have the d, i and j values defined in Wikipedia.
    // Plug them into the equations defined in Wikipedia for Xnew, Ynew and Znew
    float Xnew = (delta_diagonal_rod_2_tower_1 - delta_diagonal_rod_2_tower_2 + sq(d)) / (d * 2),
          Ynew = ((delta_diagonal_rod_2_tower_1 - delta_diagonal_rod_2_tower_3 + HYPOT2(i, j)) / 2 - i * Xnew) / j,
          Znew = SQRT(delta_diagonal_rod_2_tower_1 - HYPOT2(Xnew, Ynew));

    // Start from the origin of the old coordinates and add vectors in the
    // old coords that represent the Xnew, Ynew and Znew to find the point
    // in the old system.
    cartes[X_AXIS] = delta_tower1_x + ex[0] * Xnew + ey[0] * Ynew - ez[0] * Znew;
    cartes[Y_AXIS] = delta_tower1_y + ex[1] * Xnew + ey[1] * Ynew - ez[1] * Znew;
    cartes[Z_AXIS] =             z1 + ex[2] * Xnew + ey[2] * Ynew - ez[2] * Znew;
  }

  void forward_kinematics_DELTA(float point[ABC]) {
    forward_kinematics_DELTA(point[A_AXIS], point[B_AXIS], point[C_AXIS]);
  }

#endif // DELTA

/**
 * Get the stepper positions in the cartes[] array.
 * Forward kinematics are applied for DELTA and SCARA.
 *
 * The result is in the current coordinate space with
 * leveling applied. The coordinates need to be run through
 * unapply_leveling to obtain the "ideal" coordinates
 * suitable for current_position, etc.
 */
void get_cartesian_from_steppers() {
  #if ENABLED(DELTA)
    forward_kinematics_DELTA(
      stepper.get_axis_position_mm(A_AXIS),
      stepper.get_axis_position_mm(B_AXIS),
      stepper.get_axis_position_mm(C_AXIS)
    );
    cartes[X_AXIS] += LOGICAL_X_POSITION(0);
    cartes[Y_AXIS] += LOGICAL_Y_POSITION(0);
    cartes[Z_AXIS] += LOGICAL_Z_POSITION(0);
  #elif IS_SCARA
    forward_kinematics_SCARA(
      stepper.get_axis_position_degrees(A_AXIS),
      stepper.get_axis_position_degrees(B_AXIS)
    );
    cartes[X_AXIS] += LOGICAL_X_POSITION(0);
    cartes[Y_AXIS] += LOGICAL_Y_POSITION(0);
    cartes[Z_AXIS] = stepper.get_axis_position_mm(Z_AXIS);
  #else
    cartes[X_AXIS] = stepper.get_axis_position_mm(X_AXIS);
    cartes[Y_AXIS] = stepper.get_axis_position_mm(Y_AXIS);
    cartes[Z_AXIS] = stepper.get_axis_position_mm(Z_AXIS);
  #endif
}

/**
 * Set the current_position for an axis based on
 * the stepper positions, removing any leveling that
 * may have been applied.
 */
void set_current_from_steppers_for_axis(const AxisEnum axis) {
  get_cartesian_from_steppers();
  #if PLANNER_LEVELING
    planner.unapply_leveling(cartes);
  #endif
  if (axis == ALL_AXES)
    memcpy(current_position, cartes, sizeof(cartes));
  else
    current_position[axis] = cartes[axis];
}

#if ENABLED(MESH_BED_LEVELING)

  /**
   * Prepare a mesh-leveled linear move in a Cartesian setup,
   * splitting the move where it crosses mesh borders.
   */
  void mesh_line_to_destination(float fr_mm_s, uint8_t x_splits = 0xff, uint8_t y_splits = 0xff) {
    int cx1 = mbl.cell_index_x(RAW_CURRENT_POSITION(X_AXIS)),
        cy1 = mbl.cell_index_y(RAW_CURRENT_POSITION(Y_AXIS)),
        cx2 = mbl.cell_index_x(RAW_X_POSITION(destination[X_AXIS])),
        cy2 = mbl.cell_index_y(RAW_Y_POSITION(destination[Y_AXIS]));
    NOMORE(cx1, MESH_NUM_X_POINTS - 2);
    NOMORE(cy1, MESH_NUM_Y_POINTS - 2);
    NOMORE(cx2, MESH_NUM_X_POINTS - 2);
    NOMORE(cy2, MESH_NUM_Y_POINTS - 2);

    if (cx1 == cx2 && cy1 == cy2) {
      // Start and end on same mesh square
      line_to_destination(fr_mm_s);
      set_current_to_destination();
      return;
    }

    #define MBL_SEGMENT_END(A) (current_position[A ##_AXIS] + (destination[A ##_AXIS] - current_position[A ##_AXIS]) * normalized_dist)

    float normalized_dist, end[XYZE];

    // Split at the left/front border of the right/top square
    int8_t gcx = max(cx1, cx2), gcy = max(cy1, cy2);
    if (cx2 != cx1 && TEST(x_splits, gcx)) {
      memcpy(end, destination, sizeof(end));
      destination[X_AXIS] = LOGICAL_X_POSITION(mbl.get_probe_x(gcx));
      normalized_dist = (destination[X_AXIS] - current_position[X_AXIS]) / (end[X_AXIS] - current_position[X_AXIS]);
      destination[Y_AXIS] = MBL_SEGMENT_END(Y);
      CBI(x_splits, gcx);
    }
    else if (cy2 != cy1 && TEST(y_splits, gcy)) {
      memcpy(end, destination, sizeof(end));
      destination[Y_AXIS] = LOGICAL_Y_POSITION(mbl.get_probe_y(gcy));
      normalized_dist = (destination[Y_AXIS] - current_position[Y_AXIS]) / (end[Y_AXIS] - current_position[Y_AXIS]);
      destination[X_AXIS] = MBL_SEGMENT_END(X);
      CBI(y_splits, gcy);
    }
    else {
      // Already split on a border
      line_to_destination(fr_mm_s);
      set_current_to_destination();
      return;
    }

    destination[Z_AXIS] = MBL_SEGMENT_END(Z);
    destination[E_AXIS] = MBL_SEGMENT_END(E);

    // Do the split and look for more borders
    mesh_line_to_destination(fr_mm_s, x_splits, y_splits);

    // Restore destination from stack
    memcpy(destination, end, sizeof(end));
    mesh_line_to_destination(fr_mm_s, x_splits, y_splits);
  }

#elif ENABLED(AUTO_BED_LEVELING_BILINEAR) && !IS_KINEMATIC

  #define CELL_INDEX(A,V) ((RAW_##A##_POSITION(V) - bilinear_start[A##_AXIS]) / ABL_BG_SPACING(A##_AXIS))

  /**
   * Prepare a bilinear-leveled linear move on Cartesian,
   * splitting the move where it crosses grid borders.
   */
  void bilinear_line_to_destination(float fr_mm_s, uint16_t x_splits = 0xFFFF, uint16_t y_splits = 0xFFFF) {
    int cx1 = CELL_INDEX(X, current_position[X_AXIS]),
        cy1 = CELL_INDEX(Y, current_position[Y_AXIS]),
        cx2 = CELL_INDEX(X, destination[X_AXIS]),
        cy2 = CELL_INDEX(Y, destination[Y_AXIS]);
    cx1 = constrain(cx1, 0, ABL_BG_POINTS_X - 2);
    cy1 = constrain(cy1, 0, ABL_BG_POINTS_Y - 2);
    cx2 = constrain(cx2, 0, ABL_BG_POINTS_X - 2);
    cy2 = constrain(cy2, 0, ABL_BG_POINTS_Y - 2);

    if (cx1 == cx2 && cy1 == cy2) {
      // Start and end on same mesh square
      line_to_destination(fr_mm_s);
      set_current_to_destination();
      return;
    }

    #define LINE_SEGMENT_END(A) (current_position[A ##_AXIS] + (destination[A ##_AXIS] - current_position[A ##_AXIS]) * normalized_dist)

    float normalized_dist, end[XYZE];

    // Split at the left/front border of the right/top square
    int8_t gcx = max(cx1, cx2), gcy = max(cy1, cy2);
    if (cx2 != cx1 && TEST(x_splits, gcx)) {
      memcpy(end, destination, sizeof(end));
      destination[X_AXIS] = LOGICAL_X_POSITION(bilinear_start[X_AXIS] + ABL_BG_SPACING(X_AXIS) * gcx);
      normalized_dist = (destination[X_AXIS] - current_position[X_AXIS]) / (end[X_AXIS] - current_position[X_AXIS]);
      destination[Y_AXIS] = LINE_SEGMENT_END(Y);
      CBI(x_splits, gcx);
    }
    else if (cy2 != cy1 && TEST(y_splits, gcy)) {
      memcpy(end, destination, sizeof(end));
      destination[Y_AXIS] = LOGICAL_Y_POSITION(bilinear_start[Y_AXIS] + ABL_BG_SPACING(Y_AXIS) * gcy);
      normalized_dist = (destination[Y_AXIS] - current_position[Y_AXIS]) / (end[Y_AXIS] - current_position[Y_AXIS]);
      destination[X_AXIS] = LINE_SEGMENT_END(X);
      CBI(y_splits, gcy);
    }
    else {
      // Already split on a border
      line_to_destination(fr_mm_s);
      set_current_to_destination();
      return;
    }

    destination[Z_AXIS] = LINE_SEGMENT_END(Z);
    destination[E_AXIS] = LINE_SEGMENT_END(E);

    // Do the split and look for more borders
    bilinear_line_to_destination(fr_mm_s, x_splits, y_splits);

    // Restore destination from stack
    memcpy(destination, end, sizeof(end));
    bilinear_line_to_destination(fr_mm_s, x_splits, y_splits);
  }

#endif // AUTO_BED_LEVELING_BILINEAR

#if IS_KINEMATIC

  /**
   * Prepare a linear move in a DELTA or SCARA setup.
   *
   * This calls planner.buffer_line several times, adding
   * small incremental moves for DELTA or SCARA.
   */
  inline bool prepare_kinematic_move_to(float ltarget[NUM_AXIS]) {

    // Get the top feedrate of the move in the XY plane
    float _feedrate_mm_s = MMS_SCALED(feedrate_mm_s);

    // If the move is only in Z/E don't split up the move
    if (ltarget[X_AXIS] == current_position[X_AXIS] && ltarget[Y_AXIS] == current_position[Y_AXIS]) {
      planner.buffer_line_kinematic(ltarget, _feedrate_mm_s, active_extruder);
      return true;
    }

    // Get the cartesian distances moved in XYZE
    float difference[NUM_AXIS];
    LOOP_XYZE(i) difference[i] = ltarget[i] - current_position[i];

    // Get the linear distance in XYZ
    float cartesian_mm = SQRT(sq(difference[X_AXIS]) + sq(difference[Y_AXIS]) + sq(difference[Z_AXIS]));

    // If the move is very short, check the E move distance
    if (UNEAR_ZERO(cartesian_mm)) cartesian_mm = abs(difference[E_AXIS]);

    // No E move either? Game over.
    if (UNEAR_ZERO(cartesian_mm)) return false;

    // Minimum number of seconds to move the given distance
    float seconds = cartesian_mm / _feedrate_mm_s;

    // The number of segments-per-second times the duration
    // gives the number of segments
    uint16_t segments = delta_segments_per_second * seconds;

    // For SCARA minimum segment size is 0.5mm
    #if IS_SCARA
      NOMORE(segments, cartesian_mm * 2);
    #endif

    // At least one segment is required
    NOLESS(segments, 1);

    // The approximate length of each segment
    float segment_distance[XYZE] = {
            difference[X_AXIS] / segments,
            difference[Y_AXIS] / segments,
            difference[Z_AXIS] / segments,
            difference[E_AXIS] / segments
          };

    // SERIAL_ECHOPAIR("mm=", cartesian_mm);
    // SERIAL_ECHOPAIR(" seconds=", seconds);
    // SERIAL_ECHOLNPAIR(" segments=", segments);

    // Drop one segment so the last move is to the exact target.
    // If there's only 1 segment, loops will be skipped entirely.
    --segments;

    // Using "raw" coordinates saves 6 float subtractions
    // per segment, saving valuable CPU cycles

    #if ENABLED(USE_RAW_KINEMATICS)

      // Get the raw current position as starting point
      float raw[XYZE] = {
        RAW_CURRENT_POSITION(X_AXIS),
        RAW_CURRENT_POSITION(Y_AXIS),
        RAW_CURRENT_POSITION(Z_AXIS),
        current_position[E_AXIS]
      };

      #define DELTA_VAR raw

      // Delta can inline its kinematics
      #if ENABLED(DELTA)
        #define DELTA_IK() DELTA_RAW_IK()
      #else
        #define DELTA_IK() inverse_kinematics(raw)
      #endif

    #else

      // Get the logical current position as starting point
      float logical[XYZE];
      memcpy(logical, current_position, sizeof(logical));

      #define DELTA_VAR logical

      // Delta can inline its kinematics
      #if ENABLED(DELTA)
        #define DELTA_IK() DELTA_LOGICAL_IK()
      #else
        #define DELTA_IK() inverse_kinematics(logical)
      #endif

    #endif

    #if ENABLED(USE_DELTA_IK_INTERPOLATION)

      // Only interpolate XYZ. Advance E normally.
      #define DELTA_NEXT(ADDEND) LOOP_XYZ(i) DELTA_VAR[i] += ADDEND;

      // Get the starting delta if interpolation is possible
      if (segments >= 2) {
        DELTA_IK();
        ADJUST_DELTA(DELTA_VAR); // Adjust Z if bed leveling is enabled
      }

      // Loop using decrement
      for (uint16_t s = segments + 1; --s;) {
        // Are there at least 2 moves left?
        if (s >= 2) {
          // Save the previous delta for interpolation
          float prev_delta[ABC] = { delta[A_AXIS], delta[B_AXIS], delta[C_AXIS] };

          // Get the delta 2 segments ahead (rather than the next)
          DELTA_NEXT(segment_distance[i] + segment_distance[i]);

          // Advance E normally
          DELTA_VAR[E_AXIS] += segment_distance[E_AXIS];

          // Get the exact delta for the move after this
          DELTA_IK();
          ADJUST_DELTA(DELTA_VAR); // Adjust Z if bed leveling is enabled

          // Move to the interpolated delta position first
          planner.buffer_line(
            (prev_delta[A_AXIS] + delta[A_AXIS]) * 0.5,
            (prev_delta[B_AXIS] + delta[B_AXIS]) * 0.5,
            (prev_delta[C_AXIS] + delta[C_AXIS]) * 0.5,
            DELTA_VAR[E_AXIS], _feedrate_mm_s, active_extruder
          );

          // Advance E once more for the next move
          DELTA_VAR[E_AXIS] += segment_distance[E_AXIS];

          // Do an extra decrement of the loop
          --s;
        }
        else {
          // Get the last segment delta. (Used when segments is odd)
          DELTA_NEXT(segment_distance[i]);
          DELTA_VAR[E_AXIS] += segment_distance[E_AXIS];
          DELTA_IK();
          ADJUST_DELTA(DELTA_VAR); // Adjust Z if bed leveling is enabled
        }

        // Move to the non-interpolated position
        planner.buffer_line(delta[A_AXIS], delta[B_AXIS], delta[C_AXIS], DELTA_VAR[E_AXIS], _feedrate_mm_s, active_extruder);
      }

    #else

      #define DELTA_NEXT(ADDEND) LOOP_XYZE(i) DELTA_VAR[i] += ADDEND;

      // For non-interpolated delta calculate every segment
      for (uint16_t s = segments + 1; --s;) {
        DELTA_NEXT(segment_distance[i]);
        DELTA_IK();
        ADJUST_DELTA(DELTA_VAR); // Adjust Z if bed leveling is enabled
        planner.buffer_line(delta[A_AXIS], delta[B_AXIS], delta[C_AXIS], DELTA_VAR[E_AXIS], _feedrate_mm_s, active_extruder);
      }

    #endif

    // Since segment_distance is only approximate,
    // the final move must be to the exact destination.
    planner.buffer_line_kinematic(ltarget, _feedrate_mm_s, active_extruder);
    return true;
  }

#else // !IS_KINEMATIC

  /**
   * Prepare a linear move in a Cartesian setup.
   * If Mesh Bed Leveling is enabled, perform a mesh move.
   */
  inline bool prepare_move_to_destination_cartesian() {
    // Do not use feedrate_percentage for E or Z only moves
    if (current_position[X_AXIS] == destination[X_AXIS] && current_position[Y_AXIS] == destination[Y_AXIS]) {
      line_to_destination();
    }
    else {
      #if ENABLED(MESH_BED_LEVELING)
        if (mbl.active()) {
          mesh_line_to_destination(MMS_SCALED(feedrate_mm_s));
          return false;
        }
        else
      #elif ENABLED(AUTO_BED_LEVELING_BILINEAR)
        if (planner.abl_enabled) {
          bilinear_line_to_destination(MMS_SCALED(feedrate_mm_s));
          return false;
        }
        else
      #endif
          line_to_destination(MMS_SCALED(feedrate_mm_s));
    }
    return true;
  }

#endif // !IS_KINEMATIC

#if ENABLED(DUAL_X_CARRIAGE)

  /**
   * Prepare a linear move in a dual X axis setup
   */
  inline bool prepare_move_to_destination_dualx() {
    if (active_extruder_parked) {
      switch (dual_x_carriage_mode) {
        case DXC_FULL_CONTROL_MODE:
          break;
        case DXC_AUTO_PARK_MODE:
          if (current_position[E_AXIS] == destination[E_AXIS]) {
            // This is a travel move (with no extrusion)
            // Skip it, but keep track of the current position
            // (so it can be used as the start of the next non-travel move)
            if (delayed_move_time != 0xFFFFFFFFUL) {
              set_current_to_destination();
              NOLESS(raised_parked_position[Z_AXIS], destination[Z_AXIS]);
              delayed_move_time = millis();
              return false;
            }
          }
          // unpark extruder: 1) raise, 2) move into starting XY position, 3) lower
          for (uint8_t i = 0; i < 3; i++)
            planner.buffer_line(
              i == 0 ? raised_parked_position[X_AXIS] : current_position[X_AXIS],
              i == 0 ? raised_parked_position[Y_AXIS] : current_position[Y_AXIS],
              i == 2 ? current_position[Z_AXIS] : raised_parked_position[Z_AXIS],
              current_position[E_AXIS],
              i == 1 ? PLANNER_XY_FEEDRATE() : planner.max_feedrate_mm_s[Z_AXIS],
              active_extruder
            );
          delayed_move_time = 0;
          active_extruder_parked = false;
          break;
        case DXC_DUPLICATION_MODE:
          if (active_extruder == 0) {
            // move duplicate extruder into correct duplication position.
            planner.set_position_mm(
              LOGICAL_X_POSITION(inactive_extruder_x_pos),
              current_position[Y_AXIS],
              current_position[Z_AXIS],
              current_position[E_AXIS]
            );
            planner.buffer_line(
              current_position[X_AXIS] + duplicate_extruder_x_offset,
              current_position[Y_AXIS], current_position[Z_AXIS], current_position[E_AXIS],
              planner.max_feedrate_mm_s[X_AXIS], 1
            );
            SYNC_PLAN_POSITION_KINEMATIC();
            stepper.synchronize();
            extruder_duplication_enabled = true;
            active_extruder_parked = false;
          }
          break;
      }
    }
    return true;
  }

#endif // DUAL_X_CARRIAGE

/**
 * Prepare a single move and get ready for the next one
 *
 * This may result in several calls to planner.buffer_line to
 * do smaller moves for DELTA, SCARA, mesh moves, etc.
 */
void prepare_move_to_destination() {
  clamp_to_software_endstops(destination);
  refresh_cmd_timeout();

  #if ENABLED(PREVENT_COLD_EXTRUSION)

    if (!DEBUGGING(DRYRUN)) {
      if (destination[E_AXIS] != current_position[E_AXIS]) {
        if (thermalManager.tooColdToExtrude(active_extruder)) {
          current_position[E_AXIS] = destination[E_AXIS]; // Behave as if the move really took place, but ignore E part
          SERIAL_ECHO_START;
          SERIAL_ECHOLNPGM(MSG_ERR_COLD_EXTRUDE_STOP);
        }
        #if ENABLED(PREVENT_LENGTHY_EXTRUDE)
          if (labs(destination[E_AXIS] - current_position[E_AXIS]) > EXTRUDE_MAXLENGTH) {
            current_position[E_AXIS] = destination[E_AXIS]; // Behave as if the move really took place, but ignore E part
            SERIAL_ECHO_START;
            SERIAL_ECHOLNPGM(MSG_ERR_LONG_EXTRUDE_STOP);
          }
        #endif
      }
    }

  #endif

  #if IS_KINEMATIC
    if (!prepare_kinematic_move_to(destination)) return;
  #else
    #if ENABLED(DUAL_X_CARRIAGE)
      if (!prepare_move_to_destination_dualx()) return;
    #endif
    if (!prepare_move_to_destination_cartesian()) return;
  #endif

  set_current_to_destination();
}

#if ENABLED(ARC_SUPPORT)
  /**
   * Plan an arc in 2 dimensions
   *
   * The arc is approximated by generating many small linear segments.
   * The length of each segment is configured in MM_PER_ARC_SEGMENT (Default 1mm)
   * Arcs should only be made relatively large (over 5mm), as larger arcs with
   * larger segments will tend to be more efficient. Your slicer should have
   * options for G2/G3 arc generation. In future these options may be GCode tunable.
   */
  void plan_arc(
    float logical[NUM_AXIS], // Destination position
    float* offset,           // Center of rotation relative to current_position
    uint8_t clockwise        // Clockwise?
  ) {

    float radius = HYPOT(offset[X_AXIS], offset[Y_AXIS]),
          center_X = current_position[X_AXIS] + offset[X_AXIS],
          center_Y = current_position[Y_AXIS] + offset[Y_AXIS],
          linear_travel = logical[Z_AXIS] - current_position[Z_AXIS],
          extruder_travel = logical[E_AXIS] - current_position[E_AXIS],
          r_X = -offset[X_AXIS],  // Radius vector from center to current location
          r_Y = -offset[Y_AXIS],
          rt_X = logical[X_AXIS] - center_X,
          rt_Y = logical[Y_AXIS] - center_Y;

    // CCW angle of rotation between position and target from the circle center. Only one atan2() trig computation required.
    float angular_travel = ATAN2(r_X * rt_Y - r_Y * rt_X, r_X * rt_X + r_Y * rt_Y);
    if (angular_travel < 0) angular_travel += RADIANS(360);
    if (clockwise) angular_travel -= RADIANS(360);

    // Make a circle if the angular rotation is 0
    if (angular_travel == 0 && current_position[X_AXIS] == logical[X_AXIS] && current_position[Y_AXIS] == logical[Y_AXIS])
      angular_travel += RADIANS(360);

    float mm_of_travel = HYPOT(angular_travel * radius, FABS(linear_travel));
    if (mm_of_travel < 0.001) return;

    uint16_t segments = FLOOR(mm_of_travel / (MM_PER_ARC_SEGMENT));
    if (segments == 0) segments = 1;

    /**
     * Vector rotation by transformation matrix: r is the original vector, r_T is the rotated vector,
     * and phi is the angle of rotation. Based on the solution approach by Jens Geisler.
     *     r_T = [cos(phi) -sin(phi);
     *            sin(phi)  cos(phi)] * r ;
     *
     * For arc generation, the center of the circle is the axis of rotation and the radius vector is
     * defined from the circle center to the initial position. Each line segment is formed by successive
     * vector rotations. This requires only two cos() and sin() computations to form the rotation
     * matrix for the duration of the entire arc. Error may accumulate from numerical round-off, since
     * all double numbers are single precision on the Arduino. (True double precision will not have
     * round off issues for CNC applications.) Single precision error can accumulate to be greater than
     * tool precision in some cases. Therefore, arc path correction is implemented.
     *
     * Small angle approximation may be used to reduce computation overhead further. This approximation
     * holds for everything, but very small circles and large MM_PER_ARC_SEGMENT values. In other words,
     * theta_per_segment would need to be greater than 0.1 rad and N_ARC_CORRECTION would need to be large
     * to cause an appreciable drift error. N_ARC_CORRECTION~=25 is more than small enough to correct for
     * numerical drift error. N_ARC_CORRECTION may be on the order a hundred(s) before error becomes an
     * issue for CNC machines with the single precision Arduino calculations.
     *
     * This approximation also allows plan_arc to immediately insert a line segment into the planner
     * without the initial overhead of computing cos() or sin(). By the time the arc needs to be applied
     * a correction, the planner should have caught up to the lag caused by the initial plan_arc overhead.
     * This is important when there are successive arc motions.
     */
    // Vector rotation matrix values
    float arc_target[XYZE],
          theta_per_segment = angular_travel / segments,
          linear_per_segment = linear_travel / segments,
          extruder_per_segment = extruder_travel / segments,
          sin_T = theta_per_segment,
          cos_T = 1 - 0.5 * sq(theta_per_segment); // Small angle approximation

    // Initialize the linear axis
    arc_target[Z_AXIS] = current_position[Z_AXIS];

    // Initialize the extruder axis
    arc_target[E_AXIS] = current_position[E_AXIS];

    float fr_mm_s = MMS_SCALED(feedrate_mm_s);

    millis_t next_idle_ms = millis() + 200UL;

    int8_t count = 0;
    for (uint16_t i = 1; i < segments; i++) { // Iterate (segments-1) times

      thermalManager.manage_heater();
      if (ELAPSED(millis(), next_idle_ms)) {
        next_idle_ms = millis() + 200UL;
        idle();
      }

      if (++count < N_ARC_CORRECTION) {
        // Apply vector rotation matrix to previous r_X / 1
        float r_new_Y = r_X * sin_T + r_Y * cos_T;
        r_X = r_X * cos_T - r_Y * sin_T;
        r_Y = r_new_Y;
      }
      else {
        // Arc correction to radius vector. Computed only every N_ARC_CORRECTION increments.
        // Compute exact location by applying transformation matrix from initial radius vector(=-offset).
        // To reduce stuttering, the sin and cos could be computed at different times.
        // For now, compute both at the same time.
        float cos_Ti = cos(i * theta_per_segment),
              sin_Ti = sin(i * theta_per_segment);
        r_X = -offset[X_AXIS] * cos_Ti + offset[Y_AXIS] * sin_Ti;
        r_Y = -offset[X_AXIS] * sin_Ti - offset[Y_AXIS] * cos_Ti;
        count = 0;
      }

      // Update arc_target location
      arc_target[X_AXIS] = center_X + r_X;
      arc_target[Y_AXIS] = center_Y + r_Y;
      arc_target[Z_AXIS] += linear_per_segment;
      arc_target[E_AXIS] += extruder_per_segment;

      clamp_to_software_endstops(arc_target);

      planner.buffer_line_kinematic(arc_target, fr_mm_s, active_extruder);
    }

    // Ensure last segment arrives at target location.
    planner.buffer_line_kinematic(logical, fr_mm_s, active_extruder);

    // As far as the parser is concerned, the position is now == target. In reality the
    // motion control system might still be processing the action and the real tool position
    // in any intermediate location.
    set_current_to_destination();
  }
#endif

#if ENABLED(BEZIER_CURVE_SUPPORT)

  void plan_cubic_move(const float offset[4]) {
    cubic_b_spline(current_position, destination, offset, MMS_SCALED(feedrate_mm_s), active_extruder);

    // As far as the parser is concerned, the position is now == destination. In reality the
    // motion control system might still be processing the action and the real tool position
    // in any intermediate location.
    set_current_to_destination();
  }

#endif // BEZIER_CURVE_SUPPORT

#if HAS_CONTROLLERFAN

  void controllerFan() {
    static millis_t lastMotorOn = 0; // Last time a motor was turned on
    static millis_t nextMotorCheck = 0; // Last time the state was checked
    millis_t ms = millis();
    if (ELAPSED(ms, nextMotorCheck)) {
      nextMotorCheck = ms + 2500UL; // Not a time critical function, so only check every 2.5s
      if (X_ENABLE_READ == X_ENABLE_ON || Y_ENABLE_READ == Y_ENABLE_ON || Z_ENABLE_READ == Z_ENABLE_ON || thermalManager.soft_pwm_bed > 0
          || E0_ENABLE_READ == E_ENABLE_ON // If any of the drivers are enabled...
          #if E_STEPPERS > 1
            || E1_ENABLE_READ == E_ENABLE_ON
            #if HAS_X2_ENABLE
              || X2_ENABLE_READ == X_ENABLE_ON
            #endif
            #if E_STEPPERS > 2
              || E2_ENABLE_READ == E_ENABLE_ON
              #if E_STEPPERS > 3
                || E3_ENABLE_READ == E_ENABLE_ON
              #endif
            #endif
          #endif
      ) {
        lastMotorOn = ms; //... set time to NOW so the fan will turn on
      }

      // Fan off if no steppers have been enabled for CONTROLLERFAN_SECS seconds
      uint8_t speed = (!lastMotorOn || ELAPSED(ms, lastMotorOn + (CONTROLLERFAN_SECS) * 1000UL)) ? 0 : CONTROLLERFAN_SPEED;

      // allows digital or PWM fan output to be used (see M42 handling)
      digitalWrite(CONTROLLERFAN_PIN, speed);
      analogWrite(CONTROLLERFAN_PIN, speed);
    }
  }

#endif // HAS_CONTROLLERFAN

#if ENABLED(MORGAN_SCARA)

  /**
   * Morgan SCARA Forward Kinematics. Results in cartes[].
   * Maths and first version by QHARLEY.
   * Integrated into Marlin and slightly restructured by Joachim Cerny.
   */
  void forward_kinematics_SCARA(const float &a, const float &b) {

    float a_sin = sin(RADIANS(a)) * L1,
          a_cos = cos(RADIANS(a)) * L1,
          b_sin = sin(RADIANS(b)) * L2,
          b_cos = cos(RADIANS(b)) * L2;

    cartes[X_AXIS] = a_cos + b_cos + SCARA_OFFSET_X;  //theta
    cartes[Y_AXIS] = a_sin + b_sin + SCARA_OFFSET_Y;  //theta+phi

    /*
      SERIAL_ECHOPAIR("SCARA FK Angle a=", a);
      SERIAL_ECHOPAIR(" b=", b);
      SERIAL_ECHOPAIR(" a_sin=", a_sin);
      SERIAL_ECHOPAIR(" a_cos=", a_cos);
      SERIAL_ECHOPAIR(" b_sin=", b_sin);
      SERIAL_ECHOLNPAIR(" b_cos=", b_cos);
      SERIAL_ECHOPAIR(" cartes[X_AXIS]=", cartes[X_AXIS]);
      SERIAL_ECHOLNPAIR(" cartes[Y_AXIS]=", cartes[Y_AXIS]);
    //*/
  }

  /**
   * Morgan SCARA Inverse Kinematics. Results in delta[].
   *
   * See http://forums.reprap.org/read.php?185,283327
   *
   * Maths and first version by QHARLEY.
   * Integrated into Marlin and slightly restructured by Joachim Cerny.
   */
  void inverse_kinematics(const float logical[XYZ]) {

    static float C2, S2, SK1, SK2, THETA, PSI;

    float sx = RAW_X_POSITION(logical[X_AXIS]) - SCARA_OFFSET_X,  // Translate SCARA to standard X Y
          sy = RAW_Y_POSITION(logical[Y_AXIS]) - SCARA_OFFSET_Y;  // With scaling factor.

    if (L1 == L2)
      C2 = HYPOT2(sx, sy) / L1_2_2 - 1;
    else
      C2 = (HYPOT2(sx, sy) - (L1_2 + L2_2)) / (2.0 * L1 * L2);

    S2 = SQRT(sq(C2) - 1);

    // Unrotated Arm1 plus rotated Arm2 gives the distance from Center to End
    SK1 = L1 + L2 * C2;

    // Rotated Arm2 gives the distance from Arm1 to Arm2
    SK2 = L2 * S2;

    // Angle of Arm1 is the difference between Center-to-End angle and the Center-to-Elbow
    THETA = ATAN2(SK1, SK2) - ATAN2(sx, sy);

    // Angle of Arm2
    PSI = ATAN2(S2, C2);

    delta[A_AXIS] = DEGREES(THETA);        // theta is support arm angle
    delta[B_AXIS] = DEGREES(THETA + PSI);  // equal to sub arm angle (inverted motor)
    delta[C_AXIS] = logical[Z_AXIS];

    /*
      DEBUG_POS("SCARA IK", logical);
      DEBUG_POS("SCARA IK", delta);
      SERIAL_ECHOPAIR("  SCARA (x,y) ", sx);
      SERIAL_ECHOPAIR(",", sy);
      SERIAL_ECHOPAIR(" C2=", C2);
      SERIAL_ECHOPAIR(" S2=", S2);
      SERIAL_ECHOPAIR(" Theta=", THETA);
      SERIAL_ECHOLNPAIR(" Phi=", PHI);
    //*/
  }

#endif // MORGAN_SCARA

#if ENABLED(TEMP_STAT_LEDS)

  static bool red_led = false;
  static millis_t next_status_led_update_ms = 0;

  void handle_status_leds(void) {
    if (ELAPSED(millis(), next_status_led_update_ms)) {
      next_status_led_update_ms += 500; // Update every 0.5s
      float max_temp = 0.0;
      #if HAS_TEMP_BED
        max_temp = MAX3(max_temp, thermalManager.degTargetBed(), thermalManager.degBed());
      #endif
      HOTEND_LOOP() {
        max_temp = MAX3(max_temp, thermalManager.degHotend(e), thermalManager.degTargetHotend(e));
      }
      bool new_led = (max_temp > 55.0) ? true : (max_temp < 54.0) ? false : red_led;
      if (new_led != red_led) {
        red_led = new_led;
        #if PIN_EXISTS(STAT_LED_RED)
          WRITE(STAT_LED_RED_PIN, new_led ? HIGH : LOW);
          #if PIN_EXISTS(STAT_LED_BLUE)
            WRITE(STAT_LED_BLUE_PIN, new_led ? LOW : HIGH);
          #endif
        #else
          WRITE(STAT_LED_BLUE_PIN, new_led ? HIGH : LOW);
        #endif
      }
    }
  }

#endif

#if ENABLED(FILAMENT_RUNOUT_SENSOR)

  void handle_filament_runout() {
    if (!filament_ran_out) {
      filament_ran_out = true;
      enqueue_and_echo_commands_P(PSTR(FILAMENT_RUNOUT_SCRIPT));
      stepper.synchronize();
    }
  }

#endif // FILAMENT_RUNOUT_SENSOR

#if ENABLED(FAST_PWM_FAN)

  void setPwmFrequency(uint8_t pin, int val) {
    val &= 0x07;
    switch (digitalPinToTimer(pin)) {
      #if defined(TCCR0A)
        case TIMER0A:
        case TIMER0B:
          // TCCR0B &= ~(_BV(CS00) | _BV(CS01) | _BV(CS02));
          // TCCR0B |= val;
          break;
      #endif
      #if defined(TCCR1A)
        case TIMER1A:
        case TIMER1B:
          // TCCR1B &= ~(_BV(CS10) | _BV(CS11) | _BV(CS12));
          // TCCR1B |= val;
          break;
      #endif
      #if defined(TCCR2)
        case TIMER2:
        case TIMER2:
          TCCR2 &= ~(_BV(CS10) | _BV(CS11) | _BV(CS12));
          TCCR2 |= val;
          break;
      #endif
      #if defined(TCCR2A)
        case TIMER2A:
        case TIMER2B:
          TCCR2B &= ~(_BV(CS20) | _BV(CS21) | _BV(CS22));
          TCCR2B |= val;
          break;
      #endif
      #if defined(TCCR3A)
        case TIMER3A:
        case TIMER3B:
        case TIMER3C:
          TCCR3B &= ~(_BV(CS30) | _BV(CS31) | _BV(CS32));
          TCCR3B |= val;
          break;
      #endif
      #if defined(TCCR4A)
        case TIMER4A:
        case TIMER4B:
        case TIMER4C:
          TCCR4B &= ~(_BV(CS40) | _BV(CS41) | _BV(CS42));
          TCCR4B |= val;
          break;
      #endif
      #if defined(TCCR5A)
        case TIMER5A:
        case TIMER5B:
        case TIMER5C:
          TCCR5B &= ~(_BV(CS50) | _BV(CS51) | _BV(CS52));
          TCCR5B |= val;
          break;
      #endif
    }
  }

#endif // FAST_PWM_FAN

float calculate_volumetric_multiplier(float diameter) {
  if (!volumetric_enabled || diameter == 0) return 1.0;
  return 1.0 / (M_PI * diameter * 0.5 * diameter * 0.5);
}

void calculate_volumetric_multipliers() {
  for (uint8_t i = 0; i < COUNT(filament_size); i++)
    volumetric_multiplier[i] = calculate_volumetric_multiplier(filament_size[i]);
}

void enable_all_steppers() {
  enable_x();
  enable_y();
  enable_z();
  enable_e0();
  enable_e1();
  enable_e2();
  enable_e3();
}

void disable_all_steppers() {
  disable_x();
  disable_y();
  disable_z();
  disable_e0();
  disable_e1();
  disable_e2();
  disable_e3();
}

/**
 * Manage several activities:
 *  - Check for Filament Runout
 *  - Keep the command buffer full
 *  - Check for maximum inactive time between commands
 *  - Check for maximum inactive time between stepper commands
 *  - Check if pin CHDK needs to go LOW
 *  - Check for KILL button held down
 *  - Check for HOME button held down
 *  - Check if cooling fan needs to be switched on
 *  - Check if an idle but hot extruder needs filament extruded (EXTRUDER_RUNOUT_PREVENT)
 */
void manage_inactivity(bool ignore_stepper_queue/*=false*/) {

  #if ENABLED(FILAMENT_RUNOUT_SENSOR)
    if ((IS_SD_PRINTING || print_job_timer.isRunning()) && (READ(FIL_RUNOUT_PIN) == FIL_RUNOUT_INVERTING))
      handle_filament_runout();
  #endif

  if (commands_in_queue < BUFSIZE) get_available_commands();

  millis_t ms = millis();

  if (max_inactive_time && ELAPSED(ms, previous_cmd_ms + max_inactive_time)) kill(PSTR(MSG_KILLED));

  // Prevent steppers timing-out in the middle of M600
  #if ENABLED(FILAMENT_CHANGE_FEATURE) && ENABLED(FILAMENT_CHANGE_NO_STEPPER_TIMEOUT)
    #define M600_TEST !busy_doing_M600
  #else
    #define M600_TEST true
  #endif
             
  if (M600_TEST && stepper_inactive_time && ELAPSED(ms, previous_cmd_ms + stepper_inactive_time)
      && !ignore_stepper_queue && !planner.blocks_queued()) {
    #if ENABLED(DISABLE_INACTIVE_X)
      disable_x();
    #endif
    #if ENABLED(DISABLE_INACTIVE_Y)
      disable_y();
    #endif
    #if ENABLED(DISABLE_INACTIVE_Z)
      disable_z();
    #endif
    #if ENABLED(DISABLE_INACTIVE_E)
      disable_e0();
      disable_e1();
      disable_e2();
      disable_e3();
    #endif
  }

  #ifdef CHDK // Check if pin should be set to LOW after M240 set it to HIGH
    if (chdkActive && PENDING(ms, chdkHigh + CHDK_DELAY)) {
      chdkActive = false;
      WRITE(CHDK, LOW);
    }
  #endif

  #if HAS_KILL

    // Check if the kill button was pressed and wait just in case it was an accidental
    // key kill key press
    // -------------------------------------------------------------------------------
    static int killCount = 0;   // make the inactivity button a bit less responsive
    const int KILL_DELAY = 750;
    if (!READ(KILL_PIN))
      killCount++;
    else if (killCount > 0)
      killCount--;

    // Exceeded threshold and we can confirm that it was not accidental
    // KILL the machine
    // ----------------------------------------------------------------
    if (killCount >= KILL_DELAY) kill(PSTR(MSG_KILLED));
  #endif

  #if HAS_HOME
    // Check to see if we have to home, use poor man's debouncer
    // ---------------------------------------------------------
    static int homeDebounceCount = 0;   // poor man's debouncing count
    const int HOME_DEBOUNCE_DELAY = 2500;
    if (!IS_SD_PRINTING && !READ(HOME_PIN)) {
      if (!homeDebounceCount) {
        enqueue_and_echo_commands_P(PSTR("G28"));
        LCD_MESSAGEPGM(MSG_AUTO_HOME);
      }
      if (homeDebounceCount < HOME_DEBOUNCE_DELAY)
        homeDebounceCount++;
      else
        homeDebounceCount = 0;
    }
  #endif

  #if HAS_CONTROLLERFAN
    controllerFan(); // Check if fan should be turned on to cool stepper drivers down
  #endif

  #if ENABLED(EXTRUDER_RUNOUT_PREVENT)
    if (ELAPSED(ms, previous_cmd_ms + (EXTRUDER_RUNOUT_SECONDS) * 1000UL)
      && thermalManager.degHotend(active_extruder) > EXTRUDER_RUNOUT_MINTEMP) {
      bool oldstatus;
      #if ENABLED(SWITCHING_EXTRUDER)
        oldstatus = E0_ENABLE_READ;
        enable_e0();
      #else // !SWITCHING_EXTRUDER
        switch (active_extruder) {
          case 0:
            oldstatus = E0_ENABLE_READ;
            enable_e0();
            break;
          #if E_STEPPERS > 1
            case 1:
              oldstatus = E1_ENABLE_READ;
              enable_e1();
              break;
            #if E_STEPPERS > 2
              case 2:
                oldstatus = E2_ENABLE_READ;
                enable_e2();
                break;
              #if E_STEPPERS > 3
                case 3:
                  oldstatus = E3_ENABLE_READ;
                  enable_e3();
                  break;
              #endif
            #endif
          #endif
        }
      #endif // !SWITCHING_EXTRUDER

      previous_cmd_ms = ms; // refresh_cmd_timeout()

      #if IS_KINEMATIC
        inverse_kinematics(current_position);
        ADJUST_DELTA(current_position);
        planner.buffer_line(
          delta[A_AXIS], delta[B_AXIS], delta[C_AXIS],
          current_position[E_AXIS] + EXTRUDER_RUNOUT_EXTRUDE,
          MMM_TO_MMS(EXTRUDER_RUNOUT_SPEED), active_extruder
        );
      #else
        planner.buffer_line(
          current_position[X_AXIS], current_position[Y_AXIS], current_position[Z_AXIS],
          current_position[E_AXIS] + EXTRUDER_RUNOUT_EXTRUDE,
          MMM_TO_MMS(EXTRUDER_RUNOUT_SPEED), active_extruder
        );
      #endif
      stepper.synchronize();
      planner.set_e_position_mm(current_position[E_AXIS]);
      #if ENABLED(SWITCHING_EXTRUDER)
        E0_ENABLE_WRITE(oldstatus);
      #else
        switch (active_extruder) {
          case 0:
            E0_ENABLE_WRITE(oldstatus);
            break;
          #if E_STEPPERS > 1
            case 1:
              E1_ENABLE_WRITE(oldstatus);
              break;
            #if E_STEPPERS > 2
              case 2:
                E2_ENABLE_WRITE(oldstatus);
                break;
              #if E_STEPPERS > 3
                case 3:
                  E3_ENABLE_WRITE(oldstatus);
                  break;
              #endif
            #endif
          #endif
        }
      #endif // !SWITCHING_EXTRUDER
    }
  #endif // EXTRUDER_RUNOUT_PREVENT

  #if ENABLED(DUAL_X_CARRIAGE)
    // handle delayed move timeout
    if (delayed_move_time && ELAPSED(ms, delayed_move_time + 1000UL) && IsRunning()) {
      // travel moves have been received so enact them
      delayed_move_time = 0xFFFFFFFFUL; // force moves to be done
      set_destination_to_current();
      prepare_move_to_destination();
    }
  #endif

  #if ENABLED(TEMP_STAT_LEDS)
    handle_status_leds();
  #endif

  planner.check_axes_activity();
}

/**
 * Standard idle routine keeps the machine alive
 */
void idle(
  #if ENABLED(FILAMENT_CHANGE_FEATURE)
    bool no_stepper_sleep/*=false*/
  #endif
) {
  lcd_update();

  host_keepalive();

  #if ENABLED(AUTO_REPORT_TEMPERATURES) && (HAS_TEMP_HOTEND || HAS_TEMP_BED)
    auto_report_temperatures();
  #endif

  manage_inactivity(
    #if ENABLED(FILAMENT_CHANGE_FEATURE)
      no_stepper_sleep
    #endif
  );

  thermalManager.manage_heater();

  #if ENABLED(PRINTCOUNTER)
    print_job_timer.tick();
  #endif

  #if HAS_BUZZER && DISABLED(LCD_USE_I2C_BUZZER)
    buzzer.tick();
  #endif
}

/**
 * Kill all activity and lock the machine.
 * After this the machine will need to be reset.
 */
void kill(const char* lcd_msg) {
  SERIAL_ERROR_START;
  SERIAL_ERRORLNPGM(MSG_ERR_KILLED);

  #if ENABLED(ULTRA_LCD)
    kill_screen(lcd_msg);
  #else
    UNUSED(lcd_msg);
  #endif

  delay(500); // Wait a short time

  cli(); // Stop interrupts
  thermalManager.disable_all_heaters();
  disable_all_steppers();

  #if HAS_POWER_SWITCH
    SET_INPUT(PS_ON_PIN);
  #endif

  suicide();
  while (1) {
    #if ENABLED(USE_WATCHDOG)
      watchdog_reset();
    #endif
  } // Wait for reset
}

/**
 * Turn off heaters and stop the print in progress
 * After a stop the machine may be resumed with M999
 */
void stop() {
  thermalManager.disable_all_heaters();
  if (IsRunning()) {
    Running = false;
    Stopped_gcode_LastN = gcode_LastN; // Save last g_code for restart
    SERIAL_ERROR_START;
    SERIAL_ERRORLNPGM(MSG_ERR_STOPPED);
    LCD_MESSAGEPGM(MSG_STOPPED);
  }
}

/**
 * Marlin entry-point: Set up before the program loop
 *  - Set up the kill pin, filament runout, power hold
 *  - Start the serial port
 *  - Print startup messages and diagnostics
 *  - Get EEPROM or default settings
 *  - Initialize managers for:
 *    • temperature
 *    • planner
 *    • watchdog
 *    • stepper
 *    • photo pin
 *    • servos
 *    • LCD controller
 *    • Digipot I2C
 *    • Z probe sled
 *    • status LEDs
 */
void setup() {

  #ifdef DISABLE_JTAG
    // Disable JTAG on AT90USB chips to free up pins for IO
    MCUCR = 0x80;
    MCUCR = 0x80;
  #endif

  #if ENABLED(FILAMENT_RUNOUT_SENSOR)
    setup_filrunoutpin();
  #endif

  setup_killpin();

  setup_powerhold();

  #if HAS_STEPPER_RESET
    disableStepperDrivers();
  #endif

  MYSERIAL.begin(BAUDRATE);
  SERIAL_PROTOCOLLNPGM("start");
  SERIAL_ECHO_START;

  // Check startup - does nothing if bootloader sets MCUSR to 0
  byte mcu = HAL_get_reset_source();
  if (mcu & 1) SERIAL_ECHOLNPGM(MSG_POWERUP);
  if (mcu & 2) SERIAL_ECHOLNPGM(MSG_EXTERNAL_RESET);
  if (mcu & 4) SERIAL_ECHOLNPGM(MSG_BROWNOUT_RESET);
  if (mcu & 8) SERIAL_ECHOLNPGM(MSG_WATCHDOG_RESET);
  if (mcu & 32) SERIAL_ECHOLNPGM(MSG_SOFTWARE_RESET);
  HAL_clear_reset_source();

  SERIAL_ECHOPGM(MSG_MARLIN);
  SERIAL_CHAR(' ');
  SERIAL_ECHOLNPGM(SHORT_BUILD_VERSION);
  SERIAL_EOL;

  #if defined(STRING_DISTRIBUTION_DATE) && defined(STRING_CONFIG_H_AUTHOR)
    SERIAL_ECHO_START;
    SERIAL_ECHOPGM(MSG_CONFIGURATION_VER);
    SERIAL_ECHOPGM(STRING_DISTRIBUTION_DATE);
    SERIAL_ECHOLNPGM(MSG_AUTHOR STRING_CONFIG_H_AUTHOR);
    SERIAL_ECHOLNPGM("Compiled: " __DATE__);
  #endif

  SERIAL_ECHO_START;
  SERIAL_ECHOPAIR(MSG_FREE_MEMORY, freeMemory());
  SERIAL_ECHOLNPAIR(MSG_PLANNER_BUFFER_BYTES, (int)sizeof(block_t)*BLOCK_BUFFER_SIZE);

  // Send "ok" after commands by default
  for (int8_t i = 0; i < BUFSIZE; i++) send_ok[i] = true;

  // Load data from EEPROM if available (or use defaults)
  // This also updates variables in the planner, elsewhere
  Config_RetrieveSettings();

  // Initialize current position based on home_offset
  memcpy(current_position, home_offset, sizeof(home_offset));

  // Vital to init stepper/planner equivalent for current_position
  SYNC_PLAN_POSITION_KINEMATIC();

  thermalManager.init();    // Initialize temperature loop

  #if ENABLED(USE_WATCHDOG)
    watchdog_init();
  #endif

  stepper.init();    // Initialize stepper, this enables interrupts!
  servo_init();

  #if HAS_PHOTOGRAPH
    OUT_WRITE(PHOTOGRAPH_PIN, LOW);
  #endif

  #if HAS_CASE_LIGHT
    update_case_light();
  #endif

  #if HAS_BED_PROBE
    endstops.enable_z_probe(false);
  #endif

  #if HAS_CONTROLLERFAN
    SET_OUTPUT(CONTROLLERFAN_PIN); //Set pin used for driver cooling fan
  #endif

  #if HAS_STEPPER_RESET
    enableStepperDrivers();
  #endif

  #if ENABLED(DIGIPOT_I2C)
    digipot_i2c_init();
  #endif

  #if ENABLED(DAC_STEPPER_CURRENT)
    dac_init();
  #endif

  #if ENABLED(Z_PROBE_SLED) && PIN_EXISTS(SLED)
    OUT_WRITE(SLED_PIN, LOW); // turn it off
  #endif // Z_PROBE_SLED

  setup_homepin();

  #if PIN_EXISTS(STAT_LED_RED)
    OUT_WRITE(STAT_LED_RED_PIN, LOW); // turn it off
  #endif

  #if PIN_EXISTS(STAT_LED_BLUE)
    OUT_WRITE(STAT_LED_BLUE_PIN, LOW); // turn it off
  #endif

  #if ENABLED(RGB_LED)
    pinMode(RGB_LED_R_PIN, OUTPUT);
    pinMode(RGB_LED_G_PIN, OUTPUT);
    pinMode(RGB_LED_B_PIN, OUTPUT);
  #endif

  lcd_init();
  #if ENABLED(SHOW_BOOTSCREEN)
    #if ENABLED(DOGLCD)
      safe_delay(BOOTSCREEN_TIMEOUT);
    #elif ENABLED(ULTRA_LCD)
      bootscreen();
      #if DISABLED(SDSUPPORT)
        lcd_init();
      #endif
    #endif
  #endif

  #if ENABLED(MIXING_EXTRUDER) && MIXING_VIRTUAL_TOOLS > 1
    // Initialize mixing to 100% color 1
    for (uint8_t i = 0; i < MIXING_STEPPERS; i++)
      mixing_factor[i] = (i == 0) ? 1.0 : 0.0;
    for (uint8_t t = 0; t < MIXING_VIRTUAL_TOOLS; t++)
      for (uint8_t i = 0; i < MIXING_STEPPERS; i++)
        mixing_virtual_tool_mix[t][i] = mixing_factor[i];
  #endif

  #if ENABLED(BLTOUCH)
    bltouch_command(BLTOUCH_RESET);    // Just in case the BLTouch is in the error state, try to
    set_bltouch_deployed(true);        // reset it. Also needs to deploy and stow to clear the
    set_bltouch_deployed(false);       // error condition.
  #endif

  #if ENABLED(EXPERIMENTAL_I2CBUS) && I2C_SLAVE_ADDRESS > 0
    i2c.onReceive(i2c_on_receive);
    i2c.onRequest(i2c_on_request);
  #endif

  #if ENABLED(ENDSTOP_INTERRUPTS_FEATURE)
    setup_endstop_interrupts();
  #endif
}

/**
 * The main Marlin program loop
 *
 *  - Save or log commands to SD
 *  - Process available commands (if not saving)
 *  - Call heater manager
 *  - Call inactivity manager
 *  - Call endstop manager
 *  - Call LCD update
 */
void loop() {
  if (commands_in_queue < BUFSIZE) get_available_commands();

  #if ENABLED(SDSUPPORT)
    card.checkautostart(false);
  #endif

  if (commands_in_queue) {

    #if ENABLED(SDSUPPORT)

      if (card.saving) {
        char* command = command_queue[cmd_queue_index_r];
        if (strstr_P(command, PSTR("M29"))) {
          // M29 closes the file
          card.closefile();
          SERIAL_PROTOCOLLNPGM(MSG_FILE_SAVED);
          ok_to_send();
        }
        else {
          // Write the string from the read buffer to SD
          card.write_command(command);
          if (card.logging)
            process_next_command(); // The card is saving because it's logging
          else
            ok_to_send();
        }
      }
      else
        process_next_command();

    #else

      process_next_command();

    #endif // SDSUPPORT

    // The queue may be reset by a command handler or by code invoked by idle() within a handler
    if (commands_in_queue) {
      --commands_in_queue;
      cmd_queue_index_r = (cmd_queue_index_r + 1) % BUFSIZE;
    }
  }
  endstops.report_state();
  idle();
}<|MERGE_RESOLUTION|>--- conflicted
+++ resolved
@@ -759,29 +759,6 @@
 
 #endif
 
-<<<<<<< HEAD
-=======
-#if ENABLED(SDSUPPORT)
-  #include "SdFatUtil.h"
-  int freeMemory() { return SdFatUtil::FreeRam(); }
-#else
-extern "C" {
-  extern char __bss_end;
-  extern char __heap_start;
-  extern void* __brkval;
-
-  int freeMemory() {
-    int free_memory;
-    if ((int)__brkval == 0)
-      free_memory = ((int)&free_memory) - ((int)&__bss_end);
-    else
-      free_memory = ((int)&free_memory) - ((int)__brkval);
-    return free_memory;
-  }
-}
-#endif //!SDSUPPORT
-
->>>>>>> babe1d21
 #if ENABLED(DIGIPOT_I2C)
   extern void digipot_i2c_set_current(int channel, float current);
   extern void digipot_i2c_init();
@@ -8977,17 +8954,10 @@
           ratio_y = y / ABL_BG_SPACING(Y_AXIS);
 
     // Whole units for the grid line indices. Constrained within bounds.
-<<<<<<< HEAD
-    const int gridx = constrain(FLOOR(ratio_x), 0, ABL_GRID_POINTS_X - 1),
-              gridy = constrain(FLOOR(ratio_y), 0, ABL_GRID_POINTS_Y - 1),
-              nextx = min(gridx + 1, ABL_GRID_POINTS_X - 1),
-              nexty = min(gridy + 1, ABL_GRID_POINTS_Y - 1);
-=======
-    const int gridx = constrain(floor(ratio_x), 0, ABL_BG_POINTS_X - 1),
-              gridy = constrain(floor(ratio_y), 0, ABL_BG_POINTS_Y - 1),
+    const int gridx = constrain(FLOOR(ratio_x), 0, ABL_BG_POINTS_X - 1),
+              gridy = constrain(FLOOR(ratio_y), 0, ABL_BG_POINTS_Y - 1),
               nextx = min(gridx + 1, ABL_BG_POINTS_X - 1),
               nexty = min(gridy + 1, ABL_BG_POINTS_Y - 1);
->>>>>>> babe1d21
 
     // Subtract whole to get the ratio within the grid box
     ratio_x -= gridx; ratio_y -= gridy;
