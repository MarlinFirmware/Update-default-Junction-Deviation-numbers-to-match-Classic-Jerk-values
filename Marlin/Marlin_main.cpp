/* -*- c++ -*- */

/*
    Reprap firmware based on Sprinter and grbl.
 Copyright (C) 2011 Camiel Gubbels / Erik van der Zalm

 This program is free software: you can redistribute it and/or modify
 it under the terms of the GNU General Public License as published by
 the Free Software Foundation, either version 3 of the License, or
 (at your option) any later version.

 This program is distributed in the hope that it will be useful,
 but WITHOUT ANY WARRANTY; without even the implied warranty of
 MERCHANTABILITY or FITNESS FOR A PARTICULAR PURPOSE.  See the
 GNU General Public License for more details.

 You should have received a copy of the GNU General Public License
 along with this program.  If not, see <http://www.gnu.org/licenses/>.
 */

/*
 This firmware is a mashup between Sprinter and grbl.
  (https://github.com/kliment/Sprinter)
  (https://github.com/simen/grbl/tree)

 It has preliminary support for Matthew Roberts advance algorithm
    http://reprap.org/pipermail/reprap-dev/2011-May/003323.html
 */

#include "Marlin.h"

#include "ultralcd.h"
#include "planner.h"
#include "stepper.h"
#include "temperature.h"
#include "motion_control.h"
#include "cardreader.h"
#include "watchdog.h"
#include "ConfigurationStore.h"
#include "language.h"
#include "pins_arduino.h"

#if NUM_SERVOS > 0
#include "Servo.h"
#endif

#if defined(DIGIPOTSS_PIN) && DIGIPOTSS_PIN > -1
#include <SPI.h>
#endif

#define VERSION_STRING  "1.0.0"

// look here for descriptions of gcodes: http://linuxcnc.org/handbook/gcode/g-code.html
// http://objects.reprap.org/wiki/Mendel_User_Manual:_RepRapGCodes

//Implemented Codes
//-------------------
// G0  -> G1
// G1  - Coordinated Movement X Y Z E
// G2  - CW ARC
// G3  - CCW ARC
// G4  - Dwell S<seconds> or P<milliseconds>
// G10 - retract filament according to settings of M207
// G11 - retract recover filament according to settings of M208
// G28 - Home all Axis
// G90 - Use Absolute Coordinates
// G91 - Use Relative Coordinates
// G92 - Set current position to cordinates given

//RepRap M Codes
// M0   - Unconditional stop - Wait for user to press a button on the LCD (Only if ULTRA_LCD is enabled)
// M1   - Same as M0
// M104 - Set extruder target temp
// M105 - Read current temp
// M106 - Fan on
// M107 - Fan off
// M109 - Wait for extruder current temp to reach target temp.
// M114 - Display current position

//Custom M Codes
// M17  - Enable/Power all stepper motors
// M18  - Disable all stepper motors; same as M84
// M20  - List SD card
// M21  - Init SD card
// M22  - Release SD card
// M23  - Select SD file (M23 filename.g)
// M24  - Start/resume SD print
// M25  - Pause SD print
// M26  - Set SD position in bytes (M26 S12345)
// M27  - Report SD print status
// M28  - Start SD write (M28 filename.g)
// M29  - Stop SD write
// M30  - Delete file from SD (M30 filename.g)
// M31  - Output time since last M109 or SD card start to serial
// M42  - Change pin status via gcode Use M42 Px Sy to set pin x to value y, when omitting Px the onboard led will be used.
// M80  - Turn on Power Supply
// M81  - Turn off Power Supply
// M82  - Set E codes absolute (default)
// M83  - Set E codes relative while in Absolute Coordinates (G90) mode
// M84  - Disable steppers until next move,
//        or use S<seconds> to specify an inactivity timeout, after which the steppers will be disabled.  S0 to disable the timeout.
// M85  - Set inactivity shutdown timer with parameter S<seconds>. To disable set zero (default)
// M92  - Set axis_steps_per_unit - same syntax as G92
// M114 - Output current position to serial port
// M115 - Capabilities string
// M117 - display message
// M119 - Output Endstop status to serial port
// M126 - Solenoid Air Valve Open (BariCUDA support by jmil)
// M127 - Solenoid Air Valve Closed (BariCUDA vent to atmospheric pressure by jmil)
// M128 - EtoP Open (BariCUDA EtoP = electricity to air pressure transducer by jmil)
// M129 - EtoP Closed (BariCUDA EtoP = electricity to air pressure transducer by jmil)
// M140 - Set bed target temp
// M190 - Wait for bed current temp to reach target temp.
// M200 - Set filament diameter
// M201 - Set max acceleration in units/s^2 for print moves (M201 X1000 Y1000)
// M202 - Set max acceleration in units/s^2 for travel moves (M202 X1000 Y1000) Unused in Marlin!!
// M203 - Set maximum feedrate that your machine can sustain (M203 X200 Y200 Z300 E10000) in mm/sec
// M204 - Set default acceleration: S normal moves T filament only moves (M204 S3000 T7000) im mm/sec^2  also sets minimum segment time in ms (B20000) to prevent buffer underruns and M20 minimum feedrate
// M205 -  advanced settings:  minimum travel speed S=while printing T=travel only,  B=minimum segment time X= maximum xy jerk, Z=maximum Z jerk, E=maximum E jerk
// M206 - set additional homeing offset
// M207 - set retract length S[positive mm] F[feedrate mm/sec] Z[additional zlift/hop]
// M208 - set recover=unretract length S[positive mm surplus to the M207 S*] F[feedrate mm/sec]
// M209 - S<1=true/0=false> enable automatic retract detect if the slicer did not support G10/11: every normal extrude-only move will be classified as retract depending on the direction.
// M218 - set hotend offset (in mm): T<extruder_number> X<offset_on_X> Y<offset_on_Y>
// M220 S<factor in percent>- set speed factor override percentage
// M221 S<factor in percent>- set extrude factor override percentage
// M240 - Trigger a camera to take a photograph
// M280 - set servo position absolute. P: servo index, S: angle or microseconds
// M300 - Play beepsound S<frequency Hz> P<duration ms>
// M301 - Set PID parameters P I and D
// M302 - Allow cold extrudes, or set the minimum extrude S<temperature>.
// M303 - PID relay autotune S<temperature> sets the target temperature. (default target temperature = 150C)
// M304 - Set bed PID parameters P I and D
// M400 - Finish all moves
// M500 - stores paramters in EEPROM
// M501 - reads parameters from EEPROM (if you need reset them after you changed them temporarily).
// M502 - reverts to the default "factory settings".  You still need to store them in EEPROM afterwards if you want to.
// M503 - print the current settings (from memory not from eeprom)
// M540 - Use S[0|1] to enable or disable the stop SD card print on endstop hit (requires ABORT_ON_ENDSTOP_HIT_FEATURE_ENABLED)
// M600 - Pause for filament change X[pos] Y[pos] Z[relative lift] E[initial retract] L[later retract distance for removal]
// M907 - Set digital trimpot motor current using axis codes.
// M908 - Control digital trimpot directly.
// M350 - Set microstepping mode.
// M351 - Toggle MS1 MS2 pins directly.
// M928 - Start SD logging (M928 filename.g) - ended by M29
// M999 - Restart after being stopped by error

//Stepper Movement Variables

//===========================================================================
//=============================imported variables============================
//===========================================================================


//===========================================================================
//=============================public variables=============================
//===========================================================================
#ifdef SDSUPPORT
CardReader card;
#endif
float homing_feedrate[] = HOMING_FEEDRATE;
bool axis_relative_modes[] = AXIS_RELATIVE_MODES;
int feedmultiply=100; //100->1 200->2
int saved_feedmultiply;
int extrudemultiply=100; //100->1 200->2
float current_position[NUM_AXIS] = { 0.0, 0.0, 0.0, 0.0 };
float add_homeing[3]={0,0,0};
float min_pos[3] = { X_MIN_POS, Y_MIN_POS, Z_MIN_POS };
float max_pos[3] = { X_MAX_POS, Y_MAX_POS, Z_MAX_POS };
// Extruder offset, only in XY plane
#if EXTRUDERS > 1
float extruder_offset[2][EXTRUDERS] = {
#if defined(EXTRUDER_OFFSET_X) && defined(EXTRUDER_OFFSET_Y)
  EXTRUDER_OFFSET_X, EXTRUDER_OFFSET_Y
#endif
};
#endif
uint8_t active_extruder = 0;
int fanSpeed=0;
#ifdef SERVO_ENDSTOPS
  int servo_endstops[] = SERVO_ENDSTOPS;
  int servo_endstop_angles[] = SERVO_ENDSTOP_ANGLES;
#endif
#ifdef BARICUDA
int ValvePressure=0;
int EtoPPressure=0;
#endif

#ifdef FWRETRACT
  bool autoretract_enabled=true;
  bool retracted=false;
  float retract_length=3, retract_feedrate=17*60, retract_zlift=0.8;
  float retract_recover_length=0, retract_recover_feedrate=8*60;
#endif

#ifdef ULTIPANEL
	bool powersupply = true;
#endif

//===========================================================================
//=============================private variables=============================
//===========================================================================
const char axis_codes[NUM_AXIS] = {'X', 'Y', 'Z', 'E'};
static float destination[NUM_AXIS] = {  0.0, 0.0, 0.0, 0.0};
#ifdef DELTA
static float delta[3] = {0.0, 0.0, 0.0};
#endif
static float offset[3] = {0.0, 0.0, 0.0};
static bool home_all_axis = true;
static float feedrate = 1500.0, next_feedrate, saved_feedrate;
static long gcode_N, gcode_LastN, Stopped_gcode_LastN = 0;

static bool relative_mode = false;  //Determines Absolute or Relative Coordinates

static char cmdbuffer[BUFSIZE][MAX_CMD_SIZE];
static bool fromsd[BUFSIZE];
static int bufindr = 0;
static int bufindw = 0;
static int buflen = 0;
//static int i = 0;
static char serial_char;
static int serial_count = 0;
static boolean comment_mode = false;
static char *strchr_pointer; // just a pointer to find chars in the cmd string like X, Y, Z, E, etc

const int sensitive_pins[] = SENSITIVE_PINS; // Sensitive pin list for M42

//static float tt = 0;
//static float bt = 0;

//Inactivity shutdown variables
static unsigned long previous_millis_cmd = 0;
static unsigned long max_inactive_time = 0;
static unsigned long stepper_inactive_time = DEFAULT_STEPPER_DEACTIVE_TIME*1000l;

unsigned long starttime=0;
unsigned long stoptime=0;

static uint8_t tmp_extruder;


bool Stopped=false;

#if NUM_SERVOS > 0
  Servo servos[NUM_SERVOS];
#endif

//===========================================================================
//=============================ROUTINES=============================
//===========================================================================

void get_arc_coordinates();
bool setTargetedHotend(int code);

void serial_echopair_P(const char *s_P, float v)
    { serialprintPGM(s_P); SERIAL_ECHO(v); }
void serial_echopair_P(const char *s_P, double v)
    { serialprintPGM(s_P); SERIAL_ECHO(v); }
void serial_echopair_P(const char *s_P, unsigned long v)
    { serialprintPGM(s_P); SERIAL_ECHO(v); }

extern "C"{
  extern unsigned int __bss_end;
  extern unsigned int __heap_start;
  extern void *__brkval;

  int freeMemory() {
    int free_memory;

    if((int)__brkval == 0)
      free_memory = ((int)&free_memory) - ((int)&__bss_end);
    else
      free_memory = ((int)&free_memory) - ((int)__brkval);

    return free_memory;
  }
}

//adds an command to the main command buffer
//thats really done in a non-safe way.
//needs overworking someday
void enquecommand(const char *cmd)
{
  if(buflen < BUFSIZE)
  {
    //this is dangerous if a mixing of serial and this happsens
    strcpy(&(cmdbuffer[bufindw][0]),cmd);
    SERIAL_ECHO_START;
    SERIAL_ECHOPGM("enqueing \"");
    SERIAL_ECHO(cmdbuffer[bufindw]);
    SERIAL_ECHOLNPGM("\"");
    bufindw= (bufindw + 1)%BUFSIZE;
    buflen += 1;
  }
}

void enquecommand_P(const char *cmd)
{
  if(buflen < BUFSIZE)
  {
    //this is dangerous if a mixing of serial and this happsens
    strcpy_P(&(cmdbuffer[bufindw][0]),cmd);
    SERIAL_ECHO_START;
    SERIAL_ECHOPGM("enqueing \"");
    SERIAL_ECHO(cmdbuffer[bufindw]);
    SERIAL_ECHOLNPGM("\"");
    bufindw= (bufindw + 1)%BUFSIZE;
    buflen += 1;
  }
}

void setup_killpin()
{
  #if defined(KILL_PIN) && KILL_PIN > -1
    pinMode(KILL_PIN,INPUT);
    WRITE(KILL_PIN,HIGH);
  #endif
}

void setup_photpin()
{
  #if defined(PHOTOGRAPH_PIN) && PHOTOGRAPH_PIN > -1
    SET_OUTPUT(PHOTOGRAPH_PIN);
    WRITE(PHOTOGRAPH_PIN, LOW);
  #endif
}

void setup_powerhold()
{
  #if defined(SUICIDE_PIN) && SUICIDE_PIN > -1
    SET_OUTPUT(SUICIDE_PIN);
    WRITE(SUICIDE_PIN, HIGH);
  #endif
  #if defined(PS_ON_PIN) && PS_ON_PIN > -1
    SET_OUTPUT(PS_ON_PIN);
    WRITE(PS_ON_PIN, PS_ON_AWAKE);
  #endif
}

void suicide()
{
  #if defined(SUICIDE_PIN) && SUICIDE_PIN > -1
    SET_OUTPUT(SUICIDE_PIN);
    WRITE(SUICIDE_PIN, LOW);
  #endif
}

void servo_init()
{
  #if (NUM_SERVOS >= 1) && defined(SERVO0_PIN) && (SERVO0_PIN > -1)
    servos[0].attach(SERVO0_PIN);
  #endif
  #if (NUM_SERVOS >= 2) && defined(SERVO1_PIN) && (SERVO1_PIN > -1)
    servos[1].attach(SERVO1_PIN);
  #endif
  #if (NUM_SERVOS >= 3) && defined(SERVO2_PIN) && (SERVO2_PIN > -1)
    servos[2].attach(SERVO2_PIN);
  #endif
  #if (NUM_SERVOS >= 4) && defined(SERVO3_PIN) && (SERVO3_PIN > -1)
    servos[3].attach(SERVO3_PIN);
  #endif
  #if (NUM_SERVOS >= 5)
    #error "TODO: enter initalisation code for more servos"
  #endif

  // Set position of Servo Endstops that are defined
  #ifdef SERVO_ENDSTOPS
  for(int8_t i = 0; i < 3; i++)
  {
    if(servo_endstops[i] > -1) {
      servos[servo_endstops[i]].write(servo_endstop_angles[i * 2 + 1]);
    }
  }
  #endif
}

void setup()
{
  setup_killpin();
  setup_powerhold();
  MYSERIAL.begin(BAUDRATE);
  SERIAL_PROTOCOLLNPGM("start");
  SERIAL_ECHO_START;

  // Check startup - does nothing if bootloader sets MCUSR to 0
  byte mcu = MCUSR;
  if(mcu & 1) SERIAL_ECHOLNPGM(MSG_POWERUP);
  if(mcu & 2) SERIAL_ECHOLNPGM(MSG_EXTERNAL_RESET);
  if(mcu & 4) SERIAL_ECHOLNPGM(MSG_BROWNOUT_RESET);
  if(mcu & 8) SERIAL_ECHOLNPGM(MSG_WATCHDOG_RESET);
  if(mcu & 32) SERIAL_ECHOLNPGM(MSG_SOFTWARE_RESET);
  MCUSR=0;

  SERIAL_ECHOPGM(MSG_MARLIN);
  SERIAL_ECHOLNPGM(VERSION_STRING);
  #ifdef STRING_VERSION_CONFIG_H
    #ifdef STRING_CONFIG_H_AUTHOR
      SERIAL_ECHO_START;
      SERIAL_ECHOPGM(MSG_CONFIGURATION_VER);
      SERIAL_ECHOPGM(STRING_VERSION_CONFIG_H);
      SERIAL_ECHOPGM(MSG_AUTHOR);
      SERIAL_ECHOLNPGM(STRING_CONFIG_H_AUTHOR);
      SERIAL_ECHOPGM("Compiled: ");
      SERIAL_ECHOLNPGM(__DATE__);
    #endif
  #endif
  SERIAL_ECHO_START;
  SERIAL_ECHOPGM(MSG_FREE_MEMORY);
  SERIAL_ECHO(freeMemory());
  SERIAL_ECHOPGM(MSG_PLANNER_BUFFER_BYTES);
  SERIAL_ECHOLN((int)sizeof(block_t)*BLOCK_BUFFER_SIZE);
  for(int8_t i = 0; i < BUFSIZE; i++)
  {
    fromsd[i] = false;
  }

  // loads data from EEPROM if available else uses defaults (and resets step acceleration rate)
  Config_RetrieveSettings();

  tp_init();    // Initialize temperature loop
  plan_init();  // Initialize planner;
  watchdog_init();
  st_init();    // Initialize stepper, this enables interrupts!
  setup_photpin();
  servo_init();

  lcd_init();
  
  #if defined(CONTROLLERFAN_PIN) && CONTROLLERFAN_PIN > -1
    SET_OUTPUT(CONTROLLERFAN_PIN); //Set pin used for driver cooling fan
  #endif 
}


void loop()
{
  if(buflen < (BUFSIZE-1))
    get_command();
  #ifdef SDSUPPORT
  card.checkautostart(false);
  #endif
  if(buflen)
  {
    #ifdef SDSUPPORT
      if(card.saving)
      {
        if(strstr_P(cmdbuffer[bufindr], PSTR("M29")) == NULL)
        {
          card.write_command(cmdbuffer[bufindr]);
          if(card.logging)
          {
            process_commands();
          }
          else
          {
            SERIAL_PROTOCOLLNPGM(MSG_OK);
          }
        }
        else
        {
          card.closefile();
          SERIAL_PROTOCOLLNPGM(MSG_FILE_SAVED);
        }
      }
      else
      {
        process_commands();
      }
    #else
      process_commands();
    #endif //SDSUPPORT
    buflen = (buflen-1);
    bufindr = (bufindr + 1)%BUFSIZE;
  }
  //check heater every n milliseconds
  manage_heater();
  manage_inactivity();
  checkHitEndstops();
  lcd_update();
}

void get_command()
{
  while( MYSERIAL.available() > 0  && buflen < BUFSIZE) {
    serial_char = MYSERIAL.read();
    if(serial_char == '\n' ||
       serial_char == '\r' ||
       (serial_char == ':' && comment_mode == false) ||
       serial_count >= (MAX_CMD_SIZE - 1) )
    {
      if(!serial_count) { //if empty line
        comment_mode = false; //for new command
        return;
      }
      cmdbuffer[bufindw][serial_count] = 0; //terminate string
      if(!comment_mode){
        comment_mode = false; //for new command
        fromsd[bufindw] = false;
        if(strchr(cmdbuffer[bufindw], 'N') != NULL)
        {
          strchr_pointer = strchr(cmdbuffer[bufindw], 'N');
          gcode_N = (strtol(&cmdbuffer[bufindw][strchr_pointer - cmdbuffer[bufindw] + 1], NULL, 10));
          if(gcode_N != gcode_LastN+1 && (strstr_P(cmdbuffer[bufindw], PSTR("M110")) == NULL) ) {
            SERIAL_ERROR_START;
            SERIAL_ERRORPGM(MSG_ERR_LINE_NO);
            SERIAL_ERRORLN(gcode_LastN);
            //Serial.println(gcode_N);
            FlushSerialRequestResend();
            serial_count = 0;
            return;
          }

          if(strchr(cmdbuffer[bufindw], '*') != NULL)
          {
            byte checksum = 0;
            byte count = 0;
            while(cmdbuffer[bufindw][count] != '*') checksum = checksum^cmdbuffer[bufindw][count++];
            strchr_pointer = strchr(cmdbuffer[bufindw], '*');

            if( (int)(strtod(&cmdbuffer[bufindw][strchr_pointer - cmdbuffer[bufindw] + 1], NULL)) != checksum) {
              SERIAL_ERROR_START;
              SERIAL_ERRORPGM(MSG_ERR_CHECKSUM_MISMATCH);
              SERIAL_ERRORLN(gcode_LastN);
              FlushSerialRequestResend();
              serial_count = 0;
              return;
            }
            //if no errors, continue parsing
          }
          else
          {
            SERIAL_ERROR_START;
            SERIAL_ERRORPGM(MSG_ERR_NO_CHECKSUM);
            SERIAL_ERRORLN(gcode_LastN);
            FlushSerialRequestResend();
            serial_count = 0;
            return;
          }

          gcode_LastN = gcode_N;
          //if no errors, continue parsing
        }
        else  // if we don't receive 'N' but still see '*'
        {
          if((strchr(cmdbuffer[bufindw], '*') != NULL))
          {
            SERIAL_ERROR_START;
            SERIAL_ERRORPGM(MSG_ERR_NO_LINENUMBER_WITH_CHECKSUM);
            SERIAL_ERRORLN(gcode_LastN);
            serial_count = 0;
            return;
          }
        }
        if((strchr(cmdbuffer[bufindw], 'G') != NULL)){
          strchr_pointer = strchr(cmdbuffer[bufindw], 'G');
          switch((int)((strtod(&cmdbuffer[bufindw][strchr_pointer - cmdbuffer[bufindw] + 1], NULL)))){
          case 0:
          case 1:
          case 2:
          case 3:
            if(Stopped == false) { // If printer is stopped by an error the G[0-3] codes are ignored.
          #ifdef SDSUPPORT
              if(card.saving)
                break;
          #endif //SDSUPPORT
              SERIAL_PROTOCOLLNPGM(MSG_OK);
            }
            else {
              SERIAL_ERRORLNPGM(MSG_ERR_STOPPED);
              LCD_MESSAGEPGM(MSG_STOPPED);
            }
            break;
          default:
            break;
          }

        }
        bufindw = (bufindw + 1)%BUFSIZE;
        buflen += 1;
      }
      serial_count = 0; //clear buffer
    }
    else
    {
      if(serial_char == ';') comment_mode = true;
      if(!comment_mode) cmdbuffer[bufindw][serial_count++] = serial_char;
    }
  }
  #ifdef SDSUPPORT
  if(!card.sdprinting || serial_count!=0){
    return;
  }
  while( !card.eof()  && buflen < BUFSIZE) {
    int16_t n=card.get();
    serial_char = (char)n;
    if(serial_char == '\n' ||
       serial_char == '\r' ||
       (serial_char == ':' && comment_mode == false) ||
       serial_count >= (MAX_CMD_SIZE - 1)||n==-1)
    {
      if(card.eof()){
        SERIAL_PROTOCOLLNPGM(MSG_FILE_PRINTED);
        stoptime=millis();
        char time[30];
        unsigned long t=(stoptime-starttime)/1000;
        int hours, minutes;
        minutes=(t/60)%60;
        hours=t/60/60;
        sprintf_P(time, PSTR("%i hours %i minutes"),hours, minutes);
        SERIAL_ECHO_START;
        SERIAL_ECHOLN(time);
        lcd_setstatus(time);
        card.printingHasFinished();
        card.checkautostart(true);

      }
      if(!serial_count)
      {
        comment_mode = false; //for new command
        return; //if empty line
      }
      cmdbuffer[bufindw][serial_count] = 0; //terminate string
//      if(!comment_mode){
        fromsd[bufindw] = true;
        buflen += 1;
        bufindw = (bufindw + 1)%BUFSIZE;
//      }
      comment_mode = false; //for new command
      serial_count = 0; //clear buffer
    }
    else
    {
      if(serial_char == ';') comment_mode = true;
      if(!comment_mode) cmdbuffer[bufindw][serial_count++] = serial_char;
    }
  }

  #endif //SDSUPPORT

}


float code_value()
{
  return (strtod(&cmdbuffer[bufindr][strchr_pointer - cmdbuffer[bufindr] + 1], NULL));
}

long code_value_long()
{
  return (strtol(&cmdbuffer[bufindr][strchr_pointer - cmdbuffer[bufindr] + 1], NULL, 10));
}

bool code_seen(char code)
{
  strchr_pointer = strchr(cmdbuffer[bufindr], code);
  return (strchr_pointer != NULL);  //Return True if a character was found
}

#define DEFINE_PGM_READ_ANY(type, reader)       \
    static inline type pgm_read_any(const type *p)  \
    { return pgm_read_##reader##_near(p); }

DEFINE_PGM_READ_ANY(float,       float);
DEFINE_PGM_READ_ANY(signed char, byte);

#define XYZ_CONSTS_FROM_CONFIG(type, array, CONFIG) \
static const PROGMEM type array##_P[3] =        \
    { X_##CONFIG, Y_##CONFIG, Z_##CONFIG };     \
static inline type array(int axis)          \
    { return pgm_read_any(&array##_P[axis]); }

XYZ_CONSTS_FROM_CONFIG(float, base_min_pos,    MIN_POS);
XYZ_CONSTS_FROM_CONFIG(float, base_max_pos,    MAX_POS);
XYZ_CONSTS_FROM_CONFIG(float, base_home_pos,   HOME_POS);
XYZ_CONSTS_FROM_CONFIG(float, max_length,      MAX_LENGTH);
XYZ_CONSTS_FROM_CONFIG(float, home_retract_mm, HOME_RETRACT_MM);
XYZ_CONSTS_FROM_CONFIG(signed char, home_dir,  HOME_DIR);

static void axis_is_at_home(int axis) {
  current_position[axis] = base_home_pos(axis) + add_homeing[axis];
  min_pos[axis] =          base_min_pos(axis) + add_homeing[axis];
  max_pos[axis] =          base_max_pos(axis) + add_homeing[axis];
}

static void homeaxis(int axis) {
#define HOMEAXIS_DO(LETTER) \
  ((LETTER##_MIN_PIN > -1 && LETTER##_HOME_DIR==-1) || (LETTER##_MAX_PIN > -1 && LETTER##_HOME_DIR==1))
  if (axis==X_AXIS ? HOMEAXIS_DO(X) :
      axis==Y_AXIS ? HOMEAXIS_DO(Y) :
      axis==Z_AXIS ? HOMEAXIS_DO(Z) :
      0) {

    // Engage Servo endstop if enabled
    #ifdef SERVO_ENDSTOPS[axis] > -1
      servos[servo_endstops[axis]].write(servo_endstop_angles[axis * 2]);
    #endif

    current_position[axis] = 0;
    plan_set_position(current_position[X_AXIS], current_position[Y_AXIS], current_position[Z_AXIS], current_position[E_AXIS]);
    destination[axis] = 1.5 * max_length(axis) * home_dir(axis);
    feedrate = homing_feedrate[axis];
    plan_buffer_line(destination[X_AXIS], destination[Y_AXIS], destination[Z_AXIS], destination[E_AXIS], feedrate/60, active_extruder);
    st_synchronize();

    current_position[axis] = 0;
    plan_set_position(current_position[X_AXIS], current_position[Y_AXIS], current_position[Z_AXIS], current_position[E_AXIS]);
    destination[axis] = -home_retract_mm(axis) * home_dir(axis);
    plan_buffer_line(destination[X_AXIS], destination[Y_AXIS], destination[Z_AXIS], destination[E_AXIS], feedrate/60, active_extruder);
    st_synchronize();

    destination[axis] = 2*home_retract_mm(axis) * home_dir(axis);
    feedrate = homing_feedrate[axis]/2 ;
    plan_buffer_line(destination[X_AXIS], destination[Y_AXIS], destination[Z_AXIS], destination[E_AXIS], feedrate/60, active_extruder);
    st_synchronize();

    axis_is_at_home(axis);
    destination[axis] = current_position[axis];
    feedrate = 0.0;
    endstops_hit_on_purpose();

    // Retract Servo endstop if enabled
    #ifdef SERVO_ENDSTOPS[axis] > -1
      servos[servo_endstops[axis]].write(servo_endstop_angles[axis * 2 + 1]);
    #endif
  }
}
#define HOMEAXIS(LETTER) homeaxis(LETTER##_AXIS)

void process_commands()
{
  unsigned long codenum; //throw away variable
  char *starpos = NULL;

  if(code_seen('G'))
  {
    switch((int)code_value())
    {
    case 0: // G0 -> G1
    case 1: // G1
      if(Stopped == false) {
        get_coordinates(); // For X Y Z E F
        prepare_move();
        //ClearToSend();
        return;
      }
      //break;
    case 2: // G2  - CW ARC
      if(Stopped == false) {
        get_arc_coordinates();
        prepare_arc_move(true);
        return;
      }
    case 3: // G3  - CCW ARC
      if(Stopped == false) {
        get_arc_coordinates();
        prepare_arc_move(false);
        return;
      }
    case 4: // G4 dwell
      LCD_MESSAGEPGM(MSG_DWELL);
      codenum = 0;
      if(code_seen('P')) codenum = code_value(); // milliseconds to wait
      if(code_seen('S')) codenum = code_value() * 1000; // seconds to wait

      st_synchronize();
      codenum += millis();  // keep track of when we started waiting
      previous_millis_cmd = millis();
      while(millis()  < codenum ){
        manage_heater();
        manage_inactivity();
        lcd_update();
      }
      break;
      #ifdef FWRETRACT
      case 10: // G10 retract
      if(!retracted)
      {
        destination[X_AXIS]=current_position[X_AXIS];
        destination[Y_AXIS]=current_position[Y_AXIS];
        destination[Z_AXIS]=current_position[Z_AXIS];
        current_position[Z_AXIS]+=-retract_zlift;
        destination[E_AXIS]=current_position[E_AXIS]-retract_length;
        feedrate=retract_feedrate;
        retracted=true;
        prepare_move();
      }

      break;
      case 11: // G10 retract_recover
      if(!retracted)
      {
        destination[X_AXIS]=current_position[X_AXIS];
        destination[Y_AXIS]=current_position[Y_AXIS];
        destination[Z_AXIS]=current_position[Z_AXIS];

        current_position[Z_AXIS]+=retract_zlift;
        current_position[E_AXIS]+=-retract_recover_length;
        feedrate=retract_recover_feedrate;
        retracted=false;
        prepare_move();
      }
      break;
      #endif //FWRETRACT
    case 28: //G28 Home all Axis one at a time
      saved_feedrate = feedrate;
      saved_feedmultiply = feedmultiply;
      feedmultiply = 100;
      previous_millis_cmd = millis();

      enable_endstops(true);

      for(int8_t i=0; i < NUM_AXIS; i++) {
        destination[i] = current_position[i];
      }
          feedrate = 0.0;

#ifdef DELTA
          // A delta can only safely home all axis at the same time
          // all axis have to home at the same time

          // Move all carriages up together until the first endstop is hit.
          current_position[X_AXIS] = 0;
          current_position[Y_AXIS] = 0;
          current_position[Z_AXIS] = 0;
          plan_set_position(current_position[X_AXIS], current_position[Y_AXIS], current_position[Z_AXIS], current_position[E_AXIS]); 

          destination[X_AXIS] = 3 * Z_MAX_LENGTH;
          destination[Y_AXIS] = 3 * Z_MAX_LENGTH;
          destination[Z_AXIS] = 3 * Z_MAX_LENGTH;
          feedrate = 1.732 * homing_feedrate[X_AXIS];
          plan_buffer_line(destination[X_AXIS], destination[Y_AXIS], destination[Z_AXIS], destination[E_AXIS], feedrate/60, active_extruder);
          st_synchronize();
          endstops_hit_on_purpose();

          current_position[X_AXIS] = destination[X_AXIS];
          current_position[Y_AXIS] = destination[Y_AXIS];
          current_position[Z_AXIS] = destination[Z_AXIS];
          
          // take care of back off and rehome now we are all at the top
          HOMEAXIS(X);
          HOMEAXIS(Y);
          HOMEAXIS(Z);

          calculate_delta(current_position);
          plan_set_position(delta[X_AXIS], delta[Y_AXIS], delta[Z_AXIS], current_position[E_AXIS]);

#else // NOT DELTA

          home_all_axis = !((code_seen(axis_codes[0])) || (code_seen(axis_codes[1])) || (code_seen(axis_codes[2])));

      #if Z_HOME_DIR > 0                      // If homing away from BED do Z first
      if((home_all_axis) || (code_seen(axis_codes[Z_AXIS]))) {
        HOMEAXIS(Z);
      }
      #endif

      #ifdef QUICK_HOME
      if((home_all_axis)||( code_seen(axis_codes[X_AXIS]) && code_seen(axis_codes[Y_AXIS])) )  //first diagonal move
      {
        current_position[X_AXIS] = 0;current_position[Y_AXIS] = 0;

        plan_set_position(current_position[X_AXIS], current_position[Y_AXIS], current_position[Z_AXIS], current_position[E_AXIS]);
        destination[X_AXIS] = 1.5 * X_MAX_LENGTH * X_HOME_DIR;destination[Y_AXIS] = 1.5 * Y_MAX_LENGTH * Y_HOME_DIR;
        feedrate = homing_feedrate[X_AXIS];
        if(homing_feedrate[Y_AXIS]<feedrate)
          feedrate =homing_feedrate[Y_AXIS];
        plan_buffer_line(destination[X_AXIS], destination[Y_AXIS], destination[Z_AXIS], destination[E_AXIS], feedrate/60, active_extruder);
        st_synchronize();

        axis_is_at_home(X_AXIS);
        axis_is_at_home(Y_AXIS);
        plan_set_position(current_position[X_AXIS], current_position[Y_AXIS], current_position[Z_AXIS], current_position[E_AXIS]);
        destination[X_AXIS] = current_position[X_AXIS];
        destination[Y_AXIS] = current_position[Y_AXIS];
        plan_buffer_line(destination[X_AXIS], destination[Y_AXIS], destination[Z_AXIS], destination[E_AXIS], feedrate/60, active_extruder);
        feedrate = 0.0;
        st_synchronize();
        endstops_hit_on_purpose();

        current_position[X_AXIS] = destination[X_AXIS];
        current_position[Y_AXIS] = destination[Y_AXIS];
        current_position[Z_AXIS] = destination[Z_AXIS];
      }
      #endif

      if((home_all_axis) || (code_seen(axis_codes[X_AXIS])))
      {
        HOMEAXIS(X);
      }

      if((home_all_axis) || (code_seen(axis_codes[Y_AXIS]))) {
        HOMEAXIS(Y);
      }

      #if Z_HOME_DIR < 0                      // If homing towards BED do Z last
      if((home_all_axis) || (code_seen(axis_codes[Z_AXIS]))) {
        HOMEAXIS(Z);
      }
      #endif

      if(code_seen(axis_codes[X_AXIS]))
      {
        if(code_value_long() != 0) {
          current_position[X_AXIS]=code_value()+add_homeing[0];
        }
      }

      if(code_seen(axis_codes[Y_AXIS])) {
        if(code_value_long() != 0) {
          current_position[Y_AXIS]=code_value()+add_homeing[1];
        }
      }

      if(code_seen(axis_codes[Z_AXIS])) {
        if(code_value_long() != 0) {
          current_position[Z_AXIS]=code_value()+add_homeing[2];
        }
      }
      plan_set_position(current_position[X_AXIS], current_position[Y_AXIS], current_position[Z_AXIS], current_position[E_AXIS]);
#endif // DELTA
          
      #ifdef ENDSTOPS_ONLY_FOR_HOMING
        enable_endstops(false);
      #endif

      feedrate = saved_feedrate;
      feedmultiply = saved_feedmultiply;
      previous_millis_cmd = millis();
      endstops_hit_on_purpose();
      break;
    case 90: // G90
      relative_mode = false;
      break;
    case 91: // G91
      relative_mode = true;
      break;
    case 92: // G92
      if(!code_seen(axis_codes[E_AXIS]))
        st_synchronize();
      for(int8_t i=0; i < NUM_AXIS; i++) {
        if(code_seen(axis_codes[i])) {
           if(i == E_AXIS) {
             current_position[i] = code_value();
             plan_set_e_position(current_position[E_AXIS]);
           }
           else {
             current_position[i] = code_value()+add_homeing[i];
             plan_set_position(current_position[X_AXIS], current_position[Y_AXIS], current_position[Z_AXIS], current_position[E_AXIS]);
           }
        }
      }
      break;
    }
  }

  else if(code_seen('M'))
  {
    switch( (int)code_value() )
    {
#ifdef ULTIPANEL
    case 0: // M0 - Unconditional stop - Wait for user button press on LCD
    case 1: // M1 - Conditional stop - Wait for user button press on LCD
    {
      LCD_MESSAGEPGM(MSG_USERWAIT);
      codenum = 0;
      if(code_seen('P')) codenum = code_value(); // milliseconds to wait
      if(code_seen('S')) codenum = code_value() * 1000; // seconds to wait

      st_synchronize();
      previous_millis_cmd = millis();
      if (codenum > 0){
        codenum += millis();  // keep track of when we started waiting
        while(millis()  < codenum && !lcd_clicked()){
          manage_heater();
          manage_inactivity();
          lcd_update();
        }
      }else{
        while(!lcd_clicked()){
          manage_heater();
          manage_inactivity();
          lcd_update();
        }
      }
      LCD_MESSAGEPGM(MSG_RESUMING);
    }
    break;
#endif
    case 17:
        LCD_MESSAGEPGM(MSG_NO_MOVE);
        enable_x();
        enable_y();
        enable_z();
        enable_e0();
        enable_e1();
        enable_e2();
      break;

#ifdef SDSUPPORT
    case 20: // M20 - list SD card
      SERIAL_PROTOCOLLNPGM(MSG_BEGIN_FILE_LIST);
      card.ls();
      SERIAL_PROTOCOLLNPGM(MSG_END_FILE_LIST);
      break;
    case 21: // M21 - init SD card

      card.initsd();

      break;
    case 22: //M22 - release SD card
      card.release();

      break;
    case 23: //M23 - Select file
      starpos = (strchr(strchr_pointer + 4,'*'));
      if(starpos!=NULL)
        *(starpos-1)='\0';
      card.openFile(strchr_pointer + 4,true);
      break;
    case 24: //M24 - Start SD print
      card.startFileprint();
      starttime=millis();
      break;
    case 25: //M25 - Pause SD print
      card.pauseSDPrint();
      break;
    case 26: //M26 - Set SD index
      if(card.cardOK && code_seen('S')) {
        card.setIndex(code_value_long());
      }
      break;
    case 27: //M27 - Get SD status
      card.getStatus();
      break;
    case 28: //M28 - Start SD write
      starpos = (strchr(strchr_pointer + 4,'*'));
      if(starpos != NULL){
        char* npos = strchr(cmdbuffer[bufindr], 'N');
        strchr_pointer = strchr(npos,' ') + 1;
        *(starpos-1) = '\0';
      }
      card.openFile(strchr_pointer+4,false);
      break;
    case 29: //M29 - Stop SD write
      //processed in write to file routine above
      //card,saving = false;
      break;
    case 30: //M30 <filename> Delete File
      if (card.cardOK){
        card.closefile();
        starpos = (strchr(strchr_pointer + 4,'*'));
        if(starpos != NULL){
          char* npos = strchr(cmdbuffer[bufindr], 'N');
          strchr_pointer = strchr(npos,' ') + 1;
          *(starpos-1) = '\0';
        }
        card.removeFile(strchr_pointer + 4);
      }
      break;
    case 928: //M928 - Start SD write
      starpos = (strchr(strchr_pointer + 5,'*'));
      if(starpos != NULL){
        char* npos = strchr(cmdbuffer[bufindr], 'N');
        strchr_pointer = strchr(npos,' ') + 1;
        *(starpos-1) = '\0';
      }
      card.openLogFile(strchr_pointer+5);
      break;

#endif //SDSUPPORT

    case 31: //M31 take time since the start of the SD print or an M109 command
      {
      stoptime=millis();
      char time[30];
      unsigned long t=(stoptime-starttime)/1000;
      int sec,min;
      min=t/60;
      sec=t%60;
      sprintf_P(time, PSTR("%i min, %i sec"), min, sec);
      SERIAL_ECHO_START;
      SERIAL_ECHOLN(time);
      lcd_setstatus(time);
      autotempShutdown();
      }
      break;
    case 42: //M42 -Change pin status via gcode
      if (code_seen('S'))
      {
        int pin_status = code_value();
        int pin_number = LED_PIN;
        if (code_seen('P') && pin_status >= 0 && pin_status <= 255)
          pin_number = code_value();
        for(int8_t i = 0; i < (int8_t)sizeof(sensitive_pins); i++)
        {
          if (sensitive_pins[i] == pin_number)
          {
            pin_number = -1;
            break;
          }
        }
      #if defined(FAN_PIN) && FAN_PIN > -1
        if (pin_number == FAN_PIN)
          fanSpeed = pin_status;
      #endif
        if (pin_number > -1)
        {
          pinMode(pin_number, OUTPUT);
          digitalWrite(pin_number, pin_status);
          analogWrite(pin_number, pin_status);
        }
      }
     break;
    case 104: // M104
      if(setTargetedHotend(104)){
        break;
      }
      if (code_seen('S')) setTargetHotend(code_value(), tmp_extruder);
      setWatch();
      break;
    case 140: // M140 set bed temp
      if (code_seen('S')) setTargetBed(code_value());
      break;
    case 105 : // M105
      if(setTargetedHotend(105)){
        break;
        }
      #if defined(TEMP_0_PIN) && TEMP_0_PIN > -1
        SERIAL_PROTOCOLPGM("ok T:");
        SERIAL_PROTOCOL_F(degHotend(tmp_extruder),1);
        SERIAL_PROTOCOLPGM(" /");
        SERIAL_PROTOCOL_F(degTargetHotend(tmp_extruder),1);
        #if defined(TEMP_BED_PIN) && TEMP_BED_PIN > -1
          SERIAL_PROTOCOLPGM(" B:");
          SERIAL_PROTOCOL_F(degBed(),1);
          SERIAL_PROTOCOLPGM(" /");
          SERIAL_PROTOCOL_F(degTargetBed(),1);
        #endif //TEMP_BED_PIN
      #else
        SERIAL_ERROR_START;
        SERIAL_ERRORLNPGM(MSG_ERR_NO_THERMISTORS);
      #endif

        SERIAL_PROTOCOLPGM(" @:");
        SERIAL_PROTOCOL(getHeaterPower(tmp_extruder));

        SERIAL_PROTOCOLPGM(" B@:");
        SERIAL_PROTOCOL(getHeaterPower(-1));

        SERIAL_PROTOCOLLN("");
      return;
      break;
    case 109:
    {// M109 - Wait for extruder heater to reach target.
      if(setTargetedHotend(109)){
        break;
      }
      LCD_MESSAGEPGM(MSG_HEATING);
      #ifdef AUTOTEMP
        autotemp_enabled=false;
      #endif
      if (code_seen('S')) setTargetHotend(code_value(), tmp_extruder);
      #ifdef AUTOTEMP
        if (code_seen('S')) autotemp_min=code_value();
        if (code_seen('B')) autotemp_max=code_value();
        if (code_seen('F'))
        {
          autotemp_factor=code_value();
          autotemp_enabled=true;
        }
      #endif

      setWatch();
      codenum = millis();

      /* See if we are heating up or cooling down */
      bool target_direction = isHeatingHotend(tmp_extruder); // true if heating, false if cooling

      #ifdef TEMP_RESIDENCY_TIME
        long residencyStart;
        residencyStart = -1;
        /* continue to loop until we have reached the target temp
          _and_ until TEMP_RESIDENCY_TIME hasn't passed since we reached it */
        while((residencyStart == -1) ||
              (residencyStart >= 0 && (((unsigned int) (millis() - residencyStart)) < (TEMP_RESIDENCY_TIME * 1000UL))) ) {
      #else
        while ( target_direction ? (isHeatingHotend(tmp_extruder)) : (isCoolingHotend(tmp_extruder)&&(CooldownNoWait==false)) ) {
      #endif //TEMP_RESIDENCY_TIME
          if( (millis() - codenum) > 1000UL )
          { //Print Temp Reading and remaining time every 1 second while heating up/cooling down
            SERIAL_PROTOCOLPGM("T:");
            SERIAL_PROTOCOL_F(degHotend(tmp_extruder),1);
            SERIAL_PROTOCOLPGM(" E:");
            SERIAL_PROTOCOL((int)tmp_extruder);
            #ifdef TEMP_RESIDENCY_TIME
              SERIAL_PROTOCOLPGM(" W:");
              if(residencyStart > -1)
              {
                 codenum = ((TEMP_RESIDENCY_TIME * 1000UL) - (millis() - residencyStart)) / 1000UL;
                 SERIAL_PROTOCOLLN( codenum );
              }
              else
              {
                 SERIAL_PROTOCOLLN( "?" );
              }
            #else
              SERIAL_PROTOCOLLN("");
            #endif
            codenum = millis();
          }
          manage_heater();
          manage_inactivity();
          lcd_update();
        #ifdef TEMP_RESIDENCY_TIME
            /* start/restart the TEMP_RESIDENCY_TIME timer whenever we reach target temp for the first time
              or when current temp falls outside the hysteresis after target temp was reached */
          if ((residencyStart == -1 &&  target_direction && (degHotend(tmp_extruder) >= (degTargetHotend(tmp_extruder)-TEMP_WINDOW))) ||
              (residencyStart == -1 && !target_direction && (degHotend(tmp_extruder) <= (degTargetHotend(tmp_extruder)+TEMP_WINDOW))) ||
              (residencyStart > -1 && labs(degHotend(tmp_extruder) - degTargetHotend(tmp_extruder)) > TEMP_HYSTERESIS) )
          {
            residencyStart = millis();
          }
        #endif //TEMP_RESIDENCY_TIME
        }
        LCD_MESSAGEPGM(MSG_HEATING_COMPLETE);
        starttime=millis();
        previous_millis_cmd = millis();
      }
      break;
    case 190: // M190 - Wait for bed heater to reach target.
    #if defined(TEMP_BED_PIN) && TEMP_BED_PIN > -1
        LCD_MESSAGEPGM(MSG_BED_HEATING);
        if (code_seen('S')) setTargetBed(code_value());
        codenum = millis();
        while(isHeatingBed())
        {
          if(( millis() - codenum) > 1000 ) //Print Temp Reading every 1 second while heating up.
          {
            float tt=degHotend(active_extruder);
            SERIAL_PROTOCOLPGM("T:");
            SERIAL_PROTOCOL(tt);
            SERIAL_PROTOCOLPGM(" E:");
            SERIAL_PROTOCOL((int)active_extruder);
            SERIAL_PROTOCOLPGM(" B:");
            SERIAL_PROTOCOL_F(degBed(),1);
            SERIAL_PROTOCOLLN("");
            codenum = millis();
          }
          manage_heater();
          manage_inactivity();
          lcd_update();
        }
        LCD_MESSAGEPGM(MSG_BED_DONE);
        previous_millis_cmd = millis();
    #endif
        break;

    #if defined(FAN_PIN) && FAN_PIN > -1
      case 106: //M106 Fan On
        if (code_seen('S')){
           fanSpeed=constrain(code_value(),0,255);
        }
        else {
          fanSpeed=255;
        }
        break;
      case 107: //M107 Fan Off
        fanSpeed = 0;
        break;
    #endif //FAN_PIN
    #ifdef BARICUDA
      // PWM for HEATER_1_PIN
      #if defined(HEATER_1_PIN) && HEATER_1_PIN > -1
        case 126: //M126 valve open
          if (code_seen('S')){
             ValvePressure=constrain(code_value(),0,255);
          }
          else {
            ValvePressure=255;
          }
          break;
        case 127: //M127 valve closed
          ValvePressure = 0;
          break;
      #endif //HEATER_1_PIN

      // PWM for HEATER_2_PIN
      #if defined(HEATER_2_PIN) && HEATER_2_PIN > -1
        case 128: //M128 valve open
          if (code_seen('S')){
             EtoPPressure=constrain(code_value(),0,255);
          }
          else {
            EtoPPressure=255;
          }
          break;
        case 129: //M129 valve closed
          EtoPPressure = 0;
          break;
      #endif //HEATER_2_PIN
    #endif

<<<<<<< HEAD
    #if (PS_ON_PIN > -1)
      case 80: // M80 - Turn on Power Supply
=======
    #if defined(PS_ON_PIN) && PS_ON_PIN > -1
      case 80: // M80 - ATX Power On
>>>>>>> 2015989f
        SET_OUTPUT(PS_ON_PIN); //GND
        WRITE(PS_ON_PIN, PS_ON_AWAKE);
        #ifdef ULTIPANEL
          powersupply = true;
          LCD_MESSAGEPGM(WELCOME_MSG);
          lcd_update();
        #endif
        break;
      #endif
<<<<<<< HEAD
      
      case 81: // M81 - Turn off Power Supply
        disable_heater();
        st_synchronize();
        disable_e0();
        disable_e1();
        disable_e2();
        finishAndDisableSteppers();
        fanSpeed = 0;
        delay(1000); // Wait a little before to switch off
      #if defined SUICIDE_PIN && SUICIDE_PIN > -1
=======

      case 81: // M81 - ATX Power Off

      #if defined(SUICIDE_PIN) && SUICIDE_PIN > -1
>>>>>>> 2015989f
        st_synchronize();
        suicide();
      #elif defined(PS_ON_PIN) && PS_ON_PIN > -1
        SET_OUTPUT(PS_ON_PIN);
        WRITE(PS_ON_PIN, PS_ON_ASLEEP);
      #endif
<<<<<<< HEAD
      #ifdef ULTIPANEL
        powersupply = false;
        LCD_MESSAGEPGM(MACHINE_NAME" "MSG_OFF".");
        lcd_update();
      #endif
		break;
        
=======
        break;

>>>>>>> 2015989f
    case 82:
      axis_relative_modes[3] = false;
      break;
    case 83:
      axis_relative_modes[3] = true;
      break;
    case 18: //compatibility
    case 84: // M84
      if(code_seen('S')){
        stepper_inactive_time = code_value() * 1000;
      }
      else
      {
        bool all_axis = !((code_seen(axis_codes[0])) || (code_seen(axis_codes[1])) || (code_seen(axis_codes[2]))|| (code_seen(axis_codes[3])));
        if(all_axis)
        {
          st_synchronize();
          disable_e0();
          disable_e1();
          disable_e2();
          finishAndDisableSteppers();
        }
        else
        {
          st_synchronize();
          if(code_seen('X')) disable_x();
          if(code_seen('Y')) disable_y();
          if(code_seen('Z')) disable_z();
          #if ((E0_ENABLE_PIN != X_ENABLE_PIN) && (E1_ENABLE_PIN != Y_ENABLE_PIN)) // Only enable on boards that have seperate ENABLE_PINS
            if(code_seen('E')) {
              disable_e0();
              disable_e1();
              disable_e2();
            }
          #endif
        }
      }
      break;
    case 85: // M85
      code_seen('S');
      max_inactive_time = code_value() * 1000;
      break;
    case 92: // M92
      for(int8_t i=0; i < NUM_AXIS; i++)
      {
        if(code_seen(axis_codes[i]))
        {
          if(i == 3) { // E
            float value = code_value();
            if(value < 20.0) {
              float factor = axis_steps_per_unit[i] / value; // increase e constants if M92 E14 is given for netfab.
              max_e_jerk *= factor;
              max_feedrate[i] *= factor;
              axis_steps_per_sqr_second[i] *= factor;
            }
            axis_steps_per_unit[i] = value;
          }
          else {
            axis_steps_per_unit[i] = code_value();
          }
        }
      }
      break;
    case 115: // M115
      SERIAL_PROTOCOLPGM(MSG_M115_REPORT);
      break;
    case 117: // M117 display message
      starpos = (strchr(strchr_pointer + 5,'*'));
      if(starpos!=NULL)
        *(starpos-1)='\0';
      lcd_setstatus(strchr_pointer + 5);
      break;
    case 114: // M114
      SERIAL_PROTOCOLPGM("X:");
      SERIAL_PROTOCOL(current_position[X_AXIS]);
      SERIAL_PROTOCOLPGM("Y:");
      SERIAL_PROTOCOL(current_position[Y_AXIS]);
      SERIAL_PROTOCOLPGM("Z:");
      SERIAL_PROTOCOL(current_position[Z_AXIS]);
      SERIAL_PROTOCOLPGM("E:");
      SERIAL_PROTOCOL(current_position[E_AXIS]);

      SERIAL_PROTOCOLPGM(MSG_COUNT_X);
      SERIAL_PROTOCOL(float(st_get_position(X_AXIS))/axis_steps_per_unit[X_AXIS]);
      SERIAL_PROTOCOLPGM("Y:");
      SERIAL_PROTOCOL(float(st_get_position(Y_AXIS))/axis_steps_per_unit[Y_AXIS]);
      SERIAL_PROTOCOLPGM("Z:");
      SERIAL_PROTOCOL(float(st_get_position(Z_AXIS))/axis_steps_per_unit[Z_AXIS]);

      SERIAL_PROTOCOLLN("");
      break;
    case 120: // M120
      enable_endstops(false) ;
      break;
    case 121: // M121
      enable_endstops(true) ;
      break;
    case 119: // M119
    SERIAL_PROTOCOLLN(MSG_M119_REPORT);
      #if defined(X_MIN_PIN) && X_MIN_PIN > -1
        SERIAL_PROTOCOLPGM(MSG_X_MIN);
        SERIAL_PROTOCOLLN(((READ(X_MIN_PIN)^X_ENDSTOPS_INVERTING)?MSG_ENDSTOP_HIT:MSG_ENDSTOP_OPEN));
      #endif
      #if defined(X_MAX_PIN) && X_MAX_PIN > -1
        SERIAL_PROTOCOLPGM(MSG_X_MAX);
        SERIAL_PROTOCOLLN(((READ(X_MAX_PIN)^X_ENDSTOPS_INVERTING)?MSG_ENDSTOP_HIT:MSG_ENDSTOP_OPEN));
      #endif
      #if defined(Y_MIN_PIN) && Y_MIN_PIN > -1
        SERIAL_PROTOCOLPGM(MSG_Y_MIN);
        SERIAL_PROTOCOLLN(((READ(Y_MIN_PIN)^Y_ENDSTOPS_INVERTING)?MSG_ENDSTOP_HIT:MSG_ENDSTOP_OPEN));
      #endif
      #if defined(Y_MAX_PIN) && Y_MAX_PIN > -1
        SERIAL_PROTOCOLPGM(MSG_Y_MAX);
        SERIAL_PROTOCOLLN(((READ(Y_MAX_PIN)^Y_ENDSTOPS_INVERTING)?MSG_ENDSTOP_HIT:MSG_ENDSTOP_OPEN));
      #endif
      #if defined(Z_MIN_PIN) && Z_MIN_PIN > -1
        SERIAL_PROTOCOLPGM(MSG_Z_MIN);
        SERIAL_PROTOCOLLN(((READ(Z_MIN_PIN)^Z_ENDSTOPS_INVERTING)?MSG_ENDSTOP_HIT:MSG_ENDSTOP_OPEN));
      #endif
      #if defined(Z_MAX_PIN) && Z_MAX_PIN > -1
        SERIAL_PROTOCOLPGM(MSG_Z_MAX);
        SERIAL_PROTOCOLLN(((READ(Z_MAX_PIN)^Z_ENDSTOPS_INVERTING)?MSG_ENDSTOP_HIT:MSG_ENDSTOP_OPEN));
      #endif
      break;
      //TODO: update for all axis, use for loop
    case 201: // M201
      for(int8_t i=0; i < NUM_AXIS; i++)
      {
        if(code_seen(axis_codes[i]))
        {
          max_acceleration_units_per_sq_second[i] = code_value();
        }
      }
      // steps per sq second need to be updated to agree with the units per sq second (as they are what is used in the planner)
      reset_acceleration_rates();
      break;
    #if 0 // Not used for Sprinter/grbl gen6
    case 202: // M202
      for(int8_t i=0; i < NUM_AXIS; i++) {
        if(code_seen(axis_codes[i])) axis_travel_steps_per_sqr_second[i] = code_value() * axis_steps_per_unit[i];
      }
      break;
    #endif
    case 203: // M203 max feedrate mm/sec
      for(int8_t i=0; i < NUM_AXIS; i++) {
        if(code_seen(axis_codes[i])) max_feedrate[i] = code_value();
      }
      break;
    case 204: // M204 acclereration S normal moves T filmanent only moves
      {
        if(code_seen('S')) acceleration = code_value() ;
        if(code_seen('T')) retract_acceleration = code_value() ;
      }
      break;
    case 205: //M205 advanced settings:  minimum travel speed S=while printing T=travel only,  B=minimum segment time X= maximum xy jerk, Z=maximum Z jerk
    {
      if(code_seen('S')) minimumfeedrate = code_value();
      if(code_seen('T')) mintravelfeedrate = code_value();
      if(code_seen('B')) minsegmenttime = code_value() ;
      if(code_seen('X')) max_xy_jerk = code_value() ;
      if(code_seen('Z')) max_z_jerk = code_value() ;
      if(code_seen('E')) max_e_jerk = code_value() ;
    }
    break;
    case 206: // M206 additional homeing offset
      for(int8_t i=0; i < 3; i++)
      {
        if(code_seen(axis_codes[i])) add_homeing[i] = code_value();
      }
      break;
    #ifdef FWRETRACT
    case 207: //M207 - set retract length S[positive mm] F[feedrate mm/sec] Z[additional zlift/hop]
    {
      if(code_seen('S'))
      {
        retract_length = code_value() ;
      }
      if(code_seen('F'))
      {
        retract_feedrate = code_value() ;
      }
      if(code_seen('Z'))
      {
        retract_zlift = code_value() ;
      }
    }break;
    case 208: // M208 - set retract recover length S[positive mm surplus to the M207 S*] F[feedrate mm/sec]
    {
      if(code_seen('S'))
      {
        retract_recover_length = code_value() ;
      }
      if(code_seen('F'))
      {
        retract_recover_feedrate = code_value() ;
      }
    }break;
    case 209: // M209 - S<1=true/0=false> enable automatic retract detect if the slicer did not support G10/11: every normal extrude-only move will be classified as retract depending on the direction.
    {
      if(code_seen('S'))
      {
        int t= code_value() ;
        switch(t)
        {
          case 0: autoretract_enabled=false;retracted=false;break;
          case 1: autoretract_enabled=true;retracted=false;break;
          default:
            SERIAL_ECHO_START;
            SERIAL_ECHOPGM(MSG_UNKNOWN_COMMAND);
            SERIAL_ECHO(cmdbuffer[bufindr]);
            SERIAL_ECHOLNPGM("\"");
        }
      }

    }break;
    #endif // FWRETRACT
    #if EXTRUDERS > 1
    case 218: // M218 - set hotend offset (in mm), T<extruder_number> X<offset_on_X> Y<offset_on_Y>
    {
      if(setTargetedHotend(218)){
        break;
      }
      if(code_seen('X'))
      {
        extruder_offset[X_AXIS][tmp_extruder] = code_value();
      }
      if(code_seen('Y'))
      {
        extruder_offset[Y_AXIS][tmp_extruder] = code_value();
      }
      SERIAL_ECHO_START;
      SERIAL_ECHOPGM(MSG_HOTEND_OFFSET);
      for(tmp_extruder = 0; tmp_extruder < EXTRUDERS; tmp_extruder++)
      {
         SERIAL_ECHO(" ");
         SERIAL_ECHO(extruder_offset[X_AXIS][tmp_extruder]);
         SERIAL_ECHO(",");
         SERIAL_ECHO(extruder_offset[Y_AXIS][tmp_extruder]);
      }
      SERIAL_ECHOLN("");
    }break;
    #endif
    case 220: // M220 S<factor in percent>- set speed factor override percentage
    {
      if(code_seen('S'))
      {
        feedmultiply = code_value() ;
      }
    }
    break;
    case 221: // M221 S<factor in percent>- set extrude factor override percentage
    {
      if(code_seen('S'))
      {
        extrudemultiply = code_value() ;
      }
    }
    break;
    
    #if NUM_SERVOS > 0
    case 280: // M280 - set servo position absolute. P: servo index, S: angle or microseconds
      {
        int servo_index = -1;
        int servo_position = 0;
        if (code_seen('P'))
          servo_index = code_value();
        if (code_seen('S')) {
          servo_position = code_value();
          if ((servo_index >= 0) && (servo_index < NUM_SERVOS)) {
            servos[servo_index].write(servo_position);
          }
          else {
            SERIAL_ECHO_START;
            SERIAL_ECHO("Servo ");
            SERIAL_ECHO(servo_index);
            SERIAL_ECHOLN(" out of range");
          }
        }
        else if (servo_index >= 0) {
          SERIAL_PROTOCOL(MSG_OK);
          SERIAL_PROTOCOL(" Servo ");
          SERIAL_PROTOCOL(servo_index);
          SERIAL_PROTOCOL(": ");
          SERIAL_PROTOCOL(servos[servo_index].read());
          SERIAL_PROTOCOLLN("");
        }
      }
      break;
    #endif // NUM_SERVOS > 0

    #if LARGE_FLASH == true && ( BEEPER > 0 || defined(ULTRALCD) )
    case 300: // M300
    {
      int beepS = code_seen('S') ? code_value() : 110;
      int beepP = code_seen('P') ? code_value() : 1000;
      if (beepS > 0)
      {
        #if BEEPER > 0
          tone(BEEPER, beepS);
          delay(beepP);
          noTone(BEEPER);
        #elif defined(ULTRALCD)
          lcd_buzz(beepS, beepP);
        #endif
      }
      else
      {
        delay(beepP);
      }
    }
    break;
    #endif // M300

    #ifdef PIDTEMP
    case 301: // M301
      {
        if(code_seen('P')) Kp = code_value();
        if(code_seen('I')) Ki = scalePID_i(code_value());
        if(code_seen('D')) Kd = scalePID_d(code_value());

        #ifdef PID_ADD_EXTRUSION_RATE
        if(code_seen('C')) Kc = code_value();
        #endif

        updatePID();
        SERIAL_PROTOCOL(MSG_OK);
        SERIAL_PROTOCOL(" p:");
        SERIAL_PROTOCOL(Kp);
        SERIAL_PROTOCOL(" i:");
        SERIAL_PROTOCOL(unscalePID_i(Ki));
        SERIAL_PROTOCOL(" d:");
        SERIAL_PROTOCOL(unscalePID_d(Kd));
        #ifdef PID_ADD_EXTRUSION_RATE
        SERIAL_PROTOCOL(" c:");
        //Kc does not have scaling applied above, or in resetting defaults
        SERIAL_PROTOCOL(Kc);
        #endif
        SERIAL_PROTOCOLLN("");
      }
      break;
    #endif //PIDTEMP
    #ifdef PIDTEMPBED
    case 304: // M304
      {
        if(code_seen('P')) bedKp = code_value();
        if(code_seen('I')) bedKi = scalePID_i(code_value());
        if(code_seen('D')) bedKd = scalePID_d(code_value());

        updatePID();
        SERIAL_PROTOCOL(MSG_OK);
        SERIAL_PROTOCOL(" p:");
        SERIAL_PROTOCOL(bedKp);
        SERIAL_PROTOCOL(" i:");
        SERIAL_PROTOCOL(unscalePID_i(bedKi));
        SERIAL_PROTOCOL(" d:");
        SERIAL_PROTOCOL(unscalePID_d(bedKd));
        SERIAL_PROTOCOLLN("");
      }
      break;
    #endif //PIDTEMP
    case 240: // M240  Triggers a camera by emulating a Canon RC-1 : http://www.doc-diy.net/photo/rc-1_hacked/
     {
      #if defined(PHOTOGRAPH_PIN) && PHOTOGRAPH_PIN > -1
        const uint8_t NUM_PULSES=16;
        const float PULSE_LENGTH=0.01524;
        for(int i=0; i < NUM_PULSES; i++) {
          WRITE(PHOTOGRAPH_PIN, HIGH);
          _delay_ms(PULSE_LENGTH);
          WRITE(PHOTOGRAPH_PIN, LOW);
          _delay_ms(PULSE_LENGTH);
        }
        delay(7.33);
        for(int i=0; i < NUM_PULSES; i++) {
          WRITE(PHOTOGRAPH_PIN, HIGH);
          _delay_ms(PULSE_LENGTH);
          WRITE(PHOTOGRAPH_PIN, LOW);
          _delay_ms(PULSE_LENGTH);
        }
      #endif
     }
    break;
    #ifdef PREVENT_DANGEROUS_EXTRUDE
    case 302: // allow cold extrudes, or set the minimum extrude temperature
    {
	  float temp = .0;
	  if (code_seen('S')) temp=code_value();
      set_extrude_min_temp(temp);
    }
    break;
	#endif
    case 303: // M303 PID autotune
    {
      float temp = 150.0;
      int e=0;
      int c=5;
      if (code_seen('E')) e=code_value();
        if (e<0)
          temp=70;
      if (code_seen('S')) temp=code_value();
      if (code_seen('C')) c=code_value();
      PID_autotune(temp, e, c);
    }
    break;
    case 400: // M400 finish all moves
    {
      st_synchronize();
    }
    break;
    case 500: // M500 Store settings in EEPROM
    {
        Config_StoreSettings();
    }
    break;
    case 501: // M501 Read settings from EEPROM
    {
        Config_RetrieveSettings();
    }
    break;
    case 502: // M502 Revert to default settings
    {
        Config_ResetDefault();
    }
    break;
    case 503: // M503 print settings currently in memory
    {
        Config_PrintSettings();
    }
    break;
    #ifdef ABORT_ON_ENDSTOP_HIT_FEATURE_ENABLED
    case 540:
    {
        if(code_seen('S')) abort_on_endstop_hit = code_value() > 0;
    }
    break;
    #endif
    #ifdef FILAMENTCHANGEENABLE
    case 600: //Pause for filament change X[pos] Y[pos] Z[relative lift] E[initial retract] L[later retract distance for removal]
    {
        float target[4];
        float lastpos[4];
        target[X_AXIS]=current_position[X_AXIS];
        target[Y_AXIS]=current_position[Y_AXIS];
        target[Z_AXIS]=current_position[Z_AXIS];
        target[E_AXIS]=current_position[E_AXIS];
        lastpos[X_AXIS]=current_position[X_AXIS];
        lastpos[Y_AXIS]=current_position[Y_AXIS];
        lastpos[Z_AXIS]=current_position[Z_AXIS];
        lastpos[E_AXIS]=current_position[E_AXIS];
        //retract by E
        if(code_seen('E'))
        {
          target[E_AXIS]+= code_value();
        }
        else
        {
          #ifdef FILAMENTCHANGE_FIRSTRETRACT
            target[E_AXIS]+= FILAMENTCHANGE_FIRSTRETRACT ;
          #endif
        }
        plan_buffer_line(target[X_AXIS], target[Y_AXIS], target[Z_AXIS], target[E_AXIS], feedrate/60, active_extruder);

        //lift Z
        if(code_seen('Z'))
        {
          target[Z_AXIS]+= code_value();
        }
        else
        {
          #ifdef FILAMENTCHANGE_ZADD
            target[Z_AXIS]+= FILAMENTCHANGE_ZADD ;
          #endif
        }
        plan_buffer_line(target[X_AXIS], target[Y_AXIS], target[Z_AXIS], target[E_AXIS], feedrate/60, active_extruder);

        //move xy
        if(code_seen('X'))
        {
          target[X_AXIS]+= code_value();
        }
        else
        {
          #ifdef FILAMENTCHANGE_XPOS
            target[X_AXIS]= FILAMENTCHANGE_XPOS ;
          #endif
        }
        if(code_seen('Y'))
        {
          target[Y_AXIS]= code_value();
        }
        else
        {
          #ifdef FILAMENTCHANGE_YPOS
            target[Y_AXIS]= FILAMENTCHANGE_YPOS ;
          #endif
        }

        plan_buffer_line(target[X_AXIS], target[Y_AXIS], target[Z_AXIS], target[E_AXIS], feedrate/60, active_extruder);

        if(code_seen('L'))
        {
          target[E_AXIS]+= code_value();
        }
        else
        {
          #ifdef FILAMENTCHANGE_FINALRETRACT
            target[E_AXIS]+= FILAMENTCHANGE_FINALRETRACT ;
          #endif
        }

        plan_buffer_line(target[X_AXIS], target[Y_AXIS], target[Z_AXIS], target[E_AXIS], feedrate/60, active_extruder);

        //finish moves
        st_synchronize();
        //disable extruder steppers so filament can be removed
        disable_e0();
        disable_e1();
        disable_e2();
        delay(100);
        LCD_ALERTMESSAGEPGM(MSG_FILAMENTCHANGE);
        uint8_t cnt=0;
        while(!lcd_clicked()){
          cnt++;
          manage_heater();
          manage_inactivity();
          lcd_update();
          if(cnt==0)
          {
          #if BEEPER > 0
            SET_OUTPUT(BEEPER);

            WRITE(BEEPER,HIGH);
            delay(3);
            WRITE(BEEPER,LOW);
            delay(3);
          #else 
            lcd_buzz(1000/6,100);
          #endif
          }
        }

        //return to normal
        if(code_seen('L'))
        {
          target[E_AXIS]+= -code_value();
        }
        else
        {
          #ifdef FILAMENTCHANGE_FINALRETRACT
            target[E_AXIS]+=(-1)*FILAMENTCHANGE_FINALRETRACT ;
          #endif
        }
        current_position[E_AXIS]=target[E_AXIS]; //the long retract of L is compensated by manual filament feeding
        plan_set_e_position(current_position[E_AXIS]);
        plan_buffer_line(target[X_AXIS], target[Y_AXIS], target[Z_AXIS], target[E_AXIS], feedrate/60, active_extruder); //should do nothing
        plan_buffer_line(lastpos[X_AXIS], lastpos[Y_AXIS], target[Z_AXIS], target[E_AXIS], feedrate/60, active_extruder); //move xy back
        plan_buffer_line(lastpos[X_AXIS], lastpos[Y_AXIS], lastpos[Z_AXIS], target[E_AXIS], feedrate/60, active_extruder); //move z back
        plan_buffer_line(lastpos[X_AXIS], lastpos[Y_AXIS], lastpos[Z_AXIS], lastpos[E_AXIS], feedrate/60, active_extruder); //final untretract
    }
    break;
    #endif //FILAMENTCHANGEENABLE
    case 907: // M907 Set digital trimpot motor current using axis codes.
    {
      #if defined(DIGIPOTSS_PIN) && DIGIPOTSS_PIN > -1
        for(int i=0;i<NUM_AXIS;i++) if(code_seen(axis_codes[i])) digipot_current(i,code_value());
        if(code_seen('B')) digipot_current(4,code_value());
        if(code_seen('S')) for(int i=0;i<=4;i++) digipot_current(i,code_value());
      #endif
    }
    break;
    case 908: // M908 Control digital trimpot directly.
    {
      #if defined(DIGIPOTSS_PIN) && DIGIPOTSS_PIN > -1
        uint8_t channel,current;
        if(code_seen('P')) channel=code_value();
        if(code_seen('S')) current=code_value();
        digitalPotWrite(channel, current);
      #endif
    }
    break;
    case 350: // M350 Set microstepping mode. Warning: Steps per unit remains unchanged. S code sets stepping mode for all drivers.
    {
      #if defined(X_MS1_PIN) && X_MS1_PIN > -1
        if(code_seen('S')) for(int i=0;i<=4;i++) microstep_mode(i,code_value());
        for(int i=0;i<NUM_AXIS;i++) if(code_seen(axis_codes[i])) microstep_mode(i,(uint8_t)code_value());
        if(code_seen('B')) microstep_mode(4,code_value());
        microstep_readings();
      #endif
    }
    break;
    case 351: // M351 Toggle MS1 MS2 pins directly, S# determines MS1 or MS2, X# sets the pin high/low.
    {
      #if defined(X_MS1_PIN) && X_MS1_PIN > -1
      if(code_seen('S')) switch((int)code_value())
      {
        case 1:
          for(int i=0;i<NUM_AXIS;i++) if(code_seen(axis_codes[i])) microstep_ms(i,code_value(),-1);
          if(code_seen('B')) microstep_ms(4,code_value(),-1);
          break;
        case 2:
          for(int i=0;i<NUM_AXIS;i++) if(code_seen(axis_codes[i])) microstep_ms(i,-1,code_value());
          if(code_seen('B')) microstep_ms(4,-1,code_value());
          break;
      }
      microstep_readings();
      #endif
    }
    break;
    case 999: // M999: Restart after being stopped
      Stopped = false;
      lcd_reset_alert_level();
      gcode_LastN = Stopped_gcode_LastN;
      FlushSerialRequestResend();
    break;
    }
  }

  else if(code_seen('T'))
  {
    tmp_extruder = code_value();
    if(tmp_extruder >= EXTRUDERS) {
      SERIAL_ECHO_START;
      SERIAL_ECHO("T");
      SERIAL_ECHO(tmp_extruder);
      SERIAL_ECHOLN(MSG_INVALID_EXTRUDER);
    }
    else {
      boolean make_move = false;
      if(code_seen('F')) {
        make_move = true;
        next_feedrate = code_value();
        if(next_feedrate > 0.0) {
          feedrate = next_feedrate;
        }
      }
      #if EXTRUDERS > 1
      if(tmp_extruder != active_extruder) {
        // Save current position to return to after applying extruder offset
        memcpy(destination, current_position, sizeof(destination));
        // Offset extruder (only by XY)
        int i;
        for(i = 0; i < 2; i++) {
           current_position[i] = current_position[i] -
                                 extruder_offset[i][active_extruder] +
                                 extruder_offset[i][tmp_extruder];
        }
        // Set the new active extruder and position
        active_extruder = tmp_extruder;
        plan_set_position(current_position[X_AXIS], current_position[Y_AXIS], current_position[Z_AXIS], current_position[E_AXIS]);
        // Move to the old position if 'F' was in the parameters
        if(make_move && Stopped == false) {
           prepare_move();
        }
      }
      #endif
      SERIAL_ECHO_START;
      SERIAL_ECHO(MSG_ACTIVE_EXTRUDER);
      SERIAL_PROTOCOLLN((int)active_extruder);
    }
  }

  else
  {
    SERIAL_ECHO_START;
    SERIAL_ECHOPGM(MSG_UNKNOWN_COMMAND);
    SERIAL_ECHO(cmdbuffer[bufindr]);
    SERIAL_ECHOLNPGM("\"");
  }

  ClearToSend();
}

void FlushSerialRequestResend()
{
  //char cmdbuffer[bufindr][100]="Resend:";
  MYSERIAL.flush();
  SERIAL_PROTOCOLPGM(MSG_RESEND);
  SERIAL_PROTOCOLLN(gcode_LastN + 1);
  ClearToSend();
}

void ClearToSend()
{
  previous_millis_cmd = millis();
  #ifdef SDSUPPORT
  if(fromsd[bufindr])
    return;
  #endif //SDSUPPORT
  SERIAL_PROTOCOLLNPGM(MSG_OK);
}

void get_coordinates()
{
  bool seen[4]={false,false,false,false};
  for(int8_t i=0; i < NUM_AXIS; i++) {
    if(code_seen(axis_codes[i]))
    {
      destination[i] = (float)code_value() + (axis_relative_modes[i] || relative_mode)*current_position[i];
      seen[i]=true;
    }
    else destination[i] = current_position[i]; //Are these else lines really needed?
  }
  if(code_seen('F')) {
    next_feedrate = code_value();
    if(next_feedrate > 0.0) feedrate = next_feedrate;
  }
  #ifdef FWRETRACT
  if(autoretract_enabled)
  if( !(seen[X_AXIS] || seen[Y_AXIS] || seen[Z_AXIS]) && seen[E_AXIS])
  {
    float echange=destination[E_AXIS]-current_position[E_AXIS];
    if(echange<-MIN_RETRACT) //retract
    {
      if(!retracted)
      {

      destination[Z_AXIS]+=retract_zlift; //not sure why chaninging current_position negatively does not work.
      //if slicer retracted by echange=-1mm and you want to retract 3mm, corrrectede=-2mm additionally
      float correctede=-echange-retract_length;
      //to generate the additional steps, not the destination is changed, but inversely the current position
      current_position[E_AXIS]+=-correctede;
      feedrate=retract_feedrate;
      retracted=true;
      }

    }
    else
      if(echange>MIN_RETRACT) //retract_recover
    {
      if(retracted)
      {
      //current_position[Z_AXIS]+=-retract_zlift;
      //if slicer retracted_recovered by echange=+1mm and you want to retract_recover 3mm, corrrectede=2mm additionally
      float correctede=-echange+1*retract_length+retract_recover_length; //total unretract=retract_length+retract_recover_length[surplus]
      current_position[E_AXIS]+=correctede; //to generate the additional steps, not the destination is changed, but inversely the current position
      feedrate=retract_recover_feedrate;
      retracted=false;
      }
    }

  }
  #endif //FWRETRACT
}

void get_arc_coordinates()
{
#ifdef SF_ARC_FIX
   bool relative_mode_backup = relative_mode;
   relative_mode = true;
#endif
   get_coordinates();
#ifdef SF_ARC_FIX
   relative_mode=relative_mode_backup;
#endif

   if(code_seen('I')) {
     offset[0] = code_value();
   }
   else {
     offset[0] = 0.0;
   }
   if(code_seen('J')) {
     offset[1] = code_value();
   }
   else {
     offset[1] = 0.0;
   }
}

void clamp_to_software_endstops(float target[3])
{
  if (min_software_endstops) {
    if (target[X_AXIS] < min_pos[X_AXIS]) target[X_AXIS] = min_pos[X_AXIS];
    if (target[Y_AXIS] < min_pos[Y_AXIS]) target[Y_AXIS] = min_pos[Y_AXIS];
    if (target[Z_AXIS] < min_pos[Z_AXIS]) target[Z_AXIS] = min_pos[Z_AXIS];
  }

  if (max_software_endstops) {
    if (target[X_AXIS] > max_pos[X_AXIS]) target[X_AXIS] = max_pos[X_AXIS];
    if (target[Y_AXIS] > max_pos[Y_AXIS]) target[Y_AXIS] = max_pos[Y_AXIS];
    if (target[Z_AXIS] > max_pos[Z_AXIS]) target[Z_AXIS] = max_pos[Z_AXIS];
  }
}

#ifdef DELTA
void calculate_delta(float cartesian[3])
{
  delta[X_AXIS] = sqrt(sq(DELTA_DIAGONAL_ROD)
                       - sq(DELTA_TOWER1_X-cartesian[X_AXIS])
                       - sq(DELTA_TOWER1_Y-cartesian[Y_AXIS])
                       ) + cartesian[Z_AXIS];
  delta[Y_AXIS] = sqrt(sq(DELTA_DIAGONAL_ROD)
                       - sq(DELTA_TOWER2_X-cartesian[X_AXIS])
                       - sq(DELTA_TOWER2_Y-cartesian[Y_AXIS])
                       ) + cartesian[Z_AXIS];
  delta[Z_AXIS] = sqrt(sq(DELTA_DIAGONAL_ROD)
                       - sq(DELTA_TOWER3_X-cartesian[X_AXIS])
                       - sq(DELTA_TOWER3_Y-cartesian[Y_AXIS])
                       ) + cartesian[Z_AXIS];
  /*
  SERIAL_ECHOPGM("cartesian x="); SERIAL_ECHO(cartesian[X_AXIS]);
  SERIAL_ECHOPGM(" y="); SERIAL_ECHO(cartesian[Y_AXIS]);
  SERIAL_ECHOPGM(" z="); SERIAL_ECHOLN(cartesian[Z_AXIS]);

  SERIAL_ECHOPGM("delta x="); SERIAL_ECHO(delta[X_AXIS]);
  SERIAL_ECHOPGM(" y="); SERIAL_ECHO(delta[Y_AXIS]);
  SERIAL_ECHOPGM(" z="); SERIAL_ECHOLN(delta[Z_AXIS]);
  */
}
#endif

void prepare_move()
{
  clamp_to_software_endstops(destination);

  previous_millis_cmd = millis();
#ifdef DELTA
  float difference[NUM_AXIS];
  for (int8_t i=0; i < NUM_AXIS; i++) {
    difference[i] = destination[i] - current_position[i];
  }
  float cartesian_mm = sqrt(sq(difference[X_AXIS]) +
                            sq(difference[Y_AXIS]) +
                            sq(difference[Z_AXIS]));
  if (cartesian_mm < 0.000001) { cartesian_mm = abs(difference[E_AXIS]); }
  if (cartesian_mm < 0.000001) { return; }
  float seconds = 6000 * cartesian_mm / feedrate / feedmultiply;
  int steps = max(1, int(DELTA_SEGMENTS_PER_SECOND * seconds));
  // SERIAL_ECHOPGM("mm="); SERIAL_ECHO(cartesian_mm);
  // SERIAL_ECHOPGM(" seconds="); SERIAL_ECHO(seconds);
  // SERIAL_ECHOPGM(" steps="); SERIAL_ECHOLN(steps);
  for (int s = 1; s <= steps; s++) {
    float fraction = float(s) / float(steps);
    for(int8_t i=0; i < NUM_AXIS; i++) {
      destination[i] = current_position[i] + difference[i] * fraction;
    }
    calculate_delta(destination);
    plan_buffer_line(delta[X_AXIS], delta[Y_AXIS], delta[Z_AXIS],
                     destination[E_AXIS], feedrate*feedmultiply/60/100.0,
                     active_extruder);
  }
#else
  // Do not use feedmultiply for E or Z only moves
  if( (current_position[X_AXIS] == destination [X_AXIS]) && (current_position[Y_AXIS] == destination [Y_AXIS])) {
      plan_buffer_line(destination[X_AXIS], destination[Y_AXIS], destination[Z_AXIS], destination[E_AXIS], feedrate/60, active_extruder);
  }
  else {
    plan_buffer_line(destination[X_AXIS], destination[Y_AXIS], destination[Z_AXIS], destination[E_AXIS], feedrate*feedmultiply/60/100.0, active_extruder);
  }
#endif
  for(int8_t i=0; i < NUM_AXIS; i++) {
    current_position[i] = destination[i];
  }
}

void prepare_arc_move(char isclockwise) {
  float r = hypot(offset[X_AXIS], offset[Y_AXIS]); // Compute arc radius for mc_arc

  // Trace the arc
  mc_arc(current_position, destination, offset, X_AXIS, Y_AXIS, Z_AXIS, feedrate*feedmultiply/60/100.0, r, isclockwise, active_extruder);

  // As far as the parser is concerned, the position is now == target. In reality the
  // motion control system might still be processing the action and the real tool position
  // in any intermediate location.
  for(int8_t i=0; i < NUM_AXIS; i++) {
    current_position[i] = destination[i];
  }
  previous_millis_cmd = millis();
}

#if defined(CONTROLLERFAN_PIN) && CONTROLLERFAN_PIN > -1

#if defined(FAN_PIN)
  #if CONTROLLERFAN_PIN == FAN_PIN 
    #error "You cannot set CONTROLLERFAN_PIN equal to FAN_PIN"
  #endif
#endif  

unsigned long lastMotor = 0; //Save the time for when a motor was turned on last
unsigned long lastMotorCheck = 0;

void controllerFan()
{
  if ((millis() - lastMotorCheck) >= 2500) //Not a time critical function, so we only check every 2500ms
  {
    lastMotorCheck = millis();

    if(!READ(X_ENABLE_PIN) || !READ(Y_ENABLE_PIN) || !READ(Z_ENABLE_PIN)
    #if EXTRUDERS > 2
       || !READ(E2_ENABLE_PIN)
    #endif
    #if EXTRUDER > 1
       || !READ(E1_ENABLE_PIN)
    #endif
       || !READ(E0_ENABLE_PIN)) //If any of the drivers are enabled...
    {
      lastMotor = millis(); //... set time to NOW so the fan will turn on
    }
    
    if ((millis() - lastMotor) >= (CONTROLLERFAN_SECS*1000UL) || lastMotor == 0) //If the last time any driver was enabled, is longer since than CONTROLLERSEC...   
    {
        digitalWrite(CONTROLLERFAN_PIN, 0); 
        analogWrite(CONTROLLERFAN_PIN, 0); 
    }
    else
    {
        // allows digital or PWM fan output to be used (see M42 handling)
        digitalWrite(CONTROLLERFAN_PIN, CONTROLLERFAN_SPEED);
        analogWrite(CONTROLLERFAN_PIN, CONTROLLERFAN_SPEED); 
    }
  }
}
#endif

void manage_inactivity()
{
  if( (millis() - previous_millis_cmd) >  max_inactive_time )
    if(max_inactive_time)
      kill();
  if(stepper_inactive_time)  {
    if( (millis() - previous_millis_cmd) >  stepper_inactive_time )
    {
      if(blocks_queued() == false) {
        disable_x();
        disable_y();
        disable_z();
        disable_e0();
        disable_e1();
        disable_e2();
      }
    }
  }
  #if defined(KILL_PIN) && KILL_PIN > -1
    if( 0 == READ(KILL_PIN) )
      kill();
  #endif
  #if defined(CONTROLLERFAN_PIN) && CONTROLLERFAN_PIN > -1
    controllerFan(); //Check if fan should be turned on to cool stepper drivers down
  #endif
  #ifdef EXTRUDER_RUNOUT_PREVENT
    if( (millis() - previous_millis_cmd) >  EXTRUDER_RUNOUT_SECONDS*1000 )
    if(degHotend(active_extruder)>EXTRUDER_RUNOUT_MINTEMP)
    {
     bool oldstatus=READ(E0_ENABLE_PIN);
     enable_e0();
     float oldepos=current_position[E_AXIS];
     float oldedes=destination[E_AXIS];
     plan_buffer_line(current_position[X_AXIS], current_position[Y_AXIS], current_position[Z_AXIS],
                      current_position[E_AXIS]+EXTRUDER_RUNOUT_EXTRUDE*EXTRUDER_RUNOUT_ESTEPS/axis_steps_per_unit[E_AXIS],
                      EXTRUDER_RUNOUT_SPEED/60.*EXTRUDER_RUNOUT_ESTEPS/axis_steps_per_unit[E_AXIS], active_extruder);
     current_position[E_AXIS]=oldepos;
     destination[E_AXIS]=oldedes;
     plan_set_e_position(oldepos);
     previous_millis_cmd=millis();
     st_synchronize();
     WRITE(E0_ENABLE_PIN,oldstatus);
    }
  #endif
  check_axes_activity();
}

void kill()
{
  cli(); // Stop interrupts
  disable_heater();

  disable_x();
  disable_y();
  disable_z();
  disable_e0();
  disable_e1();
  disable_e2();

#if defined(PS_ON_PIN) && PS_ON_PIN > -1
  pinMode(PS_ON_PIN,INPUT);
#endif  
  SERIAL_ERROR_START;
  SERIAL_ERRORLNPGM(MSG_ERR_KILLED);
  LCD_ALERTMESSAGEPGM(MSG_KILLED);
  suicide();
  while(1) { /* Intentionally left empty */ } // Wait for reset
}

void Stop()
{
  disable_heater();
  if(Stopped == false) {
    Stopped = true;
    Stopped_gcode_LastN = gcode_LastN; // Save last g_code for restart
    SERIAL_ERROR_START;
    SERIAL_ERRORLNPGM(MSG_ERR_STOPPED);
    LCD_MESSAGEPGM(MSG_STOPPED);
  }
}

bool IsStopped() { return Stopped; };

#ifdef FAST_PWM_FAN
void setPwmFrequency(uint8_t pin, int val)
{
  val &= 0x07;
  switch(digitalPinToTimer(pin))
  {

    #if defined(TCCR0A)
    case TIMER0A:
    case TIMER0B:
//         TCCR0B &= ~(_BV(CS00) | _BV(CS01) | _BV(CS02));
//         TCCR0B |= val;
         break;
    #endif

    #if defined(TCCR1A)
    case TIMER1A:
    case TIMER1B:
//         TCCR1B &= ~(_BV(CS10) | _BV(CS11) | _BV(CS12));
//         TCCR1B |= val;
         break;
    #endif

    #if defined(TCCR2)
    case TIMER2:
    case TIMER2:
         TCCR2 &= ~(_BV(CS10) | _BV(CS11) | _BV(CS12));
         TCCR2 |= val;
         break;
    #endif

    #if defined(TCCR2A)
    case TIMER2A:
    case TIMER2B:
         TCCR2B &= ~(_BV(CS20) | _BV(CS21) | _BV(CS22));
         TCCR2B |= val;
         break;
    #endif

    #if defined(TCCR3A)
    case TIMER3A:
    case TIMER3B:
    case TIMER3C:
         TCCR3B &= ~(_BV(CS30) | _BV(CS31) | _BV(CS32));
         TCCR3B |= val;
         break;
    #endif

    #if defined(TCCR4A)
    case TIMER4A:
    case TIMER4B:
    case TIMER4C:
         TCCR4B &= ~(_BV(CS40) | _BV(CS41) | _BV(CS42));
         TCCR4B |= val;
         break;
   #endif

    #if defined(TCCR5A)
    case TIMER5A:
    case TIMER5B:
    case TIMER5C:
         TCCR5B &= ~(_BV(CS50) | _BV(CS51) | _BV(CS52));
         TCCR5B |= val;
         break;
   #endif

  }
}
#endif //FAST_PWM_FAN

bool setTargetedHotend(int code){
  tmp_extruder = active_extruder;
  if(code_seen('T')) {
    tmp_extruder = code_value();
    if(tmp_extruder >= EXTRUDERS) {
      SERIAL_ECHO_START;
      switch(code){
        case 104:
          SERIAL_ECHO(MSG_M104_INVALID_EXTRUDER);
          break;
        case 105:
          SERIAL_ECHO(MSG_M105_INVALID_EXTRUDER);
          break;
        case 109:
          SERIAL_ECHO(MSG_M109_INVALID_EXTRUDER);
          break;
        case 218:
          SERIAL_ECHO(MSG_M218_INVALID_EXTRUDER);
          break;
      }
      SERIAL_ECHOLN(tmp_extruder);
      return true;
    }
  }
  return false;
}
<|MERGE_RESOLUTION|>--- conflicted
+++ resolved
@@ -1300,13 +1300,8 @@
       #endif //HEATER_2_PIN
     #endif
 
-<<<<<<< HEAD
-    #if (PS_ON_PIN > -1)
+    #if defined(PS_ON_PIN) && PS_ON_PIN > -1
       case 80: // M80 - Turn on Power Supply
-=======
-    #if defined(PS_ON_PIN) && PS_ON_PIN > -1
-      case 80: // M80 - ATX Power On
->>>>>>> 2015989f
         SET_OUTPUT(PS_ON_PIN); //GND
         WRITE(PS_ON_PIN, PS_ON_AWAKE);
         #ifdef ULTIPANEL
@@ -1316,7 +1311,6 @@
         #endif
         break;
       #endif
-<<<<<<< HEAD
       
       case 81: // M81 - Turn off Power Supply
         disable_heater();
@@ -1327,31 +1321,20 @@
         finishAndDisableSteppers();
         fanSpeed = 0;
         delay(1000); // Wait a little before to switch off
-      #if defined SUICIDE_PIN && SUICIDE_PIN > -1
-=======
-
-      case 81: // M81 - ATX Power Off
-
       #if defined(SUICIDE_PIN) && SUICIDE_PIN > -1
->>>>>>> 2015989f
         st_synchronize();
         suicide();
       #elif defined(PS_ON_PIN) && PS_ON_PIN > -1
         SET_OUTPUT(PS_ON_PIN);
         WRITE(PS_ON_PIN, PS_ON_ASLEEP);
       #endif
-<<<<<<< HEAD
       #ifdef ULTIPANEL
         powersupply = false;
         LCD_MESSAGEPGM(MACHINE_NAME" "MSG_OFF".");
         lcd_update();
       #endif
-		break;
-        
-=======
-        break;
-
->>>>>>> 2015989f
+	  break;
+
     case 82:
       axis_relative_modes[3] = false;
       break;
