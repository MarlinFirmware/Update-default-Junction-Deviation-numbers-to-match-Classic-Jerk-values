--- conflicted
+++ resolved
@@ -11043,60 +11043,55 @@
         gcode_M355();
         break;
 
-<<<<<<< HEAD
-      #if ENABLED(I2C_POSITION_ENCODERS)
-
-        case 860: // M860 Report encoder module position
-          gcode_M860();
-          break;
-
-        case 861: // M861 Report encoder module status
-          gcode_M861();
-          break;
-
-        case 862: // M862 Perform axis test
-          gcode_M862();
-          break;
-
-        case 863: // M863 Calibrate steps/mm
-          gcode_M863();
-          break;
-
-        case 864: // M864 Change module address
-          gcode_M864();
-          break;
-
-        case 865: // M865 Check module firmware version
-          gcode_M865();
-          break;
-
-        case 866: // M866 Report axis error count
-          gcode_M866();
-          break;
-
-        case 867: // M867 Toggle error correction
-          gcode_M867();
-          break;
-
-        case 868: // M868 Set error correction threshold
-          gcode_M868();
-          break;
-
-        case 869: // M869 Report axis error
-          gcode_M869();
-          break;
-
-      #endif // I2C_POSITION_ENCODERS
-                            
-=======
       #if ENABLED(DEBUG_GCODE_PARSER)
         case 800:
           parser.debug(); // GCode Parser Test for M
           break;
       #endif
 
->>>>>>> 515f0509
-      case 999: // M999: Restart after being Stopped
+      #if ENABLED(I2C_POSITION_ENCODERS)
+        case 860: // M860 Report encoder module position
+          gcode_M860();
+          break;
+
+        case 861: // M861 Report encoder module status
+          gcode_M861();
+          break;
+
+        case 862: // M862 Perform axis test
+          gcode_M862();
+          break;
+
+        case 863: // M863 Calibrate steps/mm
+          gcode_M863();
+          break;
+
+        case 864: // M864 Change module address
+          gcode_M864();
+          break;
+
+        case 865: // M865 Check module firmware version
+          gcode_M865();
+          break;
+
+        case 866: // M866 Report axis error count
+          gcode_M866();
+          break;
+
+        case 867: // M867 Toggle error correction
+          gcode_M867();
+          break;
+
+        case 868: // M868 Set error correction threshold
+          gcode_M868();
+          break;
+
+        case 869: // M869 Report axis error
+          gcode_M869();
+          break;
+      #endif // I2C_POSITION_ENCODERS
+    
+    case 999: // M999: Restart after being Stopped
         gcode_M999();
         break;
     }
