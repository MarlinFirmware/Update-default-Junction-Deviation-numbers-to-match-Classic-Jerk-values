/**
 * Marlin 3D Printer Firmware
 * Copyright (C) 2016, 2017 MarlinFirmware [https://github.com/MarlinFirmware/Marlin]
 *
 * Based on Sprinter and grbl.
 * Copyright (C) 2011 Camiel Gubbels / Erik van der Zalm
 *
 * This program is free software: you can redistribute it and/or modify
 * it under the terms of the GNU General Public License as published by
 * the Free Software Foundation, either version 3 of the License, or
 * (at your option) any later version.
 *
 * This program is distributed in the hope that it will be useful,
 * but WITHOUT ANY WARRANTY; without even the implied warranty of
 * MERCHANTABILITY or FITNESS FOR A PARTICULAR PURPOSE.  See the
 * GNU General Public License for more details.
 *
 * You should have received a copy of the GNU General Public License
 * along with this program.  If not, see <http://www.gnu.org/licenses/>.
 *
 */

/**
 * About Marlin
 *
 * This firmware is a mashup between Sprinter and grbl.
 *  - https://github.com/kliment/Sprinter
 *  - https://github.com/simen/grbl/tree
 */

/**
 * -----------------
 * G-Codes in Marlin
 * -----------------
 *
 * Helpful G-code references:
 *  - http://linuxcnc.org/handbook/gcode/g-code.html
 *  - http://objects.reprap.org/wiki/Mendel_User_Manual:_RepRapGCodes
 *
 * Help to document Marlin's G-codes online:
 *  - http://reprap.org/wiki/G-code
 *  - https://github.com/MarlinFirmware/MarlinDocumentation
 *
 * -----------------
 *
 * "G" Codes
 *
 * G0   -> G1
 * G1   - Coordinated Movement X Y Z E
 * G2   - CW ARC
 * G3   - CCW ARC
 * G4   - Dwell S<seconds> or P<milliseconds>
 * G5   - Cubic B-spline with XYZE destination and IJPQ offsets
 * G10  - Retract filament according to settings of M207
 * G11  - Retract recover filament according to settings of M208
 * G12  - Clean tool
 * G20  - Set input units to inches
 * G21  - Set input units to millimeters
 * G26  - Mesh Validation Pattern (Requires UBL_G26_MESH_VALIDATION)
 * G27  - Park Nozzle (Requires NOZZLE_PARK_FEATURE)
 * G28  - Home one or more axes
 * G29  - Detailed Z probe, probes the bed at 3 or more points.  Will fail if you haven't homed yet.
 * G30  - Single Z probe, probes bed at X Y location (defaults to current XY location)
 * G31  - Dock sled (Z_PROBE_SLED only)
 * G32  - Undock sled (Z_PROBE_SLED only)
 * G33  - Delta Auto-Calibration (Requires DELTA_AUTO_CALIBRATION)
 * G38  - Probe target - similar to G28 except it uses the Z_MIN_PROBE for all three axes
 * G42  - Coordinated move to a mesh point (Requires AUTO_BED_LEVELING_UBL)
 * G90  - Use Absolute Coordinates
 * G91  - Use Relative Coordinates
 * G92  - Set current position to coordinates given
 *
 * "M" Codes
 *
 * M0   - Unconditional stop - Wait for user to press a button on the LCD (Only if ULTRA_LCD is enabled)
 * M1   - Same as M0
 * M3   - Turn laser/spindle on, set spindle/laser speed/power, set rotation to clockwise
 * M4   - Turn laser/spindle on, set spindle/laser speed/power, set rotation to counter-clockwise
 * M5   - Turn laser/spindle off
 * M17  - Enable/Power all stepper motors
 * M18  - Disable all stepper motors; same as M84
 * M20  - List SD card. (Requires SDSUPPORT)
 * M21  - Init SD card. (Requires SDSUPPORT)
 * M22  - Release SD card. (Requires SDSUPPORT)
 * M23  - Select SD file: "M23 /path/file.gco". (Requires SDSUPPORT)
 * M24  - Start/resume SD print. (Requires SDSUPPORT)
 * M25  - Pause SD print. (Requires SDSUPPORT)
 * M26  - Set SD position in bytes: "M26 S12345". (Requires SDSUPPORT)
 * M27  - Report SD print status. (Requires SDSUPPORT)
 * M28  - Start SD write: "M28 /path/file.gco". (Requires SDSUPPORT)
 * M29  - Stop SD write. (Requires SDSUPPORT)
 * M30  - Delete file from SD: "M30 /path/file.gco"
 * M31  - Report time since last M109 or SD card start to serial.
 * M32  - Select file and start SD print: "M32 [S<bytepos>] !/path/file.gco#". (Requires SDSUPPORT)
 *        Use P to run other files as sub-programs: "M32 P !filename#"
 *        The '#' is necessary when calling from within sd files, as it stops buffer prereading
 * M33  - Get the longname version of a path. (Requires LONG_FILENAME_HOST_SUPPORT)
 * M34  - Set SD Card sorting options. (Requires SDCARD_SORT_ALPHA)
 * M42  - Change pin status via gcode: M42 P<pin> S<value>. LED pin assumed if P is omitted.
 * M43  - Display pin status, watch pins for changes, watch endstops & toggle LED, Z servo probe test, toggle pins
 * M48  - Measure Z Probe repeatability: M48 P<points> X<pos> Y<pos> V<level> E<engage> L<legs>. (Requires Z_MIN_PROBE_REPEATABILITY_TEST)
 * M75  - Start the print job timer.
 * M76  - Pause the print job timer.
 * M77  - Stop the print job timer.
 * M78  - Show statistical information about the print jobs. (Requires PRINTCOUNTER)
 * M80  - Turn on Power Supply. (Requires POWER_SUPPLY > 0)
 * M81  - Turn off Power Supply. (Requires POWER_SUPPLY > 0)
 * M82  - Set E codes absolute (default).
 * M83  - Set E codes relative while in Absolute (G90) mode.
 * M84  - Disable steppers until next move, or use S<seconds> to specify an idle
 *        duration after which steppers should turn off. S0 disables the timeout.
 * M85  - Set inactivity shutdown timer with parameter S<seconds>. To disable set zero (default)
 * M92  - Set planner.axis_steps_per_mm for one or more axes.
 * M100 - Watch Free Memory (for debugging) (Requires M100_FREE_MEMORY_WATCHER)
 * M104 - Set extruder target temp.
 * M105 - Report current temperatures.
 * M106 - Fan on.
 * M107 - Fan off.
 * M108 - Break out of heating loops (M109, M190, M303). With no controller, breaks out of M0/M1. (Requires EMERGENCY_PARSER)
 * M109 - Sxxx Wait for extruder current temp to reach target temp. Waits only when heating
 *        Rxxx Wait for extruder current temp to reach target temp. Waits when heating and cooling
 *        If AUTOTEMP is enabled, S<mintemp> B<maxtemp> F<factor>. Exit autotemp by any M109 without F
 * M110 - Set the current line number. (Used by host printing)
 * M111 - Set debug flags: "M111 S<flagbits>". See flag bits defined in enum.h.
 * M112 - Emergency stop.
 * M113 - Get or set the timeout interval for Host Keepalive "busy" messages. (Requires HOST_KEEPALIVE_FEATURE)
 * M114 - Report current position.
 * M115 - Report capabilities. (Extended capabilities requires EXTENDED_CAPABILITIES_REPORT)
 * M117 - Display a message on the controller screen. (Requires an LCD)
 * M119 - Report endstops status.
 * M120 - Enable endstops detection.
 * M121 - Disable endstops detection.
 * M125 - Save current position and move to filament change position. (Requires PARK_HEAD_ON_PAUSE)
 * M126 - Solenoid Air Valve Open. (Requires BARICUDA)
 * M127 - Solenoid Air Valve Closed. (Requires BARICUDA)
 * M128 - EtoP Open. (Requires BARICUDA)
 * M129 - EtoP Closed. (Requires BARICUDA)
 * M140 - Set bed target temp. S<temp>
 * M145 - Set heatup values for materials on the LCD. H<hotend> B<bed> F<fan speed> for S<material> (0=PLA, 1=ABS)
 * M149 - Set temperature units. (Requires TEMPERATURE_UNITS_SUPPORT)
 * M150 - Set Status LED Color as R<red> U<green> B<blue>. Values 0-255. (Requires BLINKM or RGB_LED)
 * M155 - Auto-report temperatures with interval of S<seconds>. (Requires AUTO_REPORT_TEMPERATURES)
 * M163 - Set a single proportion for a mixing extruder. (Requires MIXING_EXTRUDER)
 * M164 - Save the mix as a virtual extruder. (Requires MIXING_EXTRUDER and MIXING_VIRTUAL_TOOLS)
 * M165 - Set the proportions for a mixing extruder. Use parameters ABCDHI to set the mixing factors. (Requires MIXING_EXTRUDER)
 * M190 - Sxxx Wait for bed current temp to reach target temp. ** Waits only when heating! **
 *        Rxxx Wait for bed current temp to reach target temp. ** Waits for heating or cooling. **
 * M200 - Set filament diameter, D<diameter>, setting E axis units to cubic. (Use S0 to revert to linear units.)
 * M201 - Set max acceleration in units/s^2 for print moves: "M201 X<accel> Y<accel> Z<accel> E<accel>"
 * M202 - Set max acceleration in units/s^2 for travel moves: "M202 X<accel> Y<accel> Z<accel> E<accel>" ** UNUSED IN MARLIN! **
 * M203 - Set maximum feedrate: "M203 X<fr> Y<fr> Z<fr> E<fr>" in units/sec.
 * M204 - Set default acceleration in units/sec^2: P<printing> R<extruder_only> T<travel>
 * M205 - Set advanced settings. Current units apply:
            S<print> T<travel> minimum speeds
            B<minimum segment time>
            X<max X jerk>, Y<max Y jerk>, Z<max Z jerk>, E<max E jerk>
 * M206 - Set additional homing offset. (Disabled by NO_WORKSPACE_OFFSETS or DELTA)
 * M207 - Set Retract Length: S<length>, Feedrate: F<units/min>, and Z lift: Z<distance>. (Requires FWRETRACT)
 * M208 - Set Recover (unretract) Additional (!) Length: S<length> and Feedrate: F<units/min>. (Requires FWRETRACT)
 * M209 - Turn Automatic Retract Detection on/off: S<0|1> (For slicers that don't support G10/11). (Requires FWRETRACT)
          Every normal extrude-only move will be classified as retract depending on the direction.
 * M211 - Enable, Disable, and/or Report software endstops: S<0|1> (Requires MIN_SOFTWARE_ENDSTOPS or MAX_SOFTWARE_ENDSTOPS)
 * M218 - Set a tool offset: "M218 T<index> X<offset> Y<offset>". (Requires 2 or more extruders)
 * M220 - Set Feedrate Percentage: "M220 S<percent>" (i.e., "FR" on the LCD)
 * M221 - Set Flow Percentage: "M221 S<percent>"
 * M226 - Wait until a pin is in a given state: "M226 P<pin> S<state>"
 * M240 - Trigger a camera to take a photograph. (Requires CHDK or PHOTOGRAPH_PIN)
 * M250 - Set LCD contrast: "M250 C<contrast>" (0-63). (Requires LCD support)
 * M260 - i2c Send Data (Requires EXPERIMENTAL_I2CBUS)
 * M261 - i2c Request Data (Requires EXPERIMENTAL_I2CBUS)
 * M280 - Set servo position absolute: "M280 P<index> S<angle|µs>". (Requires servos)
 * M300 - Play beep sound S<frequency Hz> P<duration ms>
 * M301 - Set PID parameters P I and D. (Requires PIDTEMP)
 * M302 - Allow cold extrudes, or set the minimum extrude S<temperature>. (Requires PREVENT_COLD_EXTRUSION)
 * M303 - PID relay autotune S<temperature> sets the target temperature. Default 150C. (Requires PIDTEMP)
 * M304 - Set bed PID parameters P I and D. (Requires PIDTEMPBED)
 * M350 - Set microstepping mode. (Requires digital microstepping pins.)
 * M351 - Toggle MS1 MS2 pins directly. (Requires digital microstepping pins.)
 * M355 - Set Case Light on/off and set brightness. (Requires CASE_LIGHT_PIN)
 * M380 - Activate solenoid on active extruder. (Requires EXT_SOLENOID)
 * M381 - Disable all solenoids. (Requires EXT_SOLENOID)
 * M400 - Finish all moves.
 * M401 - Lower Z probe. (Requires a probe)
 * M402 - Raise Z probe. (Requires a probe)
 * M404 - Display or set the Nominal Filament Width: "W<diameter>". (Requires FILAMENT_WIDTH_SENSOR)
 * M405 - Enable Filament Sensor flow control. "M405 D<delay_cm>". (Requires FILAMENT_WIDTH_SENSOR)
 * M406 - Disable Filament Sensor flow control. (Requires FILAMENT_WIDTH_SENSOR)
 * M407 - Display measured filament diameter in millimeters. (Requires FILAMENT_WIDTH_SENSOR)
 * M410 - Quickstop. Abort all planned moves.
 * M420 - Enable/Disable Leveling (with current values) S1=enable S0=disable (Requires MESH_BED_LEVELING or ABL)
 * M421 - Set a single Z coordinate in the Mesh Leveling grid. X<units> Y<units> Z<units> (Requires MESH_BED_LEVELING or AUTO_BED_LEVELING_UBL)
 * M428 - Set the home_offset based on the current_position. Nearest edge applies. (Disabled by NO_WORKSPACE_OFFSETS or DELTA)
 * M500 - Store parameters in EEPROM. (Requires EEPROM_SETTINGS)
 * M501 - Restore parameters from EEPROM. (Requires EEPROM_SETTINGS)
 * M502 - Revert to the default "factory settings". ** Does not write them to EEPROM! **
 * M503 - Print the current settings (in memory): "M503 S<verbose>". S0 specifies compact output.
 * M540 - Enable/disable SD card abort on endstop hit: "M540 S<state>". (Requires ABORT_ON_ENDSTOP_HIT_FEATURE_ENABLED)
 * M600 - Pause for filament change: "M600 X<pos> Y<pos> Z<raise> E<first_retract> L<later_retract>". (Requires ADVANCED_PAUSE_FEATURE)
 * M665 - Set delta configurations: "M665 L<diagonal rod> R<delta radius> S<segments/s> A<rod A trim mm> B<rod B trim mm> C<rod C trim mm> I<tower A trim angle> J<tower B trim angle> K<tower C trim angle>" (Requires DELTA)
 * M666 - Set delta endstop adjustment. (Requires DELTA)
 * M605 - Set dual x-carriage movement mode: "M605 S<mode> [X<x_offset>] [R<temp_offset>]". (Requires DUAL_X_CARRIAGE)
 * M851 - Set Z probe's Z offset in current units. (Negative = below the nozzle.)
 * M860 - Report the position of position encoder modules.
 * M861 - Report the status of position encoder modules.
 * M862 - Perform an axis continuity test for position encoder modules.
 * M863 - Perform steps-per-mm calibration for position encoder modules.
 * M864 - Change position encoder module I2C address.
 * M865 - Check position encoder module firmware version.
 * M866 - Report or reset position encoder module error count.
 * M867 - Enable/disable or toggle error correction for position encoder modules.
 * M868 - Report or set position encoder module error correction threshold.
 * M869 - Report position encoder module error.
 * M900 - Get and/or Set advance K factor and WH/D ratio. (Requires LIN_ADVANCE)
 * M906 - Set or get motor current in milliamps using axis codes X, Y, Z, E. Report values if no axis codes given. (Requires HAVE_TMC2130)
 * M907 - Set digital trimpot motor current using axis codes. (Requires a board with digital trimpots)
 * M908 - Control digital trimpot directly. (Requires DAC_STEPPER_CURRENT or DIGIPOTSS_PIN)
 * M909 - Print digipot/DAC current value. (Requires DAC_STEPPER_CURRENT)
 * M910 - Commit digipot/DAC value to external EEPROM via I2C. (Requires DAC_STEPPER_CURRENT)
 * M911 - Report stepper driver overtemperature pre-warn condition. (Requires HAVE_TMC2130)
 * M912 - Clear stepper driver overtemperature pre-warn condition flag. (Requires HAVE_TMC2130)
 * M913 - Set HYBRID_THRESHOLD speed. (Requires HYBRID_THRESHOLD)
 * M914 - Set SENSORLESS_HOMING sensitivity. (Requires SENSORLESS_HOMING)
 *
 * M360 - SCARA calibration: Move to cal-position ThetaA (0 deg calibration)
 * M361 - SCARA calibration: Move to cal-position ThetaB (90 deg calibration - steps per degree)
 * M362 - SCARA calibration: Move to cal-position PsiA (0 deg calibration)
 * M363 - SCARA calibration: Move to cal-position PsiB (90 deg calibration - steps per degree)
 * M364 - SCARA calibration: Move to cal-position PSIC (90 deg to Theta calibration position)
 *
 * ************ Custom codes - This can change to suit future G-code regulations
 * M928 - Start SD logging: "M928 filename.gco". Stop with M29. (Requires SDSUPPORT)
 * M999 - Restart after being stopped by error
 *
 * "T" Codes
 *
 * T0-T3 - Select an extruder (tool) by index: "T<n> F<units/min>"
 *
 */

#include "Marlin.h"

#include "ultralcd.h"
#include "planner.h"
#include "stepper.h"
#include "endstops.h"
#include "temperature.h"
#include "cardreader.h"
#include "configuration_store.h"
#include "language.h"
#include "pins_arduino.h"
#include "math.h"
#include "nozzle.h"
#include "duration_t.h"
#include "types.h"
#include "gcode.h"

#if HAS_ABL
  #include "vector_3.h"
  #if ENABLED(AUTO_BED_LEVELING_LINEAR)
    #include "qr_solve.h"
  #endif
#elif ENABLED(MESH_BED_LEVELING)
  #include "mesh_bed_leveling.h"
#endif

#if ENABLED(BEZIER_CURVE_SUPPORT)
  #include "planner_bezier.h"
#endif

#if HAS_BUZZER && DISABLED(LCD_USE_I2C_BUZZER)
  #include "buzzer.h"
#endif

#if ENABLED(USE_WATCHDOG)
  #include "watchdog.h"
#endif

#if ENABLED(BLINKM)
  #include "blinkm.h"
  #include "Wire.h"
#endif

#if HAS_SERVOS
  #include "servo.h"
#endif

#if HAS_DIGIPOTSS
  #include <SPI.h>
#endif

#if ENABLED(DAC_STEPPER_CURRENT)
  #include "stepper_dac.h"
#endif

#if ENABLED(EXPERIMENTAL_I2CBUS)
  #include "twibus.h"
#endif

#if ENABLED(I2C_POSITION_ENCODERS)
  #include "I2CPositionEncoder.h"
#endif

#if ENABLED(ENDSTOP_INTERRUPTS_FEATURE)
  #include "endstop_interrupts.h"
#endif

#if ENABLED(M100_FREE_MEMORY_WATCHER)
  void gcode_M100();
  void M100_dump_routine(const char * const title, const char *start, const char *end);
#endif

#if ENABLED(SDSUPPORT)
  CardReader card;
#endif

#if ENABLED(EXPERIMENTAL_I2CBUS)
  TWIBus i2c;
#endif

#if ENABLED(G38_PROBE_TARGET)
  bool G38_move = false,
       G38_endstop_hit = false;
#endif

#if ENABLED(AUTO_BED_LEVELING_UBL)
  #include "ubl.h"
  unified_bed_leveling ubl;
  #define UBL_MESH_VALID !( ( ubl.z_values[0][0] == ubl.z_values[0][1] && ubl.z_values[0][1] == ubl.z_values[0][2] \
                           && ubl.z_values[1][0] == ubl.z_values[1][1] && ubl.z_values[1][1] == ubl.z_values[1][2] \
                           && ubl.z_values[2][0] == ubl.z_values[2][1] && ubl.z_values[2][1] == ubl.z_values[2][2] \
                           && ubl.z_values[0][0] == 0 && ubl.z_values[1][0] == 0 && ubl.z_values[2][0] == 0 )  \
                           || isnan(ubl.z_values[0][0]))
#endif

bool Running = true;

uint8_t marlin_debug_flags = DEBUG_NONE;

/**
 * Cartesian Current Position
 *   Used to track the logical position as moves are queued.
 *   Used by 'line_to_current_position' to do a move after changing it.
 *   Used by 'SYNC_PLAN_POSITION_KINEMATIC' to update 'planner.position'.
 */
float current_position[XYZE] = { 0.0 };

/**
 * Cartesian Destination
 *   A temporary position, usually applied to 'current_position'.
 *   Set with 'gcode_get_destination' or 'set_destination_to_current'.
 *   'line_to_destination' sets 'current_position' to 'destination'.
 */
float destination[XYZE] = { 0.0 };

/**
 * axis_homed
 *   Flags that each linear axis was homed.
 *   XYZ on cartesian, ABC on delta, ABZ on SCARA.
 *
 * axis_known_position
 *   Flags that the position is known in each linear axis. Set when homed.
 *   Cleared whenever a stepper powers off, potentially losing its position.
 */
bool axis_homed[XYZ] = { false }, axis_known_position[XYZ] = { false };

/**
 * GCode line number handling. Hosts may opt to include line numbers when
 * sending commands to Marlin, and lines will be checked for sequentiality.
 * M110 N<int> sets the current line number.
 */
static long gcode_N, gcode_LastN, Stopped_gcode_LastN = 0;

/**
 * GCode Command Queue
 * A simple ring buffer of BUFSIZE command strings.
 *
 * Commands are copied into this buffer by the command injectors
 * (immediate, serial, sd card) and they are processed sequentially by
 * the main loop. The process_next_command function parses the next
 * command and hands off execution to individual handler functions.
 */
uint8_t commands_in_queue = 0; // Count of commands in the queue
static uint8_t cmd_queue_index_r = 0, // Ring buffer read position
               cmd_queue_index_w = 0; // Ring buffer write position
#if ENABLED(M100_FREE_MEMORY_WATCHER)
  char command_queue[BUFSIZE][MAX_CMD_SIZE];  // Necessary so M100 Free Memory Dumper can show us the commands and any corruption
#else                                         // This can be collapsed back to the way it was soon.
static char command_queue[BUFSIZE][MAX_CMD_SIZE];
#endif

/**
 * Next Injected Command pointer. NULL if no commands are being injected.
 * Used by Marlin internally to ensure that commands initiated from within
 * are enqueued ahead of any pending serial or sd card commands.
 */
static const char *injected_commands_P = NULL;

#if ENABLED(TEMPERATURE_UNITS_SUPPORT)
  TempUnit input_temp_units = TEMPUNIT_C;
#endif

/**
 * Feed rates are often configured with mm/m
 * but the planner and stepper like mm/s units.
 */
static const float homing_feedrate_mm_s[] PROGMEM = {
  #if ENABLED(DELTA)
    MMM_TO_MMS(HOMING_FEEDRATE_Z), MMM_TO_MMS(HOMING_FEEDRATE_Z),
  #else
    MMM_TO_MMS(HOMING_FEEDRATE_XY), MMM_TO_MMS(HOMING_FEEDRATE_XY),
  #endif
  MMM_TO_MMS(HOMING_FEEDRATE_Z), 0
};
FORCE_INLINE float homing_feedrate(const AxisEnum a) { return pgm_read_float(&homing_feedrate_mm_s[a]); }

float feedrate_mm_s = MMM_TO_MMS(1500.0);
static float saved_feedrate_mm_s;
int feedrate_percentage = 100, saved_feedrate_percentage,
    flow_percentage[EXTRUDERS] = ARRAY_BY_EXTRUDERS1(100);

bool axis_relative_modes[] = AXIS_RELATIVE_MODES,
     volumetric_enabled =
        #if ENABLED(VOLUMETRIC_DEFAULT_ON)
          true
        #else
          false
        #endif
      ;
float filament_size[EXTRUDERS] = ARRAY_BY_EXTRUDERS1(DEFAULT_NOMINAL_FILAMENT_DIA),
      volumetric_multiplier[EXTRUDERS] = ARRAY_BY_EXTRUDERS1(1.0);

#if HAS_WORKSPACE_OFFSET
  #if HAS_POSITION_SHIFT
    // The distance that XYZ has been offset by G92. Reset by G28.
    float position_shift[XYZ] = { 0 };
  #endif
  #if HAS_HOME_OFFSET
    // This offset is added to the configured home position.
    // Set by M206, M428, or menu item. Saved to EEPROM.
    float home_offset[XYZ] = { 0 };
  #endif
  #if HAS_HOME_OFFSET && HAS_POSITION_SHIFT
    // The above two are combined to save on computes
    float workspace_offset[XYZ] = { 0 };
  #endif
#endif

// Software Endstops are based on the configured limits.
#if HAS_SOFTWARE_ENDSTOPS
  bool soft_endstops_enabled = true;
#endif
float soft_endstop_min[XYZ] = { X_MIN_POS, Y_MIN_POS, Z_MIN_POS },
      soft_endstop_max[XYZ] = { X_MAX_POS, Y_MAX_POS, Z_MAX_POS };

#if FAN_COUNT > 0
  int16_t fanSpeeds[FAN_COUNT] = { 0 };
  #if ENABLED(PROBING_FANS_OFF)
    bool fans_paused = false;
    int16_t paused_fanSpeeds[FAN_COUNT] = { 0 };
  #endif
#endif

// The active extruder (tool). Set with T<extruder> command.
uint8_t active_extruder = 0;

// Relative Mode. Enable with G91, disable with G90.
static bool relative_mode = false;

// For M109 and M190, this flag may be cleared (by M108) to exit the wait loop
volatile bool wait_for_heatup = true;

// For M0/M1, this flag may be cleared (by M108) to exit the wait-for-user loop
#if HAS_RESUME_CONTINUE
  volatile bool wait_for_user = false;
#endif

const char axis_codes[XYZE] = { 'X', 'Y', 'Z', 'E' };

// Number of characters read in the current line of serial input
static int serial_count = 0;

// Inactivity shutdown
millis_t previous_cmd_ms = 0;
static millis_t max_inactive_time = 0;
static millis_t stepper_inactive_time = (DEFAULT_STEPPER_DEACTIVE_TIME) * 1000UL;

// Print Job Timer
#if ENABLED(PRINTCOUNTER)
  PrintCounter print_job_timer = PrintCounter();
#else
  Stopwatch print_job_timer = Stopwatch();
#endif

// Buzzer - I2C on the LCD or a BEEPER_PIN
#if ENABLED(LCD_USE_I2C_BUZZER)
  #define BUZZ(d,f) lcd_buzz(d, f)
#elif PIN_EXISTS(BEEPER)
  Buzzer buzzer;
  #define BUZZ(d,f) buzzer.tone(d, f)
#else
  #define BUZZ(d,f) NOOP
#endif

static uint8_t target_extruder;

#if HAS_BED_PROBE
  float zprobe_zoffset = Z_PROBE_OFFSET_FROM_EXTRUDER;
#endif

#if HAS_ABL
  float xy_probe_feedrate_mm_s = MMM_TO_MMS(XY_PROBE_SPEED);
  #define XY_PROBE_FEEDRATE_MM_S xy_probe_feedrate_mm_s
#elif defined(XY_PROBE_SPEED)
  #define XY_PROBE_FEEDRATE_MM_S MMM_TO_MMS(XY_PROBE_SPEED)
#else
  #define XY_PROBE_FEEDRATE_MM_S PLANNER_XY_FEEDRATE()
#endif

#if ENABLED(AUTO_BED_LEVELING_BILINEAR)
  #if ENABLED(DELTA)
    #define ADJUST_DELTA(V) \
      if (planner.abl_enabled) { \
        const float zadj = bilinear_z_offset(V); \
        delta[A_AXIS] += zadj; \
        delta[B_AXIS] += zadj; \
        delta[C_AXIS] += zadj; \
      }
  #else
    #define ADJUST_DELTA(V) if (planner.abl_enabled) { delta[Z_AXIS] += bilinear_z_offset(V); }
  #endif
#elif IS_KINEMATIC
  #define ADJUST_DELTA(V) NOOP
#endif

#if ENABLED(Z_DUAL_ENDSTOPS)
  float z_endstop_adj =
    #ifdef Z_DUAL_ENDSTOPS_ADJUSTMENT
      Z_DUAL_ENDSTOPS_ADJUSTMENT
    #else
      0
    #endif
  ;
#endif

// Extruder offsets
#if HOTENDS > 1
  float hotend_offset[XYZ][HOTENDS];
#endif

#if HAS_Z_SERVO_ENDSTOP
  const int z_servo_angle[2] = Z_SERVO_ANGLES;
#endif

#if ENABLED(BARICUDA)
  int baricuda_valve_pressure = 0;
  int baricuda_e_to_p_pressure = 0;
#endif

#if ENABLED(FWRETRACT)

  bool autoretract_enabled = false;
  bool retracted[EXTRUDERS] = { false };
  bool retracted_swap[EXTRUDERS] = { false };

  float retract_length = RETRACT_LENGTH;
  float retract_length_swap = RETRACT_LENGTH_SWAP;
  float retract_feedrate_mm_s = RETRACT_FEEDRATE;
  float retract_zlift = RETRACT_ZLIFT;
  float retract_recover_length = RETRACT_RECOVER_LENGTH;
  float retract_recover_length_swap = RETRACT_RECOVER_LENGTH_SWAP;
  float retract_recover_feedrate_mm_s = RETRACT_RECOVER_FEEDRATE;

#endif // FWRETRACT

#if HAS_POWER_SWITCH
  bool powersupply_on =
    #if ENABLED(PS_DEFAULT_OFF)
      false
    #else
      true
    #endif
  ;
#endif

#if ENABLED(DELTA)

  float delta[ABC],
        endstop_adj[ABC] = { 0 };

  // These values are loaded or reset at boot time when setup() calls
  // settings.load(), which calls recalc_delta_settings().
  float delta_radius,
        delta_tower_angle_trim[2],
        delta_tower[ABC][2],
        delta_diagonal_rod,
        delta_calibration_radius,
        delta_diagonal_rod_2_tower[ABC],
        delta_segments_per_second,
        delta_clip_start_height = Z_MAX_POS;

  float delta_safe_distance_from_top();

#endif

#if ENABLED(AUTO_BED_LEVELING_BILINEAR)
  int bilinear_grid_spacing[2], bilinear_start[2];
  float bilinear_grid_factor[2],
        z_values[GRID_MAX_POINTS_X][GRID_MAX_POINTS_Y];
#endif

#if IS_SCARA
  // Float constants for SCARA calculations
  const float L1 = SCARA_LINKAGE_1, L2 = SCARA_LINKAGE_2,
              L1_2 = sq(float(L1)), L1_2_2 = 2.0 * L1_2,
              L2_2 = sq(float(L2));

  float delta_segments_per_second = SCARA_SEGMENTS_PER_SECOND,
        delta[ABC];
#endif

float cartes[XYZ] = { 0 };

#if ENABLED(FILAMENT_WIDTH_SENSOR)
  bool filament_sensor = false;                                 // M405 turns on filament sensor control. M406 turns it off.
  float filament_width_nominal = DEFAULT_NOMINAL_FILAMENT_DIA,  // Nominal filament width. Change with M404.
        filament_width_meas = DEFAULT_MEASURED_FILAMENT_DIA;    // Measured filament diameter
  int8_t measurement_delay[MAX_MEASUREMENT_DELAY + 1];          // Ring buffer to delayed measurement. Store extruder factor after subtracting 100
  int filwidth_delay_index[2] = { 0, -1 };                      // Indexes into ring buffer
  int meas_delay_cm = MEASUREMENT_DELAY_CM;                     // Distance delay setting
#endif

#if ENABLED(FILAMENT_RUNOUT_SENSOR)
  static bool filament_ran_out = false;
#endif

#if ENABLED(ADVANCED_PAUSE_FEATURE)
  AdvancedPauseMenuResponse advanced_pause_menu_response;
#endif

#if ENABLED(MIXING_EXTRUDER)
  float mixing_factor[MIXING_STEPPERS]; // Reciprocal of mix proportion. 0.0 = off, otherwise >= 1.0.
  #if MIXING_VIRTUAL_TOOLS > 1
    float mixing_virtual_tool_mix[MIXING_VIRTUAL_TOOLS][MIXING_STEPPERS];
  #endif
#endif

static bool send_ok[BUFSIZE];

#if HAS_SERVOS
  Servo servo[NUM_SERVOS];
  #define MOVE_SERVO(I, P) servo[I].move(P)
  #if HAS_Z_SERVO_ENDSTOP
    #define DEPLOY_Z_SERVO() MOVE_SERVO(Z_ENDSTOP_SERVO_NR, z_servo_angle[0])
    #define STOW_Z_SERVO() MOVE_SERVO(Z_ENDSTOP_SERVO_NR, z_servo_angle[1])
  #endif
#endif

#ifdef CHDK
  millis_t chdkHigh = 0;
  bool chdkActive = false;
#endif

#ifdef AUTOMATIC_CURRENT_CONTROL
  bool auto_current_control = 0;
#endif

#if ENABLED(PID_EXTRUSION_SCALING)
  int lpq_len = 20;
#endif

#if ENABLED(HOST_KEEPALIVE_FEATURE)
  MarlinBusyState busy_state = NOT_BUSY;
  static millis_t next_busy_signal_ms = 0;
  uint8_t host_keepalive_interval = DEFAULT_KEEPALIVE_INTERVAL;
#else
  #define host_keepalive() NOOP
#endif

#if ENABLED(I2C_POSITION_ENCODERS)
  I2CPositionEncodersMgr I2CPEM;
  uint8_t blockBufferIndexRef = 0;
  millis_t lastUpdateMillis;
#endif

FORCE_INLINE float pgm_read_any(const float *p) { return pgm_read_float_near(p); }
FORCE_INLINE signed char pgm_read_any(const signed char *p) { return pgm_read_byte_near(p); }

#define XYZ_CONSTS_FROM_CONFIG(type, array, CONFIG) \
  static const PROGMEM type array##_P[XYZ] = { X_##CONFIG, Y_##CONFIG, Z_##CONFIG }; \
  static inline type array(AxisEnum axis) { return pgm_read_any(&array##_P[axis]); } \
  typedef void __void_##CONFIG##__

XYZ_CONSTS_FROM_CONFIG(float, base_min_pos,   MIN_POS);
XYZ_CONSTS_FROM_CONFIG(float, base_max_pos,   MAX_POS);
XYZ_CONSTS_FROM_CONFIG(float, base_home_pos,  HOME_POS);
XYZ_CONSTS_FROM_CONFIG(float, max_length,     MAX_LENGTH);
XYZ_CONSTS_FROM_CONFIG(float, home_bump_mm,   HOME_BUMP_MM);
XYZ_CONSTS_FROM_CONFIG(signed char, home_dir, HOME_DIR);

/**
 * ***************************************************************************
 * ******************************** FUNCTIONS ********************************
 * ***************************************************************************
 */

void stop();

void get_available_commands();
void process_next_command();
void prepare_move_to_destination();

void get_cartesian_from_steppers();
void set_current_from_steppers_for_axis(const AxisEnum axis);

#if ENABLED(ARC_SUPPORT)
  void plan_arc(float target[XYZE], float* offset, uint8_t clockwise);
#endif

#if ENABLED(BEZIER_CURVE_SUPPORT)
  void plan_cubic_move(const float offset[4]);
#endif

void tool_change(const uint8_t tmp_extruder, const float fr_mm_s=0.0, bool no_move=false);
void report_current_position();
void report_current_position_detail();

#if ENABLED(DEBUG_LEVELING_FEATURE)
  void print_xyz(const char* prefix, const char* suffix, const float x, const float y, const float z) {
    serialprintPGM(prefix);
    SERIAL_CHAR('(');
    SERIAL_ECHO(x);
    SERIAL_ECHOPAIR(", ", y);
    SERIAL_ECHOPAIR(", ", z);
    SERIAL_CHAR(')');
    if (suffix) serialprintPGM(suffix); else SERIAL_EOL();
  }

  void print_xyz(const char* prefix, const char* suffix, const float xyz[]) {
    print_xyz(prefix, suffix, xyz[X_AXIS], xyz[Y_AXIS], xyz[Z_AXIS]);
  }

  #if HAS_ABL
    void print_xyz(const char* prefix, const char* suffix, const vector_3 &xyz) {
      print_xyz(prefix, suffix, xyz.x, xyz.y, xyz.z);
    }
  #endif

  #define DEBUG_POS(SUFFIX,VAR) do { \
    print_xyz(PSTR("  " STRINGIFY(VAR) "="), PSTR(" : " SUFFIX "\n"), VAR); } while(0)
#endif

/**
 * sync_plan_position
 *
 * Set the planner/stepper positions directly from current_position with
 * no kinematic translation. Used for homing axes and cartesian/core syncing.
 */
inline void sync_plan_position() {
  #if ENABLED(DEBUG_LEVELING_FEATURE)
    if (DEBUGGING(LEVELING)) DEBUG_POS("sync_plan_position", current_position);
  #endif
  planner.set_position_mm(current_position[X_AXIS], current_position[Y_AXIS], current_position[Z_AXIS], current_position[E_AXIS]);
}
inline void sync_plan_position_e() { planner.set_e_position_mm(current_position[E_AXIS]); }

#if IS_KINEMATIC

  inline void sync_plan_position_kinematic() {
    #if ENABLED(DEBUG_LEVELING_FEATURE)
      if (DEBUGGING(LEVELING)) DEBUG_POS("sync_plan_position_kinematic", current_position);
    #endif
    planner.set_position_mm_kinematic(current_position);
  }
  #define SYNC_PLAN_POSITION_KINEMATIC() sync_plan_position_kinematic()

#else

  #define SYNC_PLAN_POSITION_KINEMATIC() sync_plan_position()

#endif

#if ENABLED(SDSUPPORT)
  #include "SdFatUtil.h"
  int freeMemory() { return SdFatUtil::FreeRam(); }
#else
extern "C" {
  extern char __bss_end;
  extern char __heap_start;
  extern void* __brkval;

  int freeMemory() {
    int free_memory;
    if ((int)__brkval == 0)
      free_memory = ((int)&free_memory) - ((int)&__bss_end);
    else
      free_memory = ((int)&free_memory) - ((int)__brkval);
    return free_memory;
  }
}
#endif // !SDSUPPORT

#if ENABLED(DIGIPOT_I2C)
  extern void digipot_i2c_set_current(uint8_t channel, float current);
  extern void digipot_i2c_init();
#endif

/**
 * Inject the next "immediate" command, when possible, onto the front of the queue.
 * Return true if any immediate commands remain to inject.
 */
static bool drain_injected_commands_P() {
  if (injected_commands_P != NULL) {
    size_t i = 0;
    char c, cmd[30];
    strncpy_P(cmd, injected_commands_P, sizeof(cmd) - 1);
    cmd[sizeof(cmd) - 1] = '\0';
    while ((c = cmd[i]) && c != '\n') i++; // find the end of this gcode command
    cmd[i] = '\0';
    if (enqueue_and_echo_command(cmd))     // success?
      injected_commands_P = c ? injected_commands_P + i + 1 : NULL; // next command or done
  }
  return (injected_commands_P != NULL);    // return whether any more remain
}

/**
 * Record one or many commands to run from program memory.
 * Aborts the current queue, if any.
 * Note: drain_injected_commands_P() must be called repeatedly to drain the commands afterwards
 */
void enqueue_and_echo_commands_P(const char * const pgcode) {
  injected_commands_P = pgcode;
  drain_injected_commands_P(); // first command executed asap (when possible)
}

/**
 * Clear the Marlin command queue
 */
void clear_command_queue() {
  cmd_queue_index_r = cmd_queue_index_w;
  commands_in_queue = 0;
}

/**
 * Once a new command is in the ring buffer, call this to commit it
 */
inline void _commit_command(bool say_ok) {
  send_ok[cmd_queue_index_w] = say_ok;
  if (++cmd_queue_index_w >= BUFSIZE) cmd_queue_index_w = 0;
  commands_in_queue++;
}

/**
 * Copy a command from RAM into the main command buffer.
 * Return true if the command was successfully added.
 * Return false for a full buffer, or if the 'command' is a comment.
 */
inline bool _enqueuecommand(const char* cmd, bool say_ok=false) {
  if (*cmd == ';' || commands_in_queue >= BUFSIZE) return false;
  strcpy(command_queue[cmd_queue_index_w], cmd);
  _commit_command(say_ok);
  return true;
}

/**
 * Enqueue with Serial Echo
 */
bool enqueue_and_echo_command(const char* cmd, bool say_ok/*=false*/) {
  if (_enqueuecommand(cmd, say_ok)) {
    SERIAL_ECHO_START();
    SERIAL_ECHOPAIR(MSG_ENQUEUEING, cmd);
    SERIAL_CHAR('"');
    SERIAL_EOL();
    return true;
  }
  return false;
}

void setup_killpin() {
  #if HAS_KILL
    SET_INPUT_PULLUP(KILL_PIN);
  #endif
}

#if ENABLED(FILAMENT_RUNOUT_SENSOR)

  void setup_filrunoutpin() {
    #if ENABLED(ENDSTOPPULLUP_FIL_RUNOUT)
      SET_INPUT_PULLUP(FIL_RUNOUT_PIN);
    #else
      SET_INPUT(FIL_RUNOUT_PIN);
    #endif
  }

#endif

void setup_homepin(void) {
  #if HAS_HOME
    SET_INPUT_PULLUP(HOME_PIN);
  #endif
}

void setup_powerhold() {
  #if HAS_SUICIDE
    OUT_WRITE(SUICIDE_PIN, HIGH);
  #endif
  #if HAS_POWER_SWITCH
    #if ENABLED(PS_DEFAULT_OFF)
      OUT_WRITE(PS_ON_PIN, PS_ON_ASLEEP);
    #else
      OUT_WRITE(PS_ON_PIN, PS_ON_AWAKE);
    #endif
  #endif
}

void suicide() {
  #if HAS_SUICIDE
    OUT_WRITE(SUICIDE_PIN, LOW);
  #endif
}

void servo_init() {
  #if NUM_SERVOS >= 1 && HAS_SERVO_0
    servo[0].attach(SERVO0_PIN);
    servo[0].detach(); // Just set up the pin. We don't have a position yet. Don't move to a random position.
  #endif
  #if NUM_SERVOS >= 2 && HAS_SERVO_1
    servo[1].attach(SERVO1_PIN);
    servo[1].detach();
  #endif
  #if NUM_SERVOS >= 3 && HAS_SERVO_2
    servo[2].attach(SERVO2_PIN);
    servo[2].detach();
  #endif
  #if NUM_SERVOS >= 4 && HAS_SERVO_3
    servo[3].attach(SERVO3_PIN);
    servo[3].detach();
  #endif

  #if HAS_Z_SERVO_ENDSTOP
    /**
     * Set position of Z Servo Endstop
     *
     * The servo might be deployed and positioned too low to stow
     * when starting up the machine or rebooting the board.
     * There's no way to know where the nozzle is positioned until
     * homing has been done - no homing with z-probe without init!
     *
     */
    STOW_Z_SERVO();
  #endif
}

/**
 * Stepper Reset (RigidBoard, et.al.)
 */
#if HAS_STEPPER_RESET
  void disableStepperDrivers() {
    OUT_WRITE(STEPPER_RESET_PIN, LOW);  // drive it down to hold in reset motor driver chips
  }
  void enableStepperDrivers() { SET_INPUT(STEPPER_RESET_PIN); }  // set to input, which allows it to be pulled high by pullups
#endif

#if ENABLED(EXPERIMENTAL_I2CBUS) && I2C_SLAVE_ADDRESS > 0

  void i2c_on_receive(int bytes) { // just echo all bytes received to serial
    i2c.receive(bytes);
  }

  void i2c_on_request() {          // just send dummy data for now
    i2c.reply("Hello World!\n");
  }

#endif

#if HAS_COLOR_LEDS

  void set_led_color(
    const uint8_t r, const uint8_t g, const uint8_t b
      #if ENABLED(RGBW_LED)
        , const uint8_t w=0
      #endif
  ) {

    #if ENABLED(BLINKM)

      // This variant uses i2c to send the RGB components to the device.
      SendColors(r, g, b);

    #else

      // This variant uses 3 separate pins for the RGB components.
      // If the pins can do PWM then their intensity will be set.
      WRITE(RGB_LED_R_PIN, r ? HIGH : LOW);
      WRITE(RGB_LED_G_PIN, g ? HIGH : LOW);
      WRITE(RGB_LED_B_PIN, b ? HIGH : LOW);
      analogWrite(RGB_LED_R_PIN, r);
      analogWrite(RGB_LED_G_PIN, g);
      analogWrite(RGB_LED_B_PIN, b);

      #if ENABLED(RGBW_LED)
        WRITE(RGB_LED_W_PIN, w ? HIGH : LOW);
        analogWrite(RGB_LED_W_PIN, w);
      #endif

    #endif
  }

#endif // HAS_COLOR_LEDS

void gcode_line_error(const char* err, bool doFlush = true) {
  SERIAL_ERROR_START();
  serialprintPGM(err);
  SERIAL_ERRORLN(gcode_LastN);
  //Serial.println(gcode_N);
  if (doFlush) FlushSerialRequestResend();
  serial_count = 0;
}

/**
 * Get all commands waiting on the serial port and queue them.
 * Exit when the buffer is full or when no more characters are
 * left on the serial port.
 */
inline void get_serial_commands() {
  static char serial_line_buffer[MAX_CMD_SIZE];
  static bool serial_comment_mode = false;

  // If the command buffer is empty for too long,
  // send "wait" to indicate Marlin is still waiting.
  #if defined(NO_TIMEOUTS) && NO_TIMEOUTS > 0
    static millis_t last_command_time = 0;
    const millis_t ms = millis();
    if (commands_in_queue == 0 && !MYSERIAL.available() && ELAPSED(ms, last_command_time + NO_TIMEOUTS)) {
      SERIAL_ECHOLNPGM(MSG_WAIT);
      last_command_time = ms;
    }
  #endif

  /**
   * Loop while serial characters are incoming and the queue is not full
   */
  while (commands_in_queue < BUFSIZE && MYSERIAL.available() > 0) {

    char serial_char = MYSERIAL.read();

    /**
     * If the character ends the line
     */
    if (serial_char == '\n' || serial_char == '\r') {

      serial_comment_mode = false; // end of line == end of comment

      if (!serial_count) continue; // skip empty lines

      serial_line_buffer[serial_count] = 0; // terminate string
      serial_count = 0; //reset buffer

      char* command = serial_line_buffer;

      while (*command == ' ') command++; // skip any leading spaces
      char *npos = (*command == 'N') ? command : NULL, // Require the N parameter to start the line
           *apos = strchr(command, '*');

      if (npos) {

        bool M110 = strstr_P(command, PSTR("M110")) != NULL;

        if (M110) {
          char* n2pos = strchr(command + 4, 'N');
          if (n2pos) npos = n2pos;
        }

        gcode_N = strtol(npos + 1, NULL, 10);

        if (gcode_N != gcode_LastN + 1 && !M110) {
          gcode_line_error(PSTR(MSG_ERR_LINE_NO));
          return;
        }

        if (apos) {
          byte checksum = 0, count = 0;
          while (command[count] != '*') checksum ^= command[count++];

          if (strtol(apos + 1, NULL, 10) != checksum) {
            gcode_line_error(PSTR(MSG_ERR_CHECKSUM_MISMATCH));
            return;
          }
          // if no errors, continue parsing
        }
        else {
          gcode_line_error(PSTR(MSG_ERR_NO_CHECKSUM));
          return;
        }

        gcode_LastN = gcode_N;
        // if no errors, continue parsing
      }
      else if (apos) { // No '*' without 'N'
        gcode_line_error(PSTR(MSG_ERR_NO_LINENUMBER_WITH_CHECKSUM), false);
        return;
      }

      // Movement commands alert when stopped
      if (IsStopped()) {
        char* gpos = strchr(command, 'G');
        if (gpos) {
          const int codenum = strtol(gpos + 1, NULL, 10);
          switch (codenum) {
            case 0:
            case 1:
            case 2:
            case 3:
              SERIAL_ERRORLNPGM(MSG_ERR_STOPPED);
              LCD_MESSAGEPGM(MSG_STOPPED);
              break;
          }
        }
      }

      #if DISABLED(EMERGENCY_PARSER)
        // If command was e-stop process now
        if (strcmp(command, "M108") == 0) {
          wait_for_heatup = false;
          #if ENABLED(ULTIPANEL)
            wait_for_user = false;
          #endif
        }
        if (strcmp(command, "M112") == 0) kill(PSTR(MSG_KILLED));
        if (strcmp(command, "M410") == 0) { quickstop_stepper(); }
      #endif

      #if defined(NO_TIMEOUTS) && NO_TIMEOUTS > 0
        last_command_time = ms;
      #endif

      // Add the command to the queue
      _enqueuecommand(serial_line_buffer, true);
    }
    else if (serial_count >= MAX_CMD_SIZE - 1) {
      // Keep fetching, but ignore normal characters beyond the max length
      // The command will be injected when EOL is reached
    }
    else if (serial_char == '\\') {  // Handle escapes
      if (MYSERIAL.available() > 0) {
        // if we have one more character, copy it over
        serial_char = MYSERIAL.read();
        if (!serial_comment_mode) serial_line_buffer[serial_count++] = serial_char;
      }
      // otherwise do nothing
    }
    else { // it's not a newline, carriage return or escape char
      if (serial_char == ';') serial_comment_mode = true;
      if (!serial_comment_mode) serial_line_buffer[serial_count++] = serial_char;
    }

  } // queue has space, serial has data
}

#if ENABLED(SDSUPPORT)

  /**
   * Get commands from the SD Card until the command buffer is full
   * or until the end of the file is reached. The special character '#'
   * can also interrupt buffering.
   */
  inline void get_sdcard_commands() {
    static bool stop_buffering = false,
                sd_comment_mode = false;

    if (!card.sdprinting) return;

    /**
     * '#' stops reading from SD to the buffer prematurely, so procedural
     * macro calls are possible. If it occurs, stop_buffering is triggered
     * and the buffer is run dry; this character _can_ occur in serial com
     * due to checksums, however, no checksums are used in SD printing.
     */

    if (commands_in_queue == 0) stop_buffering = false;

    uint16_t sd_count = 0;
    bool card_eof = card.eof();
    while (commands_in_queue < BUFSIZE && !card_eof && !stop_buffering) {
      const int16_t n = card.get();
      char sd_char = (char)n;
      card_eof = card.eof();
      if (card_eof || n == -1
          || sd_char == '\n' || sd_char == '\r'
          || ((sd_char == '#' || sd_char == ':') && !sd_comment_mode)
      ) {
        if (card_eof) {
          SERIAL_PROTOCOLLNPGM(MSG_FILE_PRINTED);
          card.printingHasFinished();
          #if ENABLED(PRINTER_EVENT_LEDS)
            LCD_MESSAGEPGM(MSG_INFO_COMPLETED_PRINTS);
            set_led_color(0, 255, 0); // Green
            #if HAS_RESUME_CONTINUE
              enqueue_and_echo_commands_P(PSTR("M0")); // end of the queue!
            #else
              safe_delay(1000);
            #endif
            set_led_color(0, 0, 0);   // OFF
          #endif
          card.checkautostart(true);
        }
        else if (n == -1) {
          SERIAL_ERROR_START();
          SERIAL_ECHOLNPGM(MSG_SD_ERR_READ);
        }
        if (sd_char == '#') stop_buffering = true;

        sd_comment_mode = false; // for new command

        if (!sd_count) continue; // skip empty lines (and comment lines)

        command_queue[cmd_queue_index_w][sd_count] = '\0'; // terminate string
        sd_count = 0; // clear sd line buffer

        _commit_command(false);
      }
      else if (sd_count >= MAX_CMD_SIZE - 1) {
        /**
         * Keep fetching, but ignore normal characters beyond the max length
         * The command will be injected when EOL is reached
         */
      }
      else {
        if (sd_char == ';') sd_comment_mode = true;
        if (!sd_comment_mode) command_queue[cmd_queue_index_w][sd_count++] = sd_char;
      }
    }
  }

#endif // SDSUPPORT

/**
 * Add to the circular command queue the next command from:
 *  - The command-injection queue (injected_commands_P)
 *  - The active serial input (usually USB)
 *  - The SD card file being actively printed
 */
void get_available_commands() {

  // if any immediate commands remain, don't get other commands yet
  if (drain_injected_commands_P()) return;

  get_serial_commands();

  #if ENABLED(SDSUPPORT)
    get_sdcard_commands();
  #endif
}

/**
 * Set target_extruder from the T parameter or the active_extruder
 *
 * Returns TRUE if the target is invalid
 */
bool get_target_extruder_from_command(int code) {
  if (parser.seen('T')) {
    if (parser.value_byte() >= EXTRUDERS) {
      SERIAL_ECHO_START();
      SERIAL_CHAR('M');
      SERIAL_ECHO(code);
      SERIAL_ECHOLNPAIR(" " MSG_INVALID_EXTRUDER " ", parser.value_byte());
      return true;
    }
    target_extruder = parser.value_byte();
  }
  else
    target_extruder = active_extruder;

  return false;
}

#if ENABLED(DUAL_X_CARRIAGE) || ENABLED(DUAL_NOZZLE_DUPLICATION_MODE)
  bool extruder_duplication_enabled = false; // Used in Dual X mode 2
#endif

#if ENABLED(DUAL_X_CARRIAGE)

  static DualXMode dual_x_carriage_mode = DEFAULT_DUAL_X_CARRIAGE_MODE;

  static float x_home_pos(const int extruder) {
    if (extruder == 0)
      return LOGICAL_X_POSITION(base_home_pos(X_AXIS));
    else
      /**
       * In dual carriage mode the extruder offset provides an override of the
       * second X-carriage position when homed - otherwise X2_HOME_POS is used.
       * This allows soft recalibration of the second extruder home position
       * without firmware reflash (through the M218 command).
       */
      return LOGICAL_X_POSITION(hotend_offset[X_AXIS][1] > 0 ? hotend_offset[X_AXIS][1] : X2_HOME_POS);
  }

  static int x_home_dir(const int extruder) { return extruder ? X2_HOME_DIR : X_HOME_DIR; }

  static float inactive_extruder_x_pos = X2_MAX_POS; // used in mode 0 & 1
  static bool active_extruder_parked = false;        // used in mode 1 & 2
  static float raised_parked_position[XYZE];         // used in mode 1
  static millis_t delayed_move_time = 0;             // used in mode 1
  static float duplicate_extruder_x_offset = DEFAULT_DUPLICATION_X_OFFSET; // used in mode 2
  static int16_t duplicate_extruder_temp_offset = 0; // used in mode 2

#endif // DUAL_X_CARRIAGE

#if HAS_WORKSPACE_OFFSET || ENABLED(DUAL_X_CARRIAGE)

  /**
   * Software endstops can be used to monitor the open end of
   * an axis that has a hardware endstop on the other end. Or
   * they can prevent axes from moving past endstops and grinding.
   *
   * To keep doing their job as the coordinate system changes,
   * the software endstop positions must be refreshed to remain
   * at the same positions relative to the machine.
   */
  void update_software_endstops(const AxisEnum axis) {
    const float offs = 0.0
      #if HAS_HOME_OFFSET
        + home_offset[axis]
      #endif
      #if HAS_POSITION_SHIFT
        + position_shift[axis]
      #endif
    ;

    #if HAS_HOME_OFFSET && HAS_POSITION_SHIFT
      workspace_offset[axis] = offs;
    #endif

    #if ENABLED(DUAL_X_CARRIAGE)
      if (axis == X_AXIS) {

        // In Dual X mode hotend_offset[X] is T1's home position
        float dual_max_x = max(hotend_offset[X_AXIS][1], X2_MAX_POS);

        if (active_extruder != 0) {
          // T1 can move from X2_MIN_POS to X2_MAX_POS or X2 home position (whichever is larger)
          soft_endstop_min[X_AXIS] = X2_MIN_POS + offs;
          soft_endstop_max[X_AXIS] = dual_max_x + offs;
        }
        else if (dual_x_carriage_mode == DXC_DUPLICATION_MODE) {
          // In Duplication Mode, T0 can move as far left as X_MIN_POS
          // but not so far to the right that T1 would move past the end
          soft_endstop_min[X_AXIS] = base_min_pos(X_AXIS) + offs;
          soft_endstop_max[X_AXIS] = min(base_max_pos(X_AXIS), dual_max_x - duplicate_extruder_x_offset) + offs;
        }
        else {
          // In other modes, T0 can move from X_MIN_POS to X_MAX_POS
          soft_endstop_min[axis] = base_min_pos(axis) + offs;
          soft_endstop_max[axis] = base_max_pos(axis) + offs;
        }
      }
    #else
      soft_endstop_min[axis] = base_min_pos(axis) + offs;
      soft_endstop_max[axis] = base_max_pos(axis) + offs;
    #endif

    #if ENABLED(DEBUG_LEVELING_FEATURE)
      if (DEBUGGING(LEVELING)) {
        SERIAL_ECHOPAIR("For ", axis_codes[axis]);
        #if HAS_HOME_OFFSET
          SERIAL_ECHOPAIR(" axis:\n home_offset = ", home_offset[axis]);
        #endif
        #if HAS_POSITION_SHIFT
          SERIAL_ECHOPAIR("\n position_shift = ", position_shift[axis]);
        #endif
        SERIAL_ECHOPAIR("\n soft_endstop_min = ", soft_endstop_min[axis]);
        SERIAL_ECHOLNPAIR("\n soft_endstop_max = ", soft_endstop_max[axis]);
      }
    #endif

    #if ENABLED(DELTA)
      if (axis == Z_AXIS)
        delta_clip_start_height = soft_endstop_max[axis] - delta_safe_distance_from_top();
    #endif
  }

#endif // HAS_WORKSPACE_OFFSET || DUAL_X_CARRIAGE

#if HAS_M206_COMMAND
  /**
   * Change the home offset for an axis, update the current
   * position and the software endstops to retain the same
   * relative distance to the new home.
   *
   * Since this changes the current_position, code should
   * call sync_plan_position soon after this.
   */
  static void set_home_offset(const AxisEnum axis, const float v) {
    current_position[axis] += v - home_offset[axis];
    home_offset[axis] = v;
    update_software_endstops(axis);
  }
#endif // HAS_M206_COMMAND

/**
 * Set an axis' current position to its home position (after homing).
 *
 * For Core and Cartesian robots this applies one-to-one when an
 * individual axis has been homed.
 *
 * DELTA should wait until all homing is done before setting the XYZ
 * current_position to home, because homing is a single operation.
 * In the case where the axis positions are already known and previously
 * homed, DELTA could home to X or Y individually by moving either one
 * to the center. However, homing Z always homes XY and Z.
 *
 * SCARA should wait until all XY homing is done before setting the XY
 * current_position to home, because neither X nor Y is at home until
 * both are at home. Z can however be homed individually.
 *
 * Callers must sync the planner position after calling this!
 */
static void set_axis_is_at_home(const AxisEnum axis) {
  #if ENABLED(DEBUG_LEVELING_FEATURE)
    if (DEBUGGING(LEVELING)) {
      SERIAL_ECHOPAIR(">>> set_axis_is_at_home(", axis_codes[axis]);
      SERIAL_CHAR(')');
      SERIAL_EOL();
    }
  #endif

  axis_known_position[axis] = axis_homed[axis] = true;

  #if HAS_POSITION_SHIFT
    position_shift[axis] = 0;
    update_software_endstops(axis);
  #endif

  #if ENABLED(DUAL_X_CARRIAGE)
    if (axis == X_AXIS && (active_extruder == 1 || dual_x_carriage_mode == DXC_DUPLICATION_MODE)) {
      current_position[X_AXIS] = x_home_pos(active_extruder);
      return;
    }
  #endif

  #if ENABLED(MORGAN_SCARA)

    /**
     * Morgan SCARA homes XY at the same time
     */
    if (axis == X_AXIS || axis == Y_AXIS) {

      float homeposition[XYZ];
      LOOP_XYZ(i) homeposition[i] = LOGICAL_POSITION(base_home_pos((AxisEnum)i), i);

      // SERIAL_ECHOPAIR("homeposition X:", homeposition[X_AXIS]);
      // SERIAL_ECHOLNPAIR(" Y:", homeposition[Y_AXIS]);

      /**
       * Get Home position SCARA arm angles using inverse kinematics,
       * and calculate homing offset using forward kinematics
       */
      inverse_kinematics(homeposition);
      forward_kinematics_SCARA(delta[A_AXIS], delta[B_AXIS]);

      // SERIAL_ECHOPAIR("Cartesian X:", cartes[X_AXIS]);
      // SERIAL_ECHOLNPAIR(" Y:", cartes[Y_AXIS]);

      current_position[axis] = LOGICAL_POSITION(cartes[axis], axis);

      /**
       * SCARA home positions are based on configuration since the actual
       * limits are determined by the inverse kinematic transform.
       */
      soft_endstop_min[axis] = base_min_pos(axis); // + (cartes[axis] - base_home_pos(axis));
      soft_endstop_max[axis] = base_max_pos(axis); // + (cartes[axis] - base_home_pos(axis));
    }
    else
  #endif
  {
    current_position[axis] = LOGICAL_POSITION(base_home_pos(axis), axis);
  }

  /**
   * Z Probe Z Homing? Account for the probe's Z offset.
   */
  #if HAS_BED_PROBE && Z_HOME_DIR < 0
    if (axis == Z_AXIS) {
      #if HOMING_Z_WITH_PROBE

        current_position[Z_AXIS] -= zprobe_zoffset;

        #if ENABLED(DEBUG_LEVELING_FEATURE)
          if (DEBUGGING(LEVELING)) {
            SERIAL_ECHOLNPGM("*** Z HOMED WITH PROBE (Z_MIN_PROBE_USES_Z_MIN_ENDSTOP_PIN) ***");
            SERIAL_ECHOLNPAIR("> zprobe_zoffset = ", zprobe_zoffset);
          }
        #endif

      #elif ENABLED(DEBUG_LEVELING_FEATURE)

        if (DEBUGGING(LEVELING)) SERIAL_ECHOLNPGM("*** Z HOMED TO ENDSTOP (Z_MIN_PROBE_ENDSTOP) ***");

      #endif
    }
  #endif

  #if ENABLED(DEBUG_LEVELING_FEATURE)
    if (DEBUGGING(LEVELING)) {
      #if HAS_HOME_OFFSET
        SERIAL_ECHOPAIR("> home_offset[", axis_codes[axis]);
        SERIAL_ECHOLNPAIR("] = ", home_offset[axis]);
      #endif
      DEBUG_POS("", current_position);
      SERIAL_ECHOPAIR("<<< set_axis_is_at_home(", axis_codes[axis]);
      SERIAL_CHAR(')');
      SERIAL_EOL();
    }
  #endif

  #if ENABLED(I2C_POSITION_ENCODERS)
    I2CPEM.homed(axis);
  #endif
}

/**
 * Some planner shorthand inline functions
 */
inline float get_homing_bump_feedrate(const AxisEnum axis) {
  static const uint8_t homing_bump_divisor[] PROGMEM = HOMING_BUMP_DIVISOR;
  uint8_t hbd = pgm_read_byte(&homing_bump_divisor[axis]);
  if (hbd < 1) {
    hbd = 10;
    SERIAL_ECHO_START();
    SERIAL_ECHOLNPGM("Warning: Homing Bump Divisor < 1");
  }
  return homing_feedrate(axis) / hbd;
}

/**
 * Move the planner to the current position from wherever it last moved
 * (or from wherever it has been told it is located).
 */
inline void line_to_current_position() {
  planner.buffer_line(current_position[X_AXIS], current_position[Y_AXIS], current_position[Z_AXIS], current_position[E_AXIS], feedrate_mm_s, active_extruder);
}

/**
 * Move the planner to the position stored in the destination array, which is
 * used by G0/G1/G2/G3/G5 and many other functions to set a destination.
 */
inline void line_to_destination(const float fr_mm_s) {
  planner.buffer_line(destination[X_AXIS], destination[Y_AXIS], destination[Z_AXIS], destination[E_AXIS], fr_mm_s, active_extruder);
}
inline void line_to_destination() { line_to_destination(feedrate_mm_s); }

inline void set_current_to_destination() { COPY(current_position, destination); }
inline void set_destination_to_current() { COPY(destination, current_position); }

#if IS_KINEMATIC
  /**
   * Calculate delta, start a line, and set current_position to destination
   */
  void prepare_uninterpolated_move_to_destination(const float fr_mm_s=0.0) {
    #if ENABLED(DEBUG_LEVELING_FEATURE)
      if (DEBUGGING(LEVELING)) DEBUG_POS("prepare_uninterpolated_move_to_destination", destination);
    #endif

    refresh_cmd_timeout();

    #if UBL_DELTA
      // ubl segmented line will do z-only moves in single segment
      ubl.prepare_segmented_line_to(destination, MMS_SCALED(fr_mm_s ? fr_mm_s : feedrate_mm_s));
    #else
      if ( current_position[X_AXIS] == destination[X_AXIS]
        && current_position[Y_AXIS] == destination[Y_AXIS]
        && current_position[Z_AXIS] == destination[Z_AXIS]
        && current_position[E_AXIS] == destination[E_AXIS]
      ) return;

      planner.buffer_line_kinematic(destination, MMS_SCALED(fr_mm_s ? fr_mm_s : feedrate_mm_s), active_extruder);
    #endif

    set_current_to_destination();
  }
#endif // IS_KINEMATIC

/**
 *  Plan a move to (X, Y, Z) and set the current_position
 *  The final current_position may not be the one that was requested
 */
void do_blocking_move_to(const float &lx, const float &ly, const float &lz, const float &fr_mm_s/*=0.0*/) {
  const float old_feedrate_mm_s = feedrate_mm_s;

  #if ENABLED(DEBUG_LEVELING_FEATURE)
    if (DEBUGGING(LEVELING)) print_xyz(PSTR(">>> do_blocking_move_to"), NULL, lx, ly, lz);
  #endif

  #if ENABLED(DELTA)

    if (!position_is_reachable_xy(lx, ly)) return;

    feedrate_mm_s = fr_mm_s ? fr_mm_s : XY_PROBE_FEEDRATE_MM_S;

    set_destination_to_current();          // sync destination at the start

    #if ENABLED(DEBUG_LEVELING_FEATURE)
      if (DEBUGGING(LEVELING)) DEBUG_POS("set_destination_to_current", destination);
    #endif

    // when in the danger zone
    if (current_position[Z_AXIS] > delta_clip_start_height) {
      if (lz > delta_clip_start_height) {   // staying in the danger zone
        destination[X_AXIS] = lx;           // move directly (uninterpolated)
        destination[Y_AXIS] = ly;
        destination[Z_AXIS] = lz;
        prepare_uninterpolated_move_to_destination(); // set_current_to_destination
        #if ENABLED(DEBUG_LEVELING_FEATURE)
          if (DEBUGGING(LEVELING)) DEBUG_POS("danger zone move", current_position);
        #endif
        return;
      }
      else {
        destination[Z_AXIS] = delta_clip_start_height;
        prepare_uninterpolated_move_to_destination(); // set_current_to_destination
        #if ENABLED(DEBUG_LEVELING_FEATURE)
          if (DEBUGGING(LEVELING)) DEBUG_POS("zone border move", current_position);
        #endif
      }
    }

    if (lz > current_position[Z_AXIS]) {    // raising?
      destination[Z_AXIS] = lz;
      prepare_uninterpolated_move_to_destination();   // set_current_to_destination
      #if ENABLED(DEBUG_LEVELING_FEATURE)
        if (DEBUGGING(LEVELING)) DEBUG_POS("z raise move", current_position);
      #endif
    }

    destination[X_AXIS] = lx;
    destination[Y_AXIS] = ly;
    prepare_move_to_destination();         // set_current_to_destination
    #if ENABLED(DEBUG_LEVELING_FEATURE)
      if (DEBUGGING(LEVELING)) DEBUG_POS("xy move", current_position);
    #endif

    if (lz < current_position[Z_AXIS]) {    // lowering?
      destination[Z_AXIS] = lz;
      prepare_uninterpolated_move_to_destination();   // set_current_to_destination
      #if ENABLED(DEBUG_LEVELING_FEATURE)
        if (DEBUGGING(LEVELING)) DEBUG_POS("z lower move", current_position);
      #endif
    }

  #elif IS_SCARA

    if (!position_is_reachable_xy(lx, ly)) return;

    set_destination_to_current();

    // If Z needs to raise, do it before moving XY
    if (destination[Z_AXIS] < lz) {
      destination[Z_AXIS] = lz;
      prepare_uninterpolated_move_to_destination(fr_mm_s ? fr_mm_s : homing_feedrate(Z_AXIS));
    }

    destination[X_AXIS] = lx;
    destination[Y_AXIS] = ly;
    prepare_uninterpolated_move_to_destination(fr_mm_s ? fr_mm_s : XY_PROBE_FEEDRATE_MM_S);

    // If Z needs to lower, do it after moving XY
    if (destination[Z_AXIS] > lz) {
      destination[Z_AXIS] = lz;
      prepare_uninterpolated_move_to_destination(fr_mm_s ? fr_mm_s : homing_feedrate(Z_AXIS));
    }

  #else

    // If Z needs to raise, do it before moving XY
    if (current_position[Z_AXIS] < lz) {
      feedrate_mm_s = fr_mm_s ? fr_mm_s : homing_feedrate(Z_AXIS);
      current_position[Z_AXIS] = lz;
      line_to_current_position();
    }

    feedrate_mm_s = fr_mm_s ? fr_mm_s : XY_PROBE_FEEDRATE_MM_S;
    current_position[X_AXIS] = lx;
    current_position[Y_AXIS] = ly;
    line_to_current_position();

    // If Z needs to lower, do it after moving XY
    if (current_position[Z_AXIS] > lz) {
      feedrate_mm_s = fr_mm_s ? fr_mm_s : homing_feedrate(Z_AXIS);
      current_position[Z_AXIS] = lz;
      line_to_current_position();
    }

  #endif

  stepper.synchronize();

  feedrate_mm_s = old_feedrate_mm_s;

  #if ENABLED(DEBUG_LEVELING_FEATURE)
    if (DEBUGGING(LEVELING)) SERIAL_ECHOLNPGM("<<< do_blocking_move_to");
  #endif
}
void do_blocking_move_to_x(const float &lx, const float &fr_mm_s/*=0.0*/) {
  do_blocking_move_to(lx, current_position[Y_AXIS], current_position[Z_AXIS], fr_mm_s);
}
void do_blocking_move_to_z(const float &lz, const float &fr_mm_s/*=0.0*/) {
  do_blocking_move_to(current_position[X_AXIS], current_position[Y_AXIS], lz, fr_mm_s);
}
void do_blocking_move_to_xy(const float &lx, const float &ly, const float &fr_mm_s/*=0.0*/) {
  do_blocking_move_to(lx, ly, current_position[Z_AXIS], fr_mm_s);
}

//
// Prepare to do endstop or probe moves
// with custom feedrates.
//
//  - Save current feedrates
//  - Reset the rate multiplier
//  - Reset the command timeout
//  - Enable the endstops (for endstop moves)
//
static void setup_for_endstop_or_probe_move() {
  #if ENABLED(DEBUG_LEVELING_FEATURE)
    if (DEBUGGING(LEVELING)) DEBUG_POS("setup_for_endstop_or_probe_move", current_position);
  #endif
  saved_feedrate_mm_s = feedrate_mm_s;
  saved_feedrate_percentage = feedrate_percentage;
  feedrate_percentage = 100;
  refresh_cmd_timeout();
}

static void clean_up_after_endstop_or_probe_move() {
  #if ENABLED(DEBUG_LEVELING_FEATURE)
    if (DEBUGGING(LEVELING)) DEBUG_POS("clean_up_after_endstop_or_probe_move", current_position);
  #endif
  feedrate_mm_s = saved_feedrate_mm_s;
  feedrate_percentage = saved_feedrate_percentage;
  refresh_cmd_timeout();
}

#if HAS_BED_PROBE
  /**
   * Raise Z to a minimum height to make room for a probe to move
   */
  inline void do_probe_raise(const float z_raise) {
    #if ENABLED(DEBUG_LEVELING_FEATURE)
      if (DEBUGGING(LEVELING)) {
        SERIAL_ECHOPAIR("do_probe_raise(", z_raise);
        SERIAL_CHAR(')');
        SERIAL_EOL();
      }
    #endif

    float z_dest = LOGICAL_Z_POSITION(z_raise);
    if (zprobe_zoffset < 0) z_dest -= zprobe_zoffset;
    #if ENABLED(DELTA)
      z_dest -= home_offset[Z_AXIS];
    #endif

    if (z_dest > current_position[Z_AXIS])
      do_blocking_move_to_z(z_dest);
  }

#endif // HAS_BED_PROBE

#if HAS_PROBING_PROCEDURE || HOTENDS > 1 || ENABLED(Z_PROBE_ALLEN_KEY) || ENABLED(Z_PROBE_SLED) || ENABLED(NOZZLE_CLEAN_FEATURE) || ENABLED(NOZZLE_PARK_FEATURE) || ENABLED(DELTA_AUTO_CALIBRATION)

  bool axis_unhomed_error(const bool x/*=true*/, const bool y/*=true*/, const bool z/*=true*/) {
    #if ENABLED(HOME_AFTER_DEACTIVATE)
      const bool xx = x && !axis_known_position[X_AXIS],
                 yy = y && !axis_known_position[Y_AXIS],
                 zz = z && !axis_known_position[Z_AXIS];
    #else
      const bool xx = x && !axis_homed[X_AXIS],
                 yy = y && !axis_homed[Y_AXIS],
                 zz = z && !axis_homed[Z_AXIS];
    #endif
    if (xx || yy || zz) {
      SERIAL_ECHO_START();
      SERIAL_ECHOPGM(MSG_HOME " ");
      if (xx) SERIAL_ECHOPGM(MSG_X);
      if (yy) SERIAL_ECHOPGM(MSG_Y);
      if (zz) SERIAL_ECHOPGM(MSG_Z);
      SERIAL_ECHOLNPGM(" " MSG_FIRST);

      #if ENABLED(ULTRA_LCD)
        lcd_status_printf_P(0, PSTR(MSG_HOME " %s%s%s " MSG_FIRST), xx ? MSG_X : "", yy ? MSG_Y : "", zz ? MSG_Z : "");
      #endif
      return true;
    }
    return false;
  }

#endif

#if ENABLED(Z_PROBE_SLED)

  #ifndef SLED_DOCKING_OFFSET
    #define SLED_DOCKING_OFFSET 0
  #endif

  /**
   * Method to dock/undock a sled designed by Charles Bell.
   *
   * stow[in]     If false, move to MAX_X and engage the solenoid
   *              If true, move to MAX_X and release the solenoid
   */
  static void dock_sled(bool stow) {
    #if ENABLED(DEBUG_LEVELING_FEATURE)
      if (DEBUGGING(LEVELING)) {
        SERIAL_ECHOPAIR("dock_sled(", stow);
        SERIAL_CHAR(')');
        SERIAL_EOL();
      }
    #endif

    // Dock sled a bit closer to ensure proper capturing
    do_blocking_move_to_x(X_MAX_POS + SLED_DOCKING_OFFSET - ((stow) ? 1 : 0));

    #if HAS_SOLENOID_1 && DISABLED(EXT_SOLENOID)
      WRITE(SOL1_PIN, !stow); // switch solenoid
    #endif
  }

#elif ENABLED(Z_PROBE_ALLEN_KEY)

  FORCE_INLINE void do_blocking_move_to(const float logical[XYZ], const float &fr_mm_s) {
    do_blocking_move_to(logical[X_AXIS], logical[Y_AXIS], logical[Z_AXIS], fr_mm_s);
  }

  void run_deploy_moves_script() {
    #if defined(Z_PROBE_ALLEN_KEY_DEPLOY_1_X) || defined(Z_PROBE_ALLEN_KEY_DEPLOY_1_Y) || defined(Z_PROBE_ALLEN_KEY_DEPLOY_1_Z)
      #ifndef Z_PROBE_ALLEN_KEY_DEPLOY_1_X
        #define Z_PROBE_ALLEN_KEY_DEPLOY_1_X current_position[X_AXIS]
      #endif
      #ifndef Z_PROBE_ALLEN_KEY_DEPLOY_1_Y
        #define Z_PROBE_ALLEN_KEY_DEPLOY_1_Y current_position[Y_AXIS]
      #endif
      #ifndef Z_PROBE_ALLEN_KEY_DEPLOY_1_Z
        #define Z_PROBE_ALLEN_KEY_DEPLOY_1_Z current_position[Z_AXIS]
      #endif
      #ifndef Z_PROBE_ALLEN_KEY_DEPLOY_1_FEEDRATE
        #define Z_PROBE_ALLEN_KEY_DEPLOY_1_FEEDRATE 0.0
      #endif
      const float deploy_1[] = { Z_PROBE_ALLEN_KEY_DEPLOY_1_X, Z_PROBE_ALLEN_KEY_DEPLOY_1_Y, Z_PROBE_ALLEN_KEY_DEPLOY_1_Z };
      do_blocking_move_to(deploy_1, MMM_TO_MMS(Z_PROBE_ALLEN_KEY_DEPLOY_1_FEEDRATE));
    #endif
    #if defined(Z_PROBE_ALLEN_KEY_DEPLOY_2_X) || defined(Z_PROBE_ALLEN_KEY_DEPLOY_2_Y) || defined(Z_PROBE_ALLEN_KEY_DEPLOY_2_Z)
      #ifndef Z_PROBE_ALLEN_KEY_DEPLOY_2_X
        #define Z_PROBE_ALLEN_KEY_DEPLOY_2_X current_position[X_AXIS]
      #endif
      #ifndef Z_PROBE_ALLEN_KEY_DEPLOY_2_Y
        #define Z_PROBE_ALLEN_KEY_DEPLOY_2_Y current_position[Y_AXIS]
      #endif
      #ifndef Z_PROBE_ALLEN_KEY_DEPLOY_2_Z
        #define Z_PROBE_ALLEN_KEY_DEPLOY_2_Z current_position[Z_AXIS]
      #endif
      #ifndef Z_PROBE_ALLEN_KEY_DEPLOY_2_FEEDRATE
        #define Z_PROBE_ALLEN_KEY_DEPLOY_2_FEEDRATE 0.0
      #endif
      const float deploy_2[] = { Z_PROBE_ALLEN_KEY_DEPLOY_2_X, Z_PROBE_ALLEN_KEY_DEPLOY_2_Y, Z_PROBE_ALLEN_KEY_DEPLOY_2_Z };
      do_blocking_move_to(deploy_2, MMM_TO_MMS(Z_PROBE_ALLEN_KEY_DEPLOY_2_FEEDRATE));
    #endif
    #if defined(Z_PROBE_ALLEN_KEY_DEPLOY_3_X) || defined(Z_PROBE_ALLEN_KEY_DEPLOY_3_Y) || defined(Z_PROBE_ALLEN_KEY_DEPLOY_3_Z)
      #ifndef Z_PROBE_ALLEN_KEY_DEPLOY_3_X
        #define Z_PROBE_ALLEN_KEY_DEPLOY_3_X current_position[X_AXIS]
      #endif
      #ifndef Z_PROBE_ALLEN_KEY_DEPLOY_3_Y
        #define Z_PROBE_ALLEN_KEY_DEPLOY_3_Y current_position[Y_AXIS]
      #endif
      #ifndef Z_PROBE_ALLEN_KEY_DEPLOY_3_Z
        #define Z_PROBE_ALLEN_KEY_DEPLOY_3_Z current_position[Z_AXIS]
      #endif
      #ifndef Z_PROBE_ALLEN_KEY_DEPLOY_3_FEEDRATE
        #define Z_PROBE_ALLEN_KEY_DEPLOY_3_FEEDRATE 0.0
      #endif
      const float deploy_3[] = { Z_PROBE_ALLEN_KEY_DEPLOY_3_X, Z_PROBE_ALLEN_KEY_DEPLOY_3_Y, Z_PROBE_ALLEN_KEY_DEPLOY_3_Z };
      do_blocking_move_to(deploy_3, MMM_TO_MMS(Z_PROBE_ALLEN_KEY_DEPLOY_3_FEEDRATE));
    #endif
    #if defined(Z_PROBE_ALLEN_KEY_DEPLOY_4_X) || defined(Z_PROBE_ALLEN_KEY_DEPLOY_4_Y) || defined(Z_PROBE_ALLEN_KEY_DEPLOY_4_Z)
      #ifndef Z_PROBE_ALLEN_KEY_DEPLOY_4_X
        #define Z_PROBE_ALLEN_KEY_DEPLOY_4_X current_position[X_AXIS]
      #endif
      #ifndef Z_PROBE_ALLEN_KEY_DEPLOY_4_Y
        #define Z_PROBE_ALLEN_KEY_DEPLOY_4_Y current_position[Y_AXIS]
      #endif
      #ifndef Z_PROBE_ALLEN_KEY_DEPLOY_4_Z
        #define Z_PROBE_ALLEN_KEY_DEPLOY_4_Z current_position[Z_AXIS]
      #endif
      #ifndef Z_PROBE_ALLEN_KEY_DEPLOY_4_FEEDRATE
        #define Z_PROBE_ALLEN_KEY_DEPLOY_4_FEEDRATE 0.0
      #endif
      const float deploy_4[] = { Z_PROBE_ALLEN_KEY_DEPLOY_4_X, Z_PROBE_ALLEN_KEY_DEPLOY_4_Y, Z_PROBE_ALLEN_KEY_DEPLOY_4_Z };
      do_blocking_move_to(deploy_4, MMM_TO_MMS(Z_PROBE_ALLEN_KEY_DEPLOY_4_FEEDRATE));
    #endif
    #if defined(Z_PROBE_ALLEN_KEY_DEPLOY_5_X) || defined(Z_PROBE_ALLEN_KEY_DEPLOY_5_Y) || defined(Z_PROBE_ALLEN_KEY_DEPLOY_5_Z)
      #ifndef Z_PROBE_ALLEN_KEY_DEPLOY_5_X
        #define Z_PROBE_ALLEN_KEY_DEPLOY_5_X current_position[X_AXIS]
      #endif
      #ifndef Z_PROBE_ALLEN_KEY_DEPLOY_5_Y
        #define Z_PROBE_ALLEN_KEY_DEPLOY_5_Y current_position[Y_AXIS]
      #endif
      #ifndef Z_PROBE_ALLEN_KEY_DEPLOY_5_Z
        #define Z_PROBE_ALLEN_KEY_DEPLOY_5_Z current_position[Z_AXIS]
      #endif
      #ifndef Z_PROBE_ALLEN_KEY_DEPLOY_5_FEEDRATE
        #define Z_PROBE_ALLEN_KEY_DEPLOY_5_FEEDRATE 0.0
      #endif
      const float deploy_5[] = { Z_PROBE_ALLEN_KEY_DEPLOY_5_X, Z_PROBE_ALLEN_KEY_DEPLOY_5_Y, Z_PROBE_ALLEN_KEY_DEPLOY_5_Z };
      do_blocking_move_to(deploy_5, MMM_TO_MMS(Z_PROBE_ALLEN_KEY_DEPLOY_5_FEEDRATE));
    #endif
  }

  void run_stow_moves_script() {
    #if defined(Z_PROBE_ALLEN_KEY_STOW_1_X) || defined(Z_PROBE_ALLEN_KEY_STOW_1_Y) || defined(Z_PROBE_ALLEN_KEY_STOW_1_Z)
      #ifndef Z_PROBE_ALLEN_KEY_STOW_1_X
        #define Z_PROBE_ALLEN_KEY_STOW_1_X current_position[X_AXIS]
      #endif
      #ifndef Z_PROBE_ALLEN_KEY_STOW_1_Y
        #define Z_PROBE_ALLEN_KEY_STOW_1_Y current_position[Y_AXIS]
      #endif
      #ifndef Z_PROBE_ALLEN_KEY_STOW_1_Z
        #define Z_PROBE_ALLEN_KEY_STOW_1_Z current_position[Z_AXIS]
      #endif
      #ifndef Z_PROBE_ALLEN_KEY_STOW_1_FEEDRATE
        #define Z_PROBE_ALLEN_KEY_STOW_1_FEEDRATE 0.0
      #endif
      const float stow_1[] = { Z_PROBE_ALLEN_KEY_STOW_1_X, Z_PROBE_ALLEN_KEY_STOW_1_Y, Z_PROBE_ALLEN_KEY_STOW_1_Z };
      do_blocking_move_to(stow_1, MMM_TO_MMS(Z_PROBE_ALLEN_KEY_STOW_1_FEEDRATE));
    #endif
    #if defined(Z_PROBE_ALLEN_KEY_STOW_2_X) || defined(Z_PROBE_ALLEN_KEY_STOW_2_Y) || defined(Z_PROBE_ALLEN_KEY_STOW_2_Z)
      #ifndef Z_PROBE_ALLEN_KEY_STOW_2_X
        #define Z_PROBE_ALLEN_KEY_STOW_2_X current_position[X_AXIS]
      #endif
      #ifndef Z_PROBE_ALLEN_KEY_STOW_2_Y
        #define Z_PROBE_ALLEN_KEY_STOW_2_Y current_position[Y_AXIS]
      #endif
      #ifndef Z_PROBE_ALLEN_KEY_STOW_2_Z
        #define Z_PROBE_ALLEN_KEY_STOW_2_Z current_position[Z_AXIS]
      #endif
      #ifndef Z_PROBE_ALLEN_KEY_STOW_2_FEEDRATE
        #define Z_PROBE_ALLEN_KEY_STOW_2_FEEDRATE 0.0
      #endif
      const float stow_2[] = { Z_PROBE_ALLEN_KEY_STOW_2_X, Z_PROBE_ALLEN_KEY_STOW_2_Y, Z_PROBE_ALLEN_KEY_STOW_2_Z };
      do_blocking_move_to(stow_2, MMM_TO_MMS(Z_PROBE_ALLEN_KEY_STOW_2_FEEDRATE));
    #endif
    #if defined(Z_PROBE_ALLEN_KEY_STOW_3_X) || defined(Z_PROBE_ALLEN_KEY_STOW_3_Y) || defined(Z_PROBE_ALLEN_KEY_STOW_3_Z)
      #ifndef Z_PROBE_ALLEN_KEY_STOW_3_X
        #define Z_PROBE_ALLEN_KEY_STOW_3_X current_position[X_AXIS]
      #endif
      #ifndef Z_PROBE_ALLEN_KEY_STOW_3_Y
        #define Z_PROBE_ALLEN_KEY_STOW_3_Y current_position[Y_AXIS]
      #endif
      #ifndef Z_PROBE_ALLEN_KEY_STOW_3_Z
        #define Z_PROBE_ALLEN_KEY_STOW_3_Z current_position[Z_AXIS]
      #endif
      #ifndef Z_PROBE_ALLEN_KEY_STOW_3_FEEDRATE
        #define Z_PROBE_ALLEN_KEY_STOW_3_FEEDRATE 0.0
      #endif
      const float stow_3[] = { Z_PROBE_ALLEN_KEY_STOW_3_X, Z_PROBE_ALLEN_KEY_STOW_3_Y, Z_PROBE_ALLEN_KEY_STOW_3_Z };
      do_blocking_move_to(stow_3, MMM_TO_MMS(Z_PROBE_ALLEN_KEY_STOW_3_FEEDRATE));
    #endif
    #if defined(Z_PROBE_ALLEN_KEY_STOW_4_X) || defined(Z_PROBE_ALLEN_KEY_STOW_4_Y) || defined(Z_PROBE_ALLEN_KEY_STOW_4_Z)
      #ifndef Z_PROBE_ALLEN_KEY_STOW_4_X
        #define Z_PROBE_ALLEN_KEY_STOW_4_X current_position[X_AXIS]
      #endif
      #ifndef Z_PROBE_ALLEN_KEY_STOW_4_Y
        #define Z_PROBE_ALLEN_KEY_STOW_4_Y current_position[Y_AXIS]
      #endif
      #ifndef Z_PROBE_ALLEN_KEY_STOW_4_Z
        #define Z_PROBE_ALLEN_KEY_STOW_4_Z current_position[Z_AXIS]
      #endif
      #ifndef Z_PROBE_ALLEN_KEY_STOW_4_FEEDRATE
        #define Z_PROBE_ALLEN_KEY_STOW_4_FEEDRATE 0.0
      #endif
      const float stow_4[] = { Z_PROBE_ALLEN_KEY_STOW_4_X, Z_PROBE_ALLEN_KEY_STOW_4_Y, Z_PROBE_ALLEN_KEY_STOW_4_Z };
      do_blocking_move_to(stow_4, MMM_TO_MMS(Z_PROBE_ALLEN_KEY_STOW_4_FEEDRATE));
    #endif
    #if defined(Z_PROBE_ALLEN_KEY_STOW_5_X) || defined(Z_PROBE_ALLEN_KEY_STOW_5_Y) || defined(Z_PROBE_ALLEN_KEY_STOW_5_Z)
      #ifndef Z_PROBE_ALLEN_KEY_STOW_5_X
        #define Z_PROBE_ALLEN_KEY_STOW_5_X current_position[X_AXIS]
      #endif
      #ifndef Z_PROBE_ALLEN_KEY_STOW_5_Y
        #define Z_PROBE_ALLEN_KEY_STOW_5_Y current_position[Y_AXIS]
      #endif
      #ifndef Z_PROBE_ALLEN_KEY_STOW_5_Z
        #define Z_PROBE_ALLEN_KEY_STOW_5_Z current_position[Z_AXIS]
      #endif
      #ifndef Z_PROBE_ALLEN_KEY_STOW_5_FEEDRATE
        #define Z_PROBE_ALLEN_KEY_STOW_5_FEEDRATE 0.0
      #endif
      const float stow_5[] = { Z_PROBE_ALLEN_KEY_STOW_5_X, Z_PROBE_ALLEN_KEY_STOW_5_Y, Z_PROBE_ALLEN_KEY_STOW_5_Z };
      do_blocking_move_to(stow_5, MMM_TO_MMS(Z_PROBE_ALLEN_KEY_STOW_5_FEEDRATE));
    #endif
  }

#endif

#if ENABLED(PROBING_FANS_OFF)

  void fans_pause(const bool p) {
    if (p != fans_paused) {
      fans_paused = p;
      if (p)
        for (uint8_t x = 0; x < FAN_COUNT; x++) {
          paused_fanSpeeds[x] = fanSpeeds[x];
          fanSpeeds[x] = 0;
        }
      else
        for (uint8_t x = 0; x < FAN_COUNT; x++)
          fanSpeeds[x] = paused_fanSpeeds[x];
    }
  }

#endif // PROBING_FANS_OFF

#if HAS_BED_PROBE

  // TRIGGERED_WHEN_STOWED_TEST can easily be extended to servo probes, ... if needed.
  #if ENABLED(PROBE_IS_TRIGGERED_WHEN_STOWED_TEST)
    #if ENABLED(Z_MIN_PROBE_ENDSTOP)
      #define _TRIGGERED_WHEN_STOWED_TEST (READ(Z_MIN_PROBE_PIN) != Z_MIN_PROBE_ENDSTOP_INVERTING)
    #else
      #define _TRIGGERED_WHEN_STOWED_TEST (READ(Z_MIN_PIN) != Z_MIN_ENDSTOP_INVERTING)
    #endif
  #endif

  #if QUIET_PROBING
    void probing_pause(const bool p) {
      #if ENABLED(PROBING_HEATERS_OFF)
        thermalManager.pause(p);
      #endif
      #if ENABLED(PROBING_FANS_OFF)
        fans_pause(p);
      #endif
      if (p) safe_delay(25);
    }
  #endif // QUIET_PROBING

  #if ENABLED(BLTOUCH)

    void bltouch_command(int angle) {
      servo[Z_ENDSTOP_SERVO_NR].move(angle);  // Give the BL-Touch the command and wait
      safe_delay(BLTOUCH_DELAY);
    }

    void set_bltouch_deployed(const bool deploy) {
      if (deploy && TEST_BLTOUCH()) {      // If BL-Touch says it's triggered
        bltouch_command(BLTOUCH_RESET);    //  try to reset it.
        bltouch_command(BLTOUCH_DEPLOY);   // Also needs to deploy and stow to
        bltouch_command(BLTOUCH_STOW);     //  clear the triggered condition.
        safe_delay(1500);                  // Wait for internal self-test to complete.
                                           //  (Measured completion time was 0.65 seconds
                                           //   after reset, deploy, and stow sequence)
        if (TEST_BLTOUCH()) {              // If it still claims to be triggered...
          SERIAL_ERROR_START();
          SERIAL_ERRORLNPGM(MSG_STOP_BLTOUCH);
          stop();                          // punt!
        }
      }

      bltouch_command(deploy ? BLTOUCH_DEPLOY : BLTOUCH_STOW);

      #if ENABLED(DEBUG_LEVELING_FEATURE)
        if (DEBUGGING(LEVELING)) {
          SERIAL_ECHOPAIR("set_bltouch_deployed(", deploy);
          SERIAL_CHAR(')');
          SERIAL_EOL();
        }
      #endif
    }

  #endif // BLTOUCH

  // returns false for ok and true for failure
  bool set_probe_deployed(bool deploy) {

    #if ENABLED(DEBUG_LEVELING_FEATURE)
      if (DEBUGGING(LEVELING)) {
        DEBUG_POS("set_probe_deployed", current_position);
        SERIAL_ECHOLNPAIR("deploy: ", deploy);
      }
    #endif

    if (endstops.z_probe_enabled == deploy) return false;

    // Make room for probe
    do_probe_raise(_Z_CLEARANCE_DEPLOY_PROBE);

    // When deploying make sure BLTOUCH is not already triggered
    #if ENABLED(BLTOUCH)
      if (deploy && TEST_BLTOUCH()) {      // If BL-Touch says it's triggered
        bltouch_command(BLTOUCH_RESET);    // try to reset it.
        bltouch_command(BLTOUCH_DEPLOY);   // Also needs to deploy and stow to
        bltouch_command(BLTOUCH_STOW);     // clear the triggered condition.
        safe_delay(1500);                  // wait for internal self test to complete
                                           //   measured completion time was 0.65 seconds
                                           //   after reset, deploy & stow sequence
        if (TEST_BLTOUCH()) {              // If it still claims to be triggered...
          SERIAL_ERROR_START();
          SERIAL_ERRORLNPGM(MSG_STOP_BLTOUCH);
          stop();                          // punt!
          return true;
        }
      }
    #elif ENABLED(Z_PROBE_SLED) || ENABLED(Z_PROBE_ALLEN_KEY)
      #if ENABLED(Z_PROBE_SLED)
        #define _AUE_ARGS true, false, false
      #else
        #define _AUE_ARGS
      #endif
      if (axis_unhomed_error(_AUE_ARGS)) {
        SERIAL_ERROR_START();
        SERIAL_ERRORLNPGM(MSG_STOP_UNHOMED);
        stop();
        return true;
      }
    #endif

    const float oldXpos = current_position[X_AXIS],
                oldYpos = current_position[Y_AXIS];

    #ifdef _TRIGGERED_WHEN_STOWED_TEST

      // If endstop is already false, the Z probe is deployed
      if (_TRIGGERED_WHEN_STOWED_TEST == deploy) {     // closed after the probe specific actions.
                                                       // Would a goto be less ugly?
        //while (!_TRIGGERED_WHEN_STOWED_TEST) idle(); // would offer the opportunity
                                                       // for a triggered when stowed manual probe.

        if (!deploy) endstops.enable_z_probe(false); // Switch off triggered when stowed probes early
                                                     // otherwise an Allen-Key probe can't be stowed.
    #endif

        #if ENABLED(SOLENOID_PROBE)

          #if HAS_SOLENOID_1
            WRITE(SOL1_PIN, deploy);
          #endif

        #elif ENABLED(Z_PROBE_SLED)

          dock_sled(!deploy);

        #elif HAS_Z_SERVO_ENDSTOP && DISABLED(BLTOUCH)

          servo[Z_ENDSTOP_SERVO_NR].move(z_servo_angle[deploy ? 0 : 1]);

        #elif ENABLED(Z_PROBE_ALLEN_KEY)

          deploy ? run_deploy_moves_script() : run_stow_moves_script();

        #endif

    #ifdef _TRIGGERED_WHEN_STOWED_TEST
      } // _TRIGGERED_WHEN_STOWED_TEST == deploy

      if (_TRIGGERED_WHEN_STOWED_TEST == deploy) { // State hasn't changed?

        if (IsRunning()) {
          SERIAL_ERROR_START();
          SERIAL_ERRORLNPGM("Z-Probe failed");
          LCD_ALERTMESSAGEPGM("Err: ZPROBE");
        }
        stop();
        return true;

      } // _TRIGGERED_WHEN_STOWED_TEST == deploy

    #endif

    do_blocking_move_to(oldXpos, oldYpos, current_position[Z_AXIS]); // return to position before deploy
    endstops.enable_z_probe(deploy);
    return false;
  }

  static void do_probe_move(float z, float fr_mm_m) {
    #if ENABLED(DEBUG_LEVELING_FEATURE)
      if (DEBUGGING(LEVELING)) DEBUG_POS(">>> do_probe_move", current_position);
    #endif

    // Deploy BLTouch at the start of any probe
    #if ENABLED(BLTOUCH)
      set_bltouch_deployed(true);
    #endif

    #if QUIET_PROBING
      probing_pause(true);
    #endif

    // Move down until probe triggered
    do_blocking_move_to_z(LOGICAL_Z_POSITION(z), MMM_TO_MMS(fr_mm_m));

    #if QUIET_PROBING
      probing_pause(false);
    #endif

    // Retract BLTouch immediately after a probe
    #if ENABLED(BLTOUCH)
      set_bltouch_deployed(false);
    #endif

    // Clear endstop flags
    endstops.hit_on_purpose();

    // Get Z where the steppers were interrupted
    set_current_from_steppers_for_axis(Z_AXIS);

    // Tell the planner where we actually are
    SYNC_PLAN_POSITION_KINEMATIC();

    #if ENABLED(DEBUG_LEVELING_FEATURE)
      if (DEBUGGING(LEVELING)) DEBUG_POS("<<< do_probe_move", current_position);
    #endif
  }

  // Do a single Z probe and return with current_position[Z_AXIS]
  // at the height where the probe triggered.
  static float run_z_probe() {

    #if ENABLED(DEBUG_LEVELING_FEATURE)
      if (DEBUGGING(LEVELING)) DEBUG_POS(">>> run_z_probe", current_position);
    #endif

    // Prevent stepper_inactive_time from running out and EXTRUDER_RUNOUT_PREVENT from extruding
    refresh_cmd_timeout();

    #if ENABLED(PROBE_DOUBLE_TOUCH)

      // Do a first probe at the fast speed
      do_probe_move(-(Z_MAX_LENGTH) - 10, Z_PROBE_SPEED_FAST);

      #if ENABLED(DEBUG_LEVELING_FEATURE)
        float first_probe_z = current_position[Z_AXIS];
        if (DEBUGGING(LEVELING)) SERIAL_ECHOLNPAIR("1st Probe Z:", first_probe_z);
      #endif

      // move up by the bump distance
      do_blocking_move_to_z(current_position[Z_AXIS] + home_bump_mm(Z_AXIS), MMM_TO_MMS(Z_PROBE_SPEED_FAST));

    #else

      // If the nozzle is above the travel height then
      // move down quickly before doing the slow probe
      float z = LOGICAL_Z_POSITION(Z_CLEARANCE_BETWEEN_PROBES);
      if (zprobe_zoffset < 0) z -= zprobe_zoffset;
      #if ENABLED(DELTA)
        z -= home_offset[Z_AXIS];
      #endif
      if (z < current_position[Z_AXIS])
        do_blocking_move_to_z(z, MMM_TO_MMS(Z_PROBE_SPEED_FAST));

    #endif

    // move down slowly to find bed
    do_probe_move(-(Z_MAX_LENGTH) - 10, Z_PROBE_SPEED_SLOW);

    #if ENABLED(DEBUG_LEVELING_FEATURE)
      if (DEBUGGING(LEVELING)) DEBUG_POS("<<< run_z_probe", current_position);
    #endif

    // Debug: compare probe heights
    #if ENABLED(PROBE_DOUBLE_TOUCH) && ENABLED(DEBUG_LEVELING_FEATURE)
      if (DEBUGGING(LEVELING)) {
        SERIAL_ECHOPAIR("2nd Probe Z:", current_position[Z_AXIS]);
        SERIAL_ECHOLNPAIR(" Discrepancy:", first_probe_z - current_position[Z_AXIS]);
      }
    #endif
    return current_position[Z_AXIS] + zprobe_zoffset;
  }

  /**
   * - Move to the given XY
   * - Deploy the probe, if not already deployed
   * - Probe the bed, get the Z position
   * - Depending on the 'stow' flag
   *   - Stow the probe, or
   *   - Raise to the BETWEEN height
   * - Return the probed Z position
   */
  float probe_pt(const float &x, const float &y, const bool stow/*=true*/, const int verbose_level/*=1*/) {
    #if ENABLED(DEBUG_LEVELING_FEATURE)
      if (DEBUGGING(LEVELING)) {
        SERIAL_ECHOPAIR(">>> probe_pt(", x);
        SERIAL_ECHOPAIR(", ", y);
        SERIAL_ECHOPAIR(", ", stow ? "" : "no ");
        SERIAL_ECHOLNPGM("stow)");
        DEBUG_POS("", current_position);
      }
    #endif

    if (!position_is_reachable_by_probe_xy(x, y)) return NAN;

    const float old_feedrate_mm_s = feedrate_mm_s;

    #if ENABLED(DELTA)
      if (current_position[Z_AXIS] > delta_clip_start_height)
        do_blocking_move_to_z(delta_clip_start_height);
    #endif

    // Ensure a minimum height before moving the probe
    do_probe_raise(Z_CLEARANCE_BETWEEN_PROBES);

    feedrate_mm_s = XY_PROBE_FEEDRATE_MM_S;

    // Move the probe to the given XY
    do_blocking_move_to_xy(x - (X_PROBE_OFFSET_FROM_EXTRUDER), y - (Y_PROBE_OFFSET_FROM_EXTRUDER));

    if (DEPLOY_PROBE()) return NAN;

    const float measured_z = run_z_probe();

    if (!stow)
      do_probe_raise(Z_CLEARANCE_BETWEEN_PROBES);
    else
      if (STOW_PROBE()) return NAN;

    if (verbose_level > 2) {
      SERIAL_PROTOCOLPGM("Bed X: ");
      SERIAL_PROTOCOL_F(x, 3);
      SERIAL_PROTOCOLPGM(" Y: ");
      SERIAL_PROTOCOL_F(y, 3);
      SERIAL_PROTOCOLPGM(" Z: ");
      SERIAL_PROTOCOL_F(measured_z, 3);
      SERIAL_EOL();
    }

    #if ENABLED(DEBUG_LEVELING_FEATURE)
      if (DEBUGGING(LEVELING)) SERIAL_ECHOLNPGM("<<< probe_pt");
    #endif

    feedrate_mm_s = old_feedrate_mm_s;

    return measured_z;
  }

#endif // HAS_BED_PROBE

#if HAS_LEVELING

  bool leveling_is_valid() {
    return
      #if ENABLED(MESH_BED_LEVELING)
        mbl.has_mesh()
      #elif ENABLED(AUTO_BED_LEVELING_BILINEAR)
        !!bilinear_grid_spacing[X_AXIS]
      #elif ENABLED(AUTO_BED_LEVELING_UBL)
        true
      #else // 3POINT, LINEAR
        true
      #endif
    ;
  }

  bool leveling_is_active() {
    return
      #if ENABLED(MESH_BED_LEVELING)
        mbl.active()
      #elif ENABLED(AUTO_BED_LEVELING_UBL)
        ubl.state.active
      #else
        planner.abl_enabled
      #endif
    ;
  }

  /**
   * Turn bed leveling on or off, fixing the current
   * position as-needed.
   *
   * Disable: Current position = physical position
   *  Enable: Current position = "unleveled" physical position
   */
  void set_bed_leveling_enabled(const bool enable/*=true*/) {

    #if ENABLED(AUTO_BED_LEVELING_BILINEAR)
      const bool can_change = (!enable || leveling_is_valid());
    #else
      constexpr bool can_change = true;
    #endif

    if (can_change && enable != leveling_is_active()) {

      #if ENABLED(MESH_BED_LEVELING)

        if (!enable)
          planner.apply_leveling(current_position[X_AXIS], current_position[Y_AXIS], current_position[Z_AXIS]);

        const bool enabling = enable && leveling_is_valid();
        mbl.set_active(enabling);
        if (enabling) planner.unapply_leveling(current_position);

      #elif ENABLED(AUTO_BED_LEVELING_UBL)
        #if PLANNER_LEVELING
          if (ubl.state.active) {                       // leveling from on to off
            // change unleveled current_position to physical current_position without moving steppers.
            planner.apply_leveling(current_position[X_AXIS], current_position[Y_AXIS], current_position[Z_AXIS]);
            ubl.state.active = false;                   // disable only AFTER calling apply_leveling
          }
          else {                                        // leveling from off to on
            ubl.state.active = true;                    // enable BEFORE calling unapply_leveling, otherwise ignored
            // change physical current_position to unleveled current_position without moving steppers.
            planner.unapply_leveling(current_position);
          }
        #else
          ubl.state.active = enable;                    // just flip the bit, current_position will be wrong until next move.
        #endif

      #else // ABL

        #if ENABLED(AUTO_BED_LEVELING_BILINEAR)
          // Force bilinear_z_offset to re-calculate next time
          const float reset[XYZ] = { -9999.999, -9999.999, 0 };
          (void)bilinear_z_offset(reset);
        #endif

        // Enable or disable leveling compensation in the planner
        planner.abl_enabled = enable;

        if (!enable)
          // When disabling just get the current position from the steppers.
          // This will yield the smallest error when first converted back to steps.
          set_current_from_steppers_for_axis(
            #if ABL_PLANAR
              ALL_AXES
            #else
              Z_AXIS
            #endif
          );
        else
          // When enabling, remove compensation from the current position,
          // so compensation will give the right stepper counts.
          planner.unapply_leveling(current_position);

      #endif // ABL
    }
  }

  #if ENABLED(ENABLE_LEVELING_FADE_HEIGHT)

    void set_z_fade_height(const float zfh) {

      const bool level_active = leveling_is_active();

      #if ENABLED(AUTO_BED_LEVELING_UBL)

        if (level_active)
          set_bed_leveling_enabled(false);  // turn off before changing fade height for proper apply/unapply leveling to maintain current_position
        planner.z_fade_height = zfh;
        planner.inverse_z_fade_height = RECIPROCAL(zfh);
        if (level_active)
          set_bed_leveling_enabled(true);  // turn back on after changing fade height

      #else

        planner.z_fade_height = zfh;
        planner.inverse_z_fade_height = RECIPROCAL(zfh);

        if (level_active) {
          set_current_from_steppers_for_axis(
            #if ABL_PLANAR
              ALL_AXES
            #else
              Z_AXIS
            #endif
          );
        }
      #endif
    }

  #endif // LEVELING_FADE_HEIGHT

  /**
   * Reset calibration results to zero.
   */
  void reset_bed_level() {
    set_bed_leveling_enabled(false);
    #if ENABLED(MESH_BED_LEVELING)
      if (leveling_is_valid()) {
        mbl.reset();
        mbl.set_has_mesh(false);
      }
    #else
      #if ENABLED(DEBUG_LEVELING_FEATURE)
        if (DEBUGGING(LEVELING)) SERIAL_ECHOLNPGM("reset_bed_level");
      #endif
      #if ABL_PLANAR
        planner.bed_level_matrix.set_to_identity();
      #elif ENABLED(AUTO_BED_LEVELING_BILINEAR)
        bilinear_start[X_AXIS] = bilinear_start[Y_AXIS] =
        bilinear_grid_spacing[X_AXIS] = bilinear_grid_spacing[Y_AXIS] = 0;
        for (uint8_t x = 0; x < GRID_MAX_POINTS_X; x++)
          for (uint8_t y = 0; y < GRID_MAX_POINTS_Y; y++)
            z_values[x][y] = NAN;
      #elif ENABLED(AUTO_BED_LEVELING_UBL)
        ubl.reset();
      #endif
    #endif
  }

#endif // HAS_LEVELING

#if ENABLED(AUTO_BED_LEVELING_BILINEAR) || ENABLED(MESH_BED_LEVELING)

  /**
   * Enable to produce output in JSON format suitable
   * for SCAD or JavaScript mesh visualizers.
   *
   * Visualize meshes in OpenSCAD using the included script.
   *
   *   buildroot/shared/scripts/MarlinMesh.scad
   */
  //#define SCAD_MESH_OUTPUT

  /**
   * Print calibration results for plotting or manual frame adjustment.
   */
  static void print_2d_array(const uint8_t sx, const uint8_t sy, const uint8_t precision, float (*fn)(const uint8_t, const uint8_t)) {
    #ifndef SCAD_MESH_OUTPUT
      for (uint8_t x = 0; x < sx; x++) {
        for (uint8_t i = 0; i < precision + 2 + (x < 10 ? 1 : 0); i++)
          SERIAL_PROTOCOLCHAR(' ');
        SERIAL_PROTOCOL((int)x);
      }
      SERIAL_EOL();
    #endif
    #ifdef SCAD_MESH_OUTPUT
      SERIAL_PROTOCOLLNPGM("measured_z = ["); // open 2D array
    #endif
    for (uint8_t y = 0; y < sy; y++) {
      #ifdef SCAD_MESH_OUTPUT
        SERIAL_PROTOCOLPGM(" [");           // open sub-array
      #else
        if (y < 10) SERIAL_PROTOCOLCHAR(' ');
        SERIAL_PROTOCOL((int)y);
      #endif
      for (uint8_t x = 0; x < sx; x++) {
        SERIAL_PROTOCOLCHAR(' ');
        const float offset = fn(x, y);
        if (!isnan(offset)) {
          if (offset >= 0) SERIAL_PROTOCOLCHAR('+');
          SERIAL_PROTOCOL_F(offset, precision);
        }
        else {
          #ifdef SCAD_MESH_OUTPUT
            for (uint8_t i = 3; i < precision + 3; i++)
              SERIAL_PROTOCOLCHAR(' ');
            SERIAL_PROTOCOLPGM("NAN");
          #else
            for (uint8_t i = 0; i < precision + 3; i++)
              SERIAL_PROTOCOLCHAR(i ? '=' : ' ');
          #endif
        }
        #ifdef SCAD_MESH_OUTPUT
          if (x < sx - 1) SERIAL_PROTOCOLCHAR(',');
        #endif
      }
      #ifdef SCAD_MESH_OUTPUT
        SERIAL_PROTOCOLCHAR(' ');
        SERIAL_PROTOCOLCHAR(']');                     // close sub-array
        if (y < sy - 1) SERIAL_PROTOCOLCHAR(',');
      #endif
      SERIAL_EOL();
    }
    #ifdef SCAD_MESH_OUTPUT
      SERIAL_PROTOCOLPGM("];");                       // close 2D array
    #endif
    SERIAL_EOL();
  }

#endif

#if ENABLED(AUTO_BED_LEVELING_BILINEAR)

  /**
   * Extrapolate a single point from its neighbors
   */
  static void extrapolate_one_point(const uint8_t x, const uint8_t y, const int8_t xdir, const int8_t ydir) {
    #if ENABLED(DEBUG_LEVELING_FEATURE)
      if (DEBUGGING(LEVELING)) {
        SERIAL_ECHOPGM("Extrapolate [");
        if (x < 10) SERIAL_CHAR(' ');
        SERIAL_ECHO((int)x);
        SERIAL_CHAR(xdir ? (xdir > 0 ? '+' : '-') : ' ');
        SERIAL_CHAR(' ');
        if (y < 10) SERIAL_CHAR(' ');
        SERIAL_ECHO((int)y);
        SERIAL_CHAR(ydir ? (ydir > 0 ? '+' : '-') : ' ');
        SERIAL_CHAR(']');
      }
    #endif
    if (!isnan(z_values[x][y])) {
      #if ENABLED(DEBUG_LEVELING_FEATURE)
        if (DEBUGGING(LEVELING)) SERIAL_ECHOLNPGM(" (done)");
      #endif
      return;  // Don't overwrite good values.
    }
    SERIAL_EOL();

    // Get X neighbors, Y neighbors, and XY neighbors
    const uint8_t x1 = x + xdir, y1 = y + ydir, x2 = x1 + xdir, y2 = y1 + ydir;
    float a1 = z_values[x1][y ], a2 = z_values[x2][y ],
          b1 = z_values[x ][y1], b2 = z_values[x ][y2],
          c1 = z_values[x1][y1], c2 = z_values[x2][y2];

    // Treat far unprobed points as zero, near as equal to far
    if (isnan(a2)) a2 = 0.0; if (isnan(a1)) a1 = a2;
    if (isnan(b2)) b2 = 0.0; if (isnan(b1)) b1 = b2;
    if (isnan(c2)) c2 = 0.0; if (isnan(c1)) c1 = c2;

    const float a = 2 * a1 - a2, b = 2 * b1 - b2, c = 2 * c1 - c2;

    // Take the average instead of the median
    z_values[x][y] = (a + b + c) / 3.0;

    // Median is robust (ignores outliers).
    // z_values[x][y] = (a < b) ? ((b < c) ? b : (c < a) ? a : c)
    //                                : ((c < b) ? b : (a < c) ? a : c);
  }

  //Enable this if your SCARA uses 180° of total area
  //#define EXTRAPOLATE_FROM_EDGE

  #if ENABLED(EXTRAPOLATE_FROM_EDGE)
    #if GRID_MAX_POINTS_X < GRID_MAX_POINTS_Y
      #define HALF_IN_X
    #elif GRID_MAX_POINTS_Y < GRID_MAX_POINTS_X
      #define HALF_IN_Y
    #endif
  #endif

  /**
   * Fill in the unprobed points (corners of circular print surface)
   * using linear extrapolation, away from the center.
   */
  static void extrapolate_unprobed_bed_level() {
    #ifdef HALF_IN_X
      constexpr uint8_t ctrx2 = 0, xlen = GRID_MAX_POINTS_X - 1;
    #else
      constexpr uint8_t ctrx1 = (GRID_MAX_POINTS_X - 1) / 2, // left-of-center
                        ctrx2 = (GRID_MAX_POINTS_X) / 2,     // right-of-center
                        xlen = ctrx1;
    #endif

    #ifdef HALF_IN_Y
      constexpr uint8_t ctry2 = 0, ylen = GRID_MAX_POINTS_Y - 1;
    #else
      constexpr uint8_t ctry1 = (GRID_MAX_POINTS_Y - 1) / 2, // top-of-center
                        ctry2 = (GRID_MAX_POINTS_Y) / 2,     // bottom-of-center
                        ylen = ctry1;
    #endif

    for (uint8_t xo = 0; xo <= xlen; xo++)
      for (uint8_t yo = 0; yo <= ylen; yo++) {
        uint8_t x2 = ctrx2 + xo, y2 = ctry2 + yo;
        #ifndef HALF_IN_X
          const uint8_t x1 = ctrx1 - xo;
        #endif
        #ifndef HALF_IN_Y
          const uint8_t y1 = ctry1 - yo;
          #ifndef HALF_IN_X
            extrapolate_one_point(x1, y1, +1, +1);   //  left-below + +
          #endif
          extrapolate_one_point(x2, y1, -1, +1);     // right-below - +
        #endif
        #ifndef HALF_IN_X
          extrapolate_one_point(x1, y2, +1, -1);     //  left-above + -
        #endif
        extrapolate_one_point(x2, y2, -1, -1);       // right-above - -
      }

  }

  static void print_bilinear_leveling_grid() {
    SERIAL_ECHOLNPGM("Bilinear Leveling Grid:");
    print_2d_array(GRID_MAX_POINTS_X, GRID_MAX_POINTS_Y, 3,
      [](const uint8_t ix, const uint8_t iy) { return z_values[ix][iy]; }
    );
  }

  #if ENABLED(ABL_BILINEAR_SUBDIVISION)

    #define ABL_GRID_POINTS_VIRT_X (GRID_MAX_POINTS_X - 1) * (BILINEAR_SUBDIVISIONS) + 1
    #define ABL_GRID_POINTS_VIRT_Y (GRID_MAX_POINTS_Y - 1) * (BILINEAR_SUBDIVISIONS) + 1
    #define ABL_TEMP_POINTS_X (GRID_MAX_POINTS_X + 2)
    #define ABL_TEMP_POINTS_Y (GRID_MAX_POINTS_Y + 2)
    float z_values_virt[ABL_GRID_POINTS_VIRT_X][ABL_GRID_POINTS_VIRT_Y];
    int bilinear_grid_spacing_virt[2] = { 0 };
    float bilinear_grid_factor_virt[2] = { 0 };

    static void bed_level_virt_print() {
      SERIAL_ECHOLNPGM("Subdivided with CATMULL ROM Leveling Grid:");
      print_2d_array(ABL_GRID_POINTS_VIRT_X, ABL_GRID_POINTS_VIRT_Y, 5,
        [](const uint8_t ix, const uint8_t iy) { return z_values_virt[ix][iy]; }
      );
    }

    #define LINEAR_EXTRAPOLATION(E, I) ((E) * 2 - (I))
    float bed_level_virt_coord(const uint8_t x, const uint8_t y) {
      uint8_t ep = 0, ip = 1;
      if (!x || x == ABL_TEMP_POINTS_X - 1) {
        if (x) {
          ep = GRID_MAX_POINTS_X - 1;
          ip = GRID_MAX_POINTS_X - 2;
        }
        if (WITHIN(y, 1, ABL_TEMP_POINTS_Y - 2))
          return LINEAR_EXTRAPOLATION(
            z_values[ep][y - 1],
            z_values[ip][y - 1]
          );
        else
          return LINEAR_EXTRAPOLATION(
            bed_level_virt_coord(ep + 1, y),
            bed_level_virt_coord(ip + 1, y)
          );
      }
      if (!y || y == ABL_TEMP_POINTS_Y - 1) {
        if (y) {
          ep = GRID_MAX_POINTS_Y - 1;
          ip = GRID_MAX_POINTS_Y - 2;
        }
        if (WITHIN(x, 1, ABL_TEMP_POINTS_X - 2))
          return LINEAR_EXTRAPOLATION(
            z_values[x - 1][ep],
            z_values[x - 1][ip]
          );
        else
          return LINEAR_EXTRAPOLATION(
            bed_level_virt_coord(x, ep + 1),
            bed_level_virt_coord(x, ip + 1)
          );
      }
      return z_values[x - 1][y - 1];
    }

    static float bed_level_virt_cmr(const float p[4], const uint8_t i, const float t) {
      return (
          p[i-1] * -t * sq(1 - t)
        + p[i]   * (2 - 5 * sq(t) + 3 * t * sq(t))
        + p[i+1] * t * (1 + 4 * t - 3 * sq(t))
        - p[i+2] * sq(t) * (1 - t)
      ) * 0.5;
    }

    static float bed_level_virt_2cmr(const uint8_t x, const uint8_t y, const float &tx, const float &ty) {
      float row[4], column[4];
      for (uint8_t i = 0; i < 4; i++) {
        for (uint8_t j = 0; j < 4; j++) {
          column[j] = bed_level_virt_coord(i + x - 1, j + y - 1);
        }
        row[i] = bed_level_virt_cmr(column, 1, ty);
      }
      return bed_level_virt_cmr(row, 1, tx);
    }

    void bed_level_virt_interpolate() {
      bilinear_grid_spacing_virt[X_AXIS] = bilinear_grid_spacing[X_AXIS] / (BILINEAR_SUBDIVISIONS);
      bilinear_grid_spacing_virt[Y_AXIS] = bilinear_grid_spacing[Y_AXIS] / (BILINEAR_SUBDIVISIONS);
      bilinear_grid_factor_virt[X_AXIS] = RECIPROCAL(bilinear_grid_spacing_virt[X_AXIS]);
      bilinear_grid_factor_virt[Y_AXIS] = RECIPROCAL(bilinear_grid_spacing_virt[Y_AXIS]);
      for (uint8_t y = 0; y < GRID_MAX_POINTS_Y; y++)
        for (uint8_t x = 0; x < GRID_MAX_POINTS_X; x++)
          for (uint8_t ty = 0; ty < BILINEAR_SUBDIVISIONS; ty++)
            for (uint8_t tx = 0; tx < BILINEAR_SUBDIVISIONS; tx++) {
              if ((ty && y == GRID_MAX_POINTS_Y - 1) || (tx && x == GRID_MAX_POINTS_X - 1))
                continue;
              z_values_virt[x * (BILINEAR_SUBDIVISIONS) + tx][y * (BILINEAR_SUBDIVISIONS) + ty] =
                bed_level_virt_2cmr(
                  x + 1,
                  y + 1,
                  (float)tx / (BILINEAR_SUBDIVISIONS),
                  (float)ty / (BILINEAR_SUBDIVISIONS)
                );
            }
    }
  #endif // ABL_BILINEAR_SUBDIVISION

  // Refresh after other values have been updated
  void refresh_bed_level() {
    bilinear_grid_factor[X_AXIS] = RECIPROCAL(bilinear_grid_spacing[X_AXIS]);
    bilinear_grid_factor[Y_AXIS] = RECIPROCAL(bilinear_grid_spacing[Y_AXIS]);
    #if ENABLED(ABL_BILINEAR_SUBDIVISION)
      bed_level_virt_interpolate();
    #endif
  }

#endif // AUTO_BED_LEVELING_BILINEAR

/**
 * Home an individual linear axis
 */
static void do_homing_move(const AxisEnum axis, const float distance, const float fr_mm_s=0.0) {

  #if ENABLED(DEBUG_LEVELING_FEATURE)
    if (DEBUGGING(LEVELING)) {
      SERIAL_ECHOPAIR(">>> do_homing_move(", axis_codes[axis]);
      SERIAL_ECHOPAIR(", ", distance);
      SERIAL_ECHOPAIR(", ", fr_mm_s);
      SERIAL_CHAR(')');
      SERIAL_EOL();
    }
  #endif

  #if HOMING_Z_WITH_PROBE && ENABLED(BLTOUCH)
    const bool deploy_bltouch = (axis == Z_AXIS && distance < 0);
    if (deploy_bltouch) set_bltouch_deployed(true);
  #endif

  #if QUIET_PROBING
    if (axis == Z_AXIS) probing_pause(true);
  #endif

  // Tell the planner we're at Z=0
  current_position[axis] = 0;

  #if IS_SCARA
    SYNC_PLAN_POSITION_KINEMATIC();
    current_position[axis] = distance;
    inverse_kinematics(current_position);
    planner.buffer_line(delta[A_AXIS], delta[B_AXIS], delta[C_AXIS], current_position[E_AXIS], fr_mm_s ? fr_mm_s : homing_feedrate(axis), active_extruder);
  #else
    sync_plan_position();
    current_position[axis] = distance;
    planner.buffer_line(current_position[X_AXIS], current_position[Y_AXIS], current_position[Z_AXIS], current_position[E_AXIS], fr_mm_s ? fr_mm_s : homing_feedrate(axis), active_extruder);
  #endif

  stepper.synchronize();

  #if QUIET_PROBING
    if (axis == Z_AXIS) probing_pause(false);
  #endif

  #if HOMING_Z_WITH_PROBE && ENABLED(BLTOUCH)
    if (deploy_bltouch) set_bltouch_deployed(false);
  #endif

  endstops.hit_on_purpose();

  #if ENABLED(DEBUG_LEVELING_FEATURE)
    if (DEBUGGING(LEVELING)) {
      SERIAL_ECHOPAIR("<<< do_homing_move(", axis_codes[axis]);
      SERIAL_CHAR(')');
      SERIAL_EOL();
    }
  #endif
}

/**
 * TMC2130 specific sensorless homing using stallGuard2.
 * stallGuard2 only works when in spreadCycle mode.
 * spreadCycle and stealthChop are mutually exclusive.
 */
#if ENABLED(SENSORLESS_HOMING)
  void tmc2130_sensorless_homing(TMC2130Stepper &st, bool enable=true) {
    #if ENABLED(STEALTHCHOP)
      if (enable) {
        st.coolstep_min_speed(1024UL * 1024UL - 1UL);
        st.stealthChop(0);
      }
      else {
        st.coolstep_min_speed(0);
        st.stealthChop(1);
      }
    #endif

    st.diag1_stall(enable ? 1 : 0);
  }
#endif

/**
 * Home an individual "raw axis" to its endstop.
 * This applies to XYZ on Cartesian and Core robots, and
 * to the individual ABC steppers on DELTA and SCARA.
 *
 * At the end of the procedure the axis is marked as
 * homed and the current position of that axis is updated.
 * Kinematic robots should wait till all axes are homed
 * before updating the current position.
 */

#define HOMEAXIS(LETTER) homeaxis(LETTER##_AXIS)

static void homeaxis(const AxisEnum axis) {

  #if IS_SCARA
    // Only Z homing (with probe) is permitted
    if (axis != Z_AXIS) { BUZZ(100, 880); return; }
  #else
    #define CAN_HOME(A) \
      (axis == A##_AXIS && ((A##_MIN_PIN > -1 && A##_HOME_DIR < 0) || (A##_MAX_PIN > -1 && A##_HOME_DIR > 0)))
    if (!CAN_HOME(X) && !CAN_HOME(Y) && !CAN_HOME(Z)) return;
  #endif

  #if ENABLED(DEBUG_LEVELING_FEATURE)
    if (DEBUGGING(LEVELING)) {
      SERIAL_ECHOPAIR(">>> homeaxis(", axis_codes[axis]);
      SERIAL_CHAR(')');
      SERIAL_EOL();
    }
  #endif

  const int axis_home_dir =
    #if ENABLED(DUAL_X_CARRIAGE)
      (axis == X_AXIS) ? x_home_dir(active_extruder) :
    #endif
    home_dir(axis);

  // Homing Z towards the bed? Deploy the Z probe or endstop.
  #if HOMING_Z_WITH_PROBE
    if (axis == Z_AXIS && DEPLOY_PROBE()) return;
  #endif

  // Set a flag for Z motor locking
  #if ENABLED(Z_DUAL_ENDSTOPS)
    if (axis == Z_AXIS) stepper.set_homing_flag(true);
  #endif

  // Disable stealthChop if used. Enable diag1 pin on driver.
  #if ENABLED(SENSORLESS_HOMING)
    #if ENABLED(X_IS_TMC2130)
      if (axis == X_AXIS) tmc2130_sensorless_homing(stepperX);
    #endif
    #if ENABLED(Y_IS_TMC2130)
      if (axis == Y_AXIS) tmc2130_sensorless_homing(stepperY);
    #endif
  #endif

  // Fast move towards endstop until triggered
  #if ENABLED(DEBUG_LEVELING_FEATURE)
    if (DEBUGGING(LEVELING)) SERIAL_ECHOLNPGM("Home 1 Fast:");
  #endif
  do_homing_move(axis, 1.5 * max_length(axis) * axis_home_dir);

  // When homing Z with probe respect probe clearance
  const float bump = axis_home_dir * (
    #if HOMING_Z_WITH_PROBE
      (axis == Z_AXIS) ? max(Z_CLEARANCE_BETWEEN_PROBES, home_bump_mm(Z_AXIS)) :
    #endif
    home_bump_mm(axis)
  );

  // If a second homing move is configured...
  if (bump) {
    // Move away from the endstop by the axis HOME_BUMP_MM
    #if ENABLED(DEBUG_LEVELING_FEATURE)
      if (DEBUGGING(LEVELING)) SERIAL_ECHOLNPGM("Move Away:");
    #endif
    do_homing_move(axis, -bump);

    // Slow move towards endstop until triggered
    #if ENABLED(DEBUG_LEVELING_FEATURE)
      if (DEBUGGING(LEVELING)) SERIAL_ECHOLNPGM("Home 2 Slow:");
    #endif
    do_homing_move(axis, 2 * bump, get_homing_bump_feedrate(axis));
  }

  #if ENABLED(Z_DUAL_ENDSTOPS)
    if (axis == Z_AXIS) {
      float adj = fabs(z_endstop_adj);
      bool lockZ1;
      if (axis_home_dir > 0) {
        adj = -adj;
        lockZ1 = (z_endstop_adj > 0);
      }
      else
        lockZ1 = (z_endstop_adj < 0);

      if (lockZ1) stepper.set_z_lock(true); else stepper.set_z2_lock(true);

      // Move to the adjusted endstop height
      do_homing_move(axis, adj);

      if (lockZ1) stepper.set_z_lock(false); else stepper.set_z2_lock(false);
      stepper.set_homing_flag(false);
    } // Z_AXIS
  #endif

  #if IS_SCARA

    set_axis_is_at_home(axis);
    SYNC_PLAN_POSITION_KINEMATIC();

  #elif ENABLED(DELTA)

    // Delta has already moved all three towers up in G28
    // so here it re-homes each tower in turn.
    // Delta homing treats the axes as normal linear axes.

    // retrace by the amount specified in endstop_adj + additional 0.1mm in order to have minimum steps
    if (endstop_adj[axis] * Z_HOME_DIR <= 0) {
      #if ENABLED(DEBUG_LEVELING_FEATURE)
        if (DEBUGGING(LEVELING)) SERIAL_ECHOLNPGM("endstop_adj:");
      #endif
      do_homing_move(axis, endstop_adj[axis] - 0.1);
    }

  #else

    // For cartesian/core machines,
    // set the axis to its home position
    set_axis_is_at_home(axis);
    sync_plan_position();

    destination[axis] = current_position[axis];

    #if ENABLED(DEBUG_LEVELING_FEATURE)
      if (DEBUGGING(LEVELING)) DEBUG_POS("> AFTER set_axis_is_at_home", current_position);
    #endif

  #endif

  // Re-enable stealthChop if used. Disable diag1 pin on driver.
  #if ENABLED(SENSORLESS_HOMING)
    #if ENABLED(X_IS_TMC2130)
      if (axis == X_AXIS) tmc2130_sensorless_homing(stepperX, false);
    #endif
    #if ENABLED(Y_IS_TMC2130)
      if (axis == Y_AXIS) tmc2130_sensorless_homing(stepperY, false);
    #endif
  #endif

  // Put away the Z probe
  #if HOMING_Z_WITH_PROBE
    if (axis == Z_AXIS && STOW_PROBE()) return;
  #endif

  #if ENABLED(DEBUG_LEVELING_FEATURE)
    if (DEBUGGING(LEVELING)) {
      SERIAL_ECHOPAIR("<<< homeaxis(", axis_codes[axis]);
      SERIAL_CHAR(')');
      SERIAL_EOL();
    }
  #endif
} // homeaxis()

#if ENABLED(FWRETRACT)

  void retract(const bool retracting, const bool swapping = false) {

    static float hop_height;

    if (retracting == retracted[active_extruder]) return;

    const float old_feedrate_mm_s = feedrate_mm_s;

    set_destination_to_current();

    if (retracting) {

      feedrate_mm_s = retract_feedrate_mm_s;
      current_position[E_AXIS] += (swapping ? retract_length_swap : retract_length) / volumetric_multiplier[active_extruder];
      sync_plan_position_e();
      prepare_move_to_destination();

      if (retract_zlift > 0.01) {
        hop_height = current_position[Z_AXIS];
        // Pretend current position is lower
        current_position[Z_AXIS] -= retract_zlift;
        SYNC_PLAN_POSITION_KINEMATIC();
        // Raise up to the old current_position
        prepare_move_to_destination();
      }
    }
    else {

      // If the height hasn't been lowered, undo the Z hop
      if (retract_zlift > 0.01 && hop_height <= current_position[Z_AXIS]) {
        // Pretend current position is higher. Z will lower on the next move
        current_position[Z_AXIS] += retract_zlift;
        SYNC_PLAN_POSITION_KINEMATIC();
        // Lower Z
        prepare_move_to_destination();
      }

      feedrate_mm_s = retract_recover_feedrate_mm_s;
      const float move_e = swapping ? retract_length_swap + retract_recover_length_swap : retract_length + retract_recover_length;
      current_position[E_AXIS] -= move_e / volumetric_multiplier[active_extruder];
      sync_plan_position_e();

      // Recover E
      prepare_move_to_destination();
    }

    feedrate_mm_s = old_feedrate_mm_s;
    retracted[active_extruder] = retracting;

  } // retract()

#endif // FWRETRACT

#if ENABLED(MIXING_EXTRUDER)

  void normalize_mix() {
    float mix_total = 0.0;
    for (uint8_t i = 0; i < MIXING_STEPPERS; i++) mix_total += RECIPROCAL(mixing_factor[i]);
    // Scale all values if they don't add up to ~1.0
    if (!NEAR(mix_total, 1.0)) {
      SERIAL_PROTOCOLLNPGM("Warning: Mix factors must add up to 1.0. Scaling.");
      for (uint8_t i = 0; i < MIXING_STEPPERS; i++) mixing_factor[i] *= mix_total;
    }
  }

  #if ENABLED(DIRECT_MIXING_IN_G1)
    // Get mixing parameters from the GCode
    // The total "must" be 1.0 (but it will be normalized)
    // If no mix factors are given, the old mix is preserved
    void gcode_get_mix() {
      const char* mixing_codes = "ABCDHI";
      byte mix_bits = 0;
      for (uint8_t i = 0; i < MIXING_STEPPERS; i++) {
        if (parser.seen(mixing_codes[i])) {
          SBI(mix_bits, i);
          float v = parser.value_float();
          NOLESS(v, 0.0);
          mixing_factor[i] = RECIPROCAL(v);
        }
      }
      // If any mixing factors were included, clear the rest
      // If none were included, preserve the last mix
      if (mix_bits) {
        for (uint8_t i = 0; i < MIXING_STEPPERS; i++)
          if (!TEST(mix_bits, i)) mixing_factor[i] = 0.0;
        normalize_mix();
      }
    }
  #endif

#endif

/**
 * ***************************************************************************
 * ***************************** G-CODE HANDLING *****************************
 * ***************************************************************************
 */

/**
 * Set XYZE destination and feedrate from the current GCode command
 *
 *  - Set destination from included axis codes
 *  - Set to current for missing axis codes
 *  - Set the feedrate, if included
 */
void gcode_get_destination() {
  LOOP_XYZE(i) {
    if (parser.seen(axis_codes[i]))
      destination[i] = parser.value_axis_units((AxisEnum)i) + (axis_relative_modes[i] || relative_mode ? current_position[i] : 0);
    else
      destination[i] = current_position[i];
  }

  if (parser.seen('F') && parser.value_linear_units() > 0.0)
    feedrate_mm_s = MMM_TO_MMS(parser.value_feedrate());

  #if ENABLED(PRINTCOUNTER)
    if (!DEBUGGING(DRYRUN))
      print_job_timer.incFilamentUsed(destination[E_AXIS] - current_position[E_AXIS]);
  #endif

  // Get ABCDHI mixing factors
  #if ENABLED(MIXING_EXTRUDER) && ENABLED(DIRECT_MIXING_IN_G1)
    gcode_get_mix();
  #endif
}

#if ENABLED(HOST_KEEPALIVE_FEATURE)

  /**
   * Output a "busy" message at regular intervals
   * while the machine is not accepting commands.
   */
  void host_keepalive() {
    const millis_t ms = millis();
    if (host_keepalive_interval && busy_state != NOT_BUSY) {
      if (PENDING(ms, next_busy_signal_ms)) return;
      switch (busy_state) {
        case IN_HANDLER:
        case IN_PROCESS:
          SERIAL_ECHO_START();
          SERIAL_ECHOLNPGM(MSG_BUSY_PROCESSING);
          break;
        case PAUSED_FOR_USER:
          SERIAL_ECHO_START();
          SERIAL_ECHOLNPGM(MSG_BUSY_PAUSED_FOR_USER);
          break;
        case PAUSED_FOR_INPUT:
          SERIAL_ECHO_START();
          SERIAL_ECHOLNPGM(MSG_BUSY_PAUSED_FOR_INPUT);
          break;
        default:
          break;
      }
    }
    next_busy_signal_ms = ms + host_keepalive_interval * 1000UL;
  }

#endif // HOST_KEEPALIVE_FEATURE


/**************************************************
 ***************** GCode Handlers *****************
 **************************************************/

/**
 * G0, G1: Coordinated movement of X Y Z E axes
 */
inline void gcode_G0_G1(
  #if IS_SCARA
    bool fast_move=false
  #endif
) {
  if (IsRunning()) {
    gcode_get_destination(); // For X Y Z E F

    #if ENABLED(FWRETRACT)

      if (autoretract_enabled && !(parser.seen('X') || parser.seen('Y') || parser.seen('Z')) && parser.seen('E')) {
        const float echange = destination[E_AXIS] - current_position[E_AXIS];
        // Is this move an attempt to retract or recover?
        if ((echange < -MIN_RETRACT && !retracted[active_extruder]) || (echange > MIN_RETRACT && retracted[active_extruder])) {
          current_position[E_AXIS] = destination[E_AXIS]; // hide the slicer-generated retract/recover from calculations
          sync_plan_position_e();  // AND from the planner
          retract(!retracted[active_extruder]);
          return;
        }
      }

    #endif // FWRETRACT

    #if IS_SCARA
      fast_move ? prepare_uninterpolated_move_to_destination() : prepare_move_to_destination();
    #else
      prepare_move_to_destination();
    #endif
  }
}

/**
 * G2: Clockwise Arc
 * G3: Counterclockwise Arc
 *
 * This command has two forms: IJ-form and R-form.
 *
 *  - I specifies an X offset. J specifies a Y offset.
 *    At least one of the IJ parameters is required.
 *    X and Y can be omitted to do a complete circle.
 *    The given XY is not error-checked. The arc ends
 *     based on the angle of the destination.
 *    Mixing I or J with R will throw an error.
 *
 *  - R specifies the radius. X or Y is required.
 *    Omitting both X and Y will throw an error.
 *    X or Y must differ from the current XY.
 *    Mixing R with I or J will throw an error.
 *
 *  Examples:
 *
 *    G2 I10           ; CW circle centered at X+10
 *    G3 X20 Y12 R14   ; CCW circle with r=14 ending at X20 Y12
 */
#if ENABLED(ARC_SUPPORT)
  inline void gcode_G2_G3(bool clockwise) {
    if (IsRunning()) {

      #if ENABLED(SF_ARC_FIX)
        const bool relative_mode_backup = relative_mode;
        relative_mode = true;
      #endif

      gcode_get_destination();

      #if ENABLED(SF_ARC_FIX)
        relative_mode = relative_mode_backup;
      #endif

      float arc_offset[2] = { 0.0, 0.0 };
      if (parser.seen('R')) {
        const float r = parser.value_linear_units(),
                    x1 = current_position[X_AXIS], y1 = current_position[Y_AXIS],
                    x2 = destination[X_AXIS], y2 = destination[Y_AXIS];
        if (r && (x2 != x1 || y2 != y1)) {
          const float e = clockwise ^ (r < 0) ? -1 : 1,           // clockwise -1/1, counterclockwise 1/-1
                      dx = x2 - x1, dy = y2 - y1,                 // X and Y differences
                      d = HYPOT(dx, dy),                          // Linear distance between the points
                      h = sqrt(sq(r) - sq(d * 0.5)),              // Distance to the arc pivot-point
                      mx = (x1 + x2) * 0.5, my = (y1 + y2) * 0.5, // Point between the two points
                      sx = -dy / d, sy = dx / d,                  // Slope of the perpendicular bisector
                      cx = mx + e * h * sx, cy = my + e * h * sy; // Pivot-point of the arc
          arc_offset[X_AXIS] = cx - x1;
          arc_offset[Y_AXIS] = cy - y1;
        }
      }
      else {
        if (parser.seen('I')) arc_offset[X_AXIS] = parser.value_linear_units();
        if (parser.seen('J')) arc_offset[Y_AXIS] = parser.value_linear_units();
      }

      if (arc_offset[0] || arc_offset[1]) {
        // Send an arc to the planner
        plan_arc(destination, arc_offset, clockwise);
        refresh_cmd_timeout();
      }
      else {
        // Bad arguments
        SERIAL_ERROR_START();
        SERIAL_ERRORLNPGM(MSG_ERR_ARC_ARGS);
      }
    }
  }
#endif

/**
 * G4: Dwell S<seconds> or P<milliseconds>
 */
inline void gcode_G4() {
  millis_t dwell_ms = 0;

  if (parser.seen('P')) dwell_ms = parser.value_millis(); // milliseconds to wait
  if (parser.seen('S')) dwell_ms = parser.value_millis_from_seconds(); // seconds to wait

  stepper.synchronize();
  refresh_cmd_timeout();
  dwell_ms += previous_cmd_ms;  // keep track of when we started waiting

  if (!lcd_hasstatus()) LCD_MESSAGEPGM(MSG_DWELL);

  while (PENDING(millis(), dwell_ms)) idle();
}

#if ENABLED(BEZIER_CURVE_SUPPORT)

  /**
   * Parameters interpreted according to:
   * http://linuxcnc.org/docs/2.6/html/gcode/gcode.html#sec:G5-Cubic-Spline
   * However I, J omission is not supported at this point; all
   * parameters can be omitted and default to zero.
   */

  /**
   * G5: Cubic B-spline
   */
  inline void gcode_G5() {
    if (IsRunning()) {

      gcode_get_destination();

      const float offset[] = {
        parser.seen('I') ? parser.value_linear_units() : 0.0,
        parser.seen('J') ? parser.value_linear_units() : 0.0,
        parser.seen('P') ? parser.value_linear_units() : 0.0,
        parser.seen('Q') ? parser.value_linear_units() : 0.0
      };

      plan_cubic_move(offset);
    }
  }

#endif // BEZIER_CURVE_SUPPORT

#if ENABLED(FWRETRACT)

  /**
   * G10 - Retract filament according to settings of M207
   * G11 - Recover filament according to settings of M208
   */
  inline void gcode_G10_G11(bool doRetract=false) {
    #if EXTRUDERS > 1
      if (doRetract) {
        retracted_swap[active_extruder] = (parser.seen('S') && parser.value_bool()); // checks for swap retract argument
      }
    #endif
    retract(doRetract
     #if EXTRUDERS > 1
      , retracted_swap[active_extruder]
     #endif
    );
  }

#endif // FWRETRACT

#if ENABLED(NOZZLE_CLEAN_FEATURE)
  /**
   * G12: Clean the nozzle
   */
  inline void gcode_G12() {
    // Don't allow nozzle cleaning without homing first
    if (axis_unhomed_error()) return;

    const uint8_t pattern = parser.seen('P') ? parser.value_ushort() : 0,
                  strokes = parser.seen('S') ? parser.value_ushort() : NOZZLE_CLEAN_STROKES,
                  objects = parser.seen('T') ? parser.value_ushort() : NOZZLE_CLEAN_TRIANGLES;
    const float radius = parser.seen('R') ? parser.value_float() : NOZZLE_CLEAN_CIRCLE_RADIUS;

    Nozzle::clean(pattern, strokes, radius, objects);
  }
#endif

#if ENABLED(INCH_MODE_SUPPORT)
  /**
   * G20: Set input mode to inches
   */
  inline void gcode_G20() { parser.set_input_linear_units(LINEARUNIT_INCH); }

  /**
   * G21: Set input mode to millimeters
   */
  inline void gcode_G21() { parser.set_input_linear_units(LINEARUNIT_MM); }
#endif

#if ENABLED(NOZZLE_PARK_FEATURE)
  /**
   * G27: Park the nozzle
   */
  inline void gcode_G27() {
    // Don't allow nozzle parking without homing first
    if (axis_unhomed_error()) return;
    Nozzle::park(parser.seen('P') ? parser.value_ushort() : 0);
  }
#endif // NOZZLE_PARK_FEATURE

#if ENABLED(QUICK_HOME)

  static void quick_home_xy() {

    // Pretend the current position is 0,0
    current_position[X_AXIS] = current_position[Y_AXIS] = 0.0;
    sync_plan_position();

    const int x_axis_home_dir =
      #if ENABLED(DUAL_X_CARRIAGE)
        x_home_dir(active_extruder)
      #else
        home_dir(X_AXIS)
      #endif
    ;

    const float mlx = max_length(X_AXIS),
                mly = max_length(Y_AXIS),
                mlratio = mlx > mly ? mly / mlx : mlx / mly,
                fr_mm_s = min(homing_feedrate(X_AXIS), homing_feedrate(Y_AXIS)) * sqrt(sq(mlratio) + 1.0);

    do_blocking_move_to_xy(1.5 * mlx * x_axis_home_dir, 1.5 * mly * home_dir(Y_AXIS), fr_mm_s);
    endstops.hit_on_purpose(); // clear endstop hit flags
    current_position[X_AXIS] = current_position[Y_AXIS] = 0.0;
  }

#endif // QUICK_HOME

#if ENABLED(DEBUG_LEVELING_FEATURE)

  void log_machine_info() {
    SERIAL_ECHOPGM("Machine Type: ");
    #if ENABLED(DELTA)
      SERIAL_ECHOLNPGM("Delta");
    #elif IS_SCARA
      SERIAL_ECHOLNPGM("SCARA");
    #elif IS_CORE
      SERIAL_ECHOLNPGM("Core");
    #else
      SERIAL_ECHOLNPGM("Cartesian");
    #endif

    SERIAL_ECHOPGM("Probe: ");
    #if ENABLED(PROBE_MANUALLY)
      SERIAL_ECHOLNPGM("PROBE_MANUALLY");
    #elif ENABLED(FIX_MOUNTED_PROBE)
      SERIAL_ECHOLNPGM("FIX_MOUNTED_PROBE");
    #elif ENABLED(BLTOUCH)
      SERIAL_ECHOLNPGM("BLTOUCH");
    #elif HAS_Z_SERVO_ENDSTOP
      SERIAL_ECHOLNPGM("SERVO PROBE");
    #elif ENABLED(Z_PROBE_SLED)
      SERIAL_ECHOLNPGM("Z_PROBE_SLED");
    #elif ENABLED(Z_PROBE_ALLEN_KEY)
      SERIAL_ECHOLNPGM("Z_PROBE_ALLEN_KEY");
    #else
      SERIAL_ECHOLNPGM("NONE");
    #endif

    #if HAS_BED_PROBE
      SERIAL_ECHOPAIR("Probe Offset X:", X_PROBE_OFFSET_FROM_EXTRUDER);
      SERIAL_ECHOPAIR(" Y:", Y_PROBE_OFFSET_FROM_EXTRUDER);
      SERIAL_ECHOPAIR(" Z:", zprobe_zoffset);
      #if (X_PROBE_OFFSET_FROM_EXTRUDER > 0)
        SERIAL_ECHOPGM(" (Right");
      #elif (X_PROBE_OFFSET_FROM_EXTRUDER < 0)
        SERIAL_ECHOPGM(" (Left");
      #elif (Y_PROBE_OFFSET_FROM_EXTRUDER != 0)
        SERIAL_ECHOPGM(" (Middle");
      #else
        SERIAL_ECHOPGM(" (Aligned With");
      #endif
      #if (Y_PROBE_OFFSET_FROM_EXTRUDER > 0)
        SERIAL_ECHOPGM("-Back");
      #elif (Y_PROBE_OFFSET_FROM_EXTRUDER < 0)
        SERIAL_ECHOPGM("-Front");
      #elif (X_PROBE_OFFSET_FROM_EXTRUDER != 0)
        SERIAL_ECHOPGM("-Center");
      #endif
      if (zprobe_zoffset < 0)
        SERIAL_ECHOPGM(" & Below");
      else if (zprobe_zoffset > 0)
        SERIAL_ECHOPGM(" & Above");
      else
        SERIAL_ECHOPGM(" & Same Z as");
      SERIAL_ECHOLNPGM(" Nozzle)");
    #endif

    #if HAS_ABL
      SERIAL_ECHOPGM("Auto Bed Leveling: ");
      #if ENABLED(AUTO_BED_LEVELING_LINEAR)
        SERIAL_ECHOPGM("LINEAR");
      #elif ENABLED(AUTO_BED_LEVELING_BILINEAR)
        SERIAL_ECHOPGM("BILINEAR");
      #elif ENABLED(AUTO_BED_LEVELING_3POINT)
        SERIAL_ECHOPGM("3POINT");
      #elif ENABLED(AUTO_BED_LEVELING_UBL)
        SERIAL_ECHOPGM("UBL");
      #endif
      if (leveling_is_active()) {
        SERIAL_ECHOLNPGM(" (enabled)");
        #if ABL_PLANAR
          float diff[XYZ] = {
            stepper.get_axis_position_mm(X_AXIS) - current_position[X_AXIS],
            stepper.get_axis_position_mm(Y_AXIS) - current_position[Y_AXIS],
            stepper.get_axis_position_mm(Z_AXIS) - current_position[Z_AXIS]
          };
          SERIAL_ECHOPGM("ABL Adjustment X");
          if (diff[X_AXIS] > 0) SERIAL_CHAR('+');
          SERIAL_ECHO(diff[X_AXIS]);
          SERIAL_ECHOPGM(" Y");
          if (diff[Y_AXIS] > 0) SERIAL_CHAR('+');
          SERIAL_ECHO(diff[Y_AXIS]);
          SERIAL_ECHOPGM(" Z");
          if (diff[Z_AXIS] > 0) SERIAL_CHAR('+');
          SERIAL_ECHO(diff[Z_AXIS]);
        #elif ENABLED(AUTO_BED_LEVELING_UBL)
          SERIAL_ECHOPAIR("UBL Adjustment Z", stepper.get_axis_position_mm(Z_AXIS) - current_position[Z_AXIS]);
        #elif ENABLED(AUTO_BED_LEVELING_BILINEAR)
          SERIAL_ECHOPAIR("ABL Adjustment Z", bilinear_z_offset(current_position));
        #endif
      }
      else
        SERIAL_ECHOLNPGM(" (disabled)");

      SERIAL_EOL();

    #elif ENABLED(MESH_BED_LEVELING)

      SERIAL_ECHOPGM("Mesh Bed Leveling");
      if (leveling_is_active()) {
        float lz = current_position[Z_AXIS];
        planner.apply_leveling(current_position[X_AXIS], current_position[Y_AXIS], lz);
        SERIAL_ECHOLNPGM(" (enabled)");
        SERIAL_ECHOPAIR("MBL Adjustment Z", lz);
      }
      else
        SERIAL_ECHOPGM(" (disabled)");

      SERIAL_EOL();

    #endif // MESH_BED_LEVELING
  }

#endif // DEBUG_LEVELING_FEATURE

#if ENABLED(DELTA)

  /**
   * A delta can only safely home all axes at the same time
   * This is like quick_home_xy() but for 3 towers.
   */
  inline void home_delta() {
    #if ENABLED(DEBUG_LEVELING_FEATURE)
      if (DEBUGGING(LEVELING)) DEBUG_POS(">>> home_delta", current_position);
    #endif
    // Init the current position of all carriages to 0,0,0
    ZERO(current_position);
    sync_plan_position();

    // Move all carriages together linearly until an endstop is hit.
    current_position[X_AXIS] = current_position[Y_AXIS] = current_position[Z_AXIS] = (Z_MAX_LENGTH + 10);
    feedrate_mm_s = homing_feedrate(X_AXIS);
    line_to_current_position();
    stepper.synchronize();
    endstops.hit_on_purpose(); // clear endstop hit flags

    // At least one carriage has reached the top.
    // Now re-home each carriage separately.
    HOMEAXIS(A);
    HOMEAXIS(B);
    HOMEAXIS(C);

    // Set all carriages to their home positions
    // Do this here all at once for Delta, because
    // XYZ isn't ABC. Applying this per-tower would
    // give the impression that they are the same.
    LOOP_XYZ(i) set_axis_is_at_home((AxisEnum)i);

    SYNC_PLAN_POSITION_KINEMATIC();

    #if ENABLED(DEBUG_LEVELING_FEATURE)
      if (DEBUGGING(LEVELING)) DEBUG_POS("<<< home_delta", current_position);
    #endif
  }

#endif // DELTA

#if ENABLED(Z_SAFE_HOMING)

  inline void home_z_safely() {

    // Disallow Z homing if X or Y are unknown
    if (!axis_known_position[X_AXIS] || !axis_known_position[Y_AXIS]) {
      LCD_MESSAGEPGM(MSG_ERR_Z_HOMING);
      SERIAL_ECHO_START();
      SERIAL_ECHOLNPGM(MSG_ERR_Z_HOMING);
      return;
    }

    #if ENABLED(DEBUG_LEVELING_FEATURE)
      if (DEBUGGING(LEVELING)) SERIAL_ECHOLNPGM("Z_SAFE_HOMING >>>");
    #endif

    SYNC_PLAN_POSITION_KINEMATIC();

    /**
     * Move the Z probe (or just the nozzle) to the safe homing point
     */
    destination[X_AXIS] = LOGICAL_X_POSITION(Z_SAFE_HOMING_X_POINT);
    destination[Y_AXIS] = LOGICAL_Y_POSITION(Z_SAFE_HOMING_Y_POINT);
    destination[Z_AXIS] = current_position[Z_AXIS]; // Z is already at the right height

    #if HOMING_Z_WITH_PROBE
      destination[X_AXIS] -= X_PROBE_OFFSET_FROM_EXTRUDER;
      destination[Y_AXIS] -= Y_PROBE_OFFSET_FROM_EXTRUDER;
    #endif

    if (position_is_reachable_xy(destination[X_AXIS], destination[Y_AXIS])) {

      #if ENABLED(DEBUG_LEVELING_FEATURE)
        if (DEBUGGING(LEVELING)) DEBUG_POS("Z_SAFE_HOMING", destination);
      #endif

      // This causes the carriage on Dual X to unpark
      #if ENABLED(DUAL_X_CARRIAGE)
        active_extruder_parked = false;
      #endif

      do_blocking_move_to_xy(destination[X_AXIS], destination[Y_AXIS]);
      HOMEAXIS(Z);
    }
    else {
      LCD_MESSAGEPGM(MSG_ZPROBE_OUT);
      SERIAL_ECHO_START();
      SERIAL_ECHOLNPGM(MSG_ZPROBE_OUT);
    }

    #if ENABLED(DEBUG_LEVELING_FEATURE)
      if (DEBUGGING(LEVELING)) SERIAL_ECHOLNPGM("<<< Z_SAFE_HOMING");
    #endif
  }

#endif // Z_SAFE_HOMING

#if ENABLED(PROBE_MANUALLY)
  bool g29_in_progress = false;
#else
  constexpr bool g29_in_progress = false;
#endif

/**
 * G28: Home all axes according to settings
 *
 * Parameters
 *
 *  None  Home to all axes with no parameters.
 *        With QUICK_HOME enabled XY will home together, then Z.
 *
 * Cartesian parameters
 *
 *  X   Home to the X endstop
 *  Y   Home to the Y endstop
 *  Z   Home to the Z endstop
 *
 */
inline void gcode_G28(const bool always_home_all) {

  #if ENABLED(DEBUG_LEVELING_FEATURE)
    if (DEBUGGING(LEVELING)) {
      SERIAL_ECHOLNPGM(">>> gcode_G28");
      log_machine_info();
    }
  #endif

  // Wait for planner moves to finish!
  stepper.synchronize();

  // Cancel the active G29 session
  #if ENABLED(PROBE_MANUALLY)
    g29_in_progress = false;
  #endif

  // Disable the leveling matrix before homing
  #if HAS_LEVELING
    #if ENABLED(AUTO_BED_LEVELING_UBL)
      const bool ubl_state_at_entry = leveling_is_active();
    #endif
    set_bed_leveling_enabled(false);
  #endif

  // Always home with tool 0 active
  #if HOTENDS > 1
    const uint8_t old_tool_index = active_extruder;
    tool_change(0, 0, true);
  #endif

  #if ENABLED(DUAL_X_CARRIAGE) || ENABLED(DUAL_NOZZLE_DUPLICATION_MODE)
    extruder_duplication_enabled = false;
  #endif

  setup_for_endstop_or_probe_move();
  #if ENABLED(DEBUG_LEVELING_FEATURE)
    if (DEBUGGING(LEVELING)) SERIAL_ECHOLNPGM("> endstops.enable(true)");
  #endif
  endstops.enable(true); // Enable endstops for next homing move

  #if ENABLED(DELTA)

    home_delta();
    UNUSED(always_home_all);

  #else // NOT DELTA

    const bool homeX = always_home_all || parser.seen('X'),
               homeY = always_home_all || parser.seen('Y'),
               homeZ = always_home_all || parser.seen('Z'),
               home_all = (!homeX && !homeY && !homeZ) || (homeX && homeY && homeZ);

    set_destination_to_current();

    #if Z_HOME_DIR > 0  // If homing away from BED do Z first

      if (home_all || homeZ) {
        HOMEAXIS(Z);
        #if ENABLED(DEBUG_LEVELING_FEATURE)
          if (DEBUGGING(LEVELING)) DEBUG_POS("> HOMEAXIS(Z)", current_position);
        #endif
      }

    #else

      if (home_all || homeX || homeY) {
        // Raise Z before homing any other axes and z is not already high enough (never lower z)
        destination[Z_AXIS] = LOGICAL_Z_POSITION(Z_HOMING_HEIGHT);
        if (destination[Z_AXIS] > current_position[Z_AXIS]) {

          #if ENABLED(DEBUG_LEVELING_FEATURE)
            if (DEBUGGING(LEVELING))
              SERIAL_ECHOLNPAIR("Raise Z (before homing) to ", destination[Z_AXIS]);
          #endif

          do_blocking_move_to_z(destination[Z_AXIS]);
        }
      }

    #endif

    #if ENABLED(QUICK_HOME)

      if (home_all || (homeX && homeY)) quick_home_xy();

    #endif

    #if ENABLED(HOME_Y_BEFORE_X)

      // Home Y
      if (home_all || homeY) {
        HOMEAXIS(Y);
        #if ENABLED(DEBUG_LEVELING_FEATURE)
          if (DEBUGGING(LEVELING)) DEBUG_POS("> homeY", current_position);
        #endif
      }

    #endif

    // Home X
    if (home_all || homeX) {

      #if ENABLED(DUAL_X_CARRIAGE)

        // Always home the 2nd (right) extruder first
        active_extruder = 1;
        HOMEAXIS(X);

        // Remember this extruder's position for later tool change
        inactive_extruder_x_pos = RAW_X_POSITION(current_position[X_AXIS]);

        // Home the 1st (left) extruder
        active_extruder = 0;
        HOMEAXIS(X);

        // Consider the active extruder to be parked
        COPY(raised_parked_position, current_position);
        delayed_move_time = 0;
        active_extruder_parked = true;

      #else

        HOMEAXIS(X);

      #endif

      #if ENABLED(DEBUG_LEVELING_FEATURE)
        if (DEBUGGING(LEVELING)) DEBUG_POS("> homeX", current_position);
      #endif
    }

    #if DISABLED(HOME_Y_BEFORE_X)
      // Home Y
      if (home_all || homeY) {
        HOMEAXIS(Y);
        #if ENABLED(DEBUG_LEVELING_FEATURE)
          if (DEBUGGING(LEVELING)) DEBUG_POS("> homeY", current_position);
        #endif
      }
    #endif

    // Home Z last if homing towards the bed
    #if Z_HOME_DIR < 0
      if (home_all || homeZ) {
        #if ENABLED(Z_SAFE_HOMING)
          home_z_safely();
        #else
          HOMEAXIS(Z);
        #endif
        #if ENABLED(DEBUG_LEVELING_FEATURE)
          if (DEBUGGING(LEVELING)) DEBUG_POS("> (home_all || homeZ) > final", current_position);
        #endif
      } // home_all || homeZ
    #endif // Z_HOME_DIR < 0

    SYNC_PLAN_POSITION_KINEMATIC();

  #endif // !DELTA (gcode_G28)

  endstops.not_homing();

  #if ENABLED(DELTA) && ENABLED(DELTA_HOME_TO_SAFE_ZONE)
    // move to a height where we can use the full xy-area
    do_blocking_move_to_z(delta_clip_start_height);
  #endif

  #if ENABLED(AUTO_BED_LEVELING_UBL)
    set_bed_leveling_enabled(ubl_state_at_entry);
  #endif

  clean_up_after_endstop_or_probe_move();

  // Restore the active tool after homing
  #if HOTENDS > 1
    tool_change(old_tool_index, 0, true);
  #endif

  lcd_refresh();

  report_current_position();

  #if ENABLED(DEBUG_LEVELING_FEATURE)
    if (DEBUGGING(LEVELING)) SERIAL_ECHOLNPGM("<<< gcode_G28");
  #endif
} // G28

void home_all_axes() { gcode_G28(true); }

#if HAS_PROBING_PROCEDURE

  void out_of_range_error(const char* p_edge) {
    SERIAL_PROTOCOLPGM("?Probe ");
    serialprintPGM(p_edge);
    SERIAL_PROTOCOLLNPGM(" position out of range.");
  }

#endif

#if ENABLED(MESH_BED_LEVELING) || ENABLED(PROBE_MANUALLY)

  #if ENABLED(PROBE_MANUALLY) && ENABLED(LCD_BED_LEVELING)
    extern bool lcd_wait_for_move;
  #endif

  inline void _manual_goto_xy(const float &x, const float &y) {
    const float old_feedrate_mm_s = feedrate_mm_s;

    #if MANUAL_PROBE_HEIGHT > 0
      feedrate_mm_s = homing_feedrate(Z_AXIS);
      current_position[Z_AXIS] = LOGICAL_Z_POSITION(Z_MIN_POS) + MANUAL_PROBE_HEIGHT;
      line_to_current_position();
    #endif

    feedrate_mm_s = MMM_TO_MMS(XY_PROBE_SPEED);
    current_position[X_AXIS] = LOGICAL_X_POSITION(x);
    current_position[Y_AXIS] = LOGICAL_Y_POSITION(y);
    line_to_current_position();

    #if MANUAL_PROBE_HEIGHT > 0
      feedrate_mm_s = homing_feedrate(Z_AXIS);
      current_position[Z_AXIS] = LOGICAL_Z_POSITION(Z_MIN_POS); // just slightly over the bed
      line_to_current_position();
    #endif

    feedrate_mm_s = old_feedrate_mm_s;
    stepper.synchronize();

    #if ENABLED(PROBE_MANUALLY) && ENABLED(LCD_BED_LEVELING)
      lcd_wait_for_move = false;
    #endif
  }

#endif

#if ENABLED(MESH_BED_LEVELING)

  // Save 130 bytes with non-duplication of PSTR
  void echo_not_entered() { SERIAL_PROTOCOLLNPGM(" not entered."); }

  void mbl_mesh_report() {
    SERIAL_PROTOCOLLNPGM("Num X,Y: " STRINGIFY(GRID_MAX_POINTS_X) "," STRINGIFY(GRID_MAX_POINTS_Y));
    SERIAL_PROTOCOLPGM("Z offset: "); SERIAL_PROTOCOL_F(mbl.z_offset, 5);
    SERIAL_PROTOCOLLNPGM("\nMeasured points:");
    print_2d_array(GRID_MAX_POINTS_X, GRID_MAX_POINTS_Y, 5,
      [](const uint8_t ix, const uint8_t iy) { return mbl.z_values[ix][iy]; }
    );
  }

  void mesh_probing_done() {
    mbl.set_has_mesh(true);
    home_all_axes();
    set_bed_leveling_enabled(true);
    #if ENABLED(MESH_G28_REST_ORIGIN)
      current_position[Z_AXIS] = LOGICAL_Z_POSITION(Z_MIN_POS);
      set_destination_to_current();
      line_to_destination(homing_feedrate(Z_AXIS));
      stepper.synchronize();
    #endif
  }

  /**
   * G29: Mesh-based Z probe, probes a grid and produces a
   *      mesh to compensate for variable bed height
   *
   * Parameters With MESH_BED_LEVELING:
   *
   *  S0              Produce a mesh report
   *  S1              Start probing mesh points
   *  S2              Probe the next mesh point
   *  S3 Xn Yn Zn.nn  Manually modify a single point
   *  S4 Zn.nn        Set z offset. Positive away from bed, negative closer to bed.
   *  S5              Reset and disable mesh
   *
   * The S0 report the points as below
   *
   *  +----> X-axis  1-n
   *  |
   *  |
   *  v Y-axis  1-n
   *
   */
  inline void gcode_G29() {

    static int mbl_probe_index = -1;
    #if HAS_SOFTWARE_ENDSTOPS
      static bool enable_soft_endstops;
    #endif

    const MeshLevelingState state = parser.seen('S') ? (MeshLevelingState)parser.value_byte() : MeshReport;
    if (!WITHIN(state, 0, 5)) {
      SERIAL_PROTOCOLLNPGM("S out of range (0-5).");
      return;
    }

    int8_t px, py;

    switch (state) {
      case MeshReport:
        if (leveling_is_valid()) {
          SERIAL_PROTOCOLLNPAIR("State: ", leveling_is_active() ? MSG_ON : MSG_OFF);
          mbl_mesh_report();
        }
        else
          SERIAL_PROTOCOLLNPGM("Mesh bed leveling has no data.");
        break;

      case MeshStart:
        mbl.reset();
        mbl_probe_index = 0;
        enqueue_and_echo_commands_P(PSTR("G28\nG29 S2"));
        break;

      case MeshNext:
        if (mbl_probe_index < 0) {
          SERIAL_PROTOCOLLNPGM("Start mesh probing with \"G29 S1\" first.");
          return;
        }
        // For each G29 S2...
        if (mbl_probe_index == 0) {
          #if HAS_SOFTWARE_ENDSTOPS
            // For the initial G29 S2 save software endstop state
            enable_soft_endstops = soft_endstops_enabled;
          #endif
        }
        else {
          // For G29 S2 after adjusting Z.
          mbl.set_zigzag_z(mbl_probe_index - 1, current_position[Z_AXIS]);
          #if HAS_SOFTWARE_ENDSTOPS
            soft_endstops_enabled = enable_soft_endstops;
          #endif
        }
        // If there's another point to sample, move there with optional lift.
        if (mbl_probe_index < GRID_MAX_POINTS) {
          mbl.zigzag(mbl_probe_index, px, py);
          _manual_goto_xy(mbl.index_to_xpos[px], mbl.index_to_ypos[py]);

          #if HAS_SOFTWARE_ENDSTOPS
            // Disable software endstops to allow manual adjustment
            // If G29 is not completed, they will not be re-enabled
            soft_endstops_enabled = false;
          #endif

          mbl_probe_index++;
        }
        else {
          // One last "return to the bed" (as originally coded) at completion
          current_position[Z_AXIS] = LOGICAL_Z_POSITION(Z_MIN_POS) + MANUAL_PROBE_HEIGHT;
          line_to_current_position();
          stepper.synchronize();

          // After recording the last point, activate home and activate
          mbl_probe_index = -1;
          SERIAL_PROTOCOLLNPGM("Mesh probing done.");
          BUZZ(100, 659);
          BUZZ(100, 698);
          mesh_probing_done();
        }
        break;

      case MeshSet:
        if (parser.seen('X')) {
          px = parser.value_int() - 1;
          if (!WITHIN(px, 0, GRID_MAX_POINTS_X - 1)) {
            SERIAL_PROTOCOLLNPGM("X out of range (1-" STRINGIFY(GRID_MAX_POINTS_X) ").");
            return;
          }
        }
        else {
          SERIAL_CHAR('X'); echo_not_entered();
          return;
        }

        if (parser.seen('Y')) {
          py = parser.value_int() - 1;
          if (!WITHIN(py, 0, GRID_MAX_POINTS_Y - 1)) {
            SERIAL_PROTOCOLLNPGM("Y out of range (1-" STRINGIFY(GRID_MAX_POINTS_Y) ").");
            return;
          }
        }
        else {
          SERIAL_CHAR('Y'); echo_not_entered();
          return;
        }

        if (parser.seen('Z')) {
          mbl.z_values[px][py] = parser.value_linear_units();
        }
        else {
          SERIAL_CHAR('Z'); echo_not_entered();
          return;
        }
        break;

      case MeshSetZOffset:
        if (parser.seen('Z')) {
          mbl.z_offset = parser.value_linear_units();
        }
        else {
          SERIAL_CHAR('Z'); echo_not_entered();
          return;
        }
        break;

      case MeshReset:
        reset_bed_level();
        break;

    } // switch(state)

    report_current_position();
  }

#elif HAS_ABL && DISABLED(AUTO_BED_LEVELING_UBL)

  #if ABL_GRID
    #if ENABLED(PROBE_Y_FIRST)
      #define PR_OUTER_VAR xCount
      #define PR_OUTER_END abl_grid_points_x
      #define PR_INNER_VAR yCount
      #define PR_INNER_END abl_grid_points_y
    #else
      #define PR_OUTER_VAR yCount
      #define PR_OUTER_END abl_grid_points_y
      #define PR_INNER_VAR xCount
      #define PR_INNER_END abl_grid_points_x
    #endif
  #endif

  /**
   * G29: Detailed Z probe, probes the bed at 3 or more points.
   *      Will fail if the printer has not been homed with G28.
   *
   * Enhanced G29 Auto Bed Leveling Probe Routine
   *
   *  D  Dry-Run mode. Just evaluate the bed Topology - Don't apply
   *     or alter the bed level data. Useful to check the topology
   *     after a first run of G29.
   *
   *  J  Jettison current bed leveling data
   *
   *  V  Set the verbose level (0-4). Example: "G29 V3"
   *
   * Parameters With LINEAR leveling only:
   *
   *  P  Set the size of the grid that will be probed (P x P points).
   *     Example: "G29 P4"
   *
   *  X  Set the X size of the grid that will be probed (X x Y points).
   *     Example: "G29 X7 Y5"
   *
   *  Y  Set the Y size of the grid that will be probed (X x Y points).
   *
   *  T  Generate a Bed Topology Report. Example: "G29 P5 T" for a detailed report.
   *     This is useful for manual bed leveling and finding flaws in the bed (to
   *     assist with part placement).
   *     Not supported by non-linear delta printer bed leveling.
   *
   * Parameters With LINEAR and BILINEAR leveling only:
   *
   *  S  Set the XY travel speed between probe points (in units/min)
   *
   *  F  Set the Front limit of the probing grid
   *  B  Set the Back limit of the probing grid
   *  L  Set the Left limit of the probing grid
   *  R  Set the Right limit of the probing grid
   *
   * Parameters with DEBUG_LEVELING_FEATURE only:
   *
   *  C  Make a totally fake grid with no actual probing.
   *     For use in testing when no probing is possible.
   *
   * Parameters with BILINEAR leveling only:
   *
   *  Z  Supply an additional Z probe offset
   *
   * Extra parameters with PROBE_MANUALLY:
   *
   *  To do manual probing simply repeat G29 until the procedure is complete.
   *  The first G29 accepts parameters. 'G29 Q' for status, 'G29 A' to abort.
   *
   *  Q  Query leveling and G29 state
   *
   *  A  Abort current leveling procedure
   *
   *  W  Write a mesh point. (Ignored during leveling.)
   *  X  Required X for mesh point
   *  Y  Required Y for mesh point
   *  Z  Required Z for mesh point
   *
   * Without PROBE_MANUALLY:
   *
   *  E  By default G29 will engage the Z probe, test the bed, then disengage.
   *     Include "E" to engage/disengage the Z probe for each sample.
   *     There's no extra effect if you have a fixed Z probe.
   *
   */
  inline void gcode_G29() {

    // G29 Q is also available if debugging
    #if ENABLED(DEBUG_LEVELING_FEATURE)
      const bool query = parser.seen('Q');
      const uint8_t old_debug_flags = marlin_debug_flags;
      if (query) marlin_debug_flags |= DEBUG_LEVELING;
      if (DEBUGGING(LEVELING)) {
        DEBUG_POS(">>> gcode_G29", current_position);
        log_machine_info();
      }
      marlin_debug_flags = old_debug_flags;
      #if DISABLED(PROBE_MANUALLY)
        if (query) return;
      #endif
    #endif

    #if ENABLED(PROBE_MANUALLY)
      const bool seenA = parser.seen('A'), seenQ = parser.seen('Q'), no_action = seenA || seenQ;
    #endif

    #if ENABLED(DEBUG_LEVELING_FEATURE) && DISABLED(PROBE_MANUALLY)
      const bool faux = parser.seen('C') && parser.value_bool();
    #elif ENABLED(PROBE_MANUALLY)
      const bool faux = no_action;
    #else
      bool constexpr faux = false;
    #endif

    // Don't allow auto-leveling without homing first
    if (axis_unhomed_error()) return;

    // Define local vars 'static' for manual probing, 'auto' otherwise
    #if ENABLED(PROBE_MANUALLY)
      #define ABL_VAR static
    #else
      #define ABL_VAR
    #endif

    ABL_VAR int verbose_level;
    ABL_VAR float xProbe, yProbe, measured_z;
    ABL_VAR bool dryrun, abl_should_enable;

    #if ENABLED(PROBE_MANUALLY) || ENABLED(AUTO_BED_LEVELING_LINEAR)
      ABL_VAR int abl_probe_index;
    #endif

    #if HAS_SOFTWARE_ENDSTOPS && ENABLED(PROBE_MANUALLY)
      ABL_VAR bool enable_soft_endstops = true;
    #endif

    #if ABL_GRID

      #if ENABLED(PROBE_MANUALLY)
        ABL_VAR uint8_t PR_OUTER_VAR;
        ABL_VAR  int8_t PR_INNER_VAR;
      #endif

      ABL_VAR int left_probe_bed_position, right_probe_bed_position, front_probe_bed_position, back_probe_bed_position;
      ABL_VAR float xGridSpacing, yGridSpacing;

      #if ENABLED(AUTO_BED_LEVELING_LINEAR)
        ABL_VAR uint8_t abl_grid_points_x = GRID_MAX_POINTS_X,
                        abl_grid_points_y = GRID_MAX_POINTS_Y;
        ABL_VAR bool do_topography_map;
      #else // Bilinear
        uint8_t constexpr abl_grid_points_x = GRID_MAX_POINTS_X,
                          abl_grid_points_y = GRID_MAX_POINTS_Y;
      #endif

      #if ENABLED(AUTO_BED_LEVELING_LINEAR) || ENABLED(PROBE_MANUALLY)
        #if ENABLED(AUTO_BED_LEVELING_LINEAR)
          ABL_VAR int abl2;
        #else // Bilinear
          int constexpr abl2 = GRID_MAX_POINTS;
        #endif
      #endif

      #if ENABLED(AUTO_BED_LEVELING_BILINEAR)

        ABL_VAR float zoffset;

      #elif ENABLED(AUTO_BED_LEVELING_LINEAR)

        ABL_VAR int indexIntoAB[GRID_MAX_POINTS_X][GRID_MAX_POINTS_Y];

        ABL_VAR float eqnAMatrix[GRID_MAX_POINTS * 3], // "A" matrix of the linear system of equations
                     eqnBVector[GRID_MAX_POINTS],     // "B" vector of Z points
                     mean;
      #endif

    #elif ENABLED(AUTO_BED_LEVELING_3POINT)

      int constexpr abl2 = 3;

      // Probe at 3 arbitrary points
      ABL_VAR vector_3 points[3] = {
        vector_3(ABL_PROBE_PT_1_X, ABL_PROBE_PT_1_Y, 0),
        vector_3(ABL_PROBE_PT_2_X, ABL_PROBE_PT_2_Y, 0),
        vector_3(ABL_PROBE_PT_3_X, ABL_PROBE_PT_3_Y, 0)
      };

    #endif // AUTO_BED_LEVELING_3POINT

    /**
     * On the initial G29 fetch command parameters.
     */
    if (!g29_in_progress) {

      #if ENABLED(PROBE_MANUALLY) || ENABLED(AUTO_BED_LEVELING_LINEAR)
        abl_probe_index = -1;
      #endif

      abl_should_enable = leveling_is_active();

      #if ENABLED(AUTO_BED_LEVELING_BILINEAR)

        if (parser.seen('W')) {
          if (!leveling_is_valid()) {
            SERIAL_ERROR_START();
            SERIAL_ERRORLNPGM("No bilinear grid");
            return;
          }

          const float z = parser.seen('Z') && parser.has_value() ? parser.value_float() : NAN;
          if (!isnan(z) || !WITHIN(z, -10, 10)) {
            SERIAL_ERROR_START();
            SERIAL_ERRORLNPGM("Bad Z value");
            return;
          }

          const float x = parser.seen('X') && parser.has_value() ? parser.value_float() : NAN,
                      y = parser.seen('Y') && parser.has_value() ? parser.value_float() : NAN;
          int8_t i = parser.seen('I') && parser.has_value() ? parser.value_byte() : -1,
                 j = parser.seen('J') && parser.has_value() ? parser.value_byte() : -1;

          if (!isnan(x) && !isnan(y)) {
            // Get nearest i / j from x / y
            i = (x - LOGICAL_X_POSITION(bilinear_start[X_AXIS]) + 0.5 * xGridSpacing) / xGridSpacing;
            j = (y - LOGICAL_Y_POSITION(bilinear_start[Y_AXIS]) + 0.5 * yGridSpacing) / yGridSpacing;
            i = constrain(i, 0, GRID_MAX_POINTS_X - 1);
            j = constrain(j, 0, GRID_MAX_POINTS_Y - 1);
          }
          if (WITHIN(i, 0, GRID_MAX_POINTS_X - 1) && WITHIN(j, 0, GRID_MAX_POINTS_Y)) {
            set_bed_leveling_enabled(false);
            z_values[i][j] = z;
            #if ENABLED(ABL_BILINEAR_SUBDIVISION)
              bed_level_virt_interpolate();
            #endif
            set_bed_leveling_enabled(abl_should_enable);
          }
          return;
        } // parser.seen('W')

      #endif

      #if HAS_LEVELING

        // Jettison bed leveling data
        if (parser.seen('J')) {
          reset_bed_level();
          return;
        }

      #endif

      verbose_level = parser.seen('V') && parser.has_value() ? parser.value_int() : 0;
      if (!WITHIN(verbose_level, 0, 4)) {
        SERIAL_PROTOCOLLNPGM("?(V)erbose level is implausible (0-4).");
        return;
      }

      dryrun = (parser.seen('D') && parser.value_bool())
        #if ENABLED(PROBE_MANUALLY)
          || no_action
        #endif
      ;

      #if ENABLED(AUTO_BED_LEVELING_LINEAR)

        do_topography_map = verbose_level > 2 || parser.seen('T');

        // X and Y specify points in each direction, overriding the default
        // These values may be saved with the completed mesh
        abl_grid_points_x = parser.seen('X') ? parser.value_int() : GRID_MAX_POINTS_X;
        abl_grid_points_y = parser.seen('Y') ? parser.value_int() : GRID_MAX_POINTS_Y;
        if (parser.seen('P')) abl_grid_points_x = abl_grid_points_y = parser.value_int();

        if (abl_grid_points_x < 2 || abl_grid_points_y < 2) {
          SERIAL_PROTOCOLLNPGM("?Number of probe points is implausible (2 minimum).");
          return;
        }

        abl2 = abl_grid_points_x * abl_grid_points_y;

      #elif ENABLED(AUTO_BED_LEVELING_BILINEAR)

        zoffset = parser.seen('Z') ? parser.value_linear_units() : 0;

      #endif

      #if ABL_GRID

        xy_probe_feedrate_mm_s = MMM_TO_MMS(parser.seen('S') ? parser.value_linear_units() : XY_PROBE_SPEED);

        left_probe_bed_position = parser.seen('L') ? (int)parser.value_linear_units() : LOGICAL_X_POSITION(LEFT_PROBE_BED_POSITION);
        right_probe_bed_position = parser.seen('R') ? (int)parser.value_linear_units() : LOGICAL_X_POSITION(RIGHT_PROBE_BED_POSITION);
        front_probe_bed_position = parser.seen('F') ? (int)parser.value_linear_units() : LOGICAL_Y_POSITION(FRONT_PROBE_BED_POSITION);
        back_probe_bed_position = parser.seen('B') ? (int)parser.value_linear_units() : LOGICAL_Y_POSITION(BACK_PROBE_BED_POSITION);

        const bool left_out_l = left_probe_bed_position < LOGICAL_X_POSITION(MIN_PROBE_X),
                   left_out = left_out_l || left_probe_bed_position > right_probe_bed_position - (MIN_PROBE_EDGE),
                   right_out_r = right_probe_bed_position > LOGICAL_X_POSITION(MAX_PROBE_X),
                   right_out = right_out_r || right_probe_bed_position < left_probe_bed_position + MIN_PROBE_EDGE,
                   front_out_f = front_probe_bed_position < LOGICAL_Y_POSITION(MIN_PROBE_Y),
                   front_out = front_out_f || front_probe_bed_position > back_probe_bed_position - (MIN_PROBE_EDGE),
                   back_out_b = back_probe_bed_position > LOGICAL_Y_POSITION(MAX_PROBE_Y),
                   back_out = back_out_b || back_probe_bed_position < front_probe_bed_position + MIN_PROBE_EDGE;

        if (left_out || right_out || front_out || back_out) {
          if (left_out) {
            out_of_range_error(PSTR("(L)eft"));
            left_probe_bed_position = left_out_l ? LOGICAL_X_POSITION(MIN_PROBE_X) : right_probe_bed_position - (MIN_PROBE_EDGE);
          }
          if (right_out) {
            out_of_range_error(PSTR("(R)ight"));
            right_probe_bed_position = right_out_r ? LOGICAL_Y_POSITION(MAX_PROBE_X) : left_probe_bed_position + MIN_PROBE_EDGE;
          }
          if (front_out) {
            out_of_range_error(PSTR("(F)ront"));
            front_probe_bed_position = front_out_f ? LOGICAL_Y_POSITION(MIN_PROBE_Y) : back_probe_bed_position - (MIN_PROBE_EDGE);
          }
          if (back_out) {
            out_of_range_error(PSTR("(B)ack"));
            back_probe_bed_position = back_out_b ? LOGICAL_Y_POSITION(MAX_PROBE_Y) : front_probe_bed_position + MIN_PROBE_EDGE;
          }
          return;
        }

        // probe at the points of a lattice grid
        xGridSpacing = (right_probe_bed_position - left_probe_bed_position) / (abl_grid_points_x - 1);
        yGridSpacing = (back_probe_bed_position - front_probe_bed_position) / (abl_grid_points_y - 1);

      #endif // ABL_GRID

      if (verbose_level > 0) {
        SERIAL_PROTOCOLLNPGM("G29 Auto Bed Leveling");
        if (dryrun) SERIAL_PROTOCOLLNPGM("Running in DRY-RUN mode");
      }

      stepper.synchronize();

      // Disable auto bed leveling during G29
      planner.abl_enabled = false;

      if (!dryrun) {
        // Re-orient the current position without leveling
        // based on where the steppers are positioned.
        set_current_from_steppers_for_axis(ALL_AXES);

        // Sync the planner to where the steppers stopped
        SYNC_PLAN_POSITION_KINEMATIC();
      }

      if (!faux) setup_for_endstop_or_probe_move();

      //xProbe = yProbe = measured_z = 0;

      #if HAS_BED_PROBE
        // Deploy the probe. Probe will raise if needed.
        if (DEPLOY_PROBE()) {
          planner.abl_enabled = abl_should_enable;
          return;
        }
      #endif

      #if ENABLED(AUTO_BED_LEVELING_BILINEAR)

        if ( xGridSpacing != bilinear_grid_spacing[X_AXIS]
          || yGridSpacing != bilinear_grid_spacing[Y_AXIS]
          || left_probe_bed_position != LOGICAL_X_POSITION(bilinear_start[X_AXIS])
          || front_probe_bed_position != LOGICAL_Y_POSITION(bilinear_start[Y_AXIS])
        ) {
          if (dryrun) {
            // Before reset bed level, re-enable to correct the position
            planner.abl_enabled = abl_should_enable;
          }
          // Reset grid to 0.0 or "not probed". (Also disables ABL)
          reset_bed_level();

          // Initialize a grid with the given dimensions
          bilinear_grid_spacing[X_AXIS] = xGridSpacing;
          bilinear_grid_spacing[Y_AXIS] = yGridSpacing;
          bilinear_start[X_AXIS] = RAW_X_POSITION(left_probe_bed_position);
          bilinear_start[Y_AXIS] = RAW_Y_POSITION(front_probe_bed_position);

          // Can't re-enable (on error) until the new grid is written
          abl_should_enable = false;
        }

      #elif ENABLED(AUTO_BED_LEVELING_LINEAR)

        mean = 0.0;

      #endif // AUTO_BED_LEVELING_LINEAR

      #if ENABLED(AUTO_BED_LEVELING_3POINT)

        #if ENABLED(DEBUG_LEVELING_FEATURE)
          if (DEBUGGING(LEVELING)) SERIAL_ECHOLNPGM("> 3-point Leveling");
        #endif

        // Probe at 3 arbitrary points
        points[0].z = points[1].z = points[2].z = 0;

      #endif // AUTO_BED_LEVELING_3POINT

    } // !g29_in_progress

    #if ENABLED(PROBE_MANUALLY)

      // For manual probing, get the next index to probe now.
      // On the first probe this will be incremented to 0.
      if (!no_action) {
        ++abl_probe_index;
        g29_in_progress = true;
      }

      // Abort current G29 procedure, go back to idle state
      if (seenA && g29_in_progress) {
        SERIAL_PROTOCOLLNPGM("Manual G29 aborted");
        #if HAS_SOFTWARE_ENDSTOPS
          soft_endstops_enabled = enable_soft_endstops;
        #endif
        planner.abl_enabled = abl_should_enable;
        g29_in_progress = false;
        #if ENABLED(LCD_BED_LEVELING)
          lcd_wait_for_move = false;
        #endif
      }

      // Query G29 status
      if (verbose_level || seenQ) {
        SERIAL_PROTOCOLPGM("Manual G29 ");
        if (g29_in_progress) {
          SERIAL_PROTOCOLPAIR("point ", min(abl_probe_index + 1, abl2));
          SERIAL_PROTOCOLLNPAIR(" of ", abl2);
        }
        else
          SERIAL_PROTOCOLLNPGM("idle");
      }

      if (no_action) return;

      if (abl_probe_index == 0) {
        // For the initial G29 save software endstop state
        #if HAS_SOFTWARE_ENDSTOPS
          enable_soft_endstops = soft_endstops_enabled;
        #endif
      }
      else {
        // For G29 after adjusting Z.
        // Save the previous Z before going to the next point
        measured_z = current_position[Z_AXIS];

        #if ENABLED(AUTO_BED_LEVELING_LINEAR)

          mean += measured_z;
          eqnBVector[abl_probe_index] = measured_z;
          eqnAMatrix[abl_probe_index + 0 * abl2] = xProbe;
          eqnAMatrix[abl_probe_index + 1 * abl2] = yProbe;
          eqnAMatrix[abl_probe_index + 2 * abl2] = 1;

        #elif ENABLED(AUTO_BED_LEVELING_BILINEAR)

          z_values[xCount][yCount] = measured_z + zoffset;

          #if ENABLED(DEBUG_LEVELING_FEATURE)
            if (DEBUGGING(LEVELING)) {
              SERIAL_PROTOCOLPAIR("Save X", xCount);
              SERIAL_PROTOCOLPAIR(" Y", yCount);
              SERIAL_PROTOCOLLNPAIR(" Z", measured_z + zoffset);
            }
          #endif

        #elif ENABLED(AUTO_BED_LEVELING_3POINT)

          points[abl_probe_index].z = measured_z;

        #endif
      }

      //
      // If there's another point to sample, move there with optional lift.
      //

      #if ABL_GRID

        // Skip any unreachable points
        while (abl_probe_index < abl2) {

          // Set xCount, yCount based on abl_probe_index, with zig-zag
          PR_OUTER_VAR = abl_probe_index / PR_INNER_END;
          PR_INNER_VAR = abl_probe_index - (PR_OUTER_VAR * PR_INNER_END);

          // Probe in reverse order for every other row/column
          bool zig = (PR_OUTER_VAR & 1); // != ((PR_OUTER_END) & 1);

          if (zig) PR_INNER_VAR = (PR_INNER_END - 1) - PR_INNER_VAR;

          const float xBase = xCount * xGridSpacing + left_probe_bed_position,
                      yBase = yCount * yGridSpacing + front_probe_bed_position;

          xProbe = floor(xBase + (xBase < 0 ? 0 : 0.5));
          yProbe = floor(yBase + (yBase < 0 ? 0 : 0.5));

          #if ENABLED(AUTO_BED_LEVELING_LINEAR)
            indexIntoAB[xCount][yCount] = abl_probe_index;
          #endif

          // Keep looping till a reachable point is found
          if (position_is_reachable_xy(xProbe, yProbe)) break;
          ++abl_probe_index;
        }

        // Is there a next point to move to?
        if (abl_probe_index < abl2) {
          _manual_goto_xy(xProbe, yProbe); // Can be used here too!
          #if HAS_SOFTWARE_ENDSTOPS
            // Disable software endstops to allow manual adjustment
            // If G29 is not completed, they will not be re-enabled
            soft_endstops_enabled = false;
          #endif
          return;
        }
        else {

          // Leveling done! Fall through to G29 finishing code below

          SERIAL_PROTOCOLLNPGM("Grid probing done.");

          // Re-enable software endstops, if needed
          #if HAS_SOFTWARE_ENDSTOPS
            soft_endstops_enabled = enable_soft_endstops;
          #endif
        }

      #elif ENABLED(AUTO_BED_LEVELING_3POINT)

        // Probe at 3 arbitrary points
        if (abl_probe_index < 3) {
          xProbe = LOGICAL_X_POSITION(points[abl_probe_index].x);
          yProbe = LOGICAL_Y_POSITION(points[abl_probe_index].y);
          #if HAS_SOFTWARE_ENDSTOPS
            // Disable software endstops to allow manual adjustment
            // If G29 is not completed, they will not be re-enabled
            soft_endstops_enabled = false;
          #endif
          return;
        }
        else {

          SERIAL_PROTOCOLLNPGM("3-point probing done.");

          // Re-enable software endstops, if needed
          #if HAS_SOFTWARE_ENDSTOPS
            soft_endstops_enabled = enable_soft_endstops;
          #endif

          if (!dryrun) {
            vector_3 planeNormal = vector_3::cross(points[0] - points[1], points[2] - points[1]).get_normal();
            if (planeNormal.z < 0) {
              planeNormal.x *= -1;
              planeNormal.y *= -1;
              planeNormal.z *= -1;
            }
            planner.bed_level_matrix = matrix_3x3::create_look_at(planeNormal);

            // Can't re-enable (on error) until the new grid is written
            abl_should_enable = false;
          }

        }

      #endif // AUTO_BED_LEVELING_3POINT

    #else // !PROBE_MANUALLY

      const bool stow_probe_after_each = parser.seen('E');

      #if ABL_GRID

        bool zig = PR_OUTER_END & 1;  // Always end at RIGHT and BACK_PROBE_BED_POSITION

        // Outer loop is Y with PROBE_Y_FIRST disabled
        for (uint8_t PR_OUTER_VAR = 0; PR_OUTER_VAR < PR_OUTER_END; PR_OUTER_VAR++) {

          int8_t inStart, inStop, inInc;

          if (zig) { // away from origin
            inStart = 0;
            inStop = PR_INNER_END;
            inInc = 1;
          }
          else {     // towards origin
            inStart = PR_INNER_END - 1;
            inStop = -1;
            inInc = -1;
          }

          zig ^= true; // zag

          // Inner loop is Y with PROBE_Y_FIRST enabled
          for (int8_t PR_INNER_VAR = inStart; PR_INNER_VAR != inStop; PR_INNER_VAR += inInc) {

            float xBase = left_probe_bed_position + xGridSpacing * xCount,
                  yBase = front_probe_bed_position + yGridSpacing * yCount;

            xProbe = floor(xBase + (xBase < 0 ? 0 : 0.5));
            yProbe = floor(yBase + (yBase < 0 ? 0 : 0.5));

            #if ENABLED(AUTO_BED_LEVELING_LINEAR)
              indexIntoAB[xCount][yCount] = ++abl_probe_index; // 0...
            #endif

            #if IS_KINEMATIC
              // Avoid probing outside the round or hexagonal area
              if (!position_is_reachable_by_probe_xy(xProbe, yProbe)) continue;
            #endif

            measured_z = faux ? 0.001 * random(-100, 101) : probe_pt(xProbe, yProbe, stow_probe_after_each, verbose_level);

            if (isnan(measured_z)) {
              planner.abl_enabled = abl_should_enable;
              return;
            }

            #if ENABLED(AUTO_BED_LEVELING_LINEAR)

              mean += measured_z;
              eqnBVector[abl_probe_index] = measured_z;
              eqnAMatrix[abl_probe_index + 0 * abl2] = xProbe;
              eqnAMatrix[abl_probe_index + 1 * abl2] = yProbe;
              eqnAMatrix[abl_probe_index + 2 * abl2] = 1;

            #elif ENABLED(AUTO_BED_LEVELING_BILINEAR)

              z_values[xCount][yCount] = measured_z + zoffset;

            #endif

            abl_should_enable = false;
            idle();

          } // inner
        } // outer

      #elif ENABLED(AUTO_BED_LEVELING_3POINT)

        // Probe at 3 arbitrary points

        for (uint8_t i = 0; i < 3; ++i) {
          // Retain the last probe position
          xProbe = LOGICAL_X_POSITION(points[i].x);
          yProbe = LOGICAL_Y_POSITION(points[i].y);
          measured_z = faux ? 0.001 * random(-100, 101) : probe_pt(xProbe, yProbe, stow_probe_after_each, verbose_level);
          if (isnan(measured_z)) {
            planner.abl_enabled = abl_should_enable;
            return;
          }
          points[i].z = measured_z;
        }

        if (!dryrun) {
          vector_3 planeNormal = vector_3::cross(points[0] - points[1], points[2] - points[1]).get_normal();
          if (planeNormal.z < 0) {
            planeNormal.x *= -1;
            planeNormal.y *= -1;
            planeNormal.z *= -1;
          }
          planner.bed_level_matrix = matrix_3x3::create_look_at(planeNormal);

          // Can't re-enable (on error) until the new grid is written
          abl_should_enable = false;
        }

      #endif // AUTO_BED_LEVELING_3POINT

      // Raise to _Z_CLEARANCE_DEPLOY_PROBE. Stow the probe.
      if (STOW_PROBE()) {
        planner.abl_enabled = abl_should_enable;
        return;
      }

    #endif // !PROBE_MANUALLY

    //
    // G29 Finishing Code
    //
    // Unless this is a dry run, auto bed leveling will
    // definitely be enabled after this point.
    //
    // If code above wants to continue leveling, it should
    // return or loop before this point.
    //

    // Restore state after probing
    if (!faux) clean_up_after_endstop_or_probe_move();

    #if ENABLED(DEBUG_LEVELING_FEATURE)
      if (DEBUGGING(LEVELING)) DEBUG_POS("> probing complete", current_position);
    #endif

    #if ENABLED(PROBE_MANUALLY)
      g29_in_progress = false;
      #if ENABLED(LCD_BED_LEVELING)
        lcd_wait_for_move = false;
      #endif
    #endif

    // Calculate leveling, print reports, correct the position
    #if ENABLED(AUTO_BED_LEVELING_BILINEAR)

      if (!dryrun) extrapolate_unprobed_bed_level();
      print_bilinear_leveling_grid();

      refresh_bed_level();

      #if ENABLED(ABL_BILINEAR_SUBDIVISION)
        bed_level_virt_print();
      #endif

    #elif ENABLED(AUTO_BED_LEVELING_LINEAR)

      // For LINEAR leveling calculate matrix, print reports, correct the position

      /**
       * solve the plane equation ax + by + d = z
       * A is the matrix with rows [x y 1] for all the probed points
       * B is the vector of the Z positions
       * the normal vector to the plane is formed by the coefficients of the
       * plane equation in the standard form, which is Vx*x+Vy*y+Vz*z+d = 0
       * so Vx = -a Vy = -b Vz = 1 (we want the vector facing towards positive Z
       */
      float plane_equation_coefficients[3];
      qr_solve(plane_equation_coefficients, abl2, 3, eqnAMatrix, eqnBVector);

      mean /= abl2;

      if (verbose_level) {
        SERIAL_PROTOCOLPGM("Eqn coefficients: a: ");
        SERIAL_PROTOCOL_F(plane_equation_coefficients[0], 8);
        SERIAL_PROTOCOLPGM(" b: ");
        SERIAL_PROTOCOL_F(plane_equation_coefficients[1], 8);
        SERIAL_PROTOCOLPGM(" d: ");
        SERIAL_PROTOCOL_F(plane_equation_coefficients[2], 8);
        SERIAL_EOL();
        if (verbose_level > 2) {
          SERIAL_PROTOCOLPGM("Mean of sampled points: ");
          SERIAL_PROTOCOL_F(mean, 8);
          SERIAL_EOL();
        }
      }

      // Create the matrix but don't correct the position yet
      if (!dryrun) {
        planner.bed_level_matrix = matrix_3x3::create_look_at(
          vector_3(-plane_equation_coefficients[0], -plane_equation_coefficients[1], 1)
        );
      }

      // Show the Topography map if enabled
      if (do_topography_map) {

        SERIAL_PROTOCOLLNPGM("\nBed Height Topography:\n"
                               "   +--- BACK --+\n"
                               "   |           |\n"
                               " L |    (+)    | R\n"
                               " E |           | I\n"
                               " F | (-) N (+) | G\n"
                               " T |           | H\n"
                               "   |    (-)    | T\n"
                               "   |           |\n"
                               "   O-- FRONT --+\n"
                               " (0,0)");

        float min_diff = 999;

        for (int8_t yy = abl_grid_points_y - 1; yy >= 0; yy--) {
          for (uint8_t xx = 0; xx < abl_grid_points_x; xx++) {
            int ind = indexIntoAB[xx][yy];
            float diff = eqnBVector[ind] - mean,
                  x_tmp = eqnAMatrix[ind + 0 * abl2],
                  y_tmp = eqnAMatrix[ind + 1 * abl2],
                  z_tmp = 0;

            apply_rotation_xyz(planner.bed_level_matrix, x_tmp, y_tmp, z_tmp);

            NOMORE(min_diff, eqnBVector[ind] - z_tmp);

            if (diff >= 0.0)
              SERIAL_PROTOCOLPGM(" +");   // Include + for column alignment
            else
              SERIAL_PROTOCOLCHAR(' ');
            SERIAL_PROTOCOL_F(diff, 5);
          } // xx
          SERIAL_EOL();
        } // yy
        SERIAL_EOL();

        if (verbose_level > 3) {
          SERIAL_PROTOCOLLNPGM("\nCorrected Bed Height vs. Bed Topology:");

          for (int8_t yy = abl_grid_points_y - 1; yy >= 0; yy--) {
            for (uint8_t xx = 0; xx < abl_grid_points_x; xx++) {
              int ind = indexIntoAB[xx][yy];
              float x_tmp = eqnAMatrix[ind + 0 * abl2],
                    y_tmp = eqnAMatrix[ind + 1 * abl2],
                    z_tmp = 0;

              apply_rotation_xyz(planner.bed_level_matrix, x_tmp, y_tmp, z_tmp);

              float diff = eqnBVector[ind] - z_tmp - min_diff;
              if (diff >= 0.0)
                SERIAL_PROTOCOLPGM(" +");
              // Include + for column alignment
              else
                SERIAL_PROTOCOLCHAR(' ');
              SERIAL_PROTOCOL_F(diff, 5);
            } // xx
            SERIAL_EOL();
          } // yy
          SERIAL_EOL();
        }
      } //do_topography_map

    #endif // AUTO_BED_LEVELING_LINEAR

    #if ABL_PLANAR

      // For LINEAR and 3POINT leveling correct the current position

      if (verbose_level > 0)
        planner.bed_level_matrix.debug(PSTR("\n\nBed Level Correction Matrix:"));

      if (!dryrun) {
        //
        // Correct the current XYZ position based on the tilted plane.
        //

        #if ENABLED(DEBUG_LEVELING_FEATURE)
          if (DEBUGGING(LEVELING)) DEBUG_POS("G29 uncorrected XYZ", current_position);
        #endif

        float converted[XYZ];
        COPY(converted, current_position);

        planner.abl_enabled = true;
        planner.unapply_leveling(converted); // use conversion machinery
        planner.abl_enabled = false;

        // Use the last measured distance to the bed, if possible
        if ( NEAR(current_position[X_AXIS], xProbe - (X_PROBE_OFFSET_FROM_EXTRUDER))
          && NEAR(current_position[Y_AXIS], yProbe - (Y_PROBE_OFFSET_FROM_EXTRUDER))
        ) {
          const float simple_z = current_position[Z_AXIS] - measured_z;
          #if ENABLED(DEBUG_LEVELING_FEATURE)
            if (DEBUGGING(LEVELING)) {
              SERIAL_ECHOPAIR("Z from Probe:", simple_z);
              SERIAL_ECHOPAIR("  Matrix:", converted[Z_AXIS]);
              SERIAL_ECHOLNPAIR("  Discrepancy:", simple_z - converted[Z_AXIS]);
            }
          #endif
          converted[Z_AXIS] = simple_z;
        }

        // The rotated XY and corrected Z are now current_position
        COPY(current_position, converted);

        #if ENABLED(DEBUG_LEVELING_FEATURE)
          if (DEBUGGING(LEVELING)) DEBUG_POS("G29 corrected XYZ", current_position);
        #endif
      }

    #elif ENABLED(AUTO_BED_LEVELING_BILINEAR)

      if (!dryrun) {
        #if ENABLED(DEBUG_LEVELING_FEATURE)
          if (DEBUGGING(LEVELING)) SERIAL_ECHOLNPAIR("G29 uncorrected Z:", current_position[Z_AXIS]);
        #endif

        // Unapply the offset because it is going to be immediately applied
        // and cause compensation movement in Z
        current_position[Z_AXIS] -= bilinear_z_offset(current_position);

        #if ENABLED(DEBUG_LEVELING_FEATURE)
          if (DEBUGGING(LEVELING)) SERIAL_ECHOLNPAIR(" corrected Z:", current_position[Z_AXIS]);
        #endif
      }

    #endif // ABL_PLANAR

    #ifdef Z_PROBE_END_SCRIPT
      #if ENABLED(DEBUG_LEVELING_FEATURE)
        if (DEBUGGING(LEVELING)) SERIAL_ECHOLNPAIR("Z Probe End Script: ", Z_PROBE_END_SCRIPT);
      #endif
      enqueue_and_echo_commands_P(PSTR(Z_PROBE_END_SCRIPT));
      stepper.synchronize();
    #endif

    #if ENABLED(DEBUG_LEVELING_FEATURE)
      if (DEBUGGING(LEVELING)) SERIAL_ECHOLNPGM("<<< gcode_G29");
    #endif

    report_current_position();

    KEEPALIVE_STATE(IN_HANDLER);

    // Auto Bed Leveling is complete! Enable if possible.
    planner.abl_enabled = dryrun ? abl_should_enable : true;

    if (planner.abl_enabled)
      SYNC_PLAN_POSITION_KINEMATIC();
  }

#endif // HAS_ABL && !AUTO_BED_LEVELING_UBL

#if HAS_BED_PROBE

  /**
   * G30: Do a single Z probe at the current XY
   *
   * Parameters:
   *
   *   X   Probe X position (default current X)
   *   Y   Probe Y position (default current Y)
   *   S0  Leave the probe deployed
   */
  inline void gcode_G30() {
    const float xpos = parser.seen('X') ? parser.value_linear_units() : current_position[X_AXIS] + X_PROBE_OFFSET_FROM_EXTRUDER,
                ypos = parser.seen('Y') ? parser.value_linear_units() : current_position[Y_AXIS] + Y_PROBE_OFFSET_FROM_EXTRUDER;

    if (!position_is_reachable_by_probe_xy(xpos, ypos)) return;

    // Disable leveling so the planner won't mess with us
    #if HAS_LEVELING
      set_bed_leveling_enabled(false);
    #endif

    setup_for_endstop_or_probe_move();

    const float measured_z = probe_pt(xpos, ypos, !parser.seen('S') || parser.value_bool(), 1);

    if (!isnan(measured_z)) {
      SERIAL_PROTOCOLPAIR("Bed X: ", FIXFLOAT(xpos));
      SERIAL_PROTOCOLPAIR(" Y: ", FIXFLOAT(ypos));
      SERIAL_PROTOCOLLNPAIR(" Z: ", FIXFLOAT(measured_z));
    }

    clean_up_after_endstop_or_probe_move();

    report_current_position();
  }

  #if ENABLED(Z_PROBE_SLED)

    /**
     * G31: Deploy the Z probe
     */
    inline void gcode_G31() { DEPLOY_PROBE(); }

    /**
     * G32: Stow the Z probe
     */
    inline void gcode_G32() { STOW_PROBE(); }

  #endif // Z_PROBE_SLED

  #if ENABLED(DELTA_AUTO_CALIBRATION)
    /**
     * G33 - Delta '1-4-7-point' Auto-Calibration
     *       Calibrate height, endstops, delta radius, and tower angles.
     *
     * Parameters:
     *
     *   Pn  Number of probe points:
     *
     *      P1     Probe center and set height only.
     *      P2     Probe center and towers. Set height, endstops, and delta radius.
     *      P3     Probe all positions: center, towers and opposite towers. Set all.
     *      P4-P7  Probe all positions at different locations and average them.
     *
     *   T   Don't calibrate tower angle corrections
     *
     *   Cn.nn Calibration precision; when omitted calibrates to maximum precision
     *
     *   Vn  Verbose level:
     *
     *      V0  Dry-run mode. Report settings and probe results. No calibration.
     *      V1  Report settings
     *      V2  Report settings and probe results
     */
    inline void gcode_G33() {

      const int8_t probe_points = parser.seen('P') ? parser.value_int() : DELTA_CALIBRATION_DEFAULT_POINTS;
      if (!WITHIN(probe_points, 1, 7)) {
        SERIAL_PROTOCOLLNPGM("?(P)oints is implausible (1 to 7).");
        return;
      }

      const int8_t verbose_level = parser.seen('V') ? parser.value_byte() : 1;
      if (!WITHIN(verbose_level, 0, 2)) {
        SERIAL_PROTOCOLLNPGM("?(V)erbose level is implausible (0-2).");
        return;
      }

      const float calibration_precision = parser.seen('C') ? parser.value_float() : 0.0;
      if (calibration_precision < 0) {
        SERIAL_PROTOCOLLNPGM("?(C)alibration precision is implausible (>0).");
        return;
      }

      const bool towers_set = !parser.seen('T'),
                 _1p_calibration      = probe_points == 1,
                 _4p_calibration      = probe_points == 2,
                 _4p_towers_points    = _4p_calibration && towers_set,
                 _4p_opposite_points  = _4p_calibration && !towers_set,
                 _7p_calibration      = probe_points >= 3,
                 _7p_half_circle      = probe_points == 3,
                 _7p_double_circle    = probe_points == 5,
                 _7p_triple_circle    = probe_points == 6,
                 _7p_quadruple_circle = probe_points == 7,
                 _7p_multi_circle     = _7p_double_circle || _7p_triple_circle || _7p_quadruple_circle,
                 _7p_intermed_points  = _7p_calibration && !_7p_half_circle;

      if (!_1p_calibration) {  // test if the outer radius is reachable
        const float circles = (_7p_quadruple_circle ? 1.5 :
                               _7p_triple_circle    ? 1.0 :
                               _7p_double_circle    ? 0.5 : 0),
                    radius = (1 + circles * 0.1) * delta_calibration_radius;
        for (uint8_t axis = 1; axis < 13; ++axis) {
          if (!position_is_reachable_by_probe_xy(cos(RADIANS(180 + 30 * axis)) * radius, sin(RADIANS(180 + 30 * axis)) * radius)) {
            SERIAL_PROTOCOLLNPGM("?(M665 B)ed radius is implausible.");
            return;
          }
        }
      }

      SERIAL_PROTOCOLLNPGM("G33 Auto Calibrate");

      stepper.synchronize();
      #if HAS_LEVELING
        reset_bed_level(); // After calibration bed-level data is no longer valid
      #endif
      #if HOTENDS > 1
        const uint8_t old_tool_index = active_extruder;
        tool_change(0, 0, true);
      #endif
      setup_for_endstop_or_probe_move();

      endstops.enable(true);
      home_delta();
      endstops.not_homing();

      const static char save_message[] PROGMEM = "Save with M500 and/or copy to Configuration.h";
      float test_precision,
            zero_std_dev = (verbose_level ? 999.0 : 0.0), // 0.0 in dry-run mode : forced end
            zero_std_dev_old = zero_std_dev,
            e_old[XYZ] = {
              endstop_adj[A_AXIS],
              endstop_adj[B_AXIS],
              endstop_adj[C_AXIS]
            },
            dr_old = delta_radius,
            zh_old = home_offset[Z_AXIS],
            alpha_old = delta_tower_angle_trim[A_AXIS],
            beta_old = delta_tower_angle_trim[B_AXIS];

      // print settings

      SERIAL_PROTOCOLPGM("Checking... AC");
      if (verbose_level == 0) SERIAL_PROTOCOLPGM(" (DRY-RUN)");
      SERIAL_EOL();
      LCD_MESSAGEPGM("Checking... AC"); // TODO: Make translatable string

      SERIAL_PROTOCOLPAIR(".Height:", DELTA_HEIGHT + home_offset[Z_AXIS]);
      if (!_1p_calibration) {
        SERIAL_PROTOCOLPGM("    Ex:");
        if (endstop_adj[A_AXIS] >= 0) SERIAL_CHAR('+');
        SERIAL_PROTOCOL_F(endstop_adj[A_AXIS], 2);
        SERIAL_PROTOCOLPGM("  Ey:");
        if (endstop_adj[B_AXIS] >= 0) SERIAL_CHAR('+');
        SERIAL_PROTOCOL_F(endstop_adj[B_AXIS], 2);
        SERIAL_PROTOCOLPGM("  Ez:");
        if (endstop_adj[C_AXIS] >= 0) SERIAL_CHAR('+');
        SERIAL_PROTOCOL_F(endstop_adj[C_AXIS], 2);
        SERIAL_PROTOCOLPAIR("    Radius:", delta_radius);
      }
      SERIAL_EOL();
      if (_7p_calibration && towers_set) {
        SERIAL_PROTOCOLPGM(".Tower angle :    Tx:");
        if (delta_tower_angle_trim[A_AXIS] >= 0) SERIAL_CHAR('+');
        SERIAL_PROTOCOL_F(delta_tower_angle_trim[A_AXIS], 2);
        SERIAL_PROTOCOLPGM("  Ty:");
        if (delta_tower_angle_trim[B_AXIS] >= 0) SERIAL_CHAR('+');
        SERIAL_PROTOCOL_F(delta_tower_angle_trim[B_AXIS], 2);
        SERIAL_PROTOCOLPGM("  Tz:+0.00");
        SERIAL_EOL();
      }

      #if ENABLED(Z_PROBE_SLED)
        DEPLOY_PROBE();
      #endif

      int8_t iterations = 0;

      home_offset[Z_AXIS] -= probe_pt(0.0, 0.0 , true, 1); // 1st probe to set height
      do_probe_raise(Z_CLEARANCE_BETWEEN_PROBES);

      do {

        float z_at_pt[13] = { 0.0 }, S1 = 0.0, S2 = 0.0;
        int16_t N = 0;

        test_precision = zero_std_dev_old != 999.0 ? (zero_std_dev + zero_std_dev_old) / 2 : zero_std_dev;

        iterations++;

        // Probe the points

        if (!_7p_half_circle && !_7p_triple_circle) { // probe the center
          z_at_pt[0] += probe_pt(0.0, 0.0 , true, 1);
        }
        if (_7p_calibration) { // probe extra center points
          for (int8_t axis = _7p_multi_circle ? 11 : 9; axis > 0; axis -= _7p_multi_circle ? 2 : 4) {
            const float a = RADIANS(180 + 30 * axis), r = delta_calibration_radius * 0.1;
            z_at_pt[0] += probe_pt(cos(a) * r, sin(a) * r, true, 1); // TODO: Needs error handling
          }
          z_at_pt[0] /= float(_7p_double_circle ? 7 : probe_points);
        }
        if (!_1p_calibration) {  // probe the radius
          bool zig_zag = true;
          const uint8_t start = _4p_opposite_points ? 3 : 1,
                         step = _4p_calibration ? 4 : _7p_half_circle ? 2 : 1;
          for (uint8_t axis = start; axis < 13; axis += step) {
            const float offset_circles = _7p_quadruple_circle ? (zig_zag ? 1.5 : 1.0) :
                                         _7p_triple_circle    ? (zig_zag ? 1.0 : 0.5) :
                                         _7p_double_circle    ? (zig_zag ? 0.5 : 0.0) : 0;
            for (float circles = -offset_circles ; circles <= offset_circles; circles++) {
              const float a = RADIANS(180 + 30 * axis),
                          r = delta_calibration_radius * (1 + circles * (zig_zag ? 0.1 : -0.1));
              z_at_pt[axis] += probe_pt(cos(a) * r, sin(a) * r, true, 1); // TODO: Needs error handling
            }
            zig_zag = !zig_zag;
            z_at_pt[axis] /= (2 * offset_circles + 1);
          }
        }
        if (_7p_intermed_points) // average intermediates to tower and opposites
          for (uint8_t axis = 1; axis <= 11; axis += 2)
            z_at_pt[axis] = (z_at_pt[axis] + (z_at_pt[axis + 1] + z_at_pt[(axis + 10) % 12 + 1]) / 2.0) / 2.0;

        S1 += z_at_pt[0];
        S2 += sq(z_at_pt[0]);
        N++;
        if (!_1p_calibration) // std dev from zero plane
          for (uint8_t axis = (_4p_opposite_points ? 3 : 1); axis < 13; axis += (_4p_calibration ? 4 : 2)) {
            S1 += z_at_pt[axis];
            S2 += sq(z_at_pt[axis]);
            N++;
          }
        zero_std_dev_old = zero_std_dev;
        zero_std_dev = round(sqrt(S2 / N) * 1000.0) / 1000.0 + 0.00001;

        if (iterations == 1) home_offset[Z_AXIS] = zh_old; // reset height after 1st probe change

        // Solve matrices

        if (zero_std_dev < test_precision && zero_std_dev > calibration_precision) {
          COPY(e_old, endstop_adj);
          dr_old = delta_radius;
          zh_old = home_offset[Z_AXIS];
          alpha_old = delta_tower_angle_trim[A_AXIS];
          beta_old = delta_tower_angle_trim[B_AXIS];

          float e_delta[XYZ] = { 0.0 }, r_delta = 0.0, t_alpha = 0.0, t_beta = 0.0;
          const float r_diff = delta_radius - delta_calibration_radius,
                      h_factor = 1.00 + r_diff * 0.001,                          //1.02 for r_diff = 20mm
                      r_factor = -(1.75 + 0.005 * r_diff + 0.001 * sq(r_diff)),  //2.25 for r_diff = 20mm
                      a_factor = 100.0 / delta_calibration_radius;               //1.25 for cal_rd = 80mm

          #define ZP(N,I) ((N) * z_at_pt[I])
          #define Z1000(I) ZP(1.00, I)
          #define Z1050(I) ZP(h_factor, I)
          #define Z0700(I) ZP(h_factor * 2.0 / 3.00, I)
          #define Z0350(I) ZP(h_factor / 3.00, I)
          #define Z0175(I) ZP(h_factor / 6.00, I)
          #define Z2250(I) ZP(r_factor, I)
          #define Z0750(I) ZP(r_factor / 3.00, I)
          #define Z0375(I) ZP(r_factor / 6.00, I)
          #define Z0444(I) ZP(a_factor * 4.0 / 9.0, I)
          #define Z0888(I) ZP(a_factor * 8.0 / 9.0, I)

          switch (probe_points) {
            case 1:
              test_precision = 0.00;
              LOOP_XYZ(i) e_delta[i] = Z1000(0);
              break;

            case 2:
              if (towers_set) {
                e_delta[X_AXIS] = Z1050(0) + Z0700(1) - Z0350(5) - Z0350(9);
                e_delta[Y_AXIS] = Z1050(0) - Z0350(1) + Z0700(5) - Z0350(9);
                e_delta[Z_AXIS] = Z1050(0) - Z0350(1) - Z0350(5) + Z0700(9);
                r_delta         = Z2250(0) - Z0750(1) - Z0750(5) - Z0750(9);
              }
              else {
                e_delta[X_AXIS] = Z1050(0) - Z0700(7) + Z0350(11) + Z0350(3);
                e_delta[Y_AXIS] = Z1050(0) + Z0350(7) - Z0700(11) + Z0350(3);
                e_delta[Z_AXIS] = Z1050(0) + Z0350(7) + Z0350(11) - Z0700(3);
                r_delta         = Z2250(0) - Z0750(7) - Z0750(11) - Z0750(3);
              }
              break;

            default:
              e_delta[X_AXIS] = Z1050(0) + Z0350(1) - Z0175(5) - Z0175(9) - Z0350(7) + Z0175(11) + Z0175(3);
              e_delta[Y_AXIS] = Z1050(0) - Z0175(1) + Z0350(5) - Z0175(9) + Z0175(7) - Z0350(11) + Z0175(3);
              e_delta[Z_AXIS] = Z1050(0) - Z0175(1) - Z0175(5) + Z0350(9) + Z0175(7) + Z0175(11) - Z0350(3);
              r_delta         = Z2250(0) - Z0375(1) - Z0375(5) - Z0375(9) - Z0375(7) - Z0375(11) - Z0375(3);

              if (towers_set) {
                t_alpha = Z0444(1) - Z0888(5) + Z0444(9) + Z0444(7) - Z0888(11) + Z0444(3);
                t_beta  = Z0888(1) - Z0444(5) - Z0444(9) + Z0888(7) - Z0444(11) - Z0444(3);
              }
              break;
          }

          LOOP_XYZ(axis) endstop_adj[axis] += e_delta[axis];
          delta_radius += r_delta;
          delta_tower_angle_trim[A_AXIS] += t_alpha;
          delta_tower_angle_trim[B_AXIS] += t_beta;

          // adjust delta_height and endstops by the max amount
          const float z_temp = MAX3(endstop_adj[A_AXIS], endstop_adj[B_AXIS], endstop_adj[C_AXIS]);
          home_offset[Z_AXIS] -= z_temp;
          LOOP_XYZ(i) endstop_adj[i] -= z_temp;

          recalc_delta_settings(delta_radius, delta_diagonal_rod);
        }
        else if (zero_std_dev >= test_precision) {   // step one back
          COPY(endstop_adj, e_old);
          delta_radius = dr_old;
          home_offset[Z_AXIS] = zh_old;
          delta_tower_angle_trim[A_AXIS] = alpha_old;
          delta_tower_angle_trim[B_AXIS] = beta_old;

          recalc_delta_settings(delta_radius, delta_diagonal_rod);
        }

         // print report

        if (verbose_level != 1) {
          SERIAL_PROTOCOLPGM(".      c:");
          if (z_at_pt[0] > 0) SERIAL_CHAR('+');
          SERIAL_PROTOCOL_F(z_at_pt[0], 2);
          if (_4p_towers_points || _7p_calibration) {
            SERIAL_PROTOCOLPGM("     x:");
            if (z_at_pt[1] >= 0) SERIAL_CHAR('+');
            SERIAL_PROTOCOL_F(z_at_pt[1], 2);
            SERIAL_PROTOCOLPGM("   y:");
            if (z_at_pt[5] >= 0) SERIAL_CHAR('+');
            SERIAL_PROTOCOL_F(z_at_pt[5], 2);
            SERIAL_PROTOCOLPGM("   z:");
            if (z_at_pt[9] >= 0) SERIAL_CHAR('+');
            SERIAL_PROTOCOL_F(z_at_pt[9], 2);
          }
          if (!_4p_opposite_points) SERIAL_EOL();
          if ((_4p_opposite_points) || _7p_calibration) {
            if (_7p_calibration) {
              SERIAL_CHAR('.');
              SERIAL_PROTOCOL_SP(13);
            }
            SERIAL_PROTOCOLPGM("    yz:");
            if (z_at_pt[7] >= 0) SERIAL_CHAR('+');
            SERIAL_PROTOCOL_F(z_at_pt[7], 2);
            SERIAL_PROTOCOLPGM("  zx:");
            if (z_at_pt[11] >= 0) SERIAL_CHAR('+');
            SERIAL_PROTOCOL_F(z_at_pt[11], 2);
            SERIAL_PROTOCOLPGM("  xy:");
            if (z_at_pt[3] >= 0) SERIAL_CHAR('+');
            SERIAL_PROTOCOL_F(z_at_pt[3], 2);
            SERIAL_EOL();
          }
        }
        if (test_precision != 0.0) {                                 // !forced end
          if (zero_std_dev >= test_precision || zero_std_dev <= calibration_precision) {  // end iterations
            SERIAL_PROTOCOLPGM("Calibration OK");
            SERIAL_PROTOCOL_SP(36);
            if (zero_std_dev >= test_precision)
              SERIAL_PROTOCOLPGM("rolling back.");
            else {
              SERIAL_PROTOCOLPGM("std dev:");
              SERIAL_PROTOCOL_F(zero_std_dev, 3);
            }
            SERIAL_EOL();
            LCD_MESSAGEPGM("Calibration OK"); // TODO: Make translatable string
          }
          else {                                                     // !end iterations
            char mess[15] = "No convergence";
            if (iterations < 31)
              sprintf_P(mess, PSTR("Iteration : %02i"), (int)iterations);
            SERIAL_PROTOCOL(mess);
            SERIAL_PROTOCOL_SP(36);
            SERIAL_PROTOCOLPGM("std dev:");
            SERIAL_PROTOCOL_F(zero_std_dev, 3);
            SERIAL_EOL();
            lcd_setstatus(mess);
          }
          SERIAL_PROTOCOLPAIR(".Height:", DELTA_HEIGHT + home_offset[Z_AXIS]);
          if (!_1p_calibration) {
            SERIAL_PROTOCOLPGM("    Ex:");
            if (endstop_adj[A_AXIS] >= 0) SERIAL_CHAR('+');
            SERIAL_PROTOCOL_F(endstop_adj[A_AXIS], 2);
            SERIAL_PROTOCOLPGM("  Ey:");
            if (endstop_adj[B_AXIS] >= 0) SERIAL_CHAR('+');
            SERIAL_PROTOCOL_F(endstop_adj[B_AXIS], 2);
            SERIAL_PROTOCOLPGM("  Ez:");
            if (endstop_adj[C_AXIS] >= 0) SERIAL_CHAR('+');
            SERIAL_PROTOCOL_F(endstop_adj[C_AXIS], 2);
            SERIAL_PROTOCOLPAIR("    Radius:", delta_radius);
          }
          SERIAL_EOL();
          if (_7p_calibration && towers_set) {
            SERIAL_PROTOCOLPGM(".Tower angle :    Tx:");
            if (delta_tower_angle_trim[A_AXIS] >= 0) SERIAL_CHAR('+');
            SERIAL_PROTOCOL_F(delta_tower_angle_trim[A_AXIS], 2);
            SERIAL_PROTOCOLPGM("  Ty:");
            if (delta_tower_angle_trim[B_AXIS] >= 0) SERIAL_CHAR('+');
            SERIAL_PROTOCOL_F(delta_tower_angle_trim[B_AXIS], 2);
            SERIAL_PROTOCOLPGM("  Tz:+0.00");
            SERIAL_EOL();
          }
          if (zero_std_dev >= test_precision || zero_std_dev <= calibration_precision)
            serialprintPGM(save_message);
            SERIAL_EOL();
        }
        else {                                                       // forced end
          if (verbose_level == 0) {
            SERIAL_PROTOCOLPGM("End DRY-RUN");
            SERIAL_PROTOCOL_SP(39);
            SERIAL_PROTOCOLPGM("std dev:");
            SERIAL_PROTOCOL_F(zero_std_dev, 3);
            SERIAL_EOL();
          }
          else {
            SERIAL_PROTOCOLLNPGM("Calibration OK");
            LCD_MESSAGEPGM("Calibration OK"); // TODO: Make translatable string
            SERIAL_PROTOCOLPAIR(".Height:", DELTA_HEIGHT + home_offset[Z_AXIS]);
            SERIAL_EOL();
            serialprintPGM(save_message);
            SERIAL_EOL();
          }
        }

        endstops.enable(true);
        home_delta();
        endstops.not_homing();

      }
      while (zero_std_dev < test_precision && zero_std_dev > calibration_precision && iterations < 31);

      #if ENABLED(DELTA_HOME_TO_SAFE_ZONE)
        do_blocking_move_to_z(delta_clip_start_height);
      #endif
      clean_up_after_endstop_or_probe_move();
      #if HOTENDS > 1
        tool_change(old_tool_index, 0, true);
      #endif
      #if ENABLED(Z_PROBE_SLED)
        RETRACT_PROBE();
      #endif
    }

  #endif // DELTA_AUTO_CALIBRATION

#endif // HAS_BED_PROBE

#if ENABLED(G38_PROBE_TARGET)

  static bool G38_run_probe() {

    bool G38_pass_fail = false;

    // Get direction of move and retract
    float retract_mm[XYZ];
    LOOP_XYZ(i) {
      float dist = destination[i] - current_position[i];
      retract_mm[i] = fabs(dist) < G38_MINIMUM_MOVE ? 0 : home_bump_mm((AxisEnum)i) * (dist > 0 ? -1 : 1);
    }

    stepper.synchronize();  // wait until the machine is idle

    // Move until destination reached or target hit
    endstops.enable(true);
    G38_move = true;
    G38_endstop_hit = false;
    prepare_move_to_destination();
    stepper.synchronize();
    G38_move = false;

    endstops.hit_on_purpose();
    set_current_from_steppers_for_axis(ALL_AXES);
    SYNC_PLAN_POSITION_KINEMATIC();

    if (G38_endstop_hit) {

      G38_pass_fail = true;

      #if ENABLED(PROBE_DOUBLE_TOUCH)
        // Move away by the retract distance
        set_destination_to_current();
        LOOP_XYZ(i) destination[i] += retract_mm[i];
        endstops.enable(false);
        prepare_move_to_destination();
        stepper.synchronize();

        feedrate_mm_s /= 4;

        // Bump the target more slowly
        LOOP_XYZ(i) destination[i] -= retract_mm[i] * 2;

        endstops.enable(true);
        G38_move = true;
        prepare_move_to_destination();
        stepper.synchronize();
        G38_move = false;

        set_current_from_steppers_for_axis(ALL_AXES);
        SYNC_PLAN_POSITION_KINEMATIC();
      #endif
    }

    endstops.hit_on_purpose();
    endstops.not_homing();
    return G38_pass_fail;
  }

  /**
   * G38.2 - probe toward workpiece, stop on contact, signal error if failure
   * G38.3 - probe toward workpiece, stop on contact
   *
   * Like G28 except uses Z min probe for all axes
   */
  inline void gcode_G38(bool is_38_2) {
    // Get X Y Z E F
    gcode_get_destination();

    setup_for_endstop_or_probe_move();

    // If any axis has enough movement, do the move
    LOOP_XYZ(i)
      if (fabs(destination[i] - current_position[i]) >= G38_MINIMUM_MOVE) {
        if (!parser.seen('F')) feedrate_mm_s = homing_feedrate(i);
        // If G38.2 fails throw an error
        if (!G38_run_probe() && is_38_2) {
          SERIAL_ERROR_START();
          SERIAL_ERRORLNPGM("Failed to reach target");
        }
        break;
      }

    clean_up_after_endstop_or_probe_move();
  }

#endif // G38_PROBE_TARGET

#if ENABLED(AUTO_BED_LEVELING_BILINEAR) || ENABLED(AUTO_BED_LEVELING_UBL) || ENABLED(MESH_BED_LEVELING)

  /**
   * G42: Move X & Y axes to mesh coordinates (I & J)
   */
  inline void gcode_G42() {
    if (IsRunning()) {
      const bool hasI = parser.seen('I');
      const int8_t ix = parser.has_value() ? parser.value_int() : 0;
      const bool hasJ = parser.seen('J');
      const int8_t iy = parser.has_value() ? parser.value_int() : 0;

      if ((hasI && !WITHIN(ix, 0, GRID_MAX_POINTS_X - 1)) || (hasJ && !WITHIN(iy, 0, GRID_MAX_POINTS_Y - 1))) {
        SERIAL_ECHOLNPGM(MSG_ERR_MESH_XY);
        return;
      }

      #if ENABLED(AUTO_BED_LEVELING_BILINEAR)
        #define _GET_MESH_X(I) bilinear_start[X_AXIS] + I * bilinear_grid_spacing[X_AXIS]
        #define _GET_MESH_Y(J) bilinear_start[Y_AXIS] + J * bilinear_grid_spacing[Y_AXIS]
      #elif ENABLED(AUTO_BED_LEVELING_UBL)
        #define _GET_MESH_X(I) ubl.mesh_index_to_xpos(I)
        #define _GET_MESH_Y(J) ubl.mesh_index_to_ypos(J)
      #elif ENABLED(MESH_BED_LEVELING)
        #define _GET_MESH_X(I) mbl.index_to_xpos[I]
        #define _GET_MESH_Y(J) mbl.index_to_ypos[J]
      #endif

      set_destination_to_current();
      if (hasI) destination[X_AXIS] = LOGICAL_X_POSITION(_GET_MESH_X(ix));
      if (hasJ) destination[Y_AXIS] = LOGICAL_Y_POSITION(_GET_MESH_Y(iy));
      if (parser.seen('P') && parser.value_bool()) {
        if (hasI) destination[X_AXIS] -= X_PROBE_OFFSET_FROM_EXTRUDER;
        if (hasJ) destination[Y_AXIS] -= Y_PROBE_OFFSET_FROM_EXTRUDER;
      }

      if (parser.seen('F') && parser.value_linear_units() > 0.0)
        feedrate_mm_s = MMM_TO_MMS(parser.value_linear_units());

      // SCARA kinematic has "safe" XY raw moves
      #if IS_SCARA
        prepare_uninterpolated_move_to_destination();
      #else
        prepare_move_to_destination();
      #endif
    }
  }

#endif // AUTO_BED_LEVELING_UBL

/**
 * G92: Set current position to given X Y Z E
 */
inline void gcode_G92() {
  bool didXYZ = false,
       didE = parser.seen('E');

  if (!didE) stepper.synchronize();

  LOOP_XYZE(i) {
    if (parser.seen(axis_codes[i])) {
      #if IS_SCARA
        current_position[i] = parser.value_axis_units((AxisEnum)i);
        if (i != E_AXIS) didXYZ = true;
      #else
        #if HAS_POSITION_SHIFT
          const float p = current_position[i];
        #endif
        float v = parser.value_axis_units((AxisEnum)i);

        current_position[i] = v;

        if (i != E_AXIS) {
          didXYZ = true;
          #if HAS_POSITION_SHIFT
            position_shift[i] += v - p; // Offset the coordinate space
            update_software_endstops((AxisEnum)i);

            #if ENABLED(I2C_POSITION_ENCODERS)
              I2CPEM.encoders[I2CPEM.idx_from_axis((AxisEnum) i)].set_axis_offset(position_shift[i]);
            #endif

          #endif
        }
      #endif
    }
  }
  if (didXYZ)
    SYNC_PLAN_POSITION_KINEMATIC();
  else if (didE)
    sync_plan_position_e();

  report_current_position();
}

#if HAS_RESUME_CONTINUE

  /**
   * M0: Unconditional stop - Wait for user button press on LCD
   * M1: Conditional stop   - Wait for user button press on LCD
   */
  inline void gcode_M0_M1() {
    const char * const args = parser.string_arg;

    millis_t ms = 0;
    bool hasP = false, hasS = false;
    if (parser.seen('P')) {
      ms = parser.value_millis(); // milliseconds to wait
      hasP = ms > 0;
    }
    if (parser.seen('S')) {
      ms = parser.value_millis_from_seconds(); // seconds to wait
      hasS = ms > 0;
    }

    #if ENABLED(ULTIPANEL)

      if (!hasP && !hasS && args && *args)
        lcd_setstatus(args, true);
      else {
        LCD_MESSAGEPGM(MSG_USERWAIT);
        #if ENABLED(LCD_PROGRESS_BAR) && PROGRESS_MSG_EXPIRE > 0
          dontExpireStatus();
        #endif
      }

    #else

      if (!hasP && !hasS && args && *args) {
        SERIAL_ECHO_START();
        SERIAL_ECHOLN(args);
      }

    #endif

    KEEPALIVE_STATE(PAUSED_FOR_USER);
    wait_for_user = true;

    stepper.synchronize();
    refresh_cmd_timeout();

    if (ms > 0) {
      ms += previous_cmd_ms;  // wait until this time for a click
      while (PENDING(millis(), ms) && wait_for_user) idle();
    }
    else {
      #if ENABLED(ULTIPANEL)
        if (lcd_detected()) {
          while (wait_for_user) idle();
          IS_SD_PRINTING ? LCD_MESSAGEPGM(MSG_RESUMING) : LCD_MESSAGEPGM(WELCOME_MSG);
        }
      #else
        while (wait_for_user) idle();
      #endif
    }

    wait_for_user = false;
    KEEPALIVE_STATE(IN_HANDLER);
  }

#endif // HAS_RESUME_CONTINUE

#if ENABLED(SPINDLE_LASER_ENABLE)
  /**
   * M3: Spindle Clockwise
   * M4: Spindle Counter-clockwise
   *
   *  S0 turns off spindle.
   *
   *  If no speed PWM output is defined then M3/M4 just turns it on.
   *
   *  At least 12.8KHz (50Hz * 256) is needed for spindle PWM.
   *  Hardware PWM is required. ISRs are too slow.
   *
   * NOTE: WGM for timers 3, 4, and 5 must be either Mode 1 or Mode 5.
   *       No other settings give a PWM signal that goes from 0 to 5 volts.
   *
   *       The system automatically sets WGM to Mode 1, so no special
   *       initialization is needed.
   *
   *       WGM bits for timer 2 are automatically set by the system to
   *       Mode 1. This produces an acceptable 0 to 5 volt signal.
   *       No special initialization is needed.
   *
   * NOTE: A minimum PWM frequency of 50 Hz is needed. All prescaler
   *       factors for timers 2, 3, 4, and 5 are acceptable.
   *
   *  SPINDLE_LASER_ENABLE_PIN needs an external pullup or it may power on
   *  the spindle/laser during power-up or when connecting to the host
   *  (usually goes through a reset which sets all I/O pins to tri-state)
   *
   *  PWM duty cycle goes from 0 (off) to 255 (always on).
   */

  // Wait for spindle to come up to speed
  inline void delay_for_power_up() {
    refresh_cmd_timeout();
    while (PENDING(millis(), SPINDLE_LASER_POWERUP_DELAY + previous_cmd_ms)) idle();
  }

  // Wait for spindle to stop turning
  inline void delay_for_power_down() {
    refresh_cmd_timeout();
    while (PENDING(millis(), SPINDLE_LASER_POWERDOWN_DELAY + previous_cmd_ms + 1)) idle();
  }

  /**
   * ocr_val_mode() is used for debugging and to get the points needed to compute the RPM vs ocr_val line
   *
   * it accepts inputs of 0-255
   */

  inline void ocr_val_mode() {
    uint8_t spindle_laser_power = parser.value_byte();
    WRITE(SPINDLE_LASER_ENABLE_PIN, SPINDLE_LASER_ENABLE_INVERT); // turn spindle on (active low)
    if (SPINDLE_LASER_PWM_INVERT) spindle_laser_power = 255 - spindle_laser_power;
    analogWrite(SPINDLE_LASER_PWM_PIN, spindle_laser_power);
  }

  inline void gcode_M3_M4(bool is_M3) {

    stepper.synchronize();   // wait until previous movement commands (G0/G0/G2/G3) have completed before playing with the spindle
    #if SPINDLE_DIR_CHANGE
      const bool rotation_dir = (is_M3 && !SPINDLE_INVERT_DIR || !is_M3 && SPINDLE_INVERT_DIR) ? HIGH : LOW;
      if (SPINDLE_STOP_ON_DIR_CHANGE \
         && READ(SPINDLE_LASER_ENABLE_PIN) == SPINDLE_LASER_ENABLE_INVERT \
         && READ(SPINDLE_DIR_PIN) != rotation_dir
      ) {
        WRITE(SPINDLE_LASER_ENABLE_PIN, !SPINDLE_LASER_ENABLE_INVERT);  // turn spindle off
        delay_for_power_down();
      }
      digitalWrite(SPINDLE_DIR_PIN, rotation_dir);
    #endif

    /**
     * Our final value for ocr_val is an unsigned 8 bit value between 0 and 255 which usually means uint8_t.
     * Went to uint16_t because some of the uint8_t calculations would sometimes give 1000 0000 rather than 1111 1111.
     * Then needed to AND the uint16_t result with 0x00FF to make sure we only wrote the byte of interest.
     */
    #if ENABLED(SPINDLE_LASER_PWM)
      if (parser.seen('O')) ocr_val_mode();
      else {
        const float spindle_laser_power = parser.seen('S') ? parser.value_float() : 0;
        if (spindle_laser_power == 0) {
          WRITE(SPINDLE_LASER_ENABLE_PIN, !SPINDLE_LASER_ENABLE_INVERT);                                    // turn spindle off (active low)
          delay_for_power_down();
        }
        else {
          int16_t ocr_val = (spindle_laser_power - (SPEED_POWER_INTERCEPT)) * (1.0 / (SPEED_POWER_SLOPE));  // convert RPM to PWM duty cycle
          NOMORE(ocr_val, 255);                                                                             // limit to max the Atmel PWM will support
          if (spindle_laser_power <= SPEED_POWER_MIN)
            ocr_val = (SPEED_POWER_MIN - (SPEED_POWER_INTERCEPT)) * (1.0 / (SPEED_POWER_SLOPE));            // minimum setting
          if (spindle_laser_power >= SPEED_POWER_MAX)
            ocr_val = (SPEED_POWER_MAX - (SPEED_POWER_INTERCEPT)) * (1.0 / (SPEED_POWER_SLOPE));            // limit to max RPM
          if (SPINDLE_LASER_PWM_INVERT) ocr_val = 255 - ocr_val;
          WRITE(SPINDLE_LASER_ENABLE_PIN, SPINDLE_LASER_ENABLE_INVERT);                                     // turn spindle on (active low)
          analogWrite(SPINDLE_LASER_PWM_PIN, ocr_val & 0xFF);                                               // only write low byte
          delay_for_power_up();
        }
      }
    #else
      WRITE(SPINDLE_LASER_ENABLE_PIN, SPINDLE_LASER_ENABLE_INVERT); // turn spindle on (active low) if spindle speed option not enabled
      delay_for_power_up();
    #endif
  }

 /**
  * M5 turn off spindle
  */
  inline void gcode_M5() {
    stepper.synchronize();
    WRITE(SPINDLE_LASER_ENABLE_PIN, !SPINDLE_LASER_ENABLE_INVERT);
    delay_for_power_down();
  }

#endif // SPINDLE_LASER_ENABLE

/**
 * M17: Enable power on all stepper motors
 */
inline void gcode_M17() {
  LCD_MESSAGEPGM(MSG_NO_MOVE);
  enable_all_steppers();
}

#if IS_KINEMATIC
  #define RUNPLAN(RATE_MM_S) planner.buffer_line_kinematic(destination, RATE_MM_S, active_extruder)
#else
  #define RUNPLAN(RATE_MM_S) line_to_destination(RATE_MM_S)
#endif

#if ENABLED(ADVANCED_PAUSE_FEATURE)

  static float resume_position[XYZE];
  static bool move_away_flag = false;
  #if ENABLED(SDSUPPORT)
    static bool sd_print_paused = false;
  #endif

  static void filament_change_beep(const int8_t max_beep_count, const bool init=false) {
    static millis_t next_buzz = 0;
    static int8_t runout_beep = 0;

    if (init) next_buzz = runout_beep = 0;

    const millis_t ms = millis();
    if (ELAPSED(ms, next_buzz)) {
      if (max_beep_count < 0 || runout_beep < max_beep_count + 5) { // Only beep as long as we're supposed to
        next_buzz = ms + ((max_beep_count < 0 || runout_beep < max_beep_count) ? 2500 : 400);
        BUZZ(300, 2000);
        runout_beep++;
      }
    }
  }

  static void ensure_safe_temperature() {
    bool heaters_heating = true;

    wait_for_heatup = true;    // M108 will clear this
    while (wait_for_heatup && heaters_heating) {
      idle();
      heaters_heating = false;
      HOTEND_LOOP() {
        if (thermalManager.degTargetHotend(e) && abs(thermalManager.degHotend(e) - thermalManager.degTargetHotend(e)) > 3) {
          heaters_heating = true;
          #if ENABLED(ULTIPANEL)
            lcd_advanced_pause_show_message(ADVANCED_PAUSE_MESSAGE_WAIT_FOR_NOZZLES_TO_HEAT);
          #endif
          break;
        }
      }
    }
  }

  static bool pause_print(const float &retract, const float &z_lift, const float &x_pos, const float &y_pos,
                          const float &unload_length = 0 , int8_t max_beep_count = 0, bool show_lcd = false
  ) {
    if (move_away_flag) return false; // already paused

    if (!DEBUGGING(DRYRUN) && unload_length != 0) {
      #if ENABLED(PREVENT_COLD_EXTRUSION)
        if (!thermalManager.allow_cold_extrude && 
            thermalManager.degTargetHotend(active_extruder) < thermalManager.extrude_min_temp) {
          SERIAL_ERROR_START();
          SERIAL_ERRORLNPGM(MSG_TOO_COLD_FOR_M600);
          return false;
        }
      #endif

      ensure_safe_temperature(); // wait for extruder to heat up before unloading
    }

    // Indicate that the printer is paused
    move_away_flag = true;

    // Pause the print job and timer
    #if ENABLED(SDSUPPORT)
      if (card.sdprinting) {
        card.pauseSDPrint();
        sd_print_paused = true;
      }
    #endif
    print_job_timer.pause();

    // Show initial message and wait for synchronize steppers
    if (show_lcd) {
      #if ENABLED(ULTIPANEL)
        lcd_advanced_pause_show_message(ADVANCED_PAUSE_MESSAGE_INIT);
      #endif
    }
    stepper.synchronize();

    // Save current position
    COPY(resume_position, current_position);
    set_destination_to_current();

    // Initial retract before move to filament change position
    destination[E_AXIS] += retract;

    RUNPLAN(PAUSE_PARK_RETRACT_FEEDRATE);

    // Lift Z axis
    if (z_lift > 0) {
      destination[Z_AXIS] += z_lift;
      NOMORE(destination[Z_AXIS], Z_MAX_POS);
      RUNPLAN(PAUSE_PARK_Z_FEEDRATE);
    }

    // Move XY axes to filament exchange position
    destination[X_AXIS] = x_pos;
    destination[Y_AXIS] = y_pos;

    clamp_to_software_endstops(destination);
    RUNPLAN(PAUSE_PARK_XY_FEEDRATE);
    stepper.synchronize();

    if (unload_length != 0) {
      if (show_lcd) {
        #if ENABLED(ULTIPANEL)
          lcd_advanced_pause_show_message(ADVANCED_PAUSE_MESSAGE_UNLOAD);
          idle();
        #endif
      }

      // Unload filament
      destination[E_AXIS] += unload_length;
      RUNPLAN(FILAMENT_CHANGE_UNLOAD_FEEDRATE);
      stepper.synchronize();

      if (show_lcd) {
        #if ENABLED(ULTIPANEL)
          lcd_advanced_pause_show_message(ADVANCED_PAUSE_MESSAGE_INSERT);
        #endif
      }

      #if HAS_BUZZER
        filament_change_beep(max_beep_count, true);
      #endif

      idle();
    }

    // Disable extruders steppers for manual filament changing
    disable_e_steppers();
    safe_delay(100);

    // Start the heater idle timers
    const millis_t nozzle_timeout = (millis_t)(PAUSE_PARK_NOZZLE_TIMEOUT) * 1000UL;

    HOTEND_LOOP()
      thermalManager.start_heater_idle_timer(e, nozzle_timeout);

    return true;
  }

  static void wait_for_filament_reload(int8_t max_beep_count = 0) {
    bool nozzle_timed_out = false;

    // Wait for filament insert by user and press button
    KEEPALIVE_STATE(PAUSED_FOR_USER);
    wait_for_user = true;    // LCD click or M108 will clear this
    while (wait_for_user) {
      #if HAS_BUZZER
        filament_change_beep(max_beep_count);
      #endif

      if (!nozzle_timed_out)
        HOTEND_LOOP()
          nozzle_timed_out |= thermalManager.is_heater_idle(e);

      #if ENABLED(ULTIPANEL)
        if (nozzle_timed_out)
          lcd_advanced_pause_show_message(ADVANCED_PAUSE_MESSAGE_CLICK_TO_HEAT_NOZZLE);
      #endif

      idle(true);
    }
    KEEPALIVE_STATE(IN_HANDLER);
  }

  static void resume_print(const float &load_length = 0, const float &initial_extrude_length = 0, int8_t max_beep_count = 0) {
    bool nozzle_timed_out = false;

    if (!move_away_flag) return;

    // Re-enable the heaters if they timed out
    HOTEND_LOOP() {
      nozzle_timed_out |= thermalManager.is_heater_idle(e);
      thermalManager.reset_heater_idle_timer(e);
    }

    if (nozzle_timed_out) ensure_safe_temperature();

    #if HAS_BUZZER
      filament_change_beep(max_beep_count, true);
    #endif

    if (load_length != 0) {
      #if ENABLED(ULTIPANEL)
        // Show "insert filament"
        if (nozzle_timed_out)
          lcd_advanced_pause_show_message(ADVANCED_PAUSE_MESSAGE_INSERT);
      #endif

      KEEPALIVE_STATE(PAUSED_FOR_USER);
      wait_for_user = true;    // LCD click or M108 will clear this
      while (wait_for_user && nozzle_timed_out) {
        #if HAS_BUZZER
          filament_change_beep(max_beep_count);
        #endif
        idle(true);
      }
      KEEPALIVE_STATE(IN_HANDLER);

      #if ENABLED(ULTIPANEL)
        // Show "load" message
        lcd_advanced_pause_show_message(ADVANCED_PAUSE_MESSAGE_LOAD);
      #endif

      // Load filament
      destination[E_AXIS] += load_length;

      RUNPLAN(FILAMENT_CHANGE_LOAD_FEEDRATE);
      stepper.synchronize();
    }

    #if ENABLED(ULTIPANEL) && defined(ADVANCED_PAUSE_EXTRUDE_LENGTH) && ADVANCED_PAUSE_EXTRUDE_LENGTH > 0

      float extrude_length = initial_extrude_length;

      do {
        if (extrude_length > 0) {
          // "Wait for filament extrude"
          lcd_advanced_pause_show_message(ADVANCED_PAUSE_MESSAGE_EXTRUDE);

          // Extrude filament to get into hotend
          destination[E_AXIS] += extrude_length;
          RUNPLAN(ADVANCED_PAUSE_EXTRUDE_FEEDRATE);
          stepper.synchronize();
        }

        // Show "Extrude More" / "Resume" menu and wait for reply
        KEEPALIVE_STATE(PAUSED_FOR_USER);
        wait_for_user = false;
        lcd_advanced_pause_show_message(ADVANCED_PAUSE_MESSAGE_OPTION);
        while (advanced_pause_menu_response == ADVANCED_PAUSE_RESPONSE_WAIT_FOR) idle(true);
        KEEPALIVE_STATE(IN_HANDLER);

        extrude_length = ADVANCED_PAUSE_EXTRUDE_LENGTH;

        // Keep looping if "Extrude More" was selected
      } while (advanced_pause_menu_response == ADVANCED_PAUSE_RESPONSE_EXTRUDE_MORE);

    #endif

    #if ENABLED(ULTIPANEL)
      // "Wait for print to resume"
      lcd_advanced_pause_show_message(ADVANCED_PAUSE_MESSAGE_RESUME);
    #endif

    // Set extruder to saved position
    destination[E_AXIS] = current_position[E_AXIS] = resume_position[E_AXIS];
    planner.set_e_position_mm(current_position[E_AXIS]);

    #if IS_KINEMATIC
      // Move XYZ to starting position
      planner.buffer_line_kinematic(resume_position, PAUSE_PARK_XY_FEEDRATE, active_extruder);
    #else
      // Move XY to starting position, then Z
      destination[X_AXIS] = resume_position[X_AXIS];
      destination[Y_AXIS] = resume_position[Y_AXIS];
      RUNPLAN(PAUSE_PARK_XY_FEEDRATE);
      destination[Z_AXIS] = resume_position[Z_AXIS];
      RUNPLAN(PAUSE_PARK_Z_FEEDRATE);
    #endif
    stepper.synchronize();

    #if ENABLED(FILAMENT_RUNOUT_SENSOR)
      filament_ran_out = false;
    #endif

    set_current_to_destination();

    #if ENABLED(ULTIPANEL)
      // Show status screen
      lcd_advanced_pause_show_message(ADVANCED_PAUSE_MESSAGE_STATUS);
    #endif

    #if ENABLED(SDSUPPORT)
      if (sd_print_paused) {
        card.startFileprint();
        sd_print_paused = false;
      }
    #endif

    move_away_flag = false;
  }
#endif // ADVANCED_PAUSE_FEATURE

#if ENABLED(SDSUPPORT)

  /**
   * M20: List SD card to serial output
   */
  inline void gcode_M20() {
    SERIAL_PROTOCOLLNPGM(MSG_BEGIN_FILE_LIST);
    card.ls();
    SERIAL_PROTOCOLLNPGM(MSG_END_FILE_LIST);
  }

  /**
   * M21: Init SD Card
   */
  inline void gcode_M21() { card.initsd(); }

  /**
   * M22: Release SD Card
   */
  inline void gcode_M22() { card.release(); }

  /**
   * M23: Open a file
   */
  inline void gcode_M23() { card.openFile(parser.string_arg, true); }

  /**
   * M24: Start or Resume SD Print
   */
  inline void gcode_M24() {
    #if ENABLED(PARK_HEAD_ON_PAUSE)
      resume_print();
    #endif

    card.startFileprint();
    print_job_timer.start();
  }

  /**
   * M25: Pause SD Print
   */
  inline void gcode_M25() {
    card.pauseSDPrint();
    print_job_timer.pause();

    #if ENABLED(PARK_HEAD_ON_PAUSE)
      enqueue_and_echo_commands_P(PSTR("M125")); // Must be enqueued with pauseSDPrint set to be last in the buffer
    #endif
  }

  /**
   * M26: Set SD Card file index
   */
  inline void gcode_M26() {
    if (card.cardOK && parser.seen('S'))
      card.setIndex(parser.value_long());
  }

  /**
   * M27: Get SD Card status
   */
  inline void gcode_M27() { card.getStatus(); }

  /**
   * M28: Start SD Write
   */
  inline void gcode_M28() { card.openFile(parser.string_arg, false); }

  /**
   * M29: Stop SD Write
   * Processed in write to file routine above
   */
  inline void gcode_M29() {
    // card.saving = false;
  }

  /**
   * M30 <filename>: Delete SD Card file
   */
  inline void gcode_M30() {
    if (card.cardOK) {
      card.closefile();
      card.removeFile(parser.string_arg);
    }
  }

#endif // SDSUPPORT

/**
 * M31: Get the time since the start of SD Print (or last M109)
 */
inline void gcode_M31() {
  char buffer[21];
  duration_t elapsed = print_job_timer.duration();
  elapsed.toString(buffer);
  lcd_setstatus(buffer);

  SERIAL_ECHO_START();
  SERIAL_ECHOLNPAIR("Print time: ", buffer);
}

#if ENABLED(SDSUPPORT)

  /**
   * M32: Select file and start SD Print
   */
  inline void gcode_M32() {
    if (card.sdprinting)
      stepper.synchronize();

    char* namestartpos = parser.string_arg;
    bool call_procedure = parser.seen('P');

    if (card.cardOK) {
      card.openFile(namestartpos, true, call_procedure);

      if (parser.seen('S'))
        card.setIndex(parser.value_long());

      card.startFileprint();

      // Procedure calls count as normal print time.
      if (!call_procedure) print_job_timer.start();
    }
  }

  #if ENABLED(LONG_FILENAME_HOST_SUPPORT)

    /**
     * M33: Get the long full path of a file or folder
     *
     * Parameters:
     *   <dospath> Case-insensitive DOS-style path to a file or folder
     *
     * Example:
     *   M33 miscel~1/armchair/armcha~1.gco
     *
     * Output:
     *   /Miscellaneous/Armchair/Armchair.gcode
     */
    inline void gcode_M33() {
      card.printLongPath(parser.string_arg);
    }

  #endif

  #if ENABLED(SDCARD_SORT_ALPHA) && ENABLED(SDSORT_GCODE)
    /**
     * M34: Set SD Card Sorting Options
     */
    inline void gcode_M34() {
      if (parser.seen('S')) card.setSortOn(parser.value_bool());
      if (parser.seen('F')) {
        int v = parser.value_long();
        card.setSortFolders(v < 0 ? -1 : v > 0 ? 1 : 0);
      }
      //if (parser.seen('R')) card.setSortReverse(parser.value_bool());
    }
  #endif // SDCARD_SORT_ALPHA && SDSORT_GCODE

  /**
   * M928: Start SD Write
   */
  inline void gcode_M928() {
    card.openLogFile(parser.string_arg);
  }

#endif // SDSUPPORT

/**
 * Sensitive pin test for M42, M226
 */
static bool pin_is_protected(const int8_t pin) {
  static const int8_t sensitive_pins[] PROGMEM = SENSITIVE_PINS;
  for (uint8_t i = 0; i < COUNT(sensitive_pins); i++)
    if (pin == (int8_t)pgm_read_byte(&sensitive_pins[i])) return true;
  return false;
}

/**
 * M42: Change pin status via GCode
 *
 *  P<pin>  Pin number (LED if omitted)
 *  S<byte> Pin status from 0 - 255
 */
inline void gcode_M42() {
  if (!parser.seen('S')) return;

  int pin_status = parser.value_int();
  if (!WITHIN(pin_status, 0, 255)) return;

  int pin_number = parser.seen('P') ? parser.value_int() : LED_PIN;
  if (pin_number < 0) return;

  if (pin_is_protected(pin_number)) {
    SERIAL_ERROR_START();
    SERIAL_ERRORLNPGM(MSG_ERR_PROTECTED_PIN);
    return;
  }

  pinMode(pin_number, OUTPUT);
  digitalWrite(pin_number, pin_status);
  analogWrite(pin_number, pin_status);

  #if FAN_COUNT > 0
    switch (pin_number) {
      #if HAS_FAN0
        case FAN_PIN: fanSpeeds[0] = pin_status; break;
      #endif
      #if HAS_FAN1
        case FAN1_PIN: fanSpeeds[1] = pin_status; break;
      #endif
      #if HAS_FAN2
        case FAN2_PIN: fanSpeeds[2] = pin_status; break;
      #endif
    }
  #endif
}

#if ENABLED(PINS_DEBUGGING)

  #include "pinsDebug.h"

  inline void toggle_pins() {
    const bool I_flag = parser.seen('I') && parser.value_bool();
    const int repeat = parser.seen('R') ? parser.value_int() : 1,
              start = parser.seen('S') ? parser.value_int() : 0,
              end = parser.seen('E') ? parser.value_int() : NUM_DIGITAL_PINS - 1,
              wait = parser.seen('W') ? parser.value_int() : 500;

    for (uint8_t pin = start; pin <= end; pin++) {
      //report_pin_state_extended(pin, I_flag, false);

      if (!I_flag && pin_is_protected(pin)) {
        report_pin_state_extended(pin, I_flag, true, "Untouched ");
        SERIAL_EOL();
      }
      else {
        report_pin_state_extended(pin, I_flag, true, "Pulsing   ");
        #ifdef AVR_AT90USB1286_FAMILY // Teensy IDEs don't know about these pins so must use FASTIO
          if (pin == 46) {
            SET_OUTPUT(46);
            for (int16_t j = 0; j < repeat; j++) {
              WRITE(46, 0); safe_delay(wait);
              WRITE(46, 1); safe_delay(wait);
              WRITE(46, 0); safe_delay(wait);
            }
          }
          else if (pin == 47) {
            SET_OUTPUT(47);
            for (int16_t j = 0; j < repeat; j++) {
              WRITE(47, 0); safe_delay(wait);
              WRITE(47, 1); safe_delay(wait);
              WRITE(47, 0); safe_delay(wait);
            }
          }
          else
        #endif
        {
          pinMode(pin, OUTPUT);
          for (int16_t j = 0; j < repeat; j++) {
            digitalWrite(pin, 0); safe_delay(wait);
            digitalWrite(pin, 1); safe_delay(wait);
            digitalWrite(pin, 0); safe_delay(wait);
          }
        }

      }
      SERIAL_EOL();
    }
    SERIAL_ECHOLNPGM("Done.");

  } // toggle_pins

  inline void servo_probe_test() {
    #if !(NUM_SERVOS > 0 && HAS_SERVO_0)

      SERIAL_ERROR_START();
      SERIAL_ERRORLNPGM("SERVO not setup");

    #elif !HAS_Z_SERVO_ENDSTOP

      SERIAL_ERROR_START();
      SERIAL_ERRORLNPGM("Z_ENDSTOP_SERVO_NR not setup");

    #else

      const uint8_t probe_index = parser.seen('P') ? parser.value_byte() : Z_ENDSTOP_SERVO_NR;

      SERIAL_PROTOCOLLNPGM("Servo probe test");
      SERIAL_PROTOCOLLNPAIR(".  using index:  ", probe_index);
      SERIAL_PROTOCOLLNPAIR(".  deploy angle: ", z_servo_angle[0]);
      SERIAL_PROTOCOLLNPAIR(".  stow angle:   ", z_servo_angle[1]);

      bool probe_inverting;

      #if ENABLED(Z_MIN_PROBE_USES_Z_MIN_ENDSTOP_PIN)

        #define PROBE_TEST_PIN Z_MIN_PIN

        SERIAL_PROTOCOLLNPAIR(". probe uses Z_MIN pin: ", PROBE_TEST_PIN);
        SERIAL_PROTOCOLLNPGM(". uses Z_MIN_ENDSTOP_INVERTING (ignores Z_MIN_PROBE_ENDSTOP_INVERTING)");
        SERIAL_PROTOCOLPGM(". Z_MIN_ENDSTOP_INVERTING: ");

        #if Z_MIN_ENDSTOP_INVERTING
          SERIAL_PROTOCOLLNPGM("true");
        #else
          SERIAL_PROTOCOLLNPGM("false");
        #endif

        probe_inverting = Z_MIN_ENDSTOP_INVERTING;

      #elif ENABLED(Z_MIN_PROBE_ENDSTOP)

        #define PROBE_TEST_PIN Z_MIN_PROBE_PIN
        SERIAL_PROTOCOLLNPAIR(". probe uses Z_MIN_PROBE_PIN: ", PROBE_TEST_PIN);
        SERIAL_PROTOCOLLNPGM(". uses Z_MIN_PROBE_ENDSTOP_INVERTING (ignores Z_MIN_ENDSTOP_INVERTING)");
        SERIAL_PROTOCOLPGM(". Z_MIN_PROBE_ENDSTOP_INVERTING: ");

        #if Z_MIN_PROBE_ENDSTOP_INVERTING
          SERIAL_PROTOCOLLNPGM("true");
        #else
          SERIAL_PROTOCOLLNPGM("false");
        #endif

        probe_inverting = Z_MIN_PROBE_ENDSTOP_INVERTING;

      #endif

      SERIAL_PROTOCOLLNPGM(". deploy & stow 4 times");
      SET_INPUT_PULLUP(PROBE_TEST_PIN);
      bool deploy_state, stow_state;
      for (uint8_t i = 0; i < 4; i++) {
        servo[probe_index].move(z_servo_angle[0]); //deploy
        safe_delay(500);
        deploy_state = digitalRead(PROBE_TEST_PIN);
        servo[probe_index].move(z_servo_angle[1]); //stow
        safe_delay(500);
        stow_state = digitalRead(PROBE_TEST_PIN);
      }
      if (probe_inverting != deploy_state) SERIAL_PROTOCOLLNPGM("WARNING - INVERTING setting probably backwards");

      refresh_cmd_timeout();

      if (deploy_state != stow_state) {
        SERIAL_PROTOCOLLNPGM("BLTouch clone detected");
        if (deploy_state) {
          SERIAL_PROTOCOLLNPGM(".  DEPLOYED state: HIGH (logic 1)");
          SERIAL_PROTOCOLLNPGM(".  STOWED (triggered) state: LOW (logic 0)");
        }
        else {
          SERIAL_PROTOCOLLNPGM(".  DEPLOYED state: LOW (logic 0)");
          SERIAL_PROTOCOLLNPGM(".  STOWED (triggered) state: HIGH (logic 1)");
        }
        #if ENABLED(BLTOUCH)
          SERIAL_PROTOCOLLNPGM("ERROR: BLTOUCH enabled - set this device up as a Z Servo Probe with inverting as true.");
        #endif

      }
      else {                                           // measure active signal length
        servo[probe_index].move(z_servo_angle[0]);     // deploy
        safe_delay(500);
        SERIAL_PROTOCOLLNPGM("please trigger probe");
        uint16_t probe_counter = 0;

        // Allow 30 seconds max for operator to trigger probe
        for (uint16_t j = 0; j < 500 * 30 && probe_counter == 0 ; j++) {

          safe_delay(2);

          if (0 == j % (500 * 1)) // keep cmd_timeout happy
            refresh_cmd_timeout();

          if (deploy_state != digitalRead(PROBE_TEST_PIN)) { // probe triggered

            for (probe_counter = 1; probe_counter < 50 && deploy_state != digitalRead(PROBE_TEST_PIN); ++probe_counter)
              safe_delay(2);

            if (probe_counter == 50)
              SERIAL_PROTOCOLLNPGM("Z Servo Probe detected"); // >= 100mS active time
            else if (probe_counter >= 2)
              SERIAL_PROTOCOLLNPAIR("BLTouch compatible probe detected - pulse width (+/- 4mS): ", probe_counter * 2); // allow 4 - 100mS pulse
            else
              SERIAL_PROTOCOLLNPGM("noise detected - please re-run test"); // less than 2mS pulse

            servo[probe_index].move(z_servo_angle[1]); //stow

          }  // pulse detected

        } // for loop waiting for trigger

        if (probe_counter == 0) SERIAL_PROTOCOLLNPGM("trigger not detected");

      } // measure active signal length

    #endif

  } // servo_probe_test

  /**
   * M43: Pin debug - report pin state, watch pins, toggle pins and servo probe test/report
   *
   *  M43         - report name and state of pin(s)
   *                  P<pin>  Pin to read or watch. If omitted, reads all pins.
   *                  I       Flag to ignore Marlin's pin protection.
   *
   *  M43 W       - Watch pins -reporting changes- until reset, click, or M108.
   *                  P<pin>  Pin to read or watch. If omitted, read/watch all pins.
   *                  I       Flag to ignore Marlin's pin protection.
   *
   *  M43 E<bool> - Enable / disable background endstop monitoring
   *                  - Machine continues to operate
   *                  - Reports changes to endstops
   *                  - Toggles LED_PIN when an endstop changes
   *                  - Can not reliably catch the 5mS pulse from BLTouch type probes
   *
   *  M43 T       - Toggle pin(s) and report which pin is being toggled
   *                  S<pin>  - Start Pin number.   If not given, will default to 0
   *                  L<pin>  - End Pin number.   If not given, will default to last pin defined for this board
   *                  I<bool> - Flag to ignore Marlin's pin protection.   Use with caution!!!!
   *                  R       - Repeat pulses on each pin this number of times before continueing to next pin
   *                  W       - Wait time (in miliseconds) between pulses.  If not given will default to 500
   *
   *  M43 S       - Servo probe test
   *                  P<index> - Probe index (optional - defaults to 0
   */
  inline void gcode_M43() {

    if (parser.seen('T')) {   // must be first or else it's "S" and "E" parameters will execute endstop or servo test
      toggle_pins();
      return;
    }

    // Enable or disable endstop monitoring
    if (parser.seen('E')) {
      endstop_monitor_flag = parser.value_bool();
      SERIAL_PROTOCOLPGM("endstop monitor ");
      SERIAL_PROTOCOL(endstop_monitor_flag ? "en" : "dis");
      SERIAL_PROTOCOLLNPGM("abled");
      return;
    }

    if (parser.seen('S')) {
      servo_probe_test();
      return;
    }

    // Get the range of pins to test or watch
    const uint8_t first_pin = parser.seen('P') ? parser.value_byte() : 0,
                  last_pin = parser.seen('P') ? first_pin : NUM_DIGITAL_PINS - 1;

    if (first_pin > last_pin) return;

    const bool ignore_protection = parser.seen('I') && parser.value_bool();

    // Watch until click, M108, or reset
    if (parser.seen('W') && parser.value_bool()) {
      SERIAL_PROTOCOLLNPGM("Watching pins");
      byte pin_state[last_pin - first_pin + 1];
      for (int8_t pin = first_pin; pin <= last_pin; pin++) {
        if (pin_is_protected(pin) && !ignore_protection) continue;
        pinMode(pin, INPUT_PULLUP);
        delay(1);
        /*
          if (IS_ANALOG(pin))
            pin_state[pin - first_pin] = analogRead(pin - analogInputToDigitalPin(0)); // int16_t pin_state[...]
          else
        //*/
            pin_state[pin - first_pin] = digitalRead(pin);
      }

      #if HAS_RESUME_CONTINUE
        wait_for_user = true;
        KEEPALIVE_STATE(PAUSED_FOR_USER);
      #endif

      for (;;) {
        for (int8_t pin = first_pin; pin <= last_pin; pin++) {
          if (pin_is_protected(pin) && !ignore_protection) continue;
          const byte val =
            /*
              IS_ANALOG(pin)
                ? analogRead(pin - analogInputToDigitalPin(0)) : // int16_t val
                :
            //*/
              digitalRead(pin);
          if (val != pin_state[pin - first_pin]) {
            report_pin_state_extended(pin, ignore_protection, false);
            pin_state[pin - first_pin] = val;
          }
        }

        #if HAS_RESUME_CONTINUE
          if (!wait_for_user) {
            KEEPALIVE_STATE(IN_HANDLER);
            break;
          }
        #endif

        safe_delay(200);
      }
      return;
    }

    // Report current state of selected pin(s)
    for (uint8_t pin = first_pin; pin <= last_pin; pin++)
      report_pin_state_extended(pin, ignore_protection, true);
  }

#endif // PINS_DEBUGGING

#if ENABLED(Z_MIN_PROBE_REPEATABILITY_TEST)

  /**
   * M48: Z probe repeatability measurement function.
   *
   * Usage:
   *   M48 <P#> <X#> <Y#> <V#> <E> <L#>
   *     P = Number of sampled points (4-50, default 10)
   *     X = Sample X position
   *     Y = Sample Y position
   *     V = Verbose level (0-4, default=1)
   *     E = Engage Z probe for each reading
   *     L = Number of legs of movement before probe
   *     S = Schizoid (Or Star if you prefer)
   *
   * This function assumes the bed has been homed.  Specifically, that a G28 command
   * as been issued prior to invoking the M48 Z probe repeatability measurement function.
   * Any information generated by a prior G29 Bed leveling command will be lost and need to be
   * regenerated.
   */
  inline void gcode_M48() {

    if (axis_unhomed_error()) return;

    const int8_t verbose_level = parser.seen('V') ? parser.value_byte() : 1;
    if (!WITHIN(verbose_level, 0, 4)) {
      SERIAL_PROTOCOLLNPGM("?(V)erbose level is implausible (0-4).");
      return;
    }

    if (verbose_level > 0)
      SERIAL_PROTOCOLLNPGM("M48 Z-Probe Repeatability Test");

    int8_t n_samples = parser.seen('P') ? parser.value_byte() : 10;
    if (!WITHIN(n_samples, 4, 50)) {
      SERIAL_PROTOCOLLNPGM("?Sample size not plausible (4-50).");
      return;
    }

    const bool stow_probe_after_each = parser.seen('E');

    float X_current = current_position[X_AXIS],
          Y_current = current_position[Y_AXIS];

    const float X_probe_location = parser.seen('X') ? parser.value_linear_units() : X_current + X_PROBE_OFFSET_FROM_EXTRUDER,
                Y_probe_location = parser.seen('Y') ? parser.value_linear_units() : Y_current + Y_PROBE_OFFSET_FROM_EXTRUDER;

    #if DISABLED(DELTA)
      if (!WITHIN(X_probe_location, LOGICAL_X_POSITION(MIN_PROBE_X), LOGICAL_X_POSITION(MAX_PROBE_X))) {
        out_of_range_error(PSTR("X"));
        return;
      }
      if (!WITHIN(Y_probe_location, LOGICAL_Y_POSITION(MIN_PROBE_Y), LOGICAL_Y_POSITION(MAX_PROBE_Y))) {
        out_of_range_error(PSTR("Y"));
        return;
      }
    #else
      if (!position_is_reachable_by_probe_xy(X_probe_location, Y_probe_location)) {
        SERIAL_PROTOCOLLNPGM("? (X,Y) location outside of probeable radius.");
        return;
      }
    #endif

    bool seen_L = parser.seen('L');
    uint8_t n_legs = seen_L ? parser.value_byte() : 0;
    if (n_legs > 15) {
      SERIAL_PROTOCOLLNPGM("?Number of legs in movement not plausible (0-15).");
      return;
    }
    if (n_legs == 1) n_legs = 2;

    bool schizoid_flag = parser.seen('S');
    if (schizoid_flag && !seen_L) n_legs = 7;

    /**
     * Now get everything to the specified probe point So we can safely do a
     * probe to get us close to the bed.  If the Z-Axis is far from the bed,
     * we don't want to use that as a starting point for each probe.
     */
    if (verbose_level > 2)
      SERIAL_PROTOCOLLNPGM("Positioning the probe...");

    // Disable bed level correction in M48 because we want the raw data when we probe

    #if HAS_LEVELING
      const bool was_enabled = leveling_is_active();
      set_bed_leveling_enabled(false);
    #endif

    setup_for_endstop_or_probe_move();

    // Move to the first point, deploy, and probe
    const float t = probe_pt(X_probe_location, Y_probe_location, stow_probe_after_each, verbose_level);
    if (isnan(t)) return;

    randomSeed(millis());

    double mean = 0.0, sigma = 0.0, min = 99999.9, max = -99999.9, sample_set[n_samples];

    for (uint8_t n = 0; n < n_samples; n++) {
      if (n_legs) {
        int dir = (random(0, 10) > 5.0) ? -1 : 1;  // clockwise or counter clockwise
        float angle = random(0.0, 360.0),
              radius = random(
                #if ENABLED(DELTA)
                  DELTA_PROBEABLE_RADIUS / 8, DELTA_PROBEABLE_RADIUS / 3
                #else
                  5, X_MAX_LENGTH / 8
                #endif
              );

        if (verbose_level > 3) {
          SERIAL_ECHOPAIR("Starting radius: ", radius);
          SERIAL_ECHOPAIR("   angle: ", angle);
          SERIAL_ECHOPGM(" Direction: ");
          if (dir > 0) SERIAL_ECHOPGM("Counter-");
          SERIAL_ECHOLNPGM("Clockwise");
        }

        for (uint8_t l = 0; l < n_legs - 1; l++) {
          double delta_angle;

          if (schizoid_flag)
            // The points of a 5 point star are 72 degrees apart.  We need to
            // skip a point and go to the next one on the star.
            delta_angle = dir * 2.0 * 72.0;

          else
            // If we do this line, we are just trying to move further
            // around the circle.
            delta_angle = dir * (float) random(25, 45);

          angle += delta_angle;

          while (angle > 360.0)   // We probably do not need to keep the angle between 0 and 2*PI, but the
            angle -= 360.0;       // Arduino documentation says the trig functions should not be given values
          while (angle < 0.0)     // outside of this range.   It looks like they behave correctly with
            angle += 360.0;       // numbers outside of the range, but just to be safe we clamp them.

          X_current = X_probe_location - (X_PROBE_OFFSET_FROM_EXTRUDER) + cos(RADIANS(angle)) * radius;
          Y_current = Y_probe_location - (Y_PROBE_OFFSET_FROM_EXTRUDER) + sin(RADIANS(angle)) * radius;

          #if DISABLED(DELTA)
            X_current = constrain(X_current, X_MIN_POS, X_MAX_POS);
            Y_current = constrain(Y_current, Y_MIN_POS, Y_MAX_POS);
          #else
            // If we have gone out too far, we can do a simple fix and scale the numbers
            // back in closer to the origin.
            while (!position_is_reachable_by_probe_xy(X_current, Y_current)) {
              X_current *= 0.8;
              Y_current *= 0.8;
              if (verbose_level > 3) {
                SERIAL_ECHOPAIR("Pulling point towards center:", X_current);
                SERIAL_ECHOLNPAIR(", ", Y_current);
              }
            }
          #endif
          if (verbose_level > 3) {
            SERIAL_PROTOCOLPGM("Going to:");
            SERIAL_ECHOPAIR(" X", X_current);
            SERIAL_ECHOPAIR(" Y", Y_current);
            SERIAL_ECHOLNPAIR(" Z", current_position[Z_AXIS]);
          }
          do_blocking_move_to_xy(X_current, Y_current);
        } // n_legs loop
      } // n_legs

      // Probe a single point
      sample_set[n] = probe_pt(X_probe_location, Y_probe_location, stow_probe_after_each, 0);

      /**
       * Get the current mean for the data points we have so far
       */
      double sum = 0.0;
      for (uint8_t j = 0; j <= n; j++) sum += sample_set[j];
      mean = sum / (n + 1);

      NOMORE(min, sample_set[n]);
      NOLESS(max, sample_set[n]);

      /**
       * Now, use that mean to calculate the standard deviation for the
       * data points we have so far
       */
      sum = 0.0;
      for (uint8_t j = 0; j <= n; j++)
        sum += sq(sample_set[j] - mean);

      sigma = sqrt(sum / (n + 1));
      if (verbose_level > 0) {
        if (verbose_level > 1) {
          SERIAL_PROTOCOL(n + 1);
          SERIAL_PROTOCOLPGM(" of ");
          SERIAL_PROTOCOL((int)n_samples);
          SERIAL_PROTOCOLPGM(": z: ");
          SERIAL_PROTOCOL_F(sample_set[n], 3);
          if (verbose_level > 2) {
            SERIAL_PROTOCOLPGM(" mean: ");
            SERIAL_PROTOCOL_F(mean, 4);
            SERIAL_PROTOCOLPGM(" sigma: ");
            SERIAL_PROTOCOL_F(sigma, 6);
            SERIAL_PROTOCOLPGM(" min: ");
            SERIAL_PROTOCOL_F(min, 3);
            SERIAL_PROTOCOLPGM(" max: ");
            SERIAL_PROTOCOL_F(max, 3);
            SERIAL_PROTOCOLPGM(" range: ");
            SERIAL_PROTOCOL_F(max-min, 3);
          }
          SERIAL_EOL();
        }
      }

    } // End of probe loop

    if (STOW_PROBE()) return;

    SERIAL_PROTOCOLPGM("Finished!");
    SERIAL_EOL();

    if (verbose_level > 0) {
      SERIAL_PROTOCOLPGM("Mean: ");
      SERIAL_PROTOCOL_F(mean, 6);
      SERIAL_PROTOCOLPGM(" Min: ");
      SERIAL_PROTOCOL_F(min, 3);
      SERIAL_PROTOCOLPGM(" Max: ");
      SERIAL_PROTOCOL_F(max, 3);
      SERIAL_PROTOCOLPGM(" Range: ");
      SERIAL_PROTOCOL_F(max-min, 3);
      SERIAL_EOL();
    }

    SERIAL_PROTOCOLPGM("Standard Deviation: ");
    SERIAL_PROTOCOL_F(sigma, 6);
    SERIAL_EOL();
    SERIAL_EOL();

    clean_up_after_endstop_or_probe_move();

    // Re-enable bed level correction if it had been on
    #if HAS_LEVELING
      set_bed_leveling_enabled(was_enabled);
    #endif

    report_current_position();
  }

#endif // Z_MIN_PROBE_REPEATABILITY_TEST

#if ENABLED(AUTO_BED_LEVELING_UBL) && ENABLED(UBL_G26_MESH_VALIDATION)

  inline void gcode_M49() {
    ubl.g26_debug_flag ^= true;
    SERIAL_PROTOCOLPGM("UBL Debug Flag turned ");
    serialprintPGM(ubl.g26_debug_flag ? PSTR("on.") : PSTR("off."));
  }

#endif // AUTO_BED_LEVELING_UBL && UBL_G26_MESH_VALIDATION

/**
 * M75: Start print timer
 */
inline void gcode_M75() { print_job_timer.start(); }

/**
 * M76: Pause print timer
 */
inline void gcode_M76() { print_job_timer.pause(); }

/**
 * M77: Stop print timer
 */
inline void gcode_M77() { print_job_timer.stop(); }

#if ENABLED(PRINTCOUNTER)
  /**
   * M78: Show print statistics
   */
  inline void gcode_M78() {
    // "M78 S78" will reset the statistics
    if (parser.seen('S') && parser.value_int() == 78)
      print_job_timer.initStats();
    else
      print_job_timer.showStats();
  }
#endif

/**
 * M104: Set hot end temperature
 */
inline void gcode_M104() {
  if (get_target_extruder_from_command(104)) return;
  if (DEBUGGING(DRYRUN)) return;

  #if ENABLED(SINGLENOZZLE)
    if (target_extruder != active_extruder) return;
  #endif

  if (parser.seen('S')) {
    const int16_t temp = parser.value_celsius();
    thermalManager.setTargetHotend(temp, target_extruder);

    #if ENABLED(DUAL_X_CARRIAGE)
      if (dual_x_carriage_mode == DXC_DUPLICATION_MODE && target_extruder == 0)
        thermalManager.setTargetHotend(temp ? temp + duplicate_extruder_temp_offset : 0, 1);
    #endif

    #if ENABLED(PRINTJOB_TIMER_AUTOSTART)
      /**
       * Stop the timer at the end of print. Start is managed by 'heat and wait' M109.
       * We use half EXTRUDE_MINTEMP here to allow nozzles to be put into hot
       * standby mode, for instance in a dual extruder setup, without affecting
       * the running print timer.
       */
      if (parser.value_celsius() <= (EXTRUDE_MINTEMP) / 2) {
        print_job_timer.stop();
        LCD_MESSAGEPGM(WELCOME_MSG);
      }
    #endif

    if (parser.value_celsius() > thermalManager.degHotend(target_extruder))
      lcd_status_printf_P(0, PSTR("E%i %s"), target_extruder + 1, MSG_HEATING);
  }

  #if ENABLED(AUTOTEMP)
    planner.autotemp_M104_M109();
  #endif
}

#if HAS_TEMP_HOTEND || HAS_TEMP_BED

  void print_heaterstates() {
    #if HAS_TEMP_HOTEND
      SERIAL_PROTOCOLPGM(" T:");
      SERIAL_PROTOCOL(thermalManager.degHotend(target_extruder));
      SERIAL_PROTOCOLPGM(" /");
      SERIAL_PROTOCOL(thermalManager.degTargetHotend(target_extruder));
      #if ENABLED(SHOW_TEMP_ADC_VALUES)
        SERIAL_PROTOCOLPAIR(" (", thermalManager.rawHotendTemp(target_extruder) / OVERSAMPLENR);
        SERIAL_PROTOCOLCHAR(')');
      #endif
    #endif
    #if HAS_TEMP_BED
      SERIAL_PROTOCOLPGM(" B:");
      SERIAL_PROTOCOL(thermalManager.degBed());
      SERIAL_PROTOCOLPGM(" /");
      SERIAL_PROTOCOL(thermalManager.degTargetBed());
      #if ENABLED(SHOW_TEMP_ADC_VALUES)
        SERIAL_PROTOCOLPAIR(" (", thermalManager.rawBedTemp() / OVERSAMPLENR);
        SERIAL_PROTOCOLCHAR(')');
      #endif
    #endif
    #if HOTENDS > 1
      HOTEND_LOOP() {
        SERIAL_PROTOCOLPAIR(" T", e);
        SERIAL_PROTOCOLCHAR(':');
        SERIAL_PROTOCOL(thermalManager.degHotend(e));
        SERIAL_PROTOCOLPGM(" /");
        SERIAL_PROTOCOL(thermalManager.degTargetHotend(e));
        #if ENABLED(SHOW_TEMP_ADC_VALUES)
          SERIAL_PROTOCOLPAIR(" (", thermalManager.rawHotendTemp(e) / OVERSAMPLENR);
          SERIAL_PROTOCOLCHAR(')');
        #endif
      }
    #endif
    SERIAL_PROTOCOLPGM(" @:");
    SERIAL_PROTOCOL(thermalManager.getHeaterPower(target_extruder));
    #if HAS_TEMP_BED
      SERIAL_PROTOCOLPGM(" B@:");
      SERIAL_PROTOCOL(thermalManager.getHeaterPower(-1));
    #endif
    #if HOTENDS > 1
      HOTEND_LOOP() {
        SERIAL_PROTOCOLPAIR(" @", e);
        SERIAL_PROTOCOLCHAR(':');
        SERIAL_PROTOCOL(thermalManager.getHeaterPower(e));
      }
    #endif
  }
#endif

/**
 * M105: Read hot end and bed temperature
 */
inline void gcode_M105() {
  if (get_target_extruder_from_command(105)) return;

  #if HAS_TEMP_HOTEND || HAS_TEMP_BED
    SERIAL_PROTOCOLPGM(MSG_OK);
    print_heaterstates();
  #else // !HAS_TEMP_HOTEND && !HAS_TEMP_BED
    SERIAL_ERROR_START();
    SERIAL_ERRORLNPGM(MSG_ERR_NO_THERMISTORS);
  #endif

  SERIAL_EOL();
}

#if ENABLED(AUTO_REPORT_TEMPERATURES) && (HAS_TEMP_HOTEND || HAS_TEMP_BED)

  static uint8_t auto_report_temp_interval;
  static millis_t next_temp_report_ms;

  /**
   * M155: Set temperature auto-report interval. M155 S<seconds>
   */
  inline void gcode_M155() {
    if (parser.seen('S')) {
      auto_report_temp_interval = parser.value_byte();
      NOMORE(auto_report_temp_interval, 60);
      next_temp_report_ms = millis() + 1000UL * auto_report_temp_interval;
    }
  }

  inline void auto_report_temperatures() {
    if (auto_report_temp_interval && ELAPSED(millis(), next_temp_report_ms)) {
      next_temp_report_ms = millis() + 1000UL * auto_report_temp_interval;
      print_heaterstates();
      SERIAL_EOL();
    }
  }

#endif // AUTO_REPORT_TEMPERATURES

#if FAN_COUNT > 0

  /**
   * M106: Set Fan Speed
   *
   *  S<int>   Speed between 0-255
   *  P<index> Fan index, if more than one fan
   */
  inline void gcode_M106() {
    uint16_t s = parser.seen('S') ? parser.value_ushort() : 255,
             p = parser.seen('P') ? parser.value_ushort() : 0;
    NOMORE(s, 255);
    if (p < FAN_COUNT) fanSpeeds[p] = s;
  }

  /**
   * M107: Fan Off
   */
  inline void gcode_M107() {
    uint16_t p = parser.seen('P') ? parser.value_ushort() : 0;
    if (p < FAN_COUNT) fanSpeeds[p] = 0;
  }

#endif // FAN_COUNT > 0

#if DISABLED(EMERGENCY_PARSER)

  /**
   * M108: Stop the waiting for heaters in M109, M190, M303. Does not affect the target temperature.
   */
  inline void gcode_M108() { wait_for_heatup = false; }


  /**
   * M112: Emergency Stop
   */
  inline void gcode_M112() { kill(PSTR(MSG_KILLED)); }


  /**
   * M410: Quickstop - Abort all planned moves
   *
   * This will stop the carriages mid-move, so most likely they
   * will be out of sync with the stepper position after this.
   */
  inline void gcode_M410() { quickstop_stepper(); }

#endif

/**
 * M109: Sxxx Wait for extruder(s) to reach temperature. Waits only when heating.
 *       Rxxx Wait for extruder(s) to reach temperature. Waits when heating and cooling.
 */

#ifndef MIN_COOLING_SLOPE_DEG
  #define MIN_COOLING_SLOPE_DEG 1.50
#endif
#ifndef MIN_COOLING_SLOPE_TIME
  #define MIN_COOLING_SLOPE_TIME 60
#endif

inline void gcode_M109() {

  if (get_target_extruder_from_command(109)) return;
  if (DEBUGGING(DRYRUN)) return;

  #if ENABLED(SINGLENOZZLE)
    if (target_extruder != active_extruder) return;
  #endif

  const bool no_wait_for_cooling = parser.seen('S');
  if (no_wait_for_cooling || parser.seen('R')) {
    const int16_t temp = parser.value_celsius();
    thermalManager.setTargetHotend(temp, target_extruder);

    #if ENABLED(DUAL_X_CARRIAGE)
      if (dual_x_carriage_mode == DXC_DUPLICATION_MODE && target_extruder == 0)
        thermalManager.setTargetHotend(temp ? temp + duplicate_extruder_temp_offset : 0, 1);
    #endif

    #if ENABLED(PRINTJOB_TIMER_AUTOSTART)
      /**
       * Use half EXTRUDE_MINTEMP to allow nozzles to be put into hot
       * standby mode, (e.g., in a dual extruder setup) without affecting
       * the running print timer.
       */
      if (parser.value_celsius() <= (EXTRUDE_MINTEMP) / 2) {
        print_job_timer.stop();
        LCD_MESSAGEPGM(WELCOME_MSG);
      }
      else
        print_job_timer.start();
    #endif

    if (thermalManager.isHeatingHotend(target_extruder)) lcd_status_printf_P(0, PSTR("E%i %s"), target_extruder + 1, MSG_HEATING);
  }
  else return;

  #if ENABLED(AUTOTEMP)
    planner.autotemp_M104_M109();
  #endif

  #if TEMP_RESIDENCY_TIME > 0
    millis_t residency_start_ms = 0;
    // Loop until the temperature has stabilized
    #define TEMP_CONDITIONS (!residency_start_ms || PENDING(now, residency_start_ms + (TEMP_RESIDENCY_TIME) * 1000UL))
  #else
    // Loop until the temperature is very close target
    #define TEMP_CONDITIONS (wants_to_cool ? thermalManager.isCoolingHotend(target_extruder) : thermalManager.isHeatingHotend(target_extruder))
  #endif

  float target_temp = -1.0, old_temp = 9999.0;
  bool wants_to_cool = false;
  wait_for_heatup = true;
  millis_t now, next_temp_ms = 0, next_cool_check_ms = 0;

  KEEPALIVE_STATE(NOT_BUSY);

  #if ENABLED(PRINTER_EVENT_LEDS)
    const float start_temp = thermalManager.degHotend(target_extruder);
    uint8_t old_blue = 0;
  #endif

  do {
    // Target temperature might be changed during the loop
    if (target_temp != thermalManager.degTargetHotend(target_extruder)) {
      wants_to_cool = thermalManager.isCoolingHotend(target_extruder);
      target_temp = thermalManager.degTargetHotend(target_extruder);

      // Exit if S<lower>, continue if S<higher>, R<lower>, or R<higher>
      if (no_wait_for_cooling && wants_to_cool) break;
    }

    now = millis();
    if (ELAPSED(now, next_temp_ms)) { //Print temp & remaining time every 1s while waiting
      next_temp_ms = now + 1000UL;
      print_heaterstates();
      #if TEMP_RESIDENCY_TIME > 0
        SERIAL_PROTOCOLPGM(" W:");
        if (residency_start_ms) {
          long rem = (((TEMP_RESIDENCY_TIME) * 1000UL) - (now - residency_start_ms)) / 1000UL;
          SERIAL_PROTOCOLLN(rem);
        }
        else {
          SERIAL_PROTOCOLLNPGM("?");
        }
      #else
        SERIAL_EOL();
      #endif
    }

    idle();
    refresh_cmd_timeout(); // to prevent stepper_inactive_time from running out

    const float temp = thermalManager.degHotend(target_extruder);

    #if ENABLED(PRINTER_EVENT_LEDS)
      // Gradually change LED strip from violet to red as nozzle heats up
      if (!wants_to_cool) {
        const uint8_t blue = map(constrain(temp, start_temp, target_temp), start_temp, target_temp, 255, 0);
        if (blue != old_blue) set_led_color(255, 0, (old_blue = blue));
      }
    #endif

    #if TEMP_RESIDENCY_TIME > 0

      const float temp_diff = fabs(target_temp - temp);

      if (!residency_start_ms) {
        // Start the TEMP_RESIDENCY_TIME timer when we reach target temp for the first time.
        if (temp_diff < TEMP_WINDOW) residency_start_ms = now;
      }
      else if (temp_diff > TEMP_HYSTERESIS) {
        // Restart the timer whenever the temperature falls outside the hysteresis.
        residency_start_ms = now;
      }

    #endif

    // Prevent a wait-forever situation if R is misused i.e. M109 R0
    if (wants_to_cool) {
      // break after MIN_COOLING_SLOPE_TIME seconds
      // if the temperature did not drop at least MIN_COOLING_SLOPE_DEG
      if (!next_cool_check_ms || ELAPSED(now, next_cool_check_ms)) {
        if (old_temp - temp < MIN_COOLING_SLOPE_DEG) break;
        next_cool_check_ms = now + 1000UL * MIN_COOLING_SLOPE_TIME;
        old_temp = temp;
      }
    }

  } while (wait_for_heatup && TEMP_CONDITIONS);

  if (wait_for_heatup) {
    LCD_MESSAGEPGM(MSG_HEATING_COMPLETE);
    #if ENABLED(PRINTER_EVENT_LEDS)
      #if ENABLED(RGBW_LED)
        set_led_color(0, 0, 0, 255);  // Turn on the WHITE LED
      #else
        set_led_color(255, 255, 255); // Set LEDs All On
      #endif
    #endif
  }

  KEEPALIVE_STATE(IN_HANDLER);
}

#if HAS_TEMP_BED

  #ifndef MIN_COOLING_SLOPE_DEG_BED
    #define MIN_COOLING_SLOPE_DEG_BED 1.50
  #endif
  #ifndef MIN_COOLING_SLOPE_TIME_BED
    #define MIN_COOLING_SLOPE_TIME_BED 60
  #endif

  /**
   * M190: Sxxx Wait for bed current temp to reach target temp. Waits only when heating
   *       Rxxx Wait for bed current temp to reach target temp. Waits when heating and cooling
   */
  inline void gcode_M190() {
    if (DEBUGGING(DRYRUN)) return;

    LCD_MESSAGEPGM(MSG_BED_HEATING);
    const bool no_wait_for_cooling = parser.seen('S');
    if (no_wait_for_cooling || parser.seen('R')) {
      thermalManager.setTargetBed(parser.value_celsius());
      #if ENABLED(PRINTJOB_TIMER_AUTOSTART)
        if (parser.value_celsius() > BED_MINTEMP)
          print_job_timer.start();
      #endif
    }
    else return;

    #if TEMP_BED_RESIDENCY_TIME > 0
      millis_t residency_start_ms = 0;
      // Loop until the temperature has stabilized
      #define TEMP_BED_CONDITIONS (!residency_start_ms || PENDING(now, residency_start_ms + (TEMP_BED_RESIDENCY_TIME) * 1000UL))
    #else
      // Loop until the temperature is very close target
      #define TEMP_BED_CONDITIONS (wants_to_cool ? thermalManager.isCoolingBed() : thermalManager.isHeatingBed())
    #endif

    float target_temp = -1.0, old_temp = 9999.0;
    bool wants_to_cool = false;
    wait_for_heatup = true;
    millis_t now, next_temp_ms = 0, next_cool_check_ms = 0;

    KEEPALIVE_STATE(NOT_BUSY);

    target_extruder = active_extruder; // for print_heaterstates

    #if ENABLED(PRINTER_EVENT_LEDS)
      const float start_temp = thermalManager.degBed();
      uint8_t old_red = 255;
    #endif

    do {
      // Target temperature might be changed during the loop
      if (target_temp != thermalManager.degTargetBed()) {
        wants_to_cool = thermalManager.isCoolingBed();
        target_temp = thermalManager.degTargetBed();

        // Exit if S<lower>, continue if S<higher>, R<lower>, or R<higher>
        if (no_wait_for_cooling && wants_to_cool) break;
      }

      now = millis();
      if (ELAPSED(now, next_temp_ms)) { //Print Temp Reading every 1 second while heating up.
        next_temp_ms = now + 1000UL;
        print_heaterstates();
        #if TEMP_BED_RESIDENCY_TIME > 0
          SERIAL_PROTOCOLPGM(" W:");
          if (residency_start_ms) {
            long rem = (((TEMP_BED_RESIDENCY_TIME) * 1000UL) - (now - residency_start_ms)) / 1000UL;
            SERIAL_PROTOCOLLN(rem);
          }
          else {
            SERIAL_PROTOCOLLNPGM("?");
          }
        #else
          SERIAL_EOL();
        #endif
      }

      idle();
      refresh_cmd_timeout(); // to prevent stepper_inactive_time from running out

      const float temp = thermalManager.degBed();

      #if ENABLED(PRINTER_EVENT_LEDS)
        // Gradually change LED strip from blue to violet as bed heats up
        if (!wants_to_cool) {
          const uint8_t red = map(constrain(temp, start_temp, target_temp), start_temp, target_temp, 0, 255);
          if (red != old_red) set_led_color((old_red = red), 0, 255);
        }
      #endif

      #if TEMP_BED_RESIDENCY_TIME > 0

        const float temp_diff = fabs(target_temp - temp);

        if (!residency_start_ms) {
          // Start the TEMP_BED_RESIDENCY_TIME timer when we reach target temp for the first time.
          if (temp_diff < TEMP_BED_WINDOW) residency_start_ms = now;
        }
        else if (temp_diff > TEMP_BED_HYSTERESIS) {
          // Restart the timer whenever the temperature falls outside the hysteresis.
          residency_start_ms = now;
        }

      #endif // TEMP_BED_RESIDENCY_TIME > 0

      // Prevent a wait-forever situation if R is misused i.e. M190 R0
      if (wants_to_cool) {
        // Break after MIN_COOLING_SLOPE_TIME_BED seconds
        // if the temperature did not drop at least MIN_COOLING_SLOPE_DEG_BED
        if (!next_cool_check_ms || ELAPSED(now, next_cool_check_ms)) {
          if (old_temp - temp < MIN_COOLING_SLOPE_DEG_BED) break;
          next_cool_check_ms = now + 1000UL * MIN_COOLING_SLOPE_TIME_BED;
          old_temp = temp;
        }
      }

    } while (wait_for_heatup && TEMP_BED_CONDITIONS);

    if (wait_for_heatup) LCD_MESSAGEPGM(MSG_BED_DONE);
    KEEPALIVE_STATE(IN_HANDLER);
  }

#endif // HAS_TEMP_BED

/**
 * M110: Set Current Line Number
 */
inline void gcode_M110() {
  if (parser.seen('N')) gcode_LastN = parser.value_long();
}

/**
 * M111: Set the debug level
 */
inline void gcode_M111() {
  marlin_debug_flags = parser.seen('S') ? parser.value_byte() : (uint8_t)DEBUG_NONE;

  const static char str_debug_1[] PROGMEM = MSG_DEBUG_ECHO;
  const static char str_debug_2[] PROGMEM = MSG_DEBUG_INFO;
  const static char str_debug_4[] PROGMEM = MSG_DEBUG_ERRORS;
  const static char str_debug_8[] PROGMEM = MSG_DEBUG_DRYRUN;
  const static char str_debug_16[] PROGMEM = MSG_DEBUG_COMMUNICATION;
  #if ENABLED(DEBUG_LEVELING_FEATURE)
    const static char str_debug_32[] PROGMEM = MSG_DEBUG_LEVELING;
  #endif

  const static char* const debug_strings[] PROGMEM = {
    str_debug_1, str_debug_2, str_debug_4, str_debug_8, str_debug_16
    #if ENABLED(DEBUG_LEVELING_FEATURE)
      , str_debug_32
    #endif
  };

  SERIAL_ECHO_START();
  SERIAL_ECHOPGM(MSG_DEBUG_PREFIX);
  if (marlin_debug_flags) {
    uint8_t comma = 0;
    for (uint8_t i = 0; i < COUNT(debug_strings); i++) {
      if (TEST(marlin_debug_flags, i)) {
        if (comma++) SERIAL_CHAR(',');
        serialprintPGM((char*)pgm_read_word(&debug_strings[i]));
      }
    }
  }
  else {
    SERIAL_ECHOPGM(MSG_DEBUG_OFF);
  }
  SERIAL_EOL();
}

#if ENABLED(HOST_KEEPALIVE_FEATURE)

  /**
   * M113: Get or set Host Keepalive interval (0 to disable)
   *
   *   S<seconds> Optional. Set the keepalive interval.
   */
  inline void gcode_M113() {
    if (parser.seen('S')) {
      host_keepalive_interval = parser.value_byte();
      NOMORE(host_keepalive_interval, 60);
    }
    else {
      SERIAL_ECHO_START();
      SERIAL_ECHOLNPAIR("M113 S", (unsigned long)host_keepalive_interval);
    }
  }

#endif

#if ENABLED(BARICUDA)

  #if HAS_HEATER_1
    /**
     * M126: Heater 1 valve open
     */
    inline void gcode_M126() { baricuda_valve_pressure = parser.seen('S') ? parser.value_byte() : 255; }
    /**
     * M127: Heater 1 valve close
     */
    inline void gcode_M127() { baricuda_valve_pressure = 0; }
  #endif

  #if HAS_HEATER_2
    /**
     * M128: Heater 2 valve open
     */
    inline void gcode_M128() { baricuda_e_to_p_pressure = parser.seen('S') ? parser.value_byte() : 255; }
    /**
     * M129: Heater 2 valve close
     */
    inline void gcode_M129() { baricuda_e_to_p_pressure = 0; }
  #endif

#endif // BARICUDA

/**
 * M140: Set bed temperature
 */
inline void gcode_M140() {
  if (DEBUGGING(DRYRUN)) return;
  if (parser.seen('S')) thermalManager.setTargetBed(parser.value_celsius());
}

#if ENABLED(ULTIPANEL)

  /**
   * M145: Set the heatup state for a material in the LCD menu
   *
   *   S<material> (0=PLA, 1=ABS)
   *   H<hotend temp>
   *   B<bed temp>
   *   F<fan speed>
   */
  inline void gcode_M145() {
    uint8_t material = parser.seen('S') ? (uint8_t)parser.value_int() : 0;
    if (material >= COUNT(lcd_preheat_hotend_temp)) {
      SERIAL_ERROR_START();
      SERIAL_ERRORLNPGM(MSG_ERR_MATERIAL_INDEX);
    }
    else {
      int v;
      if (parser.seen('H')) {
        v = parser.value_int();
        lcd_preheat_hotend_temp[material] = constrain(v, EXTRUDE_MINTEMP, HEATER_0_MAXTEMP - 15);
      }
      if (parser.seen('F')) {
        v = parser.value_int();
        lcd_preheat_fan_speed[material] = constrain(v, 0, 255);
      }
      #if TEMP_SENSOR_BED != 0
        if (parser.seen('B')) {
          v = parser.value_int();
          lcd_preheat_bed_temp[material] = constrain(v, BED_MINTEMP, BED_MAXTEMP - 15);
        }
      #endif
    }
  }

#endif // ULTIPANEL

#if ENABLED(TEMPERATURE_UNITS_SUPPORT)
  /**
   * M149: Set temperature units
   */
  inline void gcode_M149() {
         if (parser.seen('C')) parser.set_input_temp_units(TEMPUNIT_C);
    else if (parser.seen('K')) parser.set_input_temp_units(TEMPUNIT_K);
    else if (parser.seen('F')) parser.set_input_temp_units(TEMPUNIT_F);
  }
#endif

#if HAS_POWER_SWITCH

  /**
   * M80   : Turn on the Power Supply
   * M80 S : Report the current state and exit
   */
  inline void gcode_M80() {

    // S: Report the current power supply state and exit
    if (parser.seen('S')) {
      serialprintPGM(powersupply_on ? PSTR("PS:1\n") : PSTR("PS:0\n"));
      return;
    }

    OUT_WRITE(PS_ON_PIN, PS_ON_AWAKE); // GND

    /**
     * If you have a switch on suicide pin, this is useful
     * if you want to start another print with suicide feature after
     * a print without suicide...
     */
    #if HAS_SUICIDE
      OUT_WRITE(SUICIDE_PIN, HIGH);
    #endif

    #if ENABLED(HAVE_TMC2130)
      delay(100);
      tmc2130_init(); // Settings only stick when the driver has power
    #endif

    powersupply_on = true;

    #if ENABLED(ULTIPANEL)
      LCD_MESSAGEPGM(WELCOME_MSG);
    #endif
  }

#endif // HAS_POWER_SWITCH

/**
 * M81: Turn off Power, including Power Supply, if there is one.
 *
 *      This code should ALWAYS be available for EMERGENCY SHUTDOWN!
 */
inline void gcode_M81() {
  thermalManager.disable_all_heaters();
  stepper.finish_and_disable();

  #if FAN_COUNT > 0
    for (uint8_t i = 0; i < FAN_COUNT; i++) fanSpeeds[i] = 0;
    #if ENABLED(PROBING_FANS_OFF)
      fans_paused = false;
      ZERO(paused_fanSpeeds);
    #endif
  #endif

  safe_delay(1000); // Wait 1 second before switching off

  #if HAS_SUICIDE
    stepper.synchronize();
    suicide();
  #elif HAS_POWER_SWITCH
    OUT_WRITE(PS_ON_PIN, PS_ON_ASLEEP);
    powersupply_on = false;
  #endif

  #if ENABLED(ULTIPANEL)
    LCD_MESSAGEPGM(MACHINE_NAME " " MSG_OFF ".");
  #endif
}

/**
 * M82: Set E codes absolute (default)
 */
inline void gcode_M82() { axis_relative_modes[E_AXIS] = false; }

/**
 * M83: Set E codes relative while in Absolute Coordinates (G90) mode
 */
inline void gcode_M83() { axis_relative_modes[E_AXIS] = true; }

/**
 * M18, M84: Disable stepper motors
 */
inline void gcode_M18_M84() {
  if (parser.seen('S')) {
    stepper_inactive_time = parser.value_millis_from_seconds();
  }
  else {
    bool all_axis = !((parser.seen('X')) || (parser.seen('Y')) || (parser.seen('Z')) || (parser.seen('E')));
    if (all_axis) {
      stepper.finish_and_disable();
    }
    else {
      stepper.synchronize();
      if (parser.seen('X')) disable_X();
      if (parser.seen('Y')) disable_Y();
      if (parser.seen('Z')) disable_Z();
      #if ((E0_ENABLE_PIN != X_ENABLE_PIN) && (E1_ENABLE_PIN != Y_ENABLE_PIN)) // Only enable on boards that have seperate ENABLE_PINS
        if (parser.seen('E')) disable_e_steppers();
      #endif
    }
  }
}

/**
 * M85: Set inactivity shutdown timer with parameter S<seconds>. To disable set zero (default)
 */
inline void gcode_M85() {
  if (parser.seen('S')) max_inactive_time = parser.value_millis_from_seconds();
}

/**
 * Multi-stepper support for M92, M201, M203
 */
#if ENABLED(DISTINCT_E_FACTORS)
  #define GET_TARGET_EXTRUDER(CMD) if (get_target_extruder_from_command(CMD)) return
  #define TARGET_EXTRUDER target_extruder
#else
  #define GET_TARGET_EXTRUDER(CMD) NOOP
  #define TARGET_EXTRUDER 0
#endif

/**
 * M92: Set axis steps-per-unit for one or more axes, X, Y, Z, and E.
 *      (Follows the same syntax as G92)
 *
 *      With multiple extruders use T to specify which one.
 */
inline void gcode_M92() {

  GET_TARGET_EXTRUDER(92);

  LOOP_XYZE(i) {
    if (parser.seen(axis_codes[i])) {
      if (i == E_AXIS) {
        const float value = parser.value_per_axis_unit((AxisEnum)(E_AXIS + TARGET_EXTRUDER));
        if (value < 20.0) {
          float factor = planner.axis_steps_per_mm[E_AXIS + TARGET_EXTRUDER] / value; // increase e constants if M92 E14 is given for netfab.
          planner.max_jerk[E_AXIS] *= factor;
          planner.max_feedrate_mm_s[E_AXIS + TARGET_EXTRUDER] *= factor;
          planner.max_acceleration_steps_per_s2[E_AXIS + TARGET_EXTRUDER] *= factor;
        }
        planner.axis_steps_per_mm[E_AXIS + TARGET_EXTRUDER] = value;
      }
      else {
        planner.axis_steps_per_mm[i] = parser.value_per_axis_unit((AxisEnum)i);
      }
    }
  }
  planner.refresh_positioning();
}

/**
 * Output the current position to serial
 */
void report_current_position() {
  SERIAL_PROTOCOLPGM("X:");
  SERIAL_PROTOCOL(current_position[X_AXIS]);
  SERIAL_PROTOCOLPGM(" Y:");
  SERIAL_PROTOCOL(current_position[Y_AXIS]);
  SERIAL_PROTOCOLPGM(" Z:");
  SERIAL_PROTOCOL(current_position[Z_AXIS]);
  SERIAL_PROTOCOLPGM(" E:");
  SERIAL_PROTOCOL(current_position[E_AXIS]);

  stepper.report_positions();

  #if IS_SCARA
    SERIAL_PROTOCOLPAIR("SCARA Theta:", stepper.get_axis_position_degrees(A_AXIS));
    SERIAL_PROTOCOLLNPAIR("   Psi+Theta:", stepper.get_axis_position_degrees(B_AXIS));
    SERIAL_EOL();
  #endif
}

#ifdef M114_DETAIL

  void report_xyze(const float pos[XYZE], const uint8_t n = 4, const uint8_t precision = 3) {
    char str[12];
    for (uint8_t i = 0; i < n; i++) {
      SERIAL_CHAR(' ');
      SERIAL_CHAR(axis_codes[i]);
      SERIAL_CHAR(':');
      SERIAL_PROTOCOL(dtostrf(pos[i], 8, precision, str));
    }
    SERIAL_EOL();
  }

  inline void report_xyz(const float pos[XYZ]) { report_xyze(pos, 3); }

  void report_current_position_detail() {

    stepper.synchronize();

    SERIAL_PROTOCOLPGM("\nLogical:");
    report_xyze(current_position);

    SERIAL_PROTOCOLPGM("Raw:    ");
    const float raw[XYZ] = { RAW_X_POSITION(current_position[X_AXIS]), RAW_Y_POSITION(current_position[Y_AXIS]), RAW_Z_POSITION(current_position[Z_AXIS]) };
    report_xyz(raw);

    SERIAL_PROTOCOLPGM("Leveled:");
    float leveled[XYZ] = { current_position[X_AXIS], current_position[Y_AXIS], current_position[Z_AXIS] };
    planner.apply_leveling(leveled);
    report_xyz(leveled);

    SERIAL_PROTOCOLPGM("UnLevel:");
    float unleveled[XYZ] = { leveled[X_AXIS], leveled[Y_AXIS], leveled[Z_AXIS] };
    planner.unapply_leveling(unleveled);
    report_xyz(unleveled);

    #if IS_KINEMATIC
      #if IS_SCARA
        SERIAL_PROTOCOLPGM("ScaraK: ");
      #else
        SERIAL_PROTOCOLPGM("DeltaK: ");
      #endif
      inverse_kinematics(leveled);  // writes delta[]
      report_xyz(delta);
    #endif

    SERIAL_PROTOCOLPGM("Stepper:");
    const float step_count[XYZE] = { stepper.position(X_AXIS), stepper.position(Y_AXIS), stepper.position(Z_AXIS), stepper.position(E_AXIS) };
    report_xyze(step_count, 4, 0);

    #if IS_SCARA
      const float deg[XYZ] = {
        stepper.get_axis_position_degrees(A_AXIS),
        stepper.get_axis_position_degrees(B_AXIS)
      };
      SERIAL_PROTOCOLPGM("Degrees:");
      report_xyze(deg, 2);
    #endif

    SERIAL_PROTOCOLPGM("FromStp:");
    get_cartesian_from_steppers();  // writes cartes[XYZ] (with forward kinematics)
    const float from_steppers[XYZE] = { cartes[X_AXIS], cartes[Y_AXIS], cartes[Z_AXIS], stepper.get_axis_position_mm(E_AXIS) };
    report_xyze(from_steppers);

    const float diff[XYZE] = {
      from_steppers[X_AXIS] - leveled[X_AXIS],
      from_steppers[Y_AXIS] - leveled[Y_AXIS],
      from_steppers[Z_AXIS] - leveled[Z_AXIS],
      from_steppers[E_AXIS] - current_position[E_AXIS]
    };
    SERIAL_PROTOCOLPGM("Differ: ");
    report_xyze(diff);
  }
#endif // M114_DETAIL

/**
 * M114: Report current position to host
 */
inline void gcode_M114() {

  #ifdef M114_DETAIL
    if (parser.seen('D')) {
      report_current_position_detail();
      return;
    }
  #endif

  stepper.synchronize();
  report_current_position();
}

/**
 * M115: Capabilities string
 */
inline void gcode_M115() {
  SERIAL_PROTOCOLLNPGM(MSG_M115_REPORT);

  #if ENABLED(EXTENDED_CAPABILITIES_REPORT)

    // EEPROM (M500, M501)
    #if ENABLED(EEPROM_SETTINGS)
      SERIAL_PROTOCOLLNPGM("Cap:EEPROM:1");
    #else
      SERIAL_PROTOCOLLNPGM("Cap:EEPROM:0");
    #endif

    // AUTOREPORT_TEMP (M155)
    #if ENABLED(AUTO_REPORT_TEMPERATURES)
      SERIAL_PROTOCOLLNPGM("Cap:AUTOREPORT_TEMP:1");
    #else
      SERIAL_PROTOCOLLNPGM("Cap:AUTOREPORT_TEMP:0");
    #endif

    // PROGRESS (M530 S L, M531 <file>, M532 X L)
    SERIAL_PROTOCOLLNPGM("Cap:PROGRESS:0");

    // AUTOLEVEL (G29)
    #if HAS_ABL
      SERIAL_PROTOCOLLNPGM("Cap:AUTOLEVEL:1");
    #else
      SERIAL_PROTOCOLLNPGM("Cap:AUTOLEVEL:0");
    #endif

    // Z_PROBE (G30)
    #if HAS_BED_PROBE
      SERIAL_PROTOCOLLNPGM("Cap:Z_PROBE:1");
    #else
      SERIAL_PROTOCOLLNPGM("Cap:Z_PROBE:0");
    #endif

    // MESH_REPORT (M420 V)
    #if HAS_LEVELING
      SERIAL_PROTOCOLLNPGM("Cap:LEVELING_DATA:1");
    #else
      SERIAL_PROTOCOLLNPGM("Cap:LEVELING_DATA:0");
    #endif

    // SOFTWARE_POWER (G30)
    #if HAS_POWER_SWITCH
      SERIAL_PROTOCOLLNPGM("Cap:SOFTWARE_POWER:1");
    #else
      SERIAL_PROTOCOLLNPGM("Cap:SOFTWARE_POWER:0");
    #endif

    // CASE LIGHTS (M355)
    #if HAS_CASE_LIGHT
      SERIAL_PROTOCOLLNPGM("Cap:TOGGLE_LIGHTS:1");
      if (USEABLE_HARDWARE_PWM(CASE_LIGHT_PIN)) {
        SERIAL_PROTOCOLLNPGM("Cap:CASE_LIGHT_BRIGHTNESS:1");
      }
      else
        SERIAL_PROTOCOLLNPGM("Cap:CASE_LIGHT_BRIGHTNESS:0");
    #else
      SERIAL_PROTOCOLLNPGM("Cap:TOGGLE_LIGHTS:0");
      SERIAL_PROTOCOLLNPGM("Cap:CASE_LIGHT_BRIGHTNESS:0");
    #endif

    // EMERGENCY_PARSER (M108, M112, M410)
    #if ENABLED(EMERGENCY_PARSER)
      SERIAL_PROTOCOLLNPGM("Cap:EMERGENCY_PARSER:1");
    #else
      SERIAL_PROTOCOLLNPGM("Cap:EMERGENCY_PARSER:0");
    #endif

  #endif // EXTENDED_CAPABILITIES_REPORT
}

/**
 * M117: Set LCD Status Message
 */
inline void gcode_M117() { lcd_setstatus(parser.string_arg); }

/**
 * M119: Output endstop states to serial output
 */
inline void gcode_M119() { endstops.M119(); }

/**
 * M120: Enable endstops and set non-homing endstop state to "enabled"
 */
inline void gcode_M120() { endstops.enable_globally(true); }

/**
 * M121: Disable endstops and set non-homing endstop state to "disabled"
 */
inline void gcode_M121() { endstops.enable_globally(false); }

#if ENABLED(PARK_HEAD_ON_PAUSE)

  /**
   * M125: Store current position and move to filament change position.
   *       Called on pause (by M25) to prevent material leaking onto the
   *       object. On resume (M24) the head will be moved back and the
   *       print will resume.
   *
   *       If Marlin is compiled without SD Card support, M125 can be
   *       used directly to pause the print and move to park position,
   *       resuming with a button click or M108.
   *
   *    L = override retract length
   *    X = override X
   *    Y = override Y
   *    Z = override Z raise
   */
  inline void gcode_M125() {

    // Initial retract before move to filament change position
    const float retract = parser.seen('L') ? parser.value_axis_units(E_AXIS) : 0
      #if defined(PAUSE_PARK_RETRACT_LENGTH) && PAUSE_PARK_RETRACT_LENGTH > 0
        - (PAUSE_PARK_RETRACT_LENGTH)
      #endif
    ;

    // Lift Z axis
    const float z_lift = parser.seen('Z') ? parser.value_linear_units() :
      #if defined(PAUSE_PARK_Z_ADD) && PAUSE_PARK_Z_ADD > 0
        PAUSE_PARK_Z_ADD
      #else
        0
      #endif
    ;

    // Move XY axes to filament change position or given position
    const float x_pos = parser.seen('X') ? parser.value_linear_units() : 0
      #ifdef PAUSE_PARK_X_POS
        + PAUSE_PARK_X_POS
      #endif
      #if HOTENDS > 1 && DISABLED(DUAL_X_CARRIAGE)
        + (active_extruder ? hotend_offset[X_AXIS][active_extruder] : 0)
      #endif
    ;
    const float y_pos = parser.seen('Y') ? parser.value_linear_units() : 0
      #ifdef PAUSE_PARK_Y_POS
        + PAUSE_PARK_Y_POS
      #endif
      #if HOTENDS > 1 && DISABLED(DUAL_X_CARRIAGE)
        + (active_extruder ? hotend_offset[Y_AXIS][active_extruder] : 0)
      #endif
    ;

    const bool job_running = print_job_timer.isRunning();

    if (pause_print(retract, z_lift, x_pos, y_pos)) {
      #if DISABLED(SDSUPPORT)
        // Wait for lcd click or M108
        wait_for_filament_reload();

        // Return to print position and continue
        resume_print();

        if (job_running) print_job_timer.start();
      #endif
    }
  }

#endif // PARK_HEAD_ON_PAUSE

#if HAS_COLOR_LEDS

  /**
   * M150: Set Status LED Color - Use R-U-B-W for R-G-B-W
   *
   * Always sets all 3 or 4 components. If a component is left out, set to 0.
   *
   * Examples:
   *
   *   M150 R255       ; Turn LED red
   *   M150 R255 U127  ; Turn LED orange (PWM only)
   *   M150            ; Turn LED off
   *   M150 R U B      ; Turn LED white
   *   M150 W          ; Turn LED white using a white LED
   *
   */
  inline void gcode_M150() {
    set_led_color(
      parser.seen('R') ? (parser.has_value() ? parser.value_byte() : 255) : 0,
      parser.seen('U') ? (parser.has_value() ? parser.value_byte() : 255) : 0,
      parser.seen('B') ? (parser.has_value() ? parser.value_byte() : 255) : 0
      #if ENABLED(RGBW_LED)
        , parser.seen('W') ? (parser.has_value() ? parser.value_byte() : 255) : 0
      #endif
    );
  }

#endif // BLINKM || RGB_LED

/**
 * M200: Set filament diameter and set E axis units to cubic units
 *
 *    T<extruder> - Optional extruder number. Current extruder if omitted.
 *    D<linear> - Diameter of the filament. Use "D0" to switch back to linear units on the E axis.
 */
inline void gcode_M200() {

  if (get_target_extruder_from_command(200)) return;

  if (parser.seen('D')) {
    // setting any extruder filament size disables volumetric on the assumption that
    // slicers either generate in extruder values as cubic mm or as as filament feeds
    // for all extruders
    volumetric_enabled = (parser.value_linear_units() != 0.0);
    if (volumetric_enabled) {
      filament_size[target_extruder] = parser.value_linear_units();
      // make sure all extruders have some sane value for the filament size
      for (uint8_t i = 0; i < COUNT(filament_size); i++)
        if (! filament_size[i]) filament_size[i] = DEFAULT_NOMINAL_FILAMENT_DIA;
    }
  }
  calculate_volumetric_multipliers();
}

/**
 * M201: Set max acceleration in units/s^2 for print moves (M201 X1000 Y1000)
 *
 *       With multiple extruders use T to specify which one.
 */
inline void gcode_M201() {

  GET_TARGET_EXTRUDER(201);

  LOOP_XYZE(i) {
    if (parser.seen(axis_codes[i])) {
      const uint8_t a = i + (i == E_AXIS ? TARGET_EXTRUDER : 0);
      planner.max_acceleration_mm_per_s2[a] = parser.value_axis_units((AxisEnum)a);
    }
  }
  // steps per sq second need to be updated to agree with the units per sq second (as they are what is used in the planner)
  planner.reset_acceleration_rates();
}

#if 0 // Not used for Sprinter/grbl gen6
  inline void gcode_M202() {
    LOOP_XYZE(i) {
      if (parser.seen(axis_codes[i])) axis_travel_steps_per_sqr_second[i] = parser.value_axis_units((AxisEnum)i) * planner.axis_steps_per_mm[i];
    }
  }
#endif


/**
 * M203: Set maximum feedrate that your machine can sustain (M203 X200 Y200 Z300 E10000) in units/sec
 *
 *       With multiple extruders use T to specify which one.
 */
inline void gcode_M203() {

  GET_TARGET_EXTRUDER(203);

  LOOP_XYZE(i)
    if (parser.seen(axis_codes[i])) {
      const uint8_t a = i + (i == E_AXIS ? TARGET_EXTRUDER : 0);
      planner.max_feedrate_mm_s[a] = parser.value_axis_units((AxisEnum)a);
    }
}

/**
 * M204: Set Accelerations in units/sec^2 (M204 P1200 R3000 T3000)
 *
 *    P = Printing moves
 *    R = Retract only (no X, Y, Z) moves
 *    T = Travel (non printing) moves
 *
 *  Also sets minimum segment time in ms (B20000) to prevent buffer under-runs and M20 minimum feedrate
 */
inline void gcode_M204() {
  if (parser.seen('S')) {  // Kept for legacy compatibility. Should NOT BE USED for new developments.
    planner.travel_acceleration = planner.acceleration = parser.value_linear_units();
    SERIAL_ECHOLNPAIR("Setting Print and Travel Acceleration: ", planner.acceleration);
  }
  if (parser.seen('P')) {
    planner.acceleration = parser.value_linear_units();
    SERIAL_ECHOLNPAIR("Setting Print Acceleration: ", planner.acceleration);
  }
  if (parser.seen('R')) {
    planner.retract_acceleration = parser.value_linear_units();
    SERIAL_ECHOLNPAIR("Setting Retract Acceleration: ", planner.retract_acceleration);
  }
  if (parser.seen('T')) {
    planner.travel_acceleration = parser.value_linear_units();
    SERIAL_ECHOLNPAIR("Setting Travel Acceleration: ", planner.travel_acceleration);
  }
}

/**
 * M205: Set Advanced Settings
 *
 *    S = Min Feed Rate (units/s)
 *    T = Min Travel Feed Rate (units/s)
 *    B = Min Segment Time (µs)
 *    X = Max X Jerk (units/sec^2)
 *    Y = Max Y Jerk (units/sec^2)
 *    Z = Max Z Jerk (units/sec^2)
 *    E = Max E Jerk (units/sec^2)
 */
inline void gcode_M205() {
  if (parser.seen('S')) planner.min_feedrate_mm_s = parser.value_linear_units();
  if (parser.seen('T')) planner.min_travel_feedrate_mm_s = parser.value_linear_units();
  if (parser.seen('B')) planner.min_segment_time = parser.value_millis();
  if (parser.seen('X')) planner.max_jerk[X_AXIS] = parser.value_linear_units();
  if (parser.seen('Y')) planner.max_jerk[Y_AXIS] = parser.value_linear_units();
  if (parser.seen('Z')) planner.max_jerk[Z_AXIS] = parser.value_linear_units();
  if (parser.seen('E')) planner.max_jerk[E_AXIS] = parser.value_linear_units();
}

#if HAS_M206_COMMAND

  /**
   * M206: Set Additional Homing Offset (X Y Z). SCARA aliases T=X, P=Y
   *
   * *** @thinkyhead: I recommend deprecating M206 for SCARA in favor of M665.
   * ***              M206 for SCARA will remain enabled in 1.1.x for compatibility.
   * ***              In the next 1.2 release, it will simply be disabled by default.
   */
  inline void gcode_M206() {
    LOOP_XYZ(i)
      if (parser.seen(axis_codes[i]))
        set_home_offset((AxisEnum)i, parser.value_linear_units());

    #if ENABLED(MORGAN_SCARA)
      if (parser.seen('T')) set_home_offset(A_AXIS, parser.value_linear_units()); // Theta
      if (parser.seen('P')) set_home_offset(B_AXIS, parser.value_linear_units()); // Psi
    #endif

    SYNC_PLAN_POSITION_KINEMATIC();
    report_current_position();
  }

#endif // HAS_M206_COMMAND

#if ENABLED(DELTA)
  /**
   * M665: Set delta configurations
   *
   *    H = delta height
   *    L = diagonal rod
   *    R = delta radius
   *    S = segments per second
   *    B = delta calibration radius
   *    X = Alpha (Tower 1) angle trim
   *    Y = Beta (Tower 2) angle trim
   *    Z = Rotate A and B by this angle
   */
  inline void gcode_M665() {
    if (parser.seen('H')) {
      home_offset[Z_AXIS] = parser.value_linear_units() - DELTA_HEIGHT;
      current_position[Z_AXIS] += parser.value_linear_units() - DELTA_HEIGHT - home_offset[Z_AXIS];
      update_software_endstops(Z_AXIS);
    }
    if (parser.seen('L')) delta_diagonal_rod = parser.value_linear_units();
    if (parser.seen('R')) delta_radius = parser.value_linear_units();
    if (parser.seen('S')) delta_segments_per_second = parser.value_float();
    if (parser.seen('B')) delta_calibration_radius = parser.value_float();
    if (parser.seen('X')) delta_tower_angle_trim[A_AXIS] = parser.value_float();
    if (parser.seen('Y')) delta_tower_angle_trim[B_AXIS] = parser.value_float();
    if (parser.seen('Z')) { // rotate all 3 axis for Z = 0
      delta_tower_angle_trim[A_AXIS] -= parser.value_float();
      delta_tower_angle_trim[B_AXIS] -= parser.value_float();
    }
    recalc_delta_settings(delta_radius, delta_diagonal_rod);
  }
  /**
   * M666: Set delta endstop adjustment
   */
  inline void gcode_M666() {
    #if ENABLED(DEBUG_LEVELING_FEATURE)
      if (DEBUGGING(LEVELING)) {
        SERIAL_ECHOLNPGM(">>> gcode_M666");
      }
    #endif
    LOOP_XYZ(i) {
      if (parser.seen(axis_codes[i])) {
        endstop_adj[i] = parser.value_linear_units();
        #if ENABLED(DEBUG_LEVELING_FEATURE)
          if (DEBUGGING(LEVELING)) {
            SERIAL_ECHOPAIR("endstop_adj[", axis_codes[i]);
            SERIAL_ECHOLNPAIR("] = ", endstop_adj[i]);
          }
        #endif
      }
    }
    #if ENABLED(DEBUG_LEVELING_FEATURE)
      if (DEBUGGING(LEVELING)) {
        SERIAL_ECHOLNPGM("<<< gcode_M666");
      }
    #endif
    // normalize endstops so all are <=0; set the residue to delta height
    const float z_temp = MAX3(endstop_adj[A_AXIS], endstop_adj[B_AXIS], endstop_adj[C_AXIS]);
    home_offset[Z_AXIS] -= z_temp;
    LOOP_XYZ(i) endstop_adj[i] -= z_temp;
  }

#elif IS_SCARA

  /**
   * M665: Set SCARA settings
   *
   * Parameters:
   *
   *   S[segments-per-second] - Segments-per-second
   *   P[theta-psi-offset]    - Theta-Psi offset, added to the shoulder (A/X) angle
   *   T[theta-offset]        - Theta     offset, added to the elbow    (B/Y) angle
   *
   *   A, P, and X are all aliases for the shoulder angle
   *   B, T, and Y are all aliases for the elbow angle
   */
  inline void gcode_M665() {
    if (parser.seen('S')) delta_segments_per_second = parser.value_float();

    const bool hasA = parser.seen('A'), hasP = parser.seen('P'), hasX = parser.seen('X');
    const uint8_t sumAPX = hasA + hasP + hasX;
    if (sumAPX == 1)
      home_offset[A_AXIS] = parser.value_float();
    else if (sumAPX > 1) {
      SERIAL_ERROR_START();
      SERIAL_ERRORLNPGM("Only one of A, P, or X is allowed.");
      return;
    }

    const bool hasB = parser.seen('B'), hasT = parser.seen('T'), hasY = parser.seen('Y');
    const uint8_t sumBTY = hasB + hasT + hasY;
    if (sumBTY == 1)
      home_offset[B_AXIS] = parser.value_float();
    else if (sumBTY > 1) {
      SERIAL_ERROR_START();
      SERIAL_ERRORLNPGM("Only one of B, T, or Y is allowed.");
      return;
    }
  }

#elif ENABLED(Z_DUAL_ENDSTOPS) // !DELTA && ENABLED(Z_DUAL_ENDSTOPS)

  /**
   * M666: For Z Dual Endstop setup, set z axis offset to the z2 axis.
   */
  inline void gcode_M666() {
    if (parser.seen('Z')) z_endstop_adj = parser.value_linear_units();
    SERIAL_ECHOLNPAIR("Z Endstop Adjustment set to (mm):", z_endstop_adj);
  }

#endif // !DELTA && Z_DUAL_ENDSTOPS

#if ENABLED(FWRETRACT)

  /**
   * M207: Set firmware retraction values
   *
   *   S[+units]    retract_length
   *   W[+units]    retract_length_swap (multi-extruder)
   *   F[units/min] retract_feedrate_mm_s
   *   Z[units]     retract_zlift
   */
  inline void gcode_M207() {
    if (parser.seen('S')) retract_length = parser.value_axis_units(E_AXIS);
    if (parser.seen('F')) retract_feedrate_mm_s = MMM_TO_MMS(parser.value_axis_units(E_AXIS));
    if (parser.seen('Z')) retract_zlift = parser.value_linear_units();
    #if EXTRUDERS > 1
      if (parser.seen('W')) retract_length_swap = parser.value_axis_units(E_AXIS);
    #endif
  }

  /**
   * M208: Set firmware un-retraction values
   *
   *   S[+units]    retract_recover_length (in addition to M207 S*)
   *   W[+units]    retract_recover_length_swap (multi-extruder)
   *   F[units/min] retract_recover_feedrate_mm_s
   */
  inline void gcode_M208() {
    if (parser.seen('S')) retract_recover_length = parser.value_axis_units(E_AXIS);
    if (parser.seen('F')) retract_recover_feedrate_mm_s = MMM_TO_MMS(parser.value_axis_units(E_AXIS));
    #if EXTRUDERS > 1
      if (parser.seen('W')) retract_recover_length_swap = parser.value_axis_units(E_AXIS);
    #endif
  }

  /**
   * M209: Enable automatic retract (M209 S1)
   *   For slicers that don't support G10/11, reversed extrude-only
   *   moves will be classified as retraction.
   */
  inline void gcode_M209() {
    if (parser.seen('S')) {
      autoretract_enabled = parser.value_bool();
      for (int i = 0; i < EXTRUDERS; i++) retracted[i] = false;
    }
  }

#endif // FWRETRACT

/**
 * M211: Enable, Disable, and/or Report software endstops
 *
 * Usage: M211 S1 to enable, M211 S0 to disable, M211 alone for report
 */
inline void gcode_M211() {
  SERIAL_ECHO_START();
  #if HAS_SOFTWARE_ENDSTOPS
    if (parser.seen('S')) soft_endstops_enabled = parser.value_bool();
    SERIAL_ECHOPGM(MSG_SOFT_ENDSTOPS);
    serialprintPGM(soft_endstops_enabled ? PSTR(MSG_ON) : PSTR(MSG_OFF));
  #else
    SERIAL_ECHOPGM(MSG_SOFT_ENDSTOPS);
    SERIAL_ECHOPGM(MSG_OFF);
  #endif
  SERIAL_ECHOPGM(MSG_SOFT_MIN);
  SERIAL_ECHOPAIR(    MSG_X, soft_endstop_min[X_AXIS]);
  SERIAL_ECHOPAIR(" " MSG_Y, soft_endstop_min[Y_AXIS]);
  SERIAL_ECHOPAIR(" " MSG_Z, soft_endstop_min[Z_AXIS]);
  SERIAL_ECHOPGM(MSG_SOFT_MAX);
  SERIAL_ECHOPAIR(    MSG_X, soft_endstop_max[X_AXIS]);
  SERIAL_ECHOPAIR(" " MSG_Y, soft_endstop_max[Y_AXIS]);
  SERIAL_ECHOLNPAIR(" " MSG_Z, soft_endstop_max[Z_AXIS]);
}

#if HOTENDS > 1

  /**
   * M218 - set hotend offset (in linear units)
   *
   *   T<tool>
   *   X<xoffset>
   *   Y<yoffset>
   *   Z<zoffset> - Available with DUAL_X_CARRIAGE and SWITCHING_NOZZLE
   */
  inline void gcode_M218() {
    if (get_target_extruder_from_command(218) || target_extruder == 0) return;

    if (parser.seen('X')) hotend_offset[X_AXIS][target_extruder] = parser.value_linear_units();
    if (parser.seen('Y')) hotend_offset[Y_AXIS][target_extruder] = parser.value_linear_units();

    #if ENABLED(DUAL_X_CARRIAGE) || ENABLED(SWITCHING_NOZZLE)
      if (parser.seen('Z')) hotend_offset[Z_AXIS][target_extruder] = parser.value_linear_units();
    #endif

    SERIAL_ECHO_START();
    SERIAL_ECHOPGM(MSG_HOTEND_OFFSET);
    HOTEND_LOOP() {
      SERIAL_CHAR(' ');
      SERIAL_ECHO(hotend_offset[X_AXIS][e]);
      SERIAL_CHAR(',');
      SERIAL_ECHO(hotend_offset[Y_AXIS][e]);
      #if ENABLED(DUAL_X_CARRIAGE) || ENABLED(SWITCHING_NOZZLE)
        SERIAL_CHAR(',');
        SERIAL_ECHO(hotend_offset[Z_AXIS][e]);
      #endif
    }
    SERIAL_EOL();
  }

#endif // HOTENDS > 1

/**
 * M220: Set speed percentage factor, aka "Feed Rate" (M220 S95)
 */
inline void gcode_M220() {
  if (parser.seen('S')) feedrate_percentage = parser.value_int();
}

/**
 * M221: Set extrusion percentage (M221 T0 S95)
 */
inline void gcode_M221() {
  if (get_target_extruder_from_command(221)) return;
  if (parser.seen('S'))
    flow_percentage[target_extruder] = parser.value_int();
}

/**
 * M226: Wait until the specified pin reaches the state required (M226 P<pin> S<state>)
 */
inline void gcode_M226() {
  if (parser.seen('P')) {
    int pin_number = parser.value_int(),
        pin_state = parser.seen('S') ? parser.value_int() : -1; // required pin state - default is inverted

    if (pin_state >= -1 && pin_state <= 1 && pin_number > -1 && !pin_is_protected(pin_number)) {

      int target = LOW;

      stepper.synchronize();

      pinMode(pin_number, INPUT);
      switch (pin_state) {
        case 1:
          target = HIGH;
          break;
        case 0:
          target = LOW;
          break;
        case -1:
          target = !digitalRead(pin_number);
          break;
      }

      while (digitalRead(pin_number) != target) idle();

    } // pin_state -1 0 1 && pin_number > -1
  } // parser.seen('P')
}

#if ENABLED(EXPERIMENTAL_I2CBUS)

  /**
   * M260: Send data to a I2C slave device
   *
   * This is a PoC, the formating and arguments for the GCODE will
   * change to be more compatible, the current proposal is:
   *
   *  M260 A<slave device address base 10> ; Sets the I2C slave address the data will be sent to
   *
   *  M260 B<byte-1 value in base 10>
   *  M260 B<byte-2 value in base 10>
   *  M260 B<byte-3 value in base 10>
   *
   *  M260 S1 ; Send the buffered data and reset the buffer
   *  M260 R1 ; Reset the buffer without sending data
   *
   */
  inline void gcode_M260() {
    // Set the target address
    if (parser.seen('A')) i2c.address(parser.value_byte());

    // Add a new byte to the buffer
    if (parser.seen('B')) i2c.addbyte(parser.value_byte());

    // Flush the buffer to the bus
    if (parser.seen('S')) i2c.send();

    // Reset and rewind the buffer
    else if (parser.seen('R')) i2c.reset();
  }

  /**
   * M261: Request X bytes from I2C slave device
   *
   * Usage: M261 A<slave device address base 10> B<number of bytes>
   */
  inline void gcode_M261() {
    if (parser.seen('A')) i2c.address(parser.value_byte());

    uint8_t bytes = parser.seen('B') ? parser.value_byte() : 1;

    if (i2c.addr && bytes && bytes <= TWIBUS_BUFFER_SIZE) {
      i2c.relay(bytes);
    }
    else {
      SERIAL_ERROR_START();
      SERIAL_ERRORLN("Bad i2c request");
    }
  }

#endif // EXPERIMENTAL_I2CBUS

#if HAS_SERVOS

  /**
   * M280: Get or set servo position. P<index> [S<angle>]
   */
  inline void gcode_M280() {
    if (!parser.seen('P')) return;
    int servo_index = parser.value_int();
    if (WITHIN(servo_index, 0, NUM_SERVOS - 1)) {
      if (parser.seen('S'))
        MOVE_SERVO(servo_index, parser.value_int());
      else {
        SERIAL_ECHO_START();
        SERIAL_ECHOPAIR(" Servo ", servo_index);
        SERIAL_ECHOLNPAIR(": ", servo[servo_index].read());
      }
    }
    else {
      SERIAL_ERROR_START();
      SERIAL_ECHOPAIR("Servo ", servo_index);
      SERIAL_ECHOLNPGM(" out of range");
    }
  }

#endif // HAS_SERVOS

#if HAS_BUZZER

  /**
   * M300: Play beep sound S<frequency Hz> P<duration ms>
   */
  inline void gcode_M300() {
    uint16_t const frequency = parser.seen('S') ? parser.value_ushort() : 260;
    uint16_t duration = parser.seen('P') ? parser.value_ushort() : 1000;

    // Limits the tone duration to 0-5 seconds.
    NOMORE(duration, 5000);

    BUZZ(duration, frequency);
  }

#endif // HAS_BUZZER

#if ENABLED(PIDTEMP)

  /**
   * M301: Set PID parameters P I D (and optionally C, L)
   *
   *   P[float] Kp term
   *   I[float] Ki term (unscaled)
   *   D[float] Kd term (unscaled)
   *
   * With PID_EXTRUSION_SCALING:
   *
   *   C[float] Kc term
   *   L[float] LPQ length
   */
  inline void gcode_M301() {

    // multi-extruder PID patch: M301 updates or prints a single extruder's PID values
    // default behaviour (omitting E parameter) is to update for extruder 0 only
    int e = parser.seen('E') ? parser.value_int() : 0; // extruder being updated

    if (e < HOTENDS) { // catch bad input value
      if (parser.seen('P')) PID_PARAM(Kp, e) = parser.value_float();
      if (parser.seen('I')) PID_PARAM(Ki, e) = scalePID_i(parser.value_float());
      if (parser.seen('D')) PID_PARAM(Kd, e) = scalePID_d(parser.value_float());
      #if ENABLED(PID_EXTRUSION_SCALING)
        if (parser.seen('C')) PID_PARAM(Kc, e) = parser.value_float();
        if (parser.seen('L')) lpq_len = parser.value_float();
        NOMORE(lpq_len, LPQ_MAX_LEN);
      #endif

      thermalManager.updatePID();
      SERIAL_ECHO_START();
      #if ENABLED(PID_PARAMS_PER_HOTEND)
        SERIAL_ECHOPAIR(" e:", e); // specify extruder in serial output
      #endif // PID_PARAMS_PER_HOTEND
      SERIAL_ECHOPAIR(" p:", PID_PARAM(Kp, e));
      SERIAL_ECHOPAIR(" i:", unscalePID_i(PID_PARAM(Ki, e)));
      SERIAL_ECHOPAIR(" d:", unscalePID_d(PID_PARAM(Kd, e)));
      #if ENABLED(PID_EXTRUSION_SCALING)
        //Kc does not have scaling applied above, or in resetting defaults
        SERIAL_ECHOPAIR(" c:", PID_PARAM(Kc, e));
      #endif
      SERIAL_EOL();
    }
    else {
      SERIAL_ERROR_START();
      SERIAL_ERRORLN(MSG_INVALID_EXTRUDER);
    }
  }

#endif // PIDTEMP

#if ENABLED(PIDTEMPBED)

  inline void gcode_M304() {
    if (parser.seen('P')) thermalManager.bedKp = parser.value_float();
    if (parser.seen('I')) thermalManager.bedKi = scalePID_i(parser.value_float());
    if (parser.seen('D')) thermalManager.bedKd = scalePID_d(parser.value_float());

    thermalManager.updatePID();

    SERIAL_ECHO_START();
    SERIAL_ECHOPAIR(" p:", thermalManager.bedKp);
    SERIAL_ECHOPAIR(" i:", unscalePID_i(thermalManager.bedKi));
    SERIAL_ECHOLNPAIR(" d:", unscalePID_d(thermalManager.bedKd));
  }

#endif // PIDTEMPBED

#if defined(CHDK) || HAS_PHOTOGRAPH

  /**
   * M240: Trigger a camera by emulating a Canon RC-1
   *       See http://www.doc-diy.net/photo/rc-1_hacked/
   */
  inline void gcode_M240() {
    #ifdef CHDK

      OUT_WRITE(CHDK, HIGH);
      chdkHigh = millis();
      chdkActive = true;

    #elif HAS_PHOTOGRAPH

      const uint8_t NUM_PULSES = 16;
      const float PULSE_LENGTH = 0.01524;
      for (int i = 0; i < NUM_PULSES; i++) {
        WRITE(PHOTOGRAPH_PIN, HIGH);
        _delay_ms(PULSE_LENGTH);
        WRITE(PHOTOGRAPH_PIN, LOW);
        _delay_ms(PULSE_LENGTH);
      }
      delay(7.33);
      for (int i = 0; i < NUM_PULSES; i++) {
        WRITE(PHOTOGRAPH_PIN, HIGH);
        _delay_ms(PULSE_LENGTH);
        WRITE(PHOTOGRAPH_PIN, LOW);
        _delay_ms(PULSE_LENGTH);
      }

    #endif // !CHDK && HAS_PHOTOGRAPH
  }

#endif // CHDK || PHOTOGRAPH_PIN

#if HAS_LCD_CONTRAST

  /**
   * M250: Read and optionally set the LCD contrast
   */
  inline void gcode_M250() {
    if (parser.seen('C')) set_lcd_contrast(parser.value_int());
    SERIAL_PROTOCOLPGM("lcd contrast value: ");
    SERIAL_PROTOCOL(lcd_contrast);
    SERIAL_EOL();
  }

#endif // HAS_LCD_CONTRAST

#if ENABLED(PREVENT_COLD_EXTRUSION)

  /**
   * M302: Allow cold extrudes, or set the minimum extrude temperature
   *
   *       S<temperature> sets the minimum extrude temperature
   *       P<bool> enables (1) or disables (0) cold extrusion
   *
   *  Examples:
   *
   *       M302         ; report current cold extrusion state
   *       M302 P0      ; enable cold extrusion checking
   *       M302 P1      ; disables cold extrusion checking
   *       M302 S0      ; always allow extrusion (disables checking)
   *       M302 S170    ; only allow extrusion above 170
   *       M302 S170 P1 ; set min extrude temp to 170 but leave disabled
   */
  inline void gcode_M302() {
    bool seen_S = parser.seen('S');
    if (seen_S) {
      thermalManager.extrude_min_temp = parser.value_celsius();
      thermalManager.allow_cold_extrude = (thermalManager.extrude_min_temp == 0);
    }

    if (parser.seen('P'))
      thermalManager.allow_cold_extrude = (thermalManager.extrude_min_temp == 0) || parser.value_bool();
    else if (!seen_S) {
      // Report current state
      SERIAL_ECHO_START();
      SERIAL_ECHOPAIR("Cold extrudes are ", (thermalManager.allow_cold_extrude ? "en" : "dis"));
      SERIAL_ECHOPAIR("abled (min temp ", thermalManager.extrude_min_temp);
      SERIAL_ECHOLNPGM("C)");
    }
  }

#endif // PREVENT_COLD_EXTRUSION

/**
 * M303: PID relay autotune
 *
 *       S<temperature> sets the target temperature. (default 150C)
 *       E<extruder> (-1 for the bed) (default 0)
 *       C<cycles>
 *       U<bool> with a non-zero value will apply the result to current settings
 */
inline void gcode_M303() {
  #if HAS_PID_HEATING
    const int e = parser.seen('E') ? parser.value_int() : 0,
              c = parser.seen('C') ? parser.value_int() : 5;
    const bool u = parser.seen('U') && parser.value_bool();

    int16_t temp = parser.seen('S') ? parser.value_celsius() : (e < 0 ? 70 : 150);

    if (WITHIN(e, 0, HOTENDS - 1))
      target_extruder = e;

    KEEPALIVE_STATE(NOT_BUSY); // don't send "busy: processing" messages during autotune output

    thermalManager.PID_autotune(temp, e, c, u);

    KEEPALIVE_STATE(IN_HANDLER);
  #else
    SERIAL_ERROR_START();
    SERIAL_ERRORLNPGM(MSG_ERR_M303_DISABLED);
  #endif
}

#if ENABLED(MORGAN_SCARA)

  bool SCARA_move_to_cal(uint8_t delta_a, uint8_t delta_b) {
    if (IsRunning()) {
      forward_kinematics_SCARA(delta_a, delta_b);
      destination[X_AXIS] = LOGICAL_X_POSITION(cartes[X_AXIS]);
      destination[Y_AXIS] = LOGICAL_Y_POSITION(cartes[Y_AXIS]);
      destination[Z_AXIS] = current_position[Z_AXIS];
      prepare_move_to_destination();
      return true;
    }
    return false;
  }

  /**
   * M360: SCARA calibration: Move to cal-position ThetaA (0 deg calibration)
   */
  inline bool gcode_M360() {
    SERIAL_ECHOLNPGM(" Cal: Theta 0");
    return SCARA_move_to_cal(0, 120);
  }

  /**
   * M361: SCARA calibration: Move to cal-position ThetaB (90 deg calibration - steps per degree)
   */
  inline bool gcode_M361() {
    SERIAL_ECHOLNPGM(" Cal: Theta 90");
    return SCARA_move_to_cal(90, 130);
  }

  /**
   * M362: SCARA calibration: Move to cal-position PsiA (0 deg calibration)
   */
  inline bool gcode_M362() {
    SERIAL_ECHOLNPGM(" Cal: Psi 0");
    return SCARA_move_to_cal(60, 180);
  }

  /**
   * M363: SCARA calibration: Move to cal-position PsiB (90 deg calibration - steps per degree)
   */
  inline bool gcode_M363() {
    SERIAL_ECHOLNPGM(" Cal: Psi 90");
    return SCARA_move_to_cal(50, 90);
  }

  /**
   * M364: SCARA calibration: Move to cal-position PsiC (90 deg to Theta calibration position)
   */
  inline bool gcode_M364() {
    SERIAL_ECHOLNPGM(" Cal: Theta-Psi 90");
    return SCARA_move_to_cal(45, 135);
  }

#endif // SCARA

#if ENABLED(EXT_SOLENOID)

  void enable_solenoid(const uint8_t num) {
    switch (num) {
      case 0:
        OUT_WRITE(SOL0_PIN, HIGH);
        break;
        #if HAS_SOLENOID_1 && EXTRUDERS > 1
          case 1:
            OUT_WRITE(SOL1_PIN, HIGH);
            break;
        #endif
        #if HAS_SOLENOID_2 && EXTRUDERS > 2
          case 2:
            OUT_WRITE(SOL2_PIN, HIGH);
            break;
        #endif
        #if HAS_SOLENOID_3 && EXTRUDERS > 3
          case 3:
            OUT_WRITE(SOL3_PIN, HIGH);
            break;
        #endif
        #if HAS_SOLENOID_4 && EXTRUDERS > 4
          case 4:
            OUT_WRITE(SOL4_PIN, HIGH);
            break;
        #endif
      default:
        SERIAL_ECHO_START();
        SERIAL_ECHOLNPGM(MSG_INVALID_SOLENOID);
        break;
    }
  }

  void enable_solenoid_on_active_extruder() { enable_solenoid(active_extruder); }

  void disable_all_solenoids() {
    OUT_WRITE(SOL0_PIN, LOW);
    #if HAS_SOLENOID_1 && EXTRUDERS > 1
      OUT_WRITE(SOL1_PIN, LOW);
    #endif
    #if HAS_SOLENOID_2 && EXTRUDERS > 2
      OUT_WRITE(SOL2_PIN, LOW);
    #endif
    #if HAS_SOLENOID_3 && EXTRUDERS > 3
      OUT_WRITE(SOL3_PIN, LOW);
    #endif
    #if HAS_SOLENOID_4 && EXTRUDERS > 4
      OUT_WRITE(SOL4_PIN, LOW);
    #endif
  }

  /**
   * M380: Enable solenoid on the active extruder
   */
  inline void gcode_M380() { enable_solenoid_on_active_extruder(); }

  /**
   * M381: Disable all solenoids
   */
  inline void gcode_M381() { disable_all_solenoids(); }

#endif // EXT_SOLENOID

/**
 * M400: Finish all moves
 */
inline void gcode_M400() { stepper.synchronize(); }

#if HAS_BED_PROBE

  /**
   * M401: Engage Z Servo endstop if available
   */
  inline void gcode_M401() { DEPLOY_PROBE(); }

  /**
   * M402: Retract Z Servo endstop if enabled
   */
  inline void gcode_M402() { STOW_PROBE(); }

#endif // HAS_BED_PROBE

#if ENABLED(FILAMENT_WIDTH_SENSOR)

  /**
   * M404: Display or set (in current units) the nominal filament width (3mm, 1.75mm ) W<3.0>
   */
  inline void gcode_M404() {
    if (parser.seen('W')) {
      filament_width_nominal = parser.value_linear_units();
    }
    else {
      SERIAL_PROTOCOLPGM("Filament dia (nominal mm):");
      SERIAL_PROTOCOLLN(filament_width_nominal);
    }
  }

  /**
   * M405: Turn on filament sensor for control
   */
  inline void gcode_M405() {
    // This is technically a linear measurement, but since it's quantized to centimeters and is a different unit than
    // everything else, it uses parser.value_int() instead of parser.value_linear_units().
    if (parser.seen('D')) meas_delay_cm = parser.value_int();
    NOMORE(meas_delay_cm, MAX_MEASUREMENT_DELAY);

    if (filwidth_delay_index[1] == -1) { // Initialize the ring buffer if not done since startup
      const int temp_ratio = thermalManager.widthFil_to_size_ratio() - 100; // -100 to scale within a signed byte

      for (uint8_t i = 0; i < COUNT(measurement_delay); ++i)
        measurement_delay[i] = temp_ratio;

      filwidth_delay_index[0] = filwidth_delay_index[1] = 0;
    }

    filament_sensor = true;

    //SERIAL_PROTOCOLPGM("Filament dia (measured mm):");
    //SERIAL_PROTOCOL(filament_width_meas);
    //SERIAL_PROTOCOLPGM("Extrusion ratio(%):");
    //SERIAL_PROTOCOL(flow_percentage[active_extruder]);
  }

  /**
   * M406: Turn off filament sensor for control
   */
  inline void gcode_M406() { filament_sensor = false; }

  /**
   * M407: Get measured filament diameter on serial output
   */
  inline void gcode_M407() {
    SERIAL_PROTOCOLPGM("Filament dia (measured mm):");
    SERIAL_PROTOCOLLN(filament_width_meas);
  }

#endif // FILAMENT_WIDTH_SENSOR

void quickstop_stepper() {
  stepper.quick_stop();
  stepper.synchronize();
  set_current_from_steppers_for_axis(ALL_AXES);
  SYNC_PLAN_POSITION_KINEMATIC();
}

#if HAS_LEVELING
  /**
   * M420: Enable/Disable Bed Leveling and/or set the Z fade height.
   *
   *   S[bool]   Turns leveling on or off
   *   Z[height] Sets the Z fade height (0 or none to disable)
   *   V[bool]   Verbose - Print the leveling grid
   *
   * With AUTO_BED_LEVELING_UBL only:
   *
   *   L[index]  Load UBL mesh from index (0 is default)
   */
  inline void gcode_M420() {

    #if ENABLED(AUTO_BED_LEVELING_UBL)

      // L to load a mesh from the EEPROM
      if (parser.seen('L')) {

        #if ENABLED(EEPROM_SETTINGS)
          const int8_t storage_slot = parser.has_value() ? parser.value_int() : ubl.state.storage_slot;
          const int16_t a = settings.calc_num_meshes();

          if (!a) {
            SERIAL_PROTOCOLLNPGM("?EEPROM storage not available.");
            return;
          }

          if (!WITHIN(storage_slot, 0, a - 1)) {
            SERIAL_PROTOCOLLNPGM("?Invalid storage slot.");
            SERIAL_PROTOCOLLNPAIR("?Use 0 to ", a - 1);
            return;
          }

          settings.load_mesh(storage_slot);
          ubl.state.storage_slot = storage_slot;

        #else

          SERIAL_PROTOCOLLNPGM("?EEPROM storage not available.");
          return;

        #endif
      }

      // L to load a mesh from the EEPROM
      if (parser.seen('L') || parser.seen('V')) {
        ubl.display_map(0);  // Currently only supports one map type
        SERIAL_ECHOLNPAIR("UBL_MESH_VALID = ", UBL_MESH_VALID);
        SERIAL_ECHOLNPAIR("ubl.state.storage_slot = ", ubl.state.storage_slot);
      }

    #endif // AUTO_BED_LEVELING_UBL

    // V to print the matrix or mesh
    if (parser.seen('V')) {
      #if ABL_PLANAR
        planner.bed_level_matrix.debug(PSTR("Bed Level Correction Matrix:"));
      #elif ENABLED(AUTO_BED_LEVELING_BILINEAR)
        if (leveling_is_valid()) {
          print_bilinear_leveling_grid();
          #if ENABLED(ABL_BILINEAR_SUBDIVISION)
            bed_level_virt_print();
          #endif
        }
      #elif ENABLED(MESH_BED_LEVELING)
        if (leveling_is_valid()) {
          SERIAL_ECHOLNPGM("Mesh Bed Level data:");
          mbl_mesh_report();
        }
      #endif
    }

    bool to_enable = false;
    if (parser.seen('S')) {
      to_enable = parser.value_bool();
      set_bed_leveling_enabled(to_enable);
    }

    #if ENABLED(ENABLE_LEVELING_FADE_HEIGHT)
      if (parser.seen('Z')) set_z_fade_height(parser.value_linear_units());
    #endif

    const bool new_status = leveling_is_active();

    if (to_enable && !new_status) {
      SERIAL_ERROR_START();
      SERIAL_ERRORLNPGM(MSG_ERR_M420_FAILED);
    }

    SERIAL_ECHO_START();
    SERIAL_ECHOLNPAIR("Bed Leveling ", new_status ? MSG_ON : MSG_OFF);
  }
#endif

#if ENABLED(MESH_BED_LEVELING)

  /**
   * M421: Set a single Mesh Bed Leveling Z coordinate
   *
   * Usage:
   *   M421 X<linear> Y<linear> Z<linear>
   *   M421 X<linear> Y<linear> Q<offset>
   *   M421 I<xindex> J<yindex> Z<linear>
   *   M421 I<xindex> J<yindex> Q<offset>
   */
  inline void gcode_M421() {
    const bool hasX = parser.seen('X'), hasI = parser.seen('I');
    const int8_t ix = hasI ? parser.value_int() : hasX ? mbl.probe_index_x(RAW_X_POSITION(parser.value_linear_units())) : -1;
    const bool hasY = parser.seen('Y'), hasJ = parser.seen('J');
    const int8_t iy = hasJ ? parser.value_int() : hasY ? mbl.probe_index_y(RAW_Y_POSITION(parser.value_linear_units())) : -1;
    const bool hasZ = parser.seen('Z'), hasQ = !hasZ && parser.seen('Q');

    if (int(hasI && hasJ) + int(hasX && hasY) != 1 || !(hasZ || hasQ)) {
      SERIAL_ERROR_START();
      SERIAL_ERRORLNPGM(MSG_ERR_M421_PARAMETERS);
    }
    else if (ix < 0 || iy < 0) {
      SERIAL_ERROR_START();
      SERIAL_ERRORLNPGM(MSG_ERR_MESH_XY);
    }
    else
      mbl.set_z(ix, iy, parser.value_linear_units() + (hasQ ? mbl.z_values[ix][iy] : 0));
  }

#elif ENABLED(AUTO_BED_LEVELING_BILINEAR)

  /**
   * M421: Set a single Mesh Bed Leveling Z coordinate
   *
   * Usage:
   *   M421 I<xindex> J<yindex> Z<linear>
   *   M421 I<xindex> J<yindex> Q<offset>
   */
  inline void gcode_M421() {
    const bool hasI = parser.seen('I');
    const int8_t ix = hasI ? parser.value_int() : -1;
    const bool hasJ = parser.seen('J');
    const int8_t iy = hasJ ? parser.value_int() : -1;
    const bool hasZ = parser.seen('Z'), hasQ = !hasZ && parser.seen('Q');

    if (!hasI || !hasJ || !(hasZ || hasQ)) {
      SERIAL_ERROR_START();
      SERIAL_ERRORLNPGM(MSG_ERR_M421_PARAMETERS);
    }
    else if (!WITHIN(ix, 0, GRID_MAX_POINTS_X - 1) || !WITHIN(iy, 0, GRID_MAX_POINTS_Y - 1)) {
      SERIAL_ERROR_START();
      SERIAL_ERRORLNPGM(MSG_ERR_MESH_XY);
    }
    else {
      z_values[ix][iy] = parser.value_linear_units() + (hasQ ? z_values[ix][iy] : 0);
      #if ENABLED(ABL_BILINEAR_SUBDIVISION)
        bed_level_virt_interpolate();
      #endif
    }
  }

#elif ENABLED(AUTO_BED_LEVELING_UBL)

  /**
   * M421: Set a single Mesh Bed Leveling Z coordinate
   *
   * Usage:
   *   M421 I<xindex> J<yindex> Z<linear>
   *   M421 I<xindex> J<yindex> Q<offset>
   *   M421 C Z<linear>
   *   M421 C Q<offset>
   */
  inline void gcode_M421() {
    const bool hasC = parser.seen('C'), hasI = parser.seen('I');
    int8_t ix = hasI ? parser.value_int() : -1;
    const bool hasJ = parser.seen('J');
    int8_t iy = hasJ ? parser.value_int() : -1;
    const bool hasZ = parser.seen('Z'), hasQ = !hasZ && parser.seen('Q');

    if (hasC) {
      const mesh_index_pair location = ubl.find_closest_mesh_point_of_type(REAL, current_position[X_AXIS], current_position[Y_AXIS], USE_NOZZLE_AS_REFERENCE, NULL, false);
      ix = location.x_index;
      iy = location.y_index;
    }

    if (int(hasC) + int(hasI && hasJ) != 1 || !(hasZ || hasQ)) {
      SERIAL_ERROR_START();
      SERIAL_ERRORLNPGM(MSG_ERR_M421_PARAMETERS);
    }
    else if (!WITHIN(ix, 0, GRID_MAX_POINTS_X - 1) || !WITHIN(iy, 0, GRID_MAX_POINTS_Y - 1)) {
      SERIAL_ERROR_START();
      SERIAL_ERRORLNPGM(MSG_ERR_MESH_XY);
    }
    else
      ubl.z_values[ix][iy] = parser.value_linear_units() + (hasQ ? ubl.z_values[ix][iy] : 0);
  }

#endif // AUTO_BED_LEVELING_UBL

#if HAS_M206_COMMAND

  /**
   * M428: Set home_offset based on the distance between the
   *       current_position and the nearest "reference point."
   *       If an axis is past center its endstop position
   *       is the reference-point. Otherwise it uses 0. This allows
   *       the Z offset to be set near the bed when using a max endstop.
   *
   *       M428 can't be used more than 2cm away from 0 or an endstop.
   *
   *       Use M206 to set these values directly.
   */
  inline void gcode_M428() {
    bool err = false;
    LOOP_XYZ(i) {
      if (axis_homed[i]) {
        const float base = (current_position[i] > (soft_endstop_min[i] + soft_endstop_max[i]) * 0.5) ? base_home_pos((AxisEnum)i) : 0,
                    diff = base - RAW_POSITION(current_position[i], i);
        if (WITHIN(diff, -20, 20)) {
          set_home_offset((AxisEnum)i, diff);
        }
        else {
          SERIAL_ERROR_START();
          SERIAL_ERRORLNPGM(MSG_ERR_M428_TOO_FAR);
          LCD_ALERTMESSAGEPGM("Err: Too far!");
          BUZZ(200, 40);
          err = true;
          break;
        }
      }
    }

    if (!err) {
      SYNC_PLAN_POSITION_KINEMATIC();
      report_current_position();
      LCD_MESSAGEPGM(MSG_HOME_OFFSETS_APPLIED);
      BUZZ(100, 659);
      BUZZ(100, 698);
    }
  }

#endif // HAS_M206_COMMAND

/**
 * M500: Store settings in EEPROM
 */
inline void gcode_M500() {
  (void)settings.save();
}

/**
 * M501: Read settings from EEPROM
 */
inline void gcode_M501() {
  (void)settings.load();
}

/**
 * M502: Revert to default settings
 */
inline void gcode_M502() {
  (void)settings.reset();
}

/**
 * M503: print settings currently in memory
 */
inline void gcode_M503() {
  (void)settings.report(parser.seen('S') && !parser.value_bool());
}

#if ENABLED(ABORT_ON_ENDSTOP_HIT_FEATURE_ENABLED)

  /**
   * M540: Set whether SD card print should abort on endstop hit (M540 S<0|1>)
   */
  inline void gcode_M540() {
    if (parser.seen('S')) stepper.abort_on_endstop_hit = parser.value_bool();
  }

#endif // ABORT_ON_ENDSTOP_HIT_FEATURE_ENABLED

#if HAS_BED_PROBE

  void refresh_zprobe_zoffset(const bool no_babystep/*=false*/) {
    static float last_zoffset = NAN;

    if (!isnan(last_zoffset)) {

      #if ENABLED(AUTO_BED_LEVELING_BILINEAR) || ENABLED(BABYSTEP_ZPROBE_OFFSET) || ENABLED(DELTA)
        const float diff = zprobe_zoffset - last_zoffset;
      #endif

      #if ENABLED(AUTO_BED_LEVELING_BILINEAR)
        // Correct bilinear grid for new probe offset
        if (diff) {
          for (uint8_t x = 0; x < GRID_MAX_POINTS_X; x++)
            for (uint8_t y = 0; y < GRID_MAX_POINTS_Y; y++)
              z_values[x][y] -= diff;
        }
        #if ENABLED(ABL_BILINEAR_SUBDIVISION)
          bed_level_virt_interpolate();
        #endif
      #endif

      #if ENABLED(BABYSTEP_ZPROBE_OFFSET)
        if (!no_babystep && leveling_is_active())
          thermalManager.babystep_axis(Z_AXIS, -lround(diff * planner.axis_steps_per_mm[Z_AXIS]));
      #else
        UNUSED(no_babystep);
      #endif

      #if ENABLED(DELTA) // correct the delta_height
        home_offset[Z_AXIS] -= diff;
      #endif
    }

    last_zoffset = zprobe_zoffset;
  }

  inline void gcode_M851() {
    SERIAL_ECHO_START();
    SERIAL_ECHOPGM(MSG_ZPROBE_ZOFFSET " ");
    if (parser.seen('Z')) {
      const float value = parser.value_linear_units();
      if (WITHIN(value, Z_PROBE_OFFSET_RANGE_MIN, Z_PROBE_OFFSET_RANGE_MAX)) {
        zprobe_zoffset = value;
        refresh_zprobe_zoffset();
        SERIAL_ECHO(zprobe_zoffset);
      }
      else
        SERIAL_ECHOPGM(MSG_Z_MIN " " STRINGIFY(Z_PROBE_OFFSET_RANGE_MIN) " " MSG_Z_MAX " " STRINGIFY(Z_PROBE_OFFSET_RANGE_MAX));
    }
    else
      SERIAL_ECHOPAIR(": ", zprobe_zoffset);

    SERIAL_EOL();
  }

#endif // HAS_BED_PROBE

#if ENABLED(ADVANCED_PAUSE_FEATURE)

  /**
   * M600: Pause for filament change
   *
   *  E[distance] - Retract the filament this far (negative value)
   *  Z[distance] - Move the Z axis by this distance
   *  X[position] - Move to this X position, with Y
   *  Y[position] - Move to this Y position, with X
   *  U[distance] - Retract distance for removal (negative value) (manual reload)
   *  L[distance] - Extrude distance for insertion (positive value) (manual reload)
   *  B[count]    - Number of times to beep, -1 for indefinite (if equipped with a buzzer)
   *
   *  Default values are used for omitted arguments.
   *
   */
  inline void gcode_M600() {

    // Initial retract before move to filament change position
    const float retract = parser.seen('E') ? parser.value_axis_units(E_AXIS) : 0
      #if defined(PAUSE_PARK_RETRACT_LENGTH) && PAUSE_PARK_RETRACT_LENGTH > 0
        - (PAUSE_PARK_RETRACT_LENGTH)
      #endif
    ;

    // Lift Z axis
    const float z_lift = parser.seen('Z') ? parser.value_linear_units() :
      #if defined(PAUSE_PARK_Z_ADD) && PAUSE_PARK_Z_ADD > 0
        PAUSE_PARK_Z_ADD
      #else
        0
      #endif
    ;

    // Move XY axes to filament exchange position
    const float x_pos = parser.seen('X') ? parser.value_linear_units() : 0
      #ifdef PAUSE_PARK_X_POS
        + PAUSE_PARK_X_POS
      #endif
    ;
    const float y_pos = parser.seen('Y') ? parser.value_linear_units() : 0
      #ifdef PAUSE_PARK_Y_POS
        + PAUSE_PARK_Y_POS
      #endif
    ;

    // Unload filament
    const float unload_length = parser.seen('U') ? parser.value_axis_units(E_AXIS) : 0
      #if defined(FILAMENT_CHANGE_UNLOAD_LENGTH) && FILAMENT_CHANGE_UNLOAD_LENGTH > 0
        - (FILAMENT_CHANGE_UNLOAD_LENGTH)
      #endif
    ;

    // Load filament
    const float load_length = parser.seen('L') ? parser.value_axis_units(E_AXIS) : 0
      #ifdef FILAMENT_CHANGE_LOAD_LENGTH
        + FILAMENT_CHANGE_LOAD_LENGTH
      #endif
    ;

    const int beep_count = parser.seen('B') ? parser.value_int() :
      #ifdef FILAMENT_CHANGE_NUMBER_OF_ALERT_BEEPS
        FILAMENT_CHANGE_NUMBER_OF_ALERT_BEEPS
      #else
        -1
      #endif
    ;

    const bool job_running = print_job_timer.isRunning();

    if (pause_print(retract, z_lift, x_pos, y_pos, unload_length, beep_count, true)) {
      wait_for_filament_reload(beep_count);
      resume_print(load_length, ADVANCED_PAUSE_EXTRUDE_LENGTH, beep_count);
    }

    // Resume the print job timer if it was running
    if (job_running) print_job_timer.start();
  }

#endif // ADVANCED_PAUSE_FEATURE

#if ENABLED(DUAL_X_CARRIAGE)

  /**
   * M605: Set dual x-carriage movement mode
   *
   *    M605 S0: Full control mode. The slicer has full control over x-carriage movement
   *    M605 S1: Auto-park mode. The inactive head will auto park/unpark without slicer involvement
   *    M605 S2 [Xnnn] [Rmmm]: Duplication mode. The second extruder will duplicate the first with nnn
   *                         units x-offset and an optional differential hotend temperature of
   *                         mmm degrees. E.g., with "M605 S2 X100 R2" the second extruder will duplicate
   *                         the first with a spacing of 100mm in the x direction and 2 degrees hotter.
   *
   *    Note: the X axis should be homed after changing dual x-carriage mode.
   */
  inline void gcode_M605() {
    stepper.synchronize();
    if (parser.seen('S')) dual_x_carriage_mode = (DualXMode)parser.value_byte();
    switch (dual_x_carriage_mode) {
      case DXC_FULL_CONTROL_MODE:
      case DXC_AUTO_PARK_MODE:
        break;
      case DXC_DUPLICATION_MODE:
        if (parser.seen('X')) duplicate_extruder_x_offset = max(parser.value_linear_units(), X2_MIN_POS - x_home_pos(0));
        if (parser.seen('R')) duplicate_extruder_temp_offset = parser.value_celsius_diff();
        SERIAL_ECHO_START();
        SERIAL_ECHOPGM(MSG_HOTEND_OFFSET);
        SERIAL_CHAR(' ');
        SERIAL_ECHO(hotend_offset[X_AXIS][0]);
        SERIAL_CHAR(',');
        SERIAL_ECHO(hotend_offset[Y_AXIS][0]);
        SERIAL_CHAR(' ');
        SERIAL_ECHO(duplicate_extruder_x_offset);
        SERIAL_CHAR(',');
        SERIAL_ECHOLN(hotend_offset[Y_AXIS][1]);
        break;
      default:
        dual_x_carriage_mode = DEFAULT_DUAL_X_CARRIAGE_MODE;
        break;
    }
    active_extruder_parked = false;
    extruder_duplication_enabled = false;
    delayed_move_time = 0;
  }

#elif ENABLED(DUAL_NOZZLE_DUPLICATION_MODE)

  inline void gcode_M605() {
    stepper.synchronize();
    extruder_duplication_enabled = parser.seen('S') && parser.value_int() == (int)DXC_DUPLICATION_MODE;
    SERIAL_ECHO_START();
    SERIAL_ECHOLNPAIR(MSG_DUPLICATION_MODE, extruder_duplication_enabled ? MSG_ON : MSG_OFF);
  }

#endif // DUAL_NOZZLE_DUPLICATION_MODE

#if ENABLED(LIN_ADVANCE)
  /**
   * M900: Set and/or Get advance K factor and WH/D ratio
   *
   *  K<factor>                  Set advance K factor
   *  R<ratio>                   Set ratio directly (overrides WH/D)
   *  W<width> H<height> D<diam> Set ratio from WH/D
   */
  inline void gcode_M900() {
    stepper.synchronize();

    const float newK = parser.seen('K') ? parser.value_float() : -1;
    if (newK >= 0) planner.extruder_advance_k = newK;

    float newR = parser.seen('R') ? parser.value_float() : -1;
    if (newR < 0) {
      const float newD = parser.seen('D') ? parser.value_float() : -1,
                  newW = parser.seen('W') ? parser.value_float() : -1,
                  newH = parser.seen('H') ? parser.value_float() : -1;
      if (newD >= 0 && newW >= 0 && newH >= 0)
        newR = newD ? (newW * newH) / (sq(newD * 0.5) * M_PI) : 0;
    }
    if (newR >= 0) planner.advance_ed_ratio = newR;

    SERIAL_ECHO_START();
    SERIAL_ECHOPAIR("Advance K=", planner.extruder_advance_k);
    SERIAL_ECHOPGM(" E/D=");
    const float ratio = planner.advance_ed_ratio;
    if (ratio) SERIAL_ECHO(ratio); else SERIAL_ECHOPGM("Auto");
    SERIAL_EOL();
  }
#endif // LIN_ADVANCE

#if ENABLED(HAVE_TMC2130)

  static void tmc2130_get_current(TMC2130Stepper &st, const char name) {
    SERIAL_CHAR(name);
    SERIAL_ECHOPGM(" axis driver current: ");
    SERIAL_ECHOLN(st.getCurrent());
  }
  static void tmc2130_set_current(TMC2130Stepper &st, const char name, const int mA) {
    st.setCurrent(mA, R_SENSE, HOLD_MULTIPLIER);
    tmc2130_get_current(st, name);
  }

  static void tmc2130_report_otpw(TMC2130Stepper &st, const char name) {
    SERIAL_CHAR(name);
    SERIAL_ECHOPGM(" axis temperature prewarn triggered: ");
    serialprintPGM(st.getOTPW() ? PSTR("true") : PSTR("false"));
    SERIAL_EOL();
  }
  static void tmc2130_clear_otpw(TMC2130Stepper &st, const char name) {
    st.clear_otpw();
    SERIAL_CHAR(name);
    SERIAL_ECHOLNPGM(" prewarn flag cleared");
  }

  static void tmc2130_get_pwmthrs(TMC2130Stepper &st, const char name, const uint16_t spmm) {
    SERIAL_CHAR(name);
    SERIAL_ECHOPGM(" stealthChop max speed set to ");
    SERIAL_ECHOLN(12650000UL * st.microsteps() / (256 * st.stealth_max_speed() * spmm));
  }
  static void tmc2130_set_pwmthrs(TMC2130Stepper &st, const char name, const int32_t thrs, const uint32_t spmm) {
    st.stealth_max_speed(12650000UL * st.microsteps() / (256 * thrs * spmm));
    tmc2130_get_pwmthrs(st, name, spmm);
  }

  static void tmc2130_get_sgt(TMC2130Stepper &st, const char name) {
    SERIAL_CHAR(name);
    SERIAL_ECHOPGM(" driver homing sensitivity set to ");
    SERIAL_ECHOLN(st.sgt());
  }
  static void tmc2130_set_sgt(TMC2130Stepper &st, const char name, const int8_t sgt_val) {
    st.sgt(sgt_val);
    tmc2130_get_sgt(st, name);
  }

  /**
   * M906: Set motor current in milliamps using axis codes X, Y, Z, E
   * Report driver currents when no axis specified
   *
   * S1: Enable automatic current control
   * S0: Disable
   */
  inline void gcode_M906() {
    uint16_t values[XYZE];
    LOOP_XYZE(i)
      values[i] = parser.seen(axis_codes[i]) ? parser.value_int() : 0;

    #if ENABLED(X_IS_TMC2130)
      if (values[X_AXIS]) tmc2130_set_current(stepperX, 'X', values[X_AXIS]);
      else tmc2130_get_current(stepperX, 'X');
    #endif
    #if ENABLED(Y_IS_TMC2130)
      if (values[Y_AXIS]) tmc2130_set_current(stepperY, 'Y', values[Y_AXIS]);
      else tmc2130_get_current(stepperY, 'Y');
    #endif
    #if ENABLED(Z_IS_TMC2130)
      if (values[Z_AXIS]) tmc2130_set_current(stepperZ, 'Z', values[Z_AXIS]);
      else tmc2130_get_current(stepperZ, 'Z');
    #endif
    #if ENABLED(E0_IS_TMC2130)
      if (values[E_AXIS]) tmc2130_set_current(stepperE0, 'E', values[E_AXIS]);
      else tmc2130_get_current(stepperE0, 'E');
    #endif

    #if ENABLED(AUTOMATIC_CURRENT_CONTROL)
      if (parser.seen('S')) auto_current_control = parser.value_bool();
    #endif
  }

  /**
   * M911: Report TMC2130 stepper driver overtemperature pre-warn flag
   * The flag is held by the library and persist until manually cleared by M912
   */
  inline void gcode_M911() {
    const bool reportX = parser.seen('X'), reportY = parser.seen('Y'), reportZ = parser.seen('Z'), reportE = parser.seen('E'),
             reportAll = (!reportX && !reportY && !reportZ && !reportE) || (reportX && reportY && reportZ && reportE);
    #if ENABLED(X_IS_TMC2130)
      if (reportX || reportAll) tmc2130_report_otpw(stepperX, 'X');
    #endif
    #if ENABLED(Y_IS_TMC2130)
      if (reportY || reportAll) tmc2130_report_otpw(stepperY, 'Y');
    #endif
    #if ENABLED(Z_IS_TMC2130)
      if (reportZ || reportAll) tmc2130_report_otpw(stepperZ, 'Z');
    #endif
    #if ENABLED(E0_IS_TMC2130)
      if (reportE || reportAll) tmc2130_report_otpw(stepperE0, 'E');
    #endif
  }

  /**
   * M912: Clear TMC2130 stepper driver overtemperature pre-warn flag held by the library
   */
  inline void gcode_M912() {
    const bool clearX = parser.seen('X'), clearY = parser.seen('Y'), clearZ = parser.seen('Z'), clearE = parser.seen('E'),
             clearAll = (!clearX && !clearY && !clearZ && !clearE) || (clearX && clearY && clearZ && clearE);
    #if ENABLED(X_IS_TMC2130)
      if (clearX || clearAll) tmc2130_clear_otpw(stepperX, 'X');
    #endif
    #if ENABLED(Y_IS_TMC2130)
      if (clearY || clearAll) tmc2130_clear_otpw(stepperY, 'Y');
    #endif
    #if ENABLED(Z_IS_TMC2130)
      if (clearZ || clearAll) tmc2130_clear_otpw(stepperZ, 'Z');
    #endif
    #if ENABLED(E0_IS_TMC2130)
      if (clearE || clearAll) tmc2130_clear_otpw(stepperE0, 'E');
    #endif
  }

  /**
   * M913: Set HYBRID_THRESHOLD speed.
   */
  #if ENABLED(HYBRID_THRESHOLD)
    inline void gcode_M913() {
      uint16_t values[XYZE];
      LOOP_XYZE(i)
        values[i] = parser.seen(axis_codes[i]) ? parser.value_int() : 0;

      #if ENABLED(X_IS_TMC2130)
        if (values[X_AXIS]) tmc2130_set_pwmthrs(stepperX, 'X', values[X_AXIS], planner.axis_steps_per_mm[X_AXIS]);
        else tmc2130_get_pwmthrs(stepperX, 'X', planner.axis_steps_per_mm[X_AXIS]);
      #endif
      #if ENABLED(Y_IS_TMC2130)
        if (values[Y_AXIS]) tmc2130_set_pwmthrs(stepperY, 'Y', values[Y_AXIS], planner.axis_steps_per_mm[Y_AXIS]);
        else tmc2130_get_pwmthrs(stepperY, 'Y', planner.axis_steps_per_mm[Y_AXIS]);
      #endif
      #if ENABLED(Z_IS_TMC2130)
        if (values[Z_AXIS]) tmc2130_set_pwmthrs(stepperZ, 'Z', values[Z_AXIS], planner.axis_steps_per_mm[Z_AXIS]);
        else tmc2130_get_pwmthrs(stepperZ, 'Z', planner.axis_steps_per_mm[Z_AXIS]);
      #endif
      #if ENABLED(E0_IS_TMC2130)
        if (values[E_AXIS]) tmc2130_set_pwmthrs(stepperE0, 'E', values[E_AXIS], planner.axis_steps_per_mm[E_AXIS]);
        else tmc2130_get_pwmthrs(stepperE0, 'E', planner.axis_steps_per_mm[E_AXIS]);
      #endif
    }
  #endif // HYBRID_THRESHOLD

  /**
   * M914: Set SENSORLESS_HOMING sensitivity.
   */
  #if ENABLED(SENSORLESS_HOMING)
    inline void gcode_M914() {
      #if ENABLED(X_IS_TMC2130)
        if (parser.seen(axis_codes[X_AXIS])) tmc2130_set_sgt(stepperX, 'X', parser.value_int());
        else tmc2130_get_sgt(stepperX, 'X');
      #endif
      #if ENABLED(Y_IS_TMC2130)
        if (parser.seen(axis_codes[Y_AXIS])) tmc2130_set_sgt(stepperY, 'Y', parser.value_int());
        else tmc2130_get_sgt(stepperY, 'Y');
      #endif
    }
  #endif // SENSORLESS_HOMING

#endif // HAVE_TMC2130

/**
 * M907: Set digital trimpot motor current using axis codes X, Y, Z, E, B, S
 */
inline void gcode_M907() {
  #if HAS_DIGIPOTSS
    LOOP_XYZE(i) if (parser.seen(axis_codes[i])) stepper.digipot_current(i, parser.value_int());
    if (parser.seen('B')) stepper.digipot_current(4, parser.value_int());
    if (parser.seen('S')) for (uint8_t i = 0; i <= 4; i++) stepper.digipot_current(i, parser.value_int());
  #elif HAS_MOTOR_CURRENT_PWM
    #if PIN_EXISTS(MOTOR_CURRENT_PWM_XY)
      if (parser.seen('X')) stepper.digipot_current(0, parser.value_int());
    #endif
    #if PIN_EXISTS(MOTOR_CURRENT_PWM_Z)
      if (parser.seen('Z')) stepper.digipot_current(1, parser.value_int());
    #endif
    #if PIN_EXISTS(MOTOR_CURRENT_PWM_E)
      if (parser.seen('E')) stepper.digipot_current(2, parser.value_int());
    #endif
  #endif
  #if ENABLED(DIGIPOT_I2C)
    // this one uses actual amps in floating point
    LOOP_XYZE(i) if (parser.seen(axis_codes[i])) digipot_i2c_set_current(i, parser.value_float());
    // for each additional extruder (named B,C,D,E..., channels 4,5,6,7...)
    for (uint8_t i = NUM_AXIS; i < DIGIPOT_I2C_NUM_CHANNELS; i++) if (parser.seen('B' + i - (NUM_AXIS))) digipot_i2c_set_current(i, parser.value_float());
  #endif
  #if ENABLED(DAC_STEPPER_CURRENT)
    if (parser.seen('S')) {
      const float dac_percent = parser.value_float();
      for (uint8_t i = 0; i <= 4; i++) dac_current_percent(i, dac_percent);
    }
    LOOP_XYZE(i) if (parser.seen(axis_codes[i])) dac_current_percent(i, parser.value_float());
  #endif
}

#if HAS_DIGIPOTSS || ENABLED(DAC_STEPPER_CURRENT)

  /**
   * M908: Control digital trimpot directly (M908 P<pin> S<current>)
   */
  inline void gcode_M908() {
    #if HAS_DIGIPOTSS
      stepper.digitalPotWrite(
        parser.seen('P') ? parser.value_int() : 0,
        parser.seen('S') ? parser.value_int() : 0
      );
    #endif
    #ifdef DAC_STEPPER_CURRENT
      dac_current_raw(
        parser.seen('P') ? parser.value_byte() : -1,
        parser.seen('S') ? parser.value_ushort() : 0
      );
    #endif
  }

  #if ENABLED(DAC_STEPPER_CURRENT) // As with Printrbot RevF

    inline void gcode_M909() { dac_print_values(); }

    inline void gcode_M910() { dac_commit_eeprom(); }

  #endif

#endif // HAS_DIGIPOTSS || DAC_STEPPER_CURRENT

#if HAS_MICROSTEPS

  // M350 Set microstepping mode. Warning: Steps per unit remains unchanged. S code sets stepping mode for all drivers.
  inline void gcode_M350() {
    if (parser.seen('S')) for (int i = 0; i <= 4; i++) stepper.microstep_mode(i, parser.value_byte());
    LOOP_XYZE(i) if (parser.seen(axis_codes[i])) stepper.microstep_mode(i, parser.value_byte());
    if (parser.seen('B')) stepper.microstep_mode(4, parser.value_byte());
    stepper.microstep_readings();
  }

  /**
   * M351: Toggle MS1 MS2 pins directly with axis codes X Y Z E B
   *       S# determines MS1 or MS2, X# sets the pin high/low.
   */
  inline void gcode_M351() {
    if (parser.seen('S')) switch (parser.value_byte()) {
      case 1:
        LOOP_XYZE(i) if (parser.seen(axis_codes[i])) stepper.microstep_ms(i, parser.value_byte(), -1);
        if (parser.seen('B')) stepper.microstep_ms(4, parser.value_byte(), -1);
        break;
      case 2:
        LOOP_XYZE(i) if (parser.seen(axis_codes[i])) stepper.microstep_ms(i, -1, parser.value_byte());
        if (parser.seen('B')) stepper.microstep_ms(4, -1, parser.value_byte());
        break;
    }
    stepper.microstep_readings();
  }

#endif // HAS_MICROSTEPS

#if HAS_CASE_LIGHT
  #ifndef INVERT_CASE_LIGHT
    #define INVERT_CASE_LIGHT false
  #endif
  int case_light_brightness;  // LCD routine wants INT
  bool case_light_on;

  void update_case_light() {
    pinMode(CASE_LIGHT_PIN, OUTPUT); // digitalWrite doesn't set the port mode
    uint8_t case_light_bright = (uint8_t)case_light_brightness;
    if (case_light_on) {
      if (USEABLE_HARDWARE_PWM(CASE_LIGHT_PIN)) {
        analogWrite(CASE_LIGHT_PIN, INVERT_CASE_LIGHT ? 255 - case_light_brightness : case_light_brightness );
      }
      else digitalWrite(CASE_LIGHT_PIN, INVERT_CASE_LIGHT ? LOW : HIGH );
    }
    else digitalWrite(CASE_LIGHT_PIN, INVERT_CASE_LIGHT ? HIGH : LOW);
  }
#endif // HAS_CASE_LIGHT

/**
 * M355: Turn case light on/off and set brightness
 *
 *   P<byte>  Set case light brightness (PWM pin required - ignored otherwise)
 *
 *   S<bool>  Set case light on/off
 *
 *   When S turns on the light on a PWM pin then the current brightness level is used/restored
 *
 *   M355 P200 S0 turns off the light & sets the brightness level
 *   M355 S1 turns on the light with a brightness of 200 (assuming a PWM pin)
 */
inline void gcode_M355() {
  #if HAS_CASE_LIGHT
    uint8_t args = 0;
    if (parser.seen('P')) ++args, case_light_brightness = parser.value_byte();
    if (parser.seen('S')) ++args, case_light_on = parser.value_bool();
    if (args) update_case_light();

    // always report case light status
    SERIAL_ECHO_START();
    if (!case_light_on) {
      SERIAL_ECHOLN("Case light: off");
    }
    else {
      if (!USEABLE_HARDWARE_PWM(CASE_LIGHT_PIN)) SERIAL_ECHOLN("Case light: on");
      else SERIAL_ECHOLNPAIR("Case light: ", case_light_brightness);
    }

  #else
    SERIAL_ERROR_START();
    SERIAL_ERRORLNPGM(MSG_ERR_M355_NONE);
  #endif // HAS_CASE_LIGHT
}

#if ENABLED(MIXING_EXTRUDER)

  /**
   * M163: Set a single mix factor for a mixing extruder
   *       This is called "weight" by some systems.
   *
   *   S[index]   The channel index to set
   *   P[float]   The mix value
   *
   */
  inline void gcode_M163() {
    const int mix_index = parser.seen('S') ? parser.value_int() : 0;
    if (mix_index < MIXING_STEPPERS) {
      float mix_value = parser.seen('P') ? parser.value_float() : 0.0;
      NOLESS(mix_value, 0.0);
      mixing_factor[mix_index] = RECIPROCAL(mix_value);
    }
  }

  #if MIXING_VIRTUAL_TOOLS > 1

    /**
     * M164: Store the current mix factors as a virtual tool.
     *
     *   S[index]   The virtual tool to store
     *
     */
    inline void gcode_M164() {
      const int tool_index = parser.seen('S') ? parser.value_int() : 0;
      if (tool_index < MIXING_VIRTUAL_TOOLS) {
        normalize_mix();
        for (uint8_t i = 0; i < MIXING_STEPPERS; i++)
          mixing_virtual_tool_mix[tool_index][i] = mixing_factor[i];
      }
    }

  #endif

  #if ENABLED(DIRECT_MIXING_IN_G1)
    /**
     * M165: Set multiple mix factors for a mixing extruder.
     *       Factors that are left out will be set to 0.
     *       All factors together must add up to 1.0.
     *
     *   A[factor] Mix factor for extruder stepper 1
     *   B[factor] Mix factor for extruder stepper 2
     *   C[factor] Mix factor for extruder stepper 3
     *   D[factor] Mix factor for extruder stepper 4
     *   H[factor] Mix factor for extruder stepper 5
     *   I[factor] Mix factor for extruder stepper 6
     *
     */
    inline void gcode_M165() { gcode_get_mix(); }
  #endif

#endif // MIXING_EXTRUDER

/**
 * M999: Restart after being stopped
 *
 * Default behaviour is to flush the serial buffer and request
 * a resend to the host starting on the last N line received.
 *
 * Sending "M999 S1" will resume printing without flushing the
 * existing command buffer.
 *
 */
inline void gcode_M999() {
  Running = true;
  lcd_reset_alert_level();

  if (parser.seen('S') && parser.value_bool()) return;

  // gcode_LastN = Stopped_gcode_LastN;
  FlushSerialRequestResend();
}

#if ENABLED(SWITCHING_EXTRUDER)
  inline void move_extruder_servo(const uint8_t e) {
    stepper.synchronize();
    constexpr int16_t angles[] = SWITCHING_EXTRUDER_SERVO_ANGLES;
    static_assert(COUNT(angles) / 2 >= E_STEPPERS, "SWITCHING_EXTRUDER_SERVO_ANGLES needs 2 angles per servo.");

    #if EXTRUDERS & 1
      if (e < EXTRUDERS - 1)
    #endif
    {
      #if EXTRUDERS > 3
        MOVE_SERVO(e < 2 ? SWITCHING_EXTRUDER_SERVO_NR : SWITCHING_EXTRUDER_E23_SERVO_NR, angles[e]);
      #else
        MOVE_SERVO(SWITCHING_EXTRUDER_SERVO_NR, angles[e]);
      #endif
      safe_delay(500);
    }
  }
#endif

#if ENABLED(SWITCHING_NOZZLE)
  inline void move_nozzle_servo(const uint8_t e) {
    const int16_t angles[2] = SWITCHING_NOZZLE_SERVO_ANGLES;
    stepper.synchronize();
    MOVE_SERVO(SWITCHING_NOZZLE_SERVO_NR, angles[e]);
    safe_delay(500);
  }
#endif

<<<<<<< HEAD
inline void invalid_extruder_error(const uint8_t e) {
  SERIAL_ECHO_START;
=======
inline void invalid_extruder_error(const uint8_t &e) {
  SERIAL_ECHO_START();
>>>>>>> 0b6b7c9c
  SERIAL_CHAR('T');
  SERIAL_ECHO_F(e, DEC);
  SERIAL_CHAR(' ');
  SERIAL_ECHOLN(MSG_INVALID_EXTRUDER);
}

/**
 * Perform a tool-change, which may result in moving the
 * previous tool out of the way and the new tool into place.
 */
void tool_change(const uint8_t tmp_extruder, const float fr_mm_s/*=0.0*/, bool no_move/*=false*/) {
  #if ENABLED(MIXING_EXTRUDER) && MIXING_VIRTUAL_TOOLS > 1

    if (tmp_extruder >= MIXING_VIRTUAL_TOOLS)
      return invalid_extruder_error(tmp_extruder);

    // T0-Tnnn: Switch virtual tool by changing the mix
    for (uint8_t j = 0; j < MIXING_STEPPERS; j++)
      mixing_factor[j] = mixing_virtual_tool_mix[tmp_extruder][j];

  #else // !MIXING_EXTRUDER || MIXING_VIRTUAL_TOOLS <= 1

    if (tmp_extruder >= EXTRUDERS)
      return invalid_extruder_error(tmp_extruder);

    #if HOTENDS > 1

      const float old_feedrate_mm_s = fr_mm_s > 0.0 ? fr_mm_s : feedrate_mm_s;

      feedrate_mm_s = fr_mm_s > 0.0 ? fr_mm_s : XY_PROBE_FEEDRATE_MM_S;

      if (tmp_extruder != active_extruder) {
        if (!no_move && axis_unhomed_error()) {
          SERIAL_ECHOLNPGM("No move on toolchange");
          no_move = true;
        }

        // Save current position to destination, for use later
        set_destination_to_current();

        #if ENABLED(DUAL_X_CARRIAGE)

          #if ENABLED(DEBUG_LEVELING_FEATURE)
            if (DEBUGGING(LEVELING)) {
              SERIAL_ECHOPGM("Dual X Carriage Mode ");
              switch (dual_x_carriage_mode) {
                case DXC_FULL_CONTROL_MODE: SERIAL_ECHOLNPGM("DXC_FULL_CONTROL_MODE"); break;
                case DXC_AUTO_PARK_MODE: SERIAL_ECHOLNPGM("DXC_AUTO_PARK_MODE"); break;
                case DXC_DUPLICATION_MODE: SERIAL_ECHOLNPGM("DXC_DUPLICATION_MODE"); break;
              }
            }
          #endif

          const float xhome = x_home_pos(active_extruder);
          if (dual_x_carriage_mode == DXC_AUTO_PARK_MODE
              && IsRunning()
              && (delayed_move_time || current_position[X_AXIS] != xhome)
          ) {
            float raised_z = current_position[Z_AXIS] + TOOLCHANGE_PARK_ZLIFT;
            #if ENABLED(MAX_SOFTWARE_ENDSTOPS)
              NOMORE(raised_z, soft_endstop_max[Z_AXIS]);
            #endif
            #if ENABLED(DEBUG_LEVELING_FEATURE)
              if (DEBUGGING(LEVELING)) {
                SERIAL_ECHOLNPAIR("Raise to ", raised_z);
                SERIAL_ECHOLNPAIR("MoveX to ", xhome);
                SERIAL_ECHOLNPAIR("Lower to ", current_position[Z_AXIS]);
              }
            #endif
            // Park old head: 1) raise 2) move to park position 3) lower
            for (uint8_t i = 0; i < 3; i++)
              planner.buffer_line(
                i == 0 ? current_position[X_AXIS] : xhome,
                current_position[Y_AXIS],
                i == 2 ? current_position[Z_AXIS] : raised_z,
                current_position[E_AXIS],
                planner.max_feedrate_mm_s[i == 1 ? X_AXIS : Z_AXIS],
                active_extruder
              );
            stepper.synchronize();
          }

          // Apply Y & Z extruder offset (X offset is used as home pos with Dual X)
          current_position[Y_AXIS] -= hotend_offset[Y_AXIS][active_extruder] - hotend_offset[Y_AXIS][tmp_extruder];
          current_position[Z_AXIS] -= hotend_offset[Z_AXIS][active_extruder] - hotend_offset[Z_AXIS][tmp_extruder];

          // Activate the new extruder
          active_extruder = tmp_extruder;

          // This function resets the max/min values - the current position may be overwritten below.
          set_axis_is_at_home(X_AXIS);

          #if ENABLED(DEBUG_LEVELING_FEATURE)
            if (DEBUGGING(LEVELING)) DEBUG_POS("New Extruder", current_position);
          #endif

          // Only when auto-parking are carriages safe to move
          if (dual_x_carriage_mode != DXC_AUTO_PARK_MODE) no_move = true;

          switch (dual_x_carriage_mode) {
            case DXC_FULL_CONTROL_MODE:
              // New current position is the position of the activated extruder
              current_position[X_AXIS] = LOGICAL_X_POSITION(inactive_extruder_x_pos);
              // Save the inactive extruder's position (from the old current_position)
              inactive_extruder_x_pos = RAW_X_POSITION(destination[X_AXIS]);
              break;
            case DXC_AUTO_PARK_MODE:
              // record raised toolhead position for use by unpark
              COPY(raised_parked_position, current_position);
              raised_parked_position[Z_AXIS] += TOOLCHANGE_UNPARK_ZLIFT;
              #if ENABLED(MAX_SOFTWARE_ENDSTOPS)
                NOMORE(raised_parked_position[Z_AXIS], soft_endstop_max[Z_AXIS]);
              #endif
              active_extruder_parked = true;
              delayed_move_time = 0;
              break;
            case DXC_DUPLICATION_MODE:
              // If the new extruder is the left one, set it "parked"
              // This triggers the second extruder to move into the duplication position
              active_extruder_parked = (active_extruder == 0);

              if (active_extruder_parked)
                current_position[X_AXIS] = LOGICAL_X_POSITION(inactive_extruder_x_pos);
              else
                current_position[X_AXIS] = destination[X_AXIS] + duplicate_extruder_x_offset;
              inactive_extruder_x_pos = RAW_X_POSITION(destination[X_AXIS]);
              extruder_duplication_enabled = false;
              #if ENABLED(DEBUG_LEVELING_FEATURE)
                if (DEBUGGING(LEVELING)) {
                  SERIAL_ECHOLNPAIR("Set inactive_extruder_x_pos=", inactive_extruder_x_pos);
                  SERIAL_ECHOLNPGM("Clear extruder_duplication_enabled");
                }
              #endif
              break;
          }

          #if ENABLED(DEBUG_LEVELING_FEATURE)
            if (DEBUGGING(LEVELING)) {
              SERIAL_ECHOLNPAIR("Active extruder parked: ", active_extruder_parked ? "yes" : "no");
              DEBUG_POS("New extruder (parked)", current_position);
            }
          #endif

          // No extra case for HAS_ABL in DUAL_X_CARRIAGE. Does that mean they don't work together?
        #else // !DUAL_X_CARRIAGE

          #if ENABLED(SWITCHING_NOZZLE)
            #define DONT_SWITCH (SWITCHING_EXTRUDER_SERVO_NR == SWITCHING_NOZZLE_SERVO_NR)
            // <0 if the new nozzle is higher, >0 if lower. A bigger raise when lower.
            const float z_diff = hotend_offset[Z_AXIS][active_extruder] - hotend_offset[Z_AXIS][tmp_extruder],
                        z_raise = 0.3 + (z_diff > 0.0 ? z_diff : 0.0);

            // Always raise by some amount (destination copied from current_position earlier)
            current_position[Z_AXIS] += z_raise;
            planner.buffer_line_kinematic(current_position, planner.max_feedrate_mm_s[Z_AXIS], active_extruder);
            move_nozzle_servo(tmp_extruder);
          #endif

          /**
           * Set current_position to the position of the new nozzle.
           * Offsets are based on linear distance, so we need to get
           * the resulting position in coordinate space.
           *
           * - With grid or 3-point leveling, offset XYZ by a tilted vector
           * - With mesh leveling, update Z for the new position
           * - Otherwise, just use the raw linear distance
           *
           * Software endstops are altered here too. Consider a case where:
           *   E0 at X=0 ... E1 at X=10
           * When we switch to E1 now X=10, but E1 can't move left.
           * To express this we apply the change in XY to the software endstops.
           * E1 can move farther right than E0, so the right limit is extended.
           *
           * Note that we don't adjust the Z software endstops. Why not?
           * Consider a case where Z=0 (here) and switching to E1 makes Z=1
           * because the bed is 1mm lower at the new position. As long as
           * the first nozzle is out of the way, the carriage should be
           * allowed to move 1mm lower. This technically "breaks" the
           * Z software endstop. But this is technically correct (and
           * there is no viable alternative).
           */
          #if ABL_PLANAR
            // Offset extruder, make sure to apply the bed level rotation matrix
            vector_3 tmp_offset_vec = vector_3(hotend_offset[X_AXIS][tmp_extruder],
                                               hotend_offset[Y_AXIS][tmp_extruder],
                                               0),
                     act_offset_vec = vector_3(hotend_offset[X_AXIS][active_extruder],
                                               hotend_offset[Y_AXIS][active_extruder],
                                               0),
                     offset_vec = tmp_offset_vec - act_offset_vec;

            #if ENABLED(DEBUG_LEVELING_FEATURE)
              if (DEBUGGING(LEVELING)) {
                tmp_offset_vec.debug(PSTR("tmp_offset_vec"));
                act_offset_vec.debug(PSTR("act_offset_vec"));
                offset_vec.debug(PSTR("offset_vec (BEFORE)"));
              }
            #endif

            offset_vec.apply_rotation(planner.bed_level_matrix.transpose(planner.bed_level_matrix));

            #if ENABLED(DEBUG_LEVELING_FEATURE)
              if (DEBUGGING(LEVELING)) offset_vec.debug(PSTR("offset_vec (AFTER)"));
            #endif

            // Adjustments to the current position
            const float xydiff[2] = { offset_vec.x, offset_vec.y };
            current_position[Z_AXIS] += offset_vec.z;

          #else // !ABL_PLANAR

            const float xydiff[2] = {
              hotend_offset[X_AXIS][tmp_extruder] - hotend_offset[X_AXIS][active_extruder],
              hotend_offset[Y_AXIS][tmp_extruder] - hotend_offset[Y_AXIS][active_extruder]
            };

            #if ENABLED(MESH_BED_LEVELING)

              if (leveling_is_active()) {
                #if ENABLED(DEBUG_LEVELING_FEATURE)
                  if (DEBUGGING(LEVELING)) SERIAL_ECHOPAIR("Z before MBL: ", current_position[Z_AXIS]);
                #endif
                float x2 = current_position[X_AXIS] + xydiff[X_AXIS],
                      y2 = current_position[Y_AXIS] + xydiff[Y_AXIS],
                      z1 = current_position[Z_AXIS], z2 = z1;
                planner.apply_leveling(current_position[X_AXIS], current_position[Y_AXIS], z1);
                planner.apply_leveling(x2, y2, z2);
                current_position[Z_AXIS] += z2 - z1;
                #if ENABLED(DEBUG_LEVELING_FEATURE)
                  if (DEBUGGING(LEVELING))
                    SERIAL_ECHOLNPAIR(" after: ", current_position[Z_AXIS]);
                #endif
              }

            #endif // MESH_BED_LEVELING

          #endif // !HAS_ABL

          #if ENABLED(DEBUG_LEVELING_FEATURE)
            if (DEBUGGING(LEVELING)) {
              SERIAL_ECHOPAIR("Offset Tool XY by { ", xydiff[X_AXIS]);
              SERIAL_ECHOPAIR(", ", xydiff[Y_AXIS]);
              SERIAL_ECHOLNPGM(" }");
            }
          #endif

          // The newly-selected extruder XY is actually at...
          current_position[X_AXIS] += xydiff[X_AXIS];
          current_position[Y_AXIS] += xydiff[Y_AXIS];
          #if HAS_WORKSPACE_OFFSET || ENABLED(DUAL_X_CARRIAGE)
            for (uint8_t i = X_AXIS; i <= Y_AXIS; i++) {
              #if HAS_POSITION_SHIFT
                position_shift[i] += xydiff[i];
              #endif
              update_software_endstops((AxisEnum)i);
            }
          #endif

          // Set the new active extruder
          active_extruder = tmp_extruder;

        #endif // !DUAL_X_CARRIAGE

        #if ENABLED(DEBUG_LEVELING_FEATURE)
          if (DEBUGGING(LEVELING)) DEBUG_POS("Sync After Toolchange", current_position);
        #endif

        // Tell the planner the new "current position"
        SYNC_PLAN_POSITION_KINEMATIC();

        // Move to the "old position" (move the extruder into place)
        if (!no_move && IsRunning()) {
          #if ENABLED(DEBUG_LEVELING_FEATURE)
            if (DEBUGGING(LEVELING)) DEBUG_POS("Move back", destination);
          #endif
          prepare_move_to_destination();
        }

        #if ENABLED(SWITCHING_NOZZLE)
          // Move back down, if needed. (Including when the new tool is higher.)
          if (z_raise != z_diff) {
            destination[Z_AXIS] += z_diff;
            feedrate_mm_s = planner.max_feedrate_mm_s[Z_AXIS];
            prepare_move_to_destination();
          }
        #endif

      } // (tmp_extruder != active_extruder)

      stepper.synchronize();

      #if ENABLED(EXT_SOLENOID)
        disable_all_solenoids();
        enable_solenoid_on_active_extruder();
      #endif // EXT_SOLENOID

      feedrate_mm_s = old_feedrate_mm_s;

    #else // HOTENDS <= 1

      UNUSED(fr_mm_s);
      UNUSED(no_move);

      // Set the new active extruder
      active_extruder = tmp_extruder;

    #endif // HOTENDS <= 1

<<<<<<< HEAD
    #if ENABLED(SWITCHING_EXTRUDER) && !DONT_SWITCH
      move_extruder_servo(active_extruder);
    #endif

    SERIAL_ECHO_START;
=======
    SERIAL_ECHO_START();
>>>>>>> 0b6b7c9c
    SERIAL_ECHOLNPAIR(MSG_ACTIVE_EXTRUDER, (int)active_extruder);

  #endif // !MIXING_EXTRUDER || MIXING_VIRTUAL_TOOLS <= 1
}

/**
 * T0-T3: Switch tool, usually switching extruders
 *
 *   F[units/min] Set the movement feedrate
 *   S1           Don't move the tool in XY after change
 */
inline void gcode_T(uint8_t tmp_extruder) {

  #if ENABLED(DEBUG_LEVELING_FEATURE)
    if (DEBUGGING(LEVELING)) {
      SERIAL_ECHOPAIR(">>> gcode_T(", tmp_extruder);
      SERIAL_CHAR(')');
      SERIAL_EOL();
      DEBUG_POS("BEFORE", current_position);
    }
  #endif

  #if HOTENDS == 1 || (ENABLED(MIXING_EXTRUDER) && MIXING_VIRTUAL_TOOLS > 1)

    tool_change(tmp_extruder);

  #elif HOTENDS > 1

    tool_change(
      tmp_extruder,
      parser.seen('F') ? MMM_TO_MMS(parser.value_linear_units()) : 0.0,
      (tmp_extruder == active_extruder) || (parser.seen('S') && parser.value_bool())
    );

  #endif

  #if ENABLED(DEBUG_LEVELING_FEATURE)
    if (DEBUGGING(LEVELING)) {
      DEBUG_POS("AFTER", current_position);
      SERIAL_ECHOLNPGM("<<< gcode_T");
    }
  #endif
}

/**
 * Process a single command and dispatch it to its handler
 * This is called from the main loop()
 */
void process_next_command() {
  char * const current_command = command_queue[cmd_queue_index_r];

  if (DEBUGGING(ECHO)) {
    SERIAL_ECHO_START();
    SERIAL_ECHOLN(current_command);
    #if ENABLED(M100_FREE_MEMORY_WATCHER)
      SERIAL_ECHOPAIR("slot:", cmd_queue_index_r);
      M100_dump_routine("   Command Queue:", (const char*)command_queue, (const char*)(command_queue + sizeof(command_queue)));
    #endif
  }

  KEEPALIVE_STATE(IN_HANDLER);

  // Parse the next command in the queue
  parser.parse(current_command);

  // Handle a known G, M, or T
  switch (parser.command_letter) {
    case 'G': switch (parser.codenum) {

      // G0, G1
      case 0:
      case 1:
        #if IS_SCARA
          gcode_G0_G1(parser.codenum == 0);
        #else
          gcode_G0_G1();
        #endif
        break;

      // G2, G3
      #if ENABLED(ARC_SUPPORT) && DISABLED(SCARA)
        case 2: // G2  - CW ARC
        case 3: // G3  - CCW ARC
          gcode_G2_G3(parser.codenum == 2);
          break;
      #endif

      // G4 Dwell
      case 4:
        gcode_G4();
        break;

      #if ENABLED(BEZIER_CURVE_SUPPORT)
        // G5
        case 5: // G5  - Cubic B_spline
          gcode_G5();
          break;
      #endif // BEZIER_CURVE_SUPPORT

      #if ENABLED(FWRETRACT)
        case 10: // G10: retract
        case 11: // G11: retract_recover
          gcode_G10_G11(parser.codenum == 10);
          break;
      #endif // FWRETRACT

      #if ENABLED(NOZZLE_CLEAN_FEATURE)
        case 12:
          gcode_G12(); // G12: Nozzle Clean
          break;
      #endif // NOZZLE_CLEAN_FEATURE

      #if ENABLED(INCH_MODE_SUPPORT)
        case 20: //G20: Inch Mode
          gcode_G20();
          break;

        case 21: //G21: MM Mode
          gcode_G21();
          break;
      #endif // INCH_MODE_SUPPORT

      #if ENABLED(AUTO_BED_LEVELING_UBL) && ENABLED(UBL_G26_MESH_VALIDATION)
        case 26: // G26: Mesh Validation Pattern generation
          gcode_G26();
          break;
      #endif // AUTO_BED_LEVELING_UBL

      #if ENABLED(NOZZLE_PARK_FEATURE)
        case 27: // G27: Nozzle Park
          gcode_G27();
          break;
      #endif // NOZZLE_PARK_FEATURE

      case 28: // G28: Home all axes, one at a time
        gcode_G28(false);
        break;

      #if HAS_LEVELING
        case 29: // G29 Detailed Z probe, probes the bed at 3 or more points,
                 // or provides access to the UBL System if enabled.
          gcode_G29();
          break;
      #endif // HAS_LEVELING

      #if HAS_BED_PROBE

        case 30: // G30 Single Z probe
          gcode_G30();
          break;

        #if ENABLED(Z_PROBE_SLED)

            case 31: // G31: dock the sled
              gcode_G31();
              break;

            case 32: // G32: undock the sled
              gcode_G32();
              break;

        #endif // Z_PROBE_SLED

        #if ENABLED(DELTA_AUTO_CALIBRATION)

          case 33: // G33: Delta Auto-Calibration
            gcode_G33();
            break;

        #endif // DELTA_AUTO_CALIBRATION

      #endif // HAS_BED_PROBE

      #if ENABLED(G38_PROBE_TARGET)
        case 38: // G38.2 & G38.3
          if (subcode == 2 || subcode == 3)
            gcode_G38(subcode == 2);
          break;
      #endif

      case 90: // G90
        relative_mode = false;
        break;
      case 91: // G91
        relative_mode = true;
        break;

      case 92: // G92
        gcode_G92();
        break;

      #if ENABLED(AUTO_BED_LEVELING_BILINEAR) || ENABLED(AUTO_BED_LEVELING_UBL) || ENABLED(MESH_BED_LEVELING)
        case 42:
          gcode_G42();
          break;
      #endif

      #if ENABLED(DEBUG_GCODE_PARSER)
        case 800:
          parser.debug(); // GCode Parser Test for G
          break;
      #endif
    }
    break;

    case 'M': switch (parser.codenum) {
      #if HAS_RESUME_CONTINUE
        case 0: // M0: Unconditional stop - Wait for user button press on LCD
        case 1: // M1: Conditional stop - Wait for user button press on LCD
          gcode_M0_M1();
          break;
      #endif // ULTIPANEL

      #if ENABLED(SPINDLE_LASER_ENABLE)
        case 3:
          gcode_M3_M4(true);   // M3: turn spindle/laser on, set laser/spindle power/speed, set rotation direction CW
          break;               // synchronizes with movement commands
        case 4:
          gcode_M3_M4(false);  // M4: turn spindle/laser on, set laser/spindle power/speed, set rotation direction CCW
          break;               // synchronizes with movement commands
        case 5:
          gcode_M5();     // M5 - turn spindle/laser off
          break;          // synchronizes with movement commands
      #endif
      case 17: // M17: Enable all stepper motors
        gcode_M17();
        break;

      #if ENABLED(SDSUPPORT)
        case 20: // M20: list SD card
          gcode_M20(); break;
        case 21: // M21: init SD card
          gcode_M21(); break;
        case 22: // M22: release SD card
          gcode_M22(); break;
        case 23: // M23: Select file
          gcode_M23(); break;
        case 24: // M24: Start SD print
          gcode_M24(); break;
        case 25: // M25: Pause SD print
          gcode_M25(); break;
        case 26: // M26: Set SD index
          gcode_M26(); break;
        case 27: // M27: Get SD status
          gcode_M27(); break;
        case 28: // M28: Start SD write
          gcode_M28(); break;
        case 29: // M29: Stop SD write
          gcode_M29(); break;
        case 30: // M30 <filename> Delete File
          gcode_M30(); break;
        case 32: // M32: Select file and start SD print
          gcode_M32(); break;

        #if ENABLED(LONG_FILENAME_HOST_SUPPORT)
          case 33: // M33: Get the long full path to a file or folder
            gcode_M33(); break;
        #endif

        #if ENABLED(SDCARD_SORT_ALPHA) && ENABLED(SDSORT_GCODE)
          case 34: //M34 - Set SD card sorting options
            gcode_M34(); break;
        #endif // SDCARD_SORT_ALPHA && SDSORT_GCODE

        case 928: // M928: Start SD write
          gcode_M928(); break;
      #endif // SDSUPPORT

      case 31: // M31: Report time since the start of SD print or last M109
        gcode_M31(); break;

      case 42: // M42: Change pin state
        gcode_M42(); break;

      #if ENABLED(PINS_DEBUGGING)
        case 43: // M43: Read pin state
          gcode_M43(); break;
      #endif


      #if ENABLED(Z_MIN_PROBE_REPEATABILITY_TEST)
        case 48: // M48: Z probe repeatability test
          gcode_M48();
          break;
      #endif // Z_MIN_PROBE_REPEATABILITY_TEST

      #if ENABLED(AUTO_BED_LEVELING_UBL) && ENABLED(UBL_G26_MESH_VALIDATION)
        case 49: // M49: Turn on or off G26 debug flag for verbose output
          gcode_M49();
          break;
      #endif // AUTO_BED_LEVELING_UBL && UBL_G26_MESH_VALIDATION

      case 75: // M75: Start print timer
        gcode_M75(); break;
      case 76: // M76: Pause print timer
        gcode_M76(); break;
      case 77: // M77: Stop print timer
        gcode_M77(); break;

      #if ENABLED(PRINTCOUNTER)
        case 78: // M78: Show print statistics
          gcode_M78(); break;
      #endif

      #if ENABLED(M100_FREE_MEMORY_WATCHER)
        case 100: // M100: Free Memory Report
          gcode_M100();
          break;
      #endif

      case 104: // M104: Set hot end temperature
        gcode_M104();
        break;

      case 110: // M110: Set Current Line Number
        gcode_M110();
        break;

      case 111: // M111: Set debug level
        gcode_M111();
        break;

      #if DISABLED(EMERGENCY_PARSER)

        case 108: // M108: Cancel Waiting
          gcode_M108();
          break;

        case 112: // M112: Emergency Stop
          gcode_M112();
          break;

        case 410: // M410 quickstop - Abort all the planned moves.
          gcode_M410();
          break;

      #endif

      #if ENABLED(HOST_KEEPALIVE_FEATURE)
        case 113: // M113: Set Host Keepalive interval
          gcode_M113();
          break;
      #endif

      case 140: // M140: Set bed temperature
        gcode_M140();
        break;

      case 105: // M105: Report current temperature
        gcode_M105();
        KEEPALIVE_STATE(NOT_BUSY);
        return; // "ok" already printed

      #if ENABLED(AUTO_REPORT_TEMPERATURES) && (HAS_TEMP_HOTEND || HAS_TEMP_BED)
        case 155: // M155: Set temperature auto-report interval
          gcode_M155();
          break;
      #endif

      case 109: // M109: Wait for hotend temperature to reach target
        gcode_M109();
        break;

      #if HAS_TEMP_BED
        case 190: // M190: Wait for bed temperature to reach target
          gcode_M190();
          break;
      #endif // HAS_TEMP_BED

      #if FAN_COUNT > 0
        case 106: // M106: Fan On
          gcode_M106();
          break;
        case 107: // M107: Fan Off
          gcode_M107();
          break;
      #endif // FAN_COUNT > 0

      #if ENABLED(PARK_HEAD_ON_PAUSE)
        case 125: // M125: Store current position and move to filament change position
          gcode_M125(); break;
      #endif

      #if ENABLED(BARICUDA)
        // PWM for HEATER_1_PIN
        #if HAS_HEATER_1
          case 126: // M126: valve open
            gcode_M126();
            break;
          case 127: // M127: valve closed
            gcode_M127();
            break;
        #endif // HAS_HEATER_1

        // PWM for HEATER_2_PIN
        #if HAS_HEATER_2
          case 128: // M128: valve open
            gcode_M128();
            break;
          case 129: // M129: valve closed
            gcode_M129();
            break;
        #endif // HAS_HEATER_2
      #endif // BARICUDA

      #if HAS_POWER_SWITCH

        case 80: // M80: Turn on Power Supply
          gcode_M80();
          break;

      #endif // HAS_POWER_SWITCH

      case 81: // M81: Turn off Power, including Power Supply, if possible
        gcode_M81();
        break;

      case 82: // M82: Set E axis normal mode (same as other axes)
        gcode_M82();
        break;
      case 83: // M83: Set E axis relative mode
        gcode_M83();
        break;
      case 18: // M18 => M84
      case 84: // M84: Disable all steppers or set timeout
        gcode_M18_M84();
        break;
      case 85: // M85: Set inactivity stepper shutdown timeout
        gcode_M85();
        break;
      case 92: // M92: Set the steps-per-unit for one or more axes
        gcode_M92();
        break;
      case 114: // M114: Report current position
        gcode_M114();
        break;
      case 115: // M115: Report capabilities
        gcode_M115();
        break;
      case 117: // M117: Set LCD message text, if possible
        gcode_M117();
        break;
      case 119: // M119: Report endstop states
        gcode_M119();
        break;
      case 120: // M120: Enable endstops
        gcode_M120();
        break;
      case 121: // M121: Disable endstops
        gcode_M121();
        break;

      #if ENABLED(ULTIPANEL)

        case 145: // M145: Set material heatup parameters
          gcode_M145();
          break;

      #endif

      #if ENABLED(TEMPERATURE_UNITS_SUPPORT)
        case 149: // M149: Set temperature units
          gcode_M149();
          break;
      #endif

      #if HAS_COLOR_LEDS

        case 150: // M150: Set Status LED Color
          gcode_M150();
          break;

      #endif // BLINKM

      #if ENABLED(MIXING_EXTRUDER)
        case 163: // M163: Set a component weight for mixing extruder
          gcode_M163();
          break;
        #if MIXING_VIRTUAL_TOOLS > 1
          case 164: // M164: Save current mix as a virtual extruder
            gcode_M164();
            break;
        #endif
        #if ENABLED(DIRECT_MIXING_IN_G1)
          case 165: // M165: Set multiple mix weights
            gcode_M165();
            break;
        #endif
      #endif

      case 200: // M200: Set filament diameter, E to cubic units
        gcode_M200();
        break;
      case 201: // M201: Set max acceleration for print moves (units/s^2)
        gcode_M201();
        break;
      #if 0 // Not used for Sprinter/grbl gen6
        case 202: // M202
          gcode_M202();
          break;
      #endif
      case 203: // M203: Set max feedrate (units/sec)
        gcode_M203();
        break;
      case 204: // M204: Set acceleration
        gcode_M204();
        break;
      case 205: //M205: Set advanced settings
        gcode_M205();
        break;

      #if HAS_M206_COMMAND
        case 206: // M206: Set home offsets
          gcode_M206();
          break;
      #endif

      #if ENABLED(DELTA)
        case 665: // M665: Set delta configurations
          gcode_M665();
          break;
      #endif

      #if ENABLED(DELTA) || ENABLED(Z_DUAL_ENDSTOPS)
        case 666: // M666: Set delta or dual endstop adjustment
          gcode_M666();
          break;
      #endif

      #if ENABLED(FWRETRACT)
        case 207: // M207: Set Retract Length, Feedrate, and Z lift
          gcode_M207();
          break;
        case 208: // M208: Set Recover (unretract) Additional Length and Feedrate
          gcode_M208();
          break;
        case 209: // M209: Turn Automatic Retract Detection on/off
          gcode_M209();
          break;
      #endif // FWRETRACT

      case 211: // M211: Enable, Disable, and/or Report software endstops
        gcode_M211();
        break;

      #if HOTENDS > 1
        case 218: // M218: Set a tool offset
          gcode_M218();
          break;
      #endif

      case 220: // M220: Set Feedrate Percentage: S<percent> ("FR" on your LCD)
        gcode_M220();
        break;

      case 221: // M221: Set Flow Percentage
        gcode_M221();
        break;

      case 226: // M226: Wait until a pin reaches a state
        gcode_M226();
        break;

      #if HAS_SERVOS
        case 280: // M280: Set servo position absolute
          gcode_M280();
          break;
      #endif // HAS_SERVOS

      #if HAS_BUZZER
        case 300: // M300: Play beep tone
          gcode_M300();
          break;
      #endif // HAS_BUZZER

      #if ENABLED(PIDTEMP)
        case 301: // M301: Set hotend PID parameters
          gcode_M301();
          break;
      #endif // PIDTEMP

      #if ENABLED(PIDTEMPBED)
        case 304: // M304: Set bed PID parameters
          gcode_M304();
          break;
      #endif // PIDTEMPBED

      #if defined(CHDK) || HAS_PHOTOGRAPH
        case 240: // M240: Trigger a camera by emulating a Canon RC-1 : http://www.doc-diy.net/photo/rc-1_hacked/
          gcode_M240();
          break;
      #endif // CHDK || PHOTOGRAPH_PIN

      #if HAS_LCD_CONTRAST
        case 250: // M250: Set LCD contrast
          gcode_M250();
          break;
      #endif // HAS_LCD_CONTRAST

      #if ENABLED(EXPERIMENTAL_I2CBUS)

        case 260: // M260: Send data to an i2c slave
          gcode_M260();
          break;

        case 261: // M261: Request data from an i2c slave
          gcode_M261();
          break;

      #endif // EXPERIMENTAL_I2CBUS

      #if ENABLED(PREVENT_COLD_EXTRUSION)
        case 302: // M302: Allow cold extrudes (set the minimum extrude temperature)
          gcode_M302();
          break;
      #endif // PREVENT_COLD_EXTRUSION

      case 303: // M303: PID autotune
        gcode_M303();
        break;

      #if ENABLED(MORGAN_SCARA)
        case 360:  // M360: SCARA Theta pos1
          if (gcode_M360()) return;
          break;
        case 361:  // M361: SCARA Theta pos2
          if (gcode_M361()) return;
          break;
        case 362:  // M362: SCARA Psi pos1
          if (gcode_M362()) return;
          break;
        case 363:  // M363: SCARA Psi pos2
          if (gcode_M363()) return;
          break;
        case 364:  // M364: SCARA Psi pos3 (90 deg to Theta)
          if (gcode_M364()) return;
          break;
      #endif // SCARA

      case 400: // M400: Finish all moves
        gcode_M400();
        break;

      #if HAS_BED_PROBE
        case 401: // M401: Deploy probe
          gcode_M401();
          break;
        case 402: // M402: Stow probe
          gcode_M402();
          break;
      #endif // HAS_BED_PROBE

      #if ENABLED(FILAMENT_WIDTH_SENSOR)
        case 404:  // M404: Enter the nominal filament width (3mm, 1.75mm ) N<3.0> or display nominal filament width
          gcode_M404();
          break;
        case 405:  // M405: Turn on filament sensor for control
          gcode_M405();
          break;
        case 406:  // M406: Turn off filament sensor for control
          gcode_M406();
          break;
        case 407:   // M407: Display measured filament diameter
          gcode_M407();
          break;
      #endif // FILAMENT_WIDTH_SENSOR

      #if HAS_LEVELING
        case 420: // M420: Enable/Disable Bed Leveling
          gcode_M420();
          break;
      #endif

      #if ENABLED(MESH_BED_LEVELING) || ENABLED(AUTO_BED_LEVELING_UBL) || ENABLED(AUTO_BED_LEVELING_BILINEAR)
        case 421: // M421: Set a Mesh Bed Leveling Z coordinate
          gcode_M421();
          break;
      #endif

      #if HAS_M206_COMMAND
        case 428: // M428: Apply current_position to home_offset
          gcode_M428();
          break;
      #endif

      case 500: // M500: Store settings in EEPROM
        gcode_M500();
        break;
      case 501: // M501: Read settings from EEPROM
        gcode_M501();
        break;
      case 502: // M502: Revert to default settings
        gcode_M502();
        break;
      case 503: // M503: print settings currently in memory
        gcode_M503();
        break;

      #if ENABLED(ABORT_ON_ENDSTOP_HIT_FEATURE_ENABLED)
        case 540: // M540: Set abort on endstop hit for SD printing
          gcode_M540();
          break;
      #endif

      #if HAS_BED_PROBE
        case 851: // M851: Set Z Probe Z Offset
          gcode_M851();
          break;
      #endif // HAS_BED_PROBE

      #if ENABLED(ADVANCED_PAUSE_FEATURE)
        case 600: // M600: Pause for filament change
          gcode_M600();
          break;
      #endif // ADVANCED_PAUSE_FEATURE

      #if ENABLED(DUAL_X_CARRIAGE) || ENABLED(DUAL_NOZZLE_DUPLICATION_MODE)
        case 605: // M605: Set Dual X Carriage movement mode
          gcode_M605();
          break;
      #endif // DUAL_X_CARRIAGE

      #if ENABLED(LIN_ADVANCE)
        case 900: // M900: Set advance K factor.
          gcode_M900();
          break;
      #endif

      #if ENABLED(HAVE_TMC2130)
        case 906: // M906: Set motor current in milliamps using axis codes X, Y, Z, E
          gcode_M906();
          break;
      #endif

      case 907: // M907: Set digital trimpot motor current using axis codes.
        gcode_M907();
        break;

      #if HAS_DIGIPOTSS || ENABLED(DAC_STEPPER_CURRENT)

        case 908: // M908: Control digital trimpot directly.
          gcode_M908();
          break;

        #if ENABLED(DAC_STEPPER_CURRENT) // As with Printrbot RevF

          case 909: // M909: Print digipot/DAC current value
            gcode_M909();
            break;

          case 910: // M910: Commit digipot/DAC value to external EEPROM
            gcode_M910();
            break;

        #endif

      #endif // HAS_DIGIPOTSS || DAC_STEPPER_CURRENT

      #if ENABLED(HAVE_TMC2130)
        case 911: // M911: Report TMC2130 prewarn triggered flags
          gcode_M911();
          break;

        case 912: // M911: Clear TMC2130 prewarn triggered flags
          gcode_M912();
          break;

        #if ENABLED(HYBRID_THRESHOLD)
          case 913: // M913: Set HYBRID_THRESHOLD speed.
            gcode_M913();
            break;
        #endif

        #if ENABLED(SENSORLESS_HOMING)
          case 914: // M914: Set SENSORLESS_HOMING sensitivity.
            gcode_M914();
            break;
        #endif
      #endif

      #if HAS_MICROSTEPS

        case 350: // M350: Set microstepping mode. Warning: Steps per unit remains unchanged. S code sets stepping mode for all drivers.
          gcode_M350();
          break;

        case 351: // M351: Toggle MS1 MS2 pins directly, S# determines MS1 or MS2, X# sets the pin high/low.
          gcode_M351();
          break;

      #endif // HAS_MICROSTEPS

      case 355: // M355 set case light brightness
        gcode_M355();
        break;

      #if ENABLED(DEBUG_GCODE_PARSER)
        case 800:
          parser.debug(); // GCode Parser Test for M
          break;
      #endif

      #if ENABLED(I2C_POSITION_ENCODERS)

        case 860: // M860 Report encoder module position
          gcode_M860();
          break;

        case 861: // M861 Report encoder module status
          gcode_M861();
          break;

        case 862: // M862 Perform axis test
          gcode_M862();
          break;

        case 863: // M863 Calibrate steps/mm
          gcode_M863();
          break;

        case 864: // M864 Change module address
          gcode_M864();
          break;

        case 865: // M865 Check module firmware version
          gcode_M865();
          break;

        case 866: // M866 Report axis error count
          gcode_M866();
          break;

        case 867: // M867 Toggle error correction
          gcode_M867();
          break;

        case 868: // M868 Set error correction threshold
          gcode_M868();
          break;

        case 869: // M869 Report axis error
          gcode_M869();
          break;

      #endif // I2C_POSITION_ENCODERS

      case 999: // M999: Restart after being Stopped
        gcode_M999();
        break;
    }
    break;

    case 'T':
      gcode_T(parser.codenum);
      break;

    default: parser.unknown_command_error();
  }

  KEEPALIVE_STATE(NOT_BUSY);

  ok_to_send();
}

/**
 * Send a "Resend: nnn" message to the host to
 * indicate that a command needs to be re-sent.
 */
void FlushSerialRequestResend() {
  //char command_queue[cmd_queue_index_r][100]="Resend:";
  MYSERIAL.flush();
  SERIAL_PROTOCOLPGM(MSG_RESEND);
  SERIAL_PROTOCOLLN(gcode_LastN + 1);
  ok_to_send();
}

/**
 * Send an "ok" message to the host, indicating
 * that a command was successfully processed.
 *
 * If ADVANCED_OK is enabled also include:
 *   N<int>  Line number of the command, if any
 *   P<int>  Planner space remaining
 *   B<int>  Block queue space remaining
 */
void ok_to_send() {
  refresh_cmd_timeout();
  if (!send_ok[cmd_queue_index_r]) return;
  SERIAL_PROTOCOLPGM(MSG_OK);
  #if ENABLED(ADVANCED_OK)
    char* p = command_queue[cmd_queue_index_r];
    if (*p == 'N') {
      SERIAL_PROTOCOL(' ');
      SERIAL_ECHO(*p++);
      while (NUMERIC_SIGNED(*p))
        SERIAL_ECHO(*p++);
    }
    SERIAL_PROTOCOLPGM(" P"); SERIAL_PROTOCOL(int(BLOCK_BUFFER_SIZE - planner.movesplanned() - 1));
    SERIAL_PROTOCOLPGM(" B"); SERIAL_PROTOCOL(BUFSIZE - commands_in_queue);
  #endif
  SERIAL_EOL();
}

#if HAS_SOFTWARE_ENDSTOPS

  /**
   * Constrain the given coordinates to the software endstops.
   */

  // NOTE: This makes no sense for delta beds other than Z-axis.
  //       For delta the X/Y would need to be clamped at
  //       DELTA_PRINTABLE_RADIUS from center of bed, but delta
  //       now enforces is_position_reachable for X/Y regardless
  //       of HAS_SOFTWARE_ENDSTOPS, so that enforcement would be
  //       redundant here.  Probably should #ifdef out the X/Y
  //       axis clamps here for delta and just leave the Z clamp.

  void clamp_to_software_endstops(float target[XYZ]) {
    if (!soft_endstops_enabled) return;
    #if ENABLED(MIN_SOFTWARE_ENDSTOPS)
      NOLESS(target[X_AXIS], soft_endstop_min[X_AXIS]);
      NOLESS(target[Y_AXIS], soft_endstop_min[Y_AXIS]);
      NOLESS(target[Z_AXIS], soft_endstop_min[Z_AXIS]);
    #endif
    #if ENABLED(MAX_SOFTWARE_ENDSTOPS)
      NOMORE(target[X_AXIS], soft_endstop_max[X_AXIS]);
      NOMORE(target[Y_AXIS], soft_endstop_max[Y_AXIS]);
      NOMORE(target[Z_AXIS], soft_endstop_max[Z_AXIS]);
    #endif
  }

#endif

#if ENABLED(AUTO_BED_LEVELING_BILINEAR)

  #if ENABLED(ABL_BILINEAR_SUBDIVISION)
    #define ABL_BG_SPACING(A) bilinear_grid_spacing_virt[A]
    #define ABL_BG_FACTOR(A)  bilinear_grid_factor_virt[A]
    #define ABL_BG_POINTS_X   ABL_GRID_POINTS_VIRT_X
    #define ABL_BG_POINTS_Y   ABL_GRID_POINTS_VIRT_Y
    #define ABL_BG_GRID(X,Y)  z_values_virt[X][Y]
  #else
    #define ABL_BG_SPACING(A) bilinear_grid_spacing[A]
    #define ABL_BG_FACTOR(A)  bilinear_grid_factor[A]
    #define ABL_BG_POINTS_X   GRID_MAX_POINTS_X
    #define ABL_BG_POINTS_Y   GRID_MAX_POINTS_Y
    #define ABL_BG_GRID(X,Y)  z_values[X][Y]
  #endif

  // Get the Z adjustment for non-linear bed leveling
  float bilinear_z_offset(const float logical[XYZ]) {

    static float z1, d2, z3, d4, L, D, ratio_x, ratio_y,
                 last_x = -999.999, last_y = -999.999;

    // Whole units for the grid line indices. Constrained within bounds.
    static int8_t gridx, gridy, nextx, nexty,
                  last_gridx = -99, last_gridy = -99;

    // XY relative to the probed area
    const float x = RAW_X_POSITION(logical[X_AXIS]) - bilinear_start[X_AXIS],
                y = RAW_Y_POSITION(logical[Y_AXIS]) - bilinear_start[Y_AXIS];

    #if ENABLED(EXTRAPOLATE_BEYOND_GRID)
      // Keep using the last grid box
      #define FAR_EDGE_OR_BOX 2
    #else
      // Just use the grid far edge
      #define FAR_EDGE_OR_BOX 1
    #endif

    if (last_x != x) {
      last_x = x;
      ratio_x = x * ABL_BG_FACTOR(X_AXIS);
      const float gx = constrain(floor(ratio_x), 0, ABL_BG_POINTS_X - FAR_EDGE_OR_BOX);
      ratio_x -= gx;      // Subtract whole to get the ratio within the grid box

      #if DISABLED(EXTRAPOLATE_BEYOND_GRID)
        // Beyond the grid maintain height at grid edges
        NOLESS(ratio_x, 0); // Never < 0.0. (> 1.0 is ok when nextx==gridx.)
      #endif

      gridx = gx;
      nextx = min(gridx + 1, ABL_BG_POINTS_X - 1);
    }

    if (last_y != y || last_gridx != gridx) {

      if (last_y != y) {
        last_y = y;
        ratio_y = y * ABL_BG_FACTOR(Y_AXIS);
        const float gy = constrain(floor(ratio_y), 0, ABL_BG_POINTS_Y - FAR_EDGE_OR_BOX);
        ratio_y -= gy;

        #if DISABLED(EXTRAPOLATE_BEYOND_GRID)
          // Beyond the grid maintain height at grid edges
          NOLESS(ratio_y, 0); // Never < 0.0. (> 1.0 is ok when nexty==gridy.)
        #endif

        gridy = gy;
        nexty = min(gridy + 1, ABL_BG_POINTS_Y - 1);
      }

      if (last_gridx != gridx || last_gridy != gridy) {
        last_gridx = gridx;
        last_gridy = gridy;
        // Z at the box corners
        z1 = ABL_BG_GRID(gridx, gridy);       // left-front
        d2 = ABL_BG_GRID(gridx, nexty) - z1;  // left-back (delta)
        z3 = ABL_BG_GRID(nextx, gridy);       // right-front
        d4 = ABL_BG_GRID(nextx, nexty) - z3;  // right-back (delta)
      }

      // Bilinear interpolate. Needed since y or gridx has changed.
                  L = z1 + d2 * ratio_y;   // Linear interp. LF -> LB
      const float R = z3 + d4 * ratio_y;   // Linear interp. RF -> RB

      D = R - L;
    }

    const float offset = L + ratio_x * D;   // the offset almost always changes

    /*
    static float last_offset = 0;
    if (fabs(last_offset - offset) > 0.2) {
      SERIAL_ECHOPGM("Sudden Shift at ");
      SERIAL_ECHOPAIR("x=", x);
      SERIAL_ECHOPAIR(" / ", bilinear_grid_spacing[X_AXIS]);
      SERIAL_ECHOLNPAIR(" -> gridx=", gridx);
      SERIAL_ECHOPAIR(" y=", y);
      SERIAL_ECHOPAIR(" / ", bilinear_grid_spacing[Y_AXIS]);
      SERIAL_ECHOLNPAIR(" -> gridy=", gridy);
      SERIAL_ECHOPAIR(" ratio_x=", ratio_x);
      SERIAL_ECHOLNPAIR(" ratio_y=", ratio_y);
      SERIAL_ECHOPAIR(" z1=", z1);
      SERIAL_ECHOPAIR(" z2=", z2);
      SERIAL_ECHOPAIR(" z3=", z3);
      SERIAL_ECHOLNPAIR(" z4=", z4);
      SERIAL_ECHOPAIR(" L=", L);
      SERIAL_ECHOPAIR(" R=", R);
      SERIAL_ECHOLNPAIR(" offset=", offset);
    }
    last_offset = offset;
    //*/

    return offset;
  }

#endif // AUTO_BED_LEVELING_BILINEAR

#if ENABLED(DELTA)

  /**
   * Recalculate factors used for delta kinematics whenever
   * settings have been changed (e.g., by M665).
   */
  void recalc_delta_settings(float radius, float diagonal_rod) {
    const float trt[ABC] = DELTA_RADIUS_TRIM_TOWER,
                drt[ABC] = DELTA_DIAGONAL_ROD_TRIM_TOWER;
    delta_tower[A_AXIS][X_AXIS] = cos(RADIANS(210 + delta_tower_angle_trim[A_AXIS])) * (radius + trt[A_AXIS]); // front left tower
    delta_tower[A_AXIS][Y_AXIS] = sin(RADIANS(210 + delta_tower_angle_trim[A_AXIS])) * (radius + trt[A_AXIS]);
    delta_tower[B_AXIS][X_AXIS] = cos(RADIANS(330 + delta_tower_angle_trim[B_AXIS])) * (radius + trt[B_AXIS]); // front right tower
    delta_tower[B_AXIS][Y_AXIS] = sin(RADIANS(330 + delta_tower_angle_trim[B_AXIS])) * (radius + trt[B_AXIS]);
    delta_tower[C_AXIS][X_AXIS] = 0.0; // back middle tower
    delta_tower[C_AXIS][Y_AXIS] = (radius + trt[C_AXIS]);
    delta_diagonal_rod_2_tower[A_AXIS] = sq(diagonal_rod + drt[A_AXIS]);
    delta_diagonal_rod_2_tower[B_AXIS] = sq(diagonal_rod + drt[B_AXIS]);
    delta_diagonal_rod_2_tower[C_AXIS] = sq(diagonal_rod + drt[C_AXIS]);
  }

  #if ENABLED(DELTA_FAST_SQRT)
    /**
     * Fast inverse sqrt from Quake III Arena
     * See: https://en.wikipedia.org/wiki/Fast_inverse_square_root
     */
    float Q_rsqrt(float number) {
      long i;
      float x2, y;
      const float threehalfs = 1.5f;
      x2 = number * 0.5f;
      y  = number;
      i  = * ( long * ) &y;                       // evil floating point bit level hacking
      i  = 0x5F3759DF - ( i >> 1 );               // what the f***?
      y  = * ( float * ) &i;
      y  = y * ( threehalfs - ( x2 * y * y ) );   // 1st iteration
      // y  = y * ( threehalfs - ( x2 * y * y ) );   // 2nd iteration, this can be removed
      return y;
    }

    #define _SQRT(n) (1.0f / Q_rsqrt(n))

  #else

    #define _SQRT(n) sqrt(n)

  #endif

  /**
   * Delta Inverse Kinematics
   *
   * Calculate the tower positions for a given logical
   * position, storing the result in the delta[] array.
   *
   * This is an expensive calculation, requiring 3 square
   * roots per segmented linear move, and strains the limits
   * of a Mega2560 with a Graphical Display.
   *
   * Suggested optimizations include:
   *
   * - Disable the home_offset (M206) and/or position_shift (G92)
   *   features to remove up to 12 float additions.
   *
   * - Use a fast-inverse-sqrt function and add the reciprocal.
   *   (see above)
   */

  // Macro to obtain the Z position of an individual tower
  #define DELTA_Z(T) raw[Z_AXIS] + _SQRT(     \
    delta_diagonal_rod_2_tower[T] - HYPOT2(   \
        delta_tower[T][X_AXIS] - raw[X_AXIS], \
        delta_tower[T][Y_AXIS] - raw[Y_AXIS]  \
      )                                       \
    )

  #define DELTA_RAW_IK() do {        \
    delta[A_AXIS] = DELTA_Z(A_AXIS); \
    delta[B_AXIS] = DELTA_Z(B_AXIS); \
    delta[C_AXIS] = DELTA_Z(C_AXIS); \
  } while(0)

  #define DELTA_LOGICAL_IK() do {      \
    const float raw[XYZ] = {           \
      RAW_X_POSITION(logical[X_AXIS]), \
      RAW_Y_POSITION(logical[Y_AXIS]), \
      RAW_Z_POSITION(logical[Z_AXIS])  \
    };                                 \
    DELTA_RAW_IK();                    \
  } while(0)

  #define DELTA_DEBUG() do { \
      SERIAL_ECHOPAIR("cartesian X:", raw[X_AXIS]); \
      SERIAL_ECHOPAIR(" Y:", raw[Y_AXIS]);          \
      SERIAL_ECHOLNPAIR(" Z:", raw[Z_AXIS]);        \
      SERIAL_ECHOPAIR("delta A:", delta[A_AXIS]);   \
      SERIAL_ECHOPAIR(" B:", delta[B_AXIS]);        \
      SERIAL_ECHOLNPAIR(" C:", delta[C_AXIS]);      \
    } while(0)

  void inverse_kinematics(const float logical[XYZ]) {
    DELTA_LOGICAL_IK();
    // DELTA_DEBUG();
  }

  /**
   * Calculate the highest Z position where the
   * effector has the full range of XY motion.
   */
  float delta_safe_distance_from_top() {
    float cartesian[XYZ] = {
      LOGICAL_X_POSITION(0),
      LOGICAL_Y_POSITION(0),
      LOGICAL_Z_POSITION(0)
    };
    inverse_kinematics(cartesian);
    float distance = delta[A_AXIS];
    cartesian[Y_AXIS] = LOGICAL_Y_POSITION(DELTA_PRINTABLE_RADIUS);
    inverse_kinematics(cartesian);
    return abs(distance - delta[A_AXIS]);
  }

  /**
   * Delta Forward Kinematics
   *
   * See the Wikipedia article "Trilateration"
   * https://en.wikipedia.org/wiki/Trilateration
   *
   * Establish a new coordinate system in the plane of the
   * three carriage points. This system has its origin at
   * tower1, with tower2 on the X axis. Tower3 is in the X-Y
   * plane with a Z component of zero.
   * We will define unit vectors in this coordinate system
   * in our original coordinate system. Then when we calculate
   * the Xnew, Ynew and Znew values, we can translate back into
   * the original system by moving along those unit vectors
   * by the corresponding values.
   *
   * Variable names matched to Marlin, c-version, and avoid the
   * use of any vector library.
   *
   * by Andreas Hardtung 2016-06-07
   * based on a Java function from "Delta Robot Kinematics V3"
   * by Steve Graves
   *
   * The result is stored in the cartes[] array.
   */
  void forward_kinematics_DELTA(float z1, float z2, float z3) {
    // Create a vector in old coordinates along x axis of new coordinate
    float p12[3] = { delta_tower[B_AXIS][X_AXIS] - delta_tower[A_AXIS][X_AXIS], delta_tower[B_AXIS][Y_AXIS] - delta_tower[A_AXIS][Y_AXIS], z2 - z1 };

    // Get the Magnitude of vector.
    float d = sqrt( sq(p12[0]) + sq(p12[1]) + sq(p12[2]) );

    // Create unit vector by dividing by magnitude.
    float ex[3] = { p12[0] / d, p12[1] / d, p12[2] / d };

    // Get the vector from the origin of the new system to the third point.
    float p13[3] = { delta_tower[C_AXIS][X_AXIS] - delta_tower[A_AXIS][X_AXIS], delta_tower[C_AXIS][Y_AXIS] - delta_tower[A_AXIS][Y_AXIS], z3 - z1 };

    // Use the dot product to find the component of this vector on the X axis.
    float i = ex[0] * p13[0] + ex[1] * p13[1] + ex[2] * p13[2];

    // Create a vector along the x axis that represents the x component of p13.
    float iex[3] = { ex[0] * i, ex[1] * i, ex[2] * i };

    // Subtract the X component from the original vector leaving only Y. We use the
    // variable that will be the unit vector after we scale it.
    float ey[3] = { p13[0] - iex[0], p13[1] - iex[1], p13[2] - iex[2] };

    // The magnitude of Y component
    float j = sqrt( sq(ey[0]) + sq(ey[1]) + sq(ey[2]) );

    // Convert to a unit vector
    ey[0] /= j; ey[1] /= j;  ey[2] /= j;

    // The cross product of the unit x and y is the unit z
    // float[] ez = vectorCrossProd(ex, ey);
    float ez[3] = {
      ex[1] * ey[2] - ex[2] * ey[1],
      ex[2] * ey[0] - ex[0] * ey[2],
      ex[0] * ey[1] - ex[1] * ey[0]
    };

    // We now have the d, i and j values defined in Wikipedia.
    // Plug them into the equations defined in Wikipedia for Xnew, Ynew and Znew
    float Xnew = (delta_diagonal_rod_2_tower[A_AXIS] - delta_diagonal_rod_2_tower[B_AXIS] + sq(d)) / (d * 2),
          Ynew = ((delta_diagonal_rod_2_tower[A_AXIS] - delta_diagonal_rod_2_tower[C_AXIS] + HYPOT2(i, j)) / 2 - i * Xnew) / j,
          Znew = sqrt(delta_diagonal_rod_2_tower[A_AXIS] - HYPOT2(Xnew, Ynew));

    // Start from the origin of the old coordinates and add vectors in the
    // old coords that represent the Xnew, Ynew and Znew to find the point
    // in the old system.
    cartes[X_AXIS] = delta_tower[A_AXIS][X_AXIS] + ex[0] * Xnew + ey[0] * Ynew - ez[0] * Znew;
    cartes[Y_AXIS] = delta_tower[A_AXIS][Y_AXIS] + ex[1] * Xnew + ey[1] * Ynew - ez[1] * Znew;
    cartes[Z_AXIS] =             z1 + ex[2] * Xnew + ey[2] * Ynew - ez[2] * Znew;
  }

  void forward_kinematics_DELTA(float point[ABC]) {
    forward_kinematics_DELTA(point[A_AXIS], point[B_AXIS], point[C_AXIS]);
  }

#endif // DELTA

/**
 * Get the stepper positions in the cartes[] array.
 * Forward kinematics are applied for DELTA and SCARA.
 *
 * The result is in the current coordinate space with
 * leveling applied. The coordinates need to be run through
 * unapply_leveling to obtain the "ideal" coordinates
 * suitable for current_position, etc.
 */
void get_cartesian_from_steppers() {
  #if ENABLED(DELTA)
    forward_kinematics_DELTA(
      stepper.get_axis_position_mm(A_AXIS),
      stepper.get_axis_position_mm(B_AXIS),
      stepper.get_axis_position_mm(C_AXIS)
    );
    cartes[X_AXIS] += LOGICAL_X_POSITION(0);
    cartes[Y_AXIS] += LOGICAL_Y_POSITION(0);
    cartes[Z_AXIS] += LOGICAL_Z_POSITION(0);
  #elif IS_SCARA
    forward_kinematics_SCARA(
      stepper.get_axis_position_degrees(A_AXIS),
      stepper.get_axis_position_degrees(B_AXIS)
    );
    cartes[X_AXIS] += LOGICAL_X_POSITION(0);
    cartes[Y_AXIS] += LOGICAL_Y_POSITION(0);
    cartes[Z_AXIS] = stepper.get_axis_position_mm(Z_AXIS);
  #else
    cartes[X_AXIS] = stepper.get_axis_position_mm(X_AXIS);
    cartes[Y_AXIS] = stepper.get_axis_position_mm(Y_AXIS);
    cartes[Z_AXIS] = stepper.get_axis_position_mm(Z_AXIS);
  #endif
}

/**
 * Set the current_position for an axis based on
 * the stepper positions, removing any leveling that
 * may have been applied.
 */
void set_current_from_steppers_for_axis(const AxisEnum axis) {
  get_cartesian_from_steppers();
  #if PLANNER_LEVELING
    planner.unapply_leveling(cartes);
  #endif
  if (axis == ALL_AXES)
    COPY(current_position, cartes);
  else
    current_position[axis] = cartes[axis];
}

#if ENABLED(MESH_BED_LEVELING)

  /**
   * Prepare a mesh-leveled linear move in a Cartesian setup,
   * splitting the move where it crosses mesh borders.
   */
  void mesh_line_to_destination(float fr_mm_s, uint8_t x_splits = 0xFF, uint8_t y_splits = 0xFF) {
    int cx1 = mbl.cell_index_x(RAW_CURRENT_POSITION(X)),
        cy1 = mbl.cell_index_y(RAW_CURRENT_POSITION(Y)),
        cx2 = mbl.cell_index_x(RAW_X_POSITION(destination[X_AXIS])),
        cy2 = mbl.cell_index_y(RAW_Y_POSITION(destination[Y_AXIS]));
    NOMORE(cx1, GRID_MAX_POINTS_X - 2);
    NOMORE(cy1, GRID_MAX_POINTS_Y - 2);
    NOMORE(cx2, GRID_MAX_POINTS_X - 2);
    NOMORE(cy2, GRID_MAX_POINTS_Y - 2);

    if (cx1 == cx2 && cy1 == cy2) {
      // Start and end on same mesh square
      line_to_destination(fr_mm_s);
      set_current_to_destination();
      return;
    }

    #define MBL_SEGMENT_END(A) (current_position[A ##_AXIS] + (destination[A ##_AXIS] - current_position[A ##_AXIS]) * normalized_dist)

    float normalized_dist, end[XYZE];

    // Split at the left/front border of the right/top square
    const int8_t gcx = max(cx1, cx2), gcy = max(cy1, cy2);
    if (cx2 != cx1 && TEST(x_splits, gcx)) {
      COPY(end, destination);
      destination[X_AXIS] = LOGICAL_X_POSITION(mbl.index_to_xpos[gcx]);
      normalized_dist = (destination[X_AXIS] - current_position[X_AXIS]) / (end[X_AXIS] - current_position[X_AXIS]);
      destination[Y_AXIS] = MBL_SEGMENT_END(Y);
      CBI(x_splits, gcx);
    }
    else if (cy2 != cy1 && TEST(y_splits, gcy)) {
      COPY(end, destination);
      destination[Y_AXIS] = LOGICAL_Y_POSITION(mbl.index_to_ypos[gcy]);
      normalized_dist = (destination[Y_AXIS] - current_position[Y_AXIS]) / (end[Y_AXIS] - current_position[Y_AXIS]);
      destination[X_AXIS] = MBL_SEGMENT_END(X);
      CBI(y_splits, gcy);
    }
    else {
      // Already split on a border
      line_to_destination(fr_mm_s);
      set_current_to_destination();
      return;
    }

    destination[Z_AXIS] = MBL_SEGMENT_END(Z);
    destination[E_AXIS] = MBL_SEGMENT_END(E);

    // Do the split and look for more borders
    mesh_line_to_destination(fr_mm_s, x_splits, y_splits);

    // Restore destination from stack
    COPY(destination, end);
    mesh_line_to_destination(fr_mm_s, x_splits, y_splits);
  }

#elif ENABLED(AUTO_BED_LEVELING_BILINEAR) && !IS_KINEMATIC

  #define CELL_INDEX(A,V) ((RAW_##A##_POSITION(V) - bilinear_start[A##_AXIS]) * ABL_BG_FACTOR(A##_AXIS))

  /**
   * Prepare a bilinear-leveled linear move on Cartesian,
   * splitting the move where it crosses grid borders.
   */
  void bilinear_line_to_destination(float fr_mm_s, uint16_t x_splits = 0xFFFF, uint16_t y_splits = 0xFFFF) {
    int cx1 = CELL_INDEX(X, current_position[X_AXIS]),
        cy1 = CELL_INDEX(Y, current_position[Y_AXIS]),
        cx2 = CELL_INDEX(X, destination[X_AXIS]),
        cy2 = CELL_INDEX(Y, destination[Y_AXIS]);
    cx1 = constrain(cx1, 0, ABL_BG_POINTS_X - 2);
    cy1 = constrain(cy1, 0, ABL_BG_POINTS_Y - 2);
    cx2 = constrain(cx2, 0, ABL_BG_POINTS_X - 2);
    cy2 = constrain(cy2, 0, ABL_BG_POINTS_Y - 2);

    if (cx1 == cx2 && cy1 == cy2) {
      // Start and end on same mesh square
      line_to_destination(fr_mm_s);
      set_current_to_destination();
      return;
    }

    #define LINE_SEGMENT_END(A) (current_position[A ##_AXIS] + (destination[A ##_AXIS] - current_position[A ##_AXIS]) * normalized_dist)

    float normalized_dist, end[XYZE];

    // Split at the left/front border of the right/top square
    const int8_t gcx = max(cx1, cx2), gcy = max(cy1, cy2);
    if (cx2 != cx1 && TEST(x_splits, gcx)) {
      COPY(end, destination);
      destination[X_AXIS] = LOGICAL_X_POSITION(bilinear_start[X_AXIS] + ABL_BG_SPACING(X_AXIS) * gcx);
      normalized_dist = (destination[X_AXIS] - current_position[X_AXIS]) / (end[X_AXIS] - current_position[X_AXIS]);
      destination[Y_AXIS] = LINE_SEGMENT_END(Y);
      CBI(x_splits, gcx);
    }
    else if (cy2 != cy1 && TEST(y_splits, gcy)) {
      COPY(end, destination);
      destination[Y_AXIS] = LOGICAL_Y_POSITION(bilinear_start[Y_AXIS] + ABL_BG_SPACING(Y_AXIS) * gcy);
      normalized_dist = (destination[Y_AXIS] - current_position[Y_AXIS]) / (end[Y_AXIS] - current_position[Y_AXIS]);
      destination[X_AXIS] = LINE_SEGMENT_END(X);
      CBI(y_splits, gcy);
    }
    else {
      // Already split on a border
      line_to_destination(fr_mm_s);
      set_current_to_destination();
      return;
    }

    destination[Z_AXIS] = LINE_SEGMENT_END(Z);
    destination[E_AXIS] = LINE_SEGMENT_END(E);

    // Do the split and look for more borders
    bilinear_line_to_destination(fr_mm_s, x_splits, y_splits);

    // Restore destination from stack
    COPY(destination, end);
    bilinear_line_to_destination(fr_mm_s, x_splits, y_splits);
  }

#endif // AUTO_BED_LEVELING_BILINEAR

#if IS_KINEMATIC && !UBL_DELTA

  /**
   * Prepare a linear move in a DELTA or SCARA setup.
   *
   * This calls planner.buffer_line several times, adding
   * small incremental moves for DELTA or SCARA.
   */
  inline bool prepare_kinematic_move_to(float ltarget[XYZE]) {

    // Get the top feedrate of the move in the XY plane
    const float _feedrate_mm_s = MMS_SCALED(feedrate_mm_s);

    // If the move is only in Z/E don't split up the move
    if (ltarget[X_AXIS] == current_position[X_AXIS] && ltarget[Y_AXIS] == current_position[Y_AXIS]) {
      planner.buffer_line_kinematic(ltarget, _feedrate_mm_s, active_extruder);
      return false;
    }

    // Fail if attempting move outside printable radius
    if (!position_is_reachable_xy(ltarget[X_AXIS], ltarget[Y_AXIS])) return true;

    // Get the cartesian distances moved in XYZE
    const float difference[XYZE] = {
      ltarget[X_AXIS] - current_position[X_AXIS],
      ltarget[Y_AXIS] - current_position[Y_AXIS],
      ltarget[Z_AXIS] - current_position[Z_AXIS],
      ltarget[E_AXIS] - current_position[E_AXIS]
    };

    // Get the linear distance in XYZ
    float cartesian_mm = sqrt(sq(difference[X_AXIS]) + sq(difference[Y_AXIS]) + sq(difference[Z_AXIS]));

    // If the move is very short, check the E move distance
    if (UNEAR_ZERO(cartesian_mm)) cartesian_mm = abs(difference[E_AXIS]);

    // No E move either? Game over.
    if (UNEAR_ZERO(cartesian_mm)) return true;

    // Minimum number of seconds to move the given distance
    const float seconds = cartesian_mm / _feedrate_mm_s;

    // The number of segments-per-second times the duration
    // gives the number of segments
    uint16_t segments = delta_segments_per_second * seconds;

    // For SCARA minimum segment size is 0.25mm
    #if IS_SCARA
      NOMORE(segments, cartesian_mm * 4);
    #endif

    // At least one segment is required
    NOLESS(segments, 1);

    // The approximate length of each segment
    const float inv_segments = 1.0 / float(segments),
                segment_distance[XYZE] = {
                  difference[X_AXIS] * inv_segments,
                  difference[Y_AXIS] * inv_segments,
                  difference[Z_AXIS] * inv_segments,
                  difference[E_AXIS] * inv_segments
                };

    // SERIAL_ECHOPAIR("mm=", cartesian_mm);
    // SERIAL_ECHOPAIR(" seconds=", seconds);
    // SERIAL_ECHOLNPAIR(" segments=", segments);

    #if IS_SCARA && ENABLED(SCARA_FEEDRATE_SCALING)
      // SCARA needs to scale the feed rate from mm/s to degrees/s
      const float inv_segment_length = min(10.0, float(segments) / cartesian_mm), // 1/mm/segs
                  feed_factor = inv_segment_length * _feedrate_mm_s;
      float oldA = stepper.get_axis_position_degrees(A_AXIS),
            oldB = stepper.get_axis_position_degrees(B_AXIS);
    #endif

    // Get the logical current position as starting point
    float logical[XYZE];
    COPY(logical, current_position);

    // Drop one segment so the last move is to the exact target.
    // If there's only 1 segment, loops will be skipped entirely.
    --segments;

    // Calculate and execute the segments
    for (uint16_t s = segments + 1; --s;) {
      LOOP_XYZE(i) logical[i] += segment_distance[i];
      #if ENABLED(DELTA)
        DELTA_LOGICAL_IK(); // Delta can inline its kinematics
      #else
        inverse_kinematics(logical);
      #endif

      ADJUST_DELTA(logical); // Adjust Z if bed leveling is enabled

      #if IS_SCARA && ENABLED(SCARA_FEEDRATE_SCALING)
        // For SCARA scale the feed rate from mm/s to degrees/s
        // Use ratio between the length of the move and the larger angle change
        const float adiff = abs(delta[A_AXIS] - oldA),
                    bdiff = abs(delta[B_AXIS] - oldB);
        planner.buffer_line(delta[A_AXIS], delta[B_AXIS], delta[C_AXIS], logical[E_AXIS], max(adiff, bdiff) * feed_factor, active_extruder);
        oldA = delta[A_AXIS];
        oldB = delta[B_AXIS];
      #else
        planner.buffer_line(delta[A_AXIS], delta[B_AXIS], delta[C_AXIS], logical[E_AXIS], _feedrate_mm_s, active_extruder);
      #endif
    }

    // Since segment_distance is only approximate,
    // the final move must be to the exact destination.

    #if IS_SCARA && ENABLED(SCARA_FEEDRATE_SCALING)
      // For SCARA scale the feed rate from mm/s to degrees/s
      // With segments > 1 length is 1 segment, otherwise total length
      inverse_kinematics(ltarget);
      ADJUST_DELTA(ltarget);
      const float adiff = abs(delta[A_AXIS] - oldA),
                  bdiff = abs(delta[B_AXIS] - oldB);
      planner.buffer_line(delta[A_AXIS], delta[B_AXIS], delta[C_AXIS], logical[E_AXIS], max(adiff, bdiff) * feed_factor, active_extruder);
    #else
      planner.buffer_line_kinematic(ltarget, _feedrate_mm_s, active_extruder);
    #endif

    return false;
  }

#else // !IS_KINEMATIC || UBL_DELTA

  /**
   * Prepare a linear move in a Cartesian setup.
   * If Mesh Bed Leveling is enabled, perform a mesh move.
   *
   * Returns true if the caller didn't update current_position.
   */
  inline bool prepare_move_to_destination_cartesian() {
    #if ENABLED(AUTO_BED_LEVELING_UBL)
      const float fr_scaled = MMS_SCALED(feedrate_mm_s);
      if (ubl.state.active) { // direct use of ubl.state.active for speed
        ubl.line_to_destination_cartesian(fr_scaled, active_extruder);
        return true;
      }
      else
        line_to_destination(fr_scaled);
    #else
      // Do not use feedrate_percentage for E or Z only moves
      if (current_position[X_AXIS] == destination[X_AXIS] && current_position[Y_AXIS] == destination[Y_AXIS])
        line_to_destination();
      else {
        const float fr_scaled = MMS_SCALED(feedrate_mm_s);
        #if ENABLED(MESH_BED_LEVELING)
          if (mbl.active()) { // direct used of mbl.active() for speed
            mesh_line_to_destination(fr_scaled);
            return true;
          }
          else
        #elif ENABLED(AUTO_BED_LEVELING_BILINEAR)
          if (planner.abl_enabled) { // direct use of abl_enabled for speed
            bilinear_line_to_destination(fr_scaled);
            return true;
          }
          else
        #endif
            line_to_destination(fr_scaled);
      }
    #endif
    return false;
  }

#endif // !IS_KINEMATIC || UBL_DELTA

#if ENABLED(DUAL_X_CARRIAGE)

  /**
   * Prepare a linear move in a dual X axis setup
   */
  inline bool prepare_move_to_destination_dualx() {
    if (active_extruder_parked) {
      switch (dual_x_carriage_mode) {
        case DXC_FULL_CONTROL_MODE:
          break;
        case DXC_AUTO_PARK_MODE:
          if (current_position[E_AXIS] == destination[E_AXIS]) {
            // This is a travel move (with no extrusion)
            // Skip it, but keep track of the current position
            // (so it can be used as the start of the next non-travel move)
            if (delayed_move_time != 0xFFFFFFFFUL) {
              set_current_to_destination();
              NOLESS(raised_parked_position[Z_AXIS], destination[Z_AXIS]);
              delayed_move_time = millis();
              return true;
            }
          }
          // unpark extruder: 1) raise, 2) move into starting XY position, 3) lower
          for (uint8_t i = 0; i < 3; i++)
            planner.buffer_line(
              i == 0 ? raised_parked_position[X_AXIS] : current_position[X_AXIS],
              i == 0 ? raised_parked_position[Y_AXIS] : current_position[Y_AXIS],
              i == 2 ? current_position[Z_AXIS] : raised_parked_position[Z_AXIS],
              current_position[E_AXIS],
              i == 1 ? PLANNER_XY_FEEDRATE() : planner.max_feedrate_mm_s[Z_AXIS],
              active_extruder
            );
          delayed_move_time = 0;
          active_extruder_parked = false;
          #if ENABLED(DEBUG_LEVELING_FEATURE)
            if (DEBUGGING(LEVELING)) SERIAL_ECHOLNPGM("Clear active_extruder_parked");
          #endif
          break;
        case DXC_DUPLICATION_MODE:
          if (active_extruder == 0) {
            #if ENABLED(DEBUG_LEVELING_FEATURE)
              if (DEBUGGING(LEVELING)) {
                SERIAL_ECHOPAIR("Set planner X", LOGICAL_X_POSITION(inactive_extruder_x_pos));
                SERIAL_ECHOLNPAIR(" ... Line to X", current_position[X_AXIS] + duplicate_extruder_x_offset);
              }
            #endif
            // move duplicate extruder into correct duplication position.
            planner.set_position_mm(
              LOGICAL_X_POSITION(inactive_extruder_x_pos),
              current_position[Y_AXIS],
              current_position[Z_AXIS],
              current_position[E_AXIS]
            );
            planner.buffer_line(
              current_position[X_AXIS] + duplicate_extruder_x_offset,
              current_position[Y_AXIS], current_position[Z_AXIS], current_position[E_AXIS],
              planner.max_feedrate_mm_s[X_AXIS], 1
            );
            SYNC_PLAN_POSITION_KINEMATIC();
            stepper.synchronize();
            extruder_duplication_enabled = true;
            active_extruder_parked = false;
            #if ENABLED(DEBUG_LEVELING_FEATURE)
              if (DEBUGGING(LEVELING)) SERIAL_ECHOLNPGM("Set extruder_duplication_enabled\nClear active_extruder_parked");
            #endif
          }
          else {
            #if ENABLED(DEBUG_LEVELING_FEATURE)
              if (DEBUGGING(LEVELING)) SERIAL_ECHOLNPGM("Active extruder not 0");
            #endif
          }
          break;
      }
    }
    return false;
  }

#endif // DUAL_X_CARRIAGE

/**
 * Prepare a single move and get ready for the next one
 *
 * This may result in several calls to planner.buffer_line to
 * do smaller moves for DELTA, SCARA, mesh moves, etc.
 */
void prepare_move_to_destination() {
  clamp_to_software_endstops(destination);
  refresh_cmd_timeout();

  #if ENABLED(PREVENT_COLD_EXTRUSION)

    if (!DEBUGGING(DRYRUN)) {
      if (destination[E_AXIS] != current_position[E_AXIS]) {
        if (thermalManager.tooColdToExtrude(active_extruder)) {
          current_position[E_AXIS] = destination[E_AXIS]; // Behave as if the move really took place, but ignore E part
          SERIAL_ECHO_START();
          SERIAL_ECHOLNPGM(MSG_ERR_COLD_EXTRUDE_STOP);
        }
        #if ENABLED(PREVENT_LENGTHY_EXTRUDE)
          if (labs(destination[E_AXIS] - current_position[E_AXIS]) > EXTRUDE_MAXLENGTH) {
            current_position[E_AXIS] = destination[E_AXIS]; // Behave as if the move really took place, but ignore E part
            SERIAL_ECHO_START();
            SERIAL_ECHOLNPGM(MSG_ERR_LONG_EXTRUDE_STOP);
          }
        #endif
      }
    }

  #endif

  if (
    #if IS_KINEMATIC
      #if UBL_DELTA
        ubl.prepare_segmented_line_to(destination, feedrate_mm_s)
      #else
        prepare_kinematic_move_to(destination)
      #endif
    #elif ENABLED(DUAL_X_CARRIAGE)
      prepare_move_to_destination_dualx()
    #elif UBL_DELTA // will work for CARTESIAN too (smaller segments follow mesh more closely)
      ubl.prepare_segmented_line_to(destination, feedrate_mm_s)
    #else
      prepare_move_to_destination_cartesian()
    #endif
  ) return;

  set_current_to_destination();
}

#if ENABLED(ARC_SUPPORT)
  /**
   * Plan an arc in 2 dimensions
   *
   * The arc is approximated by generating many small linear segments.
   * The length of each segment is configured in MM_PER_ARC_SEGMENT (Default 1mm)
   * Arcs should only be made relatively large (over 5mm), as larger arcs with
   * larger segments will tend to be more efficient. Your slicer should have
   * options for G2/G3 arc generation. In future these options may be GCode tunable.
   */
  void plan_arc(
    float logical[XYZE], // Destination position
    float *offset,       // Center of rotation relative to current_position
    uint8_t clockwise    // Clockwise?
  ) {

    float r_X = -offset[X_AXIS],  // Radius vector from center to current location
          r_Y = -offset[Y_AXIS];

    const float radius = HYPOT(r_X, r_Y),
                center_X = current_position[X_AXIS] - r_X,
                center_Y = current_position[Y_AXIS] - r_Y,
                rt_X = logical[X_AXIS] - center_X,
                rt_Y = logical[Y_AXIS] - center_Y,
                linear_travel = logical[Z_AXIS] - current_position[Z_AXIS],
                extruder_travel = logical[E_AXIS] - current_position[E_AXIS];

    // CCW angle of rotation between position and target from the circle center. Only one atan2() trig computation required.
    float angular_travel = atan2(r_X * rt_Y - r_Y * rt_X, r_X * rt_X + r_Y * rt_Y);
    if (angular_travel < 0) angular_travel += RADIANS(360);
    if (clockwise) angular_travel -= RADIANS(360);

    // Make a circle if the angular rotation is 0
    if (angular_travel == 0 && current_position[X_AXIS] == logical[X_AXIS] && current_position[Y_AXIS] == logical[Y_AXIS])
      angular_travel += RADIANS(360);

    const float mm_of_travel = HYPOT(angular_travel * radius, fabs(linear_travel));
    if (mm_of_travel < 0.001) return;

    uint16_t segments = floor(mm_of_travel / (MM_PER_ARC_SEGMENT));
    if (segments == 0) segments = 1;

    /**
     * Vector rotation by transformation matrix: r is the original vector, r_T is the rotated vector,
     * and phi is the angle of rotation. Based on the solution approach by Jens Geisler.
     *     r_T = [cos(phi) -sin(phi);
     *            sin(phi)  cos(phi)] * r ;
     *
     * For arc generation, the center of the circle is the axis of rotation and the radius vector is
     * defined from the circle center to the initial position. Each line segment is formed by successive
     * vector rotations. This requires only two cos() and sin() computations to form the rotation
     * matrix for the duration of the entire arc. Error may accumulate from numerical round-off, since
     * all double numbers are single precision on the Arduino. (True double precision will not have
     * round off issues for CNC applications.) Single precision error can accumulate to be greater than
     * tool precision in some cases. Therefore, arc path correction is implemented.
     *
     * Small angle approximation may be used to reduce computation overhead further. This approximation
     * holds for everything, but very small circles and large MM_PER_ARC_SEGMENT values. In other words,
     * theta_per_segment would need to be greater than 0.1 rad and N_ARC_CORRECTION would need to be large
     * to cause an appreciable drift error. N_ARC_CORRECTION~=25 is more than small enough to correct for
     * numerical drift error. N_ARC_CORRECTION may be on the order a hundred(s) before error becomes an
     * issue for CNC machines with the single precision Arduino calculations.
     *
     * This approximation also allows plan_arc to immediately insert a line segment into the planner
     * without the initial overhead of computing cos() or sin(). By the time the arc needs to be applied
     * a correction, the planner should have caught up to the lag caused by the initial plan_arc overhead.
     * This is important when there are successive arc motions.
     */
    // Vector rotation matrix values
    float arc_target[XYZE];
    const float theta_per_segment = angular_travel / segments,
                linear_per_segment = linear_travel / segments,
                extruder_per_segment = extruder_travel / segments,
                sin_T = theta_per_segment,
                cos_T = 1 - 0.5 * sq(theta_per_segment); // Small angle approximation

    // Initialize the linear axis
    arc_target[Z_AXIS] = current_position[Z_AXIS];

    // Initialize the extruder axis
    arc_target[E_AXIS] = current_position[E_AXIS];

    const float fr_mm_s = MMS_SCALED(feedrate_mm_s);

    millis_t next_idle_ms = millis() + 200UL;

    int8_t count = 0;
    for (uint16_t i = 1; i < segments; i++) { // Iterate (segments-1) times

      thermalManager.manage_heater();
      if (ELAPSED(millis(), next_idle_ms)) {
        next_idle_ms = millis() + 200UL;
        idle();
      }

      if (++count < N_ARC_CORRECTION) {
        // Apply vector rotation matrix to previous r_X / 1
        const float r_new_Y = r_X * sin_T + r_Y * cos_T;
        r_X = r_X * cos_T - r_Y * sin_T;
        r_Y = r_new_Y;
      }
      else {
        // Arc correction to radius vector. Computed only every N_ARC_CORRECTION increments.
        // Compute exact location by applying transformation matrix from initial radius vector(=-offset).
        // To reduce stuttering, the sin and cos could be computed at different times.
        // For now, compute both at the same time.
        const float cos_Ti = cos(i * theta_per_segment),
                    sin_Ti = sin(i * theta_per_segment);
        r_X = -offset[X_AXIS] * cos_Ti + offset[Y_AXIS] * sin_Ti;
        r_Y = -offset[X_AXIS] * sin_Ti - offset[Y_AXIS] * cos_Ti;
        count = 0;
      }

      // Update arc_target location
      arc_target[X_AXIS] = center_X + r_X;
      arc_target[Y_AXIS] = center_Y + r_Y;
      arc_target[Z_AXIS] += linear_per_segment;
      arc_target[E_AXIS] += extruder_per_segment;

      clamp_to_software_endstops(arc_target);

      planner.buffer_line_kinematic(arc_target, fr_mm_s, active_extruder);
    }

    // Ensure last segment arrives at target location.
    planner.buffer_line_kinematic(logical, fr_mm_s, active_extruder);

    // As far as the parser is concerned, the position is now == target. In reality the
    // motion control system might still be processing the action and the real tool position
    // in any intermediate location.
    set_current_to_destination();
  }
#endif

#if ENABLED(BEZIER_CURVE_SUPPORT)

  void plan_cubic_move(const float offset[4]) {
    cubic_b_spline(current_position, destination, offset, MMS_SCALED(feedrate_mm_s), active_extruder);

    // As far as the parser is concerned, the position is now == destination. In reality the
    // motion control system might still be processing the action and the real tool position
    // in any intermediate location.
    set_current_to_destination();
  }

#endif // BEZIER_CURVE_SUPPORT

#if ENABLED(USE_CONTROLLER_FAN)

  void controllerFan() {
    static millis_t lastMotorOn = 0, // Last time a motor was turned on
                    nextMotorCheck = 0; // Last time the state was checked
    const millis_t ms = millis();
    if (ELAPSED(ms, nextMotorCheck)) {
      nextMotorCheck = ms + 2500UL; // Not a time critical function, so only check every 2.5s
      if (X_ENABLE_READ == X_ENABLE_ON || Y_ENABLE_READ == Y_ENABLE_ON || Z_ENABLE_READ == Z_ENABLE_ON || thermalManager.soft_pwm_amount_bed > 0
          || E0_ENABLE_READ == E_ENABLE_ON // If any of the drivers are enabled...
          #if E_STEPPERS > 1
            || E1_ENABLE_READ == E_ENABLE_ON
            #if HAS_X2_ENABLE
              || X2_ENABLE_READ == X_ENABLE_ON
            #endif
            #if E_STEPPERS > 2
              || E2_ENABLE_READ == E_ENABLE_ON
              #if E_STEPPERS > 3
                || E3_ENABLE_READ == E_ENABLE_ON
                #if E_STEPPERS > 4
                  || E4_ENABLE_READ == E_ENABLE_ON
                #endif // E_STEPPERS > 4
              #endif // E_STEPPERS > 3
            #endif // E_STEPPERS > 2
          #endif // E_STEPPERS > 1
      ) {
        lastMotorOn = ms; //... set time to NOW so the fan will turn on
      }

      // Fan off if no steppers have been enabled for CONTROLLERFAN_SECS seconds
      uint8_t speed = (!lastMotorOn || ELAPSED(ms, lastMotorOn + (CONTROLLERFAN_SECS) * 1000UL)) ? 0 : CONTROLLERFAN_SPEED;

      // allows digital or PWM fan output to be used (see M42 handling)
      WRITE(CONTROLLER_FAN_PIN, speed);
      analogWrite(CONTROLLER_FAN_PIN, speed);
    }
  }

#endif // USE_CONTROLLER_FAN

#if ENABLED(MORGAN_SCARA)

  /**
   * Morgan SCARA Forward Kinematics. Results in cartes[].
   * Maths and first version by QHARLEY.
   * Integrated into Marlin and slightly restructured by Joachim Cerny.
   */
  void forward_kinematics_SCARA(const float &a, const float &b) {

    float a_sin = sin(RADIANS(a)) * L1,
          a_cos = cos(RADIANS(a)) * L1,
          b_sin = sin(RADIANS(b)) * L2,
          b_cos = cos(RADIANS(b)) * L2;

    cartes[X_AXIS] = a_cos + b_cos + SCARA_OFFSET_X;  //theta
    cartes[Y_AXIS] = a_sin + b_sin + SCARA_OFFSET_Y;  //theta+phi

    /*
      SERIAL_ECHOPAIR("SCARA FK Angle a=", a);
      SERIAL_ECHOPAIR(" b=", b);
      SERIAL_ECHOPAIR(" a_sin=", a_sin);
      SERIAL_ECHOPAIR(" a_cos=", a_cos);
      SERIAL_ECHOPAIR(" b_sin=", b_sin);
      SERIAL_ECHOLNPAIR(" b_cos=", b_cos);
      SERIAL_ECHOPAIR(" cartes[X_AXIS]=", cartes[X_AXIS]);
      SERIAL_ECHOLNPAIR(" cartes[Y_AXIS]=", cartes[Y_AXIS]);
    //*/
  }

  /**
   * Morgan SCARA Inverse Kinematics. Results in delta[].
   *
   * See http://forums.reprap.org/read.php?185,283327
   *
   * Maths and first version by QHARLEY.
   * Integrated into Marlin and slightly restructured by Joachim Cerny.
   */
  void inverse_kinematics(const float logical[XYZ]) {

    static float C2, S2, SK1, SK2, THETA, PSI;

    float sx = RAW_X_POSITION(logical[X_AXIS]) - SCARA_OFFSET_X,  // Translate SCARA to standard X Y
          sy = RAW_Y_POSITION(logical[Y_AXIS]) - SCARA_OFFSET_Y;  // With scaling factor.

    if (L1 == L2)
      C2 = HYPOT2(sx, sy) / L1_2_2 - 1;
    else
      C2 = (HYPOT2(sx, sy) - (L1_2 + L2_2)) / (2.0 * L1 * L2);

    S2 = sqrt(1 - sq(C2));

    // Unrotated Arm1 plus rotated Arm2 gives the distance from Center to End
    SK1 = L1 + L2 * C2;

    // Rotated Arm2 gives the distance from Arm1 to Arm2
    SK2 = L2 * S2;

    // Angle of Arm1 is the difference between Center-to-End angle and the Center-to-Elbow
    THETA = atan2(SK1, SK2) - atan2(sx, sy);

    // Angle of Arm2
    PSI = atan2(S2, C2);

    delta[A_AXIS] = DEGREES(THETA);        // theta is support arm angle
    delta[B_AXIS] = DEGREES(THETA + PSI);  // equal to sub arm angle (inverted motor)
    delta[C_AXIS] = logical[Z_AXIS];

    /*
      DEBUG_POS("SCARA IK", logical);
      DEBUG_POS("SCARA IK", delta);
      SERIAL_ECHOPAIR("  SCARA (x,y) ", sx);
      SERIAL_ECHOPAIR(",", sy);
      SERIAL_ECHOPAIR(" C2=", C2);
      SERIAL_ECHOPAIR(" S2=", S2);
      SERIAL_ECHOPAIR(" Theta=", THETA);
      SERIAL_ECHOLNPAIR(" Phi=", PHI);
    //*/
  }

#endif // MORGAN_SCARA

#if ENABLED(TEMP_STAT_LEDS)

  static bool red_led = false;
  static millis_t next_status_led_update_ms = 0;

  void handle_status_leds(void) {
    if (ELAPSED(millis(), next_status_led_update_ms)) {
      next_status_led_update_ms += 500; // Update every 0.5s
      float max_temp = 0.0;
      #if HAS_TEMP_BED
        max_temp = MAX3(max_temp, thermalManager.degTargetBed(), thermalManager.degBed());
      #endif
      HOTEND_LOOP()
        max_temp = MAX3(max_temp, thermalManager.degHotend(e), thermalManager.degTargetHotend(e));
      bool new_led = (max_temp > 55.0) ? true : (max_temp < 54.0) ? false : red_led;
      if (new_led != red_led) {
        red_led = new_led;
        #if PIN_EXISTS(STAT_LED_RED)
          WRITE(STAT_LED_RED_PIN, new_led ? HIGH : LOW);
          #if PIN_EXISTS(STAT_LED_BLUE)
            WRITE(STAT_LED_BLUE_PIN, new_led ? LOW : HIGH);
          #endif
        #else
          WRITE(STAT_LED_BLUE_PIN, new_led ? HIGH : LOW);
        #endif
      }
    }
  }

#endif

#if ENABLED(FILAMENT_RUNOUT_SENSOR)

  void handle_filament_runout() {
    if (!filament_ran_out) {
      filament_ran_out = true;
      enqueue_and_echo_commands_P(PSTR(FILAMENT_RUNOUT_SCRIPT));
      stepper.synchronize();
    }
  }

#endif // FILAMENT_RUNOUT_SENSOR

#if ENABLED(FAST_PWM_FAN)

  void setPwmFrequency(uint8_t pin, int val) {
    val &= 0x07;
    switch (digitalPinToTimer(pin)) {
      #ifdef TCCR0A
        #if !AVR_AT90USB1286_FAMILY
          case TIMER0A:
        #endif
        case TIMER0B:
          //_SET_CS(0, val);
          break;
      #endif
      #ifdef TCCR1A
        case TIMER1A:
        case TIMER1B:
          //_SET_CS(1, val);
          break;
      #endif
      #ifdef TCCR2
        case TIMER2:
        case TIMER2:
          _SET_CS(2, val);
          break;
      #endif
      #ifdef TCCR2A
        case TIMER2A:
        case TIMER2B:
          _SET_CS(2, val);
          break;
      #endif
      #ifdef TCCR3A
        case TIMER3A:
        case TIMER3B:
        case TIMER3C:
          _SET_CS(3, val);
          break;
      #endif
      #ifdef TCCR4A
        case TIMER4A:
        case TIMER4B:
        case TIMER4C:
          _SET_CS(4, val);
          break;
      #endif
      #ifdef TCCR5A
        case TIMER5A:
        case TIMER5B:
        case TIMER5C:
          _SET_CS(5, val);
          break;
      #endif
    }
  }

#endif // FAST_PWM_FAN

float calculate_volumetric_multiplier(float diameter) {
  if (!volumetric_enabled || diameter == 0) return 1.0;
  return 1.0 / (M_PI * sq(diameter * 0.5));
}

void calculate_volumetric_multipliers() {
  for (uint8_t i = 0; i < COUNT(filament_size); i++)
    volumetric_multiplier[i] = calculate_volumetric_multiplier(filament_size[i]);
}

void enable_all_steppers() {
  enable_X();
  enable_Y();
  enable_Z();
  enable_E0();
  enable_E1();
  enable_E2();
  enable_E3();
  enable_E4();
}

void disable_e_steppers() {
  disable_E0();
  disable_E1();
  disable_E2();
  disable_E3();
  disable_E4();
}

void disable_all_steppers() {
  disable_X();
  disable_Y();
  disable_Z();
  disable_e_steppers();
}

#if ENABLED(HAVE_TMC2130)

  void automatic_current_control(TMC2130Stepper &st, String axisID) {
    // Check otpw even if we don't use automatic control. Allows for flag inspection.
    const bool is_otpw = st.checkOT();

    // Report if a warning was triggered
    static bool previous_otpw = false;
    if (is_otpw && !previous_otpw) {
      char timestamp[10];
      duration_t elapsed = print_job_timer.duration();
      const bool has_days = (elapsed.value > 60*60*24L);
      (void)elapsed.toDigital(timestamp, has_days);
      SERIAL_ECHO(timestamp);
      SERIAL_ECHOPGM(": ");
      SERIAL_ECHO(axisID);
      SERIAL_ECHOLNPGM(" driver overtemperature warning!");
    }
    previous_otpw = is_otpw;

    #if CURRENT_STEP > 0 && ENABLED(AUTOMATIC_CURRENT_CONTROL)
      // Return if user has not enabled current control start with M906 S1.
      if (!auto_current_control) return;

      /**
       * Decrease current if is_otpw is true.
       * Bail out if driver is disabled.
       * Increase current if OTPW has not been triggered yet.
       */
      uint16_t current = st.getCurrent();
      if (is_otpw) {
        st.setCurrent(current - CURRENT_STEP, R_SENSE, HOLD_MULTIPLIER);
        #if ENABLED(REPORT_CURRENT_CHANGE)
          SERIAL_ECHO(axisID);
          SERIAL_ECHOPAIR(" current decreased to ", st.getCurrent());
        #endif
      }

      else if (!st.isEnabled())
        return;

      else if (!is_otpw && !st.getOTPW()) {
        current += CURRENT_STEP;
        if (current <= AUTO_ADJUST_MAX) {
          st.setCurrent(current, R_SENSE, HOLD_MULTIPLIER);
          #if ENABLED(REPORT_CURRENT_CHANGE)
            SERIAL_ECHO(axisID);
            SERIAL_ECHOPAIR(" current increased to ", st.getCurrent());
          #endif
        }
      }
      SERIAL_EOL();
    #endif
  }

  void checkOverTemp() {
    static millis_t next_cOT = 0;
    if (ELAPSED(millis(), next_cOT)) {
      next_cOT = millis() + 5000;
      #if ENABLED(X_IS_TMC2130)
        automatic_current_control(stepperX, "X");
      #endif
      #if ENABLED(Y_IS_TMC2130)
        automatic_current_control(stepperY, "Y");
      #endif
      #if ENABLED(Z_IS_TMC2130)
        automatic_current_control(stepperZ, "Z");
      #endif
      #if ENABLED(X2_IS_TMC2130)
        automatic_current_control(stepperX2, "X2");
      #endif
      #if ENABLED(Y2_IS_TMC2130)
        automatic_current_control(stepperY2, "Y2");
      #endif
      #if ENABLED(Z2_IS_TMC2130)
        automatic_current_control(stepperZ2, "Z2");
      #endif
      #if ENABLED(E0_IS_TMC2130)
        automatic_current_control(stepperE0, "E0");
      #endif
      #if ENABLED(E1_IS_TMC2130)
        automatic_current_control(stepperE1, "E1");
      #endif
      #if ENABLED(E2_IS_TMC2130)
        automatic_current_control(stepperE2, "E2");
      #endif
      #if ENABLED(E3_IS_TMC2130)
        automatic_current_control(stepperE3, "E3");
      #endif
      #if ENABLED(E4_IS_TMC2130)
        automatic_current_control(stepperE4, "E4");
      #endif
      #if ENABLED(E4_IS_TMC2130)
        automatic_current_control(stepperE4);
      #endif
    }
  }

#endif // HAVE_TMC2130

/**
 * Manage several activities:
 *  - Check for Filament Runout
 *  - Keep the command buffer full
 *  - Check for maximum inactive time between commands
 *  - Check for maximum inactive time between stepper commands
 *  - Check if pin CHDK needs to go LOW
 *  - Check for KILL button held down
 *  - Check for HOME button held down
 *  - Check if cooling fan needs to be switched on
 *  - Check if an idle but hot extruder needs filament extruded (EXTRUDER_RUNOUT_PREVENT)
 */
void manage_inactivity(bool ignore_stepper_queue/*=false*/) {

  #if ENABLED(FILAMENT_RUNOUT_SENSOR)
    if ((IS_SD_PRINTING || print_job_timer.isRunning()) && (READ(FIL_RUNOUT_PIN) == FIL_RUNOUT_INVERTING))
      handle_filament_runout();
  #endif

  if (commands_in_queue < BUFSIZE) get_available_commands();

  const millis_t ms = millis();

  if (max_inactive_time && ELAPSED(ms, previous_cmd_ms + max_inactive_time)) {
    SERIAL_ERROR_START();
    SERIAL_ECHOLNPAIR(MSG_KILL_INACTIVE_TIME, parser.command_ptr);
    kill(PSTR(MSG_KILLED));
  }

  // Prevent steppers timing-out in the middle of M600
  #if ENABLED(ADVANCED_PAUSE_FEATURE) && ENABLED(PAUSE_PARK_NO_STEPPER_TIMEOUT)
    #define MOVE_AWAY_TEST !move_away_flag
  #else
    #define MOVE_AWAY_TEST true
  #endif

  if (MOVE_AWAY_TEST && stepper_inactive_time && ELAPSED(ms, previous_cmd_ms + stepper_inactive_time)
      && !ignore_stepper_queue && !planner.blocks_queued()) {
    #if ENABLED(DISABLE_INACTIVE_X)
      disable_X();
    #endif
    #if ENABLED(DISABLE_INACTIVE_Y)
      disable_Y();
    #endif
    #if ENABLED(DISABLE_INACTIVE_Z)
      disable_Z();
    #endif
    #if ENABLED(DISABLE_INACTIVE_E)
      disable_e_steppers();
    #endif
  }

  #ifdef CHDK // Check if pin should be set to LOW after M240 set it to HIGH
    if (chdkActive && ELAPSED(ms, chdkHigh + CHDK_DELAY)) {
      chdkActive = false;
      WRITE(CHDK, LOW);
    }
  #endif

  #if HAS_KILL

    // Check if the kill button was pressed and wait just in case it was an accidental
    // key kill key press
    // -------------------------------------------------------------------------------
    static int killCount = 0;   // make the inactivity button a bit less responsive
    const int KILL_DELAY = 750;
    if (!READ(KILL_PIN))
      killCount++;
    else if (killCount > 0)
      killCount--;

    // Exceeded threshold and we can confirm that it was not accidental
    // KILL the machine
    // ----------------------------------------------------------------
    if (killCount >= KILL_DELAY) {
      SERIAL_ERROR_START();
      SERIAL_ERRORLNPGM(MSG_KILL_BUTTON);
      kill(PSTR(MSG_KILLED));
    }
  #endif

  #if HAS_HOME
    // Check to see if we have to home, use poor man's debouncer
    // ---------------------------------------------------------
    static int homeDebounceCount = 0;   // poor man's debouncing count
    const int HOME_DEBOUNCE_DELAY = 2500;
    if (!IS_SD_PRINTING && !READ(HOME_PIN)) {
      if (!homeDebounceCount) {
        enqueue_and_echo_commands_P(PSTR("G28"));
        LCD_MESSAGEPGM(MSG_AUTO_HOME);
      }
      if (homeDebounceCount < HOME_DEBOUNCE_DELAY)
        homeDebounceCount++;
      else
        homeDebounceCount = 0;
    }
  #endif

  #if ENABLED(USE_CONTROLLER_FAN)
    controllerFan(); // Check if fan should be turned on to cool stepper drivers down
  #endif

  #if ENABLED(EXTRUDER_RUNOUT_PREVENT)
    if (ELAPSED(ms, previous_cmd_ms + (EXTRUDER_RUNOUT_SECONDS) * 1000UL)
      && thermalManager.degHotend(active_extruder) > EXTRUDER_RUNOUT_MINTEMP) {
      bool oldstatus;
      #if ENABLED(SWITCHING_EXTRUDER)
        oldstatus = E0_ENABLE_READ;
        enable_E0();
      #else // !SWITCHING_EXTRUDER
        switch (active_extruder) {
          case 0: oldstatus = E0_ENABLE_READ; enable_E0(); break;
          #if E_STEPPERS > 1
            case 1: oldstatus = E1_ENABLE_READ; enable_E1(); break;
            #if E_STEPPERS > 2
              case 2: oldstatus = E2_ENABLE_READ; enable_E2(); break;
              #if E_STEPPERS > 3
                case 3: oldstatus = E3_ENABLE_READ; enable_E3(); break;
                #if E_STEPPERS > 4
                  case 4: oldstatus = E4_ENABLE_READ; enable_E4(); break;
                #endif // E_STEPPERS > 4
              #endif // E_STEPPERS > 3
            #endif // E_STEPPERS > 2
          #endif // E_STEPPERS > 1
        }
      #endif // !SWITCHING_EXTRUDER

      previous_cmd_ms = ms; // refresh_cmd_timeout()

      const float olde = current_position[E_AXIS];
      current_position[E_AXIS] += EXTRUDER_RUNOUT_EXTRUDE;
      planner.buffer_line_kinematic(current_position, MMM_TO_MMS(EXTRUDER_RUNOUT_SPEED), active_extruder);
      current_position[E_AXIS] = olde;
      planner.set_e_position_mm(olde);
      stepper.synchronize();
      #if ENABLED(SWITCHING_EXTRUDER)
        E0_ENABLE_WRITE(oldstatus);
      #else
        switch (active_extruder) {
          case 0: E0_ENABLE_WRITE(oldstatus); break;
          #if E_STEPPERS > 1
            case 1: E1_ENABLE_WRITE(oldstatus); break;
            #if E_STEPPERS > 2
              case 2: E2_ENABLE_WRITE(oldstatus); break;
              #if E_STEPPERS > 3
                case 3: E3_ENABLE_WRITE(oldstatus); break;
                #if E_STEPPERS > 4
                  case 4: E4_ENABLE_WRITE(oldstatus); break;
                #endif // E_STEPPERS > 4
              #endif // E_STEPPERS > 3
            #endif // E_STEPPERS > 2
          #endif // E_STEPPERS > 1
        }
      #endif // !SWITCHING_EXTRUDER
    }
  #endif // EXTRUDER_RUNOUT_PREVENT

  #if ENABLED(DUAL_X_CARRIAGE)
    // handle delayed move timeout
    if (delayed_move_time && ELAPSED(ms, delayed_move_time + 1000UL) && IsRunning()) {
      // travel moves have been received so enact them
      delayed_move_time = 0xFFFFFFFFUL; // force moves to be done
      set_destination_to_current();
      prepare_move_to_destination();
    }
  #endif

  #if ENABLED(TEMP_STAT_LEDS)
    handle_status_leds();
  #endif

  #if ENABLED(HAVE_TMC2130)
    checkOverTemp();
  #endif

  planner.check_axes_activity();
}

/**
 * Standard idle routine keeps the machine alive
 */
void idle(
  #if ENABLED(ADVANCED_PAUSE_FEATURE)
    bool no_stepper_sleep/*=false*/
  #endif
) {
  lcd_update();

  host_keepalive();

  #if ENABLED(AUTO_REPORT_TEMPERATURES) && (HAS_TEMP_HOTEND || HAS_TEMP_BED)
    auto_report_temperatures();
  #endif

  manage_inactivity(
    #if ENABLED(ADVANCED_PAUSE_FEATURE)
      no_stepper_sleep
    #endif
  );

  thermalManager.manage_heater();

  #if ENABLED(PRINTCOUNTER)
    print_job_timer.tick();
  #endif

  #if HAS_BUZZER && DISABLED(LCD_USE_I2C_BUZZER)
    buzzer.tick();
  #endif

  #if ENABLED(I2C_POSITION_ENCODERS)
    if (planner.blocks_queued() &&
        ( (blockBufferIndexRef != planner.block_buffer_head) ||
          ((lastUpdateMillis + I2CPE_MIN_UPD_TIME_MS) < millis())) ) {
      blockBufferIndexRef = planner.block_buffer_head;
      I2CPEM.update();
      lastUpdateMillis = millis();
    }
  #endif
}

/**
 * Kill all activity and lock the machine.
 * After this the machine will need to be reset.
 */
void kill(const char* lcd_msg) {
  SERIAL_ERROR_START();
  SERIAL_ERRORLNPGM(MSG_ERR_KILLED);

  thermalManager.disable_all_heaters();
  disable_all_steppers();

  #if ENABLED(ULTRA_LCD)
    kill_screen(lcd_msg);
  #else
    UNUSED(lcd_msg);
  #endif

  _delay_ms(600); // Wait a short time (allows messages to get out before shutting down.
  cli(); // Stop interrupts

  _delay_ms(250); //Wait to ensure all interrupts routines stopped
  thermalManager.disable_all_heaters(); //turn off heaters again

  #if HAS_POWER_SWITCH
    SET_INPUT(PS_ON_PIN);
  #endif

  suicide();
  while (1) {
    #if ENABLED(USE_WATCHDOG)
      watchdog_reset();
    #endif
  } // Wait for reset
}

/**
 * Turn off heaters and stop the print in progress
 * After a stop the machine may be resumed with M999
 */
void stop() {
  thermalManager.disable_all_heaters(); // 'unpause' taken care of in here

  #if ENABLED(PROBING_FANS_OFF)
    if (fans_paused) fans_pause(false); // put things back the way they were
  #endif

  if (IsRunning()) {
    Stopped_gcode_LastN = gcode_LastN; // Save last g_code for restart
    SERIAL_ERROR_START();
    SERIAL_ERRORLNPGM(MSG_ERR_STOPPED);
    LCD_MESSAGEPGM(MSG_STOPPED);
    safe_delay(350);       // allow enough time for messages to get out before stopping
    Running = false;
  }
}

/**
 * Marlin entry-point: Set up before the program loop
 *  - Set up the kill pin, filament runout, power hold
 *  - Start the serial port
 *  - Print startup messages and diagnostics
 *  - Get EEPROM or default settings
 *  - Initialize managers for:
 *    • temperature
 *    • planner
 *    • watchdog
 *    • stepper
 *    • photo pin
 *    • servos
 *    • LCD controller
 *    • Digipot I2C
 *    • Z probe sled
 *    • status LEDs
 */
void setup() {

  #ifdef DISABLE_JTAG
    // Disable JTAG on AT90USB chips to free up pins for IO
    MCUCR = 0x80;
    MCUCR = 0x80;
  #endif

  #if ENABLED(FILAMENT_RUNOUT_SENSOR)
    setup_filrunoutpin();
  #endif

  setup_killpin();

  setup_powerhold();

  #if HAS_STEPPER_RESET
    disableStepperDrivers();
  #endif

  MYSERIAL.begin(BAUDRATE);
  SERIAL_PROTOCOLLNPGM("start");
  SERIAL_ECHO_START();

  // Check startup - does nothing if bootloader sets MCUSR to 0
  byte mcu = MCUSR;
  if (mcu & 1) SERIAL_ECHOLNPGM(MSG_POWERUP);
  if (mcu & 2) SERIAL_ECHOLNPGM(MSG_EXTERNAL_RESET);
  if (mcu & 4) SERIAL_ECHOLNPGM(MSG_BROWNOUT_RESET);
  if (mcu & 8) SERIAL_ECHOLNPGM(MSG_WATCHDOG_RESET);
  if (mcu & 32) SERIAL_ECHOLNPGM(MSG_SOFTWARE_RESET);
  MCUSR = 0;

  SERIAL_ECHOPGM(MSG_MARLIN);
  SERIAL_CHAR(' ');
  SERIAL_ECHOLNPGM(SHORT_BUILD_VERSION);
  SERIAL_EOL();

  #if defined(STRING_DISTRIBUTION_DATE) && defined(STRING_CONFIG_H_AUTHOR)
    SERIAL_ECHO_START();
    SERIAL_ECHOPGM(MSG_CONFIGURATION_VER);
    SERIAL_ECHOPGM(STRING_DISTRIBUTION_DATE);
    SERIAL_ECHOLNPGM(MSG_AUTHOR STRING_CONFIG_H_AUTHOR);
    SERIAL_ECHOLNPGM("Compiled: " __DATE__);
  #endif

  SERIAL_ECHO_START();
  SERIAL_ECHOPAIR(MSG_FREE_MEMORY, freeMemory());
  SERIAL_ECHOLNPAIR(MSG_PLANNER_BUFFER_BYTES, (int)sizeof(block_t)*BLOCK_BUFFER_SIZE);

  // Send "ok" after commands by default
  for (int8_t i = 0; i < BUFSIZE; i++) send_ok[i] = true;

  // Load data from EEPROM if available (or use defaults)
  // This also updates variables in the planner, elsewhere
  (void)settings.load();

  #if HAS_M206_COMMAND
    // Initialize current position based on home_offset
    COPY(current_position, home_offset);
  #else
    ZERO(current_position);
  #endif

  // Vital to init stepper/planner equivalent for current_position
  SYNC_PLAN_POSITION_KINEMATIC();

  thermalManager.init();    // Initialize temperature loop

  #if ENABLED(USE_WATCHDOG)
    watchdog_init();
  #endif

  stepper.init();    // Initialize stepper, this enables interrupts!
  servo_init();

  #if HAS_PHOTOGRAPH
    OUT_WRITE(PHOTOGRAPH_PIN, LOW);
  #endif

  #if HAS_CASE_LIGHT
    case_light_on = CASE_LIGHT_DEFAULT_ON;
    case_light_brightness = CASE_LIGHT_DEFAULT_BRIGHTNESS;
    update_case_light();
  #endif

  #if ENABLED(SPINDLE_LASER_ENABLE)
    OUT_WRITE(SPINDLE_LASER_ENABLE_PIN, !SPINDLE_LASER_ENABLE_INVERT);  // init spindle to off
    #if SPINDLE_DIR_CHANGE
      OUT_WRITE(SPINDLE_DIR_PIN, SPINDLE_INVERT_DIR ? 255 : 0);  // init rotation to clockwise (M3)
    #endif
    #if ENABLED(SPINDLE_LASER_PWM)
      SET_OUTPUT(SPINDLE_LASER_PWM_PIN);
      analogWrite(SPINDLE_LASER_PWM_PIN, SPINDLE_LASER_PWM_INVERT ? 255 : 0);  // set to lowest speed
    #endif
  #endif

  #if HAS_BED_PROBE
    endstops.enable_z_probe(false);
  #endif

  #if ENABLED(USE_CONTROLLER_FAN)
    SET_OUTPUT(CONTROLLER_FAN_PIN); //Set pin used for driver cooling fan
  #endif

  #if HAS_STEPPER_RESET
    enableStepperDrivers();
  #endif

  #if ENABLED(DIGIPOT_I2C)
    digipot_i2c_init();
  #endif

  #if ENABLED(DAC_STEPPER_CURRENT)
    dac_init();
  #endif

  #if (ENABLED(Z_PROBE_SLED) || ENABLED(SOLENOID_PROBE)) && HAS_SOLENOID_1
    OUT_WRITE(SOL1_PIN, LOW); // turn it off
  #endif

  setup_homepin();

  #if PIN_EXISTS(STAT_LED_RED)
    OUT_WRITE(STAT_LED_RED_PIN, LOW); // turn it off
  #endif

  #if PIN_EXISTS(STAT_LED_BLUE)
    OUT_WRITE(STAT_LED_BLUE_PIN, LOW); // turn it off
  #endif

  #if ENABLED(RGB_LED) || ENABLED(RGBW_LED)
    SET_OUTPUT(RGB_LED_R_PIN);
    SET_OUTPUT(RGB_LED_G_PIN);
    SET_OUTPUT(RGB_LED_B_PIN);
    #if ENABLED(RGBW_LED)
      SET_OUTPUT(RGB_LED_W_PIN);
    #endif
  #endif

  lcd_init();
  #if ENABLED(SHOW_BOOTSCREEN)
    #if ENABLED(DOGLCD)
      safe_delay(BOOTSCREEN_TIMEOUT);
    #elif ENABLED(ULTRA_LCD)
      bootscreen();
      #if DISABLED(SDSUPPORT)
        lcd_init();
      #endif
    #endif
  #endif

  #if ENABLED(MIXING_EXTRUDER) && MIXING_VIRTUAL_TOOLS > 1
    // Initialize mixing to 100% color 1
    for (uint8_t i = 0; i < MIXING_STEPPERS; i++)
      mixing_factor[i] = (i == 0) ? 1.0 : 0.0;
    for (uint8_t t = 0; t < MIXING_VIRTUAL_TOOLS; t++)
      for (uint8_t i = 0; i < MIXING_STEPPERS; i++)
        mixing_virtual_tool_mix[t][i] = mixing_factor[i];
  #endif

  #if ENABLED(BLTOUCH)
    // Make sure any BLTouch error condition is cleared
    bltouch_command(BLTOUCH_RESET);
    set_bltouch_deployed(true);
    set_bltouch_deployed(false);
  #endif

  #if ENABLED(I2C_POSITION_ENCODERS)
    I2CPEM.init();
  #endif

  #if ENABLED(EXPERIMENTAL_I2CBUS) && I2C_SLAVE_ADDRESS > 0
    i2c.onReceive(i2c_on_receive);
    i2c.onRequest(i2c_on_request);
  #endif

  #if ENABLED(ENDSTOP_INTERRUPTS_FEATURE)
    setup_endstop_interrupts();
  #endif

  #if ENABLED(SWITCHING_EXTRUDER)
    move_extruder_servo(0);  // Initialize extruder servo
  #endif

  #if ENABLED(SWITCHING_NOZZLE)
    move_nozzle_servo(0);  // Initialize nozzle servo
  #endif
}

/**
 * The main Marlin program loop
 *
 *  - Save or log commands to SD
 *  - Process available commands (if not saving)
 *  - Call heater manager
 *  - Call inactivity manager
 *  - Call endstop manager
 *  - Call LCD update
 */
void loop() {
  if (commands_in_queue < BUFSIZE) get_available_commands();

  #if ENABLED(SDSUPPORT)
    card.checkautostart(false);
  #endif

  if (commands_in_queue) {

    #if ENABLED(SDSUPPORT)

      if (card.saving) {
        char* command = command_queue[cmd_queue_index_r];
        if (strstr_P(command, PSTR("M29"))) {
          // M29 closes the file
          card.closefile();
          SERIAL_PROTOCOLLNPGM(MSG_FILE_SAVED);
          ok_to_send();
        }
        else {
          // Write the string from the read buffer to SD
          card.write_command(command);
          if (card.logging)
            process_next_command(); // The card is saving because it's logging
          else
            ok_to_send();
        }
      }
      else
        process_next_command();

    #else

      process_next_command();

    #endif // SDSUPPORT

    // The queue may be reset by a command handler or by code invoked by idle() within a handler
    if (commands_in_queue) {
      --commands_in_queue;
      if (++cmd_queue_index_r >= BUFSIZE) cmd_queue_index_r = 0;
    }
  }
  endstops.report_state();
  idle();
}
<|MERGE_RESOLUTION|>--- conflicted
+++ resolved
@@ -9831,13 +9831,8 @@
   }
 #endif
 
-<<<<<<< HEAD
 inline void invalid_extruder_error(const uint8_t e) {
   SERIAL_ECHO_START;
-=======
-inline void invalid_extruder_error(const uint8_t &e) {
-  SERIAL_ECHO_START();
->>>>>>> 0b6b7c9c
   SERIAL_CHAR('T');
   SERIAL_ECHO_F(e, DEC);
   SERIAL_CHAR(' ');
@@ -10146,15 +10141,11 @@
 
     #endif // HOTENDS <= 1
 
-<<<<<<< HEAD
     #if ENABLED(SWITCHING_EXTRUDER) && !DONT_SWITCH
       move_extruder_servo(active_extruder);
     #endif
 
     SERIAL_ECHO_START;
-=======
-    SERIAL_ECHO_START();
->>>>>>> 0b6b7c9c
     SERIAL_ECHOLNPAIR(MSG_ACTIVE_EXTRUDER, (int)active_extruder);
 
   #endif // !MIXING_EXTRUDER || MIXING_VIRTUAL_TOOLS <= 1
