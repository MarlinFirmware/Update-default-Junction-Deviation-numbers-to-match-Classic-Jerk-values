--- conflicted
+++ resolved
@@ -2375,12 +2375,7 @@
           planner.unapply_leveling(current_position);
       }
     #elif ENABLED(AUTO_BED_LEVELING_UBL)
-<<<<<<< HEAD
         ubl.state.active = enable;
-=======
-      ubl.state.active = enable;
-      //set_current_from_steppers_for_axis(Z_AXIS);
->>>>>>> eab7854a
     #endif
   }
 
