/* -*- c++ -*- */

/*
    Reprap firmware based on Sprinter and grbl.
 Copyright (C) 2011 Camiel Gubbels / Erik van der Zalm

 This program is free software: you can redistribute it and/or modify
 it under the terms of the GNU General Public License as published by
 the Free Software Foundation, either version 3 of the License, or
 (at your option) any later version.

 This program is distributed in the hope that it will be useful,
 but WITHOUT ANY WARRANTY; without even the implied warranty of
 MERCHANTABILITY or FITNESS FOR A PARTICULAR PURPOSE.  See the
 GNU General Public License for more details.

 You should have received a copy of the GNU General Public License
 along with this program.  If not, see <http://www.gnu.org/licenses/>.
 */

/*
 This firmware is a mashup between Sprinter and grbl.
  (https://github.com/kliment/Sprinter)
  (https://github.com/simen/grbl/tree)

 It has preliminary support for Matthew Roberts advance algorithm
    http://reprap.org/pipermail/reprap-dev/2011-May/003323.html
 */

#include "Marlin.h"

#include "vector_3.h"
  #ifdef AUTO_BED_LEVELING_GRID
    #include "qr_solve.h"
  #endif

#include "planner.h"
#include "stepper.h"
#include "temperature.h"
#include "motion_control.h"
#include "cardreader.h"
#include "watchdog.h"
#include "ConfigurationStore.h"
#include "Serial.h"
#include "pins_arduino.h"
#include "math.h"
#include <avr/wdt.h>

#ifdef BLINKM
  #include "BlinkM.h"
  #include "Wire.h"
#endif

#if NUM_SERVOS > 0
  #include "Servo.h"
#endif

#if defined(DIGIPOTSS_PIN) && DIGIPOTSS_PIN > -1
  #include <SPI.h>
#endif

#ifdef DOGLCD
  #include "GuiManager.h"
  #include "PrintManager.h"
  #include "StorageManager.h"
  #include "ViewManager.h"
#else // DOGLCD
  #include "ultralcd.h"
#endif

#include "AutoLevelManager.h"

#include "Action.h"
#include "GuiAction.h"

// look here for descriptions of G-codes: http://linuxcnc.org/handbook/gcode/g-code.html
// http://objects.reprap.org/wiki/Mendel_User_Manual:_RepRapGCodes

//Implemented Codes
//-------------------
// G0  -> G1
// G1  - Coordinated Movement X Y Z E
// G2  - CW ARC
// G3  - CCW ARC
// G4  - Dwell S<seconds> or P<milliseconds>
// G10 - retract filament according to settings of M207
// G11 - retract recover filament according to settings of M208
// G28 - Home all Axis
// G29 - Detailed Z-Probe, probes the bed at 3 or more points.  Will fail if you haven't homed yet.
// G30 - Single Z Probe, probes bed at current XY location.
// G31 - Dock sled (Z_PROBE_SLED only)
// G32 - Undock sled (Z_PROBE_SLED only)
// G90 - Use Absolute Coordinates
// G91 - Use Relative Coordinates
// G92 - Set current position to coordinates given

// M Codes
// M0   - Unconditional stop - Wait for user to press a button on the LCD (Only if ULTRA_LCD is enabled)
// M1   - Same as M0
// M17  - Enable/Power all stepper motors
// M18  - Disable all stepper motors; same as M84
// M20  - List SD card
// M21  - Init SD card
// M22  - Release SD card
// M23  - Select SD file (M23 filename.g)
// M24  - Start/resume SD print
// M25  - Pause SD print
// M26  - Set SD position in bytes (M26 S12345)
// M27  - Report SD print status
// M28  - Start SD write (M28 filename.g)
// M29  - Stop SD write
// M30  - Delete file from SD (M30 filename.g)
// M31  - Output time since last M109 or SD card start to serial
// M32  - Select file and start SD print (Can be used _while_ printing from SD card files):
//        syntax "M32 /path/filename#", or "M32 S<startpos bytes> !filename#"
//        Call gcode file : "M32 P !filename#" and return to caller file after finishing (similar to #include).
//        The '#' is necessary when calling from within sd files, as it stops buffer prereading
// M42  - Change pin status via gcode Use M42 Px Sy to set pin x to value y, when omitting Px the onboard led will be used.
// M80  - Turn on Power Supply
// M81  - Turn off Power Supply
// M82  - Set E codes absolute (default)
// M83  - Set E codes relative while in Absolute Coordinates (G90) mode
// M84  - Disable steppers until next move,
//        or use S<seconds> to specify an inactivity timeout, after which the steppers will be disabled.  S0 to disable the timeout.
// M85  - Set inactivity shutdown timer with parameter S<seconds>. To disable set zero (default)
// M92  - Set axis_steps_per_unit - same syntax as G92
// M104 - Set extruder target temp
// M105 - Read current temp
// M106 - Fan on
// M107 - Fan off
// M109 - Sxxx Wait for extruder current temp to reach target temp. Waits only when heating
//        Rxxx Wait for extruder current temp to reach target temp. Waits when heating and cooling
//        IF AUTOTEMP is enabled, S<mintemp> B<maxtemp> F<factor>. Exit autotemp by any M109 without F
// M112 - Emergency stop
// M114 - Output current position to serial port
// M115 - Capabilities string
// M117 - display message
// M119 - Output Endstop status to serial port
// M126 - Solenoid Air Valve Open (BariCUDA support by jmil)
// M127 - Solenoid Air Valve Closed (BariCUDA vent to atmospheric pressure by jmil)
// M128 - EtoP Open (BariCUDA EtoP = electricity to air pressure transducer by jmil)
// M129 - EtoP Closed (BariCUDA EtoP = electricity to air pressure transducer by jmil)
// M140 - Set bed target temp
// M150 - Set BlinkM Color Output R: Red<0-255> U(!): Green<0-255> B: Blue<0-255> over i2c, G for green does not work.
// M190 - Sxxx Wait for bed current temp to reach target temp. Waits only when heating
//        Rxxx Wait for bed current temp to reach target temp. Waits when heating and cooling
// M200 D<millimeters>- set filament diameter and set E axis units to cubic millimeters (use S0 to set back to millimeters).
// M201 - Set max acceleration in units/s^2 for print moves (M201 X1000 Y1000)
// M202 - Set max acceleration in units/s^2 for travel moves (M202 X1000 Y1000) Unused in Marlin!!
// M203 - Set maximum feedrate that your machine can sustain (M203 X200 Y200 Z300 E10000) in mm/sec
// M204 - Set default acceleration: S normal moves T filament only moves (M204 S3000 T7000) in mm/sec^2  also sets minimum segment time in ms (B20000) to prevent buffer under-runs and M20 minimum feedrate
// M205 -  advanced settings:  minimum travel speed S=while printing T=travel only,  B=minimum segment time X= maximum xy jerk, Z=maximum Z jerk, E=maximum E jerk
// M206 - Set additional homing offset
// M207 - Set retract length S[positive mm] F[feedrate mm/min] Z[additional zlift/hop], stays in mm regardless of M200 setting
// M208 - Set recover=unretract length S[positive mm surplus to the M207 S*] F[feedrate mm/sec]
// M209 - S<1=true/0=false> enable automatic retract detect if the slicer did not support G10/11: every normal extrude-only move will be classified as retract depending on the direction.
// M218 - Set hotend offset (in mm): T<extruder_number> X<offset_on_X> Y<offset_on_Y>
// M220 S<factor in percent>- set speed factor override percentage
// M221 S<factor in percent>- set extrude factor override percentage
// M226 P<pin number> S<pin state>- Wait until the specified pin reaches the state required
// M240 - Trigger a camera to take a photograph
// M250 - Set LCD contrast C<contrast value> (value 0..63)
// M280 - Set servo position absolute. P: servo index, S: angle or microseconds
// M300 - Play beep sound S<frequency Hz> P<duration ms>
// M301 - Set PID parameters P I and D
// M302 - Allow cold extrudes, or set the minimum extrude S<temperature>.
// M303 - PID relay autotune S<temperature> sets the target temperature. (default target temperature = 150C)
// M304 - Set bed PID parameters P I and D
// M400 - Finish all moves
// M401 - Lower z-probe if present
// M402 - Raise z-probe if present
// M404 - N<dia in mm> Enter the nominal filament width (3mm, 1.75mm ) or will display nominal filament width without parameters
// M405 - Turn on Filament Sensor extrusion control.  Optional D<delay in cm> to set delay in centimeters between sensor and extruder 
// M406 - Turn off Filament Sensor extrusion control 
// M407 - Displays measured filament diameter 
// M500 - Store parameters in EEPROM
// M501 - Read parameters from EEPROM (if you need reset them after you changed them temporarily).
// M502 - Revert to the default "factory settings".  You still need to store them in EEPROM afterwards if you want to.
// M503 - Print the current settings (from memory not from EEPROM). Use S0 to leave off headings.
// M540 - Use S[0|1] to enable or disable the stop SD card print on endstop hit (requires ABORT_ON_ENDSTOP_HIT_FEATURE_ENABLED)
// M600 - Pause for filament change X[pos] Y[pos] Z[relative lift] E[initial retract] L[later retract distance for removal]
// M665 - Set delta configurations
// M666 - Set delta endstop adjustment
// M605 - Set dual x-carriage movement mode: S<mode> [ X<duplication x-offset> R<duplication temp offset> ]
// M700 - Level plate script for use with Witbox printer.
// M701 - Load filament script for use with Witbox printer.
// M702 - Unload filament script for use with Witbox printer.
// M907 - Set digital trimpot motor current using axis codes.
// M908 - Control digital trimpot directly.
// M350 - Set microstepping mode.
// M351 - Toggle MS1 MS2 pins directly.

// ************ SCARA Specific - This can change to suit future G-code regulations
// M360 - SCARA calibration: Move to cal-position ThetaA (0 deg calibration)
// M361 - SCARA calibration: Move to cal-position ThetaB (90 deg calibration - steps per degree)
// M362 - SCARA calibration: Move to cal-position PsiA (0 deg calibration)
// M363 - SCARA calibration: Move to cal-position PsiB (90 deg calibration - steps per degree)
// M364 - SCARA calibration: Move to cal-position PSIC (90 deg to Theta calibration position)
// M365 - SCARA calibration: Scaling factor, X, Y, Z axis
//************* SCARA End ***************

// M928 - Start SD logging (M928 filename.g) - ended by M29
// M999 - Restart after being stopped by error

#ifdef SDSUPPORT
  CardReader card;
#endif

float homing_feedrate[] = HOMING_FEEDRATE;
bool axis_relative_modes[] = AXIS_RELATIVE_MODES;
int feedmultiply = 100; //100->1 200->2
int saved_feedmultiply;
int extrudemultiply = 100; //100->1 200->2
int extruder_multiply[EXTRUDERS] = { 100
  #if EXTRUDERS > 1
    , 100
    #if EXTRUDERS > 2
      , 100
	    #if EXTRUDERS > 3
      	, 100
	    #endif
    #endif
  #endif
};
bool volumetric_enabled = false;
float filament_size[EXTRUDERS] = { DEFAULT_NOMINAL_FILAMENT_DIA
  #if EXTRUDERS > 1
      , DEFAULT_NOMINAL_FILAMENT_DIA
    #if EXTRUDERS > 2
       , DEFAULT_NOMINAL_FILAMENT_DIA
      #if EXTRUDERS > 3
        , DEFAULT_NOMINAL_FILAMENT_DIA
      #endif
    #endif
  #endif
};
float volumetric_multiplier[EXTRUDERS] = {1.0
  #if EXTRUDERS > 1
    , 1.0
    #if EXTRUDERS > 2
      , 1.0
      #if EXTRUDERS > 3
        , 1.0
      #endif
    #endif
  #endif
};
float current_position[NUM_AXIS] = { 0.0, 0.0, 0.0, 0.0 };
float add_homing[3] = { 0, 0, 0 };
#ifdef DELTA
  float endstop_adj[3] = { 0, 0, 0 };
#endif

float min_pos[3] = { X_MIN_POS, Y_MIN_POS, Z_MIN_POS };
float max_pos[3] = { X_MAX_POS, Y_MAX_POS, Z_MAX_POS };
bool axis_known_position[3] = { false, false, false };
float zprobe_zoffset;

// Extruder offset
#if EXTRUDERS > 1
#ifndef DUAL_X_CARRIAGE
  #define NUM_EXTRUDER_OFFSETS 2 // only in XY plane
#else
  #define NUM_EXTRUDER_OFFSETS 3 // supports offsets in XYZ plane
#endif
float extruder_offset[NUM_EXTRUDER_OFFSETS][EXTRUDERS] = {
  #if defined(EXTRUDER_OFFSET_X)
    EXTRUDER_OFFSET_X
  #else
    0
  #endif
  ,
  #if defined(EXTRUDER_OFFSET_Y)
    EXTRUDER_OFFSET_Y
  #else
    0
  #endif
};
#endif

uint8_t active_extruder = 0;
int fanSpeed = 0;

#ifdef SERVO_ENDSTOPS
  int servo_endstops[] = SERVO_ENDSTOPS;
  int servo_endstop_angles[] = SERVO_ENDSTOP_ANGLES;
#endif

#ifdef BARICUDA
  int ValvePressure = 0;
  int EtoPPressure = 0;
#endif

#ifdef FWRETRACT

  bool autoretract_enabled = false;
  bool retracted[EXTRUDERS] = { false
    #if EXTRUDERS > 1
      , false
      #if EXTRUDERS > 2
        , false
        #if EXTRUDERS > 3
       	  , false
      	#endif
      #endif
    #endif
  };
  bool retracted_swap[EXTRUDERS] = { false
    #if EXTRUDERS > 1
      , false
      #if EXTRUDERS > 2
        , false
        #if EXTRUDERS > 3
       	  , false
      	#endif
      #endif
    #endif
  };

  float retract_length = RETRACT_LENGTH;
  float retract_length_swap = RETRACT_LENGTH_SWAP;
  float retract_feedrate = RETRACT_FEEDRATE;
  float retract_zlift = RETRACT_ZLIFT;
  float retract_recover_length = RETRACT_RECOVER_LENGTH;
  float retract_recover_length_swap = RETRACT_RECOVER_LENGTH_SWAP;
  float retract_recover_feedrate = RETRACT_RECOVER_FEEDRATE;

#endif // FWRETRACT

#ifdef ULTIPANEL
  bool powersupply = 
    #ifdef PS_DEFAULT_OFF
      false
    #else
  	  true
    #endif
  ;
#endif

#ifdef DELTA
  float delta[3] = { 0, 0, 0 };
  #define SIN_60 0.8660254037844386
  #define COS_60 0.5
  // these are the default values, can be overriden with M665
  float delta_radius = DELTA_RADIUS;
  float delta_tower1_x = -SIN_60 * delta_radius; // front left tower
  float delta_tower1_y = -COS_60 * delta_radius;	   
  float delta_tower2_x =  SIN_60 * delta_radius; // front right tower
  float delta_tower2_y = -COS_60 * delta_radius;	   
  float delta_tower3_x = 0;                      // back middle tower
  float delta_tower3_y = delta_radius;
  float delta_diagonal_rod = DELTA_DIAGONAL_ROD;
  float delta_diagonal_rod_2 = sq(delta_diagonal_rod);
  float delta_segments_per_second = DELTA_SEGMENTS_PER_SECOND;
#endif

#ifdef SCARA
  float axis_scaling[3] = { 1, 1, 1 };    // Build size scaling, default to 1
#endif				

bool cancel_heatup = false;

#ifdef FILAMENT_SENSOR
  //Variables for Filament Sensor input 
  float filament_width_nominal=DEFAULT_NOMINAL_FILAMENT_DIA;  //Set nominal filament width, can be changed with M404 
  bool filament_sensor=false;  //M405 turns on filament_sensor control, M406 turns it off 
  float filament_width_meas=DEFAULT_MEASURED_FILAMENT_DIA; //Stores the measured filament diameter 
  signed char measurement_delay[MAX_MEASUREMENT_DELAY+1];  //ring buffer to delay measurement  store extruder factor after subtracting 100 
  int delay_index1=0;  //index into ring buffer
  int delay_index2=-1;  //index into ring buffer - set to -1 on startup to indicate ring buffer needs to be initialized
  float delay_dist=0; //delay distance counter  
  int meas_delay_cm = MEASUREMENT_DELAY_CM;  //distance delay setting
#endif //FILAMENT_SENSOR

#ifdef ENABLE_AUTO_BED_LEVELING
  bool bed_leveling = true;
#else
  bool bed_leveling = false;
#endif //ENABLE_AUTO_BED_LEVELING

const char errormagic[] PROGMEM = "Error:";
const char echomagic[] PROGMEM = "echo:";

const char axis_codes[NUM_AXIS] = {'X', 'Y', 'Z', 'E'};
float destination[NUM_AXIS] = { 0, 0, 0, 0 };

#ifndef DELTA
  static float delta[3] = { 0, 0, 0 };
#endif

static float offset[3] = { 0, 0, 0 };
bool home_all_axis = true;
float feedrate = 1500.0, next_feedrate, saved_feedrate;
static long gcode_N, gcode_LastN, Stopped_gcode_LastN = 0;

static bool relative_mode = false;  //Determines Absolute or Relative Coordinates

static char cmdbuffer[BUFSIZE][MAX_CMD_SIZE];
static bool fromsd[BUFSIZE];
static int bufindr = 0;
static int bufindw = 0;
static int buflen = 0;

static char serial_char;
static int serial_count = 0;
static boolean comment_mode = false;
static char *strchr_pointer; ///< A pointer to find chars in the command string (X, Y, Z, E, etc.)
static bool serial_mode = false;

const int sensitive_pins[] = SENSITIVE_PINS; ///< Sensitive pin list for M42

// Inactivity shutdown
unsigned long previous_millis_cmd = 0;
static unsigned long max_inactive_time = 0;
static unsigned long stepper_inactive_time = DEFAULT_STEPPER_DEACTIVE_TIME*1000l;

unsigned long starttime = 0; ///< Print job start time
unsigned long stoptime = 0;  ///< Print job stop time

static uint8_t tmp_extruder;


bool Stopped = false;

#if NUM_SERVOS > 0
  Servo servos[NUM_SERVOS];
#endif

bool CooldownNoWait = true;
bool target_direction;

float target[4];
float lastpos[4];

#ifdef CHDK
  unsigned long chdkHigh = 0;
  boolean chdkActive = false;
#endif

extern void _EEPROM_writeData(int &pos, uint8_t* value, uint8_t size);

//===========================================================================
//=============================Routines======================================
//===========================================================================

void get_arc_coordinates();
bool setTargetedHotend(int code);

void serial_echopair_P(const char *s_P, float v)
    { serialprintPGM(s_P); SERIAL_ECHO(v); }
void serial_echopair_P(const char *s_P, double v)
    { serialprintPGM(s_P); SERIAL_ECHO(v); }
void serial_echopair_P(const char *s_P, unsigned long v)
    { serialprintPGM(s_P); SERIAL_ECHO(v); }

#ifdef SDSUPPORT
  #include "SdFatUtil.h"
  int freeMemory() { return SdFatUtil::FreeRam(); }
#else
  extern "C" {
    extern unsigned int __bss_end;
    extern unsigned int __heap_start;
    extern void *__brkval;

    int freeMemory() {
      int free_memory;

      if ((int)__brkval == 0)
        free_memory = ((int)&free_memory) - ((int)&__bss_end);
      else
        free_memory = ((int)&free_memory) - ((int)__brkval);

      return free_memory;
    }
  }
#endif //!SDSUPPORT

//adds an command to the main command buffer
//thats really done in a non-safe way.
//needs overworking someday
void enquecommand(const char *cmd)
{
  if(buflen < BUFSIZE)
  {
    //this is dangerous if a mixing of serial and this happens
    strcpy(&(cmdbuffer[bufindw][0]),cmd);
    SERIAL_ECHO_START;
    SERIAL_ECHOPGM(MSG_Enqueueing);
    SERIAL_ECHO(cmdbuffer[bufindw]);
    SERIAL_ECHOLNPGM("\"");
    bufindw= (bufindw + 1)%BUFSIZE;
    buflen += 1;
  }
}

void enquecommand_P(const char *cmd)
{
  if(buflen < BUFSIZE)
  {
    //this is dangerous if a mixing of serial and this happens
    strcpy_P(&(cmdbuffer[bufindw][0]),cmd);
    SERIAL_ECHO_START;
    SERIAL_ECHOPGM(MSG_Enqueueing);
    SERIAL_ECHO(cmdbuffer[bufindw]);
    SERIAL_ECHOLNPGM("\"");
    bufindw= (bufindw + 1)%BUFSIZE;
    buflen += 1;
  }
}

// Discard all gcodes enqueued in the gcode-buffer
void flush_commands()
{
   bufindr = bufindw;
   buflen = 0;
}

void setup_killpin()
{
  #if defined(KILL_PIN) && KILL_PIN > -1
    SET_INPUT(KILL_PIN);
    WRITE(KILL_PIN,HIGH);
  #endif
}

// Set home pin
void setup_homepin(void)
{
#if defined(HOME_PIN) && HOME_PIN > -1
   SET_INPUT(HOME_PIN);
   WRITE(HOME_PIN,HIGH);
#endif
}


void setup_photpin()
{
  #if defined(PHOTOGRAPH_PIN) && PHOTOGRAPH_PIN > -1
    SET_OUTPUT(PHOTOGRAPH_PIN);
    WRITE(PHOTOGRAPH_PIN, LOW);
  #endif
}

void setup_powerhold()
{
  #if defined(SUICIDE_PIN) && SUICIDE_PIN > -1
    SET_OUTPUT(SUICIDE_PIN);
    WRITE(SUICIDE_PIN, HIGH);
  #endif
  #if defined(PS_ON_PIN) && PS_ON_PIN > -1
    SET_OUTPUT(PS_ON_PIN);
	#if defined(PS_DEFAULT_OFF)
	  WRITE(PS_ON_PIN, PS_ON_ASLEEP);
    #else
	  WRITE(PS_ON_PIN, PS_ON_AWAKE);
	#endif
  #endif
}

void suicide()
{
  #if defined(SUICIDE_PIN) && SUICIDE_PIN > -1
    SET_OUTPUT(SUICIDE_PIN);
    WRITE(SUICIDE_PIN, LOW);
  #endif
}

void servo_init()
{
  #if (NUM_SERVOS >= 1) && defined(SERVO0_PIN) && (SERVO0_PIN > -1)
    servos[0].attach(SERVO0_PIN);
  #endif
  #if (NUM_SERVOS >= 2) && defined(SERVO1_PIN) && (SERVO1_PIN > -1)
    servos[1].attach(SERVO1_PIN);
  #endif
  #if (NUM_SERVOS >= 3) && defined(SERVO2_PIN) && (SERVO2_PIN > -1)
    servos[2].attach(SERVO2_PIN);
  #endif
  #if (NUM_SERVOS >= 4) && defined(SERVO3_PIN) && (SERVO3_PIN > -1)
    servos[3].attach(SERVO3_PIN);
  #endif
  #if (NUM_SERVOS >= 5)
    #error "TODO: enter initalisation code for more servos"
  #endif

  // Set position of Servo Endstops that are defined
  #ifdef SERVO_ENDSTOPS
  for(int8_t i = 0; i < 3; i++)
  {
    if(servo_endstops[i] > -1) {
      servos[servo_endstops[i]].write(servo_endstop_angles[i * 2 + 1]);
    }
  }
  #endif

  #if defined (ENABLE_AUTO_BED_LEVELING) && (PROBE_SERVO_DEACTIVATION_DELAY > 0)
  delay(PROBE_SERVO_DEACTIVATION_DELAY);
  servos[servo_endstops[Z_AXIS]].detach();
  #endif
}


void setup()
{
  setup_killpin();
  setup_powerhold();
  MYSERIAL.begin(BAUDRATE);
  SERIAL_PROTOCOLLNPGM("start");
  SERIAL_ECHO_START;

  // Check startup - does nothing if bootloader sets MCUSR to 0
  byte mcu = MCUSR;
  if(mcu & 1) SERIAL_ECHOLNPGM(MSG_POWERUP);
  if(mcu & 2) SERIAL_ECHOLNPGM(MSG_EXTERNAL_RESET);
  if(mcu & 4) SERIAL_ECHOLNPGM(MSG_BROWNOUT_RESET);
  if(mcu & 8) SERIAL_ECHOLNPGM(MSG_WATCHDOG_RESET);
  if(mcu & 32) SERIAL_ECHOLNPGM(MSG_SOFTWARE_RESET);
  MCUSR=0;

  SERIAL_ECHOPGM(MSG_MARLIN);
  SERIAL_ECHOLNPGM(STRING_VERSION_CONFIG_H);
  #ifdef STRING_VERSION_CONFIG_H
    #ifdef STRING_CONFIG_H_AUTHOR
      SERIAL_ECHO_START;
      SERIAL_ECHOPGM(MSG_CONFIGURATION_VER);
      SERIAL_ECHOPGM(STRING_VERSION_CONFIG_H);
      SERIAL_ECHOPGM(MSG_AUTHOR);
      SERIAL_ECHOLNPGM(STRING_CONFIG_H_AUTHOR);
      SERIAL_ECHOPGM("Compiled: ");
      SERIAL_ECHOLNPGM(__DATE__);
    #endif // STRING_CONFIG_H_AUTHOR
  #endif // STRING_VERSION_CONFIG_H
  SERIAL_ECHO_START;
  SERIAL_ECHOPGM(MSG_FREE_MEMORY);
  SERIAL_ECHO(freeMemory());
  SERIAL_ECHOPGM(MSG_PLANNER_BUFFER_BYTES);
  SERIAL_ECHOLN((int)sizeof(block_t)*BLOCK_BUFFER_SIZE);
  for(int8_t i = 0; i < BUFSIZE; i++)
  {
    fromsd[i] = false;
  }

  // loads data from EEPROM if available else uses defaults (and resets step acceleration rate)
  Config_RetrieveSettings();

  tp_init();    // Initialize temperature loop
  plan_init();  // Initialize planner;
  watchdog_init();
  st_init();    // Initialize stepper, this enables interrupts!
  setup_photpin();
  servo_init();

#ifdef DOGLCD
  if (eeprom::StorageManager::getEmergencyFlag() != eeprom::EMERGENCY_STOP_INACTIVE)
  {
    SERIAL_ECHOLN("--- EMERGENCY STOP ACTIVE ---");
  }
#endif //DOGLCD

  lcd_init();
  _delay_ms(1000);	// wait 1sec to display the splash screen

  #if defined(CONTROLLERFAN_PIN) && CONTROLLERFAN_PIN > -1
    SET_OUTPUT(CONTROLLERFAN_PIN); //Set pin used for driver cooling fan
  #endif

  #ifdef DIGIPOT_I2C
    digipot_i2c_init();
  #endif
#ifdef Z_PROBE_SLED
  pinMode(SERVO0_PIN, OUTPUT);
  digitalWrite(SERVO0_PIN, LOW); // turn it off
#endif // Z_PROBE_SLED
  setup_homepin();
}

#ifndef DOGLCD
uint8_t buffer_recursivity = 0;
#else // DOGLCD
bool stop_planner_buffer = false;
#endif // DOGLCD

bool stop_buffer = false;
uint16_t stop_buffer_code = 0;


void loop()
{
	if (stop_buffer == false)
	{
    	if (buflen < (BUFSIZE-1))
		{
			get_command();
		}
	}
	else
	{
		char *test;
      switch (stop_buffer_code)
		{
			case 1:
				enquecommand_P(PSTR("M25"));
				stop_buffer_code = 0;
				break;
			case 2:
				enquecommand_P(PSTR("M600"));
				stop_buffer_code = 0;
				break;
			case 999:
				get_command();
				bufindr = (bufindw - 1);
				if (bufindr < 0)
				{
					bufindr = BUFSIZE - 1;
				}
				test = cmdbuffer[bufindr];
				if (strstr(test, "M999") == NULL)
				{
					bufindr = bufindw;
					buflen = 0;
				}
				else
				{
					stop_buffer = false;
					stop_buffer_code = 0;

#ifdef DOGLCD
          lcd_emergency_stop();
#else DOGLCD
					bufindr = 0;
					bufindw = 0;
					buflen = 0;
					FlushSerialRequestResend();
					lcd_reset_alert_level();
					LCD_MESSAGEPGM(WELCOME_MSG);
#endif // DOGLCD
				}
				break;
			default:
				break;
		}
	}
	
  #ifdef SDSUPPORT
  card.checkautostart(false);
  #endif
  if(buflen)
  {
    #ifdef SDSUPPORT
      if(card.saving)
      {
        if(strstr_P(cmdbuffer[bufindr], PSTR("M29")) == NULL)
        {
          card.write_command(cmdbuffer[bufindr]);
          if(card.logging)
          {
            process_commands();
          }
          else
          {
            SERIAL_PROTOCOLLNPGM(MSG_OK);
          }
        }
        else
        {
          card.closefile();
          SERIAL_PROTOCOLLNPGM(MSG_FILE_SAVED);
        }
      }
      else
      {
        process_commands();
      }
    #else
      process_commands();
    #endif //SDSUPPORT
    buflen = (buflen-1);
    bufindr = (bufindr + 1)%BUFSIZE;
  }
  //check heater every n milliseconds
  manage_heater();
  manage_inactivity();
  checkHitEndstops();
  lcd_update();
}

void get_command()
{
  while( MYSERIAL.available() > 0  && buflen < BUFSIZE) {
    serial_char = MYSERIAL.read();

#ifdef DOGLCD
		if(eeprom::StorageManager::getScreenSerialState() == eeprom::SCREEN_SERIAL_ACTIVE && !serial_mode)
		{
			serial_mode = true;
			if (screen::ViewManager::getInstance().getViewIndex() != screen::screen_serial)
			{
				screen::ViewManager::getInstance().activeView(screen::screen_serial);
		 	}
	 	}
#endif

    if(serial_char == '\n' ||
       serial_char == '\r' ||
       serial_count >= (MAX_CMD_SIZE - 1) )
    {
      // end of line == end of comment
      comment_mode = false;

      if(!serial_count) {
        // short cut for empty lines
        return;
      }
      cmdbuffer[bufindw][serial_count] = 0; //terminate string
      
      fromsd[bufindw] = false;
      if(strchr(cmdbuffer[bufindw], 'N') != NULL)
      {
        strchr_pointer = strchr(cmdbuffer[bufindw], 'N');
        gcode_N = (strtol(strchr_pointer + 1, NULL, 10));
        if(gcode_N != gcode_LastN+1 && (strstr_P(cmdbuffer[bufindw], PSTR("M110")) == NULL) ) {
          SERIAL_ERROR_START;
          SERIAL_ERRORPGM(MSG_ERR_LINE_NO);
          SERIAL_ERRORLN(gcode_LastN);
          //Serial.println(gcode_N);
          FlushSerialRequestResend();
          serial_count = 0;
          return;
        }

        if(strchr(cmdbuffer[bufindw], '*') != NULL)
        {
          byte checksum = 0;
          byte count = 0;
          while(cmdbuffer[bufindw][count] != '*') checksum = checksum^cmdbuffer[bufindw][count++];
          strchr_pointer = strchr(cmdbuffer[bufindw], '*');

          if( (int)(strtod(strchr_pointer + 1, NULL)) != checksum) {
            SERIAL_ERROR_START;
            SERIAL_ERRORPGM(MSG_ERR_CHECKSUM_MISMATCH);
            SERIAL_ERRORLN(gcode_LastN);
            FlushSerialRequestResend();
            serial_count = 0;
            return;
          }
          //if no errors, continue parsing
        }
        else
        {
          SERIAL_ERROR_START;
          SERIAL_ERRORPGM(MSG_ERR_NO_CHECKSUM);
          SERIAL_ERRORLN(gcode_LastN);
          FlushSerialRequestResend();
          serial_count = 0;
          return;
        }
        gcode_LastN = gcode_N;
        //if no errors, continue parsing

        char *startchar = strchr(cmdbuffer[bufindw], ' ') + 1;
        strcpy(cmdbuffer[bufindw], startchar);

      }
      else  // if we don't receive 'N' but still see '*'
      {
        if((strchr(cmdbuffer[bufindw], '*') != NULL))
        {
          SERIAL_ERROR_START;
          SERIAL_ERRORPGM(MSG_ERR_NO_LINENUMBER_WITH_CHECKSUM);
          SERIAL_ERRORLN(gcode_LastN);
          serial_count = 0;
          return;
        }
      }
<<<<<<< HEAD
      if(strchr(cmdbuffer[bufindw], 'G') != NULL){
=======
      if((strchr(cmdbuffer[bufindw], 'G') != NULL)){
>>>>>>> 6266c9cd
        strchr_pointer = strchr(cmdbuffer[bufindw], 'G');
        switch((int)((strtod(strchr_pointer + 1, NULL)))){
        case 0:
        case 1:
        case 2:
        case 3:
          if (Stopped == true) {
            SERIAL_ERRORLNPGM(MSG_ERR_STOPPED);
            LCD_MESSAGEPGM(MSG_STOPPED);
          }
          break;
        default:
          break;
        }
      
      }
      //If command was e-stop process now
      if(strcmp(cmdbuffer[bufindw], "M112") == 0)
        kill();

      bufindw = (bufindw + 1)%BUFSIZE;
      buflen += 1;

      serial_count = 0; //clear buffer
    }
    else if(serial_char == '\\') {  //Handle escapes
      SERIAL_ECHO("Escape char: ");
      SERIAL_ECHOLN(serial_char);
      if(MYSERIAL.available() > 0  && buflen < BUFSIZE) {
          // if we have one more character, copy it over
          serial_char = MYSERIAL.read();
          cmdbuffer[bufindw][serial_count++] = serial_char;
      }

      //otherwise do nothing        
    }
    else { // its not a newline, carriage return or escape char
        if(serial_char == ';') comment_mode = true;
        if(!comment_mode) cmdbuffer[bufindw][serial_count++] = serial_char;
    }
  }
  #ifdef SDSUPPORT
  if(!card.sdprinting || serial_count!=0){
    return;
  }

  //'#' stops reading from SD to the buffer prematurely, so procedural macro calls are possible
  // if it occurs, stop_buffering is triggered and the buffer is ran dry.
  // this character _can_ occur in serial com, due to checksums. however, no checksums are used in SD printing

  static bool stop_buffering=false;
  if(buflen==0) stop_buffering=false;

  while( !card.eof()  && buflen < BUFSIZE && !stop_buffering) {
    int16_t n=card.get();
    serial_char = (char)n;
    if(serial_char == '\n' ||
       serial_char == '\r' ||
       (serial_char == '#' && comment_mode == false) ||
       (serial_char == ':' && comment_mode == false) ||
       serial_count >= (MAX_CMD_SIZE - 1)||n==-1)
    {
      if(card.eof()){
#ifdef DOGLCD
        PrintManager::endPrint();
#endif
        SERIAL_PROTOCOLLNPGM(MSG_FILE_PRINTED);
        stoptime=millis();
        char time[30];
        unsigned long t=(stoptime-starttime)/1000;
        int hours, minutes;
        minutes=(t/60)%60;
        hours=t/60/60;
        sprintf_P(time, PSTR("%i "MSG_END_HOUR" %i "MSG_END_MINUTE),hours, minutes);
        SERIAL_ECHO_START;
        SERIAL_ECHOLN(time);
        lcd_setstatus(time);
        card.printingHasFinished();
        card.checkautostart(true);
      }
      if(serial_char=='#')
        stop_buffering=true;

      if(!serial_count)
      {
        comment_mode = false; //for new command
        return; //if empty line
      }
      cmdbuffer[bufindw][serial_count] = 0; //terminate string
//      if(!comment_mode){
        fromsd[bufindw] = true;
        buflen += 1;
        bufindw = (bufindw + 1)%BUFSIZE;
//      }
      comment_mode = false; //for new command
      serial_count = 0; //clear buffer
    }
    else
    {
      if(serial_char == ';') comment_mode = true;
      if(!comment_mode) cmdbuffer[bufindw][serial_count++] = serial_char;
    }
  }

  #endif //SDSUPPORT

}


float code_value()
{
  return (strtod(&cmdbuffer[bufindr][strchr_pointer - cmdbuffer[bufindr] + 1], NULL));
}

long code_value_long()
{
  return (strtol(&cmdbuffer[bufindr][strchr_pointer - cmdbuffer[bufindr] + 1], NULL, 10));
}

bool code_seen(char code)
{
  strchr_pointer = strchr(cmdbuffer[bufindr], code);
  return (strchr_pointer != NULL);  //Return True if a character was found
}

#define DEFINE_PGM_READ_ANY(type, reader)       \
    static inline type pgm_read_any(const type *p)  \
    { return pgm_read_##reader##_near(p); }

DEFINE_PGM_READ_ANY(float,       float);
DEFINE_PGM_READ_ANY(signed char, byte);

#define XYZ_CONSTS_FROM_CONFIG(type, array, CONFIG) \
static const PROGMEM type array##_P[3] =        \
    { X_##CONFIG, Y_##CONFIG, Z_##CONFIG };     \
type array(int axis)                     \
    { return pgm_read_any(&array##_P[axis]); }

XYZ_CONSTS_FROM_CONFIG(float, base_min_pos,    MIN_POS);
XYZ_CONSTS_FROM_CONFIG(float, base_max_pos,    MAX_POS);
XYZ_CONSTS_FROM_CONFIG(float, base_home_pos,   HOME_POS);
XYZ_CONSTS_FROM_CONFIG(float, max_length,      MAX_LENGTH);
XYZ_CONSTS_FROM_CONFIG(float, home_retract_mm, HOME_RETRACT_MM);
XYZ_CONSTS_FROM_CONFIG(signed char, home_dir,  HOME_DIR);

#ifdef DUAL_X_CARRIAGE
  #if EXTRUDERS == 1 || defined(COREXY) \
      || !defined(X2_ENABLE_PIN) || !defined(X2_STEP_PIN) || !defined(X2_DIR_PIN) \
      || !defined(X2_HOME_POS) || !defined(X2_MIN_POS) || !defined(X2_MAX_POS) \
      || !defined(X_MAX_PIN) || X_MAX_PIN < 0
    #error "Missing or invalid definitions for DUAL_X_CARRIAGE mode."
  #endif
  #if X_HOME_DIR != -1 || X2_HOME_DIR != 1
    #error "Please use canonical x-carriage assignment" // the x-carriages are defined by their homing directions
  #endif

#define DXC_FULL_CONTROL_MODE 0
#define DXC_AUTO_PARK_MODE    1
#define DXC_DUPLICATION_MODE  2
static int dual_x_carriage_mode = DEFAULT_DUAL_X_CARRIAGE_MODE;

static float x_home_pos(int extruder) {
  if (extruder == 0)
    return base_home_pos(X_AXIS) + add_homing[X_AXIS];
  else
    // In dual carriage mode the extruder offset provides an override of the
    // second X-carriage offset when homed - otherwise X2_HOME_POS is used.
    // This allow soft recalibration of the second extruder offset position without firmware reflash
    // (through the M218 command).
    return (extruder_offset[X_AXIS][1] > 0) ? extruder_offset[X_AXIS][1] : X2_HOME_POS;
}

static int x_home_dir(int extruder) {
  return (extruder == 0) ? X_HOME_DIR : X2_HOME_DIR;
}

static float inactive_extruder_x_pos = X2_MAX_POS; // used in mode 0 & 1
static bool active_extruder_parked = false; // used in mode 1 & 2
static float raised_parked_position[NUM_AXIS]; // used in mode 1
static unsigned long delayed_move_time = 0; // used in mode 1
static float duplicate_extruder_x_offset = DEFAULT_DUPLICATION_X_OFFSET; // used in mode 2
static float duplicate_extruder_temp_offset = 0; // used in mode 2
bool extruder_duplication_enabled = false; // used in mode 2
#endif //DUAL_X_CARRIAGE

static void axis_is_at_home(int axis) {
#ifdef DUAL_X_CARRIAGE
  if (axis == X_AXIS) {
    if (active_extruder != 0) {
      current_position[X_AXIS] = x_home_pos(active_extruder);
      min_pos[X_AXIS] =          X2_MIN_POS;
      max_pos[X_AXIS] =          max(extruder_offset[X_AXIS][1], X2_MAX_POS);
      return;
    }
    else if (dual_x_carriage_mode == DXC_DUPLICATION_MODE && active_extruder == 0) {
      current_position[X_AXIS] = base_home_pos(X_AXIS) + add_homing[X_AXIS];
      min_pos[X_AXIS] =          base_min_pos(X_AXIS) + add_homing[X_AXIS];
      max_pos[X_AXIS] =          min(base_max_pos(X_AXIS) + add_homing[X_AXIS],
                                  max(extruder_offset[X_AXIS][1], X2_MAX_POS) - duplicate_extruder_x_offset);
      return;
    }
  }
#endif
#ifdef SCARA
   float homeposition[3];
   char i;
   
   if (axis < 2)
   {
   
     for (i=0; i<3; i++)
     {
        homeposition[i] = base_home_pos(i); 
     }  
	// SERIAL_ECHOPGM("homeposition[x]= "); SERIAL_ECHO(homeposition[0]);
   //  SERIAL_ECHOPGM("homeposition[y]= "); SERIAL_ECHOLN(homeposition[1]);
   // Works out real Homeposition angles using inverse kinematics, 
   // and calculates homing offset using forward kinematics
     calculate_delta(homeposition);
     
    // SERIAL_ECHOPGM("base Theta= "); SERIAL_ECHO(delta[X_AXIS]);
    // SERIAL_ECHOPGM(" base Psi+Theta="); SERIAL_ECHOLN(delta[Y_AXIS]);
     
     for (i=0; i<2; i++)
     {
        delta[i] -= add_homing[i];
     } 
     
    // SERIAL_ECHOPGM("addhome X="); SERIAL_ECHO(add_homing[X_AXIS]);
	// SERIAL_ECHOPGM(" addhome Y="); SERIAL_ECHO(add_homing[Y_AXIS]);
    // SERIAL_ECHOPGM(" addhome Theta="); SERIAL_ECHO(delta[X_AXIS]);
    // SERIAL_ECHOPGM(" addhome Psi+Theta="); SERIAL_ECHOLN(delta[Y_AXIS]);
      
     calculate_SCARA_forward_Transform(delta);
     
    // SERIAL_ECHOPGM("Delta X="); SERIAL_ECHO(delta[X_AXIS]);
    // SERIAL_ECHOPGM(" Delta Y="); SERIAL_ECHOLN(delta[Y_AXIS]);
     
    current_position[axis] = delta[axis];
    
    // SCARA home positions are based on configuration since the actual limits are determined by the 
    // inverse kinematic transform.
    min_pos[axis] =          base_min_pos(axis); // + (delta[axis] - base_home_pos(axis));
    max_pos[axis] =          base_max_pos(axis); // + (delta[axis] - base_home_pos(axis));
   } 
   else
   {
      current_position[axis] = base_home_pos(axis) + add_homing[axis];
      min_pos[axis] =          base_min_pos(axis) + add_homing[axis];
      max_pos[axis] =          base_max_pos(axis) + add_homing[axis];
   }
#else
  current_position[axis] = base_home_pos(axis) + add_homing[axis];
  min_pos[axis] =          base_min_pos(axis) + add_homing[axis];
  max_pos[axis] =          base_max_pos(axis) + add_homing[axis];
#endif
}

void do_blocking_move_to(float x, float y, float z) {
    float oldFeedRate = feedrate;

    feedrate = homing_feedrate[Z_AXIS];

    current_position[Z_AXIS] = z;
    plan_buffer_line(current_position[X_AXIS], current_position[Y_AXIS], current_position[Z_AXIS], current_position[E_AXIS], feedrate, active_extruder);
    st_synchronize();

    feedrate = XY_TRAVEL_SPEED;

    current_position[X_AXIS] = x;
    current_position[Y_AXIS] = y;
    plan_buffer_line(current_position[X_AXIS], current_position[Y_AXIS], current_position[Z_AXIS], current_position[E_AXIS], feedrate, active_extruder);
    st_synchronize();

    feedrate = oldFeedRate;
}

#ifdef LEVEL_SENSOR

static void do_blocking_extrude_to(float e) {
	float oldFeedRate = feedrate;
	feedrate = EXTRUSION_SPEED;
	current_position[E_AXIS] = e;
	plan_buffer_line(current_position[X_AXIS], current_position[Y_AXIS], current_position[Z_AXIS], current_position[E_AXIS], feedrate/60, active_extruder);
	st_synchronize();
	feedrate = oldFeedRate;
}

#ifdef AUTO_BED_LEVELING_GRID
static void set_bed_level_equation_lsq(double *plane_equation_coefficients)
{
    vector_3 planeNormal = vector_3(-plane_equation_coefficients[0], -plane_equation_coefficients[1], 1);
    planeNormal.debug("planeNormal");
    plan_bed_level_matrix = matrix_3x3::create_look_at(planeNormal);
    //bedLevel.debug("bedLevel");

    //plan_bed_level_matrix.debug("bed level before");
    //vector_3 uncorrected_position = plan_get_position_mm();
    //uncorrected_position.debug("position before");

    vector_3 corrected_position = plan_get_position();
//    corrected_position.debug("position after");
    current_position[X_AXIS] = corrected_position.x;
    current_position[Y_AXIS] = corrected_position.y;
    current_position[Z_AXIS] = corrected_position.z;

    // put the bed at 0 so we don't go below it.
    current_position[Z_AXIS] = zprobe_zoffset; // in the lsq we reach here after raising the extruder due to the loop structure

    plan_set_position(current_position[X_AXIS], current_position[Y_AXIS], current_position[Z_AXIS], current_position[E_AXIS]);
}

#endif // AUTO_BED_LEVELING_GRID

static void run_z_probe() {
    plan_bed_level_matrix.set_to_identity();
    feedrate = homing_feedrate[Z_AXIS];

    // move down until you find the bed
    float zPosition = -10;
    plan_buffer_line(current_position[X_AXIS], current_position[Y_AXIS], zPosition, current_position[E_AXIS], feedrate/60, active_extruder);
    st_synchronize();

        // we have to let the planner know where we are right now as it is not where we said to go.
    zPosition = st_get_position_mm(Z_AXIS);
    plan_set_position(current_position[X_AXIS], current_position[Y_AXIS], zPosition, current_position[E_AXIS]);

    // move up the retract distance
    zPosition += home_retract_mm(Z_AXIS);
    plan_buffer_line(current_position[X_AXIS], current_position[Y_AXIS], zPosition, current_position[E_AXIS], feedrate/60, active_extruder);
    st_synchronize();

    // move back down slowly to find bed
    feedrate = homing_feedrate[Z_AXIS]/2;
    zPosition -= home_retract_mm(Z_AXIS) * 2;
    plan_buffer_line(current_position[X_AXIS], current_position[Y_AXIS], zPosition, current_position[E_AXIS], feedrate/60, active_extruder);
    st_synchronize();

    current_position[Z_AXIS] = st_get_position_mm(Z_AXIS);
    // make sure the planner knows where we are as it may be a bit different than we last said to move to
    plan_set_position(current_position[X_AXIS], current_position[Y_AXIS], current_position[Z_AXIS], current_position[E_AXIS]);
}

static void do_blocking_move_relative(float offset_x, float offset_y, float offset_z) {
    do_blocking_move_to(current_position[X_AXIS] + offset_x, current_position[Y_AXIS] + offset_y, current_position[Z_AXIS] + offset_z);
}

void setup_for_endstop_move() {
    saved_feedrate = feedrate;
    saved_feedmultiply = feedmultiply;
    feedmultiply = 100;
    previous_millis_cmd = millis();

    enable_endstops(true);
}

void clean_up_after_endstop_move() {
#ifdef ENDSTOPS_ONLY_FOR_HOMING
    enable_endstops(false);
#endif

    feedrate = saved_feedrate;
    feedmultiply = saved_feedmultiply;
    previous_millis_cmd = millis();
}

static void engage_z_probe() {
    // Engage Z Servo endstop if enabled
    #ifdef SERVO_ENDSTOPS
    if (servo_endstops[Z_AXIS] > -1) {
#if defined (ENABLE_AUTO_BED_LEVELING) && (PROBE_SERVO_DEACTIVATION_DELAY > 0)
        servos[servo_endstops[Z_AXIS]].attach(0);
#endif
        servos[servo_endstops[Z_AXIS]].write(servo_endstop_angles[Z_AXIS * 2]);
#if defined (ENABLE_AUTO_BED_LEVELING) && (PROBE_SERVO_DEACTIVATION_DELAY > 0)
        delay(PROBE_SERVO_DEACTIVATION_DELAY);
        servos[servo_endstops[Z_AXIS]].detach();
#endif
    }
    #endif
}

static void retract_z_probe() {
    // Retract Z Servo endstop if enabled
    #ifdef SERVO_ENDSTOPS
    if (servo_endstops[Z_AXIS] > -1) {
#if defined (ENABLE_AUTO_BED_LEVELING) && (PROBE_SERVO_DEACTIVATION_DELAY > 0)
        servos[servo_endstops[Z_AXIS]].attach(0);
#endif
        servos[servo_endstops[Z_AXIS]].write(servo_endstop_angles[Z_AXIS * 2 + 1]);
#if defined (ENABLE_AUTO_BED_LEVELING) && (PROBE_SERVO_DEACTIVATION_DELAY > 0)
        delay(PROBE_SERVO_DEACTIVATION_DELAY);
        servos[servo_endstops[Z_AXIS]].detach();
#endif
    }
    #endif
}

/// Probe bed height at position (x,y), returns the measured z value
float probe_pt(float x, float y, float z_before, int retract_action=0) {
  // move to right place
  do_blocking_move_to(current_position[X_AXIS], current_position[Y_AXIS], z_before);
  do_blocking_move_to(x, y, current_position[Z_AXIS]);

#ifndef Z_PROBE_SLED
   if ((retract_action==0) || (retract_action==1)) 
     engage_z_probe();   // Engage Z Servo endstop if available
#endif // Z_PROBE_SLED
  run_z_probe();
  float measured_z = current_position[Z_AXIS];
#ifndef Z_PROBE_SLED
  if ((retract_action==0) || (retract_action==3)) 
     retract_z_probe();
#endif // Z_PROBE_SLED

  SERIAL_PROTOCOLPGM(MSG_BED);
  SERIAL_PROTOCOLPGM(" x: ");
  SERIAL_PROTOCOL(x);
  SERIAL_PROTOCOLPGM(" y: ");
  SERIAL_PROTOCOL(y);
  SERIAL_PROTOCOLPGM(" z: ");
  SERIAL_PROTOCOL(measured_z);
  SERIAL_PROTOCOLPGM("\n");
  return measured_z;
}

#endif // #ifdef LEVEL_SENSOR

void homeaxis(int axis) {
#define HOMEAXIS_DO(LETTER) \
  ((LETTER##_MIN_PIN > -1 && LETTER##_HOME_DIR==-1) || (LETTER##_MAX_PIN > -1 && LETTER##_HOME_DIR==1))

  if (axis==X_AXIS ? HOMEAXIS_DO(X) :
      axis==Y_AXIS ? HOMEAXIS_DO(Y) :
      axis==Z_AXIS ? HOMEAXIS_DO(Z) :
      0) {
    int axis_home_dir = home_dir(axis);
#ifdef DUAL_X_CARRIAGE
    if (axis == X_AXIS)
      axis_home_dir = x_home_dir(active_extruder);
#endif

    current_position[axis] = 0;
    plan_set_position(current_position[X_AXIS], current_position[Y_AXIS], current_position[Z_AXIS], current_position[E_AXIS]);


#ifndef Z_PROBE_SLED
    // Engage Servo endstop if enabled
    #ifdef SERVO_ENDSTOPS
      #if defined (ENABLE_AUTO_BED_LEVELING) && (PROBE_SERVO_DEACTIVATION_DELAY > 0)
        if (axis==Z_AXIS) {
          engage_z_probe();
        }
	    else
      #endif
      if (servo_endstops[axis] > -1) {
        servos[servo_endstops[axis]].write(servo_endstop_angles[axis * 2]);
      }
    #endif
#endif // Z_PROBE_SLED
    destination[axis] = 1.5 * max_length(axis) * axis_home_dir;
    feedrate = homing_feedrate[axis];
    plan_buffer_line(destination[X_AXIS], destination[Y_AXIS], destination[Z_AXIS], destination[E_AXIS], feedrate/60, active_extruder);
    st_synchronize();

    current_position[axis] = 0;
    plan_set_position(current_position[X_AXIS], current_position[Y_AXIS], current_position[Z_AXIS], current_position[E_AXIS]);
    destination[axis] = -home_retract_mm(axis) * axis_home_dir;
    plan_buffer_line(destination[X_AXIS], destination[Y_AXIS], destination[Z_AXIS], destination[E_AXIS], feedrate/60, active_extruder);
    st_synchronize();

    destination[axis] = 2*home_retract_mm(axis) * axis_home_dir;
#ifdef DELTA
    feedrate = homing_feedrate[axis]/10;
#else
    feedrate = homing_feedrate[axis]/2 ;
#endif
    plan_buffer_line(destination[X_AXIS], destination[Y_AXIS], destination[Z_AXIS], destination[E_AXIS], feedrate/60, active_extruder);
    st_synchronize();
#ifdef DELTA
    // retrace by the amount specified in endstop_adj
    if (endstop_adj[axis] * axis_home_dir < 0) {
      plan_set_position(current_position[X_AXIS], current_position[Y_AXIS], current_position[Z_AXIS], current_position[E_AXIS]);
      destination[axis] = endstop_adj[axis];
      plan_buffer_line(destination[X_AXIS], destination[Y_AXIS], destination[Z_AXIS], destination[E_AXIS], feedrate/60, active_extruder);
      st_synchronize();
    }
#endif
    axis_is_at_home(axis);
    destination[axis] = current_position[axis];
    feedrate = 0.0;
    endstops_hit_on_purpose();
    axis_known_position[axis] = true;

    // Retract Servo endstop if enabled
    #ifdef SERVO_ENDSTOPS
      if (servo_endstops[axis] > -1) {
        servos[servo_endstops[axis]].write(servo_endstop_angles[axis * 2 + 1]);
      }
    #endif
#if defined (ENABLE_AUTO_BED_LEVELING) && (PROBE_SERVO_DEACTIVATION_DELAY > 0)
  #ifndef Z_PROBE_SLED
    if (axis==Z_AXIS) retract_z_probe();
  #endif
#endif

  }
}
#define HOMEAXIS(LETTER) homeaxis(LETTER##_AXIS)

void refresh_cmd_timeout(void)
{
  previous_millis_cmd = millis();
}

#ifdef FWRETRACT
  void retract(bool retracting, bool swapretract = false) {
    if(retracting && !retracted[active_extruder]) {
      destination[X_AXIS]=current_position[X_AXIS];
      destination[Y_AXIS]=current_position[Y_AXIS];
      destination[Z_AXIS]=current_position[Z_AXIS];
      destination[E_AXIS]=current_position[E_AXIS];
      if (swapretract) {
        current_position[E_AXIS]+=retract_length_swap/volumetric_multiplier[active_extruder];
      } else {
        current_position[E_AXIS]+=retract_length/volumetric_multiplier[active_extruder];
      }
      plan_set_e_position(current_position[E_AXIS]);
      float oldFeedrate = feedrate;
      feedrate=retract_feedrate*60;
      retracted[active_extruder]=true;
      prepare_move();
      if(retract_zlift > 0.01) {
         current_position[Z_AXIS]-=retract_zlift;
#ifdef DELTA
         calculate_delta(current_position); // change cartesian kinematic to  delta kinematic;
         plan_set_position(delta[X_AXIS], delta[Y_AXIS], delta[Z_AXIS], current_position[E_AXIS]);
#else
         plan_set_position(current_position[X_AXIS], current_position[Y_AXIS], current_position[Z_AXIS], current_position[E_AXIS]);
#endif
         prepare_move();
      }
      feedrate = oldFeedrate;
    } else if(!retracting && retracted[active_extruder]) {
      destination[X_AXIS]=current_position[X_AXIS];
      destination[Y_AXIS]=current_position[Y_AXIS];
      destination[Z_AXIS]=current_position[Z_AXIS];
      destination[E_AXIS]=current_position[E_AXIS];
      if(retract_zlift > 0.01) {
         current_position[Z_AXIS]+=retract_zlift;
#ifdef DELTA
         calculate_delta(current_position); // change cartesian kinematic  to  delta kinematic;
         plan_set_position(delta[X_AXIS], delta[Y_AXIS], delta[Z_AXIS], current_position[E_AXIS]);
#else
         plan_set_position(current_position[X_AXIS], current_position[Y_AXIS], current_position[Z_AXIS], current_position[E_AXIS]);
#endif
         //prepare_move();
      }
      if (swapretract) {
        current_position[E_AXIS]-=(retract_length_swap+retract_recover_length_swap)/volumetric_multiplier[active_extruder]; 
      } else {
        current_position[E_AXIS]-=(retract_length+retract_recover_length)/volumetric_multiplier[active_extruder]; 
      }
      plan_set_e_position(current_position[E_AXIS]);
      float oldFeedrate = feedrate;
      feedrate=retract_recover_feedrate*60;
      retracted[active_extruder]=false;
      prepare_move();
      feedrate = oldFeedrate;
    }
  } //retract
#endif //FWRETRACT

#ifdef Z_PROBE_SLED
//
// Method to dock/undock a sled designed by Charles Bell.
//
// dock[in]     If true, move to MAX_X and engage the electromagnet
// offset[in]   The additional distance to move to adjust docking location
//
static void dock_sled(bool dock, int offset=0) {
 int z_loc;
 
 if (!((axis_known_position[X_AXIS]) && (axis_known_position[Y_AXIS]))) {
   LCD_MESSAGEPGM(MSG_POSITION_UNKNOWN);
   SERIAL_ECHO_START;
   SERIAL_ECHOLNPGM(MSG_POSITION_UNKNOWN);
   return;
 }

 if (dock) {
   do_blocking_move_to(X_MAX_POS + SLED_DOCKING_OFFSET + offset,
                       current_position[Y_AXIS],
                       current_position[Z_AXIS]);
   // turn off magnet
   digitalWrite(SERVO0_PIN, LOW);
 } else {
   if (current_position[Z_AXIS] < (Z_RAISE_BEFORE_PROBING + 5))
     z_loc = Z_RAISE_BEFORE_PROBING;
   else
     z_loc = current_position[Z_AXIS];
   do_blocking_move_to(X_MAX_POS + SLED_DOCKING_OFFSET + offset,
                       Y_PROBE_OFFSET_FROM_EXTRUDER, z_loc);
   // turn on magnet
   digitalWrite(SERVO0_PIN, HIGH);
 }
}
#endif

void process_commands()
{
  unsigned long codenum; //throw away variable
  char *starpos = NULL;

<<<<<<< HEAD
  char *cmd_code = strchr(cmdbuffer[bufindr], 'G');
  if(code_seen('G') && *cmd_code == cmdbuffer[bufindr][0])
=======
  if(code_seen('G'))
>>>>>>> 6266c9cd
  {
    switch((int)code_value())
    {
    case 0: // G0 -> G1
    case 1: // G1
      if(Stopped == false) {
        get_coordinates(); // For X Y Z E F
          #ifdef FWRETRACT
            if(autoretract_enabled)
            if( !(code_seen('X') || code_seen('Y') || code_seen('Z')) && code_seen('E')) {
              float echange=destination[E_AXIS]-current_position[E_AXIS];
              if((echange<-MIN_RETRACT && !retracted) || (echange>MIN_RETRACT && retracted)) { //move appears to be an attempt to retract or recover
                  current_position[E_AXIS] = destination[E_AXIS]; //hide the slicer-generated retract/recover from calculations
                  plan_set_e_position(current_position[E_AXIS]); //AND from the planner
                  retract(!retracted);
                  return;
              }
            }
          #endif //FWRETRACT
        prepare_move();
        //ClearToSend();
      }
      break;
#ifndef SCARA //disable arc support
    case 2: // G2  - CW ARC
      if(Stopped == false) {
        get_arc_coordinates();
        prepare_arc_move(true);
      }
      break;
    case 3: // G3  - CCW ARC
      if(Stopped == false) {
        get_arc_coordinates();
        prepare_arc_move(false);
      }
      break;
#endif
    case 4: // G4 dwell
      LCD_MESSAGEPGM(MSG_DWELL);
      codenum = 0;
      if(code_seen('P')) codenum = code_value(); // milliseconds to wait
      if(code_seen('S')) codenum = code_value() * 1000; // seconds to wait

      st_synchronize();
      codenum += millis();  // keep track of when we started waiting
      previous_millis_cmd = millis();
      while(millis() < codenum) {
        manage_heater();
        manage_inactivity();
      }
      break;
      #ifdef FWRETRACT
      case 10: // G10 retract
       #if EXTRUDERS > 1
        retracted_swap[active_extruder]=(code_seen('S') && code_value_long() == 1); // checks for swap retract argument
        retract(true,retracted_swap[active_extruder]);
       #else
        retract(true);
       #endif
      break;
      case 11: // G11 retract_recover
       #if EXTRUDERS > 1
        retract(false,retracted_swap[active_extruder]);
       #else
        retract(false);
       #endif 
      break;
      #endif //FWRETRACT

    case 28: //G28 Home all Axis one at a time
      action_homing();
    break;
#ifdef LEVEL_SENSOR
    case 29: // G29 Detailed Z-Probe, probes the bed at 3 or more points.
      if (bed_leveling == true || (bed_leveling == false && AutoLevelManager::single::instance().state() == true))
      {
        action_get_plane();
      }
    break;
#ifndef Z_PROBE_SLED

    case 30: // G30 Single Z Probe
        {
            engage_z_probe(); // Engage Z Servo endstop if available
            st_synchronize();
            // TODO: make sure the bed_level_rotation_matrix is identity or the planner will get set incorectly
            setup_for_endstop_move();

            feedrate = homing_feedrate[Z_AXIS];

            run_z_probe();
            SERIAL_PROTOCOLPGM(MSG_BED);
            SERIAL_PROTOCOLPGM(" X: ");
            SERIAL_PROTOCOL(current_position[X_AXIS]);
            SERIAL_PROTOCOLPGM(" Y: ");
            SERIAL_PROTOCOL(current_position[Y_AXIS]);
            SERIAL_PROTOCOLPGM(" Z: ");
            SERIAL_PROTOCOL(current_position[Z_AXIS]);
            SERIAL_PROTOCOLPGM("\n");

            clean_up_after_endstop_move();
            retract_z_probe(); // Retract Z Servo endstop if available
        }
        break;
#else
    case 31: // dock the sled
        dock_sled(true);
        break;
    case 32: // undock the sled
        dock_sled(false);
        break;
#endif // Z_PROBE_SLED
#endif // LEVEL_SENSOR

    case 90: // G90
      relative_mode = false;
      break;
    case 91: // G91
      relative_mode = true;
      break;
    case 92: // G92
      if(!code_seen(axis_codes[E_AXIS]))
        st_synchronize();
      for(int8_t i=0; i < NUM_AXIS; i++) {
        if(code_seen(axis_codes[i])) {
           if(i == E_AXIS) {
             current_position[i] = code_value();
             plan_set_e_position(current_position[E_AXIS]);
           }
           else {
#ifdef SCARA
		if (i == X_AXIS || i == Y_AXIS) {
                	current_position[i] = code_value();  
		}
		else {
                current_position[i] = code_value()+add_homing[i];  
            	}  
#else
		current_position[i] = code_value()+add_homing[i];
#endif
            plan_set_position(current_position[X_AXIS], current_position[Y_AXIS], current_position[Z_AXIS], current_position[E_AXIS]);
           }
        }
      }
      break;
    }
  }

  else if(code_seen('M'))
  {
    switch( (int)code_value() )
    {
#ifdef ULTIPANEL
    case 0: // M0 - Unconditional stop - Wait for user button press on LCD
    case 1: // M1 - Conditional stop - Wait for user button press on LCD
    {
				lcd_disable_button();
				LCD_MESSAGEPGM(MSG_USERWAIT);
				draw_status_screen();
				lcd_update(true);

      codenum = 0;
				if(code_seen('P')) codenum = code_value(); // milliseconds to wait
				if(code_seen('S')) codenum = code_value() * 1000; // seconds to wait

      st_synchronize();
      previous_millis_cmd = millis();
      if (codenum > 0){
        codenum += millis();  // keep track of when we started waiting
					lcd_enable_button();
					while(millis()  < codenum && !LCD_CLICKED) {
          manage_heater();
        }
					lcd_disable_button();
      }else{
					lcd_enable_button();
					while(!LCD_CLICKED){
          manage_heater();
        }
					lcd_disable_button();
      }
				LCD_MESSAGEPGM(MSG_PRINTING);
				lcd_update();
				lcd_enable_button();
    }
    break;
#endif
    case 17:
        LCD_MESSAGEPGM(MSG_NO_MOVE);
        enable_x();
        enable_y();
        enable_z();
        enable_e0();
        enable_e1();
        enable_e2();
      break;

#ifdef SDSUPPORT
    case 20: // M20 - list SD card
      SERIAL_PROTOCOLLNPGM(MSG_BEGIN_FILE_LIST);
      card.ls();
      SERIAL_PROTOCOLLNPGM(MSG_END_FILE_LIST);
      break;
    case 21: // M21 - init SD card

      card.initsd();

      break;
    case 22: //M22 - release SD card
      card.release();

      break;
    case 23: //M23 - Select file
      starpos = (strchr(strchr_pointer + 4,'*'));
      if(starpos!=NULL)
        *(starpos)='\0';
      card.openFile(strchr_pointer + 4,true);
      break;
    case 24: //M24 - Start SD print
#ifdef DOGLCD
      if(PrintManager::single::instance().state() == HEATING)
      {
        card.startFileprint();
        starttime=millis();
        feedmultiply = 100;
        PrintManager::single::instance().state(PRINTING);
      }
#else
      card.startFileprint();
      starttime=millis();
      feedmultiply = 100;
#endif
      break;
    case 25: //M25 - Pause SD print
        current_position[X_AXIS] = st_get_position_mm(X_AXIS);
        current_position[Y_AXIS] = st_get_position_mm(Y_AXIS);
        current_position[Z_AXIS] = st_get_position_mm(Z_AXIS);
        current_position[E_AXIS] = st_get_position_mm(E_AXIS);

        lastpos[X_AXIS] = current_position[X_AXIS];
        lastpos[Y_AXIS] = current_position[Y_AXIS];
        lastpos[Z_AXIS] = current_position[Z_AXIS];
        lastpos[E_AXIS] = current_position[E_AXIS];

				current_position[E_AXIS]-= RETRACT_ON_PAUSE;
				plan_buffer_line(current_position[X_AXIS], current_position[Y_AXIS], current_position[Z_AXIS], current_position[E_AXIS], 10, active_extruder);

				current_position[Z_AXIS]+= FILAMENTCHANGE_ZADD;
				plan_buffer_line(current_position[X_AXIS], current_position[Y_AXIS], current_position[Z_AXIS], current_position[E_AXIS], 60, active_extruder);

        current_position[X_AXIS] = POSITION_REST_X;
				current_position[Y_AXIS] = POSITION_REST_Y;
        plan_buffer_line(current_position[X_AXIS], current_position[Y_AXIS], current_position[Z_AXIS], current_position[E_AXIS], 100, active_extruder);

        st_synchronize();

				LCD_MESSAGEPGM(MSG_PAUSED);
				lcd_update();
				lcd_enable_button();

#ifndef DOGLCD
  			while(!LCD_CLICKED){
					lcd_update();
					manage_heater();
					plan_buffer_line(current_position[X_AXIS], current_position[Y_AXIS], current_position[Z_AXIS], current_position[E_AXIS], 5, active_extruder);
					st_synchronize();
				}
      
				lcd_disable_button();
				LCD_MESSAGEPGM(MSG_PRINTING);
				lcd_update();

				plan_buffer_line(current_position[X_AXIS], current_position[Y_AXIS], current_position[Z_AXIS], current_position[E_AXIS], 5, active_extruder); //should do nothing
				plan_buffer_line(lastpos[X_AXIS], lastpos[Y_AXIS], current_position[Z_AXIS], current_position[E_AXIS], 100, active_extruder); //move xy back
				plan_buffer_line(lastpos[X_AXIS], lastpos[Y_AXIS], lastpos[Z_AXIS], current_position[E_AXIS], 60, active_extruder); //move z back

				current_position[E_AXIS] += EXTRUDE_ON_RESUME;
				plan_buffer_line(lastpos[X_AXIS], lastpos[Y_AXIS], lastpos[Z_AXIS], current_position[E_AXIS], 10, active_extruder); //extrude on resume

				st_synchronize();


				lcd_enable_button();
				stop_buffer = false;
#else //DOGLCD
        PrintManager::single::instance().state(PAUSED);
#endif//DOGLCD
      break;
    case 26: //M26 - Set SD index
      if(card.cardOK && code_seen('S')) {
        card.setIndex(code_value_long());
      }
      break;
    case 27: //M27 - Get SD status
      card.getStatus();
      break;
    case 28: //M28 - Start SD write
      starpos = (strchr(strchr_pointer + 4,'*'));
      if(starpos != NULL){
        char* npos = strchr(cmdbuffer[bufindr], 'N');
        strchr_pointer = strchr(npos,' ') + 1;
        *(starpos) = '\0';
      }
      card.openFile(strchr_pointer+4,false);
      break;
    case 29: //M29 - Stop SD write
      //processed in write to file routine above
      //card,saving = false;
      break;
    case 30: //M30 <filename> Delete File
      if (card.cardOK){
        card.closefile();
        starpos = (strchr(strchr_pointer + 4,'*'));
        if(starpos != NULL){
          char* npos = strchr(cmdbuffer[bufindr], 'N');
          strchr_pointer = strchr(npos,' ') + 1;
          *(starpos) = '\0';
        }
        card.removeFile(strchr_pointer + 4);
      }
      break;
    case 32: //M32 - Select file and start SD print
    {
      if(card.sdprinting) {
        st_synchronize();

      }
      starpos = (strchr(strchr_pointer + 4,'*'));

      char* namestartpos = (strchr(strchr_pointer + 4,'!'));   //find ! to indicate filename string start.
      if(namestartpos==NULL)
      {
        namestartpos=strchr_pointer + 4; //default name position, 4 letters after the M
      }
      else
        namestartpos++; //to skip the '!'

      if(starpos!=NULL)
        *(starpos)='\0';

      bool call_procedure=(code_seen('P'));

      if(strchr_pointer>namestartpos)
        call_procedure=false;  //false alert, 'P' found within filename

      if( card.cardOK )
      {
        card.openFile(namestartpos,true,!call_procedure);
        if(code_seen('S'))
          if(strchr_pointer<namestartpos) //only if "S" is occuring _before_ the filename
            card.setIndex(code_value_long());
        card.startFileprint();
        if(!call_procedure)
          starttime=millis(); //procedure calls count as normal print time.
      }
    } break;
    case 928: //M928 - Start SD write
      starpos = (strchr(strchr_pointer + 5,'*'));
      if(starpos != NULL){
        char* npos = strchr(cmdbuffer[bufindr], 'N');
        strchr_pointer = strchr(npos,' ') + 1;
        *(starpos) = '\0';
      }
      card.openLogFile(strchr_pointer+5);
      break;

#endif //SDSUPPORT

    case 31: //M31 take time since the start of the SD print or an M109 command
      {
      stoptime=millis();
      char time[30];
      unsigned long t=(stoptime-starttime)/1000;
      int sec,min;
      min=t/60;
      sec=t%60;
      sprintf_P(time, PSTR("%i min, %i sec"), min, sec);
      SERIAL_ECHO_START;
      SERIAL_ECHOLN(time);
      lcd_setstatus(time);
      autotempShutdown();
      }
      break;
    case 42: //M42 -Change pin status via gcode
      if (code_seen('S'))
      {
        int pin_status = code_value();
        int pin_number = LED_PIN;
        if (code_seen('P') && pin_status >= 0 && pin_status <= 255)
          pin_number = code_value();
        for(int8_t i = 0; i < (int8_t)(sizeof(sensitive_pins)/sizeof(int)); i++)
        {
          if (sensitive_pins[i] == pin_number)
          {
            pin_number = -1;
            break;
          }
        }
      #if defined(FAN_PIN) && FAN_PIN > -1
        if (pin_number == FAN_PIN)
          fanSpeed = pin_status;
      #endif
        if (pin_number > -1)
        {
          pinMode(pin_number, OUTPUT);
          digitalWrite(pin_number, pin_status);
          analogWrite(pin_number, pin_status);
        }
      }
     break;

// M48 Z-Probe repeatability measurement function.
//
// Usage:   M48 <n #_samples> <X X_position_for_samples> <Y Y_position_for_samples> <V Verbose_Level> <Engage_probe_for_each_reading> <L legs_of_movement_prior_to_doing_probe>
//	
// This function assumes the bed has been homed.  Specificaly, that a G28 command
// as been issued prior to invoking the M48 Z-Probe repeatability measurement function.
// Any information generated by a prior G29 Bed leveling command will be lost and need to be
// regenerated.
//
// The number of samples will default to 10 if not specified.  You can use upper or lower case
// letters for any of the options EXCEPT n.  n must be in lower case because Marlin uses a capital
// N for its communication protocol and will get horribly confused if you send it a capital N.
//

#ifdef Z_PROBE_REPEATABILITY_TEST 

    case 48: // M48 Z-Probe repeatability
        {
          if (bed_leveling == true || (bed_leveling == false && bed_leveling == false && AutoLevelManager::single::instance().state() == true))
          {
            #if Z_MIN_PIN == -1
            #error "You must have a Z_MIN endstop in order to enable calculation of Z-Probe repeatability."
            #endif

	double sum=0.0; 
	double mean=0.0; 
	double sigma=0.0;
	double sample_set[50];
	int verbose_level=1, n=0, j, n_samples = 10, n_legs=0, engage_probe_for_each_reading=0 ;
	double X_current, Y_current, Z_current;
	double X_probe_location, Y_probe_location, Z_start_location, ext_position;
	
	if (code_seen('V') || code_seen('v')) {
        	verbose_level = code_value();
		if (verbose_level<0 || verbose_level>4 ) {
			SERIAL_PROTOCOLPGM("?Verbose Level not plausable.\n");
			goto Sigma_Exit;
		}
	}

	if (verbose_level > 0)   {
		SERIAL_PROTOCOLPGM("M48 Z-Probe Repeatability test.   Version 2.00\n");
		SERIAL_PROTOCOLPGM("Full support at: http://3dprintboard.com/forum.php\n");
	}

	if (code_seen('n')) {
        	n_samples = code_value();
		if (n_samples<4 || n_samples>50 ) {
			SERIAL_PROTOCOLPGM("?Specified sample size not plausable.\n");
			goto Sigma_Exit;
		}
	}

	X_current = X_probe_location = st_get_position_mm(X_AXIS);
	Y_current = Y_probe_location = st_get_position_mm(Y_AXIS);
	Z_current = st_get_position_mm(Z_AXIS);
	Z_start_location = st_get_position_mm(Z_AXIS) + Z_RAISE_BEFORE_PROBING;
	ext_position	 = st_get_position_mm(E_AXIS);

	if (code_seen('E') || code_seen('e') ) 
		engage_probe_for_each_reading++;

	if (code_seen('X') || code_seen('x') ) {
        	X_probe_location = code_value() -  X_PROBE_OFFSET_FROM_EXTRUDER;
		if (X_probe_location<X_MIN_POS || X_probe_location>X_MAX_POS ) {
			SERIAL_PROTOCOLPGM("?Specified X position out of range.\n");
			goto Sigma_Exit;
		}
	}

	if (code_seen('Y') || code_seen('y') ) {
        	Y_probe_location = code_value() -  Y_PROBE_OFFSET_FROM_EXTRUDER;
		if (Y_probe_location<Y_MIN_POS || Y_probe_location>Y_MAX_POS ) {
			SERIAL_PROTOCOLPGM("?Specified Y position out of range.\n");
			goto Sigma_Exit;
		}
	}

	if (code_seen('L') || code_seen('l') ) {
        	n_legs = code_value();
		if ( n_legs==1 ) 
			n_legs = 2;
		if ( n_legs<0 || n_legs>15 ) {
			SERIAL_PROTOCOLPGM("?Specified number of legs in movement not plausable.\n");
			goto Sigma_Exit;
		}
	}

//
// Do all the preliminary setup work.   First raise the probe.
//

  st_synchronize();
  plan_bed_level_matrix.set_to_identity();
	plan_buffer_line( X_current, Y_current, Z_start_location,
			ext_position, homing_feedrate[Z_AXIS]/60, active_extruder);
  st_synchronize();

//
// Now get everything to the specified probe point So we can safely do a probe to
// get us close to the bed.  If the Z-Axis is far from the bed, we don't want to 
// use that as a starting point for each probe.
//
	if (verbose_level > 2){
    SERIAL_PROTOCOL("Positioning probe for the test.\n");
  } 

	plan_buffer_line( X_probe_location, Y_probe_location, Z_start_location,
			ext_position, homing_feedrate[X_AXIS]/60, active_extruder);
  st_synchronize();

	current_position[X_AXIS] = X_current = st_get_position_mm(X_AXIS);
	current_position[Y_AXIS] = Y_current = st_get_position_mm(Y_AXIS);
	current_position[Z_AXIS] = Z_current = st_get_position_mm(Z_AXIS);
	current_position[E_AXIS] = ext_position = st_get_position_mm(E_AXIS);

// 
// OK, do the inital probe to get us close to the bed.
// Then retrace the right amount and use that in subsequent probes
//

  engage_z_probe();	

	setup_for_endstop_move();
	run_z_probe();

	current_position[Z_AXIS] = Z_current = st_get_position_mm(Z_AXIS);
	Z_start_location = st_get_position_mm(Z_AXIS) + Z_RAISE_BEFORE_PROBING;

	plan_buffer_line( X_probe_location, Y_probe_location, Z_start_location,
			ext_position, homing_feedrate[X_AXIS]/60, active_extruder);
  st_synchronize();
	current_position[Z_AXIS] = Z_current = st_get_position_mm(Z_AXIS);

	if (engage_probe_for_each_reading){
    retract_z_probe();
  }
    for( n=0; n<n_samples; n++) {

		do_blocking_move_to( X_probe_location, Y_probe_location, Z_start_location); // Make sure we are at the probe location

		if ( n_legs)  {
  		double radius=0.0, theta=0.0, x_sweep, y_sweep;
  		int rotational_direction, l;

			rotational_direction = (unsigned long) millis() & 0x0001;			// clockwise or counter clockwise
			radius = (unsigned long) millis() % (long) (X_MAX_LENGTH/4); 			// limit how far out to go 
			theta = (float) ((unsigned long) millis() % (long) 360) / (360./(2*3.1415926));	// turn into radians

			for( l=0; l<n_legs-1; l++) {
				if (rotational_direction==1)
					theta += (float) ((unsigned long) millis() % (long) 20) / (360.0/(2*3.1415926)); // turn into radians
				else
					theta -= (float) ((unsigned long) millis() % (long) 20) / (360.0/(2*3.1415926)); // turn into radians

				radius += (float) ( ((long) ((unsigned long) millis() % (long) 10)) - 5);
				if ( radius<0.0 )
					radius = -radius;

				X_current = X_probe_location + cos(theta) * radius;
				Y_current = Y_probe_location + sin(theta) * radius;

				if ( X_current<X_MIN_POS)		// Make sure our X & Y are sane
					 X_current = X_MIN_POS;
				if ( X_current>X_MAX_POS)
					 X_current = X_MAX_POS;

				if ( Y_current<Y_MIN_POS)		// Make sure our X & Y are sane
					 Y_current = Y_MIN_POS;
				if ( Y_current>Y_MAX_POS)
					 Y_current = Y_MAX_POS;

				if (verbose_level>3 ) {
					SERIAL_ECHOPAIR("x: ", X_current);
					SERIAL_ECHOPAIR("y: ", Y_current);
					SERIAL_PROTOCOLLNPGM("");
				}

				do_blocking_move_to( X_current, Y_current, Z_current );
			}
			do_blocking_move_to( X_probe_location, Y_probe_location, Z_start_location); // Go back to the probe location
		}

		if (engage_probe_for_each_reading)  {
        		engage_z_probe();	
          		delay(1000);
		}

		setup_for_endstop_move();
                run_z_probe();

		sample_set[n] = current_position[Z_AXIS];

//
// Get the current mean for the data points we have so far
//
		sum=0.0; 
		for( j=0; j<=n; j++) {
			sum = sum + sample_set[j];
		}
		mean = sum / (double (n+1));
//
// Now, use that mean to calculate the standard deviation for the
// data points we have so far
//

		sum=0.0; 
		for( j=0; j<=n; j++) {
			sum = sum + (sample_set[j]-mean) * (sample_set[j]-mean);
		}
		sigma = sqrt( sum / (double (n+1)) );

		if (verbose_level > 1) {
			SERIAL_PROTOCOL(n+1);
			SERIAL_PROTOCOL(" of ");
			SERIAL_PROTOCOL(n_samples);
			SERIAL_PROTOCOLPGM("   z: ");
			SERIAL_PROTOCOL_F(current_position[Z_AXIS], 6);
		}

		if (verbose_level > 2) {
			SERIAL_PROTOCOL(" mean: ");
			SERIAL_PROTOCOL_F(mean,6);

			SERIAL_PROTOCOL("   sigma: ");
			SERIAL_PROTOCOL_F(sigma,6);
		}

		if (verbose_level > 0) 
			SERIAL_PROTOCOLPGM("\n");

		plan_buffer_line( X_probe_location, Y_probe_location, Z_start_location, 
				  current_position[E_AXIS], homing_feedrate[Z_AXIS]/60, active_extruder);
        	st_synchronize();

		if (engage_probe_for_each_reading)  {
        		retract_z_probe();	
          		delay(1000);
		}
	}

        retract_z_probe();
	delay(1000);

        clean_up_after_endstop_move();

//      enable_endstops(true);

	if (verbose_level > 0) {
		SERIAL_PROTOCOLPGM("Mean: ");
		SERIAL_PROTOCOL_F(mean, 6);
		SERIAL_PROTOCOLPGM("\n");
	}

SERIAL_PROTOCOLPGM("Standard Deviation: ");
SERIAL_PROTOCOL_F(sigma, 6);
SERIAL_PROTOCOLPGM("\n\n");

Sigma_Exit:
      }
        break;
	}
#endif		// Z_PROBE_REPEATABILITY_TEST 

    case 104: // M104
      if(setTargetedHotend(104)){
        break;
      }
      if (code_seen('S')) setTargetHotend(code_value(), tmp_extruder);
#ifdef DUAL_X_CARRIAGE
      if (dual_x_carriage_mode == DXC_DUPLICATION_MODE && tmp_extruder == 0)
        setTargetHotend1(code_value() == 0.0 ? 0.0 : code_value() + duplicate_extruder_temp_offset);
#endif
      setWatch();
      break;
    case 112: //  M112 -Emergency Stop
      kill();
      break;
    case 140: // M140 set bed temp
      if (code_seen('S')) setTargetBed(code_value());
      break;
    case 105 : // M105
      if(setTargetedHotend(105)){
        break;
        }
      #if defined(TEMP_0_PIN) && TEMP_0_PIN > -1
        SERIAL_PROTOCOLPGM("ok T:");
        SERIAL_PROTOCOL_F(degHotend(tmp_extruder),1);
        SERIAL_PROTOCOLPGM(" /");
        SERIAL_PROTOCOL_F(degTargetHotend(tmp_extruder),1);
        #if defined(TEMP_BED_PIN) && TEMP_BED_PIN > -1
          SERIAL_PROTOCOLPGM(" B:");
          SERIAL_PROTOCOL_F(degBed(),1);
          SERIAL_PROTOCOLPGM(" /");
          SERIAL_PROTOCOL_F(degTargetBed(),1);
        #endif //TEMP_BED_PIN
        for (int8_t cur_extruder = 0; cur_extruder < EXTRUDERS; ++cur_extruder) {
          SERIAL_PROTOCOLPGM(" T");
          SERIAL_PROTOCOL(cur_extruder);
          SERIAL_PROTOCOLPGM(":");
          SERIAL_PROTOCOL_F(degHotend(cur_extruder),1);
          SERIAL_PROTOCOLPGM(" /");
          SERIAL_PROTOCOL_F(degTargetHotend(cur_extruder),1);
        }
      #else
        SERIAL_ERROR_START;
        SERIAL_ERRORLNPGM(MSG_ERR_NO_THERMISTORS);
      #endif

        SERIAL_PROTOCOLPGM(" @:");
      #ifdef EXTRUDER_WATTS
        SERIAL_PROTOCOL((EXTRUDER_WATTS * getHeaterPower(tmp_extruder))/127);
        SERIAL_PROTOCOLPGM("W");
      #else
        SERIAL_PROTOCOL(getHeaterPower(tmp_extruder));
      #endif

        SERIAL_PROTOCOLPGM(" B@:");
      #ifdef BED_WATTS
        SERIAL_PROTOCOL((BED_WATTS * getHeaterPower(-1))/127);
        SERIAL_PROTOCOLPGM("W");
      #else
        SERIAL_PROTOCOL(getHeaterPower(-1));
      #endif

        #ifdef SHOW_TEMP_ADC_VALUES
          #if defined(TEMP_BED_PIN) && TEMP_BED_PIN > -1
            SERIAL_PROTOCOLPGM("    ADC B:");
            SERIAL_PROTOCOL_F(degBed(),1);
            SERIAL_PROTOCOLPGM("C->");
            SERIAL_PROTOCOL_F(rawBedTemp()/OVERSAMPLENR,0);
          #endif
          for (int8_t cur_extruder = 0; cur_extruder < EXTRUDERS; ++cur_extruder) {
            SERIAL_PROTOCOLPGM("  T");
            SERIAL_PROTOCOL(cur_extruder);
            SERIAL_PROTOCOLPGM(":");
            SERIAL_PROTOCOL_F(degHotend(cur_extruder),1);
            SERIAL_PROTOCOLPGM("C->");
            SERIAL_PROTOCOL_F(rawHotendTemp(cur_extruder)/OVERSAMPLENR,0);
          }
        #endif

        SERIAL_PROTOCOLLN("");
      return;
      break;
    case 109:
    {// M109 - Wait for extruder heater to reach target.
      if(setTargetedHotend(109)){
        break;
      }
				LCD_MESSAGEPGM(MSG_HEATING_PROCESS);
				lcd_update();
      
      #ifdef AUTOTEMP
        autotemp_enabled=false;
      #endif
      if (code_seen('S')) {
        setTargetHotend(code_value(), tmp_extruder);
#ifdef DUAL_X_CARRIAGE
        if (dual_x_carriage_mode == DXC_DUPLICATION_MODE && tmp_extruder == 0)
          setTargetHotend1(code_value() == 0.0 ? 0.0 : code_value() + duplicate_extruder_temp_offset);
#endif
        CooldownNoWait = true;
      } else if (code_seen('R')) {
        setTargetHotend(code_value(), tmp_extruder);
#ifdef DUAL_X_CARRIAGE
        if (dual_x_carriage_mode == DXC_DUPLICATION_MODE && tmp_extruder == 0)
          setTargetHotend1(code_value() == 0.0 ? 0.0 : code_value() + duplicate_extruder_temp_offset);
#endif
        CooldownNoWait = false;
      }
      #ifdef AUTOTEMP
        if (code_seen('S')) autotemp_min=code_value();
        if (code_seen('B')) autotemp_max=code_value();
        if (code_seen('F'))
        {
          autotemp_factor=code_value();
          autotemp_enabled=true;
        }
      #endif

      setWatch();
      codenum = millis();

      /* See if we are heating up or cooling down */
      target_direction = isHeatingHotend(tmp_extruder); // true if heating, false if cooling

      cancel_heatup = false;

      #ifdef TEMP_RESIDENCY_TIME
        long residencyStart;
        residencyStart = -1;
        /* continue to loop until we have reached the target temp
          _and_ until TEMP_RESIDENCY_TIME hasn't passed since we reached it */
        while((!cancel_heatup)&&((residencyStart == -1) ||
              (residencyStart >= 0 && (((unsigned int) (millis() - residencyStart)) < (TEMP_RESIDENCY_TIME * 1000UL)))) ) {
      #else
        while ( target_direction ? (isHeatingHotend(tmp_extruder)) : (isCoolingHotend(tmp_extruder)&&(CooldownNoWait==false)) ) {
      #endif //TEMP_RESIDENCY_TIME
          if( (millis() - codenum) > 1000UL )
          { //Print Temp Reading and remaining time every 1 second while heating up/cooling down
            SERIAL_PROTOCOLPGM("T:");
            SERIAL_PROTOCOL_F(degHotend(tmp_extruder),1);
            SERIAL_PROTOCOLPGM(" E:");
            SERIAL_PROTOCOL((int)tmp_extruder);
            #ifdef TEMP_RESIDENCY_TIME
              SERIAL_PROTOCOLPGM(" W:");
              if(residencyStart > -1)
              {
                 codenum = ((TEMP_RESIDENCY_TIME * 1000UL) - (millis() - residencyStart)) / 1000UL;
                 SERIAL_PROTOCOLLN( codenum );
              }
              else
              {
                 SERIAL_PROTOCOLLN( "?" );
              }
            #else
              SERIAL_PROTOCOLLN("");
            #endif
            codenum = millis();
          }
          manage_heater();
          manage_inactivity();
          lcd_update();
        #ifdef TEMP_RESIDENCY_TIME
            /* start/restart the TEMP_RESIDENCY_TIME timer whenever we reach target temp for the first time
              or when current temp falls outside the hysteresis after target temp was reached */
          if ((residencyStart == -1 &&  target_direction && (degHotend(tmp_extruder) >= (degTargetHotend(tmp_extruder)-TEMP_WINDOW))) ||
              (residencyStart == -1 && !target_direction && (degHotend(tmp_extruder) <= (degTargetHotend(tmp_extruder)+TEMP_WINDOW))) ||
              (residencyStart > -1 && labs(degHotend(tmp_extruder) - degTargetHotend(tmp_extruder)) > TEMP_HYSTERESIS) )
          {
            residencyStart = millis();
          }
        #endif //TEMP_RESIDENCY_TIME
        }
        LCD_MESSAGEPGM(MSG_HEATING_DONE);
        lcd_update();

        starttime=millis();
        previous_millis_cmd = millis();
      }

      			if (card.sdprinting == true){
					LCD_MESSAGEPGM(MSG_PRINTING);
					lcd_update();
				}
      break;
    case 190: // M190 - Wait for bed heater to reach target.
    #if defined(TEMP_BED_PIN) && TEMP_BED_PIN > -1
        LCD_MESSAGEPGM(MSG_BED_HEATING_PROCESS);
        if (code_seen('S')) {
          setTargetBed(code_value());
          CooldownNoWait = true;
        } else if (code_seen('R')) {
          setTargetBed(code_value());
          CooldownNoWait = false;
        }
        codenum = millis();
        
        cancel_heatup = false;
        target_direction = isHeatingBed(); // true if heating, false if cooling

        while ( (target_direction)&&(!cancel_heatup) ? (isHeatingBed()) : (isCoolingBed()&&(CooldownNoWait==false)) )
        {
          if(( millis() - codenum) > 1000 ) //Print Temp Reading every 1 second while heating up.
          {
            float tt=degHotend(active_extruder);
            SERIAL_PROTOCOLPGM("T:");
            SERIAL_PROTOCOL(tt);
            SERIAL_PROTOCOLPGM(" E:");
            SERIAL_PROTOCOL((int)active_extruder);
            SERIAL_PROTOCOLPGM(" B:");
            SERIAL_PROTOCOL_F(degBed(),1);
            SERIAL_PROTOCOLLN("");
            codenum = millis();
          }
          manage_heater();
          manage_inactivity();
          lcd_update();
        }
        LCD_MESSAGEPGM(MSG_BED_HEATING_DONE);
        previous_millis_cmd = millis();
    #endif
        break;

    #if defined(FAN_PIN) && FAN_PIN > -1
      case 106: //M106 Fan On
        if (code_seen('S')){
           fanSpeed=constrain(code_value(),0,255);
        }
        else {
          fanSpeed=255;
        }
        break;
      case 107: //M107 Fan Off
        fanSpeed = 0;
        break;
    #endif //FAN_PIN
    #ifdef BARICUDA
      // PWM for HEATER_1_PIN
      #if defined(HEATER_1_PIN) && HEATER_1_PIN > -1
        case 126: //M126 valve open
          if (code_seen('S')){
             ValvePressure=constrain(code_value(),0,255);
          }
          else {
            ValvePressure=255;
          }
          break;
        case 127: //M127 valve closed
          ValvePressure = 0;
          break;
      #endif //HEATER_1_PIN

      // PWM for HEATER_2_PIN
      #if defined(HEATER_2_PIN) && HEATER_2_PIN > -1
        case 128: //M128 valve open
          if (code_seen('S')){
             EtoPPressure=constrain(code_value(),0,255);
          }
          else {
            EtoPPressure=255;
          }
          break;
        case 129: //M129 valve closed
          EtoPPressure = 0;
          break;
      #endif //HEATER_2_PIN
    #endif

    #if defined(PS_ON_PIN) && PS_ON_PIN > -1
      case 80: // M80 - Turn on Power Supply
        SET_OUTPUT(PS_ON_PIN); //GND
        WRITE(PS_ON_PIN, PS_ON_AWAKE);

        // If you have a switch on suicide pin, this is useful
        // if you want to start another print with suicide feature after
        // a print without suicide...
        #if defined SUICIDE_PIN && SUICIDE_PIN > -1
            SET_OUTPUT(SUICIDE_PIN);
            WRITE(SUICIDE_PIN, HIGH);
        #endif

        #ifdef ULTIPANEL
          powersupply = true;
          LCD_MESSAGEPGM(WELCOME_MSG);
        #endif
        break;
      #endif

      case 81: // M81 - Turn off Power Supply
        disable_heater();
        st_synchronize();
        disable_e0();
        disable_e1();
        disable_e2();
        finishAndDisableSteppers();
        fanSpeed = 0;
        delay(1000); // Wait a little before to switch off
      #if defined(SUICIDE_PIN) && SUICIDE_PIN > -1
        st_synchronize();
        suicide();
      #elif defined(PS_ON_PIN) && PS_ON_PIN > -1
        SET_OUTPUT(PS_ON_PIN);
        WRITE(PS_ON_PIN, PS_ON_ASLEEP);
      #endif
      #ifdef ULTIPANEL
        powersupply = false;
        LCD_MESSAGEPGM(MACHINE_NAME" "MSG_OFF".");
      #endif
	  break;

    case 82:
      axis_relative_modes[3] = false;
      break;
    case 83:
      axis_relative_modes[3] = true;
      break;
    case 18: //compatibility
    case 84: // M84
      if(code_seen('S')){
        stepper_inactive_time = code_value() * 1000;
      }
      else
      {
        bool all_axis = !((code_seen(axis_codes[X_AXIS])) || (code_seen(axis_codes[Y_AXIS])) || (code_seen(axis_codes[Z_AXIS]))|| (code_seen(axis_codes[E_AXIS])));
        if(all_axis)
        {
          st_synchronize();
          disable_e0();
          disable_e1();
          disable_e2();
          finishAndDisableSteppers();
        }
        else
        {
          st_synchronize();
          if(code_seen('X')) disable_x();
          if(code_seen('Y')) disable_y();
          if(code_seen('Z')) disable_z();
          #if ((E0_ENABLE_PIN != X_ENABLE_PIN) && (E1_ENABLE_PIN != Y_ENABLE_PIN)) // Only enable on boards that have seperate ENABLE_PINS
            if(code_seen('E')) {
              disable_e0();
              disable_e1();
              disable_e2();
            }
          #endif
        }
      }
      break;
    case 85: // M85
      if(code_seen('S')) {
        max_inactive_time = code_value() * 1000;
      }
      break;
    case 92: // M92
      for(int8_t i=0; i < NUM_AXIS; i++)
      {
        if(code_seen(axis_codes[i]))
        {
          if(i == 3) { // E
            float value = code_value();
            if(value < 20.0) {
              float factor = axis_steps_per_unit[i] / value; // increase e constants if M92 E14 is given for netfab.
              max_e_jerk *= factor;
              max_feedrate[i] *= factor;
              axis_steps_per_sqr_second[i] *= factor;
            }
            axis_steps_per_unit[i] = value;
          }
          else {
            axis_steps_per_unit[i] = code_value();
          }
        }
      }
      break;
    case 115: // M115
      SERIAL_PROTOCOLPGM(MSG_M115_REPORT);
      break;
    case 117: // M117 display message

      starpos = (strchr(strchr_pointer + 5,'*'));
      if(starpos!=NULL)
        *(starpos)='\0';

      #ifdef DOGLCD
        if (screen::ViewManager::getInstance().getViewIndex() == screen::screen_serial){
          screen::ViewManager::getInstance().activeView()->text(strchr_pointer + 5);
        }
      #else
        lcd_setstatus(strchr_pointer + 5);
      #endif
      break;

    case 114: // M114
      SERIAL_PROTOCOLPGM("X:");
      SERIAL_PROTOCOL(current_position[X_AXIS]);
      SERIAL_PROTOCOLPGM(" Y:");
      SERIAL_PROTOCOL(current_position[Y_AXIS]);
      SERIAL_PROTOCOLPGM(" Z:");
      SERIAL_PROTOCOL(current_position[Z_AXIS]);
      SERIAL_PROTOCOLPGM(" E:");
      SERIAL_PROTOCOL(current_position[E_AXIS]);

      SERIAL_PROTOCOLPGM(MSG_COUNT_X);
      SERIAL_PROTOCOL(float(st_get_position(X_AXIS))/axis_steps_per_unit[X_AXIS]);
      SERIAL_PROTOCOLPGM(" Y:");
      SERIAL_PROTOCOL(float(st_get_position(Y_AXIS))/axis_steps_per_unit[Y_AXIS]);
      SERIAL_PROTOCOLPGM(" Z:");
      SERIAL_PROTOCOL(float(st_get_position(Z_AXIS))/axis_steps_per_unit[Z_AXIS]);

      SERIAL_PROTOCOLLN("");
#ifdef SCARA
	  SERIAL_PROTOCOLPGM("SCARA Theta:");
      SERIAL_PROTOCOL(delta[X_AXIS]);
      SERIAL_PROTOCOLPGM("   Psi+Theta:");
      SERIAL_PROTOCOL(delta[Y_AXIS]);
      SERIAL_PROTOCOLLN("");
      
      SERIAL_PROTOCOLPGM("SCARA Cal - Theta:");
      SERIAL_PROTOCOL(delta[X_AXIS]+add_homing[X_AXIS]);
      SERIAL_PROTOCOLPGM("   Psi+Theta (90):");
      SERIAL_PROTOCOL(delta[Y_AXIS]-delta[X_AXIS]-90+add_homing[Y_AXIS]);
      SERIAL_PROTOCOLLN("");
      
      SERIAL_PROTOCOLPGM("SCARA step Cal - Theta:");
      SERIAL_PROTOCOL(delta[X_AXIS]/90*axis_steps_per_unit[X_AXIS]);
      SERIAL_PROTOCOLPGM("   Psi+Theta:");
      SERIAL_PROTOCOL((delta[Y_AXIS]-delta[X_AXIS])/90*axis_steps_per_unit[Y_AXIS]);
      SERIAL_PROTOCOLLN("");
      SERIAL_PROTOCOLLN("");
#endif
      break;
    case 120: // M120
      enable_endstops(false) ;
      break;
    case 121: // M121
      enable_endstops(true) ;
      break;
    case 119: // M119
    SERIAL_PROTOCOLLN(MSG_M119_REPORT);
      #if defined(X_MIN_PIN) && X_MIN_PIN > -1
        SERIAL_PROTOCOLPGM(MSG_X_MIN);
        SERIAL_PROTOCOLLN(((READ(X_MIN_PIN)^X_MIN_ENDSTOP_INVERTING)?MSG_ENDSTOP_HIT:MSG_ENDSTOP_OPEN));
      #endif
      #if defined(X_MAX_PIN) && X_MAX_PIN > -1
        SERIAL_PROTOCOLPGM(MSG_X_MAX);
        SERIAL_PROTOCOLLN(((READ(X_MAX_PIN)^X_MAX_ENDSTOP_INVERTING)?MSG_ENDSTOP_HIT:MSG_ENDSTOP_OPEN));
      #endif
      #if defined(Y_MIN_PIN) && Y_MIN_PIN > -1
        SERIAL_PROTOCOLPGM(MSG_Y_MIN);
        SERIAL_PROTOCOLLN(((READ(Y_MIN_PIN)^Y_MIN_ENDSTOP_INVERTING)?MSG_ENDSTOP_HIT:MSG_ENDSTOP_OPEN));
      #endif
      #if defined(Y_MAX_PIN) && Y_MAX_PIN > -1
        SERIAL_PROTOCOLPGM(MSG_Y_MAX);
        SERIAL_PROTOCOLLN(((READ(Y_MAX_PIN)^Y_MAX_ENDSTOP_INVERTING)?MSG_ENDSTOP_HIT:MSG_ENDSTOP_OPEN));
      #endif
      #if defined(Z_MIN_PIN) && Z_MIN_PIN > -1
        SERIAL_PROTOCOLPGM(MSG_Z_MIN);
        SERIAL_PROTOCOLLN(((READ(Z_MIN_PIN)^Z_MIN_ENDSTOP_INVERTING)?MSG_ENDSTOP_HIT:MSG_ENDSTOP_OPEN));
      #endif
      #if defined(Z_MAX_PIN) && Z_MAX_PIN > -1
        SERIAL_PROTOCOLPGM(MSG_Z_MAX);
        SERIAL_PROTOCOLLN(((READ(Z_MAX_PIN)^Z_MAX_ENDSTOP_INVERTING)?MSG_ENDSTOP_HIT:MSG_ENDSTOP_OPEN));
      #endif
      break;
      //TODO: update for all axis, use for loop
    #ifdef BLINKM
    case 150: // M150
      {
        byte red;
        byte grn;
        byte blu;

        if(code_seen('R')) red = code_value();
        if(code_seen('U')) grn = code_value();
        if(code_seen('B')) blu = code_value();

        SendColors(red,grn,blu);
      }
      break;
    #endif //BLINKM
    case 200: // M200 D<millimeters> set filament diameter and set E axis units to cubic millimeters (use S0 to set back to millimeters).
      {

        tmp_extruder = active_extruder;
        if(code_seen('T')) {
          tmp_extruder = code_value();
          if(tmp_extruder >= EXTRUDERS) {
            SERIAL_ECHO_START;
            SERIAL_ECHO(MSG_M200_INVALID_EXTRUDER);
					}
					SERIAL_ECHOLN(tmp_extruder);
            break;
          }

        float area = .0;
        if(code_seen('D')) {
          float diameter = code_value();
          // setting any extruder filament size disables volumetric on the assumption that
          // slicers either generate in extruder values as cubic mm or as as filament feeds
          // for all extruders
          volumetric_enabled = (diameter != 0.0);
          if (volumetric_enabled) {
            filament_size[tmp_extruder] = diameter;
            // make sure all extruders have some sane value for the filament size
            for (int i=0; i<EXTRUDERS; i++)
              if (! filament_size[i]) filament_size[i] = DEFAULT_NOMINAL_FILAMENT_DIA;
          }
        } else {
          //reserved for setting filament diameter via UFID or filament measuring device
          break;
        }
        calculate_volumetric_multipliers();
      }
      break;
    case 201: // M201
      for(int8_t i=0; i < NUM_AXIS; i++)
      {
        if(code_seen(axis_codes[i]))
        {
          max_acceleration_units_per_sq_second[i] = code_value();
        }
      }
      // steps per sq second need to be updated to agree with the units per sq second (as they are what is used in the planner)
      reset_acceleration_rates();
      break;
    #if 0 // Not used for Sprinter/grbl gen6
    case 202: // M202
      for(int8_t i=0; i < NUM_AXIS; i++) {
        if(code_seen(axis_codes[i])) axis_travel_steps_per_sqr_second[i] = code_value() * axis_steps_per_unit[i];
      }
      break;
    #endif
    case 203: // M203 max feedrate mm/sec
      for(int8_t i=0; i < NUM_AXIS; i++) {
        if(code_seen(axis_codes[i])) max_feedrate[i] = code_value();
      }
      break;
    case 204: // M204 acclereration S normal moves T filmanent only moves
      {
        if(code_seen('S')) acceleration = code_value() ;
        if(code_seen('T')) retract_acceleration = code_value() ;
      }
      break;
    case 205: //M205 advanced settings:  minimum travel speed S=while printing T=travel only,  B=minimum segment time X= maximum xy jerk, Z=maximum Z jerk
    {
      if(code_seen('S')) minimumfeedrate = code_value();
      if(code_seen('T')) mintravelfeedrate = code_value();
      if(code_seen('B')) minsegmenttime = code_value() ;
      if(code_seen('X')) max_xy_jerk = code_value() ;
      if(code_seen('Z')) max_z_jerk = code_value() ;
      if(code_seen('E')) max_e_jerk = code_value() ;
    }
    break;
    case 206: // M206 additional homing offset
      for(int8_t i=0; i < 3; i++)
      {
        if(code_seen(axis_codes[i])) add_homing[i] = code_value();
      }
	  #ifdef SCARA
	   if(code_seen('T'))       // Theta
      {
        add_homing[X_AXIS] = code_value() ;
      }
      if(code_seen('P'))       // Psi
      {
        add_homing[Y_AXIS] = code_value() ;
      }
	  #endif
      break;
    #ifdef DELTA
	case 665: // M665 set delta configurations L<diagonal_rod> R<delta_radius> S<segments_per_sec>
		if(code_seen('L')) {
			delta_diagonal_rod= code_value();
		}
		if(code_seen('R')) {
			delta_radius= code_value();
		}
		if(code_seen('S')) {
			delta_segments_per_second= code_value();
		}
		
		recalc_delta_settings(delta_radius, delta_diagonal_rod);
		break;
    case 666: // M666 set delta endstop adjustemnt
      for(int8_t i=0; i < 3; i++)
      {
        if(code_seen(axis_codes[i])) endstop_adj[i] = code_value();
      }
      break;
    #endif
    #ifdef FWRETRACT
    case 207: //M207 - set retract length S[positive mm] F[feedrate mm/min] Z[additional zlift/hop]
    {
      if(code_seen('S'))
      {
        retract_length = code_value() ;
      }
      if(code_seen('F'))
      {
        retract_feedrate = code_value()/60 ;
      }
      if(code_seen('Z'))
      {
        retract_zlift = code_value() ;
      }
    }break;
    case 208: // M208 - set retract recover length S[positive mm surplus to the M207 S*] F[feedrate mm/min]
    {
      if(code_seen('S'))
      {
        retract_recover_length = code_value() ;
      }
      if(code_seen('F'))
      {
        retract_recover_feedrate = code_value()/60 ;
      }
    }break;
    case 209: // M209 - S<1=true/0=false> enable automatic retract detect if the slicer did not support G10/11: every normal extrude-only move will be classified as retract depending on the direction.
    {
      if(code_seen('S'))
      {
        int t= code_value() ;
        switch(t)
        {
          case 0:
          case 1:
          {
            autoretract_enabled = (t == 1);
            for (int i=0; i<EXTRUDERS; i++) retracted[i] = false;
          }break;
          default:
            SERIAL_ECHO_START;
            SERIAL_ECHOPGM(MSG_UNKNOWN_COMMAND);
            SERIAL_ECHO(cmdbuffer[bufindr]);
            SERIAL_ECHOLNPGM("\"");
        }
      }

    }break;
    #endif // FWRETRACT
    #if EXTRUDERS > 1
    case 218: // M218 - set hotend offset (in mm), T<extruder_number> X<offset_on_X> Y<offset_on_Y>
    {
      if(setTargetedHotend(218)){
        break;
      }
      if(code_seen('X'))
      {
        extruder_offset[X_AXIS][tmp_extruder] = code_value();
      }
      if(code_seen('Y'))
      {
        extruder_offset[Y_AXIS][tmp_extruder] = code_value();
      }
      #ifdef DUAL_X_CARRIAGE
      if(code_seen('Z'))
      {
        extruder_offset[Z_AXIS][tmp_extruder] = code_value();
      }
      #endif
      SERIAL_ECHO_START;
      SERIAL_ECHOPGM(MSG_HOTEND_OFFSET);
      for(tmp_extruder = 0; tmp_extruder < EXTRUDERS; tmp_extruder++)
      {
         SERIAL_ECHO(" ");
         SERIAL_ECHO(extruder_offset[X_AXIS][tmp_extruder]);
         SERIAL_ECHO(",");
         SERIAL_ECHO(extruder_offset[Y_AXIS][tmp_extruder]);
      #ifdef DUAL_X_CARRIAGE
         SERIAL_ECHO(",");
         SERIAL_ECHO(extruder_offset[Z_AXIS][tmp_extruder]);
      #endif
      }
      SERIAL_ECHOLN("");
    }break;
    #endif
    case 220: // M220 S<factor in percent>- set speed factor override percentage
    {
      if(code_seen('S'))
      {
        feedmultiply = code_value() ;
      }
    }
    break;
    case 221: // M221 S<factor in percent>- set extrude factor override percentage
    {
      if(code_seen('S'))
      {
        int tmp_code = code_value();
        if (code_seen('T'))
        {
          if(setTargetedHotend(221)){
            break;
          }
          extruder_multiply[tmp_extruder] = tmp_code;
        }
        else
        {
          extrudemultiply = tmp_code ;
        }
      }
    }
    break;

	case 226: // M226 P<pin number> S<pin state>- Wait until the specified pin reaches the state required
	{
      if(code_seen('P')){
        int pin_number = code_value(); // pin number
        int pin_state = -1; // required pin state - default is inverted

        if(code_seen('S')) pin_state = code_value(); // required pin state

        if(pin_state >= -1 && pin_state <= 1){

          for(int8_t i = 0; i < (int8_t)(sizeof(sensitive_pins)/sizeof(int)); i++)
          {
            if (sensitive_pins[i] == pin_number)
            {
              pin_number = -1;
              break;
            }
          }

          if (pin_number > -1)
          {
            int target = LOW;

            st_synchronize();

            pinMode(pin_number, INPUT);

            switch(pin_state){
            case 1:
              target = HIGH;
              break;

            case 0:
              target = LOW;
              break;

            case -1:
              target = !digitalRead(pin_number);
              break;
            }

            while(digitalRead(pin_number) != target){
              manage_heater();
              manage_inactivity();
            }
          }
        }
      }
    }
    break;

    #if NUM_SERVOS > 0
    case 280: // M280 - set servo position absolute. P: servo index, S: angle or microseconds
      {
        int servo_index = -1;
        int servo_position = 0;
        if (code_seen('P'))
          servo_index = code_value();
        if (code_seen('S')) {
          servo_position = code_value();
          if ((servo_index >= 0) && (servo_index < NUM_SERVOS)) {
#if defined (ENABLE_AUTO_BED_LEVELING) && (PROBE_SERVO_DEACTIVATION_DELAY > 0)
		      servos[servo_index].attach(0);
#endif
            servos[servo_index].write(servo_position);
#if defined (ENABLE_AUTO_BED_LEVELING) && (PROBE_SERVO_DEACTIVATION_DELAY > 0)
              delay(PROBE_SERVO_DEACTIVATION_DELAY);
              servos[servo_index].detach();
#endif
          }
          else {
            SERIAL_ECHO_START;
            SERIAL_ECHO("Servo ");
            SERIAL_ECHO(servo_index);
            SERIAL_ECHOLN(" out of range");
          }
        }
        else if (servo_index >= 0) {
          SERIAL_PROTOCOL(MSG_OK);
          SERIAL_PROTOCOL(" Servo ");
          SERIAL_PROTOCOL(servo_index);
          SERIAL_PROTOCOL(": ");
          SERIAL_PROTOCOL(servos[servo_index].read());
          SERIAL_PROTOCOLLN("");
        }
      }
      break;
    #endif // NUM_SERVOS > 0

    #if (LARGE_FLASH == true && ( BEEPER > 0 || defined(ULTRALCD) || defined(LCD_USE_I2C_BUZZER)))
    case 300: // M300
    {
      int beepS = code_seen('S') ? code_value() : 110;
      int beepP = code_seen('P') ? code_value() : 1000;

                if (beepS > 4000) {
                    beepS = 4000;
                } else if (beepS < 16) {
                    _delay_ms(beepP);
                    break;
      }

                lcd_beep_ms(beepP);
    }
    break;
    #endif // M300

    #ifdef PIDTEMP
	case 301: // M301
	{

		// multi-extruder PID patch: M301 updates or prints a single extruder's PID values
		// default behaviour (omitting E parameter) is to update for extruder 0 only
		int e = 0; // extruder being updated
		if (code_seen('E'))
		{
			e = (int)code_value();
		}
		if (e < EXTRUDERS) // catch bad input value
		{

			if (code_seen('P')) PID_PARAM(Kp,e) = code_value();
			if (code_seen('I')) PID_PARAM(Ki,e) = scalePID_i(code_value());
			if (code_seen('D')) PID_PARAM(Kd,e) = scalePID_d(code_value());
			#ifdef PID_ADD_EXTRUSION_RATE
			if (code_seen('C')) PID_PARAM(Kc,e) = code_value();
			#endif			

			updatePID();
			SERIAL_PROTOCOL(MSG_OK);
            #ifdef PID_PARAMS_PER_EXTRUDER
			  SERIAL_PROTOCOL(" e:"); // specify extruder in serial output
			  SERIAL_PROTOCOL(e);
            #endif // PID_PARAMS_PER_EXTRUDER
			SERIAL_PROTOCOL(" p:");
			SERIAL_PROTOCOL(PID_PARAM(Kp,e));
			SERIAL_PROTOCOL(" i:");
			SERIAL_PROTOCOL(unscalePID_i(PID_PARAM(Ki,e)));
			SERIAL_PROTOCOL(" d:");
			SERIAL_PROTOCOL(unscalePID_d(PID_PARAM(Kd,e)));
			#ifdef PID_ADD_EXTRUSION_RATE
			SERIAL_PROTOCOL(" c:");
			//Kc does not have scaling applied above, or in resetting defaults
			SERIAL_PROTOCOL(PID_PARAM(Kc,e));
			#endif
			SERIAL_PROTOCOLLN("");
		
		}
		else
		{
			SERIAL_ECHO_START;
			SERIAL_ECHOLN(MSG_INVALID_EXTRUDER);
		}

      }
      break;
    #endif //PIDTEMP
    #ifdef PIDTEMPBED
    case 304: // M304
      {
        if(code_seen('P')) bedKp = code_value();
        if(code_seen('I')) bedKi = scalePID_i(code_value());
        if(code_seen('D')) bedKd = scalePID_d(code_value());

        updatePID();
        SERIAL_PROTOCOL(MSG_OK);
        SERIAL_PROTOCOL(" p:");
        SERIAL_PROTOCOL(bedKp);
        SERIAL_PROTOCOL(" i:");
        SERIAL_PROTOCOL(unscalePID_i(bedKi));
        SERIAL_PROTOCOL(" d:");
        SERIAL_PROTOCOL(unscalePID_d(bedKd));
        SERIAL_PROTOCOLLN("");
      }
      break;
    #endif //PIDTEMP
    case 240: // M240  Triggers a camera by emulating a Canon RC-1 : http://www.doc-diy.net/photo/rc-1_hacked/
     {
     	#ifdef CHDK
       
         SET_OUTPUT(CHDK);
         WRITE(CHDK, HIGH);
         chdkHigh = millis();
         chdkActive = true;
       
       #else
     	
      	#if defined(PHOTOGRAPH_PIN) && PHOTOGRAPH_PIN > -1
	const uint8_t NUM_PULSES=16;
	const float PULSE_LENGTH=0.01524;
	for(int i=0; i < NUM_PULSES; i++) {
        WRITE(PHOTOGRAPH_PIN, HIGH);
        _delay_ms(PULSE_LENGTH);
        WRITE(PHOTOGRAPH_PIN, LOW);
        _delay_ms(PULSE_LENGTH);
        }
        delay(7.33);
        for(int i=0; i < NUM_PULSES; i++) {
        WRITE(PHOTOGRAPH_PIN, HIGH);
        _delay_ms(PULSE_LENGTH);
        WRITE(PHOTOGRAPH_PIN, LOW);
        _delay_ms(PULSE_LENGTH);
        }
      	#endif
      #endif //chdk end if
     }
    break;
#ifdef DOGLCD
    case 250: // M250  Set LCD contrast value: C<value> (value 0..63)
     {
	  if (code_seen('C')) {
	   lcd_setcontrast( ((int)code_value())&63 );
          }
          SERIAL_PROTOCOLPGM("lcd contrast value: ");
          SERIAL_PROTOCOL(lcd_contrast);
          SERIAL_PROTOCOLLN("");
     }
    break;
#endif
    #ifdef PREVENT_DANGEROUS_EXTRUDE
    case 302: // allow cold extrudes, or set the minimum extrude temperature
    {
	  float temp = .0;
	  if (code_seen('S')) temp=code_value();
      set_extrude_min_temp(temp);
    }
    break;
	#endif
    case 303: // M303 PID autotune
    {
      float temp = 150.0;
      int e=0;
      int c=5;
      if (code_seen('E')) e=code_value();
        if (e<0)
          temp=70;
      if (code_seen('S')) temp=code_value();
      if (code_seen('C')) c=code_value();
      PID_autotune(temp, e, c);
    }
    break;
	#ifdef SCARA
	case 360:  // M360 SCARA Theta pos1
      SERIAL_ECHOLN(" Cal: Theta 0 ");
      //SoftEndsEnabled = false;              // Ignore soft endstops during calibration
      //SERIAL_ECHOLN(" Soft endstops disabled ");
      if(Stopped == false) {
        //get_coordinates(); // For X Y Z E F
        delta[X_AXIS] = 0;
        delta[Y_AXIS] = 120;
        calculate_SCARA_forward_Transform(delta);
        destination[X_AXIS] = delta[X_AXIS]/axis_scaling[X_AXIS];
        destination[Y_AXIS] = delta[Y_AXIS]/axis_scaling[Y_AXIS];
        
        prepare_move();
        //ClearToSend();
        return;
      }
    break;

    case 361:  // SCARA Theta pos2
      SERIAL_ECHOLN(" Cal: Theta 90 ");
      //SoftEndsEnabled = false;              // Ignore soft endstops during calibration
      //SERIAL_ECHOLN(" Soft endstops disabled ");
      if(Stopped == false) {
        //get_coordinates(); // For X Y Z E F
        delta[X_AXIS] = 90;
        delta[Y_AXIS] = 130;
        calculate_SCARA_forward_Transform(delta);
        destination[X_AXIS] = delta[X_AXIS]/axis_scaling[X_AXIS];
        destination[Y_AXIS] = delta[Y_AXIS]/axis_scaling[Y_AXIS];
        
        prepare_move();
        //ClearToSend();
        return;
      }
    break;
    case 362:  // SCARA Psi pos1
      SERIAL_ECHOLN(" Cal: Psi 0 ");
      //SoftEndsEnabled = false;              // Ignore soft endstops during calibration
      //SERIAL_ECHOLN(" Soft endstops disabled ");
      if(Stopped == false) {
        //get_coordinates(); // For X Y Z E F
        delta[X_AXIS] = 60;
        delta[Y_AXIS] = 180;
        calculate_SCARA_forward_Transform(delta);
        destination[X_AXIS] = delta[X_AXIS]/axis_scaling[X_AXIS];
        destination[Y_AXIS] = delta[Y_AXIS]/axis_scaling[Y_AXIS];
        
        prepare_move();
        //ClearToSend();
        return;
      }
    break;
    case 363:  // SCARA Psi pos2
      SERIAL_ECHOLN(" Cal: Psi 90 ");
      //SoftEndsEnabled = false;              // Ignore soft endstops during calibration
      //SERIAL_ECHOLN(" Soft endstops disabled ");
      if(Stopped == false) {
        //get_coordinates(); // For X Y Z E F
        delta[X_AXIS] = 50;
        delta[Y_AXIS] = 90;
        calculate_SCARA_forward_Transform(delta);
        destination[X_AXIS] = delta[X_AXIS]/axis_scaling[X_AXIS];
        destination[Y_AXIS] = delta[Y_AXIS]/axis_scaling[Y_AXIS];
        
        prepare_move();
        //ClearToSend();
        return;
      }
    break;
    case 364:  // SCARA Psi pos3 (90 deg to Theta)
      SERIAL_ECHOLN(" Cal: Theta-Psi 90 ");
     // SoftEndsEnabled = false;              // Ignore soft endstops during calibration
      //SERIAL_ECHOLN(" Soft endstops disabled ");
      if(Stopped == false) {
        //get_coordinates(); // For X Y Z E F
        delta[X_AXIS] = 45;
        delta[Y_AXIS] = 135;
        calculate_SCARA_forward_Transform(delta);
        destination[X_AXIS] = delta[X_AXIS]/axis_scaling[X_AXIS];
        destination[Y_AXIS] = delta[Y_AXIS]/axis_scaling[Y_AXIS]; 
        
        prepare_move();
        //ClearToSend();
        return;
      }
    break;
    case 365: // M364  Set SCARA scaling for X Y Z
      for(int8_t i=0; i < 3; i++) 
      {
        if(code_seen(axis_codes[i])) 
        {
          
            axis_scaling[i] = code_value();
          
        }
      }
      break;
	#endif
    case 400: // M400 finish all moves
    {
      st_synchronize();
    }
    break;
#if defined(ENABLE_AUTO_BED_LEVELING) && defined(SERVO_ENDSTOPS) && not defined(Z_PROBE_SLED)
    case 401:
    {
        engage_z_probe();    // Engage Z Servo endstop if available
    }
    break;

    case 402:
    {
        retract_z_probe();    // Retract Z Servo endstop if enabled
    }
    break;
#endif

#ifdef FILAMENT_SENSOR
case 404:  //M404 Enter the nominal filament width (3mm, 1.75mm ) N<3.0> or display nominal filament width 
    {
    #if (FILWIDTH_PIN > -1) 
    if(code_seen('N')) filament_width_nominal=code_value();
    else{
    SERIAL_PROTOCOLPGM("Filament dia (nominal mm):"); 
    SERIAL_PROTOCOLLN(filament_width_nominal); 
    }
    #endif
    }
    break; 
    
    case 405:  //M405 Turn on filament sensor for control 
    {
    
    
    if(code_seen('D')) meas_delay_cm=code_value();
       
       if(meas_delay_cm> MAX_MEASUREMENT_DELAY)
       	meas_delay_cm = MAX_MEASUREMENT_DELAY;
    
       if(delay_index2 == -1)  //initialize the ring buffer if it has not been done since startup
    	   {
    	   int temp_ratio = widthFil_to_size_ratio(); 
       	    
       	    for (delay_index1=0; delay_index1<(MAX_MEASUREMENT_DELAY+1); ++delay_index1 ){
       	              measurement_delay[delay_index1]=temp_ratio-100;  //subtract 100 to scale within a signed byte
       	        }
       	    delay_index1=0;
       	    delay_index2=0;	
    	   }
    
    filament_sensor = true ; 
    
    //SERIAL_PROTOCOLPGM("Filament dia (measured mm):"); 
    //SERIAL_PROTOCOL(filament_width_meas); 
    //SERIAL_PROTOCOLPGM("Extrusion ratio(%):"); 
    //SERIAL_PROTOCOL(extrudemultiply); 
    } 
    break; 
    
    case 406:  //M406 Turn off filament sensor for control 
    {      
    filament_sensor = false ; 
    } 
    break; 
  
    case 407:   //M407 Display measured filament diameter 
    { 

    SERIAL_PROTOCOLPGM("Filament dia (measured mm):"); 
    SERIAL_PROTOCOLLN(filament_width_meas);   
    } 
    break; 
    #endif

    case 500: // M500 Store settings in EEPROM
    {
        Config_StoreSettings();
    }
    break;
    case 501: // M501 Read settings from EEPROM
    {
        Config_RetrieveSettings();
    }
    break;
    case 502: // M502 Revert to default settings
    {
        Config_ResetDefault();
    }
    break;
    case 503: // M503 print settings currently in memory
    {
        Config_PrintSettings(code_seen('S') && code_value == 0);
    }
    break;
    #ifdef ABORT_ON_ENDSTOP_HIT_FEATURE_ENABLED
    case 540:
    {
        if(code_seen('S')) abort_on_endstop_hit = code_value() > 0;
    }
    break;
    #endif

    #ifdef CUSTOM_M_CODE_SET_Z_PROBE_OFFSET
    case CUSTOM_M_CODE_SET_Z_PROBE_OFFSET:
    {
      float value;
      if (code_seen('Z'))
      {
        value = code_value();
        if ((Z_PROBE_OFFSET_RANGE_MIN <= value) && (value <= Z_PROBE_OFFSET_RANGE_MAX))
        {
          zprobe_zoffset = -value; // compare w/ line 278 of ConfigurationStore.cpp
          SERIAL_ECHO_START;
          SERIAL_ECHOLNPGM(MSG_ZPROBE_ZOFFSET " " MSG_OK);
          SERIAL_PROTOCOLLN("");
        }
        else
        {
          SERIAL_ECHO_START;
          SERIAL_ECHOPGM(MSG_ZPROBE_ZOFFSET);
          SERIAL_ECHOPGM(MSG_Z_MIN);
          SERIAL_ECHO(Z_PROBE_OFFSET_RANGE_MIN);
          SERIAL_ECHOPGM(MSG_Z_MAX);
          SERIAL_ECHO(Z_PROBE_OFFSET_RANGE_MAX);
          SERIAL_PROTOCOLLN("");
        }
      }
      else
      {
          SERIAL_ECHO_START;
          SERIAL_ECHOLNPGM(MSG_ZPROBE_ZOFFSET " : ");
          SERIAL_ECHO(-zprobe_zoffset);
          SERIAL_PROTOCOLLN("");
      }
      break;
    }
    #endif // CUSTOM_M_CODE_SET_Z_PROBE_OFFSET

    #ifdef FILAMENTCHANGEENABLE
    case 600: //Pause for filament change X[pos] Y[pos] Z[relative lift] E[initial retract] L[later retract distance for removal]
    {
  			lcd_disable_display_timeout();
      
        float target[4];
        float lastpos[4];

        target[X_AXIS]=current_position[X_AXIS];
        target[Y_AXIS]=current_position[Y_AXIS];
        target[Z_AXIS]=current_position[Z_AXIS];
        target[E_AXIS]=current_position[E_AXIS];

        lastpos[X_AXIS]=current_position[X_AXIS];
        lastpos[Y_AXIS]=current_position[Y_AXIS];
        lastpos[Z_AXIS]=current_position[Z_AXIS];
        lastpos[E_AXIS]=current_position[E_AXIS];

        #define BASICPLAN plan_buffer_line(target[X_AXIS], target[Y_AXIS], target[Z_AXIS], target[E_AXIS], feedrate/60, active_extruder);
        #ifdef DELTA
          #define RUNPLAN calculate_delta(target); BASICPLAN
        #else
          #define RUNPLAN BASICPLAN
        #endif

        //retract by E
        if(code_seen('E'))
        {
          target[E_AXIS]+= code_value();
        }
        else
        {
          #ifdef FILAMENTCHANGE_FIRSTRETRACT
            target[E_AXIS]+= FILAMENTCHANGE_FIRSTRETRACT ;
          #endif
        }
        RUNPLAN;

        //lift Z
        if(code_seen('Z'))
        {
          target[Z_AXIS]+= code_value();
        }
        else
        {
          #ifdef FILAMENTCHANGE_ZADD
            target[Z_AXIS]+= FILAMENTCHANGE_ZADD ;
          #endif
        }
        RUNPLAN;

        //move xy
        if(code_seen('X'))
        {
          target[X_AXIS]= code_value();
        }
        else
        {
          #ifdef FILAMENTCHANGE_XPOS
            target[X_AXIS]= FILAMENTCHANGE_XPOS ;
          #endif
        }
        if(code_seen('Y'))
        {
          target[Y_AXIS]= code_value();
        }
        else
        {
          #ifdef FILAMENTCHANGE_YPOS
            target[Y_AXIS]= FILAMENTCHANGE_YPOS ;
          #endif // FILAMENTCHANGE_YPOS    
  			}
  			plan_buffer_line(target[X_AXIS], target[Y_AXIS], target[Z_AXIS], target[E_AXIS], feedrate/60, active_extruder);
  			st_synchronize();
				enable_x();
				enable_y();

  			lcd_enable_button();
  			draw_wizard_change_filament();
  			lcd_update(true);
  			SERIAL_ECHOLN("Wizard set to 0");

  			lcd_clear_triggered_flags();
  			while (!LCD_CLICKED){
  			 manage_heater();
        }

  			lcd_wizard_set_page(1);
  			lcd_update(true);
  			SERIAL_ECHOLN("Wizard set to 1");

  			target[E_AXIS] += 10.0;
  			plan_buffer_line(target[X_AXIS], target[Y_AXIS], target[Z_AXIS], target[E_AXIS], 300/60, active_extruder);
  			st_synchronize();
				enable_x();
				enable_y();

        if(code_seen('L'))
        {
          target[E_AXIS]+= code_value();
        }
        else
        {
          #ifdef FILAMENTCHANGE_FINALRETRACT
            target[E_AXIS]+= FILAMENTCHANGE_FINALRETRACT ;
          #endif
        }
  			plan_buffer_line(target[X_AXIS], target[Y_AXIS], target[Z_AXIS], target[E_AXIS], 300/60, active_extruder);
  			st_synchronize();
				enable_x();
				enable_y();

  			lcd_wizard_set_page(2);
  			lcd_update(true);
  			SERIAL_ECHOLN("Wizard set to 2");

        //finish moves
        st_synchronize();
        //disable extruder steppers so filament can be removed
        disable_e0();
        disable_e1();
        disable_e2();

  			lcd_clear_triggered_flags();
  			while (!LCD_CLICKED){
          manage_heater();
  			}

  			lcd_wizard_set_page(3);
  			lcd_update(true);
  			SERIAL_ECHOLN("Wizard set to 3");

  			lcd_clear_triggered_flags();
  			while (!LCD_CLICKED) {
    			manage_heater();
    			current_position[E_AXIS]+=0.04;
    			plan_buffer_line(target[X_AXIS], target[Y_AXIS], target[Z_AXIS],current_position[E_AXIS], feedrate/60, active_extruder);
    			st_synchronize();
					enable_x();
					enable_y();
        }

  			lcd_disable_button();

  			current_position[E_AXIS]=lastpos[E_AXIS];
        plan_set_e_position(current_position[E_AXIS]);
        plan_buffer_line(target[X_AXIS], target[Y_AXIS], target[Z_AXIS], lastpos[E_AXIS], feedrate/60, active_extruder); //should do nothing
        plan_buffer_line(lastpos[X_AXIS], lastpos[Y_AXIS], target[Z_AXIS], lastpos[E_AXIS], feedrate/60, active_extruder); //move xy back
        plan_buffer_line(lastpos[X_AXIS], lastpos[Y_AXIS], lastpos[Z_AXIS], lastpos[E_AXIS], feedrate/60, active_extruder); //move z back
        plan_buffer_line(lastpos[X_AXIS], lastpos[Y_AXIS], lastpos[Z_AXIS], lastpos[E_AXIS], feedrate/60, active_extruder); //final untretract

  			lcd_wizard_set_page(4);
  			lcd_update(true);
  			lcd_enable_display_timeout();
  			SERIAL_ECHOLN("Wizard set to 4");

  			st_synchronize();
  			lcd_enable_button();

  			stop_buffer = false;
    }
    break;
    #endif //FILAMENTCHANGEENABLE

    #ifdef DUAL_X_CARRIAGE
    case 605: // Set dual x-carriage movement mode:
              //    M605 S0: Full control mode. The slicer has full control over x-carriage movement
              //    M605 S1: Auto-park mode. The inactive head will auto park/unpark without slicer involvement
              //    M605 S2 [Xnnn] [Rmmm]: Duplication mode. The second extruder will duplicate the first with nnn
              //                         millimeters x-offset and an optional differential hotend temperature of
              //                         mmm degrees. E.g., with "M605 S2 X100 R2" the second extruder will duplicate
              //                         the first with a spacing of 100mm in the x direction and 2 degrees hotter.
              //
              //    Note: the X axis should be homed after changing dual x-carriage mode.
    {
        st_synchronize();

        if (code_seen('S'))
          dual_x_carriage_mode = code_value();

        if (dual_x_carriage_mode == DXC_DUPLICATION_MODE)
        {
          if (code_seen('X'))
            duplicate_extruder_x_offset = max(code_value(),X2_MIN_POS - x_home_pos(0));

          if (code_seen('R'))
            duplicate_extruder_temp_offset = code_value();

          SERIAL_ECHO_START;
          SERIAL_ECHOPGM(MSG_HOTEND_OFFSET);
          SERIAL_ECHO(" ");
          SERIAL_ECHO(extruder_offset[X_AXIS][0]);
          SERIAL_ECHO(",");
          SERIAL_ECHO(extruder_offset[Y_AXIS][0]);
          SERIAL_ECHO(" ");
          SERIAL_ECHO(duplicate_extruder_x_offset);
          SERIAL_ECHO(",");
          SERIAL_ECHOLN(extruder_offset[Y_AXIS][1]);
        }
        else if (dual_x_carriage_mode != DXC_FULL_CONTROL_MODE && dual_x_carriage_mode != DXC_AUTO_PARK_MODE)
        {
          dual_x_carriage_mode = DEFAULT_DUAL_X_CARRIAGE_MODE;
        }

        active_extruder_parked = false;
        extruder_duplication_enabled = false;
        delayed_move_time = 0;
    }
    break;
    #endif //DUAL_X_CARRIAGE

			#ifdef WITBOX 
    		/* WITBOX new GCODES:
			*M700: level plate script
			*M701: load filament script
			*M702: unload filament script */
    		case 700: // Script for level the build plate going to 3 points
    		{
  				SERIAL_ECHOLN(" --LEVEL PLATE SCRIPT--");
    			lcd_disable_display_timeout();
    			lcd_update();

    			lcd_clear_triggered_flags();
  				while(!LCD_CLICKED) {
      				manage_heater();
    			}

          //point 1
  				lcd_wizard_set_page(1);
    			lcd_update();
         
    			saved_feedrate = feedrate;
    			saved_feedmultiply = feedmultiply;
    			feedmultiply = 100;
    			previous_millis_cmd = millis();

          lcd_disable_button();

    			enable_endstops(true);

				#ifdef LEVEL_SENSOR
					//Extruder is raised before do the homing routine
					for(int8_t i=0; i < NUM_AXIS; i++) {
						destination[i] = plan_get_axis_position(i);
					}
					destination[Z_AXIS] += 5; 
					feedrate = max_feedrate[Z_AXIS];
					plan_buffer_line(destination[X_AXIS], destination[Y_AXIS], destination[Z_AXIS], destination[E_AXIS], feedrate, active_extruder);
					st_synchronize();
				#endif

      			for(int8_t i=0; i < NUM_AXIS; i++) {
					destination[i] = current_position[i];
      			}
      			feedrate = 0.0;

      			home_all_axis = !((code_seen(axis_codes[X_AXIS])) || (code_seen(axis_codes[Y_AXIS])) || (code_seen(axis_codes[Z_AXIS])));

      			#if Z_HOME_DIR > 0                      // If homing away from BED do Z first
      				if((home_all_axis) || (code_seen(axis_codes[Z_AXIS]))) {
						HOMEAXIS(Z);
     				}
				#endif

      			if((home_all_axis) || (code_seen(axis_codes[X_AXIS])))
      			{
      				#ifdef DUAL_X_CARRIAGE
						int tmp_extruder = active_extruder;
						extruder_duplication_enabled = false;
						active_extruder = !active_extruder;
						HOMEAXIS(X);
						inactive_extruder_x_pos = current_position[X_AXIS];
						active_extruder = tmp_extruder;
						HOMEAXIS(X);
						// reset state used by the different modes
						memcpy(raised_parked_position, current_position, sizeof(raised_parked_position));
						delayed_move_time = 0;
						active_extruder_parked = true;
      				#else
						HOMEAXIS(X);
      				#endif
      			}

      			if((home_all_axis) || (code_seen(axis_codes[Y_AXIS]))) {
					HOMEAXIS(Y);
     			}

      			if(code_seen(axis_codes[X_AXIS]))
      			{
					if(code_value_long() != 0) {
	  					current_position[X_AXIS]=code_value()+add_homing[0];
					}
      			}

      			if(code_seen(axis_codes[Y_AXIS])) {
					if(code_value_long() != 0) {
	  					current_position[Y_AXIS]=code_value()+add_homing[1];
					}
      			}

      			#if Z_HOME_DIR < 0                      // If homing towards BED do Z last
				#ifndef LEVEL_SENSOR
	  				if((home_all_axis) || (code_seen(axis_codes[Z_AXIS]))) {
	    				#if defined (Z_RAISE_BEFORE_HOMING) && (Z_RAISE_BEFORE_HOMING > 0)
	      					destination[Z_AXIS] = Z_RAISE_BEFORE_HOMING * home_dir(Z_AXIS) * (-1);    // Set destination away from bed
	      					feedrate = max_feedrate[Z_AXIS];
	      					plan_buffer_line(destination[X_AXIS], destination[Y_AXIS], destination[Z_AXIS], destination[E_AXIS], feedrate, active_extruder);
	      					st_synchronize();
	    				#endif
	    				HOMEAXIS(Z);
	  				}
				#else                      // Z Safe mode activated.
					if(home_all_axis) {
						destination[X_AXIS] = round(Z_SAFE_HOMING_X_POINT);
	   					destination[Y_AXIS] = round(Z_SAFE_HOMING_Y_POINT);
	    				destination[Z_AXIS] = Z_RAISE_BEFORE_HOMING * home_dir(Z_AXIS) * (-1);    // Set destination away from bed
	    				feedrate = XY_TRAVEL_SPEED;
	    				current_position[Z_AXIS] = 0;

	   					plan_set_position(current_position[X_AXIS], current_position[Y_AXIS], current_position[Z_AXIS], current_position[E_AXIS]);
	    				plan_buffer_line(destination[X_AXIS], destination[Y_AXIS], destination[Z_AXIS], destination[E_AXIS], feedrate, active_extruder);
	    				st_synchronize();
	    				current_position[X_AXIS] = destination[X_AXIS];
	    				current_position[Y_AXIS] = destination[Y_AXIS];

	    				HOMEAXIS(Z);
	  				}
					// Let's see if X and Y are homed and probe is inside bed area.
	  				if(code_seen(axis_codes[Z_AXIS])) {
	    				if ( (axis_known_position[X_AXIS]) && (axis_known_position[Y_AXIS]) \
	      				&& (current_position[X_AXIS]+X_PROBE_OFFSET_FROM_EXTRUDER >= X_MIN_POS) \
	      				&& (current_position[X_AXIS]+X_PROBE_OFFSET_FROM_EXTRUDER <= X_MAX_POS) \
	      				&& (current_position[Y_AXIS]+Y_PROBE_OFFSET_FROM_EXTRUDER >= Y_MIN_POS) \
	      				&& (current_position[Y_AXIS]+Y_PROBE_OFFSET_FROM_EXTRUDER <= Y_MAX_POS)) {
	      					current_position[Z_AXIS] = 0;
	      					plan_set_position(current_position[X_AXIS], current_position[Y_AXIS], current_position[Z_AXIS], current_position[E_AXIS]);
	      					destination[Z_AXIS] = Z_RAISE_BEFORE_HOMING * home_dir(Z_AXIS) * (-1);    // Set destination away from bed
	      					feedrate = max_feedrate[Z_AXIS];
	      					plan_buffer_line(destination[X_AXIS], destination[Y_AXIS], destination[Z_AXIS], destination[E_AXIS], feedrate, active_extruder);
	      					st_synchronize();

							HOMEAXIS(Z);
	    				} else if (!((axis_known_position[X_AXIS]) && (axis_known_position[Y_AXIS]))) {
							LCD_MESSAGEPGM(MSG_POSITION_UNKNOWN);
							SERIAL_ECHO_START;
							SERIAL_ECHOLNPGM(MSG_POSITION_UNKNOWN);
	    				} else {
							LCD_MESSAGEPGM(MSG_ZPROBE_OUT);
							SERIAL_ECHO_START;
							SERIAL_ECHOLNPGM(MSG_ZPROBE_OUT);
	    				}
	  				}
				#endif
      			#endif



      			if(code_seen(axis_codes[Z_AXIS])) {
					if(code_value_long() != 0) {
	  					current_position[Z_AXIS]=code_value()+add_homing[2];
					}
      			}
      			#ifdef LEVEL_SENSOR
					if((home_all_axis) || (code_seen(axis_codes[Z_AXIS]))) {
	  					current_position[Z_AXIS] += zprobe_zoffset;  //Add Z_Probe offset (the distance is negative)
					}
      			#endif
      			plan_set_position(current_position[X_AXIS], current_position[Y_AXIS], current_position[Z_AXIS], current_position[E_AXIS]);

      			#ifdef ENDSTOPS_ONLY_FOR_HOMING
					enable_endstops(false);
      			#endif

      			endstops_hit_on_purpose();

            lcd_enable_button();

    			plan_set_position(current_position[X_AXIS], current_position[Y_AXIS], current_position[Z_AXIS], current_position[E_AXIS]);

  				#ifdef ENDSTOPS_ONLY_FOR_HOMING
  					enable_endstops(false);
  				#endif

    			feedrate = saved_feedrate;
    			feedmultiply = saved_feedmultiply;
    			previous_millis_cmd = millis();
    			endstops_hit_on_purpose();        
  	
    			plan_set_position(current_position[X_AXIS], current_position[Y_AXIS], current_position[Z_AXIS], current_position[E_AXIS]);

          action_level_plate();
    			lcd_clear_triggered_flags();
    			while(!LCD_CLICKED) {          
      				manage_heater();
    			}

          //point 2
  				lcd_wizard_set_page(2);
    			lcd_update();

          action_level_plate();
    			lcd_clear_triggered_flags();
  				while(!LCD_CLICKED) {
  	  				manage_heater();
  	  				manage_inactivity();
  				}
  				
          //point 3
  				lcd_wizard_set_page(3);
    			lcd_update();

          action_level_plate();
    			lcd_clear_triggered_flags();
  	 			while(!LCD_CLICKED) {
  	  				manage_heater();
  	  				manage_inactivity();
  				}

          //3 or 4 points based on the printer
          #if X_MAX_POS > 250 || Z_MAX_POS > 200 //witbox 1 & 2 or hephestos 2
            lcd_wizard_set_page(5);
            lcd_update();

            action_level_plate();
            lcd_clear_triggered_flags();
            while(!LCD_CLICKED){
                manage_heater();
                manage_inactivity();
            }
          #else
            lcd_wizard_set_page(4);
            lcd_update();

            action_level_plate();
            lcd_clear_triggered_flags();
            while(!LCD_CLICKED){
                manage_heater();
                manage_inactivity();
            }

            lcd_wizard_set_page(5);
            lcd_update();

            action_level_plate();
            lcd_clear_triggered_flags();
            while(!LCD_CLICKED){
                manage_heater();
                manage_inactivity();
            }
          #endif

  				lcd_wizard_set_page(6);
    			lcd_update();
          action_level_plate();

    			lcd_wizard_set_page(7);
    			lcd_update();      
    			lcd_enable_display_timeout();
    		}
    		break;
    
    		case 701:
       			st_synchronize();
       			plan_set_position(current_position[X_AXIS], current_position[Y_AXIS], current_position[Z_AXIS], current_position[E_AXIS]); 
    
      			// Extrude
      			current_position[E_AXIS] += 100.0;
      			plan_buffer_line(current_position[X_AXIS], current_position[Y_AXIS], current_position[Z_AXIS],current_position[E_AXIS], 300/60, active_extruder);
      			st_synchronize(); 
      			break;
			case 702:
				st_synchronize(); 
				plan_set_position(current_position[X_AXIS], current_position[Y_AXIS], current_position[Z_AXIS], current_position[E_AXIS]); 
    
				// Extrude
				current_position[E_AXIS] += 50.0;
				plan_buffer_line(current_position[X_AXIS], current_position[Y_AXIS], current_position[Z_AXIS],current_position[E_AXIS], 300/60, active_extruder);
				st_synchronize(); 
      
				// Pullout
				current_position[E_AXIS] -= 60.0;
				plan_buffer_line(current_position[X_AXIS], current_position[Y_AXIS], current_position[Z_AXIS],current_position[E_AXIS], 300/60, active_extruder);
				st_synchronize();

      			break;  
			#endif //WITBOX

    case 710: // M710 Set the EEPROM and reset the board.
    {
      int p=0;
      while(p < 4096)
      {
        unsigned char value = 0xFF;
        _EEPROM_writeData(p, (uint8_t*)&value, sizeof(value));
      };
      // Reset
      cli();
      wdt_enable(WDTO_15MS);
      while (1) { }
    }
    break;

    case 907: // M907 Set digital trimpot motor current using axis codes.
    {
      #if defined(DIGIPOTSS_PIN) && DIGIPOTSS_PIN > -1
        for(int i=0;i<NUM_AXIS;i++) if(code_seen(axis_codes[i])) digipot_current(i,code_value());
        if(code_seen('B')) digipot_current(4,code_value());
        if(code_seen('S')) for(int i=0;i<=4;i++) digipot_current(i,code_value());
      #endif
      #ifdef MOTOR_CURRENT_PWM_XY_PIN
        if(code_seen('X')) digipot_current(0, code_value());
      #endif
      #ifdef MOTOR_CURRENT_PWM_Z_PIN
        if(code_seen('Z')) digipot_current(1, code_value());
      #endif
      #ifdef MOTOR_CURRENT_PWM_E_PIN
        if(code_seen('E')) digipot_current(2, code_value());
      #endif
      #ifdef DIGIPOT_I2C
        // this one uses actual amps in floating point
        for(int i=0;i<NUM_AXIS;i++) if(code_seen(axis_codes[i])) digipot_i2c_set_current(i, code_value());
        // for each additional extruder (named B,C,D,E..., channels 4,5,6,7...)
        for(int i=NUM_AXIS;i<DIGIPOT_I2C_NUM_CHANNELS;i++) if(code_seen('B'+i-NUM_AXIS)) digipot_i2c_set_current(i, code_value());
      #endif
    }
    break;
    case 908: // M908 Control digital trimpot directly.
    {
      #if defined(DIGIPOTSS_PIN) && DIGIPOTSS_PIN > -1
        uint8_t channel,current;
        if(code_seen('P')) channel=code_value();
        if(code_seen('S')) current=code_value();
        digitalPotWrite(channel, current);
      #endif
    }
    break;
    case 350: // M350 Set microstepping mode. Warning: Steps per unit remains unchanged. S code sets stepping mode for all drivers.
    {
      #if defined(X_MS1_PIN) && X_MS1_PIN > -1
        if(code_seen('S')) for(int i=0;i<=4;i++) microstep_mode(i,code_value());
        for(int i=0;i<NUM_AXIS;i++) if(code_seen(axis_codes[i])) microstep_mode(i,(uint8_t)code_value());
        if(code_seen('B')) microstep_mode(4,code_value());
        microstep_readings();
      #endif
    }
    break;
    case 351: // M351 Toggle MS1 MS2 pins directly, S# determines MS1 or MS2, X# sets the pin high/low.
    {
      #if defined(X_MS1_PIN) && X_MS1_PIN > -1
      if(code_seen('S')) switch((int)code_value())
      {
        case 1:
          for(int i=0;i<NUM_AXIS;i++) if(code_seen(axis_codes[i])) microstep_ms(i,code_value(),-1);
          if(code_seen('B')) microstep_ms(4,code_value(),-1);
          break;
        case 2:
          for(int i=0;i<NUM_AXIS;i++) if(code_seen(axis_codes[i])) microstep_ms(i,-1,code_value());
          if(code_seen('B')) microstep_ms(4,-1,code_value());
          break;
      }
      microstep_readings();
      #endif
    }
    break;
    case 999: // M999: Restart after being stopped
      Stopped = false;
      lcd_reset_alert_level();
      gcode_LastN = Stopped_gcode_LastN;
      FlushSerialRequestResend();
    break;
    }
  }

  else if(code_seen('T'))
  {
    tmp_extruder = code_value();
    if(tmp_extruder >= EXTRUDERS) {
      SERIAL_ECHO_START;
      SERIAL_ECHO("T");
      SERIAL_ECHO(tmp_extruder);
      SERIAL_ECHOLN(MSG_INVALID_EXTRUDER);
    }
    else {
      boolean make_move = false;
      if(code_seen('F')) {
        make_move = true;
        next_feedrate = code_value();
        if(next_feedrate > 0.0) {
          feedrate = next_feedrate;
        }
      }
      #if EXTRUDERS > 1
      if(tmp_extruder != active_extruder) {
        // Save current position to return to after applying extruder offset
        memcpy(destination, current_position, sizeof(destination));
      #ifdef DUAL_X_CARRIAGE
        if (dual_x_carriage_mode == DXC_AUTO_PARK_MODE && Stopped == false &&
            (delayed_move_time != 0 || current_position[X_AXIS] != x_home_pos(active_extruder)))
        {
          // Park old head: 1) raise 2) move to park position 3) lower
          plan_buffer_line(current_position[X_AXIS], current_position[Y_AXIS], current_position[Z_AXIS] + TOOLCHANGE_PARK_ZLIFT,
                current_position[E_AXIS], max_feedrate[Z_AXIS], active_extruder);
          plan_buffer_line(x_home_pos(active_extruder), current_position[Y_AXIS], current_position[Z_AXIS] + TOOLCHANGE_PARK_ZLIFT,
                current_position[E_AXIS], max_feedrate[X_AXIS], active_extruder);
          plan_buffer_line(x_home_pos(active_extruder), current_position[Y_AXIS], current_position[Z_AXIS],
                current_position[E_AXIS], max_feedrate[Z_AXIS], active_extruder);
          st_synchronize();
        }

        // apply Y & Z extruder offset (x offset is already used in determining home pos)
        current_position[Y_AXIS] = current_position[Y_AXIS] -
                     extruder_offset[Y_AXIS][active_extruder] +
                     extruder_offset[Y_AXIS][tmp_extruder];
        current_position[Z_AXIS] = current_position[Z_AXIS] -
                     extruder_offset[Z_AXIS][active_extruder] +
                     extruder_offset[Z_AXIS][tmp_extruder];

        active_extruder = tmp_extruder;

        // This function resets the max/min values - the current position may be overwritten below.
        axis_is_at_home(X_AXIS);

        if (dual_x_carriage_mode == DXC_FULL_CONTROL_MODE)
        {
          current_position[X_AXIS] = inactive_extruder_x_pos;
          inactive_extruder_x_pos = destination[X_AXIS];
        }
        else if (dual_x_carriage_mode == DXC_DUPLICATION_MODE)
        {
          active_extruder_parked = (active_extruder == 0); // this triggers the second extruder to move into the duplication position
          if (active_extruder == 0 || active_extruder_parked)
            current_position[X_AXIS] = inactive_extruder_x_pos;
          else
            current_position[X_AXIS] = destination[X_AXIS] + duplicate_extruder_x_offset;
          inactive_extruder_x_pos = destination[X_AXIS];
          extruder_duplication_enabled = false;
        }
        else
        {
          // record raised toolhead position for use by unpark
          memcpy(raised_parked_position, current_position, sizeof(raised_parked_position));
          raised_parked_position[Z_AXIS] += TOOLCHANGE_UNPARK_ZLIFT;
          active_extruder_parked = true;
          delayed_move_time = 0;
        }
      #else
        // Offset extruder (only by XY)
        int i;
        for(i = 0; i < 2; i++) {
	   					current_position[i] = current_position[i] - extruder_offset[i][active_extruder] + extruder_offset[i][tmp_extruder];
           current_position[i] = current_position[i] -
                                 extruder_offset[i][active_extruder] +
                                 extruder_offset[i][tmp_extruder];
        }
        // Set the new active extruder and position
        active_extruder = tmp_extruder;
      #endif //else DUAL_X_CARRIAGE
#ifdef DELTA 

  calculate_delta(current_position); // change cartesian kinematic  to  delta kinematic;
   //sent position to plan_set_position();
  plan_set_position(delta[X_AXIS], delta[Y_AXIS], delta[Z_AXIS],current_position[E_AXIS]);
            
#else
        plan_set_position(current_position[X_AXIS], current_position[Y_AXIS], current_position[Z_AXIS], current_position[E_AXIS]);

#endif
        // Move to the old position if 'F' was in the parameters
        if(make_move && Stopped == false) {
           prepare_move();
        }
      }
      #endif
      SERIAL_ECHO_START;
      SERIAL_ECHO(MSG_ACTIVE_EXTRUDER);
      SERIAL_PROTOCOLLN((int)active_extruder);
    }
  }

  else
  {
    SERIAL_ECHO_START;
    SERIAL_ECHOPGM(MSG_UNKNOWN_COMMAND);
    SERIAL_ECHO(cmdbuffer[bufindr]);
    SERIAL_ECHOLNPGM("\"");
  }

  ClearToSend();
}

void FlushSerialRequestResend()
{
  //char cmdbuffer[bufindr][100]="Resend:";
  MYSERIAL.flush();
  SERIAL_PROTOCOLPGM(MSG_RESEND);
  SERIAL_PROTOCOLLN(gcode_LastN + 1);
  ClearToSend();
}

void ClearToSend()
{
  previous_millis_cmd = millis();
  #ifdef SDSUPPORT
  if(fromsd[bufindr])
    return;
  #endif //SDSUPPORT
  SERIAL_PROTOCOLLNPGM(MSG_OK);
}

void get_coordinates()
{
  bool seen[4]={false,false,false,false};
  for(int8_t i=0; i < NUM_AXIS; i++) {
    if(code_seen(axis_codes[i]))
    {
      destination[i] = (float)code_value() + (axis_relative_modes[i] || relative_mode)*current_position[i];
      seen[i]=true;
    }
    else destination[i] = current_position[i]; //Are these else lines really needed?
  }
  if(code_seen('F')) {
    next_feedrate = code_value();
    if(next_feedrate > 0.0) feedrate = next_feedrate;
  }
}

void get_arc_coordinates()
{
#ifdef SF_ARC_FIX
   bool relative_mode_backup = relative_mode;
   relative_mode = true;
#endif
   get_coordinates();
#ifdef SF_ARC_FIX
   relative_mode=relative_mode_backup;
#endif

   if(code_seen('I')) {
     offset[0] = code_value();
   }
   else {
     offset[0] = 0.0;
   }
   if(code_seen('J')) {
     offset[1] = code_value();
   }
   else {
     offset[1] = 0.0;
   }
}

void clamp_to_software_endstops(float target[3])
{
  if (min_software_endstops) {
    if (target[X_AXIS] < min_pos[X_AXIS]) target[X_AXIS] = min_pos[X_AXIS];
    if (target[Y_AXIS] < min_pos[Y_AXIS]) target[Y_AXIS] = min_pos[Y_AXIS];
    
    float negative_z_offset = 0;
    #ifdef LEVEL_SENSOR
      if (Z_PROBE_OFFSET_FROM_EXTRUDER < 0) negative_z_offset = negative_z_offset + Z_PROBE_OFFSET_FROM_EXTRUDER;
      if (add_homing[Z_AXIS] < 0) negative_z_offset = negative_z_offset + add_homing[Z_AXIS];
    #endif
    
    if (target[Z_AXIS] < min_pos[Z_AXIS]+negative_z_offset) target[Z_AXIS] = min_pos[Z_AXIS]+negative_z_offset;
  }

  if (max_software_endstops) {
    if (target[X_AXIS] > max_pos[X_AXIS]) target[X_AXIS] = max_pos[X_AXIS];
    if (target[Y_AXIS] > max_pos[Y_AXIS]) target[Y_AXIS] = max_pos[Y_AXIS];
    if (target[Z_AXIS] > max_pos[Z_AXIS]) target[Z_AXIS] = max_pos[Z_AXIS];
  }
}

#ifdef DELTA
void recalc_delta_settings(float radius, float diagonal_rod)
{
	 delta_tower1_x= -SIN_60*radius; // front left tower
	 delta_tower1_y= -COS_60*radius;	   
	 delta_tower2_x=  SIN_60*radius; // front right tower
	 delta_tower2_y= -COS_60*radius;	   
	 delta_tower3_x= 0.0;                  // back middle tower
	 delta_tower3_y= radius;
	 delta_diagonal_rod_2= sq(diagonal_rod);
}

void calculate_delta(float cartesian[3])
{
  delta[X_AXIS] = sqrt(delta_diagonal_rod_2
                       - sq(delta_tower1_x-cartesian[X_AXIS])
                       - sq(delta_tower1_y-cartesian[Y_AXIS])
                       ) + cartesian[Z_AXIS];
  delta[Y_AXIS] = sqrt(delta_diagonal_rod_2
                       - sq(delta_tower2_x-cartesian[X_AXIS])
                       - sq(delta_tower2_y-cartesian[Y_AXIS])
                       ) + cartesian[Z_AXIS];
  delta[Z_AXIS] = sqrt(delta_diagonal_rod_2
                       - sq(delta_tower3_x-cartesian[X_AXIS])
                       - sq(delta_tower3_y-cartesian[Y_AXIS])
                       ) + cartesian[Z_AXIS];
  /*
  SERIAL_ECHOPGM("cartesian x="); SERIAL_ECHO(cartesian[X_AXIS]);
  SERIAL_ECHOPGM(" y="); SERIAL_ECHO(cartesian[Y_AXIS]);
  SERIAL_ECHOPGM(" z="); SERIAL_ECHOLN(cartesian[Z_AXIS]);

  SERIAL_ECHOPGM("delta x="); SERIAL_ECHO(delta[X_AXIS]);
  SERIAL_ECHOPGM(" y="); SERIAL_ECHO(delta[Y_AXIS]);
  SERIAL_ECHOPGM(" z="); SERIAL_ECHOLN(delta[Z_AXIS]);
  */
}
#endif

void prepare_move()
{
  clamp_to_software_endstops(destination);
  previous_millis_cmd = millis();
  
  #ifdef SCARA //for now same as delta-code

float difference[NUM_AXIS];
for (int8_t i=0; i < NUM_AXIS; i++) {
	difference[i] = destination[i] - current_position[i];
}

float cartesian_mm = sqrt(	sq(difference[X_AXIS]) +
							sq(difference[Y_AXIS]) +
							sq(difference[Z_AXIS]));
if (cartesian_mm < 0.000001) { cartesian_mm = abs(difference[E_AXIS]); }
if (cartesian_mm < 0.000001) { return; }
float seconds = 6000 * cartesian_mm / feedrate / feedmultiply;
int steps = max(1, int(scara_segments_per_second * seconds));
 //SERIAL_ECHOPGM("mm="); SERIAL_ECHO(cartesian_mm);
 //SERIAL_ECHOPGM(" seconds="); SERIAL_ECHO(seconds);
 //SERIAL_ECHOPGM(" steps="); SERIAL_ECHOLN(steps);
for (int s = 1; s <= steps; s++) {
	float fraction = float(s) / float(steps);
	for(int8_t i=0; i < NUM_AXIS; i++) {
		destination[i] = current_position[i] + difference[i] * fraction;
	}

	
	calculate_delta(destination);
         //SERIAL_ECHOPGM("destination[X_AXIS]="); SERIAL_ECHOLN(destination[X_AXIS]);
         //SERIAL_ECHOPGM("destination[Y_AXIS]="); SERIAL_ECHOLN(destination[Y_AXIS]);
         //SERIAL_ECHOPGM("destination[Z_AXIS]="); SERIAL_ECHOLN(destination[Z_AXIS]);
         //SERIAL_ECHOPGM("delta[X_AXIS]="); SERIAL_ECHOLN(delta[X_AXIS]);
         //SERIAL_ECHOPGM("delta[Y_AXIS]="); SERIAL_ECHOLN(delta[Y_AXIS]);
         //SERIAL_ECHOPGM("delta[Z_AXIS]="); SERIAL_ECHOLN(delta[Z_AXIS]);
         
	plan_buffer_line(delta[X_AXIS], delta[Y_AXIS], delta[Z_AXIS],
	destination[E_AXIS], feedrate*feedmultiply/60/100.0,
	active_extruder);
}
#endif // SCARA
  
#ifdef DELTA
  float difference[NUM_AXIS];
  for (int8_t i=0; i < NUM_AXIS; i++) {
    difference[i] = destination[i] - current_position[i];
  }
  float cartesian_mm = sqrt(sq(difference[X_AXIS]) +
                            sq(difference[Y_AXIS]) +
                            sq(difference[Z_AXIS]));
  if (cartesian_mm < 0.000001) { cartesian_mm = abs(difference[E_AXIS]); }
  if (cartesian_mm < 0.000001) { return; }
  float seconds = 6000 * cartesian_mm / feedrate / feedmultiply;
  int steps = max(1, int(delta_segments_per_second * seconds));
  // SERIAL_ECHOPGM("mm="); SERIAL_ECHO(cartesian_mm);
  // SERIAL_ECHOPGM(" seconds="); SERIAL_ECHO(seconds);
  // SERIAL_ECHOPGM(" steps="); SERIAL_ECHOLN(steps);
  for (int s = 1; s <= steps; s++) {
    float fraction = float(s) / float(steps);
    for(int8_t i=0; i < NUM_AXIS; i++) {
      destination[i] = current_position[i] + difference[i] * fraction;
    }
    calculate_delta(destination);
    plan_buffer_line(delta[X_AXIS], delta[Y_AXIS], delta[Z_AXIS],
                     destination[E_AXIS], feedrate*feedmultiply/60/100.0,
                     active_extruder);
  }
  
#endif // DELTA

#ifdef DUAL_X_CARRIAGE
  if (active_extruder_parked)
  {
    if (dual_x_carriage_mode == DXC_DUPLICATION_MODE && active_extruder == 0)
    {
      // move duplicate extruder into correct duplication position.
      plan_set_position(inactive_extruder_x_pos, current_position[Y_AXIS], current_position[Z_AXIS], current_position[E_AXIS]);
      plan_buffer_line(current_position[X_AXIS] + duplicate_extruder_x_offset, current_position[Y_AXIS], current_position[Z_AXIS],
          current_position[E_AXIS], max_feedrate[X_AXIS], 1);
      plan_set_position(current_position[X_AXIS], current_position[Y_AXIS], current_position[Z_AXIS], current_position[E_AXIS]);
      st_synchronize();
      extruder_duplication_enabled = true;
      active_extruder_parked = false;
    }
    else if (dual_x_carriage_mode == DXC_AUTO_PARK_MODE) // handle unparking of head
    {
      if (current_position[E_AXIS] == destination[E_AXIS])
      {
        // this is a travel move - skit it but keep track of current position (so that it can later
        // be used as start of first non-travel move)
        if (delayed_move_time != 0xFFFFFFFFUL)
        {
          memcpy(current_position, destination, sizeof(current_position));
          if (destination[Z_AXIS] > raised_parked_position[Z_AXIS])
            raised_parked_position[Z_AXIS] = destination[Z_AXIS];
          delayed_move_time = millis();
          return;
        }
      }
      delayed_move_time = 0;
      // unpark extruder: 1) raise, 2) move into starting XY position, 3) lower
      plan_buffer_line(raised_parked_position[X_AXIS], raised_parked_position[Y_AXIS], raised_parked_position[Z_AXIS],    
          current_position[E_AXIS], max_feedrate[Z_AXIS], active_extruder);
      plan_buffer_line(current_position[X_AXIS], current_position[Y_AXIS], raised_parked_position[Z_AXIS],
          current_position[E_AXIS], min(max_feedrate[X_AXIS],max_feedrate[Y_AXIS]), active_extruder);
      plan_buffer_line(current_position[X_AXIS], current_position[Y_AXIS], current_position[Z_AXIS],
          current_position[E_AXIS], max_feedrate[Z_AXIS], active_extruder);
      active_extruder_parked = false;
    }
  }
#endif //DUAL_X_CARRIAGE

#if ! (defined DELTA || defined SCARA)
  // Do not use feedmultiply for E or Z only moves
  if( (current_position[X_AXIS] == destination [X_AXIS]) && (current_position[Y_AXIS] == destination [Y_AXIS])) {
      plan_buffer_line(destination[X_AXIS], destination[Y_AXIS], destination[Z_AXIS], destination[E_AXIS], feedrate/60, active_extruder);
  }
  else {
    plan_buffer_line(destination[X_AXIS], destination[Y_AXIS], destination[Z_AXIS], destination[E_AXIS], feedrate*feedmultiply/60/100.0, active_extruder);
  }
#endif // !(DELTA || SCARA)

  for(int8_t i=0; i < NUM_AXIS; i++) {
    current_position[i] = destination[i];
  }
}

void prepare_arc_move(char isclockwise) {
  float r = hypot(offset[X_AXIS], offset[Y_AXIS]); // Compute arc radius for mc_arc

  // Trace the arc
  mc_arc(current_position, destination, offset, X_AXIS, Y_AXIS, Z_AXIS, feedrate*feedmultiply/60/100.0, r, isclockwise, active_extruder);

  // As far as the parser is concerned, the position is now == target. In reality the
  // motion control system might still be processing the action and the real tool position
  // in any intermediate location.
  for(int8_t i=0; i < NUM_AXIS; i++) {
    current_position[i] = destination[i];
  }
  previous_millis_cmd = millis();
}

#if defined(CONTROLLERFAN_PIN) && CONTROLLERFAN_PIN > -1

#if defined(FAN_PIN)
  #if CONTROLLERFAN_PIN == FAN_PIN
    #error "You cannot set CONTROLLERFAN_PIN equal to FAN_PIN"
  #endif
#endif

unsigned long lastMotor = 0; //Save the time for when a motor was turned on last
unsigned long lastMotorCheck = 0;

void controllerFan()
{
  if ((millis() - lastMotorCheck) >= 2500) //Not a time critical function, so we only check every 2500ms
  {
    lastMotorCheck = millis();

    if(!READ(X_ENABLE_PIN) || !READ(Y_ENABLE_PIN) || !READ(Z_ENABLE_PIN) || (soft_pwm_bed > 0)
    #if EXTRUDERS > 2
       || !READ(E2_ENABLE_PIN)
    #endif
    #if EXTRUDER > 1
      #if defined(X2_ENABLE_PIN) && X2_ENABLE_PIN > -1
       || !READ(X2_ENABLE_PIN)
      #endif
       || !READ(E1_ENABLE_PIN)
    #endif
       || !READ(E0_ENABLE_PIN)) //If any of the drivers are enabled...
    {
      lastMotor = millis(); //... set time to NOW so the fan will turn on
    }

    if ((millis() - lastMotor) >= (CONTROLLERFAN_SECS*1000UL) || lastMotor == 0) //If the last time any driver was enabled, is longer since than CONTROLLERSEC...
    {
        digitalWrite(CONTROLLERFAN_PIN, 0);
        analogWrite(CONTROLLERFAN_PIN, 0);
    }
    else
    {
        // allows digital or PWM fan output to be used (see M42 handling)
        digitalWrite(CONTROLLERFAN_PIN, CONTROLLERFAN_SPEED);
        analogWrite(CONTROLLERFAN_PIN, CONTROLLERFAN_SPEED);
    }
  }
}
#endif

#ifdef SCARA
void calculate_SCARA_forward_Transform(float f_scara[3])
{
  // Perform forward kinematics, and place results in delta[3]
  // The maths and first version has been done by QHARLEY . Integrated into masterbranch 06/2014 and slightly restructured by Joachim Cerny in June 2014
  
  float x_sin, x_cos, y_sin, y_cos;
  
    //SERIAL_ECHOPGM("f_delta x="); SERIAL_ECHO(f_scara[X_AXIS]);
    //SERIAL_ECHOPGM(" y="); SERIAL_ECHO(f_scara[Y_AXIS]);
  
    x_sin = sin(f_scara[X_AXIS]/SCARA_RAD2DEG) * Linkage_1;
    x_cos = cos(f_scara[X_AXIS]/SCARA_RAD2DEG) * Linkage_1;
    y_sin = sin(f_scara[Y_AXIS]/SCARA_RAD2DEG) * Linkage_2;
    y_cos = cos(f_scara[Y_AXIS]/SCARA_RAD2DEG) * Linkage_2;
   
  //  SERIAL_ECHOPGM(" x_sin="); SERIAL_ECHO(x_sin);
  //  SERIAL_ECHOPGM(" x_cos="); SERIAL_ECHO(x_cos);
  //  SERIAL_ECHOPGM(" y_sin="); SERIAL_ECHO(y_sin);
  //  SERIAL_ECHOPGM(" y_cos="); SERIAL_ECHOLN(y_cos);
  
    delta[X_AXIS] = x_cos + y_cos + SCARA_offset_x;  //theta
    delta[Y_AXIS] = x_sin + y_sin + SCARA_offset_y;  //theta+phi
	
    //SERIAL_ECHOPGM(" delta[X_AXIS]="); SERIAL_ECHO(delta[X_AXIS]);
    //SERIAL_ECHOPGM(" delta[Y_AXIS]="); SERIAL_ECHOLN(delta[Y_AXIS]);
}  

void calculate_delta(float cartesian[3]){
  //reverse kinematics.
  // Perform reversed kinematics, and place results in delta[3]
  // The maths and first version has been done by QHARLEY . Integrated into masterbranch 06/2014 and slightly restructured by Joachim Cerny in June 2014
  
  float SCARA_pos[2];
  static float SCARA_C2, SCARA_S2, SCARA_K1, SCARA_K2, SCARA_theta, SCARA_psi; 
  
  SCARA_pos[X_AXIS] = cartesian[X_AXIS] * axis_scaling[X_AXIS] - SCARA_offset_x;  //Translate SCARA to standard X Y
  SCARA_pos[Y_AXIS] = cartesian[Y_AXIS] * axis_scaling[Y_AXIS] - SCARA_offset_y;  // With scaling factor.
  
  #if (Linkage_1 == Linkage_2)
    SCARA_C2 = ( ( sq(SCARA_pos[X_AXIS]) + sq(SCARA_pos[Y_AXIS]) ) / (2 * (float)L1_2) ) - 1;
  #else
    SCARA_C2 =   ( sq(SCARA_pos[X_AXIS]) + sq(SCARA_pos[Y_AXIS]) - (float)L1_2 - (float)L2_2 ) / 45000; 
  #endif
  
  SCARA_S2 = sqrt( 1 - sq(SCARA_C2) );
  
  SCARA_K1 = Linkage_1 + Linkage_2 * SCARA_C2;
  SCARA_K2 = Linkage_2 * SCARA_S2;
  
  SCARA_theta = ( atan2(SCARA_pos[X_AXIS],SCARA_pos[Y_AXIS])-atan2(SCARA_K1, SCARA_K2) ) * -1;
  SCARA_psi   =   atan2(SCARA_S2,SCARA_C2);
  
  delta[X_AXIS] = SCARA_theta * SCARA_RAD2DEG;  // Multiply by 180/Pi  -  theta is support arm angle
  delta[Y_AXIS] = (SCARA_theta + SCARA_psi) * SCARA_RAD2DEG;  //       -  equal to sub arm angle (inverted motor)
  delta[Z_AXIS] = cartesian[Z_AXIS];
  
  /*
  SERIAL_ECHOPGM("cartesian x="); SERIAL_ECHO(cartesian[X_AXIS]);
  SERIAL_ECHOPGM(" y="); SERIAL_ECHO(cartesian[Y_AXIS]);
  SERIAL_ECHOPGM(" z="); SERIAL_ECHOLN(cartesian[Z_AXIS]);
  
  SERIAL_ECHOPGM("scara x="); SERIAL_ECHO(SCARA_pos[X_AXIS]);
  SERIAL_ECHOPGM(" y="); SERIAL_ECHOLN(SCARA_pos[Y_AXIS]);
  
  SERIAL_ECHOPGM("delta x="); SERIAL_ECHO(delta[X_AXIS]);
  SERIAL_ECHOPGM(" y="); SERIAL_ECHO(delta[Y_AXIS]);
  SERIAL_ECHOPGM(" z="); SERIAL_ECHOLN(delta[Z_AXIS]);
  
  SERIAL_ECHOPGM("C2="); SERIAL_ECHO(SCARA_C2);
  SERIAL_ECHOPGM(" S2="); SERIAL_ECHO(SCARA_S2);
  SERIAL_ECHOPGM(" Theta="); SERIAL_ECHO(SCARA_theta);
  SERIAL_ECHOPGM(" Psi="); SERIAL_ECHOLN(SCARA_psi);
  SERIAL_ECHOLN(" ");*/
}

#endif

#ifdef TEMP_STAT_LEDS
static bool blue_led = false;
static bool red_led = false;
static uint32_t stat_update = 0;

void handle_status_leds(void) {
  float max_temp = 0.0;
  if(millis() > stat_update) {
    stat_update += 500; // Update every 0.5s
    for (int8_t cur_extruder = 0; cur_extruder < EXTRUDERS; ++cur_extruder) {
       max_temp = max(max_temp, degHotend(cur_extruder));
       max_temp = max(max_temp, degTargetHotend(cur_extruder));
    }
    #if defined(TEMP_BED_PIN) && TEMP_BED_PIN > -1
      max_temp = max(max_temp, degTargetBed());
      max_temp = max(max_temp, degBed());
    #endif
    if((max_temp > 55.0) && (red_led == false)) {
      digitalWrite(STAT_LED_RED, 1);
      digitalWrite(STAT_LED_BLUE, 0);
      red_led = true;
      blue_led = false;
    }
    if((max_temp < 54.0) && (blue_led == false)) {
      digitalWrite(STAT_LED_RED, 0);
      digitalWrite(STAT_LED_BLUE, 1);
      red_led = false;
      blue_led = true;
    }
  }
}
#endif

void manage_inactivity(bool ignore_stepper_queue/*=false*/) //default argument set in Marlin.h
{
	
#if defined(KILL_PIN) && KILL_PIN > -1
	static int killCount = 0;   // make the inactivity button a bit less responsive
   const int KILL_DELAY = 10000;
#endif

#if defined(HOME_PIN) && HOME_PIN > -1
   static int homeDebounceCount = 0;   // poor man's debouncing count
   const int HOME_DEBOUNCE_DELAY = 10000;
#endif
   
   

  if( (millis() - previous_millis_cmd) >  max_inactive_time )
    if(max_inactive_time)
      kill();
  if(stepper_inactive_time)  {
    if( (millis() - previous_millis_cmd) >  stepper_inactive_time )
    {
      if(blocks_queued() == false && ignore_stepper_queue == false) {
        disable_x();
        disable_y();
        disable_z();
        disable_e0();
        disable_e1();
        disable_e2();
      }
    }
  }
  
  #ifdef CHDK //Check if pin should be set to LOW after M240 set it to HIGH
    if (chdkActive && (millis() - chdkHigh > CHDK_DELAY))
    {
      chdkActive = false;
      WRITE(CHDK, LOW);
    }
  #endif
  
  #if defined(KILL_PIN) && KILL_PIN > -1
    
    // Check if the kill button was pressed and wait just in case it was an accidental
    // key kill key press
    // -------------------------------------------------------------------------------
    if( 0 == READ(KILL_PIN) )
    {
       killCount++;
    }
    else if (killCount > 0)
    {
       killCount--;
    }
    // Exceeded threshold and we can confirm that it was not accidental
    // KILL the machine
    // ----------------------------------------------------------------
    if ( killCount >= KILL_DELAY)
    {
       kill();
    }
  #endif

#if defined(HOME_PIN) && HOME_PIN > -1
    // Check to see if we have to home, use poor man's debouncer
    // ---------------------------------------------------------
    if ( 0 == READ(HOME_PIN) )
    {
       if (homeDebounceCount == 0)
       {
          enquecommand_P((PSTR("G28")));
          homeDebounceCount++;
          LCD_ALERTMESSAGEPGM(MSG_AUTO_HOME);
       }
       else if (homeDebounceCount < HOME_DEBOUNCE_DELAY)
       {
          homeDebounceCount++;
       }
       else
       {
          homeDebounceCount = 0;
       }
    }
#endif
    
  #if defined(CONTROLLERFAN_PIN) && CONTROLLERFAN_PIN > -1
    controllerFan(); //Check if fan should be turned on to cool stepper drivers down
  #endif
  #ifdef EXTRUDER_RUNOUT_PREVENT
    if( (millis() - previous_millis_cmd) >  EXTRUDER_RUNOUT_SECONDS*1000 )
    if(degHotend(active_extruder)>EXTRUDER_RUNOUT_MINTEMP)
    {
     bool oldstatus=READ(E0_ENABLE_PIN);
     enable_e0();
     float oldepos=current_position[E_AXIS];
     float oldedes=destination[E_AXIS];
     plan_buffer_line(destination[X_AXIS], destination[Y_AXIS], destination[Z_AXIS],
                      destination[E_AXIS]+EXTRUDER_RUNOUT_EXTRUDE*EXTRUDER_RUNOUT_ESTEPS/axis_steps_per_unit[E_AXIS],
                      EXTRUDER_RUNOUT_SPEED/60.*EXTRUDER_RUNOUT_ESTEPS/axis_steps_per_unit[E_AXIS], active_extruder);
     current_position[E_AXIS]=oldepos;
     destination[E_AXIS]=oldedes;
     plan_set_e_position(oldepos);
     previous_millis_cmd=millis();
     st_synchronize();
     WRITE(E0_ENABLE_PIN,oldstatus);
    }
  #endif
  #if defined(DUAL_X_CARRIAGE)
    // handle delayed move timeout
    if (delayed_move_time != 0 && (millis() - delayed_move_time) > 1000 && Stopped == false)
    {
      // travel moves have been received so enact them
      delayed_move_time = 0xFFFFFFFFUL; // force moves to be done
      memcpy(destination,current_position,sizeof(destination));
      prepare_move();
    }
  #endif
  #ifdef TEMP_STAT_LEDS
      handle_status_leds();
  #endif
  check_axes_activity();
}

void kill()
{
  cli(); // Stop interrupts
  disable_heater();

  disable_x();
  disable_y();
  disable_z();
  disable_e0();
  disable_e1();
  disable_e2();

#if defined(PS_ON_PIN) && PS_ON_PIN > -1
  pinMode(PS_ON_PIN,INPUT);
#endif
  SERIAL_ERROR_START;
  SERIAL_ERRORLNPGM(MSG_ERR_KILLED);
  LCD_ALERTMESSAGEPGM(MSG_KILLED);
  
  // FMC small patch to update the LCD before ending
  sei();   // enable interrupts
  for ( int i=5; i--; lcd_update())
  {
     delay(200);	
  }
  cli();   // disable interrupts
  suicide();
  while(1) { /* Intentionally left empty */ } // Wait for reset
}

void Stop()
{
  disable_heater();
  if(Stopped == false) {
    Stopped = true;
    Stopped_gcode_LastN = gcode_LastN; // Save last g_code for restart
    SERIAL_ERROR_START;
    SERIAL_ERRORLNPGM(MSG_ERR_STOPPED);
    LCD_MESSAGEPGM(MSG_STOPPED);
  }
}

bool IsStopped() { return Stopped; };

#ifdef FAST_PWM_FAN
void setPwmFrequency(uint8_t pin, int val)
{
  val &= 0x07;
  switch(digitalPinToTimer(pin))
  {

    #if defined(TCCR0A)
    case TIMER0A:
    case TIMER0B:
//         TCCR0B &= ~(_BV(CS00) | _BV(CS01) | _BV(CS02));
//         TCCR0B |= val;
         break;
    #endif

    #if defined(TCCR1A)
    case TIMER1A:
    case TIMER1B:
//         TCCR1B &= ~(_BV(CS10) | _BV(CS11) | _BV(CS12));
//         TCCR1B |= val;
         break;
    #endif

    #if defined(TCCR2)
    case TIMER2:
    case TIMER2:
         TCCR2 &= ~(_BV(CS10) | _BV(CS11) | _BV(CS12));
         TCCR2 |= val;
         break;
    #endif

    #if defined(TCCR2A)
    case TIMER2A:
    case TIMER2B:
         TCCR2B &= ~(_BV(CS20) | _BV(CS21) | _BV(CS22));
         TCCR2B |= val;
         break;
    #endif

    #if defined(TCCR3A)
    case TIMER3A:
    case TIMER3B:
    case TIMER3C:
         TCCR3B &= ~(_BV(CS30) | _BV(CS31) | _BV(CS32));
         TCCR3B |= val;
         break;
    #endif

    #if defined(TCCR4A)
    case TIMER4A:
    case TIMER4B:
    case TIMER4C:
         TCCR4B &= ~(_BV(CS40) | _BV(CS41) | _BV(CS42));
         TCCR4B |= val;
         break;
   #endif

    #if defined(TCCR5A)
    case TIMER5A:
    case TIMER5B:
    case TIMER5C:
         TCCR5B &= ~(_BV(CS50) | _BV(CS51) | _BV(CS52));
         TCCR5B |= val;
         break;
   #endif

  }
}
#endif //FAST_PWM_FAN

bool setTargetedHotend(int code){
  tmp_extruder = active_extruder;
  if(code_seen('T')) {
    tmp_extruder = code_value();
    if(tmp_extruder >= EXTRUDERS) {
      SERIAL_ECHO_START;
      switch(code){
        case 104:
          SERIAL_ECHO(MSG_M104_INVALID_EXTRUDER);
          break;
        case 105:
          SERIAL_ECHO(MSG_M105_INVALID_EXTRUDER);
          break;
        case 109:
          SERIAL_ECHO(MSG_M109_INVALID_EXTRUDER);
          break;
        case 218:
          SERIAL_ECHO(MSG_M218_INVALID_EXTRUDER);
          break;
      }
      SERIAL_ECHOLN(tmp_extruder);
      return true;
    }
  }
  return false;
}


float calculate_volumetric_multiplier(float diameter) {
  if (!volumetric_enabled || diameter == 0) return 1.0;
  float d2 = diameter * 0.5;
  return 1.0 / (M_PI * d2 * d2);
}

void calculate_volumetric_multipliers() {
  for (int i=0; i<EXTRUDERS; i++)
    volumetric_multiplier[i] = calculate_volumetric_multiplier(filament_size[i]);
	volumetric_multiplier[0] = calculate_volumetric_multiplier(filament_size[0]);
#if EXTRUDERS > 1
	volumetric_multiplier[1] = calculate_volumetric_multiplier(filament_size[1]);
#if EXTRUDERS > 2
	volumetric_multiplier[2] = calculate_volumetric_multiplier(filament_size[2]);
#if EXTRUDERS > 3
	volumetric_multiplier[3] = calculate_volumetric_multiplier(filament_size[3]);
#endif //EXTRUDERS > 3
#endif //EXTRUDERS > 2
#endif //EXTRUDERS > 1
}<|MERGE_RESOLUTION|>--- conflicted
+++ resolved
@@ -872,11 +872,7 @@
           return;
         }
       }
-<<<<<<< HEAD
       if(strchr(cmdbuffer[bufindw], 'G') != NULL){
-=======
-      if((strchr(cmdbuffer[bufindw], 'G') != NULL)){
->>>>>>> 6266c9cd
         strchr_pointer = strchr(cmdbuffer[bufindw], 'G');
         switch((int)((strtod(strchr_pointer + 1, NULL)))){
         case 0:
@@ -1491,12 +1487,8 @@
   unsigned long codenum; //throw away variable
   char *starpos = NULL;
 
-<<<<<<< HEAD
   char *cmd_code = strchr(cmdbuffer[bufindr], 'G');
   if(code_seen('G') && *cmd_code == cmdbuffer[bufindr][0])
-=======
-  if(code_seen('G'))
->>>>>>> 6266c9cd
   {
     switch((int)code_value())
     {
