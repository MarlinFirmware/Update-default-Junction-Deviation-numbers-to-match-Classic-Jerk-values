--- conflicted
+++ resolved
@@ -28,17 +28,13 @@
 /**
  * Marlin release version identifier
  */
-#define SHORT_BUILD_VERSION "2.0.8.1 M.A.R.C."       // M.A.R.C.
+#define SHORT_BUILD_VERSION "2.0.8.1 M.A.R.C."  // M.A.R.C.
 
 /**
  * Verbose version identifier which should contain a reference to the location
  * from where the binary was downloaded or the source code was compiled.
  */
-<<<<<<< HEAD
-#define DETAILED_BUILD_VERSION SHORT_BUILD_VERSION ", based on bugfix-2.0.x"       // M.A.R.C.
-=======
-#define DETAILED_BUILD_VERSION SHORT_BUILD_VERSION " Manual Mesh, based on bugfix-2.0.x"       // M.A.R.C.
->>>>>>> bb93c4be
+#define DETAILED_BUILD_VERSION SHORT_BUILD_VERSION " BLTouch, based on bugfix-2.0.x"       // M.A.R.C.
 
 /**
  * The STRING_DISTRIBUTION_DATE represents when the binary file was built,
