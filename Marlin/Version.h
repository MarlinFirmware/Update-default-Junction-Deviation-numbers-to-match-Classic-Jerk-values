--- conflicted
+++ resolved
@@ -28,11 +28,7 @@
 /**
  * Marlin release version identifier
  */
-<<<<<<< HEAD
-//#define SHORT_BUILD_VERSION "2.0.6"
-=======
 //#define SHORT_BUILD_VERSION "2.0.6.1"
->>>>>>> 11b796fe
 
 /**
  * Verbose version identifier which should contain a reference to the location
