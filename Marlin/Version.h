/**
 * Marlin 3D Printer Firmware
 * Copyright (C) 2016 MarlinFirmware [https://github.com/MarlinFirmware/Marlin]
 *
 * Based on Sprinter and grbl.
 * Copyright (C) 2011 Camiel Gubbels / Erik van der Zalm
 *
 * This program is free software: you can redistribute it and/or modify
 * it under the terms of the GNU General Public License as published by
 * the Free Software Foundation, either version 3 of the License, or
 * (at your option) any later version.
 *
 * This program is distributed in the hope that it will be useful,
 * but WITHOUT ANY WARRANTY; without even the implied warranty of
 * MERCHANTABILITY or FITNESS FOR A PARTICULAR PURPOSE.  See the
 * GNU General Public License for more details.
 *
 * You should have received a copy of the GNU General Public License
 * along with this program.  If not, see <http://www.gnu.org/licenses/>.
 *
 */

/**
 * This file is the standard Marlin version identifier file, all fields can be
 * overriden by the ones defined on _Version.h by using the Configuration.h
 * directive USE_AUTOMATIC_VERSIONING.
 */

#if ENABLED(USE_AUTOMATIC_VERSIONING)

  #include "_Version.h"

#else

  /**
   * Marlin release version identifier
   */
  #define SHORT_BUILD_VERSION "1.1.6"

  /**
   * Verbose version identifier which should contain a reference to the location
   * from where the binary was downloaded or the source code was compiled.
   */
  #define DETAILED_BUILD_VERSION SHORT_BUILD_VERSION " (Github)"

  /**
   * The STRING_DISTRIBUTION_DATE represents when the binary file was built,
   * here we define this default string as the date where the latest release
   * version was tagged.
   */
<<<<<<< HEAD
  #define STRING_DISTRIBUTION_DATE "2017-10-10 12:00"
=======
  #define STRING_DISTRIBUTION_DATE "2017-10-24 12:00"
>>>>>>> 99f98890

  /**
   * Required minimum Configuration.h and Configuration_adv.h file versions.
   *
   * You must increment this version number for every significant change such as,
   * but not limited to: ADD, DELETE RENAME OR REPURPOSE any directive/option on
   * the configuration files.
   */
  #define REQUIRED_CONFIGURATION_H_VERSION 010107
  #define REQUIRED_CONFIGURATION_ADV_H_VERSION 010107

  /**
   * The protocol for communication to the host. Protocol indicates communication
   * standards such as the use of ASCII, "echo:" and "error:" line prefixes, etc.
   * (Other behaviors are given by the firmware version and capabilities report.)
   */
  #define PROTOCOL_VERSION "1.0"

  /**
   * Defines a generic printer name to be output to the LCD after booting Marlin.
   */
  #define MACHINE_NAME "3D Printer"

  /**
   * The SOURCE_CODE_URL is the location where users will find the Marlin Source
   * Code which is installed on the device. In most cases —unless the manufacturer
   * has a distinct Github fork— the Source Code URL should just be the main
   * Marlin repository.
   */
  #define SOURCE_CODE_URL "https://github.com/MarlinFirmware/Marlin"

  /**
   * Default generic printer UUID.
   */
  #define DEFAULT_MACHINE_UUID "cede2a2f-41a2-4748-9b12-c55c62f367ff"

  /**
   * The WEBSITE_URL is the location where users can get more information such as
   * documentation about a specific Marlin release.
   */
  #define WEBSITE_URL "http://marlinfw.org"

#endif // USE_AUTOMATIC_VERSIONING<|MERGE_RESOLUTION|>--- conflicted
+++ resolved
@@ -35,7 +35,7 @@
   /**
    * Marlin release version identifier
    */
-  #define SHORT_BUILD_VERSION "1.1.6"
+  #define SHORT_BUILD_VERSION "1.1.8"
 
   /**
    * Verbose version identifier which should contain a reference to the location
@@ -48,11 +48,7 @@
    * here we define this default string as the date where the latest release
    * version was tagged.
    */
-<<<<<<< HEAD
-  #define STRING_DISTRIBUTION_DATE "2017-10-10 12:00"
-=======
-  #define STRING_DISTRIBUTION_DATE "2017-10-24 12:00"
->>>>>>> 99f98890
+  #define STRING_DISTRIBUTION_DATE "2017-12-25 12:00"
 
   /**
    * Required minimum Configuration.h and Configuration_adv.h file versions.
