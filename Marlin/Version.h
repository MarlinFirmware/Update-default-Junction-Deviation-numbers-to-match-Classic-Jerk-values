/**
 * Marlin 3D Printer Firmware
 * Copyright (c) 2020 MarlinFirmware [https://github.com/MarlinFirmware/Marlin]
 *
 * Based on Sprinter and grbl.
 * Copyright (c) 2011 Camiel Gubbels / Erik van der Zalm
 *
 * This program is free software: you can redistribute it and/or modify
 * it under the terms of the GNU General Public License as published by
 * the Free Software Foundation, either version 3 of the License, or
 * (at your option) any later version.
 *
 * This program is distributed in the hope that it will be useful,
 * but WITHOUT ANY WARRANTY; without even the implied warranty of
 * MERCHANTABILITY or FITNESS FOR A PARTICULAR PURPOSE.  See the
 * GNU General Public License for more details.
 *
 * You should have received a copy of the GNU General Public License
 * along with this program.  If not, see <https://www.gnu.org/licenses/>.
 *
 */
#pragma once

////////////////////////////
// VENDOR VERSION EXAMPLE //
////////////////////////////

/**
 * Marlin release version identifier
 */
<<<<<<< HEAD
#define SHORT_BUILD_VERSION "CR6Comm-Rel6.2"
=======
//#define SHORT_BUILD_VERSION "2.0.9.1"
>>>>>>> 718227a9

/**
 * Verbose version identifier which should contain a reference to the location
 * from where the binary was downloaded or the source code was compiled.
 */
#define DETAILED_BUILD_VERSION "CR-6 community firmware - release 6.1 (based on Marlin 2.0.8.1)"

/**
 * The STRING_DISTRIBUTION_DATE represents when the binary file was built,
 * here we define this default string as the date where the latest release
 * version was tagged.
 */
<<<<<<< HEAD
#define STRING_DISTRIBUTION_DATE "2021-07-01"

=======
//#define STRING_DISTRIBUTION_DATE "2021-06-27"
>>>>>>> 718227a9

/**
 * Defines a generic printer name to be output to the LCD after booting Marlin.
 */
#define CUSTOM_MACHINE_NAME SHORT_BUILD_VERSION
#define MACHINE_NAME CUSTOM_MACHINE_NAME

/**
 * The SOURCE_CODE_URL is the location where users will find the Marlin Source
 * Code which is installed on the device. In most cases —unless the manufacturer
 * has a distinct Github fork— the Source Code URL should just be the main
 * Marlin repository.
 */
#define SOURCE_CODE_URL "https://github.com/CR6Community/Marlin"

/**
 * Default generic printer UUID.
 */
//#define DEFAULT_MACHINE_UUID "cede2a2f-41a2-4748-9b12-c55c62f367ff"

/**
 * The WEBSITE_URL is the location where users can get more information such as
 * documentation about a specific Marlin release.
 */
#define WEBSITE_URL "github.com/CR6Community"

/**
 * Set the vendor info the serial USB interface, if changable
 * Currently only supported by DUE platform
 */
//#define USB_DEVICE_VENDOR_ID           0x0000
//#define USB_DEVICE_PRODUCT_ID          0x0000
//#define USB_DEVICE_MANUFACTURE_NAME    WEBSITE_URL<|MERGE_RESOLUTION|>--- conflicted
+++ resolved
@@ -28,11 +28,7 @@
 /**
  * Marlin release version identifier
  */
-<<<<<<< HEAD
 #define SHORT_BUILD_VERSION "CR6Comm-Rel6.2"
-=======
-//#define SHORT_BUILD_VERSION "2.0.9.1"
->>>>>>> 718227a9
 
 /**
  * Verbose version identifier which should contain a reference to the location
@@ -45,12 +41,8 @@
  * here we define this default string as the date where the latest release
  * version was tagged.
  */
-<<<<<<< HEAD
-#define STRING_DISTRIBUTION_DATE "2021-07-01"
+#define STRING_DISTRIBUTION_DATE "2021-09-01"
 
-=======
-//#define STRING_DISTRIBUTION_DATE "2021-06-27"
->>>>>>> 718227a9
 
 /**
  * Defines a generic printer name to be output to the LCD after booting Marlin.
