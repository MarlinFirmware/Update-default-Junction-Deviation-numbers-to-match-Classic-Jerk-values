--- conflicted
+++ resolved
@@ -28,21 +28,14 @@
 /**
  * Marlin release version identifier
  */
-<<<<<<< HEAD
 #define SHORT_BUILD_VERSION "FLSUN HISPEEDv2"
-=======
 //#define SHORT_BUILD_VERSION "2.0.7.2"
->>>>>>> cb02e44c
 
 /**
  * Verbose version identifier which should contain a reference to the location
  * from where the binary was downloaded or the source code was compiled.
  */
-<<<<<<< HEAD
 #define DETAILED_BUILD_VERSION SHORT_BUILD_VERSION
-=======
-//#define DETAILED_BUILD_VERSION SHORT_BUILD_VERSION
->>>>>>> cb02e44c
 
 /**
  * The STRING_DISTRIBUTION_DATE represents when the binary file was built,
@@ -73,21 +66,12 @@
  * The WEBSITE_URL is the location where users can get more information such as
  * documentation about a specific Marlin release.
  */
-<<<<<<< HEAD
-#define WEBSITE_URL "https://marlinfw.org"
-=======
 //#define WEBSITE_URL "https://marlinfw.org"
->>>>>>> cb02e44c
 
 /**
  * Set the vendor info the serial USB interface, if changable
  * Currently only supported by DUE platform
  */
-<<<<<<< HEAD
 #define USB_DEVICE_VENDOR_ID           0x1a86
 #define USB_DEVICE_PRODUCT_ID          0x7523
-=======
-//#define USB_DEVICE_VENDOR_ID           0x0000
-//#define USB_DEVICE_PRODUCT_ID          0x0000
->>>>>>> cb02e44c
 //#define USB_DEVICE_MANUFACTURE_NAME    WEBSITE_URL