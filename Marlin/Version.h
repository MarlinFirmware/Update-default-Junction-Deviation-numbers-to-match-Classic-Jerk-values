/**
 * Marlin 3D Printer Firmware
 * Copyright (c) 2019 MarlinFirmware [https://github.com/MarlinFirmware/Marlin]
 *
 * Based on Sprinter and grbl.
 * Copyright (c) 2011 Camiel Gubbels / Erik van der Zalm
 *
 * This program is free software: you can redistribute it and/or modify
 * it under the terms of the GNU General Public License as published by
 * the Free Software Foundation, either version 3 of the License, or
 * (at your option) any later version.
 *
 * This program is distributed in the hope that it will be useful,
 * but WITHOUT ANY WARRANTY; without even the implied warranty of
 * MERCHANTABILITY or FITNESS FOR A PARTICULAR PURPOSE.  See the
 * GNU General Public License for more details.
 *
 * You should have received a copy of the GNU General Public License
 * along with this program.  If not, see <http://www.gnu.org/licenses/>.
 *
 */
#pragma once

////////////////////////////
// VENDOR VERSION EXAMPLE //
////////////////////////////

/**
 * Marlin release version identifier
 */
<<<<<<< HEAD
#define SHORT_BUILD_VERSION "BF-2.0.x-1206-lms"
=======
//#define SHORT_BUILD_VERSION "2.0.2"
>>>>>>> f6eed33a

/**
 * Verbose version identifier which should contain a reference to the location
 * from where the binary was downloaded or the source code was compiled.
 */
#define DETAILED_BUILD_VERSION SHORT_BUILD_VERSION " (Github)"

/**
 * The STRING_DISTRIBUTION_DATE represents when the binary file was built,
 * here we define this default string as the date where the latest release
 * version was tagged.
 */
<<<<<<< HEAD
#define STRING_DISTRIBUTION_DATE "2019-12-11"
=======
//#define STRING_DISTRIBUTION_DATE "2020-01-27"
>>>>>>> f6eed33a

/**
 * Defines a generic printer name to be output to the LCD after booting Marlin.
 */
//#define MACHINE_NAME "3D Printer"

/**
 * The SOURCE_CODE_URL is the location where users will find the Marlin Source
 * Code which is installed on the device. In most cases —unless the manufacturer
 * has a distinct Github fork— the Source Code URL should just be the main
 * Marlin repository.
 */
//#define SOURCE_CODE_URL "https://github.com/MarlinFirmware/Marlin"

/**
 * Default generic printer UUID.
 */
//#define DEFAULT_MACHINE_UUID "cede2a2f-41a2-4748-9b12-c55c62f367ff"

/**
 * The WEBSITE_URL is the location where users can get more information such as
 * documentation about a specific Marlin release.
 */
//#define WEBSITE_URL "http://marlinfw.org"

/**
 * Set the vendor info the serial USB interface, if changable
 * Currently only supported by DUE platform
 */
//#define  USB_DEVICE_VENDOR_ID           0x0000
//#define  USB_DEVICE_PRODUCT_ID          0x0000
//#define  USB_DEVICE_MANUFACTURE_NAME    WEBSITE_URL<|MERGE_RESOLUTION|>--- conflicted
+++ resolved
@@ -28,28 +28,20 @@
 /**
  * Marlin release version identifier
  */
-<<<<<<< HEAD
-#define SHORT_BUILD_VERSION "BF-2.0.x-1206-lms"
-=======
-//#define SHORT_BUILD_VERSION "2.0.2"
->>>>>>> f6eed33a
+#define SHORT_BUILD_VERSION "2.0.2 SKR E12"
 
 /**
  * Verbose version identifier which should contain a reference to the location
  * from where the binary was downloaded or the source code was compiled.
  */
-#define DETAILED_BUILD_VERSION SHORT_BUILD_VERSION " (Github)"
+//#define DETAILED_BUILD_VERSION SHORT_BUILD_VERSION " (Github)"
 
 /**
  * The STRING_DISTRIBUTION_DATE represents when the binary file was built,
  * here we define this default string as the date where the latest release
  * version was tagged.
  */
-<<<<<<< HEAD
-#define STRING_DISTRIBUTION_DATE "2019-12-11"
-=======
-//#define STRING_DISTRIBUTION_DATE "2020-01-27"
->>>>>>> f6eed33a
+define STRING_DISTRIBUTION_DATE "2020-01-27"
 
 /**
  * Defines a generic printer name to be output to the LCD after booting Marlin.
