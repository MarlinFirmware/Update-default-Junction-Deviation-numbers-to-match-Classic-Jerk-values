/**
 * Marlin 3D Printer Firmware
 * Copyright (c) 2020 MarlinFirmware [https://github.com/MarlinFirmware/Marlin]
 *
 * Based on Sprinter and grbl.
 * Copyright (c) 2011 Camiel Gubbels / Erik van der Zalm
 *
 * This program is free software: you can redistribute it and/or modify
 * it under the terms of the GNU General Public License as published by
 * the Free Software Foundation, either version 3 of the License, or
 * (at your option) any later version.
 *
 * This program is distributed in the hope that it will be useful,
 * but WITHOUT ANY WARRANTY; without even the implied warranty of
 * MERCHANTABILITY or FITNESS FOR A PARTICULAR PURPOSE.  See the
 * GNU General Public License for more details.
 *
 * You should have received a copy of the GNU General Public License
 * along with this program.  If not, see <http://www.gnu.org/licenses/>.
 *
 */
#pragma once

////////////////////////////
// VENDOR VERSION EXAMPLE //
////////////////////////////

/**
 * Marlin release version identifier
 */
<<<<<<< HEAD
//#define SHORT_BUILD_VERSION "2.0.2"
=======
//#define SHORT_BUILD_VERSION "2.0.5.3"
>>>>>>> b1e87d96

/**
 * Verbose version identifier which should contain a reference to the location
 * from where the binary was downloaded or the source code was compiled.
 */
//#define DETAILED_BUILD_VERSION SHORT_BUILD_VERSION

/**
 * The STRING_DISTRIBUTION_DATE represents when the binary file was built,
 * here we define this default string as the date where the latest release
 * version was tagged.
 */
<<<<<<< HEAD
//#define STRING_DISTRIBUTION_DATE "2020-01-27"
=======
//#define STRING_DISTRIBUTION_DATE "2020-01-31"
>>>>>>> b1e87d96

/**
 * Defines a generic printer name to be output to the LCD after booting Marlin.
 */
//#define MACHINE_NAME "3D Printer"

/**
 * The SOURCE_CODE_URL is the location where users will find the Marlin Source
 * Code which is installed on the device. In most cases —unless the manufacturer
 * has a distinct Github fork— the Source Code URL should just be the main
 * Marlin repository.
 */
//#define SOURCE_CODE_URL "https://github.com/MarlinFirmware/Marlin"

/**
 * Default generic printer UUID.
 */
//#define DEFAULT_MACHINE_UUID "cede2a2f-41a2-4748-9b12-c55c62f367ff"

/**
 * The WEBSITE_URL is the location where users can get more information such as
 * documentation about a specific Marlin release.
 */
//#define WEBSITE_URL "http://marlinfw.org"

/**
 * Set the vendor info the serial USB interface, if changable
 * Currently only supported by DUE platform
 */
//#define  USB_DEVICE_VENDOR_ID           0x0000
//#define  USB_DEVICE_PRODUCT_ID          0x0000
//#define  USB_DEVICE_MANUFACTURE_NAME    WEBSITE_URL<|MERGE_RESOLUTION|>--- conflicted
+++ resolved
@@ -28,11 +28,7 @@
 /**
  * Marlin release version identifier
  */
-<<<<<<< HEAD
-//#define SHORT_BUILD_VERSION "2.0.2"
-=======
 //#define SHORT_BUILD_VERSION "2.0.5.3"
->>>>>>> b1e87d96
 
 /**
  * Verbose version identifier which should contain a reference to the location
@@ -45,11 +41,7 @@
  * here we define this default string as the date where the latest release
  * version was tagged.
  */
-<<<<<<< HEAD
-//#define STRING_DISTRIBUTION_DATE "2020-01-27"
-=======
 //#define STRING_DISTRIBUTION_DATE "2020-01-31"
->>>>>>> b1e87d96
 
 /**
  * Defines a generic printer name to be output to the LCD after booting Marlin.
