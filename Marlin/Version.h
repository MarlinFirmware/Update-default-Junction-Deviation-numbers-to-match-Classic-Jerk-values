--- conflicted
+++ resolved
@@ -119,11 +119,7 @@
  * here we define this default string as the date where the latest release
  * version was tagged.
  */
-<<<<<<< HEAD
-#define STRING_DISTRIBUTION_DATE "2021-09-10"
-=======
-//#define STRING_DISTRIBUTION_DATE "2021-09-14"
->>>>>>> c2e4b162
+#define STRING_DISTRIBUTION_DATE "2021-09-14"
 
 /**
  * Defines a generic printer name to be output to the LCD after booting Marlin.
