/**
 * Marlin 3D Printer Firmware
 * Copyright (c) 2020 MarlinFirmware [https://github.com/MarlinFirmware/Marlin]
 *
 * Based on Sprinter and grbl.
 * Copyright (c) 2011 Camiel Gubbels / Erik van der Zalm
 *
 * This program is free software: you can redistribute it and/or modify
 * it under the terms of the GNU General Public License as published by
 * the Free Software Foundation, either version 3 of the License, or
 * (at your option) any later version.
 *
 * This program is distributed in the hope that it will be useful,
 * but WITHOUT ANY WARRANTY; without even the implied warranty of
 * MERCHANTABILITY or FITNESS FOR A PARTICULAR PURPOSE.  See the
 * GNU General Public License for more details.
 *
 * You should have received a copy of the GNU General Public License
 * along with this program.  If not, see <http://www.gnu.org/licenses/>.
 *
 */
#pragma once

////////////////////////////
// VENDOR VERSION EXAMPLE //
////////////////////////////

/**
 * Marlin release version identifier
 */
<<<<<<< HEAD
#define SHORT_BUILD_VERSION "Marlin 2.0.3"
=======
//#define SHORT_BUILD_VERSION "2.0.5.3"
>>>>>>> 0518dec6

/**
 * Verbose version identifier which should contain a reference to the location
 * from where the binary was downloaded or the source code was compiled.
 */
//#define DETAILED_BUILD_VERSION SHORT_BUILD_VERSION " (Github)"

/**
 * The STRING_DISTRIBUTION_DATE represents when the binary file was built,
 * here we define this default string as the date where the latest release
 * version was tagged.
 */
//#define STRING_DISTRIBUTION_DATE "2020-01-31"

/**
 * Defines a generic printer name to be output to the LCD after booting Marlin.
 */
//#define MACHINE_NAME "Ender-3"

/**
 * The SOURCE_CODE_URL is the location where users will find the Marlin Source
 * Code which is installed on the device. In most cases —unless the manufacturer
 * has a distinct Github fork— the Source Code URL should just be the main
 * Marlin repository.
 */
//#define SOURCE_CODE_URL "https://github.com/MarlinFirmware/Marlin"

/**
 * Default generic printer UUID.
 */
//#define DEFAULT_MACHINE_UUID "cede2a2f-41a2-4748-9b12-c55c62f367ff"

/**
 * The WEBSITE_URL is the location where users can get more information such as
 * documentation about a specific Marlin release.
 */
//#define WEBSITE_URL "http://marlinfw.org"

/**
 * Set the vendor info the serial USB interface, if changable
 * Currently only supported by DUE platform
 */
//#define  USB_DEVICE_VENDOR_ID           0x0000
//#define  USB_DEVICE_PRODUCT_ID          0x0000
//#define  USB_DEVICE_MANUFACTURE_NAME    WEBSITE_URL<|MERGE_RESOLUTION|>--- conflicted
+++ resolved
@@ -28,11 +28,7 @@
 /**
  * Marlin release version identifier
  */
-<<<<<<< HEAD
-#define SHORT_BUILD_VERSION "Marlin 2.0.3"
-=======
-//#define SHORT_BUILD_VERSION "2.0.5.3"
->>>>>>> 0518dec6
+#define SHORT_BUILD_VERSION "2.0.5.3"
 
 /**
  * Verbose version identifier which should contain a reference to the location
