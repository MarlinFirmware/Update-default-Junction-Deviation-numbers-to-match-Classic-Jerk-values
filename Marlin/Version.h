/**
 * Marlin 3D Printer Firmware
 * Copyright (c) 2020 MarlinFirmware [https://github.com/MarlinFirmware/Marlin]
 *
 * Based on Sprinter and grbl.
 * Copyright (c) 2011 Camiel Gubbels / Erik van der Zalm
 *
 * This program is free software: you can redistribute it and/or modify
 * it under the terms of the GNU General Public License as published by
 * the Free Software Foundation, either version 3 of the License, or
 * (at your option) any later version.
 *
 * This program is distributed in the hope that it will be useful,
 * but WITHOUT ANY WARRANTY; without even the implied warranty of
 * MERCHANTABILITY or FITNESS FOR A PARTICULAR PURPOSE.  See the
 * GNU General Public License for more details.
 *
 * You should have received a copy of the GNU General Public License
 * along with this program.  If not, see <https://www.gnu.org/licenses/>.
 *
 */
#pragma once

////////////////////////////
// VENDOR VERSION EXAMPLE //
////////////////////////////

/**
 * Marlin release version identifier
 */
#define SHORT_BUILD_VERSION "2.0.9.2 MRiscoC"  // MRiscoC

/**
 * Verbose version identifier which should contain a reference to the location
 * from where the binary was downloaded or the source code was compiled.
 */
#define DETAILED_BUILD_VERSION SHORT_BUILD_VERSION " BLTouch, based on bugfix-2.0.x"       // MRiscoC

/**
 * The STRING_DISTRIBUTION_DATE represents when the binary file was built,
 * here we define this default string as the date where the latest release
 * version was tagged.
 */
<<<<<<< HEAD
//#define STRING_DISTRIBUTION_DATE "2021-08-31"
#define STRING_DISTRIBUTION_DATE __DATE__      // MRiscoC Set Automatic Distribution Date
#define STRING_DISTRIBUTION_TIME __TIME__      // MRiscoC Set Automatic Distribution Time
=======
//#define STRING_DISTRIBUTION_DATE "2021-09-14"
>>>>>>> c2e4b162

/**
 * Defines a generic printer name to be output to the LCD after booting Marlin.
 */
#define MACHINE_NAME "Ender 3v2"

/**
 * The SOURCE_CODE_URL is the location where users will find the Marlin Source
 * Code which is installed on the device. In most cases —unless the manufacturer
 * has a distinct Github fork— the Source Code URL should just be the main
 * Marlin repository.
 */
#define SOURCE_CODE_URL "github.com/mriscoc/Marlin_Ender3v2"      // MRiscoC

/**
 * Default generic printer UUID.
 */
//#define DEFAULT_MACHINE_UUID "cede2a2f-41a2-4748-9b12-c55c62f367ff"

/**
 * The WEBSITE_URL is the location where users can get more information such as
 * documentation about a specific Marlin release.
 */
#define WEBSITE_URL "github.com/mriscoc/Marlin_Ender3v2/wiki"

/**
 * Set the vendor info the serial USB interface, if changable
 * Currently only supported by DUE platform
 */
//#define USB_DEVICE_VENDOR_ID           0x0000
//#define USB_DEVICE_PRODUCT_ID          0x0000
//#define USB_DEVICE_MANUFACTURE_NAME    WEBSITE_URL<|MERGE_RESOLUTION|>--- conflicted
+++ resolved
@@ -41,13 +41,10 @@
  * here we define this default string as the date where the latest release
  * version was tagged.
  */
-<<<<<<< HEAD
-//#define STRING_DISTRIBUTION_DATE "2021-08-31"
+//#define STRING_DISTRIBUTION_DATE "2021-09-14"
+
 #define STRING_DISTRIBUTION_DATE __DATE__      // MRiscoC Set Automatic Distribution Date
 #define STRING_DISTRIBUTION_TIME __TIME__      // MRiscoC Set Automatic Distribution Time
-=======
-//#define STRING_DISTRIBUTION_DATE "2021-09-14"
->>>>>>> c2e4b162
 
 /**
  * Defines a generic printer name to be output to the LCD after booting Marlin.
@@ -71,7 +68,7 @@
  * The WEBSITE_URL is the location where users can get more information such as
  * documentation about a specific Marlin release.
  */
-#define WEBSITE_URL "github.com/mriscoc/Marlin_Ender3v2/wiki"
+#define WEBSITE_URL ".../Marlin_Ender3v2/wiki"
 
 /**
  * Set the vendor info the serial USB interface, if changable
