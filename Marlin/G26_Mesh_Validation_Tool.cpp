/**
 * Marlin 3D Printer Firmware
 * Copyright (C) 2016 MarlinFirmware [https://github.com/MarlinFirmware/Marlin]
 *
 * Based on Sprinter and grbl.
 * Copyright (C) 2011 Camiel Gubbels / Erik van der Zalm
 *
 * This program is free software: you can redistribute it and/or modify
 * it under the terms of the GNU General Public License as published by
 * the Free Software Foundation, either version 3 of the License, or
 * (at your option) any later version.
 *
 * This program is distributed in the hope that it will be useful,
 * but WITHOUT ANY WARRANTY; without even the implied warranty of
 * MERCHANTABILITY or FITNESS FOR A PARTICULAR PURPOSE.  See the
 * GNU General Public License for more details.
 *
 * You should have received a copy of the GNU General Public License
 * along with this program.  If not, see <http://www.gnu.org/licenses/>.
 *
 */

/**
 * Marlin Firmware -- G26 - Mesh Validation Tool
 */

#include "MarlinConfig.h"

#if ENABLED(AUTO_BED_LEVELING_UBL) && ENABLED(UBL_G26_MESH_VALIDATION)

  #include "ubl.h"
  #include "Marlin.h"
  #include "planner.h"
  #include "stepper.h"
  #include "temperature.h"
  #include "ultralcd.h"
  #include "gcode.h"

  #define EXTRUSION_MULTIPLIER 1.0
  #define RETRACTION_MULTIPLIER 1.0
  #define NOZZLE 0.4
  #define FILAMENT 1.75
  #define LAYER_HEIGHT 0.2
  #define PRIME_LENGTH 10.0
  #define BED_TEMP 60.0
  #define HOTEND_TEMP 205.0
  #define OOZE_AMOUNT 0.3

  #define SIZE_OF_INTERSECTION_CIRCLES 5
  #define SIZE_OF_CROSSHAIRS 3

  #if SIZE_OF_CROSSHAIRS >= SIZE_OF_INTERSECTION_CIRCLES
    #error "SIZE_OF_CROSSHAIRS must be less than SIZE_OF_INTERSECTION_CIRCLES."
  #endif

  /**
   *   G26 Mesh Validation Tool
   *
   *   G26 is a Mesh Validation Tool intended to provide support for the Marlin Unified Bed Leveling System.
   *   In order to fully utilize and benefit from the Marlin Unified Bed Leveling System an accurate Mesh must
   *   be defined.  G29 is designed to allow the user to quickly validate the correctness of her Mesh.  It will
   *   first heat the bed and nozzle. It will then print lines and circles along the Mesh Cell boundaries and
   *   the intersections of those lines (respectively).
   *
   *   This action allows the user to immediately see where the Mesh is properly defined and where it needs to
   *   be edited.  The command will generate the Mesh lines closest to the nozzle's starting position.  Alternatively
   *   the user can specify the X and Y position of interest with command parameters.  This allows the user to
   *   focus on a particular area of the Mesh where attention is needed.
   *
   *   B #  Bed         Set the Bed Temperature.  If not specified, a default of 60 C. will be assumed.
   *
   *   C    Current     When searching for Mesh Intersection points to draw, use the current nozzle location
   *                    as the base for any distance comparison.
   *
   *   D    Disable     Disable the Unified Bed Leveling System.  In the normal case the user is invoking this
   *                    command to see how well a Mesh as been adjusted to match a print surface.  In order to do
   *                    this the Unified Bed Leveling System is turned on by the G26 command.  The D parameter
   *                    alters the command's normal behaviour and disables the Unified Bed Leveling System even if
   *                    it is on.
   *
   *   H #  Hotend      Set the Nozzle Temperature.  If not specified, a default of 205 C. will be assumed.
   *
   *   F #  Filament    Used to specify the diameter of the filament being used.  If not specified
   *                    1.75mm filament is assumed.  If you are not getting acceptable results by using the
   *                    'correct' numbers, you can scale this number up or down a little bit to change the amount
   *                    of filament that is being extruded during the printing of the various lines on the bed.
   *
   *   K    Keep-On     Keep the heaters turned on at the end of the command.
   *
   *   L #  Layer       Layer height.  (Height of nozzle above bed)  If not specified .20mm will be used.
   *
   *   O #  Ooooze      How much your nozzle will Ooooze filament while getting in position to print.  This
   *                    is over kill, but using this parameter will let you get the very first 'circle' perfect
   *                    so you have a trophy to peel off of the bed and hang up to show how perfectly you have your
   *                    Mesh calibrated.  If not specified, a filament length of .3mm is assumed.
   *
   *   P #  Prime       Prime the nozzle with specified length of filament.  If this parameter is not
   *                    given, no prime action will take place.  If the parameter specifies an amount, that much
   *                    will be purged before continuing.  If no amount is specified the command will start
   *                    purging filament until the user provides an LCD Click and then it will continue with
   *                    printing the Mesh.  You can carefully remove the spent filament with a needle nose
   *                    pliers while holding the LCD Click wheel in a depressed state.
   *
<<<<<<< HEAD
   *   N #  Nozzle    Used to control the size of nozzle diameter.  If not specified, a .4mm nozzle is assumed.
   *        'n' can be used instead if your host program does not appreciate you using 'N'.
=======
   *   Q #  Multiplier  Retraction Multiplier.  Normally not needed.  Retraction defaults to 1.0mm and
   *                    un-retraction is at 1.2mm   These numbers will be scaled by the specified amount
>>>>>>> be170337
   *
   *   R #  Repeat      Prints the number of patterns given as a parameter, starting at the current location.
   *                    If a parameter isn't given, every point will be printed unless G26 is interrupted.
   *                    This works the same way that the UBL G29 P4 R parameter works.
   *
   *   S #  Nozzle      Used to control the size of nozzle diameter.  If not specified, a .4mm nozzle is assumed.
   *
   *   U #  Random      Randomize the order that the circles are drawn on the bed.  The search for the closest
   *                    undrawn cicle is still done.  But the distance to the location for each circle has a
   *                    random number of the size specified added to it.  Specifying S50 will give an interesting
   *                    deviation from the normal behaviour on a 10 x 10 Mesh.
   *
   *   X #  X Coord.    Specify the starting location of the drawing activity.
   *
   *   Y #  Y Coord.    Specify the starting location of the drawing activity.
   */

  // External references

  extern float feedrate_mm_s; // must set before calling prepare_move_to_destination
  extern Planner planner;
  #if ENABLED(ULTRA_LCD)
    extern char lcd_status_message[];
  #endif
  extern float destination[XYZE];
  void set_destination_to_current();
  void set_current_to_destination();
  void prepare_move_to_destination();
  void lcd_setstatusPGM(const char* const message, const int8_t level);
  void sync_plan_position_e();
  void chirp_at_user();

  // Private functions

  static uint16_t circle_flags[16], horizontal_mesh_line_flags[16], vertical_mesh_line_flags[16];
  float g26_e_axis_feedrate = 0.020,
        random_deviation = 0.0;

  static bool g26_retracted = false; // Track the retracted state of the nozzle so mismatched
                                     // retracts/recovers won't result in a bad state.

  float valid_trig_angle(float);

  float unified_bed_leveling::g26_extrusion_multiplier,
        unified_bed_leveling::g26_retraction_multiplier,
        unified_bed_leveling::g26_nozzle,
        unified_bed_leveling::g26_filament_diameter,
        unified_bed_leveling::g26_layer_height,
        unified_bed_leveling::g26_prime_length,
        unified_bed_leveling::g26_x_pos,
        unified_bed_leveling::g26_y_pos,
        unified_bed_leveling::g26_ooze_amount;

  int16_t unified_bed_leveling::g26_bed_temp,
          unified_bed_leveling::g26_hotend_temp;

  int8_t unified_bed_leveling::g26_prime_flag;

  bool unified_bed_leveling::g26_continue_with_closest,
       unified_bed_leveling::g26_keep_heaters_on;

  int16_t unified_bed_leveling::g26_repeats;

  void unified_bed_leveling::G26_line_to_destination(const float &feed_rate) {
    const float save_feedrate = feedrate_mm_s;
    feedrate_mm_s = feed_rate;      // use specified feed rate
    prepare_move_to_destination();  // will ultimately call ubl.line_to_destination_cartesian or ubl.prepare_linear_move_to for UBL_DELTA
    feedrate_mm_s = save_feedrate;  // restore global feed rate
  }

  /**
   * Detect ubl_lcd_clicked, debounce it, and return true for cancel
   */
  bool user_canceled() {
    if (!ubl_lcd_clicked()) return false;
    safe_delay(10);                       // Wait for click to settle

    #if ENABLED(ULTRA_LCD)
      lcd_setstatusPGM(PSTR("Mesh Validation Stopped."), 99);
      lcd_quick_feedback();
    #endif

    while (!ubl_lcd_clicked()) idle();    // Wait for button release

    // If the button is suddenly pressed again,
    // ask the user to resolve the issue
    lcd_setstatusPGM(PSTR("Release button"), 99); // will never appear...
    while (ubl_lcd_clicked()) idle();             // unless this loop happens
    lcd_reset_status();

    return true;
  }

  /**
   * G26: Mesh Validation Pattern generation.
   *
   * Used to interactively edit UBL's Mesh by placing the
   * nozzle in a problem area and doing a G29 P4 R command.
   */
  void unified_bed_leveling::G26() {
    SERIAL_ECHOLNPGM("G26 command started.  Waiting for heater(s).");
    float tmp, start_angle, end_angle;
    int   i, xi, yi;
    mesh_index_pair location;

    // Don't allow Mesh Validation without homing first,
    // or if the parameter parsing did not go OK, abort
    if (axis_unhomed_error() || parse_G26_parameters()) return;

    if (current_position[Z_AXIS] < Z_CLEARANCE_BETWEEN_PROBES) {
      do_blocking_move_to_z(Z_CLEARANCE_BETWEEN_PROBES);
      stepper.synchronize();
      set_current_to_destination();
    }

    if (turn_on_heaters()) goto LEAVE;

    current_position[E_AXIS] = 0.0;
    sync_plan_position_e();

    if (g26_prime_flag && prime_nozzle()) goto LEAVE;

    /**
     *  Bed is preheated
     *
     *  Nozzle is at temperature
     *
     *  Filament is primed!
     *
     *  It's  "Show Time" !!!
     */

    ZERO(circle_flags);
    ZERO(horizontal_mesh_line_flags);
    ZERO(vertical_mesh_line_flags);

    // Move nozzle to the specified height for the first layer
    set_destination_to_current();
    destination[Z_AXIS] = g26_layer_height;
    move_to(destination[X_AXIS], destination[Y_AXIS], destination[Z_AXIS], 0.0);
    move_to(destination[X_AXIS], destination[Y_AXIS], destination[Z_AXIS], g26_ooze_amount);

    has_control_of_lcd_panel = true;
    //debug_current_and_destination(PSTR("Starting G26 Mesh Validation Pattern."));

    /**
     * Declare and generate a sin() & cos() table to be used during the circle drawing.  This will lighten
     * the CPU load and make the arc drawing faster and more smooth
     */
    float sin_table[360 / 30 + 1], cos_table[360 / 30 + 1];
    for (i = 0; i <= 360 / 30; i++) {
      cos_table[i] = SIZE_OF_INTERSECTION_CIRCLES * cos(RADIANS(valid_trig_angle(i * 30.0)));
      sin_table[i] = SIZE_OF_INTERSECTION_CIRCLES * sin(RADIANS(valid_trig_angle(i * 30.0)));
    }

    do {
      location = g26_continue_with_closest
        ? find_closest_circle_to_print(current_position[X_AXIS], current_position[Y_AXIS])
        : find_closest_circle_to_print(g26_x_pos, g26_y_pos); // Find the closest Mesh Intersection to where we are now.

      if (location.x_index >= 0 && location.y_index >= 0) {
        const float circle_x = mesh_index_to_xpos(location.x_index),
                    circle_y = mesh_index_to_ypos(location.y_index);

        // If this mesh location is outside the printable_radius, skip it.

        if (!position_is_reachable_raw_xy(circle_x, circle_y)) continue;

        xi = location.x_index;  // Just to shrink the next few lines and make them easier to understand
        yi = location.y_index;

        if (g26_debug_flag) {
          SERIAL_ECHOPAIR("   Doing circle at: (xi=", xi);
          SERIAL_ECHOPAIR(", yi=", yi);
          SERIAL_CHAR(')');
          SERIAL_EOL;
        }

        start_angle = 0.0;    // assume it is going to be a full circle
        end_angle   = 360.0;
        if (xi == 0) {       // Check for bottom edge
          start_angle = -90.0;
          end_angle   =  90.0;
          if (yi == 0)        // it is an edge, check for the two left corners
            start_angle = 0.0;
          else if (yi == GRID_MAX_POINTS_Y - 1)
            end_angle = 0.0;
        }
        else if (xi == GRID_MAX_POINTS_X - 1) { // Check for top edge
          start_angle =  90.0;
          end_angle   = 270.0;
          if (yi == 0)                  // it is an edge, check for the two right corners
            end_angle = 180.0;
          else if (yi == GRID_MAX_POINTS_Y - 1)
            start_angle = 180.0;
        }
        else if (yi == 0) {
          start_angle =   0.0;         // only do the top   side of the cirlce
          end_angle   = 180.0;
        }
        else if (yi == GRID_MAX_POINTS_Y - 1) {
          start_angle = 180.0;         // only do the bottom side of the cirlce
          end_angle   = 360.0;
        }

        for (tmp = start_angle; tmp < end_angle - 0.1; tmp += 30.0) {

          if (user_canceled()) goto LEAVE;              // Check if the user wants to stop the Mesh Validation

          int tmp_div_30 = tmp / 30.0;
          if (tmp_div_30 < 0) tmp_div_30 += 360 / 30;
          if (tmp_div_30 > 11) tmp_div_30 -= 360 / 30;

          float x = circle_x + cos_table[tmp_div_30],    // for speed, these are now a lookup table entry
                y = circle_y + sin_table[tmp_div_30],
                xe = circle_x + cos_table[tmp_div_30 + 1],
                ye = circle_y + sin_table[tmp_div_30 + 1];
          #if IS_KINEMATIC
            // Check to make sure this segment is entirely on the bed, skip if not.
            if (!position_is_reachable_raw_xy(x, y) || !position_is_reachable_raw_xy(xe, ye)) continue;
          #else                                              // not, we need to skip
            x  = constrain(x, X_MIN_POS + 1, X_MAX_POS - 1); // This keeps us from bumping the endstops
            y  = constrain(y, Y_MIN_POS + 1, Y_MAX_POS - 1);
            xe = constrain(xe, X_MIN_POS + 1, X_MAX_POS - 1);
            ye = constrain(ye, Y_MIN_POS + 1, Y_MAX_POS - 1);
          #endif

          //if (g26_debug_flag) {
          //  char ccc, *cptr, seg_msg[50], seg_num[10];
          //  strcpy(seg_msg, "   segment: ");
          //  strcpy(seg_num, "    \n");
          //  cptr = (char*) "01234567890ABCDEF????????";
          //  ccc = cptr[tmp_div_30];
          //  seg_num[1] = ccc;
          //  strcat(seg_msg, seg_num);
          //  debug_current_and_destination(seg_msg);
          //}

          print_line_from_here_to_there(LOGICAL_X_POSITION(x), LOGICAL_Y_POSITION(y), g26_layer_height, LOGICAL_X_POSITION(xe), LOGICAL_Y_POSITION(ye), g26_layer_height);

        }
        if (look_for_lines_to_connect())
          goto LEAVE;
      }
    } while (--g26_repeats && location.x_index >= 0 && location.y_index >= 0);

    LEAVE:
    lcd_setstatusPGM(PSTR("Leaving G26"), -1);

    retract_filament(destination);
    destination[Z_AXIS] = Z_CLEARANCE_BETWEEN_PROBES;

    //debug_current_and_destination(PSTR("ready to do Z-Raise."));
    move_to(destination[X_AXIS], destination[Y_AXIS], destination[Z_AXIS], 0); // Raise the nozzle
    //debug_current_and_destination(PSTR("done doing Z-Raise."));

    destination[X_AXIS] = g26_x_pos;                                               // Move back to the starting position
    destination[Y_AXIS] = g26_y_pos;
    //destination[Z_AXIS] = Z_CLEARANCE_BETWEEN_PROBES;                        // Keep the nozzle where it is

    move_to(destination[X_AXIS], destination[Y_AXIS], destination[Z_AXIS], 0); // Move back to the starting position
    //debug_current_and_destination(PSTR("done doing X/Y move."));

    has_control_of_lcd_panel = false;     // Give back control of the LCD Panel!

    if (!g26_keep_heaters_on) {
      #if HAS_TEMP_BED
        thermalManager.setTargetBed(0);
      #endif
      thermalManager.setTargetHotend(0, 0);
    }
  }

  float valid_trig_angle(float d) {
    while (d > 360.0) d -= 360.0;
    while (d < 0.0) d += 360.0;
    return d;
  }

  mesh_index_pair unified_bed_leveling::find_closest_circle_to_print(const float &X, const float &Y) {
    float closest = 99999.99;
    mesh_index_pair return_val;

    return_val.x_index = return_val.y_index = -1;

    for (uint8_t i = 0; i < GRID_MAX_POINTS_X; i++) {
      for (uint8_t j = 0; j < GRID_MAX_POINTS_Y; j++) {
        if (!is_bit_set(circle_flags, i, j)) {
          const float mx = mesh_index_to_xpos(i),  // We found a circle that needs to be printed
                      my = mesh_index_to_ypos(j);

          // Get the distance to this intersection
          float f = HYPOT(X - mx, Y - my);

          // It is possible that we are being called with the values
          // to let us find the closest circle to the start position.
          // But if this is not the case, add a small weighting to the
          // distance calculation to help it choose a better place to continue.
          f += HYPOT(g26_x_pos - mx, g26_y_pos - my) / 15.0;

          // Add in the specified amount of Random Noise to our search
          if (random_deviation > 1.0)
            f += random(0.0, random_deviation);

          if (f < closest) {
            closest = f;              // We found a closer location that is still
            return_val.x_index = i;   // un-printed  --- save the data for it
            return_val.y_index = j;
            return_val.distance = closest;
          }
        }
      }
    }
    bit_set(circle_flags, return_val.x_index, return_val.y_index);   // Mark this location as done.
    return return_val;
  }

  bool unified_bed_leveling::look_for_lines_to_connect() {
    float sx, sy, ex, ey;

    for (uint8_t i = 0; i < GRID_MAX_POINTS_X; i++) {
      for (uint8_t j = 0; j < GRID_MAX_POINTS_Y; j++) {

        if (user_canceled()) return true;     // Check if the user wants to stop the Mesh Validation

        if (i < GRID_MAX_POINTS_X) { // We can't connect to anything to the right than GRID_MAX_POINTS_X.
                                     // This is already a half circle because we are at the edge of the bed.

          if (is_bit_set(circle_flags, i, j) && is_bit_set(circle_flags, i + 1, j)) { // check if we can do a line to the left
            if (!is_bit_set(horizontal_mesh_line_flags, i, j)) {

              //
              // We found two circles that need a horizontal line to connect them
              // Print it!
              //
              sx = mesh_index_to_xpos(  i  ) + (SIZE_OF_INTERSECTION_CIRCLES - (SIZE_OF_CROSSHAIRS)); // right edge
              ex = mesh_index_to_xpos(i + 1) - (SIZE_OF_INTERSECTION_CIRCLES - (SIZE_OF_CROSSHAIRS)); // left edge

              sx = constrain(sx, X_MIN_POS + 1, X_MAX_POS - 1);
              sy = ey = constrain(mesh_index_to_ypos(j), Y_MIN_POS + 1, Y_MAX_POS - 1);
              ex = constrain(ex, X_MIN_POS + 1, X_MAX_POS - 1);

              if (position_is_reachable_raw_xy(sx, sy) && position_is_reachable_raw_xy(ex, ey)) {

                if (g26_debug_flag) {
                  SERIAL_ECHOPAIR(" Connecting with horizontal line (sx=", sx);
                  SERIAL_ECHOPAIR(", sy=", sy);
                  SERIAL_ECHOPAIR(") -> (ex=", ex);
                  SERIAL_ECHOPAIR(", ey=", ey);
                  SERIAL_CHAR(')');
                  SERIAL_EOL;
                  //debug_current_and_destination(PSTR("Connecting horizontal line."));
                }

                print_line_from_here_to_there(LOGICAL_X_POSITION(sx), LOGICAL_Y_POSITION(sy), g26_layer_height, LOGICAL_X_POSITION(ex), LOGICAL_Y_POSITION(ey), g26_layer_height);
              }
              bit_set(horizontal_mesh_line_flags, i, j);   // Mark it as done so we don't do it again, even if we skipped it
            }
          }

          if (j < GRID_MAX_POINTS_Y) { // We can't connect to anything further back than GRID_MAX_POINTS_Y.
                                           // This is already a half circle because we are at the edge  of the bed.

            if (is_bit_set(circle_flags, i, j) && is_bit_set(circle_flags, i, j + 1)) { // check if we can do a line straight down
              if (!is_bit_set( vertical_mesh_line_flags, i, j)) {
                //
                // We found two circles that need a vertical line to connect them
                // Print it!
                //
                sy = mesh_index_to_ypos(  j  ) + (SIZE_OF_INTERSECTION_CIRCLES - (SIZE_OF_CROSSHAIRS)); // top edge
                ey = mesh_index_to_ypos(j + 1) - (SIZE_OF_INTERSECTION_CIRCLES - (SIZE_OF_CROSSHAIRS)); // bottom edge

                sx = ex = constrain(mesh_index_to_xpos(i), X_MIN_POS + 1, X_MAX_POS - 1);
                sy = constrain(sy, Y_MIN_POS + 1, Y_MAX_POS - 1);
                ey = constrain(ey, Y_MIN_POS + 1, Y_MAX_POS - 1);

                if (position_is_reachable_raw_xy(sx, sy) && position_is_reachable_raw_xy(ex, ey)) {

                  if (g26_debug_flag) {
                    SERIAL_ECHOPAIR(" Connecting with vertical line (sx=", sx);
                    SERIAL_ECHOPAIR(", sy=", sy);
                    SERIAL_ECHOPAIR(") -> (ex=", ex);
                    SERIAL_ECHOPAIR(", ey=", ey);
                    SERIAL_CHAR(')');
                    SERIAL_EOL;
                    debug_current_and_destination(PSTR("Connecting vertical line."));
                  }
                  print_line_from_here_to_there(LOGICAL_X_POSITION(sx), LOGICAL_Y_POSITION(sy), g26_layer_height, LOGICAL_X_POSITION(ex), LOGICAL_Y_POSITION(ey), g26_layer_height);
                }
                bit_set(vertical_mesh_line_flags, i, j);   // Mark it as done so we don't do it again, even if skipped
              }
            }
          }
        }
      }
    }
    return false;
  }

  void unified_bed_leveling::move_to(const float &x, const float &y, const float &z, const float &e_delta) {
    float feed_value;
    static float last_z = -999.99;

    bool has_xy_component = (x != current_position[X_AXIS] || y != current_position[Y_AXIS]); // Check if X or Y is involved in the movement.

    if (z != last_z) {
      last_z = z;
      feed_value = planner.max_feedrate_mm_s[Z_AXIS]/(3.0);  // Base the feed rate off of the configured Z_AXIS feed rate

      destination[X_AXIS] = current_position[X_AXIS];
      destination[Y_AXIS] = current_position[Y_AXIS];
      destination[Z_AXIS] = z;                          // We know the last_z==z or we wouldn't be in this block of code.
      destination[E_AXIS] = current_position[E_AXIS];

      G26_line_to_destination(feed_value);

      stepper.synchronize();
      set_destination_to_current();
    }

    // Check if X or Y is involved in the movement.
    // Yes: a 'normal' movement. No: a retract() or recover()
    feed_value = has_xy_component ? PLANNER_XY_FEEDRATE() / 10.0 : planner.max_feedrate_mm_s[E_AXIS] / 1.5;

    if (g26_debug_flag) SERIAL_ECHOLNPAIR("in move_to() feed_value for XY:", feed_value);

    destination[X_AXIS] = x;
    destination[Y_AXIS] = y;
    destination[E_AXIS] += e_delta;

    G26_line_to_destination(feed_value);

    stepper.synchronize();
    set_destination_to_current();

  }

  void unified_bed_leveling::retract_filament(float where[XYZE]) {
    if (!g26_retracted) { // Only retract if we are not already retracted!
      g26_retracted = true;
      move_to(where[X_AXIS], where[Y_AXIS], where[Z_AXIS], -1.0 * g26_retraction_multiplier);
    }
  }

  void unified_bed_leveling::recover_filament(float where[XYZE]) {
    if (g26_retracted) { // Only un-retract if we are retracted.
      move_to(where[X_AXIS], where[Y_AXIS], where[Z_AXIS], 1.2 * g26_retraction_multiplier);
      g26_retracted = false;
    }
  }

  /**
   * print_line_from_here_to_there() takes two cartesian coordinates and draws a line from one
   * to the other.  But there are really three sets of coordinates involved.  The first coordinate
   * is the present location of the nozzle.  We don't necessarily want to print from this location.
   * We first need to move the nozzle to the start of line segment where we want to print.  Once
   * there, we can use the two coordinates supplied to draw the line.
   *
   * Note:  Although we assume the first set of coordinates is the start of the line and the second
   * set of coordinates is the end of the line, it does not always work out that way.  This function
   * optimizes the movement to minimize the travel distance before it can start printing.  This saves
   * a lot of time and eleminates a lot of non-sensical movement of the nozzle.   However, it does
   * cause a lot of very little short retracement of th nozzle when it draws the very first line
   * segment of a 'circle'.   The time this requires is very short and is easily saved by the other
   * cases where the optimization comes into play.
   */
  void unified_bed_leveling::print_line_from_here_to_there(const float &sx, const float &sy, const float &sz, const float &ex, const float &ey, const float &ez) {
    const float dx_s = current_position[X_AXIS] - sx,   // find our distance from the start of the actual line segment
                dy_s = current_position[Y_AXIS] - sy,
                dist_start = HYPOT2(dx_s, dy_s),        // We don't need to do a sqrt(), we can compare the distance^2
                                                        // to save computation time
                dx_e = current_position[X_AXIS] - ex,   // find our distance from the end of the actual line segment
                dy_e = current_position[Y_AXIS] - ey,
                dist_end = HYPOT2(dx_e, dy_e),

                line_length = HYPOT(ex - sx, ey - sy);

    // If the end point of the line is closer to the nozzle, flip the direction,
    // moving from the end to the start. On very small lines the optimization isn't worth it.
    if (dist_end < dist_start && (SIZE_OF_INTERSECTION_CIRCLES) < abs(line_length)) {
      return print_line_from_here_to_there(ex, ey, ez, sx, sy, sz);
    }

    // Decide whether to retract & bump

    if (dist_start > 2.0) {
      retract_filament(destination);
      //todo:  parameterize the bump height with a define
      move_to(current_position[X_AXIS], current_position[Y_AXIS], current_position[Z_AXIS] + 0.500, 0.0);  // Z bump to minimize scraping
      move_to(sx, sy, sz + 0.500, 0.0); // Get to the starting point with no extrusion while bumped
    }

    move_to(sx, sy, sz, 0.0); // Get to the starting point with no extrusion / un-Z bump

    const float e_pos_delta = line_length * g26_e_axis_feedrate * g26_extrusion_multiplier;

    recover_filament(destination);
    move_to(ex, ey, ez, e_pos_delta);  // Get to the ending point with an appropriate amount of extrusion
  }

  /**
   * This function used to be inline code in G26. But there are so many
   * parameters it made sense to turn them into static globals and get
   * this code out of sight of the main routine.
   */
  bool unified_bed_leveling::parse_G26_parameters() {

    g26_extrusion_multiplier  = EXTRUSION_MULTIPLIER;
    g26_retraction_multiplier = RETRACTION_MULTIPLIER;
    g26_nozzle                = NOZZLE;
    g26_filament_diameter     = FILAMENT;
    g26_layer_height          = LAYER_HEIGHT;
    g26_prime_length          = PRIME_LENGTH;
    g26_bed_temp              = BED_TEMP;
    g26_hotend_temp           = HOTEND_TEMP;
    g26_prime_flag            = 0;

    g26_ooze_amount           = parser.seen('O') && parser.has_value() ? parser.value_linear_units() : OOZE_AMOUNT;
    g26_keep_heaters_on       = parser.seen('K') && parser.value_bool();
    g26_continue_with_closest = parser.seen('C') && parser.value_bool();

    if (parser.seen('B')) {
      g26_bed_temp = parser.value_celsius();
      if (!WITHIN(g26_bed_temp, 15, 140)) {
        SERIAL_PROTOCOLLNPGM("?Specified bed temperature not plausible.");
        return UBL_ERR;
      }
    }

    if (parser.seen('L')) {
      g26_layer_height = parser.value_linear_units();
      if (!WITHIN(g26_layer_height, 0.0, 2.0)) {
        SERIAL_PROTOCOLLNPGM("?Specified layer height not plausible.");
        return UBL_ERR;
      }
    }

    if (parser.seen('Q')) {
      if (parser.has_value()) {
        g26_retraction_multiplier = parser.value_float();
        if (!WITHIN(g26_retraction_multiplier, 0.05, 15.0)) {
          SERIAL_PROTOCOLLNPGM("?Specified Retraction Multiplier not plausible.");
          return UBL_ERR;
        }
      }
      else {
        SERIAL_PROTOCOLLNPGM("?Retraction Multiplier must be specified.");
        return UBL_ERR;
      }
    }

<<<<<<< HEAD
    if (code_seen('N') || code_seen('n')) {
      nozzle = code_value_float();
      if (!WITHIN(nozzle, 0.1, 1.0)) {
=======
    if (parser.seen('S')) {
      g26_nozzle = parser.value_float();
      if (!WITHIN(g26_nozzle, 0.1, 1.0)) {
>>>>>>> be170337
        SERIAL_PROTOCOLLNPGM("?Specified nozzle size not plausible.");
        return UBL_ERR;
      }
    }

    if (parser.seen('P')) {
      if (!parser.has_value())
        g26_prime_flag = -1;
      else {
        g26_prime_flag++;
        g26_prime_length = parser.value_linear_units();
        if (!WITHIN(g26_prime_length, 0.0, 25.0)) {
          SERIAL_PROTOCOLLNPGM("?Specified prime length not plausible.");
          return UBL_ERR;
        }
      }
    }

    if (parser.seen('F')) {
      g26_filament_diameter = parser.value_linear_units();
      if (!WITHIN(g26_filament_diameter, 1.0, 4.0)) {
        SERIAL_PROTOCOLLNPGM("?Specified filament size not plausible.");
        return UBL_ERR;
      }
    }
    g26_extrusion_multiplier *= sq(1.75) / sq(g26_filament_diameter);         // If we aren't using 1.75mm filament, we need to
                                                                      // scale up or down the length needed to get the
                                                                      // same volume of filament

    g26_extrusion_multiplier *= g26_filament_diameter * sq(g26_nozzle) / sq(0.3); // Scale up by nozzle size

    if (parser.seen('H')) {
      g26_hotend_temp = parser.value_celsius();
      if (!WITHIN(g26_hotend_temp, 165, 280)) {
        SERIAL_PROTOCOLLNPGM("?Specified nozzle temperature not plausible.");
        return UBL_ERR;
      }
    }

    if (parser.seen('U')) {
      randomSeed(millis());
      // This setting will persist for the next G26
      random_deviation = parser.has_value() ? parser.value_float() : 50.0;
    }

    g26_repeats = parser.seen('R') ? (parser.has_value() ? parser.value_int() : GRID_MAX_POINTS + 1) : GRID_MAX_POINTS + 1;
    if (g26_repeats < 1) {
      SERIAL_PROTOCOLLNPGM("?(R)epeat value not plausible; must be at least 1.");
      return UBL_ERR;
    }

    g26_x_pos = parser.seen('X') ? parser.value_linear_units() : current_position[X_AXIS];
    g26_y_pos = parser.seen('Y') ? parser.value_linear_units() : current_position[Y_AXIS];
    if (!position_is_reachable_xy(g26_x_pos, g26_y_pos)) {
      SERIAL_PROTOCOLLNPGM("?Specified X,Y coordinate out of bounds.");
      return UBL_ERR;
    }

    /**
     * Wait until all parameters are verified before altering the state!
     */
    state.active = !parser.seen('D');

    return UBL_OK;
  }

  bool unified_bed_leveling::exit_from_g26() {
    lcd_setstatusPGM(PSTR("Leaving G26"), -1);
    while (ubl_lcd_clicked()) idle();
    return UBL_ERR;
  }

  /**
   * Turn on the bed and nozzle heat and
   * wait for them to get up to temperature.
   */
  bool unified_bed_leveling::turn_on_heaters() {
    millis_t next;
    #if HAS_TEMP_BED
      #if ENABLED(ULTRA_LCD)
        if (g26_bed_temp > 25) {
          lcd_setstatusPGM(PSTR("G26 Heating Bed."), 99);
          lcd_quick_feedback();
      #endif
          has_control_of_lcd_panel = true;
          thermalManager.setTargetBed(g26_bed_temp);
          next = millis() + 5000UL;
          while (abs(thermalManager.degBed() - g26_bed_temp) > 3) {
            if (ubl_lcd_clicked()) return exit_from_g26();
            if (PENDING(millis(), next)) {
              next = millis() + 5000UL;
              print_heaterstates();
            }
            idle();
          }
      #if ENABLED(ULTRA_LCD)
        }
        lcd_setstatusPGM(PSTR("G26 Heating Nozzle."), 99);
        lcd_quick_feedback();
      #endif
    #endif

    // Start heating the nozzle and wait for it to reach temperature.
    thermalManager.setTargetHotend(g26_hotend_temp, 0);
    while (abs(thermalManager.degHotend(0) - g26_hotend_temp) > 3) {
      if (ubl_lcd_clicked()) return exit_from_g26();
      if (PENDING(millis(), next)) {
        next = millis() + 5000UL;
        print_heaterstates();
      }
      idle();
    }

    #if ENABLED(ULTRA_LCD)
      lcd_reset_status();
      lcd_quick_feedback();
    #endif

    return UBL_OK;
  }

  /**
   * Prime the nozzle if needed. Return true on error.
   */
  bool unified_bed_leveling::prime_nozzle() {
    float Total_Prime = 0.0;

    if (g26_prime_flag == -1) {  // The user wants to control how much filament gets purged

      has_control_of_lcd_panel = true;

      lcd_setstatusPGM(PSTR("User-Controlled Prime"), 99);
      chirp_at_user();

      set_destination_to_current();

      recover_filament(destination); // Make sure G26 doesn't think the filament is retracted().

      while (!ubl_lcd_clicked()) {
        chirp_at_user();
        destination[E_AXIS] += 0.25;
        #ifdef PREVENT_LENGTHY_EXTRUDE
          Total_Prime += 0.25;
          if (Total_Prime >= EXTRUDE_MAXLENGTH) return UBL_ERR;
        #endif
        G26_line_to_destination(planner.max_feedrate_mm_s[E_AXIS] / 15.0);

        stepper.synchronize();    // Without this synchronize, the purge is more consistent,
                                  // but because the planner has a buffer, we won't be able
                                  // to stop as quickly.  So we put up with the less smooth
                                  // action to give the user a more responsive 'Stop'.
        set_destination_to_current();
        idle();
      }

      while (ubl_lcd_clicked()) idle();           // Debounce Encoder Wheel

      #if ENABLED(ULTRA_LCD)
        strcpy_P(lcd_status_message, PSTR("Done Priming")); // We can't do lcd_setstatusPGM() without having it continue;
                                                            // So...  We cheat to get a message up.
        lcd_setstatusPGM(PSTR("Done Priming"), 99);
        lcd_quick_feedback();
      #endif

      has_control_of_lcd_panel = false;

    }
    else {
      #if ENABLED(ULTRA_LCD)
        lcd_setstatusPGM(PSTR("Fixed Length Prime."), 99);
        lcd_quick_feedback();
      #endif
      set_destination_to_current();
      destination[E_AXIS] += g26_prime_length;
      G26_line_to_destination(planner.max_feedrate_mm_s[E_AXIS] / 15.0);
      stepper.synchronize();
      set_destination_to_current();
      retract_filament(destination);
    }

    return UBL_OK;
  }

#endif // AUTO_BED_LEVELING_UBL && UBL_G26_MESH_VALIDATION<|MERGE_RESOLUTION|>--- conflicted
+++ resolved
@@ -101,13 +101,8 @@
    *                    printing the Mesh.  You can carefully remove the spent filament with a needle nose
    *                    pliers while holding the LCD Click wheel in a depressed state.
    *
-<<<<<<< HEAD
-   *   N #  Nozzle    Used to control the size of nozzle diameter.  If not specified, a .4mm nozzle is assumed.
-   *        'n' can be used instead if your host program does not appreciate you using 'N'.
-=======
    *   Q #  Multiplier  Retraction Multiplier.  Normally not needed.  Retraction defaults to 1.0mm and
    *                    un-retraction is at 1.2mm   These numbers will be scaled by the specified amount
->>>>>>> be170337
    *
    *   R #  Repeat      Prints the number of patterns given as a parameter, starting at the current location.
    *                    If a parameter isn't given, every point will be printed unless G26 is interrupted.
@@ -659,15 +654,9 @@
       }
     }
 
-<<<<<<< HEAD
-    if (code_seen('N') || code_seen('n')) {
-      nozzle = code_value_float();
-      if (!WITHIN(nozzle, 0.1, 1.0)) {
-=======
     if (parser.seen('S')) {
       g26_nozzle = parser.value_float();
       if (!WITHIN(g26_nozzle, 0.1, 1.0)) {
->>>>>>> be170337
         SERIAL_PROTOCOLLNPGM("?Specified nozzle size not plausible.");
         return UBL_ERR;
       }
