/**
 * Marlin 3D Printer Firmware
 * Copyright (C) 2016 MarlinFirmware [https://github.com/MarlinFirmware/Marlin]
 *
 * Based on Sprinter and grbl.
 * Copyright (C) 2011 Camiel Gubbels / Erik van der Zalm
 *
 * This program is free software: you can redistribute it and/or modify
 * it under the terms of the GNU General Public License as published by
 * the Free Software Foundation, either version 3 of the License, or
 * (at your option) any later version.
 *
 * This program is distributed in the hope that it will be useful,
 * but WITHOUT ANY WARRANTY; without even the implied warranty of
 * MERCHANTABILITY or FITNESS FOR A PARTICULAR PURPOSE.  See the
 * GNU General Public License for more details.
 *
 * You should have received a copy of the GNU General Public License
 * along with this program.  If not, see <http://www.gnu.org/licenses/>.
 *
 */

#include "MarlinConfig.h"

#if ENABLED(AUTO_BED_LEVELING_UBL)
  //#include "vector_3.h"
  //#include "qr_solve.h"

  #include "UBL.h"
  #include "Marlin.h"
  #include "hex_print_routines.h"
  #include "configuration_store.h"
  #include "planner.h"
  #include "ultralcd.h"

<<<<<<< HEAD
  #if ENABLED(BLINKM) || ENABLED(RGB_LED) || ENABLED(RGB_STRIP)
    #include "RGB_Strip.h"
  #endif
  
  #if ENABLED(LEDSTRIP)
    #include "ledstrip.h"
  #endif

  #include <avr/io.h>
=======
  #include <math.h>
>>>>>>> 7ddd94dc

  void lcd_babystep_z();
  void lcd_return_to_status();
  bool lcd_clicked();
  void lcd_implementation_clear();

  extern float meshedit_done;
  extern long babysteps_done;
  extern float code_value_float();
  extern bool code_value_bool();
  extern bool code_has_value();
  extern float probe_pt(float x, float y, bool, int);
  extern float zprobe_zoffset;
  extern bool set_probe_deployed(bool);
  #define DEPLOY_PROBE() set_probe_deployed(true)
  #define STOW_PROBE() set_probe_deployed(false)
  bool ProbeStay = true;

  constexpr float ubl_3_point_1_X = UBL_PROBE_PT_1_X,
                  ubl_3_point_1_Y = UBL_PROBE_PT_1_Y,
                  ubl_3_point_2_X = UBL_PROBE_PT_2_X,
                  ubl_3_point_2_Y = UBL_PROBE_PT_2_Y,
                  ubl_3_point_3_X = UBL_PROBE_PT_3_X,
                  ubl_3_point_3_Y = UBL_PROBE_PT_3_Y;

  #define SIZE_OF_LITTLE_RAISE 0
  #define BIG_RAISE_NOT_NEEDED 0
  extern void lcd_quick_feedback();

  /**
   *   G29: Unified Bed Leveling by Roxy
   *
   *   Parameters understood by this leveling system:
   *
   *   A     Activate   Activate the Unified Bed Leveling system.
   *
   *   B #   Business   Use the 'Business Card' mode of the Manual Probe subsystem. This is invoked as
   *                    G29 P2 B   The mode of G29 P2 allows you to use a bussiness card or recipe card
   *                    as a shim that the nozzle will pinch as it is lowered. The idea is that you
   *                    can easily feel the nozzle getting to the same height by the amount of resistance
   *                    the business card exhibits to movement. You should try to achieve the same amount
   *                    of resistance on each probed point to facilitate accurate and repeatable measurements.
   *                    You should be very careful not to drive the nozzle into the bussiness card with a
   *                    lot of force as it is very possible to cause damage to your printer if your are
   *                    careless. If you use the B option with G29 P2 B you can leave the number parameter off
   *                    on its first use to enable measurement of the business card thickness. Subsequent usage
   *                    of the B parameter can have the number previously measured supplied to the command.
   *                    Incidently, you are much better off using something like a Spark Gap feeler gauge than
   *                    something that compresses like a Business Card.
   *
   *   C     Continue   Continue, Constant, Current Location. This is not a primary command. C is used to
   *                    further refine the behaviour of several other commands. Issuing a G29 P1 C will
   *                    continue the generation of a partially constructed Mesh without invalidating what has
   *                    been done. Issuing a G29 P2 C will tell the Manual Probe subsystem to use the current
   *                    location in its search for the closest unmeasured Mesh Point. When used with a G29 Z C
   *                    it indicates to use the current location instead of defaulting to the center of the print bed.
   *
   *   D     Disable    Disable the Unified Bed Leveling system.
   *
   *   E     Stow_probe Stow the probe after each sampled point.
   *
   *   F #   Fade   *   Fade the amount of Mesh Based Compensation over a specified height. At the
   *                    specified height, no correction is applied and natural printer kenimatics take over. If no
   *                    number is specified for the command, 10mm is assumed to be reasonable.
   *
   *   G #   Grid   *   Perform a Grid Based Leveling of the current Mesh using a grid with n points on a side.
   *
   *   H #   Height     Specify the Height to raise the nozzle after each manual probe of the bed. The
   *                    default is 5mm.
   *
   *   I #   Invalidate Invalidate specified number of Mesh Points. The nozzle location is used unless
   *                    the X and Y parameter are used. If no number is specified, only the closest Mesh
   *                    point to the location is invalidated. The M parameter is available as well to produce
   *                    a map after the operation. This command is useful to invalidate a portion of the
   *                    Mesh so it can be adjusted using other tools in the Unified Bed Leveling System. When
   *                    attempting to invalidate an isolated bad point in the mesh, the M option will indicate
   *                    where the nozzle is positioned in the Mesh with (#). You can move the nozzle around on
   *                    the bed and use this feature to select the center of the area (or cell) you want to
   *                    invalidate.
   *
   *   K #   Kompare    Kompare current Mesh with stored Mesh # replacing current Mesh with the result. This
   *                    command literally performs a diff between two Meshes.
   *
   *   L     Load   *   Load Mesh from the previously activated location in the EEPROM.
   *
   *   L #   Load   *   Load Mesh from the specified location in the EEPROM. Set this location as activated
   *                    for subsequent Load and Store operations.
   *
   *   O     Map   *    Display the Mesh Map Topology.
   *                    The parameter can be specified alone (ie. G29 O) or in combination with many of the
   *                    other commands. The Mesh Map option works with all of the Phase
   *                    commands (ie. G29 P4 R 5 X 50 Y100 C -.1 O)  The Map parameter can also of a Map Type
   *                    specified.  A map type of 0 is the default is user readable.   A map type of 1 can
   *                    be specified and is suitable to Cut & Paste into Excel to allow graphing of the user's
   *                    mesh.
   *
   *   N    No Home     G29 normally insists that a G28 has been performed. You can over rule this with an
   *                    N option. In general, you should not do this. This can only be done safely with
   *                    commands that do not move the nozzle.
   *
   *   The P or Phase commands are used for the bulk of the work to setup a Mesh. In general, your Mesh will
   *   start off being initialized with a G29 P0 or a G29 P1. Further refinement of the Mesh happens with
   *   each additional Phase that processes it.
   *
   *   P0    Phase 0    Zero Mesh Data and turn off the Mesh Compensation System. This reverts the
   *                    3D Printer to the same state it was in before the Unified Bed Leveling Compensation
   *                    was turned on. Setting the entire Mesh to Zero is a special case that allows
   *                    a subsequent G or T leveling operation for backward compatability.
   *
   *   P1    Phase 1    Invalidate entire Mesh and continue with automatic generation of the Mesh data using
   *                    the Z-Probe. Depending upon the values of DELTA_PROBEABLE_RADIUS and
   *                    DELTA_PRINTABLE_RADIUS some area of the bed will not have Mesh Data automatically
   *                    generated. This will be handled in Phase 2. If the Phase 1 command is given the
   *                    C (Continue) parameter it does not invalidate the Mesh prior to automatically
   *                    probing needed locations. This allows you to invalidate portions of the Mesh but still
   *                    use the automatic probing capabilities of the Unified Bed Leveling System. An X and Y
   *                    parameter can be given to prioritize where the command should be trying to measure points.
   *                    If the X and Y parameters are not specified the current probe position is used. Phase 1
   *                    allows you to specify the M (Map) parameter so you can watch the generation of the Mesh.
   *                    Phase 1 also watches for the LCD Panel's Encoder Switch being held in a depressed state.
   *                    It will suspend generation of the Mesh if it sees the user request that. (This check is
   *                    only done between probe points. You will need to press and hold the switch until the
   *                    Phase 1 command can detect it.)
   *
   *   P2    Phase 2    Probe areas of the Mesh that can not be automatically handled. Phase 2 respects an H
   *                    parameter to control the height between Mesh points. The default height for movement
   *                    between Mesh points is 5mm. A smaller number can be used to make this part of the
   *                    calibration less time consuming. You will be running the nozzle down until it just barely
   *                    touches the glass. You should have the nozzle clean with no plastic obstructing your view.
   *                    Use caution and move slowly. It is possible to damage your printer if you are careless.
   *                    Note that this command will use the configuration #define SIZE_OF_LITTLE_RAISE if the
   *                    nozzle is moving a distance of less than BIG_RAISE_NOT_NEEDED.
   *
   *                    The H parameter can be set negative if your Mesh dips in a large area. You can press
   *                    and hold the LCD Panel's encoder wheel to terminate the current Phase 2 command. You
   *                    can then re-issue the G29 P 2 command with an H parameter that is more suitable for the
   *                    area you are manually probing. Note that the command tries to start you in a corner
   *                    of the bed where movement will be predictable. You can force the location to be used in
   *                    the distance calculations by using the X and Y parameters. You may find it is helpful to
   *                    print out a Mesh Map (G29 O ) to understand where the mesh is invalidated and where
   *                    the nozzle will need to move in order to complete the command. The C parameter is
   *                    available on the Phase 2 command also and indicates the search for points to measure should
   *                    be done based on the current location of the nozzle.
   *
   *                    A B parameter is also available for this command and described up above. It places the
   *                    manual probe subsystem into Business Card mode where the thickness of a business care is
   *                    measured and then used to accurately set the nozzle height in all manual probing for the
   *                    duration of the command. (S for Shim mode would be a better parameter name, but S is needed
   *                    for Save or Store of the Mesh to EEPROM)  A Business card can be used, but you will have
   *                    better results if you use a flexible Shim that does not compress very much. That makes it
   *                    easier for you to get the nozzle to press with similar amounts of force against the shim so you
   *                    can get accurate measurements. As you are starting to touch the nozzle against the shim try
   *                    to get it to grasp the shim with the same force as when you measured the thickness of the
   *                    shim at the start of the command.
   *
   *                    Phase 2 allows the O (Map) parameter to be specified. This helps the user see the progression
   *                    of the Mesh being built.
   *
   *   P3    Phase 3    Fill the unpopulated regions of the Mesh with a fixed value. The C parameter is
   *                    used to specify the 'constant' value to fill all invalid areas of the Mesh. If no C parameter
   *                    is specified, a value of 0.0 is assumed. The R parameter can be given to specify the number
   *                    of points to set. If the R parameter is specified the current nozzle position is used to
   *                    find the closest points to alter unless the X and Y parameter are used to specify the fill
   *                    location.
   *
   *   P4    Phase 4    Fine tune the Mesh. The Delta Mesh Compensation System assume the existance of
   *                    an LCD Panel. It is possible to fine tune the mesh without the use of an LCD Panel.
   *                    (More work and details on doing this later!)
   *                    The System will search for the closest Mesh Point to the nozzle. It will move the
   *                    nozzle to this location. The user can use the LCD Panel to carefully adjust the nozzle
   *                    so it is just barely touching the bed. When the user clicks the control, the System
   *                    will lock in that height for that point in the Mesh Compensation System.
   *
   *                    Phase 4 has several additional parameters that the user may find helpful. Phase 4
   *                    can be started at a specific location by specifying an X and Y parameter. Phase 4
   *                    can be requested to continue the adjustment of Mesh Points by using the R(epeat)
   *                    parameter. If the Repetition count is not specified, it is assumed the user wishes
   *                    to adjust the entire matrix. The nozzle is moved to the Mesh Point being edited.
   *                    The command can be terminated early (or after the area of interest has been edited) by
   *                    pressing and holding the encoder wheel until the system recognizes the exit request.
   *                    Phase 4's general form is G29 P4 [R # of points] [X position] [Y position]
   *
   *                    Phase 4 is intended to be used with the G26 Mesh Validation Command. Using the
   *                    information left on the printer's bed from the G26 command it is very straight forward
   *                    and easy to fine tune the Mesh. One concept that is important to remember and that
   *                    will make using the Phase 4 command easy to use is this:  You are editing the Mesh Points.
   *                    If you have too little clearance and not much plastic was extruded in an area, you want to
   *                    LOWER the Mesh Point at the location. If you did not get good adheasion, you want to
   *                    RAISE the Mesh Point at that location.
   *
   *
   *   P5    Phase 5    Find Mean Mesh Height and Standard Deviation. Typically, it is easier to use and
   *                    work with the Mesh if it is Mean Adjusted. You can specify a C parameter to
   *                    Correct the Mesh to a 0.00 Mean Height. Adding a C parameter will automatically
   *                    execute a G29 P6 C <mean height>.
   *
   *   P6    Phase 6    Shift Mesh height. The entire Mesh's height is adjusted by the height specified
   *                    with the C parameter. Being able to adjust the height of a Mesh is useful tool. It
   *                    can be used to compensate for poorly calibrated Z-Probes and other errors. Ideally,
   *                    you should have the Mesh adjusted for a Mean Height of 0.00 and the Z-Probe measuring
   *                    0.000 at the Z Home location.
   *
   *   Q     Test   *   Load specified Test Pattern to assist in checking correct operation of system. This
   *                    command is not anticipated to be of much value to the typical user. It is intended
   *                    for developers to help them verify correct operation of the Unified Bed Leveling System.
   *
   *   S     Store      Store the current Mesh in the Activated area of the EEPROM. It will also store the
   *                    current state of the Unified Bed Leveling system in the EEPROM.
   *
   *   S #   Store      Store the current Mesh at the specified location in EEPROM. Activate this location
   *                    for subsequent Load and Store operations. It will also store the current state of
   *                    the Unified Bed Leveling system in the EEPROM.
   *
   *   S -1  Store      Store the current Mesh as a print out that is suitable to be feed back into
   *                    the system at a later date. The text generated can be saved and later sent by PronterFace or
   *                    Repetier Host to reconstruct the current mesh on another machine.
   *
   *   T     3-Point    Perform a 3 Point Bed Leveling on the current Mesh
   *
   *   U     Unlevel    Perform a probe of the outer perimeter to assist in physically leveling unlevel beds.
   *                    Only used for G29 P1 O U   It will speed up the probing of the edge of the bed.  This
   *                    is useful when the entire bed does not need to be probed because it will be adjusted.
   *
   *   W     What?      Display valuable data the Unified Bed Leveling System knows.
   *
   *   X #   *      *   X Location for this line of commands
   *
   *   Y #   *      *   Y Location for this line of commands
   *
   *   Z     Zero   *   Probes to set the Z Height of the nozzle. The entire Mesh can be raised or lowered
   *                    by just doing a G29 Z
   *
   *   Z #   Zero   *   The entire Mesh can be raised or lowered to conform with the specified difference.
   *                    zprobe_zoffset is added to the calculation.
   *
   *
   *   Release Notes:
   *   You MUST do M502, M500 to initialize the storage. Failure to do this will cause all
   *   kinds of problems. Enabling EEPROM Storage is highly recommended. With EEPROM Storage
   *   of the mesh, you are limited to 3-Point and Grid Leveling. (G29 P0 T and G29 P0 G
   *   respectively.)
   *
   *   When you do a G28 and then a G29 P1 to automatically build your first mesh, you are going to notice
   *   the Unified Bed Leveling probes points further and further away from the starting location. (The
   *   starting location defaults to the center of the bed.)   The original Grid and Mesh leveling used
   *   a Zig Zag pattern. The new pattern is better, especially for people with Delta printers. This
   *   allows you to get the center area of the Mesh populated (and edited) quicker. This allows you to
   *   perform a small print and check out your settings quicker. You do not need to populate the
   *   entire mesh to use it. (You don't want to spend a lot of time generating a mesh only to realize
   *   you don't have the resolution or zprobe_zoffset set correctly. The Mesh generation
   *   gathers points closest to where the nozzle is located unless you specify an (X,Y) coordinate pair.
   *
   *   The Unified Bed Leveling uses a lot of EEPROM storage to hold its data. And it takes some effort
   *   to get this Mesh data correct for a user's printer. We do not want this data destroyed as
   *   new versions of Marlin add or subtract to the items stored in EEPROM. So, for the benefit of
   *   the users, we store the Mesh data at the end of the EEPROM and do not keep it contiguous with the
   *   other data stored in the EEPROM. (For sure the developers are going to complain about this, but
   *   this is going to be helpful to the users!)
   *
   *   The foundation of this Bed Leveling System is built on Epatel's Mesh Bed Leveling code. A big
   *   'Thanks!' to him and the creators of 3-Point and Grid Based leveling. Combining thier contributions
   *   we now have the functionality and features of all three systems combined.
   */

  int ubl_eeprom_start = -1;
  bool ubl_has_control_of_lcd_panel = false;
  volatile int8_t ubl_encoderDiff = 0; // Volatile because it's changed by Temperature ISR button update

  // The simple parameter flags and values are 'static' so parameter parsing can be in a support routine.
  static int g29_verbose_level = 0, phase_value = -1, repetition_cnt = 1,
             storage_slot = 0, map_type = 0, test_pattern = 0, unlevel_value = -1;
  static bool repeat_flag = UBL_OK, c_flag = false, x_flag = UBL_OK, y_flag = UBL_OK, statistics_flag = UBL_OK, business_card_mode = false;
  static float x_pos = 0.0, y_pos = 0.0, height_value = 5.0, measured_z, card_thickness = 0.0, constant = 0.0;

  #if ENABLED(ULTRA_LCD)
    void lcd_setstatus(const char* message, bool persist);
  #endif

  void gcode_G29() {
    float Z1, Z2, Z3;

    g29_verbose_level = 0;  // These may change, but let's get some reasonable values into them.
    repeat_flag       = UBL_OK;
    repetition_cnt    = 1;
    c_flag            = false;

    SERIAL_PROTOCOLLNPAIR("ubl_eeprom_start=", ubl_eeprom_start);

    if (ubl_eeprom_start < 0) {
      SERIAL_PROTOCOLLNPGM("?You need to enable your EEPROM and initialize it");
      SERIAL_PROTOCOLLNPGM("with M502, M500, M501 in that order.\n");
      return;
    }

    if (!code_seen('N') && axis_unhomed_error(true, true, true))  // Don't allow auto-leveling without homing first
      gcode_G28();

    if (g29_parameter_parsing()) return; // abort if parsing the simple parameters causes a problem,

    // Invalidate Mesh Points. This command is a little bit asymetrical because
    // it directly specifies the repetition count and does not use the 'R' parameter.
    if (code_seen('I')) {
      repetition_cnt = code_has_value() ? code_value_int() : 1;
      while (repetition_cnt--) {
        const mesh_index_pair location = find_closest_mesh_point_of_type(REAL, x_pos, y_pos, 0, NULL, false);  // The '0' says we want to use the nozzle's position
        if (location.x_index < 0) {
          SERIAL_PROTOCOLLNPGM("Entire Mesh invalidated.\n");
          break;            // No more invalid Mesh Points to populate
        }
        z_values[location.x_index][location.y_index] = NAN;
      }
      SERIAL_PROTOCOLLNPGM("Locations invalidated.\n");
    }

    if (code_seen('Q')) {

      if (code_has_value()) test_pattern = code_value_int();

      if (test_pattern < 0 || test_pattern > 4) {
        SERIAL_PROTOCOLLNPGM("Invalid test_pattern value. (0-4)\n");
        return;
      }
      SERIAL_PROTOCOLLNPGM("Loading test_pattern values.\n");
      switch (test_pattern) {
        case 0:
          for (uint8_t x = 0; x < UBL_MESH_NUM_X_POINTS; x++) {         // Create a bowl shape. This is
            for (uint8_t y = 0; y < UBL_MESH_NUM_Y_POINTS; y++) {       // similar to what a user would see with
              Z1 = 0.5 * (UBL_MESH_NUM_X_POINTS) - x;                   // a poorly calibrated Delta.
              Z2 = 0.5 * (UBL_MESH_NUM_Y_POINTS) - y;
              z_values[x][y] += 2.0 * HYPOT(Z1, Z2);
            }
          }
        break;
        case 1:
          for (uint8_t x = 0; x < UBL_MESH_NUM_X_POINTS; x++) {  // Create a diagonal line several Mesh
            z_values[x][x] += 9.999;                             // cells thick that is raised
            if (x < UBL_MESH_NUM_Y_POINTS - 1)
              z_values[x][x + 1] += 9.999;                       // We want the altered line several mesh points thick
            if (x > 0)
              z_values[x][x - 1] += 9.999;                       // We want the altered line several mesh points thick
          }
          break;
        case 2:
          // Allow the user to specify the height because 10mm is
          // a little bit extreme in some cases.
          for (uint8_t x = (UBL_MESH_NUM_X_POINTS) / 3; x < 2 * (UBL_MESH_NUM_X_POINTS) / 3; x++)   // Create a rectangular raised area in
            for (uint8_t y = (UBL_MESH_NUM_Y_POINTS) / 3; y < 2 * (UBL_MESH_NUM_Y_POINTS) / 3; y++) // the center of the bed
              z_values[x][y] += code_seen('C') ? constant : 9.99;
          break;
        case 3:
          break;
      }
    }

/*
    if (code_seen('U')) {
      unlevel_value = code_value_int();
//    if (unlevel_value < 0 || unlevel_value > 7) {
//      SERIAL_PROTOCOLLNPGM("Invalid Unlevel value. (0-4)\n");
//      return;
//    }
    }
*/

    if (code_seen('P')) {
      phase_value = code_value_int();
      if (phase_value < 0 || phase_value > 7) {
        SERIAL_PROTOCOLLNPGM("Invalid Phase value. (0-4)\n");
        return;
      }
      switch (phase_value) {
        //
        // Zero Mesh Data
        //
        case 0:
          ubl.reset();
          SERIAL_PROTOCOLLNPGM("Mesh zeroed.\n");
          break;
        //
        // Invalidate Entire Mesh and Automatically Probe Mesh in areas that can be reached by the probe
        //
        case 1:
          if (!code_seen('C') ) {
            ubl.invalidate();
            SERIAL_PROTOCOLLNPGM("Mesh invalidated. Probing mesh.\n");
          }
          if (g29_verbose_level > 1) {
            SERIAL_ECHOPGM("Probing Mesh Points Closest to (");
            SERIAL_ECHO(x_pos);
            SERIAL_ECHOPAIR(",", y_pos);
            SERIAL_PROTOCOLLNPGM(")\n");
          }
          probe_entire_mesh(x_pos + X_PROBE_OFFSET_FROM_EXTRUDER, y_pos + Y_PROBE_OFFSET_FROM_EXTRUDER,
                            code_seen('O') || code_seen('M'), code_seen('E'), code_seen('U'));
          break;
        //
        // Manually Probe Mesh in areas that can not be reached by the probe
        //
        case 2:
          SERIAL_PROTOCOLLNPGM("Manually probing unreachable mesh locations.\n");
          do_blocking_move_to_z(Z_CLEARANCE_BETWEEN_PROBES);
          if (!x_flag && !y_flag) {      // use a good default location for the path
            x_pos = X_MIN_POS;
            y_pos = Y_MIN_POS;
            if (X_PROBE_OFFSET_FROM_EXTRUDER > 0)   // The flipped > and < operators on these two comparisons is
              x_pos = X_MAX_POS;                    // intentional. It should cause the probed points to follow a

            if (Y_PROBE_OFFSET_FROM_EXTRUDER < 0)   // nice path on Cartesian printers. It may make sense to
              y_pos = Y_MAX_POS;                    // have Delta printers default to the center of the bed.

          }                                         // For now, until that is decided, it can be forced with the X
                                                    // and Y parameters.
          if (code_seen('C')) {
            x_pos = current_position[X_AXIS];
            y_pos = current_position[Y_AXIS];
          }

          height_value = code_seen('H') && code_has_value() ? code_value_float() : Z_CLEARANCE_BETWEEN_PROBES;

          if ((business_card_mode = code_seen('B'))) {
            card_thickness = code_has_value() ? code_value_float() : measure_business_card_thickness(height_value);

            if (fabs(card_thickness) > 1.5) {
              SERIAL_PROTOCOLLNPGM("?Error in Business Card measurment.\n");
              return;
            }
          }
          manually_probe_remaining_mesh(x_pos, y_pos, height_value, card_thickness, code_seen('O') || code_seen('M'));
          break;
        //
        // Populate invalid Mesh areas with a constant
        //
        case 3:
          height_value = 0.0; // Assume 0.0 until proven otherwise
          if (code_seen('C')) height_value = constant;
          // If no repetition is specified, do the whole Mesh
          if (!repeat_flag) repetition_cnt = 9999;
          while (repetition_cnt--) {
            const mesh_index_pair location = find_closest_mesh_point_of_type(INVALID, x_pos, y_pos, 0, NULL, false); // The '0' says we want to use the nozzle's position
            if (location.x_index < 0) break; // No more invalid Mesh Points to populate
            z_values[location.x_index][location.y_index] = height_value;
          }
          break;
        //
        // Fine Tune (Or Edit) the Mesh
        //
        case 4:
          fine_tune_mesh(x_pos, y_pos, code_seen('O') || code_seen('M'));
          break;
        case 5:
          find_mean_mesh_height();
          break;
        case 6:
          shift_mesh_height();
          break;

        case 10:
          // Debug code... Pay no attention to this stuff
          // it can be removed soon.
          SERIAL_ECHO_START;
          SERIAL_ECHOLNPGM("Checking G29 has control of LCD Panel:");
          wait_for_user = true;
          while (!ubl_lcd_clicked()) {
            safe_delay(250);
            SERIAL_ECHO((int)ubl_encoderDiff);
            ubl_encoderDiff = 0;
            SERIAL_EOL;
          }
          SERIAL_ECHOLNPGM("G29 giving back control of LCD Panel.");
          break;
      }
    }

    if (code_seen('T')) {
      Z1 = probe_pt(ubl_3_point_1_X, ubl_3_point_1_Y, false /*Stow Flag*/, g29_verbose_level) + zprobe_zoffset;
      Z2 = probe_pt(ubl_3_point_2_X, ubl_3_point_2_Y, false /*Stow Flag*/, g29_verbose_level) + zprobe_zoffset;
      Z3 = probe_pt(ubl_3_point_3_X, ubl_3_point_3_Y, true  /*Stow Flag*/, g29_verbose_level) + zprobe_zoffset;

      //  We need to adjust Z1, Z2, Z3 by the Mesh Height at these points. Just because they are non-zero doesn't mean
      //  the Mesh is tilted!  (We need to compensate each probe point by what the Mesh says that location's height is)

      Z1 -= ubl.get_z_correction(ubl_3_point_1_X, ubl_3_point_1_Y);
      Z2 -= ubl.get_z_correction(ubl_3_point_2_X, ubl_3_point_2_Y);
      Z3 -= ubl.get_z_correction(ubl_3_point_3_X, ubl_3_point_3_Y);

      do_blocking_move_to_xy((X_MAX_POS - (X_MIN_POS)) / 2.0, (Y_MAX_POS - (Y_MIN_POS)) / 2.0);
      tilt_mesh_based_on_3pts(Z1, Z2, Z3);
    }

    //
    // Much of the 'What?' command can be eliminated. But until we are fully debugged, it is
    // good to have the extra information. Soon... we prune this to just a few items
    //
    if (code_seen('W')) g29_what_command();

    //
    // When we are fully debugged, the EEPROM dump command will get deleted also. But
    // right now, it is good to have the extra information. Soon... we prune this.
    //
    if (code_seen('J')) g29_eeprom_dump();   // EEPROM Dump

    //
    // When we are fully debugged, this may go away. But there are some valid
    // use cases for the users. So we can wait and see what to do with it.
    //

    if (code_seen('K')) // Kompare Current Mesh Data to Specified Stored Mesh
      g29_compare_current_mesh_to_stored_mesh();

    //
    // Load a Mesh from the EEPROM
    //

    if (code_seen('L')) {     // Load Current Mesh Data
      storage_slot = code_has_value() ? code_value_int() : ubl.state.eeprom_storage_slot;

      const int16_t j = (UBL_LAST_EEPROM_INDEX - ubl_eeprom_start) / sizeof(z_values);

      if (storage_slot < 0 || storage_slot >= j || ubl_eeprom_start <= 0) {
        SERIAL_PROTOCOLLNPGM("?EEPROM storage not available for use.\n");
        return;
      }
      ubl.load_mesh(storage_slot);
      ubl.state.eeprom_storage_slot = storage_slot;
      if (storage_slot != ubl.state.eeprom_storage_slot)
        ubl.store_state();
      SERIAL_PROTOCOLLNPGM("Done.\n");
    }

    //
    // Store a Mesh in the EEPROM
    //

    if (code_seen('S')) {     // Store (or Save) Current Mesh Data
      storage_slot = code_has_value() ? code_value_int() : ubl.state.eeprom_storage_slot;

      if (storage_slot == -1) {                     // Special case, we are going to 'Export' the mesh to the
        SERIAL_ECHOLNPGM("G29 I 999");              // host in a form it can be reconstructed on a different machine
        for (uint8_t x = 0; x < UBL_MESH_NUM_X_POINTS; x++)
          for (uint8_t y = 0;  y < UBL_MESH_NUM_Y_POINTS; y++)
            if (!isnan(z_values[x][y])) {
              SERIAL_ECHOPAIR("M421 I ", x);
              SERIAL_ECHOPAIR(" J ", y);
              SERIAL_ECHOPGM(" Z ");
              SERIAL_ECHO_F(z_values[x][y], 6);
              SERIAL_EOL;
            }
        return;
      }

      const int16_t j = (UBL_LAST_EEPROM_INDEX - ubl_eeprom_start) / sizeof(z_values);

      if (storage_slot < 0 || storage_slot >= j || ubl_eeprom_start <= 0) {
        SERIAL_PROTOCOLLNPGM("?EEPROM storage not available for use.\n");
        SERIAL_PROTOCOLLNPAIR("?Use 0 to ", j - 1);
        goto LEAVE;
      }
      ubl.store_mesh(storage_slot);
      ubl.state.eeprom_storage_slot = storage_slot;
      //
      //  if (storage_slot != ubl.state.eeprom_storage_slot)
      ubl.store_state();    // Always save an updated copy of the UBL State info

      SERIAL_PROTOCOLLNPGM("Done.\n");

      #if ENABLED(PRINTER_EVENT_LEDS)
        handle_led_print_event(all_off);
      #endif
    }

    if (code_seen('O') || code_seen('M'))
      ubl.display_map(code_has_value() ? code_value_int() : 0);

    if (code_seen('Z')) {
      if (code_has_value())
        ubl.state.z_offset = code_value_float();   // do the simple case. Just lock in the specified value
      else {
        save_ubl_active_state_and_disable();
        //measured_z = probe_pt(x_pos + X_PROBE_OFFSET_FROM_EXTRUDER, y_pos + Y_PROBE_OFFSET_FROM_EXTRUDER, ProbeDeployAndStow, g29_verbose_level);

        ubl_has_control_of_lcd_panel = true;// Grab the LCD Hardware
        measured_z = 1.5;
        do_blocking_move_to_z(measured_z);  // Get close to the bed, but leave some space so we don't damage anything
                                            // The user is not going to be locking in a new Z-Offset very often so
                                            // it won't be that painful to spin the Encoder Wheel for 1.5mm
        lcd_implementation_clear();
        lcd_z_offset_edit_setup(measured_z);
        do {
          measured_z = lcd_z_offset_edit();
          idle();
          do_blocking_move_to_z(measured_z);
        } while (!ubl_lcd_clicked());

        ubl_has_control_of_lcd_panel++;   // There is a race condition for the Encoder Wheel getting clicked.
                                          // It could get detected in lcd_mesh_edit (actually _lcd_mesh_fine_tune)
                                          // or here. So, until we are done looking for a long Encoder Wheel Press,
                                          // we need to take control of the panel

        lcd_return_to_status();

        const millis_t nxt = millis() + 1500UL;
        while (ubl_lcd_clicked()) { // debounce and watch for abort
          idle();
          if (ELAPSED(millis(), nxt)) {
            SERIAL_PROTOCOLLNPGM("\nZ-Offset Adjustment Stopped.");
            do_blocking_move_to_z(Z_CLEARANCE_DEPLOY_PROBE);
            lcd_setstatus("Z-Offset Stopped", true);
            ubl_has_control_of_lcd_panel = false;
            restore_ubl_active_state_and_leave();
            goto LEAVE;
          }
        }
        ubl_has_control_of_lcd_panel = false;
        safe_delay(20); // We don't want any switch noise.

        ubl.state.z_offset = measured_z;

        lcd_implementation_clear();
        restore_ubl_active_state_and_leave();
      }
    }

    LEAVE:

    #if ENABLED(ULTRA_LCD)
      lcd_setstatus("G29 UBL done!         ", true);
      lcd_quick_feedback();
    #endif

    ubl_has_control_of_lcd_panel = false;

    #if ENABLED(PRINTER_EVENT_LEDS)
      handle_led_print_event(all_off);
    #endif
  }

  void find_mean_mesh_height() {
    uint8_t x, y;
    int n;
    float sum, sum_of_diff_squared, sigma, difference, mean;

    sum = sum_of_diff_squared = 0.0;
    n = 0;
    for (x = 0; x < UBL_MESH_NUM_X_POINTS; x++)
      for (y = 0; y < UBL_MESH_NUM_Y_POINTS; y++)
        if (!isnan(z_values[x][y])) {
          sum += z_values[x][y];
          n++;
        }

    mean = sum / n;

    //
    // Now do the sumation of the squares of difference from mean
    //
    for (x = 0; x < UBL_MESH_NUM_X_POINTS; x++)
      for (y = 0; y < UBL_MESH_NUM_Y_POINTS; y++)
        if (!isnan(z_values[x][y])) {
          difference = (z_values[x][y] - mean);
          sum_of_diff_squared += difference * difference;
        }

    SERIAL_ECHOLNPAIR("# of samples: ", n);
    SERIAL_ECHOPGM("Mean Mesh Height: ");
    SERIAL_ECHO_F(mean, 6);
    SERIAL_EOL;

    sigma = sqrt(sum_of_diff_squared / (n + 1));
    SERIAL_ECHOPGM("Standard Deviation: ");
    SERIAL_ECHO_F(sigma, 6);
    SERIAL_EOL;

    if (c_flag)
      for (x = 0; x < UBL_MESH_NUM_X_POINTS; x++)
        for (y = 0; y < UBL_MESH_NUM_Y_POINTS; y++)
          if (!isnan(z_values[x][y]))
            z_values[x][y] -= mean + constant;
  }

  void shift_mesh_height() {
    for (uint8_t x = 0; x < UBL_MESH_NUM_X_POINTS; x++)
      for (uint8_t y = 0; y < UBL_MESH_NUM_Y_POINTS; y++)
        if (!isnan(z_values[x][y]))
          z_values[x][y] += constant;
  }

  /**
   * Probe all invalidated locations of the mesh that can be reached by the probe.
   * This attempts to fill in locations closest to the nozzle's start location first.
   */
  void probe_entire_mesh(const float &lx, const float &ly, const bool do_ubl_mesh_map, const bool stow_probe, bool do_furthest) {
    mesh_index_pair location;

    ubl_has_control_of_lcd_panel++;
    save_ubl_active_state_and_disable();   // we don't do bed level correction because we want the raw data when we probe
    DEPLOY_PROBE();

    do {
      if (ubl_lcd_clicked()) {
        SERIAL_PROTOCOLLNPGM("\nMesh only partially populated.\n");
        lcd_quick_feedback();
        STOW_PROBE();
        while (ubl_lcd_clicked() ) {
          idle();
        }
        ubl_has_control_of_lcd_panel = false;
        restore_ubl_active_state_and_leave();
        safe_delay(50);  // Debounce the Encoder wheel
        return;
      }

      location = find_closest_mesh_point_of_type(INVALID, lx, ly, 1, NULL, do_furthest );  // the '1' says we want the location to be relative to the probe
      if (location.x_index >= 0 && location.y_index >= 0) {
        const float xProbe = ubl.map_x_index_to_bed_location(location.x_index),
                    yProbe = ubl.map_y_index_to_bed_location(location.y_index);
        if (xProbe < MIN_PROBE_X || xProbe > MAX_PROBE_X || yProbe < MIN_PROBE_Y || yProbe > MAX_PROBE_Y) {
          SERIAL_PROTOCOLLNPGM("?Error: Attempt to probe off the bed.");
          ubl_has_control_of_lcd_panel = false;
          goto LEAVE;
        }
        const float measured_z = probe_pt(xProbe, yProbe, stow_probe, g29_verbose_level);
        z_values[location.x_index][location.y_index] = measured_z + zprobe_zoffset;
      }

      if (do_ubl_mesh_map) ubl.display_map(map_type);

    } while (location.x_index >= 0 && location.y_index >= 0);

    LEAVE:

    STOW_PROBE();
    restore_ubl_active_state_and_leave();

    do_blocking_move_to_xy(
      constrain(lx - (X_PROBE_OFFSET_FROM_EXTRUDER), X_MIN_POS, X_MAX_POS),
      constrain(ly - (Y_PROBE_OFFSET_FROM_EXTRUDER), Y_MIN_POS, Y_MAX_POS)
    );
  }

  vector_3 tilt_mesh_based_on_3pts(const float &pt1, const float &pt2, const float &pt3) {
    float c, d, t;
    int i, j;

    vector_3 v1 = vector_3( (ubl_3_point_1_X - ubl_3_point_2_X),
                            (ubl_3_point_1_Y - ubl_3_point_2_Y),
                            (pt1 - pt2) ),

             v2 = vector_3( (ubl_3_point_3_X - ubl_3_point_2_X),
                            (ubl_3_point_3_Y - ubl_3_point_2_Y),
                            (pt3 - pt2) ),

             normal = vector_3::cross(v1, v2);

    // printf("[%f,%f,%f]    ", normal.x, normal.y, normal.z);

    /**
     * This code does two things. This vector is normal to the tilted plane.
     * However, we don't know its direction. We need it to point up. So if
     * Z is negative, we need to invert the sign of all components of the vector
     * We also need Z to be unity because we are going to be treating this triangle
     * as the sin() and cos() of the bed's tilt
     */
    const float inv_z = 1.0 / normal.z;
    normal.x *= inv_z;
    normal.y *= inv_z;
    normal.z = 1.0;

    //
    // All of 3 of these points should give us the same d constant
    //
    t = normal.x * ubl_3_point_1_X + normal.y * ubl_3_point_1_Y;
    d = t + normal.z * pt1;
    c = d - t;
    SERIAL_ECHOPGM("d from 1st point: ");
    SERIAL_ECHO_F(d, 6);
    SERIAL_ECHOPGM("  c: ");
    SERIAL_ECHO_F(c, 6);
    SERIAL_EOL;
    t = normal.x * ubl_3_point_2_X + normal.y * ubl_3_point_2_Y;
    d = t + normal.z * pt2;
    c = d - t;
    SERIAL_ECHOPGM("d from 2nd point: ");
    SERIAL_ECHO_F(d, 6);
    SERIAL_ECHOPGM("  c: ");
    SERIAL_ECHO_F(c, 6);
    SERIAL_EOL;
    t = normal.x * ubl_3_point_3_X + normal.y * ubl_3_point_3_Y;
    d = t + normal.z * pt3;
    c = d - t;
    SERIAL_ECHOPGM("d from 3rd point: ");
    SERIAL_ECHO_F(d, 6);
    SERIAL_ECHOPGM("  c: ");
    SERIAL_ECHO_F(c, 6);
    SERIAL_EOL;

    for (i = 0; i < UBL_MESH_NUM_X_POINTS; i++) {
      for (j = 0; j < UBL_MESH_NUM_Y_POINTS; j++) {
        c = -((normal.x * (UBL_MESH_MIN_X + i * (MESH_X_DIST)) + normal.y * (UBL_MESH_MIN_Y + j * (MESH_Y_DIST))) - d);
        z_values[i][j] += c;
      }
    }
    return normal;
  }

  float use_encoder_wheel_to_measure_point() {
    while (!ubl_lcd_clicked()) {     // we need the loop to move the nozzle based on the encoder wheel here!
      idle();
      if (ubl_encoderDiff) {
        do_blocking_move_to_z(current_position[Z_AXIS] + 0.01 * float(ubl_encoderDiff));
        ubl_encoderDiff = 0;
      }
    }
    return current_position[Z_AXIS];
  }

  float measure_business_card_thickness(const float &height_value) {

    ubl_has_control_of_lcd_panel++;
    save_ubl_active_state_and_disable();   // we don't do bed level correction because we want the raw data when we probe

    SERIAL_PROTOCOLLNPGM("Place Shim Under Nozzle and Perform Measurement.");
    do_blocking_move_to_z(height_value);
    do_blocking_move_to_xy((float(X_MAX_POS) - float(X_MIN_POS)) / 2.0, (float(Y_MAX_POS) - float(Y_MIN_POS)) / 2.0);
      //, min( planner.max_feedrate_mm_s[X_AXIS], planner.max_feedrate_mm_s[Y_AXIS])/2.0);

    const float Z1 = use_encoder_wheel_to_measure_point();
    do_blocking_move_to_z(current_position[Z_AXIS] + SIZE_OF_LITTLE_RAISE);
    ubl_has_control_of_lcd_panel = false;

    SERIAL_PROTOCOLLNPGM("Remove Shim and Measure Bed Height.");
    const float Z2 = use_encoder_wheel_to_measure_point();
    do_blocking_move_to_z(current_position[Z_AXIS] + SIZE_OF_LITTLE_RAISE);

    if (g29_verbose_level > 1) {
      SERIAL_PROTOCOLPGM("Business Card is: ");
      SERIAL_PROTOCOL_F(abs(Z1 - Z2), 6);
      SERIAL_PROTOCOLLNPGM("mm thick.");
    }
    restore_ubl_active_state_and_leave();
    return abs(Z1 - Z2);
  }

  void manually_probe_remaining_mesh(const float &lx, const float &ly, const float &z_clearance, const float &card_thickness, const bool do_ubl_mesh_map) {

    ubl_has_control_of_lcd_panel++;
    save_ubl_active_state_and_disable();   // we don't do bed level correction because we want the raw data when we probe
    do_blocking_move_to_z(z_clearance);
    do_blocking_move_to_xy(lx, ly);

    float last_x = -9999.99, last_y = -9999.99;
    mesh_index_pair location;
    do {
      if (do_ubl_mesh_map) ubl.display_map(map_type);

      location = find_closest_mesh_point_of_type(INVALID, lx, ly, 0, NULL, false); // The '0' says we want to use the nozzle's position
      // It doesn't matter if the probe can not reach the
      // NAN location. This is a manual probe.
      if (location.x_index < 0 && location.y_index < 0) continue;

      const float xProbe = ubl.map_x_index_to_bed_location(location.x_index),
                  yProbe = ubl.map_y_index_to_bed_location(location.y_index);

      // Modify to use if (position_is_reachable(pos[XYZ]))
      if (xProbe < (X_MIN_POS) || xProbe > (X_MAX_POS) || yProbe < (Y_MIN_POS) || yProbe > (Y_MAX_POS)) {
        SERIAL_PROTOCOLLNPGM("?Error: Attempt to probe off the bed.");
        ubl_has_control_of_lcd_panel = false;
        goto LEAVE;
      }

      const float dx = xProbe - last_x,
                  dy = yProbe - last_y;

      if (HYPOT(dx, dy) < BIG_RAISE_NOT_NEEDED)
        do_blocking_move_to_z(current_position[Z_AXIS] + SIZE_OF_LITTLE_RAISE);
      else
        do_blocking_move_to_z(z_clearance);

      do_blocking_move_to_xy(xProbe, yProbe);

      last_x = xProbe;
      last_y = yProbe;

      ubl_has_control_of_lcd_panel = true;
      while (!ubl_lcd_clicked) {     // we need the loop to move the nozzle based on the encoder wheel here!
        idle();
        if (ubl_encoderDiff) {
          do_blocking_move_to_z(current_position[Z_AXIS] + float(ubl_encoderDiff) / 100.0);
          ubl_encoderDiff = 0;
        }
      }

      const millis_t nxt = millis() + 1500L;
      while (ubl_lcd_clicked()) {     // debounce and watch for abort
        idle();
        if (ELAPSED(millis(), nxt)) {
          SERIAL_PROTOCOLLNPGM("\nMesh only partially populated.");
          do_blocking_move_to_z(Z_CLEARANCE_DEPLOY_PROBE);
          lcd_quick_feedback();
          while (ubl_lcd_clicked()) idle();
          ubl_has_control_of_lcd_panel = false;
          restore_ubl_active_state_and_leave();
          return;
        }
      }

      z_values[location.x_index][location.y_index] = current_position[Z_AXIS] - card_thickness;
      if (g29_verbose_level > 2) {
        SERIAL_PROTOCOL("Mesh Point Measured at: ");
        SERIAL_PROTOCOL_F(z_values[location.x_index][location.y_index], 6);
        SERIAL_EOL;
      }
    } while (location.x_index >= 0 && location.y_index >= 0);

    if (do_ubl_mesh_map) ubl.display_map(map_type);

    LEAVE:
    restore_ubl_active_state_and_leave();
    do_blocking_move_to_z(Z_CLEARANCE_DEPLOY_PROBE);
    do_blocking_move_to_xy(lx, ly);
  }

  bool g29_parameter_parsing() {

    #if ENABLED(PRINTER_EVENT_LEDS)
      handle_led_print_event(auto_leveling);
    #endif

    #if ENABLED(ULTRA_LCD)
      lcd_setstatus("Doing G29 UBL !", true);
      lcd_quick_feedback();
    #endif

    x_pos = current_position[X_AXIS];
    y_pos = current_position[Y_AXIS];
    x_flag = y_flag = repeat_flag = false;
    map_type = 0;
    constant = 0.0;
    repetition_cnt = 1;

    if ((x_flag = code_seen('X'))) {
      x_pos = code_value_float();
      if (x_pos < X_MIN_POS || x_pos > X_MAX_POS) {
        SERIAL_PROTOCOLLNPGM("Invalid X location specified.\n");
        return UBL_ERR;
      }
    }

    if ((y_flag = code_seen('Y'))) {
      y_pos = code_value_float();
      if (y_pos < Y_MIN_POS || y_pos > Y_MAX_POS) {
        SERIAL_PROTOCOLLNPGM("Invalid Y location specified.\n");
        return UBL_ERR;
      }
    }

    if (x_flag != y_flag) {
      SERIAL_PROTOCOLLNPGM("Both X & Y locations must be specified.\n");
      return UBL_ERR;
    }

    g29_verbose_level = 0;
    if (code_seen('V')) {
      g29_verbose_level = code_value_int();
      if (g29_verbose_level < 0 || g29_verbose_level > 4) {
        SERIAL_PROTOCOLLNPGM("Invalid Verbose Level specified. (0-4)\n");
        return UBL_ERR;
      }
    }

    if (code_seen('A')) {     // Activate the Unified Bed Leveling System
      ubl.state.active = 1;
      SERIAL_PROTOCOLLNPGM("Unified Bed Leveling System activated.\n");
      ubl.store_state();
    }

    if ((c_flag = code_seen('C') && code_has_value()))
      constant = code_value_float();

    if (code_seen('D')) {     // Disable the Unified Bed Leveling System
      ubl.state.active = 0;
      SERIAL_PROTOCOLLNPGM("Unified Bed Leveling System de-activated.\n");
      ubl.store_state();
    }

    #if ENABLED(ENABLE_LEVELING_FADE_HEIGHT)
      if (code_seen('F') && code_has_value()) {
        const float fh = code_value_float();
        if (fh < 0.0 || fh > 100.0) {
          SERIAL_PROTOCOLLNPGM("?Bed Level Correction Fade Height Not Plausible.\n");
          return UBL_ERR;
        }
        ubl.state.g29_correction_fade_height = fh;
        ubl.state.g29_fade_height_multiplier = 1.0 / fh;
      }
    #endif

    if ((repeat_flag = code_seen('R'))) {
      repetition_cnt = code_has_value() ? code_value_int() : 9999;
      if (repetition_cnt < 1) {
        SERIAL_PROTOCOLLNPGM("Invalid Repetition count.\n");
        return UBL_ERR;
      }
    }

    if (code_seen('O')) {     // Check if a map type was specified
      map_type = code_value_int() ? code_has_value() : 0; 
      if ( map_type<0 || map_type>1) {
        SERIAL_PROTOCOLLNPGM("Invalid map type.\n");
        return UBL_ERR;
      }
    }

    if (code_seen('M')) {     // Check if a map type was specified
      map_type = code_value_int() ? code_has_value() : 0; 
      if ( map_type<0 || map_type>1) {
        SERIAL_PROTOCOLLNPGM("Invalid map type.\n");
        return UBL_ERR;
      }
    }

    return UBL_OK;
  }

  /**
   * This function goes away after G29 debug is complete. But for right now, it is a handy
   * routine to dump binary data structures.
   */
  void dump(char * const str, const float &f) {
    char *ptr;

    SERIAL_PROTOCOL(str);
    SERIAL_PROTOCOL_F(f, 8);
    SERIAL_PROTOCOL("  ");
    ptr = (char*)&f;
    for (uint8_t i = 0; i < 4; i++) {
      SERIAL_PROTOCOL("  ");
      prt_hex_byte(*ptr++);
    }
    SERIAL_PROTOCOL("  isnan()=");
    SERIAL_PROTOCOL(isnan(f));
    SERIAL_PROTOCOL("  isinf()=");
    SERIAL_PROTOCOL(isinf(f));

    constexpr float g = INFINITY;
    if (f == -g)
      SERIAL_PROTOCOL("  Minus Infinity detected.");

    SERIAL_EOL;
  }

  static int ubl_state_at_invocation = 0,
             ubl_state_recursion_chk = 0;

  void save_ubl_active_state_and_disable() {
    ubl_state_recursion_chk++;
    if (ubl_state_recursion_chk != 1) {
      SERIAL_ECHOLNPGM("save_ubl_active_state_and_disabled() called multiple times in a row.");
      lcd_setstatus("save_UBL_active() error", true);
      lcd_quick_feedback();
      return;
    }
    ubl_state_at_invocation = ubl.state.active;
    ubl.state.active = 0;
  }

  void restore_ubl_active_state_and_leave() {
    if (--ubl_state_recursion_chk) {
      SERIAL_ECHOLNPGM("restore_ubl_active_state_and_leave() called too many times.");
      lcd_setstatus("restore_UBL_active() error", true);
      lcd_quick_feedback();
      return;
    }
    ubl.state.active = ubl_state_at_invocation;
  }


  /**
   * Much of the 'What?' command can be eliminated. But until we are fully debugged, it is
   * good to have the extra information. Soon... we prune this to just a few items
   */
  void g29_what_command() {
    const uint16_t k = E2END - ubl_eeprom_start;
    statistics_flag++;

    SERIAL_PROTOCOLPGM("Unified Bed Leveling System Version 1.00 ");
    if (ubl.state.active)  
      SERIAL_PROTOCOLCHAR('A');
    else
      SERIAL_PROTOCOLPGM("In");
    SERIAL_PROTOCOLLNPGM("ctive.\n");
    safe_delay(50);

    if (ubl.state.eeprom_storage_slot == -1)
      SERIAL_PROTOCOLPGM("No Mesh Loaded.");
    else {
      SERIAL_PROTOCOLPGM("Mesh: ");
      prt_hex_word(ubl.state.eeprom_storage_slot);
      SERIAL_PROTOCOLPGM(" Loaded.");
    }
    SERIAL_EOL;
    safe_delay(50);

    #if ENABLED(ENABLE_LEVELING_FADE_HEIGHT)
      SERIAL_PROTOCOLPAIR("g29_correction_fade_height : ", ubl.state.g29_correction_fade_height);
      SERIAL_EOL;
    #endif

    SERIAL_PROTOCOLPGM("z_offset: ");
    SERIAL_PROTOCOL_F(ubl.state.z_offset, 6);
    SERIAL_EOL;
    safe_delay(50);

    SERIAL_PROTOCOLPGM("X-Axis Mesh Points at: ");
    for (uint8_t i = 0; i < UBL_MESH_NUM_X_POINTS; i++) {
      SERIAL_PROTOCOL_F( ubl.map_x_index_to_bed_location(i), 1);
      SERIAL_PROTOCOLPGM("  ");
      safe_delay(50);
    }
    SERIAL_EOL;

    SERIAL_PROTOCOLPGM("Y-Axis Mesh Points at: ");
    for (uint8_t i = 0; i < UBL_MESH_NUM_Y_POINTS; i++) {
      SERIAL_PROTOCOL_F( ubl.map_y_index_to_bed_location(i), 1);
      SERIAL_PROTOCOLPGM("  ");
      safe_delay(50);
    }
    SERIAL_EOL;

    #if HAS_KILL
      SERIAL_PROTOCOLPAIR("Kill pin on :", KILL_PIN);
      SERIAL_PROTOCOLLNPAIR("  state:", READ(KILL_PIN));
    #endif
    SERIAL_EOL;
    safe_delay(50);

    SERIAL_PROTOCOLLNPAIR("ubl_state_at_invocation :", ubl_state_at_invocation);
    SERIAL_EOL;
    SERIAL_PROTOCOLLNPAIR("ubl_state_recursion_chk :", ubl_state_recursion_chk);
    SERIAL_EOL;
    safe_delay(50);
    SERIAL_PROTOCOLPGM("Free EEPROM space starts at: 0x");
    prt_hex_word(ubl_eeprom_start);
    SERIAL_EOL;

    SERIAL_PROTOCOLPGM("end of EEPROM              : ");
    prt_hex_word(E2END);
    SERIAL_EOL;
    safe_delay(50);

    SERIAL_PROTOCOLLNPAIR("sizeof(ubl) :  ", (int)sizeof(ubl));
    SERIAL_EOL;
    SERIAL_PROTOCOLLNPAIR("z_value[][] size: ", (int)sizeof(z_values));
    SERIAL_EOL;
    safe_delay(50);

    SERIAL_PROTOCOLPGM("EEPROM free for UBL: 0x");
    prt_hex_word(k);
    SERIAL_EOL;
    safe_delay(50);

    SERIAL_PROTOCOLPGM("EEPROM can hold 0x");
    prt_hex_word(k / sizeof(z_values));
    SERIAL_PROTOCOLLNPGM(" meshes.\n");
    safe_delay(50);

    SERIAL_PROTOCOLPGM("sizeof(ubl.state) :");
    prt_hex_word(sizeof(ubl.state));

    SERIAL_PROTOCOLPAIR("\nUBL_MESH_NUM_X_POINTS  ", UBL_MESH_NUM_X_POINTS);
    SERIAL_PROTOCOLPAIR("\nUBL_MESH_NUM_Y_POINTS  ", UBL_MESH_NUM_Y_POINTS);
    safe_delay(50);
    SERIAL_PROTOCOLPAIR("\nUBL_MESH_MIN_X         ", UBL_MESH_MIN_X);
    SERIAL_PROTOCOLPAIR("\nUBL_MESH_MIN_Y         ", UBL_MESH_MIN_Y);
    safe_delay(50);
    SERIAL_PROTOCOLPAIR("\nUBL_MESH_MAX_X         ", UBL_MESH_MAX_X);
    SERIAL_PROTOCOLPAIR("\nUBL_MESH_MAX_Y         ", UBL_MESH_MAX_Y);
    safe_delay(50);
    SERIAL_PROTOCOLPGM("\nMESH_X_DIST        ");
    SERIAL_PROTOCOL_F(MESH_X_DIST, 6);
    SERIAL_PROTOCOLPGM("\nMESH_Y_DIST        ");
    SERIAL_PROTOCOL_F(MESH_Y_DIST, 6);
    SERIAL_EOL;
    safe_delay(50);

    if (!ubl.sanity_check())
      SERIAL_PROTOCOLLNPGM("Unified Bed Leveling sanity checks passed.");
  }

  /**
   * When we are fully debugged, the EEPROM dump command will get deleted also. But
   * right now, it is good to have the extra information. Soon... we prune this.
   */
  void g29_eeprom_dump() {
    unsigned char cccc;
    uint16_t kkkk;

    SERIAL_ECHO_START;
    SERIAL_ECHOLNPGM("EEPROM Dump:");
    for (uint16_t i = 0; i < E2END + 1; i += 16) {
      if (!(i & 0x3)) idle();
      prt_hex_word(i);
      SERIAL_ECHOPGM(": ");
      for (uint16_t j = 0; j < 16; j++) {
        kkkk = i + j;
        eeprom_read_block(&cccc, (void *)kkkk, 1);
        prt_hex_byte(cccc);
        SERIAL_ECHO(' ');
      }
      SERIAL_EOL;
    }
    SERIAL_EOL;
  }

  /**
   * When we are fully debugged, this may go away. But there are some valid
   * use cases for the users. So we can wait and see what to do with it.
   */
  void g29_compare_current_mesh_to_stored_mesh() {
    float tmp_z_values[UBL_MESH_NUM_X_POINTS][UBL_MESH_NUM_Y_POINTS];

    if (!code_has_value()) {
      SERIAL_PROTOCOLLNPGM("?Mesh # required.\n");
      return;
    }
    storage_slot = code_value_int();

    int16_t j = (UBL_LAST_EEPROM_INDEX - ubl_eeprom_start) / sizeof(tmp_z_values);

    if (storage_slot < 0 || storage_slot > j || ubl_eeprom_start <= 0) {
      SERIAL_PROTOCOLLNPGM("?EEPROM storage not available for use.\n");
      return;
    }

    j = UBL_LAST_EEPROM_INDEX - (storage_slot + 1) * sizeof(tmp_z_values);
    eeprom_read_block((void *)&tmp_z_values, (void *)j, sizeof(tmp_z_values));

    SERIAL_ECHOPAIR("Subtracting Mesh ", storage_slot);
    SERIAL_PROTOCOLPGM(" loaded from EEPROM address ");   // Soon, we can remove the extra clutter of printing
    prt_hex_word(j);            // the address in the EEPROM where the Mesh is stored.
    SERIAL_EOL;

    for (uint8_t x = 0; x < UBL_MESH_NUM_X_POINTS; x++)
      for (uint8_t y = 0; y < UBL_MESH_NUM_Y_POINTS; y++)
        z_values[x][y] = z_values[x][y] - tmp_z_values[x][y];
  }

  mesh_index_pair find_closest_mesh_point_of_type(const MeshPointType type, const float &lx, const float &ly, const bool probe_as_reference, unsigned int bits[16], bool far_flag) {
    int i, j, k, l;
    float distance, closest = far_flag ? -99999.99 : 99999.99;
    mesh_index_pair return_val;

    return_val.x_index = return_val.y_index = -1;

    const float current_x = current_position[X_AXIS],
                current_y = current_position[Y_AXIS];

    // Get our reference position. Either the nozzle or probe location.
    const float px = lx - (probe_as_reference ? X_PROBE_OFFSET_FROM_EXTRUDER : 0),
                py = ly - (probe_as_reference ? Y_PROBE_OFFSET_FROM_EXTRUDER : 0);

    for (i = 0; i < UBL_MESH_NUM_X_POINTS; i++) {
      for (j = 0; j < UBL_MESH_NUM_Y_POINTS; j++) {

        if ( (type == INVALID && isnan(z_values[i][j]))  // Check to see if this location holds the right thing
          || (type == REAL && !isnan(z_values[i][j]))
          || (type == SET_IN_BITMAP && is_bit_set(bits, i, j))
        ) {

          // We only get here if we found a Mesh Point of the specified type

          const float mx = LOGICAL_X_POSITION(ubl.map_x_index_to_bed_location(i)), // Check if we can probe this mesh location
                      my = LOGICAL_Y_POSITION(ubl.map_y_index_to_bed_location(j));

          // If we are using the probe as the reference there are some locations we can't get to.
          // We prune these out of the list and ignore them until the next Phase where we do the
          // manual nozzle probing.

          if (probe_as_reference &&
            (mx < (MIN_PROBE_X) || mx > (MAX_PROBE_X) || my < (MIN_PROBE_Y) || my > (MAX_PROBE_Y))
          ) continue;

          // We can get to it. Let's see if it is the closest location to the nozzle.
          // Add in a weighting factor that considers the current location of the nozzle.

          distance = HYPOT(px - mx, py - my) + HYPOT(current_x - mx, current_y - my) * 0.1;

	  if (far_flag) {                                    // If doing the far_flag action, we want to be as far as possible
            for (k = 0; k < UBL_MESH_NUM_X_POINTS; k++) {    // from the starting point and from any other probed points.  We
              for (l = 0; l < UBL_MESH_NUM_Y_POINTS; l++) {  // want the next point spread out and filling in any blank spaces
                if ( !isnan(z_values[k][l])) {               // in the mesh.   So we add in some of the distance to every probed 
                  distance += (i-k)*(i-k)*MESH_X_DIST*.05;   // point we can find.
                  distance += (j-l)*(j-l)*MESH_Y_DIST*.05;
		}
              }
	    }
	  }

          if ( (!far_flag&&(distance < closest)) || (far_flag&&(distance > closest)) ) {  // if far_flag, look for furthest away point
            closest = distance;       // We found a closer location with
            return_val.x_index = i;   // the specified type of mesh value.
            return_val.y_index = j;
            return_val.distance = closest;
          }
        }
      }
    }
    return return_val;
  }

  void fine_tune_mesh(const float &lx, const float &ly, const bool do_ubl_mesh_map) {
    #if ENABLED(PRINTER_EVENT_LEDS)
      handle_led_print_event(manual_leveling);
    #endif

    mesh_index_pair location;
    uint16_t not_done[16];
    int32_t round_off;

    save_ubl_active_state_and_disable();
    memset(not_done, 0xFF, sizeof(not_done));

    #if ENABLED(ULTRA_LCD)
      lcd_setstatus("Fine Tuning Mesh.", true);
    #endif

    do_blocking_move_to_z(Z_CLEARANCE_DEPLOY_PROBE);
    do_blocking_move_to_xy(lx, ly);
    do {
      if (do_ubl_mesh_map) ubl.display_map(map_type);

      location = find_closest_mesh_point_of_type( SET_IN_BITMAP, lx,  ly, 0, not_done, false); // The '0' says we want to use the nozzle's position
                                                                                              // It doesn't matter if the probe can not reach this
                                                                                              // location. This is a manual edit of the Mesh Point.
      if (location.x_index < 0 && location.y_index < 0) continue; // abort if we can't find any more points.

      bit_clear(not_done, location.x_index, location.y_index);  // Mark this location as 'adjusted' so we will find a
                                                                // different location the next time through the loop

      const float xProbe = ubl.map_x_index_to_bed_location(location.x_index),
                  yProbe = ubl.map_y_index_to_bed_location(location.y_index);
      if (xProbe < X_MIN_POS || xProbe > X_MAX_POS || yProbe < Y_MIN_POS || yProbe > Y_MAX_POS) { // In theory, we don't need this check.
        SERIAL_PROTOCOLLNPGM("?Error: Attempt to edit off the bed.");                             // This really can't happen, but for now,
        ubl_has_control_of_lcd_panel = false;                                                         // Let's do the check.
        goto FINE_TUNE_EXIT;
      }

      do_blocking_move_to_z(Z_CLEARANCE_DEPLOY_PROBE);    // Move the nozzle to where we are going to edit
      do_blocking_move_to_xy(xProbe, yProbe);
      float new_z = z_values[location.x_index][location.y_index];
      
      round_off = (int32_t)(new_z * 1000.0);    // we chop off the last digits just to be clean. We are rounding to the
      new_z = float(round_off) / 1000.0;

      ubl_has_control_of_lcd_panel = true;

      lcd_implementation_clear();
      lcd_mesh_edit_setup(new_z);

      wait_for_user = true;
      do {
        new_z = lcd_mesh_edit();
        idle();
      } while (!ubl_lcd_clicked());

      lcd_return_to_status();

      ubl_has_control_of_lcd_panel = true; // There is a race condition for the Encoder Wheel getting clicked.
                                           // It could get detected in lcd_mesh_edit (actually _lcd_mesh_fine_tune)
                                           // or here.

      const millis_t nxt = millis() + 1500UL;
      while (ubl_lcd_clicked()) { // debounce and watch for abort
        idle();
        if (ELAPSED(millis(), nxt)) {
          lcd_return_to_status();
//        SERIAL_PROTOCOLLNPGM("\nFine Tuning of Mesh Stopped.");
          do_blocking_move_to_z(Z_CLEARANCE_DEPLOY_PROBE);
          lcd_setstatus("Mesh Editing Stopped", true);

          while (ubl_lcd_clicked()) idle();

          ubl_has_control_of_lcd_panel = false;
          goto FINE_TUNE_EXIT;
        }
      }

      safe_delay(20);                       // We don't want any switch noise.

      z_values[location.x_index][location.y_index] = new_z;

      lcd_implementation_clear();

    } while (location.x_index >= 0 && location.y_index >= 0 && --repetition_cnt);

    FINE_TUNE_EXIT:

    ubl_has_control_of_lcd_panel = false;

    if (do_ubl_mesh_map) ubl.display_map(map_type);
    restore_ubl_active_state_and_leave();
    do_blocking_move_to_z(Z_CLEARANCE_DEPLOY_PROBE);

    do_blocking_move_to_xy(lx, ly);

    #if ENABLED(ULTRA_LCD)
      lcd_setstatus("Done Editing Mesh", true);
    #endif
    SERIAL_ECHOLNPGM("Done Editing Mesh.");

    #if ENABLED(PRINTER_EVENT_LEDS)
      handle_led_print_event(all_off);
    #endif
  }

#endif // AUTO_BED_LEVELING_UBL
<|MERGE_RESOLUTION|>--- conflicted
+++ resolved
@@ -1,1463 +1,1459 @@
-/**
- * Marlin 3D Printer Firmware
- * Copyright (C) 2016 MarlinFirmware [https://github.com/MarlinFirmware/Marlin]
- *
- * Based on Sprinter and grbl.
- * Copyright (C) 2011 Camiel Gubbels / Erik van der Zalm
- *
- * This program is free software: you can redistribute it and/or modify
- * it under the terms of the GNU General Public License as published by
- * the Free Software Foundation, either version 3 of the License, or
- * (at your option) any later version.
- *
- * This program is distributed in the hope that it will be useful,
- * but WITHOUT ANY WARRANTY; without even the implied warranty of
- * MERCHANTABILITY or FITNESS FOR A PARTICULAR PURPOSE.  See the
- * GNU General Public License for more details.
- *
- * You should have received a copy of the GNU General Public License
- * along with this program.  If not, see <http://www.gnu.org/licenses/>.
- *
- */
-
-#include "MarlinConfig.h"
-
-#if ENABLED(AUTO_BED_LEVELING_UBL)
-  //#include "vector_3.h"
-  //#include "qr_solve.h"
-
-  #include "UBL.h"
-  #include "Marlin.h"
-  #include "hex_print_routines.h"
-  #include "configuration_store.h"
-  #include "planner.h"
-  #include "ultralcd.h"
-
-<<<<<<< HEAD
-  #if ENABLED(BLINKM) || ENABLED(RGB_LED) || ENABLED(RGB_STRIP)
-    #include "RGB_Strip.h"
-  #endif
-  
-  #if ENABLED(LEDSTRIP)
-    #include "ledstrip.h"
-  #endif
-
-  #include <avr/io.h>
-=======
-  #include <math.h>
->>>>>>> 7ddd94dc
-
-  void lcd_babystep_z();
-  void lcd_return_to_status();
-  bool lcd_clicked();
-  void lcd_implementation_clear();
-
-  extern float meshedit_done;
-  extern long babysteps_done;
-  extern float code_value_float();
-  extern bool code_value_bool();
-  extern bool code_has_value();
-  extern float probe_pt(float x, float y, bool, int);
-  extern float zprobe_zoffset;
-  extern bool set_probe_deployed(bool);
-  #define DEPLOY_PROBE() set_probe_deployed(true)
-  #define STOW_PROBE() set_probe_deployed(false)
-  bool ProbeStay = true;
-
-  constexpr float ubl_3_point_1_X = UBL_PROBE_PT_1_X,
-                  ubl_3_point_1_Y = UBL_PROBE_PT_1_Y,
-                  ubl_3_point_2_X = UBL_PROBE_PT_2_X,
-                  ubl_3_point_2_Y = UBL_PROBE_PT_2_Y,
-                  ubl_3_point_3_X = UBL_PROBE_PT_3_X,
-                  ubl_3_point_3_Y = UBL_PROBE_PT_3_Y;
-
-  #define SIZE_OF_LITTLE_RAISE 0
-  #define BIG_RAISE_NOT_NEEDED 0
-  extern void lcd_quick_feedback();
-
-  /**
-   *   G29: Unified Bed Leveling by Roxy
-   *
-   *   Parameters understood by this leveling system:
-   *
-   *   A     Activate   Activate the Unified Bed Leveling system.
-   *
-   *   B #   Business   Use the 'Business Card' mode of the Manual Probe subsystem. This is invoked as
-   *                    G29 P2 B   The mode of G29 P2 allows you to use a bussiness card or recipe card
-   *                    as a shim that the nozzle will pinch as it is lowered. The idea is that you
-   *                    can easily feel the nozzle getting to the same height by the amount of resistance
-   *                    the business card exhibits to movement. You should try to achieve the same amount
-   *                    of resistance on each probed point to facilitate accurate and repeatable measurements.
-   *                    You should be very careful not to drive the nozzle into the bussiness card with a
-   *                    lot of force as it is very possible to cause damage to your printer if your are
-   *                    careless. If you use the B option with G29 P2 B you can leave the number parameter off
-   *                    on its first use to enable measurement of the business card thickness. Subsequent usage
-   *                    of the B parameter can have the number previously measured supplied to the command.
-   *                    Incidently, you are much better off using something like a Spark Gap feeler gauge than
-   *                    something that compresses like a Business Card.
-   *
-   *   C     Continue   Continue, Constant, Current Location. This is not a primary command. C is used to
-   *                    further refine the behaviour of several other commands. Issuing a G29 P1 C will
-   *                    continue the generation of a partially constructed Mesh without invalidating what has
-   *                    been done. Issuing a G29 P2 C will tell the Manual Probe subsystem to use the current
-   *                    location in its search for the closest unmeasured Mesh Point. When used with a G29 Z C
-   *                    it indicates to use the current location instead of defaulting to the center of the print bed.
-   *
-   *   D     Disable    Disable the Unified Bed Leveling system.
-   *
-   *   E     Stow_probe Stow the probe after each sampled point.
-   *
-   *   F #   Fade   *   Fade the amount of Mesh Based Compensation over a specified height. At the
-   *                    specified height, no correction is applied and natural printer kenimatics take over. If no
-   *                    number is specified for the command, 10mm is assumed to be reasonable.
-   *
-   *   G #   Grid   *   Perform a Grid Based Leveling of the current Mesh using a grid with n points on a side.
-   *
-   *   H #   Height     Specify the Height to raise the nozzle after each manual probe of the bed. The
-   *                    default is 5mm.
-   *
-   *   I #   Invalidate Invalidate specified number of Mesh Points. The nozzle location is used unless
-   *                    the X and Y parameter are used. If no number is specified, only the closest Mesh
-   *                    point to the location is invalidated. The M parameter is available as well to produce
-   *                    a map after the operation. This command is useful to invalidate a portion of the
-   *                    Mesh so it can be adjusted using other tools in the Unified Bed Leveling System. When
-   *                    attempting to invalidate an isolated bad point in the mesh, the M option will indicate
-   *                    where the nozzle is positioned in the Mesh with (#). You can move the nozzle around on
-   *                    the bed and use this feature to select the center of the area (or cell) you want to
-   *                    invalidate.
-   *
-   *   K #   Kompare    Kompare current Mesh with stored Mesh # replacing current Mesh with the result. This
-   *                    command literally performs a diff between two Meshes.
-   *
-   *   L     Load   *   Load Mesh from the previously activated location in the EEPROM.
-   *
-   *   L #   Load   *   Load Mesh from the specified location in the EEPROM. Set this location as activated
-   *                    for subsequent Load and Store operations.
-   *
-   *   O     Map   *    Display the Mesh Map Topology.
-   *                    The parameter can be specified alone (ie. G29 O) or in combination with many of the
-   *                    other commands. The Mesh Map option works with all of the Phase
-   *                    commands (ie. G29 P4 R 5 X 50 Y100 C -.1 O)  The Map parameter can also of a Map Type
-   *                    specified.  A map type of 0 is the default is user readable.   A map type of 1 can
-   *                    be specified and is suitable to Cut & Paste into Excel to allow graphing of the user's
-   *                    mesh.
-   *
-   *   N    No Home     G29 normally insists that a G28 has been performed. You can over rule this with an
-   *                    N option. In general, you should not do this. This can only be done safely with
-   *                    commands that do not move the nozzle.
-   *
-   *   The P or Phase commands are used for the bulk of the work to setup a Mesh. In general, your Mesh will
-   *   start off being initialized with a G29 P0 or a G29 P1. Further refinement of the Mesh happens with
-   *   each additional Phase that processes it.
-   *
-   *   P0    Phase 0    Zero Mesh Data and turn off the Mesh Compensation System. This reverts the
-   *                    3D Printer to the same state it was in before the Unified Bed Leveling Compensation
-   *                    was turned on. Setting the entire Mesh to Zero is a special case that allows
-   *                    a subsequent G or T leveling operation for backward compatability.
-   *
-   *   P1    Phase 1    Invalidate entire Mesh and continue with automatic generation of the Mesh data using
-   *                    the Z-Probe. Depending upon the values of DELTA_PROBEABLE_RADIUS and
-   *                    DELTA_PRINTABLE_RADIUS some area of the bed will not have Mesh Data automatically
-   *                    generated. This will be handled in Phase 2. If the Phase 1 command is given the
-   *                    C (Continue) parameter it does not invalidate the Mesh prior to automatically
-   *                    probing needed locations. This allows you to invalidate portions of the Mesh but still
-   *                    use the automatic probing capabilities of the Unified Bed Leveling System. An X and Y
-   *                    parameter can be given to prioritize where the command should be trying to measure points.
-   *                    If the X and Y parameters are not specified the current probe position is used. Phase 1
-   *                    allows you to specify the M (Map) parameter so you can watch the generation of the Mesh.
-   *                    Phase 1 also watches for the LCD Panel's Encoder Switch being held in a depressed state.
-   *                    It will suspend generation of the Mesh if it sees the user request that. (This check is
-   *                    only done between probe points. You will need to press and hold the switch until the
-   *                    Phase 1 command can detect it.)
-   *
-   *   P2    Phase 2    Probe areas of the Mesh that can not be automatically handled. Phase 2 respects an H
-   *                    parameter to control the height between Mesh points. The default height for movement
-   *                    between Mesh points is 5mm. A smaller number can be used to make this part of the
-   *                    calibration less time consuming. You will be running the nozzle down until it just barely
-   *                    touches the glass. You should have the nozzle clean with no plastic obstructing your view.
-   *                    Use caution and move slowly. It is possible to damage your printer if you are careless.
-   *                    Note that this command will use the configuration #define SIZE_OF_LITTLE_RAISE if the
-   *                    nozzle is moving a distance of less than BIG_RAISE_NOT_NEEDED.
-   *
-   *                    The H parameter can be set negative if your Mesh dips in a large area. You can press
-   *                    and hold the LCD Panel's encoder wheel to terminate the current Phase 2 command. You
-   *                    can then re-issue the G29 P 2 command with an H parameter that is more suitable for the
-   *                    area you are manually probing. Note that the command tries to start you in a corner
-   *                    of the bed where movement will be predictable. You can force the location to be used in
-   *                    the distance calculations by using the X and Y parameters. You may find it is helpful to
-   *                    print out a Mesh Map (G29 O ) to understand where the mesh is invalidated and where
-   *                    the nozzle will need to move in order to complete the command. The C parameter is
-   *                    available on the Phase 2 command also and indicates the search for points to measure should
-   *                    be done based on the current location of the nozzle.
-   *
-   *                    A B parameter is also available for this command and described up above. It places the
-   *                    manual probe subsystem into Business Card mode where the thickness of a business care is
-   *                    measured and then used to accurately set the nozzle height in all manual probing for the
-   *                    duration of the command. (S for Shim mode would be a better parameter name, but S is needed
-   *                    for Save or Store of the Mesh to EEPROM)  A Business card can be used, but you will have
-   *                    better results if you use a flexible Shim that does not compress very much. That makes it
-   *                    easier for you to get the nozzle to press with similar amounts of force against the shim so you
-   *                    can get accurate measurements. As you are starting to touch the nozzle against the shim try
-   *                    to get it to grasp the shim with the same force as when you measured the thickness of the
-   *                    shim at the start of the command.
-   *
-   *                    Phase 2 allows the O (Map) parameter to be specified. This helps the user see the progression
-   *                    of the Mesh being built.
-   *
-   *   P3    Phase 3    Fill the unpopulated regions of the Mesh with a fixed value. The C parameter is
-   *                    used to specify the 'constant' value to fill all invalid areas of the Mesh. If no C parameter
-   *                    is specified, a value of 0.0 is assumed. The R parameter can be given to specify the number
-   *                    of points to set. If the R parameter is specified the current nozzle position is used to
-   *                    find the closest points to alter unless the X and Y parameter are used to specify the fill
-   *                    location.
-   *
-   *   P4    Phase 4    Fine tune the Mesh. The Delta Mesh Compensation System assume the existance of
-   *                    an LCD Panel. It is possible to fine tune the mesh without the use of an LCD Panel.
-   *                    (More work and details on doing this later!)
-   *                    The System will search for the closest Mesh Point to the nozzle. It will move the
-   *                    nozzle to this location. The user can use the LCD Panel to carefully adjust the nozzle
-   *                    so it is just barely touching the bed. When the user clicks the control, the System
-   *                    will lock in that height for that point in the Mesh Compensation System.
-   *
-   *                    Phase 4 has several additional parameters that the user may find helpful. Phase 4
-   *                    can be started at a specific location by specifying an X and Y parameter. Phase 4
-   *                    can be requested to continue the adjustment of Mesh Points by using the R(epeat)
-   *                    parameter. If the Repetition count is not specified, it is assumed the user wishes
-   *                    to adjust the entire matrix. The nozzle is moved to the Mesh Point being edited.
-   *                    The command can be terminated early (or after the area of interest has been edited) by
-   *                    pressing and holding the encoder wheel until the system recognizes the exit request.
-   *                    Phase 4's general form is G29 P4 [R # of points] [X position] [Y position]
-   *
-   *                    Phase 4 is intended to be used with the G26 Mesh Validation Command. Using the
-   *                    information left on the printer's bed from the G26 command it is very straight forward
-   *                    and easy to fine tune the Mesh. One concept that is important to remember and that
-   *                    will make using the Phase 4 command easy to use is this:  You are editing the Mesh Points.
-   *                    If you have too little clearance and not much plastic was extruded in an area, you want to
-   *                    LOWER the Mesh Point at the location. If you did not get good adheasion, you want to
-   *                    RAISE the Mesh Point at that location.
-   *
-   *
-   *   P5    Phase 5    Find Mean Mesh Height and Standard Deviation. Typically, it is easier to use and
-   *                    work with the Mesh if it is Mean Adjusted. You can specify a C parameter to
-   *                    Correct the Mesh to a 0.00 Mean Height. Adding a C parameter will automatically
-   *                    execute a G29 P6 C <mean height>.
-   *
-   *   P6    Phase 6    Shift Mesh height. The entire Mesh's height is adjusted by the height specified
-   *                    with the C parameter. Being able to adjust the height of a Mesh is useful tool. It
-   *                    can be used to compensate for poorly calibrated Z-Probes and other errors. Ideally,
-   *                    you should have the Mesh adjusted for a Mean Height of 0.00 and the Z-Probe measuring
-   *                    0.000 at the Z Home location.
-   *
-   *   Q     Test   *   Load specified Test Pattern to assist in checking correct operation of system. This
-   *                    command is not anticipated to be of much value to the typical user. It is intended
-   *                    for developers to help them verify correct operation of the Unified Bed Leveling System.
-   *
-   *   S     Store      Store the current Mesh in the Activated area of the EEPROM. It will also store the
-   *                    current state of the Unified Bed Leveling system in the EEPROM.
-   *
-   *   S #   Store      Store the current Mesh at the specified location in EEPROM. Activate this location
-   *                    for subsequent Load and Store operations. It will also store the current state of
-   *                    the Unified Bed Leveling system in the EEPROM.
-   *
-   *   S -1  Store      Store the current Mesh as a print out that is suitable to be feed back into
-   *                    the system at a later date. The text generated can be saved and later sent by PronterFace or
-   *                    Repetier Host to reconstruct the current mesh on another machine.
-   *
-   *   T     3-Point    Perform a 3 Point Bed Leveling on the current Mesh
-   *
-   *   U     Unlevel    Perform a probe of the outer perimeter to assist in physically leveling unlevel beds.
-   *                    Only used for G29 P1 O U   It will speed up the probing of the edge of the bed.  This
-   *                    is useful when the entire bed does not need to be probed because it will be adjusted.
-   *
-   *   W     What?      Display valuable data the Unified Bed Leveling System knows.
-   *
-   *   X #   *      *   X Location for this line of commands
-   *
-   *   Y #   *      *   Y Location for this line of commands
-   *
-   *   Z     Zero   *   Probes to set the Z Height of the nozzle. The entire Mesh can be raised or lowered
-   *                    by just doing a G29 Z
-   *
-   *   Z #   Zero   *   The entire Mesh can be raised or lowered to conform with the specified difference.
-   *                    zprobe_zoffset is added to the calculation.
-   *
-   *
-   *   Release Notes:
-   *   You MUST do M502, M500 to initialize the storage. Failure to do this will cause all
-   *   kinds of problems. Enabling EEPROM Storage is highly recommended. With EEPROM Storage
-   *   of the mesh, you are limited to 3-Point and Grid Leveling. (G29 P0 T and G29 P0 G
-   *   respectively.)
-   *
-   *   When you do a G28 and then a G29 P1 to automatically build your first mesh, you are going to notice
-   *   the Unified Bed Leveling probes points further and further away from the starting location. (The
-   *   starting location defaults to the center of the bed.)   The original Grid and Mesh leveling used
-   *   a Zig Zag pattern. The new pattern is better, especially for people with Delta printers. This
-   *   allows you to get the center area of the Mesh populated (and edited) quicker. This allows you to
-   *   perform a small print and check out your settings quicker. You do not need to populate the
-   *   entire mesh to use it. (You don't want to spend a lot of time generating a mesh only to realize
-   *   you don't have the resolution or zprobe_zoffset set correctly. The Mesh generation
-   *   gathers points closest to where the nozzle is located unless you specify an (X,Y) coordinate pair.
-   *
-   *   The Unified Bed Leveling uses a lot of EEPROM storage to hold its data. And it takes some effort
-   *   to get this Mesh data correct for a user's printer. We do not want this data destroyed as
-   *   new versions of Marlin add or subtract to the items stored in EEPROM. So, for the benefit of
-   *   the users, we store the Mesh data at the end of the EEPROM and do not keep it contiguous with the
-   *   other data stored in the EEPROM. (For sure the developers are going to complain about this, but
-   *   this is going to be helpful to the users!)
-   *
-   *   The foundation of this Bed Leveling System is built on Epatel's Mesh Bed Leveling code. A big
-   *   'Thanks!' to him and the creators of 3-Point and Grid Based leveling. Combining thier contributions
-   *   we now have the functionality and features of all three systems combined.
-   */
-
-  int ubl_eeprom_start = -1;
-  bool ubl_has_control_of_lcd_panel = false;
-  volatile int8_t ubl_encoderDiff = 0; // Volatile because it's changed by Temperature ISR button update
-
-  // The simple parameter flags and values are 'static' so parameter parsing can be in a support routine.
-  static int g29_verbose_level = 0, phase_value = -1, repetition_cnt = 1,
-             storage_slot = 0, map_type = 0, test_pattern = 0, unlevel_value = -1;
-  static bool repeat_flag = UBL_OK, c_flag = false, x_flag = UBL_OK, y_flag = UBL_OK, statistics_flag = UBL_OK, business_card_mode = false;
-  static float x_pos = 0.0, y_pos = 0.0, height_value = 5.0, measured_z, card_thickness = 0.0, constant = 0.0;
-
-  #if ENABLED(ULTRA_LCD)
-    void lcd_setstatus(const char* message, bool persist);
-  #endif
-
-  void gcode_G29() {
-    float Z1, Z2, Z3;
-
-    g29_verbose_level = 0;  // These may change, but let's get some reasonable values into them.
-    repeat_flag       = UBL_OK;
-    repetition_cnt    = 1;
-    c_flag            = false;
-
-    SERIAL_PROTOCOLLNPAIR("ubl_eeprom_start=", ubl_eeprom_start);
-
-    if (ubl_eeprom_start < 0) {
-      SERIAL_PROTOCOLLNPGM("?You need to enable your EEPROM and initialize it");
-      SERIAL_PROTOCOLLNPGM("with M502, M500, M501 in that order.\n");
-      return;
-    }
-
-    if (!code_seen('N') && axis_unhomed_error(true, true, true))  // Don't allow auto-leveling without homing first
-      gcode_G28();
-
-    if (g29_parameter_parsing()) return; // abort if parsing the simple parameters causes a problem,
-
-    // Invalidate Mesh Points. This command is a little bit asymetrical because
-    // it directly specifies the repetition count and does not use the 'R' parameter.
-    if (code_seen('I')) {
-      repetition_cnt = code_has_value() ? code_value_int() : 1;
-      while (repetition_cnt--) {
-        const mesh_index_pair location = find_closest_mesh_point_of_type(REAL, x_pos, y_pos, 0, NULL, false);  // The '0' says we want to use the nozzle's position
-        if (location.x_index < 0) {
-          SERIAL_PROTOCOLLNPGM("Entire Mesh invalidated.\n");
-          break;            // No more invalid Mesh Points to populate
-        }
-        z_values[location.x_index][location.y_index] = NAN;
-      }
-      SERIAL_PROTOCOLLNPGM("Locations invalidated.\n");
-    }
-
-    if (code_seen('Q')) {
-
-      if (code_has_value()) test_pattern = code_value_int();
-
-      if (test_pattern < 0 || test_pattern > 4) {
-        SERIAL_PROTOCOLLNPGM("Invalid test_pattern value. (0-4)\n");
-        return;
-      }
-      SERIAL_PROTOCOLLNPGM("Loading test_pattern values.\n");
-      switch (test_pattern) {
-        case 0:
-          for (uint8_t x = 0; x < UBL_MESH_NUM_X_POINTS; x++) {         // Create a bowl shape. This is
-            for (uint8_t y = 0; y < UBL_MESH_NUM_Y_POINTS; y++) {       // similar to what a user would see with
-              Z1 = 0.5 * (UBL_MESH_NUM_X_POINTS) - x;                   // a poorly calibrated Delta.
-              Z2 = 0.5 * (UBL_MESH_NUM_Y_POINTS) - y;
-              z_values[x][y] += 2.0 * HYPOT(Z1, Z2);
-            }
-          }
-        break;
-        case 1:
-          for (uint8_t x = 0; x < UBL_MESH_NUM_X_POINTS; x++) {  // Create a diagonal line several Mesh
-            z_values[x][x] += 9.999;                             // cells thick that is raised
-            if (x < UBL_MESH_NUM_Y_POINTS - 1)
-              z_values[x][x + 1] += 9.999;                       // We want the altered line several mesh points thick
-            if (x > 0)
-              z_values[x][x - 1] += 9.999;                       // We want the altered line several mesh points thick
-          }
-          break;
-        case 2:
-          // Allow the user to specify the height because 10mm is
-          // a little bit extreme in some cases.
-          for (uint8_t x = (UBL_MESH_NUM_X_POINTS) / 3; x < 2 * (UBL_MESH_NUM_X_POINTS) / 3; x++)   // Create a rectangular raised area in
-            for (uint8_t y = (UBL_MESH_NUM_Y_POINTS) / 3; y < 2 * (UBL_MESH_NUM_Y_POINTS) / 3; y++) // the center of the bed
-              z_values[x][y] += code_seen('C') ? constant : 9.99;
-          break;
-        case 3:
-          break;
-      }
-    }
-
-/*
-    if (code_seen('U')) {
-      unlevel_value = code_value_int();
-//    if (unlevel_value < 0 || unlevel_value > 7) {
-//      SERIAL_PROTOCOLLNPGM("Invalid Unlevel value. (0-4)\n");
-//      return;
-//    }
-    }
-*/
-
-    if (code_seen('P')) {
-      phase_value = code_value_int();
-      if (phase_value < 0 || phase_value > 7) {
-        SERIAL_PROTOCOLLNPGM("Invalid Phase value. (0-4)\n");
-        return;
-      }
-      switch (phase_value) {
-        //
-        // Zero Mesh Data
-        //
-        case 0:
-          ubl.reset();
-          SERIAL_PROTOCOLLNPGM("Mesh zeroed.\n");
-          break;
-        //
-        // Invalidate Entire Mesh and Automatically Probe Mesh in areas that can be reached by the probe
-        //
-        case 1:
-          if (!code_seen('C') ) {
-            ubl.invalidate();
-            SERIAL_PROTOCOLLNPGM("Mesh invalidated. Probing mesh.\n");
-          }
-          if (g29_verbose_level > 1) {
-            SERIAL_ECHOPGM("Probing Mesh Points Closest to (");
-            SERIAL_ECHO(x_pos);
-            SERIAL_ECHOPAIR(",", y_pos);
-            SERIAL_PROTOCOLLNPGM(")\n");
-          }
-          probe_entire_mesh(x_pos + X_PROBE_OFFSET_FROM_EXTRUDER, y_pos + Y_PROBE_OFFSET_FROM_EXTRUDER,
-                            code_seen('O') || code_seen('M'), code_seen('E'), code_seen('U'));
-          break;
-        //
-        // Manually Probe Mesh in areas that can not be reached by the probe
-        //
-        case 2:
-          SERIAL_PROTOCOLLNPGM("Manually probing unreachable mesh locations.\n");
-          do_blocking_move_to_z(Z_CLEARANCE_BETWEEN_PROBES);
-          if (!x_flag && !y_flag) {      // use a good default location for the path
-            x_pos = X_MIN_POS;
-            y_pos = Y_MIN_POS;
-            if (X_PROBE_OFFSET_FROM_EXTRUDER > 0)   // The flipped > and < operators on these two comparisons is
-              x_pos = X_MAX_POS;                    // intentional. It should cause the probed points to follow a
-
-            if (Y_PROBE_OFFSET_FROM_EXTRUDER < 0)   // nice path on Cartesian printers. It may make sense to
-              y_pos = Y_MAX_POS;                    // have Delta printers default to the center of the bed.
-
-          }                                         // For now, until that is decided, it can be forced with the X
-                                                    // and Y parameters.
-          if (code_seen('C')) {
-            x_pos = current_position[X_AXIS];
-            y_pos = current_position[Y_AXIS];
-          }
-
-          height_value = code_seen('H') && code_has_value() ? code_value_float() : Z_CLEARANCE_BETWEEN_PROBES;
-
-          if ((business_card_mode = code_seen('B'))) {
-            card_thickness = code_has_value() ? code_value_float() : measure_business_card_thickness(height_value);
-
-            if (fabs(card_thickness) > 1.5) {
-              SERIAL_PROTOCOLLNPGM("?Error in Business Card measurment.\n");
-              return;
-            }
-          }
-          manually_probe_remaining_mesh(x_pos, y_pos, height_value, card_thickness, code_seen('O') || code_seen('M'));
-          break;
-        //
-        // Populate invalid Mesh areas with a constant
-        //
-        case 3:
-          height_value = 0.0; // Assume 0.0 until proven otherwise
-          if (code_seen('C')) height_value = constant;
-          // If no repetition is specified, do the whole Mesh
-          if (!repeat_flag) repetition_cnt = 9999;
-          while (repetition_cnt--) {
-            const mesh_index_pair location = find_closest_mesh_point_of_type(INVALID, x_pos, y_pos, 0, NULL, false); // The '0' says we want to use the nozzle's position
-            if (location.x_index < 0) break; // No more invalid Mesh Points to populate
-            z_values[location.x_index][location.y_index] = height_value;
-          }
-          break;
-        //
-        // Fine Tune (Or Edit) the Mesh
-        //
-        case 4:
-          fine_tune_mesh(x_pos, y_pos, code_seen('O') || code_seen('M'));
-          break;
-        case 5:
-          find_mean_mesh_height();
-          break;
-        case 6:
-          shift_mesh_height();
-          break;
-
-        case 10:
-          // Debug code... Pay no attention to this stuff
-          // it can be removed soon.
-          SERIAL_ECHO_START;
-          SERIAL_ECHOLNPGM("Checking G29 has control of LCD Panel:");
-          wait_for_user = true;
-          while (!ubl_lcd_clicked()) {
-            safe_delay(250);
-            SERIAL_ECHO((int)ubl_encoderDiff);
-            ubl_encoderDiff = 0;
-            SERIAL_EOL;
-          }
-          SERIAL_ECHOLNPGM("G29 giving back control of LCD Panel.");
-          break;
-      }
-    }
-
-    if (code_seen('T')) {
-      Z1 = probe_pt(ubl_3_point_1_X, ubl_3_point_1_Y, false /*Stow Flag*/, g29_verbose_level) + zprobe_zoffset;
-      Z2 = probe_pt(ubl_3_point_2_X, ubl_3_point_2_Y, false /*Stow Flag*/, g29_verbose_level) + zprobe_zoffset;
-      Z3 = probe_pt(ubl_3_point_3_X, ubl_3_point_3_Y, true  /*Stow Flag*/, g29_verbose_level) + zprobe_zoffset;
-
-      //  We need to adjust Z1, Z2, Z3 by the Mesh Height at these points. Just because they are non-zero doesn't mean
-      //  the Mesh is tilted!  (We need to compensate each probe point by what the Mesh says that location's height is)
-
-      Z1 -= ubl.get_z_correction(ubl_3_point_1_X, ubl_3_point_1_Y);
-      Z2 -= ubl.get_z_correction(ubl_3_point_2_X, ubl_3_point_2_Y);
-      Z3 -= ubl.get_z_correction(ubl_3_point_3_X, ubl_3_point_3_Y);
-
-      do_blocking_move_to_xy((X_MAX_POS - (X_MIN_POS)) / 2.0, (Y_MAX_POS - (Y_MIN_POS)) / 2.0);
-      tilt_mesh_based_on_3pts(Z1, Z2, Z3);
-    }
-
-    //
-    // Much of the 'What?' command can be eliminated. But until we are fully debugged, it is
-    // good to have the extra information. Soon... we prune this to just a few items
-    //
-    if (code_seen('W')) g29_what_command();
-
-    //
-    // When we are fully debugged, the EEPROM dump command will get deleted also. But
-    // right now, it is good to have the extra information. Soon... we prune this.
-    //
-    if (code_seen('J')) g29_eeprom_dump();   // EEPROM Dump
-
-    //
-    // When we are fully debugged, this may go away. But there are some valid
-    // use cases for the users. So we can wait and see what to do with it.
-    //
-
-    if (code_seen('K')) // Kompare Current Mesh Data to Specified Stored Mesh
-      g29_compare_current_mesh_to_stored_mesh();
-
-    //
-    // Load a Mesh from the EEPROM
-    //
-
-    if (code_seen('L')) {     // Load Current Mesh Data
-      storage_slot = code_has_value() ? code_value_int() : ubl.state.eeprom_storage_slot;
-
-      const int16_t j = (UBL_LAST_EEPROM_INDEX - ubl_eeprom_start) / sizeof(z_values);
-
-      if (storage_slot < 0 || storage_slot >= j || ubl_eeprom_start <= 0) {
-        SERIAL_PROTOCOLLNPGM("?EEPROM storage not available for use.\n");
-        return;
-      }
-      ubl.load_mesh(storage_slot);
-      ubl.state.eeprom_storage_slot = storage_slot;
-      if (storage_slot != ubl.state.eeprom_storage_slot)
-        ubl.store_state();
-      SERIAL_PROTOCOLLNPGM("Done.\n");
-    }
-
-    //
-    // Store a Mesh in the EEPROM
-    //
-
-    if (code_seen('S')) {     // Store (or Save) Current Mesh Data
-      storage_slot = code_has_value() ? code_value_int() : ubl.state.eeprom_storage_slot;
-
-      if (storage_slot == -1) {                     // Special case, we are going to 'Export' the mesh to the
-        SERIAL_ECHOLNPGM("G29 I 999");              // host in a form it can be reconstructed on a different machine
-        for (uint8_t x = 0; x < UBL_MESH_NUM_X_POINTS; x++)
-          for (uint8_t y = 0;  y < UBL_MESH_NUM_Y_POINTS; y++)
-            if (!isnan(z_values[x][y])) {
-              SERIAL_ECHOPAIR("M421 I ", x);
-              SERIAL_ECHOPAIR(" J ", y);
-              SERIAL_ECHOPGM(" Z ");
-              SERIAL_ECHO_F(z_values[x][y], 6);
-              SERIAL_EOL;
-            }
-        return;
-      }
-
-      const int16_t j = (UBL_LAST_EEPROM_INDEX - ubl_eeprom_start) / sizeof(z_values);
-
-      if (storage_slot < 0 || storage_slot >= j || ubl_eeprom_start <= 0) {
-        SERIAL_PROTOCOLLNPGM("?EEPROM storage not available for use.\n");
-        SERIAL_PROTOCOLLNPAIR("?Use 0 to ", j - 1);
-        goto LEAVE;
-      }
-      ubl.store_mesh(storage_slot);
-      ubl.state.eeprom_storage_slot = storage_slot;
-      //
-      //  if (storage_slot != ubl.state.eeprom_storage_slot)
-      ubl.store_state();    // Always save an updated copy of the UBL State info
-
-      SERIAL_PROTOCOLLNPGM("Done.\n");
-
-      #if ENABLED(PRINTER_EVENT_LEDS)
-        handle_led_print_event(all_off);
-      #endif
-    }
-
-    if (code_seen('O') || code_seen('M'))
-      ubl.display_map(code_has_value() ? code_value_int() : 0);
-
-    if (code_seen('Z')) {
-      if (code_has_value())
-        ubl.state.z_offset = code_value_float();   // do the simple case. Just lock in the specified value
-      else {
-        save_ubl_active_state_and_disable();
-        //measured_z = probe_pt(x_pos + X_PROBE_OFFSET_FROM_EXTRUDER, y_pos + Y_PROBE_OFFSET_FROM_EXTRUDER, ProbeDeployAndStow, g29_verbose_level);
-
-        ubl_has_control_of_lcd_panel = true;// Grab the LCD Hardware
-        measured_z = 1.5;
-        do_blocking_move_to_z(measured_z);  // Get close to the bed, but leave some space so we don't damage anything
-                                            // The user is not going to be locking in a new Z-Offset very often so
-                                            // it won't be that painful to spin the Encoder Wheel for 1.5mm
-        lcd_implementation_clear();
-        lcd_z_offset_edit_setup(measured_z);
-        do {
-          measured_z = lcd_z_offset_edit();
-          idle();
-          do_blocking_move_to_z(measured_z);
-        } while (!ubl_lcd_clicked());
-
-        ubl_has_control_of_lcd_panel++;   // There is a race condition for the Encoder Wheel getting clicked.
-                                          // It could get detected in lcd_mesh_edit (actually _lcd_mesh_fine_tune)
-                                          // or here. So, until we are done looking for a long Encoder Wheel Press,
-                                          // we need to take control of the panel
-
-        lcd_return_to_status();
-
-        const millis_t nxt = millis() + 1500UL;
-        while (ubl_lcd_clicked()) { // debounce and watch for abort
-          idle();
-          if (ELAPSED(millis(), nxt)) {
-            SERIAL_PROTOCOLLNPGM("\nZ-Offset Adjustment Stopped.");
-            do_blocking_move_to_z(Z_CLEARANCE_DEPLOY_PROBE);
-            lcd_setstatus("Z-Offset Stopped", true);
-            ubl_has_control_of_lcd_panel = false;
-            restore_ubl_active_state_and_leave();
-            goto LEAVE;
-          }
-        }
-        ubl_has_control_of_lcd_panel = false;
-        safe_delay(20); // We don't want any switch noise.
-
-        ubl.state.z_offset = measured_z;
-
-        lcd_implementation_clear();
-        restore_ubl_active_state_and_leave();
-      }
-    }
-
-    LEAVE:
-
-    #if ENABLED(ULTRA_LCD)
-      lcd_setstatus("G29 UBL done!         ", true);
-      lcd_quick_feedback();
-    #endif
-
-    ubl_has_control_of_lcd_panel = false;
-
-    #if ENABLED(PRINTER_EVENT_LEDS)
-      handle_led_print_event(all_off);
-    #endif
-  }
-
-  void find_mean_mesh_height() {
-    uint8_t x, y;
-    int n;
-    float sum, sum_of_diff_squared, sigma, difference, mean;
-
-    sum = sum_of_diff_squared = 0.0;
-    n = 0;
-    for (x = 0; x < UBL_MESH_NUM_X_POINTS; x++)
-      for (y = 0; y < UBL_MESH_NUM_Y_POINTS; y++)
-        if (!isnan(z_values[x][y])) {
-          sum += z_values[x][y];
-          n++;
-        }
-
-    mean = sum / n;
-
-    //
-    // Now do the sumation of the squares of difference from mean
-    //
-    for (x = 0; x < UBL_MESH_NUM_X_POINTS; x++)
-      for (y = 0; y < UBL_MESH_NUM_Y_POINTS; y++)
-        if (!isnan(z_values[x][y])) {
-          difference = (z_values[x][y] - mean);
-          sum_of_diff_squared += difference * difference;
-        }
-
-    SERIAL_ECHOLNPAIR("# of samples: ", n);
-    SERIAL_ECHOPGM("Mean Mesh Height: ");
-    SERIAL_ECHO_F(mean, 6);
-    SERIAL_EOL;
-
-    sigma = sqrt(sum_of_diff_squared / (n + 1));
-    SERIAL_ECHOPGM("Standard Deviation: ");
-    SERIAL_ECHO_F(sigma, 6);
-    SERIAL_EOL;
-
-    if (c_flag)
-      for (x = 0; x < UBL_MESH_NUM_X_POINTS; x++)
-        for (y = 0; y < UBL_MESH_NUM_Y_POINTS; y++)
-          if (!isnan(z_values[x][y]))
-            z_values[x][y] -= mean + constant;
-  }
-
-  void shift_mesh_height() {
-    for (uint8_t x = 0; x < UBL_MESH_NUM_X_POINTS; x++)
-      for (uint8_t y = 0; y < UBL_MESH_NUM_Y_POINTS; y++)
-        if (!isnan(z_values[x][y]))
-          z_values[x][y] += constant;
-  }
-
-  /**
-   * Probe all invalidated locations of the mesh that can be reached by the probe.
-   * This attempts to fill in locations closest to the nozzle's start location first.
-   */
-  void probe_entire_mesh(const float &lx, const float &ly, const bool do_ubl_mesh_map, const bool stow_probe, bool do_furthest) {
-    mesh_index_pair location;
-
-    ubl_has_control_of_lcd_panel++;
-    save_ubl_active_state_and_disable();   // we don't do bed level correction because we want the raw data when we probe
-    DEPLOY_PROBE();
-
-    do {
-      if (ubl_lcd_clicked()) {
-        SERIAL_PROTOCOLLNPGM("\nMesh only partially populated.\n");
-        lcd_quick_feedback();
-        STOW_PROBE();
-        while (ubl_lcd_clicked() ) {
-          idle();
-        }
-        ubl_has_control_of_lcd_panel = false;
-        restore_ubl_active_state_and_leave();
-        safe_delay(50);  // Debounce the Encoder wheel
-        return;
-      }
-
-      location = find_closest_mesh_point_of_type(INVALID, lx, ly, 1, NULL, do_furthest );  // the '1' says we want the location to be relative to the probe
-      if (location.x_index >= 0 && location.y_index >= 0) {
-        const float xProbe = ubl.map_x_index_to_bed_location(location.x_index),
-                    yProbe = ubl.map_y_index_to_bed_location(location.y_index);
-        if (xProbe < MIN_PROBE_X || xProbe > MAX_PROBE_X || yProbe < MIN_PROBE_Y || yProbe > MAX_PROBE_Y) {
-          SERIAL_PROTOCOLLNPGM("?Error: Attempt to probe off the bed.");
-          ubl_has_control_of_lcd_panel = false;
-          goto LEAVE;
-        }
-        const float measured_z = probe_pt(xProbe, yProbe, stow_probe, g29_verbose_level);
-        z_values[location.x_index][location.y_index] = measured_z + zprobe_zoffset;
-      }
-
-      if (do_ubl_mesh_map) ubl.display_map(map_type);
-
-    } while (location.x_index >= 0 && location.y_index >= 0);
-
-    LEAVE:
-
-    STOW_PROBE();
-    restore_ubl_active_state_and_leave();
-
-    do_blocking_move_to_xy(
-      constrain(lx - (X_PROBE_OFFSET_FROM_EXTRUDER), X_MIN_POS, X_MAX_POS),
-      constrain(ly - (Y_PROBE_OFFSET_FROM_EXTRUDER), Y_MIN_POS, Y_MAX_POS)
-    );
-  }
-
-  vector_3 tilt_mesh_based_on_3pts(const float &pt1, const float &pt2, const float &pt3) {
-    float c, d, t;
-    int i, j;
-
-    vector_3 v1 = vector_3( (ubl_3_point_1_X - ubl_3_point_2_X),
-                            (ubl_3_point_1_Y - ubl_3_point_2_Y),
-                            (pt1 - pt2) ),
-
-             v2 = vector_3( (ubl_3_point_3_X - ubl_3_point_2_X),
-                            (ubl_3_point_3_Y - ubl_3_point_2_Y),
-                            (pt3 - pt2) ),
-
-             normal = vector_3::cross(v1, v2);
-
-    // printf("[%f,%f,%f]    ", normal.x, normal.y, normal.z);
-
-    /**
-     * This code does two things. This vector is normal to the tilted plane.
-     * However, we don't know its direction. We need it to point up. So if
-     * Z is negative, we need to invert the sign of all components of the vector
-     * We also need Z to be unity because we are going to be treating this triangle
-     * as the sin() and cos() of the bed's tilt
-     */
-    const float inv_z = 1.0 / normal.z;
-    normal.x *= inv_z;
-    normal.y *= inv_z;
-    normal.z = 1.0;
-
-    //
-    // All of 3 of these points should give us the same d constant
-    //
-    t = normal.x * ubl_3_point_1_X + normal.y * ubl_3_point_1_Y;
-    d = t + normal.z * pt1;
-    c = d - t;
-    SERIAL_ECHOPGM("d from 1st point: ");
-    SERIAL_ECHO_F(d, 6);
-    SERIAL_ECHOPGM("  c: ");
-    SERIAL_ECHO_F(c, 6);
-    SERIAL_EOL;
-    t = normal.x * ubl_3_point_2_X + normal.y * ubl_3_point_2_Y;
-    d = t + normal.z * pt2;
-    c = d - t;
-    SERIAL_ECHOPGM("d from 2nd point: ");
-    SERIAL_ECHO_F(d, 6);
-    SERIAL_ECHOPGM("  c: ");
-    SERIAL_ECHO_F(c, 6);
-    SERIAL_EOL;
-    t = normal.x * ubl_3_point_3_X + normal.y * ubl_3_point_3_Y;
-    d = t + normal.z * pt3;
-    c = d - t;
-    SERIAL_ECHOPGM("d from 3rd point: ");
-    SERIAL_ECHO_F(d, 6);
-    SERIAL_ECHOPGM("  c: ");
-    SERIAL_ECHO_F(c, 6);
-    SERIAL_EOL;
-
-    for (i = 0; i < UBL_MESH_NUM_X_POINTS; i++) {
-      for (j = 0; j < UBL_MESH_NUM_Y_POINTS; j++) {
-        c = -((normal.x * (UBL_MESH_MIN_X + i * (MESH_X_DIST)) + normal.y * (UBL_MESH_MIN_Y + j * (MESH_Y_DIST))) - d);
-        z_values[i][j] += c;
-      }
-    }
-    return normal;
-  }
-
-  float use_encoder_wheel_to_measure_point() {
-    while (!ubl_lcd_clicked()) {     // we need the loop to move the nozzle based on the encoder wheel here!
-      idle();
-      if (ubl_encoderDiff) {
-        do_blocking_move_to_z(current_position[Z_AXIS] + 0.01 * float(ubl_encoderDiff));
-        ubl_encoderDiff = 0;
-      }
-    }
-    return current_position[Z_AXIS];
-  }
-
-  float measure_business_card_thickness(const float &height_value) {
-
-    ubl_has_control_of_lcd_panel++;
-    save_ubl_active_state_and_disable();   // we don't do bed level correction because we want the raw data when we probe
-
-    SERIAL_PROTOCOLLNPGM("Place Shim Under Nozzle and Perform Measurement.");
-    do_blocking_move_to_z(height_value);
-    do_blocking_move_to_xy((float(X_MAX_POS) - float(X_MIN_POS)) / 2.0, (float(Y_MAX_POS) - float(Y_MIN_POS)) / 2.0);
-      //, min( planner.max_feedrate_mm_s[X_AXIS], planner.max_feedrate_mm_s[Y_AXIS])/2.0);
-
-    const float Z1 = use_encoder_wheel_to_measure_point();
-    do_blocking_move_to_z(current_position[Z_AXIS] + SIZE_OF_LITTLE_RAISE);
-    ubl_has_control_of_lcd_panel = false;
-
-    SERIAL_PROTOCOLLNPGM("Remove Shim and Measure Bed Height.");
-    const float Z2 = use_encoder_wheel_to_measure_point();
-    do_blocking_move_to_z(current_position[Z_AXIS] + SIZE_OF_LITTLE_RAISE);
-
-    if (g29_verbose_level > 1) {
-      SERIAL_PROTOCOLPGM("Business Card is: ");
-      SERIAL_PROTOCOL_F(abs(Z1 - Z2), 6);
-      SERIAL_PROTOCOLLNPGM("mm thick.");
-    }
-    restore_ubl_active_state_and_leave();
-    return abs(Z1 - Z2);
-  }
-
-  void manually_probe_remaining_mesh(const float &lx, const float &ly, const float &z_clearance, const float &card_thickness, const bool do_ubl_mesh_map) {
-
-    ubl_has_control_of_lcd_panel++;
-    save_ubl_active_state_and_disable();   // we don't do bed level correction because we want the raw data when we probe
-    do_blocking_move_to_z(z_clearance);
-    do_blocking_move_to_xy(lx, ly);
-
-    float last_x = -9999.99, last_y = -9999.99;
-    mesh_index_pair location;
-    do {
-      if (do_ubl_mesh_map) ubl.display_map(map_type);
-
-      location = find_closest_mesh_point_of_type(INVALID, lx, ly, 0, NULL, false); // The '0' says we want to use the nozzle's position
-      // It doesn't matter if the probe can not reach the
-      // NAN location. This is a manual probe.
-      if (location.x_index < 0 && location.y_index < 0) continue;
-
-      const float xProbe = ubl.map_x_index_to_bed_location(location.x_index),
-                  yProbe = ubl.map_y_index_to_bed_location(location.y_index);
-
-      // Modify to use if (position_is_reachable(pos[XYZ]))
-      if (xProbe < (X_MIN_POS) || xProbe > (X_MAX_POS) || yProbe < (Y_MIN_POS) || yProbe > (Y_MAX_POS)) {
-        SERIAL_PROTOCOLLNPGM("?Error: Attempt to probe off the bed.");
-        ubl_has_control_of_lcd_panel = false;
-        goto LEAVE;
-      }
-
-      const float dx = xProbe - last_x,
-                  dy = yProbe - last_y;
-
-      if (HYPOT(dx, dy) < BIG_RAISE_NOT_NEEDED)
-        do_blocking_move_to_z(current_position[Z_AXIS] + SIZE_OF_LITTLE_RAISE);
-      else
-        do_blocking_move_to_z(z_clearance);
-
-      do_blocking_move_to_xy(xProbe, yProbe);
-
-      last_x = xProbe;
-      last_y = yProbe;
-
-      ubl_has_control_of_lcd_panel = true;
-      while (!ubl_lcd_clicked) {     // we need the loop to move the nozzle based on the encoder wheel here!
-        idle();
-        if (ubl_encoderDiff) {
-          do_blocking_move_to_z(current_position[Z_AXIS] + float(ubl_encoderDiff) / 100.0);
-          ubl_encoderDiff = 0;
-        }
-      }
-
-      const millis_t nxt = millis() + 1500L;
-      while (ubl_lcd_clicked()) {     // debounce and watch for abort
-        idle();
-        if (ELAPSED(millis(), nxt)) {
-          SERIAL_PROTOCOLLNPGM("\nMesh only partially populated.");
-          do_blocking_move_to_z(Z_CLEARANCE_DEPLOY_PROBE);
-          lcd_quick_feedback();
-          while (ubl_lcd_clicked()) idle();
-          ubl_has_control_of_lcd_panel = false;
-          restore_ubl_active_state_and_leave();
-          return;
-        }
-      }
-
-      z_values[location.x_index][location.y_index] = current_position[Z_AXIS] - card_thickness;
-      if (g29_verbose_level > 2) {
-        SERIAL_PROTOCOL("Mesh Point Measured at: ");
-        SERIAL_PROTOCOL_F(z_values[location.x_index][location.y_index], 6);
-        SERIAL_EOL;
-      }
-    } while (location.x_index >= 0 && location.y_index >= 0);
-
-    if (do_ubl_mesh_map) ubl.display_map(map_type);
-
-    LEAVE:
-    restore_ubl_active_state_and_leave();
-    do_blocking_move_to_z(Z_CLEARANCE_DEPLOY_PROBE);
-    do_blocking_move_to_xy(lx, ly);
-  }
-
-  bool g29_parameter_parsing() {
-
-    #if ENABLED(PRINTER_EVENT_LEDS)
-      handle_led_print_event(auto_leveling);
-    #endif
-
-    #if ENABLED(ULTRA_LCD)
-      lcd_setstatus("Doing G29 UBL !", true);
-      lcd_quick_feedback();
-    #endif
-
-    x_pos = current_position[X_AXIS];
-    y_pos = current_position[Y_AXIS];
-    x_flag = y_flag = repeat_flag = false;
-    map_type = 0;
-    constant = 0.0;
-    repetition_cnt = 1;
-
-    if ((x_flag = code_seen('X'))) {
-      x_pos = code_value_float();
-      if (x_pos < X_MIN_POS || x_pos > X_MAX_POS) {
-        SERIAL_PROTOCOLLNPGM("Invalid X location specified.\n");
-        return UBL_ERR;
-      }
-    }
-
-    if ((y_flag = code_seen('Y'))) {
-      y_pos = code_value_float();
-      if (y_pos < Y_MIN_POS || y_pos > Y_MAX_POS) {
-        SERIAL_PROTOCOLLNPGM("Invalid Y location specified.\n");
-        return UBL_ERR;
-      }
-    }
-
-    if (x_flag != y_flag) {
-      SERIAL_PROTOCOLLNPGM("Both X & Y locations must be specified.\n");
-      return UBL_ERR;
-    }
-
-    g29_verbose_level = 0;
-    if (code_seen('V')) {
-      g29_verbose_level = code_value_int();
-      if (g29_verbose_level < 0 || g29_verbose_level > 4) {
-        SERIAL_PROTOCOLLNPGM("Invalid Verbose Level specified. (0-4)\n");
-        return UBL_ERR;
-      }
-    }
-
-    if (code_seen('A')) {     // Activate the Unified Bed Leveling System
-      ubl.state.active = 1;
-      SERIAL_PROTOCOLLNPGM("Unified Bed Leveling System activated.\n");
-      ubl.store_state();
-    }
-
-    if ((c_flag = code_seen('C') && code_has_value()))
-      constant = code_value_float();
-
-    if (code_seen('D')) {     // Disable the Unified Bed Leveling System
-      ubl.state.active = 0;
-      SERIAL_PROTOCOLLNPGM("Unified Bed Leveling System de-activated.\n");
-      ubl.store_state();
-    }
-
-    #if ENABLED(ENABLE_LEVELING_FADE_HEIGHT)
-      if (code_seen('F') && code_has_value()) {
-        const float fh = code_value_float();
-        if (fh < 0.0 || fh > 100.0) {
-          SERIAL_PROTOCOLLNPGM("?Bed Level Correction Fade Height Not Plausible.\n");
-          return UBL_ERR;
-        }
-        ubl.state.g29_correction_fade_height = fh;
-        ubl.state.g29_fade_height_multiplier = 1.0 / fh;
-      }
-    #endif
-
-    if ((repeat_flag = code_seen('R'))) {
-      repetition_cnt = code_has_value() ? code_value_int() : 9999;
-      if (repetition_cnt < 1) {
-        SERIAL_PROTOCOLLNPGM("Invalid Repetition count.\n");
-        return UBL_ERR;
-      }
-    }
-
-    if (code_seen('O')) {     // Check if a map type was specified
-      map_type = code_value_int() ? code_has_value() : 0; 
-      if ( map_type<0 || map_type>1) {
-        SERIAL_PROTOCOLLNPGM("Invalid map type.\n");
-        return UBL_ERR;
-      }
-    }
-
-    if (code_seen('M')) {     // Check if a map type was specified
-      map_type = code_value_int() ? code_has_value() : 0; 
-      if ( map_type<0 || map_type>1) {
-        SERIAL_PROTOCOLLNPGM("Invalid map type.\n");
-        return UBL_ERR;
-      }
-    }
-
-    return UBL_OK;
-  }
-
-  /**
-   * This function goes away after G29 debug is complete. But for right now, it is a handy
-   * routine to dump binary data structures.
-   */
-  void dump(char * const str, const float &f) {
-    char *ptr;
-
-    SERIAL_PROTOCOL(str);
-    SERIAL_PROTOCOL_F(f, 8);
-    SERIAL_PROTOCOL("  ");
-    ptr = (char*)&f;
-    for (uint8_t i = 0; i < 4; i++) {
-      SERIAL_PROTOCOL("  ");
-      prt_hex_byte(*ptr++);
-    }
-    SERIAL_PROTOCOL("  isnan()=");
-    SERIAL_PROTOCOL(isnan(f));
-    SERIAL_PROTOCOL("  isinf()=");
-    SERIAL_PROTOCOL(isinf(f));
-
-    constexpr float g = INFINITY;
-    if (f == -g)
-      SERIAL_PROTOCOL("  Minus Infinity detected.");
-
-    SERIAL_EOL;
-  }
-
-  static int ubl_state_at_invocation = 0,
-             ubl_state_recursion_chk = 0;
-
-  void save_ubl_active_state_and_disable() {
-    ubl_state_recursion_chk++;
-    if (ubl_state_recursion_chk != 1) {
-      SERIAL_ECHOLNPGM("save_ubl_active_state_and_disabled() called multiple times in a row.");
-      lcd_setstatus("save_UBL_active() error", true);
-      lcd_quick_feedback();
-      return;
-    }
-    ubl_state_at_invocation = ubl.state.active;
-    ubl.state.active = 0;
-  }
-
-  void restore_ubl_active_state_and_leave() {
-    if (--ubl_state_recursion_chk) {
-      SERIAL_ECHOLNPGM("restore_ubl_active_state_and_leave() called too many times.");
-      lcd_setstatus("restore_UBL_active() error", true);
-      lcd_quick_feedback();
-      return;
-    }
-    ubl.state.active = ubl_state_at_invocation;
-  }
-
-
-  /**
-   * Much of the 'What?' command can be eliminated. But until we are fully debugged, it is
-   * good to have the extra information. Soon... we prune this to just a few items
-   */
-  void g29_what_command() {
-    const uint16_t k = E2END - ubl_eeprom_start;
-    statistics_flag++;
-
-    SERIAL_PROTOCOLPGM("Unified Bed Leveling System Version 1.00 ");
-    if (ubl.state.active)  
-      SERIAL_PROTOCOLCHAR('A');
-    else
-      SERIAL_PROTOCOLPGM("In");
-    SERIAL_PROTOCOLLNPGM("ctive.\n");
-    safe_delay(50);
-
-    if (ubl.state.eeprom_storage_slot == -1)
-      SERIAL_PROTOCOLPGM("No Mesh Loaded.");
-    else {
-      SERIAL_PROTOCOLPGM("Mesh: ");
-      prt_hex_word(ubl.state.eeprom_storage_slot);
-      SERIAL_PROTOCOLPGM(" Loaded.");
-    }
-    SERIAL_EOL;
-    safe_delay(50);
-
-    #if ENABLED(ENABLE_LEVELING_FADE_HEIGHT)
-      SERIAL_PROTOCOLPAIR("g29_correction_fade_height : ", ubl.state.g29_correction_fade_height);
-      SERIAL_EOL;
-    #endif
-
-    SERIAL_PROTOCOLPGM("z_offset: ");
-    SERIAL_PROTOCOL_F(ubl.state.z_offset, 6);
-    SERIAL_EOL;
-    safe_delay(50);
-
-    SERIAL_PROTOCOLPGM("X-Axis Mesh Points at: ");
-    for (uint8_t i = 0; i < UBL_MESH_NUM_X_POINTS; i++) {
-      SERIAL_PROTOCOL_F( ubl.map_x_index_to_bed_location(i), 1);
-      SERIAL_PROTOCOLPGM("  ");
-      safe_delay(50);
-    }
-    SERIAL_EOL;
-
-    SERIAL_PROTOCOLPGM("Y-Axis Mesh Points at: ");
-    for (uint8_t i = 0; i < UBL_MESH_NUM_Y_POINTS; i++) {
-      SERIAL_PROTOCOL_F( ubl.map_y_index_to_bed_location(i), 1);
-      SERIAL_PROTOCOLPGM("  ");
-      safe_delay(50);
-    }
-    SERIAL_EOL;
-
-    #if HAS_KILL
-      SERIAL_PROTOCOLPAIR("Kill pin on :", KILL_PIN);
-      SERIAL_PROTOCOLLNPAIR("  state:", READ(KILL_PIN));
-    #endif
-    SERIAL_EOL;
-    safe_delay(50);
-
-    SERIAL_PROTOCOLLNPAIR("ubl_state_at_invocation :", ubl_state_at_invocation);
-    SERIAL_EOL;
-    SERIAL_PROTOCOLLNPAIR("ubl_state_recursion_chk :", ubl_state_recursion_chk);
-    SERIAL_EOL;
-    safe_delay(50);
-    SERIAL_PROTOCOLPGM("Free EEPROM space starts at: 0x");
-    prt_hex_word(ubl_eeprom_start);
-    SERIAL_EOL;
-
-    SERIAL_PROTOCOLPGM("end of EEPROM              : ");
-    prt_hex_word(E2END);
-    SERIAL_EOL;
-    safe_delay(50);
-
-    SERIAL_PROTOCOLLNPAIR("sizeof(ubl) :  ", (int)sizeof(ubl));
-    SERIAL_EOL;
-    SERIAL_PROTOCOLLNPAIR("z_value[][] size: ", (int)sizeof(z_values));
-    SERIAL_EOL;
-    safe_delay(50);
-
-    SERIAL_PROTOCOLPGM("EEPROM free for UBL: 0x");
-    prt_hex_word(k);
-    SERIAL_EOL;
-    safe_delay(50);
-
-    SERIAL_PROTOCOLPGM("EEPROM can hold 0x");
-    prt_hex_word(k / sizeof(z_values));
-    SERIAL_PROTOCOLLNPGM(" meshes.\n");
-    safe_delay(50);
-
-    SERIAL_PROTOCOLPGM("sizeof(ubl.state) :");
-    prt_hex_word(sizeof(ubl.state));
-
-    SERIAL_PROTOCOLPAIR("\nUBL_MESH_NUM_X_POINTS  ", UBL_MESH_NUM_X_POINTS);
-    SERIAL_PROTOCOLPAIR("\nUBL_MESH_NUM_Y_POINTS  ", UBL_MESH_NUM_Y_POINTS);
-    safe_delay(50);
-    SERIAL_PROTOCOLPAIR("\nUBL_MESH_MIN_X         ", UBL_MESH_MIN_X);
-    SERIAL_PROTOCOLPAIR("\nUBL_MESH_MIN_Y         ", UBL_MESH_MIN_Y);
-    safe_delay(50);
-    SERIAL_PROTOCOLPAIR("\nUBL_MESH_MAX_X         ", UBL_MESH_MAX_X);
-    SERIAL_PROTOCOLPAIR("\nUBL_MESH_MAX_Y         ", UBL_MESH_MAX_Y);
-    safe_delay(50);
-    SERIAL_PROTOCOLPGM("\nMESH_X_DIST        ");
-    SERIAL_PROTOCOL_F(MESH_X_DIST, 6);
-    SERIAL_PROTOCOLPGM("\nMESH_Y_DIST        ");
-    SERIAL_PROTOCOL_F(MESH_Y_DIST, 6);
-    SERIAL_EOL;
-    safe_delay(50);
-
-    if (!ubl.sanity_check())
-      SERIAL_PROTOCOLLNPGM("Unified Bed Leveling sanity checks passed.");
-  }
-
-  /**
-   * When we are fully debugged, the EEPROM dump command will get deleted also. But
-   * right now, it is good to have the extra information. Soon... we prune this.
-   */
-  void g29_eeprom_dump() {
-    unsigned char cccc;
-    uint16_t kkkk;
-
-    SERIAL_ECHO_START;
-    SERIAL_ECHOLNPGM("EEPROM Dump:");
-    for (uint16_t i = 0; i < E2END + 1; i += 16) {
-      if (!(i & 0x3)) idle();
-      prt_hex_word(i);
-      SERIAL_ECHOPGM(": ");
-      for (uint16_t j = 0; j < 16; j++) {
-        kkkk = i + j;
-        eeprom_read_block(&cccc, (void *)kkkk, 1);
-        prt_hex_byte(cccc);
-        SERIAL_ECHO(' ');
-      }
-      SERIAL_EOL;
-    }
-    SERIAL_EOL;
-  }
-
-  /**
-   * When we are fully debugged, this may go away. But there are some valid
-   * use cases for the users. So we can wait and see what to do with it.
-   */
-  void g29_compare_current_mesh_to_stored_mesh() {
-    float tmp_z_values[UBL_MESH_NUM_X_POINTS][UBL_MESH_NUM_Y_POINTS];
-
-    if (!code_has_value()) {
-      SERIAL_PROTOCOLLNPGM("?Mesh # required.\n");
-      return;
-    }
-    storage_slot = code_value_int();
-
-    int16_t j = (UBL_LAST_EEPROM_INDEX - ubl_eeprom_start) / sizeof(tmp_z_values);
-
-    if (storage_slot < 0 || storage_slot > j || ubl_eeprom_start <= 0) {
-      SERIAL_PROTOCOLLNPGM("?EEPROM storage not available for use.\n");
-      return;
-    }
-
-    j = UBL_LAST_EEPROM_INDEX - (storage_slot + 1) * sizeof(tmp_z_values);
-    eeprom_read_block((void *)&tmp_z_values, (void *)j, sizeof(tmp_z_values));
-
-    SERIAL_ECHOPAIR("Subtracting Mesh ", storage_slot);
-    SERIAL_PROTOCOLPGM(" loaded from EEPROM address ");   // Soon, we can remove the extra clutter of printing
-    prt_hex_word(j);            // the address in the EEPROM where the Mesh is stored.
-    SERIAL_EOL;
-
-    for (uint8_t x = 0; x < UBL_MESH_NUM_X_POINTS; x++)
-      for (uint8_t y = 0; y < UBL_MESH_NUM_Y_POINTS; y++)
-        z_values[x][y] = z_values[x][y] - tmp_z_values[x][y];
-  }
-
-  mesh_index_pair find_closest_mesh_point_of_type(const MeshPointType type, const float &lx, const float &ly, const bool probe_as_reference, unsigned int bits[16], bool far_flag) {
-    int i, j, k, l;
-    float distance, closest = far_flag ? -99999.99 : 99999.99;
-    mesh_index_pair return_val;
-
-    return_val.x_index = return_val.y_index = -1;
-
-    const float current_x = current_position[X_AXIS],
-                current_y = current_position[Y_AXIS];
-
-    // Get our reference position. Either the nozzle or probe location.
-    const float px = lx - (probe_as_reference ? X_PROBE_OFFSET_FROM_EXTRUDER : 0),
-                py = ly - (probe_as_reference ? Y_PROBE_OFFSET_FROM_EXTRUDER : 0);
-
-    for (i = 0; i < UBL_MESH_NUM_X_POINTS; i++) {
-      for (j = 0; j < UBL_MESH_NUM_Y_POINTS; j++) {
-
-        if ( (type == INVALID && isnan(z_values[i][j]))  // Check to see if this location holds the right thing
-          || (type == REAL && !isnan(z_values[i][j]))
-          || (type == SET_IN_BITMAP && is_bit_set(bits, i, j))
-        ) {
-
-          // We only get here if we found a Mesh Point of the specified type
-
-          const float mx = LOGICAL_X_POSITION(ubl.map_x_index_to_bed_location(i)), // Check if we can probe this mesh location
-                      my = LOGICAL_Y_POSITION(ubl.map_y_index_to_bed_location(j));
-
-          // If we are using the probe as the reference there are some locations we can't get to.
-          // We prune these out of the list and ignore them until the next Phase where we do the
-          // manual nozzle probing.
-
-          if (probe_as_reference &&
-            (mx < (MIN_PROBE_X) || mx > (MAX_PROBE_X) || my < (MIN_PROBE_Y) || my > (MAX_PROBE_Y))
-          ) continue;
-
-          // We can get to it. Let's see if it is the closest location to the nozzle.
-          // Add in a weighting factor that considers the current location of the nozzle.
-
-          distance = HYPOT(px - mx, py - my) + HYPOT(current_x - mx, current_y - my) * 0.1;
-
-	  if (far_flag) {                                    // If doing the far_flag action, we want to be as far as possible
-            for (k = 0; k < UBL_MESH_NUM_X_POINTS; k++) {    // from the starting point and from any other probed points.  We
-              for (l = 0; l < UBL_MESH_NUM_Y_POINTS; l++) {  // want the next point spread out and filling in any blank spaces
-                if ( !isnan(z_values[k][l])) {               // in the mesh.   So we add in some of the distance to every probed 
-                  distance += (i-k)*(i-k)*MESH_X_DIST*.05;   // point we can find.
-                  distance += (j-l)*(j-l)*MESH_Y_DIST*.05;
-		}
-              }
-	    }
-	  }
-
-          if ( (!far_flag&&(distance < closest)) || (far_flag&&(distance > closest)) ) {  // if far_flag, look for furthest away point
-            closest = distance;       // We found a closer location with
-            return_val.x_index = i;   // the specified type of mesh value.
-            return_val.y_index = j;
-            return_val.distance = closest;
-          }
-        }
-      }
-    }
-    return return_val;
-  }
-
-  void fine_tune_mesh(const float &lx, const float &ly, const bool do_ubl_mesh_map) {
-    #if ENABLED(PRINTER_EVENT_LEDS)
-      handle_led_print_event(manual_leveling);
-    #endif
-
-    mesh_index_pair location;
-    uint16_t not_done[16];
-    int32_t round_off;
-
-    save_ubl_active_state_and_disable();
-    memset(not_done, 0xFF, sizeof(not_done));
-
-    #if ENABLED(ULTRA_LCD)
-      lcd_setstatus("Fine Tuning Mesh.", true);
-    #endif
-
-    do_blocking_move_to_z(Z_CLEARANCE_DEPLOY_PROBE);
-    do_blocking_move_to_xy(lx, ly);
-    do {
-      if (do_ubl_mesh_map) ubl.display_map(map_type);
-
-      location = find_closest_mesh_point_of_type( SET_IN_BITMAP, lx,  ly, 0, not_done, false); // The '0' says we want to use the nozzle's position
-                                                                                              // It doesn't matter if the probe can not reach this
-                                                                                              // location. This is a manual edit of the Mesh Point.
-      if (location.x_index < 0 && location.y_index < 0) continue; // abort if we can't find any more points.
-
-      bit_clear(not_done, location.x_index, location.y_index);  // Mark this location as 'adjusted' so we will find a
-                                                                // different location the next time through the loop
-
-      const float xProbe = ubl.map_x_index_to_bed_location(location.x_index),
-                  yProbe = ubl.map_y_index_to_bed_location(location.y_index);
-      if (xProbe < X_MIN_POS || xProbe > X_MAX_POS || yProbe < Y_MIN_POS || yProbe > Y_MAX_POS) { // In theory, we don't need this check.
-        SERIAL_PROTOCOLLNPGM("?Error: Attempt to edit off the bed.");                             // This really can't happen, but for now,
-        ubl_has_control_of_lcd_panel = false;                                                         // Let's do the check.
-        goto FINE_TUNE_EXIT;
-      }
-
-      do_blocking_move_to_z(Z_CLEARANCE_DEPLOY_PROBE);    // Move the nozzle to where we are going to edit
-      do_blocking_move_to_xy(xProbe, yProbe);
-      float new_z = z_values[location.x_index][location.y_index];
-      
-      round_off = (int32_t)(new_z * 1000.0);    // we chop off the last digits just to be clean. We are rounding to the
-      new_z = float(round_off) / 1000.0;
-
-      ubl_has_control_of_lcd_panel = true;
-
-      lcd_implementation_clear();
-      lcd_mesh_edit_setup(new_z);
-
-      wait_for_user = true;
-      do {
-        new_z = lcd_mesh_edit();
-        idle();
-      } while (!ubl_lcd_clicked());
-
-      lcd_return_to_status();
-
-      ubl_has_control_of_lcd_panel = true; // There is a race condition for the Encoder Wheel getting clicked.
-                                           // It could get detected in lcd_mesh_edit (actually _lcd_mesh_fine_tune)
-                                           // or here.
-
-      const millis_t nxt = millis() + 1500UL;
-      while (ubl_lcd_clicked()) { // debounce and watch for abort
-        idle();
-        if (ELAPSED(millis(), nxt)) {
-          lcd_return_to_status();
-//        SERIAL_PROTOCOLLNPGM("\nFine Tuning of Mesh Stopped.");
-          do_blocking_move_to_z(Z_CLEARANCE_DEPLOY_PROBE);
-          lcd_setstatus("Mesh Editing Stopped", true);
-
-          while (ubl_lcd_clicked()) idle();
-
-          ubl_has_control_of_lcd_panel = false;
-          goto FINE_TUNE_EXIT;
-        }
-      }
-
-      safe_delay(20);                       // We don't want any switch noise.
-
-      z_values[location.x_index][location.y_index] = new_z;
-
-      lcd_implementation_clear();
-
-    } while (location.x_index >= 0 && location.y_index >= 0 && --repetition_cnt);
-
-    FINE_TUNE_EXIT:
-
-    ubl_has_control_of_lcd_panel = false;
-
-    if (do_ubl_mesh_map) ubl.display_map(map_type);
-    restore_ubl_active_state_and_leave();
-    do_blocking_move_to_z(Z_CLEARANCE_DEPLOY_PROBE);
-
-    do_blocking_move_to_xy(lx, ly);
-
-    #if ENABLED(ULTRA_LCD)
-      lcd_setstatus("Done Editing Mesh", true);
-    #endif
-    SERIAL_ECHOLNPGM("Done Editing Mesh.");
-
-    #if ENABLED(PRINTER_EVENT_LEDS)
-      handle_led_print_event(all_off);
-    #endif
-  }
-
-#endif // AUTO_BED_LEVELING_UBL
+/**
+ * Marlin 3D Printer Firmware
+ * Copyright (C) 2016 MarlinFirmware [https://github.com/MarlinFirmware/Marlin]
+ *
+ * Based on Sprinter and grbl.
+ * Copyright (C) 2011 Camiel Gubbels / Erik van der Zalm
+ *
+ * This program is free software: you can redistribute it and/or modify
+ * it under the terms of the GNU General Public License as published by
+ * the Free Software Foundation, either version 3 of the License, or
+ * (at your option) any later version.
+ *
+ * This program is distributed in the hope that it will be useful,
+ * but WITHOUT ANY WARRANTY; without even the implied warranty of
+ * MERCHANTABILITY or FITNESS FOR A PARTICULAR PURPOSE.  See the
+ * GNU General Public License for more details.
+ *
+ * You should have received a copy of the GNU General Public License
+ * along with this program.  If not, see <http://www.gnu.org/licenses/>.
+ *
+ */
+
+#include "MarlinConfig.h"
+
+#if ENABLED(AUTO_BED_LEVELING_UBL)
+  //#include "vector_3.h"
+  //#include "qr_solve.h"
+
+  #include "UBL.h"
+  #include "Marlin.h"
+  #include "hex_print_routines.h"
+  #include "configuration_store.h"
+  #include "planner.h"
+  #include "ultralcd.h"
+
+  #if ENABLED(BLINKM) || ENABLED(RGB_LED) || ENABLED(RGB_STRIP)
+    #include "RGB_Strip.h"
+  #endif
+  
+  #if ENABLED(LEDSTRIP)
+    #include "ledstrip.h"
+  #endif
+
+  #include <math.h>
+
+  void lcd_babystep_z();
+  void lcd_return_to_status();
+  bool lcd_clicked();
+  void lcd_implementation_clear();
+
+  extern float meshedit_done;
+  extern long babysteps_done;
+  extern float code_value_float();
+  extern bool code_value_bool();
+  extern bool code_has_value();
+  extern float probe_pt(float x, float y, bool, int);
+  extern float zprobe_zoffset;
+  extern bool set_probe_deployed(bool);
+  #define DEPLOY_PROBE() set_probe_deployed(true)
+  #define STOW_PROBE() set_probe_deployed(false)
+  bool ProbeStay = true;
+
+  constexpr float ubl_3_point_1_X = UBL_PROBE_PT_1_X,
+                  ubl_3_point_1_Y = UBL_PROBE_PT_1_Y,
+                  ubl_3_point_2_X = UBL_PROBE_PT_2_X,
+                  ubl_3_point_2_Y = UBL_PROBE_PT_2_Y,
+                  ubl_3_point_3_X = UBL_PROBE_PT_3_X,
+                  ubl_3_point_3_Y = UBL_PROBE_PT_3_Y;
+
+  #define SIZE_OF_LITTLE_RAISE 0
+  #define BIG_RAISE_NOT_NEEDED 0
+  extern void lcd_quick_feedback();
+
+  /**
+   *   G29: Unified Bed Leveling by Roxy
+   *
+   *   Parameters understood by this leveling system:
+   *
+   *   A     Activate   Activate the Unified Bed Leveling system.
+   *
+   *   B #   Business   Use the 'Business Card' mode of the Manual Probe subsystem. This is invoked as
+   *                    G29 P2 B   The mode of G29 P2 allows you to use a bussiness card or recipe card
+   *                    as a shim that the nozzle will pinch as it is lowered. The idea is that you
+   *                    can easily feel the nozzle getting to the same height by the amount of resistance
+   *                    the business card exhibits to movement. You should try to achieve the same amount
+   *                    of resistance on each probed point to facilitate accurate and repeatable measurements.
+   *                    You should be very careful not to drive the nozzle into the bussiness card with a
+   *                    lot of force as it is very possible to cause damage to your printer if your are
+   *                    careless. If you use the B option with G29 P2 B you can leave the number parameter off
+   *                    on its first use to enable measurement of the business card thickness. Subsequent usage
+   *                    of the B parameter can have the number previously measured supplied to the command.
+   *                    Incidently, you are much better off using something like a Spark Gap feeler gauge than
+   *                    something that compresses like a Business Card.
+   *
+   *   C     Continue   Continue, Constant, Current Location. This is not a primary command. C is used to
+   *                    further refine the behaviour of several other commands. Issuing a G29 P1 C will
+   *                    continue the generation of a partially constructed Mesh without invalidating what has
+   *                    been done. Issuing a G29 P2 C will tell the Manual Probe subsystem to use the current
+   *                    location in its search for the closest unmeasured Mesh Point. When used with a G29 Z C
+   *                    it indicates to use the current location instead of defaulting to the center of the print bed.
+   *
+   *   D     Disable    Disable the Unified Bed Leveling system.
+   *
+   *   E     Stow_probe Stow the probe after each sampled point.
+   *
+   *   F #   Fade   *   Fade the amount of Mesh Based Compensation over a specified height. At the
+   *                    specified height, no correction is applied and natural printer kenimatics take over. If no
+   *                    number is specified for the command, 10mm is assumed to be reasonable.
+   *
+   *   G #   Grid   *   Perform a Grid Based Leveling of the current Mesh using a grid with n points on a side.
+   *
+   *   H #   Height     Specify the Height to raise the nozzle after each manual probe of the bed. The
+   *                    default is 5mm.
+   *
+   *   I #   Invalidate Invalidate specified number of Mesh Points. The nozzle location is used unless
+   *                    the X and Y parameter are used. If no number is specified, only the closest Mesh
+   *                    point to the location is invalidated. The M parameter is available as well to produce
+   *                    a map after the operation. This command is useful to invalidate a portion of the
+   *                    Mesh so it can be adjusted using other tools in the Unified Bed Leveling System. When
+   *                    attempting to invalidate an isolated bad point in the mesh, the M option will indicate
+   *                    where the nozzle is positioned in the Mesh with (#). You can move the nozzle around on
+   *                    the bed and use this feature to select the center of the area (or cell) you want to
+   *                    invalidate.
+   *
+   *   K #   Kompare    Kompare current Mesh with stored Mesh # replacing current Mesh with the result. This
+   *                    command literally performs a diff between two Meshes.
+   *
+   *   L     Load   *   Load Mesh from the previously activated location in the EEPROM.
+   *
+   *   L #   Load   *   Load Mesh from the specified location in the EEPROM. Set this location as activated
+   *                    for subsequent Load and Store operations.
+   *
+   *   O     Map   *    Display the Mesh Map Topology.
+   *                    The parameter can be specified alone (ie. G29 O) or in combination with many of the
+   *                    other commands. The Mesh Map option works with all of the Phase
+   *                    commands (ie. G29 P4 R 5 X 50 Y100 C -.1 O)  The Map parameter can also of a Map Type
+   *                    specified.  A map type of 0 is the default is user readable.   A map type of 1 can
+   *                    be specified and is suitable to Cut & Paste into Excel to allow graphing of the user's
+   *                    mesh.
+   *
+   *   N    No Home     G29 normally insists that a G28 has been performed. You can over rule this with an
+   *                    N option. In general, you should not do this. This can only be done safely with
+   *                    commands that do not move the nozzle.
+   *
+   *   The P or Phase commands are used for the bulk of the work to setup a Mesh. In general, your Mesh will
+   *   start off being initialized with a G29 P0 or a G29 P1. Further refinement of the Mesh happens with
+   *   each additional Phase that processes it.
+   *
+   *   P0    Phase 0    Zero Mesh Data and turn off the Mesh Compensation System. This reverts the
+   *                    3D Printer to the same state it was in before the Unified Bed Leveling Compensation
+   *                    was turned on. Setting the entire Mesh to Zero is a special case that allows
+   *                    a subsequent G or T leveling operation for backward compatability.
+   *
+   *   P1    Phase 1    Invalidate entire Mesh and continue with automatic generation of the Mesh data using
+   *                    the Z-Probe. Depending upon the values of DELTA_PROBEABLE_RADIUS and
+   *                    DELTA_PRINTABLE_RADIUS some area of the bed will not have Mesh Data automatically
+   *                    generated. This will be handled in Phase 2. If the Phase 1 command is given the
+   *                    C (Continue) parameter it does not invalidate the Mesh prior to automatically
+   *                    probing needed locations. This allows you to invalidate portions of the Mesh but still
+   *                    use the automatic probing capabilities of the Unified Bed Leveling System. An X and Y
+   *                    parameter can be given to prioritize where the command should be trying to measure points.
+   *                    If the X and Y parameters are not specified the current probe position is used. Phase 1
+   *                    allows you to specify the M (Map) parameter so you can watch the generation of the Mesh.
+   *                    Phase 1 also watches for the LCD Panel's Encoder Switch being held in a depressed state.
+   *                    It will suspend generation of the Mesh if it sees the user request that. (This check is
+   *                    only done between probe points. You will need to press and hold the switch until the
+   *                    Phase 1 command can detect it.)
+   *
+   *   P2    Phase 2    Probe areas of the Mesh that can not be automatically handled. Phase 2 respects an H
+   *                    parameter to control the height between Mesh points. The default height for movement
+   *                    between Mesh points is 5mm. A smaller number can be used to make this part of the
+   *                    calibration less time consuming. You will be running the nozzle down until it just barely
+   *                    touches the glass. You should have the nozzle clean with no plastic obstructing your view.
+   *                    Use caution and move slowly. It is possible to damage your printer if you are careless.
+   *                    Note that this command will use the configuration #define SIZE_OF_LITTLE_RAISE if the
+   *                    nozzle is moving a distance of less than BIG_RAISE_NOT_NEEDED.
+   *
+   *                    The H parameter can be set negative if your Mesh dips in a large area. You can press
+   *                    and hold the LCD Panel's encoder wheel to terminate the current Phase 2 command. You
+   *                    can then re-issue the G29 P 2 command with an H parameter that is more suitable for the
+   *                    area you are manually probing. Note that the command tries to start you in a corner
+   *                    of the bed where movement will be predictable. You can force the location to be used in
+   *                    the distance calculations by using the X and Y parameters. You may find it is helpful to
+   *                    print out a Mesh Map (G29 O ) to understand where the mesh is invalidated and where
+   *                    the nozzle will need to move in order to complete the command. The C parameter is
+   *                    available on the Phase 2 command also and indicates the search for points to measure should
+   *                    be done based on the current location of the nozzle.
+   *
+   *                    A B parameter is also available for this command and described up above. It places the
+   *                    manual probe subsystem into Business Card mode where the thickness of a business care is
+   *                    measured and then used to accurately set the nozzle height in all manual probing for the
+   *                    duration of the command. (S for Shim mode would be a better parameter name, but S is needed
+   *                    for Save or Store of the Mesh to EEPROM)  A Business card can be used, but you will have
+   *                    better results if you use a flexible Shim that does not compress very much. That makes it
+   *                    easier for you to get the nozzle to press with similar amounts of force against the shim so you
+   *                    can get accurate measurements. As you are starting to touch the nozzle against the shim try
+   *                    to get it to grasp the shim with the same force as when you measured the thickness of the
+   *                    shim at the start of the command.
+   *
+   *                    Phase 2 allows the O (Map) parameter to be specified. This helps the user see the progression
+   *                    of the Mesh being built.
+   *
+   *   P3    Phase 3    Fill the unpopulated regions of the Mesh with a fixed value. The C parameter is
+   *                    used to specify the 'constant' value to fill all invalid areas of the Mesh. If no C parameter
+   *                    is specified, a value of 0.0 is assumed. The R parameter can be given to specify the number
+   *                    of points to set. If the R parameter is specified the current nozzle position is used to
+   *                    find the closest points to alter unless the X and Y parameter are used to specify the fill
+   *                    location.
+   *
+   *   P4    Phase 4    Fine tune the Mesh. The Delta Mesh Compensation System assume the existance of
+   *                    an LCD Panel. It is possible to fine tune the mesh without the use of an LCD Panel.
+   *                    (More work and details on doing this later!)
+   *                    The System will search for the closest Mesh Point to the nozzle. It will move the
+   *                    nozzle to this location. The user can use the LCD Panel to carefully adjust the nozzle
+   *                    so it is just barely touching the bed. When the user clicks the control, the System
+   *                    will lock in that height for that point in the Mesh Compensation System.
+   *
+   *                    Phase 4 has several additional parameters that the user may find helpful. Phase 4
+   *                    can be started at a specific location by specifying an X and Y parameter. Phase 4
+   *                    can be requested to continue the adjustment of Mesh Points by using the R(epeat)
+   *                    parameter. If the Repetition count is not specified, it is assumed the user wishes
+   *                    to adjust the entire matrix. The nozzle is moved to the Mesh Point being edited.
+   *                    The command can be terminated early (or after the area of interest has been edited) by
+   *                    pressing and holding the encoder wheel until the system recognizes the exit request.
+   *                    Phase 4's general form is G29 P4 [R # of points] [X position] [Y position]
+   *
+   *                    Phase 4 is intended to be used with the G26 Mesh Validation Command. Using the
+   *                    information left on the printer's bed from the G26 command it is very straight forward
+   *                    and easy to fine tune the Mesh. One concept that is important to remember and that
+   *                    will make using the Phase 4 command easy to use is this:  You are editing the Mesh Points.
+   *                    If you have too little clearance and not much plastic was extruded in an area, you want to
+   *                    LOWER the Mesh Point at the location. If you did not get good adheasion, you want to
+   *                    RAISE the Mesh Point at that location.
+   *
+   *
+   *   P5    Phase 5    Find Mean Mesh Height and Standard Deviation. Typically, it is easier to use and
+   *                    work with the Mesh if it is Mean Adjusted. You can specify a C parameter to
+   *                    Correct the Mesh to a 0.00 Mean Height. Adding a C parameter will automatically
+   *                    execute a G29 P6 C <mean height>.
+   *
+   *   P6    Phase 6    Shift Mesh height. The entire Mesh's height is adjusted by the height specified
+   *                    with the C parameter. Being able to adjust the height of a Mesh is useful tool. It
+   *                    can be used to compensate for poorly calibrated Z-Probes and other errors. Ideally,
+   *                    you should have the Mesh adjusted for a Mean Height of 0.00 and the Z-Probe measuring
+   *                    0.000 at the Z Home location.
+   *
+   *   Q     Test   *   Load specified Test Pattern to assist in checking correct operation of system. This
+   *                    command is not anticipated to be of much value to the typical user. It is intended
+   *                    for developers to help them verify correct operation of the Unified Bed Leveling System.
+   *
+   *   S     Store      Store the current Mesh in the Activated area of the EEPROM. It will also store the
+   *                    current state of the Unified Bed Leveling system in the EEPROM.
+   *
+   *   S #   Store      Store the current Mesh at the specified location in EEPROM. Activate this location
+   *                    for subsequent Load and Store operations. It will also store the current state of
+   *                    the Unified Bed Leveling system in the EEPROM.
+   *
+   *   S -1  Store      Store the current Mesh as a print out that is suitable to be feed back into
+   *                    the system at a later date. The text generated can be saved and later sent by PronterFace or
+   *                    Repetier Host to reconstruct the current mesh on another machine.
+   *
+   *   T     3-Point    Perform a 3 Point Bed Leveling on the current Mesh
+   *
+   *   U     Unlevel    Perform a probe of the outer perimeter to assist in physically leveling unlevel beds.
+   *                    Only used for G29 P1 O U   It will speed up the probing of the edge of the bed.  This
+   *                    is useful when the entire bed does not need to be probed because it will be adjusted.
+   *
+   *   W     What?      Display valuable data the Unified Bed Leveling System knows.
+   *
+   *   X #   *      *   X Location for this line of commands
+   *
+   *   Y #   *      *   Y Location for this line of commands
+   *
+   *   Z     Zero   *   Probes to set the Z Height of the nozzle. The entire Mesh can be raised or lowered
+   *                    by just doing a G29 Z
+   *
+   *   Z #   Zero   *   The entire Mesh can be raised or lowered to conform with the specified difference.
+   *                    zprobe_zoffset is added to the calculation.
+   *
+   *
+   *   Release Notes:
+   *   You MUST do M502, M500 to initialize the storage. Failure to do this will cause all
+   *   kinds of problems. Enabling EEPROM Storage is highly recommended. With EEPROM Storage
+   *   of the mesh, you are limited to 3-Point and Grid Leveling. (G29 P0 T and G29 P0 G
+   *   respectively.)
+   *
+   *   When you do a G28 and then a G29 P1 to automatically build your first mesh, you are going to notice
+   *   the Unified Bed Leveling probes points further and further away from the starting location. (The
+   *   starting location defaults to the center of the bed.)   The original Grid and Mesh leveling used
+   *   a Zig Zag pattern. The new pattern is better, especially for people with Delta printers. This
+   *   allows you to get the center area of the Mesh populated (and edited) quicker. This allows you to
+   *   perform a small print and check out your settings quicker. You do not need to populate the
+   *   entire mesh to use it. (You don't want to spend a lot of time generating a mesh only to realize
+   *   you don't have the resolution or zprobe_zoffset set correctly. The Mesh generation
+   *   gathers points closest to where the nozzle is located unless you specify an (X,Y) coordinate pair.
+   *
+   *   The Unified Bed Leveling uses a lot of EEPROM storage to hold its data. And it takes some effort
+   *   to get this Mesh data correct for a user's printer. We do not want this data destroyed as
+   *   new versions of Marlin add or subtract to the items stored in EEPROM. So, for the benefit of
+   *   the users, we store the Mesh data at the end of the EEPROM and do not keep it contiguous with the
+   *   other data stored in the EEPROM. (For sure the developers are going to complain about this, but
+   *   this is going to be helpful to the users!)
+   *
+   *   The foundation of this Bed Leveling System is built on Epatel's Mesh Bed Leveling code. A big
+   *   'Thanks!' to him and the creators of 3-Point and Grid Based leveling. Combining thier contributions
+   *   we now have the functionality and features of all three systems combined.
+   */
+
+  int ubl_eeprom_start = -1;
+  bool ubl_has_control_of_lcd_panel = false;
+  volatile int8_t ubl_encoderDiff = 0; // Volatile because it's changed by Temperature ISR button update
+
+  // The simple parameter flags and values are 'static' so parameter parsing can be in a support routine.
+  static int g29_verbose_level = 0, phase_value = -1, repetition_cnt = 1,
+             storage_slot = 0, map_type = 0, test_pattern = 0, unlevel_value = -1;
+  static bool repeat_flag = UBL_OK, c_flag = false, x_flag = UBL_OK, y_flag = UBL_OK, statistics_flag = UBL_OK, business_card_mode = false;
+  static float x_pos = 0.0, y_pos = 0.0, height_value = 5.0, measured_z, card_thickness = 0.0, constant = 0.0;
+
+  #if ENABLED(ULTRA_LCD)
+    void lcd_setstatus(const char* message, bool persist);
+  #endif
+
+  void gcode_G29() {
+    float Z1, Z2, Z3;
+
+    g29_verbose_level = 0;  // These may change, but let's get some reasonable values into them.
+    repeat_flag       = UBL_OK;
+    repetition_cnt    = 1;
+    c_flag            = false;
+
+    SERIAL_PROTOCOLLNPAIR("ubl_eeprom_start=", ubl_eeprom_start);
+
+    if (ubl_eeprom_start < 0) {
+      SERIAL_PROTOCOLLNPGM("?You need to enable your EEPROM and initialize it");
+      SERIAL_PROTOCOLLNPGM("with M502, M500, M501 in that order.\n");
+      return;
+    }
+
+    if (!code_seen('N') && axis_unhomed_error(true, true, true))  // Don't allow auto-leveling without homing first
+      gcode_G28();
+
+    if (g29_parameter_parsing()) return; // abort if parsing the simple parameters causes a problem,
+
+    // Invalidate Mesh Points. This command is a little bit asymetrical because
+    // it directly specifies the repetition count and does not use the 'R' parameter.
+    if (code_seen('I')) {
+      repetition_cnt = code_has_value() ? code_value_int() : 1;
+      while (repetition_cnt--) {
+        const mesh_index_pair location = find_closest_mesh_point_of_type(REAL, x_pos, y_pos, 0, NULL, false);  // The '0' says we want to use the nozzle's position
+        if (location.x_index < 0) {
+          SERIAL_PROTOCOLLNPGM("Entire Mesh invalidated.\n");
+          break;            // No more invalid Mesh Points to populate
+        }
+        z_values[location.x_index][location.y_index] = NAN;
+      }
+      SERIAL_PROTOCOLLNPGM("Locations invalidated.\n");
+    }
+
+    if (code_seen('Q')) {
+
+      if (code_has_value()) test_pattern = code_value_int();
+
+      if (test_pattern < 0 || test_pattern > 4) {
+        SERIAL_PROTOCOLLNPGM("Invalid test_pattern value. (0-4)\n");
+        return;
+      }
+      SERIAL_PROTOCOLLNPGM("Loading test_pattern values.\n");
+      switch (test_pattern) {
+        case 0:
+          for (uint8_t x = 0; x < UBL_MESH_NUM_X_POINTS; x++) {         // Create a bowl shape. This is
+            for (uint8_t y = 0; y < UBL_MESH_NUM_Y_POINTS; y++) {       // similar to what a user would see with
+              Z1 = 0.5 * (UBL_MESH_NUM_X_POINTS) - x;                   // a poorly calibrated Delta.
+              Z2 = 0.5 * (UBL_MESH_NUM_Y_POINTS) - y;
+              z_values[x][y] += 2.0 * HYPOT(Z1, Z2);
+            }
+          }
+        break;
+        case 1:
+          for (uint8_t x = 0; x < UBL_MESH_NUM_X_POINTS; x++) {  // Create a diagonal line several Mesh
+            z_values[x][x] += 9.999;                             // cells thick that is raised
+            if (x < UBL_MESH_NUM_Y_POINTS - 1)
+              z_values[x][x + 1] += 9.999;                       // We want the altered line several mesh points thick
+            if (x > 0)
+              z_values[x][x - 1] += 9.999;                       // We want the altered line several mesh points thick
+          }
+          break;
+        case 2:
+          // Allow the user to specify the height because 10mm is
+          // a little bit extreme in some cases.
+          for (uint8_t x = (UBL_MESH_NUM_X_POINTS) / 3; x < 2 * (UBL_MESH_NUM_X_POINTS) / 3; x++)   // Create a rectangular raised area in
+            for (uint8_t y = (UBL_MESH_NUM_Y_POINTS) / 3; y < 2 * (UBL_MESH_NUM_Y_POINTS) / 3; y++) // the center of the bed
+              z_values[x][y] += code_seen('C') ? constant : 9.99;
+          break;
+        case 3:
+          break;
+      }
+    }
+
+/*
+    if (code_seen('U')) {
+      unlevel_value = code_value_int();
+//    if (unlevel_value < 0 || unlevel_value > 7) {
+//      SERIAL_PROTOCOLLNPGM("Invalid Unlevel value. (0-4)\n");
+//      return;
+//    }
+    }
+*/
+
+    if (code_seen('P')) {
+      phase_value = code_value_int();
+      if (phase_value < 0 || phase_value > 7) {
+        SERIAL_PROTOCOLLNPGM("Invalid Phase value. (0-4)\n");
+        return;
+      }
+      switch (phase_value) {
+        //
+        // Zero Mesh Data
+        //
+        case 0:
+          ubl.reset();
+          SERIAL_PROTOCOLLNPGM("Mesh zeroed.\n");
+          break;
+        //
+        // Invalidate Entire Mesh and Automatically Probe Mesh in areas that can be reached by the probe
+        //
+        case 1:
+          if (!code_seen('C') ) {
+            ubl.invalidate();
+            SERIAL_PROTOCOLLNPGM("Mesh invalidated. Probing mesh.\n");
+          }
+          if (g29_verbose_level > 1) {
+            SERIAL_ECHOPGM("Probing Mesh Points Closest to (");
+            SERIAL_ECHO(x_pos);
+            SERIAL_ECHOPAIR(",", y_pos);
+            SERIAL_PROTOCOLLNPGM(")\n");
+          }
+          probe_entire_mesh(x_pos + X_PROBE_OFFSET_FROM_EXTRUDER, y_pos + Y_PROBE_OFFSET_FROM_EXTRUDER,
+                            code_seen('O') || code_seen('M'), code_seen('E'), code_seen('U'));
+          break;
+        //
+        // Manually Probe Mesh in areas that can not be reached by the probe
+        //
+        case 2:
+          SERIAL_PROTOCOLLNPGM("Manually probing unreachable mesh locations.\n");
+          do_blocking_move_to_z(Z_CLEARANCE_BETWEEN_PROBES);
+          if (!x_flag && !y_flag) {      // use a good default location for the path
+            x_pos = X_MIN_POS;
+            y_pos = Y_MIN_POS;
+            if (X_PROBE_OFFSET_FROM_EXTRUDER > 0)   // The flipped > and < operators on these two comparisons is
+              x_pos = X_MAX_POS;                    // intentional. It should cause the probed points to follow a
+
+            if (Y_PROBE_OFFSET_FROM_EXTRUDER < 0)   // nice path on Cartesian printers. It may make sense to
+              y_pos = Y_MAX_POS;                    // have Delta printers default to the center of the bed.
+
+          }                                         // For now, until that is decided, it can be forced with the X
+                                                    // and Y parameters.
+          if (code_seen('C')) {
+            x_pos = current_position[X_AXIS];
+            y_pos = current_position[Y_AXIS];
+          }
+
+          height_value = code_seen('H') && code_has_value() ? code_value_float() : Z_CLEARANCE_BETWEEN_PROBES;
+
+          if ((business_card_mode = code_seen('B'))) {
+            card_thickness = code_has_value() ? code_value_float() : measure_business_card_thickness(height_value);
+
+            if (fabs(card_thickness) > 1.5) {
+              SERIAL_PROTOCOLLNPGM("?Error in Business Card measurment.\n");
+              return;
+            }
+          }
+          manually_probe_remaining_mesh(x_pos, y_pos, height_value, card_thickness, code_seen('O') || code_seen('M'));
+          break;
+        //
+        // Populate invalid Mesh areas with a constant
+        //
+        case 3:
+          height_value = 0.0; // Assume 0.0 until proven otherwise
+          if (code_seen('C')) height_value = constant;
+          // If no repetition is specified, do the whole Mesh
+          if (!repeat_flag) repetition_cnt = 9999;
+          while (repetition_cnt--) {
+            const mesh_index_pair location = find_closest_mesh_point_of_type(INVALID, x_pos, y_pos, 0, NULL, false); // The '0' says we want to use the nozzle's position
+            if (location.x_index < 0) break; // No more invalid Mesh Points to populate
+            z_values[location.x_index][location.y_index] = height_value;
+          }
+          break;
+        //
+        // Fine Tune (Or Edit) the Mesh
+        //
+        case 4:
+          fine_tune_mesh(x_pos, y_pos, code_seen('O') || code_seen('M'));
+          break;
+        case 5:
+          find_mean_mesh_height();
+          break;
+        case 6:
+          shift_mesh_height();
+          break;
+
+        case 10:
+          // Debug code... Pay no attention to this stuff
+          // it can be removed soon.
+          SERIAL_ECHO_START;
+          SERIAL_ECHOLNPGM("Checking G29 has control of LCD Panel:");
+          wait_for_user = true;
+          while (!ubl_lcd_clicked()) {
+            safe_delay(250);
+            SERIAL_ECHO((int)ubl_encoderDiff);
+            ubl_encoderDiff = 0;
+            SERIAL_EOL;
+          }
+          SERIAL_ECHOLNPGM("G29 giving back control of LCD Panel.");
+          break;
+      }
+    }
+
+    if (code_seen('T')) {
+      Z1 = probe_pt(ubl_3_point_1_X, ubl_3_point_1_Y, false /*Stow Flag*/, g29_verbose_level) + zprobe_zoffset;
+      Z2 = probe_pt(ubl_3_point_2_X, ubl_3_point_2_Y, false /*Stow Flag*/, g29_verbose_level) + zprobe_zoffset;
+      Z3 = probe_pt(ubl_3_point_3_X, ubl_3_point_3_Y, true  /*Stow Flag*/, g29_verbose_level) + zprobe_zoffset;
+
+      //  We need to adjust Z1, Z2, Z3 by the Mesh Height at these points. Just because they are non-zero doesn't mean
+      //  the Mesh is tilted!  (We need to compensate each probe point by what the Mesh says that location's height is)
+
+      Z1 -= ubl.get_z_correction(ubl_3_point_1_X, ubl_3_point_1_Y);
+      Z2 -= ubl.get_z_correction(ubl_3_point_2_X, ubl_3_point_2_Y);
+      Z3 -= ubl.get_z_correction(ubl_3_point_3_X, ubl_3_point_3_Y);
+
+      do_blocking_move_to_xy((X_MAX_POS - (X_MIN_POS)) / 2.0, (Y_MAX_POS - (Y_MIN_POS)) / 2.0);
+      tilt_mesh_based_on_3pts(Z1, Z2, Z3);
+    }
+
+    //
+    // Much of the 'What?' command can be eliminated. But until we are fully debugged, it is
+    // good to have the extra information. Soon... we prune this to just a few items
+    //
+    if (code_seen('W')) g29_what_command();
+
+    //
+    // When we are fully debugged, the EEPROM dump command will get deleted also. But
+    // right now, it is good to have the extra information. Soon... we prune this.
+    //
+    if (code_seen('J')) g29_eeprom_dump();   // EEPROM Dump
+
+    //
+    // When we are fully debugged, this may go away. But there are some valid
+    // use cases for the users. So we can wait and see what to do with it.
+    //
+
+    if (code_seen('K')) // Kompare Current Mesh Data to Specified Stored Mesh
+      g29_compare_current_mesh_to_stored_mesh();
+
+    //
+    // Load a Mesh from the EEPROM
+    //
+
+    if (code_seen('L')) {     // Load Current Mesh Data
+      storage_slot = code_has_value() ? code_value_int() : ubl.state.eeprom_storage_slot;
+
+      const int16_t j = (UBL_LAST_EEPROM_INDEX - ubl_eeprom_start) / sizeof(z_values);
+
+      if (storage_slot < 0 || storage_slot >= j || ubl_eeprom_start <= 0) {
+        SERIAL_PROTOCOLLNPGM("?EEPROM storage not available for use.\n");
+        return;
+      }
+      ubl.load_mesh(storage_slot);
+      ubl.state.eeprom_storage_slot = storage_slot;
+      if (storage_slot != ubl.state.eeprom_storage_slot)
+        ubl.store_state();
+      SERIAL_PROTOCOLLNPGM("Done.\n");
+    }
+
+    //
+    // Store a Mesh in the EEPROM
+    //
+
+    if (code_seen('S')) {     // Store (or Save) Current Mesh Data
+      storage_slot = code_has_value() ? code_value_int() : ubl.state.eeprom_storage_slot;
+
+      if (storage_slot == -1) {                     // Special case, we are going to 'Export' the mesh to the
+        SERIAL_ECHOLNPGM("G29 I 999");              // host in a form it can be reconstructed on a different machine
+        for (uint8_t x = 0; x < UBL_MESH_NUM_X_POINTS; x++)
+          for (uint8_t y = 0;  y < UBL_MESH_NUM_Y_POINTS; y++)
+            if (!isnan(z_values[x][y])) {
+              SERIAL_ECHOPAIR("M421 I ", x);
+              SERIAL_ECHOPAIR(" J ", y);
+              SERIAL_ECHOPGM(" Z ");
+              SERIAL_ECHO_F(z_values[x][y], 6);
+              SERIAL_EOL;
+            }
+        return;
+      }
+
+      const int16_t j = (UBL_LAST_EEPROM_INDEX - ubl_eeprom_start) / sizeof(z_values);
+
+      if (storage_slot < 0 || storage_slot >= j || ubl_eeprom_start <= 0) {
+        SERIAL_PROTOCOLLNPGM("?EEPROM storage not available for use.\n");
+        SERIAL_PROTOCOLLNPAIR("?Use 0 to ", j - 1);
+        goto LEAVE;
+      }
+      ubl.store_mesh(storage_slot);
+      ubl.state.eeprom_storage_slot = storage_slot;
+      //
+      //  if (storage_slot != ubl.state.eeprom_storage_slot)
+      ubl.store_state();    // Always save an updated copy of the UBL State info
+
+      SERIAL_PROTOCOLLNPGM("Done.\n");
+
+      #if ENABLED(PRINTER_EVENT_LEDS)
+        handle_led_print_event(all_off);
+      #endif
+    }
+
+    if (code_seen('O') || code_seen('M'))
+      ubl.display_map(code_has_value() ? code_value_int() : 0);
+
+    if (code_seen('Z')) {
+      if (code_has_value())
+        ubl.state.z_offset = code_value_float();   // do the simple case. Just lock in the specified value
+      else {
+        save_ubl_active_state_and_disable();
+        //measured_z = probe_pt(x_pos + X_PROBE_OFFSET_FROM_EXTRUDER, y_pos + Y_PROBE_OFFSET_FROM_EXTRUDER, ProbeDeployAndStow, g29_verbose_level);
+
+        ubl_has_control_of_lcd_panel = true;// Grab the LCD Hardware
+        measured_z = 1.5;
+        do_blocking_move_to_z(measured_z);  // Get close to the bed, but leave some space so we don't damage anything
+                                            // The user is not going to be locking in a new Z-Offset very often so
+                                            // it won't be that painful to spin the Encoder Wheel for 1.5mm
+        lcd_implementation_clear();
+        lcd_z_offset_edit_setup(measured_z);
+        do {
+          measured_z = lcd_z_offset_edit();
+          idle();
+          do_blocking_move_to_z(measured_z);
+        } while (!ubl_lcd_clicked());
+
+        ubl_has_control_of_lcd_panel++;   // There is a race condition for the Encoder Wheel getting clicked.
+                                          // It could get detected in lcd_mesh_edit (actually _lcd_mesh_fine_tune)
+                                          // or here. So, until we are done looking for a long Encoder Wheel Press,
+                                          // we need to take control of the panel
+
+        lcd_return_to_status();
+
+        const millis_t nxt = millis() + 1500UL;
+        while (ubl_lcd_clicked()) { // debounce and watch for abort
+          idle();
+          if (ELAPSED(millis(), nxt)) {
+            SERIAL_PROTOCOLLNPGM("\nZ-Offset Adjustment Stopped.");
+            do_blocking_move_to_z(Z_CLEARANCE_DEPLOY_PROBE);
+            lcd_setstatus("Z-Offset Stopped", true);
+            ubl_has_control_of_lcd_panel = false;
+            restore_ubl_active_state_and_leave();
+            goto LEAVE;
+          }
+        }
+        ubl_has_control_of_lcd_panel = false;
+        safe_delay(20); // We don't want any switch noise.
+
+        ubl.state.z_offset = measured_z;
+
+        lcd_implementation_clear();
+        restore_ubl_active_state_and_leave();
+      }
+    }
+
+    LEAVE:
+
+    #if ENABLED(ULTRA_LCD)
+      lcd_setstatus("G29 UBL done!         ", true);
+      lcd_quick_feedback();
+    #endif
+
+    ubl_has_control_of_lcd_panel = false;
+
+    #if ENABLED(PRINTER_EVENT_LEDS)
+      handle_led_print_event(all_off);
+    #endif
+  }
+
+  void find_mean_mesh_height() {
+    uint8_t x, y;
+    int n;
+    float sum, sum_of_diff_squared, sigma, difference, mean;
+
+    sum = sum_of_diff_squared = 0.0;
+    n = 0;
+    for (x = 0; x < UBL_MESH_NUM_X_POINTS; x++)
+      for (y = 0; y < UBL_MESH_NUM_Y_POINTS; y++)
+        if (!isnan(z_values[x][y])) {
+          sum += z_values[x][y];
+          n++;
+        }
+
+    mean = sum / n;
+
+    //
+    // Now do the sumation of the squares of difference from mean
+    //
+    for (x = 0; x < UBL_MESH_NUM_X_POINTS; x++)
+      for (y = 0; y < UBL_MESH_NUM_Y_POINTS; y++)
+        if (!isnan(z_values[x][y])) {
+          difference = (z_values[x][y] - mean);
+          sum_of_diff_squared += difference * difference;
+        }
+
+    SERIAL_ECHOLNPAIR("# of samples: ", n);
+    SERIAL_ECHOPGM("Mean Mesh Height: ");
+    SERIAL_ECHO_F(mean, 6);
+    SERIAL_EOL;
+
+    sigma = sqrt(sum_of_diff_squared / (n + 1));
+    SERIAL_ECHOPGM("Standard Deviation: ");
+    SERIAL_ECHO_F(sigma, 6);
+    SERIAL_EOL;
+
+    if (c_flag)
+      for (x = 0; x < UBL_MESH_NUM_X_POINTS; x++)
+        for (y = 0; y < UBL_MESH_NUM_Y_POINTS; y++)
+          if (!isnan(z_values[x][y]))
+            z_values[x][y] -= mean + constant;
+  }
+
+  void shift_mesh_height() {
+    for (uint8_t x = 0; x < UBL_MESH_NUM_X_POINTS; x++)
+      for (uint8_t y = 0; y < UBL_MESH_NUM_Y_POINTS; y++)
+        if (!isnan(z_values[x][y]))
+          z_values[x][y] += constant;
+  }
+
+  /**
+   * Probe all invalidated locations of the mesh that can be reached by the probe.
+   * This attempts to fill in locations closest to the nozzle's start location first.
+   */
+  void probe_entire_mesh(const float &lx, const float &ly, const bool do_ubl_mesh_map, const bool stow_probe, bool do_furthest) {
+    mesh_index_pair location;
+
+    ubl_has_control_of_lcd_panel++;
+    save_ubl_active_state_and_disable();   // we don't do bed level correction because we want the raw data when we probe
+    DEPLOY_PROBE();
+
+    do {
+      if (ubl_lcd_clicked()) {
+        SERIAL_PROTOCOLLNPGM("\nMesh only partially populated.\n");
+        lcd_quick_feedback();
+        STOW_PROBE();
+        while (ubl_lcd_clicked() ) {
+          idle();
+        }
+        ubl_has_control_of_lcd_panel = false;
+        restore_ubl_active_state_and_leave();
+        safe_delay(50);  // Debounce the Encoder wheel
+        return;
+      }
+
+      location = find_closest_mesh_point_of_type(INVALID, lx, ly, 1, NULL, do_furthest );  // the '1' says we want the location to be relative to the probe
+      if (location.x_index >= 0 && location.y_index >= 0) {
+        const float xProbe = ubl.map_x_index_to_bed_location(location.x_index),
+                    yProbe = ubl.map_y_index_to_bed_location(location.y_index);
+        if (xProbe < MIN_PROBE_X || xProbe > MAX_PROBE_X || yProbe < MIN_PROBE_Y || yProbe > MAX_PROBE_Y) {
+          SERIAL_PROTOCOLLNPGM("?Error: Attempt to probe off the bed.");
+          ubl_has_control_of_lcd_panel = false;
+          goto LEAVE;
+        }
+        const float measured_z = probe_pt(xProbe, yProbe, stow_probe, g29_verbose_level);
+        z_values[location.x_index][location.y_index] = measured_z + zprobe_zoffset;
+      }
+
+      if (do_ubl_mesh_map) ubl.display_map(map_type);
+
+    } while (location.x_index >= 0 && location.y_index >= 0);
+
+    LEAVE:
+
+    STOW_PROBE();
+    restore_ubl_active_state_and_leave();
+
+    do_blocking_move_to_xy(
+      constrain(lx - (X_PROBE_OFFSET_FROM_EXTRUDER), X_MIN_POS, X_MAX_POS),
+      constrain(ly - (Y_PROBE_OFFSET_FROM_EXTRUDER), Y_MIN_POS, Y_MAX_POS)
+    );
+  }
+
+  vector_3 tilt_mesh_based_on_3pts(const float &pt1, const float &pt2, const float &pt3) {
+    float c, d, t;
+    int i, j;
+
+    vector_3 v1 = vector_3( (ubl_3_point_1_X - ubl_3_point_2_X),
+                            (ubl_3_point_1_Y - ubl_3_point_2_Y),
+                            (pt1 - pt2) ),
+
+             v2 = vector_3( (ubl_3_point_3_X - ubl_3_point_2_X),
+                            (ubl_3_point_3_Y - ubl_3_point_2_Y),
+                            (pt3 - pt2) ),
+
+             normal = vector_3::cross(v1, v2);
+
+    // printf("[%f,%f,%f]    ", normal.x, normal.y, normal.z);
+
+    /**
+     * This code does two things. This vector is normal to the tilted plane.
+     * However, we don't know its direction. We need it to point up. So if
+     * Z is negative, we need to invert the sign of all components of the vector
+     * We also need Z to be unity because we are going to be treating this triangle
+     * as the sin() and cos() of the bed's tilt
+     */
+    const float inv_z = 1.0 / normal.z;
+    normal.x *= inv_z;
+    normal.y *= inv_z;
+    normal.z = 1.0;
+
+    //
+    // All of 3 of these points should give us the same d constant
+    //
+    t = normal.x * ubl_3_point_1_X + normal.y * ubl_3_point_1_Y;
+    d = t + normal.z * pt1;
+    c = d - t;
+    SERIAL_ECHOPGM("d from 1st point: ");
+    SERIAL_ECHO_F(d, 6);
+    SERIAL_ECHOPGM("  c: ");
+    SERIAL_ECHO_F(c, 6);
+    SERIAL_EOL;
+    t = normal.x * ubl_3_point_2_X + normal.y * ubl_3_point_2_Y;
+    d = t + normal.z * pt2;
+    c = d - t;
+    SERIAL_ECHOPGM("d from 2nd point: ");
+    SERIAL_ECHO_F(d, 6);
+    SERIAL_ECHOPGM("  c: ");
+    SERIAL_ECHO_F(c, 6);
+    SERIAL_EOL;
+    t = normal.x * ubl_3_point_3_X + normal.y * ubl_3_point_3_Y;
+    d = t + normal.z * pt3;
+    c = d - t;
+    SERIAL_ECHOPGM("d from 3rd point: ");
+    SERIAL_ECHO_F(d, 6);
+    SERIAL_ECHOPGM("  c: ");
+    SERIAL_ECHO_F(c, 6);
+    SERIAL_EOL;
+
+    for (i = 0; i < UBL_MESH_NUM_X_POINTS; i++) {
+      for (j = 0; j < UBL_MESH_NUM_Y_POINTS; j++) {
+        c = -((normal.x * (UBL_MESH_MIN_X + i * (MESH_X_DIST)) + normal.y * (UBL_MESH_MIN_Y + j * (MESH_Y_DIST))) - d);
+        z_values[i][j] += c;
+      }
+    }
+    return normal;
+  }
+
+  float use_encoder_wheel_to_measure_point() {
+    while (!ubl_lcd_clicked()) {     // we need the loop to move the nozzle based on the encoder wheel here!
+      idle();
+      if (ubl_encoderDiff) {
+        do_blocking_move_to_z(current_position[Z_AXIS] + 0.01 * float(ubl_encoderDiff));
+        ubl_encoderDiff = 0;
+      }
+    }
+    return current_position[Z_AXIS];
+  }
+
+  float measure_business_card_thickness(const float &height_value) {
+
+    ubl_has_control_of_lcd_panel++;
+    save_ubl_active_state_and_disable();   // we don't do bed level correction because we want the raw data when we probe
+
+    SERIAL_PROTOCOLLNPGM("Place Shim Under Nozzle and Perform Measurement.");
+    do_blocking_move_to_z(height_value);
+    do_blocking_move_to_xy((float(X_MAX_POS) - float(X_MIN_POS)) / 2.0, (float(Y_MAX_POS) - float(Y_MIN_POS)) / 2.0);
+      //, min( planner.max_feedrate_mm_s[X_AXIS], planner.max_feedrate_mm_s[Y_AXIS])/2.0);
+
+    const float Z1 = use_encoder_wheel_to_measure_point();
+    do_blocking_move_to_z(current_position[Z_AXIS] + SIZE_OF_LITTLE_RAISE);
+    ubl_has_control_of_lcd_panel = false;
+
+    SERIAL_PROTOCOLLNPGM("Remove Shim and Measure Bed Height.");
+    const float Z2 = use_encoder_wheel_to_measure_point();
+    do_blocking_move_to_z(current_position[Z_AXIS] + SIZE_OF_LITTLE_RAISE);
+
+    if (g29_verbose_level > 1) {
+      SERIAL_PROTOCOLPGM("Business Card is: ");
+      SERIAL_PROTOCOL_F(abs(Z1 - Z2), 6);
+      SERIAL_PROTOCOLLNPGM("mm thick.");
+    }
+    restore_ubl_active_state_and_leave();
+    return abs(Z1 - Z2);
+  }
+
+  void manually_probe_remaining_mesh(const float &lx, const float &ly, const float &z_clearance, const float &card_thickness, const bool do_ubl_mesh_map) {
+
+    ubl_has_control_of_lcd_panel++;
+    save_ubl_active_state_and_disable();   // we don't do bed level correction because we want the raw data when we probe
+    do_blocking_move_to_z(z_clearance);
+    do_blocking_move_to_xy(lx, ly);
+
+    float last_x = -9999.99, last_y = -9999.99;
+    mesh_index_pair location;
+    do {
+      if (do_ubl_mesh_map) ubl.display_map(map_type);
+
+      location = find_closest_mesh_point_of_type(INVALID, lx, ly, 0, NULL, false); // The '0' says we want to use the nozzle's position
+      // It doesn't matter if the probe can not reach the
+      // NAN location. This is a manual probe.
+      if (location.x_index < 0 && location.y_index < 0) continue;
+
+      const float xProbe = ubl.map_x_index_to_bed_location(location.x_index),
+                  yProbe = ubl.map_y_index_to_bed_location(location.y_index);
+
+      // Modify to use if (position_is_reachable(pos[XYZ]))
+      if (xProbe < (X_MIN_POS) || xProbe > (X_MAX_POS) || yProbe < (Y_MIN_POS) || yProbe > (Y_MAX_POS)) {
+        SERIAL_PROTOCOLLNPGM("?Error: Attempt to probe off the bed.");
+        ubl_has_control_of_lcd_panel = false;
+        goto LEAVE;
+      }
+
+      const float dx = xProbe - last_x,
+                  dy = yProbe - last_y;
+
+      if (HYPOT(dx, dy) < BIG_RAISE_NOT_NEEDED)
+        do_blocking_move_to_z(current_position[Z_AXIS] + SIZE_OF_LITTLE_RAISE);
+      else
+        do_blocking_move_to_z(z_clearance);
+
+      do_blocking_move_to_xy(xProbe, yProbe);
+
+      last_x = xProbe;
+      last_y = yProbe;
+
+      ubl_has_control_of_lcd_panel = true;
+      while (!ubl_lcd_clicked) {     // we need the loop to move the nozzle based on the encoder wheel here!
+        idle();
+        if (ubl_encoderDiff) {
+          do_blocking_move_to_z(current_position[Z_AXIS] + float(ubl_encoderDiff) / 100.0);
+          ubl_encoderDiff = 0;
+        }
+      }
+
+      const millis_t nxt = millis() + 1500L;
+      while (ubl_lcd_clicked()) {     // debounce and watch for abort
+        idle();
+        if (ELAPSED(millis(), nxt)) {
+          SERIAL_PROTOCOLLNPGM("\nMesh only partially populated.");
+          do_blocking_move_to_z(Z_CLEARANCE_DEPLOY_PROBE);
+          lcd_quick_feedback();
+          while (ubl_lcd_clicked()) idle();
+          ubl_has_control_of_lcd_panel = false;
+          restore_ubl_active_state_and_leave();
+          return;
+        }
+      }
+
+      z_values[location.x_index][location.y_index] = current_position[Z_AXIS] - card_thickness;
+      if (g29_verbose_level > 2) {
+        SERIAL_PROTOCOL("Mesh Point Measured at: ");
+        SERIAL_PROTOCOL_F(z_values[location.x_index][location.y_index], 6);
+        SERIAL_EOL;
+      }
+    } while (location.x_index >= 0 && location.y_index >= 0);
+
+    if (do_ubl_mesh_map) ubl.display_map(map_type);
+
+    LEAVE:
+    restore_ubl_active_state_and_leave();
+    do_blocking_move_to_z(Z_CLEARANCE_DEPLOY_PROBE);
+    do_blocking_move_to_xy(lx, ly);
+  }
+
+  bool g29_parameter_parsing() {
+
+    #if ENABLED(PRINTER_EVENT_LEDS)
+      handle_led_print_event(auto_leveling);
+    #endif
+
+    #if ENABLED(ULTRA_LCD)
+      lcd_setstatus("Doing G29 UBL !", true);
+      lcd_quick_feedback();
+    #endif
+
+    x_pos = current_position[X_AXIS];
+    y_pos = current_position[Y_AXIS];
+    x_flag = y_flag = repeat_flag = false;
+    map_type = 0;
+    constant = 0.0;
+    repetition_cnt = 1;
+
+    if ((x_flag = code_seen('X'))) {
+      x_pos = code_value_float();
+      if (x_pos < X_MIN_POS || x_pos > X_MAX_POS) {
+        SERIAL_PROTOCOLLNPGM("Invalid X location specified.\n");
+        return UBL_ERR;
+      }
+    }
+
+    if ((y_flag = code_seen('Y'))) {
+      y_pos = code_value_float();
+      if (y_pos < Y_MIN_POS || y_pos > Y_MAX_POS) {
+        SERIAL_PROTOCOLLNPGM("Invalid Y location specified.\n");
+        return UBL_ERR;
+      }
+    }
+
+    if (x_flag != y_flag) {
+      SERIAL_PROTOCOLLNPGM("Both X & Y locations must be specified.\n");
+      return UBL_ERR;
+    }
+
+    g29_verbose_level = 0;
+    if (code_seen('V')) {
+      g29_verbose_level = code_value_int();
+      if (g29_verbose_level < 0 || g29_verbose_level > 4) {
+        SERIAL_PROTOCOLLNPGM("Invalid Verbose Level specified. (0-4)\n");
+        return UBL_ERR;
+      }
+    }
+
+    if (code_seen('A')) {     // Activate the Unified Bed Leveling System
+      ubl.state.active = 1;
+      SERIAL_PROTOCOLLNPGM("Unified Bed Leveling System activated.\n");
+      ubl.store_state();
+    }
+
+    if ((c_flag = code_seen('C') && code_has_value()))
+      constant = code_value_float();
+
+    if (code_seen('D')) {     // Disable the Unified Bed Leveling System
+      ubl.state.active = 0;
+      SERIAL_PROTOCOLLNPGM("Unified Bed Leveling System de-activated.\n");
+      ubl.store_state();
+    }
+
+    #if ENABLED(ENABLE_LEVELING_FADE_HEIGHT)
+      if (code_seen('F') && code_has_value()) {
+        const float fh = code_value_float();
+        if (fh < 0.0 || fh > 100.0) {
+          SERIAL_PROTOCOLLNPGM("?Bed Level Correction Fade Height Not Plausible.\n");
+          return UBL_ERR;
+        }
+        ubl.state.g29_correction_fade_height = fh;
+        ubl.state.g29_fade_height_multiplier = 1.0 / fh;
+      }
+    #endif
+
+    if ((repeat_flag = code_seen('R'))) {
+      repetition_cnt = code_has_value() ? code_value_int() : 9999;
+      if (repetition_cnt < 1) {
+        SERIAL_PROTOCOLLNPGM("Invalid Repetition count.\n");
+        return UBL_ERR;
+      }
+    }
+
+    if (code_seen('O')) {     // Check if a map type was specified
+      map_type = code_value_int() ? code_has_value() : 0; 
+      if ( map_type<0 || map_type>1) {
+        SERIAL_PROTOCOLLNPGM("Invalid map type.\n");
+        return UBL_ERR;
+      }
+    }
+
+    if (code_seen('M')) {     // Check if a map type was specified
+      map_type = code_value_int() ? code_has_value() : 0; 
+      if ( map_type<0 || map_type>1) {
+        SERIAL_PROTOCOLLNPGM("Invalid map type.\n");
+        return UBL_ERR;
+      }
+    }
+
+    return UBL_OK;
+  }
+
+  /**
+   * This function goes away after G29 debug is complete. But for right now, it is a handy
+   * routine to dump binary data structures.
+   */
+  void dump(char * const str, const float &f) {
+    char *ptr;
+
+    SERIAL_PROTOCOL(str);
+    SERIAL_PROTOCOL_F(f, 8);
+    SERIAL_PROTOCOL("  ");
+    ptr = (char*)&f;
+    for (uint8_t i = 0; i < 4; i++) {
+      SERIAL_PROTOCOL("  ");
+      prt_hex_byte(*ptr++);
+    }
+    SERIAL_PROTOCOL("  isnan()=");
+    SERIAL_PROTOCOL(isnan(f));
+    SERIAL_PROTOCOL("  isinf()=");
+    SERIAL_PROTOCOL(isinf(f));
+
+    constexpr float g = INFINITY;
+    if (f == -g)
+      SERIAL_PROTOCOL("  Minus Infinity detected.");
+
+    SERIAL_EOL;
+  }
+
+  static int ubl_state_at_invocation = 0,
+             ubl_state_recursion_chk = 0;
+
+  void save_ubl_active_state_and_disable() {
+    ubl_state_recursion_chk++;
+    if (ubl_state_recursion_chk != 1) {
+      SERIAL_ECHOLNPGM("save_ubl_active_state_and_disabled() called multiple times in a row.");
+      lcd_setstatus("save_UBL_active() error", true);
+      lcd_quick_feedback();
+      return;
+    }
+    ubl_state_at_invocation = ubl.state.active;
+    ubl.state.active = 0;
+  }
+
+  void restore_ubl_active_state_and_leave() {
+    if (--ubl_state_recursion_chk) {
+      SERIAL_ECHOLNPGM("restore_ubl_active_state_and_leave() called too many times.");
+      lcd_setstatus("restore_UBL_active() error", true);
+      lcd_quick_feedback();
+      return;
+    }
+    ubl.state.active = ubl_state_at_invocation;
+  }
+
+
+  /**
+   * Much of the 'What?' command can be eliminated. But until we are fully debugged, it is
+   * good to have the extra information. Soon... we prune this to just a few items
+   */
+  void g29_what_command() {
+    const uint16_t k = E2END - ubl_eeprom_start;
+    statistics_flag++;
+
+    SERIAL_PROTOCOLPGM("Unified Bed Leveling System Version 1.00 ");
+    if (ubl.state.active)  
+      SERIAL_PROTOCOLCHAR('A');
+    else
+      SERIAL_PROTOCOLPGM("In");
+    SERIAL_PROTOCOLLNPGM("ctive.\n");
+    safe_delay(50);
+
+    if (ubl.state.eeprom_storage_slot == -1)
+      SERIAL_PROTOCOLPGM("No Mesh Loaded.");
+    else {
+      SERIAL_PROTOCOLPGM("Mesh: ");
+      prt_hex_word(ubl.state.eeprom_storage_slot);
+      SERIAL_PROTOCOLPGM(" Loaded.");
+    }
+    SERIAL_EOL;
+    safe_delay(50);
+
+    #if ENABLED(ENABLE_LEVELING_FADE_HEIGHT)
+      SERIAL_PROTOCOLPAIR("g29_correction_fade_height : ", ubl.state.g29_correction_fade_height);
+      SERIAL_EOL;
+    #endif
+
+    SERIAL_PROTOCOLPGM("z_offset: ");
+    SERIAL_PROTOCOL_F(ubl.state.z_offset, 6);
+    SERIAL_EOL;
+    safe_delay(50);
+
+    SERIAL_PROTOCOLPGM("X-Axis Mesh Points at: ");
+    for (uint8_t i = 0; i < UBL_MESH_NUM_X_POINTS; i++) {
+      SERIAL_PROTOCOL_F( ubl.map_x_index_to_bed_location(i), 1);
+      SERIAL_PROTOCOLPGM("  ");
+      safe_delay(50);
+    }
+    SERIAL_EOL;
+
+    SERIAL_PROTOCOLPGM("Y-Axis Mesh Points at: ");
+    for (uint8_t i = 0; i < UBL_MESH_NUM_Y_POINTS; i++) {
+      SERIAL_PROTOCOL_F( ubl.map_y_index_to_bed_location(i), 1);
+      SERIAL_PROTOCOLPGM("  ");
+      safe_delay(50);
+    }
+    SERIAL_EOL;
+
+    #if HAS_KILL
+      SERIAL_PROTOCOLPAIR("Kill pin on :", KILL_PIN);
+      SERIAL_PROTOCOLLNPAIR("  state:", READ(KILL_PIN));
+    #endif
+    SERIAL_EOL;
+    safe_delay(50);
+
+    SERIAL_PROTOCOLLNPAIR("ubl_state_at_invocation :", ubl_state_at_invocation);
+    SERIAL_EOL;
+    SERIAL_PROTOCOLLNPAIR("ubl_state_recursion_chk :", ubl_state_recursion_chk);
+    SERIAL_EOL;
+    safe_delay(50);
+    SERIAL_PROTOCOLPGM("Free EEPROM space starts at: 0x");
+    prt_hex_word(ubl_eeprom_start);
+    SERIAL_EOL;
+
+    SERIAL_PROTOCOLPGM("end of EEPROM              : ");
+    prt_hex_word(E2END);
+    SERIAL_EOL;
+    safe_delay(50);
+
+    SERIAL_PROTOCOLLNPAIR("sizeof(ubl) :  ", (int)sizeof(ubl));
+    SERIAL_EOL;
+    SERIAL_PROTOCOLLNPAIR("z_value[][] size: ", (int)sizeof(z_values));
+    SERIAL_EOL;
+    safe_delay(50);
+
+    SERIAL_PROTOCOLPGM("EEPROM free for UBL: 0x");
+    prt_hex_word(k);
+    SERIAL_EOL;
+    safe_delay(50);
+
+    SERIAL_PROTOCOLPGM("EEPROM can hold 0x");
+    prt_hex_word(k / sizeof(z_values));
+    SERIAL_PROTOCOLLNPGM(" meshes.\n");
+    safe_delay(50);
+
+    SERIAL_PROTOCOLPGM("sizeof(ubl.state) :");
+    prt_hex_word(sizeof(ubl.state));
+
+    SERIAL_PROTOCOLPAIR("\nUBL_MESH_NUM_X_POINTS  ", UBL_MESH_NUM_X_POINTS);
+    SERIAL_PROTOCOLPAIR("\nUBL_MESH_NUM_Y_POINTS  ", UBL_MESH_NUM_Y_POINTS);
+    safe_delay(50);
+    SERIAL_PROTOCOLPAIR("\nUBL_MESH_MIN_X         ", UBL_MESH_MIN_X);
+    SERIAL_PROTOCOLPAIR("\nUBL_MESH_MIN_Y         ", UBL_MESH_MIN_Y);
+    safe_delay(50);
+    SERIAL_PROTOCOLPAIR("\nUBL_MESH_MAX_X         ", UBL_MESH_MAX_X);
+    SERIAL_PROTOCOLPAIR("\nUBL_MESH_MAX_Y         ", UBL_MESH_MAX_Y);
+    safe_delay(50);
+    SERIAL_PROTOCOLPGM("\nMESH_X_DIST        ");
+    SERIAL_PROTOCOL_F(MESH_X_DIST, 6);
+    SERIAL_PROTOCOLPGM("\nMESH_Y_DIST        ");
+    SERIAL_PROTOCOL_F(MESH_Y_DIST, 6);
+    SERIAL_EOL;
+    safe_delay(50);
+
+    if (!ubl.sanity_check())
+      SERIAL_PROTOCOLLNPGM("Unified Bed Leveling sanity checks passed.");
+  }
+
+  /**
+   * When we are fully debugged, the EEPROM dump command will get deleted also. But
+   * right now, it is good to have the extra information. Soon... we prune this.
+   */
+  void g29_eeprom_dump() {
+    unsigned char cccc;
+    uint16_t kkkk;
+
+    SERIAL_ECHO_START;
+    SERIAL_ECHOLNPGM("EEPROM Dump:");
+    for (uint16_t i = 0; i < E2END + 1; i += 16) {
+      if (!(i & 0x3)) idle();
+      prt_hex_word(i);
+      SERIAL_ECHOPGM(": ");
+      for (uint16_t j = 0; j < 16; j++) {
+        kkkk = i + j;
+        eeprom_read_block(&cccc, (void *)kkkk, 1);
+        prt_hex_byte(cccc);
+        SERIAL_ECHO(' ');
+      }
+      SERIAL_EOL;
+    }
+    SERIAL_EOL;
+  }
+
+  /**
+   * When we are fully debugged, this may go away. But there are some valid
+   * use cases for the users. So we can wait and see what to do with it.
+   */
+  void g29_compare_current_mesh_to_stored_mesh() {
+    float tmp_z_values[UBL_MESH_NUM_X_POINTS][UBL_MESH_NUM_Y_POINTS];
+
+    if (!code_has_value()) {
+      SERIAL_PROTOCOLLNPGM("?Mesh # required.\n");
+      return;
+    }
+    storage_slot = code_value_int();
+
+    int16_t j = (UBL_LAST_EEPROM_INDEX - ubl_eeprom_start) / sizeof(tmp_z_values);
+
+    if (storage_slot < 0 || storage_slot > j || ubl_eeprom_start <= 0) {
+      SERIAL_PROTOCOLLNPGM("?EEPROM storage not available for use.\n");
+      return;
+    }
+
+    j = UBL_LAST_EEPROM_INDEX - (storage_slot + 1) * sizeof(tmp_z_values);
+    eeprom_read_block((void *)&tmp_z_values, (void *)j, sizeof(tmp_z_values));
+
+    SERIAL_ECHOPAIR("Subtracting Mesh ", storage_slot);
+    SERIAL_PROTOCOLPGM(" loaded from EEPROM address ");   // Soon, we can remove the extra clutter of printing
+    prt_hex_word(j);            // the address in the EEPROM where the Mesh is stored.
+    SERIAL_EOL;
+
+    for (uint8_t x = 0; x < UBL_MESH_NUM_X_POINTS; x++)
+      for (uint8_t y = 0; y < UBL_MESH_NUM_Y_POINTS; y++)
+        z_values[x][y] = z_values[x][y] - tmp_z_values[x][y];
+  }
+
+  mesh_index_pair find_closest_mesh_point_of_type(const MeshPointType type, const float &lx, const float &ly, const bool probe_as_reference, unsigned int bits[16], bool far_flag) {
+    int i, j, k, l;
+    float distance, closest = far_flag ? -99999.99 : 99999.99;
+    mesh_index_pair return_val;
+
+    return_val.x_index = return_val.y_index = -1;
+
+    const float current_x = current_position[X_AXIS],
+                current_y = current_position[Y_AXIS];
+
+    // Get our reference position. Either the nozzle or probe location.
+    const float px = lx - (probe_as_reference ? X_PROBE_OFFSET_FROM_EXTRUDER : 0),
+                py = ly - (probe_as_reference ? Y_PROBE_OFFSET_FROM_EXTRUDER : 0);
+
+    for (i = 0; i < UBL_MESH_NUM_X_POINTS; i++) {
+      for (j = 0; j < UBL_MESH_NUM_Y_POINTS; j++) {
+
+        if ( (type == INVALID && isnan(z_values[i][j]))  // Check to see if this location holds the right thing
+          || (type == REAL && !isnan(z_values[i][j]))
+          || (type == SET_IN_BITMAP && is_bit_set(bits, i, j))
+        ) {
+
+          // We only get here if we found a Mesh Point of the specified type
+
+          const float mx = LOGICAL_X_POSITION(ubl.map_x_index_to_bed_location(i)), // Check if we can probe this mesh location
+                      my = LOGICAL_Y_POSITION(ubl.map_y_index_to_bed_location(j));
+
+          // If we are using the probe as the reference there are some locations we can't get to.
+          // We prune these out of the list and ignore them until the next Phase where we do the
+          // manual nozzle probing.
+
+          if (probe_as_reference &&
+            (mx < (MIN_PROBE_X) || mx > (MAX_PROBE_X) || my < (MIN_PROBE_Y) || my > (MAX_PROBE_Y))
+          ) continue;
+
+          // We can get to it. Let's see if it is the closest location to the nozzle.
+          // Add in a weighting factor that considers the current location of the nozzle.
+
+          distance = HYPOT(px - mx, py - my) + HYPOT(current_x - mx, current_y - my) * 0.1;
+
+	  if (far_flag) {                                    // If doing the far_flag action, we want to be as far as possible
+            for (k = 0; k < UBL_MESH_NUM_X_POINTS; k++) {    // from the starting point and from any other probed points.  We
+              for (l = 0; l < UBL_MESH_NUM_Y_POINTS; l++) {  // want the next point spread out and filling in any blank spaces
+                if ( !isnan(z_values[k][l])) {               // in the mesh.   So we add in some of the distance to every probed 
+                  distance += (i-k)*(i-k)*MESH_X_DIST*.05;   // point we can find.
+                  distance += (j-l)*(j-l)*MESH_Y_DIST*.05;
+		}
+              }
+	    }
+	  }
+
+          if ( (!far_flag&&(distance < closest)) || (far_flag&&(distance > closest)) ) {  // if far_flag, look for furthest away point
+            closest = distance;       // We found a closer location with
+            return_val.x_index = i;   // the specified type of mesh value.
+            return_val.y_index = j;
+            return_val.distance = closest;
+          }
+        }
+      }
+    }
+    return return_val;
+  }
+
+  void fine_tune_mesh(const float &lx, const float &ly, const bool do_ubl_mesh_map) {
+    #if ENABLED(PRINTER_EVENT_LEDS)
+      handle_led_print_event(manual_leveling);
+    #endif
+
+    mesh_index_pair location;
+    uint16_t not_done[16];
+    int32_t round_off;
+
+    save_ubl_active_state_and_disable();
+    memset(not_done, 0xFF, sizeof(not_done));
+
+    #if ENABLED(ULTRA_LCD)
+      lcd_setstatus("Fine Tuning Mesh.", true);
+    #endif
+
+    do_blocking_move_to_z(Z_CLEARANCE_DEPLOY_PROBE);
+    do_blocking_move_to_xy(lx, ly);
+    do {
+      if (do_ubl_mesh_map) ubl.display_map(map_type);
+
+      location = find_closest_mesh_point_of_type( SET_IN_BITMAP, lx,  ly, 0, not_done, false); // The '0' says we want to use the nozzle's position
+                                                                                              // It doesn't matter if the probe can not reach this
+                                                                                              // location. This is a manual edit of the Mesh Point.
+      if (location.x_index < 0 && location.y_index < 0) continue; // abort if we can't find any more points.
+
+      bit_clear(not_done, location.x_index, location.y_index);  // Mark this location as 'adjusted' so we will find a
+                                                                // different location the next time through the loop
+
+      const float xProbe = ubl.map_x_index_to_bed_location(location.x_index),
+                  yProbe = ubl.map_y_index_to_bed_location(location.y_index);
+      if (xProbe < X_MIN_POS || xProbe > X_MAX_POS || yProbe < Y_MIN_POS || yProbe > Y_MAX_POS) { // In theory, we don't need this check.
+        SERIAL_PROTOCOLLNPGM("?Error: Attempt to edit off the bed.");                             // This really can't happen, but for now,
+        ubl_has_control_of_lcd_panel = false;                                                         // Let's do the check.
+        goto FINE_TUNE_EXIT;
+      }
+
+      do_blocking_move_to_z(Z_CLEARANCE_DEPLOY_PROBE);    // Move the nozzle to where we are going to edit
+      do_blocking_move_to_xy(xProbe, yProbe);
+      float new_z = z_values[location.x_index][location.y_index];
+      
+      round_off = (int32_t)(new_z * 1000.0);    // we chop off the last digits just to be clean. We are rounding to the
+      new_z = float(round_off) / 1000.0;
+
+      ubl_has_control_of_lcd_panel = true;
+
+      lcd_implementation_clear();
+      lcd_mesh_edit_setup(new_z);
+
+      wait_for_user = true;
+      do {
+        new_z = lcd_mesh_edit();
+        idle();
+      } while (!ubl_lcd_clicked());
+
+      lcd_return_to_status();
+
+      ubl_has_control_of_lcd_panel = true; // There is a race condition for the Encoder Wheel getting clicked.
+                                           // It could get detected in lcd_mesh_edit (actually _lcd_mesh_fine_tune)
+                                           // or here.
+
+      const millis_t nxt = millis() + 1500UL;
+      while (ubl_lcd_clicked()) { // debounce and watch for abort
+        idle();
+        if (ELAPSED(millis(), nxt)) {
+          lcd_return_to_status();
+//        SERIAL_PROTOCOLLNPGM("\nFine Tuning of Mesh Stopped.");
+          do_blocking_move_to_z(Z_CLEARANCE_DEPLOY_PROBE);
+          lcd_setstatus("Mesh Editing Stopped", true);
+
+          while (ubl_lcd_clicked()) idle();
+
+          ubl_has_control_of_lcd_panel = false;
+          goto FINE_TUNE_EXIT;
+        }
+      }
+
+      safe_delay(20);                       // We don't want any switch noise.
+
+      z_values[location.x_index][location.y_index] = new_z;
+
+      lcd_implementation_clear();
+
+    } while (location.x_index >= 0 && location.y_index >= 0 && --repetition_cnt);
+
+    FINE_TUNE_EXIT:
+
+    ubl_has_control_of_lcd_panel = false;
+
+    if (do_ubl_mesh_map) ubl.display_map(map_type);
+    restore_ubl_active_state_and_leave();
+    do_blocking_move_to_z(Z_CLEARANCE_DEPLOY_PROBE);
+
+    do_blocking_move_to_xy(lx, ly);
+
+    #if ENABLED(ULTRA_LCD)
+      lcd_setstatus("Done Editing Mesh", true);
+    #endif
+    SERIAL_ECHOLNPGM("Done Editing Mesh.");
+
+    #if ENABLED(PRINTER_EVENT_LEDS)
+      handle_led_print_event(all_off);
+    #endif
+  }
+
+#endif // AUTO_BED_LEVELING_UBL