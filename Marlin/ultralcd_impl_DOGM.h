--- conflicted
+++ resolved
@@ -176,42 +176,6 @@
   }
 }
 
-void lcd_print(char c) {
-  if ((c > 0) && (c <= LCD_STR_SPECIAL_MAX)) {
-    u8g.setFont(FONT_SPECIAL_NAME);
-    u8g.print(c);
-    lcd_setFont(currentfont);
-  }
-  else charset_mapper(c);
-}
-
-char lcd_print_and_count(char c) {
-  if ((c > 0) && (c <= LCD_STR_SPECIAL_MAX)) {
-    u8g.setFont(FONT_SPECIAL_NAME);
-    u8g.print(c);
-    lcd_setFont(currentfont);
-    return 1;
-<<<<<<< HEAD
-  } else {
-    return lcd_print_wchar(c);
-=======
->>>>>>> 48e14d04
-  }
-  else return charset_mapper(c);
-}
-
-<<<<<<< HEAD
-=======
-void lcd_print(const char* str) {
-  for (uint8_t i = 0; char c = str[i]; ++i) lcd_print(c);
-}
-
-/* Arduino < 1.0.0 is missing a function to print PROGMEM strings, so we need to implement our own */
-void lcd_printPGM(const char* str) {
-  for (; char c = pgm_read_byte(str); ++str) lcd_print(c);
-}
-
->>>>>>> 48e14d04
 // Initialize or re-initializw the LCD
 static void lcd_implementation_init() {
 
@@ -337,11 +301,11 @@
     lcd_printPGM(pstr);
   else {
     if (!axis_homed[axis])
-      u8g.print('?');
+      lcd_print_wchar('?');
     else {
       #if DISABLED(DISABLE_REDUCED_ACCURACY_WARNING)
         if (!axis_known_position[axis])
-          u8g.print(' ');
+          lcd_print_wchar(' ');
         else
       #endif
       lcd_printPGM(pstr);
@@ -386,8 +350,8 @@
       #if ENABLED(DOGM_SD_PERCENT)
         // Percent complete
         u8g.setPrintPos(55, 48);
-        u8g.print(itostr3(card.percentDone()));
-        u8g.print('%');
+        lcd_print(itostr3(card.percentDone()));
+        lcd_print_wchar('%');
       #endif
     }
 
@@ -396,17 +360,13 @@
     bool has_days = (elapsed.value > 60*60*24L);
     elapsed.toDigital(buffer, has_days);
 
-<<<<<<< HEAD
-    lcd_moveto(has_days ? 71 : 80, 48);
-=======
     #if DISABLED(DOGM_SD_PERCENT)
       #define SD_DURATION_X 71
     #else
       #define SD_DURATION_X 89
     #endif
 
-    u8g.setPrintPos(SD_DURATION_X + (has_days ? 0 : 9), 48);
->>>>>>> 48e14d04
+    lcd_moveto (SD_DURATION_X + (has_days ? 0 : 9), 48);
     lcd_print(buffer);
 
   #endif
@@ -425,7 +385,7 @@
     int per = ((fanSpeeds[0] + 1) * 100) / 256;
     if (per) {
       lcd_print(itostr3(per));
-      u8g.print('%');
+      lcd_print_wchar('%');
     }
   #endif
 
@@ -462,12 +422,12 @@
   // Feedrate
   lcd_setFont(FONT_MENU);
   lcd_moveto(3, 49);
-  lcd_print(LCD_STR_FEEDRATE[0]);
+  lcd_print_wchar(LCD_STR_FEEDRATE[0]);
 
   lcd_setFont(FONT_STATUSMENU);
   lcd_moveto(12, 49);
   lcd_print(itostr3(feedrate_percentage));
-  u8g.print('%');
+  lcd_print_wchar('%');
 
   // Status line
   #if ENABLED(USE_SMALL_INFOFONT)
@@ -486,7 +446,7 @@
       lcd_print(ftostr12ns(filament_width_meas));
       lcd_printPGM(PSTR(" factor:"));
       lcd_print(itostr3(100.0 * volumetric_multiplier[FILAMENT_SENSOR_EXTRUDER_NUM]));
-      u8g.print('%');
+      lcd_print_wchar('%');
     }
   #endif
 }
@@ -516,25 +476,9 @@
       char c;
       int8_t n = LCD_WIDTH - (START_COL);
 
-<<<<<<< HEAD
-      lcd_printstr_P(pstr, PIXEL_LEN_NOLIMIT);
-      lcd_printstr(valstr, PIXEL_LEN_NOLIMIT);
-
-=======
-      if (center && !valstr) {
-        int8_t pad = (LCD_WIDTH - lcd_strlen_P(pstr)) / 2;
-        while (--pad >= 0) { u8g.print(' '); n--; }
-      }
-      while (n > 0 && (c = pgm_read_byte(pstr))) {
-        n -= lcd_print_and_count(c);
-        pstr++;
-      }
-      if (valstr) while (n > 0 && (c = *valstr)) {
-        n -= lcd_print_and_count(c);
-        valstr++;
-      }
-      while (n-- > 0) u8g.print(' ');
->>>>>>> 48e14d04
+      n = n * DOG_CHAR_WIDTH;
+      n = n - lcd_printstr_P(pstr, n);
+      lcd_printstr(valstr, n);
     }
 
   #endif // LCD_INFO_MENU || FILAMENT_CHANGE_FEATURE
@@ -548,19 +492,12 @@
 
     lcd_implementation_mark_as_selected(row, isSelected);
 
-<<<<<<< HEAD
-    lcd_printstr_P(pstr, PIXEL_LEN_NOLIMIT);
+    n = n * DOG_CHAR_WIDTH;
+    lcd_printstr_P(pstr, n);
     lcd_moveto(LCD_PIXEL_WIDTH - (DOG_CHAR_WIDTH), (row + 1) * (DOG_CHAR_HEIGHT));
-=======
-    while (c = pgm_read_byte(pstr)) {
-      n -= lcd_print_and_count(c);
-      pstr++;
-    }
-    while (n--) u8g.print(' ');
-    u8g.setPrintPos(LCD_PIXEL_WIDTH - (DOG_CHAR_WIDTH), (row + 1) * (DOG_CHAR_HEIGHT));
->>>>>>> 48e14d04
-    lcd_print(post_char);
-    u8g.print(' ');
+
+    lcd_print_wchar(post_char);
+    lcd_print_wchar(' ');
   }
 
   // Macros for specific types of menu items
@@ -576,19 +513,11 @@
     uint8_t n = LCD_WIDTH - (START_COL) - 2 - vallen;
 
     lcd_implementation_mark_as_selected(row, isSelected);
-<<<<<<< HEAD
-    lcd_printstr_P(pstr, PIXEL_LEN_NOLIMIT);
+
+    n = n * DOG_CHAR_WIDTH;
+    lcd_printstr_P(pstr, n);
     lcd_moveto(LCD_PIXEL_WIDTH - (DOG_CHAR_WIDTH) * vallen, (row + 1) * (DOG_CHAR_HEIGHT));
-=======
-
-    while (c = pgm_read_byte(pstr)) {
-      n -= lcd_print_and_count(c);
-      pstr++;
-    }
-    u8g.print(':');
-    while (n--) u8g.print(' ');
-    u8g.setPrintPos(LCD_PIXEL_WIDTH - (DOG_CHAR_WIDTH) * vallen, (row + 1) * (DOG_CHAR_HEIGHT));
->>>>>>> 48e14d04
+
     if (pgm)  lcd_printPGM(data);  else  lcd_print((char*)data);
   }
 
@@ -641,13 +570,8 @@
     lcd_moveto(0, rowHeight + kHalfChar);
     lcd_printPGM(pstr);
     if (value != NULL) {
-<<<<<<< HEAD
-      lcd_print(':');
+      lcd_print_wchar(':');
       lcd_moveto((lcd_width - 1 - vallen) * char_width, rows * rowHeight + kHalfChar);
-=======
-      u8g.print(':');
-      u8g.setPrintPos((lcd_width - 1 - vallen) * char_width, rows * rowHeight + kHalfChar);
->>>>>>> 48e14d04
       lcd_print(value);
     }
   }
@@ -666,17 +590,10 @@
 
       lcd_implementation_mark_as_selected(row, isSelected);
 
-      if (isDir) lcd_print(LCD_STR_FOLDER[0]);
-<<<<<<< HEAD
-
-      lcd_printstr(filename, PIXEL_LEN_NOLIMIT);
-=======
-      while ((c = *filename)) {
-        n -= lcd_print_and_count(c);
-        filename++;
-      }
-      while (n--) u8g.print(' ');
->>>>>>> 48e14d04
+      if (isDir) lcd_print_wchar (LCD_STR_FOLDER[0]);
+
+      n = n * DOG_CHAR_WIDTH;
+      lcd_printstr(filename, n);
     }
 
     #define lcd_implementation_drawmenu_sdfile(sel, row, pstr, filename, longFilename) _drawmenu_sd(sel, row, pstr, filename, longFilename, false)
