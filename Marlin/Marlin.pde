/* -*- c++ -*- */

/*
    Reprap firmware based on Sprinter and grbl.
 Copyright (C) 2011 Camiel Gubbels / Erik van der Zalm
 
 This program is free software: you can redistribute it and/or modify
 it under the terms of the GNU General Public License as published by
 the Free Software Foundation, either version 3 of the License, or
 (at your option) any later version.
 
 This program is distributed in the hope that it will be useful,
 but WITHOUT ANY WARRANTY; without even the implied warranty of
 MERCHANTABILITY or FITNESS FOR A PARTICULAR PURPOSE.  See the
 GNU General Public License for more details.
 
 You should have received a copy of the GNU General Public License
 along with this program.  If not, see <http://www.gnu.org/licenses/>.
 */

/*
 This firmware is a mashup between Sprinter and grbl.
  (https://github.com/kliment/Sprinter)
  (https://github.com/simen/grbl/tree)
 
 It has preliminary support for Matthew Roberts advance algorithm 
    http://reprap.org/pipermail/reprap-dev/2011-May/003323.html
 */

/* All the implementation is done in *.cpp files to get better compatibility with avr-gcc without the Arduino IDE */
/* Use this file to help the Arduino IDE find which Arduino libraries are needed and to keep documentation on GCode */

#include "Configuration.h"
#include "pins.h"

#ifdef ULTRA_LCD
  #if defined(LCD_I2C_TYPE_PCF8575)
    #include <Wire.h>
    #include <LiquidCrystal_I2C.h>
  #elif defined(LCD_I2C_TYPE_MCP23017) || defined(LCD_I2C_TYPE_MCP23008)
    #include <Wire.h>
    #include <LiquidTWI2.h>
<<<<<<< HEAD
  #elif defined DOGLCD
=======
  #elif defined(DOGLCD)
>>>>>>> 7ae960bc
    #include <U8glib.h> // library for graphics LCD by Oli Kraus (https://code.google.com/p/u8glib/)
  #else
    #include <LiquidCrystal.h> // library for character LCD
  #endif
#endif

#if defined(DIGIPOTSS_PIN) && DIGIPOTSS_PIN > -1
#include <SPI.h>
#endif<|MERGE_RESOLUTION|>--- conflicted
+++ resolved
@@ -40,11 +40,7 @@
   #elif defined(LCD_I2C_TYPE_MCP23017) || defined(LCD_I2C_TYPE_MCP23008)
     #include <Wire.h>
     #include <LiquidTWI2.h>
-<<<<<<< HEAD
-  #elif defined DOGLCD
-=======
   #elif defined(DOGLCD)
->>>>>>> 7ae960bc
     #include <U8glib.h> // library for graphics LCD by Oli Kraus (https://code.google.com/p/u8glib/)
   #else
     #include <LiquidCrystal.h> // library for character LCD
