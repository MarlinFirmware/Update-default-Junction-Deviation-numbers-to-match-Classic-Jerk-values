--- conflicted
+++ resolved
@@ -36,11 +36,7 @@
  * Advanced settings can be found in Configuration_adv.h
  *
  */
-<<<<<<< HEAD
 #define CONFIGURATION_H_VERSION 020006
-=======
-#define CONFIGURATION_H_VERSION 020008
->>>>>>> c574bcce
 
 //===========================================================================
 //============================= Getting Started =============================
@@ -500,7 +496,6 @@
   //#define PID_PARAMS_PER_HOTEND // Uses separate PID parameters for each extruder (useful for mismatched extruders)
                                   // Set/get with gcode: M301 E[extruder number, 0-2]
 
-<<<<<<< HEAD
   // If you are using a pre-configured hotend then you can use one of the value sets by uncommenting it
 
   //Tornado
@@ -523,19 +518,6 @@
   //#define DEFAULT_Ki 2.25
   //#define DEFAULT_Kd 440
 
-=======
-  #if ENABLED(PID_PARAMS_PER_HOTEND)
-    // Specify between 1 and HOTENDS values per array.
-    // If fewer than EXTRUDER values are provided, the last element will be repeated.
-    #define DEFAULT_Kp_LIST {  22.20,  22.20 }
-    #define DEFAULT_Ki_LIST {   1.08,   1.08 }
-    #define DEFAULT_Kd_LIST { 114.00, 114.00 }
-  #else
-    #define DEFAULT_Kp  22.20
-    #define DEFAULT_Ki   1.08
-    #define DEFAULT_Kd 114.00
-  #endif
->>>>>>> c574bcce
 #endif // PIDTEMP
 
 //===========================================================================
@@ -718,27 +700,16 @@
  *          TMC5130, TMC5130_STANDALONE, TMC5160, TMC5160_STANDALONE
  * :['A4988', 'A5984', 'DRV8825', 'LV8729', 'L6470', 'L6474', 'POWERSTEP01', 'TB6560', 'TB6600', 'TMC2100', 'TMC2130', 'TMC2130_STANDALONE', 'TMC2160', 'TMC2160_STANDALONE', 'TMC2208', 'TMC2208_STANDALONE', 'TMC2209', 'TMC2209_STANDALONE', 'TMC26X', 'TMC26X_STANDALONE', 'TMC2660', 'TMC2660_STANDALONE', 'TMC5130', 'TMC5130_STANDALONE', 'TMC5160', 'TMC5160_STANDALONE']
  */
-<<<<<<< HEAD
 #define X_DRIVER_TYPE  TMC2209
 #define Y_DRIVER_TYPE  TMC2209
 #define Z_DRIVER_TYPE  TMC2209
-=======
-#define X_DRIVER_TYPE  A4988
-#define Y_DRIVER_TYPE  A4988
-#define Z_DRIVER_TYPE  A4988
->>>>>>> c574bcce
 //#define X2_DRIVER_TYPE A4988
 //#define Y2_DRIVER_TYPE A4988
 //#define Z2_DRIVER_TYPE A4988
 //#define Z3_DRIVER_TYPE A4988
 //#define Z4_DRIVER_TYPE A4988
-<<<<<<< HEAD
 #define E0_DRIVER_TYPE TMC2209
-#define E1_DRIVER_TYPE TMC2209
-=======
-#define E0_DRIVER_TYPE A4988
-//#define E1_DRIVER_TYPE A4988
->>>>>>> c574bcce
+//#define E1_DRIVER_TYPE TMC2209
 //#define E2_DRIVER_TYPE A4988
 //#define E3_DRIVER_TYPE A4988
 //#define E4_DRIVER_TYPE A4988
@@ -2197,31 +2168,8 @@
  */
 
 //
-<<<<<<< HEAD
 // FSMC display (MKS Robin, Alfawise U20, JGAurora A5S, REXYZ A1, etc.)
 // Upscaled 128x64 Marlin UI
-=======
-// 480x320, 3.5", SPI Display From MKS
-// Normally used in MKS Robin Nano V2
-//
-//#define MKS_TS35_V2_0
-
-//
-// 320x240, 2.4", FSMC Display From MKS
-// Normally used in MKS Robin Nano V1.2
-//
-//#define MKS_ROBIN_TFT24
-
-//
-// 320x240, 2.8", FSMC Display From MKS
-// Normally used in MKS Robin Nano V1.2
-//
-//#define MKS_ROBIN_TFT28
-
-//
-// 320x240, 3.2", FSMC Display From MKS
-// Normally used in MKS Robin Nano V1.2
->>>>>>> c574bcce
 //
 //#define MKS_ROBIN_TFT32
 
