--- conflicted
+++ resolved
@@ -1225,21 +1225,6 @@
   #define MESH_BED_LEVELING
 #endif
 
-/**
- * Normally G28 leaves leveling disabled on completion. Enable
- * this option to have G28 restore the prior leveling state.
- */
-#if ENABLED(UBL)
-  #define RESTORE_LEVELING_AFTER_G28
-#endif
-
-/**
- * Enable detailed logging of G28, G29, M48, etc.
- * Turn on with the command 'M111 S32'.
- * NOTE: Requires a lot of PROGMEM!
- */
-//#define DEBUG_LEVELING_FEATURE
-
 #if XTRA_BED_BACK > SENSOR_BEHIND
   #define PROBE_Y_FRONT BED_MARGIN + SENSOR_BEHIND - (XTRA_BED_BACK - (XTRA_BED_BACK - SENSOR_BEHIND))
 #elif XTRA_BED_BACK > 0 && XTRA_BED_BACK <= SENSOR_BEHIND
@@ -1269,6 +1254,19 @@
   #define PROBE_X_RIGHT X_BED_SIZE - BED_MARGIN - SENSOR_LEFT
 #endif
 #define PROBE_X_MIDDLE (X_BED_SIZE / 2)
+
+/**
+ * Normally G28 leaves leveling disabled on completion. Enable
+ * this option to have G28 restore the prior leveling state.
+ */
+#define RESTORE_LEVELING_AFTER_G28
+
+/**
+ * Enable detailed logging of G28, G29, M48, etc.
+ * Turn on with the command 'M111 S32'.
+ * NOTE: Requires a lot of PROGMEM!
+ */
+//#define DEBUG_LEVELING_FEATURE
 
 #if ENABLED(MESH_BED_LEVELING) || ENABLED(AUTO_BED_LEVELING_BILINEAR) || ENABLED(AUTO_BED_LEVELING_UBL)
   // Gradually reduce leveling correction until a set height is reached,
@@ -1302,17 +1300,10 @@
   #define GRID_MAX_POINTS_Y GRID_MAX_POINTS_X
 
   // Set the boundaries for probing (where the probe can reach).
-<<<<<<< HEAD
   #define LEFT_PROBE_BED_POSITION PROBE_X_LEFT
   #define RIGHT_PROBE_BED_POSITION PROBE_X_RIGHT
   #define FRONT_PROBE_BED_POSITION PROBE_Y_FRONT
   #define BACK_PROBE_BED_POSITION PROBE_Y_BACK
-=======
-  //#define LEFT_PROBE_BED_POSITION MIN_PROBE_EDGE
-  //#define RIGHT_PROBE_BED_POSITION (X_BED_SIZE - MIN_PROBE_EDGE)
-  //#define FRONT_PROBE_BED_POSITION MIN_PROBE_EDGE
-  //#define BACK_PROBE_BED_POSITION (Y_BED_SIZE - MIN_PROBE_EDGE)
->>>>>>> 53362b81
 
   // Probe along the Y axis, advancing X after each column
   //#define PROBE_Y_FIRST
@@ -1335,20 +1326,6 @@
 
   #endif
 
-<<<<<<< HEAD
-#elif ENABLED(AUTO_BED_LEVELING_3POINT)
-
-  // 3 arbitrary points to probe.
-  // A simple cross-product is used to estimate the plane of the bed.
-  #define ABL_PROBE_PT_1_X PROBE_X_LEFT
-  #define ABL_PROBE_PT_1_Y PROBE_Y_FRONT
-  #define ABL_PROBE_PT_2_X PROBE_X_RIGHT
-  #define ABL_PROBE_PT_2_Y PROBE_Y_FRONT
-  #define ABL_PROBE_PT_3_X PROBE_X_MIDDLE
-  #define ABL_PROBE_PT_3_Y PROBE_Y_BACK
-
-=======
->>>>>>> 53362b81
 #elif ENABLED(AUTO_BED_LEVELING_UBL)
 
   //===========================================================================
@@ -1361,16 +1338,6 @@
   #define GRID_MAX_POINTS_X GRID_POINTS      // Don't use more than 15 points per axis, implementation limited.
   #define GRID_MAX_POINTS_Y GRID_MAX_POINTS_X
 
-<<<<<<< HEAD
-  #define UBL_PROBE_PT_1_X PROBE_X_LEFT // Probing points for 3-Point leveling of the mesh
-  #define UBL_PROBE_PT_1_Y PROBE_Y_FRONT
-  #define UBL_PROBE_PT_2_X PROBE_X_RIGHT
-  #define UBL_PROBE_PT_2_Y PROBE_Y_FRONT
-  #define UBL_PROBE_PT_3_X PROBE_X_MIDDLE
-  #define UBL_PROBE_PT_3_Y PROBE_Y_BACK
-
-=======
->>>>>>> 53362b81
   #define UBL_MESH_EDIT_MOVES_Z     // Sophisticated users prefer no movement of nozzle
   #define UBL_SAVE_ACTIVE_ON_M500   // Save the currently active mesh in the current slot on M500
 
@@ -1396,12 +1363,12 @@
  * Override if the automatically selected points are inadequate.
  */
 #if ENABLED(AUTO_BED_LEVELING_3POINT) || ENABLED(AUTO_BED_LEVELING_UBL)
-  //#define PROBE_PT_1_X 15
-  //#define PROBE_PT_1_Y 180
-  //#define PROBE_PT_2_X 15
-  //#define PROBE_PT_2_Y 20
-  //#define PROBE_PT_3_X 170
-  //#define PROBE_PT_3_Y 20
+  #define PROBE_PT_1_X PROBE_X_LEFT // Probing points for 3-Point leveling of the mesh
+  #define PROBE_PT_1_Y PROBE_Y_FRONT
+  #define PROBE_PT_2_X PROBE_X_RIGHT
+  #define PROBE_PT_2_Y PROBE_Y_FRONT
+  #define PROBE_PT_3_X PROBE_X_MIDDLE
+  #define PROBE_PT_3_Y PROBE_Y_BACK
 #endif
 
 /**
