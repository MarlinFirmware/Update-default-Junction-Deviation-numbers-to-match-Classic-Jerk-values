--- conflicted
+++ resolved
@@ -71,7 +71,7 @@
 // @section info
 
 // Author info of this build printed to the host during boot and M115
-#define STRING_CONFIG_H_AUTHOR "PDL-M2.0.8-S5" // Who made the changes.
+#define STRING_CONFIG_H_AUTHOR "PDL-M2.0.9.2-S6" // Who made the changes.
 //#define CUSTOM_VERSION_FILE Version.h // Path from the root directory (no quotes)
 
 /**
@@ -125,20 +125,16 @@
  * Currently Ethernet (-2) is only supported on Teensy 4.1 boards.
  * :[-2, -1, 0, 1, 2, 3, 4, 5, 6, 7]
  */
-<<<<<<< HEAD
-#define SERIAL_PORT_2 1
-=======
-//#define SERIAL_PORT_2 -1
-//#define BAUDRATE_2 250000   // Enable to override BAUDRATE
->>>>>>> 170f77fa
+#define SERIAL_PORT_2 -1
+#define BAUDRATE_2 250000   // Enable to override BAUDRATE
 
 /**
  * Select a third serial port on the board to use for communication with the host.
  * Currently only supported for AVR, DUE, LPC1768/9 and STM32/STM32F1
  * :[-1, 0, 1, 2, 3, 4, 5, 6, 7]
  */
-//#define SERIAL_PORT_3 1
-//#define BAUDRATE_3 250000   // Enable to override BAUDRATE
+#define SERIAL_PORT_3 1
+#define BAUDRATE_3 250000   // Enable to override BAUDRATE
 
 // Enable the Bluetooth serial interface on AT90USB devices
 //#define BLUETOOTH
@@ -149,7 +145,7 @@
 #endif
 
 // Name displayed in the LCD "Ready" message and Info menu
-#define CUSTOM_MACHINE_NAME "DRR200-32-S5X4"
+#define CUSTOM_MACHINE_NAME "DRR210-S6X1"
 
 // Printer's unique ID, used by some programs to differentiate between machines.
 // Choose your own or use a service like https://www.uuidgenerator.net/version4
@@ -169,7 +165,7 @@
  *
  * :[3, 4, 5, 6]
  */
-//#define LINEAR_AXES 3
+#define LINEAR_AXES 3
 
 /**
  * Axis codes for additional axes:
@@ -829,7 +825,7 @@
   #define DELTA_TOWER_ANGLE_TRIM { 0.0, 0.0, 0.0 } // Get these values from G33 auto calibrate
 
   // Delta radius and diagonal rod adjustments (mm)
-  #define DELTA_RADIUS_TRIM_TOWER { -0.717, 0.15, 0.342 }
+  #define DELTA_RADIUS_TRIM_TOWER { 0.0, 0.0, 0.0 }
   #define DELTA_DIAGONAL_ROD_TRIM_TOWER { 0.0, 0.0, 0.0 }
 
 #endif
@@ -843,27 +839,18 @@
 // Specify here all the endstop connectors that are connected to any endstop or probe.
 // Almost all printers will be using one per axis. Probes will use one or more of the
 // extra connectors. Leave undefined any used for non-endstop and non-probe purposes.
-<<<<<<< HEAD
 //#define USE_XMIN_PLUG
 //#define USE_YMIN_PLUG
-//#define USE_ZMIN_PLUG // a Z probe
+//#define USE_ZMIN_PLUG
+//#define USE_IMIN_PLUG
+//#define USE_JMIN_PLUG
+//#define USE_KMIN_PLUG
 #define USE_XMAX_PLUG
 #define USE_YMAX_PLUG
 #define USE_ZMAX_PLUG
-=======
-#define USE_XMIN_PLUG
-#define USE_YMIN_PLUG
-#define USE_ZMIN_PLUG
-//#define USE_IMIN_PLUG
-//#define USE_JMIN_PLUG
-//#define USE_KMIN_PLUG
-//#define USE_XMAX_PLUG
-//#define USE_YMAX_PLUG
-//#define USE_ZMAX_PLUG
 //#define USE_IMAX_PLUG
 //#define USE_JMAX_PLUG
 //#define USE_KMAX_PLUG
->>>>>>> 170f77fa
 
 // Enable pullup for all endstops to prevent a floating state
 #define ENDSTOPPULLUPS
@@ -904,29 +891,19 @@
 #endif
 
 // Mechanical endstop with COM to ground and NC to Signal uses "false" here (most common setup).
-<<<<<<< HEAD
-#define X_MIN_ENDSTOP_INVERTING true  // Set to true to invert the logic of the endstop.
-#define Y_MIN_ENDSTOP_INVERTING true  // Set to true to invert the logic of the endstop.
-#define Z_MIN_ENDSTOP_INVERTING true  // Set to true to invert the logic of the endstop.
-#define X_MAX_ENDSTOP_INVERTING true  // Set to true to invert the logic of the endstop.
-#define Y_MAX_ENDSTOP_INVERTING true  // Set to true to invert the logic of the endstop.
-#define Z_MAX_ENDSTOP_INVERTING true  // Set to true to invert the logic of the endstop.
-#define Z_MIN_PROBE_ENDSTOP_INVERTING false  // Set to true to invert the logic of the probe.
-=======
-#define X_MIN_ENDSTOP_INVERTING false // Set to true to invert the logic of the endstop.
-#define Y_MIN_ENDSTOP_INVERTING false // Set to true to invert the logic of the endstop.
-#define Z_MIN_ENDSTOP_INVERTING false // Set to true to invert the logic of the endstop.
+#define X_MIN_ENDSTOP_INVERTING true // Set to true to invert the logic of the endstop.
+#define Y_MIN_ENDSTOP_INVERTING true // Set to true to invert the logic of the endstop.
+#define Z_MIN_ENDSTOP_INVERTING true // Set to true to invert the logic of the endstop.
 #define I_MIN_ENDSTOP_INVERTING false // Set to true to invert the logic of the endstop.
 #define J_MIN_ENDSTOP_INVERTING false // Set to true to invert the logic of the endstop.
 #define K_MIN_ENDSTOP_INVERTING false // Set to true to invert the logic of the endstop.
-#define X_MAX_ENDSTOP_INVERTING false // Set to true to invert the logic of the endstop.
-#define Y_MAX_ENDSTOP_INVERTING false // Set to true to invert the logic of the endstop.
-#define Z_MAX_ENDSTOP_INVERTING false // Set to true to invert the logic of the endstop.
+#define X_MAX_ENDSTOP_INVERTING true // Set to true to invert the logic of the endstop.
+#define Y_MAX_ENDSTOP_INVERTING true // Set to true to invert the logic of the endstop.
+#define Z_MAX_ENDSTOP_INVERTING true // Set to true to invert the logic of the endstop.
 #define I_MAX_ENDSTOP_INVERTING false // Set to true to invert the logic of the endstop.
 #define J_MAX_ENDSTOP_INVERTING false // Set to true to invert the logic of the endstop.
 #define K_MAX_ENDSTOP_INVERTING false // Set to true to invert the logic of the endstop.
 #define Z_MIN_PROBE_ENDSTOP_INVERTING false // Set to true to invert the logic of the probe.
->>>>>>> 170f77fa
 
 /**
  * Stepper Drivers
@@ -954,16 +931,11 @@
 //#define Z2_DRIVER_TYPE A4988
 //#define Z3_DRIVER_TYPE A4988
 //#define Z4_DRIVER_TYPE A4988
-<<<<<<< HEAD
-#define E0_DRIVER_TYPE TMC2209
-#define E1_DRIVER_TYPE TMC2209
-=======
 //#define I_DRIVER_TYPE  A4988
 //#define J_DRIVER_TYPE  A4988
 //#define K_DRIVER_TYPE  A4988
-#define E0_DRIVER_TYPE A4988
-//#define E1_DRIVER_TYPE A4988
->>>>>>> 170f77fa
+#define E0_DRIVER_TYPE TMC2209
+#define E1_DRIVER_TYPE TMC2209
 //#define E2_DRIVER_TYPE A4988
 //#define E3_DRIVER_TYPE A4988
 //#define E4_DRIVER_TYPE A4988
@@ -1075,18 +1047,12 @@
  */
 #define CLASSIC_JERK
 #if ENABLED(CLASSIC_JERK)
-<<<<<<< HEAD
   #define DEFAULT_XJERK 5.0
   #define DEFAULT_YJERK DEFAULT_XJERK
   #define DEFAULT_ZJERK DEFAULT_XJERK // Must be same as XY for delta
-=======
-  #define DEFAULT_XJERK 10.0
-  #define DEFAULT_YJERK 10.0
-  #define DEFAULT_ZJERK  0.3
   //#define DEFAULT_IJERK  0.3
   //#define DEFAULT_JJERK  0.3
   //#define DEFAULT_KJERK  0.3
->>>>>>> 170f77fa
 
   //#define TRAVEL_EXTRA_XYJERK 0.0     // Additional jerk allowance for all travel moves
 
@@ -1155,7 +1121,7 @@
  *      - normally-closed switches to GND and D32.
  *      - normally-open switches to 5V and D32.
  */
-#define Z_MIN_PROBE_PIN PA1 // Pin 32 is the RAMPS default
+//#define Z_MIN_PROBE_PIN PA2 // Pin 32 is the RAMPS default
 
 /**
  * Probe Type
@@ -1313,11 +1279,11 @@
  *     |    [-]    |
  *     O-- FRONT --+
  */
-#define NOZZLE_TO_PROBE_OFFSET { 0, 0, 0 }
+#define NOZZLE_TO_PROBE_OFFSET { 0, -28, 0 }
 
 // Most probes should stay away from the edges of the bed, but
 // with NOZZLE_AS_PROBE this can be negative for a wider probing area.
-#define PROBING_MARGIN 30
+#define PROBING_MARGIN 10
 
 // X and Y axis travel speed (mm/min) between probes
 #define XY_PROBE_FEEDRATE (4000)
@@ -1396,7 +1362,7 @@
 //#define Z_MIN_PROBE_REPEATABILITY_TEST
 
 // Before deploy/stow pause for user confirmation
-#define PAUSE_BEFORE_DEPLOY_STOW
+//#define PAUSE_BEFORE_DEPLOY_STOW
 #if ENABLED(PAUSE_BEFORE_DEPLOY_STOW)
   //#define PAUSE_PROBE_DEPLOY_WHEN_TRIGGERED // For Manual Deploy Allenkey Probe
 #endif
@@ -1457,14 +1423,10 @@
 // Invert the stepper direction. Change (or reverse the motor connector) if an axis goes the wrong way.
 #define INVERT_X_DIR true
 #define INVERT_Y_DIR true
-<<<<<<< HEAD
 #define INVERT_Z_DIR true
-=======
-#define INVERT_Z_DIR false
 //#define INVERT_I_DIR false
 //#define INVERT_J_DIR false
 //#define INVERT_K_DIR false
->>>>>>> 170f77fa
 
 // @section extruder
 
@@ -1497,18 +1459,12 @@
 
 // Direction of endstops when homing; 1=MAX, -1=MIN
 // :[-1,1]
-<<<<<<< HEAD
-#define X_HOME_DIR 1  // deltas always home to max
+#define X_HOME_DIR 1
 #define Y_HOME_DIR 1
 #define Z_HOME_DIR 1
-=======
-#define X_HOME_DIR -1
-#define Y_HOME_DIR -1
-#define Z_HOME_DIR -1
 //#define I_HOME_DIR -1
 //#define J_HOME_DIR -1
 //#define K_HOME_DIR -1
->>>>>>> 170f77fa
 
 // @section machine
 
@@ -1520,21 +1476,15 @@
 #define X_MIN_POS -(DELTA_PRINTABLE_RADIUS)
 #define Y_MIN_POS -(DELTA_PRINTABLE_RADIUS)
 #define Z_MIN_POS 0
-<<<<<<< HEAD
 #define X_MAX_POS DELTA_PRINTABLE_RADIUS
 #define Y_MAX_POS DELTA_PRINTABLE_RADIUS
 #define Z_MAX_POS MANUAL_Z_HOME_POS
-=======
-#define X_MAX_POS X_BED_SIZE
-#define Y_MAX_POS Y_BED_SIZE
-#define Z_MAX_POS 200
 //#define I_MIN_POS 0
 //#define I_MAX_POS 50
 //#define J_MIN_POS 0
 //#define J_MAX_POS 50
 //#define K_MIN_POS 0
 //#define K_MAX_POS 50
->>>>>>> 170f77fa
 
 /**
  * Software Endstops
@@ -1584,10 +1534,10 @@
  * RAMPS-based boards use SERVO3_PIN for the first runout sensor.
  * For other boards you may need to define FIL_RUNOUT_PIN, FIL_RUNOUT2_PIN, etc.
  */
-//#define FILAMENT_RUNOUT_SENSOR
+#define FILAMENT_RUNOUT_SENSOR
 #if ENABLED(FILAMENT_RUNOUT_SENSOR)
-  #define FIL_RUNOUT_ENABLED_DEFAULT true // Enable the sensor on startup. Override with M412 followed by M500.
-  #define NUM_RUNOUT_SENSORS   1          // Number of sensors, up to one per extruder. Define a FIL_RUNOUT#_PIN for each.
+  #define FIL_RUNOUT_ENABLED_DEFAULT false // Enable the sensor on startup. Override with M412 followed by M500.
+  #define NUM_RUNOUT_SENSORS   2          // Number of sensors, up to one per extruder. Define a FIL_RUNOUT#_PIN for each.
 
   #define FIL_RUNOUT_STATE     LOW        // Pin state indicating that filament is NOT present.
   #define FIL_RUNOUT_PULLUP               // Use internal pullup for filament runout pins.
@@ -1636,13 +1586,13 @@
   // After a runout is detected, continue printing this length of filament
   // before executing the runout script. Useful for a sensor at the end of
   // a feed tube. Requires 4 bytes SRAM per sensor, plus 4 bytes overhead.
-  //#define FILAMENT_RUNOUT_DISTANCE_MM 25
+  #define FILAMENT_RUNOUT_DISTANCE_MM 7
 
   #ifdef FILAMENT_RUNOUT_DISTANCE_MM
     // Enable this option to use an encoder disc that toggles the runout pin
     // as the filament moves. (Be sure to set FILAMENT_RUNOUT_DISTANCE_MM
     // large enough to avoid false positives.)
-    //#define FILAMENT_MOTION_SENSOR
+    #define FILAMENT_MOTION_SENSOR
   #endif
 #endif
 
@@ -1875,14 +1825,10 @@
 // For DELTA this is the top-center of the Cartesian print volume.
 //#define MANUAL_X_HOME_POS 0
 //#define MANUAL_Y_HOME_POS 0
-<<<<<<< HEAD
 #define MANUAL_Z_HOME_POS DELTA_HEIGHT // Distance between the nozzle to printbed after homing
-=======
-//#define MANUAL_Z_HOME_POS 0
 //#define MANUAL_I_HOME_POS 0
 //#define MANUAL_J_HOME_POS 0
 //#define MANUAL_K_HOME_POS 0
->>>>>>> 170f77fa
 
 /**
  * Use "Z Safe Homing" to avoid homing with a Z probe outside the bed area.
@@ -2926,9 +2872,6 @@
 //#define DWIN_CREALITY_LCD
 
 //
-<<<<<<< HEAD
-// ADS7843/XPT2046 ADC Touchscreen such as ILI9341 2.8
-=======
 // Ender-3 v2 OEM display, enhanced.
 //
 //#define DWIN_CREALITY_LCD_ENHANCED
@@ -2946,7 +2889,6 @@
 
 //
 // Touch Screen Settings
->>>>>>> 170f77fa
 //
 //#define TOUCH_SCREEN
 #if ENABLED(TOUCH_SCREEN)
@@ -3061,7 +3003,6 @@
 // Support for Adafruit NeoPixel LED driver
 #define NEOPIXEL_LED
 #if ENABLED(NEOPIXEL_LED)
-<<<<<<< HEAD
   #define NEOPIXEL_TYPE   NEO_GRB // NEO_GRBW / NEO_GRB - four/three channel driver type (defined in Adafruit_NeoPixel.h)
   #define NEOPIXEL_PIN     PC9       // LED driving pin
   //#define NEOPIXEL2_TYPE NEO_GRB
@@ -3070,16 +3011,6 @@
   //#define NEOPIXEL_IS_SEQUENTIAL   // Sequential display for temperature change - LED by LED. Disable to change all LEDs at once.
   #define NEOPIXEL_BRIGHTNESS 255  // Initial brightness (0-255)
   #define NEOPIXEL_STARTUP_TEST  // Cycle through colors at startup
-=======
-  #define NEOPIXEL_TYPE   NEO_GRBW // NEO_GRBW / NEO_GRB - four/three channel driver type (defined in Adafruit_NeoPixel.h)
-  //#define NEOPIXEL_PIN     4     // LED driving pin
-  //#define NEOPIXEL2_TYPE NEOPIXEL_TYPE
-  //#define NEOPIXEL2_PIN    5
-  #define NEOPIXEL_PIXELS 30       // Number of LEDs in the strip. (Longest strip when NEOPIXEL2_SEPARATE is disabled.)
-  #define NEOPIXEL_IS_SEQUENTIAL   // Sequential display for temperature change - LED by LED. Disable to change all LEDs at once.
-  #define NEOPIXEL_BRIGHTNESS 127  // Initial brightness (0-255)
-  //#define NEOPIXEL_STARTUP_TEST  // Cycle through colors at startup
->>>>>>> 170f77fa
 
   // Support for second Adafruit NeoPixel LED driver controlled with M150 S1 ...
   //#define NEOPIXEL2_SEPARATE
@@ -3133,9 +3064,11 @@
 // Edit servo angles with M281 and save to EEPROM with M500
 //#define EDITABLE_SERVO_ANGLES
 
-<<<<<<< HEAD
+// Disable servo with M282 to reduce power consumption, noise, and heat when not in use
+//#define SERVO_DETACH_GCODE
+
 /*
-Custom pins for DRR200
+Custom pins for DRR210
 */
 #define PS_ON_PIN                           PD9
 
@@ -3143,8 +3076,4 @@
 //#define MAX31865_MOSI_PIN	PC12
 //#define MAX31865_MISO_PIN	PC11
 //#define MAX31865_SCK_PIN	PC10
-//#define MAX6675_SS_PIN PA15
-=======
-// Disable servo with M282 to reduce power consumption, noise, and heat when not in use
-//#define SERVO_DETACH_GCODE
->>>>>>> 170f77fa
+//#define MAX6675_SS_PIN PA15