--- conflicted
+++ resolved
@@ -21,7 +21,6 @@
 //#define BAUDRATE 115200
 
 //// The following define selects which electronics board you have. Please choose the one that matches your setup
-<<<<<<< HEAD
 // 10 = Gen7 custom (Alfons3 Version) "https://github.com/Alfons3/Generation_7_Electronics"
 // 11 = Gen7 v1.1, v1.2 = 11
 // 12 = Gen7 v1.3
@@ -42,26 +41,10 @@
 // 70 = Megatronics
 // 90 = Alpha OMCA board
 // 91 = Final OMCA board
-=======
-// Gen7 custom (Alfons3 Version) = 10 "https://github.com/Alfons3/Generation_7_Electronics"
-// Gen7 v1.1, v1.2 = 11
-// Gen7 v1.3 = 12
-// Gen7 v1.4 = 13
-// MEGA/RAMPS up to 1.2 = 3
-// RAMPS 1.3 = 33 (Power outputs: Extruder, Bed, Fan)
-// RAMPS 1.3 = 34 (Power outputs: Extruder0, Extruder1, Bed)
-// Gen6 = 5
-// Gen6 deluxe = 51
-// Sanguinololu 1.2 and above = 62
-// Melzi = 63
-// Ultimaker = 7
-// Teensylu = 8
-// Gen3+ =9
 // Rambo = 301
->>>>>>> ca811156
 
 #ifndef MOTHERBOARD
-#define MOTHERBOARD 301
+#define MOTHERBOARD 7
 #endif
 
 
