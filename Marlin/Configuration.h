--- conflicted
+++ resolved
@@ -1720,14 +1720,10 @@
  * Use G29 repeatedly, adjusting the Z height at each point with movement commands
  * or (with LCD_BED_LEVELING) the LCD controller.
  */
-<<<<<<< HEAD
 #if DISABLED(ABL_EZABL, ABL_NCSW, ABL_BLTOUCH, ABL_TOUCH_MI)
   #define PROBE_MANUALLY
   #define MANUAL_PROBE_START_Z 0.2
 #endif
-=======
-//#define PROBE_MANUALLY
->>>>>>> 9405a5e4
 
 /**
  * A Fix-Mounted Probe either doesn't deploy or needs manual deployment.
@@ -2161,7 +2157,6 @@
 
 // @section machine
 
-<<<<<<< HEAD
 // The size of the print bed
 
   #if ENABLED(MachineMini)
@@ -2273,11 +2268,6 @@
     #define ClipClearance 0
   #endif
 
-=======
-// The size of the printable area
-#define X_BED_SIZE 200
-#define Y_BED_SIZE 200
->>>>>>> 9405a5e4
 
 // Travel limits (mm) after homing, corresponding to endstop positions.
 #if ENABLED(MicroswissDirectDrive)
