--- conflicted
+++ resolved
@@ -1,299 +1,149 @@
-<<<<<<< HEAD
-#ifndef CONFIGURATION_H
-#define CONFIGURATION_H
-
-// BASIC SETTINGS: select your board type, thermistor type, axis scaling, and endstop configuration
-
-//// The following define selects which electronics board you have. Please choose the one that matches your setup
-// Gen6 = 5, 
-#define MOTHERBOARD 7
-
-//// Thermistor settings:
-// 1 is 100k thermistor
-// 2 is 200k thermistor
-// 3 is mendel-parts thermistor
-#define THERMISTORHEATER 2
-// Select one of these only to define how the nozzle temp is read.
-//#define HEATER_USES_THERMISTOR
-#define HEATER_USES_AD595
-//#define HEATER_USES_MAX6675
-
-// Select one of these only to define how the bed temp is read.
-//#define BED_USES_THERMISTOR
-//#define BED_USES_AD595
-
-#define HEATER_CHECK_INTERVAL 50
-#define BED_CHECK_INTERVAL 5000
-#define BNUMTEMPS NUMTEMPS
-#define bedtemptable temptable
-
-//// Calibration variables
-// X, Y, Z, E steps per unit - Metric Mendel / Orca with V9 extruder:
-float axis_steps_per_unit[] = {79.87220447, 79.87220447,  200*8/3., 14}; 
-// For E steps per unit = 67 for v9 with direct drive (needs finetuning) for other extruders this needs to be changed 
-// Metric Prusa Mendel with Makergear geared stepper extruder:
-//float axis_steps_per_unit[] = {80,80,3200/1.25,1380}; 
-
-//// Endstop Settings
-#define ENDSTOPPULLUPS // Comment this out (using // at the start of the line) to disable the endstop pullup resistors
-// The pullups are needed if you directly connect a mechanical endswitch between the signal and ground pins.
-const bool ENDSTOPS_INVERTING = true; // set to true to invert the logic of the endstops. 
-// For optos H21LOB set to true, for Mendel-Parts newer optos TCST2103 set to false
-
-// This determines the communication speed of the printer
-#define BAUDRATE 115200
-
-// Comment out (using // at the start of the line) to disable SD support:
-#define SDSUPPORT
-#define FANCY_LCD
-
-
-
-//// ADVANCED SETTINGS - to tweak parameters
-
-#include "thermistortables.h"
-
-// For Inverting Stepper Enable Pins (Active Low) use 0, Non Inverting (Active High) use 1
-#define X_ENABLE_ON 0
-#define Y_ENABLE_ON 0
-#define Z_ENABLE_ON 0
-#define E_ENABLE_ON 0
-
-// Disables axis when it's not being used.
-#define DISABLE_X false
-#define DISABLE_Y false
-#define DISABLE_Z false
-#define DISABLE_E false
-
-// Inverting axis direction
-#define INVERT_X_DIR true    // for Mendel set to false, for Orca set to true
-#define INVERT_Y_DIR false   // for Mendel set to true, for Orca set to false
-#define INVERT_Z_DIR true    // for Mendel set to false, for Orca set to true
-#define INVERT_E_DIR false   // for direct drive extruder v9 set to true, for geared extruder set to false
-
-//// ENDSTOP SETTINGS:
-// Sets direction of endstops when homing; 1=MAX, -1=MIN
-#define X_HOME_DIR -1
-#define Y_HOME_DIR -1
-#define Z_HOME_DIR -1
-
-#define min_software_endstops false //If true, axis won't move to coordinates less than zero.
-#define max_software_endstops true  //If true, axis won't move to coordinates greater than the defined lengths below.
-#define X_MAX_LENGTH 200
-#define Y_MAX_LENGTH 200
-#define Z_MAX_LENGTH 100
-
-//// MOVEMENT SETTINGS
-#define NUM_AXIS 4 // The axis order in all axis related arrays is X, Y, Z, E
-float max_feedrate[] = {60000, 60000, 50000, 500000}; // set the max speeds
-float homing_feedrate[] = {2400, 2400, 200, 0};  // set the homing speeds
-bool axis_relative_modes[] = {false, false, false, false};
-
-//// Acceleration settings
-// X, Y, Z, E maximum start speed for accelerated moves. E default values are good for skeinforge 40+, for older versions raise them a lot.
-float acceleration = 4000;         // Normal acceleration mm/s^2
-float retract_acceleration = 10000; // Normal acceleration mm/s^2
-float max_jerk = 20*60;
-long max_acceleration_units_per_sq_second[] = {15000,15000,150000,15000}; // X, Y, Z and E max acceleration in mm/s^2 for printing moves or retracts
-// Not used long max_travel_acceleration_units_per_sq_second[] = {500,500,50,500}; // X, Y, Z max acceleration in mm/s^2 for travel moves
-
-
-// The watchdog waits for the watchperiod in milliseconds whenever an M104 or M109 increases the target temperature
-// If the temperature has not increased at the end of that period, the target temperature is set to zero. It can be reset with another M104/M109
-//#define WATCHPERIOD 5000 //5 seconds
-
-//// The minimal temperature defines the temperature below which the heater will not be enabled
-#define MINTEMP 5
-
-
-// When temperature exceeds max temp, your heater will be switched off.
-// This feature exists to protect your hotend from overheating accidentally, but *NOT* from thermistor short/failure!
-// You should use MINTEMP for thermistor short/failure protection.
-#define MAXTEMP 275
-
-
-/// PID settings:
-// Uncomment the following line to enable PID support.
-//#define PIDTEMP
-#ifdef PIDTEMP
-//#define PID_DEBUG 1 // Sends debug data to the serial port. 
-//#define PID_OPENLOOP 1 // Puts PID in open loop. M104 sets the output power in %
-#define PID_MAX 156 // limits current to nozzle
-#define PID_INTEGRAL_DRIVE_MAX 156.0
-#define PID_dT 0.16
-double Kp = 20.0;
-double Ki = 1.5*PID_dT;
-double Kd = 80/PID_dT;
-#endif // PIDTEMP
-
-
-// extruder advance constant (s2/mm3)
-//
-// advance (steps) = STEPS_PER_CUBIC_MM_E * EXTUDER_ADVANCE_K * cubic mm per second ^ 2
-//
-// hooke's law says:		force = k * distance
-// bernoulli's priniciple says:	v ^ 2 / 2 + g . h + pressure / density = constant
-// so: v ^ 2 is proportional to number of steps we advance the extruder
-//#define ADVANCE
-
-#ifdef ADVANCE
-#define EXTRUDER_ADVANCE_K 0.02
-
-#define D_FILAMENT 2.75
-#define STEPS_MM_E 600
-#define EXTRUTION_AREA (0.25 * D_FILAMENT * D_FILAMENT * 3.14159)
-#define STEPS_PER_CUBIC_MM_E (axis_steps_per_unit[E_AXIS]/ EXTRUTION_AREA)
-
-#endif // ADVANCE
-
-=======
-#ifndef CONFIGURATION_H
-#define CONFIGURATION_H
-
-// BASIC SETTINGS: select your board type, thermistor type, axis scaling, and endstop configuration
-
-//// The following define selects which electronics board you have. Please choose the one that matches your setup
-// Gen6 = 5, 
-#define MOTHERBOARD 7
-
-//// Thermistor settings:
-// 1 is 100k thermistor
-// 2 is 200k thermistor
-// 3 is mendel-parts thermistor
-#define THERMISTORHEATER 2
-// Select one of these only to define how the nozzle temp is read.
-//#define HEATER_USES_THERMISTOR
-#define HEATER_USES_AD595
-//#define HEATER_USES_MAX6675
-
-// Select one of these only to define how the bed temp is read.
-//#define BED_USES_THERMISTOR
-//#define BED_USES_AD595
-
-#define HEATER_CHECK_INTERVAL 50
-#define BED_CHECK_INTERVAL 5000
-#define BNUMTEMPS NUMTEMPS
-#define bedtemptable temptable
-
-//// Calibration variables
-// X, Y, Z, E steps per unit - Metric Mendel / Orca with V9 extruder:
-float axis_steps_per_unit[] = {79.87220447, 79.87220447,  200*8/3., 14}; 
-// For E steps per unit = 67 for v9 with direct drive (needs finetuning) for other extruders this needs to be changed 
-// Metric Prusa Mendel with Makergear geared stepper extruder:
-//float axis_steps_per_unit[] = {80,80,3200/1.25,1380}; 
-
-//// Endstop Settings
-#define ENDSTOPPULLUPS // Comment this out (using // at the start of the line) to disable the endstop pullup resistors
-// The pullups are needed if you directly connect a mechanical endswitch between the signal and ground pins.
-const bool ENDSTOPS_INVERTING = true; // set to true to invert the logic of the endstops. 
-// For optos H21LOB set to true, for Mendel-Parts newer optos TCST2103 set to false
-
-// This determines the communication speed of the printer
-#define BAUDRATE 115200
-
-// Comment out (using // at the start of the line) to disable SD support:
-//#define SDSUPPORT
-#define FANCY_LCD
-//#define FANCY_BUTTONS
-
-
-
-//// ADVANCED SETTINGS - to tweak parameters
-
-#include "thermistortables.h"
-
-// For Inverting Stepper Enable Pins (Active Low) use 0, Non Inverting (Active High) use 1
-#define X_ENABLE_ON 0
-#define Y_ENABLE_ON 0
-#define Z_ENABLE_ON 0
-#define E_ENABLE_ON 0
-
-// Disables axis when it's not being used.
-#define DISABLE_X false
-#define DISABLE_Y false
-#define DISABLE_Z false
-#define DISABLE_E false
-
-// Inverting axis direction
-#define INVERT_X_DIR true    // for Mendel set to false, for Orca set to true
-#define INVERT_Y_DIR false   // for Mendel set to true, for Orca set to false
-#define INVERT_Z_DIR true    // for Mendel set to false, for Orca set to true
-#define INVERT_E_DIR false   // for direct drive extruder v9 set to true, for geared extruder set to false
-
-//// ENDSTOP SETTINGS:
-// Sets direction of endstops when homing; 1=MAX, -1=MIN
-#define X_HOME_DIR -1
-#define Y_HOME_DIR -1
-#define Z_HOME_DIR -1
-
-#define min_software_endstops false //If true, axis won't move to coordinates less than zero.
-#define max_software_endstops true  //If true, axis won't move to coordinates greater than the defined lengths below.
-#define X_MAX_LENGTH 200
-#define Y_MAX_LENGTH 200
-#define Z_MAX_LENGTH 100
-
-//// MOVEMENT SETTINGS
-#define NUM_AXIS 4 // The axis order in all axis related arrays is X, Y, Z, E
-float max_feedrate[] = {60000, 60000, 50000, 500000}; // set the max speeds
-float homing_feedrate[] = {2400, 2400, 200, 0};  // set the homing speeds
-bool axis_relative_modes[] = {false, false, false, false};
-
-//// Acceleration settings
-// X, Y, Z, E maximum start speed for accelerated moves. E default values are good for skeinforge 40+, for older versions raise them a lot.
-float acceleration = 4000;         // Normal acceleration mm/s^2
-float retract_acceleration = 10000; // Normal acceleration mm/s^2
-float max_jerk = 20*60;
-long max_acceleration_units_per_sq_second[] = {15000,15000,150000,15000}; // X, Y, Z and E max acceleration in mm/s^2 for printing moves or retracts
-// Not used long max_travel_acceleration_units_per_sq_second[] = {500,500,50,500}; // X, Y, Z max acceleration in mm/s^2 for travel moves
-
-
-// The watchdog waits for the watchperiod in milliseconds whenever an M104 or M109 increases the target temperature
-// If the temperature has not increased at the end of that period, the target temperature is set to zero. It can be reset with another M104/M109
-//#define WATCHPERIOD 5000 //5 seconds
-
-//// The minimal temperature defines the temperature below which the heater will not be enabled
-#define MINTEMP 5
-
-
-// When temperature exceeds max temp, your heater will be switched off.
-// This feature exists to protect your hotend from overheating accidentally, but *NOT* from thermistor short/failure!
-// You should use MINTEMP for thermistor short/failure protection.
-#define MAXTEMP 275
-
-
-/// PID settings:
-// Uncomment the following line to enable PID support.
-//#define PIDTEMP
-#ifdef PIDTEMP
-//#define PID_DEBUG 1 // Sends debug data to the serial port. 
-//#define PID_OPENLOOP 1 // Puts PID in open loop. M104 sets the output power in %
-#define PID_MAX 156 // limits current to nozzle
-#define PID_INTEGRAL_DRIVE_MAX 156.0
-#define PID_dT 0.16
-double Kp = 20.0;
-double Ki = 1.5*PID_dT;
-double Kd = 80/PID_dT;
-#endif // PIDTEMP
-
-
-// extruder advance constant (s2/mm3)
-//
-// advance (steps) = STEPS_PER_CUBIC_MM_E * EXTUDER_ADVANCE_K * cubic mm per second ^ 2
-//
-// hooke's law says:		force = k * distance
-// bernoulli's priniciple says:	v ^ 2 / 2 + g . h + pressure / density = constant
-// so: v ^ 2 is proportional to number of steps we advance the extruder
-//#define ADVANCE
-
-#ifdef ADVANCE
-#define EXTRUDER_ADVANCE_K 0.02
-
-#define D_FILAMENT 2.75
-#define STEPS_MM_E 600
-#define EXTRUTION_AREA (0.25 * D_FILAMENT * D_FILAMENT * 3.14159)
-#define STEPS_PER_CUBIC_MM_E (axis_steps_per_unit[E_AXIS]/ EXTRUTION_AREA)
-
-#endif // ADVANCE
-
->>>>>>> 535506ab
+#ifndef CONFIGURATION_H
+#define CONFIGURATION_H
+
+// BASIC SETTINGS: select your board type, thermistor type, axis scaling, and endstop configuration
+
+//// The following define selects which electronics board you have. Please choose the one that matches your setup
+// Gen6 = 5, 
+#define MOTHERBOARD 7
+
+//// Thermistor settings:
+// 1 is 100k thermistor
+// 2 is 200k thermistor
+// 3 is mendel-parts thermistor
+#define THERMISTORHEATER 2
+// Select one of these only to define how the nozzle temp is read.
+//#define HEATER_USES_THERMISTOR
+#define HEATER_USES_AD595
+//#define HEATER_USES_MAX6675
+
+// Select one of these only to define how the bed temp is read.
+//#define BED_USES_THERMISTOR
+//#define BED_USES_AD595
+
+#define HEATER_CHECK_INTERVAL 50
+#define BED_CHECK_INTERVAL 5000
+#define BNUMTEMPS NUMTEMPS
+#define bedtemptable temptable
+
+//// Calibration variables
+// X, Y, Z, E steps per unit - Metric Mendel / Orca with V9 extruder:
+float axis_steps_per_unit[] = {79.87220447, 79.87220447,  200*8/3., 14}; 
+// For E steps per unit = 67 for v9 with direct drive (needs finetuning) for other extruders this needs to be changed 
+// Metric Prusa Mendel with Makergear geared stepper extruder:
+//float axis_steps_per_unit[] = {80,80,3200/1.25,1380}; 
+
+//// Endstop Settings
+#define ENDSTOPPULLUPS // Comment this out (using // at the start of the line) to disable the endstop pullup resistors
+// The pullups are needed if you directly connect a mechanical endswitch between the signal and ground pins.
+const bool ENDSTOPS_INVERTING = true; // set to true to invert the logic of the endstops. 
+// For optos H21LOB set to true, for Mendel-Parts newer optos TCST2103 set to false
+
+// This determines the communication speed of the printer
+#define BAUDRATE 115200
+
+// Comment out (using // at the start of the line) to disable SD support:
+//#define SDSUPPORT
+#define FANCY_LCD
+//#define FANCY_BUTTONS
+
+
+
+//// ADVANCED SETTINGS - to tweak parameters
+
+#include "thermistortables.h"
+
+// For Inverting Stepper Enable Pins (Active Low) use 0, Non Inverting (Active High) use 1
+#define X_ENABLE_ON 0
+#define Y_ENABLE_ON 0
+#define Z_ENABLE_ON 0
+#define E_ENABLE_ON 0
+
+// Disables axis when it's not being used.
+#define DISABLE_X false
+#define DISABLE_Y false
+#define DISABLE_Z false
+#define DISABLE_E false
+
+// Inverting axis direction
+#define INVERT_X_DIR true    // for Mendel set to false, for Orca set to true
+#define INVERT_Y_DIR false   // for Mendel set to true, for Orca set to false
+#define INVERT_Z_DIR true    // for Mendel set to false, for Orca set to true
+#define INVERT_E_DIR false   // for direct drive extruder v9 set to true, for geared extruder set to false
+
+//// ENDSTOP SETTINGS:
+// Sets direction of endstops when homing; 1=MAX, -1=MIN
+#define X_HOME_DIR -1
+#define Y_HOME_DIR -1
+#define Z_HOME_DIR -1
+
+#define min_software_endstops false //If true, axis won't move to coordinates less than zero.
+#define max_software_endstops true  //If true, axis won't move to coordinates greater than the defined lengths below.
+#define X_MAX_LENGTH 200
+#define Y_MAX_LENGTH 200
+#define Z_MAX_LENGTH 100
+
+//// MOVEMENT SETTINGS
+#define NUM_AXIS 4 // The axis order in all axis related arrays is X, Y, Z, E
+float max_feedrate[] = {60000, 60000, 50000, 500000}; // set the max speeds
+float homing_feedrate[] = {2400, 2400, 200, 0};  // set the homing speeds
+bool axis_relative_modes[] = {false, false, false, false};
+
+//// Acceleration settings
+// X, Y, Z, E maximum start speed for accelerated moves. E default values are good for skeinforge 40+, for older versions raise them a lot.
+float acceleration = 4000;         // Normal acceleration mm/s^2
+float retract_acceleration = 10000; // Normal acceleration mm/s^2
+float max_jerk = 20*60;
+long max_acceleration_units_per_sq_second[] = {15000,15000,150000,15000}; // X, Y, Z and E max acceleration in mm/s^2 for printing moves or retracts
+// Not used long max_travel_acceleration_units_per_sq_second[] = {500,500,50,500}; // X, Y, Z max acceleration in mm/s^2 for travel moves
+
+
+// The watchdog waits for the watchperiod in milliseconds whenever an M104 or M109 increases the target temperature
+// If the temperature has not increased at the end of that period, the target temperature is set to zero. It can be reset with another M104/M109
+//#define WATCHPERIOD 5000 //5 seconds
+
+//// The minimal temperature defines the temperature below which the heater will not be enabled
+#define MINTEMP 5
+
+
+// When temperature exceeds max temp, your heater will be switched off.
+// This feature exists to protect your hotend from overheating accidentally, but *NOT* from thermistor short/failure!
+// You should use MINTEMP for thermistor short/failure protection.
+#define MAXTEMP 275
+
+
+/// PID settings:
+// Uncomment the following line to enable PID support.
+//#define PIDTEMP
+#ifdef PIDTEMP
+//#define PID_DEBUG 1 // Sends debug data to the serial port. 
+//#define PID_OPENLOOP 1 // Puts PID in open loop. M104 sets the output power in %
+#define PID_MAX 156 // limits current to nozzle
+#define PID_INTEGRAL_DRIVE_MAX 156.0
+#define PID_dT 0.16
+double Kp = 20.0;
+double Ki = 1.5*PID_dT;
+double Kd = 80/PID_dT;
+#endif // PIDTEMP
+
+
+// extruder advance constant (s2/mm3)
+//
+// advance (steps) = STEPS_PER_CUBIC_MM_E * EXTUDER_ADVANCE_K * cubic mm per second ^ 2
+//
+// hooke's law says:		force = k * distance
+// bernoulli's priniciple says:	v ^ 2 / 2 + g . h + pressure / density = constant
+// so: v ^ 2 is proportional to number of steps we advance the extruder
+//#define ADVANCE
+
+#ifdef ADVANCE
+#define EXTRUDER_ADVANCE_K 0.02
+
+#define D_FILAMENT 2.75
+#define STEPS_MM_E 600
+#define EXTRUTION_AREA (0.25 * D_FILAMENT * D_FILAMENT * 3.14159)
+#define STEPS_PER_CUBIC_MM_E (axis_steps_per_unit[E_AXIS]/ EXTRUTION_AREA)
+
+#endif // ADVANCE
+
 #endif