/**
 * Marlin 3D Printer Firmware
 * Copyright (c) 2020 MarlinFirmware [https://github.com/MarlinFirmware/Marlin]
 *
 * Based on Sprinter and grbl.
 * Copyright (c) 2011 Camiel Gubbels / Erik van der Zalm
 *
 * This program is free software: you can redistribute it and/or modify
 * it under the terms of the GNU General Public License as published by
 * the Free Software Foundation, either version 3 of the License, or
 * (at your option) any later version.
 *
 * This program is distributed in the hope that it will be useful,
 * but WITHOUT ANY WARRANTY; without even the implied warranty of
 * MERCHANTABILITY or FITNESS FOR A PARTICULAR PURPOSE.  See the
 * GNU General Public License for more details.
 *
 * You should have received a copy of the GNU General Public License
 * along with this program.  If not, see <https://www.gnu.org/licenses/>.
 *
 */
#pragma once

/**
 * Configuration.h
 *
 * Basic settings such as:
 *
 * - Type of electronics
 * - Type of temperature sensor
 * - Printer geometry
 * - Endstop configuration
 * - LCD controller
 * - Extra features
 *
 * Advanced settings can be found in Configuration_adv.h
 */
#define CONFIGURATION_H_VERSION 020008

//===========================================================================
//============================= Getting Started =============================
//===========================================================================

/**
 * Here are some useful links to help get your machine configured and calibrated:
 *
 * Example Configs:     https://github.com/MarlinFirmware/Configurations/branches/all
 *
 * Průša Calculator:    https://blog.prusaprinters.org/calculator_3416/
 *
 * Calibration Guides:  https://reprap.org/wiki/Calibration
 *                      https://reprap.org/wiki/Triffid_Hunter%27s_Calibration_Guide
 *                      https://sites.google.com/site/repraplogphase/calibration-of-your-reprap
 *                      https://youtu.be/wAL9d7FgInk
 *
 * Calibration Objects: https://www.thingiverse.com/thing:5573
 *                      https://www.thingiverse.com/thing:1278865
 */

//===========================================================================
//============================= DELTA Printer ===============================
//===========================================================================
// For a Delta printer, start with one of the configuration files in the config/examples/delta directory
// from https://github.com/MarlinFirmware/Configurations/branches/all and customize for your machine.
//

//===========================================================================
//============================= SCARA Printer ===============================
//===========================================================================
// For a SCARA printer, start with one of the configuration files in the config/examples/SCARA directory
// from https://github.com/MarlinFirmware/Configurations/branches/all and customize for your machine.
//

// @section info

// Author info of this build printed to the host during boot and M115
#define STRING_CONFIG_H_AUTHOR "(none, default config)" // Who made the changes.
//#define CUSTOM_VERSION_FILE Version.h // Path from the root directory (no quotes)

/**
 * *** VENDORS PLEASE READ ***
 *
 * Marlin allows you to add a custom boot image for Graphical LCDs.
 * With this option Marlin will first show your custom screen followed
 * by the standard Marlin logo with version number and web URL.
 *
 * We encourage you to take advantage of this new feature and we also
 * respectfully request that you retain the unmodified Marlin boot screen.
 */

// Show the Marlin bootscreen on startup. ** ENABLE FOR PRODUCTION **
#define SHOW_BOOTSCREEN

// Show the bitmap in Marlin/_Bootscreen.h on startup.
//#define SHOW_CUSTOM_BOOTSCREEN

// Show the bitmap in Marlin/_Statusscreen.h on the status screen.
//#define CUSTOM_STATUS_SCREEN_IMAGE

// @section machine

/**
 * Select the serial port on the board to use for communication with the host.
 * This allows the connection of wireless adapters (for instance) to non-default port pins.
 * Serial port -1 is the USB emulated serial port, if available.
 * Note: The first serial port (-1 or 0) will always be used by the Arduino bootloader.
 *
 * :[-1, 0, 1, 2, 3, 4, 5, 6, 7]
 */
#define SERIAL_PORT 0

/**
 * Select a secondary serial port on the board to use for communication with the host.
 * Currently Ethernet (-2) is only supported on Teensy 4.1 boards.
 * :[-2, -1, 0, 1, 2, 3, 4, 5, 6, 7]
 */
//#define SERIAL_PORT_2 -1

/**
 * This setting determines the communication speed of the printer.
 *
 * 250000 works in most cases, but you might try a lower speed if
 * you commonly experience drop-outs during host printing.
 * You may try up to 1000000 to speed up SD file transfer.
 *
 * :[2400, 9600, 19200, 38400, 57600, 115200, 250000, 500000, 1000000]
 */
#define BAUDRATE 250000

// Enable the Bluetooth serial interface on AT90USB devices
//#define BLUETOOTH

// Choose the name from boards.h that matches your setup
#ifndef MOTHERBOARD
  #define MOTHERBOARD BOARD_RAMPS_14_EFB
#endif

// Name displayed in the LCD "Ready" message and Info menu
//#define CUSTOM_MACHINE_NAME "3D Printer"

// Printer's unique ID, used by some programs to differentiate between machines.
// Choose your own or use a service like https://www.uuidgenerator.net/version4
//#define MACHINE_UUID "00000000-0000-0000-0000-000000000000"

// @section extruder

// This defines the number of extruders
// :[0, 1, 2, 3, 4, 5, 6, 7, 8]
#define EXTRUDERS 1

// Generally expected filament diameter (1.75, 2.85, 3.0, ...). Used for Volumetric, Filament Width Sensor, etc.
#define DEFAULT_NOMINAL_FILAMENT_DIA 1.75

// For Cyclops or any "multi-extruder" that shares a single nozzle.
//#define SINGLENOZZLE

// Save and restore temperature and fan speed on tool-change.
// Set standby for the unselected tool with M104/106/109 T...
#if ENABLED(SINGLENOZZLE)
  //#define SINGLENOZZLE_STANDBY_TEMP
  //#define SINGLENOZZLE_STANDBY_FAN
#endif

/**
 * Multi-Material Unit
 * Set to one of these predefined models:
 *
 *   PRUSA_MMU1      : Průša MMU1 (The "multiplexer" version)
 *   PRUSA_MMU2      : Průša MMU2
 *   PRUSA_MMU2S     : Průša MMU2S (Requires MK3S extruder with motion sensor, EXTRUDERS = 5)
 *   SMUFF_EMU_MMU2  : Technik Gegg SMUFF (Průša MMU2 emulation mode)
 *   SMUFF_EMU_MMU2S : Technik Gegg SMUFF (Průša MMU2S emulation mode)
 *
 * Requires NOZZLE_PARK_FEATURE to park print head in case MMU unit fails.
 * See additional options in Configuration_adv.h.
 */
//#define MMU_MODEL PRUSA_MMU2

// A dual extruder that uses a single stepper motor
//#define SWITCHING_EXTRUDER
#if ENABLED(SWITCHING_EXTRUDER)
  #define SWITCHING_EXTRUDER_SERVO_NR 0
  #define SWITCHING_EXTRUDER_SERVO_ANGLES { 0, 90 } // Angles for E0, E1[, E2, E3]
  #if EXTRUDERS > 3
    #define SWITCHING_EXTRUDER_E23_SERVO_NR 1
  #endif
#endif

// A dual-nozzle that uses a servomotor to raise/lower one (or both) of the nozzles
//#define SWITCHING_NOZZLE
#if ENABLED(SWITCHING_NOZZLE)
  #define SWITCHING_NOZZLE_SERVO_NR 0
  //#define SWITCHING_NOZZLE_E1_SERVO_NR 1          // If two servos are used, the index of the second
  #define SWITCHING_NOZZLE_SERVO_ANGLES { 0, 90 }   // Angles for E0, E1 (single servo) or lowered/raised (dual servo)
#endif

/**
 * Two separate X-carriages with extruders that connect to a moving part
 * via a solenoid docking mechanism. Requires SOL1_PIN and SOL2_PIN.
 */
//#define PARKING_EXTRUDER

/**
 * Two separate X-carriages with extruders that connect to a moving part
 * via a magnetic docking mechanism using movements and no solenoid
 *
 * project   : https://www.thingiverse.com/thing:3080893
 * movements : https://youtu.be/0xCEiG9VS3k
 *             https://youtu.be/Bqbcs0CU2FE
 */
//#define MAGNETIC_PARKING_EXTRUDER

#if EITHER(PARKING_EXTRUDER, MAGNETIC_PARKING_EXTRUDER)

  #define PARKING_EXTRUDER_PARKING_X { -78, 184 }     // X positions for parking the extruders
  #define PARKING_EXTRUDER_GRAB_DISTANCE 1            // (mm) Distance to move beyond the parking point to grab the extruder
  //#define MANUAL_SOLENOID_CONTROL                   // Manual control of docking solenoids with M380 S / M381

  #if ENABLED(PARKING_EXTRUDER)

    #define PARKING_EXTRUDER_SOLENOIDS_INVERT           // If enabled, the solenoid is NOT magnetized with applied voltage
    #define PARKING_EXTRUDER_SOLENOIDS_PINS_ACTIVE LOW  // LOW or HIGH pin signal energizes the coil
    #define PARKING_EXTRUDER_SOLENOIDS_DELAY 250        // (ms) Delay for magnetic field. No delay if 0 or not defined.
    //#define MANUAL_SOLENOID_CONTROL                   // Manual control of docking solenoids with M380 S / M381

  #elif ENABLED(MAGNETIC_PARKING_EXTRUDER)

    #define MPE_FAST_SPEED      9000      // (mm/min) Speed for travel before last distance point
    #define MPE_SLOW_SPEED      4500      // (mm/min) Speed for last distance travel to park and couple
    #define MPE_TRAVEL_DISTANCE   10      // (mm) Last distance point
    #define MPE_COMPENSATION       0      // Offset Compensation -1 , 0 , 1 (multiplier) only for coupling

  #endif

#endif

/**
 * Switching Toolhead
 *
 * Support for swappable and dockable toolheads, such as
 * the E3D Tool Changer. Toolheads are locked with a servo.
 */
//#define SWITCHING_TOOLHEAD

/**
 * Magnetic Switching Toolhead
 *
 * Support swappable and dockable toolheads with a magnetic
 * docking mechanism using movement and no servo.
 */
//#define MAGNETIC_SWITCHING_TOOLHEAD

/**
 * Electromagnetic Switching Toolhead
 *
 * Parking for CoreXY / HBot kinematics.
 * Toolheads are parked at one edge and held with an electromagnet.
 * Supports more than 2 Toolheads. See https://youtu.be/JolbsAKTKf4
 */
//#define ELECTROMAGNETIC_SWITCHING_TOOLHEAD

#if ANY(SWITCHING_TOOLHEAD, MAGNETIC_SWITCHING_TOOLHEAD, ELECTROMAGNETIC_SWITCHING_TOOLHEAD)
  #define SWITCHING_TOOLHEAD_Y_POS          235         // (mm) Y position of the toolhead dock
  #define SWITCHING_TOOLHEAD_Y_SECURITY      10         // (mm) Security distance Y axis
  #define SWITCHING_TOOLHEAD_Y_CLEAR         60         // (mm) Minimum distance from dock for unobstructed X axis
  #define SWITCHING_TOOLHEAD_X_POS          { 215, 0 }  // (mm) X positions for parking the extruders
  #if ENABLED(SWITCHING_TOOLHEAD)
    #define SWITCHING_TOOLHEAD_SERVO_NR       2         // Index of the servo connector
    #define SWITCHING_TOOLHEAD_SERVO_ANGLES { 0, 180 }  // (degrees) Angles for Lock, Unlock
  #elif ENABLED(MAGNETIC_SWITCHING_TOOLHEAD)
    #define SWITCHING_TOOLHEAD_Y_RELEASE      5         // (mm) Security distance Y axis
    #define SWITCHING_TOOLHEAD_X_SECURITY   { 90, 150 } // (mm) Security distance X axis (T0,T1)
    //#define PRIME_BEFORE_REMOVE                       // Prime the nozzle before release from the dock
    #if ENABLED(PRIME_BEFORE_REMOVE)
      #define SWITCHING_TOOLHEAD_PRIME_MM           20  // (mm)   Extruder prime length
      #define SWITCHING_TOOLHEAD_RETRACT_MM         10  // (mm)   Retract after priming length
      #define SWITCHING_TOOLHEAD_PRIME_FEEDRATE    300  // (mm/min) Extruder prime feedrate
      #define SWITCHING_TOOLHEAD_RETRACT_FEEDRATE 2400  // (mm/min) Extruder retract feedrate
    #endif
  #elif ENABLED(ELECTROMAGNETIC_SWITCHING_TOOLHEAD)
    #define SWITCHING_TOOLHEAD_Z_HOP          2         // (mm) Z raise for switching
  #endif
#endif

/**
 * "Mixing Extruder"
 *   - Adds G-codes M163 and M164 to set and "commit" the current mix factors.
 *   - Extends the stepping routines to move multiple steppers in proportion to the mix.
 *   - Optional support for Repetier Firmware's 'M164 S<index>' supporting virtual tools.
 *   - This implementation supports up to two mixing extruders.
 *   - Enable DIRECT_MIXING_IN_G1 for M165 and mixing in G1 (from Pia Taubert's reference implementation).
 */
//#define MIXING_EXTRUDER
#if ENABLED(MIXING_EXTRUDER)
  #define MIXING_STEPPERS 2        // Number of steppers in your mixing extruder
  #define MIXING_VIRTUAL_TOOLS 16  // Use the Virtual Tool method with M163 and M164
  //#define DIRECT_MIXING_IN_G1    // Allow ABCDHI mix factors in G1 movement commands
  //#define GRADIENT_MIX           // Support for gradient mixing with M166 and LCD
  #if ENABLED(GRADIENT_MIX)
    //#define GRADIENT_VTOOL       // Add M166 T to use a V-tool index as a Gradient alias
  #endif
#endif

// Offset of the extruders (uncomment if using more than one and relying on firmware to position when changing).
// The offset has to be X=0, Y=0 for the extruder 0 hotend (default extruder).
// For the other hotends it is their distance from the extruder 0 hotend.
//#define HOTEND_OFFSET_X { 0.0, 20.00 } // (mm) relative X-offset for each nozzle
//#define HOTEND_OFFSET_Y { 0.0, 5.00 }  // (mm) relative Y-offset for each nozzle
//#define HOTEND_OFFSET_Z { 0.0, 0.00 }  // (mm) relative Z-offset for each nozzle

// @section machine

/**
 * Power Supply Control
 *
 * Enable and connect the power supply to the PS_ON_PIN.
 * Specify whether the power supply is active HIGH or active LOW.
 */
//#define PSU_CONTROL
//#define PSU_NAME "Power Supply"

#if ENABLED(PSU_CONTROL)
  #define PSU_ACTIVE_STATE LOW      // Set 'LOW' for ATX, 'HIGH' for X-Box

  //#define PSU_DEFAULT_OFF         // Keep power off until enabled directly with M80
  //#define PSU_POWERUP_DELAY 250   // (ms) Delay for the PSU to warm up to full power

  //#define PSU_POWERUP_GCODE  "M355 S1"  // G-code to run after power-on (e.g., case light on)
  //#define PSU_POWEROFF_GCODE "M355 S0"  // G-code to run before power-off (e.g., case light off)

  //#define AUTO_POWER_CONTROL      // Enable automatic control of the PS_ON pin
  #if ENABLED(AUTO_POWER_CONTROL)
    #define AUTO_POWER_FANS         // Turn on PSU if fans need power
    #define AUTO_POWER_E_FANS
    #define AUTO_POWER_CONTROLLERFAN
    #define AUTO_POWER_CHAMBER_FAN
    //#define AUTO_POWER_E_TEMP        50 // (°C) Turn on PSU if any extruder is over this temperature
    //#define AUTO_POWER_CHAMBER_TEMP  30 // (°C) Turn on PSU if the chamber is over this temperature
    #define POWER_TIMEOUT              30 // (s) Turn off power if the machine is idle for this duration
    //#define POWER_OFF_DELAY          60 // (s) Delay of poweroff after M81 command. Useful to let fans run for extra time.
  #endif
#endif

//===========================================================================
//============================= Thermal Settings ============================
//===========================================================================
// @section temperature

/**
 * --NORMAL IS 4.7kohm PULLUP!-- 1kohm pullup can be used on hotend sensor, using correct resistor and table
 *
 * Temperature sensors available:
 *
 *    -5 : PT100 / PT1000 with MAX31865 (only for sensors 0-1)
 *    -3 : thermocouple with MAX31855 (only for sensors 0-1)
 *    -2 : thermocouple with MAX6675 (only for sensors 0-1)
 *    -4 : thermocouple with AD8495
 *    -1 : thermocouple with AD595
 *     0 : not used
 *     1 : 100k thermistor - best choice for EPCOS 100k (4.7k pullup)
 *   331 : (3.3V scaled thermistor 1 table for MEGA)
 *   332 : (3.3V scaled thermistor 1 table for DUE)
 *     2 : 200k thermistor - ATC Semitec 204GT-2 (4.7k pullup)
 *   202 : 200k thermistor - Copymaster 3D
 *     3 : Mendel-parts thermistor (4.7k pullup)
 *     4 : 10k thermistor !! do not use it for a hotend. It gives bad resolution at high temp. !!
 *     5 : 100K thermistor - ATC Semitec 104GT-2/104NT-4-R025H42G (Used in ParCan, J-Head, and E3D) (4.7k pullup)
 *   501 : 100K Zonestar (Tronxy X3A) Thermistor
 *   502 : 100K Zonestar Thermistor used by hot bed in Zonestar Průša P802M
 *   512 : 100k RPW-Ultra hotend thermistor (4.7k pullup)
 *     6 : 100k EPCOS - Not as accurate as table 1 (created using a fluke thermocouple) (4.7k pullup)
 *     7 : 100k Honeywell thermistor 135-104LAG-J01 (4.7k pullup)
 *    71 : 100k Honeywell thermistor 135-104LAF-J01 (4.7k pullup)
 *     8 : 100k 0603 SMD Vishay NTCS0603E3104FXT (4.7k pullup)
 *     9 : 100k GE Sensing AL03006-58.2K-97-G1 (4.7k pullup)
 *    10 : 100k RS thermistor 198-961 (4.7k pullup)
 *    11 : 100k beta 3950 1% thermistor (Used in Keenovo AC silicone mats and most Wanhao i3 machines) (4.7k pullup)
 *    12 : 100k 0603 SMD Vishay NTCS0603E3104FXT (4.7k pullup) (calibrated for Makibox hot bed)
 *    13 : 100k Hisens 3950  1% up to 300°C for hotend "Simple ONE " & "Hotend "All In ONE"
 *    15 : 100k thermistor calibration for JGAurora A5 hotend
 *    18 : ATC Semitec 204GT-2 (4.7k pullup) Dagoma.Fr - MKS_Base_DKU001327
 *    20 : Pt100 with circuit in the Ultimainboard V2.x with mainboard ADC reference voltage = INA826 amplifier-board supply voltage.
 *         NOTES: (1) Must use an ADC input with no pullup. (2) Some INA826 amplifiers are unreliable at 3.3V so consider using sensor 147, 110, or 21.
 *    21 : Pt100 with circuit in the Ultimainboard V2.x with 3.3v ADC reference voltage (STM32, LPC176x....) and 5V INA826 amplifier board supply.
 *         NOTE: ADC pins are not 5V tolerant. Not recommended because it's possible to damage the CPU by going over 500°C.
 *    22 : 100k (hotend) with 4.7k pullup to 3.3V and 220R to analog input (as in GTM32 Pro vB)
 *    23 : 100k (bed) with 4.7k pullup to 3.3v and 220R to analog input (as in GTM32 Pro vB)
 *    30 : Kis3d Silicone heating mat 200W/300W with 6mm precision cast plate (EN AW 5083) NTC100K / B3950 (4.7k pullup)
 *   201 : Pt100 with circuit in Overlord, similar to Ultimainboard V2.x
 *    60 : 100k Maker's Tool Works Kapton Bed Thermistor beta=3950
 *    61 : 100k Formbot / Vivedino 3950 350C thermistor 4.7k pullup
 *    66 : 4.7M High Temperature thermistor from Dyze Design
 *    67 : 450C thermistor from SliceEngineering
 *    70 : the 100K thermistor found in the bq Hephestos 2
 *    75 : 100k Generic Silicon Heat Pad with NTC 100K MGB18-104F39050L32 thermistor
 *    99 : 100k thermistor with a 10K pull-up resistor (found on some Wanhao i3 machines)
 *
 *       1k ohm pullup tables - This is atypical, and requires changing out the 4.7k pullup for 1k.
 *                              (but gives greater accuracy and more stable PID)
 *    51 : 100k thermistor - EPCOS (1k pullup)
 *    52 : 200k thermistor - ATC Semitec 204GT-2 (1k pullup)
 *    55 : 100k thermistor - ATC Semitec 104GT-2 (Used in ParCan & J-Head) (1k pullup)
 *
 *  1047 : Pt1000 with 4k7 pullup (E3D)
 *  1010 : Pt1000 with 1k pullup (non standard)
 *   147 : Pt100 with 4k7 pullup
 *   110 : Pt100 with 1k pullup (non standard)
 *
 *  1000 : Custom - Specify parameters in Configuration_adv.h
 *
 *         Use these for Testing or Development purposes. NEVER for production machine.
 *   998 : Dummy Table that ALWAYS reads 25°C or the temperature defined below.
 *   999 : Dummy Table that ALWAYS reads 100°C or the temperature defined below.
 */
#define TEMP_SENSOR_0 1
#define TEMP_SENSOR_1 0
#define TEMP_SENSOR_2 0
#define TEMP_SENSOR_3 0
#define TEMP_SENSOR_4 0
#define TEMP_SENSOR_5 0
#define TEMP_SENSOR_6 0
#define TEMP_SENSOR_7 0
#define TEMP_SENSOR_BED 0
#define TEMP_SENSOR_PROBE 0
#define TEMP_SENSOR_CHAMBER 0

// Dummy thermistor constant temperature readings, for use with 998 and 999
#define DUMMY_THERMISTOR_998_VALUE  25
#define DUMMY_THERMISTOR_999_VALUE 100

// Resistor values when using MAX31865 sensors (-5) on TEMP_SENSOR_0 / 1
//#define MAX31865_SENSOR_OHMS_0      100   // (Ω) Typically 100 or 1000 (PT100 or PT1000)
//#define MAX31865_CALIBRATION_OHMS_0 430   // (Ω) Typically 430 for AdaFruit PT100; 4300 for AdaFruit PT1000
//#define MAX31865_SENSOR_OHMS_1      100
//#define MAX31865_CALIBRATION_OHMS_1 430

// Use temp sensor 1 as a redundant sensor with sensor 0. If the readings
// from the two sensors differ too much the print will be aborted.
//#define TEMP_SENSOR_1_AS_REDUNDANT
#define MAX_REDUNDANT_TEMP_SENSOR_DIFF 10

#define TEMP_RESIDENCY_TIME     10  // (seconds) Time to wait for hotend to "settle" in M109
#define TEMP_WINDOW              1  // (°C) Temperature proximity for the "temperature reached" timer
#define TEMP_HYSTERESIS          3  // (°C) Temperature proximity considered "close enough" to the target

#define TEMP_BED_RESIDENCY_TIME 10  // (seconds) Time to wait for bed to "settle" in M190
#define TEMP_BED_WINDOW          1  // (°C) Temperature proximity for the "temperature reached" timer
#define TEMP_BED_HYSTERESIS      3  // (°C) Temperature proximity considered "close enough" to the target

#define TEMP_CHAMBER_RESIDENCY_TIME 10  // (seconds) Time to wait for chamber to "settle" in M191
#define TEMP_CHAMBER_WINDOW      1  // (°C) Temperature proximity for the "temperature reached" timer
#define TEMP_CHAMBER_HYSTERESIS  3  // (°C) Temperature proximity considered "close enough" to the target

// Below this temperature the heater will be switched off
// because it probably indicates a broken thermistor wire.
#define HEATER_0_MINTEMP   5
#define HEATER_1_MINTEMP   5
#define HEATER_2_MINTEMP   5
#define HEATER_3_MINTEMP   5
#define HEATER_4_MINTEMP   5
#define HEATER_5_MINTEMP   5
#define HEATER_6_MINTEMP   5
#define HEATER_7_MINTEMP   5
#define BED_MINTEMP        5
#define CHAMBER_MINTEMP    5

// Above this temperature the heater will be switched off.
// This can protect components from overheating, but NOT from shorts and failures.
// (Use MINTEMP for thermistor short/failure protection.)
#define HEATER_0_MAXTEMP 275
#define HEATER_1_MAXTEMP 275
#define HEATER_2_MAXTEMP 275
#define HEATER_3_MAXTEMP 275
#define HEATER_4_MAXTEMP 275
#define HEATER_5_MAXTEMP 275
#define HEATER_6_MAXTEMP 275
#define HEATER_7_MAXTEMP 275
#define BED_MAXTEMP      150
#define CHAMBER_MAXTEMP  60

//===========================================================================
//============================= PID Settings ================================
//===========================================================================
// PID Tuning Guide here: https://reprap.org/wiki/PID_Tuning

// Comment the following line to disable PID and enable bang-bang.
#define PIDTEMP
#define BANG_MAX 255     // Limits current to nozzle while in bang-bang mode; 255=full current
#define PID_MAX BANG_MAX // Limits current to nozzle while PID is active (see PID_FUNCTIONAL_RANGE below); 255=full current
#define PID_K1 0.95      // Smoothing factor within any PID loop

#if ENABLED(PIDTEMP)
  //#define PID_EDIT_MENU         // Add PID editing to the "Advanced Settings" menu. (~700 bytes of PROGMEM)
  //#define PID_AUTOTUNE_MENU     // Add PID auto-tuning to the "Advanced Settings" menu. (~250 bytes of PROGMEM)
  //#define PID_PARAMS_PER_HOTEND // Uses separate PID parameters for each extruder (useful for mismatched extruders)
                                  // Set/get with gcode: M301 E[extruder number, 0-2]

  #if ENABLED(PID_PARAMS_PER_HOTEND)
    // Specify between 1 and HOTENDS values per array.
    // If fewer than EXTRUDER values are provided, the last element will be repeated.
    #define DEFAULT_Kp_LIST {  22.20,  22.20 }
    #define DEFAULT_Ki_LIST {   1.08,   1.08 }
    #define DEFAULT_Kd_LIST { 114.00, 114.00 }
  #else
    #define DEFAULT_Kp  22.20
    #define DEFAULT_Ki   1.08
    #define DEFAULT_Kd 114.00
  #endif
#endif // PIDTEMP

//===========================================================================
//====================== PID > Bed Temperature Control ======================
//===========================================================================

/**
 * PID Bed Heating
 *
 * If this option is enabled set PID constants below.
 * If this option is disabled, bang-bang will be used and BED_LIMIT_SWITCHING will enable hysteresis.
 *
 * The PID frequency will be the same as the extruder PWM.
 * If PID_dT is the default, and correct for the hardware/configuration, that means 7.689Hz,
 * which is fine for driving a square wave into a resistive load and does not significantly
 * impact FET heating. This also works fine on a Fotek SSR-10DA Solid State Relay into a 250W
 * heater. If your configuration is significantly different than this and you don't understand
 * the issues involved, don't use bed PID until someone else verifies that your hardware works.
 */
//#define PIDTEMPBED

//#define BED_LIMIT_SWITCHING

/**
 * Max Bed Power
 * Applies to all forms of bed control (PID, bang-bang, and bang-bang with hysteresis).
 * When set to any value below 255, enables a form of PWM to the bed that acts like a divider
 * so don't use it unless you are OK with PWM on your bed. (See the comment on enabling PIDTEMPBED)
 */
#define MAX_BED_POWER 255 // limits duty cycle to bed; 255=full current

#if ENABLED(PIDTEMPBED)
  //#define MIN_BED_POWER 0
  //#define PID_BED_DEBUG // Sends debug data to the serial port.

  // 120V 250W silicone heater into 4mm borosilicate (MendelMax 1.5+)
  // from FOPDT model - kp=.39 Tp=405 Tdead=66, Tc set to 79.2, aggressive factor of .15 (vs .1, 1, 10)
  #define DEFAULT_bedKp 10.00
  #define DEFAULT_bedKi .023
  #define DEFAULT_bedKd 305.4

  // FIND YOUR OWN: "M303 E-1 C8 S90" to run autotune on the bed at 90 degreesC for 8 cycles.
#endif // PIDTEMPBED

//===========================================================================
//==================== PID > Chamber Temperature Control ====================
//===========================================================================

/**
 * PID Chamber Heating
 *
 * If this option is enabled set PID constants below.
 * If this option is disabled, bang-bang will be used and CHAMBER_LIMIT_SWITCHING will enable
 * hysteresis.
 *
 * The PID frequency will be the same as the extruder PWM.
 * If PID_dT is the default, and correct for the hardware/configuration, that means 7.689Hz,
 * which is fine for driving a square wave into a resistive load and does not significantly
 * impact FET heating. This also works fine on a Fotek SSR-10DA Solid State Relay into a 200W
 * heater. If your configuration is significantly different than this and you don't understand
 * the issues involved, don't use chamber PID until someone else verifies that your hardware works.
 */
//#define PIDTEMPCHAMBER
//#define CHAMBER_LIMIT_SWITCHING

/**
 * Max Chamber Power
 * Applies to all forms of chamber control (PID, bang-bang, and bang-bang with hysteresis).
 * When set to any value below 255, enables a form of PWM to the chamber heater that acts like a divider
 * so don't use it unless you are OK with PWM on your heater. (See the comment on enabling PIDTEMPCHAMBER)
 */
#define MAX_CHAMBER_POWER 255 // limits duty cycle to chamber heater; 255=full current

#if ENABLED(PIDTEMPCHAMBER)
  #define MIN_CHAMBER_POWER 0
  //#define PID_CHAMBER_DEBUG // Sends debug data to the serial port.

  // Lasko "MyHeat Personal Heater" (200w) modified with a Fotek SSR-10DA to control only the heating element
  // and placed inside the small Creality printer enclosure tent.
  //
  #define DEFAULT_chamberKp 37.04
  #define DEFAULT_chamberKi 1.40
  #define DEFAULT_chamberKd 655.17
  // M309 P37.04 I1.04 D655.17

  // FIND YOUR OWN: "M303 E-2 C8 S50" to run autotune on the chamber at 50 degreesC for 8 cycles.
#endif // PIDTEMPCHAMBER

#if ANY(PIDTEMP, PIDTEMPBED, PIDTEMPCHAMBER)
  //#define PID_DEBUG             // Sends debug data to the serial port. Use 'M303 D' to toggle activation.
  //#define PID_OPENLOOP          // Puts PID in open loop. M104/M140 sets the output power from 0 to PID_MAX
  //#define SLOW_PWM_HEATERS      // PWM with very low frequency (roughly 0.125Hz=8s) and minimum state time of approximately 1s useful for heaters driven by a relay
  #define PID_FUNCTIONAL_RANGE 10 // If the temperature difference between the target temperature and the actual temperature
                                  // is more than PID_FUNCTIONAL_RANGE then the PID will be shut off and the heater will be set to min/max.
#endif

// @section extruder

/**
 * Prevent extrusion if the temperature is below EXTRUDE_MINTEMP.
 * Add M302 to set the minimum extrusion temperature and/or turn
 * cold extrusion prevention on and off.
 *
 * *** IT IS HIGHLY RECOMMENDED TO LEAVE THIS OPTION ENABLED! ***
 */
#define PREVENT_COLD_EXTRUSION
#define EXTRUDE_MINTEMP 170

/**
 * Prevent a single extrusion longer than EXTRUDE_MAXLENGTH.
 * Note: For Bowden Extruders make this large enough to allow load/unload.
 */
#define PREVENT_LENGTHY_EXTRUDE
#define EXTRUDE_MAXLENGTH 200

//===========================================================================
//======================== Thermal Runaway Protection =======================
//===========================================================================

/**
 * Thermal Protection provides additional protection to your printer from damage
 * and fire. Marlin always includes safe min and max temperature ranges which
 * protect against a broken or disconnected thermistor wire.
 *
 * The issue: If a thermistor falls out, it will report the much lower
 * temperature of the air in the room, and the the firmware will keep
 * the heater on.
 *
 * If you get "Thermal Runaway" or "Heating failed" errors the
 * details can be tuned in Configuration_adv.h
 */

#define THERMAL_PROTECTION_HOTENDS // Enable thermal protection for all extruders
#define THERMAL_PROTECTION_BED     // Enable thermal protection for the heated bed
#define THERMAL_PROTECTION_CHAMBER // Enable thermal protection for the heated chamber

//===========================================================================
//============================= Mechanical Settings =========================
//===========================================================================

// @section machine

// Enable one of the options below for CoreXY, CoreXZ, or CoreYZ kinematics,
// either in the usual order or reversed
//#define COREXY
//#define COREXZ
//#define COREYZ
//#define COREYX
//#define COREZX
//#define COREZY
//#define MARKFORGED_XY  // MarkForged. See https://reprap.org/forum/read.php?152,504042

//===========================================================================
//============================== Endstop Settings ===========================
//===========================================================================

// @section homing

// Specify here all the endstop connectors that are connected to any endstop or probe.
// Almost all printers will be using one per axis. Probes will use one or more of the
// extra connectors. Leave undefined any used for non-endstop and non-probe purposes.
#define USE_XMIN_PLUG
#define USE_YMIN_PLUG
#define USE_ZMIN_PLUG
//#define USE_XMAX_PLUG
//#define USE_YMAX_PLUG
//#define USE_ZMAX_PLUG

// Enable pullup for all endstops to prevent a floating state
#define ENDSTOPPULLUPS
#if DISABLED(ENDSTOPPULLUPS)
  // Disable ENDSTOPPULLUPS to set pullups individually
  //#define ENDSTOPPULLUP_XMAX
  //#define ENDSTOPPULLUP_YMAX
  //#define ENDSTOPPULLUP_ZMAX
  //#define ENDSTOPPULLUP_XMIN
  //#define ENDSTOPPULLUP_YMIN
  //#define ENDSTOPPULLUP_ZMIN
  //#define ENDSTOPPULLUP_ZMIN_PROBE
#endif

// Enable pulldown for all endstops to prevent a floating state
//#define ENDSTOPPULLDOWNS
#if DISABLED(ENDSTOPPULLDOWNS)
  // Disable ENDSTOPPULLDOWNS to set pulldowns individually
  //#define ENDSTOPPULLDOWN_XMAX
  //#define ENDSTOPPULLDOWN_YMAX
  //#define ENDSTOPPULLDOWN_ZMAX
  //#define ENDSTOPPULLDOWN_XMIN
  //#define ENDSTOPPULLDOWN_YMIN
  //#define ENDSTOPPULLDOWN_ZMIN
  //#define ENDSTOPPULLDOWN_ZMIN_PROBE
#endif

// Mechanical endstop with COM to ground and NC to Signal uses "false" here (most common setup).
#define X_MIN_ENDSTOP_INVERTING false // Set to true to invert the logic of the endstop.
#define Y_MIN_ENDSTOP_INVERTING false // Set to true to invert the logic of the endstop.
#define Z_MIN_ENDSTOP_INVERTING false // Set to true to invert the logic of the endstop.
#define X_MAX_ENDSTOP_INVERTING false // Set to true to invert the logic of the endstop.
#define Y_MAX_ENDSTOP_INVERTING false // Set to true to invert the logic of the endstop.
#define Z_MAX_ENDSTOP_INVERTING false // Set to true to invert the logic of the endstop.
#define Z_MIN_PROBE_ENDSTOP_INVERTING false // Set to true to invert the logic of the probe.

/**
 * Stepper Drivers
 *
 * These settings allow Marlin to tune stepper driver timing and enable advanced options for
 * stepper drivers that support them. You may also override timing options in Configuration_adv.h.
 *
 * A4988 is assumed for unspecified drivers.
 *
 * Use TMC2208/TMC2208_STANDALONE for TMC2225 drivers and TMC2209/TMC2209_STANDALONE for TMC2226 drivers.
 *
 * Options: A4988, A5984, DRV8825, LV8729, L6470, L6474, POWERSTEP01,
 *          TB6560, TB6600, TMC2100,
 *          TMC2130, TMC2130_STANDALONE, TMC2160, TMC2160_STANDALONE,
 *          TMC2208, TMC2208_STANDALONE, TMC2209, TMC2209_STANDALONE,
 *          TMC26X,  TMC26X_STANDALONE,  TMC2660, TMC2660_STANDALONE,
 *          TMC5130, TMC5130_STANDALONE, TMC5160, TMC5160_STANDALONE
 * :['A4988', 'A5984', 'DRV8825', 'LV8729', 'L6470', 'L6474', 'POWERSTEP01', 'TB6560', 'TB6600', 'TMC2100', 'TMC2130', 'TMC2130_STANDALONE', 'TMC2160', 'TMC2160_STANDALONE', 'TMC2208', 'TMC2208_STANDALONE', 'TMC2209', 'TMC2209_STANDALONE', 'TMC26X', 'TMC26X_STANDALONE', 'TMC2660', 'TMC2660_STANDALONE', 'TMC5130', 'TMC5130_STANDALONE', 'TMC5160', 'TMC5160_STANDALONE']
 */
#define X_DRIVER_TYPE  A4988
#define Y_DRIVER_TYPE  A4988
#define Z_DRIVER_TYPE  A4988
//#define X2_DRIVER_TYPE A4988
//#define Y2_DRIVER_TYPE A4988
//#define Z2_DRIVER_TYPE A4988
//#define Z3_DRIVER_TYPE A4988
//#define Z4_DRIVER_TYPE A4988
#define E0_DRIVER_TYPE A4988
//#define E1_DRIVER_TYPE A4988
//#define E2_DRIVER_TYPE A4988
//#define E3_DRIVER_TYPE A4988
//#define E4_DRIVER_TYPE A4988
//#define E5_DRIVER_TYPE A4988
//#define E6_DRIVER_TYPE A4988
//#define E7_DRIVER_TYPE A4988

// Enable this feature if all enabled endstop pins are interrupt-capable.
// This will remove the need to poll the interrupt pins, saving many CPU cycles.
//#define ENDSTOP_INTERRUPTS_FEATURE

/**
 * Endstop Noise Threshold
 *
 * Enable if your probe or endstops falsely trigger due to noise.
 *
 * - Higher values may affect repeatability or accuracy of some bed probes.
 * - To fix noise install a 100nF ceramic capacitor in parallel with the switch.
 * - This feature is not required for common micro-switches mounted on PCBs
 *   based on the Makerbot design, which already have the 100nF capacitor.
 *
 * :[2,3,4,5,6,7]
 */
//#define ENDSTOP_NOISE_THRESHOLD 2

// Check for stuck or disconnected endstops during homing moves.
//#define DETECT_BROKEN_ENDSTOP

//=============================================================================
//============================== Movement Settings ============================
//=============================================================================
// @section motion

/**
 * Default Settings
 *
 * These settings can be reset by M502
 *
 * Note that if EEPROM is enabled, saved values will override these.
 */

/**
 * With this option each E stepper can have its own factors for the
 * following movement settings. If fewer factors are given than the
 * total number of extruders, the last value applies to the rest.
 */
//#define DISTINCT_E_FACTORS

/**
 * Default Axis Steps Per Unit (steps/mm)
 * Override with M92
 *                                      X, Y, Z, E0 [, E1[, E2...]]
 */
#define DEFAULT_AXIS_STEPS_PER_UNIT   { 80, 80, 400, 500 }

/**
 * Default Max Feed Rate (mm/s)
 * Override with M203
 *                                      X, Y, Z, E0 [, E1[, E2...]]
 */
#define DEFAULT_MAX_FEEDRATE          { 300, 300, 5, 25 }

//#define LIMITED_MAX_FR_EDITING        // Limit edit via M203 or LCD to DEFAULT_MAX_FEEDRATE * 2
#if ENABLED(LIMITED_MAX_FR_EDITING)
  #define MAX_FEEDRATE_EDIT_VALUES    { 600, 600, 10, 50 } // ...or, set your own edit limits
#endif

/**
 * Default Max Acceleration (change/s) change = mm/s
 * (Maximum start speed for accelerated moves)
 * Override with M201
 *                                      X, Y, Z, E0 [, E1[, E2...]]
 */
#define DEFAULT_MAX_ACCELERATION      { 3000, 3000, 100, 10000 }

//#define LIMITED_MAX_ACCEL_EDITING     // Limit edit via M201 or LCD to DEFAULT_MAX_ACCELERATION * 2
#if ENABLED(LIMITED_MAX_ACCEL_EDITING)
  #define MAX_ACCEL_EDIT_VALUES       { 6000, 6000, 200, 20000 } // ...or, set your own edit limits
#endif

/**
 * Default Acceleration (change/s) change = mm/s
 * Override with M204
 *
 *   M204 P    Acceleration
 *   M204 R    Retract Acceleration
 *   M204 T    Travel Acceleration
 */
#define DEFAULT_ACCELERATION          3000    // X, Y, Z and E acceleration for printing moves
#define DEFAULT_RETRACT_ACCELERATION  3000    // E acceleration for retracts
#define DEFAULT_TRAVEL_ACCELERATION   3000    // X, Y, Z acceleration for travel (non printing) moves

/**
 * Default Jerk limits (mm/s)
 * Override with M205 X Y Z E
 *
 * "Jerk" specifies the minimum speed change that requires acceleration.
 * When changing speed and direction, if the difference is less than the
 * value set here, it may happen instantaneously.
 */
//#define CLASSIC_JERK
#if ENABLED(CLASSIC_JERK)
  #define DEFAULT_XJERK 10.0
  #define DEFAULT_YJERK 10.0
  #define DEFAULT_ZJERK  0.3

  //#define TRAVEL_EXTRA_XYJERK 0.0     // Additional jerk allowance for all travel moves

  //#define LIMITED_JERK_EDITING        // Limit edit via M205 or LCD to DEFAULT_aJERK * 2
  #if ENABLED(LIMITED_JERK_EDITING)
    #define MAX_JERK_EDIT_VALUES { 20, 20, 0.6, 10 } // ...or, set your own edit limits
  #endif
#endif

#define DEFAULT_EJERK    5.0  // May be used by Linear Advance

/**
 * Junction Deviation Factor
 *
 * See:
 *   https://reprap.org/forum/read.php?1,739819
 *   https://blog.kyneticcnc.com/2018/10/computing-junction-deviation-for-marlin.html
 */
#if DISABLED(CLASSIC_JERK)
  #define JUNCTION_DEVIATION_MM 0.013 // (mm) Distance from real junction edge
  #define JD_HANDLE_SMALL_SEGMENTS    // Use curvature estimation instead of just the junction angle
                                      // for small segments (< 1mm) with large junction angles (> 135°).
#endif

/**
 * S-Curve Acceleration
 *
 * This option eliminates vibration during printing by fitting a Bézier
 * curve to move acceleration, producing much smoother direction changes.
 *
 * See https://github.com/synthetos/TinyG/wiki/Jerk-Controlled-Motion-Explained
 */
//#define S_CURVE_ACCELERATION

//===========================================================================
//============================= Z Probe Options =============================
//===========================================================================
// @section probes

//
// See https://marlinfw.org/docs/configuration/probes.html
//

/**
 * Enable this option for a probe connected to the Z-MIN pin.
 * The probe replaces the Z-MIN endstop and is used for Z homing.
 * (Automatically enables USE_PROBE_FOR_Z_HOMING.)
 */
#define Z_MIN_PROBE_USES_Z_MIN_ENDSTOP_PIN

// Force the use of the probe for Z-axis homing
//#define USE_PROBE_FOR_Z_HOMING

/**
 * Z_MIN_PROBE_PIN
 *
 * Define this pin if the probe is not connected to Z_MIN_PIN.
 * If not defined the default pin for the selected MOTHERBOARD
 * will be used. Most of the time the default is what you want.
 *
 *  - The simplest option is to use a free endstop connector.
 *  - Use 5V for powered (usually inductive) sensors.
 *
 *  - RAMPS 1.3/1.4 boards may use the 5V, GND, and Aux4->D32 pin:
 *    - For simple switches connect...
 *      - normally-closed switches to GND and D32.
 *      - normally-open switches to 5V and D32.
 */
//#define Z_MIN_PROBE_PIN 32 // Pin 32 is the RAMPS default

/**
 * Probe Type
 *
 * Allen Key Probes, Servo Probes, Z-Sled Probes, FIX_MOUNTED_PROBE, etc.
 * Activate one of these to use Auto Bed Leveling below.
 */

/**
 * The "Manual Probe" provides a means to do "Auto" Bed Leveling without a probe.
 * Use G29 repeatedly, adjusting the Z height at each point with movement commands
 * or (with LCD_BED_LEVELING) the LCD controller.
 */
//#define PROBE_MANUALLY
//#define MANUAL_PROBE_START_Z 0.2

/**
 * A Fix-Mounted Probe either doesn't deploy or needs manual deployment.
 *   (e.g., an inductive probe or a nozzle-based probe-switch.)
 */
//#define FIX_MOUNTED_PROBE

/**
 * Use the nozzle as the probe, as with a conductive
 * nozzle system or a piezo-electric smart effector.
 */
//#define NOZZLE_AS_PROBE

/**
 * Z Servo Probe, such as an endstop switch on a rotating arm.
 */
//#define Z_PROBE_SERVO_NR 0       // Defaults to SERVO 0 connector.
//#define Z_SERVO_ANGLES { 70, 0 } // Z Servo Deploy and Stow angles

/**
 * The BLTouch probe uses a Hall effect sensor and emulates a servo.
 */
//#define BLTOUCH

/**
 * Touch-MI Probe by hotends.fr
 *
 * This probe is deployed and activated by moving the X-axis to a magnet at the edge of the bed.
 * By default, the magnet is assumed to be on the left and activated by a home. If the magnet is
 * on the right, enable and set TOUCH_MI_DEPLOY_XPOS to the deploy position.
 *
 * Also requires: BABYSTEPPING, BABYSTEP_ZPROBE_OFFSET, Z_SAFE_HOMING,
 *                and a minimum Z_HOMING_HEIGHT of 10.
 */
//#define TOUCH_MI_PROBE
#if ENABLED(TOUCH_MI_PROBE)
  #define TOUCH_MI_RETRACT_Z 0.5                  // Height at which the probe retracts
  //#define TOUCH_MI_DEPLOY_XPOS (X_MAX_BED + 2)  // For a magnet on the right side of the bed
  //#define TOUCH_MI_MANUAL_DEPLOY                // For manual deploy (LCD menu)
#endif

// A probe that is deployed and stowed with a solenoid pin (SOL1_PIN)
//#define SOLENOID_PROBE

// A sled-mounted probe like those designed by Charles Bell.
//#define Z_PROBE_SLED
//#define SLED_DOCKING_OFFSET 5  // The extra distance the X axis must travel to pickup the sled. 0 should be fine but you can push it further if you'd like.

// A probe deployed by moving the x-axis, such as the Wilson II's rack-and-pinion probe designed by Marty Rice.
//#define RACK_AND_PINION_PROBE
#if ENABLED(RACK_AND_PINION_PROBE)
  #define Z_PROBE_DEPLOY_X  X_MIN_POS
  #define Z_PROBE_RETRACT_X X_MAX_POS
#endif

// Duet Smart Effector (for delta printers) - https://bit.ly/2ul5U7J
// When the pin is defined you can use M672 to set/reset the probe sensivity.
//#define DUET_SMART_EFFECTOR
#if ENABLED(DUET_SMART_EFFECTOR)
  #define SMART_EFFECTOR_MOD_PIN  -1  // Connect a GPIO pin to the Smart Effector MOD pin
#endif

/**
 * Use StallGuard2 to probe the bed with the nozzle.
 * Requires stallGuard-capable Trinamic stepper drivers.
 * CAUTION: This can damage machines with Z lead screws.
 *          Take extreme care when setting up this feature.
 */
//#define SENSORLESS_PROBING

//
// For Z_PROBE_ALLEN_KEY see the Delta example configurations.
//

/**
 * Nozzle-to-Probe offsets { X, Y, Z }
 *
 * X and Y offset
 *   Use a caliper or ruler to measure the distance from the tip of
 *   the Nozzle to the center-point of the Probe in the X and Y axes.
 *
 * Z offset
 * - For the Z offset use your best known value and adjust at runtime.
 * - Common probes trigger below the nozzle and have negative values for Z offset.
 * - Probes triggering above the nozzle height are uncommon but do exist. When using
 *   probes such as this, carefully set Z_CLEARANCE_DEPLOY_PROBE and Z_CLEARANCE_BETWEEN_PROBES
 *   to avoid collisions during probing.
 *
 * Tune and Adjust
 * -  Probe Offsets can be tuned at runtime with 'M851', LCD menus, babystepping, etc.
 * -  PROBE_OFFSET_WIZARD (configuration_adv.h) can be used for setting the Z offset.
 *
 * Assuming the typical work area orientation:
 *  - Probe to RIGHT of the Nozzle has a Positive X offset
 *  - Probe to LEFT  of the Nozzle has a Negative X offset
 *  - Probe in BACK  of the Nozzle has a Positive Y offset
 *  - Probe in FRONT of the Nozzle has a Negative Y offset
 *
 * Some examples:
 *   #define NOZZLE_TO_PROBE_OFFSET { 10, 10, -1 }   // Example "1"
 *   #define NOZZLE_TO_PROBE_OFFSET {-10,  5, -1 }   // Example "2"
 *   #define NOZZLE_TO_PROBE_OFFSET {  5, -5, -1 }   // Example "3"
 *   #define NOZZLE_TO_PROBE_OFFSET {-15,-10, -1 }   // Example "4"
 *
 *     +-- BACK ---+
 *     |    [+]    |
 *   L |        1  | R <-- Example "1" (right+,  back+)
 *   E |  2        | I <-- Example "2" ( left-,  back+)
 *   F |[-]  N  [+]| G <-- Nozzle
 *   T |       3   | H <-- Example "3" (right+, front-)
 *     | 4         | T <-- Example "4" ( left-, front-)
 *     |    [-]    |
 *     O-- FRONT --+
 */
#define NOZZLE_TO_PROBE_OFFSET { 10, 10, 0 }

// Most probes should stay away from the edges of the bed, but
// with NOZZLE_AS_PROBE this can be negative for a wider probing area.
#define PROBING_MARGIN 10

// X and Y axis travel speed (mm/min) between probes
#define XY_PROBE_FEEDRATE (133*60)

// Feedrate (mm/min) for the first approach when double-probing (MULTIPLE_PROBING == 2)
#define Z_PROBE_FEEDRATE_FAST (4*60)

// Feedrate (mm/min) for the "accurate" probe of each point
#define Z_PROBE_FEEDRATE_SLOW (Z_PROBE_FEEDRATE_FAST / 2)

/**
 * Probe Activation Switch
 * A switch indicating proper deployment, or an optical
 * switch triggered when the carriage is near the bed.
 */
//#define PROBE_ACTIVATION_SWITCH
#if ENABLED(PROBE_ACTIVATION_SWITCH)
  #define PROBE_ACTIVATION_SWITCH_STATE LOW // State indicating probe is active
  //#define PROBE_ACTIVATION_SWITCH_PIN PC6 // Override default pin
#endif

/**
 * Tare Probe (determine zero-point) prior to each probe.
 * Useful for a strain gauge or piezo sensor that needs to factor out
 * elements such as cables pulling on the carriage.
 */
//#define PROBE_TARE
#if ENABLED(PROBE_TARE)
  #define PROBE_TARE_TIME  200    // (ms) Time to hold tare pin
  #define PROBE_TARE_DELAY 200    // (ms) Delay after tare before
  #define PROBE_TARE_STATE HIGH   // State to write pin for tare
  //#define PROBE_TARE_PIN PA5    // Override default pin
  #if ENABLED(PROBE_ACTIVATION_SWITCH)
    //#define PROBE_TARE_ONLY_WHILE_INACTIVE  // Fail to tare/probe if PROBE_ACTIVATION_SWITCH is active
  #endif
#endif

/**
 * Multiple Probing
 *
 * You may get improved results by probing 2 or more times.
 * With EXTRA_PROBING the more atypical reading(s) will be disregarded.
 *
 * A total of 2 does fast/slow probes with a weighted average.
 * A total of 3 or more adds more slow probes, taking the average.
 */
//#define MULTIPLE_PROBING 2
//#define EXTRA_PROBING    1

/**
 * Z probes require clearance when deploying, stowing, and moving between
 * probe points to avoid hitting the bed and other hardware.
 * Servo-mounted probes require extra space for the arm to rotate.
 * Inductive probes need space to keep from triggering early.
 *
 * Use these settings to specify the distance (mm) to raise the probe (or
 * lower the bed). The values set here apply over and above any (negative)
 * probe Z Offset set with NOZZLE_TO_PROBE_OFFSET, M851, or the LCD.
 * Only integer values >= 1 are valid here.
 *
 * Example: `M851 Z-5` with a CLEARANCE of 4  =>  9mm from bed to nozzle.
 *     But: `M851 Z+1` with a CLEARANCE of 2  =>  2mm from bed to nozzle.
 */
#define Z_CLEARANCE_DEPLOY_PROBE   10 // Z Clearance for Deploy/Stow
#define Z_CLEARANCE_BETWEEN_PROBES  5 // Z Clearance between probe points
#define Z_CLEARANCE_MULTI_PROBE     5 // Z Clearance between multiple probes
//#define Z_AFTER_PROBING           5 // Z position after probing is done

#define Z_PROBE_LOW_POINT          -2 // Farthest distance below the trigger-point to go before stopping

// For M851 give a range for adjusting the Z probe offset
#define Z_PROBE_OFFSET_RANGE_MIN -20
#define Z_PROBE_OFFSET_RANGE_MAX 20

// Enable the M48 repeatability test to test probe accuracy
//#define Z_MIN_PROBE_REPEATABILITY_TEST

// Before deploy/stow pause for user confirmation
//#define PAUSE_BEFORE_DEPLOY_STOW
#if ENABLED(PAUSE_BEFORE_DEPLOY_STOW)
  //#define PAUSE_PROBE_DEPLOY_WHEN_TRIGGERED // For Manual Deploy Allenkey Probe
#endif

/**
 * Enable one or more of the following if probing seems unreliable.
 * Heaters and/or fans can be disabled during probing to minimize electrical
 * noise. A delay can also be added to allow noise and vibration to settle.
 * These options are most useful for the BLTouch probe, but may also improve
 * readings with inductive probes and piezo sensors.
 */
//#define PROBING_HEATERS_OFF       // Turn heaters off when probing
#if ENABLED(PROBING_HEATERS_OFF)
  //#define WAIT_FOR_BED_HEATER     // Wait for bed to heat back up between probes (to improve accuracy)
  //#define WAIT_FOR_HOTEND         // Wait for hotend to heat back up between probes (to improve accuracy & prevent cold extrude)
#endif
//#define PROBING_FANS_OFF          // Turn fans off when probing
//#define PROBING_STEPPERS_OFF      // Turn steppers off (unless needed to hold position) when probing
//#define DELAY_BEFORE_PROBING 200  // (ms) To prevent vibrations from triggering piezo sensors

// Require minimum nozzle and/or bed temperature for probing
//#define PREHEAT_BEFORE_PROBING
#if ENABLED(PREHEAT_BEFORE_PROBING)
  #define PROBING_NOZZLE_TEMP 120   // (°C) Only applies to E0 at this time
  #define PROBING_BED_TEMP     50
#endif

// For Inverting Stepper Enable Pins (Active Low) use 0, Non Inverting (Active High) use 1
// :{ 0:'Low', 1:'High' }
#define X_ENABLE_ON 0
#define Y_ENABLE_ON 0
#define Z_ENABLE_ON 0
#define E_ENABLE_ON 0 // For all extruders

// Disable axis steppers immediately when they're not being stepped.
// WARNING: When motors turn off there is a chance of losing position accuracy!
#define DISABLE_X false
#define DISABLE_Y false
#define DISABLE_Z false

// Turn off the display blinking that warns about possible accuracy reduction
//#define DISABLE_REDUCED_ACCURACY_WARNING

// @section extruder

#define DISABLE_E false             // Disable the extruder when not stepping
#define DISABLE_INACTIVE_EXTRUDER   // Keep only the active extruder enabled

// @section machine

// Invert the stepper direction. Change (or reverse the motor connector) if an axis goes the wrong way.
#define INVERT_X_DIR false
#define INVERT_Y_DIR true
#define INVERT_Z_DIR false

// @section extruder

// For direct drive extruder v9 set to true, for geared extruder set to false.
#define INVERT_E0_DIR false
#define INVERT_E1_DIR false
#define INVERT_E2_DIR false
#define INVERT_E3_DIR false
#define INVERT_E4_DIR false
#define INVERT_E5_DIR false
#define INVERT_E6_DIR false
#define INVERT_E7_DIR false

// @section homing

//#define NO_MOTION_BEFORE_HOMING // Inhibit movement until all axes have been homed. Also enable HOME_AFTER_DEACTIVATE for extra safety.
//#define HOME_AFTER_DEACTIVATE   // Require rehoming after steppers are deactivated. Also enable NO_MOTION_BEFORE_HOMING for extra safety.

/**
 * Set Z_IDLE_HEIGHT if the Z-Axis moves on its own when steppers are disabled.
 *  - Use a low value (i.e., Z_MIN_POS) if the nozzle falls down to the bed.
 *  - Use a large value (i.e., Z_MAX_POS) if the bed falls down, away from the nozzle.
 */
//#define Z_IDLE_HEIGHT Z_HOME_POS

//#define Z_HOMING_HEIGHT  4      // (mm) Minimal Z height before homing (G28) for Z clearance above the bed, clamps, ...
                                  // Be sure to have this much clearance over your Z_MAX_POS to prevent grinding.

//#define Z_AFTER_HOMING  10      // (mm) Height to move to after homing Z

// Direction of endstops when homing; 1=MAX, -1=MIN
// :[-1,1]
#define X_HOME_DIR -1
#define Y_HOME_DIR -1
#define Z_HOME_DIR -1

// @section machine

// The size of the print bed
#define X_BED_SIZE 200
#define Y_BED_SIZE 200

// Travel limits (mm) after homing, corresponding to endstop positions.
#define X_MIN_POS 0
#define Y_MIN_POS 0
#define Z_MIN_POS 0
#define X_MAX_POS X_BED_SIZE
#define Y_MAX_POS Y_BED_SIZE
#define Z_MAX_POS 200

/**
 * Software Endstops
 *
 * - Prevent moves outside the set machine bounds.
 * - Individual axes can be disabled, if desired.
 * - X and Y only apply to Cartesian robots.
 * - Use 'M211' to set software endstops on/off or report current state
 */

// Min software endstops constrain movement within minimum coordinate bounds
#define MIN_SOFTWARE_ENDSTOPS
#if ENABLED(MIN_SOFTWARE_ENDSTOPS)
  #define MIN_SOFTWARE_ENDSTOP_X
  #define MIN_SOFTWARE_ENDSTOP_Y
  #define MIN_SOFTWARE_ENDSTOP_Z
#endif

// Max software endstops constrain movement within maximum coordinate bounds
#define MAX_SOFTWARE_ENDSTOPS
#if ENABLED(MAX_SOFTWARE_ENDSTOPS)
  #define MAX_SOFTWARE_ENDSTOP_X
  #define MAX_SOFTWARE_ENDSTOP_Y
  #define MAX_SOFTWARE_ENDSTOP_Z
#endif

#if EITHER(MIN_SOFTWARE_ENDSTOPS, MAX_SOFTWARE_ENDSTOPS)
  //#define SOFT_ENDSTOPS_MENU_ITEM  // Enable/Disable software endstops from the LCD
#endif

/**
 * Filament Runout Sensors
 * Mechanical or opto endstops are used to check for the presence of filament.
 *
 * IMPORTANT: Runout will only trigger if Marlin is aware that a print job is running.
 * Marlin knows a print job is running when:
 *  1. Running a print job from media started with M24.
 *  2. The Print Job Timer has been started with M75.
 *  3. The heaters were turned on and PRINTJOB_TIMER_AUTOSTART is enabled.
 *
 * RAMPS-based boards use SERVO3_PIN for the first runout sensor.
 * For other boards you may need to define FIL_RUNOUT_PIN, FIL_RUNOUT2_PIN, etc.
 */
//#define FILAMENT_RUNOUT_SENSOR
#if ENABLED(FILAMENT_RUNOUT_SENSOR)
  #define FIL_RUNOUT_ENABLED_DEFAULT true // Enable the sensor on startup. Override with M412 followed by M500.
  #define NUM_RUNOUT_SENSORS   1          // Number of sensors, up to one per extruder. Define a FIL_RUNOUT#_PIN for each.

  #define FIL_RUNOUT_STATE     LOW        // Pin state indicating that filament is NOT present.
  #define FIL_RUNOUT_PULLUP               // Use internal pullup for filament runout pins.
  //#define FIL_RUNOUT_PULLDOWN           // Use internal pulldown for filament runout pins.

  // Override individually if the runout sensors vary
  //#define FIL_RUNOUT1_STATE LOW
  //#define FIL_RUNOUT1_PULLUP
  //#define FIL_RUNOUT1_PULLDOWN

  //#define FIL_RUNOUT2_STATE LOW
  //#define FIL_RUNOUT2_PULLUP
  //#define FIL_RUNOUT2_PULLDOWN

  //#define FIL_RUNOUT3_STATE LOW
  //#define FIL_RUNOUT3_PULLUP
  //#define FIL_RUNOUT3_PULLDOWN

  //#define FIL_RUNOUT4_STATE LOW
  //#define FIL_RUNOUT4_PULLUP
  //#define FIL_RUNOUT4_PULLDOWN

  //#define FIL_RUNOUT5_STATE LOW
  //#define FIL_RUNOUT5_PULLUP
  //#define FIL_RUNOUT5_PULLDOWN

  //#define FIL_RUNOUT6_STATE LOW
  //#define FIL_RUNOUT6_PULLUP
  //#define FIL_RUNOUT6_PULLDOWN

  //#define FIL_RUNOUT7_STATE LOW
  //#define FIL_RUNOUT7_PULLUP
  //#define FIL_RUNOUT7_PULLDOWN

  //#define FIL_RUNOUT8_STATE LOW
  //#define FIL_RUNOUT8_PULLUP
  //#define FIL_RUNOUT8_PULLDOWN

  // Set one or more commands to execute on filament runout.
  // (After 'M412 H' Marlin will ask the host to handle the process.)
  #define FILAMENT_RUNOUT_SCRIPT "M600"

  // After a runout is detected, continue printing this length of filament
  // before executing the runout script. Useful for a sensor at the end of
  // a feed tube. Requires 4 bytes SRAM per sensor, plus 4 bytes overhead.
  //#define FILAMENT_RUNOUT_DISTANCE_MM 25

  #ifdef FILAMENT_RUNOUT_DISTANCE_MM
    // Enable this option to use an encoder disc that toggles the runout pin
    // as the filament moves. (Be sure to set FILAMENT_RUNOUT_DISTANCE_MM
    // large enough to avoid false positives.)
    //#define FILAMENT_MOTION_SENSOR
  #endif
#endif

//===========================================================================
//=============================== Bed Leveling ==============================
//===========================================================================
// @section calibrate

/**
 * Choose one of the options below to enable G29 Bed Leveling. The parameters
 * and behavior of G29 will change depending on your selection.
 *
 *  If using a Probe for Z Homing, enable Z_SAFE_HOMING also!
 *
 * - AUTO_BED_LEVELING_3POINT
 *   Probe 3 arbitrary points on the bed (that aren't collinear)
 *   You specify the XY coordinates of all 3 points.
 *   The result is a single tilted plane. Best for a flat bed.
 *
 * - AUTO_BED_LEVELING_LINEAR
 *   Probe several points in a grid.
 *   You specify the rectangle and the density of sample points.
 *   The result is a single tilted plane. Best for a flat bed.
 *
 * - AUTO_BED_LEVELING_BILINEAR
 *   Probe several points in a grid.
 *   You specify the rectangle and the density of sample points.
 *   The result is a mesh, best for large or uneven beds.
 *
 * - AUTO_BED_LEVELING_UBL (Unified Bed Leveling)
 *   A comprehensive bed leveling system combining the features and benefits
 *   of other systems. UBL also includes integrated Mesh Generation, Mesh
 *   Validation and Mesh Editing systems.
 *
 * - MESH_BED_LEVELING
 *   Probe a grid manually
 *   The result is a mesh, suitable for large or uneven beds. (See BILINEAR.)
 *   For machines without a probe, Mesh Bed Leveling provides a method to perform
 *   leveling in steps so you can manually adjust the Z height at each grid-point.
 *   With an LCD controller the process is guided step-by-step.
 */
//#define AUTO_BED_LEVELING_3POINT
//#define AUTO_BED_LEVELING_LINEAR
//#define AUTO_BED_LEVELING_BILINEAR
//#define AUTO_BED_LEVELING_UBL
//#define MESH_BED_LEVELING

/**
 * Normally G28 leaves leveling disabled on completion. Enable one of
 * these options to restore the prior leveling state or to always enable
 * leveling immediately after G28.
 */
//#define RESTORE_LEVELING_AFTER_G28
//#define ENABLE_LEVELING_AFTER_G28

/**
 * Auto-leveling needs preheating
 */
//#define PREHEAT_BEFORE_LEVELING
#if ENABLED(PREHEAT_BEFORE_LEVELING)
  #define LEVELING_NOZZLE_TEMP 120   // (°C) Only applies to E0 at this time
  #define LEVELING_BED_TEMP     50
#endif

/**
 * Enable detailed logging of G28, G29, M48, etc.
 * Turn on with the command 'M111 S32'.
 * NOTE: Requires a lot of PROGMEM!
 */
//#define DEBUG_LEVELING_FEATURE

#if ANY(MESH_BED_LEVELING, AUTO_BED_LEVELING_BILINEAR, AUTO_BED_LEVELING_UBL)
  // Gradually reduce leveling correction until a set height is reached,
  // at which point movement will be level to the machine's XY plane.
  // The height can be set with M420 Z<height>
  #define ENABLE_LEVELING_FADE_HEIGHT
  #if ENABLED(ENABLE_LEVELING_FADE_HEIGHT)
    #define DEFAULT_LEVELING_FADE_HEIGHT 10.0 // (mm) Default fade height.
  #endif

  // For Cartesian machines, instead of dividing moves on mesh boundaries,
  // split up moves into short segments like a Delta. This follows the
  // contours of the bed more closely than edge-to-edge straight moves.
  #define SEGMENT_LEVELED_MOVES
  #define LEVELED_SEGMENT_LENGTH 5.0 // (mm) Length of all segments (except the last one)

  /**
   * Enable the G26 Mesh Validation Pattern tool.
   */
  //#define G26_MESH_VALIDATION
  #if ENABLED(G26_MESH_VALIDATION)
    #define MESH_TEST_NOZZLE_SIZE    0.4  // (mm) Diameter of primary nozzle.
    #define MESH_TEST_LAYER_HEIGHT   0.2  // (mm) Default layer height for G26.
    #define MESH_TEST_HOTEND_TEMP  205    // (°C) Default nozzle temperature for G26.
    #define MESH_TEST_BED_TEMP      60    // (°C) Default bed temperature for G26.
    #define G26_XY_FEEDRATE         20    // (mm/s) Feedrate for G26 XY moves.
    #define G26_XY_FEEDRATE_TRAVEL 100    // (mm/s) Feedrate for G26 XY travel moves.
    #define G26_RETRACT_MULTIPLIER   1.0  // G26 Q (retraction) used by default between mesh test elements.
  #endif

#endif

#if EITHER(AUTO_BED_LEVELING_LINEAR, AUTO_BED_LEVELING_BILINEAR)

  // Set the number of grid points per dimension.
  #define GRID_MAX_POINTS_X 3
  #define GRID_MAX_POINTS_Y GRID_MAX_POINTS_X

  // Probe along the Y axis, advancing X after each column
  //#define PROBE_Y_FIRST

  #if ENABLED(AUTO_BED_LEVELING_BILINEAR)

    // Beyond the probed grid, continue the implied tilt?
    // Default is to maintain the height of the nearest edge.
    //#define EXTRAPOLATE_BEYOND_GRID

    //
    // Experimental Subdivision of the grid by Catmull-Rom method.
    // Synthesizes intermediate points to produce a more detailed mesh.
    //
    //#define ABL_BILINEAR_SUBDIVISION
    #if ENABLED(ABL_BILINEAR_SUBDIVISION)
      // Number of subdivisions between probe points
      #define BILINEAR_SUBDIVISIONS 3
    #endif

  #endif

#elif ENABLED(AUTO_BED_LEVELING_UBL)

  //===========================================================================
  //========================= Unified Bed Leveling ============================
  //===========================================================================

  //#define MESH_EDIT_GFX_OVERLAY   // Display a graphics overlay while editing the mesh

  #define MESH_INSET 1              // Set Mesh bounds as an inset region of the bed
  #define GRID_MAX_POINTS_X 10      // Don't use more than 15 points per axis, implementation limited.
  #define GRID_MAX_POINTS_Y GRID_MAX_POINTS_X

  #define UBL_MESH_EDIT_MOVES_Z     // Sophisticated users prefer no movement of nozzle
  #define UBL_SAVE_ACTIVE_ON_M500   // Save the currently active mesh in the current slot on M500

  //#define UBL_Z_RAISE_WHEN_OFF_MESH 2.5 // When the nozzle is off the mesh, this value is used
                                          // as the Z-Height correction value.

#elif ENABLED(MESH_BED_LEVELING)

  //===========================================================================
  //=================================== Mesh ==================================
  //===========================================================================

  #define MESH_INSET 10          // Set Mesh bounds as an inset region of the bed
  #define GRID_MAX_POINTS_X 3    // Don't use more than 7 points per axis, implementation limited.
  #define GRID_MAX_POINTS_Y GRID_MAX_POINTS_X

  //#define MESH_G28_REST_ORIGIN // After homing all axes ('G28' or 'G28 XYZ') rest Z at Z_MIN_POS

#endif // BED_LEVELING

/**
 * Add a bed leveling sub-menu for ABL or MBL.
 * Include a guided procedure if manual probing is enabled.
 */
//#define LCD_BED_LEVELING

#if ENABLED(LCD_BED_LEVELING)
  #define MESH_EDIT_Z_STEP  0.025 // (mm) Step size while manually probing Z axis.
  #define LCD_PROBE_Z_RANGE 4     // (mm) Z Range centered on Z_MIN_POS for LCD Z adjustment
  //#define MESH_EDIT_MENU        // Add a menu to edit mesh points
#endif

// Add a menu item to move between bed corners for manual bed adjustment
//#define LEVEL_BED_CORNERS

#if ENABLED(LEVEL_BED_CORNERS)
  #define LEVEL_CORNERS_INSET_LFRB { 30, 30, 30, 30 } // (mm) Left, Front, Right, Back insets
  #define LEVEL_CORNERS_HEIGHT      0.0   // (mm) Z height of nozzle at leveling points
  #define LEVEL_CORNERS_Z_HOP       4.0   // (mm) Z height of nozzle between leveling points
  //#define LEVEL_CENTER_TOO              // Move to the center after the last corner
  //#define LEVEL_CORNERS_USE_PROBE
  #if ENABLED(LEVEL_CORNERS_USE_PROBE)
    #define LEVEL_CORNERS_PROBE_TOLERANCE 0.1
    #define LEVEL_CORNERS_VERIFY_RAISED   // After adjustment triggers the probe, re-probe to verify
    //#define LEVEL_CORNERS_AUDIO_FEEDBACK
  #endif

  /**
   * Corner Leveling Order
   *
   * Set 2 or 4 points. When 2 points are given, the 3rd is the center of the opposite edge.
   *
   *  LF  Left-Front    RF  Right-Front
   *  LB  Left-Back     RB  Right-Back
   *
   * Examples:
   *
   *      Default        {LF,RB,LB,RF}         {LF,RF}           {LB,LF}
   *  LB --------- RB   LB --------- RB    LB --------- RB   LB --------- RB
   *  |  4       3  |   | 3         2 |    |     <3>     |   | 1           |
   *  |             |   |             |    |             |   |          <3>|
   *  |  1       2  |   | 1         4 |    | 1         2 |   | 2           |
   *  LF --------- RF   LF --------- RF    LF --------- RF   LF --------- RF
   */
  #define LEVEL_CORNERS_LEVELING_ORDER { LF, RF, RB, LB }
#endif

/**
 * Commands to execute at the end of G29 probing.
 * Useful to retract or move the Z probe out of the way.
 */
//#define Z_PROBE_END_SCRIPT "G1 Z10 F12000\nG1 X15 Y330\nG1 Z0.5\nG1 Z10"

// @section homing

// The center of the bed is at (X=0, Y=0)
//#define BED_CENTER_AT_0_0

// Manually set the home position. Leave these undefined for automatic settings.
// For DELTA this is the top-center of the Cartesian print volume.
//#define MANUAL_X_HOME_POS 0
//#define MANUAL_Y_HOME_POS 0
//#define MANUAL_Z_HOME_POS 0

// Use "Z Safe Homing" to avoid homing with a Z probe outside the bed area.
//
// With this feature enabled:
//
// - Allow Z homing only after X and Y homing AND stepper drivers still enabled.
// - If stepper drivers time out, it will need X and Y homing again before Z homing.
// - Move the Z probe (or nozzle) to a defined XY point before Z Homing.
// - Prevent Z homing when the Z probe is outside bed area.
//
//#define Z_SAFE_HOMING

#if ENABLED(Z_SAFE_HOMING)
  #define Z_SAFE_HOMING_X_POINT X_CENTER  // X point for Z homing
  #define Z_SAFE_HOMING_Y_POINT Y_CENTER  // Y point for Z homing
#endif

// Homing speeds (mm/min)
#define HOMING_FEEDRATE_MM_M { (50*60), (50*60), (4*60) }

// Validate that endstops are triggered on homing moves
#define VALIDATE_HOMING_ENDSTOPS

// @section calibrate

/**
 * Bed Skew Compensation
 *
 * This feature corrects for misalignment in the XYZ axes.
 *
 * Take the following steps to get the bed skew in the XY plane:
 *  1. Print a test square (e.g., https://www.thingiverse.com/thing:2563185)
 *  2. For XY_DIAG_AC measure the diagonal A to C
 *  3. For XY_DIAG_BD measure the diagonal B to D
 *  4. For XY_SIDE_AD measure the edge A to D
 *
 * Marlin automatically computes skew factors from these measurements.
 * Skew factors may also be computed and set manually:
 *
 *  - Compute AB     : SQRT(2*AC*AC+2*BD*BD-4*AD*AD)/2
 *  - XY_SKEW_FACTOR : TAN(PI/2-ACOS((AC*AC-AB*AB-AD*AD)/(2*AB*AD)))
 *
 * If desired, follow the same procedure for XZ and YZ.
 * Use these diagrams for reference:
 *
 *    Y                     Z                     Z
 *    ^     B-------C       ^     B-------C       ^     B-------C
 *    |    /       /        |    /       /        |    /       /
 *    |   /       /         |   /       /         |   /       /
 *    |  A-------D          |  A-------D          |  A-------D
 *    +-------------->X     +-------------->X     +-------------->Y
 *     XY_SKEW_FACTOR        XZ_SKEW_FACTOR        YZ_SKEW_FACTOR
 */
//#define SKEW_CORRECTION

#if ENABLED(SKEW_CORRECTION)
  // Input all length measurements here:
  #define XY_DIAG_AC 282.8427124746
  #define XY_DIAG_BD 282.8427124746
  #define XY_SIDE_AD 200

  // Or, set the default skew factors directly here
  // to override the above measurements:
  #define XY_SKEW_FACTOR 0.0

  //#define SKEW_CORRECTION_FOR_Z
  #if ENABLED(SKEW_CORRECTION_FOR_Z)
    #define XZ_DIAG_AC 282.8427124746
    #define XZ_DIAG_BD 282.8427124746
    #define YZ_DIAG_AC 282.8427124746
    #define YZ_DIAG_BD 282.8427124746
    #define YZ_SIDE_AD 200
    #define XZ_SKEW_FACTOR 0.0
    #define YZ_SKEW_FACTOR 0.0
  #endif

  // Enable this option for M852 to set skew at runtime
  //#define SKEW_CORRECTION_GCODE
#endif

//=============================================================================
//============================= Additional Features ===========================
//=============================================================================

// @section extras

/**
 * EEPROM
 *
 * Persistent storage to preserve configurable settings across reboots.
 *
 *   M500 - Store settings to EEPROM.
 *   M501 - Read settings from EEPROM. (i.e., Throw away unsaved changes)
 *   M502 - Revert settings to "factory" defaults. (Follow with M500 to init the EEPROM.)
 */
//#define EEPROM_SETTINGS     // Persistent storage with M500 and M501
//#define DISABLE_M503        // Saves ~2700 bytes of PROGMEM. Disable for release!
#define EEPROM_CHITCHAT       // Give feedback on EEPROM commands. Disable to save PROGMEM.
#define EEPROM_BOOT_SILENT    // Keep M503 quiet and only give errors during first load
#if ENABLED(EEPROM_SETTINGS)
  //#define EEPROM_AUTO_INIT  // Init EEPROM automatically on any errors.
#endif

//
// Host Keepalive
//
// When enabled Marlin will send a busy status message to the host
// every couple of seconds when it can't accept commands.
//
#define HOST_KEEPALIVE_FEATURE        // Disable this if your host doesn't like keepalive messages
#define DEFAULT_KEEPALIVE_INTERVAL 2  // Number of seconds between "busy" messages. Set with M113.
#define BUSY_WHILE_HEATING            // Some hosts require "busy" messages even during heating

//
// G20/G21 Inch mode support
//
//#define INCH_MODE_SUPPORT

//
// M149 Set temperature units support
//
//#define TEMPERATURE_UNITS_SUPPORT

// @section temperature

//
// Preheat Constants - Up to 5 are supported without changes
//
#define PREHEAT_1_LABEL       "PLA"
#define PREHEAT_1_TEMP_HOTEND 180
#define PREHEAT_1_TEMP_BED     70
#define PREHEAT_1_TEMP_CHAMBER 35
#define PREHEAT_1_FAN_SPEED     0 // Value from 0 to 255

#define PREHEAT_2_LABEL       "ABS"
#define PREHEAT_2_TEMP_HOTEND 240
#define PREHEAT_2_TEMP_BED    110
#define PREHEAT_2_TEMP_CHAMBER 35
#define PREHEAT_2_FAN_SPEED     0 // Value from 0 to 255

/**
 * Nozzle Park
 *
 * Park the nozzle at the given XYZ position on idle or G27.
 *
 * The "P" parameter controls the action applied to the Z axis:
 *
 *    P0  (Default) If Z is below park Z raise the nozzle.
 *    P1  Raise the nozzle always to Z-park height.
 *    P2  Raise the nozzle by Z-park amount, limited to Z_MAX_POS.
 */
//#define NOZZLE_PARK_FEATURE

#if ENABLED(NOZZLE_PARK_FEATURE)
  // Specify a park position as { X, Y, Z_raise }
  #define NOZZLE_PARK_POINT { (X_MIN_POS + 10), (Y_MAX_POS - 10), 20 }
  //#define NOZZLE_PARK_X_ONLY          // X move only is required to park
  //#define NOZZLE_PARK_Y_ONLY          // Y move only is required to park
  #define NOZZLE_PARK_Z_RAISE_MIN   2   // (mm) Always raise Z by at least this distance
  #define NOZZLE_PARK_XY_FEEDRATE 100   // (mm/s) X and Y axes feedrate (also used for delta Z axis)
  #define NOZZLE_PARK_Z_FEEDRATE    5   // (mm/s) Z axis feedrate (not used for delta printers)
#endif

/**
 * Clean Nozzle Feature -- EXPERIMENTAL
 *
 * Adds the G12 command to perform a nozzle cleaning process.
 *
 * Parameters:
 *   P  Pattern
 *   S  Strokes / Repetitions
 *   T  Triangles (P1 only)
 *
 * Patterns:
 *   P0  Straight line (default). This process requires a sponge type material
 *       at a fixed bed location. "S" specifies strokes (i.e. back-forth motions)
 *       between the start / end points.
 *
 *   P1  Zig-zag pattern between (X0, Y0) and (X1, Y1), "T" specifies the
 *       number of zig-zag triangles to do. "S" defines the number of strokes.
 *       Zig-zags are done in whichever is the narrower dimension.
 *       For example, "G12 P1 S1 T3" will execute:
 *
 *          --
 *         |  (X0, Y1) |     /\        /\        /\     | (X1, Y1)
 *         |           |    /  \      /  \      /  \    |
 *       A |           |   /    \    /    \    /    \   |
 *         |           |  /      \  /      \  /      \  |
 *         |  (X0, Y0) | /        \/        \/        \ | (X1, Y0)
 *          --         +--------------------------------+
 *                       |________|_________|_________|
 *                           T1        T2        T3
 *
 *   P2  Circular pattern with middle at NOZZLE_CLEAN_CIRCLE_MIDDLE.
 *       "R" specifies the radius. "S" specifies the stroke count.
 *       Before starting, the nozzle moves to NOZZLE_CLEAN_START_POINT.
 *
 *   Caveats: The ending Z should be the same as starting Z.
 * Attention: EXPERIMENTAL. G-code arguments may change.
 */
//#define NOZZLE_CLEAN_FEATURE

#if ENABLED(NOZZLE_CLEAN_FEATURE)
  // Default number of pattern repetitions
  #define NOZZLE_CLEAN_STROKES  12

  // Default number of triangles
  #define NOZZLE_CLEAN_TRIANGLES  3

  // Specify positions for each tool as { { X, Y, Z }, { X, Y, Z } }
  // Dual hotend system may use { {  -20, (Y_BED_SIZE / 2), (Z_MIN_POS + 1) },  {  420, (Y_BED_SIZE / 2), (Z_MIN_POS + 1) }}
  #define NOZZLE_CLEAN_START_POINT { {  30, 30, (Z_MIN_POS + 1) } }
  #define NOZZLE_CLEAN_END_POINT   { { 100, 60, (Z_MIN_POS + 1) } }

  // Circular pattern radius
  #define NOZZLE_CLEAN_CIRCLE_RADIUS 6.5
  // Circular pattern circle fragments number
  #define NOZZLE_CLEAN_CIRCLE_FN 10
  // Middle point of circle
  #define NOZZLE_CLEAN_CIRCLE_MIDDLE NOZZLE_CLEAN_START_POINT

  // Move the nozzle to the initial position after cleaning
  #define NOZZLE_CLEAN_GOBACK

  // For a purge/clean station that's always at the gantry height (thus no Z move)
  //#define NOZZLE_CLEAN_NO_Z

  // For a purge/clean station mounted on the X axis
  //#define NOZZLE_CLEAN_NO_Y

  // Require a minimum hotend temperature for cleaning
  #define NOZZLE_CLEAN_MIN_TEMP 170
  //#define NOZZLE_CLEAN_HEATUP       // Heat up the nozzle instead of skipping wipe

  // Explicit wipe G-code script applies to a G12 with no arguments.
  //#define WIPE_SEQUENCE_COMMANDS "G1 X-17 Y25 Z10 F4000\nG1 Z1\nM114\nG1 X-17 Y25\nG1 X-17 Y95\nG1 X-17 Y25\nG1 X-17 Y95\nG1 X-17 Y25\nG1 X-17 Y95\nG1 X-17 Y25\nG1 X-17 Y95\nG1 X-17 Y25\nG1 X-17 Y95\nG1 X-17 Y25\nG1 X-17 Y95\nG1 Z15\nM400\nG0 X-10.0 Y-9.0"

#endif

/**
 * Print Job Timer
 *
 * Automatically start and stop the print job timer on M104/M109/M190.
 *
 *   M104 (hotend, no wait) - high temp = none,        low temp = stop timer
 *   M109 (hotend, wait)    - high temp = start timer, low temp = stop timer
 *   M190 (bed, wait)       - high temp = start timer, low temp = none
 *
 * The timer can also be controlled with the following commands:
 *
 *   M75 - Start the print job timer
 *   M76 - Pause the print job timer
 *   M77 - Stop the print job timer
 */
#define PRINTJOB_TIMER_AUTOSTART

/**
 * Print Counter
 *
 * Track statistical data such as:
 *
 *  - Total print jobs
 *  - Total successful print jobs
 *  - Total failed print jobs
 *  - Total time printing
 *
 * View the current statistics with M78.
 */
//#define PRINTCOUNTER
#if ENABLED(PRINTCOUNTER)
  #define PRINTCOUNTER_SAVE_INTERVAL 60 // (minutes) EEPROM save interval during print
#endif

/**
 * Password
 *
 * Set a numerical password for the printer which can be requested:
 *
 *  - When the printer boots up
 *  - Upon opening the 'Print from Media' Menu
 *  - When SD printing is completed or aborted
 *
 * The following G-codes can be used:
 *
 *  M510 - Lock Printer. Blocks all commands except M511.
 *  M511 - Unlock Printer.
 *  M512 - Set, Change and Remove Password.
 *
 * If you forget the password and get locked out you'll need to re-flash
 * the firmware with the feature disabled, reset EEPROM, and (optionally)
 * re-flash the firmware again with this feature enabled.
 */
//#define PASSWORD_FEATURE
#if ENABLED(PASSWORD_FEATURE)
  #define PASSWORD_LENGTH 4                 // (#) Number of digits (1-9). 3 or 4 is recommended
  #define PASSWORD_ON_STARTUP
  #define PASSWORD_UNLOCK_GCODE             // Unlock with the M511 P<password> command. Disable to prevent brute-force attack.
  #define PASSWORD_CHANGE_GCODE             // Change the password with M512 P<old> S<new>.
  //#define PASSWORD_ON_SD_PRINT_MENU       // This does not prevent gcodes from running
  //#define PASSWORD_AFTER_SD_PRINT_END
  //#define PASSWORD_AFTER_SD_PRINT_ABORT
  //#include "Configuration_Secure.h"       // External file with PASSWORD_DEFAULT_VALUE
#endif

//=============================================================================
//============================= LCD and SD support ============================
//=============================================================================

// @section lcd

/**
 * LCD LANGUAGE
 *
 * Select the language to display on the LCD. These languages are available:
 *
 *   en, an, bg, ca, cz, da, de, el, el_gr, es, eu, fi, fr, gl, hr, hu, it,
 *   jp_kana, ko_KR, nl, pl, pt, pt_br, ro, ru, sk, sv, tr, uk, vi, zh_CN, zh_TW
 *
 * :{ 'en':'English', 'an':'Aragonese', 'bg':'Bulgarian', 'ca':'Catalan', 'cz':'Czech', 'da':'Danish', 'de':'German', 'el':'Greek', 'el_gr':'Greek (Greece)', 'es':'Spanish', 'eu':'Basque-Euskera', 'fi':'Finnish', 'fr':'French', 'gl':'Galician', 'hr':'Croatian', 'hu':'Hungarian', 'it':'Italian', 'jp_kana':'Japanese', 'ko_KR':'Korean (South Korea)', 'nl':'Dutch', 'pl':'Polish', 'pt':'Portuguese', 'pt_br':'Portuguese (Brazilian)', 'ro':'Romanian', 'ru':'Russian', 'sk':'Slovak', 'sv':'Swedish', 'tr':'Turkish', 'uk':'Ukrainian', 'vi':'Vietnamese', 'zh_CN':'Chinese (Simplified)', 'zh_TW':'Chinese (Traditional)' }
 */
#define LCD_LANGUAGE en

/**
 * LCD Character Set
 *
 * Note: This option is NOT applicable to Graphical Displays.
 *
 * All character-based LCDs provide ASCII plus one of these
 * language extensions:
 *
 *  - JAPANESE ... the most common
 *  - WESTERN  ... with more accented characters
 *  - CYRILLIC ... for the Russian language
 *
 * To determine the language extension installed on your controller:
 *
 *  - Compile and upload with LCD_LANGUAGE set to 'test'
 *  - Click the controller to view the LCD menu
 *  - The LCD will display Japanese, Western, or Cyrillic text
 *
 * See https://marlinfw.org/docs/development/lcd_language.html
 *
 * :['JAPANESE', 'WESTERN', 'CYRILLIC']
 */
#define DISPLAY_CHARSET_HD44780 JAPANESE

/**
 * Info Screen Style (0:Classic, 1:Průša)
 *
 * :[0:'Classic', 1:'Průša']
 */
#define LCD_INFO_SCREEN_STYLE 0

/**
 * SD CARD
 *
 * SD Card support is disabled by default. If your controller has an SD slot,
 * you must uncomment the following option or it won't work.
 */
//#define SDSUPPORT

/**
 * SD CARD: ENABLE CRC
 *
 * Use CRC checks and retries on the SD communication.
 */
//#define SD_CHECK_AND_RETRY

/**
 * LCD Menu Items
 *
 * Disable all menus and only display the Status Screen, or
 * just remove some extraneous menu items to recover space.
 */
//#define NO_LCD_MENUS
//#define SLIM_LCD_MENUS

//
// ENCODER SETTINGS
//
// This option overrides the default number of encoder pulses needed to
// produce one step. Should be increased for high-resolution encoders.
//
//#define ENCODER_PULSES_PER_STEP 4

//
// Use this option to override the number of step signals required to
// move between next/prev menu items.
//
//#define ENCODER_STEPS_PER_MENU_ITEM 1

/**
 * Encoder Direction Options
 *
 * Test your encoder's behavior first with both options disabled.
 *
 *  Reversed Value Edit and Menu Nav? Enable REVERSE_ENCODER_DIRECTION.
 *  Reversed Menu Navigation only?    Enable REVERSE_MENU_DIRECTION.
 *  Reversed Value Editing only?      Enable BOTH options.
 */

//
// This option reverses the encoder direction everywhere.
//
//  Set this option if CLOCKWISE causes values to DECREASE
//
//#define REVERSE_ENCODER_DIRECTION

//
// This option reverses the encoder direction for navigating LCD menus.
//
//  If CLOCKWISE normally moves DOWN this makes it go UP.
//  If CLOCKWISE normally moves UP this makes it go DOWN.
//
//#define REVERSE_MENU_DIRECTION

//
// This option reverses the encoder direction for Select Screen.
//
//  If CLOCKWISE normally moves LEFT this makes it go RIGHT.
//  If CLOCKWISE normally moves RIGHT this makes it go LEFT.
//
//#define REVERSE_SELECT_DIRECTION

//
// Individual Axis Homing
//
// Add individual axis homing items (Home X, Home Y, and Home Z) to the LCD menu.
//
//#define INDIVIDUAL_AXIS_HOMING_MENU

//
// SPEAKER/BUZZER
//
// If you have a speaker that can produce tones, enable it here.
// By default Marlin assumes you have a buzzer with a fixed frequency.
//
//#define SPEAKER

//
// The duration and frequency for the UI feedback sound.
// Set these to 0 to disable audio feedback in the LCD menus.
//
// Note: Test audio output with the G-Code:
//  M300 S<frequency Hz> P<duration ms>
//
//#define LCD_FEEDBACK_FREQUENCY_DURATION_MS 2
//#define LCD_FEEDBACK_FREQUENCY_HZ 5000

//=============================================================================
//======================== LCD / Controller Selection =========================
//========================   (Character-based LCDs)   =========================
//=============================================================================

//
// RepRapDiscount Smart Controller.
// https://reprap.org/wiki/RepRapDiscount_Smart_Controller
//
// Note: Usually sold with a white PCB.
//
//#define REPRAP_DISCOUNT_SMART_CONTROLLER

//
// GT2560 (YHCB2004) LCD Display
//
// Requires Testato, Koepel softwarewire library and
// Andriy Golovnya's LiquidCrystal_AIP31068 library.
//
//#define YHCB2004

//
// Original RADDS LCD Display+Encoder+SDCardReader
// http://doku.radds.org/dokumentation/lcd-display/
//
//#define RADDS_DISPLAY

//
// ULTIMAKER Controller.
//
//#define ULTIMAKERCONTROLLER

//
// ULTIPANEL as seen on Thingiverse.
//
//#define ULTIPANEL

//
// PanelOne from T3P3 (via RAMPS 1.4 AUX2/AUX3)
// https://reprap.org/wiki/PanelOne
//
//#define PANEL_ONE

//
// GADGETS3D G3D LCD/SD Controller
// https://reprap.org/wiki/RAMPS_1.3/1.4_GADGETS3D_Shield_with_Panel
//
// Note: Usually sold with a blue PCB.
//
//#define G3D_PANEL

//
// RigidBot Panel V1.0
// http://www.inventapart.com/
//
//#define RIGIDBOT_PANEL

//
// Makeboard 3D Printer Parts 3D Printer Mini Display 1602 Mini Controller
// https://www.aliexpress.com/item/32765887917.html
//
//#define MAKEBOARD_MINI_2_LINE_DISPLAY_1602

//
// ANET and Tronxy 20x4 Controller
//
//#define ZONESTAR_LCD            // Requires ADC_KEYPAD_PIN to be assigned to an analog pin.
                                  // This LCD is known to be susceptible to electrical interference
                                  // which scrambles the display.  Pressing any button clears it up.
                                  // This is a LCD2004 display with 5 analog buttons.

//
// Generic 16x2, 16x4, 20x2, or 20x4 character-based LCD.
//
//#define ULTRA_LCD

//=============================================================================
//======================== LCD / Controller Selection =========================
//=====================   (I2C and Shift-Register LCDs)   =====================
//=============================================================================

//
// CONTROLLER TYPE: I2C
//
// Note: These controllers require the installation of Arduino's LiquidCrystal_I2C
// library. For more info: https://github.com/kiyoshigawa/LiquidCrystal_I2C
//

//
// Elefu RA Board Control Panel
// http://www.elefu.com/index.php?route=product/product&product_id=53
//
//#define RA_CONTROL_PANEL

//
// Sainsmart (YwRobot) LCD Displays
//
// These require F.Malpartida's LiquidCrystal_I2C library
// https://bitbucket.org/fmalpartida/new-liquidcrystal/wiki/Home
//
//#define LCD_SAINSMART_I2C_1602
//#define LCD_SAINSMART_I2C_2004

//
// Generic LCM1602 LCD adapter
//
//#define LCM1602

//
// PANELOLU2 LCD with status LEDs,
// separate encoder and click inputs.
//
// Note: This controller requires Arduino's LiquidTWI2 library v1.2.3 or later.
// For more info: https://github.com/lincomatic/LiquidTWI2
//
// Note: The PANELOLU2 encoder click input can either be directly connected to
// a pin (if BTN_ENC defined to != -1) or read through I2C (when BTN_ENC == -1).
//
//#define LCD_I2C_PANELOLU2

//
// Panucatt VIKI LCD with status LEDs,
// integrated click & L/R/U/D buttons, separate encoder inputs.
//
//#define LCD_I2C_VIKI

//
// CONTROLLER TYPE: Shift register panels
//

//
// 2-wire Non-latching LCD SR from https://goo.gl/aJJ4sH
// LCD configuration: https://reprap.org/wiki/SAV_3D_LCD
//
//#define SAV_3DLCD

//
// 3-wire SR LCD with strobe using 74HC4094
// https://github.com/mikeshub/SailfishLCD
// Uses the code directly from Sailfish
//
//#define FF_INTERFACEBOARD

//
// TFT GLCD Panel with Marlin UI
// Panel connected to main board by SPI or I2C interface.
// See https://github.com/Serhiy-K/TFTGLCDAdapter
//
//#define TFTGLCD_PANEL_SPI
//#define TFTGLCD_PANEL_I2C

//=============================================================================
//=======================   LCD / Controller Selection  =======================
//=========================      (Graphical LCDs)      ========================
//=============================================================================

//
// CONTROLLER TYPE: Graphical 128x64 (DOGM)
//
// IMPORTANT: The U8glib library is required for Graphical Display!
//            https://github.com/olikraus/U8glib_Arduino
//
// NOTE: If the LCD is unresponsive you may need to reverse the plugs.
//

//
// RepRapDiscount FULL GRAPHIC Smart Controller
// https://reprap.org/wiki/RepRapDiscount_Full_Graphic_Smart_Controller
//
//#define REPRAP_DISCOUNT_FULL_GRAPHIC_SMART_CONTROLLER

//
// ReprapWorld Graphical LCD
// https://reprapworld.com/?products_details&products_id/1218
//
//#define REPRAPWORLD_GRAPHICAL_LCD

//
// Activate one of these if you have a Panucatt Devices
// Viki 2.0 or mini Viki with Graphic LCD
// https://www.panucatt.com
//
//#define VIKI2
//#define miniVIKI

//
// MakerLab Mini Panel with graphic
// controller and SD support - https://reprap.org/wiki/Mini_panel
//
//#define MINIPANEL

//
// MaKr3d Makr-Panel with graphic controller and SD support.
// https://reprap.org/wiki/MaKr3d_MaKrPanel
//
//#define MAKRPANEL

//
// Adafruit ST7565 Full Graphic Controller.
// https://github.com/eboston/Adafruit-ST7565-Full-Graphic-Controller/
//
//#define ELB_FULL_GRAPHIC_CONTROLLER

//
// BQ LCD Smart Controller shipped by
// default with the BQ Hephestos 2 and Witbox 2.
//
//#define BQ_LCD_SMART_CONTROLLER

//
// Cartesio UI
// http://mauk.cc/webshop/cartesio-shop/electronics/user-interface
//
//#define CARTESIO_UI

//
// LCD for Melzi Card with Graphical LCD
//
//#define LCD_FOR_MELZI

//
// Original Ulticontroller from Ultimaker 2 printer with SSD1309 I2C display and encoder
// https://github.com/Ultimaker/Ultimaker2/tree/master/1249_Ulticontroller_Board_(x1)
//
//#define ULTI_CONTROLLER

//
// MKS MINI12864 with graphic controller and SD support
// https://reprap.org/wiki/MKS_MINI_12864
//
//#define MKS_MINI_12864

//
// MKS LCD12864A/B with graphic controller and SD support. Follows MKS_MINI_12864 pinout.
// https://www.aliexpress.com/item/33018110072.html
//
//#define MKS_LCD12864

//
// FYSETC variant of the MINI12864 graphic controller with SD support
// https://wiki.fysetc.com/Mini12864_Panel/
//
//#define FYSETC_MINI_12864_X_X    // Type C/D/E/F. No tunable RGB Backlight by default
//#define FYSETC_MINI_12864_1_2    // Type C/D/E/F. Simple RGB Backlight (always on)
//#define FYSETC_MINI_12864_2_0    // Type A/B. Discreet RGB Backlight
//#define FYSETC_MINI_12864_2_1    // Type A/B. NeoPixel RGB Backlight
//#define FYSETC_GENERIC_12864_1_1 // Larger display with basic ON/OFF backlight.

//
// Factory display for Creality CR-10
// https://www.aliexpress.com/item/32833148327.html
//
// This is RAMPS-compatible using a single 10-pin connector.
// (For CR-10 owners who want to replace the Melzi Creality board but retain the display)
//
//#define CR10_STOCKDISPLAY

//
// Ender-2 OEM display, a variant of the MKS_MINI_12864
//
//#define ENDER2_STOCKDISPLAY

//
// ANET and Tronxy Graphical Controller
//
// Anet 128x64 full graphics lcd with rotary encoder as used on Anet A6
// A clone of the RepRapDiscount full graphics display but with
// different pins/wiring (see pins_ANET_10.h). Enable one of these.
//
//#define ANET_FULL_GRAPHICS_LCD
//#define ANET_FULL_GRAPHICS_LCD_ALT_WIRING

//
// AZSMZ 12864 LCD with SD
// https://www.aliexpress.com/item/32837222770.html
//
//#define AZSMZ_12864

//
// Silvergate GLCD controller
// https://github.com/android444/Silvergate
//
//#define SILVER_GATE_GLCD_CONTROLLER

//=============================================================================
//==============================  OLED Displays  ==============================
//=============================================================================

//
// SSD1306 OLED full graphics generic display
//
//#define U8GLIB_SSD1306

//
// SAV OLEd LCD module support using either SSD1306 or SH1106 based LCD modules
//
//#define SAV_3DGLCD
#if ENABLED(SAV_3DGLCD)
  #define U8GLIB_SSD1306
  //#define U8GLIB_SH1106
#endif

//
// TinyBoy2 128x64 OLED / Encoder Panel
//
//#define OLED_PANEL_TINYBOY2

//
// MKS OLED 1.3" 128×64 FULL GRAPHICS CONTROLLER
// https://reprap.org/wiki/MKS_12864OLED
//
// Tiny, but very sharp OLED display
//
//#define MKS_12864OLED          // Uses the SH1106 controller (default)
//#define MKS_12864OLED_SSD1306  // Uses the SSD1306 controller

//
// Zonestar OLED 128×64 FULL GRAPHICS CONTROLLER
//
//#define ZONESTAR_12864LCD           // Graphical (DOGM) with ST7920 controller
//#define ZONESTAR_12864OLED          // 1.3" OLED with SH1106 controller (default)
//#define ZONESTAR_12864OLED_SSD1306  // 0.96" OLED with SSD1306 controller

//
// Einstart S OLED SSD1306
//
//#define U8GLIB_SH1106_EINSTART

//
// Overlord OLED display/controller with i2c buzzer and LEDs
//
//#define OVERLORD_OLED

//
// FYSETC OLED 2.42" 128×64 FULL GRAPHICS CONTROLLER with WS2812 RGB
// Where to find : https://www.aliexpress.com/item/4000345255731.html
//#define FYSETC_242_OLED_12864   // Uses the SSD1309 controller

//=============================================================================
//========================== Extensible UI Displays ===========================
//=============================================================================

//
// DGUS Touch Display with DWIN OS. (Choose one.)
// ORIGIN : https://www.aliexpress.com/item/32993409517.html
// FYSETC : https://www.aliexpress.com/item/32961471929.html
//
//#define DGUS_LCD_UI_ORIGIN
//#define DGUS_LCD_UI_FYSETC
//#define DGUS_LCD_UI_HIPRECY
<<<<<<< HEAD
//#define DGUS_LCD_UI_MKS       
=======
//#define DGUS_LCD_UI_MKS
>>>>>>> 5f10eb13

//
// Touch-screen LCD for Malyan M200/M300 printers
//
//#define MALYAN_LCD
#if ENABLED(MALYAN_LCD)
  #define LCD_SERIAL_PORT 1  // Default is 1 for Malyan M200
#endif

//
// Touch UI for FTDI EVE (FT800/FT810) displays
// See Configuration_adv.h for all configuration options.
//
//#define TOUCH_UI_FTDI_EVE

//
// Touch-screen LCD for Anycubic printers
//
//#define ANYCUBIC_LCD_I3MEGA
//#define ANYCUBIC_LCD_CHIRON
#if EITHER(ANYCUBIC_LCD_I3MEGA, ANYCUBIC_LCD_CHIRON)
  #define LCD_SERIAL_PORT 3  // Default is 3 for Anycubic
  //#define ANYCUBIC_LCD_DEBUG
#endif

//
// Third-party or vendor-customized controller interfaces.
// Sources should be installed in 'src/lcd/extui'.
//
//#define EXTENSIBLE_UI

#if ENABLED(EXTENSIBLE_UI)
  //#define EXTUI_LOCAL_BEEPER // Enables use of local Beeper pin with external display
#endif

//=============================================================================
//=============================== Graphical TFTs ==============================
//=============================================================================

/**
 * Specific TFT Model Presets. Enable one of the following options
 * or enable TFT_GENERIC and set sub-options.
 */

//
// 480x320, 3.5", SPI Display From MKS
// Normally used in MKS Robin Nano V2
//
//#define MKS_TS35_V2_0

//
// 320x240, 2.4", FSMC Display From MKS
// Normally used in MKS Robin Nano V1.2
//
//#define MKS_ROBIN_TFT24

//
// 320x240, 2.8", FSMC Display From MKS
// Normally used in MKS Robin Nano V1.2
//
//#define MKS_ROBIN_TFT28

//
// 320x240, 3.2", FSMC Display From MKS
// Normally used in MKS Robin Nano V1.2
//
//#define MKS_ROBIN_TFT32

//
// 480x320, 3.5", FSMC Display From MKS
// Normally used in MKS Robin Nano V1.2
//
//#define MKS_ROBIN_TFT35

//
// 480x272, 4.3", FSMC Display From MKS
//
//#define MKS_ROBIN_TFT43

//
// 320x240, 3.2", FSMC Display From MKS
// Normally used in MKS Robin
//
//#define MKS_ROBIN_TFT_V1_1R

//
// 480x320, 3.5", FSMC Stock Display from TronxXY
//
//#define TFT_TRONXY_X5SA

//
// 480x320, 3.5", FSMC Stock Display from AnyCubic
//
//#define ANYCUBIC_TFT35

//
// 320x240, 2.8", FSMC Stock Display from Longer/Alfawise
//
//#define LONGER_LK_TFT28

//
// 320x240, 2.8", FSMC Stock Display from ET4
//
//#define ANET_ET4_TFT28

//
// 480x320, 3.5", FSMC Stock Display from ET5
//
//#define ANET_ET5_TFT35

//
// Generic TFT with detailed options
//
//#define TFT_GENERIC
#if ENABLED(TFT_GENERIC)
  // :[ 'AUTO', 'ST7735', 'ST7789', 'ST7796', 'R61505', 'ILI9328', 'ILI9341', 'ILI9488' ]
  #define TFT_DRIVER AUTO

  // Interface. Enable one of the following options:
  //#define TFT_INTERFACE_FSMC
  //#define TFT_INTERFACE_SPI

  // TFT Resolution. Enable one of the following options:
  //#define TFT_RES_320x240
  //#define TFT_RES_480x272
  //#define TFT_RES_480x320
#endif

/**
 * TFT UI - User Interface Selection. Enable one of the following options:
 *
 *   TFT_CLASSIC_UI - Emulated DOGM - 128x64 Upscaled
 *   TFT_COLOR_UI   - Marlin Default Menus, Touch Friendly, using full TFT capabilities
 *   TFT_LVGL_UI    - A Modern UI using LVGL
 *
 *   For LVGL_UI also copy the 'assets' folder from the build directory to the
 *   root of your SD card, together with the compiled firmware.
 */
//#define TFT_CLASSIC_UI
//#define TFT_COLOR_UI
//#define TFT_LVGL_UI

#if ENABLED(TFT_LVGL_UI)
  //#define MKS_WIFI_MODULE  // MKS WiFi module
#endif

/**
 * TFT Rotation. Set to one of the following values:
 *
 *   TFT_ROTATE_90,  TFT_ROTATE_90_MIRROR_X,  TFT_ROTATE_90_MIRROR_Y,
 *   TFT_ROTATE_180, TFT_ROTATE_180_MIRROR_X, TFT_ROTATE_180_MIRROR_Y,
 *   TFT_ROTATE_270, TFT_ROTATE_270_MIRROR_X, TFT_ROTATE_270_MIRROR_Y,
 *   TFT_MIRROR_X, TFT_MIRROR_Y, TFT_NO_ROTATION
 */
//#define TFT_ROTATION TFT_NO_ROTATION

//=============================================================================
//============================  Other Controllers  ============================
//=============================================================================

//
// Ender-3 v2 OEM display. A DWIN display with Rotary Encoder.
//
//#define DWIN_CREALITY_LCD

//
// ADS7843/XPT2046 ADC Touchscreen such as ILI9341 2.8
//
//#define TOUCH_SCREEN
#if ENABLED(TOUCH_SCREEN)
  #define BUTTON_DELAY_EDIT  50 // (ms) Button repeat delay for edit screens
  #define BUTTON_DELAY_MENU 250 // (ms) Button repeat delay for menus

  #define TOUCH_SCREEN_CALIBRATION

  //#define TOUCH_CALIBRATION_X 12316
  //#define TOUCH_CALIBRATION_Y -8981
  //#define TOUCH_OFFSET_X        -43
  //#define TOUCH_OFFSET_Y        257
  //#define TOUCH_ORIENTATION TOUCH_LANDSCAPE

  #if BOTH(TOUCH_SCREEN_CALIBRATION, EEPROM_SETTINGS)
    #define TOUCH_CALIBRATION_AUTO_SAVE // Auto save successful calibration values to EEPROM
  #endif

  #if ENABLED(TFT_COLOR_UI)
    //#define SINGLE_TOUCH_NAVIGATION
  #endif
#endif

//
// RepRapWorld REPRAPWORLD_KEYPAD v1.1
// https://reprapworld.com/products/electronics/ramps/keypad_v1_0_fully_assembled/
//
//#define REPRAPWORLD_KEYPAD
//#define REPRAPWORLD_KEYPAD_MOVE_STEP 10.0 // (mm) Distance to move per key-press

//=============================================================================
//=============================== Extra Features ==============================
//=============================================================================

// @section extras

// Set number of user-controlled fans. Disable to use all board-defined fans.
// :[1,2,3,4,5,6,7,8]
//#define NUM_M106_FANS 1

// Increase the FAN PWM frequency. Removes the PWM noise but increases heating in the FET/Arduino
//#define FAST_PWM_FAN

// Use software PWM to drive the fan, as for the heaters. This uses a very low frequency
// which is not as annoying as with the hardware PWM. On the other hand, if this frequency
// is too low, you should also increment SOFT_PWM_SCALE.
//#define FAN_SOFT_PWM

// Incrementing this by 1 will double the software PWM frequency,
// affecting heaters, and the fan if FAN_SOFT_PWM is enabled.
// However, control resolution will be halved for each increment;
// at zero value, there are 128 effective control positions.
// :[0,1,2,3,4,5,6,7]
#define SOFT_PWM_SCALE 0

// If SOFT_PWM_SCALE is set to a value higher than 0, dithering can
// be used to mitigate the associated resolution loss. If enabled,
// some of the PWM cycles are stretched so on average the desired
// duty cycle is attained.
//#define SOFT_PWM_DITHER

// Temperature status LEDs that display the hotend and bed temperature.
// If all hotends, bed temperature, and target temperature are under 54C
// then the BLUE led is on. Otherwise the RED led is on. (1C hysteresis)
//#define TEMP_STAT_LEDS

// Support for the BariCUDA Paste Extruder
//#define BARICUDA

// Support for BlinkM/CyzRgb
//#define BLINKM

// Support for PCA9632 PWM LED driver
//#define PCA9632

// Support for PCA9533 PWM LED driver
//#define PCA9533

/**
 * RGB LED / LED Strip Control
 *
 * Enable support for an RGB LED connected to 5V digital pins, or
 * an RGB Strip connected to MOSFETs controlled by digital pins.
 *
 * Adds the M150 command to set the LED (or LED strip) color.
 * If pins are PWM capable (e.g., 4, 5, 6, 11) then a range of
 * luminance values can be set from 0 to 255.
 * For NeoPixel LED an overall brightness parameter is also available.
 *
 * *** CAUTION ***
 *  LED Strips require a MOSFET Chip between PWM lines and LEDs,
 *  as the Arduino cannot handle the current the LEDs will require.
 *  Failure to follow this precaution can destroy your Arduino!
 *  NOTE: A separate 5V power supply is required! The NeoPixel LED needs
 *  more current than the Arduino 5V linear regulator can produce.
 * *** CAUTION ***
 *
 * LED Type. Enable only one of the following two options.
 */
//#define RGB_LED
//#define RGBW_LED

#if EITHER(RGB_LED, RGBW_LED)
  //#define RGB_LED_R_PIN 34
  //#define RGB_LED_G_PIN 43
  //#define RGB_LED_B_PIN 35
  //#define RGB_LED_W_PIN -1
#endif

// Support for Adafruit NeoPixel LED driver
//#define NEOPIXEL_LED
#if ENABLED(NEOPIXEL_LED)
  #define NEOPIXEL_TYPE   NEO_GRBW // NEO_GRBW / NEO_GRB - four/three channel driver type (defined in Adafruit_NeoPixel.h)
  #define NEOPIXEL_PIN     4       // LED driving pin
  //#define NEOPIXEL2_TYPE NEOPIXEL_TYPE
  //#define NEOPIXEL2_PIN    5
  #define NEOPIXEL_PIXELS 30       // Number of LEDs in the strip. (Longest strip when NEOPIXEL2_SEPARATE is disabled.)
  #define NEOPIXEL_IS_SEQUENTIAL   // Sequential display for temperature change - LED by LED. Disable to change all LEDs at once.
  #define NEOPIXEL_BRIGHTNESS 127  // Initial brightness (0-255)
  //#define NEOPIXEL_STARTUP_TEST  // Cycle through colors at startup

  // Support for second Adafruit NeoPixel LED driver controlled with M150 S1 ...
  //#define NEOPIXEL2_SEPARATE
  #if ENABLED(NEOPIXEL2_SEPARATE)
    #define NEOPIXEL2_PIXELS      15  // Number of LEDs in the second strip
    #define NEOPIXEL2_BRIGHTNESS 127  // Initial brightness (0-255)
    #define NEOPIXEL2_STARTUP_TEST    // Cycle through colors at startup
  #else
    //#define NEOPIXEL2_INSERIES      // Default behavior is NeoPixel 2 in parallel
  #endif

  // Use a single NeoPixel LED for static (background) lighting
  //#define NEOPIXEL_BKGD_LED_INDEX  0               // Index of the LED to use
  //#define NEOPIXEL_BKGD_COLOR { 255, 255, 255, 0 } // R, G, B, W
  //#define NEOPIXEL_BKGD_ALWAYS_ON                  // Keep the backlight on when other NeoPixels are off
#endif

/**
 * Printer Event LEDs
 *
 * During printing, the LEDs will reflect the printer status:
 *
 *  - Gradually change from blue to violet as the heated bed gets to target temp
 *  - Gradually change from violet to red as the hotend gets to temperature
 *  - Change to white to illuminate work surface
 *  - Change to green once print has finished
 *  - Turn off after the print has finished and the user has pushed a button
 */
#if ANY(BLINKM, RGB_LED, RGBW_LED, PCA9632, PCA9533, NEOPIXEL_LED)
  #define PRINTER_EVENT_LEDS
#endif

/**
 * Number of servos
 *
 * For some servo-related options NUM_SERVOS will be set automatically.
 * Set this manually if there are extra servos needing manual control.
 * Set to 0 to turn off servo support.
 */
//#define NUM_SERVOS 3 // Servo index starts with 0 for M280 command

// (ms) Delay  before the next move will start, to give the servo time to reach its target angle.
// 300ms is a good value but you can try less delay.
// If the servo can't reach the requested position, increase it.
#define SERVO_DELAY { 300 }

// Only power servos during movement, otherwise leave off to prevent jitter
//#define DEACTIVATE_SERVOS_AFTER_MOVE

// Edit servo angles with M281 and save to EEPROM with M500
//#define EDITABLE_SERVO_ANGLES<|MERGE_RESOLUTION|>--- conflicted
+++ resolved
@@ -2349,11 +2349,7 @@
 //#define DGUS_LCD_UI_ORIGIN
 //#define DGUS_LCD_UI_FYSETC
 //#define DGUS_LCD_UI_HIPRECY
-<<<<<<< HEAD
-//#define DGUS_LCD_UI_MKS       
-=======
 //#define DGUS_LCD_UI_MKS
->>>>>>> 5f10eb13
 
 //
 // Touch-screen LCD for Malyan M200/M300 printers
