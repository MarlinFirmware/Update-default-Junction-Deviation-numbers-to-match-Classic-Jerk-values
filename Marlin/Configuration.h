/**
 * Marlin 3D Printer Firmware
 * Copyright (c) 2020 MarlinFirmware [https://github.com/MarlinFirmware/Marlin]
 *
 * Based on Sprinter and grbl.
 * Copyright (c) 2011 Camiel Gubbels / Erik van der Zalm
 *
 * This program is free software: you can redistribute it and/or modify
 * it under the terms of the GNU General Public License as published by
 * the Free Software Foundation, either version 3 of the License, or
 * (at your option) any later version.
 *
 * This program is distributed in the hope that it will be useful,
 * but WITHOUT ANY WARRANTY; without even the implied warranty of
 * MERCHANTABILITY or FITNESS FOR A PARTICULAR PURPOSE.  See the
 * GNU General Public License for more details.
 *
 * You should have received a copy of the GNU General Public License
 * along with this program.  If not, see <https://www.gnu.org/licenses/>.
 *
 */
#pragma once

#define CONFIG_EXAMPLES_DIR "delta/FLSUN/QQS-Pro"

/**
 * Configuration.h
 *
 * Basic settings such as:
 *
 * - Type of electronics
 * - Type of temperature sensor
 * - Printer geometry
 * - Endstop configuration
 * - LCD controller
 * - Extra features
 *
 * Advanced settings can be found in Configuration_adv.h
 */
#define CONFIGURATION_H_VERSION 020008

//===========================================================================
//============================= Getting Started =============================
//===========================================================================

/**
 * Here are some standard links for getting your machine calibrated:
 *
 * https://reprap.org/wiki/Calibration
 * https://youtu.be/wAL9d7FgInk
 * http://calculator.josefprusa.cz
 * https://reprap.org/wiki/Triffid_Hunter%27s_Calibration_Guide
 * https://www.thingiverse.com/thing:5573
 * https://sites.google.com/site/repraplogphase/calibration-of-your-reprap
 * https://www.thingiverse.com/thing:298812
 */

//===========================================================================
//============================= DELTA Printer ===============================
//===========================================================================
// For a Delta printer, start with one of the configuration files in the config/examples/delta directory
// from https://github.com/MarlinFirmware/Configurations/branches/all and customize for your machine.
//

#include "QQS_Config.h"

//===========================================================================
//============================= SCARA Printer ===============================
//===========================================================================
// For a SCARA printer, start with one of the configuration files in the config/examples/SCARA directory
// from https://github.com/MarlinFirmware/Configurations/branches/all and customize for your machine.
//

// @section info

// Author info of this build printed to the host during boot and M115
//#define STRING_CONFIG_H_AUTHOR "(Foxies-CSTL, QQS-Pro)" // Who made the changes.
#define CUSTOM_VERSION_FILE Version.h // Path from the root directory (no quotes)

/**
 * *** VENDORS PLEASE READ ***
 *
 * Marlin allows you to add a custom boot image for Graphical LCDs.
 * With this option Marlin will first show your custom screen followed
 * by the standard Marlin logo with version number and web URL.
 *
 * We encourage you to take advantage of this new feature and we also
 * respectfully request that you retain the unmodified Marlin boot screen.
 */

// Show the Marlin bootscreen on startup. ** ENABLE FOR PRODUCTION **
#define SHOW_BOOTSCREEN

// Show the bitmap in Marlin/_Bootscreen.h on startup.
#ifdef TFT_CLASSIC_UI 
  #define SHOW_CUSTOM_BOOTSCREEN  //TIPS
#endif

// Show the bitmap in Marlin/_Statusscreen.h on the status screen.
#ifdef TFT_CLASSIC_UI
  #define CUSTOM_STATUS_SCREEN_IMAGE  //TIPS
#endif

// @section machine

/**
 * Select the serial port on the board to use for communication with the host.
 * This allows the connection of wireless adapters (for instance) to non-default port pins.
 * Serial port -1 is the USB emulated serial port, if available.
 * Note: The first serial port (-1 or 0) will always be used by the Arduino bootloader.
 *
 * :[-1, 0, 1, 2, 3, 4, 5, 6, 7]
 */
#define SERIAL_PORT 3

/**
 * Select a secondary serial port on the board to use for communication with the host.
 * Currently Ethernet (-2) is only supported on Teensy 4.1 boards.
 * :[-2, -1, 0, 1, 2, 3, 4, 5, 6, 7]
 */
#define SERIAL_PORT_2 1

#if ENABLED(ESP_WIFI)
    #define NUM_SERIAL 2  //MKS WIFI
#endif

/**
 * This setting determines the communication speed of the printer.
 *
 * 250000 works in most cases, but you might try a lower speed if
 * you commonly experience drop-outs during host printing.
 * You may try up to 1000000 to speed up SD file transfer.
 *
 * :[2400, 9600, 19200, 38400, 57600, 115200, 250000, 500000, 1000000]
 */
#define BAUDRATE 115200

// Enable the Bluetooth serial interface on AT90USB devices
//#define BLUETOOTH

// Choose the name from boards.h that matches your setup
#ifndef MOTHERBOARD
  #define MOTHERBOARD BOARD_FLSUN_HISPEED
#endif

// Name displayed in the LCD "Ready" message and Info menu
#ifdef QQS
  #define CUSTOM_MACHINE_NAME "FLSUN QQS-Pro"
#endif
#ifdef QQS_TMC
  #define CUSTOM_MACHINE_NAME "FLSUN QQS TMC"
#endif
#ifdef QQS_UART
  #define CUSTOM_MACHINE_NAME "FLSUN QQS UART"
#endif

// Printer's unique ID, used by some programs to differentiate between machines.
// Choose your own or use a service like https://www.uuidgenerator.net/version4
//#define MACHINE_UUID "00000000-0000-0000-0000-000000000000"

// @section extruder

// This defines the number of extruders
// :[0, 1, 2, 3, 4, 5, 6, 7, 8]
#define EXTRUDERS 1

// Generally expected filament diameter (1.75, 2.85, 3.0, ...). Used for Volumetric, Filament Width Sensor, etc.
#define DEFAULT_NOMINAL_FILAMENT_DIA 1.75

// For Cyclops or any "multi-extruder" that shares a single nozzle.
//#define SINGLENOZZLE

// Save and restore temperature and fan speed on tool-change.
// Set standby for the unselected tool with M104/106/109 T...
#if ENABLED(SINGLENOZZLE)
  //#define SINGLENOZZLE_STANDBY_TEMP
  //#define SINGLENOZZLE_STANDBY_FAN
#endif

/**
 * Multi-Material Unit
 * Set to one of these predefined models:
 *
 *   PRUSA_MMU1      : Průša MMU1 (The "multiplexer" version)
 *   PRUSA_MMU2      : Průša MMU2
 *   PRUSA_MMU2S     : Průša MMU2S (Requires MK3S extruder with motion sensor, EXTRUDERS = 5)
 *   SMUFF_EMU_MMU2  : Technik Gegg SMUFF (Průša MMU2 emulation mode)
 *   SMUFF_EMU_MMU2S : Technik Gegg SMUFF (Průša MMU2S emulation mode)
 *
 * Requires NOZZLE_PARK_FEATURE to park print head in case MMU unit fails.
 * See additional options in Configuration_adv.h.
 */
//#define MMU_MODEL PRUSA_MMU2

// A dual extruder that uses a single stepper motor
//#define SWITCHING_EXTRUDER
#if ENABLED(SWITCHING_EXTRUDER)
  #define SWITCHING_EXTRUDER_SERVO_NR 0
  #define SWITCHING_EXTRUDER_SERVO_ANGLES { 0, 90 } // Angles for E0, E1[, E2, E3]
  #if EXTRUDERS > 3
    #define SWITCHING_EXTRUDER_E23_SERVO_NR 1
  #endif
#endif

// A dual-nozzle that uses a servomotor to raise/lower one (or both) of the nozzles
//#define SWITCHING_NOZZLE
#if ENABLED(SWITCHING_NOZZLE)
  #define SWITCHING_NOZZLE_SERVO_NR 0
  //#define SWITCHING_NOZZLE_E1_SERVO_NR 1          // If two servos are used, the index of the second
  #define SWITCHING_NOZZLE_SERVO_ANGLES { 0, 90 }   // Angles for E0, E1 (single servo) or lowered/raised (dual servo)
#endif

/**
 * Two separate X-carriages with extruders that connect to a moving part
 * via a solenoid docking mechanism. Requires SOL1_PIN and SOL2_PIN.
 */
//#define PARKING_EXTRUDER

/**
 * Two separate X-carriages with extruders that connect to a moving part
 * via a magnetic docking mechanism using movements and no solenoid
 *
 * project   : https://www.thingiverse.com/thing:3080893
 * movements : https://youtu.be/0xCEiG9VS3k
 *             https://youtu.be/Bqbcs0CU2FE
 */
//#define MAGNETIC_PARKING_EXTRUDER

#if EITHER(PARKING_EXTRUDER, MAGNETIC_PARKING_EXTRUDER)

  #define PARKING_EXTRUDER_PARKING_X { -78, 184 }     // X positions for parking the extruders
  #define PARKING_EXTRUDER_GRAB_DISTANCE 1            // (mm) Distance to move beyond the parking point to grab the extruder
  //#define MANUAL_SOLENOID_CONTROL                   // Manual control of docking solenoids with M380 S / M381

  #if ENABLED(PARKING_EXTRUDER)

    #define PARKING_EXTRUDER_SOLENOIDS_INVERT           // If enabled, the solenoid is NOT magnetized with applied voltage
    #define PARKING_EXTRUDER_SOLENOIDS_PINS_ACTIVE LOW  // LOW or HIGH pin signal energizes the coil
    #define PARKING_EXTRUDER_SOLENOIDS_DELAY 250        // (ms) Delay for magnetic field. No delay if 0 or not defined.
    //#define MANUAL_SOLENOID_CONTROL                   // Manual control of docking solenoids with M380 S / M381

  #elif ENABLED(MAGNETIC_PARKING_EXTRUDER)

    #define MPE_FAST_SPEED      9000      // (mm/min) Speed for travel before last distance point
    #define MPE_SLOW_SPEED      4500      // (mm/min) Speed for last distance travel to park and couple
    #define MPE_TRAVEL_DISTANCE   10      // (mm) Last distance point
    #define MPE_COMPENSATION       0      // Offset Compensation -1 , 0 , 1 (multiplier) only for coupling

  #endif

#endif

/**
 * Switching Toolhead
 *
 * Support for swappable and dockable toolheads, such as
 * the E3D Tool Changer. Toolheads are locked with a servo.
 */
//#define SWITCHING_TOOLHEAD

/**
 * Magnetic Switching Toolhead
 *
 * Support swappable and dockable toolheads with a magnetic
 * docking mechanism using movement and no servo.
 */
//#define MAGNETIC_SWITCHING_TOOLHEAD

/**
 * Electromagnetic Switching Toolhead
 *
 * Parking for CoreXY / HBot kinematics.
 * Toolheads are parked at one edge and held with an electromagnet.
 * Supports more than 2 Toolheads. See https://youtu.be/JolbsAKTKf4
 */
//#define ELECTROMAGNETIC_SWITCHING_TOOLHEAD

#if ANY(SWITCHING_TOOLHEAD, MAGNETIC_SWITCHING_TOOLHEAD, ELECTROMAGNETIC_SWITCHING_TOOLHEAD)
  #define SWITCHING_TOOLHEAD_Y_POS          235         // (mm) Y position of the toolhead dock
  #define SWITCHING_TOOLHEAD_Y_SECURITY      10         // (mm) Security distance Y axis
  #define SWITCHING_TOOLHEAD_Y_CLEAR         60         // (mm) Minimum distance from dock for unobstructed X axis
  #define SWITCHING_TOOLHEAD_X_POS          { 215, 0 }  // (mm) X positions for parking the extruders
  #if ENABLED(SWITCHING_TOOLHEAD)
    #define SWITCHING_TOOLHEAD_SERVO_NR       2         // Index of the servo connector
    #define SWITCHING_TOOLHEAD_SERVO_ANGLES { 0, 180 }  // (degrees) Angles for Lock, Unlock
  #elif ENABLED(MAGNETIC_SWITCHING_TOOLHEAD)
    #define SWITCHING_TOOLHEAD_Y_RELEASE      5         // (mm) Security distance Y axis
    #define SWITCHING_TOOLHEAD_X_SECURITY   { 90, 150 } // (mm) Security distance X axis (T0,T1)
    //#define PRIME_BEFORE_REMOVE                       // Prime the nozzle before release from the dock
    #if ENABLED(PRIME_BEFORE_REMOVE)
      #define SWITCHING_TOOLHEAD_PRIME_MM           20  // (mm)   Extruder prime length
      #define SWITCHING_TOOLHEAD_RETRACT_MM         10  // (mm)   Retract after priming length
      #define SWITCHING_TOOLHEAD_PRIME_FEEDRATE    300  // (mm/min) Extruder prime feedrate
      #define SWITCHING_TOOLHEAD_RETRACT_FEEDRATE 2400  // (mm/min) Extruder retract feedrate
    #endif
  #elif ENABLED(ELECTROMAGNETIC_SWITCHING_TOOLHEAD)
    #define SWITCHING_TOOLHEAD_Z_HOP          2         // (mm) Z raise for switching
  #endif
#endif

/**
 * "Mixing Extruder"
 *   - Adds G-codes M163 and M164 to set and "commit" the current mix factors.
 *   - Extends the stepping routines to move multiple steppers in proportion to the mix.
 *   - Optional support for Repetier Firmware's 'M164 S<index>' supporting virtual tools.
 *   - This implementation supports up to two mixing extruders.
 *   - Enable DIRECT_MIXING_IN_G1 for M165 and mixing in G1 (from Pia Taubert's reference implementation).
 */
//#define MIXING_EXTRUDER
#if ENABLED(MIXING_EXTRUDER)
  #define MIXING_STEPPERS 2        // Number of steppers in your mixing extruder
  #define MIXING_VIRTUAL_TOOLS 16  // Use the Virtual Tool method with M163 and M164
  //#define DIRECT_MIXING_IN_G1    // Allow ABCDHI mix factors in G1 movement commands
  //#define GRADIENT_MIX           // Support for gradient mixing with M166 and LCD
  #if ENABLED(GRADIENT_MIX)
    //#define GRADIENT_VTOOL       // Add M166 T to use a V-tool index as a Gradient alias
  #endif
#endif

// Offset of the extruders (uncomment if using more than one and relying on firmware to position when changing).
// The offset has to be X=0, Y=0 for the extruder 0 hotend (default extruder).
// For the other hotends it is their distance from the extruder 0 hotend.
//#define HOTEND_OFFSET_X { 0.0, 20.00 } // (mm) relative X-offset for each nozzle
//#define HOTEND_OFFSET_Y { 0.0, 5.00 }  // (mm) relative Y-offset for each nozzle
//#define HOTEND_OFFSET_Z { 0.0, 0.00 }  // (mm) relative Z-offset for each nozzle

// @section machine

/**
 * Power Supply Control
 *
 * Enable and connect the power supply to the PS_ON_PIN.
 * Specify whether the power supply is active HIGH or active LOW.
 */
//#define PSU_CONTROL
//#define PSU_NAME "Power Supply"

#if ENABLED(PSU_CONTROL)
  #define PSU_ACTIVE_STATE LOW      // Set 'LOW' for ATX, 'HIGH' for X-Box

  //#define PSU_DEFAULT_OFF         // Keep power off until enabled directly with M80
  //#define PSU_POWERUP_DELAY 250   // (ms) Delay for the PSU to warm up to full power

  //#define PSU_POWERUP_GCODE  "M355 S1"  // G-code to run after power-on (e.g., case light on)
  //#define PSU_POWEROFF_GCODE "M355 S0"  // G-code to run before power-off (e.g., case light off)

  //#define AUTO_POWER_CONTROL      // Enable automatic control of the PS_ON pin
  #if ENABLED(AUTO_POWER_CONTROL)
    #define AUTO_POWER_FANS         // Turn on PSU if fans need power
    #define AUTO_POWER_E_FANS
    #define AUTO_POWER_CONTROLLERFAN
    #define AUTO_POWER_CHAMBER_FAN
    //#define AUTO_POWER_E_TEMP        50 // (°C) Turn on PSU if any extruder is over this temperature
    //#define AUTO_POWER_CHAMBER_TEMP  30 // (°C) Turn on PSU if the chamber is over this temperature
    #define POWER_TIMEOUT              30 // (s) Turn off power if the machine is idle for this duration
    //#define POWER_OFF_DELAY          60 // (s) Delay of poweroff after M81 command. Useful to let fans run for extra time.
  #endif
#endif

//===========================================================================
//============================= Thermal Settings ============================
//===========================================================================
// @section temperature

/**
 * --NORMAL IS 4.7kohm PULLUP!-- 1kohm pullup can be used on hotend sensor, using correct resistor and table
 *
 * Temperature sensors available:
 *
 *    -5 : PT100 / PT1000 with MAX31865 (only for sensors 0-1)
 *    -3 : thermocouple with MAX31855 (only for sensors 0-1)
 *    -2 : thermocouple with MAX6675 (only for sensors 0-1)
 *    -4 : thermocouple with AD8495
 *    -1 : thermocouple with AD595
 *     0 : not used
 *     1 : 100k thermistor - best choice for EPCOS 100k (4.7k pullup)
 *   331 : (3.3V scaled thermistor 1 table for MEGA)
 *   332 : (3.3V scaled thermistor 1 table for DUE)
 *     2 : 200k thermistor - ATC Semitec 204GT-2 (4.7k pullup)
 *   202 : 200k thermistor - Copymaster 3D
 *     3 : Mendel-parts thermistor (4.7k pullup)
 *     4 : 10k thermistor !! do not use it for a hotend. It gives bad resolution at high temp. !!
 *     5 : 100K thermistor - ATC Semitec 104GT-2/104NT-4-R025H42G (Used in ParCan, J-Head, and E3D) (4.7k pullup)
 *   501 : 100K Zonestar (Tronxy X3A) Thermistor
 *   502 : 100K Zonestar Thermistor used by hot bed in Zonestar Průša P802M
 *   512 : 100k RPW-Ultra hotend thermistor (4.7k pullup)
 *     6 : 100k EPCOS - Not as accurate as table 1 (created using a fluke thermocouple) (4.7k pullup)
 *     7 : 100k Honeywell thermistor 135-104LAG-J01 (4.7k pullup)
 *    71 : 100k Honeywell thermistor 135-104LAF-J01 (4.7k pullup)
 *     8 : 100k 0603 SMD Vishay NTCS0603E3104FXT (4.7k pullup)
 *     9 : 100k GE Sensing AL03006-58.2K-97-G1 (4.7k pullup)
 *    10 : 100k RS thermistor 198-961 (4.7k pullup)
 *    11 : 100k beta 3950 1% thermistor (Used in Keenovo AC silicone mats and most Wanhao i3 machines) (4.7k pullup)
 *    12 : 100k 0603 SMD Vishay NTCS0603E3104FXT (4.7k pullup) (calibrated for Makibox hot bed)
 *    13 : 100k Hisens 3950  1% up to 300°C for hotend "Simple ONE " & "Hotend "All In ONE"
 *    15 : 100k thermistor calibration for JGAurora A5 hotend
 *    18 : ATC Semitec 204GT-2 (4.7k pullup) Dagoma.Fr - MKS_Base_DKU001327
 *    20 : Pt100 with circuit in the Ultimainboard V2.x with mainboard ADC reference voltage = INA826 amplifier-board supply voltage.
 *         NOTES: (1) Must use an ADC input with no pullup. (2) Some INA826 amplifiers are unreliable at 3.3V so consider using sensor 147, 110, or 21.
 *    21 : Pt100 with circuit in the Ultimainboard V2.x with 3.3v ADC reference voltage (STM32, LPC176x....) and 5V INA826 amplifier board supply.
 *         NOTE: ADC pins are not 5V tolerant. Not recommended because it's possible to damage the CPU by going over 500°C.
 *    22 : 100k (hotend) with 4.7k pullup to 3.3V and 220R to analog input (as in GTM32 Pro vB)
 *    23 : 100k (bed) with 4.7k pullup to 3.3v and 220R to analog input (as in GTM32 Pro vB)
 *    30 : Kis3d Silicone heating mat 200W/300W with 6mm precision cast plate (EN AW 5083) NTC100K / B3950 (4.7k pullup)
 *   201 : Pt100 with circuit in Overlord, similar to Ultimainboard V2.x
 *    60 : 100k Maker's Tool Works Kapton Bed Thermistor beta=3950
 *    61 : 100k Formbot / Vivedino 3950 350C thermistor 4.7k pullup
 *    66 : 4.7M High Temperature thermistor from Dyze Design
 *    67 : 450C thermistor from SliceEngineering
 *    70 : the 100K thermistor found in the bq Hephestos 2
 *    75 : 100k Generic Silicon Heat Pad with NTC 100K MGB18-104F39050L32 thermistor
 *    99 : 100k thermistor with a 10K pull-up resistor (found on some Wanhao i3 machines)
 *
 *       1k ohm pullup tables - This is atypical, and requires changing out the 4.7k pullup for 1k.
 *                              (but gives greater accuracy and more stable PID)
 *    51 : 100k thermistor - EPCOS (1k pullup)
 *    52 : 200k thermistor - ATC Semitec 204GT-2 (1k pullup)
 *    55 : 100k thermistor - ATC Semitec 104GT-2 (Used in ParCan & J-Head) (1k pullup)
 *
 *  1047 : Pt1000 with 4k7 pullup (E3D)
 *  1010 : Pt1000 with 1k pullup (non standard)
 *   147 : Pt100 with 4k7 pullup
 *   110 : Pt100 with 1k pullup (non standard)
 *
 *  1000 : Custom - Specify parameters in Configuration_adv.h
 *
 *         Use these for Testing or Development purposes. NEVER for production machine.
 *   998 : Dummy Table that ALWAYS reads 25°C or the temperature defined below.
 *   999 : Dummy Table that ALWAYS reads 100°C or the temperature defined below.
 */
#define TEMP_SENSOR_0 1
#define TEMP_SENSOR_1 0
#define TEMP_SENSOR_2 0
#define TEMP_SENSOR_3 0
#define TEMP_SENSOR_4 0
#define TEMP_SENSOR_5 0
#define TEMP_SENSOR_6 0
#define TEMP_SENSOR_7 0
#define TEMP_SENSOR_BED 1
#define TEMP_SENSOR_PROBE 0
#define TEMP_SENSOR_CHAMBER 0

// Dummy thermistor constant temperature readings, for use with 998 and 999
#define DUMMY_THERMISTOR_998_VALUE 25
#define DUMMY_THERMISTOR_999_VALUE 100

// Resistor values when using MAX31865 sensors (-5) on TEMP_SENSOR_0 / 1
//#define MAX31865_SENSOR_OHMS_0      100   // (Ω) Typically 100 or 1000 (PT100 or PT1000)
//#define MAX31865_CALIBRATION_OHMS_0 430   // (Ω) Typically 430 for AdaFruit PT100; 4300 for AdaFruit PT1000
//#define MAX31865_SENSOR_OHMS_1      100
//#define MAX31865_CALIBRATION_OHMS_1 430

// Use temp sensor 1 as a redundant sensor with sensor 0. If the readings
// from the two sensors differ too much the print will be aborted.
//#define TEMP_SENSOR_1_AS_REDUNDANT
#define MAX_REDUNDANT_TEMP_SENSOR_DIFF 10

#define TEMP_RESIDENCY_TIME     10  // (seconds) Time to wait for hotend to "settle" in M109
#define TEMP_WINDOW              1  // (°C) Temperature proximity for the "temperature reached" timer
#define TEMP_HYSTERESIS          3  // (°C) Temperature proximity considered "close enough" to the target

#define TEMP_BED_RESIDENCY_TIME 10  // (seconds) Time to wait for bed to "settle" in M190
#define TEMP_BED_WINDOW          1  // (°C) Temperature proximity for the "temperature reached" timer
#define TEMP_BED_HYSTERESIS      3  // (°C) Temperature proximity considered "close enough" to the target

// Below this temperature the heater will be switched off
// because it probably indicates a broken thermistor wire.
#define HEATER_0_MINTEMP   5
#define HEATER_1_MINTEMP   5
#define HEATER_2_MINTEMP   5
#define HEATER_3_MINTEMP   5
#define HEATER_4_MINTEMP   5
#define HEATER_5_MINTEMP   5
#define HEATER_6_MINTEMP   5
#define HEATER_7_MINTEMP   5
#define BED_MINTEMP        5

// Above this temperature the heater will be switched off.
// This can protect components from overheating, but NOT from shorts and failures.
// (Use MINTEMP for thermistor short/failure protection.)
#define HEATER_0_MAXTEMP 275
#define HEATER_1_MAXTEMP 275
#define HEATER_2_MAXTEMP 275
#define HEATER_3_MAXTEMP 275
#define HEATER_4_MAXTEMP 275
#define HEATER_5_MAXTEMP 275
#define HEATER_6_MAXTEMP 275
#define HEATER_7_MAXTEMP 275
#define BED_MAXTEMP      120

//===========================================================================
//============================= PID Settings ================================
//===========================================================================
// PID Tuning Guide here: https://reprap.org/wiki/PID_Tuning

// Comment the following line to disable PID and enable bang-bang.
#define PIDTEMP
#define BANG_MAX 255     // Limits current to nozzle while in bang-bang mode; 255=full current
#define PID_MAX BANG_MAX // Limits current to nozzle while PID is active (see PID_FUNCTIONAL_RANGE below); 255=full current
#define PID_K1 0.95      // Smoothing factor within any PID loop

#if ENABLED(PIDTEMP)
  //#define PID_EDIT_MENU         //Define on QQS_Config// Add PID editing to the "Advanced Settings" menu. (~700 bytes of PROGMEM)
  //#define PID_AUTOTUNE_MENU     //Define on QQS_Config// Add PID auto-tuning to the "Advanced Settings" menu. (~250 bytes of PROGMEM)
  //#define PID_PARAMS_PER_HOTEND // Uses separate PID parameters for each extruder (useful for mismatched extruders)
                                  // Set/get with gcode: M301 E[extruder number, 0-2]

  #if ENABLED(PID_PARAMS_PER_HOTEND)
    // Specify between 1 and HOTENDS values per array.
    // If fewer than EXTRUDER values are provided, the last element will be repeated.
    #define DEFAULT_Kp_LIST {  28.16,  28.16 }
    #define DEFAULT_Ki_LIST {   3.38,   3.38 }
    #define DEFAULT_Kd_LIST {  58.69,  58.69 }
  #else
    // FLSUN QQ-S, 200 C with 100% part cooling
    #define DEFAULT_Kp  28.16
    #define DEFAULT_Ki   3.38
    #define DEFAULT_Kd  58.69
    // FLSUN QQS-Pro, PET 235 C with 70% part cooling
    //M301 P21.67 I1.25 D93.81        PLA
    //M301 P21.6708 I1.2515 D93.8127  PET
    // FIND YOUR OWN: measured after M106 S180 with M303 E0 S230 C8 U0
    //#define DEFAULT_Kp
    //#define DEFAULT_Ki
    //#define DEFAULT_Kd
  #endif
#endif // PIDTEMP

//===========================================================================
//====================== PID > Bed Temperature Control ======================
//===========================================================================

/**
 * PID Bed Heating
 *
 * If this option is enabled set PID constants below.
 * If this option is disabled, bang-bang will be used and BED_LIMIT_SWITCHING will enable hysteresis.
 *
 * The PID frequency will be the same as the extruder PWM.
 * If PID_dT is the default, and correct for the hardware/configuration, that means 7.689Hz,
 * which is fine for driving a square wave into a resistive load and does not significantly
 * impact FET heating. This also works fine on a Fotek SSR-10DA Solid State Relay into a 250W
 * heater. If your configuration is significantly different than this and you don't understand
 * the issues involved, don't use bed PID until someone else verifies that your hardware works.
 */
#define PIDTEMPBED

//#define BED_LIMIT_SWITCHING

/**
 * Max Bed Power
 * Applies to all forms of bed control (PID, bang-bang, and bang-bang with hysteresis).
 * When set to any value below 255, enables a form of PWM to the bed that acts like a divider
 * so don't use it unless you are OK with PWM on your bed. (See the comment on enabling PIDTEMPBED)
 */
#define MAX_BED_POWER 255 // limits duty cycle to bed; 255=full current

#if ENABLED(PIDTEMPBED)
  //#define MIN_BED_POWER 0
  //#define PID_BED_DEBUG // Sends debug data to the serial port.

  // 120V 250W silicone heater into 4mm borosilicate (MendelMax 1.5+)
  // from FOPDT model - kp=.39 Tp=405 Tdead=66, Tc set to 79.2, aggressive factor of .15 (vs .1, 1, 10)
  //#define DEFAULT_bedKp 10.00
  //#define DEFAULT_bedKi .023
  //#define DEFAULT_bedKd 305.4

  // FLSUN QQS-Pro 1.6mm aluminium heater with 4mm lattice glass
  #define DEFAULT_bedKp 82.98
  #define DEFAULT_bedKi 15.93
  #define DEFAULT_bedKd 288.25

  // FIND YOUR OWN: "M303 E-1 S60 C8 U" to run autotune on the bed at 60 degrees for 8 cycles.
  //M303 E-1 C8 S60 =>Memo M304 P61.05 I11.27 D218.99
  //#define DEFAULT_bedKp 61.05
  //#define DEFAULT_bedKi 11.72
  //#define DEFAULT_bedKd 211.99

#endif // PIDTEMPBED

#if EITHER(PIDTEMP, PIDTEMPBED)
  //#define PID_DEBUG             // Sends debug data to the serial port. Use 'M303 D' to toggle activation.
  //#define PID_OPENLOOP          // Puts PID in open loop. M104/M140 sets the output power from 0 to PID_MAX
  //#define SLOW_PWM_HEATERS      // PWM with very low frequency (roughly 0.125Hz=8s) and minimum state time of approximately 1s useful for heaters driven by a relay
  #define PID_FUNCTIONAL_RANGE 10 // If the temperature difference between the target temperature and the actual temperature
                                  // is more than PID_FUNCTIONAL_RANGE then the PID will be shut off and the heater will be set to min/max.
#endif

// @section extruder

/**
 * Prevent extrusion if the temperature is below EXTRUDE_MINTEMP.
 * Add M302 to set the minimum extrusion temperature and/or turn
 * cold extrusion prevention on and off.
 *
 * *** IT IS HIGHLY RECOMMENDED TO LEAVE THIS OPTION ENABLED! ***
 */
#define PREVENT_COLD_EXTRUSION
#define EXTRUDE_MINTEMP 170

/**
 * Prevent a single extrusion longer than EXTRUDE_MAXLENGTH.
 * Note: For Bowden Extruders make this large enough to allow load/unload.
 */
#define PREVENT_LENGTHY_EXTRUDE
#define EXTRUDE_MAXLENGTH 900

//===========================================================================
//======================== Thermal Runaway Protection =======================
//===========================================================================

/**
 * Thermal Protection provides additional protection to your printer from damage
 * and fire. Marlin always includes safe min and max temperature ranges which
 * protect against a broken or disconnected thermistor wire.
 *
 * The issue: If a thermistor falls out, it will report the much lower
 * temperature of the air in the room, and the the firmware will keep
 * the heater on.
 *
 * If you get "Thermal Runaway" or "Heating failed" errors the
 * details can be tuned in Configuration_adv.h
 */

#define THERMAL_PROTECTION_HOTENDS // Enable thermal protection for all extruders
#define THERMAL_PROTECTION_BED     // Enable thermal protection for the heated bed
#define THERMAL_PROTECTION_CHAMBER // Enable thermal protection for the heated chamber

//===========================================================================
//============================= Mechanical Settings =========================
//===========================================================================

// @section machine

// Enable one of the options below for CoreXY, CoreXZ, or CoreYZ kinematics,
// either in the usual order or reversed
//#define COREXY
//#define COREXZ
//#define COREYZ
//#define COREYX
//#define COREZX
//#define COREZY
//#define MARKFORGED_XY  // MarkForged. See https://reprap.org/forum/read.php?152,504042

//===========================================================================
//============================== Delta Settings =============================
//===========================================================================
// Enable DELTA kinematics and most of the default configuration for Deltas
#define DELTA

#if ENABLED(DELTA)

  // Make delta curves from many straight lines (linear interpolation).
  // This is a trade-off between visible corners (not enough segments)
  // and processor overload (too many expensive sqrt calls).
  #define DELTA_SEGMENTS_PER_SECOND 80  //200

  // After homing move down to a height where XY movement is unconstrained
  //#define DELTA_HOME_TO_SAFE_ZONE

  // Delta calibration menu
  // uncomment to add three points calibration menu option.
  // See http://minow.blogspot.com/index.html#4918805519571907051
  //#define DELTA_CALIBRATION_MENU  //Define on QQS_Config

  // uncomment to add G33 Delta Auto-Calibration (Enable EEPROM_SETTINGS to store results)
  #define DELTA_AUTO_CALIBRATION

  // NOTE NB all values for DELTA_* values MUST be floating point, so always have a decimal point in them

  #if ENABLED(DELTA_AUTO_CALIBRATION)
    // set the default number of probe points : n*n (1 -> 7)
    #define DELTA_CALIBRATION_DEFAULT_POINTS  4
  #endif

  #if EITHER(DELTA_AUTO_CALIBRATION, DELTA_CALIBRATION_MENU)
    // Set the steprate for papertest probing
    #define PROBE_MANUALLY_STEP 0.05      // (mm)
  #endif
  #if ENABLED(FLYING)
    // Print surface diameter/2 minus unreachable space (avoid collisions with vertical towers).
    #define DELTA_PRINTABLE_RADIUS 130.0  // (mm)
    // Center-to-center distance of the holes in the diagonal push rods.
    #define DELTA_DIAGONAL_ROD 280.77
    // Horizontal offset from middle of printer to smooth rod center.
    #define DELTA_SMOOTH_ROD_OFFSET 200.0   //180.8 (mm) PRINTER_RADIUS(Repetier).
    // Horizontal offset of the universal joints on the end effector.
    #define DELTA_EFFECTOR_OFFSET 40.0      //40 END_EFFECTOR_HORIZONTAL_OFFSET(Repetier).
    // Horizontal offset of the universal joints on the carriages.
    #define DELTA_CARRIAGE_OFFSET 17.0    //15.5 (mm) CARRIAGE_HORIZONTAL_OFFSET(Repetier).
    // Horizontal distance bridged by diagonal push rods when effector is centered.
    #define DELTA_RADIUS (DELTA_SMOOTH_ROD_OFFSET-(DELTA_EFFECTOR_OFFSET)-(DELTA_CARRIAGE_OFFSET))
  #else
    // Print surface diameter/2 minus unreachable space (avoid collisions with vertical towers).
    #define DELTA_PRINTABLE_RADIUS 130.0    //130 (mm)

    // Center-to-center distance of the holes in the diagonal push rods.
    #define DELTA_DIAGONAL_ROD 280.0        //280 (mm)

    // Horizontal distance bridged by diagonal push rods when effector is centered.
    #define DELTA_RADIUS 140.8               //140.8 (mm) Get this value from G33 auto calibrate
  #endif

  // Distance between bed and nozzle Z home position
  #define DELTA_HEIGHT 370.0                 //370 E3D-360 (mm) Get this value from G33 auto calibrate

  #define DELTA_ENDSTOP_ADJ { 0.0, 0.0, 0.0 } // Get these values from G33 auto calibrate

  // Trim adjustments for individual towers
  // tower angle corrections for X and Y tower / rotate XYZ so Z tower angle = 0
  // measured in degrees anticlockwise looking from above the printer
  #define DELTA_TOWER_ANGLE_TRIM { 0.0, 0.0, 0.0 } // Get these values from G33 auto calibrate

  // Delta radius and diagonal rod adjustments (mm)
  #define DELTA_RADIUS_TRIM_TOWER { 0.0, 0.0, 0.0 } //OPT
  #define DELTA_DIAGONAL_ROD_TRIM_TOWER { 0.0, 0.0, 0.0 } //OCTO

#endif

//===========================================================================
//============================== Endstop Settings ===========================
//===========================================================================

// @section homing

// Specify here all the endstop connectors that are connected to any endstop or probe.
// Almost all printers will be using one per axis. Probes will use one or more of the
// extra connectors. Leave undefined any used for non-endstop and non-probe purposes.
//#define USE_XMIN_PLUG
//#define USE_YMIN_PLUG
#define USE_ZMIN_PLUG // a Z probe
#define USE_XMAX_PLUG
#define USE_YMAX_PLUG
#define USE_ZMAX_PLUG

// Enable pullup for all endstops to prevent a floating state
#define ENDSTOPPULLUPS
#if DISABLED(ENDSTOPPULLUPS)
  // Disable ENDSTOPPULLUPS to set pullups individually
  //#define ENDSTOPPULLUP_XMAX
  //#define ENDSTOPPULLUP_YMAX
  //#define ENDSTOPPULLUP_ZMAX
  //#define ENDSTOPPULLUP_XMIN
  //#define ENDSTOPPULLUP_YMIN
  //#define ENDSTOPPULLUP_ZMIN
  //#define ENDSTOPPULLUP_ZMIN_PROBE
#endif

// Enable pulldown for all endstops to prevent a floating state
//#define ENDSTOPPULLDOWNS
#if DISABLED(ENDSTOPPULLDOWNS)
  // Disable ENDSTOPPULLDOWNS to set pulldowns individually
  //#define ENDSTOPPULLDOWN_XMAX
  //#define ENDSTOPPULLDOWN_YMAX
  //#define ENDSTOPPULLDOWN_ZMAX
  //#define ENDSTOPPULLDOWN_XMIN
  //#define ENDSTOPPULLDOWN_YMIN
  //#define ENDSTOPPULLDOWN_ZMIN
  //#define ENDSTOPPULLDOWN_ZMIN_PROBE
#endif

// Mechanical endstop with COM to ground and NC to Signal uses "false" here (most common setup).
#define X_MIN_ENDSTOP_INVERTING false // Set to true to invert the logic of the endstop.
#define Y_MIN_ENDSTOP_INVERTING false // Set to true to invert the logic of the endstop.
#define Z_MIN_ENDSTOP_INVERTING true  // Set to true to invert the logic of the endstop.
#define X_MAX_ENDSTOP_INVERTING false // Set to true to invert the logic of the endstop.
#define Y_MAX_ENDSTOP_INVERTING false // Set to true to invert the logic of the endstop.
#define Z_MAX_ENDSTOP_INVERTING false // Set to true to invert the logic of the endstop.
#define Z_MIN_PROBE_ENDSTOP_INVERTING true  // Set to true to invert the logic of the probe.

/**
 * Stepper Drivers
 *
 * These settings allow Marlin to tune stepper driver timing and enable advanced options for
 * stepper drivers that support them. You may also override timing options in Configuration_adv.h.
 *
 * A4988 is assumed for unspecified drivers.
 *
 * Use TMC2208/TMC2208_STANDALONE for TMC2225 drivers and TMC2209/TMC2209_STANDALONE for TMC2226 drivers.
 *
 * Options: A4988, A5984, DRV8825, LV8729, L6470, L6474, POWERSTEP01,
 *          TB6560, TB6600, TMC2100,
 *          TMC2130, TMC2130_STANDALONE, TMC2160, TMC2160_STANDALONE,
 *          TMC2208, TMC2208_STANDALONE, TMC2209, TMC2209_STANDALONE,
 *          TMC26X,  TMC26X_STANDALONE,  TMC2660, TMC2660_STANDALONE,
 *          TMC5130, TMC5130_STANDALONE, TMC5160, TMC5160_STANDALONE
 * :['A4988', 'A5984', 'DRV8825', 'LV8729', 'L6470', 'L6474', 'POWERSTEP01', 'TB6560', 'TB6600', 'TMC2100', 'TMC2130', 'TMC2130_STANDALONE', 'TMC2160', 'TMC2160_STANDALONE', 'TMC2208', 'TMC2208_STANDALONE', 'TMC2209', 'TMC2209_STANDALONE', 'TMC26X', 'TMC26X_STANDALONE', 'TMC2660', 'TMC2660_STANDALONE', 'TMC5130', 'TMC5130_STANDALONE', 'TMC5160', 'TMC5160_STANDALONE']
 */
#define X_DRIVER_TYPE DRIVER_AXES
#define Y_DRIVER_TYPE DRIVER_AXES
#define Z_DRIVER_TYPE DRIVER_AXES
//#define X2_DRIVER_TYPE A4988
//#define Y2_DRIVER_TYPE A4988
//#define Z2_DRIVER_TYPE A4988
//#define Z3_DRIVER_TYPE A4988
//#define Z4_DRIVER_TYPE A4988
#define E0_DRIVER_TYPE DRIVER_EXT
//#define E1_DRIVER_TYPE A4988
//#define E2_DRIVER_TYPE A4988
//#define E3_DRIVER_TYPE A4988
//#define E4_DRIVER_TYPE A4988
//#define E5_DRIVER_TYPE A4988
//#define E6_DRIVER_TYPE A4988
//#define E7_DRIVER_TYPE A4988

// Enable this feature if all enabled endstop pins are interrupt-capable.
// This will remove the need to poll the interrupt pins, saving many CPU cycles.
//#define ENDSTOP_INTERRUPTS_FEATURE

/**
 * Endstop Noise Threshold
 *
 * Enable if your probe or endstops falsely trigger due to noise.
 *
 * - Higher values may affect repeatability or accuracy of some bed probes.
 * - To fix noise install a 100nF ceramic capacitor in parallel with the switch.
 * - This feature is not required for common micro-switches mounted on PCBs
 *   based on the Makerbot design, which already have the 100nF capacitor.
 *
 * :[2,3,4,5,6,7]
 */
//#define ENDSTOP_NOISE_THRESHOLD 2

// Check for stuck or disconnected endstops during homing moves.
//#define DETECT_BROKEN_ENDSTOP

//=============================================================================
//============================== Movement Settings ============================
//=============================================================================
// @section motion

// delta speeds must be the same on xyz
/**
 * Default Settings
 *
 * These settings can be reset by M502
 *
 * Note that if EEPROM is enabled, saved values will override these.
 */

/**
 * With this option each E stepper can have its own factors for the
 * following movement settings. If fewer factors are given than the
 * total number of extruders, the last value applies to the rest.
 */
//#define DISTINCT_E_FACTORS

/**
 * Default Axis Steps Per Unit (steps/mm)
 * Override with M92
 *                                      X, Y, Z, E0 [, E1[, E2...]]
 */
// variables to calculate steps
#define XYZ_FULL_STEPS_PER_ROTATION 200
#define XYZ_MICROSTEPS 16
#define XYZ_BELT_PITCH 2
#define XYZ_PULLEY_TEETH 16

// delta speeds must be the same on xyz
#define DEFAULT_XYZ_STEPS_PER_UNIT ((XYZ_FULL_STEPS_PER_ROTATION) * (XYZ_MICROSTEPS) / double(XYZ_BELT_PITCH) / double(XYZ_PULLEY_TEETH))
#ifdef BMG
  #ifdef Mini
    #define DEFAULT_AXIS_STEPS_PER_UNIT   { DEFAULT_XYZ_STEPS_PER_UNIT, DEFAULT_XYZ_STEPS_PER_UNIT, DEFAULT_XYZ_STEPS_PER_UNIT, 141 }  //141 default steps per unit
  #else
    #define DEFAULT_AXIS_STEPS_PER_UNIT   { DEFAULT_XYZ_STEPS_PER_UNIT, DEFAULT_XYZ_STEPS_PER_UNIT, DEFAULT_XYZ_STEPS_PER_UNIT, 417 }  //417 default steps per unit
  #endif
#else
  #define DEFAULT_AXIS_STEPS_PER_UNIT   { DEFAULT_XYZ_STEPS_PER_UNIT, DEFAULT_XYZ_STEPS_PER_UNIT, DEFAULT_XYZ_STEPS_PER_UNIT, 397  }  //397 default steps per unit
#endif

//The next line below calculates the staps value and the 800 value is my E-Steps calculation (400 doubled for 32 steps, if 16 steps then its 400 for me, meaure this with Extrusion test)
//#define DEFAULT_AXIS_STEPS_PER_UNIT   { DEFAULT_XYZ_STEPS_PER_UNIT, DEFAULT_XYZ_STEPS_PER_UNIT, DEFAULT_XYZ_STEPS_PER_UNIT, 800 }  // default steps per unit

/**
 * Default Max Feed Rate (mm/s)
 * Override with M203
 *                                      X, Y, Z, E0 [, E1[, E2...]]
 */
#define DEFAULT_MAX_FEEDRATE          { 250, 250, 250, 200 }

//#define LIMITED_MAX_FR_EDITING        // Limit edit via M203 or LCD to DEFAULT_MAX_FEEDRATE * 2
#if ENABLED(LIMITED_MAX_FR_EDITING)
  #define MAX_FEEDRATE_EDIT_VALUES    { 600, 600, 10, 50 } // ...or, set your own edit limits
#endif

/**
 * Default Max Acceleration (change/s) change = mm/s
 * (Maximum start speed for accelerated moves)
 * Override with M201
 *                                      X, Y, Z, E0 [, E1[, E2...]]
 */
#define DEFAULT_MAX_ACCELERATION      { 3000, 3000, 3000, 3000 }

//#define LIMITED_MAX_ACCEL_EDITING     // Limit edit via M201 or LCD to DEFAULT_MAX_ACCELERATION * 2
#if ENABLED(LIMITED_MAX_ACCEL_EDITING)
  #define MAX_ACCEL_EDIT_VALUES       { 6000, 6000, 3000, 20000 } // ...or, set your own edit limits
#endif

/**
 * Default Acceleration (change/s) change = mm/s
 * Override with M204
 *
 *   M204 P    Acceleration
 *   M204 R    Retract Acceleration
 *   M204 T    Travel Acceleration
 */
#define DEFAULT_ACCELERATION           800   // X, Y, Z and E acceleration for printing moves
#define DEFAULT_RETRACT_ACCELERATION  2000   // E acceleration for retracts
#define DEFAULT_TRAVEL_ACCELERATION   1000   // X, Y, Z acceleration for travel (non printing) moves

/**
 * Default Jerk limits (mm/s)
 * Override with M205 X Y Z E
 *
 * "Jerk" specifies the minimum speed change that requires acceleration.
 * When changing speed and direction, if the difference is less than the
 * value set here, it may happen instantaneously.
 */
#define CLASSIC_JERK  //DELTA
#if ENABLED(CLASSIC_JERK)
  #define DEFAULT_XJERK 10.0  //15 alexeyzel
  #define DEFAULT_YJERK DEFAULT_XJERK
  #define DEFAULT_ZJERK DEFAULT_XJERK // Must be same as XY for delta

  //#define TRAVEL_EXTRA_XYJERK 0.0     // Additional jerk allowance for all travel moves

  //#define LIMITED_JERK_EDITING        // Limit edit via M205 or LCD to DEFAULT_aJERK * 2
  #if ENABLED(LIMITED_JERK_EDITING)
    #define MAX_JERK_EDIT_VALUES { 20, 20, 0.6, 10 } // ...or, set your own edit limits
  #endif
#endif

#define DEFAULT_EJERK    5.0  // May be used by Linear Advance

/**
 * Junction Deviation Factor
 *
 * See:
 *   https://reprap.org/forum/read.php?1,739819
 *   https://blog.kyneticcnc.com/2018/10/computing-junction-deviation-for-marlin.html
 */
#if DISABLED(CLASSIC_JERK)
  #define JUNCTION_DEVIATION_MM 0.013 // (mm) Distance from real junction edge
  #define JD_HANDLE_SMALL_SEGMENTS    // Use curvature estimation instead of just the junction angle
                                      // for small segments (< 1mm) with large junction angles (> 135°).
#endif

/**
 * S-Curve Acceleration
 *
 * This option eliminates vibration during printing by fitting a Bézier
 * curve to move acceleration, producing much smoother direction changes.
 *
 * See https://github.com/synthetos/TinyG/wiki/Jerk-Controlled-Motion-Explained
 */
#define S_CURVE_ACCELERATION

//===========================================================================
//============================= Z Probe Options =============================
//===========================================================================
// @section probes

//
// See https://marlinfw.org/docs/configuration/probes.html
//

/**
 * Enable this option for a probe connected to the Z-MIN pin.
 * The probe replaces the Z-MIN endstop and is used for Z homing.
 * (Automatically enables USE_PROBE_FOR_Z_HOMING.)
 */
#ifdef STOCK
  #define Z_MIN_PROBE_USES_Z_MIN_ENDSTOP_PIN
#endif

// Force the use of the probe for Z-axis homing
//#define USE_PROBE_FOR_Z_HOMING

/**
 * Z_MIN_PROBE_PIN
 *
 * Define this pin if the probe is not connected to Z_MIN_PIN.
 * If not defined the default pin for the selected MOTHERBOARD
 * will be used. Most of the time the default is what you want.
 *
 *  - The simplest option is to use a free endstop connector.
 *  - Use 5V for powered (usually inductive) sensors.
 *
 *  - RAMPS 1.3/1.4 boards may use the 5V, GND, and Aux4->D32 pin:
 *    - For simple switches connect...
 *      - normally-closed switches to GND and D32.
 *      - normally-open switches to 5V and D32.
 */
//#define Z_MIN_PROBE_PIN 32 // Pin 32 is the RAMPS default

/**
 * Probe Type
 *
 * Allen Key Probes, Servo Probes, Z-Sled Probes, FIX_MOUNTED_PROBE, etc.
 * Activate one of these to use Auto Bed Leveling below.
 */

/**
 * The "Manual Probe" provides a means to do "Auto" Bed Leveling without a probe.
 * Use G29 repeatedly, adjusting the Z height at each point with movement commands
 * or (with LCD_BED_LEVELING) the LCD controller.
 */
//#define PROBE_MANUALLY
//#define MANUAL_PROBE_START_Z 0.2

/**
 * A Fix-Mounted Probe either doesn't deploy or needs manual deployment.
 *   (e.g., an inductive probe or a nozzle-based probe-switch.)
 */
#define FIX_MOUNTED_PROBE

/**
 * Use the nozzle as the probe, as with a conductive
 * nozzle system or a piezo-electric smart effector.
 */
//#define NOZZLE_AS_PROBE

/**
 * Z Servo Probe, such as an endstop switch on a rotating arm.
 */
//#define Z_PROBE_SERVO_NR 0       // Defaults to SERVO 0 connector.
//#define Z_SERVO_ANGLES { 70, 0 } // Z Servo Deploy and Stow angles

/**
 * The BLTouch probe uses a Hall effect sensor and emulates a servo.
 */
//#define BLTOUCH

/**
 * Pressure sensor with a BLTouch-like interface
 */
//#define CREALITY_TOUCH

/**
 * Touch-MI Probe by hotends.fr
 *
 * This probe is deployed and activated by moving the X-axis to a magnet at the edge of the bed.
 * By default, the magnet is assumed to be on the left and activated by a home. If the magnet is
 * on the right, enable and set TOUCH_MI_DEPLOY_XPOS to the deploy position.
 *
 * Also requires: BABYSTEPPING, BABYSTEP_ZPROBE_OFFSET, Z_SAFE_HOMING,
 *                and a minimum Z_HOMING_HEIGHT of 10.
 */
//#define TOUCH_MI_PROBE
#if ENABLED(TOUCH_MI_PROBE)
  #define TOUCH_MI_RETRACT_Z 0.5                  // Height at which the probe retracts
  //#define TOUCH_MI_DEPLOY_XPOS (X_MAX_BED + 2)  // For a magnet on the right side of the bed
  //#define TOUCH_MI_MANUAL_DEPLOY                // For manual deploy (LCD menu)
#endif

// A probe that is deployed and stowed with a solenoid pin (SOL1_PIN)
//#define SOLENOID_PROBE

// A sled-mounted probe like those designed by Charles Bell.
//#define Z_PROBE_SLED
//#define SLED_DOCKING_OFFSET 5  // The extra distance the X axis must travel to pickup the sled. 0 should be fine but you can push it further if you'd like.

// A probe deployed by moving the x-axis, such as the Wilson II's rack-and-pinion probe designed by Marty Rice.
//#define RACK_AND_PINION_PROBE
#if ENABLED(RACK_AND_PINION_PROBE)
  #define Z_PROBE_DEPLOY_X  X_MIN_POS
  #define Z_PROBE_RETRACT_X X_MAX_POS
#endif

// Duet Smart Effector (for delta printers) - https://bit.ly/2ul5U7J
// When the pin is defined you can use M672 to set/reset the probe sensivity.
//#define DUET_SMART_EFFECTOR
#if ENABLED(DUET_SMART_EFFECTOR)
  #define SMART_EFFECTOR_MOD_PIN  -1  // Connect a GPIO pin to the Smart Effector MOD pin
#endif

/**
 * Use StallGuard2 to probe the bed with the nozzle.
 * Requires stallGuard-capable Trinamic stepper drivers.
 * CAUTION: This can damage machines with Z lead screws.
 *          Take extreme care when setting up this feature.
 */
//#define SENSORLESS_PROBING

/**
 * Allen key retractable z-probe as seen on many Kossel delta printers - https://reprap.org/wiki/Kossel#Automatic_bed_leveling_probe
 * Deploys by touching z-axis belt. Retracts by pushing the probe down. Uses Z_MIN_PIN.
 */
//#define Z_PROBE_ALLEN_KEY   //OPT

#if ENABLED(Z_PROBE_ALLEN_KEY)
  // 2 or 3 sets of coordinates for deploying and retracting the spring loaded touch probe on G29,
  // if servo actuated touch probe is not defined. Uncomment as appropriate for your printer/probe.

  // Kossel Mini
  #define Z_PROBE_ALLEN_KEY_DEPLOY_1 { 30.0, DELTA_PRINTABLE_RADIUS, 100.0 }
  #define Z_PROBE_ALLEN_KEY_DEPLOY_1_FEEDRATE XY_PROBE_SPEED

  #define Z_PROBE_ALLEN_KEY_DEPLOY_2 { 0.0, DELTA_PRINTABLE_RADIUS, 100.0 }
  #define Z_PROBE_ALLEN_KEY_DEPLOY_2_FEEDRATE (XY_PROBE_SPEED)/10

  #define Z_PROBE_ALLEN_KEY_DEPLOY_3 { 0.0, (DELTA_PRINTABLE_RADIUS) * 0.75, 100.0 }
  #define Z_PROBE_ALLEN_KEY_DEPLOY_3_FEEDRATE XY_PROBE_SPEED

  #define Z_PROBE_ALLEN_KEY_STOW_DEPTH 30
  #define Z_PROBE_ALLEN_KEY_STOW_1 { -64.0, 56.0, 23.0 } // Move the probe into position
  #define Z_PROBE_ALLEN_KEY_STOW_1_FEEDRATE XY_PROBE_SPEED
  // Move the nozzle down further to push the probe into retracted position.
  //#define Z_PROBE_ALLEN_KEY_STOW_2 { -64.0, 56.0, 3.0 } // Push it down
  #define Z_PROBE_ALLEN_KEY_STOW_2 { -64.0, 56.0, 23.0-(Z_PROBE_ALLEN_KEY_STOW_DEPTH) }
  #define Z_PROBE_ALLEN_KEY_STOW_2_FEEDRATE (XY_PROBE_SPEED)/10
  // Raise things back up slightly so we don't bump into anything
  #define Z_PROBE_ALLEN_KEY_STOW_3 { -64.0, 56.0, 23.0+(Z_PROBE_ALLEN_KEY_STOW_DEPTH) }
  #define Z_PROBE_ALLEN_KEY_STOW_3_FEEDRATE (XY_PROBE_SPEED)/2
  //#define Z_PROBE_ALLEN_KEY_STOW_3 { -64.0, 56.0, 50.0 } // Move it up to clear
  //#define Z_PROBE_ALLEN_KEY_STOW_3_FEEDRATE XY_PROBE_SPEED

  #define Z_PROBE_ALLEN_KEY_STOW_4 { 0.0, 0.0, 23.0+(Z_PROBE_ALLEN_KEY_STOW_DEPTH) }
  //#define Z_PROBE_ALLEN_KEY_STOW_4 { 0.0, 0.0, 50.0 }
  #define Z_PROBE_ALLEN_KEY_STOW_4_FEEDRATE XY_PROBE_SPEED

#endif // Z_PROBE_ALLEN_KEY

/**
 * Nozzle-to-Probe offsets { X, Y, Z }
 *
 * X and Y offset
 *   Use a caliper or ruler to measure the distance from the tip of
 *   the Nozzle to the center-point of the Probe in the X and Y axes.
 *
 * Z offset
 * - For the Z offset use your best known value and adjust at runtime.
 * - Common probes trigger below the nozzle and have negative values for Z offset.
 * - Probes triggering above the nozzle height are uncommon but do exist. When using
 *   probes such as this, carefully set Z_CLEARANCE_DEPLOY_PROBE and Z_CLEARANCE_BETWEEN_PROBES
 *   to avoid collisions during probing.
 *
 * Tune and Adjust
 * -  Probe Offsets can be tuned at runtime with 'M851', LCD menus, babystepping, etc.
 * -  PROBE_OFFSET_WIZARD (configuration_adv.h) can be used for setting the Z offset.
 *
 * Assuming the typical work area orientation:
 *  - Probe to RIGHT of the Nozzle has a Positive X offset
 *  - Probe to LEFT  of the Nozzle has a Negative X offset
 *  - Probe in BACK  of the Nozzle has a Positive Y offset
 *  - Probe in FRONT of the Nozzle has a Negative Y offset
 *
 * Some examples:
 *   #define NOZZLE_TO_PROBE_OFFSET { 10, 10, -1 }   // Example "1"
 *   #define NOZZLE_TO_PROBE_OFFSET {-10,  5, -1 }   // Example "2"
 *   #define NOZZLE_TO_PROBE_OFFSET {  5, -5, -1 }   // Example "3"
 *   #define NOZZLE_TO_PROBE_OFFSET {-15,-10, -1 }   // Example "4"
 *
 *     +-- BACK ---+
 *     |    [+]    |
 *   L |        1  | R <-- Example "1" (right+,  back+)
 *   E |  2        | I <-- Example "2" ( left-,  back+)
 *   F |[-]  N  [+]| G <-- Nozzle
 *   T |       3   | H <-- Example "3" (right+, front-)
 *     | 4         | T <-- Example "4" ( left-, front-)
 *     |    [-]    |
 *     O-- FRONT --+
 */
#define NOZZLE_TO_PROBE_OFFSET { 0, 0, -16.2 }  //OPT (Stock 16.2) (E3Dv6 -14.1)

// Most probes should stay away from the edges of the bed, but
// with NOZZLE_AS_PROBE this can be negative for a wider probing area.
#define PROBING_MARGIN 20

// X and Y axis travel speed (mm/min) between probes
#define XY_PROBE_SPEED  (70*60)

// Feedrate (mm/min) for the first approach when double-probing (MULTIPLE_PROBING == 2)
#define Z_PROBE_SPEED_FAST (4*60)

// Feedrate (mm/min) for the "accurate" probe of each point
#define Z_PROBE_SPEED_SLOW (Z_PROBE_SPEED_FAST / 6)

/**
 * Probe Activation Switch
 * A switch indicating proper deployment, or an optical
 * switch triggered when the carriage is near the bed.
 */
//#define PROBE_ACTIVATION_SWITCH
#if ENABLED(PROBE_ACTIVATION_SWITCH)
  #define PROBE_ACTIVATION_SWITCH_STATE LOW // State indicating probe is active
  //#define PROBE_ACTIVATION_SWITCH_PIN PC6 // Override default pin
#endif

/**
 * Tare Probe (determine zero-point) prior to each probe.
 * Useful for a strain gauge or piezo sensor that needs to factor out
 * elements such as cables pulling on the carriage.
 */
//#define PROBE_TARE
#if ENABLED(PROBE_TARE)
  #define PROBE_TARE_TIME  200    // (ms) Time to hold tare pin
  #define PROBE_TARE_DELAY 200    // (ms) Delay after tare before
  #define PROBE_TARE_STATE HIGH   // State to write pin for tare
  //#define PROBE_TARE_PIN PA5    // Override default pin
  #if ENABLED(PROBE_ACTIVATION_SWITCH)
    //#define PROBE_TARE_ONLY_WHILE_INACTIVE  // Fail to tare/probe if PROBE_ACTIVATION_SWITCH is active
  #endif
#endif

/**
 * Multiple Probing
 *
 * You may get improved results by probing 2 or more times.
 * With EXTRA_PROBING the more atypical reading(s) will be disregarded.
 *
 * A total of 2 does fast/slow probes with a weighted average.
 * A total of 3 or more adds more slow probes, taking the average.
 */
#define MULTIPLE_PROBING 2
#define EXTRA_PROBING    1  //OPT ralenti la prise mesure

/**
 * Z probes require clearance when deploying, stowing, and moving between
 * probe points to avoid hitting the bed and other hardware.
 * Servo-mounted probes require extra space for the arm to rotate.
 * Inductive probes need space to keep from triggering early.
 *
 * Use these settings to specify the distance (mm) to raise the probe (or
 * lower the bed). The values set here apply over and above any (negative)
 * probe Z Offset set with NOZZLE_TO_PROBE_OFFSET, M851, or the LCD.
 * Only integer values >= 1 are valid here.
 *
 * Example: `M851 Z-5` with a CLEARANCE of 4  =>  9mm from bed to nozzle.
 *     But: `M851 Z+1` with a CLEARANCE of 2  =>  2mm from bed to nozzle.
 */
#define Z_CLEARANCE_DEPLOY_PROBE   50 // Z Clearance for Deploy/Stow
#define Z_CLEARANCE_BETWEEN_PROBES  5 // Z Clearance between probe points
#define Z_CLEARANCE_MULTI_PROBE     5 // Z Clearance between multiple probes
//#define Z_AFTER_PROBING           100 // Z position after probing is done

#define Z_PROBE_LOW_POINT          -4 // Farthest distance below the trigger-point to go before stopping

// For M851 give a range for adjusting the Z probe offset
#define Z_PROBE_OFFSET_RANGE_MIN -30  //For some users with high probe
#define Z_PROBE_OFFSET_RANGE_MAX 20

// Enable the M48 repeatability test to test probe accuracy
#define Z_MIN_PROBE_REPEATABILITY_TEST

// Before deploy/stow pause for user confirmation
//#define PAUSE_BEFORE_DEPLOY_STOW  //Define on QQS_Config
#if ENABLED(PAUSE_BEFORE_DEPLOY_STOW)
  //#define PAUSE_PROBE_DEPLOY_WHEN_TRIGGERED // For Manual Deploy Allenkey Probe
#endif

/**
 * Enable one or more of the following if probing seems unreliable.
 * Heaters and/or fans can be disabled during probing to minimize electrical
 * noise. A delay can also be added to allow noise and vibration to settle.
 * These options are most useful for the BLTouch probe, but may also improve
 * readings with inductive probes and piezo sensors.
 */
//#define PROBING_HEATERS_OFF       // Turn heaters off when probing
#if ENABLED(PROBING_HEATERS_OFF)
  //#define WAIT_FOR_BED_HEATER     // Wait for bed to heat back up between probes (to improve accuracy)
#endif
//#define PROBING_FANS_OFF          // Turn fans off when probing
//#define PROBING_STEPPERS_OFF      // Turn steppers off (unless needed to hold position) when probing
//#define DELAY_BEFORE_PROBING 100  // (ms) To prevent vibrations from triggering piezo sensors

// Require minimum nozzle and/or bed temperature for probing.
//#define PREHEAT_BEFORE_PROBING
#if ENABLED(PREHEAT_BEFORE_PROBING)
  #define PROBING_NOZZLE_TEMP 120   // (°C) Only applies to E0 at this time
  #define PROBING_BED_TEMP     50
#endif

// For Inverting Stepper Enable Pins (Active Low) use 0, Non Inverting (Active High) use 1
// :{ 0:'Low', 1:'High' }
#define X_ENABLE_ON 0
#define Y_ENABLE_ON 0
#define Z_ENABLE_ON 0
#define E_ENABLE_ON 0 // For all extruders

// Disable axis steppers immediately when they're not being stepped.
// WARNING: When motors turn off there is a chance of losing position accuracy!
#define DISABLE_X false
#define DISABLE_Y false
#define DISABLE_Z false

// Turn off the display blinking that warns about possible accuracy reduction
//#define DISABLE_REDUCED_ACCURACY_WARNING

// @section extruder

#define DISABLE_E false             // Disable the extruder when not stepping
#define DISABLE_INACTIVE_EXTRUDER   // Keep only the active extruder enabled

// @section machine

// Invert the stepper direction. Change (or reverse the motor connector) if an axis goes the wrong way.
#ifdef QQS
  #define INVERT_X_DIR false
  #define INVERT_Y_DIR false
  #define INVERT_Z_DIR false
  #ifdef INV_EXT
    #define INVERT_E0_DIR false
  #else
    #define INVERT_E0_DIR true
  #endif
#endif
#if EITHER(QQS_TMC, QQS_UART)
  #define INVERT_X_DIR true
  #define INVERT_Y_DIR true
  #define INVERT_Z_DIR true
  #ifdef INV_EXT
    #define INVERT_E0_DIR true
  #else
    #define INVERT_E0_DIR false
  #endif
#endif 
// @section extruder

// For direct drive extruder v9 set to true, for geared extruder set to false.
//#define INVERT_E0_DIR true  // TITAN Extruder
#define INVERT_E1_DIR false
#define INVERT_E2_DIR false
#define INVERT_E3_DIR false
#define INVERT_E4_DIR false
#define INVERT_E5_DIR false
#define INVERT_E6_DIR false
#define INVERT_E7_DIR false

// @section homing

//#define NO_MOTION_BEFORE_HOMING // Inhibit movement until all axes have been homed. Also enable HOME_AFTER_DEACTIVATE for extra safety.
//#define HOME_AFTER_DEACTIVATE   // Require rehoming after steppers are deactivated. Also enable NO_MOTION_BEFORE_HOMING for extra safety.
//#define UNKNOWN_Z_NO_RAISE      // Don't raise Z (lower the bed) if Z is "unknown." For beds that fall when Z is powered off.

//#define Z_HOMING_HEIGHT  4      // (mm) Minimal Z height before homing (G28) for Z clearance above the bed, clamps, ...
                                  // Be sure to have this much clearance over your Z_MAX_POS to prevent grinding.

//#define Z_AFTER_HOMING  10      // (mm) Height to move to after homing Z

// Direction of endstops when homing; 1=MAX, -1=MIN
// :[-1,1]
#define X_HOME_DIR 1  // deltas always home to max
#define Y_HOME_DIR 1
#define Z_HOME_DIR 1

// @section machine

// The size of the print bed
#define X_BED_SIZE ((DELTA_PRINTABLE_RADIUS) * 2)
#define Y_BED_SIZE ((DELTA_PRINTABLE_RADIUS) * 2)

// Travel limits (mm) after homing, corresponding to endstop positions.
#define X_MIN_POS -(DELTA_PRINTABLE_RADIUS)
#define Y_MIN_POS -(DELTA_PRINTABLE_RADIUS)
#define Z_MIN_POS 0
#define X_MAX_POS DELTA_PRINTABLE_RADIUS
#define Y_MAX_POS DELTA_PRINTABLE_RADIUS
#define Z_MAX_POS MANUAL_Z_HOME_POS

/**
 * Software Endstops
 *
 * - Prevent moves outside the set machine bounds.
 * - Individual axes can be disabled, if desired.
 * - X and Y only apply to Cartesian robots.
 * - Use 'M211' to set software endstops on/off or report current state
 */

// Min software endstops constrain movement within minimum coordinate bounds
#define MIN_SOFTWARE_ENDSTOPS
#if ENABLED(MIN_SOFTWARE_ENDSTOPS)
  #define MIN_SOFTWARE_ENDSTOP_X
  #define MIN_SOFTWARE_ENDSTOP_Y
  #define MIN_SOFTWARE_ENDSTOP_Z
#endif

// Max software endstops constrain movement within maximum coordinate bounds
#define MAX_SOFTWARE_ENDSTOPS
#if ENABLED(MAX_SOFTWARE_ENDSTOPS)
  #define MAX_SOFTWARE_ENDSTOP_X
  #define MAX_SOFTWARE_ENDSTOP_Y
  #define MAX_SOFTWARE_ENDSTOP_Z
#endif

#if EITHER(MIN_SOFTWARE_ENDSTOPS, MAX_SOFTWARE_ENDSTOPS)
  //#define SOFT_ENDSTOPS_MENU_ITEM   // Enable/Disable software endstops from the LCD
#endif

/**
 * Filament Runout Sensors
 * Mechanical or opto endstops are used to check for the presence of filament.
 *
 * IMPORTANT: Runout will only trigger if Marlin is aware that a print job is running.
 * Marlin knows a print job is running when:
 *  1. Running a print job from media started with M24.
 *  2. The Print Job Timer has been started with M75.
 *  3. The heaters were turned on and PRINTJOB_TIMER_AUTOSTART is enabled.
 *
 * RAMPS-based boards use SERVO3_PIN for the first runout sensor.
 * For other boards you may need to define FIL_RUNOUT_PIN, FIL_RUNOUT2_PIN, etc.
 */
//#define FILAMENT_RUNOUT_SENSOR  //Define on QQS_Config
#if ENABLED(FILAMENT_RUNOUT_SENSOR)
  #define FIL_RUNOUT_ENABLED_DEFAULT true // Enable the sensor on startup. Override with M412 followed by M500.
  #define NUM_RUNOUT_SENSORS   1          // Number of sensors, up to one per extruder. Define a FIL_RUNOUT#_PIN for each.

  #define FIL_RUNOUT_STATE     LOW        // Pin state indicating that filament is NOT present.
  #define FIL_RUNOUT_PULLUP               // Use internal pullup for filament runout pins.
  //#define FIL_RUNOUT_PULLDOWN           // Use internal pulldown for filament runout pins.

  // Override individually if the runout sensors vary
  //#define FIL_RUNOUT1_STATE LOW
  //#define FIL_RUNOUT1_PULLUP
  //#define FIL_RUNOUT1_PULLDOWN

  //#define FIL_RUNOUT2_STATE LOW
  //#define FIL_RUNOUT2_PULLUP
  //#define FIL_RUNOUT2_PULLDOWN

  //#define FIL_RUNOUT3_STATE LOW
  //#define FIL_RUNOUT3_PULLUP
  //#define FIL_RUNOUT3_PULLDOWN

  //#define FIL_RUNOUT4_STATE LOW
  //#define FIL_RUNOUT4_PULLUP
  //#define FIL_RUNOUT4_PULLDOWN

  //#define FIL_RUNOUT5_STATE LOW
  //#define FIL_RUNOUT5_PULLUP
  //#define FIL_RUNOUT5_PULLDOWN

  //#define FIL_RUNOUT6_STATE LOW
  //#define FIL_RUNOUT6_PULLUP
  //#define FIL_RUNOUT6_PULLDOWN

  //#define FIL_RUNOUT7_STATE LOW
  //#define FIL_RUNOUT7_PULLUP
  //#define FIL_RUNOUT7_PULLDOWN

  //#define FIL_RUNOUT8_STATE LOW
  //#define FIL_RUNOUT8_PULLUP
  //#define FIL_RUNOUT8_PULLDOWN

  // Set one or more commands to execute on filament runout.
  // (After 'M412 H' Marlin will ask the host to handle the process.)
  #define FILAMENT_RUNOUT_SCRIPT "M600"

  // After a runout is detected, continue printing this length of filament
  // before executing the runout script. Useful for a sensor at the end of
  // a feed tube. Requires 4 bytes SRAM per sensor, plus 4 bytes overhead.
  #define FILAMENT_RUNOUT_DISTANCE_MM 25

  #ifdef FILAMENT_RUNOUT_DISTANCE_MM
    // Enable this option to use an encoder disc that toggles the runout pin
    // as the filament moves. (Be sure to set FILAMENT_RUNOUT_DISTANCE_MM
    // large enough to avoid false positives.)
    //#define FILAMENT_MOTION_SENSOR
  #endif
#endif

//===========================================================================
//=============================== Bed Leveling ==============================
//===========================================================================
// @section calibrate

/**
 * Choose one of the options below to enable G29 Bed Leveling. The parameters
 * and behavior of G29 will change depending on your selection.
 *
 *  If using a Probe for Z Homing, enable Z_SAFE_HOMING also!
 *
 * - AUTO_BED_LEVELING_3POINT
 *   Probe 3 arbitrary points on the bed (that aren't collinear)
 *   You specify the XY coordinates of all 3 points.
 *   The result is a single tilted plane. Best for a flat bed.
 *
 * - AUTO_BED_LEVELING_LINEAR
 *   Probe several points in a grid.
 *   You specify the rectangle and the density of sample points.
 *   The result is a single tilted plane. Best for a flat bed.
 *
 * - AUTO_BED_LEVELING_BILINEAR
 *   Probe several points in a grid.
 *   You specify the rectangle and the density of sample points.
 *   The result is a mesh, best for large or uneven beds.
 *
 * - AUTO_BED_LEVELING_UBL (Unified Bed Leveling)
 *   A comprehensive bed leveling system combining the features and benefits
 *   of other systems. UBL also includes integrated Mesh Generation, Mesh
 *   Validation and Mesh Editing systems.
 *
 * - MESH_BED_LEVELING
 *   Probe a grid manually
 *   The result is a mesh, suitable for large or uneven beds. (See BILINEAR.)
 *   For machines without a probe, Mesh Bed Leveling provides a method to perform
 *   leveling in steps so you can manually adjust the Z height at each grid-point.
 *   With an LCD controller the process is guided step-by-step.
 */
//#define AUTO_BED_LEVELING_3POINT
//#define AUTO_BED_LEVELING_LINEAR
//#define AUTO_BED_LEVELING_BILINEAR  //Define on QQS_Config
//#define AUTO_BED_LEVELING_UBL       //Define on QQS_Config
//#define MESH_BED_LEVELING

/**
 * Normally G28 leaves leveling disabled on completion. Enable one of
 * these options to restore the prior leveling state or to always enable
 * leveling immediately after G28.
 */
<<<<<<< HEAD
#define RESTORE_LEVELING_AFTER_G28
=======
//#define RESTORE_LEVELING_AFTER_G28
//#define ENABLE_LEVELING_AFTER_G28

/**
 * Auto-leveling needs preheating
 */
//#define PREHEAT_BEFORE_LEVELING
#if ENABLED(PREHEAT_BEFORE_LEVELING)
  #define LEVELING_NOZZLE_TEMP 120   // (°C) Only applies to E0 at this time
  #define LEVELING_BED_TEMP     50
#endif
>>>>>>> 777c50a1

/**
 * Enable detailed logging of G28, G29, M48, etc.
 * Turn on with the command 'M111 S32'.
 * NOTE: Requires a lot of PROGMEM!
 */
//#define DEBUG_LEVELING_FEATURE

#if ANY(MESH_BED_LEVELING, AUTO_BED_LEVELING_BILINEAR, AUTO_BED_LEVELING_UBL)
  // Gradually reduce leveling correction until a set height is reached,
  // at which point movement will be level to the machine's XY plane.
  // The height can be set with M420 Z<height>
  #define ENABLE_LEVELING_FADE_HEIGHT
  #if ENABLED(ENABLE_LEVELING_FADE_HEIGHT)
    #define DEFAULT_LEVELING_FADE_HEIGHT 10.0 // (mm) Default fade height.
  #endif

  // For Cartesian machines, instead of dividing moves on mesh boundaries,
  // split up moves into short segments like a Delta. This follows the
  // contours of the bed more closely than edge-to-edge straight moves.
  #define SEGMENT_LEVELED_MOVES
  #define LEVELED_SEGMENT_LENGTH 5.0 // (mm) Length of all segments (except the last one)

  /**
   * Enable the G26 Mesh Validation Pattern tool.
   */
  //#define G26_MESH_VALIDATION
  #if ENABLED(G26_MESH_VALIDATION)
    #define MESH_TEST_NOZZLE_SIZE    0.4  // (mm) Diameter of primary nozzle.
    #define MESH_TEST_LAYER_HEIGHT   0.2  // (mm) Default layer height for the G26 Mesh Validation Tool.
    #define MESH_TEST_HOTEND_TEMP  205    // (°C) Default nozzle temperature for the G26 Mesh Validation Tool.
    #define MESH_TEST_BED_TEMP      60    // (°C) Default bed temperature for the G26 Mesh Validation Tool.
    #define G26_XY_FEEDRATE         20    // (mm/s) Feedrate for XY Moves for the G26 Mesh Validation Tool.
    #define G26_RETRACT_MULTIPLIER   1.0  // G26 Q (retraction) used by default between mesh test elements.
  #endif

#endif

#if EITHER(AUTO_BED_LEVELING_LINEAR, AUTO_BED_LEVELING_BILINEAR)

  // Set the number of grid points per dimension.
  #define GRID_MAX_POINTS_X 9
  #define GRID_MAX_POINTS_Y GRID_MAX_POINTS_X

  // Probe along the Y axis, advancing X after each column
  //#define PROBE_Y_FIRST

  #if ENABLED(AUTO_BED_LEVELING_BILINEAR)

    // Beyond the probed grid, continue the implied tilt?
    // Default is to maintain the height of the nearest edge.
    //#define EXTRAPOLATE_BEYOND_GRID

    //
    // Experimental Subdivision of the grid by Catmull-Rom method.
    // Synthesizes intermediate points to produce a more detailed mesh.
    //
    //#define ABL_BILINEAR_SUBDIVISION
    #if ENABLED(ABL_BILINEAR_SUBDIVISION)
      // Number of subdivisions between probe points
      #define BILINEAR_SUBDIVISIONS 3
    #endif

  #endif

#elif ENABLED(AUTO_BED_LEVELING_UBL)

  //===========================================================================
  //========================= Unified Bed Leveling ============================
  //===========================================================================

  //#define MESH_EDIT_GFX_OVERLAY   // Display a graphics overlay while editing the mesh

  #define MESH_INSET 10             // Set Mesh bounds as an inset region of the bed
  #define GRID_MAX_POINTS_X 7       // Don't use more than 15 points per axis, implementation limited.
  /// 10=53points, 13=90points, 15=110points
  #define GRID_MAX_POINTS_Y GRID_MAX_POINTS_X

  #define UBL_MESH_EDIT_MOVES_Z     // Sophisticated users prefer no movement of nozzle
  #define UBL_SAVE_ACTIVE_ON_M500   // Save the currently active mesh in the current slot on M500

  //#define UBL_Z_RAISE_WHEN_OFF_MESH 2.5 // When the nozzle is off the mesh, this value is used
                                          // as the Z-Height correction value.

#elif ENABLED(MESH_BED_LEVELING)

  //===========================================================================
  //=================================== Mesh ==================================
  //===========================================================================

  #define MESH_INSET 10          // Set Mesh bounds as an inset region of the bed
  #define GRID_MAX_POINTS_X 3    // Don't use more than 7 points per axis, implementation limited.
  #define GRID_MAX_POINTS_Y GRID_MAX_POINTS_X

  //#define MESH_G28_REST_ORIGIN // After homing all axes ('G28' or 'G28 XYZ') rest Z at Z_MIN_POS

#endif // BED_LEVELING

/**
 * Add a bed leveling sub-menu for ABL or MBL.
 * Include a guided procedure if manual probing is enabled.
 */
//#define LCD_BED_LEVELING

#if ENABLED(LCD_BED_LEVELING)
  #define MESH_EDIT_Z_STEP  0.025 // (mm) Step size while manually probing Z axis.
  #define LCD_PROBE_Z_RANGE 4     // (mm) Z Range centered on Z_MIN_POS for LCD Z adjustment
  //#define MESH_EDIT_MENU        // Add a menu to edit mesh points
#endif

// Add a menu item to move between bed corners for manual bed adjustment
//#define LEVEL_BED_CORNERS //Define on QQS_Config

#if ENABLED(LEVEL_BED_CORNERS)
  #define LEVEL_CORNERS_INSET_LFRB { 30, 30, 30, 30 } // (mm) Left, Front, Right, Back insets
  #define LEVEL_CORNERS_HEIGHT      0.0   // (mm) Z height of nozzle at leveling points
  #define LEVEL_CORNERS_Z_HOP       4.0   // (mm) Z height of nozzle between leveling points
  //#define LEVEL_CENTER_TOO              // Move to the center after the last corner
  //#define LEVEL_CORNERS_USE_PROBE
  #if ENABLED(LEVEL_CORNERS_USE_PROBE)
    #define LEVEL_CORNERS_PROBE_TOLERANCE 0.1
    #define LEVEL_CORNERS_VERIFY_RAISED   // After adjustment triggers the probe, re-probe to verify
    //#define LEVEL_CORNERS_AUDIO_FEEDBACK
  #endif
#endif

/**
 * Commands to execute at the end of G29 probing.
 * Useful to retract or move the Z probe out of the way.
 */
#define Z_PROBE_END_SCRIPT "G28"
//#define Z_PROBE_END_SCRIPT "G0 Z30 F12000\n G0 X0 Y0 Z30"

// @section homing

// The center of the bed is at (X=0, Y=0)
#define BED_CENTER_AT_0_0

// Manually set the home position. Leave these undefined for automatic settings.
// For DELTA this is the top-center of the Cartesian print volume.
//#define MANUAL_X_HOME_POS 0
//#define MANUAL_Y_HOME_POS 0
#define MANUAL_Z_HOME_POS DELTA_HEIGHT // Distance between the nozzle to printbed after homing

// Use "Z Safe Homing" to avoid homing with a Z probe outside the bed area.
//
// With this feature enabled:
//
// - Allow Z homing only after X and Y homing AND stepper drivers still enabled.
// - If stepper drivers time out, it will need X and Y homing again before Z homing.
// - Move the Z probe (or nozzle) to a defined XY point before Z Homing.
// - Prevent Z homing when the Z probe is outside bed area.
//
//#define Z_SAFE_HOMING

#if ENABLED(Z_SAFE_HOMING)
  #define Z_SAFE_HOMING_X_POINT X_CENTER  // X point for Z homing
  #define Z_SAFE_HOMING_Y_POINT Y_CENTER  // Y point for Z homing
#endif

<<<<<<< HEAD
// Delta only homes to Z
//#define HOMING_FEEDRATE_XY (50*60)
#define HOMING_FEEDRATE_Z  (100*60)   //6000
=======
// Homing speeds (mm/min)
#define HOMING_FEEDRATE_MM_M { (50*60), (50*60), (4*60) }
>>>>>>> 777c50a1

// Validate that endstops are triggered on homing moves
#define VALIDATE_HOMING_ENDSTOPS

// @section calibrate

/**
 * Bed Skew Compensation
 *
 * This feature corrects for misalignment in the XYZ axes.
 *
 * Take the following steps to get the bed skew in the XY plane:
 *  1. Print a test square (e.g., https://www.thingiverse.com/thing:2563185)
 *  2. For XY_DIAG_AC measure the diagonal A to C
 *  3. For XY_DIAG_BD measure the diagonal B to D
 *  4. For XY_SIDE_AD measure the edge A to D
 *
 * Marlin automatically computes skew factors from these measurements.
 * Skew factors may also be computed and set manually:
 *
 *  - Compute AB     : SQRT(2*AC*AC+2*BD*BD-4*AD*AD)/2
 *  - XY_SKEW_FACTOR : TAN(PI/2-ACOS((AC*AC-AB*AB-AD*AD)/(2*AB*AD)))
 *
 * If desired, follow the same procedure for XZ and YZ.
 * Use these diagrams for reference:
 *
 *    Y                     Z                     Z
 *    ^     B-------C       ^     B-------C       ^     B-------C
 *    |    /       /        |    /       /        |    /       /
 *    |   /       /         |   /       /         |   /       /
 *    |  A-------D          |  A-------D          |  A-------D
 *    +-------------->X     +-------------->X     +-------------->Y
 *     XY_SKEW_FACTOR        XZ_SKEW_FACTOR        YZ_SKEW_FACTOR
 */
//#define SKEW_CORRECTION

#if ENABLED(SKEW_CORRECTION)
  // Input all length measurements here:
  #define XY_DIAG_AC 282.8427124746
  #define XY_DIAG_BD 282.8427124746
  #define XY_SIDE_AD 200

  // Or, set the default skew factors directly here
  // to override the above measurements:
  #define XY_SKEW_FACTOR 0.0

  //#define SKEW_CORRECTION_FOR_Z
  #if ENABLED(SKEW_CORRECTION_FOR_Z)
    #define XZ_DIAG_AC 282.8427124746
    #define XZ_DIAG_BD 282.8427124746
    #define YZ_DIAG_AC 282.8427124746
    #define YZ_DIAG_BD 282.8427124746
    #define YZ_SIDE_AD 200
    #define XZ_SKEW_FACTOR 0.0
    #define YZ_SKEW_FACTOR 0.0
  #endif

  // Enable this option for M852 to set skew at runtime
  //#define SKEW_CORRECTION_GCODE
#endif

//=============================================================================
//============================= Additional Features ===========================
//=============================================================================

// @section extras

/**
 * EEPROM
 *
 * Persistent storage to preserve configurable settings across reboots.
 *
 *   M500 - Store settings to EEPROM.
 *   M501 - Read settings from EEPROM. (i.e., Throw away unsaved changes)
 *   M502 - Revert settings to "factory" defaults. (Follow with M500 to init the EEPROM.)
 */
#define EEPROM_SETTINGS       // Persistent storage with M500 and M501
//#define DISABLE_M503        // Saves ~2700 bytes of PROGMEM. Disable for release!
#define EEPROM_CHITCHAT       // Give feedback on EEPROM commands. Disable to save PROGMEM.
#define EEPROM_BOOT_SILENT    // Keep M503 quiet and only give errors during first load
#if ENABLED(EEPROM_SETTINGS)
  //#define EEPROM_AUTO_INIT  // Init EEPROM automatically on any errors.
#endif

//
// Host Keepalive
//
// When enabled Marlin will send a busy status message to the host
// every couple of seconds when it can't accept commands.
//
//#define HOST_KEEPALIVE_FEATURE        // Disable this if your host doesn't like keepalive messages
#define DEFAULT_KEEPALIVE_INTERVAL 3  // Number of seconds between "busy" messages. Set with M113.
#define BUSY_WHILE_HEATING            // Some hosts require "busy" messages even during heating

//
// G20/G21 Inch mode support
//
//#define INCH_MODE_SUPPORT

//
// M149 Set temperature units support
//
//#define TEMPERATURE_UNITS_SUPPORT

// @section temperature

// Preheat Constants
#define PREHEAT_1_LABEL       "PLA"
#define PREHEAT_1_TEMP_HOTEND 210
#define PREHEAT_1_TEMP_BED     60
#define PREHEAT_1_FAN_SPEED   255 // Value from 0 to 255

#define PREHEAT_2_LABEL       "ABS"
#define PREHEAT_2_TEMP_HOTEND 240
#define PREHEAT_2_TEMP_BED    110
#define PREHEAT_2_FAN_SPEED   255 // Value from 0 to 255

#define PREHEAT_3_LABEL       "TPU"
#define PREHEAT_3_TEMP_HOTEND 230
#define PREHEAT_3_TEMP_BED     50
#define PREHEAT_3_FAN_SPEED     0 // Value from 0 to 255

#define PREHEAT_4_LABEL       "PETG"
#define PREHEAT_4_TEMP_HOTEND 240
#define PREHEAT_4_TEMP_BED     60
#define PREHEAT_4_FAN_SPEED     0 // Value from 0 to 255

#define PREHEAT_5_LABEL       "UBL"
#define PREHEAT_5_TEMP_HOTEND   0
#define PREHEAT_5_TEMP_BED     60
#define PREHEAT_5_FAN_SPEED     0 // Value from 0 to 255

/**
 * Nozzle Park
 *
 * Park the nozzle at the given XYZ position on idle or G27.
 *
 * The "P" parameter controls the action applied to the Z axis:
 *
 *    P0  (Default) If Z is below park Z raise the nozzle.
 *    P1  Raise the nozzle always to Z-park height.
 *    P2  Raise the nozzle by Z-park amount, limited to Z_MAX_POS.
 */
#define NOZZLE_PARK_FEATURE

#if ENABLED(NOZZLE_PARK_FEATURE)
  // Specify a park position as { X, Y, Z_raise }
  //#define NOZZLE_PARK_POINT { (X_MIN_POS + 10), (Y_MAX_POS - 10), 20 }
  #define NOZZLE_PARK_POINT { 0, (Y_MAX_POS - 10), 50 } //OPT
  //#define NOZZLE_PARK_X_ONLY          // X move only is required to park
  //#define NOZZLE_PARK_Y_ONLY          // Y move only is required to park
  #define NOZZLE_PARK_Z_RAISE_MIN   2   // (mm) Always raise Z by at least this distance
  #define NOZZLE_PARK_XY_FEEDRATE 100   // (mm/s) X and Y axes feedrate (also used for delta Z axis)
  #define NOZZLE_PARK_Z_FEEDRATE  100   // (mm/s) Z axis feedrate (not used for delta printers)
#endif

/**
 * Clean Nozzle Feature -- EXPERIMENTAL
 *
 * Adds the G12 command to perform a nozzle cleaning process.
 *
 * Parameters:
 *   P  Pattern
 *   S  Strokes / Repetitions
 *   T  Triangles (P1 only)
 *
 * Patterns:
 *   P0  Straight line (default). This process requires a sponge type material
 *       at a fixed bed location. "S" specifies strokes (i.e. back-forth motions)
 *       between the start / end points.
 *
 *   P1  Zig-zag pattern between (X0, Y0) and (X1, Y1), "T" specifies the
 *       number of zig-zag triangles to do. "S" defines the number of strokes.
 *       Zig-zags are done in whichever is the narrower dimension.
 *       For example, "G12 P1 S1 T3" will execute:
 *
 *          --
 *         |  (X0, Y1) |     /\        /\        /\     | (X1, Y1)
 *         |           |    /  \      /  \      /  \    |
 *       A |           |   /    \    /    \    /    \   |
 *         |           |  /      \  /      \  /      \  |
 *         |  (X0, Y0) | /        \/        \/        \ | (X1, Y0)
 *          --         +--------------------------------+
 *                       |________|_________|_________|
 *                           T1        T2        T3
 *
 *   P2  Circular pattern with middle at NOZZLE_CLEAN_CIRCLE_MIDDLE.
 *       "R" specifies the radius. "S" specifies the stroke count.
 *       Before starting, the nozzle moves to NOZZLE_CLEAN_START_POINT.
 *
 *   Caveats: The ending Z should be the same as starting Z.
 * Attention: EXPERIMENTAL. G-code arguments may change.
 */
//#define NOZZLE_CLEAN_FEATURE

#if ENABLED(NOZZLE_CLEAN_FEATURE)
  // Default number of pattern repetitions
  #define NOZZLE_CLEAN_STROKES  12

  // Default number of triangles
  #define NOZZLE_CLEAN_TRIANGLES  3

  // Specify positions for each tool as { { X, Y, Z }, { X, Y, Z } }
  // Dual hotend system may use { {  -20, (Y_BED_SIZE / 2), (Z_MIN_POS + 1) },  {  420, (Y_BED_SIZE / 2), (Z_MIN_POS + 1) }}
  #define NOZZLE_CLEAN_START_POINT { {  30, 30, (Z_MIN_POS + 1) } }
  #define NOZZLE_CLEAN_END_POINT   { { 100, 60, (Z_MIN_POS + 1) } }

  // Circular pattern radius
  #define NOZZLE_CLEAN_CIRCLE_RADIUS 6.5
  // Circular pattern circle fragments number
  #define NOZZLE_CLEAN_CIRCLE_FN 10
  // Middle point of circle
  #define NOZZLE_CLEAN_CIRCLE_MIDDLE NOZZLE_CLEAN_START_POINT

  // Move the nozzle to the initial position after cleaning
  #define NOZZLE_CLEAN_GOBACK

  // For a purge/clean station that's always at the gantry height (thus no Z move)
  //#define NOZZLE_CLEAN_NO_Z

  // For a purge/clean station mounted on the X axis
  //#define NOZZLE_CLEAN_NO_Y

  // Require a minimum hotend temperature for cleaning
  #define NOZZLE_CLEAN_MIN_TEMP 170
  //#define NOZZLE_CLEAN_HEATUP       // Heat up the nozzle instead of skipping wipe

  // Explicit wipe G-code script applies to a G12 with no arguments.
  //#define WIPE_SEQUENCE_COMMANDS "G1 X-17 Y25 Z10 F4000\nG1 Z1\nM114\nG1 X-17 Y25\nG1 X-17 Y95\nG1 X-17 Y25\nG1 X-17 Y95\nG1 X-17 Y25\nG1 X-17 Y95\nG1 X-17 Y25\nG1 X-17 Y95\nG1 X-17 Y25\nG1 X-17 Y95\nG1 X-17 Y25\nG1 X-17 Y95\nG1 Z15\nM400\nG0 X-10.0 Y-9.0"

#endif

/**
 * Print Job Timer
 *
 * Automatically start and stop the print job timer on M104/M109/M190.
 *
 *   M104 (hotend, no wait) - high temp = none,        low temp = stop timer
 *   M109 (hotend, wait)    - high temp = start timer, low temp = stop timer
 *   M190 (bed, wait)       - high temp = start timer, low temp = none
 *
 * The timer can also be controlled with the following commands:
 *
 *   M75 - Start the print job timer
 *   M76 - Pause the print job timer
 *   M77 - Stop the print job timer
 */
#define PRINTJOB_TIMER_AUTOSTART

/**
 * Print Counter
 *
 * Track statistical data such as:
 *
 *  - Total print jobs
 *  - Total successful print jobs
 *  - Total failed print jobs
 *  - Total time printing
 *
 * View the current statistics with M78.
 */
//#define PRINTCOUNTER

/**
 * Password
 *
 * Set a numerical password for the printer which can be requested:
 *
 *  - When the printer boots up
 *  - Upon opening the 'Print from Media' Menu
 *  - When SD printing is completed or aborted
 *
 * The following G-codes can be used:
 *
 *  M510 - Lock Printer. Blocks all commands except M511.
 *  M511 - Unlock Printer.
 *  M512 - Set, Change and Remove Password.
 *
 * If you forget the password and get locked out you'll need to re-flash
 * the firmware with the feature disabled, reset EEPROM, and (optionally)
 * re-flash the firmware again with this feature enabled.
 */
//#define PASSWORD_FEATURE
#if ENABLED(PASSWORD_FEATURE)
  #define PASSWORD_LENGTH 4                 // (#) Number of digits (1-9). 3 or 4 is recommended
  #define PASSWORD_ON_STARTUP
  #define PASSWORD_UNLOCK_GCODE             // Unlock with the M511 P<password> command. Disable to prevent brute-force attack.
  #define PASSWORD_CHANGE_GCODE             // Change the password with M512 P<old> S<new>.
  //#define PASSWORD_ON_SD_PRINT_MENU       // This does not prevent gcodes from running
  //#define PASSWORD_AFTER_SD_PRINT_END
  //#define PASSWORD_AFTER_SD_PRINT_ABORT
  //#include "Configuration_Secure.h"       // External file with PASSWORD_DEFAULT_VALUE
#endif

//=============================================================================
//============================= LCD and SD support ============================
//=============================================================================

// @section lcd

/**
 * LCD LANGUAGE
 *
 * Select the language to display on the LCD. These languages are available:
 *
 *   en, an, bg, ca, cz, da, de, el, el_gr, es, eu, fi, fr, gl, hr, hu, it,
 *   jp_kana, ko_KR, nl, pl, pt, pt_br, ro, ru, sk, tr, uk, vi, zh_CN, zh_TW, test
 *
 * :{ 'en':'English', 'an':'Aragonese', 'bg':'Bulgarian', 'ca':'Catalan', 'cz':'Czech', 'da':'Danish', 'de':'German', 'el':'Greek', 'el_gr':'Greek (Greece)', 'es':'Spanish', 'eu':'Basque-Euskera', 'fi':'Finnish', 'fr':'French', 'gl':'Galician', 'hr':'Croatian', 'hu':'Hungarian', 'it':'Italian', 'jp_kana':'Japanese', 'ko_KR':'Korean (South Korea)', 'nl':'Dutch', 'pl':'Polish', 'pt':'Portuguese', 'pt_br':'Portuguese (Brazilian)', 'ro':'Romanian', 'ru':'Russian', 'sk':'Slovak', 'tr':'Turkish', 'uk':'Ukrainian', 'vi':'Vietnamese', 'zh_CN':'Chinese (Simplified)', 'zh_TW':'Chinese (Traditional)', 'test':'TEST' }
 */
#define LCD_LANGUAGE en

/**
 * LCD Character Set
 *
 * Note: This option is NOT applicable to Graphical Displays.
 *
 * All character-based LCDs provide ASCII plus one of these
 * language extensions:
 *
 *  - JAPANESE ... the most common
 *  - WESTERN  ... with more accented characters
 *  - CYRILLIC ... for the Russian language
 *
 * To determine the language extension installed on your controller:
 *
 *  - Compile and upload with LCD_LANGUAGE set to 'test'
 *  - Click the controller to view the LCD menu
 *  - The LCD will display Japanese, Western, or Cyrillic text
 *
 * See https://marlinfw.org/docs/development/lcd_language.html
 *
 * :['JAPANESE', 'WESTERN', 'CYRILLIC']
 */
#define DISPLAY_CHARSET_HD44780 WESTERN

/**
 * Info Screen Style (0:Classic, 1:Průša)
 *
 * :[0:'Classic', 1:'Průša']
 */
#define LCD_INFO_SCREEN_STYLE 0

/**
 * SD CARD
 *
 * SD Card support is disabled by default. If your controller has an SD slot,
 * you must uncomment the following option or it won't work.
 */
#define SDSUPPORT

/**
 * SD CARD: SPI SPEED
 *
 * Enable one of the following items for a slower SPI transfer speed.
 * This may be required to resolve "volume init" errors.
 */
//#define SPI_SPEED SPI_HALF_SPEED
//#define SPI_SPEED SPI_QUARTER_SPEED
//#define SPI_SPEED SPI_EIGHTH_SPEED

/**
 * SD CARD: ENABLE CRC
 *
 * Use CRC checks and retries on the SD communication.
 */
//#define SD_CHECK_AND_RETRY

/**
 * LCD Menu Items
 *
 * Disable all menus and only display the Status Screen, or
 * just remove some extraneous menu items to recover space.
 */
//#define NO_LCD_MENUS
//#define SLIM_LCD_MENUS

//
// ENCODER SETTINGS
//
// This option overrides the default number of encoder pulses needed to
// produce one step. Should be increased for high-resolution encoders.
//
//#define ENCODER_PULSES_PER_STEP 4

//
// Use this option to override the number of step signals required to
// move between next/prev menu items.
//
//#define ENCODER_STEPS_PER_MENU_ITEM 1

/**
 * Encoder Direction Options
 *
 * Test your encoder's behavior first with both options disabled.
 *
 *  Reversed Value Edit and Menu Nav? Enable REVERSE_ENCODER_DIRECTION.
 *  Reversed Menu Navigation only?    Enable REVERSE_MENU_DIRECTION.
 *  Reversed Value Editing only?      Enable BOTH options.
 */

//
// This option reverses the encoder direction everywhere.
//
//  Set this option if CLOCKWISE causes values to DECREASE
//
//#define REVERSE_ENCODER_DIRECTION

//
// This option reverses the encoder direction for navigating LCD menus.
//
//  If CLOCKWISE normally moves DOWN this makes it go UP.
//  If CLOCKWISE normally moves UP this makes it go DOWN.
//
//#define REVERSE_MENU_DIRECTION

//
// This option reverses the encoder direction for Select Screen.
//
//  If CLOCKWISE normally moves LEFT this makes it go RIGHT.
//  If CLOCKWISE normally moves RIGHT this makes it go LEFT.
//
//#define REVERSE_SELECT_DIRECTION

//
// Individual Axis Homing
//
// Add individual axis homing items (Home X, Home Y, and Home Z) to the LCD menu.
//
//#define INDIVIDUAL_AXIS_HOMING_MENU

//
// SPEAKER/BUZZER
//
// If you have a speaker that can produce tones, enable it here.
// By default Marlin assumes you have a buzzer with a fixed frequency.
//
//#define SPEAKER

//
// The duration and frequency for the UI feedback sound.
// Set these to 0 to disable audio feedback in the LCD menus.
//
// Note: Test audio output with the G-Code:
//  M300 S<frequency Hz> P<duration ms>
//
//#define LCD_FEEDBACK_FREQUENCY_DURATION_MS 2
//#define LCD_FEEDBACK_FREQUENCY_HZ 5000

//=============================================================================
//======================== LCD / Controller Selection =========================
//========================   (Character-based LCDs)   =========================
//=============================================================================

//
// RepRapDiscount Smart Controller.
// https://reprap.org/wiki/RepRapDiscount_Smart_Controller
//
// Note: Usually sold with a white PCB.
//
//#define REPRAP_DISCOUNT_SMART_CONTROLLER

//
// Original RADDS LCD Display+Encoder+SDCardReader
// http://doku.radds.org/dokumentation/lcd-display/
//
//#define RADDS_DISPLAY

//
// ULTIMAKER Controller.
//
//#define ULTIMAKERCONTROLLER

//
// ULTIPANEL as seen on Thingiverse.
//
//#define ULTIPANEL

//
// PanelOne from T3P3 (via RAMPS 1.4 AUX2/AUX3)
// https://reprap.org/wiki/PanelOne
//
//#define PANEL_ONE

//
// GADGETS3D G3D LCD/SD Controller
// https://reprap.org/wiki/RAMPS_1.3/1.4_GADGETS3D_Shield_with_Panel
//
// Note: Usually sold with a blue PCB.
//
//#define G3D_PANEL

//
// RigidBot Panel V1.0
// http://www.inventapart.com/
//
//#define RIGIDBOT_PANEL

//
// Makeboard 3D Printer Parts 3D Printer Mini Display 1602 Mini Controller
// https://www.aliexpress.com/item/32765887917.html
//
//#define MAKEBOARD_MINI_2_LINE_DISPLAY_1602

//
// ANET and Tronxy 20x4 Controller
//
//#define ZONESTAR_LCD            // Requires ADC_KEYPAD_PIN to be assigned to an analog pin.
                                  // This LCD is known to be susceptible to electrical interference
                                  // which scrambles the display.  Pressing any button clears it up.
                                  // This is a LCD2004 display with 5 analog buttons.

//
// Generic 16x2, 16x4, 20x2, or 20x4 character-based LCD.
//
//#define ULTRA_LCD

//=============================================================================
//======================== LCD / Controller Selection =========================
//=====================   (I2C and Shift-Register LCDs)   =====================
//=============================================================================

//
// CONTROLLER TYPE: I2C
//
// Note: These controllers require the installation of Arduino's LiquidCrystal_I2C
// library. For more info: https://github.com/kiyoshigawa/LiquidCrystal_I2C
//

//
// Elefu RA Board Control Panel
// http://www.elefu.com/index.php?route=product/product&product_id=53
//
//#define RA_CONTROL_PANEL

//
// Sainsmart (YwRobot) LCD Displays
//
// These require F.Malpartida's LiquidCrystal_I2C library
// https://bitbucket.org/fmalpartida/new-liquidcrystal/wiki/Home
//
//#define LCD_SAINSMART_I2C_1602
//#define LCD_SAINSMART_I2C_2004

//
// Generic LCM1602 LCD adapter
//
//#define LCM1602

//
// PANELOLU2 LCD with status LEDs,
// separate encoder and click inputs.
//
// Note: This controller requires Arduino's LiquidTWI2 library v1.2.3 or later.
// For more info: https://github.com/lincomatic/LiquidTWI2
//
// Note: The PANELOLU2 encoder click input can either be directly connected to
// a pin (if BTN_ENC defined to != -1) or read through I2C (when BTN_ENC == -1).
//
//#define LCD_I2C_PANELOLU2

//
// Panucatt VIKI LCD with status LEDs,
// integrated click & L/R/U/D buttons, separate encoder inputs.
//
//#define LCD_I2C_VIKI

//
// CONTROLLER TYPE: Shift register panels
//

//
// 2-wire Non-latching LCD SR from https://goo.gl/aJJ4sH
// LCD configuration: https://reprap.org/wiki/SAV_3D_LCD
//
//#define SAV_3DLCD

//
// 3-wire SR LCD with strobe using 74HC4094
// https://github.com/mikeshub/SailfishLCD
// Uses the code directly from Sailfish
//
//#define FF_INTERFACEBOARD

//
// TFT GLCD Panel with Marlin UI
// Panel connected to main board by SPI or I2C interface.
// See https://github.com/Serhiy-K/TFTGLCDAdapter
//
//#define TFTGLCD_PANEL_SPI
//#define TFTGLCD_PANEL_I2C

//=============================================================================
//=======================   LCD / Controller Selection  =======================
//=========================      (Graphical LCDs)      ========================
//=============================================================================

//
// CONTROLLER TYPE: Graphical 128x64 (DOGM)
//
// IMPORTANT: The U8glib library is required for Graphical Display!
//            https://github.com/olikraus/U8glib_Arduino
//
// NOTE: If the LCD is unresponsive you may need to reverse the plugs.
//

//
// RepRapDiscount FULL GRAPHIC Smart Controller
// https://reprap.org/wiki/RepRapDiscount_Full_Graphic_Smart_Controller
//
//#define REPRAP_DISCOUNT_FULL_GRAPHIC_SMART_CONTROLLER

//
// ReprapWorld Graphical LCD
// https://reprapworld.com/?products_details&products_id/1218
//
//#define REPRAPWORLD_GRAPHICAL_LCD

//
// Activate one of these if you have a Panucatt Devices
// Viki 2.0 or mini Viki with Graphic LCD
// https://www.panucatt.com
//
//#define VIKI2
//#define miniVIKI

//
// MakerLab Mini Panel with graphic
// controller and SD support - https://reprap.org/wiki/Mini_panel
//
//#define MINIPANEL

//
// MaKr3d Makr-Panel with graphic controller and SD support.
// https://reprap.org/wiki/MaKr3d_MaKrPanel
//
//#define MAKRPANEL

//
// Adafruit ST7565 Full Graphic Controller.
// https://github.com/eboston/Adafruit-ST7565-Full-Graphic-Controller/
//
//#define ELB_FULL_GRAPHIC_CONTROLLER

//
// BQ LCD Smart Controller shipped by
// default with the BQ Hephestos 2 and Witbox 2.
//
//#define BQ_LCD_SMART_CONTROLLER

//
// Cartesio UI
// http://mauk.cc/webshop/cartesio-shop/electronics/user-interface
//
//#define CARTESIO_UI

//
// LCD for Melzi Card with Graphical LCD
//
//#define LCD_FOR_MELZI

//
// Original Ulticontroller from Ultimaker 2 printer with SSD1309 I2C display and encoder
// https://github.com/Ultimaker/Ultimaker2/tree/master/1249_Ulticontroller_Board_(x1)
//
//#define ULTI_CONTROLLER

//
// MKS MINI12864 with graphic controller and SD support
// https://reprap.org/wiki/MKS_MINI_12864
//
//#define MKS_MINI_12864

//
// MKS LCD12864A/B with graphic controller and SD support. Follows MKS_MINI_12864 pinout.
// https://www.aliexpress.com/item/33018110072.html
//
//#define MKS_LCD12864

//
// FYSETC variant of the MINI12864 graphic controller with SD support
// https://wiki.fysetc.com/Mini12864_Panel/
//
//#define FYSETC_MINI_12864_X_X    // Type C/D/E/F. No tunable RGB Backlight by default
//#define FYSETC_MINI_12864_1_2    // Type C/D/E/F. Simple RGB Backlight (always on)
//#define FYSETC_MINI_12864_2_0    // Type A/B. Discreet RGB Backlight
//#define FYSETC_MINI_12864_2_1    // Type A/B. NeoPixel RGB Backlight
//#define FYSETC_GENERIC_12864_1_1 // Larger display with basic ON/OFF backlight.

//
// Factory display for Creality CR-10
// https://www.aliexpress.com/item/32833148327.html
//
// This is RAMPS-compatible using a single 10-pin connector.
// (For CR-10 owners who want to replace the Melzi Creality board but retain the display)
//
//#define CR10_STOCKDISPLAY

//
// Ender-2 OEM display, a variant of the MKS_MINI_12864
//
//#define ENDER2_STOCKDISPLAY

//
// ANET and Tronxy Graphical Controller
//
// Anet 128x64 full graphics lcd with rotary encoder as used on Anet A6
// A clone of the RepRapDiscount full graphics display but with
// different pins/wiring (see pins_ANET_10.h). Enable one of these.
//
//#define ANET_FULL_GRAPHICS_LCD
//#define ANET_FULL_GRAPHICS_LCD_ALT_WIRING

//
// AZSMZ 12864 LCD with SD
// https://www.aliexpress.com/item/32837222770.html
//
//#define AZSMZ_12864

//
// Silvergate GLCD controller
// https://github.com/android444/Silvergate
//
//#define SILVER_GATE_GLCD_CONTROLLER

//=============================================================================
//==============================  OLED Displays  ==============================
//=============================================================================

//
// SSD1306 OLED full graphics generic display
//
//#define U8GLIB_SSD1306

//
// SAV OLEd LCD module support using either SSD1306 or SH1106 based LCD modules
//
//#define SAV_3DGLCD
#if ENABLED(SAV_3DGLCD)
  #define U8GLIB_SSD1306
  //#define U8GLIB_SH1106
#endif

//
// TinyBoy2 128x64 OLED / Encoder Panel
//
//#define OLED_PANEL_TINYBOY2

//
// MKS OLED 1.3" 128×64 FULL GRAPHICS CONTROLLER
// https://reprap.org/wiki/MKS_12864OLED
//
// Tiny, but very sharp OLED display
//
//#define MKS_12864OLED          // Uses the SH1106 controller (default)
//#define MKS_12864OLED_SSD1306  // Uses the SSD1306 controller

//
// Zonestar OLED 128×64 FULL GRAPHICS CONTROLLER
//
//#define ZONESTAR_12864LCD           // Graphical (DOGM) with ST7920 controller
//#define ZONESTAR_12864OLED          // 1.3" OLED with SH1106 controller (default)
//#define ZONESTAR_12864OLED_SSD1306  // 0.96" OLED with SSD1306 controller

//
// Einstart S OLED SSD1306
//
//#define U8GLIB_SH1106_EINSTART

//
// Overlord OLED display/controller with i2c buzzer and LEDs
//
//#define OVERLORD_OLED

//
// FYSETC OLED 2.42" 128×64 FULL GRAPHICS CONTROLLER with WS2812 RGB
// Where to find : https://www.aliexpress.com/item/4000345255731.html
//#define FYSETC_242_OLED_12864   // Uses the SSD1309 controller

//=============================================================================
//========================== Extensible UI Displays ===========================
//=============================================================================

//
// DGUS Touch Display with DWIN OS. (Choose one.)
// ORIGIN : https://www.aliexpress.com/item/32993409517.html
// FYSETC : https://www.aliexpress.com/item/32961471929.html
//
//#define DGUS_LCD_UI_ORIGIN
//#define DGUS_LCD_UI_FYSETC
//#define DGUS_LCD_UI_HIPRECY

//
// Touch-screen LCD for Malyan M200/M300 printers
//
//#define MALYAN_LCD
#if ENABLED(MALYAN_LCD)
  #define LCD_SERIAL_PORT 1  // Default is 1 for Malyan M200
#endif

//
// Touch UI for FTDI EVE (FT800/FT810) displays
// See Configuration_adv.h for all configuration options.
//
//#define TOUCH_UI_FTDI_EVE

//
// Touch-screen LCD for Anycubic printers
//
//#define ANYCUBIC_LCD_I3MEGA
//#define ANYCUBIC_LCD_CHIRON
#if EITHER(ANYCUBIC_LCD_I3MEGA, ANYCUBIC_LCD_CHIRON)
  #define LCD_SERIAL_PORT 3  // Default is 3 for Anycubic
  //#define ANYCUBIC_LCD_DEBUG
#endif

//
// Third-party or vendor-customized controller interfaces.
// Sources should be installed in 'src/lcd/extui'.
//
//#define EXTENSIBLE_UI

#if ENABLED(EXTENSIBLE_UI)
  //#define EXTUI_LOCAL_BEEPER // Enables use of local Beeper pin with external display
#endif

//=============================================================================
//=============================== Graphical TFTs ==============================
//=============================================================================

/**
 * TFT Type - Select your Display type
 *
 * Available options are:
 *   MKS_TS35_V2_0,
 *   MKS_ROBIN_TFT24, MKS_ROBIN_TFT28, MKS_ROBIN_TFT32, MKS_ROBIN_TFT35,
 *   MKS_ROBIN_TFT43, MKS_ROBIN_TFT_V1_1R
 *   TFT_TRONXY_X5SA, ANYCUBIC_TFT35, LONGER_LK_TFT28
 *   TFT_GENERIC
 *
 * For TFT_GENERIC, you need to configure these 3 options:
 *   Driver:     TFT_DRIVER
 *               Current Drivers are: AUTO, ST7735, ST7789, ST7796, R61505, ILI9328, ILI9341, ILI9488
 *   Resolution: TFT_WIDTH and TFT_HEIGHT
 *   Interface:  TFT_INTERFACE_FSMC or TFT_INTERFACE_SPI
 */

//
// 480x320, 3.5", SPI Display From MKS
// Normally used in MKS Robin Nano V2
//
//#define MKS_TS35_V2_0

//
// 320x240, 2.4", FSMC Display From MKS
// Normally used in MKS Robin Nano V1.2
//
//#define MKS_ROBIN_TFT24

//
// 320x240, 2.8", FSMC Display From MKS
// Normally used in MKS Robin Nano V1.2
//
//#define MKS_ROBIN_TFT28 //Define on QQS_Config

//
// 320x240, 3.2", FSMC Display From MKS
// Normally used in MKS Robin Nano V1.2
//
//#define MKS_ROBIN_TFT32 //Define on QQS_Config

//
// 480x320, 3.5", FSMC Display From MKS
// Normally used in MKS Robin Nano V1.2
//
//#define MKS_ROBIN_TFT35

//
// 480x272, 4.3", FSMC Display From MKS
//
//#define MKS_ROBIN_TFT43

//
// 320x240, 3.2", FSMC Display From MKS
// Normally used in MKS Robin
//
//#define MKS_ROBIN_TFT_V1_1R

//
// 480x320, 3.5", FSMC Stock Display from TronxXY
//
//#define TFT_TRONXY_X5SA

//
// 480x320, 3.5", FSMC Stock Display from AnyCubic
//
//#define ANYCUBIC_TFT35

//
// 320x240, 2.8", FSMC Stock Display from Longer/Alfawise
//
//#define LONGER_LK_TFT28

//
// Generic TFT with detailed options
//
//#define TFT_GENERIC
#if ENABLED(TFT_GENERIC)
  // :[ 'AUTO', 'ST7735', 'ST7789', 'ST7796', 'R61505', 'ILI9328', 'ILI9341', 'ILI9488' ]
  #define TFT_DRIVER AUTO

  // Interface. Enable one of the following options:
  //#define TFT_INTERFACE_FSMC
  //#define TFT_INTERFACE_SPI

  // TFT Resolution. Enable one of the following options:
  //#define TFT_RES_320x240
  //#define TFT_RES_480x272
  //#define TFT_RES_480x320
#endif

/**
 * TFT UI - User Interface Selection. Enable one of the following options:
 *
 *   TFT_CLASSIC_UI - Emulated DOGM - 128x64 Upscaled
 *   TFT_COLOR_UI   - Marlin Default Menus, Touch Friendly, using full TFT capabilities
 *   TFT_LVGL_UI    - A Modern UI using LVGL
 *
 *   For LVGL_UI also copy the 'assets' folder from the build directory to the
 *   root of your SD card, together with the compiled firmware.
 */
//Define on QQS_Config
//#define TFT_CLASSIC_UI
//#define TFT_COLOR_UI
//#define TFT_LVGL_UI

/**
 * TFT Rotation. Set to one of the following values:
 *
 *   TFT_ROTATE_90,  TFT_ROTATE_90_MIRROR_X,  TFT_ROTATE_90_MIRROR_Y,
 *   TFT_ROTATE_180, TFT_ROTATE_180_MIRROR_X, TFT_ROTATE_180_MIRROR_Y,
 *   TFT_ROTATE_270, TFT_ROTATE_270_MIRROR_X, TFT_ROTATE_270_MIRROR_Y,
 *   TFT_MIRROR_X, TFT_MIRROR_Y, TFT_NO_ROTATION
 */
//#define TFT_ROTATION TFT_NO_ROTATION

//=============================================================================
//============================  Other Controllers  ============================
//=============================================================================

//
// Ender-3 v2 OEM display. A DWIN display with Rotary Encoder.
//
//#define DWIN_CREALITY_LCD

//
// MarlinUI for Creality's DWIN display (and others)
//
//#define DWIN_MARLINUI_PORTRAIT
//#define DWIN_MARLINUI_LANDSCAPE

//
// ADS7843/XPT2046 ADC Touchscreen such as ILI9341 2.8
//
#define TOUCH_SCREEN  //Disable when using LVGL
#if ENABLED(TOUCH_SCREEN)
  #define BUTTON_DELAY_EDIT  50 // (ms) Button repeat delay for edit screens
  #define BUTTON_DELAY_MENU 250 // (ms) Button repeat delay for menus

  #define TOUCH_SCREEN_CALIBRATION //or (M995) 

  // QQS-Pro use MKS Robin TFT v2.0
  #define TOUCH_CALIBRATION_X 12033
  #define TOUCH_CALIBRATION_Y -9047
  #define TOUCH_OFFSET_X        -30
  #define TOUCH_OFFSET_Y        254
  //#define XPT2046_X_CALIBRATION   12033
  //#define XPT2046_Y_CALIBRATION  -9047
  //#define XPT2046_X_OFFSET       -301
  //#define XPT2046_Y_OFFSET        254
  #if ENABLED(TFT_COLOR_UI)
    //#define SINGLE_TOUCH_NAVIGATION
  #endif
#endif

//
// RepRapWorld REPRAPWORLD_KEYPAD v1.1
// https://reprapworld.com/products/electronics/ramps/keypad_v1_0_fully_assembled/
//
//#define REPRAPWORLD_KEYPAD
//#define REPRAPWORLD_KEYPAD_MOVE_STEP 10.0 // (mm) Distance to move per key-press

//=============================================================================
//=============================== Extra Features ==============================
//=============================================================================

// @section extras

// Set number of user-controlled fans. Disable to use all board-defined fans.
// :[1,2,3,4,5,6,7,8]
//#define NUM_M106_FANS 1

// Increase the FAN PWM frequency. Removes the PWM noise but increases heating in the FET/Arduino
//#define FAST_PWM_FAN

// Use software PWM to drive the fan, as for the heaters. This uses a very low frequency
// which is not as annoying as with the hardware PWM. On the other hand, if this frequency
// is too low, you should also increment SOFT_PWM_SCALE.
//#define FAN_SOFT_PWM

// Incrementing this by 1 will double the software PWM frequency,
// affecting heaters, and the fan if FAN_SOFT_PWM is enabled.
// However, control resolution will be halved for each increment;
// at zero value, there are 128 effective control positions.
// :[0,1,2,3,4,5,6,7]
#define SOFT_PWM_SCALE 0

// If SOFT_PWM_SCALE is set to a value higher than 0, dithering can
// be used to mitigate the associated resolution loss. If enabled,
// some of the PWM cycles are stretched so on average the desired
// duty cycle is attained.
//#define SOFT_PWM_DITHER

// Temperature status LEDs that display the hotend and bed temperature.
// If all hotends, bed temperature, and target temperature are under 54C
// then the BLUE led is on. Otherwise the RED led is on. (1C hysteresis)
//#define TEMP_STAT_LEDS

// Support for the BariCUDA Paste Extruder
//#define BARICUDA

// Support for BlinkM/CyzRgb
//#define BLINKM

// Support for PCA9632 PWM LED driver
//#define PCA9632

// Support for PCA9533 PWM LED driver
//#define PCA9533

/**
 * RGB LED / LED Strip Control
 *
 * Enable support for an RGB LED connected to 5V digital pins, or
 * an RGB Strip connected to MOSFETs controlled by digital pins.
 *
 * Adds the M150 command to set the LED (or LED strip) color.
 * If pins are PWM capable (e.g., 4, 5, 6, 11) then a range of
 * luminance values can be set from 0 to 255.
 * For NeoPixel LED an overall brightness parameter is also available.
 *
 * *** CAUTION ***
 *  LED Strips require a MOSFET Chip between PWM lines and LEDs,
 *  as the Arduino cannot handle the current the LEDs will require.
 *  Failure to follow this precaution can destroy your Arduino!
 *  NOTE: A separate 5V power supply is required! The NeoPixel LED needs
 *  more current than the Arduino 5V linear regulator can produce.
 * *** CAUTION ***
 *
 * LED Type. Enable only one of the following two options.
 */
//#define RGB_LED
//#define RGBW_LED

#if EITHER(RGB_LED, RGBW_LED)
  //#define RGB_LED_R_PIN 34
  //#define RGB_LED_G_PIN 43
  //#define RGB_LED_B_PIN 35
  //#define RGB_LED_W_PIN -1
#endif

// Support for Adafruit NeoPixel LED driver
//#define NEOPIXEL_LED  //Define on QQS_Config
#if ENABLED(NEOPIXEL_LED)
  #define NEOPIXEL_TYPE   NEO_GRB // NEO_GRBW / NEO_GRB - four/three channel driver type (defined in Adafruit_NeoPixel.h)
  //#define NEOPIXEL_PIN    LED_PWM       // LED driving pin
  //#define NEOPIXEL2_TYPE NEOPIXEL_TYPE
  //#define NEOPIXEL2_PIN      5
  #define NEOPIXEL_PIXELS     12   // Number of LEDs in the strip, larger of 2 strips if 2 neopixel strips are used
  #define NEOPIXEL_IS_SEQUENTIAL   // Sequential display for temperature change - LED by LED. Disable to change all LEDs at once.
  #define NEOPIXEL_BRIGHTNESS 127  // Initial brightness (0-255)
  //#define NEOPIXEL_STARTUP_TEST  // Cycle through colors at startup

  // Support for second Adafruit NeoPixel LED driver controlled with M150 S1 ...
  //#define NEOPIXEL2_SEPARATE
  #if ENABLED(NEOPIXEL2_SEPARATE)
    #define NEOPIXEL2_PIXELS      15  // Number of LEDs in the second strip
    #define NEOPIXEL2_BRIGHTNESS 127  // Initial brightness (0-255)
    #define NEOPIXEL2_STARTUP_TEST    // Cycle through colors at startup
  #else
    //#define NEOPIXEL2_INSERIES      // Default behavior is NeoPixel 2 in parallel
  #endif

  // Use a single NeoPixel LED for static (background) lighting
  //#define NEOPIXEL_BKGD_LED_INDEX  0               // Index of the LED to use
  //#define NEOPIXEL_BKGD_COLOR { 255, 255, 255, 0 } // R, G, B, W
#endif

/**
 * Printer Event LEDs
 *
 * During printing, the LEDs will reflect the printer status:
 *
 *  - Gradually change from blue to violet as the heated bed gets to target temp
 *  - Gradually change from violet to red as the hotend gets to temperature
 *  - Change to white to illuminate work surface
 *  - Change to green once print has finished
 *  - Turn off after the print has finished and the user has pushed a button
 */
#if ANY(BLINKM, RGB_LED, RGBW_LED, PCA9632, PCA9533, NEOPIXEL_LED)
  #define PRINTER_EVENT_LEDS
#endif

/**
 * Number of servos
 *
 * For some servo-related options NUM_SERVOS will be set automatically.
 * Set this manually if there are extra servos needing manual control.
 * Set to 0 to turn off servo support.
 */
//#define NUM_SERVOS 3 // Servo index starts with 0 for M280 command

// (ms) Delay  before the next move will start, to give the servo time to reach its target angle.
// 300ms is a good value but you can try less delay.
// If the servo can't reach the requested position, increase it.
#define SERVO_DELAY { 300 }

// Only power servos during movement, otherwise leave off to prevent jitter
//#define DEACTIVATE_SERVOS_AFTER_MOVE

// Edit servo angles with M281 and save to EEPROM with M500
//#define EDITABLE_SERVO_ANGLES<|MERGE_RESOLUTION|>--- conflicted
+++ resolved
@@ -1508,21 +1508,17 @@
  * these options to restore the prior leveling state or to always enable
  * leveling immediately after G28.
  */
-<<<<<<< HEAD
 #define RESTORE_LEVELING_AFTER_G28
-=======
-//#define RESTORE_LEVELING_AFTER_G28
-//#define ENABLE_LEVELING_AFTER_G28
+#define ENABLE_LEVELING_AFTER_G28
 
 /**
  * Auto-leveling needs preheating
  */
-//#define PREHEAT_BEFORE_LEVELING
+#define PREHEAT_BEFORE_LEVELING
 #if ENABLED(PREHEAT_BEFORE_LEVELING)
-  #define LEVELING_NOZZLE_TEMP 120   // (°C) Only applies to E0 at this time
-  #define LEVELING_BED_TEMP     50
-#endif
->>>>>>> 777c50a1
+  //#define LEVELING_NOZZLE_TEMP 120   // (°C) Only applies to E0 at this time
+  #define LEVELING_BED_TEMP     60
+#endif
 
 /**
  * Enable detailed logging of G28, G29, M48, etc.
@@ -1683,14 +1679,9 @@
   #define Z_SAFE_HOMING_Y_POINT Y_CENTER  // Y point for Z homing
 #endif
 
-<<<<<<< HEAD
-// Delta only homes to Z
-//#define HOMING_FEEDRATE_XY (50*60)
-#define HOMING_FEEDRATE_Z  (100*60)   //6000
-=======
 // Homing speeds (mm/min)
-#define HOMING_FEEDRATE_MM_M { (50*60), (50*60), (4*60) }
->>>>>>> 777c50a1
+//#define HOMING_FEEDRATE_Z  (100*60)   //6000
+#define HOMING_FEEDRATE_MM_M { (100*60), (100*60), (100*60) }
 
 // Validate that endstops are triggered on homing moves
 #define VALIDATE_HOMING_ENDSTOPS
