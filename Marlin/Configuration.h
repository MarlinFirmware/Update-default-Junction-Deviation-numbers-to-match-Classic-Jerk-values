--- conflicted
+++ resolved
@@ -1008,26 +1008,6 @@
 #define PREHEAT_2_TEMP_BED    100
 #define PREHEAT_2_FAN_SPEED     0 // Value from 0 to 255
 
-<<<<<<< HEAD
-//
-// Nozzle Park -- EXPERIMENTAL
-//
-// When enabled allows the user to define a special XYZ position, inside the
-// machine's topology, to park the nozzle when idle or when receiving the G27
-// command.
-//
-// The "P" paramenter controls what is the action applied to the Z axis:
-//    P0: (Default) If current Z-pos is lower than Z-park then the nozzle will
-//        be raised to reach Z-park height.
-//
-//    P1: No matter the current Z-pos, the nozzle will be raised/lowered to
-//        reach Z-park height.
-//
-//    P2: The nozzle height will be raised by Z-park amount but never going over
-//        the machine's limit of Z_MAX_POS.
-//
-#define NOZZLE_PARK_FEATURE
-=======
 /**
  * Nozzle Park -- EXPERIMENTAL
  *
@@ -1039,8 +1019,7 @@
  *    P1  Raise the nozzle always to Z-park height.
  *    P2  Raise the nozzle by Z-park amount, limited to Z_MAX_POS.
  */
-//#define NOZZLE_PARK_FEATURE
->>>>>>> bef9791e
+#define NOZZLE_PARK_FEATURE
 
 #if ENABLED(NOZZLE_PARK_FEATURE)
   // Specify a park position as { X, Y, Z }
@@ -1126,19 +1105,6 @@
  */
 #define PRINTJOB_TIMER_AUTOSTART
 
-<<<<<<< HEAD
-//
-// Print Counter
-//
-// When enabled Marlin will keep track of some print statistical data such as:
-//  - Total print jobs
-//  - Total successful print jobs
-//  - Total failed print jobs
-//  - Total time printing
-//
-// This information can be viewed by the M78 command.
-#define PRINTCOUNTER
-=======
 /**
  * Print Counter
  *
@@ -1151,8 +1117,7 @@
  *
  * View the current statistics with M78.
  */
-//#define PRINTCOUNTER
->>>>>>> bef9791e
+#define PRINTCOUNTER
 
 //=============================================================================
 //============================= LCD and SD support ============================
