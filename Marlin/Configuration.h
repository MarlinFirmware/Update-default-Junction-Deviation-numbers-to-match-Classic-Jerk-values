/**
 * Marlin 3D Printer Firmware
 * Copyright (c) 2019 MarlinFirmware [https://github.com/MarlinFirmware/Marlin]
 *
 * Based on Sprinter and grbl.
 * Copyright (c) 2011 Camiel Gubbels / Erik van der Zalm
 *
 * This program is free software: you can redistribute it and/or modify
 * it under the terms of the GNU General Public License as published by
 * the Free Software Foundation, either version 3 of the License, or
 * (at your option) any later version.
 *
 * This program is distributed in the hope that it will be useful,
 * but WITHOUT ANY WARRANTY; without even the implied warranty of
 * MERCHANTABILITY or FITNESS FOR A PARTICULAR PURPOSE.  See the
 * GNU General Public License for more details.
 *
 * You should have received a copy of the GNU General Public License
 * along with this program.  If not, see <http://www.gnu.org/licenses/>.
 *
 */
#pragma once

/**
 * Configuration.h
 *
 * Basic settings such as:
 *
 * - Type of electronics
 * - Type of temperature sensor
 * - Printer geometry
 * - Endstop configuration
 * - LCD controller
 * - Extra features
 *
 * Advanced settings can be found in Configuration_adv.h
 *
 */
#define CONFIGURATION_H_VERSION 020000

//===========================================================================
//============================= Getting Started =============================
//===========================================================================

/**
 * Here are some standard links for getting your machine calibrated:
 *
 * http://reprap.org/wiki/Calibration
 * http://youtu.be/wAL9d7FgInk
 * http://calculator.josefprusa.cz
 * http://reprap.org/wiki/Triffid_Hunter%27s_Calibration_Guide
 * http://www.thingiverse.com/thing:5573
 * https://sites.google.com/site/repraplogphase/calibration-of-your-reprap
 * http://www.thingiverse.com/thing:298812
 */

//===========================================================================
//============================= DELTA Printer ===============================
//===========================================================================
// For a Delta printer start with one of the configuration files in the
// config/examples/delta directory and customize for your machine.
//

//===========================================================================
//============================= SCARA Printer ===============================
//===========================================================================
// For a SCARA printer start with the configuration files in
// config/examples/SCARA and customize for your machine.
//

// @section info

// Author info of this build printed to the host during boot and M115
#define STRING_CONFIG_H_AUTHOR "(Fred, E12 SKR)" // Who made the changes.
//#define CUSTOM_VERSION_FILE Version.h // Path from the root directory (no quotes)

/**
 * *** VENDORS PLEASE READ ***
 *
 * Marlin allows you to add a custom boot image for Graphical LCDs.
 * With this option Marlin will first show your custom screen followed
 * by the standard Marlin logo with version number and web URL.
 *
 * We encourage you to take advantage of this new feature and we also
 * respectfully request that you retain the unmodified Marlin boot screen.
 */

// Show the Marlin bootscreen on startup. ** ENABLE FOR PRODUCTION **
//#define SHOW_BOOTSCREEN
//#define STRING_SPLASH_LINE3 __DATE__ " " __TIME__
// Show the bitmap in Marlin/_Bootscreen.h on startup.
//#define SHOW_CUSTOM_BOOTSCREEN

// Show the bitmap in Marlin/_Statusscreen.h on the status screen.
//#define CUSTOM_STATUS_SCREEN_IMAGE

// @section machine

/**
 * Select the serial port on the board to use for communication with the host.
 * This allows the connection of wireless adapters (for instance) to non-default port pins.
 * Note: The first serial port (-1 or 0) will always be used by the Arduino bootloader.
 *
 * :[-1, 0, 1, 2, 3, 4, 5, 6, 7]
 */
#define SERIAL_PORT 0

/**
 * Select a secondary serial port on the board to use for communication with the host.
 * This allows the connection of wireless adapters (for instance) to non-default port pins.
 * Serial port -1 is the USB emulated serial port, if available.
 *
 * :[-1, 0, 1, 2, 3, 4, 5, 6, 7]
 */
#define SERIAL_PORT_2 -1

/**
 * This setting determines the communication speed of the printer.
 *
 * 250000 works in most cases, but you might try a lower speed if
 * you commonly experience drop-outs during host printing.
 * You may try up to 1000000 to speed up SD file transfer.
 *
 * :[2400, 9600, 19200, 38400, 57600, 115200, 250000, 500000, 1000000]
 */
#define BAUDRATE 115200

// Enable the Bluetooth serial interface on AT90USB devices
//#define BLUETOOTH

// Choose the name from boards.h that matches your setup
#ifndef MOTHERBOARD
  #define MOTHERBOARD BOARD_BIGTREE_SKR_V1_3
#endif

// Name displayed in the LCD "Ready" message and Info menu
#define CUSTOM_MACHINE_NAME __DATE__ " " __TIME__

// Printer's unique ID, used by some programs to differentiate between machines.
// Choose your own or use a service like http://www.uuidgenerator.net/version4
//#define MACHINE_UUID "00000000-0000-0000-0000-000000000000"

// @section extruder

// This defines the number of extruders
// :[1, 2, 3, 4, 5, 6]
#define EXTRUDERS 1

// Generally expected filament diameter (1.75, 2.85, 3.0, ...). Used for Volumetric, Filament Width Sensor, etc.
#define DEFAULT_NOMINAL_FILAMENT_DIA 1.75

// For Cyclops or any "multi-extruder" that shares a single nozzle.
//#define SINGLENOZZLE

/**
 * Průša MK2 Single Nozzle Multi-Material Multiplexer, and variants.
 *
 * This device allows one stepper driver on a control board to drive
 * two to eight stepper motors, one at a time, in a manner suitable
 * for extruders.
 *
 * This option only allows the multiplexer to switch on tool-change.
 * Additional options to configure custom E moves are pending.
 */
//#define MK2_MULTIPLEXER
#if ENABLED(MK2_MULTIPLEXER)
  // Override the default DIO selector pins here, if needed.
  // Some pins files may provide defaults for these pins.
  //#define E_MUX0_PIN 40  // Always Required
  //#define E_MUX1_PIN 42  // Needed for 3 to 8 inputs
  //#define E_MUX2_PIN 44  // Needed for 5 to 8 inputs
#endif

/**
 * Prusa Multi-Material Unit v2
 *
 * Requires NOZZLE_PARK_FEATURE to park print head in case MMU unit fails.
 * Requires EXTRUDERS = 5
 *
 * For additional configuration see Configuration_adv.h
 */
//#define PRUSA_MMU2

// A dual extruder that uses a single stepper motor
//#define SWITCHING_EXTRUDER
#if ENABLED(SWITCHING_EXTRUDER)
  #define SWITCHING_EXTRUDER_SERVO_NR 0
  #define SWITCHING_EXTRUDER_SERVO_ANGLES { 0, 90 } // Angles for E0, E1[, E2, E3]
  #if EXTRUDERS > 3
    #define SWITCHING_EXTRUDER_E23_SERVO_NR 1
  #endif
#endif

// A dual-nozzle that uses a servomotor to raise/lower one (or both) of the nozzles
//#define SWITCHING_NOZZLE
#if ENABLED(SWITCHING_NOZZLE)
  #define SWITCHING_NOZZLE_SERVO_NR 0
  //#define SWITCHING_NOZZLE_E1_SERVO_NR 1          // If two servos are used, the index of the second
  #define SWITCHING_NOZZLE_SERVO_ANGLES { 0, 90 }   // Angles for E0, E1 (single servo) or lowered/raised (dual servo)
#endif

/**
 * Two separate X-carriages with extruders that connect to a moving part
 * via a solenoid docking mechanism. Requires SOL1_PIN and SOL2_PIN.
 */
//#define PARKING_EXTRUDER

/**
 * Two separate X-carriages with extruders that connect to a moving part
 * via a magnetic docking mechanism using movements and no solenoid
 *
 * project   : https://www.thingiverse.com/thing:3080893
 * movements : https://youtu.be/0xCEiG9VS3k
 *             https://youtu.be/Bqbcs0CU2FE
 */
//#define MAGNETIC_PARKING_EXTRUDER

#if EITHER(PARKING_EXTRUDER, MAGNETIC_PARKING_EXTRUDER)

  #define PARKING_EXTRUDER_PARKING_X { -78, 184 }     // X positions for parking the extruders
  #define PARKING_EXTRUDER_GRAB_DISTANCE 1            // (mm) Distance to move beyond the parking point to grab the extruder
  //#define MANUAL_SOLENOID_CONTROL                   // Manual control of docking solenoids with M380 S / M381

  #if ENABLED(PARKING_EXTRUDER)

    #define PARKING_EXTRUDER_SOLENOIDS_INVERT           // If enabled, the solenoid is NOT magnetized with applied voltage
    #define PARKING_EXTRUDER_SOLENOIDS_PINS_ACTIVE LOW  // LOW or HIGH pin signal energizes the coil
    #define PARKING_EXTRUDER_SOLENOIDS_DELAY 250        // (ms) Delay for magnetic field. No delay if 0 or not defined.
    //#define MANUAL_SOLENOID_CONTROL                   // Manual control of docking solenoids with M380 S / M381

  #elif ENABLED(MAGNETIC_PARKING_EXTRUDER)

    #define MPE_FAST_SPEED      9000      // (mm/m) Speed for travel before last distance point
    #define MPE_SLOW_SPEED      4500      // (mm/m) Speed for last distance travel to park and couple
    #define MPE_TRAVEL_DISTANCE   10      // (mm) Last distance point
    #define MPE_COMPENSATION       0      // Offset Compensation -1 , 0 , 1 (multiplier) only for coupling

  #endif

#endif

/**
 * Switching Toolhead
 *
 * Support for swappable and dockable toolheads, such as
 * the E3D Tool Changer. Toolheads are locked with a servo.
 */
//#define SWITCHING_TOOLHEAD

/**
 * Magnetic Switching Toolhead
 *
 * Support swappable and dockable toolheads with a magnetic
 * docking mechanism using movement and no servo.
 */
//#define MAGNETIC_SWITCHING_TOOLHEAD

/**
 * Electromagnetic Switching Toolhead
 *
 * Parking for CoreXY / HBot kinematics.
 * Toolheads are parked at one edge and held with an electromagnet.
 * Supports more than 2 Toolheads. See https://youtu.be/JolbsAKTKf4
 */
//#define ELECTROMAGNETIC_SWITCHING_TOOLHEAD

#if ANY(SWITCHING_TOOLHEAD, MAGNETIC_SWITCHING_TOOLHEAD, ELECTROMAGNETIC_SWITCHING_TOOLHEAD)
  #define SWITCHING_TOOLHEAD_Y_POS          235         // (mm) Y position of the toolhead dock
  #define SWITCHING_TOOLHEAD_Y_SECURITY      10         // (mm) Security distance Y axis
  #define SWITCHING_TOOLHEAD_Y_CLEAR         60         // (mm) Minimum distance from dock for unobstructed X axis
  #define SWITCHING_TOOLHEAD_X_POS          { 215, 0 }  // (mm) X positions for parking the extruders
  #if ENABLED(SWITCHING_TOOLHEAD)
    #define SWITCHING_TOOLHEAD_SERVO_NR       2         // Index of the servo connector
    #define SWITCHING_TOOLHEAD_SERVO_ANGLES { 0, 180 }  // (degrees) Angles for Lock, Unlock
  #elif ENABLED(MAGNETIC_SWITCHING_TOOLHEAD)
    #define SWITCHING_TOOLHEAD_Y_RELEASE      5         // (mm) Security distance Y axis
    #define SWITCHING_TOOLHEAD_X_SECURITY   { 90, 150 } // (mm) Security distance X axis (T0,T1)
    //#define PRIME_BEFORE_REMOVE                       // Prime the nozzle before release from the dock
    #if ENABLED(PRIME_BEFORE_REMOVE)
      #define SWITCHING_TOOLHEAD_PRIME_MM           20  // (mm)   Extruder prime length
      #define SWITCHING_TOOLHEAD_RETRACT_MM         10  // (mm)   Retract after priming length
      #define SWITCHING_TOOLHEAD_PRIME_FEEDRATE    300  // (mm/m) Extruder prime feedrate
      #define SWITCHING_TOOLHEAD_RETRACT_FEEDRATE 2400  // (mm/m) Extruder retract feedrate
    #endif
  #elif ENABLED(ELECTROMAGNETIC_SWITCHING_TOOLHEAD)
    #define SWITCHING_TOOLHEAD_Z_HOP          2         // (mm) Z raise for switching
  #endif
#endif

/**
 * "Mixing Extruder"
 *   - Adds G-codes M163 and M164 to set and "commit" the current mix factors.
 *   - Extends the stepping routines to move multiple steppers in proportion to the mix.
 *   - Optional support for Repetier Firmware's 'M164 S<index>' supporting virtual tools.
 *   - This implementation supports up to two mixing extruders.
 *   - Enable DIRECT_MIXING_IN_G1 for M165 and mixing in G1 (from Pia Taubert's reference implementation).
 */
//#define MIXING_EXTRUDER
#if ENABLED(MIXING_EXTRUDER)
  #define MIXING_STEPPERS 2        // Number of steppers in your mixing extruder
  #define MIXING_VIRTUAL_TOOLS 16  // Use the Virtual Tool method with M163 and M164
  //#define DIRECT_MIXING_IN_G1    // Allow ABCDHI mix factors in G1 movement commands
  //#define GRADIENT_MIX           // Support for gradient mixing with M166 and LCD
  #if ENABLED(GRADIENT_MIX)
    //#define GRADIENT_VTOOL       // Add M166 T to use a V-tool index as a Gradient alias
  #endif
#endif

// Offset of the extruders (uncomment if using more than one and relying on firmware to position when changing).
// The offset has to be X=0, Y=0 for the extruder 0 hotend (default extruder).
// For the other hotends it is their distance from the extruder 0 hotend.
//#define HOTEND_OFFSET_X { 0.0, 20.00 } // (mm) relative X-offset for each nozzle
//#define HOTEND_OFFSET_Y { 0.0, 5.00 }  // (mm) relative Y-offset for each nozzle
//#define HOTEND_OFFSET_Z { 0.0, 0.00 }  // (mm) relative Z-offset for each nozzle

// @section machine

/**
 * Power Supply Control
 *
 * Enable and connect the power supply to the PS_ON_PIN.
 * Specify whether the power supply is active HIGH or active LOW.
 */
//#define PSU_CONTROL
//#define PSU_NAME "Power Supply"

#if ENABLED(PSU_CONTROL)
  #define PSU_ACTIVE_HIGH false     // Set 'false' for ATX, 'true' for X-Box

  //#define PSU_DEFAULT_OFF         // Keep power off until enabled directly with M80
  //#define PSU_POWERUP_DELAY 100   // (ms) Delay for the PSU to warm up to full power

  //#define AUTO_POWER_CONTROL      // Enable automatic control of the PS_ON pin
  #if ENABLED(AUTO_POWER_CONTROL)
    #define AUTO_POWER_FANS         // Turn on PSU if fans need power
    #define AUTO_POWER_E_FANS
    #define AUTO_POWER_CONTROLLERFAN
    #define AUTO_POWER_CHAMBER_FAN
    //#define AUTO_POWER_E_TEMP        50 // (°C) Turn on PSU over this temperature
    //#define AUTO_POWER_CHAMBER_TEMP  30 // (°C) Turn on PSU over this temperature
    #define POWER_TIMEOUT 30
  #endif
#endif

// @section temperature

//===========================================================================
//============================= Thermal Settings ============================
//===========================================================================

/**
 * --NORMAL IS 4.7kohm PULLUP!-- 1kohm pullup can be used on hotend sensor, using correct resistor and table
 *
 * Temperature sensors available:
 *
 *    -5 : PT100 / PT1000 with MAX31865 (only for sensors 0-1)
 *    -3 : thermocouple with MAX31855 (only for sensors 0-1)
 *    -2 : thermocouple with MAX6675 (only for sensors 0-1)
 *    -4 : thermocouple with AD8495
 *    -1 : thermocouple with AD595
 *     0 : not used
 *     1 : 100k thermistor - best choice for EPCOS 100k (4.7k pullup)
 *   331 : (3.3V scaled thermistor 1 table)
 *     2 : 200k thermistor - ATC Semitec 204GT-2 (4.7k pullup)
 *     3 : Mendel-parts thermistor (4.7k pullup)
 *     4 : 10k thermistor !! do not use it for a hotend. It gives bad resolution at high temp. !!
 *     5 : 100K thermistor - ATC Semitec 104GT-2/104NT-4-R025H42G (Used in ParCan & J-Head) (4.7k pullup)
 *   501 : 100K Zonestar (Tronxy X3A) Thermistor
 *   512 : 100k RPW-Ultra hotend thermistor (4.7k pullup)
 *     6 : 100k EPCOS - Not as accurate as table 1 (created using a fluke thermocouple) (4.7k pullup)
 *     7 : 100k Honeywell thermistor 135-104LAG-J01 (4.7k pullup)
 *    71 : 100k Honeywell thermistor 135-104LAF-J01 (4.7k pullup)
 *     8 : 100k 0603 SMD Vishay NTCS0603E3104FXT (4.7k pullup)
 *     9 : 100k GE Sensing AL03006-58.2K-97-G1 (4.7k pullup)
 *    10 : 100k RS thermistor 198-961 (4.7k pullup)
 *    11 : 100k beta 3950 1% thermistor (4.7k pullup)
 *    12 : 100k 0603 SMD Vishay NTCS0603E3104FXT (4.7k pullup) (calibrated for Makibox hot bed)
 *    13 : 100k Hisens 3950  1% up to 300°C for hotend "Simple ONE " & "Hotend "All In ONE"
 *    15 : 100k thermistor calibration for JGAurora A5 hotend
 *    18 : ATC Semitec 204GT-2 (4.7k pullup) Dagoma.Fr - MKS_Base_DKU001327
 *    20 : Pt100 with circuit in the Ultimainboard V2.x
 *   201 : Pt100 with circuit in Overlord, similar to Ultimainboard V2.x
 *    60 : 100k Maker's Tool Works Kapton Bed Thermistor beta=3950
 *    61 : 100k Formbot / Vivedino 3950 350C thermistor 4.7k pullup
 *    66 : 4.7M High Temperature thermistor from Dyze Design
 *    67 : 450C thermistor from SliceEngineering
 *    70 : the 100K thermistor found in the bq Hephestos 2
 *    75 : 100k Generic Silicon Heat Pad with NTC 100K MGB18-104F39050L32 thermistor
 *    99 : 100k thermistor with a 10K pull-up resistor (found on some Wanhao i3 machines)
 *
 *       1k ohm pullup tables - This is atypical, and requires changing out the 4.7k pullup for 1k.
 *                              (but gives greater accuracy and more stable PID)
 *    51 : 100k thermistor - EPCOS (1k pullup)
 *    52 : 200k thermistor - ATC Semitec 204GT-2 (1k pullup)
 *    55 : 100k thermistor - ATC Semitec 104GT-2 (Used in ParCan & J-Head) (1k pullup)
 *
 *  1047 : Pt1000 with 4k7 pullup
 *  1010 : Pt1000 with 1k pullup (non standard)
 *   147 : Pt100 with 4k7 pullup
 *   110 : Pt100 with 1k pullup (non standard)
 *
 *  1000 : Custom - Specify parameters in Configuration_adv.h
 *
 *         Use these for Testing or Development purposes. NEVER for production machine.
 *   998 : Dummy Table that ALWAYS reads 25°C or the temperature defined below.
 *   999 : Dummy Table that ALWAYS reads 100°C or the temperature defined below.
 */
#define TEMP_SENSOR_0 5
#define TEMP_SENSOR_1 0
#define TEMP_SENSOR_2 0
#define TEMP_SENSOR_3 0
#define TEMP_SENSOR_4 0
#define TEMP_SENSOR_5 0
<<<<<<< HEAD
#define TEMP_SENSOR_BED 5
=======
#define TEMP_SENSOR_BED 0
#define TEMP_SENSOR_PROBE 0
>>>>>>> 23fc81f1
#define TEMP_SENSOR_CHAMBER 0

// Dummy thermistor constant temperature readings, for use with 998 and 999
#define DUMMY_THERMISTOR_998_VALUE 25
#define DUMMY_THERMISTOR_999_VALUE 100

// Use temp sensor 1 as a redundant sensor with sensor 0. If the readings
// from the two sensors differ too much the print will be aborted.
//#define TEMP_SENSOR_1_AS_REDUNDANT
#define MAX_REDUNDANT_TEMP_SENSOR_DIFF 10

#define TEMP_RESIDENCY_TIME     6  //10 (seconds) Time to wait for hotend to "settle" in M109
#define TEMP_WINDOW              1  // (°C) Temperature proximity for the "temperature reached" timer
#define TEMP_HYSTERESIS          3  // (°C) Temperature proximity considered "close enough" to the target

#define TEMP_BED_RESIDENCY_TIME 6  //10 (seconds) Time to wait for bed to "settle" in M190
#define TEMP_BED_WINDOW          1  // (°C) Temperature proximity for the "temperature reached" timer
#define TEMP_BED_HYSTERESIS      3  // (°C) Temperature proximity considered "close enough" to the target

// Below this temperature the heater will be switched off
// because it probably indicates a broken thermistor wire.
#define HEATER_0_MINTEMP   5
#define HEATER_1_MINTEMP   5
#define HEATER_2_MINTEMP   5
#define HEATER_3_MINTEMP   5
#define HEATER_4_MINTEMP   5
#define HEATER_5_MINTEMP   5
#define BED_MINTEMP        5

// Above this temperature the heater will be switched off.
// This can protect components from overheating, but NOT from shorts and failures.
// (Use MINTEMP for thermistor short/failure protection.)
#define HEATER_0_MAXTEMP 300
#define HEATER_1_MAXTEMP 300
#define HEATER_2_MAXTEMP 275
#define HEATER_3_MAXTEMP 275
#define HEATER_4_MAXTEMP 275
#define HEATER_5_MAXTEMP 275
#define BED_MAXTEMP      120

//===========================================================================
//============================= PID Settings ================================
//===========================================================================
// PID Tuning Guide here: http://reprap.org/wiki/PID_Tuning

// Comment the following line to disable PID and enable bang-bang.
#define PIDTEMP
#define BANG_MAX 255     // Limits current to nozzle while in bang-bang mode; 255=full current
#define PID_MAX BANG_MAX // Limits current to nozzle while PID is active (see PID_FUNCTIONAL_RANGE below); 255=full current
#define PID_K1 0.95      // Smoothing factor within any PID loop
#if ENABLED(PIDTEMP)
  //#define PID_EDIT_MENU         // Add PID editing to the "Advanced Settings" menu. (~700 bytes of PROGMEM)
  #define PID_AUTOTUNE_MENU     // Add PID auto-tuning to the "Advanced Settings" menu. (~250 bytes of PROGMEM)
  //#define PID_DEBUG             // Sends debug data to the serial port.
  //#define PID_OPENLOOP 1        // Puts PID in open loop. M104/M140 sets the output power from 0 to PID_MAX
  //#define SLOW_PWM_HEATERS      // PWM with very low frequency (roughly 0.125Hz=8s) and minimum state time of approximately 1s useful for heaters driven by a relay
  //#define PID_PARAMS_PER_HOTEND // Uses separate PID parameters for each extruder (useful for mismatched extruders)
                                  // Set/get with gcode: M301 E[extruder number, 0-2]
  #define PID_FUNCTIONAL_RANGE 10 // If the temperature difference between the target temperature and the actual temperature
                                  // is more than PID_FUNCTIONAL_RANGE then the PID will be shut off and the heater will be set to min/max.

  // If you are using a pre-configured hotend then you can use one of the value sets by uncommenting it

  // Ultimaker and ANET e12 LCD
  //#define DEFAULT_Kp 22.2
  //#define DEFAULT_Ki 1.08
  //#define DEFAULT_Kd 114

  // MakerGear
  //#define DEFAULT_Kp 7.0
  //#define DEFAULT_Ki 0.1
  //#define DEFAULT_Kd 12

  // Mendel Parts V9 on 12V
  //#define DEFAULT_Kp 63.0
  //#define DEFAULT_Ki 2.25
  //#define DEFAULT_Kd 440

  // ANET e12 Firmware V2.0 Standard Extruder SETTINGS:
  //#define  DEFAULT_Kp 22.81
  //#define  DEFAULT_Ki 1.47
  //#define  DEFAULT_Kd 88.3

  //SKR E12 volcano
  #define  DEFAULT_Kp 20.24
  #define  DEFAULT_Ki 2.03
  #define  DEFAULT_Kd 50.65

#endif // PIDTEMP

//===========================================================================
//====================== PID > Bed Temperature Control ======================
//===========================================================================

/**
 * PID Bed Heating
 *
 * If this option is enabled set PID constants below.
 * If this option is disabled, bang-bang will be used and BED_LIMIT_SWITCHING will enable hysteresis.
 *
 * The PID frequency will be the same as the extruder PWM.
 * If PID_dT is the default, and correct for the hardware/configuration, that means 7.689Hz,
 * which is fine for driving a square wave into a resistive load and does not significantly
 * impact FET heating. This also works fine on a Fotek SSR-10DA Solid State Relay into a 250W
 * heater. If your configuration is significantly different than this and you don't understand
 * the issues involved, don't use bed PID until someone else verifies that your hardware works.
 */
//#define PIDTEMPBED

#define BED_LIMIT_SWITCHING

/**
 * Max Bed Power
 * Applies to all forms of bed control (PID, bang-bang, and bang-bang with hysteresis).
 * When set to any value below 255, enables a form of PWM to the bed that acts like a divider
 * so don't use it unless you are OK with PWM on your bed. (See the comment on enabling PIDTEMPBED)
 */
#define MAX_BED_POWER 255 // limits duty cycle to bed; 255=full current

#if ENABLED(PIDTEMPBED)
  //#define MIN_BED_POWER 0
  //#define PID_BED_DEBUG // Sends debug data to the serial port.

  //120V 250W silicone heater into 4mm borosilicate (MendelMax 1.5+)
  //from FOPDT model - kp=.39 Tp=405 Tdead=66, Tc set to 79.2, aggressive factor of .15 (vs .1, 1, 10)
  //#define DEFAULT_bedKp 10.00
  //#define DEFAULT_bedKi .023
  //#define DEFAULT_bedKd 305.4

  //120V 250W silicone heater into 4mm borosilicate (MendelMax 1.5+)
  //from pidautotune
  //#define DEFAULT_bedKp 97.1
  //#define DEFAULT_bedKi 1.41
  //#define DEFAULT_bedKd 1675.16

  // ANET E16
  // original Bed  4mm glass plate (PID-Autotune: M303 E-1 S60 C5):
  #define DEFAULT_bedKp 295.00
  #define DEFAULT_bedKi 35.65
  #define DEFAULT_bedKd 610.21
    
 // ANET e12 Firmware V2.0 Standard Bed SETTINGS:
 // #define  DEFAULT_bedKp 24.14
 // #define  DEFAULT_bedKi 1.49
 // #define  DEFAULT_bedKd 97.91

  // FIND YOUR OWN: "M303 E-1 C8 S90" to run autotune on the bed at 90 degreesC for 8 cycles.
#endif // PIDTEMPBED

// @section extruder

/**
 * Prevent extrusion if the temperature is below EXTRUDE_MINTEMP.
 * Add M302 to set the minimum extrusion temperature and/or turn
 * cold extrusion prevention on and off.
 *
 * *** IT IS HIGHLY RECOMMENDED TO LEAVE THIS OPTION ENABLED! ***
 */
#define PREVENT_COLD_EXTRUSION
#define EXTRUDE_MINTEMP 170

/**
 * Prevent a single extrusion longer than EXTRUDE_MAXLENGTH.
 * Note: For Bowden Extruders make this large enough to allow load/unload.
 */
#define PREVENT_LENGTHY_EXTRUDE
#define EXTRUDE_MAXLENGTH 600

//===========================================================================
//======================== Thermal Runaway Protection =======================
//===========================================================================

/**
 * Thermal Protection provides additional protection to your printer from damage
 * and fire. Marlin always includes safe min and max temperature ranges which
 * protect against a broken or disconnected thermistor wire.
 *
 * The issue: If a thermistor falls out, it will report the much lower
 * temperature of the air in the room, and the the firmware will keep
 * the heater on.
 *
 * If you get "Thermal Runaway" or "Heating failed" errors the
 * details can be tuned in Configuration_adv.h
 */

#define THERMAL_PROTECTION_HOTENDS // Enable thermal protection for all extruders
#define THERMAL_PROTECTION_BED     // Enable thermal protection for the heated bed
//#define THERMAL_PROTECTION_CHAMBER // Enable thermal protection for the heated chamber

//===========================================================================
//============================= Mechanical Settings =========================
//===========================================================================

// @section machine

// Uncomment one of these options to enable CoreXY, CoreXZ, or CoreYZ kinematics
// either in the usual order or reversed
//#define COREXY
//#define COREXZ
//#define COREYZ
//#define COREYX
//#define COREZX
//#define COREZY

//===========================================================================
//============================== Endstop Settings ===========================
//===========================================================================

// @section homing

// Specify here all the endstop connectors that are connected to any endstop or probe.
// Almost all printers will be using one per axis. Probes will use one or more of the
// extra connectors. Leave undefined any used for non-endstop and non-probe purposes.
#define USE_XMIN_PLUG
#define USE_YMIN_PLUG
#define USE_ZMIN_PLUG
//#define USE_XMAX_PLUG
//#define USE_YMAX_PLUG
#define USE_ZMAX_PLUG

// Enable pullup for all endstops to prevent a floating state
//#define ENDSTOPPULLUPS
#if DISABLED(ENDSTOPPULLUPS)
  // Disable ENDSTOPPULLUPS to set pullups individually
  //#define ENDSTOPPULLUP_XMAX
  //#define ENDSTOPPULLUP_YMAX
  //#define ENDSTOPPULLUP_ZMAX
  #define ENDSTOPPULLUP_XMIN
  #define ENDSTOPPULLUP_YMIN
  #define ENDSTOPPULLUP_ZMIN
  #define ENDSTOPPULLUP_ZMIN_PROBE
#endif

// Enable pulldown for all endstops to prevent a floating state
//#define ENDSTOPPULLDOWNS
#if DISABLED(ENDSTOPPULLDOWNS)
  // Disable ENDSTOPPULLDOWNS to set pulldowns individually
  //#define ENDSTOPPULLDOWN_XMAX
  //#define ENDSTOPPULLDOWN_YMAX
  //#define ENDSTOPPULLDOWN_ZMAX
  //#define ENDSTOPPULLDOWN_XMIN
  //#define ENDSTOPPULLDOWN_YMIN
  //#define ENDSTOPPULLDOWN_ZMIN
  //#define ENDSTOPPULLDOWN_ZMIN_PROBE
#endif

// Mechanical endstop with COM to ground and NC to Signal uses "false" here (most common setup).
#define X_MIN_ENDSTOP_INVERTING true // Set to true to invert the logic of the endstop.
#define Y_MIN_ENDSTOP_INVERTING true // Set to true to invert the logic of the endstop.
#define Z_MIN_ENDSTOP_INVERTING true // Set to true to invert the logic of the endstop.
#define X_MAX_ENDSTOP_INVERTING true // Set to true to invert the logic of the endstop.
#define Y_MAX_ENDSTOP_INVERTING true // Set to true to invert the logic of the endstop.
#define Z_MAX_ENDSTOP_INVERTING true // Set to true to invert the logic of the endstop.
#define Z_MIN_PROBE_ENDSTOP_INVERTING true // Set to true to invert the logic of the probe.

/**
 * Stepper Drivers
 *
 * These settings allow Marlin to tune stepper driver timing and enable advanced options for
 * stepper drivers that support them. You may also override timing options in Configuration_adv.h.
 *
 * A4988 is assumed for unspecified drivers.
 *
 * Options: A4988, A5984, DRV8825, LV8729, L6470, L6474, POWERSTEP01,
 *          TB6560, TB6600, TMC2100,
 *          TMC2130, TMC2130_STANDALONE, TMC2160, TMC2160_STANDALONE,
 *          TMC2208, TMC2208_STANDALONE, TMC2209, TMC2209_STANDALONE,
 *          TMC26X,  TMC26X_STANDALONE,  TMC2660, TMC2660_STANDALONE,
 *          TMC5130, TMC5130_STANDALONE, TMC5160, TMC5160_STANDALONE
 * :['A4988', 'A5984', 'DRV8825', 'LV8729', 'L6470', 'L6474', 'POWERSTEP01', 'TB6560', 'TB6600', 'TMC2100', 'TMC2130', 'TMC2130_STANDALONE', 'TMC2160', 'TMC2160_STANDALONE', 'TMC2208', 'TMC2208_STANDALONE', 'TMC2209', 'TMC2209_STANDALONE', 'TMC26X', 'TMC26X_STANDALONE', 'TMC2660', 'TMC2660_STANDALONE', 'TMC5130', 'TMC5130_STANDALONE', 'TMC5160', 'TMC5160_STANDALONE']
 */
#define X_DRIVER_TYPE  TMC2130
#define Y_DRIVER_TYPE  TMC2130
#define Z_DRIVER_TYPE  TMC2130
//#define X2_DRIVER_TYPE A4988
//#define Y2_DRIVER_TYPE A4988
//#define Z2_DRIVER_TYPE A4988
//#define Z3_DRIVER_TYPE A4988
#define E0_DRIVER_TYPE TMC2130
//#define E1_DRIVER_TYPE A4988
//#define E2_DRIVER_TYPE A4988
//#define E3_DRIVER_TYPE A4988
//#define E4_DRIVER_TYPE A4988
//#define E5_DRIVER_TYPE A4988

// Enable this feature if all enabled endstop pins are interrupt-capable.
// This will remove the need to poll the interrupt pins, saving many CPU cycles.
//#define ENDSTOP_INTERRUPTS_FEATURE

/**
 * Endstop Noise Threshold
 *
 * Enable if your probe or endstops falsely trigger due to noise.
 *
 * - Higher values may affect repeatability or accuracy of some bed probes.
 * - To fix noise install a 100nF ceramic capacitor inline with the switch.
 * - This feature is not required for common micro-switches mounted on PCBs
 *   based on the Makerbot design, which already have the 100nF capacitor.
 *
 * :[2,3,4,5,6,7]
 */
//#define ENDSTOP_NOISE_THRESHOLD 2

//=============================================================================
//============================== Movement Settings ============================
//=============================================================================
// @section motion

/**
 * Default Settings
 *
 * These settings can be reset by M502
 *
 * Note that if EEPROM is enabled, saved values will override these.
 */

/**
 * With this option each E stepper can have its own factors for the
 * following movement settings. If fewer factors are given than the
 * total number of extruders, the last value applies to the rest.
 */
//#define DISTINCT_E_FACTORS

/**
 * Default Axis Steps Per Unit (steps/mm)
 * Override with M92
 *                                      X, Y, Z, E0 [, E1[, E2...]]
 */
#define DEFAULT_AXIS_STEPS_PER_UNIT   {160.48, 160.64, 800, 95 } //E12{ 80, 80, 400, 95 }   //{ 80, 80, 4000, 500 } //E16 { 100, 100, 400, 100 }

/**
 * Default Max Feed Rate (mm/s)
 * Override with M203
 *                                      X, Y, Z, E0 [, E1[, E2...]]
 */
#define DEFAULT_MAX_FEEDRATE          { 300, 300, 10, 50 } //E12 { 400, 400, 5, 25 } //{ 300, 300, 5, 25 }  //E16   { 300, 300, 50, 25 }

//#define LIMITED_MAX_FR_EDITING        // Limit edit via M203 or LCD to DEFAULT_MAX_FEEDRATE * 2
#if ENABLED(LIMITED_MAX_FR_EDITING)
  #define MAX_FEEDRATE_EDIT_VALUES    { 600, 600, 10, 50 } // ...or, set your own edit limits
#endif

/**
 * Default Max Acceleration (change/s) change = mm/s
 * (Maximum start speed for accelerated moves)
 * Override with M201
 *                                      X, Y, Z, E0 [, E1[, E2...]]
 */
#define DEFAULT_MAX_ACCELERATION       { 2000, 2000, 200, 2000 }//E12{ 9000, 5000, 50, 10000 }   //E16 { 2000, 2000, 100, 10000 }

//#define LIMITED_MAX_ACCEL_EDITING     // Limit edit via M201 or LCD to DEFAULT_MAX_ACCELERATION * 2
#if ENABLED(LIMITED_MAX_ACCEL_EDITING)
  #define MAX_ACCEL_EDIT_VALUES       { 6000, 6000, 200, 20000 } // ...or, set your own edit limits
#endif

/**
 * Default Acceleration (change/s) change = mm/s
 * Override with M204
 *
 *   M204 P    Acceleration
 *   M204 R    Retract Acceleration
 *   M204 T    Travel Acceleration
 */
#define DEFAULT_ACCELERATION          1000   //E16 1000 //3000 X, Y, Z and E acceleration for printing moves
#define DEFAULT_RETRACT_ACCELERATION  1000   //E16 1000 //3000 E acceleration for retracts
#define DEFAULT_TRAVEL_ACCELERATION   1000   //E16 1000 //3000 X, Y, Z acceleration for travel (non printing) moves

/**
 * Default Jerk limits (mm/s)
 * Override with M205 X Y Z E
 *
 * "Jerk" specifies the minimum speed change that requires acceleration.
 * When changing speed and direction, if the difference is less than the
 * value set here, it may happen instantaneously.
 */
//#define CLASSIC_JERK
#if ENABLED(CLASSIC_JERK)
  #define DEFAULT_XJERK 20.0   //10.0
  #define DEFAULT_YJERK 20.0   //10.0
  #define DEFAULT_ZJERK  0.3

  //#define LIMITED_JERK_EDITING        // Limit edit via M205 or LCD to DEFAULT_aJERK * 2
  #if ENABLED(LIMITED_JERK_EDITING)
    #define MAX_JERK_EDIT_VALUES { 20, 20, 0.3, 10 } // ...or, set your own edit limits  //{ 20, 20, 0.6, 10 }
  #endif
#endif

#define DEFAULT_EJERK    5.0  //5.0 May be used by Linear Advance  //E16 5.0

/**
 * Junction Deviation Factor
 *
 * See:
 *   https://reprap.org/forum/read.php?1,739819
 *   http://blog.kyneticcnc.com/2018/10/computing-junction-deviation-for-marlin.html
 */
#if DISABLED(CLASSIC_JERK)
  #define JUNCTION_DEVIATION_MM 0.013 // (mm) Distance from real junction edge
#endif

/**
 * S-Curve Acceleration
 *
 * This option eliminates vibration during printing by fitting a Bézier
 * curve to move acceleration, producing much smoother direction changes.
 *
 * See https://github.com/synthetos/TinyG/wiki/Jerk-Controlled-Motion-Explained
 */
//#define S_CURVE_ACCELERATION

//===========================================================================
//============================= Z Probe Options =============================
//===========================================================================
// @section probes

//
// See http://marlinfw.org/docs/configuration/probes.html
//

/**
 * Z_MIN_PROBE_USES_Z_MIN_ENDSTOP_PIN
 *
 * Enable this option for a probe connected to the Z Min endstop pin.
 */
//#define Z_MIN_PROBE_USES_Z_MIN_ENDSTOP_PIN

/**
 * Z_MIN_PROBE_PIN
 *
 * Define this pin if the probe is not connected to Z_MIN_PIN.
 * If not defined the default pin for the selected MOTHERBOARD
 * will be used. Most of the time the default is what you want.
 *
 *  - The simplest option is to use a free endstop connector.
 *  - Use 5V for powered (usually inductive) sensors.
 *
 *  - RAMPS 1.3/1.4 boards may use the 5V, GND, and Aux4->D32 pin:
 *    - For simple switches connect...
 *      - normally-closed switches to GND and D32.
 *      - normally-open switches to 5V and D32.
 *
 */
#define Z_MIN_PROBE_PIN P1_24 // Pin 32 is the RAMPS default

/**
 * Probe Type
 *
 * Allen Key Probes, Servo Probes, Z-Sled Probes, FIX_MOUNTED_PROBE, etc.
 * Activate one of these to use Auto Bed Leveling below.
 */

/**
 * The "Manual Probe" provides a means to do "Auto" Bed Leveling without a probe.
 * Use G29 repeatedly, adjusting the Z height at each point with movement commands
 * or (with LCD_BED_LEVELING) the LCD controller.
 */
//#define PROBE_MANUALLY
//#define MANUAL_PROBE_START_Z 0.2

/**
 * A Fix-Mounted Probe either doesn't deploy or needs manual deployment.
 *   (e.g., an inductive probe or a nozzle-based probe-switch.)
 */
//#define FIX_MOUNTED_PROBE

/**
 * Use the nozzle as the probe, as with a conductive
 * nozzle system or a piezo-electric smart effector.
 */
//#define NOZZLE_AS_PROBE

/**
 * Z Servo Probe, such as an endstop switch on a rotating arm.
 */
//#define Z_PROBE_SERVO_NR 0       // Defaults to SERVO 0 connector.
//#define Z_SERVO_ANGLES { 70, 0 } // Z Servo Deploy and Stow angles

/**
 * The BLTouch probe uses a Hall effect sensor and emulates a servo.
 */
#define BLTOUCH

/**
 * Touch-MI Probe by hotends.fr
 *
 * This probe is deployed and activated by moving the X-axis to a magnet at the edge of the bed.
 * By default, the magnet is assumed to be on the left and activated by a home. If the magnet is
 * on the right, enable and set TOUCH_MI_DEPLOY_XPOS to the deploy position.
 *
 * Also requires: BABYSTEPPING, BABYSTEP_ZPROBE_OFFSET, Z_SAFE_HOMING,
 *                and a minimum Z_HOMING_HEIGHT of 10.
 */
//#define TOUCH_MI_PROBE
#if ENABLED(TOUCH_MI_PROBE)
  #define TOUCH_MI_RETRACT_Z 0.5                  // Height at which the probe retracts
  //#define TOUCH_MI_DEPLOY_XPOS (X_MAX_BED + 2)  // For a magnet on the right side of the bed
  //#define TOUCH_MI_MANUAL_DEPLOY                // For manual deploy (LCD menu)
#endif

// A probe that is deployed and stowed with a solenoid pin (SOL1_PIN)
//#define SOLENOID_PROBE

// A sled-mounted probe like those designed by Charles Bell.
//#define Z_PROBE_SLED
//#define SLED_DOCKING_OFFSET 5  // The extra distance the X axis must travel to pickup the sled. 0 should be fine but you can push it further if you'd like.

// A probe deployed by moving the x-axis, such as the Wilson II's rack-and-pinion probe designed by Marty Rice.
//#define RACK_AND_PINION_PROBE
#if ENABLED(RACK_AND_PINION_PROBE)
  #define Z_PROBE_DEPLOY_X  X_MIN_POS
  #define Z_PROBE_RETRACT_X X_MAX_POS
#endif

//
// For Z_PROBE_ALLEN_KEY see the Delta example configurations.
//

/**
 * Z Probe to nozzle (X,Y) offset, relative to (0, 0).
 *
 * In the following example the X and Y offsets are both positive:
 *
 *   #define NOZZLE_TO_PROBE_OFFSET { 10, 10, 0 }
 *
 *     +-- BACK ---+
 *     |           |
 *   L |    (+) P  | R <-- probe (20,20)
 *   E |           | I
 *   F | (-) N (+) | G <-- nozzle (10,10)
 *   T |           | H
 *     |    (-)    | T
 *     |           |
 *     O-- FRONT --+
 *   (0,0)
 *
 * Specify a Probe position as { X, Y, Z }
 */
<<<<<<< HEAD
#define NOZZLE_TO_PROBE_OFFSET { -35, 8, -3.1}
// Certain types of probes need to stay away from edges
#define MIN_PROBE_EDGE 70 //85 //45 //10
=======
#define NOZZLE_TO_PROBE_OFFSET { 10, 10, 0 }

// Most probes should stay away from the edges of the bed, but
// with NOZZLE_AS_PROBE this can be negative for a wider probing area.
#define MIN_PROBE_EDGE 10
>>>>>>> 23fc81f1

// X and Y axis travel speed (mm/m) between probes
#define XY_PROBE_SPEED 8000   //E16 6000

// Feedrate (mm/m) for the first approach when double-probing (MULTIPLE_PROBING == 2)
#define Z_PROBE_SPEED_FAST HOMING_FEEDRATE_Z

// Feedrate (mm/m) for the "accurate" probe of each point
#define Z_PROBE_SPEED_SLOW HOMING_FEEDRATE_Z //(Z_PROBE_SPEED_FAST / 2)

/**
 * Multiple Probing
 *
 * You may get improved results by probing 2 or more times.
 * With EXTRA_PROBING the more atypical reading(s) will be disregarded.
 *
 * A total of 2 does fast/slow probes with a weighted average.
 * A total of 3 or more adds more slow probes, taking the average.
 */
//#define MULTIPLE_PROBING 2
//#define EXTRA_PROBING    1

/**
 * Z probes require clearance when deploying, stowing, and moving between
 * probe points to avoid hitting the bed and other hardware.
 * Servo-mounted probes require extra space for the arm to rotate.
 * Inductive probes need space to keep from triggering early.
 *
 * Use these settings to specify the distance (mm) to raise the probe (or
 * lower the bed). The values set here apply over and above any (negative)
 * probe Z Offset set with NOZZLE_TO_PROBE_OFFSET, M851, or the LCD.
 * Only integer values >= 1 are valid here.
 *
 * Example: `M851 Z-5` with a CLEARANCE of 4  =>  9mm from bed to nozzle.
 *     But: `M851 Z+1` with a CLEARANCE of 2  =>  2mm from bed to nozzle.
 */
#define Z_CLEARANCE_DEPLOY_PROBE   8 // Z Clearance for Deploy/Stow
#define Z_CLEARANCE_BETWEEN_PROBES  5 // Z Clearance between probe points
#define Z_CLEARANCE_MULTI_PROBE     5 // Z Clearance between multiple probes
//#define Z_AFTER_PROBING           5 // Z position after probing is done

#define Z_PROBE_LOW_POINT          -2 // Farthest distance below the trigger-point to go before stopping

// For M851 give a range for adjusting the Z probe offset
#define Z_PROBE_OFFSET_RANGE_MIN -20
#define Z_PROBE_OFFSET_RANGE_MAX 20

// Enable the M48 repeatability test to test probe accuracy
#define Z_MIN_PROBE_REPEATABILITY_TEST

// Before deploy/stow pause for user confirmation
//#define PAUSE_BEFORE_DEPLOY_STOW
#if ENABLED(PAUSE_BEFORE_DEPLOY_STOW)
  //#define PAUSE_PROBE_DEPLOY_WHEN_TRIGGERED // For Manual Deploy Allenkey Probe
#endif

/**
 * Enable one or more of the following if probing seems unreliable.
 * Heaters and/or fans can be disabled during probing to minimize electrical
 * noise. A delay can also be added to allow noise and vibration to settle.
 * These options are most useful for the BLTouch probe, but may also improve
 * readings with inductive probes and piezo sensors.
 */
//#define PROBING_HEATERS_OFF       // Turn heaters off when probing
#if ENABLED(PROBING_HEATERS_OFF)
  //#define WAIT_FOR_BED_HEATER     // Wait for bed to heat back up between probes (to improve accuracy)
#endif
//#define PROBING_FANS_OFF          // Turn fans off when probing
//#define PROBING_STEPPERS_OFF      // Turn steppers off (unless needed to hold position) when probing
//#define DELAY_BEFORE_PROBING 200  // (ms) To prevent vibrations from triggering piezo sensors

// For Inverting Stepper Enable Pins (Active Low) use 0, Non Inverting (Active High) use 1
// :{ 0:'Low', 1:'High' }
#define X_ENABLE_ON 0
#define Y_ENABLE_ON 0
#define Z_ENABLE_ON 0
#define E_ENABLE_ON 0 // For all extruders

// Disables axis stepper immediately when it's not being used.
// WARNING: When motors turn off there is a chance of losing position accuracy!
#define DISABLE_X false
#define DISABLE_Y false
#define DISABLE_Z false

// Warn on display about possibly reduced accuracy
//#define DISABLE_REDUCED_ACCURACY_WARNING

// @section extruder

#define DISABLE_E false             // For all extruders
#define DISABLE_INACTIVE_EXTRUDER   // Keep only the active extruder enabled

// @section machine

// Invert the stepper direction. Change (or reverse the motor connector) if an axis goes the wrong way.
#define INVERT_X_DIR false
#define INVERT_Y_DIR false
#define INVERT_Z_DIR true

// @section extruder

// For direct drive extruder v9 set to true, for geared extruder set to false.
#define INVERT_E0_DIR true            //E16 false
#define INVERT_E1_DIR false
#define INVERT_E2_DIR false
#define INVERT_E3_DIR false
#define INVERT_E4_DIR false
#define INVERT_E5_DIR false

// @section homing

//#define NO_MOTION_BEFORE_HOMING  // Inhibit movement until all axes have been homed

//#define UNKNOWN_Z_NO_RAISE // Don't raise Z (lower the bed) if Z is "unknown." For beds that fall when Z is powered off.

#define Z_HOMING_HEIGHT 10  // (mm) Minimal Z height before homing (G28) for Z clearance above the bed, clamps, ...
                             // Be sure you have this distance over your Z_MAX_POS in case.

// Direction of endstops when homing; 1=MAX, -1=MIN
// :[-1,1]
#define X_HOME_DIR -1
#define Y_HOME_DIR -1
#define Z_HOME_DIR -1

// @section machine

// The size of the print bed
#define X_BED_SIZE 295
#define Y_BED_SIZE 290

// Travel limits (mm) after homing, corresponding to endstop positions.
#define X_MIN_POS 0   //0
#define Y_MIN_POS -52 //pour avoir la buse dans le vide a 5mm du //-57  //0
#define Z_MIN_POS 0
#define X_MAX_POS X_BED_SIZE
#define Y_MAX_POS Y_BED_SIZE
#define Z_MAX_POS 395  //200

/**
 * Software Endstops
 *
 * - Prevent moves outside the set machine bounds.
 * - Individual axes can be disabled, if desired.
 * - X and Y only apply to Cartesian robots.
 * - Use 'M211' to set software endstops on/off or report current state
 */

// Min software endstops constrain movement within minimum coordinate bounds
//#define MIN_SOFTWARE_ENDSTOPS
#if ENABLED(MIN_SOFTWARE_ENDSTOPS)
  #define MIN_SOFTWARE_ENDSTOP_X
  #define MIN_SOFTWARE_ENDSTOP_Y
  #define MIN_SOFTWARE_ENDSTOP_Z
#endif

// Max software endstops constrain movement within maximum coordinate bounds
#define MAX_SOFTWARE_ENDSTOPS
#if ENABLED(MAX_SOFTWARE_ENDSTOPS)
  #define MAX_SOFTWARE_ENDSTOP_X
  #define MAX_SOFTWARE_ENDSTOP_Y
  #define MAX_SOFTWARE_ENDSTOP_Z
#endif

#if EITHER(MIN_SOFTWARE_ENDSTOPS, MAX_SOFTWARE_ENDSTOPS)
  //#define SOFT_ENDSTOPS_MENU_ITEM  // Enable/Disable software endstops from the LCD
#endif

/**
 * Filament Runout Sensors
 * Mechanical or opto endstops are used to check for the presence of filament.
 *
 * RAMPS-based boards use SERVO3_PIN for the first runout sensor.
 * For other boards you may need to define FIL_RUNOUT_PIN, FIL_RUNOUT2_PIN, etc.
 * By default the firmware assumes HIGH=FILAMENT PRESENT.
 */
//#define FILAMENT_RUNOUT_SENSOR
#if ENABLED(FILAMENT_RUNOUT_SENSOR)
  #define NUM_RUNOUT_SENSORS   1     // Number of sensors, up to one per extruder. Define a FIL_RUNOUT#_PIN for each.
  #define FIL_RUNOUT_INVERTING false // Set to true to invert the logic of the sensor.
  #define FIL_RUNOUT_PULLUP          // Use internal pullup for filament runout pins.
  //#define FIL_RUNOUT_PULLDOWN      // Use internal pulldown for filament runout pins.

  // Set one or more commands to execute on filament runout.
  // (After 'M412 H' Marlin will ask the host to handle the process.)
  #define FILAMENT_RUNOUT_SCRIPT "M600"

  // After a runout is detected, continue printing this length of filament
  // before executing the runout script. Useful for a sensor at the end of
  // a feed tube. Requires 4 bytes SRAM per sensor, plus 4 bytes overhead.
  //#define FILAMENT_RUNOUT_DISTANCE_MM 25

  #ifdef FILAMENT_RUNOUT_DISTANCE_MM
    // Enable this option to use an encoder disc that toggles the runout pin
    // as the filament moves. (Be sure to set FILAMENT_RUNOUT_DISTANCE_MM
    // large enough to avoid false positives.)
    //#define FILAMENT_MOTION_SENSOR
  #endif
#endif

//===========================================================================
//=============================== Bed Leveling ==============================
//===========================================================================
// @section calibrate

/**
 * Choose one of the options below to enable G29 Bed Leveling. The parameters
 * and behavior of G29 will change depending on your selection.
 *
 *  If using a Probe for Z Homing, enable Z_SAFE_HOMING also!
 *
 * - AUTO_BED_LEVELING_3POINT
 *   Probe 3 arbitrary points on the bed (that aren't collinear)
 *   You specify the XY coordinates of all 3 points.
 *   The result is a single tilted plane. Best for a flat bed.
 *
 * - AUTO_BED_LEVELING_LINEAR
 *   Probe several points in a grid.
 *   You specify the rectangle and the density of sample points.
 *   The result is a single tilted plane. Best for a flat bed.
 *
 * - AUTO_BED_LEVELING_BILINEAR
 *   Probe several points in a grid.
 *   You specify the rectangle and the density of sample points.
 *   The result is a mesh, best for large or uneven beds.
 *
 * - AUTO_BED_LEVELING_UBL (Unified Bed Leveling)
 *   A comprehensive bed leveling system combining the features and benefits
 *   of other systems. UBL also includes integrated Mesh Generation, Mesh
 *   Validation and Mesh Editing systems.
 *
 * - MESH_BED_LEVELING
 *   Probe a grid manually
 *   The result is a mesh, suitable for large or uneven beds. (See BILINEAR.)
 *   For machines without a probe, Mesh Bed Leveling provides a method to perform
 *   leveling in steps so you can manually adjust the Z height at each grid-point.
 *   With an LCD controller the process is guided step-by-step.
 */
//#define AUTO_BED_LEVELING_3POINT
//#define AUTO_BED_LEVELING_LINEAR
#define AUTO_BED_LEVELING_BILINEAR
//#define AUTO_BED_LEVELING_UBL
//#define MESH_BED_LEVELING

/**
 * Normally G28 leaves leveling disabled on completion. Enable
 * this option to have G28 restore the prior leveling state.
 */
#define RESTORE_LEVELING_AFTER_G28   //E16 enable

/**
 * Enable detailed logging of G28, G29, M48, etc.
 * Turn on with the command 'M111 S32'.
 * NOTE: Requires a lot of PROGMEM!
 */
//#define DEBUG_LEVELING_FEATURE

#if ANY(MESH_BED_LEVELING, AUTO_BED_LEVELING_BILINEAR, AUTO_BED_LEVELING_UBL)
  // Gradually reduce leveling correction until a set height is reached,
  // at which point movement will be level to the machine's XY plane.
  // The height can be set with M420 Z<height>
  #define ENABLE_LEVELING_FADE_HEIGHT  //E16 not defined

  // For Cartesian machines, instead of dividing moves on mesh boundaries,
  // split up moves into short segments like a Delta. This follows the
  // contours of the bed more closely than edge-to-edge straight moves.
  #define SEGMENT_LEVELED_MOVES
  #define LEVELED_SEGMENT_LENGTH 5.0 // (mm) Length of all segments (except the last one)

  /**
   * Enable the G26 Mesh Validation Pattern tool.
   */
  #define G26_MESH_VALIDATION
  #if ENABLED(G26_MESH_VALIDATION)
    #define MESH_TEST_NOZZLE_SIZE    0.6  // (mm) Diameter of primary nozzle.
    #define MESH_TEST_LAYER_HEIGHT   0.2  // (mm) Default layer height for the G26 Mesh Validation Tool.
    #define MESH_TEST_HOTEND_TEMP  205    // (°C) Default nozzle temperature for the G26 Mesh Validation Tool.
    #define MESH_TEST_BED_TEMP      60    // (°C) Default bed temperature for the G26 Mesh Validation Tool.
    #define G26_XY_FEEDRATE         20    // (mm/s) Feedrate for XY Moves for the G26 Mesh Validation Tool.
  #endif

#endif

#if EITHER(AUTO_BED_LEVELING_LINEAR, AUTO_BED_LEVELING_BILINEAR)

  // Set the number of grid points per dimension.
  #define GRID_MAX_POINTS_X 3  //7
  #define GRID_MAX_POINTS_Y GRID_MAX_POINTS_X

  // Probe along the Y axis, advancing X after each column
  //#define PROBE_Y_FIRST

  #if ENABLED(AUTO_BED_LEVELING_BILINEAR)

    // Beyond the probed grid, continue the implied tilt?
    // Default is to maintain the height of the nearest edge.
    //#define EXTRAPOLATE_BEYOND_GRID

    //
    // Experimental Subdivision of the grid by Catmull-Rom method.
    // Synthesizes intermediate points to produce a more detailed mesh.
    //
    //#define ABL_BILINEAR_SUBDIVISION
    #if ENABLED(ABL_BILINEAR_SUBDIVISION)
      // Number of subdivisions between probe points
      #define BILINEAR_SUBDIVISIONS 3
    #endif

  #endif

#elif ENABLED(AUTO_BED_LEVELING_UBL)

  //===========================================================================
  //========================= Unified Bed Leveling ============================
  //===========================================================================

  //#define MESH_EDIT_GFX_OVERLAY   // Display a graphics overlay while editing the mesh

  #define MESH_INSET 1              // Set Mesh bounds as an inset region of the bed
  #define GRID_MAX_POINTS_X 10      // Don't use more than 15 points per axis, implementation limited.
  #define GRID_MAX_POINTS_Y GRID_MAX_POINTS_X

  #define UBL_MESH_EDIT_MOVES_Z     // Sophisticated users prefer no movement of nozzle
  #define UBL_SAVE_ACTIVE_ON_M500   // Save the currently active mesh in the current slot on M500

  //#define UBL_Z_RAISE_WHEN_OFF_MESH 2.5 // When the nozzle is off the mesh, this value is used
                                          // as the Z-Height correction value.

#elif ENABLED(MESH_BED_LEVELING)

  //===========================================================================
  //=================================== Mesh ==================================
  //===========================================================================

  #define MESH_INSET 10          // Set Mesh bounds as an inset region of the bed
  #define GRID_MAX_POINTS_X 3    // Don't use more than 7 points per axis, implementation limited.
  #define GRID_MAX_POINTS_Y GRID_MAX_POINTS_X

  //#define MESH_G28_REST_ORIGIN // After homing all axes ('G28' or 'G28 XYZ') rest Z at Z_MIN_POS

#endif // BED_LEVELING

/**
 * Add a bed leveling sub-menu for ABL or MBL.
 * Include a guided procedure if manual probing is enabled.
 */
#define LCD_BED_LEVELING

#if ENABLED(LCD_BED_LEVELING)
  #define MESH_EDIT_Z_STEP  0.025 // (mm) Step size while manually probing Z axis.
  #define LCD_PROBE_Z_RANGE 4     // (mm) Z Range centered on Z_MIN_POS for LCD Z adjustment
  //#define MESH_EDIT_MENU        // Add a menu to edit mesh points
#endif

// Add a menu item to move between bed corners for manual bed adjustment
//#define LEVEL_BED_CORNERS

#if ENABLED(LEVEL_BED_CORNERS)
  #define LEVEL_CORNERS_INSET 30    // (mm) An inset for corner leveling
  #define LEVEL_CORNERS_Z_HOP  4.0  // (mm) Move nozzle up before moving between corners
  #define LEVEL_CORNERS_HEIGHT 0.0  // (mm) Z height of nozzle at leveling points
  //#define LEVEL_CENTER_TOO        // Move to the center after the last corner
#endif

/**
 * Commands to execute at the end of G29 probing.
 * Useful to retract or move the Z probe out of the way.
 */
//#define Z_PROBE_END_SCRIPT "G1 Z10 F12000\nG1 X15 Y330\nG1 Z0.5\nG1 Z10"


// @section homing

// The center of the bed is at (X=0, Y=0)
//#define BED_CENTER_AT_0_0

// Manually set the home position. Leave these undefined for automatic settings.
// For DELTA this is the top-center of the Cartesian print volume.
//#define MANUAL_X_HOME_POS 0
//#define MANUAL_Y_HOME_POS 0
//#define MANUAL_Z_HOME_POS 0

// Use "Z Safe Homing" to avoid homing with a Z probe outside the bed area.
//
// With this feature enabled:
//
// - Allow Z homing only after X and Y homing AND stepper drivers still enabled.
// - If stepper drivers time out, it will need X and Y homing again before Z homing.
// - Move the Z probe (or nozzle) to a defined XY point before Z Homing when homing all axes (G28).
// - Prevent Z homing when the Z probe is outside bed area.
//
#define Z_SAFE_HOMING

#if ENABLED(Z_SAFE_HOMING)
  //#define Z_SAFE_HOMING_X_POINT ((X_BED_SIZE) / 2)    // X point for Z homing when homing all axes (G28).
  //#define Z_SAFE_HOMING_Y_POINT ((Y_BED_SIZE) / 2)    // Y point for Z homing when homing all axes (G28).
  #define Z_SAFE_HOMING_X_POINT 0
  #define Z_SAFE_HOMING_Y_POINT 0
#endif

// Homing speeds (mm/m)
#define HOMING_FEEDRATE_XY (70*60) //(50*60)   E16 (50*60)
#define HOMING_FEEDRATE_Z  (4*60)

// Validate that endstops are triggered on homing moves
#define VALIDATE_HOMING_ENDSTOPS

// @section calibrate

/**
 * Bed Skew Compensation
 *
 * This feature corrects for misalignment in the XYZ axes.
 *
 * Take the following steps to get the bed skew in the XY plane:
 *  1. Print a test square (e.g., https://www.thingiverse.com/thing:2563185)
 *  2. For XY_DIAG_AC measure the diagonal A to C
 *  3. For XY_DIAG_BD measure the diagonal B to D
 *  4. For XY_SIDE_AD measure the edge A to D
 *
 * Marlin automatically computes skew factors from these measurements.
 * Skew factors may also be computed and set manually:
 *
 *  - Compute AB     : SQRT(2*AC*AC+2*BD*BD-4*AD*AD)/2
 *  - XY_SKEW_FACTOR : TAN(PI/2-ACOS((AC*AC-AB*AB-AD*AD)/(2*AB*AD)))
 *
 * If desired, follow the same procedure for XZ and YZ.
 * Use these diagrams for reference:
 *
 *    Y                     Z                     Z
 *    ^     B-------C       ^     B-------C       ^     B-------C
 *    |    /       /        |    /       /        |    /       /
 *    |   /       /         |   /       /         |   /       /
 *    |  A-------D          |  A-------D          |  A-------D
 *    +-------------->X     +-------------->X     +-------------->Y
 *     XY_SKEW_FACTOR        XZ_SKEW_FACTOR        YZ_SKEW_FACTOR
 */
//#define SKEW_CORRECTION

#if ENABLED(SKEW_CORRECTION)
  // Input all length measurements here:
  #define XY_DIAG_AC 142*2//282.8427124746
  #define XY_DIAG_BD 141.8*2//282.8427124746
  #define XY_SIDE_AD 99.9*2//200
  //finalement non fait parceque le default me semble pplus dans l'erreur de mesure
  //https://www.youtube.com/watch?v=YfAb5IaHDSo

  // Or, set the default skew factors directly here
  // to override the above measurements:
  #define XY_SKEW_FACTOR 0.0

  //#define SKEW_CORRECTION_FOR_Z
  #if ENABLED(SKEW_CORRECTION_FOR_Z)
    #define XZ_DIAG_AC 140*2 //282.8427124746
    #define XZ_DIAG_BD 140*2 //282.8427124746
    #define YZ_DIAG_AC 282.8427124746
    #define YZ_DIAG_BD 282.8427124746
    #define YZ_SIDE_AD 99.5*2//200
    #define XZ_SKEW_FACTOR 0.0
    #define YZ_SKEW_FACTOR 0.0
  #endif

  // Enable this option for M852 to set skew at runtime
  //#define SKEW_CORRECTION_GCODE
#endif

//=============================================================================
//============================= Additional Features ===========================
//=============================================================================

// @section extras

/**
 * EEPROM
 *
 * Persistent storage to preserve configurable settings across reboots.
 *
 *   M500 - Store settings to EEPROM.
 *   M501 - Read settings from EEPROM. (i.e., Throw away unsaved changes)
 *   M502 - Revert settings to "factory" defaults. (Follow with M500 to init the EEPROM.)
 */
#define EEPROM_SETTINGS     // Persistent storage with M500 and M501   //E16 defined
//#define DISABLE_M503        // Saves ~2700 bytes of PROGMEM. Disable for release!
#define EEPROM_CHITCHAT       // Give feedback on EEPROM commands. Disable to save PROGMEM.
#if ENABLED(EEPROM_SETTINGS)
  //#define EEPROM_AUTO_INIT  // Init EEPROM automatically on any errors.
#endif

//
// Host Keepalive
//
// When enabled Marlin will send a busy status message to the host
// every couple of seconds when it can't accept commands.
//
#define HOST_KEEPALIVE_FEATURE        // Disable this if your host doesn't like keepalive messages
#define DEFAULT_KEEPALIVE_INTERVAL 2  // Number of seconds between "busy" messages. Set with M113.
#define BUSY_WHILE_HEATING            // Some hosts require "busy" messages even during heating

//
// M100 Free Memory Watcher
//
//#define M100_FREE_MEMORY_WATCHER    // Add M100 (Free Memory Watcher) to debug memory usage

//
// G20/G21 Inch mode support
//
//#define INCH_MODE_SUPPORT

//
// M149 Set temperature units support
//
//#define TEMPERATURE_UNITS_SUPPORT

// @section temperature

// Preheat Constants
#define PREHEAT_1_LABEL       "PLA"
#define PREHEAT_1_TEMP_HOTEND 210
#define PREHEAT_1_TEMP_BED     55
#define PREHEAT_1_FAN_SPEED     0 // Value from 0 to 255

#define PREHEAT_2_LABEL       "ABS"
#define PREHEAT_2_TEMP_HOTEND 250
#define PREHEAT_2_TEMP_BED    80
#define PREHEAT_2_FAN_SPEED     0 // Value from 0 to 255

/**
 * Nozzle Park
 *
 * Park the nozzle at the given XYZ position on idle or G27.
 *
 * The "P" parameter controls the action applied to the Z axis:
 *
 *    P0  (Default) If Z is below park Z raise the nozzle.
 *    P1  Raise the nozzle always to Z-park height.
 *    P2  Raise the nozzle by Z-park amount, limited to Z_MAX_POS.
 */
#define NOZZLE_PARK_FEATURE                 //E16 defined

#if ENABLED(NOZZLE_PARK_FEATURE)
  // Specify a park position as { X, Y, Z_raise }
  #define NOZZLE_PARK_POINT { (X_MIN_POS + 10), (Y_MAX_POS - 10), 20 }
  #define NOZZLE_PARK_XY_FEEDRATE 100   // (mm/s) X and Y axes feedrate (also used for delta Z axis)
  #define NOZZLE_PARK_Z_FEEDRATE 5      // (mm/s) Z axis feedrate (not used for delta printers)
#endif

/**
 * Clean Nozzle Feature -- EXPERIMENTAL
 *
 * Adds the G12 command to perform a nozzle cleaning process.
 *
 * Parameters:
 *   P  Pattern
 *   S  Strokes / Repetitions
 *   T  Triangles (P1 only)
 *
 * Patterns:
 *   P0  Straight line (default). This process requires a sponge type material
 *       at a fixed bed location. "S" specifies strokes (i.e. back-forth motions)
 *       between the start / end points.
 *
 *   P1  Zig-zag pattern between (X0, Y0) and (X1, Y1), "T" specifies the
 *       number of zig-zag triangles to do. "S" defines the number of strokes.
 *       Zig-zags are done in whichever is the narrower dimension.
 *       For example, "G12 P1 S1 T3" will execute:
 *
 *          --
 *         |  (X0, Y1) |     /\        /\        /\     | (X1, Y1)
 *         |           |    /  \      /  \      /  \    |
 *       A |           |   /    \    /    \    /    \   |
 *         |           |  /      \  /      \  /      \  |
 *         |  (X0, Y0) | /        \/        \/        \ | (X1, Y0)
 *          --         +--------------------------------+
 *                       |________|_________|_________|
 *                           T1        T2        T3
 *
 *   P2  Circular pattern with middle at NOZZLE_CLEAN_CIRCLE_MIDDLE.
 *       "R" specifies the radius. "S" specifies the stroke count.
 *       Before starting, the nozzle moves to NOZZLE_CLEAN_START_POINT.
 *
 *   Caveats: The ending Z should be the same as starting Z.
 * Attention: EXPERIMENTAL. G-code arguments may change.
 *
 */
//#define NOZZLE_CLEAN_FEATURE

#if ENABLED(NOZZLE_CLEAN_FEATURE)
  // Default number of pattern repetitions
  #define NOZZLE_CLEAN_STROKES  12

  // Default number of triangles
  #define NOZZLE_CLEAN_TRIANGLES  3

  // Specify positions as { X, Y, Z }
  #define NOZZLE_CLEAN_START_POINT {  30, 30, (Z_MIN_POS + 1) }
  #define NOZZLE_CLEAN_END_POINT   { 100, 60, (Z_MIN_POS + 1) }

  // Circular pattern radius
  #define NOZZLE_CLEAN_CIRCLE_RADIUS 6.5
  // Circular pattern circle fragments number
  #define NOZZLE_CLEAN_CIRCLE_FN 10
  // Middle point of circle
  #define NOZZLE_CLEAN_CIRCLE_MIDDLE NOZZLE_CLEAN_START_POINT

  // Move the nozzle to the initial position after cleaning
  #define NOZZLE_CLEAN_GOBACK

  // Enable for a purge/clean station that's always at the gantry height (thus no Z move)
  //#define NOZZLE_CLEAN_NO_Z
#endif

/**
 * Print Job Timer
 *
 * Automatically start and stop the print job timer on M104/M109/M190.
 *
 *   M104 (hotend, no wait) - high temp = none,        low temp = stop timer
 *   M109 (hotend, wait)    - high temp = start timer, low temp = stop timer
 *   M190 (bed, wait)       - high temp = start timer, low temp = none
 *
 * The timer can also be controlled with the following commands:
 *
 *   M75 - Start the print job timer
 *   M76 - Pause the print job timer
 *   M77 - Stop the print job timer
 */
#define PRINTJOB_TIMER_AUTOSTART

/**
 * Print Counter
 *
 * Track statistical data such as:
 *
 *  - Total print jobs
 *  - Total successful print jobs
 *  - Total failed print jobs
 *  - Total time printing
 *
 * View the current statistics with M78.
 */
//#define PRINTCOUNTER

//=============================================================================
//============================= LCD and SD support ============================
//=============================================================================

// @section lcd

/**
 * LCD LANGUAGE
 *
 * Select the language to display on the LCD. These languages are available:
 *
 *   en, an, bg, ca, cz, da, de, el, el_gr, es, eu, fi, fr, gl, hr, it, jp_kana,
 *   ko_KR, nl, pl, pt, pt_br, ru, sk, tr, uk, vi, zh_CN, zh_TW, test
 *
 * :{ 'en':'English', 'an':'Aragonese', 'bg':'Bulgarian', 'ca':'Catalan', 'cz':'Czech', 'da':'Danish', 'de':'German', 'el':'Greek', 'el_gr':'Greek (Greece)', 'es':'Spanish', 'eu':'Basque-Euskera', 'fi':'Finnish', 'fr':'French', 'gl':'Galician', 'hr':'Croatian', 'it':'Italian', 'jp_kana':'Japanese', 'ko_KR':'Korean (South Korea)', 'nl':'Dutch', 'pl':'Polish', 'pt':'Portuguese', 'pt_br':'Portuguese (Brazilian)', 'ru':'Russian', 'sk':'Slovak', 'tr':'Turkish', 'uk':'Ukrainian', 'vi':'Vietnamese', 'zh_CN':'Chinese (Simplified)', 'zh_TW':'Chinese (Traditional)', 'test':'TEST' }
 */
#define LCD_LANGUAGE fr

/**
 * LCD Character Set
 *
 * Note: This option is NOT applicable to Graphical Displays.
 *
 * All character-based LCDs provide ASCII plus one of these
 * language extensions:
 *
 *  - JAPANESE ... the most common
 *  - WESTERN  ... with more accented characters
 *  - CYRILLIC ... for the Russian language
 *
 * To determine the language extension installed on your controller:
 *
 *  - Compile and upload with LCD_LANGUAGE set to 'test'
 *  - Click the controller to view the LCD menu
 *  - The LCD will display Japanese, Western, or Cyrillic text
 *
 * See http://marlinfw.org/docs/development/lcd_language.html
 *
 * :['JAPANESE', 'WESTERN', 'CYRILLIC']
 */
#define DISPLAY_CHARSET_HD44780 JAPANESE

/**
 * Info Screen Style (0:Classic, 1:Prusa)
 *
 * :[0:'Classic', 1:'Prusa']
 */
#define LCD_INFO_SCREEN_STYLE 0

/**
 * SD CARD
 *
 * SD Card support is disabled by default. If your controller has an SD slot,
 * you must uncomment the following option or it won't work.
 *
 */
#define SDSUPPORT

/**
 * SD CARD: SPI SPEED
 *
 * Enable one of the following items for a slower SPI transfer speed.
 * This may be required to resolve "volume init" errors.
 */
//#define SPI_SPEED SPI_HALF_SPEED
//#define SPI_SPEED SPI_QUARTER_SPEED
//#define SPI_SPEED SPI_EIGHTH_SPEED

/**
 * SD CARD: ENABLE CRC
 *
 * Use CRC checks and retries on the SD communication.
 */
//#define SD_CHECK_AND_RETRY

/**
 * LCD Menu Items
 *
 * Disable all menus and only display the Status Screen, or
 * just remove some extraneous menu items to recover space.
 */
//#define NO_LCD_MENUS
//#define SLIM_LCD_MENUS

//
// ENCODER SETTINGS
//
// This option overrides the default number of encoder pulses needed to
// produce one step. Should be increased for high-resolution encoders.
//
//#define ENCODER_PULSES_PER_STEP 4

//
// Use this option to override the number of step signals required to
// move between next/prev menu items.
//
//#define ENCODER_STEPS_PER_MENU_ITEM 1

/**
 * Encoder Direction Options
 *
 * Test your encoder's behavior first with both options disabled.
 *
 *  Reversed Value Edit and Menu Nav? Enable REVERSE_ENCODER_DIRECTION.
 *  Reversed Menu Navigation only?    Enable REVERSE_MENU_DIRECTION.
 *  Reversed Value Editing only?      Enable BOTH options.
 */

//
// This option reverses the encoder direction everywhere.
//
//  Set this option if CLOCKWISE causes values to DECREASE
//
#define REVERSE_ENCODER_DIRECTION

//
// This option reverses the encoder direction for navigating LCD menus.
//
//  If CLOCKWISE normally moves DOWN this makes it go UP.
//  If CLOCKWISE normally moves UP this makes it go DOWN.
//
//#define REVERSE_MENU_DIRECTION

//
// This option reverses the encoder direction for Select Screen.
//
//  If CLOCKWISE normally moves LEFT this makes it go RIGHT.
//  If CLOCKWISE normally moves RIGHT this makes it go LEFT.
//
//#define REVERSE_SELECT_DIRECTION

//
// Individual Axis Homing
//
// Add individual axis homing items (Home X, Home Y, and Home Z) to the LCD menu.
//
#define INDIVIDUAL_AXIS_HOMING_MENU

//
// SPEAKER/BUZZER
//
// If you have a speaker that can produce tones, enable it here.
// By default Marlin assumes you have a buzzer with a fixed frequency.
//
//#define SPEAKER

//
// The duration and frequency for the UI feedback sound.
// Set these to 0 to disable audio feedback in the LCD menus.
//
// Note: Test audio output with the G-Code:
//  M300 S<frequency Hz> P<duration ms>
//
#define LCD_FEEDBACK_FREQUENCY_DURATION_MS 2
#define LCD_FEEDBACK_FREQUENCY_HZ 5000

//=============================================================================
//======================== LCD / Controller Selection =========================
//========================   (Character-based LCDs)   =========================
//=============================================================================

//
// RepRapDiscount Smart Controller.
// http://reprap.org/wiki/RepRapDiscount_Smart_Controller
//
// Note: Usually sold with a white PCB.
//
//#define REPRAP_DISCOUNT_SMART_CONTROLLER

//
// Original RADDS LCD Display+Encoder+SDCardReader
// http://doku.radds.org/dokumentation/lcd-display/
//
//#define RADDS_DISPLAY

//
// ULTIMAKER Controller.
//
//#define ULTIMAKERCONTROLLER

//
// ULTIPANEL as seen on Thingiverse.
//
//#define ULTIPANEL

//
// PanelOne from T3P3 (via RAMPS 1.4 AUX2/AUX3)
// http://reprap.org/wiki/PanelOne
//
//#define PANEL_ONE

//
// GADGETS3D G3D LCD/SD Controller
// http://reprap.org/wiki/RAMPS_1.3/1.4_GADGETS3D_Shield_with_Panel
//
// Note: Usually sold with a blue PCB.
//
//#define G3D_PANEL

//
// RigidBot Panel V1.0
// http://www.inventapart.com/
//
//#define RIGIDBOT_PANEL

//
// Makeboard 3D Printer Parts 3D Printer Mini Display 1602 Mini Controller
// https://www.aliexpress.com/item/32765887917.html
//
//#define MAKEBOARD_MINI_2_LINE_DISPLAY_1602

//
// ANET and Tronxy 20x4 Controller
//
//#define ZONESTAR_LCD            // Requires ADC_KEYPAD_PIN to be assigned to an analog pin.
                                  // This LCD is known to be susceptible to electrical interference
                                  // which scrambles the display.  Pressing any button clears it up.
                                  // This is a LCD2004 display with 5 analog buttons.

//
// Generic 16x2, 16x4, 20x2, or 20x4 character-based LCD.
//
//#define ULTRA_LCD

//=============================================================================
//======================== LCD / Controller Selection =========================
//=====================   (I2C and Shift-Register LCDs)   =====================
//=============================================================================

//
// CONTROLLER TYPE: I2C
//
// Note: These controllers require the installation of Arduino's LiquidCrystal_I2C
// library. For more info: https://github.com/kiyoshigawa/LiquidCrystal_I2C
//

//
// Elefu RA Board Control Panel
// http://www.elefu.com/index.php?route=product/product&product_id=53
//
//#define RA_CONTROL_PANEL

//
// Sainsmart (YwRobot) LCD Displays
//
// These require F.Malpartida's LiquidCrystal_I2C library
// https://bitbucket.org/fmalpartida/new-liquidcrystal/wiki/Home
//
//#define LCD_SAINSMART_I2C_1602
//#define LCD_SAINSMART_I2C_2004

//
// Generic LCM1602 LCD adapter
//
//#define LCM1602

//
// PANELOLU2 LCD with status LEDs,
// separate encoder and click inputs.
//
// Note: This controller requires Arduino's LiquidTWI2 library v1.2.3 or later.
// For more info: https://github.com/lincomatic/LiquidTWI2
//
// Note: The PANELOLU2 encoder click input can either be directly connected to
// a pin (if BTN_ENC defined to != -1) or read through I2C (when BTN_ENC == -1).
//
//#define LCD_I2C_PANELOLU2

//
// Panucatt VIKI LCD with status LEDs,
// integrated click & L/R/U/D buttons, separate encoder inputs.
//
//#define LCD_I2C_VIKI

//
// CONTROLLER TYPE: Shift register panels
//

//
// 2-wire Non-latching LCD SR from https://goo.gl/aJJ4sH
// LCD configuration: http://reprap.org/wiki/SAV_3D_LCD
//
//#define SAV_3DLCD

//
// 3-wire SR LCD with strobe using 74HC4094
// https://github.com/mikeshub/SailfishLCD
// Uses the code directly from Sailfish
//
//#define FF_INTERFACEBOARD

//=============================================================================
//=======================   LCD / Controller Selection  =======================
//=========================      (Graphical LCDs)      ========================
//=============================================================================

//
// CONTROLLER TYPE: Graphical 128x64 (DOGM)
//
// IMPORTANT: The U8glib library is required for Graphical Display!
//            https://github.com/olikraus/U8glib_Arduino
//

//
// RepRapDiscount FULL GRAPHIC Smart Controller
// http://reprap.org/wiki/RepRapDiscount_Full_Graphic_Smart_Controller
//
#define REPRAP_DISCOUNT_FULL_GRAPHIC_SMART_CONTROLLER    //E16 defined

//
// ReprapWorld Graphical LCD
// https://reprapworld.com/?products_details&products_id/1218
//
//#define REPRAPWORLD_GRAPHICAL_LCD

//
// Activate one of these if you have a Panucatt Devices
// Viki 2.0 or mini Viki with Graphic LCD
// http://panucatt.com
//
//#define VIKI2
//#define miniVIKI

//
// MakerLab Mini Panel with graphic
// controller and SD support - http://reprap.org/wiki/Mini_panel
//
//#define MINIPANEL

//
// MaKr3d Makr-Panel with graphic controller and SD support.
// http://reprap.org/wiki/MaKr3d_MaKrPanel
//
//#define MAKRPANEL

//
// Adafruit ST7565 Full Graphic Controller.
// https://github.com/eboston/Adafruit-ST7565-Full-Graphic-Controller/
//
//#define ELB_FULL_GRAPHIC_CONTROLLER

//
// BQ LCD Smart Controller shipped by
// default with the BQ Hephestos 2 and Witbox 2.
//
//#define BQ_LCD_SMART_CONTROLLER

//
// Cartesio UI
// http://mauk.cc/webshop/cartesio-shop/electronics/user-interface
//
//#define CARTESIO_UI

//
// LCD for Melzi Card with Graphical LCD
//
//#define LCD_FOR_MELZI

//
// Original Ulticontroller from Ultimaker 2 printer with SSD1309 I2C display and encoder
// https://github.com/Ultimaker/Ultimaker2/tree/master/1249_Ulticontroller_Board_(x1)
//
//#define ULTI_CONTROLLER

//
// MKS MINI12864 with graphic controller and SD support
// https://reprap.org/wiki/MKS_MINI_12864
//
//#define MKS_MINI_12864

//
// FYSETC variant of the MINI12864 graphic controller with SD support
// https://wiki.fysetc.com/Mini12864_Panel/
//
//#define FYSETC_MINI_12864_X_X    // Type C/D/E/F. No tunable RGB Backlight by default
//#define FYSETC_MINI_12864_1_2    // Type C/D/E/F. Simple RGB Backlight (always on)
//#define FYSETC_MINI_12864_2_0    // Type A/B. Discreet RGB Backlight
//#define FYSETC_MINI_12864_2_1    // Type A/B. Neopixel RGB Backlight
//#define FYSETC_GENERIC_12864_1_1 // Larger display with basic ON/OFF backlight.

//
// Factory display for Creality CR-10
// https://www.aliexpress.com/item/32833148327.html
//
// This is RAMPS-compatible using a single 10-pin connector.
// (For CR-10 owners who want to replace the Melzi Creality board but retain the display)
//
//#define CR10_STOCKDISPLAY

//
// Ender-2 OEM display, a variant of the MKS_MINI_12864
//
//#define ENDER2_STOCKDISPLAY

//
// ANET and Tronxy Graphical Controller
//
// Anet 128x64 full graphics lcd with rotary encoder as used on Anet A6
// A clone of the RepRapDiscount full graphics display but with
// different pins/wiring (see pins_ANET_10.h).
//
//#define ANET_FULL_GRAPHICS_LCD

//
// AZSMZ 12864 LCD with SD
// https://www.aliexpress.com/item/32837222770.html
//
//#define AZSMZ_12864

//
// Silvergate GLCD controller
// http://github.com/android444/Silvergate
//
//#define SILVER_GATE_GLCD_CONTROLLER

//=============================================================================
//==============================  OLED Displays  ==============================
//=============================================================================

//
// SSD1306 OLED full graphics generic display
//
//#define U8GLIB_SSD1306

//
// SAV OLEd LCD module support using either SSD1306 or SH1106 based LCD modules
//
//#define SAV_3DGLCD
#if ENABLED(SAV_3DGLCD)
  #define U8GLIB_SSD1306
  //#define U8GLIB_SH1106
#endif

//
// TinyBoy2 128x64 OLED / Encoder Panel
//
//#define OLED_PANEL_TINYBOY2

//
// MKS OLED 1.3" 128 × 64 FULL GRAPHICS CONTROLLER
// http://reprap.org/wiki/MKS_12864OLED
//
// Tiny, but very sharp OLED display
//
//#define MKS_12864OLED          // Uses the SH1106 controller (default)
//#define MKS_12864OLED_SSD1306  // Uses the SSD1306 controller

//
// Einstart S OLED SSD1306
//
//#define U8GLIB_SH1106_EINSTART

//
// Overlord OLED display/controller with i2c buzzer and LEDs
//
//#define OVERLORD_OLED

//=============================================================================
//========================== Extensible UI Displays ===========================
//=============================================================================

//
// DGUS Touch Display with DWIN OS. (Choose one.)
//
//#define DGUS_LCD_UI_ORIGIN
//#define DGUS_LCD_UI_FYSETC
//#define DGUS_LCD_UI_HIPRECY

//
// Touch-screen LCD for Malyan M200 printers
//
//#define MALYAN_LCD

//
// Touch UI for FTDI EVE (FT800/FT810) displays
// See Configuration_adv.h for all configuration options.
//
//#define TOUCH_UI_FTDI_EVE

//
// Third-party or vendor-customized controller interfaces.
// Sources should be installed in 'src/lcd/extensible_ui'.
//
//#define EXTENSIBLE_UI

//=============================================================================
//=============================== Graphical TFTs ==============================
//=============================================================================

//
// FSMC display (MKS Robin, Alfawise U20, JGAurora A5S, REXYZ A1, etc.)
//
//#define FSMC_GRAPHICAL_TFT

//=============================================================================
//============================  Other Controllers  ============================
//=============================================================================

//
// ADS7843/XPT2046 ADC Touchscreen such as ILI9341 2.8
//
//#define TOUCH_BUTTONS
#if ENABLED(TOUCH_BUTTONS)
  #define BUTTON_DELAY_EDIT  50 // (ms) Button repeat delay for edit screens
  #define BUTTON_DELAY_MENU 250 // (ms) Button repeat delay for menus

  #define XPT2046_X_CALIBRATION   12316
  #define XPT2046_Y_CALIBRATION  -8981
  #define XPT2046_X_OFFSET       -43
  #define XPT2046_Y_OFFSET        257
#endif

//
// RepRapWorld REPRAPWORLD_KEYPAD v1.1
// http://reprapworld.com/?products_details&products_id=202&cPath=1591_1626
//
//#define REPRAPWORLD_KEYPAD
//#define REPRAPWORLD_KEYPAD_MOVE_STEP 10.0 // (mm) Distance to move per key-press

//=============================================================================
//=============================== Extra Features ==============================
//=============================================================================

// @section extras

// Increase the FAN PWM frequency. Removes the PWM noise but increases heating in the FET/Arduino
//#define FAST_PWM_FAN

// Use software PWM to drive the fan, as for the heaters. This uses a very low frequency
// which is not as annoying as with the hardware PWM. On the other hand, if this frequency
// is too low, you should also increment SOFT_PWM_SCALE.
//#define FAN_SOFT_PWM

// Incrementing this by 1 will double the software PWM frequency,
// affecting heaters, and the fan if FAN_SOFT_PWM is enabled.
// However, control resolution will be halved for each increment;
// at zero value, there are 128 effective control positions.
// :[0,1,2,3,4,5,6,7]
#define SOFT_PWM_SCALE 0

// If SOFT_PWM_SCALE is set to a value higher than 0, dithering can
// be used to mitigate the associated resolution loss. If enabled,
// some of the PWM cycles are stretched so on average the desired
// duty cycle is attained.
//#define SOFT_PWM_DITHER

// Temperature status LEDs that display the hotend and bed temperature.
// If all hotends, bed temperature, and target temperature are under 54C
// then the BLUE led is on. Otherwise the RED led is on. (1C hysteresis)
//#define TEMP_STAT_LEDS

// SkeinForge sends the wrong arc g-codes when using Arc Point as fillet procedure
//#define SF_ARC_FIX

// Support for the BariCUDA Paste Extruder
//#define BARICUDA

// Support for BlinkM/CyzRgb
//#define BLINKM

// Support for PCA9632 PWM LED driver
//#define PCA9632

// Support for PCA9533 PWM LED driver
// https://github.com/mikeshub/SailfishRGB_LED
//#define PCA9533

/**
 * RGB LED / LED Strip Control
 *
 * Enable support for an RGB LED connected to 5V digital pins, or
 * an RGB Strip connected to MOSFETs controlled by digital pins.
 *
 * Adds the M150 command to set the LED (or LED strip) color.
 * If pins are PWM capable (e.g., 4, 5, 6, 11) then a range of
 * luminance values can be set from 0 to 255.
 * For Neopixel LED an overall brightness parameter is also available.
 *
 * *** CAUTION ***
 *  LED Strips require a MOSFET Chip between PWM lines and LEDs,
 *  as the Arduino cannot handle the current the LEDs will require.
 *  Failure to follow this precaution can destroy your Arduino!
 *  NOTE: A separate 5V power supply is required! The Neopixel LED needs
 *  more current than the Arduino 5V linear regulator can produce.
 * *** CAUTION ***
 *
 * LED Type. Enable only one of the following two options.
 *
 */
//#define RGB_LED
//#define RGBW_LED

#if EITHER(RGB_LED, RGBW_LED)
  //#define RGB_LED_R_PIN 34
  //#define RGB_LED_G_PIN 43
  //#define RGB_LED_B_PIN 35
  //#define RGB_LED_W_PIN -1
#endif

// Support for Adafruit Neopixel LED driver
//#define NEOPIXEL_LED
#if ENABLED(NEOPIXEL_LED)
  #define NEOPIXEL_TYPE   NEO_GRBW // NEO_GRBW / NEO_GRB - four/three channel driver type (defined in Adafruit_NeoPixel.h)
  #define NEOPIXEL_PIN     4       // LED driving pin
  //#define NEOPIXEL2_TYPE NEOPIXEL_TYPE
  //#define NEOPIXEL2_PIN    5
  #define NEOPIXEL_PIXELS 30       // Number of LEDs in the strip, larger of 2 strips if 2 neopixel strips are used
  #define NEOPIXEL_IS_SEQUENTIAL   // Sequential display for temperature change - LED by LED. Disable to change all LEDs at once.
  #define NEOPIXEL_BRIGHTNESS 127  // Initial brightness (0-255)
  //#define NEOPIXEL_STARTUP_TEST  // Cycle through colors at startup

  // Use a single Neopixel LED for static (background) lighting
  //#define NEOPIXEL_BKGD_LED_INDEX  0               // Index of the LED to use
  //#define NEOPIXEL_BKGD_COLOR { 255, 255, 255, 0 } // R, G, B, W
#endif

/**
 * Printer Event LEDs
 *
 * During printing, the LEDs will reflect the printer status:
 *
 *  - Gradually change from blue to violet as the heated bed gets to target temp
 *  - Gradually change from violet to red as the hotend gets to temperature
 *  - Change to white to illuminate work surface
 *  - Change to green once print has finished
 *  - Turn off after the print has finished and the user has pushed a button
 */
#if ANY(BLINKM, RGB_LED, RGBW_LED, PCA9632, PCA9533, NEOPIXEL_LED)
  #define PRINTER_EVENT_LEDS
#endif

/**
 * R/C SERVO support
 * Sponsored by TrinityLabs, Reworked by codexmas
 */

/**
 * Number of servos
 *
 * For some servo-related options NUM_SERVOS will be set automatically.
 * Set this manually if there are extra servos needing manual control.
 * Leave undefined or set to 0 to entirely disable the servo subsystem.
 */
#define NUM_SERVOS 1 // Servo index starts with 0 for M280 command  //commented by default with value 3

// (ms) Delay  before the next move will start, to give the servo time to reach its target angle.
// 300ms is a good value but you can try less delay.
// If the servo can't reach the requested position, increase it.
#define SERVO_DELAY { 300 }

// Only power servos during movement, otherwise leave off to prevent jitter
//#define DEACTIVATE_SERVOS_AFTER_MOVE

// Allow servo angle to be edited and saved to EEPROM
//#define EDITABLE_SERVO_ANGLES<|MERGE_RESOLUTION|>--- conflicted
+++ resolved
@@ -411,12 +411,8 @@
 #define TEMP_SENSOR_3 0
 #define TEMP_SENSOR_4 0
 #define TEMP_SENSOR_5 0
-<<<<<<< HEAD
 #define TEMP_SENSOR_BED 5
-=======
-#define TEMP_SENSOR_BED 0
 #define TEMP_SENSOR_PROBE 0
->>>>>>> 23fc81f1
 #define TEMP_SENSOR_CHAMBER 0
 
 // Dummy thermistor constant temperature readings, for use with 998 and 999
@@ -686,8 +682,9 @@
  *          TMC2208, TMC2208_STANDALONE, TMC2209, TMC2209_STANDALONE,
  *          TMC26X,  TMC26X_STANDALONE,  TMC2660, TMC2660_STANDALONE,
  *          TMC5130, TMC5130_STANDALONE, TMC5160, TMC5160_STANDALONE
- * :['A4988', 'A5984', 'DRV8825', 'LV8729', 'L6470', 'L6474', 'POWERSTEP01', 'TB6560', 'TB6600', 'TMC2100', 'TMC2130', 'TMC2130_STANDALONE', 'TMC2160', 'TMC2160_STANDALONE', 'TMC2208', 'TMC2208_STANDALONE', 'TMC2209', 'TMC2209_STANDALONE', 'TMC26X', 'TMC26X_STANDALONE', 'TMC2660', 'TMC2660_STANDALONE', 'TMC5130', 'TMC5130_STANDALONE', 'TMC5160', 'TMC5160_STANDALONE']
- */
+* :['A4988', 'A5984', 'DRV8825', 'LV8729', 'L6470', 'L6474', 'POWERSTEP01', 'TB6560', 'TB6600', 'TMC2100', 'TMC2130', 'TMC2130_STANDALONE', 'TMC2160', 'TMC2160_STANDALONE', 'TMC2208', 'TMC2208_STANDALONE', 'TMC2209', 'TMC2209_STANDALONE', 'TMC26X', 'TMC26X_STANDALONE', 'TMC2660', 'TMC2660_STANDALONE', 'TMC5130', 'TMC5130_STANDALONE', 'TMC5160', 'TMC5160_STANDALONE']
+ */
+
 #define X_DRIVER_TYPE  TMC2130
 #define Y_DRIVER_TYPE  TMC2130
 #define Z_DRIVER_TYPE  TMC2130
@@ -954,17 +951,10 @@
  *
  * Specify a Probe position as { X, Y, Z }
  */
-<<<<<<< HEAD
 #define NOZZLE_TO_PROBE_OFFSET { -35, 8, -3.1}
-// Certain types of probes need to stay away from edges
-#define MIN_PROBE_EDGE 70 //85 //45 //10
-=======
-#define NOZZLE_TO_PROBE_OFFSET { 10, 10, 0 }
-
 // Most probes should stay away from the edges of the bed, but
 // with NOZZLE_AS_PROBE this can be negative for a wider probing area.
-#define MIN_PROBE_EDGE 10
->>>>>>> 23fc81f1
+#define MIN_PROBE_EDGE 70 //85 //45 //10
 
 // X and Y axis travel speed (mm/m) between probes
 #define XY_PROBE_SPEED 8000   //E16 6000
