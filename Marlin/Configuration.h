#ifndef CONFIGURATION_H
#define CONFIGURATION_H

// This configuration file contains the basic settings.
// Advanced settings can be found in Configuration_adv.h
// BASIC SETTINGS: select your board type, temperature sensor type, axis scaling, and endstop configuration

//===========================================================================
//============================= DELTA Printer ===============================
//===========================================================================
// For a Delta printer replace the configuration files with the files in the
// example_configurations/delta directory.
//

// User-specified version info of this build to display in [Pronterface, etc] terminal window during
// startup. Implementation of an idea by Prof Braino to inform user that any changes made to this
// build by the user have been successfully uploaded into firmware.
#define STRING_VERSION_CONFIG_H __DATE__ " " __TIME__ // build date and time
#define STRING_CONFIG_H_AUTHOR "(none, default config)" // Who made the changes.

// SERIAL_PORT selects which serial port should be used for communication with the host.
// This allows the connection of wireless adapters (for instance) to non-default port pins.
// Serial port 0 is still used by the Arduino bootloader regardless of this setting.
#define SERIAL_PORT 0

// This determines the communication speed of the printer
// This determines the communication speed of the printer
#define BAUDRATE 250000

// This enables the serial port associated to the Bluetooth interface
//#define BTENABLED              // Enable BT interface on AT90USB devices


//// The following define selects which electronics board you have. Please choose the one that matches your setup
// 10 = Gen7 custom (Alfons3 Version) "https://github.com/Alfons3/Generation_7_Electronics"
// 11 = Gen7 v1.1, v1.2 = 11
// 12 = Gen7 v1.3
// 13 = Gen7 v1.4
// 2  = Cheaptronic v1.0
// 20 = Sethi 3D_1
// 3  = MEGA/RAMPS up to 1.2 = 3
// 33 = RAMPS 1.3 / 1.4 (Power outputs: Extruder, Fan, Bed)
// 34 = RAMPS 1.3 / 1.4 (Power outputs: Extruder0, Extruder1, Bed)
// 35 = RAMPS 1.3 / 1.4 (Power outputs: Extruder, Fan, Fan)
// 4  = Duemilanove w/ ATMega328P pin assignment
// 5  = Gen6
// 51 = Gen6 deluxe
// 6  = Sanguinololu < 1.2
// 62 = Sanguinololu 1.2 and above
// 63 = Melzi
// 64 = STB V1.1
// 65 = Azteeg X1
// 66 = Melzi with ATmega1284 (MaKr3d version)
// 67 = Azteeg X3
// 68 = Azteeg X3 Pro
// 7  = Ultimaker
// 71 = Ultimaker (Older electronics. Pre 1.5.4. This is rare)
// 72 = Ultimainboard 2.x (Uses TEMP_SENSOR 20)
// 77 = 3Drag Controller
// 8  = Teensylu
// 80 = Rumba
// 81 = Printrboard (AT90USB1286)
// 82 = Brainwave (AT90USB646)
// 83 = SAV Mk-I (AT90USB1286)
// 9  = Gen3+
// 70 = Megatronics
// 701= Megatronics v2.0
// 702= Minitronics v1.0
// 90 = Alpha OMCA board
// 91 = Final OMCA board
// 301= Rambo
// 21 = Elefu Ra Board (v3)

#ifndef MOTHERBOARD
#define MOTHERBOARD 7
#endif

// Define this to set a custom name for your generic Mendel,
// #define CUSTOM_MENDEL_NAME "This Mendel"

// Define this to set a unique identifier for this printer, (Used by some programs to differentiate between machines)
// You can use an online service to generate a random UUID. (eg http://www.uuidgenerator.net/version4)
// #define MACHINE_UUID "00000000-0000-0000-0000-000000000000"

// This defines the number of extruders
#define EXTRUDERS 1

//// The following define selects which power supply you have. Please choose the one that matches your setup
// 1 = ATX
// 2 = X-Box 360 203Watts (the blue wire connected to PS_ON and the red wire to VCC)

#define POWER_SUPPLY 1

// Define this to have the electronics keep the power supply off on startup. If you don't know what this is leave it.
// #define PS_DEFAULT_OFF

//===========================================================================
//=============================Thermal Settings  ============================
//===========================================================================
//
//--NORMAL IS 4.7kohm PULLUP!-- 1kohm pullup can be used on hotend sensor, using correct resistor and table
//
//// Temperature sensor settings:
// -2 is thermocouple with MAX6675 (only for sensor 0)
// -1 is thermocouple with AD595
// 0 is not used
// 1 is 100k thermistor - best choice for EPCOS 100k (4.7k pullup)
// 2 is 200k thermistor - ATC Semitec 204GT-2 (4.7k pullup)
// 3 is Mendel-parts thermistor (4.7k pullup)
// 4 is 10k thermistor !! do not use it for a hotend. It gives bad resolution at high temp. !!
// 5 is 100K thermistor - ATC Semitec 104GT-2 (Used in ParCan & J-Head) (4.7k pullup)
// 6 is 100k EPCOS - Not as accurate as table 1 (created using a fluke thermocouple) (4.7k pullup)
// 7 is 100k Honeywell thermistor 135-104LAG-J01 (4.7k pullup)
// 71 is 100k Honeywell thermistor 135-104LAF-J01 (4.7k pullup)
// 8 is 100k 0603 SMD Vishay NTCS0603E3104FXT (4.7k pullup)
// 9 is 100k GE Sensing AL03006-58.2K-97-G1 (4.7k pullup)
// 10 is 100k RS thermistor 198-961 (4.7k pullup)
// 20 is the PT100 circuit found in the Ultimainboard V2.x
// 60 is 100k Maker's Tool Works Kapton Bed Thermistor beta=3950
//
//    1k ohm pullup tables - This is not normal, you would have to have changed out your 4.7k for 1k
//                          (but gives greater accuracy and more stable PID)
// 51 is 100k thermistor - EPCOS (1k pullup)
// 52 is 200k thermistor - ATC Semitec 204GT-2 (1k pullup)
// 55 is 100k thermistor - ATC Semitec 104GT-2 (Used in ParCan & J-Head) (1k pullup)
//
// 1047 is Pt1000 with 4k7 pullup
// 1010 is Pt1000 with 1k pullup (non standard)
// 147 is Pt100 with 4k7 pullup
// 110 is Pt100 with 1k pullup (non standard)

#define TEMP_SENSOR_0 -1
#define TEMP_SENSOR_1 -1
#define TEMP_SENSOR_2 0
#define TEMP_SENSOR_BED 0

// This makes temp sensor 1 a redundant sensor for sensor 0. If the temperatures difference between these sensors is to high the print will be aborted.
//#define TEMP_SENSOR_1_AS_REDUNDANT
#define MAX_REDUNDANT_TEMP_SENSOR_DIFF 10

// Actual temperature must be close to target for this long before M109 returns success
#define TEMP_RESIDENCY_TIME 10  // (seconds)
#define TEMP_HYSTERESIS 3       // (degC) range of +/- temperatures considered "close" to the target one
#define TEMP_WINDOW     1       // (degC) Window around target to start the residency timer x degC early.

// The minimal temperature defines the temperature below which the heater will not be enabled It is used
// to check that the wiring to the thermistor is not broken.
// Otherwise this would lead to the heater being powered on all the time.
#define HEATER_0_MINTEMP 5
#define HEATER_1_MINTEMP 5
#define HEATER_2_MINTEMP 5
#define BED_MINTEMP 5

// When temperature exceeds max temp, your heater will be switched off.
// This feature exists to protect your hotend from overheating accidentally, but *NOT* from thermistor short/failure!
// You should use MINTEMP for thermistor short/failure protection.
#define HEATER_0_MAXTEMP 275
#define HEATER_1_MAXTEMP 275
#define HEATER_2_MAXTEMP 275
#define BED_MAXTEMP 150

// If your bed has low resistance e.g. .6 ohm and throws the fuse you can duty cycle it to reduce the
// average current. The value should be an integer and the heat bed will be turned on for 1 interval of
// HEATER_BED_DUTY_CYCLE_DIVIDER intervals.
//#define HEATER_BED_DUTY_CYCLE_DIVIDER 4

// If you want the M105 heater power reported in watts, define the BED_WATTS, and (shared for all extruders) EXTRUDER_WATTS
//#define EXTRUDER_WATTS (12.0*12.0/6.7) //  P=I^2/R
//#define BED_WATTS (12.0*12.0/1.1)      // P=I^2/R

// PID settings:
// Comment the following line to disable PID and enable bang-bang.
#define PIDTEMP
#define BANG_MAX 255 // limits current to nozzle while in bang-bang mode; 255=full current
#define PID_MAX 255 // limits current to nozzle while PID is active (see PID_FUNCTIONAL_RANGE below); 255=full current
#ifdef PIDTEMP
  //#define PID_DEBUG // Sends debug data to the serial port.
  //#define PID_OPENLOOP 1 // Puts PID in open loop. M104/M140 sets the output power from 0 to PID_MAX
  #define PID_FUNCTIONAL_RANGE 10 // If the temperature difference between the target temperature and the actual temperature
                                  // is more then PID_FUNCTIONAL_RANGE then the PID will be shut off and the heater will be set to min/max.
  #define PID_INTEGRAL_DRIVE_MAX 255  //limit for the integral term
  #define K1 0.95 //smoothing factor within the PID
  #define PID_dT ((OVERSAMPLENR * 8.0)/(F_CPU / 64.0 / 256.0)) //sampling period of the temperature routine

// If you are using a pre-configured hotend then you can use one of the value sets by uncommenting it
// Ultimaker
    #define  DEFAULT_Kp 22.2
    #define  DEFAULT_Ki 1.08
    #define  DEFAULT_Kd 114

// MakerGear
//    #define  DEFAULT_Kp 7.0
//    #define  DEFAULT_Ki 0.1
//    #define  DEFAULT_Kd 12

// Mendel Parts V9 on 12V
//    #define  DEFAULT_Kp 63.0
//    #define  DEFAULT_Ki 2.25
//    #define  DEFAULT_Kd 440
#endif // PIDTEMP

// Bed Temperature Control
// Select PID or bang-bang with PIDTEMPBED. If bang-bang, BED_LIMIT_SWITCHING will enable hysteresis
//
// Uncomment this to enable PID on the bed. It uses the same frequency PWM as the extruder.
// If your PID_dT above is the default, and correct for your hardware/configuration, that means 7.689Hz,
// which is fine for driving a square wave into a resistive load and does not significantly impact you FET heating.
// This also works fine on a Fotek SSR-10DA Solid State Relay into a 250W heater.
// If your configuration is significantly different than this and you don't understand the issues involved, you probably
// shouldn't use bed PID until someone else verifies your hardware works.
// If this is enabled, find your own PID constants below.
//#define PIDTEMPBED
//
//#define BED_LIMIT_SWITCHING

// This sets the max power delivered to the bed, and replaces the HEATER_BED_DUTY_CYCLE_DIVIDER option.
// all forms of bed control obey this (PID, bang-bang, bang-bang with hysteresis)
// setting this to anything other than 255 enables a form of PWM to the bed just like HEATER_BED_DUTY_CYCLE_DIVIDER did,
// so you shouldn't use it unless you are OK with PWM on your bed.  (see the comment on enabling PIDTEMPBED)
#define MAX_BED_POWER 255 // limits duty cycle to bed; 255=full current

#ifdef PIDTEMPBED
//120v 250W silicone heater into 4mm borosilicate (MendelMax 1.5+)
//from FOPDT model - kp=.39 Tp=405 Tdead=66, Tc set to 79.2, aggressive factor of .15 (vs .1, 1, 10)
    #define  DEFAULT_bedKp 10.00
    #define  DEFAULT_bedKi .023
    #define  DEFAULT_bedKd 305.4

//120v 250W silicone heater into 4mm borosilicate (MendelMax 1.5+)
//from pidautotune
//    #define  DEFAULT_bedKp 97.1
//    #define  DEFAULT_bedKi 1.41
//    #define  DEFAULT_bedKd 1675.16

// FIND YOUR OWN: "M303 E-1 C8 S90" to run autotune on the bed at 90 degreesC for 8 cycles.
#endif // PIDTEMPBED



//this prevents dangerous Extruder moves, i.e. if the temperature is under the limit
//can be software-disabled for whatever purposes by
#define PREVENT_DANGEROUS_EXTRUDE
//if PREVENT_DANGEROUS_EXTRUDE is on, you can still disable (uncomment) very long bits of extrusion separately.
#define PREVENT_LENGTHY_EXTRUDE

#define EXTRUDE_MINTEMP 170
#define EXTRUDE_MAXLENGTH (X_MAX_LENGTH+Y_MAX_LENGTH) //prevent extrusion of very large distances.

//===========================================================================
//=============================Mechanical Settings===========================
//===========================================================================

// Uncomment the following line to enable CoreXY kinematics
// #define COREXY

// coarse Endstop Settings
#define ENDSTOPPULLUPS // Comment this out (using // at the start of the line) to disable the endstop pullup resistors

#ifndef ENDSTOPPULLUPS
  // fine endstop settings: Individual pullups. will be ignored if ENDSTOPPULLUPS is defined
  // #define ENDSTOPPULLUP_XMAX
  // #define ENDSTOPPULLUP_YMAX
  // #define ENDSTOPPULLUP_ZMAX
  // #define ENDSTOPPULLUP_XMIN
  // #define ENDSTOPPULLUP_YMIN
  // #define ENDSTOPPULLUP_ZMIN
#endif

#ifdef ENDSTOPPULLUPS
  #define ENDSTOPPULLUP_XMAX
  #define ENDSTOPPULLUP_YMAX
  #define ENDSTOPPULLUP_ZMAX
  #define ENDSTOPPULLUP_XMIN
  #define ENDSTOPPULLUP_YMIN
  #define ENDSTOPPULLUP_ZMIN
#endif

// The pullups are needed if you directly connect a mechanical endswitch between the signal and ground pins.
const bool X_MIN_ENDSTOP_INVERTING = true; // set to true to invert the logic of the endstop.
const bool Y_MIN_ENDSTOP_INVERTING = true; // set to true to invert the logic of the endstop.
const bool Z_MIN_ENDSTOP_INVERTING = true; // set to true to invert the logic of the endstop.
const bool X_MAX_ENDSTOP_INVERTING = true; // set to true to invert the logic of the endstop.
const bool Y_MAX_ENDSTOP_INVERTING = true; // set to true to invert the logic of the endstop.
const bool Z_MAX_ENDSTOP_INVERTING = true; // set to true to invert the logic of the endstop.
//#define DISABLE_MAX_ENDSTOPS
//#define DISABLE_MIN_ENDSTOPS

// Disable max endstops for compatibility with endstop checking routine
#if defined(COREXY) && !defined(DISABLE_MAX_ENDSTOPS)
  #define DISABLE_MAX_ENDSTOPS
#endif

// For Inverting Stepper Enable Pins (Active Low) use 0, Non Inverting (Active High) use 1
#define X_ENABLE_ON 0
#define Y_ENABLE_ON 0
#define Z_ENABLE_ON 0
#define E_ENABLE_ON 0 // For all extruders

// Disables axis when it's not being used.
#define DISABLE_X false
#define DISABLE_Y false
#define DISABLE_Z false
#define DISABLE_E false // For all extruders

#define INVERT_X_DIR true    // for Mendel set to false, for Orca set to true
#define INVERT_Y_DIR false    // for Mendel set to true, for Orca set to false
#define INVERT_Z_DIR true     // for Mendel set to false, for Orca set to true
#define INVERT_E0_DIR false   // for direct drive extruder v9 set to true, for geared extruder set to false
#define INVERT_E1_DIR false    // for direct drive extruder v9 set to true, for geared extruder set to false
#define INVERT_E2_DIR false   // for direct drive extruder v9 set to true, for geared extruder set to false

// ENDSTOP SETTINGS:
// Sets direction of endstops when homing; 1=MAX, -1=MIN
#define X_HOME_DIR -1
#define Y_HOME_DIR -1
#define Z_HOME_DIR -1

#define min_software_endstops true // If true, axis won't move to coordinates less than HOME_POS.
#define max_software_endstops true  // If true, axis won't move to coordinates greater than the defined lengths below.

// Travel limits after homing
#define X_MAX_POS 205
#define X_MIN_POS 0
#define Y_MAX_POS 205
#define Y_MIN_POS 0
#define Z_MAX_POS 200
#define Z_MIN_POS 0

#define X_MAX_LENGTH (X_MAX_POS - X_MIN_POS)
#define Y_MAX_LENGTH (Y_MAX_POS - Y_MIN_POS)
#define Z_MAX_LENGTH (Z_MAX_POS - Z_MIN_POS)
//============================= Bed Auto Leveling ===========================

//#define ENABLE_AUTO_BED_LEVELING // Delete the comment to enable (remove // at the start of the line)

#ifdef ENABLE_AUTO_BED_LEVELING

// There are 2 different ways to pick the X and Y locations to probe:

//  - "grid" mode
//    Probe every point in a rectangular grid
//    You must specify the rectangle, and the density of sample points
//    This mode is preferred because there are more measurements.
//    It used to be called ACCURATE_BED_LEVELING but "grid" is more descriptive

//  - "3-point" mode
//    Probe 3 arbitrary points on the bed (that aren't colinear)
//    You must specify the X & Y coordinates of all 3 points

  #define AUTO_BED_LEVELING_GRID
  // with AUTO_BED_LEVELING_GRID, the bed is sampled in a
  // AUTO_BED_LEVELING_GRID_POINTSxAUTO_BED_LEVELING_GRID_POINTS grid
  // and least squares solution is calculated
  // Note: this feature occupies 10'206 byte
  #ifdef AUTO_BED_LEVELING_GRID

    // set the rectangle in which to probe
    #define LEFT_PROBE_BED_POSITION 15
    #define RIGHT_PROBE_BED_POSITION 170
    #define BACK_PROBE_BED_POSITION 180
    #define FRONT_PROBE_BED_POSITION 20

     // set the number of grid points per dimension
     // I wouldn't see a reason to go above 3 (=9 probing points on the bed)
    #define AUTO_BED_LEVELING_GRID_POINTS 2


  #else  // not AUTO_BED_LEVELING_GRID
    // with no grid, just probe 3 arbitrary points.  A simple cross-product
    // is used to esimate the plane of the print bed

      #define ABL_PROBE_PT_1_X 15
      #define ABL_PROBE_PT_1_Y 180
      #define ABL_PROBE_PT_2_X 15
      #define ABL_PROBE_PT_2_Y 20
      #define ABL_PROBE_PT_3_X 170
      #define ABL_PROBE_PT_3_Y 20

  #endif // AUTO_BED_LEVELING_GRID


  // these are the offsets to the probe relative to the extruder tip (Hotend - Probe)
  #define X_PROBE_OFFSET_FROM_EXTRUDER -25
  #define Y_PROBE_OFFSET_FROM_EXTRUDER -29
  #define Z_PROBE_OFFSET_FROM_EXTRUDER -12.35

  #define Z_RAISE_BEFORE_HOMING 4       // (in mm) Raise Z before homing (G28) for Probe Clearance.
                                        // Be sure you have this distance over your Z_MAX_POS in case

  #define XY_TRAVEL_SPEED 8000         // X and Y axis travel speed between probes, in mm/min

  #define Z_RAISE_BEFORE_PROBING 15    //How much the extruder will be raised before traveling to the first probing point.
  #define Z_RAISE_BETWEEN_PROBINGS 5  //How much the extruder will be raised when traveling from between next probing points


  //If defined, the Probe servo will be turned on only during movement and then turned off to avoid jerk
  //The value is the delay to turn the servo off after powered on - depends on the servo speed; 300ms is good value, but you can try lower it.
  // You MUST HAVE the SERVO_ENDSTOPS defined to use here a value higher than zero otherwise your code will not compile.

//  #define PROBE_SERVO_DEACTIVATION_DELAY 300


//If you have enabled the Bed Auto Leveling and are using the same Z Probe for Z Homing,
//it is highly recommended you let this Z_SAFE_HOMING enabled!!!

  #define Z_SAFE_HOMING   // This feature is meant to avoid Z homing with probe outside the bed area.
                          // When defined, it will:
                          // - Allow Z homing only after X and Y homing AND stepper drivers still enabled
                          // - If stepper drivers timeout, it will need X and Y homing again before Z homing
                          // - Position the probe in a defined XY point before Z Homing when homing all axis (G28)
                          // - Block Z homing only when the probe is outside bed area.

  #ifdef Z_SAFE_HOMING

    #define Z_SAFE_HOMING_X_POINT (X_MAX_LENGTH/2)    // X point for Z homing when homing all axis (G28)
    #define Z_SAFE_HOMING_Y_POINT (Y_MAX_LENGTH/2)    // Y point for Z homing when homing all axis (G28)

  #endif

#endif // ENABLE_AUTO_BED_LEVELING


// The position of the homing switches
//#define MANUAL_HOME_POSITIONS  // If defined, MANUAL_*_HOME_POS below will be used
//#define BED_CENTER_AT_0_0  // If defined, the center of the bed is at (X=0, Y=0)

//Manual homing switch locations:
// For deltabots this means top and center of the Cartesian print volume.
#define MANUAL_X_HOME_POS 0
#define MANUAL_Y_HOME_POS 0
#define MANUAL_Z_HOME_POS 0
//#define MANUAL_Z_HOME_POS 402 // For delta: Distance between nozzle and print surface after homing.

//// MOVEMENT SETTINGS
#define NUM_AXIS 4 // The axis order in all axis related arrays is X, Y, Z, E
#define HOMING_FEEDRATE {50*60, 50*60, 4*60, 0}  // set the homing speeds (mm/min)

// default settings

#define DEFAULT_AXIS_STEPS_PER_UNIT   {78.7402,78.7402,200.0*8/3,760*1.1}  // default steps per unit for Ultimaker
#define DEFAULT_MAX_FEEDRATE          {500, 500, 5, 25}    // (mm/sec)
#define DEFAULT_MAX_ACCELERATION      {9000,9000,100,10000}    // X, Y, Z, E maximum start speed for accelerated moves. E default values are good for Skeinforge 40+, for older versions raise them a lot.

#define DEFAULT_ACCELERATION          3000    // X, Y, Z and E max acceleration in mm/s^2 for printing moves
#define DEFAULT_RETRACT_ACCELERATION  3000   // X, Y, Z and E max acceleration in mm/s^2 for retracts

// Offset of the extruders (uncomment if using more than one and relying on firmware to position when changing).
// The offset has to be X=0, Y=0 for the extruder 0 hotend (default extruder).
// For the other hotends it is their distance from the extruder 0 hotend.
// #define EXTRUDER_OFFSET_X {0.0, 20.00} // (in mm) for each extruder, offset of the hotend on the X axis
// #define EXTRUDER_OFFSET_Y {0.0, 5.00}  // (in mm) for each extruder, offset of the hotend on the Y axis

// The speed change that does not require acceleration (i.e. the software might assume it can be done instantaneously)
#define DEFAULT_XYJERK                20.0    // (mm/sec)
#define DEFAULT_ZJERK                 0.4     // (mm/sec)
#define DEFAULT_EJERK                 5.0    // (mm/sec)

//===========================================================================
//=============================Additional Features===========================
//===========================================================================

// Custom M code points
#define CUSTOM_M_CODES
#ifdef CUSTOM_M_CODES
  #define CUSTOM_M_CODE_SET_Z_PROBE_OFFSET 851
  #define Z_PROBE_OFFSET_RANGE_MIN -15
  #define Z_PROBE_OFFSET_RANGE_MAX -5
#endif


// EEPROM
// The microcontroller can store settings in the EEPROM, e.g. max velocity...
// M500 - stores parameters in EEPROM
// M501 - reads parameters from EEPROM (if you need reset them after you changed them temporarily).
// M502 - reverts to the default "factory settings".  You still need to store them in EEPROM afterwards if you want to.
//define this to enable EEPROM support
//#define EEPROM_SETTINGS
//to disable EEPROM Serial responses and decrease program space by ~1700 byte: comment this out:
// please keep turned on if you can.
//#define EEPROM_CHITCHAT

// Preheat Constants
#define PLA_PREHEAT_HOTEND_TEMP 180
#define PLA_PREHEAT_HPB_TEMP 70
#define PLA_PREHEAT_FAN_SPEED 255   // Insert Value between 0 and 255

#define ABS_PREHEAT_HOTEND_TEMP 240
#define ABS_PREHEAT_HPB_TEMP 100
#define ABS_PREHEAT_FAN_SPEED 255   // Insert Value between 0 and 255

//LCD and SD support
//#define ULTRA_LCD  //general LCD support, also 16x2
//#define DOGLCD  // Support for SPI LCD 128x64 (Controller ST7565R graphic Display Family)
//#define SDSUPPORT // Enable SD Card Support in Hardware Console
//#define SDSLOW // Use slower SD transfer mode (not normally needed - uncomment if you're getting volume init error)
//#define ENCODER_PULSES_PER_STEP 1 // Increase if you have a high resolution encoder
//#define ENCODER_STEPS_PER_MENU_ITEM 5 // Set according to ENCODER_PULSES_PER_STEP or your liking
//#define ULTIMAKERCONTROLLER //as available from the Ultimaker online store.
//#define ULTIPANEL  //the UltiPanel as on Thingiverse

// Feedback configuration
// this is different for transducers and buzzers!
//
// transducer:
//#define LCD_FEEDBACK_FREQUENCY_HZ 1000	// this is the tone frequency the transducer plays when on UI feedback. ie Screen Click
//#define LCD_FEEDBACK_FREQUENCY_DURATION_MS 100 // the duration the transducer plays the UI feedback sound. ie Screen Click
//
// buzzer:
<<<<<<< HEAD
//#define LCD_FEEDBACK_TONE_COLOR 3 // this is the tone variation the buzzer plays when on UI feedback. ie Screen Click
//#define LCD_FEEDBACK_TONE_DURATION_MS 60 // the duration the buzzer plays the UI feedback sound. ie Screen Click
=======
#define LCD_FEEDBACK_TONE_COLOR 2 // this is the tone variation the buzzer plays when on UI feedback. ie Screen Click
#define LCD_FEEDBACK_TONE_DURATION_MS 10 // the duration the buzzer plays the UI feedback sound. ie Screen Click
>>>>>>> e1270678



// The MaKr3d Makr-Panel with graphic controller and SD support
// http://reprap.org/wiki/MaKr3d_MaKrPanel
//#define MAKRPANEL

// The RepRapDiscount Smart Controller (white PCB)
// http://reprap.org/wiki/RepRapDiscount_Smart_Controller
//#define REPRAP_DISCOUNT_SMART_CONTROLLER

// The GADGETS3D G3D LCD/SD Controller (blue PCB)
// http://reprap.org/wiki/RAMPS_1.3/1.4_GADGETS3D_Shield_with_Panel
//#define G3D_PANEL

// The RepRapDiscount FULL GRAPHIC Smart Controller (quadratic white PCB)
// http://reprap.org/wiki/RepRapDiscount_Full_Graphic_Smart_Controller
//
// ==> REMEMBER TO INSTALL U8glib to your ARDUINO library folder: http://code.google.com/p/u8glib/wiki/u8glib
//#define REPRAP_DISCOUNT_FULL_GRAPHIC_SMART_CONTROLLER

// The RepRapWorld REPRAPWORLD_KEYPAD v1.1
// http://reprapworld.com/?products_details&products_id=202&cPath=1591_1626
//#define REPRAPWORLD_KEYPAD
//#define REPRAPWORLD_KEYPAD_MOVE_STEP 10.0 // how much should be moved when a key is pressed, eg 10.0 means 10mm per click

// The Elefu RA Board Control Panel
// http://www.elefu.com/index.php?route=product/product&product_id=53
// REMEMBER TO INSTALL LiquidCrystal_I2C.h in your ARUDINO library folder: https://github.com/kiyoshigawa/LiquidCrystal_I2C
//#define RA_CONTROL_PANEL

//automatic expansion
#if defined (MAKRPANEL)
 #define DOGLCD
 #define SDSUPPORT
 #define ULTIPANEL
 #define NEWPANEL
 #define DEFAULT_LCD_CONTRAST 17
#endif

#if defined (REPRAP_DISCOUNT_FULL_GRAPHIC_SMART_CONTROLLER)
 #define DOGLCD
 #define U8GLIB_ST7920
 #define REPRAP_DISCOUNT_SMART_CONTROLLER
#endif

#if defined(ULTIMAKERCONTROLLER) || defined(REPRAP_DISCOUNT_SMART_CONTROLLER) || defined(G3D_PANEL)
 #define ULTIPANEL
 #define NEWPANEL
#endif

#if defined(REPRAPWORLD_KEYPAD)
  #define NEWPANEL
  #define ULTIPANEL
#endif
#if defined(RA_CONTROL_PANEL)
 #define ULTIPANEL
 #define NEWPANEL
 #define LCD_I2C_TYPE_PCA8574
 #define LCD_I2C_ADDRESS 0x27   // I2C Address of the port expander
#endif

//I2C PANELS

//#define LCD_I2C_SAINSMART_YWROBOT
#ifdef LCD_I2C_SAINSMART_YWROBOT
  // This uses the LiquidCrystal_I2C library ( https://bitbucket.org/fmalpartida/new-liquidcrystal/wiki/Home )
  // Make sure it is placed in the Arduino libraries directory.
  #define LCD_I2C_TYPE_PCF8575
  #define LCD_I2C_ADDRESS 0x27   // I2C Address of the port expander
  #define NEWPANEL
  #define ULTIPANEL
#endif

// PANELOLU2 LCD with status LEDs, separate encoder and click inputs
//#define LCD_I2C_PANELOLU2
#ifdef LCD_I2C_PANELOLU2
  // This uses the LiquidTWI2 library v1.2.3 or later ( https://github.com/lincomatic/LiquidTWI2 )
  // Make sure the LiquidTWI2 directory is placed in the Arduino or Sketchbook libraries subdirectory.
  // (v1.2.3 no longer requires you to define PANELOLU in the LiquidTWI2.h library header file)
  // Note: The PANELOLU2 encoder click input can either be directly connected to a pin
  //       (if BTN_ENC defined to != -1) or read through I2C (when BTN_ENC == -1).
  #define LCD_I2C_TYPE_MCP23017
  #define LCD_I2C_ADDRESS 0x20 // I2C Address of the port expander
  #define LCD_USE_I2C_BUZZER //comment out to disable buzzer on LCD
  #define NEWPANEL
  #define ULTIPANEL

  #ifndef ENCODER_PULSES_PER_STEP
	#define ENCODER_PULSES_PER_STEP 4
  #endif

  #ifndef ENCODER_STEPS_PER_MENU_ITEM
	#define ENCODER_STEPS_PER_MENU_ITEM 1
  #endif


  #ifdef LCD_USE_I2C_BUZZER
	#define LCD_FEEDBACK_FREQUENCY_HZ 1000
	#define LCD_FEEDBACK_FREQUENCY_DURATION_MS 100
  #endif

#endif

// Panucatt VIKI LCD with status LEDs, integrated click & L/R/U/P buttons, separate encoder inputs
//#define LCD_I2C_VIKI
#ifdef LCD_I2C_VIKI
  // This uses the LiquidTWI2 library v1.2.3 or later ( https://github.com/lincomatic/LiquidTWI2 )
  // Make sure the LiquidTWI2 directory is placed in the Arduino or Sketchbook libraries subdirectory.
  // Note: The pause/stop/resume LCD button pin should be connected to the Arduino
  //       BTN_ENC pin (or set BTN_ENC to -1 if not used)
  #define LCD_I2C_TYPE_MCP23017
  #define LCD_I2C_ADDRESS 0x20 // I2C Address of the port expander
  #define LCD_USE_I2C_BUZZER //comment out to disable buzzer on LCD (requires LiquidTWI2 v1.2.3 or later)
  #define NEWPANEL
  #define ULTIPANEL
#endif

// Shift register panels
// ---------------------
// 2 wire Non-latching LCD SR from:
// https://bitbucket.org/fmalpartida/new-liquidcrystal/wiki/schematics#!shiftregister-connection
//#define SR_LCD
#ifdef SR_LCD
   #define SR_LCD_2W_NL    // Non latching 2 wire shift register
   //#define NEWPANEL
#endif


#ifdef ULTIPANEL
//  #define NEWPANEL  //enable this if you have a click-encoder panel
  #define SDSUPPORT
  #define ULTRA_LCD
  #ifdef DOGLCD // Change number of lines to match the DOG graphic display
    #define LCD_WIDTH 20
    #define LCD_HEIGHT 5
  #else
    #define LCD_WIDTH 20
    #define LCD_HEIGHT 4
  #endif
#else //no panel but just LCD
  #ifdef ULTRA_LCD
  #ifdef DOGLCD // Change number of lines to match the 128x64 graphics display
    #define LCD_WIDTH 20
    #define LCD_HEIGHT 5
  #else
    #define LCD_WIDTH 16
    #define LCD_HEIGHT 2
  #endif
  #endif
#endif

// default LCD contrast for dogm-like LCD displays
#ifdef DOGLCD
# ifndef DEFAULT_LCD_CONTRAST
#  define DEFAULT_LCD_CONTRAST 32
# endif
#endif

// Increase the FAN pwm frequency. Removes the PWM noise but increases heating in the FET/Arduino
//#define FAST_PWM_FAN

// Temperature status LEDs that display the hotend and bet temperature.
// If all hotends and bed temperature and temperature setpoint are < 54C then the BLUE led is on.
// Otherwise the RED led is on. There is 1C hysteresis.
//#define TEMP_STAT_LEDS

// Use software PWM to drive the fan, as for the heaters. This uses a very low frequency
// which is not ass annoying as with the hardware PWM. On the other hand, if this frequency
// is too low, you should also increment SOFT_PWM_SCALE.
//#define FAN_SOFT_PWM

// Incrementing this by 1 will double the software PWM frequency,
// affecting heaters, and the fan if FAN_SOFT_PWM is enabled.
// However, control resolution will be halved for each increment;
// at zero value, there are 128 effective control positions.
#define SOFT_PWM_SCALE 0

// M240  Triggers a camera by emulating a Canon RC-1 Remote
// Data from: http://www.doc-diy.net/photo/rc-1_hacked/
// #define PHOTOGRAPH_PIN     23

// SF send wrong arc g-codes when using Arc Point as fillet procedure
//#define SF_ARC_FIX

// Support for the BariCUDA Paste Extruder.
//#define BARICUDA

//define BlinkM/CyzRgb Support
//#define BLINKM

/*********************************************************************\
* R/C SERVO support
* Sponsored by TrinityLabs, Reworked by codexmas
**********************************************************************/

// Number of servos
//
// If you select a configuration below, this will receive a default value and does not need to be set manually
// set it manually if you have more servos than extruders and wish to manually control some
// leaving it undefined or defining as 0 will disable the servo subsystem
// If unsure, leave commented / disabled
//
//#define NUM_SERVOS 3 // Servo index starts with 0 for M280 command

// Servo Endstops
//
// This allows for servo actuated endstops, primary usage is for the Z Axis to eliminate calibration or bed height changes.
// Use M206 command to correct for switch height offset to actual nozzle height. Store that setting with M500.
//
//#define SERVO_ENDSTOPS {-1, -1, 0} // Servo index for X, Y, Z. Disable with -1
//#define SERVO_ENDSTOP_ANGLES {0,0, 0,0, 70,0} // X,Y,Z Axis Extend and Retract angles

#include "Configuration_adv.h"
#include "thermistortables.h"

#endif //__CONFIGURATION_H<|MERGE_RESOLUTION|>--- conflicted
+++ resolved
@@ -506,14 +506,8 @@
 //#define LCD_FEEDBACK_FREQUENCY_DURATION_MS 100 // the duration the transducer plays the UI feedback sound. ie Screen Click
 //
 // buzzer:
-<<<<<<< HEAD
 //#define LCD_FEEDBACK_TONE_COLOR 3 // this is the tone variation the buzzer plays when on UI feedback. ie Screen Click
 //#define LCD_FEEDBACK_TONE_DURATION_MS 60 // the duration the buzzer plays the UI feedback sound. ie Screen Click
-=======
-#define LCD_FEEDBACK_TONE_COLOR 2 // this is the tone variation the buzzer plays when on UI feedback. ie Screen Click
-#define LCD_FEEDBACK_TONE_DURATION_MS 10 // the duration the buzzer plays the UI feedback sound. ie Screen Click
->>>>>>> e1270678
-
 
 
 // The MaKr3d Makr-Panel with graphic controller and SD support
