--- conflicted
+++ resolved
@@ -137,7 +137,7 @@
 #define EXTRUDERS 3
 
 // Generally expected filament diameter (1.75, 2.85, 3.0, ...). Used for Volumetric, Filament Width Sensor, etc.
-#define DEFAULT_NOMINAL_FILAMENT_DIA 3.0
+#define DEFAULT_NOMINAL_FILAMENT_DIA 1.75
 
 // For Cyclops or any "multi-extruder" that shares a single nozzle.
 #define SINGLENOZZLE
@@ -1716,43 +1716,4 @@
 // With this option servos are powered only during movement, then turned off to prevent jitter.
 //#define DEACTIVATE_SERVOS_AFTER_MOVE
 
-<<<<<<< HEAD
-/**
- * Filament Width Sensor
- *
- * Measures the filament width in real-time and adjusts
- * flow rate to compensate for any irregularities.
- *
- * Also allows the measured filament diameter to set the
- * extrusion rate, so the slicer only has to specify the
- * volume.
- *
- * Only a single extruder is supported at this time.
- *
- *  34 RAMPS_14    : Analog input 5 on the AUX2 connector
- *  81 PRINTRBOARD : Analog input 2 on the Exp1 connector (version B,C,D,E)
- * 301 RAMBO       : Analog input 3
- *
- * Note: May require analog pins to be defined for other boards.
- */
-//#define FILAMENT_WIDTH_SENSOR
-
-#define DEFAULT_NOMINAL_FILAMENT_DIA 1.75   // (mm) Diameter of the filament generally used (3.0 or 1.75mm), also used in the slicer. Used to validate sensor reading.
-
-#if ENABLED(FILAMENT_WIDTH_SENSOR)
-  #define FILAMENT_SENSOR_EXTRUDER_NUM 0    // Index of the extruder that has the filament sensor (0,1,2,3)
-  #define MEASUREMENT_DELAY_CM        14    // (cm) The distance from the filament sensor to the melting chamber
-
-  #define MEASURED_UPPER_LIMIT         3.30 // (mm) Upper limit used to validate sensor reading
-  #define MEASURED_LOWER_LIMIT         1.90 // (mm) Lower limit used to validate sensor reading
-  #define MAX_MEASUREMENT_DELAY       20    // (bytes) Buffer size for stored measurements (1 byte per cm). Must be larger than MEASUREMENT_DELAY_CM.
-
-  #define DEFAULT_MEASURED_FILAMENT_DIA DEFAULT_NOMINAL_FILAMENT_DIA // Set measured to nominal initially
-
-  // Display filament width on the LCD status line. Status messages will expire after 5 seconds.
-  //#define FILAMENT_LCD_DISPLAY
-#endif
-
-=======
->>>>>>> 4e19c59a
 #endif // CONFIGURATION_H