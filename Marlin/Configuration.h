/**
 * Marlin 3D Printer Firmware
 * Copyright (c) 2020 MarlinFirmware [https://github.com/MarlinFirmware/Marlin]
 *
 * Based on Sprinter and grbl.
 * Copyright (c) 2011 Camiel Gubbels / Erik van der Zalm
 *
 * This program is free software: you can redistribute it and/or modify
 * it under the terms of the GNU General Public License as published by
 * the Free Software Foundation, either version 3 of the License, or
 * (at your option) any later version.
 *
 * This program is distributed in the hope that it will be useful,
 * but WITHOUT ANY WARRANTY; without even the implied warranty of
 * MERCHANTABILITY or FITNESS FOR A PARTICULAR PURPOSE.  See the
 * GNU General Public License for more details.
 *
 * You should have received a copy of the GNU General Public License
 * along with this program.  If not, see <https://www.gnu.org/licenses/>.
 *
 */
#pragma once

/**
 * Configuration.h
 *
 * Basic settings such as:
 *
 * - Type of electronics
 * - Type of temperature sensor
 * - Printer geometry
 * - Endstop configuration
 * - LCD controller
 * - Extra features
 *
 * Advanced settings can be found in Configuration_adv.h
 */
#define CONFIGURATION_H_VERSION 02000903

//===========================================================================
//============================= Getting Started =============================
//===========================================================================

/**
 * Here are some useful links to help get your machine configured and calibrated:
 *
 * Example Configs:     https://github.com/MarlinFirmware/Configurations/branches/all
 *
 * Průša Calculator:    https://blog.prusaprinters.org/calculator_3416/
 *
 * Calibration Guides:  https://reprap.org/wiki/Calibration
 *                      https://reprap.org/wiki/Triffid_Hunter%27s_Calibration_Guide
 *                      https://sites.google.com/site/repraplogphase/calibration-of-your-reprap
 *                      https://youtu.be/wAL9d7FgInk
 *
 * Calibration Objects: https://www.thingiverse.com/thing:5573
 *                      https://www.thingiverse.com/thing:1278865
 */

//===========================================================================
//========================== DELTA / SCARA / TPARA ==========================
//===========================================================================
//
// Download configurations from the link above and customize for your machine.
// Examples are located in config/examples/delta, .../SCARA, and .../TPARA.
//
//===========================================================================

// @section info

// Author info of this build printed to the host during boot and M115
#define STRING_CONFIG_H_AUTHOR "(thisiskeithb, Tevo Tarantula Pro)" // Who made the changes.
//#define CUSTOM_VERSION_FILE Version.h // Path from the root directory (no quotes)

/**
 * *** VENDORS PLEASE READ ***
 *
 * Marlin allows you to add a custom boot image for Graphical LCDs.
 * With this option Marlin will first show your custom screen followed
 * by the standard Marlin logo with version number and web URL.
 *
 * We encourage you to take advantage of this new feature and we also
 * respectfully request that you retain the unmodified Marlin boot screen.
 */

// Show the Marlin bootscreen on startup. ** ENABLE FOR PRODUCTION **
#define SHOW_BOOTSCREEN

// Show the bitmap in Marlin/_Bootscreen.h on startup.
#define SHOW_CUSTOM_BOOTSCREEN

// Show the bitmap in Marlin/_Statusscreen.h on the status screen.
//#define CUSTOM_STATUS_SCREEN_IMAGE

// @section machine

// Choose the name from boards.h that matches your setup
#ifndef MOTHERBOARD
  #define MOTHERBOARD BOARD_RAMPS_14_EFB
#endif

/**
 * Select the serial port on the board to use for communication with the host.
 * This allows the connection of wireless adapters (for instance) to non-default port pins.
 * Serial port -1 is the USB emulated serial port, if available.
 * Note: The first serial port (-1 or 0) will always be used by the Arduino bootloader.
 *
 * :[-1, 0, 1, 2, 3, 4, 5, 6, 7]
 */
#define SERIAL_PORT -1

/**
 * Serial Port Baud Rate
 * This is the default communication speed for all serial ports.
 * Set the baud rate defaults for additional serial ports below.
 *
 * 250000 works in most cases, but you might try a lower speed if
 * you commonly experience drop-outs during host printing.
 * You may try up to 1000000 to speed up SD file transfer.
 *
 * :[2400, 9600, 19200, 38400, 57600, 115200, 250000, 500000, 1000000]
 */
#define BAUDRATE 250000
//#define BAUD_RATE_GCODE     // Enable G-code M575 to set the baud rate

/**
 * Select a secondary serial port on the board to use for communication with the host.
 * Currently Ethernet (-2) is only supported on Teensy 4.1 boards.
 * :[-2, -1, 0, 1, 2, 3, 4, 5, 6, 7]
 */
#define SERIAL_PORT_2 0
#define BAUDRATE_2 250000   // Enable to override BAUDRATE

/**
 * Select a third serial port on the board to use for communication with the host.
 * Currently only supported for AVR, DUE, LPC1768/9 and STM32/STM32F1
 * :[-1, 0, 1, 2, 3, 4, 5, 6, 7]
 */
//#define SERIAL_PORT_3 1
//#define BAUDRATE_3 250000   // Enable to override BAUDRATE

// Enable the Bluetooth serial interface on AT90USB devices
//#define BLUETOOTH

<<<<<<< HEAD
// Choose the name from boards.h that matches your setup
#ifndef MOTHERBOARD
  #define MOTHERBOARD BOARD_MKS_SGEN_L
#endif

=======
>>>>>>> 529ce1c8
// Name displayed in the LCD "Ready" message and Info menu
#define CUSTOM_MACHINE_NAME "Tarantula Pro"

// Printer's unique ID, used by some programs to differentiate between machines.
// Choose your own or use a service like https://www.uuidgenerator.net/version4
//#define MACHINE_UUID "00000000-0000-0000-0000-000000000000"

/**
 * Define the number of coordinated linear axes.
 * See https://github.com/DerAndere1/Marlin/wiki
 * Each linear axis gets its own stepper control and endstop:
 *
 *   Steppers: *_STEP_PIN, *_ENABLE_PIN, *_DIR_PIN, *_ENABLE_ON
 *   Endstops: *_STOP_PIN, USE_*MIN_PLUG, USE_*MAX_PLUG
 *       Axes: *_MIN_POS, *_MAX_POS, INVERT_*_DIR
 *    Planner: DEFAULT_AXIS_STEPS_PER_UNIT, DEFAULT_MAX_FEEDRATE
 *             DEFAULT_MAX_ACCELERATION, AXIS_RELATIVE_MODES,
 *             MICROSTEP_MODES, MANUAL_FEEDRATE
 *
 * :[3, 4, 5, 6]
 */
//#define LINEAR_AXES 3

/**
 * Axis codes for additional axes:
 * This defines the axis code that is used in G-code commands to
 * reference a specific axis.
 * 'A' for rotational axis parallel to X
 * 'B' for rotational axis parallel to Y
 * 'C' for rotational axis parallel to Z
 * 'U' for secondary linear axis parallel to X
 * 'V' for secondary linear axis parallel to Y
 * 'W' for secondary linear axis parallel to Z
 * Regardless of the settings, firmware-internal axis IDs are
 * I (AXIS4), J (AXIS5), K (AXIS6).
 */
#if LINEAR_AXES >= 4
  #define AXIS4_NAME 'A' // :['A', 'B', 'C', 'U', 'V', 'W']
#endif
#if LINEAR_AXES >= 5
  #define AXIS5_NAME 'B' // :['A', 'B', 'C', 'U', 'V', 'W']
#endif
#if LINEAR_AXES >= 6
  #define AXIS6_NAME 'C' // :['A', 'B', 'C', 'U', 'V', 'W']
#endif

// @section extruder

// This defines the number of extruders
// :[0, 1, 2, 3, 4, 5, 6, 7, 8]
#define EXTRUDERS 1

// Generally expected filament diameter (1.75, 2.85, 3.0, ...). Used for Volumetric, Filament Width Sensor, etc.
#define DEFAULT_NOMINAL_FILAMENT_DIA 1.75

// For Cyclops or any "multi-extruder" that shares a single nozzle.
//#define SINGLENOZZLE

// Save and restore temperature and fan speed on tool-change.
// Set standby for the unselected tool with M104/106/109 T...
#if ENABLED(SINGLENOZZLE)
  //#define SINGLENOZZLE_STANDBY_TEMP
  //#define SINGLENOZZLE_STANDBY_FAN
#endif

/**
 * Multi-Material Unit
 * Set to one of these predefined models:
 *
 *   PRUSA_MMU1           : Průša MMU1 (The "multiplexer" version)
 *   PRUSA_MMU2           : Průša MMU2
 *   PRUSA_MMU2S          : Průša MMU2S (Requires MK3S extruder with motion sensor, EXTRUDERS = 5)
 *   EXTENDABLE_EMU_MMU2  : MMU with configurable number of filaments (ERCF, SMuFF or similar with Průša MMU2 compatible firmware)
 *   EXTENDABLE_EMU_MMU2S : MMUS with configurable number of filaments (ERCF, SMuFF or similar with Průša MMU2 compatible firmware)
 *
 * Requires NOZZLE_PARK_FEATURE to park print head in case MMU unit fails.
 * See additional options in Configuration_adv.h.
 */
//#define MMU_MODEL PRUSA_MMU2

// A dual extruder that uses a single stepper motor
//#define SWITCHING_EXTRUDER
#if ENABLED(SWITCHING_EXTRUDER)
  #define SWITCHING_EXTRUDER_SERVO_NR 0
  #define SWITCHING_EXTRUDER_SERVO_ANGLES { 0, 90 } // Angles for E0, E1[, E2, E3]
  #if EXTRUDERS > 3
    #define SWITCHING_EXTRUDER_E23_SERVO_NR 1
  #endif
#endif

// A dual-nozzle that uses a servomotor to raise/lower one (or both) of the nozzles
//#define SWITCHING_NOZZLE
#if ENABLED(SWITCHING_NOZZLE)
  #define SWITCHING_NOZZLE_SERVO_NR 0
  //#define SWITCHING_NOZZLE_E1_SERVO_NR 1          // If two servos are used, the index of the second
  #define SWITCHING_NOZZLE_SERVO_ANGLES { 0, 90 }   // Angles for E0, E1 (single servo) or lowered/raised (dual servo)
#endif

/**
 * Two separate X-carriages with extruders that connect to a moving part
 * via a solenoid docking mechanism. Requires SOL1_PIN and SOL2_PIN.
 */
//#define PARKING_EXTRUDER

/**
 * Two separate X-carriages with extruders that connect to a moving part
 * via a magnetic docking mechanism using movements and no solenoid
 *
 * project   : https://www.thingiverse.com/thing:3080893
 * movements : https://youtu.be/0xCEiG9VS3k
 *             https://youtu.be/Bqbcs0CU2FE
 */
//#define MAGNETIC_PARKING_EXTRUDER

#if EITHER(PARKING_EXTRUDER, MAGNETIC_PARKING_EXTRUDER)

  #define PARKING_EXTRUDER_PARKING_X { -78, 184 }     // X positions for parking the extruders
  #define PARKING_EXTRUDER_GRAB_DISTANCE 1            // (mm) Distance to move beyond the parking point to grab the extruder

  #if ENABLED(PARKING_EXTRUDER)

    #define PARKING_EXTRUDER_SOLENOIDS_INVERT           // If enabled, the solenoid is NOT magnetized with applied voltage
    #define PARKING_EXTRUDER_SOLENOIDS_PINS_ACTIVE LOW  // LOW or HIGH pin signal energizes the coil
    #define PARKING_EXTRUDER_SOLENOIDS_DELAY 250        // (ms) Delay for magnetic field. No delay if 0 or not defined.
    //#define MANUAL_SOLENOID_CONTROL                   // Manual control of docking solenoids with M380 S / M381

  #elif ENABLED(MAGNETIC_PARKING_EXTRUDER)

    #define MPE_FAST_SPEED      9000      // (mm/min) Speed for travel before last distance point
    #define MPE_SLOW_SPEED      4500      // (mm/min) Speed for last distance travel to park and couple
    #define MPE_TRAVEL_DISTANCE   10      // (mm) Last distance point
    #define MPE_COMPENSATION       0      // Offset Compensation -1 , 0 , 1 (multiplier) only for coupling

  #endif

#endif

/**
 * Switching Toolhead
 *
 * Support for swappable and dockable toolheads, such as
 * the E3D Tool Changer. Toolheads are locked with a servo.
 */
//#define SWITCHING_TOOLHEAD

/**
 * Magnetic Switching Toolhead
 *
 * Support swappable and dockable toolheads with a magnetic
 * docking mechanism using movement and no servo.
 */
//#define MAGNETIC_SWITCHING_TOOLHEAD

/**
 * Electromagnetic Switching Toolhead
 *
 * Parking for CoreXY / HBot kinematics.
 * Toolheads are parked at one edge and held with an electromagnet.
 * Supports more than 2 Toolheads. See https://youtu.be/JolbsAKTKf4
 */
//#define ELECTROMAGNETIC_SWITCHING_TOOLHEAD

#if ANY(SWITCHING_TOOLHEAD, MAGNETIC_SWITCHING_TOOLHEAD, ELECTROMAGNETIC_SWITCHING_TOOLHEAD)
  #define SWITCHING_TOOLHEAD_Y_POS          235         // (mm) Y position of the toolhead dock
  #define SWITCHING_TOOLHEAD_Y_SECURITY      10         // (mm) Security distance Y axis
  #define SWITCHING_TOOLHEAD_Y_CLEAR         60         // (mm) Minimum distance from dock for unobstructed X axis
  #define SWITCHING_TOOLHEAD_X_POS          { 215, 0 }  // (mm) X positions for parking the extruders
  #if ENABLED(SWITCHING_TOOLHEAD)
    #define SWITCHING_TOOLHEAD_SERVO_NR       2         // Index of the servo connector
    #define SWITCHING_TOOLHEAD_SERVO_ANGLES { 0, 180 }  // (degrees) Angles for Lock, Unlock
  #elif ENABLED(MAGNETIC_SWITCHING_TOOLHEAD)
    #define SWITCHING_TOOLHEAD_Y_RELEASE      5         // (mm) Security distance Y axis
    #define SWITCHING_TOOLHEAD_X_SECURITY   { 90, 150 } // (mm) Security distance X axis (T0,T1)
    //#define PRIME_BEFORE_REMOVE                       // Prime the nozzle before release from the dock
    #if ENABLED(PRIME_BEFORE_REMOVE)
      #define SWITCHING_TOOLHEAD_PRIME_MM           20  // (mm)   Extruder prime length
      #define SWITCHING_TOOLHEAD_RETRACT_MM         10  // (mm)   Retract after priming length
      #define SWITCHING_TOOLHEAD_PRIME_FEEDRATE    300  // (mm/min) Extruder prime feedrate
      #define SWITCHING_TOOLHEAD_RETRACT_FEEDRATE 2400  // (mm/min) Extruder retract feedrate
    #endif
  #elif ENABLED(ELECTROMAGNETIC_SWITCHING_TOOLHEAD)
    #define SWITCHING_TOOLHEAD_Z_HOP          2         // (mm) Z raise for switching
  #endif
#endif

/**
 * "Mixing Extruder"
 *   - Adds G-codes M163 and M164 to set and "commit" the current mix factors.
 *   - Extends the stepping routines to move multiple steppers in proportion to the mix.
 *   - Optional support for Repetier Firmware's 'M164 S<index>' supporting virtual tools.
 *   - This implementation supports up to two mixing extruders.
 *   - Enable DIRECT_MIXING_IN_G1 for M165 and mixing in G1 (from Pia Taubert's reference implementation).
 */
//#define MIXING_EXTRUDER
#if ENABLED(MIXING_EXTRUDER)
  #define MIXING_STEPPERS 2        // Number of steppers in your mixing extruder
  #define MIXING_VIRTUAL_TOOLS 16  // Use the Virtual Tool method with M163 and M164
  //#define DIRECT_MIXING_IN_G1    // Allow ABCDHI mix factors in G1 movement commands
  //#define GRADIENT_MIX           // Support for gradient mixing with M166 and LCD
  //#define MIXING_PRESETS         // Assign 8 default V-tool presets for 2 or 3 MIXING_STEPPERS
  #if ENABLED(GRADIENT_MIX)
    //#define GRADIENT_VTOOL       // Add M166 T to use a V-tool index as a Gradient alias
  #endif
#endif

// Offset of the extruders (uncomment if using more than one and relying on firmware to position when changing).
// The offset has to be X=0, Y=0 for the extruder 0 hotend (default extruder).
// For the other hotends it is their distance from the extruder 0 hotend.
//#define HOTEND_OFFSET_X { 0.0, 20.00 } // (mm) relative X-offset for each nozzle
//#define HOTEND_OFFSET_Y { 0.0, 5.00 }  // (mm) relative Y-offset for each nozzle
//#define HOTEND_OFFSET_Z { 0.0, 0.00 }  // (mm) relative Z-offset for each nozzle

// @section machine

/**
 * Power Supply Control
 *
 * Enable and connect the power supply to the PS_ON_PIN.
 * Specify whether the power supply is active HIGH or active LOW.
 */
//#define PSU_CONTROL
//#define PSU_NAME "Power Supply"

#if ENABLED(PSU_CONTROL)
  //#define MKS_PWC                 // Using the MKS PWC add-on
  //#define PS_OFF_CONFIRM          // Confirm dialog when power off
  //#define PS_OFF_SOUND            // Beep 1s when power off
  #define PSU_ACTIVE_STATE LOW      // Set 'LOW' for ATX, 'HIGH' for X-Box

  //#define PSU_DEFAULT_OFF         // Keep power off until enabled directly with M80
  //#define PSU_POWERUP_DELAY 250   // (ms) Delay for the PSU to warm up to full power

  //#define PSU_POWERUP_GCODE  "M355 S1"  // G-code to run after power-on (e.g., case light on)
  //#define PSU_POWEROFF_GCODE "M355 S0"  // G-code to run before power-off (e.g., case light off)

  //#define AUTO_POWER_CONTROL      // Enable automatic control of the PS_ON pin
  #if ENABLED(AUTO_POWER_CONTROL)
    #define AUTO_POWER_FANS         // Turn on PSU if fans need power
    #define AUTO_POWER_E_FANS
    #define AUTO_POWER_CONTROLLERFAN
    #define AUTO_POWER_CHAMBER_FAN
    #define AUTO_POWER_COOLER_FAN
    //#define AUTO_POWER_E_TEMP        50 // (°C) Turn on PSU if any extruder is over this temperature
    //#define AUTO_POWER_CHAMBER_TEMP  30 // (°C) Turn on PSU if the chamber is over this temperature
    //#define AUTO_POWER_COOLER_TEMP   26 // (°C) Turn on PSU if the cooler is over this temperature
    #define POWER_TIMEOUT              30 // (s) Turn off power if the machine is idle for this duration
    //#define POWER_OFF_DELAY          60 // (s) Delay of poweroff after M81 command. Useful to let fans run for extra time.
  #endif
#endif

//===========================================================================
//============================= Thermal Settings ============================
//===========================================================================
// @section temperature

/**
 * --NORMAL IS 4.7kΩ PULLUP!-- 1kΩ pullup can be used on hotend sensor, using correct resistor and table
 *
 * Temperature sensors available:
 *
 *  SPI RTD/Thermocouple Boards - IMPORTANT: Read the NOTE below!
 *  -------
 *    -5 : MAX31865 with Pt100/Pt1000, 2, 3, or 4-wire  (only for sensors 0-1)
 *                  NOTE: You must uncomment/set the MAX31865_*_OHMS_n defines below.
 *    -3 : MAX31855 with Thermocouple, -200°C to +700°C (only for sensors 0-1)
 *    -2 : MAX6675  with Thermocouple, 0°C to +700°C    (only for sensors 0-1)
 *
 *  NOTE: Ensure TEMP_n_CS_PIN is set in your pins file for each TEMP_SENSOR_n using an SPI Thermocouple. By default,
 *        Hardware SPI on the default serial bus is used. If you have also set TEMP_n_SCK_PIN and TEMP_n_MISO_PIN,
 *        Software SPI will be used on those ports instead. You can force Hardware SPI on the default bus in the
 *        Configuration_adv.h file. At this time, separate Hardware SPI buses for sensors are not supported.
 *
 *  Analog Themocouple Boards
 *  -------
 *    -4 : AD8495 with Thermocouple
 *    -1 : AD595  with Thermocouple
 *
 *  Analog Thermistors - 4.7kΩ pullup - Normal
 *  -------
 *     1 : 100kΩ  EPCOS - Best choice for EPCOS thermistors
 *   331 : 100kΩ  Same as #1, but 3.3V scaled for MEGA
 *   332 : 100kΩ  Same as #1, but 3.3V scaled for DUE
 *     2 : 200kΩ  ATC Semitec 204GT-2
 *   202 : 200kΩ  Copymaster 3D
 *     3 : ???Ω   Mendel-parts thermistor
 *     4 : 10kΩ   Generic Thermistor !! DO NOT use for a hotend - it gives bad resolution at high temp. !!
 *     5 : 100kΩ  ATC Semitec 104GT-2/104NT-4-R025H42G - Used in ParCan, J-Head, and E3D, SliceEngineering 300°C
 *   501 : 100kΩ  Zonestar - Tronxy X3A
 *   502 : 100kΩ  Zonestar - used by hot bed in Zonestar Průša P802M
 *   512 : 100kΩ  RPW-Ultra hotend
 *     6 : 100kΩ  EPCOS - Not as accurate as table #1 (created using a fluke thermocouple)
 *     7 : 100kΩ  Honeywell 135-104LAG-J01
 *    71 : 100kΩ  Honeywell 135-104LAF-J01
 *     8 : 100kΩ  Vishay 0603 SMD NTCS0603E3104FXT
 *     9 : 100kΩ  GE Sensing AL03006-58.2K-97-G1
 *    10 : 100kΩ  RS PRO 198-961
 *    11 : 100kΩ  Keenovo AC silicone mats, most Wanhao i3 machines - beta 3950, 1%
 *    12 : 100kΩ  Vishay 0603 SMD NTCS0603E3104FXT (#8) - calibrated for Makibox hot bed
 *    13 : 100kΩ  Hisens up to 300°C - for "Simple ONE" & "All In ONE" hotend - beta 3950, 1%
 *    15 : 100kΩ  Calibrated for JGAurora A5 hotend
 *    18 : 200kΩ  ATC Semitec 204GT-2 Dagoma.Fr - MKS_Base_DKU001327
 *    22 : 100kΩ  GTM32 Pro vB - hotend - 4.7kΩ pullup to 3.3V and 220Ω to analog input
 *    23 : 100kΩ  GTM32 Pro vB - bed - 4.7kΩ pullup to 3.3v and 220Ω to analog input
 *    30 : 100kΩ  Kis3d Silicone heating mat 200W/300W with 6mm precision cast plate (EN AW 5083) NTC100K - beta 3950
 *    60 : 100kΩ  Maker's Tool Works Kapton Bed Thermistor - beta 3950
 *    61 : 100kΩ  Formbot/Vivedino 350°C Thermistor - beta 3950
 *    66 : 4.7MΩ  Dyze Design High Temperature Thermistor
 *    67 : 500kΩ  SliceEngineering 450°C Thermistor
 *    70 : 100kΩ  bq Hephestos 2
 *    75 : 100kΩ  Generic Silicon Heat Pad with NTC100K MGB18-104F39050L32
 *  2000 : 100kΩ  Ultimachine Rambo TDK NTCG104LH104KT1 NTC100K motherboard Thermistor
 *
 *  Analog Thermistors - 1kΩ pullup - Atypical, and requires changing out the 4.7kΩ pullup for 1kΩ.
 *  -------                           (but gives greater accuracy and more stable PID)
 *    51 : 100kΩ  EPCOS (1kΩ pullup)
 *    52 : 200kΩ  ATC Semitec 204GT-2 (1kΩ pullup)
 *    55 : 100kΩ  ATC Semitec 104GT-2 - Used in ParCan & J-Head (1kΩ pullup)
 *
 *  Analog Thermistors - 10kΩ pullup - Atypical
 *  -------
 *    99 : 100kΩ  Found on some Wanhao i3 machines with a 10kΩ pull-up resistor
 *
 *  Analog RTDs (Pt100/Pt1000)
 *  -------
 *   110 : Pt100  with 1kΩ pullup (atypical)
 *   147 : Pt100  with 4.7kΩ pullup
 *  1010 : Pt1000 with 1kΩ pullup (atypical)
 *  1047 : Pt1000 with 4.7kΩ pullup (E3D)
 *    20 : Pt100  with circuit in the Ultimainboard V2.x with mainboard ADC reference voltage = INA826 amplifier-board supply voltage.
 *                NOTE: (1) Must use an ADC input with no pullup. (2) Some INA826 amplifiers are unreliable at 3.3V so consider using sensor 147, 110, or 21.
 *    21 : Pt100  with circuit in the Ultimainboard V2.x with 3.3v ADC reference voltage (STM32, LPC176x....) and 5V INA826 amplifier board supply.
 *                NOTE: ADC pins are not 5V tolerant. Not recommended because it's possible to damage the CPU by going over 500°C.
 *   201 : Pt100  with circuit in Overlord, similar to Ultimainboard V2.x
 *
 *  Custom/Dummy/Other Thermal Sensors
 *  ------
 *     0 : not used
 *  1000 : Custom - Specify parameters in Configuration_adv.h
 *
 *   !!! Use these for Testing or Development purposes. NEVER for production machine. !!!
 *   998 : Dummy Table that ALWAYS reads 25°C or the temperature defined below.
 *   999 : Dummy Table that ALWAYS reads 100°C or the temperature defined below.
 *
 */
#define TEMP_SENSOR_0 1
#define TEMP_SENSOR_1 0
#define TEMP_SENSOR_2 0
#define TEMP_SENSOR_3 0
#define TEMP_SENSOR_4 0
#define TEMP_SENSOR_5 0
#define TEMP_SENSOR_6 0
#define TEMP_SENSOR_7 0
#define TEMP_SENSOR_BED 1
#define TEMP_SENSOR_PROBE 0
#define TEMP_SENSOR_CHAMBER 0
#define TEMP_SENSOR_COOLER 0
#define TEMP_SENSOR_BOARD 0
#define TEMP_SENSOR_REDUNDANT 0

// Dummy thermistor constant temperature readings, for use with 998 and 999
#define DUMMY_THERMISTOR_998_VALUE  25
#define DUMMY_THERMISTOR_999_VALUE 100

// Resistor values when using MAX31865 sensors (-5) on TEMP_SENSOR_0 / 1
//#define MAX31865_SENSOR_OHMS_0      100   // (Ω) Typically 100 or 1000 (PT100 or PT1000)
//#define MAX31865_CALIBRATION_OHMS_0 430   // (Ω) Typically 430 for Adafruit PT100; 4300 for Adafruit PT1000
//#define MAX31865_SENSOR_OHMS_1      100
//#define MAX31865_CALIBRATION_OHMS_1 430

#define TEMP_RESIDENCY_TIME         10  // (seconds) Time to wait for hotend to "settle" in M109
#define TEMP_WINDOW                  1  // (°C) Temperature proximity for the "temperature reached" timer
#define TEMP_HYSTERESIS              3  // (°C) Temperature proximity considered "close enough" to the target

#define TEMP_BED_RESIDENCY_TIME     10  // (seconds) Time to wait for bed to "settle" in M190
#define TEMP_BED_WINDOW              1  // (°C) Temperature proximity for the "temperature reached" timer
#define TEMP_BED_HYSTERESIS          3  // (°C) Temperature proximity considered "close enough" to the target

#define TEMP_CHAMBER_RESIDENCY_TIME 10  // (seconds) Time to wait for chamber to "settle" in M191
#define TEMP_CHAMBER_WINDOW          1  // (°C) Temperature proximity for the "temperature reached" timer
#define TEMP_CHAMBER_HYSTERESIS      3  // (°C) Temperature proximity considered "close enough" to the target

/**
 * Redundant Temperature Sensor (TEMP_SENSOR_REDUNDANT)
 *
 * Use a temp sensor as a redundant sensor for another reading. Select an unused temperature sensor, and another
 * sensor you'd like it to be redundant for. If the two thermistors differ by TEMP_SENSOR_REDUNDANT_MAX_DIFF (°C),
 * the print will be aborted. Whichever sensor is selected will have its normal functions disabled; i.e. selecting
 * the Bed sensor (-1) will disable bed heating/monitoring.
 *
 * For selecting source/target use: COOLER, PROBE, BOARD, CHAMBER, BED, E0, E1, E2, E3, E4, E5, E6, E7
 */
#if TEMP_SENSOR_REDUNDANT
  #define TEMP_SENSOR_REDUNDANT_SOURCE    E1  // The sensor that will provide the redundant reading.
  #define TEMP_SENSOR_REDUNDANT_TARGET    E0  // The sensor that we are providing a redundant reading for.
  #define TEMP_SENSOR_REDUNDANT_MAX_DIFF  10  // (°C) Temperature difference that will trigger a print abort.
#endif

// Below this temperature the heater will be switched off
// because it probably indicates a broken thermistor wire.
#define HEATER_0_MINTEMP   5
#define HEATER_1_MINTEMP   5
#define HEATER_2_MINTEMP   5
#define HEATER_3_MINTEMP   5
#define HEATER_4_MINTEMP   5
#define HEATER_5_MINTEMP   5
#define HEATER_6_MINTEMP   5
#define HEATER_7_MINTEMP   5
#define BED_MINTEMP        5
#define CHAMBER_MINTEMP    5

// Above this temperature the heater will be switched off.
// This can protect components from overheating, but NOT from shorts and failures.
// (Use MINTEMP for thermistor short/failure protection.)
#define HEATER_0_MAXTEMP 275
#define HEATER_1_MAXTEMP 275
#define HEATER_2_MAXTEMP 275
#define HEATER_3_MAXTEMP 275
#define HEATER_4_MAXTEMP 275
#define HEATER_5_MAXTEMP 275
#define HEATER_6_MAXTEMP 275
#define HEATER_7_MAXTEMP 275
#define BED_MAXTEMP      150
#define CHAMBER_MAXTEMP  60

/**
 * Thermal Overshoot
 * During heatup (and printing) the temperature can often "overshoot" the target by many degrees
 * (especially before PID tuning). Setting the target temperature too close to MAXTEMP guarantees
 * a MAXTEMP shutdown! Use these values to forbid temperatures being set too close to MAXTEMP.
 */
#define HOTEND_OVERSHOOT 15   // (°C) Forbid temperatures over MAXTEMP - OVERSHOOT
#define BED_OVERSHOOT    10   // (°C) Forbid temperatures over MAXTEMP - OVERSHOOT
#define COOLER_OVERSHOOT  2   // (°C) Forbid temperatures closer than OVERSHOOT

//===========================================================================
//============================= PID Settings ================================
//===========================================================================
// PID Tuning Guide here: https://reprap.org/wiki/PID_Tuning

// Comment the following line to disable PID and enable bang-bang.
#define PIDTEMP
#define BANG_MAX 255     // Limits current to nozzle while in bang-bang mode; 255=full current
#define PID_MAX BANG_MAX // Limits current to nozzle while PID is active (see PID_FUNCTIONAL_RANGE below); 255=full current
#define PID_K1 0.95      // Smoothing factor within any PID loop

#if ENABLED(PIDTEMP)
  //#define PID_EDIT_MENU         // Add PID editing to the "Advanced Settings" menu. (~700 bytes of PROGMEM)
  //#define PID_AUTOTUNE_MENU     // Add PID auto-tuning to the "Advanced Settings" menu. (~250 bytes of PROGMEM)
  //#define PID_PARAMS_PER_HOTEND // Uses separate PID parameters for each extruder (useful for mismatched extruders)
                                  // Set/get with gcode: M301 E[extruder number, 0-2]

  #if ENABLED(PID_PARAMS_PER_HOTEND)
    // Specify up to one value per hotend here, according to your setup.
    // If there are fewer values, the last one applies to the remaining hotends.
    #define DEFAULT_Kp_LIST {  22.20,  22.20 }
    #define DEFAULT_Ki_LIST {   1.08,   1.08 }
    #define DEFAULT_Kd_LIST { 114.00, 114.00 }
  #else
    // Tevo Tarantula Pro
    #define DEFAULT_Kp 26.27
    #define DEFAULT_Ki 2.49
    #define DEFAULT_Kd 69.41
  #endif
#endif // PIDTEMP

//===========================================================================
//====================== PID > Bed Temperature Control ======================
//===========================================================================

/**
 * PID Bed Heating
 *
 * If this option is enabled set PID constants below.
 * If this option is disabled, bang-bang will be used and BED_LIMIT_SWITCHING will enable hysteresis.
 *
 * The PID frequency will be the same as the extruder PWM.
 * If PID_dT is the default, and correct for the hardware/configuration, that means 7.689Hz,
 * which is fine for driving a square wave into a resistive load and does not significantly
 * impact FET heating. This also works fine on a Fotek SSR-10DA Solid State Relay into a 250W
 * heater. If your configuration is significantly different than this and you don't understand
 * the issues involved, don't use bed PID until someone else verifies that your hardware works.
 */
//#define PIDTEMPBED

//#define BED_LIMIT_SWITCHING

/**
 * Max Bed Power
 * Applies to all forms of bed control (PID, bang-bang, and bang-bang with hysteresis).
 * When set to any value below 255, enables a form of PWM to the bed that acts like a divider
 * so don't use it unless you are OK with PWM on your bed. (See the comment on enabling PIDTEMPBED)
 */
#define MAX_BED_POWER 255 // limits duty cycle to bed; 255=full current

#if ENABLED(PIDTEMPBED)
  //#define MIN_BED_POWER 0
  //#define PID_BED_DEBUG // Sends debug data to the serial port.

  // 120V 250W silicone heater into 4mm borosilicate (MendelMax 1.5+)
  // from FOPDT model - kp=.39 Tp=405 Tdead=66, Tc set to 79.2, aggressive factor of .15 (vs .1, 1, 10)
  #define DEFAULT_bedKp 10.00
  #define DEFAULT_bedKi .023
  #define DEFAULT_bedKd 305.4

  // FIND YOUR OWN: "M303 E-1 C8 S90" to run autotune on the bed at 90 degreesC for 8 cycles.
#endif // PIDTEMPBED

//===========================================================================
//==================== PID > Chamber Temperature Control ====================
//===========================================================================

/**
 * PID Chamber Heating
 *
 * If this option is enabled set PID constants below.
 * If this option is disabled, bang-bang will be used and CHAMBER_LIMIT_SWITCHING will enable
 * hysteresis.
 *
 * The PID frequency will be the same as the extruder PWM.
 * If PID_dT is the default, and correct for the hardware/configuration, that means 7.689Hz,
 * which is fine for driving a square wave into a resistive load and does not significantly
 * impact FET heating. This also works fine on a Fotek SSR-10DA Solid State Relay into a 200W
 * heater. If your configuration is significantly different than this and you don't understand
 * the issues involved, don't use chamber PID until someone else verifies that your hardware works.
 */
//#define PIDTEMPCHAMBER
//#define CHAMBER_LIMIT_SWITCHING

/**
 * Max Chamber Power
 * Applies to all forms of chamber control (PID, bang-bang, and bang-bang with hysteresis).
 * When set to any value below 255, enables a form of PWM to the chamber heater that acts like a divider
 * so don't use it unless you are OK with PWM on your heater. (See the comment on enabling PIDTEMPCHAMBER)
 */
#define MAX_CHAMBER_POWER 255 // limits duty cycle to chamber heater; 255=full current

#if ENABLED(PIDTEMPCHAMBER)
  #define MIN_CHAMBER_POWER 0
  //#define PID_CHAMBER_DEBUG // Sends debug data to the serial port.

  // Lasko "MyHeat Personal Heater" (200w) modified with a Fotek SSR-10DA to control only the heating element
  // and placed inside the small Creality printer enclosure tent.
  //
  #define DEFAULT_chamberKp 37.04
  #define DEFAULT_chamberKi 1.40
  #define DEFAULT_chamberKd 655.17
  // M309 P37.04 I1.04 D655.17

  // FIND YOUR OWN: "M303 E-2 C8 S50" to run autotune on the chamber at 50 degreesC for 8 cycles.
#endif // PIDTEMPCHAMBER

#if ANY(PIDTEMP, PIDTEMPBED, PIDTEMPCHAMBER)
  //#define PID_DEBUG             // Sends debug data to the serial port. Use 'M303 D' to toggle activation.
  //#define PID_OPENLOOP          // Puts PID in open loop. M104/M140 sets the output power from 0 to PID_MAX
  //#define SLOW_PWM_HEATERS      // PWM with very low frequency (roughly 0.125Hz=8s) and minimum state time of approximately 1s useful for heaters driven by a relay
  #define PID_FUNCTIONAL_RANGE 10 // If the temperature difference between the target temperature and the actual temperature
                                  // is more than PID_FUNCTIONAL_RANGE then the PID will be shut off and the heater will be set to min/max.
#endif

// @section extruder

/**
 * Prevent extrusion if the temperature is below EXTRUDE_MINTEMP.
 * Add M302 to set the minimum extrusion temperature and/or turn
 * cold extrusion prevention on and off.
 *
 * *** IT IS HIGHLY RECOMMENDED TO LEAVE THIS OPTION ENABLED! ***
 */
#define PREVENT_COLD_EXTRUSION
#define EXTRUDE_MINTEMP 170

/**
 * Prevent a single extrusion longer than EXTRUDE_MAXLENGTH.
 * Note: For Bowden Extruders make this large enough to allow load/unload.
 */
#define PREVENT_LENGTHY_EXTRUDE
#define EXTRUDE_MAXLENGTH 200

//===========================================================================
//======================== Thermal Runaway Protection =======================
//===========================================================================

/**
 * Thermal Protection provides additional protection to your printer from damage
 * and fire. Marlin always includes safe min and max temperature ranges which
 * protect against a broken or disconnected thermistor wire.
 *
 * The issue: If a thermistor falls out, it will report the much lower
 * temperature of the air in the room, and the the firmware will keep
 * the heater on.
 *
 * If you get "Thermal Runaway" or "Heating failed" errors the
 * details can be tuned in Configuration_adv.h
 */

#define THERMAL_PROTECTION_HOTENDS // Enable thermal protection for all extruders
#define THERMAL_PROTECTION_BED     // Enable thermal protection for the heated bed
#define THERMAL_PROTECTION_CHAMBER // Enable thermal protection for the heated chamber
#define THERMAL_PROTECTION_COOLER  // Enable thermal protection for the laser cooling

//===========================================================================
//============================= Mechanical Settings =========================
//===========================================================================

// @section machine

// Enable one of the options below for CoreXY, CoreXZ, or CoreYZ kinematics,
// either in the usual order or reversed
//#define COREXY
//#define COREXZ
//#define COREYZ
//#define COREYX
//#define COREZX
//#define COREZY
//#define MARKFORGED_XY  // MarkForged. See https://reprap.org/forum/read.php?152,504042
//#define MARKFORGED_YX

// Enable for a belt style printer with endless "Z" motion
//#define BELTPRINTER

// Enable for Polargraph Kinematics
//#define POLARGRAPH
#if ENABLED(POLARGRAPH)
  #define POLARGRAPH_MAX_BELT_LEN 1035.0
  #define POLAR_SEGMENTS_PER_SECOND 5
#endif

//===========================================================================
//============================== Endstop Settings ===========================
//===========================================================================

// @section homing

// Specify here all the endstop connectors that are connected to any endstop or probe.
// Almost all printers will be using one per axis. Probes will use one or more of the
// extra connectors. Leave undefined any used for non-endstop and non-probe purposes.
#define USE_XMIN_PLUG
#define USE_YMIN_PLUG
#define USE_ZMIN_PLUG
//#define USE_IMIN_PLUG
//#define USE_JMIN_PLUG
//#define USE_KMIN_PLUG
//#define USE_XMAX_PLUG
//#define USE_YMAX_PLUG
//#define USE_ZMAX_PLUG
//#define USE_IMAX_PLUG
//#define USE_JMAX_PLUG
//#define USE_KMAX_PLUG

// Enable pullup for all endstops to prevent a floating state
#define ENDSTOPPULLUPS
#if DISABLED(ENDSTOPPULLUPS)
  // Disable ENDSTOPPULLUPS to set pullups individually
  //#define ENDSTOPPULLUP_XMIN
  //#define ENDSTOPPULLUP_YMIN
  //#define ENDSTOPPULLUP_ZMIN
  //#define ENDSTOPPULLUP_IMIN
  //#define ENDSTOPPULLUP_JMIN
  //#define ENDSTOPPULLUP_KMIN
  //#define ENDSTOPPULLUP_XMAX
  //#define ENDSTOPPULLUP_YMAX
  //#define ENDSTOPPULLUP_ZMAX
  //#define ENDSTOPPULLUP_IMAX
  //#define ENDSTOPPULLUP_JMAX
  //#define ENDSTOPPULLUP_KMAX
  //#define ENDSTOPPULLUP_ZMIN_PROBE
#endif

// Enable pulldown for all endstops to prevent a floating state
//#define ENDSTOPPULLDOWNS
#if DISABLED(ENDSTOPPULLDOWNS)
  // Disable ENDSTOPPULLDOWNS to set pulldowns individually
  //#define ENDSTOPPULLDOWN_XMIN
  //#define ENDSTOPPULLDOWN_YMIN
  //#define ENDSTOPPULLDOWN_ZMIN
  //#define ENDSTOPPULLDOWN_IMIN
  //#define ENDSTOPPULLDOWN_JMIN
  //#define ENDSTOPPULLDOWN_KMIN
  //#define ENDSTOPPULLDOWN_XMAX
  //#define ENDSTOPPULLDOWN_YMAX
  //#define ENDSTOPPULLDOWN_ZMAX
  //#define ENDSTOPPULLDOWN_IMAX
  //#define ENDSTOPPULLDOWN_JMAX
  //#define ENDSTOPPULLDOWN_KMAX
  //#define ENDSTOPPULLDOWN_ZMIN_PROBE
#endif

// Mechanical endstop with COM to ground and NC to Signal uses "false" here (most common setup).
#define X_MIN_ENDSTOP_INVERTING true // Set to true to invert the logic of the endstop.
#define Y_MIN_ENDSTOP_INVERTING true // Set to true to invert the logic of the endstop.
#define Z_MIN_ENDSTOP_INVERTING false // Set to true to invert the logic of the endstop.
#define I_MIN_ENDSTOP_INVERTING false // Set to true to invert the logic of the endstop.
#define J_MIN_ENDSTOP_INVERTING false // Set to true to invert the logic of the endstop.
#define K_MIN_ENDSTOP_INVERTING false // Set to true to invert the logic of the endstop.
#define X_MAX_ENDSTOP_INVERTING false // Set to true to invert the logic of the endstop.
#define Y_MAX_ENDSTOP_INVERTING false // Set to true to invert the logic of the endstop.
#define Z_MAX_ENDSTOP_INVERTING false // Set to true to invert the logic of the endstop.
#define I_MAX_ENDSTOP_INVERTING false // Set to true to invert the logic of the endstop.
#define J_MAX_ENDSTOP_INVERTING false // Set to true to invert the logic of the endstop.
#define K_MAX_ENDSTOP_INVERTING false // Set to true to invert the logic of the endstop.
#define Z_MIN_PROBE_ENDSTOP_INVERTING false // Set to true to invert the logic of the probe.

/**
 * Stepper Drivers
 *
 * These settings allow Marlin to tune stepper driver timing and enable advanced options for
 * stepper drivers that support them. You may also override timing options in Configuration_adv.h.
 *
 * A4988 is assumed for unspecified drivers.
 *
 * Use TMC2208/TMC2208_STANDALONE for TMC2225 drivers and TMC2209/TMC2209_STANDALONE for TMC2226 drivers.
 *
 * Options: A4988, A5984, DRV8825, LV8729, L6470, L6474, POWERSTEP01,
 *          TB6560, TB6600, TMC2100,
 *          TMC2130, TMC2130_STANDALONE, TMC2160, TMC2160_STANDALONE,
 *          TMC2208, TMC2208_STANDALONE, TMC2209, TMC2209_STANDALONE,
 *          TMC26X,  TMC26X_STANDALONE,  TMC2660, TMC2660_STANDALONE,
 *          TMC5130, TMC5130_STANDALONE, TMC5160, TMC5160_STANDALONE
 * :['A4988', 'A5984', 'DRV8825', 'LV8729', 'L6470', 'L6474', 'POWERSTEP01', 'TB6560', 'TB6600', 'TMC2100', 'TMC2130', 'TMC2130_STANDALONE', 'TMC2160', 'TMC2160_STANDALONE', 'TMC2208', 'TMC2208_STANDALONE', 'TMC2209', 'TMC2209_STANDALONE', 'TMC26X', 'TMC26X_STANDALONE', 'TMC2660', 'TMC2660_STANDALONE', 'TMC5130', 'TMC5130_STANDALONE', 'TMC5160', 'TMC5160_STANDALONE']
 */
#define X_DRIVER_TYPE  TMC2130
#define Y_DRIVER_TYPE  TMC2130
#define Z_DRIVER_TYPE  TMC2130
//#define X2_DRIVER_TYPE A4988
//#define Y2_DRIVER_TYPE A4988
//#define Z2_DRIVER_TYPE A4988
//#define Z3_DRIVER_TYPE A4988
//#define Z4_DRIVER_TYPE A4988
//#define I_DRIVER_TYPE  A4988
//#define J_DRIVER_TYPE  A4988
//#define K_DRIVER_TYPE  A4988
#define E0_DRIVER_TYPE TMC2208
//#define E1_DRIVER_TYPE A4988
//#define E2_DRIVER_TYPE A4988
//#define E3_DRIVER_TYPE A4988
//#define E4_DRIVER_TYPE A4988
//#define E5_DRIVER_TYPE A4988
//#define E6_DRIVER_TYPE A4988
//#define E7_DRIVER_TYPE A4988

// Enable this feature if all enabled endstop pins are interrupt-capable.
// This will remove the need to poll the interrupt pins, saving many CPU cycles.
//#define ENDSTOP_INTERRUPTS_FEATURE

/**
 * Endstop Noise Threshold
 *
 * Enable if your probe or endstops falsely trigger due to noise.
 *
 * - Higher values may affect repeatability or accuracy of some bed probes.
 * - To fix noise install a 100nF ceramic capacitor in parallel with the switch.
 * - This feature is not required for common micro-switches mounted on PCBs
 *   based on the Makerbot design, which already have the 100nF capacitor.
 *
 * :[2,3,4,5,6,7]
 */
//#define ENDSTOP_NOISE_THRESHOLD 2

// Check for stuck or disconnected endstops during homing moves.
//#define DETECT_BROKEN_ENDSTOP

//=============================================================================
//============================== Movement Settings ============================
//=============================================================================
// @section motion

/**
 * Default Settings
 *
 * These settings can be reset by M502
 *
 * Note that if EEPROM is enabled, saved values will override these.
 */

/**
 * With this option each E stepper can have its own factors for the
 * following movement settings. If fewer factors are given than the
 * total number of extruders, the last value applies to the rest.
 */
//#define DISTINCT_E_FACTORS

/**
 * Default Axis Steps Per Unit (steps/mm)
 * Override with M92
 *                                      X, Y, Z [, I [, J [, K]]], E0 [, E1[, E2...]]
 */
#define DEFAULT_AXIS_STEPS_PER_UNIT   { 80, 80, 400, 408 }

/**
 * Default Max Feed Rate (mm/s)
 * Override with M203
 *                                      X, Y, Z [, I [, J [, K]]], E0 [, E1[, E2...]]
 */
#define DEFAULT_MAX_FEEDRATE          { 400, 400, 50, 45 }

//#define LIMITED_MAX_FR_EDITING        // Limit edit via M203 or LCD to DEFAULT_MAX_FEEDRATE * 2
#if ENABLED(LIMITED_MAX_FR_EDITING)
  #define MAX_FEEDRATE_EDIT_VALUES    { 600, 600, 10, 50 } // ...or, set your own edit limits
#endif

/**
 * Default Max Acceleration (change/s) change = mm/s
 * (Maximum start speed for accelerated moves)
 * Override with M201
 *                                      X, Y, Z [, I [, J [, K]]], E0 [, E1[, E2...]]
 */
#define DEFAULT_MAX_ACCELERATION      { 1000, 1000, 100, 10000 }

//#define LIMITED_MAX_ACCEL_EDITING     // Limit edit via M201 or LCD to DEFAULT_MAX_ACCELERATION * 2
#if ENABLED(LIMITED_MAX_ACCEL_EDITING)
  #define MAX_ACCEL_EDIT_VALUES       { 6000, 6000, 200, 20000 } // ...or, set your own edit limits
#endif

/**
 * Default Acceleration (change/s) change = mm/s
 * Override with M204
 *
 *   M204 P    Acceleration
 *   M204 R    Retract Acceleration
 *   M204 T    Travel Acceleration
 */
#define DEFAULT_ACCELERATION          1000    // X, Y, Z and E acceleration for printing moves
#define DEFAULT_RETRACT_ACCELERATION  3000    // E acceleration for retracts
#define DEFAULT_TRAVEL_ACCELERATION   1500    // X, Y, Z acceleration for travel (non printing) moves

/**
 * Default Jerk limits (mm/s)
 * Override with M205 X Y Z E
 *
 * "Jerk" specifies the minimum speed change that requires acceleration.
 * When changing speed and direction, if the difference is less than the
 * value set here, it may happen instantaneously.
 */
//#define CLASSIC_JERK
#if ENABLED(CLASSIC_JERK)
  #define DEFAULT_XJERK 10.0
  #define DEFAULT_YJERK 10.0
  #define DEFAULT_ZJERK  0.3
  //#define DEFAULT_IJERK  0.3
  //#define DEFAULT_JJERK  0.3
  //#define DEFAULT_KJERK  0.3

  //#define TRAVEL_EXTRA_XYJERK 0.0     // Additional jerk allowance for all travel moves

  //#define LIMITED_JERK_EDITING        // Limit edit via M205 or LCD to DEFAULT_aJERK * 2
  #if ENABLED(LIMITED_JERK_EDITING)
    #define MAX_JERK_EDIT_VALUES { 20, 20, 0.6, 10 } // ...or, set your own edit limits
  #endif
#endif

#define DEFAULT_EJERK    5.0  // May be used by Linear Advance

/**
 * Junction Deviation Factor
 *
 * See:
 *   https://reprap.org/forum/read.php?1,739819
 *   https://blog.kyneticcnc.com/2018/10/computing-junction-deviation-for-marlin.html
 */
#if DISABLED(CLASSIC_JERK)
  #define JUNCTION_DEVIATION_MM 0.013 // (mm) Distance from real junction edge
  #define JD_HANDLE_SMALL_SEGMENTS    // Use curvature estimation instead of just the junction angle
                                      // for small segments (< 1mm) with large junction angles (> 135°).
#endif

/**
 * S-Curve Acceleration
 *
 * This option eliminates vibration during printing by fitting a Bézier
 * curve to move acceleration, producing much smoother direction changes.
 *
 * See https://github.com/synthetos/TinyG/wiki/Jerk-Controlled-Motion-Explained
 */
#define S_CURVE_ACCELERATION

//===========================================================================
//============================= Z Probe Options =============================
//===========================================================================
// @section probes

//
// See https://marlinfw.org/docs/configuration/probes.html
//

/**
 * Enable this option for a probe connected to the Z-MIN pin.
 * The probe replaces the Z-MIN endstop and is used for Z homing.
 * (Automatically enables USE_PROBE_FOR_Z_HOMING.)
 */
#define Z_MIN_PROBE_USES_Z_MIN_ENDSTOP_PIN

// Force the use of the probe for Z-axis homing
//#define USE_PROBE_FOR_Z_HOMING

/**
 * Z_MIN_PROBE_PIN
 *
 * Define this pin if the probe is not connected to Z_MIN_PIN.
 * If not defined the default pin for the selected MOTHERBOARD
 * will be used. Most of the time the default is what you want.
 *
 *  - The simplest option is to use a free endstop connector.
 *  - Use 5V for powered (usually inductive) sensors.
 *
 *  - RAMPS 1.3/1.4 boards may use the 5V, GND, and Aux4->D32 pin:
 *    - For simple switches connect...
 *      - normally-closed switches to GND and D32.
 *      - normally-open switches to 5V and D32.
 */
//#define Z_MIN_PROBE_PIN P1_24 // Pin 32 is the RAMPS default

/**
 * Probe Type
 *
 * Allen Key Probes, Servo Probes, Z-Sled Probes, FIX_MOUNTED_PROBE, etc.
 * Activate one of these to use Auto Bed Leveling below.
 */

/**
 * The "Manual Probe" provides a means to do "Auto" Bed Leveling without a probe.
 * Use G29 repeatedly, adjusting the Z height at each point with movement commands
 * or (with LCD_BED_LEVELING) the LCD controller.
 */
//#define PROBE_MANUALLY

/**
 * A Fix-Mounted Probe either doesn't deploy or needs manual deployment.
 *   (e.g., an inductive probe or a nozzle-based probe-switch.)
 */
//#define FIX_MOUNTED_PROBE

/**
 * Use the nozzle as the probe, as with a conductive
 * nozzle system or a piezo-electric smart effector.
 */
//#define NOZZLE_AS_PROBE

/**
 * Z Servo Probe, such as an endstop switch on a rotating arm.
 */
//#define Z_PROBE_SERVO_NR 0       // Defaults to SERVO 0 connector.
//#define Z_SERVO_ANGLES { 70, 0 } // Z Servo Deploy and Stow angles

/**
 * The BLTouch probe uses a Hall effect sensor and emulates a servo.
 */
#define BLTOUCH

/**
 * Touch-MI Probe by hotends.fr
 *
 * This probe is deployed and activated by moving the X-axis to a magnet at the edge of the bed.
 * By default, the magnet is assumed to be on the left and activated by a home. If the magnet is
 * on the right, enable and set TOUCH_MI_DEPLOY_XPOS to the deploy position.
 *
 * Also requires: BABYSTEPPING, BABYSTEP_ZPROBE_OFFSET, Z_SAFE_HOMING,
 *                and a minimum Z_HOMING_HEIGHT of 10.
 */
//#define TOUCH_MI_PROBE
#if ENABLED(TOUCH_MI_PROBE)
  #define TOUCH_MI_RETRACT_Z 0.5                  // Height at which the probe retracts
  //#define TOUCH_MI_DEPLOY_XPOS (X_MAX_BED + 2)  // For a magnet on the right side of the bed
  //#define TOUCH_MI_MANUAL_DEPLOY                // For manual deploy (LCD menu)
#endif

// A probe that is deployed and stowed with a solenoid pin (SOL1_PIN)
//#define SOLENOID_PROBE

// A sled-mounted probe like those designed by Charles Bell.
//#define Z_PROBE_SLED
//#define SLED_DOCKING_OFFSET 5  // The extra distance the X axis must travel to pickup the sled. 0 should be fine but you can push it further if you'd like.

// A probe deployed by moving the x-axis, such as the Wilson II's rack-and-pinion probe designed by Marty Rice.
//#define RACK_AND_PINION_PROBE
#if ENABLED(RACK_AND_PINION_PROBE)
  #define Z_PROBE_DEPLOY_X  X_MIN_POS
  #define Z_PROBE_RETRACT_X X_MAX_POS
#endif

// Duet Smart Effector (for delta printers) - https://bit.ly/2ul5U7J
// When the pin is defined you can use M672 to set/reset the probe sensitivity.
//#define DUET_SMART_EFFECTOR
#if ENABLED(DUET_SMART_EFFECTOR)
  #define SMART_EFFECTOR_MOD_PIN  -1  // Connect a GPIO pin to the Smart Effector MOD pin
#endif

/**
 * Use StallGuard2 to probe the bed with the nozzle.
 * Requires stallGuard-capable Trinamic stepper drivers.
 * CAUTION: This can damage machines with Z lead screws.
 *          Take extreme care when setting up this feature.
 */
//#define SENSORLESS_PROBING

//
// For Z_PROBE_ALLEN_KEY see the Delta example configurations.
//

/**
 * Nozzle-to-Probe offsets { X, Y, Z }
 *
 * X and Y offset
 *   Use a caliper or ruler to measure the distance from the tip of
 *   the Nozzle to the center-point of the Probe in the X and Y axes.
 *
 * Z offset
 * - For the Z offset use your best known value and adjust at runtime.
 * - Common probes trigger below the nozzle and have negative values for Z offset.
 * - Probes triggering above the nozzle height are uncommon but do exist. When using
 *   probes such as this, carefully set Z_CLEARANCE_DEPLOY_PROBE and Z_CLEARANCE_BETWEEN_PROBES
 *   to avoid collisions during probing.
 *
 * Tune and Adjust
 * -  Probe Offsets can be tuned at runtime with 'M851', LCD menus, babystepping, etc.
 * -  PROBE_OFFSET_WIZARD (configuration_adv.h) can be used for setting the Z offset.
 *
 * Assuming the typical work area orientation:
 *  - Probe to RIGHT of the Nozzle has a Positive X offset
 *  - Probe to LEFT  of the Nozzle has a Negative X offset
 *  - Probe in BACK  of the Nozzle has a Positive Y offset
 *  - Probe in FRONT of the Nozzle has a Negative Y offset
 *
 * Some examples:
 *   #define NOZZLE_TO_PROBE_OFFSET { 10, 10, -1 }   // Example "1"
 *   #define NOZZLE_TO_PROBE_OFFSET {-10,  5, -1 }   // Example "2"
 *   #define NOZZLE_TO_PROBE_OFFSET {  5, -5, -1 }   // Example "3"
 *   #define NOZZLE_TO_PROBE_OFFSET {-15,-10, -1 }   // Example "4"
 *
 *     +-- BACK ---+
 *     |    [+]    |
 *   L |        1  | R <-- Example "1" (right+,  back+)
 *   E |  2        | I <-- Example "2" ( left-,  back+)
 *   F |[-]  N  [+]| G <-- Nozzle
 *   T |       3   | H <-- Example "3" (right+, front-)
 *     | 4         | T <-- Example "4" ( left-, front-)
 *     |    [-]    |
 *     O-- FRONT --+
 */
#define NOZZLE_TO_PROBE_OFFSET { 8, 19, -2.2 }

// Most probes should stay away from the edges of the bed, but
// with NOZZLE_AS_PROBE this can be negative for a wider probing area.
#define PROBING_MARGIN 20

// X and Y axis travel speed (mm/min) between probes
#define XY_PROBE_FEEDRATE (133*60)

// Feedrate (mm/min) for the first approach when double-probing (MULTIPLE_PROBING == 2)
#define Z_PROBE_FEEDRATE_FAST (4*60)

// Feedrate (mm/min) for the "accurate" probe of each point
#define Z_PROBE_FEEDRATE_SLOW (Z_PROBE_FEEDRATE_FAST / 2)

/**
 * Probe Activation Switch
 * A switch indicating proper deployment, or an optical
 * switch triggered when the carriage is near the bed.
 */
//#define PROBE_ACTIVATION_SWITCH
#if ENABLED(PROBE_ACTIVATION_SWITCH)
  #define PROBE_ACTIVATION_SWITCH_STATE LOW // State indicating probe is active
  //#define PROBE_ACTIVATION_SWITCH_PIN PC6 // Override default pin
#endif

/**
 * Tare Probe (determine zero-point) prior to each probe.
 * Useful for a strain gauge or piezo sensor that needs to factor out
 * elements such as cables pulling on the carriage.
 */
//#define PROBE_TARE
#if ENABLED(PROBE_TARE)
  #define PROBE_TARE_TIME  200    // (ms) Time to hold tare pin
  #define PROBE_TARE_DELAY 200    // (ms) Delay after tare before
  #define PROBE_TARE_STATE HIGH   // State to write pin for tare
  //#define PROBE_TARE_PIN PA5    // Override default pin
  #if ENABLED(PROBE_ACTIVATION_SWITCH)
    //#define PROBE_TARE_ONLY_WHILE_INACTIVE  // Fail to tare/probe if PROBE_ACTIVATION_SWITCH is active
  #endif
#endif

/**
 * Probe Enable / Disable
 * The probe only provides a triggered signal when enabled.
 */
//#define PROBE_ENABLE_DISABLE
#if ENABLED(PROBE_ENABLE_DISABLE)
  //#define PROBE_ENABLE_PIN -1   // Override the default pin here
#endif

/**
 * Multiple Probing
 *
 * You may get improved results by probing 2 or more times.
 * With EXTRA_PROBING the more atypical reading(s) will be disregarded.
 *
 * A total of 2 does fast/slow probes with a weighted average.
 * A total of 3 or more adds more slow probes, taking the average.
 */
//#define MULTIPLE_PROBING 2
//#define EXTRA_PROBING    1

/**
 * Z probes require clearance when deploying, stowing, and moving between
 * probe points to avoid hitting the bed and other hardware.
 * Servo-mounted probes require extra space for the arm to rotate.
 * Inductive probes need space to keep from triggering early.
 *
 * Use these settings to specify the distance (mm) to raise the probe (or
 * lower the bed). The values set here apply over and above any (negative)
 * probe Z Offset set with NOZZLE_TO_PROBE_OFFSET, M851, or the LCD.
 * Only integer values >= 1 are valid here.
 *
 * Example: `M851 Z-5` with a CLEARANCE of 4  =>  9mm from bed to nozzle.
 *     But: `M851 Z+1` with a CLEARANCE of 2  =>  2mm from bed to nozzle.
 */
#define Z_CLEARANCE_DEPLOY_PROBE   10 // Z Clearance for Deploy/Stow
#define Z_CLEARANCE_BETWEEN_PROBES  5 // Z Clearance between probe points
#define Z_CLEARANCE_MULTI_PROBE     5 // Z Clearance between multiple probes
//#define Z_AFTER_PROBING           5 // Z position after probing is done

#define Z_PROBE_LOW_POINT          -2 // Farthest distance below the trigger-point to go before stopping

// For M851 give a range for adjusting the Z probe offset
#define Z_PROBE_OFFSET_RANGE_MIN -20
#define Z_PROBE_OFFSET_RANGE_MAX 20

// Enable the M48 repeatability test to test probe accuracy
//#define Z_MIN_PROBE_REPEATABILITY_TEST

// Before deploy/stow pause for user confirmation
//#define PAUSE_BEFORE_DEPLOY_STOW
#if ENABLED(PAUSE_BEFORE_DEPLOY_STOW)
  //#define PAUSE_PROBE_DEPLOY_WHEN_TRIGGERED // For Manual Deploy Allenkey Probe
#endif

/**
 * Enable one or more of the following if probing seems unreliable.
 * Heaters and/or fans can be disabled during probing to minimize electrical
 * noise. A delay can also be added to allow noise and vibration to settle.
 * These options are most useful for the BLTouch probe, but may also improve
 * readings with inductive probes and piezo sensors.
 */
//#define PROBING_HEATERS_OFF       // Turn heaters off when probing
#if ENABLED(PROBING_HEATERS_OFF)
  //#define WAIT_FOR_BED_HEATER     // Wait for bed to heat back up between probes (to improve accuracy)
  //#define WAIT_FOR_HOTEND         // Wait for hotend to heat back up between probes (to improve accuracy & prevent cold extrude)
#endif
//#define PROBING_FANS_OFF          // Turn fans off when probing
//#define PROBING_ESTEPPERS_OFF     // Turn all extruder steppers off when probing
//#define PROBING_STEPPERS_OFF      // Turn all steppers off (unless needed to hold position) when probing (including extruders)
//#define DELAY_BEFORE_PROBING 200  // (ms) To prevent vibrations from triggering piezo sensors

// Require minimum nozzle and/or bed temperature for probing
//#define PREHEAT_BEFORE_PROBING
#if ENABLED(PREHEAT_BEFORE_PROBING)
  #define PROBING_NOZZLE_TEMP 120   // (°C) Only applies to E0 at this time
  #define PROBING_BED_TEMP     50
#endif

// For Inverting Stepper Enable Pins (Active Low) use 0, Non Inverting (Active High) use 1
// :{ 0:'Low', 1:'High' }
#define X_ENABLE_ON 0
#define Y_ENABLE_ON 0
#define Z_ENABLE_ON 0
#define E_ENABLE_ON 0 // For all extruders
//#define I_ENABLE_ON 0
//#define J_ENABLE_ON 0
//#define K_ENABLE_ON 0

// Disable axis steppers immediately when they're not being stepped.
// WARNING: When motors turn off there is a chance of losing position accuracy!
#define DISABLE_X false
#define DISABLE_Y false
#define DISABLE_Z false
//#define DISABLE_I false
//#define DISABLE_J false
//#define DISABLE_K false

// Turn off the display blinking that warns about possible accuracy reduction
//#define DISABLE_REDUCED_ACCURACY_WARNING

// @section extruder

#define DISABLE_E false             // Disable the extruder when not stepping
#define DISABLE_INACTIVE_EXTRUDER   // Keep only the active extruder enabled

// @section machine

// Invert the stepper direction. Change (or reverse the motor connector) if an axis goes the wrong way.
#define INVERT_X_DIR true
#define INVERT_Y_DIR false
#define INVERT_Z_DIR false
//#define INVERT_I_DIR false
//#define INVERT_J_DIR false
//#define INVERT_K_DIR false

// @section extruder

// For direct drive extruder v9 set to true, for geared extruder set to false.
#define INVERT_E0_DIR false
#define INVERT_E1_DIR false
#define INVERT_E2_DIR false
#define INVERT_E3_DIR false
#define INVERT_E4_DIR false
#define INVERT_E5_DIR false
#define INVERT_E6_DIR false
#define INVERT_E7_DIR false

// @section homing

//#define NO_MOTION_BEFORE_HOMING // Inhibit movement until all axes have been homed. Also enable HOME_AFTER_DEACTIVATE for extra safety.
//#define HOME_AFTER_DEACTIVATE   // Require rehoming after steppers are deactivated. Also enable NO_MOTION_BEFORE_HOMING for extra safety.

/**
 * Set Z_IDLE_HEIGHT if the Z-Axis moves on its own when steppers are disabled.
 *  - Use a low value (i.e., Z_MIN_POS) if the nozzle falls down to the bed.
 *  - Use a large value (i.e., Z_MAX_POS) if the bed falls down, away from the nozzle.
 */
//#define Z_IDLE_HEIGHT Z_HOME_POS

//#define Z_HOMING_HEIGHT  4      // (mm) Minimal Z height before homing (G28) for Z clearance above the bed, clamps, ...
                                  // Be sure to have this much clearance over your Z_MAX_POS to prevent grinding.

#define Z_AFTER_HOMING  20      // (mm) Height to move to after homing Z

// Direction of endstops when homing; 1=MAX, -1=MIN
// :[-1,1]
#define X_HOME_DIR -1
#define Y_HOME_DIR -1
#define Z_HOME_DIR -1
//#define I_HOME_DIR -1
//#define J_HOME_DIR -1
//#define K_HOME_DIR -1

// @section machine

// The size of the printable area
#define X_BED_SIZE 235
#define Y_BED_SIZE 235

// Travel limits (mm) after homing, corresponding to endstop positions.
#define X_MIN_POS 0
#define Y_MIN_POS 0
#define Z_MIN_POS 0
#define X_MAX_POS X_BED_SIZE + 19
#define Y_MAX_POS Y_BED_SIZE
#define Z_MAX_POS 260
//#define I_MIN_POS 0
//#define I_MAX_POS 50
//#define J_MIN_POS 0
//#define J_MAX_POS 50
//#define K_MIN_POS 0
//#define K_MAX_POS 50

/**
 * Software Endstops
 *
 * - Prevent moves outside the set machine bounds.
 * - Individual axes can be disabled, if desired.
 * - X and Y only apply to Cartesian robots.
 * - Use 'M211' to set software endstops on/off or report current state
 */

// Min software endstops constrain movement within minimum coordinate bounds
#define MIN_SOFTWARE_ENDSTOPS
#if ENABLED(MIN_SOFTWARE_ENDSTOPS)
  #define MIN_SOFTWARE_ENDSTOP_X
  #define MIN_SOFTWARE_ENDSTOP_Y
  #define MIN_SOFTWARE_ENDSTOP_Z
  #define MIN_SOFTWARE_ENDSTOP_I
  #define MIN_SOFTWARE_ENDSTOP_J
  #define MIN_SOFTWARE_ENDSTOP_K
#endif

// Max software endstops constrain movement within maximum coordinate bounds
#define MAX_SOFTWARE_ENDSTOPS
#if ENABLED(MAX_SOFTWARE_ENDSTOPS)
  #define MAX_SOFTWARE_ENDSTOP_X
  #define MAX_SOFTWARE_ENDSTOP_Y
  #define MAX_SOFTWARE_ENDSTOP_Z
  #define MAX_SOFTWARE_ENDSTOP_I
  #define MAX_SOFTWARE_ENDSTOP_J
  #define MAX_SOFTWARE_ENDSTOP_K
#endif

#if EITHER(MIN_SOFTWARE_ENDSTOPS, MAX_SOFTWARE_ENDSTOPS)
  //#define SOFT_ENDSTOPS_MENU_ITEM  // Enable/Disable software endstops from the LCD
#endif

/**
 * Filament Runout Sensors
 * Mechanical or opto endstops are used to check for the presence of filament.
 *
 * IMPORTANT: Runout will only trigger if Marlin is aware that a print job is running.
 * Marlin knows a print job is running when:
 *  1. Running a print job from media started with M24.
 *  2. The Print Job Timer has been started with M75.
 *  3. The heaters were turned on and PRINTJOB_TIMER_AUTOSTART is enabled.
 *
 * RAMPS-based boards use SERVO3_PIN for the first runout sensor.
 * For other boards you may need to define FIL_RUNOUT_PIN, FIL_RUNOUT2_PIN, etc.
 */
//#define FILAMENT_RUNOUT_SENSOR
#if ENABLED(FILAMENT_RUNOUT_SENSOR)
  #define FIL_RUNOUT_ENABLED_DEFAULT true // Enable the sensor on startup. Override with M412 followed by M500.
  #define NUM_RUNOUT_SENSORS   1          // Number of sensors, up to one per extruder. Define a FIL_RUNOUT#_PIN for each.

  #define FIL_RUNOUT_STATE     LOW        // Pin state indicating that filament is NOT present.
  #define FIL_RUNOUT_PULLUP               // Use internal pullup for filament runout pins.
  //#define FIL_RUNOUT_PULLDOWN           // Use internal pulldown for filament runout pins.
  //#define WATCH_ALL_RUNOUT_SENSORS      // Execute runout script on any triggering sensor, not only for the active extruder.
                                          // This is automatically enabled for MIXING_EXTRUDERs.

  // Override individually if the runout sensors vary
  //#define FIL_RUNOUT1_STATE LOW
  //#define FIL_RUNOUT1_PULLUP
  //#define FIL_RUNOUT1_PULLDOWN

  //#define FIL_RUNOUT2_STATE LOW
  //#define FIL_RUNOUT2_PULLUP
  //#define FIL_RUNOUT2_PULLDOWN

  //#define FIL_RUNOUT3_STATE LOW
  //#define FIL_RUNOUT3_PULLUP
  //#define FIL_RUNOUT3_PULLDOWN

  //#define FIL_RUNOUT4_STATE LOW
  //#define FIL_RUNOUT4_PULLUP
  //#define FIL_RUNOUT4_PULLDOWN

  //#define FIL_RUNOUT5_STATE LOW
  //#define FIL_RUNOUT5_PULLUP
  //#define FIL_RUNOUT5_PULLDOWN

  //#define FIL_RUNOUT6_STATE LOW
  //#define FIL_RUNOUT6_PULLUP
  //#define FIL_RUNOUT6_PULLDOWN

  //#define FIL_RUNOUT7_STATE LOW
  //#define FIL_RUNOUT7_PULLUP
  //#define FIL_RUNOUT7_PULLDOWN

  //#define FIL_RUNOUT8_STATE LOW
  //#define FIL_RUNOUT8_PULLUP
  //#define FIL_RUNOUT8_PULLDOWN

  // Commands to execute on filament runout.
  // With multiple runout sensors use the %c placeholder for the current tool in commands (e.g., "M600 T%c")
  // NOTE: After 'M412 H1' the host handles filament runout and this script does not apply.
  #define FILAMENT_RUNOUT_SCRIPT "M600"

  // After a runout is detected, continue printing this length of filament
  // before executing the runout script. Useful for a sensor at the end of
  // a feed tube. Requires 4 bytes SRAM per sensor, plus 4 bytes overhead.
  //#define FILAMENT_RUNOUT_DISTANCE_MM 25

  #ifdef FILAMENT_RUNOUT_DISTANCE_MM
    // Enable this option to use an encoder disc that toggles the runout pin
    // as the filament moves. (Be sure to set FILAMENT_RUNOUT_DISTANCE_MM
    // large enough to avoid false positives.)
    //#define FILAMENT_MOTION_SENSOR
  #endif
#endif

//===========================================================================
//=============================== Bed Leveling ==============================
//===========================================================================
// @section calibrate

/**
 * Choose one of the options below to enable G29 Bed Leveling. The parameters
 * and behavior of G29 will change depending on your selection.
 *
 *  If using a Probe for Z Homing, enable Z_SAFE_HOMING also!
 *
 * - AUTO_BED_LEVELING_3POINT
 *   Probe 3 arbitrary points on the bed (that aren't collinear)
 *   You specify the XY coordinates of all 3 points.
 *   The result is a single tilted plane. Best for a flat bed.
 *
 * - AUTO_BED_LEVELING_LINEAR
 *   Probe several points in a grid.
 *   You specify the rectangle and the density of sample points.
 *   The result is a single tilted plane. Best for a flat bed.
 *
 * - AUTO_BED_LEVELING_BILINEAR
 *   Probe several points in a grid.
 *   You specify the rectangle and the density of sample points.
 *   The result is a mesh, best for large or uneven beds.
 *
 * - AUTO_BED_LEVELING_UBL (Unified Bed Leveling)
 *   A comprehensive bed leveling system combining the features and benefits
 *   of other systems. UBL also includes integrated Mesh Generation, Mesh
 *   Validation and Mesh Editing systems.
 *
 * - MESH_BED_LEVELING
 *   Probe a grid manually
 *   The result is a mesh, suitable for large or uneven beds. (See BILINEAR.)
 *   For machines without a probe, Mesh Bed Leveling provides a method to perform
 *   leveling in steps so you can manually adjust the Z height at each grid-point.
 *   With an LCD controller the process is guided step-by-step.
 */
//#define AUTO_BED_LEVELING_3POINT
//#define AUTO_BED_LEVELING_LINEAR
//#define AUTO_BED_LEVELING_BILINEAR
#define AUTO_BED_LEVELING_UBL
//#define MESH_BED_LEVELING

/**
 * Normally G28 leaves leveling disabled on completion. Enable one of
 * these options to restore the prior leveling state or to always enable
 * leveling immediately after G28.
 */
#define RESTORE_LEVELING_AFTER_G28
//#define ENABLE_LEVELING_AFTER_G28

/**
 * Auto-leveling needs preheating
 */
#define PREHEAT_BEFORE_LEVELING
#if ENABLED(PREHEAT_BEFORE_LEVELING)
  #define LEVELING_NOZZLE_TEMP 200   // (°C) Only applies to E0 at this time
  #define LEVELING_BED_TEMP     60
#endif

/**
 * Enable detailed logging of G28, G29, M48, etc.
 * Turn on with the command 'M111 S32'.
 * NOTE: Requires a lot of PROGMEM!
 */
//#define DEBUG_LEVELING_FEATURE

#if ANY(MESH_BED_LEVELING, AUTO_BED_LEVELING_UBL, PROBE_MANUALLY)
  // Set a height for the start of manual adjustment
  #define MANUAL_PROBE_START_Z 0.2  // (mm) Comment out to use the last-measured height
#endif

#if ANY(MESH_BED_LEVELING, AUTO_BED_LEVELING_BILINEAR, AUTO_BED_LEVELING_UBL)
  // Gradually reduce leveling correction until a set height is reached,
  // at which point movement will be level to the machine's XY plane.
  // The height can be set with M420 Z<height>
  #define ENABLE_LEVELING_FADE_HEIGHT
  #if ENABLED(ENABLE_LEVELING_FADE_HEIGHT)
    #define DEFAULT_LEVELING_FADE_HEIGHT 10.0 // (mm) Default fade height.
  #endif

  // For Cartesian machines, instead of dividing moves on mesh boundaries,
  // split up moves into short segments like a Delta. This follows the
  // contours of the bed more closely than edge-to-edge straight moves.
  #define SEGMENT_LEVELED_MOVES
  #define LEVELED_SEGMENT_LENGTH 5.0 // (mm) Length of all segments (except the last one)

  /**
   * Enable the G26 Mesh Validation Pattern tool.
   */
  //#define G26_MESH_VALIDATION
  #if ENABLED(G26_MESH_VALIDATION)
    #define MESH_TEST_NOZZLE_SIZE    0.4  // (mm) Diameter of primary nozzle.
    #define MESH_TEST_LAYER_HEIGHT   0.2  // (mm) Default layer height for G26.
    #define MESH_TEST_HOTEND_TEMP  205    // (°C) Default nozzle temperature for G26.
    #define MESH_TEST_BED_TEMP      60    // (°C) Default bed temperature for G26.
    #define G26_XY_FEEDRATE         20    // (mm/s) Feedrate for G26 XY moves.
    #define G26_XY_FEEDRATE_TRAVEL 100    // (mm/s) Feedrate for G26 XY travel moves.
    #define G26_RETRACT_MULTIPLIER   1.0  // G26 Q (retraction) used by default between mesh test elements.
  #endif

#endif

#if EITHER(AUTO_BED_LEVELING_LINEAR, AUTO_BED_LEVELING_BILINEAR)

  // Set the number of grid points per dimension.
  #define GRID_MAX_POINTS_X 5
  #define GRID_MAX_POINTS_Y GRID_MAX_POINTS_X

  // Probe along the Y axis, advancing X after each column
  //#define PROBE_Y_FIRST

  #if ENABLED(AUTO_BED_LEVELING_BILINEAR)

    // Beyond the probed grid, continue the implied tilt?
    // Default is to maintain the height of the nearest edge.
    //#define EXTRAPOLATE_BEYOND_GRID

    //
    // Experimental Subdivision of the grid by Catmull-Rom method.
    // Synthesizes intermediate points to produce a more detailed mesh.
    //
    //#define ABL_BILINEAR_SUBDIVISION
    #if ENABLED(ABL_BILINEAR_SUBDIVISION)
      // Number of subdivisions between probe points
      #define BILINEAR_SUBDIVISIONS 3
    #endif

  #endif

#elif ENABLED(AUTO_BED_LEVELING_UBL)

  //===========================================================================
  //========================= Unified Bed Leveling ============================
  //===========================================================================

  //#define MESH_EDIT_GFX_OVERLAY   // Display a graphics overlay while editing the mesh

  #define MESH_INSET 30              // Set Mesh bounds as an inset region of the bed
  #define GRID_MAX_POINTS_X 8      // Don't use more than 15 points per axis, implementation limited.
  #define GRID_MAX_POINTS_Y GRID_MAX_POINTS_X

  //#define UBL_HILBERT_CURVE       // Use Hilbert distribution for less travel when probing multiple points

  #define UBL_MESH_EDIT_MOVES_Z     // Sophisticated users prefer no movement of nozzle
  #define UBL_SAVE_ACTIVE_ON_M500   // Save the currently active mesh in the current slot on M500

  //#define UBL_Z_RAISE_WHEN_OFF_MESH 2.5 // When the nozzle is off the mesh, this value is used
                                          // as the Z-Height correction value.

  //#define UBL_MESH_WIZARD         // Run several commands in a row to get a complete mesh

#elif ENABLED(MESH_BED_LEVELING)

  //===========================================================================
  //=================================== Mesh ==================================
  //===========================================================================

  #define MESH_INSET 10          // Set Mesh bounds as an inset region of the bed
  #define GRID_MAX_POINTS_X 3    // Don't use more than 7 points per axis, implementation limited.
  #define GRID_MAX_POINTS_Y GRID_MAX_POINTS_X

  //#define MESH_G28_REST_ORIGIN // After homing all axes ('G28' or 'G28 XYZ') rest Z at Z_MIN_POS

#endif // BED_LEVELING

/**
 * Add a bed leveling sub-menu for ABL or MBL.
 * Include a guided procedure if manual probing is enabled.
 */
#define LCD_BED_LEVELING

#if ENABLED(LCD_BED_LEVELING)
  #define MESH_EDIT_Z_STEP  0.025 // (mm) Step size while manually probing Z axis.
  #define LCD_PROBE_Z_RANGE 4     // (mm) Z Range centered on Z_MIN_POS for LCD Z adjustment
  //#define MESH_EDIT_MENU        // Add a menu to edit mesh points
#endif

// Add a menu item to move between bed corners for manual bed adjustment
#define LEVEL_BED_CORNERS

#if ENABLED(LEVEL_BED_CORNERS)
  #define LEVEL_CORNERS_INSET_LFRB { 20, 20, 20, 20 } // (mm) Left, Front, Right, Back insets
  #define LEVEL_CORNERS_HEIGHT      0.0   // (mm) Z height of nozzle at leveling points
  #define LEVEL_CORNERS_Z_HOP       10.0   // (mm) Z height of nozzle between leveling points
  #define LEVEL_CENTER_TOO              // Move to the center after the last corner
  //#define LEVEL_CORNERS_USE_PROBE
  #if ENABLED(LEVEL_CORNERS_USE_PROBE)
    #define LEVEL_CORNERS_PROBE_TOLERANCE 0.1
    #define LEVEL_CORNERS_VERIFY_RAISED   // After adjustment triggers the probe, re-probe to verify
    //#define LEVEL_CORNERS_AUDIO_FEEDBACK
  #endif

  /**
   * Corner Leveling Order
   *
   * Set 2 or 4 points. When 2 points are given, the 3rd is the center of the opposite edge.
   *
   *  LF  Left-Front    RF  Right-Front
   *  LB  Left-Back     RB  Right-Back
   *
   * Examples:
   *
   *      Default        {LF,RB,LB,RF}         {LF,RF}           {LB,LF}
   *  LB --------- RB   LB --------- RB    LB --------- RB   LB --------- RB
   *  |  4       3  |   | 3         2 |    |     <3>     |   | 1           |
   *  |             |   |             |    |             |   |          <3>|
   *  |  1       2  |   | 1         4 |    | 1         2 |   | 2           |
   *  LF --------- RF   LF --------- RF    LF --------- RF   LF --------- RF
   */
  #define LEVEL_CORNERS_LEVELING_ORDER { LF, RF, RB, LB }
#endif

/**
 * Commands to execute at the end of G29 probing.
 * Useful to retract or move the Z probe out of the way.
 */
//#define Z_PROBE_END_SCRIPT "G1 Z10 F12000\nG1 X15 Y330\nG1 Z0.5\nG1 Z10"

// @section homing

// The center of the bed is at (X=0, Y=0)
//#define BED_CENTER_AT_0_0

// Manually set the home position. Leave these undefined for automatic settings.
// For DELTA this is the top-center of the Cartesian print volume.
//#define MANUAL_X_HOME_POS 0
//#define MANUAL_Y_HOME_POS 0
//#define MANUAL_Z_HOME_POS 0
//#define MANUAL_I_HOME_POS 0
//#define MANUAL_J_HOME_POS 0
//#define MANUAL_K_HOME_POS 0

/**
 * Use "Z Safe Homing" to avoid homing with a Z probe outside the bed area.
 *
 * - Moves the Z probe (or nozzle) to a defined XY point before Z homing.
 * - Allows Z homing only when XY positions are known and trusted.
 * - If stepper drivers sleep, XY homing may be required again before Z homing.
 */
#define Z_SAFE_HOMING

#if ENABLED(Z_SAFE_HOMING)
  #define Z_SAFE_HOMING_X_POINT X_CENTER  // X point for Z homing
  #define Z_SAFE_HOMING_Y_POINT Y_CENTER  // Y point for Z homing
#endif

// Homing speeds (mm/min)
#define HOMING_FEEDRATE_MM_M { (50*60), (50*60), (4*60) }

// Validate that endstops are triggered on homing moves
#define VALIDATE_HOMING_ENDSTOPS

// @section calibrate

/**
 * Bed Skew Compensation
 *
 * This feature corrects for misalignment in the XYZ axes.
 *
 * Take the following steps to get the bed skew in the XY plane:
 *  1. Print a test square (e.g., https://www.thingiverse.com/thing:2563185)
 *  2. For XY_DIAG_AC measure the diagonal A to C
 *  3. For XY_DIAG_BD measure the diagonal B to D
 *  4. For XY_SIDE_AD measure the edge A to D
 *
 * Marlin automatically computes skew factors from these measurements.
 * Skew factors may also be computed and set manually:
 *
 *  - Compute AB     : SQRT(2*AC*AC+2*BD*BD-4*AD*AD)/2
 *  - XY_SKEW_FACTOR : TAN(PI/2-ACOS((AC*AC-AB*AB-AD*AD)/(2*AB*AD)))
 *
 * If desired, follow the same procedure for XZ and YZ.
 * Use these diagrams for reference:
 *
 *    Y                     Z                     Z
 *    ^     B-------C       ^     B-------C       ^     B-------C
 *    |    /       /        |    /       /        |    /       /
 *    |   /       /         |   /       /         |   /       /
 *    |  A-------D          |  A-------D          |  A-------D
 *    +-------------->X     +-------------->X     +-------------->Y
 *     XY_SKEW_FACTOR        XZ_SKEW_FACTOR        YZ_SKEW_FACTOR
 */
//#define SKEW_CORRECTION

#if ENABLED(SKEW_CORRECTION)
  // Input all length measurements here:
  #define XY_DIAG_AC 282.8427124746
  #define XY_DIAG_BD 282.8427124746
  #define XY_SIDE_AD 200

  // Or, set the default skew factors directly here
  // to override the above measurements:
  #define XY_SKEW_FACTOR 0.0

  //#define SKEW_CORRECTION_FOR_Z
  #if ENABLED(SKEW_CORRECTION_FOR_Z)
    #define XZ_DIAG_AC 282.8427124746
    #define XZ_DIAG_BD 282.8427124746
    #define YZ_DIAG_AC 282.8427124746
    #define YZ_DIAG_BD 282.8427124746
    #define YZ_SIDE_AD 200
    #define XZ_SKEW_FACTOR 0.0
    #define YZ_SKEW_FACTOR 0.0
  #endif

  // Enable this option for M852 to set skew at runtime
  //#define SKEW_CORRECTION_GCODE
#endif

//=============================================================================
//============================= Additional Features ===========================
//=============================================================================

// @section extras

/**
 * EEPROM
 *
 * Persistent storage to preserve configurable settings across reboots.
 *
 *   M500 - Store settings to EEPROM.
 *   M501 - Read settings from EEPROM. (i.e., Throw away unsaved changes)
 *   M502 - Revert settings to "factory" defaults. (Follow with M500 to init the EEPROM.)
 */
#define EEPROM_SETTINGS     // Persistent storage with M500 and M501
//#define DISABLE_M503        // Saves ~2700 bytes of PROGMEM. Disable for release!
#define EEPROM_CHITCHAT       // Give feedback on EEPROM commands. Disable to save PROGMEM.
#define EEPROM_BOOT_SILENT    // Keep M503 quiet and only give errors during first load
#if ENABLED(EEPROM_SETTINGS)
<<<<<<< HEAD
  #define EEPROM_AUTO_INIT  // Init EEPROM automatically on any errors.
=======
  //#define EEPROM_AUTO_INIT  // Init EEPROM automatically on any errors.
  //#define EEPROM_INIT_NOW   // Init EEPROM on first boot after a new build.
>>>>>>> 529ce1c8
#endif

//
// Host Keepalive
//
// When enabled Marlin will send a busy status message to the host
// every couple of seconds when it can't accept commands.
//
#define HOST_KEEPALIVE_FEATURE        // Disable this if your host doesn't like keepalive messages
#define DEFAULT_KEEPALIVE_INTERVAL 2  // Number of seconds between "busy" messages. Set with M113.
#define BUSY_WHILE_HEATING            // Some hosts require "busy" messages even during heating

//
// G20/G21 Inch mode support
//
//#define INCH_MODE_SUPPORT

//
// M149 Set temperature units support
//
//#define TEMPERATURE_UNITS_SUPPORT

// @section temperature

//
// Preheat Constants - Up to 5 are supported without changes
//
#define PREHEAT_1_LABEL       "PLA"
#define PREHEAT_1_TEMP_HOTEND 200
#define PREHEAT_1_TEMP_BED     60
#define PREHEAT_1_TEMP_CHAMBER 35
#define PREHEAT_1_FAN_SPEED     0 // Value from 0 to 255

#define PREHEAT_2_LABEL       "ABS"
#define PREHEAT_2_TEMP_HOTEND 240
#define PREHEAT_2_TEMP_BED    110
#define PREHEAT_2_TEMP_CHAMBER 35
#define PREHEAT_2_FAN_SPEED     0 // Value from 0 to 255

#define PREHEAT_3_LABEL       "TPU"
#define PREHEAT_3_TEMP_HOTEND 228
#define PREHEAT_3_TEMP_BED      0
#define PREHEAT_3_FAN_SPEED     0 // Value from 0 to 255
/**
 * Nozzle Park
 *
 * Park the nozzle at the given XYZ position on idle or G27.
 *
 * The "P" parameter controls the action applied to the Z axis:
 *
 *    P0  (Default) If Z is below park Z raise the nozzle.
 *    P1  Raise the nozzle always to Z-park height.
 *    P2  Raise the nozzle by Z-park amount, limited to Z_MAX_POS.
 */
//#define NOZZLE_PARK_FEATURE

#if ENABLED(NOZZLE_PARK_FEATURE)
  // Specify a park position as { X, Y, Z_raise }
  #define NOZZLE_PARK_POINT { (X_MIN_POS + 10), (Y_MAX_POS - 10), 20 }
  //#define NOZZLE_PARK_X_ONLY          // X move only is required to park
  //#define NOZZLE_PARK_Y_ONLY          // Y move only is required to park
  #define NOZZLE_PARK_Z_RAISE_MIN   2   // (mm) Always raise Z by at least this distance
  #define NOZZLE_PARK_XY_FEEDRATE 100   // (mm/s) X and Y axes feedrate (also used for delta Z axis)
  #define NOZZLE_PARK_Z_FEEDRATE    5   // (mm/s) Z axis feedrate (not used for delta printers)
#endif

/**
 * Clean Nozzle Feature -- EXPERIMENTAL
 *
 * Adds the G12 command to perform a nozzle cleaning process.
 *
 * Parameters:
 *   P  Pattern
 *   S  Strokes / Repetitions
 *   T  Triangles (P1 only)
 *
 * Patterns:
 *   P0  Straight line (default). This process requires a sponge type material
 *       at a fixed bed location. "S" specifies strokes (i.e. back-forth motions)
 *       between the start / end points.
 *
 *   P1  Zig-zag pattern between (X0, Y0) and (X1, Y1), "T" specifies the
 *       number of zig-zag triangles to do. "S" defines the number of strokes.
 *       Zig-zags are done in whichever is the narrower dimension.
 *       For example, "G12 P1 S1 T3" will execute:
 *
 *          --
 *         |  (X0, Y1) |     /\        /\        /\     | (X1, Y1)
 *         |           |    /  \      /  \      /  \    |
 *       A |           |   /    \    /    \    /    \   |
 *         |           |  /      \  /      \  /      \  |
 *         |  (X0, Y0) | /        \/        \/        \ | (X1, Y0)
 *          --         +--------------------------------+
 *                       |________|_________|_________|
 *                           T1        T2        T3
 *
 *   P2  Circular pattern with middle at NOZZLE_CLEAN_CIRCLE_MIDDLE.
 *       "R" specifies the radius. "S" specifies the stroke count.
 *       Before starting, the nozzle moves to NOZZLE_CLEAN_START_POINT.
 *
 *   Caveats: The ending Z should be the same as starting Z.
 * Attention: EXPERIMENTAL. G-code arguments may change.
 */
#define NOZZLE_CLEAN_FEATURE

#if ENABLED(NOZZLE_CLEAN_FEATURE)
  // Default number of pattern repetitions
  #define NOZZLE_CLEAN_STROKES  3

  // Default number of triangles
  #define NOZZLE_CLEAN_TRIANGLES  3

  // Specify positions for each tool as { { X, Y, Z }, { X, Y, Z } }
  // Dual hotend system may use { {  -20, (Y_BED_SIZE / 2), (Z_MIN_POS + 1) },  {  420, (Y_BED_SIZE / 2), (Z_MIN_POS + 1) }}
  #define NOZZLE_CLEAN_START_POINT { 235,  30, (Z_MIN_POS + 1) }
  #define NOZZLE_CLEAN_END_POINT   { 247,  30, (Z_MIN_POS + 1) }

  // Circular pattern radius
  #define NOZZLE_CLEAN_CIRCLE_RADIUS 6.5
  // Circular pattern circle fragments number
  #define NOZZLE_CLEAN_CIRCLE_FN 10
  // Middle point of circle
  #define NOZZLE_CLEAN_CIRCLE_MIDDLE NOZZLE_CLEAN_START_POINT

  // Move the nozzle to the initial position after cleaning
  #define NOZZLE_CLEAN_GOBACK

  // For a purge/clean station that's always at the gantry height (thus no Z move)
  #define NOZZLE_CLEAN_NO_Z

  // For a purge/clean station mounted on the X axis
  #define NOZZLE_CLEAN_NO_Y

  // Require a minimum hotend temperature for cleaning
  #define NOZZLE_CLEAN_MIN_TEMP 170
  //#define NOZZLE_CLEAN_HEATUP       // Heat up the nozzle instead of skipping wipe

  // Explicit wipe G-code script applies to a G12 with no arguments.
  //#define WIPE_SEQUENCE_COMMANDS "G1 X-17 Y25 Z10 F4000\nG1 Z1\nM114\nG1 X-17 Y25\nG1 X-17 Y95\nG1 X-17 Y25\nG1 X-17 Y95\nG1 X-17 Y25\nG1 X-17 Y95\nG1 X-17 Y25\nG1 X-17 Y95\nG1 X-17 Y25\nG1 X-17 Y95\nG1 X-17 Y25\nG1 X-17 Y95\nG1 Z15\nM400\nG0 X-10.0 Y-9.0"

#endif

/**
 * Print Job Timer
 *
 * Automatically start and stop the print job timer on M104/M109/M140/M190/M141/M191.
 * The print job timer will only be stopped if the bed/chamber target temp is
 * below BED_MINTEMP/CHAMBER_MINTEMP.
 *
 *   M104 (hotend, no wait)  - high temp = none,        low temp = stop timer
 *   M109 (hotend, wait)     - high temp = start timer, low temp = stop timer
 *   M140 (bed, no wait)     - high temp = none,        low temp = stop timer
 *   M190 (bed, wait)        - high temp = start timer, low temp = none
 *   M141 (chamber, no wait) - high temp = none,        low temp = stop timer
 *   M191 (chamber, wait)    - high temp = start timer, low temp = none
 *
 * For M104/M109, high temp is anything over EXTRUDE_MINTEMP / 2.
 * For M140/M190, high temp is anything over BED_MINTEMP.
 * For M141/M191, high temp is anything over CHAMBER_MINTEMP.
 *
 * The timer can also be controlled with the following commands:
 *
 *   M75 - Start the print job timer
 *   M76 - Pause the print job timer
 *   M77 - Stop the print job timer
 */
#define PRINTJOB_TIMER_AUTOSTART

/**
 * Print Counter
 *
 * Track statistical data such as:
 *
 *  - Total print jobs
 *  - Total successful print jobs
 *  - Total failed print jobs
 *  - Total time printing
 *
 * View the current statistics with M78.
 */
#define PRINTCOUNTER
#if ENABLED(PRINTCOUNTER)
  #define PRINTCOUNTER_SAVE_INTERVAL 60 // (minutes) EEPROM save interval during print
#endif

/**
 * Password
 *
 * Set a numerical password for the printer which can be requested:
 *
 *  - When the printer boots up
 *  - Upon opening the 'Print from Media' Menu
 *  - When SD printing is completed or aborted
 *
 * The following G-codes can be used:
 *
 *  M510 - Lock Printer. Blocks all commands except M511.
 *  M511 - Unlock Printer.
 *  M512 - Set, Change and Remove Password.
 *
 * If you forget the password and get locked out you'll need to re-flash
 * the firmware with the feature disabled, reset EEPROM, and (optionally)
 * re-flash the firmware again with this feature enabled.
 */
//#define PASSWORD_FEATURE
#if ENABLED(PASSWORD_FEATURE)
  #define PASSWORD_LENGTH 4                 // (#) Number of digits (1-9). 3 or 4 is recommended
  #define PASSWORD_ON_STARTUP
  #define PASSWORD_UNLOCK_GCODE             // Unlock with the M511 P<password> command. Disable to prevent brute-force attack.
  #define PASSWORD_CHANGE_GCODE             // Change the password with M512 P<old> S<new>.
  //#define PASSWORD_ON_SD_PRINT_MENU       // This does not prevent gcodes from running
  //#define PASSWORD_AFTER_SD_PRINT_END
  //#define PASSWORD_AFTER_SD_PRINT_ABORT
  //#include "Configuration_Secure.h"       // External file with PASSWORD_DEFAULT_VALUE
#endif

//=============================================================================
//============================= LCD and SD support ============================
//=============================================================================

// @section lcd

/**
 * LCD LANGUAGE
 *
 * Select the language to display on the LCD. These languages are available:
 *
 *   en, an, bg, ca, cz, da, de, el, el_CY, es, eu, fi, fr, gl, hr, hu, it,
 *   jp_kana, ko_KR, nl, pl, pt, pt_br, ro, ru, sk, sv, tr, uk, vi, zh_CN, zh_TW
 *
 * :{ 'en':'English', 'an':'Aragonese', 'bg':'Bulgarian', 'ca':'Catalan', 'cz':'Czech', 'da':'Danish', 'de':'German', 'el':'Greek (Greece)', 'el_CY':'Greek (Cyprus)', 'es':'Spanish', 'eu':'Basque-Euskera', 'fi':'Finnish', 'fr':'French', 'gl':'Galician', 'hr':'Croatian', 'hu':'Hungarian', 'it':'Italian', 'jp_kana':'Japanese', 'ko_KR':'Korean (South Korea)', 'nl':'Dutch', 'pl':'Polish', 'pt':'Portuguese', 'pt_br':'Portuguese (Brazilian)', 'ro':'Romanian', 'ru':'Russian', 'sk':'Slovak', 'sv':'Swedish', 'tr':'Turkish', 'uk':'Ukrainian', 'vi':'Vietnamese', 'zh_CN':'Chinese (Simplified)', 'zh_TW':'Chinese (Traditional)' }
 */
#define LCD_LANGUAGE en

/**
 * LCD Character Set
 *
 * Note: This option is NOT applicable to Graphical Displays.
 *
 * All character-based LCDs provide ASCII plus one of these
 * language extensions:
 *
 *  - JAPANESE ... the most common
 *  - WESTERN  ... with more accented characters
 *  - CYRILLIC ... for the Russian language
 *
 * To determine the language extension installed on your controller:
 *
 *  - Compile and upload with LCD_LANGUAGE set to 'test'
 *  - Click the controller to view the LCD menu
 *  - The LCD will display Japanese, Western, or Cyrillic text
 *
 * See https://marlinfw.org/docs/development/lcd_language.html
 *
 * :['JAPANESE', 'WESTERN', 'CYRILLIC']
 */
#define DISPLAY_CHARSET_HD44780 JAPANESE

/**
 * Info Screen Style (0:Classic, 1:Průša)
 *
 * :[0:'Classic', 1:'Průša']
 */
#define LCD_INFO_SCREEN_STYLE 0

/**
 * SD CARD
 *
 * SD Card support is disabled by default. If your controller has an SD slot,
 * you must uncomment the following option or it won't work.
 */
#define SDSUPPORT

/**
 * SD CARD: ENABLE CRC
 *
 * Use CRC checks and retries on the SD communication.
 */
//#define SD_CHECK_AND_RETRY

/**
 * LCD Menu Items
 *
 * Disable all menus and only display the Status Screen, or
 * just remove some extraneous menu items to recover space.
 */
//#define NO_LCD_MENUS
//#define SLIM_LCD_MENUS

//
// ENCODER SETTINGS
//
// This option overrides the default number of encoder pulses needed to
// produce one step. Should be increased for high-resolution encoders.
//
#define ENCODER_PULSES_PER_STEP 4

//
// Use this option to override the number of step signals required to
// move between next/prev menu items.
//
#define ENCODER_STEPS_PER_MENU_ITEM 1

/**
 * Encoder Direction Options
 *
 * Test your encoder's behavior first with both options disabled.
 *
 *  Reversed Value Edit and Menu Nav? Enable REVERSE_ENCODER_DIRECTION.
 *  Reversed Menu Navigation only?    Enable REVERSE_MENU_DIRECTION.
 *  Reversed Value Editing only?      Enable BOTH options.
 */

//
// This option reverses the encoder direction everywhere.
//
//  Set this option if CLOCKWISE causes values to DECREASE
//
//#define REVERSE_ENCODER_DIRECTION

//
// This option reverses the encoder direction for navigating LCD menus.
//
//  If CLOCKWISE normally moves DOWN this makes it go UP.
//  If CLOCKWISE normally moves UP this makes it go DOWN.
//
//#define REVERSE_MENU_DIRECTION

//
// This option reverses the encoder direction for Select Screen.
//
//  If CLOCKWISE normally moves LEFT this makes it go RIGHT.
//  If CLOCKWISE normally moves RIGHT this makes it go LEFT.
//
//#define REVERSE_SELECT_DIRECTION

//
// Individual Axis Homing
//
// Add individual axis homing items (Home X, Home Y, and Home Z) to the LCD menu.
//
#define INDIVIDUAL_AXIS_HOMING_MENU
//#define INDIVIDUAL_AXIS_HOMING_SUBMENU

//
// SPEAKER/BUZZER
//
// If you have a speaker that can produce tones, enable it here.
// By default Marlin assumes you have a buzzer with a fixed frequency.
//
//#define SPEAKER

//
// The duration and frequency for the UI feedback sound.
// Set these to 0 to disable audio feedback in the LCD menus.
//
// Note: Test audio output with the G-Code:
//  M300 S<frequency Hz> P<duration ms>
//
//#define LCD_FEEDBACK_FREQUENCY_DURATION_MS 2
//#define LCD_FEEDBACK_FREQUENCY_HZ 5000

//=============================================================================
//======================== LCD / Controller Selection =========================
//========================   (Character-based LCDs)   =========================
//=============================================================================

//
// RepRapDiscount Smart Controller.
// https://reprap.org/wiki/RepRapDiscount_Smart_Controller
//
// Note: Usually sold with a white PCB.
//
//#define REPRAP_DISCOUNT_SMART_CONTROLLER

//
// GT2560 (YHCB2004) LCD Display
//
// Requires Testato, Koepel softwarewire library and
// Andriy Golovnya's LiquidCrystal_AIP31068 library.
//
//#define YHCB2004

//
// Original RADDS LCD Display+Encoder+SDCardReader
// http://doku.radds.org/dokumentation/lcd-display/
//
//#define RADDS_DISPLAY

//
// ULTIMAKER Controller.
//
//#define ULTIMAKERCONTROLLER

//
// ULTIPANEL as seen on Thingiverse.
//
//#define ULTIPANEL

//
// PanelOne from T3P3 (via RAMPS 1.4 AUX2/AUX3)
// https://reprap.org/wiki/PanelOne
//
//#define PANEL_ONE

//
// GADGETS3D G3D LCD/SD Controller
// https://reprap.org/wiki/RAMPS_1.3/1.4_GADGETS3D_Shield_with_Panel
//
// Note: Usually sold with a blue PCB.
//
//#define G3D_PANEL

//
// RigidBot Panel V1.0
// http://www.inventapart.com/
//
//#define RIGIDBOT_PANEL

//
// Makeboard 3D Printer Parts 3D Printer Mini Display 1602 Mini Controller
// https://www.aliexpress.com/item/32765887917.html
//
//#define MAKEBOARD_MINI_2_LINE_DISPLAY_1602

//
// ANET and Tronxy 20x4 Controller
//
//#define ZONESTAR_LCD            // Requires ADC_KEYPAD_PIN to be assigned to an analog pin.
                                  // This LCD is known to be susceptible to electrical interference
                                  // which scrambles the display.  Pressing any button clears it up.
                                  // This is a LCD2004 display with 5 analog buttons.

//
// Generic 16x2, 16x4, 20x2, or 20x4 character-based LCD.
//
//#define ULTRA_LCD

//=============================================================================
//======================== LCD / Controller Selection =========================
//=====================   (I2C and Shift-Register LCDs)   =====================
//=============================================================================

//
// CONTROLLER TYPE: I2C
//
// Note: These controllers require the installation of Arduino's LiquidCrystal_I2C
// library. For more info: https://github.com/kiyoshigawa/LiquidCrystal_I2C
//

//
// Elefu RA Board Control Panel
// http://www.elefu.com/index.php?route=product/product&product_id=53
//
//#define RA_CONTROL_PANEL

//
// Sainsmart (YwRobot) LCD Displays
//
// These require F.Malpartida's LiquidCrystal_I2C library
// https://bitbucket.org/fmalpartida/new-liquidcrystal/wiki/Home
//
//#define LCD_SAINSMART_I2C_1602
//#define LCD_SAINSMART_I2C_2004

//
// Generic LCM1602 LCD adapter
//
//#define LCM1602

//
// PANELOLU2 LCD with status LEDs,
// separate encoder and click inputs.
//
// Note: This controller requires Arduino's LiquidTWI2 library v1.2.3 or later.
// For more info: https://github.com/lincomatic/LiquidTWI2
//
// Note: The PANELOLU2 encoder click input can either be directly connected to
// a pin (if BTN_ENC defined to != -1) or read through I2C (when BTN_ENC == -1).
//
//#define LCD_I2C_PANELOLU2

//
// Panucatt VIKI LCD with status LEDs,
// integrated click & L/R/U/D buttons, separate encoder inputs.
//
//#define LCD_I2C_VIKI

//
// CONTROLLER TYPE: Shift register panels
//

//
// 2-wire Non-latching LCD SR from https://goo.gl/aJJ4sH
// LCD configuration: https://reprap.org/wiki/SAV_3D_LCD
//
//#define SAV_3DLCD

//
// 3-wire SR LCD with strobe using 74HC4094
// https://github.com/mikeshub/SailfishLCD
// Uses the code directly from Sailfish
//
//#define FF_INTERFACEBOARD

//
// TFT GLCD Panel with Marlin UI
// Panel connected to main board by SPI or I2C interface.
// See https://github.com/Serhiy-K/TFTGLCDAdapter
//
//#define TFTGLCD_PANEL_SPI
//#define TFTGLCD_PANEL_I2C

//=============================================================================
//=======================   LCD / Controller Selection  =======================
//=========================      (Graphical LCDs)      ========================
//=============================================================================

//
// CONTROLLER TYPE: Graphical 128x64 (DOGM)
//
// IMPORTANT: The U8glib library is required for Graphical Display!
//            https://github.com/olikraus/U8glib_Arduino
//
// NOTE: If the LCD is unresponsive you may need to reverse the plugs.
//

//
// RepRapDiscount FULL GRAPHIC Smart Controller
// https://reprap.org/wiki/RepRapDiscount_Full_Graphic_Smart_Controller
//
#define REPRAP_DISCOUNT_FULL_GRAPHIC_SMART_CONTROLLER

//
// K.3D Full Graphic Smart Controller
//
//#define K3D_FULL_GRAPHIC_SMART_CONTROLLER

//
// ReprapWorld Graphical LCD
// https://reprapworld.com/?products_details&products_id/1218
//
//#define REPRAPWORLD_GRAPHICAL_LCD

//
// Activate one of these if you have a Panucatt Devices
// Viki 2.0 or mini Viki with Graphic LCD
// https://www.panucatt.com
//
//#define VIKI2
//#define miniVIKI

//
// Alfawise Ex8 printer LCD marked as WYH L12864 COG
//
//#define WYH_L12864

//
// MakerLab Mini Panel with graphic
// controller and SD support - https://reprap.org/wiki/Mini_panel
//
//#define MINIPANEL

//
// MaKr3d Makr-Panel with graphic controller and SD support.
// https://reprap.org/wiki/MaKr3d_MaKrPanel
//
//#define MAKRPANEL

//
// Adafruit ST7565 Full Graphic Controller.
// https://github.com/eboston/Adafruit-ST7565-Full-Graphic-Controller/
//
//#define ELB_FULL_GRAPHIC_CONTROLLER

//
// BQ LCD Smart Controller shipped by
// default with the BQ Hephestos 2 and Witbox 2.
//
//#define BQ_LCD_SMART_CONTROLLER

//
// Cartesio UI
// http://mauk.cc/webshop/cartesio-shop/electronics/user-interface
//
//#define CARTESIO_UI

//
// LCD for Melzi Card with Graphical LCD
//
//#define LCD_FOR_MELZI

//
// Original Ulticontroller from Ultimaker 2 printer with SSD1309 I2C display and encoder
// https://github.com/Ultimaker/Ultimaker2/tree/master/1249_Ulticontroller_Board_(x1)
//
//#define ULTI_CONTROLLER

//
// MKS MINI12864 with graphic controller and SD support
// https://reprap.org/wiki/MKS_MINI_12864
//
//#define MKS_MINI_12864

//
// MKS MINI12864 V3 is an alias for FYSETC_MINI_12864_2_1. Type A/B. NeoPixel RGB Backlight.
//
//#define MKS_MINI_12864_V3

//
// MKS LCD12864A/B with graphic controller and SD support. Follows MKS_MINI_12864 pinout.
// https://www.aliexpress.com/item/33018110072.html
//
//#define MKS_LCD12864A
//#define MKS_LCD12864B

//
// FYSETC variant of the MINI12864 graphic controller with SD support
// https://wiki.fysetc.com/Mini12864_Panel/
//
//#define FYSETC_MINI_12864_X_X    // Type C/D/E/F. No tunable RGB Backlight by default
//#define FYSETC_MINI_12864_1_2    // Type C/D/E/F. Simple RGB Backlight (always on)
//#define FYSETC_MINI_12864_2_0    // Type A/B. Discreet RGB Backlight
//#define FYSETC_MINI_12864_2_1    // Type A/B. NeoPixel RGB Backlight
//#define FYSETC_GENERIC_12864_1_1 // Larger display with basic ON/OFF backlight.

//
// BigTreeTech Mini 12864 V1.0 is an alias for FYSETC_MINI_12864_2_1. Type A/B. NeoPixel RGB Backlight.
//
//#define BTT_MINI_12864_V1

//
// Factory display for Creality CR-10
// https://www.aliexpress.com/item/32833148327.html
//
// This is RAMPS-compatible using a single 10-pin connector.
// (For CR-10 owners who want to replace the Melzi Creality board but retain the display)
//
//#define CR10_STOCKDISPLAY

//
// Ender-2 OEM display, a variant of the MKS_MINI_12864
//
//#define ENDER2_STOCKDISPLAY

//
// ANET and Tronxy Graphical Controller
//
// Anet 128x64 full graphics lcd with rotary encoder as used on Anet A6
// A clone of the RepRapDiscount full graphics display but with
// different pins/wiring (see pins_ANET_10.h). Enable one of these.
//
//#define ANET_FULL_GRAPHICS_LCD
//#define ANET_FULL_GRAPHICS_LCD_ALT_WIRING

//
// AZSMZ 12864 LCD with SD
// https://www.aliexpress.com/item/32837222770.html
//
//#define AZSMZ_12864

//
// Silvergate GLCD controller
// https://github.com/android444/Silvergate
//
//#define SILVER_GATE_GLCD_CONTROLLER

//=============================================================================
//==============================  OLED Displays  ==============================
//=============================================================================

//
// SSD1306 OLED full graphics generic display
//
//#define U8GLIB_SSD1306

//
// SAV OLEd LCD module support using either SSD1306 or SH1106 based LCD modules
//
//#define SAV_3DGLCD
#if ENABLED(SAV_3DGLCD)
  #define U8GLIB_SSD1306
  //#define U8GLIB_SH1106
#endif

//
// TinyBoy2 128x64 OLED / Encoder Panel
//
//#define OLED_PANEL_TINYBOY2

//
// MKS OLED 1.3" 128×64 Full Graphics Controller
// https://reprap.org/wiki/MKS_12864OLED
//
// Tiny, but very sharp OLED display
//
//#define MKS_12864OLED          // Uses the SH1106 controller (default)
//#define MKS_12864OLED_SSD1306  // Uses the SSD1306 controller

//
// Zonestar OLED 128×64 Full Graphics Controller
//
//#define ZONESTAR_12864LCD           // Graphical (DOGM) with ST7920 controller
//#define ZONESTAR_12864OLED          // 1.3" OLED with SH1106 controller (default)
//#define ZONESTAR_12864OLED_SSD1306  // 0.96" OLED with SSD1306 controller

//
// Einstart S OLED SSD1306
//
//#define U8GLIB_SH1106_EINSTART

//
// Overlord OLED display/controller with i2c buzzer and LEDs
//
//#define OVERLORD_OLED

//
// FYSETC OLED 2.42" 128×64 Full Graphics Controller with WS2812 RGB
// Where to find : https://www.aliexpress.com/item/4000345255731.html
//#define FYSETC_242_OLED_12864   // Uses the SSD1309 controller

//
// K.3D SSD1309 OLED 2.42" 128×64 Full Graphics Controller
//
//#define K3D_242_OLED_CONTROLLER   // Software SPI

//=============================================================================
//========================== Extensible UI Displays ===========================
//=============================================================================

//
// DGUS Touch Display with DWIN OS. (Choose one.)
// ORIGIN : https://www.aliexpress.com/item/32993409517.html
// FYSETC : https://www.aliexpress.com/item/32961471929.html
// MKS    : https://www.aliexpress.com/item/1005002008179262.html
//
// Flash display with DGUS Displays for Marlin:
//  - Format the SD card to FAT32 with an allocation size of 4kb.
//  - Download files as specified for your type of display.
//  - Plug the microSD card into the back of the display.
//  - Boot the display and wait for the update to complete.
//
// ORIGIN (Marlin DWIN_SET)
//  - Download https://github.com/coldtobi/Marlin_DGUS_Resources
//  - Copy the downloaded DWIN_SET folder to the SD card.
//
// FYSETC (Supplier default)
//  - Download https://github.com/FYSETC/FYSTLCD-2.0
//  - Copy the downloaded SCREEN folder to the SD card.
//
// HIPRECY (Supplier default)
//  - Download https://github.com/HiPrecy/Touch-Lcd-LEO
//  - Copy the downloaded DWIN_SET folder to the SD card.
//
// MKS (MKS-H43) (Supplier default)
//  - Download https://github.com/makerbase-mks/MKS-H43
//  - Copy the downloaded DWIN_SET folder to the SD card.
//
// RELOADED (T5UID1)
//  - Download https://github.com/Desuuuu/DGUS-reloaded/releases
//  - Copy the downloaded DWIN_SET folder to the SD card.
//
//#define DGUS_LCD_UI_ORIGIN
//#define DGUS_LCD_UI_FYSETC
//#define DGUS_LCD_UI_HIPRECY
//#define DGUS_LCD_UI_MKS
//#define DGUS_LCD_UI_RELOADED
#if ENABLED(DGUS_LCD_UI_MKS)
  #define USE_MKS_GREEN_UI
#endif

//
// Touch-screen LCD for Malyan M200/M300 printers
//
//#define MALYAN_LCD
#if ENABLED(MALYAN_LCD)
  #define LCD_SERIAL_PORT 1  // Default is 1 for Malyan M200
#endif

//
// Touch UI for FTDI EVE (FT800/FT810) displays
// See Configuration_adv.h for all configuration options.
//
//#define TOUCH_UI_FTDI_EVE

//
// Touch-screen LCD for Anycubic printers
//
//#define ANYCUBIC_LCD_I3MEGA
//#define ANYCUBIC_LCD_CHIRON
#if EITHER(ANYCUBIC_LCD_I3MEGA, ANYCUBIC_LCD_CHIRON)
  #define LCD_SERIAL_PORT 3  // Default is 3 for Anycubic
  //#define ANYCUBIC_LCD_DEBUG
#endif

//
// 320x240 Nextion 2.8" serial TFT Resistive Touch Screen NX3224T028
//
//#define NEXTION_TFT
#if ENABLED(NEXTION_TFT)
  #define LCD_SERIAL_PORT 1  // Default is 1 for Nextion
#endif

//
// Third-party or vendor-customized controller interfaces.
// Sources should be installed in 'src/lcd/extui'.
//
//#define EXTENSIBLE_UI

#if ENABLED(EXTENSIBLE_UI)
  //#define EXTUI_LOCAL_BEEPER // Enables use of local Beeper pin with external display
#endif

//=============================================================================
//=============================== Graphical TFTs ==============================
//=============================================================================

/**
 * Specific TFT Model Presets. Enable one of the following options
 * or enable TFT_GENERIC and set sub-options.
 */

//
// 480x320, 3.5", SPI Display with Rotary Encoder from MKS
// Usually paired with MKS Robin Nano V2 & V3
//
//#define MKS_TS35_V2_0

//
// 320x240, 2.4", FSMC Display From MKS
// Usually paired with MKS Robin Nano V1.2
//
//#define MKS_ROBIN_TFT24

//
// 320x240, 2.8", FSMC Display From MKS
// Usually paired with MKS Robin Nano V1.2
//
//#define MKS_ROBIN_TFT28

//
// 320x240, 3.2", FSMC Display From MKS
// Usually paired with MKS Robin Nano V1.2
//
//#define MKS_ROBIN_TFT32

//
// 480x320, 3.5", FSMC Display From MKS
// Usually paired with MKS Robin Nano V1.2
//
//#define MKS_ROBIN_TFT35

//
// 480x272, 4.3", FSMC Display From MKS
//
//#define MKS_ROBIN_TFT43

//
// 320x240, 3.2", FSMC Display From MKS
// Usually paired with MKS Robin
//
//#define MKS_ROBIN_TFT_V1_1R

//
// 480x320, 3.5", FSMC Stock Display from TronxXY
//
//#define TFT_TRONXY_X5SA

//
// 480x320, 3.5", FSMC Stock Display from AnyCubic
//
//#define ANYCUBIC_TFT35

//
// 320x240, 2.8", FSMC Stock Display from Longer/Alfawise
//
//#define LONGER_LK_TFT28

//
// 320x240, 2.8", FSMC Stock Display from ET4
//
//#define ANET_ET4_TFT28

//
// 480x320, 3.5", FSMC Stock Display from ET5
//
//#define ANET_ET5_TFT35

//
// 1024x600, 7", RGB Stock Display with Rotary Encoder from BIQU-BX
//
//#define BIQU_BX_TFT70

//
// 480x320, 3.5", SPI Stock Display with Rotary Encoder from BIQU B1 SE Series
//
//#define BTT_TFT35_SPI_V1_0

//
// Generic TFT with detailed options
//
//#define TFT_GENERIC
#if ENABLED(TFT_GENERIC)
  // :[ 'AUTO', 'ST7735', 'ST7789', 'ST7796', 'R61505', 'ILI9328', 'ILI9341', 'ILI9488' ]
  #define TFT_DRIVER AUTO

  // Interface. Enable one of the following options:
  //#define TFT_INTERFACE_FSMC
  //#define TFT_INTERFACE_SPI

  // TFT Resolution. Enable one of the following options:
  //#define TFT_RES_320x240
  //#define TFT_RES_480x272
  //#define TFT_RES_480x320
  //#define TFT_RES_1024x600
#endif

/**
 * TFT UI - User Interface Selection. Enable one of the following options:
 *
 *   TFT_CLASSIC_UI - Emulated DOGM - 128x64 Upscaled
 *   TFT_COLOR_UI   - Marlin Default Menus, Touch Friendly, using full TFT capabilities
 *   TFT_LVGL_UI    - A Modern UI using LVGL
 *
 *   For LVGL_UI also copy the 'assets' folder from the build directory to the
 *   root of your SD card, together with the compiled firmware.
 */
//#define TFT_CLASSIC_UI
//#define TFT_COLOR_UI
//#define TFT_LVGL_UI

#if ENABLED(TFT_LVGL_UI)
  //#define MKS_WIFI_MODULE  // MKS WiFi module
#endif

/**
 * TFT Rotation. Set to one of the following values:
 *
 *   TFT_ROTATE_90,  TFT_ROTATE_90_MIRROR_X,  TFT_ROTATE_90_MIRROR_Y,
 *   TFT_ROTATE_180, TFT_ROTATE_180_MIRROR_X, TFT_ROTATE_180_MIRROR_Y,
 *   TFT_ROTATE_270, TFT_ROTATE_270_MIRROR_X, TFT_ROTATE_270_MIRROR_Y,
 *   TFT_MIRROR_X, TFT_MIRROR_Y, TFT_NO_ROTATION
 */
//#define TFT_ROTATION TFT_NO_ROTATION

//=============================================================================
//============================  Other Controllers  ============================
//=============================================================================

//
// Ender-3 v2 OEM display. A DWIN display with Rotary Encoder.
//
//#define DWIN_CREALITY_LCD           // Creality UI
//#define DWIN_CREALITY_LCD_ENHANCED  // Enhanced UI
//#define DWIN_CREALITY_LCD_JYERSUI   // Jyers UI by Jacob Myers
//#define DWIN_MARLINUI_PORTRAIT      // MarlinUI (portrait orientation)
//#define DWIN_MARLINUI_LANDSCAPE     // MarlinUI (landscape orientation)

//
// Touch Screen Settings
//
//#define TOUCH_SCREEN
#if ENABLED(TOUCH_SCREEN)
  #define BUTTON_DELAY_EDIT  50 // (ms) Button repeat delay for edit screens
  #define BUTTON_DELAY_MENU 250 // (ms) Button repeat delay for menus

  //#define TOUCH_IDLE_SLEEP 300 // (secs) Turn off the TFT backlight if set (5mn)

  #define TOUCH_SCREEN_CALIBRATION

  //#define TOUCH_CALIBRATION_X 12316
  //#define TOUCH_CALIBRATION_Y -8981
  //#define TOUCH_OFFSET_X        -43
  //#define TOUCH_OFFSET_Y        257
  //#define TOUCH_ORIENTATION TOUCH_LANDSCAPE

  #if BOTH(TOUCH_SCREEN_CALIBRATION, EEPROM_SETTINGS)
    #define TOUCH_CALIBRATION_AUTO_SAVE // Auto save successful calibration values to EEPROM
  #endif

  #if ENABLED(TFT_COLOR_UI)
    //#define SINGLE_TOUCH_NAVIGATION
  #endif
#endif

//
// RepRapWorld REPRAPWORLD_KEYPAD v1.1
// https://reprapworld.com/products/electronics/ramps/keypad_v1_0_fully_assembled/
//
//#define REPRAPWORLD_KEYPAD
//#define REPRAPWORLD_KEYPAD_MOVE_STEP 10.0 // (mm) Distance to move per key-press

//
// EasyThreeD ET-4000+ with button input and status LED
//
//#define EASYTHREED_UI

//=============================================================================
//=============================== Extra Features ==============================
//=============================================================================

// @section extras

// Set number of user-controlled fans. Disable to use all board-defined fans.
// :[1,2,3,4,5,6,7,8]
//#define NUM_M106_FANS 1

// Use software PWM to drive the fan, as for the heaters. This uses a very low frequency
// which is not as annoying as with the hardware PWM. On the other hand, if this frequency
// is too low, you should also increment SOFT_PWM_SCALE.
//#define FAN_SOFT_PWM

// Incrementing this by 1 will double the software PWM frequency,
// affecting heaters, and the fan if FAN_SOFT_PWM is enabled.
// However, control resolution will be halved for each increment;
// at zero value, there are 128 effective control positions.
// :[0,1,2,3,4,5,6,7]
#define SOFT_PWM_SCALE 0

// If SOFT_PWM_SCALE is set to a value higher than 0, dithering can
// be used to mitigate the associated resolution loss. If enabled,
// some of the PWM cycles are stretched so on average the desired
// duty cycle is attained.
//#define SOFT_PWM_DITHER

// Temperature status LEDs that display the hotend and bed temperature.
// If all hotends, bed temperature, and target temperature are under 54C
// then the BLUE led is on. Otherwise the RED led is on. (1C hysteresis)
//#define TEMP_STAT_LEDS

// Support for the BariCUDA Paste Extruder
//#define BARICUDA

// Support for BlinkM/CyzRgb
//#define BLINKM

// Support for PCA9632 PWM LED driver
//#define PCA9632

// Support for PCA9533 PWM LED driver
//#define PCA9533

/**
 * RGB LED / LED Strip Control
 *
 * Enable support for an RGB LED connected to 5V digital pins, or
 * an RGB Strip connected to MOSFETs controlled by digital pins.
 *
 * Adds the M150 command to set the LED (or LED strip) color.
 * If pins are PWM capable (e.g., 4, 5, 6, 11) then a range of
 * luminance values can be set from 0 to 255.
 * For NeoPixel LED an overall brightness parameter is also available.
 *
 * *** CAUTION ***
 *  LED Strips require a MOSFET Chip between PWM lines and LEDs,
 *  as the Arduino cannot handle the current the LEDs will require.
 *  Failure to follow this precaution can destroy your Arduino!
 *  NOTE: A separate 5V power supply is required! The NeoPixel LED needs
 *  more current than the Arduino 5V linear regulator can produce.
 * *** CAUTION ***
 *
 * LED Type. Enable only one of the following two options.
 */
//#define RGB_LED
//#define RGBW_LED

#if EITHER(RGB_LED, RGBW_LED)
  //#define RGB_LED_R_PIN 34
  //#define RGB_LED_G_PIN 43
  //#define RGB_LED_B_PIN 35
  //#define RGB_LED_W_PIN -1
#endif

// Support for Adafruit NeoPixel LED driver
//#define NEOPIXEL_LED
#if ENABLED(NEOPIXEL_LED)
  #define NEOPIXEL_TYPE   NEO_GRBW // NEO_GRBW / NEO_GRB - four/three channel driver type (defined in Adafruit_NeoPixel.h)
  //#define NEOPIXEL_PIN     4     // LED driving pin
  //#define NEOPIXEL2_TYPE NEOPIXEL_TYPE
  //#define NEOPIXEL2_PIN    5
  #define NEOPIXEL_PIXELS 30       // Number of LEDs in the strip. (Longest strip when NEOPIXEL2_SEPARATE is disabled.)
  #define NEOPIXEL_IS_SEQUENTIAL   // Sequential display for temperature change - LED by LED. Disable to change all LEDs at once.
  #define NEOPIXEL_BRIGHTNESS 127  // Initial brightness (0-255)
  //#define NEOPIXEL_STARTUP_TEST  // Cycle through colors at startup

  // Support for second Adafruit NeoPixel LED driver controlled with M150 S1 ...
  //#define NEOPIXEL2_SEPARATE
  #if ENABLED(NEOPIXEL2_SEPARATE)
    #define NEOPIXEL2_PIXELS      15  // Number of LEDs in the second strip
    #define NEOPIXEL2_BRIGHTNESS 127  // Initial brightness (0-255)
    #define NEOPIXEL2_STARTUP_TEST    // Cycle through colors at startup
  #else
    //#define NEOPIXEL2_INSERIES      // Default behavior is NeoPixel 2 in parallel
  #endif

  // Use some of the NeoPixel LEDs for static (background) lighting
  //#define NEOPIXEL_BKGD_INDEX_FIRST  0              // Index of the first background LED
  //#define NEOPIXEL_BKGD_INDEX_LAST   5              // Index of the last background LED
  //#define NEOPIXEL_BKGD_COLOR { 255, 255, 255, 0 }  // R, G, B, W
  //#define NEOPIXEL_BKGD_ALWAYS_ON                   // Keep the backlight on when other NeoPixels are off
#endif

/**
 * Printer Event LEDs
 *
 * During printing, the LEDs will reflect the printer status:
 *
 *  - Gradually change from blue to violet as the heated bed gets to target temp
 *  - Gradually change from violet to red as the hotend gets to temperature
 *  - Change to white to illuminate work surface
 *  - Change to green once print has finished
 *  - Turn off after the print has finished and the user has pushed a button
 */
#if ANY(BLINKM, RGB_LED, RGBW_LED, PCA9632, PCA9533, NEOPIXEL_LED)
  #define PRINTER_EVENT_LEDS
#endif

/**
 * Number of servos
 *
 * For some servo-related options NUM_SERVOS will be set automatically.
 * Set this manually if there are extra servos needing manual control.
 * Set to 0 to turn off servo support.
 */
#define NUM_SERVOS 1 // Note: Servo index starts with 0 for M280-M282 commands

// (ms) Delay before the next move will start, to give the servo time to reach its target angle.
// 300ms is a good value but you can try less delay.
// If the servo can't reach the requested position, increase it.
#define SERVO_DELAY { 300 }

// Only power servos during movement, otherwise leave off to prevent jitter
//#define DEACTIVATE_SERVOS_AFTER_MOVE

// Edit servo angles with M281 and save to EEPROM with M500
//#define EDITABLE_SERVO_ANGLES

// Disable servo with M282 to reduce power consumption, noise, and heat when not in use
//#define SERVO_DETACH_GCODE<|MERGE_RESOLUTION|>--- conflicted
+++ resolved
@@ -142,14 +142,6 @@
 // Enable the Bluetooth serial interface on AT90USB devices
 //#define BLUETOOTH
 
-<<<<<<< HEAD
-// Choose the name from boards.h that matches your setup
-#ifndef MOTHERBOARD
-  #define MOTHERBOARD BOARD_MKS_SGEN_L
-#endif
-
-=======
->>>>>>> 529ce1c8
 // Name displayed in the LCD "Ready" message and Info menu
 #define CUSTOM_MACHINE_NAME "Tarantula Pro"
 
@@ -1845,12 +1837,8 @@
 #define EEPROM_CHITCHAT       // Give feedback on EEPROM commands. Disable to save PROGMEM.
 #define EEPROM_BOOT_SILENT    // Keep M503 quiet and only give errors during first load
 #if ENABLED(EEPROM_SETTINGS)
-<<<<<<< HEAD
-  #define EEPROM_AUTO_INIT  // Init EEPROM automatically on any errors.
-=======
   //#define EEPROM_AUTO_INIT  // Init EEPROM automatically on any errors.
   //#define EEPROM_INIT_NOW   // Init EEPROM on first boot after a new build.
->>>>>>> 529ce1c8
 #endif
 
 //
