--- conflicted
+++ resolved
@@ -386,14 +386,10 @@
  *    13 : 100k Hisens 3950  1% up to 300°C for hotend "Simple ONE " & "Hotend "All In ONE"
  *    15 : 100k thermistor calibration for JGAurora A5 hotend
  *    18 : ATC Semitec 204GT-2 (4.7k pullup) Dagoma.Fr - MKS_Base_DKU001327
-<<<<<<< HEAD
- *    20 : Pt100 with circuit in the Ultimainboard V2.x
-=======
  *    20 : Pt100 with circuit in the Ultimainboard V2.x with 5v excitation (AVR)
  *    21 : Pt100 with circuit in the Ultimainboard V2.x with 3.3v excitation (STM32 \ LPC176x....)
  *    22 : 100k (hotend) with 4.7k pullup to 3.3V and 220R to analog input (as in GTM32 Pro vB)
  *    23 : 100k (bed) with 4.7k pullup to 3.3v and 220R to analog input (as in GTM32 Pro vB)
->>>>>>> 76a65ffe
  *   201 : Pt100 with circuit in Overlord, similar to Ultimainboard V2.x
  *    60 : 100k Maker's Tool Works Kapton Bed Thermistor beta=3950
  *    61 : 100k Formbot / Vivedino 3950 350C thermistor 4.7k pullup
