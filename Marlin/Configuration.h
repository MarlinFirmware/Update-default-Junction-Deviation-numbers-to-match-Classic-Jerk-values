--- conflicted
+++ resolved
@@ -1028,13 +1028,9 @@
   #if ENABLED(UBL_G26_MESH_VALIDATION)
     #define MESH_TEST_NOZZLE_SIZE    0.4  // (mm) Diameter of primary nozzle.
     #define MESH_TEST_LAYER_HEIGHT   0.2  // (mm) Default layer height for the G26 Mesh Validation Tool.
-<<<<<<< HEAD
-    #define MESH_TEST_HOTEND_TEMP  205.0  // (c)  Default nozzle temperature for the G26 Mesh Validation Tool.
-    #define MESH_TEST_BED_TEMP      60.0  // (c)  Default bed temperature for the G26 Mesh Validation Tool.
-=======
     #define MESH_TEST_HOTEND_TEMP  195.0  // (c)  Default nozzle temperature for the G26 Mesh Validation Tool.
     #define MESH_TEST_BED_TEMP      70.0  // (c)  Default bed temperature for the G26 Mesh Validation Tool.
->>>>>>> ed751e6a
+
   #endif
 
   #define UBL_MESH_EDIT_MOVES_Z     // Sophisticated users prefer no movement of nozzle
