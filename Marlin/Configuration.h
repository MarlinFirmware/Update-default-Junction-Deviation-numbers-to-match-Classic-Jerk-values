﻿/**
 * Marlin 3D Printer Firmware
 * Copyright (C) 2016 MarlinFirmware [https://github.com/MarlinFirmware/Marlin]
 *
 * Based on Sprinter and grbl.
 * Copyright (C) 2011 Camiel Gubbels / Erik van der Zalm
 *
 * This program is free software: you can redistribute it and/or modify
 * it under the terms of the GNU General Public License as published by
 * the Free Software Foundation, either version 3 of the License, or
 * (at your option) any later version.
 *
 * This program is distributed in the hope that it will be useful,
 * but WITHOUT ANY WARRANTY; without even the implied warranty of
 * MERCHANTABILITY or FITNESS FOR A PARTICULAR PURPOSE.  See the
 * GNU General Public License for more details.
 *
 * You should have received a copy of the GNU General Public License
 * along with this program.  If not, see <http://www.gnu.org/licenses/>.
 *
 */

/**
 * Configuration.h
 *
 * Basic settings such as:
 *
 * - Type of electronics
 * - Type of temperature sensor
 * - Printer geometry
 * - Endstop configuration
 * - LCD controller
 * - Extra features
 *
 * Advanced settings can be found in Configuration_adv.h
 *
 */
#ifndef CONFIGURATION_H
#define CONFIGURATION_H

/**
 *
 *  ***********************************
 *  **  ATTENTION TO ALL DEVELOPERS  **
 *  ***********************************
 *
 * You must increment this version number for every significant change such as,
 * but not limited to: ADD, DELETE RENAME OR REPURPOSE any directive/option.
 *
 * Note: Update also Version.h !
 */
#define CONFIGURATION_H_VERSION 010100

//===========================================================================
//============================= Getting Started =============================
//===========================================================================

/**
 * Here are some standard links for getting your machine calibrated:
 *
 * http://reprap.org/wiki/Calibration
 * http://youtu.be/wAL9d7FgInk
 * http://calculator.josefprusa.cz
 * http://reprap.org/wiki/Triffid_Hunter%27s_Calibration_Guide
 * http://www.thingiverse.com/thing:5573
 * https://sites.google.com/site/repraplogphase/calibration-of-your-reprap
 * http://www.thingiverse.com/thing:298812
 */

//===========================================================================
//============================= DELTA Printer ===============================
//===========================================================================
// For a Delta printer replace the configuration files with the files in the
// example_configurations/delta directory.
//

//===========================================================================
//============================= SCARA Printer ===============================
//===========================================================================
// For a Scara printer replace the configuration files with the files in the
// example_configurations/SCARA directory.
//

// @section info

// User-specified version info of this build to display in [Pronterface, etc] terminal window during
// startup. Implementation of an idea by Prof Braino to inform user that any changes made to this
// build by the user have been successfully uploaded into firmware.
#define STRING_CONFIG_H_AUTHOR "(none, default config)" // Who made the changes.
#define SHOW_BOOTSCREEN
#define STRING_SPLASH_LINE1 SHORT_BUILD_VERSION // will be shown during bootup in line 1
#define STRING_SPLASH_LINE2 WEBSITE_URL         // will be shown during bootup in line 2

//
// *** VENDORS PLEASE READ *****************************************************
//
// Marlin now allow you to have a vendor boot image to be displayed on machine
// start. When SHOW_CUSTOM_BOOTSCREEN is defined Marlin will first show your
// custom boot image and them the default Marlin boot image is shown.
//
// We suggest for you to take advantage of this new feature and keep the Marlin
// boot image unmodified. For an example have a look at the bq Hephestos 2
// example configuration folder.
//
//#define SHOW_CUSTOM_BOOTSCREEN
// @section machine

/**
 * Select which serial port on the board will be used for communication with the host.
 * This allows the connection of wireless adapters (for instance) to non-default port pins.
 * Serial port 0 is always used by the Arduino bootloader regardless of this setting.
 *
 * :[0, 1, 2, 3, 4, 5, 6, 7]
 */
#define SERIAL_PORT 0

/**
 * This setting determines the communication speed of the printer.
 *
 * 250000 works in most cases, but you might try a lower speed if
 * you commonly experience drop-outs during host printing.
 *
 * :[2400, 9600, 19200, 38400, 57600, 115200, 250000]
 */
#define BAUDRATE 250000

// Enable the Bluetooth serial interface on AT90USB devices
//#define BLUETOOTH

// The following define selects which electronics board you have.
// Please choose the name from boards.h that matches your setup
#ifndef MOTHERBOARD
  #define MOTHERBOARD BOARD_RAMPS_14_EFB
#endif

// Optional custom name for your RepStrap or other custom machine
// Displayed in the LCD "Ready" message
#define CUSTOM_MACHINE_NAME "Joel's Print Machine"

// Define this to set a unique identifier for this printer, (Used by some programs to differentiate between machines)
// You can use an online service to generate a random UUID. (eg http://www.uuidgenerator.net/version4)
//#define MACHINE_UUID "00000000-0000-0000-0000-000000000000"

// This defines the number of extruders
// :[1, 2, 3, 4]
#define EXTRUDERS 1

// Enable if your E steppers or extruder gear ratios are not identical
//#define DISTINCT_E_FACTORS

// For Cyclops or any "multi-extruder" that shares a single nozzle.
//#define SINGLENOZZLE

// A dual extruder that uses a single stepper motor
// Don't forget to set SSDE_SERVO_ANGLES and HOTEND_OFFSET_X/Y/Z
//#define SWITCHING_EXTRUDER
#if ENABLED(SWITCHING_EXTRUDER)
  #define SWITCHING_EXTRUDER_SERVO_NR 0
  #define SWITCHING_EXTRUDER_SERVO_ANGLES { 0, 90 } // Angles for E0, E1
  //#define HOTEND_OFFSET_Z {0.0, 0.0}
#endif

/**
 * "Mixing Extruder"
 *   - Adds a new code, M165, to set the current mix factors.
 *   - Extends the stepping routines to move multiple steppers in proportion to the mix.
 *   - Optional support for Repetier Host M163, M164, and virtual extruder.
 *   - This implementation supports only a single extruder.
 *   - Enable DIRECT_MIXING_IN_G1 for Pia Taubert's reference implementation
 */
//#define MIXING_EXTRUDER
#if ENABLED(MIXING_EXTRUDER)
  #define MIXING_STEPPERS 2        // Number of steppers in your mixing extruder
  #define MIXING_VIRTUAL_TOOLS 16  // Use the Virtual Tool method with M163 and M164
  //#define DIRECT_MIXING_IN_G1    // Allow ABCDHI mix factors in G1 movement commands
#endif

// Offset of the extruders (uncomment if using more than one and relying on firmware to position when changing).
// The offset has to be X=0, Y=0 for the extruder 0 hotend (default extruder).
// For the other hotends it is their distance from the extruder 0 hotend.
//#define HOTEND_OFFSET_X {0.0, 20.00} // (in mm) for each extruder, offset of the hotend on the X axis
//#define HOTEND_OFFSET_Y {0.0, 5.00}  // (in mm) for each extruder, offset of the hotend on the Y axis

/**
 * Select your power supply here. Use 0 if you haven't connected the PS_ON_PIN
 *
 * 0 = No Power Switch
 * 1 = ATX
 * 2 = X-Box 360 203Watts (the blue wire connected to PS_ON and the red wire to VCC)
 *
 * :{ 0:'No power switch', 1:'ATX', 2:'X-Box 360' }
 */
#define POWER_SUPPLY 1

#if POWER_SUPPLY > 0
  // Enable this option to leave the PSU off at startup.
  // Power to steppers and heaters will need to be turned on with M80.
  //#define PS_DEFAULT_OFF
#endif

// @section temperature

//===========================================================================
//============================= Thermal Settings ============================
//===========================================================================

/**
 * --NORMAL IS 4.7kohm PULLUP!-- 1kohm pullup can be used on hotend sensor, using correct resistor and table
 * 
 * Temperature sensors available:
 *
 *    -3 : thermocouple with MAX31855 (only for sensor 0)
 *    -2 : thermocouple with MAX6675 (only for sensor 0)
 *    -1 : thermocouple with AD595
 *     0 : not used
 *     1 : 100k thermistor - best choice for EPCOS 100k (4.7k pullup)
 *     2 : 200k thermistor - ATC Semitec 204GT-2 (4.7k pullup)
 *     3 : Mendel-parts thermistor (4.7k pullup)
 *     4 : 10k thermistor !! do not use it for a hotend. It gives bad resolution at high temp. !!
 *     5 : 100K thermistor - ATC Semitec 104GT-2 (Used in ParCan & J-Head) (4.7k pullup)
 *     6 : 100k EPCOS - Not as accurate as table 1 (created using a fluke thermocouple) (4.7k pullup)
 *     7 : 100k Honeywell thermistor 135-104LAG-J01 (4.7k pullup)
 *    71 : 100k Honeywell thermistor 135-104LAF-J01 (4.7k pullup)
 *     8 : 100k 0603 SMD Vishay NTCS0603E3104FXT (4.7k pullup)
 *     9 : 100k GE Sensing AL03006-58.2K-97-G1 (4.7k pullup)
 *    10 : 100k RS thermistor 198-961 (4.7k pullup)
 *    11 : 100k beta 3950 1% thermistor (4.7k pullup)
 *    12 : 100k 0603 SMD Vishay NTCS0603E3104FXT (4.7k pullup) (calibrated for Makibox hot bed)
 *    13 : 100k Hisens 3950  1% up to 300°C for hotend "Simple ONE " & "Hotend "All In ONE"
 *    20 : the PT100 circuit found in the Ultimainboard V2.x
 *    60 : 100k Maker's Tool Works Kapton Bed Thermistor beta=3950
 *    66 : 4.7M High Temperature thermistor from Dyze Design
 *    70 : the 100K thermistor found in the bq Hephestos 2
 * 
 *       1k ohm pullup tables - This is atypical, and requires changing out the 4.7k pullup for 1k.
 *                              (but gives greater accuracy and more stable PID)
 *    51 : 100k thermistor - EPCOS (1k pullup)
 *    52 : 200k thermistor - ATC Semitec 204GT-2 (1k pullup)
 *    55 : 100k thermistor - ATC Semitec 104GT-2 (Used in ParCan & J-Head) (1k pullup)
 * 
 *  1047 : Pt1000 with 4k7 pullup
 *  1010 : Pt1000 with 1k pullup (non standard)
 *   147 : Pt100 with 4k7 pullup
 *   110 : Pt100 with 1k pullup (non standard)
 *
 *         Use these for Testing or Development purposes. NEVER for production machine.
 *   998 : Dummy Table that ALWAYS reads 25°C or the temperature defined below.
 *   999 : Dummy Table that ALWAYS reads 100°C or the temperature defined below.
 *
 * :{ '0': "Not used", '1':"100k / 4.7k - EPCOS", '2':"200k / 4.7k - ATC Semitec 204GT-2", '3':"Mendel-parts / 4.7k", '4':"10k !! do not use for a hotend. Bad resolution at high temp. !!", '5':"100K / 4.7k - ATC Semitec 104GT-2 (Used in ParCan & J-Head)", '6':"100k / 4.7k EPCOS - Not as accurate as Table 1", '7':"100k / 4.7k Honeywell 135-104LAG-J01", '8':"100k / 4.7k 0603 SMD Vishay NTCS0603E3104FXT", '9':"100k / 4.7k GE Sensing AL03006-58.2K-97-G1", '10':"100k / 4.7k RS 198-961", '11':"100k / 4.7k beta 3950 1%", '12':"100k / 4.7k 0603 SMD Vishay NTCS0603E3104FXT (calibrated for Makibox hot bed)", '13':"100k Hisens 3950  1% up to 300°C for hotend 'Simple ONE ' & hotend 'All In ONE'", '20':"PT100 (Ultimainboard V2.x)", '51':"100k / 1k - EPCOS", '52':"200k / 1k - ATC Semitec 204GT-2", '55':"100k / 1k - ATC Semitec 104GT-2 (Used in ParCan & J-Head)", '60':"100k Maker's Tool Works Kapton Bed Thermistor beta=3950", '66':"Dyze Design 4.7M High Temperature thermistor", '70':"the 100K thermistor found in the bq Hephestos 2", '71':"100k / 4.7k Honeywell 135-104LAF-J01", '147':"Pt100 / 4.7k", '1047':"Pt1000 / 4.7k", '110':"Pt100 / 1k (non-standard)", '1010':"Pt1000 / 1k (non standard)", '-3':"Thermocouple + MAX31855 (only for sensor 0)", '-2':"Thermocouple + MAX6675 (only for sensor 0)", '-1':"Thermocouple + AD595",'998':"Dummy 1", '999':"Dummy 2" }
 */
#define TEMP_SENSOR_0 5
#define TEMP_SENSOR_1 0
#define TEMP_SENSOR_2 0
#define TEMP_SENSOR_3 0
#define TEMP_SENSOR_BED 5

// Dummy thermistor constant temperature readings, for use with 998 and 999
#define DUMMY_THERMISTOR_998_VALUE 25
#define DUMMY_THERMISTOR_999_VALUE 100

// Use temp sensor 1 as a redundant sensor with sensor 0. If the readings
// from the two sensors differ too much the print will be aborted.
//#define TEMP_SENSOR_1_AS_REDUNDANT
#define MAX_REDUNDANT_TEMP_SENSOR_DIFF 5

// Extruder temperature must be close to target for this long before M109 returns success
#define TEMP_RESIDENCY_TIME 10  // (seconds)
#define TEMP_HYSTERESIS 3       // (degC) range of +/- temperatures considered "close" to the target one
#define TEMP_WINDOW     1       // (degC) Window around target to start the residency timer x degC early.

// Bed temperature must be close to target for this long before M190 returns success
#define TEMP_BED_RESIDENCY_TIME 5   // (seconds)
#define TEMP_BED_HYSTERESIS 3       // (degC) range of +/- temperatures considered "close" to the target one
#define TEMP_BED_WINDOW     1       // (degC) Window around target to start the residency timer x degC early.

// The minimal temperature defines the temperature below which the heater will not be enabled It is used
// to check that the wiring to the thermistor is not broken.
// Otherwise this would lead to the heater being powered on all the time.
#define HEATER_0_MINTEMP 5
#define HEATER_1_MINTEMP 5
#define HEATER_2_MINTEMP 5
#define HEATER_3_MINTEMP 5
#define BED_MINTEMP 5

// When temperature exceeds max temp, your heater will be switched off.
// This feature exists to protect your hotend from overheating accidentally, but *NOT* from thermistor short/failure!
// You should use MINTEMP for thermistor short/failure protection.
#define HEATER_0_MAXTEMP 275
#define HEATER_1_MAXTEMP 275
#define HEATER_2_MAXTEMP 275
#define HEATER_3_MAXTEMP 275
#define BED_MAXTEMP 150

//===========================================================================
//============================= PID Settings ================================
//===========================================================================
// PID Tuning Guide here: http://reprap.org/wiki/PID_Tuning

// Comment the following line to disable PID and enable bang-bang.
#define PIDTEMP
#define BANG_MAX 255 // limits current to nozzle while in bang-bang mode; 255=full current
#define PID_MAX BANG_MAX // limits current to nozzle while PID is active (see PID_FUNCTIONAL_RANGE below); 255=full current
#if ENABLED(PIDTEMP)
  //#define PID_AUTOTUNE_MENU // Add PID Autotune to the LCD "Temperature" menu to run M303 and apply the result.
  //#define PID_DEBUG // Sends debug data to the serial port.
  //#define PID_OPENLOOP 1 // Puts PID in open loop. M104/M140 sets the output power from 0 to PID_MAX
  //#define SLOW_PWM_HEATERS // PWM with very low frequency (roughly 0.125Hz=8s) and minimum state time of approximately 1s useful for heaters driven by a relay
  //#define PID_PARAMS_PER_HOTEND // Uses separate PID parameters for each extruder (useful for mismatched extruders)
                                  // Set/get with gcode: M301 E[extruder number, 0-2]
  #define PID_FUNCTIONAL_RANGE 10 // If the temperature difference between the target temperature and the actual temperature
                                  // is more than PID_FUNCTIONAL_RANGE then the PID will be shut off and the heater will be set to min/max.
  #define K1 0.95 //smoothing factor within the PID

  // If you are using a pre-configured hotend then you can use one of the value sets by uncommenting it
  // Ultimaker
//  #define  DEFAULT_Kp 22.2
//  #define  DEFAULT_Ki 1.08
//  #define  DEFAULT_Kd 114

//Ricks
//#define  DEFAULT_Kp 28.61
//#define  DEFAULT_Ki 2.21
//#define  DEFAULT_Kd 92.82

//Joels
#define  DEFAULT_Kp 32.86
#define  DEFAULT_Ki 3.48
#define  DEFAULT_Kd 77.54


  // MakerGear
  //#define  DEFAULT_Kp 7.0
  //#define  DEFAULT_Ki 0.1
  //#define  DEFAULT_Kd 12

  // Mendel Parts V9 on 12V
  //#define  DEFAULT_Kp 63.0
  //#define  DEFAULT_Ki 2.25
  //#define  DEFAULT_Kd 440

#endif // PIDTEMP

//===========================================================================
//============================= PID > Bed Temperature Control ===============
//===========================================================================
// Select PID or bang-bang with PIDTEMPBED. If bang-bang, BED_LIMIT_SWITCHING will enable hysteresis
//
// Uncomment this to enable PID on the bed. It uses the same frequency PWM as the extruder.
// If your PID_dT is the default, and correct for your hardware/configuration, that means 7.689Hz,
// which is fine for driving a square wave into a resistive load and does not significantly impact you FET heating.
// This also works fine on a Fotek SSR-10DA Solid State Relay into a 250W heater.
// If your configuration is significantly different than this and you don't understand the issues involved, you probably
// shouldn't use bed PID until someone else verifies your hardware works.
// If this is enabled, find your own PID constants below.
//#define PIDTEMPBED

//#define BED_LIMIT_SWITCHING

// This sets the max power delivered to the bed, and replaces the HEATER_BED_DUTY_CYCLE_DIVIDER option.
// all forms of bed control obey this (PID, bang-bang, bang-bang with hysteresis)
// setting this to anything other than 255 enables a form of PWM to the bed just like HEATER_BED_DUTY_CYCLE_DIVIDER did,
// so you shouldn't use it unless you are OK with PWM on your bed.  (see the comment on enabling PIDTEMPBED)
#define MAX_BED_POWER 255 // limits duty cycle to bed; 255=full current

#if ENABLED(PIDTEMPBED)

  //#define PID_BED_DEBUG // Sends debug data to the serial port.

  //120V 250W silicone heater into 4mm borosilicate (MendelMax 1.5+)
  //from FOPDT model - kp=.39 Tp=405 Tdead=66, Tc set to 79.2, aggressive factor of .15 (vs .1, 1, 10)
  //#define  DEFAULT_bedKp 10.00
  //#define  DEFAULT_bedKi .023
  //#define  DEFAULT_bedKd 305.4

  #define  DEFAULT_bedKp 715
  #define  DEFAULT_bedKi 115
  #define  DEFAULT_bedKd 1107

  //120V 250W silicone heater into 4mm borosilicate (MendelMax 1.5+)
  //from pidautotune
  //#define  DEFAULT_bedKp 97.1
  //#define  DEFAULT_bedKi 1.41
  //#define  DEFAULT_bedKd 1675.16

  // FIND YOUR OWN: "M303 E-1 C8 S90" to run autotune on the bed at 90 degreesC for 8 cycles.
#endif // PIDTEMPBED

// @section extruder

// This option prevents extrusion if the temperature is below EXTRUDE_MINTEMP.
// It also enables the M302 command to set the minimum extrusion temperature
// or to allow moving the extruder regardless of the hotend temperature.
// *** IT IS HIGHLY RECOMMENDED TO LEAVE THIS OPTION ENABLED! ***
#define PREVENT_COLD_EXTRUSION
#define EXTRUDE_MINTEMP 170

// This option prevents a single extrusion longer than EXTRUDE_MAXLENGTH.
// Note that for Bowden Extruders a too-small value here may prevent loading.
#define PREVENT_LENGTHY_EXTRUDE
#define EXTRUDE_MAXLENGTH 200

//===========================================================================
//======================== Thermal Runaway Protection =======================
//===========================================================================

/**
 * Thermal Protection protects your printer from damage and fire if a
 * thermistor falls out or temperature sensors fail in any way.
 *
 * The issue: If a thermistor falls out or a temperature sensor fails,
 * Marlin can no longer sense the actual temperature. Since a disconnected
 * thermistor reads as a low temperature, the firmware will keep the heater on.
 *
 * If you get "Thermal Runaway" or "Heating failed" errors the
 * details can be tuned in Configuration_adv.h
 */

#define THERMAL_PROTECTION_HOTENDS // Enable thermal protection for all extruders
#define THERMAL_PROTECTION_BED     // Enable thermal protection for the heated bed

//===========================================================================
//============================= Mechanical Settings =========================
//===========================================================================

// @section machine

// Uncomment one of these options to enable CoreXY, CoreXZ, or CoreYZ kinematics
// either in the usual order or reversed
//#define COREXY
//#define COREXZ
//#define COREYZ
//#define COREYX
//#define COREZX
//#define COREZY

//===========================================================================
//============================== Delta Settings =============================
//===========================================================================
// Enable DELTA kinematics and most of the default configuration for Deltas
#define DELTA

#if ENABLED(DELTA)

  // Make delta curves from many straight lines (linear interpolation).
  // This is a trade-off between visible corners (not enough segments)
  // and processor overload (too many expensive sqrt calls).
  #define DELTA_SEGMENTS_PER_SECOND 160

  // NOTE NB all values for DELTA_* values MUST be floating point, so always have a decimal point in them

  // Center-to-center distance of the holes in the diagonal push rods.
  #define DELTA_DIAGONAL_ROD 218.5 // mm



  //JOEL adjusts diagonal rod length
  #define DELTA_X_ADJUSTMENT_JOEL 60
  #define DELTA_Y_ADJUSTMENT_JOEL 60
  #define DELTA_Z_ADJUSTMENT_JOEL 60
  #define DELTA_DIAGONAL_ROD_TRIM_TOWER_1 (DELTA_DIAGONAL_ROD * (DELTA_X_ADJUSTMENT_JOEL/60))-DELTA_DIAGONAL_ROD // front left tower
  #define DELTA_DIAGONAL_ROD_TRIM_TOWER_2 (DELTA_DIAGONAL_ROD * (DELTA_Y_ADJUSTMENT_JOEL/60))-DELTA_DIAGONAL_ROD // front right tower
  #define DELTA_DIAGONAL_ROD_TRIM_TOWER_3 (DELTA_DIAGONAL_ROD * (DELTA_Z_ADJUSTMENT_JOEL/60))-DELTA_DIAGONAL_ROD // back middle tower

   //JOEL adjusts tower angle, +6.015 to remove 1 degree from 60, -6 to add 1 degree to 60
   //eg DELTA_RADIUS_TRIM_TOWER_1  6.015 equate to 59 degrees
  #define DELTA_RADIUS_TRIM_TOWER_1  0.0   // front left tower
  #define DELTA_RADIUS_TRIM_TOWER_2  0.0   // front right tower                                
  #define DELTA_RADIUS_TRIM_TOWER_3  0.0   // back middle tower                                 
                                   


  // Horizontal offset from middle of printer to smooth rod center.
  #define DELTA_SMOOTH_ROD_OFFSET 162.0 // mm

  // Horizontal offset of the universal joints on the end effector.
  #define DELTA_EFFECTOR_OFFSET 25.0 // mm

  // Horizontal offset of the universal joints on the carriages.
  #define DELTA_CARRIAGE_OFFSET 30.0 // mm

  // Horizontal distance bridged by diagonal push rods when effector is centered.
  #define DELTA_RADIUS (DELTA_SMOOTH_ROD_OFFSET-(DELTA_EFFECTOR_OFFSET)-(DELTA_CARRIAGE_OFFSET))
<<<<<<< HEAD
  
  // CUURENT RADIUS IS 107

=======
//  #define DELTA_RADIUS 106.5
//  #define DELTA_RADIUS 105.0- ~2.3mm too high in centre
  #define DELTA_RADIU 109.5 

  //http://boim.com/DeltaUtil/CalDoc/Calibration.html
  //if delta radius is too high it will create a dome, 1mm too large creates ~0.5mm dome
  //if delta radius is too small it will create a bowl 1mm too small creates ~0.5mm of bowl
>>>>>>> 72b8d443

  
  // Print surface diameter/2 minus unreachable space (avoid collisions with vertical towers).
  #define DELTA_PRINTABLE_RADIUS 90.0

  // Delta calibration menu
  // uncomment to add three points calibration menu option.
  // See http://minow.blogspot.com/index.html#4918805519571907051
  // If needed, adjust the X, Y, Z calibration coordinates
  // in ultralcd.cpp@lcd_delta_calibrate_menu()
  //#define DELTA_CALIBRATION_MENU

  // After homing move down to a height where XY movement is unconstrained
  #define DELTA_HOME_TO_SAFE_ZONE

  //#define DELTA_ENDSTOP_ADJ { 0, 0, 0 }

#endif

// Enable this option for Toshiba steppers
//#define CONFIG_STEPPERS_TOSHIBA

//===========================================================================
//============================== Endstop Settings ===========================
//===========================================================================

// @section homing

// Specify here all the endstop connectors that are connected to any endstop or probe.
// Almost all printers will be using one per axis. Probes will use one or more of the
// extra connectors. Leave undefined any used for non-endstop and non-probe purposes.
//#define USE_XMIN_PLUG
//#define USE_YMIN_PLUG
//#define USE_ZMIN_PLUG
#define USE_XMAX_PLUG
#define USE_YMAX_PLUG
#define USE_ZMAX_PLUG

// coarse Endstop Settings
#define ENDSTOPPULLUPS // Comment this out (using // at the start of the line) to disable the endstop pullup resistors

#if DISABLED(ENDSTOPPULLUPS)
  // fine endstop settings: Individual pullups. will be ignored if ENDSTOPPULLUPS is defined
  //#define ENDSTOPPULLUP_XMAX
  //#define ENDSTOPPULLUP_YMAX
  //#define ENDSTOPPULLUP_ZMAX
  //#define ENDSTOPPULLUP_XMIN
  //#define ENDSTOPPULLUP_YMIN
  //#define ENDSTOPPULLUP_ZMIN
  //#define ENDSTOPPULLUP_ZMIN_PROBE
#endif

// Mechanical endstop with COM to ground and NC to Signal uses "false" here (most common setup).
const bool X_MIN_ENDSTOP_INVERTING = true; // set to true to invert the logic of the endstop.
const bool Y_MIN_ENDSTOP_INVERTING = true; // set to true to invert the logic of the endstop.
const bool Z_MIN_ENDSTOP_INVERTING = true; // set to true to invert the logic of the endstop.
#define X_MAX_ENDSTOP_INVERTING false // set to true to invert the logic of the endstop.
#define Y_MAX_ENDSTOP_INVERTING false // set to true to invert the logic of the endstop.
#define Z_MAX_ENDSTOP_INVERTING false // set to true to invert the logic of the endstop.
#define Z_MIN_PROBE_ENDSTOP_INVERTING false // set to true to invert the logic of the endstop.

// Enable this feature if all enabled endstop pins are interrupt-capable.
// This will remove the need to poll the interrupt pins, saving many CPU cycles.
//#define ENDSTOP_INTERRUPTS_FEATURE

//=============================================================================
//============================== Movement Settings ============================
//=============================================================================
// @section motion

// delta speeds must be the same on xyz
/**
 * Default Settings
 *
 * These settings can be reset by M502
 *
 * You can set distinct factors for each E stepper, if needed.
 * If fewer factors are given, the last will apply to the rest.
 *
 * Note that if EEPROM is enabled, saved values will override these.
 */

/**
 * Default Axis Steps Per Unit (steps/mm)
 * Override with M92
 *                                      X, Y, Z, E0 [, E1[, E2[, E3]]]
 */
#define DEFAULT_AXIS_STEPS_PER_UNIT   { 100, 100, 100, 148 }  // default steps per unit for Kossel (GT2, 20 tooth)

/**
 * Default Max Feed Rate (mm/s)
 * Override with M203
 *                                      X, Y, Z, E0 [, E1[, E2[, E3]]]
 */
#define DEFAULT_MAX_FEEDRATE          { 500, 500, 500, 25 }

/**
 * Default Max Acceleration (change/s) change = mm/s
 * (Maximum start speed for accelerated moves)
 * Override with M201
 *                                      X, Y, Z, E0 [, E1[, E2[, E3]]]
 */
#define DEFAULT_MAX_ACCELERATION      { 9000, 9000, 9000, 10000 }

/**
 * Default Acceleration (change/s) change = mm/s
 * Override with M204
 *
 *   M204 P    Acceleration
 *   M204 R    Retract Acceleration
 *   M204 T    Travel Acceleration
 */
#define DEFAULT_ACCELERATION          2000    // X, Y, Z and E acceleration for printing moves
#define DEFAULT_RETRACT_ACCELERATION  3000    // E acceleration for retracts
#define DEFAULT_TRAVEL_ACCELERATION   2000    // X, Y, Z acceleration for travel (non printing) moves

/**
 * Default Jerk (mm/s)
 *
 * "Jerk" specifies the minimum speed change that requires acceleration.
 * When changing speed and direction, if the difference is less than the
 * value set here, it may happen instantaneously.
 */
#define DEFAULT_XJERK                 15.0
#define DEFAULT_YJERK                 15.0
#define DEFAULT_ZJERK                 15.0 // Must be same as XY for delta
#define DEFAULT_EJERK                  5.0


//===========================================================================
//============================= Z Probe Options =============================
//===========================================================================
// @section probes

//
// Probe Type
// Probes are sensors/switches that are activated / deactivated before/after use.
//
// Allen Key Probes, Servo Probes, Z-Sled Probes, FIX_MOUNTED_PROBE, etc.
// You must activate one of these to use Auto Bed Leveling below.
//
// Use M851 to set the Z probe vertical offset from the nozzle. Store with M500.
//

// A Fix-Mounted Probe either doesn't deploy or needs manual deployment.
// For example an inductive probe, or a setup that uses the nozzle to probe.
// An inductive probe must be deactivated to go below
// its trigger-point if hardware endstops are active.
//#define FIX_MOUNTED_PROBE

// The BLTouch probe emulates a servo probe.
// The default connector is SERVO 0. Set Z_ENDSTOP_SERVO_NR below to override.
//#define BLTOUCH

// Z Servo Probe, such as an endstop switch on a rotating arm.
//#define Z_ENDSTOP_SERVO_NR 0
//#define Z_SERVO_ANGLES {70,0} // Z Servo Deploy and Stow angles

// Enable if you have a Z probe mounted on a sled like those designed by Charles Bell.
//#define Z_PROBE_SLED
//#define SLED_DOCKING_OFFSET 5 // The extra distance the X axis must travel to pickup the sled. 0 should be fine but you can push it further if you'd like.

// Z Probe to nozzle (X,Y) offset, relative to (0, 0).
// X and Y offsets must be integers.
//
// In the following example the X and Y offsets are both positive:
// #define X_PROBE_OFFSET_FROM_EXTRUDER 10
// #define Y_PROBE_OFFSET_FROM_EXTRUDER 10
//
//    +-- BACK ---+
//    |           |
//  L |    (+) P  | R <-- probe (20,20)
//  E |           | I
//  F | (-) N (+) | G <-- nozzle (10,10)
//  T |           | H
//    |    (-)    | T
//    |           |
//    O-- FRONT --+
//  (0,0)
#define X_PROBE_OFFSET_FROM_EXTRUDER 0     // X offset: -left  +right  [of the nozzle]
#define Y_PROBE_OFFSET_FROM_EXTRUDER -10   // Y offset: -front +behind [the nozzle]
#define Z_PROBE_OFFSET_FROM_EXTRUDER -3.5  // Z offset: -below +above  [the nozzle]

// X and Y axis travel speed (mm/m) between probes
#define XY_PROBE_SPEED 4000
// Speed for the first approach when double-probing (with PROBE_DOUBLE_TOUCH)
#define Z_PROBE_SPEED_FAST HOMING_FEEDRATE_Z
// Speed for the "accurate" probe of each point
#define Z_PROBE_SPEED_SLOW (Z_PROBE_SPEED_FAST / 2)
// Use double touch for probing
//#define PROBE_DOUBLE_TOUCH

// Allen key retractable z-probe as seen on many Kossel delta printers - http://reprap.org/wiki/Kossel#Automatic_bed_leveling_probe
// Deploys by touching z-axis belt. Retracts by pushing the probe down. Uses Z_MIN_PIN.
//#define Z_PROBE_ALLEN_KEY

#if ENABLED(Z_PROBE_ALLEN_KEY)
  // 2 or 3 sets of coordinates for deploying and retracting the spring loaded touch probe on G29,
  // if servo actuated touch probe is not defined. Uncomment as appropriate for your printer/probe.

  // Kossel Mini
  #define Z_PROBE_ALLEN_KEY_DEPLOY_1_X 30.0
  #define Z_PROBE_ALLEN_KEY_DEPLOY_1_Y DELTA_PRINTABLE_RADIUS
  #define Z_PROBE_ALLEN_KEY_DEPLOY_1_Z 100.0
  #define Z_PROBE_ALLEN_KEY_DEPLOY_1_FEEDRATE XY_PROBE_SPEED

  #define Z_PROBE_ALLEN_KEY_DEPLOY_2_X 0.0
  #define Z_PROBE_ALLEN_KEY_DEPLOY_2_Y DELTA_PRINTABLE_RADIUS
  #define Z_PROBE_ALLEN_KEY_DEPLOY_2_Z 100.0
  #define Z_PROBE_ALLEN_KEY_DEPLOY_2_FEEDRATE (XY_PROBE_SPEED/10)

  #define Z_PROBE_ALLEN_KEY_DEPLOY_3_X Z_PROBE_ALLEN_KEY_DEPLOY_2_X * 0.75
  #define Z_PROBE_ALLEN_KEY_DEPLOY_3_Y Z_PROBE_ALLEN_KEY_DEPLOY_2_Y * 0.75
  #define Z_PROBE_ALLEN_KEY_DEPLOY_3_Z Z_PROBE_ALLEN_KEY_DEPLOY_2_Z
  #define Z_PROBE_ALLEN_KEY_DEPLOY_3_FEEDRATE XY_PROBE_SPEED

  #define Z_PROBE_ALLEN_KEY_STOW_DEPTH 20
  // Move the probe into position
  #define Z_PROBE_ALLEN_KEY_STOW_1_X -64.0
  #define Z_PROBE_ALLEN_KEY_STOW_1_Y 56.0
  #define Z_PROBE_ALLEN_KEY_STOW_1_Z 23.0
  #define Z_PROBE_ALLEN_KEY_STOW_1_FEEDRATE XY_PROBE_SPEED
  // Move the nozzle down further to push the probe into retracted position.
  #define Z_PROBE_ALLEN_KEY_STOW_2_X  Z_PROBE_ALLEN_KEY_STOW_1_X
  #define Z_PROBE_ALLEN_KEY_STOW_2_Y  Z_PROBE_ALLEN_KEY_STOW_1_Y
  #define Z_PROBE_ALLEN_KEY_STOW_2_Z  (Z_PROBE_ALLEN_KEY_STOW_1_Z-Z_PROBE_ALLEN_KEY_STOW_DEPTH)
  #define Z_PROBE_ALLEN_KEY_STOW_2_FEEDRATE (XY_PROBE_SPEED/10)
  // Raise things back up slightly so we don't bump into anything
  #define Z_PROBE_ALLEN_KEY_STOW_3_X  Z_PROBE_ALLEN_KEY_STOW_2_X
  #define Z_PROBE_ALLEN_KEY_STOW_3_Y  Z_PROBE_ALLEN_KEY_STOW_2_Y
  #define Z_PROBE_ALLEN_KEY_STOW_3_Z  (Z_PROBE_ALLEN_KEY_STOW_1_Z+Z_PROBE_ALLEN_KEY_STOW_DEPTH)
  #define Z_PROBE_ALLEN_KEY_STOW_3_FEEDRATE (XY_PROBE_SPEED/2)

  #define Z_PROBE_ALLEN_KEY_STOW_4_X 0.0
  #define Z_PROBE_ALLEN_KEY_STOW_4_Y 0.0
  #define Z_PROBE_ALLEN_KEY_STOW_4_Z Z_PROBE_ALLEN_KEY_STOW_3_Z
  #define Z_PROBE_ALLEN_KEY_STOW_4_FEEDRATE XY_PROBE_SPEED

#endif // Z_PROBE_ALLEN_KEY

// *** PLEASE READ ALL INSTRUCTIONS BELOW FOR SAFETY! ***
//
// To continue using the Z-min-endstop for homing, be sure to disable Z_SAFE_HOMING.
// Example: To park the head outside the bed area when homing with G28.
//
// To use a separate Z probe, your board must define a Z_MIN_PROBE_PIN.
//
// For a servo-based Z probe, you must set up servo support below, including
// NUM_SERVOS, Z_ENDSTOP_SERVO_NR and Z_SERVO_ANGLES.
//
// - RAMPS 1.3/1.4 boards may be able to use the 5V, GND, and Aux4->D32 pin.
// - Use 5V for powered (usu. inductive) sensors.
// - Otherwise connect:
//   - normally-closed switches to GND and D32.
//   - normally-open switches to 5V and D32.
//
// Normally-closed switches are advised and are the default.
//

//
// The Z_MIN_PROBE_PIN sets the Arduino pin to use. (See your board's pins file.)
// Since the RAMPS Aux4->D32 pin maps directly to the Arduino D32 pin, D32 is the
// default pin for all RAMPS-based boards. Most boards use the X_MAX_PIN by default.
// To use a different pin you can override it here.
//
// WARNING:
// Setting the wrong pin may have unexpected and potentially disastrous consequences.
// Use with caution and do your homework.
//
//#define Z_MIN_PROBE_PIN X_MAX_PIN

//
// Enable Z_MIN_PROBE_ENDSTOP to use _both_ a Z Probe and a Z-min-endstop on the same machine.
// With this option the Z_MIN_PROBE_PIN will only be used for probing, never for homing.
//
//#define Z_MIN_PROBE_ENDSTOP

// Enable Z_MIN_PROBE_USES_Z_MIN_ENDSTOP_PIN to use the Z_MIN_PIN for your Z_MIN_PROBE.
// The Z_MIN_PIN will then be used for both Z-homing and probing.
//#define Z_MIN_PROBE_USES_Z_MIN_ENDSTOP_PIN

// To use a probe you must enable one of the two options above!

// Enable Z Probe Repeatability test to see how accurate your probe is
//#define Z_MIN_PROBE_REPEATABILITY_TEST

/**
 * Z probes require clearance when deploying, stowing, and moving between
 * probe points to avoid hitting the bed and other hardware.
 * Servo-mounted probes require extra space for the arm to rotate.
 * Inductive probes need space to keep from triggering early.
 *
 * Use these settings to specify the distance (mm) to raise the probe (or
 * lower the bed). The values set here apply over and above any (negative)
 * probe Z Offset set with Z_PROBE_OFFSET_FROM_EXTRUDER, M851, or the LCD.
 * Only integer values >= 1 are valid here.
 *
 * Example: `M851 Z-5` with a CLEARANCE of 4  =>  9mm from bed to nozzle.
 *     But: `M851 Z+1` with a CLEARANCE of 2  =>  2mm from bed to nozzle.
 */
#define Z_CLEARANCE_DEPLOY_PROBE   50 // Z Clearance for Deploy/Stow
#define Z_CLEARANCE_BETWEEN_PROBES  5 // Z Clearance between probe points

//
// For M851 give a range for adjusting the Z probe offset
//
#define Z_PROBE_OFFSET_RANGE_MIN -20
#define Z_PROBE_OFFSET_RANGE_MAX 20

// For Inverting Stepper Enable Pins (Active Low) use 0, Non Inverting (Active High) use 1
// :{ 0:'Low', 1:'High' }
#define X_ENABLE_ON 0
#define Y_ENABLE_ON 0
#define Z_ENABLE_ON 0
#define E_ENABLE_ON 0 // For all extruders

// Disables axis stepper immediately when it's not being used.
// WARNING: When motors turn off there is a chance of losing position accuracy!
#define DISABLE_X false
#define DISABLE_Y false
#define DISABLE_Z false
// Warn on display about possibly reduced accuracy
//#define DISABLE_REDUCED_ACCURACY_WARNING

// @section extruder

#define DISABLE_E false // For all extruders
#define DISABLE_INACTIVE_EXTRUDER true //disable only inactive extruders and keep active extruder enabled

// @section machine

// Invert the stepper direction. Change (or reverse the motor connector) if an axis goes the wrong way.
#define INVERT_X_DIR true // DELTA does not invert
#define INVERT_Y_DIR true
#define INVERT_Z_DIR true

// @section extruder

// For direct drive extruder v9 set to true, for geared extruder set to false.
#define INVERT_E0_DIR false
#define INVERT_E1_DIR false
#define INVERT_E2_DIR false
#define INVERT_E3_DIR false

// @section homing

//#define Z_HOMING_HEIGHT 15 // (in mm) Minimal z height before homing (G28) for Z clearance above the bed, clamps, ...
                             // Be sure you have this distance over your Z_MAX_POS in case.

// ENDSTOP SETTINGS:
// Sets direction of endstops when homing; 1=MAX, -1=MIN
// :[-1, 1]
#define X_HOME_DIR 1  // deltas always home to max
#define Y_HOME_DIR 1
#define Z_HOME_DIR 1

#define min_software_endstops false // If true, axis won't move to coordinates less than HOME_POS.
#define max_software_endstops true  // If true, axis won't move to coordinates greater than the defined lengths below.

// @section machine

// Travel limits after homing (units are in mm)
#define X_MIN_POS -(DELTA_PRINTABLE_RADIUS)
#define Y_MIN_POS -(DELTA_PRINTABLE_RADIUS)
#define Z_MIN_POS 0
#define X_MAX_POS DELTA_PRINTABLE_RADIUS
#define Y_MAX_POS DELTA_PRINTABLE_RADIUS
#define Z_MAX_POS MANUAL_Z_HOME_POS

//===========================================================================
//========================= Filament Runout Sensor ==========================
//===========================================================================
//#define FILAMENT_RUNOUT_SENSOR // Uncomment for defining a filament runout sensor such as a mechanical or opto endstop to check the existence of filament
                                 // RAMPS-based boards use SERVO3_PIN. For other boards you may need to define FIL_RUNOUT_PIN.
                                 // It is assumed that when logic high = filament available
                                 //                    when logic  low = filament ran out
#if ENABLED(FILAMENT_RUNOUT_SENSOR)
  #define FIL_RUNOUT_INVERTING false // set to true to invert the logic of the sensor.
  #define ENDSTOPPULLUP_FIL_RUNOUT // Uncomment to use internal pullup for filament runout pins if the sensor is defined.
  #define FILAMENT_RUNOUT_SCRIPT "M600"
#endif

//===========================================================================
//============================ Mesh Bed Leveling ============================
//===========================================================================

//#define MESH_BED_LEVELING    // Enable mesh bed leveling.

#if ENABLED(MESH_BED_LEVELING)
  #define MESH_INSET 10        // Mesh inset margin on print area
  #define MESH_NUM_X_POINTS 3  // Don't use more than 7 points per axis, implementation limited.
  #define MESH_NUM_Y_POINTS 3
  #define MESH_HOME_SEARCH_Z 4  // Z after Home, bed somewhere below but above 0.0.

  //#define MESH_G28_REST_ORIGIN // After homing all axes ('G28' or 'G28 XYZ') rest at origin [0,0,0]

  //#define MANUAL_BED_LEVELING  // Add display menu option for bed leveling.

  #if ENABLED(MANUAL_BED_LEVELING)
    #define MBL_Z_STEP 0.025  // Step size while manually probing Z axis.
  #endif  // MANUAL_BED_LEVELING

  // Gradually reduce leveling correction until a set height is reached,
  // at which point movement will be level to the machine's XY plane.
  // The height can be set with M420 Z<height>
  #define ENABLE_LEVELING_FADE_HEIGHT

#endif  // MESH_BED_LEVELING

//===========================================================================
//============================ Auto Bed Leveling ============================
//===========================================================================
// @section bedlevel

/**
 * Select one form of Auto Bed Leveling below.
 *
 *  If you're also using the Probe for Z Homing, it's
 *  highly recommended to enable Z_SAFE_HOMING also!
 *
 * - 3POINT
 *   Probe 3 arbitrary points on the bed (that aren't collinear)
 *   You specify the XY coordinates of all 3 points.
 *   The result is a single tilted plane. Best for a flat bed.
 *
 * - LINEAR
 *   Probe several points in a grid.
 *   You specify the rectangle and the density of sample points.
 *   The result is a single tilted plane. Best for a flat bed.
 *
 * - BILINEAR
 *   Probe several points in a grid.
 *   You specify the rectangle and the density of sample points.
 *   The result is a mesh, best for large or uneven beds.
 */
//#define AUTO_BED_LEVELING_3POINT
//#define AUTO_BED_LEVELING_LINEAR
//#define AUTO_BED_LEVELING_BILINEAR

/**
 * Enable detailed logging of G28, G29, M48, etc.
 * Turn on with the command 'M111 S32'.
 * NOTE: Requires a lot of PROGMEM!
 */
//#define DEBUG_LEVELING_FEATURE

#if ENABLED(AUTO_BED_LEVELING_LINEAR) || ENABLED(AUTO_BED_LEVELING_BILINEAR)

  // Set the number of grid points per dimension.
  // Works best with 5 or more points in each dimension.
  #define ABL_GRID_POINTS_X 9
  #define ABL_GRID_POINTS_Y ABL_GRID_POINTS_X

  // Set the boundaries for probing (where the probe can reach).
  #define DELTA_PROBEABLE_RADIUS (DELTA_PRINTABLE_RADIUS - 10)
  #define LEFT_PROBE_BED_POSITION -(DELTA_PROBEABLE_RADIUS)
  #define RIGHT_PROBE_BED_POSITION DELTA_PROBEABLE_RADIUS
  #define FRONT_PROBE_BED_POSITION -(DELTA_PROBEABLE_RADIUS)
  #define BACK_PROBE_BED_POSITION DELTA_PROBEABLE_RADIUS

  // The Z probe minimum outer margin (to validate G29 parameters).
  #define MIN_PROBE_EDGE 10

  // Probe along the Y axis, advancing X after each column
  //#define PROBE_Y_FIRST

  #if ENABLED(AUTO_BED_LEVELING_BILINEAR)

    // Gradually reduce leveling correction until a set height is reached,
    // at which point movement will be level to the machine's XY plane.
    // The height can be set with M420 Z<height>
    #define ENABLE_LEVELING_FADE_HEIGHT

    // 
    // Experimental Subdivision of the grid by Catmull-Rom method.
    // Synthesizes intermediate points to produce a more detailed mesh.
    // 
    //#define ABL_BILINEAR_SUBDIVISION
    #if ENABLED(ABL_BILINEAR_SUBDIVISION)
      // Number of subdivisions between probe points
      #define BILINEAR_SUBDIVISIONS 3
    #endif

  #endif

#elif ENABLED(AUTO_BED_LEVELING_3POINT)

  // 3 arbitrary points to probe.
  // A simple cross-product is used to estimate the plane of the bed.
  #define ABL_PROBE_PT_1_X 15
  #define ABL_PROBE_PT_1_Y 180
  #define ABL_PROBE_PT_2_X 15
  #define ABL_PROBE_PT_2_Y 20
  #define ABL_PROBE_PT_3_X 170
  #define ABL_PROBE_PT_3_Y 20

#endif

/**
 * Commands to execute at the end of G29 probing.
 * Useful to retract or move the Z probe out of the way.
 */
//#define Z_PROBE_END_SCRIPT "G1 Z10 F12000\nG1 X15 Y330\nG1 Z0.5\nG1 Z10"


// @section homing

// The center of the bed is at (X=0, Y=0)
#define BED_CENTER_AT_0_0

// Manually set the home position. Leave these undefined for automatic settings.
// For DELTA this is the top-center of the Cartesian print volume.
//#define MANUAL_X_HOME_POS 0
//#define MANUAL_Y_HOME_POS 0
<<<<<<< HEAD
#define MANUAL_Z_HOME_POS 245.53//253.53 // Distance between the nozzle to printbed after homing
=======
#define MANUAL_Z_HOME_POS 247.7 // Distance between the nozzle to printbed after homing
>>>>>>> 72b8d443

// Use "Z Safe Homing" to avoid homing with a Z probe outside the bed area.
//
// With this feature enabled:
//
// - Allow Z homing only after X and Y homing AND stepper drivers still enabled.
// - If stepper drivers time out, it will need X and Y homing again before Z homing.
// - Move the Z probe (or nozzle) to a defined XY point before Z Homing when homing all axes (G28).
// - Prevent Z homing when the Z probe is outside bed area.
//#define Z_SAFE_HOMING

#if ENABLED(Z_SAFE_HOMING)
  #define Z_SAFE_HOMING_X_POINT ((X_MIN_POS + X_MAX_POS) / 2)    // X point for Z homing when homing all axis (G28).
  #define Z_SAFE_HOMING_Y_POINT ((Y_MIN_POS + Y_MAX_POS) / 2)    // Y point for Z homing when homing all axis (G28).
#endif

// Delta only homes to Z
#define HOMING_FEEDRATE_Z  (100*60)

//=============================================================================
//============================= Additional Features ===========================
//=============================================================================

// @section extras

//
// EEPROM
//
// The microcontroller can store settings in the EEPROM, e.g. max velocity...
// M500 - stores parameters in EEPROM
// M501 - reads parameters from EEPROM (if you need reset them after you changed them temporarily).
// M502 - reverts to the default "factory settings".  You still need to store them in EEPROM afterwards if you want to.
//define this to enable EEPROM support
//#define EEPROM_SETTINGS

#if ENABLED(EEPROM_SETTINGS)
  // To disable EEPROM Serial responses and decrease program space by ~1700 byte: comment this out:
  #define EEPROM_CHITCHAT // Please keep turned on if you can.
#endif

//
// Host Keepalive
//
// When enabled Marlin will send a busy status message to the host
// every couple of seconds when it can't accept commands.
//
#define HOST_KEEPALIVE_FEATURE        // Disable this if your host doesn't like keepalive messages
#define DEFAULT_KEEPALIVE_INTERVAL 2  // Number of seconds between "busy" messages. Set with M113.

//
// M100 Free Memory Watcher
//
//#define M100_FREE_MEMORY_WATCHER // uncomment to add the M100 Free Memory Watcher for debug purpose

//
// G20/G21 Inch mode support
//
//#define INCH_MODE_SUPPORT

//
// M149 Set temperature units support
//
//#define TEMPERATURE_UNITS_SUPPORT

// @section temperature

// Preheat Constants
#define PREHEAT_1_TEMP_HOTEND 200
#define PREHEAT_1_TEMP_BED     60
#define PREHEAT_1_FAN_SPEED   255 // Value from 0 to 255

#define PREHEAT_2_TEMP_HOTEND 240
#define PREHEAT_2_TEMP_BED    100
#define PREHEAT_2_FAN_SPEED   255 // Value from 0 to 255

//
// Nozzle Park -- EXPERIMENTAL
//
// When enabled allows the user to define a special XYZ position, inside the
// machine's topology, to park the nozzle when idle or when receiving the G27
// command.
//
// The "P" paramenter controls what is the action applied to the Z axis:
//    P0: (Default) If current Z-pos is lower than Z-park then the nozzle will
//        be raised to reach Z-park height.
//
//    P1: No matter the current Z-pos, the nozzle will be raised/lowered to
//        reach Z-park height.
//
//    P2: The nozzle height will be raised by Z-park amount but never going over
//        the machine's limit of Z_MAX_POS.
//
//#define NOZZLE_PARK_FEATURE

#if ENABLED(NOZZLE_PARK_FEATURE)
  // Specify a park position as { X, Y, Z }
  #define NOZZLE_PARK_POINT { (X_MIN_POS + 10), (Y_MAX_POS - 10), 20 }
#endif

//
// Clean Nozzle Feature -- EXPERIMENTAL
//
// When enabled allows the user to send G12 to start the nozzle cleaning
// process, the G-Code accepts two parameters:
//   "P" for pattern selection
//   "S" for defining the number of strokes/repetitions
//
// Available list of patterns:
//   P0: This is the default pattern, this process requires a sponge type
//       material at a fixed bed location, the cleaning process is based on
//       "strokes" i.e. back-and-forth movements between the starting and end
//       points.
//
//   P1: This starts a zig-zag pattern between (X0, Y0) and (X1, Y1), "T"
//       defines the number of zig-zag triangles to be done. "S" defines the
//       number of strokes aka one back-and-forth movement. As an example
//       sending "G12 P1 S1 T3" will execute:
//
//          --
//         |  (X0, Y1) |     /\        /\        /\     | (X1, Y1)
//         |           |    /  \      /  \      /  \    |
//       A |           |   /    \    /    \    /    \   |
//         |           |  /      \  /      \  /      \  |
//         |  (X0, Y0) | /        \/        \/        \ | (X1, Y0)
//          --         +--------------------------------+
//                       |________|_________|_________|
//                           T1        T2        T3
//
// Caveats: End point Z should use the same value as Start point Z.
//
// Attention: This is an EXPERIMENTAL feature, in the future the G-code arguments
// may change to add new functionality like different wipe patterns.
//
//#define NOZZLE_CLEAN_FEATURE

#if ENABLED(NOZZLE_CLEAN_FEATURE)
  // Number of pattern repetitions
  #define NOZZLE_CLEAN_STROKES  12

  // Specify positions as { X, Y, Z }
  #define NOZZLE_CLEAN_START_POINT { 30, 30, (Z_MIN_POS + 1)}
  #define NOZZLE_CLEAN_END_POINT   {100, 60, (Z_MIN_POS + 1)}

  // Moves the nozzle to the initial position
  #define NOZZLE_CLEAN_GOBACK
#endif

//
// Print job timer
//
// Enable this option to automatically start and stop the
// print job timer when M104/M109/M190 commands are received.
// M104 (extruder without wait) - high temp = none, low temp = stop timer
// M109 (extruder with wait) - high temp = start timer, low temp = stop timer
// M190 (bed with wait) - high temp = start timer, low temp = none
//
// In all cases the timer can be started and stopped using
// the following commands:
//
// - M75  - Start the print job timer
// - M76  - Pause the print job timer
// - M77  - Stop the print job timer
#define PRINTJOB_TIMER_AUTOSTART

//
// Print Counter
//
// When enabled Marlin will keep track of some print statistical data such as:
//  - Total print jobs
//  - Total successful print jobs
//  - Total failed print jobs
//  - Total time printing
//
// This information can be viewed by the M78 command.
//#define PRINTCOUNTER

//=============================================================================
//============================= LCD and SD support ============================
//=============================================================================

// @section lcd

//
// LCD LANGUAGE
//
// Here you may choose the language used by Marlin on the LCD menus, the following
// list of languages are available:
//    en, an, bg, ca, cn, cz, de, el, el-gr, es, eu, fi, fr, gl, hr, it,
//    kana, kana_utf8, nl, pl, pt, pt_utf8, pt-br, pt-br_utf8, ru, tr, uk, test
//
// :{ 'en':'English', 'an':'Aragonese', 'bg':'Bulgarian', 'ca':'Catalan', 'cn':'Chinese', 'cz':'Czech', 'de':'German', 'el':'Greek', 'el-gr':'Greek (Greece)', 'es':'Spanish', 'eu':'Basque-Euskera', 'fi':'Finnish', 'fr':'French', 'gl':'Galician', 'hr':'Croatian', 'it':'Italian', 'kana':'Japanese', 'kana_utf8':'Japanese (UTF8)', 'nl':'Dutch', 'pl':'Polish', 'pt':'Portuguese', 'pt-br':'Portuguese (Brazilian)', 'pt-br_utf8':'Portuguese (Brazilian UTF8)', 'pt_utf8':'Portuguese (UTF8)', 'ru':'Russian', 'tr':'Turkish', 'uk':'Ukrainian', 'test':'TEST' }
//
#define LCD_LANGUAGE en

//
// LCD Character Set
//
// Note: This option is NOT applicable to Graphical Displays.
//
// All character-based LCD's provide ASCII plus one of these
// language extensions:
//
//  - JAPANESE ... the most common
//  - WESTERN  ... with more accented characters
//  - CYRILLIC ... for the Russian language
//
// To determine the language extension installed on your controller:
//
//  - Compile and upload with LCD_LANGUAGE set to 'test'
//  - Click the controller to view the LCD menu
//  - The LCD will display Japanese, Western, or Cyrillic text
//
// See https://github.com/MarlinFirmware/Marlin/wiki/LCD-Language
//
// :['JAPANESE', 'WESTERN', 'CYRILLIC']
//
#define DISPLAY_CHARSET_HD44780 WESTERN

//
// LCD TYPE
//
// You may choose ULTRA_LCD if you have character based LCD with 16x2, 16x4, 20x2,
// 20x4 char/lines or DOGLCD for the full graphics display with 128x64 pixels
// (ST7565R family). (This option will be set automatically for certain displays.)
//
// IMPORTANT NOTE: The U8glib library is required for Full Graphic Display!
//                 https://github.com/olikraus/U8glib_Arduino
//
//#define ULTRA_LCD   // Character based
//#define DOGLCD      // Full graphics display

//
// SD CARD
//
// SD Card support is disabled by default. If your controller has an SD slot,
// you must uncomment the following option or it won't work.
//
#define SDSUPPORT

//
// SD CARD: SPI SPEED
//
// Uncomment ONE of the following items to use a slower SPI transfer
// speed. This is usually required if you're getting volume init errors.
//
//#define SPI_SPEED SPI_HALF_SPEED
//#define SPI_SPEED SPI_QUARTER_SPEED
//#define SPI_SPEED SPI_EIGHTH_SPEED

//
// SD CARD: ENABLE CRC
//
// Use CRC checks and retries on the SD communication.
//
//#define SD_CHECK_AND_RETRY

//
// ENCODER SETTINGS
//
// This option overrides the default number of encoder pulses needed to
// produce one step. Should be increased for high-resolution encoders.
//
//#define ENCODER_PULSES_PER_STEP 1

//
// Use this option to override the number of step signals required to
// move between next/prev menu items.
//
//#define ENCODER_STEPS_PER_MENU_ITEM 5

/**
 * Encoder Direction Options
 *
 * Test your encoder's behavior first with both options disabled.
 *
 *  Reversed Value Edit and Menu Nav? Enable REVERSE_ENCODER_DIRECTION.
 *  Reversed Menu Navigation only?    Enable REVERSE_MENU_DIRECTION.
 *  Reversed Value Editing only?      Enable BOTH options.
 */

//
// This option reverses the encoder direction everywhere
//
//  Set this option if CLOCKWISE causes values to DECREASE
//
//#define REVERSE_ENCODER_DIRECTION

//
// This option reverses the encoder direction for navigating LCD menus.
//
//  If CLOCKWISE normally moves DOWN this makes it go UP.
//  If CLOCKWISE normally moves UP this makes it go DOWN.
//
//#define REVERSE_MENU_DIRECTION

//
// Individual Axis Homing
//
// Add individual axis homing items (Home X, Home Y, and Home Z) to the LCD menu.
//
//#define INDIVIDUAL_AXIS_HOMING_MENU

//
// SPEAKER/BUZZER
//
// If you have a speaker that can produce tones, enable it here.
// By default Marlin assumes you have a buzzer with a fixed frequency.
//
//#define SPEAKER

//
// The duration and frequency for the UI feedback sound.
// Set these to 0 to disable audio feedback in the LCD menus.
//
// Note: Test audio output with the G-Code:
//  M300 S<frequency Hz> P<duration ms>
//
//#define LCD_FEEDBACK_FREQUENCY_DURATION_MS 100
//#define LCD_FEEDBACK_FREQUENCY_HZ 1000

//
// CONTROLLER TYPE: Standard
//
// Marlin supports a wide variety of controllers.
// Enable one of the following options to specify your controller.
//

//
// ULTIMAKER Controller.
//
//#define ULTIMAKERCONTROLLER

//
// ULTIPANEL as seen on Thingiverse.
//
//#define ULTIPANEL

//
// Cartesio UI
// http://mauk.cc/webshop/cartesio-shop/electronics/user-interface
//
//#define CARTESIO_UI

//
// PanelOne from T3P3 (via RAMPS 1.4 AUX2/AUX3)
// http://reprap.org/wiki/PanelOne
//
//#define PANEL_ONE

//
// MaKr3d Makr-Panel with graphic controller and SD support.
// http://reprap.org/wiki/MaKr3d_MaKrPanel
//
//#define MAKRPANEL

//
// ReprapWorld Graphical LCD
// https://reprapworld.com/?products_details&products_id/1218
//
//#define REPRAPWORLD_GRAPHICAL_LCD

//
// Activate one of these if you have a Panucatt Devices
// Viki 2.0 or mini Viki with Graphic LCD
// http://panucatt.com
//
//#define VIKI2
//#define miniVIKI

//
// Adafruit ST7565 Full Graphic Controller.
// https://github.com/eboston/Adafruit-ST7565-Full-Graphic-Controller/
//
//#define ELB_FULL_GRAPHIC_CONTROLLER

//
// RepRapDiscount Smart Controller.
// http://reprap.org/wiki/RepRapDiscount_Smart_Controller
//
// Note: Usually sold with a white PCB.
//
#define REPRAP_DISCOUNT_SMART_CONTROLLER

//
// GADGETS3D G3D LCD/SD Controller
// http://reprap.org/wiki/RAMPS_1.3/1.4_GADGETS3D_Shield_with_Panel
//
// Note: Usually sold with a blue PCB.
//
//#define G3D_PANEL

//
// RepRapDiscount FULL GRAPHIC Smart Controller
// http://reprap.org/wiki/RepRapDiscount_Full_Graphic_Smart_Controller
//
//#define REPRAP_DISCOUNT_FULL_GRAPHIC_SMART_CONTROLLER

//
// MakerLab Mini Panel with graphic
// controller and SD support - http://reprap.org/wiki/Mini_panel
//
//#define MINIPANEL

//
// RepRapWorld REPRAPWORLD_KEYPAD v1.1
// http://reprapworld.com/?products_details&products_id=202&cPath=1591_1626
//
// REPRAPWORLD_KEYPAD_MOVE_STEP sets how much should the robot move when a key
// is pressed, a value of 10.0 means 10mm per click.
//
//#define REPRAPWORLD_KEYPAD
//#define REPRAPWORLD_KEYPAD_MOVE_STEP 1.0

//
// RigidBot Panel V1.0
// http://www.inventapart.com/
//
//#define RIGIDBOT_PANEL

//
// BQ LCD Smart Controller shipped by
// default with the BQ Hephestos 2 and Witbox 2.
//
//#define BQ_LCD_SMART_CONTROLLER

//
// CONTROLLER TYPE: I2C
//
// Note: These controllers require the installation of Arduino's LiquidCrystal_I2C
// library. For more info: https://github.com/kiyoshigawa/LiquidCrystal_I2C
//

//
// Elefu RA Board Control Panel
// http://www.elefu.com/index.php?route=product/product&product_id=53
//
//#define RA_CONTROL_PANEL

//
// Sainsmart YW Robot (LCM1602) LCD Display
//
//#define LCD_I2C_SAINSMART_YWROBOT

//
// Generic LCM1602 LCD adapter
//
//#define LCM1602

//
// PANELOLU2 LCD with status LEDs,
// separate encoder and click inputs.
//
// Note: This controller requires Arduino's LiquidTWI2 library v1.2.3 or later.
// For more info: https://github.com/lincomatic/LiquidTWI2
//
// Note: The PANELOLU2 encoder click input can either be directly connected to
// a pin (if BTN_ENC defined to != -1) or read through I2C (when BTN_ENC == -1).
//
//#define LCD_I2C_PANELOLU2

//
// Panucatt VIKI LCD with status LEDs,
// integrated click & L/R/U/D buttons, separate encoder inputs.
//
//#define LCD_I2C_VIKI

//
// SSD1306 OLED full graphics generic display
//
//#define U8GLIB_SSD1306

//
// SAV OLEd LCD module support using either SSD1306 or SH1106 based LCD modules
//
//#define SAV_3DGLCD
#if ENABLED(SAV_3DGLCD)
  //#define U8GLIB_SSD1306
  #define U8GLIB_SH1106
#endif

//
// CONTROLLER TYPE: Shift register panels
//
// 2 wire Non-latching LCD SR from https://goo.gl/aJJ4sH
// LCD configuration: http://reprap.org/wiki/SAV_3D_LCD
//
//#define SAV_3DLCD

//=============================================================================
//=============================== Extra Features ==============================
//=============================================================================

// @section extras

// Increase the FAN PWM frequency. Removes the PWM noise but increases heating in the FET/Arduino
//#define FAST_PWM_FAN

// Use software PWM to drive the fan, as for the heaters. This uses a very low frequency
// which is not as annoying as with the hardware PWM. On the other hand, if this frequency
// is too low, you should also increment SOFT_PWM_SCALE.
//#define FAN_SOFT_PWM

// Incrementing this by 1 will double the software PWM frequency,
// affecting heaters, and the fan if FAN_SOFT_PWM is enabled.
// However, control resolution will be halved for each increment;
// at zero value, there are 128 effective control positions.
#define SOFT_PWM_SCALE 0

// Temperature status LEDs that display the hotend and bed temperature.
// If all hotends and bed temperature and temperature setpoint are < 54C then the BLUE led is on.
// Otherwise the RED led is on. There is 1C hysteresis.
//#define TEMP_STAT_LEDS

// M240  Triggers a camera by emulating a Canon RC-1 Remote
// Data from: http://www.doc-diy.net/photo/rc-1_hacked/
//#define PHOTOGRAPH_PIN     23

// SkeinForge sends the wrong arc g-codes when using Arc Point as fillet procedure
//#define SF_ARC_FIX

// Support for the BariCUDA Paste Extruder.
//#define BARICUDA

//define BlinkM/CyzRgb Support
//#define BLINKM

// Support for an RGB LED using 3 separate pins with optional PWM
//#define RGB_LED
#if ENABLED(RGB_LED)
  #define RGB_LED_R_PIN 34
  #define RGB_LED_G_PIN 43
  #define RGB_LED_B_PIN 35
#endif

/*********************************************************************\
* R/C SERVO support
* Sponsored by TrinityLabs, Reworked by codexmas
**********************************************************************/

// Number of servos
//
// If you select a configuration below, this will receive a default value and does not need to be set manually
// set it manually if you have more servos than extruders and wish to manually control some
// leaving it undefined or defining as 0 will disable the servo subsystem
// If unsure, leave commented / disabled
//
//#define NUM_SERVOS 3 // Servo index starts with 0 for M280 command

// Delay (in microseconds) before the next move will start, to give the servo time to reach its target angle.
// 300ms is a good value but you can try less delay.
// If the servo can't reach the requested position, increase it.
#define SERVO_DELAY 300

// Servo deactivation
//
// With this option servos are powered only during movement, then turned off to prevent jitter.
//#define DEACTIVATE_SERVOS_AFTER_MOVE

/**********************************************************************\
 * Support for a filament diameter sensor
 * Also allows adjustment of diameter at print time (vs  at slicing)
 * Single extruder only at this point (extruder 0)
 *
 * Motherboards
 * 34 - RAMPS1.4 - uses Analog input 5 on the AUX2 connector
 * 81 - Printrboard - Uses Analog input 2 on the Exp1 connector (version B,C,D,E)
 * 301 - Rambo  - uses Analog input 3
 * Note may require analog pins to be defined for different motherboards
 **********************************************************************/
// Uncomment below to enable
//#define FILAMENT_WIDTH_SENSOR

#define DEFAULT_NOMINAL_FILAMENT_DIA 3.00  //Enter the diameter (in mm) of the filament generally used (3.0 mm or 1.75 mm) - this is then used in the slicer software.  Used for sensor reading validation

#if ENABLED(FILAMENT_WIDTH_SENSOR)
  #define FILAMENT_SENSOR_EXTRUDER_NUM 0   //The number of the extruder that has the filament sensor (0,1,2)
  #define MEASUREMENT_DELAY_CM        14   //measurement delay in cm.  This is the distance from filament sensor to middle of barrel

  #define MEASURED_UPPER_LIMIT         3.30  //upper limit factor used for sensor reading validation in mm
  #define MEASURED_LOWER_LIMIT         1.90  //lower limit factor for sensor reading validation in mm
  #define MAX_MEASUREMENT_DELAY       20     //delay buffer size in bytes (1 byte = 1cm)- limits maximum measurement delay allowable (must be larger than MEASUREMENT_DELAY_CM  and lower number saves RAM)

  #define DEFAULT_MEASURED_FILAMENT_DIA  DEFAULT_NOMINAL_FILAMENT_DIA  //set measured to nominal initially

  //When using an LCD, uncomment the line below to display the Filament sensor data on the last line instead of status.  Status will appear for 5 sec.
  //#define FILAMENT_LCD_DISPLAY
#endif

#endif // CONFIGURATION_H<|MERGE_RESOLUTION|>--- conflicted
+++ resolved
@@ -471,29 +471,24 @@
 
 
   // Horizontal offset from middle of printer to smooth rod center.
-  #define DELTA_SMOOTH_ROD_OFFSET 162.0 // mm
+//  #define DELTA_SMOOTH_ROD_OFFSET 162.0 // mm
+  #define DELTA_SMOOTH_ROD_OFFSET 165.0 // mm
 
   // Horizontal offset of the universal joints on the end effector.
-  #define DELTA_EFFECTOR_OFFSET 25.0 // mm
+  #define DELTA_EFFECTOR_OFFSET 21.0 // mm
 
   // Horizontal offset of the universal joints on the carriages.
-  #define DELTA_CARRIAGE_OFFSET 30.0 // mm
+  #define DELTA_CARRIAGE_OFFSET 31.0 // mm
 
   // Horizontal distance bridged by diagonal push rods when effector is centered.
   #define DELTA_RADIUS (DELTA_SMOOTH_ROD_OFFSET-(DELTA_EFFECTOR_OFFSET)-(DELTA_CARRIAGE_OFFSET))
-<<<<<<< HEAD
-  
-  // CUURENT RADIUS IS 107
-
-=======
 //  #define DELTA_RADIUS 106.5
 //  #define DELTA_RADIUS 105.0- ~2.3mm too high in centre
-  #define DELTA_RADIU 109.5 
+  #define DELTA_RADIUS 109.5 
 
   //http://boim.com/DeltaUtil/CalDoc/Calibration.html
   //if delta radius is too high it will create a dome, 1mm too large creates ~0.5mm dome
   //if delta radius is too small it will create a bowl 1mm too small creates ~0.5mm of bowl
->>>>>>> 72b8d443
 
   
   // Print surface diameter/2 minus unreachable space (avoid collisions with vertical towers).
@@ -1008,11 +1003,7 @@
 // For DELTA this is the top-center of the Cartesian print volume.
 //#define MANUAL_X_HOME_POS 0
 //#define MANUAL_Y_HOME_POS 0
-<<<<<<< HEAD
-#define MANUAL_Z_HOME_POS 245.53//253.53 // Distance between the nozzle to printbed after homing
-=======
 #define MANUAL_Z_HOME_POS 247.7 // Distance between the nozzle to printbed after homing
->>>>>>> 72b8d443
 
 // Use "Z Safe Homing" to avoid homing with a Z probe outside the bed area.
 //
