/**
 * Marlin 3D Printer Firmware
 * Copyright (c) 2020 MarlinFirmware [https://github.com/MarlinFirmware/Marlin]
 *
 * Based on Sprinter and grbl.
 * Copyright (c) 2011 Camiel Gubbels / Erik van der Zalm
 *
 * This program is free software: you can redistribute it and/or modify
 * it under the terms of the GNU General Public License as published by
 * the Free Software Foundation, either version 3 of the License, or
 * (at your option) any later version.
 *
 * This program is distributed in the hope that it will be useful,
 * but WITHOUT ANY WARRANTY; without even the implied warranty of
 * MERCHANTABILITY or FITNESS FOR A PARTICULAR PURPOSE.  See the
 * GNU General Public License for more details.
 *
 * You should have received a copy of the GNU General Public License
 * along with this program.  If not, see <https://www.gnu.org/licenses/>.
 *
 */
#pragma once

/**
 * Configuration.h
 *
 * Basic settings such as:
 *
 * - Type of electronics
 * - Type of temperature sensor
 * - Printer geometry
 * - Endstop configuration
 * - LCD controller
 * - Extra features
 *
 * Advanced settings can be found in Configuration_adv.h
 *
 */
#define CONFIGURATION_H_VERSION 020006

//===========================================================================
//============================= Getting Started =============================
//===========================================================================

/**
 * Here are some standard links for getting your machine calibrated:
 *
 * https://reprap.org/wiki/Calibration
 * https://youtu.be/wAL9d7FgInk
 * http://calculator.josefprusa.cz
 * https://reprap.org/wiki/Triffid_Hunter%27s_Calibration_Guide
 * https://www.thingiverse.com/thing:5573
 * https://sites.google.com/site/repraplogphase/calibration-of-your-reprap
 * https://www.thingiverse.com/thing:298812
 */

//===========================================================================
//============================= DELTA Printer ===============================
//===========================================================================
// For a Delta printer start with one of the configuration files in the
// config/examples/delta directory and customize for your machine.
//

//===========================================================================
//============================= SCARA Printer ===============================
//===========================================================================
// For a SCARA printer start with the configuration files in
// config/examples/SCARA and customize for your machine.
//

// @section info

// Author info of this build printed to the host during boot and M115
#define STRING_CONFIG_H_AUTHOR "(none, default config)" // Who made the changes.
//#define CUSTOM_VERSION_FILE Version.h // Path from the root directory (no quotes)

/**
 * *** VENDORS PLEASE READ ***
 *
 * Marlin allows you to add a custom boot image for Graphical LCDs.
 * With this option Marlin will first show your custom screen followed
 * by the standard Marlin logo with version number and web URL.
 *
 * We encourage you to take advantage of this new feature and we also
 * respectfully request that you retain the unmodified Marlin boot screen.
 */

// Show the Marlin bootscreen on startup. ** ENABLE FOR PRODUCTION **
#define SHOW_BOOTSCREEN

// Show the bitmap in Marlin/_Bootscreen.h on startup.
//#define SHOW_CUSTOM_BOOTSCREEN

// Show the bitmap in Marlin/_Statusscreen.h on the status screen.
//#define CUSTOM_STATUS_SCREEN_IMAGE

// @section machine

/**
 * Select the serial port on the board to use for communication with the host.
 * This allows the connection of wireless adapters (for instance) to non-default port pins.
 * Serial port -1 is the USB emulated serial port, if available.
 * Note: The first serial port (-1 or 0) will always be used by the Arduino bootloader.
 *
 * :[-1, 0, 1, 2, 3, 4, 5, 6, 7]
 */
#define SERIAL_PORT 0

/**
 * Select a secondary serial port on the board to use for communication with the host.
 * :[-1, 0, 1, 2, 3, 4, 5, 6, 7]
 */
//#define SERIAL_PORT_2 -1

/**
 * This setting determines the communication speed of the printer.
 *
 * 250000 works in most cases, but you might try a lower speed if
 * you commonly experience drop-outs during host printing.
 * You may try up to 1000000 to speed up SD file transfer.
 *
 * :[2400, 9600, 19200, 38400, 57600, 115200, 250000, 500000, 1000000]
 */
#define BAUDRATE 250000

// Enable the Bluetooth serial interface on AT90USB devices
//#define BLUETOOTH

// Choose the name from boards.h that matches your setup
#ifndef MOTHERBOARD
  #define MOTHERBOARD BOARD_BTT_SKR_V1_4_TURBO
#endif

// Name displayed in the LCD "Ready" message and Info menu
#define CUSTOM_MACHINE_NAME "Sidewinder X1"

// Printer's unique ID, used by some programs to differentiate between machines.
// Choose your own or use a service like https://www.uuidgenerator.net/version4
//#define MACHINE_UUID "00000000-0000-0000-0000-000000000000"

// @section extruder

// This defines the number of extruders
// :[0, 1, 2, 3, 4, 5, 6, 7, 8]
#define EXTRUDERS 1

// Generally expected filament diameter (1.75, 2.85, 3.0, ...). Used for Volumetric, Filament Width Sensor, etc.
#define DEFAULT_NOMINAL_FILAMENT_DIA 1.75

// For Cyclops or any "multi-extruder" that shares a single nozzle.
//#define SINGLENOZZLE

// Save and restore temperature and fan speed on tool-change.
// Set standby for the unselected tool with M104/106/109 T...
#if ENABLED(SINGLENOZZLE)
  //#define SINGLENOZZLE_STANDBY_TEMP
  //#define SINGLENOZZLE_STANDBY_FAN
#endif

/**
 * Průša MK2 Single Nozzle Multi-Material Multiplexer, and variants.
 *
 * This device allows one stepper driver on a control board to drive
 * two to eight stepper motors, one at a time, in a manner suitable
 * for extruders.
 *
 * This option only allows the multiplexer to switch on tool-change.
 * Additional options to configure custom E moves are pending.
 */
//#define MK2_MULTIPLEXER
#if ENABLED(MK2_MULTIPLEXER)
  // Override the default DIO selector pins here, if needed.
  // Some pins files may provide defaults for these pins.
  //#define E_MUX0_PIN 40  // Always Required
  //#define E_MUX1_PIN 42  // Needed for 3 to 8 inputs
  //#define E_MUX2_PIN 44  // Needed for 5 to 8 inputs
#endif

/**
 * Průša Multi-Material Unit v2
 *
 * Requires NOZZLE_PARK_FEATURE to park print head in case MMU unit fails.
 * Requires EXTRUDERS = 5
 *
 * For additional configuration see Configuration_adv.h
 */
//#define PRUSA_MMU2

// A dual extruder that uses a single stepper motor
//#define SWITCHING_EXTRUDER
#if ENABLED(SWITCHING_EXTRUDER)
  #define SWITCHING_EXTRUDER_SERVO_NR 0
  #define SWITCHING_EXTRUDER_SERVO_ANGLES { 0, 90 } // Angles for E0, E1[, E2, E3]
  #if EXTRUDERS > 3
    #define SWITCHING_EXTRUDER_E23_SERVO_NR 1
  #endif
#endif

// A dual-nozzle that uses a servomotor to raise/lower one (or both) of the nozzles
//#define SWITCHING_NOZZLE
#if ENABLED(SWITCHING_NOZZLE)
  #define SWITCHING_NOZZLE_SERVO_NR 0
  //#define SWITCHING_NOZZLE_E1_SERVO_NR 1          // If two servos are used, the index of the second
  #define SWITCHING_NOZZLE_SERVO_ANGLES { 0, 90 }   // Angles for E0, E1 (single servo) or lowered/raised (dual servo)
#endif

/**
 * Two separate X-carriages with extruders that connect to a moving part
 * via a solenoid docking mechanism. Requires SOL1_PIN and SOL2_PIN.
 */
//#define PARKING_EXTRUDER

/**
 * Two separate X-carriages with extruders that connect to a moving part
 * via a magnetic docking mechanism using movements and no solenoid
 *
 * project   : https://www.thingiverse.com/thing:3080893
 * movements : https://youtu.be/0xCEiG9VS3k
 *             https://youtu.be/Bqbcs0CU2FE
 */
//#define MAGNETIC_PARKING_EXTRUDER

#if EITHER(PARKING_EXTRUDER, MAGNETIC_PARKING_EXTRUDER)

  #define PARKING_EXTRUDER_PARKING_X { -78, 184 }     // X positions for parking the extruders
  #define PARKING_EXTRUDER_GRAB_DISTANCE 1            // (mm) Distance to move beyond the parking point to grab the extruder
  //#define MANUAL_SOLENOID_CONTROL                   // Manual control of docking solenoids with M380 S / M381

  #if ENABLED(PARKING_EXTRUDER)

    #define PARKING_EXTRUDER_SOLENOIDS_INVERT           // If enabled, the solenoid is NOT magnetized with applied voltage
    #define PARKING_EXTRUDER_SOLENOIDS_PINS_ACTIVE LOW  // LOW or HIGH pin signal energizes the coil
    #define PARKING_EXTRUDER_SOLENOIDS_DELAY 250        // (ms) Delay for magnetic field. No delay if 0 or not defined.
    //#define MANUAL_SOLENOID_CONTROL                   // Manual control of docking solenoids with M380 S / M381

  #elif ENABLED(MAGNETIC_PARKING_EXTRUDER)

    #define MPE_FAST_SPEED      9000      // (mm/min) Speed for travel before last distance point
    #define MPE_SLOW_SPEED      4500      // (mm/min) Speed for last distance travel to park and couple
    #define MPE_TRAVEL_DISTANCE   10      // (mm) Last distance point
    #define MPE_COMPENSATION       0      // Offset Compensation -1 , 0 , 1 (multiplier) only for coupling

  #endif

#endif

/**
 * Switching Toolhead
 *
 * Support for swappable and dockable toolheads, such as
 * the E3D Tool Changer. Toolheads are locked with a servo.
 */
//#define SWITCHING_TOOLHEAD

/**
 * Magnetic Switching Toolhead
 *
 * Support swappable and dockable toolheads with a magnetic
 * docking mechanism using movement and no servo.
 */
//#define MAGNETIC_SWITCHING_TOOLHEAD

/**
 * Electromagnetic Switching Toolhead
 *
 * Parking for CoreXY / HBot kinematics.
 * Toolheads are parked at one edge and held with an electromagnet.
 * Supports more than 2 Toolheads. See https://youtu.be/JolbsAKTKf4
 */
//#define ELECTROMAGNETIC_SWITCHING_TOOLHEAD

#if ANY(SWITCHING_TOOLHEAD, MAGNETIC_SWITCHING_TOOLHEAD, ELECTROMAGNETIC_SWITCHING_TOOLHEAD)
  #define SWITCHING_TOOLHEAD_Y_POS          235         // (mm) Y position of the toolhead dock
  #define SWITCHING_TOOLHEAD_Y_SECURITY      10         // (mm) Security distance Y axis
  #define SWITCHING_TOOLHEAD_Y_CLEAR         60         // (mm) Minimum distance from dock for unobstructed X axis
  #define SWITCHING_TOOLHEAD_X_POS          { 215, 0 }  // (mm) X positions for parking the extruders
  #if ENABLED(SWITCHING_TOOLHEAD)
    #define SWITCHING_TOOLHEAD_SERVO_NR       2         // Index of the servo connector
    #define SWITCHING_TOOLHEAD_SERVO_ANGLES { 0, 180 }  // (degrees) Angles for Lock, Unlock
  #elif ENABLED(MAGNETIC_SWITCHING_TOOLHEAD)
    #define SWITCHING_TOOLHEAD_Y_RELEASE      5         // (mm) Security distance Y axis
    #define SWITCHING_TOOLHEAD_X_SECURITY   { 90, 150 } // (mm) Security distance X axis (T0,T1)
    //#define PRIME_BEFORE_REMOVE                       // Prime the nozzle before release from the dock
    #if ENABLED(PRIME_BEFORE_REMOVE)
      #define SWITCHING_TOOLHEAD_PRIME_MM           20  // (mm)   Extruder prime length
      #define SWITCHING_TOOLHEAD_RETRACT_MM         10  // (mm)   Retract after priming length
      #define SWITCHING_TOOLHEAD_PRIME_FEEDRATE    300  // (mm/min) Extruder prime feedrate
      #define SWITCHING_TOOLHEAD_RETRACT_FEEDRATE 2400  // (mm/min) Extruder retract feedrate
    #endif
  #elif ENABLED(ELECTROMAGNETIC_SWITCHING_TOOLHEAD)
    #define SWITCHING_TOOLHEAD_Z_HOP          2         // (mm) Z raise for switching
  #endif
#endif

/**
 * "Mixing Extruder"
 *   - Adds G-codes M163 and M164 to set and "commit" the current mix factors.
 *   - Extends the stepping routines to move multiple steppers in proportion to the mix.
 *   - Optional support for Repetier Firmware's 'M164 S<index>' supporting virtual tools.
 *   - This implementation supports up to two mixing extruders.
 *   - Enable DIRECT_MIXING_IN_G1 for M165 and mixing in G1 (from Pia Taubert's reference implementation).
 */
//#define MIXING_EXTRUDER
#if ENABLED(MIXING_EXTRUDER)
  #define MIXING_STEPPERS 2        // Number of steppers in your mixing extruder
  #define MIXING_VIRTUAL_TOOLS 16  // Use the Virtual Tool method with M163 and M164
  //#define DIRECT_MIXING_IN_G1    // Allow ABCDHI mix factors in G1 movement commands
  //#define GRADIENT_MIX           // Support for gradient mixing with M166 and LCD
  #if ENABLED(GRADIENT_MIX)
    //#define GRADIENT_VTOOL       // Add M166 T to use a V-tool index as a Gradient alias
  #endif
#endif

// Offset of the extruders (uncomment if using more than one and relying on firmware to position when changing).
// The offset has to be X=0, Y=0 for the extruder 0 hotend (default extruder).
// For the other hotends it is their distance from the extruder 0 hotend.
//#define HOTEND_OFFSET_X { 0.0, 20.00 } // (mm) relative X-offset for each nozzle
//#define HOTEND_OFFSET_Y { 0.0, 5.00 }  // (mm) relative Y-offset for each nozzle
//#define HOTEND_OFFSET_Z { 0.0, 0.00 }  // (mm) relative Z-offset for each nozzle

// @section machine

/**
 * Power Supply Control
 *
 * Enable and connect the power supply to the PS_ON_PIN.
 * Specify whether the power supply is active HIGH or active LOW.
 */
//#define PSU_CONTROL
//#define PSU_NAME "Power Supply"

#if ENABLED(PSU_CONTROL)
  #define PSU_ACTIVE_STATE LOW      // Set 'LOW' for ATX, 'HIGH' for X-Box

  //#define PSU_DEFAULT_OFF         // Keep power off until enabled directly with M80
  //#define PSU_POWERUP_DELAY 250   // (ms) Delay for the PSU to warm up to full power

  //#define AUTO_POWER_CONTROL      // Enable automatic control of the PS_ON pin
  #if ENABLED(AUTO_POWER_CONTROL)
    #define AUTO_POWER_FANS         // Turn on PSU if fans need power
    #define AUTO_POWER_E_FANS
    #define AUTO_POWER_CONTROLLERFAN
    #define AUTO_POWER_CHAMBER_FAN
    //#define AUTO_POWER_E_TEMP        50 // (°C) Turn on PSU over this temperature
    //#define AUTO_POWER_CHAMBER_TEMP  30 // (°C) Turn on PSU over this temperature
    #define POWER_TIMEOUT 30
  #endif
#endif

// @section temperature

//===========================================================================
//============================= Thermal Settings ============================
//===========================================================================

/**
 * --NORMAL IS 4.7kohm PULLUP!-- 1kohm pullup can be used on hotend sensor, using correct resistor and table
 *
 * Temperature sensors available:
 *
 *    -5 : PT100 / PT1000 with MAX31865 (only for sensors 0-1)
 *    -3 : thermocouple with MAX31855 (only for sensors 0-1)
 *    -2 : thermocouple with MAX6675 (only for sensors 0-1)
 *    -4 : thermocouple with AD8495
 *    -1 : thermocouple with AD595
 *     0 : not used
 *     1 : 100k thermistor - best choice for EPCOS 100k (4.7k pullup)
 *   331 : (3.3V scaled thermistor 1 table for MEGA)
 *   332 : (3.3V scaled thermistor 1 table for DUE)
 *     2 : 200k thermistor - ATC Semitec 204GT-2 (4.7k pullup)
 *   202 : 200k thermistor - Copymaster 3D
 *     3 : Mendel-parts thermistor (4.7k pullup)
 *     4 : 10k thermistor !! do not use it for a hotend. It gives bad resolution at high temp. !!
 *     5 : 100K thermistor - ATC Semitec 104GT-2/104NT-4-R025H42G (Used in ParCan, J-Head, and E3D) (4.7k pullup)
 *   501 : 100K Zonestar (Tronxy X3A) Thermistor
 *   502 : 100K Zonestar Thermistor used by hot bed in Zonestar Průša P802M
 *   512 : 100k RPW-Ultra hotend thermistor (4.7k pullup)
 *     6 : 100k EPCOS - Not as accurate as table 1 (created using a fluke thermocouple) (4.7k pullup)
 *     7 : 100k Honeywell thermistor 135-104LAG-J01 (4.7k pullup)
 *    71 : 100k Honeywell thermistor 135-104LAF-J01 (4.7k pullup)
 *     8 : 100k 0603 SMD Vishay NTCS0603E3104FXT (4.7k pullup)
 *     9 : 100k GE Sensing AL03006-58.2K-97-G1 (4.7k pullup)
 *    10 : 100k RS thermistor 198-961 (4.7k pullup)
 *    11 : 100k beta 3950 1% thermistor (Used in Keenovo AC silicone mats and most Wanhao i3 machines) (4.7k pullup)
 *    12 : 100k 0603 SMD Vishay NTCS0603E3104FXT (4.7k pullup) (calibrated for Makibox hot bed)
 *    13 : 100k Hisens 3950  1% up to 300°C for hotend "Simple ONE " & "Hotend "All In ONE"
 *    15 : 100k thermistor calibration for JGAurora A5 hotend
 *    18 : ATC Semitec 204GT-2 (4.7k pullup) Dagoma.Fr - MKS_Base_DKU001327
 *    20 : Pt100 with circuit in the Ultimainboard V2.x with 5v excitation (AVR)
 *    21 : Pt100 with circuit in the Ultimainboard V2.x with 3.3v excitation (STM32 \ LPC176x....)
 *    22 : 100k (hotend) with 4.7k pullup to 3.3V and 220R to analog input (as in GTM32 Pro vB)
 *    23 : 100k (bed) with 4.7k pullup to 3.3v and 220R to analog input (as in GTM32 Pro vB)
 *   201 : Pt100 with circuit in Overlord, similar to Ultimainboard V2.x
 *    60 : 100k Maker's Tool Works Kapton Bed Thermistor beta=3950
 *    61 : 100k Formbot / Vivedino 3950 350C thermistor 4.7k pullup
 *    66 : 4.7M High Temperature thermistor from Dyze Design
 *    67 : 450C thermistor from SliceEngineering
 *    70 : the 100K thermistor found in the bq Hephestos 2
 *    75 : 100k Generic Silicon Heat Pad with NTC 100K MGB18-104F39050L32 thermistor
 *    99 : 100k thermistor with a 10K pull-up resistor (found on some Wanhao i3 machines)
 *
 *       1k ohm pullup tables - This is atypical, and requires changing out the 4.7k pullup for 1k.
 *                              (but gives greater accuracy and more stable PID)
 *    51 : 100k thermistor - EPCOS (1k pullup)
 *    52 : 200k thermistor - ATC Semitec 204GT-2 (1k pullup)
 *    55 : 100k thermistor - ATC Semitec 104GT-2 (Used in ParCan & J-Head) (1k pullup)
 *
 *  1047 : Pt1000 with 4k7 pullup (E3D)
 *  1010 : Pt1000 with 1k pullup (non standard)
 *   147 : Pt100 with 4k7 pullup
 *   110 : Pt100 with 1k pullup (non standard)
 *
 *  1000 : Custom - Specify parameters in Configuration_adv.h
 *
 *         Use these for Testing or Development purposes. NEVER for production machine.
 *   998 : Dummy Table that ALWAYS reads 25°C or the temperature defined below.
 *   999 : Dummy Table that ALWAYS reads 100°C or the temperature defined below.
 */
#define TEMP_SENSOR_0 5
#define TEMP_SENSOR_1 0
#define TEMP_SENSOR_2 0
#define TEMP_SENSOR_3 0
#define TEMP_SENSOR_4 0
#define TEMP_SENSOR_5 0
#define TEMP_SENSOR_6 0
#define TEMP_SENSOR_7 0
#define TEMP_SENSOR_BED 1
#define TEMP_SENSOR_PROBE 0
#define TEMP_SENSOR_CHAMBER 0

// Dummy thermistor constant temperature readings, for use with 998 and 999
#define DUMMY_THERMISTOR_998_VALUE 25
#define DUMMY_THERMISTOR_999_VALUE 100

// Use temp sensor 1 as a redundant sensor with sensor 0. If the readings
// from the two sensors differ too much the print will be aborted.
//#define TEMP_SENSOR_1_AS_REDUNDANT
#define MAX_REDUNDANT_TEMP_SENSOR_DIFF 10

#define TEMP_RESIDENCY_TIME     10  // (seconds) Time to wait for hotend to "settle" in M109
#define TEMP_WINDOW              1  // (°C) Temperature proximity for the "temperature reached" timer
#define TEMP_HYSTERESIS          3  // (°C) Temperature proximity considered "close enough" to the target

#define TEMP_BED_RESIDENCY_TIME 10  // (seconds) Time to wait for bed to "settle" in M190
#define TEMP_BED_WINDOW          1  // (°C) Temperature proximity for the "temperature reached" timer
#define TEMP_BED_HYSTERESIS      3  // (°C) Temperature proximity considered "close enough" to the target

// Below this temperature the heater will be switched off
// because it probably indicates a broken thermistor wire.
#define HEATER_0_MINTEMP   5
#define HEATER_1_MINTEMP   5
#define HEATER_2_MINTEMP   5
#define HEATER_3_MINTEMP   5
#define HEATER_4_MINTEMP   5
#define HEATER_5_MINTEMP   5
#define HEATER_6_MINTEMP   5
#define HEATER_7_MINTEMP   5
#define BED_MINTEMP        5

// Above this temperature the heater will be switched off.
// This can protect components from overheating, but NOT from shorts and failures.
// (Use MINTEMP for thermistor short/failure protection.)
#define HEATER_0_MAXTEMP 300
#define HEATER_1_MAXTEMP 275
#define HEATER_2_MAXTEMP 275
#define HEATER_3_MAXTEMP 275
#define HEATER_4_MAXTEMP 275
#define HEATER_5_MAXTEMP 275
#define HEATER_6_MAXTEMP 275
#define HEATER_7_MAXTEMP 275
#define BED_MAXTEMP      150

//===========================================================================
//============================= PID Settings ================================
//===========================================================================
// PID Tuning Guide here: https://reprap.org/wiki/PID_Tuning

// Comment the following line to disable PID and enable bang-bang.
#define PIDTEMP
#define BANG_MAX 255     // Limits current to nozzle while in bang-bang mode; 255=full current
#define PID_MAX BANG_MAX // Limits current to nozzle while PID is active (see PID_FUNCTIONAL_RANGE below); 255=full current
#define PID_K1 0.95      // Smoothing factor within any PID loop

#if ENABLED(PIDTEMP)
  //#define PID_EDIT_MENU         // Add PID editing to the "Advanced Settings" menu. (~700 bytes of PROGMEM)
  //#define PID_AUTOTUNE_MENU     // Add PID auto-tuning to the "Advanced Settings" menu. (~250 bytes of PROGMEM)
  //#define PID_PARAMS_PER_HOTEND // Uses separate PID parameters for each extruder (useful for mismatched extruders)
                                  // Set/get with gcode: M301 E[extruder number, 0-2]

  // If you are using a pre-configured hotend then you can use one of the value sets by uncommenting it

  // Sidewinder X1
  #define DEFAULT_Kp 14.58
  #define DEFAULT_Ki 1.14
  #define DEFAULT_Kd 46.57

  // MakerGear
  //#define DEFAULT_Kp 7.0
  //#define DEFAULT_Ki 0.1
  //#define DEFAULT_Kd 12

  // Mendel Parts V9 on 12V
  //#define DEFAULT_Kp 63.0
  //#define DEFAULT_Ki 2.25
  //#define DEFAULT_Kd 440

#endif // PIDTEMP

//===========================================================================
//====================== PID > Bed Temperature Control ======================
//===========================================================================

/**
 * PID Bed Heating
 *
 * If this option is enabled set PID constants below.
 * If this option is disabled, bang-bang will be used and BED_LIMIT_SWITCHING will enable hysteresis.
 *
 * The PID frequency will be the same as the extruder PWM.
 * If PID_dT is the default, and correct for the hardware/configuration, that means 7.689Hz,
 * which is fine for driving a square wave into a resistive load and does not significantly
 * impact FET heating. This also works fine on a Fotek SSR-10DA Solid State Relay into a 250W
 * heater. If your configuration is significantly different than this and you don't understand
 * the issues involved, don't use bed PID until someone else verifies that your hardware works.
 */
#define PIDTEMPBED

//#define BED_LIMIT_SWITCHING

/**
 * Max Bed Power
 * Applies to all forms of bed control (PID, bang-bang, and bang-bang with hysteresis).
 * When set to any value below 255, enables a form of PWM to the bed that acts like a divider
 * so don't use it unless you are OK with PWM on your bed. (See the comment on enabling PIDTEMPBED)
 */
#define MAX_BED_POWER 255 // limits duty cycle to bed; 255=full current

#if ENABLED(PIDTEMPBED)
  //#define MIN_BED_POWER 0
  //#define PID_BED_DEBUG // Sends debug data to the serial port.

  // Sidewinder X1
  #define DEFAULT_bedKp 244.21
  #define DEFAULT_bedKi 45.87
  #define DEFAULT_bedKd 325.08

  //120V 250W silicone heater into 4mm borosilicate (MendelMax 1.5+)
  //from FOPDT model - kp=.39 Tp=405 Tdead=66, Tc set to 79.2, aggressive factor of .15 (vs .1, 1, 10)
  //#define DEFAULT_bedKp 10.00
  //#define DEFAULT_bedKi .023
  //#define DEFAULT_bedKd 305.4

  //120V 250W silicone heater into 4mm borosilicate (MendelMax 1.5+)
  //from pidautotune
  //#define DEFAULT_bedKp 97.1
  //#define DEFAULT_bedKi 1.41
  //#define DEFAULT_bedKd 1675.16

  // FIND YOUR OWN: "M303 E-1 C8 S90" to run autotune on the bed at 90 degreesC for 8 cycles.
#endif // PIDTEMPBED

#if EITHER(PIDTEMP, PIDTEMPBED)
  //#define PID_DEBUG             // Sends debug data to the serial port. Use 'M303 D' to toggle activation.
  //#define PID_OPENLOOP          // Puts PID in open loop. M104/M140 sets the output power from 0 to PID_MAX
  //#define SLOW_PWM_HEATERS      // PWM with very low frequency (roughly 0.125Hz=8s) and minimum state time of approximately 1s useful for heaters driven by a relay
  #define PID_FUNCTIONAL_RANGE 10 // If the temperature difference between the target temperature and the actual temperature
                                  // is more than PID_FUNCTIONAL_RANGE then the PID will be shut off and the heater will be set to min/max.
#endif

// @section extruder

/**
 * Prevent extrusion if the temperature is below EXTRUDE_MINTEMP.
 * Add M302 to set the minimum extrusion temperature and/or turn
 * cold extrusion prevention on and off.
 *
 * *** IT IS HIGHLY RECOMMENDED TO LEAVE THIS OPTION ENABLED! ***
 */
#define PREVENT_COLD_EXTRUSION
#define EXTRUDE_MINTEMP 170

/**
 * Prevent a single extrusion longer than EXTRUDE_MAXLENGTH.
 * Note: For Bowden Extruders make this large enough to allow load/unload.
 */
#define PREVENT_LENGTHY_EXTRUDE
#define EXTRUDE_MAXLENGTH 200

//===========================================================================
//======================== Thermal Runaway Protection =======================
//===========================================================================

/**
 * Thermal Protection provides additional protection to your printer from damage
 * and fire. Marlin always includes safe min and max temperature ranges which
 * protect against a broken or disconnected thermistor wire.
 *
 * The issue: If a thermistor falls out, it will report the much lower
 * temperature of the air in the room, and the the firmware will keep
 * the heater on.
 *
 * If you get "Thermal Runaway" or "Heating failed" errors the
 * details can be tuned in Configuration_adv.h
 */

#define THERMAL_PROTECTION_HOTENDS // Enable thermal protection for all extruders
#define THERMAL_PROTECTION_BED     // Enable thermal protection for the heated bed
#define THERMAL_PROTECTION_CHAMBER // Enable thermal protection for the heated chamber

//===========================================================================
//============================= Mechanical Settings =========================
//===========================================================================

// @section machine

// Uncomment one of these options to enable CoreXY, CoreXZ, or CoreYZ kinematics
// either in the usual order or reversed
//#define COREXY
//#define COREXZ
//#define COREYZ
//#define COREYX
//#define COREZX
//#define COREZY

//===========================================================================
//============================== Endstop Settings ===========================
//===========================================================================

// @section homing

// Specify here all the endstop connectors that are connected to any endstop or probe.
// Almost all printers will be using one per axis. Probes will use one or more of the
// extra connectors. Leave undefined any used for non-endstop and non-probe purposes.
#define USE_XMIN_PLUG
#define USE_YMIN_PLUG
#define USE_ZMIN_PLUG
//#define USE_XMAX_PLUG
//#define USE_YMAX_PLUG
//#define USE_ZMAX_PLUG

// Enable pullup for all endstops to prevent a floating state
#define ENDSTOPPULLUPS
#if DISABLED(ENDSTOPPULLUPS)
  // Disable ENDSTOPPULLUPS to set pullups individually
  //#define ENDSTOPPULLUP_XMAX
  //#define ENDSTOPPULLUP_YMAX
  //#define ENDSTOPPULLUP_ZMAX
  //#define ENDSTOPPULLUP_XMIN
  //#define ENDSTOPPULLUP_YMIN
  //#define ENDSTOPPULLUP_ZMIN
  //#define ENDSTOPPULLUP_ZMIN_PROBE
#endif

// Enable pulldown for all endstops to prevent a floating state
//#define ENDSTOPPULLDOWNS
#if DISABLED(ENDSTOPPULLDOWNS)
  // Disable ENDSTOPPULLDOWNS to set pulldowns individually
  //#define ENDSTOPPULLDOWN_XMAX
  //#define ENDSTOPPULLDOWN_YMAX
  //#define ENDSTOPPULLDOWN_ZMAX
  //#define ENDSTOPPULLDOWN_XMIN
  //#define ENDSTOPPULLDOWN_YMIN
  //#define ENDSTOPPULLDOWN_ZMIN
  //#define ENDSTOPPULLDOWN_ZMIN_PROBE
#endif

// Mechanical endstop with COM to ground and NC to Signal uses "false" here (most common setup).
#define X_MIN_ENDSTOP_INVERTING true // Set to true to invert the logic of the endstop.
#define Y_MIN_ENDSTOP_INVERTING true // Set to true to invert the logic of the endstop.
#define Z_MIN_ENDSTOP_INVERTING true // Set to true to invert the logic of the endstop.
#define X_MAX_ENDSTOP_INVERTING false // Set to true to invert the logic of the endstop.
#define Y_MAX_ENDSTOP_INVERTING false // Set to true to invert the logic of the endstop.
#define Z_MAX_ENDSTOP_INVERTING false // Set to true to invert the logic of the endstop.
#define Z_MIN_PROBE_ENDSTOP_INVERTING false // Set to true to invert the logic of the probe.

/**
 * Stepper Drivers
 *
 * These settings allow Marlin to tune stepper driver timing and enable advanced options for
 * stepper drivers that support them. You may also override timing options in Configuration_adv.h.
 *
 * A4988 is assumed for unspecified drivers.
 *
 * Options: A4988, A5984, DRV8825, LV8729, L6470, L6474, POWERSTEP01,
 *          TB6560, TB6600, TMC2100,
 *          TMC2130, TMC2130_STANDALONE, TMC2160, TMC2160_STANDALONE,
 *          TMC2208, TMC2208_STANDALONE, TMC2209, TMC2209_STANDALONE,
 *          TMC26X,  TMC26X_STANDALONE,  TMC2660, TMC2660_STANDALONE,
 *          TMC5130, TMC5130_STANDALONE, TMC5160, TMC5160_STANDALONE
 * :['A4988', 'A5984', 'DRV8825', 'LV8729', 'L6470', 'L6474', 'POWERSTEP01', 'TB6560', 'TB6600', 'TMC2100', 'TMC2130', 'TMC2130_STANDALONE', 'TMC2160', 'TMC2160_STANDALONE', 'TMC2208', 'TMC2208_STANDALONE', 'TMC2209', 'TMC2209_STANDALONE', 'TMC26X', 'TMC26X_STANDALONE', 'TMC2660', 'TMC2660_STANDALONE', 'TMC5130', 'TMC5130_STANDALONE', 'TMC5160', 'TMC5160_STANDALONE']
 */
#define X_DRIVER_TYPE  TMC2100
#define Y_DRIVER_TYPE  TMC2100
#define Z_DRIVER_TYPE  TMC2100
//#define X2_DRIVER_TYPE A4988
//#define Y2_DRIVER_TYPE A4988
#define Z2_DRIVER_TYPE TMC2100
//#define Z3_DRIVER_TYPE A4988
//#define Z4_DRIVER_TYPE A4988
#define E0_DRIVER_TYPE TMC2100
//#define E1_DRIVER_TYPE A4988
//#define E2_DRIVER_TYPE A4988
//#define E3_DRIVER_TYPE A4988
//#define E4_DRIVER_TYPE A4988
//#define E5_DRIVER_TYPE A4988
//#define E6_DRIVER_TYPE A4988
//#define E7_DRIVER_TYPE A4988

// Enable this feature if all enabled endstop pins are interrupt-capable.
// This will remove the need to poll the interrupt pins, saving many CPU cycles.
//#define ENDSTOP_INTERRUPTS_FEATURE

/**
 * Endstop Noise Threshold
 *
 * Enable if your probe or endstops falsely trigger due to noise.
 *
 * - Higher values may affect repeatability or accuracy of some bed probes.
 * - To fix noise install a 100nF ceramic capacitor in parallel with the switch.
 * - This feature is not required for common micro-switches mounted on PCBs
 *   based on the Makerbot design, which already have the 100nF capacitor.
 *
 * :[2,3,4,5,6,7]
 */
#define ENDSTOP_NOISE_THRESHOLD 2

// Check for stuck or disconnected endstops during homing moves.
//#define DETECT_BROKEN_ENDSTOP

//=============================================================================
//============================== Movement Settings ============================
//=============================================================================
// @section motion

/**
 * Default Settings
 *
 * These settings can be reset by M502
 *
 * Note that if EEPROM is enabled, saved values will override these.
 */

/**
 * With this option each E stepper can have its own factors for the
 * following movement settings. If fewer factors are given than the
 * total number of extruders, the last value applies to the rest.
 */
//#define DISTINCT_E_FACTORS

/**
 * Default Axis Steps Per Unit (steps/mm)
 * Override with M92
 *                                      X, Y, Z, E0 [, E1[, E2...]]
 */
<<<<<<< HEAD
#define DEFAULT_AXIS_STEPS_PER_UNIT   { 80.121, 80.121, 399.778, 445 }
=======
#define DEFAULT_AXIS_STEPS_PER_UNIT   { 80, 80, 400, 415 }
>>>>>>> 11b796fe

/**
 * Default Max Feed Rate (mm/s)
 * Override with M203
 *                                      X, Y, Z, E0 [, E1[, E2...]]
 */
#define DEFAULT_MAX_FEEDRATE          { 300, 300, 50, 40 }

//#define LIMITED_MAX_FR_EDITING        // Limit edit via M203 or LCD to DEFAULT_MAX_FEEDRATE * 2
#if ENABLED(LIMITED_MAX_FR_EDITING)
  #define MAX_FEEDRATE_EDIT_VALUES    { 600, 600, 10, 50 } // ...or, set your own edit limits
#endif

/**
 * Default Max Acceleration (change/s) change = mm/s
 * (Maximum start speed for accelerated moves)
 * Override with M201
 *                                      X, Y, Z, E0 [, E1[, E2...]]
 */
#define DEFAULT_MAX_ACCELERATION      { 2000, 2000, 100, 10000 }

//#define LIMITED_MAX_ACCEL_EDITING     // Limit edit via M201 or LCD to DEFAULT_MAX_ACCELERATION * 2
#if ENABLED(LIMITED_MAX_ACCEL_EDITING)
  #define MAX_ACCEL_EDIT_VALUES       { 6000, 6000, 200, 20000 } // ...or, set your own edit limits
#endif

/**
 * Default Acceleration (change/s) change = mm/s
 * Override with M204
 *
 *   M204 P    Acceleration
 *   M204 R    Retract Acceleration
 *   M204 T    Travel Acceleration
 */
#define DEFAULT_ACCELERATION          800    // X, Y, Z and E acceleration for printing moves
#define DEFAULT_RETRACT_ACCELERATION  10000    // E acceleration for retracts
#define DEFAULT_TRAVEL_ACCELERATION   2000    // X, Y, Z acceleration for travel (non printing) moves

/**
 * Default Jerk limits (mm/s)
 * Override with M205 X Y Z E
 *
 * "Jerk" specifies the minimum speed change that requires acceleration.
 * When changing speed and direction, if the difference is less than the
 * value set here, it may happen instantaneously.
 */
//#define CLASSIC_JERK
#if ENABLED(CLASSIC_JERK)
  #define DEFAULT_XJERK 8.0
  #define DEFAULT_YJERK 8.0
  #define DEFAULT_ZJERK  0.3

  //#define TRAVEL_EXTRA_XYJERK 0.0     // Additional jerk allowance for all travel moves

  //#define LIMITED_JERK_EDITING        // Limit edit via M205 or LCD to DEFAULT_aJERK * 2
  #if ENABLED(LIMITED_JERK_EDITING)
    #define MAX_JERK_EDIT_VALUES { 20, 20, 0.6, 10 } // ...or, set your own edit limits
  #endif
#endif

#define DEFAULT_EJERK    5.0  // May be used by Linear Advance

/**
 * Junction Deviation Factor
 *
 * See:
 *   https://reprap.org/forum/read.php?1,739819
 *   https://blog.kyneticcnc.com/2018/10/computing-junction-deviation-for-marlin.html
 */
#if DISABLED(CLASSIC_JERK)
  #define JUNCTION_DEVIATION_MM 0.032 // (mm) Distance from real junction edge
  #define JD_HANDLE_SMALL_SEGMENTS    // Use curvature estimation instead of just the junction angle
                                      // for small segments (< 1mm) with large junction angles (> 135°).
#endif

/**
 * S-Curve Acceleration
 *
 * This option eliminates vibration during printing by fitting a Bézier
 * curve to move acceleration, producing much smoother direction changes.
 *
 * See https://github.com/synthetos/TinyG/wiki/Jerk-Controlled-Motion-Explained
 */
#define S_CURVE_ACCELERATION

//===========================================================================
//============================= Z Probe Options =============================
//===========================================================================
// @section probes

//
// See https://marlinfw.org/docs/configuration/probes.html
//

/**
 * Enable this option for a probe connected to the Z-MIN pin.
 * The probe replaces the Z-MIN endstop and is used for Z homing.
 * (Automatically enables USE_PROBE_FOR_Z_HOMING.)
 */
#define Z_MIN_PROBE_USES_Z_MIN_ENDSTOP_PIN

// Force the use of the probe for Z-axis homing
//#define USE_PROBE_FOR_Z_HOMING

/**
 * Z_MIN_PROBE_PIN
 *
 * Define this pin if the probe is not connected to Z_MIN_PIN.
 * If not defined the default pin for the selected MOTHERBOARD
 * will be used. Most of the time the default is what you want.
 *
 *  - The simplest option is to use a free endstop connector.
 *  - Use 5V for powered (usually inductive) sensors.
 *
 *  - RAMPS 1.3/1.4 boards may use the 5V, GND, and Aux4->D32 pin:
 *    - For simple switches connect...
 *      - normally-closed switches to GND and D32.
 *      - normally-open switches to 5V and D32.
 *
 */
//#define Z_MIN_PROBE_PIN 32 // Pin 32 is the RAMPS default

/**
 * Probe Type
 *
 * Allen Key Probes, Servo Probes, Z-Sled Probes, FIX_MOUNTED_PROBE, etc.
 * Activate one of these to use Auto Bed Leveling below.
 */

/**
 * The "Manual Probe" provides a means to do "Auto" Bed Leveling without a probe.
 * Use G29 repeatedly, adjusting the Z height at each point with movement commands
 * or (with LCD_BED_LEVELING) the LCD controller.
 */
//#define PROBE_MANUALLY
//#define MANUAL_PROBE_START_Z 0.2

/**
 * A Fix-Mounted Probe either doesn't deploy or needs manual deployment.
 *   (e.g., an inductive probe or a nozzle-based probe-switch.)
 */
//#define FIX_MOUNTED_PROBE

/**
 * Use the nozzle as the probe, as with a conductive
 * nozzle system or a piezo-electric smart effector.
 */
//#define NOZZLE_AS_PROBE

/**
 * Z Servo Probe, such as an endstop switch on a rotating arm.
 */
//#define Z_PROBE_SERVO_NR 0       // Defaults to SERVO 0 connector.
//#define Z_SERVO_ANGLES { 70, 0 } // Z Servo Deploy and Stow angles

/**
 * The BLTouch probe uses a Hall effect sensor and emulates a servo.
 */
#define BLTOUCH

/**
 * Pressure sensor with a BLTouch-like interface
 */
//#define CREALITY_TOUCH

/**
 * Touch-MI Probe by hotends.fr
 *
 * This probe is deployed and activated by moving the X-axis to a magnet at the edge of the bed.
 * By default, the magnet is assumed to be on the left and activated by a home. If the magnet is
 * on the right, enable and set TOUCH_MI_DEPLOY_XPOS to the deploy position.
 *
 * Also requires: BABYSTEPPING, BABYSTEP_ZPROBE_OFFSET, Z_SAFE_HOMING,
 *                and a minimum Z_HOMING_HEIGHT of 10.
 */
//#define TOUCH_MI_PROBE
#if ENABLED(TOUCH_MI_PROBE)
  #define TOUCH_MI_RETRACT_Z 0.5                  // Height at which the probe retracts
  //#define TOUCH_MI_DEPLOY_XPOS (X_MAX_BED + 2)  // For a magnet on the right side of the bed
  //#define TOUCH_MI_MANUAL_DEPLOY                // For manual deploy (LCD menu)
#endif

// A probe that is deployed and stowed with a solenoid pin (SOL1_PIN)
//#define SOLENOID_PROBE

// A sled-mounted probe like those designed by Charles Bell.
//#define Z_PROBE_SLED
//#define SLED_DOCKING_OFFSET 5  // The extra distance the X axis must travel to pickup the sled. 0 should be fine but you can push it further if you'd like.

// A probe deployed by moving the x-axis, such as the Wilson II's rack-and-pinion probe designed by Marty Rice.
//#define RACK_AND_PINION_PROBE
#if ENABLED(RACK_AND_PINION_PROBE)
  #define Z_PROBE_DEPLOY_X  X_MIN_POS
  #define Z_PROBE_RETRACT_X X_MAX_POS
#endif

// Duet Smart Effector (for delta printers) - https://bit.ly/2ul5U7J
// When the pin is defined you can use M672 to set/reset the probe sensivity.
//#define DUET_SMART_EFFECTOR
#if ENABLED(DUET_SMART_EFFECTOR)
  #define SMART_EFFECTOR_MOD_PIN  -1  // Connect a GPIO pin to the Smart Effector MOD pin
#endif

/**
 * Use StallGuard2 to probe the bed with the nozzle.
 * Requires stallGuard-capable Trinamic stepper drivers.
 * CAUTION: This can damage machines with Z lead screws.
 *          Take extreme care when setting up this feature.
 */
//#define SENSORLESS_PROBING

//
// For Z_PROBE_ALLEN_KEY see the Delta example configurations.
//

/**
 * Nozzle-to-Probe offsets { X, Y, Z }
 *
 * - Use a caliper or ruler to measure the distance from the tip of
 *   the Nozzle to the center-point of the Probe in the X and Y axes.
 * - For the Z offset use your best known value and adjust at runtime.
 * - Probe Offsets can be tuned at runtime with 'M851', LCD menus, babystepping, etc.
 *
 * Assuming the typical work area orientation:
 *  - Probe to RIGHT of the Nozzle has a Positive X offset
 *  - Probe to LEFT  of the Nozzle has a Negative X offset
 *  - Probe in BACK  of the Nozzle has a Positive Y offset
 *  - Probe in FRONT of the Nozzle has a Negative Y offset
 *
 * Some examples:
 *   #define NOZZLE_TO_PROBE_OFFSET { 10, 10, -1 }   // Example "1"
 *   #define NOZZLE_TO_PROBE_OFFSET {-10,  5, -1 }   // Example "2"
 *   #define NOZZLE_TO_PROBE_OFFSET {  5, -5, -1 }   // Example "3"
 *   #define NOZZLE_TO_PROBE_OFFSET {-15,-10, -1 }   // Example "4"
 *
 *     +-- BACK ---+
 *     |    [+]    |
 *   L |        1  | R <-- Example "1" (right+,  back+)
 *   E |  2        | I <-- Example "2" ( left-,  back+)
 *   F |[-]  N  [+]| G <-- Nozzle
 *   T |       3   | H <-- Example "3" (right+, front-)
 *     | 4         | T <-- Example "4" ( left-, front-)
 *     |    [-]    |
 *     O-- FRONT --+
 */
#define NOZZLE_TO_PROBE_OFFSET { 26, 28, 0 }

// Most probes should stay away from the edges of the bed, but
// with NOZZLE_AS_PROBE this can be negative for a wider probing area.
<<<<<<< HEAD
#define PROBING_MARGIN 20
=======
#define PROBING_MARGIN 30
>>>>>>> 11b796fe

// X and Y axis travel speed (mm/min) between probes
#define XY_PROBE_SPEED (133*60)

// Feedrate (mm/min) for the first approach when double-probing (MULTIPLE_PROBING == 2)
#define Z_PROBE_SPEED_FAST HOMING_FEEDRATE_Z

// Feedrate (mm/min) for the "accurate" probe of each point
#define Z_PROBE_SPEED_SLOW (Z_PROBE_SPEED_FAST / 2)

/**
 * Multiple Probing
 *
 * You may get improved results by probing 2 or more times.
 * With EXTRA_PROBING the more atypical reading(s) will be disregarded.
 *
 * A total of 2 does fast/slow probes with a weighted average.
 * A total of 3 or more adds more slow probes, taking the average.
 */
//#define MULTIPLE_PROBING 2
//#define EXTRA_PROBING    1

/**
 * Z probes require clearance when deploying, stowing, and moving between
 * probe points to avoid hitting the bed and other hardware.
 * Servo-mounted probes require extra space for the arm to rotate.
 * Inductive probes need space to keep from triggering early.
 *
 * Use these settings to specify the distance (mm) to raise the probe (or
 * lower the bed). The values set here apply over and above any (negative)
 * probe Z Offset set with NOZZLE_TO_PROBE_OFFSET, M851, or the LCD.
 * Only integer values >= 1 are valid here.
 *
 * Example: `M851 Z-5` with a CLEARANCE of 4  =>  9mm from bed to nozzle.
 *     But: `M851 Z+1` with a CLEARANCE of 2  =>  2mm from bed to nozzle.
 */
#define Z_CLEARANCE_DEPLOY_PROBE   10 // Z Clearance for Deploy/Stow
#define Z_CLEARANCE_BETWEEN_PROBES  5 // Z Clearance between probe points
#define Z_CLEARANCE_MULTI_PROBE     5 // Z Clearance between multiple probes
#define Z_AFTER_PROBING           5 // Z position after probing is done

#define Z_PROBE_LOW_POINT          -2 // Farthest distance below the trigger-point to go before stopping

// For M851 give a range for adjusting the Z probe offset
#define Z_PROBE_OFFSET_RANGE_MIN -20
#define Z_PROBE_OFFSET_RANGE_MAX 20

// Enable the M48 repeatability test to test probe accuracy
//#define Z_MIN_PROBE_REPEATABILITY_TEST

// Before deploy/stow pause for user confirmation
//#define PAUSE_BEFORE_DEPLOY_STOW
#if ENABLED(PAUSE_BEFORE_DEPLOY_STOW)
  //#define PAUSE_PROBE_DEPLOY_WHEN_TRIGGERED // For Manual Deploy Allenkey Probe
#endif

/**
 * Enable one or more of the following if probing seems unreliable.
 * Heaters and/or fans can be disabled during probing to minimize electrical
 * noise. A delay can also be added to allow noise and vibration to settle.
 * These options are most useful for the BLTouch probe, but may also improve
 * readings with inductive probes and piezo sensors.
 */
//#define PROBING_HEATERS_OFF       // Turn heaters off when probing
#if ENABLED(PROBING_HEATERS_OFF)
  //#define WAIT_FOR_BED_HEATER     // Wait for bed to heat back up between probes (to improve accuracy)
#endif
//#define PROBING_FANS_OFF          // Turn fans off when probing
//#define PROBING_STEPPERS_OFF      // Turn steppers off (unless needed to hold position) when probing
//#define DELAY_BEFORE_PROBING 200  // (ms) To prevent vibrations from triggering piezo sensors

// For Inverting Stepper Enable Pins (Active Low) use 0, Non Inverting (Active High) use 1
// :{ 0:'Low', 1:'High' }
#define X_ENABLE_ON 0
#define Y_ENABLE_ON 0
#define Z_ENABLE_ON 0
#define E_ENABLE_ON 0 // For all extruders

// Disable axis steppers immediately when they're not being stepped.
// WARNING: When motors turn off there is a chance of losing position accuracy!
#define DISABLE_X false
#define DISABLE_Y false
#define DISABLE_Z false

// Turn off the display blinking that warns about possible accuracy reduction
//#define DISABLE_REDUCED_ACCURACY_WARNING

// @section extruder

#define DISABLE_E false             // Disable the extruder when not stepping
#define DISABLE_INACTIVE_EXTRUDER   // Keep only the active extruder enabled

// @section machine

// Invert the stepper direction. Change (or reverse the motor connector) if an axis goes the wrong way.
<<<<<<< HEAD
#define INVERT_X_DIR false
#define INVERT_Y_DIR false
#define INVERT_Z_DIR true
=======
#define INVERT_X_DIR true
#define INVERT_Y_DIR true
#define INVERT_Z_DIR false
>>>>>>> 11b796fe

// @section extruder

// For direct drive extruder v9 set to true, for geared extruder set to false.
#define INVERT_E0_DIR true
#define INVERT_E1_DIR false
#define INVERT_E2_DIR false
#define INVERT_E3_DIR false
#define INVERT_E4_DIR false
#define INVERT_E5_DIR false
#define INVERT_E6_DIR false
#define INVERT_E7_DIR false

// @section homing

//#define NO_MOTION_BEFORE_HOMING // Inhibit movement until all axes have been homed

//#define UNKNOWN_Z_NO_RAISE      // Don't raise Z (lower the bed) if Z is "unknown." For beds that fall when Z is powered off.

//#define Z_HOMING_HEIGHT  4      // (mm) Minimal Z height before homing (G28) for Z clearance above the bed, clamps, ...
                                  // Be sure to have this much clearance over your Z_MAX_POS to prevent grinding.

//#define Z_AFTER_HOMING  10      // (mm) Height to move to after homing Z

// Direction of endstops when homing; 1=MAX, -1=MIN
// :[-1,1]
#define X_HOME_DIR -1
#define Y_HOME_DIR -1
#define Z_HOME_DIR -1

// @section machine

// The size of the print bed
<<<<<<< HEAD
#define X_BED_SIZE 300
#define Y_BED_SIZE 300

// Travel limits (mm) after homing, corresponding to endstop positions.
#define X_MIN_POS -2
=======
#define X_BED_SIZE 310
#define Y_BED_SIZE 310

// Travel limits (mm) after homing, corresponding to endstop positions.
#define X_MIN_POS 0
>>>>>>> 11b796fe
#define Y_MIN_POS -5
#define Z_MIN_POS 0
#define X_MAX_POS X_BED_SIZE
#define Y_MAX_POS Y_BED_SIZE
#define Z_MAX_POS 400

/**
 * Software Endstops
 *
 * - Prevent moves outside the set machine bounds.
 * - Individual axes can be disabled, if desired.
 * - X and Y only apply to Cartesian robots.
 * - Use 'M211' to set software endstops on/off or report current state
 */

// Min software endstops constrain movement within minimum coordinate bounds
#define MIN_SOFTWARE_ENDSTOPS
#if ENABLED(MIN_SOFTWARE_ENDSTOPS)
  #define MIN_SOFTWARE_ENDSTOP_X
  #define MIN_SOFTWARE_ENDSTOP_Y
  #define MIN_SOFTWARE_ENDSTOP_Z
#endif

// Max software endstops constrain movement within maximum coordinate bounds
#define MAX_SOFTWARE_ENDSTOPS
#if ENABLED(MAX_SOFTWARE_ENDSTOPS)
  #define MAX_SOFTWARE_ENDSTOP_X
  #define MAX_SOFTWARE_ENDSTOP_Y
  #define MAX_SOFTWARE_ENDSTOP_Z
#endif

#if EITHER(MIN_SOFTWARE_ENDSTOPS, MAX_SOFTWARE_ENDSTOPS)
  //#define SOFT_ENDSTOPS_MENU_ITEM  // Enable/Disable software endstops from the LCD
#endif

/**
 * Filament Runout Sensors
 * Mechanical or opto endstops are used to check for the presence of filament.
 *
 * RAMPS-based boards use SERVO3_PIN for the first runout sensor.
 * For other boards you may need to define FIL_RUNOUT_PIN, FIL_RUNOUT2_PIN, etc.
 */
//#define FILAMENT_RUNOUT_SENSOR
#if ENABLED(FILAMENT_RUNOUT_SENSOR)
  #define FIL_RUNOUT_ENABLED_DEFAULT true // Enable the sensor on startup. Override with M412 followed by M500.
  #define NUM_RUNOUT_SENSORS   1          // Number of sensors, up to one per extruder. Define a FIL_RUNOUT#_PIN for each.
  #define FIL_RUNOUT_STATE     LOW        // Pin state indicating that filament is NOT present.
  #define FIL_RUNOUT_PULLUP               // Use internal pullup for filament runout pins.
  //#define FIL_RUNOUT_PULLDOWN           // Use internal pulldown for filament runout pins.

  // Set one or more commands to execute on filament runout.
  // (After 'M412 H' Marlin will ask the host to handle the process.)
  #define FILAMENT_RUNOUT_SCRIPT "M600"

  // After a runout is detected, continue printing this length of filament
  // before executing the runout script. Useful for a sensor at the end of
  // a feed tube. Requires 4 bytes SRAM per sensor, plus 4 bytes overhead.
  //#define FILAMENT_RUNOUT_DISTANCE_MM 25

  #ifdef FILAMENT_RUNOUT_DISTANCE_MM
    // Enable this option to use an encoder disc that toggles the runout pin
    // as the filament moves. (Be sure to set FILAMENT_RUNOUT_DISTANCE_MM
    // large enough to avoid false positives.)
    //#define FILAMENT_MOTION_SENSOR
  #endif
#endif

//===========================================================================
//=============================== Bed Leveling ==============================
//===========================================================================
// @section calibrate

/**
 * Choose one of the options below to enable G29 Bed Leveling. The parameters
 * and behavior of G29 will change depending on your selection.
 *
 *  If using a Probe for Z Homing, enable Z_SAFE_HOMING also!
 *
 * - AUTO_BED_LEVELING_3POINT
 *   Probe 3 arbitrary points on the bed (that aren't collinear)
 *   You specify the XY coordinates of all 3 points.
 *   The result is a single tilted plane. Best for a flat bed.
 *
 * - AUTO_BED_LEVELING_LINEAR
 *   Probe several points in a grid.
 *   You specify the rectangle and the density of sample points.
 *   The result is a single tilted plane. Best for a flat bed.
 *
 * - AUTO_BED_LEVELING_BILINEAR
 *   Probe several points in a grid.
 *   You specify the rectangle and the density of sample points.
 *   The result is a mesh, best for large or uneven beds.
 *
 * - AUTO_BED_LEVELING_UBL (Unified Bed Leveling)
 *   A comprehensive bed leveling system combining the features and benefits
 *   of other systems. UBL also includes integrated Mesh Generation, Mesh
 *   Validation and Mesh Editing systems.
 *
 * - MESH_BED_LEVELING
 *   Probe a grid manually
 *   The result is a mesh, suitable for large or uneven beds. (See BILINEAR.)
 *   For machines without a probe, Mesh Bed Leveling provides a method to perform
 *   leveling in steps so you can manually adjust the Z height at each grid-point.
 *   With an LCD controller the process is guided step-by-step.
 */
//#define AUTO_BED_LEVELING_3POINT
//#define AUTO_BED_LEVELING_LINEAR
#define AUTO_BED_LEVELING_BILINEAR
//#define AUTO_BED_LEVELING_UBL
//#define MESH_BED_LEVELING

/**
 * Normally G28 leaves leveling disabled on completion. Enable
 * this option to have G28 restore the prior leveling state.
 */
#define RESTORE_LEVELING_AFTER_G28

/**
 * Enable detailed logging of G28, G29, M48, etc.
 * Turn on with the command 'M111 S32'.
 * NOTE: Requires a lot of PROGMEM!
 */
//#define DEBUG_LEVELING_FEATURE

#if ANY(MESH_BED_LEVELING, AUTO_BED_LEVELING_BILINEAR, AUTO_BED_LEVELING_UBL)
  // Gradually reduce leveling correction until a set height is reached,
  // at which point movement will be level to the machine's XY plane.
  // The height can be set with M420 Z<height>
  #define ENABLE_LEVELING_FADE_HEIGHT

  // For Cartesian machines, instead of dividing moves on mesh boundaries,
  // split up moves into short segments like a Delta. This follows the
  // contours of the bed more closely than edge-to-edge straight moves.
  #define SEGMENT_LEVELED_MOVES
  #define LEVELED_SEGMENT_LENGTH 5.0 // (mm) Length of all segments (except the last one)

  /**
   * Enable the G26 Mesh Validation Pattern tool.
   */
  #define G26_MESH_VALIDATION
  #if ENABLED(G26_MESH_VALIDATION)
    #define MESH_TEST_NOZZLE_SIZE    0.4  // (mm) Diameter of primary nozzle.
    #define MESH_TEST_LAYER_HEIGHT   0.2  // (mm) Default layer height for the G26 Mesh Validation Tool.
    #define MESH_TEST_HOTEND_TEMP  205    // (°C) Default nozzle temperature for the G26 Mesh Validation Tool.
    #define MESH_TEST_BED_TEMP      60    // (°C) Default bed temperature for the G26 Mesh Validation Tool.
    #define G26_XY_FEEDRATE         20    // (mm/s) Feedrate for XY Moves for the G26 Mesh Validation Tool.
    #define G26_RETRACT_MULTIPLIER   1.0  // G26 Q (retraction) used by default between mesh test elements.
  #endif

#endif

#if EITHER(AUTO_BED_LEVELING_LINEAR, AUTO_BED_LEVELING_BILINEAR)

  // Set the number of grid points per dimension.
  #define GRID_MAX_POINTS_X 4
  #define GRID_MAX_POINTS_Y GRID_MAX_POINTS_X

  // Probe along the Y axis, advancing X after each column
  //#define PROBE_Y_FIRST

  #if ENABLED(AUTO_BED_LEVELING_BILINEAR)

    // Beyond the probed grid, continue the implied tilt?
    // Default is to maintain the height of the nearest edge.
    #define EXTRAPOLATE_BEYOND_GRID

    //
    // Experimental Subdivision of the grid by Catmull-Rom method.
    // Synthesizes intermediate points to produce a more detailed mesh.
    //
    //#define ABL_BILINEAR_SUBDIVISION
    #if ENABLED(ABL_BILINEAR_SUBDIVISION)
      // Number of subdivisions between probe points
      #define BILINEAR_SUBDIVISIONS 3
    #endif

  #endif

#elif ENABLED(AUTO_BED_LEVELING_UBL)

  //===========================================================================
  //========================= Unified Bed Leveling ============================
  //===========================================================================

  //#define MESH_EDIT_GFX_OVERLAY   // Display a graphics overlay while editing the mesh

  #define MESH_INSET 1              // Set Mesh bounds as an inset region of the bed
  #define GRID_MAX_POINTS_X 10      // Don't use more than 15 points per axis, implementation limited.
  #define GRID_MAX_POINTS_Y GRID_MAX_POINTS_X

  #define UBL_MESH_EDIT_MOVES_Z     // Sophisticated users prefer no movement of nozzle
  #define UBL_SAVE_ACTIVE_ON_M500   // Save the currently active mesh in the current slot on M500

  //#define UBL_Z_RAISE_WHEN_OFF_MESH 2.5 // When the nozzle is off the mesh, this value is used
                                          // as the Z-Height correction value.

#elif ENABLED(MESH_BED_LEVELING)

  //===========================================================================
  //=================================== Mesh ==================================
  //===========================================================================

  #define MESH_INSET 10          // Set Mesh bounds as an inset region of the bed
  #define GRID_MAX_POINTS_X 3    // Don't use more than 7 points per axis, implementation limited.
  #define GRID_MAX_POINTS_Y GRID_MAX_POINTS_X

  //#define MESH_G28_REST_ORIGIN // After homing all axes ('G28' or 'G28 XYZ') rest Z at Z_MIN_POS

#endif // BED_LEVELING

/**
 * Add a bed leveling sub-menu for ABL or MBL.
 * Include a guided procedure if manual probing is enabled.
 */
#define LCD_BED_LEVELING

#if ENABLED(LCD_BED_LEVELING)
  #define MESH_EDIT_Z_STEP  0.025 // (mm) Step size while manually probing Z axis.
  #define LCD_PROBE_Z_RANGE 4     // (mm) Z Range centered on Z_MIN_POS for LCD Z adjustment
<<<<<<< HEAD
  #define MESH_EDIT_MENU          // Add a menu to edit mesh points
=======
  #define MESH_EDIT_MENU        // Add a menu to edit mesh points
>>>>>>> 11b796fe
#endif

// Add a menu item to move between bed corners for manual bed adjustment
#define LEVEL_BED_CORNERS

#if ENABLED(LEVEL_BED_CORNERS)
  #define LEVEL_CORNERS_INSET_LFRB { 30, 30, 30, 30 } // (mm) Left, Front, Right, Back insets
  #define LEVEL_CORNERS_HEIGHT      0.0   // (mm) Z height of nozzle at leveling points
  #define LEVEL_CORNERS_Z_HOP       4.0   // (mm) Z height of nozzle between leveling points
  //#define LEVEL_CENTER_TOO              // Move to the center after the last corner
#endif

/**
 * Commands to execute at the end of G29 probing.
 * Useful to retract or move the Z probe out of the way.
 */
//#define Z_PROBE_END_SCRIPT "G1 Z10 F12000\nG1 X15 Y330\nG1 Z0.5\nG1 Z10"

// @section homing

// The center of the bed is at (X=0, Y=0)
//#define BED_CENTER_AT_0_0

// Manually set the home position. Leave these undefined for automatic settings.
// For DELTA this is the top-center of the Cartesian print volume.
//#define MANUAL_X_HOME_POS 0
//#define MANUAL_Y_HOME_POS 0
//#define MANUAL_Z_HOME_POS 0

// Use "Z Safe Homing" to avoid homing with a Z probe outside the bed area.
//
// With this feature enabled:
//
// - Allow Z homing only after X and Y homing AND stepper drivers still enabled.
// - If stepper drivers time out, it will need X and Y homing again before Z homing.
// - Move the Z probe (or nozzle) to a defined XY point before Z Homing.
// - Prevent Z homing when the Z probe is outside bed area.
//
#define Z_SAFE_HOMING

#if ENABLED(Z_SAFE_HOMING)
  #define Z_SAFE_HOMING_X_POINT X_CENTER  // X point for Z homing
  #define Z_SAFE_HOMING_Y_POINT Y_CENTER  // Y point for Z homing
#endif

// Homing speeds (mm/min)
<<<<<<< HEAD
#define HOMING_FEEDRATE_XY (80*60)
=======
#define HOMING_FEEDRATE_XY (50*60)
>>>>>>> 11b796fe
#define HOMING_FEEDRATE_Z  (20*60)

// Validate that endstops are triggered on homing moves
#define VALIDATE_HOMING_ENDSTOPS

// @section calibrate

/**
 * Bed Skew Compensation
 *
 * This feature corrects for misalignment in the XYZ axes.
 *
 * Take the following steps to get the bed skew in the XY plane:
 *  1. Print a test square (e.g., https://www.thingiverse.com/thing:2563185)
 *  2. For XY_DIAG_AC measure the diagonal A to C
 *  3. For XY_DIAG_BD measure the diagonal B to D
 *  4. For XY_SIDE_AD measure the edge A to D
 *
 * Marlin automatically computes skew factors from these measurements.
 * Skew factors may also be computed and set manually:
 *
 *  - Compute AB     : SQRT(2*AC*AC+2*BD*BD-4*AD*AD)/2
 *  - XY_SKEW_FACTOR : TAN(PI/2-ACOS((AC*AC-AB*AB-AD*AD)/(2*AB*AD)))
 *
 * If desired, follow the same procedure for XZ and YZ.
 * Use these diagrams for reference:
 *
 *    Y                     Z                     Z
 *    ^     B-------C       ^     B-------C       ^     B-------C
 *    |    /       /        |    /       /        |    /       /
 *    |   /       /         |   /       /         |   /       /
 *    |  A-------D          |  A-------D          |  A-------D
 *    +-------------->X     +-------------->X     +-------------->Y
 *     XY_SKEW_FACTOR        XZ_SKEW_FACTOR        YZ_SKEW_FACTOR
 */
//#define SKEW_CORRECTION

#if ENABLED(SKEW_CORRECTION)
  // Input all length measurements here:
  #define XY_DIAG_AC 282.8427124746
  #define XY_DIAG_BD 282.8427124746
  #define XY_SIDE_AD 200

  // Or, set the default skew factors directly here
  // to override the above measurements:
  #define XY_SKEW_FACTOR 0.0

  //#define SKEW_CORRECTION_FOR_Z
  #if ENABLED(SKEW_CORRECTION_FOR_Z)
    #define XZ_DIAG_AC 282.8427124746
    #define XZ_DIAG_BD 282.8427124746
    #define YZ_DIAG_AC 282.8427124746
    #define YZ_DIAG_BD 282.8427124746
    #define YZ_SIDE_AD 200
    #define XZ_SKEW_FACTOR 0.0
    #define YZ_SKEW_FACTOR 0.0
  #endif

  // Enable this option for M852 to set skew at runtime
  //#define SKEW_CORRECTION_GCODE
#endif

//=============================================================================
//============================= Additional Features ===========================
//=============================================================================

// @section extras

/**
 * EEPROM
 *
 * Persistent storage to preserve configurable settings across reboots.
 *
 *   M500 - Store settings to EEPROM.
 *   M501 - Read settings from EEPROM. (i.e., Throw away unsaved changes)
 *   M502 - Revert settings to "factory" defaults. (Follow with M500 to init the EEPROM.)
 */
#define EEPROM_SETTINGS       // Persistent storage with M500 and M501
//#define DISABLE_M503        // Saves ~2700 bytes of PROGMEM. Disable for release!
#define EEPROM_CHITCHAT       // Give feedback on EEPROM commands. Disable to save PROGMEM.
#define EEPROM_BOOT_SILENT    // Keep M503 quiet and only give errors during first load
#if ENABLED(EEPROM_SETTINGS)
  //#define EEPROM_AUTO_INIT  // Init EEPROM automatically on any errors.
#endif

//
// Host Keepalive
//
// When enabled Marlin will send a busy status message to the host
// every couple of seconds when it can't accept commands.
//
#define HOST_KEEPALIVE_FEATURE        // Disable this if your host doesn't like keepalive messages
#define DEFAULT_KEEPALIVE_INTERVAL 2  // Number of seconds between "busy" messages. Set with M113.
#define BUSY_WHILE_HEATING            // Some hosts require "busy" messages even during heating

//
// G20/G21 Inch mode support
//
//#define INCH_MODE_SUPPORT

//
// M149 Set temperature units support
//
//#define TEMPERATURE_UNITS_SUPPORT

// @section temperature

// Preheat Constants
#define PREHEAT_1_LABEL       "PLA"
#define PREHEAT_1_TEMP_HOTEND 180
#define PREHEAT_1_TEMP_BED     70
#define PREHEAT_1_FAN_SPEED     0 // Value from 0 to 255

#define PREHEAT_2_LABEL       "ABS"
#define PREHEAT_2_TEMP_HOTEND 240
#define PREHEAT_2_TEMP_BED    110
#define PREHEAT_2_FAN_SPEED     0 // Value from 0 to 255

/**
 * Nozzle Park
 *
 * Park the nozzle at the given XYZ position on idle or G27.
 *
 * The "P" parameter controls the action applied to the Z axis:
 *
 *    P0  (Default) If Z is below park Z raise the nozzle.
 *    P1  Raise the nozzle always to Z-park height.
 *    P2  Raise the nozzle by Z-park amount, limited to Z_MAX_POS.
 */
//#define NOZZLE_PARK_FEATURE

#if ENABLED(NOZZLE_PARK_FEATURE)
  // Specify a park position as { X, Y, Z_raise }
  #define NOZZLE_PARK_POINT { (X_MIN_POS + 10), (Y_MAX_POS - 10), 20 }
  //#define NOZZLE_PARK_X_ONLY          // X move only is required to park
  //#define NOZZLE_PARK_Y_ONLY          // Y move only is required to park
  #define NOZZLE_PARK_Z_RAISE_MIN   2   // (mm) Always raise Z by at least this distance
  #define NOZZLE_PARK_XY_FEEDRATE 100   // (mm/s) X and Y axes feedrate (also used for delta Z axis)
  #define NOZZLE_PARK_Z_FEEDRATE    5   // (mm/s) Z axis feedrate (not used for delta printers)
#endif

/**
 * Clean Nozzle Feature -- EXPERIMENTAL
 *
 * Adds the G12 command to perform a nozzle cleaning process.
 *
 * Parameters:
 *   P  Pattern
 *   S  Strokes / Repetitions
 *   T  Triangles (P1 only)
 *
 * Patterns:
 *   P0  Straight line (default). This process requires a sponge type material
 *       at a fixed bed location. "S" specifies strokes (i.e. back-forth motions)
 *       between the start / end points.
 *
 *   P1  Zig-zag pattern between (X0, Y0) and (X1, Y1), "T" specifies the
 *       number of zig-zag triangles to do. "S" defines the number of strokes.
 *       Zig-zags are done in whichever is the narrower dimension.
 *       For example, "G12 P1 S1 T3" will execute:
 *
 *          --
 *         |  (X0, Y1) |     /\        /\        /\     | (X1, Y1)
 *         |           |    /  \      /  \      /  \    |
 *       A |           |   /    \    /    \    /    \   |
 *         |           |  /      \  /      \  /      \  |
 *         |  (X0, Y0) | /        \/        \/        \ | (X1, Y0)
 *          --         +--------------------------------+
 *                       |________|_________|_________|
 *                           T1        T2        T3
 *
 *   P2  Circular pattern with middle at NOZZLE_CLEAN_CIRCLE_MIDDLE.
 *       "R" specifies the radius. "S" specifies the stroke count.
 *       Before starting, the nozzle moves to NOZZLE_CLEAN_START_POINT.
 *
 *   Caveats: The ending Z should be the same as starting Z.
 * Attention: EXPERIMENTAL. G-code arguments may change.
 *
 */
//#define NOZZLE_CLEAN_FEATURE

#if ENABLED(NOZZLE_CLEAN_FEATURE)
  // Default number of pattern repetitions
  #define NOZZLE_CLEAN_STROKES  12

  // Default number of triangles
  #define NOZZLE_CLEAN_TRIANGLES  3

  // Specify positions for each tool as { { X, Y, Z }, { X, Y, Z } }
  // Dual hotend system may use { {  -20, (Y_BED_SIZE / 2), (Z_MIN_POS + 1) },  {  420, (Y_BED_SIZE / 2), (Z_MIN_POS + 1) }}
  #define NOZZLE_CLEAN_START_POINT { {  30, 30, (Z_MIN_POS + 1) } }
  #define NOZZLE_CLEAN_END_POINT   { { 100, 60, (Z_MIN_POS + 1) } }

  // Circular pattern radius
  #define NOZZLE_CLEAN_CIRCLE_RADIUS 6.5
  // Circular pattern circle fragments number
  #define NOZZLE_CLEAN_CIRCLE_FN 10
  // Middle point of circle
  #define NOZZLE_CLEAN_CIRCLE_MIDDLE NOZZLE_CLEAN_START_POINT

  // Move the nozzle to the initial position after cleaning
  #define NOZZLE_CLEAN_GOBACK

  // For a purge/clean station that's always at the gantry height (thus no Z move)
  //#define NOZZLE_CLEAN_NO_Z

  // For a purge/clean station mounted on the X axis
  //#define NOZZLE_CLEAN_NO_Y

  // Explicit wipe G-code script applies to a G12 with no arguments.
  //#define WIPE_SEQUENCE_COMMANDS "G1 X-17 Y25 Z10 F4000\nG1 Z1\nM114\nG1 X-17 Y25\nG1 X-17 Y95\nG1 X-17 Y25\nG1 X-17 Y95\nG1 X-17 Y25\nG1 X-17 Y95\nG1 X-17 Y25\nG1 X-17 Y95\nG1 X-17 Y25\nG1 X-17 Y95\nG1 X-17 Y25\nG1 X-17 Y95\nG1 Z15\nM400\nG0 X-10.0 Y-9.0"

#endif

/**
 * Print Job Timer
 *
 * Automatically start and stop the print job timer on M104/M109/M190.
 *
 *   M104 (hotend, no wait) - high temp = none,        low temp = stop timer
 *   M109 (hotend, wait)    - high temp = start timer, low temp = stop timer
 *   M190 (bed, wait)       - high temp = start timer, low temp = none
 *
 * The timer can also be controlled with the following commands:
 *
 *   M75 - Start the print job timer
 *   M76 - Pause the print job timer
 *   M77 - Stop the print job timer
 */
#define PRINTJOB_TIMER_AUTOSTART

/**
 * Print Counter
 *
 * Track statistical data such as:
 *
 *  - Total print jobs
 *  - Total successful print jobs
 *  - Total failed print jobs
 *  - Total time printing
 *
 * View the current statistics with M78.
 */
//#define PRINTCOUNTER

/**
 * Password
 *
 * Set a numerical password for the printer which can be requested:
 *
 *  - When the printer boots up
 *  - Upon opening the 'Print from Media' Menu
 *  - When SD printing is completed or aborted
 *
 * The following G-codes can be used:
 *
 *  M510 - Lock Printer. Blocks all commands except M511.
 *  M511 - Unlock Printer.
 *  M512 - Set, Change and Remove Password.
 *
 * If you forget the password and get locked out you'll need to re-flash
 * the firmware with the feature disabled, reset EEPROM, and (optionally)
 * re-flash the firmware again with this feature enabled.
 */
//#define PASSWORD_FEATURE
#if ENABLED(PASSWORD_FEATURE)
  #define PASSWORD_LENGTH 4                 // (#) Number of digits (1-9). 3 or 4 is recommended
  #define PASSWORD_ON_STARTUP
  #define PASSWORD_UNLOCK_GCODE             // Unlock with the M511 P<password> command. Disable to prevent brute-force attack.
  #define PASSWORD_CHANGE_GCODE             // Change the password with M512 P<old> S<new>.
  //#define PASSWORD_ON_SD_PRINT_MENU       // This does not prevent gcodes from running
  //#define PASSWORD_AFTER_SD_PRINT_END
  //#define PASSWORD_AFTER_SD_PRINT_ABORT
  //#include "Configuration_Secure.h"       // External file with PASSWORD_DEFAULT_VALUE
#endif

//=============================================================================
//============================= LCD and SD support ============================
//=============================================================================

// @section lcd

/**
 * LCD LANGUAGE
 *
 * Select the language to display on the LCD. These languages are available:
 *
 *   en, an, bg, ca, cz, da, de, el, el_gr, es, eu, fi, fr, gl, hr, hu, it,
 *   jp_kana, ko_KR, nl, pl, pt, pt_br, ro, ru, sk, tr, uk, vi, zh_CN, zh_TW, test
 *
 * :{ 'en':'English', 'an':'Aragonese', 'bg':'Bulgarian', 'ca':'Catalan', 'cz':'Czech', 'da':'Danish', 'de':'German', 'el':'Greek', 'el_gr':'Greek (Greece)', 'es':'Spanish', 'eu':'Basque-Euskera', 'fi':'Finnish', 'fr':'French', 'gl':'Galician', 'hr':'Croatian', 'hu':'Hungarian', 'it':'Italian', 'jp_kana':'Japanese', 'ko_KR':'Korean (South Korea)', 'nl':'Dutch', 'pl':'Polish', 'pt':'Portuguese', 'pt_br':'Portuguese (Brazilian)', 'ro':'Romanian', 'ru':'Russian', 'sk':'Slovak', 'tr':'Turkish', 'uk':'Ukrainian', 'vi':'Vietnamese', 'zh_CN':'Chinese (Simplified)', 'zh_TW':'Chinese (Traditional)', 'test':'TEST' }
 */
#define LCD_LANGUAGE en

/**
 * LCD Character Set
 *
 * Note: This option is NOT applicable to Graphical Displays.
 *
 * All character-based LCDs provide ASCII plus one of these
 * language extensions:
 *
 *  - JAPANESE ... the most common
 *  - WESTERN  ... with more accented characters
 *  - CYRILLIC ... for the Russian language
 *
 * To determine the language extension installed on your controller:
 *
 *  - Compile and upload with LCD_LANGUAGE set to 'test'
 *  - Click the controller to view the LCD menu
 *  - The LCD will display Japanese, Western, or Cyrillic text
 *
 * See https://marlinfw.org/docs/development/lcd_language.html
 *
 * :['JAPANESE', 'WESTERN', 'CYRILLIC']
 */
#define DISPLAY_CHARSET_HD44780 JAPANESE

/**
 * Info Screen Style (0:Classic, 1:Průša)
 *
 * :[0:'Classic', 1:'Průša']
 */
#define LCD_INFO_SCREEN_STYLE 0

/**
 * SD CARD
 *
 * SD Card support is disabled by default. If your controller has an SD slot,
 * you must uncomment the following option or it won't work.
 *
 */
#define SDSUPPORT

/**
 * SD CARD: SPI SPEED
 *
 * Enable one of the following items for a slower SPI transfer speed.
 * This may be required to resolve "volume init" errors.
 */
//#define SPI_SPEED SPI_HALF_SPEED
//#define SPI_SPEED SPI_QUARTER_SPEED
//#define SPI_SPEED SPI_EIGHTH_SPEED

/**
 * SD CARD: ENABLE CRC
 *
 * Use CRC checks and retries on the SD communication.
 */
//#define SD_CHECK_AND_RETRY

/**
 * LCD Menu Items
 *
 * Disable all menus and only display the Status Screen, or
 * just remove some extraneous menu items to recover space.
 */
//#define NO_LCD_MENUS
//#define SLIM_LCD_MENUS

//
// ENCODER SETTINGS
//
// This option overrides the default number of encoder pulses needed to
// produce one step. Should be increased for high-resolution encoders.
//
//#define ENCODER_PULSES_PER_STEP 4

//
// Use this option to override the number of step signals required to
// move between next/prev menu items.
//
//#define ENCODER_STEPS_PER_MENU_ITEM 1

/**
 * Encoder Direction Options
 *
 * Test your encoder's behavior first with both options disabled.
 *
 *  Reversed Value Edit and Menu Nav? Enable REVERSE_ENCODER_DIRECTION.
 *  Reversed Menu Navigation only?    Enable REVERSE_MENU_DIRECTION.
 *  Reversed Value Editing only?      Enable BOTH options.
 */

//
// This option reverses the encoder direction everywhere.
//
//  Set this option if CLOCKWISE causes values to DECREASE
//
//#define REVERSE_ENCODER_DIRECTION

//
// This option reverses the encoder direction for navigating LCD menus.
//
//  If CLOCKWISE normally moves DOWN this makes it go UP.
//  If CLOCKWISE normally moves UP this makes it go DOWN.
//
//#define REVERSE_MENU_DIRECTION

//
// This option reverses the encoder direction for Select Screen.
//
//  If CLOCKWISE normally moves LEFT this makes it go RIGHT.
//  If CLOCKWISE normally moves RIGHT this makes it go LEFT.
//
//#define REVERSE_SELECT_DIRECTION

//
// Individual Axis Homing
//
// Add individual axis homing items (Home X, Home Y, and Home Z) to the LCD menu.
//
//#define INDIVIDUAL_AXIS_HOMING_MENU

//
// SPEAKER/BUZZER
//
// If you have a speaker that can produce tones, enable it here.
// By default Marlin assumes you have a buzzer with a fixed frequency.
//
//#define SPEAKER

//
// The duration and frequency for the UI feedback sound.
// Set these to 0 to disable audio feedback in the LCD menus.
//
// Note: Test audio output with the G-Code:
//  M300 S<frequency Hz> P<duration ms>
//
//#define LCD_FEEDBACK_FREQUENCY_DURATION_MS 2
//#define LCD_FEEDBACK_FREQUENCY_HZ 5000

//=============================================================================
//======================== LCD / Controller Selection =========================
//========================   (Character-based LCDs)   =========================
//=============================================================================

//
// RepRapDiscount Smart Controller.
// https://reprap.org/wiki/RepRapDiscount_Smart_Controller
//
// Note: Usually sold with a white PCB.
//
//#define REPRAP_DISCOUNT_SMART_CONTROLLER

//
// Original RADDS LCD Display+Encoder+SDCardReader
// http://doku.radds.org/dokumentation/lcd-display/
//
//#define RADDS_DISPLAY

//
// ULTIMAKER Controller.
//
//#define ULTIMAKERCONTROLLER

//
// ULTIPANEL as seen on Thingiverse.
//
//#define ULTIPANEL

//
// PanelOne from T3P3 (via RAMPS 1.4 AUX2/AUX3)
// https://reprap.org/wiki/PanelOne
//
//#define PANEL_ONE

//
// GADGETS3D G3D LCD/SD Controller
// https://reprap.org/wiki/RAMPS_1.3/1.4_GADGETS3D_Shield_with_Panel
//
// Note: Usually sold with a blue PCB.
//
//#define G3D_PANEL

//
// RigidBot Panel V1.0
// http://www.inventapart.com/
//
//#define RIGIDBOT_PANEL

//
// Makeboard 3D Printer Parts 3D Printer Mini Display 1602 Mini Controller
// https://www.aliexpress.com/item/32765887917.html
//
//#define MAKEBOARD_MINI_2_LINE_DISPLAY_1602

//
// ANET and Tronxy 20x4 Controller
//
//#define ZONESTAR_LCD            // Requires ADC_KEYPAD_PIN to be assigned to an analog pin.
                                  // This LCD is known to be susceptible to electrical interference
                                  // which scrambles the display.  Pressing any button clears it up.
                                  // This is a LCD2004 display with 5 analog buttons.

//
// Generic 16x2, 16x4, 20x2, or 20x4 character-based LCD.
//
//#define ULTRA_LCD

//=============================================================================
//======================== LCD / Controller Selection =========================
//=====================   (I2C and Shift-Register LCDs)   =====================
//=============================================================================

//
// CONTROLLER TYPE: I2C
//
// Note: These controllers require the installation of Arduino's LiquidCrystal_I2C
// library. For more info: https://github.com/kiyoshigawa/LiquidCrystal_I2C
//

//
// Elefu RA Board Control Panel
// http://www.elefu.com/index.php?route=product/product&product_id=53
//
//#define RA_CONTROL_PANEL

//
// Sainsmart (YwRobot) LCD Displays
//
// These require F.Malpartida's LiquidCrystal_I2C library
// https://bitbucket.org/fmalpartida/new-liquidcrystal/wiki/Home
//
//#define LCD_SAINSMART_I2C_1602
//#define LCD_SAINSMART_I2C_2004

//
// Generic LCM1602 LCD adapter
//
//#define LCM1602

//
// PANELOLU2 LCD with status LEDs,
// separate encoder and click inputs.
//
// Note: This controller requires Arduino's LiquidTWI2 library v1.2.3 or later.
// For more info: https://github.com/lincomatic/LiquidTWI2
//
// Note: The PANELOLU2 encoder click input can either be directly connected to
// a pin (if BTN_ENC defined to != -1) or read through I2C (when BTN_ENC == -1).
//
//#define LCD_I2C_PANELOLU2

//
// Panucatt VIKI LCD with status LEDs,
// integrated click & L/R/U/D buttons, separate encoder inputs.
//
//#define LCD_I2C_VIKI

//
// CONTROLLER TYPE: Shift register panels
//

//
// 2-wire Non-latching LCD SR from https://goo.gl/aJJ4sH
// LCD configuration: https://reprap.org/wiki/SAV_3D_LCD
//
//#define SAV_3DLCD

//
// 3-wire SR LCD with strobe using 74HC4094
// https://github.com/mikeshub/SailfishLCD
// Uses the code directly from Sailfish
//
//#define FF_INTERFACEBOARD

//=============================================================================
//=======================   LCD / Controller Selection  =======================
//=========================      (Graphical LCDs)      ========================
//=============================================================================

//
// CONTROLLER TYPE: Graphical 128x64 (DOGM)
//
// IMPORTANT: The U8glib library is required for Graphical Display!
//            https://github.com/olikraus/U8glib_Arduino
//
// NOTE: If the LCD is unresponsive you may need to reverse the plugs.
//

//
// RepRapDiscount FULL GRAPHIC Smart Controller
// https://reprap.org/wiki/RepRapDiscount_Full_Graphic_Smart_Controller
//
#define REPRAP_DISCOUNT_FULL_GRAPHIC_SMART_CONTROLLER

//
// ReprapWorld Graphical LCD
// https://reprapworld.com/?products_details&products_id/1218
//
//#define REPRAPWORLD_GRAPHICAL_LCD

//
// Activate one of these if you have a Panucatt Devices
// Viki 2.0 or mini Viki with Graphic LCD
// https://www.panucatt.com
//
//#define VIKI2
//#define miniVIKI

//
// MakerLab Mini Panel with graphic
// controller and SD support - https://reprap.org/wiki/Mini_panel
//
//#define MINIPANEL

//
// MaKr3d Makr-Panel with graphic controller and SD support.
// https://reprap.org/wiki/MaKr3d_MaKrPanel
//
//#define MAKRPANEL

//
// Adafruit ST7565 Full Graphic Controller.
// https://github.com/eboston/Adafruit-ST7565-Full-Graphic-Controller/
//
//#define ELB_FULL_GRAPHIC_CONTROLLER

//
// BQ LCD Smart Controller shipped by
// default with the BQ Hephestos 2 and Witbox 2.
//
//#define BQ_LCD_SMART_CONTROLLER

//
// Cartesio UI
// http://mauk.cc/webshop/cartesio-shop/electronics/user-interface
//
//#define CARTESIO_UI

//
// LCD for Melzi Card with Graphical LCD
//
//#define LCD_FOR_MELZI

//
// Original Ulticontroller from Ultimaker 2 printer with SSD1309 I2C display and encoder
// https://github.com/Ultimaker/Ultimaker2/tree/master/1249_Ulticontroller_Board_(x1)
//
//#define ULTI_CONTROLLER

//
// MKS MINI12864 with graphic controller and SD support
// https://reprap.org/wiki/MKS_MINI_12864
//
//#define MKS_MINI_12864

//
// MKS LCD12864A/B with graphic controller and SD support. Follows MKS_MINI_12864 pinout.
// https://www.aliexpress.com/item/33018110072.html
//
//#define MKS_LCD12864

//
// FYSETC variant of the MINI12864 graphic controller with SD support
// https://wiki.fysetc.com/Mini12864_Panel/
//
//#define FYSETC_MINI_12864_X_X    // Type C/D/E/F. No tunable RGB Backlight by default
//#define FYSETC_MINI_12864_1_2    // Type C/D/E/F. Simple RGB Backlight (always on)
//#define FYSETC_MINI_12864_2_0    // Type A/B. Discreet RGB Backlight
//#define FYSETC_MINI_12864_2_1    // Type A/B. NeoPixel RGB Backlight
//#define FYSETC_GENERIC_12864_1_1 // Larger display with basic ON/OFF backlight.

//
// Factory display for Creality CR-10
// https://www.aliexpress.com/item/32833148327.html
//
// This is RAMPS-compatible using a single 10-pin connector.
// (For CR-10 owners who want to replace the Melzi Creality board but retain the display)
//
//#define CR10_STOCKDISPLAY

//
// Ender-2 OEM display, a variant of the MKS_MINI_12864
//
//#define ENDER2_STOCKDISPLAY

//
// ANET and Tronxy Graphical Controller
//
// Anet 128x64 full graphics lcd with rotary encoder as used on Anet A6
// A clone of the RepRapDiscount full graphics display but with
// different pins/wiring (see pins_ANET_10.h).
//
//#define ANET_FULL_GRAPHICS_LCD

//
// AZSMZ 12864 LCD with SD
// https://www.aliexpress.com/item/32837222770.html
//
//#define AZSMZ_12864

//
// Silvergate GLCD controller
// https://github.com/android444/Silvergate
//
//#define SILVER_GATE_GLCD_CONTROLLER

//=============================================================================
//==============================  OLED Displays  ==============================
//=============================================================================

//
// SSD1306 OLED full graphics generic display
//
//#define U8GLIB_SSD1306

//
// SAV OLEd LCD module support using either SSD1306 or SH1106 based LCD modules
//
//#define SAV_3DGLCD
#if ENABLED(SAV_3DGLCD)
  #define U8GLIB_SSD1306
  //#define U8GLIB_SH1106
#endif

//
// TinyBoy2 128x64 OLED / Encoder Panel
//
//#define OLED_PANEL_TINYBOY2

//
// MKS OLED 1.3" 128×64 FULL GRAPHICS CONTROLLER
// https://reprap.org/wiki/MKS_12864OLED
//
// Tiny, but very sharp OLED display
//
//#define MKS_12864OLED          // Uses the SH1106 controller (default)
//#define MKS_12864OLED_SSD1306  // Uses the SSD1306 controller

//
// Zonestar OLED 128×64 FULL GRAPHICS CONTROLLER
//
//#define ZONESTAR_12864LCD           // Graphical (DOGM) with ST7920 controller
//#define ZONESTAR_12864OLED          // 1.3" OLED with SH1106 controller (default)
//#define ZONESTAR_12864OLED_SSD1306  // 0.96" OLED with SSD1306 controller

//
// Einstart S OLED SSD1306
//
//#define U8GLIB_SH1106_EINSTART

//
// Overlord OLED display/controller with i2c buzzer and LEDs
//
//#define OVERLORD_OLED

//
// FYSETC OLED 2.42" 128×64 FULL GRAPHICS CONTROLLER with WS2812 RGB
// Where to find : https://www.aliexpress.com/item/4000345255731.html
//#define FYSETC_242_OLED_12864   // Uses the SSD1309 controller

//=============================================================================
//========================== Extensible UI Displays ===========================
//=============================================================================

//
// DGUS Touch Display with DWIN OS. (Choose one.)
// ORIGIN : https://www.aliexpress.com/item/32993409517.html
// FYSETC : https://www.aliexpress.com/item/32961471929.html
//
//#define DGUS_LCD_UI_ORIGIN
//#define DGUS_LCD_UI_FYSETC
//#define DGUS_LCD_UI_HIPRECY

//
// Touch-screen LCD for Malyan M200/M300 printers
//
//#define MALYAN_LCD

//
// Touch UI for FTDI EVE (FT800/FT810) displays
// See Configuration_adv.h for all configuration options.
//
//#define TOUCH_UI_FTDI_EVE

//
// Touch-screen LCD for Anycubic printers
//
//#define ANYCUBIC_LCD_I3MEGA
//#define ANYCUBIC_LCD_CHIRON
#if EITHER(ANYCUBIC_LCD_I3MEGA, ANYCUBIC_LCD_CHIRON)
  #define ANYCUBIC_LCD_SERIAL_PORT 3
  //#define ANYCUBIC_LCD_DEBUG
#endif

//
// Third-party or vendor-customized controller interfaces.
// Sources should be installed in 'src/lcd/extensible_ui'.
//
//#define EXTENSIBLE_UI

#if ENABLED(EXTENSIBLE_UI)
  //#define EXTUI_LOCAL_BEEPER // Enables use of local Beeper pin with external display
#endif

//=============================================================================
//=============================== Graphical TFTs ==============================
//=============================================================================

//
// TFT display with optional touch screen
// Color Marlin UI with standard menu system
//
//#define TFT_320x240
//#define TFT_320x240_SPI
//#define TFT_480x320
//#define TFT_480x320_SPI

//
// Skip autodetect and force specific TFT driver
// Mandatory for SPI screens with no MISO line
// Available drivers are: ST7735, ST7789, ST7796, R61505, ILI9328, ILI9341, ILI9488
//
//#define TFT_DRIVER AUTO

//
// SPI display (MKS Robin Nano V2.0, MKS Gen L V2.0)
// Upscaled 128x64 Marlin UI
//
//#define SPI_GRAPHICAL_TFT

//
// FSMC display (MKS Robin, Alfawise U20, JGAurora A5S, REXYZ A1, etc.)
// Upscaled 128x64 Marlin UI
//
//#define FSMC_GRAPHICAL_TFT

//
// TFT LVGL UI
//
// Using default MKS icons and fonts from: https://git.io/JJvzK
// Just copy the 'assets' folder from the build directory to the
// root of your SD card, together with the compiled firmware.
//
//#define TFT_LVGL_UI_FSMC  // Robin nano v1.2 uses FSMC
//#define TFT_LVGL_UI_SPI   // Robin nano v2.0 uses SPI

//=============================================================================
//============================  Other Controllers  ============================
//=============================================================================

//
// Ender-3 v2 OEM display. A DWIN display with Rotary Encoder.
//
//#define DWIN_CREALITY_LCD

//
// ADS7843/XPT2046 ADC Touchscreen such as ILI9341 2.8
//
//#define TOUCH_SCREEN
#if ENABLED(TOUCH_SCREEN)
  #define BUTTON_DELAY_EDIT  50 // (ms) Button repeat delay for edit screens
  #define BUTTON_DELAY_MENU 250 // (ms) Button repeat delay for menus

  #define TOUCH_SCREEN_CALIBRATION

  //#define XPT2046_X_CALIBRATION 12316
  //#define XPT2046_Y_CALIBRATION -8981
  //#define XPT2046_X_OFFSET        -43
  //#define XPT2046_Y_OFFSET        257
#endif

//
// RepRapWorld REPRAPWORLD_KEYPAD v1.1
// https://reprapworld.com/products/electronics/ramps/keypad_v1_0_fully_assembled/
//
//#define REPRAPWORLD_KEYPAD
//#define REPRAPWORLD_KEYPAD_MOVE_STEP 10.0 // (mm) Distance to move per key-press

//=============================================================================
//=============================== Extra Features ==============================
//=============================================================================

// @section extras

// Set number of user-controlled fans. Disable to use all board-defined fans.
// :[1,2,3,4,5,6,7,8]
//#define NUM_M106_FANS 1

// Increase the FAN PWM frequency. Removes the PWM noise but increases heating in the FET/Arduino
//#define FAST_PWM_FAN

// Use software PWM to drive the fan, as for the heaters. This uses a very low frequency
// which is not as annoying as with the hardware PWM. On the other hand, if this frequency
// is too low, you should also increment SOFT_PWM_SCALE.
//#define FAN_SOFT_PWM

// Incrementing this by 1 will double the software PWM frequency,
// affecting heaters, and the fan if FAN_SOFT_PWM is enabled.
// However, control resolution will be halved for each increment;
// at zero value, there are 128 effective control positions.
// :[0,1,2,3,4,5,6,7]
#define SOFT_PWM_SCALE 0

// If SOFT_PWM_SCALE is set to a value higher than 0, dithering can
// be used to mitigate the associated resolution loss. If enabled,
// some of the PWM cycles are stretched so on average the desired
// duty cycle is attained.
//#define SOFT_PWM_DITHER

// Temperature status LEDs that display the hotend and bed temperature.
// If all hotends, bed temperature, and target temperature are under 54C
// then the BLUE led is on. Otherwise the RED led is on. (1C hysteresis)
//#define TEMP_STAT_LEDS

// SkeinForge sends the wrong arc G-codes when using Arc Point as fillet procedure
//#define SF_ARC_FIX

// Support for the BariCUDA Paste Extruder
//#define BARICUDA

// Support for BlinkM/CyzRgb
//#define BLINKM

// Support for PCA9632 PWM LED driver
//#define PCA9632

// Support for PCA9533 PWM LED driver
//#define PCA9533

/**
 * RGB LED / LED Strip Control
 *
 * Enable support for an RGB LED connected to 5V digital pins, or
 * an RGB Strip connected to MOSFETs controlled by digital pins.
 *
 * Adds the M150 command to set the LED (or LED strip) color.
 * If pins are PWM capable (e.g., 4, 5, 6, 11) then a range of
 * luminance values can be set from 0 to 255.
 * For NeoPixel LED an overall brightness parameter is also available.
 *
 * *** CAUTION ***
 *  LED Strips require a MOSFET Chip between PWM lines and LEDs,
 *  as the Arduino cannot handle the current the LEDs will require.
 *  Failure to follow this precaution can destroy your Arduino!
 *  NOTE: A separate 5V power supply is required! The NeoPixel LED needs
 *  more current than the Arduino 5V linear regulator can produce.
 * *** CAUTION ***
 *
 * LED Type. Enable only one of the following two options.
 *
 */
//#define RGB_LED
//#define RGBW_LED

#if EITHER(RGB_LED, RGBW_LED)
  #define RGB_LED_R_PIN 5
  #define RGB_LED_G_PIN 4
  #define RGB_LED_B_PIN 6
  #define RGB_LED_W_PIN -1
#endif

// Support for Adafruit NeoPixel LED driver
//#define NEOPIXEL_LED
#if ENABLED(NEOPIXEL_LED)
  #define NEOPIXEL_TYPE   NEO_GRBW // NEO_GRBW / NEO_GRB - four/three channel driver type (defined in Adafruit_NeoPixel.h)
  #define NEOPIXEL_PIN     4       // LED driving pin
  //#define NEOPIXEL2_TYPE NEOPIXEL_TYPE
  //#define NEOPIXEL2_PIN    5
  #define NEOPIXEL_PIXELS 30       // Number of LEDs in the strip. (Longest strip when NEOPIXEL2_SEPARATE is disabled.)
  #define NEOPIXEL_IS_SEQUENTIAL   // Sequential display for temperature change - LED by LED. Disable to change all LEDs at once.
  #define NEOPIXEL_BRIGHTNESS 127  // Initial brightness (0-255)
  //#define NEOPIXEL_STARTUP_TEST  // Cycle through colors at startup

  // Support for second Adafruit NeoPixel LED driver controlled with M150 S1 ...
  //#define NEOPIXEL2_SEPARATE
  #if ENABLED(NEOPIXEL2_SEPARATE)
    #define NEOPIXEL2_PIXELS      15  // Number of LEDs in the second strip
    #define NEOPIXEL2_BRIGHTNESS 127  // Initial brightness (0-255)
    #define NEOPIXEL2_STARTUP_TEST    // Cycle through colors at startup
  #else
    //#define NEOPIXEL2_INSERIES      // Default behavior is NeoPixel 2 in parallel
  #endif

  // Use a single NeoPixel LED for static (background) lighting
  //#define NEOPIXEL_BKGD_LED_INDEX  0               // Index of the LED to use
  //#define NEOPIXEL_BKGD_COLOR { 255, 255, 255, 0 } // R, G, B, W
#endif

/**
 * Printer Event LEDs
 *
 * During printing, the LEDs will reflect the printer status:
 *
 *  - Gradually change from blue to violet as the heated bed gets to target temp
 *  - Gradually change from violet to red as the hotend gets to temperature
 *  - Change to white to illuminate work surface
 *  - Change to green once print has finished
 *  - Turn off after the print has finished and the user has pushed a button
 */
#if ANY(BLINKM, RGB_LED, RGBW_LED, PCA9632, PCA9533, NEOPIXEL_LED)
  #define PRINTER_EVENT_LEDS
#endif

/**
 * R/C SERVO support
 * Sponsored by TrinityLabs, Reworked by codexmas
 */

/**
 * Number of servos
 *
 * For some servo-related options NUM_SERVOS will be set automatically.
 * Set this manually if there are extra servos needing manual control.
 * Leave undefined or set to 0 to entirely disable the servo subsystem.
 */
//#define NUM_SERVOS 3 // Servo index starts with 0 for M280 command

// (ms) Delay  before the next move will start, to give the servo time to reach its target angle.
// 300ms is a good value but you can try less delay.
// If the servo can't reach the requested position, increase it.
#define SERVO_DELAY { 200 }

// Only power servos during movement, otherwise leave off to prevent jitter
//#define DEACTIVATE_SERVOS_AFTER_MOVE

// Allow servo angle to be edited and saved to EEPROM
//#define EDITABLE_SERVO_ANGLES<|MERGE_RESOLUTION|>--- conflicted
+++ resolved
@@ -752,11 +752,7 @@
  * Override with M92
  *                                      X, Y, Z, E0 [, E1[, E2...]]
  */
-<<<<<<< HEAD
-#define DEFAULT_AXIS_STEPS_PER_UNIT   { 80.121, 80.121, 399.778, 445 }
-=======
 #define DEFAULT_AXIS_STEPS_PER_UNIT   { 80, 80, 400, 415 }
->>>>>>> 11b796fe
 
 /**
  * Default Max Feed Rate (mm/s)
@@ -1006,11 +1002,7 @@
 
 // Most probes should stay away from the edges of the bed, but
 // with NOZZLE_AS_PROBE this can be negative for a wider probing area.
-<<<<<<< HEAD
-#define PROBING_MARGIN 20
-=======
 #define PROBING_MARGIN 30
->>>>>>> 11b796fe
 
 // X and Y axis travel speed (mm/min) between probes
 #define XY_PROBE_SPEED (133*60)
@@ -1106,15 +1098,9 @@
 // @section machine
 
 // Invert the stepper direction. Change (or reverse the motor connector) if an axis goes the wrong way.
-<<<<<<< HEAD
 #define INVERT_X_DIR false
 #define INVERT_Y_DIR false
 #define INVERT_Z_DIR true
-=======
-#define INVERT_X_DIR true
-#define INVERT_Y_DIR true
-#define INVERT_Z_DIR false
->>>>>>> 11b796fe
 
 // @section extruder
 
@@ -1148,19 +1134,11 @@
 // @section machine
 
 // The size of the print bed
-<<<<<<< HEAD
-#define X_BED_SIZE 300
-#define Y_BED_SIZE 300
+#define X_BED_SIZE 310
+#define Y_BED_SIZE 310
 
 // Travel limits (mm) after homing, corresponding to endstop positions.
 #define X_MIN_POS -2
-=======
-#define X_BED_SIZE 310
-#define Y_BED_SIZE 310
-
-// Travel limits (mm) after homing, corresponding to endstop positions.
-#define X_MIN_POS 0
->>>>>>> 11b796fe
 #define Y_MIN_POS -5
 #define Z_MIN_POS 0
 #define X_MAX_POS X_BED_SIZE
@@ -1380,11 +1358,7 @@
 #if ENABLED(LCD_BED_LEVELING)
   #define MESH_EDIT_Z_STEP  0.025 // (mm) Step size while manually probing Z axis.
   #define LCD_PROBE_Z_RANGE 4     // (mm) Z Range centered on Z_MIN_POS for LCD Z adjustment
-<<<<<<< HEAD
   #define MESH_EDIT_MENU          // Add a menu to edit mesh points
-=======
-  #define MESH_EDIT_MENU        // Add a menu to edit mesh points
->>>>>>> 11b796fe
 #endif
 
 // Add a menu item to move between bed corners for manual bed adjustment
@@ -1431,11 +1405,7 @@
 #endif
 
 // Homing speeds (mm/min)
-<<<<<<< HEAD
 #define HOMING_FEEDRATE_XY (80*60)
-=======
-#define HOMING_FEEDRATE_XY (50*60)
->>>>>>> 11b796fe
 #define HOMING_FEEDRATE_Z  (20*60)
 
 // Validate that endstops are triggered on homing moves
