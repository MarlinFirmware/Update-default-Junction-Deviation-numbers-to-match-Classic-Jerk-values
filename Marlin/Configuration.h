--- conflicted
+++ resolved
@@ -447,6 +447,10 @@
 #define TEMP_BED_WINDOW          1  // (°C) Temperature proximity for the "temperature reached" timer
 #define TEMP_BED_HYSTERESIS      3  // (°C) Temperature proximity considered "close enough" to the target
 
+#define TEMP_CHAMBER_RESIDENCY_TIME 10  // (seconds) Time to wait for chamber to "settle" in M191
+#define TEMP_CHAMBER_WINDOW      1  // (°C) Temperature proximity for the "temperature reached" timer
+#define TEMP_CHAMBER_HYSTERESIS  3  // (°C) Temperature proximity considered "close enough" to the target
+
 // Below this temperature the heater will be switched off
 // because it probably indicates a broken thermistor wire.
 #define HEATER_0_MINTEMP   0
@@ -471,6 +475,7 @@
 #define HEATER_6_MAXTEMP 275
 #define HEATER_7_MAXTEMP 275
 #define BED_MAXTEMP      120
+#define CHAMBER_MAXTEMP  60
 
 //===========================================================================
 //============================= PID Settings ================================
@@ -548,7 +553,51 @@
   // FIND YOUR OWN: "M303 E-1 C8 S90" to run autotune on the bed at 90 degreesC for 8 cycles.
 #endif // PIDTEMPBED
 
-#if EITHER(PIDTEMP, PIDTEMPBED)
+//===========================================================================
+//==================== PID > Chamber Temperature Control ====================
+//===========================================================================
+
+/**
+ * PID Chamber Heating
+ *
+ * If this option is enabled set PID constants below.
+ * If this option is disabled, bang-bang will be used and CHAMBER_LIMIT_SWITCHING will enable
+ * hysteresis.
+ *
+ * The PID frequency will be the same as the extruder PWM.
+ * If PID_dT is the default, and correct for the hardware/configuration, that means 7.689Hz,
+ * which is fine for driving a square wave into a resistive load and does not significantly
+ * impact FET heating. This also works fine on a Fotek SSR-10DA Solid State Relay into a 200W
+ * heater. If your configuration is significantly different than this and you don't understand
+ * the issues involved, don't use chamber PID until someone else verifies that your hardware works.
+ */
+//#define PIDTEMPCHAMBER
+//#define CHAMBER_LIMIT_SWITCHING
+
+/**
+ * Max Chamber Power
+ * Applies to all forms of chamber control (PID, bang-bang, and bang-bang with hysteresis).
+ * When set to any value below 255, enables a form of PWM to the chamber heater that acts like a divider
+ * so don't use it unless you are OK with PWM on your heater. (See the comment on enabling PIDTEMPCHAMBER)
+ */
+#define MAX_CHAMBER_POWER 255 // limits duty cycle to chamber heater; 255=full current
+
+#if ENABLED(PIDTEMPCHAMBER)
+  #define MIN_CHAMBER_POWER 0
+  //#define PID_CHAMBER_DEBUG // Sends debug data to the serial port.
+
+  // Lasko "MyHeat Personal Heater" (200w) modified with a Fotek SSR-10DA to control only the heating element
+  // and placed inside the small Creality printer enclosure tent.
+  //
+  #define DEFAULT_chamberKp 37.04
+  #define DEFAULT_chamberKi 1.40
+  #define DEFAULT_chamberKd 655.17
+  // M309 P37.04 I1.04 D655.17
+
+  // FIND YOUR OWN: "M303 E-2 C8 S50" to run autotune on the chamber at 50 degreesC for 8 cycles.
+#endif // PIDTEMPCHAMBER
+
+#if ANY(PIDTEMP, PIDTEMPBED, PIDTEMPCHAMBER)
   //#define PID_DEBUG             // Sends debug data to the serial port. Use 'M303 D' to toggle activation.
   //#define PID_OPENLOOP          // Puts PID in open loop. M104/M140 sets the output power from 0 to PID_MAX
   //#define SLOW_PWM_HEATERS      // PWM with very low frequency (roughly 0.125Hz=8s) and minimum state time of approximately 1s useful for heaters driven by a relay
@@ -751,7 +800,6 @@
  * Override with M203
  *                                      X, Y, Z, E0 [, E1[, E2...]]
  */
-//#define DEFAULT_MAX_FEEDRATE          { 500, 500, 5, 25 }
 #define DEFAULT_MAX_FEEDRATE          { 500, 500, 20, 25 }     // M.A.R.C. increase Z speed
 
 //#define LIMITED_MAX_FR_EDITING        // Limit edit via M203 or LCD to DEFAULT_MAX_FEEDRATE * 2
@@ -888,12 +936,6 @@
  *   (e.g., an inductive probe or a nozzle-based probe-switch.)
  */
 //#define FIX_MOUNTED_PROBE
-
-/**
- * Use the nozzle as the probe, with the hotend
- * assembly attached to a sensitive strain gauge.
- */
-//#define STRAIN_GAUGE_PROBE
 
 /**
  * Use the nozzle as the probe, as with a conductive
@@ -1009,19 +1051,10 @@
 #define PROBING_MARGIN 25     // M.A.R.C. center probe area
 
 // X and Y axis travel speed (mm/min) between probes
-<<<<<<< HEAD
-//#define XY_PROBE_SPEED (50*60)
-#define XY_PROBE_SPEED (200*60)	// M.A.R.C. increase x4 travel speed
+#define XY_PROBE_FEEDRATE (200*60)	// M.A.R.C. increase travel speed
 
 // Feedrate (mm/min) for the first approach when double-probing (MULTIPLE_PROBING == 2)
-//#define Z_PROBE_SPEED_FAST (4*60)
-#define Z_PROBE_SPEED_FAST (8*60)	// M.A.R.C. increase x2 probe speed
-=======
-#define XY_PROBE_FEEDRATE (133*60)
-
-// Feedrate (mm/min) for the first approach when double-probing (MULTIPLE_PROBING == 2)
-#define Z_PROBE_FEEDRATE_FAST (4*60)
->>>>>>> 04b83d50
+#define Z_PROBE_FEEDRATE_FAST (8*60)	// M.A.R.C. increase probe speed
 
 // Feedrate (mm/min) for the "accurate" probe of each point
 #define Z_PROBE_FEEDRATE_SLOW (Z_PROBE_FEEDRATE_FAST / 2)
@@ -1079,8 +1112,6 @@
  * Example: `M851 Z-5` with a CLEARANCE of 4  =>  9mm from bed to nozzle.
  *     But: `M851 Z+1` with a CLEARANCE of 2  =>  2mm from bed to nozzle.
  */
-//#define Z_CLEARANCE_DEPLOY_PROBE   10 // Z Clearance for Deploy/Stow
-//#define Z_CLEARANCE_BETWEEN_PROBES  5 // Z Clearance between probe points
 #define Z_CLEARANCE_DEPLOY_PROBE    5 // Z Clearance for Deploy/Stow    // M.A.R.C. speed-up
 #define Z_CLEARANCE_BETWEEN_PROBES  4 // Z Clearance between probe points    // M.A.R.C. speed-up
 #define Z_CLEARANCE_MULTI_PROBE     5 // Z Clearance between multiple probes
@@ -1111,12 +1142,11 @@
 //#define PROBING_HEATERS_OFF       // Turn heaters off when probing
 #if ENABLED(PROBING_HEATERS_OFF)
   //#define WAIT_FOR_BED_HEATER     // Wait for bed to heat back up between probes (to improve accuracy)
-  //#define WAIT_FOR_HOTEND         // Wait for hotend to heat back up between probes (to improve accuracy & prevent undertemp extrudes)
+  //#define WAIT_FOR_HOTEND         // Wait for hotend to heat back up between probes (to improve accuracy & prevent cold extrude)
 #endif
 #define PROBING_FANS_OFF          // Turn fans off when probing  // M.A.R.C. Turn fans off for avoid vibrations and interference
 //#define PROBING_STEPPERS_OFF      // Turn steppers off (unless needed to hold position) when probing
-//#define DELAY_BEFORE_PROBING 200  // (ms) To prevent vibrations from triggering piezo sensors
-#define DELAY_BEFORE_PROBING 100  // (ms) To prevent vibrations from triggering piezo sensors // M.A.R.C. increase accuracy
+#define DELAY_BEFORE_PROBING 200  // (ms) To prevent vibrations from triggering piezo sensors // M.A.R.C. increase accuracy
 
 // Require minimum nozzle and/or bed temperature for probing
 //#define PREHEAT_BEFORE_PROBING
@@ -1169,7 +1199,12 @@
 
 //#define NO_MOTION_BEFORE_HOMING // Inhibit movement until all axes have been homed. Also enable HOME_AFTER_DEACTIVATE for extra safety.
 //#define HOME_AFTER_DEACTIVATE   // Require rehoming after steppers are deactivated. Also enable NO_MOTION_BEFORE_HOMING for extra safety.
-//#define UNKNOWN_Z_NO_RAISE      // Don't raise Z (lower the bed) if Z is "unknown." For beds that fall when Z is powered off.
+/**
+ * Set Z_IDLE_HEIGHT if the Z-Axis moves on its own when steppers are disabled.
+ *  - Use a low value (i.e., Z_MIN_POS) if the nozzle falls down to the bed.
+ *  - Use a large value (i.e., Z_MAX_POS) if the bed falls down, away from the nozzle.
+ */
+//#define Z_IDLE_HEIGHT Z_HOME_POS
 
 //#define Z_HOMING_HEIGHT  4      // (mm) Minimal Z height before homing (G28) for Z clearance above the bed, clamps, ...
                                   // Be sure to have this much clearance over your Z_MAX_POS to prevent grinding.
@@ -1354,8 +1389,7 @@
  */
 #define PREHEAT_BEFORE_LEVELING     // M.A.R.C. heatting to compensate thermal expansions
 #if ENABLED(PREHEAT_BEFORE_LEVELING)
-//  #define LEVELING_NOZZLE_TEMP 120
-  #define LEVELING_NOZZLE_TEMP  0   // M.A.R.C. no necessary for BLTouch
+  #define LEVELING_NOZZLE_TEMP   0   // (°C) Only applies to E0 at this time  // M.A.R.C. no necessary for BLTouch
   #define LEVELING_BED_TEMP     50
 #endif
 
@@ -1449,7 +1483,7 @@
   //===========================================================================
 
   #define MESH_INSET 15          // Set Mesh bounds as an inset region of the bed //DAE cambio de 10 a 15
-  #define GRID_MAX_POINTS_X 3    // Don't use more than 7 points per axis, implementation limited. 	// M.A.R.C. Mesh grid points (3 or 5)
+  #define GRID_MAX_POINTS_X 5    // Don't use more than 7 points per axis, implementation limited. 	// M.A.R.C. Mesh grid points (3 or 5)
   #define GRID_MAX_POINTS_Y GRID_MAX_POINTS_X
 
   //#define MESH_G28_REST_ORIGIN // After homing all axes ('G28' or 'G28 XYZ') rest Z at Z_MIN_POS
@@ -1537,7 +1571,6 @@
 #endif
 
 // Homing speeds (mm/min)
-//#define HOMING_FEEDRATE_MM_M { (50*60), (50*60), (4*60) }
 #define HOMING_FEEDRATE_MM_M { (50*60), (50*60), (10*60) }     // M.A.R.C. Homming speed-up
 
 // Validate that endstops are triggered on homing moves
@@ -1651,12 +1684,14 @@
 #define PREHEAT_1_LABEL       "PLA"
 #define PREHEAT_1_TEMP_HOTEND 195	// M.A.R.C. Custom values
 #define PREHEAT_1_TEMP_BED     50	// M.A.R.C. Custom values
+#define PREHEAT_1_TEMP_CHAMBER 35
 #define PREHEAT_1_FAN_SPEED   128 // Value from 0 to 255
 
 #define PREHEAT_2_LABEL       "ABS"
 #define PREHEAT_2_TEMP_HOTEND 240
 #define PREHEAT_2_TEMP_BED     70
-#define PREHEAT_2_FAN_SPEED   255 // Value from 0 to 255
+#define PREHEAT_2_TEMP_CHAMBER 35
+#define PREHEAT_2_FAN_SPEED   128 // Value from 0 to 255
 
 /**
  * Nozzle Park
@@ -2319,10 +2354,6 @@
 //#define DGUS_LCD_UI_HIPRECY
 //#define DGUS_LCD_UI_MKS
 
-//
-// CR-6 OEM touch screen. A DWIN display with touch.
-//
-//#define DWIN_CREALITY_TOUCHLCD
 //
 // Touch-screen LCD for Malyan M200/M300 printers
 //
