--- conflicted
+++ resolved
@@ -1723,13 +1723,8 @@
 // Note: Test audio output with the G-Code:
 //  M300 S<frequency Hz> P<duration ms>
 //
-<<<<<<< HEAD
-#define LCD_FEEDBACK_FREQUENCY_DURATION_MS 10
-#define LCD_FEEDBACK_FREQUENCY_HZ 500
-=======
 //#define LCD_FEEDBACK_FREQUENCY_DURATION_MS 2
 //#define LCD_FEEDBACK_FREQUENCY_HZ 5000
->>>>>>> 6e944a41
 
 //
 // CONTROLLER TYPE: Standard
