--- conflicted
+++ resolved
@@ -615,9 +615,6 @@
     #define DEFAULT_Ki   1.08
     #define DEFAULT_Kd 114.00
   #endif
-<<<<<<< HEAD
-#endif // PIDTEMP
-=======
 #endif
 
 /**
@@ -661,7 +658,6 @@
   #define MPC_TUNING_POS { X_CENTER, Y_CENTER, 1.0f } // (mm) M306 Autotuning position, ideally bed center at first layer height.
   #define MPC_TUNING_END_Z 10.0f                      // (mm) M306 Autotuning final Z position.
 #endif
->>>>>>> 546b3066
 
 //===========================================================================
 //====================== PID > Bed Temperature Control ======================
