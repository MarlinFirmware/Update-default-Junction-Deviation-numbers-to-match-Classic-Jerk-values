--- conflicted
+++ resolved
@@ -470,11 +470,11 @@
  *   147 : Pt100  with 4.7kΩ pullup
  *  1010 : Pt1000 with 1kΩ pullup (atypical)
  *  1047 : Pt1000 with 4.7kΩ pullup (E3D)
- *    20 : Pt100  with circuit in the Ultimainboard V2.x with mainboard ADC reference voltage = INA826 amplifier-board supply voltage.
+ *    20 : Pt100 with circuit in the Ultimainboard V2.x with mainboard ADC reference voltage = INA826 amplifier-board supply voltage.
  *                NOTE: (1) Must use an ADC input with no pullup. (2) Some INA826 amplifiers are unreliable at 3.3V so consider using sensor 147, 110, or 21.
- *    21 : Pt100  with circuit in the Ultimainboard V2.x with 3.3v ADC reference voltage (STM32, LPC176x....) and 5V INA826 amplifier board supply.
- *                NOTE: ADC pins are not 5V tolerant. Not recommended because it's possible to damage the CPU by going over 500°C.
- *   201 : Pt100  with circuit in Overlord, similar to Ultimainboard V2.x
+ *    21 : Pt100 with circuit in the Ultimainboard V2.x with 3.3v ADC reference voltage (STM32, LPC176x....) and 5V INA826 amplifier board supply.
+ *         NOTE: ADC pins are not 5V tolerant. Not recommended because it's possible to damage the CPU by going over 500°C.
+ *   201 : Pt100 with circuit in Overlord, similar to Ultimainboard V2.x
  *
  *  Custom/Dummy/Other Thermos
  *  ------
@@ -1278,16 +1278,10 @@
   //#define WAIT_FOR_BED_HEATER     // Wait for bed to heat back up between probes (to improve accuracy)
   //#define WAIT_FOR_HOTEND         // Wait for hotend to heat back up between probes (to improve accuracy & prevent cold extrude)
 #endif
-<<<<<<< HEAD
 #define PROBING_FANS_OFF          // Turn fans off when probing  // MRiscoC Turn fans off for avoid vibrations and interference
-//#define PROBING_STEPPERS_OFF      // Turn steppers off (unless needed to hold position) when probing
-#define DELAY_BEFORE_PROBING 200  // (ms) To prevent vibrations from triggering piezo sensors // MRiscoC increase accuracy
-=======
-//#define PROBING_FANS_OFF          // Turn fans off when probing
 //#define PROBING_ESTEPPERS_OFF     // Turn all extruder steppers off when probing
 //#define PROBING_STEPPERS_OFF      // Turn all steppers off (unless needed to hold position) when probing (including extruders)
-//#define DELAY_BEFORE_PROBING 200  // (ms) To prevent vibrations from triggering piezo sensors
->>>>>>> 094caadf
+#define DELAY_BEFORE_PROBING 200  // (ms) To prevent vibrations from triggering piezo sensors // MRiscoC increase accuracy
 
 // Require minimum nozzle and/or bed temperature for probing
 //#define PREHEAT_BEFORE_PROBING
@@ -1735,18 +1729,6 @@
 //#define MANUAL_J_HOME_POS 0
 //#define MANUAL_K_HOME_POS 0
 
-<<<<<<< HEAD
-// Use "Z Safe Homing" to avoid homing with a Z probe outside the bed area.
-//
-// With this feature enabled:
-//
-// - Allow Z homing only after X and Y homing AND stepper drivers still enabled.
-// - If stepper drivers time out, it will need X and Y homing again before Z homing.
-// - Move the Z probe (or nozzle) to a defined XY point before Z Homing.
-// - Prevent Z homing when the Z probe is outside bed area.
-//
-#define Z_SAFE_HOMING   // MRiscoC Z Homing on Center of bed
-=======
 /**
  * Use "Z Safe Homing" to avoid homing with a Z probe outside the bed area.
  *
@@ -1754,8 +1736,7 @@
  * - Allows Z homing only when XY positions are known and trusted.
  * - If stepper drivers sleep, XY homing may be required again before Z homing.
  */
-//#define Z_SAFE_HOMING
->>>>>>> 094caadf
+#define Z_SAFE_HOMING   // MRiscoC Z Homing on Center of bed
 
 #if ENABLED(Z_SAFE_HOMING)
   #define Z_SAFE_HOMING_X_POINT X_CENTER  // X point for Z homing
