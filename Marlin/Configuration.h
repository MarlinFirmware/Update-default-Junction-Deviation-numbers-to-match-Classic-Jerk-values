/**
 * Marlin 3D Printer Firmware
 * Copyright (c) 2020 MarlinFirmware [https://github.com/MarlinFirmware/Marlin]
 *
 * Based on Sprinter and grbl.
 * Copyright (c) 2011 Camiel Gubbels / Erik van der Zalm
 *
 * This program is free software: you can redistribute it and/or modify
 * it under the terms of the GNU General Public License as published by
 * the Free Software Foundation, either version 3 of the License, or
 * (at your option) any later version.
 *
 * This program is distributed in the hope that it will be useful,
 * but WITHOUT ANY WARRANTY; without even the implied warranty of
 * MERCHANTABILITY or FITNESS FOR A PARTICULAR PURPOSE.  See the
 * GNU General Public License for more details.
 *
 * You should have received a copy of the GNU General Public License
 * along with this program.  If not, see <http://www.gnu.org/licenses/>.
 *
 */
#pragma once

/**
 * Configuration.h
 *
 * Basic settings such as:
 *
 * - Type of electronics
 * - Type of temperature sensor
 * - Printer geometry
 * - Endstop configuration
 * - LCD controller
 * - Extra features
 *
 * Advanced settings can be found in Configuration_adv.h
 *
 */
#define CONFIGURATION_H_VERSION 020005

//===========================================================================
//============================= Getting Started =============================
//===========================================================================

/**
 * Here are some standard links for getting your machine calibrated:
 *
 * http://reprap.org/wiki/Calibration
 * http://youtu.be/wAL9d7FgInk
 * http://calculator.josefprusa.cz
 * http://reprap.org/wiki/Triffid_Hunter%27s_Calibration_Guide
 * http://www.thingiverse.com/thing:5573
 * https://sites.google.com/site/repraplogphase/calibration-of-your-reprap
 * http://www.thingiverse.com/thing:298812
 */

//===========================================================================
//============================= DELTA Printer ===============================
//===========================================================================
// For a Delta printer start with one of the configuration files in the
// config/examples/delta directory and customize for your machine.
//

//===========================================================================
//============================= SCARA Printer ===============================
//===========================================================================
// For a SCARA printer start with the configuration files in
// config/examples/SCARA and customize for your machine.
//

// @section info

// Author info of this build printed to the host during boot and M115
#define STRING_CONFIG_H_AUTHOR "(none, default config)" // Who made the changes.
//#define CUSTOM_VERSION_FILE Version.h // Path from the root directory (no quotes)

/**
 * *** VENDORS PLEASE READ ***
 *
 * Marlin allows you to add a custom boot image for Graphical LCDs.
 * With this option Marlin will first show your custom screen followed
 * by the standard Marlin logo with version number and web URL.
 *
 * We encourage you to take advantage of this new feature and we also
 * respectfully request that you retain the unmodified Marlin boot screen.
 */

// Show the Marlin bootscreen on startup. ** ENABLE FOR PRODUCTION **
//#define SHOW_BOOTSCREEN

// Show the bitmap in Marlin/_Bootscreen.h on startup.
//#define SHOW_CUSTOM_BOOTSCREEN

// Show the bitmap in Marlin/_Statusscreen.h on the status screen.
//#define CUSTOM_STATUS_SCREEN_IMAGE

// @section machine

/**
 * Select the serial port on the board to use for communication with the host.
 * This allows the connection of wireless adapters (for instance) to non-default port pins.
 * Serial port -1 is the USB emulated serial port, if available.
 * Note: The first serial port (-1 or 0) will always be used by the Arduino bootloader.
 *
 * :[-1, 0, 1, 2, 3, 4, 5, 6, 7]
 */
#define SERIAL_PORT 0

/**
 * Select a secondary serial port on the board to use for communication with the host.
 * :[-1, 0, 1, 2, 3, 4, 5, 6, 7]
 */
//#define SERIAL_PORT_2 -1

/**
 * This setting determines the communication speed of the printer.
 *
 * 250000 works in most cases, but you might try a lower speed if
 * you commonly experience drop-outs during host printing.
 * You may try up to 1000000 to speed up SD file transfer.
 *
 * :[2400, 9600, 19200, 38400, 57600, 115200, 250000, 500000, 1000000]
 */
#define BAUDRATE 250000

// Enable the Bluetooth serial interface on AT90USB devices
//#define BLUETOOTH

// Choose the name from boards.h that matches your setup
#ifndef MOTHERBOARD
  #define MOTHERBOARD BOARD_RAMPS_14_EFB
#endif

// Name displayed in the LCD "Ready" message and Info menu
//#define CUSTOM_MACHINE_NAME "3D Printer"

// Printer's unique ID, used by some programs to differentiate between machines.
// Choose your own or use a service like http://www.uuidgenerator.net/version4
//#define MACHINE_UUID "00000000-0000-0000-0000-000000000000"

// @section extruder

// This defines the number of extruders
// :[1, 2, 3, 4, 5, 6, 7, 8]
#define EXTRUDERS 1

// Generally expected filament diameter (1.75, 2.85, 3.0, ...). Used for Volumetric, Filament Width Sensor, etc.
#define DEFAULT_NOMINAL_FILAMENT_DIA 1.75

// For Cyclops or any "multi-extruder" that shares a single nozzle.
//#define SINGLENOZZLE

// Save and restore temperature and fan speed on tool-change.
// Set standby for the unselected tool with M104/106/109 T...
#if ENABLED(SINGLENOZZLE)
  //#define SINGLENOZZLE_STANDBY_TEMP
  //#define SINGLENOZZLE_STANDBY_FAN
#endif

/**
 * Průša MK2 Single Nozzle Multi-Material Multiplexer, and variants.
 *
 * This device allows one stepper driver on a control board to drive
 * two to eight stepper motors, one at a time, in a manner suitable
 * for extruders.
 *
 * This option only allows the multiplexer to switch on tool-change.
 * Additional options to configure custom E moves are pending.
 */
//#define MK2_MULTIPLEXER
#if ENABLED(MK2_MULTIPLEXER)
  // Override the default DIO selector pins here, if needed.
  // Some pins files may provide defaults for these pins.
  //#define E_MUX0_PIN 40  // Always Required
  //#define E_MUX1_PIN 42  // Needed for 3 to 8 inputs
  //#define E_MUX2_PIN 44  // Needed for 5 to 8 inputs
#endif

/**
 * Prusa Multi-Material Unit v2
 *
 * Requires NOZZLE_PARK_FEATURE to park print head in case MMU unit fails.
 * Requires EXTRUDERS = 5
 *
 * For additional configuration see Configuration_adv.h
 */
//#define PRUSA_MMU2

// A dual extruder that uses a single stepper motor
//#define SWITCHING_EXTRUDER
#if ENABLED(SWITCHING_EXTRUDER)
  #define SWITCHING_EXTRUDER_SERVO_NR 0
  #define SWITCHING_EXTRUDER_SERVO_ANGLES { 0, 90 } // Angles for E0, E1[, E2, E3]
  #if EXTRUDERS > 3
    #define SWITCHING_EXTRUDER_E23_SERVO_NR 1
  #endif
#endif

// A dual-nozzle that uses a servomotor to raise/lower one (or both) of the nozzles
//#define SWITCHING_NOZZLE
#if ENABLED(SWITCHING_NOZZLE)
  #define SWITCHING_NOZZLE_SERVO_NR 0
  //#define SWITCHING_NOZZLE_E1_SERVO_NR 1          // If two servos are used, the index of the second
  #define SWITCHING_NOZZLE_SERVO_ANGLES { 0, 90 }   // Angles for E0, E1 (single servo) or lowered/raised (dual servo)
#endif

/**
 * Two separate X-carriages with extruders that connect to a moving part
 * via a solenoid docking mechanism. Requires SOL1_PIN and SOL2_PIN.
 */
//#define PARKING_EXTRUDER

/**
 * Two separate X-carriages with extruders that connect to a moving part
 * via a magnetic docking mechanism using movements and no solenoid
 *
 * project   : https://www.thingiverse.com/thing:3080893
 * movements : https://youtu.be/0xCEiG9VS3k
 *             https://youtu.be/Bqbcs0CU2FE
 */
//#define MAGNETIC_PARKING_EXTRUDER

#if EITHER(PARKING_EXTRUDER, MAGNETIC_PARKING_EXTRUDER)

  #define PARKING_EXTRUDER_PARKING_X { -78, 184 }     // X positions for parking the extruders
  #define PARKING_EXTRUDER_GRAB_DISTANCE 1            // (mm) Distance to move beyond the parking point to grab the extruder
  //#define MANUAL_SOLENOID_CONTROL                   // Manual control of docking solenoids with M380 S / M381

  #if ENABLED(PARKING_EXTRUDER)

    #define PARKING_EXTRUDER_SOLENOIDS_INVERT           // If enabled, the solenoid is NOT magnetized with applied voltage
    #define PARKING_EXTRUDER_SOLENOIDS_PINS_ACTIVE LOW  // LOW or HIGH pin signal energizes the coil
    #define PARKING_EXTRUDER_SOLENOIDS_DELAY 250        // (ms) Delay for magnetic field. No delay if 0 or not defined.
    //#define MANUAL_SOLENOID_CONTROL                   // Manual control of docking solenoids with M380 S / M381

  #elif ENABLED(MAGNETIC_PARKING_EXTRUDER)

    #define MPE_FAST_SPEED      9000      // (mm/m) Speed for travel before last distance point
    #define MPE_SLOW_SPEED      4500      // (mm/m) Speed for last distance travel to park and couple
    #define MPE_TRAVEL_DISTANCE   10      // (mm) Last distance point
    #define MPE_COMPENSATION       0      // Offset Compensation -1 , 0 , 1 (multiplier) only for coupling

  #endif

#endif

/**
 * Switching Toolhead
 *
 * Support for swappable and dockable toolheads, such as
 * the E3D Tool Changer. Toolheads are locked with a servo.
 */
//#define SWITCHING_TOOLHEAD

/**
 * Magnetic Switching Toolhead
 *
 * Support swappable and dockable toolheads with a magnetic
 * docking mechanism using movement and no servo.
 */
//#define MAGNETIC_SWITCHING_TOOLHEAD

/**
 * Electromagnetic Switching Toolhead
 *
 * Parking for CoreXY / HBot kinematics.
 * Toolheads are parked at one edge and held with an electromagnet.
 * Supports more than 2 Toolheads. See https://youtu.be/JolbsAKTKf4
 */
//#define ELECTROMAGNETIC_SWITCHING_TOOLHEAD

#if ANY(SWITCHING_TOOLHEAD, MAGNETIC_SWITCHING_TOOLHEAD, ELECTROMAGNETIC_SWITCHING_TOOLHEAD)
  #define SWITCHING_TOOLHEAD_Y_POS          235         // (mm) Y position of the toolhead dock
  #define SWITCHING_TOOLHEAD_Y_SECURITY      10         // (mm) Security distance Y axis
  #define SWITCHING_TOOLHEAD_Y_CLEAR         60         // (mm) Minimum distance from dock for unobstructed X axis
  #define SWITCHING_TOOLHEAD_X_POS          { 215, 0 }  // (mm) X positions for parking the extruders
  #if ENABLED(SWITCHING_TOOLHEAD)
    #define SWITCHING_TOOLHEAD_SERVO_NR       2         // Index of the servo connector
    #define SWITCHING_TOOLHEAD_SERVO_ANGLES { 0, 180 }  // (degrees) Angles for Lock, Unlock
  #elif ENABLED(MAGNETIC_SWITCHING_TOOLHEAD)
    #define SWITCHING_TOOLHEAD_Y_RELEASE      5         // (mm) Security distance Y axis
    #define SWITCHING_TOOLHEAD_X_SECURITY   { 90, 150 } // (mm) Security distance X axis (T0,T1)
    //#define PRIME_BEFORE_REMOVE                       // Prime the nozzle before release from the dock
    #if ENABLED(PRIME_BEFORE_REMOVE)
      #define SWITCHING_TOOLHEAD_PRIME_MM           20  // (mm)   Extruder prime length
      #define SWITCHING_TOOLHEAD_RETRACT_MM         10  // (mm)   Retract after priming length
      #define SWITCHING_TOOLHEAD_PRIME_FEEDRATE    300  // (mm/m) Extruder prime feedrate
      #define SWITCHING_TOOLHEAD_RETRACT_FEEDRATE 2400  // (mm/m) Extruder retract feedrate
    #endif
  #elif ENABLED(ELECTROMAGNETIC_SWITCHING_TOOLHEAD)
    #define SWITCHING_TOOLHEAD_Z_HOP          2         // (mm) Z raise for switching
  #endif
#endif

/**
 * "Mixing Extruder"
 *   - Adds G-codes M163 and M164 to set and "commit" the current mix factors.
 *   - Extends the stepping routines to move multiple steppers in proportion to the mix.
 *   - Optional support for Repetier Firmware's 'M164 S<index>' supporting virtual tools.
 *   - This implementation supports up to two mixing extruders.
 *   - Enable DIRECT_MIXING_IN_G1 for M165 and mixing in G1 (from Pia Taubert's reference implementation).
 */
//#define MIXING_EXTRUDER
#if ENABLED(MIXING_EXTRUDER)
  #define MIXING_STEPPERS 2        // Number of steppers in your mixing extruder
  #define MIXING_VIRTUAL_TOOLS 16  // Use the Virtual Tool method with M163 and M164
  //#define DIRECT_MIXING_IN_G1    // Allow ABCDHI mix factors in G1 movement commands
  //#define GRADIENT_MIX           // Support for gradient mixing with M166 and LCD
  #if ENABLED(GRADIENT_MIX)
    //#define GRADIENT_VTOOL       // Add M166 T to use a V-tool index as a Gradient alias
  #endif
#endif

// Offset of the extruders (uncomment if using more than one and relying on firmware to position when changing).
// The offset has to be X=0, Y=0 for the extruder 0 hotend (default extruder).
// For the other hotends it is their distance from the extruder 0 hotend.
//#define HOTEND_OFFSET_X { 0.0, 20.00 } // (mm) relative X-offset for each nozzle
//#define HOTEND_OFFSET_Y { 0.0, 5.00 }  // (mm) relative Y-offset for each nozzle
//#define HOTEND_OFFSET_Z { 0.0, 0.00 }  // (mm) relative Z-offset for each nozzle

// @section machine

/**
 * Power Supply Control
 *
 * Enable and connect the power supply to the PS_ON_PIN.
 * Specify whether the power supply is active HIGH or active LOW.
 */
//#define PSU_CONTROL
//#define PSU_NAME "Power Supply"

#if ENABLED(PSU_CONTROL)
  #define PSU_ACTIVE_HIGH false     // Set 'false' for ATX, 'true' for X-Box

  //#define PSU_DEFAULT_OFF         // Keep power off until enabled directly with M80
  //#define PSU_POWERUP_DELAY 250   // (ms) Delay for the PSU to warm up to full power

  //#define AUTO_POWER_CONTROL      // Enable automatic control of the PS_ON pin
  #if ENABLED(AUTO_POWER_CONTROL)
    #define AUTO_POWER_FANS         // Turn on PSU if fans need power
    #define AUTO_POWER_E_FANS
    #define AUTO_POWER_CONTROLLERFAN
    #define AUTO_POWER_CHAMBER_FAN
    //#define AUTO_POWER_E_TEMP        50 // (°C) Turn on PSU over this temperature
    //#define AUTO_POWER_CHAMBER_TEMP  30 // (°C) Turn on PSU over this temperature
    #define POWER_TIMEOUT 30
  #endif
#endif

// @section temperature

//===========================================================================
//============================= Thermal Settings ============================
//===========================================================================

/**
 * --NORMAL IS 4.7kohm PULLUP!-- 1kohm pullup can be used on hotend sensor, using correct resistor and table
 *
 * Temperature sensors available:
 *
 *    -5 : PT100 / PT1000 with MAX31865 (only for sensors 0-1)
 *    -3 : thermocouple with MAX31855 (only for sensors 0-1)
 *    -2 : thermocouple with MAX6675 (only for sensors 0-1)
 *    -4 : thermocouple with AD8495
 *    -1 : thermocouple with AD595
 *     0 : not used
 *     1 : 100k thermistor - best choice for EPCOS 100k (4.7k pullup)
 *   331 : (3.3V scaled thermistor 1 table for MEGA)
 *   332 : (3.3V scaled thermistor 1 table for DUE)
 *     2 : 200k thermistor - ATC Semitec 204GT-2 (4.7k pullup)
 *   202 : 200k thermistor - Copymaster 3D
 *     3 : Mendel-parts thermistor (4.7k pullup)
 *     4 : 10k thermistor !! do not use it for a hotend. It gives bad resolution at high temp. !!
 *     5 : 100K thermistor - ATC Semitec 104GT-2/104NT-4-R025H42G (Used in ParCan, J-Head, and E3D) (4.7k pullup)
 *   501 : 100K Zonestar (Tronxy X3A) Thermistor
 *   512 : 100k RPW-Ultra hotend thermistor (4.7k pullup)
 *     6 : 100k EPCOS - Not as accurate as table 1 (created using a fluke thermocouple) (4.7k pullup)
 *     7 : 100k Honeywell thermistor 135-104LAG-J01 (4.7k pullup)
 *    71 : 100k Honeywell thermistor 135-104LAF-J01 (4.7k pullup)
 *     8 : 100k 0603 SMD Vishay NTCS0603E3104FXT (4.7k pullup)
 *     9 : 100k GE Sensing AL03006-58.2K-97-G1 (4.7k pullup)
 *    10 : 100k RS thermistor 198-961 (4.7k pullup)
 *    11 : 100k beta 3950 1% thermistor (Used in Keenovo AC silicone mats and most Wanhao i3 machines) (4.7k pullup)
 *    12 : 100k 0603 SMD Vishay NTCS0603E3104FXT (4.7k pullup) (calibrated for Makibox hot bed)
 *    13 : 100k Hisens 3950  1% up to 300°C for hotend "Simple ONE " & "Hotend "All In ONE"
 *    15 : 100k thermistor calibration for JGAurora A5 hotend
 *    18 : ATC Semitec 204GT-2 (4.7k pullup) Dagoma.Fr - MKS_Base_DKU001327
 *    20 : Pt100 with circuit in the Ultimainboard V2.x with 5v excitation (AVR)
 *    21 : Pt100 with circuit in the Ultimainboard V2.x with 3.3v excitation (STM32 \ LPC176x....)
 *    22 : 100k (hotend) with 4.7k pullup to 3.3V and 220R to analog input (as in GTM32 Pro vB)
 *    23 : 100k (bed) with 4.7k pullup to 3.3v and 220R to analog input (as in GTM32 Pro vB)
 *   201 : Pt100 with circuit in Overlord, similar to Ultimainboard V2.x
 *    60 : 100k Maker's Tool Works Kapton Bed Thermistor beta=3950
 *    61 : 100k Formbot / Vivedino 3950 350C thermistor 4.7k pullup
 *    66 : 4.7M High Temperature thermistor from Dyze Design
 *    67 : 450C thermistor from SliceEngineering
 *    70 : the 100K thermistor found in the bq Hephestos 2
 *    75 : 100k Generic Silicon Heat Pad with NTC 100K MGB18-104F39050L32 thermistor
 *    99 : 100k thermistor with a 10K pull-up resistor (found on some Wanhao i3 machines)
 *
 *       1k ohm pullup tables - This is atypical, and requires changing out the 4.7k pullup for 1k.
 *                              (but gives greater accuracy and more stable PID)
 *    51 : 100k thermistor - EPCOS (1k pullup)
 *    52 : 200k thermistor - ATC Semitec 204GT-2 (1k pullup)
 *    55 : 100k thermistor - ATC Semitec 104GT-2 (Used in ParCan & J-Head) (1k pullup)
 *
 *  1047 : Pt1000 with 4k7 pullup (E3D)
 *  1010 : Pt1000 with 1k pullup (non standard)
 *   147 : Pt100 with 4k7 pullup
 *   110 : Pt100 with 1k pullup (non standard)
 *
 *  1000 : Custom - Specify parameters in Configuration_adv.h
 *
 *         Use these for Testing or Development purposes. NEVER for production machine.
 *   998 : Dummy Table that ALWAYS reads 25°C or the temperature defined below.
 *   999 : Dummy Table that ALWAYS reads 100°C or the temperature defined below.
 */
#define TEMP_SENSOR_0 1
#define TEMP_SENSOR_1 0
#define TEMP_SENSOR_2 0
#define TEMP_SENSOR_3 0
#define TEMP_SENSOR_4 0
#define TEMP_SENSOR_5 0
<<<<<<< HEAD
#define TEMP_SENSOR_BED 1
=======
#define TEMP_SENSOR_6 0
#define TEMP_SENSOR_7 0
#define TEMP_SENSOR_BED 0
#define TEMP_SENSOR_PROBE 0
>>>>>>> 9df7992d
#define TEMP_SENSOR_CHAMBER 0

// Dummy thermistor constant temperature readings, for use with 998 and 999
#define DUMMY_THERMISTOR_998_VALUE 25
#define DUMMY_THERMISTOR_999_VALUE 100

// Use temp sensor 1 as a redundant sensor with sensor 0. If the readings
// from the two sensors differ too much the print will be aborted.
//#define TEMP_SENSOR_1_AS_REDUNDANT
#define MAX_REDUNDANT_TEMP_SENSOR_DIFF 10

#define TEMP_RESIDENCY_TIME     10  // (seconds) Time to wait for hotend to "settle" in M109
#define TEMP_WINDOW              1  // (°C) Temperature proximity for the "temperature reached" timer
#define TEMP_HYSTERESIS          3  // (°C) Temperature proximity considered "close enough" to the target

#define TEMP_BED_RESIDENCY_TIME 10  // (seconds) Time to wait for bed to "settle" in M190
#define TEMP_BED_WINDOW          1  // (°C) Temperature proximity for the "temperature reached" timer
#define TEMP_BED_HYSTERESIS      3  // (°C) Temperature proximity considered "close enough" to the target

// Below this temperature the heater will be switched off
// because it probably indicates a broken thermistor wire.
#define HEATER_0_MINTEMP   5
#define HEATER_1_MINTEMP   5
#define HEATER_2_MINTEMP   5
#define HEATER_3_MINTEMP   5
#define HEATER_4_MINTEMP   5
#define HEATER_5_MINTEMP   5
#define HEATER_6_MINTEMP   5
#define HEATER_7_MINTEMP   5
#define BED_MINTEMP        5

// Above this temperature the heater will be switched off.
// This can protect components from overheating, but NOT from shorts and failures.
// (Use MINTEMP for thermistor short/failure protection.)
#define HEATER_0_MAXTEMP 310
#define HEATER_1_MAXTEMP 275
#define HEATER_2_MAXTEMP 275
#define HEATER_3_MAXTEMP 275
#define HEATER_4_MAXTEMP 275
#define HEATER_5_MAXTEMP 275
#define HEATER_6_MAXTEMP 275
#define HEATER_7_MAXTEMP 275
#define BED_MAXTEMP      150

//===========================================================================
//============================= PID Settings ================================
//===========================================================================
// PID Tuning Guide here: http://reprap.org/wiki/PID_Tuning

// Comment the following line to disable PID and enable bang-bang.
#define PIDTEMP
#define BANG_MAX 255     // Limits current to nozzle while in bang-bang mode; 255=full current
#define PID_MAX BANG_MAX // Limits current to nozzle while PID is active (see PID_FUNCTIONAL_RANGE below); 255=full current
#define PID_K1 0.95      // Smoothing factor within any PID loop
#if ENABLED(PIDTEMP)
  //#define PID_EDIT_MENU         // Add PID editing to the "Advanced Settings" menu. (~700 bytes of PROGMEM)
  //#define PID_AUTOTUNE_MENU     // Add PID auto-tuning to the "Advanced Settings" menu. (~250 bytes of PROGMEM)
  //#define PID_DEBUG             // Sends debug data to the serial port. Use 'M303 D' to toggle activation.
  //#define PID_OPENLOOP 1        // Puts PID in open loop. M104/M140 sets the output power from 0 to PID_MAX
  //#define SLOW_PWM_HEATERS      // PWM with very low frequency (roughly 0.125Hz=8s) and minimum state time of approximately 1s useful for heaters driven by a relay
  //#define PID_PARAMS_PER_HOTEND // Uses separate PID parameters for each extruder (useful for mismatched extruders)
                                  // Set/get with gcode: M301 E[extruder number, 0-2]
  #define PID_FUNCTIONAL_RANGE 10 // If the temperature difference between the target temperature and the actual temperature
                                  // is more than PID_FUNCTIONAL_RANGE then the PID will be shut off and the heater will be set to min/max.

  // If you are using a pre-configured hotend then you can use one of the value sets by uncommenting it

  // Ultimaker
  #define DEFAULT_Kp 18.38
  #define DEFAULT_Ki 1.92
  #define DEFAULT_Kd 44.03

  // MakerGear
  //#define DEFAULT_Kp 7.0
  //#define DEFAULT_Ki 0.1
  //#define DEFAULT_Kd 12

  // Mendel Parts V9 on 12V
  //#define DEFAULT_Kp 63.0
  //#define DEFAULT_Ki 2.25
  //#define DEFAULT_Kd 440

#endif // PIDTEMP

//===========================================================================
//====================== PID > Bed Temperature Control ======================
//===========================================================================

/**
 * PID Bed Heating
 *
 * If this option is enabled set PID constants below.
 * If this option is disabled, bang-bang will be used and BED_LIMIT_SWITCHING will enable hysteresis.
 *
 * The PID frequency will be the same as the extruder PWM.
 * If PID_dT is the default, and correct for the hardware/configuration, that means 7.689Hz,
 * which is fine for driving a square wave into a resistive load and does not significantly
 * impact FET heating. This also works fine on a Fotek SSR-10DA Solid State Relay into a 250W
 * heater. If your configuration is significantly different than this and you don't understand
 * the issues involved, don't use bed PID until someone else verifies that your hardware works.
 */
//#define PIDTEMPBED

//#define BED_LIMIT_SWITCHING

/**
 * Max Bed Power
 * Applies to all forms of bed control (PID, bang-bang, and bang-bang with hysteresis).
 * When set to any value below 255, enables a form of PWM to the bed that acts like a divider
 * so don't use it unless you are OK with PWM on your bed. (See the comment on enabling PIDTEMPBED)
 */
#define MAX_BED_POWER 255 // limits duty cycle to bed; 255=full current

#if ENABLED(PIDTEMPBED)
  //#define MIN_BED_POWER 0
  //#define PID_BED_DEBUG // Sends debug data to the serial port.

  //120V 250W silicone heater into 4mm borosilicate (MendelMax 1.5+)
  //from FOPDT model - kp=.39 Tp=405 Tdead=66, Tc set to 79.2, aggressive factor of .15 (vs .1, 1, 10)
  #define DEFAULT_bedKp 10.00
  #define DEFAULT_bedKi .023
  #define DEFAULT_bedKd 305.4

  //120V 250W silicone heater into 4mm borosilicate (MendelMax 1.5+)
  //from pidautotune
  //#define DEFAULT_bedKp 97.1
  //#define DEFAULT_bedKi 1.41
  //#define DEFAULT_bedKd 1675.16

  // FIND YOUR OWN: "M303 E-1 C8 S90" to run autotune on the bed at 90 degreesC for 8 cycles.
#endif // PIDTEMPBED

// @section extruder

/**
 * Prevent extrusion if the temperature is below EXTRUDE_MINTEMP.
 * Add M302 to set the minimum extrusion temperature and/or turn
 * cold extrusion prevention on and off.
 *
 * *** IT IS HIGHLY RECOMMENDED TO LEAVE THIS OPTION ENABLED! ***
 */
#define PREVENT_COLD_EXTRUSION
#define EXTRUDE_MINTEMP 170

/**
 * Prevent a single extrusion longer than EXTRUDE_MAXLENGTH.
 * Note: For Bowden Extruders make this large enough to allow load/unload.
 */
//#define PREVENT_LENGTHY_EXTRUDE
//#define EXTRUDE_MAXLENGTH 200

//===========================================================================
//======================== Thermal Runaway Protection =======================
//===========================================================================

/**
 * Thermal Protection provides additional protection to your printer from damage
 * and fire. Marlin always includes safe min and max temperature ranges which
 * protect against a broken or disconnected thermistor wire.
 *
 * The issue: If a thermistor falls out, it will report the much lower
 * temperature of the air in the room, and the the firmware will keep
 * the heater on.
 *
 * If you get "Thermal Runaway" or "Heating failed" errors the
 * details can be tuned in Configuration_adv.h
 */

#define THERMAL_PROTECTION_HOTENDS // Enable thermal protection for all extruders
#define THERMAL_PROTECTION_BED     // Enable thermal protection for the heated bed
#define THERMAL_PROTECTION_CHAMBER // Enable thermal protection for the heated chamber

//===========================================================================
//============================= Mechanical Settings =========================
//===========================================================================

// @section machine

// Uncomment one of these options to enable CoreXY, CoreXZ, or CoreYZ kinematics
// either in the usual order or reversed
//#define COREXY
//#define COREXZ
//#define COREYZ
//#define COREYX
//#define COREZX
//#define COREZY

//===========================================================================
//============================== Endstop Settings ===========================
//===========================================================================

// @section homing

// Specify here all the endstop connectors that are connected to any endstop or probe.
// Almost all printers will be using one per axis. Probes will use one or more of the
// extra connectors. Leave undefined any used for non-endstop and non-probe purposes.
#define USE_XMIN_PLUG
#define USE_YMIN_PLUG
//#define USE_ZMIN_PLUG
//#define USE_XMAX_PLUG
#define USE_YMAX_PLUG
#define USE_ZMAX_PLUG

// Enable pullup for all endstops to prevent a floating state
#define ENDSTOPPULLUPS
#if DISABLED(ENDSTOPPULLUPS)
  // Disable ENDSTOPPULLUPS to set pullups individually
  //#define ENDSTOPPULLUP_XMAX
  //#define ENDSTOPPULLUP_YMAX
  //#define ENDSTOPPULLUP_ZMAX
  //#define ENDSTOPPULLUP_XMIN
  //#define ENDSTOPPULLUP_YMIN
  //#define ENDSTOPPULLUP_ZMIN
  //#define ENDSTOPPULLUP_ZMIN_PROBE
#endif

// Enable pulldown for all endstops to prevent a floating state
//#define ENDSTOPPULLDOWNS
#if DISABLED(ENDSTOPPULLDOWNS)
  // Disable ENDSTOPPULLDOWNS to set pulldowns individually
  //#define ENDSTOPPULLDOWN_XMAX
  //#define ENDSTOPPULLDOWN_YMAX
  //#define ENDSTOPPULLDOWN_ZMAX
  //#define ENDSTOPPULLDOWN_XMIN
  //#define ENDSTOPPULLDOWN_YMIN
  //#define ENDSTOPPULLDOWN_ZMIN
  //#define ENDSTOPPULLDOWN_ZMIN_PROBE
#endif

// Mechanical endstop with COM to ground and NC to Signal uses "false" here (most common setup).
#define X_MIN_ENDSTOP_INVERTING false // Set to true to invert the logic of the endstop.
#define Y_MIN_ENDSTOP_INVERTING false // Set to true to invert the logic of the endstop.
#define Z_MIN_ENDSTOP_INVERTING false // Set to true to invert the logic of the endstop.
#define X_MAX_ENDSTOP_INVERTING false // Set to true to invert the logic of the endstop.
#define Y_MAX_ENDSTOP_INVERTING false // Set to true to invert the logic of the endstop.
#define Z_MAX_ENDSTOP_INVERTING false // Set to true to invert the logic of the endstop.
#define Z_MIN_PROBE_ENDSTOP_INVERTING false // Set to true to invert the logic of the probe.

/**
 * Stepper Drivers
 *
 * These settings allow Marlin to tune stepper driver timing and enable advanced options for
 * stepper drivers that support them. You may also override timing options in Configuration_adv.h.
 *
 * A4988 is assumed for unspecified drivers.
 *
 * Options: A4988, A5984, DRV8825, LV8729, L6470, L6474, POWERSTEP01,
 *          TB6560, TB6600, TMC2100,
 *          TMC2130, TMC2130_STANDALONE, TMC2160, TMC2160_STANDALONE,
 *          TMC2208, TMC2208_STANDALONE, TMC2209, TMC2209_STANDALONE,
 *          TMC26X,  TMC26X_STANDALONE,  TMC2660, TMC2660_STANDALONE,
 *          TMC5130, TMC5130_STANDALONE, TMC5160, TMC5160_STANDALONE
 * :['A4988', 'A5984', 'DRV8825', 'LV8729', 'L6470', 'L6474', 'POWERSTEP01', 'TB6560', 'TB6600', 'TMC2100', 'TMC2130', 'TMC2130_STANDALONE', 'TMC2160', 'TMC2160_STANDALONE', 'TMC2208', 'TMC2208_STANDALONE', 'TMC2209', 'TMC2209_STANDALONE', 'TMC26X', 'TMC26X_STANDALONE', 'TMC2660', 'TMC2660_STANDALONE', 'TMC5130', 'TMC5130_STANDALONE', 'TMC5160', 'TMC5160_STANDALONE']
 */
//#define X_DRIVER_TYPE  A4988
//#define Y_DRIVER_TYPE  A4988
//#define Z_DRIVER_TYPE  A4988
//#define X2_DRIVER_TYPE A4988
//#define Y2_DRIVER_TYPE A4988
//#define Z2_DRIVER_TYPE A4988
//#define Z3_DRIVER_TYPE A4988
//#define Z4_DRIVER_TYPE A4988
//#define E0_DRIVER_TYPE A4988
//#define E1_DRIVER_TYPE A4988
//#define E2_DRIVER_TYPE A4988
//#define E3_DRIVER_TYPE A4988
//#define E4_DRIVER_TYPE A4988
//#define E5_DRIVER_TYPE A4988
//#define E6_DRIVER_TYPE A4988
//#define E7_DRIVER_TYPE A4988

// Enable this feature if all enabled endstop pins are interrupt-capable.
// This will remove the need to poll the interrupt pins, saving many CPU cycles.
//#define ENDSTOP_INTERRUPTS_FEATURE

/**
 * Endstop Noise Threshold
 *
 * Enable if your probe or endstops falsely trigger due to noise.
 *
 * - Higher values may affect repeatability or accuracy of some bed probes.
 * - To fix noise install a 100nF ceramic capacitor inline with the switch.
 * - This feature is not required for common micro-switches mounted on PCBs
 *   based on the Makerbot design, which already have the 100nF capacitor.
 *
 * :[2,3,4,5,6,7]
 */
//#define ENDSTOP_NOISE_THRESHOLD 2

//=============================================================================
//============================== Movement Settings ============================
//=============================================================================
// @section motion

/**
 * Default Settings
 *
 * These settings can be reset by M502
 *
 * Note that if EEPROM is enabled, saved values will override these.
 */

/**
 * With this option each E stepper can have its own factors for the
 * following movement settings. If fewer factors are given than the
 * total number of extruders, the last value applies to the rest.
 */
//#define DISTINCT_E_FACTORS

/**
 * Default Axis Steps Per Unit (steps/mm)
 * Override with M92
 *                                      X, Y, Z, E0 [, E1[, E2...]]
 */
#define DEFAULT_AXIS_STEPS_PER_UNIT   { 80, 80, 1600, 138.75  }

/**
 * Default Max Feed Rate (mm/s)
 * Override with M203
 *                                      X, Y, Z, E0 [, E1[, E2...]]
 */
#define DEFAULT_MAX_FEEDRATE          { 80, 80, 8, 120 }

//#define LIMITED_MAX_FR_EDITING        // Limit edit via M203 or LCD to DEFAULT_MAX_FEEDRATE * 2
#if ENABLED(LIMITED_MAX_FR_EDITING)
  #define MAX_FEEDRATE_EDIT_VALUES    { 600, 600, 10, 50 } // ...or, set your own edit limits
#endif

/**
 * Default Max Acceleration (change/s) change = mm/s
 * (Maximum start speed for accelerated moves)
 * Override with M201
 *                                      X, Y, Z, E0 [, E1[, E2...]]
 */
#define DEFAULT_MAX_ACCELERATION      { 1000, 1000, 10, 10000 }

//#define LIMITED_MAX_ACCEL_EDITING     // Limit edit via M201 or LCD to DEFAULT_MAX_ACCELERATION * 2
#if ENABLED(LIMITED_MAX_ACCEL_EDITING)
  #define MAX_ACCEL_EDIT_VALUES       { 6000, 6000, 200, 20000 } // ...or, set your own edit limits
#endif

/**
 * Default Acceleration (change/s) change = mm/s
 * Override with M204
 *
 *   M204 P    Acceleration
 *   M204 R    Retract Acceleration
 *   M204 T    Travel Acceleration
 */
#define DEFAULT_ACCELERATION          1000    // X, Y, Z and E acceleration for printing moves
#define DEFAULT_RETRACT_ACCELERATION  3000    // E acceleration for retracts
#define DEFAULT_TRAVEL_ACCELERATION   1000    // X, Y, Z acceleration for travel (non printing) moves

/**
 * Default Jerk limits (mm/s)
 * Override with M205 X Y Z E
 *
 * "Jerk" specifies the minimum speed change that requires acceleration.
 * When changing speed and direction, if the difference is less than the
 * value set here, it may happen instantaneously.
 */
#define CLASSIC_JERK
#if ENABLED(CLASSIC_JERK)
  #define DEFAULT_XJERK 10.0
  #define DEFAULT_YJERK 10.0
  #define DEFAULT_ZJERK  0.3

  //#define TRAVEL_EXTRA_XYJERK 0.0     // Additional jerk allowance for all travel moves

  //#define LIMITED_JERK_EDITING        // Limit edit via M205 or LCD to DEFAULT_aJERK * 2
  #if ENABLED(LIMITED_JERK_EDITING)
    #define MAX_JERK_EDIT_VALUES { 20, 20, 0.6, 10 } // ...or, set your own edit limits
  #endif
#endif

#define DEFAULT_EJERK    5.0  // May be used by Linear Advance

/**
 * Junction Deviation Factor
 *
 * See:
 *   https://reprap.org/forum/read.php?1,739819
 *   http://blog.kyneticcnc.com/2018/10/computing-junction-deviation-for-marlin.html
 */
#if DISABLED(CLASSIC_JERK)
  #define JUNCTION_DEVIATION_MM 0.013 // (mm) Distance from real junction edge
#endif

/**
 * S-Curve Acceleration
 *
 * This option eliminates vibration during printing by fitting a Bézier
 * curve to move acceleration, producing much smoother direction changes.
 *
 * See https://github.com/synthetos/TinyG/wiki/Jerk-Controlled-Motion-Explained
 */
#define S_CURVE_ACCELERATION

//===========================================================================
//============================= Z Probe Options =============================
//===========================================================================
// @section probes

//
// See https://marlinfw.org/docs/configuration/probes.html
//

/**
 * Enable this option for a probe connected to the Z-MIN pin.
 * The probe replaces the Z-MIN endstop and is used for Z homing.
 * (Automatically enables USE_PROBE_FOR_Z_HOMING.)
 */
#define Z_MIN_PROBE_USES_Z_MIN_ENDSTOP_PIN

// Force the use of the probe for Z-axis homing
//#define USE_PROBE_FOR_Z_HOMING

/**
 * Z_MIN_PROBE_PIN
 *
 * Define this pin if the probe is not connected to Z_MIN_PIN.
 * If not defined the default pin for the selected MOTHERBOARD
 * will be used. Most of the time the default is what you want.
 *
 *  - The simplest option is to use a free endstop connector.
 *  - Use 5V for powered (usually inductive) sensors.
 *
 *  - RAMPS 1.3/1.4 boards may use the 5V, GND, and Aux4->D32 pin:
 *    - For simple switches connect...
 *      - normally-closed switches to GND and D32.
 *      - normally-open switches to 5V and D32.
 *
 */
//#define Z_MIN_PROBE_PIN 32 // Pin 32 is the RAMPS default

/**
 * Probe Type
 *
 * Allen Key Probes, Servo Probes, Z-Sled Probes, FIX_MOUNTED_PROBE, etc.
 * Activate one of these to use Auto Bed Leveling below.
 */

/**
 * The "Manual Probe" provides a means to do "Auto" Bed Leveling without a probe.
 * Use G29 repeatedly, adjusting the Z height at each point with movement commands
 * or (with LCD_BED_LEVELING) the LCD controller.
 */
//#define PROBE_MANUALLY
//#define MANUAL_PROBE_START_Z 0.2

/**
 * A Fix-Mounted Probe either doesn't deploy or needs manual deployment.
 *   (e.g., an inductive probe or a nozzle-based probe-switch.)
 */
//#define FIX_MOUNTED_PROBE

/**
 * Z Servo Probe, such as an endstop switch on a rotating arm.
 */
//#define Z_PROBE_SERVO_NR 0       // Defaults to SERVO 0 connector.
//#define Z_SERVO_ANGLES { 70, 0 } // Z Servo Deploy and Stow angles

/**
 * The BLTouch probe uses a Hall effect sensor and emulates a servo.
 */
//#define BLTOUCH

/**
 * Touch-MI Probe by hotends.fr
 *
 * This probe is deployed and activated by moving the X-axis to a magnet at the edge of the bed.
 * By default, the magnet is assumed to be on the left and activated by a home. If the magnet is
 * on the right, enable and set TOUCH_MI_DEPLOY_XPOS to the deploy position.
 *
 * Also requires: BABYSTEPPING, BABYSTEP_ZPROBE_OFFSET, Z_SAFE_HOMING,
 *                and a minimum Z_HOMING_HEIGHT of 10.
 */
//#define TOUCH_MI_PROBE
#if ENABLED(TOUCH_MI_PROBE)
  #define TOUCH_MI_RETRACT_Z 0.5                  // Height at which the probe retracts
  //#define TOUCH_MI_DEPLOY_XPOS (X_MAX_BED + 2)  // For a magnet on the right side of the bed
  //#define TOUCH_MI_MANUAL_DEPLOY                // For manual deploy (LCD menu)
#endif

// A probe that is deployed and stowed with a solenoid pin (SOL1_PIN)
//#define SOLENOID_PROBE

// A sled-mounted probe like those designed by Charles Bell.
//#define Z_PROBE_SLED
//#define SLED_DOCKING_OFFSET 5  // The extra distance the X axis must travel to pickup the sled. 0 should be fine but you can push it further if you'd like.

// A probe deployed by moving the x-axis, such as the Wilson II's rack-and-pinion probe designed by Marty Rice.
//#define RACK_AND_PINION_PROBE
#if ENABLED(RACK_AND_PINION_PROBE)
  #define Z_PROBE_DEPLOY_X  X_MIN_POS
  #define Z_PROBE_RETRACT_X X_MAX_POS
#endif

// Duet Smart Effector (for delta printers) - https://bit.ly/2ul5U7J
// When the pin is defined you can use M672 to set/reset the probe sensivity.
//#define DUET_SMART_EFFECTOR
#if ENABLED(DUET_SMART_EFFECTOR)
  #define SMART_EFFECTOR_MOD_PIN  -1  // Connect a GPIO pin to the Smart Effector MOD pin
#endif

/**
 * Use StallGuard2 to probe the bed with the nozzle.
 * Requires stallGuard-capable Trinamic stepper drivers.
 * CAUTION: This can damage machines with Z lead screws.
 *          Take extreme care when setting up this feature.
 */
//#define SENSORLESS_PROBING

//
// For Z_PROBE_ALLEN_KEY see the Delta example configurations.
//

/**
 * Z Probe to nozzle (X,Y) offset, relative to (0, 0).
 *
 * In the following example the X and Y offsets are both positive:
 *
 *   #define NOZZLE_TO_PROBE_OFFSET { 10, 10, 0 }
 *
 *     +-- BACK ---+
 *     |           |
 *   L |    (+) P  | R <-- probe (20,20)
 *   E |           | I
 *   F | (-) N (+) | G <-- nozzle (10,10)
 *   T |           | H
 *     |    (-)    | T
 *     |           |
 *     O-- FRONT --+
 *   (0,0)
 *
 * Specify a Probe position as { X, Y, Z }
 */
#define NOZZLE_TO_PROBE_OFFSET { 10, 10, 0 }

// Most probes should stay away from the edges of the bed, but
// with NOZZLE_AS_PROBE this can be negative for a wider probing area.
#define MIN_PROBE_EDGE 10

// X and Y axis travel speed (mm/m) between probes
#define XY_PROBE_SPEED 8000

// Feedrate (mm/m) for the first approach when double-probing (MULTIPLE_PROBING == 2)
#define Z_PROBE_SPEED_FAST HOMING_FEEDRATE_Z

// Feedrate (mm/m) for the "accurate" probe of each point
#define Z_PROBE_SPEED_SLOW (Z_PROBE_SPEED_FAST / 2)

/**
 * Multiple Probing
 *
 * You may get improved results by probing 2 or more times.
 * With EXTRA_PROBING the more atypical reading(s) will be disregarded.
 *
 * A total of 2 does fast/slow probes with a weighted average.
 * A total of 3 or more adds more slow probes, taking the average.
 */
//#define MULTIPLE_PROBING 2
//#define EXTRA_PROBING    1

/**
 * Z probes require clearance when deploying, stowing, and moving between
 * probe points to avoid hitting the bed and other hardware.
 * Servo-mounted probes require extra space for the arm to rotate.
 * Inductive probes need space to keep from triggering early.
 *
 * Use these settings to specify the distance (mm) to raise the probe (or
 * lower the bed). The values set here apply over and above any (negative)
 * probe Z Offset set with NOZZLE_TO_PROBE_OFFSET, M851, or the LCD.
 * Only integer values >= 1 are valid here.
 *
 * Example: `M851 Z-5` with a CLEARANCE of 4  =>  9mm from bed to nozzle.
 *     But: `M851 Z+1` with a CLEARANCE of 2  =>  2mm from bed to nozzle.
 */
#define Z_CLEARANCE_DEPLOY_PROBE   10 // Z Clearance for Deploy/Stow
#define Z_CLEARANCE_BETWEEN_PROBES  5 // Z Clearance between probe points
#define Z_CLEARANCE_MULTI_PROBE     5 // Z Clearance between multiple probes
//#define Z_AFTER_PROBING           5 // Z position after probing is done

#define Z_PROBE_LOW_POINT          -2 // Farthest distance below the trigger-point to go before stopping

// For M851 give a range for adjusting the Z probe offset
#define Z_PROBE_OFFSET_RANGE_MIN -20
#define Z_PROBE_OFFSET_RANGE_MAX 20

// Enable the M48 repeatability test to test probe accuracy
//#define Z_MIN_PROBE_REPEATABILITY_TEST

// Before deploy/stow pause for user confirmation
//#define PAUSE_BEFORE_DEPLOY_STOW
#if ENABLED(PAUSE_BEFORE_DEPLOY_STOW)
  //#define PAUSE_PROBE_DEPLOY_WHEN_TRIGGERED // For Manual Deploy Allenkey Probe
#endif

/**
 * Enable one or more of the following if probing seems unreliable.
 * Heaters and/or fans can be disabled during probing to minimize electrical
 * noise. A delay can also be added to allow noise and vibration to settle.
 * These options are most useful for the BLTouch probe, but may also improve
 * readings with inductive probes and piezo sensors.
 */
//#define PROBING_HEATERS_OFF       // Turn heaters off when probing
#if ENABLED(PROBING_HEATERS_OFF)
  //#define WAIT_FOR_BED_HEATER     // Wait for bed to heat back up between probes (to improve accuracy)
#endif
//#define PROBING_FANS_OFF          // Turn fans off when probing
//#define PROBING_STEPPERS_OFF      // Turn steppers off (unless needed to hold position) when probing
//#define DELAY_BEFORE_PROBING 200  // (ms) To prevent vibrations from triggering piezo sensors

// For Inverting Stepper Enable Pins (Active Low) use 0, Non Inverting (Active High) use 1
// :{ 0:'Low', 1:'High' }
#define X_ENABLE_ON 0
#define Y_ENABLE_ON 0
#define Z_ENABLE_ON 0
#define E_ENABLE_ON 0 // For all extruders

// Disables axis stepper immediately when it's not being used.
// WARNING: When motors turn off there is a chance of losing position accuracy!
#define DISABLE_X false
#define DISABLE_Y false
#define DISABLE_Z false

// Warn on display about possibly reduced accuracy
//#define DISABLE_REDUCED_ACCURACY_WARNING

// @section extruder

#define DISABLE_E false             // For all extruders
#define DISABLE_INACTIVE_EXTRUDER   // Keep only the active extruder enabled

// @section machine

// Invert the stepper direction. Change (or reverse the motor connector) if an axis goes the wrong way.
#define INVERT_X_DIR true
#define INVERT_Y_DIR true
#define INVERT_Z_DIR true

// @section extruder

// For direct drive extruder v9 set to true, for geared extruder set to false.
#define INVERT_E0_DIR false
#define INVERT_E1_DIR false
#define INVERT_E2_DIR false
#define INVERT_E3_DIR false
#define INVERT_E4_DIR false
#define INVERT_E5_DIR false
#define INVERT_E6_DIR false
#define INVERT_E7_DIR false

// @section homing

//#define NO_MOTION_BEFORE_HOMING // Inhibit movement until all axes have been homed

//#define UNKNOWN_Z_NO_RAISE      // Don't raise Z (lower the bed) if Z is "unknown." For beds that fall when Z is powered off.

//#define Z_HOMING_HEIGHT  4      // (mm) Minimal Z height before homing (G28) for Z clearance above the bed, clamps, ...
                                  // Be sure to have this much clearance over your Z_MAX_POS to prevent grinding.

//#define Z_AFTER_HOMING  10      // (mm) Height to move to after homing Z

// Direction of endstops when homing; 1=MAX, -1=MIN
// :[-1,1]
#define X_HOME_DIR -1
#define Y_HOME_DIR 1
#define Z_HOME_DIR 1

// @section machine

// The size of the print bed
#define X_BED_SIZE 200
#define Y_BED_SIZE 200

// Travel limits (mm) after homing, corresponding to endstop positions.
#define X_MIN_POS -4
#define Y_MIN_POS 0
#define Z_MIN_POS 0
#define X_MAX_POS 200   
#define Y_MAX_POS 202
#define Z_MAX_POS 215   //215 pras offices novas

/*
 * Valores para o projeto OFFICE 5.1 (carro Y sem muito espaço entre as buchas) - Xmin = -4  | Ymin = 0 | Zmin = 0 | Xmax = 200 | Ymax = 202 | Zmax = 215
 */

/**
 * Software Endstops
 *  
 * - Prevent moves outside the set machine bounds.
 * - Individual axes can be disabled, if desired.
 * - X and Y only apply to Cartesian robots.
 * - Use 'M211' to set software endstops on/off or report current state
 */

// Min software endstops constrain movement within minimum coordinate bounds
#define MIN_SOFTWARE_ENDSTOPS
#if ENABLED(MIN_SOFTWARE_ENDSTOPS)
  #define MIN_SOFTWARE_ENDSTOP_X
  #define MIN_SOFTWARE_ENDSTOP_Y
  #define MIN_SOFTWARE_ENDSTOP_Z
#endif

// Max software endstops constrain movement within maximum coordinate bounds
#define MAX_SOFTWARE_ENDSTOPS
#if ENABLED(MAX_SOFTWARE_ENDSTOPS)
  #define MAX_SOFTWARE_ENDSTOP_X
  #define MAX_SOFTWARE_ENDSTOP_Y
  #define MAX_SOFTWARE_ENDSTOP_Z
#endif

#if EITHER(MIN_SOFTWARE_ENDSTOPS, MAX_SOFTWARE_ENDSTOPS)
  //#define SOFT_ENDSTOPS_MENU_ITEM  // Enable/Disable software endstops from the LCD
#endif

/**
 * Filament Runout Sensors
 * Mechanical or opto endstops are used to check for the presence of filament.
 *
 * RAMPS-based boards use SERVO3_PIN for the first runout sensor.
 * For other boards you may need to define FIL_RUNOUT_PIN, FIL_RUNOUT2_PIN, etc.
 * By default the firmware assumes HIGH=FILAMENT PRESENT.
 */
//#define FILAMENT_RUNOUT_SENSOR
#if ENABLED(FILAMENT_RUNOUT_SENSOR)
  #define NUM_RUNOUT_SENSORS   1     // Number of sensors, up to one per extruder. Define a FIL_RUNOUT#_PIN for each.
  #define FIL_RUNOUT_INVERTING false // Set to true to invert the logic of the sensor.
  #define FIL_RUNOUT_PULLUP          // Use internal pullup for filament runout pins.
  //#define FIL_RUNOUT_PULLDOWN      // Use internal pulldown for filament runout pins.

  // Set one or more commands to execute on filament runout.
  // (After 'M412 H' Marlin will ask the host to handle the process.)
  #define FILAMENT_RUNOUT_SCRIPT "M600"

  // After a runout is detected, continue printing this length of filament
  // before executing the runout script. Useful for a sensor at the end of
  // a feed tube. Requires 4 bytes SRAM per sensor, plus 4 bytes overhead.
  //#define FILAMENT_RUNOUT_DISTANCE_MM 25

  #ifdef FILAMENT_RUNOUT_DISTANCE_MM
    // Enable this option to use an encoder disc that toggles the runout pin
    // as the filament moves. (Be sure to set FILAMENT_RUNOUT_DISTANCE_MM
    // large enough to avoid false positives.)
    //#define FILAMENT_MOTION_SENSOR
  #endif
#endif

//===========================================================================
//=============================== Bed Leveling ==============================
//===========================================================================
// @section calibrate

/**
 * Choose one of the options below to enable G29 Bed Leveling. The parameters
 * and behavior of G29 will change depending on your selection.
 *
 *  If using a Probe for Z Homing, enable Z_SAFE_HOMING also!
 *
 * - AUTO_BED_LEVELING_3POINT
 *   Probe 3 arbitrary points on the bed (that aren't collinear)
 *   You specify the XY coordinates of all 3 points.
 *   The result is a single tilted plane. Best for a flat bed.
 *
 * - AUTO_BED_LEVELING_LINEAR
 *   Probe several points in a grid.
 *   You specify the rectangle and the density of sample points.
 *   The result is a single tilted plane. Best for a flat bed.
 *
 * - AUTO_BED_LEVELING_BILINEAR
 *   Probe several points in a grid.
 *   You specify the rectangle and the density of sample points.
 *   The result is a mesh, best for large or uneven beds.
 *
 * - AUTO_BED_LEVELING_UBL (Unified Bed Leveling)
 *   A comprehensive bed leveling system combining the features and benefits
 *   of other systems. UBL also includes integrated Mesh Generation, Mesh
 *   Validation and Mesh Editing systems.
 *
 * - MESH_BED_LEVELING
 *   Probe a grid manually
 *   The result is a mesh, suitable for large or uneven beds. (See BILINEAR.)
 *   For machines without a probe, Mesh Bed Leveling provides a method to perform
 *   leveling in steps so you can manually adjust the Z height at each grid-point.
 *   With an LCD controller the process is guided step-by-step.
 */
//#define AUTO_BED_LEVELING_3POINT
//#define AUTO_BED_LEVELING_LINEAR
//#define AUTO_BED_LEVELING_BILINEAR
//#define AUTO_BED_LEVELING_UBL
//#define MESH_BED_LEVELING

/**
 * Normally G28 leaves leveling disabled on completion. Enable
 * this option to have G28 restore the prior leveling state.
 */
//#define RESTORE_LEVELING_AFTER_G28

/**
 * Enable detailed logging of G28, G29, M48, etc.
 * Turn on with the command 'M111 S32'.
 * NOTE: Requires a lot of PROGMEM!
 */
//#define DEBUG_LEVELING_FEATURE

#if ANY(MESH_BED_LEVELING, AUTO_BED_LEVELING_BILINEAR, AUTO_BED_LEVELING_UBL)
  // Gradually reduce leveling correction until a set height is reached,
  // at which point movement will be level to the machine's XY plane.
  // The height can be set with M420 Z<height>
  #define ENABLE_LEVELING_FADE_HEIGHT

  // For Cartesian machines, instead of dividing moves on mesh boundaries,
  // split up moves into short segments like a Delta. This follows the
  // contours of the bed more closely than edge-to-edge straight moves.
  #define SEGMENT_LEVELED_MOVES
  #define LEVELED_SEGMENT_LENGTH 5.0 // (mm) Length of all segments (except the last one)

  /**
   * Enable the G26 Mesh Validation Pattern tool.
   */
  //#define G26_MESH_VALIDATION
  #if ENABLED(G26_MESH_VALIDATION)
    #define MESH_TEST_NOZZLE_SIZE    0.4  // (mm) Diameter of primary nozzle.
    #define MESH_TEST_LAYER_HEIGHT   0.2  // (mm) Default layer height for the G26 Mesh Validation Tool.
    #define MESH_TEST_HOTEND_TEMP  205    // (°C) Default nozzle temperature for the G26 Mesh Validation Tool.
    #define MESH_TEST_BED_TEMP      60    // (°C) Default bed temperature for the G26 Mesh Validation Tool.
    #define G26_XY_FEEDRATE         20    // (mm/s) Feedrate for XY Moves for the G26 Mesh Validation Tool.
    #define G26_RETRACT_MULTIPLIER   1.0  // G26 Q (retraction) used by default between mesh test elements.
  #endif

#endif

#if EITHER(AUTO_BED_LEVELING_LINEAR, AUTO_BED_LEVELING_BILINEAR)

  // Set the number of grid points per dimension.
  #define GRID_MAX_POINTS_X 3
  #define GRID_MAX_POINTS_Y GRID_MAX_POINTS_X

  // Probe along the Y axis, advancing X after each column
  //#define PROBE_Y_FIRST

  #if ENABLED(AUTO_BED_LEVELING_BILINEAR)

    // Beyond the probed grid, continue the implied tilt?
    // Default is to maintain the height of the nearest edge.
    //#define EXTRAPOLATE_BEYOND_GRID

    //
    // Experimental Subdivision of the grid by Catmull-Rom method.
    // Synthesizes intermediate points to produce a more detailed mesh.
    //
    //#define ABL_BILINEAR_SUBDIVISION
    #if ENABLED(ABL_BILINEAR_SUBDIVISION)
      // Number of subdivisions between probe points
      #define BILINEAR_SUBDIVISIONS 3
    #endif

  #endif

#elif ENABLED(AUTO_BED_LEVELING_UBL)

  //===========================================================================
  //========================= Unified Bed Leveling ============================
  //===========================================================================

  //#define MESH_EDIT_GFX_OVERLAY   // Display a graphics overlay while editing the mesh

  #define MESH_INSET 1              // Set Mesh bounds as an inset region of the bed
  #define GRID_MAX_POINTS_X 10      // Don't use more than 15 points per axis, implementation limited.
  #define GRID_MAX_POINTS_Y GRID_MAX_POINTS_X

  #define UBL_MESH_EDIT_MOVES_Z     // Sophisticated users prefer no movement of nozzle
  #define UBL_SAVE_ACTIVE_ON_M500   // Save the currently active mesh in the current slot on M500

  //#define UBL_Z_RAISE_WHEN_OFF_MESH 2.5 // When the nozzle is off the mesh, this value is used
                                          // as the Z-Height correction value.

#elif ENABLED(MESH_BED_LEVELING)

  //===========================================================================
  //=================================== Mesh ==================================
  //===========================================================================

  #define MESH_INSET 10          // Set Mesh bounds as an inset region of the bed
  #define GRID_MAX_POINTS_X 3    // Don't use more than 7 points per axis, implementation limited.
  #define GRID_MAX_POINTS_Y GRID_MAX_POINTS_X

  //#define MESH_G28_REST_ORIGIN // After homing all axes ('G28' or 'G28 XYZ') rest Z at Z_MIN_POS

#endif // BED_LEVELING

/**
 * Add a bed leveling sub-menu for ABL or MBL.
 * Include a guided procedure if manual probing is enabled.
 */
//#define LCD_BED_LEVELING

#if ENABLED(LCD_BED_LEVELING)
  #define MESH_EDIT_Z_STEP  0.025 // (mm) Step size while manually probing Z axis.
  #define LCD_PROBE_Z_RANGE 4     // (mm) Z Range centered on Z_MIN_POS for LCD Z adjustment
  //#define MESH_EDIT_MENU        // Add a menu to edit mesh points
#endif

// Add a menu item to move between bed corners for manual bed adjustment
//#define LEVEL_BED_CORNERS

#if ENABLED(LEVEL_BED_CORNERS)
  #define LEVEL_CORNERS_INSET_LFRB { 30, 30, 30, 30 } // (mm) Left, Front, Right, Back insets
  #define LEVEL_CORNERS_HEIGHT      0.0   // (mm) Z height of nozzle at leveling points
  #define LEVEL_CORNERS_Z_HOP       4.0   // (mm) Z height of nozzle between leveling points
  //#define LEVEL_CENTER_TOO              // Move to the center after the last corner
#endif

/**
 * Commands to execute at the end of G29 probing.
 * Useful to retract or move the Z probe out of the way.
 */
//#define Z_PROBE_END_SCRIPT "G1 Z10 F12000\nG1 X15 Y330\nG1 Z0.5\nG1 Z10"

// @section homing

// The center of the bed is at (X=0, Y=0)
//#define BED_CENTER_AT_0_0

// Manually set the home position. Leave these undefined for automatic settings.
// For DELTA this is the top-center of the Cartesian print volume.
//#define MANUAL_X_HOME_POS 0
//#define MANUAL_Y_HOME_POS 0
//#define MANUAL_Z_HOME_POS 0

// Use "Z Safe Homing" to avoid homing with a Z probe outside the bed area.
//
// With this feature enabled:
//
// - Allow Z homing only after X and Y homing AND stepper drivers still enabled.
// - If stepper drivers time out, it will need X and Y homing again before Z homing.
// - Move the Z probe (or nozzle) to a defined XY point before Z Homing when homing all axes (G28).
// - Prevent Z homing when the Z probe is outside bed area.
//
//#define Z_SAFE_HOMING

#if ENABLED(Z_SAFE_HOMING)
  #define Z_SAFE_HOMING_X_POINT X_CENTER  // X point for Z homing when homing all axes (G28).
  #define Z_SAFE_HOMING_Y_POINT Y_CENTER  // Y point for Z homing when homing all axes (G28).
#endif

// Homing speeds (mm/m)
#define HOMING_FEEDRATE_XY (50*60)
#define HOMING_FEEDRATE_Z  (4*60)

// Validate that endstops are triggered on homing moves
#define VALIDATE_HOMING_ENDSTOPS

// @section calibrate

/**
 * Bed Skew Compensation
 *
 * This feature corrects for misalignment in the XYZ axes.
 *
 * Take the following steps to get the bed skew in the XY plane:
 *  1. Print a test square (e.g., https://www.thingiverse.com/thing:2563185)
 *  2. For XY_DIAG_AC measure the diagonal A to C
 *  3. For XY_DIAG_BD measure the diagonal B to D
 *  4. For XY_SIDE_AD measure the edge A to D
 *
 * Marlin automatically computes skew factors from these measurements.
 * Skew factors may also be computed and set manually:
 *
 *  - Compute AB     : SQRT(2*AC*AC+2*BD*BD-4*AD*AD)/2
 *  - XY_SKEW_FACTOR : TAN(PI/2-ACOS((AC*AC-AB*AB-AD*AD)/(2*AB*AD)))
 *
 * If desired, follow the same procedure for XZ and YZ.
 * Use these diagrams for reference:
 *
 *    Y                     Z                     Z
 *    ^     B-------C       ^     B-------C       ^     B-------C
 *    |    /       /        |    /       /        |    /       /
 *    |   /       /         |   /       /         |   /       /
 *    |  A-------D          |  A-------D          |  A-------D
 *    +-------------->X     +-------------->X     +-------------->Y
 *     XY_SKEW_FACTOR        XZ_SKEW_FACTOR        YZ_SKEW_FACTOR
 */
//#define SKEW_CORRECTION

#if ENABLED(SKEW_CORRECTION)
  // Input all length measurements here:
  #define XY_DIAG_AC 282.8427124746
  #define XY_DIAG_BD 282.8427124746
  #define XY_SIDE_AD 200

  // Or, set the default skew factors directly here
  // to override the above measurements:
  #define XY_SKEW_FACTOR 0.0

  //#define SKEW_CORRECTION_FOR_Z
  #if ENABLED(SKEW_CORRECTION_FOR_Z)
    #define XZ_DIAG_AC 282.8427124746
    #define XZ_DIAG_BD 282.8427124746
    #define YZ_DIAG_AC 282.8427124746
    #define YZ_DIAG_BD 282.8427124746
    #define YZ_SIDE_AD 200
    #define XZ_SKEW_FACTOR 0.0
    #define YZ_SKEW_FACTOR 0.0
  #endif

  // Enable this option for M852 to set skew at runtime
  //#define SKEW_CORRECTION_GCODE
#endif

//=============================================================================
//============================= Additional Features ===========================
//=============================================================================

// @section extras

/**
 * EEPROM
 *
 * Persistent storage to preserve configurable settings across reboots.
 *
 *   M500 - Store settings to EEPROM.
 *   M501 - Read settings from EEPROM. (i.e., Throw away unsaved changes)
 *   M502 - Revert settings to "factory" defaults. (Follow with M500 to init the EEPROM.)
 */
#define EEPROM_SETTINGS     // Persistent storage with M500 and M501
//#define DISABLE_M503        // Saves ~2700 bytes of PROGMEM. Disable for release!
#define EEPROM_CHITCHAT       // Give feedback on EEPROM commands. Disable to save PROGMEM.
#define EEPROM_BOOT_SILENT    // Keep M503 quiet and only give errors during first load
#if ENABLED(EEPROM_SETTINGS)
  //#define EEPROM_AUTO_INIT  // Init EEPROM automatically on any errors.
#endif

//
// Host Keepalive
//
// When enabled Marlin will send a busy status message to the host
// every couple of seconds when it can't accept commands.
//
#define HOST_KEEPALIVE_FEATURE        // Disable this if your host doesn't like keepalive messages
#define DEFAULT_KEEPALIVE_INTERVAL 2  // Number of seconds between "busy" messages. Set with M113.
#define BUSY_WHILE_HEATING            // Some hosts require "busy" messages even during heating

//
// G20/G21 Inch mode support
//
//#define INCH_MODE_SUPPORT

//
// M149 Set temperature units support
//
//#define TEMPERATURE_UNITS_SUPPORT

// @section temperature

// Preheat Constants
#define PREHEAT_1_LABEL       "PLA"
#define PREHEAT_1_TEMP_HOTEND 180
#define PREHEAT_1_TEMP_BED     70
#define PREHEAT_1_FAN_SPEED     0 // Value from 0 to 255

#define PREHEAT_2_LABEL       "ABS"
#define PREHEAT_2_TEMP_HOTEND 240
#define PREHEAT_2_TEMP_BED    110
#define PREHEAT_2_FAN_SPEED     0 // Value from 0 to 255

/**
 * Nozzle Park
 *
 * Park the nozzle at the given XYZ position on idle or G27.
 *
 * The "P" parameter controls the action applied to the Z axis:
 *
 *    P0  (Default) If Z is below park Z raise the nozzle.
 *    P1  Raise the nozzle always to Z-park height.
 *    P2  Raise the nozzle by Z-park amount, limited to Z_MAX_POS.
 */
//#define NOZZLE_PARK_FEATURE

#if ENABLED(NOZZLE_PARK_FEATURE)
  // Specify a park position as { X, Y, Z_raise }
  #define NOZZLE_PARK_POINT { (X_MIN_POS + 10), (Y_MAX_POS - 10), 20 }
  //#define NOZZLE_PARK_X_ONLY          // X move only is required to park
  //#define NOZZLE_PARK_Y_ONLY          // Y move only is required to park
  #define NOZZLE_PARK_Z_RAISE_MIN   2   // (mm) Always raise Z by at least this distance
  #define NOZZLE_PARK_XY_FEEDRATE 100   // (mm/s) X and Y axes feedrate (also used for delta Z axis)
  #define NOZZLE_PARK_Z_FEEDRATE    5   // (mm/s) Z axis feedrate (not used for delta printers)
#endif

/**
 * Clean Nozzle Feature -- EXPERIMENTAL
 *
 * Adds the G12 command to perform a nozzle cleaning process.
 *
 * Parameters:
 *   P  Pattern
 *   S  Strokes / Repetitions
 *   T  Triangles (P1 only)
 *
 * Patterns:
 *   P0  Straight line (default). This process requires a sponge type material
 *       at a fixed bed location. "S" specifies strokes (i.e. back-forth motions)
 *       between the start / end points.
 *
 *   P1  Zig-zag pattern between (X0, Y0) and (X1, Y1), "T" specifies the
 *       number of zig-zag triangles to do. "S" defines the number of strokes.
 *       Zig-zags are done in whichever is the narrower dimension.
 *       For example, "G12 P1 S1 T3" will execute:
 *
 *          --
 *         |  (X0, Y1) |     /\        /\        /\     | (X1, Y1)
 *         |           |    /  \      /  \      /  \    |
 *       A |           |   /    \    /    \    /    \   |
 *         |           |  /      \  /      \  /      \  |
 *         |  (X0, Y0) | /        \/        \/        \ | (X1, Y0)
 *          --         +--------------------------------+
 *                       |________|_________|_________|
 *                           T1        T2        T3
 *
 *   P2  Circular pattern with middle at NOZZLE_CLEAN_CIRCLE_MIDDLE.
 *       "R" specifies the radius. "S" specifies the stroke count.
 *       Before starting, the nozzle moves to NOZZLE_CLEAN_START_POINT.
 *
 *   Caveats: The ending Z should be the same as starting Z.
 * Attention: EXPERIMENTAL. G-code arguments may change.
 *
 */
//#define NOZZLE_CLEAN_FEATURE

#if ENABLED(NOZZLE_CLEAN_FEATURE)
  // Default number of pattern repetitions
  #define NOZZLE_CLEAN_STROKES  12

  // Default number of triangles
  #define NOZZLE_CLEAN_TRIANGLES  3

  // Specify positions for each tool as { { X, Y, Z }, { X, Y, Z } }
  // Dual hotend system may use { {  -20, (Y_BED_SIZE / 2), (Z_MIN_POS + 1) },  {  420, (Y_BED_SIZE / 2), (Z_MIN_POS + 1) }}
  #define NOZZLE_CLEAN_START_POINT { {  30, 30, (Z_MIN_POS + 1) } }
  #define NOZZLE_CLEAN_END_POINT   { { 100, 60, (Z_MIN_POS + 1) } }

  // Circular pattern radius
  #define NOZZLE_CLEAN_CIRCLE_RADIUS 6.5
  // Circular pattern circle fragments number
  #define NOZZLE_CLEAN_CIRCLE_FN 10
  // Middle point of circle
  #define NOZZLE_CLEAN_CIRCLE_MIDDLE NOZZLE_CLEAN_START_POINT

  // Move the nozzle to the initial position after cleaning
  #define NOZZLE_CLEAN_GOBACK

  // Enable for a purge/clean station that's always at the gantry height (thus no Z move)
  //#define NOZZLE_CLEAN_NO_Z
#endif

/**
 * Print Job Timer
 *
 * Automatically start and stop the print job timer on M104/M109/M190.
 *
 *   M104 (hotend, no wait) - high temp = none,        low temp = stop timer
 *   M109 (hotend, wait)    - high temp = start timer, low temp = stop timer
 *   M190 (bed, wait)       - high temp = start timer, low temp = none
 *
 * The timer can also be controlled with the following commands:
 *
 *   M75 - Start the print job timer
 *   M76 - Pause the print job timer
 *   M77 - Stop the print job timer
 */
#define PRINTJOB_TIMER_AUTOSTART

/**
 * Print Counter
 *
 * Track statistical data such as:
 *
 *  - Total print jobs
 *  - Total successful print jobs
 *  - Total failed print jobs
 *  - Total time printing
 *
 * View the current statistics with M78.
 */
//#define PRINTCOUNTER

//=============================================================================
//============================= LCD and SD support ============================
//=============================================================================

// @section lcd

/**
 * LCD LANGUAGE
 *
 * Select the language to display on the LCD. These languages are available:
 *
 *   en, an, bg, ca, cz, da, de, el, el_gr, es, eu, fi, fr, gl, hr, hu, it,
 *   jp_kana, ko_KR, nl, pl, pt, pt_br, ru, sk, tr, uk, vi, zh_CN, zh_TW, test
 *
 * :{ 'en':'English', 'an':'Aragonese', 'bg':'Bulgarian', 'ca':'Catalan', 'cz':'Czech', 'da':'Danish', 'de':'German', 'el':'Greek', 'el_gr':'Greek (Greece)', 'es':'Spanish', 'eu':'Basque-Euskera', 'fi':'Finnish', 'fr':'French', 'gl':'Galician', 'hr':'Croatian', 'hu':'Hungarian', 'it':'Italian', 'jp_kana':'Japanese', 'ko_KR':'Korean (South Korea)', 'nl':'Dutch', 'pl':'Polish', 'pt':'Portuguese', 'pt_br':'Portuguese (Brazilian)', 'ru':'Russian', 'sk':'Slovak', 'tr':'Turkish', 'uk':'Ukrainian', 'vi':'Vietnamese', 'zh_CN':'Chinese (Simplified)', 'zh_TW':'Chinese (Traditional)', 'test':'TEST' }
 */
#define LCD_LANGUAGE en

/**
 * LCD Character Set
 *
 * Note: This option is NOT applicable to Graphical Displays.
 *
 * All character-based LCDs provide ASCII plus one of these
 * language extensions:
 *
 *  - JAPANESE ... the most common
 *  - WESTERN  ... with more accented characters
 *  - CYRILLIC ... for the Russian language
 *
 * To determine the language extension installed on your controller:
 *
 *  - Compile and upload with LCD_LANGUAGE set to 'test'
 *  - Click the controller to view the LCD menu
 *  - The LCD will display Japanese, Western, or Cyrillic text
 *
 * See https://marlinfw.org/docs/development/lcd_language.html
 *
 * :['JAPANESE', 'WESTERN', 'CYRILLIC']
 */
#define DISPLAY_CHARSET_HD44780 JAPANESE

/**
 * Info Screen Style (0:Classic, 1:Prusa)
 *
 * :[0:'Classic', 1:'Prusa']
 */
#define LCD_INFO_SCREEN_STYLE 0

/**
 * SD CARD
 *
 * SD Card support is disabled by default. If your controller has an SD slot,
 * you must uncomment the following option or it won't work.
 *
 */
//#define SDSUPPORT

/**
 * SD CARD: SPI SPEED
 *
 * Enable one of the following items for a slower SPI transfer speed.
 * This may be required to resolve "volume init" errors.
 */
//#define SPI_SPEED SPI_HALF_SPEED
//#define SPI_SPEED SPI_QUARTER_SPEED
//#define SPI_SPEED SPI_EIGHTH_SPEED

/**
 * SD CARD: ENABLE CRC
 *
 * Use CRC checks and retries on the SD communication.
 */
//#define SD_CHECK_AND_RETRY

/**
 * LCD Menu Items
 *
 * Disable all menus and only display the Status Screen, or
 * just remove some extraneous menu items to recover space.
 */
//#define NO_LCD_MENUS
//#define SLIM_LCD_MENUS

//
// ENCODER SETTINGS
//
// This option overrides the default number of encoder pulses needed to
// produce one step. Should be increased for high-resolution encoders.
//
//#define ENCODER_PULSES_PER_STEP 4

//
// Use this option to override the number of step signals required to
// move between next/prev menu items.
//
//#define ENCODER_STEPS_PER_MENU_ITEM 1

/**
 * Encoder Direction Options
 *
 * Test your encoder's behavior first with both options disabled.
 *
 *  Reversed Value Edit and Menu Nav? Enable REVERSE_ENCODER_DIRECTION.
 *  Reversed Menu Navigation only?    Enable REVERSE_MENU_DIRECTION.
 *  Reversed Value Editing only?      Enable BOTH options.
 */

//
// This option reverses the encoder direction everywhere.
//
//  Set this option if CLOCKWISE causes values to DECREASE
//
//#define REVERSE_ENCODER_DIRECTION

//
// This option reverses the encoder direction for navigating LCD menus.
//
//  If CLOCKWISE normally moves DOWN this makes it go UP.
//  If CLOCKWISE normally moves UP this makes it go DOWN.
//
//#define REVERSE_MENU_DIRECTION

//
// This option reverses the encoder direction for Select Screen.
//
//  If CLOCKWISE normally moves LEFT this makes it go RIGHT.
//  If CLOCKWISE normally moves RIGHT this makes it go LEFT.
//
//#define REVERSE_SELECT_DIRECTION

//
// Individual Axis Homing
//
// Add individual axis homing items (Home X, Home Y, and Home Z) to the LCD menu.
//
//#define INDIVIDUAL_AXIS_HOMING_MENU

//
// SPEAKER/BUZZER
//
// If you have a speaker that can produce tones, enable it here.
// By default Marlin assumes you have a buzzer with a fixed frequency.
//
//#define SPEAKER

//
// The duration and frequency for the UI feedback sound.
// Set these to 0 to disable audio feedback in the LCD menus.
//
// Note: Test audio output with the G-Code:
//  M300 S<frequency Hz> P<duration ms>
//
//#define LCD_FEEDBACK_FREQUENCY_DURATION_MS 2
//#define LCD_FEEDBACK_FREQUENCY_HZ 5000

//=============================================================================
//======================== LCD / Controller Selection =========================
//========================   (Character-based LCDs)   =========================
//=============================================================================

//
// RepRapDiscount Smart Controller.
// http://reprap.org/wiki/RepRapDiscount_Smart_Controller
//
// Note: Usually sold with a white PCB.
//
//#define REPRAP_DISCOUNT_SMART_CONTROLLER

//
// Original RADDS LCD Display+Encoder+SDCardReader
// http://doku.radds.org/dokumentation/lcd-display/
//
//#define RADDS_DISPLAY

//
// ULTIMAKER Controller.
//
//#define ULTIMAKERCONTROLLER

//
// ULTIPANEL as seen on Thingiverse.
//
//#define ULTIPANEL

//
// PanelOne from T3P3 (via RAMPS 1.4 AUX2/AUX3)
// http://reprap.org/wiki/PanelOne
//
//#define PANEL_ONE

//
// GADGETS3D G3D LCD/SD Controller
// http://reprap.org/wiki/RAMPS_1.3/1.4_GADGETS3D_Shield_with_Panel
//
// Note: Usually sold with a blue PCB.
//
//#define G3D_PANEL

//
// RigidBot Panel V1.0
// http://www.inventapart.com/
//
//#define RIGIDBOT_PANEL

//
// Makeboard 3D Printer Parts 3D Printer Mini Display 1602 Mini Controller
// https://www.aliexpress.com/item/Micromake-Makeboard-3D-Printer-Parts-3D-Printer-Mini-Display-1602-Mini-Controller-Compatible-with-Ramps-1/32765887917.html
//
//#define MAKEBOARD_MINI_2_LINE_DISPLAY_1602

//
// ANET and Tronxy 20x4 Controller
//
//#define ZONESTAR_LCD            // Requires ADC_KEYPAD_PIN to be assigned to an analog pin.
                                  // This LCD is known to be susceptible to electrical interference
                                  // which scrambles the display.  Pressing any button clears it up.
                                  // This is a LCD2004 display with 5 analog buttons.

//
// Generic 16x2, 16x4, 20x2, or 20x4 character-based LCD.
//
//#define ULTRA_LCD

//=============================================================================
//======================== LCD / Controller Selection =========================
//=====================   (I2C and Shift-Register LCDs)   =====================
//=============================================================================

//
// CONTROLLER TYPE: I2C
//
// Note: These controllers require the installation of Arduino's LiquidCrystal_I2C
// library. For more info: https://github.com/kiyoshigawa/LiquidCrystal_I2C
//

//
// Elefu RA Board Control Panel
// http://www.elefu.com/index.php?route=product/product&product_id=53
//
//#define RA_CONTROL_PANEL

//
// Sainsmart (YwRobot) LCD Displays
//
// These require F.Malpartida's LiquidCrystal_I2C library
// https://bitbucket.org/fmalpartida/new-liquidcrystal/wiki/Home
//
//#define LCD_SAINSMART_I2C_1602
//#define LCD_SAINSMART_I2C_2004

//
// Generic LCM1602 LCD adapter
//
//#define LCM1602

//
// PANELOLU2 LCD with status LEDs,
// separate encoder and click inputs.
//
// Note: This controller requires Arduino's LiquidTWI2 library v1.2.3 or later.
// For more info: https://github.com/lincomatic/LiquidTWI2
//
// Note: The PANELOLU2 encoder click input can either be directly connected to
// a pin (if BTN_ENC defined to != -1) or read through I2C (when BTN_ENC == -1).
//
//#define LCD_I2C_PANELOLU2

//
// Panucatt VIKI LCD with status LEDs,
// integrated click & L/R/U/D buttons, separate encoder inputs.
//
//#define LCD_I2C_VIKI

//
// CONTROLLER TYPE: Shift register panels
//

//
// 2-wire Non-latching LCD SR from https://goo.gl/aJJ4sH
// LCD configuration: http://reprap.org/wiki/SAV_3D_LCD
//
//#define SAV_3DLCD

//
// 3-wire SR LCD with strobe using 74HC4094
// https://github.com/mikeshub/SailfishLCD
// Uses the code directly from Sailfish
//
//#define FF_INTERFACEBOARD

//=============================================================================
//=======================   LCD / Controller Selection  =======================
//=========================      (Graphical LCDs)      ========================
//=============================================================================

//
// CONTROLLER TYPE: Graphical 128x64 (DOGM)
//
// IMPORTANT: The U8glib library is required for Graphical Display!
//            https://github.com/olikraus/U8glib_Arduino
//

//
// RepRapDiscount FULL GRAPHIC Smart Controller
// http://reprap.org/wiki/RepRapDiscount_Full_Graphic_Smart_Controller
//
#define REPRAP_DISCOUNT_FULL_GRAPHIC_SMART_CONTROLLER

//
// ReprapWorld Graphical LCD
// https://reprapworld.com/?products_details&products_id/1218
//
//#define REPRAPWORLD_GRAPHICAL_LCD

//
// Activate one of these if you have a Panucatt Devices
// Viki 2.0 or mini Viki with Graphic LCD
// http://panucatt.com
//
//#define VIKI2
//#define miniVIKI

//
// MakerLab Mini Panel with graphic
// controller and SD support - http://reprap.org/wiki/Mini_panel
//
//#define MINIPANEL

//
// MaKr3d Makr-Panel with graphic controller and SD support.
// http://reprap.org/wiki/MaKr3d_MaKrPanel
//
//#define MAKRPANEL

//
// Adafruit ST7565 Full Graphic Controller.
// https://github.com/eboston/Adafruit-ST7565-Full-Graphic-Controller/
//
//#define ELB_FULL_GRAPHIC_CONTROLLER

//
// BQ LCD Smart Controller shipped by
// default with the BQ Hephestos 2 and Witbox 2.
//
//#define BQ_LCD_SMART_CONTROLLER

//
// Cartesio UI
// http://mauk.cc/webshop/cartesio-shop/electronics/user-interface
//
//#define CARTESIO_UI

//
// LCD for Melzi Card with Graphical LCD
//
//#define LCD_FOR_MELZI

//
// Original Ulticontroller from Ultimaker 2 printer with SSD1309 I2C display and encoder
// https://github.com/Ultimaker/Ultimaker2/tree/master/1249_Ulticontroller_Board_(x1)
//
//#define ULTI_CONTROLLER

//
// MKS MINI12864 with graphic controller and SD support
// https://reprap.org/wiki/MKS_MINI_12864
//
//#define MKS_MINI_12864

//
// FYSETC variant of the MINI12864 graphic controller with SD support
// https://wiki.fysetc.com/Mini12864_Panel/
//
//#define FYSETC_MINI_12864_X_X    // Type C/D/E/F. No tunable RGB Backlight by default
//#define FYSETC_MINI_12864_1_2    // Type C/D/E/F. Simple RGB Backlight (always on)
//#define FYSETC_MINI_12864_2_0    // Type A/B. Discreet RGB Backlight
//#define FYSETC_MINI_12864_2_1    // Type A/B. Neopixel RGB Backlight
//#define FYSETC_GENERIC_12864_1_1 // Larger display with basic ON/OFF backlight.

//
// Factory display for Creality CR-10
// https://www.aliexpress.com/item/Universal-LCD-12864-3D-Printer-Display-Screen-With-Encoder-For-CR-10-CR-7-Model/32833148327.html
//
// This is RAMPS-compatible using a single 10-pin connector.
// (For CR-10 owners who want to replace the Melzi Creality board but retain the display)
//
//#define CR10_STOCKDISPLAY

//
// Ender-2 OEM display, a variant of the MKS_MINI_12864
//
//#define ENDER2_STOCKDISPLAY

//
// ANET and Tronxy Graphical Controller
//
// Anet 128x64 full graphics lcd with rotary encoder as used on Anet A6
// A clone of the RepRapDiscount full graphics display but with
// different pins/wiring (see pins_ANET_10.h).
//
//#define ANET_FULL_GRAPHICS_LCD

//
// AZSMZ 12864 LCD with SD
// https://www.aliexpress.com/store/product/3D-printer-smart-controller-SMART-RAMPS-OR-RAMPS-1-4-LCD-12864-LCD-control-panel-green/2179173_32213636460.html
//
//#define AZSMZ_12864

//
// Silvergate GLCD controller
// http://github.com/android444/Silvergate
//
//#define SILVER_GATE_GLCD_CONTROLLER

//=============================================================================
//==============================  OLED Displays  ==============================
//=============================================================================

//
// SSD1306 OLED full graphics generic display
//
//#define U8GLIB_SSD1306

//
// SAV OLEd LCD module support using either SSD1306 or SH1106 based LCD modules
//
//#define SAV_3DGLCD
#if ENABLED(SAV_3DGLCD)
  #define U8GLIB_SSD1306
  //#define U8GLIB_SH1106
#endif

//
// TinyBoy2 128x64 OLED / Encoder Panel
//
//#define OLED_PANEL_TINYBOY2

//
// MKS OLED 1.3" 128 × 64 FULL GRAPHICS CONTROLLER
// http://reprap.org/wiki/MKS_12864OLED
//
// Tiny, but very sharp OLED display
//
//#define MKS_12864OLED          // Uses the SH1106 controller (default)
//#define MKS_12864OLED_SSD1306  // Uses the SSD1306 controller

//
// Einstart S OLED SSD1306
//
//#define U8GLIB_SH1106_EINSTART

//
// Overlord OLED display/controller with i2c buzzer and LEDs
//
//#define OVERLORD_OLED

//=============================================================================
//========================== Extensible UI Displays ===========================
//=============================================================================

//
// DGUS Touch Display with DWIN OS. (Choose one.)
//
//#define DGUS_LCD_UI_ORIGIN
//#define DGUS_LCD_UI_FYSETC
//#define DGUS_LCD_UI_HIPRECY

//
// Touch-screen LCD for Malyan M200/M300 printers
//
//#define MALYAN_LCD

//
// Touch UI for FTDI EVE (FT800/FT810) displays
// See Configuration_adv.h for all configuration options.
//
//#define TOUCH_UI_FTDI_EVE

//
// Third-party or vendor-customized controller interfaces.
// Sources should be installed in 'src/lcd/extensible_ui'.
//
//#define EXTENSIBLE_UI

//=============================================================================
//=============================== Graphical TFTs ==============================
//=============================================================================

//
// FSMC display (MKS Robin, Alfawise U20, JGAurora A5S, REXYZ A1, etc.)
//
//#define FSMC_GRAPHICAL_TFT

//=============================================================================
//============================  Other Controllers  ============================
//=============================================================================

//
// ADS7843/XPT2046 ADC Touchscreen such as ILI9341 2.8
//
//#define TOUCH_BUTTONS
#if ENABLED(TOUCH_BUTTONS)
  #define BUTTON_DELAY_EDIT  50 // (ms) Button repeat delay for edit screens
  #define BUTTON_DELAY_MENU 250 // (ms) Button repeat delay for menus

  #define XPT2046_X_CALIBRATION   12316
  #define XPT2046_Y_CALIBRATION  -8981
  #define XPT2046_X_OFFSET       -43
  #define XPT2046_Y_OFFSET        257
#endif

//
// RepRapWorld REPRAPWORLD_KEYPAD v1.1
// http://reprapworld.com/?products_details&products_id=202&cPath=1591_1626
//
//#define REPRAPWORLD_KEYPAD
//#define REPRAPWORLD_KEYPAD_MOVE_STEP 10.0 // (mm) Distance to move per key-press

//=============================================================================
//=============================== Extra Features ==============================
//=============================================================================

// @section extras

// Increase the FAN PWM frequency. Removes the PWM noise but increases heating in the FET/Arduino
//#define FAST_PWM_FAN

// Use software PWM to drive the fan, as for the heaters. This uses a very low frequency
// which is not as annoying as with the hardware PWM. On the other hand, if this frequency
// is too low, you should also increment SOFT_PWM_SCALE.
//#define FAN_SOFT_PWM

// Incrementing this by 1 will double the software PWM frequency,
// affecting heaters, and the fan if FAN_SOFT_PWM is enabled.
// However, control resolution will be halved for each increment;
// at zero value, there are 128 effective control positions.
// :[0,1,2,3,4,5,6,7]
#define SOFT_PWM_SCALE 0

// If SOFT_PWM_SCALE is set to a value higher than 0, dithering can
// be used to mitigate the associated resolution loss. If enabled,
// some of the PWM cycles are stretched so on average the desired
// duty cycle is attained.
//#define SOFT_PWM_DITHER

// Temperature status LEDs that display the hotend and bed temperature.
// If all hotends, bed temperature, and target temperature are under 54C
// then the BLUE led is on. Otherwise the RED led is on. (1C hysteresis)
//#define TEMP_STAT_LEDS

// SkeinForge sends the wrong arc g-codes when using Arc Point as fillet procedure
//#define SF_ARC_FIX

// Support for the BariCUDA Paste Extruder
//#define BARICUDA

// Support for BlinkM/CyzRgb
//#define BLINKM

// Support for PCA9632 PWM LED driver
//#define PCA9632

// Support for PCA9533 PWM LED driver
//#define PCA9533

/**
 * RGB LED / LED Strip Control
 *
 * Enable support for an RGB LED connected to 5V digital pins, or
 * an RGB Strip connected to MOSFETs controlled by digital pins.
 *
 * Adds the M150 command to set the LED (or LED strip) color.
 * If pins are PWM capable (e.g., 4, 5, 6, 11) then a range of
 * luminance values can be set from 0 to 255.
 * For Neopixel LED an overall brightness parameter is also available.
 *
 * *** CAUTION ***
 *  LED Strips require a MOSFET Chip between PWM lines and LEDs,
 *  as the Arduino cannot handle the current the LEDs will require.
 *  Failure to follow this precaution can destroy your Arduino!
 *  NOTE: A separate 5V power supply is required! The Neopixel LED needs
 *  more current than the Arduino 5V linear regulator can produce.
 * *** CAUTION ***
 *
 * LED Type. Enable only one of the following two options.
 *
 */
//#define RGB_LED
//#define RGBW_LED

#if EITHER(RGB_LED, RGBW_LED)
  //#define RGB_LED_R_PIN 34
  //#define RGB_LED_G_PIN 43
  //#define RGB_LED_B_PIN 35
  //#define RGB_LED_W_PIN -1
#endif

// Support for Adafruit Neopixel LED driver
//#define NEOPIXEL_LED
#if ENABLED(NEOPIXEL_LED)
  #define NEOPIXEL_TYPE   NEO_GRBW // NEO_GRBW / NEO_GRB - four/three channel driver type (defined in Adafruit_NeoPixel.h)
  #define NEOPIXEL_PIN     4       // LED driving pin
  //#define NEOPIXEL2_TYPE NEOPIXEL_TYPE
  //#define NEOPIXEL2_PIN    5
  #define NEOPIXEL_PIXELS 30       // Number of LEDs in the strip, larger of 2 strips if 2 neopixel strips are used
  #define NEOPIXEL_IS_SEQUENTIAL   // Sequential display for temperature change - LED by LED. Disable to change all LEDs at once.
  #define NEOPIXEL_BRIGHTNESS 127  // Initial brightness (0-255)
  //#define NEOPIXEL_STARTUP_TEST  // Cycle through colors at startup

  // Use a single Neopixel LED for static (background) lighting
  //#define NEOPIXEL_BKGD_LED_INDEX  0               // Index of the LED to use
  //#define NEOPIXEL_BKGD_COLOR { 255, 255, 255, 0 } // R, G, B, W
#endif

/**
 * Printer Event LEDs
 *
 * During printing, the LEDs will reflect the printer status:
 *
 *  - Gradually change from blue to violet as the heated bed gets to target temp
 *  - Gradually change from violet to red as the hotend gets to temperature
 *  - Change to white to illuminate work surface
 *  - Change to green once print has finished
 *  - Turn off after the print has finished and the user has pushed a button
 */
#if ANY(BLINKM, RGB_LED, RGBW_LED, PCA9632, PCA9533, NEOPIXEL_LED)
  #define PRINTER_EVENT_LEDS
#endif

/**
 * R/C SERVO support
 * Sponsored by TrinityLabs, Reworked by codexmas
 */

/**
 * Number of servos
 *
 * For some servo-related options NUM_SERVOS will be set automatically.
 * Set this manually if there are extra servos needing manual control.
 * Leave undefined or set to 0 to entirely disable the servo subsystem.
 */
//#define NUM_SERVOS 3 // Servo index starts with 0 for M280 command

// (ms) Delay  before the next move will start, to give the servo time to reach its target angle.
// 300ms is a good value but you can try less delay.
// If the servo can't reach the requested position, increase it.
#define SERVO_DELAY { 300 }

// Only power servos during movement, otherwise leave off to prevent jitter
//#define DEACTIVATE_SERVOS_AFTER_MOVE

// Allow servo angle to be edited and saved to EEPROM
//#define EDITABLE_SERVO_ANGLES


/**
 * Filament Carbonization Prevention
 * Prevent nozzle jam/clog as result from carbonized filament (which happens if the nozzle stay hot too long without extrusion) 
 * 
 * Its not a good idea to keep the timeout less than 15min, as this is a conservative bed heating time
*/
#define FCP_ENABLE
#if ENABLED(FCP_ENABLE)
  #define FCP_TIMEOUT 0.2 // MAX Time without extruder movement to trigger the protection (min)
  #define FCP_MIN_TRIGGER 180 //MIN Temp to trigger FCP
  #define FCP_NOZZLE_TARGET 0 // (ºC) Target for the nozzle E0 and E1
  #define FCP_BED_TARGET 0 //  (ºC) Target for the bed 
#endif<|MERGE_RESOLUTION|>--- conflicted
+++ resolved
@@ -421,14 +421,10 @@
 #define TEMP_SENSOR_3 0
 #define TEMP_SENSOR_4 0
 #define TEMP_SENSOR_5 0
-<<<<<<< HEAD
-#define TEMP_SENSOR_BED 1
-=======
 #define TEMP_SENSOR_6 0
 #define TEMP_SENSOR_7 0
 #define TEMP_SENSOR_BED 0
 #define TEMP_SENSOR_PROBE 0
->>>>>>> 9df7992d
 #define TEMP_SENSOR_CHAMBER 0
 
 // Dummy thermistor constant temperature readings, for use with 998 and 999
@@ -1109,7 +1105,7 @@
 #define X_MIN_POS -4
 #define Y_MIN_POS 0
 #define Z_MIN_POS 0
-#define X_MAX_POS 200   
+#define X_MAX_POS 200
 #define Y_MAX_POS 202
 #define Z_MAX_POS 215   //215 pras offices novas
 
@@ -1119,7 +1115,7 @@
 
 /**
  * Software Endstops
- *  
+ *
  * - Prevent moves outside the set machine bounds.
  * - Individual axes can be disabled, if desired.
  * - X and Y only apply to Cartesian robots.
@@ -2274,8 +2270,8 @@
 
 /**
  * Filament Carbonization Prevention
- * Prevent nozzle jam/clog as result from carbonized filament (which happens if the nozzle stay hot too long without extrusion) 
- * 
+ * Prevent nozzle jam/clog as result from carbonized filament (which happens if the nozzle stay hot too long without extrusion)
+ *
  * Its not a good idea to keep the timeout less than 15min, as this is a conservative bed heating time
 */
 #define FCP_ENABLE
@@ -2283,5 +2279,5 @@
   #define FCP_TIMEOUT 0.2 // MAX Time without extruder movement to trigger the protection (min)
   #define FCP_MIN_TRIGGER 180 //MIN Temp to trigger FCP
   #define FCP_NOZZLE_TARGET 0 // (ºC) Target for the nozzle E0 and E1
-  #define FCP_BED_TARGET 0 //  (ºC) Target for the bed 
+  #define FCP_BED_TARGET 0 //  (ºC) Target for the bed
 #endif