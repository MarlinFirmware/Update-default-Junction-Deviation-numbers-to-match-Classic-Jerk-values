/**
 * Marlin 3D Printer Firmware
 * Copyright (c) 2020 MarlinFirmware [https://github.com/MarlinFirmware/Marlin]
 *
 * Based on Sprinter and grbl.
 * Copyright (c) 2011 Camiel Gubbels / Erik van der Zalm
 *
 * This program is free software: you can redistribute it and/or modify
 * it under the terms of the GNU General Public License as published by
 * the Free Software Foundation, either version 3 of the License, or
 * (at your option) any later version.
 *
 * This program is distributed in the hope that it will be useful,
 * but WITHOUT ANY WARRANTY; without even the implied warranty of
 * MERCHANTABILITY or FITNESS FOR A PARTICULAR PURPOSE.  See the
 * GNU General Public License for more details.
 *
 * You should have received a copy of the GNU General Public License
 * along with this program.  If not, see <https://www.gnu.org/licenses/>.
 *
 */
#pragma once

/**
 * Configuration.h
 *
 * Basic settings such as:
 *
 * - Type of electronics
 * - Type of temperature sensor
 * - Printer geometry
 * - Endstop configuration
 * - LCD controller
 * - Extra features
 *
 * Advanced settings can be found in Configuration_adv.h
 */
#define CONFIGURATION_H_VERSION 020008

//===========================================================================
//============================= Getting Started =============================
//===========================================================================

/**
 * Here are some standard links for getting your machine calibrated:
 *
 * https://reprap.org/wiki/Calibration
 * https://youtu.be/wAL9d7FgInk
 * http://calculator.josefprusa.cz
 * https://reprap.org/wiki/Triffid_Hunter%27s_Calibration_Guide
 * https://www.thingiverse.com/thing:5573
 * https://sites.google.com/site/repraplogphase/calibration-of-your-reprap
 * https://www.thingiverse.com/thing:298812
 */

//===========================================================================
//============================= DELTA Printer ===============================
//===========================================================================
// For a Delta printer start with one of the configuration files in the
// config/examples/delta directory and customize for your machine.
//

//===========================================================================
//============================= SCARA Printer ===============================
//===========================================================================
// For a SCARA printer start with the configuration files in
// config/examples/SCARA and customize for your machine.
//

// @section info

// Author info of this build printed to the host during boot and M115
#define STRING_CONFIG_H_AUTHOR "(M.A.R.C. unofficial Manual Mesh)" // Who made the changes.
#define CUSTOM_VERSION_FILE Version.h // Path from the root directory (no quotes)

/**
 * *** VENDORS PLEASE READ ***
 *
 * Marlin allows you to add a custom boot image for Graphical LCDs.
 * With this option Marlin will first show your custom screen followed
 * by the standard Marlin logo with version number and web URL.
 *
 * We encourage you to take advantage of this new feature and we also
 * respectfully request that you retain the unmodified Marlin boot screen.
 */

// Show the Marlin bootscreen on startup. ** ENABLE FOR PRODUCTION **
#define SHOW_BOOTSCREEN

// Show the bitmap in Marlin/_Bootscreen.h on startup.
//#define SHOW_CUSTOM_BOOTSCREEN

// Show the bitmap in Marlin/_Statusscreen.h on the status screen.
//#define CUSTOM_STATUS_SCREEN_IMAGE

// @section machine

/**
 * Select the serial port on the board to use for communication with the host.
 * This allows the connection of wireless adapters (for instance) to non-default port pins.
 * Serial port -1 is the USB emulated serial port, if available.
 * Note: The first serial port (-1 or 0) will always be used by the Arduino bootloader.
 *
 * :[-1, 0, 1, 2, 3, 4, 5, 6, 7]
 */
#define SERIAL_PORT 1

/**
 * Select a secondary serial port on the board to use for communication with the host.
 * Currently Ethernet (-2) is only supported on Teensy 4.1 boards.
 * :[-2, -1, 0, 1, 2, 3, 4, 5, 6, 7]
 */
#define SERIAL_PORT_2 3

/**
 * This setting determines the communication speed of the printer.
 *
 * 250000 works in most cases, but you might try a lower speed if
 * you commonly experience drop-outs during host printing.
 * You may try up to 1000000 to speed up SD file transfer.
 *
 * :[2400, 9600, 19200, 38400, 57600, 115200, 250000, 500000, 1000000]
 */
#define BAUDRATE 115200

// Enable the Bluetooth serial interface on AT90USB devices
//#define BLUETOOTH

// Choose the name from boards.h that matches your setup
#ifndef MOTHERBOARD
  #define MOTHERBOARD BOARD_CREALITY_V4
#endif

// Name displayed in the LCD "Ready" message and Info menu
#define CUSTOM_MACHINE_NAME "Ender-3 V2"

// Printer's unique ID, used by some programs to differentiate between machines.
// Choose your own or use a service like https://www.uuidgenerator.net/version4
//#define MACHINE_UUID "00000000-0000-0000-0000-000000000000"

// @section extruder

// This defines the number of extruders
// :[0, 1, 2, 3, 4, 5, 6, 7, 8]
#define EXTRUDERS 1

// Generally expected filament diameter (1.75, 2.85, 3.0, ...). Used for Volumetric, Filament Width Sensor, etc.
#define DEFAULT_NOMINAL_FILAMENT_DIA 1.75

// For Cyclops or any "multi-extruder" that shares a single nozzle.
//#define SINGLENOZZLE

// Save and restore temperature and fan speed on tool-change.
// Set standby for the unselected tool with M104/106/109 T...
#if ENABLED(SINGLENOZZLE)
  //#define SINGLENOZZLE_STANDBY_TEMP
  //#define SINGLENOZZLE_STANDBY_FAN
#endif

/**
 * Multi-Material Unit
 * Set to one of these predefined models:
 *
 *   PRUSA_MMU1      : Průša MMU1 (The "multiplexer" version)
 *   PRUSA_MMU2      : Průša MMU2
 *   PRUSA_MMU2S     : Průša MMU2S (Requires MK3S extruder with motion sensor, EXTRUDERS = 5)
 *   SMUFF_EMU_MMU2  : Technik Gegg SMUFF (Průša MMU2 emulation mode)
 *   SMUFF_EMU_MMU2S : Technik Gegg SMUFF (Průša MMU2S emulation mode)
 *
 * Requires NOZZLE_PARK_FEATURE to park print head in case MMU unit fails.
 * See additional options in Configuration_adv.h.
 */
//#define MMU_MODEL PRUSA_MMU2

// A dual extruder that uses a single stepper motor
//#define SWITCHING_EXTRUDER
#if ENABLED(SWITCHING_EXTRUDER)
  #define SWITCHING_EXTRUDER_SERVO_NR 0
  #define SWITCHING_EXTRUDER_SERVO_ANGLES { 0, 90 } // Angles for E0, E1[, E2, E3]
  #if EXTRUDERS > 3
    #define SWITCHING_EXTRUDER_E23_SERVO_NR 1
  #endif
#endif

// A dual-nozzle that uses a servomotor to raise/lower one (or both) of the nozzles
//#define SWITCHING_NOZZLE
#if ENABLED(SWITCHING_NOZZLE)
  #define SWITCHING_NOZZLE_SERVO_NR 0
  //#define SWITCHING_NOZZLE_E1_SERVO_NR 1          // If two servos are used, the index of the second
  #define SWITCHING_NOZZLE_SERVO_ANGLES { 0, 90 }   // Angles for E0, E1 (single servo) or lowered/raised (dual servo)
#endif

/**
 * Two separate X-carriages with extruders that connect to a moving part
 * via a solenoid docking mechanism. Requires SOL1_PIN and SOL2_PIN.
 */
//#define PARKING_EXTRUDER

/**
 * Two separate X-carriages with extruders that connect to a moving part
 * via a magnetic docking mechanism using movements and no solenoid
 *
 * project   : https://www.thingiverse.com/thing:3080893
 * movements : https://youtu.be/0xCEiG9VS3k
 *             https://youtu.be/Bqbcs0CU2FE
 */
//#define MAGNETIC_PARKING_EXTRUDER

#if EITHER(PARKING_EXTRUDER, MAGNETIC_PARKING_EXTRUDER)

  #define PARKING_EXTRUDER_PARKING_X { -78, 184 }     // X positions for parking the extruders
  #define PARKING_EXTRUDER_GRAB_DISTANCE 1            // (mm) Distance to move beyond the parking point to grab the extruder
  //#define MANUAL_SOLENOID_CONTROL                   // Manual control of docking solenoids with M380 S / M381

  #if ENABLED(PARKING_EXTRUDER)

    #define PARKING_EXTRUDER_SOLENOIDS_INVERT           // If enabled, the solenoid is NOT magnetized with applied voltage
    #define PARKING_EXTRUDER_SOLENOIDS_PINS_ACTIVE LOW  // LOW or HIGH pin signal energizes the coil
    #define PARKING_EXTRUDER_SOLENOIDS_DELAY 250        // (ms) Delay for magnetic field. No delay if 0 or not defined.
    //#define MANUAL_SOLENOID_CONTROL                   // Manual control of docking solenoids with M380 S / M381

  #elif ENABLED(MAGNETIC_PARKING_EXTRUDER)

    #define MPE_FAST_SPEED      9000      // (mm/min) Speed for travel before last distance point
    #define MPE_SLOW_SPEED      4500      // (mm/min) Speed for last distance travel to park and couple
    #define MPE_TRAVEL_DISTANCE   10      // (mm) Last distance point
    #define MPE_COMPENSATION       0      // Offset Compensation -1 , 0 , 1 (multiplier) only for coupling

  #endif

#endif

/**
 * Switching Toolhead
 *
 * Support for swappable and dockable toolheads, such as
 * the E3D Tool Changer. Toolheads are locked with a servo.
 */
//#define SWITCHING_TOOLHEAD

/**
 * Magnetic Switching Toolhead
 *
 * Support swappable and dockable toolheads with a magnetic
 * docking mechanism using movement and no servo.
 */
//#define MAGNETIC_SWITCHING_TOOLHEAD

/**
 * Electromagnetic Switching Toolhead
 *
 * Parking for CoreXY / HBot kinematics.
 * Toolheads are parked at one edge and held with an electromagnet.
 * Supports more than 2 Toolheads. See https://youtu.be/JolbsAKTKf4
 */
//#define ELECTROMAGNETIC_SWITCHING_TOOLHEAD

#if ANY(SWITCHING_TOOLHEAD, MAGNETIC_SWITCHING_TOOLHEAD, ELECTROMAGNETIC_SWITCHING_TOOLHEAD)
  #define SWITCHING_TOOLHEAD_Y_POS          235         // (mm) Y position of the toolhead dock
  #define SWITCHING_TOOLHEAD_Y_SECURITY      10         // (mm) Security distance Y axis
  #define SWITCHING_TOOLHEAD_Y_CLEAR         60         // (mm) Minimum distance from dock for unobstructed X axis
  #define SWITCHING_TOOLHEAD_X_POS          { 215, 0 }  // (mm) X positions for parking the extruders
  #if ENABLED(SWITCHING_TOOLHEAD)
    #define SWITCHING_TOOLHEAD_SERVO_NR       2         // Index of the servo connector
    #define SWITCHING_TOOLHEAD_SERVO_ANGLES { 0, 180 }  // (degrees) Angles for Lock, Unlock
  #elif ENABLED(MAGNETIC_SWITCHING_TOOLHEAD)
    #define SWITCHING_TOOLHEAD_Y_RELEASE      5         // (mm) Security distance Y axis
    #define SWITCHING_TOOLHEAD_X_SECURITY   { 90, 150 } // (mm) Security distance X axis (T0,T1)
    //#define PRIME_BEFORE_REMOVE                       // Prime the nozzle before release from the dock
    #if ENABLED(PRIME_BEFORE_REMOVE)
      #define SWITCHING_TOOLHEAD_PRIME_MM           20  // (mm)   Extruder prime length
      #define SWITCHING_TOOLHEAD_RETRACT_MM         10  // (mm)   Retract after priming length
      #define SWITCHING_TOOLHEAD_PRIME_FEEDRATE    300  // (mm/min) Extruder prime feedrate
      #define SWITCHING_TOOLHEAD_RETRACT_FEEDRATE 2400  // (mm/min) Extruder retract feedrate
    #endif
  #elif ENABLED(ELECTROMAGNETIC_SWITCHING_TOOLHEAD)
    #define SWITCHING_TOOLHEAD_Z_HOP          2         // (mm) Z raise for switching
  #endif
#endif

/**
 * "Mixing Extruder"
 *   - Adds G-codes M163 and M164 to set and "commit" the current mix factors.
 *   - Extends the stepping routines to move multiple steppers in proportion to the mix.
 *   - Optional support for Repetier Firmware's 'M164 S<index>' supporting virtual tools.
 *   - This implementation supports up to two mixing extruders.
 *   - Enable DIRECT_MIXING_IN_G1 for M165 and mixing in G1 (from Pia Taubert's reference implementation).
 */
//#define MIXING_EXTRUDER
#if ENABLED(MIXING_EXTRUDER)
  #define MIXING_STEPPERS 2        // Number of steppers in your mixing extruder
  #define MIXING_VIRTUAL_TOOLS 16  // Use the Virtual Tool method with M163 and M164
  //#define DIRECT_MIXING_IN_G1    // Allow ABCDHI mix factors in G1 movement commands
  //#define GRADIENT_MIX           // Support for gradient mixing with M166 and LCD
  #if ENABLED(GRADIENT_MIX)
    //#define GRADIENT_VTOOL       // Add M166 T to use a V-tool index as a Gradient alias
  #endif
#endif

// Offset of the extruders (uncomment if using more than one and relying on firmware to position when changing).
// The offset has to be X=0, Y=0 for the extruder 0 hotend (default extruder).
// For the other hotends it is their distance from the extruder 0 hotend.
//#define HOTEND_OFFSET_X { 0.0, 20.00 } // (mm) relative X-offset for each nozzle
//#define HOTEND_OFFSET_Y { 0.0, 5.00 }  // (mm) relative Y-offset for each nozzle
//#define HOTEND_OFFSET_Z { 0.0, 0.00 }  // (mm) relative Z-offset for each nozzle

// @section machine

/**
 * Power Supply Control
 *
 * Enable and connect the power supply to the PS_ON_PIN.
 * Specify whether the power supply is active HIGH or active LOW.
 */
//#define PSU_CONTROL
//#define PSU_NAME "Power Supply"

#if ENABLED(PSU_CONTROL)
  #define PSU_ACTIVE_STATE LOW      // Set 'LOW' for ATX, 'HIGH' for X-Box

  //#define PSU_DEFAULT_OFF         // Keep power off until enabled directly with M80
  //#define PSU_POWERUP_DELAY 250   // (ms) Delay for the PSU to warm up to full power

  //#define PSU_POWERUP_GCODE  "M355 S1"  // G-code to run after power-on (e.g., case light on)
  //#define PSU_POWEROFF_GCODE "M355 S0"  // G-code to run before power-off (e.g., case light off)

  //#define AUTO_POWER_CONTROL      // Enable automatic control of the PS_ON pin
  #if ENABLED(AUTO_POWER_CONTROL)
    #define AUTO_POWER_FANS         // Turn on PSU if fans need power
    #define AUTO_POWER_E_FANS
    #define AUTO_POWER_CONTROLLERFAN
    #define AUTO_POWER_CHAMBER_FAN
    //#define AUTO_POWER_E_TEMP        50 // (°C) Turn on PSU if any extruder is over this temperature
    //#define AUTO_POWER_CHAMBER_TEMP  30 // (°C) Turn on PSU if the chamber is over this temperature
    #define POWER_TIMEOUT              30 // (s) Turn off power if the machine is idle for this duration
    //#define POWER_OFF_DELAY          60 // (s) Delay of poweroff after M81 command. Useful to let fans run for extra time.
  #endif
#endif

//===========================================================================
//============================= Thermal Settings ============================
//===========================================================================
// @section temperature

/**
 * --NORMAL IS 4.7kohm PULLUP!-- 1kohm pullup can be used on hotend sensor, using correct resistor and table
 *
 * Temperature sensors available:
 *
 *    -5 : PT100 / PT1000 with MAX31865 (only for sensors 0-1)
 *    -3 : thermocouple with MAX31855 (only for sensors 0-1)
 *    -2 : thermocouple with MAX6675 (only for sensors 0-1)
 *    -4 : thermocouple with AD8495
 *    -1 : thermocouple with AD595
 *     0 : not used
 *     1 : 100k thermistor - best choice for EPCOS 100k (4.7k pullup)
 *   331 : (3.3V scaled thermistor 1 table for MEGA)
 *   332 : (3.3V scaled thermistor 1 table for DUE)
 *     2 : 200k thermistor - ATC Semitec 204GT-2 (4.7k pullup)
 *   202 : 200k thermistor - Copymaster 3D
 *     3 : Mendel-parts thermistor (4.7k pullup)
 *     4 : 10k thermistor !! do not use it for a hotend. It gives bad resolution at high temp. !!
 *     5 : 100K thermistor - ATC Semitec 104GT-2/104NT-4-R025H42G (Used in ParCan, J-Head, and E3D) (4.7k pullup)
 *   501 : 100K Zonestar (Tronxy X3A) Thermistor
 *   502 : 100K Zonestar Thermistor used by hot bed in Zonestar Průša P802M
 *   512 : 100k RPW-Ultra hotend thermistor (4.7k pullup)
 *     6 : 100k EPCOS - Not as accurate as table 1 (created using a fluke thermocouple) (4.7k pullup)
 *     7 : 100k Honeywell thermistor 135-104LAG-J01 (4.7k pullup)
 *    71 : 100k Honeywell thermistor 135-104LAF-J01 (4.7k pullup)
 *     8 : 100k 0603 SMD Vishay NTCS0603E3104FXT (4.7k pullup)
 *     9 : 100k GE Sensing AL03006-58.2K-97-G1 (4.7k pullup)
 *    10 : 100k RS thermistor 198-961 (4.7k pullup)
 *    11 : 100k beta 3950 1% thermistor (Used in Keenovo AC silicone mats and most Wanhao i3 machines) (4.7k pullup)
 *    12 : 100k 0603 SMD Vishay NTCS0603E3104FXT (4.7k pullup) (calibrated for Makibox hot bed)
 *    13 : 100k Hisens 3950  1% up to 300°C for hotend "Simple ONE " & "Hotend "All In ONE"
 *    15 : 100k thermistor calibration for JGAurora A5 hotend
 *    18 : ATC Semitec 204GT-2 (4.7k pullup) Dagoma.Fr - MKS_Base_DKU001327
 *    20 : Pt100 with circuit in the Ultimainboard V2.x with mainboard ADC reference voltage = INA826 amplifier-board supply voltage.
 *         NOTES: (1) Must use an ADC input with no pullup. (2) Some INA826 amplifiers are unreliable at 3.3V so consider using sensor 147, 110, or 21.
 *    21 : Pt100 with circuit in the Ultimainboard V2.x with 3.3v ADC reference voltage (STM32, LPC176x....) and 5V INA826 amplifier board supply.
 *         NOTE: ADC pins are not 5V tolerant. Not recommended because it's possible to damage the CPU by going over 500°C.
 *    22 : 100k (hotend) with 4.7k pullup to 3.3V and 220R to analog input (as in GTM32 Pro vB)
 *    23 : 100k (bed) with 4.7k pullup to 3.3v and 220R to analog input (as in GTM32 Pro vB)
 *    30 : Kis3d Silicone heating mat 200W/300W with 6mm precision cast plate (EN AW 5083) NTC100K / B3950 (4.7k pullup)
 *   201 : Pt100 with circuit in Overlord, similar to Ultimainboard V2.x
 *    60 : 100k Maker's Tool Works Kapton Bed Thermistor beta=3950
 *    61 : 100k Formbot / Vivedino 3950 350C thermistor 4.7k pullup
 *    66 : 4.7M High Temperature thermistor from Dyze Design
 *    67 : 450C thermistor from SliceEngineering
 *    70 : the 100K thermistor found in the bq Hephestos 2
 *    75 : 100k Generic Silicon Heat Pad with NTC 100K MGB18-104F39050L32 thermistor
 *    99 : 100k thermistor with a 10K pull-up resistor (found on some Wanhao i3 machines)
 *
 *       1k ohm pullup tables - This is atypical, and requires changing out the 4.7k pullup for 1k.
 *                              (but gives greater accuracy and more stable PID)
 *    51 : 100k thermistor - EPCOS (1k pullup)
 *    52 : 200k thermistor - ATC Semitec 204GT-2 (1k pullup)
 *    55 : 100k thermistor - ATC Semitec 104GT-2 (Used in ParCan & J-Head) (1k pullup)
 *
 *  1047 : Pt1000 with 4k7 pullup (E3D)
 *  1010 : Pt1000 with 1k pullup (non standard)
 *   147 : Pt100 with 4k7 pullup
 *   110 : Pt100 with 1k pullup (non standard)
 *
 *  1000 : Custom - Specify parameters in Configuration_adv.h
 *
 *         Use these for Testing or Development purposes. NEVER for production machine.
 *   998 : Dummy Table that ALWAYS reads 25°C or the temperature defined below.
 *   999 : Dummy Table that ALWAYS reads 100°C or the temperature defined below.
 */
#define TEMP_SENSOR_0 1
#define TEMP_SENSOR_1 0
#define TEMP_SENSOR_2 0
#define TEMP_SENSOR_3 0
#define TEMP_SENSOR_4 0
#define TEMP_SENSOR_5 0
#define TEMP_SENSOR_6 0
#define TEMP_SENSOR_7 0
#define TEMP_SENSOR_BED 1
#define TEMP_SENSOR_PROBE 0
#define TEMP_SENSOR_CHAMBER 0

// Dummy thermistor constant temperature readings, for use with 998 and 999
#define DUMMY_THERMISTOR_998_VALUE 25
#define DUMMY_THERMISTOR_999_VALUE 100

<<<<<<< HEAD
// Resistor values when using MAX31865 sensors (-5) on TEMP_SENSOR_0 / 1
//#define MAX31865_SENSOR_OHMS_0      100   // (Ω) Typically 100 or 1000 (PT100 or PT1000)
//#define MAX31865_CALIBRATION_OHMS_0 430   // (Ω) Typically 430 for AdaFruit PT100; 4300 for AdaFruit PT1000
//#define MAX31865_SENSOR_OHMS_1      100
//#define MAX31865_CALIBRATION_OHMS_1 430
=======
// Resistor values when using a MAX31865 (sensor -5)
// Sensor value is typically 100 (PT100) or 1000 (PT1000)
// Calibration value is typically 430 ohm for AdaFruit PT100 modules and 4300 ohm for AdaFruit PT1000 modules.
//#define MAX31865_SENSOR_OHMS      100
//#define MAX31865_CALIBRATION_OHMS 430
>>>>>>> c9ee456e

// Use temp sensor 1 as a redundant sensor with sensor 0. If the readings
// from the two sensors differ too much the print will be aborted.
//#define TEMP_SENSOR_1_AS_REDUNDANT
#define MAX_REDUNDANT_TEMP_SENSOR_DIFF 10

#define TEMP_RESIDENCY_TIME     10  // (seconds) Time to wait for hotend to "settle" in M109
#define TEMP_WINDOW              1  // (°C) Temperature proximity for the "temperature reached" timer
#define TEMP_HYSTERESIS          3  // (°C) Temperature proximity considered "close enough" to the target

#define TEMP_BED_RESIDENCY_TIME 10  // (seconds) Time to wait for bed to "settle" in M190
#define TEMP_BED_WINDOW          1  // (°C) Temperature proximity for the "temperature reached" timer
#define TEMP_BED_HYSTERESIS      3  // (°C) Temperature proximity considered "close enough" to the target

// Below this temperature the heater will be switched off
// because it probably indicates a broken thermistor wire.
#define HEATER_0_MINTEMP   0
#define HEATER_1_MINTEMP   5
#define HEATER_2_MINTEMP   5
#define HEATER_3_MINTEMP   5
#define HEATER_4_MINTEMP   5
#define HEATER_5_MINTEMP   5
#define HEATER_6_MINTEMP   5
#define HEATER_7_MINTEMP   5
#define BED_MINTEMP        0

// Above this temperature the heater will be switched off.
// This can protect components from overheating, but NOT from shorts and failures.
// (Use MINTEMP for thermistor short/failure protection.)
#define HEATER_0_MAXTEMP 275
#define HEATER_1_MAXTEMP 275
#define HEATER_2_MAXTEMP 275
#define HEATER_3_MAXTEMP 275
#define HEATER_4_MAXTEMP 275
#define HEATER_5_MAXTEMP 275
#define HEATER_6_MAXTEMP 275
#define HEATER_7_MAXTEMP 275
#define BED_MAXTEMP      120

//===========================================================================
//============================= PID Settings ================================
//===========================================================================
// PID Tuning Guide here: https://reprap.org/wiki/PID_Tuning

// Comment the following line to disable PID and enable bang-bang.
#define PIDTEMP
#define BANG_MAX 255     // Limits current to nozzle while in bang-bang mode; 255=full current
#define PID_MAX BANG_MAX // Limits current to nozzle while PID is active (see PID_FUNCTIONAL_RANGE below); 255=full current
#define PID_K1 0.95      // Smoothing factor within any PID loop

#if ENABLED(PIDTEMP)
  //#define PID_EDIT_MENU         // Add PID editing to the "Advanced Settings" menu. (~700 bytes of PROGMEM)
  //#define PID_AUTOTUNE_MENU     // Add PID auto-tuning to the "Advanced Settings" menu. (~250 bytes of PROGMEM)
  //#define PID_PARAMS_PER_HOTEND // Uses separate PID parameters for each extruder (useful for mismatched extruders)
                                  // Set/get with gcode: M301 E[extruder number, 0-2]

  #if ENABLED(PID_PARAMS_PER_HOTEND)
    // Specify between 1 and HOTENDS values per array.
    // If fewer than EXTRUDER values are provided, the last element will be repeated.
<<<<<<< HEAD
    #define DEFAULT_Kp_LIST {  22.20,  22.20 }
    #define DEFAULT_Ki_LIST {   1.08,   1.08 }
    #define DEFAULT_Kd_LIST { 114.00, 114.00 }
=======
    #define DEFAULT_Kp_LIST {  28.72,  28.72 }
    #define DEFAULT_Ki_LIST {   2.62,   2.62 }
    #define DEFAULT_Kd_LIST {  78.81,  78.81 }
>>>>>>> c9ee456e
  #else
    // Ender 3 v2 (M.A.R.C. Actual Hotend PID parameters)
    // After burn new firmware execute M106 S255; M303 E0 S210 C15 U1; for PID
    // Save to EEPROM with M500;
    #define DEFAULT_Kp  22.89
    #define DEFAULT_Ki   1.87
    #define DEFAULT_Kd  70.18
  #endif
#endif // PIDTEMP

//===========================================================================
//====================== PID > Bed Temperature Control ======================
//===========================================================================

/**
 * PID Bed Heating
 *
 * If this option is enabled set PID constants below.
 * If this option is disabled, bang-bang will be used and BED_LIMIT_SWITCHING will enable hysteresis.
 *
 * The PID frequency will be the same as the extruder PWM.
 * If PID_dT is the default, and correct for the hardware/configuration, that means 7.689Hz,
 * which is fine for driving a square wave into a resistive load and does not significantly
 * impact FET heating. This also works fine on a Fotek SSR-10DA Solid State Relay into a 250W
 * heater. If your configuration is significantly different than this and you don't understand
 * the issues involved, don't use bed PID until someone else verifies that your hardware works.
 */
#define PIDTEMPBED

//#define BED_LIMIT_SWITCHING

/**
 * Max Bed Power
 * Applies to all forms of bed control (PID, bang-bang, and bang-bang with hysteresis).
 * When set to any value below 255, enables a form of PWM to the bed that acts like a divider
 * so don't use it unless you are OK with PWM on your bed. (See the comment on enabling PIDTEMPBED)
 */
#define MAX_BED_POWER 255 // limits duty cycle to bed; 255=full current

#if ENABLED(PIDTEMPBED)
  //#define MIN_BED_POWER 0
  //#define PID_BED_DEBUG // Sends debug data to the serial port.

  // Ender 3 V2
  #define DEFAULT_bedKp 462.10
  #define DEFAULT_bedKi  85.47
  #define DEFAULT_bedKd 624.59

  // FIND YOUR OWN: "M303 E-1 C8 S90" to run autotune on the bed at 90 degreesC for 8 cycles.
#endif // PIDTEMPBED

#if EITHER(PIDTEMP, PIDTEMPBED)
  //#define PID_DEBUG             // Sends debug data to the serial port. Use 'M303 D' to toggle activation.
  //#define PID_OPENLOOP          // Puts PID in open loop. M104/M140 sets the output power from 0 to PID_MAX
  //#define SLOW_PWM_HEATERS      // PWM with very low frequency (roughly 0.125Hz=8s) and minimum state time of approximately 1s useful for heaters driven by a relay
  #define PID_FUNCTIONAL_RANGE 10 // If the temperature difference between the target temperature and the actual temperature
                                  // is more than PID_FUNCTIONAL_RANGE then the PID will be shut off and the heater will be set to min/max.
#endif

// @section extruder

/**
 * Prevent extrusion if the temperature is below EXTRUDE_MINTEMP.
 * Add M302 to set the minimum extrusion temperature and/or turn
 * cold extrusion prevention on and off.
 *
 * *** IT IS HIGHLY RECOMMENDED TO LEAVE THIS OPTION ENABLED! ***
 */
#define PREVENT_COLD_EXTRUSION
#define EXTRUDE_MINTEMP 180

/**
 * Prevent a single extrusion longer than EXTRUDE_MAXLENGTH.
 * Note: For Bowden Extruders make this large enough to allow load/unload.
 */
#define PREVENT_LENGTHY_EXTRUDE
#define EXTRUDE_MAXLENGTH 1000

//===========================================================================
//======================== Thermal Runaway Protection =======================
//===========================================================================

/**
 * Thermal Protection provides additional protection to your printer from damage
 * and fire. Marlin always includes safe min and max temperature ranges which
 * protect against a broken or disconnected thermistor wire.
 *
 * The issue: If a thermistor falls out, it will report the much lower
 * temperature of the air in the room, and the the firmware will keep
 * the heater on.
 *
 * If you get "Thermal Runaway" or "Heating failed" errors the
 * details can be tuned in Configuration_adv.h
 */

#define THERMAL_PROTECTION_HOTENDS // Enable thermal protection for all extruders
#define THERMAL_PROTECTION_BED     // Enable thermal protection for the heated bed
//#define THERMAL_PROTECTION_CHAMBER // Enable thermal protection for the heated chamber

//===========================================================================
//============================= Mechanical Settings =========================
//===========================================================================

// @section machine

// Enable one of the options below for CoreXY, CoreXZ, or CoreYZ kinematics,
// either in the usual order or reversed
//#define COREXY
//#define COREXZ
//#define COREYZ
//#define COREYX
//#define COREZX
//#define COREZY
//#define MARKFORGED_XY  // MarkForged. See https://reprap.org/forum/read.php?152,504042

//===========================================================================
//============================== Endstop Settings ===========================
//===========================================================================

// @section homing

// Specify here all the endstop connectors that are connected to any endstop or probe.
// Almost all printers will be using one per axis. Probes will use one or more of the
// extra connectors. Leave undefined any used for non-endstop and non-probe purposes.
#define USE_XMIN_PLUG
#define USE_YMIN_PLUG
#define USE_ZMIN_PLUG
//#define USE_XMAX_PLUG
//#define USE_YMAX_PLUG
//#define USE_ZMAX_PLUG

// Enable pullup for all endstops to prevent a floating state
#define ENDSTOPPULLUPS
#if DISABLED(ENDSTOPPULLUPS)
  // Disable ENDSTOPPULLUPS to set pullups individually
  //#define ENDSTOPPULLUP_XMAX
  //#define ENDSTOPPULLUP_YMAX
  //#define ENDSTOPPULLUP_ZMAX
  //#define ENDSTOPPULLUP_XMIN
  //#define ENDSTOPPULLUP_YMIN
  //#define ENDSTOPPULLUP_ZMIN
  //#define ENDSTOPPULLUP_ZMIN_PROBE
#endif

// Enable pulldown for all endstops to prevent a floating state
//#define ENDSTOPPULLDOWNS
#if DISABLED(ENDSTOPPULLDOWNS)
  // Disable ENDSTOPPULLDOWNS to set pulldowns individually
  //#define ENDSTOPPULLDOWN_XMAX
  //#define ENDSTOPPULLDOWN_YMAX
  //#define ENDSTOPPULLDOWN_ZMAX
  //#define ENDSTOPPULLDOWN_XMIN
  //#define ENDSTOPPULLDOWN_YMIN
  //#define ENDSTOPPULLDOWN_ZMIN
  //#define ENDSTOPPULLDOWN_ZMIN_PROBE
#endif

// Mechanical endstop with COM to ground and NC to Signal uses "false" here (most common setup).
#define X_MIN_ENDSTOP_INVERTING false // Set to true to invert the logic of the endstop.
#define Y_MIN_ENDSTOP_INVERTING false // Set to true to invert the logic of the endstop.
#define Z_MIN_ENDSTOP_INVERTING false // Set to true to invert the logic of the endstop.
#define X_MAX_ENDSTOP_INVERTING false // Set to true to invert the logic of the endstop.
#define Y_MAX_ENDSTOP_INVERTING false // Set to true to invert the logic of the endstop.
#define Z_MAX_ENDSTOP_INVERTING false // Set to true to invert the logic of the endstop.
#define Z_MIN_PROBE_ENDSTOP_INVERTING false // Set to true to invert the logic of the probe.

/**
 * Stepper Drivers
 *
 * These settings allow Marlin to tune stepper driver timing and enable advanced options for
 * stepper drivers that support them. You may also override timing options in Configuration_adv.h.
 *
 * A4988 is assumed for unspecified drivers.
 *
 * Use TMC2208/TMC2208_STANDALONE for TMC2225 drivers and TMC2209/TMC2209_STANDALONE for TMC2226 drivers.
 *
 * Options: A4988, A5984, DRV8825, LV8729, L6470, L6474, POWERSTEP01,
 *          TB6560, TB6600, TMC2100,
 *          TMC2130, TMC2130_STANDALONE, TMC2160, TMC2160_STANDALONE,
 *          TMC2208, TMC2208_STANDALONE, TMC2209, TMC2209_STANDALONE,
 *          TMC26X,  TMC26X_STANDALONE,  TMC2660, TMC2660_STANDALONE,
 *          TMC5130, TMC5130_STANDALONE, TMC5160, TMC5160_STANDALONE
 * :['A4988', 'A5984', 'DRV8825', 'LV8729', 'L6470', 'L6474', 'POWERSTEP01', 'TB6560', 'TB6600', 'TMC2100', 'TMC2130', 'TMC2130_STANDALONE', 'TMC2160', 'TMC2160_STANDALONE', 'TMC2208', 'TMC2208_STANDALONE', 'TMC2209', 'TMC2209_STANDALONE', 'TMC26X', 'TMC26X_STANDALONE', 'TMC2660', 'TMC2660_STANDALONE', 'TMC5130', 'TMC5130_STANDALONE', 'TMC5160', 'TMC5160_STANDALONE']
 */
<<<<<<< HEAD
#define X_DRIVER_TYPE  A4988
#define Y_DRIVER_TYPE  A4988
#define Z_DRIVER_TYPE  A4988
=======
#define X_DRIVER_TYPE TMC2208_STANDALONE
#define Y_DRIVER_TYPE TMC2208_STANDALONE
#define Z_DRIVER_TYPE TMC2208_STANDALONE
>>>>>>> c9ee456e
//#define X2_DRIVER_TYPE A4988
//#define Y2_DRIVER_TYPE A4988
//#define Z2_DRIVER_TYPE A4988
//#define Z3_DRIVER_TYPE A4988
//#define Z4_DRIVER_TYPE A4988
<<<<<<< HEAD
#define E0_DRIVER_TYPE A4988
=======
#define E0_DRIVER_TYPE TMC2208_STANDALONE
>>>>>>> c9ee456e
//#define E1_DRIVER_TYPE A4988
//#define E2_DRIVER_TYPE A4988
//#define E3_DRIVER_TYPE A4988
//#define E4_DRIVER_TYPE A4988
//#define E5_DRIVER_TYPE A4988
//#define E6_DRIVER_TYPE A4988
//#define E7_DRIVER_TYPE A4988

// Enable this feature if all enabled endstop pins are interrupt-capable.
// This will remove the need to poll the interrupt pins, saving many CPU cycles.
#define ENDSTOP_INTERRUPTS_FEATURE

/**
 * Endstop Noise Threshold
 *
 * Enable if your probe or endstops falsely trigger due to noise.
 *
 * - Higher values may affect repeatability or accuracy of some bed probes.
 * - To fix noise install a 100nF ceramic capacitor in parallel with the switch.
 * - This feature is not required for common micro-switches mounted on PCBs
 *   based on the Makerbot design, which already have the 100nF capacitor.
 *
 * :[2,3,4,5,6,7]
 */
//#define ENDSTOP_NOISE_THRESHOLD 2

// Check for stuck or disconnected endstops during homing moves.
//#define DETECT_BROKEN_ENDSTOP

//=============================================================================
//============================== Movement Settings ============================
//=============================================================================
// @section motion

/**
 * Default Settings
 *
 * These settings can be reset by M502
 *
 * Note that if EEPROM is enabled, saved values will override these.
 */

/**
 * With this option each E stepper can have its own factors for the
 * following movement settings. If fewer factors are given than the
 * total number of extruders, the last value applies to the rest.
 */
//#define DISTINCT_E_FACTORS

/**
 * Default Axis Steps Per Unit (steps/mm)
 * Override with M92
 *                                      X, Y, Z, E0 [, E1[, E2...]]
 */
<<<<<<< HEAD
#define DEFAULT_AXIS_STEPS_PER_UNIT   { 80, 80, 400, 500 }
=======
#define DEFAULT_AXIS_STEPS_PER_UNIT   { 80, 80, 400, 93 }
>>>>>>> c9ee456e

/**
 * Default Max Feed Rate (mm/s)
 * Override with M203
 *                                      X, Y, Z, E0 [, E1[, E2...]]
 */
#define DEFAULT_MAX_FEEDRATE          { 500, 500, 5, 25 }

//#define LIMITED_MAX_FR_EDITING        // Limit edit via M203 or LCD to DEFAULT_MAX_FEEDRATE * 2
#if ENABLED(LIMITED_MAX_FR_EDITING)
  #define MAX_FEEDRATE_EDIT_VALUES    { 600, 600, 10, 50 } // ...or, set your own edit limits
#endif

/**
 * Default Max Acceleration (change/s) change = mm/s
 * (Maximum start speed for accelerated moves)
 * Override with M201
 *                                      X, Y, Z, E0 [, E1[, E2...]]
 */
#define DEFAULT_MAX_ACCELERATION      { 500, 500, 100, 1000 }

//#define LIMITED_MAX_ACCEL_EDITING     // Limit edit via M201 or LCD to DEFAULT_MAX_ACCELERATION * 2
#if ENABLED(LIMITED_MAX_ACCEL_EDITING)
  #define MAX_ACCEL_EDIT_VALUES       { 6000, 6000, 200, 20000 } // ...or, set your own edit limits
#endif

/**
 * Default Acceleration (change/s) change = mm/s
 * Override with M204
 *
 *   M204 P    Acceleration
 *   M204 R    Retract Acceleration
 *   M204 T    Travel Acceleration
 */
#define DEFAULT_ACCELERATION          500    // X, Y, Z and E acceleration for printing moves
#define DEFAULT_RETRACT_ACCELERATION  500    // E acceleration for retracts
#define DEFAULT_TRAVEL_ACCELERATION   1000    // X, Y, Z acceleration for travel (non printing) moves

/**
 * Default Jerk limits (mm/s)
 * Override with M205 X Y Z E
 *
 * "Jerk" specifies the minimum speed change that requires acceleration.
 * When changing speed and direction, if the difference is less than the
 * value set here, it may happen instantaneously.
 */
#define CLASSIC_JERK
#if ENABLED(CLASSIC_JERK)
  #define DEFAULT_XJERK 10.0
  #define DEFAULT_YJERK 10.0
  #define DEFAULT_ZJERK  0.3

  //#define TRAVEL_EXTRA_XYJERK 0.0     // Additional jerk allowance for all travel moves

  //#define LIMITED_JERK_EDITING        // Limit edit via M205 or LCD to DEFAULT_aJERK * 2
  #if ENABLED(LIMITED_JERK_EDITING)
    #define MAX_JERK_EDIT_VALUES { 20, 20, 0.6, 10 } // ...or, set your own edit limits
  #endif
#endif

#define DEFAULT_EJERK    5.0  // May be used by Linear Advance

/**
 * Junction Deviation Factor
 *
 * See:
 *   https://reprap.org/forum/read.php?1,739819
 *   https://blog.kyneticcnc.com/2018/10/computing-junction-deviation-for-marlin.html
 */
#if DISABLED(CLASSIC_JERK)
  #define JUNCTION_DEVIATION_MM 0.013 // (mm) Distance from real junction edge
  #define JD_HANDLE_SMALL_SEGMENTS    // Use curvature estimation instead of just the junction angle
                                      // for small segments (< 1mm) with large junction angles (> 135°).
#endif

/**
 * S-Curve Acceleration
 *
 * This option eliminates vibration during printing by fitting a Bézier
 * curve to move acceleration, producing much smoother direction changes.
 *
 * See https://github.com/synthetos/TinyG/wiki/Jerk-Controlled-Motion-Explained
 */
//#define S_CURVE_ACCELERATION

//===========================================================================
//============================= Z Probe Options =============================
//===========================================================================
// @section probes

//
// See https://marlinfw.org/docs/configuration/probes.html
//

/**
 * Enable this option for a probe connected to the Z-MIN pin.
 * The probe replaces the Z-MIN endstop and is used for Z homing.
 * (Automatically enables USE_PROBE_FOR_Z_HOMING.)
 */
#define Z_MIN_PROBE_USES_Z_MIN_ENDSTOP_PIN

// Force the use of the probe for Z-axis homing
//#define USE_PROBE_FOR_Z_HOMING

/**
 * Z_MIN_PROBE_PIN
 *
 * Define this pin if the probe is not connected to Z_MIN_PIN.
 * If not defined the default pin for the selected MOTHERBOARD
 * will be used. Most of the time the default is what you want.
 *
 *  - The simplest option is to use a free endstop connector.
 *  - Use 5V for powered (usually inductive) sensors.
 *
 *  - RAMPS 1.3/1.4 boards may use the 5V, GND, and Aux4->D32 pin:
 *    - For simple switches connect...
 *      - normally-closed switches to GND and D32.
 *      - normally-open switches to 5V and D32.
 */
//#define Z_MIN_PROBE_PIN 32 // Pin 32 is the RAMPS default

/**
 * Probe Type
 *
 * Allen Key Probes, Servo Probes, Z-Sled Probes, FIX_MOUNTED_PROBE, etc.
 * Activate one of these to use Auto Bed Leveling below.
 */

/**
 * The "Manual Probe" provides a means to do "Auto" Bed Leveling without a probe.
 * Use G29 repeatedly, adjusting the Z height at each point with movement commands
 * or (with LCD_BED_LEVELING) the LCD controller.
 */
#define PROBE_MANUALLY //Dae activo para mesh manual
#define MANUAL_PROBE_START_Z 0.2 //Dae activo para mesh manual

/**
 * A Fix-Mounted Probe either doesn't deploy or needs manual deployment.
 *   (e.g., an inductive probe or a nozzle-based probe-switch.)
 */
//#define FIX_MOUNTED_PROBE

/**
 * Use the nozzle as the probe, as with a conductive
 * nozzle system or a piezo-electric smart effector.
 */
//#define NOZZLE_AS_PROBE

/**
 * Z Servo Probe, such as an endstop switch on a rotating arm.
 */
//#define Z_PROBE_SERVO_NR 0       // Defaults to SERVO 0 connector.
//#define Z_SERVO_ANGLES { 70, 0 } // Z Servo Deploy and Stow angles

/**
 * The BLTouch probe uses a Hall effect sensor and emulates a servo.
 */
//#define BLTOUCH

/**
 * Pressure sensor with a BLTouch-like interface
 */
//#define CREALITY_TOUCH

/**
 * Touch-MI Probe by hotends.fr
 *
 * This probe is deployed and activated by moving the X-axis to a magnet at the edge of the bed.
 * By default, the magnet is assumed to be on the left and activated by a home. If the magnet is
 * on the right, enable and set TOUCH_MI_DEPLOY_XPOS to the deploy position.
 *
 * Also requires: BABYSTEPPING, BABYSTEP_ZPROBE_OFFSET, Z_SAFE_HOMING,
 *                and a minimum Z_HOMING_HEIGHT of 10.
 */
//#define TOUCH_MI_PROBE
#if ENABLED(TOUCH_MI_PROBE)
  #define TOUCH_MI_RETRACT_Z 0.5                  // Height at which the probe retracts
  //#define TOUCH_MI_DEPLOY_XPOS (X_MAX_BED + 2)  // For a magnet on the right side of the bed
  //#define TOUCH_MI_MANUAL_DEPLOY                // For manual deploy (LCD menu)
#endif

// A probe that is deployed and stowed with a solenoid pin (SOL1_PIN)
//#define SOLENOID_PROBE

// A sled-mounted probe like those designed by Charles Bell.
//#define Z_PROBE_SLED
//#define SLED_DOCKING_OFFSET 5  // The extra distance the X axis must travel to pickup the sled. 0 should be fine but you can push it further if you'd like.

// A probe deployed by moving the x-axis, such as the Wilson II's rack-and-pinion probe designed by Marty Rice.
//#define RACK_AND_PINION_PROBE
#if ENABLED(RACK_AND_PINION_PROBE)
  #define Z_PROBE_DEPLOY_X  X_MIN_POS
  #define Z_PROBE_RETRACT_X X_MAX_POS
#endif

// Duet Smart Effector (for delta printers) - https://bit.ly/2ul5U7J
// When the pin is defined you can use M672 to set/reset the probe sensivity.
//#define DUET_SMART_EFFECTOR
#if ENABLED(DUET_SMART_EFFECTOR)
  #define SMART_EFFECTOR_MOD_PIN  -1  // Connect a GPIO pin to the Smart Effector MOD pin
#endif

/**
 * Use StallGuard2 to probe the bed with the nozzle.
 * Requires stallGuard-capable Trinamic stepper drivers.
 * CAUTION: This can damage machines with Z lead screws.
 *          Take extreme care when setting up this feature.
 */
//#define SENSORLESS_PROBING

//
// For Z_PROBE_ALLEN_KEY see the Delta example configurations.
//

/**
 * Nozzle-to-Probe offsets { X, Y, Z }
 *
 * - Use a caliper or ruler to measure the distance from the tip of
 *   the Nozzle to the center-point of the Probe in the X and Y axes.
 * - For the Z offset use your best known value and adjust at runtime.
 * - Probe Offsets can be tuned at runtime with 'M851', LCD menus, babystepping, etc.
 *
 * Assuming the typical work area orientation:
 *  - Probe to RIGHT of the Nozzle has a Positive X offset
 *  - Probe to LEFT  of the Nozzle has a Negative X offset
 *  - Probe in BACK  of the Nozzle has a Positive Y offset
 *  - Probe in FRONT of the Nozzle has a Negative Y offset
 *
 * Some examples:
 *   #define NOZZLE_TO_PROBE_OFFSET { 10, 10, -1 }   // Example "1"
 *   #define NOZZLE_TO_PROBE_OFFSET {-10,  5, -1 }   // Example "2"
 *   #define NOZZLE_TO_PROBE_OFFSET {  5, -5, -1 }   // Example "3"
 *   #define NOZZLE_TO_PROBE_OFFSET {-15,-10, -1 }   // Example "4"
 *
 *     +-- BACK ---+
 *     |    [+]    |
 *   L |        1  | R <-- Example "1" (right+,  back+)
 *   E |  2        | I <-- Example "2" ( left-,  back+)
 *   F |[-]  N  [+]| G <-- Nozzle
 *   T |       3   | H <-- Example "3" (right+, front-)
 *     | 4         | T <-- Example "4" ( left-, front-)
 *     |    [-]    |
 *     O-- FRONT --+
 */
#define NOZZLE_TO_PROBE_OFFSET { 0, 0, 0 } //Dae pongo todo a cero para mesh manual

// Most probes should stay away from the edges of the bed, but
// with NOZZLE_AS_PROBE this can be negative for a wider probing area.
#define PROBING_MARGIN 10

// X and Y axis travel speed (mm/min) between probes
#define XY_PROBE_SPEED (50*60)

// Feedrate (mm/min) for the first approach when double-probing (MULTIPLE_PROBING == 2)
#define Z_PROBE_SPEED_FAST HOMING_FEEDRATE_Z

// Feedrate (mm/min) for the "accurate" probe of each point
#define Z_PROBE_SPEED_SLOW (Z_PROBE_SPEED_FAST / 2)

/**
 * Multiple Probing
 *
 * You may get improved results by probing 2 or more times.
 * With EXTRA_PROBING the more atypical reading(s) will be disregarded.
 *
 * A total of 2 does fast/slow probes with a weighted average.
 * A total of 3 or more adds more slow probes, taking the average.
 */
//#define MULTIPLE_PROBING 2
//#define EXTRA_PROBING    1

/**
 * Z probes require clearance when deploying, stowing, and moving between
 * probe points to avoid hitting the bed and other hardware.
 * Servo-mounted probes require extra space for the arm to rotate.
 * Inductive probes need space to keep from triggering early.
 *
 * Use these settings to specify the distance (mm) to raise the probe (or
 * lower the bed). The values set here apply over and above any (negative)
 * probe Z Offset set with NOZZLE_TO_PROBE_OFFSET, M851, or the LCD.
 * Only integer values >= 1 are valid here.
 *
 * Example: `M851 Z-5` with a CLEARANCE of 4  =>  9mm from bed to nozzle.
 *     But: `M851 Z+1` with a CLEARANCE of 2  =>  2mm from bed to nozzle.
 */
#define Z_CLEARANCE_DEPLOY_PROBE   10 // Z Clearance for Deploy/Stow
#define Z_CLEARANCE_BETWEEN_PROBES  5 // Z Clearance between probe points
#define Z_CLEARANCE_MULTI_PROBE     5 // Z Clearance between multiple probes
//#define Z_AFTER_PROBING           5 // Z position after probing is done

#define Z_PROBE_LOW_POINT          -2 // Farthest distance below the trigger-point to go before stopping

// For M851 give a range for adjusting the Z probe offset
#define Z_PROBE_OFFSET_RANGE_MIN -10
#define Z_PROBE_OFFSET_RANGE_MAX 10

// Enable the M48 repeatability test to test probe accuracy
//#define Z_MIN_PROBE_REPEATABILITY_TEST

// Before deploy/stow pause for user confirmation
//#define PAUSE_BEFORE_DEPLOY_STOW
#if ENABLED(PAUSE_BEFORE_DEPLOY_STOW)
  //#define PAUSE_PROBE_DEPLOY_WHEN_TRIGGERED // For Manual Deploy Allenkey Probe
#endif

/**
 * Enable one or more of the following if probing seems unreliable.
 * Heaters and/or fans can be disabled during probing to minimize electrical
 * noise. A delay can also be added to allow noise and vibration to settle.
 * These options are most useful for the BLTouch probe, but may also improve
 * readings with inductive probes and piezo sensors.
 */
//#define PROBING_HEATERS_OFF       // Turn heaters off when probing
#if ENABLED(PROBING_HEATERS_OFF)
  //#define WAIT_FOR_BED_HEATER     // Wait for bed to heat back up between probes (to improve accuracy)
#endif
//#define PROBING_FANS_OFF          // Turn fans off when probing
//#define PROBING_STEPPERS_OFF      // Turn steppers off (unless needed to hold position) when probing
//#define DELAY_BEFORE_PROBING 200  // (ms) To prevent vibrations from triggering piezo sensors

// For Inverting Stepper Enable Pins (Active Low) use 0, Non Inverting (Active High) use 1
// :{ 0:'Low', 1:'High' }
#define X_ENABLE_ON 0
#define Y_ENABLE_ON 0
#define Z_ENABLE_ON 0
#define E_ENABLE_ON 0 // For all extruders

// Disable axis steppers immediately when they're not being stepped.
// WARNING: When motors turn off there is a chance of losing position accuracy!
#define DISABLE_X false
#define DISABLE_Y false
#define DISABLE_Z false

// Turn off the display blinking that warns about possible accuracy reduction
//#define DISABLE_REDUCED_ACCURACY_WARNING

// @section extruder

#define DISABLE_E false             // Disable the extruder when not stepping
#define DISABLE_INACTIVE_EXTRUDER   // Keep only the active extruder enabled

// @section machine

// Invert the stepper direction. Change (or reverse the motor connector) if an axis goes the wrong way.
#define INVERT_X_DIR false
#define INVERT_Y_DIR false
#define INVERT_Z_DIR true

// @section extruder

// For direct drive extruder v9 set to true, for geared extruder set to false.
#define INVERT_E0_DIR false
#define INVERT_E1_DIR false
#define INVERT_E2_DIR false
#define INVERT_E3_DIR false
#define INVERT_E4_DIR false
#define INVERT_E5_DIR false
#define INVERT_E6_DIR false
#define INVERT_E7_DIR false

// @section homing

//#define NO_MOTION_BEFORE_HOMING // Inhibit movement until all axes have been homed. Also enable HOME_AFTER_DEACTIVATE for extra safety.
//#define HOME_AFTER_DEACTIVATE   // Require rehoming after steppers are deactivated. Also enable NO_MOTION_BEFORE_HOMING for extra safety.
//#define UNKNOWN_Z_NO_RAISE      // Don't raise Z (lower the bed) if Z is "unknown." For beds that fall when Z is powered off.

//#define Z_HOMING_HEIGHT  4      // (mm) Minimal Z height before homing (G28) for Z clearance above the bed, clamps, ...
                                  // Be sure to have this much clearance over your Z_MAX_POS to prevent grinding.

//#define Z_AFTER_HOMING  10      // (mm) Height to move to after homing Z

// Direction of endstops when homing; 1=MAX, -1=MIN
// :[-1,1]
#define X_HOME_DIR -1
#define Y_HOME_DIR -1
#define Z_HOME_DIR -1

// @section machine

// The size of the print bed
#define X_BED_SIZE 230    // DAE Max usable bed-size
#define Y_BED_SIZE 230    // DAE Max usable bed-size

// Travel limits (mm) after homing, corresponding to endstop positions.
#define X_MIN_POS 0
#define Y_MIN_POS 0
#define Z_MIN_POS 0
#define X_MAX_POS X_BED_SIZE
#define Y_MAX_POS Y_BED_SIZE
#define Z_MAX_POS 250

/**
 * Software Endstops
 *
 * - Prevent moves outside the set machine bounds.
 * - Individual axes can be disabled, if desired.
 * - X and Y only apply to Cartesian robots.
 * - Use 'M211' to set software endstops on/off or report current state
 */

// Min software endstops constrain movement within minimum coordinate bounds
#define MIN_SOFTWARE_ENDSTOPS
#if ENABLED(MIN_SOFTWARE_ENDSTOPS)
  #define MIN_SOFTWARE_ENDSTOP_X
  #define MIN_SOFTWARE_ENDSTOP_Y
  #define MIN_SOFTWARE_ENDSTOP_Z
#endif

// Max software endstops constrain movement within maximum coordinate bounds
#define MAX_SOFTWARE_ENDSTOPS
#if ENABLED(MAX_SOFTWARE_ENDSTOPS)
  #define MAX_SOFTWARE_ENDSTOP_X
  #define MAX_SOFTWARE_ENDSTOP_Y
  #define MAX_SOFTWARE_ENDSTOP_Z
#endif

#if EITHER(MIN_SOFTWARE_ENDSTOPS, MAX_SOFTWARE_ENDSTOPS)
  //#define SOFT_ENDSTOPS_MENU_ITEM  // Enable/Disable software endstops from the LCD
#endif

/**
 * Filament Runout Sensors
 * Mechanical or opto endstops are used to check for the presence of filament.
 *
 * IMPORTANT: Runout will only trigger if Marlin is aware that a print job is running.
 * Marlin knows a print job is running when:
 *  1. Running a print job from media started with M24.
 *  2. The Print Job Timer has been started with M75.
 *  3. The heaters were turned on and PRINTJOB_TIMER_AUTOSTART is enabled.
 *
 * RAMPS-based boards use SERVO3_PIN for the first runout sensor.
 * For other boards you may need to define FIL_RUNOUT_PIN, FIL_RUNOUT2_PIN, etc.
 */
#define FILAMENT_RUNOUT_SENSOR //Dae activo el sensor de falta de filamento 
#if ENABLED(FILAMENT_RUNOUT_SENSOR)
  #define FIL_RUNOUT_ENABLED_DEFAULT true // Enable the sensor on startup. Override with M412 followed by M500.
  #define NUM_RUNOUT_SENSORS   1          // Number of sensors, up to one per extruder. Define a FIL_RUNOUT#_PIN for each.
<<<<<<< HEAD

  #define FIL_RUNOUT_STATE     LOW        // Pin state indicating that filament is NOT present.
=======
  #define FIL_RUNOUT_STATE     LOW        // Pin state indicating that filament is NOT present. //Dae cambiar a High si esta funcionando al reves
>>>>>>> c9ee456e
  #define FIL_RUNOUT_PULLUP               // Use internal pullup for filament runout pins.
  //#define FIL_RUNOUT_PULLDOWN           // Use internal pulldown for filament runout pins.

  // Override individually if the runout sensors vary
  //#define FIL_RUNOUT1_STATE LOW
  //#define FIL_RUNOUT1_PULLUP
  //#define FIL_RUNOUT1_PULLDOWN

  //#define FIL_RUNOUT2_STATE LOW
  //#define FIL_RUNOUT2_PULLUP
  //#define FIL_RUNOUT2_PULLDOWN

  //#define FIL_RUNOUT3_STATE LOW
  //#define FIL_RUNOUT3_PULLUP
  //#define FIL_RUNOUT3_PULLDOWN

  //#define FIL_RUNOUT4_STATE LOW
  //#define FIL_RUNOUT4_PULLUP
  //#define FIL_RUNOUT4_PULLDOWN

  //#define FIL_RUNOUT5_STATE LOW
  //#define FIL_RUNOUT5_PULLUP
  //#define FIL_RUNOUT5_PULLDOWN

  //#define FIL_RUNOUT6_STATE LOW
  //#define FIL_RUNOUT6_PULLUP
  //#define FIL_RUNOUT6_PULLDOWN

  //#define FIL_RUNOUT7_STATE LOW
  //#define FIL_RUNOUT7_PULLUP
  //#define FIL_RUNOUT7_PULLDOWN

  //#define FIL_RUNOUT8_STATE LOW
  //#define FIL_RUNOUT8_PULLUP
  //#define FIL_RUNOUT8_PULLDOWN

  // Set one or more commands to execute on filament runout.
  // (After 'M412 H' Marlin will ask the host to handle the process.)
  #define FILAMENT_RUNOUT_SCRIPT "M600"

  // After a runout is detected, continue printing this length of filament
  // before executing the runout script. Useful for a sensor at the end of
  // a feed tube. Requires 4 bytes SRAM per sensor, plus 4 bytes overhead.
  //#define FILAMENT_RUNOUT_DISTANCE_MM 25

  #ifdef FILAMENT_RUNOUT_DISTANCE_MM
    // Enable this option to use an encoder disc that toggles the runout pin
    // as the filament moves. (Be sure to set FILAMENT_RUNOUT_DISTANCE_MM
    // large enough to avoid false positives.)
    //#define FILAMENT_MOTION_SENSOR
  #endif
#endif

//===========================================================================
//=============================== Bed Leveling ==============================
//===========================================================================
// @section calibrate

/**
 * Choose one of the options below to enable G29 Bed Leveling. The parameters
 * and behavior of G29 will change depending on your selection.
 *
 *  If using a Probe for Z Homing, enable Z_SAFE_HOMING also!
 *
 * - AUTO_BED_LEVELING_3POINT
 *   Probe 3 arbitrary points on the bed (that aren't collinear)
 *   You specify the XY coordinates of all 3 points.
 *   The result is a single tilted plane. Best for a flat bed.
 *
 * - AUTO_BED_LEVELING_LINEAR
 *   Probe several points in a grid.
 *   You specify the rectangle and the density of sample points.
 *   The result is a single tilted plane. Best for a flat bed.
 *
 * - AUTO_BED_LEVELING_BILINEAR
 *   Probe several points in a grid.
 *   You specify the rectangle and the density of sample points.
 *   The result is a mesh, best for large or uneven beds.
 *
 * - AUTO_BED_LEVELING_UBL (Unified Bed Leveling)
 *   A comprehensive bed leveling system combining the features and benefits
 *   of other systems. UBL also includes integrated Mesh Generation, Mesh
 *   Validation and Mesh Editing systems.
 *
 * - MESH_BED_LEVELING
 *   Probe a grid manually
 *   The result is a mesh, suitable for large or uneven beds. (See BILINEAR.)
 *   For machines without a probe, Mesh Bed Leveling provides a method to perform
 *   leveling in steps so you can manually adjust the Z height at each grid-point.
 *   With an LCD controller the process is guided step-by-step.
 */
//#define AUTO_BED_LEVELING_3POINT
//#define AUTO_BED_LEVELING_LINEAR
//#define AUTO_BED_LEVELING_BILINEAR
//#define AUTO_BED_LEVELING_UBL
#define MESH_BED_LEVELING //Dae activo para mesh manual

/**
 * Normally G28 leaves leveling disabled on completion. Enable
 * this option to have G28 restore the prior leveling state.
 */
#define RESTORE_LEVELING_AFTER_G28  //Dae activo para mesh manual

/**
 * Enable detailed logging of G28, G29, M48, etc.
 * Turn on with the command 'M111 S32'.
 * NOTE: Requires a lot of PROGMEM!
 */
//#define DEBUG_LEVELING_FEATURE

#if ANY(MESH_BED_LEVELING, AUTO_BED_LEVELING_BILINEAR, AUTO_BED_LEVELING_UBL)
  // Gradually reduce leveling correction until a set height is reached,
  // at which point movement will be level to the machine's XY plane.
  // The height can be set with M420 Z<height>
  #define ENABLE_LEVELING_FADE_HEIGHT
  #if ENABLED(ENABLE_LEVELING_FADE_HEIGHT)
    #define DEFAULT_LEVELING_FADE_HEIGHT 10.0 // (mm) Default fade height.
  #endif

  // For Cartesian machines, instead of dividing moves on mesh boundaries,
  // split up moves into short segments like a Delta. This follows the
  // contours of the bed more closely than edge-to-edge straight moves.
  #define SEGMENT_LEVELED_MOVES
  #define LEVELED_SEGMENT_LENGTH 5.0 // (mm) Length of all segments (except the last one)

  /**
   * Enable the G26 Mesh Validation Pattern tool.
   */
  //#define G26_MESH_VALIDATION
  #if ENABLED(G26_MESH_VALIDATION)
    #define MESH_TEST_NOZZLE_SIZE    0.4  // (mm) Diameter of primary nozzle.
    #define MESH_TEST_LAYER_HEIGHT   0.2  // (mm) Default layer height for the G26 Mesh Validation Tool.
    #define MESH_TEST_HOTEND_TEMP  205    // (°C) Default nozzle temperature for the G26 Mesh Validation Tool.
    #define MESH_TEST_BED_TEMP      60    // (°C) Default bed temperature for the G26 Mesh Validation Tool.
    #define G26_XY_FEEDRATE         20    // (mm/s) Feedrate for XY Moves for the G26 Mesh Validation Tool.
    #define G26_RETRACT_MULTIPLIER   1.0  // G26 Q (retraction) used by default between mesh test elements.
  #endif

#endif

#if EITHER(AUTO_BED_LEVELING_LINEAR, AUTO_BED_LEVELING_BILINEAR)

  // Set the number of grid points per dimension.
  #define GRID_MAX_POINTS_X 3
  #define GRID_MAX_POINTS_Y GRID_MAX_POINTS_X

  // Probe along the Y axis, advancing X after each column
  //#define PROBE_Y_FIRST

  #if ENABLED(AUTO_BED_LEVELING_BILINEAR)

    // Beyond the probed grid, continue the implied tilt?
    // Default is to maintain the height of the nearest edge.
    #define EXTRAPOLATE_BEYOND_GRID

    //
    // Experimental Subdivision of the grid by Catmull-Rom method.
    // Synthesizes intermediate points to produce a more detailed mesh.
    //
    //#define ABL_BILINEAR_SUBDIVISION
    #if ENABLED(ABL_BILINEAR_SUBDIVISION)
      // Number of subdivisions between probe points
      #define BILINEAR_SUBDIVISIONS 3
    #endif

  #endif

#elif ENABLED(AUTO_BED_LEVELING_UBL)

  //===========================================================================
  //========================= Unified Bed Leveling ============================
  //===========================================================================

  //#define MESH_EDIT_GFX_OVERLAY   // Display a graphics overlay while editing the mesh

  #define MESH_INSET 1              // Set Mesh bounds as an inset region of the bed
  #define GRID_MAX_POINTS_X 10      // Don't use more than 15 points per axis, implementation limited.
  #define GRID_MAX_POINTS_Y GRID_MAX_POINTS_X

  #define UBL_MESH_EDIT_MOVES_Z     // Sophisticated users prefer no movement of nozzle
  #define UBL_SAVE_ACTIVE_ON_M500   // Save the currently active mesh in the current slot on M500

  //#define UBL_Z_RAISE_WHEN_OFF_MESH 2.5 // When the nozzle is off the mesh, this value is used
                                          // as the Z-Height correction value.

#elif ENABLED(MESH_BED_LEVELING)

  //===========================================================================
  //=================================== Mesh ==================================
  //===========================================================================

  #define MESH_INSET 15          // Set Mesh bounds as an inset region of the bed //Dae cambio de 10 a 15
  #define GRID_MAX_POINTS_X 5    // Don't use more than 7 points per axis, implementation limited. //Dae cambio a 5 puntos
  #define GRID_MAX_POINTS_Y GRID_MAX_POINTS_X

  //#define MESH_G28_REST_ORIGIN // After homing all axes ('G28' or 'G28 XYZ') rest Z at Z_MIN_POS

#endif // BED_LEVELING

/**
 * Add a bed leveling sub-menu for ABL or MBL.
 * Include a guided procedure if manual probing is enabled.
 */
//#define LCD_BED_LEVELING

#if ENABLED(LCD_BED_LEVELING)
  #define MESH_EDIT_Z_STEP  0.025 // (mm) Step size while manually probing Z axis.
  #define LCD_PROBE_Z_RANGE 4     // (mm) Z Range centered on Z_MIN_POS for LCD Z adjustment
  //#define MESH_EDIT_MENU        // Add a menu to edit mesh points
#endif

// Add a menu item to move between bed corners for manual bed adjustment
//#define LEVEL_BED_CORNERS

#if ENABLED(LEVEL_BED_CORNERS)
  #define LEVEL_CORNERS_INSET_LFRB { 30, 30, 30, 30 } // (mm) Left, Front, Right, Back insets
  #define LEVEL_CORNERS_HEIGHT      0.0   // (mm) Z height of nozzle at leveling points
  #define LEVEL_CORNERS_Z_HOP       4.0   // (mm) Z height of nozzle between leveling points
  //#define LEVEL_CENTER_TOO              // Move to the center after the last corner
  //#define LEVEL_CORNERS_USE_PROBE
  #if ENABLED(LEVEL_CORNERS_USE_PROBE)
    #define LEVEL_CORNERS_PROBE_TOLERANCE 0.1
    #define LEVEL_CORNERS_VERIFY_RAISED   // After adjustment triggers the probe, re-probe to verify
    //#define LEVEL_CORNERS_AUDIO_FEEDBACK
  #endif
#endif

/**
 * Commands to execute at the end of G29 probing.
 * Useful to retract or move the Z probe out of the way.
 */
//#define Z_PROBE_END_SCRIPT "G1 Z10 F12000\nG1 X15 Y330\nG1 Z0.5\nG1 Z10"

// @section homing

// The center of the bed is at (X=0, Y=0)
//#define BED_CENTER_AT_0_0

// Manually set the home position. Leave these undefined for automatic settings.
// For DELTA this is the top-center of the Cartesian print volume.
//#define MANUAL_X_HOME_POS 0
//#define MANUAL_Y_HOME_POS 0
//#define MANUAL_Z_HOME_POS 0

// Use "Z Safe Homing" to avoid homing with a Z probe outside the bed area.
//
// With this feature enabled:
//
// - Allow Z homing only after X and Y homing AND stepper drivers still enabled.
// - If stepper drivers time out, it will need X and Y homing again before Z homing.
// - Move the Z probe (or nozzle) to a defined XY point before Z Homing.
// - Prevent Z homing when the Z probe is outside bed area.
//
//#define Z_SAFE_HOMING

#if ENABLED(Z_SAFE_HOMING)
  #define Z_SAFE_HOMING_X_POINT ((X_BED_SIZE - 10) / 2)    // X point for Z homing
  #define Z_SAFE_HOMING_Y_POINT ((Y_BED_SIZE - 10) / 2)    // Y point for Z homing
#endif

// Homing speeds (mm/min)
#define HOMING_FEEDRATE_XY (50*60)
#define HOMING_FEEDRATE_Z  (4*60)

// Validate that endstops are triggered on homing moves
#define VALIDATE_HOMING_ENDSTOPS

// @section calibrate

/**
 * Bed Skew Compensation
 *
 * This feature corrects for misalignment in the XYZ axes.
 *
 * Take the following steps to get the bed skew in the XY plane:
 *  1. Print a test square (e.g., https://www.thingiverse.com/thing:2563185)
 *  2. For XY_DIAG_AC measure the diagonal A to C
 *  3. For XY_DIAG_BD measure the diagonal B to D
 *  4. For XY_SIDE_AD measure the edge A to D
 *
 * Marlin automatically computes skew factors from these measurements.
 * Skew factors may also be computed and set manually:
 *
 *  - Compute AB     : SQRT(2*AC*AC+2*BD*BD-4*AD*AD)/2
 *  - XY_SKEW_FACTOR : TAN(PI/2-ACOS((AC*AC-AB*AB-AD*AD)/(2*AB*AD)))
 *
 * If desired, follow the same procedure for XZ and YZ.
 * Use these diagrams for reference:
 *
 *    Y                     Z                     Z
 *    ^     B-------C       ^     B-------C       ^     B-------C
 *    |    /       /        |    /       /        |    /       /
 *    |   /       /         |   /       /         |   /       /
 *    |  A-------D          |  A-------D          |  A-------D
 *    +-------------->X     +-------------->X     +-------------->Y
 *     XY_SKEW_FACTOR        XZ_SKEW_FACTOR        YZ_SKEW_FACTOR
 */
//#define SKEW_CORRECTION

#if ENABLED(SKEW_CORRECTION)
  // Input all length measurements here:
  #define XY_DIAG_AC 282.8427124746
  #define XY_DIAG_BD 282.8427124746
  #define XY_SIDE_AD 200

  // Or, set the default skew factors directly here
  // to override the above measurements:
  #define XY_SKEW_FACTOR 0.0

  //#define SKEW_CORRECTION_FOR_Z
  #if ENABLED(SKEW_CORRECTION_FOR_Z)
    #define XZ_DIAG_AC 282.8427124746
    #define XZ_DIAG_BD 282.8427124746
    #define YZ_DIAG_AC 282.8427124746
    #define YZ_DIAG_BD 282.8427124746
    #define YZ_SIDE_AD 200
    #define XZ_SKEW_FACTOR 0.0
    #define YZ_SKEW_FACTOR 0.0
  #endif

  // Enable this option for M852 to set skew at runtime
  //#define SKEW_CORRECTION_GCODE
#endif

//=============================================================================
//============================= Additional Features ===========================
//=============================================================================

// @section extras

/**
 * EEPROM
 *
 * Persistent storage to preserve configurable settings across reboots.
 *
 *   M500 - Store settings to EEPROM.
 *   M501 - Read settings from EEPROM. (i.e., Throw away unsaved changes)
 *   M502 - Revert settings to "factory" defaults. (Follow with M500 to init the EEPROM.)
 */
#define EEPROM_SETTINGS       // Persistent storage with M500 and M501
//#define DISABLE_M503        // Saves ~2700 bytes of PROGMEM. Disable for release!
//#define EEPROM_CHITCHAT     // Give feedback on EEPROM commands. Disable to save PROGMEM.
#define EEPROM_BOOT_SILENT    // Keep M503 quiet and only give errors during first load
#if ENABLED(EEPROM_SETTINGS)
  #define EEPROM_AUTO_INIT    // Init EEPROM automatically on any errors.
#endif

//
// Host Keepalive
//
// When enabled Marlin will send a busy status message to the host
// every couple of seconds when it can't accept commands.
//
#define HOST_KEEPALIVE_FEATURE        // Disable this if your host doesn't like keepalive messages
#define DEFAULT_KEEPALIVE_INTERVAL 2  // Number of seconds between "busy" messages. Set with M113.
#define BUSY_WHILE_HEATING            // Some hosts require "busy" messages even during heating

//
// G20/G21 Inch mode support
//
//#define INCH_MODE_SUPPORT

//
// M149 Set temperature units support
//
//#define TEMPERATURE_UNITS_SUPPORT

// @section temperature

// Preheat Constants
#define PREHEAT_1_LABEL       "PLA"
#define PREHEAT_1_TEMP_HOTEND 185
#define PREHEAT_1_TEMP_BED     45
#define PREHEAT_1_FAN_SPEED   255 // Value from 0 to 255

#define PREHEAT_2_LABEL       "ABS"
#define PREHEAT_2_TEMP_HOTEND 240
#define PREHEAT_2_TEMP_BED     70
#define PREHEAT_2_FAN_SPEED   255 // Value from 0 to 255

/**
 * Nozzle Park
 *
 * Park the nozzle at the given XYZ position on idle or G27.
 *
 * The "P" parameter controls the action applied to the Z axis:
 *
 *    P0  (Default) If Z is below park Z raise the nozzle.
 *    P1  Raise the nozzle always to Z-park height.
 *    P2  Raise the nozzle by Z-park amount, limited to Z_MAX_POS.
 */
#define NOZZLE_PARK_FEATURE //Dae activo por motivo delfilament runout sensor

#if ENABLED(NOZZLE_PARK_FEATURE)
  // Specify a park position as { X, Y, Z_raise }
  #define NOZZLE_PARK_POINT { (X_MIN_POS + 10), (Y_MAX_POS - 10), 20 }
  //#define NOZZLE_PARK_X_ONLY          // X move only is required to park
  //#define NOZZLE_PARK_Y_ONLY          // Y move only is required to park
  #define NOZZLE_PARK_Z_RAISE_MIN   2   // (mm) Always raise Z by at least this distance
  #define NOZZLE_PARK_XY_FEEDRATE 100   // (mm/s) X and Y axes feedrate (also used for delta Z axis)
  #define NOZZLE_PARK_Z_FEEDRATE    5   // (mm/s) Z axis feedrate (not used for delta printers)
#endif

/**
 * Clean Nozzle Feature -- EXPERIMENTAL
 *
 * Adds the G12 command to perform a nozzle cleaning process.
 *
 * Parameters:
 *   P  Pattern
 *   S  Strokes / Repetitions
 *   T  Triangles (P1 only)
 *
 * Patterns:
 *   P0  Straight line (default). This process requires a sponge type material
 *       at a fixed bed location. "S" specifies strokes (i.e. back-forth motions)
 *       between the start / end points.
 *
 *   P1  Zig-zag pattern between (X0, Y0) and (X1, Y1), "T" specifies the
 *       number of zig-zag triangles to do. "S" defines the number of strokes.
 *       Zig-zags are done in whichever is the narrower dimension.
 *       For example, "G12 P1 S1 T3" will execute:
 *
 *          --
 *         |  (X0, Y1) |     /\        /\        /\     | (X1, Y1)
 *         |           |    /  \      /  \      /  \    |
 *       A |           |   /    \    /    \    /    \   |
 *         |           |  /      \  /      \  /      \  |
 *         |  (X0, Y0) | /        \/        \/        \ | (X1, Y0)
 *          --         +--------------------------------+
 *                       |________|_________|_________|
 *                           T1        T2        T3
 *
 *   P2  Circular pattern with middle at NOZZLE_CLEAN_CIRCLE_MIDDLE.
 *       "R" specifies the radius. "S" specifies the stroke count.
 *       Before starting, the nozzle moves to NOZZLE_CLEAN_START_POINT.
 *
 *   Caveats: The ending Z should be the same as starting Z.
 * Attention: EXPERIMENTAL. G-code arguments may change.
 */
//#define NOZZLE_CLEAN_FEATURE

#if ENABLED(NOZZLE_CLEAN_FEATURE)
  // Default number of pattern repetitions
  #define NOZZLE_CLEAN_STROKES  12

  // Default number of triangles
  #define NOZZLE_CLEAN_TRIANGLES  3

  // Specify positions for each tool as { { X, Y, Z }, { X, Y, Z } }
  // Dual hotend system may use { {  -20, (Y_BED_SIZE / 2), (Z_MIN_POS + 1) },  {  420, (Y_BED_SIZE / 2), (Z_MIN_POS + 1) }}
  #define NOZZLE_CLEAN_START_POINT { {  30, 30, (Z_MIN_POS + 1) } }
  #define NOZZLE_CLEAN_END_POINT   { { 100, 60, (Z_MIN_POS + 1) } }

  // Circular pattern radius
  #define NOZZLE_CLEAN_CIRCLE_RADIUS 6.5
  // Circular pattern circle fragments number
  #define NOZZLE_CLEAN_CIRCLE_FN 10
  // Middle point of circle
  #define NOZZLE_CLEAN_CIRCLE_MIDDLE NOZZLE_CLEAN_START_POINT

  // Move the nozzle to the initial position after cleaning
  #define NOZZLE_CLEAN_GOBACK

  // For a purge/clean station that's always at the gantry height (thus no Z move)
  //#define NOZZLE_CLEAN_NO_Z

  // For a purge/clean station mounted on the X axis
  //#define NOZZLE_CLEAN_NO_Y

  // Explicit wipe G-code script applies to a G12 with no arguments.
  //#define WIPE_SEQUENCE_COMMANDS "G1 X-17 Y25 Z10 F4000\nG1 Z1\nM114\nG1 X-17 Y25\nG1 X-17 Y95\nG1 X-17 Y25\nG1 X-17 Y95\nG1 X-17 Y25\nG1 X-17 Y95\nG1 X-17 Y25\nG1 X-17 Y95\nG1 X-17 Y25\nG1 X-17 Y95\nG1 X-17 Y25\nG1 X-17 Y95\nG1 Z15\nM400\nG0 X-10.0 Y-9.0"

#endif

/**
 * Print Job Timer
 *
 * Automatically start and stop the print job timer on M104/M109/M190.
 *
 *   M104 (hotend, no wait) - high temp = none,        low temp = stop timer
 *   M109 (hotend, wait)    - high temp = start timer, low temp = stop timer
 *   M190 (bed, wait)       - high temp = start timer, low temp = none
 *
 * The timer can also be controlled with the following commands:
 *
 *   M75 - Start the print job timer
 *   M76 - Pause the print job timer
 *   M77 - Stop the print job timer
 */
#define PRINTJOB_TIMER_AUTOSTART

/**
 * Print Counter
 *
 * Track statistical data such as:
 *
 *  - Total print jobs
 *  - Total successful print jobs
 *  - Total failed print jobs
 *  - Total time printing
 *
 * View the current statistics with M78.
 */
//#define PRINTCOUNTER

/**
 * Password
 *
 * Set a numerical password for the printer which can be requested:
 *
 *  - When the printer boots up
 *  - Upon opening the 'Print from Media' Menu
 *  - When SD printing is completed or aborted
 *
 * The following G-codes can be used:
 *
 *  M510 - Lock Printer. Blocks all commands except M511.
 *  M511 - Unlock Printer.
 *  M512 - Set, Change and Remove Password.
 *
 * If you forget the password and get locked out you'll need to re-flash
 * the firmware with the feature disabled, reset EEPROM, and (optionally)
 * re-flash the firmware again with this feature enabled.
 */
//#define PASSWORD_FEATURE
#if ENABLED(PASSWORD_FEATURE)
  #define PASSWORD_LENGTH 4                 // (#) Number of digits (1-9). 3 or 4 is recommended
  #define PASSWORD_ON_STARTUP
  #define PASSWORD_UNLOCK_GCODE             // Unlock with the M511 P<password> command. Disable to prevent brute-force attack.
  #define PASSWORD_CHANGE_GCODE             // Change the password with M512 P<old> S<new>.
  //#define PASSWORD_ON_SD_PRINT_MENU       // This does not prevent gcodes from running
  //#define PASSWORD_AFTER_SD_PRINT_END
  //#define PASSWORD_AFTER_SD_PRINT_ABORT
  //#include "Configuration_Secure.h"       // External file with PASSWORD_DEFAULT_VALUE
#endif

//=============================================================================
//============================= LCD and SD support ============================
//=============================================================================

// @section lcd

/**
 * LCD LANGUAGE
 *
 * Select the language to display on the LCD. These languages are available:
 *
 *   en, an, bg, ca, cz, da, de, el, el_gr, es, eu, fi, fr, gl, hr, hu, it,
 *   jp_kana, ko_KR, nl, pl, pt, pt_br, ro, ru, sk, tr, uk, vi, zh_CN, zh_TW, test
 *
 * :{ 'en':'English', 'an':'Aragonese', 'bg':'Bulgarian', 'ca':'Catalan', 'cz':'Czech', 'da':'Danish', 'de':'German', 'el':'Greek', 'el_gr':'Greek (Greece)', 'es':'Spanish', 'eu':'Basque-Euskera', 'fi':'Finnish', 'fr':'French', 'gl':'Galician', 'hr':'Croatian', 'hu':'Hungarian', 'it':'Italian', 'jp_kana':'Japanese', 'ko_KR':'Korean (South Korea)', 'nl':'Dutch', 'pl':'Polish', 'pt':'Portuguese', 'pt_br':'Portuguese (Brazilian)', 'ro':'Romanian', 'ru':'Russian', 'sk':'Slovak', 'tr':'Turkish', 'uk':'Ukrainian', 'vi':'Vietnamese', 'zh_CN':'Chinese (Simplified)', 'zh_TW':'Chinese (Traditional)', 'test':'TEST' }
 */
#define LCD_LANGUAGE en

/**
 * LCD Character Set
 *
 * Note: This option is NOT applicable to Graphical Displays.
 *
 * All character-based LCDs provide ASCII plus one of these
 * language extensions:
 *
 *  - JAPANESE ... the most common
 *  - WESTERN  ... with more accented characters
 *  - CYRILLIC ... for the Russian language
 *
 * To determine the language extension installed on your controller:
 *
 *  - Compile and upload with LCD_LANGUAGE set to 'test'
 *  - Click the controller to view the LCD menu
 *  - The LCD will display Japanese, Western, or Cyrillic text
 *
 * See https://marlinfw.org/docs/development/lcd_language.html
 *
 * :['JAPANESE', 'WESTERN', 'CYRILLIC']
 */
#define DISPLAY_CHARSET_HD44780 JAPANESE

/**
 * Info Screen Style (0:Classic, 1:Průša)
 *
 * :[0:'Classic', 1:'Průša']
 */
#define LCD_INFO_SCREEN_STYLE 0

/**
 * SD CARD
 *
 * SD Card support is disabled by default. If your controller has an SD slot,
 * you must uncomment the following option or it won't work.
 */
#define SDSUPPORT

/**
 * SD CARD: SPI SPEED
 *
 * Enable one of the following items for a slower SPI transfer speed.
 * This may be required to resolve "volume init" errors.
 */
//#define SPI_SPEED SPI_HALF_SPEED
//#define SPI_SPEED SPI_QUARTER_SPEED
//#define SPI_SPEED SPI_EIGHTH_SPEED

/**
 * SD CARD: ENABLE CRC
 *
 * Use CRC checks and retries on the SD communication.
 */
//#define SD_CHECK_AND_RETRY

/**
 * LCD Menu Items
 *
 * Disable all menus and only display the Status Screen, or
 * just remove some extraneous menu items to recover space.
 */
//#define NO_LCD_MENUS
//#define SLIM_LCD_MENUS

//
// ENCODER SETTINGS
//
// This option overrides the default number of encoder pulses needed to
// produce one step. Should be increased for high-resolution encoders.
//
#define ENCODER_PULSES_PER_STEP 4

//
// Use this option to override the number of step signals required to
// move between next/prev menu items.
//
#define ENCODER_STEPS_PER_MENU_ITEM 1

/**
 * Encoder Direction Options
 *
 * Test your encoder's behavior first with both options disabled.
 *
 *  Reversed Value Edit and Menu Nav? Enable REVERSE_ENCODER_DIRECTION.
 *  Reversed Menu Navigation only?    Enable REVERSE_MENU_DIRECTION.
 *  Reversed Value Editing only?      Enable BOTH options.
 */

//
// This option reverses the encoder direction everywhere.
//
//  Set this option if CLOCKWISE causes values to DECREASE
//
//#define REVERSE_ENCODER_DIRECTION

//
// This option reverses the encoder direction for navigating LCD menus.
//
//  If CLOCKWISE normally moves DOWN this makes it go UP.
//  If CLOCKWISE normally moves UP this makes it go DOWN.
//
//#define REVERSE_MENU_DIRECTION

//
// This option reverses the encoder direction for Select Screen.
//
//  If CLOCKWISE normally moves LEFT this makes it go RIGHT.
//  If CLOCKWISE normally moves RIGHT this makes it go LEFT.
//
//#define REVERSE_SELECT_DIRECTION

//
// Individual Axis Homing
//
// Add individual axis homing items (Home X, Home Y, and Home Z) to the LCD menu.
//
//#define INDIVIDUAL_AXIS_HOMING_MENU

//
// SPEAKER/BUZZER
//
// If you have a speaker that can produce tones, enable it here.
// By default Marlin assumes you have a buzzer with a fixed frequency.
//
//#define SPEAKER

//
// The duration and frequency for the UI feedback sound.
// Set these to 0 to disable audio feedback in the LCD menus.
//
// Note: Test audio output with the G-Code:
//  M300 S<frequency Hz> P<duration ms>
//
#define LCD_FEEDBACK_FREQUENCY_DURATION_MS 2
#define LCD_FEEDBACK_FREQUENCY_HZ 5000

//=============================================================================
//======================== LCD / Controller Selection =========================
//========================   (Character-based LCDs)   =========================
//=============================================================================

//
// RepRapDiscount Smart Controller.
// https://reprap.org/wiki/RepRapDiscount_Smart_Controller
//
// Note: Usually sold with a white PCB.
//
//#define REPRAP_DISCOUNT_SMART_CONTROLLER

//
// Original RADDS LCD Display+Encoder+SDCardReader
// http://doku.radds.org/dokumentation/lcd-display/
//
//#define RADDS_DISPLAY

//
// ULTIMAKER Controller.
//
//#define ULTIMAKERCONTROLLER

//
// ULTIPANEL as seen on Thingiverse.
//
//#define ULTIPANEL

//
// PanelOne from T3P3 (via RAMPS 1.4 AUX2/AUX3)
// https://reprap.org/wiki/PanelOne
//
//#define PANEL_ONE

//
// GADGETS3D G3D LCD/SD Controller
// https://reprap.org/wiki/RAMPS_1.3/1.4_GADGETS3D_Shield_with_Panel
//
// Note: Usually sold with a blue PCB.
//
//#define G3D_PANEL

//
// RigidBot Panel V1.0
// http://www.inventapart.com/
//
//#define RIGIDBOT_PANEL

//
// Makeboard 3D Printer Parts 3D Printer Mini Display 1602 Mini Controller
// https://www.aliexpress.com/item/32765887917.html
//
//#define MAKEBOARD_MINI_2_LINE_DISPLAY_1602

//
// ANET and Tronxy 20x4 Controller
//
//#define ZONESTAR_LCD            // Requires ADC_KEYPAD_PIN to be assigned to an analog pin.
                                  // This LCD is known to be susceptible to electrical interference
                                  // which scrambles the display.  Pressing any button clears it up.
                                  // This is a LCD2004 display with 5 analog buttons.

//
// Generic 16x2, 16x4, 20x2, or 20x4 character-based LCD.
//
//#define ULTRA_LCD

//=============================================================================
//======================== LCD / Controller Selection =========================
//=====================   (I2C and Shift-Register LCDs)   =====================
//=============================================================================

//
// CONTROLLER TYPE: I2C
//
// Note: These controllers require the installation of Arduino's LiquidCrystal_I2C
// library. For more info: https://github.com/kiyoshigawa/LiquidCrystal_I2C
//

//
// Elefu RA Board Control Panel
// http://www.elefu.com/index.php?route=product/product&product_id=53
//
//#define RA_CONTROL_PANEL

//
// Sainsmart (YwRobot) LCD Displays
//
// These require F.Malpartida's LiquidCrystal_I2C library
// https://bitbucket.org/fmalpartida/new-liquidcrystal/wiki/Home
//
//#define LCD_SAINSMART_I2C_1602
//#define LCD_SAINSMART_I2C_2004

//
// Generic LCM1602 LCD adapter
//
//#define LCM1602

//
// PANELOLU2 LCD with status LEDs,
// separate encoder and click inputs.
//
// Note: This controller requires Arduino's LiquidTWI2 library v1.2.3 or later.
// For more info: https://github.com/lincomatic/LiquidTWI2
//
// Note: The PANELOLU2 encoder click input can either be directly connected to
// a pin (if BTN_ENC defined to != -1) or read through I2C (when BTN_ENC == -1).
//
//#define LCD_I2C_PANELOLU2

//
// Panucatt VIKI LCD with status LEDs,
// integrated click & L/R/U/D buttons, separate encoder inputs.
//
//#define LCD_I2C_VIKI

//
// CONTROLLER TYPE: Shift register panels
//

//
// 2-wire Non-latching LCD SR from https://goo.gl/aJJ4sH
// LCD configuration: https://reprap.org/wiki/SAV_3D_LCD
//
//#define SAV_3DLCD

//
// 3-wire SR LCD with strobe using 74HC4094
// https://github.com/mikeshub/SailfishLCD
// Uses the code directly from Sailfish
//
//#define FF_INTERFACEBOARD

//
// TFT GLCD Panel with Marlin UI
// Panel connected to main board by SPI or I2C interface.
// See https://github.com/Serhiy-K/TFTGLCDAdapter
//
//#define TFTGLCD_PANEL_SPI
//#define TFTGLCD_PANEL_I2C

//=============================================================================
//=======================   LCD / Controller Selection  =======================
//=========================      (Graphical LCDs)      ========================
//=============================================================================

//
// CONTROLLER TYPE: Graphical 128x64 (DOGM)
//
// IMPORTANT: The U8glib library is required for Graphical Display!
//            https://github.com/olikraus/U8glib_Arduino
//
// NOTE: If the LCD is unresponsive you may need to reverse the plugs.
//

//
// RepRapDiscount FULL GRAPHIC Smart Controller
// https://reprap.org/wiki/RepRapDiscount_Full_Graphic_Smart_Controller
//
//#define REPRAP_DISCOUNT_FULL_GRAPHIC_SMART_CONTROLLER

//
// ReprapWorld Graphical LCD
// https://reprapworld.com/?products_details&products_id/1218
//
//#define REPRAPWORLD_GRAPHICAL_LCD

//
// Activate one of these if you have a Panucatt Devices
// Viki 2.0 or mini Viki with Graphic LCD
// https://www.panucatt.com
//
//#define VIKI2
//#define miniVIKI

//
// MakerLab Mini Panel with graphic
// controller and SD support - https://reprap.org/wiki/Mini_panel
//
//#define MINIPANEL

//
// MaKr3d Makr-Panel with graphic controller and SD support.
// https://reprap.org/wiki/MaKr3d_MaKrPanel
//
//#define MAKRPANEL

//
// Adafruit ST7565 Full Graphic Controller.
// https://github.com/eboston/Adafruit-ST7565-Full-Graphic-Controller/
//
//#define ELB_FULL_GRAPHIC_CONTROLLER

//
// BQ LCD Smart Controller shipped by
// default with the BQ Hephestos 2 and Witbox 2.
//
//#define BQ_LCD_SMART_CONTROLLER

//
// Cartesio UI
// http://mauk.cc/webshop/cartesio-shop/electronics/user-interface
//
//#define CARTESIO_UI

//
// LCD for Melzi Card with Graphical LCD
//
//#define LCD_FOR_MELZI

//
// Original Ulticontroller from Ultimaker 2 printer with SSD1309 I2C display and encoder
// https://github.com/Ultimaker/Ultimaker2/tree/master/1249_Ulticontroller_Board_(x1)
//
//#define ULTI_CONTROLLER

//
// MKS MINI12864 with graphic controller and SD support
// https://reprap.org/wiki/MKS_MINI_12864
//
//#define MKS_MINI_12864

//
// MKS LCD12864A/B with graphic controller and SD support. Follows MKS_MINI_12864 pinout.
// https://www.aliexpress.com/item/33018110072.html
//
//#define MKS_LCD12864

//
// FYSETC variant of the MINI12864 graphic controller with SD support
// https://wiki.fysetc.com/Mini12864_Panel/
//
//#define FYSETC_MINI_12864_X_X    // Type C/D/E/F. No tunable RGB Backlight by default
//#define FYSETC_MINI_12864_1_2    // Type C/D/E/F. Simple RGB Backlight (always on)
//#define FYSETC_MINI_12864_2_0    // Type A/B. Discreet RGB Backlight
//#define FYSETC_MINI_12864_2_1    // Type A/B. NeoPixel RGB Backlight
//#define FYSETC_GENERIC_12864_1_1 // Larger display with basic ON/OFF backlight.

//
// Factory display for Creality CR-10
// https://www.aliexpress.com/item/32833148327.html
//
// This is RAMPS-compatible using a single 10-pin connector.
// (For CR-10 owners who want to replace the Melzi Creality board but retain the display)
//
//#define CR10_STOCKDISPLAY

//
// Ender-2 OEM display, a variant of the MKS_MINI_12864
//
//#define ENDER2_STOCKDISPLAY

//
// ANET and Tronxy Graphical Controller
//
// Anet 128x64 full graphics lcd with rotary encoder as used on Anet A6
// A clone of the RepRapDiscount full graphics display but with
// different pins/wiring (see pins_ANET_10.h). Enable one of these.
//
//#define ANET_FULL_GRAPHICS_LCD
//#define ANET_FULL_GRAPHICS_LCD_ALT_WIRING

//
// AZSMZ 12864 LCD with SD
// https://www.aliexpress.com/item/32837222770.html
//
//#define AZSMZ_12864

//
// Silvergate GLCD controller
// https://github.com/android444/Silvergate
//
//#define SILVER_GATE_GLCD_CONTROLLER

//=============================================================================
//==============================  OLED Displays  ==============================
//=============================================================================

//
// SSD1306 OLED full graphics generic display
//
//#define U8GLIB_SSD1306

//
// SAV OLEd LCD module support using either SSD1306 or SH1106 based LCD modules
//
//#define SAV_3DGLCD
#if ENABLED(SAV_3DGLCD)
  #define U8GLIB_SSD1306
  //#define U8GLIB_SH1106
#endif

//
// TinyBoy2 128x64 OLED / Encoder Panel
//
//#define OLED_PANEL_TINYBOY2

//
// MKS OLED 1.3" 128×64 FULL GRAPHICS CONTROLLER
// https://reprap.org/wiki/MKS_12864OLED
//
// Tiny, but very sharp OLED display
//
//#define MKS_12864OLED          // Uses the SH1106 controller (default)
//#define MKS_12864OLED_SSD1306  // Uses the SSD1306 controller

//
// Zonestar OLED 128×64 FULL GRAPHICS CONTROLLER
//
//#define ZONESTAR_12864LCD           // Graphical (DOGM) with ST7920 controller
//#define ZONESTAR_12864OLED          // 1.3" OLED with SH1106 controller (default)
//#define ZONESTAR_12864OLED_SSD1306  // 0.96" OLED with SSD1306 controller

//
// Einstart S OLED SSD1306
//
//#define U8GLIB_SH1106_EINSTART

//
// Overlord OLED display/controller with i2c buzzer and LEDs
//
//#define OVERLORD_OLED

//
// FYSETC OLED 2.42" 128×64 FULL GRAPHICS CONTROLLER with WS2812 RGB
// Where to find : https://www.aliexpress.com/item/4000345255731.html
//#define FYSETC_242_OLED_12864   // Uses the SSD1309 controller

//=============================================================================
//========================== Extensible UI Displays ===========================
//=============================================================================

//
// DGUS Touch Display with DWIN OS. (Choose one.)
// ORIGIN : https://www.aliexpress.com/item/32993409517.html
// FYSETC : https://www.aliexpress.com/item/32961471929.html
//
//#define DGUS_LCD_UI_ORIGIN
//#define DGUS_LCD_UI_FYSETC
//#define DGUS_LCD_UI_HIPRECY

//
// CR-6 OEM touch screen. A DWIN display with touch.
//
//#define DGUS_LCD_UI_CREALITY_TOUCH

//
// Touch-screen LCD for Malyan M200/M300 printers
//
//#define MALYAN_LCD
#if ENABLED(MALYAN_LCD)
  #define LCD_SERIAL_PORT 1  // Default is 1 for Malyan M200
#endif

//
// Touch UI for FTDI EVE (FT800/FT810) displays
// See Configuration_adv.h for all configuration options.
//
//#define TOUCH_UI_FTDI_EVE

//
// Touch-screen LCD for Anycubic printers
//
//#define ANYCUBIC_LCD_I3MEGA
//#define ANYCUBIC_LCD_CHIRON
#if EITHER(ANYCUBIC_LCD_I3MEGA, ANYCUBIC_LCD_CHIRON)
  #define LCD_SERIAL_PORT 3  // Default is 3 for Anycubic
  //#define ANYCUBIC_LCD_DEBUG
#endif

//
// Third-party or vendor-customized controller interfaces.
// Sources should be installed in 'src/lcd/extui'.
//
//#define EXTENSIBLE_UI

#if ENABLED(EXTENSIBLE_UI)
  //#define EXTUI_LOCAL_BEEPER // Enables use of local Beeper pin with external display
#endif

//=============================================================================
//=============================== Graphical TFTs ==============================
//=============================================================================

/**
 * Specific TFT Model Presets. Enable one of the following options
 * or enable TFT_GENERIC and set sub-options.
 */

<<<<<<< HEAD
//
// 480x320, 3.5", SPI Display From MKS
// Normally used in MKS Robin Nano V2
//
//#define MKS_TS35_V2_0

//
// 320x240, 2.4", FSMC Display From MKS
// Normally used in MKS Robin Nano V1.2
//
//#define MKS_ROBIN_TFT24

//
// 320x240, 2.8", FSMC Display From MKS
// Normally used in MKS Robin Nano V1.2
//
//#define MKS_ROBIN_TFT28

//
// 320x240, 3.2", FSMC Display From MKS
// Normally used in MKS Robin Nano V1.2
//
//#define MKS_ROBIN_TFT32

//
// 480x320, 3.5", FSMC Display From MKS
// Normally used in MKS Robin Nano V1.2
//
//#define MKS_ROBIN_TFT35

//
// 480x272, 4.3", FSMC Display From MKS
//
//#define MKS_ROBIN_TFT43

//
// 320x240, 3.2", FSMC Display From MKS
// Normally used in MKS Robin
//
//#define MKS_ROBIN_TFT_V1_1R

//
// 480x320, 3.5", FSMC Stock Display from TronxXY
//
//#define TFT_TRONXY_X5SA

//
// 480x320, 3.5", FSMC Stock Display from AnyCubic
//
//#define ANYCUBIC_TFT35

//
// 320x240, 2.8", FSMC Stock Display from Longer/Alfawise
//
//#define LONGER_LK_TFT28

//
// Generic TFT with detailed options
//
=======
//
// 480x320, 3.5", SPI Display From MKS
// Normally used in MKS Robin Nano V2
//
//#define MKS_TS35_V2_0

//
// 320x240, 2.4", FSMC Display From MKS
// Normally used in MKS Robin Nano V1.2
//
//#define MKS_ROBIN_TFT24

//
// 320x240, 2.8", FSMC Display From MKS
// Normally used in MKS Robin Nano V1.2
//
//#define MKS_ROBIN_TFT28

//
// 320x240, 3.2", FSMC Display From MKS
// Normally used in MKS Robin Nano V1.2
//
//#define MKS_ROBIN_TFT32

//
// 480x320, 3.5", FSMC Display From MKS
// Normally used in MKS Robin Nano V1.2
//
//#define MKS_ROBIN_TFT35

//
// 480x272, 4.3", FSMC Display From MKS
//
//#define MKS_ROBIN_TFT43

//
// 320x240, 3.2", FSMC Display From MKS
// Normally used in MKS Robin
//
//#define MKS_ROBIN_TFT_V1_1R

//
// 480x320, 3.5", FSMC Stock Display from TronxXY
//
//#define TFT_TRONXY_X5SA

//
// 480x320, 3.5", FSMC Stock Display from AnyCubic
//
//#define ANYCUBIC_TFT35

//
// 320x240, 2.8", FSMC Stock Display from Longer/Alfawise
//
//#define LONGER_LK_TFT28

//
// Generic TFT with detailed options
//
>>>>>>> c9ee456e
//#define TFT_GENERIC
#if ENABLED(TFT_GENERIC)
  // :[ 'AUTO', 'ST7735', 'ST7789', 'ST7796', 'R61505', 'ILI9328', 'ILI9341', 'ILI9488' ]
  #define TFT_DRIVER AUTO

  // Interface. Enable one of the following options:
  //#define TFT_INTERFACE_FSMC
  //#define TFT_INTERFACE_SPI

  // TFT Resolution. Enable one of the following options:
  //#define TFT_RES_320x240
  //#define TFT_RES_480x272
  //#define TFT_RES_480x320
#endif

/**
 * TFT UI - User Interface Selection. Enable one of the following options:
 *
 *   TFT_CLASSIC_UI - Emulated DOGM - 128x64 Upscaled
 *   TFT_COLOR_UI   - Marlin Default Menus, Touch Friendly, using full TFT capabilities
 *   TFT_LVGL_UI    - A Modern UI using LVGL
 *
 *   For LVGL_UI also copy the 'assets' folder from the build directory to the
 *   root of your SD card, together with the compiled firmware.
 */
//#define TFT_CLASSIC_UI
//#define TFT_COLOR_UI
//#define TFT_LVGL_UI

/**
 * TFT Rotation. Set to one of the following values:
 *
 *   TFT_ROTATE_90,  TFT_ROTATE_90_MIRROR_X,  TFT_ROTATE_90_MIRROR_Y,
 *   TFT_ROTATE_180, TFT_ROTATE_180_MIRROR_X, TFT_ROTATE_180_MIRROR_Y,
 *   TFT_ROTATE_270, TFT_ROTATE_270_MIRROR_X, TFT_ROTATE_270_MIRROR_Y,
 *   TFT_MIRROR_X, TFT_MIRROR_Y, TFT_NO_ROTATION
 */
//#define TFT_ROTATION TFT_NO_ROTATION

//=============================================================================
//============================  Other Controllers  ============================
//=============================================================================

//
// Ender-3 v2 OEM display. A DWIN display with Rotary Encoder.
//
#define DWIN_CREALITY_LCD

//
// ADS7843/XPT2046 ADC Touchscreen such as ILI9341 2.8
//
//#define TOUCH_SCREEN
#if ENABLED(TOUCH_SCREEN)
  #define BUTTON_DELAY_EDIT  50 // (ms) Button repeat delay for edit screens
  #define BUTTON_DELAY_MENU 250 // (ms) Button repeat delay for menus

  #define TOUCH_SCREEN_CALIBRATION

<<<<<<< HEAD
  //#define TOUCH_CALIBRATION_X 12316
  //#define TOUCH_CALIBRATION_Y -8981
  //#define TOUCH_OFFSET_X        -43
  //#define TOUCH_OFFSET_Y        257
=======
  //#define XPT2046_X_CALIBRATION 12316
  //#define XPT2046_Y_CALIBRATION -8981
  //#define XPT2046_X_OFFSET        -43
  //#define XPT2046_Y_OFFSET        257
>>>>>>> c9ee456e

  #if ENABLED(TFT_COLOR_UI)
    //#define SINGLE_TOUCH_NAVIGATION
  #endif
#endif

//
// RepRapWorld REPRAPWORLD_KEYPAD v1.1
// https://reprapworld.com/products/electronics/ramps/keypad_v1_0_fully_assembled/
//
//#define REPRAPWORLD_KEYPAD
//#define REPRAPWORLD_KEYPAD_MOVE_STEP 10.0 // (mm) Distance to move per key-press

//=============================================================================
//=============================== Extra Features ==============================
//=============================================================================

// @section extras

// Set number of user-controlled fans. Disable to use all board-defined fans.
// :[1,2,3,4,5,6,7,8]
//#define NUM_M106_FANS 1

// Increase the FAN PWM frequency. Removes the PWM noise but increases heating in the FET/Arduino
//#define FAST_PWM_FAN

// Use software PWM to drive the fan, as for the heaters. This uses a very low frequency
// which is not as annoying as with the hardware PWM. On the other hand, if this frequency
// is too low, you should also increment SOFT_PWM_SCALE.
//#define FAN_SOFT_PWM

// Incrementing this by 1 will double the software PWM frequency,
// affecting heaters, and the fan if FAN_SOFT_PWM is enabled.
// However, control resolution will be halved for each increment;
// at zero value, there are 128 effective control positions.
// :[0,1,2,3,4,5,6,7]
#define SOFT_PWM_SCALE 0

// If SOFT_PWM_SCALE is set to a value higher than 0, dithering can
// be used to mitigate the associated resolution loss. If enabled,
// some of the PWM cycles are stretched so on average the desired
// duty cycle is attained.
//#define SOFT_PWM_DITHER

// Temperature status LEDs that display the hotend and bed temperature.
// If all hotends, bed temperature, and target temperature are under 54C
// then the BLUE led is on. Otherwise the RED led is on. (1C hysteresis)
//#define TEMP_STAT_LEDS

// Support for the BariCUDA Paste Extruder
//#define BARICUDA

// Support for BlinkM/CyzRgb
//#define BLINKM

// Support for PCA9632 PWM LED driver
//#define PCA9632

// Support for PCA9533 PWM LED driver
//#define PCA9533

/**
 * RGB LED / LED Strip Control
 *
 * Enable support for an RGB LED connected to 5V digital pins, or
 * an RGB Strip connected to MOSFETs controlled by digital pins.
 *
 * Adds the M150 command to set the LED (or LED strip) color.
 * If pins are PWM capable (e.g., 4, 5, 6, 11) then a range of
 * luminance values can be set from 0 to 255.
 * For NeoPixel LED an overall brightness parameter is also available.
 *
 * *** CAUTION ***
 *  LED Strips require a MOSFET Chip between PWM lines and LEDs,
 *  as the Arduino cannot handle the current the LEDs will require.
 *  Failure to follow this precaution can destroy your Arduino!
 *  NOTE: A separate 5V power supply is required! The NeoPixel LED needs
 *  more current than the Arduino 5V linear regulator can produce.
 * *** CAUTION ***
 *
 * LED Type. Enable only one of the following two options.
 */
//#define RGB_LED
//#define RGBW_LED

#if EITHER(RGB_LED, RGBW_LED)
  //#define RGB_LED_R_PIN 34
  //#define RGB_LED_G_PIN 43
  //#define RGB_LED_B_PIN 35
  //#define RGB_LED_W_PIN -1
#endif

// Support for Adafruit NeoPixel LED driver
//#define NEOPIXEL_LED
#if ENABLED(NEOPIXEL_LED)
  #define NEOPIXEL_TYPE   NEO_GRB  // NEO_GRBW / NEO_GRB - four/three channel driver type (defined in Adafruit_NeoPixel.h)
  #define NEOPIXEL_PIN    PB2      // LED driving pin
  //#define NEOPIXEL2_TYPE NEOPIXEL_TYPE
  //#define NEOPIXEL2_PIN    5
  #define NEOPIXEL_PIXELS 4        // Number of LEDs in the strip. (Longest strip when NEOPIXEL2_SEPARATE is disabled.)
  #define NEOPIXEL_IS_SEQUENTIAL   // Sequential display for temperature change - LED by LED. Disable to change all LEDs at once.
  #define NEOPIXEL_BRIGHTNESS 127  // Initial brightness (0-255)
  //#define NEOPIXEL_STARTUP_TEST  // Cycle through colors at startup

  // Support for second Adafruit NeoPixel LED driver controlled with M150 S1 ...
  //#define NEOPIXEL2_SEPARATE
  #if ENABLED(NEOPIXEL2_SEPARATE)
    #define NEOPIXEL2_PIXELS      15  // Number of LEDs in the second strip
    #define NEOPIXEL2_BRIGHTNESS 127  // Initial brightness (0-255)
    #define NEOPIXEL2_STARTUP_TEST    // Cycle through colors at startup
  #else
    //#define NEOPIXEL2_INSERIES      // Default behavior is NeoPixel 2 in parallel
  #endif

  // Use a single NeoPixel LED for static (background) lighting
  //#define NEOPIXEL_BKGD_LED_INDEX  0               // Index of the LED to use
  //#define NEOPIXEL_BKGD_COLOR { 255, 255, 255, 0 } // R, G, B, W
#endif

/**
 * Printer Event LEDs
 *
 * During printing, the LEDs will reflect the printer status:
 *
 *  - Gradually change from blue to violet as the heated bed gets to target temp
 *  - Gradually change from violet to red as the hotend gets to temperature
 *  - Change to white to illuminate work surface
 *  - Change to green once print has finished
 *  - Turn off after the print has finished and the user has pushed a button
 */
#if ANY(BLINKM, RGB_LED, RGBW_LED, PCA9632, PCA9533, NEOPIXEL_LED)
  #define PRINTER_EVENT_LEDS
#endif

/**
 * Number of servos
 *
 * For some servo-related options NUM_SERVOS will be set automatically.
 * Set this manually if there are extra servos needing manual control.
 * Set to 0 to turn off servo support.
 */
//#define NUM_SERVOS 3 // Servo index starts with 0 for M280 command

// (ms) Delay  before the next move will start, to give the servo time to reach its target angle.
// 300ms is a good value but you can try less delay.
// If the servo can't reach the requested position, increase it.
#define SERVO_DELAY { 300 }

// Only power servos during movement, otherwise leave off to prevent jitter
//#define DEACTIVATE_SERVOS_AFTER_MOVE

// Edit servo angles with M281 and save to EEPROM with M500
//#define EDITABLE_SERVO_ANGLES<|MERGE_RESOLUTION|>--- conflicted
+++ resolved
@@ -158,19 +158,33 @@
 #endif
 
 /**
- * Multi-Material Unit
- * Set to one of these predefined models:
- *
- *   PRUSA_MMU1      : Průša MMU1 (The "multiplexer" version)
- *   PRUSA_MMU2      : Průša MMU2
- *   PRUSA_MMU2S     : Průša MMU2S (Requires MK3S extruder with motion sensor, EXTRUDERS = 5)
- *   SMUFF_EMU_MMU2  : Technik Gegg SMUFF (Průša MMU2 emulation mode)
- *   SMUFF_EMU_MMU2S : Technik Gegg SMUFF (Průša MMU2S emulation mode)
+ * Průša MK2 Single Nozzle Multi-Material Multiplexer, and variants.
+ *
+ * This device allows one stepper driver on a control board to drive
+ * two to eight stepper motors, one at a time, in a manner suitable
+ * for extruders.
+ *
+ * This option only allows the multiplexer to switch on tool-change.
+ * Additional options to configure custom E moves are pending.
+ */
+//#define MK2_MULTIPLEXER
+#if ENABLED(MK2_MULTIPLEXER)
+  // Override the default DIO selector pins here, if needed.
+  // Some pins files may provide defaults for these pins.
+  //#define E_MUX0_PIN 40  // Always Required
+  //#define E_MUX1_PIN 42  // Needed for 3 to 8 inputs
+  //#define E_MUX2_PIN 44  // Needed for 5 to 8 inputs
+#endif
+
+/**
+ * Průša Multi-Material Unit v2
  *
  * Requires NOZZLE_PARK_FEATURE to park print head in case MMU unit fails.
- * See additional options in Configuration_adv.h.
- */
-//#define MMU_MODEL PRUSA_MMU2
+ * Requires EXTRUDERS = 5
+ *
+ * For additional configuration see Configuration_adv.h
+ */
+//#define PRUSA_MMU2
 
 // A dual extruder that uses a single stepper motor
 //#define SWITCHING_EXTRUDER
@@ -375,10 +389,8 @@
  *    13 : 100k Hisens 3950  1% up to 300°C for hotend "Simple ONE " & "Hotend "All In ONE"
  *    15 : 100k thermistor calibration for JGAurora A5 hotend
  *    18 : ATC Semitec 204GT-2 (4.7k pullup) Dagoma.Fr - MKS_Base_DKU001327
- *    20 : Pt100 with circuit in the Ultimainboard V2.x with mainboard ADC reference voltage = INA826 amplifier-board supply voltage.
- *         NOTES: (1) Must use an ADC input with no pullup. (2) Some INA826 amplifiers are unreliable at 3.3V so consider using sensor 147, 110, or 21.
- *    21 : Pt100 with circuit in the Ultimainboard V2.x with 3.3v ADC reference voltage (STM32, LPC176x....) and 5V INA826 amplifier board supply.
- *         NOTE: ADC pins are not 5V tolerant. Not recommended because it's possible to damage the CPU by going over 500°C.
+ *    20 : Pt100 with circuit in the Ultimainboard V2.x with 5v excitation (AVR)
+ *    21 : Pt100 with circuit in the Ultimainboard V2.x with 3.3v excitation (STM32 \ LPC176x....)
  *    22 : 100k (hotend) with 4.7k pullup to 3.3V and 220R to analog input (as in GTM32 Pro vB)
  *    23 : 100k (bed) with 4.7k pullup to 3.3v and 220R to analog input (as in GTM32 Pro vB)
  *    30 : Kis3d Silicone heating mat 200W/300W with 6mm precision cast plate (EN AW 5083) NTC100K / B3950 (4.7k pullup)
@@ -424,19 +436,11 @@
 #define DUMMY_THERMISTOR_998_VALUE 25
 #define DUMMY_THERMISTOR_999_VALUE 100
 
-<<<<<<< HEAD
-// Resistor values when using MAX31865 sensors (-5) on TEMP_SENSOR_0 / 1
-//#define MAX31865_SENSOR_OHMS_0      100   // (Ω) Typically 100 or 1000 (PT100 or PT1000)
-//#define MAX31865_CALIBRATION_OHMS_0 430   // (Ω) Typically 430 for AdaFruit PT100; 4300 for AdaFruit PT1000
-//#define MAX31865_SENSOR_OHMS_1      100
-//#define MAX31865_CALIBRATION_OHMS_1 430
-=======
 // Resistor values when using a MAX31865 (sensor -5)
 // Sensor value is typically 100 (PT100) or 1000 (PT1000)
 // Calibration value is typically 430 ohm for AdaFruit PT100 modules and 4300 ohm for AdaFruit PT1000 modules.
 //#define MAX31865_SENSOR_OHMS      100
 //#define MAX31865_CALIBRATION_OHMS 430
->>>>>>> c9ee456e
 
 // Use temp sensor 1 as a redundant sensor with sensor 0. If the readings
 // from the two sensors differ too much the print will be aborted.
@@ -496,15 +500,9 @@
   #if ENABLED(PID_PARAMS_PER_HOTEND)
     // Specify between 1 and HOTENDS values per array.
     // If fewer than EXTRUDER values are provided, the last element will be repeated.
-<<<<<<< HEAD
-    #define DEFAULT_Kp_LIST {  22.20,  22.20 }
-    #define DEFAULT_Ki_LIST {   1.08,   1.08 }
-    #define DEFAULT_Kd_LIST { 114.00, 114.00 }
-=======
     #define DEFAULT_Kp_LIST {  28.72,  28.72 }
     #define DEFAULT_Ki_LIST {   2.62,   2.62 }
     #define DEFAULT_Kd_LIST {  78.81,  78.81 }
->>>>>>> c9ee456e
   #else
     // Ender 3 v2 (M.A.R.C. Actual Hotend PID parameters)
     // After burn new firmware execute M106 S255; M303 E0 S210 C15 U1; for PID
@@ -689,25 +687,15 @@
  *          TMC5130, TMC5130_STANDALONE, TMC5160, TMC5160_STANDALONE
  * :['A4988', 'A5984', 'DRV8825', 'LV8729', 'L6470', 'L6474', 'POWERSTEP01', 'TB6560', 'TB6600', 'TMC2100', 'TMC2130', 'TMC2130_STANDALONE', 'TMC2160', 'TMC2160_STANDALONE', 'TMC2208', 'TMC2208_STANDALONE', 'TMC2209', 'TMC2209_STANDALONE', 'TMC26X', 'TMC26X_STANDALONE', 'TMC2660', 'TMC2660_STANDALONE', 'TMC5130', 'TMC5130_STANDALONE', 'TMC5160', 'TMC5160_STANDALONE']
  */
-<<<<<<< HEAD
-#define X_DRIVER_TYPE  A4988
-#define Y_DRIVER_TYPE  A4988
-#define Z_DRIVER_TYPE  A4988
-=======
 #define X_DRIVER_TYPE TMC2208_STANDALONE
 #define Y_DRIVER_TYPE TMC2208_STANDALONE
 #define Z_DRIVER_TYPE TMC2208_STANDALONE
->>>>>>> c9ee456e
 //#define X2_DRIVER_TYPE A4988
 //#define Y2_DRIVER_TYPE A4988
 //#define Z2_DRIVER_TYPE A4988
 //#define Z3_DRIVER_TYPE A4988
 //#define Z4_DRIVER_TYPE A4988
-<<<<<<< HEAD
-#define E0_DRIVER_TYPE A4988
-=======
 #define E0_DRIVER_TYPE TMC2208_STANDALONE
->>>>>>> c9ee456e
 //#define E1_DRIVER_TYPE A4988
 //#define E2_DRIVER_TYPE A4988
 //#define E3_DRIVER_TYPE A4988
@@ -762,11 +750,7 @@
  * Override with M92
  *                                      X, Y, Z, E0 [, E1[, E2...]]
  */
-<<<<<<< HEAD
-#define DEFAULT_AXIS_STEPS_PER_UNIT   { 80, 80, 400, 500 }
-=======
 #define DEFAULT_AXIS_STEPS_PER_UNIT   { 80, 80, 400, 93 }
->>>>>>> c9ee456e
 
 /**
  * Default Max Feed Rate (mm/s)
@@ -1129,8 +1113,8 @@
 
 // @section homing
 
-//#define NO_MOTION_BEFORE_HOMING // Inhibit movement until all axes have been homed. Also enable HOME_AFTER_DEACTIVATE for extra safety.
-//#define HOME_AFTER_DEACTIVATE   // Require rehoming after steppers are deactivated. Also enable NO_MOTION_BEFORE_HOMING for extra safety.
+//#define NO_MOTION_BEFORE_HOMING // Inhibit movement until all axes have been homed
+
 //#define UNKNOWN_Z_NO_RAISE      // Don't raise Z (lower the bed) if Z is "unknown." For beds that fall when Z is powered off.
 
 //#define Z_HOMING_HEIGHT  4      // (mm) Minimal Z height before homing (G28) for Z clearance above the bed, clamps, ...
@@ -1204,47 +1188,9 @@
 #if ENABLED(FILAMENT_RUNOUT_SENSOR)
   #define FIL_RUNOUT_ENABLED_DEFAULT true // Enable the sensor on startup. Override with M412 followed by M500.
   #define NUM_RUNOUT_SENSORS   1          // Number of sensors, up to one per extruder. Define a FIL_RUNOUT#_PIN for each.
-<<<<<<< HEAD
-
-  #define FIL_RUNOUT_STATE     LOW        // Pin state indicating that filament is NOT present.
-=======
   #define FIL_RUNOUT_STATE     LOW        // Pin state indicating that filament is NOT present. //Dae cambiar a High si esta funcionando al reves
->>>>>>> c9ee456e
   #define FIL_RUNOUT_PULLUP               // Use internal pullup for filament runout pins.
   //#define FIL_RUNOUT_PULLDOWN           // Use internal pulldown for filament runout pins.
-
-  // Override individually if the runout sensors vary
-  //#define FIL_RUNOUT1_STATE LOW
-  //#define FIL_RUNOUT1_PULLUP
-  //#define FIL_RUNOUT1_PULLDOWN
-
-  //#define FIL_RUNOUT2_STATE LOW
-  //#define FIL_RUNOUT2_PULLUP
-  //#define FIL_RUNOUT2_PULLDOWN
-
-  //#define FIL_RUNOUT3_STATE LOW
-  //#define FIL_RUNOUT3_PULLUP
-  //#define FIL_RUNOUT3_PULLDOWN
-
-  //#define FIL_RUNOUT4_STATE LOW
-  //#define FIL_RUNOUT4_PULLUP
-  //#define FIL_RUNOUT4_PULLDOWN
-
-  //#define FIL_RUNOUT5_STATE LOW
-  //#define FIL_RUNOUT5_PULLUP
-  //#define FIL_RUNOUT5_PULLDOWN
-
-  //#define FIL_RUNOUT6_STATE LOW
-  //#define FIL_RUNOUT6_PULLUP
-  //#define FIL_RUNOUT6_PULLDOWN
-
-  //#define FIL_RUNOUT7_STATE LOW
-  //#define FIL_RUNOUT7_PULLUP
-  //#define FIL_RUNOUT7_PULLDOWN
-
-  //#define FIL_RUNOUT8_STATE LOW
-  //#define FIL_RUNOUT8_PULLUP
-  //#define FIL_RUNOUT8_PULLDOWN
 
   // Set one or more commands to execute on filament runout.
   // (After 'M412 H' Marlin will ask the host to handle the process.)
@@ -1325,9 +1271,6 @@
   // at which point movement will be level to the machine's XY plane.
   // The height can be set with M420 Z<height>
   #define ENABLE_LEVELING_FADE_HEIGHT
-  #if ENABLED(ENABLE_LEVELING_FADE_HEIGHT)
-    #define DEFAULT_LEVELING_FADE_HEIGHT 10.0 // (mm) Default fade height.
-  #endif
 
   // For Cartesian machines, instead of dividing moves on mesh boundaries,
   // split up moves into short segments like a Delta. This follows the
@@ -1429,12 +1372,6 @@
   #define LEVEL_CORNERS_HEIGHT      0.0   // (mm) Z height of nozzle at leveling points
   #define LEVEL_CORNERS_Z_HOP       4.0   // (mm) Z height of nozzle between leveling points
   //#define LEVEL_CENTER_TOO              // Move to the center after the last corner
-  //#define LEVEL_CORNERS_USE_PROBE
-  #if ENABLED(LEVEL_CORNERS_USE_PROBE)
-    #define LEVEL_CORNERS_PROBE_TOLERANCE 0.1
-    #define LEVEL_CORNERS_VERIFY_RAISED   // After adjustment triggers the probe, re-probe to verify
-    //#define LEVEL_CORNERS_AUDIO_FEEDBACK
-  #endif
 #endif
 
 /**
@@ -2293,7 +2230,6 @@
  * or enable TFT_GENERIC and set sub-options.
  */
 
-<<<<<<< HEAD
 //
 // 480x320, 3.5", SPI Display From MKS
 // Normally used in MKS Robin Nano V2
@@ -2353,67 +2289,6 @@
 //
 // Generic TFT with detailed options
 //
-=======
-//
-// 480x320, 3.5", SPI Display From MKS
-// Normally used in MKS Robin Nano V2
-//
-//#define MKS_TS35_V2_0
-
-//
-// 320x240, 2.4", FSMC Display From MKS
-// Normally used in MKS Robin Nano V1.2
-//
-//#define MKS_ROBIN_TFT24
-
-//
-// 320x240, 2.8", FSMC Display From MKS
-// Normally used in MKS Robin Nano V1.2
-//
-//#define MKS_ROBIN_TFT28
-
-//
-// 320x240, 3.2", FSMC Display From MKS
-// Normally used in MKS Robin Nano V1.2
-//
-//#define MKS_ROBIN_TFT32
-
-//
-// 480x320, 3.5", FSMC Display From MKS
-// Normally used in MKS Robin Nano V1.2
-//
-//#define MKS_ROBIN_TFT35
-
-//
-// 480x272, 4.3", FSMC Display From MKS
-//
-//#define MKS_ROBIN_TFT43
-
-//
-// 320x240, 3.2", FSMC Display From MKS
-// Normally used in MKS Robin
-//
-//#define MKS_ROBIN_TFT_V1_1R
-
-//
-// 480x320, 3.5", FSMC Stock Display from TronxXY
-//
-//#define TFT_TRONXY_X5SA
-
-//
-// 480x320, 3.5", FSMC Stock Display from AnyCubic
-//
-//#define ANYCUBIC_TFT35
-
-//
-// 320x240, 2.8", FSMC Stock Display from Longer/Alfawise
-//
-//#define LONGER_LK_TFT28
-
-//
-// Generic TFT with detailed options
-//
->>>>>>> c9ee456e
 //#define TFT_GENERIC
 #if ENABLED(TFT_GENERIC)
   // :[ 'AUTO', 'ST7735', 'ST7789', 'ST7796', 'R61505', 'ILI9328', 'ILI9341', 'ILI9488' ]
@@ -2472,17 +2347,10 @@
 
   #define TOUCH_SCREEN_CALIBRATION
 
-<<<<<<< HEAD
-  //#define TOUCH_CALIBRATION_X 12316
-  //#define TOUCH_CALIBRATION_Y -8981
-  //#define TOUCH_OFFSET_X        -43
-  //#define TOUCH_OFFSET_Y        257
-=======
   //#define XPT2046_X_CALIBRATION 12316
   //#define XPT2046_Y_CALIBRATION -8981
   //#define XPT2046_X_OFFSET        -43
   //#define XPT2046_Y_OFFSET        257
->>>>>>> c9ee456e
 
   #if ENABLED(TFT_COLOR_UI)
     //#define SINGLE_TOUCH_NAVIGATION
