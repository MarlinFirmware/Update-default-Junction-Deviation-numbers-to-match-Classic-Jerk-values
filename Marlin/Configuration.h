/**
 * Marlin 3D Printer Firmware
 * Copyright (c) 2020 MarlinFirmware [https://github.com/MarlinFirmware/Marlin]
 *
 * Based on Sprinter and grbl.
 * Copyright (c) 2011 Camiel Gubbels / Erik van der Zalm
 *
 * This program is free software: you can redistribute it and/or modify
 * it under the terms of the GNU General Public License as published by
 * the Free Software Foundation, either version 3 of the License, or
 * (at your option) any later version.
 *
 * This program is distributed in the hope that it will be useful,
 * but WITHOUT ANY WARRANTY; without even the implied warranty of
 * MERCHANTABILITY or FITNESS FOR A PARTICULAR PURPOSE.  See the
 * GNU General Public License for more details.
 *
 * You should have received a copy of the GNU General Public License
 * along with this program.  If not, see <https://www.gnu.org/licenses/>.
 *
 */
#pragma once

/**
 * Configuration.h
 *
 * Basic settings such as:
 *
 * - Type of electronics
 * - Type of temperature sensor
 * - Printer geometry
 * - Endstop configuration
 * - LCD controller
 * - Extra features
 *
 * Advanced settings can be found in Configuration_adv.h
 */
#define CONFIGURATION_H_VERSION 020008

//===========================================================================
//============================= Getting Started =============================
//===========================================================================

/**
 * Here are some useful links to help get your machine configured and calibrated:
 *
 * Example Configs:     https://github.com/MarlinFirmware/Configurations/branches/all
 *
 * Průša Calculator:    https://blog.prusaprinters.org/calculator_3416/
 *
 * Calibration Guides:  https://reprap.org/wiki/Calibration
 *                      https://reprap.org/wiki/Triffid_Hunter%27s_Calibration_Guide
 *                      https://sites.google.com/site/repraplogphase/calibration-of-your-reprap
 *                      https://youtu.be/wAL9d7FgInk
 *
 * Calibration Objects: https://www.thingiverse.com/thing:5573
 *                      https://www.thingiverse.com/thing:1278865
 */

//===========================================================================
//========================== DELTA / SCARA / TPARA ==========================
//===========================================================================
//
// Download configurations from the link above and customize for your machine.
// Examples are located in config/examples/delta, .../SCARA, and .../TPARA.
//
//===========================================================================

// @section info

// Author info of this build printed to the host during boot and M115
#define STRING_CONFIG_H_AUTHOR "M.A.R.C." // Who made the changes.
#define CUSTOM_VERSION_FILE Version.h // Path from the root directory (no quotes)

/**
 * *** VENDORS PLEASE READ ***
 *
 * Marlin allows you to add a custom boot image for Graphical LCDs.
 * With this option Marlin will first show your custom screen followed
 * by the standard Marlin logo with version number and web URL.
 *
 * We encourage you to take advantage of this new feature and we also
 * respectfully request that you retain the unmodified Marlin boot screen.
 */

// Show the Marlin bootscreen on startup. ** ENABLE FOR PRODUCTION **
#define SHOW_BOOTSCREEN

// Show the bitmap in Marlin/_Bootscreen.h on startup.
//#define SHOW_CUSTOM_BOOTSCREEN

// Show the bitmap in Marlin/_Statusscreen.h on the status screen.
//#define CUSTOM_STATUS_SCREEN_IMAGE

// @section machine

/**
 * Select the serial port on the board to use for communication with the host.
 * This allows the connection of wireless adapters (for instance) to non-default port pins.
 * Serial port -1 is the USB emulated serial port, if available.
 * Note: The first serial port (-1 or 0) will always be used by the Arduino bootloader.
 *
 * :[-1, 0, 1, 2, 3, 4, 5, 6, 7]
 */
#define SERIAL_PORT 1

/**
 * Select a secondary serial port on the board to use for communication with the host.
 * Currently Ethernet (-2) is only supported on Teensy 4.1 boards.
 * :[-2, -1, 0, 1, 2, 3, 4, 5, 6, 7]
 */
//#define SERIAL_PORT_2 -1

/**
 * This setting determines the communication speed of the printer.
 *
 * 250000 works in most cases, but you might try a lower speed if
 * you commonly experience drop-outs during host printing.
 * You may try up to 1000000 to speed up SD file transfer.
 *
 * :[2400, 9600, 19200, 38400, 57600, 115200, 250000, 500000, 1000000]
 */
#define BAUDRATE 250000 // M.A.R.C. increase serial performace

// Enable the Bluetooth serial interface on AT90USB devices
//#define BLUETOOTH

// Choose the name from boards.h that matches your setup
#ifndef MOTHERBOARD
  #define MOTHERBOARD BOARD_CREALITY_V4
#endif

// Name displayed in the LCD "Ready" message and Info menu
#define CUSTOM_MACHINE_NAME "Ender 3v2 3D/BLTouch"

// Printer's unique ID, used by some programs to differentiate between machines.
// Choose your own or use a service like https://www.uuidgenerator.net/version4
//#define MACHINE_UUID "00000000-0000-0000-0000-000000000000"

// @section extruder

// This defines the number of extruders
// :[0, 1, 2, 3, 4, 5, 6, 7, 8]
#define EXTRUDERS 1

// Generally expected filament diameter (1.75, 2.85, 3.0, ...). Used for Volumetric, Filament Width Sensor, etc.
#define DEFAULT_NOMINAL_FILAMENT_DIA 1.75

// For Cyclops or any "multi-extruder" that shares a single nozzle.
//#define SINGLENOZZLE

// Save and restore temperature and fan speed on tool-change.
// Set standby for the unselected tool with M104/106/109 T...
#if ENABLED(SINGLENOZZLE)
  //#define SINGLENOZZLE_STANDBY_TEMP
  //#define SINGLENOZZLE_STANDBY_FAN
#endif

/**
 * Multi-Material Unit
 * Set to one of these predefined models:
 *
 *   PRUSA_MMU1      : Průša MMU1 (The "multiplexer" version)
 *   PRUSA_MMU2      : Průša MMU2
 *   PRUSA_MMU2S     : Průša MMU2S (Requires MK3S extruder with motion sensor, EXTRUDERS = 5)
 *   SMUFF_EMU_MMU2  : Technik Gegg SMuFF (Průša MMU2 emulation mode)
 *   SMUFF_EMU_MMU2S : Technik Gegg SMuFF (Průša MMU2S emulation mode)
 *
 * Requires NOZZLE_PARK_FEATURE to park print head in case MMU unit fails.
 * See additional options in Configuration_adv.h.
 */
//#define MMU_MODEL PRUSA_MMU2

// A dual extruder that uses a single stepper motor
//#define SWITCHING_EXTRUDER
#if ENABLED(SWITCHING_EXTRUDER)
  #define SWITCHING_EXTRUDER_SERVO_NR 0
  #define SWITCHING_EXTRUDER_SERVO_ANGLES { 0, 90 } // Angles for E0, E1[, E2, E3]
  #if EXTRUDERS > 3
    #define SWITCHING_EXTRUDER_E23_SERVO_NR 1
  #endif
#endif

// A dual-nozzle that uses a servomotor to raise/lower one (or both) of the nozzles
//#define SWITCHING_NOZZLE
#if ENABLED(SWITCHING_NOZZLE)
  #define SWITCHING_NOZZLE_SERVO_NR 0
  //#define SWITCHING_NOZZLE_E1_SERVO_NR 1          // If two servos are used, the index of the second
  #define SWITCHING_NOZZLE_SERVO_ANGLES { 0, 90 }   // Angles for E0, E1 (single servo) or lowered/raised (dual servo)
#endif

/**
 * Two separate X-carriages with extruders that connect to a moving part
 * via a solenoid docking mechanism. Requires SOL1_PIN and SOL2_PIN.
 */
//#define PARKING_EXTRUDER

/**
 * Two separate X-carriages with extruders that connect to a moving part
 * via a magnetic docking mechanism using movements and no solenoid
 *
 * project   : https://www.thingiverse.com/thing:3080893
 * movements : https://youtu.be/0xCEiG9VS3k
 *             https://youtu.be/Bqbcs0CU2FE
 */
//#define MAGNETIC_PARKING_EXTRUDER

#if EITHER(PARKING_EXTRUDER, MAGNETIC_PARKING_EXTRUDER)

  #define PARKING_EXTRUDER_PARKING_X { -78, 184 }     // X positions for parking the extruders
  #define PARKING_EXTRUDER_GRAB_DISTANCE 1            // (mm) Distance to move beyond the parking point to grab the extruder
  //#define MANUAL_SOLENOID_CONTROL                   // Manual control of docking solenoids with M380 S / M381

  #if ENABLED(PARKING_EXTRUDER)

    #define PARKING_EXTRUDER_SOLENOIDS_INVERT           // If enabled, the solenoid is NOT magnetized with applied voltage
    #define PARKING_EXTRUDER_SOLENOIDS_PINS_ACTIVE LOW  // LOW or HIGH pin signal energizes the coil
    #define PARKING_EXTRUDER_SOLENOIDS_DELAY 250        // (ms) Delay for magnetic field. No delay if 0 or not defined.
    //#define MANUAL_SOLENOID_CONTROL                   // Manual control of docking solenoids with M380 S / M381

  #elif ENABLED(MAGNETIC_PARKING_EXTRUDER)

    #define MPE_FAST_SPEED      9000      // (mm/min) Speed for travel before last distance point
    #define MPE_SLOW_SPEED      4500      // (mm/min) Speed for last distance travel to park and couple
    #define MPE_TRAVEL_DISTANCE   10      // (mm) Last distance point
    #define MPE_COMPENSATION       0      // Offset Compensation -1 , 0 , 1 (multiplier) only for coupling

  #endif

#endif

/**
 * Switching Toolhead
 *
 * Support for swappable and dockable toolheads, such as
 * the E3D Tool Changer. Toolheads are locked with a servo.
 */
//#define SWITCHING_TOOLHEAD

/**
 * Magnetic Switching Toolhead
 *
 * Support swappable and dockable toolheads with a magnetic
 * docking mechanism using movement and no servo.
 */
//#define MAGNETIC_SWITCHING_TOOLHEAD

/**
 * Electromagnetic Switching Toolhead
 *
 * Parking for CoreXY / HBot kinematics.
 * Toolheads are parked at one edge and held with an electromagnet.
 * Supports more than 2 Toolheads. See https://youtu.be/JolbsAKTKf4
 */
//#define ELECTROMAGNETIC_SWITCHING_TOOLHEAD

#if ANY(SWITCHING_TOOLHEAD, MAGNETIC_SWITCHING_TOOLHEAD, ELECTROMAGNETIC_SWITCHING_TOOLHEAD)
  #define SWITCHING_TOOLHEAD_Y_POS          235         // (mm) Y position of the toolhead dock
  #define SWITCHING_TOOLHEAD_Y_SECURITY      10         // (mm) Security distance Y axis
  #define SWITCHING_TOOLHEAD_Y_CLEAR         60         // (mm) Minimum distance from dock for unobstructed X axis
  #define SWITCHING_TOOLHEAD_X_POS          { 215, 0 }  // (mm) X positions for parking the extruders
  #if ENABLED(SWITCHING_TOOLHEAD)
    #define SWITCHING_TOOLHEAD_SERVO_NR       2         // Index of the servo connector
    #define SWITCHING_TOOLHEAD_SERVO_ANGLES { 0, 180 }  // (degrees) Angles for Lock, Unlock
  #elif ENABLED(MAGNETIC_SWITCHING_TOOLHEAD)
    #define SWITCHING_TOOLHEAD_Y_RELEASE      5         // (mm) Security distance Y axis
    #define SWITCHING_TOOLHEAD_X_SECURITY   { 90, 150 } // (mm) Security distance X axis (T0,T1)
    //#define PRIME_BEFORE_REMOVE                       // Prime the nozzle before release from the dock
    #if ENABLED(PRIME_BEFORE_REMOVE)
      #define SWITCHING_TOOLHEAD_PRIME_MM           20  // (mm)   Extruder prime length
      #define SWITCHING_TOOLHEAD_RETRACT_MM         10  // (mm)   Retract after priming length
      #define SWITCHING_TOOLHEAD_PRIME_FEEDRATE    300  // (mm/min) Extruder prime feedrate
      #define SWITCHING_TOOLHEAD_RETRACT_FEEDRATE 2400  // (mm/min) Extruder retract feedrate
    #endif
  #elif ENABLED(ELECTROMAGNETIC_SWITCHING_TOOLHEAD)
    #define SWITCHING_TOOLHEAD_Z_HOP          2         // (mm) Z raise for switching
  #endif
#endif

/**
 * "Mixing Extruder"
 *   - Adds G-codes M163 and M164 to set and "commit" the current mix factors.
 *   - Extends the stepping routines to move multiple steppers in proportion to the mix.
 *   - Optional support for Repetier Firmware's 'M164 S<index>' supporting virtual tools.
 *   - This implementation supports up to two mixing extruders.
 *   - Enable DIRECT_MIXING_IN_G1 for M165 and mixing in G1 (from Pia Taubert's reference implementation).
 */
//#define MIXING_EXTRUDER
#if ENABLED(MIXING_EXTRUDER)
  #define MIXING_STEPPERS 2        // Number of steppers in your mixing extruder
  #define MIXING_VIRTUAL_TOOLS 16  // Use the Virtual Tool method with M163 and M164
  //#define DIRECT_MIXING_IN_G1    // Allow ABCDHI mix factors in G1 movement commands
  //#define GRADIENT_MIX           // Support for gradient mixing with M166 and LCD
  #if ENABLED(GRADIENT_MIX)
    //#define GRADIENT_VTOOL       // Add M166 T to use a V-tool index as a Gradient alias
  #endif
#endif

// Offset of the extruders (uncomment if using more than one and relying on firmware to position when changing).
// The offset has to be X=0, Y=0 for the extruder 0 hotend (default extruder).
// For the other hotends it is their distance from the extruder 0 hotend.
//#define HOTEND_OFFSET_X { 0.0, 20.00 } // (mm) relative X-offset for each nozzle
//#define HOTEND_OFFSET_Y { 0.0, 5.00 }  // (mm) relative Y-offset for each nozzle
//#define HOTEND_OFFSET_Z { 0.0, 0.00 }  // (mm) relative Z-offset for each nozzle

// @section machine

/**
 * Power Supply Control
 *
 * Enable and connect the power supply to the PS_ON_PIN.
 * Specify whether the power supply is active HIGH or active LOW.
 */
//#define PSU_CONTROL
//#define PSU_NAME "Power Supply"

#if ENABLED(PSU_CONTROL)
  #define PSU_ACTIVE_STATE LOW      // Set 'LOW' for ATX, 'HIGH' for X-Box

  //#define PSU_DEFAULT_OFF         // Keep power off until enabled directly with M80
  //#define PSU_POWERUP_DELAY 250   // (ms) Delay for the PSU to warm up to full power

  //#define PSU_POWERUP_GCODE  "M355 S1"  // G-code to run after power-on (e.g., case light on)
  //#define PSU_POWEROFF_GCODE "M355 S0"  // G-code to run before power-off (e.g., case light off)

  //#define AUTO_POWER_CONTROL      // Enable automatic control of the PS_ON pin
  #if ENABLED(AUTO_POWER_CONTROL)
    #define AUTO_POWER_FANS         // Turn on PSU if fans need power
    #define AUTO_POWER_E_FANS
    #define AUTO_POWER_CONTROLLERFAN
    #define AUTO_POWER_CHAMBER_FAN
    #define AUTO_POWER_COOLER_FAN
    //#define AUTO_POWER_E_TEMP        50 // (°C) Turn on PSU if any extruder is over this temperature
    //#define AUTO_POWER_CHAMBER_TEMP  30 // (°C) Turn on PSU if the chamber is over this temperature
    //#define AUTO_POWER_COOLER_TEMP   26 // (°C) Turn on PSU if the cooler is over this temperature
    #define POWER_TIMEOUT              30 // (s) Turn off power if the machine is idle for this duration
    //#define POWER_OFF_DELAY          60 // (s) Delay of poweroff after M81 command. Useful to let fans run for extra time.
  #endif
#endif

//===========================================================================
//============================= Thermal Settings ============================
//===========================================================================
// @section temperature

/**
 * --NORMAL IS 4.7kohm PULLUP!-- 1kohm pullup can be used on hotend sensor, using correct resistor and table
 *
 * Temperature sensors available:
 *
 *    -5 : PT100 / PT1000 with MAX31865 (only for sensors 0-1)
 *    -3 : thermocouple with MAX31855 (only for sensors 0-1)
 *    -2 : thermocouple with MAX6675 (only for sensors 0-1)
 *    -4 : thermocouple with AD8495
 *    -1 : thermocouple with AD595
 *     0 : not used
 *     1 : 100k thermistor - best choice for EPCOS 100k (4.7k pullup)
 *   331 : (3.3V scaled thermistor 1 table for MEGA)
 *   332 : (3.3V scaled thermistor 1 table for DUE)
 *     2 : 200k thermistor - ATC Semitec 204GT-2 (4.7k pullup)
 *   202 : 200k thermistor - Copymaster 3D
 *     3 : Mendel-parts thermistor (4.7k pullup)
 *     4 : 10k thermistor !! do not use it for a hotend. It gives bad resolution at high temp. !!
 *     5 : 100K thermistor - ATC Semitec 104GT-2/104NT-4-R025H42G (Used in ParCan, J-Head, and E3D) (4.7k pullup)
 *   501 : 100K Zonestar (Tronxy X3A) Thermistor
 *   502 : 100K Zonestar Thermistor used by hot bed in Zonestar Průša P802M
 *   512 : 100k RPW-Ultra hotend thermistor (4.7k pullup)
 *     6 : 100k EPCOS - Not as accurate as table 1 (created using a fluke thermocouple) (4.7k pullup)
 *     7 : 100k Honeywell thermistor 135-104LAG-J01 (4.7k pullup)
 *    71 : 100k Honeywell thermistor 135-104LAF-J01 (4.7k pullup)
 *     8 : 100k 0603 SMD Vishay NTCS0603E3104FXT (4.7k pullup)
 *     9 : 100k GE Sensing AL03006-58.2K-97-G1 (4.7k pullup)
 *    10 : 100k RS thermistor 198-961 (4.7k pullup)
 *    11 : 100k beta 3950 1% thermistor (Used in Keenovo AC silicone mats and most Wanhao i3 machines) (4.7k pullup)
 *    12 : 100k 0603 SMD Vishay NTCS0603E3104FXT (4.7k pullup) (calibrated for Makibox hot bed)
 *    13 : 100k Hisens 3950  1% up to 300°C for hotend "Simple ONE " & "Hotend "All In ONE"
 *    15 : 100k thermistor calibration for JGAurora A5 hotend
 *    18 : ATC Semitec 204GT-2 (4.7k pullup) Dagoma.Fr - MKS_Base_DKU001327
 *    20 : Pt100 with circuit in the Ultimainboard V2.x with mainboard ADC reference voltage = INA826 amplifier-board supply voltage.
 *         NOTES: (1) Must use an ADC input with no pullup. (2) Some INA826 amplifiers are unreliable at 3.3V so consider using sensor 147, 110, or 21.
 *    21 : Pt100 with circuit in the Ultimainboard V2.x with 3.3v ADC reference voltage (STM32, LPC176x....) and 5V INA826 amplifier board supply.
 *         NOTE: ADC pins are not 5V tolerant. Not recommended because it's possible to damage the CPU by going over 500°C.
 *    22 : 100k (hotend) with 4.7k pullup to 3.3V and 220R to analog input (as in GTM32 Pro vB)
 *    23 : 100k (bed) with 4.7k pullup to 3.3v and 220R to analog input (as in GTM32 Pro vB)
 *    30 : Kis3d Silicone heating mat 200W/300W with 6mm precision cast plate (EN AW 5083) NTC100K / B3950 (4.7k pullup)
 *   201 : Pt100 with circuit in Overlord, similar to Ultimainboard V2.x
 *    60 : 100k Maker's Tool Works Kapton Bed Thermistor beta=3950
 *    61 : 100k Formbot / Vivedino 3950 350C thermistor 4.7k pullup
 *    66 : 4.7M High Temperature thermistor from Dyze Design
 *    67 : 450C thermistor from SliceEngineering
 *    70 : the 100K thermistor found in the bq Hephestos 2
 *    75 : 100k Generic Silicon Heat Pad with NTC 100K MGB18-104F39050L32 thermistor
 *    99 : 100k thermistor with a 10K pull-up resistor (found on some Wanhao i3 machines)
 *
 *       1k ohm pullup tables - This is atypical, and requires changing out the 4.7k pullup for 1k.
 *                              (but gives greater accuracy and more stable PID)
 *    51 : 100k thermistor - EPCOS (1k pullup)
 *    52 : 200k thermistor - ATC Semitec 204GT-2 (1k pullup)
 *    55 : 100k thermistor - ATC Semitec 104GT-2 (Used in ParCan & J-Head) (1k pullup)
 *
 *  1047 : Pt1000 with 4k7 pullup (E3D)
 *  1010 : Pt1000 with 1k pullup (non standard)
 *   147 : Pt100 with 4k7 pullup
 *   110 : Pt100 with 1k pullup (non standard)
 *
 *  1000 : Custom - Specify parameters in Configuration_adv.h
 *
 *         Use these for Testing or Development purposes. NEVER for production machine.
 *   998 : Dummy Table that ALWAYS reads 25°C or the temperature defined below.
 *   999 : Dummy Table that ALWAYS reads 100°C or the temperature defined below.
 */
#define TEMP_SENSOR_0 1
#define TEMP_SENSOR_1 0
#define TEMP_SENSOR_2 0
#define TEMP_SENSOR_3 0
#define TEMP_SENSOR_4 0
#define TEMP_SENSOR_5 0
#define TEMP_SENSOR_6 0
#define TEMP_SENSOR_7 0
#define TEMP_SENSOR_BED 1
#define TEMP_SENSOR_PROBE 0
#define TEMP_SENSOR_CHAMBER 0
#define TEMP_SENSOR_COOLER 0

// Dummy thermistor constant temperature readings, for use with 998 and 999
#define DUMMY_THERMISTOR_998_VALUE  25
#define DUMMY_THERMISTOR_999_VALUE 100

// Resistor values when using MAX31865 sensors (-5) on TEMP_SENSOR_0 / 1
//#define MAX31865_SENSOR_OHMS_0      100   // (Ω) Typically 100 or 1000 (PT100 or PT1000)
//#define MAX31865_CALIBRATION_OHMS_0 430   // (Ω) Typically 430 for AdaFruit PT100; 4300 for AdaFruit PT1000
//#define MAX31865_SENSOR_OHMS_1      100
//#define MAX31865_CALIBRATION_OHMS_1 430

// Use temp sensor 1 as a redundant sensor with sensor 0. If the readings
// from the two sensors differ too much the print will be aborted.
//#define TEMP_SENSOR_1_AS_REDUNDANT
#define MAX_REDUNDANT_TEMP_SENSOR_DIFF 10

#define TEMP_RESIDENCY_TIME     10  // (seconds) Time to wait for hotend to "settle" in M109
#define TEMP_WINDOW              1  // (°C) Temperature proximity for the "temperature reached" timer
#define TEMP_HYSTERESIS          3  // (°C) Temperature proximity considered "close enough" to the target

#define TEMP_BED_RESIDENCY_TIME 10  // (seconds) Time to wait for bed to "settle" in M190
#define TEMP_BED_WINDOW          1  // (°C) Temperature proximity for the "temperature reached" timer
#define TEMP_BED_HYSTERESIS      3  // (°C) Temperature proximity considered "close enough" to the target

#define TEMP_CHAMBER_RESIDENCY_TIME 10  // (seconds) Time to wait for chamber to "settle" in M191
#define TEMP_CHAMBER_WINDOW      1  // (°C) Temperature proximity for the "temperature reached" timer
#define TEMP_CHAMBER_HYSTERESIS  3  // (°C) Temperature proximity considered "close enough" to the target

// Below this temperature the heater will be switched off
// because it probably indicates a broken thermistor wire.
#define HEATER_0_MINTEMP   0
#define HEATER_1_MINTEMP   5
#define HEATER_2_MINTEMP   5
#define HEATER_3_MINTEMP   5
#define HEATER_4_MINTEMP   5
#define HEATER_5_MINTEMP   5
#define HEATER_6_MINTEMP   5
#define HEATER_7_MINTEMP   5
#define BED_MINTEMP        0

// Above this temperature the heater will be switched off.
// This can protect components from overheating, but NOT from shorts and failures.
// (Use MINTEMP for thermistor short/failure protection.)
#define HEATER_0_MAXTEMP 275
#define HEATER_1_MAXTEMP 275
#define HEATER_2_MAXTEMP 275
#define HEATER_3_MAXTEMP 275
#define HEATER_4_MAXTEMP 275
#define HEATER_5_MAXTEMP 275
#define HEATER_6_MAXTEMP 275
#define HEATER_7_MAXTEMP 275
#define BED_MAXTEMP      120
#define CHAMBER_MAXTEMP  60

/**
 * Thermal Overshoot
 * During heatup (and printing) the temperature can often "overshoot" the target by many degrees
 * (especially before PID tuning). Setting the target temperature too close to MAXTEMP guarantees
 * a MAXTEMP shutdown! Use these values to forbid temperatures being set too close to MAXTEMP.
 */
#define HOTEND_OVERSHOOT 15   // (°C) Forbid temperatures over MAXTEMP - OVERSHOOT
#define BED_OVERSHOOT    10   // (°C) Forbid temperatures over MAXTEMP - OVERSHOOT

//===========================================================================
//============================= PID Settings ================================
//===========================================================================
// PID Tuning Guide here: https://reprap.org/wiki/PID_Tuning

// Comment the following line to disable PID and enable bang-bang.
#define PIDTEMP
#define BANG_MAX 255     // Limits current to nozzle while in bang-bang mode; 255=full current
#define PID_MAX BANG_MAX // Limits current to nozzle while PID is active (see PID_FUNCTIONAL_RANGE below); 255=full current
#define PID_K1 0.95      // Smoothing factor within any PID loop

#if ENABLED(PIDTEMP)
  //#define PID_EDIT_MENU         // Add PID editing to the "Advanced Settings" menu. (~700 bytes of PROGMEM)
  //#define PID_AUTOTUNE_MENU     // Add PID auto-tuning to the "Advanced Settings" menu. (~250 bytes of PROGMEM)
  //#define PID_PARAMS_PER_HOTEND // Uses separate PID parameters for each extruder (useful for mismatched extruders)
                                  // Set/get with gcode: M301 E[extruder number, 0-2]

// Ender 3 v2 (M.A.R.C. Actual Hotend PID parameters)
// After burn new firmware execute M106 S255; M303 E0 S210 C15 U1; for PID
// Save to EEPROM with M500;

  #if ENABLED(PID_PARAMS_PER_HOTEND)
    // Specify between 1 and HOTENDS values per array.
    // If fewer than EXTRUDER values are provided, the last element will be repeated.
    #define DEFAULT_Kp_LIST {  22.89,  22.89 }
    #define DEFAULT_Ki_LIST {   1.87,   1.87 }
    #define DEFAULT_Kd_LIST {  70.18,  70.18 }
  #else
    // Ender 3 v2
    #define DEFAULT_Kp  22.89
    #define DEFAULT_Ki   1.87
    #define DEFAULT_Kd  70.18
  #endif
#endif // PIDTEMP

//===========================================================================
//====================== PID > Bed Temperature Control ======================
//===========================================================================

/**
 * PID Bed Heating
 *
 * If this option is enabled set PID constants below.
 * If this option is disabled, bang-bang will be used and BED_LIMIT_SWITCHING will enable hysteresis.
 *
 * The PID frequency will be the same as the extruder PWM.
 * If PID_dT is the default, and correct for the hardware/configuration, that means 7.689Hz,
 * which is fine for driving a square wave into a resistive load and does not significantly
 * impact FET heating. This also works fine on a Fotek SSR-10DA Solid State Relay into a 250W
 * heater. If your configuration is significantly different than this and you don't understand
 * the issues involved, don't use bed PID until someone else verifies that your hardware works.
 */
#define PIDTEMPBED

//#define BED_LIMIT_SWITCHING

/**
 * Max Bed Power
 * Applies to all forms of bed control (PID, bang-bang, and bang-bang with hysteresis).
 * When set to any value below 255, enables a form of PWM to the bed that acts like a divider
 * so don't use it unless you are OK with PWM on your bed. (See the comment on enabling PIDTEMPBED)
 */
#define MAX_BED_POWER 255 // limits duty cycle to bed; 255=full current

#if ENABLED(PIDTEMPBED)
  //#define MIN_BED_POWER 0
  //#define PID_BED_DEBUG // Sends debug data to the serial port.

  // Ender 3 V2
  #define DEFAULT_bedKp 462.10
  #define DEFAULT_bedKi  85.47
  #define DEFAULT_bedKd 624.59

  // FIND YOUR OWN: "M303 E-1 C8 S90" to run autotune on the bed at 90 degreesC for 8 cycles.
#endif // PIDTEMPBED

//===========================================================================
//==================== PID > Chamber Temperature Control ====================
//===========================================================================

/**
 * PID Chamber Heating
 *
 * If this option is enabled set PID constants below.
 * If this option is disabled, bang-bang will be used and CHAMBER_LIMIT_SWITCHING will enable
 * hysteresis.
 *
 * The PID frequency will be the same as the extruder PWM.
 * If PID_dT is the default, and correct for the hardware/configuration, that means 7.689Hz,
 * which is fine for driving a square wave into a resistive load and does not significantly
 * impact FET heating. This also works fine on a Fotek SSR-10DA Solid State Relay into a 200W
 * heater. If your configuration is significantly different than this and you don't understand
 * the issues involved, don't use chamber PID until someone else verifies that your hardware works.
 */
//#define PIDTEMPCHAMBER
//#define CHAMBER_LIMIT_SWITCHING

/**
 * Max Chamber Power
 * Applies to all forms of chamber control (PID, bang-bang, and bang-bang with hysteresis).
 * When set to any value below 255, enables a form of PWM to the chamber heater that acts like a divider
 * so don't use it unless you are OK with PWM on your heater. (See the comment on enabling PIDTEMPCHAMBER)
 */
#define MAX_CHAMBER_POWER 255 // limits duty cycle to chamber heater; 255=full current

#if ENABLED(PIDTEMPCHAMBER)
  #define MIN_CHAMBER_POWER 0
  //#define PID_CHAMBER_DEBUG // Sends debug data to the serial port.

  // Lasko "MyHeat Personal Heater" (200w) modified with a Fotek SSR-10DA to control only the heating element
  // and placed inside the small Creality printer enclosure tent.
  //
  #define DEFAULT_chamberKp 37.04
  #define DEFAULT_chamberKi 1.40
  #define DEFAULT_chamberKd 655.17
  // M309 P37.04 I1.04 D655.17

  // FIND YOUR OWN: "M303 E-2 C8 S50" to run autotune on the chamber at 50 degreesC for 8 cycles.
#endif // PIDTEMPCHAMBER

#if ANY(PIDTEMP, PIDTEMPBED, PIDTEMPCHAMBER)
  //#define PID_DEBUG             // Sends debug data to the serial port. Use 'M303 D' to toggle activation.
  //#define PID_OPENLOOP          // Puts PID in open loop. M104/M140 sets the output power from 0 to PID_MAX
  //#define SLOW_PWM_HEATERS      // PWM with very low frequency (roughly 0.125Hz=8s) and minimum state time of approximately 1s useful for heaters driven by a relay
  #define PID_FUNCTIONAL_RANGE 10 // If the temperature difference between the target temperature and the actual temperature
                                  // is more than PID_FUNCTIONAL_RANGE then the PID will be shut off and the heater will be set to min/max.
#endif

// @section extruder

/**
 * Prevent extrusion if the temperature is below EXTRUDE_MINTEMP.
 * Add M302 to set the minimum extrusion temperature and/or turn
 * cold extrusion prevention on and off.
 *
 * *** IT IS HIGHLY RECOMMENDED TO LEAVE THIS OPTION ENABLED! ***
 */
#define PREVENT_COLD_EXTRUSION
#define EXTRUDE_MINTEMP 180

/**
 * Prevent a single extrusion longer than EXTRUDE_MAXLENGTH.
 * Note: For Bowden Extruders make this large enough to allow load/unload.
 */
#define PREVENT_LENGTHY_EXTRUDE
#define EXTRUDE_MAXLENGTH 1000

//===========================================================================
//======================== Thermal Runaway Protection =======================
//===========================================================================

/**
 * Thermal Protection provides additional protection to your printer from damage
 * and fire. Marlin always includes safe min and max temperature ranges which
 * protect against a broken or disconnected thermistor wire.
 *
 * The issue: If a thermistor falls out, it will report the much lower
 * temperature of the air in the room, and the the firmware will keep
 * the heater on.
 *
 * If you get "Thermal Runaway" or "Heating failed" errors the
 * details can be tuned in Configuration_adv.h
 */

#define THERMAL_PROTECTION_HOTENDS // Enable thermal protection for all extruders
#define THERMAL_PROTECTION_BED     // Enable thermal protection for the heated bed
<<<<<<< HEAD
//#define THERMAL_PROTECTION_CHAMBER // Enable thermal protection for the heated chamber
=======
#define THERMAL_PROTECTION_CHAMBER // Enable thermal protection for the heated chamber
#define THERMAL_PROTECTION_COOLER  // Enable thermal protection for the laser cooling
>>>>>>> 5dc8f5cf

//===========================================================================
//============================= Mechanical Settings =========================
//===========================================================================

// @section machine

// Enable one of the options below for CoreXY, CoreXZ, or CoreYZ kinematics,
// either in the usual order or reversed
//#define COREXY
//#define COREXZ
//#define COREYZ
//#define COREYX
//#define COREZX
//#define COREZY
//#define MARKFORGED_XY  // MarkForged. See https://reprap.org/forum/read.php?152,504042

//===========================================================================
//============================== Endstop Settings ===========================
//===========================================================================

// @section homing

// Specify here all the endstop connectors that are connected to any endstop or probe.
// Almost all printers will be using one per axis. Probes will use one or more of the
// extra connectors. Leave undefined any used for non-endstop and non-probe purposes.
#define USE_XMIN_PLUG
#define USE_YMIN_PLUG
#define USE_ZMIN_PLUG
//#define USE_XMAX_PLUG
//#define USE_YMAX_PLUG
//#define USE_ZMAX_PLUG

// Enable pullup for all endstops to prevent a floating state
#define ENDSTOPPULLUPS
#if DISABLED(ENDSTOPPULLUPS)
  // Disable ENDSTOPPULLUPS to set pullups individually
  //#define ENDSTOPPULLUP_XMAX
  //#define ENDSTOPPULLUP_YMAX
  //#define ENDSTOPPULLUP_ZMAX
  //#define ENDSTOPPULLUP_XMIN
  //#define ENDSTOPPULLUP_YMIN
  //#define ENDSTOPPULLUP_ZMIN
  //#define ENDSTOPPULLUP_ZMIN_PROBE
#endif

// Enable pulldown for all endstops to prevent a floating state
//#define ENDSTOPPULLDOWNS
#if DISABLED(ENDSTOPPULLDOWNS)
  // Disable ENDSTOPPULLDOWNS to set pulldowns individually
  //#define ENDSTOPPULLDOWN_XMAX
  //#define ENDSTOPPULLDOWN_YMAX
  //#define ENDSTOPPULLDOWN_ZMAX
  //#define ENDSTOPPULLDOWN_XMIN
  //#define ENDSTOPPULLDOWN_YMIN
  //#define ENDSTOPPULLDOWN_ZMIN
  //#define ENDSTOPPULLDOWN_ZMIN_PROBE
#endif

// Mechanical endstop with COM to ground and NC to Signal uses "false" here (most common setup).
#define X_MIN_ENDSTOP_INVERTING false // Set to true to invert the logic of the endstop.
#define Y_MIN_ENDSTOP_INVERTING false // Set to true to invert the logic of the endstop.
#define Z_MIN_ENDSTOP_INVERTING false // Set to true to invert the logic of the endstop.
#define X_MAX_ENDSTOP_INVERTING false // Set to true to invert the logic of the endstop.
#define Y_MAX_ENDSTOP_INVERTING false // Set to true to invert the logic of the endstop.
#define Z_MAX_ENDSTOP_INVERTING false // Set to true to invert the logic of the endstop.
#define Z_MIN_PROBE_ENDSTOP_INVERTING false // Set to true to invert the logic of the probe.

/**
 * Stepper Drivers
 *
 * These settings allow Marlin to tune stepper driver timing and enable advanced options for
 * stepper drivers that support them. You may also override timing options in Configuration_adv.h.
 *
 * A4988 is assumed for unspecified drivers.
 *
 * Use TMC2208/TMC2208_STANDALONE for TMC2225 drivers and TMC2209/TMC2209_STANDALONE for TMC2226 drivers.
 *
 * Options: A4988, A5984, DRV8825, LV8729, L6470, L6474, POWERSTEP01,
 *          TB6560, TB6600, TMC2100,
 *          TMC2130, TMC2130_STANDALONE, TMC2160, TMC2160_STANDALONE,
 *          TMC2208, TMC2208_STANDALONE, TMC2209, TMC2209_STANDALONE,
 *          TMC26X,  TMC26X_STANDALONE,  TMC2660, TMC2660_STANDALONE,
 *          TMC5130, TMC5130_STANDALONE, TMC5160, TMC5160_STANDALONE
 * :['A4988', 'A5984', 'DRV8825', 'LV8729', 'L6470', 'L6474', 'POWERSTEP01', 'TB6560', 'TB6600', 'TMC2100', 'TMC2130', 'TMC2130_STANDALONE', 'TMC2160', 'TMC2160_STANDALONE', 'TMC2208', 'TMC2208_STANDALONE', 'TMC2209', 'TMC2209_STANDALONE', 'TMC26X', 'TMC26X_STANDALONE', 'TMC2660', 'TMC2660_STANDALONE', 'TMC5130', 'TMC5130_STANDALONE', 'TMC5160', 'TMC5160_STANDALONE']
 */
#define X_DRIVER_TYPE TMC2208_STANDALONE
#define Y_DRIVER_TYPE TMC2208_STANDALONE
#define Z_DRIVER_TYPE TMC2208_STANDALONE
//#define X2_DRIVER_TYPE A4988
//#define Y2_DRIVER_TYPE A4988
//#define Z2_DRIVER_TYPE A4988
//#define Z3_DRIVER_TYPE A4988
//#define Z4_DRIVER_TYPE A4988
#define E0_DRIVER_TYPE TMC2208_STANDALONE
//#define E1_DRIVER_TYPE A4988
//#define E2_DRIVER_TYPE A4988
//#define E3_DRIVER_TYPE A4988
//#define E4_DRIVER_TYPE A4988
//#define E5_DRIVER_TYPE A4988
//#define E6_DRIVER_TYPE A4988
//#define E7_DRIVER_TYPE A4988

// Enable this feature if all enabled endstop pins are interrupt-capable.
// This will remove the need to poll the interrupt pins, saving many CPU cycles.
#define ENDSTOP_INTERRUPTS_FEATURE

/**
 * Endstop Noise Threshold
 *
 * Enable if your probe or endstops falsely trigger due to noise.
 *
 * - Higher values may affect repeatability or accuracy of some bed probes.
 * - To fix noise install a 100nF ceramic capacitor in parallel with the switch.
 * - This feature is not required for common micro-switches mounted on PCBs
 *   based on the Makerbot design, which already have the 100nF capacitor.
 *
 * :[2,3,4,5,6,7]
 */
//#define ENDSTOP_NOISE_THRESHOLD 2

// Check for stuck or disconnected endstops during homing moves.
//#define DETECT_BROKEN_ENDSTOP

//=============================================================================
//============================== Movement Settings ============================
//=============================================================================
// @section motion

/**
 * Default Settings
 *
 * These settings can be reset by M502
 *
 * Note that if EEPROM is enabled, saved values will override these.
 */

/**
 * With this option each E stepper can have its own factors for the
 * following movement settings. If fewer factors are given than the
 * total number of extruders, the last value applies to the rest.
 */
//#define DISTINCT_E_FACTORS

/**
 * Default Axis Steps Per Unit (steps/mm)
 * Override with M92
 *                                      X, Y, Z, E0 [, E1[, E2...]]
 */
#define DEFAULT_AXIS_STEPS_PER_UNIT   { 80, 80, 400, 93 }

/**
 * Default Max Feed Rate (mm/s)
 * Override with M203
 *                                      X, Y, Z, E0 [, E1[, E2...]]
 */
#define DEFAULT_MAX_FEEDRATE          { 500, 500, 20, 25 }     // M.A.R.C. increase Z speed

//#define LIMITED_MAX_FR_EDITING        // Limit edit via M203 or LCD to DEFAULT_MAX_FEEDRATE * 2
#if ENABLED(LIMITED_MAX_FR_EDITING)
  #define MAX_FEEDRATE_EDIT_VALUES    { 600, 600, 10, 50 } // ...or, set your own edit limits
#endif

/**
 * Default Max Acceleration (change/s) change = mm/s
 * (Maximum start speed for accelerated moves)
 * Override with M201
 *                                      X, Y, Z, E0 [, E1[, E2...]]
 */
#define DEFAULT_MAX_ACCELERATION      { 500, 500, 100, 1000 }

//#define LIMITED_MAX_ACCEL_EDITING     // Limit edit via M201 or LCD to DEFAULT_MAX_ACCELERATION * 2
#if ENABLED(LIMITED_MAX_ACCEL_EDITING)
  #define MAX_ACCEL_EDIT_VALUES       { 6000, 6000, 200, 20000 } // ...or, set your own edit limits
#endif

/**
 * Default Acceleration (change/s) change = mm/s
 * Override with M204
 *
 *   M204 P    Acceleration
 *   M204 R    Retract Acceleration
 *   M204 T    Travel Acceleration
 */
#define DEFAULT_ACCELERATION          500    // X, Y, Z and E acceleration for printing moves
#define DEFAULT_RETRACT_ACCELERATION  500    // E acceleration for retracts
#define DEFAULT_TRAVEL_ACCELERATION   1000    // X, Y, Z acceleration for travel (non printing) moves

/**
 * Default Jerk limits (mm/s)
 * Override with M205 X Y Z E
 *
 * "Jerk" specifies the minimum speed change that requires acceleration.
 * When changing speed and direction, if the difference is less than the
 * value set here, it may happen instantaneously.
 */
#define CLASSIC_JERK
#if ENABLED(CLASSIC_JERK)
  #define DEFAULT_XJERK 10.0
  #define DEFAULT_YJERK 10.0
  #define DEFAULT_ZJERK  0.3

  //#define TRAVEL_EXTRA_XYJERK 0.0     // Additional jerk allowance for all travel moves

  //#define LIMITED_JERK_EDITING        // Limit edit via M205 or LCD to DEFAULT_aJERK * 2
  #if ENABLED(LIMITED_JERK_EDITING)
    #define MAX_JERK_EDIT_VALUES { 20, 20, 0.6, 10 } // ...or, set your own edit limits
  #endif
#endif

#define DEFAULT_EJERK    5.0  // May be used by Linear Advance

/**
 * Junction Deviation Factor
 *
 * See:
 *   https://reprap.org/forum/read.php?1,739819
 *   https://blog.kyneticcnc.com/2018/10/computing-junction-deviation-for-marlin.html
 */
#if DISABLED(CLASSIC_JERK)
  #define JUNCTION_DEVIATION_MM 0.013 // (mm) Distance from real junction edge
  #define JD_HANDLE_SMALL_SEGMENTS    // Use curvature estimation instead of just the junction angle
                                      // for small segments (< 1mm) with large junction angles (> 135°).
#endif

/**
 * S-Curve Acceleration
 *
 * This option eliminates vibration during printing by fitting a Bézier
 * curve to move acceleration, producing much smoother direction changes.
 *
 * See https://github.com/synthetos/TinyG/wiki/Jerk-Controlled-Motion-Explained
 */
#define S_CURVE_ACCELERATION	// M.A.R.C. Active S-Curve Acceleration

//===========================================================================
//============================= Z Probe Options =============================
//===========================================================================
// @section probes

//
// See https://marlinfw.org/docs/configuration/probes.html
//

/**
 * Enable this option for a probe connected to the Z-MIN pin.
 * The probe replaces the Z-MIN endstop and is used for Z homing.
 * (Automatically enables USE_PROBE_FOR_Z_HOMING.)
 */
//#define Z_MIN_PROBE_USES_Z_MIN_ENDSTOP_PIN	// M.A.R.C. Probe connected to BLTouch port

// Force the use of the probe for Z-axis homing
#define USE_PROBE_FOR_Z_HOMING    // M.A.R.C. BLTouch for Z Homing

/**
 * Z_MIN_PROBE_PIN
 *
 * Define this pin if the probe is not connected to Z_MIN_PIN.
 * If not defined the default pin for the selected MOTHERBOARD
 * will be used. Most of the time the default is what you want.
 *
 *  - The simplest option is to use a free endstop connector.
 *  - Use 5V for powered (usually inductive) sensors.
 *
 *  - RAMPS 1.3/1.4 boards may use the 5V, GND, and Aux4->D32 pin:
 *    - For simple switches connect...
 *      - normally-closed switches to GND and D32.
 *      - normally-open switches to 5V and D32.
 */
// M.A.R.C. BLTouch IN port PB1 as well as using the z-limit-switch
//#define Z_MIN_PROBE_PIN 32 // Pin 32 is the RAMPS default

/**
 * Probe Type
 *
 * Allen Key Probes, Servo Probes, Z-Sled Probes, FIX_MOUNTED_PROBE, etc.
 * Activate one of these to use Auto Bed Leveling below.
 */

/**
 * The "Manual Probe" provides a means to do "Auto" Bed Leveling without a probe.
 * Use G29 repeatedly, adjusting the Z height at each point with movement commands
 * or (with LCD_BED_LEVELING) the LCD controller.
 */
//#define PROBE_MANUALLY
//#define MANUAL_PROBE_START_Z 0.2

/**
 * A Fix-Mounted Probe either doesn't deploy or needs manual deployment.
 *   (e.g., an inductive probe or a nozzle-based probe-switch.)
 */
//#define FIX_MOUNTED_PROBE

/**
 * Use the nozzle as the probe, as with a conductive
 * nozzle system or a piezo-electric smart effector.
 */
//#define NOZZLE_AS_PROBE

/**
 * Z Servo Probe, such as an endstop switch on a rotating arm.
 */
//#define Z_PROBE_SERVO_NR 0       // Defaults to SERVO 0 connector.
//#define Z_SERVO_ANGLES { 70, 0 } // Z Servo Deploy and Stow angles

/**
 * The BLTouch probe uses a Hall effect sensor and emulates a servo.
 */
#define BLTOUCH   // M.A.R.C. Activate BLTouch

/**
 * Touch-MI Probe by hotends.fr
 *
 * This probe is deployed and activated by moving the X-axis to a magnet at the edge of the bed.
 * By default, the magnet is assumed to be on the left and activated by a home. If the magnet is
 * on the right, enable and set TOUCH_MI_DEPLOY_XPOS to the deploy position.
 *
 * Also requires: BABYSTEPPING, BABYSTEP_ZPROBE_OFFSET, Z_SAFE_HOMING,
 *                and a minimum Z_HOMING_HEIGHT of 10.
 */
//#define TOUCH_MI_PROBE
#if ENABLED(TOUCH_MI_PROBE)
  #define TOUCH_MI_RETRACT_Z 0.5                  // Height at which the probe retracts
  //#define TOUCH_MI_DEPLOY_XPOS (X_MAX_BED + 2)  // For a magnet on the right side of the bed
  //#define TOUCH_MI_MANUAL_DEPLOY                // For manual deploy (LCD menu)
#endif

// A probe that is deployed and stowed with a solenoid pin (SOL1_PIN)
//#define SOLENOID_PROBE

// A sled-mounted probe like those designed by Charles Bell.
//#define Z_PROBE_SLED
//#define SLED_DOCKING_OFFSET 5  // The extra distance the X axis must travel to pickup the sled. 0 should be fine but you can push it further if you'd like.

// A probe deployed by moving the x-axis, such as the Wilson II's rack-and-pinion probe designed by Marty Rice.
//#define RACK_AND_PINION_PROBE
#if ENABLED(RACK_AND_PINION_PROBE)
  #define Z_PROBE_DEPLOY_X  X_MIN_POS
  #define Z_PROBE_RETRACT_X X_MAX_POS
#endif

// Duet Smart Effector (for delta printers) - https://bit.ly/2ul5U7J
// When the pin is defined you can use M672 to set/reset the probe sensivity.
//#define DUET_SMART_EFFECTOR
#if ENABLED(DUET_SMART_EFFECTOR)
  #define SMART_EFFECTOR_MOD_PIN  -1  // Connect a GPIO pin to the Smart Effector MOD pin
#endif

/**
 * Use StallGuard2 to probe the bed with the nozzle.
 * Requires stallGuard-capable Trinamic stepper drivers.
 * CAUTION: This can damage machines with Z lead screws.
 *          Take extreme care when setting up this feature.
 */
//#define SENSORLESS_PROBING

//
// For Z_PROBE_ALLEN_KEY see the Delta example configurations.
//

/**
 * Nozzle-to-Probe offsets { X, Y, Z }
 *
 * X and Y offset
 *   Use a caliper or ruler to measure the distance from the tip of
 *   the Nozzle to the center-point of the Probe in the X and Y axes.
 *
 * Z offset
 * - For the Z offset use your best known value and adjust at runtime.
 * - Common probes trigger below the nozzle and have negative values for Z offset.
 * - Probes triggering above the nozzle height are uncommon but do exist. When using
 *   probes such as this, carefully set Z_CLEARANCE_DEPLOY_PROBE and Z_CLEARANCE_BETWEEN_PROBES
 *   to avoid collisions during probing.
 *
 * Tune and Adjust
 * - Probe Offsets can be tuned at runtime with 'M851', LCD menus, babystepping, etc.
 * -  PROBE_OFFSET_WIZARD (configuration_adv.h) can be used for setting the Z offset.
 *
 * Assuming the typical work area orientation:
 *  - Probe to RIGHT of the Nozzle has a Positive X offset
 *  - Probe to LEFT  of the Nozzle has a Negative X offset
 *  - Probe in BACK  of the Nozzle has a Positive Y offset
 *  - Probe in FRONT of the Nozzle has a Negative Y offset
 *
 * Some examples:
 *   #define NOZZLE_TO_PROBE_OFFSET { 10, 10, -1 }   // Example "1"
 *   #define NOZZLE_TO_PROBE_OFFSET {-10,  5, -1 }   // Example "2"
 *   #define NOZZLE_TO_PROBE_OFFSET {  5, -5, -1 }   // Example "3"
 *   #define NOZZLE_TO_PROBE_OFFSET {-15,-10, -1 }   // Example "4"
 *
 *     +-- BACK ---+
 *     |    [+]    |
 *   L |        1  | R <-- Example "1" (right+,  back+)
 *   E |  2        | I <-- Example "2" ( left-,  back+)
 *   F |[-]  N  [+]| G <-- Nozzle
 *   T |       3   | H <-- Example "3" (right+, front-)
 *     | 4         | T <-- Example "4" ( left-, front-)
 *     |    [-]    |
 *     O-- FRONT --+
 */
#define NOZZLE_TO_PROBE_OFFSET { -41.5, -7, 0 } // M.A.R.C. BLTouch offset for support: https://www.thingiverse.com/thing:4605354 (z-offset = -1.80 mm)

// Most probes should stay away from the edges of the bed, but
// with NOZZLE_AS_PROBE this can be negative for a wider probing area.
#define PROBING_MARGIN 25     // M.A.R.C. center probe area

// X and Y axis travel speed (mm/min) between probes
#define XY_PROBE_FEEDRATE (200*60)	// M.A.R.C. increase travel speed

// Feedrate (mm/min) for the first approach when double-probing (MULTIPLE_PROBING == 2)
#define Z_PROBE_FEEDRATE_FAST (8*60)	// M.A.R.C. increase probe speed

// Feedrate (mm/min) for the "accurate" probe of each point
#define Z_PROBE_FEEDRATE_SLOW (Z_PROBE_FEEDRATE_FAST / 2)

/**
 * Probe Activation Switch
 * A switch indicating proper deployment, or an optical
 * switch triggered when the carriage is near the bed.
 */
//#define PROBE_ACTIVATION_SWITCH
#if ENABLED(PROBE_ACTIVATION_SWITCH)
  #define PROBE_ACTIVATION_SWITCH_STATE LOW // State indicating probe is active
  //#define PROBE_ACTIVATION_SWITCH_PIN PC6 // Override default pin
#endif

/**
 * Tare Probe (determine zero-point) prior to each probe.
 * Useful for a strain gauge or piezo sensor that needs to factor out
 * elements such as cables pulling on the carriage.
 */
//#define PROBE_TARE
#if ENABLED(PROBE_TARE)
  #define PROBE_TARE_TIME  200    // (ms) Time to hold tare pin
  #define PROBE_TARE_DELAY 200    // (ms) Delay after tare before
  #define PROBE_TARE_STATE HIGH   // State to write pin for tare
  //#define PROBE_TARE_PIN PA5    // Override default pin
  #if ENABLED(PROBE_ACTIVATION_SWITCH)
    //#define PROBE_TARE_ONLY_WHILE_INACTIVE  // Fail to tare/probe if PROBE_ACTIVATION_SWITCH is active
  #endif
#endif

/**
 * Multiple Probing
 *
 * You may get improved results by probing 2 or more times.
 * With EXTRA_PROBING the more atypical reading(s) will be disregarded.
 *
 * A total of 2 does fast/slow probes with a weighted average.
 * A total of 3 or more adds more slow probes, taking the average.
 */
#define MULTIPLE_PROBING 2    // M.A.R.C. BLTouch Improve accuracy
#define EXTRA_PROBING    1    // M.A.R.C. BLTouch Improve accuracy

/**
 * Z probes require clearance when deploying, stowing, and moving between
 * probe points to avoid hitting the bed and other hardware.
 * Servo-mounted probes require extra space for the arm to rotate.
 * Inductive probes need space to keep from triggering early.
 *
 * Use these settings to specify the distance (mm) to raise the probe (or
 * lower the bed). The values set here apply over and above any (negative)
 * probe Z Offset set with NOZZLE_TO_PROBE_OFFSET, M851, or the LCD.
 * Only integer values >= 1 are valid here.
 *
 * Example: `M851 Z-5` with a CLEARANCE of 4  =>  9mm from bed to nozzle.
 *     But: `M851 Z+1` with a CLEARANCE of 2  =>  2mm from bed to nozzle.
 */
#define Z_CLEARANCE_DEPLOY_PROBE    5 // Z Clearance for Deploy/Stow    // M.A.R.C. speed-up
#define Z_CLEARANCE_BETWEEN_PROBES  4 // Z Clearance between probe points    // M.A.R.C. speed-up
#define Z_CLEARANCE_MULTI_PROBE     5 // Z Clearance between multiple probes
//#define Z_AFTER_PROBING           5 // Z position after probing is done

#define Z_PROBE_LOW_POINT          -2 // Farthest distance below the trigger-point to go before stopping

// For M851 give a range for adjusting the Z probe offset
#define Z_PROBE_OFFSET_RANGE_MIN -10
#define Z_PROBE_OFFSET_RANGE_MAX 10

// Enable the M48 repeatability test to test probe accuracy
#define Z_MIN_PROBE_REPEATABILITY_TEST	// M.A.R.C. Enable M48 repeatability test

// Before deploy/stow pause for user confirmation
//#define PAUSE_BEFORE_DEPLOY_STOW
#if ENABLED(PAUSE_BEFORE_DEPLOY_STOW)
  //#define PAUSE_PROBE_DEPLOY_WHEN_TRIGGERED // For Manual Deploy Allenkey Probe
#endif

/**
 * Enable one or more of the following if probing seems unreliable.
 * Heaters and/or fans can be disabled during probing to minimize electrical
 * noise. A delay can also be added to allow noise and vibration to settle.
 * These options are most useful for the BLTouch probe, but may also improve
 * readings with inductive probes and piezo sensors.
 */
//#define PROBING_HEATERS_OFF       // Turn heaters off when probing
#if ENABLED(PROBING_HEATERS_OFF)
  //#define WAIT_FOR_BED_HEATER     // Wait for bed to heat back up between probes (to improve accuracy)
  //#define WAIT_FOR_HOTEND         // Wait for hotend to heat back up between probes (to improve accuracy & prevent cold extrude)
#endif
#define PROBING_FANS_OFF          // Turn fans off when probing  // M.A.R.C. Turn fans off for avoid vibrations and interference
//#define PROBING_STEPPERS_OFF      // Turn steppers off (unless needed to hold position) when probing
#define DELAY_BEFORE_PROBING 200  // (ms) To prevent vibrations from triggering piezo sensors // M.A.R.C. increase accuracy

// Require minimum nozzle and/or bed temperature for probing
//#define PREHEAT_BEFORE_PROBING
#if ENABLED(PREHEAT_BEFORE_PROBING)
  #define PROBING_NOZZLE_TEMP 120   // (°C) Only applies to E0 at this time
  #define PROBING_BED_TEMP     50
#endif

// For Inverting Stepper Enable Pins (Active Low) use 0, Non Inverting (Active High) use 1
// :{ 0:'Low', 1:'High' }
#define X_ENABLE_ON 0
#define Y_ENABLE_ON 0
#define Z_ENABLE_ON 0
#define E_ENABLE_ON 0 // For all extruders

// Disable axis steppers immediately when they're not being stepped.
// WARNING: When motors turn off there is a chance of losing position accuracy!
#define DISABLE_X false
#define DISABLE_Y false
#define DISABLE_Z false

// Turn off the display blinking that warns about possible accuracy reduction
//#define DISABLE_REDUCED_ACCURACY_WARNING

// @section extruder

#define DISABLE_E false             // Disable the extruder when not stepping
#define DISABLE_INACTIVE_EXTRUDER   // Keep only the active extruder enabled

// @section machine

// Invert the stepper direction. Change (or reverse the motor connector) if an axis goes the wrong way.
#define INVERT_X_DIR false
#define INVERT_Y_DIR false
#define INVERT_Z_DIR true

// @section extruder

// For direct drive extruder v9 set to true, for geared extruder set to false.
#define INVERT_E0_DIR false
#define INVERT_E1_DIR false
#define INVERT_E2_DIR false
#define INVERT_E3_DIR false
#define INVERT_E4_DIR false
#define INVERT_E5_DIR false
#define INVERT_E6_DIR false
#define INVERT_E7_DIR false

// @section homing

//#define NO_MOTION_BEFORE_HOMING // Inhibit movement until all axes have been homed. Also enable HOME_AFTER_DEACTIVATE for extra safety.
//#define HOME_AFTER_DEACTIVATE   // Require rehoming after steppers are deactivated. Also enable NO_MOTION_BEFORE_HOMING for extra safety.
/**
 * Set Z_IDLE_HEIGHT if the Z-Axis moves on its own when steppers are disabled.
 *  - Use a low value (i.e., Z_MIN_POS) if the nozzle falls down to the bed.
 *  - Use a large value (i.e., Z_MAX_POS) if the bed falls down, away from the nozzle.
 */
//#define Z_IDLE_HEIGHT Z_HOME_POS

//#define Z_HOMING_HEIGHT  4      // (mm) Minimal Z height before homing (G28) for Z clearance above the bed, clamps, ...
                                  // Be sure to have this much clearance over your Z_MAX_POS to prevent grinding.

//#define Z_AFTER_HOMING  10      // (mm) Height to move to after homing Z

// Direction of endstops when homing; 1=MAX, -1=MIN
// :[-1,1]
#define X_HOME_DIR -1
#define Y_HOME_DIR -1
#define Z_HOME_DIR -1

// @section machine

// The size of the print bed
#define X_BED_SIZE 230    // DAE Max usable bed-size
#define Y_BED_SIZE 230    // DAE Max usable bed-size

// Travel limits (mm) after homing, corresponding to endstop positions.
#define X_MIN_POS 0
#define Y_MIN_POS 0
#define Z_MIN_POS 0
#define X_MAX_POS 248 // DAE Max X Value
#define Y_MAX_POS 231 // DAE Max y Value
#define Z_MAX_POS 250

/**
 * Software Endstops
 *
 * - Prevent moves outside the set machine bounds.
 * - Individual axes can be disabled, if desired.
 * - X and Y only apply to Cartesian robots.
 * - Use 'M211' to set software endstops on/off or report current state
 */

// Min software endstops constrain movement within minimum coordinate bounds
#define MIN_SOFTWARE_ENDSTOPS
#if ENABLED(MIN_SOFTWARE_ENDSTOPS)
  #define MIN_SOFTWARE_ENDSTOP_X
  #define MIN_SOFTWARE_ENDSTOP_Y
  #define MIN_SOFTWARE_ENDSTOP_Z
#endif

// Max software endstops constrain movement within maximum coordinate bounds
#define MAX_SOFTWARE_ENDSTOPS
#if ENABLED(MAX_SOFTWARE_ENDSTOPS)
  #define MAX_SOFTWARE_ENDSTOP_X
  #define MAX_SOFTWARE_ENDSTOP_Y
  #define MAX_SOFTWARE_ENDSTOP_Z
#endif

#if EITHER(MIN_SOFTWARE_ENDSTOPS, MAX_SOFTWARE_ENDSTOPS)
  //#define SOFT_ENDSTOPS_MENU_ITEM  // Enable/Disable software endstops from the LCD
#endif

/**
 * Filament Runout Sensors
 * Mechanical or opto endstops are used to check for the presence of filament.
 *
 * IMPORTANT: Runout will only trigger if Marlin is aware that a print job is running.
 * Marlin knows a print job is running when:
 *  1. Running a print job from media started with M24.
 *  2. The Print Job Timer has been started with M75.
 *  3. The heaters were turned on and PRINTJOB_TIMER_AUTOSTART is enabled.
 *
 * RAMPS-based boards use SERVO3_PIN for the first runout sensor.
 * For other boards you may need to define FIL_RUNOUT_PIN, FIL_RUNOUT2_PIN, etc.
 */
#define FILAMENT_RUNOUT_SENSOR 		// DAE Activate runout sensor 
#if ENABLED(FILAMENT_RUNOUT_SENSOR)
  #define FIL_RUNOUT_ENABLED_DEFAULT true // Enable the sensor on startup. Override with M412 followed by M500.
  #define NUM_RUNOUT_SENSORS   1          // Number of sensors, up to one per extruder. Define a FIL_RUNOUT#_PIN for each.

  #define FIL_RUNOUT_STATE     LOW        // Pin state indicating that filament is NOT present. // DAE cambiar a High si esta funcionando al reves
  #define FIL_RUNOUT_PULLUP               // Use internal pullup for filament runout pins.
  //#define FIL_RUNOUT_PULLDOWN           // Use internal pulldown for filament runout pins.
  //#define WATCH_ALL_RUNOUT_SENSORS      // Execute runout script on any triggering sensor, not only for the active extruder.
                                          // This is automatically enabled for MIXING_EXTRUDERs.

  // Override individually if the runout sensors vary
  //#define FIL_RUNOUT1_STATE LOW
  //#define FIL_RUNOUT1_PULLUP
  //#define FIL_RUNOUT1_PULLDOWN

  //#define FIL_RUNOUT2_STATE LOW
  //#define FIL_RUNOUT2_PULLUP
  //#define FIL_RUNOUT2_PULLDOWN

  //#define FIL_RUNOUT3_STATE LOW
  //#define FIL_RUNOUT3_PULLUP
  //#define FIL_RUNOUT3_PULLDOWN

  //#define FIL_RUNOUT4_STATE LOW
  //#define FIL_RUNOUT4_PULLUP
  //#define FIL_RUNOUT4_PULLDOWN

  //#define FIL_RUNOUT5_STATE LOW
  //#define FIL_RUNOUT5_PULLUP
  //#define FIL_RUNOUT5_PULLDOWN

  //#define FIL_RUNOUT6_STATE LOW
  //#define FIL_RUNOUT6_PULLUP
  //#define FIL_RUNOUT6_PULLDOWN

  //#define FIL_RUNOUT7_STATE LOW
  //#define FIL_RUNOUT7_PULLUP
  //#define FIL_RUNOUT7_PULLDOWN

  //#define FIL_RUNOUT8_STATE LOW
  //#define FIL_RUNOUT8_PULLUP
  //#define FIL_RUNOUT8_PULLDOWN

  // Commands to execute on filament runout.
  // With multiple runout sensors use the %c placeholder for the current tool in commands (e.g., "M600 T%c")
  // NOTE: After 'M412 H1' the host handles filament runout and this script does not apply.
  #define FILAMENT_RUNOUT_SCRIPT "M600"

  // After a runout is detected, continue printing this length of filament
  // before executing the runout script. Useful for a sensor at the end of
  // a feed tube. Requires 4 bytes SRAM per sensor, plus 4 bytes overhead.
  //#define FILAMENT_RUNOUT_DISTANCE_MM 25

  #ifdef FILAMENT_RUNOUT_DISTANCE_MM
    // Enable this option to use an encoder disc that toggles the runout pin
    // as the filament moves. (Be sure to set FILAMENT_RUNOUT_DISTANCE_MM
    // large enough to avoid false positives.)
    //#define FILAMENT_MOTION_SENSOR
  #endif
#endif

//===========================================================================
//=============================== Bed Leveling ==============================
//===========================================================================
// @section calibrate

/**
 * Choose one of the options below to enable G29 Bed Leveling. The parameters
 * and behavior of G29 will change depending on your selection.
 *
 *  If using a Probe for Z Homing, enable Z_SAFE_HOMING also!
 *
 * - AUTO_BED_LEVELING_3POINT
 *   Probe 3 arbitrary points on the bed (that aren't collinear)
 *   You specify the XY coordinates of all 3 points.
 *   The result is a single tilted plane. Best for a flat bed.
 *
 * - AUTO_BED_LEVELING_LINEAR
 *   Probe several points in a grid.
 *   You specify the rectangle and the density of sample points.
 *   The result is a single tilted plane. Best for a flat bed.
 *
 * - AUTO_BED_LEVELING_BILINEAR
 *   Probe several points in a grid.
 *   You specify the rectangle and the density of sample points.
 *   The result is a mesh, best for large or uneven beds.
 *
 * - AUTO_BED_LEVELING_UBL (Unified Bed Leveling)
 *   A comprehensive bed leveling system combining the features and benefits
 *   of other systems. UBL also includes integrated Mesh Generation, Mesh
 *   Validation and Mesh Editing systems.
 *
 * - MESH_BED_LEVELING
 *   Probe a grid manually
 *   The result is a mesh, suitable for large or uneven beds. (See BILINEAR.)
 *   For machines without a probe, Mesh Bed Leveling provides a method to perform
 *   leveling in steps so you can manually adjust the Z height at each grid-point.
 *   With an LCD controller the process is guided step-by-step.
 */
//#define AUTO_BED_LEVELING_3POINT
//#define AUTO_BED_LEVELING_LINEAR
#define AUTO_BED_LEVELING_BILINEAR    // M.A.R.C. BLTouch auto level
//#define AUTO_BED_LEVELING_UBL
//#define MESH_BED_LEVELING

/**
 * Normally G28 leaves leveling disabled on completion. Enable one of
 * these options to restore the prior leveling state or to always enable
 * leveling immediately after G28.
 */
//#define RESTORE_LEVELING_AFTER_G28
//#define ENABLE_LEVELING_AFTER_G28

/**
 * Auto-leveling needs preheating
 */
#define PREHEAT_BEFORE_LEVELING     // M.A.R.C. heatting to compensate thermal expansions
#if ENABLED(PREHEAT_BEFORE_LEVELING)
  #define LEVELING_NOZZLE_TEMP   0   // (°C) Only applies to E0 at this time  // M.A.R.C. no necessary for BLTouch
  #define LEVELING_BED_TEMP     50
#endif

/**
 * Enable detailed logging of G28, G29, M48, etc.
 * Turn on with the command 'M111 S32'.
 * NOTE: Requires a lot of PROGMEM!
 */
//#define DEBUG_LEVELING_FEATURE

#if ANY(MESH_BED_LEVELING, AUTO_BED_LEVELING_BILINEAR, AUTO_BED_LEVELING_UBL)
  // Gradually reduce leveling correction until a set height is reached,
  // at which point movement will be level to the machine's XY plane.
  // The height can be set with M420 Z<height>
  #define ENABLE_LEVELING_FADE_HEIGHT
  #if ENABLED(ENABLE_LEVELING_FADE_HEIGHT)
    #define DEFAULT_LEVELING_FADE_HEIGHT 10.0 // (mm) Default fade height.
  #endif

  // For Cartesian machines, instead of dividing moves on mesh boundaries,
  // split up moves into short segments like a Delta. This follows the
  // contours of the bed more closely than edge-to-edge straight moves.
  #define SEGMENT_LEVELED_MOVES
  #define LEVELED_SEGMENT_LENGTH 5.0 // (mm) Length of all segments (except the last one)

  /**
   * Enable the G26 Mesh Validation Pattern tool.
   */
  //#define G26_MESH_VALIDATION
  #if ENABLED(G26_MESH_VALIDATION)
    #define MESH_TEST_NOZZLE_SIZE    0.4  // (mm) Diameter of primary nozzle.
    #define MESH_TEST_LAYER_HEIGHT   0.2  // (mm) Default layer height for G26.
    #define MESH_TEST_HOTEND_TEMP  205    // (°C) Default nozzle temperature for G26.
    #define MESH_TEST_BED_TEMP      60    // (°C) Default bed temperature for G26.
    #define G26_XY_FEEDRATE         20    // (mm/s) Feedrate for G26 XY moves.
    #define G26_XY_FEEDRATE_TRAVEL 100    // (mm/s) Feedrate for G26 XY travel moves.
    #define G26_RETRACT_MULTIPLIER   1.0  // G26 Q (retraction) used by default between mesh test elements.
  #endif

#endif

#if EITHER(AUTO_BED_LEVELING_LINEAR, AUTO_BED_LEVELING_BILINEAR)

  // Set the number of grid points per dimension.
  #define GRID_MAX_POINTS_X 5	// M.A.R.C. Mesh grid points (3 or 5)
  #define GRID_MAX_POINTS_Y GRID_MAX_POINTS_X

  // Probe along the Y axis, advancing X after each column
  //#define PROBE_Y_FIRST

  #if ENABLED(AUTO_BED_LEVELING_BILINEAR)

    // Beyond the probed grid, continue the implied tilt?
    // Default is to maintain the height of the nearest edge.
    // #define EXTRAPOLATE_BEYOND_GRID      // M.A.R.C. No extrapolate beyond of mesh points

    //
    // Experimental Subdivision of the grid by Catmull-Rom method.
    // Synthesizes intermediate points to produce a more detailed mesh.
    //
    //#define ABL_BILINEAR_SUBDIVISION
    #if ENABLED(ABL_BILINEAR_SUBDIVISION)
      // Number of subdivisions between probe points
      #define BILINEAR_SUBDIVISIONS 3
    #endif

  #endif

#elif ENABLED(AUTO_BED_LEVELING_UBL)

  //===========================================================================
  //========================= Unified Bed Leveling ============================
  //===========================================================================

  //#define MESH_EDIT_GFX_OVERLAY   // Display a graphics overlay while editing the mesh

  #define MESH_INSET 1              // Set Mesh bounds as an inset region of the bed
  #define GRID_MAX_POINTS_X 10      // Don't use more than 15 points per axis, implementation limited.
  #define GRID_MAX_POINTS_Y GRID_MAX_POINTS_X

  #define UBL_MESH_EDIT_MOVES_Z     // Sophisticated users prefer no movement of nozzle
  #define UBL_SAVE_ACTIVE_ON_M500   // Save the currently active mesh in the current slot on M500

  //#define UBL_Z_RAISE_WHEN_OFF_MESH 2.5 // When the nozzle is off the mesh, this value is used
                                          // as the Z-Height correction value.

#elif ENABLED(MESH_BED_LEVELING)

  //===========================================================================
  //=================================== Mesh ==================================
  //===========================================================================

  #define MESH_INSET 15          // Set Mesh bounds as an inset region of the bed //DAE cambio de 10 a 15
  #define GRID_MAX_POINTS_X 5    // Don't use more than 7 points per axis, implementation limited. 	// M.A.R.C. Mesh grid points (3 or 5)
  #define GRID_MAX_POINTS_Y GRID_MAX_POINTS_X

  //#define MESH_G28_REST_ORIGIN // After homing all axes ('G28' or 'G28 XYZ') rest Z at Z_MIN_POS

#endif // BED_LEVELING

/**
 * Add a bed leveling sub-menu for ABL or MBL.
 * Include a guided procedure if manual probing is enabled.
 */
//#define LCD_BED_LEVELING

#if ENABLED(LCD_BED_LEVELING)
  #define MESH_EDIT_Z_STEP  0.025 // (mm) Step size while manually probing Z axis.
  #define LCD_PROBE_Z_RANGE 4     // (mm) Z Range centered on Z_MIN_POS for LCD Z adjustment
  //#define MESH_EDIT_MENU        // Add a menu to edit mesh points
#endif

// Add a menu item to move between bed corners for manual bed adjustment
//#define LEVEL_BED_CORNERS

#if ENABLED(LEVEL_BED_CORNERS)
  #define LEVEL_CORNERS_INSET_LFRB { 30, 30, 30, 30 } // (mm) Left, Front, Right, Back insets
  #define LEVEL_CORNERS_HEIGHT      0.0   // (mm) Z height of nozzle at leveling points
  #define LEVEL_CORNERS_Z_HOP       4.0   // (mm) Z height of nozzle between leveling points
  //#define LEVEL_CENTER_TOO              // Move to the center after the last corner
  //#define LEVEL_CORNERS_USE_PROBE
  #if ENABLED(LEVEL_CORNERS_USE_PROBE)
    #define LEVEL_CORNERS_PROBE_TOLERANCE 0.1
    #define LEVEL_CORNERS_VERIFY_RAISED   // After adjustment triggers the probe, re-probe to verify
    //#define LEVEL_CORNERS_AUDIO_FEEDBACK
  #endif

  /**
   * Corner Leveling Order
   *
   * Set 2 or 4 points. When 2 points are given, the 3rd is the center of the opposite edge.
   *
   *  LF  Left-Front    RF  Right-Front
   *  LB  Left-Back     RB  Right-Back
   *
   * Examples:
   *
   *      Default        {LF,RB,LB,RF}         {LF,RF}           {LB,LF}
   *  LB --------- RB   LB --------- RB    LB --------- RB   LB --------- RB
   *  |  4       3  |   | 3         2 |    |     <3>     |   | 1           |
   *  |             |   |             |    |             |   |          <3>|
   *  |  1       2  |   | 1         4 |    | 1         2 |   | 2           |
   *  LF --------- RF   LF --------- RF    LF --------- RF   LF --------- RF
   */
  #define LEVEL_CORNERS_LEVELING_ORDER { LF, RF, RB, LB }
#endif

/**
 * Commands to execute at the end of G29 probing.
 * Useful to retract or move the Z probe out of the way.
 */
//#define Z_PROBE_END_SCRIPT "G1 Z10 F12000\nG1 X15 Y330\nG1 Z0.5\nG1 Z10"

// @section homing

// The center of the bed is at (X=0, Y=0)
//#define BED_CENTER_AT_0_0

// Manually set the home position. Leave these undefined for automatic settings.
// For DELTA this is the top-center of the Cartesian print volume.
//#define MANUAL_X_HOME_POS 0
//#define MANUAL_Y_HOME_POS 0
//#define MANUAL_Z_HOME_POS 0

// Use "Z Safe Homing" to avoid homing with a Z probe outside the bed area.
//
// With this feature enabled:
//
// - Allow Z homing only after X and Y homing AND stepper drivers still enabled.
// - If stepper drivers time out, it will need X and Y homing again before Z homing.
// - Move the Z probe (or nozzle) to a defined XY point before Z Homing.
// - Prevent Z homing when the Z probe is outside bed area.
//
#define Z_SAFE_HOMING   // M.A.R.C. Z Homing on Center of bed

#if ENABLED(Z_SAFE_HOMING)
  #define Z_SAFE_HOMING_X_POINT X_CENTER  // X point for Z homing
  #define Z_SAFE_HOMING_Y_POINT Y_CENTER  // Y point for Z homing
#endif

// Homing speeds (mm/min)
#define HOMING_FEEDRATE_MM_M { (50*60), (50*60), (10*60) }     // M.A.R.C. Homming speed-up

// Validate that endstops are triggered on homing moves
#define VALIDATE_HOMING_ENDSTOPS

// @section calibrate

/**
 * Bed Skew Compensation
 *
 * This feature corrects for misalignment in the XYZ axes.
 *
 * Take the following steps to get the bed skew in the XY plane:
 *  1. Print a test square (e.g., https://www.thingiverse.com/thing:2563185)
 *  2. For XY_DIAG_AC measure the diagonal A to C
 *  3. For XY_DIAG_BD measure the diagonal B to D
 *  4. For XY_SIDE_AD measure the edge A to D
 *
 * Marlin automatically computes skew factors from these measurements.
 * Skew factors may also be computed and set manually:
 *
 *  - Compute AB     : SQRT(2*AC*AC+2*BD*BD-4*AD*AD)/2
 *  - XY_SKEW_FACTOR : TAN(PI/2-ACOS((AC*AC-AB*AB-AD*AD)/(2*AB*AD)))
 *
 * If desired, follow the same procedure for XZ and YZ.
 * Use these diagrams for reference:
 *
 *    Y                     Z                     Z
 *    ^     B-------C       ^     B-------C       ^     B-------C
 *    |    /       /        |    /       /        |    /       /
 *    |   /       /         |   /       /         |   /       /
 *    |  A-------D          |  A-------D          |  A-------D
 *    +-------------->X     +-------------->X     +-------------->Y
 *     XY_SKEW_FACTOR        XZ_SKEW_FACTOR        YZ_SKEW_FACTOR
 */
//#define SKEW_CORRECTION

#if ENABLED(SKEW_CORRECTION)
  // Input all length measurements here:
  #define XY_DIAG_AC 282.8427124746
  #define XY_DIAG_BD 282.8427124746
  #define XY_SIDE_AD 200

  // Or, set the default skew factors directly here
  // to override the above measurements:
  #define XY_SKEW_FACTOR 0.0

  //#define SKEW_CORRECTION_FOR_Z
  #if ENABLED(SKEW_CORRECTION_FOR_Z)
    #define XZ_DIAG_AC 282.8427124746
    #define XZ_DIAG_BD 282.8427124746
    #define YZ_DIAG_AC 282.8427124746
    #define YZ_DIAG_BD 282.8427124746
    #define YZ_SIDE_AD 200
    #define XZ_SKEW_FACTOR 0.0
    #define YZ_SKEW_FACTOR 0.0
  #endif

  // Enable this option for M852 to set skew at runtime
  //#define SKEW_CORRECTION_GCODE
#endif

//=============================================================================
//============================= Additional Features ===========================
//=============================================================================

// @section extras

/**
 * EEPROM
 *
 * Persistent storage to preserve configurable settings across reboots.
 *
 *   M500 - Store settings to EEPROM.
 *   M501 - Read settings from EEPROM. (i.e., Throw away unsaved changes)
 *   M502 - Revert settings to "factory" defaults. (Follow with M500 to init the EEPROM.)
 */
#define EEPROM_SETTINGS       // Persistent storage with M500 and M501
//#define DISABLE_M503        // Saves ~2700 bytes of PROGMEM. Disable for release!
#define EEPROM_CHITCHAT     // Give feedback on EEPROM commands. Disable to save PROGMEM.	//M.A.R.C. Experimental
#define EEPROM_BOOT_SILENT    // Keep M503 quiet and only give errors during first load
#if ENABLED(EEPROM_SETTINGS)
  #define EEPROM_AUTO_INIT    // Init EEPROM automatically on any errors.
#endif

//
// Host Keepalive
//
// When enabled Marlin will send a busy status message to the host
// every couple of seconds when it can't accept commands.
//
#define HOST_KEEPALIVE_FEATURE        // Disable this if your host doesn't like keepalive messages
#define DEFAULT_KEEPALIVE_INTERVAL 2  // Number of seconds between "busy" messages. Set with M113.
#define BUSY_WHILE_HEATING            // Some hosts require "busy" messages even during heating

//
// G20/G21 Inch mode support
//
//#define INCH_MODE_SUPPORT

//
// M149 Set temperature units support
//
//#define TEMPERATURE_UNITS_SUPPORT

// @section temperature

//
// Preheat Constants - Up to 5 are supported without changes
//
#define PREHEAT_1_LABEL       "PLA"
#define PREHEAT_1_TEMP_HOTEND 195	// M.A.R.C. Custom values
#define PREHEAT_1_TEMP_BED     50	// M.A.R.C. Custom values
#define PREHEAT_1_TEMP_CHAMBER 35
#define PREHEAT_1_FAN_SPEED   128 // Value from 0 to 255

#define PREHEAT_2_LABEL       "ABS"
#define PREHEAT_2_TEMP_HOTEND 240
#define PREHEAT_2_TEMP_BED     70
#define PREHEAT_2_TEMP_CHAMBER 35
#define PREHEAT_2_FAN_SPEED   128 // Value from 0 to 255

/**
 * Nozzle Park
 *
 * Park the nozzle at the given XYZ position on idle or G27.
 *
 * The "P" parameter controls the action applied to the Z axis:
 *
 *    P0  (Default) If Z is below park Z raise the nozzle.
 *    P1  Raise the nozzle always to Z-park height.
 *    P2  Raise the nozzle by Z-park amount, limited to Z_MAX_POS.
 */
#define NOZZLE_PARK_FEATURE //DAE activo por motivo del filament runout sensor

#if ENABLED(NOZZLE_PARK_FEATURE)
  // Specify a park position as { X, Y, Z_raise }
  #define NOZZLE_PARK_POINT { (X_MIN_POS + 10), (Y_MAX_POS - 10), 20 }
  //#define NOZZLE_PARK_X_ONLY          // X move only is required to park
  //#define NOZZLE_PARK_Y_ONLY          // Y move only is required to park
  #define NOZZLE_PARK_Z_RAISE_MIN   2   // (mm) Always raise Z by at least this distance
  #define NOZZLE_PARK_XY_FEEDRATE 100   // (mm/s) X and Y axes feedrate (also used for delta Z axis)
  #define NOZZLE_PARK_Z_FEEDRATE    5   // (mm/s) Z axis feedrate (not used for delta printers)
#endif

/**
 * Clean Nozzle Feature -- EXPERIMENTAL
 *
 * Adds the G12 command to perform a nozzle cleaning process.
 *
 * Parameters:
 *   P  Pattern
 *   S  Strokes / Repetitions
 *   T  Triangles (P1 only)
 *
 * Patterns:
 *   P0  Straight line (default). This process requires a sponge type material
 *       at a fixed bed location. "S" specifies strokes (i.e. back-forth motions)
 *       between the start / end points.
 *
 *   P1  Zig-zag pattern between (X0, Y0) and (X1, Y1), "T" specifies the
 *       number of zig-zag triangles to do. "S" defines the number of strokes.
 *       Zig-zags are done in whichever is the narrower dimension.
 *       For example, "G12 P1 S1 T3" will execute:
 *
 *          --
 *         |  (X0, Y1) |     /\        /\        /\     | (X1, Y1)
 *         |           |    /  \      /  \      /  \    |
 *       A |           |   /    \    /    \    /    \   |
 *         |           |  /      \  /      \  /      \  |
 *         |  (X0, Y0) | /        \/        \/        \ | (X1, Y0)
 *          --         +--------------------------------+
 *                       |________|_________|_________|
 *                           T1        T2        T3
 *
 *   P2  Circular pattern with middle at NOZZLE_CLEAN_CIRCLE_MIDDLE.
 *       "R" specifies the radius. "S" specifies the stroke count.
 *       Before starting, the nozzle moves to NOZZLE_CLEAN_START_POINT.
 *
 *   Caveats: The ending Z should be the same as starting Z.
 * Attention: EXPERIMENTAL. G-code arguments may change.
 */
//#define NOZZLE_CLEAN_FEATURE

#if ENABLED(NOZZLE_CLEAN_FEATURE)
  // Default number of pattern repetitions
  #define NOZZLE_CLEAN_STROKES  12

  // Default number of triangles
  #define NOZZLE_CLEAN_TRIANGLES  3

  // Specify positions for each tool as { { X, Y, Z }, { X, Y, Z } }
  // Dual hotend system may use { {  -20, (Y_BED_SIZE / 2), (Z_MIN_POS + 1) },  {  420, (Y_BED_SIZE / 2), (Z_MIN_POS + 1) }}
  #define NOZZLE_CLEAN_START_POINT { {  30, 30, (Z_MIN_POS + 1) } }
  #define NOZZLE_CLEAN_END_POINT   { { 100, 60, (Z_MIN_POS + 1) } }

  // Circular pattern radius
  #define NOZZLE_CLEAN_CIRCLE_RADIUS 6.5
  // Circular pattern circle fragments number
  #define NOZZLE_CLEAN_CIRCLE_FN 10
  // Middle point of circle
  #define NOZZLE_CLEAN_CIRCLE_MIDDLE NOZZLE_CLEAN_START_POINT

  // Move the nozzle to the initial position after cleaning
  #define NOZZLE_CLEAN_GOBACK

  // For a purge/clean station that's always at the gantry height (thus no Z move)
  //#define NOZZLE_CLEAN_NO_Z

  // For a purge/clean station mounted on the X axis
  //#define NOZZLE_CLEAN_NO_Y

  // Require a minimum hotend temperature for cleaning
  #define NOZZLE_CLEAN_MIN_TEMP 170
  //#define NOZZLE_CLEAN_HEATUP       // Heat up the nozzle instead of skipping wipe

  // Explicit wipe G-code script applies to a G12 with no arguments.
  //#define WIPE_SEQUENCE_COMMANDS "G1 X-17 Y25 Z10 F4000\nG1 Z1\nM114\nG1 X-17 Y25\nG1 X-17 Y95\nG1 X-17 Y25\nG1 X-17 Y95\nG1 X-17 Y25\nG1 X-17 Y95\nG1 X-17 Y25\nG1 X-17 Y95\nG1 X-17 Y25\nG1 X-17 Y95\nG1 X-17 Y25\nG1 X-17 Y95\nG1 Z15\nM400\nG0 X-10.0 Y-9.0"

#endif

/**
 * Print Job Timer
 *
 * Automatically start and stop the print job timer on M104/M109/M190.
 *
 *   M104 (hotend, no wait) - high temp = none,        low temp = stop timer
 *   M109 (hotend, wait)    - high temp = start timer, low temp = stop timer
 *   M190 (bed, wait)       - high temp = start timer, low temp = none
 *
 * The timer can also be controlled with the following commands:
 *
 *   M75 - Start the print job timer
 *   M76 - Pause the print job timer
 *   M77 - Stop the print job timer
 */
#define PRINTJOB_TIMER_AUTOSTART

/**
 * Print Counter
 *
 * Track statistical data such as:
 *
 *  - Total print jobs
 *  - Total successful print jobs
 *  - Total failed print jobs
 *  - Total time printing
 *
 * View the current statistics with M78.
 */
//#define PRINTCOUNTER
#if ENABLED(PRINTCOUNTER)
  #define PRINTCOUNTER_SAVE_INTERVAL 60 // (minutes) EEPROM save interval during print
#endif

/**
 * Password
 *
 * Set a numerical password for the printer which can be requested:
 *
 *  - When the printer boots up
 *  - Upon opening the 'Print from Media' Menu
 *  - When SD printing is completed or aborted
 *
 * The following G-codes can be used:
 *
 *  M510 - Lock Printer. Blocks all commands except M511.
 *  M511 - Unlock Printer.
 *  M512 - Set, Change and Remove Password.
 *
 * If you forget the password and get locked out you'll need to re-flash
 * the firmware with the feature disabled, reset EEPROM, and (optionally)
 * re-flash the firmware again with this feature enabled.
 */
//#define PASSWORD_FEATURE
#if ENABLED(PASSWORD_FEATURE)
  #define PASSWORD_LENGTH 4                 // (#) Number of digits (1-9). 3 or 4 is recommended
  #define PASSWORD_ON_STARTUP
  #define PASSWORD_UNLOCK_GCODE             // Unlock with the M511 P<password> command. Disable to prevent brute-force attack.
  #define PASSWORD_CHANGE_GCODE             // Change the password with M512 P<old> S<new>.
  //#define PASSWORD_ON_SD_PRINT_MENU       // This does not prevent gcodes from running
  //#define PASSWORD_AFTER_SD_PRINT_END
  //#define PASSWORD_AFTER_SD_PRINT_ABORT
  //#include "Configuration_Secure.h"       // External file with PASSWORD_DEFAULT_VALUE
#endif

//=============================================================================
//============================= LCD and SD support ============================
//=============================================================================

// @section lcd

/**
 * LCD LANGUAGE
 *
 * Select the language to display on the LCD. These languages are available:
 *
 *   en, an, bg, ca, cz, da, de, el, el_gr, es, eu, fi, fr, gl, hr, hu, it,
 *   jp_kana, ko_KR, nl, pl, pt, pt_br, ro, ru, sk, sv, tr, uk, vi, zh_CN, zh_TW
 *
 * :{ 'en':'English', 'an':'Aragonese', 'bg':'Bulgarian', 'ca':'Catalan', 'cz':'Czech', 'da':'Danish', 'de':'German', 'el':'Greek', 'el_gr':'Greek (Greece)', 'es':'Spanish', 'eu':'Basque-Euskera', 'fi':'Finnish', 'fr':'French', 'gl':'Galician', 'hr':'Croatian', 'hu':'Hungarian', 'it':'Italian', 'jp_kana':'Japanese', 'ko_KR':'Korean (South Korea)', 'nl':'Dutch', 'pl':'Polish', 'pt':'Portuguese', 'pt_br':'Portuguese (Brazilian)', 'ro':'Romanian', 'ru':'Russian', 'sk':'Slovak', 'sv':'Swedish', 'tr':'Turkish', 'uk':'Ukrainian', 'vi':'Vietnamese', 'zh_CN':'Chinese (Simplified)', 'zh_TW':'Chinese (Traditional)' }
 */
#define LCD_LANGUAGE en

/**
 * LCD Character Set
 *
 * Note: This option is NOT applicable to Graphical Displays.
 *
 * All character-based LCDs provide ASCII plus one of these
 * language extensions:
 *
 *  - JAPANESE ... the most common
 *  - WESTERN  ... with more accented characters
 *  - CYRILLIC ... for the Russian language
 *
 * To determine the language extension installed on your controller:
 *
 *  - Compile and upload with LCD_LANGUAGE set to 'test'
 *  - Click the controller to view the LCD menu
 *  - The LCD will display Japanese, Western, or Cyrillic text
 *
 * See https://marlinfw.org/docs/development/lcd_language.html
 *
 * :['JAPANESE', 'WESTERN', 'CYRILLIC']
 */
#define DISPLAY_CHARSET_HD44780 JAPANESE

/**
 * Info Screen Style (0:Classic, 1:Průša)
 *
 * :[0:'Classic', 1:'Průša']
 */
#define LCD_INFO_SCREEN_STYLE 0

/**
 * SD CARD
 *
 * SD Card support is disabled by default. If your controller has an SD slot,
 * you must uncomment the following option or it won't work.
 */
#define SDSUPPORT

/**
 * SD CARD: ENABLE CRC
 *
 * Use CRC checks and retries on the SD communication.
 */
//#define SD_CHECK_AND_RETRY

/**
 * LCD Menu Items
 *
 * Disable all menus and only display the Status Screen, or
 * just remove some extraneous menu items to recover space.
 */
//#define NO_LCD_MENUS
//#define SLIM_LCD_MENUS

//
// ENCODER SETTINGS
//
// This option overrides the default number of encoder pulses needed to
// produce one step. Should be increased for high-resolution encoders.
//
#define ENCODER_PULSES_PER_STEP 4

//
// Use this option to override the number of step signals required to
// move between next/prev menu items.
//
#define ENCODER_STEPS_PER_MENU_ITEM 1

/**
 * Encoder Direction Options
 *
 * Test your encoder's behavior first with both options disabled.
 *
 *  Reversed Value Edit and Menu Nav? Enable REVERSE_ENCODER_DIRECTION.
 *  Reversed Menu Navigation only?    Enable REVERSE_MENU_DIRECTION.
 *  Reversed Value Editing only?      Enable BOTH options.
 */

//
// This option reverses the encoder direction everywhere.
//
//  Set this option if CLOCKWISE causes values to DECREASE
//
//#define REVERSE_ENCODER_DIRECTION

//
// This option reverses the encoder direction for navigating LCD menus.
//
//  If CLOCKWISE normally moves DOWN this makes it go UP.
//  If CLOCKWISE normally moves UP this makes it go DOWN.
//
//#define REVERSE_MENU_DIRECTION

//
// This option reverses the encoder direction for Select Screen.
//
//  If CLOCKWISE normally moves LEFT this makes it go RIGHT.
//  If CLOCKWISE normally moves RIGHT this makes it go LEFT.
//
//#define REVERSE_SELECT_DIRECTION

//
// Individual Axis Homing
//
// Add individual axis homing items (Home X, Home Y, and Home Z) to the LCD menu.
//
//#define INDIVIDUAL_AXIS_HOMING_MENU

//
// SPEAKER/BUZZER
//
// If you have a speaker that can produce tones, enable it here.
// By default Marlin assumes you have a buzzer with a fixed frequency.
//
//#define SPEAKER

//
// The duration and frequency for the UI feedback sound.
// Set these to 0 to disable audio feedback in the LCD menus.
//
// Note: Test audio output with the G-Code:
//  M300 S<frequency Hz> P<duration ms>
//
#define LCD_FEEDBACK_FREQUENCY_DURATION_MS 2
#define LCD_FEEDBACK_FREQUENCY_HZ 5000

//=============================================================================
//======================== LCD / Controller Selection =========================
//========================   (Character-based LCDs)   =========================
//=============================================================================

//
// RepRapDiscount Smart Controller.
// https://reprap.org/wiki/RepRapDiscount_Smart_Controller
//
// Note: Usually sold with a white PCB.
//
//#define REPRAP_DISCOUNT_SMART_CONTROLLER

//
// GT2560 (YHCB2004) LCD Display
//
// Requires Testato, Koepel softwarewire library and
// Andriy Golovnya's LiquidCrystal_AIP31068 library.
//
//#define YHCB2004

//
// Original RADDS LCD Display+Encoder+SDCardReader
// http://doku.radds.org/dokumentation/lcd-display/
//
//#define RADDS_DISPLAY

//
// ULTIMAKER Controller.
//
//#define ULTIMAKERCONTROLLER

//
// ULTIPANEL as seen on Thingiverse.
//
//#define ULTIPANEL

//
// PanelOne from T3P3 (via RAMPS 1.4 AUX2/AUX3)
// https://reprap.org/wiki/PanelOne
//
//#define PANEL_ONE

//
// GADGETS3D G3D LCD/SD Controller
// https://reprap.org/wiki/RAMPS_1.3/1.4_GADGETS3D_Shield_with_Panel
//
// Note: Usually sold with a blue PCB.
//
//#define G3D_PANEL

//
// RigidBot Panel V1.0
// http://www.inventapart.com/
//
//#define RIGIDBOT_PANEL

//
// Makeboard 3D Printer Parts 3D Printer Mini Display 1602 Mini Controller
// https://www.aliexpress.com/item/32765887917.html
//
//#define MAKEBOARD_MINI_2_LINE_DISPLAY_1602

//
// ANET and Tronxy 20x4 Controller
//
//#define ZONESTAR_LCD            // Requires ADC_KEYPAD_PIN to be assigned to an analog pin.
                                  // This LCD is known to be susceptible to electrical interference
                                  // which scrambles the display.  Pressing any button clears it up.
                                  // This is a LCD2004 display with 5 analog buttons.

//
// Generic 16x2, 16x4, 20x2, or 20x4 character-based LCD.
//
//#define ULTRA_LCD

//=============================================================================
//======================== LCD / Controller Selection =========================
//=====================   (I2C and Shift-Register LCDs)   =====================
//=============================================================================

//
// CONTROLLER TYPE: I2C
//
// Note: These controllers require the installation of Arduino's LiquidCrystal_I2C
// library. For more info: https://github.com/kiyoshigawa/LiquidCrystal_I2C
//

//
// Elefu RA Board Control Panel
// http://www.elefu.com/index.php?route=product/product&product_id=53
//
//#define RA_CONTROL_PANEL

//
// Sainsmart (YwRobot) LCD Displays
//
// These require F.Malpartida's LiquidCrystal_I2C library
// https://bitbucket.org/fmalpartida/new-liquidcrystal/wiki/Home
//
//#define LCD_SAINSMART_I2C_1602
//#define LCD_SAINSMART_I2C_2004

//
// Generic LCM1602 LCD adapter
//
//#define LCM1602

//
// PANELOLU2 LCD with status LEDs,
// separate encoder and click inputs.
//
// Note: This controller requires Arduino's LiquidTWI2 library v1.2.3 or later.
// For more info: https://github.com/lincomatic/LiquidTWI2
//
// Note: The PANELOLU2 encoder click input can either be directly connected to
// a pin (if BTN_ENC defined to != -1) or read through I2C (when BTN_ENC == -1).
//
//#define LCD_I2C_PANELOLU2

//
// Panucatt VIKI LCD with status LEDs,
// integrated click & L/R/U/D buttons, separate encoder inputs.
//
//#define LCD_I2C_VIKI

//
// CONTROLLER TYPE: Shift register panels
//

//
// 2-wire Non-latching LCD SR from https://goo.gl/aJJ4sH
// LCD configuration: https://reprap.org/wiki/SAV_3D_LCD
//
//#define SAV_3DLCD

//
// 3-wire SR LCD with strobe using 74HC4094
// https://github.com/mikeshub/SailfishLCD
// Uses the code directly from Sailfish
//
//#define FF_INTERFACEBOARD

//
// TFT GLCD Panel with Marlin UI
// Panel connected to main board by SPI or I2C interface.
// See https://github.com/Serhiy-K/TFTGLCDAdapter
//
//#define TFTGLCD_PANEL_SPI
//#define TFTGLCD_PANEL_I2C

//=============================================================================
//=======================   LCD / Controller Selection  =======================
//=========================      (Graphical LCDs)      ========================
//=============================================================================

//
// CONTROLLER TYPE: Graphical 128x64 (DOGM)
//
// IMPORTANT: The U8glib library is required for Graphical Display!
//            https://github.com/olikraus/U8glib_Arduino
//
// NOTE: If the LCD is unresponsive you may need to reverse the plugs.
//

//
// RepRapDiscount FULL GRAPHIC Smart Controller
// https://reprap.org/wiki/RepRapDiscount_Full_Graphic_Smart_Controller
//
//#define REPRAP_DISCOUNT_FULL_GRAPHIC_SMART_CONTROLLER

//
// ReprapWorld Graphical LCD
// https://reprapworld.com/?products_details&products_id/1218
//
//#define REPRAPWORLD_GRAPHICAL_LCD

//
// Activate one of these if you have a Panucatt Devices
// Viki 2.0 or mini Viki with Graphic LCD
// https://www.panucatt.com
//
//#define VIKI2
//#define miniVIKI

//
// MakerLab Mini Panel with graphic
// controller and SD support - https://reprap.org/wiki/Mini_panel
//
//#define MINIPANEL

//
// MaKr3d Makr-Panel with graphic controller and SD support.
// https://reprap.org/wiki/MaKr3d_MaKrPanel
//
//#define MAKRPANEL

//
// Adafruit ST7565 Full Graphic Controller.
// https://github.com/eboston/Adafruit-ST7565-Full-Graphic-Controller/
//
//#define ELB_FULL_GRAPHIC_CONTROLLER

//
// BQ LCD Smart Controller shipped by
// default with the BQ Hephestos 2 and Witbox 2.
//
//#define BQ_LCD_SMART_CONTROLLER

//
// Cartesio UI
// http://mauk.cc/webshop/cartesio-shop/electronics/user-interface
//
//#define CARTESIO_UI

//
// LCD for Melzi Card with Graphical LCD
//
//#define LCD_FOR_MELZI

//
// Original Ulticontroller from Ultimaker 2 printer with SSD1309 I2C display and encoder
// https://github.com/Ultimaker/Ultimaker2/tree/master/1249_Ulticontroller_Board_(x1)
//
//#define ULTI_CONTROLLER

//
// MKS MINI12864 with graphic controller and SD support
// https://reprap.org/wiki/MKS_MINI_12864
//
//#define MKS_MINI_12864

//
// MKS LCD12864A/B with graphic controller and SD support. Follows MKS_MINI_12864 pinout.
// https://www.aliexpress.com/item/33018110072.html
//
//#define MKS_LCD12864

//
// FYSETC variant of the MINI12864 graphic controller with SD support
// https://wiki.fysetc.com/Mini12864_Panel/
//
//#define FYSETC_MINI_12864_X_X    // Type C/D/E/F. No tunable RGB Backlight by default
//#define FYSETC_MINI_12864_1_2    // Type C/D/E/F. Simple RGB Backlight (always on)
//#define FYSETC_MINI_12864_2_0    // Type A/B. Discreet RGB Backlight
//#define FYSETC_MINI_12864_2_1    // Type A/B. NeoPixel RGB Backlight
//#define FYSETC_GENERIC_12864_1_1 // Larger display with basic ON/OFF backlight.

//
// Factory display for Creality CR-10
// https://www.aliexpress.com/item/32833148327.html
//
// This is RAMPS-compatible using a single 10-pin connector.
// (For CR-10 owners who want to replace the Melzi Creality board but retain the display)
//
//#define CR10_STOCKDISPLAY

//
// Ender-2 OEM display, a variant of the MKS_MINI_12864
//
//#define ENDER2_STOCKDISPLAY

//
// ANET and Tronxy Graphical Controller
//
// Anet 128x64 full graphics lcd with rotary encoder as used on Anet A6
// A clone of the RepRapDiscount full graphics display but with
// different pins/wiring (see pins_ANET_10.h). Enable one of these.
//
//#define ANET_FULL_GRAPHICS_LCD
//#define ANET_FULL_GRAPHICS_LCD_ALT_WIRING

//
// AZSMZ 12864 LCD with SD
// https://www.aliexpress.com/item/32837222770.html
//
//#define AZSMZ_12864

//
// Silvergate GLCD controller
// https://github.com/android444/Silvergate
//
//#define SILVER_GATE_GLCD_CONTROLLER

//=============================================================================
//==============================  OLED Displays  ==============================
//=============================================================================

//
// SSD1306 OLED full graphics generic display
//
//#define U8GLIB_SSD1306

//
// SAV OLEd LCD module support using either SSD1306 or SH1106 based LCD modules
//
//#define SAV_3DGLCD
#if ENABLED(SAV_3DGLCD)
  #define U8GLIB_SSD1306
  //#define U8GLIB_SH1106
#endif

//
// TinyBoy2 128x64 OLED / Encoder Panel
//
//#define OLED_PANEL_TINYBOY2

//
// MKS OLED 1.3" 128×64 FULL GRAPHICS CONTROLLER
// https://reprap.org/wiki/MKS_12864OLED
//
// Tiny, but very sharp OLED display
//
//#define MKS_12864OLED          // Uses the SH1106 controller (default)
//#define MKS_12864OLED_SSD1306  // Uses the SSD1306 controller

//
// Zonestar OLED 128×64 FULL GRAPHICS CONTROLLER
//
//#define ZONESTAR_12864LCD           // Graphical (DOGM) with ST7920 controller
//#define ZONESTAR_12864OLED          // 1.3" OLED with SH1106 controller (default)
//#define ZONESTAR_12864OLED_SSD1306  // 0.96" OLED with SSD1306 controller

//
// Einstart S OLED SSD1306
//
//#define U8GLIB_SH1106_EINSTART

//
// Overlord OLED display/controller with i2c buzzer and LEDs
//
//#define OVERLORD_OLED

//
// FYSETC OLED 2.42" 128×64 FULL GRAPHICS CONTROLLER with WS2812 RGB
// Where to find : https://www.aliexpress.com/item/4000345255731.html
//#define FYSETC_242_OLED_12864   // Uses the SSD1309 controller

//=============================================================================
//========================== Extensible UI Displays ===========================
//=============================================================================

//
// DGUS Touch Display with DWIN OS. (Choose one.)
// ORIGIN : https://www.aliexpress.com/item/32993409517.html
// FYSETC : https://www.aliexpress.com/item/32961471929.html
//
//#define DGUS_LCD_UI_ORIGIN
//#define DGUS_LCD_UI_FYSETC
//#define DGUS_LCD_UI_HIPRECY
//#define DGUS_LCD_UI_MKS

//
// Touch-screen LCD for Malyan M200/M300 printers
//
//#define MALYAN_LCD
#if ENABLED(MALYAN_LCD)
  #define LCD_SERIAL_PORT 1  // Default is 1 for Malyan M200
#endif

//
// Touch UI for FTDI EVE (FT800/FT810) displays
// See Configuration_adv.h for all configuration options.
//
//#define TOUCH_UI_FTDI_EVE

//
// Touch-screen LCD for Anycubic printers
//
//#define ANYCUBIC_LCD_I3MEGA
//#define ANYCUBIC_LCD_CHIRON
#if EITHER(ANYCUBIC_LCD_I3MEGA, ANYCUBIC_LCD_CHIRON)
  #define LCD_SERIAL_PORT 3  // Default is 3 for Anycubic
  //#define ANYCUBIC_LCD_DEBUG
#endif

//
// Third-party or vendor-customized controller interfaces.
// Sources should be installed in 'src/lcd/extui'.
//
//#define EXTENSIBLE_UI

#if ENABLED(EXTENSIBLE_UI)
  //#define EXTUI_LOCAL_BEEPER // Enables use of local Beeper pin with external display
#endif

//=============================================================================
//=============================== Graphical TFTs ==============================
//=============================================================================

/**
 * Specific TFT Model Presets. Enable one of the following options
 * or enable TFT_GENERIC and set sub-options.
 */

//
// 480x320, 3.5", SPI Display From MKS
// Normally used in MKS Robin Nano V2
//
//#define MKS_TS35_V2_0

//
// 320x240, 2.4", FSMC Display From MKS
// Normally used in MKS Robin Nano V1.2
//
//#define MKS_ROBIN_TFT24

//
// 320x240, 2.8", FSMC Display From MKS
// Normally used in MKS Robin Nano V1.2
//
//#define MKS_ROBIN_TFT28

//
// 320x240, 3.2", FSMC Display From MKS
// Normally used in MKS Robin Nano V1.2
//
//#define MKS_ROBIN_TFT32

//
// 480x320, 3.5", FSMC Display From MKS
// Normally used in MKS Robin Nano V1.2
//
//#define MKS_ROBIN_TFT35

//
// 480x272, 4.3", FSMC Display From MKS
//
//#define MKS_ROBIN_TFT43

//
// 320x240, 3.2", FSMC Display From MKS
// Normally used in MKS Robin
//
//#define MKS_ROBIN_TFT_V1_1R

//
// 480x320, 3.5", FSMC Stock Display from TronxXY
//
//#define TFT_TRONXY_X5SA

//
// 480x320, 3.5", FSMC Stock Display from AnyCubic
//
//#define ANYCUBIC_TFT35

//
// 320x240, 2.8", FSMC Stock Display from Longer/Alfawise
//
//#define LONGER_LK_TFT28

//
// 320x240, 2.8", FSMC Stock Display from ET4
//
//#define ANET_ET4_TFT28

//
// 480x320, 3.5", FSMC Stock Display from ET5
//
//#define ANET_ET5_TFT35

//
// Generic TFT with detailed options
//
//#define TFT_GENERIC
#if ENABLED(TFT_GENERIC)
  // :[ 'AUTO', 'ST7735', 'ST7789', 'ST7796', 'R61505', 'ILI9328', 'ILI9341', 'ILI9488' ]
  #define TFT_DRIVER AUTO

  // Interface. Enable one of the following options:
  //#define TFT_INTERFACE_FSMC
  //#define TFT_INTERFACE_SPI

  // TFT Resolution. Enable one of the following options:
  //#define TFT_RES_320x240
  //#define TFT_RES_480x272
  //#define TFT_RES_480x320
#endif

/**
 * TFT UI - User Interface Selection. Enable one of the following options:
 *
 *   TFT_CLASSIC_UI - Emulated DOGM - 128x64 Upscaled
 *   TFT_COLOR_UI   - Marlin Default Menus, Touch Friendly, using full TFT capabilities
 *   TFT_LVGL_UI    - A Modern UI using LVGL
 *
 *   For LVGL_UI also copy the 'assets' folder from the build directory to the
 *   root of your SD card, together with the compiled firmware.
 */
//#define TFT_CLASSIC_UI
//#define TFT_COLOR_UI
//#define TFT_LVGL_UI

#if ENABLED(TFT_LVGL_UI)
  //#define MKS_WIFI_MODULE  // MKS WiFi module
#endif

/**
 * TFT Rotation. Set to one of the following values:
 *
 *   TFT_ROTATE_90,  TFT_ROTATE_90_MIRROR_X,  TFT_ROTATE_90_MIRROR_Y,
 *   TFT_ROTATE_180, TFT_ROTATE_180_MIRROR_X, TFT_ROTATE_180_MIRROR_Y,
 *   TFT_ROTATE_270, TFT_ROTATE_270_MIRROR_X, TFT_ROTATE_270_MIRROR_Y,
 *   TFT_MIRROR_X, TFT_MIRROR_Y, TFT_NO_ROTATION
 */
//#define TFT_ROTATION TFT_NO_ROTATION

//=============================================================================
//============================  Other Controllers  ============================
//=============================================================================

//
// Ender-3 v2 OEM display. A DWIN display with Rotary Encoder.
//
#define DWIN_CREALITY_LCD

//
// ADS7843/XPT2046 ADC Touchscreen such as ILI9341 2.8
//
//#define TOUCH_SCREEN
#if ENABLED(TOUCH_SCREEN)
  #define BUTTON_DELAY_EDIT  50 // (ms) Button repeat delay for edit screens
  #define BUTTON_DELAY_MENU 250 // (ms) Button repeat delay for menus

  #define TOUCH_SCREEN_CALIBRATION

  //#define TOUCH_CALIBRATION_X 12316
  //#define TOUCH_CALIBRATION_Y -8981
  //#define TOUCH_OFFSET_X        -43
  //#define TOUCH_OFFSET_Y        257
  //#define TOUCH_ORIENTATION TOUCH_LANDSCAPE

  #if BOTH(TOUCH_SCREEN_CALIBRATION, EEPROM_SETTINGS)
    #define TOUCH_CALIBRATION_AUTO_SAVE // Auto save successful calibration values to EEPROM
  #endif

  #if ENABLED(TFT_COLOR_UI)
    //#define SINGLE_TOUCH_NAVIGATION
  #endif
#endif

//
// RepRapWorld REPRAPWORLD_KEYPAD v1.1
// https://reprapworld.com/products/electronics/ramps/keypad_v1_0_fully_assembled/
//
//#define REPRAPWORLD_KEYPAD
//#define REPRAPWORLD_KEYPAD_MOVE_STEP 10.0 // (mm) Distance to move per key-press

//=============================================================================
//=============================== Extra Features ==============================
//=============================================================================

// @section extras

// Set number of user-controlled fans. Disable to use all board-defined fans.
// :[1,2,3,4,5,6,7,8]
//#define NUM_M106_FANS 1

// Increase the FAN PWM frequency. Removes the PWM noise but increases heating in the FET/Arduino
//#define FAST_PWM_FAN

// Use software PWM to drive the fan, as for the heaters. This uses a very low frequency
// which is not as annoying as with the hardware PWM. On the other hand, if this frequency
// is too low, you should also increment SOFT_PWM_SCALE.
//#define FAN_SOFT_PWM

// Incrementing this by 1 will double the software PWM frequency,
// affecting heaters, and the fan if FAN_SOFT_PWM is enabled.
// However, control resolution will be halved for each increment;
// at zero value, there are 128 effective control positions.
// :[0,1,2,3,4,5,6,7]
#define SOFT_PWM_SCALE 0

// If SOFT_PWM_SCALE is set to a value higher than 0, dithering can
// be used to mitigate the associated resolution loss. If enabled,
// some of the PWM cycles are stretched so on average the desired
// duty cycle is attained.
//#define SOFT_PWM_DITHER

// Temperature status LEDs that display the hotend and bed temperature.
// If all hotends, bed temperature, and target temperature are under 54C
// then the BLUE led is on. Otherwise the RED led is on. (1C hysteresis)
//#define TEMP_STAT_LEDS

// Support for the BariCUDA Paste Extruder
//#define BARICUDA

// Support for BlinkM/CyzRgb
//#define BLINKM

// Support for PCA9632 PWM LED driver
//#define PCA9632

// Support for PCA9533 PWM LED driver
//#define PCA9533

/**
 * RGB LED / LED Strip Control
 *
 * Enable support for an RGB LED connected to 5V digital pins, or
 * an RGB Strip connected to MOSFETs controlled by digital pins.
 *
 * Adds the M150 command to set the LED (or LED strip) color.
 * If pins are PWM capable (e.g., 4, 5, 6, 11) then a range of
 * luminance values can be set from 0 to 255.
 * For NeoPixel LED an overall brightness parameter is also available.
 *
 * *** CAUTION ***
 *  LED Strips require a MOSFET Chip between PWM lines and LEDs,
 *  as the Arduino cannot handle the current the LEDs will require.
 *  Failure to follow this precaution can destroy your Arduino!
 *  NOTE: A separate 5V power supply is required! The NeoPixel LED needs
 *  more current than the Arduino 5V linear regulator can produce.
 * *** CAUTION ***
 *
 * LED Type. Enable only one of the following two options.
 */
//#define RGB_LED
//#define RGBW_LED

#if EITHER(RGB_LED, RGBW_LED)
  //#define RGB_LED_R_PIN 34
  //#define RGB_LED_G_PIN 43
  //#define RGB_LED_B_PIN 35
  //#define RGB_LED_W_PIN -1
#endif

// Support for Adafruit NeoPixel LED driver
//#define NEOPIXEL_LED
#if ENABLED(NEOPIXEL_LED)
  #define NEOPIXEL_TYPE   NEO_GRBW // NEO_GRBW / NEO_GRB - four/three channel driver type (defined in Adafruit_NeoPixel.h)
  #define NEOPIXEL_PIN     4       // LED driving pin
  //#define NEOPIXEL2_TYPE NEOPIXEL_TYPE
  //#define NEOPIXEL2_PIN    5
  #define NEOPIXEL_PIXELS 30       // Number of LEDs in the strip. (Longest strip when NEOPIXEL2_SEPARATE is disabled.)
  #define NEOPIXEL_IS_SEQUENTIAL   // Sequential display for temperature change - LED by LED. Disable to change all LEDs at once.
  #define NEOPIXEL_BRIGHTNESS 127  // Initial brightness (0-255)
  //#define NEOPIXEL_STARTUP_TEST  // Cycle through colors at startup

  // Support for second Adafruit NeoPixel LED driver controlled with M150 S1 ...
  //#define NEOPIXEL2_SEPARATE
  #if ENABLED(NEOPIXEL2_SEPARATE)
    #define NEOPIXEL2_PIXELS      15  // Number of LEDs in the second strip
    #define NEOPIXEL2_BRIGHTNESS 127  // Initial brightness (0-255)
    #define NEOPIXEL2_STARTUP_TEST    // Cycle through colors at startup
  #else
    //#define NEOPIXEL2_INSERIES      // Default behavior is NeoPixel 2 in parallel
  #endif

  // Use a single NeoPixel LED for static (background) lighting
  //#define NEOPIXEL_BKGD_LED_INDEX  0               // Index of the LED to use
  //#define NEOPIXEL_BKGD_COLOR { 255, 255, 255, 0 } // R, G, B, W
  //#define NEOPIXEL_BKGD_ALWAYS_ON                  // Keep the backlight on when other NeoPixels are off
#endif

/**
 * Printer Event LEDs
 *
 * During printing, the LEDs will reflect the printer status:
 *
 *  - Gradually change from blue to violet as the heated bed gets to target temp
 *  - Gradually change from violet to red as the hotend gets to temperature
 *  - Change to white to illuminate work surface
 *  - Change to green once print has finished
 *  - Turn off after the print has finished and the user has pushed a button
 */
#if ANY(BLINKM, RGB_LED, RGBW_LED, PCA9632, PCA9533, NEOPIXEL_LED)
  #define PRINTER_EVENT_LEDS
#endif

/**
 * Number of servos
 *
 * For some servo-related options NUM_SERVOS will be set automatically.
 * Set this manually if there are extra servos needing manual control.
 * Set to 0 to turn off servo support.
 */
//#define NUM_SERVOS 3 // Servo index starts with 0 for M280 command

// (ms) Delay  before the next move will start, to give the servo time to reach its target angle.
// 300ms is a good value but you can try less delay.
// If the servo can't reach the requested position, increase it.
#define SERVO_DELAY { 300 }

// Only power servos during movement, otherwise leave off to prevent jitter
//#define DEACTIVATE_SERVOS_AFTER_MOVE

// Edit servo angles with M281 and save to EEPROM with M500
//#define EDITABLE_SERVO_ANGLES<|MERGE_RESOLUTION|>--- conflicted
+++ resolved
@@ -650,12 +650,8 @@
 
 #define THERMAL_PROTECTION_HOTENDS // Enable thermal protection for all extruders
 #define THERMAL_PROTECTION_BED     // Enable thermal protection for the heated bed
-<<<<<<< HEAD
 //#define THERMAL_PROTECTION_CHAMBER // Enable thermal protection for the heated chamber
-=======
-#define THERMAL_PROTECTION_CHAMBER // Enable thermal protection for the heated chamber
-#define THERMAL_PROTECTION_COOLER  // Enable thermal protection for the laser cooling
->>>>>>> 5dc8f5cf
+//#define THERMAL_PROTECTION_COOLER  // Enable thermal protection for the laser cooling
 
 //===========================================================================
 //============================= Mechanical Settings =========================
@@ -1211,6 +1207,7 @@
 
 //#define NO_MOTION_BEFORE_HOMING // Inhibit movement until all axes have been homed. Also enable HOME_AFTER_DEACTIVATE for extra safety.
 //#define HOME_AFTER_DEACTIVATE   // Require rehoming after steppers are deactivated. Also enable NO_MOTION_BEFORE_HOMING for extra safety.
+
 /**
  * Set Z_IDLE_HEIGHT if the Z-Axis moves on its own when steppers are disabled.
  *  - Use a low value (i.e., Z_MIN_POS) if the nozzle falls down to the bed.
