--- conflicted
+++ resolved
@@ -566,15 +566,9 @@
  * When changing speed and direction, if the difference is less than the
  * value set here, it may happen instantaneously.
  */
-<<<<<<< HEAD
 #define DEFAULT_XJERK                 3.0
 #define DEFAULT_YJERK                 3.0
 #define DEFAULT_ZJERK                  0.2
-=======
-#define DEFAULT_XJERK                 10.0
-#define DEFAULT_YJERK                 10.0
-#define DEFAULT_ZJERK                  0.3
->>>>>>> db32c185
 #define DEFAULT_EJERK                  5.0
 
 //===========================================================================
