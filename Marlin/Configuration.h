--- conflicted
+++ resolved
@@ -736,11 +736,7 @@
  * Override with M92
  *                                      X, Y, Z, E0 [, E1[, E2...]]
  */
-<<<<<<< HEAD
 #define DEFAULT_AXIS_STEPS_PER_UNIT  { 640, 640, 6400, 1660, 533 }
-=======
-#define DEFAULT_AXIS_STEPS_PER_UNIT   { 80, 80, 400, 500 }
->>>>>>> 6f4589b3
 
 /**
  * Default Max Feed Rate (mm/s)
