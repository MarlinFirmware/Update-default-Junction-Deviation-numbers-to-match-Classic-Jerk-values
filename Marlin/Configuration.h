#ifndef CONFIGURATION_H
#define CONFIGURATION_H

<<<<<<< HEAD
// This configuration file contains the basic settings.
=======
// This configurtion file contains the basic settings.
>>>>>>> 73f21cd5
// Advanced settings can be found in Configuration_adv.h
// BASIC SETTINGS: select your board type, temperature sensor type, axis scaling, and endstop configuration

// User-specified version info of this build to display in [Pronterface, etc] terminal window during
// startup. Implementation of an idea by Prof Braino to inform user that any changes made to this
// build by the user have been successfully uploaded into firmware.
#define STRING_VERSION_CONFIG_H __DATE__ " " __TIME__ // build date and time
#define STRING_CONFIG_H_AUTHOR "(none, default config)" // Who made the changes.

// SERIAL_PORT selects which serial port should be used for communication with the host.
// This allows the connection of wireless adapters (for instance) to non-default port pins.
// Serial port 0 is still used by the Arduino bootloader regardless of this setting.
#define SERIAL_PORT 0

// This determines the communication speed of the printer
#define BAUDRATE 250000
//#define BAUDRATE 115200

//// The following define selects which electronics board you have. Please choose the one that matches your setup
// 10 = Gen7 custom (Alfons3 Version) "https://github.com/Alfons3/Generation_7_Electronics"
// 11 = Gen7 v1.1, v1.2 = 11
// 12 = Gen7 v1.3
// 13 = Gen7 v1.4
// 3  = MEGA/RAMPS up to 1.2 = 3
// 33 = RAMPS 1.3 / 1.4 (Power outputs: Extruder, Bed, Fan)
// 34 = RAMPS 1.3 / 1.4 (Power outputs: Extruder0, Extruder1, Bed)
// 4  = Duemilanove w/ ATMega328P pin assignment
// 5  = Gen6
// 51 = Gen6 deluxe
// 6  = Sanguinololu < 1.2
// 62 = Sanguinololu 1.2 and above
// 63 = Melzi
// 64 = STB V1.1
// 7  = Ultimaker
// 71 = Ultimaker (Older electronics. Pre 1.5.4. This is rare)
// 8  = Teensylu
// 80 = Rumba
// 81 = Printrboard (AT90USB1286)
// 82 = Brainwave (AT90USB646)
// 9  = Gen3+
// 70 = Megatronics
// 701= Megatronics v2.0
// 702= Minitronics v1.0
// 90 = Alpha OMCA board
// 91 = Final OMCA board
// 301 = Rambo
// 21 = Elefu Ra Board (v3)

#ifndef MOTHERBOARD
#define MOTHERBOARD 7
#endif

<<<<<<< HEAD
// Define this to set a custom name for your generic Mendel,
// #define CUSTOM_MENDEL_NAME "This Mendel"

=======
>>>>>>> 73f21cd5
// This defines the number of extruders
#define EXTRUDERS 1

//// The following define selects which power supply you have. Please choose the one that matches your setup
// 1 = ATX
// 2 = X-Box 360 203Watts (the blue wire connected to PS_ON and the red wire to VCC)

#define POWER_SUPPLY 1


//===========================================================================
//============================== Delta Settings =============================
//===========================================================================
// Enable DELTA kinematics
#define DELTA

// Make delta curves from many straight lines (linear interpolation).
// This is a trade-off between visible corners (not enough segments)
// and processor overload (too many expensive sqrt calls).
#define DELTA_SEGMENTS_PER_SECOND 200

// Center-to-center distance of the holes in the diagonal push rods.
#define DELTA_DIAGONAL_ROD 250.0 // mm

// Horizontal offset from middle of printer to smooth rod center.
#define DELTA_SMOOTH_ROD_OFFSET 175.0 // mm

// Horizontal offset of the universal joints on the end effector.
#define DELTA_EFFECTOR_OFFSET 33.0 // mm

// Horizontal offset of the universal joints on the carriages.
#define DELTA_CARRIAGE_OFFSET 18.0 // mm

// Effective horizontal distance bridged by diagonal push rods.
#define DELTA_RADIUS (DELTA_SMOOTH_ROD_OFFSET-DELTA_EFFECTOR_OFFSET-DELTA_CARRIAGE_OFFSET)

// Effective X/Y positions of the three vertical towers.
#define SIN_60 0.8660254037844386
#define COS_60 0.5
#define DELTA_TOWER1_X -SIN_60*DELTA_RADIUS // front left tower
#define DELTA_TOWER1_Y -COS_60*DELTA_RADIUS
#define DELTA_TOWER2_X SIN_60*DELTA_RADIUS // front right tower
#define DELTA_TOWER2_Y -COS_60*DELTA_RADIUS
#define DELTA_TOWER3_X 0.0 // back middle tower
#define DELTA_TOWER3_Y DELTA_RADIUS

//===========================================================================
//=============================Thermal Settings  ============================
//===========================================================================
//
//--NORMAL IS 4.7kohm PULLUP!-- 1kohm pullup can be used on hotend sensor, using correct resistor and table
//
//// Temperature sensor settings:
// -2 is thermocouple with MAX6675 (only for sensor 0)
// -1 is thermocouple with AD595
// 0 is not used
// 1 is 100k thermistor - best choice for EPCOS 100k (4.7k pullup)
// 2 is 200k thermistor - ATC Semitec 204GT-2 (4.7k pullup)
// 3 is mendel-parts thermistor (4.7k pullup)
// 4 is 10k thermistor !! do not use it for a hotend. It gives bad resolution at high temp. !!
// 5 is 100K thermistor - ATC Semitec 104GT-2 (Used in ParCan) (4.7k pullup)
// 6 is 100k EPCOS - Not as accurate as table 1 (created using a fluke thermocouple) (4.7k pullup)
// 7 is 100k Honeywell thermistor 135-104LAG-J01 (4.7k pullup)
// 8 is 100k 0603 SMD Vishay NTCS0603E3104FXT (4.7k pullup)
// 9 is 100k GE Sensing AL03006-58.2K-97-G1 (4.7k pullup)
// 10 is 100k RS thermistor 198-961 (4.7k pullup)
//
//    1k ohm pullup tables - This is not normal, you would have to have changed out your 4.7k for 1k
//                          (but gives greater accuracy and more stable PID)
// 51 is 100k thermistor - EPCOS (1k pullup)
// 52 is 200k thermistor - ATC Semitec 204GT-2 (1k pullup)
// 55 is 100k thermistor - ATC Semitec 104GT-2 (Used in ParCan) (1k pullup)

#define TEMP_SENSOR_0 -1
#define TEMP_SENSOR_1 -1
#define TEMP_SENSOR_2 0
#define TEMP_SENSOR_BED 0

// This makes temp sensor 1 a redundant sensor for sensor 0. If the temperatures difference between these sensors is to high the print will be aborted.
//#define TEMP_SENSOR_1_AS_REDUNDANT 
#define MAX_REDUNDANT_TEMP_SENSOR_DIFF 10

// Actual temperature must be close to target for this long before M109 returns success
#define TEMP_RESIDENCY_TIME 10  // (seconds)
#define TEMP_HYSTERESIS 3       // (degC) range of +/- temperatures considered "close" to the target one
#define TEMP_WINDOW     1       // (degC) Window around target to start the residency timer x degC early.

// The minimal temperature defines the temperature below which the heater will not be enabled It is used
// to check that the wiring to the thermistor is not broken.
// Otherwise this would lead to the heater being powered on all the time.
#define HEATER_0_MINTEMP 5
#define HEATER_1_MINTEMP 5
#define HEATER_2_MINTEMP 5
#define BED_MINTEMP 5

// When temperature exceeds max temp, your heater will be switched off.
// This feature exists to protect your hotend from overheating accidentally, but *NOT* from thermistor short/failure!
// You should use MINTEMP for thermistor short/failure protection.
#define HEATER_0_MAXTEMP 275
#define HEATER_1_MAXTEMP 275
#define HEATER_2_MAXTEMP 275
#define BED_MAXTEMP 150

// If your bed has low resistance e.g. .6 ohm and throws the fuse you can duty cycle it to reduce the
// average current. The value should be an integer and the heat bed will be turned on for 1 interval of
// HEATER_BED_DUTY_CYCLE_DIVIDER intervals.
//#define HEATER_BED_DUTY_CYCLE_DIVIDER 4

// PID settings:
// Comment the following line to disable PID and enable bang-bang.
#define PIDTEMP
#define BANG_MAX 255 // limits current to nozzle while in bang-bang mode; 255=full current
#define PID_MAX 255 // limits current to nozzle while PID is active (see PID_FUNCTIONAL_RANGE below); 255=full current
#ifdef PIDTEMP
  //#define PID_DEBUG // Sends debug data to the serial port.
  //#define PID_OPENLOOP 1 // Puts PID in open loop. M104/M140 sets the output power from 0 to PID_MAX
  #define PID_FUNCTIONAL_RANGE 10 // If the temperature difference between the target temperature and the actual temperature
                                  // is more then PID_FUNCTIONAL_RANGE then the PID will be shut off and the heater will be set to min/max.
  #define PID_INTEGRAL_DRIVE_MAX 255  //limit for the integral term
  #define K1 0.95 //smoothing factor within the PID
  #define PID_dT ((16.0 * 8.0)/(F_CPU / 64.0 / 256.0)) //sampling period of the temperature routine

// If you are using a preconfigured hotend then you can use one of the value sets by uncommenting it
// Ultimaker
    #define  DEFAULT_Kp 22.2
    #define  DEFAULT_Ki 1.08
    #define  DEFAULT_Kd 114

// Makergear
//    #define  DEFAULT_Kp 7.0
//    #define  DEFAULT_Ki 0.1
//    #define  DEFAULT_Kd 12

// Mendel Parts V9 on 12V
//    #define  DEFAULT_Kp 63.0
//    #define  DEFAULT_Ki 2.25
//    #define  DEFAULT_Kd 440
#endif // PIDTEMP

// Bed Temperature Control
// Select PID or bang-bang with PIDTEMPBED. If bang-bang, BED_LIMIT_SWITCHING will enable hysteresis
//
<<<<<<< HEAD
// Uncomment this to enable PID on the bed. It uses the same frequency PWM as the extruder.
// If your PID_dT above is the default, and correct for your hardware/configuration, that means 7.689Hz,
// which is fine for driving a square wave into a resistive load and does not significantly impact you FET heating.
// This also works fine on a Fotek SSR-10DA Solid State Relay into a 250W heater.
// If your configuration is significantly different than this and you don't understand the issues involved, you probably
=======
// uncomment this to enable PID on the bed.   It uses the same frequency PWM as the extruder.
// If your PID_dT above is the default, and correct for your hardware/configuration, that means 7.689Hz,
// which is fine for driving a square wave into a resistive load and does not significantly impact you FET heating.
// This also works fine on a Fotek SSR-10DA Solid State Relay into a 250W heater.
// If your configuration is significantly different than this and you don't understand the issues involved, you proabaly
>>>>>>> 73f21cd5
// shouldn't use bed PID until someone else verifies your hardware works.
// If this is enabled, find your own PID constants below.
//#define PIDTEMPBED
//
//#define BED_LIMIT_SWITCHING

// This sets the max power delivered to the bed, and replaces the HEATER_BED_DUTY_CYCLE_DIVIDER option.
// all forms of bed control obey this (PID, bang-bang, bang-bang with hysteresis)
// setting this to anything other than 255 enables a form of PWM to the bed just like HEATER_BED_DUTY_CYCLE_DIVIDER did,
// so you shouldn't use it unless you are OK with PWM on your bed.  (see the comment on enabling PIDTEMPBED)
#define MAX_BED_POWER 255 // limits duty cycle to bed; 255=full current

#ifdef PIDTEMPBED
//120v 250W silicone heater into 4mm borosilicate (MendelMax 1.5+)
//from FOPDT model - kp=.39 Tp=405 Tdead=66, Tc set to 79.2, aggressive factor of .15 (vs .1, 1, 10)
    #define  DEFAULT_bedKp 10.00
    #define  DEFAULT_bedKi .023
    #define  DEFAULT_bedKd 305.4

//120v 250W silicone heater into 4mm borosilicate (MendelMax 1.5+)
//from pidautotune
//    #define  DEFAULT_bedKp 97.1
//    #define  DEFAULT_bedKi 1.41
//    #define  DEFAULT_bedKd 1675.16

// FIND YOUR OWN: "M303 E-1 C8 S90" to run autotune on the bed at 90 degreesC for 8 cycles.
#endif // PIDTEMPBED



//this prevents dangerous Extruder moves, i.e. if the temperature is under the limit
//can be software-disabled for whatever purposes by
#define PREVENT_DANGEROUS_EXTRUDE
//if PREVENT_DANGEROUS_EXTRUDE is on, you can still disable (uncomment) very long bits of extrusion separately.
#define PREVENT_LENGTHY_EXTRUDE

#define EXTRUDE_MINTEMP 170
#define EXTRUDE_MAXLENGTH (X_MAX_LENGTH+Y_MAX_LENGTH) //prevent extrusion of very large distances.

//===========================================================================
//=============================Mechanical Settings===========================
//===========================================================================

// Uncomment the following line to enable CoreXY kinematics
// #define COREXY

// coarse Endstop Settings
#define ENDSTOPPULLUPS // Comment this out (using // at the start of the line) to disable the endstop pullup resistors

#ifndef ENDSTOPPULLUPS
  // fine Enstop settings: Individual Pullups. will be ignored if ENDSTOPPULLUPS is defined
  #define ENDSTOPPULLUP_XMAX
  #define ENDSTOPPULLUP_YMAX
  #define ENDSTOPPULLUP_ZMAX
  #define ENDSTOPPULLUP_XMIN
  #define ENDSTOPPULLUP_YMIN
  //#define ENDSTOPPULLUP_ZMIN
#endif

#ifdef ENDSTOPPULLUPS
  #define ENDSTOPPULLUP_XMAX
  #define ENDSTOPPULLUP_YMAX
  #define ENDSTOPPULLUP_ZMAX
  #define ENDSTOPPULLUP_XMIN
  #define ENDSTOPPULLUP_YMIN
  #define ENDSTOPPULLUP_ZMIN
#endif

// The pullups are needed if you directly connect a mechanical endswitch between the signal and ground pins.
const bool X_ENDSTOPS_INVERTING = true; // set to true to invert the logic of the endstops.
const bool Y_ENDSTOPS_INVERTING = true; // set to true to invert the logic of the endstops.
const bool Z_ENDSTOPS_INVERTING = true; // set to true to invert the logic of the endstops.
//#define DISABLE_MAX_ENDSTOPS

// Disable max endstops for compatibility with endstop checking routine
#if defined(COREXY) && !defined(DISABLE_MAX_ENDSTOPS)
  #define DISABLE_MAX_ENDSTOPS
#endif

// For Inverting Stepper Enable Pins (Active Low) use 0, Non Inverting (Active High) use 1
#define X_ENABLE_ON 0
#define Y_ENABLE_ON 0
#define Z_ENABLE_ON 0
#define E_ENABLE_ON 0 // For all extruders

// Disables axis when it's not being used.
#define DISABLE_X false
#define DISABLE_Y false
#define DISABLE_Z false
#define DISABLE_E false // For all extruders

#define INVERT_X_DIR true    // for Mendel set to false, for Orca set to true
#define INVERT_Y_DIR false    // for Mendel set to true, for Orca set to false
#define INVERT_Z_DIR true     // for Mendel set to false, for Orca set to true
#define INVERT_E0_DIR false   // for direct drive extruder v9 set to true, for geared extruder set to false
#define INVERT_E1_DIR false    // for direct drive extruder v9 set to true, for geared extruder set to false
#define INVERT_E2_DIR false   // for direct drive extruder v9 set to true, for geared extruder set to false

// ENDSTOP SETTINGS:
// Sets direction of endstops when homing; 1=MAX, -1=MIN
#define X_HOME_DIR -1
#define Y_HOME_DIR -1
#define Z_HOME_DIR -1

#define min_software_endstops true // If true, axis won't move to coordinates less than HOME_POS.
#define max_software_endstops true  // If true, axis won't move to coordinates greater than the defined lengths below.
// Travel limits after homing
#define X_MAX_POS 205
#define X_MIN_POS 0
#define Y_MAX_POS 205
#define Y_MIN_POS 0
#define Z_MAX_POS 200
#define Z_MIN_POS 0

#define X_MAX_LENGTH (X_MAX_POS - X_MIN_POS)
#define Y_MAX_LENGTH (Y_MAX_POS - Y_MIN_POS)
#define Z_MAX_LENGTH (Z_MAX_POS - Z_MIN_POS)

// The position of the homing switches
//#define MANUAL_HOME_POSITIONS  // If defined, MANUAL_*_HOME_POS below will be used
//#define BED_CENTER_AT_0_0  // If defined, the center of the bed is at (X=0, Y=0)

//Manual homing switch locations:
// For deltabots this means top and center of the cartesian print volume.
#define MANUAL_X_HOME_POS 0
#define MANUAL_Y_HOME_POS 0
#define MANUAL_Z_HOME_POS 0
//#define MANUAL_Z_HOME_POS 402 // For delta: Distance between nozzle and print surface after homing.

//// MOVEMENT SETTINGS
#define NUM_AXIS 4 // The axis order in all axis related arrays is X, Y, Z, E
#define HOMING_FEEDRATE {50*60, 50*60, 4*60, 0}  // set the homing speeds (mm/min)

// default settings

<<<<<<< HEAD
#define DEFAULT_AXIS_STEPS_PER_UNIT   {78.7402,78.7402,200.0*8/3,760*1.1}  // default steps per unit for Ultimaker
=======
#define DEFAULT_AXIS_STEPS_PER_UNIT   {78.7402,78.7402,200.0*8/3,760*1.1}  // default steps per unit for ultimaker
>>>>>>> 73f21cd5
#define DEFAULT_MAX_FEEDRATE          {500, 500, 5, 25}    // (mm/sec)
#define DEFAULT_MAX_ACCELERATION      {9000,9000,100,10000}    // X, Y, Z, E maximum start speed for accelerated moves. E default values are good for skeinforge 40+, for older versions raise them a lot.

#define DEFAULT_ACCELERATION          3000    // X, Y, Z and E max acceleration in mm/s^2 for printing moves
<<<<<<< HEAD
#define DEFAULT_RETRACT_ACCELERATION  3000   // X, Y, Z and E max acceleration in mm/s^2 for retracts
=======
#define DEFAULT_RETRACT_ACCELERATION  3000   // X, Y, Z and E max acceleration in mm/s^2 for r retracts
>>>>>>> 73f21cd5

// Offset of the extruders (uncomment if using more than one and relying on firmware to position when changing).
// The offset has to be X=0, Y=0 for the extruder 0 hotend (default extruder).
// For the other hotends it is their distance from the extruder 0 hotend.
// #define EXTRUDER_OFFSET_X {0.0, 20.00} // (in mm) for each extruder, offset of the hotend on the X axis
// #define EXTRUDER_OFFSET_Y {0.0, 5.00}  // (in mm) for each extruder, offset of the hotend on the Y axis

// The speed change that does not require acceleration (i.e. the software might assume it can be done instantaneously)
#define DEFAULT_XYJERK                20.0    // (mm/sec)
#define DEFAULT_ZJERK                 0.4     // (mm/sec)
#define DEFAULT_EJERK                 5.0    // (mm/sec)

//===========================================================================
//=============================Additional Features===========================
//===========================================================================

// EEPROM
// the microcontroller can store settings in the EEPROM, e.g. max velocity...
// M500 - stores paramters in EEPROM
// M501 - reads parameters from EEPROM (if you need reset them after you changed them temporarily).
// M502 - reverts to the default "factory settings".  You still need to store them in EEPROM afterwards if you want to.
//define this to enable eeprom support
//#define EEPROM_SETTINGS
//to disable EEPROM Serial responses and decrease program space by ~1700 byte: comment this out:
// please keep turned on if you can.
//#define EEPROM_CHITCHAT

// Preheat Constants
#define PLA_PREHEAT_HOTEND_TEMP 180 
#define PLA_PREHEAT_HPB_TEMP 70
#define PLA_PREHEAT_FAN_SPEED 255   // Insert Value between 0 and 255

#define ABS_PREHEAT_HOTEND_TEMP 240
#define ABS_PREHEAT_HPB_TEMP 100
#define ABS_PREHEAT_FAN_SPEED 255   // Insert Value between 0 and 255

//LCD and SD support
//#define ULTRA_LCD  //general lcd support, also 16x2
//#define DOGLCD  // Support for SPI LCD 128x64 (Controller ST7565R graphic Display Family)
//#define SDSUPPORT // Enable SD Card Support in Hardware Console
//#define SDSLOW // Use slower SD transfer mode (not normally needed - uncomment if you're getting volume init error)

//#define ULTIMAKERCONTROLLER //as available from the ultimaker online store.
//#define ULTIPANEL  //the ultipanel as on thingiverse

// The RepRapDiscount Smart Controller (white PCB)
// http://reprap.org/wiki/RepRapDiscount_Smart_Controller
//#define REPRAP_DISCOUNT_SMART_CONTROLLER

// The GADGETS3D G3D LCD/SD Controller (blue PCB)
// http://reprap.org/wiki/RAMPS_1.3/1.4_GADGETS3D_Shield_with_Panel
//#define G3D_PANEL

// The RepRapDiscount FULL GRAPHIC Smart Controller (quadratic white PCB)
// http://reprap.org/wiki/RepRapDiscount_Full_Graphic_Smart_Controller
//
// ==> REMEMBER TO INSTALL U8glib to your ARDUINO library folder: http://code.google.com/p/u8glib/wiki/u8glib
//#define REPRAP_DISCOUNT_FULL_GRAPHIC_SMART_CONTROLLER

// The RepRapWorld REPRAPWORLD_KEYPAD v1.1
// http://reprapworld.com/?products_details&products_id=202&cPath=1591_1626
//#define REPRAPWORLD_KEYPAD
//#define REPRAPWORLD_KEYPAD_MOVE_STEP 10.0 // how much should be moved when a key is pressed, eg 10.0 means 10mm per click

<<<<<<< HEAD
=======
// The Elefu RA Board Control Panel
// http://www.elefu.com/index.php?route=product/product&product_id=53
// REMEMBER TO INSTALL LiquidCrystal_I2C.h in your ARUDINO library folder: https://github.com/kiyoshigawa/LiquidCrystal_I2C
//#define RA_CONTROL_PANEL

>>>>>>> 73f21cd5
//automatic expansion
#if defined (REPRAP_DISCOUNT_FULL_GRAPHIC_SMART_CONTROLLER)
 #define DOGLCD
 #define U8GLIB_ST7920
 #define REPRAP_DISCOUNT_SMART_CONTROLLER
#endif

#if defined(ULTIMAKERCONTROLLER) || defined(REPRAP_DISCOUNT_SMART_CONTROLLER) || defined(G3D_PANEL)
 #define ULTIPANEL
 #define NEWPANEL
#endif

#if defined(REPRAPWORLD_KEYPAD)
  #define NEWPANEL
  #define ULTIPANEL
#endif
<<<<<<< HEAD
=======
#if defined(RA_CONTROL_PANEL)
 #define ULTIPANEL
 #define NEWPANEL
 #define LCD_I2C_TYPE_PCA8574
 #define LCD_I2C_ADDRESS 0x27   // I2C Address of the port expander
#endif
>>>>>>> 73f21cd5

//I2C PANELS

//#define LCD_I2C_SAINSMART_YWROBOT
#ifdef LCD_I2C_SAINSMART_YWROBOT
  // This uses the LiquidCrystal_I2C library ( https://bitbucket.org/fmalpartida/new-liquidcrystal/wiki/Home )
  // Make sure it is placed in the Arduino libraries directory.
  #define LCD_I2C_TYPE_PCF8575
  #define LCD_I2C_ADDRESS 0x27   // I2C Address of the port expander
  #define NEWPANEL
  #define ULTIPANEL 
#endif
<<<<<<< HEAD

// PANELOLU2 LCD with status LEDs, separate encoder and click inputs
//#define LCD_I2C_PANELOLU2
#ifdef LCD_I2C_PANELOLU2
  // This uses the LiquidTWI2 library v1.2.3 or later ( https://github.com/lincomatic/LiquidTWI2 )
  // Make sure the LiquidTWI2 directory is placed in the Arduino or Sketchbook libraries subdirectory.
  // (v1.2.3 no longer requires you to define PANELOLU in the LiquidTWI2.h library header file)
  // Note: The PANELOLU2 encoder click input can either be directly connected to a pin 
  //       (if BTN_ENC defined to != -1) or read through I2C (when BTN_ENC == -1). 
  #define LCD_I2C_TYPE_MCP23017
  #define LCD_I2C_ADDRESS 0x20 // I2C Address of the port expander
  #define LCD_USE_I2C_BUZZER //comment out to disable buzzer on LCD
  #define NEWPANEL
  #define ULTIPANEL 
#endif

=======

// PANELOLU2 LCD with status LEDs, separate encoder and click inputs
//#define LCD_I2C_PANELOLU2
#ifdef LCD_I2C_PANELOLU2
  // This uses the LiquidTWI2 library v1.2.3 or later ( https://github.com/lincomatic/LiquidTWI2 )
  // Make sure the LiquidTWI2 directory is placed in the Arduino or Sketchbook libraries subdirectory.
  // (v1.2.3 no longer requires you to define PANELOLU in the LiquidTWI2.h library header file)
  // Note: The PANELOLU2 encoder click input can either be directly connected to a pin 
  //       (if BTN_ENC defined to != -1) or read through I2C (when BTN_ENC == -1). 
  #define LCD_I2C_TYPE_MCP23017
  #define LCD_I2C_ADDRESS 0x20 // I2C Address of the port expander
  #define LCD_USE_I2C_BUZZER //comment out to disable buzzer on LCD
  #define NEWPANEL
  #define ULTIPANEL 
#endif

>>>>>>> 73f21cd5
// Panucatt VIKI LCD with status LEDs, integrated click & L/R/U/P buttons, separate encoder inputs
//#define LCD_I2C_VIKI
#ifdef LCD_I2C_VIKI
  // This uses the LiquidTWI2 library v1.2.3 or later ( https://github.com/lincomatic/LiquidTWI2 )
  // Make sure the LiquidTWI2 directory is placed in the Arduino or Sketchbook libraries subdirectory.
  // Note: The pause/stop/resume LCD button pin should be connected to the Arduino
  //       BTN_ENC pin (or set BTN_ENC to -1 if not used)
  #define LCD_I2C_TYPE_MCP23017 
  #define LCD_I2C_ADDRESS 0x20 // I2C Address of the port expander
  #define LCD_USE_I2C_BUZZER //comment out to disable buzzer on LCD (requires LiquidTWI2 v1.2.3 or later)
  #define NEWPANEL
  #define ULTIPANEL 
#endif

#ifdef ULTIPANEL
//  #define NEWPANEL  //enable this if you have a click-encoder panel
  #define SDSUPPORT
  #define ULTRA_LCD
  #ifdef DOGLCD // Change number of lines to match the DOG graphic display
    #define LCD_WIDTH 20
    #define LCD_HEIGHT 5
  #else
    #define LCD_WIDTH 20
    #define LCD_HEIGHT 4
  #endif
#else //no panel but just lcd
  #ifdef ULTRA_LCD
  #ifdef DOGLCD // Change number of lines to match the 128x64 graphics display
    #define LCD_WIDTH 20
    #define LCD_HEIGHT 5
  #else
    #define LCD_WIDTH 16
    #define LCD_HEIGHT 2
  #endif
  #endif
#endif

// Increase the FAN pwm frequency. Removes the PWM noise but increases heating in the FET/Arduino
//#define FAST_PWM_FAN

// Use software PWM to drive the fan, as for the heaters. This uses a very low frequency
// which is not ass annoying as with the hardware PWM. On the other hand, if this frequency
// is too low, you should also increment SOFT_PWM_SCALE.
//#define FAN_SOFT_PWM

// Incrementing this by 1 will double the software PWM frequency,
// affecting heaters, and the fan if FAN_SOFT_PWM is enabled.
// However, control resolution will be halved for each increment;
// at zero value, there are 128 effective control positions.
#define SOFT_PWM_SCALE 0

// M240  Triggers a camera by emulating a Canon RC-1 Remote
// Data from: http://www.doc-diy.net/photo/rc-1_hacked/
// #define PHOTOGRAPH_PIN     23

// SF send wrong arc g-codes when using Arc Point as fillet procedure
//#define SF_ARC_FIX

// Support for the BariCUDA Paste Extruder.
//#define BARICUDA

/*********************************************************************\
*
* R/C SERVO support
*
* Sponsored by TrinityLabs, Reworked by codexmas
*
**********************************************************************/

// Number of servos
//
// If you select a configuration below, this will receive a default value and does not need to be set manually
// set it manually if you have more servos than extruders and wish to manually control some
// leaving it undefined or defining as 0 will disable the servo subsystem
// If unsure, leave commented / disabled
//
<<<<<<< HEAD
// #define NUM_SERVOS 3
=======
//#define NUM_SERVOS 3 // Servo index starts with 0

// Servo Endstops
// 
// This allows for servo actuated endstops, primary usage is for the Z Axis to eliminate calibration or bed height changes.
// Use M206 command to correct for switch height offset to actual nozzle height. Store that setting with M500.
// 
//#define SERVO_ENDSTOPS {-1, -1, 0} // Servo index for X, Y, Z. Disable with -1
//#define SERVO_ENDSTOP_ANGLES {0,0, 0,0, 70,0} // X,Y,Z Axis Extend and Retract angles
>>>>>>> 73f21cd5

#include "Configuration_adv.h"
#include "thermistortables.h"

#endif //__CONFIGURATION_H<|MERGE_RESOLUTION|>--- conflicted
+++ resolved
@@ -1,11 +1,7 @@
 #ifndef CONFIGURATION_H
 #define CONFIGURATION_H
 
-<<<<<<< HEAD
 // This configuration file contains the basic settings.
-=======
-// This configurtion file contains the basic settings.
->>>>>>> 73f21cd5
 // Advanced settings can be found in Configuration_adv.h
 // BASIC SETTINGS: select your board type, temperature sensor type, axis scaling, and endstop configuration
 
@@ -58,12 +54,9 @@
 #define MOTHERBOARD 7
 #endif
 
-<<<<<<< HEAD
 // Define this to set a custom name for your generic Mendel,
 // #define CUSTOM_MENDEL_NAME "This Mendel"
 
-=======
->>>>>>> 73f21cd5
 // This defines the number of extruders
 #define EXTRUDERS 1
 
@@ -206,19 +199,11 @@
 // Bed Temperature Control
 // Select PID or bang-bang with PIDTEMPBED. If bang-bang, BED_LIMIT_SWITCHING will enable hysteresis
 //
-<<<<<<< HEAD
 // Uncomment this to enable PID on the bed. It uses the same frequency PWM as the extruder.
 // If your PID_dT above is the default, and correct for your hardware/configuration, that means 7.689Hz,
 // which is fine for driving a square wave into a resistive load and does not significantly impact you FET heating.
 // This also works fine on a Fotek SSR-10DA Solid State Relay into a 250W heater.
 // If your configuration is significantly different than this and you don't understand the issues involved, you probably
-=======
-// uncomment this to enable PID on the bed.   It uses the same frequency PWM as the extruder.
-// If your PID_dT above is the default, and correct for your hardware/configuration, that means 7.689Hz,
-// which is fine for driving a square wave into a resistive load and does not significantly impact you FET heating.
-// This also works fine on a Fotek SSR-10DA Solid State Relay into a 250W heater.
-// If your configuration is significantly different than this and you don't understand the issues involved, you proabaly
->>>>>>> 73f21cd5
 // shouldn't use bed PID until someone else verifies your hardware works.
 // If this is enabled, find your own PID constants below.
 //#define PIDTEMPBED
@@ -354,20 +339,12 @@
 
 // default settings
 
-<<<<<<< HEAD
 #define DEFAULT_AXIS_STEPS_PER_UNIT   {78.7402,78.7402,200.0*8/3,760*1.1}  // default steps per unit for Ultimaker
-=======
-#define DEFAULT_AXIS_STEPS_PER_UNIT   {78.7402,78.7402,200.0*8/3,760*1.1}  // default steps per unit for ultimaker
->>>>>>> 73f21cd5
 #define DEFAULT_MAX_FEEDRATE          {500, 500, 5, 25}    // (mm/sec)
 #define DEFAULT_MAX_ACCELERATION      {9000,9000,100,10000}    // X, Y, Z, E maximum start speed for accelerated moves. E default values are good for skeinforge 40+, for older versions raise them a lot.
 
 #define DEFAULT_ACCELERATION          3000    // X, Y, Z and E max acceleration in mm/s^2 for printing moves
-<<<<<<< HEAD
 #define DEFAULT_RETRACT_ACCELERATION  3000   // X, Y, Z and E max acceleration in mm/s^2 for retracts
-=======
-#define DEFAULT_RETRACT_ACCELERATION  3000   // X, Y, Z and E max acceleration in mm/s^2 for r retracts
->>>>>>> 73f21cd5
 
 // Offset of the extruders (uncomment if using more than one and relying on firmware to position when changing).
 // The offset has to be X=0, Y=0 for the extruder 0 hotend (default extruder).
@@ -432,14 +409,11 @@
 //#define REPRAPWORLD_KEYPAD
 //#define REPRAPWORLD_KEYPAD_MOVE_STEP 10.0 // how much should be moved when a key is pressed, eg 10.0 means 10mm per click
 
-<<<<<<< HEAD
-=======
 // The Elefu RA Board Control Panel
 // http://www.elefu.com/index.php?route=product/product&product_id=53
 // REMEMBER TO INSTALL LiquidCrystal_I2C.h in your ARUDINO library folder: https://github.com/kiyoshigawa/LiquidCrystal_I2C
 //#define RA_CONTROL_PANEL
 
->>>>>>> 73f21cd5
 //automatic expansion
 #if defined (REPRAP_DISCOUNT_FULL_GRAPHIC_SMART_CONTROLLER)
  #define DOGLCD
@@ -456,15 +430,12 @@
   #define NEWPANEL
   #define ULTIPANEL
 #endif
-<<<<<<< HEAD
-=======
 #if defined(RA_CONTROL_PANEL)
  #define ULTIPANEL
  #define NEWPANEL
  #define LCD_I2C_TYPE_PCA8574
  #define LCD_I2C_ADDRESS 0x27   // I2C Address of the port expander
 #endif
->>>>>>> 73f21cd5
 
 //I2C PANELS
 
@@ -477,7 +448,6 @@
   #define NEWPANEL
   #define ULTIPANEL 
 #endif
-<<<<<<< HEAD
 
 // PANELOLU2 LCD with status LEDs, separate encoder and click inputs
 //#define LCD_I2C_PANELOLU2
@@ -494,24 +464,6 @@
   #define ULTIPANEL 
 #endif
 
-=======
-
-// PANELOLU2 LCD with status LEDs, separate encoder and click inputs
-//#define LCD_I2C_PANELOLU2
-#ifdef LCD_I2C_PANELOLU2
-  // This uses the LiquidTWI2 library v1.2.3 or later ( https://github.com/lincomatic/LiquidTWI2 )
-  // Make sure the LiquidTWI2 directory is placed in the Arduino or Sketchbook libraries subdirectory.
-  // (v1.2.3 no longer requires you to define PANELOLU in the LiquidTWI2.h library header file)
-  // Note: The PANELOLU2 encoder click input can either be directly connected to a pin 
-  //       (if BTN_ENC defined to != -1) or read through I2C (when BTN_ENC == -1). 
-  #define LCD_I2C_TYPE_MCP23017
-  #define LCD_I2C_ADDRESS 0x20 // I2C Address of the port expander
-  #define LCD_USE_I2C_BUZZER //comment out to disable buzzer on LCD
-  #define NEWPANEL
-  #define ULTIPANEL 
-#endif
-
->>>>>>> 73f21cd5
 // Panucatt VIKI LCD with status LEDs, integrated click & L/R/U/P buttons, separate encoder inputs
 //#define LCD_I2C_VIKI
 #ifdef LCD_I2C_VIKI
@@ -588,9 +540,6 @@
 // leaving it undefined or defining as 0 will disable the servo subsystem
 // If unsure, leave commented / disabled
 //
-<<<<<<< HEAD
-// #define NUM_SERVOS 3
-=======
 //#define NUM_SERVOS 3 // Servo index starts with 0
 
 // Servo Endstops
@@ -600,7 +549,6 @@
 // 
 //#define SERVO_ENDSTOPS {-1, -1, 0} // Servo index for X, Y, Z. Disable with -1
 //#define SERVO_ENDSTOP_ANGLES {0,0, 0,0, 70,0} // X,Y,Z Axis Extend and Retract angles
->>>>>>> 73f21cd5
 
 #include "Configuration_adv.h"
 #include "thermistortables.h"
