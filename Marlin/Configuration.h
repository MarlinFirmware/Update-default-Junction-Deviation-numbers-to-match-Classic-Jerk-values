/**************** TEVO TARANTULA EASY CONFIG ***************************
            Original idea by terryb.print3d@gmail.com
             Modified by jb.github@rcairgallery.com

    The latest version of Terry's original file will always be found at:
          https://github.com/terryb58/Marlin-EasyConfig

    The latest version of this file (and complete firmware) will always
  be found at:
          https://github.com/JimBrown/MarlinTarantula

    This is an attempt to create a simple configuration for as many
  different Tevo Tarantula variants as possible.  This will always be
  a work in progress. Email me if you have any questions, suggestions,
  or if you encounter problems when using Easy Config.

    This is a Marlin 2.0.x configuration file. I will update this as
  new versions of Marlin are released.

    NOTE: Sanity check should still work and should not show any errors.
      Please report any errors.  Thank you.

    NOTE: Don't forget to do an M502 followed by an M500 any time you
      upload the firmware.

    See https://youtu.be/-sQ8p00pG5E for an excellent tutorial on using
    this firmware.

***********************************************************************/

/**
 * Equipment options
 */
//#define LARGE_BED
#define SDSUPPORT
//#define CHANGE_Y_DIRECTION      // If your bed homes in the wrong direction (it should move front to back) enable this.
//#define CHANGE_X_DIRECTION      // If your X carriage homes in the wrong direction (it should move right to left) enable this.
//#define CHANGE_Z_DIRECTION      // If your Z homes in the wrong direction (it should move top to bottom) enable this.
//#define HOTEND_E3DV6            // Genuine E3D v6 hotend.
//#define FULL_GRAPHIC_SMART      // Enable this if you have a RepRap Discount Full Graphic Smart Controller (The
                                  // stock controller is a RepRap Discount Smart Controller)
//#define Z_DUAL_STEPPER_DRIVERS  // Enable this if you have dual Z stepper motors with the second stepper motor
                                  // connected to the next available E plug (usually E1)

/**
 * Offset from endpoints to get nozzle to 0,0 (front/left of bed)
 * (How to center prints: https://github.com/JimBrown/MarlinTarantula/wiki/How-to-center-your-prints-(EasyConfig))
 */
#define NOZZLE_X          0
#define NOZZLE_Y          0

/**
 * Minimal Z height (in mm) before homing (G28) for Z clearance above the bed, clamps, ...
 */
#define Z_HOMING_HEIGHT 5

/**
 * Primary Extruder steps per mm (plugged in to E0 port on controller)
 * (How to calibrate: https://toms3d.org/2014/04/06/3d-printing-guides-calibrating-your-extruder/)
 */
#define E0_STEPS      100 // Stock extruder. If you have a Tevo Titan, try 400 then calibrate.
//#define CHANGE_E0_DIRECTION   // If your extruder is going backwards, enable this.

/**
 * Z Axis steps per mm (Default for stock lead screw is 1600)
 * If you install a lead screw with a different pitch and/or lead, change this
 */
#define Z_STEPS      1600 // Stock lead screw

/**
 * Z-Probe type (must be none or one of them)
 * If a Z-Probe type is selected, a Bed Leveling type other than MANUAL must be selected.
 */
//#define BLTOUCH         // ANTClabs BLTouch sensor (might also work with clones)
//#define SN04          // Green sensor
//#define INDUCTIVE_NO  // Normally open inductive sensor
//#define INDUCTIVE_NC  // Normally closed inductive sensor
//#define SERVO_PROBE   // Endstop switch on rotating arm. Set servo angles!

/**
 * Bed leveling type (see: https://github.com/JimBrown/MarlinTarantula/wiki/Bed-leveling-types-(EasyConfig))
 * Must choose one of these other than MANUAL if a Z-Probe type is selected.
 */
//#define TRIPOINT
//#define LINEAR
//#define BILINEAR
//#define UBL
#define MANUAL

/**
 * Z-Probe offset from nozzle (https://github.com/JimBrown/MarlinTarantula/wiki/How-to-determine-your-Z-Probe-offset)
 * Use only one of Left/Right and Front/Behind. Others must be 0 (zero)
 * If you have a dual nozzle the offsets are calculated from the primary nozzle (the one plugged in to E0)
 */
#define SENSOR_LEFT        0
#define SENSOR_RIGHT       0
#define SENSOR_FRONT       0
#define SENSOR_BEHIND      0

/**
 * Number of grid points in each direction
 * Minimum 3. Maximum 15 for UBL. Maximum 7 for MANUAL
 */
#define GRID_POINTS        3

/**
 * Margin around perimiter of bed for probing (will not probe outside this margin)
 */
#define BED_MARGIN         1

/**
 * Servo probe deploy and stow angles
 */
#define SERVO_DEPLOY    70
#define SERVO_STOW      0

/**
 * Enable this to turn on support for two extruders
 */
//#define DUAL_EXTRUDER // If not single nozzle, primary nozzle plugged in to E0 port
                        // and secondary plugged in to E1 port.
//#define SINGLENOZZLE  // Enable this if you are using a single mixing nozzle (requires DUAL_EXTRUDER)

/**
 * Offset for second nozzle from first nozzle
 * The X value is positive if the secondary nozzle is to the right of the primary and
 * negative if the secondary nozzle is to the left of the primary.
 * The Y value is positive if the secondary nozzle is behind the primary and
 * negative if the secondary nozzle is in front of the primary.
 */
#define EXTRUDER_E1_X 0
#define EXTRUDER_E1_Y 0

/** 
 * Secondary Extruder steps per mm
 * (how to calibrate: https://toms3d.org/2014/04/06/3d-printing-guides-calibrating-your-extruder/)
 */
#define E1_STEPS      100 // Stock extruder. If you have a Tevo Titan, try 400 then calibrate
//#define CHANGE_E1_DIRECTION   // If your secondary extruder is going backwards, enable this.

/**
 * TEVO Tarantula Custom PID Settings - Stock Hotend
 */
#define  hot_Kp 9.84
#define  hot_Ki 0.50
#define  hot_Kd 48.17
// FIND YOUR OWN: "M303 E0 C8 S200" to run autotune on the hotend at 200 degreesC for 8 cycles.
// More info here: http://reprap.org/wiki/PID_Tuning

/**
 * TEVO Tarantula Custom PID Settings - Stock Heatbed
 */
#define  bed_Kp 984.88
#define  bed_Ki 193.91
#define  bed_Kd 1250.55
// FIND YOUR OWN: "M303 E-1 C8 S90" to run autotune on the bed at 90 degreesC for 8 cycles.
// More info here: http://reprap.org/wiki/PID_Tuning

/**
 * Enable a custom menu that contains three preheat presets for PLA, ABS and PETG
 */
#define CUSTOM_USER_MENUS

/**
 * Set your custom preheat presets here
 *
 * NOTE: Only PLA and ABS will appear under the Prepare menu. You must enable
 *       CUSTOM_USER_MENUS for PETG to appear, along with PLA and ABS, under Custom Commands.
 *       PLA and ABS will appear under both Custom Command and Prepare.
 */
#define Hot_PLA 		200
#define Bed_PLA 		 65

#define Hot_ABS 		240
#define Bed_ABS 		100

#define Hot_PETG 		230
#define Bed_PETG 		 75

/**
 * Fan Soft PWM. Use software PWM to drive the fan, as for the heaters. This uses a very low frequency
 * which is not as annoying as with the hardware PWM. Redo PID Autotune.
 */
//#define SOFT_PWM

/**
 * Enable this to provide a realtime control over the head position via the LCD menu system that works while printing.
 * Using it, one can tune the z-position while printing the first layer.
 *
 * Warning: Does not respect endstops!
 */
#define BABYSTEPPING

/**
 * Extra movement of X axis. Can help with probing more of the bed.
 * Set both to 0 (zero) if you do not have a Z-Probe.
 */
#define XTRA_BED_LEFT     0  // Distance nozzle can move towards the left past X = 0
#define XTRA_BED_RIGHT    0  // Distance nozzle can move towards the right past X = 200

/**
 * Extra movement of Y axis. Can help with probing more of the bed.
 * Set both to 0 (zero) if you do not have a Z-Probe.
 */
#define XTRA_BED_FRONT    0  // Distance bed can move towards the front past Y = 200 (Y=280 for large bed)
#define XTRA_BED_BACK     0  // Distance bed can move towards the back past Y = 0

/************************ END OF EASY CONFIG ***************************
//======================================================================
// DO NOT EDIT BELOW THIS LINE UNLESS YOU KNOW WHAT YOU ARE DOING!!!!!!!
//======================================================================

/**
 * Marlin 3D Printer Firmware
 * Copyright (C) 2016 MarlinFirmware [https://github.com/MarlinFirmware/Marlin]
 *
 * Based on Sprinter and grbl.
 * Copyright (C) 2011 Camiel Gubbels / Erik van der Zalm
 *
 * This program is free software: you can redistribute it and/or modify
 * it under the terms of the GNU General Public License as published by
 * the Free Software Foundation, either version 3 of the License, or
 * (at your option) any later version.
 *
 * This program is distributed in the hope that it will be useful,
 * but WITHOUT ANY WARRANTY; without even the implied warranty of
 * MERCHANTABILITY or FITNESS FOR A PARTICULAR PURPOSE.  See the
 * GNU General Public License for more details.
 *
 * You should have received a copy of the GNU General Public License
 * along with this program.  If not, see <http://www.gnu.org/licenses/>.
 *
 */

/**
 * Configuration.h
 *
 * Basic settings such as:
 *
 * - Type of electronics
 * - Type of temperature sensor
 * - Printer geometry
 * - Endstop configuration
 * - LCD controller
 * - Extra features
 *
 * Advanced settings can be found in Configuration_adv.h
 *
 */
#ifndef CONFIGURATION_H
#define CONFIGURATION_H
#define CONFIGURATION_H_VERSION 020000

//===========================================================================
//============================= Getting Started =============================
//===========================================================================

/**
 * Here are some standard links for getting your machine calibrated:
 *
 * http://reprap.org/wiki/Calibration
 * http://youtu.be/wAL9d7FgInk
 * http://calculator.josefprusa.cz
 * http://reprap.org/wiki/Triffid_Hunter%27s_Calibration_Guide
 * http://www.thingiverse.com/thing:5573
 * https://sites.google.com/site/repraplogphase/calibration-of-your-reprap
 * http://www.thingiverse.com/thing:298812
 */

//===========================================================================
//============================= DELTA Printer ===============================
//===========================================================================
// For a Delta printer start with one of the configuration files in the
// config/examples/delta directory and customize for your machine.
//

//===========================================================================
//============================= SCARA Printer ===============================
//===========================================================================
// For a SCARA printer start with the configuration files in
// config/examples/SCARA and customize for your machine.
//

// @section info

// User-specified version info of this build to display in [Pronterface, etc] terminal window during
// startup. Implementation of an idea by Prof Braino to inform user that any changes made to this
// build by the user have been successfully uploaded into firmware.
#define STRING_CONFIG_H_AUTHOR "(Jim Brown, TEVO Tarantula config)" // Who made the changes.
#define SHOW_BOOTSCREEN
#define STRING_SPLASH_LINE1 SHORT_BUILD_VERSION // will be shown during bootup in line 1
#define STRING_SPLASH_LINE2 WEBSITE_URL         // will be shown during bootup in line 2

/**
 * *** VENDORS PLEASE READ ***
 *
 * Marlin allows you to add a custom boot image for Graphical LCDs.
 * With this option Marlin will first show your custom screen followed
 * by the standard Marlin logo with version number and web URL.
 *
 * We encourage you to take advantage of this new feature and we also
 * respecfully request that you retain the unmodified Marlin boot screen.
 */

// Enable to show the bitmap in Marlin/_Bootscreen.h on startup.
//#define SHOW_CUSTOM_BOOTSCREEN

// Enable to show the bitmap in Marlin/_Statusscreen.h on the status screen.
//#define CUSTOM_STATUS_SCREEN_IMAGE

// @section machine

/**
 * Select the serial port on the board to use for communication with the host.
 * This allows the connection of wireless adapters (for instance) to non-default port pins.
 * Note: The first serial port (-1 or 0) will always be used by the Arduino bootloader.
 *
 * :[-1, 0, 1, 2, 3, 4, 5, 6, 7]
 */
#define SERIAL_PORT 0

/**
 * Select a secondary serial port on the board to use for communication with the host.
 * This allows the connection of wireless adapters (for instance) to non-default port pins.
 * Serial port -1 is the USB emulated serial port, if available.
 *
 * :[-1, 0, 1, 2, 3, 4, 5, 6, 7]
 */
#define SERIAL_PORT_2 -1

/**
 * This setting determines the communication speed of the printer.
 *
 * 250000 works in most cases, but you might try a lower speed if
 * you commonly experience drop-outs during host printing.
 * You may try up to 1000000 to speed up SD file transfer.
 *
 * :[2400, 9600, 19200, 38400, 57600, 115200, 250000, 500000, 1000000]
 */
#define BAUDRATE 115200

// Enable the Bluetooth serial interface on AT90USB devices
//#define BLUETOOTH

// The following define selects which electronics board you have.
// Please choose the name from boards.h that matches your setup
#ifndef MOTHERBOARD
  #define MOTHERBOARD BOARD_MKS_13
#endif

// Optional custom name for your RepStrap or other custom machine
// Displayed in the LCD "Ready" message
#define CUSTOM_MACHINE_NAME "TEVO Tarantula (EasyConfig)"

// Define this to set a unique identifier for this printer, (Used by some programs to differentiate between machines)
// You can use an online service to generate a random UUID. (eg http://www.uuidgenerator.net/version4)
//#define MACHINE_UUID "00000000-0000-0000-0000-000000000000"

// @section extruder

// This defines the number of extruders
// :[1, 2, 3, 4, 5]
#if ENABLED(DUAL_EXTRUDER)
   #define EXTRUDERS 2
#else
   #define EXTRUDERS 1
#endif

// Generally expected filament diameter (1.75, 2.85, 3.0, ...). Used for Volumetric, Filament Width Sensor, etc.
#define DEFAULT_NOMINAL_FILAMENT_DIA 1.75

// For Cyclops or any "multi-extruder" that shares a single nozzle.
//#define SINGLENOZZLE

/**
 * Průša MK2 Single Nozzle Multi-Material Multiplexer, and variants.
 *
 * This device allows one stepper driver on a control board to drive
 * two to eight stepper motors, one at a time, in a manner suitable
 * for extruders.
 *
 * This option only allows the multiplexer to switch on tool-change.
 * Additional options to configure custom E moves are pending.
 */
//#define MK2_MULTIPLEXER
#if ENABLED(MK2_MULTIPLEXER)
  // Override the default DIO selector pins here, if needed.
  // Some pins files may provide defaults for these pins.
  //#define E_MUX0_PIN 40  // Always Required
  //#define E_MUX1_PIN 42  // Needed for 3 to 8 steppers
  //#define E_MUX2_PIN 44  // Needed for 5 to 8 steppers
#endif

// A dual extruder that uses a single stepper motor
//#define SWITCHING_EXTRUDER
#if ENABLED(SWITCHING_EXTRUDER)
  #define SWITCHING_EXTRUDER_SERVO_NR 0
  #define SWITCHING_EXTRUDER_SERVO_ANGLES { 0, 90 } // Angles for E0, E1[, E2, E3]
  #if EXTRUDERS > 3
    #define SWITCHING_EXTRUDER_E23_SERVO_NR 1
  #endif
#endif

// A dual-nozzle that uses a servomotor to raise/lower one of the nozzles
//#define SWITCHING_NOZZLE
#if ENABLED(SWITCHING_NOZZLE)
  #define SWITCHING_NOZZLE_SERVO_NR 0
  #define SWITCHING_NOZZLE_SERVO_ANGLES { 0, 90 }   // Angles for E0, E1
  //#define HOTEND_OFFSET_Z { 0.0, 0.0 }
#endif

/**
 * Two separate X-carriages with extruders that connect to a moving part
 * via a magnetic docking mechanism. Requires SOL1_PIN and SOL2_PIN.
 */
//#define PARKING_EXTRUDER
#if ENABLED(PARKING_EXTRUDER)
  #define PARKING_EXTRUDER_SOLENOIDS_INVERT           // If enabled, the solenoid is NOT magnetized with applied voltage
  #define PARKING_EXTRUDER_SOLENOIDS_PINS_ACTIVE LOW  // LOW or HIGH pin signal energizes the coil
  #define PARKING_EXTRUDER_SOLENOIDS_DELAY 250        // Delay (ms) for magnetic field. No delay if 0 or not defined.
  #define PARKING_EXTRUDER_PARKING_X { -78, 184 }     // X positions for parking the extruders
  #define PARKING_EXTRUDER_GRAB_DISTANCE 1            // mm to move beyond the parking point to grab the extruder
  #define PARKING_EXTRUDER_SECURITY_RAISE 5           // Z-raise before parking
  #define HOTEND_OFFSET_Z { 0.0, 1.3 }                // Z-offsets of the two hotends. The first must be 0.
#endif

/**
 * "Mixing Extruder"
 *   - Adds a new code, M165, to set the current mix factors.
 *   - Extends the stepping routines to move multiple steppers in proportion to the mix.
 *   - Optional support for Repetier Firmware M163, M164, and virtual extruder.
 *   - This implementation supports only a single extruder.
 *   - Enable DIRECT_MIXING_IN_G1 for Pia Taubert's reference implementation
 */
//#define MIXING_EXTRUDER
#if ENABLED(MIXING_EXTRUDER)
  #define MIXING_STEPPERS 2        // Number of steppers in your mixing extruder
  #define MIXING_VIRTUAL_TOOLS 16  // Use the Virtual Tool method with M163 and M164
  //#define DIRECT_MIXING_IN_G1    // Allow ABCDHI mix factors in G1 movement commands
#endif

// Offset of the extruders (uncomment if using more than one and relying on firmware to position when changing).
// The offset has to be X=0, Y=0 for the extruder 0 hotend (default extruder).
// For the other hotends it is their distance from the extruder 0 hotend.
#if ENABLED(DUAL_EXTRUDER) && DISABLED(SINGLENOZZLE)
  #define HOTEND_OFFSET_X {0.0, EXTRUDER_E1_X}  // (in mm) for each extruder, offset of the hotend on the X axis
  #define HOTEND_OFFSET_Y {0.0, EXTRUDER_E1_Y}  // (in mm) for each extruder, offset of the hotend on the Y axis
#endif

// @section machine

/**
 * Select your power supply here. Use 0 if you haven't connected the PS_ON_PIN
 *
 * 0 = No Power Switch
 * 1 = ATX
 * 2 = X-Box 360 203Watts (the blue wire connected to PS_ON and the red wire to VCC)
 *
 * :{ 0:'No power switch', 1:'ATX', 2:'X-Box 360' }
 */
#define POWER_SUPPLY 0

#if POWER_SUPPLY > 0
  // Enable this option to leave the PSU off at startup.
  // Power to steppers and heaters will need to be turned on with M80.
  //#define PS_DEFAULT_OFF

  //#define AUTO_POWER_CONTROL        // Enable automatic control of the PS_ON pin
  #if ENABLED(AUTO_POWER_CONTROL)
    #define AUTO_POWER_FANS           // Turn on PSU if fans need power
    #define AUTO_POWER_E_FANS
    #define AUTO_POWER_CONTROLLERFAN
    #define POWER_TIMEOUT 30
  #endif

#endif

// @section temperature

//===========================================================================
//============================= Thermal Settings ============================
//===========================================================================

/**
 * --NORMAL IS 4.7kohm PULLUP!-- 1kohm pullup can be used on hotend sensor, using correct resistor and table
 *
 * Temperature sensors available:
 *
 *    -3 : thermocouple with MAX31855 (only for sensor 0)
 *    -2 : thermocouple with MAX6675 (only for sensor 0)
 *    -1 : thermocouple with AD595
 *     0 : not used
 *     1 : 100k thermistor - best choice for EPCOS 100k (4.7k pullup)
 *     2 : 200k thermistor - ATC Semitec 204GT-2 (4.7k pullup)
 *     3 : Mendel-parts thermistor (4.7k pullup)
 *     4 : 10k thermistor !! do not use it for a hotend. It gives bad resolution at high temp. !!
 *     5 : 100K thermistor - ATC Semitec 104GT-2/104NT-4-R025H42G (Used in ParCan & J-Head) (4.7k pullup)
 *     6 : 100k EPCOS - Not as accurate as table 1 (created using a fluke thermocouple) (4.7k pullup)
 *     7 : 100k Honeywell thermistor 135-104LAG-J01 (4.7k pullup)
 *    71 : 100k Honeywell thermistor 135-104LAF-J01 (4.7k pullup)
 *     8 : 100k 0603 SMD Vishay NTCS0603E3104FXT (4.7k pullup)
 *     9 : 100k GE Sensing AL03006-58.2K-97-G1 (4.7k pullup)
 *    10 : 100k RS thermistor 198-961 (4.7k pullup)
 *    11 : 100k beta 3950 1% thermistor (4.7k pullup)
 *    12 : 100k 0603 SMD Vishay NTCS0603E3104FXT (4.7k pullup) (calibrated for Makibox hot bed)
 *    13 : 100k Hisens 3950  1% up to 300°C for hotend "Simple ONE " & "Hotend "All In ONE"
 *    15 : 100k thermistor calibration for JGAurora A5 hotend
 *    20 : the PT100 circuit found in the Ultimainboard V2.x
 *    60 : 100k Maker's Tool Works Kapton Bed Thermistor beta=3950
 *    66 : 4.7M High Temperature thermistor from Dyze Design
 *    70 : the 100K thermistor found in the bq Hephestos 2
 *    75 : 100k Generic Silicon Heat Pad with NTC 100K MGB18-104F39050L32 thermistor
 *
 *       1k ohm pullup tables - This is atypical, and requires changing out the 4.7k pullup for 1k.
 *                              (but gives greater accuracy and more stable PID)
 *    51 : 100k thermistor - EPCOS (1k pullup)
 *    52 : 200k thermistor - ATC Semitec 204GT-2 (1k pullup)
 *    55 : 100k thermistor - ATC Semitec 104GT-2 (Used in ParCan & J-Head) (1k pullup)
 *
 *  1047 : Pt1000 with 4k7 pullup
 *  1010 : Pt1000 with 1k pullup (non standard)
 *   147 : Pt100 with 4k7 pullup
 *   110 : Pt100 with 1k pullup (non standard)
 *
 *         Use these for Testing or Development purposes. NEVER for production machine.
 *   998 : Dummy Table that ALWAYS reads 25°C or the temperature defined below.
 *   999 : Dummy Table that ALWAYS reads 100°C or the temperature defined below.
 *
 * :{ '0': "Not used", '1':"100k / 4.7k - EPCOS", '2':"200k / 4.7k - ATC Semitec 204GT-2", '3':"Mendel-parts / 4.7k", '4':"10k !! do not use for a hotend. Bad resolution at high temp. !!", '5':"100K / 4.7k - ATC Semitec 104GT-2 (Used in ParCan & J-Head)", '6':"100k / 4.7k EPCOS - Not as accurate as Table 1", '7':"100k / 4.7k Honeywell 135-104LAG-J01", '8':"100k / 4.7k 0603 SMD Vishay NTCS0603E3104FXT", '9':"100k / 4.7k GE Sensing AL03006-58.2K-97-G1", '10':"100k / 4.7k RS 198-961", '11':"100k / 4.7k beta 3950 1%", '12':"100k / 4.7k 0603 SMD Vishay NTCS0603E3104FXT (calibrated for Makibox hot bed)", '13':"100k Hisens 3950  1% up to 300°C for hotend 'Simple ONE ' & hotend 'All In ONE'", '20':"PT100 (Ultimainboard V2.x)", '51':"100k / 1k - EPCOS", '52':"200k / 1k - ATC Semitec 204GT-2", '55':"100k / 1k - ATC Semitec 104GT-2 (Used in ParCan & J-Head)", '60':"100k Maker's Tool Works Kapton Bed Thermistor beta=3950", '66':"Dyze Design 4.7M High Temperature thermistor", '70':"the 100K thermistor found in the bq Hephestos 2", '71':"100k / 4.7k Honeywell 135-104LAF-J01", '147':"Pt100 / 4.7k", '1047':"Pt1000 / 4.7k", '110':"Pt100 / 1k (non-standard)", '1010':"Pt1000 / 1k (non standard)", '-3':"Thermocouple + MAX31855 (only for sensor 0)", '-2':"Thermocouple + MAX6675 (only for sensor 0)", '-1':"Thermocouple + AD595",'998':"Dummy 1", '999':"Dummy 2" }
 */
#if ENABLED(HOTEND_E3DV6)
  #define TEMP_SENSOR_0 5
#else
  #define TEMP_SENSOR_0 1
#endif
#if ENABLED(DUAL_EXTRUDER) && DISABLED(SINGLENOZZLE)
  #define TEMP_SENSOR_1 1
#else
  #define TEMP_SENSOR_1 0
#endif
#define TEMP_SENSOR_2 0
#define TEMP_SENSOR_3 0
#define TEMP_SENSOR_4 0
#define TEMP_SENSOR_BED 1

// Dummy thermistor constant temperature readings, for use with 998 and 999
#define DUMMY_THERMISTOR_998_VALUE 25
#define DUMMY_THERMISTOR_999_VALUE 100

// Use temp sensor 1 as a redundant sensor with sensor 0. If the readings
// from the two sensors differ too much the print will be aborted.
//#define TEMP_SENSOR_1_AS_REDUNDANT
#define MAX_REDUNDANT_TEMP_SENSOR_DIFF 10

// Extruder temperature must be close to target for this long before M109 returns success
#define TEMP_RESIDENCY_TIME 5  // (seconds)
#define TEMP_HYSTERESIS 3       // (degC) range of +/- temperatures considered "close" to the target one
#define TEMP_WINDOW     1       // (degC) Window around target to start the residency timer x degC early.

// Bed temperature must be close to target for this long before M190 returns success
#define TEMP_BED_RESIDENCY_TIME 5  // (seconds)
#define TEMP_BED_HYSTERESIS 3       // (degC) range of +/- temperatures considered "close" to the target one
#define TEMP_BED_WINDOW     1       // (degC) Window around target to start the residency timer x degC early.

// The minimal temperature defines the temperature below which the heater will not be enabled It is used
// to check that the wiring to the thermistor is not broken.
// Otherwise this would lead to the heater being powered on all the time.
#define HEATER_0_MINTEMP 5
#define HEATER_1_MINTEMP 5
#define HEATER_2_MINTEMP 5
#define HEATER_3_MINTEMP 5
#define HEATER_4_MINTEMP 5
#define BED_MINTEMP 5

// When temperature exceeds max temp, your heater will be switched off.
// This feature exists to protect your hotend from overheating accidentally, but *NOT* from thermistor short/failure!
// You should use MINTEMP for thermistor short/failure protection.
#define HEATER_0_MAXTEMP 275
#define HEATER_1_MAXTEMP 275
#define HEATER_2_MAXTEMP 275
#define HEATER_3_MAXTEMP 275
#define HEATER_4_MAXTEMP 275
#define BED_MAXTEMP 150

//===========================================================================
//============================= PID Settings ================================
//===========================================================================
// PID Tuning Guide here: http://reprap.org/wiki/PID_Tuning

// Comment the following line to disable PID and enable bang-bang.
#define PIDTEMP
#define BANG_MAX 255     // Limits current to nozzle while in bang-bang mode; 255=full current
#define PID_MAX BANG_MAX // Limits current to nozzle while PID is active (see PID_FUNCTIONAL_RANGE below); 255=full current
#define PID_K1 0.95      // Smoothing factor within any PID loop
#if ENABLED(PIDTEMP)
  //#define PID_AUTOTUNE_MENU // Add PID Autotune to the LCD "Temperature" menu to run M303 and apply the result.
  //#define PID_DEBUG // Sends debug data to the serial port.
  //#define PID_OPENLOOP 1 // Puts PID in open loop. M104/M140 sets the output power from 0 to PID_MAX
  //#define SLOW_PWM_HEATERS // PWM with very low frequency (roughly 0.125Hz=8s) and minimum state time of approximately 1s useful for heaters driven by a relay
  //#define PID_PARAMS_PER_HOTEND // Uses separate PID parameters for each extruder (useful for mismatched extruders)
                                  // Set/get with gcode: M301 E[extruder number, 0-2]
  #define PID_FUNCTIONAL_RANGE 25  // If the temperature difference between the target temperature and the actual temperature
                                  // is more than PID_FUNCTIONAL_RANGE then the PID will be shut off and the heater will be set to min/max.

  // If you are using a pre-configured hotend then you can use one of the value sets by uncommenting it

  // Ultimaker
<<<<<<< HEAD
  //#define  DEFAULT_Kp 22.2
  //#define  DEFAULT_Ki 1.08
  //#define  DEFAULT_Kd 114
=======
  #define DEFAULT_Kp 22.2
  #define DEFAULT_Ki 1.08
  #define DEFAULT_Kd 114
>>>>>>> 93af8aa1

  // MakerGear
  //#define DEFAULT_Kp 7.0
  //#define DEFAULT_Ki 0.1
  //#define DEFAULT_Kd 12

  // Mendel Parts V9 on 12V
  //#define DEFAULT_Kp 63.0
  //#define DEFAULT_Ki 2.25
  //#define DEFAULT_Kd 440

  // TEVO Tarantula Custom PID Settings
  #define  DEFAULT_Kp hot_Kp
  #define  DEFAULT_Ki hot_Ki
  #define  DEFAULT_Kd hot_Kd

#endif // PIDTEMP

//===========================================================================
//============================= PID > Bed Temperature Control ===============
//===========================================================================
// Select PID or bang-bang with PIDTEMPBED. If bang-bang, BED_LIMIT_SWITCHING will enable hysteresis
//
// Uncomment this to enable PID on the bed. It uses the same frequency PWM as the extruder.
// If your PID_dT is the default, and correct for your hardware/configuration, that means 7.689Hz,
// which is fine for driving a square wave into a resistive load and does not significantly impact you FET heating.
// This also works fine on a Fotek SSR-10DA Solid State Relay into a 250W heater.
// If your configuration is significantly different than this and you don't understand the issues involved, you probably
// shouldn't use bed PID until someone else verifies your hardware works.
// If this is enabled, find your own PID constants below.
#define PIDTEMPBED

//#define BED_LIMIT_SWITCHING

// This sets the max power delivered to the bed, and replaces the HEATER_BED_DUTY_CYCLE_DIVIDER option.
// all forms of bed control obey this (PID, bang-bang, bang-bang with hysteresis)
// setting this to anything other than 255 enables a form of PWM to the bed just like HEATER_BED_DUTY_CYCLE_DIVIDER did,
// so you shouldn't use it unless you are OK with PWM on your bed.  (see the comment on enabling PIDTEMPBED)
#define MAX_BED_POWER 255 // limits duty cycle to bed; 255=full current

#if ENABLED(PIDTEMPBED)

  //#define PID_BED_DEBUG // Sends debug data to the serial port.

  //120V 250W silicone heater into 4mm borosilicate (MendelMax 1.5+)
  //from FOPDT model - kp=.39 Tp=405 Tdead=66, Tc set to 79.2, aggressive factor of .15 (vs .1, 1, 10)
<<<<<<< HEAD
  //#define  DEFAULT_bedKp 10.00
  //#define  DEFAULT_bedKi .023
  //#define  DEFAULT_bedKd 305.4
=======
  #define DEFAULT_bedKp 10.00
  #define DEFAULT_bedKi .023
  #define DEFAULT_bedKd 305.4
>>>>>>> 93af8aa1

  //120V 250W silicone heater into 4mm borosilicate (MendelMax 1.5+)
  //from pidautotune
  //#define DEFAULT_bedKp 97.1
  //#define DEFAULT_bedKi 1.41
  //#define DEFAULT_bedKd 1675.16

  // TEVO Tarantula Custom PID Settings - Heatbed
  #define  DEFAULT_bedKp bed_Kp
  #define  DEFAULT_bedKi bed_Ki
  #define  DEFAULT_bedKd bed_Kd

  // FIND YOUR OWN: "M303 E-1 C8 S90" to run autotune on the bed at 90 degreesC for 8 cycles.
#endif // PIDTEMPBED

// @section extruder

// This option prevents extrusion if the temperature is below EXTRUDE_MINTEMP.
// It also enables the M302 command to set the minimum extrusion temperature
// or to allow moving the extruder regardless of the hotend temperature.
// *** IT IS HIGHLY RECOMMENDED TO LEAVE THIS OPTION ENABLED! ***
#define PREVENT_COLD_EXTRUSION
#define EXTRUDE_MINTEMP 170

// This option prevents a single extrusion longer than EXTRUDE_MAXLENGTH.
// Note that for Bowden Extruders a too-small value here may prevent loading.
#define PREVENT_LENGTHY_EXTRUDE
#define EXTRUDE_MAXLENGTH 650

//===========================================================================
//======================== Thermal Runaway Protection =======================
//===========================================================================

/**
 * Thermal Protection provides additional protection to your printer from damage
 * and fire. Marlin always includes safe min and max temperature ranges which
 * protect against a broken or disconnected thermistor wire.
 *
 * The issue: If a thermistor falls out, it will report the much lower
 * temperature of the air in the room, and the the firmware will keep
 * the heater on.
 *
 * If you get "Thermal Runaway" or "Heating failed" errors the
 * details can be tuned in Configuration_adv.h
 */

#define THERMAL_PROTECTION_HOTENDS // Enable thermal protection for all extruders
#define THERMAL_PROTECTION_BED     // Enable thermal protection for the heated bed

//===========================================================================
//============================= Mechanical Settings =========================
//===========================================================================

// @section machine

// Uncomment one of these options to enable CoreXY, CoreXZ, or CoreYZ kinematics
// either in the usual order or reversed
//#define COREXY
//#define COREXZ
//#define COREYZ
//#define COREYX
//#define COREZX
//#define COREZY

//===========================================================================
//============================== Endstop Settings ===========================
//===========================================================================

// @section homing

// Specify here all the endstop connectors that are connected to any endstop or probe.
// Almost all printers will be using one per axis. Probes will use one or more of the
// extra connectors. Leave undefined any used for non-endstop and non-probe purposes.
#define USE_XMIN_PLUG
#define USE_YMIN_PLUG
#define USE_ZMIN_PLUG
//#define USE_XMAX_PLUG
//#define USE_YMAX_PLUG
//#define USE_ZMAX_PLUG

// Enable pullup for all endstops to prevent a floating state
//#define ENDSTOPPULLUPS
#if DISABLED(ENDSTOPPULLUPS)
  // Disable ENDSTOPPULLUPS to set pullups individually
  //#define ENDSTOPPULLUP_XMAX
  //#define ENDSTOPPULLUP_YMAX
  //#define ENDSTOPPULLUP_ZMAX
  #define ENDSTOPPULLUP_XMIN
  #define ENDSTOPPULLUP_YMIN
  #if ENABLED(BLTOUCH) || ENABLED(SN04) || ENABLED(INDUCTIVE_NC) || ENABLED(INDUCTIVE_NO)
    //#define ENDSTOPPULLUP_ZMIN
    #define ENDSTOPPULLUP_ZMIN_PROBE
  #else
    #define ENDSTOPPULLUP_ZMIN
    //#define ENDSTOPPULLUP_ZMIN_PROBE
  #endif
#endif

// Enable pulldown for all endstops to prevent a floating state
//#define ENDSTOPPULLDOWNS
#if DISABLED(ENDSTOPPULLDOWNS)
  // Disable ENDSTOPPULLDOWNS to set pulldowns individually
  //#define ENDSTOPPULLDOWN_XMAX
  //#define ENDSTOPPULLDOWN_YMAX
  //#define ENDSTOPPULLDOWN_ZMAX
  //#define ENDSTOPPULLDOWN_XMIN
  //#define ENDSTOPPULLDOWN_YMIN
  //#define ENDSTOPPULLDOWN_ZMIN
  //#define ENDSTOPPULLDOWN_ZMIN_PROBE
#endif

// Mechanical endstop with COM to ground and NC to Signal uses "false" here (most common setup).
#define X_MIN_ENDSTOP_INVERTING true // set to true to invert the logic of the endstop.
#define Y_MIN_ENDSTOP_INVERTING true // set to true to invert the logic of the endstop.
#if ENABLED(BLTOUCH)
  // #define Z_MIN_ENDSTOP_INVERTING false // set to true to invert the logic of the endstop.
#elif ENABLED(INDUCTIVE_NC)
  #define Z_MIN_ENDSTOP_INVERTING false // set to true to invert the logic of the endstop.
#else
  #define Z_MIN_ENDSTOP_INVERTING true // set to true to invert the logic of the endstop.
#endif
//#define X_MAX_ENDSTOP_INVERTING false // set to true to invert the logic of the endstop.
//#define Y_MAX_ENDSTOP_INVERTING false // set to true to invert the logic of the endstop.
//#define Z_MAX_ENDSTOP_INVERTING false // set to true to invert the logic of the endstop.
#if ENABLED(BLTOUCH) || ENABLED(INDUCTIVE_NC)
  #define Z_MIN_PROBE_ENDSTOP_INVERTING false // set to true to invert the logic of the endstop.
#elif ENABLED(SN04) || ENABLED(INDUCTIVE_NO) || ENABLED(SERVO_PROBE)
  #define Z_MIN_PROBE_ENDSTOP_INVERTING true // set to true to invert the logic of the endstop.
#else
  //#define Z_MIN_PROBE_ENDSTOP_INVERTING false // set to true to invert the logic of the endstop.
#endif

// Enable this feature if all enabled endstop pins are interrupt-capable.
// This will remove the need to poll the interrupt pins, saving many CPU cycles.
//#define ENDSTOP_INTERRUPTS_FEATURE

//=============================================================================
//============================== Movement Settings ============================
//=============================================================================
// @section motion

/**
 * Default Settings
 *
 * These settings can be reset by M502
 *
 * Note that if EEPROM is enabled, saved values will override these.
 */

/**
 * With this option each E stepper can have its own factors for the
 * following movement settings. If fewer factors are given than the
 * total number of extruders, the last value applies to the rest.
 */
#if ENABLED(DUAL_EXTRUDER)
  #define DISTINCT_E_FACTORS
#endif

/**
 * Default Axis Steps Per Unit (steps/mm)
 * Override with M92
 *                                      X, Y, Z, E0 [, E1[, E2[, E3[, E4]]]]
 */
#if ENABLED(DUAL_EXTRUDER)
  #define DEFAULT_AXIS_STEPS_PER_UNIT   { 80, 80, Z_STEPS, E0_STEPS, E1_STEPS }
#else
  #define DEFAULT_AXIS_STEPS_PER_UNIT   { 80, 80, Z_STEPS, E0_STEPS }
#endif

/**
 * Default Max Feed Rate (mm/s)
 * Override with M203
 *                                      X, Y, Z, E0 [, E1[, E2[, E3[, E4]]]]
 */
#if ENABLED(DUAL_EXTRUDER)
  #define DEFAULT_MAX_FEEDRATE          { 300, 300, 7, 50, 50 }
#else
  #define DEFAULT_MAX_FEEDRATE          { 300, 300, 7, 50 }
#endif

/**
 * Default Max Acceleration (change/s) change = mm/s
 * (Maximum start speed for accelerated moves)
 * Override with M201
 *                                      X, Y, Z, E0 [, E1[, E2[, E3[, E4]]]]
 */
#if ENABLED(DUAL_EXTRUDER)
  #define DEFAULT_MAX_ACCELERATION      { 3000,  3000, 100, 10000, 10000 }
#else
  #define DEFAULT_MAX_ACCELERATION      { 3000,  3000, 100, 10000 }
#endif

/**
 * Default Acceleration (change/s) change = mm/s
 * Override with M204
 *
 *   M204 P    Acceleration
 *   M204 R    Retract Acceleration
 *   M204 T    Travel Acceleration
 */
#define DEFAULT_ACCELERATION          1000    // X, Y, Z and E acceleration for printing moves
#define DEFAULT_RETRACT_ACCELERATION  2000    // E acceleration for retracts
#define DEFAULT_TRAVEL_ACCELERATION   3000    // X, Y, Z acceleration for travel (non printing) moves

/**
 * Default Jerk (mm/s)
 * Override with M205 X Y Z E
 *
 * "Jerk" specifies the minimum speed change that requires acceleration.
 * When changing speed and direction, if the difference is less than the
 * value set here, it may happen instantaneously.
 */
#define DEFAULT_XJERK                  4.0
#define DEFAULT_YJERK                  7.0
#define DEFAULT_ZJERK                  0.2
#define DEFAULT_EJERK                  2.5

//===========================================================================
//============================= Z Probe Options =============================
//===========================================================================
// @section probes

//
// See http://marlinfw.org/docs/configuration/probes.html
//

/**
 * Z_MIN_PROBE_USES_Z_MIN_ENDSTOP_PIN
 *
 * Enable this option for a probe connected to the Z Min endstop pin.
 */
#if ENABLED(BLTOUCH) || ENABLED(SN04) || ENABLED(INDUCTIVE_NO) || ENABLED(INDUCTIVE_NC) || ENABLED(SERVO_PROBE)
  #define Z_MIN_PROBE_USES_Z_MIN_ENDSTOP_PIN
#endif

/**
 * Z_MIN_PROBE_ENDSTOP
 *
 * Enable this option for a probe connected to any pin except Z-Min.
 * (By default Marlin assumes the Z-Max endstop pin.)
 * To use a custom Z Probe pin, set Z_MIN_PROBE_PIN below.
 *
 *  - The simplest option is to use a free endstop connector.
 *  - Use 5V for powered (usually inductive) sensors.
 *
 *  - RAMPS 1.3/1.4 boards may use the 5V, GND, and Aux4->D32 pin:
 *    - For simple switches connect...
 *      - normally-closed switches to GND and D32.
 *      - normally-open switches to 5V and D32.
 *
 * WARNING: Setting the wrong pin may have unexpected and potentially
 * disastrous consequences. Use with caution and do your homework.
 *
 */
//#define Z_MIN_PROBE_ENDSTOP

/**
 * Probe Type
 *
 * Allen Key Probes, Servo Probes, Z-Sled Probes, FIX_MOUNTED_PROBE, etc.
 * Activate one of these to use Auto Bed Leveling below.
 */

/**
 * The "Manual Probe" provides a means to do "Auto" Bed Leveling without a probe.
 * Use G29 repeatedly, adjusting the Z height at each point with movement commands
 * or (with LCD_BED_LEVELING) the LCD controller.
 */
#if ENABLED(MANUAL)
  #define PROBE_MANUALLY
#endif

/**
 * A Fix-Mounted Probe either doesn't deploy or needs manual deployment.
 *   (e.g., an inductive probe or a nozzle-based probe-switch.)
 */
#if ENABLED(SN04) || ENABLED(INDUCTIVE_NC) || ENABLED(INDUCTIVE_NO)
  #define FIX_MOUNTED_PROBE
#endif

/**
 * Z Servo Probe, such as an endstop switch on a rotating arm.
 */
#if ENABLED(SERVO_PROBE)
  #define Z_ENDSTOP_SERVO_NR 0   // Defaults to SERVO 0 connector.
  #define Z_SERVO_ANGLES {SERVO_DEPLOY,SERVO_STOW}  // Z Servo Deploy and Stow angles
#endif

/**
 * The BLTouch probe uses a Hall effect sensor and emulates a servo.
 */
#if ENABLED(BLTOUCH)
  //#define BLTOUCH_DELAY 375   // (ms) Enable and increase if needed
#endif

/**
 * Enable one or more of the following if probing seems unreliable.
 * Heaters and/or fans can be disabled during probing to minimize electrical
 * noise. A delay can also be added to allow noise and vibration to settle.
 * These options are most useful for the BLTouch probe, but may also improve
 * readings with inductive probes and piezo sensors.
 */
//#define PROBING_HEATERS_OFF       // Turn heaters off when probing
//#define PROBING_FANS_OFF          // Turn fans off when probing
//#define DELAY_BEFORE_PROBING 200  // (ms) To prevent vibrations from triggering piezo sensors

// A probe that is deployed and stowed with a solenoid pin (SOL1_PIN)
//#define SOLENOID_PROBE

// A sled-mounted probe like those designed by Charles Bell.
//#define Z_PROBE_SLED
//#define SLED_DOCKING_OFFSET 5  // The extra distance the X axis must travel to pickup the sled. 0 should be fine but you can push it further if you'd like.

//
// For Z_PROBE_ALLEN_KEY see the Delta example configurations.
//

/**
 *   Z Probe to nozzle (X,Y) offset, relative to (0, 0).
 *   X and Y offsets must be integers.
 *
 *   In the following example the X and Y offsets are both positive:
 *   #define X_PROBE_OFFSET_FROM_EXTRUDER 10
 *   #define Y_PROBE_OFFSET_FROM_EXTRUDER 10
 *
 *      +-- BACK ---+
 *      |           |
 *    L |    (+) P  | R <-- probe (20,20)
 *    E |           | I
 *    F | (-) N (+) | G <-- nozzle (10,10)
 *    T |           | H
 *      |    (-)    | T
 *      |           |
 *      O-- FRONT --+
 *    (0,0)
 */
#define X_PROBE_OFFSET_FROM_EXTRUDER SENSOR_RIGHT - SENSOR_LEFT  // X offset: -left  +right  [of the nozzle]
#define Y_PROBE_OFFSET_FROM_EXTRUDER SENSOR_BEHIND - SENSOR_FRONT // Y offset: -front +behind [the nozzle]
#define Z_PROBE_OFFSET_FROM_EXTRUDER 0   // Z offset: -below +above  [the nozzle]

// Certain types of probes need to stay away from edges
#define MIN_PROBE_EDGE 0

// X and Y axis travel speed (mm/m) between probes
#define XY_PROBE_SPEED 13500

// Speed for the first approach when double-probing (MULTIPLE_PROBING == 2)
#define Z_PROBE_SPEED_FAST HOMING_FEEDRATE_Z

// Speed for the "accurate" probe of each point
#define Z_PROBE_SPEED_SLOW (Z_PROBE_SPEED_FAST / 3)

// The number of probes to perform at each point.
//   Set to 2 for a fast/slow probe, using the second probe result.
//   Set to 3 or more for slow probes, averaging the results.
#define MULTIPLE_PROBING 2

/**
 * Z probes require clearance when deploying, stowing, and moving between
 * probe points to avoid hitting the bed and other hardware.
 * Servo-mounted probes require extra space for the arm to rotate.
 * Inductive probes need space to keep from triggering early.
 *
 * Use these settings to specify the distance (mm) to raise the probe (or
 * lower the bed). The values set here apply over and above any (negative)
 * probe Z Offset set with Z_PROBE_OFFSET_FROM_EXTRUDER, M851, or the LCD.
 * Only integer values >= 1 are valid here.
 *
 * Example: `M851 Z-5` with a CLEARANCE of 4  =>  9mm from bed to nozzle.
 *     But: `M851 Z+1` with a CLEARANCE of 2  =>  2mm from bed to nozzle.
 */
#define Z_CLEARANCE_DEPLOY_PROBE    Z_HOMING_HEIGHT // Z Clearance for Deploy/Stow
#define Z_CLEARANCE_BETWEEN_PROBES  Z_HOMING_HEIGHT // Z Clearance between probe points
#define Z_AFTER_PROBING           	Z_HOMING_HEIGHT // Z position after probing is done

// For M851 give a range for adjusting the Z probe offset
#define Z_PROBE_OFFSET_RANGE_MIN -20
#define Z_PROBE_OFFSET_RANGE_MAX 20

// Enable the M48 repeatability test to test probe accuracy
#if (ENABLED(BLTOUCH) || ENABLED(SN04) || ENABLED(INDUCTIVE_NC) || ENABLED(INDUCTIVE_NO) || ENABLED(SERVO_PROBE)) && DISABLED(MANUAL)
  #define Z_MIN_PROBE_REPEATABILITY_TEST
#endif

// For Inverting Stepper Enable Pins (Active Low) use 0, Non Inverting (Active High) use 1
// :{ 0:'Low', 1:'High' }
#define X_ENABLE_ON 0
#define Y_ENABLE_ON 0
#define Z_ENABLE_ON 0
#define E_ENABLE_ON 0 // For all extruders

// Disables axis stepper immediately when it's not being used.
// WARNING: When motors turn off there is a chance of losing position accuracy!
#define DISABLE_X false
#define DISABLE_Y false
#define DISABLE_Z false
// Warn on display about possibly reduced accuracy
//#define DISABLE_REDUCED_ACCURACY_WARNING

// @section extruder

#define DISABLE_E false // For all extruders
#define DISABLE_INACTIVE_EXTRUDER true // Keep only the active extruder enabled.

// @section machine

// Invert the stepper direction. Change (or reverse the motor connector) if an axis goes the wrong way.
#if ENABLED(CHANGE_X_DIRECTION)
  #define INVERT_X_DIR true
#else
  #define INVERT_X_DIR false
#endif
#if ENABLED(CHANGE_Y_DIRECTION)
  #define INVERT_Y_DIR true
#else
  #define INVERT_Y_DIR false
#endif
#if ENABLED(CHANGE_Z_DIRECTION)
  #define INVERT_Z_DIR true
#else
  #define INVERT_Z_DIR false
#endif

// Enable this option for Toshiba stepper drivers
//#define CONFIG_STEPPERS_TOSHIBA

// @section extruder

// For direct drive extruder v9 set to true, for geared extruder set to false.
#if ENABLED(CHANGE_E0_DIRECTION)
  #define INVERT_E0_DIR true
#else
  #define INVERT_E0_DIR false
#endif
#if ENABLED(CHANGE_E1_DIRECTION)
  #define INVERT_E1_DIR true
#else
  #define INVERT_E1_DIR false
#endif
#define INVERT_E2_DIR false
#define INVERT_E3_DIR false
#define INVERT_E4_DIR false

// @section homing

//#define NO_MOTION_BEFORE_HOMING  // Inhibit movement until all axes have been homed

//#define UNKNOWN_Z_NO_RAISE // Don't raise Z (lower the bed) if Z is "unknown." For beds that fall when Z is powered off.

//#define Z_HOMING_HEIGHT 4  // (in mm) Minimal z height before homing (G28) for Z clearance above the bed, clamps, ...
                             // Be sure you have this distance over your Z_MAX_POS in case.

// Direction of endstops when homing; 1=MAX, -1=MIN
// :[-1,1]
#define X_HOME_DIR -1
#define Y_HOME_DIR -1
#define Z_HOME_DIR -1

// @section machine

// The size of the print bed
#define X_BED_SIZE 200
#if ENABLED(LARGE_BED)
  #define Y_BED_SIZE 280
#else
  #define Y_BED_SIZE 200
#endif

// Travel limits (mm) after homing, corresponding to endstop positions.
#define X_MIN_POS 0 - XTRA_BED_LEFT
#define Y_MIN_POS 0 - XTRA_BED_BACK
#define Z_MIN_POS 0
#define X_MAX_POS X_BED_SIZE + XTRA_BED_RIGHT
#define Y_MAX_POS Y_BED_SIZE + XTRA_BED_FRONT
#define Z_MAX_POS 200

/**
 * Software Endstops
 *
 * - Prevent moves outside the set machine bounds.
 * - Individual axes can be disabled, if desired.
 * - X and Y only apply to Cartesian robots.
 * - Use 'M211' to set software endstops on/off or report current state
 */

// Min software endstops constrain movement within minimum coordinate bounds
#define MIN_SOFTWARE_ENDSTOPS
#if ENABLED(MIN_SOFTWARE_ENDSTOPS)
  #define MIN_SOFTWARE_ENDSTOP_X
  #define MIN_SOFTWARE_ENDSTOP_Y
  #define MIN_SOFTWARE_ENDSTOP_Z
#endif

// Max software endstops constrain movement within maximum coordinate bounds
#define MAX_SOFTWARE_ENDSTOPS
#if ENABLED(MAX_SOFTWARE_ENDSTOPS)
  #define MAX_SOFTWARE_ENDSTOP_X
  #define MAX_SOFTWARE_ENDSTOP_Y
  #define MAX_SOFTWARE_ENDSTOP_Z
#endif

/**
 * Filament Runout Sensors
 * Mechanical or opto endstops are used to check for the presence of filament.
 *
 * RAMPS-based boards use SERVO3_PIN for the first runout sensor.
 * For other boards you may need to define FIL_RUNOUT_PIN, FIL_RUNOUT2_PIN, etc.
 * By default the firmware assumes HIGH=FILAMENT PRESENT.
 */
//#define FILAMENT_RUNOUT_SENSOR
#if ENABLED(FILAMENT_RUNOUT_SENSOR)
  #define NUM_RUNOUT_SENSORS   1     // Number of sensors, up to one per extruder. Define a FIL_RUNOUT#_PIN for each.
  #define FIL_RUNOUT_INVERTING false // set to true to invert the logic of the sensor.
  #define FIL_RUNOUT_PULLUP          // Use internal pullup for filament runout pins.
  //#define FIL_RUNOUT_PULLDOWN      // Use internal pulldown for filament runout pins.
  #define FILAMENT_RUNOUT_SCRIPT "M600"
#endif

//===========================================================================
//=============================== Bed Leveling ==============================
//===========================================================================
// @section calibrate

/**
 * Choose one of the options below to enable G29 Bed Leveling. The parameters
 * and behavior of G29 will change depending on your selection.
 *
 *  If using a Probe for Z Homing, enable Z_SAFE_HOMING also!
 *
 * - AUTO_BED_LEVELING_3POINT
 *   Probe 3 arbitrary points on the bed (that aren't collinear)
 *   You specify the XY coordinates of all 3 points.
 *   The result is a single tilted plane. Best for a flat bed.
 *
 * - AUTO_BED_LEVELING_LINEAR
 *   Probe several points in a grid.
 *   You specify the rectangle and the density of sample points.
 *   The result is a single tilted plane. Best for a flat bed.
 *
 * - AUTO_BED_LEVELING_BILINEAR
 *   Probe several points in a grid.
 *   You specify the rectangle and the density of sample points.
 *   The result is a mesh, best for large or uneven beds.
 *
 * - AUTO_BED_LEVELING_UBL (Unified Bed Leveling)
 *   A comprehensive bed leveling system combining the features and benefits
 *   of other systems. UBL also includes integrated Mesh Generation, Mesh
 *   Validation and Mesh Editing systems.
 *
 * - MESH_BED_LEVELING
 *   Probe a grid manually
 *   The result is a mesh, suitable for large or uneven beds. (See BILINEAR.)
 *   For machines without a probe, Mesh Bed Leveling provides a method to perform
 *   leveling in steps so you can manually adjust the Z height at each grid-point.
 *   With an LCD controller the process is guided step-by-step.
 */
#if ENABLED(TRIPOINT)
  #define AUTO_BED_LEVELING_3POINT
#elif ENABLED(LINEAR)
  #define AUTO_BED_LEVELING_LINEAR
#elif ENABLED(BILINEAR)
  #define AUTO_BED_LEVELING_BILINEAR
#elif ENABLED(UBL)
  #define AUTO_BED_LEVELING_UBL
#elif ENABLED(MANUAL)
  #define MESH_BED_LEVELING
#endif

/**
 * Normally G28 leaves leveling disabled on completion. Enable
 * this option to have G28 restore the prior leveling state.
 */
#if ENABLED(UBL)
  #define RESTORE_LEVELING_AFTER_G28
#endif

/**
 * Enable detailed logging of G28, G29, M48, etc.
 * Turn on with the command 'M111 S32'.
 * NOTE: Requires a lot of PROGMEM!
 */
//#define DEBUG_LEVELING_FEATURE

#if XTRA_BED_BACK > SENSOR_BEHIND
  #define PROBE_Y_FRONT BED_MARGIN + SENSOR_BEHIND - (XTRA_BED_BACK - (XTRA_BED_BACK - SENSOR_BEHIND))
#elif XTRA_BED_BACK > 0 && XTRA_BED_BACK <= SENSOR_BEHIND
  #define PROBE_Y_FRONT BED_MARGIN + SENSOR_BEHIND - XTRA_BED_BACK
#else
  #define PROBE_Y_FRONT BED_MARGIN + SENSOR_BEHIND
#endif
#if XTRA_BED_FRONT > SENSOR_FRONT
  #define PROBE_Y_BACK Y_BED_SIZE - BED_MARGIN - SENSOR_FRONT + XTRA_BED_FRONT - (XTRA_BED_FRONT - SENSOR_FRONT)
#elif XTRA_BED_FRONT > 0 && XTRA_BED_FRONT <= SENSOR_FRONT
  #define PROBE_Y_BACK Y_BED_SIZE - BED_MARGIN - SENSOR_FRONT + XTRA_BED_FRONT
#else
  #define PROBE_Y_BACK Y_BED_SIZE - BED_MARGIN - SENSOR_FRONT
#endif
#if XTRA_BED_LEFT > SENSOR_RIGHT
  #define PROBE_X_LEFT BED_MARGIN + SENSOR_RIGHT - (XTRA_BED_LEFT - (XTRA_BED_LEFT - SENSOR_RIGHT))
#elif XTRA_BED_LEFT > 0 && XTRA_BED_LEFT <= SENSOR_RIGHT
  #define PROBE_X_LEFT BED_MARGIN + SENSOR_RIGHT - XTRA_BED_LEFT
#else
  #define PROBE_X_LEFT BED_MARGIN + SENSOR_RIGHT
#endif
#if XTRA_BED_RIGHT > SENSOR_LEFT
  #define PROBE_X_RIGHT X_BED_SIZE - BED_MARGIN - SENSOR_LEFT + (XTRA_BED_RIGHT - (XTRA_BED_RIGHT - SENSOR_LEFT))
#elif XTRA_BED_RIGHT > 0 && XTRA_BED_RIGHT <= SENSOR_LEFT
  #define PROBE_X_RIGHT X_BED_SIZE - BED_MARGIN - SENSOR_LEFT + XTRA_BED_RIGHT
#else
  #define PROBE_X_RIGHT X_BED_SIZE - BED_MARGIN - SENSOR_LEFT
#endif
#define PROBE_X_MIDDLE (X_BED_SIZE / 2)

#if ENABLED(MESH_BED_LEVELING) || ENABLED(AUTO_BED_LEVELING_BILINEAR) || ENABLED(AUTO_BED_LEVELING_UBL)
  // Gradually reduce leveling correction until a set height is reached,
  // at which point movement will be level to the machine's XY plane.
  // The height can be set with M420 Z<height>
  #define ENABLE_LEVELING_FADE_HEIGHT

  // For Cartesian machines, instead of dividing moves on mesh boundaries,
  // split up moves into short segments like a Delta. This follows the
  // contours of the bed more closely than edge-to-edge straight moves.
  #define SEGMENT_LEVELED_MOVES
  #define LEVELED_SEGMENT_LENGTH 5.0 // (mm) Length of all segments (except the last one)

  /**
   * Enable the G26 Mesh Validation Pattern tool.
   */
  #define G26_MESH_VALIDATION
  #if ENABLED(G26_MESH_VALIDATION)
    #define MESH_TEST_NOZZLE_SIZE    0.4  // (mm) Diameter of primary nozzle.
    #define MESH_TEST_LAYER_HEIGHT   0.2  // (mm) Default layer height for the G26 Mesh Validation Tool.
    #define MESH_TEST_HOTEND_TEMP  205.0  // (°C) Default nozzle temperature for the G26 Mesh Validation Tool.
    #define MESH_TEST_BED_TEMP      60.0  // (°C) Default bed temperature for the G26 Mesh Validation Tool.
  #endif

#endif

#if ENABLED(AUTO_BED_LEVELING_LINEAR) || ENABLED(AUTO_BED_LEVELING_BILINEAR)

  // Set the number of grid points per dimension.
  #define GRID_MAX_POINTS_X GRID_POINTS
  #define GRID_MAX_POINTS_Y GRID_MAX_POINTS_X

  // Set the boundaries for probing (where the probe can reach).
  #define LEFT_PROBE_BED_POSITION PROBE_X_LEFT
  #define RIGHT_PROBE_BED_POSITION PROBE_X_RIGHT
  #define FRONT_PROBE_BED_POSITION PROBE_Y_FRONT
  #define BACK_PROBE_BED_POSITION PROBE_Y_BACK

  // Probe along the Y axis, advancing X after each column
  //#define PROBE_Y_FIRST

  #if ENABLED(AUTO_BED_LEVELING_BILINEAR)

    // Beyond the probed grid, continue the implied tilt?
    // Default is to maintain the height of the nearest edge.
    //#define EXTRAPOLATE_BEYOND_GRID

    //
    // Experimental Subdivision of the grid by Catmull-Rom method.
    // Synthesizes intermediate points to produce a more detailed mesh.
    //
    //#define ABL_BILINEAR_SUBDIVISION
    #if ENABLED(ABL_BILINEAR_SUBDIVISION)
      // Number of subdivisions between probe points
      #define BILINEAR_SUBDIVISIONS 3
    #endif

  #endif

#elif ENABLED(AUTO_BED_LEVELING_3POINT)

  // 3 arbitrary points to probe.
  // A simple cross-product is used to estimate the plane of the bed.
  #define ABL_PROBE_PT_1_X PROBE_X_LEFT
  #define ABL_PROBE_PT_1_Y PROBE_Y_FRONT
  #define ABL_PROBE_PT_2_X PROBE_X_RIGHT
  #define ABL_PROBE_PT_2_Y PROBE_Y_FRONT
  #define ABL_PROBE_PT_3_X PROBE_X_MIDDLE
  #define ABL_PROBE_PT_3_Y PROBE_Y_BACK

#elif ENABLED(AUTO_BED_LEVELING_UBL)

  //===========================================================================
  //========================= Unified Bed Leveling ============================
  //===========================================================================

  //#define MESH_EDIT_GFX_OVERLAY   // Display a graphics overlay while editing the mesh

  #define MESH_INSET BED_MARGIN     // Set Mesh bounds as an inset region of the bed
  #define GRID_MAX_POINTS_X GRID_POINTS      // Don't use more than 15 points per axis, implementation limited.
  #define GRID_MAX_POINTS_Y GRID_MAX_POINTS_X

  #define UBL_PROBE_PT_1_X PROBE_X_LEFT // Probing points for 3-Point leveling of the mesh
  #define UBL_PROBE_PT_1_Y PROBE_Y_FRONT
  #define UBL_PROBE_PT_2_X PROBE_X_RIGHT
  #define UBL_PROBE_PT_2_Y PROBE_Y_FRONT
  #define UBL_PROBE_PT_3_X PROBE_X_MIDDLE
  #define UBL_PROBE_PT_3_Y PROBE_Y_BACK

  #define UBL_MESH_EDIT_MOVES_Z     // Sophisticated users prefer no movement of nozzle
  #define UBL_SAVE_ACTIVE_ON_M500   // Save the currently active mesh in the current slot on M500

  //#define UBL_Z_RAISE_WHEN_OFF_MESH 2.5 // When the nozzle is off the mesh, this value is used
                                          // as the Z-Height correction value.

#elif ENABLED(MESH_BED_LEVELING)

  //===========================================================================
  //=================================== Mesh ==================================
  //===========================================================================

  #define MESH_INSET BED_MARGIN  // Set Mesh bounds as an inset region of the bed
  #define GRID_MAX_POINTS_X GRID_POINTS    // Don't use more than 7 points per axis, implementation limited.
  #define GRID_MAX_POINTS_Y GRID_MAX_POINTS_X

  //#define MESH_G28_REST_ORIGIN // After homing all axes ('G28' or 'G28 XYZ') rest Z at Z_MIN_POS

#endif // BED_LEVELING

/**
 * Use the LCD controller for bed leveling
 * Requires MESH_BED_LEVELING or PROBE_MANUALLY
 */
#if DISABLED(BLTOUCH) && DISABLED(SN04) && DISABLED(INDUCTIVE_NC) && DISABLED(INDUCTIVE_NO) && DISABLED(SERVO_PROBE) && ENABLED(MANUAL)
  #define LCD_BED_LEVELING
#endif

#if ENABLED(LCD_BED_LEVELING)
  #define MBL_Z_STEP 0.025    // Step size while manually probing Z axis.
  #define LCD_PROBE_Z_RANGE 4 // Z Range centered on Z_MIN_POS for LCD Z adjustment
#endif

// Add a menu item to move between bed corners for manual bed adjustment
//#define LEVEL_BED_CORNERS

/**
 * Commands to execute at the end of G29 probing.
 * Useful to retract or move the Z probe out of the way.
 */
//#define Z_PROBE_END_SCRIPT "G1 Z10 F12000\nG1 X15 Y330\nG1 Z0.5\nG1 Z10"


// @section homing

// The center of the bed is at (X=0, Y=0)
//#define BED_CENTER_AT_0_0

// Manually set the home position. Leave these undefined for automatic settings.
// For DELTA this is the top-center of the Cartesian print volume.
#define MANUAL_X_HOME_POS NOZZLE_X
#define MANUAL_Y_HOME_POS NOZZLE_Y
//#define MANUAL_Z_HOME_POS 0 // Distance between the nozzle to printbed after homing

// Use "Z Safe Homing" to avoid homing with a Z probe outside the bed area.
//
// With this feature enabled:
//
// - Allow Z homing only after X and Y homing AND stepper drivers still enabled.
// - If stepper drivers time out, it will need X and Y homing again before Z homing.
// - Move the Z probe (or nozzle) to a defined XY point before Z Homing when homing all axes (G28).
// - Prevent Z homing when the Z probe is outside bed area.
//
#if ENABLED(BLTOUCH) || ENABLED(SN04) || ENABLED(INDUCTIVE_NC) || ENABLED(INDUCTIVE_NO) || ENABLED(SERVO_PROBE)
  #define Z_SAFE_HOMING
#endif

#if ENABLED(Z_SAFE_HOMING)
  #define Z_SAFE_HOMING_X_POINT ((X_BED_SIZE) / 2)    // X point for Z homing when homing all axes (G28).
  #define Z_SAFE_HOMING_Y_POINT ((Y_BED_SIZE) / 2)    // Y point for Z homing when homing all axes (G28).
#endif

// Homing speeds (mm/m)
#define HOMING_FEEDRATE_XY (50*60)
#define HOMING_FEEDRATE_Z  (7*60)

// @section calibrate

/**
 * Bed Skew Compensation
 *
 * This feature corrects for misalignment in the XYZ axes.
 *
 * Take the following steps to get the bed skew in the XY plane:
 *  1. Print a test square (e.g., https://www.thingiverse.com/thing:2563185)
 *  2. For XY_DIAG_AC measure the diagonal A to C
 *  3. For XY_DIAG_BD measure the diagonal B to D
 *  4. For XY_SIDE_AD measure the edge A to D
 *
 * Marlin automatically computes skew factors from these measurements.
 * Skew factors may also be computed and set manually:
 *
 *  - Compute AB     : SQRT(2*AC*AC+2*BD*BD-4*AD*AD)/2
 *  - XY_SKEW_FACTOR : TAN(PI/2-ACOS((AC*AC-AB*AB-AD*AD)/(2*AB*AD)))
 *
 * If desired, follow the same procedure for XZ and YZ.
 * Use these diagrams for reference:
 *
 *    Y                     Z                     Z
 *    ^     B-------C       ^     B-------C       ^     B-------C
 *    |    /       /        |    /       /        |    /       /
 *    |   /       /         |   /       /         |   /       /
 *    |  A-------D          |  A-------D          |  A-------D
 *    +-------------->X     +-------------->X     +-------------->Y
 *     XY_SKEW_FACTOR        XZ_SKEW_FACTOR        YZ_SKEW_FACTOR
 */
//#define SKEW_CORRECTION

#if ENABLED(SKEW_CORRECTION)
  // Input all length measurements here:
  #define XY_DIAG_AC 282.8427124746
  #define XY_DIAG_BD 282.8427124746
  #define XY_SIDE_AD 200

  // Or, set the default skew factors directly here
  // to override the above measurements:
  #define XY_SKEW_FACTOR 0.0

  //#define SKEW_CORRECTION_FOR_Z
  #if ENABLED(SKEW_CORRECTION_FOR_Z)
    #define XZ_DIAG_AC 282.8427124746
    #define XZ_DIAG_BD 282.8427124746
    #define YZ_DIAG_AC 282.8427124746
    #define YZ_DIAG_BD 282.8427124746
    #define YZ_SIDE_AD 200
    #define XZ_SKEW_FACTOR 0.0
    #define YZ_SKEW_FACTOR 0.0
  #endif

  // Enable this option for M852 to set skew at runtime
  //#define SKEW_CORRECTION_GCODE
#endif

//=============================================================================
//============================= Additional Features ===========================
//=============================================================================

// @section extras

//
// EEPROM
//
// The microcontroller can store settings in the EEPROM, e.g. max velocity...
// M500 - stores parameters in EEPROM
// M501 - reads parameters from EEPROM (if you need reset them after you changed them temporarily).
// M502 - reverts to the default "factory settings".  You still need to store them in EEPROM afterwards if you want to.
//
#define EEPROM_SETTINGS // Enable for M500 and M501 commands
//#define DISABLE_M503    // Saves ~2700 bytes of PROGMEM. Disable for release!
#define EEPROM_CHITCHAT   // Give feedback on EEPROM commands. Disable to save PROGMEM.

//
// Host Keepalive
//
// When enabled Marlin will send a busy status message to the host
// every couple of seconds when it can't accept commands.
//
//#define HOST_KEEPALIVE_FEATURE        // Disable this if your host doesn't like keepalive messages
#define DEFAULT_KEEPALIVE_INTERVAL 2  // Number of seconds between "busy" messages. Set with M113.
#define BUSY_WHILE_HEATING            // Some hosts require "busy" messages even during heating

//
// M100 Free Memory Watcher
//
//#define M100_FREE_MEMORY_WATCHER    // Add M100 (Free Memory Watcher) to debug memory usage

//
// G20/G21 Inch mode support
//
//#define INCH_MODE_SUPPORT

//
// M149 Set temperature units support
//
//#define TEMPERATURE_UNITS_SUPPORT

// @section temperature

// Preheat Constants
#define PREHEAT_1_TEMP_HOTEND   Hot_PLA // PLA
#define PREHEAT_1_TEMP_BED      Bed_PLA
#define PREHEAT_1_FAN_SPEED     0 // Value from 0 to 255

#define PREHEAT_2_TEMP_HOTEND   Hot_ABS  // ABS
#define PREHEAT_2_TEMP_BED      Bed_ABS
#define PREHEAT_2_FAN_SPEED     0 // Value from 0 to 255

#define PREHEAT_3_TEMP_HOTEND   Hot_PETG  // PETG
#define PREHEAT_3_TEMP_BED      Bed_PETG
#define PREHEAT_3_FAN_SPEED     0 // Value from 0 to 255

/**
 * Nozzle Park
 *
 * Park the nozzle at the given XYZ position on idle or G27.
 *
 * The "P" parameter controls the action applied to the Z axis:
 *
 *    P0  (Default) If Z is below park Z raise the nozzle.
 *    P1  Raise the nozzle always to Z-park height.
 *    P2  Raise the nozzle by Z-park amount, limited to Z_MAX_POS.
 */
#define NOZZLE_PARK_FEATURE

#if ENABLED(NOZZLE_PARK_FEATURE)
  // Specify a park position as { X, Y, Z }
  #define NOZZLE_PARK_POINT { (X_MIN_POS + 10), (Y_MAX_POS - 10), 5 }
  #define NOZZLE_PARK_XY_FEEDRATE 100   // X and Y axes feedrate in mm/s (also used for delta printers Z axis)
  #define NOZZLE_PARK_Z_FEEDRATE 5      // Z axis feedrate in mm/s (not used for delta printers)
#endif

/**
 * Clean Nozzle Feature -- EXPERIMENTAL
 *
 * Adds the G12 command to perform a nozzle cleaning process.
 *
 * Parameters:
 *   P  Pattern
 *   S  Strokes / Repetitions
 *   T  Triangles (P1 only)
 *
 * Patterns:
 *   P0  Straight line (default). This process requires a sponge type material
 *       at a fixed bed location. "S" specifies strokes (i.e. back-forth motions)
 *       between the start / end points.
 *
 *   P1  Zig-zag pattern between (X0, Y0) and (X1, Y1), "T" specifies the
 *       number of zig-zag triangles to do. "S" defines the number of strokes.
 *       Zig-zags are done in whichever is the narrower dimension.
 *       For example, "G12 P1 S1 T3" will execute:
 *
 *          --
 *         |  (X0, Y1) |     /\        /\        /\     | (X1, Y1)
 *         |           |    /  \      /  \      /  \    |
 *       A |           |   /    \    /    \    /    \   |
 *         |           |  /      \  /      \  /      \  |
 *         |  (X0, Y0) | /        \/        \/        \ | (X1, Y0)
 *          --         +--------------------------------+
 *                       |________|_________|_________|
 *                           T1        T2        T3
 *
 *   P2  Circular pattern with middle at NOZZLE_CLEAN_CIRCLE_MIDDLE.
 *       "R" specifies the radius. "S" specifies the stroke count.
 *       Before starting, the nozzle moves to NOZZLE_CLEAN_START_POINT.
 *
 *   Caveats: The ending Z should be the same as starting Z.
 * Attention: EXPERIMENTAL. G-code arguments may change.
 *
 */
//#define NOZZLE_CLEAN_FEATURE

#if ENABLED(NOZZLE_CLEAN_FEATURE)
  // Default number of pattern repetitions
  #define NOZZLE_CLEAN_STROKES  12

  // Default number of triangles
  #define NOZZLE_CLEAN_TRIANGLES  3

  // Specify positions as { X, Y, Z }
  #define NOZZLE_CLEAN_START_POINT { 30, 30, (Z_MIN_POS + 1)}
  #define NOZZLE_CLEAN_END_POINT   {100, 60, (Z_MIN_POS + 1)}

  // Circular pattern radius
  #define NOZZLE_CLEAN_CIRCLE_RADIUS 6.5
  // Circular pattern circle fragments number
  #define NOZZLE_CLEAN_CIRCLE_FN 10
  // Middle point of circle
  #define NOZZLE_CLEAN_CIRCLE_MIDDLE NOZZLE_CLEAN_START_POINT

  // Moves the nozzle to the initial position
  #define NOZZLE_CLEAN_GOBACK
#endif

/**
 * Print Job Timer
 *
 * Automatically start and stop the print job timer on M104/M109/M190.
 *
 *   M104 (hotend, no wait) - high temp = none,        low temp = stop timer
 *   M109 (hotend, wait)    - high temp = start timer, low temp = stop timer
 *   M190 (bed, wait)       - high temp = start timer, low temp = none
 *
 * The timer can also be controlled with the following commands:
 *
 *   M75 - Start the print job timer
 *   M76 - Pause the print job timer
 *   M77 - Stop the print job timer
 */
#define PRINTJOB_TIMER_AUTOSTART

/**
 * Print Counter
 *
 * Track statistical data such as:
 *
 *  - Total print jobs
 *  - Total successful print jobs
 *  - Total failed print jobs
 *  - Total time printing
 *
 * View the current statistics with M78.
 */
#define PRINTCOUNTER

//=============================================================================
//============================= LCD and SD support ============================
//=============================================================================

// @section lcd

/**
 * LCD LANGUAGE
 *
 * Select the language to display on the LCD. These languages are available:
 *
 *    en, an, bg, ca, cn, cz, cz_utf8, de, el, el-gr, es, es_utf8, eu, fi, fr, fr_utf8,
 *    gl, hr, it, kana, kana_utf8, nl, pl, pt, pt_utf8, pt-br, pt-br_utf8, ru, sk_utf8,
 *    tr, uk, zh_CN, zh_TW, test
 *
 * :{ 'en':'English', 'an':'Aragonese', 'bg':'Bulgarian', 'ca':'Catalan', 'cn':'Chinese', 'cz':'Czech', 'cz_utf8':'Czech (UTF8)', 'de':'German', 'el':'Greek', 'el-gr':'Greek (Greece)', 'es':'Spanish', 'es_utf8':'Spanish (UTF8)', 'eu':'Basque-Euskera', 'fi':'Finnish', 'fr':'French', 'fr_utf8':'French (UTF8)', 'gl':'Galician', 'hr':'Croatian', 'it':'Italian', 'kana':'Japanese', 'kana_utf8':'Japanese (UTF8)', 'nl':'Dutch', 'pl':'Polish', 'pt':'Portuguese', 'pt-br':'Portuguese (Brazilian)', 'pt-br_utf8':'Portuguese (Brazilian UTF8)', 'pt_utf8':'Portuguese (UTF8)', 'ru':'Russian', 'sk_utf8':'Slovak (UTF8)', 'tr':'Turkish', 'uk':'Ukrainian', 'zh_CN':'Chinese (Simplified)', 'zh_TW':'Chinese (Taiwan)', test':'TEST' }
 */
#define LCD_LANGUAGE en

/**
 * LCD Character Set
 *
 * Note: This option is NOT applicable to Graphical Displays.
 *
 * All character-based LCDs provide ASCII plus one of these
 * language extensions:
 *
 *  - JAPANESE ... the most common
 *  - WESTERN  ... with more accented characters
 *  - CYRILLIC ... for the Russian language
 *
 * To determine the language extension installed on your controller:
 *
 *  - Compile and upload with LCD_LANGUAGE set to 'test'
 *  - Click the controller to view the LCD menu
 *  - The LCD will display Japanese, Western, or Cyrillic text
 *
 * See http://marlinfw.org/docs/development/lcd_language.html
 *
 * :['JAPANESE', 'WESTERN', 'CYRILLIC']
 */
#define DISPLAY_CHARSET_HD44780 JAPANESE

/**
 * LCD TYPE
 *
 * Enable ULTRA_LCD for a 16x2, 16x4, 20x2, or 20x4 character-based LCD.
 * Enable DOGLCD for a 128x64 (ST7565R) Full Graphical Display.
 * (These options will be enabled automatically for most displays.)
 *
 * IMPORTANT: The U8glib library is required for Full Graphic Display!
 *            https://github.com/olikraus/U8glib_Arduino
 */
//#define ULTRA_LCD   // Character based
//#define DOGLCD      // Full graphics display

/**
 * SD CARD
 *
 * SD Card support is disabled by default. If your controller has an SD slot,
 * you must uncomment the following option or it won't work.
 *
 */
//#define SDSUPPORT

/**
 * SD CARD: SPI SPEED
 *
 * Enable one of the following items for a slower SPI transfer speed.
 * This may be required to resolve "volume init" errors.
 */
//#define SPI_SPEED SPI_HALF_SPEED
//#define SPI_SPEED SPI_QUARTER_SPEED
//#define SPI_SPEED SPI_EIGHTH_SPEED

/**
 * SD CARD: ENABLE CRC
 *
 * Use CRC checks and retries on the SD communication.
 */
//#define SD_CHECK_AND_RETRY

//
// ENCODER SETTINGS
//
// This option overrides the default number of encoder pulses needed to
// produce one step. Should be increased for high-resolution encoders.
//
#define ENCODER_PULSES_PER_STEP 4

//
// Use this option to override the number of step signals required to
// move between next/prev menu items.
//
//#define ENCODER_STEPS_PER_MENU_ITEM 1

/**
 * Encoder Direction Options
 *
 * Test your encoder's behavior first with both options disabled.
 *
 *  Reversed Value Edit and Menu Nav? Enable REVERSE_ENCODER_DIRECTION.
 *  Reversed Menu Navigation only?    Enable REVERSE_MENU_DIRECTION.
 *  Reversed Value Editing only?      Enable BOTH options.
 */

//
// This option reverses the encoder direction everywhere.
//
//  Set this option if CLOCKWISE causes values to DECREASE
//
#define REVERSE_ENCODER_DIRECTION

//
// This option reverses the encoder direction for navigating LCD menus.
//
//  If CLOCKWISE normally moves DOWN this makes it go UP.
//  If CLOCKWISE normally moves UP this makes it go DOWN.
//
//#define REVERSE_MENU_DIRECTION

//
// Individual Axis Homing
//
// Add individual axis homing items (Home X, Home Y, and Home Z) to the LCD menu.
//
#define INDIVIDUAL_AXIS_HOMING_MENU

//
// SPEAKER/BUZZER
//
// If you have a speaker that can produce tones, enable it here.
// By default Marlin assumes you have a buzzer with a fixed frequency.
//
#define SPEAKER

//
// The duration and frequency for the UI feedback sound.
// Set these to 0 to disable audio feedback in the LCD menus.
//
// Note: Test audio output with the G-Code:
//  M300 S<frequency Hz> P<duration ms>
//
#define LCD_FEEDBACK_FREQUENCY_DURATION_MS 10
#define LCD_FEEDBACK_FREQUENCY_HZ 500

//
// CONTROLLER TYPE: Standard
//
// Marlin supports a wide variety of controllers.
// Enable one of the following options to specify your controller.
//

//
// Original RADDS LCD Display+Encoder+SDCardReader
// http://doku.radds.org/dokumentation/lcd-display/
//
//#define RADDS_DISPLAY

//
// ULTIMAKER Controller.
//
//#define ULTIMAKERCONTROLLER

//
// ULTIPANEL as seen on Thingiverse.
//
//#define ULTIPANEL

//
// PanelOne from T3P3 (via RAMPS 1.4 AUX2/AUX3)
// http://reprap.org/wiki/PanelOne
//
//#define PANEL_ONE

//
// MaKr3d Makr-Panel with graphic controller and SD support.
// http://reprap.org/wiki/MaKr3d_MaKrPanel
//
//#define MAKRPANEL

//
// ReprapWorld Graphical LCD
// https://reprapworld.com/?products_details&products_id/1218
//
//#define REPRAPWORLD_GRAPHICAL_LCD

//
// Activate one of these if you have a Panucatt Devices
// Viki 2.0 or mini Viki with Graphic LCD
// http://panucatt.com
//
//#define VIKI2
//#define miniVIKI

//
// Adafruit ST7565 Full Graphic Controller.
// https://github.com/eboston/Adafruit-ST7565-Full-Graphic-Controller/
//
//#define ELB_FULL_GRAPHIC_CONTROLLER

//
// RepRapDiscount Smart Controller.
// http://reprap.org/wiki/RepRapDiscount_Smart_Controller
//
// Note: Usually sold with a white PCB.
//
#if DISABLED(FULL_GRAPHIC_SMART)
  #define REPRAP_DISCOUNT_SMART_CONTROLLER
#endif

//
// GADGETS3D G3D LCD/SD Controller
// http://reprap.org/wiki/RAMPS_1.3/1.4_GADGETS3D_Shield_with_Panel
//
// Note: Usually sold with a blue PCB.
//
//#define G3D_PANEL

//
// RepRapDiscount FULL GRAPHIC Smart Controller
// http://reprap.org/wiki/RepRapDiscount_Full_Graphic_Smart_Controller
//
#if ENABLED(FULL_GRAPHIC_SMART)
  #define REPRAP_DISCOUNT_FULL_GRAPHIC_SMART_CONTROLLER
#endif

//
// MakerLab Mini Panel with graphic
// controller and SD support - http://reprap.org/wiki/Mini_panel
//
//#define MINIPANEL

//
// RepRapWorld REPRAPWORLD_KEYPAD v1.1
// http://reprapworld.com/?products_details&products_id=202&cPath=1591_1626
//
// REPRAPWORLD_KEYPAD_MOVE_STEP sets how much should the robot move when a key
// is pressed, a value of 10.0 means 10mm per click.
//
//#define REPRAPWORLD_KEYPAD
//#define REPRAPWORLD_KEYPAD_MOVE_STEP 1.0

//
// RigidBot Panel V1.0
// http://www.inventapart.com/
//
//#define RIGIDBOT_PANEL

//
// BQ LCD Smart Controller shipped by
// default with the BQ Hephestos 2 and Witbox 2.
//
//#define BQ_LCD_SMART_CONTROLLER

//
// Cartesio UI
// http://mauk.cc/webshop/cartesio-shop/electronics/user-interface
//
//#define CARTESIO_UI

//
// ANET and Tronxy Controller supported displays.
//
//#define ZONESTAR_LCD            // Requires ADC_KEYPAD_PIN to be assigned to an analog pin.
                                  // This LCD is known to be susceptible to electrical interference
                                  // which scrambles the display.  Pressing any button clears it up.
                                  // This is a LCD2004 display with 5 analog buttons.

//#define ANET_FULL_GRAPHICS_LCD  // Anet 128x64 full graphics lcd with rotary encoder as used on Anet A6
                                  // A clone of the RepRapDiscount full graphics display but with
                                  // different pins/wiring (see pins_ANET_10.h).

//
// LCD for Melzi Card with Graphical LCD
//
//#define LCD_FOR_MELZI

//
// LCD for Malyan M200 printers.
// This requires SDSUPPORT to be enabled
//
//#define MALYAN_LCD

//
// CONTROLLER TYPE: I2C
//
// Note: These controllers require the installation of Arduino's LiquidCrystal_I2C
// library. For more info: https://github.com/kiyoshigawa/LiquidCrystal_I2C
//

//
// Elefu RA Board Control Panel
// http://www.elefu.com/index.php?route=product/product&product_id=53
//
//#define RA_CONTROL_PANEL

//
// Sainsmart (YwRobot) LCD Displays
//
// These require F.Malpartida's LiquidCrystal_I2C library
// https://bitbucket.org/fmalpartida/new-liquidcrystal/wiki/Home
//
//#define LCD_SAINSMART_I2C_1602
//#define LCD_SAINSMART_I2C_2004

//
// Generic LCM1602 LCD adapter
//
//#define LCM1602

//
// PANELOLU2 LCD with status LEDs,
// separate encoder and click inputs.
//
// Note: This controller requires Arduino's LiquidTWI2 library v1.2.3 or later.
// For more info: https://github.com/lincomatic/LiquidTWI2
//
// Note: The PANELOLU2 encoder click input can either be directly connected to
// a pin (if BTN_ENC defined to != -1) or read through I2C (when BTN_ENC == -1).
//
//#define LCD_I2C_PANELOLU2

//
// Panucatt VIKI LCD with status LEDs,
// integrated click & L/R/U/D buttons, separate encoder inputs.
//
//#define LCD_I2C_VIKI

//
// SSD1306 OLED full graphics generic display
//
//#define U8GLIB_SSD1306

//
// SAV OLEd LCD module support using either SSD1306 or SH1106 based LCD modules
//
//#define SAV_3DGLCD
#if ENABLED(SAV_3DGLCD)
  //#define U8GLIB_SSD1306
  #define U8GLIB_SH1106
#endif

//
// Original Ulticontroller from Ultimaker 2 printer with SSD1309 I2C display and encoder
// https://github.com/Ultimaker/Ultimaker2/tree/master/1249_Ulticontroller_Board_(x1)
//
//#define ULTI_CONTROLLER

//
// CONTROLLER TYPE: Shift register panels
//
// 2 wire Non-latching LCD SR from https://goo.gl/aJJ4sH
// LCD configuration: http://reprap.org/wiki/SAV_3D_LCD
//
//#define SAV_3DLCD

//
// TinyBoy2 128x64 OLED / Encoder Panel
//
//#define OLED_PANEL_TINYBOY2

//
// Makeboard 3D Printer Parts 3D Printer Mini Display 1602 Mini Controller
// https://www.aliexpress.com/item/Micromake-Makeboard-3D-Printer-Parts-3D-Printer-Mini-Display-1602-Mini-Controller-Compatible-with-Ramps-1/32765887917.html
//
//#define MAKEBOARD_MINI_2_LINE_DISPLAY_1602

//
// MKS MINI12864 with graphic controller and SD support
// http://reprap.org/wiki/MKS_MINI_12864
//
//#define MKS_MINI_12864

//
// Factory display for Creality CR-10
// https://www.aliexpress.com/item/Universal-LCD-12864-3D-Printer-Display-Screen-With-Encoder-For-CR-10-CR-7-Model/32833148327.html
//
// This is RAMPS-compatible using a single 10-pin connector.
// (For CR-10 owners who want to replace the Melzi Creality board but retain the display)
//
//#define CR10_STOCKDISPLAY

//
// MKS OLED 1.3" 128 × 64 FULL GRAPHICS CONTROLLER
// http://reprap.org/wiki/MKS_12864OLED
//
// Tiny, but very sharp OLED display
//
//#define MKS_12864OLED          // Uses the SH1106 controller (default)
//#define MKS_12864OLED_SSD1306  // Uses the SSD1306 controller

//
// AZSMZ 12864 LCD with SD
// https://www.aliexpress.com/store/product/3D-printer-smart-controller-SMART-RAMPS-OR-RAMPS-1-4-LCD-12864-LCD-control-panel-green/2179173_32213636460.html
//
//#define AZSMZ_12864

//
// Silvergate GLCD controller
// http://github.com/android444/Silvergate
//
//#define SILVER_GATE_GLCD_CONTROLLER

//=============================================================================
//=============================== Extra Features ==============================
//=============================================================================

// @section extras

// Increase the FAN PWM frequency. Removes the PWM noise but increases heating in the FET/Arduino
//#define FAST_PWM_FAN

// Use software PWM to drive the fan, as for the heaters. This uses a very low frequency
// which is not as annoying as with the hardware PWM. On the other hand, if this frequency
// is too low, you should also increment SOFT_PWM_SCALE.
#if ENABLED(SOFT_PWM)
  #define FAN_SOFT_PWM
#endif

// Incrementing this by 1 will double the software PWM frequency,
// affecting heaters, and the fan if FAN_SOFT_PWM is enabled.
// However, control resolution will be halved for each increment;
// at zero value, there are 128 effective control positions.
#define SOFT_PWM_SCALE 0

// If SOFT_PWM_SCALE is set to a value higher than 0, dithering can
// be used to mitigate the associated resolution loss. If enabled,
// some of the PWM cycles are stretched so on average the desired
// duty cycle is attained.
//#define SOFT_PWM_DITHER

// Temperature status LEDs that display the hotend and bed temperature.
// If all hotends, bed temperature, and target temperature are under 54C
// then the BLUE led is on. Otherwise the RED led is on. (1C hysteresis)
//#define TEMP_STAT_LEDS

// M240  Triggers a camera by emulating a Canon RC-1 Remote
// Data from: http://www.doc-diy.net/photo/rc-1_hacked/
//#define PHOTOGRAPH_PIN     23

// SkeinForge sends the wrong arc g-codes when using Arc Point as fillet procedure
//#define SF_ARC_FIX

// Support for the BariCUDA Paste Extruder
//#define BARICUDA

// Support for BlinkM/CyzRgb
//#define BLINKM

// Support for PCA9632 PWM LED driver
//#define PCA9632

/**
 * RGB LED / LED Strip Control
 *
 * Enable support for an RGB LED connected to 5V digital pins, or
 * an RGB Strip connected to MOSFETs controlled by digital pins.
 *
 * Adds the M150 command to set the LED (or LED strip) color.
 * If pins are PWM capable (e.g., 4, 5, 6, 11) then a range of
 * luminance values can be set from 0 to 255.
 * For Neopixel LED an overall brightness parameter is also available.
 *
 * *** CAUTION ***
 *  LED Strips require a MOFSET Chip between PWM lines and LEDs,
 *  as the Arduino cannot handle the current the LEDs will require.
 *  Failure to follow this precaution can destroy your Arduino!
 *  NOTE: A separate 5V power supply is required! The Neopixel LED needs
 *  more current than the Arduino 5V linear regulator can produce.
 * *** CAUTION ***
 *
 * LED Type. Enable only one of the following two options.
 *
 */
//#define RGB_LED
//#define RGBW_LED

#if ENABLED(RGB_LED) || ENABLED(RGBW_LED)
  #define RGB_LED_R_PIN 34
  #define RGB_LED_G_PIN 43
  #define RGB_LED_B_PIN 35
  #define RGB_LED_W_PIN -1
#endif

// Support for Adafruit Neopixel LED driver
//#define NEOPIXEL_LED
#if ENABLED(NEOPIXEL_LED)
  #define NEOPIXEL_TYPE   NEO_GRBW // NEO_GRBW / NEO_GRB - four/three channel driver type (defined in Adafruit_NeoPixel.h)
  #define NEOPIXEL_PIN    4        // LED driving pin on motherboard 4 => D4 (EXP2-5 on Printrboard) / 30 => PC7 (EXP3-13 on Rumba)
  #define NEOPIXEL_PIXELS 30       // Number of LEDs in the strip
  #define NEOPIXEL_IS_SEQUENTIAL   // Sequential display for temperature change - LED by LED. Disable to change all LEDs at once.
  #define NEOPIXEL_BRIGHTNESS 127  // Initial brightness (0-255)
  //#define NEOPIXEL_STARTUP_TEST  // Cycle through colors at startup
#endif

/**
 * Printer Event LEDs
 *
 * During printing, the LEDs will reflect the printer status:
 *
 *  - Gradually change from blue to violet as the heated bed gets to target temp
 *  - Gradually change from violet to red as the hotend gets to temperature
 *  - Change to white to illuminate work surface
 *  - Change to green once print has finished
 *  - Turn off after the print has finished and the user has pushed a button
 */
#if ENABLED(BLINKM) || ENABLED(RGB_LED) || ENABLED(RGBW_LED) || ENABLED(PCA9632) || ENABLED(NEOPIXEL_LED)
  #define PRINTER_EVENT_LEDS
#endif

/**
 * R/C SERVO support
 * Sponsored by TrinityLabs, Reworked by codexmas
 */

/**
 * Number of servos
 *
 * For some servo-related options NUM_SERVOS will be set automatically.
 * Set this manually if there are extra servos needing manual control.
 * Leave undefined or set to 0 to entirely disable the servo subsystem.
 */
#if ENABLED(SERVO_PROBE)
  #define NUM_SERVOS 1 // Servo index starts with 0 for M280 command
#endif

// Delay (in milliseconds) before the next move will start, to give the servo time to reach its target angle.
// 300ms is a good value but you can try less delay.
// If the servo can't reach the requested position, increase it.
#define SERVO_DELAY { 300 }

// Servo deactivation
//
// With this option servos are powered only during movement, then turned off to prevent jitter.
#if ENABLED(SERVO_PROBE)
  #define DEACTIVATE_SERVOS_AFTER_MOVE
#endif

#endif // CONFIGURATION_H<|MERGE_RESOLUTION|>--- conflicted
+++ resolved
@@ -605,15 +605,9 @@
   // If you are using a pre-configured hotend then you can use one of the value sets by uncommenting it
 
   // Ultimaker
-<<<<<<< HEAD
-  //#define  DEFAULT_Kp 22.2
-  //#define  DEFAULT_Ki 1.08
-  //#define  DEFAULT_Kd 114
-=======
-  #define DEFAULT_Kp 22.2
-  #define DEFAULT_Ki 1.08
-  #define DEFAULT_Kd 114
->>>>>>> 93af8aa1
+  //#define DEFAULT_Kp 22.2
+  //#define DEFAULT_Ki 1.08
+  //#define DEFAULT_Kd 114
 
   // MakerGear
   //#define DEFAULT_Kp 7.0
@@ -660,15 +654,9 @@
 
   //120V 250W silicone heater into 4mm borosilicate (MendelMax 1.5+)
   //from FOPDT model - kp=.39 Tp=405 Tdead=66, Tc set to 79.2, aggressive factor of .15 (vs .1, 1, 10)
-<<<<<<< HEAD
-  //#define  DEFAULT_bedKp 10.00
-  //#define  DEFAULT_bedKi .023
-  //#define  DEFAULT_bedKd 305.4
-=======
-  #define DEFAULT_bedKp 10.00
-  #define DEFAULT_bedKi .023
-  #define DEFAULT_bedKd 305.4
->>>>>>> 93af8aa1
+  //#define DEFAULT_bedKp 10.00
+  //#define DEFAULT_bedKi .023
+  //#define DEFAULT_bedKd 305.4
 
   //120V 250W silicone heater into 4mm borosilicate (MendelMax 1.5+)
   //from pidautotune
